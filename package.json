--- conflicted
+++ resolved
@@ -36,12 +36,8 @@
     "esbuild": "^0.14.50",
     "eslint": "^8.2.0",
     "glob": "^7.2.0",
-<<<<<<< HEAD
-    "typescript": "~4.5.2",
     "c8": "^7.11.2"
-=======
     "typescript": "~4.7.4"
->>>>>>> 24a908df
   },
   "type": "module",
   "exports": {
