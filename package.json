{
  "name": "assemblyscript",
  "description": "A TypeScript to WebAssembly compiler.",
  "keywords": [
    "typescript",
    "webassembly",
    "compiler",
    "assemblyscript",
    "wasm"
  ],
  "version": "0.8.1",
  "author": "Daniel Wirtz <dcode+assemblyscript@dcode.io>",
  "contributors": [],
  "license": "Apache-2.0",
  "homepage": "https://assemblyscript.org",
  "repository": {
    "type": "git",
    "url": "https://github.com/AssemblyScript/assemblyscript.git"
  },
  "bugs": {
    "url": "https://github.com/AssemblyScript/assemblyscript/issues"
  },
  "dependencies": {
<<<<<<< HEAD
    "binaryen": "^89.0.0-nightly.20191219",
=======
    "binaryen": "90.0.0-nightly.20191231",
>>>>>>> 6d41e58c
    "long": "^4.0.0",
    "source-map-support": "^0.5.16",
    "ts-node": "^6.2.0"
  },
  "devDependencies": {
    "@types/node": "^12.12.17",
    "browser-process-hrtime": "^1.0.0",
    "diff": "^4.0.1",
    "glob": "^7.1.6",
    "physical-cpu-count": "^2.0.0",
    "source-map-support": "^0.5.16",
    "ts-loader": "^6.2.1",
    "ts-node": "^6.2.0",
    "tslint": "^5.20.1",
    "typedoc-plugin-external-module-name": "^2.1.0",
    "typescript": "^3.7.3",
    "webpack": "^4.41.3",
    "webpack-cli": "^3.3.10"
  },
  "main": "index.js",
  "types": "index.d.ts",
  "bin": {
    "asc": "bin/asc",
    "asinit": "bin/asinit"
  },
  "scripts": {
    "build": "npm run build:bundle && npm run build:dts",
    "build:bundle": "webpack --mode production --display-modules",
    "build:dts": "node scripts/build-dts && tsc --noEmit --target ESNEXT --module commonjs --experimentalDecorators tests/require/index-release",
    "clean": "node scripts/clean",
    "check": "npm run check:config && npm run check:compiler && tsc --noEmit --target ESNEXT --module commonjs --experimentalDecorators tests/require/index",
    "check:config": "tsc --noEmit -p src --diagnostics --listFiles",
    "check:compiler": "tslint -c tslint.json --project src --formatters-dir lib/lint/formatters --format as",
    "test": "npm run test:parser && npm run test:compiler && npm run test:packages",
    "test:parser": "node tests/parser",
    "test:compiler": "node tests/compiler",
    "test:packages": "cd tests/packages && npm run test",
    "make": "npm run clean && npm test && npm run build && npm test",
    "all": "npm run check && npm run make",
    "docs": "typedoc --tsconfig tsconfig-docs.json --mode modules --name \"AssemblyScript Compiler API\" --out ./docs/api --ignoreCompilerErrors --excludeNotExported --excludePrivate --excludeExternals --exclude **/std/** --includeDeclarations --readme src/README.md",
    "prepublishOnly": "node scripts/prepublish",
    "postpublish": "node scripts/postpublish"
  },
  "releaseFiles": [
    "lib/rtrace/index.d.ts",
    "lib/rtrace/index.js",
    "lib/rtrace/README.md",
    "lib/rtrace/package.json",
    "lib/loader/index.d.ts",
    "lib/loader/index.js",
    "lib/loader/README.md",
    "bin/",
    "cli/",
    "dist/",
    "index.d.ts",
    "index.js",
    "LICENSE",
    "NOTICE",
    "package.json",
    "package-lock.json",
    "README.md",
    "std/",
    "tsconfig-base.json"
  ],
  "funding": {
    "type": "opencollective",
    "url": "https://opencollective.com/assemblyscript"
  }
}<|MERGE_RESOLUTION|>--- conflicted
+++ resolved
@@ -21,11 +21,7 @@
     "url": "https://github.com/AssemblyScript/assemblyscript/issues"
   },
   "dependencies": {
-<<<<<<< HEAD
-    "binaryen": "^89.0.0-nightly.20191219",
-=======
     "binaryen": "90.0.0-nightly.20191231",
->>>>>>> 6d41e58c
     "long": "^4.0.0",
     "source-map-support": "^0.5.16",
     "ts-node": "^6.2.0"
