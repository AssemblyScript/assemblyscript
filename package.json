{
  "name": "assemblyscript",
  "description": "Definitely not a TypeScript to WebAssembly compiler.",
  "keywords": [
    "typescript",
    "webassembly",
    "compiler",
    "assemblyscript",
    "wasm"
  ],
  "version": "0.0.0",
  "author": "Daniel Wirtz <dcode+assemblyscript@dcode.io>",
  "contributors": [],
  "license": "Apache-2.0",
  "homepage": "https://assemblyscript.org",
  "repository": {
    "type": "git",
    "url": "https://github.com/AssemblyScript/assemblyscript.git"
  },
  "bugs": {
    "url": "https://github.com/AssemblyScript/assemblyscript/issues"
  },
  "dependencies": {
<<<<<<< HEAD
    "binaryen": "101.0.0-nightly.20210526",
=======
    "binaryen": "101.0.0-nightly.20210527",
>>>>>>> 1c55d376
    "long": "^4.0.0",
    "source-map-support": "^0.5.19",
    "ts-node": "^6.2.0"
  },
  "devDependencies": {
<<<<<<< HEAD
    "@types/node": "^15.6.0",
    "@typescript-eslint/eslint-plugin": "^4.24.0",
    "@typescript-eslint/parser": "^4.24.0",
=======
    "@types/node": "^15.6.1",
    "@typescript-eslint/eslint-plugin": "^4.9.1",
    "@typescript-eslint/parser": "^4.9.1",
>>>>>>> 1c55d376
    "diff": "^5.0.0",
    "eslint": "^7.27.0",
    "glob": "^7.1.7",
    "physical-cpu-count": "^2.0.0",
    "source-map-support": "^0.5.19",
<<<<<<< HEAD
    "ts-loader": "^9.2.1",
    "ts-node": "^6.2.0",
    "typescript": "^4.2.4",
    "webpack": "^5.37.1",
    "webpack-cli": "^4.7.0"
=======
    "ts-loader": "^9.2.2",
    "ts-node": "^6.2.0",
    "typescript": "~4.2.4",
    "webpack": "^5.10.0",
    "webpack-cli": "^4.2.0"
>>>>>>> 1c55d376
  },
  "type": "commonjs",
  "main": "index.js",
  "types": "index.d.ts",
  "exports": {
    ".": "./index.js",
    "./std/portable": "./std/portable/index.js",
    "./lib/loader": {
      "import": "./lib/loader/index.js",
      "require": "./lib/loader/umd/index.js"
    },
    "./lib/rtrace": {
      "import": "./lib/rtrace/index.js",
      "require": "./lib/rtrace/umd/index.js"
    },
    "./*": "./*.js",
    "./cli/asc": "./cli/asc.js",
    "./cli/transform": "./cli/transform.js",
    "./cli/util/options": "./cli/util/options.js",
    "./dist/assemblyscript": "./dist/assemblyscript.js",
    "./dist/asc": "./dist/asc.js"
  },
  "bin": {
    "asc": "bin/asc",
    "asinit": "bin/asinit"
  },
  "scripts": {
    "build": "npm run build:bundle && npm run build:dts && npm run build:sdk",
    "build:bundle": "webpack --config webpack.config.js",
    "build:dts": "node scripts/build-dts && tsc --noEmit --target ESNEXT --module commonjs --experimentalDecorators tests/require/index-release",
    "build:sdk": "node scripts/build-sdk",
    "clean": "node scripts/clean",
    "check": "npm run check:config && npm run check:require && npm run check:lint",
    "check:config": "tsc --noEmit -p src --diagnostics --listFiles",
    "check:require": "tsc --noEmit --target ESNEXT --module commonjs --experimentalDecorators tests/require/index",
    "check:lint": "eslint --max-warnings 0 --ext js . && eslint --max-warnings 0 --ext ts .",
    "test": "npm run test:parser && npm run test:compiler && npm run test:packages && npm run test:extension && npm run test:asconfig",
    "test:parser": "node tests/parser",
    "test:compiler": "node --experimental-wasi-unstable-preview1 tests/compiler",
    "test:packages": "cd tests/packages && npm run test",
    "test:extension": "cd tests/extension && npm run test",
    "test:asconfig": "cd tests/asconfig && npm run test",
    "make": "npm run clean && npm test && npm run build && npm test",
    "all": "npm run check && npm run make",
    "docs": "typedoc --tsconfig tsconfig-docs.json --mode modules --name \"AssemblyScript Compiler API\" --out ./docs/api --ignoreCompilerErrors --excludeNotExported --excludePrivate --excludeExternals --exclude **/std/** --includeDeclarations --readme src/README.md",
    "prepublishOnly": "node scripts/prepublish",
    "postpublish": "node scripts/postpublish",
    "asbuild": "npm run asbuild:untouched && npm run asbuild:optimized",
    "asbuild:untouched": "node bin/asc --config src/asconfig.json --target untouched",
    "asbuild:optimized": "node bin/asc --config src/asconfig.json --target optimized",
    "asbuild:rtraced": "node bin/asc --config src/asconfig.json --target rtraced",
    "bootstrap": "npm run bootstrap:untouched && npm run bootstrap:optimized",
    "bootstrap:untouched": "node bin/asc --config src/asconfig.json --target untouched && node bin/asc --config src/asconfig.json --target untouched-bootstrap --wasm out/assemblyscript.untouched.wasm && node bin/asc --config src/asconfig.json --target untouched-bootstrap --wasm out/assemblyscript.untouched-bootstrap.wasm && git --no-pager diff --no-index out/assemblyscript.untouched.wast out/assemblyscript.untouched-bootstrap.wast",
    "bootstrap:optimized": "node bin/asc --config src/asconfig.json --target optimized && node bin/asc --config src/asconfig.json --target optimized-bootstrap --wasm out/assemblyscript.optimized.wasm && node bin/asc --config src/asconfig.json --target optimized-bootstrap --wasm out/assemblyscript.optimized-bootstrap.wasm && git --no-pager diff --no-index out/assemblyscript.optimized.wast out/assemblyscript.optimized-bootstrap.wast",
    "bootstrap:rtraced": "node bin/asc --config src/asconfig.json --target rtraced && node bin/asc --config src/asconfig.json --target rtraced --wasm out/assemblyscript.rtraced.wasm",
    "astest": "ts-node tests/bootstrap"
  },
  "releaseFiles": [
    "lib/loader/index.d.ts",
    "lib/loader/index.js",
    "lib/loader/package.json",
    "lib/loader/umd/index.d.ts",
    "lib/loader/umd/index.js",
    "lib/loader/umd/package.json",
    "lib/loader/README.md",
    "lib/rtrace/index.d.ts",
    "lib/rtrace/index.js",
    "lib/rtrace/package.json",
    "lib/rtrace/umd/index.d.ts",
    "lib/rtrace/umd/index.js",
    "lib/rtrace/umd/package.json",
    "lib/rtrace/README.md",
    "bin/",
    "cli/",
    "dist/",
    "index.d.ts",
    "index.js",
    "LICENSE",
    "NOTICE",
    "package.json",
    "package-lock.json",
    "README.md",
    "std/",
    "tsconfig-base.json"
  ],
  "funding": {
    "type": "opencollective",
    "url": "https://opencollective.com/assemblyscript"
  }
}<|MERGE_RESOLUTION|>--- conflicted
+++ resolved
@@ -21,43 +21,25 @@
     "url": "https://github.com/AssemblyScript/assemblyscript/issues"
   },
   "dependencies": {
-<<<<<<< HEAD
-    "binaryen": "101.0.0-nightly.20210526",
-=======
     "binaryen": "101.0.0-nightly.20210527",
->>>>>>> 1c55d376
     "long": "^4.0.0",
     "source-map-support": "^0.5.19",
     "ts-node": "^6.2.0"
   },
   "devDependencies": {
-<<<<<<< HEAD
-    "@types/node": "^15.6.0",
-    "@typescript-eslint/eslint-plugin": "^4.24.0",
-    "@typescript-eslint/parser": "^4.24.0",
-=======
     "@types/node": "^15.6.1",
     "@typescript-eslint/eslint-plugin": "^4.9.1",
     "@typescript-eslint/parser": "^4.9.1",
->>>>>>> 1c55d376
     "diff": "^5.0.0",
     "eslint": "^7.27.0",
     "glob": "^7.1.7",
     "physical-cpu-count": "^2.0.0",
     "source-map-support": "^0.5.19",
-<<<<<<< HEAD
-    "ts-loader": "^9.2.1",
-    "ts-node": "^6.2.0",
-    "typescript": "^4.2.4",
-    "webpack": "^5.37.1",
-    "webpack-cli": "^4.7.0"
-=======
     "ts-loader": "^9.2.2",
     "ts-node": "^6.2.0",
     "typescript": "~4.2.4",
     "webpack": "^5.10.0",
     "webpack-cli": "^4.2.0"
->>>>>>> 1c55d376
   },
   "type": "commonjs",
   "main": "index.js",
