{
  "name": "assemblyscript",
  "version": "0.5.0",
  "author": "Daniel Wirtz <dcode+assemblyscript@dcode.io>",
  "license": "Apache-2.0",
  "repository": {
    "type": "git",
    "url": "https://github.com/AssemblyScript/assemblyscript.git"
  },
  "bugs": {
    "url": "https://github.com/AssemblyScript/assemblyscript/issues"
  },
  "dependencies": {
    "@protobufjs/utf8": "^1.1.0",
<<<<<<< HEAD
    "binaryen": "55.0.0-nightly.20181122",
=======
    "binaryen": "55.0.0-nightly.20181130",
>>>>>>> 25b8d1d4
    "glob": "^7.1.3",
    "long": "^4.0.0"
  },
  "devDependencies": {
    "@types/node": "^10.12.3",
    "browser-process-hrtime": "^1.0.0",
    "diff": "^3.5.0",
    "ts-loader": "^5.2.1",
    "ts-node": "^6.2.0",
    "tslint": "^5.11.0",
    "typedoc": "^0.13.0",
    "typedoc-plugin-external-module-name": "^1.1.3",
    "typescript": "^3.1.6",
    "webpack": "^4.25.1",
    "webpack-cli": "^3.1.2"
  },
  "main": "index.js",
  "types": "index.d.ts",
  "bin": {
    "asc": "bin/asc",
    "asinit": "bin/asinit"
  },
  "engines": {
    "node": ">=8"
  },
  "scripts": {
    "build": "webpack --mode production --display-modules",
    "clean": "node scripts/clean",
    "check": "npm run check:config && npm run check:compiler && npm run check:library",
    "check:config": "tsc --noEmit -p src --diagnostics --listFiles",
    "check:compiler": "tslint -c tslint.json --project src --formatters-dir lib/lint/formatters --format as",
    "check:library": "tslint -c tslint.json --project std/assembly --formatters-dir lib/lint/formatters --format as",
    "test": "npm run test:parser && npm run test:compiler && npm run test:compiler.shared-memory",
    "test:parser": "node tests/parser",
    "test:compiler": "node tests/compiler",
    "test:compiler.shared-memory": "node --experimental-wasm-threads tests/compiler.shared-memory",
    "make": "npm run clean && npm test && npm run build && npm test",
    "all": "npm run check && npm run make",
    "docs": "typedoc --tsconfig tsconfig-docs.json --mode modules --name \"AssemblyScript Compiler API\" --out ./docs/api --ignoreCompilerErrors --excludeNotExported --excludePrivate --excludeExternals --exclude **/std/** --includeDeclarations --readme src/README.md"
  },
  "files": [
    "lib/loader/index.d.ts",
    "lib/loader/index.js",
    "lib/loader/README.md",
    "bin/",
    "cli/",
    "dist/",
    "index.d.ts",
    "index.js",
    "LICENSE",
    "NOTICE",
    "package.json",
    "package-lock.json",
    "README.md",
    "src/",
    "std/",
    "tsconfig-base.json"
  ]
}<|MERGE_RESOLUTION|>--- conflicted
+++ resolved
@@ -12,11 +12,7 @@
   },
   "dependencies": {
     "@protobufjs/utf8": "^1.1.0",
-<<<<<<< HEAD
-    "binaryen": "55.0.0-nightly.20181122",
-=======
     "binaryen": "55.0.0-nightly.20181130",
->>>>>>> 25b8d1d4
     "glob": "^7.1.3",
     "long": "^4.0.0"
   },
