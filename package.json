--- conflicted
+++ resolved
@@ -19,12 +19,8 @@
     "source-map-support": "^0.5.11"
   },
   "devDependencies": {
-<<<<<<< HEAD
+    "assemblyscript-json": "github:nearprotocol/assemblyscript-json",
     "@types/node": "^11.13.0",
-=======
-    "assemblyscript-json": "github:nearprotocol/assemblyscript-json",
-    "@types/node": "^11.9.5",
->>>>>>> 97ddc480
     "browser-process-hrtime": "^1.0.0",
     "diff": "^4.0.1",
     "prettier": "^1.15.3",
@@ -59,8 +55,7 @@
     "test:bindgen": "cd tests/near-bindgen && ./test.sh",
     "make": "npm run clean && npm test && npm run build && npm test",
     "all": "npm run check && npm run make",
-    "docs": "typedoc --tsconfig tsconfig-docs.json --mode modules --name \"AssemblyScript Compiler API\" --out ./docs/api --ignoreCompilerErrors --excludeNotExported --excludePrivate --excludeExternals --exclude **/std/** --includeDeclarations --readme src/README.md",
-    "postinstall": "opencollective-postinstall || exit 0"
+    "docs": "typedoc --tsconfig tsconfig-docs.json --mode modules --name \"AssemblyScript Compiler API\" --out ./docs/api --ignoreCompilerErrors --excludeNotExported --excludePrivate --excludeExternals --exclude **/std/** --includeDeclarations --readme src/README.md"
   },
   "files": [
     "lib/loader/index.d.ts",
@@ -79,9 +74,5 @@
     "src/",
     "std/",
     "tsconfig-base.json"
-  ],
-  "collective": {
-    "type": "opencollective",
-    "url": "https://opencollective.com/assemblyscript"
-  }
+  ]
 }