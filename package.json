{
  "name": "assemblyscript",
  "version": "0.5.0",
  "author": "Daniel Wirtz <dcode+assemblyscript@dcode.io>",
  "license": "Apache-2.0",
  "repository": {
    "type": "git",
    "url": "https://github.com/AssemblyScript/assemblyscript.git"
  },
  "bugs": {
    "url": "https://github.com/AssemblyScript/assemblyscript/issues"
  },
  "dependencies": {
    "@protobufjs/utf8": "^1.1.0",
    "binaryen": "67.0.0-nightly.20190207",
    "glob": "^7.1.3",
    "long": "^4.0.0"
  },
  "devDependencies": {
<<<<<<< HEAD
    "@types/node": "^10.12.18",
    "assemblyscript-json": "github:nearprotocol/assemblyscript-json",
=======
    "@types/node": "^10.12.21",
>>>>>>> e623786b
    "browser-process-hrtime": "^1.0.0",
    "diff": "^4.0.1",
    "prettier": "^1.15.3",
    "ts-loader": "^5.3.3",
    "ts-node": "^6.2.0",
    "tslint": "^5.12.1",
    "typedoc": "^0.13.0",
    "typedoc-plugin-external-module-name": "^1.1.3",
    "typescript": "^3.3.1",
    "webpack": "^4.29.1",
    "webpack-cli": "^3.2.3"
  },
  "main": "index.js",
  "types": "index.d.ts",
  "bin": {
    "asc": "bin/asc",
    "asinit": "bin/asinit"
  },
  "engines": {
    "node": ">=8"
  },
  "scripts": {
    "build": "webpack --mode production --display-modules",
    "clean": "node scripts/clean",
    "check": "npm run check:config && npm run check:compiler && npm run check:library",
    "check:config": "tsc --noEmit -p src --diagnostics --listFiles",
    "check:compiler": "tslint -c tslint.json --project src --formatters-dir lib/lint/formatters --format as",
    "check:library": "tslint -c tslint.json --project std/assembly --formatters-dir lib/lint/formatters --format as",
    "test": "npm run test:bindgen && npm run test:parser && npm run test:compiler",
    "test:parser": "node tests/parser",
    "test:compiler": "node tests/compiler",
    "test:bindgen": "cd tests/near-bindgen && ./test.sh",
    "make": "npm run clean && npm test && npm run build && npm test",
    "all": "npm run check && npm run make",
    "docs": "typedoc --tsconfig tsconfig-docs.json --mode modules --name \"AssemblyScript Compiler API\" --out ./docs/api --ignoreCompilerErrors --excludeNotExported --excludePrivate --excludeExternals --exclude **/std/** --includeDeclarations --readme src/README.md"
  },
  "files": [
    "lib/loader/index.d.ts",
    "lib/loader/index.js",
    "lib/loader/README.md",
    "bin/",
    "cli/",
    "dist/",
    "index.d.ts",
    "index.js",
    "LICENSE",
    "NOTICE",
    "package.json",
    "package-lock.json",
    "README.md",
    "src/",
    "std/",
    "tsconfig-base.json"
  ]
}<|MERGE_RESOLUTION|>--- conflicted
+++ resolved
@@ -17,12 +17,8 @@
     "long": "^4.0.0"
   },
   "devDependencies": {
-<<<<<<< HEAD
-    "@types/node": "^10.12.18",
     "assemblyscript-json": "github:nearprotocol/assemblyscript-json",
-=======
     "@types/node": "^10.12.21",
->>>>>>> e623786b
     "browser-process-hrtime": "^1.0.0",
     "diff": "^4.0.1",
     "prettier": "^1.15.3",
