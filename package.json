{
  "name": "assemblyscript",
  "version": "0.7.0",
  "author": "Daniel Wirtz <dcode+assemblyscript@dcode.io>",
  "license": "Apache-2.0",
  "repository": {
    "type": "git",
    "url": "https://github.com/AssemblyScript/assemblyscript.git"
  },
  "bugs": {
    "url": "https://github.com/AssemblyScript/assemblyscript/issues"
  },
  "dependencies": {
    "@protobufjs/utf8": "^1.1.0",
    "binaryen": "87.0.0-nightly.20190716",
    "glob": "^7.1.4",
    "long": "^4.0.0",
    "opencollective-postinstall": "^2.0.0",
    "source-map-support": "^0.5.12"
  },
  "devDependencies": {
<<<<<<< HEAD
    "@types/node": "^11.13.0",
    "assemblyscript-json": "github:nearprotocol/assemblyscript-json#update-as",
    "bignum": "github:MaxGraey/bignum.wasm",
    "browser-process-hrtime": "^1.0.0",
    "diff": "^4.0.1",
    "prettier": "^1.15.3",
    "ts-loader": "^5.3.3",
=======
    "@types/node": "^12.6.6",
    "browser-process-hrtime": "^1.0.0",
    "diff": "^4.0.1",
    "ts-loader": "^6.0.4",
>>>>>>> 227c6269
    "ts-node": "^6.2.0",
    "tslint": "^5.18.0",
    "typedoc-plugin-external-module-name": "^2.1.0",
    "typescript": "^3.5.3",
    "webpack": "^4.35.3",
    "webpack-cli": "^3.3.6"
  },
  "main": "index.js",
  "types": "index.d.ts",
  "bin": {
    "asc": "bin/asc",
    "asinit": "bin/asinit"
  },
  "engines": {
    "node": ">=8"
  },
  "scripts": {
    "build": "npm run build:bundle && npm run build:dts",
    "build:bundle": "webpack --mode production --display-modules",
    "build:dts": "node scripts/build-dts",
    "clean": "node scripts/clean",
    "check": "npm run check:config && npm run check:compiler",
    "check:config": "tsc --noEmit -p src --diagnostics --listFiles",
    "check:compiler": "tslint -c tslint.json --project src --formatters-dir lib/lint/formatters --format as",
<<<<<<< HEAD
    "check:library": "tslint -c tslint.json --project std/assembly --formatters-dir lib/lint/formatters --format as",
    "test": "npm run test:bindgen && npm run test:parser && npm run test:compiler",
    "test:parser": "node tests/parser",
    "test:compiler": "node tests/compiler",
    "test:bindgen": "cd tests/near-bindgen && ./test.sh",
    "make": "npm run clean && npm run build && npm test",
=======
    "test": "npm run test:parser && npm run test:compiler && npm run test:packages",
    "test:parser": "node tests/parser",
    "test:compiler": "node tests/compiler",
    "test:packages": "cd tests/packages && npm run test",
    "make": "npm run clean && npm test && npm run build && npm test",
>>>>>>> 227c6269
    "all": "npm run check && npm run make",
    "docs": "typedoc --tsconfig tsconfig-docs.json --mode modules --name \"AssemblyScript Compiler API\" --out ./docs/api --ignoreCompilerErrors --excludeNotExported --excludePrivate --excludeExternals --exclude **/std/** --includeDeclarations --readme src/README.md"
  },
  "files": [
    "lib/rtrace/index.d.ts",
    "lib/rtrace/index.js",
    "lib/rtrace/README.md",
    "lib/rtrace/package.json",
    "lib/loader/index.d.ts",
    "lib/loader/index.js",
    "lib/loader/README.md",
    "bin/",
    "cli/",
    "dist/",
    "index.d.ts",
    "index.js",
    "LICENSE",
    "NOTICE",
    "package.json",
    "package-lock.json",
    "README.md",
    "std/",
    "tsconfig-base.json"
  ]
}<|MERGE_RESOLUTION|>--- conflicted
+++ resolved
@@ -19,20 +19,13 @@
     "source-map-support": "^0.5.12"
   },
   "devDependencies": {
-<<<<<<< HEAD
-    "@types/node": "^11.13.0",
+    "@types/node": "^12.6.6",
     "assemblyscript-json": "github:nearprotocol/assemblyscript-json#update-as",
     "bignum": "github:MaxGraey/bignum.wasm",
     "browser-process-hrtime": "^1.0.0",
     "diff": "^4.0.1",
     "prettier": "^1.15.3",
-    "ts-loader": "^5.3.3",
-=======
-    "@types/node": "^12.6.6",
-    "browser-process-hrtime": "^1.0.0",
-    "diff": "^4.0.1",
     "ts-loader": "^6.0.4",
->>>>>>> 227c6269
     "ts-node": "^6.2.0",
     "tslint": "^5.18.0",
     "typedoc-plugin-external-module-name": "^2.1.0",
@@ -57,20 +50,12 @@
     "check": "npm run check:config && npm run check:compiler",
     "check:config": "tsc --noEmit -p src --diagnostics --listFiles",
     "check:compiler": "tslint -c tslint.json --project src --formatters-dir lib/lint/formatters --format as",
-<<<<<<< HEAD
-    "check:library": "tslint -c tslint.json --project std/assembly --formatters-dir lib/lint/formatters --format as",
     "test": "npm run test:bindgen && npm run test:parser && npm run test:compiler",
     "test:parser": "node tests/parser",
     "test:compiler": "node tests/compiler",
+    "test:packages": "cd tests/packages && npm run test",
     "test:bindgen": "cd tests/near-bindgen && ./test.sh",
-    "make": "npm run clean && npm run build && npm test",
-=======
-    "test": "npm run test:parser && npm run test:compiler && npm run test:packages",
-    "test:parser": "node tests/parser",
-    "test:compiler": "node tests/compiler",
-    "test:packages": "cd tests/packages && npm run test",
     "make": "npm run clean && npm test && npm run build && npm test",
->>>>>>> 227c6269
     "all": "npm run check && npm run make",
     "docs": "typedoc --tsconfig tsconfig-docs.json --mode modules --name \"AssemblyScript Compiler API\" --out ./docs/api --ignoreCompilerErrors --excludeNotExported --excludePrivate --excludeExternals --exclude **/std/** --includeDeclarations --readme src/README.md"
   },
