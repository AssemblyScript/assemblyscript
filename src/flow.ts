--- conflicted
+++ resolved
@@ -197,15 +197,12 @@
     return flow;
   }
 
-<<<<<<< HEAD
-  private constructor() {
-    /* nop */
-  }
-=======
   private constructor(
     /** Function this flow belongs to. */
     public parentFunction: Function
-  ) {}
+  ) {
+    /* nop */
+  }
 
   /** Parent flow. */
   parent: Flow | null = null;
@@ -223,7 +220,6 @@
   inlineFunction: Function | null = null;
   /** The label we break to when encountering a return statement, when inlining. */
   inlineReturnLabel: string | null = null;
->>>>>>> 5c9cd70e
 
   /** Tests if this is an inline flow. */
   get isInline(): bool {
