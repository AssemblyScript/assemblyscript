--- conflicted
+++ resolved
@@ -196,17 +196,10 @@
 /** A control flow evaluator. */
 export class Flow {
 
-<<<<<<< HEAD
-  /** Creates the parent flow of the specified function. */
-  static createParent(parentFunction: Function): Flow {
-    var flow = new Flow(parentFunction);
-    if (parentFunction.is(CommonFlags.Constructor)) {
-=======
   /** Creates the default top-level flow of the specified function. */
   static createDefault(targetFunction: Function): Flow {
     let flow = new Flow(targetFunction);
-    if (targetFunction.is(CommonFlags.CONSTRUCTOR)) {
->>>>>>> 0d39f0ff
+    if (targetFunction.is(CommonFlags.Constructor)) {
       flow.initThisFieldFlags();
     }
     return flow;
@@ -331,11 +324,7 @@
       branch.breakLabel = this.breakLabel;
     }
     branch.localFlags = this.localFlags.slice();
-<<<<<<< HEAD
-    if (this.actualFunction.is(CommonFlags.Constructor)) {
-=======
-    if (this.sourceFunction.is(CommonFlags.CONSTRUCTOR)) {
->>>>>>> 0d39f0ff
+    if (this.sourceFunction.is(CommonFlags.Constructor)) {
       let thisFieldFlags = assert(this.thisFieldFlags);
       branch.thisFieldFlags = cloneMap(thisFieldFlags);
     } else {
@@ -346,148 +335,12 @@
   }
 
   /** Gets a free temporary local of the specified type. */
-<<<<<<< HEAD
-  getTempLocal(type: Type, except: BitSet | null = null): Local {
-    var parentFunction = this.parentFunction;
-    var temps: Local[] | null;
-    switch (<u32>type.toRef()) {
-      case <u32>TypeRef.I32: { temps = parentFunction.tempI32s; break; }
-      case <u32>TypeRef.I64: { temps = parentFunction.tempI64s; break; }
-      case <u32>TypeRef.F32: { temps = parentFunction.tempF32s; break; }
-      case <u32>TypeRef.F64: { temps = parentFunction.tempF64s; break; }
-      case <u32>TypeRef.V128: { temps = parentFunction.tempV128s; break; }
-      case <u32>TypeRef.Funcref: { temps = parentFunction.tempFuncrefs; break; }
-      case <u32>TypeRef.Externref: { temps = parentFunction.tempExternrefs; break; }
-      case <u32>TypeRef.Anyref: { temps = parentFunction.tempAnyrefs; break; }
-      case <u32>TypeRef.Eqref: { temps = parentFunction.tempEqrefs; break; }
-      case <u32>TypeRef.I31ref: { temps = parentFunction.tempI31refs; break; }
-      case <u32>TypeRef.Dataref: { temps = parentFunction.tempDatarefs; break; }
-      case <u32>TypeRef.Arrayref: { temps = parentFunction.tempArrayrefs; break; }
-      default: throw new Error("concrete type expected");
-    }
-    var local: Local;
-    if (except) {
-      if (temps && temps.length > 0) {
-        for (let i = 0, k = temps.length; i < k; ++i) {
-          if (!except.has(temps[i].index)) {
-            local = temps[i];
-            let k = temps.length - 1;
-            while (i < k) unchecked(temps[i] = temps[i++ + 1]);
-            temps.length = k;
-            local.type = type;
-            local.flags = CommonFlags.None;
-            this.unsetLocalFlag(local.index, ~0);
-            return local;
-          }
-        }
-      }
-      local = parentFunction.addLocal(type);
-    } else {
-      if (temps && temps.length > 0) {
-        local = assert(temps.pop());
-        local.type = type;
-        local.flags = CommonFlags.None;
-      } else {
-        local = parentFunction.addLocal(type);
-      }
-    }
-=======
   getTempLocal(type: Type): Local {
     let local = this.targetFunction.addLocal(type);
->>>>>>> 0d39f0ff
     this.unsetLocalFlag(local.index, ~0);
     return local;
   }
 
-<<<<<<< HEAD
-  /** Frees the temporary local for reuse. */
-  freeTempLocal(local: Local): void {
-    if (local.is(CommonFlags.Inlined)) return;
-    assert(local.index >= 0);
-    var parentFunction = this.parentFunction;
-    var temps: Local[];
-    assert(local.type != null); // internal error
-    local.resetTemporaryName();
-    switch (<u32>local.type.toRef()) {
-      case <u32>TypeRef.I32: {
-        let tempI32s = parentFunction.tempI32s;
-        if (tempI32s) temps = tempI32s;
-        else parentFunction.tempI32s = temps = [];
-        break;
-      }
-      case <u32>TypeRef.I64: {
-        let tempI64s = parentFunction.tempI64s;
-        if (tempI64s) temps = tempI64s;
-        else parentFunction.tempI64s = temps = [];
-        break;
-      }
-      case <u32>TypeRef.F32: {
-        let tempF32s = parentFunction.tempF32s;
-        if (tempF32s) temps = tempF32s;
-        else parentFunction.tempF32s = temps = [];
-        break;
-      }
-      case <u32>TypeRef.F64: {
-        let tempF64s = parentFunction.tempF64s;
-        if (tempF64s) temps = tempF64s;
-        else parentFunction.tempF64s = temps = [];
-        break;
-      }
-      case <u32>TypeRef.V128: {
-        let tempV128s = parentFunction.tempV128s;
-        if (tempV128s) temps = tempV128s;
-        else parentFunction.tempV128s = temps = [];
-        break;
-      }
-      case <u32>TypeRef.Funcref: {
-        let tempFuncrefs = parentFunction.tempFuncrefs;
-        if (tempFuncrefs) temps = tempFuncrefs;
-        else parentFunction.tempFuncrefs = temps = [];
-        break;
-      }
-      case <u32>TypeRef.Externref: {
-        let tempExternrefs = parentFunction.tempExternrefs;
-        if (tempExternrefs) temps = tempExternrefs;
-        else parentFunction.tempExternrefs = temps = [];
-        break;
-      }
-      case <u32>TypeRef.Anyref: {
-        let tempAnyrefs = parentFunction.tempAnyrefs;
-        if (tempAnyrefs) temps = tempAnyrefs;
-        else parentFunction.tempAnyrefs = temps = [];
-        break;
-      }
-      case <u32>TypeRef.Eqref: {
-        let tempEqrefs = parentFunction.tempEqrefs;
-        if (tempEqrefs) temps = tempEqrefs;
-        else parentFunction.tempEqrefs = temps = [];
-        break;
-      }
-      case <u32>TypeRef.I31ref: {
-        let tempI31refs = parentFunction.tempI31refs;
-        if (tempI31refs) temps = tempI31refs;
-        else parentFunction.tempI31refs = temps = [];
-        break;
-      }
-      case <u32>TypeRef.Dataref: {
-        let tempDatarefs = parentFunction.tempDatarefs;
-        if (tempDatarefs) temps = tempDatarefs;
-        else parentFunction.tempDatarefs = temps = [];
-        break;
-      }
-      case <u32>TypeRef.Arrayref: {
-        let tempArrayrefs = parentFunction.tempArrayrefs;
-        if (tempArrayrefs) temps = tempArrayrefs;
-        else parentFunction.tempArrayrefs = temps = [];
-        break;
-      }
-      default: throw new Error("concrete type expected");
-    }
-    temps.push(local);
-  }
-
-=======
->>>>>>> 0d39f0ff
   /** Gets the scoped local of the specified name. */
   getScopedLocal(name: string): Local | null {
     let scopedLocals = this.scopedLocals;
@@ -550,29 +403,11 @@
     }
     assert(index < this.targetFunction.localsByIndex.length);
     let scopedAlias = new Local(name, index, type, this.targetFunction);
-    scopedAlias.set(CommonFlags.SCOPED);
+    scopedAlias.set(CommonFlags.Scoped);
     scopedLocals.set(name, scopedAlias);
     return scopedAlias;
   }
 
-<<<<<<< HEAD
-  /** Tests if this flow has any scoped locals that must be free'd. */
-  get hasScopedLocals(): bool {
-    var scopedLocals = this.scopedLocals;
-    if (scopedLocals) {
-      // TODO: for (let local of scopedLocals.values()) {
-      for (let _values = Map_values(scopedLocals), i = 0, k = _values.length; i < k; ++i) {
-        let local = unchecked(_values[i]);
-        if (local.is(CommonFlags.Scoped)) { // otherwise an alias
-          return true;
-        }
-      }
-    }
-    return false;
-  }
-
-=======
->>>>>>> 0d39f0ff
   /** Frees a single scoped local by its name. */
   freeScopedDummyLocal(name: string): void {
     let scopedLocals = assert(this.scopedLocals);
@@ -582,24 +417,6 @@
     scopedLocals.delete(name);
   }
 
-<<<<<<< HEAD
-  /** Frees this flow's scoped variables and returns its parent flow. */
-  freeScopedLocals(): void {
-    var scopedLocals = this.scopedLocals;
-    if (scopedLocals) {
-      // TODO: for (let local of scopedLocals.values()) {
-      for (let _values = Map_values(scopedLocals), i = 0, k = _values.length; i < k; ++i) {
-        let local = unchecked(_values[i]);
-        if (local.is(CommonFlags.Scoped)) { // otherwise an alias
-          this.freeTempLocal(local);
-        }
-      }
-      this.scopedLocals = null;
-    }
-  }
-
-=======
->>>>>>> 0d39f0ff
   /** Looks up the local of the specified name in the current scope. */
   lookupLocal(name: string): Local | null {
     let current: Flow | null = this;
@@ -650,19 +467,11 @@
 
   /** Initializes `this` field flags. */
   initThisFieldFlags(): void {
-<<<<<<< HEAD
-    var actualFunction = this.actualFunction;
-    assert(actualFunction.is(CommonFlags.Constructor));
-    var actualParent = actualFunction.parent;
-    assert(actualParent.kind == ElementKind.Class);
-    var actualClass = <Class>actualParent;
-=======
     let sourceFunction = this.sourceFunction;
-    assert(sourceFunction.is(CommonFlags.CONSTRUCTOR));
+    assert(sourceFunction.is(CommonFlags.Constructor));
     let parent = sourceFunction.parent;
-    assert(parent.kind == ElementKind.CLASS);
+    assert(parent.kind == ElementKind.Class);
     let classInstance = <Class>parent;
->>>>>>> 0d39f0ff
     this.thisFieldFlags = new Map();
     let members = classInstance.members;
     if (members) {
@@ -700,11 +509,7 @@
   setThisFieldFlag(field: Field, flag: FieldFlags): void {
     let fieldFlags = this.thisFieldFlags;
     if (fieldFlags) {
-<<<<<<< HEAD
-      assert(this.actualFunction.is(CommonFlags.Constructor));
-=======
-      assert(this.sourceFunction.is(CommonFlags.CONSTRUCTOR));
->>>>>>> 0d39f0ff
+      assert(this.sourceFunction.is(CommonFlags.Constructor));
       if (fieldFlags.has(field)) {
         let flags = changetype<FieldFlags>(fieldFlags.get(field));
         fieldFlags.set(field, flags | flag);
@@ -712,11 +517,7 @@
         fieldFlags.set(field, flag);
       }
     } else {
-<<<<<<< HEAD
-      assert(!this.actualFunction.is(CommonFlags.Constructor));
-=======
-      assert(!this.sourceFunction.is(CommonFlags.CONSTRUCTOR));
->>>>>>> 0d39f0ff
+      assert(!this.sourceFunction.is(CommonFlags.Constructor));
     }
   }
 
@@ -769,13 +570,8 @@
   }
 
   /** Inherits flags of a conditional branch joining again with this one, i.e. then without else. */
-<<<<<<< HEAD
   inheritBranch(other: Flow, conditionKind: ConditionKind = ConditionKind.Unknown): void {
-    assert(other.parentFunction == this.parentFunction);
-=======
-  inheritBranch(other: Flow, conditionKind: ConditionKind = ConditionKind.UNKNOWN): void {
     assert(other.targetFunction == this.targetFunction);
->>>>>>> 0d39f0ff
     switch (conditionKind) {
       case ConditionKind.True: this.inherit(other); // always executes
       case ConditionKind.False: return;             // never executes
@@ -786,15 +582,9 @@
     // but an allocation, which doesn't terminate, can become conditional. Not
     // all flags have a corresponding conditional flag that's tracked.
 
-<<<<<<< HEAD
-    var thisFlags = this.flags;
-    var otherFlags = other.flags;
-    var newFlags = FlowFlags.None;
-=======
     let thisFlags = this.flags;
     let otherFlags = other.flags;
-    let newFlags = FlowFlags.NONE;
->>>>>>> 0d39f0ff
+    let newFlags = FlowFlags.None;
 
     if (thisFlags & FlowFlags.Returns) { // nothing can change that
       newFlags |= FlowFlags.Returns;
@@ -890,15 +680,9 @@
     // This differs from the previous method in that no flags are guaranteed
     // to happen unless it is the case in both flows.
 
-<<<<<<< HEAD
-    var leftFlags = left.flags;
-    var rightFlags = right.flags;
-    var newFlags = FlowFlags.None;
-=======
     let leftFlags = left.flags;
     let rightFlags = right.flags;
-    let newFlags = FlowFlags.NONE;
->>>>>>> 0d39f0ff
+    let newFlags = FlowFlags.None;
 
     if (leftFlags & FlowFlags.Returns) {
       if (rightFlags & FlowFlags.Returns) {
@@ -981,15 +765,9 @@
     this.flags = newFlags | (this.flags & (FlowFlags.UncheckedContext | FlowFlags.CtorParamContext));
 
     // local flags
-<<<<<<< HEAD
-    var thisLocalFlags = this.localFlags;
+    let thisLocalFlags = this.localFlags;
     if (leftFlags & FlowFlags.Terminates) {
       if (!(rightFlags & FlowFlags.Terminates)) {
-=======
-    let thisLocalFlags = this.localFlags;
-    if (leftFlags & FlowFlags.TERMINATES) {
-      if (!(rightFlags & FlowFlags.TERMINATES)) {
->>>>>>> 0d39f0ff
         let rightLocalFlags = right.localFlags;
         for (let i = 0, k = rightLocalFlags.length; i < k; ++i) {
           thisLocalFlags[i] = rightLocalFlags[i];
@@ -1057,39 +835,14 @@
       let local = localsByIndex[i];
       let type = local.type;
       if (type.isShortIntegerValue) {
-<<<<<<< HEAD
-        if (before.isLocalFlag(i, LocalFlags.Wrapped) && !after.isLocalFlag(i, LocalFlags.Wrapped)) {
-          return true;
+        if (this.isLocalFlag(i, LocalFlags.Wrapped) && !other.isLocalFlag(i, LocalFlags.Wrapped)) {
+          this.unsetLocalFlag(i, LocalFlags.Wrapped); // assume not wrapped
+          needsRecompile = true;
         }
       }
       if (type.isNullableReference) {
-        if (before.isLocalFlag(i, LocalFlags.NonNull) && !after.isLocalFlag(i, LocalFlags.NonNull)) {
-          return true;
-        }
-      }
-    }
-    return false;
-  }
-
-  /** Unifies local flags between this and the other flow. */
-  unifyLocalFlags(other: Flow): void {
-    var numThisLocalFlags = this.localFlags.length;
-    var numOtherLocalFlags = other.localFlags.length;
-    for (let i = 0, k = min<i32>(numThisLocalFlags, numOtherLocalFlags); i < k; ++i) {
-      if (this.isLocalFlag(i, LocalFlags.Wrapped) != other.isLocalFlag(i, LocalFlags.Wrapped)) {
-        this.unsetLocalFlag(i, LocalFlags.Wrapped); // assume not wrapped
-      }
-      if (this.isLocalFlag(i, LocalFlags.NonNull) != other.isLocalFlag(i, LocalFlags.NonNull)) {
-        this.unsetLocalFlag(i, LocalFlags.NonNull); // assume possibly null
-=======
-        if (this.isLocalFlag(i, LocalFlags.WRAPPED) && !other.isLocalFlag(i, LocalFlags.WRAPPED)) {
-          this.unsetLocalFlag(i, LocalFlags.WRAPPED); // assume not wrapped
-          needsRecompile = true;
-        }
-      }
-      if (type.isNullableReference) {
-        if (this.isLocalFlag(i, LocalFlags.NONNULL) && !other.isLocalFlag(i, LocalFlags.NONNULL)) {
-          this.unsetLocalFlag(i, LocalFlags.NONNULL); // assume possibly null
+        if (this.isLocalFlag(i, LocalFlags.NonNull) && !other.isLocalFlag(i, LocalFlags.NonNull)) {
+          this.unsetLocalFlag(i, LocalFlags.NonNull); // assume possibly null
           needsRecompile = true;
         }
       }
@@ -1100,7 +853,6 @@
       localsByIndex.length = numLocalsBefore;
       if (this.localFlags.length > numLocalsBefore) {
         this.localFlags.length = numLocalsBefore;
->>>>>>> 0d39f0ff
       }
     }
     return needsRecompile;
@@ -1115,21 +867,12 @@
     switch (getExpressionId(expr)) {
       case ExpressionId.LocalSet: {
         if (!isLocalTee(expr)) break;
-<<<<<<< HEAD
-        let local = this.parentFunction.localsByIndex[getLocalSetIndex(expr)];
+        let local = this.targetFunction.localsByIndex[getLocalSetIndex(expr)];
         return !local.type.isNullableReference || this.isLocalFlag(local.index, LocalFlags.NonNull, false);
-      }
-      case ExpressionId.LocalGet: {
-        let local = this.parentFunction.localsByIndex[getLocalGetIndex(expr)];
-        return !local.type.isNullableReference || this.isLocalFlag(local.index, LocalFlags.NonNull, false);
-=======
-        let local = this.targetFunction.localsByIndex[getLocalSetIndex(expr)];
-        return !local.type.isNullableReference || this.isLocalFlag(local.index, LocalFlags.NONNULL, false);
       }
       case ExpressionId.LocalGet: {
         let local = this.targetFunction.localsByIndex[getLocalGetIndex(expr)];
-        return !local.type.isNullableReference || this.isLocalFlag(local.index, LocalFlags.NONNULL, false);
->>>>>>> 0d39f0ff
+        return !local.type.isNullableReference || this.isLocalFlag(local.index, LocalFlags.NonNull, false);
       }
     }
     return false;
@@ -1155,29 +898,17 @@
     switch (getExpressionId(expr)) {
       case ExpressionId.LocalSet: {
         if (!isLocalTee(expr)) break;
-<<<<<<< HEAD
-        let local = this.parentFunction.localsByIndex[getLocalSetIndex(expr)];
+        let local = this.targetFunction.localsByIndex[getLocalSetIndex(expr)];
         if (!iff || iff.isLocalFlag(local.index, LocalFlags.NonNull)) {
           this.setLocalFlag(local.index, LocalFlags.NonNull);
-=======
-        let local = this.targetFunction.localsByIndex[getLocalSetIndex(expr)];
-        if (!iff || iff.isLocalFlag(local.index, LocalFlags.NONNULL)) {
-          this.setLocalFlag(local.index, LocalFlags.NONNULL);
->>>>>>> 0d39f0ff
         }
         this.inheritNonnullIfTrue(getLocalSetValue(expr), iff); // must have been true-ish as well
         break;
       }
       case ExpressionId.LocalGet: {
-<<<<<<< HEAD
-        let local = this.parentFunction.localsByIndex[getLocalGetIndex(expr)];
+        let local = this.targetFunction.localsByIndex[getLocalGetIndex(expr)];
         if (!iff || iff.isLocalFlag(local.index, LocalFlags.NonNull)) {
           this.setLocalFlag(local.index, LocalFlags.NonNull);
-=======
-        let local = this.targetFunction.localsByIndex[getLocalGetIndex(expr)];
-        if (!iff || iff.isLocalFlag(local.index, LocalFlags.NONNULL)) {
-          this.setLocalFlag(local.index, LocalFlags.NONNULL);
->>>>>>> 0d39f0ff
         }
         break;
       }
@@ -1369,13 +1100,8 @@
 
       // overflows if the local isn't wrapped or the conversion does
       case ExpressionId.LocalGet: {
-<<<<<<< HEAD
-        let local = this.parentFunction.localsByIndex[getLocalGetIndex(expr)];
+        let local = this.targetFunction.localsByIndex[getLocalGetIndex(expr)];
         return !this.isLocalFlag(local.index, LocalFlags.Wrapped, true)
-=======
-        let local = this.targetFunction.localsByIndex[getLocalGetIndex(expr)];
-        return !this.isLocalFlag(local.index, LocalFlags.WRAPPED, true)
->>>>>>> 0d39f0ff
             || canConversionOverflow(local.type, type);
       }
 
@@ -1388,13 +1114,8 @@
       // overflows if the conversion does (globals are wrapped on set)
       case ExpressionId.GlobalGet: {
         // TODO: this is inefficient because it has to read a string
-<<<<<<< HEAD
-        let global = assert(this.parentFunction.program.elementsByName.get(assert(getGlobalGetName(expr))));
+        let global = assert(this.program.elementsByName.get(assert(getGlobalGetName(expr))));
         assert(global.kind == ElementKind.Global || global.kind == ElementKind.EnumValue);
-=======
-        let global = assert(this.program.elementsByName.get(assert(getGlobalGetName(expr))));
-        assert(global.kind == ElementKind.GLOBAL || global.kind == ElementKind.ENUMVALUE);
->>>>>>> 0d39f0ff
         return canConversionOverflow((<TypedElement>global).type, type);
       }
 
@@ -1631,8 +1352,7 @@
       parent = parent.parent;
       ++levels;
     }
-<<<<<<< HEAD
-    var sb = new Array<string>();
+    let sb = new Array<string>();
     if (this.is(FlowFlags.Returns)) sb.push("RETURNS");
     if (this.is(FlowFlags.ReturnsWrapped)) sb.push("RETURNS_WRAPPED");
     if (this.is(FlowFlags.ReturnsNonNull)) sb.push("RETURNS_NONNULL");
@@ -1648,26 +1368,7 @@
     if (this.is(FlowFlags.ConditionallyContinues)) sb.push("CONDITIONALLY_CONTINUES");
     if (this.is(FlowFlags.ConditionallyAccessesThis)) sb.push("CONDITIONALLY_ACCESSES_THIS");
     if (this.is(FlowFlags.MayReturnNonThis)) sb.push("MAY_RETURN_NONTHIS");
-    return `Flow(${this.actualFunction})[${levels}] ${sb.join(" ")}`;
-=======
-    let sb = new Array<string>();
-    if (this.is(FlowFlags.RETURNS)) sb.push("RETURNS");
-    if (this.is(FlowFlags.RETURNS_WRAPPED)) sb.push("RETURNS_WRAPPED");
-    if (this.is(FlowFlags.RETURNS_NONNULL)) sb.push("RETURNS_NONNULL");
-    if (this.is(FlowFlags.THROWS)) sb.push("THROWS");
-    if (this.is(FlowFlags.BREAKS)) sb.push("BREAKS");
-    if (this.is(FlowFlags.CONTINUES)) sb.push("CONTINUES");
-    if (this.is(FlowFlags.ACCESSES_THIS)) sb.push("ACCESSES_THIS");
-    if (this.is(FlowFlags.CALLS_SUPER)) sb.push("CALLS_SUPER");
-    if (this.is(FlowFlags.TERMINATES)) sb.push("TERMINATES");
-    if (this.is(FlowFlags.CONDITIONALLY_RETURNS)) sb.push("CONDITIONALLY_RETURNS");
-    if (this.is(FlowFlags.CONDITIONALLY_THROWS)) sb.push("CONDITIONALLY_THROWS");
-    if (this.is(FlowFlags.CONDITIONALLY_BREAKS)) sb.push("CONDITIONALLY_BREAKS");
-    if (this.is(FlowFlags.CONDITIONALLY_CONTINUES)) sb.push("CONDITIONALLY_CONTINUES");
-    if (this.is(FlowFlags.CONDITIONALLY_ACCESSES_THIS)) sb.push("CONDITIONALLY_ACCESSES_THIS");
-    if (this.is(FlowFlags.MAY_RETURN_NONTHIS)) sb.push("MAY_RETURN_NONTHIS");
     return `Flow(${this.sourceFunction})[${levels}] ${sb.join(" ")}`;
->>>>>>> 0d39f0ff
   }
 }
 
