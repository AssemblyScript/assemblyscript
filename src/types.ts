/**
 * @fileoverview Mappings from AssemblyScript types to WebAssembly types.
 * @license Apache-2.0
 */

import {
  CommonNames
} from "./common";

import {
  Class,
  Program,
  DecoratorFlags
} from "./program";

import {
  TypeRef,
  createType,
  HeapTypeRef,
  ensureType
} from "./module";

import * as binaryen from "./glue/binaryen";

/** Indicates the kind of a type. */
export const enum TypeKind {
  /** A 1-bit unsigned integer. */
  Bool,

  // signed integers

  /** An 8-bit signed integer. */
  I8,
  /** A 16-bit signed integer. */
  I16,
  /** A 32-bit signed integer. */
  I32,
  /** A 64-bit signed integer. */
  I64,
  /** A 32-bit/64-bit signed integer, depending on the target. */
  Isize,

  // unsigned integers

  /** An 8-bit unsigned integer. */
  U8,
  /** A 16-bit unsigned integer. */
  U16,
  /** A 32-bit unsigned integer. Also the base of function types. */
  U32,
  /** A 64-bit unsigned integer. */
  U64,
  /** A 32-bit/64-bit unsigned integer, depending on the target. Also the base of class types. */
  Usize,

  // floats

  /** A 32-bit float. */
  F32,
  /** A 64-bit double. */
  F64,

  // vectors

  /** A 128-bit vector. */
  V128,

  // references (keep in same order as in Binaryen)

  /** External reference. */
  Extern,
  /** Function reference. */
  Func,
  /** Any reference. */
  Any,
  /** Equatable reference. */
  Eq,
  /** Struct reference. */
  Struct,
  /** Array reference. */
  Array,
  /** 31-bit integer reference. */
  I31,
  /** String reference. */
  String,
  /** WTF8 string view. */
  StringviewWTF8,
  /** WTF16 string view. */
  StringviewWTF16,
  /** String iterator. */
  StringviewIter,

  // other

  /** No return type. */
  Void
}

/** Indicates capabilities of a type. */
export const enum TypeFlags {
  None = 0,
  /** Is a signed type that can represent negative values. */
  Signed = 1 << 0,
  /** Is an unsigned type that cannot represent negative values. */
  Unsigned = 1 << 1,
  /** Is an integer type. */
  Integer = 1 << 2,
  /** Is a floating point type. */
  Float = 1 << 3,
  /** Is a varying (in size) type. */
  Varying = 1 << 4,
  /** Is smaller than 32-bits. */
  Short = 1 << 5,
  /** Is larger than 32-bits. */
  Long = 1 << 6,
  /** Is a value type. */
  Value = 1 << 7,
  /** Is a reference type (either a class or a function type). */
  Reference = 1 << 8,
  /** Is a nullable type. */
  Nullable = 1 << 9,
  /** Is a vector type. */
  Vector = 1 << 10,
  /** Is an external type. */
  External = 1 << 11,
}

/** Represents a resolved type. */
export class Type {

  /** Type kind. */
  kind: TypeKind;
  /** Type flags. */
  flags: TypeFlags;
  /** Size in bits. */
  size: i32;
  /** Underlying class reference, if a class type. */
  classReference: Class | null = null;
  /** Underlying signature reference, if a function type. */
  signatureReference: Signature | null = null;
  /** Respective non-nullable type, if nullable. */
  private _nonNullableType: Type | null = null;
  /** Respective nullable type, if non-nullable. */
  private _nullableType: Type | null = null;
  /** Cached Binaryen type reference. */
  ref: TypeRef = 0;

  /** Constructs a new resolved type. */
  constructor(kind: TypeKind, flags: TypeFlags, size: u32) {
    this.kind = kind;
    this.flags = flags;
    this.size = size;
    if (!(flags & TypeFlags.Nullable)) {
      this._nonNullableType = this;
    } else {
      this._nullableType = this;
    }
  }

  /** Returns the closest int type representing this type. */
  get intType(): Type {
    if (this == Type.auto) return this; // keep auto as a hint
    switch (this.kind) {
      case TypeKind.Bool:
      case TypeKind.I32:
      case TypeKind.F32:   return Type.i32;
      case TypeKind.I8:    return Type.i8;
      case TypeKind.I16:   return Type.i16;
      case TypeKind.F64:
      case TypeKind.I64:   return Type.i64;
      case TypeKind.Isize: return this.size == 64 ? Type.isize64 : Type.isize32;
      case TypeKind.U8:    return Type.u8;
      case TypeKind.U16:   return Type.u16;
      case TypeKind.U32:   return Type.u32;
      case TypeKind.U64:   return Type.u64;
      case TypeKind.Usize: return this.size == 64 ? Type.usize64 : Type.usize32;
      default: return Type.i32;
    }
  }

  /** Substitutes this type with the auto type if this type is void. */
  get exceptVoid(): Type {
    return this.kind == TypeKind.Void ? Type.auto : this;
  }

  /** Size in bytes. */
  get byteSize(): i32 {
    // ceiled div by 8
    return this.size + 7 >>> 3;
  }

  /** Gets this type's logarithmic alignment in memory. */
  get alignLog2(): i32 {
    return 31 - clz<i32>(this.byteSize);
  }

  /** Tests if this type represents a basic value. */
  get isValue(): bool {
    return this.is(TypeFlags.Value);
  }

  /** Tests if this type represents an integer value. */
  get isIntegerValue(): bool {
    return this.is(TypeFlags.Integer | TypeFlags.Value);
  }

  /** Tests if this type represents a small (< 32 bits) integer value. */
  get isShortIntegerValue(): bool {
    return this.is(TypeFlags.Short | TypeFlags.Integer | TypeFlags.Value);
  }

  /** Tests if this type represents a long (> 32 bits) integer value. */
  get isLongIntegerValue(): bool {
    return this.is(TypeFlags.Long | TypeFlags.Integer | TypeFlags.Value);
  }

  /** Tests if this type represents a signed integer value. */
  get isSignedIntegerValue(): bool {
    return this.is(TypeFlags.Signed | TypeFlags.Integer | TypeFlags.Value);
  }

  /** Tests if this type represents an unsigned integer value. */
  get isUnsignedIntegerValue(): bool {
    return this.is(TypeFlags.Unsigned | TypeFlags.Integer | TypeFlags.Value);
  }

  /** Tests if this type represents a varying (in size) integer value. */
  get isVaryingIntegerValue(): bool {
    return this.is(TypeFlags.Varying | TypeFlags.Integer | TypeFlags.Value);
  }

  /** Tests if this type represents an integer, including references.  */
  get isIntegerInclReference(): bool {
    return this.is(TypeFlags.Integer);
  }

  /** Tests if this type represents a floating point value. */
  get isFloatValue(): bool {
    return this.is(TypeFlags.Float | TypeFlags.Value);
  }

  /** Tests if this type represents a numeric (integer or floating point) value. */
  get isNumericValue(): bool {
    return this.isIntegerValue || this.isFloatValue;
  }

  /** Tests if this type represents a boolean value. */
  get isBooleanValue(): bool {
    return this == Type.bool;
  }

  /** Tests if this type represents a vector value. */
  get isVectorValue(): bool {
    return this.is(TypeFlags.Vector | TypeFlags.Value);
  }

  /** Tests if this type represents an internal or external reference. */
  get isReference(): bool {
    return this.is(TypeFlags.Reference);
  }

  /** Tests if this type represents a nullable internal or external reference. */
  get isNullableReference(): bool {
    return this.is(TypeFlags.Nullable | TypeFlags.Reference);
  }

  /** Tests if this type represents an internal object. */
  get isInternalReference(): bool {
    return this.is(TypeFlags.Integer | TypeFlags.Reference);
  }

  /** Tests if this type represents an external object. */
  get isExternalReference(): bool {
    return this.is(TypeFlags.External | TypeFlags.Reference);
  }

  /** Tests if this type represents a nullable external object. */
  get isNullableExternalReference(): bool {
    return this.is(TypeFlags.Nullable | TypeFlags.External | TypeFlags.Reference);
  }

  /** Gets the underlying class of this type, if any. */
  getClass(): Class | null {
    return this.isInternalReference
      ? this.classReference
      : null;
  }

  /** Tests if this type represents a class. */
  get isClass(): bool {
    return this.getClass() != null;
  }

  /** Gets the underlying class or wrapper class of this type, if any. */
  getClassOrWrapper(program: Program): Class | null {
    let classReference = this.getClass();
    if (classReference) {
      // typical class
      return classReference;
    } else {
      let signatureReference = this.getSignature();
      if (signatureReference) {
        // function wrapper
        let type = signatureReference.type;
        let wrapper = assert(program.resolver.resolveClass(program.functionPrototype, [ type ]));
        wrapper.wrappedType = type;
        return wrapper;
      } else {
        let wrapperClasses = program.wrapperClasses;
        if (wrapperClasses.has(this)) {
          // value wrapper
          return assert(wrapperClasses.get(this));
        }
      }
    }
    return null;
  }

  /** Gets the underlying function signature of this type, if any. */
  getSignature(): Signature | null {
    return this.isInternalReference
      ? this.signatureReference
      : null;
  }

  /** Tests if this type represents a function. */
  get isFunction(): bool {
    return this.getSignature() != null;
  }

  /** Tests if this is a managed type that needs GC hooks. */
  get isManaged(): bool {
    if (this.isInternalReference) {
      let classReference = this.classReference;
      if (classReference) return !classReference.hasDecorator(DecoratorFlags.Unmanaged);
      return this.signatureReference != null; // function references are managed
    }
    return false;
  }

  /** Tests if this is a class type explicitly annotated as unmanaged. */
  get isUnmanaged(): bool {
    let classReference = this.classReference;
    return classReference != null && classReference.hasDecorator(DecoratorFlags.Unmanaged);
  }

  get isMemory(): bool {
    switch (this.kind) {
      case TypeKind.Bool:
      case TypeKind.I8:
      case TypeKind.I16:
      case TypeKind.I32:
      case TypeKind.I64:
      case TypeKind.Isize:
      case TypeKind.U8:
      case TypeKind.U16:
      case TypeKind.U32:
      case TypeKind.U64:
      case TypeKind.Usize:
      case TypeKind.F32:
      case TypeKind.F64:
      case TypeKind.V128: return true;
    }
    return false;
  }

  /** Gets the corresponding non-nullable type. */
  get nonNullableType(): Type {
    // Every type has a corresponding non-nullable type
    return assert(this._nonNullableType);
  }

  /** Gets the corresponding nullable type, if applicable. */
  get nullableType(): Type | null {
    return this.isReference
      ? this.asNullable() // Every reference type has a corresponding nullable type
      : null;             // Other types do not have a nullable type
  }

  /** Computes the sign-extending shift in the target type. */
  computeSmallIntegerShift(targetType: Type): i32 {
    return targetType.size - this.size;
  }

  /** Computes the truncating mask in the target type. */
  computeSmallIntegerMask(targetType: Type): i32 {
    let size = this.size;
    if (!this.is(TypeFlags.Unsigned)) size -= 1;
    return ~0 >>> (targetType.size - size);
  }

  /** Tests if this type has (all of) the specified flags. */
  is(flags: TypeFlags): bool { return (this.flags & flags) == flags; }
  /** Tests if this type has any of the specified flags. */
  isAny(flags: TypeFlags): bool { return (this.flags & flags) != 0; }

  /** Composes the respective nullable type of this type. */
  asNullable(): Type {
    assert(this.isReference);
    let nullableType = this._nullableType;
    if (!nullableType) {
      assert(!this.isNullableReference);
      this._nullableType = nullableType = new Type(this.kind, this.flags | TypeFlags.Nullable, this.size);
      nullableType.classReference = this.classReference;
      nullableType.signatureReference = this.signatureReference;
      nullableType._nonNullableType = this;
    }
    return nullableType;
  }

  /** Use unsigned type for according size if possible. */
  toUnsigned(): Type {
    switch (this.kind) {
      case TypeKind.I8:    return Type.u8;
      case TypeKind.I16:   return Type.u16;
      case TypeKind.I32:   return Type.u32;
      case TypeKind.I64:   return Type.u64;
      case TypeKind.Isize: return this.size == 64 ? Type.usize64 : Type.usize32;
    }
    return this;
  }

  /** Tests if this type equals the specified. */
  equals(other: Type): bool {
    if (this.kind != other.kind) {
      return false;
    }
    if (this.isReference) {
      let selfSignatureReference = this.signatureReference;
      let otherSignatureReference = other.signatureReference;

      return (
        this.classReference == other.classReference
        && selfSignatureReference == otherSignatureReference
        && this.isNullableReference == other.isNullableReference
      );
    }
    return true;
  }

  /** Tests if a value of this type is assignable to the target type incl. implicit conversion. */
  isAssignableTo(target: Type, signednessIsRelevant: bool = false): bool {
    let currentClass: Class | null;
    let targetClass: Class | null;
    let currentFunction: Signature | null;
    let targetFunction: Signature | null;
    if (target == Type.nullType32 || target == Type.nullType64) {
      return false;
    }
    if (this.isReference) {
      if (target.isReference) {
        if (target.isNullableReference && (this == Type.nullType32 || this == Type.nullType64)) {
          return true;
        }
        if (!this.isNullableReference || target.isNullableReference) {
          if (currentClass = this.getClass()) {
            if (targetClass = target.getClass()) {
              return currentClass.isAssignableTo(targetClass);
            }
          } else if (currentFunction = this.getSignature()) {
            if (targetFunction = target.getSignature()) {
              return currentFunction.isAssignableTo(targetFunction);
            }
          } else if (this.isExternalReference) {
            if (
              this.kind == target.kind ||
              (target.kind == TypeKind.Any && this.kind != TypeKind.Extern)
            ) {
              return true;
            }
          }
        }
      }
    } else if (!target.isReference) {
      if (this.isIntegerValue) {
        if (target.isIntegerValue) {
          if (
            !signednessIsRelevant ||
            this.isBooleanValue || // a bool (0 or 1) can be safely assigned to all sorts of integers
            this.isSignedIntegerValue == target.isSignedIntegerValue
          ) {
            return this.size <= target.size;
          }
        } else if (target.kind == TypeKind.F32) {
          return this.size <= 23; // mantissa bits
        } else if (target.kind == TypeKind.F64) {
          return this.size <= 52; // ^
        }
      } else if (this.isFloatValue) {
        if (target.isFloatValue) {
          return this.size <= target.size;
        }
      } else if (this.isVectorValue) {
        if (target.isVectorValue) {
          return this.size == target.size;
        }
      }
    }
    return false;
  }

  /** Tests if a value of this type is assignable to the target type excl. implicit conversion. */
  isStrictlyAssignableTo(target: Type, signednessIsRelevant: bool = false): bool {
    if (this.isReference) return this.isAssignableTo(target);
    else if (target.isReference) return false;
    // not dealing with references from here on
    if (this.isIntegerValue) {
      return target.isIntegerValue && target.size == this.size && (
        !signednessIsRelevant ||
        this.isSignedIntegerValue == target.isSignedIntegerValue
      );
    }
    return this.kind == target.kind;
  }

  /** Tests if this type has a subtype assignable to the target type. */
  hasSubtypeAssignableTo(target: Type): bool {
    let thisClass = this.getClass();
    let targetClass = target.getClass();
    if (!thisClass || !targetClass) return false; // TODO: what about basic types?
    return thisClass.hasSubclassAssignableTo(targetClass);
  }

  /** Tests if a value of this type can be changed to the target type using `changetype`. */
  isChangeableTo(target: Type): bool {
    // special in that it allows integer references as well
    if (this.is(TypeFlags.Integer) && target.is(TypeFlags.Integer)) {
      let size = this.size;
      return size == target.size && (
        size >= 32 ||
        this.is(TypeFlags.Signed) == target.is(TypeFlags.Signed)
      );
    }
    return this.kind == target.kind;
  }

  /** Tests if this type can extend or implement the given type. */
  canExtendOrImplement(base: Type): bool {
    // Both must be class types
    let thisClass = this.getClass();
    let baseClass = base.getClass();
    if (!thisClass || !baseClass) return false;
    // Both types must be either managed or unmanaged
    if (this.isManaged != base.isManaged) return false;
    // Both types must be either internal or external references
    if (this.isInternalReference) {
      if (!base.isInternalReference) return false;
    } else if (this.isExternalReference) {
      if (!base.isExternalReference) return false;
    } else {
      return false;
    }
    return true;
  }

  /** Computes the common type of a binary-like expression, if any. */
  static commonType(
    /** LHS type. */
    left: Type,
    /** RHS type. */
    right: Type,
    /** Contextual type, if any. */
    contextualType: Type = Type.auto,
    /** Whether signedness is relevant. */
    signednessIsRelevant: bool = false
  ): Type | null {
    // Compute LUB of internal reference types (classes)
    if (left.isInternalReference) {
      if (!right.isInternalReference) return null;
      // Prefer contextual type if meaningful
      if (contextualType != Type.void && left.isAssignableTo(contextualType) && right.isAssignableTo(contextualType)) {
        return contextualType;
      }
      if (left == Type.nullType32 || left == Type.nullType64) {
        return right.nullableType;
      } else if (right == Type.nullType32 || left == Type.nullType64) {
        return left.nullableType;
      }
      let leftClass = left.getClass();
      let rightClass = right.getClass();
      if (leftClass && rightClass) {
        let lubClass = Class.leastUpperBound(leftClass, rightClass);
        if (lubClass) {
          let ret = left.is(TypeFlags.Nullable) || right.is(TypeFlags.Nullable) ? lubClass.type.asNullable() : lubClass.type;
          return ret;
        }
      }
    } else if (right.isInternalReference) {
      return null;
    }
    // TODO: External reference types (needs nullability)
    // Otherwise do a trivial check
    if (right.isAssignableTo(left, signednessIsRelevant)) return left;
    else if (left.isAssignableTo(right, signednessIsRelevant)) return right;
    return null;
  }

<<<<<<< HEAD
  /** Converts this type to a string. */
  toString(validWat: bool = false): string {
    if (this == Type.nullType32 || this == Type.nullType64) {
      return "null";
    }
    const nullablePostfix = validWat ? "|null" : " | null";
    if (this.isReference) {
      let classReference = this.getClass();
      if (classReference) {
        return this.isNullableReference
          ? classReference.internalName + nullablePostfix
          : classReference.internalName;
      } else {
        let signatureReference = this.getSignature();
        if (signatureReference) {
          return this.isNullableReference
            ? `(${signatureReference.toString(validWat)})${nullablePostfix}`
            : signatureReference.toString(validWat);
        }
      }
    }
=======
  /** Converts this type's kind to a string. */
  kindToString(): string {
>>>>>>> a27258dd
    switch (this.kind) {
      case TypeKind.Bool: return CommonNames.bool;
      case TypeKind.I8: return CommonNames.i8;
      case TypeKind.I16: return CommonNames.i16;
      case TypeKind.I32: return CommonNames.i32;
      case TypeKind.I64: return CommonNames.i64;
      case TypeKind.Isize: return CommonNames.isize;
      case TypeKind.U8: return CommonNames.u8;
      case TypeKind.U16: return CommonNames.u16;
      case TypeKind.U32: return CommonNames.u32;
      case TypeKind.U64: return CommonNames.u64;
      case TypeKind.Usize: return CommonNames.usize;
      case TypeKind.F32: return CommonNames.f32;
      case TypeKind.F64: return CommonNames.f64;
      case TypeKind.V128: return CommonNames.v128;
      case TypeKind.Func: return CommonNames.ref_func;
      case TypeKind.Extern: return CommonNames.ref_extern;
      case TypeKind.Any: return CommonNames.ref_any;
      case TypeKind.Eq: return CommonNames.ref_eq;
      case TypeKind.Struct: return CommonNames.ref_struct;
      case TypeKind.Array: return CommonNames.ref_array;
      case TypeKind.I31: return CommonNames.ref_i31;
      case TypeKind.String: return CommonNames.ref_string;
      case TypeKind.StringviewWTF8: return CommonNames.ref_stringview_wtf8;
      case TypeKind.StringviewWTF16: return CommonNames.ref_stringview_wtf16;
      case TypeKind.StringviewIter: return CommonNames.ref_stringview_iter;
      default: assert(false);
      case TypeKind.Void: return CommonNames.void_;
    }
  }

  /** Converts this type to a string. */
  toString(validWat: bool = false): string {
    const nullablePostfix = validWat ? "|null" : " | null";
    if (this.isReference) {
      let classReference = this.getClass();
      if (classReference) {
        return this.isNullableReference
          ? classReference.internalName + nullablePostfix
          : classReference.internalName;
      } else {
        let signatureReference = this.getSignature();
        if (signatureReference) {
          return this.isNullableReference
            ? `(${signatureReference.toString(validWat)})${nullablePostfix}`
            : signatureReference.toString(validWat);
        } else {
          return this.isNullableReference
            ? `${this.kindToString()}${nullablePostfix}`
            : this.kindToString();
        }
      }
    }
    return this.kindToString();
  }

  // Binaryen specific

  /** Converts this type to its respective type reference. */
  toRef(): TypeRef {
    switch (this.kind) {
      case TypeKind.Bool:
      case TypeKind.I8:
      case TypeKind.I16:
      case TypeKind.I32:
      case TypeKind.U8:
      case TypeKind.U16:
      case TypeKind.U32: return TypeRef.I32;
      case TypeKind.Isize:
      case TypeKind.Usize: if (this.size != 64) return TypeRef.I32;
      case TypeKind.I64:
      case TypeKind.U64:  return TypeRef.I64;
      case TypeKind.F32:  return TypeRef.F32;
      case TypeKind.F64:  return TypeRef.F64;
      case TypeKind.V128: return TypeRef.V128;
      case TypeKind.Func: {
        return binaryen._BinaryenTypeFromHeapType(HeapTypeRef.Func, this.is(TypeFlags.Nullable));
      }
      case TypeKind.Extern: {
        return binaryen._BinaryenTypeFromHeapType(HeapTypeRef.Extern, this.is(TypeFlags.Nullable));
      }
      case TypeKind.Any: {
        return binaryen._BinaryenTypeFromHeapType(HeapTypeRef.Any, this.is(TypeFlags.Nullable));
      }
      case TypeKind.Eq: {
        return binaryen._BinaryenTypeFromHeapType(HeapTypeRef.Eq, this.is(TypeFlags.Nullable));
      }
      case TypeKind.Struct: {
        return binaryen._BinaryenTypeFromHeapType(HeapTypeRef.Struct, this.is(TypeFlags.Nullable));
      }
      case TypeKind.Array: {
        return binaryen._BinaryenTypeFromHeapType(HeapTypeRef.Array, this.is(TypeFlags.Nullable));
      }
      case TypeKind.I31: {
        return binaryen._BinaryenTypeFromHeapType(HeapTypeRef.I31, this.is(TypeFlags.Nullable));
      }
      case TypeKind.String: {
        return binaryen._BinaryenTypeFromHeapType(HeapTypeRef.String, this.is(TypeFlags.Nullable));
      }
      case TypeKind.StringviewWTF8: {
        return binaryen._BinaryenTypeFromHeapType(HeapTypeRef.StringviewWTF8, this.is(TypeFlags.Nullable));
      }
      case TypeKind.StringviewWTF16: {
        return binaryen._BinaryenTypeFromHeapType(HeapTypeRef.StringviewWTF16, this.is(TypeFlags.Nullable));
      }
      case TypeKind.StringviewIter: {
        return binaryen._BinaryenTypeFromHeapType(HeapTypeRef.StringviewIter, this.is(TypeFlags.Nullable));
      }
      case TypeKind.Void: return TypeRef.None;
    }
    // TODO: not used yet
    assert(false);
    return ensureType(this);
  }

  // Types

  /** An 8-bit signed integer. */
  static readonly i8: Type  = new Type(TypeKind.I8,
    TypeFlags.Signed   |
    TypeFlags.Short    |
    TypeFlags.Integer  |
    TypeFlags.Value,   8
  );

  /** A 16-bit signed integer. */
  static readonly i16: Type = new Type(TypeKind.I16,
    TypeFlags.Signed   |
    TypeFlags.Short    |
    TypeFlags.Integer  |
    TypeFlags.Value,  16
  );

  /** A 32-bit signed integer. */
  static readonly i32: Type = new Type(TypeKind.I32,
    TypeFlags.Signed   |
    TypeFlags.Integer  |
    TypeFlags.Value,  32
  );

  /** A 64-bit signed integer. */
  static readonly i64: Type = new Type(TypeKind.I64,
    TypeFlags.Signed   |
    TypeFlags.Long     |
    TypeFlags.Integer  |
    TypeFlags.Value,  64
  );

  /** A 32-bit signed size. WASM32 only. */
  static readonly isize32: Type = new Type(TypeKind.Isize,
    TypeFlags.Signed   |
    TypeFlags.Integer  |
    TypeFlags.Varying  |
    TypeFlags.Value,  32
  );

  /** A 64-bit signed size. WASM64 only. */
  static readonly isize64: Type = new Type(TypeKind.Isize,
    TypeFlags.Signed   |
    TypeFlags.Long     |
    TypeFlags.Integer  |
    TypeFlags.Varying  |
    TypeFlags.Value,  64
  );

  /** An 8-bit unsigned integer. */
  static readonly u8: Type = new Type(TypeKind.U8,
    TypeFlags.Unsigned |
    TypeFlags.Short    |
    TypeFlags.Integer  |
    TypeFlags.Value,   8
  );

  /** A 16-bit unsigned integer. */
  static readonly u16: Type = new Type(TypeKind.U16,
    TypeFlags.Unsigned |
    TypeFlags.Short    |
    TypeFlags.Integer  |
    TypeFlags.Value,  16
  );

  /** A 32-bit unsigned integer. */
  static readonly u32: Type = new Type(TypeKind.U32,
    TypeFlags.Unsigned |
    TypeFlags.Integer  |
    TypeFlags.Value,  32
  );

  /** A 64-bit unsigned integer. */
  static readonly u64: Type = new Type(TypeKind.U64,
    TypeFlags.Unsigned |
    TypeFlags.Long     |
    TypeFlags.Integer  |
    TypeFlags.Value,  64
  );

  /** A 32-bit unsigned size. WASM32 only. */
  static readonly usize32: Type = new Type(TypeKind.Usize,
    TypeFlags.Unsigned |
    TypeFlags.Integer  |
    TypeFlags.Varying  |
    TypeFlags.Value,  32
  );

  /** A 64-bit unsigned size. WASM64 only. */
  static readonly usize64: Type = new Type(TypeKind.Usize,
    TypeFlags.Unsigned |
    TypeFlags.Long     |
    TypeFlags.Integer  |
    TypeFlags.Varying  |
    TypeFlags.Value,  64
  );

  /** A 1-bit unsigned integer. */
  static readonly bool: Type = new Type(TypeKind.Bool,
    TypeFlags.Unsigned |
    TypeFlags.Short    |
    TypeFlags.Integer  |
    TypeFlags.Value,   1
  );

  /** A 32-bit float. */
  static readonly f32: Type = new Type(TypeKind.F32,
    TypeFlags.Signed   |
    TypeFlags.Float    |
    TypeFlags.Value,  32
  );

  /** A 64-bit float. */
  static readonly f64: Type = new Type(TypeKind.F64,
    TypeFlags.Signed   |
    TypeFlags.Long     |
    TypeFlags.Float    |
    TypeFlags.Value,  64
  );

  /** A 128-bit vector. */
  static readonly v128: Type = new Type(TypeKind.V128,
    TypeFlags.Vector   |
    TypeFlags.Value, 128
  );

  /** Non-nullable function reference (`ref func`). */
  static readonly func: Type = new Type(TypeKind.Func,
    TypeFlags.External   |
    TypeFlags.Reference, 0
  );

  /** Non-nullable external reference (`ref extern`). */
  static readonly extern: Type = new Type(TypeKind.Extern,
    TypeFlags.External   |
    TypeFlags.Reference, 0
  );

  /** Non-nullable any reference (`ref any`). */
  static readonly any: Type = new Type(TypeKind.Any,
    TypeFlags.External   |
    TypeFlags.Reference, 0
  );

  /** Non-nullable equatable reference (`ref eq`). */
  static readonly eq: Type = new Type(TypeKind.Eq,
    TypeFlags.External   |
    TypeFlags.Reference, 0
  );

  /** Non-nullable struct reference (`ref struct`). */
  static readonly struct: Type = new Type(TypeKind.Struct,
    TypeFlags.External   |
    TypeFlags.Reference, 0
  );

  /** Non-nullable array reference (`ref array`). */
  static readonly array: Type = new Type(TypeKind.Array,
    TypeFlags.External   |
    TypeFlags.Reference, 0
  );

  /** Non-nullable 31-bit integer reference (`ref i31`). */
  static readonly i31: Type = new Type(TypeKind.I31,
    TypeFlags.External   |
    TypeFlags.Reference, 0
  );

  /** Non-nullable string reference (`ref string`). */
  static readonly string: Type = new Type(TypeKind.String,
    TypeFlags.External   |
    TypeFlags.Reference, 0
  );

  /** Non-nullable WTF8 string view reference (`ref stringview_wtf8`). */
  static readonly stringview_wtf8: Type = new Type(TypeKind.StringviewWTF8,
    TypeFlags.External   |
    TypeFlags.Reference, 0
  );

  /** Non-nullable WTF16 string view reference (`ref stringview_wtf16`). */
  static readonly stringview_wtf16: Type = new Type(TypeKind.StringviewWTF16,
    TypeFlags.External   |
    TypeFlags.Reference, 0
  );

  /** Non-nullable string iterator reference (`ref stringview_iter`). */
  static readonly stringview_iter: Type = new Type(TypeKind.StringviewIter,
    TypeFlags.External   |
    TypeFlags.Reference, 0
  );

  /** No return type. */
  static readonly void: Type = new Type(TypeKind.Void, TypeFlags.None, 0);

  /** Alias of i32 indicating type inference of locals and globals with just an initializer. */
  static readonly auto: Type = new Type(Type.i32.kind, Type.i32.flags, Type.i32.size);
  
  static readonly nullType32: Type = new Type(Type.usize32.kind, Type.usize32.flags & ~TypeFlags.Value | TypeFlags.Reference, Type.usize32.size);
  static readonly nullType64: Type = new Type(Type.usize64.kind, Type.usize64.flags & ~TypeFlags.Value | TypeFlags.Reference, Type.usize64.size);
}

/** Converts an array of types to an array of type references. */
export function typesToRefs(types: Type[]): TypeRef[] {
  let numTypes = types.length;
  let ret = new Array<TypeRef>(numTypes);
  for (let i = 0; i < numTypes; ++i) {
    unchecked(ret[i] = types[i].toRef());
  }
  return ret;
}

/** Converts an array of types to its combined string representation. */
export function typesToString(types: Type[]): string {
  let numTypes = types.length;
  if (!numTypes) return "";
  let sb = new Array<string>(numTypes);
  for (let i = 0; i < numTypes; ++i) {
    unchecked(sb[i] = types[i].toString(true));
  }
  return sb.join(",");
}

/** Represents a fully resolved function signature. */
export class Signature {
  /** Construct a new signature. */
  public static create(
    /** The program that created this signature. */
    program: Program,
    /** Parameter types, if any, excluding `this`. */
    parameterTypes: Type[] = [],
    /** Return type. */
    returnType: Type = Type.void,
    /** This type, if an instance signature. */
    thisType: Type | null = null,
    /** Number of required parameters excluding `this`. Other parameters are considered optional. */
    requiredParameters: i32 = parameterTypes ? parameterTypes.length : 0,
    /** Whether the last parameter is a rest parameter. */
    hasRest: bool = false,
  ): Signature {
    // get the usize type, and the type of the signature
    let usizeType = program.options.usizeType;
    let type = new Type(
      usizeType.kind,
      usizeType.flags & ~TypeFlags.Value | TypeFlags.Reference,
      usizeType.size
    );

    // calculate the properties
    let signatureTypes = program.uniqueSignatures;
    let nextId = program.nextSignatureId;
    
    // construct the signature and calculate it's unique key
    let signature = new Signature(program, parameterTypes, returnType, thisType, requiredParameters, hasRest, nextId, type);
    let uniqueKey = signature.toString();

    // check if it exists, and return it
    if (signatureTypes.has(uniqueKey)) {
      let existing = assert(signatureTypes.get(uniqueKey));
      assert(signature.equals(existing));
      return existing;
    }

    // otherwise increment the program's signature id, set the signature reference of the type, and memoize the signature
    program.nextSignatureId = nextId + 1;
    type.signatureReference = signature;
    signatureTypes.set(uniqueKey, signature);
    return signature;
  }

  /** Constructs a new signature. */
  private constructor(
    /** The program that created this signature. */
    public readonly program: Program,
    /** Parameter types, if any, excluding `this`. */
    public readonly parameterTypes: Type[],
    /** Return type. */
    public readonly returnType: Type,
    /** This type, if an instance signature. */
    public readonly thisType: Type | null,
    /** Number of required parameters excluding `this`. Other parameters are considered optional. */
    public readonly requiredParameters: i32,
    /** Whether the last parameter is a rest parameter. */
    public readonly hasRest: bool,
    /** Unique id representing this signature. */
    public readonly id: u32,
    /** Respective function type. */
    public readonly type: Type,
  ) {}

  get paramRefs(): TypeRef {
    let thisType = this.thisType;
    let parameterTypes = this.parameterTypes;
    let numParameterTypes = parameterTypes.length;
    if (!numParameterTypes) {
      return thisType ? thisType.toRef() : TypeRef.None;
    }
    if (thisType) {
      let typeRefs = new Array<TypeRef>(1 + numParameterTypes);
      unchecked(typeRefs[0] = thisType.toRef());
      for (let i = 0; i < numParameterTypes; ++i) {
        unchecked(typeRefs[i + 1] = parameterTypes[i].toRef());
      }
      return createType(typeRefs);
    }
    return createType(typesToRefs(parameterTypes));
  }

  get resultRefs(): TypeRef {
    return this.returnType.toRef();
  }

  /** Tests if this signature equals the specified. */
  equals(other: Signature): bool {

    // check `this` type
    let thisThisType = this.thisType;
    let otherThisType = other.thisType;
    if (thisThisType) {
      if (!otherThisType || !thisThisType.equals(otherThisType)) return false;
    } else if (otherThisType) {
      return false;
    }

    // check rest parameter
    if (this.hasRest != other.hasRest) return false;

    // check return type
    if (!this.returnType.equals(other.returnType)) return false;

    // check parameter types
    let selfParameterTypes = this.parameterTypes;
    let otherParameterTypes = other.parameterTypes;
    let numParameters = selfParameterTypes.length;
    if (numParameters != otherParameterTypes.length)  return false;

    for (let i = 0; i < numParameters; ++i) {
      let selfParameterType = unchecked(selfParameterTypes[i]);
      let otherParameterType = unchecked(otherParameterTypes[i]);
      if (!selfParameterType.equals(otherParameterType)) return false;
    }
    return true;
  }

  /** Tests if a value of this function type is assignable to a target of the specified function type. */
  isAssignableTo(target: Signature, checkCompatibleOverride: bool = false): bool {
    let thisThisType = this.thisType;
    let targetThisType = target.thisType;

    if (thisThisType && targetThisType) {
      const compatibleThisType = checkCompatibleOverride 
        ? thisThisType.canExtendOrImplement(targetThisType)
        : targetThisType.isAssignableTo(thisThisType);
      if (!compatibleThisType) return false; 
    } else if (thisThisType || targetThisType) {
      return false;
    }

    // check rest parameter
    if (this.hasRest != target.hasRest) return false; // TODO

    // check return type (covariant)
    let thisReturnType = this.returnType;
    let targetReturnType = target.returnType;
    if (!(thisReturnType == targetReturnType || thisReturnType.isAssignableTo(targetReturnType))) {
      return false;
    }
    // check parameter types (invariant)
    let thisParameterTypes = this.parameterTypes;
    let targetParameterTypes = target.parameterTypes;
    let numParameters = thisParameterTypes.length;
    if (numParameters != targetParameterTypes.length) return false; // TODO

    for (let i = 0; i < numParameters; ++i) {
      let thisParameterType = unchecked(thisParameterTypes[i]);
      let targetParameterType = unchecked(targetParameterTypes[i]);
      if (thisParameterType != targetParameterType) return false;
    }
    return true;
  }

  /** Tests if this signature has at least one managed operand. */
  get hasManagedOperands(): bool {
    let thisType = this.thisType;
    if (thisType && thisType.isManaged) {
      return true;
    }
    let parameterTypes = this.parameterTypes;
    for (let i = 0, k = parameterTypes.length; i < k; ++i) {
      if (unchecked(parameterTypes[i]).isManaged) return true;
    }
    return false;
  }

  /** Gets the indices of all managed operands. */
  getManagedOperandIndices(): i32[] {
    let indices = new Array<i32>();
    let index = 0;
    let thisType = this.thisType;
    if (thisType) {
      if (thisType.isManaged) indices.push(index);
      ++index;
    }
    let parameterTypes = this.parameterTypes;
    for (let i = 0, k = parameterTypes.length; i < k; ++i) {
      if (unchecked(parameterTypes[i]).isManaged) {
        indices.push(index);
      }
      ++index;
    }
    return indices;
  }

  /** Tests if this signature has at least one v128 operand. */
  get hasVectorValueOperands(): bool {
    let thisType = this.thisType;
    if (thisType && thisType.isVectorValue) {
      return true;
    }
    let parameterTypes = this.parameterTypes;
    for (let i = 0, k = parameterTypes.length; i < k; ++i) {
      if (unchecked(parameterTypes[i]).isVectorValue) return true;
    }
    return false;
  }

  /** Gets the indices of all v128 operands. */
  getVectorValueOperandIndices(): i32[] {
    let indices = new Array<i32>();
    let index = 0;
    let thisType = this.thisType;
    if (thisType) {
      if (thisType.isVectorValue) indices.push(index);
      ++index;
    }
    let parameterTypes = this.parameterTypes;
    for (let i = 0, k = parameterTypes.length; i < k; ++i) {
      if (unchecked(parameterTypes[i]).isVectorValue) {
        indices.push(index);
      }
      ++index;
    }
    return indices;
  }

  /** Converts this signature to a string. */
  toString(validWat: bool = false): string {
    let sb = new Array<string>();
    sb.push(validWat ? "%28" : "(");
    let index = 0;
    let thisType = this.thisType;
    if (thisType) {
      sb.push(validWat ? "this:" : "this: ");
      sb.push(thisType.toString(validWat));
      index = 1;
    }
    let parameters = this.parameterTypes;
    let numParameters = parameters.length;
    if (numParameters) {
      let optionalStart = this.requiredParameters;
      let restIndex = this.hasRest ? numParameters - 1 : -1;
      for (let i = 0; i < numParameters; ++i, ++index) {
        if (index) sb.push(validWat ? "%2C" : ", ");
        if (i == restIndex) sb.push("...");
        sb.push(parameters[i].toString(validWat));
        if (i >= optionalStart && i != restIndex) sb.push("?");
      }
    }
    sb.push(validWat ? "%29=>" : ") => ");
    sb.push(this.returnType.toString(validWat));
    return sb.join("");
  }

  /** Creates a clone of this signature that is safe to modify. */
  clone(requiredParameters: i32 = this.requiredParameters, hasRest: bool = this.hasRest): Signature {
    let parameterTypes = this.parameterTypes;
    let numParameterTypes = parameterTypes.length;
    let cloneParameterTypes = new Array<Type>(numParameterTypes);
    for (let i = 0; i < numParameterTypes; ++i) {
      unchecked(cloneParameterTypes[i] = parameterTypes[i]);
    }
    return Signature.create(
      this.program,
      cloneParameterTypes,
      this.returnType,
      this.thisType,
      requiredParameters,
      hasRest
    );
  }
}<|MERGE_RESOLUTION|>--- conflicted
+++ resolved
@@ -595,32 +595,8 @@
     return null;
   }
 
-<<<<<<< HEAD
-  /** Converts this type to a string. */
-  toString(validWat: bool = false): string {
-    if (this == Type.nullType32 || this == Type.nullType64) {
-      return "null";
-    }
-    const nullablePostfix = validWat ? "|null" : " | null";
-    if (this.isReference) {
-      let classReference = this.getClass();
-      if (classReference) {
-        return this.isNullableReference
-          ? classReference.internalName + nullablePostfix
-          : classReference.internalName;
-      } else {
-        let signatureReference = this.getSignature();
-        if (signatureReference) {
-          return this.isNullableReference
-            ? `(${signatureReference.toString(validWat)})${nullablePostfix}`
-            : signatureReference.toString(validWat);
-        }
-      }
-    }
-=======
   /** Converts this type's kind to a string. */
   kindToString(): string {
->>>>>>> a27258dd
     switch (this.kind) {
       case TypeKind.Bool: return CommonNames.bool;
       case TypeKind.I8: return CommonNames.i8;
