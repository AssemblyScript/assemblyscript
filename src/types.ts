/**
 * Mappings from AssemblyScript types to WebAssembly types.
 * @module types
 *//***/

import {
  Class,
  FunctionTarget,
  Program,
  DecoratorFlags
} from "./program";

import {
  NativeType,
  ExpressionRef,
  Module
} from "./module";

/** Indicates the kind of a type. */
export const enum TypeKind {

  // signed integers

  /** An 8-bit signed integer. */
  I8,
  /** A 16-bit signed integer. */
  I16,
  /** A 32-bit signed integer. */
  I32,
  /** A 64-bit signed integer. */
  I64,
  /** A 32-bit/64-bit signed integer, depending on the target. */
  ISIZE,

  // unsigned integers

  /** An 8-bit unsigned integer. */
  U8,
  /** A 16-bit unsigned integer. */
  U16,
  /** A 32-bit unsigned integer. Also the base of function types. */
  U32,
  /** A 64-bit unsigned integer. */
  U64,
  /** A 32-bit/64-bit unsigned integer, depending on the target. Also the base of class types. */
  USIZE,
  /** A 1-bit unsigned integer. */
  BOOL, // sic

  // floats

  /** A 32-bit float. */
  F32,
  /** A 64-bit double. */
  F64,

  // vectors

  /** A 128-bit vector. */
  V128,

  // other

  /** No return type. */
  VOID
}

/** Indicates capabilities of a type. */
export const enum TypeFlags {
  NONE = 0,
  /** Is a signed type that can represent negative values. */
  SIGNED = 1 << 0,
  /** Is an unsigned type that cannot represent negative values. */
  UNSIGNED = 1 << 1,
  /** Is an integer type. */
  INTEGER = 1 << 2,
  /** Is a floating point type. */
  FLOAT = 1 << 3,
  /** Is a pointer type. */
  POINTER = 1 << 4,
  /** Is smaller than 32-bits. */
  SHORT = 1 << 5,
  /** Is larger than 32-bits. */
  LONG = 1 << 6,
  /** Is a value type. */
  VALUE = 1 << 7,
  /** Is a reference type. */
  REFERENCE = 1 << 8,
  /** Is a nullable type. */
  NULLABLE = 1 << 9,
  /** Is a vector type. */
  VECTOR = 1 << 10
}

const v128_zero = new Uint8Array(16);

/** Represents a resolved type. */
export class Type {

  /** Type kind. */
  kind: TypeKind;
  /** Subtype, if a vector. */
  subType: Type = Type.void;
  /** Type flags. */
  flags: TypeFlags;
  /** Size in bits. */
  size: u32;
  /** Size in bytes. */
  byteSize: i32;
  /** Underlying class reference, if a class type. */
  classReference: Class | null;
  /** Underlying signature reference, if a function type. */
  signatureReference: Signature | null;
  /** Respective non-nullable type, if nullable. */
  nonNullableType: Type;
  /** Cached nullable type, if non-nullable. */
  private cachedNullableType: Type | null = null;

  /** Constructs a new resolved type. */
  constructor(kind: TypeKind, flags: TypeFlags, size: u32) {
    this.kind = kind;
    this.flags = flags;
    this.size = size;
    this.byteSize = <i32>ceil<f64>(<f64>size / 8);
    this.classReference = null;
    this.signatureReference = null;
    this.nonNullableType = this;
  }

  /** Returns the closest int type representing this type. */
  get intType(): Type {
    switch (this.kind) {
      case TypeKind.I8: return Type.i8;
      case TypeKind.I16: return Type.i16;
      case TypeKind.F32:
      case TypeKind.I32: return Type.i32;
      case TypeKind.F64:
      case TypeKind.I64: return Type.i64;
      case TypeKind.ISIZE: return this.size == 64 ? Type.isize64 : Type.isize32;
      case TypeKind.U8: return Type.u8;
      case TypeKind.U16: return Type.u16;
      case TypeKind.U32: return Type.u32;
      case TypeKind.U64: return Type.u64;
      case TypeKind.USIZE: return this.size == 64 ? Type.usize64 : Type.usize32;
      case TypeKind.BOOL:
      default: return Type.i32;
    }
  }

  /** Tests if this is a managed type that needs GC hooks. */
  isManaged(program: Program): bool {
    if (program.hasGC) {
      let classReference = this.classReference;
      return classReference !== null && !classReference.hasDecorator(DecoratorFlags.UNMANAGED);
    }
    return false;
  }

  /** Computes the sign-extending shift in the target type. */
  computeSmallIntegerShift(targetType: Type): u32 {
    return targetType.size - this.size;
  }

  /** Computes the truncating mask in the target type. */
  computeSmallIntegerMask(targetType: Type): u32 {
    var size = this.is(TypeFlags.UNSIGNED) ? this.size : this.size - 1;
    return ~0 >>> (targetType.size - size);
  }

  /** Tests if this type has (all of) the specified flags. */
  is(flags: TypeFlags): bool { return (this.flags & flags) == flags; }
  /** Tests if this type has any of the specified flags. */
  isAny(flags: TypeFlags): bool { return (this.flags & flags) != 0; }

  /** Composes a class type from this type and a class. */
  asClass(classType: Class): Type {
    assert(this.kind == TypeKind.USIZE && !this.classReference);
    var ret = new Type(this.kind, this.flags & ~TypeFlags.VALUE | TypeFlags.REFERENCE, this.size);
    ret.classReference = classType;
    return ret;
  }

  /** Composes a function type from this type and a function. */
  asFunction(signature: Signature): Type {
    assert(this.kind == TypeKind.U32 && !this.signatureReference);
    var ret = new Type(this.kind, this.flags & ~TypeFlags.VALUE | TypeFlags.REFERENCE, this.size);
    ret.signatureReference = signature;
    return ret;
  }

  /** Composes the respective nullable type of this type. */
  asNullable(): Type {
    assert(this.is(TypeFlags.REFERENCE));
    if (!this.cachedNullableType) {
      assert(!this.is(TypeFlags.NULLABLE));
      this.cachedNullableType = new Type(this.kind, this.flags | TypeFlags.NULLABLE, this.size);
      this.cachedNullableType.nonNullableType = this;
      this.cachedNullableType.classReference = this.classReference;       // either a class reference
      this.cachedNullableType.signatureReference = this.signatureReference; // or a function reference
    }
    return this.cachedNullableType;
  }

<<<<<<< HEAD
  /** Composes a sub-type of the specified sub-kind of this type. */
  private asSubType(subType: Type): Type {
    assert(this.is(TypeFlags.VECTOR));
    var ret = new Type(this.kind, this.flags, this.size);
    ret.subType = subType;
    return ret;
  }

  /** Tests if a value of this type is assignable to a target of the specified type. */
=======
  /** Tests if a value of this type is assignable to the target type incl. implicit conversion. */
>>>>>>> cdf40578
  isAssignableTo(target: Type, signednessIsRelevant: bool = false): bool {
    var currentClass: Class | null;
    var targetClass: Class | null;
    var currentFunction: Signature | null;
    var targetFunction: Signature | null;
    if (this.is(TypeFlags.REFERENCE)) {
      if (target.is(TypeFlags.REFERENCE)) {
        if (!this.is(TypeFlags.NULLABLE) || target.is(TypeFlags.NULLABLE)) {
          if (currentClass = this.classReference) {
            if (targetClass = target.classReference) {
              return currentClass.isAssignableTo(targetClass);
            }
          } else if (currentFunction = this.signatureReference) {
            if (targetFunction = target.signatureReference) {
              return currentFunction.isAssignableTo(targetFunction);
            }
          }
        }
      }
    } else if (!target.is(TypeFlags.REFERENCE)) {
      if (this.is(TypeFlags.INTEGER)) {
        if (target.is(TypeFlags.INTEGER)) {
          if (
            !signednessIsRelevant ||
            this == Type.bool || // a bool (0 or 1) can be safely assigned to all sorts of integers
            this.is(TypeFlags.SIGNED) == target.is(TypeFlags.SIGNED)
          ) {
            return this.size <= target.size;
          }
        } else if (target.kind == TypeKind.F32) {
          return this.size <= 23; // mantissa bits
        } else if (target.kind == TypeKind.F64) {
          return this.size <= 52; // ^
        }
      } else if (this.is(TypeFlags.FLOAT)) {
        if (target.is(TypeFlags.FLOAT)) {
          return this.size <= target.size;
        }
      } else if (this.is(TypeFlags.VECTOR)) {
        if (target.is(TypeFlags.VECTOR)) {
          return this.size == target.size;
        }
      }
    }
    return false;
  }

  /** Tests if a value of this type is assignable to the target type excl. implicit conversion. */
  isStrictlyAssignableTo(target: Type, signednessIsRelevant: bool = false): bool {
    if (this.is(TypeFlags.REFERENCE)) return this.isAssignableTo(target);
    else if (target.is(TypeFlags.REFERENCE)) return false;
    if (this.is(TypeFlags.INTEGER)) {
      return target.is(TypeFlags.INTEGER) && target.size == this.size && (
        !signednessIsRelevant || this.is(TypeFlags.SIGNED) == target.is(TypeFlags.SIGNED)
      );
    }
    return this.kind == target.kind;
  }

  /** Determines the common denominator type of two types, if there is any. */
  static commonDenominator(left: Type, right: Type, signednessIsImportant: bool): Type | null {
    if (right.isAssignableTo(left, signednessIsImportant)) return left;
    else if (left.isAssignableTo(right, signednessIsImportant)) return right;
    return null;
  }

  /** Converts this type to its TypeScript representation. */
  toString(kindOnly: bool = false): string {
    if (!kindOnly && this.is(TypeFlags.REFERENCE)) {
      let classReference = this.classReference;
      if (classReference) {
        return this.is(TypeFlags.NULLABLE)
          ? classReference.name + " | null"
          : classReference.name;
      }
      let signatureReference = this.signatureReference;
      if (signatureReference) {
        return this.is(TypeFlags.NULLABLE)
          ? "(" + signatureReference.toString(true) + ") | null"
          : signatureReference.toString(true);
      }
      assert(false);
    }
    switch (this.kind) {
      case TypeKind.I8: return "i8";
      case TypeKind.I16: return "i16";
      case TypeKind.I32: return "i32";
      case TypeKind.I64: return "i64";
      case TypeKind.ISIZE: return "isize";
      case TypeKind.U8: return "u8";
      case TypeKind.U16: return "u16";
      case TypeKind.U32: return "u32";
      case TypeKind.U64: return "u64";
      case TypeKind.USIZE: return "usize";
      case TypeKind.BOOL: return "bool";
      case TypeKind.F32: return "f32";
      case TypeKind.F64: return "f64";
      case TypeKind.V128: return "v128";
      default: assert(false);
      case TypeKind.VOID: return "void";
    }
  }

  // Binaryen specific

  /** Converts this type to its respective native type. */
  toNativeType(): NativeType {
    switch (this.kind) {
      default: return NativeType.I32;
      case TypeKind.I64:
      case TypeKind.U64: return NativeType.I64;
      case TypeKind.ISIZE:
      case TypeKind.USIZE: return this.size == 64 ? NativeType.I64 : NativeType.I32;
      case TypeKind.F32: return NativeType.F32;
      case TypeKind.F64: return NativeType.F64;
      case TypeKind.V128: return NativeType.V128;
      case TypeKind.VOID:  return NativeType.None;
    }
  }

  /** Converts this type to its native `0` value. */
  toNativeZero(module: Module): ExpressionRef {
    switch (this.kind) {
      case TypeKind.VOID: assert(false);
      default: return module.createI32(0);
      case TypeKind.ISIZE:
      case TypeKind.USIZE: if (this.size != 64) return module.createI32(0);
      case TypeKind.I64:
      case TypeKind.U64: return module.createI64(0);
      case TypeKind.F32: return module.createF32(0);
      case TypeKind.F64: return module.createF64(0);
      case TypeKind.V128: return module.createV128(v128_zero);
    }
  }

  /** Converts this type to its native `1` value. */
  toNativeOne(module: Module): ExpressionRef {
    switch (this.kind) {
      case TypeKind.V128:
      case TypeKind.VOID: assert(false);
      default: return module.createI32(1);
      case TypeKind.ISIZE:
      case TypeKind.USIZE: if (this.size != 64) return module.createI32(1);
      case TypeKind.I64:
      case TypeKind.U64: return module.createI64(1);
      case TypeKind.F32: return module.createF32(1);
      case TypeKind.F64: return module.createF64(1);
    }
  }

  /** Converts this type to its native `-1` value. */
  toNativeNegOne(module: Module): ExpressionRef {
    switch (this.kind) {
      case TypeKind.V128:
      case TypeKind.VOID: assert(false);
      default: return module.createI32(-1);
      case TypeKind.ISIZE:
      case TypeKind.USIZE: if (this.size != 64) return module.createI32(-1);
      case TypeKind.I64:
      case TypeKind.U64: return module.createI64(-1, -1);
      case TypeKind.F32: return module.createF32(-1);
      case TypeKind.F64: return module.createF64(-1);
    }
  }

  /** Converts this type to its signature string. */
  toSignatureString(): string {
    switch (this.kind) {
      default: return "i";
      case TypeKind.I64:
      case TypeKind.U64: return "I";
      case TypeKind.ISIZE:
      case TypeKind.USIZE: return this.size == 64 ? "I" : "i";
      case TypeKind.F32: return "f";
      case TypeKind.F64: return "F";
      case TypeKind.V128: return "v";
      case TypeKind.VOID: return "_";
    }
  }

  // Types

  /** An 8-bit signed integer. */
  static readonly i8: Type  = new Type(TypeKind.I8,
    TypeFlags.SIGNED   |
    TypeFlags.SHORT    |
    TypeFlags.INTEGER  |
    TypeFlags.VALUE,   8
  );

  /** A 16-bit signed integer. */
  static readonly i16: Type = new Type(TypeKind.I16,
    TypeFlags.SIGNED   |
    TypeFlags.SHORT    |
    TypeFlags.INTEGER  |
    TypeFlags.VALUE,  16
  );

  /** A 32-bit signed integer. */
  static readonly i32: Type = new Type(TypeKind.I32,
    TypeFlags.SIGNED   |
    TypeFlags.INTEGER  |
    TypeFlags.VALUE,  32
  );

  /** A 64-bit signed integer. */
  static readonly i64: Type = new Type(TypeKind.I64,
    TypeFlags.SIGNED   |
    TypeFlags.LONG     |
    TypeFlags.INTEGER  |
    TypeFlags.VALUE,  64
  );

  /** A 32-bit signed size. WASM32 only. */
  static readonly isize32: Type = new Type(TypeKind.ISIZE,
    TypeFlags.SIGNED   |
    TypeFlags.INTEGER  |
    TypeFlags.POINTER  |
    TypeFlags.VALUE,  32
  );

  /** A 64-bit signed size. WASM64 only. */
  static readonly isize64: Type = new Type(TypeKind.ISIZE,
    TypeFlags.SIGNED   |
    TypeFlags.LONG     |
    TypeFlags.INTEGER  |
    TypeFlags.POINTER  |
    TypeFlags.VALUE,  64
  );

  /** An 8-bit unsigned integer. */
  static readonly u8: Type = new Type(TypeKind.U8,
    TypeFlags.UNSIGNED |
    TypeFlags.SHORT    |
    TypeFlags.INTEGER  |
    TypeFlags.VALUE,   8
  );

  /** A 16-bit unsigned integer. */
  static readonly u16: Type = new Type(TypeKind.U16,
    TypeFlags.UNSIGNED |
    TypeFlags.SHORT    |
    TypeFlags.INTEGER  |
    TypeFlags.VALUE,  16
  );

  /** A 32-bit unsigned integer. */
  static readonly u32: Type = new Type(TypeKind.U32,
    TypeFlags.UNSIGNED |
    TypeFlags.INTEGER  |
    TypeFlags.VALUE,  32
  );

  /** A 64-bit unsigned integer. */
  static readonly u64: Type = new Type(TypeKind.U64,
    TypeFlags.UNSIGNED |
    TypeFlags.LONG     |
    TypeFlags.INTEGER  |
    TypeFlags.VALUE,  64
  );

  /** A 32-bit unsigned size. WASM32 only. */
  static readonly usize32: Type = new Type(TypeKind.USIZE,
    TypeFlags.UNSIGNED |
    TypeFlags.INTEGER  |
    TypeFlags.POINTER  |
    TypeFlags.VALUE,  32
  );

  /** A 64-bit unsigned size. WASM64 only. */
  static readonly usize64: Type = new Type(TypeKind.USIZE,
    TypeFlags.UNSIGNED |
    TypeFlags.LONG     |
    TypeFlags.INTEGER  |
    TypeFlags.POINTER  |
    TypeFlags.VALUE,  64
  );

  /** A 1-bit unsigned integer. */
  static readonly bool: Type = new Type(TypeKind.BOOL,
    TypeFlags.UNSIGNED |
    TypeFlags.SHORT    |
    TypeFlags.INTEGER  |
    TypeFlags.VALUE,   1
  );

  /** A 32-bit float. */
  static readonly f32: Type = new Type(TypeKind.F32,
    TypeFlags.SIGNED   |
    TypeFlags.FLOAT    |
    TypeFlags.VALUE,  32
  );

  /** A 64-bit float. */
  static readonly f64: Type = new Type(TypeKind.F64,
    TypeFlags.SIGNED   |
    TypeFlags.LONG     |
    TypeFlags.FLOAT    |
    TypeFlags.VALUE,  64
  );

  /** A 128-bit vector. */
  static readonly v128: Type = new Type(TypeKind.V128,
    TypeFlags.VECTOR   |
    TypeFlags.VALUE, 128
  );

  /** A 128-bit vector interpreted as sixteen signed 8-bit integer lanes. */
  static readonly i8x16: Type = Type.v128.asSubType(Type.i8);

  /** A 128-bit vector interpreted as sixteen unsigned 8-bit integer lanes. */
  static readonly u8x16: Type = Type.v128.asSubType(Type.u8);

  /** A 128-bit vector interpreted as eight signed 16-bit integer lanes. */
  static readonly i16x8: Type = Type.v128.asSubType(Type.i16);

  /** A 128-bit vector interpreted as eight unsigned 16-bit integer lanes. */
  static readonly u16x8: Type = Type.v128.asSubType(Type.u16);

  /** A 128-bit vector interpreted as four signed 32-bit integer lanes. */
  static readonly i32x4: Type = Type.v128.asSubType(Type.i32);

  /** A 128-bit vector interpreted as four unsigned 32-bit integer lanes. */
  static readonly u32x4: Type = Type.v128.asSubType(Type.u32);

  /** A 128-bit vector interpreted as two signed 64-bit integer lanes. */
  static readonly i64x2: Type = Type.v128.asSubType(Type.i64);

  /** A 128-bit vector interpreted as two unsigned 64-bit integer lanes. */
  static readonly u64x2: Type = Type.v128.asSubType(Type.u64);

  /** A 128-bit vector interpreted as four 32-bit float lanes. */
  static readonly f32x4: Type = Type.v128.asSubType(Type.f32);

  /** A 128-bit vector interpreted as two 64-bit float lanes. */
  static readonly f64x2: Type = Type.v128.asSubType(Type.f64);

  /** No return type. */
  static readonly void: Type = new Type(TypeKind.VOID, TypeFlags.NONE, 0);
}

/** Converts an array of types to an array of native types. */
export function typesToNativeTypes(types: Type[]): NativeType[] {
  var numTypes = types.length;
  var ret = new Array<NativeType>(numTypes);
  for (let i = 0; i < numTypes; ++i) ret[i] = types[i].toNativeType();
  return ret;
}

/** Converts an array of types to its combined string representation. */
export function typesToString(types: Type[]): string {
  var numTypes = types.length;
  if (!numTypes) return "";
  var sb = new Array<string>(numTypes);
  for (let i = 0; i < numTypes; ++i) sb[i] = types[i].toString();
  return sb.join(",");
}

/** Represents a fully resolved function signature. */
export class Signature {

  /** Parameter types, if any, excluding `this`. */
  parameterTypes: Type[];
  /** Parameter names, if known, excluding `this`. */
  parameterNames: string[] | null;
  /** Number of required parameters excluding `this`. Other parameters are considered optional. */
  requiredParameters: i32;
  /** Return type. */
  returnType: Type;
  /** This type, if an instance signature. */
  thisType: Type | null;
  /** Whether the last parameter is a rest parameter. */
  hasRest: bool;
  /** Cached {@link FunctionTarget}. */
  cachedFunctionTarget: FunctionTarget | null = null;
  /** Respective function type. */
  type: Type;

  /** Constructs a new signature. */
  constructor(
    parameterTypes: Type[] | null = null,
    returnType: Type | null = null,
    thisType: Type | null = null
  ) {
    this.parameterTypes = parameterTypes ? parameterTypes : [];
    this.parameterNames = null;
    this.requiredParameters = 0;
    this.returnType = returnType ? returnType : Type.void;
    this.thisType = thisType;
    this.hasRest = false;
    this.type = Type.u32.asFunction(this);
  }

  asFunctionTarget(program: Program): FunctionTarget {
    var target = this.cachedFunctionTarget;
    if (!target) this.cachedFunctionTarget = target = new FunctionTarget(this, program);
    else assert(target.program == program);
    return target;
  }

  /** Gets the known or, alternatively, generic parameter name at the specified index. */
  getParameterName(index: i32): string {
    var parameterNames = this.parameterNames;
    return parameterNames && parameterNames.length > index
      ? parameterNames[index]
      : getDefaultParameterName(index);
  }

  /** Tests if a value of this function type is assignable to a target of the specified function type. */
  isAssignableTo(target: Signature): bool {
    // TODO: maybe cache results?

    // check `this` type
    var thisThisType = this.thisType;
    var targetThisType = target.thisType;
    if (thisThisType) {
      if (!(targetThisType && thisThisType.isAssignableTo(targetThisType))) return false;
    } else if (targetThisType) {
      return false;
    }

    // check rest parameter
    if (this.hasRest != target.hasRest) return false; // TODO

    // check parameter types
    var thisParameterTypes = this.parameterTypes;
    var targetParameterTypes = target.parameterTypes;
    var numParameters = thisParameterTypes.length;
    if (numParameters != targetParameterTypes.length) return false;
    for (let i = 0; i < numParameters; ++i) {
      let thisParameterType = thisParameterTypes[i];
      let targetParameterType = targetParameterTypes[i];
      if (!thisParameterType.isAssignableTo(targetParameterType)) return false;
    }

    // check return type
    var thisReturnType = this.returnType;
    var targetReturnType = target.returnType;
    return thisReturnType == targetReturnType || thisReturnType.isAssignableTo(targetReturnType);
  }

  /** Converts a signature to a function type string. */
  static makeSignatureString(parameterTypes: Type[] | null, returnType: Type, thisType: Type | null = null): string {
    var sb = [];
    if (thisType) sb.push(thisType.toSignatureString());
    if (parameterTypes) {
      for (let i = 0, k = parameterTypes.length; i < k; ++i) sb.push(parameterTypes[i].toSignatureString());
    }
    sb.push(returnType.toSignatureString());
    return sb.join("");
  }

  /** Converts this signature to a function type string. */
  toSignatureString(): string {
    return Signature.makeSignatureString(this.parameterTypes, this.returnType, this.thisType);
  }

  /** Converts this signature to a string. */
  toString(includeThis: bool = false): string {
    var sb = new Array<string>();
    sb.push("(");
    var index = 0;
    var thisType = this.thisType;
    if (thisType) {
      if (includeThis) {
        sb.push("this: ");
        sb.push(thisType.toString());
        index = 1;
      }
    }
    var parameters = this.parameterTypes;
    var numParameters = parameters.length;
    if (numParameters) {
      let names = this.parameterNames;
      let numNames = names ? names.length : 0;
      let optionalStart = this.requiredParameters;
      let restIndex = this.hasRest ? numParameters - 1 : -1;
      for (let i = 0; i < numParameters; ++i, ++index) {
        if (index) sb.push(", ");
        if (i == restIndex) sb.push("...");
        if (i < numNames) sb.push((<string[]>names)[i]);
        else sb.push(getDefaultParameterName(i));
        if (i >= optionalStart && i != restIndex) sb.push("?: ");
        else sb.push(": ");
        sb.push(parameters[i].toString());
      }
    }
    sb.push(") => ");
    sb.push(this.returnType.toString());
    return sb.join("");
  }
}

// helpers

// Cached default parameter names used where names are unknown.
var cachedDefaultParameterNames: string[] | null = null;

/** Gets the cached default parameter name for the specified index. */
export function getDefaultParameterName(index: i32): string {
  if (!cachedDefaultParameterNames) cachedDefaultParameterNames = [];
  for (let i = cachedDefaultParameterNames.length; i <= index; ++i) {
    cachedDefaultParameterNames.push("arg$" + i.toString(10));
  }
  return cachedDefaultParameterNames[index - 1];
}<|MERGE_RESOLUTION|>--- conflicted
+++ resolved
@@ -201,7 +201,6 @@
     return this.cachedNullableType;
   }
 
-<<<<<<< HEAD
   /** Composes a sub-type of the specified sub-kind of this type. */
   private asSubType(subType: Type): Type {
     assert(this.is(TypeFlags.VECTOR));
@@ -210,10 +209,7 @@
     return ret;
   }
 
-  /** Tests if a value of this type is assignable to a target of the specified type. */
-=======
   /** Tests if a value of this type is assignable to the target type incl. implicit conversion. */
->>>>>>> cdf40578
   isAssignableTo(target: Type, signednessIsRelevant: bool = false): bool {
     var currentClass: Class | null;
     var targetClass: Class | null;
