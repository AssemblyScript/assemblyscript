/**
 * @fileoverview Mappings from AssemblyScript types to WebAssembly types.
 * @license Apache-2.0
 */

import {
  Class,
  Program,
  DecoratorFlags
} from "./program";

import {
  TypeRef,
  createType,
  HeapTypeRef
} from "./module";

import * as binaryen from "./glue/binaryen";

/** Indicates the kind of a type. */
export const enum TypeKind {
  /** A 1-bit unsigned integer. */
  Bool,

  // signed integers

  /** An 8-bit signed integer. */
  I8,
  /** A 16-bit signed integer. */
  I16,
  /** A 32-bit signed integer. */
  I32,
  /** A 64-bit signed integer. */
  I64,
  /** A 32-bit/64-bit signed integer, depending on the target. */
  Isize,

  // unsigned integers

  /** An 8-bit unsigned integer. */
  U8,
  /** A 16-bit unsigned integer. */
  U16,
  /** A 32-bit unsigned integer. Also the base of function types. */
  U32,
  /** A 64-bit unsigned integer. */
  U64,
  /** A 32-bit/64-bit unsigned integer, depending on the target. Also the base of class types. */
  Usize,

  // floats

  /** A 32-bit float. */
  F32,
  /** A 64-bit double. */
  F64,

  // vectors

  /** A 128-bit vector. */
  V128,

  // references

  /** Function reference. */
  Funcref,
  /** External reference. */
  Externref,
  /** Any reference. */
  Anyref,
  /** Equatable reference. */
  Eqref,
  /** 31-bit integer reference. */
  I31ref,
  /** Data reference. */
  Dataref,
  /** String reference. */
  Stringref,
  /** WTF8 string view. */
  StringviewWTF8,
  /** WTF16 string view. */
  StringviewWTF16,
  /** String iterator. */
  StringviewIter,

  // other

  /** No return type. */
  Void
}

/** Indicates capabilities of a type. */
export const enum TypeFlags {
  None = 0,
  /** Is a signed type that can represent negative values. */
  Signed = 1 << 0,
  /** Is an unsigned type that cannot represent negative values. */
  Unsigned = 1 << 1,
  /** Is an integer type. */
  Integer = 1 << 2,
  /** Is a floating point type. */
  Float = 1 << 3,
  /** Is a varying (in size) type. */
  Varying = 1 << 4,
  /** Is smaller than 32-bits. */
  Short = 1 << 5,
  /** Is larger than 32-bits. */
  Long = 1 << 6,
  /** Is a value type. */
  Value = 1 << 7,
  /** Is a reference type (either a class or a function type). */
  Reference = 1 << 8,
  /** Is a nullable type. */
  Nullable = 1 << 9,
  /** Is a vector type. */
  Vector = 1 << 10,
  /** Is an external type. */
  External = 1 << 11,
  /** Is a class. */
  Class = 1 << 12,
  /** Is a function. */
  Function = 1 << 13
}

/** Represents a resolved type. */
export class Type {

  /** Type kind. */
  kind: TypeKind;
  /** Type flags. */
  flags: TypeFlags;
  /** Size in bits. */
  size: i32;
  /** Underlying class reference, if a class type. */
  classReference: Class | null = null;
  /** Underlying signature reference, if a function type. */
  signatureReference: Signature | null = null;
  /** Respective non-nullable type, if nullable. */
  private _nonNullableType: Type | null = null;
  /** Respective nullable type, if non-nullable. */
  private _nullableType: Type | null = null;

  /** Constructs a new resolved type. */
  constructor(kind: TypeKind, flags: TypeFlags, size: u32) {
    this.kind = kind;
    this.flags = flags;
    this.size = size;
    if (!(flags & TypeFlags.Nullable)) {
      this._nonNullableType = this;
    } else {
      this._nullableType = this;
    }
  }

  /** Returns the closest int type representing this type. */
  get intType(): Type {
    if (this == Type.auto) return this; // keep auto as a hint
    switch (this.kind) {
      case TypeKind.Bool:
      case TypeKind.I32:
      case TypeKind.F32:   return Type.i32;
      case TypeKind.I8:    return Type.i8;
      case TypeKind.I16:   return Type.i16;
      case TypeKind.F64:
      case TypeKind.I64:   return Type.i64;
      case TypeKind.Isize: return this.size == 64 ? Type.isize64 : Type.isize32;
      case TypeKind.U8:    return Type.u8;
      case TypeKind.U16:   return Type.u16;
      case TypeKind.U32:   return Type.u32;
      case TypeKind.U64:   return Type.u64;
      case TypeKind.Usize: return this.size == 64 ? Type.usize64 : Type.usize32;
      default: return Type.i32;
    }
  }

  /** Substitutes this type with the auto type if this type is void. */
  get exceptVoid(): Type {
    return this.kind == TypeKind.Void ? Type.auto : this;
  }

  /** Size in bytes. */
  get byteSize(): i32 {
    // ceiled div by 8
    return this.size + 7 >>> 3;
  }

  /** Gets this type's logarithmic alignment in memory. */
  get alignLog2(): i32 {
    return 31 - clz<i32>(this.byteSize);
  }

  /** Tests if this type represents a basic value. */
  get isValue(): bool {
    return this.is(TypeFlags.Value);
  }

  /** Tests if this type represents an integer value. */
  get isIntegerValue(): bool {
    return this.is(TypeFlags.Integer | TypeFlags.Value);
  }

  /** Tests if this type represents a small (< 32 bits) integer value. */
  get isShortIntegerValue(): bool {
    return this.is(TypeFlags.Short | TypeFlags.Integer | TypeFlags.Value);
  }

  /** Tests if this type represents a long (> 32 bits) integer value. */
  get isLongIntegerValue(): bool {
    return this.is(TypeFlags.Long | TypeFlags.Integer | TypeFlags.Value);
  }

  /** Tests if this type represents a signed integer value. */
  get isSignedIntegerValue(): bool {
    return this.is(TypeFlags.Signed | TypeFlags.Integer | TypeFlags.Value);
  }

  /** Tests if this type represents an unsigned integer value. */
  get isUnsignedIntegerValue(): bool {
    return this.is(TypeFlags.Unsigned | TypeFlags.Integer | TypeFlags.Value);
  }

  /** Tests if this type represents a varying (in size) integer value. */
  get isVaryingIntegerValue(): bool {
    return this.is(TypeFlags.Varying | TypeFlags.Integer | TypeFlags.Value);
  }

  /** Tests if this type represents an integer, including references.  */
  get isIntegerInclReference(): bool {
    return this.is(TypeFlags.Integer);
  }

  /** Tests if this type represents a floating point value. */
  get isFloatValue(): bool {
    return this.is(TypeFlags.Float | TypeFlags.Value);
  }

  /** Tests if this type represents a numeric (integer or floating point) value. */
  get isNumericValue(): bool {
    return this.isIntegerValue || this.isFloatValue;
  }

  /** Tests if this type represents a boolean value. */
  get isBooleanValue(): bool {
    return this == Type.bool;
  }

  /** Tests if this type represents a vector value. */
  get isVectorValue(): bool {
    return this.is(TypeFlags.Vector | TypeFlags.Value);
  }

  /** Tests if this type represents an internal or external reference. */
  get isReference(): bool {
    return this.is(TypeFlags.Reference);
  }

  /** Tests if this type represents a nullable internal or external reference. */
  get isNullableReference(): bool {
    return this.is(TypeFlags.Nullable | TypeFlags.Reference);
  }

  /** Tests if this type represents an internal object. */
  get isInternalReference(): bool {
    return this.is(TypeFlags.Integer | TypeFlags.Reference);
  }

  /** Tests if this type represents an external object. */
  get isExternalReference(): bool {
    return this.is(TypeFlags.External | TypeFlags.Reference);
  }

  /** Gets the underlying class of this type, if any. */
  getClass(): Class | null {
    return this.isInternalReference
      ? this.classReference
      : null;
  }

  /** Tests if this type represents a class. */
  get isClass(): bool {
    return this.getClass() != null;
  }

  /** Gets the underlying class or wrapper class of this type, if any. */
  getClassOrWrapper(program: Program): Class | null {
    let classReference = this.getClass();
    if (classReference) {
      // typical class
      return classReference;
    } else {
      let signatureReference = this.getSignature();
      if (signatureReference) {
        // function wrapper
        let type = signatureReference.type;
        let wrapper = assert(program.resolver.resolveClass(program.functionPrototype, [ type ]));
        wrapper.wrappedType = type;
        return wrapper;
      } else {
        let wrapperClasses = program.wrapperClasses;
        if (wrapperClasses.has(this)) {
          // value wrapper
          return assert(wrapperClasses.get(this));
        }
      }
    }
    return null;
  }

  /** Gets the underlying function signature of this type, if any. */
  getSignature(): Signature | null {
    return this.isInternalReference
      ? this.signatureReference
      : null;
  }

  /** Tests if this type represents a function. */
  get isFunction(): bool {
    return this.getSignature() != null;
  }

  /** Tests if this is a managed type that needs GC hooks. */
  get isManaged(): bool {
    if (this.isInternalReference) {
      let classReference = this.classReference;
      if (classReference) return !classReference.hasDecorator(DecoratorFlags.Unmanaged);
      return this.signatureReference != null; // function references are managed
    }
    return false;
  }

  /** Tests if this is a class type explicitly annotated as unmanaged. */
  get isUnmanaged(): bool {
    var classReference = this.classReference;
    return classReference != null && classReference.hasDecorator(DecoratorFlags.Unmanaged);
  }

  get isMemory(): bool {
    switch (this.kind) {
      case TypeKind.Bool:
      case TypeKind.I8:
      case TypeKind.I16:
      case TypeKind.I32:
      case TypeKind.I64:
      case TypeKind.Isize:
      case TypeKind.U8:
      case TypeKind.U16:
      case TypeKind.U32:
      case TypeKind.U64:
      case TypeKind.Usize:
      case TypeKind.F32:
      case TypeKind.F64:
      case TypeKind.V128: return true;
    }
    return false;
  }

  /** Gets the corresponding non-nullable type. */
  get nonNullableType(): Type {
    if (this.isExternalReference) {
      return this; // TODO
    }
    return assert(this._nonNullableType); // set either in ctor or asNullable
  }

  /** Gets the corresponding nullable type, if applicable. */
  get nullableType(): Type | null {
    return this._nullableType; // set either in ctor or asNullable
  }

  /** Computes the sign-extending shift in the target type. */
  computeSmallIntegerShift(targetType: Type): i32 {
    return targetType.size - this.size;
  }

  /** Computes the truncating mask in the target type. */
  computeSmallIntegerMask(targetType: Type): i32 {
    var size = this.size;
    if (!this.is(TypeFlags.Unsigned)) size -= 1;
    return ~0 >>> (targetType.size - size);
  }

  /** Tests if this type has (all of) the specified flags. */
  is(flags: TypeFlags): bool { return (this.flags & flags) == flags; }
  /** Tests if this type has any of the specified flags. */
  isAny(flags: TypeFlags): bool { return (this.flags & flags) != 0; }

  /** Composes the respective nullable type of this type. */
  asNullable(): Type {
    assert(this.isInternalReference);
    var nullableType = this._nullableType;
    if (!nullableType) {
      assert(!this.isNullableReference);
      this._nullableType = nullableType = new Type(this.kind, this.flags | TypeFlags.Nullable, this.size);
      nullableType.classReference = this.classReference;         // either a class reference
      nullableType.signatureReference = this.signatureReference; // or a function reference
      nullableType._nonNullableType = this;
    }
    return nullableType;
  }

  /** Use unsigned type for according size if possible. */
  toUnsigned(): Type {
    switch (this.kind) {
      case TypeKind.I8:    return Type.u8;
      case TypeKind.I16:   return Type.u16;
      case TypeKind.I32:   return Type.u32;
      case TypeKind.I64:   return Type.u64;
      case TypeKind.Isize: return this.size == 64 ? Type.usize64 : Type.usize32;
    }
    return this;
  }

  /** Tests if this type equals the specified. */
  equals(other: Type): bool {
    if (this.kind != other.kind) return false;
    if (this.isReference) {
      return (
        this.classReference == other.classReference &&
        this.signatureReference == other.signatureReference &&
        this.isNullableReference == other.isNullableReference
      );
    }
    return true;
  }

  /** Tests if a value of this type is assignable to the target type incl. implicit conversion. */
  isAssignableTo(target: Type, signednessIsRelevant: bool = false): bool {
    var currentClass: Class | null;
    var targetClass: Class | null;
    var currentFunction: Signature | null;
    var targetFunction: Signature | null;
    if (this.isReference) {
      if (target.isReference) {
        if (!this.isNullableReference || target.isNullableReference) {
          if (currentClass = this.getClass()) {
            if (targetClass = target.getClass()) {
              return currentClass.isAssignableTo(targetClass);
            }
          } else if (currentFunction = this.getSignature()) {
            if (targetFunction = target.getSignature()) {
              return currentFunction.isAssignableTo(targetFunction);
            }
          } else if (this.isExternalReference) {
            if (
              this.kind == target.kind ||
              (target.kind == TypeKind.Anyref && this.kind != TypeKind.Externref)
            ) {
              return true;
            }
          }
        }
      }
    } else if (!target.isReference) {
      if (this.isIntegerValue) {
        if (target.isIntegerValue) {
          if (
            !signednessIsRelevant ||
            this.isBooleanValue || // a bool (0 or 1) can be safely assigned to all sorts of integers
            this.isSignedIntegerValue == target.isSignedIntegerValue
          ) {
            return this.size <= target.size;
          }
        } else if (target.kind == TypeKind.F32) {
          return this.size <= 23; // mantissa bits
        } else if (target.kind == TypeKind.F64) {
          return this.size <= 52; // ^
        }
      } else if (this.isFloatValue) {
        if (target.isFloatValue) {
          return this.size <= target.size;
        }
      } else if (this.isVectorValue) {
        if (target.isVectorValue) {
          return this.size == target.size;
        }
      }
    }
    return false;
  }

  /** Tests if a value of this type is assignable to the target type excl. implicit conversion. */
  isStrictlyAssignableTo(target: Type, signednessIsRelevant: bool = false): bool {
    if (this.isReference) return this.isAssignableTo(target);
    else if (target.isReference) return false;
    // not dealing with references from here on
    if (this.isIntegerValue) {
      return target.isIntegerValue && target.size == this.size && (
        !signednessIsRelevant ||
        this.isSignedIntegerValue == target.isSignedIntegerValue
      );
    }
    return this.kind == target.kind;
  }

  /** Tests if a value of this type can be changed to the target type using `changetype`. */
  isChangeableTo(target: Type): bool {
    // special in that it allows integer references as well
    if (this.is(TypeFlags.Integer) && target.is(TypeFlags.Integer)) {
      let size = this.size;
      return size == target.size && (
        size >= 32 ||
        this.is(TypeFlags.Signed) == target.is(TypeFlags.Signed)
      );
    }
    return this.kind == target.kind;
  }

  /** Tests if this type can extend or implement the given type. */
  canExtendOrImplement(base: Type): bool {
    // Both must be class types
    var thisClass = this.getClass();
    var baseClass = base.getClass();
    if (!thisClass || !baseClass) return false;
    // Both types must be either managed or unmanaged
    if (this.isManaged != base.isManaged) return false;
    // Both types must be either internal or external references
    if (this.isInternalReference) {
      if (!base.isInternalReference) return false;
    } else if (this.isExternalReference) {
      if (!base.isExternalReference) return false;
    } else {
      return false;
    }
    // Interfaces can only extend interfaces
    if (thisClass.isInterface && !baseClass.isInterface) return false;
    return true;
  }

  /** Determines the common denominator type of two types, if there is any. */
  static commonDenominator(left: Type, right: Type, signednessIsImportant: bool): Type | null {
    if (right.isAssignableTo(left, signednessIsImportant)) return left;
    else if (left.isAssignableTo(right, signednessIsImportant)) return right;
    return null;
  }

  /** Converts this type to a string. */
  toString(validWat: bool = false): string {
    const nullablePostfix = validWat ? "|null" : " | null";
    if (this.isReference) {
      let classReference = this.getClass();
      if (classReference) {
        return this.isNullableReference
          ? classReference.internalName + nullablePostfix
          : classReference.internalName;
      } else {
        let signatureReference = this.getSignature();
        if (signatureReference) {
          return this.isNullableReference
            ? `(${signatureReference.toString(validWat)})${nullablePostfix}`
            : signatureReference.toString(validWat);
        }
      }
    }
    switch (this.kind) {
      case TypeKind.Bool: return "bool";
      case TypeKind.I8: return "i8";
      case TypeKind.I16: return "i16";
      case TypeKind.I32: return "i32";
      case TypeKind.I64: return "i64";
      case TypeKind.Isize: return "isize";
      case TypeKind.U8: return "u8";
      case TypeKind.U16: return "u16";
      case TypeKind.U32: return "u32";
      case TypeKind.U64: return "u64";
      case TypeKind.Usize: return "usize";
      case TypeKind.F32: return "f32";
      case TypeKind.F64: return "f64";
      case TypeKind.V128: return "v128";
      case TypeKind.Funcref: return "funcref";
      case TypeKind.Externref: return "externref";
      case TypeKind.Anyref: return "anyref";
      case TypeKind.Eqref: return "eqref";
      case TypeKind.I31ref: return "i31ref";
      case TypeKind.Dataref: return "dataref";
      case TypeKind.Stringref: return "stringref";
      case TypeKind.StringviewWTF8: return "stringview_wtf8";
      case TypeKind.StringviewWTF16: return "stringview_wtf16";
      case TypeKind.StringviewIter: return "stringview_iter";
      default: assert(false);
      case TypeKind.Void: return "void";
    }
  }

  // Binaryen specific

  /** Converts this type to its respective type reference. */
  toRef(): TypeRef {
    switch (this.kind) {
<<<<<<< HEAD
      default: assert(false);
      case TypeKind.Bool:
=======
      default: assert(false); // TODO: Concrete struct, array and signature types
      case TypeKind.BOOL:
>>>>>>> a2c1c97e
      case TypeKind.I8:
      case TypeKind.I16:
      case TypeKind.I32:
      case TypeKind.U8:
      case TypeKind.U16:
      case TypeKind.U32: return TypeRef.I32;
      case TypeKind.Isize:
      case TypeKind.Usize: if (this.size != 64) return TypeRef.I32;
      case TypeKind.I64:
      case TypeKind.U64:  return TypeRef.I64;
      case TypeKind.F32:  return TypeRef.F32;
      case TypeKind.F64:  return TypeRef.F64;
      case TypeKind.V128: return TypeRef.V128;
<<<<<<< HEAD
      // TODO: nullable/non-nullable refs have different type refs
      case TypeKind.Funcref: return TypeRef.Funcref;
      case TypeKind.Externref: return TypeRef.Externref;
      case TypeKind.Anyref: return TypeRef.Anyref;
      case TypeKind.Eqref: return TypeRef.Eqref;
      case TypeKind.I31ref: return TypeRef.I31ref;
      case TypeKind.Dataref: return TypeRef.Dataref;
      case TypeKind.Stringref: return TypeRef.Stringref;
      case TypeKind.StringviewWTF8: return TypeRef.StringviewWTF8;
      case TypeKind.StringviewWTF16: return TypeRef.StringviewWTF16;
      case TypeKind.StringviewIter: return TypeRef.StringviewIter;
      case TypeKind.Void: return TypeRef.None;
=======
      case TypeKind.FUNCREF: {
        return binaryen._BinaryenTypeFromHeapType(HeapTypeRef.Func, this.is(TypeFlags.NULLABLE));
      }
      case TypeKind.EXTERNREF: {
        return binaryen._BinaryenTypeFromHeapType(HeapTypeRef.Ext, this.is(TypeFlags.NULLABLE));
      }
      case TypeKind.ANYREF: {
        return binaryen._BinaryenTypeFromHeapType(HeapTypeRef.Any, this.is(TypeFlags.NULLABLE));
      }
      case TypeKind.EQREF: {
        return binaryen._BinaryenTypeFromHeapType(HeapTypeRef.Eq, this.is(TypeFlags.NULLABLE));
      }
      case TypeKind.I31REF: {
        return binaryen._BinaryenTypeFromHeapType(HeapTypeRef.I31, this.is(TypeFlags.NULLABLE));
      }
      case TypeKind.DATAREF: {
        return binaryen._BinaryenTypeFromHeapType(HeapTypeRef.Data, this.is(TypeFlags.NULLABLE));
      }
      case TypeKind.STRINGREF: {
        return binaryen._BinaryenTypeFromHeapType(HeapTypeRef.String, this.is(TypeFlags.NULLABLE));
      }
      case TypeKind.STRINGVIEW_WTF8: {
        return binaryen._BinaryenTypeFromHeapType(HeapTypeRef.StringviewWTF8, this.is(TypeFlags.NULLABLE));
      }
      case TypeKind.STRINGVIEW_WTF16: {
        return binaryen._BinaryenTypeFromHeapType(HeapTypeRef.StringviewWTF16, this.is(TypeFlags.NULLABLE));
      }
      case TypeKind.STRINGVIEW_ITER: {
        return binaryen._BinaryenTypeFromHeapType(HeapTypeRef.StringviewIter, this.is(TypeFlags.NULLABLE));
      }
      case TypeKind.VOID: return TypeRef.None;
>>>>>>> a2c1c97e
    }
  }

  // Types

  /** An 8-bit signed integer. */
  static readonly i8: Type  = new Type(TypeKind.I8,
    TypeFlags.Signed   |
    TypeFlags.Short    |
    TypeFlags.Integer  |
    TypeFlags.Value,   8
  );

  /** A 16-bit signed integer. */
  static readonly i16: Type = new Type(TypeKind.I16,
    TypeFlags.Signed   |
    TypeFlags.Short    |
    TypeFlags.Integer  |
    TypeFlags.Value,  16
  );

  /** A 32-bit signed integer. */
  static readonly i32: Type = new Type(TypeKind.I32,
    TypeFlags.Signed   |
    TypeFlags.Integer  |
    TypeFlags.Value,  32
  );

  /** A 64-bit signed integer. */
  static readonly i64: Type = new Type(TypeKind.I64,
    TypeFlags.Signed   |
    TypeFlags.Long     |
    TypeFlags.Integer  |
    TypeFlags.Value,  64
  );

  /** A 32-bit signed size. WASM32 only. */
  static readonly isize32: Type = new Type(TypeKind.Isize,
    TypeFlags.Signed   |
    TypeFlags.Integer  |
    TypeFlags.Varying  |
    TypeFlags.Value,  32
  );

  /** A 64-bit signed size. WASM64 only. */
  static readonly isize64: Type = new Type(TypeKind.Isize,
    TypeFlags.Signed   |
    TypeFlags.Long     |
    TypeFlags.Integer  |
    TypeFlags.Varying  |
    TypeFlags.Value,  64
  );

  /** An 8-bit unsigned integer. */
  static readonly u8: Type = new Type(TypeKind.U8,
    TypeFlags.Unsigned |
    TypeFlags.Short    |
    TypeFlags.Integer  |
    TypeFlags.Value,   8
  );

  /** A 16-bit unsigned integer. */
  static readonly u16: Type = new Type(TypeKind.U16,
    TypeFlags.Unsigned |
    TypeFlags.Short    |
    TypeFlags.Integer  |
    TypeFlags.Value,  16
  );

  /** A 32-bit unsigned integer. */
  static readonly u32: Type = new Type(TypeKind.U32,
    TypeFlags.Unsigned |
    TypeFlags.Integer  |
    TypeFlags.Value,  32
  );

  /** A 64-bit unsigned integer. */
  static readonly u64: Type = new Type(TypeKind.U64,
    TypeFlags.Unsigned |
    TypeFlags.Long     |
    TypeFlags.Integer  |
    TypeFlags.Value,  64
  );

  /** A 32-bit unsigned size. WASM32 only. */
  static readonly usize32: Type = new Type(TypeKind.Usize,
    TypeFlags.Unsigned |
    TypeFlags.Integer  |
    TypeFlags.Varying  |
    TypeFlags.Value,  32
  );

  /** A 64-bit unsigned size. WASM64 only. */
  static readonly usize64: Type = new Type(TypeKind.Usize,
    TypeFlags.Unsigned |
    TypeFlags.Long     |
    TypeFlags.Integer  |
    TypeFlags.Varying  |
    TypeFlags.Value,  64
  );

  /** A 1-bit unsigned integer. */
  static readonly bool: Type = new Type(TypeKind.Bool,
    TypeFlags.Unsigned |
    TypeFlags.Short    |
    TypeFlags.Integer  |
    TypeFlags.Value,   1
  );

  /** A 32-bit float. */
  static readonly f32: Type = new Type(TypeKind.F32,
    TypeFlags.Signed   |
    TypeFlags.Float    |
    TypeFlags.Value,  32
  );

  /** A 64-bit float. */
  static readonly f64: Type = new Type(TypeKind.F64,
    TypeFlags.Signed   |
    TypeFlags.Long     |
    TypeFlags.Float    |
    TypeFlags.Value,  64
  );

  /** A 128-bit vector. */
  static readonly v128: Type = new Type(TypeKind.V128,
    TypeFlags.Vector   |
    TypeFlags.Value, 128
  );

  /** Function reference. */
  static readonly funcref: Type = new Type(TypeKind.Funcref,
    TypeFlags.External   |
    TypeFlags.Nullable   |
    TypeFlags.Reference, 0
  );

  /** External reference. */
  static readonly externref: Type = new Type(TypeKind.Externref,
    TypeFlags.External   |
    TypeFlags.Nullable   |
    TypeFlags.Reference, 0
  );

  /** Any reference. */
  static readonly anyref: Type = new Type(TypeKind.Anyref,
    TypeFlags.External   |
    TypeFlags.Nullable   |
    TypeFlags.Reference, 0
  );

  /** Equatable reference. */
  static readonly eqref: Type = new Type(TypeKind.Eqref,
    TypeFlags.External   |
    TypeFlags.Nullable   |
    TypeFlags.Reference, 0
  );

  /** 31-bit integer reference. */
  static readonly i31ref: Type = new Type(TypeKind.I31ref,
    TypeFlags.External   |
    TypeFlags.Nullable   |
    TypeFlags.Reference, 0
  );

  /** Data reference. */
  static readonly dataref: Type = new Type(TypeKind.Dataref,
    TypeFlags.External   |
    TypeFlags.Nullable   |
    TypeFlags.Reference, 0
  );

  /** String reference. */
  static readonly stringref: Type = new Type(TypeKind.Stringref,
    TypeFlags.External   |
    TypeFlags.Nullable   |
    TypeFlags.Reference, 0
  );

  /** WTF8 string view. */
  static readonly stringview_wtf8: Type = new Type(TypeKind.StringviewWTF8,
    TypeFlags.External   |
    TypeFlags.Nullable   |
    TypeFlags.Reference, 0
  );

  /** WTF16 string view. */
  static readonly stringview_wtf16: Type = new Type(TypeKind.StringviewWTF16,
    TypeFlags.External   |
    TypeFlags.Nullable   |
    TypeFlags.Reference, 0
  );

  /** String iterator. */
  static readonly stringview_iter: Type = new Type(TypeKind.StringviewIter,
    TypeFlags.External   |
    TypeFlags.Nullable   |
    TypeFlags.Reference, 0
  );

  /** No return type. */
  static readonly void: Type = new Type(TypeKind.Void, TypeFlags.None, 0);

  /** Alias of i32 indicating type inference of locals and globals with just an initializer. */
  static readonly auto: Type = new Type(Type.i32.kind, Type.i32.flags, Type.i32.size);
}

/** Converts an array of types to an array of type references. */
export function typesToRefs(types: Type[]): TypeRef[] {
  var numTypes = types.length;
  var ret = new Array<TypeRef>(numTypes);
  for (let i = 0; i < numTypes; ++i) {
    unchecked(ret[i] = types[i].toRef());
  }
  return ret;
}

/** Converts an array of types to its combined string representation. */
export function typesToString(types: Type[]): string {
  var numTypes = types.length;
  if (!numTypes) return "";
  var sb = new Array<string>(numTypes);
  for (let i = 0; i < numTypes; ++i) {
    unchecked(sb[i] = types[i].toString(true));
  }
  return sb.join(",");
}

/** Represents a fully resolved function signature. */
export class Signature {
  /** Unique id representing this signature. */
  id: u32 = 0;
  /** Parameter types, if any, excluding `this`. */
  parameterTypes: Type[];
  /** Number of required parameters excluding `this`. Other parameters are considered optional. */
  requiredParameters: i32;
  /** Return type. */
  returnType: Type;
  /** This type, if an instance signature. */
  thisType: Type | null;
  /** Whether the last parameter is a rest parameter. */
  hasRest: bool;
  /** Respective function type. */
  type: Type;
  /** The program that created this signature. */
  program: Program;

  /** Constructs a new signature. */
  constructor(
    program: Program,
    parameterTypes: Type[] | null = null,
    returnType: Type | null = null,
    thisType: Type | null = null
  ) {
    this.parameterTypes = parameterTypes ? parameterTypes : [];
    this.requiredParameters = 0;
    this.returnType = returnType ? returnType : Type.void;
    this.thisType = thisType;
    this.program = program;
    this.hasRest = false;
    var usizeType = program.options.usizeType;
    var type = new Type(
      usizeType.kind,
      usizeType.flags & ~TypeFlags.Value | TypeFlags.Reference,
      usizeType.size
    );
    this.type = type;
    type.signatureReference = this;

    var signatureTypes = program.uniqueSignatures;
    var length = signatureTypes.length;
    for (let i = 0; i < length; i++) {
      let compare = unchecked(signatureTypes[i]);
      if (this.equals(compare)) {
        this.id = compare.id;
        return this;
      }
    }
    this.id = program.nextSignatureId++;
    signatureTypes.push(this);
  }

  get paramRefs(): TypeRef {
    var thisType = this.thisType;
    var parameterTypes = this.parameterTypes;
    var numParameterTypes = parameterTypes.length;
    if (!numParameterTypes) {
      return thisType ? thisType.toRef() : TypeRef.None;
    }
    if (thisType) {
      let typeRefs = new Array<TypeRef>(1 + numParameterTypes);
      unchecked(typeRefs[0] = thisType.toRef());
      for (let i = 0; i < numParameterTypes; ++i) {
        unchecked(typeRefs[i + 1] = parameterTypes[i].toRef());
      }
      return createType(typeRefs);
    }
    return createType(typesToRefs(parameterTypes));
  }

  get resultRefs(): TypeRef {
    return this.returnType.toRef();
  }

  /** Tests if this signature equals the specified. */
  equals(other: Signature): bool {

    // check `this` type
    var thisThisType = this.thisType;
    var otherThisType = other.thisType;
    if (thisThisType) {
      if (!otherThisType || !thisThisType.equals(otherThisType)) return false;
    } else if (otherThisType) {
      return false;
    }

    // check rest parameter
    if (this.hasRest != other.hasRest) return false;

    // check return type
    if (!this.returnType.equals(other.returnType)) return false;

    // check parameter types
    var thisParameterTypes = this.parameterTypes;
    var otherParameterTypes = other.parameterTypes;
    var numParameters = thisParameterTypes.length;
    if (numParameters != otherParameterTypes.length) return false;

    for (let i = 0; i < numParameters; ++i) {
      let thisParameterType = unchecked(thisParameterTypes[i]);
      let otherParameterType = unchecked(otherParameterTypes[i]);
      if (!thisParameterType.equals(otherParameterType)) return false;
    }
    return true;
  }

  /** Tests if a value of this function type is assignable to a target of the specified function type. */
  isAssignableTo(target: Signature, checkCompatibleOverride: bool = false): bool {
    var thisThisType = this.thisType;
    var targetThisType = target.thisType;
    if (!checkCompatibleOverride) {
      // check exact `this` type
      if (thisThisType) {
        if (!targetThisType || !thisThisType.isAssignableTo(targetThisType)) {
          return false;
        }
      } else if (targetThisType) {
        return false;
      }
    } else {
      // check kind of `this` type
      if (thisThisType) {
        if (!targetThisType || !thisThisType.canExtendOrImplement(targetThisType)) {
          return false;
        }
      } else if (targetThisType) {
        return false;
      }
    }

    // check rest parameter
    if (this.hasRest != target.hasRest) return false; // TODO

    // check return type
    var thisReturnType = this.returnType;
    var targetReturnType = target.returnType;
    if (!(thisReturnType == targetReturnType || thisReturnType.isAssignableTo(targetReturnType))) {
      return false;
    }
    // check parameter types
    var thisParameterTypes = this.parameterTypes;
    var targetParameterTypes = target.parameterTypes;
    var numParameters = thisParameterTypes.length;
    if (numParameters != targetParameterTypes.length) return false; // TODO

    for (let i = 0; i < numParameters; ++i) {
      let thisParameterType = unchecked(thisParameterTypes[i]);
      let targetParameterType = unchecked(targetParameterTypes[i]);
      if (!thisParameterType.isAssignableTo(targetParameterType)) return false;
    }
    return true;
  }

  /** Tests if this signature has at least one managed operand. */
  get hasManagedOperands(): bool {
    var thisType = this.thisType;
    if (thisType && thisType.isManaged) {
      return true;
    }
    var parameterTypes = this.parameterTypes;
    for (let i = 0, k = parameterTypes.length; i < k; ++i) {
      if (unchecked(parameterTypes[i]).isManaged) return true;
    }
    return false;
  }

  /** Gets the indices of all managed operands. */
  getManagedOperandIndices(): i32[] {
    var indices = new Array<i32>();
    var index = 0;
    var thisType = this.thisType;
    if (thisType) {
      if (thisType.isManaged) indices.push(index);
      ++index;
    }
    var parameterTypes = this.parameterTypes;
    for (let i = 0, k = parameterTypes.length; i < k; ++i) {
      if (unchecked(parameterTypes[i]).isManaged) {
        indices.push(index);
      }
      ++index;
    }
    return indices;
  }

  /** Tests if this signature has at least one v128 operand. */
  get hasVectorValueOperands(): bool {
    var thisType = this.thisType;
    if (thisType && thisType.isVectorValue) {
      return true;
    }
    var parameterTypes = this.parameterTypes;
    for (let i = 0, k = parameterTypes.length; i < k; ++i) {
      if (unchecked(parameterTypes[i]).isVectorValue) return true;
    }
    return false;
  }

  /** Gets the indices of all v128 operands. */
  getVectorValueOperandIndices(): i32[] {
    var indices = new Array<i32>();
    var index = 0;
    var thisType = this.thisType;
    if (thisType) {
      if (thisType.isVectorValue) indices.push(index);
      ++index;
    }
    var parameterTypes = this.parameterTypes;
    for (let i = 0, k = parameterTypes.length; i < k; ++i) {
      if (unchecked(parameterTypes[i]).isVectorValue) {
        indices.push(index);
      }
      ++index;
    }
    return indices;
  }

  /** Converts this signature to a string. */
  toString(validWat: bool = false): string {
    var sb = new Array<string>();
    sb.push(validWat ? "%28" : "(");
    var index = 0;
    var thisType = this.thisType;
    if (thisType) {
      sb.push(validWat ? "this:" : "this: ");
      assert(!thisType.signatureReference);
      sb.push(thisType.toString(validWat));
      index = 1;
    }
    var parameters = this.parameterTypes;
    var numParameters = parameters.length;
    if (numParameters) {
      let optionalStart = this.requiredParameters;
      let restIndex = this.hasRest ? numParameters - 1 : -1;
      for (let i = 0; i < numParameters; ++i, ++index) {
        if (index) sb.push(validWat ? "%2C" : ", ");
        if (i == restIndex) sb.push("...");
        sb.push(parameters[i].toString(validWat));
        if (i >= optionalStart && i != restIndex) sb.push("?");
      }
    }
    sb.push(validWat ? "%29=>" : ") => ");
    sb.push(this.returnType.toString(validWat));
    return sb.join("");
  }

  /** Creates a clone of this signature that is safe to modify. */
  clone(): Signature {
    var parameterTypes = this.parameterTypes;
    var numParameterTypes = parameterTypes.length;
    var cloneParameterTypes = new Array<Type>(numParameterTypes);
    for (let i = 0; i < numParameterTypes; ++i) {
      unchecked(cloneParameterTypes[i] = parameterTypes[i]);
    }
    return new Signature(
      this.program,
      cloneParameterTypes,
      this.returnType,
      this.thisType
    );
  }
}<|MERGE_RESOLUTION|>--- conflicted
+++ resolved
@@ -586,13 +586,8 @@
   /** Converts this type to its respective type reference. */
   toRef(): TypeRef {
     switch (this.kind) {
-<<<<<<< HEAD
-      default: assert(false);
+      default: assert(false); // TODO: Concrete struct, array and signature types
       case TypeKind.Bool:
-=======
-      default: assert(false); // TODO: Concrete struct, array and signature types
-      case TypeKind.BOOL:
->>>>>>> a2c1c97e
       case TypeKind.I8:
       case TypeKind.I16:
       case TypeKind.I32:
@@ -606,20 +601,6 @@
       case TypeKind.F32:  return TypeRef.F32;
       case TypeKind.F64:  return TypeRef.F64;
       case TypeKind.V128: return TypeRef.V128;
-<<<<<<< HEAD
-      // TODO: nullable/non-nullable refs have different type refs
-      case TypeKind.Funcref: return TypeRef.Funcref;
-      case TypeKind.Externref: return TypeRef.Externref;
-      case TypeKind.Anyref: return TypeRef.Anyref;
-      case TypeKind.Eqref: return TypeRef.Eqref;
-      case TypeKind.I31ref: return TypeRef.I31ref;
-      case TypeKind.Dataref: return TypeRef.Dataref;
-      case TypeKind.Stringref: return TypeRef.Stringref;
-      case TypeKind.StringviewWTF8: return TypeRef.StringviewWTF8;
-      case TypeKind.StringviewWTF16: return TypeRef.StringviewWTF16;
-      case TypeKind.StringviewIter: return TypeRef.StringviewIter;
-      case TypeKind.Void: return TypeRef.None;
-=======
       case TypeKind.FUNCREF: {
         return binaryen._BinaryenTypeFromHeapType(HeapTypeRef.Func, this.is(TypeFlags.NULLABLE));
       }
@@ -651,7 +632,6 @@
         return binaryen._BinaryenTypeFromHeapType(HeapTypeRef.StringviewIter, this.is(TypeFlags.NULLABLE));
       }
       case TypeKind.VOID: return TypeRef.None;
->>>>>>> a2c1c97e
     }
   }
 
