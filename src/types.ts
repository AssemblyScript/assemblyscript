--- conflicted
+++ resolved
@@ -70,9 +70,6 @@
   /** 31-bit integer reference. */
   I31ref,
   /** Data reference. */
-<<<<<<< HEAD
-  Dataref,
-=======
   DATAREF,
   /** String reference. */
   STRINGREF,
@@ -82,7 +79,6 @@
   STRINGVIEW_WTF16,
   /** String iterator. */
   STRINGVIEW_ITER,
->>>>>>> d32ef085
 
   // other
 
@@ -546,25 +542,16 @@
       case TypeKind.F32: return "f32";
       case TypeKind.F64: return "f64";
       case TypeKind.V128: return "v128";
-<<<<<<< HEAD
       case TypeKind.Funcref: return "funcref";
       case TypeKind.Externref: return "externref";
       case TypeKind.Anyref: return "anyref";
       case TypeKind.Eqref: return "eqref";
       case TypeKind.I31ref: return "i31ref";
       case TypeKind.Dataref: return "dataref";
-=======
-      case TypeKind.FUNCREF: return "funcref";
-      case TypeKind.EXTERNREF: return "externref";
-      case TypeKind.ANYREF: return "anyref";
-      case TypeKind.EQREF: return "eqref";
-      case TypeKind.I31REF: return "i31ref";
-      case TypeKind.DATAREF: return "dataref";
       case TypeKind.STRINGREF: return "stringref";
       case TypeKind.STRINGVIEW_WTF8: return "stringview_wtf8";
       case TypeKind.STRINGVIEW_WTF16: return "stringview_wtf16";
       case TypeKind.STRINGVIEW_ITER: return "stringview_iter";
->>>>>>> d32ef085
       default: assert(false);
       case TypeKind.Void: return "void";
     }
@@ -591,27 +578,17 @@
       case TypeKind.F64:  return TypeRef.F64;
       case TypeKind.V128: return TypeRef.V128;
       // TODO: nullable/non-nullable refs have different type refs
-<<<<<<< HEAD
       case TypeKind.Funcref: return TypeRef.Funcref;
       case TypeKind.Externref: return TypeRef.Externref;
       case TypeKind.Anyref: return TypeRef.Anyref;
       case TypeKind.Eqref: return TypeRef.Eqref;
       case TypeKind.I31ref: return TypeRef.I31ref;
       case TypeKind.Dataref: return TypeRef.Dataref;
-      case TypeKind.Void: return TypeRef.None;
-=======
-      case TypeKind.FUNCREF: return TypeRef.Funcref;
-      case TypeKind.EXTERNREF: return TypeRef.Externref;
-      case TypeKind.ANYREF: return TypeRef.Anyref;
-      case TypeKind.EQREF: return TypeRef.Eqref;
-      case TypeKind.I31REF: return TypeRef.I31ref;
-      case TypeKind.DATAREF: return TypeRef.Dataref;
       case TypeKind.STRINGREF: return TypeRef.Stringref;
       case TypeKind.STRINGVIEW_WTF8: return TypeRef.StringviewWTF8;
       case TypeKind.STRINGVIEW_WTF16: return TypeRef.StringviewWTF16;
       case TypeKind.STRINGVIEW_ITER: return TypeRef.StringviewIter;
-      case TypeKind.VOID: return TypeRef.None;
->>>>>>> d32ef085
+      case TypeKind.Void: return TypeRef.None;
     }
   }
 
