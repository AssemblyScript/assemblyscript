import {
  SourceKind
} from "../ast";

import {
  CommonFlags
} from "../common";

import {
  ClassPrototype,
  Element,
  ElementKind,
  Function,
  Enum,
  Class,
  Interface,
  Field,
  File,
  FunctionPrototype,
  Global,
  Program,
  Property,
  PropertyPrototype
} from "../program";

/** Walker base class. */
export abstract class ExportsWalker {

  /** Program reference. */
  program: Program;
  /** Whether to include private members */
  includePrivate: bool;
  /** Already seen elements. */
  seen: Map<Element,string> = new Map();

  /** Constructs a new Element walker. */
  constructor(program: Program, includePrivate: bool = false) {
    this.program = program;
    this.includePrivate = includePrivate;
  }

  /** Walks all elements and calls the respective handlers. */
  walk(): void {
    // TODO: for (let file of this.program.filesByName.values()) {
    for (let _values = Map_values(this.program.filesByName), i = 0, k = _values.length; i < k; ++i) {
      let file = unchecked(_values[i]);
      if (file.source.sourceKind == SourceKind.UserEntry) this.visitFile(file);
    }
  }

  /** Visits all exported elements of a file. */
  visitFile(file: File): void {
    let exports = file.exports;
    if (exports) {
      // TODO: for (let [memberName, member] of exports) {
      for (let _keys = Map_keys(exports), i = 0, k = _keys.length; i < k; ++i) {
        let memberName = unchecked(_keys[i]);
        let member = assert(exports.get(memberName));
        this.visitElement(memberName, member);
      }
    }
    let exportsStar = file.exportsStar;
    if (exportsStar) {
      for (let i = 0, k = exportsStar.length; i < k; ++i) {
        let exportStar = unchecked(exportsStar[i]);
        this.visitFile(exportStar);
      }
    }
  }

  /** Visits an element.*/
  visitElement(name: string, element: Element): void {
<<<<<<< HEAD
    if (element.is(CommonFlags.Private) && !this.includePrivate) return;
    var seen = this.seen;
    if (!element.is(CommonFlags.Instance) && seen.has(element)) {
=======
    if (element.is(CommonFlags.PRIVATE) && !this.includePrivate) return;
    let seen = this.seen;
    if (!element.is(CommonFlags.INSTANCE) && seen.has(element)) {
>>>>>>> 0d39f0ff
      this.visitAlias(name, element, assert(seen.get(element)));
      return;
    }
    seen.set(element, name);
    switch (element.kind) {
      case ElementKind.Global: {
        if (element.is(CommonFlags.Compiled)) this.visitGlobal(name, <Global>element);
        break;
      }
      case ElementKind.Enum: {
        if (element.is(CommonFlags.Compiled)) this.visitEnum(name, <Enum>element);
        break;
      }
      case ElementKind.EnumValue: break; // handled by visitEnum
      case ElementKind.FunctionPrototype: {
        this.visitFunctionInstances(name, <FunctionPrototype>element);
        break;
      }
      case ElementKind.ClassPrototype: {
        this.visitClassInstances(name, <ClassPrototype>element);
        break;
      }
      case ElementKind.Field: {
        let fieldInstance = <Field>element;
        if (fieldInstance.is(CommonFlags.Compiled)) this.visitField(name, fieldInstance);
        break;
      }
      case ElementKind.PropertyPrototype: {
        let propertyInstance = (<PropertyPrototype>element).instance;
        if (!propertyInstance) break;
        element = propertyInstance;
        // fall-through
      }
      case ElementKind.Property: {
        let propertyInstance = <Property>element;
        let getterInstance = propertyInstance.getterInstance;
        if (getterInstance) this.visitFunction(name, getterInstance);
        let setterInstance = propertyInstance.setterInstance;
        if (setterInstance) this.visitFunction(name, setterInstance);
        break;
      }
      case ElementKind.Namespace: {
        if (hasCompiledMember(element)) this.visitNamespace(name, element);
        break;
      }
      case ElementKind.TypeDefinition: break;
      default: assert(false);
    }
  }

  private visitFunctionInstances(name: string, element: FunctionPrototype): void {
    let instances = element.instances;
    if (instances) {
      // TODO: for (let instance of instances.values()) {
      for (let _values = Map_values(instances), i = 0, k = _values.length; i < k; ++i) {
        let instance = unchecked(_values[i]);
        if (instance.is(CommonFlags.Compiled)) this.visitFunction(name, instance);
      }
    }
  }

  private visitClassInstances(name: string, element: ClassPrototype): void {
    let instances = element.instances;
    if (instances) {
      // TODO: for (let instance of instances.values()) {
      for (let _values = Map_values(instances), i = 0, k = _values.length; i < k; ++i) {
        let instance = unchecked(_values[i]);
        if (instance.is(CommonFlags.Compiled)) this.visitClass(name, instance);
      }
    }
  }

  abstract visitGlobal(name: string, element: Global): void;
  abstract visitEnum(name: string, element: Enum): void;
  abstract visitFunction(name: string, element: Function): void;
  abstract visitClass(name: string, element: Class): void;
  abstract visitInterface(name: string, element: Interface): void;
  abstract visitField(name: string, element: Field): void;
  abstract visitNamespace(name: string, element: Element): void;
  abstract visitAlias(name: string, element: Element, originalName: string): void;
}

// Helpers

/** Tests if a namespace-like element has at least one compiled member. */
export function hasCompiledMember(element: Element): bool {
  let members = element.members;
  if (members) {
    // TODO: for (let member of members.values()) {
    for (let _values = Map_values(members), i = 0, k = _values.length; i < k; ++i) {
      let member = unchecked(_values[i]);
      switch (member.kind) {
        case ElementKind.FunctionPrototype: {
          let instances = (<FunctionPrototype>member).instances;
          if (instances) {
            // TODO: for (let instance of instances.values()) {
            for (let _values = Map_values(instances), j = 0, l = _values.length; j < l; ++j) {
              let instance = unchecked(_values[j]);
              if (instance.is(CommonFlags.Compiled)) return true;
            }
          }
          break;
        }
        case ElementKind.ClassPrototype: {
          let instances = (<ClassPrototype>member).instances;
          if (instances) {
            // TODO: for (let instance of instances.values()) {
            for (let _values = Map_values(instances), j = 0, l = _values.length; j < l; ++j) {
              let instance = unchecked(_values[j]);
              if (instance.is(CommonFlags.Compiled)) return true;
            }
          }
          break;
        }
        default: {
          if (member.is(CommonFlags.Compiled) || hasCompiledMember(member)) return true;
          break;
        }
      }
    }
  }
  return false;
}<|MERGE_RESOLUTION|>--- conflicted
+++ resolved
@@ -70,15 +70,9 @@
 
   /** Visits an element.*/
   visitElement(name: string, element: Element): void {
-<<<<<<< HEAD
     if (element.is(CommonFlags.Private) && !this.includePrivate) return;
-    var seen = this.seen;
+    let seen = this.seen;
     if (!element.is(CommonFlags.Instance) && seen.has(element)) {
-=======
-    if (element.is(CommonFlags.PRIVATE) && !this.includePrivate) return;
-    let seen = this.seen;
-    if (!element.is(CommonFlags.INSTANCE) && seen.has(element)) {
->>>>>>> 0d39f0ff
       this.visitAlias(name, element, assert(seen.get(element)));
       return;
     }
