--- conflicted
+++ resolved
@@ -272,13 +272,8 @@
   /** Makes a sequence of expressions zeroing the stack frame. */
   makeStackFill(frameSize: i32, stmts: ExpressionRef[]): void {
     assert(frameSize > 0);
-<<<<<<< HEAD
-    var module = this.module;
+    let module = this.module;
     if (this.options.hasFeature(Feature.BulkMemory) && frameSize > 16) {
-=======
-    let module = this.module;
-    if (this.options.hasFeature(Feature.BULK_MEMORY) && frameSize > 16) {
->>>>>>> 0d39f0ff
       stmts.push(
         module.memory_fill(
           module.global_get(BuiltinNames.stack_pointer, this.ptrType),
