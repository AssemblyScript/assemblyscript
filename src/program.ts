--- conflicted
+++ resolved
@@ -3821,23 +3821,6 @@
     return super.lookup(name, isType);
   }
 
-<<<<<<< HEAD
-=======
-  // used by flows to keep track of temporary locals
-  tempI32s: Local[] | null = null;
-  tempI64s: Local[] | null = null;
-  tempF32s: Local[] | null = null;
-  tempF64s: Local[] | null = null;
-  tempV128s: Local[] | null = null;
-  tempFuncrefs: Local[] | null = null;
-  tempExternrefs: Local[] | null = null;
-  tempAnyrefs: Local[] | null = null;
-  tempEqrefs: Local[] | null = null;
-  tempI31refs: Local[] | null = null;
-  tempDatarefs: Local[] | null = null;
-  tempArrayrefs: Local[] | null = null;
-
->>>>>>> 78b2d1af
   // used by flows to keep track of break labels
   nextBreakId: i32 = 0;
   breakStack: i32[] | null = null;
