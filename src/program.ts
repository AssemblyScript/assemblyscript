/**
 * @fileoverview AssemblyScript's intermediate representation.
 *
 * The compiler uses Binaryen IR, which is fairly low level, as its
 * primary intermediate representation, with the following structures
 * holding any higher level information that cannot be represented by
 * Binaryen IR alone, for example higher level types.
 *
 * Similar to the AST being composed of `Node`s in `Source`s, the IR is
 * composed of `Element`s in a `Program`. Each class or function is
 * represented by a "prototype" holding all the relevant information,
 * including each's concrete instances. If a class or function is not
 * generic, there is exactly one instance, otherwise there is one for
 * each concrete set of type arguments.
 *
 * @license Apache-2.0
 */

// Element                    Base class of all elements
// ├─DeclaredElement          Base class of elements with a declaration
// │ ├─TypedElement           Base class of elements resolving to a type
// │ │ ├─TypeDefinition       Type alias declaration
// │ │ ├─VariableLikeElement  Base class of all variable-like elements
// │ │ │ ├─EnumValue          Enum value
// │ │ │ ├─Global             File global
// │ │ │ ├─Local              Function local
// │ │ │ ├─Field              Class field (instance only)
// │ │ │ └─Property           Class property
// │ │ ├─IndexSignature       Class index signature
// │ │ ├─Function             Concrete function instance
// │ │ └─Class                Concrete class instance
// │ ├─Namespace              Namespace with static members
// │ ├─FunctionPrototype      Prototype of concrete function instances
// │ ├─FieldPrototype         Prototype of concrete field instances
// │ ├─PropertyPrototype      Prototype of concrete property instances
// │ └─ClassPrototype         Prototype of concrete classe instances
// └─File                     File, analogous to Source in the AST

import {
  CommonFlags,
  PATH_DELIMITER,
  STATIC_DELIMITER,
  INSTANCE_DELIMITER,
  GETTER_PREFIX,
  SETTER_PREFIX,
  INNER_DELIMITER,
  LIBRARY_PREFIX,
  INDEX_SUFFIX,
  STUB_DELIMITER,
  CommonNames,
  Feature,
  Target
} from "./common";

import {
  Options
} from "./compiler";

import {
  Range,
  DiagnosticCode,
  DiagnosticMessage,
  DiagnosticEmitter
} from "./diagnostics";

import {
  Type,
  TypeKind,
  Signature,
  TypeFlags
} from "./types";

import {
  Token
} from "./tokenizer";

import {
  Node,
  NodeKind,
  Source,
  SourceKind,
  DecoratorNode,
  DecoratorKind,
  TypeParameterNode,
  TypeNode,
  NamedTypeNode,
  FunctionTypeNode,
  ArrowKind,

  Expression,
  IdentifierExpression,
  LiteralKind,
  StringLiteralExpression,

  Statement,
  ClassDeclaration,
  DeclarationStatement,
  EnumDeclaration,
  EnumValueDeclaration,
  ExportMember,
  ExportDefaultStatement,
  ExportStatement,
  FieldDeclaration,
  FunctionDeclaration,
  ImportDeclaration,
  ImportStatement,
  InterfaceDeclaration,
  MethodDeclaration,
  NamespaceDeclaration,
  TypeDeclaration,
  VariableDeclaration,
  VariableLikeDeclarationStatement,
  VariableStatement,
  ParameterKind
} from "./ast";

import {
  Module,
  FunctionRef,
  MemorySegment
} from "./module";

import {
  CharCode,
  writeI8,
  writeI16,
  writeI32,
  writeF32,
  writeF64,
  writeI64,
  writeI32AsI64,
  writeI64AsI32
} from "./util";

import {
  Resolver
} from "./resolver";

import {
  Flow
} from "./flow";

import {
  Parser
} from "./parser";

import {
  BuiltinNames
} from "./builtins";

// Memory manager constants
const AL_SIZE = 16;
const AL_MASK = AL_SIZE - 1;

/** Represents a yet unresolved `import`. */
class QueuedImport {
  constructor(
    /** File being imported into. */
    public localFile: File,
    /** Identifier within the local file. */
    public localIdentifier: IdentifierExpression,
    /** Identifier within the other file. Is an `import *` if not set. */
    public foreignIdentifier: IdentifierExpression | null,
    /** Path to the other file. */
    public foreignPath: string,
    /** Alternative path to the other file. */
    public foreignPathAlt: string
  ) {}
}

/** Represents a yet unresolved `export`. */
class QueuedExport {
  constructor(
    /** Identifier within the local file. */
    public localIdentifier: IdentifierExpression,
    /** Identifier within the other file. */
    public foreignIdentifier: IdentifierExpression,
    /** Path to the other file if a re-export. */
    public foreignPath: string | null,
    /** Alternative path to the other file if a re-export. */
    public foreignPathAlt: string | null
  ) {}
}

/** Represents a yet unresolved `export *`. */
class QueuedExportStar {
  // stored in a map with localFile as the key
  constructor(
    /** Path to the other file. */
    public foreignPath: string,
    /** Alternative path to the other file. */
    public foreignPathAlt: string,
    /** Reference to the path literal for reporting. */
    public pathLiteral: StringLiteralExpression
  ) {}
}

/** Represents the kind of an operator overload. */
export enum OperatorKind {
  Invalid,

  // indexed access
  IndexedGet,          // a[]
  IndexedSet,          // a[]=b
  UncheckedIndexedGet, // unchecked(a[])
  UncheckedIndexedSet, // unchecked(a[]=b)

  // binary
  Add,                 // a + b
  Sub,                 // a - b
  Mul,                 // a * b
  Div,                 // a / b
  Rem,                 // a % b
  Pow,                 // a ** b
  BitwiseAnd,          // a & b
  BitwiseOr,           // a | b
  BitwiseXor,          // a ^ b
  BitwiseShl,          // a << b
  BitwiseShr,          // a >> b
  BitwiseShrU,         // a >>> b
  Eq,                  // a == b, a === b
  Ne,                  // a != b, a !== b
  Gt,                  // a > b
  Ge,                  // a >= b
  Lt,                  // a < b
  Le,                  // a <= b

  // unary prefix
  Plus,                // +a
  Minus,               // -a
  Not,                 // !a
  BitwiseNot,          // ~a
  PrefixInc,           // ++a
  PrefixDec,           // --a

  // unary postfix
  PostfixInc,          // a++
  PostfixDec           // a--

  // not overridable:
  // LogicalAnd        // a && b
  // LogicalOr         // a || b
}

export namespace OperatorKind {

  /** Returns the operator kind represented by the specified decorator and string argument. */
  export function fromDecorator(decoratorKind: DecoratorKind, arg: string): OperatorKind {
    assert(arg.length);
    switch (decoratorKind) {
      case DecoratorKind.Operator:
      case DecoratorKind.OperatorBinary: {
        switch (arg.charCodeAt(0)) {
          case CharCode.OpenBracket: {
            if (arg == "[]") return OperatorKind.IndexedGet;
            if (arg == "[]=") return OperatorKind.IndexedSet;
            break;
          }
          case CharCode.OpenBrace: {
            if (arg == "{}") return OperatorKind.UncheckedIndexedGet;
            if (arg == "{}=") return OperatorKind.UncheckedIndexedSet;
            break;
          }
          case CharCode.Plus: {
            if (arg == "+") return OperatorKind.Add;
            break;
          }
          case CharCode.Minus: {
            if (arg == "-") return OperatorKind.Sub;
            break;
          }
          case CharCode.Asterisk: {
            if (arg == "*") return OperatorKind.Mul;
            if (arg == "**") return OperatorKind.Pow;
            break;
          }
          case CharCode.Slash: {
            if (arg == "/") return OperatorKind.Div;
            break;
          }
          case CharCode.Percent: {
            if (arg == "%") return OperatorKind.Rem;
            break;
          }
          case CharCode.Ampersand: {
            if (arg == "&") return OperatorKind.BitwiseAnd;
            break;
          }
          case CharCode.Bar: {
            if (arg == "|") return OperatorKind.BitwiseOr;
            break;
          }
          case CharCode.Caret: {
            if (arg == "^") return OperatorKind.BitwiseXor;
            break;
          }
          case CharCode.Equals: {
            if (arg == "==") return OperatorKind.Eq;
            break;
          }
          case CharCode.Exclamation: {
            if (arg == "!=") return OperatorKind.Ne;
            break;
          }
          case CharCode.GreaterThan: {
            if (arg == ">") return OperatorKind.Gt;
            if (arg == ">=") return OperatorKind.Ge;
            if (arg == ">>") return OperatorKind.BitwiseShr;
            if (arg == ">>>") return OperatorKind.BitwiseShrU;
            break;
          }
          case CharCode.LessThan: {
            if (arg == "<") return OperatorKind.Lt;
            if (arg == "<=") return OperatorKind.Le;
            if (arg == "<<") return OperatorKind.BitwiseShl;
            break;
          }
        }
        break;
      }
      case DecoratorKind.OperatorPrefix: {
        switch (arg.charCodeAt(0)) {
          case CharCode.Plus: {
            if (arg == "+") return OperatorKind.Plus;
            if (arg == "++") return OperatorKind.PrefixInc;
            break;
          }
          case CharCode.Minus: {
            if (arg == "-") return OperatorKind.Minus;
            if (arg == "--") return OperatorKind.PrefixDec;
            break;
          }
          case CharCode.Exclamation: {
            if (arg == "!") return OperatorKind.Not;
            break;
          }
          case CharCode.Tilde: {
            if (arg == "~") return OperatorKind.BitwiseNot;
            break;
          }
        }
        break;
      }
      case DecoratorKind.OperatorPostfix: {
        switch (arg.charCodeAt(0)) {
          case CharCode.Plus: {
            if (arg == "++") return OperatorKind.PostfixInc;
            break;
          }
          case CharCode.Minus: {
            if (arg == "--") return OperatorKind.PostfixDec;
            break;
          }
        }
        break;
      }
    }
    return OperatorKind.Invalid;
  }

  /** Converts a binary operator token to the respective operator kind. */
  export function fromBinaryToken(token: Token): OperatorKind {
    switch (token) {
      case Token.Plus:
      case Token.PlusEquals: return OperatorKind.Add;
      case Token.Minus:
      case Token.MinusEquals: return OperatorKind.Sub;
      case Token.Asterisk:
      case Token.AsteriskEquals: return OperatorKind.Mul;
      case Token.Slash:
      case Token.SlashEquals: return OperatorKind.Div;
      case Token.Percent:
      case Token.PercentEquals: return OperatorKind.Rem;
      case Token.AsteriskAsterisk:
      case Token.AsteriskAsteriskEquals: return OperatorKind.Pow;
      case Token.Ampersand:
      case Token.AmpersandEquals: return OperatorKind.BitwiseAnd;
      case Token.Bar:
      case Token.BarEquals: return OperatorKind.BitwiseOr;
      case Token.Caret:
      case Token.CaretEquals: return OperatorKind.BitwiseXor;
      case Token.LessThanLessThan:
      case Token.LessThanLessThanEquals: return OperatorKind.BitwiseShl;
      case Token.GreaterThanGreaterThan:
      case Token.GreaterThanGreaterThanEquals: return OperatorKind.BitwiseShr;
      case Token.GreaterThanGreaterThanGreaterThan:
      case Token.GreaterThanGreaterThanGreaterThanEquals: return OperatorKind.BitwiseShrU;
      case Token.EqualsEquals: return OperatorKind.Eq;
      case Token.ExclamationEquals: return OperatorKind.Ne;
      case Token.GreaterThan: return OperatorKind.Gt;
      case Token.GreaterThanEquals: return OperatorKind.Ge;
      case Token.LessThan: return OperatorKind.Lt;
      case Token.LessThanEquals: return OperatorKind.Le;
    }
    return OperatorKind.Invalid;
  }

  /** Converts a unary prefix operator token to the respective operator kind. */
  export function fromUnaryPrefixToken(token: Token): OperatorKind {
    switch (token) {
      case Token.Plus: return OperatorKind.Plus;
      case Token.Minus: return OperatorKind.Minus;
      case Token.Exclamation: return OperatorKind.Not;
      case Token.Tilde: return OperatorKind.BitwiseNot;
      case Token.PlusPlus: return OperatorKind.PrefixInc;
      case Token.MinusMinus: return OperatorKind.PrefixDec;
    }
    return OperatorKind.Invalid;
  }

  /** Converts a unary postfix operator token to the respective operator kind. */
  export function fromUnaryPostfixToken(token: Token): OperatorKind {
    switch (token) {
      case Token.PlusPlus: return OperatorKind.PostfixInc;
      case Token.MinusMinus: return OperatorKind.PostfixDec;
    }
    return OperatorKind.Invalid;
  }
}

/** Represents an AssemblyScript program. */
export class Program extends DiagnosticEmitter {

  /** Constructs a new program, optionally inheriting parser diagnostics. */
  constructor(
    /** Compiler options. */
    public options: Options,
    /** Shared array of diagnostic messages (emitted so far). */
    diagnostics: DiagnosticMessage[] | null = null
  ) {
    super(diagnostics);
    var nativeSource = new Source(SourceKind.LibraryEntry, LIBRARY_PREFIX + "native.ts", "[native code]");
    this.nativeSource = nativeSource;
    this.parser = new Parser(this.diagnostics, this.sources);
    this.resolver = new Resolver(this);
    var nativeFile = new File(this, nativeSource);
    this.nativeFile = nativeFile;
    this.filesByName.set(nativeFile.internalName, nativeFile);
  }

  /** Parser instance. */
  parser: Parser;
  /** Resolver instance. */
  resolver!: Resolver;
  /** Array of sources. */
  sources: Source[] = [];
  /** Diagnostic offset used where successively obtaining the next diagnostic. */
  diagnosticsOffset: i32 = 0;
  /** Special native code source. */
  nativeSource: Source;
  /** Special native code range. */
  get nativeRange(): Range { return this.nativeSource.range; }
  /** Special native code file. */
  nativeFile!: File;
  /** Next class id. */
  nextClassId: u32 = 0;
  /** Next signature id. */
  nextSignatureId: i32 = 0;
  /** An indicator if the program has been initialized. */
  initialized: bool = false;

  // Lookup maps

  /** Files by unique internal name. */
  filesByName: Map<string,File> = new Map();
  /** Elements by unique internal name in element space. */
  elementsByName: Map<string,Element> = new Map();
  /** Elements by declaration. */
  elementsByDeclaration: Map<DeclarationStatement,DeclaredElement> = new Map();
  /** Element instances by unique internal name. */
  instancesByName: Map<string,Element> = new Map();
  /** Classes wrapping basic types like `i32`. */
  wrapperClasses: Map<Type,Class> = new Map();
  /** Managed classes contained in the program, by id. */
  managedClasses: Map<i32,Class> = new Map();
  /** A set of unique function signatures contained in the program, by id. */
  uniqueSignatures: Signature[] = new Array<Signature>(0);
  /** Module exports. */
  moduleExports: Map<string,Element> = new Map();
  /** Module imports. */
  moduleImports: Map<string,Map<string,Element>> = new Map();

  // Standard library

  /** Gets the standard `ArrayBufferView` instance. */
  get arrayBufferViewInstance(): Class {
    var cached = this._arrayBufferViewInstance;
    if (!cached) this._arrayBufferViewInstance = cached = this.requireClass(CommonNames.ArrayBufferView);
    return cached;
  }
  private _arrayBufferViewInstance: Class | null = null;

  /** Gets the standard `ArrayBuffer` instance. */
  get arrayBufferInstance(): Class {
    var cached = this._arrayBufferInstance;
    if (!cached) this._arrayBufferInstance = cached = this.requireClass(CommonNames.ArrayBuffer);
    return cached;
  }
  private _arrayBufferInstance: Class | null = null;

  /** Gets the standard `Array` prototype. */
  get arrayPrototype(): ClassPrototype {
    var cached = this._arrayPrototype;
    if (!cached) this._arrayPrototype = cached = <ClassPrototype>this.require(CommonNames.Array, ElementKind.ClassPrototype);
    return cached;
  }
  private _arrayPrototype: ClassPrototype | null = null;

  /** Gets the standard `StaticArray` prototype. */
  get staticArrayPrototype(): ClassPrototype {
    var cached = this._staticArrayPrototype;
    if (!cached) this._staticArrayPrototype = cached = <ClassPrototype>this.require(CommonNames.StaticArray, ElementKind.ClassPrototype);
    return cached;
  }
  private _staticArrayPrototype: ClassPrototype | null = null;

  /** Gets the standard `Set` prototype. */
  get setPrototype(): ClassPrototype {
    var cached = this._setPrototype;
    if (!cached) this._setPrototype = cached = <ClassPrototype>this.require(CommonNames.Set, ElementKind.ClassPrototype);
    return cached;
  }
  private _setPrototype: ClassPrototype | null = null;

  /** Gets the standard `Map` prototype. */
  get mapPrototype(): ClassPrototype {
    var cached = this._mapPrototype;
    if (!cached) this._mapPrototype = cached = <ClassPrototype>this.require(CommonNames.Map, ElementKind.ClassPrototype);
    return cached;
  }
  private _mapPrototype: ClassPrototype | null = null;

  /** Gets the standard `Function` prototype. */
  get functionPrototype(): ClassPrototype {
    var cached = this._functionPrototype;
    if (!cached) this._functionPrototype = cached = <ClassPrototype>this.require(CommonNames.Function, ElementKind.ClassPrototype);
    return cached;
  }
  private _functionPrototype: ClassPrototype | null = null;

  /** Gets the standard `Int8Array` prototype. */
  get int8ArrayPrototype(): ClassPrototype {
    var cached = this._int8ArrayPrototype;
    if (!cached) this._int8ArrayPrototype = cached = <ClassPrototype>this.require(CommonNames.Int8Array, ElementKind.ClassPrototype);
    return cached;
  }
  private _int8ArrayPrototype: ClassPrototype | null = null;

  /** Gets the standard `Int16Array` prototype. */
  get int16ArrayPrototype(): ClassPrototype {
    var cached = this._int16ArrayPrototype;
    if (!cached) this._int16ArrayPrototype = cached = <ClassPrototype>this.require(CommonNames.Int16Array, ElementKind.ClassPrototype);
    return cached;
  }
  private _int16ArrayPrototype: ClassPrototype | null = null;

  /** Gets the standard `Int32Array` prototype. */
  get int32ArrayPrototype(): ClassPrototype {
    var cached = this._int32ArrayPrototype;
    if (!cached) this._int32ArrayPrototype = cached = <ClassPrototype>this.require(CommonNames.Int32Array, ElementKind.ClassPrototype);
    return cached;
  }
  private _int32ArrayPrototype: ClassPrototype | null = null;

  /** Gets the standard `Int64Array` prototype. */
  get int64ArrayPrototype(): ClassPrototype {
    var cached = this._int64ArrayPrototype;
    if (!cached) this._int64ArrayPrototype = cached = <ClassPrototype>this.require(CommonNames.Int64Array, ElementKind.ClassPrototype);
    return cached;
  }
  private _int64ArrayPrototype: ClassPrototype | null = null;

  /** Gets the standard `Uint8Array` prototype. */
  get uint8ArrayPrototype(): ClassPrototype {
    var cached = this._uint8ArrayPrototype;
    if (!cached) this._uint8ArrayPrototype = cached = <ClassPrototype>this.require(CommonNames.Uint8Array, ElementKind.ClassPrototype);
    return cached;
  }
  private _uint8ArrayPrototype: ClassPrototype | null = null;

  /** Gets the standard `Uint8ClampedArray` prototype. */
  get uint8ClampedArrayPrototype(): ClassPrototype {
    var cached = this._uint8ClampedArrayPrototype;
    if (!cached) this._uint8ClampedArrayPrototype = cached = <ClassPrototype>this.require(CommonNames.Uint8ClampedArray, ElementKind.ClassPrototype);
    return cached;
  }
  private _uint8ClampedArrayPrototype: ClassPrototype | null = null;

  /** Gets the standard `Uint16Array` prototype. */
  get uint16ArrayPrototype(): ClassPrototype {
    var cached = this._uint16ArrayPrototype;
    if (!cached) this._uint16ArrayPrototype = cached = <ClassPrototype>this.require(CommonNames.Uint16Array, ElementKind.ClassPrototype);
    return cached;
  }
  private _uint16ArrayPrototype: ClassPrototype | null = null;

  /** Gets the standard `Uint32Array` prototype. */
  get uint32ArrayPrototype(): ClassPrototype {
    var cached = this._uint32ArrayPrototype;
    if (!cached) this._uint32ArrayPrototype = cached = <ClassPrototype>this.require(CommonNames.Uint32Array, ElementKind.ClassPrototype);
    return cached;
  }
  private _uint32ArrayPrototype: ClassPrototype | null = null;

  /** Gets the standard `Uint64Array` prototype. */
  get uint64ArrayPrototype(): ClassPrototype {
    var cached = this._uint64ArrayPrototype;
    if (!cached) this._uint64ArrayPrototype = cached = <ClassPrototype>this.require(CommonNames.Uint64Array, ElementKind.ClassPrototype);
    return cached;
  }
  private _uint64ArrayPrototype: ClassPrototype | null = null;

  /** Gets the standard `Float32Array` prototype. */
  get float32ArrayPrototype(): ClassPrototype {
    var cached = this._float32ArrayPrototype;
    if (!cached) this._float32ArrayPrototype = cached = <ClassPrototype>this.require(CommonNames.Float32Array, ElementKind.ClassPrototype);
    return cached;
  }
  private _float32ArrayPrototype: ClassPrototype | null = null;

  /** Gets the standard `Float64Array` prototype. */
  get float64ArrayPrototype(): ClassPrototype {
    var cached = this._float64ArrayPrototype;
    if (!cached) this._float64ArrayPrototype = cached = <ClassPrototype>this.require(CommonNames.Float64Array, ElementKind.ClassPrototype);
    return cached;
  }
  private _float64ArrayPrototype: ClassPrototype | null = null;

  /** Gets the standard `String` instance. */
  get stringInstance(): Class {
    var cached = this._stringInstance;
    if (!cached) this._stringInstance = cached = this.requireClass(CommonNames.String);
    return cached;
  }
  private _stringInstance: Class | null = null;

  /** Gets the standard `RegExp` instance. */
  get regexpInstance(): Class {
    var cached = this._regexpInstance;
    if (!cached) this._regexpInstance = cached = this.requireClass(CommonNames.RegExp);
    return cached;
  }
  private _regexpInstance: Class | null = null;

  /** Gets the standard `Object` instance. */
  get objectInstance(): Class {
    var cached = this._objectInstance;
    if (!cached) this._objectInstance = cached = this.requireClass(CommonNames.Object);
    return cached;
  }
  private _objectInstance: Class | null = null;

  /** Gets the standard `TemplateStringsArray` instance. */
  get templateStringsArrayInstance(): Class {
    var cached = this._templateStringsArrayInstance;
    if (!cached) this._templateStringsArrayInstance = cached = this.requireClass(CommonNames.TemplateStringsArray);
    return cached;
  }
  private _templateStringsArrayInstance: Class | null = null;

  /** Gets the standard `abort` instance, if not explicitly disabled. */
  get abortInstance(): Function | null {
    var prototype = this.lookup(CommonNames.abort);
    if (!prototype || prototype.kind != ElementKind.FunctionPrototype) return null;
    return this.resolver.resolveFunction(<FunctionPrototype>prototype, null);
  }

  // Runtime interface

  /** Gets the runtime `__alloc(size: usize): usize` instance. */
  get allocInstance(): Function {
    var cached = this._allocInstance;
    if (!cached) this._allocInstance = cached = this.requireFunction(CommonNames.alloc);
    return cached;
  }
  private _allocInstance: Function | null = null;

  /** Gets the runtime `__realloc(ptr: usize, newSize: usize): usize` instance. */
  get reallocInstance(): Function {
    var cached = this._reallocInstance;
    if (!cached) this._reallocInstance = cached = this.requireFunction(CommonNames.realloc);
    return cached;
  }
  private _reallocInstance: Function | null = null;

  /** Gets the runtime `__free(ptr: usize): void` instance. */
  get freeInstance(): Function {
    var cached = this._freeInstance;
    if (!cached) this._freeInstance = cached = this.requireFunction(CommonNames.free);
    return cached;
  }
  private _freeInstance: Function | null = null;

  /** Gets the runtime `__new(size: usize, id: u32): usize` instance. */
  get newInstance(): Function {
    var cached = this._newInstance;
    if (!cached) this._newInstance = cached = this.requireFunction(CommonNames.new_);
    return cached;
  }
  private _newInstance: Function | null = null;

  /** Gets the runtime `__renew(ptr: usize, size: usize): usize` instance. */
  get renewInstance(): Function {
    var cached = this._renewInstance;
    if (!cached) this._renewInstance = cached = this.requireFunction(CommonNames.renew);
    return cached;
  }
  private _renewInstance: Function | null = null;

  /** Gets the runtime `__link(parentPtr: usize, childPtr: usize, expectMultiple: bool): void` instance. */
  get linkInstance(): Function {
    var cached = this._linkInstance;
    if (!cached) this._linkInstance = cached = this.requireFunction(CommonNames.link);
    return cached;
  }
  private _linkInstance: Function | null = null;

  /** Gets the runtime `__collect(): void` instance. */
  get collectInstance(): Function {
    var cached = this._collectInstance;
    if (!cached) this._collectInstance = cached = this.requireFunction(CommonNames.collect);
    return cached;
  }
  private _collectInstance: Function | null = null;

  /** Gets the runtime `__visit(ptr: usize, cookie: u32): void` instance. */
  get visitInstance(): Function {
    var cached = this._visitInstance;
    if (!cached) this._visitInstance = cached = this.requireFunction(CommonNames.visit);
    return cached;
  }
  private _visitInstance: Function | null = null;

  /** Gets the runtime `__typeinfo(id: u32): RTTIFlags` instance. */
  get typeinfoInstance(): Function {
    var cached = this._typeinfoInstance;
    if (!cached) this._typeinfoInstance = cached = this.requireFunction(CommonNames.typeinfo);
    return cached;
  }
  private _typeinfoInstance: Function | null = null;

  /** Gets the runtime `__instanceof(ptr: usize, superId: u32): bool` instance. */
  get instanceofInstance(): Function {
    var cached = this._instanceofInstance;
    if (!cached) this._instanceofInstance = cached = this.requireFunction(CommonNames.instanceof_);
    return cached;
  }
  private _instanceofInstance: Function | null = null;

  /** Gets the runtime `__newBuffer(size: usize, id: u32, data: usize = 0): usize` instance. */
  get newBufferInstance(): Function {
    var cached = this._newBufferInstance;
    if (!cached) this._newBufferInstance = cached = this.requireFunction(CommonNames.newBuffer);
    return cached;
  }
  private _newBufferInstance: Function | null = null;

  /** Gets the runtime `__newArray(length: i32, alignLog2: usize, id: u32, data: usize = 0): usize` instance. */
  get newArrayInstance(): Function {
    var cached = this._newArrayInstance;
    if (!cached) this._newArrayInstance = cached = this.requireFunction(CommonNames.newArray);
    return cached;
  }
  private _newArrayInstance: Function | null = null;

  /** Gets the runtime's internal `BLOCK` instance. */
  get BLOCKInstance(): Class {
    var cached = this._BLOCKInstance;
    if (!cached) this._BLOCKInstance = cached = this.requireClass(CommonNames.BLOCK);
    return cached;
  }
  private _BLOCKInstance: Class | null = null;

  /** Gets the runtime's internal `OBJECT` instance. */
  get OBJECTInstance(): Class {
    var cached = this._OBJECTInstance;
    if (!cached) this._OBJECTInstance = cached = this.requireClass(CommonNames.OBJECT);
    return cached;
  }
  private _OBJECTInstance: Class | null = null;

  // Utility

  /** Obtains the source matching the specified internal path. */
  getSource(internalPath: string): string | null {
    var sources = this.sources;
    for (let i = 0; i < sources.length; ++i) {
      let source = sources[i];
      if (source.internalPath == internalPath) return source.text;
    }
    return null;
  }

  /** Gets the overhead of a memory manager block. */
  get blockOverhead(): i32 {
    // BLOCK | data...
    //       ^ 16b alignment
    return this.BLOCKInstance.nextMemoryOffset;
  }

  /** Gets the overhead of a managed object, excl. block overhead, incl. alignment. */
  get objectOverhead(): i32 {
    // OBJECT+align | data...
    //        └ 0 ┘ ^ 16b alignment
    return (this.OBJECTInstance.nextMemoryOffset - this.blockOverhead + AL_MASK) & ~AL_MASK;
  }

  /** Gets the total overhead of a managed object, incl. block overhead. */
  get totalOverhead(): i32 {
    // BLOCK | OBJECT+align | data...
    // └     = TOTAL      ┘ ^ 16b alignment
    return this.blockOverhead + this.objectOverhead;
  }

  /** Computes the next properly aligned offset of a memory manager block, given the current bump offset. */
  computeBlockStart(currentOffset: i32): i32 {
    var blockOverhead = this.blockOverhead;
    return ((currentOffset + blockOverhead + AL_MASK) & ~AL_MASK) - blockOverhead;
  }

  /** Computes the next properly aligned offset of a memory manager block, given the current bump offset. */
  computeBlockStart64(currentOffset: i64): i64 {
    var blockOverhead = i64_new(this.blockOverhead);
    return i64_sub(i64_align(i64_add(currentOffset, blockOverhead), AL_SIZE), blockOverhead);
  }

  /** Computes the size of a memory manager block, excl. block overhead. */
  computeBlockSize(payloadSize: i32, isManaged: bool): i32 {
    // see: std/rt/tlsf.ts, computeSize; becomes mmInfo
    if (isManaged) payloadSize += this.objectOverhead;
    // we know that payload must be aligned, and that block sizes must be chosen
    // so that blocks are adjacent with the next payload aligned. hence, block
    // size is payloadSize rounded up to where the next block would start:
    var blockSize = this.computeBlockStart(payloadSize);
    // make sure that block size is valid according to TLSF requirements
    var blockOverhead = this.blockOverhead;
    var blockMinsize = ((3 * this.options.usizeType.byteSize + blockOverhead + AL_MASK) & ~AL_MASK) - blockOverhead;
    if (blockSize < blockMinsize) blockSize = blockMinsize;
    const blockMaxsize = 1 << 30; // 1 << (FL_BITS + SB_BITS - 1), exclusive
    const tagsMask = 3;
    if (blockSize >= blockMaxsize || (blockSize & tagsMask) != 0) {
      throw new Error("invalid block size");
    }
    return blockSize;
  }

  /** Creates a native variable declaration. */
  makeNativeVariableDeclaration(
    /** The simple name of the variable */
    name: string,
    /** Flags indicating specific traits, e.g. `CONST`. */
    flags: CommonFlags = CommonFlags.None
  ): VariableDeclaration {
    var range = this.nativeSource.range;
    return Node.createVariableDeclaration(
      Node.createIdentifierExpression(name, range),
      null, flags, null, null, range
    );
  }

  /** Creates a native type declaration. */
  makeNativeTypeDeclaration(
    /** The simple name of the type. */
    name: string,
    /** Flags indicating specific traits, e.g. `GENERIC`. */
    flags: CommonFlags = CommonFlags.None
  ): TypeDeclaration {
    var range = this.nativeSource.range;
    var identifier = Node.createIdentifierExpression(name, range);
    return Node.createTypeDeclaration(
      identifier,
      null, flags, null,
      Node.createOmittedType(range),
      range
    );
  }

  // a dummy signature for programmatically generated native functions
  private nativeDummySignature: FunctionTypeNode | null = null;

  /** Creates a native function declaration. */
  makeNativeFunctionDeclaration(
    /** The simple name of the function. */
    name: string,
    /** Flags indicating specific traits, e.g. `DECLARE`. */
    flags: CommonFlags = CommonFlags.None
  ): FunctionDeclaration {
    var range = this.nativeSource.range;
    var signature = this.nativeDummySignature;
    if (!signature) {
      this.nativeDummySignature = signature = Node.createFunctionType([],
        Node.createNamedType( // ^ AST signature doesn't really matter, is overridden anyway
          Node.createSimpleTypeName(CommonNames.void_, range),
          null, false, range
        ),
        null, false, range
      );
    }
    return Node.createFunctionDeclaration(
      Node.createIdentifierExpression(name, range),
      null, flags, null, signature, null, ArrowKind.None, range
    );
  }

  /** Creates a native namespace declaration. */
  makeNativeNamespaceDeclaration(
    /** The simple name of the namespace. */
    name: string,
    /** Flags indicating specific traits, e.g. `EXPORT`. */
    flags: CommonFlags = CommonFlags.None
  ): NamespaceDeclaration {
    var range = this.nativeSource.range;
    return Node.createNamespaceDeclaration(
      Node.createIdentifierExpression(name, range),
      null, flags, [], range
    );
  }

  /** Creates a native function. */
  makeNativeFunction(
    /** The simple name of the function. */
    name: string,
    /** Concrete function signature. */
    signature: Signature,
    /** Parent element, usually a file, class or namespace. */
    parent: Element = this.nativeFile,
    /** Flags indicating specific traits, e.g. `GENERIC`. */
    flags: CommonFlags = CommonFlags.None,
    /** Decorator flags representing built-in decorators. */
    decoratorFlags: DecoratorFlags = DecoratorFlags.None
  ): Function {
    return new Function(
      name,
      new FunctionPrototype(
        name,
        parent,
        this.makeNativeFunctionDeclaration(name, flags),
        decoratorFlags
      ),
      null,
      signature
    );
  }

  /** Gets the (possibly merged) program element linked to the specified declaration. */
  getElementByDeclaration(declaration: DeclarationStatement): DeclaredElement | null {
    var elementsByDeclaration = this.elementsByDeclaration;
    return elementsByDeclaration.has(declaration)
      ? assert(elementsByDeclaration.get(declaration))
      : null;
  }

  /** Initializes the program and its elements prior to compilation. */
  initialize(): void {
    if (this.initialized) return;
    this.initialized = true;

    var options = this.options;

    // register native types
    this.registerNativeType(CommonNames.i8, Type.i8);
    this.registerNativeType(CommonNames.i16, Type.i16);
    this.registerNativeType(CommonNames.i32, Type.i32);
    this.registerNativeType(CommonNames.i64, Type.i64);
    this.registerNativeType(CommonNames.isize, options.isizeType);
    this.registerNativeType(CommonNames.u8, Type.u8);
    this.registerNativeType(CommonNames.u16, Type.u16);
    this.registerNativeType(CommonNames.u32, Type.u32);
    this.registerNativeType(CommonNames.u64, Type.u64);
    this.registerNativeType(CommonNames.usize, options.usizeType);
    this.registerNativeType(CommonNames.bool, Type.bool);
    this.registerNativeType(CommonNames.f32, Type.f32);
    this.registerNativeType(CommonNames.f64, Type.f64);
    this.registerNativeType(CommonNames.void_, Type.void);
    this.registerNativeType(CommonNames.number, Type.f64); // alias
    this.registerNativeType(CommonNames.boolean, Type.bool); // alias
    this.nativeFile.add(CommonNames.native, new TypeDefinition(
      CommonNames.native,
      this.nativeFile,
      this.makeNativeTypeDeclaration(CommonNames.native, CommonFlags.Export | CommonFlags.Generic),
      DecoratorFlags.Builtin
    ));
    this.nativeFile.add(CommonNames.indexof, new TypeDefinition(
      CommonNames.indexof,
      this.nativeFile,
      this.makeNativeTypeDeclaration(CommonNames.indexof, CommonFlags.Export | CommonFlags.Generic),
      DecoratorFlags.Builtin
    ));
    this.nativeFile.add(CommonNames.valueof, new TypeDefinition(
      CommonNames.valueof,
      this.nativeFile,
      this.makeNativeTypeDeclaration(CommonNames.valueof, CommonFlags.Export | CommonFlags.Generic),
      DecoratorFlags.Builtin
    ));
    this.nativeFile.add(CommonNames.returnof, new TypeDefinition(
      CommonNames.returnof,
      this.nativeFile,
      this.makeNativeTypeDeclaration(CommonNames.returnof, CommonFlags.Export | CommonFlags.Generic),
      DecoratorFlags.Builtin
    ));
    this.nativeFile.add(CommonNames.nonnull, new TypeDefinition(
      CommonNames.nonnull,
      this.nativeFile,
      this.makeNativeTypeDeclaration(CommonNames.nonnull, CommonFlags.Export | CommonFlags.Generic),
      DecoratorFlags.Builtin
    ));

    // The following types might not be enabled by compiler options, so the
    // compiler needs to check this condition whenever such a value is created
    // respectively stored or loaded.
    this.registerNativeType(CommonNames.v128, Type.v128);
    this.registerNativeType(CommonNames.funcref, Type.funcref);
    this.registerNativeType(CommonNames.externref, Type.externref);
    this.registerNativeType(CommonNames.anyref, Type.anyref);
    this.registerNativeType(CommonNames.eqref, Type.eqref);
    this.registerNativeType(CommonNames.i31ref, Type.i31ref);
    this.registerNativeType(CommonNames.dataref, Type.dataref);
    this.registerNativeType(CommonNames.stringref, Type.stringref);
    this.registerNativeType(CommonNames.stringview_wtf8, Type.stringview_wtf8);
    this.registerNativeType(CommonNames.stringview_wtf16, Type.stringview_wtf16);
    this.registerNativeType(CommonNames.stringview_iter, Type.stringview_iter);

    // register compiler hints
    this.registerConstantInteger(CommonNames.ASC_TARGET, Type.i32,
      i64_new(options.isWasm64 ? Target.Wasm64 : Target.Wasm32));
    this.registerConstantInteger(CommonNames.ASC_RUNTIME, Type.i32,
      i64_new(options.runtime));
    this.registerConstantInteger(CommonNames.ASC_NO_ASSERT, Type.bool,
      i64_new(options.noAssert ? 1 : 0, 0));
    this.registerConstantInteger(CommonNames.ASC_MEMORY_BASE, Type.i32,
      i64_new(options.memoryBase, 0));
    this.registerConstantInteger(CommonNames.ASC_TABLE_BASE, Type.i32,
      i64_new(options.tableBase, 0));
    this.registerConstantInteger(CommonNames.ASC_OPTIMIZE_LEVEL, Type.i32,
      i64_new(options.optimizeLevelHint, 0));
    this.registerConstantInteger(CommonNames.ASC_SHRINK_LEVEL, Type.i32,
      i64_new(options.shrinkLevelHint, 0));
    this.registerConstantInteger(CommonNames.ASC_LOW_MEMORY_LIMIT, Type.i32,
      i64_new(options.lowMemoryLimit, 0));
    this.registerConstantInteger(CommonNames.ASC_EXPORT_RUNTIME, Type.bool,
      i64_new(options.exportRuntime ? 1 : 0, 0));
    this.registerConstantInteger(CommonNames.ASC_VERSION_MAJOR, Type.i32,
      i64_new(options.bundleMajorVersion));
    this.registerConstantInteger(CommonNames.ASC_VERSION_MINOR, Type.i32,
      i64_new(options.bundleMinorVersion));
    this.registerConstantInteger(CommonNames.ASC_VERSION_PATCH, Type.i32,
      i64_new(options.bundlePatchVersion));

    // register feature hints
    this.registerConstantInteger(CommonNames.ASC_FEATURE_SIGN_EXTENSION, Type.bool,
      i64_new(options.hasFeature(Feature.SignExtension) ? 1 : 0, 0));
    this.registerConstantInteger(CommonNames.ASC_FEATURE_MUTABLE_GLOBALS, Type.bool,
      i64_new(options.hasFeature(Feature.MutableGlobals) ? 1 : 0, 0));
    this.registerConstantInteger(CommonNames.ASC_FEATURE_NONTRAPPING_F2I, Type.bool,
      i64_new(options.hasFeature(Feature.NontrappingF2I) ? 1 : 0, 0));
    this.registerConstantInteger(CommonNames.ASC_FEATURE_BULK_MEMORY, Type.bool,
      i64_new(options.hasFeature(Feature.BulkMemory) ? 1 : 0, 0));
    this.registerConstantInteger(CommonNames.ASC_FEATURE_SIMD, Type.bool,
      i64_new(options.hasFeature(Feature.Simd) ? 1 : 0, 0));
    this.registerConstantInteger(CommonNames.ASC_FEATURE_THREADS, Type.bool,
      i64_new(options.hasFeature(Feature.Threads) ? 1 : 0, 0));
    this.registerConstantInteger(CommonNames.ASC_FEATURE_EXCEPTION_HANDLING, Type.bool,
      i64_new(options.hasFeature(Feature.ExceptionHandling) ? 1 : 0, 0));
    this.registerConstantInteger(CommonNames.ASC_FEATURE_TAIL_CALLS, Type.bool,
      i64_new(options.hasFeature(Feature.TailCalls) ? 1 : 0, 0));
    this.registerConstantInteger(CommonNames.ASC_FEATURE_REFERENCE_TYPES, Type.bool,
      i64_new(options.hasFeature(Feature.ReferenceTypes) ? 1 : 0, 0));
    this.registerConstantInteger(CommonNames.ASC_FEATURE_MULTI_VALUE, Type.bool,
      i64_new(options.hasFeature(Feature.MultiValue) ? 1 : 0, 0));
    this.registerConstantInteger(CommonNames.ASC_FEATURE_GC, Type.bool,
      i64_new(options.hasFeature(Feature.GC) ? 1 : 0, 0));
    this.registerConstantInteger(CommonNames.ASC_FEATURE_MEMORY64, Type.bool,
<<<<<<< HEAD
      i64_new(options.hasFeature(Feature.Memory64) ? 1 : 0, 0));
    this.registerConstantInteger(CommonNames.ASC_FEATURE_FUNCTION_REFERENCES, Type.bool,
      i64_new(options.hasFeature(Feature.FunctionReferences) ? 1 : 0, 0));
=======
      i64_new(options.hasFeature(Feature.MEMORY64) ? 1 : 0, 0));
>>>>>>> d32ef085
    this.registerConstantInteger(CommonNames.ASC_FEATURE_RELAXED_SIMD, Type.bool,
      i64_new(options.hasFeature(Feature.RelaxedSimd) ? 1 : 0, 0));
    this.registerConstantInteger(CommonNames.ASC_FEATURE_EXTENDED_CONST, Type.bool,
<<<<<<< HEAD
      i64_new(options.hasFeature(Feature.ExtendedConst)? 1 : 0, 0));
=======
      i64_new(options.hasFeature(Feature.EXTENDED_CONST) ? 1 : 0, 0));
    this.registerConstantInteger(CommonNames.ASC_FEATURE_STRINGREF, Type.bool,
      i64_new(options.hasFeature(Feature.STRINGREF) ? 1 : 0, 0));
>>>>>>> d32ef085

    // remember deferred elements
    var queuedImports = new Array<QueuedImport>();
    var queuedExports = new Map<File,Map<string,QueuedExport>>();
    var queuedExportsStar = new Map<File,QueuedExportStar[]>();
    var queuedExtends = new Array<ClassPrototype>();
    var queuedImplements = new Array<ClassPrototype>();

    // initialize relevant declaration-like statements of the entire program
    for (let i = 0, k = this.sources.length; i < k; ++i) {
      let source = this.sources[i];
      let file = new File(this, source);
      this.filesByName.set(file.internalName, file);
      let statements = source.statements;
      for (let j = 0, l = statements.length; j < l; ++j) {
        let statement = statements[j];
        switch (statement.kind) {
          case NodeKind.Export: {
            this.initializeExports(<ExportStatement>statement, file, queuedExports, queuedExportsStar);
            break;
          }
          case NodeKind.ExportDefault: {
            this.initializeExportDefault(<ExportDefaultStatement>statement, file, queuedExtends, queuedImplements);
            break;
          }
          case NodeKind.Import: {
            this.initializeImports(<ImportStatement>statement, file, queuedImports, queuedExports);
            break;
          }
          case NodeKind.Variable: {
            this.initializeVariables(<VariableStatement>statement, file);
            break;
          }
          case NodeKind.ClassDeclaration: {
            this.initializeClass(<ClassDeclaration>statement, file, queuedExtends, queuedImplements);
            break;
          }
          case NodeKind.EnumDeclaration: {
            this.initializeEnum(<EnumDeclaration>statement, file);
            break;
          }
          case NodeKind.FunctionDeclaration: {
            this.initializeFunction(<FunctionDeclaration>statement, file);
            break;
          }
          case NodeKind.InterfaceDeclaration: {
            this.initializeInterface(<InterfaceDeclaration>statement, file, queuedExtends);
            break;
          }
          case NodeKind.NamespaceDeclaration: {
            this.initializeNamespace(<NamespaceDeclaration>statement, file, queuedExtends, queuedImplements);
            break;
          }
          case NodeKind.TypeDeclaration: {
            this.initializeTypeDefinition(<TypeDeclaration>statement, file);
            break;
          }
        }
      }
    }

    // queued exports * should be linkable now that all files have been processed
    // TODO: for (let [file, starExports] of queuedExportsStar) {
    for (let _keys = Map_keys(queuedExportsStar), i = 0, k = _keys.length; i < k; ++i) {
      let file = _keys[i];
      let starExports = assert(queuedExportsStar.get(file));
      for (let j = 0, l = starExports.length; j < l; ++j) {
        let exportStar = unchecked(starExports[j]);
        let foreignFile = this.lookupForeignFile(exportStar.foreignPath, exportStar.foreignPathAlt);
        if (!foreignFile) {
          this.error(
            DiagnosticCode.File_0_not_found,
            exportStar.pathLiteral.range, exportStar.pathLiteral.value
          );
          continue;
        }
        file.ensureExportStar(foreignFile);
      }
    }

    // queued imports should be resolvable now through traversing exports and queued exports.
    // note that imports may depend upon imports, so repeat until there's no more progress.
    do {
      let i = 0, madeProgress = false;
      while (i < queuedImports.length) {
        let queuedImport = queuedImports[i];
        let localIdentifier = queuedImport.localIdentifier;
        let foreignIdentifier = queuedImport.foreignIdentifier;
        // File must be found here, as it would otherwise already have been reported by the parser
        let foreignFile = assert(this.lookupForeignFile(queuedImport.foreignPath, queuedImport.foreignPathAlt));
        if (foreignIdentifier) { // i.e. import { foo [as bar] } from "./baz"
          let element = this.lookupForeign(
            foreignIdentifier.text,
            foreignFile,
            queuedExports
          );
          if (element) {
            queuedImport.localFile.add(
              localIdentifier.text,
              element,
              localIdentifier // isImport
            );
            queuedImports.splice(i, 1);
            madeProgress = true;
          } else {
            ++i;
          }
        } else { // i.e. import * as bar from "./bar"
          let localFile = queuedImport.localFile;
          let localName = localIdentifier.text;
          localFile.add(
            localName,
            foreignFile.asAliasNamespace(
              localName,
              localFile,
              localIdentifier
            ),
            localIdentifier // isImport
          );
          queuedImports.splice(i, 1);
          madeProgress = true;
        }
      }
      if (!madeProgress) {
        // report queued imports we were unable to resolve
        for (let j = 0, l = queuedImports.length; j < l; ++j) {
          let queuedImport = queuedImports[j];
          let foreignIdentifier = queuedImport.foreignIdentifier;
          if (foreignIdentifier) {
            this.error(
              DiagnosticCode.Module_0_has_no_exported_member_1,
              foreignIdentifier.range, queuedImport.foreignPath, foreignIdentifier.text
            );
          }
        }
        break;
      }
    } while (true);

    // queued exports should be resolvable now that imports are finalized
    // TODO: for (let [file, exports] of queuedExports) {
    for (let _keys = Map_keys(queuedExports), i = 0, k = _keys.length; i < k; ++i) {
      let file = unchecked(_keys[i]);
      let exports = assert(queuedExports.get(file));
      // TODO: for (let [exportName, queuedExport] of exports) {
      for (let exportNames = Map_keys(exports), j = 0, l = exportNames.length; j < l; ++j) {
        let exportName = unchecked(exportNames[j]);
        let queuedExport = assert(exports.get(exportName));
        let localName = queuedExport.localIdentifier.text;
        let foreignPath = queuedExport.foreignPath;
        if (foreignPath) { // i.e. export { foo [as bar] } from "./baz"
          // File must be found here, as it would otherwise already have been reported by the parser
          let foreignFile = assert(this.lookupForeignFile(foreignPath, assert(queuedExport.foreignPathAlt)));
          let element = this.lookupForeign(localName, foreignFile, queuedExports);
          if (element) {
            file.ensureExport(exportName, element);
          } else {
            this.error(
              DiagnosticCode.Module_0_has_no_exported_member_1,
              queuedExport.localIdentifier.range,
              foreignPath, localName
            );
          }
        } else { // i.e. export { foo [as bar] }
          let element = file.getMember(localName);
          if (element) {
            file.ensureExport(exportName, element);
          } else {
            let globalElement = this.lookup(localName);
            if (globalElement && isDeclaredElement(globalElement.kind)) { // export { memory }
              file.ensureExport(exportName, <DeclaredElement>globalElement);
            } else {
              this.error(
                DiagnosticCode.Module_0_has_no_exported_member_1,
                queuedExport.foreignIdentifier.range,
                file.internalName, queuedExport.foreignIdentifier.text
              );
            }
          }
        }
      }
    }

    // register ArrayBuffer (id=0), String (id=1), ArrayBufferView (id=2)
    assert(this.arrayBufferInstance.id == 0);
    assert(this.stringInstance.id == 1);
    assert(this.arrayBufferViewInstance.id == 2);

    // register classes backing basic types
    this.registerWrapperClass(Type.i8, CommonNames.I8);
    this.registerWrapperClass(Type.i16, CommonNames.I16);
    this.registerWrapperClass(Type.i32, CommonNames.I32);
    this.registerWrapperClass(Type.i64, CommonNames.I64);
    this.registerWrapperClass(options.isizeType, CommonNames.Isize);
    this.registerWrapperClass(Type.u8, CommonNames.U8);
    this.registerWrapperClass(Type.u16, CommonNames.U16);
    this.registerWrapperClass(Type.u32, CommonNames.U32);
    this.registerWrapperClass(Type.u64, CommonNames.U64);
    this.registerWrapperClass(options.usizeType, CommonNames.Usize);
    this.registerWrapperClass(Type.bool, CommonNames.Bool);
    this.registerWrapperClass(Type.f32, CommonNames.F32);
    this.registerWrapperClass(Type.f64, CommonNames.F64);
    if (options.hasFeature(Feature.Simd)) this.registerWrapperClass(Type.v128, CommonNames.V128);
    if (options.hasFeature(Feature.ReferenceTypes)) {
      this.registerWrapperClass(Type.funcref, CommonNames.Funcref);
      this.registerWrapperClass(Type.externref, CommonNames.Externref);
      if (options.hasFeature(Feature.GC)) {
        this.registerWrapperClass(Type.anyref, CommonNames.Anyref);
        this.registerWrapperClass(Type.eqref, CommonNames.Eqref);
        this.registerWrapperClass(Type.i31ref, CommonNames.I31ref);
        this.registerWrapperClass(Type.dataref, CommonNames.Dataref);
      }
    }

    // resolve prototypes of extended classes or interfaces
    var resolver = this.resolver;
    for (let i = 0, k = queuedExtends.length; i < k; ++i) {
      let thisPrototype = queuedExtends[i];
      let extendsNode = assert(thisPrototype.extendsNode); // must be present if in queuedExtends
      let baseElement = resolver.resolveTypeName(extendsNode.name, thisPrototype.parent);
      if (!baseElement) continue;
      if (thisPrototype.kind == ElementKind.ClassPrototype) {
        if (baseElement.kind == ElementKind.ClassPrototype) {
          let basePrototype = <ClassPrototype>baseElement;
          if (basePrototype.hasDecorator(DecoratorFlags.Final)) {
            this.error(
              DiagnosticCode.Class_0_is_final_and_cannot_be_extended,
              extendsNode.range, basePrototype.identifierNode.text
            );
          }
          if (
            basePrototype.hasDecorator(DecoratorFlags.Unmanaged) !=
            thisPrototype.hasDecorator(DecoratorFlags.Unmanaged)
          ) {
            this.error(
              DiagnosticCode.Unmanaged_classes_cannot_extend_managed_classes_and_vice_versa,
              Range.join(thisPrototype.identifierNode.range, extendsNode.range)
            );
          }
          if (!thisPrototype.extends(basePrototype)) {
            thisPrototype.basePrototype = basePrototype;
          } else {
            this.error(
              DiagnosticCode._0_is_referenced_directly_or_indirectly_in_its_own_base_expression,
              basePrototype.identifierNode.range,
              basePrototype.identifierNode.text,
            );
          }
        } else {
          this.error(
            DiagnosticCode.A_class_may_only_extend_another_class,
            extendsNode.range
          );
        }
      } else if (thisPrototype.kind == ElementKind.InterfacePrototype) {
        if (baseElement.kind == ElementKind.InterfacePrototype) {
          const basePrototype = <InterfacePrototype>baseElement;
          if (!thisPrototype.extends(basePrototype)) {
            thisPrototype.basePrototype = basePrototype;
          } else {
            this.error(
              DiagnosticCode._0_is_referenced_directly_or_indirectly_in_its_own_base_expression,
              basePrototype.identifierNode.range,
              basePrototype.identifierNode.text,
            );
          }
        } else {
          this.error(
            DiagnosticCode.An_interface_can_only_extend_an_interface,
            extendsNode.range
          );
        }
      }
    }

    // resolve prototypes of implemented interfaces
    for (let i = 0, k = queuedImplements.length; i < k; ++i) {
      let thisPrototype = queuedImplements[i];
      let implementsNodes = assert(thisPrototype.implementsNodes); // must be present if in queuedImplements
      for (let j = 0, l = implementsNodes.length; j < l; ++j) {
        let implementsNode = implementsNodes[j];
        let interfaceElement = resolver.resolveTypeName(implementsNode.name, thisPrototype.parent);
        if (!interfaceElement) continue;
        if (interfaceElement.kind == ElementKind.InterfacePrototype) {
          let interfacePrototype = <InterfacePrototype>interfaceElement;
          let interfacePrototypes = thisPrototype.interfacePrototypes;
          if (!interfacePrototypes) thisPrototype.interfacePrototypes = interfacePrototypes = new Array();
          interfacePrototypes.push(interfacePrototype);
        } else {
          this.error(
            DiagnosticCode.A_class_can_only_implement_an_interface,
            implementsNode.range
          );
        }
      }
    }

    // check for virtual overloads in extended classes and implemented interfaces
    for (let i = 0, k = queuedExtends.length; i < k; ++i) {
      let thisPrototype = queuedExtends[i];
      let basePrototype = thisPrototype.basePrototype;
      if (basePrototype) {
        this.markVirtuals(thisPrototype, basePrototype);
      }
    }
    for (let i = 0, k = queuedImplements.length; i < k; ++i) {
      let thisPrototype = queuedImplements[i];
      let basePrototype = thisPrototype.basePrototype;
      let interfacePrototypes = thisPrototype.interfacePrototypes;
      if (basePrototype) {
        this.markVirtuals(thisPrototype, basePrototype);
      }
      if (interfacePrototypes) {
        for (let j = 0, l = interfacePrototypes.length; j < l; ++j) {
          this.markVirtuals(thisPrototype, interfacePrototypes[j]);
        }
      }
    }

    // set up global aliases
    {
      let globalAliases = options.globalAliases;
      if (!globalAliases) globalAliases = new Map();
      if (!globalAliases.has(CommonNames.abort)) {
        globalAliases.set(CommonNames.abort, BuiltinNames.abort);
      }
      if (!globalAliases.has(CommonNames.trace)) {
        globalAliases.set(CommonNames.trace, BuiltinNames.trace);
      }
      if (!globalAliases.has(CommonNames.seed)) {
        globalAliases.set(CommonNames.seed, BuiltinNames.seed);
      }
      if (!globalAliases.has(CommonNames.Math)) {
        globalAliases.set(CommonNames.Math, CommonNames.NativeMath);
      }
      if (!globalAliases.has(CommonNames.Mathf)) {
        globalAliases.set(CommonNames.Mathf, CommonNames.NativeMathf);
      }
      // TODO: for (let [alias, name] of globalAliases) {
      for (let _keys = Map_keys(globalAliases), i = 0, k = _keys.length; i < k; ++i) {
        let alias = unchecked(_keys[i]);
        let name = changetype<string>(globalAliases.get(alias));
        assert(name != null);
        if (!name.length) {
          this.elementsByName.delete(alias);
          continue;
        }
        let firstChar = name.charCodeAt(0);
        if (firstChar >= CharCode._0 && firstChar <= CharCode._9) {
          this.registerConstantInteger(alias, Type.i32, i64_new(<i32>parseInt(name, 10)));
        } else {
          let elementsByName = this.elementsByName;
          if (elementsByName.has(name)) {
            elementsByName.set(alias, assert(elementsByName.get(name)));
          } else {
            this.error(DiagnosticCode.Element_0_not_found, null, name);
          }
        }
      }
    }

    // mark module exports, i.e. to apply proper wrapping behavior on the boundaries
    // TODO: for (let file of this.filesByName.values()) {
    for (let _values = Map_values(this.filesByName), i = 0, k = _values.length; i < k; ++i) {
      let file = unchecked(_values[i]);
      if (file.source.sourceKind == SourceKind.UserEntry) {
        this.markModuleExports(file);
      }
    }
  }

  /** Marks virtual members in a base class overloaded in this class. */
  private markVirtuals(thisPrototype: ClassPrototype, basePrototype: ClassPrototype): void {
    // TODO: make this work with interfaaces as well
    var thisInstanceMembers = thisPrototype.instanceMembers;
    if (thisInstanceMembers) {
      do {
        let baseInstanceMembers = basePrototype.instanceMembers;
        if (baseInstanceMembers) {
          for (let _values = Map_values(thisInstanceMembers), j = 0, l = _values.length; j < l; ++j) {
            let thisMember = _values[j];
            if (
              !thisMember.isAny(CommonFlags.Constructor | CommonFlags.Private) &&
              baseInstanceMembers.has(thisMember.name)
            ) {
              let baseMember = assert(baseInstanceMembers.get(thisMember.name));
              if (
                thisMember.kind == ElementKind.FunctionPrototype &&
                baseMember.kind == ElementKind.FunctionPrototype
              ) {
                let thisMethod = <FunctionPrototype>thisMember;
                let baseMethod = <FunctionPrototype>baseMember;
                if (!thisMethod.visibilityEquals(baseMethod)) {
                  this.errorRelated(
                    DiagnosticCode.Overload_signatures_must_all_be_public_private_or_protected,
                    thisMethod.identifierNode.range, baseMethod.identifierNode.range
                  );
                }
                baseMember.set(CommonFlags.Virtual);
                let overloads = baseMethod.overloads;
                if (!overloads) baseMethod.overloads = overloads = new Set();
                overloads.add(<FunctionPrototype>thisMember);
                let baseMethodInstances = baseMethod.instances;
                if (baseMethodInstances) {
                  for (let _values = Map_values(baseMethodInstances), a = 0, b = _values.length; a < b; ++a) {
                    let baseMethodInstance = _values[a];
                    baseMethodInstance.set(CommonFlags.Virtual);
                  }
                }
              } else if (
                thisMember.kind == ElementKind.PropertyPrototype &&
                baseMember.kind == ElementKind.PropertyPrototype
              ) {
                let thisProperty = <PropertyPrototype>thisMember;
                let baseProperty = <PropertyPrototype>baseMember;
                if (!thisProperty.visibilityEquals(baseProperty)) {
                  this.errorRelated(
                    DiagnosticCode.Overload_signatures_must_all_be_public_private_or_protected,
                    thisProperty.identifierNode.range, baseProperty.identifierNode.range
                  );
                }
                baseProperty.set(CommonFlags.Virtual);
                let baseGetter = baseProperty.getterPrototype;
                if (baseGetter) {
                  baseGetter.set(CommonFlags.Virtual);
                  let thisGetter = thisProperty.getterPrototype;
                  if (thisGetter) {
                    let overloads = baseGetter.overloads;
                    if (!overloads) baseGetter.overloads = overloads = new Set();
                    overloads.add(thisGetter);
                  }
                  let baseGetterInstances = baseGetter.instances;
                  if (baseGetterInstances) {
                    for (let _values = Map_values(baseGetterInstances), a = 0, b = _values.length; a < b; ++a) {
                      let baseGetterInstance = _values[a];
                      baseGetterInstance.set(CommonFlags.Virtual);
                    }
                  }
                }
                let baseSetter = baseProperty.setterPrototype;
                if (baseSetter && thisProperty.setterPrototype) {
                  baseSetter.set(CommonFlags.Virtual);
                  let thisSetter = thisProperty.setterPrototype;
                  if (thisSetter) {
                    let overloads = baseSetter.overloads;
                    if (!overloads) baseSetter.overloads = overloads = new Set();
                    overloads.add(thisSetter);
                  }
                  let baseSetterInstances = baseSetter.instances;
                  if (baseSetterInstances) {
                    for (let _values = Map_values(baseSetterInstances), a = 0, b = _values.length; a < b; ++a) {
                      let baseSetterInstance = _values[a];
                      baseSetterInstance.set(CommonFlags.Virtual);
                    }
                  }
                }
              }
            }
            if (thisMember.is(CommonFlags.Override) && !baseInstanceMembers.has(thisMember.name)) {
              this.error(
                DiagnosticCode.This_member_cannot_have_an_override_modifier_because_it_is_not_declared_in_the_base_class_0,
                thisMember.identifierNode.range, basePrototype.name
              );
            }
          }
        }
        let nextPrototype = basePrototype.basePrototype;
        if (!nextPrototype) break;
        basePrototype = nextPrototype;
      } while (true);
    }
  }

  /** Looks up the element of the specified name in the global scope. */
  lookup(name: string): Element | null {
    var elements = this.elementsByName;
    if (elements.has(name)) return assert(elements.get(name));
    return null;
  }

  /** Requires that a global library element of the specified kind is present and returns it. */
  private require(name: string, kind: ElementKind): Element {
    var element = this.lookup(name);
    if (!element) throw new Error(`Missing standard library component: ${name}`);
    if (element.kind != kind) throw Error(`Invalid standard library component kind: ${name}`);
    return element;
  }

  /** Requires that a global variable is present and returns it. */
  requireGlobal(name: string): Global {
    return <Global>this.require(name, ElementKind.Global);
  }

  /** Requires that a non-generic global class is present and returns it. */
  requireClass(name: string): Class {
    var prototype = this.require(name, ElementKind.ClassPrototype);
    var resolved = this.resolver.resolveClass(<ClassPrototype>prototype, null);
    if (!resolved) throw new Error(`Invalid standard library class: ${name}`);
    return resolved;
  }

  /** Requires that a global function is present and returns it. */
  requireFunction(name: string, typeArguments: Type[] | null = null): Function {
    var prototype = <FunctionPrototype>this.require(name, ElementKind.FunctionPrototype);
    var resolved = this.resolver.resolveFunction(prototype, typeArguments);
    if (!resolved) throw new Error(`Invalid standard library function: ${name}`);
    return resolved;
  }

  /** Marks all exports of the specified file as module exports. */
  private markModuleExports(file: File): void {
    var exports = file.exports;
    if (exports) {
      // TODO: for (let element of exports.values()) {
      for (let _values = Map_values(exports), j = 0, l = _values.length; j < l; ++j) {
        let element = unchecked(_values[j]);
        this.markModuleExport(element);
      }
    }
    var exportsStar = file.exportsStar;
    if (exportsStar) {
      for (let i = 0, k = exportsStar.length; i < k; ++i) {
        this.markModuleExports(exportsStar[i]);
      }
    }
  }

  /** Marks an element and its children as a module export. */
  private markModuleExport(element: Element): void {
    element.set(CommonFlags.ModuleExport);
    switch (element.kind) {
      case ElementKind.ClassPrototype: {
        let instanceMembers = (<ClassPrototype>element).instanceMembers;
        if (instanceMembers) {
          // TODO: for (let member of instanceMembers.values()) {
          for (let _values = Map_values(instanceMembers), i = 0, k = _values.length; i < k; ++i) {
            let member = unchecked(_values[i]);
            this.markModuleExport(member);
          }
        }
        break;
      }
      case ElementKind.PropertyPrototype: {
        let propertyPrototype = <PropertyPrototype>element;
        let getterPrototype = propertyPrototype.getterPrototype;
        if (getterPrototype) this.markModuleExport(getterPrototype);
        let setterPrototype = propertyPrototype.setterPrototype;
        if (setterPrototype) this.markModuleExport(setterPrototype);
        break;
      }
      case ElementKind.Property:
      case ElementKind.Function:
      case ElementKind.Field:
      case ElementKind.Class: assert(false); // assumes that there are no instances yet
    }
    var staticMembers = element.members;
    if (staticMembers) {
      // TODO: for (let member of staticMembers.values()) {
      for (let _values = Map_values(staticMembers), i = 0, k = _values.length; i < k; ++i) {
        let member = unchecked(_values[i]);
        this.markModuleExport(member);
      }
    }
  }

  /** Marks an element as a module import. */
  markModuleImport(moduleName: string, name: string, element: Element): void {
    element.set(CommonFlags.ModuleImport);
    var moduleImports = this.moduleImports;
    var module: Map<string,Element>;
    if (moduleImports.has(moduleName)) {
      module = assert(moduleImports.get(moduleName));
    } else {
      module = new Map();
      moduleImports.set(moduleName, module);
    }
    module.set(name, element);
  }

  /** Registers a native type with the program. */
  private registerNativeType(name: string, type: Type): void {
    var element = new TypeDefinition(
      name,
      this.nativeFile,
      this.makeNativeTypeDeclaration(name, CommonFlags.Export),
      DecoratorFlags.Builtin
    );
    element.setType(type);
    this.nativeFile.add(name, element);
  }

  /** Registers the wrapper class of a non-class type. */
  private registerWrapperClass(type: Type, className: string): void {
    var wrapperClasses = this.wrapperClasses;
    assert(!type.isInternalReference && !wrapperClasses.has(type));
    var element = assert(this.lookup(className));
    assert(element.kind == ElementKind.ClassPrototype);
    var classElement = assert(this.resolver.resolveClass(<ClassPrototype>element, null));
    classElement.wrappedType = type;
    wrapperClasses.set(type, classElement);
  }

  /** Registers a constant integer value within the global scope. */
  registerConstantInteger(name: string, type: Type, value: i64): void {
    assert(type.isIntegerInclReference);
    var global = new Global(
      name,
      this.nativeFile,
      DecoratorFlags.None,
      this.makeNativeVariableDeclaration(name, CommonFlags.Const | CommonFlags.Export)
    );
    global.setConstantIntegerValue(value, type);
    this.nativeFile.add(name, global);
  }

  /** Registers a constant float value within the global scope. */
  private registerConstantFloat(name: string, type: Type, value: f64): void {
    assert(type.isFloatValue);
    var global = new Global(
      name,
      this.nativeFile,
      DecoratorFlags.None,
      this.makeNativeVariableDeclaration(name, CommonFlags.Const | CommonFlags.Export)
    );
    global.setConstantFloatValue(value, type);
    this.nativeFile.add(name, global);
  }

  /** Ensures that the given global element exists. Attempts to merge duplicates. */
  ensureGlobal(name: string, element: DeclaredElement): DeclaredElement {
    var elementsByName = this.elementsByName;
    if (elementsByName.has(name)) {
      let existing = assert(elementsByName.get(name));
      // NOTE: this is effectively only performed when merging native types with
      // their respective namespaces in std/builtins, but can also trigger when a
      // user has multiple global elements of the same name in different files,
      // which might result in unexpected shared symbols accross files. considering
      // this a wonky feature for now that we might want to revisit later.
      if (existing != element) {
        let merged = tryMerge(existing, element);
        if (!merged) {
          if (isDeclaredElement(existing.kind)) {
            this.errorRelated(
              DiagnosticCode.Duplicate_identifier_0,
              element.identifierNode.range,
              (<DeclaredElement>existing).declaration.name.range,
              name
            );
          } else {
            this.error(
              DiagnosticCode.Duplicate_identifier_0,
              element.identifierNode.range, name
            );
          }
          return element;
        }
        element = merged;
      }
    }
    elementsByName.set(name, element);
    return element;
  }

  /** Tries to locate a foreign file given its normalized path. */
  private lookupForeignFile(
    /** Normalized path to the other file. */
    foreignPath: string,
    /** Alternative normalized path to the other file. */
    foreignPathAlt: string
  ): File | null {
    var filesByName = this.filesByName;
    return filesByName.has(foreignPath)
      ? assert(filesByName.get(foreignPath))
      : filesByName.has(foreignPathAlt)
        ? assert(filesByName.get(foreignPathAlt))
        : null;
  }

  /** Tries to locate a foreign element by traversing exports and queued exports. */
  private lookupForeign(
    /** Identifier within the other file. */
    foreignName: string,
    /** The other file. */
    foreignFile: File,
    /** So far queued exports. */
    queuedExports: Map<File,Map<string,QueuedExport>>
  ): DeclaredElement | null {
    do {
      // check if already resolved
      let element = foreignFile.lookupExport(foreignName);
      if (element) return element;

      // follow queued exports
      if (queuedExports.has(foreignFile)) {
        let fileQueuedExports = assert(queuedExports.get(foreignFile));
        if (fileQueuedExports.has(foreignName)) {
          let queuedExport = assert(fileQueuedExports.get(foreignName));
          let queuedExportForeignPath = queuedExport.foreignPath;

          // re-exported from another file
          if (queuedExportForeignPath) {
            let otherFile = this.lookupForeignFile(queuedExportForeignPath, assert(queuedExport.foreignPathAlt));
            if (!otherFile) return null;
            foreignName = queuedExport.localIdentifier.text;
            foreignFile = otherFile;
            continue;
          }

          // exported from this file
          element = foreignFile.getMember(queuedExport.localIdentifier.text);
          if (element) return element;
        }
      }
      break;
    } while (true);

    // follow star exports
    var exportsStar = foreignFile.exportsStar;
    if (exportsStar) {
      for (let i = 0, k = exportsStar.length; i < k; ++i) {
        let element = this.lookupForeign(foreignName, exportsStar[i], queuedExports);
        if (element) return element;
      }
    }
    return null;
  }

  /** Validates that only supported decorators are present. */
  private checkDecorators(
    /** Decorators present on an element. */
    decorators: DecoratorNode[] | null,
    /** Accepted decorator flags. Emits diagnostics if any other decorators are present. */
    acceptedFlags: DecoratorFlags
  ): DecoratorFlags {
    var flags = DecoratorFlags.None;
    if (decorators) {
      for (let i = 0, k = decorators.length; i < k; ++i) {
        let decorator = decorators[i];
        let kind = DecoratorKind.fromNode(decorator.name);
        let flag = DecoratorFlags.fromKind(kind);
        if (flag) {
          if (flag == DecoratorFlags.Builtin) {
            if (!(acceptedFlags & flag) && !decorator.range.source.isLibrary) {
              this.error(
                DiagnosticCode.Decorator_0_is_not_valid_here,
                decorator.range, decorator.name.range.toString()
              );
            } else {
              flags |= flag;
            }
          } else if (!(acceptedFlags & flag)) {
            this.error(
              DiagnosticCode.Decorator_0_is_not_valid_here,
              decorator.range, decorator.name.range.toString()
            );
          } else if (flags & flag) {
            this.error(
              DiagnosticCode.Duplicate_decorator,
              decorator.range
            );
          } else {
            flags |= flag;
          }
        }
      }
    }
    return flags;
  }

  /** Initializes a class declaration. */
  private initializeClass(
    /** The declaration to initialize. */
    declaration: ClassDeclaration,
    /** Parent element, usually a file or namespace. */
    parent: Element,
    /** So far queued `extends` clauses. */
    queuedExtends: ClassPrototype[],
    /** So far queued `implements` clauses. */
    queuedImplements: ClassPrototype[]
  ): ClassPrototype | null {
    var name = declaration.name.text;
    var element = new ClassPrototype(
      name,
      parent,
      declaration,
      this.checkDecorators(declaration.decorators,
        DecoratorFlags.Global |
        DecoratorFlags.Final |
        DecoratorFlags.Unmanaged
      )
    );
    if (!parent.add(name, element)) return null;

    // remember classes that implement interfaces
    var implementsTypes = declaration.implementsTypes;
    if (implementsTypes) {
      let numImplementsTypes = implementsTypes.length;
      if (numImplementsTypes) {
        // cannot implement interfaces when unmanaged
        if (element.hasDecorator(DecoratorFlags.Unmanaged)) {
          this.error(
            DiagnosticCode.Unmanaged_classes_cannot_implement_interfaces,
            Range.join(
              declaration.name.range,
              implementsTypes[numImplementsTypes - 1].range
            )
          );
        } else {
          queuedImplements.push(element);
        }
      }
    }

    // remember classes that extend another class
    if (declaration.extendsType) queuedExtends.push(element);

    // initialize members
    var memberDeclarations = declaration.members;
    for (let i = 0, k = memberDeclarations.length; i < k; ++i) {
      let memberDeclaration = memberDeclarations[i];
      switch (memberDeclaration.kind) {
        case NodeKind.FieldDeclaration: {
          this.initializeField(<FieldDeclaration>memberDeclaration, element);
          break;
        }
        case NodeKind.MethodDeclaration: {
          let methodDeclaration = <MethodDeclaration>memberDeclaration;
          if (memberDeclaration.isAny(CommonFlags.Get | CommonFlags.Set)) {
            this.initializeProperty(methodDeclaration, element);
          } else {
            let method = this.initializeMethod(methodDeclaration, element);
            if (method && methodDeclaration.name.kind == NodeKind.Constructor) {
              element.constructorPrototype = method;
            }
          }
          break;
        }
        case NodeKind.IndexSignature: break; // ignored for now
        default: assert(false); // class member expected
      }
    }
    return element;
  }

  /** Initializes a field of a class or interface. */
  private initializeField(
    /** The declaration to initialize. */
    declaration: FieldDeclaration,
    /** Parent class. */
    parent: ClassPrototype
  ): void {
    var name = declaration.name.text;
    var decorators = declaration.decorators;
    var element: DeclaredElement;
    var acceptedFlags: DecoratorFlags = DecoratorFlags.Unsafe;
    if (parent.is(CommonFlags.Ambient)) {
      acceptedFlags |= DecoratorFlags.External;
    }
    if (declaration.is(CommonFlags.Static)) { // global variable
      assert(parent.kind != ElementKind.InterfacePrototype);
      acceptedFlags |= DecoratorFlags.Lazy;
      if (declaration.is(CommonFlags.Readonly)) {
        acceptedFlags |= DecoratorFlags.Inline;
      }
      element = new Global(
        name,
        parent,
        this.checkDecorators(decorators, acceptedFlags),
        declaration
      );
      if (!parent.add(name, element)) return;
    } else { // actual instance field
      assert(!declaration.isAny(CommonFlags.Abstract | CommonFlags.Get | CommonFlags.Set));
      element = new FieldPrototype(
        name,
        parent,
        declaration,
        this.checkDecorators(decorators, acceptedFlags)
      );
      if (!parent.addInstance(name, element)) return;
    }
  }

  /** Initializes a method of a class or interface. */
  private initializeMethod(
    /** The declaration to initialize. */
    declaration: MethodDeclaration,
    /** Parent class. */
    parent: ClassPrototype
  ): FunctionPrototype | null {
    var name = declaration.name.text;
    var isStatic = declaration.is(CommonFlags.Static);
    var acceptedFlags = DecoratorFlags.Inline | DecoratorFlags.Unsafe;
    if (!declaration.is(CommonFlags.Generic)) {
      acceptedFlags |= DecoratorFlags.OperatorBinary
                    |  DecoratorFlags.OperatorPrefix
                    |  DecoratorFlags.OperatorPostfix;
    }
    if (parent.is(CommonFlags.Ambient)) {
      acceptedFlags |= DecoratorFlags.External;
    }
    var element = new FunctionPrototype(
      name,
      parent,
      declaration,
      this.checkDecorators(declaration.decorators, acceptedFlags)
    );
    if (isStatic) { // global function
      assert(declaration.name.kind != NodeKind.Constructor);
      if (!parent.add(name, element)) return null;
    } else { // actual instance method
      if (!parent.addInstance(name, element)) return null;
    }
    this.checkOperatorOverloads(declaration.decorators, element, parent);
    return element;
  }

  /** Checks that operator overloads are generally valid, if present. */
  private checkOperatorOverloads(
    /** Decorators to check. */
    decorators: DecoratorNode[] | null,
    /** Decorated method. */
    prototype: FunctionPrototype,
    /** Parent class. */
    classPrototype: ClassPrototype
  ): void {
    if (decorators) {
      for (let i = 0, k = decorators.length; i < k; ++i) {
        let decorator: DecoratorNode = decorators[i]; // FIXME: why does tsc want a type here?
        switch (decorator.decoratorKind) {
          case DecoratorKind.Operator:
          case DecoratorKind.OperatorBinary:
          case DecoratorKind.OperatorPrefix:
          case DecoratorKind.OperatorPostfix: {
            let args = decorator.args;
            let numArgs = args ? args.length : 0;
            if (numArgs == 1) {
              let firstArg = (<Expression[]>decorator.args)[0];
              if (firstArg.isLiteralKind(LiteralKind.String)) {
                let text = (<StringLiteralExpression>firstArg).value;
                let kind = OperatorKind.fromDecorator(decorator.decoratorKind, text);
                if (kind == OperatorKind.Invalid) {
                  this.error(
                    DiagnosticCode._0_is_not_a_valid_operator,
                    firstArg.range, text
                  );
                } else {
                  let overloads = classPrototype.overloadPrototypes;
                  if (overloads.has(kind)) {
                    this.error(
                      DiagnosticCode.Duplicate_function_implementation,
                      firstArg.range
                    );
                  } else {
                    prototype.operatorKind = kind;
                    overloads.set(kind, prototype);
                  }
                }
              } else {
                this.error(
                  DiagnosticCode.String_literal_expected,
                  firstArg.range
                );
              }
            } else {
              this.error(
                DiagnosticCode.Expected_0_arguments_but_got_1,
                decorator.range, "1", numArgs.toString()
              );
            }
          }
        }
      }
    }
  }

  /** Ensures that the property introduced by the specified getter or setter exists.*/
  private ensureProperty(
    /** The declaration of the getter or setter introducing the property. */
    declaration: MethodDeclaration,
    /** Parent class. */
    parent: ClassPrototype
  ): PropertyPrototype | null {
    var name = declaration.name.text;
    if (declaration.is(CommonFlags.Static)) {
      let parentMembers = parent.members;
      if (parentMembers && parentMembers.has(name)) {
        let element = assert(parentMembers.get(name));
        if (element.kind == ElementKind.PropertyPrototype) return <PropertyPrototype>element;
      } else {
        let element = new PropertyPrototype(name, parent, declaration);
        if (!parent.add(name, element)) return null;
        return element;
      }
    } else {
      let parentMembers = parent.instanceMembers;
      if (parentMembers && parentMembers.has(name)) {
        let element = assert(parentMembers.get(name));
        if (element.kind == ElementKind.PropertyPrototype) return <PropertyPrototype>element;
      } else {
        let element = new PropertyPrototype(name, parent, declaration);
        if (!parent.addInstance(name, element)) return null;
        return element;
      }
    }
    this.error(
      DiagnosticCode.Duplicate_property_0,
      declaration.name.range, name
    );
    return null;
  }

  /** Initializes a property of a class. */
  private initializeProperty(
    /** The declaration of the getter or setter. */
    declaration: MethodDeclaration,
    /** Parent class. */
    parent: ClassPrototype
  ): void {
    var property = this.ensureProperty(declaration, parent);
    if (!property) return;
    var name = declaration.name.text;
    var isGetter = declaration.is(CommonFlags.Get);
    if (isGetter) {
      if (property.getterPrototype) {
        this.error(
          DiagnosticCode.Duplicate_property_0,
          declaration.name.range, name
        );
        return;
      }
    } else {
      if (property.setterPrototype) {
        this.error(
          DiagnosticCode.Duplicate_property_0,
          declaration.name.range, name
        );
        return;
      }
    }
    var element = new FunctionPrototype(
      (isGetter ? GETTER_PREFIX : SETTER_PREFIX) + name,
      property,
      declaration,
      this.checkDecorators(declaration.decorators,
        DecoratorFlags.Inline | DecoratorFlags.Unsafe
      )
    );
    if (isGetter) {
      property.getterPrototype = element;
    } else {
      property.setterPrototype = element;
    }
  }

  /** Initializes an enum. */
  private initializeEnum(
    /** The declaration to initialize. */
    declaration: EnumDeclaration,
    /** Parent element, usually a file or namespace. */
    parent: Element
  ): Enum | null {
    var name = declaration.name.text;
    var element = new Enum(
      name,
      parent,
      declaration,
      this.checkDecorators(declaration.decorators,
        DecoratorFlags.Global |
        DecoratorFlags.Inline |
        DecoratorFlags.Lazy
      )
    );
    if (!parent.add(name, element)) return null;
    var values = declaration.values;
    for (let i = 0, k = values.length; i < k; ++i) {
      this.initializeEnumValue(values[i], element);
    }
    return element;
  }

  /** Initializes an enum value. */
  private initializeEnumValue(
    /** The declaration to initialize. */
    declaration: EnumValueDeclaration,
    /** Parent enum. */
    parent: Enum
  ): void {
    var name = declaration.name.text;
    var element = new EnumValue(
      name,
      parent,
      declaration,
      this.checkDecorators(declaration.decorators,
        DecoratorFlags.None
      )
    );
    if (!parent.add(name, element)) return;
  }

  /** Initializes an `export` statement. */
  private initializeExports(
    /** The statement to initialize. */
    statement: ExportStatement,
    /** Parent file. */
    parent: File,
    /** So far queued `export`s. */
    queuedExports: Map<File,Map<string,QueuedExport>>,
    /** So far queued `export *`s. */
    queuedExportsStar: Map<File,QueuedExportStar[]>
  ): void {
    var members = statement.members;
    if (members) { // export { foo, bar } [from "./baz"]
      for (let i = 0, k = members.length; i < k; ++i) {
        this.initializeExport(members[i], parent, statement.internalPath, queuedExports);
      }
    } else { // export * from "./baz"
      let queued: QueuedExportStar[];
      if (queuedExportsStar.has(parent)) queued = assert(queuedExportsStar.get(parent));
      else queuedExportsStar.set(parent, queued = []);
      let foreignPath = statement.internalPath!; // must be set for export *
      queued.push(new QueuedExportStar(
        foreignPath,
        foreignPath.endsWith(INDEX_SUFFIX) // strip or add index depending on what's already present
          ? foreignPath.substring(0, foreignPath.length - INDEX_SUFFIX.length)
          : foreignPath + INDEX_SUFFIX,
        assert(statement.path)
      ));
    }
  }

  /** Initializes a single `export` member. Does not handle `export *`. */
  private initializeExport(
    /** The member to initialize. */
    member: ExportMember,
    /** Local file. */
    localFile: File,
    /** Path to the other file, if present. */
    foreignPath: string | null,
    /** So far queued `export`s. */
    queuedExports: Map<File,Map<string,QueuedExport>>
  ): void {
    var localName = member.localName.text;
    var foreignName = member.exportedName.text;

    // check for duplicates
    var element = localFile.lookupExport(foreignName);
    if (element) {
      this.error(
        DiagnosticCode.Export_declaration_conflicts_with_exported_declaration_of_0,
        member.exportedName.range, foreignName
      );
      return;
    }
    // local element, i.e. export { foo [as bar] }
    if (foreignPath == null) {

      // resolve right away if the local element already exists
      if (element = localFile.getMember(localName)) {
        localFile.ensureExport(foreignName, element);

      // otherwise queue it
      } else {
        let queued: Map<string,QueuedExport>;
        if (queuedExports.has(localFile)) queued = assert(queuedExports.get(localFile));
        else queuedExports.set(localFile, queued = new Map());
        queued.set(foreignName, new QueuedExport(
          member.localName,
          member.exportedName,
          null, null
        ));
      }

    // foreign element, i.e. export { foo } from "./bar"
    } else {
      let queued: Map<string,QueuedExport>;
      if (queuedExports.has(localFile)) queued = assert(queuedExports.get(localFile));
      else queuedExports.set(localFile, queued = new Map());
      queued.set(foreignName, new QueuedExport(
        member.localName,
        member.exportedName,
        foreignPath,
        foreignPath.endsWith(INDEX_SUFFIX) // strip or add index depending on what's already present
          ? foreignPath.substring(0, foreignPath.length - INDEX_SUFFIX.length)
          : foreignPath + INDEX_SUFFIX
      ));
    }
  }

  private initializeExportDefault(
    /** The statement to initialize. */
    statement: ExportDefaultStatement,
    /** Parent file. */
    parent: File,
    /** So far queued `extends` clauses. */
    queuedExtends: Array<ClassPrototype>,
    /** So far queued `implements` clauses. */
    queuedImplements: ClassPrototype[]
  ): void {
    var declaration = statement.declaration;
    var element: DeclaredElement | null = null;
    switch (declaration.kind) {
      case NodeKind.EnumDeclaration: {
        element = this.initializeEnum(<EnumDeclaration>declaration, parent);
        break;
      }
      case NodeKind.FunctionDeclaration: {
        element = this.initializeFunction(<FunctionDeclaration>declaration, parent);
        break;
      }
      case NodeKind.ClassDeclaration: {
        element = this.initializeClass(<ClassDeclaration>declaration, parent, queuedExtends, queuedImplements);
        break;
      }
      case NodeKind.InterfaceDeclaration: {
        element = this.initializeInterface(<InterfaceDeclaration>declaration, parent, queuedExtends);
        break;
      }
      case NodeKind.NamespaceDeclaration: {
        element = this.initializeNamespace(<NamespaceDeclaration>declaration, parent, queuedExtends, queuedImplements);
        break;
      }
      default: assert(false);
    }
    if (element) {
      let exports = parent.exports;
      if (!exports) parent.exports = exports = new Map();
      else {
        if (exports.has("default")) {
          let existing = assert(exports.get("default"));
          this.errorRelated(
            DiagnosticCode.Duplicate_identifier_0,
            declaration.name.range,
            existing.declaration.name.range,
            "default"
          );
          return;
        }
      }
      exports.set("default", element);
    }
  }

  /** Initializes an `import` statement. */
  private initializeImports(
    /** The statement to initialize. */
    statement: ImportStatement,
    /** Parent file. */
    parent: File,
    /** So far queued `import`s. */
    queuedImports: QueuedImport[],
    /** So far queued `export`s. */
    queuedExports: Map<File,Map<string,QueuedExport>>
  ): void {
    var declarations = statement.declarations;
    if (declarations) { // import { foo [as bar] } from "./baz"
      for (let i = 0, k = declarations.length; i < k; ++i) {
        this.initializeImport(
          declarations[i],
          parent,
          statement.internalPath,
          queuedImports,
          queuedExports
        );
      }
    } else {
      let namespaceName = statement.namespaceName;
      if (namespaceName) { // import * as foo from "./bar"
        queuedImports.push(new QueuedImport(
          parent,
          namespaceName,
          null, // indicates import *
          statement.internalPath,
          statement.internalPath + INDEX_SUFFIX
        ));
      } else {
        // import "./foo"
      }
    }
  }

  /** Initializes a single `import` declaration. Does not handle `import *`. */
  private initializeImport( // { foo [as bar] }
    /** The declaration to initialize. */
    declaration: ImportDeclaration,
    /** Parent file. */
    parent: File,
    /** Path to the other file. */
    foreignPath: string,
    /** So far queued `import`s. */
    queuedImports: QueuedImport[],
    /** So far queued `export`s. */
    queuedExports: Map<File,Map<string,QueuedExport>>
  ): void {
    var foreignPathAlt = foreignPath.endsWith(INDEX_SUFFIX) // strip or add index depending on what's already present
      ? foreignPath.substring(0, foreignPath.length - INDEX_SUFFIX.length)
      : foreignPath + INDEX_SUFFIX;

    // resolve right away if the element exists
    var foreignFile = this.lookupForeignFile(foreignPath, foreignPathAlt);
    if (foreignFile) {
      var element = this.lookupForeign(declaration.foreignName.text, foreignFile, queuedExports);
      if (element) {
        parent.add(declaration.name.text, element, declaration.name /* isImport */);
        return;
      }
    }

    // otherwise queue it
    queuedImports.push(new QueuedImport(
      parent,
      declaration.name,
      declaration.foreignName,
      foreignPath,
      foreignPathAlt
    ));
  }

  /** Initializes a function. Does not handle methods. */
  private initializeFunction(
    /** The declaration to initialize. */
    declaration: FunctionDeclaration,
    /** Parent element, usually a file or namespace. */
    parent: Element
  ): FunctionPrototype | null {
    var name = declaration.name.text;
    var validDecorators = DecoratorFlags.Unsafe | DecoratorFlags.Builtin;
    if (declaration.is(CommonFlags.Ambient)) {
      validDecorators |= DecoratorFlags.External | DecoratorFlags.ExternalJs;
    } else {
      validDecorators |= DecoratorFlags.Inline;
      if (declaration.range.source.isLibrary || declaration.is(CommonFlags.Export)) {
        validDecorators |= DecoratorFlags.Lazy;
      }
    }
    if (!declaration.is(CommonFlags.Instance)) {
      if (parent.kind != ElementKind.ClassPrototype) {
        validDecorators |= DecoratorFlags.Global;
      }
    }
    var element = new FunctionPrototype(
      name,
      parent,
      declaration,
      this.checkDecorators(declaration.decorators, validDecorators)
    );
    if (!parent.add(name, element)) return null;
    return element;
  }

  /** Initializes an interface. */
  private initializeInterface(
    /** The declaration to initialize. */
    declaration: InterfaceDeclaration,
    /** Parent element, usually a file or namespace. */
    parent: Element,
    /** So far queued `extends` clauses. */
    queuedExtends: ClassPrototype[],
  ): InterfacePrototype | null {
    var name = declaration.name.text;
    var element = new InterfacePrototype(
      name,
      parent,
      declaration,
      this.checkDecorators(declaration.decorators,
        DecoratorFlags.Global
      )
    );
    if (!parent.add(name, element)) return null;

    // remember interfaces that extend another interface
    if (declaration.extendsType) queuedExtends.push(element);

    var memberDeclarations = declaration.members;
    for (let i = 0, k = memberDeclarations.length; i < k; ++i) {
      let memberDeclaration = memberDeclarations[i];
      switch (memberDeclaration.kind) {
        case NodeKind.FieldDeclaration: {
          this.initializeFieldAsProperty(<FieldDeclaration>memberDeclaration, element);
          break;
        }
        case NodeKind.MethodDeclaration: {
          let methodDeclaration = <MethodDeclaration>memberDeclaration;
          if (memberDeclaration.isAny(CommonFlags.Get | CommonFlags.Set)) {
            this.initializeProperty(methodDeclaration, element);
          } else {
            this.initializeMethod(methodDeclaration, element);
          }
          break;
        }
        default: assert(false); // interface member expected
      }
    }
    return element;
  }

  /** Initializes a field of an interface, as a property. */
  private initializeFieldAsProperty(
    /** Field declaration. */
    declaration: FieldDeclaration,
    /** Parent interface. */
    parent: InterfacePrototype
  ): void {
    var typeNode = declaration.type;
    if (!typeNode) typeNode = Node.createOmittedType(declaration.name.range.atEnd);
    this.initializeProperty(
      Node.createMethodDeclaration(
        declaration.name,
        declaration.decorators,
        declaration.flags | CommonFlags.Get,
        null,
        Node.createFunctionType(
          [],
          typeNode,
          null,
          false,
          declaration.range
        ),
        null,
        declaration.range
      ),
      parent
    );
    if (!declaration.is(CommonFlags.Readonly)) {
      this.initializeProperty(
        Node.createMethodDeclaration(
          declaration.name,
          declaration.decorators,
          declaration.flags | CommonFlags.Set,
          null,
          Node.createFunctionType(
            [
              Node.createParameter(
                ParameterKind.Default,
                declaration.name,
                typeNode,
                null,
                declaration.name.range
              )
            ],
            Node.createOmittedType(declaration.name.range.atEnd),
            null,
            false,
            declaration.range
          ),
          null,
          declaration.range
        ),
        parent
      );
    }
  }

  /** Initializes a namespace. */
  private initializeNamespace(
    /** The declaration to initialize. */
    declaration: NamespaceDeclaration,
    /** Parent element, usually a file or another namespace. */
    parent: Element,
    /** So far queued `extends` clauses. */
    queuedExtends: ClassPrototype[],
    /** So far queued `implements` clauses. */
    queuedImplements: ClassPrototype[]
  ): DeclaredElement | null {
    var name = declaration.name.text;
    var original = new Namespace(
      name,
      parent,
      declaration,
      this.checkDecorators(declaration.decorators, DecoratorFlags.Global)
    );
    if (!parent.add(name, original)) return null;
    var element = assert(parent.getMember(name)); // possibly merged
    var members = declaration.members;
    for (let i = 0, k = members.length; i < k; ++i) {
      let member = members[i];
      switch (member.kind) {
        case NodeKind.ClassDeclaration: {
          this.initializeClass(<ClassDeclaration>member, original, queuedExtends, queuedImplements);
          break;
        }
        case NodeKind.EnumDeclaration: {
          this.initializeEnum(<EnumDeclaration>member, original);
          break;
        }
        case NodeKind.FunctionDeclaration: {
          this.initializeFunction(<FunctionDeclaration>member, original);
          break;
        }
        case NodeKind.InterfaceDeclaration: {
          this.initializeInterface(<InterfaceDeclaration>member, original, queuedExtends);
          break;
        }
        case NodeKind.NamespaceDeclaration: {
          this.initializeNamespace(<NamespaceDeclaration>member, original, queuedExtends, queuedImplements);
          break;
        }
        case NodeKind.TypeDeclaration: {
          this.initializeTypeDefinition(<TypeDeclaration>member, original);
          break;
        }
        case NodeKind.Variable: {
          this.initializeVariables(<VariableStatement>member, original);
          break;
        }
        default: assert(false); // namespace member expected
      }
    }
    if (original != element) copyMembers(original, element); // keep original parent
    return element;
  }

  /** Initializes a `type` definition. */
  private initializeTypeDefinition(
    /** The declaration to initialize. */
    declaration: TypeDeclaration,
    /** Parent element, usually a file or namespace. */
    parent: Element
  ): void {
    var name = declaration.name.text;
    var element = new TypeDefinition(
      name,
      parent,
      declaration,
      this.checkDecorators(declaration.decorators, DecoratorFlags.None)
    );
    parent.add(name, element); // reports
  }

  /** Initializes a variable statement. */
  private initializeVariables(
    /** The statement to initialize. */
    statement: VariableStatement,
    /** Parent element, usually a file or namespace. */
    parent: Element
  ): void {
    var declarations = statement.declarations;
    for (let i = 0, k = declarations.length; i < k; ++i) {
      let declaration = declarations[i];
      let name = declaration.name.text;
      let acceptedFlags = DecoratorFlags.Global | DecoratorFlags.Lazy;
      if (declaration.is(CommonFlags.Ambient)) {
        acceptedFlags |= DecoratorFlags.External;
      }
      if (declaration.is(CommonFlags.Const)) {
        acceptedFlags |= DecoratorFlags.Inline;
      }
      let element = new Global(
        name,
        parent,
        this.checkDecorators(declaration.decorators, acceptedFlags),
        declaration
      );
      if (!parent.add(name, element)) continue; // reports
    }
  }

  /** Determines the element type of a built-in array. */
  // determineBuiltinArrayType(target: Class): Type | null {
  //   switch (target.internalName) {
  //     case BuiltinSymbols.Int8Array: return Type.i8;
  //     case BuiltinSymbols.Uint8ClampedArray:
  //     case BuiltinSymbols.Uint8Array: return Type.u8;
  //     case BuiltinSymbols.Int16Array: return Type.i16;
  //     case BuiltinSymbols.Uint16Array: return Type.u16;
  //     case BuiltinSymbols.Int32Array: return Type.i32;
  //     case BuiltinSymbols.Uint32Array: return Type.u32;
  //     case BuiltinSymbols.Int64Array: return Type.i64;
  //     case BuiltinSymbols.Uint64Array: return Type.u64;
  //     case BuiltinSymbols.Float32Array: return Type.f32;
  //     case BuiltinSymbols.Float64Array: return Type.f64;
  //   }
  //   var current: Class | null = target;
  //   var arrayPrototype = this.arrayPrototype;
  //   do {
  //     if (current.prototype == arrayPrototype) { // Array<T>
  //       let typeArguments = assert(current.typeArguments);
  //       assert(typeArguments.length == 1);
  //       return typeArguments[0];
  //     }
  //   } while (current = current.base);
  //   return null;
  // }
}

/** Indicates the specific kind of an {@link Element}. */
export const enum ElementKind {
  /** A {@link Global}. */
  Global,
  /** A {@link Local}. */
  Local,
  /** An {@link Enum}. */
  Enum,
  /** An {@link EnumValue}. */
  EnumValue,
  /** A {@link FunctionPrototype}. */
  FunctionPrototype,
  /** A {@link Function}. */
  Function,
  /** A {@link ClassPrototype}. */
  ClassPrototype,
  /** A {@link Class}. */
  Class,
  /** An {@link InterfacePrototype}. */
  InterfacePrototype,
  /** An {@link Interface}. */
  Interface,
  /** A {@link FieldPrototype}. */
  FieldPrototype,
  /** A {@link Field}. */
  Field,
  /** A {@link PropertyPrototype}.  */
  PropertyPrototype,
  /** A {@link Property}. */
  Property,
  /** A {@link Namespace}. */
  Namespace,
  /** A {@link File}. */
  File,
  /** A {@link TypeDefinition}.  */
  TypeDefinition,
  /** An {@link IndexSignature}. */
  IndexSignature
}

/** Indicates built-in decorators that are present. */
export enum DecoratorFlags {
  /** No flags set. */
  None = 0,
  /** Is a program global. */
  Global = 1 << 0,
  /** Is a binary operator overload. */
  OperatorBinary = 1 << 1,
  /** Is a unary prefix operator overload. */
  OperatorPrefix = 1 << 2,
  /** Is a unary postfix operator overload. */
  OperatorPostfix = 1 << 3,
  /** Is an unmanaged class. */
  Unmanaged = 1 << 4,
  /** Is a final class. */
  Final = 1 << 5,
  /** Is always inlined. */
  Inline = 1 << 6,
  /** Is using a different external name. */
  External = 1 << 7,
  /** Has external JavaScript code. */
  ExternalJs = 1 << 8,
  /** Is a builtin. */
  Builtin = 1 << 9,
  /** Is compiled lazily. */
  Lazy = 1 << 10,
  /** Is considered unsafe code. */
  Unsafe = 1 << 11
}

export namespace DecoratorFlags {

  /** Translates a decorator kind to the respective decorator flag. */
  export function fromKind(kind: DecoratorKind): DecoratorFlags {
    switch (kind) {
      case DecoratorKind.Global: return DecoratorFlags.Global;
      case DecoratorKind.Operator:
      case DecoratorKind.OperatorBinary: return DecoratorFlags.OperatorBinary;
      case DecoratorKind.OperatorPrefix: return DecoratorFlags.OperatorPrefix;
      case DecoratorKind.OperatorPostfix: return DecoratorFlags.OperatorPostfix;
      case DecoratorKind.Unmanaged: return DecoratorFlags.Unmanaged;
      case DecoratorKind.Final: return DecoratorFlags.Final;
      case DecoratorKind.Inline: return DecoratorFlags.Inline;
      case DecoratorKind.External: return DecoratorFlags.External;
      case DecoratorKind.ExternalJs: return DecoratorFlags.ExternalJs;
      case DecoratorKind.Builtin: return DecoratorFlags.Builtin;
      case DecoratorKind.Lazy: return DecoratorFlags.Lazy;
      case DecoratorKind.Unsafe: return DecoratorFlags.Unsafe;
      default: return DecoratorFlags.None;
    }
  }
}

/** Base class of all program elements. */
export abstract class Element {

  /** Parent element. */
  parent!: Element;
  /** Common flags indicating specific traits. */
  flags: CommonFlags = CommonFlags.None;
  /** Decorator flags indicating annotated traits. */
  decoratorFlags: DecoratorFlags = DecoratorFlags.None;
  /** Member elements. */
  members: Map<string,DeclaredElement> | null = null;
  /** Shadowing type in type space, if any. */
  shadowType: TypeDefinition | null = null;

  /** Constructs a new program element. */
  protected constructor(
    /** Specific element kind. */
    public kind: ElementKind,
    /** Simple name. */
    public name: string,
    /** Internal name referring to this element. */
    public internalName: string,
    /** Containing {@link Program}. */
    public program: Program,
    /** Parent element. */
    parent: Element | null
  ) {
    this.program = program;
    this.name = name;
    this.internalName = internalName;
    if (parent) {
      this.parent = parent;
    } else {
      assert(this.kind == ElementKind.File);
      this.parent = this; // special case to keep this.parent non-nullable
    }
  }

  /** Gets the enclosing file. */
  get file(): File {
    var current: Element = this;
    do {
      current = current.parent;
      if (current.kind == ElementKind.File) return <File>current;
    } while (true);
  }

  /** Tests if this element has a specific flag or flags. */
  is(flag: CommonFlags): bool { return (this.flags & flag) == flag; }
  /** Tests if this element has any of the specified flags. */
  isAny(flags: CommonFlags): bool { return (this.flags & flags) != 0; }
  /** Sets a specific flag or flags. */
  set(flag: CommonFlags): void { this.flags |= flag; }
  /** Unsets the specific flag or flags. */
  unset(flag: CommonFlags): void {this.flags &= ~flag; }
  /** Tests if this element has a specific decorator flag or flags. */
  hasDecorator(flag: DecoratorFlags): bool { return (this.decoratorFlags & flag) == flag; }
  /** Tests if this element has any of the specified decorator flags. */
  hasAnyDecorator(flags: DecoratorFlags): bool { return (this.decoratorFlags & flags) != 0; }

  /** Get the member with the specified name, if any. */
  getMember(name: string): DeclaredElement | null {
    var members = this.members;
    if (members && members.has(name)) return assert(members.get(name));
    return null;
  }

  /** Looks up the element with the specified name relative to this element. */
  lookup(name: string, isType: bool = false): Element | null {
    return this.parent.lookup(name, isType);
  }

  /** Adds an element as a member of this one. Reports and returns `false` if a duplicate. */
  add(name: string, element: DeclaredElement, localIdentifierIfImport: IdentifierExpression | null = null): bool {
    var originalDeclaration = element.declaration;
    var members = this.members;
    if (!members) this.members = members = new Map();
    else if (members.has(name)) {
      let existing = assert(members.get(name));
      if (existing.parent != this) {
        // override non-own element
      } else {
        let merged = tryMerge(existing, element);
        if (merged) {
          element = merged; // use merged element
        } else {
          let reportedIdentifier = localIdentifierIfImport
            ? localIdentifierIfImport
            : element.identifierNode;
          if (isDeclaredElement(existing.kind)) {
            this.program.errorRelated(
              DiagnosticCode.Duplicate_identifier_0,
              reportedIdentifier.range,
              (<DeclaredElement>existing).identifierNode.range,
              reportedIdentifier.text
            );
          } else {
            this.program.error(
              DiagnosticCode.Duplicate_identifier_0,
              reportedIdentifier.range, reportedIdentifier.text
            );
          }
          return false;
        }
      }
    }
    members.set(name, element);
    var program = this.program;
    if (element.kind != ElementKind.FunctionPrototype || !(<FunctionPrototype>element).isBound) {
      // prefer unbound prototypes in global lookup maps
      program.elementsByName.set(element.internalName, element);
      program.elementsByDeclaration.set(originalDeclaration, element);
    }
    return true;
  }

  /** Checks if this element is public, explicitly or implicitly. */
  get isPublic(): bool {
    return !this.isAny(CommonFlags.Private | CommonFlags.Protected);
  }

  /** Checks if this element is implicitly public, i.e. not explicitly declared to be. */
  get isImplicitlyPublic(): bool {
    return this.isPublic && !this.is(CommonFlags.Public);
  }

  /** Checks if the visibility of this element equals the specified. */
  visibilityEquals(other: Element): bool {
    if (this.isPublic == other.isPublic) return true;
    const vis = CommonFlags.Private | CommonFlags.Protected;
    return (this.flags & vis) == (other.flags & vis);
  }

  /** Returns a string representation of this element. */
  toString(): string {
    return `${this.internalName}, kind=${this.kind}`;
  }
}

// Kinds of all declared elements
var declaredElements = new Set<ElementKind>();

/** Tests if the specified element kind indicates a declared element. */
export function isDeclaredElement(kind: ElementKind): bool {
  return declaredElements.has(kind);
}

/** Base class of elements with an associated declaration statement. */
export abstract class DeclaredElement extends Element {

  /** Constructs a new declared program element. */
  protected constructor(
    /** Specific element kind. */
    kind: ElementKind,
    /** Simple name. */
    name: string,
    /** Internal name referring to this element. */
    internalName: string,
    /** Containing {@link Program}. */
    program: Program,
    /** Parent element. */
    parent: Element | null,
    /** Declaration reference. */
    public declaration: DeclarationStatement
  ) {
    super(kind, name, internalName, program, parent);
    declaredElements.add(kind);
    // It is necessary to have access to identifiers of all members and exports
    // for reporting purposes and this is the lowest common denominator. Comes
    // at the expense of not having more specific type information in derived
    // classes, though. Instead, derived classes implement getters for other
    // important AST nodes directly through manual casting, allowing the resolver
    // etc. to not worry about actual declarations.
    this.declaration = declaration;
    this.flags = declaration.flags; // inherit
  }

  /** Tests if this element is a library element. */
  get isDeclaredInLibrary(): bool {
    return this.declaration.range.source.isLibrary;
  }

  /** Gets the associated identifier node. */
  get identifierNode(): IdentifierExpression {
    return this.declaration.name;
  }

  /** Gets the signature node, if applicable, along the identifier node. */
  get identifierAndSignatureRange(): Range {
    var declaration = this.declaration;
    var identifierNode = declaration.name;
    if (declaration.kind == NodeKind.FunctionDeclaration || declaration.kind == NodeKind.MethodDeclaration) {
      let signatureNode = (<FunctionDeclaration>declaration).signature;
      return Range.join(identifierNode.range, signatureNode.range);
    }
    return identifierNode.range;
  }

  /** Gets the assiciated decorator nodes. */
  get decoratorNodes(): DecoratorNode[] | null {
    return this.declaration.decorators;
  }

  /** Checks if this element is a compatible override of the specified. */
  isCompatibleOverride(base: DeclaredElement): bool {
    var self: DeclaredElement = this; // TS
    var kind = self.kind;
    if (kind == base.kind) {
      switch (kind) {
        case ElementKind.Function: {
          return (<Function>self).signature.isAssignableTo((<Function>base).signature);
        }
        case ElementKind.Property: {
          let selfProperty = <Property>self;
          let baseProperty = <Property>base;
          let selfGetter = selfProperty.getterInstance;
          let baseGetter = baseProperty.getterInstance;
          if (selfGetter) {
            if (!baseGetter || !selfGetter.signature.isAssignableTo(baseGetter.signature)) {
              return false;
            }
          } else if (baseGetter) {
            return false;
          }
          let selfSetter = selfProperty.setterInstance;
          let baseSetter = baseProperty.setterInstance;
          if (selfSetter) {
            if (!baseSetter || !selfSetter.signature.isAssignableTo(baseSetter.signature)) {
              return false;
            }
          } else if (baseSetter) {
            return false;
          }
          return true;
        }
      }
    }
    return false;
  }
}

// Kinds of all typed elements
var typedElements = new Set<ElementKind>();

/** Checks if the specified element kind indicates a typed element. */
export function isTypedElement(kind: ElementKind): bool {
  return typedElements.has(kind);
}

/** Base class of elements that can be resolved to a concrete type. */
export abstract class TypedElement extends DeclaredElement {

  /** Resolved type. Set once `is(RESOLVED)`, otherwise void. */
  type: Type = Type.void;

  constructor(
    /** Specific element kind. */
    kind: ElementKind,
    /** Simple name. */
    name: string,
    /** Internal name referring to this element. */
    internalName: string,
    /** Containing {@link Program}. */
    program: Program,
    /** Parent element. */
    parent: Element | null,
    /** Declaration reference. */
    declaration: DeclarationStatement
  ) {
    super(kind, name, internalName, program, parent, declaration);
    typedElements.add(kind);
  }

  /** Sets the resolved type of this element. */
  setType(type: Type): void {
    assert(!this.is(CommonFlags.Resolved));
    this.type = type;
    this.set(CommonFlags.Resolved);
  }
}

/** A file representing the implicit top-level namespace of a source. */
export class File extends Element {

  /** File exports. */
  exports: Map<string,DeclaredElement> | null = null;
  /** File re-exports. */
  exportsStar: File[] | null = null;
  /** Top-level start function of this file. */
  startFunction!: Function;
  /** Array of `import * as X` alias namespaces of this file. */
  aliasNamespaces: Array<Namespace> = new Array<Namespace>();

  /** Constructs a new file. */
  constructor(
    /** Program this file belongs to. */
    program: Program,
    /** Source of this file. */
    public source: Source
  ) {
    super(
      ElementKind.File,
      source.normalizedPath,
      source.internalPath,
      program,
      null // special case for files
    );
    this.source = source;
    assert(!program.filesByName.has(this.internalName));
    program.filesByName.set(this.internalName, this);
    var startFunction = this.program.makeNativeFunction(
      `start:${this.internalName}`,
      new Signature(program, null, Type.void),
      this
    );
    startFunction.internalName = startFunction.name;
    this.startFunction = startFunction;
  }

  /* @override */
  add(name: string, element: DeclaredElement, localIdentifierIfImport: IdentifierExpression | null = null): bool {
    if (element.hasDecorator(DecoratorFlags.Global)) {
      element = this.program.ensureGlobal(name, element); // possibly merged globally
    }
    if (!super.add(name, element, localIdentifierIfImport)) return false;
    element = assert(this.getMember(name)); // possibly merged locally
    if (element.is(CommonFlags.Export) && !localIdentifierIfImport) {
      this.ensureExport(
        element.name,
        element
      );
    }
    return true;
  }

  /* @override */
  getMember(name: string): DeclaredElement | null {
    var element = super.getMember(name);
    if (element) return element;
    var exportsStar = this.exportsStar;
    if (exportsStar) {
      for (let i = 0, k = exportsStar.length; i < k; ++i) {
        if (element = exportsStar[i].getMember(name)) return element;
      }
    }
    return null;
  }

  /* @override */
  lookup(name: string, isType: bool = false): Element | null {
    var element = this.getMember(name);
    if (element) return element;
    return this.program.lookup(name); // has no meaningful parent
  }

  /** Ensures that an element is an export of this file. */
  ensureExport(name: string, element: DeclaredElement): void {
    var exports = this.exports;
    if (!exports) this.exports = exports = new Map();
    exports.set(name, element);
    if (this.source.sourceKind == SourceKind.LibraryEntry) this.program.ensureGlobal(name, element);

    // Also, add to the namespaces that capture our exports
    for(let i = 0; i < this.aliasNamespaces.length; i++) {
      let ns = this.aliasNamespaces[i];
      ns.add(name, element);
    }
  }

  /** Ensures that another file is a re-export of this file. */
  ensureExportStar(file: File): void {
    var exportsStar = this.exportsStar;
    if (!exportsStar) this.exportsStar = exportsStar = [];
    else if (exportsStar.includes(file)) return;
    exportsStar.push(file);
  }

  /** Looks up the export of the specified name. */
  lookupExport(name: string): DeclaredElement | null {
    var exports = this.exports;
    if (exports && exports.has(name)) return assert(exports.get(name));
    var exportsStar = this.exportsStar;
    if (exportsStar) {
      for (let i = 0, k = exportsStar.length; i < k; ++i) {
        let element = exportsStar[i].lookupExport(name);
        if (element) return element;
      }
    }
    return null;
  }

  /** Creates an imported namespace from this file. */
  asAliasNamespace(
    name: string,
    parent: Element,
    localIdentifier: IdentifierExpression
  ): Namespace {
    var declaration = this.program.makeNativeNamespaceDeclaration(name);
    declaration.name = localIdentifier;
    var ns = new Namespace(name, parent, declaration);
    ns.set(CommonFlags.Scoped);
    this.copyExportsToNamespace(ns);
    // NOTE: Some exports are still queued, and can't yet be added here,
    // so we remember all the alias namespaces and add to them as well
    // when adding an element to the file.
    this.aliasNamespaces.push(ns);
    return ns;
  }

  /** Recursively copies the exports of this file to the specified namespace. */
  private copyExportsToNamespace(ns: Namespace): void {
    var exports = this.exports;
    if (exports) {
      // TODO: for (let [memberName, member] of exports) {
      for (let _keys = Map_keys(exports), i = 0, k = _keys.length; i < k; ++i) {
        let memberName = unchecked(_keys[i]);
        let member = assert(exports.get(memberName));
        ns.add(memberName, member);
      }
    }
    var exportsStar = this.exportsStar;
    if (exportsStar) {
      for (let i = 0, k = exportsStar.length; i < k; ++i) {
        exportsStar[i].copyExportsToNamespace(ns);
      }
    }
  }
}

/** A type definition. */
export class TypeDefinition extends TypedElement {

  /** Constructs a new type definition. */
  constructor(
    /** Simple name. */
    name: string,
    /** Parent element, usually a file or namespace. */
    parent: Element,
    /** Declaration reference. */
    declaration: TypeDeclaration,
    /** Pre-checked flags indicating built-in decorators. */
    decoratorFlags: DecoratorFlags = DecoratorFlags.None
  ) {
    super(
      ElementKind.TypeDefinition,
      name,
      mangleInternalName(name, parent, false),
      parent.program,
      parent,
      declaration
    );
    this.decoratorFlags = decoratorFlags;
  }

  /** Gets the associated type parameter nodes. */
  get typeParameterNodes(): TypeParameterNode[] | null {
    return (<TypeDeclaration>this.declaration).typeParameters;
  }

  /** Gets the associated type node. */
  get typeNode(): TypeNode {
    return (<TypeDeclaration>this.declaration).type;
  }
}

/** A namespace that differs from a file in being user-declared with a name. */
export class Namespace extends DeclaredElement {

  /** Constructs a new namespace. */
  constructor(
    /** Simple name. */
    name: string,
    /** Parent element, usually a file or another namespace. */
    parent: Element,
    /** Declaration reference. */
    declaration: NamespaceDeclaration,
    /** Pre-checked flags indicating built-in decorators. */
    decoratorFlags: DecoratorFlags = DecoratorFlags.None
  ) {
    super(
      ElementKind.Namespace,
      name,
      mangleInternalName(name, parent, false),
      parent.program,
      parent,
      declaration
    );
    this.decoratorFlags = decoratorFlags;
  }

  /* @override */
  lookup(name: string, isType: bool = false): Element | null {
    var member = this.getMember(name);
    if (member) return member;
    return super.lookup(name, isType);
  }
}

/** An enum. */
export class Enum extends TypedElement {

  /** Constructs a new enum. */
  constructor(
    /** Simple name. */
    name: string,
    /** Parent element, usually a file or namespace. */
    parent: Element,
    /** Declaration reference. */
    declaration: EnumDeclaration,
    /** Pre-checked flags indicating built-in decorators. */
    decoratorFlags: DecoratorFlags = DecoratorFlags.None
  ) {
    super(
      ElementKind.Enum,
      name,
      mangleInternalName(name, parent, false),
      parent.program,
      parent,
      declaration
    );
    this.decoratorFlags = decoratorFlags;
    this.setType(Type.i32);
  }

  /* @override */
  lookup(name: string, isType: bool = false): Element | null {
    var member = this.getMember(name);
    if (member) return member;
    return super.lookup(name, isType);
  }
}

/** Indicates the kind of an inlined constant value. */
export const enum ConstantValueKind {
  /** No constant value. */
  None,
  /** Constant integer value. */
  Integer,
  /** Constant float value. */
  Float
}

/** Base class of all variable-like program elements. */
export abstract class VariableLikeElement extends TypedElement {

  /** Constant value kind. */
  constantValueKind: ConstantValueKind = ConstantValueKind.None;
  /** Constant integer value, if applicable. */
  constantIntegerValue: i64 = i64_zero;
  /** Constant float value, if applicable. */
  constantFloatValue: f64 = 0;

  /** Constructs a new variable-like element. */
  protected constructor(
    /** Specific element kind. */
    kind: ElementKind,
    /** Simple name. */
    name: string,
    /** Parent element, usually a file, namespace or class. */
    parent: Element,
    /** Declaration reference. Creates a native declaration if omitted. */
    declaration: VariableLikeDeclarationStatement = parent.program.makeNativeVariableDeclaration(name)
  ) {
    super(
      kind,
      name,
      mangleInternalName(name, parent, declaration.is(CommonFlags.Instance)),
      parent.program,
      parent,
      declaration
    );
    this.flags = declaration.flags;
  }

  /** Gets the associated type node.s */
  get typeNode(): TypeNode | null {
    return (<VariableLikeDeclarationStatement>this.declaration).type;
  }

  /** Gets the associated initializer node. */
  get initializerNode(): Expression | null {
    return (<VariableLikeDeclarationStatement>this.declaration).initializer;
  }

  /** Applies a constant integer value to this element. */
  setConstantIntegerValue(value: i64, type: Type): void {
    assert(type.isIntegerInclReference);
    this.type = type;
    this.constantValueKind = ConstantValueKind.Integer;
    this.constantIntegerValue = value;
    this.set(CommonFlags.Const | CommonFlags.Inlined | CommonFlags.Resolved);
  }

  /** Applies a constant float value to this element. */
  setConstantFloatValue(value: f64, type: Type): void {
    assert(type.isFloatValue);
    this.type = type;
    this.constantValueKind = ConstantValueKind.Float;
    this.constantFloatValue = value;
    this.set(CommonFlags.Const | CommonFlags.Inlined | CommonFlags.Resolved);
  }
}

/** An enum value. */
export class EnumValue extends VariableLikeElement {

  /** Constructs a new enum value. */
  constructor(
    /** Simple name. */
    name: string,
    /** Parent enum. */
    parent: Enum,
    /** Declaration reference. */
    declaration: EnumValueDeclaration,
    /** Pre-checked flags indicating built-in decorators. */
    decoratorFlags: DecoratorFlags = DecoratorFlags.None
  ) {
    super(
      ElementKind.EnumValue,
      name,
      parent,
      declaration
    );
    this.decoratorFlags = decoratorFlags;
    this.setType(Type.i32);
  }

  /** Whether this enum value is immutable. */
  isImmutable: bool = false;

  /** Gets the associated value node. */
  get valueNode(): Expression | null {
    return (<EnumValueDeclaration>this.declaration).initializer;
  }
}

/** A global variable. */
export class Global extends VariableLikeElement {

  /** Constructs a new global variable. */
  constructor(
    /** Simple name. */
    name: string,
    /** Parent element, usually a file, namespace or static class. */
    parent: Element,
    /** Pre-checked flags indicating built-in decorators. */
    decoratorFlags: DecoratorFlags,
    /** Declaration reference. Creates a native declaration if omitted. */
    declaration: VariableLikeDeclarationStatement = parent.program.makeNativeVariableDeclaration(name)
  ) {
    super(
      ElementKind.Global,
      name,
      parent,
      declaration
    );
    this.decoratorFlags = decoratorFlags;
  }
}

/** A function parameter. */
export class Parameter {
  /** Constructs a new function parameter. */
  constructor(
    /** Parameter name. */
    public name: string,
    /** Parameter type. */
    public type: Type,
    /** Parameter initializer, if present. */
    public initializer: Expression | null = null
  ) {}
}

/** A local variable. */
export class Local extends VariableLikeElement {

  /** Original name of the (temporary) local. */
  private originalName: string;

  /** Constructs a new local variable. */
  constructor(
    /** Simple name. */
    name: string,
    /** Zero-based index within the enclosing function. `-1` indicates a virtual local. */
    public index: i32,
    /** Resolved type. */
    type: Type,
    /** Parent function. */
    parent: Function,
    /** Declaration reference. */
    declaration: VariableLikeDeclarationStatement = parent.program.makeNativeVariableDeclaration(name)
  ) {
    super(
      ElementKind.Local,
      name,
      parent,
      declaration
    );
    this.originalName = name;
    this.index = index;
    assert(type != Type.void);
    this.setType(type);
  }

  /** Sets the temporary name of this local. */
  setTemporaryName(name: string): void {
    this.name = name;
    this.internalName = mangleInternalName(name, this.parent, false);
  }

  /** Resets the temporary name of this local. */
  resetTemporaryName(): void {
    var name = this.originalName;
    this.name = name;
    this.internalName = mangleInternalName(name, this.parent, false);
  }
}

/** A yet unresolved function prototype. */
export class FunctionPrototype extends DeclaredElement {

  /** Operator kind, if an overload. */
  operatorKind: OperatorKind = OperatorKind.Invalid;
  /** Already resolved instances. */
  instances: Map<string,Function> | null = null;
  /** Methods overloading this one, if any. These are unbound. */
  overloads: Set<FunctionPrototype> | null = null;

  /** Clones of this prototype that are bound to specific classes. */
  private boundPrototypes: Map<Class,FunctionPrototype> | null = null;

  /** Constructs a new function prototype. */
  constructor(
    /** Simple name */
    name: string,
    /** Parent element, usually a file, namespace or class (if a method). */
    parent: Element,
    /** Declaration reference. */
    declaration: FunctionDeclaration,
    /** Pre-checked flags indicating built-in decorators. */
    decoratorFlags: DecoratorFlags = DecoratorFlags.None
  ) {
    super(
      ElementKind.FunctionPrototype,
      name,
      mangleInternalName(name, parent, declaration.is(CommonFlags.Instance)),
      parent.program,
      parent,
      declaration
    );
    this.decoratorFlags = decoratorFlags;
  }

  /** Gets the associated type parameter nodes. */
  get typeParameterNodes(): TypeParameterNode[] | null {
    return (<FunctionDeclaration>this.declaration).typeParameters;
  }

  /** Gets the associated function type node. */
  get functionTypeNode(): FunctionTypeNode {
    return (<FunctionDeclaration>this.declaration).signature;
  }

  /** Gets the associated body node. */
  get bodyNode(): Statement | null {
    return (<FunctionDeclaration>this.declaration).body;
  }

  /** Gets the arrow function kind. */
  get arrowKind(): ArrowKind {
    return (<FunctionDeclaration>this.declaration).arrowKind;
  }

  /** Tests if this prototype is bound to a class. */
  get isBound(): bool {
    var parent = this.parent;
    var parentKind = parent.kind;
    if (parentKind == ElementKind.PropertyPrototype) parentKind = parent.parent.kind;
    return parentKind == ElementKind.Class || parentKind == ElementKind.Interface;
  }

  /** Creates a clone of this prototype that is bound to a concrete class instead. */
  toBound(classInstance: Class): FunctionPrototype {
    assert(this.is(CommonFlags.Instance));
    assert(!this.isBound);
    var boundPrototypes = this.boundPrototypes;
    if (!boundPrototypes) this.boundPrototypes = boundPrototypes = new Map();
    else if (boundPrototypes.has(classInstance)) return assert(boundPrototypes.get(classInstance));
    var declaration = this.declaration;
    assert(declaration.kind == NodeKind.MethodDeclaration);
    var bound = new FunctionPrototype(
      this.name,
      classInstance, // !
      <MethodDeclaration>declaration,
      this.decoratorFlags
    );
    bound.flags = this.flags;
    bound.operatorKind = this.operatorKind;
    bound.overloads = this.overloads;
    // NOTE: this.instances holds instances per bound class / unbound
    boundPrototypes.set(classInstance, bound);
    return bound;
  }

  /** Gets the resolved instance for the specified instance key, if already resolved. */
  getResolvedInstance(instanceKey: string): Function | null {
    var instances = this.instances;
    if (instances && instances.has(instanceKey)) return assert(instances.get(instanceKey));
    return null;
  }

  /** Sets the resolved instance for the specified instance key. */
  setResolvedInstance(instanceKey: string, instance: Function): void {
    var instances = this.instances;
    if (!instances) this.instances = instances = new Map();
    else assert(!instances.has(instanceKey));
    instances.set(instanceKey, instance);
  }
}

/** A resolved function. */
export class Function extends TypedElement {

  /** Function prototype. */
  prototype: FunctionPrototype;
  /** Function signature. */
  signature: Signature;
  /** Map of locals by name. */
  localsByName: Map<string,Local> = new Map();
  /** Array of locals by index. */
  localsByIndex: Local[] = [];
  /** List of additional non-parameter locals. */
  additionalLocals: Type[] = [];
  /** Concrete type arguments. */
  typeArguments: Type[] | null;
  /** Contextual type arguments. */
  contextualTypeArguments: Map<string,Type> | null;
  /** Default control flow. */
  flow!: Flow;
  /** Remembered debug locations. */
  debugLocations: Range[] = [];
  /** Function reference, if compiled. */
  ref: FunctionRef = 0;
  /** Varargs stub for calling with omitted arguments. */
  varargsStub: Function | null = null;
  /** Virtual stub for calling overloads. */
  virtualStub: Function | null = null;
  /** Runtime memory segment, if created. */
  memorySegment: MemorySegment | null = null;
  /** Original function, if a stub. Otherwise `this`. */
  original!: Function;

  /** Counting id of inline operations involving this function. */
  nextInlineId: i32 = 0;
  /** Counting id of anonymous inner functions. */
  nextAnonymousId: i32 = 0;

  /** Constructs a new concrete function. */
  constructor(
    /** Name incl. type parameters, i.e. `foo<i32>`. */
    nameInclTypeParameters: string,
    /** Respective function prototype. */
    prototype: FunctionPrototype,
    /** Concrete type arguments. */
    typeArguments: Type[] | null,
    /** Concrete signature. */
    signature: Signature, // pre-resolved
    /** Contextual type arguments inherited from its parent class, if any. */
    contextualTypeArguments: Map<string,Type> | null = null
  ) {
    super(
      ElementKind.Function,
      nameInclTypeParameters,
      mangleInternalName(nameInclTypeParameters, prototype.parent, prototype.is(CommonFlags.Instance)),
      prototype.program,
      prototype.parent,
      prototype.declaration
    );
    this.prototype = prototype;
    this.typeArguments = typeArguments;
    this.signature = signature;
    this.flags = prototype.flags | CommonFlags.Resolved;
    this.decoratorFlags = prototype.decoratorFlags;
    this.contextualTypeArguments = contextualTypeArguments;
    this.original = this;
    var program = prototype.program;
    this.type = signature.type;
    if (!prototype.is(CommonFlags.Ambient)) {
      let localIndex = 0;
      let thisType = signature.thisType;
      if (thisType) {
        let local = new Local(
          CommonNames.this_,
          localIndex++,
          thisType,
          this
        );
        this.localsByName.set(CommonNames.this_, local);
        this.localsByIndex[local.index] = local;
      }
      let parameterTypes = signature.parameterTypes;
      for (let i = 0, k = parameterTypes.length; i < k; ++i) {
        let parameterType = parameterTypes[i];
        let parameterName = this.getParameterName(i);
        let local = new Local(
          parameterName,
          localIndex++,
          parameterType,
          this
        );
        this.localsByName.set(parameterName, local);
        this.localsByIndex[local.index] = local;
      }
    }
    this.flow = Flow.createParent(this);
    registerConcreteElement(program, this);
  }

  /** Gets the name of the parameter at the specified index. */
  getParameterName(index: i32): string {
    var parameters = (<FunctionDeclaration>this.declaration).signature.parameters;
    return parameters.length > index
      ? parameters[index].name.text
      : getDefaultParameterName(index);
  }

  /** Gets the class or interface this function belongs to, if an instance method. */
  getClassOrInterface(): Class | null {
    var parent = this.parent;
    if (parent.kind == ElementKind.Property) parent = parent.parent;
    if (parent.kind == ElementKind.Class || parent.kind == ElementKind.Interface) {
      return <Class>parent;
    }
    return null;
  }

  /** Creates a stub for use with this function, i.e. for varargs or virtual calls. */
  newStub(postfix: string): Function {
    var stub = new Function(
      this.original.name + STUB_DELIMITER + postfix,
      this.prototype,
      this.typeArguments,
      this.signature.clone(),
      this.contextualTypeArguments
    );
    stub.original = this.original;
    stub.set(this.flags & ~CommonFlags.Compiled | CommonFlags.Stub);
    return stub;
  }

  /** Adds a local of the specified type, with an optional name. */
  addLocal(type: Type, name: string | null = null, declaration: VariableDeclaration | null = null): Local {
    // if it has a name, check previously as this method will throw otherwise
    var localIndex = this.signature.parameterTypes.length + this.additionalLocals.length;
    if (this.is(CommonFlags.Instance)) ++localIndex;
    var localName = name != null ? name : `var$${localIndex}`;
    if (!declaration) declaration = this.program.makeNativeVariableDeclaration(localName);
    var local = new Local(
      localName,
      localIndex,
      type,
      this,
      declaration
    );
    if (name) {
      if (this.localsByName.has(name)) throw new Error("duplicate local name");
      this.localsByName.set(name, local);
    }
    this.localsByIndex[local.index] = local;
    this.additionalLocals.push(type);
    return local;
  }

  /* @override */
  lookup(name: string, isType: bool = false): Element | null {
    if (!isType) {
      let locals = this.localsByName;
      if (locals.has(name)) return assert(locals.get(name));
    }
    return super.lookup(name, isType);
  }

  // used by flows to keep track of temporary locals
  tempI32s: Local[] | null = null;
  tempI64s: Local[] | null = null;
  tempF32s: Local[] | null = null;
  tempF64s: Local[] | null = null;
  tempV128s: Local[] | null = null;
  tempFuncrefs: Local[] | null = null;
  tempExternrefs: Local[] | null = null;
  tempAnyrefs: Local[] | null = null;
  tempEqrefs: Local[] | null = null;
  tempI31refs: Local[] | null = null;
  tempDatarefs: Local[] | null = null;

  // used by flows to keep track of break labels
  nextBreakId: i32 = 0;
  breakStack: i32[] | null = null;
  breakLabel: string | null = null;

  /** Finalizes the function once compiled, releasing no longer needed resources. */
  finalize(module: Module, ref: FunctionRef): void {
    this.ref = ref;
    var breakStack = this.breakStack;
    assert(!breakStack || !breakStack.length); // internal error
    this.breakStack = breakStack = null;
    this.breakLabel = null;
    this.tempI32s = this.tempI64s = this.tempF32s = this.tempF64s = null;
    if (this.program.options.sourceMap) {
      let debugLocations = this.debugLocations;
      for (let i = 0, k = debugLocations.length; i < k; ++i) {
        let range = debugLocations[i];
        let source = range.source;
        module.setDebugLocation(
          ref,
          range.debugInfoRef,
          source.debugInfoIndex,
          source.lineAt(range.start),
          source.columnAt() - 1 // source maps are 0-based
        );
      }
    }
    if (this.program.options.debugInfo) {
      let localNameMap = new Set<string>();
      let localsByIndex = this.localsByIndex;
      for (let i = 0, k = localsByIndex.length; i < k; i++) {
        let localName = localsByIndex[i].name;
        if (localNameMap.has(localName)) {
          let repeat = 0;
          while (localNameMap.has(`${localName}_${repeat}`)) {
            repeat++;
          }
          localName = `${localName}_${repeat}`;
        }
        localNameMap.add(localName);
        module.setLocalName(ref, i, localName);
      }
    }
  }
}

/** A yet unresolved instance field prototype. */
export class FieldPrototype extends DeclaredElement {

  /** Constructs a new field prototype. */
  constructor(
    /** Simple name. */
    name: string,
    /** Parent class. */
    parent: ClassPrototype,
    /** Declaration reference. */
    declaration: FieldDeclaration,
    /** Pre-checked flags indicating built-in decorators. */
    decoratorFlags: DecoratorFlags = DecoratorFlags.None
  ) {
    super(
      ElementKind.FieldPrototype,
      name,
      mangleInternalName(name, parent, assert(declaration.is(CommonFlags.Instance))),
      parent.program,
      parent,
      declaration
    );
    this.decoratorFlags = decoratorFlags;
  }

  /** Gets the associated type node. */
  get typeNode(): TypeNode | null {
    return (<FieldDeclaration>this.declaration).type;
  }

  /** Gets the associated initializer node. */
  get initializerNode(): Expression | null {
    return (<FieldDeclaration>this.declaration).initializer;
  }

  /** Gets the associated parameter index. Set if declared as a constructor parameter, otherwise `-1`. */
  get parameterIndex(): i32 {
    return (<FieldDeclaration>this.declaration).parameterIndex;
  }
}

/** A resolved instance field. */
export class Field extends VariableLikeElement {

  /** Field prototype reference. */
  prototype: FieldPrototype;
  /** Field memory offset, if an instance field. */
  memoryOffset: i32 = -1;
  /** Getter function reference, if compiled. */
  getterRef: FunctionRef = 0;
  /** Setter function reference, if compiled. */
  setterRef: FunctionRef = 0;

  /** Constructs a new field. */
  constructor(
    /** Respective field prototype. */
    prototype: FieldPrototype,
    /** Parent class. */
    parent: Class,
    /** Concrete type. */
    type: Type
  ) {
    super(
      ElementKind.Field,
      prototype.name,
      parent,
      <VariableLikeDeclarationStatement>prototype.declaration
    );
    this.prototype = prototype;
    this.flags = prototype.flags;
    this.decoratorFlags = prototype.decoratorFlags;
    assert(type != Type.void);
    this.setType(type);
    registerConcreteElement(this.program, this);
  }

  /** Gets the field's `this` type. */
  get thisType(): Type {
    var parent = this.parent;
    assert(parent.kind == ElementKind.Class);
    return (<Class>parent).type;
  }

  /** Gets the internal name of the respective getter function. */
  get internalGetterName(): string {
    var cached = this._internalGetterName;
    if (cached == null) {
      this._internalGetterName = cached = `${this.parent.internalName}${INSTANCE_DELIMITER}${GETTER_PREFIX}${this.name}`;
    }
    return cached;
  }
  private _internalGetterName: string | null = null;

  /** Gets the internal name of the respective setter function. */
  get internalSetterName(): string {
    var cached = this._internalSetterName;
    if (cached == null) {
      this._internalSetterName = cached = `${this.parent.internalName}${INSTANCE_DELIMITER}${SETTER_PREFIX}${this.name}`;
    }
    return cached;
  }
  private _internalSetterName: string | null = null;

  /** Gets the signature of the respective getter function. */
  get internalGetterSignature(): Signature {
    var cached = this._internalGetterSignature;
    if (!cached) {
      this._internalGetterSignature = cached = new Signature(this.program, null, this.type, this.thisType);
    }
    return cached;
  }
  private _internalGetterSignature: Signature | null = null;

  /** Gets the signature of the respective setter function. */
  get internalSetterSignature(): Signature {
    var cached = this._internalSetterSignature;
    if (!cached) {
      this._internalGetterSignature = cached = new Signature(this.program, [ this.type ], Type.void, this.thisType);
    }
    return cached;
  }
  private _internalSetterSignature: Signature | null = null;
}

/** A property comprised of a getter and a setter function. */
export class PropertyPrototype extends DeclaredElement {

  /** Getter prototype. */
  getterPrototype: FunctionPrototype | null = null;
  /** Setter prototype. */
  setterPrototype: FunctionPrototype | null = null;
  /** Property instance, if resolved. */
  instance: Property | null = null;

  /** Clones of this prototype that are bound to specific classes. */
  private boundPrototypes: Map<Class,PropertyPrototype> | null = null;

  /** Constructs a new property prototype. */
  constructor(
    /** Simple name. */
    name: string,
    /** Parent element. Either a class prototype or instance. */
    parent: Element,
    /** Declaration of the getter or setter introducing the property. */
    firstDeclaration: FunctionDeclaration
  ) {
    super(
      ElementKind.PropertyPrototype,
      name,
      mangleInternalName(name, parent, firstDeclaration.is(CommonFlags.Instance)),
      parent.program,
      parent,
      firstDeclaration
    );
    this.flags &= ~(CommonFlags.Get | CommonFlags.Set);
  }

  /** Tests if this prototype is bound to a class. */
  get isBound(): bool {
    switch (this.parent.kind) {
      case ElementKind.Class:
      case ElementKind.Interface: return true;
    }
    return false;
  }

  /** Creates a clone of this prototype that is bound to a concrete class instead. */
  toBound(classInstance: Class): PropertyPrototype {
    assert(this.is(CommonFlags.Instance));
    assert(!this.isBound);
    var boundPrototypes = this.boundPrototypes;
    if (!boundPrototypes) this.boundPrototypes = boundPrototypes = new Map();
    else if (boundPrototypes.has(classInstance)) return assert(boundPrototypes.get(classInstance));
    var firstDeclaration = this.declaration;
    assert(firstDeclaration.kind == NodeKind.MethodDeclaration);
    var bound = new PropertyPrototype(
      this.name,
      classInstance, // !
      <MethodDeclaration>firstDeclaration
    );
    bound.flags = this.flags;
    var getterPrototype = this.getterPrototype;
    if (getterPrototype) {
      bound.getterPrototype = getterPrototype.toBound(classInstance);
    }
    var setterPrototype = this.setterPrototype;
    if (setterPrototype) {
      bound.setterPrototype = setterPrototype.toBound(classInstance);
    }
    boundPrototypes.set(classInstance, bound);
    return bound;
  }
}

/** A resolved property. */
export class Property extends VariableLikeElement {

  /** Prototype reference. */
  prototype: PropertyPrototype;
  /** Getter instance. */
  getterInstance: Function | null = null;
  /** Setter instance. */
  setterInstance: Function | null = null;

  /** Constructs a new property prototype. */
  constructor(
    /** Respective property prototype. */
    prototype: PropertyPrototype,
    /** Parent element, usually a static class prototype or class instance. */
    parent: Element
  ) {
    super(
      ElementKind.Property,
      prototype.name,
      parent,
      Node.createVariableDeclaration(
        prototype.identifierNode,
        null,
        prototype.is(CommonFlags.Instance)
          ? CommonFlags.Instance
          : CommonFlags.None,
        null, null,
        prototype.identifierNode.range
      )
    );
    this.prototype = prototype;
    this.flags = prototype.flags;
    this.decoratorFlags = prototype.decoratorFlags;
    if (this.is(CommonFlags.Instance)) {
      registerConcreteElement(this.program, this);
    }
  }
}

/** A resolved index signature. */
export class IndexSignature extends TypedElement {

  /** Constructs a new index prototype. */
  constructor(
    /** Parent class. */
    parent: Class
  ) {
    super(
      ElementKind.IndexSignature,
      "[]",
      parent.internalName + "[]",
      parent.program,
      parent,
      parent.program.makeNativeVariableDeclaration("[]") // is fine
    );
  }

  /** Obtains the getter instance. */
  getGetterInstance(isUnchecked: bool): Function | null {
    return (<Class>this.parent).lookupOverload(OperatorKind.IndexedGet, isUnchecked);
  }

  /** Obtains the setter instance. */
  getSetterInstance(isUnchecked: bool): Function | null {
    return (<Class>this.parent).lookupOverload(OperatorKind.IndexedSet, isUnchecked);
  }
}

/** A yet unresolved class prototype. */
export class ClassPrototype extends DeclaredElement {

  /** Instance member prototypes. */
  instanceMembers: Map<string,DeclaredElement> | null = null;
  /** Base class prototype, if applicable. */
  basePrototype: ClassPrototype | null = null;
  /** Interface prototypes, if applicable. */
  interfacePrototypes: InterfacePrototype[] | null = null;
  /** Constructor prototype. */
  constructorPrototype: FunctionPrototype | null = null;
  /** Operator overload prototypes. */
  overloadPrototypes: Map<OperatorKind, FunctionPrototype> = new Map();
  /** Already resolved instances. */
  instances: Map<string,Class> | null = null;
  /** Classes extending this class. */
  extendees: Set<ClassPrototype> = new Set();

  constructor(
    /** Simple name. */
    name: string,
    /** Parent element, usually a file or namespace. */
    parent: Element,
    /** Declaration reference. */
    declaration: ClassDeclaration,
    /** Pre-checked flags indicating built-in decorators. */
    decoratorFlags: DecoratorFlags = DecoratorFlags.None,
    _isInterface: bool = false // FIXME
  ) {
    super(
      _isInterface ? ElementKind.InterfacePrototype : ElementKind.ClassPrototype,
      name,
      mangleInternalName(name, parent, declaration.is(CommonFlags.Instance)),
      parent.program,
      parent,
      declaration
    );
    this.decoratorFlags = decoratorFlags;
  }

  /** Gets the associated type parameter nodes. */
  get typeParameterNodes(): TypeParameterNode[] | null {
    return (<ClassDeclaration>this.declaration).typeParameters;
  }
  /** Gets the associated extends node. */
  get extendsNode(): NamedTypeNode | null {
    return (<ClassDeclaration>this.declaration).extendsType;
  }
  /** Gets the associated implements nodes. */
  get implementsNodes(): NamedTypeNode[] | null {
    return (<ClassDeclaration>this.declaration).implementsTypes;
  }

  /** Tests if this prototype is of a builtin array type (Array/TypedArray). */
  get isBuiltinArray(): bool {
    var arrayBufferViewInstance = this.program.arrayBufferViewInstance;
    return arrayBufferViewInstance && this.extends(arrayBufferViewInstance.prototype);
  }

  /** Tests if this prototype extends the specified. */
  extends(basePtototype: ClassPrototype | null): bool {
    var current: ClassPrototype | null = this;
    var seen = new Set<ClassPrototype>();
    do {
      // cannot directly or indirectly extend itself
      if (seen.has(current)) break;
      seen.add(current);
      if (current == basePtototype) return true;
      current = current.basePrototype;
    } while (current);
    return false;
  }

  /** Adds an element as an instance member of this one. Returns the previous element if a duplicate. */
  addInstance(name: string, element: DeclaredElement): bool {
    var originalDeclaration = element.declaration;
    var instanceMembers = this.instanceMembers;
    if (!instanceMembers) this.instanceMembers = instanceMembers = new Map();
    else if (instanceMembers.has(name)) {
      let existing = assert(instanceMembers.get(name));
      let merged = tryMerge(existing, element);
      if (!merged) {
        if (isDeclaredElement(existing.kind)) {
          this.program.errorRelated(
            DiagnosticCode.Duplicate_identifier_0,
            element.identifierNode.range,
            (<DeclaredElement>existing).declaration.name.range,
            element.identifierNode.text
          );
        } else {
          this.program.error(
            DiagnosticCode.Duplicate_identifier_0,
            element.identifierNode.range, element.identifierNode.text
          );
        }
        return false;
      }
      element = merged;
    }
    instanceMembers.set(name, element);
    if (element.is(CommonFlags.Export) && this.is(CommonFlags.ModuleExport)) {
      element.set(CommonFlags.ModuleExport); // propagate
    }
    this.program.elementsByDeclaration.set(originalDeclaration, element);
    return true;
  }

  /** Gets the resolved instance for the specified instance key, if already resolved. */
  getResolvedInstance(instanceKey: string): Class | null {
    var instances = this.instances;
    if (instances && instances.has(instanceKey)) return <Class>instances.get(instanceKey);
    return null;
  }

  /** Sets the resolved instance for the specified instance key. */
  setResolvedInstance(instanceKey: string, instance: Class): void {
    var instances = this.instances;
    if (!instances) this.instances = instances = new Map();
    else assert(!instances.has(instanceKey));
    instances.set(instanceKey, instance);
  }
}

/** A resolved class. */
export class Class extends TypedElement {

  /** Class prototype. */
  prototype: ClassPrototype;
  /** Resolved type arguments. */
  typeArguments: Type[] | null;
  /** Base class, if applicable. */
  base: Class | null = null;
  /** Implemented interfaces, if applicable. */
  interfaces: Set<Interface> | null = null;
  /** Contextual type arguments for fields and methods. */
  contextualTypeArguments: Map<string,Type> | null = null;
  /** Current member memory offset. */
  nextMemoryOffset: u32 = 0;
  /** Constructor instance. */
  constructorInstance: Function | null = null;
  /** Operator overloads. */
  overloads: Map<OperatorKind,Function> | null = null;
  /** Index signature, if present. */
  indexSignature: IndexSignature | null = null;
  /** Unique class id. */
  private _id: u32 = 0;
  /** Runtime type information flags. */
  rttiFlags: u32 = 0;
  /** Wrapped type, if a wrapper for a basic type. */
  wrappedType: Type | null = null;
  /** Classes directly extending this class. */
  extendees: Set<Class> | null = null;
  /** Classes implementing this interface. */
  implementers: Set<Class> | null = null;
  /** Whether the field initialization check has already been performed. */
  didCheckFieldInitialization: bool = false;
  /** Runtime visitor function reference. */
  visitRef: FunctionRef = 0;

  /** Gets the unique runtime id of this class. */
  get id(): u32 {
    return this._id; // unmanaged remains 0 (=ArrayBuffer)
  }

  /** Tests if this class is of a builtin array type (Array/TypedArray). */
  get isBuiltinArray(): bool {
    return this.prototype.isBuiltinArray;
  }

  /** Tests if this class is array-like. */
  get isArrayLike(): bool {
    if (this.isBuiltinArray) return true;
    var lengthField = this.getMember("length");
    if (!lengthField) return false;
    return (
      lengthField.kind == ElementKind.Field ||
      (
        lengthField.kind == ElementKind.PropertyPrototype &&
        (<PropertyPrototype>lengthField).getterPrototype != null // TODO: resolve & check type?
      )
    ) && (
      this.lookupOverload(OperatorKind.IndexedGet) != null ||
      this.lookupOverload(OperatorKind.UncheckedIndexedGet) != null
    );
  }

  /** Constructs a new class. */
  constructor(
    /** Name incl. type parameters, i.e. `Foo<i32>`. */
    nameInclTypeParameters: string,
    /** The respective class prototype. */
    prototype: ClassPrototype,
    /** Concrete type arguments, if any. */
    typeArguments: Type[] | null = null,
    _isInterface: bool = false // FIXME
  ) {
    super(
      _isInterface ? ElementKind.Interface : ElementKind.Class,
      nameInclTypeParameters,
      mangleInternalName(nameInclTypeParameters, prototype.parent, prototype.is(CommonFlags.Instance)),
      prototype.program,
      prototype.parent,
      prototype.declaration
    );
    var program = this.program;
    this.prototype = prototype;
    this.flags = prototype.flags;
    this.decoratorFlags = prototype.decoratorFlags;
    this.typeArguments = typeArguments;
    var usizeType = program.options.usizeType;
    var type = new Type(usizeType.kind, usizeType.flags & ~TypeFlags.Value | TypeFlags.Reference, usizeType.size);
    type.classReference = this;
    this.setType(type);

    if (!this.hasDecorator(DecoratorFlags.Unmanaged)) {
      let id = program.nextClassId++;
      this._id = id;
      program.managedClasses.set(id, this);
    }

    // apply pre-checked instance-specific contextual type arguments
    var typeParameters = prototype.typeParameterNodes;
    if (typeArguments) {
      let numTypeArguments = typeArguments.length;
      if (!typeParameters || numTypeArguments != typeParameters.length) {
        throw new Error("type argument count mismatch");
      }
      if (numTypeArguments) {
        let contextualTypeArguments = this.contextualTypeArguments;
        if (!contextualTypeArguments) this.contextualTypeArguments = contextualTypeArguments = new Map();
        for (let i = 0; i < numTypeArguments; ++i) {
          contextualTypeArguments.set(typeParameters[i].name.text, typeArguments[i]);
        }
      }
    } else if (typeParameters && typeParameters.length > 0) {
      throw new Error("type argument count mismatch");
    }
    registerConcreteElement(program, this);
  }

  /** Sets the base class. */
  setBase(base: Class): void {
    assert(!this.base);
    this.base = base;
    var extendees = base.extendees;
    if (!extendees) base.extendees = extendees = new Set();
    extendees.add(this);

    // Inherit contextual type arguments from base class
    var inheritedTypeArguments = base.contextualTypeArguments;
    if (inheritedTypeArguments) {
      let contextualTypeArguments = this.contextualTypeArguments;
      // TODO: for (let [baseName, baseType] of inheritedTypeArguments) {
      for (let _keys = Map_keys(inheritedTypeArguments), i = 0, k = _keys.length; i < k; ++i) {
        let baseName = unchecked(_keys[i]);
        let baseType = assert(inheritedTypeArguments.get(baseName));
        if (!contextualTypeArguments) {
          this.contextualTypeArguments = contextualTypeArguments = new Map();
          contextualTypeArguments.set(baseName, baseType);
        } else if (!contextualTypeArguments.has(baseName)) {
          contextualTypeArguments.set(baseName, baseType);
        }
      }
    }
  }

  /** Adds an interface. */
  addInterface(iface: Interface): void {
    var interfaces = this.interfaces;
    if (!interfaces) this.interfaces = interfaces = new Set();
    interfaces.add(iface);
    var implementers = iface.implementers;
    if (!implementers) iface.implementers = implementers = new Set();
    implementers.add(this);
  }

  /** Tests if a value of this class type is assignable to a target of the specified class type. */
  isAssignableTo(target: Class): bool {
    var current: Class | null = this;
    do {
      if (current == target) return true;
      if (target.kind == ElementKind.Interface) {
        let interfaces = current.interfaces;
        if (interfaces) {
          for (let _values = Set_values(interfaces), i = 0, k = _values.length; i < k; ++i) {
            let iface = _values[i];
            if (iface.isAssignableTo(target)) return true;
          }
        }
      }
      current = current.base;
    } while (current);
    return false;
  }

  /** Looks up the operator overload of the specified kind. */
  lookupOverload(kind: OperatorKind, unchecked: bool = false): Function | null {
    if (unchecked) {
      switch (kind) {
        case OperatorKind.IndexedGet: {
          let uncheckedOverload = this.lookupOverload(OperatorKind.UncheckedIndexedGet);
          if (uncheckedOverload) return uncheckedOverload;
          break;
        }
        case OperatorKind.IndexedSet: {
          let uncheckedOverload = this.lookupOverload(OperatorKind.UncheckedIndexedSet);
          if (uncheckedOverload) return uncheckedOverload;
          break;
        }
        default: assert(false);
      }
    }
    var instance: Class | null = this;
    do {
      let overloads = instance.overloads;
      if (overloads != null && overloads.has(kind)) {
        return assert(overloads.get(kind));
      }
      instance = instance.base;
    } while (instance);
    return null;
  }

  /** Gets the method of the specified name, resolved with the given type arguments. */
  getMethod(name: string, typeArguments: Type[] | null = null): Function | null {
    var member = this.getMember(name);
    if (member && member.kind == ElementKind.FunctionPrototype) {
      return this.program.resolver.resolveFunction(<FunctionPrototype>member, typeArguments);
    }
    return null;
  }

  /** Calculates the memory offset of the specified field. */
  offsetof(fieldName: string): u32 {
    var member = assert(this.getMember(fieldName));
    assert(member.kind == ElementKind.Field);
    return (<Field>member).memoryOffset;
  }

  /** Creates a buffer suitable to hold a runtime instance of this class. */
  createBuffer(overhead: i32 = 0): Uint8Array {
    var program = this.program;
    var payloadSize = this.nextMemoryOffset + overhead;
    var blockSize = program.computeBlockSize(payloadSize, true); // excl. overhead
    var buffer = new Uint8Array(program.blockOverhead + blockSize);
    var OBJECT = program.OBJECTInstance;
    OBJECT.writeField("mmInfo", blockSize, buffer, 0);
    OBJECT.writeField("gcInfo", 0, buffer, 0);
    OBJECT.writeField("gcInfo2", 0, buffer, 0);
    OBJECT.writeField("rtId", this.id, buffer, 0);
    OBJECT.writeField("rtSize", payloadSize, buffer, 0);
    return buffer;
  }

  /** Writes a field value to a buffer and returns the number of bytes written. */
  writeField<T>(name: string, value: T, buffer: Uint8Array, baseOffset: i32 = this.program.totalOverhead): i32 {
    var member = this.getMember(name);
    if (member && member.kind == ElementKind.Field) {
      let fieldInstance = <Field>member;
      let offset = baseOffset + fieldInstance.memoryOffset;
      let typeKind = fieldInstance.type.kind;
      switch (typeKind) {
        case TypeKind.I8:
        case TypeKind.U8: {
          assert(!i64_is(value));
          writeI8(i32(value), buffer, offset);
          return 1;
        }
        case TypeKind.I16:
        case TypeKind.U16: {
          assert(!i64_is(value));
          writeI16(i32(value), buffer, offset);
          return 2;
        }
        case TypeKind.I32:
        case TypeKind.U32: {
          assert(!i64_is(value));
          writeI32(i32(value), buffer, offset);
          return 4;
        }
        case TypeKind.Isize:
        case TypeKind.Usize: {
          if (this.program.options.isWasm64) {
            if (i64_is(value)) {
              writeI64(value, buffer, offset);
            } else {
              writeI32AsI64(i32(value), buffer, offset, typeKind == TypeKind.Usize);
            }
            return 8;
          } else {
            if (i64_is(value)) {
              writeI64AsI32(value, buffer, offset, typeKind == TypeKind.Usize);
            } else {
              writeI32(i32(value), buffer, offset);
            }
            return 4;
          }
        }
        case TypeKind.I64:
        case TypeKind.U64: {
          if (i64_is(value)) {
            writeI64(value, buffer, offset);
          } else {
            writeI32AsI64(i32(value), buffer, offset, typeKind == TypeKind.U64);
          }
          return 8;
        }
        case TypeKind.F32: {
          assert(!i64_is(value));
          writeF32(f32(value), buffer, offset);
          return 4;
        }
        case TypeKind.F64: {
          assert(!i64_is(value));
          writeF64(f64(value), buffer, offset);
          return 8;
        }
      }
    }
    assert(false);
    return 0;
  }

  /** Tests if this class extends the specified prototype. */
  extends(prototype: ClassPrototype): bool {
    return this.prototype.extends(prototype);
  }

  /** Gets the concrete type arguments to the specified extendend prototype. */
  getTypeArgumentsTo(extendedPrototype: ClassPrototype): Type[] | null {
    var current: Class | null = this;
    do {
      if (current.prototype == extendedPrototype) return current.typeArguments;
      current = current.base;
    } while (current);
    return null;
  }

  /** Gets the value type of an array. Must be an array. */
  getArrayValueType(): Type {
    var current: Class = this;
    var program = this.program;
    var arrayPrototype = program.arrayPrototype;
    if (this.extends(arrayPrototype)) {
      return this.getTypeArgumentsTo(arrayPrototype)![0];
    }
    var staticArrayPrototype = program.staticArrayPrototype;
    if (this.extends(staticArrayPrototype)) {
      return this.getTypeArgumentsTo(staticArrayPrototype)![0];
    }
    var abvInstance = program.arrayBufferViewInstance;
    while (current.base != abvInstance) {
      current = assert(current.base);
    }
    var prototype = current.prototype;
    switch (prototype.name.charCodeAt(0)) {
      case CharCode.F: {
        if (prototype == program.float32ArrayPrototype) return Type.f32;
        if (prototype == program.float64ArrayPrototype) return Type.f64;
        break;
      }
      case CharCode.I: {
        if (prototype == program.int8ArrayPrototype) return Type.i8;
        if (prototype == program.int16ArrayPrototype) return Type.i16;
        if (prototype == program.int32ArrayPrototype) return Type.i32;
        if (prototype == program.int64ArrayPrototype) return Type.i64;
        break;
      }
      case CharCode.U: {
        if (prototype == program.uint8ArrayPrototype) return Type.u8;
        if (prototype == program.uint8ClampedArrayPrototype) return Type.u8;
        if (prototype == program.uint16ArrayPrototype) return Type.u16;
        if (prototype == program.uint32ArrayPrototype) return Type.u32;
        if (prototype == program.uint64ArrayPrototype) return Type.u64;
        break;
      }
    }
    assert(false);
    return Type.void;
  }

  /** Tests if this class is pointerfree. Useful to know for the GC. */
  get isPointerfree(): bool {
    var program = this.program;

    var instanceMembers = this.members;
    if (instanceMembers) {

      // Check that there are no managed instance fields
      for (let _values = Map_values(instanceMembers), i = 0, k = _values.length; i < k; ++i) {
        let member = unchecked(_values[i]);
        if (member.kind == ElementKind.Field) {
          let fieldType = (<Field>member).type;
          if (fieldType.isManaged) return false;
        }
      }

      // Check that this isn't a managed collection
      if (instanceMembers.has(CommonNames.visit)) {
        let prototype = this.prototype;
        if (
          prototype == program.arrayPrototype ||
          prototype == program.staticArrayPrototype ||
          prototype == program.setPrototype ||
          prototype == program.mapPrototype
        ) {
          // Note that we cannot know for sure anymore as soon as the collection
          // is extended, because user code may implement a custom visitor.
          let typeArguments = assert(this.getTypeArgumentsTo(prototype));
          for (let i = 0, k = typeArguments.length; i < k; ++i) {
            if (typeArguments[i].isManaged) return false;
          }
          return true;
        }
        return false; // has a custom __visit
      }
    }
    return true;
  }

  /** Gets all extendees of this class (that do not have the specified instance member). */
  getAllExtendees(exceptIfMember: string | null = null, out: Set<Class> = new Set()): Set<Class> {
    var extendees = this.extendees;
    if (extendees) {
      for (let _values = Set_values(extendees), i = 0, k = _values.length; i < k; ++i) {
        let extendee = _values[i];
        if (exceptIfMember) {
          let instanceMembers = extendee.prototype.instanceMembers;
          if (instanceMembers && instanceMembers.has(exceptIfMember)) continue;
        }
        out.add(extendee);
        extendee.getAllExtendees(exceptIfMember, out);
      }
    }
    return out;
  }
}

/** A yet unresolved interface. */
export class InterfacePrototype extends ClassPrototype {

  /** Constructs a new interface prototype. */
  constructor(
    name: string,
    parent: Element,
    declaration: InterfaceDeclaration,
    decoratorFlags: DecoratorFlags
  ) {
    super(
      name,
      parent,
      declaration,
      decoratorFlags,
      true
    );
  }
}

/** A resolved interface. */
export class Interface extends Class { // FIXME

  /** Constructs a new interface. */
  constructor(
    /** Name incl. type parameters, i.e. `Foo<i32>`. */
    nameInclTypeParameters: string,
    /** The respective class prototype. */
    prototype: InterfacePrototype,
    /** Concrete type arguments, if any. */
    typeArguments: Type[] | null = null,
  ) {
    super(
      nameInclTypeParameters,
      prototype,
      typeArguments,
      true
    );
  }
}

/** Registers a concrete element with a program. */
function registerConcreteElement(program: Program, element: Element): void {
  assert(!program.instancesByName.has(element.internalName));
  program.instancesByName.set(element.internalName, element);
}

/** Attempts to merge two elements. Returns the merged element on success. */
function tryMerge(older: Element, newer: Element): DeclaredElement | null {
  // NOTE: some of the following cases are not supported by TS, not sure why exactly.
  // suggesting to just merge what seems to be possible for now and revisit later.
  assert(older.program == newer.program);
  if (newer.members) return null;
  var merged: DeclaredElement | null = null;
  switch (older.kind) {
    case ElementKind.FunctionPrototype: {
      switch (newer.kind) {
        case ElementKind.Namespace: {
          copyMembers(newer, older);
          merged = <DeclaredElement>older;
          break;
        }
        case ElementKind.TypeDefinition: {
          if (!older.shadowType) {
            older.shadowType = <TypeDefinition>newer;
            copyMembers(newer, older);
            merged = <DeclaredElement>older;
          }
          break;
        }
      }
      break;
    }
    case ElementKind.ClassPrototype:
    case ElementKind.Enum: {
      if (newer.kind == ElementKind.Namespace) {
        copyMembers(newer, older);
        merged = <DeclaredElement>older;
        break;
      }
      break;
    }
    case ElementKind.Namespace: {
      switch (newer.kind) {
        case ElementKind.Enum:
        case ElementKind.ClassPrototype:      // TS2434
        case ElementKind.FunctionPrototype: { // TS2434
          copyMembers(older, newer);
          merged = <DeclaredElement>newer;
          break;
        }
        case ElementKind.Namespace: {
          copyMembers(newer, older);
          merged = <DeclaredElement>older;
          break;
        }
        case ElementKind.TypeDefinition: {
          if (!older.shadowType) {
            older.shadowType = <TypeDefinition>newer;
            copyMembers(newer, older);
            merged = <DeclaredElement>older;
          }
          break;
        }
      }
      break;
    }
    case ElementKind.Global: {
      if (newer.kind == ElementKind.TypeDefinition) {
        if (!older.shadowType) {
          older.shadowType = <TypeDefinition>newer;
          copyMembers(newer, older);
          merged = <DeclaredElement>older;
        }
      }
      break;
    }
    case ElementKind.TypeDefinition: {
      switch (newer.kind) {
        case ElementKind.Global:
        case ElementKind.FunctionPrototype:
        case ElementKind.Namespace: {
          if (!newer.shadowType) {
            newer.shadowType = <TypeDefinition>older;
            copyMembers(older, newer);
            merged = <DeclaredElement>newer;
          }
          break;
        }
      }
      break;
    }
  }
  if (merged) {
    let olderIsExport = older.is(CommonFlags.Export) || older.hasDecorator(DecoratorFlags.Global);
    let newerIsExport = newer.is(CommonFlags.Export) || newer.hasDecorator(DecoratorFlags.Global);
    if (olderIsExport != newerIsExport) {
      older.program.error(
        DiagnosticCode.Individual_declarations_in_merged_declaration_0_must_be_all_exported_or_all_local,
        merged.identifierNode.range, merged.identifierNode.text
      );
    }
  }
  return merged;
}

/** Copies the members of `src` to `dest`. */
function copyMembers(src: Element, dest: Element): void {
  var srcMembers = src.members;
  if (srcMembers) {
    let destMembers = dest.members;
    if (!destMembers) dest.members = destMembers = new Map();
    // TODO: for (let [memberName, member] of srcMembers) {
    for (let _keys = Map_keys(srcMembers), i = 0, k = _keys.length; i < k; ++i) {
      let memberName = unchecked(_keys[i]);
      let member = assert(srcMembers.get(memberName));
      destMembers.set(memberName, member);
    }
  }
}

/** Mangles the internal name of an element with the specified name that is a child of the given parent. */
export function mangleInternalName(
  name: string,
  parent: Element,
  isInstance: bool,
  asGlobal: bool = false
): string {
  switch (parent.kind) {
    case ElementKind.File: {
      if (asGlobal) return name;
      return parent.internalName + PATH_DELIMITER + name;
    }
    case ElementKind.Function: {
      if (asGlobal) return name;
      assert(!isInstance);
      return parent.internalName + INNER_DELIMITER + name;
    }
    case ElementKind.PropertyPrototype: // properties are just containers
    case ElementKind.Property: {         //
      parent = parent.parent;
      // fall-through
    }
    default: {
      return (
        mangleInternalName(parent.name, parent.parent, parent.is(CommonFlags.Instance), asGlobal) +
        (isInstance ? INSTANCE_DELIMITER : STATIC_DELIMITER) + name
      );
    }
  }
}

// Cached default parameter names used where names are unknown.
var cachedDefaultParameterNames: string[] = [];

/** Gets the cached default parameter name for the specified index. */
export function getDefaultParameterName(index: i32): string {
  for (let i = cachedDefaultParameterNames.length; i <= index; ++i) {
    cachedDefaultParameterNames.push(`$${i}`);
  }
  return cachedDefaultParameterNames[index];
}<|MERGE_RESOLUTION|>--- conflicted
+++ resolved
@@ -1070,23 +1070,13 @@
     this.registerConstantInteger(CommonNames.ASC_FEATURE_GC, Type.bool,
       i64_new(options.hasFeature(Feature.GC) ? 1 : 0, 0));
     this.registerConstantInteger(CommonNames.ASC_FEATURE_MEMORY64, Type.bool,
-<<<<<<< HEAD
       i64_new(options.hasFeature(Feature.Memory64) ? 1 : 0, 0));
-    this.registerConstantInteger(CommonNames.ASC_FEATURE_FUNCTION_REFERENCES, Type.bool,
-      i64_new(options.hasFeature(Feature.FunctionReferences) ? 1 : 0, 0));
-=======
-      i64_new(options.hasFeature(Feature.MEMORY64) ? 1 : 0, 0));
->>>>>>> d32ef085
     this.registerConstantInteger(CommonNames.ASC_FEATURE_RELAXED_SIMD, Type.bool,
       i64_new(options.hasFeature(Feature.RelaxedSimd) ? 1 : 0, 0));
     this.registerConstantInteger(CommonNames.ASC_FEATURE_EXTENDED_CONST, Type.bool,
-<<<<<<< HEAD
-      i64_new(options.hasFeature(Feature.ExtendedConst)? 1 : 0, 0));
-=======
       i64_new(options.hasFeature(Feature.EXTENDED_CONST) ? 1 : 0, 0));
     this.registerConstantInteger(CommonNames.ASC_FEATURE_STRINGREF, Type.bool,
       i64_new(options.hasFeature(Feature.STRINGREF) ? 1 : 0, 0));
->>>>>>> d32ef085
 
     // remember deferred elements
     var queuedImports = new Array<QueuedImport>();
