/**
 * @fileoverview AssemblyScript's intermediate representation.
 *
 * The compiler uses Binaryen IR, which is fairly low level, as its
 * primary intermediate representation, with the following structures
 * holding any higher level information that cannot be represented by
 * Binaryen IR alone, for example higher level types.
 *
 * Similar to the AST being composed of `Node`s in `Source`s, the IR is
 * composed of `Element`s in a `Program`. Each class or function is
 * represented by a "prototype" holding all the relevant information,
 * including each's concrete instances. If a class or function is not
 * generic, there is exactly one instance, otherwise there is one for
 * each concrete set of type arguments.
 *
 * @license Apache-2.0
 */

// Element                    Base class of all elements
// ├─DeclaredElement          Base class of elements with a declaration
// │ ├─TypedElement           Base class of elements resolving to a type
// │ │ ├─TypeDefinition       Type alias declaration
// │ │ ├─VariableLikeElement  Base class of all variable-like elements
// │ │ │ ├─EnumValue          Enum value
// │ │ │ ├─Global             File global
// │ │ │ ├─Local              Function local
// │ │ │ └─Property           Class property (incl. instance fields)
// │ │ ├─IndexSignature       Class index signature
// │ │ ├─Function             Concrete function instance
// │ │ └─Class                Concrete class instance
// │ ├─Namespace              Namespace with static members
// │ ├─FunctionPrototype      Prototype of concrete function instances
// │ ├─PropertyPrototype      Prototype of concrete property instances
// │ └─ClassPrototype         Prototype of concrete classe instances
// └─File                     File, analogous to Source in the AST

import {
  CommonFlags,
  PATH_DELIMITER,
  STATIC_DELIMITER,
  INSTANCE_DELIMITER,
  GETTER_PREFIX,
  SETTER_PREFIX,
  INNER_DELIMITER,
  INDEX_SUFFIX,
  STUB_DELIMITER,
  CommonNames,
  Feature,
  Target,
  featureToString
} from "./common";

import {
  Options
} from "./compiler";

import {
  Range,
  DiagnosticCode,
  DiagnosticMessage,
  DiagnosticEmitter
} from "./diagnostics";

import {
  Type,
  TypeKind,
  Signature,
  TypeFlags
} from "./types";

import {
  Token
} from "./tokenizer";

import {
  Node,
  NodeKind,
  Source,
  SourceKind,
  DecoratorNode,
  DecoratorKind,
  TypeParameterNode,
  TypeNode,
  NamedTypeNode,
  FunctionTypeNode,
  ArrowKind,

  Expression,
  IdentifierExpression,
  LiteralKind,
  StringLiteralExpression,

  Statement,
  ClassDeclaration,
  DeclarationStatement,
  EnumDeclaration,
  EnumValueDeclaration,
  ExportMember,
  ExportDefaultStatement,
  ExportStatement,
  FieldDeclaration,
  FunctionDeclaration,
  ImportDeclaration,
  ImportStatement,
  InterfaceDeclaration,
  MethodDeclaration,
  NamespaceDeclaration,
  TypeDeclaration,
  VariableDeclaration,
  VariableLikeDeclarationStatement,
  VariableStatement,
  ParameterKind,
  ParameterNode,
  TypeName
} from "./ast";

import {
  Module,
  FunctionRef,
  MemorySegment,
  getFunctionName
} from "./module";

import {
  CharCode,
  writeI8,
  writeI16,
  writeI32,
  writeF32,
  writeF64,
  writeI64,
  writeI32AsI64,
  writeI64AsI32
} from "./util";

import {
  Resolver
} from "./resolver";

import {
  Flow
} from "./flow";

import {
  Parser
} from "./parser";

import {
  BuiltinNames
} from "./builtins";

// Memory manager constants
const AL_SIZE = 16;
const AL_MASK = AL_SIZE - 1;

/** Represents a yet unresolved `import`. */
class QueuedImport {
  constructor(
    /** File being imported into. */
    public localFile: File,
    /** Identifier within the local file. */
    public localIdentifier: IdentifierExpression,
    /** Identifier within the other file. Is an `import *` if not set. */
    public foreignIdentifier: IdentifierExpression | null,
    /** Path to the other file. */
    public foreignPath: string,
    /** Alternative path to the other file. */
    public foreignPathAlt: string
  ) {}
}

/** Represents a yet unresolved `export`. */
class QueuedExport {
  constructor(
    /** Identifier within the local file. */
    public localIdentifier: IdentifierExpression,
    /** Identifier within the other file. */
    public foreignIdentifier: IdentifierExpression,
    /** Path to the other file if a re-export. */
    public foreignPath: string | null,
    /** Alternative path to the other file if a re-export. */
    public foreignPathAlt: string | null
  ) {}
}

/** Represents a yet unresolved `export *`. */
class QueuedExportStar {
  // stored in a map with localFile as the key
  constructor(
    /** Path to the other file. */
    public foreignPath: string,
    /** Alternative path to the other file. */
    public foreignPathAlt: string,
    /** Reference to the path literal for reporting. */
    public pathLiteral: StringLiteralExpression
  ) {}
}

/** Represents the kind of an operator overload. */
export enum OperatorKind {
  Invalid,

  // indexed access
  IndexedGet,          // a[]
  IndexedSet,          // a[]=b
  UncheckedIndexedGet, // unchecked(a[])
  UncheckedIndexedSet, // unchecked(a[]=b)

  // binary
  Add,                 // a + b
  Sub,                 // a - b
  Mul,                 // a * b
  Div,                 // a / b
  Rem,                 // a % b
  Pow,                 // a ** b
  BitwiseAnd,          // a & b
  BitwiseOr,           // a | b
  BitwiseXor,          // a ^ b
  BitwiseShl,          // a << b
  BitwiseShr,          // a >> b
  BitwiseShrU,         // a >>> b
  Eq,                  // a == b, a === b
  Ne,                  // a != b, a !== b
  Gt,                  // a > b
  Ge,                  // a >= b
  Lt,                  // a < b
  Le,                  // a <= b

  // unary prefix
  Plus,                // +a
  Minus,               // -a
  Not,                 // !a
  BitwiseNot,          // ~a
  PrefixInc,           // ++a
  PrefixDec,           // --a

  // unary postfix
  PostfixInc,          // a++
  PostfixDec           // a--

  // not overridable:
  // LogicalAnd        // a && b
  // LogicalOr         // a || b
}

export namespace OperatorKind {

  /** Returns the operator kind represented by the specified decorator and string argument. */
  export function fromDecorator(decoratorKind: DecoratorKind, arg: string): OperatorKind {
    assert(arg.length);
    switch (decoratorKind) {
      case DecoratorKind.Operator:
      case DecoratorKind.OperatorBinary: {
        switch (arg.charCodeAt(0)) {
          case CharCode.OpenBracket: {
            if (arg == "[]") return OperatorKind.IndexedGet;
            if (arg == "[]=") return OperatorKind.IndexedSet;
            break;
          }
          case CharCode.OpenBrace: {
            if (arg == "{}") return OperatorKind.UncheckedIndexedGet;
            if (arg == "{}=") return OperatorKind.UncheckedIndexedSet;
            break;
          }
          case CharCode.Plus: {
            if (arg == "+") return OperatorKind.Add;
            break;
          }
          case CharCode.Minus: {
            if (arg == "-") return OperatorKind.Sub;
            break;
          }
          case CharCode.Asterisk: {
            if (arg == "*") return OperatorKind.Mul;
            if (arg == "**") return OperatorKind.Pow;
            break;
          }
          case CharCode.Slash: {
            if (arg == "/") return OperatorKind.Div;
            break;
          }
          case CharCode.Percent: {
            if (arg == "%") return OperatorKind.Rem;
            break;
          }
          case CharCode.Ampersand: {
            if (arg == "&") return OperatorKind.BitwiseAnd;
            break;
          }
          case CharCode.Bar: {
            if (arg == "|") return OperatorKind.BitwiseOr;
            break;
          }
          case CharCode.Caret: {
            if (arg == "^") return OperatorKind.BitwiseXor;
            break;
          }
          case CharCode.Equals: {
            if (arg == "==") return OperatorKind.Eq;
            break;
          }
          case CharCode.Exclamation: {
            if (arg == "!=") return OperatorKind.Ne;
            break;
          }
          case CharCode.GreaterThan: {
            if (arg == ">") return OperatorKind.Gt;
            if (arg == ">=") return OperatorKind.Ge;
            if (arg == ">>") return OperatorKind.BitwiseShr;
            if (arg == ">>>") return OperatorKind.BitwiseShrU;
            break;
          }
          case CharCode.LessThan: {
            if (arg == "<") return OperatorKind.Lt;
            if (arg == "<=") return OperatorKind.Le;
            if (arg == "<<") return OperatorKind.BitwiseShl;
            break;
          }
        }
        break;
      }
      case DecoratorKind.OperatorPrefix: {
        switch (arg.charCodeAt(0)) {
          case CharCode.Plus: {
            if (arg == "+") return OperatorKind.Plus;
            if (arg == "++") return OperatorKind.PrefixInc;
            break;
          }
          case CharCode.Minus: {
            if (arg == "-") return OperatorKind.Minus;
            if (arg == "--") return OperatorKind.PrefixDec;
            break;
          }
          case CharCode.Exclamation: {
            if (arg == "!") return OperatorKind.Not;
            break;
          }
          case CharCode.Tilde: {
            if (arg == "~") return OperatorKind.BitwiseNot;
            break;
          }
        }
        break;
      }
      case DecoratorKind.OperatorPostfix: {
        switch (arg.charCodeAt(0)) {
          case CharCode.Plus: {
            if (arg == "++") return OperatorKind.PostfixInc;
            break;
          }
          case CharCode.Minus: {
            if (arg == "--") return OperatorKind.PostfixDec;
            break;
          }
        }
        break;
      }
    }
    return OperatorKind.Invalid;
  }

  /** Converts a binary operator token to the respective operator kind. */
  export function fromBinaryToken(token: Token): OperatorKind {
    switch (token) {
      case Token.Plus:
      case Token.Plus_Equals: return OperatorKind.Add;
      case Token.Minus:
      case Token.Minus_Equals: return OperatorKind.Sub;
      case Token.Asterisk:
      case Token.Asterisk_Equals: return OperatorKind.Mul;
      case Token.Slash:
      case Token.Slash_Equals: return OperatorKind.Div;
      case Token.Percent:
      case Token.Percent_Equals: return OperatorKind.Rem;
      case Token.Asterisk_Asterisk:
      case Token.Asterisk_Asterisk_Equals: return OperatorKind.Pow;
      case Token.Ampersand:
      case Token.Ampersand_Equals: return OperatorKind.BitwiseAnd;
      case Token.Bar:
      case Token.Bar_Equals: return OperatorKind.BitwiseOr;
      case Token.Caret:
      case Token.Caret_Equals: return OperatorKind.BitwiseXor;
      case Token.LessThan_LessThan:
      case Token.LessThan_LessThan_Equals: return OperatorKind.BitwiseShl;
      case Token.GreaterThan_GreaterThan:
      case Token.GreaterThan_GreaterThan_Equals: return OperatorKind.BitwiseShr;
      case Token.GreaterThan_GreaterThan_GreaterThan:
      case Token.GreaterThan_GreaterThan_GreaterThan_Equals: return OperatorKind.BitwiseShrU;
      case Token.Equals_Equals: return OperatorKind.Eq;
      case Token.Exclamation_Equals: return OperatorKind.Ne;
      case Token.GreaterThan: return OperatorKind.Gt;
      case Token.GreaterThan_Equals: return OperatorKind.Ge;
      case Token.LessThan: return OperatorKind.Lt;
      case Token.LessThan_Equals: return OperatorKind.Le;
    }
    return OperatorKind.Invalid;
  }

  /** Converts a unary prefix operator token to the respective operator kind. */
  export function fromUnaryPrefixToken(token: Token): OperatorKind {
    switch (token) {
      case Token.Plus: return OperatorKind.Plus;
      case Token.Minus: return OperatorKind.Minus;
      case Token.Exclamation: return OperatorKind.Not;
      case Token.Tilde: return OperatorKind.BitwiseNot;
      case Token.Plus_Plus: return OperatorKind.PrefixInc;
      case Token.Minus_Minus: return OperatorKind.PrefixDec;
    }
    return OperatorKind.Invalid;
  }

  /** Converts a unary postfix operator token to the respective operator kind. */
  export function fromUnaryPostfixToken(token: Token): OperatorKind {
    switch (token) {
      case Token.Plus_Plus: return OperatorKind.PostfixInc;
      case Token.Minus_Minus: return OperatorKind.PostfixDec;
    }
    return OperatorKind.Invalid;
  }
}

/** Represents an AssemblyScript program. */
export class Program extends DiagnosticEmitter {

  /** Constructs a new program, optionally inheriting parser diagnostics. */
  constructor(
    /** Compiler options. */
    public options: Options,
    /** Shared array of diagnostic messages (emitted so far). */
    diagnostics: DiagnosticMessage[] | null = null
  ) {
    super(diagnostics);
<<<<<<< HEAD
=======
    let nativeSource = new Source(SourceKind.LibraryEntry, LIBRARY_PREFIX + "native.ts", "[native code]");
    this.nativeSource = nativeSource;
    this.module = Module.create(options.stackSize > 0, options.sizeTypeRef);
>>>>>>> 6b9f71eb
    this.parser = new Parser(this.diagnostics, this.sources);
    this.resolver = new Resolver(this);
    let nativeFile = new File(this, Source.native);
    this.nativeFile = nativeFile;
    this.filesByName.set(nativeFile.internalName, nativeFile);
  }

  /** Module instance. */
  module: Module;
  /** Parser instance. */
  parser!: Parser;
  /** Resolver instance. */
  resolver!: Resolver;
  /** Array of sources. */
  sources: Source[] = [];
  /** Diagnostic offset used where successively obtaining the next diagnostic. */
  diagnosticsOffset: i32 = 0;
  /** Special native code file. */
  nativeFile!: File;
  /** Next class id. */
  nextClassId: u32 = 0;
  /** Next signature id. */
  nextSignatureId: i32 = 0;
  /** An indicator if the program has been initialized. */
  initialized: bool = false;

  // Lookup maps

  /** Files by unique internal name. */
  filesByName: Map<string,File> = new Map();
  /** Elements by unique internal name in element space. */
  elementsByName: Map<string,Element> = new Map();
  /** Elements by declaration. */
  elementsByDeclaration: Map<DeclarationStatement,DeclaredElement> = new Map();
  /** Element instances by unique internal name. */
  instancesByName: Map<string,Element> = new Map();
  /** Classes wrapping basic types like `i32`. */
  wrapperClasses: Map<Type,Class> = new Map();
  /** Managed classes contained in the program, by id. */
  managedClasses: Map<i32,Class> = new Map();
  /** A set of unique function signatures contained in the program, by id. */
  uniqueSignatures: Signature[] = new Array<Signature>(0);
  /** Module exports. */
  moduleExports: Map<string,Element> = new Map();
  /** Module imports. */
  moduleImports: Map<string,Map<string,Element>> = new Map();

  // Standard library

  /** Gets the standard `ArrayBufferView` instance. */
  get arrayBufferViewInstance(): Class {
    let cached = this._arrayBufferViewInstance;
    if (!cached) this._arrayBufferViewInstance = cached = this.requireClass(CommonNames.ArrayBufferView);
    return cached;
  }
  private _arrayBufferViewInstance: Class | null = null;

  /** Gets the standard `ArrayBuffer` instance. */
  get arrayBufferInstance(): Class {
    let cached = this._arrayBufferInstance;
    if (!cached) this._arrayBufferInstance = cached = this.requireClass(CommonNames.ArrayBuffer);
    return cached;
  }
  private _arrayBufferInstance: Class | null = null;

  /** Gets the standard `Array` prototype. */
  get arrayPrototype(): ClassPrototype {
    let cached = this._arrayPrototype;
    if (!cached) this._arrayPrototype = cached = <ClassPrototype>this.require(CommonNames.Array, ElementKind.ClassPrototype);
    return cached;
  }
  private _arrayPrototype: ClassPrototype | null = null;

  /** Gets the standard `StaticArray` prototype. */
  get staticArrayPrototype(): ClassPrototype {
    let cached = this._staticArrayPrototype;
    if (!cached) this._staticArrayPrototype = cached = <ClassPrototype>this.require(CommonNames.StaticArray, ElementKind.ClassPrototype);
    return cached;
  }
  private _staticArrayPrototype: ClassPrototype | null = null;

  /** Gets the standard `Set` prototype. */
  get setPrototype(): ClassPrototype {
    let cached = this._setPrototype;
    if (!cached) this._setPrototype = cached = <ClassPrototype>this.require(CommonNames.Set, ElementKind.ClassPrototype);
    return cached;
  }
  private _setPrototype: ClassPrototype | null = null;

  /** Gets the standard `Map` prototype. */
  get mapPrototype(): ClassPrototype {
    let cached = this._mapPrototype;
    if (!cached) this._mapPrototype = cached = <ClassPrototype>this.require(CommonNames.Map, ElementKind.ClassPrototype);
    return cached;
  }
  private _mapPrototype: ClassPrototype | null = null;

  /** Gets the standard `Function` prototype. */
  get functionPrototype(): ClassPrototype {
    let cached = this._functionPrototype;
    if (!cached) this._functionPrototype = cached = <ClassPrototype>this.require(CommonNames.Function, ElementKind.ClassPrototype);
    return cached;
  }
  private _functionPrototype: ClassPrototype | null = null;

  /** Gets the standard `Int8Array` prototype. */
  get int8ArrayPrototype(): ClassPrototype {
    let cached = this._int8ArrayPrototype;
    if (!cached) this._int8ArrayPrototype = cached = <ClassPrototype>this.require(CommonNames.Int8Array, ElementKind.ClassPrototype);
    return cached;
  }
  private _int8ArrayPrototype: ClassPrototype | null = null;

  /** Gets the standard `Int16Array` prototype. */
  get int16ArrayPrototype(): ClassPrototype {
    let cached = this._int16ArrayPrototype;
    if (!cached) this._int16ArrayPrototype = cached = <ClassPrototype>this.require(CommonNames.Int16Array, ElementKind.ClassPrototype);
    return cached;
  }
  private _int16ArrayPrototype: ClassPrototype | null = null;

  /** Gets the standard `Int32Array` prototype. */
  get int32ArrayPrototype(): ClassPrototype {
    let cached = this._int32ArrayPrototype;
    if (!cached) this._int32ArrayPrototype = cached = <ClassPrototype>this.require(CommonNames.Int32Array, ElementKind.ClassPrototype);
    return cached;
  }
  private _int32ArrayPrototype: ClassPrototype | null = null;

  /** Gets the standard `Int64Array` prototype. */
  get int64ArrayPrototype(): ClassPrototype {
    let cached = this._int64ArrayPrototype;
    if (!cached) this._int64ArrayPrototype = cached = <ClassPrototype>this.require(CommonNames.Int64Array, ElementKind.ClassPrototype);
    return cached;
  }
  private _int64ArrayPrototype: ClassPrototype | null = null;

  /** Gets the standard `Uint8Array` prototype. */
  get uint8ArrayPrototype(): ClassPrototype {
    let cached = this._uint8ArrayPrototype;
    if (!cached) this._uint8ArrayPrototype = cached = <ClassPrototype>this.require(CommonNames.Uint8Array, ElementKind.ClassPrototype);
    return cached;
  }
  private _uint8ArrayPrototype: ClassPrototype | null = null;

  /** Gets the standard `Uint8ClampedArray` prototype. */
  get uint8ClampedArrayPrototype(): ClassPrototype {
    let cached = this._uint8ClampedArrayPrototype;
    if (!cached) this._uint8ClampedArrayPrototype = cached = <ClassPrototype>this.require(CommonNames.Uint8ClampedArray, ElementKind.ClassPrototype);
    return cached;
  }
  private _uint8ClampedArrayPrototype: ClassPrototype | null = null;

  /** Gets the standard `Uint16Array` prototype. */
  get uint16ArrayPrototype(): ClassPrototype {
    let cached = this._uint16ArrayPrototype;
    if (!cached) this._uint16ArrayPrototype = cached = <ClassPrototype>this.require(CommonNames.Uint16Array, ElementKind.ClassPrototype);
    return cached;
  }
  private _uint16ArrayPrototype: ClassPrototype | null = null;

  /** Gets the standard `Uint32Array` prototype. */
  get uint32ArrayPrototype(): ClassPrototype {
    let cached = this._uint32ArrayPrototype;
    if (!cached) this._uint32ArrayPrototype = cached = <ClassPrototype>this.require(CommonNames.Uint32Array, ElementKind.ClassPrototype);
    return cached;
  }
  private _uint32ArrayPrototype: ClassPrototype | null = null;

  /** Gets the standard `Uint64Array` prototype. */
  get uint64ArrayPrototype(): ClassPrototype {
    let cached = this._uint64ArrayPrototype;
    if (!cached) this._uint64ArrayPrototype = cached = <ClassPrototype>this.require(CommonNames.Uint64Array, ElementKind.ClassPrototype);
    return cached;
  }
  private _uint64ArrayPrototype: ClassPrototype | null = null;

  /** Gets the standard `Float32Array` prototype. */
  get float32ArrayPrototype(): ClassPrototype {
    let cached = this._float32ArrayPrototype;
    if (!cached) this._float32ArrayPrototype = cached = <ClassPrototype>this.require(CommonNames.Float32Array, ElementKind.ClassPrototype);
    return cached;
  }
  private _float32ArrayPrototype: ClassPrototype | null = null;

  /** Gets the standard `Float64Array` prototype. */
  get float64ArrayPrototype(): ClassPrototype {
    let cached = this._float64ArrayPrototype;
    if (!cached) this._float64ArrayPrototype = cached = <ClassPrototype>this.require(CommonNames.Float64Array, ElementKind.ClassPrototype);
    return cached;
  }
  private _float64ArrayPrototype: ClassPrototype | null = null;

  /** Gets the standard `String` instance. */
  get stringInstance(): Class {
    let cached = this._stringInstance;
    if (!cached) this._stringInstance = cached = this.requireClass(CommonNames.String);
    return cached;
  }
  private _stringInstance: Class | null = null;

  /** Gets the standard `RegExp` instance. */
  get regexpInstance(): Class {
    let cached = this._regexpInstance;
    if (!cached) this._regexpInstance = cached = this.requireClass(CommonNames.RegExp);
    return cached;
  }
  private _regexpInstance: Class | null = null;

  /** Gets the standard `Object` instance. */
  get objectInstance(): Class {
    let cached = this._objectInstance;
    if (!cached) this._objectInstance = cached = this.requireClass(CommonNames.Object);
    return cached;
  }
  private _objectInstance: Class | null = null;

  /** Gets the standard `TemplateStringsArray` instance. */
  get templateStringsArrayInstance(): Class {
    let cached = this._templateStringsArrayInstance;
    if (!cached) this._templateStringsArrayInstance = cached = this.requireClass(CommonNames.TemplateStringsArray);
    return cached;
  }
  private _templateStringsArrayInstance: Class | null = null;

  /** Gets the standard `abort` instance, if not explicitly disabled. */
  get abortInstance(): Function | null {
    let prototype = this.lookup(CommonNames.abort);
    if (!prototype || prototype.kind != ElementKind.FunctionPrototype) return null;
    return this.resolver.resolveFunction(<FunctionPrototype>prototype, null);
  }

  // Runtime interface

  /** Gets the runtime `__alloc(size: usize): usize` instance. */
  get allocInstance(): Function {
    let cached = this._allocInstance;
    if (!cached) this._allocInstance = cached = this.requireFunction(CommonNames.alloc);
    return cached;
  }
  private _allocInstance: Function | null = null;

  /** Gets the runtime `__realloc(ptr: usize, newSize: usize): usize` instance. */
  get reallocInstance(): Function {
    let cached = this._reallocInstance;
    if (!cached) this._reallocInstance = cached = this.requireFunction(CommonNames.realloc);
    return cached;
  }
  private _reallocInstance: Function | null = null;

  /** Gets the runtime `__free(ptr: usize): void` instance. */
  get freeInstance(): Function {
    let cached = this._freeInstance;
    if (!cached) this._freeInstance = cached = this.requireFunction(CommonNames.free);
    return cached;
  }
  private _freeInstance: Function | null = null;

  /** Gets the runtime `__new(size: usize, id: u32): usize` instance. */
  get newInstance(): Function {
    let cached = this._newInstance;
    if (!cached) this._newInstance = cached = this.requireFunction(CommonNames.new_);
    return cached;
  }
  private _newInstance: Function | null = null;

  /** Gets the runtime `__renew(ptr: usize, size: usize): usize` instance. */
  get renewInstance(): Function {
    let cached = this._renewInstance;
    if (!cached) this._renewInstance = cached = this.requireFunction(CommonNames.renew);
    return cached;
  }
  private _renewInstance: Function | null = null;

  /** Gets the runtime `__link(parentPtr: usize, childPtr: usize, expectMultiple: bool): void` instance. */
  get linkInstance(): Function {
    let cached = this._linkInstance;
    if (!cached) this._linkInstance = cached = this.requireFunction(CommonNames.link);
    return cached;
  }
  private _linkInstance: Function | null = null;

  /** Gets the runtime `__collect(): void` instance. */
  get collectInstance(): Function {
    let cached = this._collectInstance;
    if (!cached) this._collectInstance = cached = this.requireFunction(CommonNames.collect);
    return cached;
  }
  private _collectInstance: Function | null = null;

  /** Gets the runtime `__visit(ptr: usize, cookie: u32): void` instance. */
  get visitInstance(): Function {
    let cached = this._visitInstance;
    if (!cached) this._visitInstance = cached = this.requireFunction(CommonNames.visit);
    return cached;
  }
  private _visitInstance: Function | null = null;

  /** Gets the runtime `__typeinfo(id: u32): RTTIFlags` instance. */
  get typeinfoInstance(): Function {
    let cached = this._typeinfoInstance;
    if (!cached) this._typeinfoInstance = cached = this.requireFunction(CommonNames.typeinfo);
    return cached;
  }
  private _typeinfoInstance: Function | null = null;

  /** Gets the runtime `__instanceof(ptr: usize, superId: u32): bool` instance. */
  get instanceofInstance(): Function {
    let cached = this._instanceofInstance;
    if (!cached) this._instanceofInstance = cached = this.requireFunction(CommonNames.instanceof_);
    return cached;
  }
  private _instanceofInstance: Function | null = null;

  /** Gets the runtime `__newBuffer(size: usize, id: u32, data: usize = 0): usize` instance. */
  get newBufferInstance(): Function {
    let cached = this._newBufferInstance;
    if (!cached) this._newBufferInstance = cached = this.requireFunction(CommonNames.newBuffer);
    return cached;
  }
  private _newBufferInstance: Function | null = null;

  /** Gets the runtime `__newArray(length: i32, alignLog2: usize, id: u32, data: usize = 0): usize` instance. */
  get newArrayInstance(): Function {
    let cached = this._newArrayInstance;
    if (!cached) this._newArrayInstance = cached = this.requireFunction(CommonNames.newArray);
    return cached;
  }
  private _newArrayInstance: Function | null = null;

  /** Gets the runtime's internal `BLOCK` instance. */
  get BLOCKInstance(): Class {
    let cached = this._BLOCKInstance;
    if (!cached) this._BLOCKInstance = cached = this.requireClass(CommonNames.BLOCK);
    return cached;
  }
  private _BLOCKInstance: Class | null = null;

  /** Gets the runtime's internal `OBJECT` instance. */
  get OBJECTInstance(): Class {
    let cached = this._OBJECTInstance;
    if (!cached) this._OBJECTInstance = cached = this.requireClass(CommonNames.OBJECT);
    return cached;
  }
  private _OBJECTInstance: Class | null = null;

  // Utility

  /** Obtains the source matching the specified internal path. */
  getSource(internalPath: string): string | null {
    let sources = this.sources;
    for (let i = 0; i < sources.length; ++i) {
      let source = sources[i];
      if (source.internalPath == internalPath) return source.text;
    }
    return null;
  }

  /** Gets the overhead of a memory manager block. */
  get blockOverhead(): i32 {
    // BLOCK | data...
    //       ^ 16b alignment
    return this.BLOCKInstance.nextMemoryOffset;
  }

  /** Gets the overhead of a managed object, excl. block overhead, incl. alignment. */
  get objectOverhead(): i32 {
    // OBJECT+align | data...
    //        └ 0 ┘ ^ 16b alignment
    return (this.OBJECTInstance.nextMemoryOffset - this.blockOverhead + AL_MASK) & ~AL_MASK;
  }

  /** Gets the total overhead of a managed object, incl. block overhead. */
  get totalOverhead(): i32 {
    // BLOCK | OBJECT+align | data...
    // └     = TOTAL      ┘ ^ 16b alignment
    return this.blockOverhead + this.objectOverhead;
  }

  searchFunctionByRef(ref: FunctionRef): Function | null {
    const modifiedFunctionName = getFunctionName(ref);
    if (modifiedFunctionName) {
      const instancesByName = this.instancesByName;
      if (instancesByName.has(modifiedFunctionName)) {
        const element = assert(instancesByName.get(modifiedFunctionName));
        if (element.kind == ElementKind.Function) {
          return <Function>element;
        }
      }
    }
    return null;
  }

  /** Computes the next properly aligned offset of a memory manager block, given the current bump offset. */
  computeBlockStart(currentOffset: i32): i32 {
    let blockOverhead = this.blockOverhead;
    return ((currentOffset + blockOverhead + AL_MASK) & ~AL_MASK) - blockOverhead;
  }

  /** Computes the next properly aligned offset of a memory manager block, given the current bump offset. */
  computeBlockStart64(currentOffset: i64): i64 {
    let blockOverhead = i64_new(this.blockOverhead);
    return i64_sub(i64_align(i64_add(currentOffset, blockOverhead), AL_SIZE), blockOverhead);
  }

  /** Computes the size of a memory manager block, excl. block overhead. */
  computeBlockSize(payloadSize: i32, isManaged: bool): i32 {
    // see: std/rt/tlsf.ts, computeSize; becomes mmInfo
    if (isManaged) payloadSize += this.objectOverhead;
    // we know that payload must be aligned, and that block sizes must be chosen
    // so that blocks are adjacent with the next payload aligned. hence, block
    // size is payloadSize rounded up to where the next block would start:
    let blockSize = this.computeBlockStart(payloadSize);
    // make sure that block size is valid according to TLSF requirements
    let blockOverhead = this.blockOverhead;
    let blockMinsize = ((3 * this.options.usizeType.byteSize + blockOverhead + AL_MASK) & ~AL_MASK) - blockOverhead;
    if (blockSize < blockMinsize) blockSize = blockMinsize;
    const blockMaxsize = 1 << 30; // 1 << (FL_BITS + SB_BITS - 1), exclusive
    const tagsMask = 3;
    if (blockSize >= blockMaxsize || (blockSize & tagsMask) != 0) {
      throw new Error("invalid block size");
    }
    return blockSize;
  }

  /** Creates a native variable declaration. */
  makeNativeVariableDeclaration(
    /** The simple name of the variable */
    name: string,
    /** Flags indicating specific traits, e.g. `CONST`. */
    flags: CommonFlags = CommonFlags.None
  ): VariableDeclaration {
    let range = Source.native.range;
    return Node.createVariableDeclaration(
      Node.createIdentifierExpression(name, range),
      null, flags, null, null, range
    );
  }

  /** Creates a native type declaration. */
  makeNativeTypeDeclaration(
    /** The simple name of the type. */
    name: string,
    /** Flags indicating specific traits, e.g. `GENERIC`. */
    flags: CommonFlags = CommonFlags.None
  ): TypeDeclaration {
    let range = Source.native.range;
    let identifier = Node.createIdentifierExpression(name, range);
    return Node.createTypeDeclaration(
      identifier,
      null, flags, null,
      Node.createOmittedType(range),
      range
    );
  }

  // a dummy signature for programmatically generated native functions
  private nativeDummySignature: FunctionTypeNode | null = null;

  /** Creates a native function declaration. */
  makeNativeFunctionDeclaration(
    /** The simple name of the function. */
    name: string,
    /** Flags indicating specific traits, e.g. `DECLARE`. */
    flags: CommonFlags = CommonFlags.None
  ): FunctionDeclaration {
    let range = Source.native.range;
    let signature = this.nativeDummySignature;
    if (!signature) {
      this.nativeDummySignature = signature = Node.createFunctionType([],
        Node.createNamedType( // ^ AST signature doesn't really matter, is overridden anyway
          Node.createSimpleTypeName(CommonNames.void_, range),
          null, false, range
        ),
        null, false, range
      );
    }
    return Node.createFunctionDeclaration(
      Node.createIdentifierExpression(name, range),
      null, flags, null, signature, null, ArrowKind.None, range
    );
  }

  /** Creates a native namespace declaration. */
  makeNativeNamespaceDeclaration(
    /** The simple name of the namespace. */
    name: string,
    /** Flags indicating specific traits, e.g. `EXPORT`. */
    flags: CommonFlags = CommonFlags.None
  ): NamespaceDeclaration {
    let range = Source.native.range;
    return Node.createNamespaceDeclaration(
      Node.createIdentifierExpression(name, range),
      null, flags, [], range
    );
  }

  /** Creates a native function. */
  makeNativeFunction(
    /** The simple name of the function. */
    name: string,
    /** Concrete function signature. */
    signature: Signature,
    /** Parent element, usually a file, class or namespace. */
    parent: Element = this.nativeFile,
    /** Flags indicating specific traits, e.g. `GENERIC`. */
    flags: CommonFlags = CommonFlags.None,
    /** Decorator flags representing built-in decorators. */
    decoratorFlags: DecoratorFlags = DecoratorFlags.None
  ): Function {
    return new Function(
      name,
      new FunctionPrototype(
        name,
        parent,
        this.makeNativeFunctionDeclaration(name, flags),
        decoratorFlags
      ),
      null,
      signature
    );
  }

  /** Gets the (possibly merged) program element linked to the specified declaration. */
  getElementByDeclaration(declaration: DeclarationStatement): DeclaredElement | null {
    let elementsByDeclaration = this.elementsByDeclaration;
    return elementsByDeclaration.has(declaration)
      ? assert(elementsByDeclaration.get(declaration))
      : null;
  }

  /** Initializes the program and its elements prior to compilation. */
  initialize(): void {
    if (this.initialized) return;
    this.initialized = true;

    let options = this.options;

    // register native types
    this.registerNativeType(CommonNames.i8, Type.i8);
    this.registerNativeType(CommonNames.i16, Type.i16);
    this.registerNativeType(CommonNames.i32, Type.i32);
    this.registerNativeType(CommonNames.i64, Type.i64);
    this.registerNativeType(CommonNames.isize, options.isizeType);
    this.registerNativeType(CommonNames.u8, Type.u8);
    this.registerNativeType(CommonNames.u16, Type.u16);
    this.registerNativeType(CommonNames.u32, Type.u32);
    this.registerNativeType(CommonNames.u64, Type.u64);
    this.registerNativeType(CommonNames.usize, options.usizeType);
    this.registerNativeType(CommonNames.bool, Type.bool);
    this.registerNativeType(CommonNames.f32, Type.f32);
    this.registerNativeType(CommonNames.f64, Type.f64);
    this.registerNativeType(CommonNames.void_, Type.void);
    this.registerNativeType(CommonNames.number, Type.f64); // alias
    this.registerNativeType(CommonNames.boolean, Type.bool); // alias
    this.nativeFile.add(CommonNames.native, new TypeDefinition(
      CommonNames.native,
      this.nativeFile,
      this.makeNativeTypeDeclaration(CommonNames.native, CommonFlags.Export | CommonFlags.Generic),
      DecoratorFlags.Builtin
    ));
    this.nativeFile.add(CommonNames.indexof, new TypeDefinition(
      CommonNames.indexof,
      this.nativeFile,
      this.makeNativeTypeDeclaration(CommonNames.indexof, CommonFlags.Export | CommonFlags.Generic),
      DecoratorFlags.Builtin
    ));
    this.nativeFile.add(CommonNames.valueof, new TypeDefinition(
      CommonNames.valueof,
      this.nativeFile,
      this.makeNativeTypeDeclaration(CommonNames.valueof, CommonFlags.Export | CommonFlags.Generic),
      DecoratorFlags.Builtin
    ));
    this.nativeFile.add(CommonNames.returnof, new TypeDefinition(
      CommonNames.returnof,
      this.nativeFile,
      this.makeNativeTypeDeclaration(CommonNames.returnof, CommonFlags.Export | CommonFlags.Generic),
      DecoratorFlags.Builtin
    ));
    this.nativeFile.add(CommonNames.nonnull, new TypeDefinition(
      CommonNames.nonnull,
      this.nativeFile,
      this.makeNativeTypeDeclaration(CommonNames.nonnull, CommonFlags.Export | CommonFlags.Generic),
      DecoratorFlags.Builtin
    ));

    // The following types might not be enabled by compiler options, so the
    // compiler needs to check this condition whenever such a value is created
    // respectively stored or loaded.
    this.registerNativeType(CommonNames.v128, Type.v128);
    this.registerNativeType(CommonNames.funcref, Type.funcref);
    this.registerNativeType(CommonNames.externref, Type.externref);
    this.registerNativeType(CommonNames.anyref, Type.anyref);
    this.registerNativeType(CommonNames.eqref, Type.eqref);
    this.registerNativeType(CommonNames.i31ref, Type.i31ref);
    this.registerNativeType(CommonNames.dataref, Type.dataref);
    this.registerNativeType(CommonNames.arrayref, Type.arrayref);
    this.registerNativeType(CommonNames.stringref, Type.stringref);
    this.registerNativeType(CommonNames.stringview_wtf8, Type.stringview_wtf8);
    this.registerNativeType(CommonNames.stringview_wtf16, Type.stringview_wtf16);
    this.registerNativeType(CommonNames.stringview_iter, Type.stringview_iter);

    // register compiler hints
    this.registerConstantInteger(CommonNames.ASC_TARGET, Type.i32,
      i64_new(options.isWasm64 ? Target.Wasm64 : Target.Wasm32));
    this.registerConstantInteger(CommonNames.ASC_RUNTIME, Type.i32,
      i64_new(options.runtime));
    this.registerConstantInteger(CommonNames.ASC_NO_ASSERT, Type.bool,
      i64_new(options.noAssert ? 1 : 0, 0));
    this.registerConstantInteger(CommonNames.ASC_MEMORY_BASE, Type.i32,
      i64_new(options.memoryBase, 0));
    this.registerConstantInteger(CommonNames.ASC_TABLE_BASE, Type.i32,
      i64_new(options.tableBase, 0));
    this.registerConstantInteger(CommonNames.ASC_OPTIMIZE_LEVEL, Type.i32,
      i64_new(options.optimizeLevelHint, 0));
    this.registerConstantInteger(CommonNames.ASC_SHRINK_LEVEL, Type.i32,
      i64_new(options.shrinkLevelHint, 0));
    this.registerConstantInteger(CommonNames.ASC_LOW_MEMORY_LIMIT, Type.i32,
      i64_new(options.lowMemoryLimit, 0));
    this.registerConstantInteger(CommonNames.ASC_EXPORT_RUNTIME, Type.bool,
      i64_new(options.exportRuntime ? 1 : 0, 0));
    this.registerConstantInteger(CommonNames.ASC_VERSION_MAJOR, Type.i32,
      i64_new(options.bundleMajorVersion));
    this.registerConstantInteger(CommonNames.ASC_VERSION_MINOR, Type.i32,
      i64_new(options.bundleMinorVersion));
    this.registerConstantInteger(CommonNames.ASC_VERSION_PATCH, Type.i32,
      i64_new(options.bundlePatchVersion));

    // register feature hints
    this.registerConstantInteger(CommonNames.ASC_FEATURE_SIGN_EXTENSION, Type.bool,
      i64_new(options.hasFeature(Feature.SignExtension) ? 1 : 0, 0));
    this.registerConstantInteger(CommonNames.ASC_FEATURE_MUTABLE_GLOBALS, Type.bool,
      i64_new(options.hasFeature(Feature.MutableGlobals) ? 1 : 0, 0));
    this.registerConstantInteger(CommonNames.ASC_FEATURE_NONTRAPPING_F2I, Type.bool,
      i64_new(options.hasFeature(Feature.NontrappingF2I) ? 1 : 0, 0));
    this.registerConstantInteger(CommonNames.ASC_FEATURE_BULK_MEMORY, Type.bool,
      i64_new(options.hasFeature(Feature.BulkMemory) ? 1 : 0, 0));
    this.registerConstantInteger(CommonNames.ASC_FEATURE_SIMD, Type.bool,
      i64_new(options.hasFeature(Feature.Simd) ? 1 : 0, 0));
    this.registerConstantInteger(CommonNames.ASC_FEATURE_THREADS, Type.bool,
      i64_new(options.hasFeature(Feature.Threads) ? 1 : 0, 0));
    this.registerConstantInteger(CommonNames.ASC_FEATURE_EXCEPTION_HANDLING, Type.bool,
      i64_new(options.hasFeature(Feature.ExceptionHandling) ? 1 : 0, 0));
    this.registerConstantInteger(CommonNames.ASC_FEATURE_TAIL_CALLS, Type.bool,
      i64_new(options.hasFeature(Feature.TailCalls) ? 1 : 0, 0));
    this.registerConstantInteger(CommonNames.ASC_FEATURE_REFERENCE_TYPES, Type.bool,
      i64_new(options.hasFeature(Feature.ReferenceTypes) ? 1 : 0, 0));
    this.registerConstantInteger(CommonNames.ASC_FEATURE_MULTI_VALUE, Type.bool,
      i64_new(options.hasFeature(Feature.MultiValue) ? 1 : 0, 0));
    this.registerConstantInteger(CommonNames.ASC_FEATURE_GC, Type.bool,
      i64_new(options.hasFeature(Feature.GC) ? 1 : 0, 0));
    this.registerConstantInteger(CommonNames.ASC_FEATURE_MEMORY64, Type.bool,
      i64_new(options.hasFeature(Feature.Memory64) ? 1 : 0, 0));
    this.registerConstantInteger(CommonNames.ASC_FEATURE_RELAXED_SIMD, Type.bool,
      i64_new(options.hasFeature(Feature.RelaxedSimd) ? 1 : 0, 0));
    this.registerConstantInteger(CommonNames.ASC_FEATURE_EXTENDED_CONST, Type.bool,
      i64_new(options.hasFeature(Feature.ExtendedConst) ? 1 : 0, 0));
    this.registerConstantInteger(CommonNames.ASC_FEATURE_STRINGREF, Type.bool,
      i64_new(options.hasFeature(Feature.Stringref) ? 1 : 0, 0));

    // remember deferred elements
    let queuedImports = new Array<QueuedImport>();
    let queuedExports = new Map<File,Map<string,QueuedExport>>();
    let queuedExportsStar = new Map<File,QueuedExportStar[]>();
    let queuedExtends = new Array<ClassPrototype>();
    let queuedImplements = new Array<ClassPrototype>();

    // initialize relevant declaration-like statements of the entire program
    for (let i = 0, k = this.sources.length; i < k; ++i) {
      let source = this.sources[i];
      let file = new File(this, source);
      this.filesByName.set(file.internalName, file);
      let statements = source.statements;
      for (let j = 0, l = statements.length; j < l; ++j) {
        let statement = statements[j];
        switch (statement.kind) {
          case NodeKind.Export: {
            this.initializeExports(<ExportStatement>statement, file, queuedExports, queuedExportsStar);
            break;
          }
          case NodeKind.ExportDefault: {
            this.initializeExportDefault(<ExportDefaultStatement>statement, file, queuedExtends, queuedImplements);
            break;
          }
          case NodeKind.Import: {
            this.initializeImports(<ImportStatement>statement, file, queuedImports, queuedExports);
            break;
          }
          case NodeKind.Variable: {
            this.initializeVariables(<VariableStatement>statement, file);
            break;
          }
          case NodeKind.ClassDeclaration: {
            this.initializeClass(<ClassDeclaration>statement, file, queuedExtends, queuedImplements);
            break;
          }
          case NodeKind.EnumDeclaration: {
            this.initializeEnum(<EnumDeclaration>statement, file);
            break;
          }
          case NodeKind.FunctionDeclaration: {
            this.initializeFunction(<FunctionDeclaration>statement, file);
            break;
          }
          case NodeKind.InterfaceDeclaration: {
            this.initializeInterface(<InterfaceDeclaration>statement, file, queuedExtends);
            break;
          }
          case NodeKind.NamespaceDeclaration: {
            this.initializeNamespace(<NamespaceDeclaration>statement, file, queuedExtends, queuedImplements);
            break;
          }
          case NodeKind.TypeDeclaration: {
            this.initializeTypeDefinition(<TypeDeclaration>statement, file);
            break;
          }
        }
      }
    }

    // queued exports * should be linkable now that all files have been processed
    // TODO: for (let [file, starExports] of queuedExportsStar) {
    for (let _keys = Map_keys(queuedExportsStar), i = 0, k = _keys.length; i < k; ++i) {
      let file = _keys[i];
      let starExports = assert(queuedExportsStar.get(file));
      for (let j = 0, l = starExports.length; j < l; ++j) {
        let exportStar = unchecked(starExports[j]);
        let foreignFile = this.lookupForeignFile(exportStar.foreignPath, exportStar.foreignPathAlt);
        if (!foreignFile) {
          this.error(
            DiagnosticCode.File_0_not_found,
            exportStar.pathLiteral.range, exportStar.pathLiteral.value
          );
          continue;
        }
        file.ensureExportStar(foreignFile);
      }
    }

    // queued imports should be resolvable now through traversing exports and queued exports.
    // note that imports may depend upon imports, so repeat until there's no more progress.
    do {
      let i = 0, madeProgress = false;
      while (i < queuedImports.length) {
        let queuedImport = queuedImports[i];
        let localIdentifier = queuedImport.localIdentifier;
        let foreignIdentifier = queuedImport.foreignIdentifier;
        // File must be found here, as it would otherwise already have been reported by the parser
        let foreignFile = assert(this.lookupForeignFile(queuedImport.foreignPath, queuedImport.foreignPathAlt));
        if (foreignIdentifier) { // i.e. import { foo [as bar] } from "./baz"
          let element = this.lookupForeign(
            foreignIdentifier.text,
            foreignFile,
            queuedExports
          );
          if (element) {
            queuedImport.localFile.add(
              localIdentifier.text,
              element,
              localIdentifier // isImport
            );
            queuedImports.splice(i, 1);
            madeProgress = true;
          } else {
            ++i;
          }
        } else { // i.e. import * as bar from "./bar"
          let localFile = queuedImport.localFile;
          let localName = localIdentifier.text;
          localFile.add(
            localName,
            foreignFile.asAliasNamespace(
              localName,
              localFile,
              localIdentifier
            ),
            localIdentifier // isImport
          );
          queuedImports.splice(i, 1);
          madeProgress = true;
        }
      }
      if (!madeProgress) {
        // report queued imports we were unable to resolve
        for (let j = 0, l = queuedImports.length; j < l; ++j) {
          let queuedImport = queuedImports[j];
          let foreignIdentifier = queuedImport.foreignIdentifier;
          if (foreignIdentifier) {
            this.error(
              DiagnosticCode.Module_0_has_no_exported_member_1,
              foreignIdentifier.range, queuedImport.foreignPath, foreignIdentifier.text
            );
          }
        }
        break;
      }
    } while (true);

    // queued exports should be resolvable now that imports are finalized
    // TODO: for (let [file, exports] of queuedExports) {
    for (let _keys = Map_keys(queuedExports), i = 0, k = _keys.length; i < k; ++i) {
      let file = unchecked(_keys[i]);
      let exports = assert(queuedExports.get(file));
      // TODO: for (let [exportName, queuedExport] of exports) {
      for (let exportNames = Map_keys(exports), j = 0, l = exportNames.length; j < l; ++j) {
        let exportName = unchecked(exportNames[j]);
        let queuedExport = assert(exports.get(exportName));
        let localName = queuedExport.localIdentifier.text;
        let foreignPath = queuedExport.foreignPath;
        if (foreignPath) { // i.e. export { foo [as bar] } from "./baz"
          // File must be found here, as it would otherwise already have been reported by the parser
          let foreignFile = assert(this.lookupForeignFile(foreignPath, assert(queuedExport.foreignPathAlt)));
          let element = this.lookupForeign(localName, foreignFile, queuedExports);
          if (element) {
            file.ensureExport(exportName, element);
          } else {
            this.error(
              DiagnosticCode.Module_0_has_no_exported_member_1,
              queuedExport.localIdentifier.range,
              foreignPath, localName
            );
          }
        } else { // i.e. export { foo [as bar] }
          let element = file.getMember(localName);
          if (element) {
            file.ensureExport(exportName, element);
          } else {
            let globalElement = this.lookup(localName);
            if (globalElement && isDeclaredElement(globalElement.kind)) { // export { memory }
              file.ensureExport(exportName, <DeclaredElement>globalElement);
            } else {
              this.error(
                DiagnosticCode.Module_0_has_no_exported_member_1,
                queuedExport.foreignIdentifier.range,
                file.internalName, queuedExport.foreignIdentifier.text
              );
            }
          }
        }
      }
    }

    // register ArrayBuffer (id=0), String (id=1), ArrayBufferView (id=2)
    assert(this.arrayBufferInstance.id == 0);
    assert(this.stringInstance.id == 1);
    assert(this.arrayBufferViewInstance.id == 2);

    // register classes backing basic types
    this.registerWrapperClass(Type.i8, CommonNames.I8);
    this.registerWrapperClass(Type.i16, CommonNames.I16);
    this.registerWrapperClass(Type.i32, CommonNames.I32);
    this.registerWrapperClass(Type.i64, CommonNames.I64);
    this.registerWrapperClass(options.isizeType, CommonNames.Isize);
    this.registerWrapperClass(Type.u8, CommonNames.U8);
    this.registerWrapperClass(Type.u16, CommonNames.U16);
    this.registerWrapperClass(Type.u32, CommonNames.U32);
    this.registerWrapperClass(Type.u64, CommonNames.U64);
    this.registerWrapperClass(options.usizeType, CommonNames.Usize);
    this.registerWrapperClass(Type.bool, CommonNames.Bool);
    this.registerWrapperClass(Type.f32, CommonNames.F32);
    this.registerWrapperClass(Type.f64, CommonNames.F64);
    if (options.hasFeature(Feature.Simd)) this.registerWrapperClass(Type.v128, CommonNames.V128);
    if (options.hasFeature(Feature.ReferenceTypes)) {
      this.registerWrapperClass(Type.funcref, CommonNames.Funcref);
      this.registerWrapperClass(Type.externref, CommonNames.Externref);
      if (options.hasFeature(Feature.GC)) {
        this.registerWrapperClass(Type.anyref, CommonNames.Anyref);
        this.registerWrapperClass(Type.eqref, CommonNames.Eqref);
        this.registerWrapperClass(Type.i31ref, CommonNames.I31ref);
        this.registerWrapperClass(Type.dataref, CommonNames.Dataref);
        this.registerWrapperClass(Type.arrayref, CommonNames.Arrayref);
      }
    }

    // resolve prototypes of extended classes or interfaces
    let resolver = this.resolver;
    for (let i = 0, k = queuedExtends.length; i < k; ++i) {
      let thisPrototype = queuedExtends[i];
      let extendsNode = assert(thisPrototype.extendsNode); // must be present if in queuedExtends
      let baseElement = resolver.resolveTypeName(extendsNode.name, thisPrototype.parent);
      if (!baseElement) continue;
      if (thisPrototype.kind == ElementKind.ClassPrototype) {
        if (baseElement.kind == ElementKind.ClassPrototype) {
          let basePrototype = <ClassPrototype>baseElement;
          if (basePrototype.hasDecorator(DecoratorFlags.Final)) {
            this.error(
              DiagnosticCode.Class_0_is_final_and_cannot_be_extended,
              extendsNode.range, basePrototype.identifierNode.text
            );
          }
          if (
            basePrototype.hasDecorator(DecoratorFlags.Unmanaged) !=
            thisPrototype.hasDecorator(DecoratorFlags.Unmanaged)
          ) {
            this.error(
              DiagnosticCode.Unmanaged_classes_cannot_extend_managed_classes_and_vice_versa,
              Range.join(thisPrototype.identifierNode.range, extendsNode.range)
            );
          }
          if (!thisPrototype.extends(basePrototype)) {
            thisPrototype.basePrototype = basePrototype;
          } else {
            this.error(
              DiagnosticCode._0_is_referenced_directly_or_indirectly_in_its_own_base_expression,
              basePrototype.identifierNode.range,
              basePrototype.identifierNode.text,
            );
          }
        } else {
          this.error(
            DiagnosticCode.A_class_may_only_extend_another_class,
            extendsNode.range
          );
        }
      } else if (thisPrototype.kind == ElementKind.InterfacePrototype) {
        if (baseElement.kind == ElementKind.InterfacePrototype) {
          const basePrototype = <InterfacePrototype>baseElement;
          if (!thisPrototype.extends(basePrototype)) {
            thisPrototype.basePrototype = basePrototype;
          } else {
            this.error(
              DiagnosticCode._0_is_referenced_directly_or_indirectly_in_its_own_base_expression,
              basePrototype.identifierNode.range,
              basePrototype.identifierNode.text,
            );
          }
        } else {
          this.error(
            DiagnosticCode.An_interface_can_only_extend_an_interface,
            extendsNode.range
          );
        }
      }
    }

    // check override
    for (let i = 0, k = queuedExtends.length; i < k; i++) {
      let prototype = queuedExtends[i];
      let instanesMembers = prototype.instanceMembers;
      if (instanesMembers) {
        let members = Map_values(instanesMembers);
        for (let j = 0, k = members.length; j < k; j++) {
          let member = members[j];
          let declaration = member.declaration;
          if (declaration.is(CommonFlags.Override)) {
            let basePrototype = prototype.basePrototype;
            let hasOverride = false;
            while (basePrototype) {
              let instanceMembers = basePrototype.instanceMembers;
              if (instanceMembers) {
                if (instanceMembers.has(member.name)) {
                  hasOverride = true;
                  break;
                }
              }
              basePrototype = basePrototype.basePrototype;
            }
            if (!hasOverride) {
              let basePrototype = assert(prototype.basePrototype);
              this.error(
                DiagnosticCode.This_member_cannot_have_an_override_modifier_because_it_is_not_declared_in_the_base_class_0,
                declaration.name.range,
                basePrototype.name
              );
            }
          }
        }
      }
    }

    // resolve prototypes of implemented interfaces
    for (let i = 0, k = queuedImplements.length; i < k; ++i) {
      let thisPrototype = queuedImplements[i];
      let implementsNodes = assert(thisPrototype.implementsNodes); // must be present if in queuedImplements
      for (let j = 0, l = implementsNodes.length; j < l; ++j) {
        let implementsNode = implementsNodes[j];
        let interfaceElement = resolver.resolveTypeName(implementsNode.name, thisPrototype.parent);
        if (!interfaceElement) continue;
        if (interfaceElement.kind == ElementKind.InterfacePrototype) {
          let interfacePrototype = <InterfacePrototype>interfaceElement;
          let interfacePrototypes = thisPrototype.interfacePrototypes;
          if (!interfacePrototypes) thisPrototype.interfacePrototypes = interfacePrototypes = new Array();
          interfacePrototypes.push(interfacePrototype);
        } else {
          this.error(
            DiagnosticCode.A_class_can_only_implement_an_interface,
            implementsNode.range
          );
        }
      }
    }

    // check for virtual overloads in extended classes and implemented interfaces
    for (let i = 0, k = queuedExtends.length; i < k; ++i) {
      let thisPrototype = queuedExtends[i];
      let basePrototype = thisPrototype.basePrototype;
      if (basePrototype) {
        this.markVirtuals(thisPrototype, basePrototype);
      }
    }
    for (let i = 0, k = queuedImplements.length; i < k; ++i) {
      let thisPrototype = queuedImplements[i];
      let basePrototype = thisPrototype.basePrototype;
      let interfacePrototypes = thisPrototype.interfacePrototypes;
      if (basePrototype) {
        this.markVirtuals(thisPrototype, basePrototype);
      }
      if (interfacePrototypes) {
        for (let j = 0, l = interfacePrototypes.length; j < l; ++j) {
          this.markVirtuals(thisPrototype, interfacePrototypes[j]);
        }
      }
    }

    // set up global aliases
    {
      let globalAliases = options.globalAliases;
      if (!globalAliases) globalAliases = new Map();
      if (!globalAliases.has(CommonNames.abort)) {
        globalAliases.set(CommonNames.abort, BuiltinNames.abort);
      }
      if (!globalAliases.has(CommonNames.trace)) {
        globalAliases.set(CommonNames.trace, BuiltinNames.trace);
      }
      if (!globalAliases.has(CommonNames.seed)) {
        globalAliases.set(CommonNames.seed, BuiltinNames.seed);
      }
      if (!globalAliases.has(CommonNames.Math)) {
        globalAliases.set(CommonNames.Math, CommonNames.NativeMath);
      }
      if (!globalAliases.has(CommonNames.Mathf)) {
        globalAliases.set(CommonNames.Mathf, CommonNames.NativeMathf);
      }
      // TODO: for (let [alias, name] of globalAliases) {
      for (let _keys = Map_keys(globalAliases), i = 0, k = _keys.length; i < k; ++i) {
        let alias = unchecked(_keys[i]);
        let name = changetype<string>(globalAliases.get(alias));
        assert(name != null);
        if (!name.length) {
          this.elementsByName.delete(alias);
          continue;
        }
        let firstChar = name.charCodeAt(0);
        if (firstChar >= CharCode._0 && firstChar <= CharCode._9) {
          this.registerConstantInteger(alias, Type.i32, i64_new(<i32>parseInt(name, 10)));
        } else {
          let elementsByName = this.elementsByName;
          if (elementsByName.has(name)) {
            elementsByName.set(alias, assert(elementsByName.get(name)));
          } else {
            this.error(DiagnosticCode.Element_0_not_found, null, name);
          }
        }
      }
    }

    // mark module exports, i.e. to apply proper wrapping behavior on the boundaries
    // TODO: for (let file of this.filesByName.values()) {
    for (let _values = Map_values(this.filesByName), i = 0, k = _values.length; i < k; ++i) {
      let file = unchecked(_values[i]);
      if (file.source.sourceKind == SourceKind.UserEntry) {
        this.markModuleExports(file);
      }
    }
  }

  /** Marks virtual members in a base class overloaded in this class. */
  private markVirtuals(thisPrototype: ClassPrototype, basePrototype: ClassPrototype): void {
    // TODO: make this work with interfaaces as well
    let thisInstanceMembers = thisPrototype.instanceMembers;
    if (thisInstanceMembers) {
      let thisMembers = Map_values(thisInstanceMembers);
      do {
        let baseInstanceMembers = basePrototype.instanceMembers;
        if (baseInstanceMembers) {
          for (let j = 0, l = thisMembers.length; j < l; ++j) {
            let thisMember = thisMembers[j];
            if (
              !thisMember.isAny(CommonFlags.Constructor | CommonFlags.Private) &&
              baseInstanceMembers.has(thisMember.name)
            ) {
              let baseMember = assert(baseInstanceMembers.get(thisMember.name));
              if (
                thisMember.kind == ElementKind.FunctionPrototype &&
                baseMember.kind == ElementKind.FunctionPrototype
              ) {
                let thisMethod = <FunctionPrototype>thisMember;
                let baseMethod = <FunctionPrototype>baseMember;
                if (!thisMethod.visibilityEquals(baseMethod)) {
                  this.errorRelated(
                    DiagnosticCode.Overload_signatures_must_all_be_public_private_or_protected,
                    thisMethod.identifierNode.range, baseMethod.identifierNode.range
                  );
                }
                baseMember.set(CommonFlags.Virtual);
                let overloads = baseMethod.overloads;
                if (!overloads) baseMethod.overloads = overloads = new Set();
                overloads.add(<FunctionPrototype>thisMember);
                let baseMethodInstances = baseMethod.instances;
                if (baseMethodInstances) {
                  for (let _values = Map_values(baseMethodInstances), a = 0, b = _values.length; a < b; ++a) {
                    let baseMethodInstance = _values[a];
                    baseMethodInstance.set(CommonFlags.Virtual);
                  }
                }
              } else if (
                thisMember.kind == ElementKind.PropertyPrototype &&
                baseMember.kind == ElementKind.PropertyPrototype
              ) {
                let thisProperty = <PropertyPrototype>thisMember;
                let baseProperty = <PropertyPrototype>baseMember;
                if (!thisProperty.visibilityEquals(baseProperty)) {
                  this.errorRelated(
                    DiagnosticCode.Overload_signatures_must_all_be_public_private_or_protected,
                    thisProperty.identifierNode.range, baseProperty.identifierNode.range
                  );
                }
                if (thisProperty.isField && basePrototype.kind != ElementKind.InterfacePrototype) {
                  // fields cannot be overridden (only redeclared with same type), except if
                  // declared in an interface, then making the field behave like a property
                  continue;
                }
                baseProperty.set(CommonFlags.Virtual);
                let baseGetter = baseProperty.getterPrototype;
                if (baseGetter) {
                  baseGetter.set(CommonFlags.Virtual);
                  let thisGetter = thisProperty.getterPrototype;
                  if (thisGetter) {
                    let overloads = baseGetter.overloads;
                    if (!overloads) baseGetter.overloads = overloads = new Set();
                    overloads.add(thisGetter);
                  }
                  let baseGetterInstances = baseGetter.instances;
                  if (baseGetterInstances) {
                    for (let _values = Map_values(baseGetterInstances), a = 0, b = _values.length; a < b; ++a) {
                      let baseGetterInstance = _values[a];
                      baseGetterInstance.set(CommonFlags.Virtual);
                    }
                  }
                }
                let baseSetter = baseProperty.setterPrototype;
                if (baseSetter && thisProperty.setterPrototype) {
                  baseSetter.set(CommonFlags.Virtual);
                  let thisSetter = thisProperty.setterPrototype;
                  if (thisSetter) {
                    let overloads = baseSetter.overloads;
                    if (!overloads) baseSetter.overloads = overloads = new Set();
                    overloads.add(thisSetter);
                  }
                  let baseSetterInstances = baseSetter.instances;
                  if (baseSetterInstances) {
                    for (let _values = Map_values(baseSetterInstances), a = 0, b = _values.length; a < b; ++a) {
                      let baseSetterInstance = _values[a];
                      baseSetterInstance.set(CommonFlags.Virtual);
                    }
                  }
                }
              }
            }
          }
        }
        let nextPrototype = basePrototype.basePrototype;
        if (!nextPrototype) break;
        basePrototype = nextPrototype;
      } while (true);
    }
  }

  /** Looks up the element of the specified name in the global scope. */
  lookup(name: string): Element | null {
    let elements = this.elementsByName;
    if (elements.has(name)) return assert(elements.get(name));
    return null;
  }

  /** Requires that a global library element of the specified kind is present and returns it. */
  private require(name: string, kind: ElementKind): Element {
    let element = this.lookup(name);
    if (!element) throw new Error(`Missing standard library component: ${name}`);
    if (element.kind != kind) throw Error(`Invalid standard library component kind: ${name}`);
    return element;
  }

  /** Requires that a global variable is present and returns it. */
  requireGlobal(name: string): Global {
    return <Global>this.require(name, ElementKind.Global);
  }

  /** Requires that a non-generic global class is present and returns it. */
  requireClass(name: string): Class {
    let prototype = this.require(name, ElementKind.ClassPrototype);
    let resolved = this.resolver.resolveClass(<ClassPrototype>prototype, null);
    if (!resolved) throw new Error(`Invalid standard library class: ${name}`);
    return resolved;
  }

  /** Requires that a global function is present and returns it. */
  requireFunction(name: string, typeArguments: Type[] | null = null): Function {
    let prototype = <FunctionPrototype>this.require(name, ElementKind.FunctionPrototype);
    let resolved = this.resolver.resolveFunction(prototype, typeArguments);
    if (!resolved) throw new Error(`Invalid standard library function: ${name}`);
    return resolved;
  }

  /** Marks all exports of the specified file as module exports. */
  private markModuleExports(file: File): void {
    let exports = file.exports;
    if (exports) {
      // TODO: for (let element of exports.values()) {
      for (let _values = Map_values(exports), j = 0, l = _values.length; j < l; ++j) {
        let element = unchecked(_values[j]);
        this.markModuleExport(element);
      }
    }
    let exportsStar = file.exportsStar;
    if (exportsStar) {
      for (let i = 0, k = exportsStar.length; i < k; ++i) {
        this.markModuleExports(exportsStar[i]);
      }
    }
  }

  /** Marks an element and its children as a module export. */
  private markModuleExport(element: Element): void {
    element.set(CommonFlags.ModuleExport);
    switch (element.kind) {
      case ElementKind.ClassPrototype: {
        let instanceMembers = (<ClassPrototype>element).instanceMembers;
        if (instanceMembers) {
          // TODO: for (let member of instanceMembers.values()) {
          for (let _values = Map_values(instanceMembers), i = 0, k = _values.length; i < k; ++i) {
            let member = unchecked(_values[i]);
            this.markModuleExport(member);
          }
        }
        break;
      }
      case ElementKind.PropertyPrototype: {
        let propertyPrototype = <PropertyPrototype>element;
        let getterPrototype = propertyPrototype.getterPrototype;
        if (getterPrototype) this.markModuleExport(getterPrototype);
        let setterPrototype = propertyPrototype.setterPrototype;
        if (setterPrototype) this.markModuleExport(setterPrototype);
        break;
      }
      case ElementKind.Property:
      case ElementKind.Function:
      case ElementKind.Class: assert(false); // assumes that there are no instances yet
    }
    let staticMembers = element.members;
    if (staticMembers) {
      // TODO: for (let member of staticMembers.values()) {
      for (let _values = Map_values(staticMembers), i = 0, k = _values.length; i < k; ++i) {
        let member = unchecked(_values[i]);
        this.markModuleExport(member);
      }
    }
  }

  /** Marks an element as a module import. */
  markModuleImport(moduleName: string, name: string, element: Element): void {
    element.set(CommonFlags.ModuleImport);
    let moduleImports = this.moduleImports;
    let module: Map<string,Element>;
    if (moduleImports.has(moduleName)) {
      module = assert(moduleImports.get(moduleName));
    } else {
      module = new Map();
      moduleImports.set(moduleName, module);
    }
    module.set(name, element);
  }

  /** Registers a native type with the program. */
  private registerNativeType(name: string, type: Type): void {
    let element = new TypeDefinition(
      name,
      this.nativeFile,
      this.makeNativeTypeDeclaration(name, CommonFlags.Export),
      DecoratorFlags.Builtin
    );
    element.setType(type);
    this.nativeFile.add(name, element);
  }

  /** Registers the wrapper class of a non-class type. */
  private registerWrapperClass(type: Type, className: string): void {
    let wrapperClasses = this.wrapperClasses;
    assert(!type.isInternalReference && !wrapperClasses.has(type));
    let element = assert(this.lookup(className));
    assert(element.kind == ElementKind.ClassPrototype);
    let classElement = assert(this.resolver.resolveClass(<ClassPrototype>element, null));
    classElement.wrappedType = type;
    wrapperClasses.set(type, classElement);
  }

  /** Registers a constant integer value within the global scope. */
  registerConstantInteger(name: string, type: Type, value: i64): void {
    assert(type.isIntegerInclReference);
    let global = new Global(
      name,
      this.nativeFile,
      DecoratorFlags.None,
      this.makeNativeVariableDeclaration(name, CommonFlags.Const | CommonFlags.Export)
    );
    global.setConstantIntegerValue(value, type);
    this.nativeFile.add(name, global);
  }

  /** Registers a constant float value within the global scope. */
  private registerConstantFloat(name: string, type: Type, value: f64): void {
    assert(type.isFloatValue);
    let global = new Global(
      name,
      this.nativeFile,
      DecoratorFlags.None,
      this.makeNativeVariableDeclaration(name, CommonFlags.Const | CommonFlags.Export)
    );
    global.setConstantFloatValue(value, type);
    this.nativeFile.add(name, global);
  }

  /** Ensures that the given global element exists. Attempts to merge duplicates. */
  ensureGlobal(name: string, element: DeclaredElement): DeclaredElement {
    let elementsByName = this.elementsByName;
    if (elementsByName.has(name)) {
      let existing = assert(elementsByName.get(name));
      // NOTE: this is effectively only performed when merging native types with
      // their respective namespaces in std/builtins, but can also trigger when a
      // user has multiple global elements of the same name in different files,
      // which might result in unexpected shared symbols accross files. considering
      // this a wonky feature for now that we might want to revisit later.
      if (existing != element) {
        let merged = tryMerge(existing, element);
        if (!merged) {
          if (isDeclaredElement(existing.kind)) {
            this.errorRelated(
              DiagnosticCode.Duplicate_identifier_0,
              element.identifierNode.range,
              (<DeclaredElement>existing).declaration.name.range,
              name
            );
          } else {
            this.error(
              DiagnosticCode.Duplicate_identifier_0,
              element.identifierNode.range, name
            );
          }
          return element;
        }
        element = merged;
      }
    }
    elementsByName.set(name, element);
    return element;
  }

  /** Tries to locate a foreign file given its normalized path. */
  private lookupForeignFile(
    /** Normalized path to the other file. */
    foreignPath: string,
    /** Alternative normalized path to the other file. */
    foreignPathAlt: string
  ): File | null {
    let filesByName = this.filesByName;
    return filesByName.has(foreignPath)
      ? assert(filesByName.get(foreignPath))
      : filesByName.has(foreignPathAlt)
        ? assert(filesByName.get(foreignPathAlt))
        : null;
  }

  /** Tries to locate a foreign element by traversing exports and queued exports. */
  private lookupForeign(
    /** Identifier within the other file. */
    foreignName: string,
    /** The other file. */
    foreignFile: File,
    /** So far queued exports. */
    queuedExports: Map<File,Map<string,QueuedExport>>
  ): DeclaredElement | null {
    do {
      // check if already resolved
      let element = foreignFile.lookupExport(foreignName);
      if (element) return element;

      // follow queued exports
      if (queuedExports.has(foreignFile)) {
        let fileQueuedExports = assert(queuedExports.get(foreignFile));
        if (fileQueuedExports.has(foreignName)) {
          let queuedExport = assert(fileQueuedExports.get(foreignName));
          let queuedExportForeignPath = queuedExport.foreignPath;

          // re-exported from another file
          if (queuedExportForeignPath) {
            let otherFile = this.lookupForeignFile(queuedExportForeignPath, assert(queuedExport.foreignPathAlt));
            if (!otherFile) return null;
            foreignName = queuedExport.localIdentifier.text;
            foreignFile = otherFile;
            continue;
          }

          // exported from this file
          element = foreignFile.getMember(queuedExport.localIdentifier.text);
          if (element) return element;
        }
      }
      break;
    } while (true);

    // follow star exports
    let exportsStar = foreignFile.exportsStar;
    if (exportsStar) {
      for (let i = 0, k = exportsStar.length; i < k; ++i) {
        let element = this.lookupForeign(foreignName, exportsStar[i], queuedExports);
        if (element) return element;
      }
    }
    return null;
  }

  /** Validates that only supported decorators are present. */
  private checkDecorators(
    /** Decorators present on an element. */
    decorators: DecoratorNode[] | null,
    /** Accepted decorator flags. Emits diagnostics if any other decorators are present. */
    acceptedFlags: DecoratorFlags
  ): DecoratorFlags {
    let flags = DecoratorFlags.None;
    if (decorators) {
      for (let i = 0, k = decorators.length; i < k; ++i) {
        let decorator = decorators[i];
        let kind = DecoratorKind.fromNode(decorator.name);
        let flag = DecoratorFlags.fromKind(kind);
        if (flag) {
          if (flag == DecoratorFlags.Builtin) {
            if (!(acceptedFlags & flag) && !decorator.range.source.isLibrary) {
              this.error(
                DiagnosticCode.Decorator_0_is_not_valid_here,
                decorator.range, decorator.name.range.toString()
              );
            } else {
              flags |= flag;
            }
          } else if (!(acceptedFlags & flag)) {
            this.error(
              DiagnosticCode.Decorator_0_is_not_valid_here,
              decorator.range, decorator.name.range.toString()
            );
          } else if (flags & flag) {
            this.error(
              DiagnosticCode.Duplicate_decorator,
              decorator.range
            );
          } else {
            flags |= flag;
          }
        }
      }
    }
    return flags;
  }

  /** Checks whether a particular feature is enabled. */
  checkFeatureEnabled(feature: Feature, reportNode: Node): bool {
    if (!this.options.hasFeature(feature)) {
      this.error(
        DiagnosticCode.Feature_0_is_not_enabled,
        reportNode.range, featureToString(feature)
      );
      return false;
    }
    return true;
  }

  /** Checks whether a particular type is supported. */
  checkTypeSupported(type: Type, reportNode: Node): bool {
    switch (type.kind) {
      case TypeKind.V128: return this.checkFeatureEnabled(Feature.Simd, reportNode);
      case TypeKind.Funcref:
      case TypeKind.Externref:
        return this.checkFeatureEnabled(Feature.ReferenceTypes, reportNode);
      case TypeKind.Anyref:
      case TypeKind.Eqref:
      case TypeKind.I31ref:
      case TypeKind.Dataref:
      case TypeKind.Arrayref: {
        return this.checkFeatureEnabled(Feature.ReferenceTypes, reportNode)
            && this.checkFeatureEnabled(Feature.GC, reportNode);
      }
      case TypeKind.Stringref:
      case TypeKind.StringviewWTF8:
      case TypeKind.StringviewWTF16:
      case TypeKind.StringviewIter: {
        return this.checkFeatureEnabled(Feature.ReferenceTypes, reportNode)
            && this.checkFeatureEnabled(Feature.Stringref, reportNode);
      }
    }
    let classReference = type.getClass();
    if (classReference) {
      do {
        let typeArguments = classReference.typeArguments;
        if (typeArguments) {
          for (let i = 0, k = typeArguments.length; i < k; ++i) {
            if (!this.checkTypeSupported(typeArguments[i], reportNode)) {
              return false;
            }
          }
        }
        classReference = classReference.base;
      } while(classReference);
    } else {
      let signatureReference = type.getSignature();
      if (signatureReference) {
        let thisType = signatureReference.thisType;
        if (thisType) {
          if (!this.checkTypeSupported(thisType, reportNode)) {
            return false;
          }
        }
        let parameterTypes = signatureReference.parameterTypes;
        for (let i = 0, k = parameterTypes.length; i < k; ++i) {
          if (!this.checkTypeSupported(parameterTypes[i], reportNode)) {
            return false;
          }
        }
        let returnType = signatureReference.returnType;
        if (!this.checkTypeSupported(returnType, reportNode)) {
          return false;
        }
      }
    }
    return true;
  }

  /** Initializes a class declaration. */
  private initializeClass(
    /** The declaration to initialize. */
    declaration: ClassDeclaration,
    /** Parent element, usually a file or namespace. */
    parent: Element,
    /** So far queued `extends` clauses. */
    queuedExtends: ClassPrototype[],
    /** So far queued `implements` clauses. */
    queuedImplements: ClassPrototype[]
  ): ClassPrototype | null {
    let name = declaration.name.text;
    let element = new ClassPrototype(
      name,
      parent,
      declaration,
      this.checkDecorators(declaration.decorators,
        DecoratorFlags.Global |
        DecoratorFlags.Final |
        DecoratorFlags.Unmanaged
      )
    );
    if (!parent.add(name, element)) return null;

    // remember classes that implement interfaces
    let implementsTypes = declaration.implementsTypes;
    if (implementsTypes) {
      let numImplementsTypes = implementsTypes.length;
      if (numImplementsTypes) {
        // cannot implement interfaces when unmanaged
        if (element.hasDecorator(DecoratorFlags.Unmanaged)) {
          this.error(
            DiagnosticCode.Unmanaged_classes_cannot_implement_interfaces,
            Range.join(
              declaration.name.range,
              implementsTypes[numImplementsTypes - 1].range
            )
          );
        } else {
          queuedImplements.push(element);
        }
      }
    }

    // remember classes that extend another class
    if (declaration.extendsType) queuedExtends.push(element);

    // initialize members
    let memberDeclarations = declaration.members;
    for (let i = 0, k = memberDeclarations.length; i < k; ++i) {
      let memberDeclaration = memberDeclarations[i];
      switch (memberDeclaration.kind) {
        case NodeKind.FieldDeclaration: {
          this.initializeField(<FieldDeclaration>memberDeclaration, element);
          break;
        }
        case NodeKind.MethodDeclaration: {
          let methodDeclaration = <MethodDeclaration>memberDeclaration;
          if (memberDeclaration.isAny(CommonFlags.Get | CommonFlags.Set)) {
            this.initializeProperty(methodDeclaration, element);
          } else {
            let method = this.initializeMethod(methodDeclaration, element);
            if (method && methodDeclaration.name.kind == NodeKind.Constructor) {
              element.constructorPrototype = method;
            }
          }
          break;
        }
        case NodeKind.IndexSignature: break; // ignored for now
        default: assert(false); // class member expected
      }
    }
    return element;
  }

  /** Initializes a field of a class or interface. */
  private initializeField(
    /** The declaration to initialize. */
    declaration: FieldDeclaration,
    /** Parent class. */
    parent: ClassPrototype
  ): void {
    let name = declaration.name.text;
    let decorators = declaration.decorators;
    let element: DeclaredElement;
    let acceptedFlags: DecoratorFlags = DecoratorFlags.Unsafe;
    if (parent.is(CommonFlags.Ambient)) {
      acceptedFlags |= DecoratorFlags.External;
    }
    if (declaration.is(CommonFlags.Static)) { // global variable
      assert(parent.kind != ElementKind.InterfacePrototype);
      acceptedFlags |= DecoratorFlags.Lazy;
      if (declaration.is(CommonFlags.Readonly)) {
        acceptedFlags |= DecoratorFlags.Inline;
      }
      element = new Global(
        name,
        parent,
        this.checkDecorators(decorators, acceptedFlags),
        declaration
      );
      if (!parent.add(name, element)) return;
    } else { // actual instance field
      assert(!declaration.isAny(CommonFlags.Abstract | CommonFlags.Get | CommonFlags.Set));
      element = PropertyPrototype.forField(
        name,
        parent,
        declaration,
        this.checkDecorators(decorators, acceptedFlags)
      );
      if (!parent.addInstance(name, element)) return;
    }
  }

  /** Initializes a method of a class or interface. */
  private initializeMethod(
    /** The declaration to initialize. */
    declaration: MethodDeclaration,
    /** Parent class. */
    parent: ClassPrototype
  ): FunctionPrototype | null {
    let name = declaration.name.text;
    let isStatic = declaration.is(CommonFlags.Static);
    let acceptedFlags = DecoratorFlags.Inline | DecoratorFlags.Unsafe;
    if (!declaration.is(CommonFlags.Generic)) {
      acceptedFlags |= DecoratorFlags.OperatorBinary
                    |  DecoratorFlags.OperatorPrefix
                    |  DecoratorFlags.OperatorPostfix;
    }
    if (parent.is(CommonFlags.Ambient)) {
      acceptedFlags |= DecoratorFlags.External;
    }
    let element = new FunctionPrototype(
      name,
      parent,
      declaration,
      this.checkDecorators(declaration.decorators, acceptedFlags)
    );
    if (isStatic) { // global function
      assert(declaration.name.kind != NodeKind.Constructor);
      if (!parent.add(name, element)) return null;
    } else { // actual instance method
      if (!parent.addInstance(name, element)) return null;
    }
    this.checkOperatorOverloads(declaration.decorators, element, parent);
    return element;
  }

  /** Checks that operator overloads are generally valid, if present. */
  private checkOperatorOverloads(
    /** Decorators to check. */
    decorators: DecoratorNode[] | null,
    /** Decorated method. */
    prototype: FunctionPrototype,
    /** Parent class. */
    classPrototype: ClassPrototype
  ): void {
    if (decorators) {
      for (let i = 0, k = decorators.length; i < k; ++i) {
        let decorator: DecoratorNode = decorators[i]; // FIXME: why does tsc want a type here?
        switch (decorator.decoratorKind) {
          case DecoratorKind.Operator:
          case DecoratorKind.OperatorBinary:
          case DecoratorKind.OperatorPrefix:
          case DecoratorKind.OperatorPostfix: {
            let args = decorator.args;
            let numArgs = args ? args.length : 0;
            if (numArgs == 1) {
              let firstArg = (<Expression[]>decorator.args)[0];
              if (firstArg.isLiteralKind(LiteralKind.String)) {
                let text = (<StringLiteralExpression>firstArg).value;
                let kind = OperatorKind.fromDecorator(decorator.decoratorKind, text);
                if (kind == OperatorKind.Invalid) {
                  this.error(
                    DiagnosticCode._0_is_not_a_valid_operator,
                    firstArg.range, text
                  );
                } else {
                  let overloads = classPrototype.overloadPrototypes;
                  if (overloads.has(kind)) {
                    this.error(
                      DiagnosticCode.Duplicate_function_implementation,
                      firstArg.range
                    );
                  } else {
                    prototype.operatorKind = kind;
                    overloads.set(kind, prototype);
                  }
                }
              } else {
                this.error(
                  DiagnosticCode.String_literal_expected,
                  firstArg.range
                );
              }
            } else {
              this.error(
                DiagnosticCode.Expected_0_arguments_but_got_1,
                decorator.range, "1", numArgs.toString()
              );
            }
          }
        }
      }
    }
  }

  /** Ensures that the property introduced by the specified getter or setter exists.*/
  private ensureProperty(
    /** The declaration of the getter or setter introducing the property. */
    declaration: MethodDeclaration,
    /** Parent class. */
    parent: ClassPrototype
  ): PropertyPrototype | null {
    let name = declaration.name.text;
    if (declaration.is(CommonFlags.Static)) {
      let parentMembers = parent.members;
      if (parentMembers && parentMembers.has(name)) {
        let element = assert(parentMembers.get(name));
        if (element.kind == ElementKind.PropertyPrototype) return <PropertyPrototype>element;
      } else {
        let element = new PropertyPrototype(name, parent, declaration);
        if (!parent.add(name, element)) return null;
        return element;
      }
    } else {
      let parentMembers = parent.instanceMembers;
      if (parentMembers && parentMembers.has(name)) {
        let element = assert(parentMembers.get(name));
        if (element.kind == ElementKind.PropertyPrototype) return <PropertyPrototype>element;
      } else {
        let element = new PropertyPrototype(name, parent, declaration);
        if (!parent.addInstance(name, element)) return null;
        return element;
      }
    }
    this.error(
      DiagnosticCode.Duplicate_property_0,
      declaration.name.range, name
    );
    return null;
  }

  /** Initializes a property of a class. */
  private initializeProperty(
    /** The declaration of the getter or setter. */
    declaration: MethodDeclaration,
    /** Parent class. */
    parent: ClassPrototype
  ): void {
    let property = this.ensureProperty(declaration, parent);
    if (!property) return;
    let name = declaration.name.text;
    let isGetter = declaration.is(CommonFlags.Get);
    if (isGetter) {
      if (property.getterPrototype) {
        this.error(
          DiagnosticCode.Duplicate_property_0,
          declaration.name.range, name
        );
        return;
      }
    } else {
      if (property.setterPrototype) {
        this.error(
          DiagnosticCode.Duplicate_property_0,
          declaration.name.range, name
        );
        return;
      }
    }
    let element = new FunctionPrototype(
      (isGetter ? GETTER_PREFIX : SETTER_PREFIX) + name,
      property.parent, // same level as property
      declaration,
      this.checkDecorators(declaration.decorators,
        DecoratorFlags.Inline | DecoratorFlags.Unsafe
      )
    );
    if (isGetter) {
      property.getterPrototype = element;
    } else {
      property.setterPrototype = element;
    }
  }

  /** Initializes an enum. */
  private initializeEnum(
    /** The declaration to initialize. */
    declaration: EnumDeclaration,
    /** Parent element, usually a file or namespace. */
    parent: Element
  ): Enum | null {
    let name = declaration.name.text;
    let element = new Enum(
      name,
      parent,
      declaration,
      this.checkDecorators(declaration.decorators,
        DecoratorFlags.Global |
        DecoratorFlags.Inline |
        DecoratorFlags.Lazy
      )
    );
    if (!parent.add(name, element)) return null;
    let values = declaration.values;
    for (let i = 0, k = values.length; i < k; ++i) {
      this.initializeEnumValue(values[i], element);
    }
    return element;
  }

  /** Initializes an enum value. */
  private initializeEnumValue(
    /** The declaration to initialize. */
    declaration: EnumValueDeclaration,
    /** Parent enum. */
    parent: Enum
  ): void {
    let name = declaration.name.text;
    let element = new EnumValue(
      name,
      parent,
      declaration,
      this.checkDecorators(declaration.decorators,
        DecoratorFlags.None
      )
    );
    if (!parent.add(name, element)) return;
  }

  /** Initializes an `export` statement. */
  private initializeExports(
    /** The statement to initialize. */
    statement: ExportStatement,
    /** Parent file. */
    parent: File,
    /** So far queued `export`s. */
    queuedExports: Map<File,Map<string,QueuedExport>>,
    /** So far queued `export *`s. */
    queuedExportsStar: Map<File,QueuedExportStar[]>
  ): void {
    let members = statement.members;
    if (members) { // export { foo, bar } [from "./baz"]
      for (let i = 0, k = members.length; i < k; ++i) {
        this.initializeExport(members[i], parent, statement.internalPath, queuedExports);
      }
    } else { // export * from "./baz"
      let queued: QueuedExportStar[];
      if (queuedExportsStar.has(parent)) queued = assert(queuedExportsStar.get(parent));
      else queuedExportsStar.set(parent, queued = []);
      let foreignPath = statement.internalPath!; // must be set for export *
      queued.push(new QueuedExportStar(
        foreignPath,
        foreignPath.endsWith(INDEX_SUFFIX) // strip or add index depending on what's already present
          ? foreignPath.substring(0, foreignPath.length - INDEX_SUFFIX.length)
          : foreignPath + INDEX_SUFFIX,
        assert(statement.path)
      ));
    }
  }

  /** Initializes a single `export` member. Does not handle `export *`. */
  private initializeExport(
    /** The member to initialize. */
    member: ExportMember,
    /** Local file. */
    localFile: File,
    /** Path to the other file, if present. */
    foreignPath: string | null,
    /** So far queued `export`s. */
    queuedExports: Map<File,Map<string,QueuedExport>>
  ): void {
    let localName = member.localName.text;
    let foreignName = member.exportedName.text;

    // check for duplicates
    let element = localFile.lookupExport(foreignName);
    if (element) {
      this.error(
        DiagnosticCode.Export_declaration_conflicts_with_exported_declaration_of_0,
        member.exportedName.range, foreignName
      );
      return;
    }
    // local element, i.e. export { foo [as bar] }
    if (foreignPath == null) {

      // resolve right away if the local element already exists
      if (element = localFile.getMember(localName)) {
        localFile.ensureExport(foreignName, element);

      // otherwise queue it
      } else {
        let queued: Map<string,QueuedExport>;
        if (queuedExports.has(localFile)) queued = assert(queuedExports.get(localFile));
        else queuedExports.set(localFile, queued = new Map());
        queued.set(foreignName, new QueuedExport(
          member.localName,
          member.exportedName,
          null, null
        ));
      }

    // foreign element, i.e. export { foo } from "./bar"
    } else {
      let queued: Map<string,QueuedExport>;
      if (queuedExports.has(localFile)) queued = assert(queuedExports.get(localFile));
      else queuedExports.set(localFile, queued = new Map());
      queued.set(foreignName, new QueuedExport(
        member.localName,
        member.exportedName,
        foreignPath,
        foreignPath.endsWith(INDEX_SUFFIX) // strip or add index depending on what's already present
          ? foreignPath.substring(0, foreignPath.length - INDEX_SUFFIX.length)
          : foreignPath + INDEX_SUFFIX
      ));
    }
  }

  private initializeExportDefault(
    /** The statement to initialize. */
    statement: ExportDefaultStatement,
    /** Parent file. */
    parent: File,
    /** So far queued `extends` clauses. */
    queuedExtends: Array<ClassPrototype>,
    /** So far queued `implements` clauses. */
    queuedImplements: ClassPrototype[]
  ): void {
    let declaration = statement.declaration;
    let element: DeclaredElement | null = null;
    switch (declaration.kind) {
      case NodeKind.EnumDeclaration: {
        element = this.initializeEnum(<EnumDeclaration>declaration, parent);
        break;
      }
      case NodeKind.FunctionDeclaration: {
        element = this.initializeFunction(<FunctionDeclaration>declaration, parent);
        break;
      }
      case NodeKind.ClassDeclaration: {
        element = this.initializeClass(<ClassDeclaration>declaration, parent, queuedExtends, queuedImplements);
        break;
      }
      case NodeKind.InterfaceDeclaration: {
        element = this.initializeInterface(<InterfaceDeclaration>declaration, parent, queuedExtends);
        break;
      }
      case NodeKind.NamespaceDeclaration: {
        element = this.initializeNamespace(<NamespaceDeclaration>declaration, parent, queuedExtends, queuedImplements);
        break;
      }
      default: assert(false);
    }
    if (element) {
      let exports = parent.exports;
      if (!exports) parent.exports = exports = new Map();
      else {
        if (exports.has("default")) {
          let existing = assert(exports.get("default"));
          this.errorRelated(
            DiagnosticCode.Duplicate_identifier_0,
            declaration.name.range,
            existing.declaration.name.range,
            "default"
          );
          return;
        }
      }
      exports.set("default", element);
    }
  }

  /** Initializes an `import` statement. */
  private initializeImports(
    /** The statement to initialize. */
    statement: ImportStatement,
    /** Parent file. */
    parent: File,
    /** So far queued `import`s. */
    queuedImports: QueuedImport[],
    /** So far queued `export`s. */
    queuedExports: Map<File,Map<string,QueuedExport>>
  ): void {
    let declarations = statement.declarations;
    if (declarations) { // import { foo [as bar] } from "./baz"
      for (let i = 0, k = declarations.length; i < k; ++i) {
        this.initializeImport(
          declarations[i],
          parent,
          statement.internalPath,
          queuedImports,
          queuedExports
        );
      }
    } else {
      let namespaceName = statement.namespaceName;
      if (namespaceName) { // import * as foo from "./bar"
        queuedImports.push(new QueuedImport(
          parent,
          namespaceName,
          null, // indicates import *
          statement.internalPath,
          statement.internalPath + INDEX_SUFFIX
        ));
      } else {
        // import "./foo"
      }
    }
  }

  /** Initializes a single `import` declaration. Does not handle `import *`. */
  private initializeImport( // { foo [as bar] }
    /** The declaration to initialize. */
    declaration: ImportDeclaration,
    /** Parent file. */
    parent: File,
    /** Path to the other file. */
    foreignPath: string,
    /** So far queued `import`s. */
    queuedImports: QueuedImport[],
    /** So far queued `export`s. */
    queuedExports: Map<File,Map<string,QueuedExport>>
  ): void {
    let foreignPathAlt = foreignPath.endsWith(INDEX_SUFFIX) // strip or add index depending on what's already present
      ? foreignPath.substring(0, foreignPath.length - INDEX_SUFFIX.length)
      : foreignPath + INDEX_SUFFIX;

    // resolve right away if the element exists
    let foreignFile = this.lookupForeignFile(foreignPath, foreignPathAlt);
    if (foreignFile) {
      let element = this.lookupForeign(declaration.foreignName.text, foreignFile, queuedExports);
      if (element) {
        parent.add(declaration.name.text, element, declaration.name /* isImport */);
        return;
      }
    }

    // otherwise queue it
    queuedImports.push(new QueuedImport(
      parent,
      declaration.name,
      declaration.foreignName,
      foreignPath,
      foreignPathAlt
    ));
  }

  /** Initializes a function. Does not handle methods. */
  private initializeFunction(
    /** The declaration to initialize. */
    declaration: FunctionDeclaration,
    /** Parent element, usually a file or namespace. */
    parent: Element
  ): FunctionPrototype | null {
    let name = declaration.name.text;
    let validDecorators = DecoratorFlags.Unsafe | DecoratorFlags.Builtin;
    if (declaration.is(CommonFlags.Ambient)) {
      validDecorators |= DecoratorFlags.External | DecoratorFlags.ExternalJs;
    } else {
      validDecorators |= DecoratorFlags.Inline;
      if (declaration.range.source.isLibrary || declaration.is(CommonFlags.Export)) {
        validDecorators |= DecoratorFlags.Lazy;
      }
    }
    if (!declaration.is(CommonFlags.Instance)) {
      if (parent.kind != ElementKind.ClassPrototype) {
        validDecorators |= DecoratorFlags.Global;
      }
    }
    let element = new FunctionPrototype(
      name,
      parent,
      declaration,
      this.checkDecorators(declaration.decorators, validDecorators)
    );
    if (!parent.add(name, element)) return null;
    return element;
  }

  /** Initializes an interface. */
  private initializeInterface(
    /** The declaration to initialize. */
    declaration: InterfaceDeclaration,
    /** Parent element, usually a file or namespace. */
    parent: Element,
    /** So far queued `extends` clauses. */
    queuedExtends: ClassPrototype[],
  ): InterfacePrototype | null {
    let name = declaration.name.text;
    let element = new InterfacePrototype(
      name,
      parent,
      declaration,
      this.checkDecorators(declaration.decorators,
        DecoratorFlags.Global
      )
    );
    if (!parent.add(name, element)) return null;

    // remember interfaces that extend another interface
    if (declaration.extendsType) queuedExtends.push(element);

    let memberDeclarations = declaration.members;
    for (let i = 0, k = memberDeclarations.length; i < k; ++i) {
      let memberDeclaration = memberDeclarations[i];
      switch (memberDeclaration.kind) {
        case NodeKind.FieldDeclaration: {
          this.initializeFieldAsProperty(<FieldDeclaration>memberDeclaration, element);
          break;
        }
        case NodeKind.MethodDeclaration: {
          let methodDeclaration = <MethodDeclaration>memberDeclaration;
          if (memberDeclaration.isAny(CommonFlags.Get | CommonFlags.Set)) {
            this.initializeProperty(methodDeclaration, element);
          } else {
            this.initializeMethod(methodDeclaration, element);
          }
          break;
        }
        default: assert(false); // interface member expected
      }
    }
    return element;
  }

  /** Initializes a field of an interface, as a property. */
  private initializeFieldAsProperty(
    /** Field declaration. */
    declaration: FieldDeclaration,
    /** Parent interface. */
    parent: InterfacePrototype
  ): void {
    let typeNode = declaration.type;
    if (!typeNode) typeNode = Node.createOmittedType(declaration.name.range.atEnd);
    this.initializeProperty(
      Node.createMethodDeclaration(
        declaration.name,
        declaration.decorators,
        declaration.flags | CommonFlags.Get,
        null,
        Node.createFunctionType(
          [],
          typeNode,
          null,
          false,
          declaration.range
        ),
        null,
        declaration.range
      ),
      parent
    );
    if (!declaration.is(CommonFlags.Readonly)) {
      this.initializeProperty(
        Node.createMethodDeclaration(
          declaration.name,
          declaration.decorators,
          declaration.flags | CommonFlags.Set,
          null,
          Node.createFunctionType(
            [
              Node.createParameter(
                ParameterKind.Default,
                declaration.name,
                typeNode,
                null,
                declaration.name.range
              )
            ],
            Node.createOmittedType(declaration.name.range.atEnd),
            null,
            false,
            declaration.range
          ),
          null,
          declaration.range
        ),
        parent
      );
    }
  }

  /** Initializes a namespace. */
  private initializeNamespace(
    /** The declaration to initialize. */
    declaration: NamespaceDeclaration,
    /** Parent element, usually a file or another namespace. */
    parent: Element,
    /** So far queued `extends` clauses. */
    queuedExtends: ClassPrototype[],
    /** So far queued `implements` clauses. */
    queuedImplements: ClassPrototype[]
  ): DeclaredElement | null {
    let name = declaration.name.text;
    let original = new Namespace(
      name,
      parent,
      declaration,
      this.checkDecorators(declaration.decorators, DecoratorFlags.Global)
    );
    if (!parent.add(name, original)) return null;
    let element = assert(parent.getMember(name)); // possibly merged
    let members = declaration.members;
    for (let i = 0, k = members.length; i < k; ++i) {
      let member = members[i];
      switch (member.kind) {
        case NodeKind.ClassDeclaration: {
          this.initializeClass(<ClassDeclaration>member, original, queuedExtends, queuedImplements);
          break;
        }
        case NodeKind.EnumDeclaration: {
          this.initializeEnum(<EnumDeclaration>member, original);
          break;
        }
        case NodeKind.FunctionDeclaration: {
          this.initializeFunction(<FunctionDeclaration>member, original);
          break;
        }
        case NodeKind.InterfaceDeclaration: {
          this.initializeInterface(<InterfaceDeclaration>member, original, queuedExtends);
          break;
        }
        case NodeKind.NamespaceDeclaration: {
          this.initializeNamespace(<NamespaceDeclaration>member, original, queuedExtends, queuedImplements);
          break;
        }
        case NodeKind.TypeDeclaration: {
          this.initializeTypeDefinition(<TypeDeclaration>member, original);
          break;
        }
        case NodeKind.Variable: {
          this.initializeVariables(<VariableStatement>member, original);
          break;
        }
        default: assert(false); // namespace member expected
      }
    }
    if (original != element) copyMembers(original, element); // keep original parent
    return element;
  }

  /** Initializes a `type` definition. */
  private initializeTypeDefinition(
    /** The declaration to initialize. */
    declaration: TypeDeclaration,
    /** Parent element, usually a file or namespace. */
    parent: Element
  ): void {
    let name = declaration.name.text;
    let element = new TypeDefinition(
      name,
      parent,
      declaration,
      this.checkDecorators(declaration.decorators, DecoratorFlags.None)
    );
    parent.add(name, element); // reports
  }

  /** Initializes a variable statement. */
  private initializeVariables(
    /** The statement to initialize. */
    statement: VariableStatement,
    /** Parent element, usually a file or namespace. */
    parent: Element
  ): void {
    let declarations = statement.declarations;
    for (let i = 0, k = declarations.length; i < k; ++i) {
      let declaration = declarations[i];
      let name = declaration.name.text;
      let acceptedFlags = DecoratorFlags.Global | DecoratorFlags.Lazy;
      if (declaration.is(CommonFlags.Ambient)) {
        acceptedFlags |= DecoratorFlags.External;
      }
      if (declaration.is(CommonFlags.Const)) {
        acceptedFlags |= DecoratorFlags.Inline;
      }
      let element = new Global(
        name,
        parent,
        this.checkDecorators(declaration.decorators, acceptedFlags),
        declaration
      );
      if (!parent.add(name, element)) continue; // reports
    }
  }

  /** Determines the element type of a built-in array. */
  // determineBuiltinArrayType(target: Class): Type | null {
  //   switch (target.internalName) {
  //     case BuiltinSymbols.Int8Array: return Type.i8;
  //     case BuiltinSymbols.Uint8ClampedArray:
  //     case BuiltinSymbols.Uint8Array: return Type.u8;
  //     case BuiltinSymbols.Int16Array: return Type.i16;
  //     case BuiltinSymbols.Uint16Array: return Type.u16;
  //     case BuiltinSymbols.Int32Array: return Type.i32;
  //     case BuiltinSymbols.Uint32Array: return Type.u32;
  //     case BuiltinSymbols.Int64Array: return Type.i64;
  //     case BuiltinSymbols.Uint64Array: return Type.u64;
  //     case BuiltinSymbols.Float32Array: return Type.f32;
  //     case BuiltinSymbols.Float64Array: return Type.f64;
  //   }
  //   let current: Class | null = target;
  //   let arrayPrototype = this.arrayPrototype;
  //   do {
  //     if (current.prototype == arrayPrototype) { // Array<T>
  //       let typeArguments = assert(current.typeArguments);
  //       assert(typeArguments.length == 1);
  //       return typeArguments[0];
  //     }
  //   } while (current = current.base);
  //   return null;
  // }
}

/** Indicates the specific kind of an {@link Element}. */
export const enum ElementKind {
  /** A {@link Global}. */
  Global,
  /** A {@link Local}. */
  Local,
  /** An {@link Enum}. */
  Enum,
  /** An {@link EnumValue}. */
  EnumValue,
  /** A {@link FunctionPrototype}. */
  FunctionPrototype,
  /** A {@link Function}. */
  Function,
  /** A {@link ClassPrototype}. */
  ClassPrototype,
  /** A {@link Class}. */
  Class,
  /** An {@link InterfacePrototype}. */
  InterfacePrototype,
  /** An {@link Interface}. */
  Interface,
  /** A {@link PropertyPrototype}.  */
  PropertyPrototype,
  /** A {@link Property}. */
  Property,
  /** A {@link Namespace}. */
  Namespace,
  /** A {@link File}. */
  File,
  /** A {@link TypeDefinition}.  */
  TypeDefinition,
  /** An {@link IndexSignature}. */
  IndexSignature
}

/** Indicates built-in decorators that are present. */
export enum DecoratorFlags {
  /** No flags set. */
  None = 0,
  /** Is a program global. */
  Global = 1 << 0,
  /** Is a binary operator overload. */
  OperatorBinary = 1 << 1,
  /** Is a unary prefix operator overload. */
  OperatorPrefix = 1 << 2,
  /** Is a unary postfix operator overload. */
  OperatorPostfix = 1 << 3,
  /** Is an unmanaged class. */
  Unmanaged = 1 << 4,
  /** Is a final class. */
  Final = 1 << 5,
  /** Is always inlined. */
  Inline = 1 << 6,
  /** Is using a different external name. */
  External = 1 << 7,
  /** Has external JavaScript code. */
  ExternalJs = 1 << 8,
  /** Is a builtin. */
  Builtin = 1 << 9,
  /** Is compiled lazily. */
  Lazy = 1 << 10,
  /** Is considered unsafe code. */
  Unsafe = 1 << 11
}

export namespace DecoratorFlags {

  /** Translates a decorator kind to the respective decorator flag. */
  export function fromKind(kind: DecoratorKind): DecoratorFlags {
    switch (kind) {
      case DecoratorKind.Global: return DecoratorFlags.Global;
      case DecoratorKind.Operator:
      case DecoratorKind.OperatorBinary: return DecoratorFlags.OperatorBinary;
      case DecoratorKind.OperatorPrefix: return DecoratorFlags.OperatorPrefix;
      case DecoratorKind.OperatorPostfix: return DecoratorFlags.OperatorPostfix;
      case DecoratorKind.Unmanaged: return DecoratorFlags.Unmanaged;
      case DecoratorKind.Final: return DecoratorFlags.Final;
      case DecoratorKind.Inline: return DecoratorFlags.Inline;
      case DecoratorKind.External: return DecoratorFlags.External;
      case DecoratorKind.ExternalJs: return DecoratorFlags.ExternalJs;
      case DecoratorKind.Builtin: return DecoratorFlags.Builtin;
      case DecoratorKind.Lazy: return DecoratorFlags.Lazy;
      case DecoratorKind.Unsafe: return DecoratorFlags.Unsafe;
      default: return DecoratorFlags.None;
    }
  }
}

/** Base class of all program elements. */
export abstract class Element {

  /** Parent element. */
  parent!: Element;
  /** Common flags indicating specific traits. */
  flags: CommonFlags = CommonFlags.None;
  /** Decorator flags indicating annotated traits. */
  decoratorFlags: DecoratorFlags = DecoratorFlags.None;
  /** Member elements. */
  members: Map<string,DeclaredElement> | null = null;
  /** Shadowing type in type space, if any. */
  shadowType: TypeDefinition | null = null;

  /** Constructs a new program element. */
  protected constructor(
    /** Specific element kind. */
    public kind: ElementKind,
    /** Simple name. */
    public name: string,
    /** Internal name referring to this element. */
    public internalName: string,
    /** Containing {@link Program}. */
    public program: Program,
    /** Parent element. */
    parent: Element | null
  ) {
    this.program = program;
    this.name = name;
    this.internalName = internalName;
    if (parent) {
      this.parent = parent;
    } else {
      assert(this.kind == ElementKind.File);
      this.parent = this; // special case to keep this.parent non-nullable
    }
  }

  /** Gets the enclosing file. */
  get file(): File {
    let current: Element = this;
    do {
      current = current.parent;
      if (current.kind == ElementKind.File) return <File>current;
    } while (true);
  }

  /** Tests if this element has a specific flag or flags. */
  is(flag: CommonFlags): bool { return (this.flags & flag) == flag; }
  /** Tests if this element has any of the specified flags. */
  isAny(flags: CommonFlags): bool { return (this.flags & flags) != 0; }
  /** Sets a specific flag or flags. */
  set(flag: CommonFlags): void { this.flags |= flag; }
  /** Unsets the specific flag or flags. */
  unset(flag: CommonFlags): void {this.flags &= ~flag; }
  /** Tests if this element has a specific decorator flag or flags. */
  hasDecorator(flag: DecoratorFlags): bool { return (this.decoratorFlags & flag) == flag; }
  /** Tests if this element has any of the specified decorator flags. */
  hasAnyDecorator(flags: DecoratorFlags): bool { return (this.decoratorFlags & flags) != 0; }

  /** Get the member with the specified name, if any. */
  getMember(name: string): DeclaredElement | null {
    let members = this.members;
    if (members && members.has(name)) return assert(members.get(name));
    return null;
  }

  /** Looks up the element with the specified name relative to this element. */
  lookup(name: string, isType: bool = false): Element | null {
    return this.parent.lookup(name, isType);
  }

  /** Adds an element as a member of this one. Reports and returns `false` if a duplicate. */
  add(name: string, element: DeclaredElement, localIdentifierIfImport: IdentifierExpression | null = null): bool {
    let originalDeclaration = element.declaration;
    let members = this.members;
    if (!members) this.members = members = new Map();
    else if (members.has(name)) {
      let existing = assert(members.get(name));
      if (existing.parent != this) {
        // override non-own element
      } else {
        let merged = tryMerge(existing, element);
        if (merged) {
          element = merged; // use merged element
        } else {
          let reportedIdentifier = localIdentifierIfImport
            ? localIdentifierIfImport
            : element.identifierNode;
          if (isDeclaredElement(existing.kind)) {
            this.program.errorRelated(
              DiagnosticCode.Duplicate_identifier_0,
              reportedIdentifier.range,
              (<DeclaredElement>existing).identifierNode.range,
              reportedIdentifier.text
            );
          } else {
            this.program.error(
              DiagnosticCode.Duplicate_identifier_0,
              reportedIdentifier.range, reportedIdentifier.text
            );
          }
          return false;
        }
      }
    }
    members.set(name, element);
    let program = this.program;
    if (element.kind != ElementKind.FunctionPrototype || !(<FunctionPrototype>element).isBound) {
      // prefer unbound prototypes in global lookup maps
      program.elementsByName.set(element.internalName, element);
      program.elementsByDeclaration.set(originalDeclaration, element);
    }
    return true;
  }

  /** Checks if this element is public, explicitly or implicitly. */
  get isPublic(): bool {
    return !this.isAny(CommonFlags.Private | CommonFlags.Protected);
  }

  /** Checks if this element is implicitly public, i.e. not explicitly declared to be. */
  get isImplicitlyPublic(): bool {
    return this.isPublic && !this.is(CommonFlags.Public);
  }

  /** Checks if the visibility of this element equals the specified. */
  visibilityEquals(other: Element): bool {
    if (this.isPublic == other.isPublic) return true;
    const vis = CommonFlags.Private | CommonFlags.Protected;
    return (this.flags & vis) == (other.flags & vis);
  }

  /** Tests if this element is bound to a class. */
  get isBound(): bool {
    let parent = this.parent;
    switch (parent.kind) {
      case ElementKind.Class:
      case ElementKind.Interface: return true;
    }
    return false;
  }

  /** Gets the class or interface this element is bound to, if any. */
  getBoundClassOrInterface(): Class | null {
    let parent = this.parent;
    switch (parent.kind) {
      case ElementKind.Class:
      case ElementKind.Interface: return <Class>parent;
    }
    return null;
  }

  /** Returns a string representation of this element. */
  toString(): string {
    return `${this.internalName}, kind=${this.kind}`;
  }
}

// Kinds of all declared elements
let declaredElements = new Set<ElementKind>();

/** Tests if the specified element kind indicates a declared element. */
export function isDeclaredElement(kind: ElementKind): bool {
  return declaredElements.has(kind);
}

/** Base class of elements with an associated declaration statement. */
export abstract class DeclaredElement extends Element {

  /** Constructs a new declared program element. */
  protected constructor(
    /** Specific element kind. */
    kind: ElementKind,
    /** Simple name. */
    name: string,
    /** Internal name referring to this element. */
    internalName: string,
    /** Containing {@link Program}. */
    program: Program,
    /** Parent element. */
    parent: Element | null,
    /** Declaration reference. */
    public declaration: DeclarationStatement
  ) {
    super(kind, name, internalName, program, parent);
    declaredElements.add(kind);
    // It is necessary to have access to identifiers of all members and exports
    // for reporting purposes and this is the lowest common denominator. Comes
    // at the expense of not having more specific type information in derived
    // classes, though. Instead, derived classes implement getters for other
    // important AST nodes directly through manual casting, allowing the resolver
    // etc. to not worry about actual declarations.
    this.declaration = declaration;
    this.flags = declaration.flags; // inherit
  }

  /** Tests if this element is a library element. */
  get isDeclaredInLibrary(): bool {
    return this.declaration.range.source.isLibrary;
  }

  /** Gets the associated identifier node. */
  get identifierNode(): IdentifierExpression {
    return this.declaration.name;
  }

  /** Gets the signature node, if applicable, along the identifier node. */
  get identifierAndSignatureRange(): Range {
    let declaration = this.declaration;
    let identifierNode = declaration.name;
    if (declaration.kind == NodeKind.FunctionDeclaration || declaration.kind == NodeKind.MethodDeclaration) {
      let signatureNode = (<FunctionDeclaration>declaration).signature;
      if (identifierNode.range.source == signatureNode.range.source) {
        return Range.join(identifierNode.range, signatureNode.range);
      }
    }
    return identifierNode.range;
  }

  /** Gets the assiciated decorator nodes. */
  get decoratorNodes(): DecoratorNode[] | null {
    return this.declaration.decorators;
  }
}

// Kinds of all typed elements
let typedElements = new Set<ElementKind>();

/** Checks if the specified element kind indicates a typed element. */
export function isTypedElement(kind: ElementKind): bool {
  return typedElements.has(kind);
}

/** Base class of elements that can be resolved to a concrete type. */
export abstract class TypedElement extends DeclaredElement {

  /** Resolved type. Set once `is(RESOLVED)`, otherwise void. */
  type: Type = Type.void;

  constructor(
    /** Specific element kind. */
    kind: ElementKind,
    /** Simple name. */
    name: string,
    /** Internal name referring to this element. */
    internalName: string,
    /** Containing {@link Program}. */
    program: Program,
    /** Parent element. */
    parent: Element | null,
    /** Declaration reference. */
    declaration: DeclarationStatement
  ) {
    super(kind, name, internalName, program, parent, declaration);
    typedElements.add(kind);
  }

  /** Sets the resolved type of this element. */
  setType(type: Type): void {
    assert(!this.is(CommonFlags.Resolved));
    this.type = type;
    this.set(CommonFlags.Resolved);
  }
}

/** A file representing the implicit top-level namespace of a source. */
export class File extends Element {

  /** File exports. */
  exports: Map<string,DeclaredElement> | null = null;
  /** File re-exports. */
  exportsStar: File[] | null = null;
  /** Top-level start function of this file. */
  startFunction!: Function;
  /** Array of `import * as X` alias namespaces of this file. */
  aliasNamespaces: Array<Namespace> = new Array<Namespace>();

  /** Constructs a new file. */
  constructor(
    /** Program this file belongs to. */
    program: Program,
    /** Source of this file. */
    public source: Source
  ) {
    super(
      ElementKind.File,
      source.normalizedPath,
      source.internalPath,
      program,
      null // special case for files
    );
    this.source = source;
    assert(!program.filesByName.has(this.internalName));
    program.filesByName.set(this.internalName, this);
    let startFunction = this.program.makeNativeFunction(
      `start:${this.internalName}`,
      new Signature(program, null, Type.void),
      this
    );
    startFunction.internalName = startFunction.name;
    this.startFunction = startFunction;
  }

  /* @override */
  add(name: string, element: DeclaredElement, localIdentifierIfImport: IdentifierExpression | null = null): bool {
    if (element.hasDecorator(DecoratorFlags.Global)) {
      element = this.program.ensureGlobal(name, element); // possibly merged globally
    }
    if (!super.add(name, element, localIdentifierIfImport)) return false;
    element = assert(this.getMember(name)); // possibly merged locally
    if (element.is(CommonFlags.Export) && !localIdentifierIfImport) {
      this.ensureExport(
        element.name,
        element
      );
    }
    return true;
  }

  /* @override */
  getMember(name: string): DeclaredElement | null {
    let element = super.getMember(name);
    if (element) return element;
    let exportsStar = this.exportsStar;
    if (exportsStar) {
      for (let i = 0, k = exportsStar.length; i < k; ++i) {
        if (element = exportsStar[i].getMember(name)) return element;
      }
    }
    return null;
  }

  /* @override */
  lookup(name: string, isType: bool = false): Element | null {
    let element = this.getMember(name);
    if (element) return element;
    return this.program.lookup(name); // has no meaningful parent
  }

  /** Ensures that an element is an export of this file. */
  ensureExport(name: string, element: DeclaredElement): void {
    let exports = this.exports;
    if (!exports) this.exports = exports = new Map();
    exports.set(name, element);
    if (this.source.sourceKind == SourceKind.LibraryEntry) this.program.ensureGlobal(name, element);

    // Also, add to the namespaces that capture our exports
    for(let i = 0; i < this.aliasNamespaces.length; i++) {
      let ns = this.aliasNamespaces[i];
      ns.add(name, element);
    }
  }

  /** Ensures that another file is a re-export of this file. */
  ensureExportStar(file: File): void {
    let exportsStar = this.exportsStar;
    if (!exportsStar) this.exportsStar = exportsStar = [];
    else if (exportsStar.includes(file)) return;
    exportsStar.push(file);
  }

  /** Looks up the export of the specified name. */
  lookupExport(name: string): DeclaredElement | null {
    let exports = this.exports;
    if (exports && exports.has(name)) return assert(exports.get(name));
    let exportsStar = this.exportsStar;
    if (exportsStar) {
      for (let i = 0, k = exportsStar.length; i < k; ++i) {
        let element = exportsStar[i].lookupExport(name);
        if (element) return element;
      }
    }
    return null;
  }

  /** Creates an imported namespace from this file. */
  asAliasNamespace(
    name: string,
    parent: Element,
    localIdentifier: IdentifierExpression
  ): Namespace {
    let declaration = this.program.makeNativeNamespaceDeclaration(name);
    declaration.name = localIdentifier;
    let ns = new Namespace(name, parent, declaration);
    ns.set(CommonFlags.Scoped);
    this.copyExportsToNamespace(ns);
    // NOTE: Some exports are still queued, and can't yet be added here,
    // so we remember all the alias namespaces and add to them as well
    // when adding an element to the file.
    this.aliasNamespaces.push(ns);
    return ns;
  }

  /** Recursively copies the exports of this file to the specified namespace. */
  private copyExportsToNamespace(ns: Namespace): void {
    let exports = this.exports;
    if (exports) {
      // TODO: for (let [memberName, member] of exports) {
      for (let _keys = Map_keys(exports), i = 0, k = _keys.length; i < k; ++i) {
        let memberName = unchecked(_keys[i]);
        let member = assert(exports.get(memberName));
        ns.add(memberName, member);
      }
    }
    let exportsStar = this.exportsStar;
    if (exportsStar) {
      for (let i = 0, k = exportsStar.length; i < k; ++i) {
        exportsStar[i].copyExportsToNamespace(ns);
      }
    }
  }
}

/** A type definition. */
export class TypeDefinition extends TypedElement {

  /** Constructs a new type definition. */
  constructor(
    /** Simple name. */
    name: string,
    /** Parent element, usually a file or namespace. */
    parent: Element,
    /** Declaration reference. */
    declaration: TypeDeclaration,
    /** Pre-checked flags indicating built-in decorators. */
    decoratorFlags: DecoratorFlags = DecoratorFlags.None
  ) {
    super(
      ElementKind.TypeDefinition,
      name,
      mangleInternalName(name, parent, false),
      parent.program,
      parent,
      declaration
    );
    this.decoratorFlags = decoratorFlags;
  }

  /** Gets the associated type parameter nodes. */
  get typeParameterNodes(): TypeParameterNode[] | null {
    return (<TypeDeclaration>this.declaration).typeParameters;
  }

  /** Gets the associated type node. */
  get typeNode(): TypeNode {
    return (<TypeDeclaration>this.declaration).type;
  }
}

/** A namespace that differs from a file in being user-declared with a name. */
export class Namespace extends DeclaredElement {

  /** Constructs a new namespace. */
  constructor(
    /** Simple name. */
    name: string,
    /** Parent element, usually a file or another namespace. */
    parent: Element,
    /** Declaration reference. */
    declaration: NamespaceDeclaration,
    /** Pre-checked flags indicating built-in decorators. */
    decoratorFlags: DecoratorFlags = DecoratorFlags.None
  ) {
    super(
      ElementKind.Namespace,
      name,
      mangleInternalName(name, parent, false),
      parent.program,
      parent,
      declaration
    );
    this.decoratorFlags = decoratorFlags;
  }

  /* @override */
  lookup(name: string, isType: bool = false): Element | null {
    let member = this.getMember(name);
    if (member) return member;
    return super.lookup(name, isType);
  }
}

/** An enum. */
export class Enum extends TypedElement {

  /** Constructs a new enum. */
  constructor(
    /** Simple name. */
    name: string,
    /** Parent element, usually a file or namespace. */
    parent: Element,
    /** Declaration reference. */
    declaration: EnumDeclaration,
    /** Pre-checked flags indicating built-in decorators. */
    decoratorFlags: DecoratorFlags = DecoratorFlags.None
  ) {
    super(
      ElementKind.Enum,
      name,
      mangleInternalName(name, parent, false),
      parent.program,
      parent,
      declaration
    );
    this.decoratorFlags = decoratorFlags;
    this.setType(Type.i32);
  }

  /* @override */
  lookup(name: string, isType: bool = false): Element | null {
    let member = this.getMember(name);
    if (member) return member;
    return super.lookup(name, isType);
  }
}

/** Indicates the kind of an inlined constant value. */
export const enum ConstantValueKind {
  /** No constant value. */
  None,
  /** Constant integer value. */
  Integer,
  /** Constant float value. */
  Float
}

/** Base class of all variable-like program elements. */
export abstract class VariableLikeElement extends TypedElement {

  /** Constant value kind. */
  constantValueKind: ConstantValueKind = ConstantValueKind.None;
  /** Constant integer value, if applicable. */
  constantIntegerValue: i64 = i64_zero;
  /** Constant float value, if applicable. */
  constantFloatValue: f64 = 0;

  /** Constructs a new variable-like element. */
  protected constructor(
    /** Specific element kind. */
    kind: ElementKind,
    /** Simple name. */
    name: string,
    /** Parent element, usually a file, namespace or class. */
    parent: Element,
    /** Declaration reference. Creates a native declaration if omitted. */
    declaration: VariableLikeDeclarationStatement = parent.program.makeNativeVariableDeclaration(name)
  ) {
    super(
      kind,
      name,
      mangleInternalName(name, parent, declaration.is(CommonFlags.Instance)),
      parent.program,
      parent,
      declaration
    );
    this.flags = declaration.flags;
  }

  /** Gets the associated type node.s */
  get typeNode(): TypeNode | null {
    return (<VariableLikeDeclarationStatement>this.declaration).type;
  }

  /** Gets the associated initializer node. */
  get initializerNode(): Expression | null {
    return (<VariableLikeDeclarationStatement>this.declaration).initializer;
  }

  /** Applies a constant integer value to this element. */
  setConstantIntegerValue(value: i64, type: Type): void {
    assert(type.isIntegerInclReference);
    this.type = type;
    this.constantValueKind = ConstantValueKind.Integer;
    this.constantIntegerValue = value;
    this.set(CommonFlags.Const | CommonFlags.Inlined | CommonFlags.Resolved);
  }

  /** Applies a constant float value to this element. */
  setConstantFloatValue(value: f64, type: Type): void {
    assert(type.isFloatValue);
    this.type = type;
    this.constantValueKind = ConstantValueKind.Float;
    this.constantFloatValue = value;
    this.set(CommonFlags.Const | CommonFlags.Inlined | CommonFlags.Resolved);
  }
}

/** An enum value. */
export class EnumValue extends VariableLikeElement {

  /** Constructs a new enum value. */
  constructor(
    /** Simple name. */
    name: string,
    /** Parent enum. */
    parent: Enum,
    /** Declaration reference. */
    declaration: EnumValueDeclaration,
    /** Pre-checked flags indicating built-in decorators. */
    decoratorFlags: DecoratorFlags = DecoratorFlags.None
  ) {
    super(
      ElementKind.EnumValue,
      name,
      parent,
      declaration
    );
    this.decoratorFlags = decoratorFlags;
    this.setType(Type.i32);
  }

  /** Whether this enum value is immutable. */
  isImmutable: bool = false;

  /** Gets the associated value node. */
  get valueNode(): Expression | null {
    return (<EnumValueDeclaration>this.declaration).initializer;
  }
}

/** A global variable. */
export class Global extends VariableLikeElement {

  /** Constructs a new global variable. */
  constructor(
    /** Simple name. */
    name: string,
    /** Parent element, usually a file, namespace or static class. */
    parent: Element,
    /** Pre-checked flags indicating built-in decorators. */
    decoratorFlags: DecoratorFlags,
    /** Declaration reference. Creates a native declaration if omitted. */
    declaration: VariableLikeDeclarationStatement = parent.program.makeNativeVariableDeclaration(name)
  ) {
    super(
      ElementKind.Global,
      name,
      parent,
      declaration
    );
    this.decoratorFlags = decoratorFlags;
  }
}

/** A function parameter. */
export class Parameter {
  /** Constructs a new function parameter. */
  constructor(
    /** Parameter name. */
    public name: string,
    /** Parameter type. */
    public type: Type,
    /** Parameter initializer, if present. */
    public initializer: Expression | null = null
  ) {}
}

/** A local variable. */
export class Local extends VariableLikeElement {

  /** Original name of the (temporary) local. */
  private originalName: string;

  /** Constructs a new local variable. */
  constructor(
    /** Simple name. */
    name: string,
    /** Zero-based index within the enclosing function. `-1` indicates a virtual local. */
    public index: i32,
    /** Resolved type. */
    type: Type,
    /** Parent function. */
    parent: Function,
    /** Declaration reference. */
    declaration: VariableLikeDeclarationStatement = parent.program.makeNativeVariableDeclaration(name)
  ) {
    super(
      ElementKind.Local,
      name,
      parent,
      declaration
    );
    this.originalName = name;
    this.index = index;
    assert(type != Type.void);
    this.setType(type);
  }
}

/** A yet unresolved function prototype. */
export class FunctionPrototype extends DeclaredElement {

  /** Operator kind, if an overload. */
  operatorKind: OperatorKind = OperatorKind.Invalid;
  /** Already resolved instances. */
  instances: Map<string,Function> | null = null;
  /** Methods overloading this one, if any. These are unbound. */
  overloads: Set<FunctionPrototype> | null = null;

  /** Clones of this prototype that are bound to specific classes. */
  private boundPrototypes: Map<Class,FunctionPrototype> | null = null;

  /** Constructs a new function prototype. */
  constructor(
    /** Simple name */
    name: string,
    /** Parent element, usually a file, namespace or class (if a method). */
    parent: Element,
    /** Declaration reference. */
    declaration: FunctionDeclaration,
    /** Pre-checked flags indicating built-in decorators. */
    decoratorFlags: DecoratorFlags = DecoratorFlags.None
  ) {
    super(
      ElementKind.FunctionPrototype,
      name,
      mangleInternalName(name, parent, declaration.is(CommonFlags.Instance)),
      parent.program,
      parent,
      declaration
    );
    this.decoratorFlags = decoratorFlags;
  }

  /** Gets the associated type parameter nodes. */
  get typeParameterNodes(): TypeParameterNode[] | null {
    return (<FunctionDeclaration>this.declaration).typeParameters;
  }

  /** Gets the associated function type node. */
  get functionTypeNode(): FunctionTypeNode {
    return (<FunctionDeclaration>this.declaration).signature;
  }

  /** Gets the associated body node. */
  get bodyNode(): Statement | null {
    return (<FunctionDeclaration>this.declaration).body;
  }

  /** Gets the arrow function kind. */
  get arrowKind(): ArrowKind {
    return (<FunctionDeclaration>this.declaration).arrowKind;
  }

  /** Creates a clone of this prototype that is bound to a concrete class instead. */
  toBound(classInstance: Class): FunctionPrototype {
    assert(this.is(CommonFlags.Instance));
    assert(!this.isBound);
    let boundPrototypes = this.boundPrototypes;
    if (!boundPrototypes) this.boundPrototypes = boundPrototypes = new Map();
    else if (boundPrototypes.has(classInstance)) return assert(boundPrototypes.get(classInstance));
    let declaration = this.declaration;
    assert(declaration.kind == NodeKind.MethodDeclaration);
    let bound = new FunctionPrototype(
      this.name,
      classInstance, // now bound
      <MethodDeclaration>declaration,
      this.decoratorFlags
    );
    bound.flags = this.flags;
    bound.operatorKind = this.operatorKind;
    bound.overloads = this.overloads;
    // NOTE: this.instances holds instances per bound class / unbound
    boundPrototypes.set(classInstance, bound);
    return bound;
  }

  /** Gets the resolved instance for the specified instance key, if already resolved. */
  getResolvedInstance(instanceKey: string): Function | null {
    let instances = this.instances;
    if (instances && instances.has(instanceKey)) return assert(instances.get(instanceKey));
    return null;
  }

  /** Sets the resolved instance for the specified instance key. */
  setResolvedInstance(instanceKey: string, instance: Function): void {
    let instances = this.instances;
    if (!instances) this.instances = instances = new Map();
    else assert(!instances.has(instanceKey));
    instances.set(instanceKey, instance);
  }
}

/** A resolved function. */
export class Function extends TypedElement {

  /** Function prototype. */
  prototype: FunctionPrototype;
  /** Function signature. */
  signature: Signature;
  /** Array of locals by index. */
  localsByIndex: Local[] = [];
  /** Concrete type arguments. */
  typeArguments: Type[] | null;
  /** Contextual type arguments. */
  contextualTypeArguments: Map<string,Type> | null;
  /** Default control flow. */
  flow!: Flow;
  /** Remembered debug locations. */
  debugLocations: Range[] = [];
  /** Function reference, if compiled. */
  ref: FunctionRef = 0;
  /** Varargs stub for calling with omitted arguments. */
  varargsStub: Function | null = null;
  /** Virtual stub for calling overloads. */
  virtualStub: Function | null = null;
  /** Runtime memory segment, if created. */
  memorySegment: MemorySegment | null = null;
  /** Original function, if a stub. Otherwise `this`. */
  original!: Function;

  /** Counting id of inline operations involving this function. */
  nextInlineId: i32 = 0;
  /** Counting id of anonymous inner functions. */
  nextAnonymousId: i32 = 0;

  /** Constructs a new concrete function. */
  constructor(
    /** Name incl. type parameters, i.e. `foo<i32>`. */
    nameInclTypeParameters: string,
    /** Respective function prototype. */
    prototype: FunctionPrototype,
    /** Concrete type arguments. */
    typeArguments: Type[] | null,
    /** Concrete signature. */
    signature: Signature, // pre-resolved
    /** Contextual type arguments inherited from its parent class, if any. */
    contextualTypeArguments: Map<string,Type> | null = null
  ) {
    super(
      ElementKind.Function,
      nameInclTypeParameters,
      mangleInternalName(nameInclTypeParameters, prototype.parent, prototype.is(CommonFlags.Instance)),
      prototype.program,
      prototype.parent,
      prototype.declaration
    );
    this.prototype = prototype;
    this.typeArguments = typeArguments;
    this.signature = signature;
    this.flags = prototype.flags | CommonFlags.Resolved;
    this.decoratorFlags = prototype.decoratorFlags;
    this.contextualTypeArguments = contextualTypeArguments;
    this.original = this;
    let program = prototype.program;
    this.type = signature.type;
    this.flow = Flow.createDefault(this);
    if (!prototype.is(CommonFlags.Ambient)) {
      let localIndex = 0;
      let thisType = signature.thisType;
      if (thisType) {
        let local = new Local(
          CommonNames.this_,
          localIndex++,
          thisType,
          this
        );
        let scopedLocals = this.flow.scopedLocals;
        if (!scopedLocals) this.flow.scopedLocals = scopedLocals = new Map();
        scopedLocals.set(CommonNames.this_, local);
        this.localsByIndex[local.index] = local;
      }
      let parameterTypes = signature.parameterTypes;
      for (let i = 0, k = parameterTypes.length; i < k; ++i) {
        let parameterType = parameterTypes[i];
        let parameterName = this.getParameterName(i);
        let local = new Local(
          parameterName,
          localIndex++,
          parameterType,
          this
        );
        let scopedLocals = this.flow.scopedLocals;
        if (!scopedLocals) this.flow.scopedLocals = scopedLocals = new Map();
        scopedLocals.set(parameterName, local);
        this.localsByIndex[local.index] = local;
      }
    }
    registerConcreteElement(program, this);
  }

  /** Gets the types of additional locals that are not parameters. */
  getNonParameterLocalTypes(): Type[] {
    let localsByIndex = this.localsByIndex;
    let signature = this.signature;
    let numTotal = localsByIndex.length;
    let numFixed = signature.parameterTypes.length;
    if (signature.thisType) ++numFixed;
    let numAdditional = numTotal - numFixed;
    let types = new Array<Type>(numAdditional);
    for (let i = 0; i < numAdditional; ++i) {
      types[i] = localsByIndex[numFixed + i].type;
    }
    return types;
  }

  /** Gets the name of the parameter at the specified index. */
  getParameterName(index: i32): string {
    let parameters = (<FunctionDeclaration>this.declaration).signature.parameters;
    return parameters.length > index
      ? parameters[index].name.text
      : getDefaultParameterName(index);
  }

  /** Creates a stub for use with this function, i.e. for varargs or virtual calls. */
  newStub(postfix: string): Function {
    let stub = new Function(
      this.original.name + STUB_DELIMITER + postfix,
      this.prototype,
      this.typeArguments,
      this.signature.clone(),
      this.contextualTypeArguments
    );
    stub.original = this.original;
    stub.set(this.flags & ~CommonFlags.Compiled | CommonFlags.Stub);
    return stub;
  }

  /** Adds a local of the specified type, with an optional name. */
  addLocal(type: Type, name: string | null = null, declaration: VariableDeclaration | null = null): Local {
    // if it has a name, check previously as this method will throw otherwise
    let localsByIndex = this.localsByIndex;
    let localIndex = localsByIndex.length;
    let localName = name != null ? name : localIndex.toString();
    if (!declaration) declaration = this.program.makeNativeVariableDeclaration(localName);
    let local = new Local(localName, localIndex, type, this, declaration);
    if (name) {
      let defaultFlow = this.flow;
      let scopedLocals = defaultFlow.scopedLocals;
      if (!scopedLocals) defaultFlow.scopedLocals = scopedLocals = new Map();
      if (scopedLocals.has(name)) throw new Error("duplicate local name");
      scopedLocals.set(name, local);
    }
    localsByIndex[localIndex] = local;
    return local;
  }

  /* @override */
  lookup(name: string, isType: bool = false): Element | null {
    if (!isType) {
      let scopedLocals = this.flow.scopedLocals;
      if (scopedLocals && scopedLocals.has(name)) {
        return assert(scopedLocals.get(name));
      }
    }
    return super.lookup(name, isType);
  }

  // used by flows to keep track of break labels
  nextBreakId: i32 = 0;
  breakStack: i32[] | null = null;
  breakLabel: string | null = null;

  /** Finalizes the function once compiled, releasing no longer needed resources. */
  finalize(module: Module, ref: FunctionRef): void {
    this.ref = ref;
    let breakStack = this.breakStack;
    assert(!breakStack || !breakStack.length); // internal error
    this.breakStack = breakStack = null;
    this.breakLabel = null;
    this.addDebugInfo(module, ref);
  }

  addDebugInfo(module: Module, ref: FunctionRef): void {
    if (this.program.options.sourceMap) {
      let debugLocations = this.debugLocations;
      for (let i = 0, k = debugLocations.length; i < k; ++i) {
        let range = debugLocations[i];
        let source = range.source;
        module.setDebugLocation(
          ref,
          range.debugInfoRef,
          source.debugInfoIndex,
          source.lineAt(range.start),
          source.columnAt() - 1 // source maps are 0-based
        );
      }
    }
    if (this.program.options.debugInfo) {
      let localNameMap = new Set<string>();
      let localsByIndex = this.localsByIndex;
      for (let i = 0, k = localsByIndex.length; i < k; i++) {
        let localName = localsByIndex[i].name;
        if (localNameMap.has(localName)) {
          localName = `${localName}|${i}`;
        }
        localNameMap.add(localName);
        module.setLocalName(ref, i, localName);
      }
    }
  }
}

/** A property comprised of a getter and a setter function. */
export class PropertyPrototype extends DeclaredElement {

  /** Field declaration, if a field. */
  fieldDeclaration: FieldDeclaration | null = null;
  /** Getter prototype. */
  getterPrototype: FunctionPrototype | null = null;
  /** Setter prototype. */
  setterPrototype: FunctionPrototype | null = null;
  /** Property instance, if resolved. */
  instance: Property | null = null;

  /** Clones of this prototype that are bound to specific classes. */
  private boundPrototypes: Map<Class,PropertyPrototype> | null = null;

  /** Creates a property prototype representing a field. */
  static forField(
    /** Simple name. */
    name: string,
    /** Parent element. Always a class prototype. */
    parent: ClassPrototype,
    /** Declaration of the field. */
    fieldDeclaration: FieldDeclaration,
    /** Pre-checked flags indicating built-in decorators. */
    decoratorFlags: DecoratorFlags,
  ): PropertyPrototype {
    // A field is a property with an attached memory offset. Unlike normal
    // properties, accessors for fields are not explicitly declared, so we
    // declare them implicitly here and compile them as built-ins when used.
    // As a result, explicit and implicit accessors can override each other,
    // which is useful when implementing interfaces declaring "fields". Such
    // fields are satisfied by either a field or a normal property, so the
    // virtual stub at the interface needs to handle both interchangeably.
    let nativeRange = Source.native.range;
    let typeNode = fieldDeclaration.type;
    if (!typeNode) typeNode = Node.createOmittedType(fieldDeclaration.name.range.atEnd);
    let getterDeclaration = new MethodDeclaration( // get name(): type
      fieldDeclaration.name,
      fieldDeclaration.decorators,
      fieldDeclaration.flags | CommonFlags.Instance | CommonFlags.Get,
      null,
      new FunctionTypeNode([], typeNode, null, false, nativeRange),
      null,
      nativeRange
    );
    let setterDeclaration = new MethodDeclaration( // set name(name: type)
      fieldDeclaration.name,
      fieldDeclaration.decorators,
      fieldDeclaration.flags | CommonFlags.Instance | CommonFlags.Set,
      null,
      new FunctionTypeNode(
        [
          new ParameterNode(
            ParameterKind.Default,
            fieldDeclaration.name,
            typeNode, null, nativeRange
          )
        ],
        new NamedTypeNode(
          new TypeName(
            new IdentifierExpression("", false, nativeRange),
            null, nativeRange
          ),
          null, false, nativeRange
        ),
        null, false, nativeRange
      ),
      null, nativeRange
    );
    let prototype = new PropertyPrototype(name, parent, getterDeclaration);
    prototype.fieldDeclaration = fieldDeclaration;
    prototype.decoratorFlags = decoratorFlags;
    prototype.getterPrototype = new FunctionPrototype(GETTER_PREFIX + name, parent, getterDeclaration, decoratorFlags);
    prototype.setterPrototype = new FunctionPrototype(SETTER_PREFIX + name, parent, setterDeclaration, decoratorFlags);
    return prototype;
  }

  /** Constructs a new property prototype. */
  constructor(
    /** Simple name. */
    name: string,
    /** Parent element. Either a class prototype or instance. */
    parent: Element,
    /** Declaration of the getter or setter introducing the property. */
    firstDeclaration: FunctionDeclaration
  ) {
    super(
      ElementKind.PropertyPrototype,
      name,
      mangleInternalName(name, parent, firstDeclaration.is(CommonFlags.Instance)),
      parent.program,
      parent,
      firstDeclaration
    );
    this.flags &= ~(CommonFlags.Get | CommonFlags.Set);
  }

  /** Tests if this property prototype represents a field. */
  get isField(): bool {
    return this.fieldDeclaration != null;
  }

  /** Gets the associated type node. */
  get typeNode(): TypeNode | null {
    let fieldDeclaration = this.fieldDeclaration;
    if (fieldDeclaration) return fieldDeclaration.type;
    let getterPrototype = this.getterPrototype;
    if (getterPrototype) {
      let getterDeclaration = getterPrototype.declaration;
      if (getterDeclaration.kind == NodeKind.FunctionDeclaration) {
        return (<FunctionDeclaration>getterDeclaration).signature.returnType;
      }
    }
    let setterPrototype = this.setterPrototype;
    if (setterPrototype) {
      let setterDeclaration = setterPrototype.declaration;
      if (setterDeclaration.kind == NodeKind.FunctionDeclaration) {
        let setterParameters = (<FunctionDeclaration>setterDeclaration).signature.parameters;
        if (setterParameters.length) return setterParameters[0].type;
      }
    }
    return null;
  }

  /** Gets the associated initializer node. */
  get initializerNode(): Expression | null {
    let fieldDeclaration = this.fieldDeclaration;
    if (fieldDeclaration) return fieldDeclaration.initializer;
    return null;
  }

  /** Gets the associated parameter index. Set if declared as a constructor parameter, otherwise `-1`. */
  get parameterIndex(): i32 {
    let fieldDeclaration = this.fieldDeclaration;
    if (fieldDeclaration) return fieldDeclaration.parameterIndex;
    return -1;
  }

  /** Gets the respective `this` type. */
  get thisType(): Type {
    let parent = this.parent;
    assert(parent.kind == ElementKind.Class);
    return (<Class>parent).type;
  }

  /** Creates a clone of this property prototype that is bound to a concrete class. */
  toBound(classInstance: Class): PropertyPrototype {
    assert(this.is(CommonFlags.Instance));
    assert(!this.isBound);
    let boundPrototypes = this.boundPrototypes;
    if (!boundPrototypes) this.boundPrototypes = boundPrototypes = new Map();
    else if (boundPrototypes.has(classInstance)) return assert(boundPrototypes.get(classInstance));
    let firstDeclaration = this.declaration;
    assert(firstDeclaration.kind == NodeKind.MethodDeclaration);
    let bound = new PropertyPrototype(
      this.name,
      classInstance, // now bound
      <MethodDeclaration>firstDeclaration
    );
    bound.flags = this.flags;
    bound.fieldDeclaration = this.fieldDeclaration;
    let getterPrototype = this.getterPrototype;
    if (getterPrototype) {
      bound.getterPrototype = getterPrototype.toBound(classInstance);
    }
    let setterPrototype = this.setterPrototype;
    if (setterPrototype) {
      bound.setterPrototype = setterPrototype.toBound(classInstance);
    }
    boundPrototypes.set(classInstance, bound);
    return bound;
  }
}

/** A resolved property. */
export class Property extends VariableLikeElement {

  /** Prototype reference. */
  prototype: PropertyPrototype;
  /** Getter instance. */
  getterInstance: Function | null = null;
  /** Setter instance. */
  setterInstance: Function | null = null;
  /** Field memory offset, if a (layed out) instance field. */
  memoryOffset: i32 = -1;

  /** Constructs a new property prototype. */
  constructor(
    /** Respective property prototype. */
    prototype: PropertyPrototype,
    /** Parent element, usually a static class prototype or class instance. */
    parent: Element
  ) {
    super(
      ElementKind.Property,
      prototype.name,
      parent,
      prototype.isField
        ? <VariableLikeDeclarationStatement>assert(prototype.fieldDeclaration)
        : Node.createVariableDeclaration(
            prototype.identifierNode,
            null,
            prototype.flags & CommonFlags.Instance,
            null, null,
            prototype.identifierNode.range
          )
    );
    this.prototype = prototype;
    this.flags = prototype.flags;
    this.decoratorFlags = prototype.decoratorFlags;
    if (this.is(CommonFlags.Instance)) {
      registerConcreteElement(this.program, this);
    }
  }

  /** Tests if this property represents a field. */
  get isField(): bool {
    return this.prototype.isField;
  }
}

/** A resolved index signature. */
export class IndexSignature extends TypedElement {

  /** Constructs a new index prototype. */
  constructor(
    /** Parent class. */
    parent: Class
  ) {
    super(
      ElementKind.IndexSignature,
      "[]",
      parent.internalName + "[]",
      parent.program,
      parent,
      parent.program.makeNativeVariableDeclaration("[]") // is fine
    );
  }

  /** Obtains the getter instance. */
  getGetterInstance(isUnchecked: bool): Function | null {
    return (<Class>this.parent).lookupOverload(OperatorKind.IndexedGet, isUnchecked);
  }

  /** Obtains the setter instance. */
  getSetterInstance(isUnchecked: bool): Function | null {
    return (<Class>this.parent).lookupOverload(OperatorKind.IndexedSet, isUnchecked);
  }
}

/** A yet unresolved class prototype. */
export class ClassPrototype extends DeclaredElement {

  /** Instance member prototypes. */
  instanceMembers: Map<string,DeclaredElement> | null = null;
  /** Base class prototype, if applicable. */
  basePrototype: ClassPrototype | null = null;
  /** Interface prototypes, if applicable. */
  interfacePrototypes: InterfacePrototype[] | null = null;
  /** Constructor prototype. */
  constructorPrototype: FunctionPrototype | null = null;
  /** Operator overload prototypes. */
  overloadPrototypes: Map<OperatorKind, FunctionPrototype> = new Map();
  /** Already resolved instances. */
  instances: Map<string,Class> | null = null;
  /** Classes extending this class. */
  extendees: Set<ClassPrototype> = new Set();

  constructor(
    /** Simple name. */
    name: string,
    /** Parent element, usually a file or namespace. */
    parent: Element,
    /** Declaration reference. */
    declaration: ClassDeclaration,
    /** Pre-checked flags indicating built-in decorators. */
    decoratorFlags: DecoratorFlags = DecoratorFlags.None,
    _isInterface: bool = false // FIXME
  ) {
    super(
      _isInterface ? ElementKind.InterfacePrototype : ElementKind.ClassPrototype,
      name,
      mangleInternalName(name, parent, declaration.is(CommonFlags.Instance)),
      parent.program,
      parent,
      declaration
    );
    this.decoratorFlags = decoratorFlags;
  }

  /** Gets the associated type parameter nodes. */
  get typeParameterNodes(): TypeParameterNode[] | null {
    return (<ClassDeclaration>this.declaration).typeParameters;
  }
  /** Gets the associated extends node. */
  get extendsNode(): NamedTypeNode | null {
    return (<ClassDeclaration>this.declaration).extendsType;
  }
  /** Gets the associated implements nodes. */
  get implementsNodes(): NamedTypeNode[] | null {
    return (<ClassDeclaration>this.declaration).implementsTypes;
  }

  /** Tests if this prototype is of a builtin array type (Array/TypedArray). */
  get isBuiltinArray(): bool {
    let arrayBufferViewInstance = this.program.arrayBufferViewInstance;
    return arrayBufferViewInstance && this.extends(arrayBufferViewInstance.prototype);
  }

  /** Tests if this prototype extends the specified. */
  extends(basePtototype: ClassPrototype | null): bool {
    let current: ClassPrototype | null = this;
    let seen = new Set<ClassPrototype>();
    do {
      // cannot directly or indirectly extend itself
      if (seen.has(current)) break;
      seen.add(current);
      if (current == basePtototype) return true;
      current = current.basePrototype;
    } while (current);
    return false;
  }

  /** Adds an element as an instance member of this one. Returns the previous element if a duplicate. */
  addInstance(name: string, element: DeclaredElement): bool {
    let originalDeclaration = element.declaration;
    let instanceMembers = this.instanceMembers;
    if (!instanceMembers) this.instanceMembers = instanceMembers = new Map();
    else if (instanceMembers.has(name)) {
      let existing = assert(instanceMembers.get(name));
      let merged = tryMerge(existing, element);
      if (!merged) {
        if (isDeclaredElement(existing.kind)) {
          this.program.errorRelated(
            DiagnosticCode.Duplicate_identifier_0,
            element.identifierNode.range,
            (<DeclaredElement>existing).declaration.name.range,
            element.identifierNode.text
          );
        } else {
          this.program.error(
            DiagnosticCode.Duplicate_identifier_0,
            element.identifierNode.range, element.identifierNode.text
          );
        }
        return false;
      }
      element = merged;
    }
    instanceMembers.set(name, element);
    if (element.is(CommonFlags.Export) && this.is(CommonFlags.ModuleExport)) {
      element.set(CommonFlags.ModuleExport); // propagate
    }
    this.program.elementsByDeclaration.set(originalDeclaration, element);
    return true;
  }

  /** Gets the resolved instance for the specified instance key, if already resolved. */
  getResolvedInstance(instanceKey: string): Class | null {
    let instances = this.instances;
    if (instances && instances.has(instanceKey)) return <Class>instances.get(instanceKey);
    return null;
  }

  /** Sets the resolved instance for the specified instance key. */
  setResolvedInstance(instanceKey: string, instance: Class): void {
    let instances = this.instances;
    if (!instances) this.instances = instances = new Map();
    else assert(!instances.has(instanceKey));
    instances.set(instanceKey, instance);
  }
}

/** A resolved class. */
export class Class extends TypedElement {

  /** Class prototype. */
  prototype: ClassPrototype;
  /** Resolved type arguments. */
  typeArguments: Type[] | null;
  /** Base class, if applicable. */
  base: Class | null = null;
  /** Implemented interfaces, if applicable. */
  interfaces: Set<Interface> | null = null;
  /** Contextual type arguments for fields and methods. */
  contextualTypeArguments: Map<string,Type> | null = null;
  /** Current member memory offset. */
  nextMemoryOffset: u32 = 0;
  /** Constructor instance. */
  constructorInstance: Function | null = null;
  /** Operator overloads. */
  overloads: Map<OperatorKind,Function> | null = null;
  /** Index signature, if present. */
  indexSignature: IndexSignature | null = null;
  /** Unique class id. */
  private _id: u32 = 0;
  /** Runtime type information flags. */
  rttiFlags: u32 = 0;
  /** Wrapped type, if a wrapper for a basic type. */
  wrappedType: Type | null = null;
  /** Classes directly extending this class. */
  extendees: Set<Class> | null = null;
  /** Classes implementing this interface. */
  implementers: Set<Class> | null = null;
  /** Whether the field initialization check has already been performed. */
  didCheckFieldInitialization: bool = false;
  /** Runtime visitor function reference. */
  visitRef: FunctionRef = 0;

  /** Gets the unique runtime id of this class. */
  get id(): u32 {
    return this._id; // unmanaged remains 0 (=ArrayBuffer)
  }

  /** Tests if this class is of a builtin array type (Array/TypedArray). */
  get isBuiltinArray(): bool {
    return this.prototype.isBuiltinArray;
  }

  /** Tests if this class is array-like. */
  get isArrayLike(): bool {
    if (this.isBuiltinArray) return true;
    let lengthField = this.getMember("length");
    if (!lengthField) return false;
    return (
      (
        lengthField.kind == ElementKind.Property &&
        (<Property>lengthField).getterInstance != null
      ) || (
        lengthField.kind == ElementKind.PropertyPrototype &&
        (<PropertyPrototype>lengthField).getterPrototype != null // TODO: resolve & check type?
      )
    ) && (
      this.lookupOverload(OperatorKind.IndexedGet) != null ||
      this.lookupOverload(OperatorKind.UncheckedIndexedGet) != null
    );
  }

  /** Tests if this is an interface. */
  get isInterface(): bool {
    return this.kind == ElementKind.Interface;
  }

  /** Constructs a new class. */
  constructor(
    /** Name incl. type parameters, i.e. `Foo<i32>`. */
    nameInclTypeParameters: string,
    /** The respective class prototype. */
    prototype: ClassPrototype,
    /** Concrete type arguments, if any. */
    typeArguments: Type[] | null = null,
    _isInterface: bool = false // FIXME
  ) {
    super(
      _isInterface ? ElementKind.Interface : ElementKind.Class,
      nameInclTypeParameters,
      mangleInternalName(nameInclTypeParameters, prototype.parent, prototype.is(CommonFlags.Instance)),
      prototype.program,
      prototype.parent,
      prototype.declaration
    );
    this.prototype = prototype;
    this.flags = prototype.flags;
    this.decoratorFlags = prototype.decoratorFlags;
    this.typeArguments = typeArguments;
    let program = this.program;
    let usizeType = program.options.usizeType;
    let type = new Type(usizeType.kind, usizeType.flags & ~TypeFlags.Value | TypeFlags.Reference, usizeType.size);
    type.classReference = this;
    this.setType(type);

    if (!this.hasDecorator(DecoratorFlags.Unmanaged)) {
      let id = program.nextClassId++;
      this._id = id;
      program.managedClasses.set(id, this);
    }

    // apply pre-checked instance-specific contextual type arguments
    let typeParameters = prototype.typeParameterNodes;
    if (typeArguments) {
      let numTypeArguments = typeArguments.length;
      if (!typeParameters || numTypeArguments != typeParameters.length) {
        throw new Error("type argument count mismatch");
      }
      if (numTypeArguments) {
        let contextualTypeArguments = this.contextualTypeArguments;
        if (!contextualTypeArguments) this.contextualTypeArguments = contextualTypeArguments = new Map();
        for (let i = 0; i < numTypeArguments; ++i) {
          contextualTypeArguments.set(typeParameters[i].name.text, typeArguments[i]);
        }
      }
    } else if (typeParameters && typeParameters.length > 0) {
      throw new Error("type argument count mismatch");
    }
    registerConcreteElement(program, this);
  }

  /** Sets the base class. */
  setBase(base: Class): void {
    assert(!this.base);
    this.base = base;
    let extendees = base.extendees;
    if (!extendees) base.extendees = extendees = new Set();
    extendees.add(this);

    // Inherit contextual type arguments from base class
    let inheritedTypeArguments = base.contextualTypeArguments;
    if (inheritedTypeArguments) {
      let contextualTypeArguments = this.contextualTypeArguments;
      // TODO: for (let [baseName, baseType] of inheritedTypeArguments) {
      for (let _keys = Map_keys(inheritedTypeArguments), i = 0, k = _keys.length; i < k; ++i) {
        let baseName = unchecked(_keys[i]);
        let baseType = assert(inheritedTypeArguments.get(baseName));
        if (!contextualTypeArguments) {
          this.contextualTypeArguments = contextualTypeArguments = new Map();
          contextualTypeArguments.set(baseName, baseType);
        } else if (!contextualTypeArguments.has(baseName)) {
          contextualTypeArguments.set(baseName, baseType);
        }
      }
    }
  }

  /** Adds an interface. */
  addInterface(iface: Interface): void {
    let interfaces = this.interfaces;
    if (!interfaces) this.interfaces = interfaces = new Set();
    interfaces.add(iface);
    let implementers = iface.implementers;
    if (!implementers) iface.implementers = implementers = new Set();
    implementers.add(this);
  }

  /** Tests if a value of this class type is assignable to a target of the specified class type. */
  isAssignableTo(target: Class): bool {
    let current: Class | null = this;
    do {
      if (current == target) return true;
      if (target.kind == ElementKind.Interface) {
        let interfaces = current.interfaces;
        if (interfaces) {
          for (let _values = Set_values(interfaces), i = 0, k = _values.length; i < k; ++i) {
            let iface = _values[i];
            if (iface.isAssignableTo(target)) return true;
          }
        }
      }
      current = current.base;
    } while (current);
    return false;
  }

  /** Looks up the operator overload of the specified kind. */
  lookupOverload(kind: OperatorKind, unchecked: bool = false): Function | null {
    if (unchecked) {
      switch (kind) {
        case OperatorKind.IndexedGet: {
          let uncheckedOverload = this.lookupOverload(OperatorKind.UncheckedIndexedGet);
          if (uncheckedOverload) return uncheckedOverload;
          break;
        }
        case OperatorKind.IndexedSet: {
          let uncheckedOverload = this.lookupOverload(OperatorKind.UncheckedIndexedSet);
          if (uncheckedOverload) return uncheckedOverload;
          break;
        }
        default: assert(false);
      }
    }
    let instance: Class | null = this;
    do {
      let overloads = instance.overloads;
      if (overloads != null && overloads.has(kind)) {
        return assert(overloads.get(kind));
      }
      instance = instance.base;
    } while (instance);
    return null;
  }

  /** Gets the method of the specified name, resolved with the given type arguments. */
  getMethod(name: string, typeArguments: Type[] | null = null): Function | null {
    let member = this.getMember(name);
    if (member && member.kind == ElementKind.FunctionPrototype) {
      return this.program.resolver.resolveFunction(<FunctionPrototype>member, typeArguments);
    }
    return null;
  }

  /** Calculates the memory offset of the specified field. */
  offsetof(fieldName: string): u32 {
    let member = assert(this.getMember(fieldName));
    assert(member.kind == ElementKind.PropertyPrototype);
    let prototype = <PropertyPrototype>member;
    let property = prototype.instance;
    if (property) { // would have failed before
      assert(property.isField && property.memoryOffset >= 0);
      return property.memoryOffset;
    }
    return 0;
  }

  /** Creates a buffer suitable to hold a runtime instance of this class. */
  createBuffer(overhead: i32 = 0): Uint8Array {
    let program = this.program;
    let payloadSize = this.nextMemoryOffset + overhead;
    let blockSize = program.computeBlockSize(payloadSize, true); // excl. overhead
    let buffer = new Uint8Array(program.blockOverhead + blockSize);
    let OBJECT = program.OBJECTInstance;
    OBJECT.writeField("mmInfo", blockSize, buffer, 0);
    OBJECT.writeField("gcInfo", 0, buffer, 0);
    OBJECT.writeField("gcInfo2", 0, buffer, 0);
    OBJECT.writeField("rtId", this.id, buffer, 0);
    OBJECT.writeField("rtSize", payloadSize, buffer, 0);
    return buffer;
  }

  /** Writes a field value to a buffer and returns the number of bytes written. */
  writeField<T>(name: string, value: T, buffer: Uint8Array, baseOffset: i32 = this.program.totalOverhead): i32 {
    let member = this.getMember(name);
    if (member && member.kind == ElementKind.PropertyPrototype) {
      let prototype = <PropertyPrototype>member;
      let property = prototype.instance; // resolved during class finalization
      if (!property) return 0; // failed before
      assert(property.isField && property.memoryOffset >= 0);
      let offset = baseOffset + property.memoryOffset;
      let typeKind = property.type.kind;
      switch (typeKind) {
        case TypeKind.I8:
        case TypeKind.U8: {
          assert(!i64_is(value));
          writeI8(i32(value), buffer, offset);
          return 1;
        }
        case TypeKind.I16:
        case TypeKind.U16: {
          assert(!i64_is(value));
          writeI16(i32(value), buffer, offset);
          return 2;
        }
        case TypeKind.I32:
        case TypeKind.U32: {
          assert(!i64_is(value));
          writeI32(i32(value), buffer, offset);
          return 4;
        }
        case TypeKind.Isize:
        case TypeKind.Usize: {
          if (this.program.options.isWasm64) {
            if (i64_is(value)) {
              writeI64(value, buffer, offset);
            } else {
              writeI32AsI64(i32(value), buffer, offset, typeKind == TypeKind.Usize);
            }
            return 8;
          } else {
            if (i64_is(value)) {
              writeI64AsI32(value, buffer, offset, typeKind == TypeKind.Usize);
            } else {
              writeI32(i32(value), buffer, offset);
            }
            return 4;
          }
        }
        case TypeKind.I64:
        case TypeKind.U64: {
          if (i64_is(value)) {
            writeI64(value, buffer, offset);
          } else {
            writeI32AsI64(i32(value), buffer, offset, typeKind == TypeKind.U64);
          }
          return 8;
        }
        case TypeKind.F32: {
          assert(!i64_is(value));
          writeF32(f32(value), buffer, offset);
          return 4;
        }
        case TypeKind.F64: {
          assert(!i64_is(value));
          writeF64(f64(value), buffer, offset);
          return 8;
        }
      }
    }
    assert(false);
    return 0;
  }

  /** Tests if this class extends the specified prototype. */
  extends(prototype: ClassPrototype): bool {
    return this.prototype.extends(prototype);
  }

  /** Gets the concrete type arguments to the specified extendend prototype. */
  getTypeArgumentsTo(extendedPrototype: ClassPrototype): Type[] | null {
    let current: Class | null = this;
    do {
      if (current.prototype == extendedPrototype) return current.typeArguments;
      current = current.base;
    } while (current);
    return null;
  }

  /** Gets the value type of an array. Must be an array. */
  getArrayValueType(): Type {
    let current: Class = this;
    let program = this.program;
    let arrayPrototype = program.arrayPrototype;
    if (this.extends(arrayPrototype)) {
      return this.getTypeArgumentsTo(arrayPrototype)![0];
    }
    let staticArrayPrototype = program.staticArrayPrototype;
    if (this.extends(staticArrayPrototype)) {
      return this.getTypeArgumentsTo(staticArrayPrototype)![0];
    }
    let abvInstance = program.arrayBufferViewInstance;
    while (current.base != abvInstance) {
      current = assert(current.base);
    }
    let prototype = current.prototype;
    switch (prototype.name.charCodeAt(0)) {
      case CharCode.F: {
        if (prototype == program.float32ArrayPrototype) return Type.f32;
        if (prototype == program.float64ArrayPrototype) return Type.f64;
        break;
      }
      case CharCode.I: {
        if (prototype == program.int8ArrayPrototype) return Type.i8;
        if (prototype == program.int16ArrayPrototype) return Type.i16;
        if (prototype == program.int32ArrayPrototype) return Type.i32;
        if (prototype == program.int64ArrayPrototype) return Type.i64;
        break;
      }
      case CharCode.U: {
        if (prototype == program.uint8ArrayPrototype) return Type.u8;
        if (prototype == program.uint8ClampedArrayPrototype) return Type.u8;
        if (prototype == program.uint16ArrayPrototype) return Type.u16;
        if (prototype == program.uint32ArrayPrototype) return Type.u32;
        if (prototype == program.uint64ArrayPrototype) return Type.u64;
        break;
      }
    }
    assert(false);
    return Type.void;
  }

  /** Tests if this class is pointerfree. Useful to know for the GC. */
  get isPointerfree(): bool {
    let program = this.program;

    let instanceMembers = this.members;
    if (instanceMembers) {

      // Check that there are no managed instance fields
      for (let _values = Map_values(instanceMembers), i = 0, k = _values.length; i < k; ++i) {
        let member = unchecked(_values[i]);
        if (member.kind == ElementKind.PropertyPrototype) {
          let prototype = <PropertyPrototype>member;
          let property = prototype.instance; // resolved during class finalization
          if (!property) continue; // failed earlier
          if (property.isField && property.type.isManaged) return false;
        }
      }

      // Check that this isn't a managed collection
      if (instanceMembers.has(CommonNames.visit)) {
        let prototype = this.prototype;
        if (
          prototype == program.arrayPrototype ||
          prototype == program.staticArrayPrototype ||
          prototype == program.setPrototype ||
          prototype == program.mapPrototype
        ) {
          // Note that we cannot know for sure anymore as soon as the collection
          // is extended, because user code may implement a custom visitor.
          let typeArguments = assert(this.getTypeArgumentsTo(prototype));
          for (let i = 0, k = typeArguments.length; i < k; ++i) {
            if (typeArguments[i].isManaged) return false;
          }
          return true;
        }
        return false; // has a custom __visit
      }
    }
    return true;
  }

  /** Gets all extendees of this class (that do not have the specified instance member). */
  getAllExtendees(exceptIfMember: string | null = null, out: Set<Class> = new Set()): Set<Class> {
    let extendees = this.extendees;
    if (extendees) {
      for (let _values = Set_values(extendees), i = 0, k = _values.length; i < k; ++i) {
        let extendee = _values[i];
        if (exceptIfMember) {
          let instanceMembers = extendee.prototype.instanceMembers;
          if (instanceMembers && instanceMembers.has(exceptIfMember)) continue;
        }
        out.add(extendee);
        extendee.getAllExtendees(exceptIfMember, out);
      }
    }
    return out;
  }
}

/** A yet unresolved interface. */
export class InterfacePrototype extends ClassPrototype {

  /** Constructs a new interface prototype. */
  constructor(
    name: string,
    parent: Element,
    declaration: InterfaceDeclaration,
    decoratorFlags: DecoratorFlags
  ) {
    super(
      name,
      parent,
      declaration,
      decoratorFlags,
      true
    );
  }
}

/** A resolved interface. */
export class Interface extends Class { // FIXME

  /** Constructs a new interface. */
  constructor(
    /** Name incl. type parameters, i.e. `Foo<i32>`. */
    nameInclTypeParameters: string,
    /** The respective class prototype. */
    prototype: InterfacePrototype,
    /** Concrete type arguments, if any. */
    typeArguments: Type[] | null = null,
  ) {
    super(
      nameInclTypeParameters,
      prototype,
      typeArguments,
      true
    );
  }
}

/** Registers a concrete element with a program. */
function registerConcreteElement(program: Program, element: Element): void {
  assert(!program.instancesByName.has(element.internalName));
  program.instancesByName.set(element.internalName, element);
}

/** Attempts to merge two elements. Returns the merged element on success. */
function tryMerge(older: Element, newer: Element): DeclaredElement | null {
  // NOTE: some of the following cases are not supported by TS, not sure why exactly.
  // suggesting to just merge what seems to be possible for now and revisit later.
  assert(older.program == newer.program);
  if (newer.members) return null;
  let merged: DeclaredElement | null = null;
  switch (older.kind) {
    case ElementKind.FunctionPrototype: {
      switch (newer.kind) {
        case ElementKind.Namespace: {
          copyMembers(newer, older);
          merged = <DeclaredElement>older;
          break;
        }
        case ElementKind.TypeDefinition: {
          if (!older.shadowType) {
            older.shadowType = <TypeDefinition>newer;
            copyMembers(newer, older);
            merged = <DeclaredElement>older;
          }
          break;
        }
      }
      break;
    }
    case ElementKind.ClassPrototype:
    case ElementKind.Enum: {
      if (newer.kind == ElementKind.Namespace) {
        copyMembers(newer, older);
        merged = <DeclaredElement>older;
        break;
      }
      break;
    }
    case ElementKind.Namespace: {
      switch (newer.kind) {
        case ElementKind.Enum:
        case ElementKind.ClassPrototype:      // TS2434
        case ElementKind.FunctionPrototype: { // TS2434
          copyMembers(older, newer);
          merged = <DeclaredElement>newer;
          break;
        }
        case ElementKind.Namespace: {
          copyMembers(newer, older);
          merged = <DeclaredElement>older;
          break;
        }
        case ElementKind.TypeDefinition: {
          if (!older.shadowType) {
            older.shadowType = <TypeDefinition>newer;
            copyMembers(newer, older);
            merged = <DeclaredElement>older;
          }
          break;
        }
      }
      break;
    }
    case ElementKind.Global: {
      if (newer.kind == ElementKind.TypeDefinition) {
        if (!older.shadowType) {
          older.shadowType = <TypeDefinition>newer;
          copyMembers(newer, older);
          merged = <DeclaredElement>older;
        }
      }
      break;
    }
    case ElementKind.TypeDefinition: {
      switch (newer.kind) {
        case ElementKind.Global:
        case ElementKind.FunctionPrototype:
        case ElementKind.Namespace: {
          if (!newer.shadowType) {
            newer.shadowType = <TypeDefinition>older;
            copyMembers(older, newer);
            merged = <DeclaredElement>newer;
          }
          break;
        }
      }
      break;
    }
  }
  if (merged) {
    let olderIsExport = older.is(CommonFlags.Export) || older.hasDecorator(DecoratorFlags.Global);
    let newerIsExport = newer.is(CommonFlags.Export) || newer.hasDecorator(DecoratorFlags.Global);
    if (olderIsExport != newerIsExport) {
      older.program.error(
        DiagnosticCode.Individual_declarations_in_merged_declaration_0_must_be_all_exported_or_all_local,
        merged.identifierNode.range, merged.identifierNode.text
      );
    }
  }
  return merged;
}

/** Copies the members of `src` to `dest`. */
function copyMembers(src: Element, dest: Element): void {
  let srcMembers = src.members;
  if (srcMembers) {
    let destMembers = dest.members;
    if (!destMembers) dest.members = destMembers = new Map();
    // TODO: for (let [memberName, member] of srcMembers) {
    for (let _keys = Map_keys(srcMembers), i = 0, k = _keys.length; i < k; ++i) {
      let memberName = unchecked(_keys[i]);
      let member = assert(srcMembers.get(memberName));
      destMembers.set(memberName, member);
    }
  }
}

/** Mangles the internal name of an element with the specified name that is a child of the given parent. */
export function mangleInternalName(
  name: string,
  parent: Element,
  isInstance: bool,
  asGlobal: bool = false
): string {
  switch (parent.kind) {
    case ElementKind.File: {
      if (asGlobal) return name;
      return parent.internalName + PATH_DELIMITER + name;
    }
    case ElementKind.Function: {
      if (asGlobal) return name;
      assert(!isInstance);
      return parent.internalName + INNER_DELIMITER + name;
    }
    case ElementKind.PropertyPrototype: // properties are just containers
    case ElementKind.Property: {         //
      parent = parent.parent;
      // fall-through
    }
    default: {
      return (
        mangleInternalName(parent.name, parent.parent, parent.is(CommonFlags.Instance), asGlobal) +
        (isInstance ? INSTANCE_DELIMITER : STATIC_DELIMITER) + name
      );
    }
  }
}

// Cached default parameter names used where names are unknown.
let cachedDefaultParameterNames: string[] = [];

/** Gets the cached default parameter name for the specified index. */
export function getDefaultParameterName(index: i32): string {
  for (let i = cachedDefaultParameterNames.length; i <= index; ++i) {
    cachedDefaultParameterNames.push(`$${i}`);
  }
  return cachedDefaultParameterNames[index];
}<|MERGE_RESOLUTION|>--- conflicted
+++ resolved
@@ -430,12 +430,7 @@
     diagnostics: DiagnosticMessage[] | null = null
   ) {
     super(diagnostics);
-<<<<<<< HEAD
-=======
-    let nativeSource = new Source(SourceKind.LibraryEntry, LIBRARY_PREFIX + "native.ts", "[native code]");
-    this.nativeSource = nativeSource;
-    this.module = Module.create(options.stackSize > 0, options.sizeTypeRef);
->>>>>>> 6b9f71eb
+    this.module = Module.create(options.stackSize > 0, options.sizeTypeRef);    
     this.parser = new Parser(this.diagnostics, this.sources);
     this.resolver = new Resolver(this);
     let nativeFile = new File(this, Source.native);
