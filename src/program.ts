/**
 * @fileoverview AssemblyScript's intermediate representation.
 *
 * The compiler uses Binaryen IR, which is fairly low level, as its
 * primary intermediate representation, with the following structures
 * holding any higher level information that cannot be represented by
 * Binaryen IR alone, for example higher level types.
 *
 * Similar to the AST being composed of `Node`s in `Source`s, the IR is
 * composed of `Element`s in a `Program`. Each class or function is
 * represented by a "prototype" holding all the relevant information,
 * including each's concrete instances. If a class or function is not
 * generic, there is exactly one instance, otherwise there is one for
 * each concrete set of type arguments.
 *
 * @license Apache-2.0
 */

// Element                    Base class of all elements
// ├─DeclaredElement          Base class of elements with a declaration
// │ ├─TypedElement           Base class of elements resolving to a type
// │ │ ├─TypeDefinition       Type alias declaration
// │ │ ├─VariableLikeElement  Base class of all variable-like elements
// │ │ │ ├─EnumValue          Enum value
// │ │ │ ├─Global             File global
// │ │ │ ├─Local              Function local
// │ │ │ ├─Field              Class field (instance only)
// │ │ │ └─Property           Class property
// │ │ ├─IndexSignature       Class index signature
// │ │ ├─Function             Concrete function instance
// │ │ └─Class                Concrete class instance
// │ ├─Namespace              Namespace with static members
// │ ├─FunctionPrototype      Prototype of concrete function instances
// │ ├─FieldPrototype         Prototype of concrete field instances
// │ ├─PropertyPrototype      Prototype of concrete property instances
// │ └─ClassPrototype         Prototype of concrete classe instances
// └─File                     File, analogous to Source in the AST

import {
  CommonFlags,
  PATH_DELIMITER,
  STATIC_DELIMITER,
  INSTANCE_DELIMITER,
  GETTER_PREFIX,
  SETTER_PREFIX,
  INNER_DELIMITER,
  LIBRARY_PREFIX,
  INDEX_SUFFIX,
  STUB_DELIMITER,
  CommonNames,
  Feature,
  Target
} from "./common";

import {
  Options
} from "./compiler";

import {
  Range,
  DiagnosticCode,
  DiagnosticMessage,
  DiagnosticEmitter
} from "./diagnostics";

import {
  Type,
  TypeKind,
  Signature,
  TypeFlags
} from "./types";

import {
  Token
} from "./tokenizer";

import {
  Node,
  NodeKind,
  Source,
  SourceKind,
  DecoratorNode,
  DecoratorKind,
  TypeParameterNode,
  TypeNode,
  NamedTypeNode,
  FunctionTypeNode,
  ArrowKind,

  Expression,
  IdentifierExpression,
  LiteralKind,
  StringLiteralExpression,

  Statement,
  ClassDeclaration,
  DeclarationStatement,
  EnumDeclaration,
  EnumValueDeclaration,
  ExportMember,
  ExportDefaultStatement,
  ExportStatement,
  FieldDeclaration,
  FunctionDeclaration,
  ImportDeclaration,
  ImportStatement,
  InterfaceDeclaration,
  MethodDeclaration,
  NamespaceDeclaration,
  TypeDeclaration,
  VariableDeclaration,
  VariableLikeDeclarationStatement,
  VariableStatement,
  ParameterKind
} from "./ast";

import {
  Module,
  FunctionRef,
  MemorySegment,
  getFunctionName
} from "./module";

import {
  CharCode,
  writeI8,
  writeI16,
  writeI32,
  writeF32,
  writeF64,
  writeI64,
  writeI32AsI64,
  writeI64AsI32
} from "./util";

import {
  Resolver
} from "./resolver";

import {
  Flow
} from "./flow";

import {
  Parser
} from "./parser";

import {
  BuiltinNames
} from "./builtins";

// Memory manager constants
const AL_SIZE = 16;
const AL_MASK = AL_SIZE - 1;

/** Represents a yet unresolved `import`. */
class QueuedImport {
  constructor(
    /** File being imported into. */
    public localFile: File,
    /** Identifier within the local file. */
    public localIdentifier: IdentifierExpression,
    /** Identifier within the other file. Is an `import *` if not set. */
    public foreignIdentifier: IdentifierExpression | null,
    /** Path to the other file. */
    public foreignPath: string,
    /** Alternative path to the other file. */
    public foreignPathAlt: string
  ) {}
}

/** Represents a yet unresolved `export`. */
class QueuedExport {
  constructor(
    /** Identifier within the local file. */
    public localIdentifier: IdentifierExpression,
    /** Identifier within the other file. */
    public foreignIdentifier: IdentifierExpression,
    /** Path to the other file if a re-export. */
    public foreignPath: string | null,
    /** Alternative path to the other file if a re-export. */
    public foreignPathAlt: string | null
  ) {}
}

/** Represents a yet unresolved `export *`. */
class QueuedExportStar {
  // stored in a map with localFile as the key
  constructor(
    /** Path to the other file. */
    public foreignPath: string,
    /** Alternative path to the other file. */
    public foreignPathAlt: string,
    /** Reference to the path literal for reporting. */
    public pathLiteral: StringLiteralExpression
  ) {}
}

/** Represents the kind of an operator overload. */
export enum OperatorKind {
  Invalid,

  // indexed access
  IndexedGet,          // a[]
  IndexedSet,          // a[]=b
  UncheckedIndexedGet, // unchecked(a[])
  UncheckedIndexedSet, // unchecked(a[]=b)

  // binary
  Add,                 // a + b
  Sub,                 // a - b
  Mul,                 // a * b
  Div,                 // a / b
  Rem,                 // a % b
  Pow,                 // a ** b
  BitwiseAnd,          // a & b
  BitwiseOr,           // a | b
  BitwiseXor,          // a ^ b
  BitwiseShl,          // a << b
  BitwiseShr,          // a >> b
  BitwiseShrU,         // a >>> b
  Eq,                  // a == b, a === b
  Ne,                  // a != b, a !== b
  Gt,                  // a > b
  Ge,                  // a >= b
  Lt,                  // a < b
  Le,                  // a <= b

  // unary prefix
  Plus,                // +a
  Minus,               // -a
  Not,                 // !a
  BitwiseNot,          // ~a
  PrefixInc,           // ++a
  PrefixDec,           // --a

  // unary postfix
  PostfixInc,          // a++
  PostfixDec           // a--

  // not overridable:
  // LogicalAnd        // a && b
  // LogicalOr         // a || b
}

export namespace OperatorKind {

  /** Returns the operator kind represented by the specified decorator and string argument. */
  export function fromDecorator(decoratorKind: DecoratorKind, arg: string): OperatorKind {
    assert(arg.length);
    switch (decoratorKind) {
      case DecoratorKind.Operator:
      case DecoratorKind.OperatorBinary: {
        switch (arg.charCodeAt(0)) {
          case CharCode.OpenBracket: {
            if (arg == "[]") return OperatorKind.IndexedGet;
            if (arg == "[]=") return OperatorKind.IndexedSet;
            break;
          }
          case CharCode.OpenBrace: {
            if (arg == "{}") return OperatorKind.UncheckedIndexedGet;
            if (arg == "{}=") return OperatorKind.UncheckedIndexedSet;
            break;
          }
          case CharCode.Plus: {
            if (arg == "+") return OperatorKind.Add;
            break;
          }
          case CharCode.Minus: {
            if (arg == "-") return OperatorKind.Sub;
            break;
          }
          case CharCode.Asterisk: {
            if (arg == "*") return OperatorKind.Mul;
            if (arg == "**") return OperatorKind.Pow;
            break;
          }
          case CharCode.Slash: {
            if (arg == "/") return OperatorKind.Div;
            break;
          }
          case CharCode.Percent: {
            if (arg == "%") return OperatorKind.Rem;
            break;
          }
          case CharCode.Ampersand: {
            if (arg == "&") return OperatorKind.BitwiseAnd;
            break;
          }
          case CharCode.Bar: {
            if (arg == "|") return OperatorKind.BitwiseOr;
            break;
          }
          case CharCode.Caret: {
            if (arg == "^") return OperatorKind.BitwiseXor;
            break;
          }
          case CharCode.Equals: {
            if (arg == "==") return OperatorKind.Eq;
            break;
          }
          case CharCode.Exclamation: {
            if (arg == "!=") return OperatorKind.Ne;
            break;
          }
          case CharCode.GreaterThan: {
            if (arg == ">") return OperatorKind.Gt;
            if (arg == ">=") return OperatorKind.Ge;
            if (arg == ">>") return OperatorKind.BitwiseShr;
            if (arg == ">>>") return OperatorKind.BitwiseShrU;
            break;
          }
          case CharCode.LessThan: {
            if (arg == "<") return OperatorKind.Lt;
            if (arg == "<=") return OperatorKind.Le;
            if (arg == "<<") return OperatorKind.BitwiseShl;
            break;
          }
        }
        break;
      }
      case DecoratorKind.OperatorPrefix: {
        switch (arg.charCodeAt(0)) {
          case CharCode.Plus: {
            if (arg == "+") return OperatorKind.Plus;
            if (arg == "++") return OperatorKind.PrefixInc;
            break;
          }
          case CharCode.Minus: {
            if (arg == "-") return OperatorKind.Minus;
            if (arg == "--") return OperatorKind.PrefixDec;
            break;
          }
          case CharCode.Exclamation: {
            if (arg == "!") return OperatorKind.Not;
            break;
          }
          case CharCode.Tilde: {
            if (arg == "~") return OperatorKind.BitwiseNot;
            break;
          }
        }
        break;
      }
      case DecoratorKind.OperatorPostfix: {
        switch (arg.charCodeAt(0)) {
          case CharCode.Plus: {
            if (arg == "++") return OperatorKind.PostfixInc;
            break;
          }
          case CharCode.Minus: {
            if (arg == "--") return OperatorKind.PostfixDec;
            break;
          }
        }
        break;
      }
    }
    return OperatorKind.Invalid;
  }

  /** Converts a binary operator token to the respective operator kind. */
  export function fromBinaryToken(token: Token): OperatorKind {
    switch (token) {
      case Token.Plus:
      case Token.PlusEquals: return OperatorKind.Add;
      case Token.Minus:
      case Token.MinusEquals: return OperatorKind.Sub;
      case Token.Asterisk:
      case Token.AsteriskEquals: return OperatorKind.Mul;
      case Token.Slash:
      case Token.SlashEquals: return OperatorKind.Div;
      case Token.Percent:
      case Token.PercentEquals: return OperatorKind.Rem;
      case Token.AsteriskAsterisk:
      case Token.AsteriskAsteriskEquals: return OperatorKind.Pow;
      case Token.Ampersand:
      case Token.AmpersandEquals: return OperatorKind.BitwiseAnd;
      case Token.Bar:
      case Token.BarEquals: return OperatorKind.BitwiseOr;
      case Token.Caret:
      case Token.CaretEquals: return OperatorKind.BitwiseXor;
      case Token.LessThanLessThan:
      case Token.LessThanLessThanEquals: return OperatorKind.BitwiseShl;
      case Token.GreaterThanGreaterThan:
      case Token.GreaterThanGreaterThanEquals: return OperatorKind.BitwiseShr;
      case Token.GreaterThanGreaterThanGreaterThan:
      case Token.GreaterThanGreaterThanGreaterThanEquals: return OperatorKind.BitwiseShrU;
      case Token.EqualsEquals: return OperatorKind.Eq;
      case Token.ExclamationEquals: return OperatorKind.Ne;
      case Token.GreaterThan: return OperatorKind.Gt;
      case Token.GreaterThanEquals: return OperatorKind.Ge;
      case Token.LessThan: return OperatorKind.Lt;
      case Token.LessThanEquals: return OperatorKind.Le;
    }
    return OperatorKind.Invalid;
  }

  /** Converts a unary prefix operator token to the respective operator kind. */
  export function fromUnaryPrefixToken(token: Token): OperatorKind {
    switch (token) {
      case Token.Plus: return OperatorKind.Plus;
      case Token.Minus: return OperatorKind.Minus;
      case Token.Exclamation: return OperatorKind.Not;
      case Token.Tilde: return OperatorKind.BitwiseNot;
      case Token.PlusPlus: return OperatorKind.PrefixInc;
      case Token.MinusMinus: return OperatorKind.PrefixDec;
    }
    return OperatorKind.Invalid;
  }

  /** Converts a unary postfix operator token to the respective operator kind. */
  export function fromUnaryPostfixToken(token: Token): OperatorKind {
    switch (token) {
      case Token.PlusPlus: return OperatorKind.PostfixInc;
      case Token.MinusMinus: return OperatorKind.PostfixDec;
    }
    return OperatorKind.Invalid;
  }
}

/** Represents an AssemblyScript program. */
export class Program extends DiagnosticEmitter {

  /** Constructs a new program, optionally inheriting parser diagnostics. */
  constructor(
    /** Compiler options. */
    public options: Options,
    /** Shared array of diagnostic messages (emitted so far). */
    diagnostics: DiagnosticMessage[] | null = null
  ) {
    super(diagnostics);
    var nativeSource = new Source(SourceKind.LibraryEntry, LIBRARY_PREFIX + "native.ts", "[native code]");
    this.nativeSource = nativeSource;
    this.parser = new Parser(this.diagnostics, this.sources);
    this.resolver = new Resolver(this);
    var nativeFile = new File(this, nativeSource);
    this.nativeFile = nativeFile;
    this.filesByName.set(nativeFile.internalName, nativeFile);
  }

  /** Parser instance. */
  parser: Parser;
  /** Resolver instance. */
  resolver!: Resolver;
  /** Array of sources. */
  sources: Source[] = [];
  /** Diagnostic offset used where successively obtaining the next diagnostic. */
  diagnosticsOffset: i32 = 0;
  /** Special native code source. */
  nativeSource: Source;
  /** Special native code range. */
  get nativeRange(): Range { return this.nativeSource.range; }
  /** Special native code file. */
  nativeFile!: File;
  /** Next class id. */
  nextClassId: u32 = 0;
  /** Next signature id. */
  nextSignatureId: i32 = 0;
  /** An indicator if the program has been initialized. */
  initialized: bool = false;

  // Lookup maps

  /** Files by unique internal name. */
  filesByName: Map<string,File> = new Map();
  /** Elements by unique internal name in element space. */
  elementsByName: Map<string,Element> = new Map();
  /** Elements by declaration. */
  elementsByDeclaration: Map<DeclarationStatement,DeclaredElement> = new Map();
  /** Element instances by unique internal name. */
  instancesByName: Map<string,Element> = new Map();
  /** Classes wrapping basic types like `i32`. */
  wrapperClasses: Map<Type,Class> = new Map();
  /** Managed classes contained in the program, by id. */
  managedClasses: Map<i32,Class> = new Map();
  /** A set of unique function signatures contained in the program, by id. */
  uniqueSignatures: Signature[] = new Array<Signature>(0);
  /** Module exports. */
  moduleExports: Map<string,Element> = new Map();
  /** Module imports. */
  moduleImports: Map<string,Map<string,Element>> = new Map();

  // Standard library

  /** Gets the standard `ArrayBufferView` instance. */
  get arrayBufferViewInstance(): Class {
    var cached = this._arrayBufferViewInstance;
    if (!cached) this._arrayBufferViewInstance = cached = this.requireClass(CommonNames.ArrayBufferView);
    return cached;
  }
  private _arrayBufferViewInstance: Class | null = null;

  /** Gets the standard `ArrayBuffer` instance. */
  get arrayBufferInstance(): Class {
    var cached = this._arrayBufferInstance;
    if (!cached) this._arrayBufferInstance = cached = this.requireClass(CommonNames.ArrayBuffer);
    return cached;
  }
  private _arrayBufferInstance: Class | null = null;

  /** Gets the standard `Array` prototype. */
  get arrayPrototype(): ClassPrototype {
    var cached = this._arrayPrototype;
    if (!cached) this._arrayPrototype = cached = <ClassPrototype>this.require(CommonNames.Array, ElementKind.ClassPrototype);
    return cached;
  }
  private _arrayPrototype: ClassPrototype | null = null;

  /** Gets the standard `StaticArray` prototype. */
  get staticArrayPrototype(): ClassPrototype {
    var cached = this._staticArrayPrototype;
    if (!cached) this._staticArrayPrototype = cached = <ClassPrototype>this.require(CommonNames.StaticArray, ElementKind.ClassPrototype);
    return cached;
  }
  private _staticArrayPrototype: ClassPrototype | null = null;

  /** Gets the standard `Set` prototype. */
  get setPrototype(): ClassPrototype {
    var cached = this._setPrototype;
    if (!cached) this._setPrototype = cached = <ClassPrototype>this.require(CommonNames.Set, ElementKind.ClassPrototype);
    return cached;
  }
  private _setPrototype: ClassPrototype | null = null;

  /** Gets the standard `Map` prototype. */
  get mapPrototype(): ClassPrototype {
    var cached = this._mapPrototype;
    if (!cached) this._mapPrototype = cached = <ClassPrototype>this.require(CommonNames.Map, ElementKind.ClassPrototype);
    return cached;
  }
  private _mapPrototype: ClassPrototype | null = null;

  /** Gets the standard `Function` prototype. */
  get functionPrototype(): ClassPrototype {
    var cached = this._functionPrototype;
    if (!cached) this._functionPrototype = cached = <ClassPrototype>this.require(CommonNames.Function, ElementKind.ClassPrototype);
    return cached;
  }
  private _functionPrototype: ClassPrototype | null = null;

  /** Gets the standard `Int8Array` prototype. */
  get int8ArrayPrototype(): ClassPrototype {
    var cached = this._int8ArrayPrototype;
    if (!cached) this._int8ArrayPrototype = cached = <ClassPrototype>this.require(CommonNames.Int8Array, ElementKind.ClassPrototype);
    return cached;
  }
  private _int8ArrayPrototype: ClassPrototype | null = null;

  /** Gets the standard `Int16Array` prototype. */
  get int16ArrayPrototype(): ClassPrototype {
    var cached = this._int16ArrayPrototype;
    if (!cached) this._int16ArrayPrototype = cached = <ClassPrototype>this.require(CommonNames.Int16Array, ElementKind.ClassPrototype);
    return cached;
  }
  private _int16ArrayPrototype: ClassPrototype | null = null;

  /** Gets the standard `Int32Array` prototype. */
  get int32ArrayPrototype(): ClassPrototype {
    var cached = this._int32ArrayPrototype;
    if (!cached) this._int32ArrayPrototype = cached = <ClassPrototype>this.require(CommonNames.Int32Array, ElementKind.ClassPrototype);
    return cached;
  }
  private _int32ArrayPrototype: ClassPrototype | null = null;

  /** Gets the standard `Int64Array` prototype. */
  get int64ArrayPrototype(): ClassPrototype {
    var cached = this._int64ArrayPrototype;
    if (!cached) this._int64ArrayPrototype = cached = <ClassPrototype>this.require(CommonNames.Int64Array, ElementKind.ClassPrototype);
    return cached;
  }
  private _int64ArrayPrototype: ClassPrototype | null = null;

  /** Gets the standard `Uint8Array` prototype. */
  get uint8ArrayPrototype(): ClassPrototype {
    var cached = this._uint8ArrayPrototype;
    if (!cached) this._uint8ArrayPrototype = cached = <ClassPrototype>this.require(CommonNames.Uint8Array, ElementKind.ClassPrototype);
    return cached;
  }
  private _uint8ArrayPrototype: ClassPrototype | null = null;

  /** Gets the standard `Uint8ClampedArray` prototype. */
  get uint8ClampedArrayPrototype(): ClassPrototype {
    var cached = this._uint8ClampedArrayPrototype;
    if (!cached) this._uint8ClampedArrayPrototype = cached = <ClassPrototype>this.require(CommonNames.Uint8ClampedArray, ElementKind.ClassPrototype);
    return cached;
  }
  private _uint8ClampedArrayPrototype: ClassPrototype | null = null;

  /** Gets the standard `Uint16Array` prototype. */
  get uint16ArrayPrototype(): ClassPrototype {
    var cached = this._uint16ArrayPrototype;
    if (!cached) this._uint16ArrayPrototype = cached = <ClassPrototype>this.require(CommonNames.Uint16Array, ElementKind.ClassPrototype);
    return cached;
  }
  private _uint16ArrayPrototype: ClassPrototype | null = null;

  /** Gets the standard `Uint32Array` prototype. */
  get uint32ArrayPrototype(): ClassPrototype {
    var cached = this._uint32ArrayPrototype;
    if (!cached) this._uint32ArrayPrototype = cached = <ClassPrototype>this.require(CommonNames.Uint32Array, ElementKind.ClassPrototype);
    return cached;
  }
  private _uint32ArrayPrototype: ClassPrototype | null = null;

  /** Gets the standard `Uint64Array` prototype. */
  get uint64ArrayPrototype(): ClassPrototype {
    var cached = this._uint64ArrayPrototype;
    if (!cached) this._uint64ArrayPrototype = cached = <ClassPrototype>this.require(CommonNames.Uint64Array, ElementKind.ClassPrototype);
    return cached;
  }
  private _uint64ArrayPrototype: ClassPrototype | null = null;

  /** Gets the standard `Float32Array` prototype. */
  get float32ArrayPrototype(): ClassPrototype {
    var cached = this._float32ArrayPrototype;
    if (!cached) this._float32ArrayPrototype = cached = <ClassPrototype>this.require(CommonNames.Float32Array, ElementKind.ClassPrototype);
    return cached;
  }
  private _float32ArrayPrototype: ClassPrototype | null = null;

  /** Gets the standard `Float64Array` prototype. */
  get float64ArrayPrototype(): ClassPrototype {
    var cached = this._float64ArrayPrototype;
    if (!cached) this._float64ArrayPrototype = cached = <ClassPrototype>this.require(CommonNames.Float64Array, ElementKind.ClassPrototype);
    return cached;
  }
  private _float64ArrayPrototype: ClassPrototype | null = null;

  /** Gets the standard `String` instance. */
  get stringInstance(): Class {
    var cached = this._stringInstance;
    if (!cached) this._stringInstance = cached = this.requireClass(CommonNames.String);
    return cached;
  }
  private _stringInstance: Class | null = null;

  /** Gets the standard `RegExp` instance. */
  get regexpInstance(): Class {
    var cached = this._regexpInstance;
    if (!cached) this._regexpInstance = cached = this.requireClass(CommonNames.RegExp);
    return cached;
  }
  private _regexpInstance: Class | null = null;

  /** Gets the standard `Object` instance. */
  get objectInstance(): Class {
    var cached = this._objectInstance;
    if (!cached) this._objectInstance = cached = this.requireClass(CommonNames.Object);
    return cached;
  }
  private _objectInstance: Class | null = null;

  /** Gets the standard `TemplateStringsArray` instance. */
  get templateStringsArrayInstance(): Class {
    var cached = this._templateStringsArrayInstance;
    if (!cached) this._templateStringsArrayInstance = cached = this.requireClass(CommonNames.TemplateStringsArray);
    return cached;
  }
  private _templateStringsArrayInstance: Class | null = null;

  /** Gets the standard `abort` instance, if not explicitly disabled. */
  get abortInstance(): Function | null {
    var prototype = this.lookup(CommonNames.abort);
    if (!prototype || prototype.kind != ElementKind.FunctionPrototype) return null;
    return this.resolver.resolveFunction(<FunctionPrototype>prototype, null);
  }

  // Runtime interface

  /** Gets the runtime `__alloc(size: usize): usize` instance. */
  get allocInstance(): Function {
    var cached = this._allocInstance;
    if (!cached) this._allocInstance = cached = this.requireFunction(CommonNames.alloc);
    return cached;
  }
  private _allocInstance: Function | null = null;

  /** Gets the runtime `__realloc(ptr: usize, newSize: usize): usize` instance. */
  get reallocInstance(): Function {
    var cached = this._reallocInstance;
    if (!cached) this._reallocInstance = cached = this.requireFunction(CommonNames.realloc);
    return cached;
  }
  private _reallocInstance: Function | null = null;

  /** Gets the runtime `__free(ptr: usize): void` instance. */
  get freeInstance(): Function {
    var cached = this._freeInstance;
    if (!cached) this._freeInstance = cached = this.requireFunction(CommonNames.free);
    return cached;
  }
  private _freeInstance: Function | null = null;

  /** Gets the runtime `__new(size: usize, id: u32): usize` instance. */
  get newInstance(): Function {
    var cached = this._newInstance;
    if (!cached) this._newInstance = cached = this.requireFunction(CommonNames.new_);
    return cached;
  }
  private _newInstance: Function | null = null;

  /** Gets the runtime `__renew(ptr: usize, size: usize): usize` instance. */
  get renewInstance(): Function {
    var cached = this._renewInstance;
    if (!cached) this._renewInstance = cached = this.requireFunction(CommonNames.renew);
    return cached;
  }
  private _renewInstance: Function | null = null;

  /** Gets the runtime `__link(parentPtr: usize, childPtr: usize, expectMultiple: bool): void` instance. */
  get linkInstance(): Function {
    var cached = this._linkInstance;
    if (!cached) this._linkInstance = cached = this.requireFunction(CommonNames.link);
    return cached;
  }
  private _linkInstance: Function | null = null;

  /** Gets the runtime `__collect(): void` instance. */
  get collectInstance(): Function {
    var cached = this._collectInstance;
    if (!cached) this._collectInstance = cached = this.requireFunction(CommonNames.collect);
    return cached;
  }
  private _collectInstance: Function | null = null;

  /** Gets the runtime `__visit(ptr: usize, cookie: u32): void` instance. */
  get visitInstance(): Function {
    var cached = this._visitInstance;
    if (!cached) this._visitInstance = cached = this.requireFunction(CommonNames.visit);
    return cached;
  }
  private _visitInstance: Function | null = null;

  /** Gets the runtime `__typeinfo(id: u32): RTTIFlags` instance. */
  get typeinfoInstance(): Function {
    var cached = this._typeinfoInstance;
    if (!cached) this._typeinfoInstance = cached = this.requireFunction(CommonNames.typeinfo);
    return cached;
  }
  private _typeinfoInstance: Function | null = null;

  /** Gets the runtime `__instanceof(ptr: usize, superId: u32): bool` instance. */
  get instanceofInstance(): Function {
    var cached = this._instanceofInstance;
    if (!cached) this._instanceofInstance = cached = this.requireFunction(CommonNames.instanceof_);
    return cached;
  }
  private _instanceofInstance: Function | null = null;

  /** Gets the runtime `__newBuffer(size: usize, id: u32, data: usize = 0): usize` instance. */
  get newBufferInstance(): Function {
    var cached = this._newBufferInstance;
    if (!cached) this._newBufferInstance = cached = this.requireFunction(CommonNames.newBuffer);
    return cached;
  }
  private _newBufferInstance: Function | null = null;

  /** Gets the runtime `__newArray(length: i32, alignLog2: usize, id: u32, data: usize = 0): usize` instance. */
  get newArrayInstance(): Function {
    var cached = this._newArrayInstance;
    if (!cached) this._newArrayInstance = cached = this.requireFunction(CommonNames.newArray);
    return cached;
  }
  private _newArrayInstance: Function | null = null;

  /** Gets the runtime's internal `BLOCK` instance. */
  get BLOCKInstance(): Class {
    var cached = this._BLOCKInstance;
    if (!cached) this._BLOCKInstance = cached = this.requireClass(CommonNames.BLOCK);
    return cached;
  }
  private _BLOCKInstance: Class | null = null;

  /** Gets the runtime's internal `OBJECT` instance. */
  get OBJECTInstance(): Class {
    var cached = this._OBJECTInstance;
    if (!cached) this._OBJECTInstance = cached = this.requireClass(CommonNames.OBJECT);
    return cached;
  }
  private _OBJECTInstance: Class | null = null;

  // Utility

  /** Obtains the source matching the specified internal path. */
  getSource(internalPath: string): string | null {
    var sources = this.sources;
    for (let i = 0; i < sources.length; ++i) {
      let source = sources[i];
      if (source.internalPath == internalPath) return source.text;
    }
    return null;
  }

  /** Gets the overhead of a memory manager block. */
  get blockOverhead(): i32 {
    // BLOCK | data...
    //       ^ 16b alignment
    return this.BLOCKInstance.nextMemoryOffset;
  }

  /** Gets the overhead of a managed object, excl. block overhead, incl. alignment. */
  get objectOverhead(): i32 {
    // OBJECT+align | data...
    //        └ 0 ┘ ^ 16b alignment
    return (this.OBJECTInstance.nextMemoryOffset - this.blockOverhead + AL_MASK) & ~AL_MASK;
  }

  /** Gets the total overhead of a managed object, incl. block overhead. */
  get totalOverhead(): i32 {
    // BLOCK | OBJECT+align | data...
    // └     = TOTAL      ┘ ^ 16b alignment
    return this.blockOverhead + this.objectOverhead;
  }

  searchFunctionByRef(ref: FunctionRef): Function | null {
    const modifiedFunctionName = getFunctionName(ref);
    if (modifiedFunctionName) {
      const instancesByName = this.instancesByName;
      if (instancesByName.has(modifiedFunctionName)) {
        const element = assert(instancesByName.get(modifiedFunctionName));
        if (element.kind == ElementKind.Function) {
          return <Function>element;
        }
      }
    }
    return null;
  }

  /** Computes the next properly aligned offset of a memory manager block, given the current bump offset. */
  computeBlockStart(currentOffset: i32): i32 {
    var blockOverhead = this.blockOverhead;
    return ((currentOffset + blockOverhead + AL_MASK) & ~AL_MASK) - blockOverhead;
  }

  /** Computes the next properly aligned offset of a memory manager block, given the current bump offset. */
  computeBlockStart64(currentOffset: i64): i64 {
    var blockOverhead = i64_new(this.blockOverhead);
    return i64_sub(i64_align(i64_add(currentOffset, blockOverhead), AL_SIZE), blockOverhead);
  }

  /** Computes the size of a memory manager block, excl. block overhead. */
  computeBlockSize(payloadSize: i32, isManaged: bool): i32 {
    // see: std/rt/tlsf.ts, computeSize; becomes mmInfo
    if (isManaged) payloadSize += this.objectOverhead;
    // we know that payload must be aligned, and that block sizes must be chosen
    // so that blocks are adjacent with the next payload aligned. hence, block
    // size is payloadSize rounded up to where the next block would start:
    var blockSize = this.computeBlockStart(payloadSize);
    // make sure that block size is valid according to TLSF requirements
    var blockOverhead = this.blockOverhead;
    var blockMinsize = ((3 * this.options.usizeType.byteSize + blockOverhead + AL_MASK) & ~AL_MASK) - blockOverhead;
    if (blockSize < blockMinsize) blockSize = blockMinsize;
    const blockMaxsize = 1 << 30; // 1 << (FL_BITS + SB_BITS - 1), exclusive
    const tagsMask = 3;
    if (blockSize >= blockMaxsize || (blockSize & tagsMask) != 0) {
      throw new Error("invalid block size");
    }
    return blockSize;
  }

  /** Creates a native variable declaration. */
  makeNativeVariableDeclaration(
    /** The simple name of the variable */
    name: string,
    /** Flags indicating specific traits, e.g. `CONST`. */
    flags: CommonFlags = CommonFlags.None
  ): VariableDeclaration {
    var range = this.nativeSource.range;
    return Node.createVariableDeclaration(
      Node.createIdentifierExpression(name, range),
      null, flags, null, null, range
    );
  }

  /** Creates a native type declaration. */
  makeNativeTypeDeclaration(
    /** The simple name of the type. */
    name: string,
    /** Flags indicating specific traits, e.g. `GENERIC`. */
    flags: CommonFlags = CommonFlags.None
  ): TypeDeclaration {
    var range = this.nativeSource.range;
    var identifier = Node.createIdentifierExpression(name, range);
    return Node.createTypeDeclaration(
      identifier,
      null, flags, null,
      Node.createOmittedType(range),
      range
    );
  }

  // a dummy signature for programmatically generated native functions
  private nativeDummySignature: FunctionTypeNode | null = null;

  /** Creates a native function declaration. */
  makeNativeFunctionDeclaration(
    /** The simple name of the function. */
    name: string,
    /** Flags indicating specific traits, e.g. `DECLARE`. */
    flags: CommonFlags = CommonFlags.None
  ): FunctionDeclaration {
    var range = this.nativeSource.range;
    var signature = this.nativeDummySignature;
    if (!signature) {
      this.nativeDummySignature = signature = Node.createFunctionType([],
        Node.createNamedType( // ^ AST signature doesn't really matter, is overridden anyway
          Node.createSimpleTypeName(CommonNames.void_, range),
          null, false, range
        ),
        null, false, range
      );
    }
    return Node.createFunctionDeclaration(
      Node.createIdentifierExpression(name, range),
      null, flags, null, signature, null, ArrowKind.None, range
    );
  }

  /** Creates a native namespace declaration. */
  makeNativeNamespaceDeclaration(
    /** The simple name of the namespace. */
    name: string,
    /** Flags indicating specific traits, e.g. `EXPORT`. */
    flags: CommonFlags = CommonFlags.None
  ): NamespaceDeclaration {
    var range = this.nativeSource.range;
    return Node.createNamespaceDeclaration(
      Node.createIdentifierExpression(name, range),
      null, flags, [], range
    );
  }

  /** Creates a native function. */
  makeNativeFunction(
    /** The simple name of the function. */
    name: string,
    /** Concrete function signature. */
    signature: Signature,
    /** Parent element, usually a file, class or namespace. */
    parent: Element = this.nativeFile,
    /** Flags indicating specific traits, e.g. `GENERIC`. */
    flags: CommonFlags = CommonFlags.None,
    /** Decorator flags representing built-in decorators. */
    decoratorFlags: DecoratorFlags = DecoratorFlags.None
  ): Function {
    return new Function(
      name,
      new FunctionPrototype(
        name,
        parent,
        this.makeNativeFunctionDeclaration(name, flags),
        decoratorFlags
      ),
      null,
      signature
    );
  }

  /** Gets the (possibly merged) program element linked to the specified declaration. */
  getElementByDeclaration(declaration: DeclarationStatement): DeclaredElement | null {
    var elementsByDeclaration = this.elementsByDeclaration;
    return elementsByDeclaration.has(declaration)
      ? assert(elementsByDeclaration.get(declaration))
      : null;
  }

  /** Initializes the program and its elements prior to compilation. */
  initialize(): void {
    if (this.initialized) return;
    this.initialized = true;

    var options = this.options;

    // register native types
    this.registerNativeType(CommonNames.i8, Type.i8);
    this.registerNativeType(CommonNames.i16, Type.i16);
    this.registerNativeType(CommonNames.i32, Type.i32);
    this.registerNativeType(CommonNames.i64, Type.i64);
    this.registerNativeType(CommonNames.isize, options.isizeType);
    this.registerNativeType(CommonNames.u8, Type.u8);
    this.registerNativeType(CommonNames.u16, Type.u16);
    this.registerNativeType(CommonNames.u32, Type.u32);
    this.registerNativeType(CommonNames.u64, Type.u64);
    this.registerNativeType(CommonNames.usize, options.usizeType);
    this.registerNativeType(CommonNames.bool, Type.bool);
    this.registerNativeType(CommonNames.f32, Type.f32);
    this.registerNativeType(CommonNames.f64, Type.f64);
    this.registerNativeType(CommonNames.void_, Type.void);
    this.registerNativeType(CommonNames.number, Type.f64); // alias
    this.registerNativeType(CommonNames.boolean, Type.bool); // alias
    this.nativeFile.add(CommonNames.native, new TypeDefinition(
      CommonNames.native,
      this.nativeFile,
      this.makeNativeTypeDeclaration(CommonNames.native, CommonFlags.Export | CommonFlags.Generic),
      DecoratorFlags.Builtin
    ));
    this.nativeFile.add(CommonNames.indexof, new TypeDefinition(
      CommonNames.indexof,
      this.nativeFile,
      this.makeNativeTypeDeclaration(CommonNames.indexof, CommonFlags.Export | CommonFlags.Generic),
      DecoratorFlags.Builtin
    ));
    this.nativeFile.add(CommonNames.valueof, new TypeDefinition(
      CommonNames.valueof,
      this.nativeFile,
      this.makeNativeTypeDeclaration(CommonNames.valueof, CommonFlags.Export | CommonFlags.Generic),
      DecoratorFlags.Builtin
    ));
    this.nativeFile.add(CommonNames.returnof, new TypeDefinition(
      CommonNames.returnof,
      this.nativeFile,
      this.makeNativeTypeDeclaration(CommonNames.returnof, CommonFlags.Export | CommonFlags.Generic),
      DecoratorFlags.Builtin
    ));
    this.nativeFile.add(CommonNames.nonnull, new TypeDefinition(
      CommonNames.nonnull,
      this.nativeFile,
      this.makeNativeTypeDeclaration(CommonNames.nonnull, CommonFlags.Export | CommonFlags.Generic),
      DecoratorFlags.Builtin
    ));

    // The following types might not be enabled by compiler options, so the
    // compiler needs to check this condition whenever such a value is created
    // respectively stored or loaded.
    this.registerNativeType(CommonNames.v128, Type.v128);
    this.registerNativeType(CommonNames.funcref, Type.funcref);
    this.registerNativeType(CommonNames.externref, Type.externref);
    this.registerNativeType(CommonNames.anyref, Type.anyref);
    this.registerNativeType(CommonNames.eqref, Type.eqref);
    this.registerNativeType(CommonNames.i31ref, Type.i31ref);
    this.registerNativeType(CommonNames.dataref, Type.dataref);
    this.registerNativeType(CommonNames.stringref, Type.stringref);
    this.registerNativeType(CommonNames.stringview_wtf8, Type.stringview_wtf8);
    this.registerNativeType(CommonNames.stringview_wtf16, Type.stringview_wtf16);
    this.registerNativeType(CommonNames.stringview_iter, Type.stringview_iter);

    // register compiler hints
    this.registerConstantInteger(CommonNames.ASC_TARGET, Type.i32,
      i64_new(options.isWasm64 ? Target.Wasm64 : Target.Wasm32));
    this.registerConstantInteger(CommonNames.ASC_RUNTIME, Type.i32,
      i64_new(options.runtime));
    this.registerConstantInteger(CommonNames.ASC_NO_ASSERT, Type.bool,
      i64_new(options.noAssert ? 1 : 0, 0));
    this.registerConstantInteger(CommonNames.ASC_MEMORY_BASE, Type.i32,
      i64_new(options.memoryBase, 0));
    this.registerConstantInteger(CommonNames.ASC_TABLE_BASE, Type.i32,
      i64_new(options.tableBase, 0));
    this.registerConstantInteger(CommonNames.ASC_OPTIMIZE_LEVEL, Type.i32,
      i64_new(options.optimizeLevelHint, 0));
    this.registerConstantInteger(CommonNames.ASC_SHRINK_LEVEL, Type.i32,
      i64_new(options.shrinkLevelHint, 0));
    this.registerConstantInteger(CommonNames.ASC_LOW_MEMORY_LIMIT, Type.i32,
      i64_new(options.lowMemoryLimit, 0));
    this.registerConstantInteger(CommonNames.ASC_EXPORT_RUNTIME, Type.bool,
      i64_new(options.exportRuntime ? 1 : 0, 0));
    this.registerConstantInteger(CommonNames.ASC_VERSION_MAJOR, Type.i32,
      i64_new(options.bundleMajorVersion));
    this.registerConstantInteger(CommonNames.ASC_VERSION_MINOR, Type.i32,
      i64_new(options.bundleMinorVersion));
    this.registerConstantInteger(CommonNames.ASC_VERSION_PATCH, Type.i32,
      i64_new(options.bundlePatchVersion));

    // register feature hints
    this.registerConstantInteger(CommonNames.ASC_FEATURE_SIGN_EXTENSION, Type.bool,
      i64_new(options.hasFeature(Feature.SignExtension) ? 1 : 0, 0));
    this.registerConstantInteger(CommonNames.ASC_FEATURE_MUTABLE_GLOBALS, Type.bool,
      i64_new(options.hasFeature(Feature.MutableGlobals) ? 1 : 0, 0));
    this.registerConstantInteger(CommonNames.ASC_FEATURE_NONTRAPPING_F2I, Type.bool,
      i64_new(options.hasFeature(Feature.NontrappingF2I) ? 1 : 0, 0));
    this.registerConstantInteger(CommonNames.ASC_FEATURE_BULK_MEMORY, Type.bool,
      i64_new(options.hasFeature(Feature.BulkMemory) ? 1 : 0, 0));
    this.registerConstantInteger(CommonNames.ASC_FEATURE_SIMD, Type.bool,
      i64_new(options.hasFeature(Feature.Simd) ? 1 : 0, 0));
    this.registerConstantInteger(CommonNames.ASC_FEATURE_THREADS, Type.bool,
      i64_new(options.hasFeature(Feature.Threads) ? 1 : 0, 0));
    this.registerConstantInteger(CommonNames.ASC_FEATURE_EXCEPTION_HANDLING, Type.bool,
      i64_new(options.hasFeature(Feature.ExceptionHandling) ? 1 : 0, 0));
    this.registerConstantInteger(CommonNames.ASC_FEATURE_TAIL_CALLS, Type.bool,
      i64_new(options.hasFeature(Feature.TailCalls) ? 1 : 0, 0));
    this.registerConstantInteger(CommonNames.ASC_FEATURE_REFERENCE_TYPES, Type.bool,
      i64_new(options.hasFeature(Feature.ReferenceTypes) ? 1 : 0, 0));
    this.registerConstantInteger(CommonNames.ASC_FEATURE_MULTI_VALUE, Type.bool,
      i64_new(options.hasFeature(Feature.MultiValue) ? 1 : 0, 0));
    this.registerConstantInteger(CommonNames.ASC_FEATURE_GC, Type.bool,
      i64_new(options.hasFeature(Feature.GC) ? 1 : 0, 0));
    this.registerConstantInteger(CommonNames.ASC_FEATURE_MEMORY64, Type.bool,
      i64_new(options.hasFeature(Feature.Memory64) ? 1 : 0, 0));
    this.registerConstantInteger(CommonNames.ASC_FEATURE_RELAXED_SIMD, Type.bool,
      i64_new(options.hasFeature(Feature.RelaxedSimd) ? 1 : 0, 0));
    this.registerConstantInteger(CommonNames.ASC_FEATURE_EXTENDED_CONST, Type.bool,
      i64_new(options.hasFeature(Feature.ExtendedConst) ? 1 : 0, 0));
    this.registerConstantInteger(CommonNames.ASC_FEATURE_STRINGREF, Type.bool,
      i64_new(options.hasFeature(Feature.Stringref) ? 1 : 0, 0));

    // remember deferred elements
    var queuedImports = new Array<QueuedImport>();
    var queuedExports = new Map<File,Map<string,QueuedExport>>();
    var queuedExportsStar = new Map<File,QueuedExportStar[]>();
    var queuedExtends = new Array<ClassPrototype>();
    var queuedImplements = new Array<ClassPrototype>();

    // initialize relevant declaration-like statements of the entire program
    for (let i = 0, k = this.sources.length; i < k; ++i) {
      let source = this.sources[i];
      let file = new File(this, source);
      this.filesByName.set(file.internalName, file);
      let statements = source.statements;
      for (let j = 0, l = statements.length; j < l; ++j) {
        let statement = statements[j];
        switch (statement.kind) {
          case NodeKind.Export: {
            this.initializeExports(<ExportStatement>statement, file, queuedExports, queuedExportsStar);
            break;
          }
          case NodeKind.ExportDefault: {
            this.initializeExportDefault(<ExportDefaultStatement>statement, file, queuedExtends, queuedImplements);
            break;
          }
          case NodeKind.Import: {
            this.initializeImports(<ImportStatement>statement, file, queuedImports, queuedExports);
            break;
          }
          case NodeKind.Variable: {
            this.initializeVariables(<VariableStatement>statement, file);
            break;
          }
          case NodeKind.ClassDeclaration: {
            this.initializeClass(<ClassDeclaration>statement, file, queuedExtends, queuedImplements);
            break;
          }
          case NodeKind.EnumDeclaration: {
            this.initializeEnum(<EnumDeclaration>statement, file);
            break;
          }
          case NodeKind.FunctionDeclaration: {
            this.initializeFunction(<FunctionDeclaration>statement, file);
            break;
          }
          case NodeKind.InterfaceDeclaration: {
            this.initializeInterface(<InterfaceDeclaration>statement, file, queuedExtends);
            break;
          }
          case NodeKind.NamespaceDeclaration: {
            this.initializeNamespace(<NamespaceDeclaration>statement, file, queuedExtends, queuedImplements);
            break;
          }
          case NodeKind.TypeDeclaration: {
            this.initializeTypeDefinition(<TypeDeclaration>statement, file);
            break;
          }
        }
      }
    }

    // queued exports * should be linkable now that all files have been processed
    // TODO: for (let [file, starExports] of queuedExportsStar) {
    for (let _keys = Map_keys(queuedExportsStar), i = 0, k = _keys.length; i < k; ++i) {
      let file = _keys[i];
      let starExports = assert(queuedExportsStar.get(file));
      for (let j = 0, l = starExports.length; j < l; ++j) {
        let exportStar = unchecked(starExports[j]);
        let foreignFile = this.lookupForeignFile(exportStar.foreignPath, exportStar.foreignPathAlt);
        if (!foreignFile) {
          this.error(
            DiagnosticCode.File_0_not_found,
            exportStar.pathLiteral.range, exportStar.pathLiteral.value
          );
          continue;
        }
        file.ensureExportStar(foreignFile);
      }
    }

    // queued imports should be resolvable now through traversing exports and queued exports.
    // note that imports may depend upon imports, so repeat until there's no more progress.
    do {
      let i = 0, madeProgress = false;
      while (i < queuedImports.length) {
        let queuedImport = queuedImports[i];
        let localIdentifier = queuedImport.localIdentifier;
        let foreignIdentifier = queuedImport.foreignIdentifier;
        // File must be found here, as it would otherwise already have been reported by the parser
        let foreignFile = assert(this.lookupForeignFile(queuedImport.foreignPath, queuedImport.foreignPathAlt));
        if (foreignIdentifier) { // i.e. import { foo [as bar] } from "./baz"
          let element = this.lookupForeign(
            foreignIdentifier.text,
            foreignFile,
            queuedExports
          );
          if (element) {
            queuedImport.localFile.add(
              localIdentifier.text,
              element,
              localIdentifier // isImport
            );
            queuedImports.splice(i, 1);
            madeProgress = true;
          } else {
            ++i;
          }
        } else { // i.e. import * as bar from "./bar"
          let localFile = queuedImport.localFile;
          let localName = localIdentifier.text;
          localFile.add(
            localName,
            foreignFile.asAliasNamespace(
              localName,
              localFile,
              localIdentifier
            ),
            localIdentifier // isImport
          );
          queuedImports.splice(i, 1);
          madeProgress = true;
        }
      }
      if (!madeProgress) {
        // report queued imports we were unable to resolve
        for (let j = 0, l = queuedImports.length; j < l; ++j) {
          let queuedImport = queuedImports[j];
          let foreignIdentifier = queuedImport.foreignIdentifier;
          if (foreignIdentifier) {
            this.error(
              DiagnosticCode.Module_0_has_no_exported_member_1,
              foreignIdentifier.range, queuedImport.foreignPath, foreignIdentifier.text
            );
          }
        }
        break;
      }
    } while (true);

    // queued exports should be resolvable now that imports are finalized
    // TODO: for (let [file, exports] of queuedExports) {
    for (let _keys = Map_keys(queuedExports), i = 0, k = _keys.length; i < k; ++i) {
      let file = unchecked(_keys[i]);
      let exports = assert(queuedExports.get(file));
      // TODO: for (let [exportName, queuedExport] of exports) {
      for (let exportNames = Map_keys(exports), j = 0, l = exportNames.length; j < l; ++j) {
        let exportName = unchecked(exportNames[j]);
        let queuedExport = assert(exports.get(exportName));
        let localName = queuedExport.localIdentifier.text;
        let foreignPath = queuedExport.foreignPath;
        if (foreignPath) { // i.e. export { foo [as bar] } from "./baz"
          // File must be found here, as it would otherwise already have been reported by the parser
          let foreignFile = assert(this.lookupForeignFile(foreignPath, assert(queuedExport.foreignPathAlt)));
          let element = this.lookupForeign(localName, foreignFile, queuedExports);
          if (element) {
            file.ensureExport(exportName, element);
          } else {
            this.error(
              DiagnosticCode.Module_0_has_no_exported_member_1,
              queuedExport.localIdentifier.range,
              foreignPath, localName
            );
          }
        } else { // i.e. export { foo [as bar] }
          let element = file.getMember(localName);
          if (element) {
            file.ensureExport(exportName, element);
          } else {
            let globalElement = this.lookup(localName);
            if (globalElement && isDeclaredElement(globalElement.kind)) { // export { memory }
              file.ensureExport(exportName, <DeclaredElement>globalElement);
            } else {
              this.error(
                DiagnosticCode.Module_0_has_no_exported_member_1,
                queuedExport.foreignIdentifier.range,
                file.internalName, queuedExport.foreignIdentifier.text
              );
            }
          }
        }
      }
    }

    // register ArrayBuffer (id=0), String (id=1), ArrayBufferView (id=2)
    assert(this.arrayBufferInstance.id == 0);
    assert(this.stringInstance.id == 1);
    assert(this.arrayBufferViewInstance.id == 2);

    // register classes backing basic types
    this.registerWrapperClass(Type.i8, CommonNames.I8);
    this.registerWrapperClass(Type.i16, CommonNames.I16);
    this.registerWrapperClass(Type.i32, CommonNames.I32);
    this.registerWrapperClass(Type.i64, CommonNames.I64);
    this.registerWrapperClass(options.isizeType, CommonNames.Isize);
    this.registerWrapperClass(Type.u8, CommonNames.U8);
    this.registerWrapperClass(Type.u16, CommonNames.U16);
    this.registerWrapperClass(Type.u32, CommonNames.U32);
    this.registerWrapperClass(Type.u64, CommonNames.U64);
    this.registerWrapperClass(options.usizeType, CommonNames.Usize);
    this.registerWrapperClass(Type.bool, CommonNames.Bool);
    this.registerWrapperClass(Type.f32, CommonNames.F32);
    this.registerWrapperClass(Type.f64, CommonNames.F64);
    if (options.hasFeature(Feature.Simd)) this.registerWrapperClass(Type.v128, CommonNames.V128);
    if (options.hasFeature(Feature.ReferenceTypes)) {
      this.registerWrapperClass(Type.funcref, CommonNames.Funcref);
      this.registerWrapperClass(Type.externref, CommonNames.Externref);
      if (options.hasFeature(Feature.GC)) {
        this.registerWrapperClass(Type.anyref, CommonNames.Anyref);
        this.registerWrapperClass(Type.eqref, CommonNames.Eqref);
        this.registerWrapperClass(Type.i31ref, CommonNames.I31ref);
        this.registerWrapperClass(Type.dataref, CommonNames.Dataref);
      }
    }

    // resolve prototypes of extended classes or interfaces
    var resolver = this.resolver;
    for (let i = 0, k = queuedExtends.length; i < k; ++i) {
      let thisPrototype = queuedExtends[i];
      let extendsNode = assert(thisPrototype.extendsNode); // must be present if in queuedExtends
      let baseElement = resolver.resolveTypeName(extendsNode.name, thisPrototype.parent);
      if (!baseElement) continue;
      if (thisPrototype.kind == ElementKind.ClassPrototype) {
        if (baseElement.kind == ElementKind.ClassPrototype) {
          let basePrototype = <ClassPrototype>baseElement;
          if (basePrototype.hasDecorator(DecoratorFlags.Final)) {
            this.error(
              DiagnosticCode.Class_0_is_final_and_cannot_be_extended,
              extendsNode.range, basePrototype.identifierNode.text
            );
          }
          if (
            basePrototype.hasDecorator(DecoratorFlags.Unmanaged) !=
            thisPrototype.hasDecorator(DecoratorFlags.Unmanaged)
          ) {
            this.error(
              DiagnosticCode.Unmanaged_classes_cannot_extend_managed_classes_and_vice_versa,
              Range.join(thisPrototype.identifierNode.range, extendsNode.range)
            );
          }
          if (!thisPrototype.extends(basePrototype)) {
            thisPrototype.basePrototype = basePrototype;
          } else {
            this.error(
              DiagnosticCode._0_is_referenced_directly_or_indirectly_in_its_own_base_expression,
              basePrototype.identifierNode.range,
              basePrototype.identifierNode.text,
            );
          }
        } else {
          this.error(
            DiagnosticCode.A_class_may_only_extend_another_class,
            extendsNode.range
          );
        }
      } else if (thisPrototype.kind == ElementKind.InterfacePrototype) {
        if (baseElement.kind == ElementKind.InterfacePrototype) {
          const basePrototype = <InterfacePrototype>baseElement;
          if (!thisPrototype.extends(basePrototype)) {
            thisPrototype.basePrototype = basePrototype;
          } else {
            this.error(
              DiagnosticCode._0_is_referenced_directly_or_indirectly_in_its_own_base_expression,
              basePrototype.identifierNode.range,
              basePrototype.identifierNode.text,
            );
          }
        } else {
          this.error(
            DiagnosticCode.An_interface_can_only_extend_an_interface,
            extendsNode.range
          );
        }
      }
    }

    // check override
    for (let i = 0, k = queuedExtends.length; i < k; i++) {
      let prototype = queuedExtends[i];
      let instanesMembers = prototype.instanceMembers;
      if (instanesMembers) {
        let members = Map_values(instanesMembers);
        for (let j = 0, k = members.length; j < k; j++) {
          let member = members[j];
          let declaration = member.declaration;
          if (declaration.is(CommonFlags.Override)) {
            let basePrototype = prototype.basePrototype;
            let hasOverride = false;
            while (basePrototype) {
              let instanceMembers = basePrototype.instanceMembers;
              if (instanceMembers) {
                if (instanceMembers.has(member.name)) {
                  hasOverride = true;
                  break;
                }
              }
              basePrototype = basePrototype.basePrototype;
            }
            if (!hasOverride) {
              let basePrototype = assert(prototype.basePrototype);
              this.error(
                DiagnosticCode.This_member_cannot_have_an_override_modifier_because_it_is_not_declared_in_the_base_class_0,
                declaration.name.range,
                basePrototype.name
              );
            }
          }
        }
      }
    }

    // resolve prototypes of implemented interfaces
    for (let i = 0, k = queuedImplements.length; i < k; ++i) {
      let thisPrototype = queuedImplements[i];
      let implementsNodes = assert(thisPrototype.implementsNodes); // must be present if in queuedImplements
      for (let j = 0, l = implementsNodes.length; j < l; ++j) {
        let implementsNode = implementsNodes[j];
        let interfaceElement = resolver.resolveTypeName(implementsNode.name, thisPrototype.parent);
        if (!interfaceElement) continue;
        if (interfaceElement.kind == ElementKind.InterfacePrototype) {
          let interfacePrototype = <InterfacePrototype>interfaceElement;
          let interfacePrototypes = thisPrototype.interfacePrototypes;
          if (!interfacePrototypes) thisPrototype.interfacePrototypes = interfacePrototypes = new Array();
          interfacePrototypes.push(interfacePrototype);
        } else {
          this.error(
            DiagnosticCode.A_class_can_only_implement_an_interface,
            implementsNode.range
          );
        }
      }
    }

    // check for virtual overloads in extended classes and implemented interfaces
    for (let i = 0, k = queuedExtends.length; i < k; ++i) {
      let thisPrototype = queuedExtends[i];
      let basePrototype = thisPrototype.basePrototype;
      if (basePrototype) {
        this.markVirtuals(thisPrototype, basePrototype);
      }
    }
    for (let i = 0, k = queuedImplements.length; i < k; ++i) {
      let thisPrototype = queuedImplements[i];
      let basePrototype = thisPrototype.basePrototype;
      let interfacePrototypes = thisPrototype.interfacePrototypes;
      if (basePrototype) {
        this.markVirtuals(thisPrototype, basePrototype);
      }
      if (interfacePrototypes) {
        for (let j = 0, l = interfacePrototypes.length; j < l; ++j) {
          this.markVirtuals(thisPrototype, interfacePrototypes[j]);
        }
      }
    }

    // set up global aliases
    {
      let globalAliases = options.globalAliases;
      if (!globalAliases) globalAliases = new Map();
      if (!globalAliases.has(CommonNames.abort)) {
        globalAliases.set(CommonNames.abort, BuiltinNames.abort);
      }
      if (!globalAliases.has(CommonNames.trace)) {
        globalAliases.set(CommonNames.trace, BuiltinNames.trace);
      }
      if (!globalAliases.has(CommonNames.seed)) {
        globalAliases.set(CommonNames.seed, BuiltinNames.seed);
      }
      if (!globalAliases.has(CommonNames.Math)) {
        globalAliases.set(CommonNames.Math, CommonNames.NativeMath);
      }
      if (!globalAliases.has(CommonNames.Mathf)) {
        globalAliases.set(CommonNames.Mathf, CommonNames.NativeMathf);
      }
      // TODO: for (let [alias, name] of globalAliases) {
      for (let _keys = Map_keys(globalAliases), i = 0, k = _keys.length; i < k; ++i) {
        let alias = unchecked(_keys[i]);
        let name = changetype<string>(globalAliases.get(alias));
        assert(name != null);
        if (!name.length) {
          this.elementsByName.delete(alias);
          continue;
        }
        let firstChar = name.charCodeAt(0);
        if (firstChar >= CharCode._0 && firstChar <= CharCode._9) {
          this.registerConstantInteger(alias, Type.i32, i64_new(<i32>parseInt(name, 10)));
        } else {
          let elementsByName = this.elementsByName;
          if (elementsByName.has(name)) {
            elementsByName.set(alias, assert(elementsByName.get(name)));
          } else {
            this.error(DiagnosticCode.Element_0_not_found, null, name);
          }
        }
      }
    }

    // mark module exports, i.e. to apply proper wrapping behavior on the boundaries
    // TODO: for (let file of this.filesByName.values()) {
    for (let _values = Map_values(this.filesByName), i = 0, k = _values.length; i < k; ++i) {
      let file = unchecked(_values[i]);
      if (file.source.sourceKind == SourceKind.UserEntry) {
        this.markModuleExports(file);
      }
    }
  }

  /** Marks virtual members in a base class overloaded in this class. */
  private markVirtuals(thisPrototype: ClassPrototype, basePrototype: ClassPrototype): void {
    // TODO: make this work with interfaaces as well
    var thisInstanceMembers = thisPrototype.instanceMembers;
    if (thisInstanceMembers) {
      let thisMembers = Map_values(thisInstanceMembers);
      do {
        let baseInstanceMembers = basePrototype.instanceMembers;
        if (baseInstanceMembers) {
          for (let j = 0, l = thisMembers.length; j < l; ++j) {
            let thisMember = thisMembers[j];
            if (
              !thisMember.isAny(CommonFlags.Constructor | CommonFlags.Private) &&
              baseInstanceMembers.has(thisMember.name)
            ) {
              let baseMember = assert(baseInstanceMembers.get(thisMember.name));
              if (
                thisMember.kind == ElementKind.FunctionPrototype &&
                baseMember.kind == ElementKind.FunctionPrototype
              ) {
                let thisMethod = <FunctionPrototype>thisMember;
                let baseMethod = <FunctionPrototype>baseMember;
                if (!thisMethod.visibilityEquals(baseMethod)) {
                  this.errorRelated(
                    DiagnosticCode.Overload_signatures_must_all_be_public_private_or_protected,
                    thisMethod.identifierNode.range, baseMethod.identifierNode.range
                  );
                }
                baseMember.set(CommonFlags.Virtual);
                let overloads = baseMethod.overloads;
                if (!overloads) baseMethod.overloads = overloads = new Set();
                overloads.add(<FunctionPrototype>thisMember);
                let baseMethodInstances = baseMethod.instances;
                if (baseMethodInstances) {
                  for (let _values = Map_values(baseMethodInstances), a = 0, b = _values.length; a < b; ++a) {
                    let baseMethodInstance = _values[a];
                    baseMethodInstance.set(CommonFlags.Virtual);
                  }
                }
              } else if (
                thisMember.kind == ElementKind.PropertyPrototype &&
                baseMember.kind == ElementKind.PropertyPrototype
              ) {
                let thisProperty = <PropertyPrototype>thisMember;
                let baseProperty = <PropertyPrototype>baseMember;
                if (!thisProperty.visibilityEquals(baseProperty)) {
                  this.errorRelated(
                    DiagnosticCode.Overload_signatures_must_all_be_public_private_or_protected,
                    thisProperty.identifierNode.range, baseProperty.identifierNode.range
                  );
                }
                baseProperty.set(CommonFlags.Virtual);
                let baseGetter = baseProperty.getterPrototype;
                if (baseGetter) {
                  baseGetter.set(CommonFlags.Virtual);
                  let thisGetter = thisProperty.getterPrototype;
                  if (thisGetter) {
                    let overloads = baseGetter.overloads;
                    if (!overloads) baseGetter.overloads = overloads = new Set();
                    overloads.add(thisGetter);
                  }
                  let baseGetterInstances = baseGetter.instances;
                  if (baseGetterInstances) {
                    for (let _values = Map_values(baseGetterInstances), a = 0, b = _values.length; a < b; ++a) {
                      let baseGetterInstance = _values[a];
                      baseGetterInstance.set(CommonFlags.Virtual);
                    }
                  }
                }
                let baseSetter = baseProperty.setterPrototype;
                if (baseSetter && thisProperty.setterPrototype) {
                  baseSetter.set(CommonFlags.Virtual);
                  let thisSetter = thisProperty.setterPrototype;
                  if (thisSetter) {
                    let overloads = baseSetter.overloads;
                    if (!overloads) baseSetter.overloads = overloads = new Set();
                    overloads.add(thisSetter);
                  }
                  let baseSetterInstances = baseSetter.instances;
                  if (baseSetterInstances) {
                    for (let _values = Map_values(baseSetterInstances), a = 0, b = _values.length; a < b; ++a) {
                      let baseSetterInstance = _values[a];
                      baseSetterInstance.set(CommonFlags.Virtual);
                    }
                  }
                }
              }
            }
          }
        }
        let nextPrototype = basePrototype.basePrototype;
        if (!nextPrototype) break;
        basePrototype = nextPrototype;
      } while (true);
    }
  }

  /** Looks up the element of the specified name in the global scope. */
  lookup(name: string): Element | null {
    var elements = this.elementsByName;
    if (elements.has(name)) return assert(elements.get(name));
    return null;
  }

  /** Requires that a global library element of the specified kind is present and returns it. */
  private require(name: string, kind: ElementKind): Element {
    var element = this.lookup(name);
    if (!element) throw new Error(`Missing standard library component: ${name}`);
    if (element.kind != kind) throw Error(`Invalid standard library component kind: ${name}`);
    return element;
  }

  /** Requires that a global variable is present and returns it. */
  requireGlobal(name: string): Global {
    return <Global>this.require(name, ElementKind.Global);
  }

  /** Requires that a non-generic global class is present and returns it. */
  requireClass(name: string): Class {
    var prototype = this.require(name, ElementKind.ClassPrototype);
    var resolved = this.resolver.resolveClass(<ClassPrototype>prototype, null);
    if (!resolved) throw new Error(`Invalid standard library class: ${name}`);
    return resolved;
  }

  /** Requires that a global function is present and returns it. */
  requireFunction(name: string, typeArguments: Type[] | null = null): Function {
    var prototype = <FunctionPrototype>this.require(name, ElementKind.FunctionPrototype);
    var resolved = this.resolver.resolveFunction(prototype, typeArguments);
    if (!resolved) throw new Error(`Invalid standard library function: ${name}`);
    return resolved;
  }

  /** Marks all exports of the specified file as module exports. */
  private markModuleExports(file: File): void {
    var exports = file.exports;
    if (exports) {
      // TODO: for (let element of exports.values()) {
      for (let _values = Map_values(exports), j = 0, l = _values.length; j < l; ++j) {
        let element = unchecked(_values[j]);
        this.markModuleExport(element);
      }
    }
    var exportsStar = file.exportsStar;
    if (exportsStar) {
      for (let i = 0, k = exportsStar.length; i < k; ++i) {
        this.markModuleExports(exportsStar[i]);
      }
    }
  }

  /** Marks an element and its children as a module export. */
  private markModuleExport(element: Element): void {
    element.set(CommonFlags.ModuleExport);
    switch (element.kind) {
      case ElementKind.ClassPrototype: {
        let instanceMembers = (<ClassPrototype>element).instanceMembers;
        if (instanceMembers) {
          // TODO: for (let member of instanceMembers.values()) {
          for (let _values = Map_values(instanceMembers), i = 0, k = _values.length; i < k; ++i) {
            let member = unchecked(_values[i]);
            this.markModuleExport(member);
          }
        }
        break;
      }
      case ElementKind.PropertyPrototype: {
        let propertyPrototype = <PropertyPrototype>element;
        let getterPrototype = propertyPrototype.getterPrototype;
        if (getterPrototype) this.markModuleExport(getterPrototype);
        let setterPrototype = propertyPrototype.setterPrototype;
        if (setterPrototype) this.markModuleExport(setterPrototype);
        break;
      }
      case ElementKind.Property:
      case ElementKind.Function:
      case ElementKind.Field:
      case ElementKind.Class: assert(false); // assumes that there are no instances yet
    }
    var staticMembers = element.members;
    if (staticMembers) {
      // TODO: for (let member of staticMembers.values()) {
      for (let _values = Map_values(staticMembers), i = 0, k = _values.length; i < k; ++i) {
        let member = unchecked(_values[i]);
        this.markModuleExport(member);
      }
    }
  }

  /** Marks an element as a module import. */
  markModuleImport(moduleName: string, name: string, element: Element): void {
    element.set(CommonFlags.ModuleImport);
    var moduleImports = this.moduleImports;
    var module: Map<string,Element>;
    if (moduleImports.has(moduleName)) {
      module = assert(moduleImports.get(moduleName));
    } else {
      module = new Map();
      moduleImports.set(moduleName, module);
    }
    module.set(name, element);
  }

  /** Registers a native type with the program. */
  private registerNativeType(name: string, type: Type): void {
    var element = new TypeDefinition(
      name,
      this.nativeFile,
      this.makeNativeTypeDeclaration(name, CommonFlags.Export),
      DecoratorFlags.Builtin
    );
    element.setType(type);
    this.nativeFile.add(name, element);
  }

  /** Registers the wrapper class of a non-class type. */
  private registerWrapperClass(type: Type, className: string): void {
    var wrapperClasses = this.wrapperClasses;
    assert(!type.isInternalReference && !wrapperClasses.has(type));
    var element = assert(this.lookup(className));
    assert(element.kind == ElementKind.ClassPrototype);
    var classElement = assert(this.resolver.resolveClass(<ClassPrototype>element, null));
    classElement.wrappedType = type;
    wrapperClasses.set(type, classElement);
  }

  /** Registers a constant integer value within the global scope. */
  registerConstantInteger(name: string, type: Type, value: i64): void {
    assert(type.isIntegerInclReference);
    var global = new Global(
      name,
      this.nativeFile,
      DecoratorFlags.None,
      this.makeNativeVariableDeclaration(name, CommonFlags.Const | CommonFlags.Export)
    );
    global.setConstantIntegerValue(value, type);
    this.nativeFile.add(name, global);
  }

  /** Registers a constant float value within the global scope. */
  private registerConstantFloat(name: string, type: Type, value: f64): void {
    assert(type.isFloatValue);
    var global = new Global(
      name,
      this.nativeFile,
      DecoratorFlags.None,
      this.makeNativeVariableDeclaration(name, CommonFlags.Const | CommonFlags.Export)
    );
    global.setConstantFloatValue(value, type);
    this.nativeFile.add(name, global);
  }

  /** Ensures that the given global element exists. Attempts to merge duplicates. */
  ensureGlobal(name: string, element: DeclaredElement): DeclaredElement {
    var elementsByName = this.elementsByName;
    if (elementsByName.has(name)) {
      let existing = assert(elementsByName.get(name));
      // NOTE: this is effectively only performed when merging native types with
      // their respective namespaces in std/builtins, but can also trigger when a
      // user has multiple global elements of the same name in different files,
      // which might result in unexpected shared symbols accross files. considering
      // this a wonky feature for now that we might want to revisit later.
      if (existing != element) {
        let merged = tryMerge(existing, element);
        if (!merged) {
          if (isDeclaredElement(existing.kind)) {
            this.errorRelated(
              DiagnosticCode.Duplicate_identifier_0,
              element.identifierNode.range,
              (<DeclaredElement>existing).declaration.name.range,
              name
            );
          } else {
            this.error(
              DiagnosticCode.Duplicate_identifier_0,
              element.identifierNode.range, name
            );
          }
          return element;
        }
        element = merged;
      }
    }
    elementsByName.set(name, element);
    return element;
  }

  /** Tries to locate a foreign file given its normalized path. */
  private lookupForeignFile(
    /** Normalized path to the other file. */
    foreignPath: string,
    /** Alternative normalized path to the other file. */
    foreignPathAlt: string
  ): File | null {
    var filesByName = this.filesByName;
    return filesByName.has(foreignPath)
      ? assert(filesByName.get(foreignPath))
      : filesByName.has(foreignPathAlt)
        ? assert(filesByName.get(foreignPathAlt))
        : null;
  }

  /** Tries to locate a foreign element by traversing exports and queued exports. */
  private lookupForeign(
    /** Identifier within the other file. */
    foreignName: string,
    /** The other file. */
    foreignFile: File,
    /** So far queued exports. */
    queuedExports: Map<File,Map<string,QueuedExport>>
  ): DeclaredElement | null {
    do {
      // check if already resolved
      let element = foreignFile.lookupExport(foreignName);
      if (element) return element;

      // follow queued exports
      if (queuedExports.has(foreignFile)) {
        let fileQueuedExports = assert(queuedExports.get(foreignFile));
        if (fileQueuedExports.has(foreignName)) {
          let queuedExport = assert(fileQueuedExports.get(foreignName));
          let queuedExportForeignPath = queuedExport.foreignPath;

          // re-exported from another file
          if (queuedExportForeignPath) {
            let otherFile = this.lookupForeignFile(queuedExportForeignPath, assert(queuedExport.foreignPathAlt));
            if (!otherFile) return null;
            foreignName = queuedExport.localIdentifier.text;
            foreignFile = otherFile;
            continue;
          }

          // exported from this file
          element = foreignFile.getMember(queuedExport.localIdentifier.text);
          if (element) return element;
        }
      }
      break;
    } while (true);

    // follow star exports
    var exportsStar = foreignFile.exportsStar;
    if (exportsStar) {
      for (let i = 0, k = exportsStar.length; i < k; ++i) {
        let element = this.lookupForeign(foreignName, exportsStar[i], queuedExports);
        if (element) return element;
      }
    }
    return null;
  }

  /** Validates that only supported decorators are present. */
  private checkDecorators(
    /** Decorators present on an element. */
    decorators: DecoratorNode[] | null,
    /** Accepted decorator flags. Emits diagnostics if any other decorators are present. */
    acceptedFlags: DecoratorFlags
  ): DecoratorFlags {
    var flags = DecoratorFlags.None;
    if (decorators) {
      for (let i = 0, k = decorators.length; i < k; ++i) {
        let decorator = decorators[i];
        let kind = DecoratorKind.fromNode(decorator.name);
        let flag = DecoratorFlags.fromKind(kind);
        if (flag) {
          if (flag == DecoratorFlags.Builtin) {
            if (!(acceptedFlags & flag) && !decorator.range.source.isLibrary) {
              this.error(
                DiagnosticCode.Decorator_0_is_not_valid_here,
                decorator.range, decorator.name.range.toString()
              );
            } else {
              flags |= flag;
            }
          } else if (!(acceptedFlags & flag)) {
            this.error(
              DiagnosticCode.Decorator_0_is_not_valid_here,
              decorator.range, decorator.name.range.toString()
            );
          } else if (flags & flag) {
            this.error(
              DiagnosticCode.Duplicate_decorator,
              decorator.range
            );
          } else {
            flags |= flag;
          }
        }
      }
    }
    return flags;
  }

  /** Initializes a class declaration. */
  private initializeClass(
    /** The declaration to initialize. */
    declaration: ClassDeclaration,
    /** Parent element, usually a file or namespace. */
    parent: Element,
    /** So far queued `extends` clauses. */
    queuedExtends: ClassPrototype[],
    /** So far queued `implements` clauses. */
    queuedImplements: ClassPrototype[]
  ): ClassPrototype | null {
    var name = declaration.name.text;
    var element = new ClassPrototype(
      name,
      parent,
      declaration,
      this.checkDecorators(declaration.decorators,
        DecoratorFlags.Global |
        DecoratorFlags.Final |
        DecoratorFlags.Unmanaged
      )
    );
    if (!parent.add(name, element)) return null;

    // remember classes that implement interfaces
    var implementsTypes = declaration.implementsTypes;
    if (implementsTypes) {
      let numImplementsTypes = implementsTypes.length;
      if (numImplementsTypes) {
        // cannot implement interfaces when unmanaged
        if (element.hasDecorator(DecoratorFlags.Unmanaged)) {
          this.error(
            DiagnosticCode.Unmanaged_classes_cannot_implement_interfaces,
            Range.join(
              declaration.name.range,
              implementsTypes[numImplementsTypes - 1].range
            )
          );
        } else {
          queuedImplements.push(element);
        }
      }
    }

    // remember classes that extend another class
    if (declaration.extendsType) queuedExtends.push(element);

    // initialize members
    var memberDeclarations = declaration.members;
    for (let i = 0, k = memberDeclarations.length; i < k; ++i) {
      let memberDeclaration = memberDeclarations[i];
      switch (memberDeclaration.kind) {
        case NodeKind.FieldDeclaration: {
          this.initializeField(<FieldDeclaration>memberDeclaration, element);
          break;
        }
        case NodeKind.MethodDeclaration: {
          let methodDeclaration = <MethodDeclaration>memberDeclaration;
          if (memberDeclaration.isAny(CommonFlags.Get | CommonFlags.Set)) {
            this.initializeProperty(methodDeclaration, element);
          } else {
            let method = this.initializeMethod(methodDeclaration, element);
            if (method && methodDeclaration.name.kind == NodeKind.Constructor) {
              element.constructorPrototype = method;
            }
          }
          break;
        }
        case NodeKind.IndexSignature: break; // ignored for now
        default: assert(false); // class member expected
      }
    }
    return element;
  }

  /** Initializes a field of a class or interface. */
  private initializeField(
    /** The declaration to initialize. */
    declaration: FieldDeclaration,
    /** Parent class. */
    parent: ClassPrototype
  ): void {
    var name = declaration.name.text;
    var decorators = declaration.decorators;
    var element: DeclaredElement;
    var acceptedFlags: DecoratorFlags = DecoratorFlags.Unsafe;
    if (parent.is(CommonFlags.Ambient)) {
      acceptedFlags |= DecoratorFlags.External;
    }
    if (declaration.is(CommonFlags.Static)) { // global variable
      assert(parent.kind != ElementKind.InterfacePrototype);
      acceptedFlags |= DecoratorFlags.Lazy;
      if (declaration.is(CommonFlags.Readonly)) {
        acceptedFlags |= DecoratorFlags.Inline;
      }
      element = new Global(
        name,
        parent,
        this.checkDecorators(decorators, acceptedFlags),
        declaration
      );
      if (!parent.add(name, element)) return;
    } else { // actual instance field
      assert(!declaration.isAny(CommonFlags.Abstract | CommonFlags.Get | CommonFlags.Set));
      element = new FieldPrototype(
        name,
        parent,
        declaration,
        this.checkDecorators(decorators, acceptedFlags)
      );
      if (!parent.addInstance(name, element)) return;
    }
  }

  /** Initializes a method of a class or interface. */
  private initializeMethod(
    /** The declaration to initialize. */
    declaration: MethodDeclaration,
    /** Parent class. */
    parent: ClassPrototype
  ): FunctionPrototype | null {
    var name = declaration.name.text;
    var isStatic = declaration.is(CommonFlags.Static);
    var acceptedFlags = DecoratorFlags.Inline | DecoratorFlags.Unsafe;
    if (!declaration.is(CommonFlags.Generic)) {
      acceptedFlags |= DecoratorFlags.OperatorBinary
                    |  DecoratorFlags.OperatorPrefix
                    |  DecoratorFlags.OperatorPostfix;
    }
    if (parent.is(CommonFlags.Ambient)) {
      acceptedFlags |= DecoratorFlags.External;
    }
    var element = new FunctionPrototype(
      name,
      parent,
      declaration,
      this.checkDecorators(declaration.decorators, acceptedFlags)
    );
    if (isStatic) { // global function
      assert(declaration.name.kind != NodeKind.Constructor);
      if (!parent.add(name, element)) return null;
    } else { // actual instance method
      if (!parent.addInstance(name, element)) return null;
    }
    this.checkOperatorOverloads(declaration.decorators, element, parent);
    return element;
  }

  /** Checks that operator overloads are generally valid, if present. */
  private checkOperatorOverloads(
    /** Decorators to check. */
    decorators: DecoratorNode[] | null,
    /** Decorated method. */
    prototype: FunctionPrototype,
    /** Parent class. */
    classPrototype: ClassPrototype
  ): void {
    if (decorators) {
      for (let i = 0, k = decorators.length; i < k; ++i) {
        let decorator: DecoratorNode = decorators[i]; // FIXME: why does tsc want a type here?
        switch (decorator.decoratorKind) {
          case DecoratorKind.Operator:
          case DecoratorKind.OperatorBinary:
          case DecoratorKind.OperatorPrefix:
          case DecoratorKind.OperatorPostfix: {
            let args = decorator.args;
            let numArgs = args ? args.length : 0;
            if (numArgs == 1) {
              let firstArg = (<Expression[]>decorator.args)[0];
              if (firstArg.isLiteralKind(LiteralKind.String)) {
                let text = (<StringLiteralExpression>firstArg).value;
                let kind = OperatorKind.fromDecorator(decorator.decoratorKind, text);
                if (kind == OperatorKind.Invalid) {
                  this.error(
                    DiagnosticCode._0_is_not_a_valid_operator,
                    firstArg.range, text
                  );
                } else {
                  let overloads = classPrototype.overloadPrototypes;
                  if (overloads.has(kind)) {
                    this.error(
                      DiagnosticCode.Duplicate_function_implementation,
                      firstArg.range
                    );
                  } else {
                    prototype.operatorKind = kind;
                    overloads.set(kind, prototype);
                  }
                }
              } else {
                this.error(
                  DiagnosticCode.String_literal_expected,
                  firstArg.range
                );
              }
            } else {
              this.error(
                DiagnosticCode.Expected_0_arguments_but_got_1,
                decorator.range, "1", numArgs.toString()
              );
            }
          }
        }
      }
    }
  }

  /** Ensures that the property introduced by the specified getter or setter exists.*/
  private ensureProperty(
    /** The declaration of the getter or setter introducing the property. */
    declaration: MethodDeclaration,
    /** Parent class. */
    parent: ClassPrototype
  ): PropertyPrototype | null {
    var name = declaration.name.text;
    if (declaration.is(CommonFlags.Static)) {
      let parentMembers = parent.members;
      if (parentMembers && parentMembers.has(name)) {
        let element = assert(parentMembers.get(name));
        if (element.kind == ElementKind.PropertyPrototype) return <PropertyPrototype>element;
      } else {
        let element = new PropertyPrototype(name, parent, declaration);
        if (!parent.add(name, element)) return null;
        return element;
      }
    } else {
      let parentMembers = parent.instanceMembers;
      if (parentMembers && parentMembers.has(name)) {
        let element = assert(parentMembers.get(name));
        if (element.kind == ElementKind.PropertyPrototype) return <PropertyPrototype>element;
      } else {
        let element = new PropertyPrototype(name, parent, declaration);
        if (!parent.addInstance(name, element)) return null;
        return element;
      }
    }
    this.error(
      DiagnosticCode.Duplicate_property_0,
      declaration.name.range, name
    );
    return null;
  }

  /** Initializes a property of a class. */
  private initializeProperty(
    /** The declaration of the getter or setter. */
    declaration: MethodDeclaration,
    /** Parent class. */
    parent: ClassPrototype
  ): void {
    var property = this.ensureProperty(declaration, parent);
    if (!property) return;
    var name = declaration.name.text;
    var isGetter = declaration.is(CommonFlags.Get);
    if (isGetter) {
      if (property.getterPrototype) {
        this.error(
          DiagnosticCode.Duplicate_property_0,
          declaration.name.range, name
        );
        return;
      }
    } else {
      if (property.setterPrototype) {
        this.error(
          DiagnosticCode.Duplicate_property_0,
          declaration.name.range, name
        );
        return;
      }
    }
    var element = new FunctionPrototype(
      (isGetter ? GETTER_PREFIX : SETTER_PREFIX) + name,
      property,
      declaration,
      this.checkDecorators(declaration.decorators,
        DecoratorFlags.Inline | DecoratorFlags.Unsafe
      )
    );
    if (isGetter) {
      property.getterPrototype = element;
    } else {
      property.setterPrototype = element;
    }
  }

  /** Initializes an enum. */
  private initializeEnum(
    /** The declaration to initialize. */
    declaration: EnumDeclaration,
    /** Parent element, usually a file or namespace. */
    parent: Element
  ): Enum | null {
    var name = declaration.name.text;
    var element = new Enum(
      name,
      parent,
      declaration,
      this.checkDecorators(declaration.decorators,
        DecoratorFlags.Global |
        DecoratorFlags.Inline |
        DecoratorFlags.Lazy
      )
    );
    if (!parent.add(name, element)) return null;
    var values = declaration.values;
    for (let i = 0, k = values.length; i < k; ++i) {
      this.initializeEnumValue(values[i], element);
    }
    return element;
  }

  /** Initializes an enum value. */
  private initializeEnumValue(
    /** The declaration to initialize. */
    declaration: EnumValueDeclaration,
    /** Parent enum. */
    parent: Enum
  ): void {
    var name = declaration.name.text;
    var element = new EnumValue(
      name,
      parent,
      declaration,
      this.checkDecorators(declaration.decorators,
        DecoratorFlags.None
      )
    );
    if (!parent.add(name, element)) return;
  }

  /** Initializes an `export` statement. */
  private initializeExports(
    /** The statement to initialize. */
    statement: ExportStatement,
    /** Parent file. */
    parent: File,
    /** So far queued `export`s. */
    queuedExports: Map<File,Map<string,QueuedExport>>,
    /** So far queued `export *`s. */
    queuedExportsStar: Map<File,QueuedExportStar[]>
  ): void {
    var members = statement.members;
    if (members) { // export { foo, bar } [from "./baz"]
      for (let i = 0, k = members.length; i < k; ++i) {
        this.initializeExport(members[i], parent, statement.internalPath, queuedExports);
      }
    } else { // export * from "./baz"
      let queued: QueuedExportStar[];
      if (queuedExportsStar.has(parent)) queued = assert(queuedExportsStar.get(parent));
      else queuedExportsStar.set(parent, queued = []);
      let foreignPath = statement.internalPath!; // must be set for export *
      queued.push(new QueuedExportStar(
        foreignPath,
        foreignPath.endsWith(INDEX_SUFFIX) // strip or add index depending on what's already present
          ? foreignPath.substring(0, foreignPath.length - INDEX_SUFFIX.length)
          : foreignPath + INDEX_SUFFIX,
        assert(statement.path)
      ));
    }
  }

  /** Initializes a single `export` member. Does not handle `export *`. */
  private initializeExport(
    /** The member to initialize. */
    member: ExportMember,
    /** Local file. */
    localFile: File,
    /** Path to the other file, if present. */
    foreignPath: string | null,
    /** So far queued `export`s. */
    queuedExports: Map<File,Map<string,QueuedExport>>
  ): void {
    var localName = member.localName.text;
    var foreignName = member.exportedName.text;

    // check for duplicates
    var element = localFile.lookupExport(foreignName);
    if (element) {
      this.error(
        DiagnosticCode.Export_declaration_conflicts_with_exported_declaration_of_0,
        member.exportedName.range, foreignName
      );
      return;
    }
    // local element, i.e. export { foo [as bar] }
    if (foreignPath == null) {

      // resolve right away if the local element already exists
      if (element = localFile.getMember(localName)) {
        localFile.ensureExport(foreignName, element);

      // otherwise queue it
      } else {
        let queued: Map<string,QueuedExport>;
        if (queuedExports.has(localFile)) queued = assert(queuedExports.get(localFile));
        else queuedExports.set(localFile, queued = new Map());
        queued.set(foreignName, new QueuedExport(
          member.localName,
          member.exportedName,
          null, null
        ));
      }

    // foreign element, i.e. export { foo } from "./bar"
    } else {
      let queued: Map<string,QueuedExport>;
      if (queuedExports.has(localFile)) queued = assert(queuedExports.get(localFile));
      else queuedExports.set(localFile, queued = new Map());
      queued.set(foreignName, new QueuedExport(
        member.localName,
        member.exportedName,
        foreignPath,
        foreignPath.endsWith(INDEX_SUFFIX) // strip or add index depending on what's already present
          ? foreignPath.substring(0, foreignPath.length - INDEX_SUFFIX.length)
          : foreignPath + INDEX_SUFFIX
      ));
    }
  }

  private initializeExportDefault(
    /** The statement to initialize. */
    statement: ExportDefaultStatement,
    /** Parent file. */
    parent: File,
    /** So far queued `extends` clauses. */
    queuedExtends: Array<ClassPrototype>,
    /** So far queued `implements` clauses. */
    queuedImplements: ClassPrototype[]
  ): void {
    var declaration = statement.declaration;
    var element: DeclaredElement | null = null;
    switch (declaration.kind) {
      case NodeKind.EnumDeclaration: {
        element = this.initializeEnum(<EnumDeclaration>declaration, parent);
        break;
      }
      case NodeKind.FunctionDeclaration: {
        element = this.initializeFunction(<FunctionDeclaration>declaration, parent);
        break;
      }
      case NodeKind.ClassDeclaration: {
        element = this.initializeClass(<ClassDeclaration>declaration, parent, queuedExtends, queuedImplements);
        break;
      }
      case NodeKind.InterfaceDeclaration: {
        element = this.initializeInterface(<InterfaceDeclaration>declaration, parent, queuedExtends);
        break;
      }
      case NodeKind.NamespaceDeclaration: {
        element = this.initializeNamespace(<NamespaceDeclaration>declaration, parent, queuedExtends, queuedImplements);
        break;
      }
      default: assert(false);
    }
    if (element) {
      let exports = parent.exports;
      if (!exports) parent.exports = exports = new Map();
      else {
        if (exports.has("default")) {
          let existing = assert(exports.get("default"));
          this.errorRelated(
            DiagnosticCode.Duplicate_identifier_0,
            declaration.name.range,
            existing.declaration.name.range,
            "default"
          );
          return;
        }
      }
      exports.set("default", element);
    }
  }

  /** Initializes an `import` statement. */
  private initializeImports(
    /** The statement to initialize. */
    statement: ImportStatement,
    /** Parent file. */
    parent: File,
    /** So far queued `import`s. */
    queuedImports: QueuedImport[],
    /** So far queued `export`s. */
    queuedExports: Map<File,Map<string,QueuedExport>>
  ): void {
    var declarations = statement.declarations;
    if (declarations) { // import { foo [as bar] } from "./baz"
      for (let i = 0, k = declarations.length; i < k; ++i) {
        this.initializeImport(
          declarations[i],
          parent,
          statement.internalPath,
          queuedImports,
          queuedExports
        );
      }
    } else {
      let namespaceName = statement.namespaceName;
      if (namespaceName) { // import * as foo from "./bar"
        queuedImports.push(new QueuedImport(
          parent,
          namespaceName,
          null, // indicates import *
          statement.internalPath,
          statement.internalPath + INDEX_SUFFIX
        ));
      } else {
        // import "./foo"
      }
    }
  }

  /** Initializes a single `import` declaration. Does not handle `import *`. */
  private initializeImport( // { foo [as bar] }
    /** The declaration to initialize. */
    declaration: ImportDeclaration,
    /** Parent file. */
    parent: File,
    /** Path to the other file. */
    foreignPath: string,
    /** So far queued `import`s. */
    queuedImports: QueuedImport[],
    /** So far queued `export`s. */
    queuedExports: Map<File,Map<string,QueuedExport>>
  ): void {
    var foreignPathAlt = foreignPath.endsWith(INDEX_SUFFIX) // strip or add index depending on what's already present
      ? foreignPath.substring(0, foreignPath.length - INDEX_SUFFIX.length)
      : foreignPath + INDEX_SUFFIX;

    // resolve right away if the element exists
    var foreignFile = this.lookupForeignFile(foreignPath, foreignPathAlt);
    if (foreignFile) {
      var element = this.lookupForeign(declaration.foreignName.text, foreignFile, queuedExports);
      if (element) {
        parent.add(declaration.name.text, element, declaration.name /* isImport */);
        return;
      }
    }

    // otherwise queue it
    queuedImports.push(new QueuedImport(
      parent,
      declaration.name,
      declaration.foreignName,
      foreignPath,
      foreignPathAlt
    ));
  }

  /** Initializes a function. Does not handle methods. */
  private initializeFunction(
    /** The declaration to initialize. */
    declaration: FunctionDeclaration,
    /** Parent element, usually a file or namespace. */
    parent: Element
  ): FunctionPrototype | null {
    var name = declaration.name.text;
    var validDecorators = DecoratorFlags.Unsafe | DecoratorFlags.Builtin;
    if (declaration.is(CommonFlags.Ambient)) {
      validDecorators |= DecoratorFlags.External | DecoratorFlags.ExternalJs;
    } else {
      validDecorators |= DecoratorFlags.Inline;
      if (declaration.range.source.isLibrary || declaration.is(CommonFlags.Export)) {
        validDecorators |= DecoratorFlags.Lazy;
      }
    }
    if (!declaration.is(CommonFlags.Instance)) {
      if (parent.kind != ElementKind.ClassPrototype) {
        validDecorators |= DecoratorFlags.Global;
      }
    }
    var element = new FunctionPrototype(
      name,
      parent,
      declaration,
      this.checkDecorators(declaration.decorators, validDecorators)
    );
    if (!parent.add(name, element)) return null;
    return element;
  }

  /** Initializes an interface. */
  private initializeInterface(
    /** The declaration to initialize. */
    declaration: InterfaceDeclaration,
    /** Parent element, usually a file or namespace. */
    parent: Element,
    /** So far queued `extends` clauses. */
    queuedExtends: ClassPrototype[],
  ): InterfacePrototype | null {
    var name = declaration.name.text;
    var element = new InterfacePrototype(
      name,
      parent,
      declaration,
      this.checkDecorators(declaration.decorators,
        DecoratorFlags.Global
      )
    );
    if (!parent.add(name, element)) return null;

    // remember interfaces that extend another interface
    if (declaration.extendsType) queuedExtends.push(element);

    var memberDeclarations = declaration.members;
    for (let i = 0, k = memberDeclarations.length; i < k; ++i) {
      let memberDeclaration = memberDeclarations[i];
      switch (memberDeclaration.kind) {
        case NodeKind.FieldDeclaration: {
          this.initializeFieldAsProperty(<FieldDeclaration>memberDeclaration, element);
          break;
        }
        case NodeKind.MethodDeclaration: {
          let methodDeclaration = <MethodDeclaration>memberDeclaration;
          if (memberDeclaration.isAny(CommonFlags.Get | CommonFlags.Set)) {
            this.initializeProperty(methodDeclaration, element);
          } else {
            this.initializeMethod(methodDeclaration, element);
          }
          break;
        }
        default: assert(false); // interface member expected
      }
    }
    return element;
  }

  /** Initializes a field of an interface, as a property. */
  private initializeFieldAsProperty(
    /** Field declaration. */
    declaration: FieldDeclaration,
    /** Parent interface. */
    parent: InterfacePrototype
  ): void {
    var typeNode = declaration.type;
    if (!typeNode) typeNode = Node.createOmittedType(declaration.name.range.atEnd);
    this.initializeProperty(
      Node.createMethodDeclaration(
        declaration.name,
        declaration.decorators,
        declaration.flags | CommonFlags.Get,
        null,
        Node.createFunctionType(
          [],
          typeNode,
          null,
          false,
          declaration.range
        ),
        null,
        declaration.range
      ),
      parent
    );
    if (!declaration.is(CommonFlags.Readonly)) {
      this.initializeProperty(
        Node.createMethodDeclaration(
          declaration.name,
          declaration.decorators,
          declaration.flags | CommonFlags.Set,
          null,
          Node.createFunctionType(
            [
              Node.createParameter(
                ParameterKind.Default,
                declaration.name,
                typeNode,
                null,
                declaration.name.range
              )
            ],
            Node.createOmittedType(declaration.name.range.atEnd),
            null,
            false,
            declaration.range
          ),
          null,
          declaration.range
        ),
        parent
      );
    }
  }

  /** Initializes a namespace. */
  private initializeNamespace(
    /** The declaration to initialize. */
    declaration: NamespaceDeclaration,
    /** Parent element, usually a file or another namespace. */
    parent: Element,
    /** So far queued `extends` clauses. */
    queuedExtends: ClassPrototype[],
    /** So far queued `implements` clauses. */
    queuedImplements: ClassPrototype[]
  ): DeclaredElement | null {
    var name = declaration.name.text;
    var original = new Namespace(
      name,
      parent,
      declaration,
      this.checkDecorators(declaration.decorators, DecoratorFlags.Global)
    );
    if (!parent.add(name, original)) return null;
    var element = assert(parent.getMember(name)); // possibly merged
    var members = declaration.members;
    for (let i = 0, k = members.length; i < k; ++i) {
      let member = members[i];
      switch (member.kind) {
        case NodeKind.ClassDeclaration: {
          this.initializeClass(<ClassDeclaration>member, original, queuedExtends, queuedImplements);
          break;
        }
        case NodeKind.EnumDeclaration: {
          this.initializeEnum(<EnumDeclaration>member, original);
          break;
        }
        case NodeKind.FunctionDeclaration: {
          this.initializeFunction(<FunctionDeclaration>member, original);
          break;
        }
        case NodeKind.InterfaceDeclaration: {
          this.initializeInterface(<InterfaceDeclaration>member, original, queuedExtends);
          break;
        }
        case NodeKind.NamespaceDeclaration: {
          this.initializeNamespace(<NamespaceDeclaration>member, original, queuedExtends, queuedImplements);
          break;
        }
        case NodeKind.TypeDeclaration: {
          this.initializeTypeDefinition(<TypeDeclaration>member, original);
          break;
        }
        case NodeKind.Variable: {
          this.initializeVariables(<VariableStatement>member, original);
          break;
        }
        default: assert(false); // namespace member expected
      }
    }
    if (original != element) copyMembers(original, element); // keep original parent
    return element;
  }

  /** Initializes a `type` definition. */
  private initializeTypeDefinition(
    /** The declaration to initialize. */
    declaration: TypeDeclaration,
    /** Parent element, usually a file or namespace. */
    parent: Element
  ): void {
    var name = declaration.name.text;
    var element = new TypeDefinition(
      name,
      parent,
      declaration,
      this.checkDecorators(declaration.decorators, DecoratorFlags.None)
    );
    parent.add(name, element); // reports
  }

  /** Initializes a variable statement. */
  private initializeVariables(
    /** The statement to initialize. */
    statement: VariableStatement,
    /** Parent element, usually a file or namespace. */
    parent: Element
  ): void {
    var declarations = statement.declarations;
    for (let i = 0, k = declarations.length; i < k; ++i) {
      let declaration = declarations[i];
      let name = declaration.name.text;
      let acceptedFlags = DecoratorFlags.Global | DecoratorFlags.Lazy;
      if (declaration.is(CommonFlags.Ambient)) {
        acceptedFlags |= DecoratorFlags.External;
      }
      if (declaration.is(CommonFlags.Const)) {
        acceptedFlags |= DecoratorFlags.Inline;
      }
      let element = new Global(
        name,
        parent,
        this.checkDecorators(declaration.decorators, acceptedFlags),
        declaration
      );
      if (!parent.add(name, element)) continue; // reports
    }
  }

  /** Determines the element type of a built-in array. */
  // determineBuiltinArrayType(target: Class): Type | null {
  //   switch (target.internalName) {
  //     case BuiltinSymbols.Int8Array: return Type.i8;
  //     case BuiltinSymbols.Uint8ClampedArray:
  //     case BuiltinSymbols.Uint8Array: return Type.u8;
  //     case BuiltinSymbols.Int16Array: return Type.i16;
  //     case BuiltinSymbols.Uint16Array: return Type.u16;
  //     case BuiltinSymbols.Int32Array: return Type.i32;
  //     case BuiltinSymbols.Uint32Array: return Type.u32;
  //     case BuiltinSymbols.Int64Array: return Type.i64;
  //     case BuiltinSymbols.Uint64Array: return Type.u64;
  //     case BuiltinSymbols.Float32Array: return Type.f32;
  //     case BuiltinSymbols.Float64Array: return Type.f64;
  //   }
  //   var current: Class | null = target;
  //   var arrayPrototype = this.arrayPrototype;
  //   do {
  //     if (current.prototype == arrayPrototype) { // Array<T>
  //       let typeArguments = assert(current.typeArguments);
  //       assert(typeArguments.length == 1);
  //       return typeArguments[0];
  //     }
  //   } while (current = current.base);
  //   return null;
  // }
}

/** Indicates the specific kind of an {@link Element}. */
export const enum ElementKind {
  /** A {@link Global}. */
  Global,
  /** A {@link Local}. */
  Local,
  /** An {@link Enum}. */
  Enum,
  /** An {@link EnumValue}. */
  EnumValue,
  /** A {@link FunctionPrototype}. */
  FunctionPrototype,
  /** A {@link Function}. */
  Function,
  /** A {@link ClassPrototype}. */
  ClassPrototype,
  /** A {@link Class}. */
  Class,
  /** An {@link InterfacePrototype}. */
  InterfacePrototype,
  /** An {@link Interface}. */
  Interface,
  /** A {@link FieldPrototype}. */
  FieldPrototype,
  /** A {@link Field}. */
  Field,
  /** A {@link PropertyPrototype}.  */
  PropertyPrototype,
  /** A {@link Property}. */
  Property,
  /** A {@link Namespace}. */
  Namespace,
  /** A {@link File}. */
  File,
  /** A {@link TypeDefinition}.  */
  TypeDefinition,
  /** An {@link IndexSignature}. */
  IndexSignature
}

/** Indicates built-in decorators that are present. */
export enum DecoratorFlags {
  /** No flags set. */
  None = 0,
  /** Is a program global. */
  Global = 1 << 0,
  /** Is a binary operator overload. */
  OperatorBinary = 1 << 1,
  /** Is a unary prefix operator overload. */
  OperatorPrefix = 1 << 2,
  /** Is a unary postfix operator overload. */
  OperatorPostfix = 1 << 3,
  /** Is an unmanaged class. */
  Unmanaged = 1 << 4,
  /** Is a final class. */
  Final = 1 << 5,
  /** Is always inlined. */
  Inline = 1 << 6,
  /** Is using a different external name. */
  External = 1 << 7,
  /** Has external JavaScript code. */
  ExternalJs = 1 << 8,
  /** Is a builtin. */
  Builtin = 1 << 9,
  /** Is compiled lazily. */
  Lazy = 1 << 10,
  /** Is considered unsafe code. */
  Unsafe = 1 << 11
}

export namespace DecoratorFlags {

  /** Translates a decorator kind to the respective decorator flag. */
  export function fromKind(kind: DecoratorKind): DecoratorFlags {
    switch (kind) {
      case DecoratorKind.Global: return DecoratorFlags.Global;
      case DecoratorKind.Operator:
      case DecoratorKind.OperatorBinary: return DecoratorFlags.OperatorBinary;
      case DecoratorKind.OperatorPrefix: return DecoratorFlags.OperatorPrefix;
      case DecoratorKind.OperatorPostfix: return DecoratorFlags.OperatorPostfix;
      case DecoratorKind.Unmanaged: return DecoratorFlags.Unmanaged;
      case DecoratorKind.Final: return DecoratorFlags.Final;
      case DecoratorKind.Inline: return DecoratorFlags.Inline;
      case DecoratorKind.External: return DecoratorFlags.External;
      case DecoratorKind.ExternalJs: return DecoratorFlags.ExternalJs;
      case DecoratorKind.Builtin: return DecoratorFlags.Builtin;
      case DecoratorKind.Lazy: return DecoratorFlags.Lazy;
      case DecoratorKind.Unsafe: return DecoratorFlags.Unsafe;
      default: return DecoratorFlags.None;
    }
  }
}

/** Base class of all program elements. */
export abstract class Element {

  /** Parent element. */
  parent!: Element;
  /** Common flags indicating specific traits. */
  flags: CommonFlags = CommonFlags.None;
  /** Decorator flags indicating annotated traits. */
  decoratorFlags: DecoratorFlags = DecoratorFlags.None;
  /** Member elements. */
  members: Map<string,DeclaredElement> | null = null;
  /** Shadowing type in type space, if any. */
  shadowType: TypeDefinition | null = null;

  /** Constructs a new program element. */
  protected constructor(
    /** Specific element kind. */
    public kind: ElementKind,
    /** Simple name. */
    public name: string,
    /** Internal name referring to this element. */
    public internalName: string,
    /** Containing {@link Program}. */
    public program: Program,
    /** Parent element. */
    parent: Element | null
  ) {
    this.program = program;
    this.name = name;
    this.internalName = internalName;
    if (parent) {
      this.parent = parent;
    } else {
      assert(this.kind == ElementKind.File);
      this.parent = this; // special case to keep this.parent non-nullable
    }
  }

  /** Gets the enclosing file. */
  get file(): File {
    var current: Element = this;
    do {
      current = current.parent;
      if (current.kind == ElementKind.File) return <File>current;
    } while (true);
  }

  /** Tests if this element has a specific flag or flags. */
  is(flag: CommonFlags): bool { return (this.flags & flag) == flag; }
  /** Tests if this element has any of the specified flags. */
  isAny(flags: CommonFlags): bool { return (this.flags & flags) != 0; }
  /** Sets a specific flag or flags. */
  set(flag: CommonFlags): void { this.flags |= flag; }
  /** Unsets the specific flag or flags. */
  unset(flag: CommonFlags): void {this.flags &= ~flag; }
  /** Tests if this element has a specific decorator flag or flags. */
  hasDecorator(flag: DecoratorFlags): bool { return (this.decoratorFlags & flag) == flag; }
  /** Tests if this element has any of the specified decorator flags. */
  hasAnyDecorator(flags: DecoratorFlags): bool { return (this.decoratorFlags & flags) != 0; }

  /** Get the member with the specified name, if any. */
  getMember(name: string): DeclaredElement | null {
    var members = this.members;
    if (members && members.has(name)) return assert(members.get(name));
    return null;
  }

  /** Looks up the element with the specified name relative to this element. */
  lookup(name: string, isType: bool = false): Element | null {
    return this.parent.lookup(name, isType);
  }

  /** Adds an element as a member of this one. Reports and returns `false` if a duplicate. */
  add(name: string, element: DeclaredElement, localIdentifierIfImport: IdentifierExpression | null = null): bool {
    var originalDeclaration = element.declaration;
    var members = this.members;
    if (!members) this.members = members = new Map();
    else if (members.has(name)) {
      let existing = assert(members.get(name));
      if (existing.parent != this) {
        // override non-own element
      } else {
        let merged = tryMerge(existing, element);
        if (merged) {
          element = merged; // use merged element
        } else {
          let reportedIdentifier = localIdentifierIfImport
            ? localIdentifierIfImport
            : element.identifierNode;
          if (isDeclaredElement(existing.kind)) {
            this.program.errorRelated(
              DiagnosticCode.Duplicate_identifier_0,
              reportedIdentifier.range,
              (<DeclaredElement>existing).identifierNode.range,
              reportedIdentifier.text
            );
          } else {
            this.program.error(
              DiagnosticCode.Duplicate_identifier_0,
              reportedIdentifier.range, reportedIdentifier.text
            );
          }
          return false;
        }
      }
    }
    members.set(name, element);
    var program = this.program;
    if (element.kind != ElementKind.FunctionPrototype || !(<FunctionPrototype>element).isBound) {
      // prefer unbound prototypes in global lookup maps
      program.elementsByName.set(element.internalName, element);
      program.elementsByDeclaration.set(originalDeclaration, element);
    }
    return true;
  }

  /** Checks if this element is public, explicitly or implicitly. */
  get isPublic(): bool {
    return !this.isAny(CommonFlags.Private | CommonFlags.Protected);
  }

  /** Checks if this element is implicitly public, i.e. not explicitly declared to be. */
  get isImplicitlyPublic(): bool {
    return this.isPublic && !this.is(CommonFlags.Public);
  }

  /** Checks if the visibility of this element equals the specified. */
  visibilityEquals(other: Element): bool {
    if (this.isPublic == other.isPublic) return true;
    const vis = CommonFlags.Private | CommonFlags.Protected;
    return (this.flags & vis) == (other.flags & vis);
  }

  /** Returns a string representation of this element. */
  toString(): string {
    return `${this.internalName}, kind=${this.kind}`;
  }
}

// Kinds of all declared elements
var declaredElements = new Set<ElementKind>();

/** Tests if the specified element kind indicates a declared element. */
export function isDeclaredElement(kind: ElementKind): bool {
  return declaredElements.has(kind);
}

/** Base class of elements with an associated declaration statement. */
export abstract class DeclaredElement extends Element {

  /** Constructs a new declared program element. */
  protected constructor(
    /** Specific element kind. */
    kind: ElementKind,
    /** Simple name. */
    name: string,
    /** Internal name referring to this element. */
    internalName: string,
    /** Containing {@link Program}. */
    program: Program,
    /** Parent element. */
    parent: Element | null,
    /** Declaration reference. */
    public declaration: DeclarationStatement
  ) {
    super(kind, name, internalName, program, parent);
    declaredElements.add(kind);
    // It is necessary to have access to identifiers of all members and exports
    // for reporting purposes and this is the lowest common denominator. Comes
    // at the expense of not having more specific type information in derived
    // classes, though. Instead, derived classes implement getters for other
    // important AST nodes directly through manual casting, allowing the resolver
    // etc. to not worry about actual declarations.
    this.declaration = declaration;
    this.flags = declaration.flags; // inherit
  }

  /** Tests if this element is a library element. */
  get isDeclaredInLibrary(): bool {
    return this.declaration.range.source.isLibrary;
  }

  /** Gets the associated identifier node. */
  get identifierNode(): IdentifierExpression {
    return this.declaration.name;
  }

  /** Gets the signature node, if applicable, along the identifier node. */
  get identifierAndSignatureRange(): Range {
    var declaration = this.declaration;
    var identifierNode = declaration.name;
    if (declaration.kind == NodeKind.FunctionDeclaration || declaration.kind == NodeKind.MethodDeclaration) {
      let signatureNode = (<FunctionDeclaration>declaration).signature;
      return Range.join(identifierNode.range, signatureNode.range);
    }
    return identifierNode.range;
  }

  /** Gets the assiciated decorator nodes. */
  get decoratorNodes(): DecoratorNode[] | null {
    return this.declaration.decorators;
  }

  /** Checks if this element is a compatible override of the specified. */
  isCompatibleOverride(base: DeclaredElement): bool {
    var self: DeclaredElement = this; // TS
    var kind = self.kind;
    var checkCompatibleOverride = false;
    if (kind == base.kind) {
      switch (kind) {
<<<<<<< HEAD
        case ElementKind.Function: {
          return (<Function>self).signature.isAssignableTo((<Function>base).signature);
=======
        case ElementKind.FUNCTION_PROTOTYPE : {
          let selfFunction = this.program.resolver.resolveFunction(<FunctionPrototype>self, null);
          if (!selfFunction) return false;
          let baseFunction = this.program.resolver.resolveFunction(<FunctionPrototype>base, null);
          if (!baseFunction) return false;
          self = selfFunction;
          base = baseFunction;
          checkCompatibleOverride = true;
          // fall-through
        }
        case ElementKind.FUNCTION: {
          return (<Function>self).signature.isAssignableTo((<Function>base).signature, checkCompatibleOverride);
        }
        case ElementKind.PROPERTY_PROTOTYPE: {
          let selfProperty = this.program.resolver.resolveProperty(<PropertyPrototype>self);
          if (!selfProperty) return false;
          let baseProperty = this.program.resolver.resolveProperty(<PropertyPrototype>base);
          if (!baseProperty) return false;
          self = selfProperty;
          base = baseProperty;
          // fall-through
>>>>>>> f1592988
        }
        case ElementKind.Property: {
          let selfProperty = <Property>self;
          let baseProperty = <Property>base;
          let selfGetter = selfProperty.getterInstance;
          let baseGetter = baseProperty.getterInstance;
          if (selfGetter) {
            if (!baseGetter || !selfGetter.signature.isAssignableTo(baseGetter.signature, true)) {
              return false;
            }
          } else if (baseGetter) {
            return false;
          }
          let selfSetter = selfProperty.setterInstance;
          let baseSetter = baseProperty.setterInstance;
          if (selfSetter) {
            if (!baseSetter || !selfSetter.signature.isAssignableTo(baseSetter.signature, true)) {
              return false;
            }
          } else if (baseSetter) {
            return false;
          }
          return true;
        }
        // TODO: Implement properties overriding fields and vice-versa. Challenge is that anything overridable requires
        // a virtual stub, but fields aren't functions. Either all (such) fields should become property-like, with a
        // getter and a setter that can participate as a virtual stub, or it's allowed one-way, with fields integrated
        // into what can be a virtual stub as get=load and set=store, then not necessarily with own accessor functions.
      }
    }
    return false;
  }
}

// Kinds of all typed elements
var typedElements = new Set<ElementKind>();

/** Checks if the specified element kind indicates a typed element. */
export function isTypedElement(kind: ElementKind): bool {
  return typedElements.has(kind);
}

/** Base class of elements that can be resolved to a concrete type. */
export abstract class TypedElement extends DeclaredElement {

  /** Resolved type. Set once `is(RESOLVED)`, otherwise void. */
  type: Type = Type.void;

  constructor(
    /** Specific element kind. */
    kind: ElementKind,
    /** Simple name. */
    name: string,
    /** Internal name referring to this element. */
    internalName: string,
    /** Containing {@link Program}. */
    program: Program,
    /** Parent element. */
    parent: Element | null,
    /** Declaration reference. */
    declaration: DeclarationStatement
  ) {
    super(kind, name, internalName, program, parent, declaration);
    typedElements.add(kind);
  }

  /** Sets the resolved type of this element. */
  setType(type: Type): void {
    assert(!this.is(CommonFlags.Resolved));
    this.type = type;
    this.set(CommonFlags.Resolved);
  }
}

/** A file representing the implicit top-level namespace of a source. */
export class File extends Element {

  /** File exports. */
  exports: Map<string,DeclaredElement> | null = null;
  /** File re-exports. */
  exportsStar: File[] | null = null;
  /** Top-level start function of this file. */
  startFunction!: Function;
  /** Array of `import * as X` alias namespaces of this file. */
  aliasNamespaces: Array<Namespace> = new Array<Namespace>();

  /** Constructs a new file. */
  constructor(
    /** Program this file belongs to. */
    program: Program,
    /** Source of this file. */
    public source: Source
  ) {
    super(
      ElementKind.File,
      source.normalizedPath,
      source.internalPath,
      program,
      null // special case for files
    );
    this.source = source;
    assert(!program.filesByName.has(this.internalName));
    program.filesByName.set(this.internalName, this);
    var startFunction = this.program.makeNativeFunction(
      `start:${this.internalName}`,
      new Signature(program, null, Type.void),
      this
    );
    startFunction.internalName = startFunction.name;
    this.startFunction = startFunction;
  }

  /* @override */
  add(name: string, element: DeclaredElement, localIdentifierIfImport: IdentifierExpression | null = null): bool {
    if (element.hasDecorator(DecoratorFlags.Global)) {
      element = this.program.ensureGlobal(name, element); // possibly merged globally
    }
    if (!super.add(name, element, localIdentifierIfImport)) return false;
    element = assert(this.getMember(name)); // possibly merged locally
    if (element.is(CommonFlags.Export) && !localIdentifierIfImport) {
      this.ensureExport(
        element.name,
        element
      );
    }
    return true;
  }

  /* @override */
  getMember(name: string): DeclaredElement | null {
    var element = super.getMember(name);
    if (element) return element;
    var exportsStar = this.exportsStar;
    if (exportsStar) {
      for (let i = 0, k = exportsStar.length; i < k; ++i) {
        if (element = exportsStar[i].getMember(name)) return element;
      }
    }
    return null;
  }

  /* @override */
  lookup(name: string, isType: bool = false): Element | null {
    var element = this.getMember(name);
    if (element) return element;
    return this.program.lookup(name); // has no meaningful parent
  }

  /** Ensures that an element is an export of this file. */
  ensureExport(name: string, element: DeclaredElement): void {
    var exports = this.exports;
    if (!exports) this.exports = exports = new Map();
    exports.set(name, element);
    if (this.source.sourceKind == SourceKind.LibraryEntry) this.program.ensureGlobal(name, element);

    // Also, add to the namespaces that capture our exports
    for(let i = 0; i < this.aliasNamespaces.length; i++) {
      let ns = this.aliasNamespaces[i];
      ns.add(name, element);
    }
  }

  /** Ensures that another file is a re-export of this file. */
  ensureExportStar(file: File): void {
    var exportsStar = this.exportsStar;
    if (!exportsStar) this.exportsStar = exportsStar = [];
    else if (exportsStar.includes(file)) return;
    exportsStar.push(file);
  }

  /** Looks up the export of the specified name. */
  lookupExport(name: string): DeclaredElement | null {
    var exports = this.exports;
    if (exports && exports.has(name)) return assert(exports.get(name));
    var exportsStar = this.exportsStar;
    if (exportsStar) {
      for (let i = 0, k = exportsStar.length; i < k; ++i) {
        let element = exportsStar[i].lookupExport(name);
        if (element) return element;
      }
    }
    return null;
  }

  /** Creates an imported namespace from this file. */
  asAliasNamespace(
    name: string,
    parent: Element,
    localIdentifier: IdentifierExpression
  ): Namespace {
    var declaration = this.program.makeNativeNamespaceDeclaration(name);
    declaration.name = localIdentifier;
    var ns = new Namespace(name, parent, declaration);
    ns.set(CommonFlags.Scoped);
    this.copyExportsToNamespace(ns);
    // NOTE: Some exports are still queued, and can't yet be added here,
    // so we remember all the alias namespaces and add to them as well
    // when adding an element to the file.
    this.aliasNamespaces.push(ns);
    return ns;
  }

  /** Recursively copies the exports of this file to the specified namespace. */
  private copyExportsToNamespace(ns: Namespace): void {
    var exports = this.exports;
    if (exports) {
      // TODO: for (let [memberName, member] of exports) {
      for (let _keys = Map_keys(exports), i = 0, k = _keys.length; i < k; ++i) {
        let memberName = unchecked(_keys[i]);
        let member = assert(exports.get(memberName));
        ns.add(memberName, member);
      }
    }
    var exportsStar = this.exportsStar;
    if (exportsStar) {
      for (let i = 0, k = exportsStar.length; i < k; ++i) {
        exportsStar[i].copyExportsToNamespace(ns);
      }
    }
  }
}

/** A type definition. */
export class TypeDefinition extends TypedElement {

  /** Constructs a new type definition. */
  constructor(
    /** Simple name. */
    name: string,
    /** Parent element, usually a file or namespace. */
    parent: Element,
    /** Declaration reference. */
    declaration: TypeDeclaration,
    /** Pre-checked flags indicating built-in decorators. */
    decoratorFlags: DecoratorFlags = DecoratorFlags.None
  ) {
    super(
      ElementKind.TypeDefinition,
      name,
      mangleInternalName(name, parent, false),
      parent.program,
      parent,
      declaration
    );
    this.decoratorFlags = decoratorFlags;
  }

  /** Gets the associated type parameter nodes. */
  get typeParameterNodes(): TypeParameterNode[] | null {
    return (<TypeDeclaration>this.declaration).typeParameters;
  }

  /** Gets the associated type node. */
  get typeNode(): TypeNode {
    return (<TypeDeclaration>this.declaration).type;
  }
}

/** A namespace that differs from a file in being user-declared with a name. */
export class Namespace extends DeclaredElement {

  /** Constructs a new namespace. */
  constructor(
    /** Simple name. */
    name: string,
    /** Parent element, usually a file or another namespace. */
    parent: Element,
    /** Declaration reference. */
    declaration: NamespaceDeclaration,
    /** Pre-checked flags indicating built-in decorators. */
    decoratorFlags: DecoratorFlags = DecoratorFlags.None
  ) {
    super(
      ElementKind.Namespace,
      name,
      mangleInternalName(name, parent, false),
      parent.program,
      parent,
      declaration
    );
    this.decoratorFlags = decoratorFlags;
  }

  /* @override */
  lookup(name: string, isType: bool = false): Element | null {
    var member = this.getMember(name);
    if (member) return member;
    return super.lookup(name, isType);
  }
}

/** An enum. */
export class Enum extends TypedElement {

  /** Constructs a new enum. */
  constructor(
    /** Simple name. */
    name: string,
    /** Parent element, usually a file or namespace. */
    parent: Element,
    /** Declaration reference. */
    declaration: EnumDeclaration,
    /** Pre-checked flags indicating built-in decorators. */
    decoratorFlags: DecoratorFlags = DecoratorFlags.None
  ) {
    super(
      ElementKind.Enum,
      name,
      mangleInternalName(name, parent, false),
      parent.program,
      parent,
      declaration
    );
    this.decoratorFlags = decoratorFlags;
    this.setType(Type.i32);
  }

  /* @override */
  lookup(name: string, isType: bool = false): Element | null {
    var member = this.getMember(name);
    if (member) return member;
    return super.lookup(name, isType);
  }
}

/** Indicates the kind of an inlined constant value. */
export const enum ConstantValueKind {
  /** No constant value. */
  None,
  /** Constant integer value. */
  Integer,
  /** Constant float value. */
  Float
}

/** Base class of all variable-like program elements. */
export abstract class VariableLikeElement extends TypedElement {

  /** Constant value kind. */
  constantValueKind: ConstantValueKind = ConstantValueKind.None;
  /** Constant integer value, if applicable. */
  constantIntegerValue: i64 = i64_zero;
  /** Constant float value, if applicable. */
  constantFloatValue: f64 = 0;

  /** Constructs a new variable-like element. */
  protected constructor(
    /** Specific element kind. */
    kind: ElementKind,
    /** Simple name. */
    name: string,
    /** Parent element, usually a file, namespace or class. */
    parent: Element,
    /** Declaration reference. Creates a native declaration if omitted. */
    declaration: VariableLikeDeclarationStatement = parent.program.makeNativeVariableDeclaration(name)
  ) {
    super(
      kind,
      name,
      mangleInternalName(name, parent, declaration.is(CommonFlags.Instance)),
      parent.program,
      parent,
      declaration
    );
    this.flags = declaration.flags;
  }

  /** Gets the associated type node.s */
  get typeNode(): TypeNode | null {
    return (<VariableLikeDeclarationStatement>this.declaration).type;
  }

  /** Gets the associated initializer node. */
  get initializerNode(): Expression | null {
    return (<VariableLikeDeclarationStatement>this.declaration).initializer;
  }

  /** Applies a constant integer value to this element. */
  setConstantIntegerValue(value: i64, type: Type): void {
    assert(type.isIntegerInclReference);
    this.type = type;
    this.constantValueKind = ConstantValueKind.Integer;
    this.constantIntegerValue = value;
    this.set(CommonFlags.Const | CommonFlags.Inlined | CommonFlags.Resolved);
  }

  /** Applies a constant float value to this element. */
  setConstantFloatValue(value: f64, type: Type): void {
    assert(type.isFloatValue);
    this.type = type;
    this.constantValueKind = ConstantValueKind.Float;
    this.constantFloatValue = value;
    this.set(CommonFlags.Const | CommonFlags.Inlined | CommonFlags.Resolved);
  }
}

/** An enum value. */
export class EnumValue extends VariableLikeElement {

  /** Constructs a new enum value. */
  constructor(
    /** Simple name. */
    name: string,
    /** Parent enum. */
    parent: Enum,
    /** Declaration reference. */
    declaration: EnumValueDeclaration,
    /** Pre-checked flags indicating built-in decorators. */
    decoratorFlags: DecoratorFlags = DecoratorFlags.None
  ) {
    super(
      ElementKind.EnumValue,
      name,
      parent,
      declaration
    );
    this.decoratorFlags = decoratorFlags;
    this.setType(Type.i32);
  }

  /** Whether this enum value is immutable. */
  isImmutable: bool = false;

  /** Gets the associated value node. */
  get valueNode(): Expression | null {
    return (<EnumValueDeclaration>this.declaration).initializer;
  }
}

/** A global variable. */
export class Global extends VariableLikeElement {

  /** Constructs a new global variable. */
  constructor(
    /** Simple name. */
    name: string,
    /** Parent element, usually a file, namespace or static class. */
    parent: Element,
    /** Pre-checked flags indicating built-in decorators. */
    decoratorFlags: DecoratorFlags,
    /** Declaration reference. Creates a native declaration if omitted. */
    declaration: VariableLikeDeclarationStatement = parent.program.makeNativeVariableDeclaration(name)
  ) {
    super(
      ElementKind.Global,
      name,
      parent,
      declaration
    );
    this.decoratorFlags = decoratorFlags;
  }
}

/** A function parameter. */
export class Parameter {
  /** Constructs a new function parameter. */
  constructor(
    /** Parameter name. */
    public name: string,
    /** Parameter type. */
    public type: Type,
    /** Parameter initializer, if present. */
    public initializer: Expression | null = null
  ) {}
}

/** A local variable. */
export class Local extends VariableLikeElement {

  /** Original name of the (temporary) local. */
  private originalName: string;

  /** Constructs a new local variable. */
  constructor(
    /** Simple name. */
    name: string,
    /** Zero-based index within the enclosing function. `-1` indicates a virtual local. */
    public index: i32,
    /** Resolved type. */
    type: Type,
    /** Parent function. */
    parent: Function,
    /** Declaration reference. */
    declaration: VariableLikeDeclarationStatement = parent.program.makeNativeVariableDeclaration(name)
  ) {
    super(
      ElementKind.Local,
      name,
      parent,
      declaration
    );
    this.originalName = name;
    this.index = index;
    assert(type != Type.void);
    this.setType(type);
  }

  /** Sets the temporary name of this local. */
  setTemporaryName(name: string): void {
    this.name = name;
    this.internalName = mangleInternalName(name, this.parent, false);
  }

  /** Resets the temporary name of this local. */
  resetTemporaryName(): void {
    var name = this.originalName;
    this.name = name;
    this.internalName = mangleInternalName(name, this.parent, false);
  }
}

/** A yet unresolved function prototype. */
export class FunctionPrototype extends DeclaredElement {

  /** Operator kind, if an overload. */
  operatorKind: OperatorKind = OperatorKind.Invalid;
  /** Already resolved instances. */
  instances: Map<string,Function> | null = null;
  /** Methods overloading this one, if any. These are unbound. */
  overloads: Set<FunctionPrototype> | null = null;

  /** Clones of this prototype that are bound to specific classes. */
  private boundPrototypes: Map<Class,FunctionPrototype> | null = null;

  /** Constructs a new function prototype. */
  constructor(
    /** Simple name */
    name: string,
    /** Parent element, usually a file, namespace or class (if a method). */
    parent: Element,
    /** Declaration reference. */
    declaration: FunctionDeclaration,
    /** Pre-checked flags indicating built-in decorators. */
    decoratorFlags: DecoratorFlags = DecoratorFlags.None
  ) {
    super(
      ElementKind.FunctionPrototype,
      name,
      mangleInternalName(name, parent, declaration.is(CommonFlags.Instance)),
      parent.program,
      parent,
      declaration
    );
    this.decoratorFlags = decoratorFlags;
  }

  /** Gets the associated type parameter nodes. */
  get typeParameterNodes(): TypeParameterNode[] | null {
    return (<FunctionDeclaration>this.declaration).typeParameters;
  }

  /** Gets the associated function type node. */
  get functionTypeNode(): FunctionTypeNode {
    return (<FunctionDeclaration>this.declaration).signature;
  }

  /** Gets the associated body node. */
  get bodyNode(): Statement | null {
    return (<FunctionDeclaration>this.declaration).body;
  }

  /** Gets the arrow function kind. */
  get arrowKind(): ArrowKind {
    return (<FunctionDeclaration>this.declaration).arrowKind;
  }

  /** Tests if this prototype is bound to a class. */
  get isBound(): bool {
    var parent = this.parent;
    var parentKind = parent.kind;
    if (parentKind == ElementKind.PropertyPrototype) parentKind = parent.parent.kind;
    return parentKind == ElementKind.Class || parentKind == ElementKind.Interface;
  }

  /** Creates a clone of this prototype that is bound to a concrete class instead. */
  toBound(classInstance: Class): FunctionPrototype {
    assert(this.is(CommonFlags.Instance));
    assert(!this.isBound);
    var boundPrototypes = this.boundPrototypes;
    if (!boundPrototypes) this.boundPrototypes = boundPrototypes = new Map();
    else if (boundPrototypes.has(classInstance)) return assert(boundPrototypes.get(classInstance));
    var declaration = this.declaration;
    assert(declaration.kind == NodeKind.MethodDeclaration);
    var bound = new FunctionPrototype(
      this.name,
      classInstance, // !
      <MethodDeclaration>declaration,
      this.decoratorFlags
    );
    bound.flags = this.flags;
    bound.operatorKind = this.operatorKind;
    bound.overloads = this.overloads;
    // NOTE: this.instances holds instances per bound class / unbound
    boundPrototypes.set(classInstance, bound);
    return bound;
  }

  /** Gets the resolved instance for the specified instance key, if already resolved. */
  getResolvedInstance(instanceKey: string): Function | null {
    var instances = this.instances;
    if (instances && instances.has(instanceKey)) return assert(instances.get(instanceKey));
    return null;
  }

  /** Sets the resolved instance for the specified instance key. */
  setResolvedInstance(instanceKey: string, instance: Function): void {
    var instances = this.instances;
    if (!instances) this.instances = instances = new Map();
    else assert(!instances.has(instanceKey));
    instances.set(instanceKey, instance);
  }
}

/** A resolved function. */
export class Function extends TypedElement {

  /** Function prototype. */
  prototype: FunctionPrototype;
  /** Function signature. */
  signature: Signature;
  /** Map of locals by name. */
  localsByName: Map<string,Local> = new Map();
  /** Array of locals by index. */
  localsByIndex: Local[] = [];
  /** List of additional non-parameter locals. */
  additionalLocals: Type[] = [];
  /** Concrete type arguments. */
  typeArguments: Type[] | null;
  /** Contextual type arguments. */
  contextualTypeArguments: Map<string,Type> | null;
  /** Default control flow. */
  flow!: Flow;
  /** Remembered debug locations. */
  debugLocations: Range[] = [];
  /** Function reference, if compiled. */
  ref: FunctionRef = 0;
  /** Varargs stub for calling with omitted arguments. */
  varargsStub: Function | null = null;
  /** Virtual stub for calling overloads. */
  virtualStub: Function | null = null;
  /** Runtime memory segment, if created. */
  memorySegment: MemorySegment | null = null;
  /** Original function, if a stub. Otherwise `this`. */
  original!: Function;

  /** Counting id of inline operations involving this function. */
  nextInlineId: i32 = 0;
  /** Counting id of anonymous inner functions. */
  nextAnonymousId: i32 = 0;

  /** Constructs a new concrete function. */
  constructor(
    /** Name incl. type parameters, i.e. `foo<i32>`. */
    nameInclTypeParameters: string,
    /** Respective function prototype. */
    prototype: FunctionPrototype,
    /** Concrete type arguments. */
    typeArguments: Type[] | null,
    /** Concrete signature. */
    signature: Signature, // pre-resolved
    /** Contextual type arguments inherited from its parent class, if any. */
    contextualTypeArguments: Map<string,Type> | null = null
  ) {
    super(
      ElementKind.Function,
      nameInclTypeParameters,
      mangleInternalName(nameInclTypeParameters, prototype.parent, prototype.is(CommonFlags.Instance)),
      prototype.program,
      prototype.parent,
      prototype.declaration
    );
    this.prototype = prototype;
    this.typeArguments = typeArguments;
    this.signature = signature;
    this.flags = prototype.flags | CommonFlags.Resolved;
    this.decoratorFlags = prototype.decoratorFlags;
    this.contextualTypeArguments = contextualTypeArguments;
    this.original = this;
    var program = prototype.program;
    this.type = signature.type;
    if (!prototype.is(CommonFlags.Ambient)) {
      let localIndex = 0;
      let thisType = signature.thisType;
      if (thisType) {
        let local = new Local(
          CommonNames.this_,
          localIndex++,
          thisType,
          this
        );
        this.localsByName.set(CommonNames.this_, local);
        this.localsByIndex[local.index] = local;
      }
      let parameterTypes = signature.parameterTypes;
      for (let i = 0, k = parameterTypes.length; i < k; ++i) {
        let parameterType = parameterTypes[i];
        let parameterName = this.getParameterName(i);
        let local = new Local(
          parameterName,
          localIndex++,
          parameterType,
          this
        );
        this.localsByName.set(parameterName, local);
        this.localsByIndex[local.index] = local;
      }
    }
    this.flow = Flow.createParent(this);
    registerConcreteElement(program, this);
  }

  /** Gets the name of the parameter at the specified index. */
  getParameterName(index: i32): string {
    var parameters = (<FunctionDeclaration>this.declaration).signature.parameters;
    return parameters.length > index
      ? parameters[index].name.text
      : getDefaultParameterName(index);
  }

  /** Gets the class or interface this function belongs to, if an instance method. */
  getClassOrInterface(): Class | null {
    var parent = this.parent;
    if (parent.kind == ElementKind.Property) parent = parent.parent;
    if (parent.kind == ElementKind.Class || parent.kind == ElementKind.Interface) {
      return <Class>parent;
    }
    return null;
  }

  /** Creates a stub for use with this function, i.e. for varargs or virtual calls. */
  newStub(postfix: string): Function {
    var stub = new Function(
      this.original.name + STUB_DELIMITER + postfix,
      this.prototype,
      this.typeArguments,
      this.signature.clone(),
      this.contextualTypeArguments
    );
    stub.original = this.original;
    stub.set(this.flags & ~CommonFlags.Compiled | CommonFlags.Stub);
    return stub;
  }

  /** Adds a local of the specified type, with an optional name. */
  addLocal(type: Type, name: string | null = null, declaration: VariableDeclaration | null = null): Local {
    // if it has a name, check previously as this method will throw otherwise
    var localIndex = this.signature.parameterTypes.length + this.additionalLocals.length;
    if (this.is(CommonFlags.Instance)) ++localIndex;
    var localName = name != null ? name : `var$${localIndex}`;
    if (!declaration) declaration = this.program.makeNativeVariableDeclaration(localName);
    var local = new Local(
      localName,
      localIndex,
      type,
      this,
      declaration
    );
    if (name) {
      if (this.localsByName.has(name)) throw new Error("duplicate local name");
      this.localsByName.set(name, local);
    }
    this.localsByIndex[local.index] = local;
    this.additionalLocals.push(type);
    return local;
  }

  /* @override */
  lookup(name: string, isType: bool = false): Element | null {
    if (!isType) {
      let locals = this.localsByName;
      if (locals.has(name)) return assert(locals.get(name));
    }
    return super.lookup(name, isType);
  }

  // used by flows to keep track of temporary locals
  tempI32s: Local[] | null = null;
  tempI64s: Local[] | null = null;
  tempF32s: Local[] | null = null;
  tempF64s: Local[] | null = null;
  tempV128s: Local[] | null = null;
  tempFuncrefs: Local[] | null = null;
  tempExternrefs: Local[] | null = null;
  tempAnyrefs: Local[] | null = null;
  tempEqrefs: Local[] | null = null;
  tempI31refs: Local[] | null = null;
  tempDatarefs: Local[] | null = null;

  // used by flows to keep track of break labels
  nextBreakId: i32 = 0;
  breakStack: i32[] | null = null;
  breakLabel: string | null = null;

  /** Finalizes the function once compiled, releasing no longer needed resources. */
  finalize(module: Module, ref: FunctionRef): void {
    this.ref = ref;
    var breakStack = this.breakStack;
    assert(!breakStack || !breakStack.length); // internal error
    this.breakStack = breakStack = null;
    this.breakLabel = null;
    this.tempI32s = this.tempI64s = this.tempF32s = this.tempF64s = null;
    this.addDebugInfo(module, ref);
  }

  addDebugInfo(module: Module, ref: FunctionRef): void {
    if (this.program.options.sourceMap) {
      let debugLocations = this.debugLocations;
      for (let i = 0, k = debugLocations.length; i < k; ++i) {
        let range = debugLocations[i];
        let source = range.source;
        module.setDebugLocation(
          ref,
          range.debugInfoRef,
          source.debugInfoIndex,
          source.lineAt(range.start),
          source.columnAt() - 1 // source maps are 0-based
        );
      }
    }
    if (this.program.options.debugInfo) {
      let localNameMap = new Set<string>();
      let localsByIndex = this.localsByIndex;
      for (let i = 0, k = localsByIndex.length; i < k; i++) {
        let localName = localsByIndex[i].name;
        if (localNameMap.has(localName)) {
          let repeat = 0;
          while (localNameMap.has(`${localName}_${repeat}`)) {
            repeat++;
          }
          localName = `${localName}_${repeat}`;
        }
        localNameMap.add(localName);
        module.setLocalName(ref, i, localName);
      }
    }
  }
}

/** A yet unresolved instance field prototype. */
export class FieldPrototype extends DeclaredElement {

  /** Constructs a new field prototype. */
  constructor(
    /** Simple name. */
    name: string,
    /** Parent class. */
    parent: ClassPrototype,
    /** Declaration reference. */
    declaration: FieldDeclaration,
    /** Pre-checked flags indicating built-in decorators. */
    decoratorFlags: DecoratorFlags = DecoratorFlags.None
  ) {
    super(
      ElementKind.FieldPrototype,
      name,
      mangleInternalName(name, parent, assert(declaration.is(CommonFlags.Instance))),
      parent.program,
      parent,
      declaration
    );
    this.decoratorFlags = decoratorFlags;
  }

  /** Gets the associated type node. */
  get typeNode(): TypeNode | null {
    return (<FieldDeclaration>this.declaration).type;
  }

  /** Gets the associated initializer node. */
  get initializerNode(): Expression | null {
    return (<FieldDeclaration>this.declaration).initializer;
  }

  /** Gets the associated parameter index. Set if declared as a constructor parameter, otherwise `-1`. */
  get parameterIndex(): i32 {
    return (<FieldDeclaration>this.declaration).parameterIndex;
  }
}

/** A resolved instance field. */
export class Field extends VariableLikeElement {

  /** Field prototype reference. */
  prototype: FieldPrototype;
  /** Field memory offset, if an instance field. */
  memoryOffset: i32 = -1;
  /** Getter function reference, if compiled. */
  getterRef: FunctionRef = 0;
  /** Setter function reference, if compiled. */
  setterRef: FunctionRef = 0;

  /** Constructs a new field. */
  constructor(
    /** Respective field prototype. */
    prototype: FieldPrototype,
    /** Parent class. */
    parent: Class,
    /** Concrete type. */
    type: Type
  ) {
    super(
      ElementKind.Field,
      prototype.name,
      parent,
      <VariableLikeDeclarationStatement>prototype.declaration
    );
    this.prototype = prototype;
    this.flags = prototype.flags;
    this.decoratorFlags = prototype.decoratorFlags;
    assert(type != Type.void);
    this.setType(type);
    registerConcreteElement(this.program, this);
  }

  /** Gets the field's `this` type. */
  get thisType(): Type {
    var parent = this.parent;
    assert(parent.kind == ElementKind.Class);
    return (<Class>parent).type;
  }

  /** Gets the internal name of the respective getter function. */
  get internalGetterName(): string {
    var cached = this._internalGetterName;
    if (cached == null) {
      this._internalGetterName = cached = `${this.parent.internalName}${INSTANCE_DELIMITER}${GETTER_PREFIX}${this.name}`;
    }
    return cached;
  }
  private _internalGetterName: string | null = null;

  /** Gets the internal name of the respective setter function. */
  get internalSetterName(): string {
    var cached = this._internalSetterName;
    if (cached == null) {
      this._internalSetterName = cached = `${this.parent.internalName}${INSTANCE_DELIMITER}${SETTER_PREFIX}${this.name}`;
    }
    return cached;
  }
  private _internalSetterName: string | null = null;

  /** Gets the signature of the respective getter function. */
  get internalGetterSignature(): Signature {
    var cached = this._internalGetterSignature;
    if (!cached) {
      this._internalGetterSignature = cached = new Signature(this.program, null, this.type, this.thisType);
    }
    return cached;
  }
  private _internalGetterSignature: Signature | null = null;

  /** Gets the signature of the respective setter function. */
  get internalSetterSignature(): Signature {
    var cached = this._internalSetterSignature;
    if (!cached) {
      this._internalSetterSignature = cached = new Signature(this.program, [ this.type ], Type.void, this.thisType);
    }
    return cached;
  }
  private _internalSetterSignature: Signature | null = null;
}

/** A property comprised of a getter and a setter function. */
export class PropertyPrototype extends DeclaredElement {

  /** Getter prototype. */
  getterPrototype: FunctionPrototype | null = null;
  /** Setter prototype. */
  setterPrototype: FunctionPrototype | null = null;
  /** Property instance, if resolved. */
  instance: Property | null = null;

  /** Clones of this prototype that are bound to specific classes. */
  private boundPrototypes: Map<Class,PropertyPrototype> | null = null;

  /** Constructs a new property prototype. */
  constructor(
    /** Simple name. */
    name: string,
    /** Parent element. Either a class prototype or instance. */
    parent: Element,
    /** Declaration of the getter or setter introducing the property. */
    firstDeclaration: FunctionDeclaration
  ) {
    super(
      ElementKind.PropertyPrototype,
      name,
      mangleInternalName(name, parent, firstDeclaration.is(CommonFlags.Instance)),
      parent.program,
      parent,
      firstDeclaration
    );
    this.flags &= ~(CommonFlags.Get | CommonFlags.Set);
  }

  /** Tests if this prototype is bound to a class. */
  get isBound(): bool {
    switch (this.parent.kind) {
      case ElementKind.Class:
      case ElementKind.Interface: return true;
    }
    return false;
  }

  /** Creates a clone of this prototype that is bound to a concrete class instead. */
  toBound(classInstance: Class): PropertyPrototype {
    assert(this.is(CommonFlags.Instance));
    assert(!this.isBound);
    var boundPrototypes = this.boundPrototypes;
    if (!boundPrototypes) this.boundPrototypes = boundPrototypes = new Map();
    else if (boundPrototypes.has(classInstance)) return assert(boundPrototypes.get(classInstance));
    var firstDeclaration = this.declaration;
    assert(firstDeclaration.kind == NodeKind.MethodDeclaration);
    var bound = new PropertyPrototype(
      this.name,
      classInstance, // !
      <MethodDeclaration>firstDeclaration
    );
    bound.flags = this.flags;
    var getterPrototype = this.getterPrototype;
    if (getterPrototype) {
      bound.getterPrototype = getterPrototype.toBound(classInstance);
    }
    var setterPrototype = this.setterPrototype;
    if (setterPrototype) {
      bound.setterPrototype = setterPrototype.toBound(classInstance);
    }
    boundPrototypes.set(classInstance, bound);
    return bound;
  }
}

/** A resolved property. */
export class Property extends VariableLikeElement {

  /** Prototype reference. */
  prototype: PropertyPrototype;
  /** Getter instance. */
  getterInstance: Function | null = null;
  /** Setter instance. */
  setterInstance: Function | null = null;

  /** Constructs a new property prototype. */
  constructor(
    /** Respective property prototype. */
    prototype: PropertyPrototype,
    /** Parent element, usually a static class prototype or class instance. */
    parent: Element
  ) {
    super(
      ElementKind.Property,
      prototype.name,
      parent,
      Node.createVariableDeclaration(
        prototype.identifierNode,
        null,
        prototype.is(CommonFlags.Instance)
          ? CommonFlags.Instance
          : CommonFlags.None,
        null, null,
        prototype.identifierNode.range
      )
    );
    this.prototype = prototype;
    this.flags = prototype.flags;
    this.decoratorFlags = prototype.decoratorFlags;
    if (this.is(CommonFlags.Instance)) {
      registerConcreteElement(this.program, this);
    }
  }
}

/** A resolved index signature. */
export class IndexSignature extends TypedElement {

  /** Constructs a new index prototype. */
  constructor(
    /** Parent class. */
    parent: Class
  ) {
    super(
      ElementKind.IndexSignature,
      "[]",
      parent.internalName + "[]",
      parent.program,
      parent,
      parent.program.makeNativeVariableDeclaration("[]") // is fine
    );
  }

  /** Obtains the getter instance. */
  getGetterInstance(isUnchecked: bool): Function | null {
    return (<Class>this.parent).lookupOverload(OperatorKind.IndexedGet, isUnchecked);
  }

  /** Obtains the setter instance. */
  getSetterInstance(isUnchecked: bool): Function | null {
    return (<Class>this.parent).lookupOverload(OperatorKind.IndexedSet, isUnchecked);
  }
}

/** A yet unresolved class prototype. */
export class ClassPrototype extends DeclaredElement {

  /** Instance member prototypes. */
  instanceMembers: Map<string,DeclaredElement> | null = null;
  /** Base class prototype, if applicable. */
  basePrototype: ClassPrototype | null = null;
  /** Interface prototypes, if applicable. */
  interfacePrototypes: InterfacePrototype[] | null = null;
  /** Constructor prototype. */
  constructorPrototype: FunctionPrototype | null = null;
  /** Operator overload prototypes. */
  overloadPrototypes: Map<OperatorKind, FunctionPrototype> = new Map();
  /** Already resolved instances. */
  instances: Map<string,Class> | null = null;
  /** Classes extending this class. */
  extendees: Set<ClassPrototype> = new Set();

  constructor(
    /** Simple name. */
    name: string,
    /** Parent element, usually a file or namespace. */
    parent: Element,
    /** Declaration reference. */
    declaration: ClassDeclaration,
    /** Pre-checked flags indicating built-in decorators. */
    decoratorFlags: DecoratorFlags = DecoratorFlags.None,
    _isInterface: bool = false // FIXME
  ) {
    super(
      _isInterface ? ElementKind.InterfacePrototype : ElementKind.ClassPrototype,
      name,
      mangleInternalName(name, parent, declaration.is(CommonFlags.Instance)),
      parent.program,
      parent,
      declaration
    );
    this.decoratorFlags = decoratorFlags;
  }

  /** Gets the associated type parameter nodes. */
  get typeParameterNodes(): TypeParameterNode[] | null {
    return (<ClassDeclaration>this.declaration).typeParameters;
  }
  /** Gets the associated extends node. */
  get extendsNode(): NamedTypeNode | null {
    return (<ClassDeclaration>this.declaration).extendsType;
  }
  /** Gets the associated implements nodes. */
  get implementsNodes(): NamedTypeNode[] | null {
    return (<ClassDeclaration>this.declaration).implementsTypes;
  }

  /** Tests if this prototype is of a builtin array type (Array/TypedArray). */
  get isBuiltinArray(): bool {
    var arrayBufferViewInstance = this.program.arrayBufferViewInstance;
    return arrayBufferViewInstance && this.extends(arrayBufferViewInstance.prototype);
  }

  /** Tests if this prototype extends the specified. */
  extends(basePtototype: ClassPrototype | null): bool {
    var current: ClassPrototype | null = this;
    var seen = new Set<ClassPrototype>();
    do {
      // cannot directly or indirectly extend itself
      if (seen.has(current)) break;
      seen.add(current);
      if (current == basePtototype) return true;
      current = current.basePrototype;
    } while (current);
    return false;
  }

  /** Adds an element as an instance member of this one. Returns the previous element if a duplicate. */
  addInstance(name: string, element: DeclaredElement): bool {
    var originalDeclaration = element.declaration;
    var instanceMembers = this.instanceMembers;
    if (!instanceMembers) this.instanceMembers = instanceMembers = new Map();
    else if (instanceMembers.has(name)) {
      let existing = assert(instanceMembers.get(name));
      let merged = tryMerge(existing, element);
      if (!merged) {
        if (isDeclaredElement(existing.kind)) {
          this.program.errorRelated(
            DiagnosticCode.Duplicate_identifier_0,
            element.identifierNode.range,
            (<DeclaredElement>existing).declaration.name.range,
            element.identifierNode.text
          );
        } else {
          this.program.error(
            DiagnosticCode.Duplicate_identifier_0,
            element.identifierNode.range, element.identifierNode.text
          );
        }
        return false;
      }
      element = merged;
    }
    instanceMembers.set(name, element);
    if (element.is(CommonFlags.Export) && this.is(CommonFlags.ModuleExport)) {
      element.set(CommonFlags.ModuleExport); // propagate
    }
    this.program.elementsByDeclaration.set(originalDeclaration, element);
    return true;
  }

  /** Gets the resolved instance for the specified instance key, if already resolved. */
  getResolvedInstance(instanceKey: string): Class | null {
    var instances = this.instances;
    if (instances && instances.has(instanceKey)) return <Class>instances.get(instanceKey);
    return null;
  }

  /** Sets the resolved instance for the specified instance key. */
  setResolvedInstance(instanceKey: string, instance: Class): void {
    var instances = this.instances;
    if (!instances) this.instances = instances = new Map();
    else assert(!instances.has(instanceKey));
    instances.set(instanceKey, instance);
  }
}

/** A resolved class. */
export class Class extends TypedElement {

  /** Class prototype. */
  prototype: ClassPrototype;
  /** Resolved type arguments. */
  typeArguments: Type[] | null;
  /** Base class, if applicable. */
  base: Class | null = null;
  /** Implemented interfaces, if applicable. */
  interfaces: Set<Interface> | null = null;
  /** Contextual type arguments for fields and methods. */
  contextualTypeArguments: Map<string,Type> | null = null;
  /** Current member memory offset. */
  nextMemoryOffset: u32 = 0;
  /** Constructor instance. */
  constructorInstance: Function | null = null;
  /** Operator overloads. */
  overloads: Map<OperatorKind,Function> | null = null;
  /** Index signature, if present. */
  indexSignature: IndexSignature | null = null;
  /** Unique class id. */
  private _id: u32 = 0;
  /** Runtime type information flags. */
  rttiFlags: u32 = 0;
  /** Wrapped type, if a wrapper for a basic type. */
  wrappedType: Type | null = null;
  /** Classes directly extending this class. */
  extendees: Set<Class> | null = null;
  /** Classes implementing this interface. */
  implementers: Set<Class> | null = null;
  /** Whether the field initialization check has already been performed. */
  didCheckFieldInitialization: bool = false;
  /** Runtime visitor function reference. */
  visitRef: FunctionRef = 0;

  /** Gets the unique runtime id of this class. */
  get id(): u32 {
    return this._id; // unmanaged remains 0 (=ArrayBuffer)
  }

  /** Tests if this class is of a builtin array type (Array/TypedArray). */
  get isBuiltinArray(): bool {
    return this.prototype.isBuiltinArray;
  }

  /** Tests if this class is array-like. */
  get isArrayLike(): bool {
    if (this.isBuiltinArray) return true;
    var lengthField = this.getMember("length");
    if (!lengthField) return false;
    return (
      lengthField.kind == ElementKind.Field ||
      (
        lengthField.kind == ElementKind.PropertyPrototype &&
        (<PropertyPrototype>lengthField).getterPrototype != null // TODO: resolve & check type?
      )
    ) && (
      this.lookupOverload(OperatorKind.IndexedGet) != null ||
      this.lookupOverload(OperatorKind.UncheckedIndexedGet) != null
    );
  }

  /** Tests if this is an interface. */
  get isInterface(): bool {
    return this.kind == ElementKind.INTERFACE;
  }

  /** Constructs a new class. */
  constructor(
    /** Name incl. type parameters, i.e. `Foo<i32>`. */
    nameInclTypeParameters: string,
    /** The respective class prototype. */
    prototype: ClassPrototype,
    /** Concrete type arguments, if any. */
    typeArguments: Type[] | null = null,
    _isInterface: bool = false // FIXME
  ) {
    super(
      _isInterface ? ElementKind.Interface : ElementKind.Class,
      nameInclTypeParameters,
      mangleInternalName(nameInclTypeParameters, prototype.parent, prototype.is(CommonFlags.Instance)),
      prototype.program,
      prototype.parent,
      prototype.declaration
    );
    var program = this.program;
    this.prototype = prototype;
    this.flags = prototype.flags;
    this.decoratorFlags = prototype.decoratorFlags;
    this.typeArguments = typeArguments;
    var usizeType = program.options.usizeType;
    var type = new Type(usizeType.kind, usizeType.flags & ~TypeFlags.Value | TypeFlags.Reference, usizeType.size);
    type.classReference = this;
    this.setType(type);

    if (!this.hasDecorator(DecoratorFlags.Unmanaged)) {
      let id = program.nextClassId++;
      this._id = id;
      program.managedClasses.set(id, this);
    }

    // apply pre-checked instance-specific contextual type arguments
    var typeParameters = prototype.typeParameterNodes;
    if (typeArguments) {
      let numTypeArguments = typeArguments.length;
      if (!typeParameters || numTypeArguments != typeParameters.length) {
        throw new Error("type argument count mismatch");
      }
      if (numTypeArguments) {
        let contextualTypeArguments = this.contextualTypeArguments;
        if (!contextualTypeArguments) this.contextualTypeArguments = contextualTypeArguments = new Map();
        for (let i = 0; i < numTypeArguments; ++i) {
          contextualTypeArguments.set(typeParameters[i].name.text, typeArguments[i]);
        }
      }
    } else if (typeParameters && typeParameters.length > 0) {
      throw new Error("type argument count mismatch");
    }
    registerConcreteElement(program, this);
  }

  /** Sets the base class. */
  setBase(base: Class): void {
    assert(!this.base);
    this.base = base;
    var extendees = base.extendees;
    if (!extendees) base.extendees = extendees = new Set();
    extendees.add(this);

    // Inherit contextual type arguments from base class
    var inheritedTypeArguments = base.contextualTypeArguments;
    if (inheritedTypeArguments) {
      let contextualTypeArguments = this.contextualTypeArguments;
      // TODO: for (let [baseName, baseType] of inheritedTypeArguments) {
      for (let _keys = Map_keys(inheritedTypeArguments), i = 0, k = _keys.length; i < k; ++i) {
        let baseName = unchecked(_keys[i]);
        let baseType = assert(inheritedTypeArguments.get(baseName));
        if (!contextualTypeArguments) {
          this.contextualTypeArguments = contextualTypeArguments = new Map();
          contextualTypeArguments.set(baseName, baseType);
        } else if (!contextualTypeArguments.has(baseName)) {
          contextualTypeArguments.set(baseName, baseType);
        }
      }
    }
  }

  /** Adds an interface. */
  addInterface(iface: Interface): void {
    var interfaces = this.interfaces;
    if (!interfaces) this.interfaces = interfaces = new Set();
    interfaces.add(iface);
    var implementers = iface.implementers;
    if (!implementers) iface.implementers = implementers = new Set();
    implementers.add(this);
  }

  /** Tests if a value of this class type is assignable to a target of the specified class type. */
  isAssignableTo(target: Class): bool {
    var current: Class | null = this;
    do {
      if (current == target) return true;
      if (target.kind == ElementKind.Interface) {
        let interfaces = current.interfaces;
        if (interfaces) {
          for (let _values = Set_values(interfaces), i = 0, k = _values.length; i < k; ++i) {
            let iface = _values[i];
            if (iface.isAssignableTo(target)) return true;
          }
        }
      }
      current = current.base;
    } while (current);
    return false;
  }

  /** Looks up the operator overload of the specified kind. */
  lookupOverload(kind: OperatorKind, unchecked: bool = false): Function | null {
    if (unchecked) {
      switch (kind) {
        case OperatorKind.IndexedGet: {
          let uncheckedOverload = this.lookupOverload(OperatorKind.UncheckedIndexedGet);
          if (uncheckedOverload) return uncheckedOverload;
          break;
        }
        case OperatorKind.IndexedSet: {
          let uncheckedOverload = this.lookupOverload(OperatorKind.UncheckedIndexedSet);
          if (uncheckedOverload) return uncheckedOverload;
          break;
        }
        default: assert(false);
      }
    }
    var instance: Class | null = this;
    do {
      let overloads = instance.overloads;
      if (overloads != null && overloads.has(kind)) {
        return assert(overloads.get(kind));
      }
      instance = instance.base;
    } while (instance);
    return null;
  }

  /** Gets the method of the specified name, resolved with the given type arguments. */
  getMethod(name: string, typeArguments: Type[] | null = null): Function | null {
    var member = this.getMember(name);
    if (member && member.kind == ElementKind.FunctionPrototype) {
      return this.program.resolver.resolveFunction(<FunctionPrototype>member, typeArguments);
    }
    return null;
  }

  /** Calculates the memory offset of the specified field. */
  offsetof(fieldName: string): u32 {
    var member = assert(this.getMember(fieldName));
    assert(member.kind == ElementKind.Field);
    return (<Field>member).memoryOffset;
  }

  /** Creates a buffer suitable to hold a runtime instance of this class. */
  createBuffer(overhead: i32 = 0): Uint8Array {
    var program = this.program;
    var payloadSize = this.nextMemoryOffset + overhead;
    var blockSize = program.computeBlockSize(payloadSize, true); // excl. overhead
    var buffer = new Uint8Array(program.blockOverhead + blockSize);
    var OBJECT = program.OBJECTInstance;
    OBJECT.writeField("mmInfo", blockSize, buffer, 0);
    OBJECT.writeField("gcInfo", 0, buffer, 0);
    OBJECT.writeField("gcInfo2", 0, buffer, 0);
    OBJECT.writeField("rtId", this.id, buffer, 0);
    OBJECT.writeField("rtSize", payloadSize, buffer, 0);
    return buffer;
  }

  /** Writes a field value to a buffer and returns the number of bytes written. */
  writeField<T>(name: string, value: T, buffer: Uint8Array, baseOffset: i32 = this.program.totalOverhead): i32 {
    var member = this.getMember(name);
    if (member && member.kind == ElementKind.Field) {
      let fieldInstance = <Field>member;
      let offset = baseOffset + fieldInstance.memoryOffset;
      let typeKind = fieldInstance.type.kind;
      switch (typeKind) {
        case TypeKind.I8:
        case TypeKind.U8: {
          assert(!i64_is(value));
          writeI8(i32(value), buffer, offset);
          return 1;
        }
        case TypeKind.I16:
        case TypeKind.U16: {
          assert(!i64_is(value));
          writeI16(i32(value), buffer, offset);
          return 2;
        }
        case TypeKind.I32:
        case TypeKind.U32: {
          assert(!i64_is(value));
          writeI32(i32(value), buffer, offset);
          return 4;
        }
        case TypeKind.Isize:
        case TypeKind.Usize: {
          if (this.program.options.isWasm64) {
            if (i64_is(value)) {
              writeI64(value, buffer, offset);
            } else {
              writeI32AsI64(i32(value), buffer, offset, typeKind == TypeKind.Usize);
            }
            return 8;
          } else {
            if (i64_is(value)) {
              writeI64AsI32(value, buffer, offset, typeKind == TypeKind.Usize);
            } else {
              writeI32(i32(value), buffer, offset);
            }
            return 4;
          }
        }
        case TypeKind.I64:
        case TypeKind.U64: {
          if (i64_is(value)) {
            writeI64(value, buffer, offset);
          } else {
            writeI32AsI64(i32(value), buffer, offset, typeKind == TypeKind.U64);
          }
          return 8;
        }
        case TypeKind.F32: {
          assert(!i64_is(value));
          writeF32(f32(value), buffer, offset);
          return 4;
        }
        case TypeKind.F64: {
          assert(!i64_is(value));
          writeF64(f64(value), buffer, offset);
          return 8;
        }
      }
    }
    assert(false);
    return 0;
  }

  /** Tests if this class extends the specified prototype. */
  extends(prototype: ClassPrototype): bool {
    return this.prototype.extends(prototype);
  }

  /** Gets the concrete type arguments to the specified extendend prototype. */
  getTypeArgumentsTo(extendedPrototype: ClassPrototype): Type[] | null {
    var current: Class | null = this;
    do {
      if (current.prototype == extendedPrototype) return current.typeArguments;
      current = current.base;
    } while (current);
    return null;
  }

  /** Gets the value type of an array. Must be an array. */
  getArrayValueType(): Type {
    var current: Class = this;
    var program = this.program;
    var arrayPrototype = program.arrayPrototype;
    if (this.extends(arrayPrototype)) {
      return this.getTypeArgumentsTo(arrayPrototype)![0];
    }
    var staticArrayPrototype = program.staticArrayPrototype;
    if (this.extends(staticArrayPrototype)) {
      return this.getTypeArgumentsTo(staticArrayPrototype)![0];
    }
    var abvInstance = program.arrayBufferViewInstance;
    while (current.base != abvInstance) {
      current = assert(current.base);
    }
    var prototype = current.prototype;
    switch (prototype.name.charCodeAt(0)) {
      case CharCode.F: {
        if (prototype == program.float32ArrayPrototype) return Type.f32;
        if (prototype == program.float64ArrayPrototype) return Type.f64;
        break;
      }
      case CharCode.I: {
        if (prototype == program.int8ArrayPrototype) return Type.i8;
        if (prototype == program.int16ArrayPrototype) return Type.i16;
        if (prototype == program.int32ArrayPrototype) return Type.i32;
        if (prototype == program.int64ArrayPrototype) return Type.i64;
        break;
      }
      case CharCode.U: {
        if (prototype == program.uint8ArrayPrototype) return Type.u8;
        if (prototype == program.uint8ClampedArrayPrototype) return Type.u8;
        if (prototype == program.uint16ArrayPrototype) return Type.u16;
        if (prototype == program.uint32ArrayPrototype) return Type.u32;
        if (prototype == program.uint64ArrayPrototype) return Type.u64;
        break;
      }
    }
    assert(false);
    return Type.void;
  }

  /** Tests if this class is pointerfree. Useful to know for the GC. */
  get isPointerfree(): bool {
    var program = this.program;

    var instanceMembers = this.members;
    if (instanceMembers) {

      // Check that there are no managed instance fields
      for (let _values = Map_values(instanceMembers), i = 0, k = _values.length; i < k; ++i) {
        let member = unchecked(_values[i]);
        if (member.kind == ElementKind.Field) {
          let fieldType = (<Field>member).type;
          if (fieldType.isManaged) return false;
        }
      }

      // Check that this isn't a managed collection
      if (instanceMembers.has(CommonNames.visit)) {
        let prototype = this.prototype;
        if (
          prototype == program.arrayPrototype ||
          prototype == program.staticArrayPrototype ||
          prototype == program.setPrototype ||
          prototype == program.mapPrototype
        ) {
          // Note that we cannot know for sure anymore as soon as the collection
          // is extended, because user code may implement a custom visitor.
          let typeArguments = assert(this.getTypeArgumentsTo(prototype));
          for (let i = 0, k = typeArguments.length; i < k; ++i) {
            if (typeArguments[i].isManaged) return false;
          }
          return true;
        }
        return false; // has a custom __visit
      }
    }
    return true;
  }

  /** Gets all extendees of this class (that do not have the specified instance member). */
  getAllExtendees(exceptIfMember: string | null = null, out: Set<Class> = new Set()): Set<Class> {
    var extendees = this.extendees;
    if (extendees) {
      for (let _values = Set_values(extendees), i = 0, k = _values.length; i < k; ++i) {
        let extendee = _values[i];
        if (exceptIfMember) {
          let instanceMembers = extendee.prototype.instanceMembers;
          if (instanceMembers && instanceMembers.has(exceptIfMember)) continue;
        }
        out.add(extendee);
        extendee.getAllExtendees(exceptIfMember, out);
      }
    }
    return out;
  }
}

/** A yet unresolved interface. */
export class InterfacePrototype extends ClassPrototype {

  /** Constructs a new interface prototype. */
  constructor(
    name: string,
    parent: Element,
    declaration: InterfaceDeclaration,
    decoratorFlags: DecoratorFlags
  ) {
    super(
      name,
      parent,
      declaration,
      decoratorFlags,
      true
    );
  }
}

/** A resolved interface. */
export class Interface extends Class { // FIXME

  /** Constructs a new interface. */
  constructor(
    /** Name incl. type parameters, i.e. `Foo<i32>`. */
    nameInclTypeParameters: string,
    /** The respective class prototype. */
    prototype: InterfacePrototype,
    /** Concrete type arguments, if any. */
    typeArguments: Type[] | null = null,
  ) {
    super(
      nameInclTypeParameters,
      prototype,
      typeArguments,
      true
    );
  }
}

/** Registers a concrete element with a program. */
function registerConcreteElement(program: Program, element: Element): void {
  assert(!program.instancesByName.has(element.internalName));
  program.instancesByName.set(element.internalName, element);
}

/** Attempts to merge two elements. Returns the merged element on success. */
function tryMerge(older: Element, newer: Element): DeclaredElement | null {
  // NOTE: some of the following cases are not supported by TS, not sure why exactly.
  // suggesting to just merge what seems to be possible for now and revisit later.
  assert(older.program == newer.program);
  if (newer.members) return null;
  var merged: DeclaredElement | null = null;
  switch (older.kind) {
    case ElementKind.FunctionPrototype: {
      switch (newer.kind) {
        case ElementKind.Namespace: {
          copyMembers(newer, older);
          merged = <DeclaredElement>older;
          break;
        }
        case ElementKind.TypeDefinition: {
          if (!older.shadowType) {
            older.shadowType = <TypeDefinition>newer;
            copyMembers(newer, older);
            merged = <DeclaredElement>older;
          }
          break;
        }
      }
      break;
    }
    case ElementKind.ClassPrototype:
    case ElementKind.Enum: {
      if (newer.kind == ElementKind.Namespace) {
        copyMembers(newer, older);
        merged = <DeclaredElement>older;
        break;
      }
      break;
    }
    case ElementKind.Namespace: {
      switch (newer.kind) {
        case ElementKind.Enum:
        case ElementKind.ClassPrototype:      // TS2434
        case ElementKind.FunctionPrototype: { // TS2434
          copyMembers(older, newer);
          merged = <DeclaredElement>newer;
          break;
        }
        case ElementKind.Namespace: {
          copyMembers(newer, older);
          merged = <DeclaredElement>older;
          break;
        }
        case ElementKind.TypeDefinition: {
          if (!older.shadowType) {
            older.shadowType = <TypeDefinition>newer;
            copyMembers(newer, older);
            merged = <DeclaredElement>older;
          }
          break;
        }
      }
      break;
    }
    case ElementKind.Global: {
      if (newer.kind == ElementKind.TypeDefinition) {
        if (!older.shadowType) {
          older.shadowType = <TypeDefinition>newer;
          copyMembers(newer, older);
          merged = <DeclaredElement>older;
        }
      }
      break;
    }
    case ElementKind.TypeDefinition: {
      switch (newer.kind) {
        case ElementKind.Global:
        case ElementKind.FunctionPrototype:
        case ElementKind.Namespace: {
          if (!newer.shadowType) {
            newer.shadowType = <TypeDefinition>older;
            copyMembers(older, newer);
            merged = <DeclaredElement>newer;
          }
          break;
        }
      }
      break;
    }
  }
  if (merged) {
    let olderIsExport = older.is(CommonFlags.Export) || older.hasDecorator(DecoratorFlags.Global);
    let newerIsExport = newer.is(CommonFlags.Export) || newer.hasDecorator(DecoratorFlags.Global);
    if (olderIsExport != newerIsExport) {
      older.program.error(
        DiagnosticCode.Individual_declarations_in_merged_declaration_0_must_be_all_exported_or_all_local,
        merged.identifierNode.range, merged.identifierNode.text
      );
    }
  }
  return merged;
}

/** Copies the members of `src` to `dest`. */
function copyMembers(src: Element, dest: Element): void {
  var srcMembers = src.members;
  if (srcMembers) {
    let destMembers = dest.members;
    if (!destMembers) dest.members = destMembers = new Map();
    // TODO: for (let [memberName, member] of srcMembers) {
    for (let _keys = Map_keys(srcMembers), i = 0, k = _keys.length; i < k; ++i) {
      let memberName = unchecked(_keys[i]);
      let member = assert(srcMembers.get(memberName));
      destMembers.set(memberName, member);
    }
  }
}

/** Mangles the internal name of an element with the specified name that is a child of the given parent. */
export function mangleInternalName(
  name: string,
  parent: Element,
  isInstance: bool,
  asGlobal: bool = false
): string {
  switch (parent.kind) {
    case ElementKind.File: {
      if (asGlobal) return name;
      return parent.internalName + PATH_DELIMITER + name;
    }
    case ElementKind.Function: {
      if (asGlobal) return name;
      assert(!isInstance);
      return parent.internalName + INNER_DELIMITER + name;
    }
    case ElementKind.PropertyPrototype: // properties are just containers
    case ElementKind.Property: {         //
      parent = parent.parent;
      // fall-through
    }
    default: {
      return (
        mangleInternalName(parent.name, parent.parent, parent.is(CommonFlags.Instance), asGlobal) +
        (isInstance ? INSTANCE_DELIMITER : STATIC_DELIMITER) + name
      );
    }
  }
}

// Cached default parameter names used where names are unknown.
var cachedDefaultParameterNames: string[] = [];

/** Gets the cached default parameter name for the specified index. */
export function getDefaultParameterName(index: i32): string {
  for (let i = cachedDefaultParameterNames.length; i <= index; ++i) {
    cachedDefaultParameterNames.push(`$${i}`);
  }
  return cachedDefaultParameterNames[index];
}<|MERGE_RESOLUTION|>--- conflicted
+++ resolved
@@ -3010,11 +3010,7 @@
     var checkCompatibleOverride = false;
     if (kind == base.kind) {
       switch (kind) {
-<<<<<<< HEAD
-        case ElementKind.Function: {
-          return (<Function>self).signature.isAssignableTo((<Function>base).signature);
-=======
-        case ElementKind.FUNCTION_PROTOTYPE : {
+        case ElementKind.FunctionPrototype : {
           let selfFunction = this.program.resolver.resolveFunction(<FunctionPrototype>self, null);
           if (!selfFunction) return false;
           let baseFunction = this.program.resolver.resolveFunction(<FunctionPrototype>base, null);
@@ -3024,10 +3020,10 @@
           checkCompatibleOverride = true;
           // fall-through
         }
-        case ElementKind.FUNCTION: {
+        case ElementKind.Function: {
           return (<Function>self).signature.isAssignableTo((<Function>base).signature, checkCompatibleOverride);
         }
-        case ElementKind.PROPERTY_PROTOTYPE: {
+        case ElementKind.PropertyPrototype: {
           let selfProperty = this.program.resolver.resolveProperty(<PropertyPrototype>self);
           if (!selfProperty) return false;
           let baseProperty = this.program.resolver.resolveProperty(<PropertyPrototype>base);
@@ -3035,7 +3031,6 @@
           self = selfProperty;
           base = baseProperty;
           // fall-through
->>>>>>> f1592988
         }
         case ElementKind.Property: {
           let selfProperty = <Property>self;
@@ -4325,7 +4320,7 @@
 
   /** Tests if this is an interface. */
   get isInterface(): bool {
-    return this.kind == ElementKind.INTERFACE;
+    return this.kind == ElementKind.Interface;
   }
 
   /** Constructs a new class. */
