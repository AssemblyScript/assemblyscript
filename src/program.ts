/**
 * AssemblyScript's intermediate representation describing a program's elements.
 * @module program
 *//***/

import {
  CommonFlags,
  PATH_DELIMITER,
  STATIC_DELIMITER,
  INSTANCE_DELIMITER,
  LIBRARY_PREFIX,
  GETTER_PREFIX,
  SETTER_PREFIX,
  FILESPACE_PREFIX
} from "./common";

import {
  Options,
  Feature
} from "./compiler";

import {
  DiagnosticCode,
  DiagnosticMessage,
  DiagnosticEmitter
} from "./diagnostics";

import {
  Type,
  TypeKind,
  TypeFlags,
  Signature
} from "./types";

import {
  Node,
  NodeKind,
  Source,
  Range,
  CommonTypeNode,
  TypeParameterNode,
  DecoratorNode,
  DecoratorKind,

  Expression,
  IdentifierExpression,
  LiteralExpression,
  LiteralKind,
  StringLiteralExpression,

  ClassDeclaration,
  DeclarationStatement,
  EnumDeclaration,
  EnumValueDeclaration,
  ExportMember,
  ExportStatement,
  FieldDeclaration,
  FunctionDeclaration,
  ImportDeclaration,
  ImportStatement,
  InterfaceDeclaration,
  MethodDeclaration,
  NamespaceDeclaration,
  TypeDeclaration,
  VariableDeclaration,
  VariableLikeDeclarationStatement,
  VariableStatement,

  decoratorNameToKind,
  findDecorator
} from "./ast";

import {
  Module,
  NativeType,
  FunctionRef,
  ExpressionRef,
  ExpressionId,
  BinaryOp,
  UnaryOp,

  getExpressionId,
  getGetLocalIndex,
  isTeeLocal,
  getSetLocalValue,
  getBinaryOp,
  getConstValueI32,
  getBinaryLeft,
  getBinaryRight,
  getUnaryOp,
  getExpressionType,
  getLoadBytes,
  isLoadSigned,
  getIfTrue,
  getIfFalse,
  getSelectThen,
  getSelectElse,
  getCallTarget,
  getBlockChildCount,
  getBlockChild,
  getBlockName,
  getConstValueF32,
  getConstValueF64,
  getConstValueI64Low,
  getGetGlobalName
} from "./module";

import {
  CharCode
} from "./util";

import {
  Resolver
} from "./resolver";

/** Represents a yet unresolved import. */
class QueuedImport {
  localName: string;
  externalName: string;
  externalNameAlt: string;
  declaration: ImportDeclaration | null; // not set if a filespace
}

/** Represents a yet unresolved export. */
class QueuedExport {
  externalName: string;
  isReExport: bool;
  member: ExportMember;
}

/** Represents a type alias. */
class TypeAlias {
  typeParameters: TypeParameterNode[] | null;
  type: CommonTypeNode;
}

/** Represents a module-level export. */
class ModuleExport {
  element: Element;
  identifier: IdentifierExpression;
}

/** Represents the kind of an operator overload. */
export enum OperatorKind {
  INVALID,

  // indexed access
  INDEXED_GET,            // a[]
  INDEXED_SET,            // a[]=b
  UNCHECKED_INDEXED_GET,  // unchecked(a[])
  UNCHECKED_INDEXED_SET,  // unchecked(a[]=b)

  // binary
  ADD,                    // a + b
  SUB,                    // a - b
  MUL,                    // a * b
  DIV,                    // a / b
  REM,                    // a % b
  POW,                    // a ** b
  BITWISE_AND,            // a & b
  BITWISE_OR,             // a | b
  BITWISE_XOR,            // a ^ b
  BITWISE_SHL,            // a << b
  BITWISE_SHR,            // a >> b
  BITWISE_SHR_U,          // a >>> b
  EQ,                     // a == b
  NE,                     // a != b
  GT,                     // a > b
  GE,                     // a >= b
  LT,                     // a < b
  LE,                     // a <= b

  // unary prefix
  PLUS,                   // +a
  MINUS,                  // -a
  NOT,                    // !a
  BITWISE_NOT,            // ~a
  PREFIX_INC,             // ++a
  PREFIX_DEC,             // --a

  // unary postfix
  POSTFIX_INC,            // a++
  POSTFIX_DEC             // a--

  // not overridable:
  // IDENTITY             // a === b
  // LOGICAL_AND          // a && b
  // LOGICAL_OR           // a || b
}

/** Returns the operator kind represented by the specified decorator and string argument. */
function operatorKindFromDecorator(decoratorKind: DecoratorKind, arg: string): OperatorKind {
  assert(arg.length);
  switch (decoratorKind) {
    case DecoratorKind.OPERATOR:
    case DecoratorKind.OPERATOR_BINARY: {
      switch (arg.charCodeAt(0)) {
        case CharCode.OPENBRACKET: {
          if (arg == "[]") return OperatorKind.INDEXED_GET;
          if (arg == "[]=") return OperatorKind.INDEXED_SET;
          break;
        }
        case CharCode.OPENBRACE: {
          if (arg == "{}") return OperatorKind.UNCHECKED_INDEXED_GET;
          if (arg == "{}=") return OperatorKind.UNCHECKED_INDEXED_SET;
          break;
        }
        case CharCode.PLUS: {
          if (arg == "+") return OperatorKind.ADD;
          break;
        }
        case CharCode.MINUS: {
          if (arg == "-") return OperatorKind.SUB;
          break;
        }
        case CharCode.ASTERISK: {
          if (arg == "*") return OperatorKind.MUL;
          if (arg == "**") return OperatorKind.POW;
          break;
        }
        case CharCode.SLASH: {
          if (arg == "/") return OperatorKind.DIV;
          break;
        }
        case CharCode.PERCENT: {
          if (arg == "%") return OperatorKind.REM;
          break;
        }
        case CharCode.AMPERSAND: {
          if (arg == "&") return OperatorKind.BITWISE_AND;
          break;
        }
        case CharCode.BAR: {
          if (arg == "|") return OperatorKind.BITWISE_OR;
          break;
        }
        case CharCode.CARET: {
          if (arg == "^") return OperatorKind.BITWISE_XOR;
          break;
        }
        case CharCode.EQUALS: {
          if (arg == "==") return OperatorKind.EQ;
          break;
        }
        case CharCode.EXCLAMATION: {
          if (arg == "!=") return OperatorKind.NE;
          break;
        }
        case CharCode.GREATERTHAN: {
          if (arg == ">") return OperatorKind.GT;
          if (arg == ">=") return OperatorKind.GE;
          if (arg == ">>") return OperatorKind.BITWISE_SHR;
          if (arg == ">>>") return OperatorKind.BITWISE_SHR_U;
          break;
        }
        case CharCode.LESSTHAN: {
          if (arg == "<") return OperatorKind.LT;
          if (arg == "<=") return OperatorKind.LE;
          if (arg == "<<") return OperatorKind.BITWISE_SHL;
          break;
        }
      }
      break;
    }
    case DecoratorKind.OPERATOR_PREFIX: {
      switch (arg.charCodeAt(0)) {
        case CharCode.PLUS: {
          if (arg == "+") return OperatorKind.PLUS;
          if (arg == "++") return OperatorKind.PREFIX_INC;
          break;
        }
        case CharCode.MINUS: {
          if (arg == "-") return OperatorKind.MINUS;
          if (arg == "--") return OperatorKind.PREFIX_DEC;
          break;
        }
        case CharCode.EXCLAMATION: {
          if (arg == "!") return OperatorKind.NOT;
          break;
        }
        case CharCode.TILDE: {
          if (arg == "~") return OperatorKind.BITWISE_NOT;
          break;
        }
      }
      break;
    }
    case DecoratorKind.OPERATOR_POSTFIX: {
      switch (arg.charCodeAt(0)) {
        case CharCode.PLUS: {
          if (arg == "++") return OperatorKind.POSTFIX_INC;
          break;
        }
        case CharCode.MINUS: {
          if (arg == "--") return OperatorKind.POSTFIX_DEC;
          break;
        }
      }
      break;
    }
  }
  return OperatorKind.INVALID;
}

const noTypesYet = new Map<string,Type>();

/** Represents an AssemblyScript program. */
export class Program extends DiagnosticEmitter {

  /** Array of source files. */
  sources: Source[];
  /** Resolver instance. */
  resolver: Resolver;
  /** Diagnostic offset used where successively obtaining the next diagnostic. */
  diagnosticsOffset: i32 = 0;
  /** Compiler options. */
  options: Options;

  /** Elements by internal name. */
  elementsLookup: Map<string,Element> = new Map();
  /** Class and function instances by internal name. */
  instancesLookup: Map<string,Element> = new Map();
  /** Types by internal name. */
  typesLookup: Map<string,Type> = noTypesYet;
  /** Declared type aliases. */
  typeAliases: Map<string,TypeAlias> = new Map();
  /** File-level exports by exported name. */
  fileLevelExports: Map<string,Element> = new Map();
  /** Module-level exports by exported name. */
  moduleLevelExports: Map<string,ModuleExport> = new Map();
  /** Classes backing basic types like `i32`. */
  basicClasses: Map<TypeKind,Class> = new Map();

  /** ArrayBuffer instance reference. */
  arrayBufferInstance: Class | null = null;
  /** Array prototype reference. */
  arrayPrototype: ClassPrototype | null = null;
  /** String instance reference. */
  stringInstance: Class | null = null;
  /** Start function reference. */
  startFunction: FunctionPrototype;
  /** Main function reference, if present. */
  mainFunction: FunctionPrototype | null = null;
  /** Abort function reference, if present. */
  abortInstance: Function | null = null;
  /** Memory allocation function. */
  memoryAllocateInstance: Function | null = null;

  /** Whether a garbage collector is present or not. */
  hasGC: bool = false;
  /** Garbage collector allocation function. */
  gcAllocateInstance: Function | null = null;
  /** Garbage collector link function called when a managed object is referenced from a parent. */
  gcLinkInstance: Function | null = null;
  /** Garbage collector mark function called to on reachable managed objects. */
  gcMarkInstance: Function | null = null;
  /** Size of a managed object header. */
  gcHeaderSize: u32 = 0;
  /** Offset of the GC hook. */
  gcHookOffset: u32 = 0;

  /** Currently processing filespace. */
  currentFilespace: Filespace;

  /** Constructs a new program, optionally inheriting parser diagnostics. */
  constructor(diagnostics: DiagnosticMessage[] | null = null) {
    super(diagnostics);
    this.resolver = new Resolver(this);
    this.sources = [];
  }

  /** Gets a source by its exact path. */
  getSource(normalizedPath: string): Source | null {
    var sources = this.sources;
    for (let i = 0, k = sources.length; i < k; ++i) {
      let source = sources[i];
      if (source.normalizedPath == normalizedPath) return source;
    }
    return null;
  }

  /** Looks up the source for the specified possibly ambiguous path. */
  lookupSourceByPath(normalizedPathWithoutExtension: string): Source | null {
    var tmp: string;
    return (
      this.getSource(normalizedPathWithoutExtension + ".ts") ||
      this.getSource(normalizedPathWithoutExtension + "/index.ts") ||
      this.getSource((tmp = LIBRARY_PREFIX + normalizedPathWithoutExtension) + ".ts") ||
      this.getSource( tmp                                                    + "/index.ts")
    );
  }

  /** Initializes the program and its elements prior to compilation. */
  initialize(options: Options): void {
    this.options = options;

    // add built-in types
    this.typesLookup = new Map([
      ["i8", Type.i8],
      ["i16", Type.i16],
      ["i32", Type.i32],
      ["i64", Type.i64],
      ["isize", options.isizeType],
      ["u8", Type.u8],
      ["u16", Type.u16],
      ["u32", Type.u32],
      ["u64", Type.u64],
      ["usize", options.usizeType],
      ["bool", Type.bool],
      ["f32", Type.f32],
      ["f64", Type.f64],
      ["void", Type.void],
      ["number", Type.f64],
      ["boolean", Type.bool]
    ]);

    // add compiler hints
    this.setConstantInteger("ASC_TARGET", Type.i32,
      i64_new(options.isWasm64 ? 2 : 1));
    this.setConstantInteger("ASC_NO_TREESHAKING", Type.bool,
      i64_new(options.noTreeShaking ? 1 : 0, 0));
    this.setConstantInteger("ASC_NO_ASSERT", Type.bool,
      i64_new(options.noAssert ? 1 : 0, 0));
    this.setConstantInteger("ASC_MEMORY_BASE", Type.i32,
      i64_new(options.memoryBase, 0));
    this.setConstantInteger("ASC_OPTIMIZE_LEVEL", Type.i32,
      i64_new(options.optimizeLevelHint, 0));
    this.setConstantInteger("ASC_SHRINK_LEVEL", Type.i32,
      i64_new(options.shrinkLevelHint, 0));
    this.setConstantInteger("ASC_FEATURE_MUTABLE_GLOBAL", Type.bool,
      i64_new(options.hasFeature(Feature.MUTABLE_GLOBAL) ? 1 : 0, 0));
    this.setConstantInteger("ASC_FEATURE_SIGN_EXTENSION", Type.bool,
      i64_new(options.hasFeature(Feature.SIGN_EXTENSION) ? 1 : 0, 0));

    // remember deferred elements
    var queuedImports = new Array<QueuedImport>();
    var queuedExports = new Map<string,QueuedExport>();
    var queuedExtends = new Array<ClassPrototype>();
    var queuedImplements = new Array<ClassPrototype>();

    // build initial lookup maps of internal names to declarations
    for (let i = 0, k = this.sources.length; i < k; ++i) {
      let source = this.sources[i];

      // create one filespace per source
      let filespace = new Filespace(this, source);
      this.elementsLookup.set(filespace.internalName, filespace);
      this.currentFilespace = filespace;

      // process this source's statements
      let statements = source.statements;
      for (let j = 0, l = statements.length; j < l; ++j) {
        let statement = statements[j];
        switch (statement.kind) {
          case NodeKind.CLASSDECLARATION: {
            this.initializeClass(<ClassDeclaration>statement, queuedExtends, queuedImplements);
            break;
          }
          case NodeKind.ENUMDECLARATION: {
            this.initializeEnum(<EnumDeclaration>statement);
            break;
          }
          case NodeKind.EXPORT: {
            this.initializeExports(<ExportStatement>statement, queuedExports);
            break;
          }
          case NodeKind.FUNCTIONDECLARATION: {
            this.initializeFunction(<FunctionDeclaration>statement);
            break;
          }
          case NodeKind.IMPORT: {
            this.initializeImports(<ImportStatement>statement, queuedExports, queuedImports);
            break;
          }
          case NodeKind.INTERFACEDECLARATION: {
            this.initializeInterface(<InterfaceDeclaration>statement);
            break;
          }
          case NodeKind.NAMESPACEDECLARATION: {
            this.initializeNamespace(<NamespaceDeclaration>statement, queuedExtends, queuedImplements);
            break;
          }
          case NodeKind.TYPEDECLARATION: {
            this.initializeTypeAlias(<TypeDeclaration>statement);
            break;
          }
          case NodeKind.VARIABLE: {
            this.initializeVariables(<VariableStatement>statement);
            break;
          }
        }
      }
    }

    // queued imports should be resolvable now through traversing exports and queued exports
    for (let i = 0; i < queuedImports.length;) {
      let queuedImport = queuedImports[i];
      let declaration = queuedImport.declaration;
      if (declaration) { // named
        let element = this.tryLocateImport(queuedImport.externalName, queuedExports);
        if (element) {
          this.elementsLookup.set(queuedImport.localName, element);
          queuedImports.splice(i, 1);
        } else {
          if (element = this.tryLocateImport(queuedImport.externalNameAlt, queuedExports)) {
            this.elementsLookup.set(queuedImport.localName, element);
            queuedImports.splice(i, 1);
          } else {
            this.error(
              DiagnosticCode.Module_0_has_no_exported_member_1,
              declaration.range,
              (<ImportStatement>declaration.parent).path.value,
              declaration.externalName.text
            );
            ++i;
          }
        }
      } else { // filespace
        let element = this.elementsLookup.get(queuedImport.externalName);
        if (element) {
          this.elementsLookup.set(queuedImport.localName, element);
          queuedImports.splice(i, 1);
        } else {
          if (element = this.elementsLookup.get(queuedImport.externalNameAlt)) {
            this.elementsLookup.set(queuedImport.localName, element);
            queuedImports.splice(i, 1);
          } else {
            assert(false); // already reported by the parser not finding the file
            ++i;
          }
        }
      }
    }

    // queued exports should be resolvable now that imports are finalized
    for (let [exportName, queuedExport] of queuedExports) {
      let currentExport: QueuedExport | null = queuedExport; // nullable below
      let element: Element | null;
      do {
        if (currentExport.isReExport) {
          if (element = this.fileLevelExports.get(currentExport.externalName)) {
            this.setExportAndCheckLibrary(
              exportName,
              element,
              queuedExport.member.externalName
            );
            break;
          }
          currentExport = queuedExports.get(currentExport.externalName);
          if (!currentExport) {
            this.error(
              DiagnosticCode.Module_0_has_no_exported_member_1,
              queuedExport.member.externalName.range,
              (<StringLiteralExpression>(<ExportStatement>queuedExport.member.parent).path).value,
              queuedExport.member.externalName.text
            );
          }
        } else {
          if (
            // normal export
            (element = this.elementsLookup.get(currentExport.externalName)) ||
            // library re-export
            (element = this.elementsLookup.get(currentExport.member.name.text))
          ) {
            this.setExportAndCheckLibrary(
              exportName,
              element,
              queuedExport.member.externalName
            );
          } else {
            this.error(
              DiagnosticCode.Cannot_find_name_0,
              queuedExport.member.range, queuedExport.member.name.text
            );
          }
          break;
        }
      } while (currentExport);
    }

    // resolve base prototypes of derived classes
    var resolver = this.resolver;
    for (let i = 0, k = queuedExtends.length; i < k; ++i) {
      let derivedPrototype = queuedExtends[i];
      let derivedDeclaration = derivedPrototype.declaration;
      let derivedType = assert(derivedDeclaration.extendsType);
      let baseElement = resolver.resolveIdentifier(derivedType.name, null, null); // reports
      if (!baseElement) continue;
      if (baseElement.kind == ElementKind.CLASS_PROTOTYPE) {
        let basePrototype = <ClassPrototype>baseElement;
        derivedPrototype.basePrototype = basePrototype;
      } else {
        this.error(
          DiagnosticCode.A_class_may_only_extend_another_class,
          derivedType.range
        );
      }
    }

    // set up global aliases
    {
      let globalAliases = options.globalAliases;
      if (globalAliases) {
        for (let [alias, name] of globalAliases) {
          if (!name.length) continue; // explicitly disabled
          let element = this.elementsLookup.get(name);
          if (element) this.elementsLookup.set(alias, element);
          else throw new Error("element not found: " + name);
        }
      }
    }

    // register 'ArrayBuffer'
    if (this.elementsLookup.has("ArrayBuffer")) {
      let element = assert(this.elementsLookup.get("ArrayBuffer"));
      assert(element.kind == ElementKind.CLASS_PROTOTYPE);
      this.arrayBufferInstance = resolver.resolveClass(<ClassPrototype>element, null);
    }

    // register 'Array'
    if (this.elementsLookup.has("Array")) {
      let element = assert(this.elementsLookup.get("Array"));
      assert(element.kind == ElementKind.CLASS_PROTOTYPE);
      this.arrayPrototype = <ClassPrototype>element;
    }

    // register 'String'
    if (this.elementsLookup.has("String")) {
      let element = assert(this.elementsLookup.get("String"));
      assert(element.kind == ElementKind.CLASS_PROTOTYPE);
      let instance = resolver.resolveClass(<ClassPrototype>element, null);
      if (instance) {
        if (this.typesLookup.has("string")) {
          let declaration = (<ClassPrototype>element).declaration;
          this.error(
            DiagnosticCode.Duplicate_identifier_0,
            declaration.name.range, declaration.programLevelInternalName
          );
        } else {
          this.stringInstance = instance;
          this.typesLookup.set("string", instance.type);
        }
      }
    }

    // register classes backing basic types
    this.registerBasicClass(TypeKind.I8, "I8");
    this.registerBasicClass(TypeKind.I16, "I16");
    this.registerBasicClass(TypeKind.I32, "I32");
    this.registerBasicClass(TypeKind.I64, "I64");
    this.registerBasicClass(TypeKind.ISIZE, "Isize");
    this.registerBasicClass(TypeKind.U8, "U8");
    this.registerBasicClass(TypeKind.U16, "U16");
    this.registerBasicClass(TypeKind.U32, "U32");
    this.registerBasicClass(TypeKind.U64, "U64");
    this.registerBasicClass(TypeKind.USIZE, "Usize");
    this.registerBasicClass(TypeKind.BOOL, "Bool");
    this.registerBasicClass(TypeKind.F32, "F32");
    this.registerBasicClass(TypeKind.F64, "F64");

    // register 'start'
    {
      let element = assert(this.elementsLookup.get("start"));
      assert(element.kind == ElementKind.FUNCTION_PROTOTYPE);
      this.startFunction = <FunctionPrototype>element;
    }

    // register 'main' if present
    if (this.moduleLevelExports.has("main")) {
      let element = (<ModuleExport>this.moduleLevelExports.get("main")).element;
      if (
        element.kind == ElementKind.FUNCTION_PROTOTYPE &&
        !(<FunctionPrototype>element).isAny(CommonFlags.GENERIC | CommonFlags.AMBIENT)
      ) {
        (<FunctionPrototype>element).set(CommonFlags.MAIN);
        this.mainFunction = <FunctionPrototype>element;
      }
    }

    // register 'abort' if present
    if (this.elementsLookup.has("abort")) {
      let element = <Element>this.elementsLookup.get("abort");
      assert(element.kind == ElementKind.FUNCTION_PROTOTYPE);
      let instance = this.resolver.resolveFunction(<FunctionPrototype>element, null);
      if (instance) this.abortInstance = instance;
    }

    // register 'memory.allocate' if present
    if (this.elementsLookup.has("memory")) {
      let element = <Element>this.elementsLookup.get("memory");
      let members = element.members;
      if (members) {
        if (members.has("allocate")) {
          element = assert(members.get("allocate"));
          assert(element.kind == ElementKind.FUNCTION_PROTOTYPE);
          let instance = this.resolver.resolveFunction(<FunctionPrototype>element, null);
          if (instance) this.memoryAllocateInstance = instance;
        }
      }
    }

    // register GC hooks if present
    if (
      this.elementsLookup.has("__gc_allocate") &&
      this.elementsLookup.has("__gc_link") &&
      this.elementsLookup.has("__gc_mark")
    ) {
      // __gc_allocate(usize, (ref: usize) => void): usize
      let element = <Element>this.elementsLookup.get("__gc_allocate");
      assert(element.kind == ElementKind.FUNCTION_PROTOTYPE);
      let gcAllocateInstance = assert(this.resolver.resolveFunction(<FunctionPrototype>element, null));
      let signature = gcAllocateInstance.signature;
      assert(signature.parameterTypes.length == 2);
      assert(signature.parameterTypes[0] == this.options.usizeType);
      assert(signature.parameterTypes[1].signatureReference);
      assert(signature.returnType == this.options.usizeType);

      // __gc_link(usize, usize): void
      element = <Element>this.elementsLookup.get("__gc_link");
      assert(element.kind == ElementKind.FUNCTION_PROTOTYPE);
      let gcLinkInstance = assert(this.resolver.resolveFunction(<FunctionPrototype>element, null));
      signature = gcLinkInstance.signature;
      assert(signature.parameterTypes.length == 2);
      assert(signature.parameterTypes[0] == this.options.usizeType);
      assert(signature.parameterTypes[1] == this.options.usizeType);
      assert(signature.returnType == Type.void);

      // __gc_mark(usize): void
      element = <Element>this.elementsLookup.get("__gc_mark");
      assert(element.kind == ElementKind.FUNCTION_PROTOTYPE);
      let gcMarkInstance = assert(this.resolver.resolveFunction(<FunctionPrototype>element, null));
      signature = gcMarkInstance.signature;
      assert(signature.parameterTypes.length == 1);
      assert(signature.parameterTypes[0] == this.options.usizeType);
      assert(signature.returnType == Type.void);

      this.gcAllocateInstance = gcAllocateInstance;
      this.gcLinkInstance = gcLinkInstance;
      this.gcMarkInstance = gcMarkInstance;
      let gcHookOffset = 2 * options.usizeType.byteSize; // .next + .prev
      this.gcHookOffset =  gcHookOffset;
      this.gcHeaderSize = (gcHookOffset + 4 + 7) & ~7;   // + .hook index + alignment
      this.hasGC = true;
    }
  }

  private registerBasicClass(typeKind: TypeKind, className: string): void {
    if (this.elementsLookup.has(className)) {
      let element = assert(this.elementsLookup.get(className));
      assert(element.kind == ElementKind.CLASS_PROTOTYPE);
      let classElement = this.resolver.resolveClass(<ClassPrototype>element, null);
      if (classElement) this.basicClasses.set(typeKind, classElement);
    }
  }

  /** Sets a constant integer value. */
  setConstantInteger(globalName: string, type: Type, value: I64): void {
    assert(type.is(TypeFlags.INTEGER));
    var global = new Global(this, globalName, globalName, type, null, DecoratorFlags.NONE)
      .withConstantIntegerValue(value);
    global.set(CommonFlags.RESOLVED);
    this.elementsLookup.set(globalName, global);
  }

  /** Sets a constant float value. */
  setConstantFloat(globalName: string, type: Type, value: f64): void {
    assert(type.is(TypeFlags.FLOAT));
    var global = new Global(this, globalName, globalName, type, null, DecoratorFlags.NONE)
      .withConstantFloatValue(value);
    global.set(CommonFlags.RESOLVED);
    this.elementsLookup.set(globalName, global);
  }

  /** Tries to locate an import by traversing exports and queued exports. */
  private tryLocateImport(
    externalName: string,
    queuedNamedExports: Map<string,QueuedExport>
  ): Element | null {
    var element: Element | null;
    var fileLevelExports = this.fileLevelExports;
    do {
      if (element = fileLevelExports.get(externalName)) return element;
      let queuedExport = queuedNamedExports.get(externalName);
      if (!queuedExport) break;
      if (queuedExport.isReExport) {
        externalName = queuedExport.externalName;
        continue;
      }
      return this.elementsLookup.get(queuedExport.externalName);
    } while (true);
    return null;
  }

  /** Checks that only supported decorators are present. */
  private checkDecorators(
    decorators: DecoratorNode[],
    acceptedFlags: DecoratorFlags
  ): DecoratorFlags {
    var presentFlags = DecoratorFlags.NONE;
    for (let i = 0, k = decorators.length; i < k; ++i) {
      let decorator = decorators[i];
      let kind = decoratorNameToKind(decorator.name);
      let flag = decoratorKindToFlag(kind);
      if (flag) {
        if (flag == DecoratorFlags.BUILTIN) {
          if (decorator.range.source.isLibrary) {
            presentFlags |= flag;
          } else {
            this.error(
              DiagnosticCode.Decorator_0_is_not_valid_here,
              decorator.range, decorator.name.range.toString()
            );
          }
        } else if (!(acceptedFlags & flag)) {
          this.error(
            DiagnosticCode.Decorator_0_is_not_valid_here,
            decorator.range, decorator.name.range.toString()
          );
        } else if (presentFlags & flag) {
          this.error(
            DiagnosticCode.Duplicate_decorator,
            decorator.range, decorator.name.range.toString()
          );
        } else {
          presentFlags |= flag;
        }
      }
    }
    return presentFlags;
  }

  /** Checks and sets up global options of an element. */
  private checkGlobal(
    element: Element,
    declaration: DeclarationStatement
  ): void {
    var parentNode = declaration.parent;
    // alias globally if explicitly annotated @global or exported from a top-level library file
    if (
      (element.hasDecorator(DecoratorFlags.GLOBAL)) ||
      (
        declaration.range.source.isLibrary &&
        element.is(CommonFlags.EXPORT) &&
        (
          assert(parentNode).kind == NodeKind.SOURCE ||
          (
            <Node>parentNode).kind == NodeKind.VARIABLE &&
            assert((<Node>parentNode).parent).kind == NodeKind.SOURCE
          )
        )
    ) {
      let globalName = declaration.programLevelInternalName;
      if (this.elementsLookup.has(globalName)) {
        this.error(
          DiagnosticCode.Duplicate_identifier_0,
          declaration.name.range, element.internalName
        );
      } else {
        this.elementsLookup.set(globalName, element);
      }
    }
    // builtins use the global name directly
    if (element.hasDecorator(DecoratorFlags.BUILTIN)) {
      element.internalName = declaration.programLevelInternalName;
    }
  }

  /** Initializes a class declaration. */
  private initializeClass(
    declaration: ClassDeclaration,
    queuedExtends: ClassPrototype[],
    queuedImplements: ClassPrototype[],
    namespace: Element | null = null
  ): void {
    var internalName = declaration.fileLevelInternalName;
    if (this.elementsLookup.has(internalName)) {
      this.error(
        DiagnosticCode.Duplicate_identifier_0,
        declaration.name.range, internalName
      );
      return;
    }

    var decorators = declaration.decorators;
    var simpleName = declaration.name.text;
    var prototype = new ClassPrototype(
      this,
      simpleName,
      internalName,
      declaration,
      decorators
        ? this.checkDecorators(decorators,
            DecoratorFlags.GLOBAL |
            DecoratorFlags.SEALED |
            DecoratorFlags.UNMANAGED
          )
        : DecoratorFlags.NONE
    );
    prototype.parent = namespace;
    this.elementsLookup.set(internalName, prototype);

    var implementsTypes = declaration.implementsTypes;
    if (implementsTypes) {
      let numImplementsTypes = implementsTypes.length;
      if (prototype.hasDecorator(DecoratorFlags.UNMANAGED)) {
        if (numImplementsTypes) {
          this.error(
            DiagnosticCode.Unmanaged_classes_cannot_implement_interfaces,
            Range.join(
              declaration.name.range,
              implementsTypes[numImplementsTypes - 1].range
            )
          );
        }

      // remember classes that implement interfaces
      } else if (numImplementsTypes) {
        for (let i = 0; i < numImplementsTypes; ++i) {
          this.warning( // TODO
            DiagnosticCode.Operation_not_supported,
            implementsTypes[i].range
          );
        }
        queuedImplements.push(prototype);
      }
    }

    // remember classes that extend another one
    if (declaration.extendsType) queuedExtends.push(prototype);

    // add as namespace member if applicable
    if (namespace) {
      if (namespace.members) {
        if (namespace.members.has(simpleName)) {
          this.error(
            DiagnosticCode.Duplicate_identifier_0,
            declaration.name.range, internalName
          );
          return;
        }
      } else {
        namespace.members = new Map();
      }
      namespace.members.set(simpleName, prototype);
      if (namespace.is(CommonFlags.MODULE_EXPORT) && prototype.is(CommonFlags.EXPORT)) {
        prototype.set(CommonFlags.MODULE_EXPORT);
      }

    // otherwise add to file-level exports if exported
    } else if (prototype.is(CommonFlags.EXPORT)) {
      if (this.fileLevelExports.has(internalName)) {
        this.error(
          DiagnosticCode.Export_declaration_conflicts_with_exported_declaration_of_0,
          declaration.name.range, internalName
        );
        return;
      }
      this.fileLevelExports.set(internalName, prototype);
      this.currentFilespace.members.set(simpleName, prototype);
      if (prototype.is(CommonFlags.EXPORT) && declaration.range.source.isEntry) {
        if (this.moduleLevelExports.has(simpleName)) {
          let existingExport = <ModuleExport>this.moduleLevelExports.get(simpleName);
          this.error(
            DiagnosticCode.Export_declaration_conflicts_with_exported_declaration_of_0,
            declaration.name.range, existingExport.element.internalName
          );
          return;
        }
        prototype.set(CommonFlags.MODULE_EXPORT);
        this.moduleLevelExports.set(simpleName, <ModuleExport>{
          element: prototype,
          identifier: declaration.name
        });
      }
    }

    // initialize members
    var memberDeclarations = declaration.members;
    for (let i = 0, k = memberDeclarations.length; i < k; ++i) {
      let memberDeclaration = memberDeclarations[i];
      switch (memberDeclaration.kind) {
        case NodeKind.FIELDDECLARATION: {
          this.initializeField(<FieldDeclaration>memberDeclaration, prototype);
          break;
        }
        case NodeKind.METHODDECLARATION: {
          if (memberDeclaration.isAny(CommonFlags.GET | CommonFlags.SET)) {
            this.initializeAccessor(<MethodDeclaration>memberDeclaration, prototype);
          } else {
            this.initializeMethod(<MethodDeclaration>memberDeclaration, prototype);
          }
          break;
        }
        case NodeKind.INDEXSIGNATUREDECLARATION: break; // ignored for now
        default: {
          assert(false); // should have been reported while parsing
          return;
        }
      }
    }

    this.checkGlobal(prototype, declaration);
  }

  /** Initializes a field of a class or interface. */
  private initializeField(
    declaration: FieldDeclaration,
    classPrototype: ClassPrototype
  ): void {
    var name = declaration.name.text;
    var internalName = declaration.fileLevelInternalName;
    var decorators = declaration.decorators;
    var isInterface = classPrototype.kind == ElementKind.INTERFACE_PROTOTYPE;

    // static fields become global variables
    if (declaration.is(CommonFlags.STATIC)) {
      if (isInterface) {
        // should have been reported while parsing
        assert(false);
      }
      if (this.elementsLookup.has(internalName)) {
        this.error(
          DiagnosticCode.Duplicate_identifier_0,
          declaration.name.range, internalName
        );
        return;
      }
      if (classPrototype.members) {
        if (classPrototype.members.has(name)) {
          this.error(
            DiagnosticCode.Duplicate_identifier_0,
            declaration.name.range, internalName
          );
          return;
        }
      } else {
        classPrototype.members = new Map();
      }
      let staticField = new Global(
        this,
        name,
        internalName,
        Type.void, // resolved later on
        declaration,
        decorators
          ? this.checkDecorators(decorators, DecoratorFlags.INLINE)
          : DecoratorFlags.NONE
      );
      staticField.parent = classPrototype;
      classPrototype.members.set(name, staticField);
      this.elementsLookup.set(internalName, staticField);
      if (classPrototype.is(CommonFlags.MODULE_EXPORT)) {
        staticField.set(CommonFlags.MODULE_EXPORT);
      }

      if (staticField.hasDecorator(DecoratorFlags.INLINE) && !staticField.is(CommonFlags.READONLY)) {
        this.error(
          DiagnosticCode.Decorator_0_is_not_valid_here,
          assert(findDecorator(DecoratorKind.INLINE, decorators)).range, "inline"
        );
      }

    // instance fields are remembered until resolved
    } else {
      if (isInterface) {
        // should have been reported while parsing
        assert(!declaration.isAny(CommonFlags.ABSTRACT | CommonFlags.GET | CommonFlags.SET));
      }
      if (classPrototype.instanceMembers) {
        if (classPrototype.instanceMembers.has(name)) {
          this.error(
            DiagnosticCode.Duplicate_identifier_0,
            declaration.name.range, internalName
          );
          return;
        }
      } else {
        classPrototype.instanceMembers = new Map();
      }
      let instanceField = new FieldPrototype(
        classPrototype,
        name,
        internalName,
        declaration
      );
      if (decorators) this.checkDecorators(decorators, DecoratorFlags.NONE);
      classPrototype.instanceMembers.set(name, instanceField);
    }
  }

  /** Initializes a method of a class or interface. */
  private initializeMethod(
    declaration: MethodDeclaration,
    classPrototype: ClassPrototype
  ): void {
    var simpleName = declaration.name.text;
    var internalName = declaration.fileLevelInternalName;
    var prototype: FunctionPrototype | null = null;

    var decorators = declaration.decorators;
    var decoratorFlags = DecoratorFlags.NONE;
    if (decorators) {
      decoratorFlags = this.checkDecorators(decorators,
        DecoratorFlags.OPERATOR_BINARY  |
        DecoratorFlags.OPERATOR_PREFIX  |
        DecoratorFlags.OPERATOR_POSTFIX |
        DecoratorFlags.INLINE
      );
    }

    // static methods become global functions
    if (declaration.is(CommonFlags.STATIC)) {
      assert(declaration.name.kind != NodeKind.CONSTRUCTOR);

      if (this.elementsLookup.has(internalName)) {
        this.error(
          DiagnosticCode.Duplicate_identifier_0, declaration.name.range,
          internalName
        );
        return;
      }
      if (classPrototype.members) {
        if (classPrototype.members.has(simpleName)) {
          this.error(
            DiagnosticCode.Duplicate_identifier_0,
            declaration.name.range, internalName
          );
          return;
        }
      } else {
        classPrototype.members = new Map();
      }
      prototype = new FunctionPrototype(
        this,
        simpleName,
        internalName,
        declaration,
        classPrototype,
        decoratorFlags
      );
      classPrototype.members.set(simpleName, prototype);
      this.elementsLookup.set(internalName, prototype);
      if (classPrototype.is(CommonFlags.MODULE_EXPORT)) {
        prototype.set(CommonFlags.MODULE_EXPORT);
      }

    // instance methods are remembered until resolved
    } else {
      if (classPrototype.instanceMembers) {
        if (classPrototype.instanceMembers.has(simpleName)) {
          this.error(
            DiagnosticCode.Duplicate_identifier_0,
            declaration.name.range, internalName
          );
          return;
        }
      } else {
        classPrototype.instanceMembers = new Map();
      }
      prototype = new FunctionPrototype(
        this,
        simpleName,
        internalName,
        declaration,
        classPrototype,
        decoratorFlags
      );
      // if (classPrototype.isUnmanaged && instancePrototype.isAbstract) {
      //   this.error( Unmanaged classes cannot declare abstract methods. );
      // }
      if (declaration.name.kind == NodeKind.CONSTRUCTOR) {
        if (classPrototype.constructorPrototype) {
          this.error(
            DiagnosticCode.Multiple_constructor_implementations_are_not_allowed,
            declaration.name.range
          );
        } else {
          prototype.set(CommonFlags.CONSTRUCTOR);
          classPrototype.constructorPrototype = prototype;
        }
      } else {
        classPrototype.instanceMembers.set(simpleName, prototype);
      }
      if (classPrototype.is(CommonFlags.MODULE_EXPORT)) {
        prototype.set(CommonFlags.MODULE_EXPORT);
      }
    }

    this.checkOperatorOverloads(declaration.decorators, prototype, classPrototype);
  }

  private checkOperatorOverloads(
    decorators: DecoratorNode[] | null,
    prototype: FunctionPrototype,
    classPrototype: ClassPrototype
  ): void {
    if (decorators) {
      for (let i = 0, k = decorators.length; i < k; ++i) {
        let decorator = decorators[i];
        switch (decorator.decoratorKind) {
          case DecoratorKind.OPERATOR:
          case DecoratorKind.OPERATOR_BINARY:
          case DecoratorKind.OPERATOR_PREFIX:
          case DecoratorKind.OPERATOR_POSTFIX: {
            let numArgs = decorator.arguments && decorator.arguments.length || 0;
            if (numArgs == 1) {
              let firstArg = (<Expression[]>decorator.arguments)[0];
              if (
                firstArg.kind == NodeKind.LITERAL &&
                (<LiteralExpression>firstArg).literalKind == LiteralKind.STRING
              ) {
                let kind = operatorKindFromDecorator(
                  decorator.decoratorKind,
                  (<StringLiteralExpression>firstArg).value
                );
                if (kind == OperatorKind.INVALID) {
                  this.error(
                    DiagnosticCode.Operation_not_supported,
                    firstArg.range
                  );
                } else {
                  let overloads = classPrototype.overloadPrototypes;
                  if (overloads.has(kind)) {
                    this.error(
                      DiagnosticCode.Duplicate_function_implementation,
                      firstArg.range
                    );
                  } else {
                    prototype.operatorKind = kind;
                    overloads.set(kind, prototype);
                  }
                }
              } else {
                this.error(
                  DiagnosticCode.String_literal_expected,
                  firstArg.range
                );
              }
            } else {
              this.error(
                DiagnosticCode.Expected_0_arguments_but_got_1,
                decorator.range, "1", numArgs.toString(0)
              );
            }
          }
        }
      }
    }
  }

  private initializeAccessor(
    declaration: MethodDeclaration,
    classPrototype: ClassPrototype
  ): void {
    var simpleName = declaration.name.text;
    var internalPropertyName = declaration.fileLevelInternalName;
    var propertyElement = this.elementsLookup.get(internalPropertyName);
    var isGetter = declaration.is(CommonFlags.GET);
    var isNew = false;
    if (propertyElement) {
      if (
        propertyElement.kind != ElementKind.PROPERTY ||
        (isGetter
          ? (<Property>propertyElement).getterPrototype
          : (<Property>propertyElement).setterPrototype
        ) != null
      ) {
        this.error(
          DiagnosticCode.Duplicate_identifier_0,
          declaration.name.range, internalPropertyName
        );
        return;
      }
    } else {
      propertyElement = new Property(
        this,
        simpleName,
        internalPropertyName,
        classPrototype
      );
      isNew = true;
    }

    var decorators = declaration.decorators;
    var decoratorFlags = DecoratorFlags.NONE;
    if (decorators) {
      decoratorFlags = this.checkDecorators(decorators,
        DecoratorFlags.INLINE
      );
    }

    var baseName = (isGetter ? GETTER_PREFIX : SETTER_PREFIX) + simpleName;

    // static accessors become global functions
    if (declaration.is(CommonFlags.STATIC)) {
      let staticName = classPrototype.internalName + STATIC_DELIMITER + baseName;
      if (this.elementsLookup.has(staticName)) {
        this.error(
          DiagnosticCode.Duplicate_identifier_0,
          declaration.name.range, staticName
        );
        return;
      }
      let staticPrototype = new FunctionPrototype(
        this,
        baseName,
        staticName,
        declaration,
        null,
        decoratorFlags
      );
      if (isGetter) {
        (<Property>propertyElement).getterPrototype = staticPrototype;
      } else {
        (<Property>propertyElement).setterPrototype = staticPrototype;
      }
      if (isNew) {
        if (classPrototype.members) {
          if (classPrototype.members.has(simpleName)) {
            this.error(
              DiagnosticCode.Duplicate_identifier_0,
              declaration.name.range, staticName
            );
            return;
          }
        } else {
          classPrototype.members = new Map();
        }
        classPrototype.members.set(simpleName, propertyElement); // check above
      } else {
        assert(classPrototype.members && classPrototype.members.has(simpleName));
      }
      this.elementsLookup.set(internalPropertyName, propertyElement);
      if (classPrototype.is(CommonFlags.MODULE_EXPORT)) {
        propertyElement.set(CommonFlags.MODULE_EXPORT);
      }

    // instance accessors are remembered until resolved
    } else {
      let instanceName = classPrototype.internalName + INSTANCE_DELIMITER + baseName;
      if (classPrototype.instanceMembers) {
        if (classPrototype.instanceMembers.has(baseName)) {
          this.error(
            DiagnosticCode.Duplicate_identifier_0,
            declaration.name.range, internalPropertyName
          );
          return;
        }
      } else {
        classPrototype.instanceMembers = new Map();
      }
      let instancePrototype = new FunctionPrototype(
        this,
        baseName,
        instanceName,
        declaration,
        classPrototype,
        decoratorFlags
      );
      if (isGetter) {
        (<Property>propertyElement).getterPrototype = instancePrototype;
      } else {
        (<Property>propertyElement).setterPrototype = instancePrototype;
      }
      classPrototype.instanceMembers.set(baseName, propertyElement);
      this.elementsLookup.set(internalPropertyName, propertyElement);
      if (classPrototype.is(CommonFlags.MODULE_EXPORT)) {
        propertyElement.set(CommonFlags.MODULE_EXPORT);
        instancePrototype.set(CommonFlags.MODULE_EXPORT);
      }
    }
  }

  private initializeEnum(
    declaration: EnumDeclaration,
    namespace: Element | null = null
  ): void {
    var internalName = declaration.fileLevelInternalName;
    if (this.elementsLookup.has(internalName)) {
      this.error(
        DiagnosticCode.Duplicate_identifier_0,
        declaration.name.range, internalName
      );
      return;
    }
    var simpleName = declaration.name.text;
    var element = new Enum(this, simpleName, internalName, declaration);
    element.parent = namespace;
    this.elementsLookup.set(internalName, element);

    if (namespace) {
      if (namespace.members) {
        if (namespace.members.has(simpleName)) {
          this.error(
            DiagnosticCode.Duplicate_identifier_0,
            declaration.name.range, internalName
          );
          return;
        }
      } else {
        namespace.members = new Map();
      }
      namespace.members.set(simpleName, element);
      if (namespace.is(CommonFlags.MODULE_EXPORT) && element.is(CommonFlags.EXPORT)) {
        element.set(CommonFlags.MODULE_EXPORT);
      }
    } else if (element.is(CommonFlags.EXPORT)) { // no namespace
      if (this.fileLevelExports.has(internalName)) {
        this.error(
          DiagnosticCode.Export_declaration_conflicts_with_exported_declaration_of_0,
          declaration.name.range, internalName
        );
        return;
      }
      this.fileLevelExports.set(internalName, element);
      this.currentFilespace.members.set(simpleName, element);
      if (declaration.range.source.isEntry) {
        if (this.moduleLevelExports.has(simpleName)) {
          let existingExport = <ModuleExport>this.moduleLevelExports.get(simpleName);
          this.error(
            DiagnosticCode.Export_declaration_conflicts_with_exported_declaration_of_0,
            declaration.name.range, existingExport.element.internalName
          );
          return;
        }
        element.set(CommonFlags.MODULE_EXPORT);
        this.moduleLevelExports.set(simpleName, <ModuleExport>{
          element,
          identifier: declaration.name
        });
      }
    }

    var values = declaration.values;
    for (let i = 0, k = values.length; i < k; ++i) {
      this.initializeEnumValue(values[i], element);
    }

    this.checkGlobal(element, declaration);
  }

  private initializeEnumValue(
    declaration: EnumValueDeclaration,
    enm: Enum
  ): void {
    var name = declaration.name.text;
    var internalName = declaration.fileLevelInternalName;
    if (enm.members) {
      if (enm.members.has(name)) {
        this.error(
          DiagnosticCode.Duplicate_identifier_0,
          declaration.name.range, internalName
        );
        return;
      }
    } else {
      enm.members = new Map();
    }
    var value = new EnumValue(enm, this, name, internalName, declaration);
    enm.members.set(name, value);
    if (enm.is(CommonFlags.MODULE_EXPORT)) {
      value.set(CommonFlags.MODULE_EXPORT);
    }
  }

  private initializeExports(
    statement: ExportStatement,
    queuedExports: Map<string,QueuedExport>
  ): void {
    var members = statement.members;
    if (members) { // named
      for (let i = 0, k = members.length; i < k; ++i) {
        this.initializeExport(members[i], statement.internalPath, queuedExports);
      }
    } else { // TODO: filespace
      this.error(
        DiagnosticCode.Operation_not_supported,
        statement.range
      );
    }
  }

  private setExportAndCheckLibrary(
    internalName: string,
    element: Element,
    externalIdentifier: IdentifierExpression
  ): void {
    // add to file-level exports
    this.fileLevelExports.set(internalName, element);

    // add to filespace
    var internalPath = externalIdentifier.range.source.internalPath;
    var prefix = FILESPACE_PREFIX + internalPath;
    var filespace = this.elementsLookup.get(prefix);
    if (!filespace) filespace = assert(this.elementsLookup.get(prefix + PATH_DELIMITER + "index"));
    assert(filespace.kind == ElementKind.FILESPACE);
    var simpleName = externalIdentifier.text;
    (<Filespace>filespace).members.set(simpleName, element);

    // add global alias if a top-level export of a library file
    var source = externalIdentifier.range.source;
    if (source.isLibrary) {
      if (this.elementsLookup.has(simpleName)) {
        this.error(
          DiagnosticCode.Export_declaration_conflicts_with_exported_declaration_of_0,
          externalIdentifier.range, simpleName
        );
      } else {
        element.internalName = simpleName;
        this.elementsLookup.set(simpleName, element);
      }

    // add module level export if a top-level export of an entry file
    } else if (source.isEntry) {
      this.moduleLevelExports.set(externalIdentifier.text, <ModuleExport>{
        element,
        identifier: externalIdentifier
      });
    }
  }

  private initializeExport(
    member: ExportMember,
    internalPath: string | null,
    queuedExports: Map<string,QueuedExport>
  ): void {
    var externalName = member.range.source.internalPath + PATH_DELIMITER + member.externalName.text;
    if (this.fileLevelExports.has(externalName)) {
      this.error(
        DiagnosticCode.Export_declaration_conflicts_with_exported_declaration_of_0,
        member.externalName.range, externalName
      );
      return;
    }
    var referencedName: string;
    var referencedElement: Element | null;
    var queuedExport: QueuedExport | null;

    // export local element
    if (internalPath == null) {
      referencedName = member.range.source.internalPath + PATH_DELIMITER + member.name.text;

      // resolve right away if the element exists
      if (this.elementsLookup.has(referencedName)) {
        this.setExportAndCheckLibrary(
          externalName,
          <Element>this.elementsLookup.get(referencedName),
          member.externalName
        );
        return;
      }

      // otherwise queue it
      if (queuedExports.has(externalName)) {
        this.error(
          DiagnosticCode.Export_declaration_conflicts_with_exported_declaration_of_0,
          member.externalName.range, externalName
        );
        return;
      }
      queuedExport = new QueuedExport();
      queuedExport.isReExport = false;
      queuedExport.externalName = referencedName; // -> here: local name
      queuedExport.member = member;
      queuedExports.set(externalName, queuedExport);

    // export external element
    } else {
      referencedName = internalPath + PATH_DELIMITER + member.name.text;

      // resolve right away if the export exists
      referencedElement = this.elementsLookup.get(referencedName);
      if (referencedElement) {
        this.setExportAndCheckLibrary(
          externalName,
          referencedElement,
          member.externalName
        );
        return;
      }

      // walk already known queued exports
      let seen = new Set<QueuedExport>();
      while (queuedExport = queuedExports.get(referencedName)) {
        if (queuedExport.isReExport) {
          referencedElement = this.fileLevelExports.get(queuedExport.externalName);
          if (referencedElement) {
            this.setExportAndCheckLibrary(
              externalName,
              referencedElement,
              member.externalName
            );
            return;
          }
          referencedName = queuedExport.externalName;
          if (seen.has(queuedExport)) break;
          seen.add(queuedExport);
        } else {
          referencedElement = this.elementsLookup.get(queuedExport.externalName);
          if (referencedElement) {
            this.setExportAndCheckLibrary(
              externalName,
              referencedElement,
              member.externalName
            );
            return;
          }
          break;
        }
      }

      // otherwise queue it
      if (queuedExports.has(externalName)) {
        this.error(
          DiagnosticCode.Export_declaration_conflicts_with_exported_declaration_of_0,
          member.externalName.range, externalName
        );
        return;
      }
      queuedExport = new QueuedExport();
      queuedExport.isReExport = true;
      queuedExport.externalName = referencedName; // -> here: external name
      queuedExport.member = member;
      queuedExports.set(externalName, queuedExport);
    }
  }

  private initializeFunction(
    declaration: FunctionDeclaration,
    namespace: Element | null = null
  ): void {
    var internalName = declaration.fileLevelInternalName;
    if (this.elementsLookup.has(internalName)) {
      this.error(
        DiagnosticCode.Duplicate_identifier_0,
        declaration.name.range, internalName
      );
      return;
    }
    var simpleName = declaration.name.text;
    var decorators = declaration.decorators;
    var prototype = new FunctionPrototype(
      this,
      simpleName,
      internalName,
      declaration,
      null,
      decorators
        ? this.checkDecorators(decorators,
            DecoratorFlags.GLOBAL |
            DecoratorFlags.INLINE |
            DecoratorFlags.EXTERNAL
          )
        : DecoratorFlags.NONE
    );
    prototype.parent = namespace;
    this.elementsLookup.set(internalName, prototype);

    if (namespace) {
      if (namespace.members) {
        if (namespace.members.has(simpleName)) {
          this.error(
            DiagnosticCode.Duplicate_identifier_0,
            declaration.name.range, internalName
          );
          return;
        }
      } else {
        namespace.members = new Map();
      }
      namespace.members.set(simpleName, prototype);
      if (namespace.is(CommonFlags.MODULE_EXPORT) && prototype.is(CommonFlags.EXPORT)) {
        prototype.parent = namespace;
        prototype.set(CommonFlags.MODULE_EXPORT);
      }
    } else if (prototype.is(CommonFlags.EXPORT)) { // no namespace
      if (this.fileLevelExports.has(internalName)) {
        this.error(
          DiagnosticCode.Export_declaration_conflicts_with_exported_declaration_of_0,
          declaration.name.range, internalName
        );
        return;
      }
      this.fileLevelExports.set(internalName, prototype);
      this.currentFilespace.members.set(simpleName, prototype);
      if (declaration.range.source.isEntry) {
        if (this.moduleLevelExports.has(simpleName)) {
          let existingExport = <ModuleExport>this.moduleLevelExports.get(simpleName);
          this.error(
            DiagnosticCode.Duplicate_identifier_0,
            declaration.name.range, existingExport.element.internalName
          );
          return;
        }
        prototype.set(CommonFlags.MODULE_EXPORT);
        this.moduleLevelExports.set(simpleName, <ModuleExport>{
          element: prototype,
          identifier: declaration.name
        });
      }
    }

    this.checkGlobal(prototype, declaration);
  }

  private initializeImports(
    statement: ImportStatement,
    queuedExports: Map<string,QueuedExport>,
    queuedImports: QueuedImport[]
  ): void {
    var declarations = statement.declarations;
    if (declarations) {
      for (let i = 0, k = declarations.length; i < k; ++i) {
        this.initializeImport(
          declarations[i],
          statement.internalPath,
          queuedExports, queuedImports
        );
      }
    } else if (statement.namespaceName) { // import * as simpleName from "file"
      let simpleName = statement.namespaceName.text;
      let internalName = (
        statement.range.source.internalPath +
        PATH_DELIMITER +
        simpleName
      );
      if (this.elementsLookup.has(internalName)) {
        this.error(
          DiagnosticCode.Duplicate_identifier_0,
          statement.namespaceName.range,
          internalName
        );
        return;
      }

      // resolve right away if the exact filespace exists
      let filespace = this.elementsLookup.get(statement.internalPath);
      if (filespace) {
        this.elementsLookup.set(internalName, filespace);
        return;
      }

      // otherwise queue it
      let queuedImport = new QueuedImport();
      queuedImport.localName = internalName;
      let externalName = FILESPACE_PREFIX + statement.internalPath;
      queuedImport.externalName = externalName;
      queuedImport.externalNameAlt = externalName + PATH_DELIMITER + "index";
      queuedImport.declaration = null; // filespace
      queuedImports.push(queuedImport);
    }
  }

  private initializeImport(
    declaration: ImportDeclaration,
    internalPath: string,
    queuedNamedExports: Map<string,QueuedExport>,
    queuedImports: QueuedImport[]
  ): void {
    var localName = declaration.fileLevelInternalName;
    if (this.elementsLookup.has(localName)) {
      this.error(
        DiagnosticCode.Duplicate_identifier_0,
        declaration.name.range, localName
      );
      return;
    }

    var externalName = internalPath + PATH_DELIMITER + declaration.externalName.text;

    // resolve right away if the exact export exists
    var element: Element | null;
    if (element = this.fileLevelExports.get(externalName)) {
      this.elementsLookup.set(localName, element);
      return;
    }

    // otherwise queue it
    const indexPart = PATH_DELIMITER + "index";
    var queuedImport = new QueuedImport();
    queuedImport.localName = localName;
    if (internalPath.endsWith(indexPart)) {
      queuedImport.externalName = externalName; // try exact first
      queuedImport.externalNameAlt = (
        internalPath.substring(0, internalPath.length - indexPart.length + 1) +
        declaration.externalName.text
      );
    } else {
      queuedImport.externalName = externalName; // try exact first
      queuedImport.externalNameAlt = (
        internalPath +
        indexPart +
        PATH_DELIMITER +
        declaration.externalName.text
      );
    }
    queuedImport.declaration = declaration; // named
    queuedImports.push(queuedImport);
  }

  private initializeInterface(declaration: InterfaceDeclaration, namespace: Element | null = null): void {
    var internalName = declaration.fileLevelInternalName;
    if (this.elementsLookup.has(internalName)) {
      this.error(
        DiagnosticCode.Duplicate_identifier_0,
        declaration.name.range, internalName
      );
      return;
    }

    var decorators = declaration.decorators;
    var simpleName = declaration.name.text;
    var prototype = new InterfacePrototype(
      this,
      simpleName,
      internalName,
      declaration,
      decorators
        ? this.checkDecorators(decorators, DecoratorFlags.GLOBAL)
        : DecoratorFlags.NONE
    );
    prototype.parent = namespace;
    this.elementsLookup.set(internalName, prototype);

    if (namespace) {
      if (namespace.members) {
        if (namespace.members.has(prototype.internalName)) {
          this.error(
            DiagnosticCode.Duplicate_identifier_0,
            declaration.name.range, internalName
          );
          return;
        }
      } else {
        namespace.members = new Map();
      }
      namespace.members.set(prototype.internalName, prototype);
      if (namespace.is(CommonFlags.MODULE_EXPORT) && prototype.is(CommonFlags.EXPORT)) {
        prototype.set(CommonFlags.MODULE_EXPORT);
      }
    } else if (prototype.is(CommonFlags.EXPORT)) { // no namespace
      if (this.fileLevelExports.has(internalName)) {
        this.error(
          DiagnosticCode.Export_declaration_conflicts_with_exported_declaration_of_0,
          declaration.name.range, internalName
        );
        return;
      }
      this.fileLevelExports.set(internalName, prototype);
      this.currentFilespace.members.set(simpleName, prototype);
      if (declaration.range.source.isEntry) {
        if (this.moduleLevelExports.has(simpleName)) {
          let existingExport = <ModuleExport>this.moduleLevelExports.get(simpleName);
          this.error(
            DiagnosticCode.Duplicate_identifier_0,
            declaration.name.range, existingExport.element.internalName
          );
          return;
        }
        prototype.set(CommonFlags.MODULE_EXPORT);
        this.moduleLevelExports.set(simpleName, <ModuleExport>{
          element: prototype,
          identifier: declaration.name
        });
      }
    }

    var memberDeclarations = declaration.members;
    for (let i = 0, k = memberDeclarations.length; i < k; ++i) {
      let memberDeclaration = memberDeclarations[i];
      switch (memberDeclaration.kind) {

        case NodeKind.FIELDDECLARATION: {
          this.initializeField(<FieldDeclaration>memberDeclaration, prototype);
          break;
        }
        case NodeKind.METHODDECLARATION: {
          if (memberDeclaration.isAny(CommonFlags.GET | CommonFlags.SET)) {
            this.initializeAccessor(<MethodDeclaration>memberDeclaration, prototype);
          } else {
            this.initializeMethod(<MethodDeclaration>memberDeclaration, prototype);
          }
          break;
        }
        default: {
          throw new Error("interface member expected");
        }
      }
    }

    this.checkGlobal(prototype, declaration);
  }

  private initializeNamespace(
    declaration: NamespaceDeclaration,
    queuedExtends: ClassPrototype[],
    queuedImplements: ClassPrototype[],
    parentNamespace: Element | null = null
  ): void {
    var internalName = declaration.fileLevelInternalName;
    var simpleName = declaration.name.text;
    var namespace = this.elementsLookup.get(internalName);
    if (!namespace) {
      namespace = new Namespace(this, simpleName, internalName, declaration);
      namespace.parent = parentNamespace;
      this.elementsLookup.set(internalName, namespace);
      this.checkGlobal(namespace, declaration);
    }

    if (parentNamespace) {
      if (parentNamespace.members) {
        if (parentNamespace.members.has(simpleName)) {
          this.error(
            DiagnosticCode.Duplicate_identifier_0,
            declaration.name.range, internalName
          );
          return;
        }
      } else {
        parentNamespace.members = new Map();
      }
      parentNamespace.members.set(simpleName, namespace);
      if (parentNamespace.is(CommonFlags.MODULE_EXPORT) && namespace.is(CommonFlags.EXPORT)) {
        namespace.set(CommonFlags.MODULE_EXPORT);
      }
    } else if (namespace.is(CommonFlags.EXPORT)) { // no parent namespace
      let existingExport = this.fileLevelExports.get(internalName);
      if (existingExport) {
        if (!existingExport.is(CommonFlags.EXPORT)) {
          this.error(
            DiagnosticCode.Individual_declarations_in_merged_declaration_0_must_be_all_exported_or_all_local,
            declaration.name.range, namespace.internalName
          ); // recoverable
        }
        namespace = existingExport; // join
      } else {
        this.fileLevelExports.set(internalName, namespace);
      }
      this.currentFilespace.members.set(simpleName, namespace);
      if (declaration.range.source.isEntry) {
        if (this.moduleLevelExports.has(simpleName)) {
          let existingExport = <ModuleExport>this.moduleLevelExports.get(simpleName);
          if (existingExport.element !== namespace) { // not merged
            this.error(
              DiagnosticCode.Duplicate_identifier_0,
              declaration.name.range, existingExport.element.internalName
            );
            return;
          }
        } else {
          this.moduleLevelExports.set(simpleName, <ModuleExport>{
            element: namespace,
            identifier: declaration.name
          });
        }
        namespace.set(CommonFlags.MODULE_EXPORT);
      }
    }

    var members = declaration.members;
    for (let i = 0, k = members.length; i < k; ++i) {
      let member = members[i];
      switch (member.kind) {
        case NodeKind.CLASSDECLARATION: {
          this.initializeClass(<ClassDeclaration>member, queuedExtends, queuedImplements, namespace);
          break;
        }
        case NodeKind.ENUMDECLARATION: {
          this.initializeEnum(<EnumDeclaration>member, namespace);
          break;
        }
        case NodeKind.FUNCTIONDECLARATION: {
          this.initializeFunction(<FunctionDeclaration>member, namespace);
          break;
        }
        case NodeKind.INTERFACEDECLARATION: {
          this.initializeInterface(<InterfaceDeclaration>member, namespace);
          break;
        }
        case NodeKind.NAMESPACEDECLARATION: {
          this.initializeNamespace(<NamespaceDeclaration>member, queuedExtends, queuedImplements, namespace);
          break;
        }
        case NodeKind.TYPEDECLARATION: {
          // this.initializeTypeAlias(<TypeDeclaration>member, namespace);
          // TODO: what about namespaced types?
          this.error(
            DiagnosticCode.Operation_not_supported,
            member.range
          );
          break;
        }
        case NodeKind.VARIABLE: {
          this.initializeVariables(<VariableStatement>member, namespace);
          break;
        }
        default: {
          throw new Error("namespace member expected");
        }
      }
    }
  }

  private initializeTypeAlias(declaration: TypeDeclaration, namespace: Element | null = null): void {
    // type aliases are program globals
    // TODO: what about namespaced types?
    var name = declaration.name.text;
    if (this.typesLookup.has(name) || this.typeAliases.has(name)) {
      this.error(
        DiagnosticCode.Duplicate_identifier_0,
        declaration.name.range, name
      );
      return;
    }
    var alias = new TypeAlias();
    alias.typeParameters = declaration.typeParameters;
    alias.type = declaration.type;
    this.typeAliases.set(name, alias);
  }

  private initializeVariables(statement: VariableStatement, namespace: Element | null = null): void {
    var declarations = statement.declarations;
    for (let i = 0, k = declarations.length; i < k; ++i) {
      let declaration = declarations[i];
      let decorators = declaration.decorators;
      let internalName = declaration.fileLevelInternalName;
      if (this.elementsLookup.has(internalName)) {
        this.error(
          DiagnosticCode.Duplicate_identifier_0,
          declaration.name.range, internalName
        );
        continue;
      }
      let simpleName = declaration.name.text;
      let global = new Global(
        this,
        simpleName,
        internalName,
        Type.void, // resolved later on
        declaration,
        decorators
          ? this.checkDecorators(decorators,
              DecoratorFlags.GLOBAL |
              DecoratorFlags.INLINE |
              DecoratorFlags.EXTERNAL
            )
          : DecoratorFlags.NONE
      );
      global.parent = namespace;
      this.elementsLookup.set(internalName, global);

      if (global.hasDecorator(DecoratorFlags.INLINE) && !global.is(CommonFlags.CONST)) {
        this.error(
          DiagnosticCode.Decorator_0_is_not_valid_here,
          assert(findDecorator(DecoratorKind.INLINE, decorators)).range, "inline"
        );
      }

      if (namespace) {
        if (namespace.members) {
          if (namespace.members.has(simpleName)) {
            this.error(
              DiagnosticCode.Duplicate_identifier_0,
              declaration.name.range, internalName
            );
            continue;
          }
        } else {
          namespace.members = new Map();
        }
        namespace.members.set(simpleName, global);
        if (namespace.is(CommonFlags.MODULE_EXPORT) && global.is(CommonFlags.EXPORT)) {
          global.set(CommonFlags.MODULE_EXPORT);
        }
      } else if (global.is(CommonFlags.EXPORT)) { // no namespace
        if (this.fileLevelExports.has(internalName)) {
          this.error(
            DiagnosticCode.Duplicate_identifier_0,
            declaration.name.range, internalName
          );
        } else {
          this.fileLevelExports.set(internalName, global);
        }
        this.currentFilespace.members.set(simpleName, global);
        if (declaration.range.source.isEntry) {
          if (this.moduleLevelExports.has(simpleName)) {
            let existingExport = <ModuleExport>this.moduleLevelExports.get(simpleName);
            this.error(
              DiagnosticCode.Duplicate_identifier_0,
              declaration.name.range, existingExport.element.internalName
            );
            continue;
          }
          global.set(CommonFlags.MODULE_EXPORT);
          this.moduleLevelExports.set(simpleName, <ModuleExport>{
            element: global,
            identifier: declaration.name
          });
        }
      }
      this.checkGlobal(global, declaration);
    }
  }
}

/** Indicates the specific kind of an {@link Element}. */
export enum ElementKind {
  /** A {@link Global}. */
  GLOBAL,
  /** A {@link Local}. */
  LOCAL,
  /** An {@link Enum}. */
  ENUM,
  /** An {@link EnumValue}. */
  ENUMVALUE,
  /** A {@link FunctionPrototype}. */
  FUNCTION_PROTOTYPE,
  /** A {@link Function}. */
  FUNCTION,
  /** A {@link FunctionTarget}. */
  FUNCTION_TARGET,
  /** A {@link ClassPrototype}. */
  CLASS_PROTOTYPE,
  /** A {@link Class}. */
  CLASS,
  /** An {@link InterfacePrototype}. */
  INTERFACE_PROTOTYPE,
  /** An {@link Interface}. */
  INTERFACE,
  /** A {@link FieldPrototype}. */
  FIELD_PROTOTYPE,
  /** A {@link Field}. */
  FIELD,
  /** A {@link Property}. */
  PROPERTY,
  /** A {@link Namespace}. */
  NAMESPACE,
  /** A {@link Filespace}. */
  FILESPACE,
}

export enum DecoratorFlags {
  /** No flags set. */
  NONE = 0,
  /** Is a program global. */
  GLOBAL = 1 << 0,
  /** Is a binary operator overload. */
  OPERATOR_BINARY = 1 << 1,
  /** Is a unary prefix operator overload. */
  OPERATOR_PREFIX = 1 << 2,
  /** Is a unary postfix operator overload. */
  OPERATOR_POSTFIX = 1 << 3,
  /** Is an unmanaged class. */
  UNMANAGED = 1 << 4,
  /** Is a sealed class. */
  SEALED = 1 << 5,
  /** Is always inlined. */
  INLINE = 1 << 6,
  /** Is using a different external name. */
  EXTERNAL = 1 << 7,
  /** Is a builtin. */
  BUILTIN = 1 << 8
}

export function decoratorKindToFlag(kind: DecoratorKind): DecoratorFlags {
  switch (kind) {
    case DecoratorKind.GLOBAL: return DecoratorFlags.GLOBAL;
    case DecoratorKind.OPERATOR:
    case DecoratorKind.OPERATOR_BINARY: return DecoratorFlags.OPERATOR_BINARY;
    case DecoratorKind.OPERATOR_PREFIX: return DecoratorFlags.OPERATOR_PREFIX;
    case DecoratorKind.OPERATOR_POSTFIX: return DecoratorFlags.OPERATOR_POSTFIX;
    case DecoratorKind.UNMANAGED: return DecoratorFlags.UNMANAGED;
    case DecoratorKind.SEALED: return DecoratorFlags.SEALED;
    case DecoratorKind.INLINE: return DecoratorFlags.INLINE;
    case DecoratorKind.EXTERNAL: return DecoratorFlags.EXTERNAL;
    case DecoratorKind.BUILTIN: return DecoratorFlags.BUILTIN;
    default: return DecoratorFlags.NONE;
  }
}

/** Base class of all program elements. */
export abstract class Element {

  /** Specific element kind. */
  kind: ElementKind;
  /** Containing {@link Program}. */
  program: Program;
  /** Simple name. */
  simpleName: string;
  /** Internal name referring to this element. */
  internalName: string;
  /** Common flags indicating specific traits. */
  flags: CommonFlags = CommonFlags.NONE;
  /** Decorator flags indicating annotated traits. */
  decoratorFlags: DecoratorFlags = DecoratorFlags.NONE;
  /** Namespaced member elements. */
  members: Map<string,Element> | null = null;
  /** Parent element, if applicable. */
  parent: Element | null = null;

  /** Constructs a new element, linking it to its containing {@link Program}. */
  protected constructor(program: Program, simpleName: string, internalName: string) {
    this.program = program;
    this.simpleName = simpleName;
    this.internalName = internalName;
  }

  /** Tests if this element has a specific flag or flags. */
  is(flag: CommonFlags): bool { return (this.flags & flag) == flag; }
  /** Tests if this element has any of the specified flags. */
  isAny(flags: CommonFlags): bool { return (this.flags & flags) != 0; }
  /** Sets a specific flag or flags. */
  set(flag: CommonFlags): void { this.flags |= flag; }
  /** Tests if this element has a specific decorator flag or flags. */
  hasDecorator(flag: DecoratorFlags): bool { return (this.decoratorFlags & flag) == flag; }
}

/** A filespace representing the implicit top-level namespace of a source. */
export class Filespace extends Element {

  kind = ElementKind.FILESPACE;

  /** File members (externally visible only). */
  members: Map<string,Element>; // more specific

  /** Constructs a new filespace. */
  constructor(
    program: Program,
    source: Source
  ) {
    super(program, source.internalPath, FILESPACE_PREFIX + source.internalPath);
    this.members = new Map();
  }
}

/** A namespace that differs from a filespace in being user-declared with a name. */
export class Namespace extends Element {

  // All elements have namespace semantics. This is an explicitly declared one.
  kind = ElementKind.NAMESPACE;

  /** Declaration reference. */
  declaration: NamespaceDeclaration; // more specific

  /** Constructs a new namespace. */
  constructor(
    program: Program,
    simpleName: string,
    internalName: string,
    declaration: NamespaceDeclaration
  ) {
    super(program, simpleName, internalName);
    this.declaration = declaration;
    this.flags = declaration.flags;
  }
}

/** An enum. */
export class Enum extends Element {

  kind = ElementKind.ENUM;

  /** Declaration reference. */
  declaration: EnumDeclaration;

  /** Constructs a new enum. */
  constructor(
    program: Program,
    simpleName: string,
    internalName: string,
    declaration: EnumDeclaration
  ) {
    super(program, simpleName, internalName);
    this.declaration = declaration;
    this.flags = declaration.flags;
  }
}

/** An enum value. */
export class EnumValue extends Element {

  kind = ElementKind.ENUMVALUE;

  /** Declaration reference. */
  declaration: EnumValueDeclaration;
  /** Constant value, if applicable. */
  constantValue: i32 = 0;

  constructor(
    enm: Enum,
    program: Program,
    simpleName: string,
    internalName: string,
    declaration: EnumValueDeclaration
  ) {
    super(program, simpleName, internalName);
    this.parent = enm;
    this.declaration = declaration;
  }
}

export const enum ConstantValueKind {
  NONE,
  INTEGER,
  FLOAT
}

export class VariableLikeElement extends Element {

  // kind varies

  /** Declaration reference. */
  declaration: VariableLikeDeclarationStatement | null;
  /** Variable type. Is {@link Type.void} for type-inferred {@link Global}s before compilation. */
  type: Type;
  /** Constant value kind. */
  constantValueKind: ConstantValueKind = ConstantValueKind.NONE;
  /** Constant integer value, if applicable. */
  constantIntegerValue: I64;
  /** Constant float value, if applicable. */
  constantFloatValue: f64;

  protected constructor(
    program: Program,
    simpleName: string,
    internalName: string,
    type: Type,
    declaration: VariableLikeDeclarationStatement | null
  ) {
    super(program, simpleName, internalName);
    this.type = type;
    this.declaration = declaration;
  }

  withConstantIntegerValue(value: I64): this {
    this.constantValueKind = ConstantValueKind.INTEGER;
    this.constantIntegerValue = value;
    this.set(CommonFlags.CONST | CommonFlags.INLINED);
    return this;
  }

  withConstantFloatValue(value: f64): this {
    this.constantValueKind = ConstantValueKind.FLOAT;
    this.constantFloatValue = value;
    this.set(CommonFlags.CONST | CommonFlags.INLINED);
    return this;
  }
}

/** A global variable. */
export class Global extends VariableLikeElement {

  kind = ElementKind.GLOBAL;

  constructor(
    program: Program,
    simpleName: string,
    internalName: string,
    type: Type,
    declaration: VariableLikeDeclarationStatement | null,
    decoratorFlags: DecoratorFlags
  ) {
    super(program, simpleName, internalName, type, declaration);
    this.flags = declaration ? declaration.flags : CommonFlags.NONE;
    this.decoratorFlags = decoratorFlags;
    this.type = type; // resolved later if `void`
  }
}

/** A function parameter. */
export class Parameter {

  // not an Element on its own

  /** Parameter name. */
  name: string;
  /** Parameter type. */
  type: Type;
  /** Parameter initializer. */
  initializer: Expression | null;

  /** Constructs a new function parameter. */
  constructor(name: string, type: Type, initializer: Expression | null = null) {
    this.name = name;
    this.type = type;
    this.initializer = initializer;
  }
}

/** A function local. */
export class Local extends VariableLikeElement {

  kind = ElementKind.LOCAL;

  /** Local index. */
  index: i32;
  /** Respective scoped global, if any. */
  scopedGlobal: Global | null = null;

  constructor(
    program: Program,
    simpleName: string,
    index: i32,
    type: Type,
    declaration: VariableLikeDeclarationStatement | null = null
  ) {
    super(program, simpleName, simpleName, type, declaration);
    this.index = index;
  }
}

/** A yet unresolved function prototype. */
export class FunctionPrototype extends Element {

  kind = ElementKind.FUNCTION_PROTOTYPE;

  /** Declaration reference. */
  declaration: FunctionDeclaration;
  /** If an instance method, the class prototype reference. */
  classPrototype: ClassPrototype | null;
  /** Resolved instances by class type arguments and function type arguments. */
  instances: Map<string,Map<string,Function>> = new Map();
  /** Class type arguments, if a partially resolved method of a generic class. Not set otherwise. */
  classTypeArguments: Type[] | null = null;
  /** Operator kind, if an overload. */
  operatorKind: OperatorKind = OperatorKind.INVALID;

  /** Constructs a new function prototype. */
  constructor(
    program: Program,
    simpleName: string,
    internalName: string,
    declaration: FunctionDeclaration,
    classPrototype: ClassPrototype | null = null,
    decoratorFlags: DecoratorFlags = DecoratorFlags.NONE
  ) {
    super(program, simpleName, internalName);
    this.declaration = declaration;
    this.flags = declaration.flags;
    this.classPrototype = classPrototype;
    this.decoratorFlags = decoratorFlags;
  }

  /** Applies class type arguments to the context of a partially resolved instance method. */
  applyClassTypeArguments(contextualTypeArguments: Map<string,Type>): void {
    var classTypeArguments = assert(this.classTypeArguments); // set only if partial
    var classDeclaration = assert(this.classPrototype).declaration;
    var classTypeParameters = classDeclaration.typeParameters;
    var numClassTypeParameters = classTypeParameters.length;
    assert(numClassTypeParameters == classTypeArguments.length);
    for (let i = 0; i < numClassTypeParameters; ++i) {
      contextualTypeArguments.set(
        classTypeParameters[i].name.text,
        classTypeArguments[i]
      );
    }
  }

  toString(): string { return this.simpleName; }
}

/** A resolved function. */
export class Function extends Element {

  kind = ElementKind.FUNCTION;

  /** Prototype reference. */
  prototype: FunctionPrototype;
  /** Function signature. */
  signature: Signature;
  /** Map of locals by name. */
  localsByName: Map<string,Local> = new Map();
  /** Array of locals by index. */
  localsByIndex: Local[] = [];
  /** List of additional non-parameter locals. */
  additionalLocals: Type[] = [];
  /** Contextual type arguments. */
  contextualTypeArguments: Map<string,Type> | null;
  /** Current control flow. */
  flow: Flow;
  /** Remembered debug locations. */
  debugLocations: Range[] = [];
  /** Function reference, if compiled. */
  ref: FunctionRef = 0;
  /** Function table index, if any. */
  functionTableIndex: i32 = -1;
  /** Trampoline function for calling with omitted arguments. */
  trampoline: Function | null = null;
  /** The outer scope, if a function expression. */
  outerScope: Flow | null = null;

  nextInlineId: i32 = 0;

  /** Constructs a new concrete function. */
  constructor(
    prototype: FunctionPrototype,
    internalName: string,
    signature: Signature,
    parent: Element | null = null,
    contextualTypeArguments: Map<string,Type> | null = null
  ) {
    super(prototype.program, prototype.simpleName, internalName);
    this.prototype = prototype;
    this.signature = signature;
    this.parent = parent;
    this.flags = prototype.flags;
    this.decoratorFlags = prototype.decoratorFlags;
    this.contextualTypeArguments = contextualTypeArguments;
    if (!prototype.is(CommonFlags.AMBIENT)) {
      let localIndex = 0;
      if (parent && parent.kind == ElementKind.CLASS) {
        let local = new Local(
          prototype.program,
          "this",
          localIndex++,
          assert(signature.thisType)
        );
        this.localsByName.set("this", local);
        this.localsByIndex[local.index] = local;
        let inheritedTypeArguments = (<Class>parent).contextualTypeArguments;
        if (inheritedTypeArguments) {
          if (!this.contextualTypeArguments) this.contextualTypeArguments = new Map();
          for (let [inheritedName, inheritedType] of inheritedTypeArguments) {
            if (!this.contextualTypeArguments.has(inheritedName)) {
              this.contextualTypeArguments.set(inheritedName, inheritedType);
            }
          }
        }
      } else {
        assert(!this.is(CommonFlags.INSTANCE)); // internal error
      }
      let parameterTypes = signature.parameterTypes;
      for (let i = 0, k = parameterTypes.length; i < k; ++i) {
        let parameterType = parameterTypes[i];
        let parameterName = signature.getParameterName(i);
        let local = new Local(
          prototype.program,
          parameterName,
          localIndex++,
          parameterType
          // FIXME: declaration?
        );
        this.localsByName.set(parameterName, local);
        this.localsByIndex[local.index] = local;
      }
    }
    this.flow = Flow.create(this);
  }

  /** Adds a local of the specified type, with an optional name. */
  addLocal(type: Type, name: string | null = null, declaration: VariableDeclaration | null = null): Local {
    // if it has a name, check previously as this method will throw otherwise
    var localIndex = this.signature.parameterTypes.length + this.additionalLocals.length;
    if (this.is(CommonFlags.INSTANCE)) ++localIndex;
    var local = new Local(
      this.prototype.program,
      name
        ? name
        : "var$" + localIndex.toString(10),
      localIndex,
      type,
      declaration
    );
    if (name) {
      if (this.localsByName.has(name)) throw new Error("duplicate local name");
      this.localsByName.set(name, local);
    }
    this.localsByIndex[local.index] = local;
    this.additionalLocals.push(type);
    return local;
  }

  // used by flows to keep track of temporary locals
  tempI32s: Local[] | null = null;
  tempI64s: Local[] | null = null;
  tempF32s: Local[] | null = null;
  tempF64s: Local[] | null = null;

  // used by flows to keep track of break labels
  nextBreakId: i32 = 0;
  breakStack: i32[] | null = null;
  breakLabel: string | null = null;

  /** Finalizes the function once compiled, releasing no longer needed resources. */
  finalize(module: Module, ref: FunctionRef): void {
    this.ref = ref;
    assert(!this.breakStack || !this.breakStack.length); // internal error
    this.breakStack = null;
    this.breakLabel = null;
    this.tempI32s = this.tempI64s = this.tempF32s = this.tempF64s = null;
    if (this.program.options.sourceMap) {
      let debugLocations = this.debugLocations;
      for (let i = 0, k = debugLocations.length; i < k; ++i) {
        let debugLocation = debugLocations[i];
        module.setDebugLocation(
          ref,
          debugLocation.debugInfoRef,
          debugLocation.source.debugInfoIndex,
          debugLocation.line,
          debugLocation.column
        );
      }
    }
  }

  /** Returns the TypeScript representation of this function. */
  toString(): string { return this.prototype.simpleName; }
}

/** A resolved function target, that is a function called indirectly by an index and signature. */
export class FunctionTarget extends Element {

  kind = ElementKind.FUNCTION_TARGET;

  /** Underlying signature. */
  signature: Signature;
  /** Function type. */
  type: Type;

  /** Constructs a new function target. */
  constructor(program: Program, signature: Signature) {
    super(program, "", "");
    var simpleName = signature.toSignatureString();
    this.simpleName = simpleName;
    this.internalName = simpleName;
    this.signature = signature;
    this.type = Type.u32.asFunction(signature);
  }
}

/** A yet unresolved instance field prototype. */
export class FieldPrototype extends Element {

  kind = ElementKind.FIELD_PROTOTYPE;

  /** Declaration reference. */
  declaration: FieldDeclaration;
  /** Parent class prototype. */
  classPrototype: ClassPrototype;

  /** Constructs a new field prototype. */
  constructor(
    classPrototype: ClassPrototype,
    simpleName: string,
    internalName: string,
    declaration: FieldDeclaration
  ) {
    super(classPrototype.program, simpleName, internalName);
    this.classPrototype = classPrototype;
    this.declaration = declaration;
    this.flags = declaration.flags;
  }
}

/** A resolved instance field. */
export class Field extends VariableLikeElement {

  kind = ElementKind.FIELD;

  /** Field prototype reference. */
  prototype: FieldPrototype;
  /** Field memory offset, if an instance field. */
  memoryOffset: i32 = -1;

  /** Constructs a new field. */
  constructor(
    prototype: FieldPrototype,
    internalName: string,
    type: Type,
    declaration: FieldDeclaration,
    parent: Class
  ) {
    super(prototype.program, prototype.simpleName, internalName, type, declaration);
    this.prototype = prototype;
    this.flags = prototype.flags;
    this.type = type;
    this.parent = parent;
  }
}

/** A property comprised of a getter and a setter function. */
export class Property extends Element {

  kind = ElementKind.PROPERTY;

  /** Parent class prototype. */
  parent: ClassPrototype;
  /** Getter prototype. */
  getterPrototype: FunctionPrototype | null = null;
  /** Setter prototype. */
  setterPrototype: FunctionPrototype | null = null;

  /** Constructs a new property prototype. */
  constructor(
    program: Program,
    simpleName: string,
    internalName: string,
    parent: ClassPrototype
  ) {
    super(program, simpleName, internalName);
    this.parent = parent;
  }
}

/** A yet unresolved class prototype. */
export class ClassPrototype extends Element {

  kind = ElementKind.CLASS_PROTOTYPE;

  /** Declaration reference. */
  declaration: ClassDeclaration;
  /** Resolved instances. */
  instances: Map<string,Class> = new Map();
  /** Instance member prototypes. */
  instanceMembers: Map<string,Element> | null = null;
  /** Base class prototype, if applicable. */
  basePrototype: ClassPrototype | null = null; // set in Program#initialize
  /** Constructor prototype. */
  constructorPrototype: FunctionPrototype | null = null;
  /** Operator overload prototypes. */
  overloadPrototypes: Map<OperatorKind, FunctionPrototype> = new Map();

  constructor(
    program: Program,
    simpleName: string,
    internalName: string,
    declaration: ClassDeclaration,
    decoratorFlags: DecoratorFlags
  ) {
    super(program, simpleName, internalName);
    this.declaration = declaration;
    this.flags = declaration.flags;
    this.decoratorFlags = decoratorFlags;
  }

  extends(basePtototype: ClassPrototype | null): bool {
    var current: ClassPrototype | null = this;
    do {
      if (current === basePtototype) return true;
    } while (current = current.basePrototype);
    return false;
  }

  toString(): string {
    return this.simpleName;
  }
}

/** A resolved class. */
export class Class extends Element {

  kind = ElementKind.CLASS;

  /** Prototype reference. */
  prototype: ClassPrototype;
  /** Resolved type arguments. */
  typeArguments: Type[] | null;
  /** Resolved class type. */
  type: Type;
  /** Base class, if applicable. */
  base: Class | null;
  /** Contextual type arguments for fields and methods. */
  contextualTypeArguments: Map<string,Type> | null = null;
  /** Current member memory offset. */
  currentMemoryOffset: u32 = 0;
  /** Constructor instance. */
  constructorInstance: Function | null = null;
  /** Operator overloads. */
  overloads: Map<OperatorKind,Function> | null = null;
  /** Function index of the GC hook. */
  gcHookIndex: u32 = <u32>-1;

  /** Constructs a new class. */
  constructor(
    prototype: ClassPrototype,
    simpleName: string,
    internalName: string,
    typeArguments: Type[] | null = null,
    base: Class | null = null
  ) {
    super(prototype.program, simpleName, internalName);
    this.prototype = prototype;
    this.flags = prototype.flags;
    this.decoratorFlags = prototype.decoratorFlags;
    this.typeArguments = typeArguments;
    this.type = prototype.program.options.usizeType.asClass(this);
    this.base = base;

    // inherit static members and contextual type arguments from base class
    if (base) {
      let inheritedTypeArguments = base.contextualTypeArguments;
      if (inheritedTypeArguments) {
        if (!this.contextualTypeArguments) this.contextualTypeArguments = new Map();
        for (let [baseName, baseType] of inheritedTypeArguments) {
          this.contextualTypeArguments.set(baseName, baseType);
        }
      }
    }

    // apply instance-specific contextual type arguments
    var declaration = this.prototype.declaration;
    var i: i32, k: i32;
    if (declaration) { // irrelevant for built-ins
      let typeParameters = declaration.typeParameters;
      if (typeArguments) {
        if ((k = typeArguments.length) != typeParameters.length) {
          throw new Error("type argument count mismatch");
        }
        if (k) {
          if (!this.contextualTypeArguments) this.contextualTypeArguments = new Map();
          for (i = 0; i < k; ++i) {
            this.contextualTypeArguments.set(typeParameters[i].name.text, typeArguments[i]);
          }
        }
      } else if (typeParameters.length) {
        throw new Error("type argument count mismatch");
      }
    }
  }

  /** Tests if a value of this class type is assignable to a target of the specified class type. */
  isAssignableTo(target: Class): bool {
    var current: Class | null = this;
    do if (current == target) return true;
    while (current = current.base);
    return false;
  }

  /** Looks up the operator overload of the specified kind. */
  lookupOverload(kind: OperatorKind, unchecked: bool = false): Function | null {
    if (unchecked) {
      switch (kind) {
        case OperatorKind.INDEXED_GET: {
          let uncheckedOverload = this.lookupOverload(OperatorKind.UNCHECKED_INDEXED_GET);
          if (uncheckedOverload) return uncheckedOverload;
          break;
        }
        case OperatorKind.INDEXED_SET: {
          let uncheckedOverload = this.lookupOverload(OperatorKind.UNCHECKED_INDEXED_SET);
          if (uncheckedOverload) return uncheckedOverload;
          break;
        }
        default: assert(false);
      }
    }
    var instance: Class | null = this;
    do {
      let overloads = instance.overloads;
      if (overloads) {
        let overload = overloads.get(kind);
        if (overload) return overload;
      }
    } while (instance = instance.base);
    return null;
  }

  lookupField(name: string, shouldReadonly: boolean = false): Element | null {
    if (this.members == null) return null;
    var member = this.members.get(name);
    if (
      member == null || member.kind != ElementKind.FIELD ||
      (shouldReadonly && !member.is(CommonFlags.READONLY))
    ) return null;
    return member;
  }

  offsetof(fieldName: string): u32 {
    var members = assert(this.members);
    assert(members.has(fieldName));
    var field = <Element>members.get(fieldName);
    assert(field.kind == ElementKind.FIELD);
    return (<Field>field).memoryOffset;
  }

  toString(): string {
    return this.simpleName;
  }
}

/** A yet unresolved interface. */
export class InterfacePrototype extends ClassPrototype {

  kind = ElementKind.INTERFACE_PROTOTYPE;

  /** Declaration reference. */
  declaration: InterfaceDeclaration; // more specific

  /** Constructs a new interface prototype. */
  constructor(
    program: Program,
    simpleName: string,
    internalName: string,
    declaration: InterfaceDeclaration,
    decoratorFlags: DecoratorFlags
  ) {
    super(program, simpleName, internalName, declaration, decoratorFlags);
  }
}

/** A resolved interface. */
export class Interface extends Class {

  kind = ElementKind.INTERFACE;

  /** Prototype reference. */
  prototype: InterfacePrototype; // more specific
  /** Base interface, if applcable. */
  base: Interface | null; // more specific

  /** Constructs a new interface. */
  constructor(
    prototype: InterfacePrototype,
    simpleName: string,
    internalName: string,
    typeArguments: Type[] = [],
    base: Interface | null = null
  ) {
    super(prototype, simpleName, internalName, typeArguments, base);
  }
}

/** Control flow flags indicating specific conditions. */
export const enum FlowFlags {
  /** No specific conditions. */
  NONE = 0,

  // categorical

  /** This flow returns. */
  RETURNS = 1 << 0,
  /** This flow returns a wrapped value. */
  RETURNS_WRAPPED = 1 << 1,
  /** This flow throws. */
  THROWS = 1 << 2,
  /** This flow breaks. */
  BREAKS = 1 << 3,
  /** This flow continues. */
  CONTINUES = 1 << 4,
  /** This flow allocates. Constructors only. */
  ALLOCATES = 1 << 5,
  /** This flow calls super. Constructors only. */
  CALLS_SUPER = 1 << 6,

  // conditional

  /** This flow conditionally returns in a child flow. */
  CONDITIONALLY_RETURNS = 1 << 7,
  /** This flow conditionally throws in a child flow. */
  CONDITIONALLY_THROWS = 1 << 8,
  /** This flow conditionally breaks in a child flow. */
  CONDITIONALLY_BREAKS = 1 << 9,
  /** This flow conditionally continues in a child flow. */
  CONDITIONALLY_CONTINUES = 1 << 10,
  /** This flow conditionally allocates in a child flow. Constructors only. */
  CONDITIONALLY_ALLOCATES = 1 << 11,

  // special

  /** This is an inlining flow. */
  INLINE_CONTEXT = 1 << 12,
  /** This is a flow with explicitly disabled bounds checking. */
  UNCHECKED_CONTEXT = 1 << 13,

  // masks

  /** Any terminating flag. */
  ANY_TERMINATING = FlowFlags.RETURNS
                  | FlowFlags.THROWS
                  | FlowFlags.BREAKS
                  | FlowFlags.CONTINUES,

  /** Any categorical flag. */
  ANY_CATEGORICAL = FlowFlags.RETURNS
                  | FlowFlags.RETURNS_WRAPPED
                  | FlowFlags.THROWS
                  | FlowFlags.BREAKS
                  | FlowFlags.CONTINUES
                  | FlowFlags.ALLOCATES
                  | FlowFlags.CALLS_SUPER,

  /** Any conditional flag. */
  ANY_CONDITIONAL = FlowFlags.CONDITIONALLY_RETURNS
                  | FlowFlags.CONDITIONALLY_THROWS
                  | FlowFlags.CONDITIONALLY_BREAKS
                  | FlowFlags.CONDITIONALLY_CONTINUES
                  | FlowFlags.CONDITIONALLY_ALLOCATES
}

/** A control flow evaluator. */
export class Flow {

  /** Parent flow. */
  parent: Flow | null;
  /** Flow flags indicating specific conditions. */
  flags: FlowFlags;
  /** Function this flow belongs to. */
  parentFunction: Function;
  /** The label we break to when encountering a continue statement. */
  continueLabel: string | null;
  /** The label we break to when encountering a break statement. */
  breakLabel: string | null;
  /** The current return type. */
  returnType: Type;
  /** The current contextual type arguments. */
  contextualTypeArguments: Map<string,Type> | null;
  /** Scoped local variables. */
  scopedLocals: Map<string,Local> | null = null;
  /** cached global variables. */
  cachedGlobals: Map<string,Global> | null = null;
  /** Local variable wrap states for the first 64 locals. */
  wrappedLocals: I64;
  /** Local variable wrap states for locals with index >= 64. */
  wrappedLocalsExt: I64[] | null;
  /** Function being inlined, when inlining. */
  inlineFunction: Function | null;
  /** The label we break to when encountering a return statement, when inlining. */
  inlineReturnLabel: string | null;

  /** Creates the parent flow of the specified function. */
  static create(parentFunction: Function): Flow {
    var flow = new Flow();
    flow.parent = null;
    flow.flags = FlowFlags.NONE;
    flow.parentFunction = parentFunction;
    flow.continueLabel = null;
    flow.breakLabel = null;
    flow.returnType = parentFunction.signature.returnType;
    flow.contextualTypeArguments = parentFunction.contextualTypeArguments;
    flow.wrappedLocals = i64_new(0);
    flow.wrappedLocalsExt = null;
    flow.inlineFunction = null;
    flow.inlineReturnLabel = null;
    return flow;
  }

  /** Creates an inline flow within `currentFunction`. */
  static createInline(parentFunction: Function, inlineFunction: Function): Flow {
    var flow = Flow.create(parentFunction);
    flow.set(FlowFlags.INLINE_CONTEXT);
    flow.inlineFunction = inlineFunction;
    flow.inlineReturnLabel = inlineFunction.internalName + "|inlined." + (inlineFunction.nextInlineId++).toString(10);
    flow.returnType = inlineFunction.signature.returnType;
    flow.contextualTypeArguments = inlineFunction.contextualTypeArguments;
    return flow;
  }

  private constructor() { }

  /** Gets the actual function being compiled, The inlined function when inlining, otherwise the parent function. */
  get actualFunction(): Function {
    return this.inlineFunction || this.parentFunction;
  }

  /** Tests if this flow has the specified flag or flags. */
  is(flag: FlowFlags): bool { return (this.flags & flag) == flag; }
  /** Tests if this flow has one of the specified flags. */
  isAny(flag: FlowFlags): bool { return (this.flags & flag) != 0; }
  /** Sets the specified flag or flags. */
  set(flag: FlowFlags): void { this.flags |= flag; }
  /** Unsets the specified flag or flags. */
  unset(flag: FlowFlags): void { this.flags &= ~flag; }

  /** Forks this flow to a child flow. */
  fork(): Flow {
    var branch = new Flow();
    branch.parent = this;
    branch.flags = this.flags;
    branch.parentFunction = this.parentFunction;
    branch.continueLabel = this.continueLabel;
    branch.breakLabel = this.breakLabel;
    branch.returnType = this.returnType;
    branch.contextualTypeArguments = this.contextualTypeArguments;
    branch.wrappedLocals = this.wrappedLocals;
    branch.wrappedLocalsExt = this.wrappedLocalsExt ? this.wrappedLocalsExt.slice() : null;
    branch.inlineFunction = this.inlineFunction;
    branch.inlineReturnLabel = this.inlineReturnLabel;
    return branch;
  }

  /** Gets a free temporary local of the specified type. */
  getTempLocal(type: Type, wrapped: bool = false): Local {
    var parentFunction = this.parentFunction;
    var temps: Local[] | null;
    switch (type.toNativeType()) {
      case NativeType.I32: { temps = parentFunction.tempI32s; break; }
      case NativeType.I64: { temps = parentFunction.tempI64s; break; }
      case NativeType.F32: { temps = parentFunction.tempF32s; break; }
      case NativeType.F64: { temps = parentFunction.tempF64s; break; }
      default: throw new Error("concrete type expected");
    }
    var local: Local;
    if (temps && temps.length) {
      local = temps.pop();
      local.type = type;
      local.flags = CommonFlags.NONE;
    } else {
      local = parentFunction.addLocal(type);
    }
    if (type.is(TypeFlags.SHORT | TypeFlags.INTEGER)) this.setLocalWrapped(local.index, wrapped);
    return local;
  }

  /** Frees the temporary local for reuse. */
  freeTempLocal(local: Local): void {
    if (local.is(CommonFlags.INLINED)) return;
    assert(local.index >= 0);
    var parentFunction = this.parentFunction;
    var temps: Local[];
    assert(local.type != null); // internal error
    switch ((<Type>local.type).toNativeType()) {
      case NativeType.I32: {
        temps = parentFunction.tempI32s || (parentFunction.tempI32s = []);
        break;
      }
      case NativeType.I64: {
        temps = parentFunction.tempI64s || (parentFunction.tempI64s = []);
        break;
      }
      case NativeType.F32: {
        temps = parentFunction.tempF32s || (parentFunction.tempF32s = []);
        break;
      }
      case NativeType.F64: {
        temps = parentFunction.tempF64s || (parentFunction.tempF64s = []);
        break;
      }
      default: throw new Error("concrete type expected");
    }
    assert(local.index >= 0);
    temps.push(local);
  }

  /** Gets and immediately frees a temporary local of the specified type. */
  getAndFreeTempLocal(type: Type, wrapped: bool): Local {
    var parentFunction = this.parentFunction;
    var temps: Local[];
    switch (type.toNativeType()) {
      case NativeType.I32: {
        temps = parentFunction.tempI32s || (parentFunction.tempI32s = []);
        break;
      }
      case NativeType.I64: {
        temps = parentFunction.tempI64s || (parentFunction.tempI64s = []);
        break;
      }
      case NativeType.F32: {
        temps = parentFunction.tempF32s || (parentFunction.tempF32s = []);
        break;
      }
      case NativeType.F64: {
        temps = parentFunction.tempF64s || (parentFunction.tempF64s = []);
        break;
      }
      default: throw new Error("concrete type expected");
    }
    var local: Local;
    if (temps.length) {
      local = temps[temps.length - 1];
      local.type = type;
    } else {
      local = parentFunction.addLocal(type);
      temps.push(local);
    }
    if (type.is(TypeFlags.SHORT | TypeFlags.INTEGER)) this.setLocalWrapped(local.index, wrapped);
    return local;
  }

  /** Adds a new scoped local of the specified name. */
  addScopedLocal(name: string, type: Type, wrapped: bool, reportNode: Node | null = null): Local {
    var scopedLocal = this.getTempLocal(type, false);
    if (!this.scopedLocals) this.scopedLocals = new Map();
    else {
      let existingLocal = this.scopedLocals.get(name);
      if (existingLocal) {
        if (reportNode) {
          this.parentFunction.program.error(
            DiagnosticCode.Duplicate_identifier_0,
            reportNode.range
          );
        }
        return existingLocal;
      }
    }
    scopedLocal.set(CommonFlags.SCOPED);
    this.scopedLocals.set(name, scopedLocal);
    if (type.is(TypeFlags.SHORT | TypeFlags.INTEGER)) {
      this.setLocalWrapped(scopedLocal.index, wrapped);
    }
    return scopedLocal;
  }

  /** Adds a new scoped alias for the specified local. For example `super` aliased to the `this` local. */
  addScopedAlias(name: string, type: Type, index: i32, reportNode: Node | null = null): Local {
    if (!this.scopedLocals) this.scopedLocals = new Map();
    else {
      let existingLocal = this.scopedLocals.get(name);
      if (existingLocal) {
        if (reportNode) {
          this.parentFunction.program.error(
            DiagnosticCode.Duplicate_identifier_0,
            reportNode.range
          );
        }
        return existingLocal;
      }
    }
    assert(index < this.parentFunction.localsByIndex.length);
    var scopedAlias = new Local(
      this.parentFunction.program,
      name,
      index,
      type,
      null
    );
    // not flagged as SCOPED as it must not be free'd when the flow is finalized
    this.scopedLocals.set(name, scopedAlias);
    return scopedAlias;
  }

  /** Frees this flow's scoped variables and returns its parent flow. */
  freeScopedLocals(): void {
    if (this.scopedLocals) {
      for (let scopedLocal of this.scopedLocals.values()) {
        if (scopedLocal.is(CommonFlags.SCOPED)) { // otherwise an alias
          this.freeTempLocal(scopedLocal);
        }
      }
      this.scopedLocals = null;
    }
  }

  /** Looks up the local of the specified name in the current scope. */
  lookupLocal(name: string): Local | null {
    var local: Local | null;
    var current: Flow | null = this;
    do if (current.scopedLocals && (local = current.scopedLocals.get(name))) return local;
    while (current = current.parent);
    return this.parentFunction.localsByName.get(name);
  }

<<<<<<< HEAD
  getGlobal(expr: ExpressionRef): Global {
    var exprId = expr.toString();
    if (!this.cachedGlobals) {
      this.cachedGlobals = new Map();
    }
    if (this.cachedGlobals.has(exprId)) {
      return <Global>this.cachedGlobals.get(exprId);
    }
    var global = assert(this.currentFunction.program.elementsLookup.get(assert(getGetGlobalName(expr))));
    assert(global.kind == ElementKind.GLOBAL);
    assert((<Global>global).type);
    this.cachedGlobals.set(exprId, <Global>global);
    return <Global>global;
  }

  /** Tests if the local with the specified index is considered wrapped. */
=======
  /** Tests if the value of the local at the specified index is considered wrapped. */
>>>>>>> 831054df
  isLocalWrapped(index: i32): bool {
    var map: I64;
    var ext: I64[] | null;
    if (index < 64) {
      if (index < 0) return true; // inlined constant
      map = this.wrappedLocals;
    } else if (ext = this.wrappedLocalsExt) {
      let i = ((index - 64) / 64) | 0;
      if (i >= ext.length) return false;
      map = ext[i];
      index -= (i + 1) * 64;
    } else {
      return false;
    }
    return i64_ne(
      i64_and(
        map,
        i64_shl(
          i64_one,
          i64_new(index)
        )
      ),
      i64_zero
    );
  }

  /** Sets if the value of the local at the specified index is considered wrapped. */
  setLocalWrapped(index: i32, wrapped: bool): void {
    var map: I64;
    var off: i32 = -1;
    if (index < 64) {
      if (index < 0) return; // inlined constant
      map = this.wrappedLocals;
    } else {
      let ext = this.wrappedLocalsExt;
      off = ((index - 64) / 64) | 0;
      if (!ext) {
        this.wrappedLocalsExt = ext = new Array(off + 1);
        ext.length = 0;
      }
      while (ext.length <= off) ext.push(i64_new(0));
      map = ext[off];
      index -= (off + 1) * 64;
    }
    var mask = i64_shl(i64_one, i64_new(index));
    map = wrapped ? i64_or(map, mask) : i64_and(map, i64_not(mask));
    if (off >= 0) (<I64[]>this.wrappedLocalsExt)[off] = map;
    else this.wrappedLocals = map;
  }

  /** Pushes a new break label to the stack, for example when entering a loop that one can `break` from. */
  pushBreakLabel(): string {
    var parentFunction = this.parentFunction;
    var id = parentFunction.nextBreakId++;
    var stack = parentFunction.breakStack;
    if (!stack) parentFunction.breakStack = [ id ];
    else stack.push(id);
    return parentFunction.breakLabel = id.toString(10);
  }

  /** Pops the most recent break label from the stack. */
  popBreakLabel(): void {
    var parentFunction = this.parentFunction;
    var stack = assert(parentFunction.breakStack);
    var length = assert(stack.length);
    stack.pop();
    if (length > 1) {
      parentFunction.breakLabel = stack[length - 2].toString(10);
    } else {
      parentFunction.breakLabel = null;
      parentFunction.breakStack = null;
    }
  }

  /** Inherits flags and local wrap states from the specified flow (e.g. blocks). */
  inherit(other: Flow): void {
    this.flags |= other.flags & (FlowFlags.ANY_CATEGORICAL | FlowFlags.ANY_CONDITIONAL);
    this.wrappedLocals = other.wrappedLocals;
    this.wrappedLocalsExt = other.wrappedLocalsExt; // no need to slice because other flow is finished
  }

  /** Inherits categorical flags as conditional flags from the specified flow (e.g. then without else). */
  inheritConditional(other: Flow): void {
    if (other.is(FlowFlags.RETURNS)) {
      this.set(FlowFlags.CONDITIONALLY_RETURNS);
    }
    if (other.is(FlowFlags.THROWS)) {
      this.set(FlowFlags.CONDITIONALLY_THROWS);
    }
    if (other.is(FlowFlags.BREAKS) && other.breakLabel == this.breakLabel) {
      this.set(FlowFlags.CONDITIONALLY_BREAKS);
    }
    if (other.is(FlowFlags.CONTINUES) && other.continueLabel == this.continueLabel) {
      this.set(FlowFlags.CONDITIONALLY_CONTINUES);
    }
    if (other.is(FlowFlags.ALLOCATES)) {
      this.set(FlowFlags.CONDITIONALLY_ALLOCATES);
    }
  }

  /** Inherits mutual flags and local wrap states from the specified flows (e.g. then with else). */
  inheritMutual(left: Flow, right: Flow): void {
    // categorical flags set in both arms
    this.flags |= left.flags & right.flags & FlowFlags.ANY_CATEGORICAL;

    // conditional flags set in at least one arm
    this.flags |= left.flags & FlowFlags.ANY_CONDITIONAL;
    this.flags |= right.flags & FlowFlags.ANY_CONDITIONAL;

    // locals wrapped in both arms
    this.wrappedLocals = i64_and(left.wrappedLocals, right.wrappedLocals);
    var leftExt = left.wrappedLocalsExt;
    var rightExt = right.wrappedLocalsExt;
    if (leftExt != null && rightExt != null) {
      let thisExt = this.wrappedLocalsExt;
      let minLength = min(leftExt.length, rightExt.length);
      if (minLength) {
        if (!thisExt) thisExt = new Array(minLength);
        else while (thisExt.length < minLength) thisExt.push(i64_new(0));
        for (let i = 0; i < minLength; ++i) {
          thisExt[i] = i64_and(
            leftExt[i],
            rightExt[i]
          );
        }
      }
    }
  }

  /**
   * Tests if an expression can possibly overflow in the context of this flow. Assumes that the
   * expression might already have overflown and returns `false` only if the operation neglects
   * any possible combination of garbage bits being present.
   */
  canOverflow(expr: ExpressionRef, type: Type): bool {
    // TODO: the following catches most common and a few uncommon cases, but there are additional
    // opportunities here, obviously.
    assert(type != Type.void);

    // types other than i8, u8, i16, u16 and bool do not overflow
    if (!type.is(TypeFlags.SHORT | TypeFlags.INTEGER)) return false;

    var operand: ExpressionRef;
    switch (getExpressionId(expr)) {

      // overflows if the local isn't wrapped or the conversion does
      case ExpressionId.GetLocal: {
        let local = this.parentFunction.localsByIndex[getGetLocalIndex(expr)];
        return !this.isLocalWrapped(local.index)
            || canConversionOverflow(local.type, type);
      }

      // overflows if the value does
      case ExpressionId.SetLocal: { // tee
        assert(isTeeLocal(expr));
        return this.canOverflow(getSetLocalValue(expr), type);
      }

      // overflows if the conversion does (globals are wrapped on set)
      case ExpressionId.GetGlobal: {
<<<<<<< HEAD
        let global = this.getGlobal(expr);
        return canConversionOverflow(global.type, type);
=======
        // TODO: this is inefficient because it has to read a string
        let global = assert(this.parentFunction.program.elementsLookup.get(assert(getGetGlobalName(expr))));
        assert(global.kind == ElementKind.GLOBAL);
        return canConversionOverflow(assert((<Global>global).type), type);
>>>>>>> 831054df
      }

      case ExpressionId.Binary: {
        switch (getBinaryOp(expr)) {

          // comparisons do not overflow (result is 0 or 1)
          case BinaryOp.EqI32:
          case BinaryOp.EqI64:
          case BinaryOp.EqF32:
          case BinaryOp.EqF64:
          case BinaryOp.NeI32:
          case BinaryOp.NeI64:
          case BinaryOp.NeF32:
          case BinaryOp.NeF64:
          case BinaryOp.LtI32:
          case BinaryOp.LtU32:
          case BinaryOp.LtI64:
          case BinaryOp.LtU64:
          case BinaryOp.LtF32:
          case BinaryOp.LtF64:
          case BinaryOp.LeI32:
          case BinaryOp.LeU32:
          case BinaryOp.LeI64:
          case BinaryOp.LeU64:
          case BinaryOp.LeF32:
          case BinaryOp.LeF64:
          case BinaryOp.GtI32:
          case BinaryOp.GtU32:
          case BinaryOp.GtI64:
          case BinaryOp.GtU64:
          case BinaryOp.GtF32:
          case BinaryOp.GtF64:
          case BinaryOp.GeI32:
          case BinaryOp.GeU32:
          case BinaryOp.GeI64:
          case BinaryOp.GeU64:
          case BinaryOp.GeF32:
          case BinaryOp.GeF64: return false;

          // result won't overflow if one side is 0 or if one side is 1 and the other wrapped
          case BinaryOp.MulI32: {
            return !(
              (
                getExpressionId(operand = getBinaryLeft(expr)) == ExpressionId.Const &&
                (
                  getConstValueI32(operand) == 0 ||
                  (
                    getConstValueI32(operand) == 1 &&
                    !this.canOverflow(getBinaryRight(expr), type)
                  )
                )
              ) || (
                getExpressionId(operand = getBinaryRight(expr)) == ExpressionId.Const &&
                (
                  getConstValueI32(operand) == 0 ||
                  (
                    getConstValueI32(operand) == 1 &&
                    !this.canOverflow(getBinaryLeft(expr), type)
                  )
                )
              )
            );
          }

          // result won't overflow if one side is a constant less than this type's mask or one side
          // is wrapped
          case BinaryOp.AndI32: {
            // note that computeSmallIntegerMask returns the mask minus the MSB for signed types
            // because signed value garbage bits must be guaranteed to be equal to the MSB.
            return !(
              (
                (
                  getExpressionId(operand = getBinaryLeft(expr)) == ExpressionId.Const &&
                  getConstValueI32(operand) <= type.computeSmallIntegerMask(Type.i32)
                ) || !this.canOverflow(operand, type)
              ) || (
                (
                  getExpressionId(operand = getBinaryRight(expr)) == ExpressionId.Const &&
                  getConstValueI32(operand) <= type.computeSmallIntegerMask(Type.i32)
                ) || !this.canOverflow(operand, type)
              )
            );
          }

          // overflows if the shift doesn't clear potential garbage bits
          case BinaryOp.ShlI32: {
            let shift = 32 - type.size;
            return getExpressionId(operand = getBinaryRight(expr)) != ExpressionId.Const
                || getConstValueI32(operand) < shift;
          }

          // overflows if the value does and the shift doesn't clear potential garbage bits
          case BinaryOp.ShrI32: {
            let shift = 32 - type.size;
            return this.canOverflow(getBinaryLeft(expr), type) && (
              getExpressionId(operand = getBinaryRight(expr)) != ExpressionId.Const ||
              getConstValueI32(operand) < shift
            );
          }

          // overflows if the shift does not clear potential garbage bits. if an unsigned value is
          // wrapped, it can't overflow.
          case BinaryOp.ShrU32: {
            let shift = 32 - type.size;
            return type.is(TypeFlags.SIGNED)
              ? !(
                  getExpressionId(operand = getBinaryRight(expr)) == ExpressionId.Const &&
                  getConstValueI32(operand) > shift // must clear MSB
                )
              : this.canOverflow(getBinaryLeft(expr), type) && !(
                  getExpressionId(operand = getBinaryRight(expr)) == ExpressionId.Const &&
                  getConstValueI32(operand) >= shift // can leave MSB
                );
          }

          // overflows if any side does
          case BinaryOp.DivU32:
          case BinaryOp.RemI32:
          case BinaryOp.RemU32: {
            return this.canOverflow(getBinaryLeft(expr), type)
                || this.canOverflow(getBinaryRight(expr), type);
          }
        }
        break;
      }

      case ExpressionId.Unary: {
        switch (getUnaryOp(expr)) {

          // comparisons do not overflow (result is 0 or 1)
          case UnaryOp.EqzI32:
          case UnaryOp.EqzI64: return false;

          // overflow if the maximum result (32) cannot be represented in the target type
          case UnaryOp.ClzI32:
          case UnaryOp.CtzI32:
          case UnaryOp.PopcntI32: return type.size < 7;
        }
        break;
      }

      // overflows if the value cannot be represented in the target type
      case ExpressionId.Const: {
        let value: i32 = 0;
        switch (getExpressionType(expr)) {
          case NativeType.I32: { value = getConstValueI32(expr); break; }
          case NativeType.I64: { value = getConstValueI64Low(expr); break; } // discards upper bits
          case NativeType.F32: { value = i32(getConstValueF32(expr)); break; }
          case NativeType.F64: { value = i32(getConstValueF64(expr)); break; }
          default: assert(false);
        }
        switch (type.kind) {
          case TypeKind.I8: return value < i8.MIN_VALUE || value > i8.MAX_VALUE;
          case TypeKind.I16: return value < i16.MIN_VALUE || value > i16.MAX_VALUE;
          case TypeKind.U8: return value < 0 || value > u8.MAX_VALUE;
          case TypeKind.U16: return value < 0 || value > u16.MAX_VALUE;
          case TypeKind.BOOL: return (value & ~1) != 0;
        }
        break;
      }

      // overflows if the conversion does
      case ExpressionId.Load: {
        let fromType: Type;
        switch (getLoadBytes(expr)) {
          case 1:  { fromType = isLoadSigned(expr) ? Type.i8 : Type.u8; break; }
          case 2:  { fromType = isLoadSigned(expr) ? Type.i16 : Type.u16; break; }
          default: { fromType = isLoadSigned(expr) ? Type.i32 : Type.u32; break; }
        }
        return canConversionOverflow(fromType, type);
      }

      // overflows if the result does, which is either
      // - the last expression of the block, by contract, if the block doesn't have a label
      // - the last expression or the value of an inner br if the block has a label (TODO)
      case ExpressionId.Block: {
        if (!getBlockName(expr)) {
          let size = assert(getBlockChildCount(expr));
          let last = getBlockChild(expr, size - 1);
          return this.canOverflow(last, type);
        }
        break;
      }

      // overflows if either side does
      case ExpressionId.If: {
        return this.canOverflow(getIfTrue(expr), type)
            || this.canOverflow(assert(getIfFalse(expr)), type);
      }

      // overflows if either side does
      case ExpressionId.Select: {
        return this.canOverflow(getSelectThen(expr), type)
            || this.canOverflow(getSelectElse(expr), type);
      }

      // overflows if the call does not return a wrapped value or the conversion does
      case ExpressionId.Call: {
        let program = this.parentFunction.program;
        let instance = assert(program.instancesLookup.get(assert(getCallTarget(expr))));
        assert(instance.kind == ElementKind.FUNCTION);
        let returnType = (<Function>instance).signature.returnType;
        return !(<Function>instance).flow.is(FlowFlags.RETURNS_WRAPPED)
            || canConversionOverflow(returnType, type);
      }

      // doesn't technically overflow
      case ExpressionId.Unreachable: return false;
    }
    return true;
  }
}

/** Tests if a conversion from one type to another can technically overflow. */
function canConversionOverflow(fromType: Type, toType: Type): bool {
  return !fromType.is(TypeFlags.INTEGER) // non-i32 locals or returns
      || fromType.size > toType.size
      || fromType.is(TypeFlags.SIGNED) != toType.is(TypeFlags.SIGNED);
}<|MERGE_RESOLUTION|>--- conflicted
+++ resolved
@@ -3238,7 +3238,6 @@
     return this.parentFunction.localsByName.get(name);
   }
 
-<<<<<<< HEAD
   getGlobal(expr: ExpressionRef): Global {
     var exprId = expr.toString();
     if (!this.cachedGlobals) {
@@ -3254,10 +3253,7 @@
     return <Global>global;
   }
 
-  /** Tests if the local with the specified index is considered wrapped. */
-=======
   /** Tests if the value of the local at the specified index is considered wrapped. */
->>>>>>> 831054df
   isLocalWrapped(index: i32): bool {
     var map: I64;
     var ext: I64[] | null;
@@ -3418,15 +3414,8 @@
 
       // overflows if the conversion does (globals are wrapped on set)
       case ExpressionId.GetGlobal: {
-<<<<<<< HEAD
         let global = this.getGlobal(expr);
         return canConversionOverflow(global.type, type);
-=======
-        // TODO: this is inefficient because it has to read a string
-        let global = assert(this.parentFunction.program.elementsLookup.get(assert(getGetGlobalName(expr))));
-        assert(global.kind == ElementKind.GLOBAL);
-        return canConversionOverflow(assert((<Global>global).type), type);
->>>>>>> 831054df
       }
 
       case ExpressionId.Binary: {
