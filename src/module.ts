--- conflicted
+++ resolved
@@ -1127,15 +1127,9 @@
   /** ref.as_i31 */
   I31 = 3 /* _BinaryenRefAsI31 */,
   /** extern.internalize */
-<<<<<<< HEAD
   ExternInternalize = 4 /* _BinaryenRefAsExternInternalize */,
   /** extern.externalize */
   ExternExternalize = 5 /* _BinaryenRefAsExternExternalize */
-=======
-  ExternInternalize = 4 /* TODO_BinaryenExternInternalize */,
-  /** extern.externalize */
-  ExternExternalize = 5 /* TODO_BinaryenExternExternalize */
->>>>>>> 28bfe64e
 }
 
 /** Binaryen BrOn operation constants. */
