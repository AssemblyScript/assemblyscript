/**
 * A thin wrapper around Binaryen's C-API.
 * @module module
 *//***/

import {
  Target
} from "./compiler";

export type ModuleRef = usize;
export type FunctionTypeRef = usize;
export type FunctionRef = usize;
export type ExpressionRef = usize;
export type GlobalRef = usize;
export type ImportRef = usize;
export type ExportRef = usize;
export type RelooperRef = usize;
export type RelooperBlockRef = usize;
export type Index = u32;

export const enum NativeType {
  None = 0,        // _BinaryenTypeNone(),
  I32  = 1,        // _BinaryenTypeInt32(),
  I64  = 2,        // _BinaryenTypeInt64(),
  F32  = 3,        // _BinaryenTypeFloat32(),
  F64  = 4,        // _BinaryenTypeFloat64(),
  Unreachable = 5, // _BinaryenTypeUnreachable(),
  Auto = -1        // _BinaryenTypeAuto()
}

export enum ExpressionId {
  Invalid = _BinaryenInvalidId(),
  Block = _BinaryenBlockId(),
  If = _BinaryenIfId(),
  Loop = _BinaryenLoopId(),
  Break = _BinaryenBreakId(),
  Switch = _BinaryenSwitchId(),
  Call = _BinaryenCallId(),
  CallIndirect = _BinaryenCallIndirectId(),
  GetLocal = _BinaryenGetLocalId(),
  SetLocal = _BinaryenSetLocalId(),
  GetGlobal = _BinaryenGetGlobalId(),
  SetGlobal = _BinaryenSetGlobalId(),
  Load = _BinaryenLoadId(),
  Store = _BinaryenStoreId(),
  Const = _BinaryenConstId(),
  Unary = _BinaryenUnaryId(),
  Binary = _BinaryenBinaryId(),
  Select = _BinaryenSelectId(),
  Drop = _BinaryenDropId(),
  Return = _BinaryenReturnId(),
  Host = _BinaryenHostId(),
  Nop = _BinaryenNopId(),
  Unreachable = _BinaryenUnreachableId(),
  AtomicCmpxchg = _BinaryenAtomicCmpxchgId(),
  AtomicRMW = _BinaryenAtomicRMWId(),
  AtomicWait = _BinaryenAtomicWaitId(),
  AtomicWake = _BinaryenAtomicWakeId()
  // SIMDExtract = _BinaryenSIMDExtractId(),
  // SIMDReplace = _BinaryenSIMDReplaceId(),
  // SIMDShuffle = _BinaryenSIMDShuffleId(),
  // SIMDBitselect = _BinaryenSIMDBitselectId(),
  // SIMDShift = _BinaryenSIMDShiftId()
}

export enum UnaryOp {
  ClzI32 = _BinaryenClzInt32(),
  CtzI32 = _BinaryenCtzInt32(),
  PopcntI32 = _BinaryenPopcntInt32(),
  NegF32 = _BinaryenNegFloat32(),
  AbsF32 = _BinaryenAbsFloat32(),
  CeilF32 = _BinaryenCeilFloat32(),
  FloorF32 = _BinaryenFloorFloat32(),
  TruncF32 = _BinaryenTruncFloat32(),
  NearestF32 = _BinaryenNearestFloat32(),
  SqrtF32 = _BinaryenSqrtFloat32(),
  EqzI32 = _BinaryenEqZInt32(),
  ClzI64 = _BinaryenClzInt64(),
  CtzI64 = _BinaryenCtzInt64(),
  PopcntI64 = _BinaryenPopcntInt64(),
  NegF64 = _BinaryenNegFloat64(),
  AbsF64 = _BinaryenAbsFloat64(),
  CeilF64 = _BinaryenCeilFloat64(),
  FloorF64 = _BinaryenFloorFloat64(),
  TruncF64 = _BinaryenTruncFloat64(),
  NearestF64 = _BinaryenNearestFloat64(),
  SqrtF64 = _BinaryenSqrtFloat64(),
  EqzI64 = _BinaryenEqZInt64(),
  ExtendI32 = _BinaryenExtendSInt32(),
  ExtendU32 = _BinaryenExtendUInt32(),
  WrapI64 = _BinaryenWrapInt64(),
  TruncF32ToI32 = _BinaryenTruncSFloat32ToInt32(),
  TruncF32ToI64 = _BinaryenTruncSFloat32ToInt64(),
  TruncF32ToU32 = _BinaryenTruncUFloat32ToInt32(),
  TruncF32ToU64 = _BinaryenTruncUFloat32ToInt64(),
  TruncF64ToI32 = _BinaryenTruncSFloat64ToInt32(),
  TruncF64ToI64 = _BinaryenTruncSFloat64ToInt64(),
  TruncF64ToU32 = _BinaryenTruncUFloat64ToInt32(),
  TruncF64ToU64 = _BinaryenTruncUFloat64ToInt64(),
  ReinterpretF32 = _BinaryenReinterpretFloat32(),
  ReinterpretF64 = _BinaryenReinterpretFloat64(),
  ConvertI32ToF32 = _BinaryenConvertSInt32ToFloat32(),
  ConvertI32ToF64 = _BinaryenConvertSInt32ToFloat64(),
  ConvertU32ToF32 = _BinaryenConvertUInt32ToFloat32(),
  ConvertU32ToF64 = _BinaryenConvertUInt32ToFloat64(),
  ConvertI64ToF32 = _BinaryenConvertSInt64ToFloat32(),
  ConvertI64ToF64 = _BinaryenConvertSInt64ToFloat64(),
  ConvertU64ToF32 = _BinaryenConvertUInt64ToFloat32(),
  ConvertU64ToF64 = _BinaryenConvertUInt64ToFloat64(),
  PromoteF32 = _BinaryenPromoteFloat32(),
  DemoteF64 = _BinaryenDemoteFloat64(),
  ReinterpretI32 = _BinaryenReinterpretInt32(),
  ReinterpretI64 = _BinaryenReinterpretInt64(),

  // see: https://github.com/WebAssembly/sign-extension-ops
  ExtendI8ToI32 = _BinaryenExtendS8Int32(),
  ExtendI16ToI32 = _BinaryenExtendS16Int32(),
  ExtendI8ToI64 = _BinaryenExtendS8Int64(),
  ExtendI16ToI64 = _BinaryenExtendS16Int64(),
  ExtendI32ToI64 = _BinaryenExtendS32Int64()

  // see: https://github.com/WebAssembly/nontrapping-float-to-int-conversions
  // TruncF32ToI32Sat
  // TruncF32ToU32Sat
  // TruncF64ToI32Sat
  // TruncF64ToU32Sat
  // TruncF32ToI64Sat
  // TruncF32ToU64Sat
  // TruncF64ToI64Sat
  // TruncF64ToU64Sat
}

export enum BinaryOp {
  AddI32 = _BinaryenAddInt32(),
  SubI32 = _BinaryenSubInt32(),
  MulI32 = _BinaryenMulInt32(),
  DivI32 = _BinaryenDivSInt32(),
  DivU32 = _BinaryenDivUInt32(),
  RemI32 = _BinaryenRemSInt32(),
  RemU32 = _BinaryenRemUInt32(),
  AndI32 = _BinaryenAndInt32(),
  OrI32 = _BinaryenOrInt32(),
  XorI32 = _BinaryenXorInt32(),
  ShlI32 = _BinaryenShlInt32(),
  ShrU32 = _BinaryenShrUInt32(),
  ShrI32 = _BinaryenShrSInt32(),
  RotlI32 = _BinaryenRotLInt32(),
  RotrI32 = _BinaryenRotRInt32(),
  EqI32 = _BinaryenEqInt32(),
  NeI32 = _BinaryenNeInt32(),
  LtI32 = _BinaryenLtSInt32(),
  LtU32 = _BinaryenLtUInt32(),
  LeI32 = _BinaryenLeSInt32(),
  LeU32 = _BinaryenLeUInt32(),
  GtI32 = _BinaryenGtSInt32(),
  GtU32 = _BinaryenGtUInt32(),
  GeI32 = _BinaryenGeSInt32(),
  GeU32 = _BinaryenGeUInt32(),
  AddI64 = _BinaryenAddInt64(),
  SubI64 = _BinaryenSubInt64(),
  MulI64 = _BinaryenMulInt64(),
  DivI64 = _BinaryenDivSInt64(),
  DivU64 = _BinaryenDivUInt64(),
  RemI64 = _BinaryenRemSInt64(),
  RemU64 = _BinaryenRemUInt64(),
  AndI64 = _BinaryenAndInt64(),
  OrI64 = _BinaryenOrInt64(),
  XorI64 = _BinaryenXorInt64(),
  ShlI64 = _BinaryenShlInt64(),
  ShrU64 = _BinaryenShrUInt64(),
  ShrI64 = _BinaryenShrSInt64(),
  RotlI64 = _BinaryenRotLInt64(),
  RotrI64 = _BinaryenRotRInt64(),
  EqI64 = _BinaryenEqInt64(),
  NeI64 = _BinaryenNeInt64(),
  LtI64 = _BinaryenLtSInt64(),
  LtU64 = _BinaryenLtUInt64(),
  LeI64 = _BinaryenLeSInt64(),
  LeU64 = _BinaryenLeUInt64(),
  GtI64 = _BinaryenGtSInt64(),
  GtU64 = _BinaryenGtUInt64(),
  GeI64 = _BinaryenGeSInt64(),
  GeU64 = _BinaryenGeUInt64(),
  AddF32 = _BinaryenAddFloat32(),
  SubF32 = _BinaryenSubFloat32(),
  MulF32 = _BinaryenMulFloat32(),
  DivF32 = _BinaryenDivFloat32(),
  CopysignF32 = _BinaryenCopySignFloat32(),
  MinF32 = _BinaryenMinFloat32(),
  MaxF32 = _BinaryenMaxFloat32(),
  EqF32 = _BinaryenEqFloat32(),
  NeF32 = _BinaryenNeFloat32(),
  LtF32 = _BinaryenLtFloat32(),
  LeF32 = _BinaryenLeFloat32(),
  GtF32 = _BinaryenGtFloat32(),
  GeF32 = _BinaryenGeFloat32(),
  AddF64 = _BinaryenAddFloat64(),
  SubF64 = _BinaryenSubFloat64(),
  MulF64 = _BinaryenMulFloat64(),
  DivF64 = _BinaryenDivFloat64(),
  CopysignF64 = _BinaryenCopySignFloat64(),
  MinF64 = _BinaryenMinFloat64(),
  MaxF64 = _BinaryenMaxFloat64(),
  EqF64 = _BinaryenEqFloat64(),
  NeF64 = _BinaryenNeFloat64(),
  LtF64 = _BinaryenLtFloat64(),
  LeF64 = _BinaryenLeFloat64(),
  GtF64 = _BinaryenGtFloat64(),
  GeF64 = _BinaryenGeFloat64()
}

export enum HostOp {
  CurrentMemory = _BinaryenCurrentMemory(),
  GrowMemory = _BinaryenGrowMemory(),

  // see: https://github.com/WebAssembly/bulk-memory-operations
  // MoveMemory
  // SetMemory
}

export enum AtomicRMWOp {
  Add = _BinaryenAtomicRMWAdd(),
  Sub = _BinaryenAtomicRMWSub(),
  And = _BinaryenAtomicRMWAnd(),
  Or = _BinaryenAtomicRMWOr(),
  Xor = _BinaryenAtomicRMWXor(),
  Xchg = _BinaryenAtomicRMWXchg()
}

// export enum SIMDOp {
//   SplatVecI8x16 = _BinaryenSplatVecI8x16(),
//   SplatVecI16x8 = _BinaryenSplatVecI16x8(),
//   SplatVecI32x4 = _BinaryenSplatVecI32x4(),
//   SplatVecI64x2 = _BinaryenSplatVecI64x2(),
//   SplatVecF32x4 = _BinaryenSplatVecF32x4(),
//   SplatVecF64x2 = _BinaryenSplatVecF64x2(),
//   NotVec128 = _BinaryenNotVec128(),
//   NegVecI8x16 = _BinaryenNegVecI8x16(),
//   AnyTrueVecI8x16 = _BinaryenAnyTrueVecI8x16(),
//   AllTrueVecI8x16 = _BinaryenAllTrueVecI8x16(),
//   NegVecI16x8 = _BinaryenNegVecI16x8(),
//   AnyTrueVecI16x8 = _BinaryenAnyTrueVecI16x8(),
//   AllTrueVecI16x8 = _BinaryenAllTrueVecI16x8(),
//   NegVecI32x4 = _BinaryenNegVecI32x4(),
//   AnyTrueVecI32x4 = _BinaryenAnyTrueVecI32x4(),
//   AllTrueVecI32x4 = _BinaryenAllTrueVecI32x4(),
//   NegVecI64x2 = _BinaryenNegVecI64x2(),
//   AnyTrueVecI64x2 = _BinaryenAnyTrueVecI64x2(),
//   AllTrueVecI64x2 = _BinaryenAllTrueVecI64x2(),
//   AbsVecF32x4 = _BinaryenAbsVecF32x4(),
//   NegVecF32x4 = _BinaryenNegVecF32x4(),
//   SqrtVecF32x4 = _BinaryenSqrtVecF32x4(),
//   AbsVecF64x2 = _BinaryenAbsVecF64x2(),
//   NegVecF64x2 = _BinaryenNegVecF64x2(),
//   SqrtVecF64x2 = _BinaryenSqrtVecF64x2(),
//   TruncSatSVecF32x4ToVecI32x4 = _BinaryenTruncSatSVecF32x4ToVecI32x4(),
//   TruncSatUVecF32x4ToVecI32x4 = _BinaryenTruncSatUVecF32x4ToVecI32x4(),
//   TruncSatSVecF64x2ToVecI64x2 = _BinaryenTruncSatSVecF64x2ToVecI64x2(),
//   TruncSatUVecF64x2ToVecI64x2 = _BinaryenTruncSatUVecF64x2ToVecI64x2(),
//   ConvertSVecI32x4ToVecF32x4 = _BinaryenConvertSVecI32x4ToVecF32x4(),
//   ConvertUVecI32x4ToVecF32x4 = _BinaryenConvertUVecI32x4ToVecF32x4(),
//   ConvertSVecI64x2ToVecF64x2 = _BinaryenConvertSVecI64x2ToVecF64x2(),
//   ConvertUVecI64x2ToVecF64x2 = _BinaryenConvertUVecI64x2ToVecF64x2(),
//   EqVecI8x16 = _BinaryenEqVecI8x16(),
//   NeVecI8x16 = _BinaryenNeVecI8x16(),
//   LtSVecI8x16 = _BinaryenLtSVecI8x16(),
//   LtUVecI8x16 = _BinaryenLtUVecI8x16(),
//   LeSVecI8x16 = _BinaryenLeSVecI8x16(),
//   LeUVecI8x16 = _BinaryenLeUVecI8x16(),
//   GtSVecI8x16 = _BinaryenGtSVecI8x16(),
//   GtUVecI8x16 = _BinaryenGtUVecI8x16(),
//   GeSVecI8x16 = _BinaryenGeSVecI8x16(),
//   GeUVecI8x16 = _BinaryenGeUVecI8x16(),
//   EqVecI16x8 = _BinaryenEqVecI16x8(),
//   NeVecI16x8 = _BinaryenNeVecI16x8(),
//   LtSVecI16x8 = _BinaryenLtSVecI16x8(),
//   LtUVecI16x8 = _BinaryenLtUVecI16x8(),
//   LeSVecI16x8 = _BinaryenLeSVecI16x8(),
//   LeUVecI16x8 = _BinaryenLeUVecI16x8(),
//   GtSVecI16x8 = _BinaryenGtSVecI16x8(),
//   GtUVecI16x8 = _BinaryenGtUVecI16x8(),
//   GeSVecI16x8 = _BinaryenGeSVecI16x8(),
//   GeUVecI16x8 = _BinaryenGeUVecI16x8(),
//   EqVecI32x4 = _BinaryenEqVecI32x4(),
//   NeVecI32x4 = _BinaryenNeVecI32x4(),
//   LtSVecI32x4 = _BinaryenLtSVecI32x4(),
//   LtUVecI32x4 = _BinaryenLtUVecI32x4(),
//   LeSVecI32x4 = _BinaryenLeSVecI32x4(),
//   LeUVecI32x4 = _BinaryenLeUVecI32x4(),
//   GtSVecI32x4 = _BinaryenGtSVecI32x4(),
//   GtUVecI32x4 = _BinaryenGtUVecI32x4(),
//   GeSVecI32x4 = _BinaryenGeSVecI32x4(),
//   GeUVecI32x4 = _BinaryenGeUVecI32x4(),
//   EqVecF32x4 = _BinaryenEqVecF32x4(),
//   NeVecF32x4 = _BinaryenNeVecF32x4(),
//   LtVecF32x4 = _BinaryenLtVecF32x4(),
//   LeVecF32x4 = _BinaryenLeVecF32x4(),
//   GtVecF32x4 = _BinaryenGtVecF32x4(),
//   GeVecF32x4 = _BinaryenGeVecF32x4(),
//   EqVecF64x2 = _BinaryenEqVecF64x2(),
//   NeVecF64x2 = _BinaryenNeVecF64x2(),
//   LtVecF64x2 = _BinaryenLtVecF64x2(),
//   LeVecF64x2 = _BinaryenLeVecF64x2(),
//   GtVecF64x2 = _BinaryenGtVecF64x2(),
//   GeVecF64x2 = _BinaryenGeVecF64x2(),
//   AndVec128 = _BinaryenAndVec128(),
//   OrVec128 = _BinaryenOrVec128(),
//   XorVec128 = _BinaryenXorVec128(),
//   AddVecI8x16 = _BinaryenAddVecI8x16(),
//   AddSatSVecI8x16 = _BinaryenAddSatSVecI8x16(),
//   AddSatUVecI8x16 = _BinaryenAddSatUVecI8x16(),
//   SubVecI8x16 = _BinaryenSubVecI8x16(),
//   SubSatSVecI8x16 = _BinaryenSubSatSVecI8x16(),
//   SubSatUVecI8x16 = _BinaryenSubSatUVecI8x16(),
//   MulVecI8x16 = _BinaryenMulVecI8x16(),
//   AddVecI16x8 = _BinaryenAddVecI16x8(),
//   AddSatSVecI16x8 = _BinaryenAddSatSVecI16x8(),
//   AddSatUVecI16x8 = _BinaryenAddSatUVecI16x8(),
//   SubVecI16x8 = _BinaryenSubVecI16x8(),
//   SubSatSVecI16x8 = _BinaryenSubSatSVecI16x8(),
//   SubSatUVecI16x8 = _BinaryenSubSatUVecI16x8(),
//   MulVecI16x8 = _BinaryenMulVecI16x8(),
//   AddVecI32x4 = _BinaryenAddVecI32x4(),
//   SubVecI32x4 = _BinaryenSubVecI32x4(),
//   MulVecI32x4 = _BinaryenMulVecI32x4(),
//   AddVecI64x2 = _BinaryenAddVecI64x2(),
//   SubVecI64x2 = _BinaryenSubVecI64x2(),
//   AddVecF32x4 = _BinaryenAddVecF32x4(),
//   SubVecF32x4 = _BinaryenSubVecF32x4(),
//   MulVecF32x4 = _BinaryenMulVecF32x4(),
//   DivVecF32x4 = _BinaryenDivVecF32x4(),
//   MinVecF32x4 = _BinaryenMinVecF32x4(),
//   MaxVecF32x4 = _BinaryenMaxVecF32x4(),
//   AddVecF64x2 = _BinaryenAddVecF64x2(),
//   SubVecF64x2 = _BinaryenSubVecF64x2(),
//   MulVecF64x2 = _BinaryenMulVecF64x2(),
//   DivVecF64x2 = _BinaryenDivVecF64x2(),
//   MinVecF64x2 = _BinaryenMinVecF64x2(),
//   MaxVecF64x2 = _BinaryenMaxVecF64x2()
// }

export class MemorySegment {

  buffer: Uint8Array;
  offset: I64;

  static create(buffer: Uint8Array, offset: I64): MemorySegment {
    var segment = new MemorySegment();
    segment.buffer = buffer;
    segment.offset = offset;
    return segment;
  }
}

export class Module {

  ref: ModuleRef;

  private cachedByValue: usize;

  static create(): Module {
    var module = new Module();
    module.ref = _BinaryenModuleCreate();
    module.cachedByValue = memory.allocate(16);
    return module;
  }

  static createFrom(buffer: Uint8Array): Module {
    var cArr = allocU8Array(buffer);
    try {
      let module = new Module();
      module.ref = _BinaryenModuleRead(cArr, buffer.length);
      module.cachedByValue = memory.allocate(3 * 8); // LLVM C-ABI, max used is 3 * usize
      return module;
    } finally {
      memory.free(changetype<usize>(cArr));
    }
  }

  private constructor() { }

  // types

  addFunctionType(
    name: string,
    result: NativeType,
    paramTypes: NativeType[] | null
  ): FunctionRef {
    var cStr = this.allocStringCached(name);
    var cArr = allocI32Array(paramTypes);
    try {
      return _BinaryenAddFunctionType(this.ref, cStr, result, cArr, paramTypes ? paramTypes.length : 0);
    } finally {
      memory.free(cArr);
    }
  }

  getFunctionTypeBySignature(
    result: NativeType,
    paramTypes: NativeType[] | null
  ): FunctionTypeRef {
    var cArr = allocI32Array(paramTypes);
    try {
      return _BinaryenGetFunctionTypeBySignature(this.ref, result, cArr, paramTypes ? paramTypes.length : 0);
    } finally {
      memory.free(cArr);
    }
  }

  removeFunctionType(name: string): void {
    var cStr = this.allocStringCached(name);
    _BinaryenRemoveFunctionType(this.ref, cStr);
  }

  // constants

  createI32(value: i32): ExpressionRef {
    var out = this.cachedByValue;
    _BinaryenLiteralInt32(out, value);
    return _BinaryenConst(this.ref, out);
  }

  createI64(valueLow: i32, valueHigh: i32 = 0): ExpressionRef {
    var out = this.cachedByValue;
    _BinaryenLiteralInt64(out, valueLow, valueHigh);
    return _BinaryenConst(this.ref, out);
  }

  createF32(value: f32): ExpressionRef {
    var out = this.cachedByValue;
    _BinaryenLiteralFloat32(out, value);
    return _BinaryenConst(this.ref, out);
  }

  createF64(value: f64): ExpressionRef {
    var out = this.cachedByValue;
    _BinaryenLiteralFloat64(out, value);
    return _BinaryenConst(this.ref, out);
  }

  // expressions

  createUnary(
    op: UnaryOp,
    expr: ExpressionRef
  ): ExpressionRef {
    return _BinaryenUnary(this.ref, op, expr);
  }

  createBinary(
    op: BinaryOp,
    left: ExpressionRef,
    right: ExpressionRef
  ): ExpressionRef {
    return _BinaryenBinary(this.ref, op, left, right);
  }

  createHost(
    op: HostOp,
    name: string | null = null,
    operands: ExpressionRef[] | null = null
  ): ExpressionRef {
    var cStr = this.allocStringCached(name);
    var cArr = allocPtrArray(operands);
    try {
      return _BinaryenHost(this.ref, op, cStr, cArr, operands ? (<ExpressionRef[]>operands).length : 0);
    } finally {
      memory.free(cArr);
    }
  }

  createGetLocal(
    index: i32,
    type: NativeType
  ): ExpressionRef {
    return _BinaryenGetLocal(this.ref, index, type);
  }

  createTeeLocal(
    index: i32,
    value: ExpressionRef
  ): ExpressionRef {
    return _BinaryenTeeLocal(this.ref, index, value);
  }

  createGetGlobal(
    name: string,
    type: NativeType
  ): ExpressionRef {
    var cStr = this.allocStringCached(name);
    return _BinaryenGetGlobal(this.ref, cStr, type);
  }

  createLoad(
    bytes: Index,
    signed: bool,
    ptr: ExpressionRef,
    type: NativeType,
    offset: Index = 0
  ): ExpressionRef {
    return _BinaryenLoad(this.ref, bytes, signed ? 1 : 0, offset, /* always aligned */ bytes, type, ptr);
  }

  createStore(
    bytes: Index,
    ptr: ExpressionRef,
    value: ExpressionRef,
    type: NativeType,
    offset: Index = 0
  ): ExpressionRef {
    return _BinaryenStore(this.ref, bytes, offset, /* always aligned */ bytes, ptr, value, type);
  }

  createAtomicLoad(
    bytes: Index,
    ptr: ExpressionRef,
    type: NativeType,
    offset: Index = 0
  ): ExpressionRef {
    return _BinaryenAtomicLoad(this.ref, bytes, offset, type, ptr);
  }

  createAtomicStore(
    bytes: Index,
    ptr: ExpressionRef,
    value: ExpressionRef,
    type: NativeType,
    offset: Index = 0
  ): ExpressionRef {
    return _BinaryenAtomicStore(this.ref, bytes, offset, ptr, value, type);
  }

  createAtomicRMW(
    op: AtomicRMWOp,
    bytes: Index,
    offset: Index,
    ptr: ExpressionRef,
    value: ExpressionRef,
    type: NativeType
  ): ExpressionRef {
    return _BinaryenAtomicRMW(this.ref, op, bytes, offset, ptr, value, type);
  }

  createAtomicCmpxchg(
    bytes: Index,
    offset: Index,
    ptr: ExpressionRef,
    expected: ExpressionRef,
    replacement: ExpressionRef,
    type: NativeType
  ): ExpressionRef {
    return _BinaryenAtomicCmpxchg(this.ref, bytes, offset, ptr, expected, replacement, type);
  }

  createAtomicWait(
    ptr: ExpressionRef,
    expected: ExpressionRef,
    timeout: ExpressionRef,
    expectedType: NativeType
  ): ExpressionRef {
    return _BinaryenAtomicWait(this.ref, ptr, expected, timeout, expectedType);
  }

  createAtomicWake(
    ptr: ExpressionRef,
    wakeCount: ExpressionRef
  ): ExpressionRef {
    return _BinaryenAtomicWake(this.ref, ptr, wakeCount);
  }

  // statements

  createSetLocal(
    index: Index,
    value: ExpressionRef
  ): ExpressionRef {
    return _BinaryenSetLocal(this.ref, index, value);
  }

  createSetGlobal(
    name: string,
    value: ExpressionRef
  ): ExpressionRef {
    var cStr = this.allocStringCached(name);
    return _BinaryenSetGlobal(this.ref, cStr, value);
  }

  createBlock(
    label: string | null,
    children: ExpressionRef[],
    type: NativeType = NativeType.None
  ): ExpressionRef {
    var cStr = this.allocStringCached(label);
    var cArr = allocPtrArray(children);
    try {
      return _BinaryenBlock(this.ref, cStr, cArr, children.length, type);
    } finally {
      memory.free(cArr);
    }
  }

  createBreak(
    label: string | null,
    condition: ExpressionRef = 0,
    value: ExpressionRef = 0
  ): ExpressionRef {
    var cStr = this.allocStringCached(label);
    return _BinaryenBreak(this.ref, cStr, condition, value);
  }

  createDrop(
    expression: ExpressionRef
  ): ExpressionRef {
    return _BinaryenDrop(this.ref, expression);
  }

  createLoop(
    label: string | null,
    body: ExpressionRef
  ): ExpressionRef {
    var cStr = this.allocStringCached(label);
    return _BinaryenLoop(this.ref, cStr, body);
  }

  createIf(
    condition: ExpressionRef,
    ifTrue: ExpressionRef,
    ifFalse: ExpressionRef = 0
  ): ExpressionRef {
    return _BinaryenIf(this.ref, condition, ifTrue, ifFalse);
  }

  createNop(): ExpressionRef {
    return _BinaryenNop(this.ref);
  }

  createReturn(
    expression: ExpressionRef = 0
  ): ExpressionRef {
    return _BinaryenReturn(this.ref, expression);
  }

  createSelect(
    ifTrue: ExpressionRef,
    ifFalse: ExpressionRef,
    condition: ExpressionRef
  ): ExpressionRef {
    return _BinaryenSelect(this.ref, condition, ifTrue, ifFalse);
  }

  createSwitch(
    names: string[],
    defaultName: string | null,
    condition: ExpressionRef,
    value: ExpressionRef = 0
  ): ExpressionRef {
    var numNames = names.length;
    var strs = new Array<usize>(numNames);
    for (let i = 0; i < numNames; ++i) {
      strs[i] = this.allocStringCached(names[i]);
    }
    var cArr = allocI32Array(strs);
    var cStr = this.allocStringCached(defaultName);
    try {
      return _BinaryenSwitch(this.ref, cArr, numNames, cStr, condition, value);
    } finally {
      memory.free(cArr);
    }
  }

  createCall(
    target: string,
    operands: ExpressionRef[] | null,
    returnType: NativeType
  ): ExpressionRef {
    var cStr = this.allocStringCached(target);
    var cArr = allocPtrArray(operands);
    try {
      return _BinaryenCall(this.ref, cStr, cArr, operands && operands.length || 0, returnType);
    } finally {
      memory.free(cArr);
    }
  }

  createCallIndirect(
    index: ExpressionRef,
    operands: ExpressionRef[] | null,
    typeName: string
  ): ExpressionRef {
    var cStr = this.allocStringCached(typeName);
    var cArr = allocPtrArray(operands);
    try {
      return _BinaryenCallIndirect(this.ref, index, cArr, operands && operands.length || 0, cStr);
    } finally {
      memory.free(cArr);
    }
  }

  createUnreachable(): ExpressionRef {
    return _BinaryenUnreachable(this.ref);
  }

  // meta

  addGlobal(
    name: string,
    type: NativeType,
    mutable: bool,
    initializer: ExpressionRef
  ): GlobalRef {
    var cStr = this.allocStringCached(name);
    return _BinaryenAddGlobal(this.ref, cStr, type, mutable ? 1 : 0, initializer);
  }

  removeGlobal(
    name: string
  ): void {
    var cStr = this.allocStringCached(name);
    _BinaryenRemoveGlobal(this.ref, cStr);
  }

  addFunction(
    name: string,
    type: FunctionTypeRef,
    varTypes: NativeType[] | null,
    body: ExpressionRef
  ): FunctionRef {
    var cStr = this.allocStringCached(name);
    var cArr = allocI32Array(varTypes);
    try {
      return _BinaryenAddFunction(this.ref, cStr, type, cArr, varTypes ? varTypes.length : 0, body);
    } finally {
      memory.free(cArr);
    }
  }

  removeFunction(name: string): void {
    var cStr = this.allocStringCached(name);
    _BinaryenRemoveFunction(this.ref, cStr);
  }

  private hasTemporaryFunction: bool = false;

  addTemporaryFunction(result: NativeType, paramTypes: NativeType[] | null, body: ExpressionRef): FunctionRef {
    this.hasTemporaryFunction = assert(!this.hasTemporaryFunction);
    var tempName = this.allocStringCached("");
    var cArr = allocI32Array(paramTypes);
    try {
      let typeRef = _BinaryenAddFunctionType(this.ref, tempName, result, cArr, paramTypes ? paramTypes.length : 0);
      return _BinaryenAddFunction(this.ref, tempName, typeRef, 0, 0, body);
    } finally {
      memory.free(cArr);
    }
  }

  removeTemporaryFunction(): void {
    this.hasTemporaryFunction = !assert(this.hasTemporaryFunction);
    var tempName = this.allocStringCached("");
    _BinaryenRemoveFunction(this.ref, tempName);
    _BinaryenRemoveFunctionType(this.ref, tempName);
  }

  addFunctionExport(
    internalName: string,
    externalName: string
  ): ExportRef {
    var cStr1 = this.allocStringCached(internalName);
    var cStr2 = this.allocStringCached(externalName);
    return _BinaryenAddFunctionExport(this.ref, cStr1, cStr2);
  }

  addTableExport(
    internalName: string,
    externalName: string
  ): ExportRef {
    var cStr1 = this.allocStringCached(internalName);
    var cStr2 = this.allocStringCached(externalName);
    return _BinaryenAddTableExport(this.ref, cStr1, cStr2);
  }

  addMemoryExport(
    internalName: string,
    externalName: string
  ): ExportRef {
    var cStr1 = this.allocStringCached(internalName);
    var cStr2 = this.allocStringCached(externalName);
    return _BinaryenAddMemoryExport(this.ref, cStr1, cStr2);
  }

  addGlobalExport(
    internalName: string,
    externalName: string
  ): ExportRef {
    var cStr1 = this.allocStringCached(internalName);
    var cStr2 = this.allocStringCached(externalName);
    return _BinaryenAddGlobalExport(this.ref, cStr1, cStr2);
  }

  removeExport(externalName: string): void {
    var cStr = this.allocStringCached(externalName);
    _BinaryenRemoveExport(this.ref, cStr);
  }

  addFunctionImport(
    internalName: string,
    externalModuleName: string,
    externalBaseName: string,
    functionType: FunctionTypeRef
  ): ImportRef {
    var cStr1 = this.allocStringCached(internalName);
    var cStr2 = this.allocStringCached(externalModuleName);
    var cStr3 = this.allocStringCached(externalBaseName);
    return _BinaryenAddFunctionImport(this.ref, cStr1, cStr2, cStr3, functionType);
  }

  addTableImport(
    internalName: string,
    externalModuleName: string,
    externalBaseName: string
  ): ImportRef {
    var cStr1 = this.allocStringCached(internalName);
    var cStr2 = this.allocStringCached(externalModuleName);
    var cStr3 = this.allocStringCached(externalBaseName);
    return _BinaryenAddTableImport(this.ref, cStr1, cStr2, cStr3);
  }

  addMemoryImport(
    internalName: string,
    externalModuleName: string,
    externalBaseName: string,
    shared: bool = false,
  ): ImportRef {
<<<<<<< HEAD
    var cStr1 = allocString(internalName);
    var cStr2 = allocString(externalModuleName);
    var cStr3 = allocString(externalBaseName);
=======
    var cStr1 = this.allocStringCached(internalName);
    var cStr2 = this.allocStringCached(externalModuleName);
    var cStr3 = this.allocStringCached(externalBaseName);
>>>>>>> 2fe228ff
    return _BinaryenAddMemoryImport(this.ref, cStr1, cStr2, cStr3, shared);
  }

  addGlobalImport(
    internalName: string,
    externalModuleName: string,
    externalBaseName: string,
    globalType: NativeType
  ): ImportRef {
    var cStr1 = this.allocStringCached(internalName);
    var cStr2 = this.allocStringCached(externalModuleName);
    var cStr3 = this.allocStringCached(externalBaseName);
    return _BinaryenAddGlobalImport(this.ref, cStr1, cStr2, cStr3, globalType);
  }

  /** Unlimited memory constant. */
  static readonly UNLIMITED_MEMORY: Index = <Index>-1;

  setMemory(
    initial: Index,
    maximum: Index,
    segments: MemorySegment[],
    target: Target,
    exportName: string | null = null,
    shared: bool = false
  ): void {
    var cStr = this.allocStringCached(exportName);
    var k = segments.length;
    var segs = new Array<usize>(k);
    var offs = new Array<ExpressionRef>(k);
    var sizs = new Array<Index>(k);
    for (let i = 0; i < k; ++i) {
      let buffer = segments[i].buffer;
      let offset = segments[i].offset;
      segs[i] = allocU8Array(buffer);
      offs[i] = target == Target.WASM64
        ? this.createI64(i64_low(offset), i64_high(offset))
        : this.createI32(i64_low(offset));
      sizs[i] = buffer.length;
    }
    var cArr1 = allocI32Array(segs);
    var cArr2 = allocI32Array(offs);
    var cArr3 = allocI32Array(sizs);
    try {
      _BinaryenSetMemory(this.ref, initial, maximum, cStr, cArr1, cArr2, cArr3, k, shared);
    } finally {
      memory.free(cArr3);
      memory.free(cArr2);
      memory.free(cArr1);
      for (let i = k - 1; i >= 0; --i) memory.free(segs[i]);
    }
  }

  setFunctionTable(
    initial: Index,
    maximum: Index,
    funcs: string[]
  ): void {
    var numNames = funcs.length;
    var names = new Array<usize>(numNames);
    for (let i = 0; i < numNames; ++i) {
      names[i] = this.allocStringCached(funcs[i]);
    }
    var cArr = allocI32Array(names);
    try {
      _BinaryenSetFunctionTable(this.ref, initial, maximum, cArr, numNames);
    } finally {
      memory.free(cArr);
    }
  }

  setStart(func: FunctionRef): void {
    _BinaryenSetStart(this.ref, func);
  }

  getOptimizeLevel(): i32 {
    return _BinaryenGetOptimizeLevel();
  }

  setOptimizeLevel(level: i32 = 2): void {
    _BinaryenSetOptimizeLevel(level);
  }

  getShrinkLevel(): i32 {
    return _BinaryenGetShrinkLevel();
  }

  setShrinkLevel(level: i32 = 1): void {
    _BinaryenSetShrinkLevel(level);
  }

  setDebugInfo(on: bool = false): void {
    _BinaryenSetDebugInfo(on);
  }

  optimize(func: FunctionRef = 0): void {
    if (func) {
      _BinaryenFunctionOptimize(func, this.ref);
    } else {
      _BinaryenModuleOptimize(this.ref);
    }
  }

  runPasses(passes: string[], func: FunctionRef = 0): void {
    var numNames = passes.length;
    var names = new Array<usize>(numNames);
    for (let i = 0; i < numNames; ++i) {
      names[i] = allocString(passes[i]);
    }
    var cArr = allocI32Array(names);
    try {
      if (func) {
        _BinaryenFunctionRunPasses(func, this.ref, cArr, numNames);
      } else {
        _BinaryenModuleRunPasses(this.ref, cArr, numNames);
      }
    } finally {
      memory.free(cArr);
      for (let i = numNames; i >= 0; --i) memory.free(names[i]);
    }
  }

  private cachedPrecomputeNames: usize = 0;

  precomputeExpression(expr: ExpressionRef): ExpressionRef {
    // remember the previous optimize levels and set to max instead, to be sure
    var previousOptimizeLevel = _BinaryenGetOptimizeLevel();
    var previousShrinkLevel = _BinaryenGetShrinkLevel();
    var previousDebugInfo = _BinaryenGetDebugInfo();
    _BinaryenSetOptimizeLevel(4);
    _BinaryenSetShrinkLevel(0);
    _BinaryenSetDebugInfo(false);

    // wrap the expression in a temp. function and run the precompute pass on it
    var type = _BinaryenExpressionGetType(expr);
    var func = this.addTemporaryFunction(type, null, expr);
    var names = this.cachedPrecomputeNames;
    if (!names) {
      this.cachedPrecomputeNames = names = allocI32Array([ this.allocStringCached("precompute") ]);
    }
    _BinaryenFunctionRunPasses(func, this.ref, names, 1);
    expr = _BinaryenFunctionGetBody(func);
    this.removeTemporaryFunction();

    // reset optimize levels to previous
    _BinaryenSetOptimizeLevel(previousOptimizeLevel);
    _BinaryenSetShrinkLevel(previousShrinkLevel);
    _BinaryenSetDebugInfo(previousDebugInfo);
    return expr;
  }

  validate(): bool {
    return _BinaryenModuleValidate(this.ref) == 1;
  }

  interpret(): void {
    _BinaryenModuleInterpret(this.ref);
  }

  toBinary(sourceMapUrl: string | null): BinaryModule {
    var out = this.cachedByValue;
    var cStr = allocString(sourceMapUrl);
    var binaryPtr: usize = 0;
    var sourceMapPtr: usize = 0;
    try {
      _BinaryenModuleAllocateAndWrite(out, this.ref, cStr);
      binaryPtr = readInt(out);
      let binaryBytes = readInt(out + 4);
      sourceMapPtr = readInt(out + 4 * 2);
      let ret = new BinaryModule();
      ret.output = readBuffer(binaryPtr, binaryBytes);
      ret.sourceMap = readString(sourceMapPtr);
      return ret;
    } finally {
      if (cStr) memory.free(cStr);
      if (binaryPtr) memory.free(binaryPtr);
      if (sourceMapPtr) memory.free(sourceMapPtr);
    }
  }

  toText(): string {
    throw new Error("not implemented"); // JS glue overrides this
  }

  toAsmjs(): string {
    throw new Error("not implemented"); // JS glue overrides this
  }

  private cachedStrings: Map<string,usize> = new Map();

  private allocStringCached(str: string | null): usize {
    if (str == null) return 0;
    if (cachedStrings.has(str)) return <usize>cachedStrings.get(str);
    var ptr = allocString(str);
    cachedStrings.set(str, ptr);
    return ptr;
  }

  dispose(): void {
    assert(this.ref);
    for (let ptr of this.cachedStrings.values()) memory.free(ptr);
    this.cachedStrings = new Map();
    memory.free(this.cachedByValue);
    memory.free(this.cachedPrecomputeNames);
    this.cachedPrecomputeNames = 0;
    _BinaryenModuleDispose(this.ref);
    this.ref = 0;
  }

  createRelooper(): Relooper {
    return Relooper.create(this);
  }

  cloneExpression(
    expr: ExpressionRef,
    noSideEffects: bool = false,
    maxDepth: i32 = i32.MAX_VALUE
  ): ExpressionRef { // currently supports side effect free expressions only
    if (maxDepth < 0) return 0;
    maxDepth -= 1;

    var nested1: ExpressionRef,
        nested2: ExpressionRef;

        switch (_BinaryenExpressionGetId(expr)) {
      case ExpressionId.Const: {
        switch (_BinaryenExpressionGetType(expr)) {
          case NativeType.I32: {
            return this.createI32(_BinaryenConstGetValueI32(expr));
          }
          case NativeType.I64: {
            return this.createI64(
              _BinaryenConstGetValueI64Low(expr),
              _BinaryenConstGetValueI64High(expr)
            );
          }
          case NativeType.F32: {
            return this.createF32(_BinaryenConstGetValueF32(expr));
          }
          case NativeType.F64: {
            return this.createF64(_BinaryenConstGetValueF64(expr));
          }
          default: {
            throw new Error("concrete type expected");
          }
        }
      }
      case ExpressionId.GetLocal: {
        return _BinaryenGetLocal(this.ref,
          _BinaryenGetLocalGetIndex(expr),
          _BinaryenExpressionGetType(expr)
        );
      }
      case ExpressionId.GetGlobal: {
        let globalName = _BinaryenGetGlobalGetName(expr);
        if (!globalName) break;
        return _BinaryenGetGlobal(this.ref, globalName, _BinaryenExpressionGetType(expr));
      }
      case ExpressionId.Load: {
        if (!(nested1 = this.cloneExpression(_BinaryenLoadGetPtr(expr), noSideEffects, maxDepth))) {
          break;
        }
        return (
          _BinaryenLoadIsAtomic(expr)
            ? _BinaryenAtomicLoad(this.ref,
                _BinaryenLoadGetBytes(expr),
                _BinaryenLoadGetOffset(expr),
                _BinaryenExpressionGetType(expr),
                nested1
              )
            : _BinaryenLoad(this.ref,
                _BinaryenLoadGetBytes(expr),
                _BinaryenLoadIsSigned(expr) ? 1 : 0,
                _BinaryenLoadGetOffset(expr),
                _BinaryenLoadGetAlign(expr),
                _BinaryenExpressionGetType(expr),
                nested1
              )
        );
      }
      case ExpressionId.Unary: {
        if (!(nested1 = this.cloneExpression(_BinaryenUnaryGetValue(expr), noSideEffects, maxDepth))) {
          break;
        }
        return _BinaryenUnary(this.ref, _BinaryenUnaryGetOp(expr), nested1);
      }
      case ExpressionId.Binary: {
        if (!(nested1 = this.cloneExpression(_BinaryenBinaryGetLeft(expr), noSideEffects, maxDepth))) {
          break;
        }
        if (!(nested2 = this.cloneExpression(_BinaryenBinaryGetRight(expr), noSideEffects, maxDepth))) {
          break;
        }
        return _BinaryenBinary(this.ref, _BinaryenBinaryGetOp(expr), nested1, nested2);
      }
    }
    return 0;
  }

  // source map generation

  addDebugInfoFile(name: string): Index {
    var cStr = allocString(name);
    try {
      return _BinaryenModuleAddDebugInfoFileName(this.ref, cStr);
    } finally {
      memory.free(cStr);
    }
  }

  getDebugInfoFile(index: Index): string | null {
    return readString(_BinaryenModuleGetDebugInfoFileName(this.ref, index));
  }

  setDebugLocation(
    func: FunctionRef,
    expr: ExpressionRef,
    fileIndex: Index,
    lineNumber: Index,
    columnNumber: Index
  ): void {
    _BinaryenFunctionSetDebugLocation(func, expr, fileIndex, lineNumber, columnNumber);
  }
}

// expressions

export function getExpressionId(expr: ExpressionRef): ExpressionId {
  return _BinaryenExpressionGetId(expr);
}

export function getExpressionType(expr: ExpressionRef): NativeType {
  return _BinaryenExpressionGetType(expr);
}

export function getConstValueI32(expr: ExpressionRef): i32 {
  return _BinaryenConstGetValueI32(expr);
}

export function getConstValueI64Low(expr: ExpressionRef): i32 {
  return _BinaryenConstGetValueI64Low(expr);
}

export function getConstValueI64High(expr: ExpressionRef): i32 {
  return _BinaryenConstGetValueI64High(expr);
}

export function getConstValueF32(expr: ExpressionRef): f32 {
  return _BinaryenConstGetValueF32(expr);
}

export function getConstValueF64(expr: ExpressionRef): f32 {
  return _BinaryenConstGetValueF64(expr);
}

export function getGetLocalIndex(expr: ExpressionRef): Index {
  return _BinaryenGetLocalGetIndex(expr);
}

export function getSetLocalIndex(expr: ExpressionRef): Index {
  return _BinaryenSetLocalGetIndex(expr);
}

export function getSetLocalValue(expr: ExpressionRef): ExpressionRef {
  return _BinaryenSetLocalGetValue(expr);
}

export function isTeeLocal(expr: ExpressionRef): bool {
  return _BinaryenSetLocalIsTee(expr);
}

export function getGetGlobalName(expr: ExpressionRef): string | null {
  return readString(_BinaryenGetGlobalGetName(expr));
}

export function getBinaryOp(expr: ExpressionRef): BinaryOp {
  return _BinaryenBinaryGetOp(expr);
}

export function getBinaryLeft(expr: ExpressionRef): ExpressionRef {
  return _BinaryenBinaryGetLeft(expr);
}

export function getBinaryRight(expr: ExpressionRef): ExpressionRef {
  return _BinaryenBinaryGetRight(expr);
}

export function getUnaryOp(expr: ExpressionRef): UnaryOp {
  return _BinaryenUnaryGetOp(expr);
}

export function getUnaryValue(expr: ExpressionRef): ExpressionRef {
  return _BinaryenUnaryGetValue(expr);
}

export function getLoadBytes(expr: ExpressionRef): u32 {
  return _BinaryenLoadGetBytes(expr);
}

export function getLoadOffset(expr: ExpressionRef): u32 {
  return _BinaryenLoadGetOffset(expr);
}

export function getLoadPtr(expr: ExpressionRef): ExpressionRef {
  return _BinaryenLoadGetPtr(expr);
}

export function isLoadSigned(expr: ExpressionRef): bool {
  return _BinaryenLoadIsSigned(expr);
}

export function getStoreBytes(expr: ExpressionRef): u32 {
  return _BinaryenStoreGetBytes(expr);
}

export function getStoreOffset(expr: ExpressionRef): u32 {
  return _BinaryenStoreGetOffset(expr);
}

export function getStorePtr(expr: ExpressionRef): ExpressionRef {
  return _BinaryenStoreGetPtr(expr);
}

export function getStoreValue(expr: ExpressionRef): ExpressionRef {
  return _BinaryenStoreGetValue(expr);
}

export function getBlockName(expr: ExpressionRef): string | null {
  return readString(_BinaryenBlockGetName(expr));
}

export function getBlockChildCount(expr: ExpressionRef): Index {
  return _BinaryenBlockGetNumChildren(expr);
}

export function getBlockChild(expr: ExpressionRef, index: Index): ExpressionRef {
  return _BinaryenBlockGetChild(expr, index);
}

export function getIfCondition(expr: ExpressionRef): ExpressionRef {
  return _BinaryenIfGetCondition(expr);
}

export function getIfTrue(expr: ExpressionRef): ExpressionRef {
  return _BinaryenIfGetIfTrue(expr);
}

export function getIfFalse(expr: ExpressionRef): ExpressionRef {
  return _BinaryenIfGetIfFalse(expr);
}

export function getLoopName(expr: ExpressionRef): string | null {
  return readString(_BinaryenLoopGetName(expr));
}

export function getLoopBody(expr: ExpressionRef): ExpressionRef {
  return _BinaryenLoopGetBody(expr);
}

export function getBreakName(expr: ExpressionRef): string | null {
  return readString(_BinaryenBreakGetName(expr));
}

export function getBreakCondition(expr: ExpressionRef): ExpressionRef {
  return _BinaryenBreakGetCondition(expr);
}

export function getSelectThen(expr: ExpressionRef): ExpressionRef {
  return _BinaryenSelectGetIfTrue(expr);
}

export function getSelectElse(expr: ExpressionRef): ExpressionRef {
  return _BinaryenSelectGetIfFalse(expr);
}

export function getSelectCondition(expr: ExpressionRef): ExpressionRef {
  return _BinaryenSelectGetCondition(expr);
}

export function getDropValue(expr: ExpressionRef): ExpressionRef {
  return _BinaryenDropGetValue(expr);
}

export function getReturnValue(expr: ExpressionRef): ExpressionRef {
  return _BinaryenReturnGetValue(expr);
}

export function getCallTarget(expr: ExpressionRef): string | null {
  return readString(_BinaryenCallGetTarget(expr));
}

export function getHostOp(expr: ExpressionRef): ExpressionRef {
  return _BinaryenHostGetOp(expr);
}

export function getHostOperandCount(expr: ExpressionRef): Index {
  return _BinaryenHostGetNumOperands(expr);
}

export function getHostOperand(expr: ExpressionRef, index: Index): ExpressionRef {
  return _BinaryenHostGetOperand(expr, index);
}

export function getHostName(expr: ExpressionRef): string | null {
  return readString(_BinaryenHostGetNameOperand(expr));
}

// functions

export function getFunctionBody(func: FunctionRef): ExpressionRef {
  return _BinaryenFunctionGetBody(func);
}

export function getFunctionName(func: FunctionRef): string | null {
  return readString(_BinaryenFunctionGetName(func));
}

export function getFunctionParamCount(func: FunctionRef): Index {
  return _BinaryenFunctionGetNumParams(func);
}

export function getFunctionParamType(func: FunctionRef, index: Index): NativeType {
  return _BinaryenFunctionGetParam(func, index);
}

export function getFunctionResultType(func: FunctionRef): NativeType {
  return _BinaryenFunctionGetResult(func);
}

export class Relooper {

  module: Module;
  ref: RelooperRef;

  static create(module: Module): Relooper {
    var relooper = new Relooper();
    relooper.module = module;
    relooper.ref = _RelooperCreate(module.ref);
    return relooper;
  }

  private constructor() {}

  addBlock(code: ExpressionRef): RelooperBlockRef {
    return _RelooperAddBlock(this.ref, code);
  }

  addBranch(
    from: RelooperBlockRef,
    to: RelooperBlockRef,
    condition: ExpressionRef = 0,
    code: ExpressionRef = 0
  ): void {
    _RelooperAddBranch(from, to, condition, code);
  }

  addBlockWithSwitch(code: ExpressionRef, condition: ExpressionRef): RelooperBlockRef {
    return _RelooperAddBlockWithSwitch(this.ref, code, condition);
  }

  addBranchForSwitch(
    from: RelooperBlockRef,
    to: RelooperBlockRef,
    indexes: i32[],
    code: ExpressionRef = 0
  ): void {
    var cArr = allocI32Array(indexes);
    try {
      _RelooperAddBranchForSwitch(from, to, cArr, indexes.length, code);
    } finally {
      memory.free(cArr);
    }
  }

  renderAndDispose(entry: RelooperBlockRef, labelHelper: Index): ExpressionRef {
    return _RelooperRenderAndDispose(this.ref, entry, labelHelper);
  }
}

// export function hasSideEffects(expr: ExpressionRef): bool {
//   switch (_BinaryenExpressionGetId(expr = getPtr(expr))) {
//     case ExpressionId.GetLocal:
//     case ExpressionId.GetGlobal:
//     case ExpressionId.Const:
//     case ExpressionId.Nop:
//     case ExpressionId.Unreachable: {
//       return false;
//     }
//     case ExpressionId.Block: {
//       for (let i = 0, k = _BinaryenBlockGetNumChildren(expr); i < k; ++i) {
//         if (hasSideEffects(_BinaryenBlockGetChild(expr, i))) return true;
//       }
//       return false;
//     }
//     case ExpressionId.If: {
//       return hasSideEffects(_BinaryenIfGetCondition(expr))
//           || hasSideEffects(_BinaryenIfGetIfTrue(expr))
//           || hasSideEffects(_BinaryenIfGetIfFalse(expr));
//     }
//     case ExpressionId.Unary: {
//       return hasSideEffects(_BinaryenUnaryGetValue(expr));
//     }
//     case ExpressionId.Binary: {
//       return hasSideEffects(_BinaryenBinaryGetLeft(expr))
//           || hasSideEffects(_BinaryenBinaryGetRight(expr));
//     }
//     case ExpressionId.Drop: {
//       return hasSideEffects(_BinaryenDropGetValue(expr));
//     }
//     case ExpressionId.Select: {
//       return hasSideEffects(_BinaryenSelectGetIfTrue(expr))
//           || hasSideEffects(_BinaryenSelectGetIfFalse(expr))
//           || hasSideEffects(_BinaryenSelectGetCondition(expr));
//     }
//   }
//   return true;
// }

// helpers
// can't do stack allocation here: STACKTOP is a global in WASM but a hidden variable in asm.js

function allocU8Array(u8s: Uint8Array | null): usize {
  if (!u8s) return 0;
  var numValues = u8s.length;
  var ptr = memory.allocate(numValues);
  var idx = ptr;
  for (let i = 0; i < numValues; ++i) {
    store<u8>(idx++, u8s[i]);
  }
  return ptr;
}

function allocI32Array(i32s: i32[] | null): usize {
  if (!i32s) return 0;
  var ptr = memory.allocate(i32s.length << 2);
  var idx = ptr;
  for (let i = 0, k = i32s.length; i < k; ++i) {
    let val = i32s[i];
    // store<i32>(idx, val) is not portable
    store<u8>(idx    , ( val         & 0xff) as u8);
    store<u8>(idx + 1, ((val >>   8) & 0xff) as u8);
    store<u8>(idx + 2, ((val >>  16) & 0xff) as u8);
    store<u8>(idx + 3, ( val >>> 24        ) as u8);
    idx += 4;
  }
  return ptr;
}

function allocPtrArray(ptrs: usize[] | null): usize {
  return allocI32Array(ptrs); // TODO: WASM64 one day
}

function stringLengthUTF8(str: string): usize {
  var len = 0;
  for (let i = 0, k = str.length; i < k; ++i) {
    let u = str.charCodeAt(i);
    if (u >= 0xD800 && u <= 0xDFFF && i + 1 < k) {
      u = 0x10000 + ((u & 0x3FF) << 10) | (str.charCodeAt(++i) & 0x3FF);
    }
    if (u <= 0x7F) {
      ++len;
    } else if (u <= 0x7FF) {
      len += 2;
    } else if (u <= 0xFFFF) {
      len += 3;
    } else if (u <= 0x1FFFFF) {
      len += 4;
    } else if (u <= 0x3FFFFFF) {
      len += 5;
    } else {
      len += 6;
    }
  }
  return len;
}

var cachedStrings = new Map<string | null,usize>();

function allocString(str: string | null): usize {
  if (str == null) return 0;
  if (cachedStrings.has(str)) return <usize>cachedStrings.get(str);
  var ptr = memory.allocate(stringLengthUTF8(str) + 1);
  // the following is based on Emscripten's stringToUTF8Array
  var idx = ptr;
  for (let i = 0, k = str.length; i < k; ++i) {
    let u = str.charCodeAt(i);
    if (u >= 0xD800 && u <= 0xDFFF && i + 1 < k) {
      u = 0x10000 + ((u & 0x3FF) << 10) | (str.charCodeAt(++i) & 0x3FF);
    }
    if (u <= 0x7F) {
      store<u8>(idx++, u as u8);
    } else if (u <= 0x7FF) {
      store<u8>(idx++, (0xC0 |  (u >>> 6)       ) as u8);
      store<u8>(idx++, (0x80 | ( u         & 63)) as u8);
    } else if (u <= 0xFFFF) {
      store<u8>(idx++, (0xE0 |  (u >>> 12)      ) as u8);
      store<u8>(idx++, (0x80 | ((u >>>  6) & 63)) as u8);
      store<u8>(idx++, (0x80 | ( u         & 63)) as u8);
    } else if (u <= 0x1FFFFF) {
      store<u8>(idx++, (0xF0 |  (u >>> 18)      ) as u8);
      store<u8>(idx++, (0x80 | ((u >>> 12) & 63)) as u8);
      store<u8>(idx++, (0x80 | ((u >>>  6) & 63)) as u8);
      store<u8>(idx++, (0x80 | ( u         & 63)) as u8);
    } else if (u <= 0x3FFFFFF) {
      store<u8>(idx++, (0xF8 |  (u >>> 24)      ) as u8);
      store<u8>(idx++, (0x80 | ((u >>> 18) & 63)) as u8);
      store<u8>(idx++, (0x80 | ((u >>> 12) & 63)) as u8);
      store<u8>(idx++, (0x80 | ((u >>>  6) & 63)) as u8);
      store<u8>(idx++, (0x80 | ( u         & 63)) as u8);
    } else {
      store<u8>(idx++, (0xFC |  (u >>> 30)      ) as u8);
      store<u8>(idx++, (0x80 | ((u >>> 24) & 63)) as u8);
      store<u8>(idx++, (0x80 | ((u >>> 18) & 63)) as u8);
      store<u8>(idx++, (0x80 | ((u >>> 12) & 63)) as u8);
      store<u8>(idx++, (0x80 | ((u >>>  6) & 63)) as u8);
      store<u8>(idx++, (0x80 | ( u         & 63)) as u8);
    }
  }
  store<u8>(idx, 0);
  cachedStrings.set(str, ptr);
  return ptr;
}

function readInt(ptr: usize): i32 {
  return (
     load<u8>(ptr    )        |
    (load<u8>(ptr + 1) <<  8) |
    (load<u8>(ptr + 2) << 16) |
    (load<u8>(ptr + 3) << 24)
  );
}

function readBuffer(ptr: usize, length: usize): Uint8Array {
  var ret = new Uint8Array(length);
  for (let i: usize = 0; i < length; ++i) {
    ret[i] = load<u8>(ptr + i);
  }
  return ret;
}

export function readString(ptr: usize): string | null {
  if (!ptr) return null;
  var arr = new Array<i32>();
  // the following is based on Emscripten's UTF8ArrayToString
  var cp: u32;
  var u1: u32, u2: u32, u3: u32, u4: u32, u5: u32;
  while (cp = load<u8>(ptr++)) {
    if (!(cp & 0x80)) {
      arr.push(cp);
      continue;
    }
    u1 = load<u8>(ptr++) & 63;
    if ((cp & 0xE0) == 0xC0) {
      arr.push(((cp & 31) << 6) | u1);
      continue;
    }
    u2 = load<u8>(ptr++) & 63;
    if ((cp & 0xF0) == 0xE0) {
      cp = ((cp & 15) << 12) | (u1 << 6) | u2;
    } else {
      u3 = load<u8>(ptr++) & 63;
      if ((cp & 0xF8) == 0xF0) {
        cp = ((cp & 7) << 18) | (u1 << 12) | (u2 << 6) | u3;
      } else {
        u4 = load<u8>(ptr++) & 63;
        if ((cp & 0xFC) == 0xF8) {
          cp = ((cp & 3) << 24) | (u1 << 18) | (u2 << 12) | (u3 << 6) | u4;
        } else {
          u5 = load<u8>(ptr++) & 63;
          cp = ((cp & 1) << 30) | (u1 << 24) | (u2 << 18) | (u3 << 12) | (u4 << 6) | u5;
        }
      }
    }
    arr.push(cp);
    // if (cp < 0x10000) {
    //   arr.push(cp);
    // } else {
    //   var ch = cp - 0x10000;
    //   arr.push(0xD800 | (ch >> 10));
    //   arr.push(0xDC00 | (ch & 0x3FF));
    // }
  }
  // return String.fromCharCodes(arr);
  return String.fromCodePoints(arr);
}

/** Result structure of {@link Module#toBinary}. */
export class BinaryModule {
  /** WebAssembly binary. */
  output: Uint8Array;
  /** Source map, if generated. */
  sourceMap: string | null;
}

/** Tests if an expression needs an explicit 'unreachable' when it is the terminating statement. */
export function needsExplicitUnreachable(expr: ExpressionRef): bool {
  // not applicable if pushing a value to the stack
  switch (_BinaryenExpressionGetType(expr)) {
    case NativeType.I32:
    case NativeType.I64:
    case NativeType.F32:
    case NativeType.F64: return false;
  }
  switch (_BinaryenExpressionGetId(expr)) {
    case ExpressionId.Unreachable:
    case ExpressionId.Return: return false;
    case ExpressionId.Break: return _BinaryenBreakGetCondition(expr) != 0;
    case ExpressionId.Block: {
      if (!_BinaryenBlockGetName(expr)) { // can't break out of it
        let numChildren = _BinaryenBlockGetNumChildren(expr); // last child needs unreachable
        return numChildren > 0 && needsExplicitUnreachable(_BinaryenBlockGetChild(expr, numChildren - 1));
      }
    }
  }
  return true;
}<|MERGE_RESOLUTION|>--- conflicted
+++ resolved
@@ -830,15 +830,9 @@
     externalBaseName: string,
     shared: bool = false,
   ): ImportRef {
-<<<<<<< HEAD
-    var cStr1 = allocString(internalName);
-    var cStr2 = allocString(externalModuleName);
-    var cStr3 = allocString(externalBaseName);
-=======
     var cStr1 = this.allocStringCached(internalName);
     var cStr2 = this.allocStringCached(externalModuleName);
     var cStr3 = this.allocStringCached(externalBaseName);
->>>>>>> 2fe228ff
     return _BinaryenAddMemoryImport(this.ref, cStr1, cStr2, cStr3, shared);
   }
 
