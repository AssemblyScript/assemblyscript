/**
 * A thin wrapper around Binaryen's C-API.
 * @module module
 *//***/

import { Target } from "./common";

export type ModuleRef = usize;
export type FunctionTypeRef = usize;
export type FunctionRef = usize;
export type ExpressionRef = usize;
export type GlobalRef = usize;
export type EventRef = usize;
export type ImportRef = usize;
export type ExportRef = usize;
export type RelooperRef = usize;
export type RelooperBlockRef = usize;
export type Index = u32;

export enum NativeType {
  None = _BinaryenTypeNone(),
  I32  = _BinaryenTypeInt32(),
  I64  = _BinaryenTypeInt64(),
  F32  = _BinaryenTypeFloat32(),
  F64  = _BinaryenTypeFloat64(),
  V128 = _BinaryenTypeVec128(),
  Anyref = _BinaryenTypeAnyref(),
  Exnref = _BinaryenTypeExnref(),
  Unreachable = _BinaryenTypeUnreachable(),
  Auto = _BinaryenTypeAuto()
}

export enum FeatureFlags {
  MVP = _BinaryenFeatureMVP(),
  Atomics = _BinaryenFeatureAtomics(),
  MutableGloabls = _BinaryenFeatureMutableGlobals(),
  NontrappingFPToInt = _BinaryenFeatureNontrappingFPToInt(),
  SIMD128 = _BinaryenFeatureSIMD128(),
  BulkMemory = _BinaryenFeatureBulkMemory(),
  SignExt = _BinaryenFeatureSignExt(),
  ExceptionHandling = _BinaryenFeatureExceptionHandling(),
  TailCall = _BinaryenFeatureTailCall(),
  ReferenceTypes = _BinaryenFeatureReferenceTypes(),
  All = _BinaryenFeatureAll()
}

export enum ExpressionId {
  Invalid = _BinaryenInvalidId(),
  Block = _BinaryenBlockId(),
  If = _BinaryenIfId(),
  Loop = _BinaryenLoopId(),
  Break = _BinaryenBreakId(),
  Switch = _BinaryenSwitchId(),
  Call = _BinaryenCallId(),
  CallIndirect = _BinaryenCallIndirectId(),
  LocalGet = _BinaryenLocalGetId(),
  LocalSet = _BinaryenLocalSetId(),
  GlobalGet = _BinaryenGlobalGetId(),
  GlobalSet = _BinaryenGlobalSetId(),
  Load = _BinaryenLoadId(),
  Store = _BinaryenStoreId(),
  Const = _BinaryenConstId(),
  Unary = _BinaryenUnaryId(),
  Binary = _BinaryenBinaryId(),
  Select = _BinaryenSelectId(),
  Drop = _BinaryenDropId(),
  Return = _BinaryenReturnId(),
  Host = _BinaryenHostId(),
  Nop = _BinaryenNopId(),
  Unreachable = _BinaryenUnreachableId(),
  AtomicCmpxchg = _BinaryenAtomicCmpxchgId(),
  AtomicRMW = _BinaryenAtomicRMWId(),
  AtomicWait = _BinaryenAtomicWaitId(),
  AtomicNotify = _BinaryenAtomicNotifyId(),
  AtomicFence = _BinaryenAtomicFenceId(),
  SIMDExtract = _BinaryenSIMDExtractId(),
  SIMDReplace = _BinaryenSIMDReplaceId(),
  SIMDShuffle = _BinaryenSIMDShuffleId(),
  SIMDTernary = _BinaryenSIMDTernaryId(),
  SIMDShift = _BinaryenSIMDShiftId(),
  SIMDLoad = _BinaryenSIMDLoadId(),
  MemoryInit = _BinaryenMemoryInitId(),
  DataDrop = _BinaryenDataDropId(),
  MemoryCopy = _BinaryenMemoryCopyId(),
  MemoryFill = _BinaryenMemoryFillId(),
  Try = _BinaryenTryId(),
  Throw = _BinaryenThrowId(),
  Rethrow = _BinaryenRethrowId(),
  BrOnExn = _BinaryenBrOnExnId(),
  Push = _BinaryenPushId(),
  Pop = _BinaryenPopId()
}

export enum UnaryOp {
  ClzI32 = _BinaryenClzInt32(),
  CtzI32 = _BinaryenCtzInt32(),
  PopcntI32 = _BinaryenPopcntInt32(),
  NegF32 = _BinaryenNegFloat32(),
  AbsF32 = _BinaryenAbsFloat32(),
  CeilF32 = _BinaryenCeilFloat32(),
  FloorF32 = _BinaryenFloorFloat32(),
  TruncF32 = _BinaryenTruncFloat32(),
  NearestF32 = _BinaryenNearestFloat32(),
  SqrtF32 = _BinaryenSqrtFloat32(),
  EqzI32 = _BinaryenEqZInt32(),
  ClzI64 = _BinaryenClzInt64(),
  CtzI64 = _BinaryenCtzInt64(),
  PopcntI64 = _BinaryenPopcntInt64(),
  NegF64 = _BinaryenNegFloat64(),
  AbsF64 = _BinaryenAbsFloat64(),
  CeilF64 = _BinaryenCeilFloat64(),
  FloorF64 = _BinaryenFloorFloat64(),
  TruncF64 = _BinaryenTruncFloat64(),
  NearestF64 = _BinaryenNearestFloat64(),
  SqrtF64 = _BinaryenSqrtFloat64(),
  EqzI64 = _BinaryenEqZInt64(),
  ExtendI32 = _BinaryenExtendSInt32(),
  ExtendU32 = _BinaryenExtendUInt32(),
  WrapI64 = _BinaryenWrapInt64(),
  TruncF32ToI32 = _BinaryenTruncSFloat32ToInt32(),
  TruncF32ToI64 = _BinaryenTruncSFloat32ToInt64(),
  TruncF32ToU32 = _BinaryenTruncUFloat32ToInt32(),
  TruncF32ToU64 = _BinaryenTruncUFloat32ToInt64(),
  TruncF64ToI32 = _BinaryenTruncSFloat64ToInt32(),
  TruncF64ToI64 = _BinaryenTruncSFloat64ToInt64(),
  TruncF64ToU32 = _BinaryenTruncUFloat64ToInt32(),
  TruncF64ToU64 = _BinaryenTruncUFloat64ToInt64(),
  ReinterpretF32 = _BinaryenReinterpretFloat32(),
  ReinterpretF64 = _BinaryenReinterpretFloat64(),
  ConvertI32ToF32 = _BinaryenConvertSInt32ToFloat32(),
  ConvertI32ToF64 = _BinaryenConvertSInt32ToFloat64(),
  ConvertU32ToF32 = _BinaryenConvertUInt32ToFloat32(),
  ConvertU32ToF64 = _BinaryenConvertUInt32ToFloat64(),
  ConvertI64ToF32 = _BinaryenConvertSInt64ToFloat32(),
  ConvertI64ToF64 = _BinaryenConvertSInt64ToFloat64(),
  ConvertU64ToF32 = _BinaryenConvertUInt64ToFloat32(),
  ConvertU64ToF64 = _BinaryenConvertUInt64ToFloat64(),
  PromoteF32 = _BinaryenPromoteFloat32(),
  DemoteF64 = _BinaryenDemoteFloat64(),
  ReinterpretI32 = _BinaryenReinterpretInt32(),
  ReinterpretI64 = _BinaryenReinterpretInt64(),

  // see: https://github.com/WebAssembly/sign-extension-ops
  ExtendI8ToI32 = _BinaryenExtendS8Int32(),
  ExtendI16ToI32 = _BinaryenExtendS16Int32(),
  ExtendI8ToI64 = _BinaryenExtendS8Int64(),
  ExtendI16ToI64 = _BinaryenExtendS16Int64(),
  ExtendI32ToI64 = _BinaryenExtendS32Int64(),

  // see: https://github.com/WebAssembly/nontrapping-float-to-int-conversions
  TruncF32ToI32Sat = _BinaryenTruncSatSFloat32ToInt32(),
  TruncF32ToU32Sat = _BinaryenTruncSatUFloat32ToInt32(),
  TruncF64ToI32Sat = _BinaryenTruncSatSFloat64ToInt32(),
  TruncF64ToU32Sat = _BinaryenTruncSatUFloat64ToInt32(),
  TruncF32ToI64Sat = _BinaryenTruncSatSFloat32ToInt64(),
  TruncF32ToU64Sat = _BinaryenTruncSatUFloat32ToInt64(),
  TruncF64ToI64Sat = _BinaryenTruncSatSFloat64ToInt64(),
  TruncF64ToU64Sat = _BinaryenTruncSatUFloat64ToInt64(),

  // see: https://github.com/WebAssembly/simd
  SplatI8x16 = _BinaryenSplatVecI8x16(),
  SplatI16x8 = _BinaryenSplatVecI16x8(),
  SplatI32x4 = _BinaryenSplatVecI32x4(),
  SplatI64x2 = _BinaryenSplatVecI64x2(),
  SplatF32x4 = _BinaryenSplatVecF32x4(),
  SplatF64x2 = _BinaryenSplatVecF64x2(),
  NotV128 = _BinaryenNotVec128(),
  NegI8x16 = _BinaryenNegVecI8x16(),
  AnyTrueI8x16 = _BinaryenAnyTrueVecI8x16(),
  AllTrueI8x16 = _BinaryenAllTrueVecI8x16(),
  NegI16x8 = _BinaryenNegVecI16x8(),
  AnyTrueI16x8 = _BinaryenAnyTrueVecI16x8(),
  AllTrueI16x8 = _BinaryenAllTrueVecI16x8(),
  NegI32x4 = _BinaryenNegVecI32x4(),
  AnyTrueI32x4 = _BinaryenAnyTrueVecI32x4(),
  AllTrueI32x4 = _BinaryenAllTrueVecI32x4(),
  NegI64x2 = _BinaryenNegVecI64x2(),
  AnyTrueI64x2 = _BinaryenAnyTrueVecI64x2(),
  AllTrueI64x2 = _BinaryenAllTrueVecI64x2(),
  AbsF32x4 = _BinaryenAbsVecF32x4(),
  NegF32x4 = _BinaryenNegVecF32x4(),
  SqrtF32x4 = _BinaryenSqrtVecF32x4(),
  AbsF64x2 = _BinaryenAbsVecF64x2(),
  NegF64x2 = _BinaryenNegVecF64x2(),
  SqrtF64x2 = _BinaryenSqrtVecF64x2(),
  TruncSatF32x4ToI32x4 = _BinaryenTruncSatSVecF32x4ToVecI32x4(),
  TruncSatF32x4ToU32x4 = _BinaryenTruncSatUVecF32x4ToVecI32x4(),
  TruncSatF64x2ToI64x2 = _BinaryenTruncSatSVecF64x2ToVecI64x2(),
  TruncSatF64x2ToU64x2 = _BinaryenTruncSatUVecF64x2ToVecI64x2(),
  ConvertI32x4ToF32x4 = _BinaryenConvertSVecI32x4ToVecF32x4(),
  ConvertU32x4ToF32x4 = _BinaryenConvertUVecI32x4ToVecF32x4(),
  ConvertI64x2ToF64x2 = _BinaryenConvertSVecI64x2ToVecF64x2(),
  ConvertU64x2ToF64x2 = _BinaryenConvertUVecI64x2ToVecF64x2(),
  WidenLowI8x16ToI16x8 = _BinaryenWidenLowSVecI8x16ToVecI16x8(),
  WidenLowU8x16ToU16x8 = _BinaryenWidenLowUVecI8x16ToVecI16x8(),
  WidenHighI8x16ToI16x8 = _BinaryenWidenHighSVecI8x16ToVecI16x8(),
  WidenHighU8x16ToU16x8 = _BinaryenWidenHighUVecI8x16ToVecI16x8(),
  WidenLowI16x8ToI32x4 = _BinaryenWidenLowSVecI16x8ToVecI32x4(),
  WidenLowU16x8ToU32x4 = _BinaryenWidenLowUVecI16x8ToVecI32x4(),
  WidenHighI16x8ToI32x4 = _BinaryenWidenHighSVecI16x8ToVecI32x4(),
  WidenHighU16x8ToU32x4 = _BinaryenWidenHighUVecI16x8ToVecI32x4()
}

export enum BinaryOp {
  AddI32 = _BinaryenAddInt32(),
  SubI32 = _BinaryenSubInt32(),
  MulI32 = _BinaryenMulInt32(),
  DivI32 = _BinaryenDivSInt32(),
  DivU32 = _BinaryenDivUInt32(),
  RemI32 = _BinaryenRemSInt32(),
  RemU32 = _BinaryenRemUInt32(),
  AndI32 = _BinaryenAndInt32(),
  OrI32 = _BinaryenOrInt32(),
  XorI32 = _BinaryenXorInt32(),
  ShlI32 = _BinaryenShlInt32(),
  ShrU32 = _BinaryenShrUInt32(),
  ShrI32 = _BinaryenShrSInt32(),
  RotlI32 = _BinaryenRotLInt32(),
  RotrI32 = _BinaryenRotRInt32(),
  EqI32 = _BinaryenEqInt32(),
  NeI32 = _BinaryenNeInt32(),
  LtI32 = _BinaryenLtSInt32(),
  LtU32 = _BinaryenLtUInt32(),
  LeI32 = _BinaryenLeSInt32(),
  LeU32 = _BinaryenLeUInt32(),
  GtI32 = _BinaryenGtSInt32(),
  GtU32 = _BinaryenGtUInt32(),
  GeI32 = _BinaryenGeSInt32(),
  GeU32 = _BinaryenGeUInt32(),
  AddI64 = _BinaryenAddInt64(),
  SubI64 = _BinaryenSubInt64(),
  MulI64 = _BinaryenMulInt64(),
  DivI64 = _BinaryenDivSInt64(),
  DivU64 = _BinaryenDivUInt64(),
  RemI64 = _BinaryenRemSInt64(),
  RemU64 = _BinaryenRemUInt64(),
  AndI64 = _BinaryenAndInt64(),
  OrI64 = _BinaryenOrInt64(),
  XorI64 = _BinaryenXorInt64(),
  ShlI64 = _BinaryenShlInt64(),
  ShrU64 = _BinaryenShrUInt64(),
  ShrI64 = _BinaryenShrSInt64(),
  RotlI64 = _BinaryenRotLInt64(),
  RotrI64 = _BinaryenRotRInt64(),
  EqI64 = _BinaryenEqInt64(),
  NeI64 = _BinaryenNeInt64(),
  LtI64 = _BinaryenLtSInt64(),
  LtU64 = _BinaryenLtUInt64(),
  LeI64 = _BinaryenLeSInt64(),
  LeU64 = _BinaryenLeUInt64(),
  GtI64 = _BinaryenGtSInt64(),
  GtU64 = _BinaryenGtUInt64(),
  GeI64 = _BinaryenGeSInt64(),
  GeU64 = _BinaryenGeUInt64(),
  AddF32 = _BinaryenAddFloat32(),
  SubF32 = _BinaryenSubFloat32(),
  MulF32 = _BinaryenMulFloat32(),
  DivF32 = _BinaryenDivFloat32(),
  CopysignF32 = _BinaryenCopySignFloat32(),
  MinF32 = _BinaryenMinFloat32(),
  MaxF32 = _BinaryenMaxFloat32(),
  EqF32 = _BinaryenEqFloat32(),
  NeF32 = _BinaryenNeFloat32(),
  LtF32 = _BinaryenLtFloat32(),
  LeF32 = _BinaryenLeFloat32(),
  GtF32 = _BinaryenGtFloat32(),
  GeF32 = _BinaryenGeFloat32(),
  AddF64 = _BinaryenAddFloat64(),
  SubF64 = _BinaryenSubFloat64(),
  MulF64 = _BinaryenMulFloat64(),
  DivF64 = _BinaryenDivFloat64(),
  CopysignF64 = _BinaryenCopySignFloat64(),
  MinF64 = _BinaryenMinFloat64(),
  MaxF64 = _BinaryenMaxFloat64(),
  EqF64 = _BinaryenEqFloat64(),
  NeF64 = _BinaryenNeFloat64(),
  LtF64 = _BinaryenLtFloat64(),
  LeF64 = _BinaryenLeFloat64(),
  GtF64 = _BinaryenGtFloat64(),
  GeF64 = _BinaryenGeFloat64(),

  // see: https://github.com/WebAssembly/simd
  EqI8x16 = _BinaryenEqVecI8x16(),
  NeI8x16 = _BinaryenNeVecI8x16(),
  LtI8x16 = _BinaryenLtSVecI8x16(),
  LtU8x16 = _BinaryenLtUVecI8x16(),
  LeI8x16 = _BinaryenLeSVecI8x16(),
  LeU8x16 = _BinaryenLeUVecI8x16(),
  GtI8x16 = _BinaryenGtSVecI8x16(),
  GtU8x16 = _BinaryenGtUVecI8x16(),
  GeI8x16 = _BinaryenGeSVecI8x16(),
  GeU8x16 = _BinaryenGeUVecI8x16(),
  EqI16x8 = _BinaryenEqVecI16x8(),
  NeI16x8 = _BinaryenNeVecI16x8(),
  LtI16x8 = _BinaryenLtSVecI16x8(),
  LtU16x8 = _BinaryenLtUVecI16x8(),
  LeI16x8 = _BinaryenLeSVecI16x8(),
  LeU16x8 = _BinaryenLeUVecI16x8(),
  GtI16x8 = _BinaryenGtSVecI16x8(),
  GtU16x8 = _BinaryenGtUVecI16x8(),
  GeI16x8 = _BinaryenGeSVecI16x8(),
  GeU16x8 = _BinaryenGeUVecI16x8(),
  EqI32x4 = _BinaryenEqVecI32x4(),
  NeI32x4 = _BinaryenNeVecI32x4(),
  LtI32x4 = _BinaryenLtSVecI32x4(),
  LtU32x4 = _BinaryenLtUVecI32x4(),
  LeI32x4 = _BinaryenLeSVecI32x4(),
  LeU32x4 = _BinaryenLeUVecI32x4(),
  GtI32x4 = _BinaryenGtSVecI32x4(),
  GtU32x4 = _BinaryenGtUVecI32x4(),
  GeI32x4 = _BinaryenGeSVecI32x4(),
  GeU32x4 = _BinaryenGeUVecI32x4(),
  EqF32x4 = _BinaryenEqVecF32x4(),
  NeF32x4 = _BinaryenNeVecF32x4(),
  LtF32x4 = _BinaryenLtVecF32x4(),
  LeF32x4 = _BinaryenLeVecF32x4(),
  GtF32x4 = _BinaryenGtVecF32x4(),
  GeF32x4 = _BinaryenGeVecF32x4(),
  EqF64x2 = _BinaryenEqVecF64x2(),
  NeF64x2 = _BinaryenNeVecF64x2(),
  LtF64x2 = _BinaryenLtVecF64x2(),
  LeF64x2 = _BinaryenLeVecF64x2(),
  GtF64x2 = _BinaryenGtVecF64x2(),
  GeF64x2 = _BinaryenGeVecF64x2(),
  AndV128 = _BinaryenAndVec128(),
  OrV128 = _BinaryenOrVec128(),
  XorV128 = _BinaryenXorVec128(),
  AndNotV128 = _BinaryenAndNotVec128(),
  AddI8x16 = _BinaryenAddVecI8x16(),
  AddSatI8x16 = _BinaryenAddSatSVecI8x16(),
  AddSatU8x16 = _BinaryenAddSatUVecI8x16(),
  SubI8x16 = _BinaryenSubVecI8x16(),
  SubSatI8x16 = _BinaryenSubSatSVecI8x16(),
  SubSatU8x16 = _BinaryenSubSatUVecI8x16(),
  MulI8x16 = _BinaryenMulVecI8x16(),
  MinI8x16 = _BinaryenMinSVecI8x16(),
  MinU8x16 = _BinaryenMinUVecI8x16(),
  MaxI8x16 = _BinaryenMaxSVecI8x16(),
  MaxU8x16 = _BinaryenMaxUVecI8x16(),
  AddI16x8 = _BinaryenAddVecI16x8(),
  AddSatI16x8 = _BinaryenAddSatSVecI16x8(),
  AddSatU16x8 = _BinaryenAddSatUVecI16x8(),
  SubI16x8 = _BinaryenSubVecI16x8(),
  SubSatI16x8 = _BinaryenSubSatSVecI16x8(),
  SubSatU16x8 = _BinaryenSubSatUVecI16x8(),
  MulI16x8 = _BinaryenMulVecI16x8(),
  MinI16x8 = _BinaryenMinSVecI16x8(),
  MinU16x8 = _BinaryenMinUVecI16x8(),
  MaxI16x8 = _BinaryenMaxSVecI16x8(),
  MaxU16x8 = _BinaryenMaxUVecI16x8(),
  AddI32x4 = _BinaryenAddVecI32x4(),
  SubI32x4 = _BinaryenSubVecI32x4(),
  MulI32x4 = _BinaryenMulVecI32x4(),
  MinI32x4 = _BinaryenMinSVecI32x4(),
  MinU32x4 = _BinaryenMinUVecI32x4(),
  MaxI32x4 = _BinaryenMaxSVecI32x4(),
  MaxU32x4 = _BinaryenMaxUVecI32x4(),
  DotI16x8 = _BinaryenDotSVecI16x8ToVecI32x4(),
  AddI64x2 = _BinaryenAddVecI64x2(),
  SubI64x2 = _BinaryenSubVecI64x2(),
  AddF32x4 = _BinaryenAddVecF32x4(),
  SubF32x4 = _BinaryenSubVecF32x4(),
  MulF32x4 = _BinaryenMulVecF32x4(),
  DivF32x4 = _BinaryenDivVecF32x4(),
  MinF32x4 = _BinaryenMinVecF32x4(),
  MaxF32x4 = _BinaryenMaxVecF32x4(),
  AddF64x2 = _BinaryenAddVecF64x2(),
  SubF64x2 = _BinaryenSubVecF64x2(),
  MulF64x2 = _BinaryenMulVecF64x2(),
  DivF64x2 = _BinaryenDivVecF64x2(),
  MinF64x2 = _BinaryenMinVecF64x2(),
  MaxF64x2 = _BinaryenMaxVecF64x2(),
  NarrowI16x8ToI8x16 = _BinaryenNarrowSVecI16x8ToVecI8x16(),
  NarrowU16x8ToU8x16 = _BinaryenNarrowUVecI16x8ToVecI8x16(),
  NarrowI32x4ToI16x8 = _BinaryenNarrowSVecI32x4ToVecI16x8(),
  NarrowU32x4ToU16x8 = _BinaryenNarrowUVecI32x4ToVecI16x8(),
  SwizzleV8x16 = _BinaryenSwizzleVec8x16()
}

export enum HostOp {
  MemorySize = _BinaryenMemorySize(),
  MemoryGrow = _BinaryenMemoryGrow(),
}

export enum AtomicRMWOp {
  Add = _BinaryenAtomicRMWAdd(),
  Sub = _BinaryenAtomicRMWSub(),
  And = _BinaryenAtomicRMWAnd(),
  Or = _BinaryenAtomicRMWOr(),
  Xor = _BinaryenAtomicRMWXor(),
  Xchg = _BinaryenAtomicRMWXchg()
}

export enum SIMDExtractOp {
  ExtractLaneI8x16 = _BinaryenExtractLaneSVecI8x16(),
  ExtractLaneU8x16 = _BinaryenExtractLaneUVecI8x16(),
  ExtractLaneI16x8 = _BinaryenExtractLaneSVecI16x8(),
  ExtractLaneU16x8 = _BinaryenExtractLaneUVecI16x8(),
  ExtractLaneI32x4 = _BinaryenExtractLaneVecI32x4(),
  ExtractLaneI64x2 = _BinaryenExtractLaneVecI64x2(),
  ExtractLaneF32x4 = _BinaryenExtractLaneVecF32x4(),
  ExtractLaneF64x2 = _BinaryenExtractLaneVecF64x2(),
}

export enum SIMDReplaceOp {
  ReplaceLaneI8x16 = _BinaryenReplaceLaneVecI8x16(),
  ReplaceLaneI16x8 = _BinaryenReplaceLaneVecI16x8(),
  ReplaceLaneI32x4 = _BinaryenReplaceLaneVecI32x4(),
  ReplaceLaneI64x2 = _BinaryenReplaceLaneVecI64x2(),
  ReplaceLaneF32x4 = _BinaryenReplaceLaneVecF32x4(),
  ReplaceLaneF64x2 = _BinaryenReplaceLaneVecF64x2()
}

export enum SIMDShiftOp {
  ShlI8x16 = _BinaryenShlVecI8x16(),
  ShrI8x16 = _BinaryenShrSVecI8x16(),
  ShrU8x16 = _BinaryenShrUVecI8x16(),
  ShlI16x8 = _BinaryenShlVecI16x8(),
  ShrI16x8 = _BinaryenShrSVecI16x8(),
  ShrU16x8 = _BinaryenShrUVecI16x8(),
  ShlI32x4 = _BinaryenShlVecI32x4(),
  ShrI32x4 = _BinaryenShrSVecI32x4(),
  ShrU32x4 = _BinaryenShrUVecI32x4(),
  ShlI64x2 = _BinaryenShlVecI64x2(),
  ShrI64x2 = _BinaryenShrSVecI64x2(),
  ShrU64x2 = _BinaryenShrUVecI64x2()
}

export enum SIMDTernaryOp {
  Bitselect = _BinaryenBitselectVec128(),
  QFMAF32x4 = _BinaryenQFMAVecF32x4(),
  QFMSF32x4 = _BinaryenQFMSVecF32x4(),
  QFMAF64x2 = _BinaryenQFMAVecF64x2(),
  QFMSF64x2 = _BinaryenQFMSVecF64x2()
}

export enum SIMDLoadOp {
  LoadSplatV8x16 = _BinaryenLoadSplatVec8x16(),
  LoadSplatV16x8 = _BinaryenLoadSplatVec16x8(),
  LoadSplatV32x4 = _BinaryenLoadSplatVec32x4(),
  LoadSplatV64x2 = _BinaryenLoadSplatVec64x2(),
  LoadI8ToI16x8 = _BinaryenLoadExtSVec8x8ToVecI16x8(),
  LoadU8ToU16x8 = _BinaryenLoadExtUVec8x8ToVecI16x8(),
  LoadI16ToI32x4 = _BinaryenLoadExtSVec16x4ToVecI32x4(),
  LoadU16ToU32x4 = _BinaryenLoadExtUVec16x4ToVecI32x4(),
  LoadI32ToI64x2 = _BinaryenLoadExtSVec32x2ToVecI64x2(),
  LoadU32ToU64x2 = _BinaryenLoadExtUVec32x2ToVecI64x2()
}

export class MemorySegment {

  buffer: Uint8Array;
  offset: I64;

  static create(buffer: Uint8Array, offset: I64): MemorySegment {
    var segment = new MemorySegment();
    segment.buffer = buffer;
    segment.offset = offset;
    return segment;
  }
}

export class Module {

  ref: ModuleRef;

  private lit: usize;

  static create(): Module {
    var module = new Module();
    module.ref = _BinaryenModuleCreate();
    module.lit = memory.allocate(_BinaryenSizeofLiteral());
    return module;
  }

  static createFrom(buffer: Uint8Array): Module {
    var cArr = allocU8Array(buffer);
    try {
      let module = new Module();
      module.ref = _BinaryenModuleRead(cArr, buffer.length);
      module.lit = memory.allocate(_BinaryenSizeofLiteral());
      return module;
    } finally {
      memory.free(changetype<usize>(cArr));
    }
  }

  private constructor() { }

<<<<<<< HEAD
  // types

  addFunctionType(
    name: string,
    result: NativeType,
    paramTypes: NativeType[] | null
  ): FunctionTypeRef {
    var cStr = this.allocStringCached(name);
    var cArr = allocI32Array(paramTypes);
    try {
      return _BinaryenAddFunctionType(this.ref, cStr, result, cArr, paramTypes ? paramTypes.length : 0);
    } finally {
      memory.free(cArr);
    }
  }

  getFunctionTypeBySignature(
    result: NativeType,
    paramTypes: NativeType[] | null
  ): FunctionTypeRef {
    var cArr = allocI32Array(paramTypes);
    try {
      return _BinaryenGetFunctionTypeBySignature(this.ref, result, cArr, paramTypes ? paramTypes.length : 0);
    } finally {
      memory.free(cArr);
    }
  }

  removeFunctionType(name: string): void {
    var cStr = this.allocStringCached(name);
    _BinaryenRemoveFunctionType(this.ref, cStr);
  }

=======
>>>>>>> 2e554657
  // constants

  i32(value: i32): ExpressionRef {
    var out = this.lit;
    _BinaryenLiteralInt32(out, value);
    return _BinaryenConst(this.ref, out);
  }

  i64(valueLow: i32, valueHigh: i32 = 0): ExpressionRef {
    var out = this.lit;
    _BinaryenLiteralInt64(out, valueLow, valueHigh);
    return _BinaryenConst(this.ref, out);
  }

  f32(value: f32): ExpressionRef {
    var out = this.lit;
    _BinaryenLiteralFloat32(out, value);
    return _BinaryenConst(this.ref, out);
  }

  f64(value: f64): ExpressionRef {
    var out = this.lit;
    _BinaryenLiteralFloat64(out, value);
    return _BinaryenConst(this.ref, out);
  }

  v128(bytes: Uint8Array): ExpressionRef {
    assert(bytes.length == 16);
    var out = this.lit;
    for (let i = 0; i < 16; ++i) store<u8>(out + i, bytes[i]);
    _BinaryenLiteralVec128(out, out);
    return _BinaryenConst(this.ref, out);
  }

  // expressions

  unary(
    op: UnaryOp,
    expr: ExpressionRef
  ): ExpressionRef {
    return _BinaryenUnary(this.ref, op, expr);
  }

  binary(
    op: BinaryOp,
    left: ExpressionRef,
    right: ExpressionRef
  ): ExpressionRef {
    return _BinaryenBinary(this.ref, op, left, right);
  }

  host(
    op: HostOp,
    name: string | null = null,
    operands: ExpressionRef[] | null = null
  ): ExpressionRef {
    var cStr = this.allocStringCached(name);
    var cArr = allocPtrArray(operands);
    try {
      return _BinaryenHost(this.ref, op, cStr, cArr, operands ? (<ExpressionRef[]>operands).length : 0);
    } finally {
      memory.free(cArr);
    }
  }

  local_get(
    index: i32,
    type: NativeType
  ): ExpressionRef {
    return _BinaryenLocalGet(this.ref, index, type);
  }

  local_tee(
    index: i32,
    value: ExpressionRef
  ): ExpressionRef {
    return _BinaryenLocalTee(this.ref, index, value);
  }

  global_get(
    name: string,
    type: NativeType
  ): ExpressionRef {
    var cStr = this.allocStringCached(name);
    return _BinaryenGlobalGet(this.ref, cStr, type);
  }

  load(
    bytes: Index,
    signed: bool,
    ptr: ExpressionRef,
    type: NativeType,
    offset: Index = 0,
    align: Index = bytes // naturally aligned by default
  ): ExpressionRef {
    return _BinaryenLoad(this.ref, bytes, signed ? 1 : 0, offset, align, type, ptr);
  }

  store(
    bytes: Index,
    ptr: ExpressionRef,
    value: ExpressionRef,
    type: NativeType,
    offset: Index = 0,
    align: Index = bytes // naturally aligned by default
  ): ExpressionRef {
    if (type < NativeType.None || type > NativeType.V128) throw new Error("here: " + type);
    return _BinaryenStore(this.ref, bytes, offset, align, ptr, value, type);
  }

  atomic_load(
    bytes: Index,
    ptr: ExpressionRef,
    type: NativeType,
    offset: Index = 0
  ): ExpressionRef {
    return _BinaryenAtomicLoad(this.ref, bytes, offset, type, ptr);
  }

  atomic_store(
    bytes: Index,
    ptr: ExpressionRef,
    value: ExpressionRef,
    type: NativeType,
    offset: Index = 0
  ): ExpressionRef {
    return _BinaryenAtomicStore(this.ref, bytes, offset, ptr, value, type);
  }

  atomic_rmw(
    op: AtomicRMWOp,
    bytes: Index,
    offset: Index,
    ptr: ExpressionRef,
    value: ExpressionRef,
    type: NativeType
  ): ExpressionRef {
    return _BinaryenAtomicRMW(this.ref, op, bytes, offset, ptr, value, type);
  }

  atomic_cmpxchg(
    bytes: Index,
    offset: Index,
    ptr: ExpressionRef,
    expected: ExpressionRef,
    replacement: ExpressionRef,
    type: NativeType
  ): ExpressionRef {
    return _BinaryenAtomicCmpxchg(this.ref, bytes, offset, ptr, expected, replacement, type);
  }

  atomic_wait(
    ptr: ExpressionRef,
    expected: ExpressionRef,
    timeout: ExpressionRef,
    expectedType: NativeType
  ): ExpressionRef {
    return _BinaryenAtomicWait(this.ref, ptr, expected, timeout, expectedType);
  }

  atomic_notify(
    ptr: ExpressionRef,
    notifyCount: ExpressionRef
  ): ExpressionRef {
    return _BinaryenAtomicNotify(this.ref, ptr, notifyCount);
  }

  atomic_fence(): ExpressionRef {
    return _BinaryenAtomicFence(this.ref);
  }

  // statements

  local_set(
    index: Index,
    value: ExpressionRef
  ): ExpressionRef {
    return _BinaryenLocalSet(this.ref, index, value);
  }

  global_set(
    name: string,
    value: ExpressionRef
  ): ExpressionRef {
    var cStr = this.allocStringCached(name);
    return _BinaryenGlobalSet(this.ref, cStr, value);
  }

  block(
    label: string | null,
    children: ExpressionRef[],
    type: NativeType = NativeType.None
  ): ExpressionRef {
    var cStr = this.allocStringCached(label);
    var cArr = allocPtrArray(children);
    try {
      return _BinaryenBlock(this.ref, cStr, cArr, children.length, type);
    } finally {
      memory.free(cArr);
    }
  }

  br(
    label: string | null,
    condition: ExpressionRef = 0,
    value: ExpressionRef = 0
  ): ExpressionRef {
    var cStr = this.allocStringCached(label);
    return _BinaryenBreak(this.ref, cStr, condition, value);
  }

  drop(
    expression: ExpressionRef
  ): ExpressionRef {
    return _BinaryenDrop(this.ref, expression);
  }

  loop(
    label: string | null,
    body: ExpressionRef
  ): ExpressionRef {
    var cStr = this.allocStringCached(label);
    return _BinaryenLoop(this.ref, cStr, body);
  }

  if(
    condition: ExpressionRef,
    ifTrue: ExpressionRef,
    ifFalse: ExpressionRef = 0
  ): ExpressionRef {
    return _BinaryenIf(this.ref, condition, ifTrue, ifFalse);
  }

  nop(): ExpressionRef {
    return _BinaryenNop(this.ref);
  }

  return(
    expression: ExpressionRef = 0
  ): ExpressionRef {
    return _BinaryenReturn(this.ref, expression);
  }

  select(
    ifTrue: ExpressionRef,
    ifFalse: ExpressionRef,
    condition: ExpressionRef
  ): ExpressionRef {
    return _BinaryenSelect(this.ref, condition, ifTrue, ifFalse);
  }

  switch(
    names: string[],
    defaultName: string | null,
    condition: ExpressionRef,
    value: ExpressionRef = 0
  ): ExpressionRef {
    var numNames = names.length;
    var strs = new Array<usize>(numNames);
    for (let i = 0; i < numNames; ++i) {
      strs[i] = this.allocStringCached(names[i]);
    }
    var cArr = allocI32Array(strs);
    var cStr = this.allocStringCached(defaultName);
    try {
      return _BinaryenSwitch(this.ref, cArr, numNames, cStr, condition, value);
    } finally {
      memory.free(cArr);
    }
  }

  call(
    target: string,
    operands: ExpressionRef[] | null,
    returnType: NativeType,
    isReturn: bool = false
  ): ExpressionRef {
    var cStr = this.allocStringCached(target);
    var cArr = allocPtrArray(operands);
    try {
      return isReturn
        ? _BinaryenReturnCall(this.ref, cStr, cArr, operands && operands.length || 0, returnType)
        : _BinaryenCall(this.ref, cStr, cArr, operands && operands.length || 0, returnType);
    } finally {
      memory.free(cArr);
    }
  }

  return_call(
    target: string,
    operands: ExpressionRef[] | null,
    returnType: NativeType
  ): ExpressionRef {
    return this.call(target, operands, returnType, true);
  }

  call_indirect(
    index: ExpressionRef,
    operands: ExpressionRef[] | null,
    typeName: string,
    isReturn: bool = false
  ): ExpressionRef {
    var cStr = this.allocStringCached(typeName);
    var cArr = allocPtrArray(operands);
    try {
      return isReturn
        ? _BinaryenReturnCallIndirect(this.ref, index, cArr, operands && operands.length || 0, cStr)
        : _BinaryenCallIndirect(this.ref, index, cArr, operands && operands.length || 0, cStr);
    } finally {
      memory.free(cArr);
    }
  }

  return_call_indirect(
    index: ExpressionRef,
    operands: ExpressionRef[] | null,
    typeName: string,
  ): ExpressionRef {
    return this.call_indirect(index, operands, typeName, true);
  }

  unreachable(): ExpressionRef {
    return _BinaryenUnreachable(this.ref);
  }

  // bulk memory

  memory_copy(
    dest: ExpressionRef,
    source: ExpressionRef,
    size: ExpressionRef
  ): ExpressionRef {
    return _BinaryenMemoryCopy(this.ref, dest, source, size);
  }

  memory_fill(
    dest: ExpressionRef,
    value: ExpressionRef,
    size: ExpressionRef
  ): ExpressionRef {
    return _BinaryenMemoryFill(this.ref, dest, value, size);
  }

  // exception handling

  try(
    body: ExpressionRef,
    catchBody: ExpressionRef
  ): ExpressionRef {
    return _BinaryenTry(this.ref, body, catchBody);
  }

  throw(
    eventName: string,
    operands: ExpressionRef[]
  ): ExpressionRef {
    var cStr = this.allocStringCached(eventName);
    var cArr = allocPtrArray(operands);
    try {
      return _BinaryenThrow(this.ref, cStr, cArr, operands.length);
    } finally {
      memory.free(cArr);
    }
  }

  rethrow(
    exnref: ExpressionRef
  ): ExpressionRef {
    return _BinaryenRethrow(this.ref, exnref);
  }

  br_on_exn(
    name: string,
    eventName: string,
    exnref: ExpressionRef
  ): ExpressionRef {
    var cStr1 = this.allocStringCached(name);
    var cStr2 = this.allocStringCached(eventName);
    return _BinaryenBrOnExn(this.ref, cStr1, cStr2, exnref);
  }

  // push / pop (multi value?)

  push(
    value: ExpressionRef
  ): ExpressionRef {
    return _BinaryenPush(this.ref, value);
  }

  pop(
    type: NativeType
  ): ExpressionRef {
    return _BinaryenPop(this.ref, type);
  }

  // simd

  simd_extract(
    op: SIMDExtractOp,
    vec: ExpressionRef,
    idx: u8
  ): ExpressionRef {
    return _BinaryenSIMDExtract(this.ref, op, vec, idx);
  }

  simd_replace(
    op: SIMDReplaceOp,
    vec: ExpressionRef,
    idx: u8,
    value: ExpressionRef
  ): ExpressionRef {
    return _BinaryenSIMDReplace(this.ref, op, vec, idx, value);
  }

  simd_shuffle(
    vec1: ExpressionRef,
    vec2: ExpressionRef,
    mask: Uint8Array
  ): ExpressionRef {
    assert(mask.length == 16);
    var cArr = allocU8Array(mask);
    try {
      return _BinaryenSIMDShuffle(this.ref, vec1, vec2, cArr);
    } finally {
      memory.free(cArr);
    }
  }

  simd_ternary(
    op: SIMDTernaryOp,
    a: ExpressionRef,
    b: ExpressionRef,
    c: ExpressionRef
  ): ExpressionRef {
    return _BinaryenSIMDTernary(this.ref, op, a, b, c);
  }

  simd_shift(
    op: SIMDShiftOp,
    vec: ExpressionRef,
    shift: ExpressionRef
  ): ExpressionRef {
    return _BinaryenSIMDShift(this.ref, op, vec, shift);
  }

  simd_load(
    op: SIMDLoadOp,
    ptr: ExpressionRef,
    offset: u32,
    align: u32
  ): ExpressionRef {
    return _BinaryenSIMDLoad(this.ref, op, offset, align, ptr);
  }

  // function types

  addFunctionType(
    name: string,
    result: NativeType,
    paramTypes: NativeType[] | null
  ): FunctionTypeRef {
    var cStr = this.allocStringCached(name);
    var cArr = allocI32Array(paramTypes);
    try {
      return _BinaryenAddFunctionType(this.ref, cStr, result, cArr, paramTypes ? paramTypes.length : 0);
    } finally {
      memory.free(cArr);
    }
  }

  getFunctionTypeBySignature(
    result: NativeType,
    paramTypes: NativeType[] | null
  ): FunctionTypeRef {
    var cArr = allocI32Array(paramTypes);
    try {
      return _BinaryenGetFunctionTypeBySignature(this.ref, result, cArr, paramTypes ? paramTypes.length : 0);
    } finally {
      memory.free(cArr);
    }
  }

  removeFunctionType(name: string): void {
    var cStr = this.allocStringCached(name);
    _BinaryenRemoveFunctionType(this.ref, cStr);
  }

  // globals

  addGlobal(
    name: string,
    type: NativeType,
    mutable: bool,
    initializer: ExpressionRef
  ): GlobalRef {
    var cStr = this.allocStringCached(name);
    return _BinaryenAddGlobal(this.ref, cStr, type, mutable, initializer);
  }

  getGlobal(
    name: string
  ): GlobalRef {
    var cStr = this.allocStringCached(name);
    return _BinaryenGetGlobal(this.ref, cStr);
  }

  removeGlobal(
    name: string
  ): void {
    var cStr = this.allocStringCached(name);
    _BinaryenRemoveGlobal(this.ref, cStr);
  }

  // events

  addEvent(
    name: string,
    attribute: u32,
    type: FunctionTypeRef
  ): EventRef {
    var cStr = this.allocStringCached(name);
    return _BinaryenAddEvent(this.ref, cStr, attribute, type);
  }

  getEvent(
    name: string
  ): EventRef {
    var cStr = this.allocStringCached(name);
    return _BinaryenGetEvent(this.ref, cStr);
  }

<<<<<<< HEAD
=======
  removeEvent(
    name: string
  ): void {
    var cStr = this.allocStringCached(name);
    _BinaryenRemoveEvent(this.ref, cStr);
  }

  // functions

>>>>>>> 2e554657
  addFunction(
    name: string,
    type: FunctionTypeRef,
    varTypes: NativeType[] | null,
    body: ExpressionRef
  ): FunctionRef {
    var cStr = this.allocStringCached(name);
    var cArr = allocI32Array(varTypes);
    try {
      return _BinaryenAddFunction(this.ref, cStr, type, cArr, varTypes ? varTypes.length : 0, body);
    } finally {
      memory.free(cArr);
    }
  }

  getFunction(
    name: string
  ): FunctionRef {
    var cStr = this.allocStringCached(name);
    return _BinaryenGetFunction(this.ref, cStr);
  }

  removeFunction(name: string): void {
    var cStr = this.allocStringCached(name);
    _BinaryenRemoveFunction(this.ref, cStr);
  }

  private hasTemporaryFunction: bool = false;

  addTemporaryFunction(result: NativeType, paramTypes: NativeType[] | null, body: ExpressionRef): FunctionRef {
    this.hasTemporaryFunction = assert(!this.hasTemporaryFunction);
    var tempName = this.allocStringCached("");
    var cArr = allocI32Array(paramTypes);
    try {
      let typeRef = _BinaryenAddFunctionType(this.ref, tempName, result, cArr, paramTypes ? paramTypes.length : 0);
      return _BinaryenAddFunction(this.ref, tempName, typeRef, 0, 0, body);
    } finally {
      memory.free(cArr);
    }
  }

  removeTemporaryFunction(): void {
    this.hasTemporaryFunction = !assert(this.hasTemporaryFunction);
    var tempName = this.allocStringCached("");
    _BinaryenRemoveFunction(this.ref, tempName);
    _BinaryenRemoveFunctionType(this.ref, tempName);
  }

  setStart(func: FunctionRef): void {
    _BinaryenSetStart(this.ref, func);
  }

  // exports

  addFunctionExport(
    internalName: string,
    externalName: string
  ): ExportRef {
    var cStr1 = this.allocStringCached(internalName);
    var cStr2 = this.allocStringCached(externalName);
    return _BinaryenAddFunctionExport(this.ref, cStr1, cStr2);
  }

  addTableExport(
    internalName: string,
    externalName: string
  ): ExportRef {
    var cStr1 = this.allocStringCached(internalName);
    var cStr2 = this.allocStringCached(externalName);
    return _BinaryenAddTableExport(this.ref, cStr1, cStr2);
  }

  addMemoryExport(
    internalName: string,
    externalName: string
  ): ExportRef {
    var cStr1 = this.allocStringCached(internalName);
    var cStr2 = this.allocStringCached(externalName);
    return _BinaryenAddMemoryExport(this.ref, cStr1, cStr2);
  }

  addGlobalExport(
    internalName: string,
    externalName: string
  ): ExportRef {
    var cStr1 = this.allocStringCached(internalName);
    var cStr2 = this.allocStringCached(externalName);
    return _BinaryenAddGlobalExport(this.ref, cStr1, cStr2);
  }

  addEventExport(
    internalName: string,
    externalName: string
  ): ExportRef {
    var cStr1 = this.allocStringCached(internalName);
    var cStr2 = this.allocStringCached(externalName);
    return _BinaryenAddEventExport(this.ref, cStr1, cStr2);
  }

  removeExport(externalName: string): void {
    var cStr = this.allocStringCached(externalName);
    _BinaryenRemoveExport(this.ref, cStr);
  }

  // imports

  addFunctionImport(
    internalName: string,
    externalModuleName: string,
    externalBaseName: string,
    functionType: FunctionTypeRef
  ): void {
    var cStr1 = this.allocStringCached(internalName);
    var cStr2 = this.allocStringCached(externalModuleName);
    var cStr3 = this.allocStringCached(externalBaseName);
    _BinaryenAddFunctionImport(this.ref, cStr1, cStr2, cStr3, functionType);
  }

  addTableImport(
    internalName: string,
    externalModuleName: string,
    externalBaseName: string
  ): void {
    var cStr1 = this.allocStringCached(internalName);
    var cStr2 = this.allocStringCached(externalModuleName);
    var cStr3 = this.allocStringCached(externalBaseName);
    _BinaryenAddTableImport(this.ref, cStr1, cStr2, cStr3);
  }

  addMemoryImport(
    internalName: string,
    externalModuleName: string,
    externalBaseName: string,
    shared: bool = false,
  ): void {
    var cStr1 = this.allocStringCached(internalName);
    var cStr2 = this.allocStringCached(externalModuleName);
    var cStr3 = this.allocStringCached(externalBaseName);
    _BinaryenAddMemoryImport(this.ref, cStr1, cStr2, cStr3, shared);
  }

  addGlobalImport(
    internalName: string,
    externalModuleName: string,
    externalBaseName: string,
    globalType: NativeType,
    mutable: bool = false
  ): void {
    var cStr1 = this.allocStringCached(internalName);
    var cStr2 = this.allocStringCached(externalModuleName);
    var cStr3 = this.allocStringCached(externalBaseName);
    _BinaryenAddGlobalImport(this.ref, cStr1, cStr2, cStr3, globalType, mutable);
  }

  addEventImport(
    internalName: string,
    externalModuleName: string,
    externalBaseName: string,
    attribute: u32,
    eventType: FunctionTypeRef
  ): void {
    var cStr1 = this.allocStringCached(internalName);
    var cStr2 = this.allocStringCached(externalModuleName);
    var cStr3 = this.allocStringCached(externalBaseName);
    _BinaryenAddEventImport(this.ref, cStr1, cStr2, cStr3, attribute, eventType);
  }

  // memory

  /** Unlimited memory constant. */
  static readonly UNLIMITED_MEMORY: Index = <Index>-1;

  setMemory(
    initial: Index,
    maximum: Index,
    segments: MemorySegment[],
    target: Target,
    exportName: string | null = null,
    shared: bool = false
  ): void {
    var cStr = this.allocStringCached(exportName);
    var k = segments.length;
    var segs = new Array<usize>(k);
    var psvs = new Uint8Array(k);
    var offs = new Array<ExpressionRef>(k);
    var sizs = new Array<Index>(k);
    for (let i = 0; i < k; ++i) {
      let buffer = segments[i].buffer;
      let offset = segments[i].offset;
      segs[i] = allocU8Array(buffer);
      psvs[i] = 0; // no passive segments currently
      offs[i] = target == Target.WASM64
        ? this.i64(i64_low(offset), i64_high(offset))
        : this.i32(i64_low(offset));
      sizs[i] = buffer.length;
    }
    var cArr1 = allocI32Array(segs);
    var cArr2 = allocU8Array(psvs);
    var cArr3 = allocI32Array(offs);
    var cArr4 = allocI32Array(sizs);
    try {
      _BinaryenSetMemory(this.ref, initial, maximum, cStr, cArr1, cArr2, cArr3, cArr4, k, shared);
    } finally {
      memory.free(cArr4);
      memory.free(cArr3);
      memory.free(cArr2);
      memory.free(cArr1);
      for (let i = k - 1; i >= 0; --i) memory.free(segs[i]);
    }
  }

  // table

  setFunctionTable(
    initial: Index,
    maximum: Index,
    funcs: string[],
    offset: ExpressionRef
  ): void {
    var numNames = funcs.length;
    var names = new Array<usize>(numNames);
    for (let i = 0; i < numNames; ++i) {
      names[i] = this.allocStringCached(funcs[i]);
    }
    var cArr = allocI32Array(names);
    try {
      _BinaryenSetFunctionTable(this.ref, initial, maximum, cArr, numNames, offset);
    } finally {
      memory.free(cArr);
    }
  }

  // sections

  addCustomSection(name: string, contents: Uint8Array): void {
    var cStr = this.allocStringCached(name);
    var cArr = allocU8Array(contents);
    try {
      _BinaryenAddCustomSection(this.ref, cStr, cArr, contents.length);
    } finally {
      memory.free(cArr);
    }
  }

  // meta

  getOptimizeLevel(): i32 {
    return _BinaryenGetOptimizeLevel();
  }

  setOptimizeLevel(level: i32 = 2): void {
    _BinaryenSetOptimizeLevel(level);
  }

  getShrinkLevel(): i32 {
    return _BinaryenGetShrinkLevel();
  }

  setShrinkLevel(level: i32 = 1): void {
    _BinaryenSetShrinkLevel(level);
  }

  setDebugInfo(on: bool = false): void {
    _BinaryenSetDebugInfo(on);
  }

  getFeatures(): BinaryenFeatureFlags {
    return _BinaryenModuleGetFeatures(this.ref);
  }

  setFeatures(featureFlags: BinaryenFeatureFlags): void {
    _BinaryenModuleSetFeatures(this.ref, featureFlags);
  }

  optimize(func: FunctionRef = 0): void {
    if (func) {
      _BinaryenFunctionOptimize(func, this.ref);
    } else {
      _BinaryenModuleOptimize(this.ref);
    }
  }

  runPasses(passes: string[], func: FunctionRef = 0): void {
    var numNames = passes.length;
    var names = new Array<usize>(numNames);
    for (let i = 0; i < numNames; ++i) {
      names[i] = allocString(passes[i]);
    }
    var cArr = allocI32Array(names);
    try {
      if (func) {
        _BinaryenFunctionRunPasses(func, this.ref, cArr, numNames);
      } else {
        _BinaryenModuleRunPasses(this.ref, cArr, numNames);
      }
    } finally {
      memory.free(cArr);
      for (let i = numNames; i >= 0; --i) memory.free(names[i]);
    }
  }

  private cachedPrecomputeNames: usize = 0;

  precomputeExpression(expr: ExpressionRef): ExpressionRef {
    // remember the previous optimize levels and set to max instead, to be sure
    var previousOptimizeLevel = _BinaryenGetOptimizeLevel();
    var previousShrinkLevel = _BinaryenGetShrinkLevel();
    var previousDebugInfo = _BinaryenGetDebugInfo();
    _BinaryenSetOptimizeLevel(4);
    _BinaryenSetShrinkLevel(0);
    _BinaryenSetDebugInfo(false);

    // wrap the expression in a temp. function and run the precompute pass on it
    var type = _BinaryenExpressionGetType(expr);
    var func = this.addTemporaryFunction(type, null, expr);
    var names = this.cachedPrecomputeNames;
    if (!names) {
      this.cachedPrecomputeNames = names = allocI32Array([
        this.allocStringCached("vacuum"),
        this.allocStringCached("precompute")
      ]);
    }
    _BinaryenFunctionRunPasses(func, this.ref, names, 2);
    expr = _BinaryenFunctionGetBody(func);
    if (_BinaryenExpressionGetId(expr) == ExpressionId.Return) {
      expr = _BinaryenReturnGetValue(expr);
    }
    this.removeTemporaryFunction();

    // reset optimize levels to previous
    _BinaryenSetOptimizeLevel(previousOptimizeLevel);
    _BinaryenSetShrinkLevel(previousShrinkLevel);
    _BinaryenSetDebugInfo(previousDebugInfo);
    return expr;
  }

  validate(): bool {
    return _BinaryenModuleValidate(this.ref) == 1;
  }

  interpret(): void {
    _BinaryenModuleInterpret(this.ref);
  }

  toBinary(sourceMapUrl: string | null): BinaryModule {
    var out = this.lit; // safe to reuse as long as..
    assert(_BinaryenSizeofLiteral() >= 12);
    var cStr = allocString(sourceMapUrl);
    var binaryPtr: usize = 0;
    var sourceMapPtr: usize = 0;
    try {
      _BinaryenModuleAllocateAndWrite(out, this.ref, cStr);
      binaryPtr = readInt(out);
      let binaryBytes = readInt(out + 4);
      sourceMapPtr = readInt(out + 4 * 2);
      let ret = new BinaryModule();
      ret.output = readBuffer(binaryPtr, binaryBytes);
      ret.sourceMap = readString(sourceMapPtr);
      return ret;
    } finally {
      if (cStr) memory.free(cStr);
      if (binaryPtr) memory.free(binaryPtr);
      if (sourceMapPtr) memory.free(sourceMapPtr);
    }
  }

  toText(): string {
    throw new Error("not implemented"); // JS glue overrides this
  }

  toAsmjs(): string {
    throw new Error("not implemented"); // JS glue overrides this
  }

  private cachedStrings: Map<string,usize> = new Map();

  private allocStringCached(str: string | null): usize {
    if (str == null) return 0;
    var cachedStrings = this.cachedStrings;
    if (cachedStrings.has(str)) return <usize>cachedStrings.get(str);
    var ptr = allocString(str);
    cachedStrings.set(str, ptr);
    return ptr;
  }

  dispose(): void {
    assert(this.ref);
    for (let ptr of this.cachedStrings.values()) memory.free(ptr);
    this.cachedStrings = new Map();
    memory.free(this.lit);
    memory.free(this.cachedPrecomputeNames);
    this.cachedPrecomputeNames = 0;
    _BinaryenModuleDispose(this.ref);
    this.ref = 0;
  }

  createRelooper(): Relooper {
    return Relooper.create(this);
  }

  cloneExpression(
    expr: ExpressionRef,
    noSideEffects: bool = false,
    maxDepth: i32 = i32.MAX_VALUE
  ): ExpressionRef { // currently supports side effect free expressions only
    if (maxDepth < 0) return 0;
    maxDepth -= 1;

    var nested1: ExpressionRef,
        nested2: ExpressionRef;

    switch (_BinaryenExpressionGetId(expr)) {
      case ExpressionId.Const: {
        switch (_BinaryenExpressionGetType(expr)) {
          case NativeType.I32: {
            return this.i32(_BinaryenConstGetValueI32(expr));
          }
          case NativeType.I64: {
            return this.i64(
              _BinaryenConstGetValueI64Low(expr),
              _BinaryenConstGetValueI64High(expr)
            );
          }
          case NativeType.F32: {
            return this.f32(_BinaryenConstGetValueF32(expr));
          }
          case NativeType.F64: {
            return this.f64(_BinaryenConstGetValueF64(expr));
          }
          case NativeType.V128: {
            // TODO
            return 0;
          }
          // Not possible to clone an anyref as it is opaque
          case NativeType.Anyref: {
            return 0;
          }
          default: {
            throw new Error("concrete type expected");
          }
        }
      }
      case ExpressionId.LocalGet: {
        return _BinaryenLocalGet(this.ref,
          _BinaryenLocalGetGetIndex(expr),
          _BinaryenExpressionGetType(expr)
        );
      }
      case ExpressionId.GlobalGet: {
        let globalName = _BinaryenGlobalGetGetName(expr);
        if (!globalName) break;
        return _BinaryenGlobalGet(this.ref, globalName, _BinaryenExpressionGetType(expr));
      }
      case ExpressionId.Load: {
        if (!(nested1 = this.cloneExpression(_BinaryenLoadGetPtr(expr), noSideEffects, maxDepth))) {
          break;
        }
        return (
          _BinaryenLoadIsAtomic(expr)
            ? _BinaryenAtomicLoad(this.ref,
                _BinaryenLoadGetBytes(expr),
                _BinaryenLoadGetOffset(expr),
                _BinaryenExpressionGetType(expr),
                nested1
              )
            : _BinaryenLoad(this.ref,
                _BinaryenLoadGetBytes(expr),
                _BinaryenLoadIsSigned(expr) ? 1 : 0,
                _BinaryenLoadGetOffset(expr),
                _BinaryenLoadGetAlign(expr),
                _BinaryenExpressionGetType(expr),
                nested1
              )
        );
      }
      case ExpressionId.Unary: {
        if (!(nested1 = this.cloneExpression(_BinaryenUnaryGetValue(expr), noSideEffects, maxDepth))) {
          break;
        }
        return _BinaryenUnary(this.ref, _BinaryenUnaryGetOp(expr), nested1);
      }
      case ExpressionId.Binary: {
        if (!(nested1 = this.cloneExpression(_BinaryenBinaryGetLeft(expr), noSideEffects, maxDepth))) {
          break;
        }
        if (!(nested2 = this.cloneExpression(_BinaryenBinaryGetRight(expr), noSideEffects, maxDepth))) {
          break;
        }
        return _BinaryenBinary(this.ref, _BinaryenBinaryGetOp(expr), nested1, nested2);
      }
    }
    return 0;
  }

  // source map generation

  addDebugInfoFile(name: string): Index {
    var cStr = allocString(name);
    try {
      return _BinaryenModuleAddDebugInfoFileName(this.ref, cStr);
    } finally {
      memory.free(cStr);
    }
  }

  getDebugInfoFile(index: Index): string | null {
    return readString(_BinaryenModuleGetDebugInfoFileName(this.ref, index));
  }

  setDebugLocation(
    func: FunctionRef,
    expr: ExpressionRef,
    fileIndex: Index,
    lineNumber: Index,
    columnNumber: Index
  ): void {
    _BinaryenFunctionSetDebugLocation(func, expr, fileIndex, lineNumber, columnNumber);
  }
}

// expressions

export function getExpressionId(expr: ExpressionRef): ExpressionId {
  return _BinaryenExpressionGetId(expr);
}

export function getExpressionType(expr: ExpressionRef): NativeType {
  return _BinaryenExpressionGetType(expr);
}

export function getConstValueI32(expr: ExpressionRef): i32 {
  return _BinaryenConstGetValueI32(expr);
}

export function getConstValueI64Low(expr: ExpressionRef): i32 {
  return _BinaryenConstGetValueI64Low(expr);
}

export function getConstValueI64High(expr: ExpressionRef): i32 {
  return _BinaryenConstGetValueI64High(expr);
}

export function getConstValueF32(expr: ExpressionRef): f32 {
  return _BinaryenConstGetValueF32(expr);
}

export function getConstValueF64(expr: ExpressionRef): f32 {
  return _BinaryenConstGetValueF64(expr);
}

export function getLocalGetIndex(expr: ExpressionRef): Index {
  return _BinaryenLocalGetGetIndex(expr);
}

export function getLocalSetIndex(expr: ExpressionRef): Index {
  return _BinaryenLocalSetGetIndex(expr);
}

export function getLocalSetValue(expr: ExpressionRef): ExpressionRef {
  return _BinaryenLocalSetGetValue(expr);
}

export function isLocalTee(expr: ExpressionRef): bool {
  return _BinaryenLocalSetIsTee(expr);
}

export function getGlobalGetName(expr: ExpressionRef): string | null {
  return readString(_BinaryenGlobalGetGetName(expr));
}

export function getBinaryOp(expr: ExpressionRef): BinaryOp {
  return _BinaryenBinaryGetOp(expr);
}

export function getBinaryLeft(expr: ExpressionRef): ExpressionRef {
  return _BinaryenBinaryGetLeft(expr);
}

export function getBinaryRight(expr: ExpressionRef): ExpressionRef {
  return _BinaryenBinaryGetRight(expr);
}

export function getUnaryOp(expr: ExpressionRef): UnaryOp {
  return _BinaryenUnaryGetOp(expr);
}

export function getUnaryValue(expr: ExpressionRef): ExpressionRef {
  return _BinaryenUnaryGetValue(expr);
}

export function getLoadBytes(expr: ExpressionRef): u32 {
  return _BinaryenLoadGetBytes(expr);
}

export function getLoadOffset(expr: ExpressionRef): u32 {
  return _BinaryenLoadGetOffset(expr);
}

export function getLoadPtr(expr: ExpressionRef): ExpressionRef {
  return _BinaryenLoadGetPtr(expr);
}

export function isLoadSigned(expr: ExpressionRef): bool {
  return _BinaryenLoadIsSigned(expr);
}

export function getStoreBytes(expr: ExpressionRef): u32 {
  return _BinaryenStoreGetBytes(expr);
}

export function getStoreOffset(expr: ExpressionRef): u32 {
  return _BinaryenStoreGetOffset(expr);
}

export function getStorePtr(expr: ExpressionRef): ExpressionRef {
  return _BinaryenStoreGetPtr(expr);
}

export function getStoreValue(expr: ExpressionRef): ExpressionRef {
  return _BinaryenStoreGetValue(expr);
}

export function getBlockName(expr: ExpressionRef): string | null {
  return readString(_BinaryenBlockGetName(expr));
}

export function getBlockChildCount(expr: ExpressionRef): Index {
  return _BinaryenBlockGetNumChildren(expr);
}

export function getBlockChild(expr: ExpressionRef, index: Index): ExpressionRef {
  return _BinaryenBlockGetChild(expr, index);
}

export function getIfCondition(expr: ExpressionRef): ExpressionRef {
  return _BinaryenIfGetCondition(expr);
}

export function getIfTrue(expr: ExpressionRef): ExpressionRef {
  return _BinaryenIfGetIfTrue(expr);
}

export function getIfFalse(expr: ExpressionRef): ExpressionRef {
  return _BinaryenIfGetIfFalse(expr);
}

export function getLoopName(expr: ExpressionRef): string | null {
  return readString(_BinaryenLoopGetName(expr));
}

export function getLoopBody(expr: ExpressionRef): ExpressionRef {
  return _BinaryenLoopGetBody(expr);
}

export function getBreakName(expr: ExpressionRef): string | null {
  return readString(_BinaryenBreakGetName(expr));
}

export function getBreakCondition(expr: ExpressionRef): ExpressionRef {
  return _BinaryenBreakGetCondition(expr);
}

export function getSelectThen(expr: ExpressionRef): ExpressionRef {
  return _BinaryenSelectGetIfTrue(expr);
}

export function getSelectElse(expr: ExpressionRef): ExpressionRef {
  return _BinaryenSelectGetIfFalse(expr);
}

export function getSelectCondition(expr: ExpressionRef): ExpressionRef {
  return _BinaryenSelectGetCondition(expr);
}

export function getDropValue(expr: ExpressionRef): ExpressionRef {
  return _BinaryenDropGetValue(expr);
}

export function getReturnValue(expr: ExpressionRef): ExpressionRef {
  return _BinaryenReturnGetValue(expr);
}

export function getCallTarget(expr: ExpressionRef): string | null {
  return readString(_BinaryenCallGetTarget(expr));
}

export function getCallOperandCount(expr: ExpressionRef): i32 {
  return _BinaryenCallGetNumOperands(expr);
}

export function getCallOperand(expr: ExpressionRef, index: Index): ExpressionRef {
  return _BinaryenCallGetOperand(expr, index);
}

export function getHostOp(expr: ExpressionRef): ExpressionRef {
  return _BinaryenHostGetOp(expr);
}

export function getHostOperandCount(expr: ExpressionRef): Index {
  return _BinaryenHostGetNumOperands(expr);
}

export function getHostOperand(expr: ExpressionRef, index: Index): ExpressionRef {
  return _BinaryenHostGetOperand(expr, index);
}

export function getHostName(expr: ExpressionRef): string | null {
  return readString(_BinaryenHostGetNameOperand(expr));
}

// function types

<<<<<<< HEAD
export function getFunctionTypeName(ftype: FunctionTypeRef): string {
  var cstr = assert(_BinaryenFunctionTypeGetName(ftype));
  return assert(readString(cstr));
=======
export function getFunctionTypeName(ftype: FunctionTypeRef): string | null {
  return readString(_BinaryenFunctionTypeGetName(ftype));
}

export function getFunctionTypeParamCount(ftype: FunctionTypeRef): Index {
  return _BinaryenFunctionTypeGetNumParams(ftype);
}

export function getFunctionTypeParam(ftype: FunctionTypeRef, index: Index): NativeType {
  return _BinaryenFunctionTypeGetParam(ftype, index);
}

export function getFunctionTypeResult(ftype: FunctionTypeRef): NativeType {
  return _BinaryenFunctionTypeGetResult(ftype);
>>>>>>> 2e554657
}

// functions

export function getFunctionBody(func: FunctionRef): ExpressionRef {
  return _BinaryenFunctionGetBody(func);
}

export function getFunctionName(func: FunctionRef): string | null {
  return readString(_BinaryenFunctionGetName(func));
}

export function getFunctionParamCount(func: FunctionRef): Index {
  return _BinaryenFunctionGetNumParams(func);
}

export function getFunctionParamType(func: FunctionRef, index: Index): NativeType {
  return _BinaryenFunctionGetParam(func, index);
}

export function getFunctionResultType(func: FunctionRef): NativeType {
  return _BinaryenFunctionGetResult(func);
}

<<<<<<< HEAD
// events

export function getEventName(event: EventRef): string {
  var cStr = assert(_BinaryenEventGetName(event));
  return assert(readString(cStr));
=======
// globals

export function getGlobalName(global: GlobalRef): string | null {
  return readString(_BinaryenGlobalGetName(global));
}

export function getGlobalType(global: GlobalRef): NativeType {
  return _BinaryenGlobalGetType(global);
}

export function isGlobalMutable(global: GlobalRef): bool {
  return _BinaryenGlobalIsMutable(global);
}

export function getGlobalInit(global: GlobalRef): ExpressionRef {
  return _BinaryenGlobalGetInit(global);
}

// events

export function getEventName(event: EventRef): string | null {
  return readString(_BinaryenEventGetName(event));
}

export function getEventAttribute(event: EventRef): u32 {
  return _BinaryenEventGetAttribute(event);
}

export function getEventType(event: EventRef): string | null {
  return readString(_BinaryenEventGetType(event));
}

export function getEventParamCount(event: EventRef): Index {
  return _BinaryenEventGetNumParams(event);
}

export function getEventParam(event: EventRef, index: Index): NativeType {
  return _BinaryenEventGetParam(event, index);
>>>>>>> 2e554657
}

export class Relooper {

  module: Module;
  ref: RelooperRef;

  static create(module: Module): Relooper {
    var relooper = new Relooper();
    relooper.module = module;
    relooper.ref = _RelooperCreate(module.ref);
    return relooper;
  }

  private constructor() {}

  addBlock(code: ExpressionRef): RelooperBlockRef {
    return _RelooperAddBlock(this.ref, code);
  }

  addBranch(
    from: RelooperBlockRef,
    to: RelooperBlockRef,
    condition: ExpressionRef = 0,
    code: ExpressionRef = 0
  ): void {
    _RelooperAddBranch(from, to, condition, code);
  }

  addBlockWithSwitch(code: ExpressionRef, condition: ExpressionRef): RelooperBlockRef {
    return _RelooperAddBlockWithSwitch(this.ref, code, condition);
  }

  addBranchForSwitch(
    from: RelooperBlockRef,
    to: RelooperBlockRef,
    indexes: i32[],
    code: ExpressionRef = 0
  ): void {
    var cArr = allocI32Array(indexes);
    try {
      _RelooperAddBranchForSwitch(from, to, cArr, indexes.length, code);
    } finally {
      memory.free(cArr);
    }
  }

  renderAndDispose(entry: RelooperBlockRef, labelHelper: Index): ExpressionRef {
    return _RelooperRenderAndDispose(this.ref, entry, labelHelper);
  }
}

export function hasSideEffects(expr: ExpressionRef): bool {
  // TODO: there's more
  switch (_BinaryenExpressionGetId(expr)) {
    case ExpressionId.LocalGet:
    case ExpressionId.GlobalGet:
    case ExpressionId.Const:
    case ExpressionId.Nop: {
      return false;
    }
    case ExpressionId.Block: {
      for (let i = 0, k = _BinaryenBlockGetNumChildren(expr); i < k; ++i) {
        if (hasSideEffects(_BinaryenBlockGetChild(expr, i))) return true;
      }
      return false;
    }
    case ExpressionId.If: {
      return hasSideEffects(_BinaryenIfGetCondition(expr))
          || hasSideEffects(_BinaryenIfGetIfTrue(expr))
          || hasSideEffects(_BinaryenIfGetIfFalse(expr));
    }
    case ExpressionId.Unary: {
      return hasSideEffects(_BinaryenUnaryGetValue(expr));
    }
    case ExpressionId.Binary: {
      return hasSideEffects(_BinaryenBinaryGetLeft(expr))
          || hasSideEffects(_BinaryenBinaryGetRight(expr));
    }
    case ExpressionId.Drop: {
      return hasSideEffects(_BinaryenDropGetValue(expr));
    }
    case ExpressionId.Select: {
      return hasSideEffects(_BinaryenSelectGetIfTrue(expr))
          || hasSideEffects(_BinaryenSelectGetIfFalse(expr))
          || hasSideEffects(_BinaryenSelectGetCondition(expr));
    }
  }
  return true;
}

// helpers
// can't do stack allocation here: STACKTOP is a global in WASM but a hidden variable in asm.js

function allocU8Array(u8s: Uint8Array | null): usize {
  if (!u8s) return 0;
  var numValues = u8s.length;
  var ptr = memory.allocate(numValues);
  var idx = ptr;
  for (let i = 0; i < numValues; ++i) {
    store<u8>(idx++, u8s[i]);
  }
  return ptr;
}

function allocI32Array(i32s: i32[] | null): usize {
  if (!i32s) return 0;
  var ptr = memory.allocate(i32s.length << 2);
  var idx = ptr;
  for (let i = 0, k = i32s.length; i < k; ++i) {
    let val = i32s[i];
    // store<i32>(idx, val) is not portable
    store<u8>(idx    , ( val         & 0xff) as u8);
    store<u8>(idx + 1, ((val >>   8) & 0xff) as u8);
    store<u8>(idx + 2, ((val >>  16) & 0xff) as u8);
    store<u8>(idx + 3, ( val >>> 24        ) as u8);
    idx += 4;
  }
  return ptr;
}

function allocPtrArray(ptrs: usize[] | null): usize {
  return allocI32Array(ptrs); // TODO: WASM64 one day
}

function stringLengthUTF8(str: string): usize {
  var len = 0;
  for (let i = 0, k = str.length; i < k; ++i) {
    let u = str.charCodeAt(i);
    if (u >= 0xD800 && u <= 0xDFFF && i + 1 < k) {
      u = 0x10000 + ((u & 0x3FF) << 10) | (str.charCodeAt(++i) & 0x3FF);
    }
    if (u <= 0x7F) {
      ++len;
    } else if (u <= 0x7FF) {
      len += 2;
    } else if (u <= 0xFFFF) {
      len += 3;
    } else if (u <= 0x1FFFFF) {
      len += 4;
    } else if (u <= 0x3FFFFFF) {
      len += 5;
    } else {
      len += 6;
    }
  }
  return len;
}

function allocString(str: string | null): usize {
  if (str == null) return 0;
  var ptr = memory.allocate(stringLengthUTF8(str) + 1);
  // the following is based on Emscripten's stringToUTF8Array
  var idx = ptr;
  for (let i = 0, k = str.length; i < k; ++i) {
    let u = str.charCodeAt(i);
    if (u >= 0xD800 && u <= 0xDFFF && i + 1 < k) {
      u = 0x10000 + ((u & 0x3FF) << 10) | (str.charCodeAt(++i) & 0x3FF);
    }
    if (u <= 0x7F) {
      store<u8>(idx++, u as u8);
    } else if (u <= 0x7FF) {
      store<u8>(idx++, (0xC0 |  (u >>> 6)       ) as u8);
      store<u8>(idx++, (0x80 | ( u         & 63)) as u8);
    } else if (u <= 0xFFFF) {
      store<u8>(idx++, (0xE0 |  (u >>> 12)      ) as u8);
      store<u8>(idx++, (0x80 | ((u >>>  6) & 63)) as u8);
      store<u8>(idx++, (0x80 | ( u         & 63)) as u8);
    } else if (u <= 0x1FFFFF) {
      store<u8>(idx++, (0xF0 |  (u >>> 18)      ) as u8);
      store<u8>(idx++, (0x80 | ((u >>> 12) & 63)) as u8);
      store<u8>(idx++, (0x80 | ((u >>>  6) & 63)) as u8);
      store<u8>(idx++, (0x80 | ( u         & 63)) as u8);
    } else if (u <= 0x3FFFFFF) {
      store<u8>(idx++, (0xF8 |  (u >>> 24)      ) as u8);
      store<u8>(idx++, (0x80 | ((u >>> 18) & 63)) as u8);
      store<u8>(idx++, (0x80 | ((u >>> 12) & 63)) as u8);
      store<u8>(idx++, (0x80 | ((u >>>  6) & 63)) as u8);
      store<u8>(idx++, (0x80 | ( u         & 63)) as u8);
    } else {
      store<u8>(idx++, (0xFC |  (u >>> 30)      ) as u8);
      store<u8>(idx++, (0x80 | ((u >>> 24) & 63)) as u8);
      store<u8>(idx++, (0x80 | ((u >>> 18) & 63)) as u8);
      store<u8>(idx++, (0x80 | ((u >>> 12) & 63)) as u8);
      store<u8>(idx++, (0x80 | ((u >>>  6) & 63)) as u8);
      store<u8>(idx++, (0x80 | ( u         & 63)) as u8);
    }
  }
  store<u8>(idx, 0);
  return ptr;
}

function readInt(ptr: usize): i32 {
  return (
     load<u8>(ptr    )        |
    (load<u8>(ptr + 1) <<  8) |
    (load<u8>(ptr + 2) << 16) |
    (load<u8>(ptr + 3) << 24)
  );
}

function readBuffer(ptr: usize, length: usize): Uint8Array {
  var ret = new Uint8Array(length);
  for (let i: usize = 0; i < length; ++i) {
    ret[i] = load<u8>(ptr + i);
  }
  return ret;
}

export function readString(ptr: usize): string | null {
  if (!ptr) return null;
  var arr = new Array<i32>();
  // the following is based on Emscripten's UTF8ArrayToString
  var cp: u32;
  var u1: u32, u2: u32, u3: u32, u4: u32, u5: u32;
  while (cp = load<u8>(ptr++)) {
    if (!(cp & 0x80)) {
      arr.push(cp);
      continue;
    }
    u1 = load<u8>(ptr++) & 63;
    if ((cp & 0xE0) == 0xC0) {
      arr.push(((cp & 31) << 6) | u1);
      continue;
    }
    u2 = load<u8>(ptr++) & 63;
    if ((cp & 0xF0) == 0xE0) {
      cp = ((cp & 15) << 12) | (u1 << 6) | u2;
    } else {
      u3 = load<u8>(ptr++) & 63;
      if ((cp & 0xF8) == 0xF0) {
        cp = ((cp & 7) << 18) | (u1 << 12) | (u2 << 6) | u3;
      } else {
        u4 = load<u8>(ptr++) & 63;
        if ((cp & 0xFC) == 0xF8) {
          cp = ((cp & 3) << 24) | (u1 << 18) | (u2 << 12) | (u3 << 6) | u4;
        } else {
          u5 = load<u8>(ptr++) & 63;
          cp = ((cp & 1) << 30) | (u1 << 24) | (u2 << 18) | (u3 << 12) | (u4 << 6) | u5;
        }
      }
    }
    arr.push(cp);
    // if (cp < 0x10000) {
    //   arr.push(cp);
    // } else {
    //   var ch = cp - 0x10000;
    //   arr.push(0xD800 | (ch >> 10));
    //   arr.push(0xDC00 | (ch & 0x3FF));
    // }
  }
  // return String.fromCharCodes(arr);
  return String.fromCodePoints(arr);
}

/** Result structure of {@link Module#toBinary}. */
export class BinaryModule {
  /** WebAssembly binary. */
  output: Uint8Array;
  /** Source map, if generated. */
  sourceMap: string | null;
}

/** Tests if an expression needs an explicit 'unreachable' when it is the terminating statement. */
export function needsExplicitUnreachable(expr: ExpressionRef): bool {
  // not applicable if pushing a value to the stack
  if (_BinaryenExpressionGetType(expr) != NativeType.Unreachable) return false;

  switch (_BinaryenExpressionGetId(expr)) {
    case ExpressionId.Unreachable:
    case ExpressionId.Return: return false;
    case ExpressionId.Break: return _BinaryenBreakGetCondition(expr) != 0;
    case ExpressionId.Block: {
      if (!_BinaryenBlockGetName(expr)) { // can't break out of it
        let numChildren = _BinaryenBlockGetNumChildren(expr); // last child needs unreachable
        return numChildren > 0 && needsExplicitUnreachable(_BinaryenBlockGetChild(expr, numChildren - 1));
      }
    }
  }
  return true;
}

/** Traverses all expression members of an expression, calling the given visitor. */
export function traverse<T>(expr: ExpressionRef, data: T, visit: (expr: ExpressionRef, data: T) => void): bool {
  switch (getExpressionId(expr)) {
    case ExpressionId.Block: {
      for (let i = 0, n = _BinaryenBlockGetNumChildren(expr); i < n; ++i) {
        visit(_BinaryenBlockGetChild(expr, i), data);
      }
      break;
    }
    case ExpressionId.If: {
      visit(_BinaryenIfGetCondition(expr), data);
      visit(_BinaryenIfGetIfTrue(expr), data);
      let ifFalse = _BinaryenIfGetIfFalse(expr);
      if (ifFalse) visit(ifFalse, data);
      break;
    }
    case ExpressionId.Loop: {
      visit(_BinaryenLoopGetBody(expr), data);
      break;
    }
    case ExpressionId.Break: {
      let condition = _BinaryenBreakGetCondition(expr);
      if (condition) visit(condition, data);
      break;
    }
    case ExpressionId.Switch: {
      visit(_BinaryenSwitchGetCondition(expr), data);
      break;
    }
    case ExpressionId.Call: {
      for (let i = 0, n = _BinaryenCallGetNumOperands(expr); i < n; ++i) {
        visit(_BinaryenCallGetOperand(expr, i), data);
      }
      break;
    }
    case ExpressionId.CallIndirect: {
      for (let i = 0, n = _BinaryenCallIndirectGetNumOperands(expr); i < n; ++i) {
        visit(_BinaryenCallIndirectGetOperand(expr, i), data);
      }
      break;
    }
    case ExpressionId.LocalGet: {
      break;
    }
    case ExpressionId.LocalSet: {
      visit(_BinaryenLocalSetGetValue(expr), data);
      break;
    }
    case ExpressionId.GlobalGet: {
      break;
    }
    case ExpressionId.GlobalSet: {
      visit(_BinaryenGlobalSetGetValue(expr), data);
      break;
    }
    case ExpressionId.Load: {
      visit(_BinaryenLoadGetPtr(expr), data);
      break;
    }
    case ExpressionId.Store: {
      visit(_BinaryenStoreGetPtr(expr), data);
      visit(_BinaryenStoreGetValue(expr), data);
      break;
    }
    case ExpressionId.AtomicRMW: {
      visit(_BinaryenAtomicRMWGetPtr(expr), data);
      visit(_BinaryenAtomicRMWGetValue(expr), data);
      break;
    }
    case ExpressionId.AtomicCmpxchg: {
      visit(_BinaryenAtomicCmpxchgGetPtr(expr), data);
      visit(_BinaryenAtomicCmpxchgGetExpected(expr), data);
      visit(_BinaryenAtomicCmpxchgGetReplacement(expr), data);
      break;
    }
    case ExpressionId.AtomicWait: {
      visit(_BinaryenAtomicWaitGetPtr(expr), data);
      visit(_BinaryenAtomicWaitGetExpected(expr), data);
      visit(_BinaryenAtomicWaitGetTimeout(expr), data);
      break;
    }
    case ExpressionId.AtomicNotify: {
      visit(_BinaryenAtomicNotifyGetPtr(expr), data);
      break;
    }
    case ExpressionId.AtomicFence: {
      break;
    }
    case ExpressionId.SIMDExtract: {
      visit(_BinaryenSIMDExtractGetVec(expr), data);
      break;
    }
    case ExpressionId.SIMDReplace: {
      visit(_BinaryenSIMDReplaceGetVec(expr), data);
      visit(_BinaryenSIMDReplaceGetValue(expr), data);
      break;
    }
    case ExpressionId.SIMDShuffle: {
      visit(_BinaryenSIMDShuffleGetLeft(expr), data);
      visit(_BinaryenSIMDShuffleGetRight(expr), data);
      break;
    }
    case ExpressionId.SIMDTernary: {
      visit(_BinaryenSIMDTernaryGetA(expr), data);
      visit(_BinaryenSIMDTernaryGetB(expr), data);
      visit(_BinaryenSIMDTernaryGetC(expr), data);
      break;
    }
    case ExpressionId.SIMDShift: {
      visit(_BinaryenSIMDShiftGetVec(expr), data);
      visit(_BinaryenSIMDShiftGetShift(expr), data);
      break;
    }
    case ExpressionId.SIMDLoad: {
      visit(_BinaryenSIMDLoadGetPtr(expr), data);
      break;
    }
    case ExpressionId.MemoryInit: {
      visit(_BinaryenMemoryInitGetDest(expr), data);
      visit(_BinaryenMemoryInitGetOffset(expr), data);
      visit(_BinaryenMemoryInitGetSize(expr), data);
      break;
    }
    case ExpressionId.DataDrop: {
      break;
    }
    case ExpressionId.MemoryCopy: {
      visit(_BinaryenMemoryCopyGetDest(expr), data);
      visit(_BinaryenMemoryCopyGetSource(expr), data);
      visit(_BinaryenMemoryCopyGetSize(expr), data);
      break;
    }
    case ExpressionId.MemoryFill: {
      visit(_BinaryenMemoryFillGetDest(expr), data);
      visit(_BinaryenMemoryFillGetValue(expr), data);
      visit(_BinaryenMemoryFillGetSize(expr), data);
      break;
    }
    case ExpressionId.Try: {
      visit(_BinaryenTryGetBody(expr), data);
      visit(_BinaryenTryGetCatchBody(expr), data);
      break;
    }
    case ExpressionId.Throw: {
      for (let i = 0, n = _BinaryenThrowGetNumOperands(expr); i < n; ++i) {
        visit(_BinaryenThrowGetOperand(expr, i), data);
      }
      break;
    }
    case ExpressionId.Rethrow: {
      visit(_BinaryenRethrowGetExnref(expr), data);
      break;
    }
    case ExpressionId.BrOnExn: {
      visit(_BinaryenBrOnExnGetExnref(expr), data);
      break;
    }
    case ExpressionId.Push: {
      visit(_BinaryenPushGetValue(expr), data);
      break;
    }
    case ExpressionId.Pop: {
      break;
    }
    case ExpressionId.Const: {
      break;
    }
    case ExpressionId.Unary: {
      visit(_BinaryenUnaryGetValue(expr), data);
      break;
    }
    case ExpressionId.Binary: {
      visit(_BinaryenBinaryGetLeft(expr), data);
      visit(_BinaryenBinaryGetRight(expr), data);
      break;
    }
    case ExpressionId.Select: {
      visit(_BinaryenSelectGetIfTrue(expr), data);
      visit(_BinaryenSelectGetIfFalse(expr), data);
      visit(_BinaryenSelectGetCondition(expr), data);
      break;
    }
    case ExpressionId.Drop: {
      visit(_BinaryenDropGetValue(expr), data);
      break;
    }
    case ExpressionId.Return: {
      visit(_BinaryenReturnGetValue(expr), data);
      break;
    }
    case ExpressionId.Host: {
      for (let i = 0, n = _BinaryenHostGetNumOperands(expr); i < n; ++i) {
        visit(_BinaryenHostGetOperand(expr, i), data);
      }
      break;
    }
    case ExpressionId.Nop: {
      break;
    }
    case ExpressionId.Unreachable: {
      break;
    }
    default: assert(false);
  }
  return true;
}<|MERGE_RESOLUTION|>--- conflicted
+++ resolved
@@ -487,8 +487,461 @@
 
   private constructor() { }
 
-<<<<<<< HEAD
-  // types
+  // constants
+
+  i32(value: i32): ExpressionRef {
+    var out = this.lit;
+    _BinaryenLiteralInt32(out, value);
+    return _BinaryenConst(this.ref, out);
+  }
+
+  i64(valueLow: i32, valueHigh: i32 = 0): ExpressionRef {
+    var out = this.lit;
+    _BinaryenLiteralInt64(out, valueLow, valueHigh);
+    return _BinaryenConst(this.ref, out);
+  }
+
+  f32(value: f32): ExpressionRef {
+    var out = this.lit;
+    _BinaryenLiteralFloat32(out, value);
+    return _BinaryenConst(this.ref, out);
+  }
+
+  f64(value: f64): ExpressionRef {
+    var out = this.lit;
+    _BinaryenLiteralFloat64(out, value);
+    return _BinaryenConst(this.ref, out);
+  }
+
+  v128(bytes: Uint8Array): ExpressionRef {
+    assert(bytes.length == 16);
+    var out = this.lit;
+    for (let i = 0; i < 16; ++i) store<u8>(out + i, bytes[i]);
+    _BinaryenLiteralVec128(out, out);
+    return _BinaryenConst(this.ref, out);
+  }
+
+  // expressions
+
+  unary(
+    op: UnaryOp,
+    expr: ExpressionRef
+  ): ExpressionRef {
+    return _BinaryenUnary(this.ref, op, expr);
+  }
+
+  binary(
+    op: BinaryOp,
+    left: ExpressionRef,
+    right: ExpressionRef
+  ): ExpressionRef {
+    return _BinaryenBinary(this.ref, op, left, right);
+  }
+
+  host(
+    op: HostOp,
+    name: string | null = null,
+    operands: ExpressionRef[] | null = null
+  ): ExpressionRef {
+    var cStr = this.allocStringCached(name);
+    var cArr = allocPtrArray(operands);
+    try {
+      return _BinaryenHost(this.ref, op, cStr, cArr, operands ? (<ExpressionRef[]>operands).length : 0);
+    } finally {
+      memory.free(cArr);
+    }
+  }
+
+  local_get(
+    index: i32,
+    type: NativeType
+  ): ExpressionRef {
+    return _BinaryenLocalGet(this.ref, index, type);
+  }
+
+  local_tee(
+    index: i32,
+    value: ExpressionRef
+  ): ExpressionRef {
+    return _BinaryenLocalTee(this.ref, index, value);
+  }
+
+  global_get(
+    name: string,
+    type: NativeType
+  ): ExpressionRef {
+    var cStr = this.allocStringCached(name);
+    return _BinaryenGlobalGet(this.ref, cStr, type);
+  }
+
+  load(
+    bytes: Index,
+    signed: bool,
+    ptr: ExpressionRef,
+    type: NativeType,
+    offset: Index = 0,
+    align: Index = bytes // naturally aligned by default
+  ): ExpressionRef {
+    return _BinaryenLoad(this.ref, bytes, signed ? 1 : 0, offset, align, type, ptr);
+  }
+
+  store(
+    bytes: Index,
+    ptr: ExpressionRef,
+    value: ExpressionRef,
+    type: NativeType,
+    offset: Index = 0,
+    align: Index = bytes // naturally aligned by default
+  ): ExpressionRef {
+    if (type < NativeType.None || type > NativeType.V128) throw new Error("here: " + type);
+    return _BinaryenStore(this.ref, bytes, offset, align, ptr, value, type);
+  }
+
+  atomic_load(
+    bytes: Index,
+    ptr: ExpressionRef,
+    type: NativeType,
+    offset: Index = 0
+  ): ExpressionRef {
+    return _BinaryenAtomicLoad(this.ref, bytes, offset, type, ptr);
+  }
+
+  atomic_store(
+    bytes: Index,
+    ptr: ExpressionRef,
+    value: ExpressionRef,
+    type: NativeType,
+    offset: Index = 0
+  ): ExpressionRef {
+    return _BinaryenAtomicStore(this.ref, bytes, offset, ptr, value, type);
+  }
+
+  atomic_rmw(
+    op: AtomicRMWOp,
+    bytes: Index,
+    offset: Index,
+    ptr: ExpressionRef,
+    value: ExpressionRef,
+    type: NativeType
+  ): ExpressionRef {
+    return _BinaryenAtomicRMW(this.ref, op, bytes, offset, ptr, value, type);
+  }
+
+  atomic_cmpxchg(
+    bytes: Index,
+    offset: Index,
+    ptr: ExpressionRef,
+    expected: ExpressionRef,
+    replacement: ExpressionRef,
+    type: NativeType
+  ): ExpressionRef {
+    return _BinaryenAtomicCmpxchg(this.ref, bytes, offset, ptr, expected, replacement, type);
+  }
+
+  atomic_wait(
+    ptr: ExpressionRef,
+    expected: ExpressionRef,
+    timeout: ExpressionRef,
+    expectedType: NativeType
+  ): ExpressionRef {
+    return _BinaryenAtomicWait(this.ref, ptr, expected, timeout, expectedType);
+  }
+
+  atomic_notify(
+    ptr: ExpressionRef,
+    notifyCount: ExpressionRef
+  ): ExpressionRef {
+    return _BinaryenAtomicNotify(this.ref, ptr, notifyCount);
+  }
+
+  atomic_fence(): ExpressionRef {
+    return _BinaryenAtomicFence(this.ref);
+  }
+
+  // statements
+
+  local_set(
+    index: Index,
+    value: ExpressionRef
+  ): ExpressionRef {
+    return _BinaryenLocalSet(this.ref, index, value);
+  }
+
+  global_set(
+    name: string,
+    value: ExpressionRef
+  ): ExpressionRef {
+    var cStr = this.allocStringCached(name);
+    return _BinaryenGlobalSet(this.ref, cStr, value);
+  }
+
+  block(
+    label: string | null,
+    children: ExpressionRef[],
+    type: NativeType = NativeType.None
+  ): ExpressionRef {
+    var cStr = this.allocStringCached(label);
+    var cArr = allocPtrArray(children);
+    try {
+      return _BinaryenBlock(this.ref, cStr, cArr, children.length, type);
+    } finally {
+      memory.free(cArr);
+    }
+  }
+
+  br(
+    label: string | null,
+    condition: ExpressionRef = 0,
+    value: ExpressionRef = 0
+  ): ExpressionRef {
+    var cStr = this.allocStringCached(label);
+    return _BinaryenBreak(this.ref, cStr, condition, value);
+  }
+
+  drop(
+    expression: ExpressionRef
+  ): ExpressionRef {
+    return _BinaryenDrop(this.ref, expression);
+  }
+
+  loop(
+    label: string | null,
+    body: ExpressionRef
+  ): ExpressionRef {
+    var cStr = this.allocStringCached(label);
+    return _BinaryenLoop(this.ref, cStr, body);
+  }
+
+  if(
+    condition: ExpressionRef,
+    ifTrue: ExpressionRef,
+    ifFalse: ExpressionRef = 0
+  ): ExpressionRef {
+    return _BinaryenIf(this.ref, condition, ifTrue, ifFalse);
+  }
+
+  nop(): ExpressionRef {
+    return _BinaryenNop(this.ref);
+  }
+
+  return(
+    expression: ExpressionRef = 0
+  ): ExpressionRef {
+    return _BinaryenReturn(this.ref, expression);
+  }
+
+  select(
+    ifTrue: ExpressionRef,
+    ifFalse: ExpressionRef,
+    condition: ExpressionRef
+  ): ExpressionRef {
+    return _BinaryenSelect(this.ref, condition, ifTrue, ifFalse);
+  }
+
+  switch(
+    names: string[],
+    defaultName: string | null,
+    condition: ExpressionRef,
+    value: ExpressionRef = 0
+  ): ExpressionRef {
+    var numNames = names.length;
+    var strs = new Array<usize>(numNames);
+    for (let i = 0; i < numNames; ++i) {
+      strs[i] = this.allocStringCached(names[i]);
+    }
+    var cArr = allocI32Array(strs);
+    var cStr = this.allocStringCached(defaultName);
+    try {
+      return _BinaryenSwitch(this.ref, cArr, numNames, cStr, condition, value);
+    } finally {
+      memory.free(cArr);
+    }
+  }
+
+  call(
+    target: string,
+    operands: ExpressionRef[] | null,
+    returnType: NativeType,
+    isReturn: bool = false
+  ): ExpressionRef {
+    var cStr = this.allocStringCached(target);
+    var cArr = allocPtrArray(operands);
+    try {
+      return isReturn
+        ? _BinaryenReturnCall(this.ref, cStr, cArr, operands && operands.length || 0, returnType)
+        : _BinaryenCall(this.ref, cStr, cArr, operands && operands.length || 0, returnType);
+    } finally {
+      memory.free(cArr);
+    }
+  }
+
+  return_call(
+    target: string,
+    operands: ExpressionRef[] | null,
+    returnType: NativeType
+  ): ExpressionRef {
+    return this.call(target, operands, returnType, true);
+  }
+
+  call_indirect(
+    index: ExpressionRef,
+    operands: ExpressionRef[] | null,
+    typeName: string,
+    isReturn: bool = false
+  ): ExpressionRef {
+    var cStr = this.allocStringCached(typeName);
+    var cArr = allocPtrArray(operands);
+    try {
+      return isReturn
+        ? _BinaryenReturnCallIndirect(this.ref, index, cArr, operands && operands.length || 0, cStr)
+        : _BinaryenCallIndirect(this.ref, index, cArr, operands && operands.length || 0, cStr);
+    } finally {
+      memory.free(cArr);
+    }
+  }
+
+  return_call_indirect(
+    index: ExpressionRef,
+    operands: ExpressionRef[] | null,
+    typeName: string,
+  ): ExpressionRef {
+    return this.call_indirect(index, operands, typeName, true);
+  }
+
+  unreachable(): ExpressionRef {
+    return _BinaryenUnreachable(this.ref);
+  }
+
+  // bulk memory
+
+  memory_copy(
+    dest: ExpressionRef,
+    source: ExpressionRef,
+    size: ExpressionRef
+  ): ExpressionRef {
+    return _BinaryenMemoryCopy(this.ref, dest, source, size);
+  }
+
+  memory_fill(
+    dest: ExpressionRef,
+    value: ExpressionRef,
+    size: ExpressionRef
+  ): ExpressionRef {
+    return _BinaryenMemoryFill(this.ref, dest, value, size);
+  }
+
+  // exception handling
+
+  try(
+    body: ExpressionRef,
+    catchBody: ExpressionRef
+  ): ExpressionRef {
+    return _BinaryenTry(this.ref, body, catchBody);
+  }
+
+  throw(
+    eventName: string,
+    operands: ExpressionRef[]
+  ): ExpressionRef {
+    var cStr = this.allocStringCached(eventName);
+    var cArr = allocPtrArray(operands);
+    try {
+      return _BinaryenThrow(this.ref, cStr, cArr, operands.length);
+    } finally {
+      memory.free(cArr);
+    }
+  }
+
+  rethrow(
+    exnref: ExpressionRef
+  ): ExpressionRef {
+    return _BinaryenRethrow(this.ref, exnref);
+  }
+
+  br_on_exn(
+    name: string,
+    eventName: string,
+    exnref: ExpressionRef
+  ): ExpressionRef {
+    var cStr1 = this.allocStringCached(name);
+    var cStr2 = this.allocStringCached(eventName);
+    return _BinaryenBrOnExn(this.ref, cStr1, cStr2, exnref);
+  }
+
+  // push / pop (multi value?)
+
+  push(
+    value: ExpressionRef
+  ): ExpressionRef {
+    return _BinaryenPush(this.ref, value);
+  }
+
+  pop(
+    type: NativeType
+  ): ExpressionRef {
+    return _BinaryenPop(this.ref, type);
+  }
+
+  // simd
+
+  simd_extract(
+    op: SIMDExtractOp,
+    vec: ExpressionRef,
+    idx: u8
+  ): ExpressionRef {
+    return _BinaryenSIMDExtract(this.ref, op, vec, idx);
+  }
+
+  simd_replace(
+    op: SIMDReplaceOp,
+    vec: ExpressionRef,
+    idx: u8,
+    value: ExpressionRef
+  ): ExpressionRef {
+    return _BinaryenSIMDReplace(this.ref, op, vec, idx, value);
+  }
+
+  simd_shuffle(
+    vec1: ExpressionRef,
+    vec2: ExpressionRef,
+    mask: Uint8Array
+  ): ExpressionRef {
+    assert(mask.length == 16);
+    var cArr = allocU8Array(mask);
+    try {
+      return _BinaryenSIMDShuffle(this.ref, vec1, vec2, cArr);
+    } finally {
+      memory.free(cArr);
+    }
+  }
+
+  simd_ternary(
+    op: SIMDTernaryOp,
+    a: ExpressionRef,
+    b: ExpressionRef,
+    c: ExpressionRef
+  ): ExpressionRef {
+    return _BinaryenSIMDTernary(this.ref, op, a, b, c);
+  }
+
+  simd_shift(
+    op: SIMDShiftOp,
+    vec: ExpressionRef,
+    shift: ExpressionRef
+  ): ExpressionRef {
+    return _BinaryenSIMDShift(this.ref, op, vec, shift);
+  }
+
+  simd_load(
+    op: SIMDLoadOp,
+    ptr: ExpressionRef,
+    offset: u32,
+    align: u32
+  ): ExpressionRef {
+    return _BinaryenSIMDLoad(this.ref, op, offset, align, ptr);
+  }
+
+  // function types
 
   addFunctionType(
     name: string,
@@ -521,495 +974,6 @@
     _BinaryenRemoveFunctionType(this.ref, cStr);
   }
 
-=======
->>>>>>> 2e554657
-  // constants
-
-  i32(value: i32): ExpressionRef {
-    var out = this.lit;
-    _BinaryenLiteralInt32(out, value);
-    return _BinaryenConst(this.ref, out);
-  }
-
-  i64(valueLow: i32, valueHigh: i32 = 0): ExpressionRef {
-    var out = this.lit;
-    _BinaryenLiteralInt64(out, valueLow, valueHigh);
-    return _BinaryenConst(this.ref, out);
-  }
-
-  f32(value: f32): ExpressionRef {
-    var out = this.lit;
-    _BinaryenLiteralFloat32(out, value);
-    return _BinaryenConst(this.ref, out);
-  }
-
-  f64(value: f64): ExpressionRef {
-    var out = this.lit;
-    _BinaryenLiteralFloat64(out, value);
-    return _BinaryenConst(this.ref, out);
-  }
-
-  v128(bytes: Uint8Array): ExpressionRef {
-    assert(bytes.length == 16);
-    var out = this.lit;
-    for (let i = 0; i < 16; ++i) store<u8>(out + i, bytes[i]);
-    _BinaryenLiteralVec128(out, out);
-    return _BinaryenConst(this.ref, out);
-  }
-
-  // expressions
-
-  unary(
-    op: UnaryOp,
-    expr: ExpressionRef
-  ): ExpressionRef {
-    return _BinaryenUnary(this.ref, op, expr);
-  }
-
-  binary(
-    op: BinaryOp,
-    left: ExpressionRef,
-    right: ExpressionRef
-  ): ExpressionRef {
-    return _BinaryenBinary(this.ref, op, left, right);
-  }
-
-  host(
-    op: HostOp,
-    name: string | null = null,
-    operands: ExpressionRef[] | null = null
-  ): ExpressionRef {
-    var cStr = this.allocStringCached(name);
-    var cArr = allocPtrArray(operands);
-    try {
-      return _BinaryenHost(this.ref, op, cStr, cArr, operands ? (<ExpressionRef[]>operands).length : 0);
-    } finally {
-      memory.free(cArr);
-    }
-  }
-
-  local_get(
-    index: i32,
-    type: NativeType
-  ): ExpressionRef {
-    return _BinaryenLocalGet(this.ref, index, type);
-  }
-
-  local_tee(
-    index: i32,
-    value: ExpressionRef
-  ): ExpressionRef {
-    return _BinaryenLocalTee(this.ref, index, value);
-  }
-
-  global_get(
-    name: string,
-    type: NativeType
-  ): ExpressionRef {
-    var cStr = this.allocStringCached(name);
-    return _BinaryenGlobalGet(this.ref, cStr, type);
-  }
-
-  load(
-    bytes: Index,
-    signed: bool,
-    ptr: ExpressionRef,
-    type: NativeType,
-    offset: Index = 0,
-    align: Index = bytes // naturally aligned by default
-  ): ExpressionRef {
-    return _BinaryenLoad(this.ref, bytes, signed ? 1 : 0, offset, align, type, ptr);
-  }
-
-  store(
-    bytes: Index,
-    ptr: ExpressionRef,
-    value: ExpressionRef,
-    type: NativeType,
-    offset: Index = 0,
-    align: Index = bytes // naturally aligned by default
-  ): ExpressionRef {
-    if (type < NativeType.None || type > NativeType.V128) throw new Error("here: " + type);
-    return _BinaryenStore(this.ref, bytes, offset, align, ptr, value, type);
-  }
-
-  atomic_load(
-    bytes: Index,
-    ptr: ExpressionRef,
-    type: NativeType,
-    offset: Index = 0
-  ): ExpressionRef {
-    return _BinaryenAtomicLoad(this.ref, bytes, offset, type, ptr);
-  }
-
-  atomic_store(
-    bytes: Index,
-    ptr: ExpressionRef,
-    value: ExpressionRef,
-    type: NativeType,
-    offset: Index = 0
-  ): ExpressionRef {
-    return _BinaryenAtomicStore(this.ref, bytes, offset, ptr, value, type);
-  }
-
-  atomic_rmw(
-    op: AtomicRMWOp,
-    bytes: Index,
-    offset: Index,
-    ptr: ExpressionRef,
-    value: ExpressionRef,
-    type: NativeType
-  ): ExpressionRef {
-    return _BinaryenAtomicRMW(this.ref, op, bytes, offset, ptr, value, type);
-  }
-
-  atomic_cmpxchg(
-    bytes: Index,
-    offset: Index,
-    ptr: ExpressionRef,
-    expected: ExpressionRef,
-    replacement: ExpressionRef,
-    type: NativeType
-  ): ExpressionRef {
-    return _BinaryenAtomicCmpxchg(this.ref, bytes, offset, ptr, expected, replacement, type);
-  }
-
-  atomic_wait(
-    ptr: ExpressionRef,
-    expected: ExpressionRef,
-    timeout: ExpressionRef,
-    expectedType: NativeType
-  ): ExpressionRef {
-    return _BinaryenAtomicWait(this.ref, ptr, expected, timeout, expectedType);
-  }
-
-  atomic_notify(
-    ptr: ExpressionRef,
-    notifyCount: ExpressionRef
-  ): ExpressionRef {
-    return _BinaryenAtomicNotify(this.ref, ptr, notifyCount);
-  }
-
-  atomic_fence(): ExpressionRef {
-    return _BinaryenAtomicFence(this.ref);
-  }
-
-  // statements
-
-  local_set(
-    index: Index,
-    value: ExpressionRef
-  ): ExpressionRef {
-    return _BinaryenLocalSet(this.ref, index, value);
-  }
-
-  global_set(
-    name: string,
-    value: ExpressionRef
-  ): ExpressionRef {
-    var cStr = this.allocStringCached(name);
-    return _BinaryenGlobalSet(this.ref, cStr, value);
-  }
-
-  block(
-    label: string | null,
-    children: ExpressionRef[],
-    type: NativeType = NativeType.None
-  ): ExpressionRef {
-    var cStr = this.allocStringCached(label);
-    var cArr = allocPtrArray(children);
-    try {
-      return _BinaryenBlock(this.ref, cStr, cArr, children.length, type);
-    } finally {
-      memory.free(cArr);
-    }
-  }
-
-  br(
-    label: string | null,
-    condition: ExpressionRef = 0,
-    value: ExpressionRef = 0
-  ): ExpressionRef {
-    var cStr = this.allocStringCached(label);
-    return _BinaryenBreak(this.ref, cStr, condition, value);
-  }
-
-  drop(
-    expression: ExpressionRef
-  ): ExpressionRef {
-    return _BinaryenDrop(this.ref, expression);
-  }
-
-  loop(
-    label: string | null,
-    body: ExpressionRef
-  ): ExpressionRef {
-    var cStr = this.allocStringCached(label);
-    return _BinaryenLoop(this.ref, cStr, body);
-  }
-
-  if(
-    condition: ExpressionRef,
-    ifTrue: ExpressionRef,
-    ifFalse: ExpressionRef = 0
-  ): ExpressionRef {
-    return _BinaryenIf(this.ref, condition, ifTrue, ifFalse);
-  }
-
-  nop(): ExpressionRef {
-    return _BinaryenNop(this.ref);
-  }
-
-  return(
-    expression: ExpressionRef = 0
-  ): ExpressionRef {
-    return _BinaryenReturn(this.ref, expression);
-  }
-
-  select(
-    ifTrue: ExpressionRef,
-    ifFalse: ExpressionRef,
-    condition: ExpressionRef
-  ): ExpressionRef {
-    return _BinaryenSelect(this.ref, condition, ifTrue, ifFalse);
-  }
-
-  switch(
-    names: string[],
-    defaultName: string | null,
-    condition: ExpressionRef,
-    value: ExpressionRef = 0
-  ): ExpressionRef {
-    var numNames = names.length;
-    var strs = new Array<usize>(numNames);
-    for (let i = 0; i < numNames; ++i) {
-      strs[i] = this.allocStringCached(names[i]);
-    }
-    var cArr = allocI32Array(strs);
-    var cStr = this.allocStringCached(defaultName);
-    try {
-      return _BinaryenSwitch(this.ref, cArr, numNames, cStr, condition, value);
-    } finally {
-      memory.free(cArr);
-    }
-  }
-
-  call(
-    target: string,
-    operands: ExpressionRef[] | null,
-    returnType: NativeType,
-    isReturn: bool = false
-  ): ExpressionRef {
-    var cStr = this.allocStringCached(target);
-    var cArr = allocPtrArray(operands);
-    try {
-      return isReturn
-        ? _BinaryenReturnCall(this.ref, cStr, cArr, operands && operands.length || 0, returnType)
-        : _BinaryenCall(this.ref, cStr, cArr, operands && operands.length || 0, returnType);
-    } finally {
-      memory.free(cArr);
-    }
-  }
-
-  return_call(
-    target: string,
-    operands: ExpressionRef[] | null,
-    returnType: NativeType
-  ): ExpressionRef {
-    return this.call(target, operands, returnType, true);
-  }
-
-  call_indirect(
-    index: ExpressionRef,
-    operands: ExpressionRef[] | null,
-    typeName: string,
-    isReturn: bool = false
-  ): ExpressionRef {
-    var cStr = this.allocStringCached(typeName);
-    var cArr = allocPtrArray(operands);
-    try {
-      return isReturn
-        ? _BinaryenReturnCallIndirect(this.ref, index, cArr, operands && operands.length || 0, cStr)
-        : _BinaryenCallIndirect(this.ref, index, cArr, operands && operands.length || 0, cStr);
-    } finally {
-      memory.free(cArr);
-    }
-  }
-
-  return_call_indirect(
-    index: ExpressionRef,
-    operands: ExpressionRef[] | null,
-    typeName: string,
-  ): ExpressionRef {
-    return this.call_indirect(index, operands, typeName, true);
-  }
-
-  unreachable(): ExpressionRef {
-    return _BinaryenUnreachable(this.ref);
-  }
-
-  // bulk memory
-
-  memory_copy(
-    dest: ExpressionRef,
-    source: ExpressionRef,
-    size: ExpressionRef
-  ): ExpressionRef {
-    return _BinaryenMemoryCopy(this.ref, dest, source, size);
-  }
-
-  memory_fill(
-    dest: ExpressionRef,
-    value: ExpressionRef,
-    size: ExpressionRef
-  ): ExpressionRef {
-    return _BinaryenMemoryFill(this.ref, dest, value, size);
-  }
-
-  // exception handling
-
-  try(
-    body: ExpressionRef,
-    catchBody: ExpressionRef
-  ): ExpressionRef {
-    return _BinaryenTry(this.ref, body, catchBody);
-  }
-
-  throw(
-    eventName: string,
-    operands: ExpressionRef[]
-  ): ExpressionRef {
-    var cStr = this.allocStringCached(eventName);
-    var cArr = allocPtrArray(operands);
-    try {
-      return _BinaryenThrow(this.ref, cStr, cArr, operands.length);
-    } finally {
-      memory.free(cArr);
-    }
-  }
-
-  rethrow(
-    exnref: ExpressionRef
-  ): ExpressionRef {
-    return _BinaryenRethrow(this.ref, exnref);
-  }
-
-  br_on_exn(
-    name: string,
-    eventName: string,
-    exnref: ExpressionRef
-  ): ExpressionRef {
-    var cStr1 = this.allocStringCached(name);
-    var cStr2 = this.allocStringCached(eventName);
-    return _BinaryenBrOnExn(this.ref, cStr1, cStr2, exnref);
-  }
-
-  // push / pop (multi value?)
-
-  push(
-    value: ExpressionRef
-  ): ExpressionRef {
-    return _BinaryenPush(this.ref, value);
-  }
-
-  pop(
-    type: NativeType
-  ): ExpressionRef {
-    return _BinaryenPop(this.ref, type);
-  }
-
-  // simd
-
-  simd_extract(
-    op: SIMDExtractOp,
-    vec: ExpressionRef,
-    idx: u8
-  ): ExpressionRef {
-    return _BinaryenSIMDExtract(this.ref, op, vec, idx);
-  }
-
-  simd_replace(
-    op: SIMDReplaceOp,
-    vec: ExpressionRef,
-    idx: u8,
-    value: ExpressionRef
-  ): ExpressionRef {
-    return _BinaryenSIMDReplace(this.ref, op, vec, idx, value);
-  }
-
-  simd_shuffle(
-    vec1: ExpressionRef,
-    vec2: ExpressionRef,
-    mask: Uint8Array
-  ): ExpressionRef {
-    assert(mask.length == 16);
-    var cArr = allocU8Array(mask);
-    try {
-      return _BinaryenSIMDShuffle(this.ref, vec1, vec2, cArr);
-    } finally {
-      memory.free(cArr);
-    }
-  }
-
-  simd_ternary(
-    op: SIMDTernaryOp,
-    a: ExpressionRef,
-    b: ExpressionRef,
-    c: ExpressionRef
-  ): ExpressionRef {
-    return _BinaryenSIMDTernary(this.ref, op, a, b, c);
-  }
-
-  simd_shift(
-    op: SIMDShiftOp,
-    vec: ExpressionRef,
-    shift: ExpressionRef
-  ): ExpressionRef {
-    return _BinaryenSIMDShift(this.ref, op, vec, shift);
-  }
-
-  simd_load(
-    op: SIMDLoadOp,
-    ptr: ExpressionRef,
-    offset: u32,
-    align: u32
-  ): ExpressionRef {
-    return _BinaryenSIMDLoad(this.ref, op, offset, align, ptr);
-  }
-
-  // function types
-
-  addFunctionType(
-    name: string,
-    result: NativeType,
-    paramTypes: NativeType[] | null
-  ): FunctionTypeRef {
-    var cStr = this.allocStringCached(name);
-    var cArr = allocI32Array(paramTypes);
-    try {
-      return _BinaryenAddFunctionType(this.ref, cStr, result, cArr, paramTypes ? paramTypes.length : 0);
-    } finally {
-      memory.free(cArr);
-    }
-  }
-
-  getFunctionTypeBySignature(
-    result: NativeType,
-    paramTypes: NativeType[] | null
-  ): FunctionTypeRef {
-    var cArr = allocI32Array(paramTypes);
-    try {
-      return _BinaryenGetFunctionTypeBySignature(this.ref, result, cArr, paramTypes ? paramTypes.length : 0);
-    } finally {
-      memory.free(cArr);
-    }
-  }
-
-  removeFunctionType(name: string): void {
-    var cStr = this.allocStringCached(name);
-    _BinaryenRemoveFunctionType(this.ref, cStr);
-  }
-
   // globals
 
   addGlobal(
@@ -1054,8 +1018,6 @@
     return _BinaryenGetEvent(this.ref, cStr);
   }
 
-<<<<<<< HEAD
-=======
   removeEvent(
     name: string
   ): void {
@@ -1065,7 +1027,6 @@
 
   // functions
 
->>>>>>> 2e554657
   addFunction(
     name: string,
     type: FunctionTypeRef,
@@ -1778,11 +1739,6 @@
 
 // function types
 
-<<<<<<< HEAD
-export function getFunctionTypeName(ftype: FunctionTypeRef): string {
-  var cstr = assert(_BinaryenFunctionTypeGetName(ftype));
-  return assert(readString(cstr));
-=======
 export function getFunctionTypeName(ftype: FunctionTypeRef): string | null {
   return readString(_BinaryenFunctionTypeGetName(ftype));
 }
@@ -1797,7 +1753,6 @@
 
 export function getFunctionTypeResult(ftype: FunctionTypeRef): NativeType {
   return _BinaryenFunctionTypeGetResult(ftype);
->>>>>>> 2e554657
 }
 
 // functions
@@ -1822,13 +1777,6 @@
   return _BinaryenFunctionGetResult(func);
 }
 
-<<<<<<< HEAD
-// events
-
-export function getEventName(event: EventRef): string {
-  var cStr = assert(_BinaryenEventGetName(event));
-  return assert(readString(cStr));
-=======
 // globals
 
 export function getGlobalName(global: GlobalRef): string | null {
@@ -1867,7 +1815,6 @@
 
 export function getEventParam(event: EventRef, index: Index): NativeType {
   return _BinaryenEventGetParam(event, index);
->>>>>>> 2e554657
 }
 
 export class Relooper {
