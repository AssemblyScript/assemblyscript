/**
 * @fileoverview Generated from diagnosticsMessages.json. Do not edit.
 * @license Apache-2.0
 */

/* tslint:disable:max-line-length */

/** Enum of available diagnostic codes. */
export enum DiagnosticCode {
  Not_implemented = 100,
  Operation_is_unsafe = 101,
  User_defined_0 = 102,
  Feature_0_is_not_enabled = 103,
  Function_0_is_possibly_called_virtually_which_is_not_yet_supported = 104,
  Low_memory_limit_exceeded_by_static_data_0_1 = 105,
  Conversion_from_type_0_to_1_requires_an_explicit_cast = 200,
  Conversion_from_type_0_to_1_will_require_an_explicit_cast_when_switching_between_32_64_bit = 201,
  Type_0_cannot_be_changed_to_type_1 = 202,
  Operation_0_cannot_be_applied_to_type_1 = 203,
  Basic_type_0_cannot_be_nullable = 204,
  Cannot_export_a_mutable_global = 205,
  Mutable_value_cannot_be_inlined = 206,
  Unmanaged_classes_cannot_extend_managed_classes_and_vice_versa = 207,
  Unmanaged_classes_cannot_implement_interfaces = 208,
  Invalid_regular_expression_flags = 209,
  Expression_is_never_null = 210,
  Class_0_is_sealed_and_cannot_be_extended = 211,
  Decorator_0_is_not_valid_here = 212,
  Duplicate_decorator = 213,
  Type_0_is_illegal_in_this_context = 214,
  Optional_parameter_must_have_an_initializer = 215,
  Class_0_cannot_declare_a_constructor_when_instantiated_from_an_object_literal = 216,
  Function_0_cannot_be_inlined_into_itself = 217,
  Cannot_access_method_0_without_calling_it_as_it_requires_this_to_be_set = 218,
  Optional_properties_are_not_supported = 219,
  Expression_must_be_a_compile_time_constant = 220,
  Type_0_is_not_a_function_index_or_function_reference = 221,
  _0_must_be_a_value_between_1_and_2_inclusive = 222,
  _0_must_be_a_power_of_two = 223,
  _0_is_not_a_valid_operator = 224,
  Expression_cannot_be_represented_by_a_type = 225,
  Expression_resolves_to_unusual_type_0 = 226,
  Array_literal_expected = 227,
  Function_0_is_virtual_and_will_not_be_inlined = 228,
  Property_0_only_has_a_setter_and_is_missing_a_getter = 229,
  _0_keyword_cannot_be_used_here = 230,
  Type_0_is_cyclic_Module_will_include_deferred_garbage_collection = 900,
  Importing_the_table_disables_some_indirect_call_optimizations = 901,
  Exporting_the_table_disables_some_indirect_call_optimizations = 902,
  Expression_compiles_to_a_dynamic_check_at_runtime = 903,
  Indexed_access_may_involve_bounds_checking = 904,
  Unterminated_string_literal = 1002,
  Identifier_expected = 1003,
  _0_expected = 1005,
  A_file_cannot_have_a_reference_to_itself = 1006,
  Trailing_comma_not_allowed = 1009,
  Unexpected_token = 1012,
  A_rest_parameter_must_be_last_in_a_parameter_list = 1014,
  Parameter_cannot_have_question_mark_and_initializer = 1015,
  A_required_parameter_cannot_follow_an_optional_parameter = 1016,
  Statements_are_not_allowed_in_ambient_contexts = 1036,
  Initializers_are_not_allowed_in_ambient_contexts = 1039,
  _0_modifier_cannot_be_used_here = 1042,
  A_rest_parameter_cannot_be_optional = 1047,
  A_rest_parameter_cannot_have_an_initializer = 1048,
  A_set_accessor_must_have_exactly_one_parameter = 1049,
  A_set_accessor_parameter_cannot_have_an_initializer = 1052,
  A_get_accessor_cannot_have_parameters = 1054,
  Enum_member_must_have_initializer = 1061,
  Type_parameters_cannot_appear_on_a_constructor_declaration = 1092,
  Type_annotation_cannot_appear_on_a_constructor_declaration = 1093,
  An_accessor_cannot_have_type_parameters = 1094,
  A_set_accessor_cannot_have_a_return_type_annotation = 1095,
  Type_parameter_list_cannot_be_empty = 1098,
  Type_argument_list_cannot_be_empty = 1099,
  A_continue_statement_can_only_be_used_within_an_enclosing_iteration_statement = 1104,
  A_break_statement_can_only_be_used_within_an_enclosing_iteration_or_switch_statement = 1105,
  A_return_statement_can_only_be_used_within_a_function_body = 1108,
  Expression_expected = 1109,
  Type_expected = 1110,
  A_default_clause_cannot_appear_more_than_once_in_a_switch_statement = 1113,
  Duplicate_label_0 = 1114,
  An_export_assignment_cannot_have_modifiers = 1120,
  Octal_literals_are_not_allowed_in_strict_mode = 1121,
  Digit_expected = 1124,
  Hexadecimal_digit_expected = 1125,
  Unexpected_end_of_text = 1126,
  Invalid_character = 1127,
  _case_or_default_expected = 1130,
  _super_must_be_followed_by_an_argument_list_or_member_access = 1034,
  A_declare_modifier_cannot_be_used_in_an_already_ambient_context = 1038,
  Type_argument_expected = 1140,
  String_literal_expected = 1141,
  Line_break_not_permitted_here = 1142,
  Declaration_expected = 1146,
  _const_declarations_must_be_initialized = 1155,
  Unterminated_regular_expression_literal = 1161,
  Interface_declaration_cannot_have_implements_clause = 1176,
  Binary_digit_expected = 1177,
  Octal_digit_expected = 1178,
  An_implementation_cannot_be_declared_in_ambient_contexts = 1183,
  The_variable_declaration_of_a_for_of_statement_cannot_have_an_initializer = 1190,
  An_extended_Unicode_escape_value_must_be_between_0x0_and_0x10FFFF_inclusive = 1198,
  Unterminated_Unicode_escape_sequence = 1199,
  Decorators_are_not_valid_here = 1206,
  _abstract_modifier_can_only_appear_on_a_class_method_or_property_declaration = 1242,
  Method_0_cannot_have_an_implementation_because_it_is_marked_abstract = 1245,
  A_definite_assignment_assertion_is_not_permitted_in_this_context = 1255,
  A_class_may_only_extend_another_class = 1311,
  A_parameter_property_cannot_be_declared_using_a_rest_parameter = 1317,
  Duplicate_identifier_0 = 2300,
  Cannot_find_name_0 = 2304,
  Module_0_has_no_exported_member_1 = 2305,
  An_interface_can_only_extend_an_interface = 2312,
  Generic_type_0_requires_1_type_argument_s = 2314,
  Type_0_is_not_generic = 2315,
  Type_0_is_not_assignable_to_type_1 = 2322,
  Index_signature_is_missing_in_type_0 = 2329,
  _this_cannot_be_referenced_in_current_location = 2332,
  _super_can_only_be_referenced_in_a_derived_class = 2335,
  Super_calls_are_not_permitted_outside_constructors_or_in_nested_functions_inside_constructors = 2337,
  Property_0_does_not_exist_on_type_1 = 2339,
  Property_0_is_private_and_only_accessible_within_class_1 = 2341,
  Cannot_invoke_an_expression_whose_type_lacks_a_call_signature_Type_0_has_no_compatible_call_signatures = 2349,
  This_expression_is_not_constructable = 2351,
  A_function_whose_declared_type_is_not_void_must_return_a_value = 2355,
  The_operand_of_an_increment_or_decrement_operator_must_be_a_variable_or_a_property_access = 2357,
  The_left_hand_side_of_an_assignment_expression_must_be_a_variable_or_a_property_access = 2364,
  Operator_0_cannot_be_applied_to_types_1_and_2 = 2365,
  A_super_call_must_be_the_first_statement_in_the_constructor = 2376,
  Constructors_for_derived_classes_must_contain_a_super_call = 2377,
  Getter_and_setter_accessors_do_not_agree_in_visibility = 2379,
  _get_and_set_accessor_must_have_the_same_type = 2380,
  Overload_signatures_must_all_be_public_private_or_protected = 2385,
  Constructor_implementation_is_missing = 2390,
  Function_implementation_is_missing_or_not_immediately_following_the_declaration = 2391,
  Multiple_constructor_implementations_are_not_allowed = 2392,
  Duplicate_function_implementation = 2393,
  This_overload_signature_is_not_compatible_with_its_implementation_signature = 2394,
  Individual_declarations_in_merged_declaration_0_must_be_all_exported_or_all_local = 2395,
  A_class_can_only_implement_an_interface = 2422,
  A_namespace_declaration_cannot_be_located_prior_to_a_class_or_function_with_which_it_is_merged = 2434,
  Property_0_is_protected_and_only_accessible_within_class_1_and_its_subclasses = 2445,
  The_type_argument_for_type_parameter_0_cannot_be_inferred_from_the_usage_Consider_specifying_the_type_arguments_explicitly = 2453,
  Type_0_has_no_property_1 = 2460,
  The_0_operator_cannot_be_applied_to_type_1 = 2469,
  In_const_enum_declarations_member_initializer_must_be_constant_expression = 2474,
  Export_declaration_conflicts_with_exported_declaration_of_0 = 2484,
  _0_is_referenced_directly_or_indirectly_in_its_own_base_expression = 2506,
  Cannot_create_an_instance_of_an_abstract_class = 2511,
<<<<<<< HEAD
  Non_abstract_class_0_does_not_implement_inherited_abstract_member_1_from_2 = 2515,
=======
>>>>>>> d673417c
  Object_is_possibly_null = 2531,
  Cannot_assign_to_0_because_it_is_a_constant_or_a_read_only_property = 2540,
  The_target_of_an_assignment_must_be_a_variable_or_a_property_access = 2541,
  Index_signature_in_type_0_only_permits_reading = 2542,
  Expected_0_arguments_but_got_1 = 2554,
  Expected_at_least_0_arguments_but_got_1 = 2555,
  Expected_0_type_arguments_but_got_1 = 2558,
  A_member_initializer_in_a_enum_declaration_cannot_reference_members_declared_after_it_including_members_defined_in_other_enums = 2651,
  Constructor_of_class_0_is_private_and_only_accessible_within_the_class_declaration = 2673,
  Constructor_of_class_0_is_protected_and_only_accessible_within_the_class_declaration = 2674,
  The_this_types_of_each_signature_are_incompatible = 2685,
  Namespace_0_has_no_exported_member_1 = 2694,
  Required_type_parameters_may_not_follow_optional_type_parameters = 2706,
  Duplicate_property_0 = 2718,
  Property_0_is_missing_in_type_1_but_required_in_type_2 = 2741,
  Type_0_has_no_call_signatures = 2757,
  File_0_not_found = 6054,
  Numeric_separators_are_not_allowed_here = 6188,
  Multiple_consecutive_numeric_separators_are_not_permitted = 6189,
  _super_must_be_called_before_accessing_this_in_the_constructor_of_a_derived_class = 17009,
  _super_must_be_called_before_accessing_a_property_of_super_in_the_constructor_of_a_derived_class = 17011
}

/** Translates a diagnostic code to its respective string. */
export function diagnosticCodeToString(code: DiagnosticCode): string {
  switch (code) {
    case 100: return "Not implemented.";
    case 101: return "Operation is unsafe.";
    case 102: return "User-defined: {0}";
    case 103: return "Feature '{0}' is not enabled.";
    case 104: return "Function '{0}' is possibly called virtually, which is not yet supported.";
    case 105: return "Low memory limit exceeded by static data: {0} > {1}";
    case 200: return "Conversion from type '{0}' to '{1}' requires an explicit cast.";
    case 201: return "Conversion from type '{0}' to '{1}' will require an explicit cast when switching between 32/64-bit.";
    case 202: return "Type '{0}' cannot be changed to type '{1}'.";
    case 203: return "Operation '{0}' cannot be applied to type '{1}'.";
    case 204: return "Basic type '{0}' cannot be nullable.";
    case 205: return "Cannot export a mutable global.";
    case 206: return "Mutable value cannot be inlined.";
    case 207: return "Unmanaged classes cannot extend managed classes and vice-versa.";
    case 208: return "Unmanaged classes cannot implement interfaces.";
    case 209: return "Invalid regular expression flags.";
    case 210: return "Expression is never 'null'.";
    case 211: return "Class '{0}' is sealed and cannot be extended.";
    case 212: return "Decorator '{0}' is not valid here.";
    case 213: return "Duplicate decorator.";
    case 214: return "Type '{0}' is illegal in this context.";
    case 215: return "Optional parameter must have an initializer.";
    case 216: return "Class '{0}' cannot declare a constructor when instantiated from an object literal.";
    case 217: return "Function '{0}' cannot be inlined into itself.";
    case 218: return "Cannot access method '{0}' without calling it as it requires 'this' to be set.";
    case 219: return "Optional properties are not supported.";
    case 220: return "Expression must be a compile-time constant.";
    case 221: return "Type '{0}' is not a function index or function reference.";
    case 222: return "'{0}' must be a value between '{1}' and '{2}' inclusive.";
    case 223: return "'{0}' must be a power of two.";
    case 224: return "'{0}' is not a valid operator.";
    case 225: return "Expression cannot be represented by a type.";
    case 226: return "Expression resolves to unusual type '{0}'.";
    case 227: return "Array literal expected.";
    case 228: return "Function '{0}' is virtual and will not be inlined.";
    case 229: return "Property '{0}' only has a setter and is missing a getter.";
    case 230: return "'{0}' keyword cannot be used here.";
    case 900: return "Type '{0}' is cyclic. Module will include deferred garbage collection.";
    case 901: return "Importing the table disables some indirect call optimizations.";
    case 902: return "Exporting the table disables some indirect call optimizations.";
    case 903: return "Expression compiles to a dynamic check at runtime.";
    case 904: return "Indexed access may involve bounds checking.";
    case 1002: return "Unterminated string literal.";
    case 1003: return "Identifier expected.";
    case 1005: return "'{0}' expected.";
    case 1006: return "A file cannot have a reference to itself.";
    case 1009: return "Trailing comma not allowed.";
    case 1012: return "Unexpected token.";
    case 1014: return "A rest parameter must be last in a parameter list.";
    case 1015: return "Parameter cannot have question mark and initializer.";
    case 1016: return "A required parameter cannot follow an optional parameter.";
    case 1036: return "Statements are not allowed in ambient contexts.";
    case 1039: return "Initializers are not allowed in ambient contexts.";
    case 1042: return "'{0}' modifier cannot be used here.";
    case 1047: return "A rest parameter cannot be optional.";
    case 1048: return "A rest parameter cannot have an initializer.";
    case 1049: return "A 'set' accessor must have exactly one parameter.";
    case 1052: return "A 'set' accessor parameter cannot have an initializer.";
    case 1054: return "A 'get' accessor cannot have parameters.";
    case 1061: return "Enum member must have initializer.";
    case 1092: return "Type parameters cannot appear on a constructor declaration.";
    case 1093: return "Type annotation cannot appear on a constructor declaration.";
    case 1094: return "An accessor cannot have type parameters.";
    case 1095: return "A 'set' accessor cannot have a return type annotation.";
    case 1098: return "Type parameter list cannot be empty.";
    case 1099: return "Type argument list cannot be empty.";
    case 1104: return "A 'continue' statement can only be used within an enclosing iteration statement.";
    case 1105: return "A 'break' statement can only be used within an enclosing iteration or switch statement.";
    case 1108: return "A 'return' statement can only be used within a function body.";
    case 1109: return "Expression expected.";
    case 1110: return "Type expected.";
    case 1113: return "A 'default' clause cannot appear more than once in a 'switch' statement.";
    case 1114: return "Duplicate label '{0}'.";
    case 1120: return "An export assignment cannot have modifiers.";
    case 1121: return "Octal literals are not allowed in strict mode.";
    case 1124: return "Digit expected.";
    case 1125: return "Hexadecimal digit expected.";
    case 1126: return "Unexpected end of text.";
    case 1127: return "Invalid character.";
    case 1130: return "'case' or 'default' expected.";
    case 1034: return "'super' must be followed by an argument list or member access.";
    case 1038: return "A 'declare' modifier cannot be used in an already ambient context.";
    case 1140: return "Type argument expected.";
    case 1141: return "String literal expected.";
    case 1142: return "Line break not permitted here.";
    case 1146: return "Declaration expected.";
    case 1155: return "'const' declarations must be initialized.";
    case 1161: return "Unterminated regular expression literal.";
    case 1176: return "Interface declaration cannot have 'implements' clause.";
    case 1177: return "Binary digit expected.";
    case 1178: return "Octal digit expected.";
    case 1183: return "An implementation cannot be declared in ambient contexts.";
    case 1190: return "The variable declaration of a 'for...of' statement cannot have an initializer.";
    case 1198: return "An extended Unicode escape value must be between 0x0 and 0x10FFFF inclusive.";
    case 1199: return "Unterminated Unicode escape sequence.";
    case 1206: return "Decorators are not valid here.";
    case 1242: return "'abstract' modifier can only appear on a class, method, or property declaration.";
    case 1245: return "Method '{0}' cannot have an implementation because it is marked abstract.";
    case 1255: return "A definite assignment assertion '!' is not permitted in this context.";
    case 1311: return "A class may only extend another class.";
    case 1317: return "A parameter property cannot be declared using a rest parameter.";
    case 2300: return "Duplicate identifier '{0}'.";
    case 2304: return "Cannot find name '{0}'.";
    case 2305: return "Module '{0}' has no exported member '{1}'.";
    case 2312: return "An interface can only extend an interface.";
    case 2314: return "Generic type '{0}' requires {1} type argument(s).";
    case 2315: return "Type '{0}' is not generic.";
    case 2322: return "Type '{0}' is not assignable to type '{1}'.";
    case 2329: return "Index signature is missing in type '{0}'.";
    case 2332: return "'this' cannot be referenced in current location.";
    case 2335: return "'super' can only be referenced in a derived class.";
    case 2337: return "Super calls are not permitted outside constructors or in nested functions inside constructors.";
    case 2339: return "Property '{0}' does not exist on type '{1}'.";
    case 2341: return "Property '{0}' is private and only accessible within class '{1}'.";
    case 2349: return "Cannot invoke an expression whose type lacks a call signature. Type '{0}' has no compatible call signatures.";
    case 2351: return "This expression is not constructable.";
    case 2355: return "A function whose declared type is not 'void' must return a value.";
    case 2357: return "The operand of an increment or decrement operator must be a variable or a property access.";
    case 2364: return "The left-hand side of an assignment expression must be a variable or a property access.";
    case 2365: return "Operator '{0}' cannot be applied to types '{1}' and '{2}'.";
    case 2376: return "A 'super' call must be the first statement in the constructor.";
    case 2377: return "Constructors for derived classes must contain a 'super' call.";
    case 2379: return "Getter and setter accessors do not agree in visibility.";
    case 2380: return "'get' and 'set' accessor must have the same type.";
    case 2385: return "Overload signatures must all be public, private or protected.";
    case 2390: return "Constructor implementation is missing.";
    case 2391: return "Function implementation is missing or not immediately following the declaration.";
    case 2392: return "Multiple constructor implementations are not allowed.";
    case 2393: return "Duplicate function implementation.";
    case 2394: return "This overload signature is not compatible with its implementation signature.";
    case 2395: return "Individual declarations in merged declaration '{0}' must be all exported or all local.";
    case 2422: return "A class can only implement an interface.";
    case 2434: return "A namespace declaration cannot be located prior to a class or function with which it is merged.";
    case 2445: return "Property '{0}' is protected and only accessible within class '{1}' and its subclasses.";
    case 2453: return "The type argument for type parameter '{0}' cannot be inferred from the usage. Consider specifying the type arguments explicitly.";
    case 2460: return "Type '{0}' has no property '{1}'.";
    case 2469: return "The '{0}' operator cannot be applied to type '{1}'.";
    case 2474: return "In 'const' enum declarations member initializer must be constant expression.";
    case 2484: return "Export declaration conflicts with exported declaration of '{0}'.";
    case 2506: return "'{0}' is referenced directly or indirectly in its own base expression.";
    case 2511: return "Cannot create an instance of an abstract class.";
<<<<<<< HEAD
    case 2515: return "Non-abstract class '{0}' does not implement inherited abstract member '{1}' from '{2}'.";
=======
>>>>>>> d673417c
    case 2531: return "Object is possibly 'null'.";
    case 2540: return "Cannot assign to '{0}' because it is a constant or a read-only property.";
    case 2541: return "The target of an assignment must be a variable or a property access.";
    case 2542: return "Index signature in type '{0}' only permits reading.";
    case 2554: return "Expected {0} arguments, but got {1}.";
    case 2555: return "Expected at least {0} arguments, but got {1}.";
    case 2558: return "Expected {0} type arguments, but got {1}.";
    case 2651: return "A member initializer in a enum declaration cannot reference members declared after it, including members defined in other enums.";
    case 2673: return "Constructor of class '{0}' is private and only accessible within the class declaration.";
    case 2674: return "Constructor of class '{0}' is protected and only accessible within the class declaration.";
    case 2685: return "The 'this' types of each signature are incompatible.";
    case 2694: return "Namespace '{0}' has no exported member '{1}'.";
    case 2706: return "Required type parameters may not follow optional type parameters.";
    case 2718: return "Duplicate property '{0}'.";
    case 2741: return "Property '{0}' is missing in type '{1}' but required in type '{2}'.";
    case 2757: return "Type '{0}' has no call signatures.";
    case 6054: return "File '{0}' not found.";
    case 6188: return "Numeric separators are not allowed here.";
    case 6189: return "Multiple consecutive numeric separators are not permitted.";
    case 17009: return "'super' must be called before accessing 'this' in the constructor of a derived class.";
    case 17011: return "'super' must be called before accessing a property of 'super' in the constructor of a derived class.";
    default: return "";
  }
}<|MERGE_RESOLUTION|>--- conflicted
+++ resolved
@@ -148,10 +148,7 @@
   Export_declaration_conflicts_with_exported_declaration_of_0 = 2484,
   _0_is_referenced_directly_or_indirectly_in_its_own_base_expression = 2506,
   Cannot_create_an_instance_of_an_abstract_class = 2511,
-<<<<<<< HEAD
   Non_abstract_class_0_does_not_implement_inherited_abstract_member_1_from_2 = 2515,
-=======
->>>>>>> d673417c
   Object_is_possibly_null = 2531,
   Cannot_assign_to_0_because_it_is_a_constant_or_a_read_only_property = 2540,
   The_target_of_an_assignment_must_be_a_variable_or_a_property_access = 2541,
@@ -319,10 +316,7 @@
     case 2484: return "Export declaration conflicts with exported declaration of '{0}'.";
     case 2506: return "'{0}' is referenced directly or indirectly in its own base expression.";
     case 2511: return "Cannot create an instance of an abstract class.";
-<<<<<<< HEAD
     case 2515: return "Non-abstract class '{0}' does not implement inherited abstract member '{1}' from '{2}'.";
-=======
->>>>>>> d673417c
     case 2531: return "Object is possibly 'null'.";
     case 2540: return "Cannot assign to '{0}' because it is a constant or a read-only property.";
     case 2541: return "The target of an assignment must be a variable or a property access.";
