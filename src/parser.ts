/**
 * @fileoverview A TypeScript parser for the AssemblyScript subset.
 *
 * Takes the tokens produced by the `Tokenizer` and builds an abstract
 * syntax tree composed of `Node`s wrapped in a `Source` out of it.
 *
 * @license Apache-2.0
 */

import {
  CommonFlags,
  LIBRARY_PREFIX,
  PATH_DELIMITER
} from "./common";

import {
  Tokenizer,
  Token,
  CommentHandler,
  IdentifierHandling,
  isIllegalVariableIdentifier
} from "./tokenizer";

import {
  Range,
  DiagnosticCode,
  DiagnosticEmitter,
  DiagnosticMessage
} from "./diagnostics";

import {
  CharCode,
  normalizePath
} from "./util";

import {
  Node,
  NodeKind,
  Source,
  SourceKind,
  TypeNode,
  TypeName,
  NamedTypeNode,
  FunctionTypeNode,
  ArrowKind,

  Expression,
  AssertionKind,
  CallExpression,
  ClassExpression,
  FunctionExpression,
  IdentifierExpression,
  StringLiteralExpression,

  Statement,
  BlockStatement,
  BreakStatement,
  ClassDeclaration,
  ContinueStatement,
  DeclarationStatement,
  DecoratorNode,
  DoStatement,
  EnumDeclaration,
  EnumValueDeclaration,
  ExportImportStatement,
  ExportMember,
  ExportStatement,
  ExpressionStatement,
  ForOfStatement,
  FunctionDeclaration,
  IfStatement,
  ImportDeclaration,
  ImportStatement,
  IndexSignatureNode,
  NamespaceDeclaration,
  ParameterNode,
  ParameterKind,
  ReturnStatement,
  SwitchCase,
  SwitchStatement,
  ThrowStatement,
  TryStatement,
  TypeDeclaration,
  TypeParameterNode,
  VariableStatement,
  VariableDeclaration,
  VoidStatement,
  WhileStatement,
  ModuleDeclaration,

  mangleInternalPath
} from "./ast";

/** Represents a dependee. */
class Dependee {
  constructor(
    public source: Source,
    public reportNode: Node
  ) {}
}

/** Parser interface. */
export class Parser extends DiagnosticEmitter {

  /** Source file names to be requested next. */
  backlog: string[] = new Array();
  /** Source file names already seen, that is processed or backlogged. */
  seenlog: Set<string> = new Set();
  /** Source file names already completely processed. */
  donelog: Set<string> = new Set();
  /** Optional handler to intercept comments while tokenizing. */
  onComment: CommentHandler | null = null;
  /** Current file being parsed. */
  currentSource: Source | null = null;
  /** Map of dependees being depended upon by a source, by path. */
  dependees: Map<string, Dependee> = new Map();
  /** An array of parsed sources. */
  sources: Source[];
  /** Current overridden module name. */
  currentModuleName: string | null = null;

  /** Constructs a new parser. */
  constructor(
    diagnostics: DiagnosticMessage[] | null = null,
    sources: Source[] = []
  ) {
    super(diagnostics);
    this.sources = sources;
  }

  /** Parses a file and adds its definitions to the program. */
  parseFile(
    /** Source text of the file, or `null` to indicate not found. */
    text: string | null,
    /** Normalized path of the file. */
    path: string,
    /** Whether this is an entry file. */
    isEntry: bool
  ): void {
    // the frontend gives us paths with file extensions
    let normalizedPath = normalizePath(path);
    let internalPath = mangleInternalPath(normalizedPath);

    // check if already processed
    if (this.donelog.has(internalPath)) return;
    this.donelog.add(internalPath); // do not parse again
    this.seenlog.add(internalPath); // do not request again

    // check if this is an error
    if (text == null) {
      let dependees = this.dependees;
      let dependee: Dependee | null = null;
      if (dependees.has(internalPath)) dependee = assert(dependees.get(internalPath));
      this.error(
        DiagnosticCode.File_0_not_found,
        dependee
          ? dependee.reportNode.range
          : null,
        path
      );
      return;
    }

    // create the source element
    let source = new Source(
      isEntry
        ? SourceKind.UserEntry
        : path.startsWith(LIBRARY_PREFIX)
          ? path.indexOf(PATH_DELIMITER, LIBRARY_PREFIX.length) < 0
            ? SourceKind.LibraryEntry
            : SourceKind.Library
          : SourceKind.User,
      normalizedPath,
      text
    );

    this.sources.push(source);
    this.currentSource = source;
    this.currentModuleName = null;

    // tokenize and parse
    let tn = new Tokenizer(source, this.diagnostics);
    tn.onComment = this.onComment;
<<<<<<< HEAD
    var statements = source.statements;
    while (!tn.skip(Token.EndOfFile)) {
=======
    let statements = source.statements;
    while (!tn.skip(Token.ENDOFFILE)) {
>>>>>>> 0d39f0ff
      let statement = this.parseTopLevelStatement(tn, null);
      if (statement) {
        statements.push(statement);
      } else {
        this.skipStatement(tn);
      }
    }
  }

  /** Parses a top-level statement. */
  parseTopLevelStatement(
    tn: Tokenizer,
    namespace: NamespaceDeclaration | null = null
  ): Statement | null {
<<<<<<< HEAD
    var flags = namespace ? namespace.flags & CommonFlags.Ambient : CommonFlags.None;
    var startPos = -1;

    // check decorators
    var decorators: DecoratorNode[] | null = null;
    while (tn.skip(Token.At)) {
=======
    let flags = namespace ? namespace.flags & CommonFlags.AMBIENT : CommonFlags.NONE;
    let startPos = -1;

    // check decorators
    let decorators: DecoratorNode[] | null = null;
    while (tn.skip(Token.AT)) {
>>>>>>> 0d39f0ff
      if (startPos < 0) startPos = tn.tokenPos;
      let decorator = this.parseDecorator(tn);
      if (!decorator) {
        this.skipStatement(tn);
        continue;
      }
      if (!decorators) decorators = [decorator];
      else decorators.push(decorator);
    }

    // check modifiers
<<<<<<< HEAD
    var exportStart = 0;
    var exportEnd = 0;
    var defaultStart = 0;
    var defaultEnd = 0;
    if (tn.skip(Token.Export)) {
=======
    let exportStart = 0;
    let exportEnd = 0;
    let defaultStart = 0;
    let defaultEnd = 0;
    if (tn.skip(Token.EXPORT)) {
>>>>>>> 0d39f0ff
      if (startPos < 0) startPos = tn.tokenPos;
      flags |= CommonFlags.Export;
      exportStart = tn.tokenPos;
      exportEnd = tn.pos;
      if (tn.skip(Token.Default)) {
        defaultStart = tn.tokenPos;
        defaultEnd = tn.pos;
      }
    }

<<<<<<< HEAD
    var declareStart = 0;
    var declareEnd = 0;
    var contextIsAmbient = namespace != null && namespace.is(CommonFlags.Ambient);
    if (tn.skip(Token.Declare)) {
=======
    let declareStart = 0;
    let declareEnd = 0;
    let contextIsAmbient = namespace != null && namespace.is(CommonFlags.AMBIENT);
    if (tn.skip(Token.DECLARE)) {
>>>>>>> 0d39f0ff
      if (contextIsAmbient) {
        this.error(
          DiagnosticCode.A_declare_modifier_cannot_be_used_in_an_already_ambient_context,
          tn.range()
        ); // recoverable
      } else {
        if (startPos < 0) startPos = tn.tokenPos;
        declareStart = startPos;
        declareEnd = tn.pos;
        flags |= CommonFlags.Declare | CommonFlags.Ambient;
      }
    } else if (contextIsAmbient) {
      flags |= CommonFlags.Ambient;
    }

    // parse the statement
    let statement: Statement | null = null;

    // handle declarations
    let first = tn.peek();
    if (startPos < 0) startPos = tn.nextTokenPos;
    switch (first) {
      case Token.Const: {
        tn.next();
        flags |= CommonFlags.Const;
        if (tn.skip(Token.Enum)) {
          statement = this.parseEnum(tn, flags, decorators, startPos);
        } else {
          statement = this.parseVariable(tn, flags, decorators, startPos);
        }
        decorators = null;
        break;
      }
      case Token.Let: flags |= CommonFlags.Let;
      case Token.Var: {
        tn.next();
        statement = this.parseVariable(tn, flags, decorators, startPos);
        decorators = null;
        break;
      }
      case Token.Enum: {
        tn.next();
        statement = this.parseEnum(tn, flags, decorators, startPos);
        decorators = null;
        break;
      }
      case Token.Function: {
        tn.next();
        statement = this.parseFunction(tn, flags, decorators, startPos);
        decorators = null;
        break;
      }
      case Token.Abstract: {
        let state = tn.mark();
        tn.next();
        let abstractStart = tn.tokenPos;
        let abstractEnd = tn.pos;
        let next = tn.peek(true);
        if (tn.nextTokenOnNewLine) {
          tn.reset(state);
          statement = this.parseStatement(tn, true);
          break;
        }
        if (next != Token.Class) {
          if (next == Token.Interface) {
            this.error(
              DiagnosticCode._abstract_modifier_can_only_appear_on_a_class_method_or_property_declaration,
              tn.range(abstractStart, abstractEnd)
            );
          }
          tn.reset(state);
          statement = this.parseStatement(tn, true);
          break;
        } else {
          tn.discard(state);
        }
        flags |= CommonFlags.Abstract;
        // fall through
      }
      case Token.Class:
      case Token.Interface: {
        tn.next();
        statement = this.parseClassOrInterface(tn, flags, decorators, startPos);
        decorators = null;
        break;
      }
      case Token.Namespace: {
        let state = tn.mark();
        tn.next();
        if (tn.peek(false, IdentifierHandling.Prefer) == Token.Identifier) {
          tn.discard(state);
          statement = this.parseNamespace(tn, flags, decorators, startPos);
          decorators = null;
        } else {
          tn.reset(state);
          statement = this.parseStatement(tn, true);
        }
        break;
      }
      case Token.Import: {
        tn.next();
        flags |= CommonFlags.Import;
        if (flags & CommonFlags.Export) {
          statement = this.parseExportImport(tn, startPos);
        } else {
          statement = this.parseImport(tn);
        }
        break;
      }
      case Token.Type: { // also identifier
        let state = tn.mark();
        tn.next();
        if (tn.peek(false, IdentifierHandling.Prefer) == Token.Identifier) {
          tn.discard(state);
          statement = this.parseTypeDeclaration(tn, flags, decorators, startPos);
          decorators = null;
        } else {
          tn.reset(state);
          statement = this.parseStatement(tn, true);
        }
        break;
      }
      case Token.Module: { // also identifier
        let state = tn.mark();
        tn.next();
        if (tn.peek(true) == Token.StringLiteral && !tn.nextTokenOnNewLine) {
          tn.discard(state);
          statement = this.parseModuleDeclaration(tn, flags);
        } else {
          tn.reset(state);
          statement = this.parseStatement(tn, true);
        }
        break;
      }
      default: {

        // handle plain exports
        if (flags & CommonFlags.Export) {
          if (defaultEnd && tn.skipIdentifier(IdentifierHandling.Prefer)) {
            if (declareEnd) {
              this.error(
                DiagnosticCode.An_export_assignment_cannot_have_modifiers,
                tn.range(declareStart, declareEnd)
              );
            }
            statement = this.parseExportDefaultAlias(tn, startPos, defaultStart, defaultEnd);
            defaultStart = defaultEnd = 0; // consume
          } else {
            statement = this.parseExport(tn, startPos, (flags & CommonFlags.Declare) != 0);
          }

        // handle non-declaration statements
        } else {
          if (exportEnd) {
            this.error(
              DiagnosticCode._0_modifier_cannot_be_used_here,
              tn.range(exportStart, exportEnd), "export"
            ); // recoverable
          }
          if (declareEnd) {
            this.error(
              DiagnosticCode._0_modifier_cannot_be_used_here,
              tn.range(declareStart, declareEnd), "declare"
            ); // recoverable
          }
          if (!namespace) {
            statement = this.parseStatement(tn, true);
          } // TODO: else?
        }
        break;
      }
    }

    // check for decorators that weren't consumed
    if (decorators) {
      for (let i = 0, k = decorators.length; i < k; ++i) {
        this.error(
          DiagnosticCode.Decorators_are_not_valid_here,
          decorators[i].range
        );
      }
    }

    // check if this an `export default` declaration
    if (defaultEnd && statement != null) {
      switch (statement.kind) {
        case NodeKind.EnumDeclaration:
        case NodeKind.FunctionDeclaration:
        case NodeKind.ClassDeclaration:
        case NodeKind.InterfaceDeclaration:
        case NodeKind.NamespaceDeclaration: {
          return Node.createExportDefaultStatement(<DeclarationStatement>statement, tn.range(startPos, tn.pos));
        }
        default: {
          this.error(
            DiagnosticCode._0_modifier_cannot_be_used_here,
            tn.range(defaultStart, defaultEnd), "default"
          );
        }
      }
    }
    return statement;
  }

  /** Obtains the next file to parse. */
  nextFile(): string | null {
    let backlog = this.backlog;
    return backlog.length ? assert(backlog.shift()) : null;
  }

  /** Obtains the path of the dependee of the given imported file. */
  getDependee(dependent: string): string | null {
    let dependees = this.dependees;
    if (dependees.has(dependent)) {
      let dependee = assert(dependees.get(dependent));
      return dependee.source.internalPath;
    }
    return null;
  }

  /** Finishes parsing. */
  finish(): void {
    if (this.backlog.length) throw new Error("backlog is not empty");
    this.backlog = [];
    this.seenlog.clear();
    this.donelog.clear();
    this.dependees.clear();
  }

  // types

  /** Parses a type name. */
  parseTypeName(
    tn: Tokenizer
  ): TypeName | null {

    // at: Identifier ('.' Identifier)*

<<<<<<< HEAD
    var first = Node.createSimpleTypeName(tn.readIdentifier(), tn.range());
    var current = first;
    while (tn.skip(Token.Dot)) {
      if (tn.skip(Token.Identifier)) {
=======
    let first = Node.createSimpleTypeName(tn.readIdentifier(), tn.range());
    let current = first;
    while (tn.skip(Token.DOT)) {
      if (tn.skip(Token.IDENTIFIER)) {
>>>>>>> 0d39f0ff
        let next = Node.createSimpleTypeName(tn.readIdentifier(), tn.range());
        current.next = next;
        current = next;
      } else {
        this.error(
          DiagnosticCode.Identifier_expected,
          tn.range(tn.pos)
        );
        return null;
      }
    }
    return first;
  }

  /** Parses a type. */
  parseType(
    tn: Tokenizer,
    acceptParenthesized: bool = true,
    suppressErrors: bool = false
  ): TypeNode | null {

    // before: Type

    // NOTE: this parses our limited subset
    let token = tn.next();
    let startPos = tn.tokenPos;

    let type: TypeNode;

    // '(' ...
    if (token == Token.OpenParen) {

      // '(' FunctionSignature ')' '|' 'null'?
      let isNullableSignature = tn.skip(Token.OpenParen);
      // FunctionSignature?
      let signature = this.tryParseFunctionType(tn);
      if (signature) {
        if (isNullableSignature) {
          if (!tn.skip(Token.CloseParen)) {
            this.error(
              DiagnosticCode._0_expected,
              tn.range(), ")"
            );
            return null;
          }
          if (!tn.skip(Token.Bar)) {
            this.error(
              DiagnosticCode._0_expected,
              tn.range(), "|"
            );
            return null;
          }
          if (!tn.skip(Token.Null)) {
            this.error(
              DiagnosticCode._0_expected,
              tn.range(), "null"
            );
          }
          signature.isNullable = true;
        }
        return signature;
      } else if (isNullableSignature || this.tryParseSignatureIsSignature) {
        this.error(
          DiagnosticCode.Unexpected_token,
          tn.range()
        );
        return null;
      }

      // Type (',' Type)* ')'
      if (acceptParenthesized) {
        let innerType = this.parseType(tn, false, suppressErrors);
        if (!innerType) return null;
        if (!tn.skip(Token.CloseParen)) {
          if (!suppressErrors) {
            this.error(
              DiagnosticCode._0_expected,
              tn.range(tn.pos), ")"
            );
          }
          return null;
        }
        type = innerType;
        type.range.start = startPos;
        type.range.end = tn.pos;
      } else {
        this.error(
          DiagnosticCode.Unexpected_token,
          tn.range()
        );
        return null;
      }

    // 'void'
    } else if (token == Token.Void) {
      type = Node.createNamedType(
        Node.createSimpleTypeName("void", tn.range()), [], false, tn.range(startPos, tn.pos)
      );

    // 'this'
    } else if (token == Token.This) {
      type = Node.createNamedType(
        Node.createSimpleTypeName("this", tn.range()), [], false, tn.range(startPos, tn.pos)
      );

    // 'true'
    } else if (token == Token.True || token == Token.False) {
      type = Node.createNamedType(
        Node.createSimpleTypeName("bool", tn.range()), [], false, tn.range(startPos, tn.pos)
      );

    // 'null'
    } else if (token == Token.Null) {
      type = Node.createNamedType(
        Node.createSimpleTypeName("null", tn.range()), [], false, tn.range(startPos, tn.pos)
      );

    // StringLiteral
    } else if (token == Token.StringLiteral) {
      tn.readString();
      type = Node.createNamedType(
        Node.createSimpleTypeName("string", tn.range()), [], false, tn.range(startPos, tn.pos)
      );

    // Identifier
    } else if (token == Token.Identifier) {
      let name = this.parseTypeName(tn);
      if (!name) return null;
      let parameters: TypeNode[] | null = null;

      // Name<T>
      if (tn.skip(Token.LessThan)) {
        do {
          let parameter = this.parseType(tn, true, suppressErrors);
          if (!parameter) return null;
          if (!parameters) parameters = [ parameter ];
          else parameters.push(parameter);
        } while (tn.skip(Token.Comma));
        if (!tn.skip(Token.GreaterThan)) {
          if (!suppressErrors) {
            this.error(
              DiagnosticCode._0_expected,
              tn.range(tn.pos), ">"
            );
          }
          return null;
        }
      }
      if (!parameters) parameters = [];
      type = Node.createNamedType(name, parameters, false, tn.range(startPos, tn.pos));
    } else {
      if (!suppressErrors) {
        this.error(
          DiagnosticCode.Type_expected,
          tn.range()
        );
      }
      return null;
    }
    // ... | null
    while (tn.skip(Token.Bar)) {
      if (tn.skip(Token.Null)) {
        type.isNullable = true;
      } else {
        let notNullStart = tn.pos;
        let notNull = this.parseType(tn, false, true);
        if (!suppressErrors) {
          this.error(
            DiagnosticCode._0_expected,
            notNull ? notNull.range : tn.range(notNullStart), "null"
          );
        }
        return null;
      }
    }
    // ... [][]
    while (tn.skip(Token.OpenBracket)) {
      let bracketStart = tn.tokenPos;
      if (!tn.skip(Token.CloseBracket)) {
        if (!suppressErrors) {
          this.error(
            DiagnosticCode._0_expected,
            tn.range(), "]"
          );
        }
        return null;
      }
      let bracketRange = tn.range(bracketStart, tn.pos);

      // ...[] | null
      let nullable = false;
      if (tn.skip(Token.Bar)) {
        if (tn.skip(Token.Null)) {
          nullable = true;
        } else {
          if (!suppressErrors) {
            this.error(
              DiagnosticCode._0_expected,
              tn.range(), "null"
            );
          }
          return null;
        }
      }
      type = Node.createNamedType(
        Node.createSimpleTypeName("Array", bracketRange),
        [ type ],
        nullable,
        tn.range(startPos, tn.pos)
      );
      if (nullable) break;
    }

    return type;
  }

  // Indicates whether tryParseSignature determined that it is handling a Signature
  private tryParseSignatureIsSignature: bool = false;

  /** Parses a function type, as used in type declarations. */
  tryParseFunctionType(
    tn: Tokenizer
  ): FunctionTypeNode | null {

    // at '(': ('...'? Identifier '?'? ':' Type (','  '...'? Identifier '?'? ':' Type)* )? ')' '=>' Type

<<<<<<< HEAD
    var state = tn.mark();
    var startPos = tn.tokenPos;
    var parameters: ParameterNode[] | null = null;
    var thisType: NamedTypeNode | null = null;
    var isSignature: bool = false;
    var firstParamNameNoType: IdentifierExpression | null = null;
    var firstParamKind: ParameterKind = ParameterKind.Default;
=======
    let state = tn.mark();
    let startPos = tn.tokenPos;
    let parameters: ParameterNode[] | null = null;
    let thisType: NamedTypeNode | null = null;
    let isSignature: bool = false;
    let firstParamNameNoType: IdentifierExpression | null = null;
    let firstParamKind: ParameterKind = ParameterKind.DEFAULT;
>>>>>>> 0d39f0ff

    if (tn.skip(Token.CloseParen)) {
      isSignature = true;
      tn.discard(state);
      parameters = [];

    } else {
      isSignature = false; // not yet known
      do {
        let paramStart = -1;
        let kind = ParameterKind.Default;
        if (tn.skip(Token.DotDotDot)) {
          paramStart = tn.tokenPos;
          isSignature = true;
          tn.discard(state);
          kind = ParameterKind.Rest;
        }
        if (tn.skip(Token.This)) {
          if (paramStart < 0) paramStart = tn.tokenPos;
          if (tn.skip(Token.Colon)) {
            isSignature = true;
            tn.discard(state);
            let type = this.parseType(tn, false);
            if (!type) return null;
            if (type.kind != NodeKind.NamedType) {
              this.error(
                DiagnosticCode.Identifier_expected,
                type.range
              );
              this.tryParseSignatureIsSignature = true;
              return null;
            }
            thisType = <NamedTypeNode>type;
          } else {
            tn.reset(state);
            this.tryParseSignatureIsSignature = false;
            return null;
          }
        } else if (tn.skipIdentifier()) {
          if (paramStart < 0) paramStart = tn.tokenPos;
          let name = Node.createIdentifierExpression(tn.readIdentifier(), tn.range(tn.tokenPos, tn.pos));
          if (tn.skip(Token.Question)) {
            isSignature = true;
            tn.discard(state);
            if (kind == ParameterKind.Rest) {
              this.error(
                DiagnosticCode.A_rest_parameter_cannot_be_optional,
                tn.range()
              ); // recoverable
            } else {
              kind = ParameterKind.Optional;
            }
          }
          if (tn.skip(Token.Colon)) {
            isSignature = true;
            tn.discard(state);
            let type = this.parseType(tn); // not suppressing errors because known
            if (!type) {
              this.tryParseSignatureIsSignature = isSignature;
              return null;
            }
            let param = Node.createParameter(kind, name, type, null, tn.range(paramStart, tn.pos));
            if (!parameters) parameters = [ param ];
            else parameters.push(param);
          } else {
            if (!isSignature) {
              if (tn.peek() == Token.Comma) {
                isSignature = true;
                tn.discard(state);
              }
            }
            if (isSignature) {
              let param = Node.createParameter(kind, name, Node.createOmittedType(tn.range(tn.pos)), null, tn.range(paramStart, tn.pos));
              if (!parameters) parameters = [ param ];
              else parameters.push(param);
              this.error(
                DiagnosticCode.Type_expected,
                param.type.range
              ); // recoverable
            } else if (!parameters) {
              // on '(' Identifier ^',' we don't yet know whether this is a
              // parenthesized or a function type, hence we have to delay the
              // respective diagnostic until we know for sure.
              firstParamNameNoType = name;
              firstParamKind = kind;
            }
          }
        } else {
          if (isSignature) {
            this.error(
              DiagnosticCode.Identifier_expected,
              tn.range()
            );
          } else {
            tn.reset(state);
          }
          this.tryParseSignatureIsSignature = isSignature;
          return null;
        }
      } while (tn.skip(Token.Comma));
      if (!tn.skip(Token.CloseParen)) {
        if (isSignature) {
          this.error(
            DiagnosticCode._0_expected,
            tn.range(), ")"
          );
        } else {
          tn.reset(state);
        }
        this.tryParseSignatureIsSignature = isSignature;
        return null;
      }
    }

<<<<<<< HEAD
    var returnType: TypeNode | null;
    if (tn.skip(Token.EqualsGreaterThan)) {
=======
    let returnType: TypeNode | null;
    if (tn.skip(Token.EQUALS_GREATERTHAN)) {
>>>>>>> 0d39f0ff
      if (!isSignature) {
        isSignature = true;
        tn.discard(state);
        if (firstParamNameNoType) { // now we know
          let param = Node.createParameter(
            firstParamKind,
            firstParamNameNoType,
            Node.createOmittedType(firstParamNameNoType.range.atEnd),
            null,
            firstParamNameNoType.range
          );
          if (!parameters) parameters = [ param ];
          else parameters.push(param);
          this.error(
            DiagnosticCode.Type_expected,
            param.type.range
          ); // recoverable
        }
      }
      returnType = this.parseType(tn);
      if (!returnType) {
        this.tryParseSignatureIsSignature = isSignature;
        return null;
      }
    } else {
      if (isSignature) {
        this.error(
          DiagnosticCode._0_expected,
          tn.range(), "=>"
        );
      } else {
        tn.reset(state);
      }
      this.tryParseSignatureIsSignature = isSignature;
      return null;
    }
    this.tryParseSignatureIsSignature = true;

    if (!parameters) parameters = [];

    return Node.createFunctionType(
      parameters,
      returnType,
      thisType,
      false,
      tn.range(startPos, tn.pos)
    );
  }

  // statements

  parseDecorator(
    tn: Tokenizer
  ): DecoratorNode | null {

    // at '@': Identifier ('.' Identifier)* '(' Arguments

    let startPos = tn.tokenPos;
    if (tn.skipIdentifier()) {
      let name = tn.readIdentifier();
      let expression: Expression = Node.createIdentifierExpression(name, tn.range(startPos, tn.pos));
      while (tn.skip(Token.Dot)) {
        if (tn.skipIdentifier(IdentifierHandling.Prefer)) {
          name = tn.readIdentifier();
          expression = Node.createPropertyAccessExpression(
            expression,
            Node.createIdentifierExpression(name, tn.range()),
            tn.range(startPos, tn.pos)
          );
        } else {
          this.error(
            DiagnosticCode.Identifier_expected,
            tn.range()
          );
          return null;
        }
      }
      let args: Expression[] | null;
      if (tn.skip(Token.OpenParen)) {
        args = this.parseArguments(tn);
        if (args) {
          return Node.createDecorator(expression, args, tn.range(startPos, tn.pos));
        }
      } else {
        return Node.createDecorator(expression, null, tn.range(startPos, tn.pos));
      }
    } else {
      this.error(
        DiagnosticCode.Identifier_expected,
        tn.range()
      );
    }
    return null;
  }

  parseVariable(
    tn: Tokenizer,
    flags: CommonFlags,
    decorators: DecoratorNode[] | null,
    startPos: i32,
    isFor: bool = false
  ): VariableStatement | null {

    // at ('const' | 'let' | 'var'): VariableDeclaration (',' VariableDeclaration)* ';'?

    let declarations = new Array<VariableDeclaration>();
    do {
      let declaration = this.parseVariableDeclaration(tn, flags, decorators, isFor);
      if (!declaration) return null;
      declaration.overriddenModuleName = this.currentModuleName;
      declarations.push(declaration);
    } while (tn.skip(Token.Comma));

<<<<<<< HEAD
    var ret = Node.createVariableStatement(decorators, declarations, tn.range(startPos, tn.pos));
    tn.skip(Token.Semicolon);
=======
    let ret = Node.createVariableStatement(decorators, declarations, tn.range(startPos, tn.pos));
    tn.skip(Token.SEMICOLON);
>>>>>>> 0d39f0ff
    return ret;
  }

  parseVariableDeclaration(
    tn: Tokenizer,
    parentFlags: CommonFlags,
    parentDecorators: DecoratorNode[] | null,
    isFor: bool = false
  ): VariableDeclaration | null {

    // before: Identifier (':' Type)? ('=' Expression)?

    if (!tn.skipIdentifier()) {
      this.error(
        DiagnosticCode.Identifier_expected,
        tn.range()
      );
      return null;
    }
    let identifier = Node.createIdentifierExpression(tn.readIdentifier(), tn.range());
    if (isIllegalVariableIdentifier(identifier.text)) {
      this.error(
        DiagnosticCode.Identifier_expected,
        identifier.range
      );
    }
<<<<<<< HEAD
    var flags = parentFlags;
    if (tn.skip(Token.Exclamation)) {
      flags |= CommonFlags.DefinitelyAssigned;
    }

    var type: TypeNode | null = null;
    if (tn.skip(Token.Colon)) {
      type = this.parseType(tn, true);
    }

    var initializer: Expression | null = null;
    if (tn.skip(Token.Equals)) {
      if (flags & CommonFlags.Ambient) {
=======
    let flags = parentFlags;
    if (tn.skip(Token.EXCLAMATION)) {
      flags |= CommonFlags.DEFINITELY_ASSIGNED;
    }

    let type: TypeNode | null = null;
    if (tn.skip(Token.COLON)) {
      type = this.parseType(tn, true);
    }

    let initializer: Expression | null = null;
    if (tn.skip(Token.EQUALS)) {
      if (flags & CommonFlags.AMBIENT) {
>>>>>>> 0d39f0ff
        this.error(
          DiagnosticCode.Initializers_are_not_allowed_in_ambient_contexts,
          tn.range()
        ); // recoverable
      }
      initializer = this.parseExpression(tn, Precedence.Comma + 1);
      if (!initializer) return null;
    } else if (!isFor) {
      if (flags & CommonFlags.Const) {
        if (!(flags & CommonFlags.Ambient)) {
          this.error(
            DiagnosticCode._const_declarations_must_be_initialized,
            identifier.range
          ); // recoverable
        }
      } else if (!type) { // neither type nor initializer
        this.error(
          DiagnosticCode.Type_expected,
          tn.range(tn.pos)
        ); // recoverable
      }
    }
<<<<<<< HEAD
    var range = Range.join(identifier.range, tn.range());
    if (initializer && (flags & CommonFlags.DefinitelyAssigned) != 0) {
=======
    let range = Range.join(identifier.range, tn.range());
    if (initializer && (flags & CommonFlags.DEFINITELY_ASSIGNED) != 0) {
>>>>>>> 0d39f0ff
      this.error(
        DiagnosticCode.A_definite_assignment_assertion_is_not_permitted_in_this_context,
        range
      );
    }
    return Node.createVariableDeclaration(
      identifier,
      parentDecorators,
      flags,
      type,
      initializer,
      range
    );
  }

  parseEnum(
    tn: Tokenizer,
    flags: CommonFlags,
    decorators: DecoratorNode[] | null,
    startPos: i32
  ): EnumDeclaration | null {

    // at 'enum': Identifier '{' (EnumValueDeclaration (',' EnumValueDeclaration )*)? '}' ';'?

    if (tn.next() != Token.Identifier) {
      this.error(
        DiagnosticCode.Identifier_expected,
        tn.range()
      );
      return null;
    }
<<<<<<< HEAD
    var identifier = Node.createIdentifierExpression(tn.readIdentifier(), tn.range());
    if (tn.next() != Token.OpenBrace) {
=======
    let identifier = Node.createIdentifierExpression(tn.readIdentifier(), tn.range());
    if (tn.next() != Token.OPENBRACE) {
>>>>>>> 0d39f0ff
      this.error(
        DiagnosticCode._0_expected,
        tn.range(), "{"
      );
      return null;
    }
<<<<<<< HEAD
    var members = new Array<EnumValueDeclaration>();
    while (!tn.skip(Token.CloseBrace)) {
      let member = this.parseEnumValue(tn, CommonFlags.None);
=======
    let members = new Array<EnumValueDeclaration>();
    while (!tn.skip(Token.CLOSEBRACE)) {
      let member = this.parseEnumValue(tn, CommonFlags.NONE);
>>>>>>> 0d39f0ff
      if (!member) return null;
      members.push(member);
      if (!tn.skip(Token.Comma)) {
        if (tn.skip(Token.CloseBrace)) {
          break;
        } else {
          this.error(
            DiagnosticCode._0_expected,
            tn.range(), "}"
          );
          return null;
        }
      }
    }
    let ret = Node.createEnumDeclaration(
      identifier,
      decorators,
      flags,
      members,
      tn.range(startPos, tn.pos)
    );
    ret.overriddenModuleName = this.currentModuleName;
    tn.skip(Token.Semicolon);
    return ret;
  }

  parseEnumValue(
    tn: Tokenizer,
    parentFlags: CommonFlags
  ): EnumValueDeclaration | null {

    // before: Identifier ('=' Expression)?

    if (!tn.skipIdentifier()) {
      this.error(
        DiagnosticCode.Identifier_expected,
        tn.range()
      );
      return null;
    }
<<<<<<< HEAD
    var identifier = Node.createIdentifierExpression(tn.readIdentifier(), tn.range());
    var value: Expression | null = null;
    if (tn.skip(Token.Equals)) {
      value = this.parseExpression(tn, Precedence.Comma + 1);
=======
    let identifier = Node.createIdentifierExpression(tn.readIdentifier(), tn.range());
    let value: Expression | null = null;
    if (tn.skip(Token.EQUALS)) {
      value = this.parseExpression(tn, Precedence.COMMA + 1);
>>>>>>> 0d39f0ff
      if (!value) return null;
    }
    return Node.createEnumValueDeclaration(
      identifier,
      parentFlags,
      value,
      Range.join(identifier.range, tn.range())
    );
  }

  parseReturn(
    tn: Tokenizer
  ): ReturnStatement | null {

    // at 'return': Expression | (';' | '}' | ...'\n')

    let startPos = tn.tokenPos;
    let expr: Expression | null = null;
    if (
      tn.peek(true) != Token.Semicolon &&
      tn.nextToken != Token.CloseBrace &&
      !tn.nextTokenOnNewLine
    ) {
      if (!(expr = this.parseExpression(tn))) return null;
    }

<<<<<<< HEAD
    var ret = Node.createReturnStatement(expr, tn.range(startPos, tn.pos));
    tn.skip(Token.Semicolon);
=======
    let ret = Node.createReturnStatement(expr, tn.range(startPos, tn.pos));
    tn.skip(Token.SEMICOLON);
>>>>>>> 0d39f0ff
    return ret;
  }

  parseTypeParameters(
    tn: Tokenizer
  ): TypeParameterNode[] | null {

    // at '<': TypeParameter (',' TypeParameter)* '>'

<<<<<<< HEAD
    var typeParameters = new Array<TypeParameterNode>();
    var seenOptional = false;
    var start = tn.tokenPos;
    while (!tn.skip(Token.GreaterThan)) {
=======
    let typeParameters = new Array<TypeParameterNode>();
    let seenOptional = false;
    let start = tn.tokenPos;
    while (!tn.skip(Token.GREATERTHAN)) {
>>>>>>> 0d39f0ff
      let typeParameter = this.parseTypeParameter(tn);
      if (!typeParameter) return null;
      if (typeParameter.defaultType) {
        seenOptional = true;
      } else if (seenOptional) {
        this.error(
          DiagnosticCode.Required_type_parameters_may_not_follow_optional_type_parameters,
          typeParameter.range
        );
        typeParameter.defaultType = null;
      }
      typeParameters.push(typeParameter);
      if (!tn.skip(Token.Comma)) {
        if (tn.skip(Token.GreaterThan)) {
          break;
        } else {
          this.error(
            DiagnosticCode._0_expected,
            tn.range(), ">"
          );
          return null;
        }
      }
    }
    if (!typeParameters.length) {
      this.error(
        DiagnosticCode.Type_parameter_list_cannot_be_empty,
        tn.range(start, tn.pos)
      ); // recoverable
    }
    return typeParameters;
  }

  parseTypeParameter(
    tn: Tokenizer
  ): TypeParameterNode | null {

    // before: Identifier ('extends' Type)? ('=' Type)?

    if (tn.next() == Token.Identifier) {
      let identifier = Node.createIdentifierExpression(
        tn.readIdentifier(),
        tn.range()
      );
      let extendsType: NamedTypeNode | null = null;
      if (tn.skip(Token.Extends)) {
        let type = this.parseType(tn);
        if (!type) return null;
        if (type.kind != NodeKind.NamedType) {
          this.error(
            DiagnosticCode.Identifier_expected,
            type.range
          );
          return null;
        }
        extendsType = <NamedTypeNode>type;
      }
      let defaultType: NamedTypeNode | null = null;
      if (tn.skip(Token.Equals)) {
        let type = this.parseType(tn);
        if (!type) return null;
        if (type.kind != NodeKind.NamedType) {
          this.error(
            DiagnosticCode.Identifier_expected,
            type.range
          );
          return null;
        }
        defaultType = <NamedTypeNode>type;
      }
      return Node.createTypeParameter(
        identifier,
        extendsType,
        defaultType,
        Range.join(identifier.range, tn.range())
      );
    } else {
      this.error(
        DiagnosticCode.Identifier_expected,
        tn.range()
      );
    }
    return null;
  }

  private parseParametersThis: NamedTypeNode | null = null;

  parseParameters(
    tn: Tokenizer,
    isConstructor: bool = false
  ): ParameterNode[] | null {

    // at '(': (Parameter (',' Parameter)*)? ')'

    let parameters = new Array<ParameterNode>();
    let seenRest: ParameterNode | null = null;
    let seenOptional = false;
    let reportedRest = false;
    let thisType: TypeNode | null = null;

    // check if there is a leading `this` parameter
    this.parseParametersThis = null;
    if (tn.skip(Token.This)) {
      if (tn.skip(Token.Colon)) {
        thisType = this.parseType(tn); // reports
        if (!thisType) return null;
        if (thisType.kind == NodeKind.NamedType) {
          this.parseParametersThis = <NamedTypeNode>thisType;
        } else {
          this.error(
            DiagnosticCode.Identifier_expected,
            thisType.range
          );
        }
      } else {
        this.error(
          DiagnosticCode._0_expected,
          tn.range(), ":"
        );
        return null;
      }
      if (!tn.skip(Token.Comma)) {
        if (tn.skip(Token.CloseParen)) {
          return parameters;
        } else {
          this.error(
            DiagnosticCode._0_expected,
            tn.range(), ")"
          );
          return null;
        }
      }
    }

    while (!tn.skip(Token.CloseParen)) {
      let param = this.parseParameter(tn, isConstructor); // reports
      if (!param) return null;
      if (seenRest && !reportedRest) {
        this.error(
          DiagnosticCode.A_rest_parameter_must_be_last_in_a_parameter_list,
          seenRest.name.range
        );
        reportedRest = true;
      }
      switch (param.parameterKind) {
        default: {
          if (seenOptional) {
            this.error(
              DiagnosticCode.A_required_parameter_cannot_follow_an_optional_parameter,
              param.name.range
            );
          }
          break;
        }
        case ParameterKind.Optional: {
          seenOptional = true;
          break;
        }
        case ParameterKind.Rest: {
          seenRest = param;
          break;
        }
      }
      parameters.push(param);
      if (!tn.skip(Token.Comma)) {
        if (tn.skip(Token.CloseParen)) {
          break;
        } else {
          this.error(
            DiagnosticCode._0_expected,
            tn.range(), ")"
          );
          return null;
        }
      }
    }
    return parameters;
  }

  parseParameter(
    tn: Tokenizer,
    isConstructor: bool = false
  ): ParameterNode | null {

    // before: ('public' | 'private' | 'protected' | '...')? Identifier '?'? (':' Type)? ('=' Expression)?

<<<<<<< HEAD
    var isRest = false;
    var isOptional = false;
    var startRange: Range | null = null;
    var accessFlags: CommonFlags = CommonFlags.None;
=======
    let isRest = false;
    let isOptional = false;
    let startRange: Range | null = null;
    let accessFlags: CommonFlags = CommonFlags.NONE;
>>>>>>> 0d39f0ff
    if (isConstructor) {
      if (tn.skip(Token.Public)) {
        startRange = tn.range();
        accessFlags |= CommonFlags.Public;
      } else if (tn.skip(Token.Protected)) {
        startRange = tn.range();
        accessFlags |= CommonFlags.Protected;
      } else if (tn.skip(Token.Private)) {
        startRange = tn.range();
        accessFlags |= CommonFlags.Private;
      }
      if (tn.peek() == Token.Readonly) {
        let state = tn.mark();
        tn.next();
        if (tn.peek() != Token.Colon) { // modifier
          tn.discard(state);
          if (!startRange) startRange = tn.range();
          accessFlags |= CommonFlags.Readonly;
        } else { // identifier
          tn.reset(state);
        }
      }
    }
    if (tn.skip(Token.DotDotDot)) {
      if (accessFlags) {
        this.error(
          DiagnosticCode.A_parameter_property_cannot_be_declared_using_a_rest_parameter,
          tn.range()
        );
      } else {
        startRange = tn.range();
      }
      isRest = true;
    }
    if (tn.skipIdentifier()) {
      if (!isRest) startRange = tn.range();
      let identifier = Node.createIdentifierExpression(tn.readIdentifier(), tn.range());
      let type: TypeNode | null = null;
      if (isOptional = tn.skip(Token.Question)) {
        if (isRest) {
          this.error(
            DiagnosticCode.A_rest_parameter_cannot_be_optional,
            identifier.range
          );
        }
      }
      if (tn.skip(Token.Colon)) {
        type = this.parseType(tn);
        if (!type) return null;
      } else {
        type = Node.createOmittedType(tn.range(tn.pos));
      }
      let initializer: Expression | null = null;
      if (tn.skip(Token.Equals)) {
        if (isRest) {
          this.error(
            DiagnosticCode.A_rest_parameter_cannot_have_an_initializer,
            identifier.range
          );
        }
        if (isOptional) {
          this.error(
            DiagnosticCode.Parameter_cannot_have_question_mark_and_initializer,
            identifier.range
          );
        } else {
          isOptional = true;
        }
        initializer = this.parseExpression(tn, Precedence.Comma + 1);
        if (!initializer) return null;
      }
      let param = Node.createParameter(
        isRest
          ? ParameterKind.Rest
          : isOptional
            ? ParameterKind.Optional
            : ParameterKind.Default,
        identifier,
        type,
        initializer,
        Range.join(assert(startRange), tn.range())
      );
      param.flags |= accessFlags;
      return param;
    } else {
      this.error(
        DiagnosticCode.Identifier_expected,
        tn.range()
      );
    }
    return null;
  }

  parseFunction(
    tn: Tokenizer,
    flags: CommonFlags,
    decorators: DecoratorNode[] | null,
    startPos: i32
  ): FunctionDeclaration | null {

    // at 'function':
    //  Identifier
    //  ('<' TypeParameters)?
    //  '(' Parameters (':' Type)?
    //  '{' Statement* '}'
    //  ';'?

    if (!tn.skipIdentifier()) {
      this.error(
        DiagnosticCode.Identifier_expected,
        tn.range(tn.pos)
      );
      return null;
    }

    let name = Node.createIdentifierExpression(tn.readIdentifier(), tn.range());
    let signatureStart = -1;

<<<<<<< HEAD
    var typeParameters: TypeParameterNode[] | null = null;
    if (tn.skip(Token.LessThan)) {
=======
    let typeParameters: TypeParameterNode[] | null = null;
    if (tn.skip(Token.LESSTHAN)) {
>>>>>>> 0d39f0ff
      signatureStart = tn.tokenPos;
      typeParameters = this.parseTypeParameters(tn);
      if (!typeParameters) return null;
      flags |= CommonFlags.Generic;
    }

    if (!tn.skip(Token.OpenParen)) {
      this.error(
        DiagnosticCode._0_expected,
        tn.range(tn.pos), "("
      );
      return null;
    }

    if (signatureStart < 0) {
      signatureStart = tn.tokenPos;
    }

    let parameters = this.parseParameters(tn);
    if (!parameters) return null;
    let thisType = this.parseParametersThis;

<<<<<<< HEAD
    var isSetter = (flags & CommonFlags.Set) != 0;
=======
    let isSetter = (flags & CommonFlags.SET) != 0;
>>>>>>> 0d39f0ff
    if (isSetter) {
      if (parameters.length != 1) {
        this.error(
          DiagnosticCode.A_set_accessor_must_have_exactly_one_parameter,
          name.range
        ); // recoverable
      }
      if (parameters.length > 0 && parameters[0].initializer) {
        this.error(
          DiagnosticCode.A_set_accessor_parameter_cannot_have_an_initializer,
          name.range
        ); // recoverable
      }
    }

    if (flags & CommonFlags.Get) {
      if (parameters.length) {
        this.error(
          DiagnosticCode.A_get_accessor_cannot_have_parameters,
          name.range
        ); // recoverable
      }
    }

<<<<<<< HEAD
    var returnType: TypeNode | null = null;
    if (tn.skip(Token.Colon)) {
=======
    let returnType: TypeNode | null = null;
    if (tn.skip(Token.COLON)) {
>>>>>>> 0d39f0ff
      returnType = this.parseType(tn, true, isSetter);
      if (!returnType) return null;
    }

    if (!returnType) {
      returnType = Node.createOmittedType(
        tn.range(tn.pos)
      );
      if (!isSetter) {
        this.error(
          DiagnosticCode.Type_expected,
          returnType.range
        ); // recoverable
      }
    }

    let signature = Node.createFunctionType(
      parameters,
      returnType,
      thisType,
      false,
      tn.range(signatureStart, tn.pos)
    );

<<<<<<< HEAD
    var body: Statement | null = null;
    if (tn.skip(Token.OpenBrace)) {
      if (flags & CommonFlags.Ambient) {
=======
    let body: Statement | null = null;
    if (tn.skip(Token.OPENBRACE)) {
      if (flags & CommonFlags.AMBIENT) {
>>>>>>> 0d39f0ff
        this.error(
          DiagnosticCode.An_implementation_cannot_be_declared_in_ambient_contexts,
          tn.range()
        ); // recoverable
      }

      body = this.parseBlockStatement(tn, false);
      if (!body) return null;
    } else if (!(flags & CommonFlags.Ambient)) {
      this.error(
        DiagnosticCode.Function_implementation_is_missing_or_not_immediately_following_the_declaration,
        tn.range(tn.pos)
      );
    }

    let ret = Node.createFunctionDeclaration(
      name,
      decorators,
      flags,
      typeParameters,
      signature,
      body,
      ArrowKind.None,
      tn.range(startPos, tn.pos)
    );
    ret.overriddenModuleName = this.currentModuleName;
    tn.skip(Token.Semicolon);
    return ret;
  }

  parseFunctionExpression(tn: Tokenizer): FunctionExpression | null {
<<<<<<< HEAD
    var startPos = tn.tokenPos;
    var name: IdentifierExpression;
    var arrowKind = ArrowKind.None;
=======
    let startPos = tn.tokenPos;
    let name: IdentifierExpression;
    let arrowKind = ArrowKind.NONE;
>>>>>>> 0d39f0ff

    // either at 'function':
    //  Identifier?
    //  '(' Parameters (':' Type)?
    //  Statement

    if (tn.token == Token.Function) {
      if (tn.skipIdentifier()) {
        name = Node.createIdentifierExpression(tn.readIdentifier(), tn.range());
      } else { // empty name
        name = Node.createEmptyIdentifierExpression(tn.range(tn.pos));
      }
      if (!tn.skip(Token.OpenParen)) {
        this.error(
          DiagnosticCode._0_expected,
          tn.range(tn.pos), "("
        );
        return null;
      }

      // or at '(' of arrow function:
      //  Parameters (':' Type)?
      //  Statement

    } else {
      arrowKind = ArrowKind.Parenthesized;
      assert(tn.token == Token.OpenParen);
      name = Node.createEmptyIdentifierExpression(tn.range(tn.tokenPos));
    }

    // TODO: type parameters? doesn't seem worth it.

    let signatureStart = tn.pos;
    let parameters = this.parseParameters(tn);
    if (!parameters) return null;

    return this.parseFunctionExpressionCommon(tn, name, parameters, this.parseParametersThis, arrowKind, startPos, signatureStart);
  }

  private parseFunctionExpressionCommon(
    tn: Tokenizer,
    name: IdentifierExpression,
    parameters: ParameterNode[],
    explicitThis: NamedTypeNode | null,
    arrowKind: ArrowKind,
    startPos: i32 = -1,
    signatureStart: i32 = -1
  ): FunctionExpression | null {
    if (startPos < 0) startPos = name.range.start;
    if (signatureStart < 0) signatureStart = startPos;

<<<<<<< HEAD
    var returnType: TypeNode | null = null;
    if (arrowKind != ArrowKind.Single && tn.skip(Token.Colon)) {
=======
    let returnType: TypeNode | null = null;
    if (arrowKind != ArrowKind.ARROW_SINGLE && tn.skip(Token.COLON)) {
>>>>>>> 0d39f0ff
      returnType = this.parseType(tn);
      if (!returnType) return null;
    } else {
      returnType = Node.createOmittedType(tn.range(tn.pos));
    }

    if (arrowKind) {
      if (!tn.skip(Token.EqualsGreaterThan)) {
        this.error(
          DiagnosticCode._0_expected,
          tn.range(tn.pos), "=>"
        );
        return null;
      }
    }

    let signature = Node.createFunctionType(
      parameters,
      returnType,
      explicitThis,
      false,
      tn.range(signatureStart, tn.pos)
    );

    let body: Statement | null = null;
    if (arrowKind) {
      if (tn.skip(Token.OpenBrace)) {
        body = this.parseBlockStatement(tn, false);
      } else {
        let bodyExpression = this.parseExpression(tn, Precedence.Comma + 1);
        if (bodyExpression) body = Node.createExpressionStatement(bodyExpression);
      }
    } else {
      if (!tn.skip(Token.OpenBrace)) {
        this.error(
          DiagnosticCode._0_expected,
          tn.range(tn.pos), "{"
        );
        return null;
      }
      body = this.parseBlockStatement(tn, false);
    }
    if (!body) return null;

    let declaration = Node.createFunctionDeclaration(
      name,
      null,
      CommonFlags.None,
      null,
      signature,
      body,
      arrowKind,
      tn.range(startPos, tn.pos)
    );
    return Node.createFunctionExpression(declaration);
  }

  parseClassOrInterface(
    tn: Tokenizer,
    flags: CommonFlags,
    decorators: DecoratorNode[] | null,
    startPos: i32
  ): ClassDeclaration | null {

    // at ('class' | 'interface'):
    //   Identifier
    //   ('<' TypeParameters)?
    //   ('extends' Type)?
    //   ('implements' Type (',' Type)*)?
    //   '{' ClassMember* '}'

<<<<<<< HEAD
    var isInterface = tn.token == Token.Interface;
=======
    let isInterface = tn.token == Token.INTERFACE;
>>>>>>> 0d39f0ff

    if (!tn.skipIdentifier()) {
      this.error(
        DiagnosticCode.Identifier_expected,
        tn.range()
      );
      return null;
    }

    let identifier = Node.createIdentifierExpression(
      tn.readIdentifier(),
      tn.range()
    );

<<<<<<< HEAD
    var typeParameters: TypeParameterNode[] | null = null;
    if (tn.skip(Token.LessThan)) {
=======
    let typeParameters: TypeParameterNode[] | null = null;
    if (tn.skip(Token.LESSTHAN)) {
>>>>>>> 0d39f0ff
      typeParameters = this.parseTypeParameters(tn);
      if (!typeParameters) return null;
      flags |= CommonFlags.Generic;
    }

<<<<<<< HEAD
    var extendsType: NamedTypeNode | null = null;
    if (tn.skip(Token.Extends)) {
=======
    let extendsType: NamedTypeNode | null = null;
    if (tn.skip(Token.EXTENDS)) {
>>>>>>> 0d39f0ff
      let type = this.parseType(tn);
      if (!type) return null;
      if (type.kind != NodeKind.NamedType) {
        this.error(
          DiagnosticCode.Identifier_expected,
          type.range
        );
        return null;
      }
      extendsType = <NamedTypeNode>type;
    }

<<<<<<< HEAD
    var implementsTypes: NamedTypeNode[] | null = null;
    if (tn.skip(Token.Implements)) {
=======
    let implementsTypes: NamedTypeNode[] | null = null;
    if (tn.skip(Token.IMPLEMENTS)) {
>>>>>>> 0d39f0ff
      if (isInterface) {
        this.error(
          DiagnosticCode.Interface_declaration_cannot_have_implements_clause,
          tn.range()
        ); // recoverable
      }
      do {
        let type = this.parseType(tn);
        if (!type) return null;
        if (type.kind != NodeKind.NamedType) {
          this.error(
            DiagnosticCode.Identifier_expected,
            type.range
          );
          return null;
        }
        if (!isInterface) {
          if (!implementsTypes) implementsTypes = [];
          implementsTypes.push(<NamedTypeNode>type);
        }
      } while (tn.skip(Token.Comma));
    }

    if (!tn.skip(Token.OpenBrace)) {
      this.error(
        DiagnosticCode._0_expected,
        tn.range(), "{"
      );
      return null;
    }

    let members = new Array<DeclarationStatement>();
    let declaration: ClassDeclaration;
    if (isInterface) {
      assert(!implementsTypes);
      declaration = Node.createInterfaceDeclaration(
        identifier,
        decorators,
        flags,
        typeParameters,
        extendsType,
        null,
        members,
        tn.range(startPos, tn.pos)
      );
    } else {
      declaration = Node.createClassDeclaration(
        identifier,
        decorators,
        flags,
        typeParameters,
        extendsType,
        implementsTypes,
        members,
        tn.range(startPos, tn.pos)
      );
    }
    if (!tn.skip(Token.CloseBrace)) {
      do {
        let member = this.parseClassMember(tn, declaration);
        if (member) {
          if (member.kind == NodeKind.IndexSignature) {
            declaration.indexSignature = <IndexSignatureNode>member;
          } else {
            assert(member instanceof DeclarationStatement);
            members.push(<DeclarationStatement>member);
          }
        } else {
          this.skipStatement(tn);
          if (tn.skip(Token.EndOfFile)) {
            this.error(
              DiagnosticCode._0_expected,
              tn.range(), "}"
            );
            return null;
          }
        }
      } while (!tn.skip(Token.CloseBrace));
    }
    declaration.range.end = tn.pos;
    declaration.overriddenModuleName = this.currentModuleName;
    return declaration;
  }

  parseClassExpression(tn: Tokenizer): ClassExpression | null {

    // at 'class': Identifier? '{' ... '}'

    let startPos = tn.tokenPos;
    let name: IdentifierExpression;

    if (tn.skipIdentifier()) {
      name = Node.createIdentifierExpression(tn.readIdentifier(), tn.range());
    } else {
      name = Node.createEmptyIdentifierExpression(tn.range(tn.pos));
    }

    if (!tn.skip(Token.OpenBrace)) {
      this.error(
        DiagnosticCode._0_expected,
        tn.range(tn.pos), "{"
      );
      return null;
    }

    let members = new Array<DeclarationStatement>();
    let declaration = Node.createClassDeclaration(
      name,
      null,
      CommonFlags.None,
      null,
      null,
      null,
      members,
      tn.range(startPos, tn.pos)
    );
    if (!tn.skip(Token.CloseBrace)) {
      do {
        let member = this.parseClassMember(tn, declaration);
        if (member) {
          if (member.kind == NodeKind.IndexSignature) {
            declaration.indexSignature = <IndexSignatureNode>member;
          } else {
            assert(declaration instanceof DeclarationStatement);
            members.push(<DeclarationStatement>member);
          }
        } else {
          this.skipStatement(tn);
          if (tn.skip(Token.EndOfFile)) {
            this.error(
              DiagnosticCode._0_expected,
              tn.range(), "}"
            );
            return null;
          }
        }
      } while (!tn.skip(Token.CloseBrace));
    }
    declaration.range.end = tn.pos;
    return Node.createClassExpression(declaration);
  }

  parseClassMember(
    tn: Tokenizer,
    parent: ClassDeclaration
  ): Node | null {

    // before:
    //   'declare'?
    //   ('public' | 'private' | 'protected')?
    //   ('static' | 'abstract')?
    //   'override'?
    //   'readonly'?
    //   ('get' | 'set')?
    //   Identifier ...

<<<<<<< HEAD
    var isInterface = parent.kind == NodeKind.InterfaceDeclaration;
    var startPos = 0;
    var decorators: DecoratorNode[] | null = null;
    if (tn.skip(Token.At)) {
=======
    let isInterface = parent.kind == NodeKind.INTERFACEDECLARATION;
    let startPos = 0;
    let decorators: DecoratorNode[] | null = null;
    if (tn.skip(Token.AT)) {
>>>>>>> 0d39f0ff
      startPos = tn.tokenPos;
      do {
        let decorator = this.parseDecorator(tn);
        if (!decorator) break;
        if (!decorators) decorators = new Array();
        decorators.push(decorator);
      } while (tn.skip(Token.At));
      if (isInterface && decorators) {
        this.error(
          DiagnosticCode.Decorators_are_not_valid_here,
          Range.join(decorators[0].range, decorators[decorators.length - 1].range)
        );
      }
    }

    // inherit ambient status
<<<<<<< HEAD
    var flags = parent.flags & CommonFlags.Ambient;
=======
    let flags = parent.flags & CommonFlags.AMBIENT;
>>>>>>> 0d39f0ff

    // implemented methods are virtual
    if (isInterface) flags |= CommonFlags.Virtual;

<<<<<<< HEAD
    var declareStart = 0;
    var declareEnd = 0;
    var contextIsAmbient = parent.is(CommonFlags.Ambient);
    if (tn.skip(Token.Declare)) {
=======
    let declareStart = 0;
    let declareEnd = 0;
    let contextIsAmbient = parent.is(CommonFlags.AMBIENT);
    if (tn.skip(Token.DECLARE)) {
>>>>>>> 0d39f0ff
      if (isInterface) {
        this.error(
          DiagnosticCode._0_modifier_cannot_be_used_here,
          tn.range(), "declare"
        );
      } else {
        if (contextIsAmbient) {
          this.error(
            DiagnosticCode.A_declare_modifier_cannot_be_used_in_an_already_ambient_context,
            tn.range()
          ); // recoverable
        } else {
          flags |= CommonFlags.Declare | CommonFlags.Ambient;
          declareStart = tn.tokenPos;
          declareEnd = tn.pos;
        }
      }
      if (!startPos) startPos = tn.tokenPos;
    } else if (contextIsAmbient) {
      flags |= CommonFlags.Ambient;
    }

<<<<<<< HEAD
    var accessStart = 0;
    var accessEnd = 0;
    if (tn.skip(Token.Public)) {
=======
    let accessStart = 0;
    let accessEnd = 0;
    if (tn.skip(Token.PUBLIC)) {
>>>>>>> 0d39f0ff
      if (isInterface) {
        this.error(
          DiagnosticCode._0_modifier_cannot_be_used_here,
          tn.range(), "public"
        );
      } else {
        flags |= CommonFlags.Public;
        accessStart = tn.tokenPos;
        accessEnd = tn.pos;
      }
      if (!startPos) startPos = tn.tokenPos;
    } else if (tn.skip(Token.Private)) {
      if (isInterface) {
        this.error(
          DiagnosticCode._0_modifier_cannot_be_used_here,
          tn.range(), "private"
        );
      } else {
        flags |= CommonFlags.Private;
        accessStart = tn.tokenPos;
        accessEnd = tn.pos;
      }
      if (!startPos) startPos = tn.tokenPos;
    } else if (tn.skip(Token.Protected)) {
      if (isInterface) {
        this.error(
          DiagnosticCode._0_modifier_cannot_be_used_here,
          tn.range(), "protected"
        );
      } else {
        flags |= CommonFlags.Protected;
        accessStart = tn.tokenPos;
        accessEnd = tn.pos;
      }
      if (!startPos) startPos = tn.tokenPos;
    }

<<<<<<< HEAD
    var staticStart = 0;
    var staticEnd = 0;
    var abstractStart = 0;
    var abstractEnd = 0;
    if (tn.skip(Token.Static)) {
=======
    let staticStart = 0;
    let staticEnd = 0;
    let abstractStart = 0;
    let abstractEnd = 0;
    if (tn.skip(Token.STATIC)) {
>>>>>>> 0d39f0ff
      if (isInterface) {
        this.error(
          DiagnosticCode._0_modifier_cannot_be_used_here,
          tn.range(), "static"
        );
      } else {
        flags |= CommonFlags.Static;
        staticStart = tn.tokenPos;
        staticEnd = tn.pos;
      }
      if (!startPos) startPos = tn.tokenPos;
    } else {
      flags |= CommonFlags.Instance;
      if (tn.skip(Token.Abstract)) {
        if (isInterface || !parent.is(CommonFlags.Abstract)) {
          this.error(
            DiagnosticCode._0_modifier_cannot_be_used_here,
            tn.range(), "abstract"
          );
        } else {
          flags |= CommonFlags.Abstract;
          abstractStart = tn.tokenPos;
          abstractEnd = tn.pos;
        }
        if (!startPos) startPos = tn.tokenPos;
      }
      if (parent.flags & CommonFlags.Generic) flags |= CommonFlags.GenericContext;
    }

<<<<<<< HEAD
    var overrideStart = 0;
    var overrideEnd = 0;
    if (tn.skip(Token.Override)) {
=======
    let overrideStart = 0;
    let overrideEnd = 0;
    if (tn.skip(Token.OVERRIDE)) {
>>>>>>> 0d39f0ff
      if (isInterface || parent.extendsType == null) {
        this.error(
          DiagnosticCode._0_modifier_cannot_be_used_here,
          tn.range(), "override"
        );
      } else {
        flags |= CommonFlags.Override;
        overrideStart = tn.tokenPos;
        overrideEnd = tn.pos;
      }
      if (!startPos) startPos = tn.tokenPos;
    }

<<<<<<< HEAD
    var readonlyStart = 0;
    var readonlyEnd = 0;
    if (tn.peek() == Token.Readonly) {
=======
    let readonlyStart = 0;
    let readonlyEnd = 0;
    if (tn.peek() == Token.READONLY) {
>>>>>>> 0d39f0ff
      let state = tn.mark();
      tn.next();
      if (tn.peek() != Token.Colon) { // modifier
        tn.discard(state);
        flags |= CommonFlags.Readonly;
        readonlyStart = tn.tokenPos;
        readonlyEnd = tn.pos;
        if (!startPos) startPos = readonlyStart;
      } else { // identifier
        tn.reset(state);
      }
    }

    // check if accessor: ('get' | 'set') ^\n Identifier
    let state = tn.mark();
    let isConstructor = false;
    let isGetter = false;
    let getStart = 0;
    let getEnd = 0;
    let isSetter = false;
    let setStart = 0;
    let setEnd = 0;
    if (!isInterface) {
      if (tn.skip(Token.Get)) {
        if (tn.peek(true, IdentifierHandling.Prefer) == Token.Identifier && !tn.nextTokenOnNewLine) {
          flags |= CommonFlags.Get;
          isGetter = true;
          getStart = tn.tokenPos;
          getEnd = tn.pos;
          if (!startPos) startPos = getStart;
          if (flags & CommonFlags.Readonly) {
            this.error(
              DiagnosticCode._0_modifier_cannot_be_used_here,
              tn.range(readonlyStart, readonlyEnd), "readonly"
            ); // recoverable
          }
        } else {
          tn.reset(state);
        }
      } else if (tn.skip(Token.Set)) {
        if (tn.peek(true, IdentifierHandling.Prefer) == Token.Identifier && !tn.nextTokenOnNewLine) {
          flags |= CommonFlags.Set;
          isSetter = true;
          setStart = tn.tokenPos;
          setEnd = tn.pos;
          if (!startPos) startPos = setStart;
          if (flags & CommonFlags.Readonly) {
            this.error(
              DiagnosticCode._0_modifier_cannot_be_used_here,
              tn.range(readonlyStart, readonlyEnd), "readonly"
            ); // recoverable
          }
        } else {
          tn.reset(state);
        }
      } else if (tn.skip(Token.Constructor)) {
        flags |= CommonFlags.Constructor;
        isConstructor = true;
        if (!startPos) startPos = tn.tokenPos;
        if (flags & CommonFlags.Static) {
          this.error(
            DiagnosticCode._0_modifier_cannot_be_used_here,
            tn.range(staticStart, staticEnd), "static"
          ); // recoverable
        }
        if (flags & CommonFlags.Abstract) {
          this.error(
            DiagnosticCode._0_modifier_cannot_be_used_here,
            tn.range(abstractStart, abstractEnd), "abstract"
          ); // recoverable
        }
        if (flags & CommonFlags.Readonly) {
          this.error(
            DiagnosticCode._0_modifier_cannot_be_used_here,
            tn.range(readonlyStart, readonlyEnd), "readonly"
          ); // recoverable
        }
      }
    }

    let isGetterOrSetter = isGetter || isSetter;
    let name: IdentifierExpression;
    if (isConstructor) {
      name = Node.createConstructorExpression(tn.range());
    } else {
      if (!isGetterOrSetter && tn.skip(Token.OpenBracket)) {
        if (!startPos) startPos = tn.tokenPos;
        // TODO: also handle symbols, which might have some of these modifiers
        if (flags & CommonFlags.Public) {
          this.error(
            DiagnosticCode._0_modifier_cannot_be_used_here,
            tn.range(accessStart, accessEnd), "public"
          ); // recoverable
        } else if (flags & CommonFlags.Protected) {
          this.error(
            DiagnosticCode._0_modifier_cannot_be_used_here,
            tn.range(accessStart, accessEnd), "protected"
          ); // recoverable
        } else if (flags & CommonFlags.Private) {
          this.error(
            DiagnosticCode._0_modifier_cannot_be_used_here,
            tn.range(accessStart, accessEnd), "private"
          ); // recoverable
        }
        if (flags & CommonFlags.Static) {
          this.error(
            DiagnosticCode._0_modifier_cannot_be_used_here,
            tn.range(staticStart, staticEnd), "static"
          ); // recoverable
        }
        if (flags & CommonFlags.Override) {
          this.error(
            DiagnosticCode._0_modifier_cannot_be_used_here,
            tn.range(overrideStart, overrideEnd), "override"
          );
        }
        if (flags & CommonFlags.Abstract) {
          this.error(
            DiagnosticCode._0_modifier_cannot_be_used_here,
            tn.range(abstractStart, abstractEnd), "abstract"
          ); // recoverable
        }
        let retIndex = this.parseIndexSignature(tn, flags, decorators);
        if (!retIndex) {
          if (flags & CommonFlags.Readonly) {
            this.error(
              DiagnosticCode._0_modifier_cannot_be_used_here,
              tn.range(readonlyStart, readonlyEnd), "readonly"
            ); // recoverable
          }
          return null;
        }
        tn.skip(Token.Semicolon);
        return retIndex;
      }
      if (!tn.skipIdentifier(IdentifierHandling.Always)) {
        this.error(
          DiagnosticCode.Identifier_expected,
          tn.range()
        );
        return null;
      }
      if (!startPos) startPos = tn.tokenPos;
      name = Node.createIdentifierExpression(tn.readIdentifier(), tn.range());
    }
<<<<<<< HEAD
    var typeParameters: TypeParameterNode[] | null = null;
    if (tn.skip(Token.LessThan)) {
=======
    let typeParameters: TypeParameterNode[] | null = null;
    if (tn.skip(Token.LESSTHAN)) {
>>>>>>> 0d39f0ff
      let typeParametersStart = tn.tokenPos;
      typeParameters = this.parseTypeParameters(tn);
      if (!typeParameters) return null;
      if (isConstructor) {
        this.error(
          DiagnosticCode.Type_parameters_cannot_appear_on_a_constructor_declaration,
          tn.range(typeParametersStart, tn.pos)
        ); // recoverable
      } else if (isGetterOrSetter) {
        this.error(
          DiagnosticCode.An_accessor_cannot_have_type_parameters,
          tn.range(typeParametersStart, tn.pos)
        ); // recoverable
      } else {
        flags |= CommonFlags.Generic;
      }
    }

    // method: '(' Parameters (':' Type)? '{' Statement* '}' ';'?
    if (tn.skip(Token.OpenParen)) {
      if (flags & CommonFlags.Declare) {
        this.error(
          DiagnosticCode._0_modifier_cannot_appear_on_class_elements_of_this_kind,
          tn.range(declareStart, declareEnd), "declare"
        ); // recoverable
      }

      let signatureStart = tn.tokenPos;
      let parameters = this.parseParameters(tn, isConstructor);
      if (!parameters) return null;
      let thisType = this.parseParametersThis;
      if (isConstructor) {
        for (let i = 0, k = parameters.length; i < k; ++i) {
          let parameter = parameters[i];
          if (parameter.isAny(
            CommonFlags.Public |
            CommonFlags.Protected |
            CommonFlags.Private |
            CommonFlags.Readonly
          )) {
            let implicitFieldDeclaration = Node.createFieldDeclaration(
              parameter.name,
              null,
              parameter.flags | CommonFlags.Instance,
              parameter.type,
              null, // initialized via parameter
              parameter.range
            );
            implicitFieldDeclaration.parameterIndex = i;
            parameter.implicitFieldDeclaration = implicitFieldDeclaration;
            parent.members.push(implicitFieldDeclaration);
          }
        }
      } else if (isGetter) {
        if (parameters.length) {
          this.error(
            DiagnosticCode.A_get_accessor_cannot_have_parameters,
            name.range
          );
        }
      } else if (isSetter) {
        if (parameters.length != 1) {
          this.error(
            DiagnosticCode.A_set_accessor_must_have_exactly_one_parameter,
            name.range
          );
        }
        if (parameters.length > 0 && parameters[0].initializer) {
          this.error(
            DiagnosticCode.A_set_accessor_parameter_cannot_have_an_initializer,
            name.range
          );
        }
      } else if (name.text == "constructor") {
        this.error(
          DiagnosticCode._0_keyword_cannot_be_used_here,
          name.range, "constructor"
        );
      }

      let returnType: TypeNode | null = null;
      if (tn.skip(Token.Colon)) {
        if (name.kind == NodeKind.Constructor) {
          this.error(
            DiagnosticCode.Type_annotation_cannot_appear_on_a_constructor_declaration,
            tn.range()
          );
        } else if (isSetter) {
          this.error(
            DiagnosticCode.A_set_accessor_cannot_have_a_return_type_annotation,
            tn.range()
          );
        }
        returnType = this.parseType(tn, isSetter || name.kind == NodeKind.Constructor);
        if (!returnType) return null;
      } else {
        returnType = Node.createOmittedType(tn.range(tn.pos));
        if (!isSetter && name.kind != NodeKind.Constructor) {
          this.error(
            DiagnosticCode.Type_expected,
            returnType.range
          ); // recoverable
        }
      }

      let signature = Node.createFunctionType(
        parameters,
        returnType,
        thisType,
        false,
        tn.range(signatureStart, tn.pos)
      );

      let body: Statement | null = null;
      if (tn.skip(Token.OpenBrace)) {
        if (flags & CommonFlags.Ambient) {
          this.error(
            DiagnosticCode.An_implementation_cannot_be_declared_in_ambient_contexts,
            tn.range()
          ); // recoverable
        } else if (flags & CommonFlags.Abstract) {
          this.error(
            DiagnosticCode.Method_0_cannot_have_an_implementation_because_it_is_marked_abstract,
            tn.range(), name.text
          ); // recoverable
        } else if (isInterface) {
          this.error(
            DiagnosticCode._0_expected,
            tn.range(), ";"
          ); // recoverable
        }
        body = this.parseBlockStatement(tn, false);
        if (!body) return null;
      } else if (!isInterface && !(flags & (CommonFlags.Ambient | CommonFlags.Abstract))) {
        this.error(
          DiagnosticCode.Function_implementation_is_missing_or_not_immediately_following_the_declaration,
          tn.range()
        ); // recoverable
      }

      let retMethod = Node.createMethodDeclaration(
        name,
        decorators,
        flags,
        typeParameters,
        signature,
        body,
        tn.range(startPos, tn.pos)
      );
      if (!(isInterface && tn.skip(Token.Comma))) {
        tn.skip(Token.Semicolon);
      }
      return retMethod;

    } else if (isConstructor) {
      this.error(
        DiagnosticCode.Constructor_implementation_is_missing,
        name.range
      );

    } else if (isGetterOrSetter) {
      this.error(
        DiagnosticCode.Function_implementation_is_missing_or_not_immediately_following_the_declaration,
        name.range
      );

    // field: (':' Type)? ('=' Expression)? ';'?
    } else {
      if (flags & CommonFlags.Declare) {
        this.error(
          DiagnosticCode.Not_implemented_0,
          tn.range(declareStart, declareEnd), "Ambient fields"
        ); // recoverable
      }

      if (flags & CommonFlags.Abstract) {
        this.error(
          DiagnosticCode._0_modifier_cannot_be_used_here,
          tn.range(abstractStart, abstractEnd), "abstract"
        ); // recoverable
      }

      if (flags & CommonFlags.Get) {
        this.error(
          DiagnosticCode._0_modifier_cannot_be_used_here,
          tn.range(getStart, getEnd), "get"
        ); // recoverable
      }

      if (flags & CommonFlags.Set) {
        this.error(
          DiagnosticCode._0_modifier_cannot_be_used_here,
          tn.range(setStart, setEnd), "set"
        ); // recoverable
      }

      let type: TypeNode | null = null;
      if (tn.skip(Token.Question)) {
        this.error(
          DiagnosticCode.Optional_properties_are_not_supported,
          tn.range(startPos, tn.pos)
        );
      }
      if (tn.skip(Token.Exclamation)) {
        flags |= CommonFlags.DefinitelyAssigned;
      }
      if (tn.skip(Token.Colon)) {
        type = this.parseType(tn);
        if (!type) return null;
      } else {
        this.error(
          DiagnosticCode.Type_expected,
          tn.range()
        ); // recoverable
      }
      let initializer: Expression | null = null;
      if (tn.skip(Token.Equals)) {
        if (flags & CommonFlags.Ambient) {
          this.error(
            DiagnosticCode.Initializers_are_not_allowed_in_ambient_contexts,
            tn.range()
          ); // recoverable
        }
        initializer = this.parseExpression(tn);
        if (!initializer) return null;
      }
      let range = tn.range(startPos, tn.pos);
      if (
        (flags & CommonFlags.DefinitelyAssigned) != 0 &&
        (isInterface || initializer || (flags & CommonFlags.Static) != 0)
      ) {
        this.error(
          DiagnosticCode.A_definite_assignment_assertion_is_not_permitted_in_this_context,
          range
        );
      }
      let retField = Node.createFieldDeclaration(
        name,
        decorators,
        flags,
        type,
        initializer,
        range
      );
      if (!(isInterface && tn.skip(Token.Comma))) {
        tn.skip(Token.Semicolon);
      }
      return retField;
    }
    return null;
  }

  parseIndexSignature(
    tn: Tokenizer,
    flags: CommonFlags,
    decorators: DecoratorNode[] | null,
  ): IndexSignatureNode | null {

    // at: '[': 'key' ':' Type ']' ':' Type

    if (decorators && decorators.length > 0) {
      this.error(
        DiagnosticCode.Decorators_are_not_valid_here,
        Range.join(decorators[0].range, decorators[decorators.length - 1].range)
      ); // recoverable
    }

    let start = tn.tokenPos;
    if (tn.skipIdentifier()) {
      let id = tn.readIdentifier();
      if (id == "key") {
        if (tn.skip(Token.Colon)) {
          let keyType = this.parseType(tn);
          if (!keyType) return null;
          if (keyType.kind != NodeKind.NamedType) {
            this.error(
              DiagnosticCode.Type_expected,
              tn.range()
            );
            return null;
          }
          if (tn.skip(Token.CloseBracket)) {
            if (tn.skip(Token.Colon)) {
              let valueType = this.parseType(tn);
              if (!valueType) return null;
              if (valueType.kind != NodeKind.NamedType) {
                this.error(
                  DiagnosticCode.Identifier_expected,
                  valueType.range
                );
                return null;
              }
              return Node.createIndexSignature(<NamedTypeNode>keyType, valueType, flags, tn.range(start, tn.pos));
            } else {
              this.error(
                DiagnosticCode._0_expected,
                tn.range(), ":"
              );
            }
          } else {
            this.error(
              DiagnosticCode._0_expected,
              tn.range(), "]"
            );
          }
        } else {
          this.error(
            DiagnosticCode._0_expected,
            tn.range(), ":"
          );
        }
      } else {
        this.error(
          DiagnosticCode._0_expected,
          tn.range(), "key"
        );
      }
    } else {
      this.error(
        DiagnosticCode.Identifier_expected,
        tn.range()
      );
    }
    return null;
  }

  parseNamespace(
    tn: Tokenizer,
    flags: CommonFlags,
    decorators: DecoratorNode[] | null,
    startPos: i32
  ): NamespaceDeclaration | null {

    // at 'namespace': Identifier '{' (Variable | Function)* '}'

    if (tn.skipIdentifier()) {
      let identifier = Node.createIdentifierExpression(tn.readIdentifier(), tn.range());
      if (tn.skip(Token.OpenBrace)) {
        let members = new Array<Statement>();
        let declaration = Node.createNamespaceDeclaration(
          identifier,
          decorators,
          flags,
          members,
          tn.range(startPos, tn.pos)
        );
        while (!tn.skip(Token.CloseBrace)) {
          let member = this.parseTopLevelStatement(tn, declaration);
          if (member) {
            if (member.kind == NodeKind.Export) {
              this.error(
                DiagnosticCode.A_default_export_can_only_be_used_in_a_module,
                member.range,
              );
              return null;
            }
            members.push(member);
          } else {
            this.skipStatement(tn);
            if (tn.skip(Token.EndOfFile)) {
              this.error(
                DiagnosticCode._0_expected,
                tn.range(), "}"
              );
              return null;
            }
          }
        }
        declaration.range.end = tn.pos;
        declaration.overriddenModuleName = this.currentModuleName;
        tn.skip(Token.Semicolon);
        return declaration;
      } else {
        this.error(
          DiagnosticCode._0_expected,
          tn.range(), "{"
        );
      }
    } else {
      this.error(
        DiagnosticCode.Identifier_expected,
        tn.range()
      );
    }
    return null;
  }

  parseExport(
    tn: Tokenizer,
    startPos: i32,
    isDeclare: bool
  ): ExportStatement | null {

    // at 'export': '{' ExportMember (',' ExportMember)* }' ('from' StringLiteral)? ';'?

<<<<<<< HEAD
    var path: StringLiteralExpression | null = null;
    var currentSource = assert(this.currentSource);
    if (tn.skip(Token.OpenBrace)) {
=======
    let path: StringLiteralExpression | null = null;
    let currentSource = assert(this.currentSource);
    if (tn.skip(Token.OPENBRACE)) {
>>>>>>> 0d39f0ff
      let members = new Array<ExportMember>();
      while (!tn.skip(Token.CloseBrace)) {
        let member = this.parseExportMember(tn);
        if (!member) return null;
        members.push(member);
        if (!tn.skip(Token.Comma)) {
          if (tn.skip(Token.CloseBrace)) {
            break;
          } else {
            this.error(
              DiagnosticCode._0_expected,
              tn.range(), "}"
            );
            return null;
          }
        }
      }
      if (tn.skip(Token.From)) {
        if (tn.skip(Token.StringLiteral)) {
          path = Node.createStringLiteralExpression(tn.readString(), tn.range());
        } else {
          this.error(
            DiagnosticCode.String_literal_expected,
            tn.range()
          );
          return null;
        }
      }
      let ret = Node.createExportStatement(members, path, isDeclare, tn.range(startPos, tn.pos));
      if (path) {
        let internalPath = assert(ret.internalPath);
        if (!this.seenlog.has(internalPath)) {
          this.dependees.set(internalPath, new Dependee(currentSource, path));
          this.backlog.push(internalPath);
          this.seenlog.add(internalPath);
        }
      }
      tn.skip(Token.Semicolon);
      return ret;
    } else if (tn.skip(Token.Asterisk)) {
      if (tn.skip(Token.From)) {
        if (tn.skip(Token.StringLiteral)) {
          path = Node.createStringLiteralExpression(tn.readString(), tn.range());
          let ret = Node.createExportStatement(null, path, isDeclare, tn.range(startPos, tn.pos));
          let internalPath = assert(ret.internalPath);
          let source = tn.source;
          let exportPaths = source.exportPaths;
          if (!exportPaths) source.exportPaths = [ internalPath ];
          else if (!exportPaths.includes(internalPath)) exportPaths.push(internalPath);
          if (!this.seenlog.has(internalPath)) {
            this.dependees.set(internalPath, new Dependee(currentSource, path));
            this.backlog.push(internalPath);
          }
          tn.skip(Token.Semicolon);
          return ret;
        } else {
          this.error(
            DiagnosticCode.String_literal_expected,
            tn.range()
          );
        }
      } else {
        this.error(
          DiagnosticCode._0_expected,
          tn.range(), "from"
        );
      }
    } else {
      this.error(
        DiagnosticCode._0_expected,
        tn.range(), "{"
      );
    }
    return null;
  }

  parseExportMember(
    tn: Tokenizer
  ): ExportMember | null {

    // before: Identifier ('as' Identifier)?

    if (tn.skipIdentifier(IdentifierHandling.Always)) {
      let identifier = Node.createIdentifierExpression(tn.readIdentifier(), tn.range());
      let asIdentifier: IdentifierExpression | null = null;
      if (tn.skip(Token.As)) {
        if (tn.skipIdentifier(IdentifierHandling.Always)) {
          asIdentifier = Node.createIdentifierExpression(tn.readIdentifier(), tn.range());
        } else {
          this.error(
            DiagnosticCode.Identifier_expected,
            tn.range()
          );
          return null;
        }
      }
      if (asIdentifier) {
        return Node.createExportMember(
          identifier,
          asIdentifier,
          Range.join(identifier.range, asIdentifier.range)
        );
      }
      return Node.createExportMember(
        identifier,
        null,
        identifier.range
      );
    } else {
      this.error(
        DiagnosticCode.Identifier_expected,
        tn.range()
      );
    }
    return null;
  }

  parseExportDefaultAlias(
    tn: Tokenizer,
    startPos: i32,
    defaultStart: i32,
    defaultEnd: i32
  ): ExportStatement {

    // at 'export' 'default': [Known-To-Be-]Identifier

    let name = tn.readIdentifier();
    let range = tn.range();
    let ret = Node.createExportStatement([
      Node.createExportMember(
        Node.createIdentifierExpression(name, range),
        Node.createIdentifierExpression("default", tn.range(defaultStart, defaultEnd)),
        range
      )
    ], null, false, tn.range(startPos, tn.pos));
    tn.skip(Token.Semicolon);
    return ret;
  }

  parseImport(
    tn: Tokenizer
  ): ImportStatement | null {

    // at 'import':
    //  ('{' (ImportMember (',' ImportMember)* '}') | ('*' 'as' Identifier)?
    //  'from' StringLiteral ';'?

<<<<<<< HEAD
    var startPos = tn.tokenPos;
    var members: ImportDeclaration[] | null = null;
    var namespaceName: IdentifierExpression | null = null;
    var skipFrom = false;
    if (tn.skip(Token.OpenBrace)) { // import { ... } from "file"
=======
    let startPos = tn.tokenPos;
    let members: ImportDeclaration[] | null = null;
    let namespaceName: IdentifierExpression | null = null;
    let skipFrom = false;
    if (tn.skip(Token.OPENBRACE)) { // import { ... } from "file"
>>>>>>> 0d39f0ff
      members = new Array();
      while (!tn.skip(Token.CloseBrace)) {
        let member = this.parseImportDeclaration(tn);
        if (!member) return null;
        members.push(member);
        if (!tn.skip(Token.Comma)) {
          if (tn.skip(Token.CloseBrace)) {
            break;
          } else {
            this.error(
              DiagnosticCode._0_expected,
              tn.range(), "}"
            );
            return null;
          }
        }
      }
    } else if (tn.skip(Token.Asterisk)) { // import * from "file"
      if (tn.skip(Token.As)) {
        if (tn.skipIdentifier()) {
          namespaceName = Node.createIdentifierExpression(tn.readIdentifier(), tn.range());
        } else {
          this.error(
            DiagnosticCode.Identifier_expected,
            tn.range()
          );
          return null;
        }
      } else {
        this.error(
          DiagnosticCode._0_expected,
          tn.range(), "as"
        );
        return null;
      }
    } else if (tn.skip(Token.Identifier, IdentifierHandling.Prefer)) { // import Name from "file"
      let name = tn.readIdentifier();
      let range = tn.range();
      members = [
        Node.createImportDeclaration(
          Node.createIdentifierExpression("default", range),
          Node.createIdentifierExpression(name, range),
          range
        )
      ];
      if (tn.skip(Token.Comma)) {
        // TODO: default + star, default + members
        this.error(
          DiagnosticCode.Not_implemented_0,
          tn.range(),
          "Mixed default and named imports"
        );
        return null;
      }
    } else { // import "file"
      skipFrom = true;
    }

    if (skipFrom || tn.skip(Token.From)) {
      if (tn.skip(Token.StringLiteral)) {
        let path = Node.createStringLiteralExpression(tn.readString(), tn.range());
        let ret: ImportStatement;
        if (namespaceName) {
          assert(!members);
          ret = Node.createWildcardImportStatement(namespaceName, path, tn.range(startPos, tn.pos));
        } else {
          ret = Node.createImportStatement(members, path, tn.range(startPos, tn.pos));
        }
        let internalPath = ret.internalPath;
        if (!this.seenlog.has(internalPath)) {
          this.dependees.set(internalPath, new Dependee(assert(this.currentSource), path));
          this.backlog.push(internalPath);
        }
        tn.skip(Token.Semicolon);
        return ret;
      } else {
        this.error(
          DiagnosticCode.String_literal_expected,
          tn.range()
        );
      }
    } else {
      this.error(
        DiagnosticCode._0_expected,
        tn.range(), "from"
      );
    }
    return null;
  }

  parseImportDeclaration(
    tn: Tokenizer
  ): ImportDeclaration | null {

    // before: Identifier ('as' Identifier)?

    if (tn.skipIdentifier(IdentifierHandling.Always)) {
      let identifier = Node.createIdentifierExpression(tn.readIdentifier(), tn.range());
      let asIdentifier: IdentifierExpression | null = null;
      if (tn.skip(Token.As)) {
        if (tn.skipIdentifier()) {
          asIdentifier = Node.createIdentifierExpression(tn.readIdentifier(), tn.range());
        } else {
          this.error(
            DiagnosticCode.Identifier_expected,
            tn.range()
          );
          return null;
        }
      }
      if (asIdentifier) {
        return Node.createImportDeclaration(
          identifier,
          asIdentifier,
          Range.join(identifier.range, asIdentifier.range)
        );
      }
      return Node.createImportDeclaration(
        identifier,
        null,
        identifier.range
      );
    } else {
      this.error(
        DiagnosticCode.Identifier_expected,
        tn.range()
      );
    }
    return null;
  }

  parseExportImport(
    tn: Tokenizer,
    startPos: i32
  ): ExportImportStatement | null {

    // at 'export' 'import': Identifier ('=' Identifier)? ';'?

    if (tn.skipIdentifier()) {
      let asIdentifier = Node.createIdentifierExpression(tn.readIdentifier(), tn.range());
      if (tn.skip(Token.Equals)) {
        if (tn.skipIdentifier()) {
          let identifier = Node.createIdentifierExpression(tn.readIdentifier(), tn.range());
          let ret = Node.createExportImportStatement(identifier, asIdentifier, tn.range(startPos, tn.pos));
          tn.skip(Token.Semicolon);
          return ret;
        } else {
          this.error(
            DiagnosticCode.Identifier_expected,
            tn.range()
          );
        }
      } else {
        this.error(
          DiagnosticCode._0_expected,
          tn.range(), "="
        );
      }
    } else {
      this.error(
        DiagnosticCode.Identifier_expected,
        tn.range()
      );
    }
    return null;
  }

  parseStatement(
    tn: Tokenizer,
    topLevel: bool = false
  ): Statement | null {

    // at previous token

    let state = tn.mark();
    let token = tn.next();
    let statement: Statement | null = null;
    switch (token) {
      case Token.Break: {
        statement = this.parseBreak(tn);
        break;
      }
      case Token.Const: {
        statement = this.parseVariable(tn, CommonFlags.Const, null, tn.tokenPos);
        break;
      }
      case Token.Continue: {
        statement = this.parseContinue(tn);
        break;
      }
      case Token.Do: {
        statement = this.parseDoStatement(tn);
        break;
      }
      case Token.For: {
        statement = this.parseForStatement(tn);
        break;
      }
      case Token.If: {
        statement = this.parseIfStatement(tn);
        break;
      }
      case Token.Let: {
        statement = this.parseVariable(tn, CommonFlags.Let, null, tn.tokenPos);
        break;
      }
      case Token.Var: {
        statement = this.parseVariable(tn, CommonFlags.None, null, tn.tokenPos);
        break;
      }
      case Token.OpenBrace: {
        statement = this.parseBlockStatement(tn, topLevel);
        break;
      }
      case Token.Return: {
        if (topLevel) {
          this.error(
            DiagnosticCode.A_return_statement_can_only_be_used_within_a_function_body,
            tn.range()
          ); // recoverable
        }
        statement = this.parseReturn(tn);
        break;
      }
      case Token.Semicolon: {
        return Node.createEmptyStatement(tn.range(tn.tokenPos));
      }
      case Token.Switch: {
        statement = this.parseSwitchStatement(tn);
        break;
      }
      case Token.Throw: {
        statement = this.parseThrowStatement(tn);
        break;
      }
      case Token.Try: {
        statement = this.parseTryStatement(tn);
        break;
      }
      case Token.Void: {
        statement = this.parseVoidStatement(tn);
        break;
      }
      case Token.While: {
        statement = this.parseWhileStatement(tn);
        break;
      }
      case Token.Type: { // also identifier
        if (tn.peek(false, IdentifierHandling.Prefer) == Token.Identifier) {
          statement = this.parseTypeDeclaration(tn, CommonFlags.None, null, tn.tokenPos);
          break;
        }
        // fall-through
      }
      default: {
        tn.reset(state);
        statement = this.parseExpressionStatement(tn);
        break;
      }
    }
    if (!statement) { // has been reported
      tn.reset(state);
      this.skipStatement(tn);
    } else {
      tn.discard(state);
    }
    return statement;
  }

  parseBlockStatement(
    tn: Tokenizer,
    topLevel: bool
  ): BlockStatement | null {

    // at '{': Statement* '}' ';'?

<<<<<<< HEAD
    var startPos = tn.tokenPos;
    var statements = new Array<Statement>();
    while (!tn.skip(Token.CloseBrace)) {
=======
    let startPos = tn.tokenPos;
    let statements = new Array<Statement>();
    while (!tn.skip(Token.CLOSEBRACE)) {
>>>>>>> 0d39f0ff
      let state = tn.mark();
      let statement = this.parseStatement(tn, topLevel);
      if (!statement) {
        if (tn.token == Token.EndOfFile) return null;
        tn.reset(state);
        this.skipStatement(tn);
      } else {
        tn.discard(state);
        statements.push(statement);
      }
    }
<<<<<<< HEAD
    var ret = Node.createBlockStatement(statements, tn.range(startPos, tn.pos));
    tn.skip(Token.Semicolon);
=======
    let ret = Node.createBlockStatement(statements, tn.range(startPos, tn.pos));
    tn.skip(Token.SEMICOLON);
>>>>>>> 0d39f0ff
    return ret;
  }

  parseBreak(
    tn: Tokenizer
  ): BreakStatement | null {

    // at 'break': Identifier? ';'?

<<<<<<< HEAD
    var identifier: IdentifierExpression | null = null;
    if (tn.peek(true) == Token.Identifier && !tn.nextTokenOnNewLine) {
      tn.next(IdentifierHandling.Prefer);
      identifier = Node.createIdentifierExpression(tn.readIdentifier(), tn.range());
    }
    var ret = Node.createBreakStatement(identifier, tn.range());
    tn.skip(Token.Semicolon);
=======
    let identifier: IdentifierExpression | null = null;
    if (tn.peek(true) == Token.IDENTIFIER && !tn.nextTokenOnNewLine) {
      tn.next(IdentifierHandling.PREFER);
      identifier = Node.createIdentifierExpression(tn.readIdentifier(), tn.range());
    }
    let ret = Node.createBreakStatement(identifier, tn.range());
    tn.skip(Token.SEMICOLON);
>>>>>>> 0d39f0ff
    return ret;
  }

  parseContinue(
    tn: Tokenizer
  ): ContinueStatement | null {

    // at 'continue': Identifier? ';'?

<<<<<<< HEAD
    var identifier: IdentifierExpression | null = null;
    if (tn.peek(true) == Token.Identifier && !tn.nextTokenOnNewLine) {
      tn.next(IdentifierHandling.Prefer);
      identifier = Node.createIdentifierExpression(tn.readIdentifier(), tn.range());
    }
    var ret = Node.createContinueStatement(identifier, tn.range());
    tn.skip(Token.Semicolon);
=======
    let identifier: IdentifierExpression | null = null;
    if (tn.peek(true) == Token.IDENTIFIER && !tn.nextTokenOnNewLine) {
      tn.next(IdentifierHandling.PREFER);
      identifier = Node.createIdentifierExpression(tn.readIdentifier(), tn.range());
    }
    let ret = Node.createContinueStatement(identifier, tn.range());
    tn.skip(Token.SEMICOLON);
>>>>>>> 0d39f0ff
    return ret;
  }

  parseDoStatement(
    tn: Tokenizer
  ): DoStatement | null {

    // at 'do': Statement 'while' '(' Expression ')' ';'?

    let startPos = tn.tokenPos;
    let statement = this.parseStatement(tn);
    if (!statement) return null;

    if (tn.skip(Token.While)) {

      if (tn.skip(Token.OpenParen)) {
        let condition = this.parseExpression(tn);
        if (!condition) return null;

        if (tn.skip(Token.CloseParen)) {
          let ret = Node.createDoStatement(statement, condition, tn.range(startPos, tn.pos));
          tn.skip(Token.Semicolon);
          return ret;
        } else {
          this.error(
            DiagnosticCode._0_expected,
            tn.range(), ")"
          );
        }
      } else {
        this.error(
          DiagnosticCode._0_expected,
          tn.range(), "("
        );
      }
    } else {
      this.error(
        DiagnosticCode._0_expected,
        tn.range(), "while"
      );
    }
    return null;
  }

  parseExpressionStatement(
    tn: Tokenizer
  ): ExpressionStatement | null {

    // at previous token

    let expr = this.parseExpression(tn);
    if (!expr) return null;

<<<<<<< HEAD
    var ret = Node.createExpressionStatement(expr);
    tn.skip(Token.Semicolon);
=======
    let ret = Node.createExpressionStatement(expr);
    tn.skip(Token.SEMICOLON);
>>>>>>> 0d39f0ff
    return ret;
  }

  parseForStatement(
    tn: Tokenizer
  ): Statement | null {

    // at 'for': '(' Statement? Expression? ';' Expression? ')' Statement

    let startPos = tn.tokenPos;

    if (tn.skip(Token.OpenParen)) {
      let initializer: Statement | null = null;

      if (tn.skip(Token.Const)) {
        initializer = this.parseVariable(tn, CommonFlags.Const, null, tn.tokenPos, true);
      } else if (tn.skip(Token.Let)) {
        initializer = this.parseVariable(tn, CommonFlags.Let, null, tn.tokenPos, true);
      } else if (tn.skip(Token.Var)) {
        initializer = this.parseVariable(tn, CommonFlags.None, null, tn.tokenPos, true);

      } else if (!tn.skip(Token.Semicolon)) {
        initializer = this.parseExpressionStatement(tn);
        if (!initializer) return null;
      }

      if (initializer) {
        if (tn.skip(Token.Of)) {
          // TODO: for (let [key, val] of ...)
          if (initializer.kind == NodeKind.Expression) {
            if ((<ExpressionStatement>initializer).expression.kind != NodeKind.Identifier) {
              this.error(
                DiagnosticCode.Identifier_expected,
                initializer.range
              );
              return null;
            }
            return this.parseForOfStatement(tn, startPos, initializer);
          }
          if (initializer.kind == NodeKind.Variable) {
            let declarations = (<VariableStatement>initializer).declarations;
            for (let i = 0, k = declarations.length; i < k; ++i) {
              let declaration = declarations[i];
              let initializer = declaration.initializer;
              if (initializer) {
                this.error(
                  DiagnosticCode.The_variable_declaration_of_a_for_of_statement_cannot_have_an_initializer,
                  initializer.range
                ); // recoverable
              }
            }
            return this.parseForOfStatement(tn, startPos, initializer);
          }
          this.error(
            DiagnosticCode.Identifier_expected,
            initializer.range
          );
          return null;
        }
        // non-for..of needs type or initializer
        if (initializer.kind == NodeKind.Variable) {
          let declarations = (<VariableStatement>initializer).declarations;
          for (let i = 0, k = declarations.length; i < k; ++i) {
            let declaration = declarations[i];
            if (!declaration.initializer) {
              if (declaration.flags & CommonFlags.Const) {
                this.error(
                  DiagnosticCode._const_declarations_must_be_initialized,
                  declaration.name.range
                );
              } else if (!declaration.type) {
                this.error(
                  DiagnosticCode.Type_expected,
                  declaration.name.range.atEnd
                );
              }
            }
          }
        }
      }

      if (tn.token == Token.Semicolon) {
        let condition: ExpressionStatement | null = null;
        if (!tn.skip(Token.Semicolon)) {
          condition = this.parseExpressionStatement(tn);
          if (!condition) return null;
        }

        if (tn.token == Token.Semicolon) {
          let incrementor: Expression | null = null;
          if (!tn.skip(Token.CloseParen)) {
            incrementor = this.parseExpression(tn);
            if (!incrementor) return null;

            if (!tn.skip(Token.CloseParen)) {
              this.error(
                DiagnosticCode._0_expected,
                tn.range(), ")"
              );
              return null;
            }
          }

          let statement = this.parseStatement(tn);
          if (!statement) return null;

          return Node.createForStatement(
            initializer,
            condition
              ? condition.expression
              : null,
            incrementor,
            statement,
            tn.range(startPos, tn.pos)
          );

        } else {
          this.error(
            DiagnosticCode._0_expected,
            tn.range(), ";"
          );
        }
      } else {
        this.error(
          DiagnosticCode._0_expected,
          tn.range(), ";"
        );
      }
    } else {
      this.error(
        DiagnosticCode._0_expected,
        tn.range(), "("
      );
    }
    return null;
  }

  parseForOfStatement(
    tn: Tokenizer,
    startPos: i32,
    variable: Statement,
  ): ForOfStatement | null {

    // at 'of': Expression ')' Statement

    let iterable = this.parseExpression(tn);
    if (!iterable) return null;

    if (!tn.skip(Token.CloseParen)) {
      this.error(
        DiagnosticCode._0_expected,
        tn.range(), ")"
      );
      return null;
    }

    let statement = this.parseStatement(tn);
    if (!statement) return null;

    return Node.createForOfStatement(
      variable,
      iterable,
      statement,
      tn.range(startPos, tn.pos)
    );
  }

  parseIfStatement(
    tn: Tokenizer
  ): IfStatement | null {

    // at 'if': '(' Expression ')' Statement ('else' Statement)?

<<<<<<< HEAD
    var startPos = tn.tokenPos;
    if (tn.skip(Token.OpenParen)) {
=======
    let startPos = tn.tokenPos;
    if (tn.skip(Token.OPENPAREN)) {
>>>>>>> 0d39f0ff
      let condition = this.parseExpression(tn);
      if (!condition) return null;
      if (tn.skip(Token.CloseParen)) {
        let statement = this.parseStatement(tn);
        if (!statement) return null;
        let elseStatement: Statement | null = null;
        if (tn.skip(Token.Else)) {
          elseStatement = this.parseStatement(tn);
          if (!elseStatement) return null;
        }
        return Node.createIfStatement(
          condition,
          statement,
          elseStatement,
          tn.range(startPos, tn.pos)
        );
      } else {
        this.error(
          DiagnosticCode._0_expected,
          tn.range(), ")"
        );
      }
    } else {
      this.error(
        DiagnosticCode._0_expected,
        tn.range(), "("
      );
    }
    return null;
  }

  parseSwitchStatement(
    tn: Tokenizer
  ): SwitchStatement | null {

    // at 'switch': '(' Expression ')' '{' SwitchCase* '}' ';'?

<<<<<<< HEAD
    var startPos = tn.tokenPos;
    if (tn.skip(Token.OpenParen)) {
=======
    let startPos = tn.tokenPos;
    if (tn.skip(Token.OPENPAREN)) {
>>>>>>> 0d39f0ff
      let condition = this.parseExpression(tn);
      if (!condition) return null;
      if (tn.skip(Token.CloseParen)) {
        if (tn.skip(Token.OpenBrace)) {
          let switchCases = new Array<SwitchCase>();
          while (!tn.skip(Token.CloseBrace)) {
            let switchCase = this.parseSwitchCase(tn);
            if (!switchCase) return null;
            switchCases.push(switchCase);
          }
          let ret = Node.createSwitchStatement(condition, switchCases, tn.range(startPos, tn.pos));
          tn.skip(Token.Semicolon);
          return ret;
        } else {
          this.error(
            DiagnosticCode._0_expected,
            tn.range(), "{"
          );
        }
      } else {
        this.error(
          DiagnosticCode._0_expected,
          tn.range(), ")"
        );
      }
    } else {
      this.error(
        DiagnosticCode._0_expected,
        tn.range(), "("
      );
    }
    return null;
  }

  parseSwitchCase(
    tn: Tokenizer
  ): SwitchCase | null {

    let startPos = tn.tokenPos;
    let statements: Statement[],
        statement: Statement | null;

    // 'case' Expression ':' Statement*

    if (tn.skip(Token.Case)) {
      let label = this.parseExpression(tn);
      if (!label) return null;
      if (tn.skip(Token.Colon)) {
        statements = new Array<Statement>();
        while (
          tn.peek() != Token.Case &&
          tn.nextToken != Token.Default &&
          tn.nextToken != Token.CloseBrace
        ) {
          statement = this.parseStatement(tn);
          if (!statement) return null;
          statements.push(statement);
        }
        return Node.createSwitchCase(label, statements, tn.range(startPos, tn.pos));
      } else {
        this.error(
          DiagnosticCode._0_expected,
          tn.range(), ":"
        );
      }

      // 'default' ':' Statement*

    } else if (tn.skip(Token.Default)) {
      if (tn.skip(Token.Colon)) {
        statements = new Array<Statement>();
        while (
          tn.peek() != Token.Case &&
          tn.nextToken != Token.Default &&
          tn.nextToken != Token.CloseBrace
        ) {
          statement = this.parseStatement(tn);
          if (!statement) return null;
          statements.push(statement);
        }
        return Node.createSwitchCase(null, statements, tn.range(startPos, tn.pos));
      } else {
        this.error(
          DiagnosticCode._0_expected,
          tn.range(), ":"
        );
      }
    } else {
      this.error(
        DiagnosticCode._case_or_default_expected,
        tn.range()
      );
    }
    return null;
  }

  parseThrowStatement(
    tn: Tokenizer
  ): ThrowStatement | null {

    // at 'throw': Expression ';'?

    let startPos = tn.tokenPos;
    let expression = this.parseExpression(tn);
    if (!expression) return null;
<<<<<<< HEAD
    var ret = Node.createThrowStatement(expression, tn.range(startPos, tn.pos));
    tn.skip(Token.Semicolon);
=======
    let ret = Node.createThrowStatement(expression, tn.range(startPos, tn.pos));
    tn.skip(Token.SEMICOLON);
>>>>>>> 0d39f0ff
    return ret;
  }

  parseTryStatement(
    tn: Tokenizer
  ): TryStatement | null {

    // at 'try':
    //   '{' Statement* '}'
    //   ('catch' '(' VariableMember ')' '{' Statement* '}')?
    //   ('finally' '{' Statement* '}'? ';'?

<<<<<<< HEAD
    var startPos = tn.tokenPos;
    var stmt: Statement | null;
    if (tn.skip(Token.OpenBrace)) {
      let bodyStatements = new Array<Statement>();
      while (!tn.skip(Token.CloseBrace)) {
=======
    let startPos = tn.tokenPos;
    let stmt: Statement | null;
    if (tn.skip(Token.OPENBRACE)) {
      let statements = new Array<Statement>();
      while (!tn.skip(Token.CLOSEBRACE)) {
>>>>>>> 0d39f0ff
        stmt = this.parseStatement(tn);
        if (!stmt) return null;
        bodyStatements.push(stmt);
      }
      let catchVariable: IdentifierExpression | null = null;
      let catchStatements: Statement[] | null = null;
      let finallyStatements: Statement[] | null = null;
      if (tn.skip(Token.Catch)) {
        if (!tn.skip(Token.OpenParen)) {
          this.error(
            DiagnosticCode._0_expected,
            tn.range(), "("
          );
          return null;
        }
        if (!tn.skipIdentifier()) {
          this.error(
            DiagnosticCode.Identifier_expected,
            tn.range()
          );
          return null;
        }
        catchVariable = Node.createIdentifierExpression(tn.readIdentifier(), tn.range());
        if (!tn.skip(Token.CloseParen)) {
          this.error(
            DiagnosticCode._0_expected,
            tn.range(), ")"
          );
          return null;
        }
        if (!tn.skip(Token.OpenBrace)) {
          this.error(
            DiagnosticCode._0_expected,
            tn.range(), "{"
          );
          return null;
        }
        catchStatements = [];
        while (!tn.skip(Token.CloseBrace)) {
          stmt = this.parseStatement(tn);
          if (!stmt) return null;
          catchStatements.push(stmt);
        }
      }
      if (tn.skip(Token.Finally)) {
        if (!tn.skip(Token.OpenBrace)) {
          this.error(
            DiagnosticCode._0_expected,
            tn.range(), "{"
          );
          return null;
        }
        finallyStatements = [];
        while (!tn.skip(Token.CloseBrace)) {
          stmt = this.parseStatement(tn);
          if (!stmt) return null;
          finallyStatements.push(stmt);
        }
      }
      if (!(catchStatements || finallyStatements)) {
        this.error(
          DiagnosticCode._0_expected,
          tn.range(), "catch"
        );
        return null;
      }
      let ret = Node.createTryStatement(
        bodyStatements,
        catchVariable,
        catchStatements,
        finallyStatements,
        tn.range(startPos, tn.pos)
      );
      tn.skip(Token.Semicolon);
      return ret;
    } else {
      this.error(
        DiagnosticCode._0_expected,
        tn.range(), "{"
      );
    }
    return null;
  }

  private getRecursiveDepthForTypeDeclaration(
    identifierName: string,
    type: TypeNode,
    depth: i32 = 0
  ): i32 {
    switch (type.kind) {
      case NodeKind.NamedType: {
        let typeArguments = (<NamedTypeNode>type).typeArguments;
        if (typeArguments) {
          for (let i = 0, k = typeArguments.length; i < k; i++) {
            let res = this.getRecursiveDepthForTypeDeclaration(identifierName, typeArguments[i], depth + 1);
            if (res != -1) return res;
          }
        }
        if ((<NamedTypeNode>type).name.identifier.text == identifierName) {
          return depth;
        }
        break;
      }
      case NodeKind.FunctionType: {
        let fnType = <FunctionTypeNode>type;
        let res = this.getRecursiveDepthForTypeDeclaration(identifierName, fnType.returnType, depth + 1);
        if (res != -1) return res;
        let params = fnType.parameters;
        for (let i = 0, k = params.length; i < k; i++) {
          res = this.getRecursiveDepthForTypeDeclaration(identifierName, params[i].type, depth + 1);
          if (res != -1) return res;
        }
        break;
      }
    }
    return -1;
  }

  parseTypeDeclaration(
    tn: Tokenizer,
    flags: CommonFlags,
    decorators: DecoratorNode[] | null,
    startPos: i32
  ): TypeDeclaration | null {

    // at 'type': Identifier ('<' TypeParameters '>')? '=' '|'? Type ';'?

    if (tn.skipIdentifier()) {
      let name = Node.createIdentifierExpression(tn.readIdentifier(), tn.range());
      let typeParameters: TypeParameterNode[] | null = null;
      if (tn.skip(Token.LessThan)) {
        typeParameters = this.parseTypeParameters(tn);
        if (!typeParameters) return null;
        flags |= CommonFlags.Generic;
      }
      if (tn.skip(Token.Equals)) {
        tn.skip(Token.Bar);
        let type = this.parseType(tn);
        if (!type) return null;
        let depth = this.getRecursiveDepthForTypeDeclaration(name.text, type);
        if (depth >= 0) {
          if (depth == 0) {
            this.error(
              DiagnosticCode.Type_alias_0_circularly_references_itself,
              tn.range(), name.text
            );
          } else {
            this.error(
              DiagnosticCode.Not_implemented_0,
              tn.range(), "Recursion in type aliases"
            );
          }
          return null;
        }
        let ret = Node.createTypeDeclaration(
          name,
          decorators,
          flags,
          typeParameters,
          type,
          tn.range(startPos, tn.pos)
        );
        tn.skip(Token.Semicolon);
        ret.overriddenModuleName = this.currentModuleName;
        return ret;
      } else {
        this.error(
          DiagnosticCode._0_expected,
          tn.range(), "="
        );
      }
    } else {
      this.error(
        DiagnosticCode.Identifier_expected,
        tn.range()
      );
    }
    return null;
  }

  parseModuleDeclaration(
    tn: Tokenizer,
    flags: CommonFlags
  ): ModuleDeclaration | null {

    // at 'module': StringLiteral ';'?

<<<<<<< HEAD
    var startPos = tn.tokenPos;
    assert(tn.next() == Token.StringLiteral); // checked earlier
    var moduleName = tn.readString();
    var ret = Node.createModuleDeclaration(moduleName, flags, tn.range(startPos, tn.pos));
=======
    let startPos = tn.tokenPos;
    assert(tn.next() == Token.STRINGLITERAL); // checked earlier
    let moduleName = tn.readString();
    let ret = Node.createModuleDeclaration(moduleName, flags, tn.range(startPos, tn.pos));
>>>>>>> 0d39f0ff
    this.currentModuleName = moduleName;
    tn.skip(Token.Semicolon);
    return ret;
  }

  parseVoidStatement(
    tn: Tokenizer
  ): VoidStatement | null {

    // at 'void': Expression ';'?

<<<<<<< HEAD
    var startPos = tn.tokenPos;
    var expression = this.parseExpression(tn, Precedence.Grouping);
    if (!expression) return null;
    var ret = Node.createVoidStatement(expression, tn.range(startPos, tn.pos));
    tn.skip(Token.Semicolon);
=======
    let startPos = tn.tokenPos;
    let expression = this.parseExpression(tn, Precedence.GROUPING);
    if (!expression) return null;
    let ret = Node.createVoidStatement(expression, tn.range(startPos, tn.pos));
    tn.skip(Token.SEMICOLON);
>>>>>>> 0d39f0ff
    return ret;
  }

  parseWhileStatement(
    tn: Tokenizer
  ): WhileStatement | null {

    // at 'while': '(' Expression ')' Statement ';'?

<<<<<<< HEAD
    var startPos = tn.tokenPos;
    if (tn.skip(Token.OpenParen)) {
=======
    let startPos = tn.tokenPos;
    if (tn.skip(Token.OPENPAREN)) {
>>>>>>> 0d39f0ff
      let expression = this.parseExpression(tn);
      if (!expression) return null;
      if (tn.skip(Token.CloseParen)) {
        let statement = this.parseStatement(tn);
        if (!statement) return null;
        let ret = Node.createWhileStatement(expression, statement, tn.range(startPos, tn.pos));
        tn.skip(Token.Semicolon);
        return ret;
      } else {
        this.error(
          DiagnosticCode._0_expected,
          tn.range(), ")"
        );
      }
    } else {
      this.error(
        DiagnosticCode._0_expected,
        tn.range(), "("
      );
    }
    return null;
  }

  // expressions

  parseExpressionStart(
    tn: Tokenizer
  ): Expression | null {
<<<<<<< HEAD
    var token = tn.next(IdentifierHandling.Prefer);
    var startPos = tn.tokenPos;
=======
    let token = tn.next(IdentifierHandling.PREFER);
    let startPos = tn.tokenPos;
>>>>>>> 0d39f0ff
    switch (token) {

      // TODO: SpreadExpression, YieldExpression
      case Token.DotDotDot:
      case Token.Yield: // fallthrough to unsupported UnaryPrefixExpression

      // UnaryPrefixExpression
      case Token.Exclamation:
      case Token.Tilde:
      case Token.Plus:
      case Token.Minus:
      case Token.TypeOf:
      case Token.Void:
      case Token.Delete: {
        let operand = this.parseExpression(tn, Precedence.UnaryPrefix);
        if (!operand) return null;
        return Node.createUnaryPrefixExpression(token, operand, tn.range(startPos, tn.pos));
      }
      case Token.PlusPlus:
      case Token.MinusMinus: {
        let operand = this.parseExpression(tn, Precedence.UnaryPrefix);
        if (!operand) return null;
        switch (operand.kind) {
          case NodeKind.Identifier:
          case NodeKind.ElementAccess:
          case NodeKind.PropertyAccess: break;
          default: {
            this.error(
              DiagnosticCode.The_operand_of_an_increment_or_decrement_operator_must_be_a_variable_or_a_property_access,
              operand.range
            );
          }
        }
        return Node.createUnaryPrefixExpression(token, operand, tn.range(startPos, tn.pos));
      }

      // NewExpression
      case Token.New: {
        if (!tn.skipIdentifier()) {
          this.error(
            DiagnosticCode.Identifier_expected,
            tn.range()
          );
          return null;
        }
        let typeName = this.parseTypeName(tn);
        if (!typeName) return null;
        let typeArguments: TypeNode[] | null = null;
        let arguments_: Expression[] | null = null;
        if (
          tn.skip(Token.OpenParen) ||
          (typeArguments = this.tryParseTypeArgumentsBeforeArguments(tn))
        ) {
          arguments_ = this.parseArguments(tn);
          if (!arguments_) return null;
        } else {
          arguments_ = []; // new Type;
        }
        return Node.createNewExpression(
          typeName,
          typeArguments,
          arguments_,
          tn.range(startPos, tn.pos)
        );
      }

      // Special IdentifierExpression
      case Token.Null: return Node.createNullExpression(tn.range());
      case Token.True: return Node.createTrueExpression(tn.range());
      case Token.False: return Node.createFalseExpression(tn.range());
      case Token.This: return Node.createThisExpression(tn.range());
      case Token.Constructor: return Node.createConstructorExpression(tn.range());

      // ParenthesizedExpression or FunctionExpression
      case Token.OpenParen: {

        // determine whether this is a function expression
        if (tn.skip(Token.CloseParen)) { // must be a function expression (fast route)
          return this.parseFunctionExpressionCommon(
            tn,
            Node.createEmptyIdentifierExpression(tn.range(startPos)),
            [],
            null,
            ArrowKind.Parenthesized
          );
        }
        let state = tn.mark();
        let again = true;
        do {
          switch (tn.next(IdentifierHandling.Prefer)) {

            // function expression
            case Token.DotDotDot: {
              tn.reset(state);
              return this.parseFunctionExpression(tn);
            }
            // can be both
            case Token.Identifier: {
              tn.readIdentifier();
              switch (tn.next()) {

                // if we got here, check for arrow
                case Token.CloseParen: {
                  if (
                    !tn.skip(Token.Colon) &&
                    !tn.skip(Token.EqualsGreaterThan)
                  ) {
                    again = false;
                    break;
                  }
                  // fall-through
                }
                // function expression
                case Token.Colon: {    // type annotation
                  tn.reset(state);
                  return this.parseFunctionExpression(tn);
                }
                // optional parameter or parenthesized
                case Token.Question: {
                  if (
                    tn.skip(Token.Colon) ||   // optional parameter with type
                    tn.skip(Token.Comma) ||   // optional parameter without type
                    tn.skip(Token.CloseParen) // last optional parameter without type
                  ) {
                    tn.reset(state);
                    return this.parseFunctionExpression(tn);
                  }
                  again = false; // parenthesized
                  break;
                }
                case Token.Comma: {
                  break; // continue
                }
                // parenthesized expression
                // case Token.EQUALS:  // missing type annotation for simplicity
                default: {
                  again = false;
                  break;
                }
              }
              break;
            }
            // parenthesized expression
            default: {
              again = false;
              break;
            }
          }
        } while (again);
        tn.reset(state);

        // parse parenthesized
        let inner = this.parseExpression(tn);
        if (!inner) return null;
        if (!tn.skip(Token.CloseParen)) {
          this.error(
            DiagnosticCode._0_expected,
            tn.range(), ")"
          );
          return null;
        }
        inner = Node.createParenthesizedExpression(inner, tn.range(startPos, tn.pos));
        return this.maybeParseCallExpression(tn, inner);
      }
      // ArrayLiteralExpression
      case Token.OpenBracket: {
        let elementExpressions = new Array<Expression>();
        while (!tn.skip(Token.CloseBracket)) {
          let expr: Expression | null;
          if (tn.peek() == Token.Comma) {
            expr = Node.createOmittedExpression(tn.range(tn.pos));
          } else {
            expr = this.parseExpression(tn, Precedence.Comma + 1);
            if (!expr) return null;
          }
          elementExpressions.push(expr);
          if (!tn.skip(Token.Comma)) {
            if (tn.skip(Token.CloseBracket)) {
              break;
            } else {
              this.error(
                DiagnosticCode._0_expected,
                tn.range(), "]"
              );
              return null;
            }
          }
        }
        return Node.createArrayLiteralExpression(elementExpressions, tn.range(startPos, tn.pos));
      }
      // ObjectLiteralExpression
      case Token.OpenBrace: {
        let startPos = tn.tokenPos;
        let names = new Array<IdentifierExpression>();
        let values = new Array<Expression>();
        let name: IdentifierExpression;
        while (!tn.skip(Token.CloseBrace)) {
          if (!tn.skipIdentifier()) {
            if (!tn.skip(Token.StringLiteral)) {
              this.error(
                DiagnosticCode.Identifier_expected,
                tn.range(),
              );
              return null;
            }
            name = Node.createIdentifierExpression(tn.readString(), tn.range());
            name.isQuoted = true;
          } else {
            name = Node.createIdentifierExpression(tn.readIdentifier(), tn.range());
          }
          names.push(name);
          if (tn.skip(Token.Colon)) {
            let value = this.parseExpression(tn, Precedence.Comma + 1);
            if (!value) return null;
            values.push(value);
          } else if (!name.isQuoted) {
            values.push(name);
          } else {
            this.error(
              DiagnosticCode._0_expected,
              tn.range(), ":"
            );
            return null;
          }
          if (!tn.skip(Token.Comma)) {
            if (tn.skip(Token.CloseBrace)) {
              break;
            } else {
              this.error(
                DiagnosticCode._0_expected,
                tn.range(), "}"
              );
              return null;
            }
          }
        }
        return Node.createObjectLiteralExpression(names, values, tn.range(startPos, tn.pos));
      }
      // AssertionExpression (unary prefix)
      case Token.LessThan: {
        let toType = this.parseType(tn);
        if (!toType) return null;
        if (!tn.skip(Token.GreaterThan)) {
          this.error(
            DiagnosticCode._0_expected,
            tn.range(), ">"
          );
          return null;
        }
        let expr = this.parseExpression(tn, Precedence.Call);
        if (!expr) return null;
        return Node.createAssertionExpression(
          AssertionKind.Prefix,
          expr,
          toType,
          tn.range(startPos, tn.pos)
        );
      }
      case Token.Identifier: {
        let identifierText = tn.readIdentifier();
        if (identifierText == "null") return Node.createNullExpression(tn.range()); // special
        let identifier = Node.createIdentifierExpression(identifierText, tn.range(startPos, tn.pos));
        if (tn.skip(Token.TemplateLiteral)) {
          return this.parseTemplateLiteral(tn, identifier);
        }
        if (tn.peek(true) == Token.EqualsGreaterThan && !tn.nextTokenOnNewLine) {
          return this.parseFunctionExpressionCommon(
            tn,
            Node.createEmptyIdentifierExpression(tn.range(startPos)),
            [
              Node.createParameter(
                ParameterKind.Default,
                identifier,
                Node.createOmittedType(identifier.range.atEnd),
                null,
                identifier.range
              )
            ],
            null,
            ArrowKind.Single,
            startPos
          );
        }
        return this.maybeParseCallExpression(tn, identifier, true);
      }
      case Token.Super: {
        if (tn.peek() != Token.Dot && tn.nextToken != Token.OpenParen) {
          this.error(
            DiagnosticCode._super_must_be_followed_by_an_argument_list_or_member_access,
            tn.range()
          );
        }
        let expr = Node.createSuperExpression(tn.range(startPos, tn.pos));
        return this.maybeParseCallExpression(tn, expr);
      }
      case Token.StringLiteral: {
        return Node.createStringLiteralExpression(tn.readString(), tn.range(startPos, tn.pos));
      }
      case Token.TemplateLiteral: {
        return this.parseTemplateLiteral(tn);
      }
      case Token.IntegerLiteral: {
        let value = tn.readInteger();
        tn.checkForIdentifierStartAfterNumericLiteral();
        return Node.createIntegerLiteralExpression(value, tn.range(startPos, tn.pos));
      }
      case Token.FloatLiteral: {
        let value = tn.readFloat();
        tn.checkForIdentifierStartAfterNumericLiteral();
        return Node.createFloatLiteralExpression(value, tn.range(startPos, tn.pos));
      }
      // RegexpLiteralExpression
      // note that this also continues on invalid ones so the surrounding AST remains intact
      case Token.Slash: {
        let regexpPattern = tn.readRegexpPattern(); // also reports
        if (!tn.skip(Token.Slash)) {
          this.error(
            DiagnosticCode._0_expected,
            tn.range(), "/"
          );
          return null;
        }
        return Node.createRegexpLiteralExpression(
          regexpPattern,
          tn.readRegexpFlags(), // also reports
          tn.range(startPos, tn.pos)
        );
      }
      case Token.Function: {
        let expr = this.parseFunctionExpression(tn);
        if (!expr) return null;
        return this.maybeParseCallExpression(tn, expr);
      }
      case Token.Class: {
        return this.parseClassExpression(tn);
      }
      default: {
        if (token == Token.EndOfFile) {
          this.error(
            DiagnosticCode.Unexpected_end_of_text,
            tn.range(startPos)
          );
        } else {
          this.error(
            DiagnosticCode.Expression_expected,
            tn.range()
          );
        }
        return null;
      }
    }
  }

  tryParseTypeArgumentsBeforeArguments(
    tn: Tokenizer
  ): TypeNode[] | null {

    // at '<': Type (',' Type)* '>' '('

<<<<<<< HEAD
    var state = tn.mark();
    if (!tn.skip(Token.LessThan)) return null;
    var start = tn.tokenPos;
    var typeArguments: TypeNode[] | null = null;
=======
    let state = tn.mark();
    if (!tn.skip(Token.LESSTHAN)) return null;
    let start = tn.tokenPos;
    let typeArguments: TypeNode[] | null = null;
>>>>>>> 0d39f0ff
    do {
      if (tn.peek() == Token.GreaterThan) {
        break;
      }
      let type = this.parseType(tn, true, true);
      if (!type) {
        tn.reset(state);
        return null;
      }
      if (!typeArguments) typeArguments = [ type ];
      else typeArguments.push(type);
    } while (tn.skip(Token.Comma));
    if (tn.skip(Token.GreaterThan)) {
      let end = tn.pos;
      if (tn.skip(Token.OpenParen)) {
        if (!typeArguments) {
          this.error(
            DiagnosticCode.Type_argument_list_cannot_be_empty,
            tn.range(start, end)
          );
        }
        return typeArguments;
      }
    }
    tn.reset(state);
    return null;
  }

  parseArguments(
    tn: Tokenizer
  ): Expression[] | null {

    // at '(': (Expression (',' Expression)*)? ')'

<<<<<<< HEAD
    var args = new Array<Expression>();
    while (!tn.skip(Token.CloseParen)) {
      let expr = this.parseExpression(tn, Precedence.Comma + 1);
=======
    let args = new Array<Expression>();
    while (!tn.skip(Token.CLOSEPAREN)) {
      let expr = this.parseExpression(tn, Precedence.COMMA + 1);
>>>>>>> 0d39f0ff
      if (!expr) return null;
      args.push(expr);
      if (!tn.skip(Token.Comma)) {
        if (tn.skip(Token.CloseParen)) {
          break;
        } else {
          this.error(
            DiagnosticCode._0_expected,
            tn.range(), ")"
          );
          return null;
        }
      }
    }
    return args;
  }

  parseExpression(
    tn: Tokenizer,
    precedence: Precedence = Precedence.Comma
  ): Expression | null {
<<<<<<< HEAD
    assert(precedence != Precedence.None);
    var expr = this.parseExpressionStart(tn);
=======
    assert(precedence != Precedence.NONE);
    let expr = this.parseExpressionStart(tn);
>>>>>>> 0d39f0ff
    if (!expr) return null;
    let startPos = expr.range.start;

    // precedence climbing
    // see: http://www.engr.mun.ca/~theo/Misc/exp_parsing.htm#climbing
    let nextPrecedence: Precedence;
    while (
      (nextPrecedence = determinePrecedence(tn.peek())) >= precedence
    ) {
      let token = tn.next();
      switch (token) {

        // AssertionExpression
        case Token.As: {
          if (tn.skip(Token.Const)) {
            expr = Node.createAssertionExpression(
              AssertionKind.Const,
              expr,
              null,
              tn.range(startPos, tn.pos)
            );
          } else {
            let toType = this.parseType(tn); // reports
            if (!toType) return null;
            expr = Node.createAssertionExpression(
              AssertionKind.As,
              expr,
              toType,
              tn.range(startPos, tn.pos)
            );
          }
          break;
        }
        case Token.Exclamation: {
          expr = Node.createAssertionExpression(
            AssertionKind.NonNull,
            expr,
            null,
            tn.range(startPos, tn.pos)
          );
          expr = this.maybeParseCallExpression(tn, expr);
          break;
        }
        // InstanceOfExpression
        case Token.InstanceOf: {
          let isType = this.parseType(tn); // reports
          if (!isType) return null;
          expr = Node.createInstanceOfExpression(
            expr,
            isType,
            tn.range(startPos, tn.pos)
          );
          break;
        }
        // ElementAccessExpression
        case Token.OpenBracket: {
          let next = this.parseExpression(tn); // reports
          if (!next) return null;
          if (!tn.skip(Token.CloseBracket)) {
            this.error(
              DiagnosticCode._0_expected,
              tn.range(), "]"
            );
            return null;
          }
          expr = Node.createElementAccessExpression(
            expr,
            next,
            tn.range(startPos, tn.pos)
          );
          expr = this.maybeParseCallExpression(tn, expr);
          break;
        }
        // UnaryPostfixExpression
        case Token.PlusPlus:
        case Token.MinusMinus: {
          if (
            expr.kind != NodeKind.Identifier &&
            expr.kind != NodeKind.ElementAccess &&
            expr.kind != NodeKind.PropertyAccess
          ) {
            this.error(
              DiagnosticCode.The_operand_of_an_increment_or_decrement_operator_must_be_a_variable_or_a_property_access,
              expr.range
            );
          }
          expr = Node.createUnaryPostfixExpression(
            token,
            expr,
            tn.range(startPos, tn.pos)
          );
          break;
        }
        // TernaryExpression
        case Token.Question: {
          let ifThen = this.parseExpression(tn);
          if (!ifThen) return null;
          if (!tn.skip(Token.Colon)) {
            this.error(
              DiagnosticCode._0_expected,
              tn.range(), ":"
            );
            return null;
          }
          let ifElse = this.parseExpression(tn, precedence > Precedence.Comma
            ? Precedence.Comma + 1
            : Precedence.Comma
          );
          if (!ifElse) return null;
          expr = Node.createTernaryExpression(
            expr,
            ifThen,
            ifElse,
            tn.range(startPos, tn.pos)
          );
          break;
        }
        // CommaExpression
        case Token.Comma: {
          let commaExprs: Expression[] = [ expr ];
          do {
            expr = this.parseExpression(tn, Precedence.Comma + 1);
            if (!expr) return null;
            commaExprs.push(expr);
          } while (tn.skip(Token.Comma));
          expr = Node.createCommaExpression(commaExprs, tn.range(startPos, tn.pos));
          break;
        }
        // PropertyAccessExpression
        case Token.Dot: {
          if (tn.skipIdentifier(IdentifierHandling.Always)) { // expr '.' Identifier
            let next = Node.createIdentifierExpression(tn.readIdentifier(), tn.range());
            expr = Node.createPropertyAccessExpression(
              expr,
              next,
              tn.range(startPos, tn.pos)
            );
          } else {
            let next = this.parseExpression(tn, nextPrecedence + 1);
            if (!next) return null;
            if (next.kind == NodeKind.Call) { // expr '.' CallExpression
              expr = this.joinPropertyCall(tn, startPos, expr, <CallExpression>next);
              if (!expr) return null;
            } else {
              this.error(
                DiagnosticCode.Identifier_expected,
                next.range
              );
              return null;
            }
          }
          if (tn.skip(Token.TemplateLiteral)) {
            expr = this.parseTemplateLiteral(tn, expr);
            if (!expr) return null;
          } else {
            expr = this.maybeParseCallExpression(tn, expr, true);
          }
          break;
        }
        // BinaryExpression (right associative)
        case Token.Equals:
        case Token.PlusEquals:
        case Token.MinusEquals:
        case Token.AsteriskAsteriskEquals:
        case Token.AsteriskEquals:
        case Token.SlashEquals:
        case Token.PercentEquals:
        case Token.LessThanLessThanEquals:
        case Token.GreaterThanGreaterThanEquals:
        case Token.GreaterThanGreaterThanGreaterThanEquals:
        case Token.AmpersandEquals:
        case Token.CaretEquals:
        case Token.BarEquals:
        case Token.AsteriskAsterisk: {
          let next = this.parseExpression(tn, nextPrecedence);
          if (!next) return null;
          expr = Node.createBinaryExpression(token, expr, next, tn.range(startPos, tn.pos));
          break;
        }
        // BinaryExpression
        case Token.LessThan:
        case Token.GreaterThan:
        case Token.LessThanEquals:
        case Token.GreaterThanEquals:
        case Token.EqualsEquals:
        case Token.EqualsEqualsEquals:
        case Token.ExclamationEqualsEquals:
        case Token.ExclamationEquals:
        case Token.Plus:
        case Token.Minus:
        case Token.Asterisk:
        case Token.Slash:
        case Token.Percent:
        case Token.LessThanLessThan:
        case Token.GreaterThanGreaterThan:
        case Token.GreaterThanGreaterThanGreaterThan:
        case Token.Ampersand:
        case Token.Bar:
        case Token.Caret:
        case Token.AmpersandAmpersand:
        case Token.BarBar: {
          let next = this.parseExpression(tn, nextPrecedence + 1);
          if (!next) return null;
          expr = Node.createBinaryExpression(token, expr, next, tn.range(startPos, tn.pos));
          break;
        }
        default: assert(false); // filtered by determinePrecedence
      }
    }
    return expr;
  }

  private parseTemplateLiteral(tn: Tokenizer, tag: Expression | null = null): Expression | null {
    // at '`': ... '`'
    let startPos = tag ? tag.range.start : tn.tokenPos;
    let parts = new Array<string>();
    let rawParts = new Array<string>();
    let exprs = new Array<Expression>();
    parts.push(tn.readString(0, tag != null));
    rawParts.push(tn.source.text.substring(tn.readStringStart, tn.readStringEnd));
    while (tn.readingTemplateString) {
      let expr = this.parseExpression(tn);
      if (!expr) return null;
      exprs.push(expr);
      if (!tn.skip(Token.CloseBrace)) {
        this.error(
          DiagnosticCode._0_expected,
          tn.range(), "}"
        );
        return null;
      }
      parts.push(tn.readString(CharCode.Backtick, tag != null));
      rawParts.push(tn.source.text.substring(tn.readStringStart, tn.readStringEnd));
    }
    return Node.createTemplateLiteralExpression(tag, parts, rawParts, exprs, tn.range(startPos, tn.pos));
  }

  private joinPropertyCall(
    tn: Tokenizer,
    startPos: i32,
    expr: Expression,
    call: CallExpression
  ): Expression | null {
    let callee = call.expression;
    switch (callee.kind) {
      case NodeKind.Identifier: { // join property access and use as call target
        call.expression = Node.createPropertyAccessExpression(
          expr,
          <IdentifierExpression>callee,
          tn.range(startPos, tn.pos)
        );
        break;
      }
      case NodeKind.Call: { // join call target und wrap the original call around it
        let inner = this.joinPropertyCall(tn, startPos, expr, <CallExpression>callee);
        if (!inner) return null;
        call.expression = inner;
        call.range = tn.range(startPos, tn.pos);
        break;
      }
      default: {
        this.error(
          DiagnosticCode.Identifier_expected,
          call.range
        );
        return null;
      }
    }
    return call;
  }

  private maybeParseCallExpression(
    tn: Tokenizer,
    expr: Expression,
    potentiallyGeneric: bool = false
  ): Expression {
    let typeArguments: TypeNode[] | null = null;
    while (
      tn.skip(Token.OpenParen) ||
      potentiallyGeneric &&
      (typeArguments = this.tryParseTypeArgumentsBeforeArguments(tn))
    ) {
      let args = this.parseArguments(tn);
      if (!args) break;
      expr = Node.createCallExpression( // is again callable
        expr,
        typeArguments,
        args,
        tn.range(expr.range.start, tn.pos)
      );
      potentiallyGeneric = false;
    }
    return expr;
  }

  /** Skips over a statement on errors in an attempt to reduce unnecessary diagnostic noise. */
  skipStatement(tn: Tokenizer): void {
    tn.peek(true);
    if (tn.nextTokenOnNewLine) tn.next(); // if reset() to the previous line
    do {
      let nextToken = tn.peek(true);
      if (
        nextToken == Token.EndOfFile ||   // next step should handle this
        nextToken == Token.Semicolon      // end of the statement for sure
      ) {
        tn.next();
        break;
      }
      if (tn.nextTokenOnNewLine) break;   // end of the statement maybe
      switch (tn.next()) {
        case Token.Identifier: {
          tn.readIdentifier();
          break;
        }
        case Token.StringLiteral:
        case Token.TemplateLiteral: {
          tn.readString();
          break;
        }
        case Token.IntegerLiteral: {
          tn.readInteger();
          tn.checkForIdentifierStartAfterNumericLiteral();
          break;
        }
        case Token.FloatLiteral: {
          tn.readFloat();
          tn.checkForIdentifierStartAfterNumericLiteral();
          break;
        }
        case Token.OpenBrace: {
          this.skipBlock(tn);
          break;
        }
      }
    } while (true);
    tn.readingTemplateString = false;
  }

  /** Skips over a block on errors in an attempt to reduce unnecessary diagnostic noise. */
  skipBlock(tn: Tokenizer): void {
    // at '{': ... '}'
    let depth = 1;
    let again = true;
    do {
      switch (tn.next()) {
        case Token.EndOfFile: {
          this.error(
            DiagnosticCode._0_expected,
            tn.range(), "}"
          );
          again = false;
          break;
        }
        case Token.OpenBrace: {
          ++depth;
          break;
        }
        case Token.CloseBrace: {
          --depth;
          if (!depth) again = false;
          break;
        }
        case Token.Identifier: {
          tn.readIdentifier();
          break;
        }
        case Token.StringLiteral:{
          tn.readString();
          break;
        }
        case Token.TemplateLiteral: {
          tn.readString();
          while(tn.readingTemplateString){
            this.skipBlock(tn);
            tn.readString(CharCode.Backtick);
          }
          break;
        }
        case Token.IntegerLiteral: {
          tn.readInteger();
          tn.checkForIdentifierStartAfterNumericLiteral();
          break;
        }
        case Token.FloatLiteral: {
          tn.readFloat();
          tn.checkForIdentifierStartAfterNumericLiteral();
          break;
        }
      }
    } while (again);
  }
}

/** Operator precedence from least to largest. */
export const enum Precedence {
  None,
  Comma,
  Spread,
  Yield,
  Assignment,
  Conditional,
  LogicalOr,
  LogicalAnd,
  BitwiseOr,
  BitwiseXor,
  BitwiseAnd,
  Equality,
  Relational,
  Shift,
  Additive,
  Multiplicative,
  Exponentiated,
  UnaryPrefix,
  UnaryPostfix,
  Call,
  MemberAccess,
  Grouping
}

/** Determines the precende of a non-starting token. */
function determinePrecedence(kind: Token): Precedence {
  switch (kind) {
    case Token.Comma: return Precedence.Comma;
    case Token.Equals:
    case Token.PlusEquals:
    case Token.MinusEquals:
    case Token.AsteriskAsteriskEquals:
    case Token.AsteriskEquals:
    case Token.SlashEquals:
    case Token.PercentEquals:
    case Token.LessThanLessThanEquals:
    case Token.GreaterThanGreaterThanEquals:
    case Token.GreaterThanGreaterThanGreaterThanEquals:
    case Token.AmpersandEquals:
    case Token.CaretEquals:
    case Token.BarEquals: return Precedence.Assignment;
    case Token.Question: return Precedence.Conditional;
    case Token.BarBar: return Precedence.LogicalOr;
    case Token.AmpersandAmpersand: return Precedence.LogicalAnd;
    case Token.Bar: return Precedence.BitwiseOr;
    case Token.Caret: return Precedence.BitwiseXor;
    case Token.Ampersand: return Precedence.BitwiseAnd;
    case Token.EqualsEquals:
    case Token.ExclamationEquals:
    case Token.EqualsEqualsEquals:
    case Token.ExclamationEqualsEquals: return Precedence.Equality;
    case Token.As:
    case Token.In:
    case Token.InstanceOf:
    case Token.LessThan:
    case Token.GreaterThan:
    case Token.LessThanEquals:
    case Token.GreaterThanEquals: return Precedence.Relational;
    case Token.LessThanLessThan:
    case Token.GreaterThanGreaterThan:
    case Token.GreaterThanGreaterThanGreaterThan: return Precedence.Shift;
    case Token.Plus:
    case Token.Minus: return Precedence.Additive;
    case Token.Asterisk:
    case Token.Slash:
    case Token.Percent: return Precedence.Multiplicative;
    case Token.AsteriskAsterisk: return Precedence.Exponentiated;
    case Token.PlusPlus:
    case Token.MinusMinus: return Precedence.UnaryPostfix;
    case Token.Dot:
    case Token.OpenBracket:
    case Token.Exclamation: return Precedence.MemberAccess;
  }
  return Precedence.None;
}<|MERGE_RESOLUTION|>--- conflicted
+++ resolved
@@ -181,13 +181,8 @@
     // tokenize and parse
     let tn = new Tokenizer(source, this.diagnostics);
     tn.onComment = this.onComment;
-<<<<<<< HEAD
-    var statements = source.statements;
+    let statements = source.statements;
     while (!tn.skip(Token.EndOfFile)) {
-=======
-    let statements = source.statements;
-    while (!tn.skip(Token.ENDOFFILE)) {
->>>>>>> 0d39f0ff
       let statement = this.parseTopLevelStatement(tn, null);
       if (statement) {
         statements.push(statement);
@@ -202,21 +197,12 @@
     tn: Tokenizer,
     namespace: NamespaceDeclaration | null = null
   ): Statement | null {
-<<<<<<< HEAD
-    var flags = namespace ? namespace.flags & CommonFlags.Ambient : CommonFlags.None;
-    var startPos = -1;
-
-    // check decorators
-    var decorators: DecoratorNode[] | null = null;
-    while (tn.skip(Token.At)) {
-=======
-    let flags = namespace ? namespace.flags & CommonFlags.AMBIENT : CommonFlags.NONE;
+    let flags = namespace ? namespace.flags & CommonFlags.Ambient : CommonFlags.None;
     let startPos = -1;
 
     // check decorators
     let decorators: DecoratorNode[] | null = null;
-    while (tn.skip(Token.AT)) {
->>>>>>> 0d39f0ff
+    while (tn.skip(Token.At)) {
       if (startPos < 0) startPos = tn.tokenPos;
       let decorator = this.parseDecorator(tn);
       if (!decorator) {
@@ -228,19 +214,11 @@
     }
 
     // check modifiers
-<<<<<<< HEAD
-    var exportStart = 0;
-    var exportEnd = 0;
-    var defaultStart = 0;
-    var defaultEnd = 0;
-    if (tn.skip(Token.Export)) {
-=======
     let exportStart = 0;
     let exportEnd = 0;
     let defaultStart = 0;
     let defaultEnd = 0;
-    if (tn.skip(Token.EXPORT)) {
->>>>>>> 0d39f0ff
+    if (tn.skip(Token.Export)) {
       if (startPos < 0) startPos = tn.tokenPos;
       flags |= CommonFlags.Export;
       exportStart = tn.tokenPos;
@@ -251,17 +229,10 @@
       }
     }
 
-<<<<<<< HEAD
-    var declareStart = 0;
-    var declareEnd = 0;
-    var contextIsAmbient = namespace != null && namespace.is(CommonFlags.Ambient);
-    if (tn.skip(Token.Declare)) {
-=======
     let declareStart = 0;
     let declareEnd = 0;
-    let contextIsAmbient = namespace != null && namespace.is(CommonFlags.AMBIENT);
-    if (tn.skip(Token.DECLARE)) {
->>>>>>> 0d39f0ff
+    let contextIsAmbient = namespace != null && namespace.is(CommonFlags.Ambient);
+    if (tn.skip(Token.Declare)) {
       if (contextIsAmbient) {
         this.error(
           DiagnosticCode.A_declare_modifier_cannot_be_used_in_an_already_ambient_context,
@@ -500,17 +471,10 @@
 
     // at: Identifier ('.' Identifier)*
 
-<<<<<<< HEAD
-    var first = Node.createSimpleTypeName(tn.readIdentifier(), tn.range());
-    var current = first;
+    let first = Node.createSimpleTypeName(tn.readIdentifier(), tn.range());
+    let current = first;
     while (tn.skip(Token.Dot)) {
       if (tn.skip(Token.Identifier)) {
-=======
-    let first = Node.createSimpleTypeName(tn.readIdentifier(), tn.range());
-    let current = first;
-    while (tn.skip(Token.DOT)) {
-      if (tn.skip(Token.IDENTIFIER)) {
->>>>>>> 0d39f0ff
         let next = Node.createSimpleTypeName(tn.readIdentifier(), tn.range());
         current.next = next;
         current = next;
@@ -737,23 +701,13 @@
 
     // at '(': ('...'? Identifier '?'? ':' Type (','  '...'? Identifier '?'? ':' Type)* )? ')' '=>' Type
 
-<<<<<<< HEAD
-    var state = tn.mark();
-    var startPos = tn.tokenPos;
-    var parameters: ParameterNode[] | null = null;
-    var thisType: NamedTypeNode | null = null;
-    var isSignature: bool = false;
-    var firstParamNameNoType: IdentifierExpression | null = null;
-    var firstParamKind: ParameterKind = ParameterKind.Default;
-=======
     let state = tn.mark();
     let startPos = tn.tokenPos;
     let parameters: ParameterNode[] | null = null;
     let thisType: NamedTypeNode | null = null;
     let isSignature: bool = false;
     let firstParamNameNoType: IdentifierExpression | null = null;
-    let firstParamKind: ParameterKind = ParameterKind.DEFAULT;
->>>>>>> 0d39f0ff
+    let firstParamKind: ParameterKind = ParameterKind.Default;
 
     if (tn.skip(Token.CloseParen)) {
       isSignature = true;
@@ -868,13 +822,8 @@
       }
     }
 
-<<<<<<< HEAD
-    var returnType: TypeNode | null;
+    let returnType: TypeNode | null;
     if (tn.skip(Token.EqualsGreaterThan)) {
-=======
-    let returnType: TypeNode | null;
-    if (tn.skip(Token.EQUALS_GREATERTHAN)) {
->>>>>>> 0d39f0ff
       if (!isSignature) {
         isSignature = true;
         tn.discard(state);
@@ -988,13 +937,8 @@
       declarations.push(declaration);
     } while (tn.skip(Token.Comma));
 
-<<<<<<< HEAD
-    var ret = Node.createVariableStatement(decorators, declarations, tn.range(startPos, tn.pos));
+    let ret = Node.createVariableStatement(decorators, declarations, tn.range(startPos, tn.pos));
     tn.skip(Token.Semicolon);
-=======
-    let ret = Node.createVariableStatement(decorators, declarations, tn.range(startPos, tn.pos));
-    tn.skip(Token.SEMICOLON);
->>>>>>> 0d39f0ff
     return ret;
   }
 
@@ -1021,35 +965,19 @@
         identifier.range
       );
     }
-<<<<<<< HEAD
-    var flags = parentFlags;
+    let flags = parentFlags;
     if (tn.skip(Token.Exclamation)) {
       flags |= CommonFlags.DefinitelyAssigned;
     }
 
-    var type: TypeNode | null = null;
+    let type: TypeNode | null = null;
     if (tn.skip(Token.Colon)) {
       type = this.parseType(tn, true);
     }
 
-    var initializer: Expression | null = null;
+    let initializer: Expression | null = null;
     if (tn.skip(Token.Equals)) {
       if (flags & CommonFlags.Ambient) {
-=======
-    let flags = parentFlags;
-    if (tn.skip(Token.EXCLAMATION)) {
-      flags |= CommonFlags.DEFINITELY_ASSIGNED;
-    }
-
-    let type: TypeNode | null = null;
-    if (tn.skip(Token.COLON)) {
-      type = this.parseType(tn, true);
-    }
-
-    let initializer: Expression | null = null;
-    if (tn.skip(Token.EQUALS)) {
-      if (flags & CommonFlags.AMBIENT) {
->>>>>>> 0d39f0ff
         this.error(
           DiagnosticCode.Initializers_are_not_allowed_in_ambient_contexts,
           tn.range()
@@ -1072,13 +1000,8 @@
         ); // recoverable
       }
     }
-<<<<<<< HEAD
-    var range = Range.join(identifier.range, tn.range());
+    let range = Range.join(identifier.range, tn.range());
     if (initializer && (flags & CommonFlags.DefinitelyAssigned) != 0) {
-=======
-    let range = Range.join(identifier.range, tn.range());
-    if (initializer && (flags & CommonFlags.DEFINITELY_ASSIGNED) != 0) {
->>>>>>> 0d39f0ff
       this.error(
         DiagnosticCode.A_definite_assignment_assertion_is_not_permitted_in_this_context,
         range
@@ -1110,28 +1033,17 @@
       );
       return null;
     }
-<<<<<<< HEAD
-    var identifier = Node.createIdentifierExpression(tn.readIdentifier(), tn.range());
+    let identifier = Node.createIdentifierExpression(tn.readIdentifier(), tn.range());
     if (tn.next() != Token.OpenBrace) {
-=======
-    let identifier = Node.createIdentifierExpression(tn.readIdentifier(), tn.range());
-    if (tn.next() != Token.OPENBRACE) {
->>>>>>> 0d39f0ff
       this.error(
         DiagnosticCode._0_expected,
         tn.range(), "{"
       );
       return null;
     }
-<<<<<<< HEAD
-    var members = new Array<EnumValueDeclaration>();
+    let members = new Array<EnumValueDeclaration>();
     while (!tn.skip(Token.CloseBrace)) {
       let member = this.parseEnumValue(tn, CommonFlags.None);
-=======
-    let members = new Array<EnumValueDeclaration>();
-    while (!tn.skip(Token.CLOSEBRACE)) {
-      let member = this.parseEnumValue(tn, CommonFlags.NONE);
->>>>>>> 0d39f0ff
       if (!member) return null;
       members.push(member);
       if (!tn.skip(Token.Comma)) {
@@ -1172,17 +1084,10 @@
       );
       return null;
     }
-<<<<<<< HEAD
-    var identifier = Node.createIdentifierExpression(tn.readIdentifier(), tn.range());
-    var value: Expression | null = null;
+    let identifier = Node.createIdentifierExpression(tn.readIdentifier(), tn.range());
+    let value: Expression | null = null;
     if (tn.skip(Token.Equals)) {
       value = this.parseExpression(tn, Precedence.Comma + 1);
-=======
-    let identifier = Node.createIdentifierExpression(tn.readIdentifier(), tn.range());
-    let value: Expression | null = null;
-    if (tn.skip(Token.EQUALS)) {
-      value = this.parseExpression(tn, Precedence.COMMA + 1);
->>>>>>> 0d39f0ff
       if (!value) return null;
     }
     return Node.createEnumValueDeclaration(
@@ -1209,13 +1114,8 @@
       if (!(expr = this.parseExpression(tn))) return null;
     }
 
-<<<<<<< HEAD
-    var ret = Node.createReturnStatement(expr, tn.range(startPos, tn.pos));
+    let ret = Node.createReturnStatement(expr, tn.range(startPos, tn.pos));
     tn.skip(Token.Semicolon);
-=======
-    let ret = Node.createReturnStatement(expr, tn.range(startPos, tn.pos));
-    tn.skip(Token.SEMICOLON);
->>>>>>> 0d39f0ff
     return ret;
   }
 
@@ -1225,17 +1125,10 @@
 
     // at '<': TypeParameter (',' TypeParameter)* '>'
 
-<<<<<<< HEAD
-    var typeParameters = new Array<TypeParameterNode>();
-    var seenOptional = false;
-    var start = tn.tokenPos;
-    while (!tn.skip(Token.GreaterThan)) {
-=======
     let typeParameters = new Array<TypeParameterNode>();
     let seenOptional = false;
     let start = tn.tokenPos;
-    while (!tn.skip(Token.GREATERTHAN)) {
->>>>>>> 0d39f0ff
+    while (!tn.skip(Token.GreaterThan)) {
       let typeParameter = this.parseTypeParameter(tn);
       if (!typeParameter) return null;
       if (typeParameter.defaultType) {
@@ -1422,17 +1315,10 @@
 
     // before: ('public' | 'private' | 'protected' | '...')? Identifier '?'? (':' Type)? ('=' Expression)?
 
-<<<<<<< HEAD
-    var isRest = false;
-    var isOptional = false;
-    var startRange: Range | null = null;
-    var accessFlags: CommonFlags = CommonFlags.None;
-=======
     let isRest = false;
     let isOptional = false;
     let startRange: Range | null = null;
-    let accessFlags: CommonFlags = CommonFlags.NONE;
->>>>>>> 0d39f0ff
+    let accessFlags: CommonFlags = CommonFlags.None;
     if (isConstructor) {
       if (tn.skip(Token.Public)) {
         startRange = tn.range();
@@ -1551,13 +1437,8 @@
     let name = Node.createIdentifierExpression(tn.readIdentifier(), tn.range());
     let signatureStart = -1;
 
-<<<<<<< HEAD
-    var typeParameters: TypeParameterNode[] | null = null;
+    let typeParameters: TypeParameterNode[] | null = null;
     if (tn.skip(Token.LessThan)) {
-=======
-    let typeParameters: TypeParameterNode[] | null = null;
-    if (tn.skip(Token.LESSTHAN)) {
->>>>>>> 0d39f0ff
       signatureStart = tn.tokenPos;
       typeParameters = this.parseTypeParameters(tn);
       if (!typeParameters) return null;
@@ -1580,11 +1461,7 @@
     if (!parameters) return null;
     let thisType = this.parseParametersThis;
 
-<<<<<<< HEAD
-    var isSetter = (flags & CommonFlags.Set) != 0;
-=======
-    let isSetter = (flags & CommonFlags.SET) != 0;
->>>>>>> 0d39f0ff
+    let isSetter = (flags & CommonFlags.Set) != 0;
     if (isSetter) {
       if (parameters.length != 1) {
         this.error(
@@ -1609,13 +1486,8 @@
       }
     }
 
-<<<<<<< HEAD
-    var returnType: TypeNode | null = null;
+    let returnType: TypeNode | null = null;
     if (tn.skip(Token.Colon)) {
-=======
-    let returnType: TypeNode | null = null;
-    if (tn.skip(Token.COLON)) {
->>>>>>> 0d39f0ff
       returnType = this.parseType(tn, true, isSetter);
       if (!returnType) return null;
     }
@@ -1640,15 +1512,9 @@
       tn.range(signatureStart, tn.pos)
     );
 
-<<<<<<< HEAD
-    var body: Statement | null = null;
+    let body: Statement | null = null;
     if (tn.skip(Token.OpenBrace)) {
       if (flags & CommonFlags.Ambient) {
-=======
-    let body: Statement | null = null;
-    if (tn.skip(Token.OPENBRACE)) {
-      if (flags & CommonFlags.AMBIENT) {
->>>>>>> 0d39f0ff
         this.error(
           DiagnosticCode.An_implementation_cannot_be_declared_in_ambient_contexts,
           tn.range()
@@ -1680,15 +1546,9 @@
   }
 
   parseFunctionExpression(tn: Tokenizer): FunctionExpression | null {
-<<<<<<< HEAD
-    var startPos = tn.tokenPos;
-    var name: IdentifierExpression;
-    var arrowKind = ArrowKind.None;
-=======
     let startPos = tn.tokenPos;
     let name: IdentifierExpression;
-    let arrowKind = ArrowKind.NONE;
->>>>>>> 0d39f0ff
+    let arrowKind = ArrowKind.None;
 
     // either at 'function':
     //  Identifier?
@@ -1740,13 +1600,8 @@
     if (startPos < 0) startPos = name.range.start;
     if (signatureStart < 0) signatureStart = startPos;
 
-<<<<<<< HEAD
-    var returnType: TypeNode | null = null;
+    let returnType: TypeNode | null = null;
     if (arrowKind != ArrowKind.Single && tn.skip(Token.Colon)) {
-=======
-    let returnType: TypeNode | null = null;
-    if (arrowKind != ArrowKind.ARROW_SINGLE && tn.skip(Token.COLON)) {
->>>>>>> 0d39f0ff
       returnType = this.parseType(tn);
       if (!returnType) return null;
     } else {
@@ -1818,11 +1673,7 @@
     //   ('implements' Type (',' Type)*)?
     //   '{' ClassMember* '}'
 
-<<<<<<< HEAD
-    var isInterface = tn.token == Token.Interface;
-=======
-    let isInterface = tn.token == Token.INTERFACE;
->>>>>>> 0d39f0ff
+    let isInterface = tn.token == Token.Interface;
 
     if (!tn.skipIdentifier()) {
       this.error(
@@ -1837,25 +1688,15 @@
       tn.range()
     );
 
-<<<<<<< HEAD
-    var typeParameters: TypeParameterNode[] | null = null;
+    let typeParameters: TypeParameterNode[] | null = null;
     if (tn.skip(Token.LessThan)) {
-=======
-    let typeParameters: TypeParameterNode[] | null = null;
-    if (tn.skip(Token.LESSTHAN)) {
->>>>>>> 0d39f0ff
       typeParameters = this.parseTypeParameters(tn);
       if (!typeParameters) return null;
       flags |= CommonFlags.Generic;
     }
 
-<<<<<<< HEAD
-    var extendsType: NamedTypeNode | null = null;
+    let extendsType: NamedTypeNode | null = null;
     if (tn.skip(Token.Extends)) {
-=======
-    let extendsType: NamedTypeNode | null = null;
-    if (tn.skip(Token.EXTENDS)) {
->>>>>>> 0d39f0ff
       let type = this.parseType(tn);
       if (!type) return null;
       if (type.kind != NodeKind.NamedType) {
@@ -1868,13 +1709,8 @@
       extendsType = <NamedTypeNode>type;
     }
 
-<<<<<<< HEAD
-    var implementsTypes: NamedTypeNode[] | null = null;
+    let implementsTypes: NamedTypeNode[] | null = null;
     if (tn.skip(Token.Implements)) {
-=======
-    let implementsTypes: NamedTypeNode[] | null = null;
-    if (tn.skip(Token.IMPLEMENTS)) {
->>>>>>> 0d39f0ff
       if (isInterface) {
         this.error(
           DiagnosticCode.Interface_declaration_cannot_have_implements_clause,
@@ -2031,17 +1867,10 @@
     //   ('get' | 'set')?
     //   Identifier ...
 
-<<<<<<< HEAD
-    var isInterface = parent.kind == NodeKind.InterfaceDeclaration;
-    var startPos = 0;
-    var decorators: DecoratorNode[] | null = null;
-    if (tn.skip(Token.At)) {
-=======
-    let isInterface = parent.kind == NodeKind.INTERFACEDECLARATION;
+    let isInterface = parent.kind == NodeKind.InterfaceDeclaration;
     let startPos = 0;
     let decorators: DecoratorNode[] | null = null;
-    if (tn.skip(Token.AT)) {
->>>>>>> 0d39f0ff
+    if (tn.skip(Token.At)) {
       startPos = tn.tokenPos;
       do {
         let decorator = this.parseDecorator(tn);
@@ -2058,26 +1887,15 @@
     }
 
     // inherit ambient status
-<<<<<<< HEAD
-    var flags = parent.flags & CommonFlags.Ambient;
-=======
-    let flags = parent.flags & CommonFlags.AMBIENT;
->>>>>>> 0d39f0ff
+    let flags = parent.flags & CommonFlags.Ambient;
 
     // implemented methods are virtual
     if (isInterface) flags |= CommonFlags.Virtual;
 
-<<<<<<< HEAD
-    var declareStart = 0;
-    var declareEnd = 0;
-    var contextIsAmbient = parent.is(CommonFlags.Ambient);
-    if (tn.skip(Token.Declare)) {
-=======
     let declareStart = 0;
     let declareEnd = 0;
-    let contextIsAmbient = parent.is(CommonFlags.AMBIENT);
-    if (tn.skip(Token.DECLARE)) {
->>>>>>> 0d39f0ff
+    let contextIsAmbient = parent.is(CommonFlags.Ambient);
+    if (tn.skip(Token.Declare)) {
       if (isInterface) {
         this.error(
           DiagnosticCode._0_modifier_cannot_be_used_here,
@@ -2100,15 +1918,9 @@
       flags |= CommonFlags.Ambient;
     }
 
-<<<<<<< HEAD
-    var accessStart = 0;
-    var accessEnd = 0;
-    if (tn.skip(Token.Public)) {
-=======
     let accessStart = 0;
     let accessEnd = 0;
-    if (tn.skip(Token.PUBLIC)) {
->>>>>>> 0d39f0ff
+    if (tn.skip(Token.Public)) {
       if (isInterface) {
         this.error(
           DiagnosticCode._0_modifier_cannot_be_used_here,
@@ -2146,19 +1958,11 @@
       if (!startPos) startPos = tn.tokenPos;
     }
 
-<<<<<<< HEAD
-    var staticStart = 0;
-    var staticEnd = 0;
-    var abstractStart = 0;
-    var abstractEnd = 0;
-    if (tn.skip(Token.Static)) {
-=======
     let staticStart = 0;
     let staticEnd = 0;
     let abstractStart = 0;
     let abstractEnd = 0;
-    if (tn.skip(Token.STATIC)) {
->>>>>>> 0d39f0ff
+    if (tn.skip(Token.Static)) {
       if (isInterface) {
         this.error(
           DiagnosticCode._0_modifier_cannot_be_used_here,
@@ -2188,15 +1992,9 @@
       if (parent.flags & CommonFlags.Generic) flags |= CommonFlags.GenericContext;
     }
 
-<<<<<<< HEAD
-    var overrideStart = 0;
-    var overrideEnd = 0;
-    if (tn.skip(Token.Override)) {
-=======
     let overrideStart = 0;
     let overrideEnd = 0;
-    if (tn.skip(Token.OVERRIDE)) {
->>>>>>> 0d39f0ff
+    if (tn.skip(Token.Override)) {
       if (isInterface || parent.extendsType == null) {
         this.error(
           DiagnosticCode._0_modifier_cannot_be_used_here,
@@ -2210,15 +2008,9 @@
       if (!startPos) startPos = tn.tokenPos;
     }
 
-<<<<<<< HEAD
-    var readonlyStart = 0;
-    var readonlyEnd = 0;
-    if (tn.peek() == Token.Readonly) {
-=======
     let readonlyStart = 0;
     let readonlyEnd = 0;
-    if (tn.peek() == Token.READONLY) {
->>>>>>> 0d39f0ff
+    if (tn.peek() == Token.Readonly) {
       let state = tn.mark();
       tn.next();
       if (tn.peek() != Token.Colon) { // modifier
@@ -2364,13 +2156,8 @@
       if (!startPos) startPos = tn.tokenPos;
       name = Node.createIdentifierExpression(tn.readIdentifier(), tn.range());
     }
-<<<<<<< HEAD
-    var typeParameters: TypeParameterNode[] | null = null;
+    let typeParameters: TypeParameterNode[] | null = null;
     if (tn.skip(Token.LessThan)) {
-=======
-    let typeParameters: TypeParameterNode[] | null = null;
-    if (tn.skip(Token.LESSTHAN)) {
->>>>>>> 0d39f0ff
       let typeParametersStart = tn.tokenPos;
       typeParameters = this.parseTypeParameters(tn);
       if (!typeParameters) return null;
@@ -2766,15 +2553,9 @@
 
     // at 'export': '{' ExportMember (',' ExportMember)* }' ('from' StringLiteral)? ';'?
 
-<<<<<<< HEAD
-    var path: StringLiteralExpression | null = null;
-    var currentSource = assert(this.currentSource);
-    if (tn.skip(Token.OpenBrace)) {
-=======
     let path: StringLiteralExpression | null = null;
     let currentSource = assert(this.currentSource);
-    if (tn.skip(Token.OPENBRACE)) {
->>>>>>> 0d39f0ff
+    if (tn.skip(Token.OpenBrace)) {
       let members = new Array<ExportMember>();
       while (!tn.skip(Token.CloseBrace)) {
         let member = this.parseExportMember(tn);
@@ -2922,19 +2703,11 @@
     //  ('{' (ImportMember (',' ImportMember)* '}') | ('*' 'as' Identifier)?
     //  'from' StringLiteral ';'?
 
-<<<<<<< HEAD
-    var startPos = tn.tokenPos;
-    var members: ImportDeclaration[] | null = null;
-    var namespaceName: IdentifierExpression | null = null;
-    var skipFrom = false;
-    if (tn.skip(Token.OpenBrace)) { // import { ... } from "file"
-=======
     let startPos = tn.tokenPos;
     let members: ImportDeclaration[] | null = null;
     let namespaceName: IdentifierExpression | null = null;
     let skipFrom = false;
-    if (tn.skip(Token.OPENBRACE)) { // import { ... } from "file"
->>>>>>> 0d39f0ff
+    if (tn.skip(Token.OpenBrace)) { // import { ... } from "file"
       members = new Array();
       while (!tn.skip(Token.CloseBrace)) {
         let member = this.parseImportDeclaration(tn);
@@ -3211,15 +2984,9 @@
 
     // at '{': Statement* '}' ';'?
 
-<<<<<<< HEAD
-    var startPos = tn.tokenPos;
-    var statements = new Array<Statement>();
-    while (!tn.skip(Token.CloseBrace)) {
-=======
     let startPos = tn.tokenPos;
     let statements = new Array<Statement>();
-    while (!tn.skip(Token.CLOSEBRACE)) {
->>>>>>> 0d39f0ff
+    while (!tn.skip(Token.CloseBrace)) {
       let state = tn.mark();
       let statement = this.parseStatement(tn, topLevel);
       if (!statement) {
@@ -3231,13 +2998,8 @@
         statements.push(statement);
       }
     }
-<<<<<<< HEAD
-    var ret = Node.createBlockStatement(statements, tn.range(startPos, tn.pos));
+    let ret = Node.createBlockStatement(statements, tn.range(startPos, tn.pos));
     tn.skip(Token.Semicolon);
-=======
-    let ret = Node.createBlockStatement(statements, tn.range(startPos, tn.pos));
-    tn.skip(Token.SEMICOLON);
->>>>>>> 0d39f0ff
     return ret;
   }
 
@@ -3247,23 +3009,13 @@
 
     // at 'break': Identifier? ';'?
 
-<<<<<<< HEAD
-    var identifier: IdentifierExpression | null = null;
+    let identifier: IdentifierExpression | null = null;
     if (tn.peek(true) == Token.Identifier && !tn.nextTokenOnNewLine) {
       tn.next(IdentifierHandling.Prefer);
       identifier = Node.createIdentifierExpression(tn.readIdentifier(), tn.range());
     }
-    var ret = Node.createBreakStatement(identifier, tn.range());
+    let ret = Node.createBreakStatement(identifier, tn.range());
     tn.skip(Token.Semicolon);
-=======
-    let identifier: IdentifierExpression | null = null;
-    if (tn.peek(true) == Token.IDENTIFIER && !tn.nextTokenOnNewLine) {
-      tn.next(IdentifierHandling.PREFER);
-      identifier = Node.createIdentifierExpression(tn.readIdentifier(), tn.range());
-    }
-    let ret = Node.createBreakStatement(identifier, tn.range());
-    tn.skip(Token.SEMICOLON);
->>>>>>> 0d39f0ff
     return ret;
   }
 
@@ -3273,23 +3025,13 @@
 
     // at 'continue': Identifier? ';'?
 
-<<<<<<< HEAD
-    var identifier: IdentifierExpression | null = null;
+    let identifier: IdentifierExpression | null = null;
     if (tn.peek(true) == Token.Identifier && !tn.nextTokenOnNewLine) {
       tn.next(IdentifierHandling.Prefer);
       identifier = Node.createIdentifierExpression(tn.readIdentifier(), tn.range());
     }
-    var ret = Node.createContinueStatement(identifier, tn.range());
+    let ret = Node.createContinueStatement(identifier, tn.range());
     tn.skip(Token.Semicolon);
-=======
-    let identifier: IdentifierExpression | null = null;
-    if (tn.peek(true) == Token.IDENTIFIER && !tn.nextTokenOnNewLine) {
-      tn.next(IdentifierHandling.PREFER);
-      identifier = Node.createIdentifierExpression(tn.readIdentifier(), tn.range());
-    }
-    let ret = Node.createContinueStatement(identifier, tn.range());
-    tn.skip(Token.SEMICOLON);
->>>>>>> 0d39f0ff
     return ret;
   }
 
@@ -3343,13 +3085,8 @@
     let expr = this.parseExpression(tn);
     if (!expr) return null;
 
-<<<<<<< HEAD
-    var ret = Node.createExpressionStatement(expr);
+    let ret = Node.createExpressionStatement(expr);
     tn.skip(Token.Semicolon);
-=======
-    let ret = Node.createExpressionStatement(expr);
-    tn.skip(Token.SEMICOLON);
->>>>>>> 0d39f0ff
     return ret;
   }
 
@@ -3523,13 +3260,8 @@
 
     // at 'if': '(' Expression ')' Statement ('else' Statement)?
 
-<<<<<<< HEAD
-    var startPos = tn.tokenPos;
+    let startPos = tn.tokenPos;
     if (tn.skip(Token.OpenParen)) {
-=======
-    let startPos = tn.tokenPos;
-    if (tn.skip(Token.OPENPAREN)) {
->>>>>>> 0d39f0ff
       let condition = this.parseExpression(tn);
       if (!condition) return null;
       if (tn.skip(Token.CloseParen)) {
@@ -3567,13 +3299,8 @@
 
     // at 'switch': '(' Expression ')' '{' SwitchCase* '}' ';'?
 
-<<<<<<< HEAD
-    var startPos = tn.tokenPos;
+    let startPos = tn.tokenPos;
     if (tn.skip(Token.OpenParen)) {
-=======
-    let startPos = tn.tokenPos;
-    if (tn.skip(Token.OPENPAREN)) {
->>>>>>> 0d39f0ff
       let condition = this.parseExpression(tn);
       if (!condition) return null;
       if (tn.skip(Token.CloseParen)) {
@@ -3679,13 +3406,8 @@
     let startPos = tn.tokenPos;
     let expression = this.parseExpression(tn);
     if (!expression) return null;
-<<<<<<< HEAD
-    var ret = Node.createThrowStatement(expression, tn.range(startPos, tn.pos));
+    let ret = Node.createThrowStatement(expression, tn.range(startPos, tn.pos));
     tn.skip(Token.Semicolon);
-=======
-    let ret = Node.createThrowStatement(expression, tn.range(startPos, tn.pos));
-    tn.skip(Token.SEMICOLON);
->>>>>>> 0d39f0ff
     return ret;
   }
 
@@ -3698,19 +3420,11 @@
     //   ('catch' '(' VariableMember ')' '{' Statement* '}')?
     //   ('finally' '{' Statement* '}'? ';'?
 
-<<<<<<< HEAD
-    var startPos = tn.tokenPos;
-    var stmt: Statement | null;
+    let startPos = tn.tokenPos;
+    let stmt: Statement | null;
     if (tn.skip(Token.OpenBrace)) {
       let bodyStatements = new Array<Statement>();
       while (!tn.skip(Token.CloseBrace)) {
-=======
-    let startPos = tn.tokenPos;
-    let stmt: Statement | null;
-    if (tn.skip(Token.OPENBRACE)) {
-      let statements = new Array<Statement>();
-      while (!tn.skip(Token.CLOSEBRACE)) {
->>>>>>> 0d39f0ff
         stmt = this.parseStatement(tn);
         if (!stmt) return null;
         bodyStatements.push(stmt);
@@ -3898,17 +3612,10 @@
 
     // at 'module': StringLiteral ';'?
 
-<<<<<<< HEAD
-    var startPos = tn.tokenPos;
+    let startPos = tn.tokenPos;
     assert(tn.next() == Token.StringLiteral); // checked earlier
-    var moduleName = tn.readString();
-    var ret = Node.createModuleDeclaration(moduleName, flags, tn.range(startPos, tn.pos));
-=======
-    let startPos = tn.tokenPos;
-    assert(tn.next() == Token.STRINGLITERAL); // checked earlier
     let moduleName = tn.readString();
     let ret = Node.createModuleDeclaration(moduleName, flags, tn.range(startPos, tn.pos));
->>>>>>> 0d39f0ff
     this.currentModuleName = moduleName;
     tn.skip(Token.Semicolon);
     return ret;
@@ -3920,19 +3627,11 @@
 
     // at 'void': Expression ';'?
 
-<<<<<<< HEAD
-    var startPos = tn.tokenPos;
-    var expression = this.parseExpression(tn, Precedence.Grouping);
-    if (!expression) return null;
-    var ret = Node.createVoidStatement(expression, tn.range(startPos, tn.pos));
-    tn.skip(Token.Semicolon);
-=======
     let startPos = tn.tokenPos;
-    let expression = this.parseExpression(tn, Precedence.GROUPING);
+    let expression = this.parseExpression(tn, Precedence.Grouping);
     if (!expression) return null;
     let ret = Node.createVoidStatement(expression, tn.range(startPos, tn.pos));
-    tn.skip(Token.SEMICOLON);
->>>>>>> 0d39f0ff
+    tn.skip(Token.Semicolon);
     return ret;
   }
 
@@ -3942,13 +3641,8 @@
 
     // at 'while': '(' Expression ')' Statement ';'?
 
-<<<<<<< HEAD
-    var startPos = tn.tokenPos;
+    let startPos = tn.tokenPos;
     if (tn.skip(Token.OpenParen)) {
-=======
-    let startPos = tn.tokenPos;
-    if (tn.skip(Token.OPENPAREN)) {
->>>>>>> 0d39f0ff
       let expression = this.parseExpression(tn);
       if (!expression) return null;
       if (tn.skip(Token.CloseParen)) {
@@ -3977,13 +3671,8 @@
   parseExpressionStart(
     tn: Tokenizer
   ): Expression | null {
-<<<<<<< HEAD
-    var token = tn.next(IdentifierHandling.Prefer);
-    var startPos = tn.tokenPos;
-=======
-    let token = tn.next(IdentifierHandling.PREFER);
+    let token = tn.next(IdentifierHandling.Prefer);
     let startPos = tn.tokenPos;
->>>>>>> 0d39f0ff
     switch (token) {
 
       // TODO: SpreadExpression, YieldExpression
@@ -4343,17 +4032,10 @@
 
     // at '<': Type (',' Type)* '>' '('
 
-<<<<<<< HEAD
-    var state = tn.mark();
+    let state = tn.mark();
     if (!tn.skip(Token.LessThan)) return null;
-    var start = tn.tokenPos;
-    var typeArguments: TypeNode[] | null = null;
-=======
-    let state = tn.mark();
-    if (!tn.skip(Token.LESSTHAN)) return null;
     let start = tn.tokenPos;
     let typeArguments: TypeNode[] | null = null;
->>>>>>> 0d39f0ff
     do {
       if (tn.peek() == Token.GreaterThan) {
         break;
@@ -4388,15 +4070,9 @@
 
     // at '(': (Expression (',' Expression)*)? ')'
 
-<<<<<<< HEAD
-    var args = new Array<Expression>();
+    let args = new Array<Expression>();
     while (!tn.skip(Token.CloseParen)) {
       let expr = this.parseExpression(tn, Precedence.Comma + 1);
-=======
-    let args = new Array<Expression>();
-    while (!tn.skip(Token.CLOSEPAREN)) {
-      let expr = this.parseExpression(tn, Precedence.COMMA + 1);
->>>>>>> 0d39f0ff
       if (!expr) return null;
       args.push(expr);
       if (!tn.skip(Token.Comma)) {
@@ -4418,13 +4094,8 @@
     tn: Tokenizer,
     precedence: Precedence = Precedence.Comma
   ): Expression | null {
-<<<<<<< HEAD
     assert(precedence != Precedence.None);
-    var expr = this.parseExpressionStart(tn);
-=======
-    assert(precedence != Precedence.NONE);
     let expr = this.parseExpressionStart(tn);
->>>>>>> 0d39f0ff
     if (!expr) return null;
     let startPos = expr.range.start;
 
