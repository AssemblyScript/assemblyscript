--- conflicted
+++ resolved
@@ -907,10 +907,6 @@
     startPos: i32,
     isFor: bool = false
   ): VariableStatement | null {
-<<<<<<< HEAD
-    var destructingKey = "test_key";
-=======
->>>>>>> 005ae7f7
     var declarations = new Array<VariableDeclaration>();
     if(!tn.skip(Token.OPENBRACKET)) {
       return null;
@@ -930,21 +926,6 @@
       let expression = this.parseExpression(tn);
       if(!expression) return null;
       expression = this.maybeParseCallExpression(tn, expression);
-<<<<<<< HEAD
-
-      for(let index = 0; index < declarations.length; index++) {
-        var declaration = declarations[index];
-        var arrayIndexExpression = Node.createIntegerLiteralExpression(i64_new(index), tn.range());
-        const initializer = Node.createElementAccessExpression(
-          expression,
-          arrayIndexExpression,
-          tn.range(startPos, tn.pos),
-          destructingKey
-        );
-        declaration.initializer = initializer;
-      }
-      return Node.createDestructedVariableStatement(decorators, declarations);
-=======
       /**
        * In case need destruct from a callable node, such as:
        * function func() { return [1, 2]; };
@@ -985,7 +966,6 @@
         declarations.unshift(localCallableVarDeclaration);
       }
       return Node.createVariableStatement(decorators, declarations, tn.range(startPos, tn.pos));
->>>>>>> 005ae7f7
     } else {
       throw new Error("RHS does not include =");
     }
