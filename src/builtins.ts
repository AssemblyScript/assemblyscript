/**
 * Built-in elements providing WebAssembly core functionality.
 * @module builtins
 *//***/

 import {
  Compiler,
  Constraints,
  RuntimeFeatures,
  flatten
} from "./compiler";

import {
  DiagnosticCode
} from "./diagnostics";

import {
  Node,
  NodeKind,
  Expression,
  LiteralKind,
  LiteralExpression,
  StringLiteralExpression,
  CallExpression,
  isNumericLiteral
} from "./ast";

import {
  Type,
  TypeKind,
  TypeFlags,
  Signature
} from "./types";

import {
  BinaryOp,
  UnaryOp,
  HostOp,
  AtomicRMWOp,
  SIMDExtractOp,
  SIMDReplaceOp,
  SIMDShiftOp,
  SIMDTernaryOp,
  NativeType,
  ExpressionRef,
  ExpressionId,
  getExpressionId,
  getExpressionType,
  getConstValueI64High,
  getConstValueI64Low,
  getConstValueI32,
  getConstValueF32,
  getConstValueF64,
  Relooper,
  RelooperBlockRef,
  SIMDLoadOp,
  getLocalGetIndex,
  hasSideEffects
} from "./module";

import {
  ElementKind,
  FunctionPrototype,
  Field,
  Global,
  DecoratorFlags,
  Element
} from "./program";

import {
  FlowFlags,
  LocalFlags
} from "./flow";

import {
  ReportMode
} from "./resolver";

import {
  CommonFlags,
  Feature,
  featureToString,
  TypeinfoFlags
} from "./common";

import {
  writeI8,
  writeI16,
  writeI32,
  writeF32,
  writeF64,
  isPowerOf2
} from "./util";

/** Symbols of various compiler built-ins. */
export namespace BuiltinSymbols {
  // std/builtins.ts
  export const isInteger = "~lib/builtins/isInteger";
  export const isFloat = "~lib/builtins/isFloat";
  export const isBoolean = "~lib/builtins/isBoolean";
  export const isSigned = "~lib/builtins/isSigned";
  export const isReference = "~lib/builtins/isReference";
  export const isString = "~lib/builtins/isString";
  export const isArray = "~lib/builtins/isArray";
  export const isArrayLike = "~lib/builtins/isArrayLike";
  export const isFunction = "~lib/builtins/isFunction";
  export const isNullable = "~lib/builtins/isNullable";
  export const isDefined = "~lib/builtins/isDefined";
  export const isConstant = "~lib/builtins/isConstant";
  export const isManaged = "~lib/builtins/isManaged";
  export const isVoid = "~lib/builtins/isVoid";

  export const clz = "~lib/builtins/clz";
  export const ctz = "~lib/builtins/ctz";
  export const popcnt = "~lib/builtins/popcnt";
  export const rotl = "~lib/builtins/rotl";
  export const rotr = "~lib/builtins/rotr";
  export const abs = "~lib/builtins/abs";
  export const max = "~lib/builtins/max";
  export const min = "~lib/builtins/min";
  export const ceil = "~lib/builtins/ceil";
  export const floor = "~lib/builtins/floor";
  export const copysign = "~lib/builtins/copysign";
  export const nearest = "~lib/builtins/nearest";
  export const reinterpret = "~lib/builtins/reinterpret";
  export const sqrt = "~lib/builtins/sqrt";
  export const trunc = "~lib/builtins/trunc";
  export const load = "~lib/builtins/load";
  export const store = "~lib/builtins/store";
  export const atomic_load = "~lib/builtins/atomic.load";
  export const atomic_store = "~lib/builtins/atomic.store";
  export const atomic_add = "~lib/builtins/atomic.add";
  export const atomic_sub = "~lib/builtins/atomic.sub";
  export const atomic_and = "~lib/builtins/atomic.and";
  export const atomic_or = "~lib/builtins/atomic.or";
  export const atomic_xor = "~lib/builtins/atomic.xor";
  export const atomic_xchg = "~lib/builtins/atomic.xchg";
  export const atomic_cmpxchg = "~lib/builtins/atomic.cmpxchg";
  export const atomic_wait = "~lib/builtins/atomic.wait";
  export const atomic_notify = "~lib/builtins/atomic.notify";
  export const atomic_fence = "~lib/builtins/atomic.fence";

  export const sizeof = "~lib/builtins/sizeof";
  export const alignof = "~lib/builtins/alignof";
  export const offsetof = "~lib/builtins/offsetof";
  export const nameof = "~lib/builtins/nameof";
  export const lengthof = "~lib/builtins/lengthof";
  export const select = "~lib/builtins/select";
  export const unreachable = "~lib/builtins/unreachable";
  export const changetype = "~lib/builtins/changetype";
  export const assert = "~lib/builtins/assert";
  export const unchecked = "~lib/builtins/unchecked";
  export const call_direct = "~lib/builtins/call_direct";
  export const call_indirect = "~lib/builtins/call_indirect";
  export const instantiate = "~lib/builtins/instantiate";
  export const idof = "~lib/builtins/idof";

  export const i8 = "~lib/builtins/i8";
  export const i16 = "~lib/builtins/i16";
  export const i32 = "~lib/builtins/i32";
  export const i64 = "~lib/builtins/i64";
  export const isize = "~lib/builtins/isize";
  export const u8 = "~lib/builtins/u8";
  export const u16 = "~lib/builtins/u16";
  export const u32 = "~lib/builtins/u32";
  export const u64 = "~lib/builtins/u64";
  export const usize = "~lib/builtins/usize";
  export const bool = "~lib/builtins/bool";
  export const f32 = "~lib/builtins/f32";
  export const f64 = "~lib/builtins/f64";
  export const v128 = "~lib/builtins/v128";
  export const void_ = "~lib/builtins/void";

  export const i32_clz = "~lib/builtins/i32.clz";
  export const i64_clz = "~lib/builtins/i64.clz";
  export const i32_ctz = "~lib/builtins/i32.ctz";
  export const i64_ctz = "~lib/builtins/i64.ctz";
  export const i32_popcnt = "~lib/builtins/i32.popcnt";
  export const i64_popcnt = "~lib/builtins/i64.popcnt";
  export const i32_rotl = "~lib/builtins/i32.rotl";
  export const i64_rotl = "~lib/builtins/i64.rotl";
  export const i32_rotr = "~lib/builtins/i32.rotr";
  export const i64_rotr = "~lib/builtins/i64.rotr";

  export const f32_abs = "~lib/builtins/f32.abs";
  export const f64_abs = "~lib/builtins/f64.abs";
  export const f32_max = "~lib/builtins/f32.max";
  export const f64_max = "~lib/builtins/f64.max";
  export const f32_min = "~lib/builtins/f32.min";
  export const f64_min = "~lib/builtins/f64.min";
  export const f32_ceil = "~lib/builtins/f32.ceil";
  export const f64_ceil = "~lib/builtins/f64.ceil";
  export const f32_floor = "~lib/builtins/f32.floor";
  export const f64_floor = "~lib/builtins/f64.floor";
  export const f32_copysign = "~lib/builtins/f32.copysign";
  export const f64_copysign = "~lib/builtins/f64.copysign";
  export const f32_nearest = "~lib/builtins/f32.nearest";
  export const f64_nearest = "~lib/builtins/f64.nearest";
  export const i32_reinterpret_f32 = "~lib/builtins/i32.reinterpret_f32";
  export const i64_reinterpret_f64 = "~lib/builtins/i64.reinterpret_f64";
  export const f32_reinterpret_i32 = "~lib/builtins/f32.reinterpret_i32";
  export const f64_reinterpret_i64 = "~lib/builtins/f64.reinterpret_i64";
  export const f32_sqrt = "~lib/builtins/f32.sqrt";
  export const f64_sqrt = "~lib/builtins/f64.sqrt";
  export const f32_trunc = "~lib/builtins/f32.trunc";
  export const f64_trunc = "~lib/builtins/f64.trunc";

  export const i32_load8_s = "~lib/builtins/i32.load8_s";
  export const i32_load8_u = "~lib/builtins/i32.load8_u";
  export const i32_load16_s = "~lib/builtins/i32.load16_s";
  export const i32_load16_u = "~lib/builtins/i32.load16_u";
  export const i32_load = "~lib/builtins/i32.load";
  export const i64_load8_s = "~lib/builtins/i64.load8_s";
  export const i64_load8_u = "~lib/builtins/i64.load8_u";
  export const i64_load16_s = "~lib/builtins/i64.load16_s";
  export const i64_load16_u = "~lib/builtins/i64.load16_u";
  export const i64_load32_s = "~lib/builtins/i64.load32_s";
  export const i64_load32_u = "~lib/builtins/i64.load32_u";
  export const i64_load = "~lib/builtins/i64.load";
  export const f32_load = "~lib/builtins/f32.load";
  export const f64_load = "~lib/builtins/f64.load";
  export const i32_store8 = "~lib/builtins/i32.store8";
  export const i32_store16 = "~lib/builtins/i32.store16";
  export const i32_store = "~lib/builtins/i32.store";
  export const i64_store8 = "~lib/builtins/i64.store8";
  export const i64_store16 = "~lib/builtins/i64.store16";
  export const i64_store32 = "~lib/builtins/i64.store32";
  export const i64_store = "~lib/builtins/i64.store";
  export const f32_store = "~lib/builtins/f32.store";
  export const f64_store = "~lib/builtins/f64.store";

  export const i32_atomic_load8_u = "~lib/builtins/i32.atomic.load8_u";
  export const i32_atomic_load16_u = "~lib/builtins/i32.atomic.load16_u";
  export const i32_atomic_load = "~lib/builtins/i32.atomic.load";
  export const i64_atomic_load8_u = "~lib/builtins/i64.atomic.load8_u";
  export const i64_atomic_load16_u = "~lib/builtins/i64.atomic.load16_u";
  export const i64_atomic_load32_u = "~lib/builtins/i64.atomic.load32_u";
  export const i64_atomic_load = "~lib/builtins/i64.atomic.load";
  export const i32_atomic_store8 = "~lib/builtins/i32.atomic.store8";
  export const i32_atomic_store16 = "~lib/builtins/i32.atomic.store16";
  export const i32_atomic_store = "~lib/builtins/i32.atomic.store";
  export const i64_atomic_store8 = "~lib/builtins/i64.atomic.store8";
  export const i64_atomic_store16 = "~lib/builtins/i64.atomic.store16";
  export const i64_atomic_store32 = "~lib/builtins/i64.atomic.store32";
  export const i64_atomic_store = "~lib/builtins/i64.atomic.store";
  export const i32_atomic_rmw8_add_u = "~lib/builtins/i32.atomic.rmw8.add_u";
  export const i32_atomic_rmw16_add_u = "~lib/builtins/i32.atomic.rmw16.add_u";
  export const i32_atomic_rmw_add = "~lib/builtins/i32.atomic.rmw.add";
  export const i64_atomic_rmw8_add_u = "~lib/builtins/i64.atomic.rmw8.add_u";
  export const i64_atomic_rmw16_add_u = "~lib/builtins/i64.atomic.rmw16.add_u";
  export const i64_atomic_rmw32_add_u = "~lib/builtins/i64.atomic.rmw32.add_u";
  export const i64_atomic_rmw_add = "~lib/builtins/i64.atomic.rmw.add";
  export const i32_atomic_rmw8_sub_u = "~lib/builtins/i32.atomic.rmw8.sub_u";
  export const i32_atomic_rmw16_sub_u = "~lib/builtins/i32.atomic.rmw16.sub_u";
  export const i32_atomic_rmw_sub = "~lib/builtins/i32.atomic.rmw.sub";
  export const i64_atomic_rmw8_sub_u = "~lib/builtins/i64.atomic.rmw8.sub_u";
  export const i64_atomic_rmw16_sub_u = "~lib/builtins/i64.atomic.rmw16.sub_u";
  export const i64_atomic_rmw32_sub_u = "~lib/builtins/i64.atomic.rmw32.sub_u";
  export const i64_atomic_rmw_sub = "~lib/builtins/i64.atomic.rmw.sub";
  export const i32_atomic_rmw8_and_u = "~lib/builtins/i32.atomic.rmw8.and_u";
  export const i32_atomic_rmw16_and_u = "~lib/builtins/i32.atomic.rmw16.and_u";
  export const i32_atomic_rmw_and = "~lib/builtins/i32.atomic.rmw.and";
  export const i64_atomic_rmw8_and_u = "~lib/builtins/i64.atomic.rmw8.and_u";
  export const i64_atomic_rmw16_and_u = "~lib/builtins/i64.atomic.rmw16.and_u";
  export const i64_atomic_rmw32_and_u = "~lib/builtins/i64.atomic.rmw32.and_u";
  export const i64_atomic_rmw_and = "~lib/builtins/i64.atomic.rmw.and";
  export const i32_atomic_rmw8_or_u = "~lib/builtins/i32.atomic.rmw8.or_u";
  export const i32_atomic_rmw16_or_u = "~lib/builtins/i32.atomic.rmw16.or_u";
  export const i32_atomic_rmw_or = "~lib/builtins/i32.atomic.rmw.or";
  export const i64_atomic_rmw8_or_u = "~lib/builtins/i64.atomic.rmw8.or_u";
  export const i64_atomic_rmw16_or_u = "~lib/builtins/i64.atomic.rmw16.or_u";
  export const i64_atomic_rmw32_or_u = "~lib/builtins/i64.atomic.rmw32.or_u";
  export const i64_atomic_rmw_or = "~lib/builtins/i64.atomic.rmw.or";
  export const i32_atomic_rmw8_xor_u = "~lib/builtins/i32.atomic.rmw8.xor_u";
  export const i32_atomic_rmw16_xor_u = "~lib/builtins/i32.atomic.rmw16.xor_u";
  export const i32_atomic_rmw_xor = "~lib/builtins/i32.atomic.rmw.xor";
  export const i64_atomic_rmw8_xor_u = "~lib/builtins/i64.atomic.rmw8.xor_u";
  export const i64_atomic_rmw16_xor_u = "~lib/builtins/i64.atomic.rmw16.xor_u";
  export const i64_atomic_rmw32_xor_u = "~lib/builtins/i64.atomic.rmw32.xor_u";
  export const i64_atomic_rmw_xor = "~lib/builtins/i64.atomic.rmw.xor";
  export const i32_atomic_rmw8_xchg_u = "~lib/builtins/i32.atomic.rmw8.xchg_u";
  export const i32_atomic_rmw16_xchg_u = "~lib/builtins/i32.atomic.rmw16.xchg_u";
  export const i32_atomic_rmw_xchg = "~lib/builtins/i32.atomic.rmw.xchg";
  export const i64_atomic_rmw8_xchg_u = "~lib/builtins/i64.atomic.rmw8.xchg_u";
  export const i64_atomic_rmw16_xchg_u = "~lib/builtins/i64.atomic.rmw16.xchg_u";
  export const i64_atomic_rmw32_xchg_u = "~lib/builtins/i64.atomic.rmw32.xchg_u";
  export const i64_atomic_rmw_xchg = "~lib/builtins/i64.atomic.rmw.xchg";
  export const i32_atomic_rmw8_cmpxchg_u = "~lib/builtins/i32.atomic.rmw8.cmpxchg_u";
  export const i32_atomic_rmw16_cmpxchg_u = "~lib/builtins/i32.atomic.rmw16.cmpxchg_u";
  export const i32_atomic_rmw_cmpxchg = "~lib/builtins/i32.atomic.rmw.cmpxchg";
  export const i64_atomic_rmw8_cmpxchg_u = "~lib/builtins/i64.atomic.rmw8.cmpxchg_u";
  export const i64_atomic_rmw16_cmpxchg_u = "~lib/builtins/i64.atomic.rmw16.cmpxchg_u";
  export const i64_atomic_rmw32_cmpxchg_u = "~lib/builtins/i64.atomic.rmw32.cmpxchg_u";
  export const i64_atomic_rmw_cmpxchg = "~lib/builtins/i64.atomic.rmw.cmpxchg";
  export const i32_wait = "~lib/builtins/i32.wait";
  export const i64_wait = "~lib/builtins/i64.wait";

  export const v128_splat = "~lib/builtins/v128.splat";
  export const v128_extract_lane = "~lib/builtins/v128.extract_lane";
  export const v128_replace_lane = "~lib/builtins/v128.replace_lane";
  export const v128_shuffle = "~lib/builtins/v128.shuffle";
  export const v128_swizzle = "~lib/builtins/v128.swizzle";
  export const v128_load_splat = "~lib/builtins/v128.load_splat";
  export const v128_load_ext = "~lib/builtins/v128.load_ext";
  export const v128_load = "~lib/builtins/v128.load";
  export const v128_store = "~lib/builtins/v128.store";
  export const v128_add = "~lib/builtins/v128.add";
  export const v128_sub = "~lib/builtins/v128.sub";
  export const v128_mul = "~lib/builtins/v128.mul";
  export const v128_div = "~lib/builtins/v128.div";
  export const v128_neg = "~lib/builtins/v128.neg";
  export const v128_add_saturate = "~lib/builtins/v128.add_saturate";
  export const v128_sub_saturate = "~lib/builtins/v128.sub_saturate";
  export const v128_shl = "~lib/builtins/v128.shl";
  export const v128_shr = "~lib/builtins/v128.shr";
  export const v128_and = "~lib/builtins/v128.and";
  export const v128_or = "~lib/builtins/v128.or";
  export const v128_xor = "~lib/builtins/v128.xor";
  export const v128_andnot = "~lib/builtins/v128.andnot";
  export const v128_not = "~lib/builtins/v128.not";
  export const v128_bitselect = "~lib/builtins/v128.bitselect";
  export const v128_any_true = "~lib/builtins/v128.any_true";
  export const v128_all_true = "~lib/builtins/v128.all_true";
  export const v128_min = "~lib/builtins/v128.min";
  export const v128_max = "~lib/builtins/v128.max";
  export const v128_dot = "~lib/builtins/v128.dot";
  export const v128_abs = "~lib/builtins/v128.abs";
  export const v128_sqrt = "~lib/builtins/v128.sqrt";
  export const v128_eq = "~lib/builtins/v128.eq";
  export const v128_ne = "~lib/builtins/v128.ne";
  export const v128_lt = "~lib/builtins/v128.lt";
  export const v128_le = "~lib/builtins/v128.le";
  export const v128_gt = "~lib/builtins/v128.gt";
  export const v128_ge = "~lib/builtins/v128.ge";
  export const v128_convert = "~lib/builtins/v128.convert";
  export const v128_trunc_sat = "~lib/builtins/v128.trunc_sat";
  export const v128_narrow = "~lib/builtins/v128.narrow";
  export const v128_widen_low = "~lib/builtins/v128.widen_low";
  export const v128_widen_high = "~lib/builtins/v128.widen_high";
  export const v128_qfma = "~lib/builtins/v128.qfma";
  export const v128_qfms = "~lib/builtins/v128.qfms";

  export const i8x16 = "~lib/builtins/i8x16";
  export const i16x8 = "~lib/builtins/i16x8";
  export const i32x4 = "~lib/builtins/i32x4";
  export const i64x2 = "~lib/builtins/i64x2";
  export const f32x4 = "~lib/builtins/f32x4";
  export const f64x2 = "~lib/builtins/f64x2";

  export const i8x16_splat = "~lib/builtins/i8x16.splat";
  export const i8x16_extract_lane_s = "~lib/builtins/i8x16.extract_lane_s";
  export const i8x16_extract_lane_u = "~lib/builtins/i8x16.extract_lane_u";
  export const i8x16_replace_lane = "~lib/builtins/i8x16.replace_lane";
  export const i8x16_add = "~lib/builtins/i8x16.add";
  export const i8x16_sub = "~lib/builtins/i8x16.sub";
  export const i8x16_mul = "~lib/builtins/i8x16.mul";
  export const i8x16_min_s = "~lib/builtins/i8x16.min_s";
  export const i8x16_min_u = "~lib/builtins/i8x16.min_u";
  export const i8x16_max_s = "~lib/builtins/i8x16.max_s";
  export const i8x16_max_u = "~lib/builtins/i8x16.max_u";
  export const i8x16_neg = "~lib/builtins/i8x16.neg";
  export const i8x16_add_saturate_s = "~lib/builtins/i8x16.add_saturate_s";
  export const i8x16_add_saturate_u = "~lib/builtins/i8x16.add_saturate_u";
  export const i8x16_sub_saturate_s = "~lib/builtins/i8x16.sub_saturate_s";
  export const i8x16_sub_saturate_u = "~lib/builtins/i8x16.sub_saturate_u";
  export const i8x16_shl = "~lib/builtins/i8x16.shl";
  export const i8x16_shr_s = "~lib/builtins/i8x16.shr_s";
  export const i8x16_shr_u = "~lib/builtins/i8x16.shr_u";
  export const i8x16_any_true = "~lib/builtins/i8x16.any_true";
  export const i8x16_all_true = "~lib/builtins/i8x16.all_true";
  export const i8x16_eq = "~lib/builtins/i8x16.eq";
  export const i8x16_ne = "~lib/builtins/i8x16.ne";
  export const i8x16_lt_s = "~lib/builtins/i8x16.lt_s";
  export const i8x16_lt_u = "~lib/builtins/i8x16.lt_u";
  export const i8x16_le_s = "~lib/builtins/i8x16.le_s";
  export const i8x16_le_u = "~lib/builtins/i8x16.le_u";
  export const i8x16_gt_s = "~lib/builtins/i8x16.gt_s";
  export const i8x16_gt_u = "~lib/builtins/i8x16.gt_u";
  export const i8x16_ge_s = "~lib/builtins/i8x16.ge_s";
  export const i8x16_ge_u = "~lib/builtins/i8x16.ge_u";
  export const i8x16_narrow_i16x8_s = "~lib/builtins/i8x16.narrow_i16x8_s";
  export const i8x16_narrow_i16x8_u = "~lib/builtins/i8x16.narrow_i16x8_u";

  export const i16x8_splat = "~lib/builtins/i16x8.splat";
  export const i16x8_extract_lane_s = "~lib/builtins/i16x8.extract_lane_s";
  export const i16x8_extract_lane_u = "~lib/builtins/i16x8.extract_lane_u";
  export const i16x8_replace_lane = "~lib/builtins/i16x8.replace_lane";
  export const i16x8_add = "~lib/builtins/i16x8.add";
  export const i16x8_sub = "~lib/builtins/i16x8.sub";
  export const i16x8_mul = "~lib/builtins/i16x8.mul";
  export const i16x8_min_s = "~lib/builtins/i16x8.min_s";
  export const i16x8_min_u = "~lib/builtins/i16x8.min_u";
  export const i16x8_max_s = "~lib/builtins/i16x8.max_s";
  export const i16x8_max_u = "~lib/builtins/i16x8.max_u";
  export const i16x8_neg = "~lib/builtins/i16x8.neg";
  export const i16x8_add_saturate_s = "~lib/builtins/i16x8.add_saturate_s";
  export const i16x8_add_saturate_u = "~lib/builtins/i16x8.add_saturate_u";
  export const i16x8_sub_saturate_s = "~lib/builtins/i16x8.sub_saturate_s";
  export const i16x8_sub_saturate_u = "~lib/builtins/i16x8.sub_saturate_u";
  export const i16x8_shl = "~lib/builtins/i16x8.shl";
  export const i16x8_shr_s = "~lib/builtins/i16x8.shr_s";
  export const i16x8_shr_u = "~lib/builtins/i16x8.shr_u";
  export const i16x8_any_true = "~lib/builtins/i16x8.any_true";
  export const i16x8_all_true = "~lib/builtins/i16x8.all_true";
  export const i16x8_eq = "~lib/builtins/i16x8.eq";
  export const i16x8_ne = "~lib/builtins/i16x8.ne";
  export const i16x8_lt_s = "~lib/builtins/i16x8.lt_s";
  export const i16x8_lt_u = "~lib/builtins/i16x8.lt_u";
  export const i16x8_le_s = "~lib/builtins/i16x8.le_s";
  export const i16x8_le_u = "~lib/builtins/i16x8.le_u";
  export const i16x8_gt_s = "~lib/builtins/i16x8.gt_s";
  export const i16x8_gt_u = "~lib/builtins/i16x8.gt_u";
  export const i16x8_ge_s = "~lib/builtins/i16x8.ge_s";
  export const i16x8_ge_u = "~lib/builtins/i16x8.ge_u";
  export const i16x8_narrow_i32x4_s = "~lib/builtins/i16x8.narrow_i32x4_s";
  export const i16x8_narrow_i32x4_u = "~lib/builtins/i16x8.narrow_i32x4_u";
  export const i16x8_widen_low_i8x16_s = "~lib/builtins/i16x8.widen_low_i8x16_s";
  export const i16x8_widen_low_i8x16_u = "~lib/builtins/i16x8.widen_low_i8x16_u";
  export const i16x8_widen_high_i8x16_s = "~lib/builtins/i16x8.widen_high_i8x16_s";
  export const i16x8_widen_high_i8x16_u = "~lib/builtins/i16x8.widen_high_i8x16_u";
  export const i16x8_load8x8_s = "~lib/builtins/i16x8.load8x8_s";
  export const i16x8_load8x8_u = "~lib/builtins/i16x8.load8x8_u";

  export const i32x4_splat = "~lib/builtins/i32x4.splat";
  export const i32x4_extract_lane = "~lib/builtins/i32x4.extract_lane";
  export const i32x4_replace_lane = "~lib/builtins/i32x4.replace_lane";
  export const i32x4_add = "~lib/builtins/i32x4.add";
  export const i32x4_sub = "~lib/builtins/i32x4.sub";
  export const i32x4_mul = "~lib/builtins/i32x4.mul";
  export const i32x4_min_s = "~lib/builtins/i32x4.min_s";
  export const i32x4_min_u = "~lib/builtins/i32x4.min_u";
  export const i32x4_max_s = "~lib/builtins/i32x4.max_s";
  export const i32x4_max_u = "~lib/builtins/i32x4.max_u";
  export const i32x4_dot_i16x8_s = "~lib/builtins/i32x4.dot_i16x8_s";
  export const i32x4_neg = "~lib/builtins/i32x4.neg";
  export const i32x4_shl = "~lib/builtins/i32x4.shl";
  export const i32x4_shr_s = "~lib/builtins/i32x4.shr_s";
  export const i32x4_shr_u = "~lib/builtins/i32x4.shr_u";
  export const i32x4_any_true = "~lib/builtins/i32x4.any_true";
  export const i32x4_all_true = "~lib/builtins/i32x4.all_true";
  export const i32x4_eq = "~lib/builtins/i32x4.eq";
  export const i32x4_ne = "~lib/builtins/i32x4.ne";
  export const i32x4_lt_s = "~lib/builtins/i32x4.lt_s";
  export const i32x4_lt_u = "~lib/builtins/i32x4.lt_u";
  export const i32x4_le_s = "~lib/builtins/i32x4.le_s";
  export const i32x4_le_u = "~lib/builtins/i32x4.le_u";
  export const i32x4_gt_s = "~lib/builtins/i32x4.gt_s";
  export const i32x4_gt_u = "~lib/builtins/i32x4.gt_u";
  export const i32x4_ge_s = "~lib/builtins/i32x4.ge_s";
  export const i32x4_ge_u = "~lib/builtins/i32x4.ge_u";
  export const i32x4_trunc_sat_f32x4_s = "~lib/builtins/i32x4.trunc_sat_f32x4_s";
  export const i32x4_trunc_sat_f32x4_u = "~lib/builtins/i32x4.trunc_sat_f32x4_u";
  export const i32x4_widen_low_i16x8_s = "~lib/builtins/i32x4.widen_low_i16x8_s";
  export const i32x4_widen_low_i16x8_u = "~lib/builtins/i32x4.widen_low_i16x8_u";
  export const i32x4_widen_high_i16x8_s = "~lib/builtins/i32x4.widen_high_i16x8_s";
  export const i32x4_widen_high_i16x8_u = "~lib/builtins/i32x4.widen_high_i16x8_u";
  export const i32x4_load16x4_s = "~lib/builtins/i32x4.load16x4_s";
  export const i32x4_load16x4_u = "~lib/builtins/i32x4.load16x4_u";

  export const i64x2_splat = "~lib/builtins/i64x2.splat";
  export const i64x2_extract_lane = "~lib/builtins/i64x2.extract_lane";
  export const i64x2_replace_lane = "~lib/builtins/i64x2.replace_lane";
  export const i64x2_add = "~lib/builtins/i64x2.add";
  export const i64x2_sub = "~lib/builtins/i64x2.sub"; // i64x2 has no .mul
  export const i64x2_neg = "~lib/builtins/i64x2.neg";
  export const i64x2_shl = "~lib/builtins/i64x2.shl";
  export const i64x2_shr_s = "~lib/builtins/i64x2.shr_s";
  export const i64x2_shr_u = "~lib/builtins/i64x2.shr_u";
  export const i64x2_any_true = "~lib/builtins/i64x2.any_true";
  export const i64x2_all_true = "~lib/builtins/i64x2.all_true"; // i64x2 has no .eq etc.
  export const i64x2_trunc_sat_f64x2_s = "~lib/builtins/i64x2.trunc_sat_f64x2_s";
  export const i64x2_trunc_sat_f64x2_u = "~lib/builtins/i64x2.trunc_sat_f64x2_u";
  export const i64x2_load32x2_s = "~lib/builtins/i64x2.load32x2_s";
  export const i64x2_load32x2_u = "~lib/builtins/i64x2.load32x2_u";

  export const f32x4_splat = "~lib/builtins/f32x4.splat";
  export const f32x4_extract_lane = "~lib/builtins/f32x4.extract_lane";
  export const f32x4_replace_lane = "~lib/builtins/f32x4.replace_lane";
  export const f32x4_add = "~lib/builtins/f32x4.add";
  export const f32x4_sub = "~lib/builtins/f32x4.sub";
  export const f32x4_mul = "~lib/builtins/f32x4.mul";
  export const f32x4_div = "~lib/builtins/f32x4.div";
  export const f32x4_neg = "~lib/builtins/f32x4.neg";
  export const f32x4_min = "~lib/builtins/f32x4.min";
  export const f32x4_max = "~lib/builtins/f32x4.max";
  export const f32x4_abs = "~lib/builtins/f32x4.abs";
  export const f32x4_sqrt = "~lib/builtins/f32x4.sqrt";
  export const f32x4_eq = "~lib/builtins/f32x4.eq";
  export const f32x4_ne = "~lib/builtins/f32x4.ne";
  export const f32x4_lt = "~lib/builtins/f32x4.lt";
  export const f32x4_le = "~lib/builtins/f32x4.le";
  export const f32x4_gt = "~lib/builtins/f32x4.gt";
  export const f32x4_ge = "~lib/builtins/f32x4.ge";
  export const f32x4_convert_i32x4_s = "~lib/builtins/f32x4.convert_i32x4_s";
  export const f32x4_convert_i32x4_u = "~lib/builtins/f32x4.convert_i32x4_u";
  export const f32x4_qfma = "~lib/builtins/f32x4.qfma";
  export const f32x4_qfms = "~lib/builtins/f32x4.qfms";

  export const f64x2_splat = "~lib/builtins/f64x2.splat";
  export const f64x2_extract_lane = "~lib/builtins/f64x2.extract_lane";
  export const f64x2_replace_lane = "~lib/builtins/f64x2.replace_lane";
  export const f64x2_add = "~lib/builtins/f64x2.add";
  export const f64x2_sub = "~lib/builtins/f64x2.sub";
  export const f64x2_mul = "~lib/builtins/f64x2.mul";
  export const f64x2_div = "~lib/builtins/f64x2.div";
  export const f64x2_neg = "~lib/builtins/f64x2.neg";
  export const f64x2_min = "~lib/builtins/f64x2.min";
  export const f64x2_max = "~lib/builtins/f64x2.max";
  export const f64x2_abs = "~lib/builtins/f64x2.abs";
  export const f64x2_sqrt = "~lib/builtins/f64x2.sqrt";
  export const f64x2_eq = "~lib/builtins/f64x2.eq";
  export const f64x2_ne = "~lib/builtins/f64x2.ne";
  export const f64x2_lt = "~lib/builtins/f64x2.lt";
  export const f64x2_le = "~lib/builtins/f64x2.le";
  export const f64x2_gt = "~lib/builtins/f64x2.gt";
  export const f64x2_ge = "~lib/builtins/f64x2.ge";
  export const f64x2_convert_i64x2_s = "~lib/builtins/f64x2.convert_i64x2_s";
  export const f64x2_convert_i64x2_u = "~lib/builtins/f64x2.convert_i64x2_u";
  export const f64x2_qfma = "~lib/builtins/f64x2.qfma";
  export const f64x2_qfms = "~lib/builtins/f64x2.qfms";

  export const v8x16_shuffle = "~lib/builtins/v8x16.shuffle";
  export const v8x16_swizzle = "~lib/builtins/v8x16.swizzle";
  export const v8x16_load_splat = "~lib/builtins/v8x16.load_splat";
  export const v16x8_load_splat = "~lib/builtins/v16x8.load_splat";
  export const v32x4_load_splat = "~lib/builtins/v32x4.load_splat";
  export const v64x2_load_splat = "~lib/builtins/v64x2.load_splat";

  // internals
  export const heap_base = "~lib/heap/__heap_base";
  export const rtti_base = "~lib/rt/__rtti_base";
  export const visit_globals = "~lib/rt/__visit_globals";
  export const visit_members = "~lib/rt/__visit_members";

  // std/number.ts
  export const isNaN = "~lib/number/isNaN";
  export const isFinite = "~lib/number/isFinite";

  // std/diagnostics.ts
  export const ERROR = "~lib/diagnostics/ERROR";
  export const WARNING = "~lib/diagnostics/WARNING";
  export const INFO = "~lib/diagnostics/INFO";

  // std/memory.ts
  export const memory_size = "~lib/memory/memory.size";
  export const memory_grow = "~lib/memory/memory.grow";
  export const memory_copy = "~lib/memory/memory.copy";
  export const memory_fill = "~lib/memory/memory.fill";
  export const memory_allocate = "~lib/memory/memory.allocate";
  export const memory_free = "~lib/memory/memory.free";
  export const memory_reset = "~lib/memory/memory.reset";

  // std/runtime.ts
  export const runtime_instanceof = "~lib/runtime/runtime.instanceof";
  export const runtime_flags = "~lib/runtime/runtime.flags";
  export const runtime_allocate = "~lib/util/runtime/allocate";
  export const runtime_reallocate = "~lib/util/runtime/reallocate";
  export const runtime_register = "~lib/util/runtime/register";
  export const runtime_discard = "~lib/util/runtime/discard";
  export const runtime_makeArray = "~lib/util/runtime/makeArray";

  // std/typedarray.ts
  export const Int8Array = "~lib/typedarray/Int8Array";
  export const Uint8Array = "~lib/typedarray/Uint8Array";
  export const Int16Array = "~lib/typedarray/Int16Array";
  export const Uint16Array = "~lib/typedarray/Uint16Array";
  export const Int32Array = "~lib/typedarray/Int32Array";
  export const Uint32Array = "~lib/typedarray/Uint32Array";
  export const Int64Array = "~lib/typedarray/Int64Array";
  export const Uint64Array = "~lib/typedarray/Uint64Array";
  export const Uint8ClampedArray = "~lib/typedarray/Uint8ClampedArray";
  export const Float32Array = "~lib/typedarray/Float32Array";
  export const Float64Array = "~lib/typedarray/Float64Array";

  // std/reference.ts
  export const ref_null = "~lib/reference/ref.null";
  export const ref_is_null = "~lib/reference/ref.is_null";
  export const ref_eq = "~lib/reference/ref.eq";

  // compiler generated
  export const started = "~lib/started";
  export const argc = "~lib/argc";
  export const setargc = "~lib/setargc";
  export const capabilities = "~lib/capabilities";
}

/** Compiles a call to a built-in function. */
export function compileCall(
  /* Compiler reference. */
  compiler: Compiler,
  /** Respective function prototype. */
  prototype: FunctionPrototype,
  /** Pre-resolved type arguments. */
  typeArguments: Type[] | null,
  /** Operand expressions. */
  operands: Expression[],
  /** Contextual type. */
  contextualType: Type,
  /** Respective call expression. */
  reportNode: CallExpression,
  /** Indicates that contextual type is ASM type. */
  isAsm: bool = false
): ExpressionRef {
  var module = compiler.module;

  switch (prototype.internalName) {

    // === Static type evaluation =================================================================

    case BuiltinSymbols.isInteger: { // isInteger<T!>() / isInteger<T?>(value: T) -> bool
      let type = evaluateConstantType(compiler, typeArguments, operands, reportNode);
      compiler.currentType = Type.bool;
      if (!type) return module.unreachable();
      return type.is(TypeFlags.INTEGER) && !type.is(TypeFlags.REFERENCE)
        ? module.i32(1)
        : module.i32(0);
    }
    case BuiltinSymbols.isFloat: { // isFloat<T!>() / isFloat<T?>(value: T) -> bool
      let type = evaluateConstantType(compiler, typeArguments, operands, reportNode);
      compiler.currentType = Type.bool;
      if (!type) return module.unreachable();
      return type.is(TypeFlags.FLOAT)
        ? module.i32(1)
        : module.i32(0);
    }
    case BuiltinSymbols.isBoolean: { // isBoolean<T!>() / isBoolean<T?>(value: T) -> bool
      let type = evaluateConstantType(compiler, typeArguments, operands, reportNode);
      compiler.currentType = Type.bool;
      if (!type) return module.unreachable();
      return type == Type.bool
        ? module.i32(1)
        : module.i32(0);
    }
    case BuiltinSymbols.isSigned: { // isSigned<T!>() / isSigned<T?>(value: T) -> bool
      let type = evaluateConstantType(compiler, typeArguments, operands, reportNode);
      compiler.currentType = Type.bool;
      if (!type) return module.unreachable();
      return type.is(TypeFlags.SIGNED)
        ? module.i32(1)
        : module.i32(0);
    }
    case BuiltinSymbols.isReference: { // isReference<T!>() / isReference<T?>(value: T) -> bool
      let type = evaluateConstantType(compiler, typeArguments, operands, reportNode);
      compiler.currentType = Type.bool;
      if (!type) return module.unreachable();
      return type.is(TypeFlags.REFERENCE)
        ? module.i32(1)
        : module.i32(0);
    }
    case BuiltinSymbols.isString: { // isString<T!>() / isString<T?>(value: T) -> bool
      let type = evaluateConstantType(compiler, typeArguments, operands, reportNode);
      compiler.currentType = Type.bool;
      if (!type) return module.unreachable();
      if (type.is(TypeFlags.REFERENCE)) {
        let classReference = type.classReference;
        if (classReference) {
          let stringInstance = compiler.program.stringInstance;
          if (stringInstance && classReference.isAssignableTo(stringInstance)) return module.i32(1);
        }
      }
      return module.i32(0);
    }
    case BuiltinSymbols.isArray: { // isArray<T!>() / isArray<T?>(value: T) -> bool
      let type = evaluateConstantType(compiler, typeArguments, operands, reportNode);
      compiler.currentType = Type.bool;
      if (!type) return module.unreachable();
      if (type.is(TypeFlags.REFERENCE)) {
        let classReference = type.classReference;
        if (classReference) {
          return module.i32(classReference.prototype.extends(compiler.program.arrayPrototype) ? 1 : 0);
        }
      }
      return module.i32(0);
    }
    case BuiltinSymbols.isArrayLike: { // isArrayLike<T!>() / isArrayLike<T?>(value: T) -> bool
      let type = evaluateConstantType(compiler, typeArguments, operands, reportNode);
      compiler.currentType = Type.bool;
      if (!type) return module.unreachable();
      if (type.is(TypeFlags.REFERENCE)) {
        let classReference = type.classReference;
        if (classReference) {
          return module.i32(classReference.isArrayLike ? 1 : 0);
        }
      }
      return module.i32(0);
    }
    case BuiltinSymbols.isFunction: { // isFunction<T!> / isFunction<T?>(value: T) -> bool
      let type = evaluateConstantType(compiler, typeArguments, operands, reportNode);
      compiler.currentType = Type.bool;
      if (!type) return module.unreachable();
      return module.i32(type.signatureReference ? 1 : 0);
    }
    case BuiltinSymbols.isNullable: { // isNullable<T!> / isNullable<T?>(value: T) -> bool
      let type = evaluateConstantType(compiler, typeArguments, operands, reportNode);
      compiler.currentType = Type.bool;
      if (!type) return module.unreachable();
      return module.i32(type.is(TypeFlags.NULLABLE) ? 1 : 0);
    }
    case BuiltinSymbols.isDefined: { // isDefined(expression) -> bool
      compiler.currentType = Type.bool;
      if (
        checkTypeAbsent(typeArguments, reportNode, prototype) |
        checkArgsRequired(operands, 1, reportNode, compiler)
      ) return module.unreachable();
      let element = compiler.resolver.lookupExpression(
        operands[0],
        compiler.currentFlow,
        Type.auto,
        ReportMode.SWALLOW
      );
      return module.i32(element ? 1 : 0);
    }
    case BuiltinSymbols.isConstant: { // isConstant(expression) -> bool
      compiler.currentType = Type.bool;
      if (
        checkTypeAbsent(typeArguments, reportNode, prototype) |
        checkArgsRequired(operands, 1, reportNode, compiler)
      ) return module.unreachable();
      let expr = compiler.compileExpression(operands[0], Type.auto);
      compiler.currentType = Type.bool;
      return module.i32(getExpressionId(expr) == ExpressionId.Const ? 1 : 0);
    }
    case BuiltinSymbols.isManaged: { // isManaged<T!>() -> bool
      let type = evaluateConstantType(compiler, typeArguments, operands, reportNode);
      compiler.currentType = Type.bool;
      if (!type) return module.unreachable();
      return module.i32(type.isManaged ? 1 : 0);
    }
    case BuiltinSymbols.isVoid: { // isVoid<T!>() -> bool
      let type = evaluateConstantType(compiler, typeArguments, operands, reportNode);
      compiler.currentType = Type.bool;
      if (!type) return module.unreachable();
      return module.i32(type.kind == TypeKind.VOID ? 1 : 0);
    }
    case BuiltinSymbols.lengthof: { // lengthof<T!>() -> i32
      let type = evaluateConstantType(compiler, typeArguments, operands, reportNode);
      compiler.currentType = Type.i32;
      if (!type) return module.unreachable();
      let signatureReference = type.signatureReference;
      if (!signatureReference) {
        compiler.error(
          DiagnosticCode.Type_0_has_no_call_signatures,
          reportNode.range, type.toString()
        );
        return module.unreachable();
      }
      return module.i32(signatureReference.parameterTypes.length);
    }
    case BuiltinSymbols.sizeof: { // sizeof<T!>() -> usize
      compiler.currentType = compiler.options.usizeType;
      if (
        checkTypeRequired(typeArguments, reportNode, compiler) |
        checkArgsRequired(operands, 0, reportNode, compiler)
      ) return module.unreachable();
      let type = typeArguments![0];
      let byteSize = type.byteSize;
      if (!byteSize) {
        compiler.error(
          DiagnosticCode.Operation_0_cannot_be_applied_to_type_1,
          reportNode.typeArgumentsRange, "sizeof", type.toString()
        );
        return module.unreachable();
      }
      if (compiler.options.isWasm64) {
        // implicitly wrap if contextual type is a 32-bit integer
        if (contextualType.is(TypeFlags.INTEGER) && contextualType.size <= 32) {
          compiler.currentType = Type.u32;
          return module.i32(byteSize);
        }
        return module.i64(byteSize, 0);
      } else {
        // implicitly extend if contextual type is a 64-bit integer
        if (contextualType.is(TypeFlags.INTEGER) && contextualType.size == 64) {
          compiler.currentType = Type.u64;
          return module.i64(byteSize, 0);
        }
        return module.i32(byteSize);
      }
    }
    case BuiltinSymbols.alignof: { // alignof<T!>() -> usize
      compiler.currentType = compiler.options.usizeType;
      if (
        checkTypeRequired(typeArguments, reportNode, compiler) |
        checkArgsRequired(operands, 0, reportNode, compiler)
      ) return module.unreachable();
      let type = typeArguments![0];
      let byteSize = type.byteSize;
      if (!isPowerOf2(byteSize)) { // implies == 0
        compiler.error(
          DiagnosticCode.Operation_0_cannot_be_applied_to_type_1,
          reportNode.typeArgumentsRange, "alignof", type.toString()
        );
        return module.unreachable();
      }
      let alignLog2 = ctz<i32>(byteSize);
      if (compiler.options.isWasm64) {
        // implicitly wrap if contextual type is a 32-bit integer
        if (contextualType.is(TypeFlags.INTEGER) && contextualType.size <= 32) {
          compiler.currentType = Type.u32;
          return module.i32(alignLog2);
        }
        return module.i64(alignLog2, 0);
      } else {
        // implicitly extend if contextual type is a 64-bit integer
        if (contextualType.is(TypeFlags.INTEGER) && contextualType.size == 64) {
          compiler.currentType = Type.u64;
          return module.i64(alignLog2, 0);
        }
        return module.i32(alignLog2);
      }
    }
    case BuiltinSymbols.offsetof: { // offsetof<T!>(fieldName?: string) -> usize
      compiler.currentType = compiler.options.usizeType;
      if (
        checkTypeRequired(typeArguments, reportNode, compiler) |
        checkArgsOptional(operands, 0, 1, reportNode, compiler)
      ) return module.unreachable();
      let type = typeArguments![0];
      let classType = type.classReference;
      if (!(type.is(TypeFlags.REFERENCE) && classType !== null)) {
        compiler.error(
          DiagnosticCode.Operation_0_cannot_be_applied_to_type_1,
          reportNode.typeArgumentsRange, "offsetof", type.toString()
        );
        if (compiler.options.isWasm64) {
          if (contextualType.is(TypeFlags.INTEGER) && contextualType.size <= 32) {
            compiler.currentType = Type.u32;
          }
        } else {
          if (contextualType.is(TypeFlags.INTEGER) && contextualType.size == 64) {
            compiler.currentType = Type.u64;
          }
        }
        return module.unreachable();
      }
      let offset: i32;
      if (operands.length) {
        if (
          operands[0].kind != NodeKind.LITERAL ||
          (<LiteralExpression>operands[0]).literalKind != LiteralKind.STRING
        ) {
          compiler.error(
            DiagnosticCode.String_literal_expected,
            operands[0].range
          );
          return module.unreachable();
        }
        let fieldName = (<StringLiteralExpression>operands[0]).value;
        let field = classType.members ? classType.members.get(fieldName) : null;
        if (!(field && field.kind == ElementKind.FIELD)) {
          compiler.error(
            DiagnosticCode.Type_0_has_no_property_1,
            operands[0].range, classType.internalName, fieldName
          );
          return module.unreachable();
        }
        offset = (<Field>field).memoryOffset;
      } else {
        offset = classType.currentMemoryOffset;
      }
      if (compiler.options.isWasm64) {
        // implicitly wrap if contextual type is a 32-bit integer
        if (contextualType.is(TypeFlags.INTEGER) && contextualType.size <= 32) {
          compiler.currentType = Type.u32;
          return module.i32(offset);
        }
        return module.i64(offset);
      } else {
        // implicitly extend if contextual type is a 64-bit integer
        if (contextualType.is(TypeFlags.INTEGER) && contextualType.size == 64) {
          compiler.currentType = Type.u64;
          return module.i64(offset);
        }
        return module.i32(offset);
      }
    }
    case BuiltinSymbols.nameof: {
      let resultType = evaluateConstantType(compiler, typeArguments, operands, reportNode);
      if (!resultType) {
        compiler.currentType = compiler.program.stringInstance.type;
        return module.unreachable();
      }
      let value: string;
      if (resultType.is(TypeFlags.REFERENCE)) {
        let classReference = resultType.classReference;
        if (classReference) {
          value = classReference.name;
        } else {
          let signatureReference = resultType.signatureReference;
          if (signatureReference) {
            value = "Function";
          } else {
            value = "Anyref";
          }
        }
      } else {
        switch (resultType.kind) {
          case TypeKind.BOOL: { value = "bool"; break; }
          case TypeKind.I8: { value = "i8"; break; }
          case TypeKind.U8: { value = "u8"; break; }
          case TypeKind.I16: { value = "i16"; break; }
          case TypeKind.U16: { value = "u16"; break; }
          case TypeKind.I32: { value = "i32"; break; }
          case TypeKind.U32: { value = "u32"; break; }
          case TypeKind.F32: { value = "f32"; break; }
          case TypeKind.I64: { value = "i64"; break; }
          case TypeKind.U64: { value = "u64"; break; }
          case TypeKind.F64: { value = "f64"; break; }
          case TypeKind.ISIZE: { value = "isize"; break; }
          case TypeKind.USIZE: { value = "usize"; break; }
          case TypeKind.V128: { value = "v128"; break; }
          case TypeKind.ANYREF: { value = "anyref"; break; }
          case TypeKind.EXNREF: { value = "exnref"; break; }
          default: assert(false);
          case TypeKind.VOID: { value = "void"; break; }
        }
      }
      return compiler.ensureStaticString(value);
    }

    // === Math ===================================================================================

    case BuiltinSymbols.clz: { // clz<T?>(value: T) -> T
      if (
        checkTypeOptional(typeArguments, reportNode, compiler, true) |
        checkArgsRequired(operands, 1, reportNode, compiler)
      ) return module.unreachable();
      let arg0 = typeArguments
        ? compiler.compileExpression(operands[0], typeArguments[0], Constraints.CONV_IMPLICIT | Constraints.MUST_WRAP)
        : compiler.compileExpression(operands[0], Type.i32, Constraints.MUST_WRAP);
      let type = compiler.currentType;
      if (!type.is(TypeFlags.REFERENCE)) {
        switch (type.kind) {
          case TypeKind.BOOL: // not wrapped
          case TypeKind.I8:
          case TypeKind.U8:
          case TypeKind.I16:
          case TypeKind.U16:
          case TypeKind.I32:
          case TypeKind.U32: return module.unary(UnaryOp.ClzI32, arg0);
          case TypeKind.USIZE:
          case TypeKind.ISIZE: {
            return module.unary(
              compiler.options.isWasm64
                ? UnaryOp.ClzI64
                : UnaryOp.ClzI32,
              arg0
            );
          }
          case TypeKind.I64:
          case TypeKind.U64: return module.unary(UnaryOp.ClzI64, arg0);
        }
      }
      compiler.error(
        DiagnosticCode.Operation_0_cannot_be_applied_to_type_1,
        reportNode.typeArgumentsRange, "clz", type.toString()
      );
      return module.unreachable();
    }
    case BuiltinSymbols.ctz: { // ctz<T?>(value: T) -> T
      if (
        checkTypeOptional(typeArguments, reportNode, compiler, true) |
        checkArgsRequired(operands, 1, reportNode, compiler)
      ) return module.unreachable();
      let arg0 = typeArguments
        ? compiler.compileExpression(operands[0], typeArguments[0], Constraints.CONV_IMPLICIT | Constraints.MUST_WRAP)
        : compiler.compileExpression(operands[0], Type.i32, Constraints.MUST_WRAP);
      let type = compiler.currentType;
      if (!type.is(TypeFlags.REFERENCE)) {
        switch (type.kind) {
          case TypeKind.BOOL: // not wrapped
          case TypeKind.I8:
          case TypeKind.U8:
          case TypeKind.I16:
          case TypeKind.U16:
          case TypeKind.I32:
          case TypeKind.U32: return module.unary(UnaryOp.CtzI32, arg0);
          case TypeKind.USIZE:
          case TypeKind.ISIZE: {
            return module.unary(
              compiler.options.isWasm64
                ? UnaryOp.CtzI64
                : UnaryOp.CtzI32,
              arg0
            );
          }
          case TypeKind.I64:
          case TypeKind.U64: return module.unary(UnaryOp.CtzI64, arg0);
        }
      }
      compiler.error(
        DiagnosticCode.Operation_0_cannot_be_applied_to_type_1,
        reportNode.typeArgumentsRange, "ctz", type.toString()
      );
      return module.unreachable();
    }
    case BuiltinSymbols.popcnt: { // popcnt<T?>(value: T) -> T
      if (
        checkTypeOptional(typeArguments, reportNode, compiler, true) |
        checkArgsRequired(operands, 1, reportNode, compiler)
      ) return module.unreachable();
      let arg0 = typeArguments
        ? compiler.compileExpression(operands[0], typeArguments[0], Constraints.CONV_IMPLICIT | Constraints.MUST_WRAP)
        : compiler.compileExpression(operands[0], Type.i32, Constraints.MUST_WRAP);
      let type = compiler.currentType;
      if (!type.is(TypeFlags.REFERENCE)) {
        switch (compiler.currentType.kind) {
          case TypeKind.BOOL: // not wrapped
          case TypeKind.I8:
          case TypeKind.U8:
          case TypeKind.I16:
          case TypeKind.U16:
          case TypeKind.I32:
          case TypeKind.U32: return module.unary(UnaryOp.PopcntI32, arg0);
          case TypeKind.I64:
          case TypeKind.U64: return module.unary(UnaryOp.PopcntI64, arg0);
          case TypeKind.ISIZE:
          case TypeKind.USIZE: {
            return module.unary(
              compiler.options.isWasm64
                ? UnaryOp.PopcntI64
                : UnaryOp.PopcntI32,
              arg0
            );
          }
        }
      }
      compiler.error(
        DiagnosticCode.Operation_0_cannot_be_applied_to_type_1,
        reportNode.typeArgumentsRange, "popcnt", type.toString()
      );
      return module.unreachable();
    }
    case BuiltinSymbols.rotl: { // rotl<T?>(value: T, shift: T) -> T
      if (
        checkTypeOptional(typeArguments, reportNode, compiler, true) |
        checkArgsRequired(operands, 2, reportNode, compiler)
      ) return module.unreachable();
      let arg0 = typeArguments
        ? compiler.compileExpression(operands[0], typeArguments[0], Constraints.CONV_IMPLICIT | Constraints.MUST_WRAP)
        : compiler.compileExpression(operands[0], Type.i32, Constraints.MUST_WRAP);
      let type = compiler.currentType;
      if (!type.is(TypeFlags.REFERENCE)) {
        let arg1 = compiler.compileExpression(operands[1], type, Constraints.CONV_IMPLICIT);
        switch (type.kind) {
          case TypeKind.I8:
          case TypeKind.I16:
          case TypeKind.U8:
          case TypeKind.U16:
          case TypeKind.BOOL: {
            return compiler.ensureSmallIntegerWrap(
              module.binary(BinaryOp.RotlI32, arg0, arg1),
              type
            );
          }
          case TypeKind.I32:
          case TypeKind.U32: return module.binary(BinaryOp.RotlI32, arg0, arg1);
          case TypeKind.USIZE:
          case TypeKind.ISIZE: {
            return module.binary(
              compiler.options.isWasm64
                ? BinaryOp.RotlI64
                : BinaryOp.RotlI32,
              arg0, arg1
            );
          }
          case TypeKind.I64:
          case TypeKind.U64: return module.binary(BinaryOp.RotlI64, arg0, arg1);
        }
      }
      compiler.error(
        DiagnosticCode.Operation_0_cannot_be_applied_to_type_1,
        reportNode.typeArgumentsRange, "rotl", type.toString()
      );
      return module.unreachable();
    }
    case BuiltinSymbols.rotr: { // rotr<T?>(value: T, shift: T) -> T
      if (
        checkTypeOptional(typeArguments, reportNode, compiler, true) |
        checkArgsRequired(operands, 2, reportNode, compiler)
      ) return module.unreachable();
      let arg0 = typeArguments
        ? compiler.compileExpression(operands[0], typeArguments[0], Constraints.CONV_IMPLICIT | Constraints.MUST_WRAP)
        : compiler.compileExpression(operands[0], Type.i32, Constraints.MUST_WRAP);
      let type = compiler.currentType;
      if (!type.is(TypeFlags.REFERENCE)) {
        let arg1 = compiler.compileExpression(operands[1], type, Constraints.CONV_IMPLICIT);
        switch (type.kind) {
          case TypeKind.I8:
          case TypeKind.I16:
          case TypeKind.U8:
          case TypeKind.U16:
          case TypeKind.BOOL: {
            return compiler.ensureSmallIntegerWrap(
              module.binary(BinaryOp.RotrI32, arg0, arg1),
              type
            );
          }
          case TypeKind.I32:
          case TypeKind.U32: return module.binary(BinaryOp.RotrI32, arg0, arg1);
          case TypeKind.USIZE:
          case TypeKind.ISIZE: {
            return module.binary(
              compiler.options.isWasm64
                ? BinaryOp.RotrI64
                : BinaryOp.RotrI32,
              arg0, arg1
            );
          }
          case TypeKind.I64:
          case TypeKind.U64: return module.binary(BinaryOp.RotrI64, arg0, arg1);
        }
      }
      compiler.error(
        DiagnosticCode.Operation_0_cannot_be_applied_to_type_1,
        reportNode.typeArgumentsRange, "rotr", type.toString()
      );
      return module.unreachable();
    }
    case BuiltinSymbols.abs: { // abs<T?>(value: T) -> T
      if (
        checkTypeOptional(typeArguments, reportNode, compiler, true) |
        checkArgsRequired(operands, 1, reportNode, compiler)
      ) return module.unreachable();
      let arg0 = typeArguments
        ? compiler.compileExpression(operands[0], typeArguments[0], Constraints.CONV_IMPLICIT | Constraints.MUST_WRAP)
        : compiler.compileExpression(operands[0], Type.auto, Constraints.MUST_WRAP);
      let type = compiler.currentType;
      if (!type.is(TypeFlags.REFERENCE)) {
        switch (type.kind) {
          case TypeKind.I8:
          case TypeKind.I16:
          case TypeKind.I32: {
            let flow = compiler.currentFlow;

            // possibly overflows, e.g. abs<i8>(-128) == 128
            let temp1 = flow.getTempLocal(Type.i32);
            let temp2 = flow.getTempLocal(Type.i32);
            // (x + (x >> 31)) ^ (x >> 31)
            let ret = module.binary(BinaryOp.XorI32,
              module.binary(BinaryOp.AddI32,
                module.local_tee(
                  temp2.index,
                  module.binary(BinaryOp.ShrI32,
                    module.local_tee(temp1.index, arg0),
                    module.i32(31)
                  )
                ),
                module.local_get(temp1.index, NativeType.I32)
              ),
              module.local_get(temp2.index, NativeType.I32)
            );
            flow.freeTempLocal(temp2);
            flow.freeTempLocal(temp1);
            return ret;
          }
          case TypeKind.ISIZE: {
            let options = compiler.options;
            let flow = compiler.currentFlow;
            let isWasm64 = options.isWasm64;

            let temp1 = flow.getTempLocal(options.usizeType);
            let temp2 = flow.getTempLocal(options.usizeType);
            let ret = module.binary(isWasm64 ? BinaryOp.XorI64 : BinaryOp.XorI32,
              module.binary(isWasm64 ? BinaryOp.AddI64 : BinaryOp.AddI32,
                module.local_tee(
                  temp2.index,
                  module.binary(isWasm64 ? BinaryOp.ShrI64 : BinaryOp.ShrI32,
                    module.local_tee(temp1.index, arg0),
                    isWasm64 ? module.i64(63) : module.i32(31)
                  )
                ),
                module.local_get(temp1.index, options.nativeSizeType)
              ),
              module.local_get(temp2.index, options.nativeSizeType)
            );
            flow.freeTempLocal(temp2);
            flow.freeTempLocal(temp1);
            return ret;
          }
          case TypeKind.I64: {
            let flow = compiler.currentFlow;

            let temp1 = flow.getTempLocal(Type.i64);
            let temp2 = flow.getTempLocal(Type.i64);
            // (x + (x >> 63)) ^ (x >> 63)
            let ret = module.binary(BinaryOp.XorI64,
              module.binary(BinaryOp.AddI64,
                module.local_tee(
                  temp2.index,
                  module.binary(BinaryOp.ShrI64,
                    module.local_tee(temp1.index, arg0),
                    module.i64(63)
                  )
                ),
                module.local_get(temp1.index, NativeType.I64)
              ),
              module.local_get(temp2.index, NativeType.I64)
            );
            flow.freeTempLocal(temp2);
            flow.freeTempLocal(temp1);
            return ret;
          }
          case TypeKind.USIZE:
          case TypeKind.U8:
          case TypeKind.U16:
          case TypeKind.U32:
          case TypeKind.U64:
          case TypeKind.BOOL: return arg0;
          case TypeKind.F32: return module.unary(UnaryOp.AbsF32, arg0);
          case TypeKind.F64: return module.unary(UnaryOp.AbsF64, arg0);
        }
      }
      compiler.error(
        DiagnosticCode.Operation_0_cannot_be_applied_to_type_1,
        reportNode.typeArgumentsRange, "abs", type.toString()
      );
      return module.unreachable();
    }
    case BuiltinSymbols.max: { // max<T?>(left: T, right: T) -> T
      if (
        checkTypeOptional(typeArguments, reportNode, compiler, true) |
        checkArgsRequired(operands, 2, reportNode, compiler)
      ) return module.unreachable();
      let left = operands[0];
      let arg0 = typeArguments
        ? compiler.compileExpression(left, typeArguments[0], Constraints.CONV_IMPLICIT | Constraints.MUST_WRAP)
        : compiler.compileExpression(operands[0], Type.auto, Constraints.MUST_WRAP);
      let type = compiler.currentType;
      if (!type.is(TypeFlags.REFERENCE)) {
        let arg1: ExpressionRef;
        if (!typeArguments && isNumericLiteral(left)) { // prefer right type
          arg1 = compiler.compileExpression(operands[1], type, Constraints.MUST_WRAP);
          if (compiler.currentType != type) {
            arg0 = compiler.compileExpression(left, type = compiler.currentType, Constraints.CONV_IMPLICIT | Constraints.MUST_WRAP);
          }
        } else {
          arg1 = compiler.compileExpression(operands[1], type, Constraints.CONV_IMPLICIT | Constraints.MUST_WRAP);
        }
        let op: BinaryOp = -1;
        switch (type.kind) {
          case TypeKind.I8:
          case TypeKind.I16:
          case TypeKind.I32: { op = BinaryOp.GtI32; break; }
          case TypeKind.U8:
          case TypeKind.U16:
          case TypeKind.U32:
          case TypeKind.BOOL: { op = BinaryOp.GtU32; break; }
          case TypeKind.I64: { op = BinaryOp.GtI64; break; }
          case TypeKind.U64: { op = BinaryOp.GtU64; break; }
          case TypeKind.ISIZE: {
            op = compiler.options.isWasm64
              ? BinaryOp.GtI64
              : BinaryOp.GtI32;
            break;
          }
          case TypeKind.USIZE: {
            op = compiler.options.isWasm64
              ? BinaryOp.GtU64
              : BinaryOp.GtU32;
            break;
          }
          case TypeKind.F32: return module.binary(BinaryOp.MaxF32, arg0, arg1);
          case TypeKind.F64: return module.binary(BinaryOp.MaxF64, arg0, arg1);
        }
        if (op != -1) {
          let flow = compiler.currentFlow;
          let nativeType = type.toNativeType();
          let temp1 = flow.getTempLocal(type);
          flow.setLocalFlag(temp1.index, LocalFlags.WRAPPED);
          let temp2 = flow.getTempLocal(type);
          flow.setLocalFlag(temp2.index, LocalFlags.WRAPPED);
          let ret = module.select(
            module.local_tee(temp1.index, arg0),
            module.local_tee(temp2.index, arg1),
            module.binary(op,
              module.local_get(temp1.index, nativeType),
              module.local_get(temp2.index, nativeType)
            )
          );
          flow.freeTempLocal(temp2);
          flow.freeTempLocal(temp1);
          return ret;
        }
      }
      compiler.error(
        DiagnosticCode.Operation_0_cannot_be_applied_to_type_1,
        reportNode.typeArgumentsRange, "max", type.toString()
      );
      return module.unreachable();
    }
    case BuiltinSymbols.min: { // min<T?>(left: T, right: T) -> T
      if (
        checkTypeOptional(typeArguments, reportNode, compiler, true) |
        checkArgsRequired(operands, 2, reportNode, compiler)
      ) return module.unreachable();
      let left = operands[0];
      let arg0 = typeArguments
        ? compiler.compileExpression(left, typeArguments[0], Constraints.CONV_IMPLICIT | Constraints.MUST_WRAP)
        : compiler.compileExpression(operands[0], Type.auto, Constraints.MUST_WRAP);
      let type = compiler.currentType;
      if (!type.is(TypeFlags.REFERENCE)) {
        let arg1: ExpressionRef;
        if (!typeArguments && isNumericLiteral(left)) { // prefer right type
          arg1 = compiler.compileExpression(operands[1], type, Constraints.MUST_WRAP);
          if (compiler.currentType != type) {
            arg0 = compiler.compileExpression(left, type = compiler.currentType, Constraints.CONV_IMPLICIT | Constraints.MUST_WRAP);
          }
        } else {
          arg1 = compiler.compileExpression(operands[1], type, Constraints.CONV_IMPLICIT | Constraints.MUST_WRAP);
        }
        let op: BinaryOp = -1;
        switch (type.kind) {
          case TypeKind.I8:
          case TypeKind.I16:
          case TypeKind.I32: { op = BinaryOp.LtI32; break; }
          case TypeKind.U8:
          case TypeKind.U16:
          case TypeKind.U32:
          case TypeKind.BOOL: { op = BinaryOp.LtU32; break; }
          case TypeKind.I64:  { op = BinaryOp.LtI64; break; }
          case TypeKind.U64:  { op = BinaryOp.LtU64; break; }
          case TypeKind.ISIZE: {
            op = compiler.options.isWasm64
              ? BinaryOp.LtI64
              : BinaryOp.LtI32;
            break;
          }
          case TypeKind.USIZE: {
            op = compiler.options.isWasm64
              ? BinaryOp.LtU64
              : BinaryOp.LtU32;
            break;
          }
          case TypeKind.F32: return module.binary(BinaryOp.MinF32, arg0, arg1);
          case TypeKind.F64: return module.binary(BinaryOp.MinF64, arg0, arg1);
        }
        if (op != -1) {
          let flow = compiler.currentFlow;
          let nativeType = type.toNativeType();
          let temp1 = flow.getTempLocal(type);
          flow.setLocalFlag(temp1.index, LocalFlags.WRAPPED);
          let temp2 = flow.getTempLocal(type);
          flow.setLocalFlag(temp2.index, LocalFlags.WRAPPED);
          let ret = module.select(
            module.local_tee(temp1.index, arg0),
            module.local_tee(temp2.index, arg1),
            module.binary(op,
              module.local_get(temp1.index, nativeType),
              module.local_get(temp2.index, nativeType)
            )
          );
          flow.freeTempLocal(temp2);
          flow.freeTempLocal(temp1);
          return ret;
        }
      }
      compiler.error(
        DiagnosticCode.Operation_0_cannot_be_applied_to_type_1,
        reportNode.typeArgumentsRange, "min", type.toString()
      );
      return module.unreachable();
    }
    case BuiltinSymbols.ceil: { // ceil<T?>(value: T) -> T
      if (
        checkTypeOptional(typeArguments, reportNode, compiler, true) |
        checkArgsRequired(operands, 1, reportNode, compiler)
      ) return module.unreachable();
      let arg0 = typeArguments
        ? compiler.compileExpression(operands[0], typeArguments[0], Constraints.CONV_IMPLICIT)
        : compiler.compileExpression(operands[0], Type.auto, Constraints.NONE);
      let type = compiler.currentType;
      if (!type.is(TypeFlags.REFERENCE)) {
        switch (type.kind) {
          case TypeKind.I8:
          case TypeKind.I16:
          case TypeKind.I32:
          case TypeKind.I64:
          case TypeKind.ISIZE:
          case TypeKind.U8:
          case TypeKind.U16:
          case TypeKind.U32:
          case TypeKind.U64:
          case TypeKind.USIZE:
          case TypeKind.BOOL: return arg0; // considered rounded
          case TypeKind.F32: return module.unary(UnaryOp.CeilF32, arg0);
          case TypeKind.F64: return module.unary(UnaryOp.CeilF64, arg0);
        }
      }
      compiler.error(
        DiagnosticCode.Operation_0_cannot_be_applied_to_type_1,
        reportNode.typeArgumentsRange, "ceil", type.toString()
      );
      return module.unreachable();
    }
    case BuiltinSymbols.floor: { // floor<T?>(value: T) -> T
      if (
        checkTypeOptional(typeArguments, reportNode, compiler, true) |
        checkArgsRequired(operands, 1, reportNode, compiler)
      ) return module.unreachable();
      let arg0 = typeArguments
        ? compiler.compileExpression(operands[0], typeArguments[0], Constraints.CONV_IMPLICIT)
        : compiler.compileExpression(operands[0], Type.auto, Constraints.NONE);
      let type = compiler.currentType;
      if (!type.is(TypeFlags.REFERENCE)) {
        switch (type.kind) {
          case TypeKind.I8:
          case TypeKind.I16:
          case TypeKind.I32:
          case TypeKind.I64:
          case TypeKind.ISIZE:
          case TypeKind.U8:
          case TypeKind.U16:
          case TypeKind.U32:
          case TypeKind.U64:
          case TypeKind.USIZE:
          case TypeKind.BOOL: return arg0; // considered rounded
          case TypeKind.F32: return module.unary(UnaryOp.FloorF32, arg0);
          case TypeKind.F64: return module.unary(UnaryOp.FloorF64, arg0);
        }
      }
      compiler.error(
        DiagnosticCode.Operation_0_cannot_be_applied_to_type_1,
        reportNode.typeArgumentsRange, "floor", type.toString()
      );
      return module.unreachable();
    }
    case BuiltinSymbols.copysign: { // copysign<T?>(left: T, right: T) -> T
      if (
        checkTypeOptional(typeArguments, reportNode, compiler, true) |
        checkArgsRequired(operands, 2, reportNode, compiler)
      ) return module.unreachable();
      let arg0 = typeArguments
        ? compiler.compileExpression(operands[0], typeArguments[0], Constraints.CONV_IMPLICIT)
        : compiler.compileExpression(operands[0], Type.f64, Constraints.NONE);
      let type = compiler.currentType;
      if (!type.is(TypeFlags.REFERENCE)) {
        let arg1 = compiler.compileExpression(operands[1], type, Constraints.CONV_IMPLICIT);
        switch (type.kind) {
          // TODO: does an integer version make sense?
          case TypeKind.F32: return module.binary(BinaryOp.CopysignF32, arg0, arg1);
          case TypeKind.F64: return module.binary(BinaryOp.CopysignF64, arg0, arg1);
        }
      }
      compiler.error(
        DiagnosticCode.Operation_0_cannot_be_applied_to_type_1,
        reportNode.typeArgumentsRange, "copysign", type.toString()
      );
      return module.unreachable();
    }
    case BuiltinSymbols.nearest: { // nearest<T?>(value: T) -> T
      if (
        checkTypeOptional(typeArguments, reportNode, compiler, true) |
        checkArgsRequired(operands, 1, reportNode, compiler)
      ) return module.unreachable();
      let arg0 = typeArguments
        ? compiler.compileExpression(operands[0], typeArguments[0], Constraints.CONV_IMPLICIT)
        : compiler.compileExpression(operands[0], Type.auto, Constraints.NONE);
      let type = compiler.currentType;
      if (!type.is(TypeFlags.REFERENCE)) {
        switch (type.kind) {
          case TypeKind.I8:
          case TypeKind.I16:
          case TypeKind.I32:
          case TypeKind.I64:
          case TypeKind.ISIZE:
          case TypeKind.U8:
          case TypeKind.U16:
          case TypeKind.U32:
          case TypeKind.U64:
          case TypeKind.USIZE:
          case TypeKind.BOOL: return arg0;
          case TypeKind.F32: return module.unary(UnaryOp.NearestF32, arg0);
          case TypeKind.F64: return module.unary(UnaryOp.NearestF64, arg0);
        }
      }
      compiler.error(
        DiagnosticCode.Operation_0_cannot_be_applied_to_type_1,
        reportNode.typeArgumentsRange, "nearest", type.toString()
      );
      return module.unreachable();
    }
    case BuiltinSymbols.reinterpret: { // reinterpret<T!>(value: *) -> T
      if (
        checkTypeRequired(typeArguments, reportNode, compiler, true) |
        checkArgsRequired(operands, 1, reportNode, compiler)
      ) return module.unreachable();
      let type = typeArguments![0];
      if (!type.is(TypeFlags.REFERENCE)) {
        switch (type.kind) {
          case TypeKind.I32:
          case TypeKind.U32: {
            let arg0 = compiler.compileExpression(operands[0], Type.f32, Constraints.CONV_IMPLICIT);
            compiler.currentType = type;
            return module.unary(UnaryOp.ReinterpretF32, arg0);
          }
          case TypeKind.I64:
          case TypeKind.U64: {
            let arg0 = compiler.compileExpression(operands[0], Type.f64, Constraints.CONV_IMPLICIT);
            compiler.currentType = type;
            return module.unary(UnaryOp.ReinterpretF64, arg0);
          }
          case TypeKind.ISIZE:
          case TypeKind.USIZE: {
            let arg0 = compiler.compileExpression(operands[0],
              compiler.options.isWasm64
                ? Type.f64
                : Type.f32,
              Constraints.CONV_IMPLICIT
            );
            compiler.currentType = type;
            return module.unary(
              compiler.options.isWasm64
                ? UnaryOp.ReinterpretF64
                : UnaryOp.ReinterpretF32,
              arg0
            );
          }
          case TypeKind.F32: {
            let arg0 = compiler.compileExpression(operands[0], Type.i32, Constraints.CONV_IMPLICIT);
            compiler.currentType = Type.f32;
            return module.unary(UnaryOp.ReinterpretI32, arg0);
          }
          case TypeKind.F64: {
            let arg0 = compiler.compileExpression(operands[0], Type.i64, Constraints.CONV_IMPLICIT);
            compiler.currentType = Type.f64;
            return module.unary(UnaryOp.ReinterpretI64, arg0);
          }
        }
      }
      compiler.error(
        DiagnosticCode.Operation_0_cannot_be_applied_to_type_1,
        reportNode.typeArgumentsRange, "reinterpret", type.toString()
      );
      return module.unreachable();
    }
    case BuiltinSymbols.sqrt: { // sqrt<T?>(value: T) -> T
      if (
        checkTypeOptional(typeArguments, reportNode, compiler, true) |
        checkArgsRequired(operands, 1, reportNode, compiler)
      ) return module.unreachable();
      let arg0 = typeArguments
        ? compiler.compileExpression(operands[0], typeArguments[0], Constraints.CONV_IMPLICIT)
        : compiler.compileExpression(operands[0], Type.f64, Constraints.NONE);
      let type = compiler.currentType;
      if (!type.is(TypeFlags.REFERENCE)) {
        switch (type.kind) {
          // TODO: integer versions (that return f64 or convert)?
          case TypeKind.F32: return module.unary(UnaryOp.SqrtF32, arg0);
          case TypeKind.F64: return module.unary(UnaryOp.SqrtF64, arg0);
        }
      }
      compiler.error(
        DiagnosticCode.Operation_0_cannot_be_applied_to_type_1,
        reportNode.typeArgumentsRange, "sqrt", type.toString()
      );
      return module.unreachable();
    }
    case BuiltinSymbols.trunc: { // trunc<T?>(value: T) -> T
      if (
        checkTypeOptional(typeArguments, reportNode, compiler, true) |
        checkArgsRequired(operands, 1, reportNode, compiler)
      ) return module.unreachable();
      let arg0 = typeArguments
        ? compiler.compileExpression(operands[0], typeArguments[0], Constraints.CONV_IMPLICIT)
        : compiler.compileExpression(operands[0], Type.auto, Constraints.NONE);
      let type = compiler.currentType;
      if (!type.is(TypeFlags.REFERENCE)) {
        switch (type.kind) {
          case TypeKind.I8:
          case TypeKind.I16:
          case TypeKind.I32:
          case TypeKind.I64:
          case TypeKind.ISIZE:
          case TypeKind.U8:
          case TypeKind.U16:
          case TypeKind.U32:
          case TypeKind.U64:
          case TypeKind.USIZE:
          case TypeKind.BOOL: return arg0; // considered truncated
          case TypeKind.F32: return module.unary(UnaryOp.TruncF32, arg0);
          case TypeKind.F64: return module.unary(UnaryOp.TruncF64, arg0);
        }
      }
      compiler.error(
        DiagnosticCode.Operation_0_cannot_be_applied_to_type_1,
        reportNode.typeArgumentsRange, "trunc", type.toString()
      );
      return module.unreachable();
    }

    // === Memory access ==========================================================================

    case BuiltinSymbols.load: { // load<T!>(offset: usize, immOffset?: usize, immAlign?: usize) -> T*
      if (
        checkTypeRequired(typeArguments, reportNode, compiler, true) |
        checkArgsOptional(operands, 1, 3, reportNode, compiler)
      ) return module.unreachable();
      let type = typeArguments![0];
      let outType = (
        contextualType != Type.auto &&
        type.is(TypeFlags.INTEGER) &&
        contextualType.is(TypeFlags.INTEGER) &&
        contextualType.size > type.size
      ) ? contextualType : type;
      let arg0 = compiler.compileExpression(operands[0], compiler.options.usizeType, Constraints.CONV_IMPLICIT);
      let numOperands = operands.length;
      let immOffset = numOperands >= 2 ? evaluateImmediateOffset(operands[1], compiler) : 0; // reports
      if (immOffset < 0) {
        compiler.currentType = outType;
        return module.unreachable();
      }
      let immAlign: i32;
      let naturalAlign = type.byteSize;
      if (numOperands == 3) {
        immAlign = evaluateImmediateOffset(operands[2], compiler);
        if (immAlign < 0) {
          compiler.currentType = outType;
          return module.unreachable();
        }
        if (immAlign > naturalAlign) {
          compiler.error(
            DiagnosticCode._0_must_be_a_value_between_1_and_2_inclusive,
            operands[2].range, "Alignment", "0", naturalAlign.toString()
          );
          compiler.currentType = outType;
          return module.unreachable();
        }
        if (!isPowerOf2(immAlign)) {
          compiler.error(
            DiagnosticCode._0_must_be_a_power_of_two,
            operands[2].range, "Alignment"
          );
          compiler.currentType = outType;
          return module.unreachable();
        }
      } else {
        immAlign = naturalAlign;
      }
      compiler.currentType = outType;
      return module.load(
        type.byteSize,
        type.is(TypeFlags.SIGNED | TypeFlags.INTEGER),
        arg0,
        outType.toNativeType(),
        immOffset,
        immAlign
      );
    }
    case BuiltinSymbols.store: { // store<T!>(offset: usize, value: T*, offset?: usize, align?: usize) -> void
      compiler.currentType = Type.void;
      if (
        checkTypeRequired(typeArguments, reportNode, compiler) |
        checkArgsOptional(operands, 2, 4, reportNode, compiler)
      ) return module.unreachable();
      let type = typeArguments![0];
      let arg0 = compiler.compileExpression(operands[0], compiler.options.usizeType, Constraints.CONV_IMPLICIT);
      let arg1 = isAsm
        ? compiler.compileExpression(operands[1],
            contextualType,
            Constraints.CONV_IMPLICIT
          )
        : compiler.compileExpression(
            operands[1],
            type,
            type.is(TypeFlags.INTEGER)
              ? Constraints.NONE // no need to convert to small int (but now might result in a float)
              : Constraints.CONV_IMPLICIT
          );
      let inType = compiler.currentType;
      if (
        type.is(TypeFlags.INTEGER) &&
        (
          !inType.is(TypeFlags.INTEGER) || // float to int
          inType.size < type.size          // int to larger int (clear garbage bits)
        )
      ) {
        arg1 = compiler.convertExpression(arg1,
          inType, type,
          false, false, // still clears garbage bits when not wrapping
          operands[1]
        );
        inType = type;
      }
      let immOffset = operands.length >= 3 ? evaluateImmediateOffset(operands[2], compiler) : 0; // reports
      if (immOffset < 0) {
        compiler.currentType = Type.void;
        return module.unreachable();
      }
      let immAlign: i32;
      let naturalAlign = type.byteSize;
      if (operands.length == 4) {
        immAlign = evaluateImmediateOffset(operands[3], compiler);
        if (immAlign < 0) {
          compiler.currentType = Type.void;
          return module.unreachable();
        }
        if (immAlign > naturalAlign) {
          compiler.error(
            DiagnosticCode._0_must_be_a_value_between_1_and_2_inclusive,
            operands[3].range, "Alignment", "0", naturalAlign.toString()
          );
          compiler.currentType = Type.void;
          return module.unreachable();
        }
        if (!isPowerOf2(immAlign)) {
          compiler.error(
            DiagnosticCode._0_must_be_a_power_of_two,
            operands[3].range, "Alignment"
          );
          compiler.currentType = Type.void;
          return module.unreachable();
        }
      } else {
        immAlign = naturalAlign;
      }
      compiler.currentType = Type.void;
      return module.store(type.byteSize, arg0, arg1, inType.toNativeType(), immOffset, immAlign);
    }

    // === Atomics ================================================================================

    case BuiltinSymbols.atomic_load: { // load<T!>(offset: usize, immOffset?: usize) -> T*
      if (
        checkFeatureEnabled(Feature.THREADS, reportNode, compiler) |
        checkTypeRequired(typeArguments, reportNode, compiler, true) |
        checkArgsOptional(operands, 1, 2, reportNode, compiler)
      ) return module.unreachable();
      let type = typeArguments![0];
      let outType = (
        type.is(TypeFlags.INTEGER) &&
        contextualType.is(TypeFlags.INTEGER) &&
        contextualType.size > type.size
      ) ? contextualType : type;
      if (!type.is(TypeFlags.INTEGER)) {
        compiler.error(
          DiagnosticCode.Operation_0_cannot_be_applied_to_type_1,
          reportNode.typeArgumentsRange, "atomic.load", type.toString()
        );
        compiler.currentType = outType;
        return module.unreachable();
      }
      let arg0 = compiler.compileExpression(operands[0], compiler.options.usizeType, Constraints.CONV_IMPLICIT);
      let immOffset = operands.length == 2 ? evaluateImmediateOffset(operands[1], compiler) : 0; // reports
      if (immOffset < 0) {
        compiler.currentType = outType;
        return module.unreachable();
      }
      compiler.currentType = outType;
      return module.atomic_load(
        type.byteSize,
        arg0,
        outType.toNativeType(),
        immOffset
      );
    }
    case BuiltinSymbols.atomic_store: { // store<T!>(offset: usize, value: T*, immOffset?: usize) -> void
      if (
        checkFeatureEnabled(Feature.THREADS, reportNode, compiler) |
        checkTypeRequired(typeArguments, reportNode, compiler) |
        checkArgsOptional(operands, 2, 3, reportNode, compiler)
      ) return module.unreachable();
      let type = typeArguments![0];
      if (!type.is(TypeFlags.INTEGER)) {
        compiler.error(
          DiagnosticCode.Operation_0_cannot_be_applied_to_type_1,
          reportNode.typeArgumentsRange, "atomic.store", type.toString()
        );
        compiler.currentType = Type.void;
        return module.unreachable();
      }
      let arg0 = compiler.compileExpression(operands[0], compiler.options.usizeType, Constraints.CONV_IMPLICIT);
      let arg1 = isAsm
        ? compiler.compileExpression(
            operands[1],
            contextualType,
            Constraints.CONV_IMPLICIT
          )
        : compiler.compileExpression(
            operands[1],
            type,
            type.is(TypeFlags.INTEGER)
              ? Constraints.NONE // no need to convert to small int (but now might result in a float)
              : Constraints.CONV_IMPLICIT
          );
      let inType = compiler.currentType;
      if (
        type.is(TypeFlags.INTEGER) &&
        (
          !inType.is(TypeFlags.INTEGER) || // float to int
          inType.size < type.size          // int to larger int (clear garbage bits)
        )
      ) {
        arg1 = compiler.convertExpression(arg1,
          inType, type,
          false, false, // still clears garbage bits when not wrapping
          operands[1]
        );
        inType = type;
      }
      let immOffset = operands.length == 3 ? evaluateImmediateOffset(operands[2], compiler) : 0; // reports
      if (immOffset < 0) {
        compiler.currentType = Type.void;
        return module.unreachable();
      }
      compiler.currentType = Type.void;
      return module.atomic_store(type.byteSize, arg0, arg1, inType.toNativeType(), immOffset);
    }
    case BuiltinSymbols.atomic_add: // any_atomic_binary<T!>(ptr, value: T, immOffset?: usize) -> T
    case BuiltinSymbols.atomic_sub:
    case BuiltinSymbols.atomic_and:
    case BuiltinSymbols.atomic_or:
    case BuiltinSymbols.atomic_xor:
    case BuiltinSymbols.atomic_xchg: {
      if (
        checkFeatureEnabled(Feature.THREADS, reportNode, compiler) |
        checkTypeRequired(typeArguments, reportNode, compiler, true) |
        checkArgsOptional(operands, 2, 3, reportNode, compiler)
      ) return module.unreachable();
      let type = typeArguments![0];
      if (!type.is(TypeFlags.INTEGER) || type.size < 8) {
        let opName: string;
        switch (prototype.internalName) {
          default: assert(false);
          case BuiltinSymbols.atomic_add: { opName = "atomic.add"; break; }
          case BuiltinSymbols.atomic_sub: { opName = "atomic.sub"; break; }
          case BuiltinSymbols.atomic_and: { opName = "atomic.and"; break; }
          case BuiltinSymbols.atomic_or: { opName = "atomic.or"; break; }
          case BuiltinSymbols.atomic_xor: { opName = "atomic.xor"; break; }
          case BuiltinSymbols.atomic_xchg: { opName = "atomic.xchg"; break; }
        }
        compiler.error(
          DiagnosticCode.Operation_0_cannot_be_applied_to_type_1,
          reportNode.typeArgumentsRange, opName, type.toString()
        );
        return module.unreachable();
      }
      let arg0 = compiler.compileExpression(operands[0],
        compiler.options.usizeType,
        Constraints.CONV_IMPLICIT
      );
      let arg1 = isAsm
        ? compiler.compileExpression(operands[1],
            contextualType,
            Constraints.CONV_IMPLICIT
          )
        : compiler.compileExpression(
            operands[1],
            type,
            type.is(TypeFlags.INTEGER)
              ? Constraints.NONE // no need to convert to small int (but now might result in a float)
              : Constraints.CONV_IMPLICIT
          );
      let inType = compiler.currentType;
      if (
        type.is(TypeFlags.INTEGER) &&
        (
          !inType.is(TypeFlags.INTEGER) || // float to int
          inType.size < type.size       // int to larger int (clear garbage bits)
        )
      ) {
        arg1 = compiler.convertExpression(arg1,
          inType, type,
          false, false, // still clears garbage bits when not wrapping
          operands[1]
        );
        inType = type;
      }
      let immOffset = operands.length == 3 ? evaluateImmediateOffset(operands[2], compiler) : 0; // reports
      if (immOffset < 0) {
        compiler.currentType = inType;
        return module.unreachable();
      }
      let op: AtomicRMWOp;
      switch (prototype.internalName) {
        default: assert(false);
        case BuiltinSymbols.atomic_add:  { op = AtomicRMWOp.Add;  break; }
        case BuiltinSymbols.atomic_sub:  { op = AtomicRMWOp.Sub;  break; }
        case BuiltinSymbols.atomic_and:  { op = AtomicRMWOp.And;  break; }
        case BuiltinSymbols.atomic_or:   { op = AtomicRMWOp.Or;   break; }
        case BuiltinSymbols.atomic_xor:  { op = AtomicRMWOp.Xor;  break; }
        case BuiltinSymbols.atomic_xchg: { op = AtomicRMWOp.Xchg; break; }
      }
      compiler.currentType = inType;
      return module.atomic_rmw(op, type.byteSize, immOffset, arg0, arg1, inType.toNativeType());
    }
    case BuiltinSymbols.atomic_cmpxchg: { // cmpxchg<T!>(ptr: usize, expected: T, replacement: T, off?: usize) -> T
      if (
        checkFeatureEnabled(Feature.THREADS, reportNode, compiler) |
        checkTypeRequired(typeArguments, reportNode, compiler, true) |
        checkArgsOptional(operands, 3, 4, reportNode, compiler)
      ) return module.unreachable();
      let type = typeArguments![0];
      if (!type.is(TypeFlags.INTEGER) || type.size < 8) {
        compiler.error(
          DiagnosticCode.Operation_0_cannot_be_applied_to_type_1,
          reportNode.typeArgumentsRange, "atomic.cmpxchg", type.toString()
        );
        return module.unreachable();
      }
      let arg0 = compiler.compileExpression(operands[0],
        compiler.options.usizeType,
        Constraints.CONV_IMPLICIT
      );
      let arg1 = isAsm
        ? compiler.compileExpression(operands[1],
            contextualType,
            Constraints.CONV_IMPLICIT
          )
        : compiler.compileExpression(
            operands[1],
            type,
            type.is(TypeFlags.INTEGER)
              ? Constraints.NONE // no need to convert to small int (but now might result in a float)
              : Constraints.CONV_IMPLICIT
          );
      let inType = compiler.currentType;
      let arg2 = compiler.compileExpression(operands[2],
        inType,
        Constraints.CONV_IMPLICIT
      );
      if (
        type.is(TypeFlags.INTEGER) &&
        (
          !inType.is(TypeFlags.INTEGER) || // float to int
          inType.size < type.size       // int to larger int (clear garbage bits)
        )
      ) {
        arg1 = compiler.convertExpression(arg1,
          inType, type,
          false, false, // still clears garbage bits when not wrapping
          operands[1]
        );
        arg2 = compiler.convertExpression(arg2,
          inType, type,
          false, false, // still clears garbage bits when not wrapping
          operands[2]
        );
        inType = type;
      }
      let immOffset = operands.length == 4 ? evaluateImmediateOffset(operands[3], compiler) : 0; // reports
      if (immOffset < 0) {
        compiler.currentType = inType;
        return module.unreachable();
      }
      compiler.currentType = inType;
      return module.atomic_cmpxchg(type.byteSize, immOffset, arg0, arg1, arg2, inType.toNativeType());
    }
    case BuiltinSymbols.atomic_wait: { // wait<T!>(ptr: usize, expected: T, timeout: i64) -> i32
      if (
        checkFeatureEnabled(Feature.THREADS, reportNode, compiler) |
        checkTypeRequired(typeArguments, reportNode, compiler) |
        checkArgsRequired(operands, 3, reportNode, compiler)
      ) {
        compiler.currentType = Type.i32;
        return module.unreachable();
      }
      let type = typeArguments![0];
      let arg0 = compiler.compileExpression(operands[0], compiler.options.usizeType, Constraints.CONV_IMPLICIT);
      let arg1 = compiler.compileExpression(operands[1], type, Constraints.CONV_IMPLICIT);
      let arg2 = compiler.compileExpression(operands[2], Type.i64, Constraints.CONV_IMPLICIT);
      compiler.currentType = Type.i32;
      switch (type.kind) {
        case TypeKind.I32:
        case TypeKind.I64:
        case TypeKind.ISIZE:
        case TypeKind.U32:
        case TypeKind.U64:
        case TypeKind.USIZE: return module.atomic_wait(arg0, arg1, arg2, type.toNativeType());
      }
      compiler.error(
        DiagnosticCode.Operation_0_cannot_be_applied_to_type_1,
        reportNode.typeArgumentsRange, "atomic.wait", type.toString()
      );
      return module.unreachable();
    }
    case BuiltinSymbols.atomic_notify: { // notify(ptr: usize, count: i32) -> i32
      if (
        checkFeatureEnabled(Feature.THREADS, reportNode, compiler) |
        checkTypeAbsent(typeArguments, reportNode, prototype) |
        checkArgsRequired(operands, 2, reportNode, compiler)
      ) {
        compiler.currentType = Type.i32;
        return module.unreachable();
      }
      let arg0 = compiler.compileExpression(operands[0], compiler.options.usizeType, Constraints.CONV_IMPLICIT);
      let arg1 = compiler.compileExpression(operands[1], Type.i32, Constraints.CONV_IMPLICIT);
      compiler.currentType = Type.i32;
      return module.atomic_notify(arg0, arg1);
    }
    case BuiltinSymbols.atomic_fence: { // fence() -> void
      compiler.currentType = Type.void;
      if (
        checkFeatureEnabled(Feature.THREADS, reportNode, compiler) |
        checkTypeAbsent(typeArguments, reportNode, prototype) |
        checkArgsRequired(operands, 0, reportNode, compiler)
      ) return module.unreachable();
      return module.atomic_fence();
    }

    // === Control flow ===========================================================================

    case BuiltinSymbols.select: { // select<T?>(ifTrue: T, ifFalse: T, condition: bool) -> T
      if (
        checkTypeOptional(typeArguments, reportNode, compiler, true) |
        checkArgsRequired(operands, 3, reportNode, compiler)
      ) return module.unreachable();
      let arg0 = typeArguments
        ? compiler.compileExpression(operands[0], typeArguments[0], Constraints.CONV_IMPLICIT)
        : compiler.compileExpression(operands[0], Type.auto);
      let type = compiler.currentType;
      if (!type.isAny(TypeFlags.VALUE | TypeFlags.REFERENCE)) {
        compiler.error(
          DiagnosticCode.Operation_0_cannot_be_applied_to_type_1,
          reportNode.typeArgumentsRange, "select", type.toString()
        );
        return module.unreachable();
      }
      let arg1 = compiler.compileExpression(operands[1], type, Constraints.CONV_IMPLICIT);
      let arg2 = compiler.makeIsTrueish(
        compiler.compileExpression(operands[2], Type.bool),
        compiler.currentType // ^
      );
      compiler.currentType = type;
      return module.select(arg0, arg1, arg2);
    }
    case BuiltinSymbols.unreachable: { // unreachable() -> *
      if (typeArguments) {
        compiler.error(
          DiagnosticCode.Type_0_is_not_generic,
          reportNode.typeArgumentsRange, prototype.internalName
        );
      }
      checkArgsRequired(operands, 0, reportNode, compiler);
      return module.unreachable();
    }

    // === Memory =================================================================================

    case BuiltinSymbols.memory_size: { // memory.size() -> i32
      compiler.currentType = Type.i32;
      if (
        checkTypeAbsent(typeArguments, reportNode, prototype) |
        checkArgsRequired(operands, 0, reportNode, compiler)
      ) return module.unreachable();
      return module.host(HostOp.MemorySize);
    }
    case BuiltinSymbols.memory_grow: { // memory.grow(pages: i32) -> i32
      compiler.currentType = Type.i32;
      if (
        checkTypeAbsent(typeArguments, reportNode, prototype) |
        checkArgsRequired(operands, 1, reportNode, compiler)
      ) return module.unreachable();
      return module.host(HostOp.MemoryGrow, null, [
        compiler.compileExpression(operands[0], Type.i32, Constraints.CONV_IMPLICIT)
      ]);
    }
    case BuiltinSymbols.memory_copy: { // memory.copy(dest: usize, src: usize: n: usize) -> void
      compiler.currentType = Type.void;
      if (
        checkTypeAbsent(typeArguments, reportNode, prototype) |
        checkArgsRequired(operands, 3, reportNode, compiler)
      ) return module.unreachable();
      if (!compiler.options.hasFeature(Feature.BULK_MEMORY)) {
        let instance = compiler.resolver.resolveFunction(prototype, null); // reports
        compiler.currentType = Type.void;
        if (!instance) return module.unreachable();
        return compiler.compileCallDirect(instance, operands, reportNode);
      }
      let usizeType = compiler.options.usizeType;
      let arg0 = compiler.compileExpression(operands[0], usizeType, Constraints.CONV_IMPLICIT);
      let arg1 = compiler.compileExpression(operands[1], usizeType, Constraints.CONV_IMPLICIT);
      let arg2 = compiler.compileExpression(operands[2], usizeType, Constraints.CONV_IMPLICIT);
      compiler.currentType = Type.void;
      return module.memory_copy(arg0, arg1, arg2);
    }
    case BuiltinSymbols.memory_fill: { // memory.fill(dest: usize, value: u8, n: usize) -> void
      compiler.currentType = Type.void;
      if (
        checkTypeAbsent(typeArguments, reportNode, prototype) |
        checkArgsRequired(operands, 3, reportNode, compiler)
      ) return module.unreachable();
      if (!compiler.options.hasFeature(Feature.BULK_MEMORY)) {
        let instance = compiler.resolver.resolveFunction(prototype, null); // reports
        compiler.currentType = Type.void;
        if (!instance) return module.unreachable();
        return compiler.compileCallDirect(instance, operands, reportNode);
      }
      let usizeType = compiler.options.usizeType;
      let arg0 = compiler.compileExpression(operands[0], usizeType, Constraints.CONV_IMPLICIT);
      let arg1 = compiler.compileExpression(operands[1], Type.u8, Constraints.CONV_IMPLICIT);
      let arg2 = compiler.compileExpression(operands[2], usizeType, Constraints.CONV_IMPLICIT);
      compiler.currentType = Type.void;
      return module.memory_fill(arg0, arg1, arg2);
    }

    // === Helpers ================================================================================

    case BuiltinSymbols.changetype: { // changetype<T!>(value: *) -> T
      if (
        checkTypeRequired(typeArguments, reportNode, compiler, true) |
        checkArgsRequired(operands, 1, reportNode, compiler)
      ) return module.unreachable();
      let toType = typeArguments![0];
      let arg0 = compiler.compileExpression(operands[0], Type.auto);
      let fromType = compiler.currentType;
      compiler.currentType = toType;
      if (!fromType.isChangeableTo(toType)) {
        compiler.error(
          DiagnosticCode.Type_0_cannot_be_changed_to_type_1,
          reportNode.range, fromType.toString(), toType.toString()
        );
        return module.unreachable();
      }
      return arg0;
    }
    case BuiltinSymbols.assert: { // assert<T?>(isTrueish: T, message?: string) -> T{!= null}
      if (
        checkTypeOptional(typeArguments, reportNode, compiler) |
        checkArgsOptional(operands, 1, 2, reportNode, compiler)
      ) {
        if (typeArguments) {
          assert(typeArguments.length); // otherwise invalid, should not been set at all
          compiler.currentType = typeArguments[0].nonNullableType;
        }
        return module.unreachable();
      }
      let arg0 = typeArguments
        ? compiler.compileExpression(operands[0], typeArguments[0], Constraints.CONV_IMPLICIT | Constraints.MUST_WRAP)
        : compiler.compileExpression(operands[0], Type.bool, Constraints.MUST_WRAP);
      let type = compiler.currentType;
      compiler.currentType = type.nonNullableType;

      // if the assertion can be proven statically, omit it
      if (getExpressionId(arg0 = module.precomputeExpression(arg0)) == ExpressionId.Const) {
        switch (getExpressionType(arg0)) {
          case NativeType.I32: {
            if (getConstValueI32(arg0) != 0) {
              if (contextualType == Type.void) {
                compiler.currentType = Type.void;
                return module.nop();
              }
              return arg0;
            }
            break;
          }
          case NativeType.I64: {
            if (getConstValueI64Low(arg0) != 0 || getConstValueI64High(arg0) != 0) {
              if (contextualType == Type.void) {
                compiler.currentType = Type.void;
                return module.nop();
              }
              return arg0;
            }
            break;
          }
          case NativeType.F32: {
            if (getConstValueF32(arg0) != 0) {
              if (contextualType == Type.void) {
                compiler.currentType = Type.void;
                return module.nop();
              }
              return arg0;
            }
            break;
          }
          case NativeType.F64: {
            if (getConstValueF64(arg0) != 0) {
              if (contextualType == Type.void) {
                compiler.currentType = Type.void;
                return module.nop();
              }
              return arg0;
            }
            break;
          }
        }
      }

      // return ifTrueish if assertions are disabled
      if (compiler.options.noAssert) {
        if (contextualType == Type.void) { // simplify if dropped anyway
          compiler.currentType = Type.void;
          return module.nop();
        }
        return arg0;
      }

      // otherwise call abort if the assertion is false-ish
      let abort = compileAbort(compiler, operands.length == 2 ? operands[1] : null, reportNode);
      compiler.currentType = type.nonNullableType;
      if (contextualType == Type.void) { // simplify if dropped anyway
        compiler.currentType = Type.void;
        switch (type.kind) {
          case TypeKind.I8:
          case TypeKind.I16:
          case TypeKind.I32:
          case TypeKind.U8:
          case TypeKind.U16:
          case TypeKind.U32:
          case TypeKind.BOOL: return module.if(module.unary(UnaryOp.EqzI32, arg0), abort);
          case TypeKind.I64:
          case TypeKind.U64: return module.if(module.unary(UnaryOp.EqzI64, arg0), abort);
          case TypeKind.ISIZE:
          case TypeKind.USIZE: {
            return module.if(
              module.unary(
                compiler.options.isWasm64
                  ? UnaryOp.EqzI64
                  : UnaryOp.EqzI32,
                arg0
              ),
              abort
            );
          }
          // TODO: also check for NaN in float assertions, as in `Boolean(NaN) -> false`?
          case TypeKind.F32: return module.if(module.binary(BinaryOp.EqF32, arg0, module.f32(0)), abort);
          case TypeKind.F64: return module.if(module.binary(BinaryOp.EqF64, arg0, module.f64(0)), abort);
        }
      } else {
        compiler.currentType = type.nonNullableType;
        let flow = compiler.currentFlow;
        switch (compiler.currentType.kind) {
          case TypeKind.I8:
          case TypeKind.I16:
          case TypeKind.I32:
          case TypeKind.U8:
          case TypeKind.U16:
          case TypeKind.U32:
          case TypeKind.BOOL: {
            let temp = flow.getTempLocal(type);
            flow.setLocalFlag(temp.index, LocalFlags.WRAPPED); // arg0 is wrapped
            let ret = module.if(
              module.local_tee(temp.index, arg0),
              module.local_get(temp.index, NativeType.I32),
              abort
            );
            flow.freeTempLocal(temp);
            return ret;
          }
          case TypeKind.I64:
          case TypeKind.U64: {
            let temp = flow.getTempLocal(Type.i64);
            let ret = module.if(
              module.unary(UnaryOp.EqzI64,
                module.local_tee(temp.index, arg0)
              ),
              abort,
              module.local_get(temp.index, NativeType.I64)
            );
            flow.freeTempLocal(temp);
            return ret;
          }
          case TypeKind.ISIZE:
          case TypeKind.USIZE: {
            let temp = flow.getTempLocal(compiler.options.usizeType);
            let ret = module.if(
              module.unary(
                compiler.options.isWasm64
                  ? UnaryOp.EqzI64
                  : UnaryOp.EqzI32,
                module.local_tee(temp.index, arg0)
              ),
              abort,
              module.local_get(temp.index, compiler.options.nativeSizeType)
            );
            flow.freeTempLocal(temp);
            return ret;
          }
          case TypeKind.F32: {
            let temp = flow.getTempLocal(Type.f32);
            let ret = module.if(
              module.binary(BinaryOp.EqF32,
                module.local_tee(temp.index, arg0),
                module.f32(0)
              ),
              abort,
              module.local_get(temp.index, NativeType.F32)
            );
            flow.freeTempLocal(temp);
            return ret;
          }
          case TypeKind.F64: {
            let temp = flow.getTempLocal(Type.f64);
            let ret = module.if(
              module.binary(BinaryOp.EqF64,
                module.local_tee(temp.index, arg0),
                module.f64(0)
              ),
              abort,
              module.local_get(temp.index, NativeType.F64)
            );
            flow.freeTempLocal(temp);
            return ret;
          }
        }
      }
      compiler.error(
        DiagnosticCode.Not_implemented,
        reportNode.typeArgumentsRange
      );
      return abort;
    }
    case BuiltinSymbols.unchecked: { // unchecked(expr: *) -> *
      if (
        checkTypeAbsent(typeArguments, reportNode, prototype) |
        checkArgsRequired(operands, 1, reportNode, compiler)
      ) return module.unreachable();
      let flow = compiler.currentFlow;
      let alreadyUnchecked = flow.is(FlowFlags.UNCHECKED_CONTEXT);
      flow.set(FlowFlags.UNCHECKED_CONTEXT);
      // eliminate unnecessary tees by preferring contextualType(=void)
      let expr = compiler.compileExpression(operands[0], contextualType);
      if (!alreadyUnchecked) flow.unset(FlowFlags.UNCHECKED_CONTEXT);
      return expr;
    }
    case BuiltinSymbols.call_direct:
    case BuiltinSymbols.call_indirect: { // call_indirect<T?>(target: Function | u32, ...args: *[]) -> T
      if (
        checkTypeOptional(typeArguments, reportNode, compiler, true) |
        checkArgsOptional(operands, 1, i32.MAX_VALUE, reportNode, compiler)
      ) return module.unreachable();
      let returnType = typeArguments ? typeArguments[0] : contextualType;
      let arg0 = compiler.compileExpression(operands[0], Type.u32);
      let arg0Type = compiler.currentType;
      if (!(
        arg0Type == Type.u32 ||                                      // either plain index
        arg0Type.kind == TypeKind.U32 && arg0Type.signatureReference // or function reference
      )) {
        compiler.error(
          DiagnosticCode.Type_0_is_not_a_function_index_or_function_reference,
          operands[0].range, arg0Type.toString()
        );
        return module.unreachable();
      }
      let numOperands = operands.length - 1;
      let operandExprs = new Array<ExpressionRef>(numOperands);
      let nativeReturnType = returnType.toNativeType();
      let parameterTypes = new Array<Type>(numOperands);
      let nativeParamTypes = new Array<NativeType>(numOperands);
      for (let i = 0; i < numOperands; ++i) {
        operandExprs[i] = compiler.compileExpression(operands[1 + i], Type.i32);
        let operandType = compiler.currentType;
        parameterTypes[i] = operandType;
        nativeParamTypes[i] = operandType.toNativeType();
      }
      let typeName = Signature.makeSignatureString(parameterTypes, returnType);
      let typeRef = module.getFunctionTypeBySignature(nativeReturnType, nativeParamTypes);
      if (!typeRef) typeRef = module.addFunctionType(typeName, nativeReturnType, nativeParamTypes);
      compiler.currentType = returnType;
      if (prototype.internalName == BuiltinSymbols.call_direct) {
        // if the index expression is precomputable to a constant value, emit a direct call
        if (getExpressionId(arg0 = module.precomputeExpression(arg0)) == ExpressionId.Const) {
          assert(getExpressionType(arg0) == NativeType.I32);
          let index = getConstValueI32(arg0);
          let functionTable = compiler.functionTable;
          if (index >= 0 && index < functionTable.length) {
            return module.call(functionTable[index], operandExprs, nativeReturnType);
          }
        }
        compiler.error(
          DiagnosticCode.Expression_must_be_a_compile_time_constant,
          operands[0].range
        );
        return module.unreachable();
      }
      // of course this can easily result in a 'RuntimeError: function signature mismatch' trap and
      // thus must be used with care. it exists because it *might* be useful in specific scenarios.
      return module.call_indirect(arg0, operandExprs, typeName);
    }
    case BuiltinSymbols.instantiate: { // instantiate<T!>(...args: *[]) -> T
      if (
        checkTypeRequired(typeArguments, reportNode, compiler, true)
      ) return module.unreachable();
      let typeArgument = typeArguments![0];
      let classInstance = typeArgument.classReference;
      if (!(typeArgument.is(TypeFlags.REFERENCE) && classInstance !== null)) {
        compiler.error(
          DiagnosticCode.This_expression_is_not_constructable,
          reportNode.expression.range
        );
        return module.unreachable();
      }
      compiler.currentType = classInstance.type;
      return compiler.compileInstantiate(classInstance, operands, Constraints.NONE, reportNode);
    }

    // === User-defined diagnostics ===============================================================

    case BuiltinSymbols.ERROR: {
      checkTypeAbsent(typeArguments, reportNode, prototype);
      compiler.error(
        DiagnosticCode.User_defined_0,
        reportNode.range, (operands.length ? operands[0] : reportNode).range.toString()
      );
      return module.unreachable();
    }
    case BuiltinSymbols.WARNING: {
      checkTypeAbsent(typeArguments, reportNode, prototype);
      compiler.warning(
        DiagnosticCode.User_defined_0,
        reportNode.range, (operands.length ? operands[0] : reportNode).range.toString()
      );
      return module.nop();
    }
    case BuiltinSymbols.INFO: {
      checkTypeAbsent(typeArguments, reportNode, prototype);
      compiler.info(
        DiagnosticCode.User_defined_0,
        reportNode.range, (operands.length ? operands[0] : reportNode).range.toString()
      );
      return module.nop();
    }

    // === Portable type conversions ==============================================================

    case BuiltinSymbols.i8: {
      if (
        checkTypeAbsent(typeArguments, reportNode, prototype) |
        checkArgsRequired(operands, 1, reportNode, compiler)
      ) {
        compiler.currentType = Type.i8;
        return module.unreachable();
      }
      return compiler.compileExpression(operands[0], Type.i8, Constraints.CONV_EXPLICIT);
    }
    case BuiltinSymbols.i16: {
      if (
        checkTypeAbsent(typeArguments, reportNode, prototype) |
        checkArgsRequired(operands, 1, reportNode, compiler)
      ) {
        compiler.currentType = Type.i16;
        return module.unreachable();
      }
      return compiler.compileExpression(operands[0], Type.i16, Constraints.CONV_EXPLICIT);
    }
    case BuiltinSymbols.i32: {
      if (
        checkTypeAbsent(typeArguments, reportNode, prototype) |
        checkArgsRequired(operands, 1, reportNode, compiler)
      ) {
        compiler.currentType = Type.i32;
        return module.unreachable();
      }
      return compiler.compileExpression(operands[0], Type.i32, Constraints.CONV_EXPLICIT);
    }
    case BuiltinSymbols.i64: {
      if (
        checkTypeAbsent(typeArguments, reportNode, prototype) |
        checkArgsRequired(operands, 1, reportNode, compiler)
      ) {
        compiler.currentType = Type.i64;
        return module.unreachable();
      }
      return compiler.compileExpression(operands[0], Type.i64, Constraints.CONV_EXPLICIT);
    }
    case BuiltinSymbols.isize: {
      let isizeType = compiler.options.isizeType;
      if (
        checkTypeAbsent(typeArguments, reportNode, prototype) |
        checkArgsRequired(operands, 1, reportNode, compiler)
      ) {
        compiler.currentType = isizeType;
        return module.unreachable();
      }
      return compiler.compileExpression(operands[0], isizeType, Constraints.CONV_EXPLICIT);
    }
    case BuiltinSymbols.u8: {
      if (
        checkTypeAbsent(typeArguments, reportNode, prototype) |
        checkArgsRequired(operands, 1, reportNode, compiler)
      ) {
        compiler.currentType = Type.u8;
        return module.unreachable();
      }
      return compiler.compileExpression(operands[0], Type.u8, Constraints.CONV_EXPLICIT);
    }
    case BuiltinSymbols.u16: {
      if (
        checkTypeAbsent(typeArguments, reportNode, prototype) |
        checkArgsRequired(operands, 1, reportNode, compiler)
      ) {
        compiler.currentType = Type.u16;
        return module.unreachable();
      }
      return compiler.compileExpression(operands[0], Type.u16, Constraints.CONV_EXPLICIT);
    }
    case BuiltinSymbols.u32: {
      if (
        checkTypeAbsent(typeArguments, reportNode, prototype) |
        checkArgsRequired(operands, 1, reportNode, compiler)
      ) {
        compiler.currentType = Type.u32;
        return module.unreachable();
      }
      return compiler.compileExpression(operands[0], Type.u32, Constraints.CONV_EXPLICIT);
    }
    case BuiltinSymbols.u64: {
      if (
        checkTypeAbsent(typeArguments, reportNode, prototype) |
        checkArgsRequired(operands, 1, reportNode, compiler)
      ) {
        compiler.currentType = Type.u64;
        return module.unreachable();
      }
      return compiler.compileExpression(operands[0], Type.u64, Constraints.CONV_EXPLICIT);
    }
    case BuiltinSymbols.usize: {
      let usizeType = compiler.options.usizeType;
      if (
        checkTypeAbsent(typeArguments, reportNode, prototype) |
        checkArgsRequired(operands, 1, reportNode, compiler)
      ) {
        compiler.currentType = usizeType;
        return module.unreachable();
      }
      return compiler.compileExpression(operands[0], usizeType, Constraints.CONV_EXPLICIT);
    }
    case BuiltinSymbols.bool: {
      if (
        checkTypeAbsent(typeArguments, reportNode, prototype) |
        checkArgsRequired(operands, 1, reportNode, compiler)
      ) {
        compiler.currentType = Type.bool;
        return module.unreachable();
      }
      return compiler.compileExpression(operands[0], Type.bool, Constraints.CONV_EXPLICIT);
    }
    case BuiltinSymbols.f32: {
      if (
        checkTypeAbsent(typeArguments, reportNode, prototype) |
        checkArgsRequired(operands, 1, reportNode, compiler)
      ) {
        compiler.currentType = Type.f32;
        return module.unreachable();
      }
      return compiler.compileExpression(operands[0], Type.f32, Constraints.CONV_EXPLICIT);
    }
    case BuiltinSymbols.f64: {
      if (
        checkTypeAbsent(typeArguments, reportNode, prototype) |
        checkArgsRequired(operands, 1, reportNode, compiler)
      ) {
        compiler.currentType = Type.f64;
        return module.unreachable();
      }
      return compiler.compileExpression(operands[0], Type.f64, Constraints.CONV_EXPLICIT);
    }

    // === SIMD ===================================================================================

    case BuiltinSymbols.v128: // alias for now
    case BuiltinSymbols.i8x16: {
      if (
        checkFeatureEnabled(Feature.SIMD, reportNode, compiler) |
        checkTypeAbsent(typeArguments, reportNode, prototype) |
        checkArgsRequired(operands, 16, reportNode, compiler)
      ) {
        compiler.currentType = Type.v128;
        return module.unreachable();
      }
      let bytes = new Uint8Array(16);
      for (let i = 0; i < 16; ++i) {
        let value = operands[i];
        if (value) {
          let expr = compiler.precomputeExpression(value, Type.i8, Constraints.CONV_IMPLICIT);
          if (getExpressionId(expr) != ExpressionId.Const) {
            compiler.error(
              DiagnosticCode.Expression_must_be_a_compile_time_constant,
              value.range
            );
            compiler.currentType = Type.v128;
            return module.unreachable();
          }
          assert(getExpressionType(expr) == NativeType.I32);
          writeI8(getConstValueI32(expr), bytes, i);
        }
      }
      compiler.currentType = Type.v128;
      return module.v128(bytes);
    }
    case BuiltinSymbols.i16x8: {
      if (
        checkFeatureEnabled(Feature.SIMD, reportNode, compiler) |
        checkTypeAbsent(typeArguments, reportNode, prototype) |
        checkArgsRequired(operands, 8, reportNode, compiler)
      ) {
        compiler.currentType = Type.v128;
        return module.unreachable();
      }
      let bytes = new Uint8Array(16);
      for (let i = 0; i < 8; ++i) {
        let value = operands[i];
        if (value) {
          let expr = compiler.precomputeExpression(value, Type.i16, Constraints.CONV_IMPLICIT);
          if (getExpressionId(expr) != ExpressionId.Const) {
            compiler.error(
              DiagnosticCode.Expression_must_be_a_compile_time_constant,
              value.range
            );
            compiler.currentType = Type.v128;
            return module.unreachable();
          }
          assert(getExpressionType(expr) == NativeType.I32);
          writeI16(getConstValueI32(expr), bytes, i << 1);
        }
      }
      compiler.currentType = Type.v128;
      return module.v128(bytes);
    }
    case BuiltinSymbols.i32x4: {
      if (
        checkFeatureEnabled(Feature.SIMD, reportNode, compiler) |
        checkTypeAbsent(typeArguments, reportNode, prototype) |
        checkArgsRequired(operands, 4, reportNode, compiler)
      ) {
        compiler.currentType = Type.v128;
        return module.unreachable();
      }
      let bytes = new Uint8Array(16);
      for (let i = 0; i < 4; ++i) {
        let value = operands[i];
        if (value) {
          let expr = compiler.precomputeExpression(value, Type.i32, Constraints.CONV_IMPLICIT);
          if (getExpressionId(expr) != ExpressionId.Const) {
            compiler.error(
              DiagnosticCode.Expression_must_be_a_compile_time_constant,
              value.range
            );
            compiler.currentType = Type.v128;
            return module.unreachable();
          }
          assert(getExpressionType(expr) == NativeType.I32);
          writeI32(getConstValueI32(expr), bytes, i << 2);
        }
      }
      compiler.currentType = Type.v128;
      return module.v128(bytes);
    }
    case BuiltinSymbols.i64x2: {
      if (
        checkFeatureEnabled(Feature.SIMD, reportNode, compiler) |
        checkTypeAbsent(typeArguments, reportNode, prototype) |
        checkArgsRequired(operands, 2, reportNode, compiler)
      ) {
        compiler.currentType = Type.v128;
        return module.unreachable();
      }
      let bytes = new Uint8Array(16);
      for (let i = 0; i < 2; ++i) {
        let value = operands[i];
        if (value) {
          let expr = compiler.precomputeExpression(value, Type.i64, Constraints.CONV_IMPLICIT);
          if (getExpressionId(expr) != ExpressionId.Const) {
            compiler.error(
              DiagnosticCode.Expression_must_be_a_compile_time_constant,
              value.range
            );
            compiler.currentType = Type.v128;
            return module.unreachable();
          }
          assert(getExpressionType(expr) == NativeType.I64);
          let off = i << 3;
          writeI32(getConstValueI64Low(expr), bytes, off);
          writeI32(getConstValueI64High(expr), bytes, off + 4);
        }
      }
      compiler.currentType = Type.v128;
      return module.v128(bytes);
    }
    case BuiltinSymbols.f32x4: {
      if (
        checkFeatureEnabled(Feature.SIMD, reportNode, compiler) |
        checkTypeAbsent(typeArguments, reportNode, prototype) |
        checkArgsRequired(operands, 4, reportNode, compiler)
      ) {
        compiler.currentType = Type.v128;
        return module.unreachable();
      }
      let bytes = new Uint8Array(16);
      for (let i = 0; i < 4; ++i) {
        let value = operands[i];
        if (value) {
          let expr = compiler.precomputeExpression(value, Type.f32, Constraints.CONV_IMPLICIT);
          if (getExpressionId(expr) != ExpressionId.Const) {
            compiler.error(
              DiagnosticCode.Expression_must_be_a_compile_time_constant,
              value.range
            );
            compiler.currentType = Type.v128;
            return module.unreachable();
          }
          assert(getExpressionType(expr) == NativeType.F32);
          writeF32(getConstValueF32(expr), bytes, i << 2);
        }
      }
      compiler.currentType = Type.v128;
      return module.v128(bytes);
    }
    case BuiltinSymbols.f64x2: {
      if (
        checkFeatureEnabled(Feature.SIMD, reportNode, compiler) |
        checkTypeAbsent(typeArguments, reportNode, prototype) |
        checkArgsRequired(operands, 2, reportNode, compiler)
      ) {
        compiler.currentType = Type.v128;
        return module.unreachable();
      }
      let bytes = new Uint8Array(16);
      for (let i = 0; i < 2; ++i) {
        let value = operands[i];
        if (value) {
          let expr = compiler.precomputeExpression(value, Type.f64, Constraints.CONV_IMPLICIT);
          if (getExpressionId(expr) != ExpressionId.Const) {
            compiler.error(
              DiagnosticCode.Expression_must_be_a_compile_time_constant,
              value.range
            );
            compiler.currentType = Type.v128;
            return module.unreachable();
          }
          assert(getExpressionType(expr) == NativeType.F64);
          writeF64(getConstValueF64(expr), bytes, i << 3);
        }
      }
      compiler.currentType = Type.v128;
      return module.v128(bytes);
    }
    case BuiltinSymbols.v128_splat: { // splat<T!>(x: T) -> v128
      if (
        checkFeatureEnabled(Feature.SIMD, reportNode, compiler) |
        checkTypeRequired(typeArguments, reportNode, compiler) |
        checkArgsRequired(operands, 1, reportNode, compiler)
      ) {
        compiler.currentType = Type.v128;
        return module.unreachable();
      }
      let type = typeArguments![0];
      let arg0 = compiler.compileExpression(operands[0], type, Constraints.CONV_IMPLICIT);
      compiler.currentType = Type.v128;
      if (!type.is(TypeFlags.REFERENCE)) {
        switch (type.kind) {
          case TypeKind.I8:
          case TypeKind.U8: return module.unary(UnaryOp.SplatI8x16, arg0);
          case TypeKind.I16:
          case TypeKind.U16: return module.unary(UnaryOp.SplatI16x8, arg0);
          case TypeKind.I32:
          case TypeKind.U32: return module.unary(UnaryOp.SplatI32x4, arg0);
          case TypeKind.I64:
          case TypeKind.U64: return module.unary(UnaryOp.SplatI64x2, arg0);
          case TypeKind.ISIZE:
          case TypeKind.USIZE: {
            return module.unary(
              compiler.options.isWasm64
                ? UnaryOp.SplatI64x2
                : UnaryOp.SplatI32x4,
              arg0
            );
          }
          case TypeKind.F32: return module.unary(UnaryOp.SplatF32x4, arg0);
          case TypeKind.F64: return module.unary(UnaryOp.SplatF64x2, arg0);
        }
      }
      compiler.error(
        DiagnosticCode.Operation_0_cannot_be_applied_to_type_1,
        reportNode.typeArgumentsRange, "v128.splat", type.toString()
      );
      return module.unreachable();
    }
    case BuiltinSymbols.v128_extract_lane: { // extract_lane<T!>(x: v128, idx: u8) -> T
      if (
        checkFeatureEnabled(Feature.SIMD, reportNode, compiler) |
        checkTypeRequired(typeArguments, reportNode, compiler, true) |
        checkArgsRequired(operands, 2, reportNode, compiler)
      ) return module.unreachable();
      let type = typeArguments![0];
      let arg0 = compiler.compileExpression(operands[0], Type.v128, Constraints.CONV_IMPLICIT);
      let arg1 = compiler.precomputeExpression(operands[1], Type.u8, Constraints.CONV_IMPLICIT);
      compiler.currentType = type;
      let idx = 0;
      if (getExpressionId(arg1) == ExpressionId.Const) {
        assert(getExpressionType(arg1) == NativeType.I32);
        idx = getConstValueI32(arg1);
      } else {
        compiler.error(
          DiagnosticCode.Expression_must_be_a_compile_time_constant,
          operands[1].range
        );
      }
      if (!type.is(TypeFlags.REFERENCE)) {
        let maxIdx = (16 / assert(type.byteSize)) - 1;
        if (idx < 0 || idx > maxIdx) {
          compiler.error(
            DiagnosticCode._0_must_be_a_value_between_1_and_2_inclusive,
            operands[1].range, "Lane index", "0", maxIdx.toString()
          );
          idx = 0;
        }
        switch (type.kind) {
          case TypeKind.I8: return module.simd_extract(SIMDExtractOp.ExtractLaneI8x16, arg0, idx);
          case TypeKind.U8: return module.simd_extract(SIMDExtractOp.ExtractLaneU8x16, arg0, idx);
          case TypeKind.I16: return module.simd_extract(SIMDExtractOp.ExtractLaneI16x8, arg0, idx);
          case TypeKind.U16: return module.simd_extract(SIMDExtractOp.ExtractLaneU16x8, arg0, idx);
          case TypeKind.I32:
          case TypeKind.U32: return module.simd_extract(SIMDExtractOp.ExtractLaneI32x4, arg0, idx);
          case TypeKind.I64:
          case TypeKind.U64: return module.simd_extract(SIMDExtractOp.ExtractLaneI64x2, arg0, idx);
          case TypeKind.ISIZE:
          case TypeKind.USIZE: {
            return module.simd_extract(
              compiler.options.isWasm64
                ? SIMDExtractOp.ExtractLaneI64x2
                : SIMDExtractOp.ExtractLaneI32x4,
              arg0, idx
            );
          }
          case TypeKind.F32: return module.simd_extract(SIMDExtractOp.ExtractLaneF32x4, arg0, idx);
          case TypeKind.F64: return module.simd_extract(SIMDExtractOp.ExtractLaneF64x2, arg0, idx);
        }
      }
      compiler.error(
        DiagnosticCode.Operation_0_cannot_be_applied_to_type_1,
        reportNode.typeArgumentsRange, "v128.extract_lane", type.toString()
      );
      return module.unreachable();
    }
    case BuiltinSymbols.v128_replace_lane: { // replace_lane<T!>(x: v128, idx: u8, value: T) -> v128
      if (
        checkFeatureEnabled(Feature.SIMD, reportNode, compiler) |
        checkTypeRequired(typeArguments, reportNode, compiler) |
        checkArgsRequired(operands, 3, reportNode, compiler)
      ) {
        compiler.currentType = Type.v128;
        return module.unreachable();
      }
      let type = typeArguments![0];
      let arg0 = compiler.compileExpression(operands[0], Type.v128, Constraints.CONV_IMPLICIT);
      let arg1 = compiler.precomputeExpression(operands[1], Type.u8, Constraints.CONV_IMPLICIT);
      let arg2 = compiler.compileExpression(operands[2], type, Constraints.CONV_IMPLICIT);
      compiler.currentType = Type.v128;
      let idx = 0;
      if (getExpressionId(arg1) == ExpressionId.Const) {
        assert(getExpressionType(arg1) == NativeType.I32);
        idx = getConstValueI32(arg1);
      } else {
        compiler.error(
          DiagnosticCode.Expression_must_be_a_compile_time_constant,
          operands[1].range
        );
      }
      if (!type.is(TypeFlags.REFERENCE)) {
        let maxIdx = (16 / assert(type.byteSize)) - 1;
        if (idx < 0 || idx > maxIdx) {
          compiler.error(
            DiagnosticCode._0_must_be_a_value_between_1_and_2_inclusive,
            operands[1].range, "Lane index", "0", maxIdx.toString()
          );
          idx = 0;
        }
        switch (type.kind) {
          case TypeKind.I8:
          case TypeKind.U8: return module.simd_replace(SIMDReplaceOp.ReplaceLaneI8x16, arg0, idx, arg2);
          case TypeKind.I16:
          case TypeKind.U16: return module.simd_replace(SIMDReplaceOp.ReplaceLaneI16x8, arg0, idx, arg2);
          case TypeKind.I32:
          case TypeKind.U32: return module.simd_replace(SIMDReplaceOp.ReplaceLaneI32x4, arg0, idx, arg2);
          case TypeKind.I64:
          case TypeKind.U64: return module.simd_replace(SIMDReplaceOp.ReplaceLaneI64x2, arg0, idx, arg2);
          case TypeKind.ISIZE:
          case TypeKind.USIZE: {
            return module.simd_replace(
              compiler.options.isWasm64
                ? SIMDReplaceOp.ReplaceLaneI64x2
                : SIMDReplaceOp.ReplaceLaneI32x4,
              arg0, idx, arg2
            );
          }
          case TypeKind.F32: return module.simd_replace(SIMDReplaceOp.ReplaceLaneF32x4, arg0, idx, arg2);
          case TypeKind.F64: return module.simd_replace(SIMDReplaceOp.ReplaceLaneF64x2, arg0, idx, arg2);
        }
      }
      compiler.error(
        DiagnosticCode.Operation_0_cannot_be_applied_to_type_1,
        reportNode.typeArgumentsRange, "v128.replace_lane", type.toString()
      );
      return module.unreachable();
    }
    case BuiltinSymbols.v128_shuffle: { // shuffle<T!>(a: v128, b: v128, ...lanes: u8[]) -> v128
      if (
        checkFeatureEnabled(Feature.SIMD, reportNode, compiler) |
        checkTypeRequired(typeArguments, reportNode, compiler)
      ) {
        compiler.currentType = Type.v128;
        return module.unreachable();
      }
      let type = typeArguments![0];
      if (!type.is(TypeFlags.REFERENCE)) {
        let laneWidth = type.byteSize;
        let laneCount = 16 / laneWidth;
        assert(isInteger(laneCount) && isPowerOf2(laneCount));
        if (
          checkArgsRequired(operands, 2 + laneCount, reportNode, compiler)
        ) {
          compiler.currentType = Type.v128;
          return module.unreachable();
        }
        let arg0 = compiler.compileExpression(operands[0], Type.v128, Constraints.CONV_IMPLICIT);
        let arg1 = compiler.compileExpression(operands[1], Type.v128, Constraints.CONV_IMPLICIT);
        switch (type.kind) {
          case TypeKind.I8:
          case TypeKind.I16:
          case TypeKind.I32:
          case TypeKind.I64:
          case TypeKind.ISIZE:
          case TypeKind.U8:
          case TypeKind.U16:
          case TypeKind.U32:
          case TypeKind.U64:
          case TypeKind.USIZE:
          case TypeKind.F32:
          case TypeKind.F64: {
            let mask = new Uint8Array(16);
            let maxIdx = (laneCount << 1) - 1;
            for (let i = 0; i < laneCount; ++i) {
              let operand = operands[2 + i];
              let argN = compiler.precomputeExpression(operand, Type.u8, Constraints.CONV_IMPLICIT);
              if (getExpressionId(argN) != ExpressionId.Const) {
                compiler.error(
                  DiagnosticCode.Expression_must_be_a_compile_time_constant,
                  operand.range
                );
                compiler.currentType = Type.v128;
                return module.unreachable();
              }
              assert(getExpressionType(argN) == NativeType.I32);
              let idx = getConstValueI32(argN);
              if (idx < 0 || idx > maxIdx) {
                compiler.error(
                  DiagnosticCode._0_must_be_a_value_between_1_and_2_inclusive,
                  operand.range, "Lane index", "0", maxIdx.toString()
                );
                compiler.currentType = Type.v128;
                return module.unreachable();
              }
              switch (laneWidth) {
                case 1: {
                  writeI8(idx, mask, i);
                  break;
                }
                case 2: {
                  let off8 = i << 1;
                  let idx8 = idx << 1;
                  writeI8(idx8    , mask, off8);
                  writeI8(idx8 + 1, mask, off8 + 1);
                  break;
                }
                case 4: {
                  let off8 = i << 2;
                  let idx8 = idx << 2;
                  writeI8(idx8    , mask, off8);
                  writeI8(idx8 + 1, mask, off8 + 1);
                  writeI8(idx8 + 2, mask, off8 + 2);
                  writeI8(idx8 + 3, mask, off8 + 3);
                  break;
                }
                case 8: {
                  let off8 = i << 3;
                  let idx8 = idx << 3;
                  writeI8(idx8    , mask, off8);
                  writeI8(idx8 + 1, mask, off8 + 1);
                  writeI8(idx8 + 2, mask, off8 + 2);
                  writeI8(idx8 + 3, mask, off8 + 3);
                  writeI8(idx8 + 4, mask, off8 + 4);
                  writeI8(idx8 + 5, mask, off8 + 5);
                  writeI8(idx8 + 6, mask, off8 + 6);
                  writeI8(idx8 + 7, mask, off8 + 7);
                  break;
                }
                default: assert(false);
              }
            }
            compiler.currentType = Type.v128;
            return module.simd_shuffle(arg0, arg1, mask);
          }
        }
      }
      compiler.error(
        DiagnosticCode.Operation_0_cannot_be_applied_to_type_1,
        reportNode.typeArgumentsRange, "v128.shuffle", type.toString()
      );
      compiler.currentType = Type.v128;
      return module.unreachable();
    }
    case BuiltinSymbols.v128_swizzle: { // swizzle(a: v128, b: v128) -> v128
      if (
        checkFeatureEnabled(Feature.SIMD, reportNode, compiler) |
        checkTypeAbsent(typeArguments, reportNode, prototype) |
        checkArgsRequired(operands, 2, reportNode, compiler)
      ) {
        compiler.currentType = Type.v128;
        return module.unreachable();
      }
      let arg0 = compiler.compileExpression(operands[0], Type.v128, Constraints.CONV_IMPLICIT);
      let arg1 = compiler.compileExpression(operands[1], Type.v128, Constraints.CONV_IMPLICIT);
      return module.binary(BinaryOp.SwizzleV8x16, arg0, arg1);
    }
    case BuiltinSymbols.v128_load_splat: { // load_splat<T!>(ptr: usize, immOffset?: usize, immAlign?: usize) -> v128
      if (
        checkFeatureEnabled(Feature.SIMD, reportNode, compiler) |
        checkTypeRequired(typeArguments, reportNode, compiler, true) |
        checkArgsOptional(operands, 1, 3, reportNode, compiler)
      ) return module.unreachable();
      let type = typeArguments![0];
      let arg0 = compiler.compileExpression(operands[0], compiler.options.usizeType, Constraints.CONV_IMPLICIT);
      let numOperands = operands.length;
      let immOffset = numOperands >= 2 ? evaluateImmediateOffset(operands[1], compiler) : 0; // reports
      if (immOffset < 0) {
        compiler.currentType = Type.v128;
        return module.unreachable();
      }
      let immAlign: i32;
      let naturalAlign = type.byteSize;
      if (numOperands == 3) {
        immAlign = evaluateImmediateOffset(operands[2], compiler);
        if (immAlign < 0) {
          compiler.currentType = Type.v128;
          return module.unreachable();
        }
      } else {
        immAlign = naturalAlign;
      }
      compiler.currentType = Type.v128;
      if (!type.is(TypeFlags.REFERENCE)) {
        if (immAlign > naturalAlign) {
          compiler.error(
            DiagnosticCode._0_must_be_a_value_between_1_and_2_inclusive,
            operands[2].range, "Alignment", "0", naturalAlign.toString()
          );
          return module.unreachable();
        }
        if (!isPowerOf2(immAlign)) {
          compiler.error(
            DiagnosticCode._0_must_be_a_power_of_two,
            operands[2].range, "Alignment"
          );
          return module.unreachable();
        }
        switch (type.kind) {
          case TypeKind.I8:
          case TypeKind.U8: {
            return module.simd_load(SIMDLoadOp.LoadSplatV8x16, arg0, immOffset, immAlign);
          }
          case TypeKind.I16:
          case TypeKind.U16: {
            return module.simd_load(SIMDLoadOp.LoadSplatV16x8, arg0, immOffset, immAlign);
          }
          case TypeKind.I32:
          case TypeKind.U32:
          case TypeKind.F32: {
            return module.simd_load(SIMDLoadOp.LoadSplatV32x4, arg0, immOffset, immAlign);
          }
          case TypeKind.ISIZE:
          case TypeKind.USIZE: {
            if (!compiler.options.isWasm64) {
              return module.simd_load(SIMDLoadOp.LoadSplatV32x4, arg0, immOffset, immAlign);
            }
            // fall-through
          }
          case TypeKind.I64:
          case TypeKind.U64:
          case TypeKind.F64: {
            return module.simd_load(SIMDLoadOp.LoadSplatV64x2, arg0, immOffset, immAlign);
          }
        }
      }
      compiler.error(
        DiagnosticCode.Operation_0_cannot_be_applied_to_type_1,
        reportNode.typeArgumentsRange, "v128.load_splat", type.toString()
      );
      return module.unreachable();
    }
    case BuiltinSymbols.v128_load_ext: { // load_ext<TFrom!>(ptr: usize, immOffset?: usize, immAlign?: usize) -> v128
      if (
        checkFeatureEnabled(Feature.SIMD, reportNode, compiler) |
        checkTypeRequired(typeArguments, reportNode, compiler, true) |
        checkArgsOptional(operands, 1, 3, reportNode, compiler)
      ) return module.unreachable();
      let type = typeArguments![0];
      let arg0 = compiler.compileExpression(operands[0], compiler.options.usizeType, Constraints.CONV_IMPLICIT);
      let numOperands = operands.length;
      let immOffset = numOperands >= 2 ? evaluateImmediateOffset(operands[1], compiler) : 0; // reports
      if (immOffset < 0) {
        compiler.currentType = Type.v128;
        return module.unreachable();
      }
      let immAlign: i32;
      let naturalAlign = type.byteSize;
      if (numOperands == 3) {
        immAlign = evaluateImmediateOffset(operands[2], compiler);
        if (immAlign < 0) {
          compiler.currentType = Type.v128;
          return module.unreachable();
        }
      } else {
        immAlign = naturalAlign;
      }
      compiler.currentType = Type.v128;
      if (!type.is(TypeFlags.REFERENCE)) {
        if (immAlign > naturalAlign) {
          compiler.error(
            DiagnosticCode._0_must_be_a_value_between_1_and_2_inclusive,
            operands[2].range, "Alignment", "0", naturalAlign.toString()
          );
          return module.unreachable();
        }
        if (!isPowerOf2(immAlign)) {
          compiler.error(
            DiagnosticCode._0_must_be_a_power_of_two,
            operands[2].range, "Alignment"
          );
          return module.unreachable();
        }
        switch (type.kind) {
          case TypeKind.I8: return module.simd_load(SIMDLoadOp.LoadI8ToI16x8, arg0, immOffset, immAlign);
          case TypeKind.U8: return module.simd_load(SIMDLoadOp.LoadU8ToU16x8, arg0, immOffset, immAlign);
          case TypeKind.I16: return module.simd_load(SIMDLoadOp.LoadI16ToI32x4, arg0, immOffset, immAlign);
          case TypeKind.U16: return module.simd_load(SIMDLoadOp.LoadU16ToU32x4, arg0, immOffset, immAlign);
          case TypeKind.ISIZE: {
            if (compiler.options.isWasm64) break;
            // fall-through
          }
          case TypeKind.I32: return module.simd_load(SIMDLoadOp.LoadI32ToI64x2, arg0, immOffset, immAlign);
          case TypeKind.USIZE: {
            if (compiler.options.isWasm64) break;
            // fall-through
          }
          case TypeKind.U32: return module.simd_load(SIMDLoadOp.LoadU32ToU64x2, arg0, immOffset, immAlign);
        }
      }
      compiler.error(
        DiagnosticCode.Operation_0_cannot_be_applied_to_type_1,
        reportNode.typeArgumentsRange, "v128.load_ext", type.toString()
      );
      return module.unreachable();
    }
    case BuiltinSymbols.v128_add: { // add<T!>(a: v128, b: v128) -> v128
      if (
        checkFeatureEnabled(Feature.SIMD, reportNode, compiler) |
        checkTypeRequired(typeArguments, reportNode, compiler) |
        checkArgsRequired(operands, 2, reportNode, compiler)
      ) {
        compiler.currentType = Type.v128;
        return module.unreachable();
      }
      let type = typeArguments![0];
      let arg0 = compiler.compileExpression(operands[0], Type.v128, Constraints.CONV_IMPLICIT);
      let arg1 = compiler.compileExpression(operands[1], Type.v128, Constraints.CONV_IMPLICIT);
      if (!type.is(TypeFlags.REFERENCE)) {
        switch (type.kind) {
          case TypeKind.I8:
          case TypeKind.U8: return module.binary(BinaryOp.AddI8x16, arg0, arg1);
          case TypeKind.I16:
          case TypeKind.U16: return module.binary(BinaryOp.AddI16x8, arg0, arg1);
          case TypeKind.I32:
          case TypeKind.U32: return module.binary(BinaryOp.AddI32x4, arg0, arg1);
          case TypeKind.I64:
          case TypeKind.U64: return module.binary(BinaryOp.AddI64x2, arg0, arg1);
          case TypeKind.ISIZE:
          case TypeKind.USIZE: {
            return module.binary(
              compiler.options.isWasm64
                ? BinaryOp.AddI64x2
                : BinaryOp.AddI32x4,
              arg0, arg1
            );
          }
          case TypeKind.F32: return module.binary(BinaryOp.AddF32x4, arg0, arg1);
          case TypeKind.F64: return module.binary(BinaryOp.AddF64x2, arg0, arg1);
        }
      }
      compiler.error(
        DiagnosticCode.Operation_0_cannot_be_applied_to_type_1,
        reportNode.typeArgumentsRange, "v128.add", type.toString()
      );
      return module.unreachable();
    }
    case BuiltinSymbols.v128_sub: { // sub<T!>(a: v128, b: v128) -> v128
      if (
        checkFeatureEnabled(Feature.SIMD, reportNode, compiler) |
        checkTypeRequired(typeArguments, reportNode, compiler) |
        checkArgsRequired(operands, 2, reportNode, compiler)
      ) {
        compiler.currentType = Type.v128;
        return module.unreachable();
      }
      let type = typeArguments![0];
      let arg0 = compiler.compileExpression(operands[0], Type.v128, Constraints.CONV_IMPLICIT);
      let arg1 = compiler.compileExpression(operands[1], Type.v128, Constraints.CONV_IMPLICIT);
      if (!type.is(TypeFlags.REFERENCE)) {
        switch (type.kind) {
          case TypeKind.I8:
          case TypeKind.U8: return module.binary(BinaryOp.SubI8x16, arg0, arg1);
          case TypeKind.I16:
          case TypeKind.U16: return module.binary(BinaryOp.SubI16x8, arg0, arg1);
          case TypeKind.I32:
          case TypeKind.U32: return module.binary(BinaryOp.SubI32x4, arg0, arg1);
          case TypeKind.I64:
          case TypeKind.U64: return module.binary(BinaryOp.SubI64x2, arg0, arg1);
          case TypeKind.ISIZE:
          case TypeKind.USIZE: {
            return module.binary(
              compiler.options.isWasm64
                ? BinaryOp.SubI64x2
                : BinaryOp.SubI32x4,
              arg0, arg1
            );
          }
          case TypeKind.F32: return module.binary(BinaryOp.SubF32x4, arg0, arg1);
          case TypeKind.F64: return module.binary(BinaryOp.SubF64x2, arg0, arg1);
        }
      }
      compiler.error(
        DiagnosticCode.Operation_0_cannot_be_applied_to_type_1,
        reportNode.typeArgumentsRange, "v128.sub", type.toString()
      );
      return module.unreachable();
    }
    case BuiltinSymbols.v128_mul: { // mul<T!>(a: v128, b: v128) -> v128
      if (
        checkFeatureEnabled(Feature.SIMD, reportNode, compiler) |
        checkTypeRequired(typeArguments, reportNode, compiler) |
        checkArgsRequired(operands, 2, reportNode, compiler)
      ) {
        compiler.currentType = Type.v128;
        return module.unreachable();
      }
      let type = typeArguments![0];
      let arg0 = compiler.compileExpression(operands[0], Type.v128, Constraints.CONV_IMPLICIT);
      let arg1 = compiler.compileExpression(operands[1], Type.v128, Constraints.CONV_IMPLICIT);
      if (!type.is(TypeFlags.REFERENCE)) {
        switch (type.kind) {
          case TypeKind.I8:
          case TypeKind.U8: return module.binary(BinaryOp.MulI8x16, arg0, arg1);
          case TypeKind.I16:
          case TypeKind.U16: return module.binary(BinaryOp.MulI16x8, arg0, arg1);
          case TypeKind.I32:
          case TypeKind.U32: return module.binary(BinaryOp.MulI32x4, arg0, arg1);
          case TypeKind.ISIZE:
          case TypeKind.USIZE: {
            if (!compiler.options.isWasm64) {
              return module.binary(BinaryOp.MulI32x4, arg0, arg1);
            }
            break;
          }
          case TypeKind.F32: return module.binary(BinaryOp.MulF32x4, arg0, arg1);
          case TypeKind.F64: return module.binary(BinaryOp.MulF64x2, arg0, arg1);
        }
      }
      compiler.error(
        DiagnosticCode.Operation_0_cannot_be_applied_to_type_1,
        reportNode.typeArgumentsRange, "v128.mul", type.toString()
      );
      return module.unreachable();
    }
    case BuiltinSymbols.v128_div: { // div<T!>(a: v128, b: v128) -> v128
      if (
        checkFeatureEnabled(Feature.SIMD, reportNode, compiler) |
        checkTypeRequired(typeArguments, reportNode, compiler) |
        checkArgsRequired(operands, 2, reportNode, compiler)
      ) {
        compiler.currentType = Type.v128;
        return module.unreachable();
      }
      let type = typeArguments![0];
      let arg0 = compiler.compileExpression(operands[0], Type.v128, Constraints.CONV_IMPLICIT);
      let arg1 = compiler.compileExpression(operands[1], Type.v128, Constraints.CONV_IMPLICIT);
      if (!type.is(TypeFlags.REFERENCE)) {
        switch (type.kind) {
          case TypeKind.F32: return module.binary(BinaryOp.DivF32x4, arg0, arg1);
          case TypeKind.F64: return module.binary(BinaryOp.DivF64x2, arg0, arg1);
        }
      }
      compiler.error(
        DiagnosticCode.Operation_0_cannot_be_applied_to_type_1,
        reportNode.typeArgumentsRange, "v128.div", type.toString()
      );
      return module.unreachable();
    }
    case BuiltinSymbols.v128_add_saturate: { // add_saturate<T!>(a: v128, b: v128) -> v128
      if (
        checkFeatureEnabled(Feature.SIMD, reportNode, compiler) |
        checkTypeRequired(typeArguments, reportNode, compiler) |
        checkArgsRequired(operands, 2, reportNode, compiler)
      ) {
        compiler.currentType = Type.v128;
        return module.unreachable();
      }
      let type = typeArguments![0];
      let arg0 = compiler.compileExpression(operands[0], Type.v128, Constraints.CONV_IMPLICIT);
      let arg1 = compiler.compileExpression(operands[1], Type.v128, Constraints.CONV_IMPLICIT);
      if (!type.is(TypeFlags.REFERENCE)) {
        switch (type.kind) {
          case TypeKind.I8: return module.binary(BinaryOp.AddSatI8x16, arg0, arg1);
          case TypeKind.U8: return module.binary(BinaryOp.AddSatU8x16, arg0, arg1);
          case TypeKind.I16: return module.binary(BinaryOp.AddSatI16x8, arg0, arg1);
          case TypeKind.U16: return module.binary(BinaryOp.AddSatU16x8, arg0, arg1);
        }
      }
      compiler.error(
        DiagnosticCode.Operation_0_cannot_be_applied_to_type_1,
        reportNode.typeArgumentsRange, "v128.add_saturate", type.toString()
      );
      return module.unreachable();
    }
    case BuiltinSymbols.v128_sub_saturate: { // sub_saturate<T!>(a: v128, b: v128) -> v128
      if (
        checkFeatureEnabled(Feature.SIMD, reportNode, compiler) |
        checkTypeRequired(typeArguments, reportNode, compiler) |
        checkArgsRequired(operands, 2, reportNode, compiler)
      ) {
        compiler.currentType = Type.v128;
        return module.unreachable();
      }
      let type = typeArguments![0];
      let arg0 = compiler.compileExpression(operands[0], Type.v128, Constraints.CONV_IMPLICIT);
      let arg1 = compiler.compileExpression(operands[1], Type.v128, Constraints.CONV_IMPLICIT);
      if (!type.is(TypeFlags.REFERENCE)) {
        switch (type.kind) {
          case TypeKind.I8: return module.binary(BinaryOp.SubSatI8x16, arg0, arg1);
          case TypeKind.U8: return module.binary(BinaryOp.SubSatU8x16, arg0, arg1);
          case TypeKind.I16: return module.binary(BinaryOp.SubSatI16x8, arg0, arg1);
          case TypeKind.U16: return module.binary(BinaryOp.SubSatU16x8, arg0, arg1);
        }
      }
      compiler.error(
        DiagnosticCode.Operation_0_cannot_be_applied_to_type_1,
        reportNode.typeArgumentsRange, "v128.sub_saturate", type.toString()
      );
      return module.unreachable();
    }
    case BuiltinSymbols.v128_min: { // min<T!>(a: v128, b: v128) -> v128
      if (
        checkFeatureEnabled(Feature.SIMD, reportNode, compiler) |
        checkTypeRequired(typeArguments, reportNode, compiler) |
        checkArgsRequired(operands, 2, reportNode, compiler)
      ) {
        compiler.currentType = Type.v128;
        return module.unreachable();
      }
      let type = typeArguments![0];
      let arg0 = compiler.compileExpression(operands[0], Type.v128, Constraints.CONV_IMPLICIT);
      let arg1 = compiler.compileExpression(operands[1], Type.v128, Constraints.CONV_IMPLICIT);
      if (!type.is(TypeFlags.REFERENCE)) {
        switch (type.kind) {
          case TypeKind.I8: return module.binary(BinaryOp.MinI8x16, arg0, arg1);
          case TypeKind.U8: return module.binary(BinaryOp.MinU8x16, arg0, arg1);
          case TypeKind.I16: return module.binary(BinaryOp.MinI16x8, arg0, arg1);
          case TypeKind.U16: return module.binary(BinaryOp.MinU16x8, arg0, arg1);
          case TypeKind.ISIZE: {
            if (compiler.options.isWasm64) break;
            // fall-through
          }
          case TypeKind.I32: return module.binary(BinaryOp.MinI32x4, arg0, arg1);
          case TypeKind.USIZE: {
            if (compiler.options.isWasm64) break;
            // fall-through
          }
          case TypeKind.U32: return module.binary(BinaryOp.MinU32x4, arg0, arg1);
          case TypeKind.F32: return module.binary(BinaryOp.MinF32x4, arg0, arg1);
          case TypeKind.F64: return module.binary(BinaryOp.MinF64x2, arg0, arg1);
        }
      }
      compiler.error(
        DiagnosticCode.Operation_0_cannot_be_applied_to_type_1,
        reportNode.typeArgumentsRange, "v128.min", type.toString()
      );
      return module.unreachable();
    }
    case BuiltinSymbols.v128_max: { // max<T!>(a: v128, b: v128) -> v128
      if (
        checkFeatureEnabled(Feature.SIMD, reportNode, compiler) |
        checkTypeRequired(typeArguments, reportNode, compiler) |
        checkArgsRequired(operands, 2, reportNode, compiler)
      ) {
        compiler.currentType = Type.v128;
        return module.unreachable();
      }
      let type = typeArguments![0];
      let arg0 = compiler.compileExpression(operands[0], Type.v128, Constraints.CONV_IMPLICIT);
      let arg1 = compiler.compileExpression(operands[1], Type.v128, Constraints.CONV_IMPLICIT);
      if (!type.is(TypeFlags.REFERENCE)) {
        switch (type.kind) {
          case TypeKind.I8: return module.binary(BinaryOp.MaxI8x16, arg0, arg1);
          case TypeKind.U8: return module.binary(BinaryOp.MaxU8x16, arg0, arg1);
          case TypeKind.I16: return module.binary(BinaryOp.MaxI16x8, arg0, arg1);
          case TypeKind.U16: return module.binary(BinaryOp.MaxU16x8, arg0, arg1);
          case TypeKind.ISIZE: {
            if (compiler.options.isWasm64) break;
            // fall-through
          }
          case TypeKind.I32: return module.binary(BinaryOp.MaxI32x4, arg0, arg1);
          case TypeKind.USIZE: {
            if (compiler.options.isWasm64) break;
            // fall-through
          }
          case TypeKind.U32: return module.binary(BinaryOp.MaxU32x4, arg0, arg1);
          case TypeKind.F32: return module.binary(BinaryOp.MaxF32x4, arg0, arg1);
          case TypeKind.F64: return module.binary(BinaryOp.MaxF64x2, arg0, arg1);
        }
      }
      compiler.error(
        DiagnosticCode.Operation_0_cannot_be_applied_to_type_1,
        reportNode.typeArgumentsRange, "v128.max", type.toString()
      );
      return module.unreachable();
    }
    case BuiltinSymbols.v128_dot: { // dot<T!>(a: v128, b: v128) -> v128
      if (
        checkFeatureEnabled(Feature.SIMD, reportNode, compiler) |
        checkTypeRequired(typeArguments, reportNode, compiler) |
        checkArgsRequired(operands, 2, reportNode, compiler)
      ) {
        compiler.currentType = Type.v128;
        return module.unreachable();
      }
      let type = typeArguments![0];
      let arg0 = compiler.compileExpression(operands[0], Type.v128, Constraints.CONV_IMPLICIT);
      let arg1 = compiler.compileExpression(operands[1], Type.v128, Constraints.CONV_IMPLICIT);
      if (!type.is(TypeFlags.REFERENCE)) {
        switch (type.kind) {
          case TypeKind.I16: return module.binary(BinaryOp.DotI16x8, arg0, arg1);
        }
      }
      compiler.error(
        DiagnosticCode.Operation_0_cannot_be_applied_to_type_1,
        reportNode.typeArgumentsRange, "v128.dot", type.toString()
      );
      return module.unreachable();
    }
    case BuiltinSymbols.v128_eq: { // eq<T!>(a: v128, b: v128) -> v128
      if (
        checkFeatureEnabled(Feature.SIMD, reportNode, compiler) |
        checkTypeRequired(typeArguments, reportNode, compiler) |
        checkArgsRequired(operands, 2, reportNode, compiler)
      ) {
        compiler.currentType = Type.v128;
        return module.unreachable();
      }
      let type = typeArguments![0];
      let arg0 = compiler.compileExpression(operands[0], Type.v128, Constraints.CONV_IMPLICIT);
      let arg1 = compiler.compileExpression(operands[1], Type.v128, Constraints.CONV_IMPLICIT);
      if (!type.is(TypeFlags.REFERENCE)) {
        switch (type.kind) {
          case TypeKind.I8:
            case TypeKind.U8: return module.binary(BinaryOp.EqI8x16, arg0, arg1);
            case TypeKind.I16:
            case TypeKind.U16: return module.binary(BinaryOp.EqI16x8, arg0, arg1);
            case TypeKind.I32:
            case TypeKind.U32: return module.binary(BinaryOp.EqI32x4, arg0, arg1);
            case TypeKind.ISIZE:
            case TypeKind.USIZE: {
              if (!compiler.options.isWasm64) {
                return module.binary(BinaryOp.EqI32x4, arg0, arg1);
              }
              break;
            }
            case TypeKind.F32: return module.binary(BinaryOp.EqF32x4, arg0, arg1);
            case TypeKind.F64: return module.binary(BinaryOp.EqF64x2, arg0, arg1);
        }
      }
      compiler.error(
        DiagnosticCode.Operation_0_cannot_be_applied_to_type_1,
        reportNode.typeArgumentsRange, "v128.eq", type.toString()
      );
      return module.unreachable();
    }
    case BuiltinSymbols.v128_ne: { // ne<T!>(a: v128, b: v128) -> v128
      if (
        checkFeatureEnabled(Feature.SIMD, reportNode, compiler) |
        checkTypeRequired(typeArguments, reportNode, compiler) |
        checkArgsRequired(operands, 2, reportNode, compiler)
      ) {
        compiler.currentType = Type.v128;
        return module.unreachable();
      }
      let type = typeArguments![0];
      let arg0 = compiler.compileExpression(operands[0], Type.v128, Constraints.CONV_IMPLICIT);
      let arg1 = compiler.compileExpression(operands[1], Type.v128, Constraints.CONV_IMPLICIT);
      if (!type.is(TypeFlags.REFERENCE)) {
        switch (type.kind) {
          case TypeKind.I8:
            case TypeKind.U8: return module.binary(BinaryOp.NeI8x16, arg0, arg1);
            case TypeKind.I16:
            case TypeKind.U16: return module.binary(BinaryOp.NeI16x8, arg0, arg1);
            case TypeKind.I32:
            case TypeKind.U32: return module.binary(BinaryOp.NeI32x4, arg0, arg1);
            case TypeKind.ISIZE:
            case TypeKind.USIZE: {
              if (!compiler.options.isWasm64) {
                return module.binary(BinaryOp.NeI32x4, arg0, arg1);
              }
              break;
            }
            case TypeKind.F32: return module.binary(BinaryOp.NeF32x4, arg0, arg1);
            case TypeKind.F64: return module.binary(BinaryOp.NeF64x2, arg0, arg1);
        }
      }
      compiler.error(
        DiagnosticCode.Operation_0_cannot_be_applied_to_type_1,
        reportNode.typeArgumentsRange, "v128.ne", type.toString()
      );
      return module.unreachable();
    }
    case BuiltinSymbols.v128_lt: { // lt<T!>(a: v128, b: v128) -> v128
      if (
        checkFeatureEnabled(Feature.SIMD, reportNode, compiler) |
        checkTypeRequired(typeArguments, reportNode, compiler) |
        checkArgsRequired(operands, 2, reportNode, compiler)
      ) {
        compiler.currentType = Type.v128;
        return module.unreachable();
      }
      let type = typeArguments![0];
      let arg0 = compiler.compileExpression(operands[0], Type.v128, Constraints.CONV_IMPLICIT);
      let arg1 = compiler.compileExpression(operands[1], Type.v128, Constraints.CONV_IMPLICIT);
      if (!type.is(TypeFlags.REFERENCE)) {
        switch (type.kind) {
          case TypeKind.I8: return module.binary(BinaryOp.LtI8x16, arg0, arg1);
          case TypeKind.U8: return module.binary(BinaryOp.LtU8x16, arg0, arg1);
          case TypeKind.I16: return module.binary(BinaryOp.LtI16x8, arg0, arg1);
          case TypeKind.U16: return module.binary(BinaryOp.LtU16x8, arg0, arg1);
          case TypeKind.I32: return module.binary(BinaryOp.LtI32x4, arg0, arg1);
          case TypeKind.U32: return module.binary(BinaryOp.LtU32x4, arg0, arg1);
          case TypeKind.ISIZE: {
            if (!compiler.options.isWasm64) {
              return module.binary(BinaryOp.LtI32x4, arg0, arg1);
            }
            break;
          }
          case TypeKind.USIZE: {
            if (!compiler.options.isWasm64) {
              return module.binary(BinaryOp.LtU32x4, arg0, arg1);
            }
            break;
          }
          case TypeKind.F32: return module.binary(BinaryOp.LtF32x4, arg0, arg1);
          case TypeKind.F64: return module.binary(BinaryOp.LtF64x2, arg0, arg1);
        }
      }
      compiler.error(
        DiagnosticCode.Operation_0_cannot_be_applied_to_type_1,
        reportNode.typeArgumentsRange, "v128.lt", type.toString()
      );
      return module.unreachable();
    }
    case BuiltinSymbols.v128_le: { // le<T!>(a: v128, b: v128) -> v128
      if (
        checkFeatureEnabled(Feature.SIMD, reportNode, compiler) |
        checkTypeRequired(typeArguments, reportNode, compiler) |
        checkArgsRequired(operands, 2, reportNode, compiler)
      ) {
        compiler.currentType = Type.v128;
        return module.unreachable();
      }
      let type = typeArguments![0];
      let arg0 = compiler.compileExpression(operands[0], Type.v128, Constraints.CONV_IMPLICIT);
      let arg1 = compiler.compileExpression(operands[1], Type.v128, Constraints.CONV_IMPLICIT);
      if (!type.is(TypeFlags.REFERENCE)) {
        switch (type.kind) {
          case TypeKind.I8: return module.binary(BinaryOp.LeI8x16, arg0, arg1);
          case TypeKind.U8: return module.binary(BinaryOp.LeU8x16, arg0, arg1);
          case TypeKind.I16: return module.binary(BinaryOp.LeI16x8, arg0, arg1);
          case TypeKind.U16: return module.binary(BinaryOp.LeU16x8, arg0, arg1);
          case TypeKind.I32: return module.binary(BinaryOp.LeI32x4, arg0, arg1);
          case TypeKind.U32: return module.binary(BinaryOp.LeU32x4, arg0, arg1);
          case TypeKind.ISIZE: {
            if (!compiler.options.isWasm64) {
              return module.binary(BinaryOp.LeI32x4, arg0, arg1);
            }
            break;
          }
          case TypeKind.USIZE: {
            if (!compiler.options.isWasm64) {
              return module.binary(BinaryOp.LeU32x4, arg0, arg1);
            }
            break;
          }
          case TypeKind.F32: return module.binary(BinaryOp.LeF32x4, arg0, arg1);
          case TypeKind.F64: return module.binary(BinaryOp.LeF64x2, arg0, arg1);
        }
      }
      compiler.error(
        DiagnosticCode.Operation_0_cannot_be_applied_to_type_1,
        reportNode.typeArgumentsRange, "v128.le", type.toString()
      );
      return module.unreachable();
    }
    case BuiltinSymbols.v128_gt: { // gt<T!>(a: v128, b: v128) -> v128
      if (
        checkFeatureEnabled(Feature.SIMD, reportNode, compiler) |
        checkTypeRequired(typeArguments, reportNode, compiler) |
        checkArgsRequired(operands, 2, reportNode, compiler)
      ) {
        compiler.currentType = Type.v128;
        return module.unreachable();
      }
      let type = typeArguments![0];
      let arg0 = compiler.compileExpression(operands[0], Type.v128, Constraints.CONV_IMPLICIT);
      let arg1 = compiler.compileExpression(operands[1], Type.v128, Constraints.CONV_IMPLICIT);
      if (!type.is(TypeFlags.REFERENCE)) {
        switch (type.kind) {
          case TypeKind.I8: return module.binary(BinaryOp.GtI8x16, arg0, arg1);
          case TypeKind.U8: return module.binary(BinaryOp.GtU8x16, arg0, arg1);
          case TypeKind.I16: return module.binary(BinaryOp.GtI16x8, arg0, arg1);
          case TypeKind.U16: return module.binary(BinaryOp.GtU16x8, arg0, arg1);
          case TypeKind.I32: return module.binary(BinaryOp.GtI32x4, arg0, arg1);
          case TypeKind.U32: return module.binary(BinaryOp.GtU32x4, arg0, arg1);
          case TypeKind.ISIZE: {
            if (!compiler.options.isWasm64) {
              return module.binary(BinaryOp.GtI32x4, arg0, arg1);
            }
            break;
          }
          case TypeKind.USIZE: {
            if (!compiler.options.isWasm64) {
              return module.binary(BinaryOp.GtU32x4, arg0, arg1);
            }
            break;
          }
          case TypeKind.F32: return module.binary(BinaryOp.GtF32x4, arg0, arg1);
          case TypeKind.F64: return module.binary(BinaryOp.GtF64x2, arg0, arg1);
        }
      }
      compiler.error(
        DiagnosticCode.Operation_0_cannot_be_applied_to_type_1,
        reportNode.typeArgumentsRange, "v128.gt", type.toString()
      );
      return module.unreachable();
    }
    case BuiltinSymbols.v128_ge: { // ge<T!>(a: v128, b: v128) -> v128
      if (
        checkFeatureEnabled(Feature.SIMD, reportNode, compiler) |
        checkTypeRequired(typeArguments, reportNode, compiler) |
        checkArgsRequired(operands, 2, reportNode, compiler)
      ) {
        compiler.currentType = Type.v128;
        return module.unreachable();
      }
      let type = typeArguments![0];
      let arg0 = compiler.compileExpression(operands[0], Type.v128, Constraints.CONV_IMPLICIT);
      let arg1 = compiler.compileExpression(operands[1], Type.v128, Constraints.CONV_IMPLICIT);
      if (!type.is(TypeFlags.REFERENCE)) {
        switch (type.kind) {
          case TypeKind.I8: return module.binary(BinaryOp.GeI8x16, arg0, arg1);
          case TypeKind.U8: return module.binary(BinaryOp.GeU8x16, arg0, arg1);
          case TypeKind.I16: return module.binary(BinaryOp.GeI16x8, arg0, arg1);
          case TypeKind.U16: return module.binary(BinaryOp.GeU16x8, arg0, arg1);
          case TypeKind.I32: return module.binary(BinaryOp.GeI32x4, arg0, arg1);
          case TypeKind.U32: return module.binary(BinaryOp.GeU32x4, arg0, arg1);
          case TypeKind.ISIZE: {
            if (!compiler.options.isWasm64) {
              return module.binary(BinaryOp.GeI32x4, arg0, arg1);
            }
            break;
          }
          case TypeKind.USIZE: {
            if (!compiler.options.isWasm64) {
              return module.binary(BinaryOp.GeU32x4, arg0, arg1);
            }
            break;
          }
          case TypeKind.F32: return module.binary(BinaryOp.GeF32x4, arg0, arg1);
          case TypeKind.F64: return module.binary(BinaryOp.GeF64x2, arg0, arg1);
        }
      }
      compiler.error(
        DiagnosticCode.Operation_0_cannot_be_applied_to_type_1,
        reportNode.typeArgumentsRange, "v128.ge", type.toString()
      );
      return module.unreachable();
    }
    case BuiltinSymbols.v128_narrow: {
      if (
        checkFeatureEnabled(Feature.SIMD, reportNode, compiler) |
        checkTypeRequired(typeArguments, reportNode, compiler) |
        checkArgsRequired(operands, 2, reportNode, compiler)
      ) {
        compiler.currentType = Type.v128;
        return module.unreachable();
      }
      let type = typeArguments![0];
      let arg0 = compiler.compileExpression(operands[0], Type.v128, Constraints.CONV_IMPLICIT);
      let arg1 = compiler.compileExpression(operands[1], Type.v128, Constraints.CONV_IMPLICIT);
      if (!type.is(TypeFlags.REFERENCE)) {
        switch (type.kind) {
          case TypeKind.I16: return module.binary(BinaryOp.NarrowI16x8ToI8x16, arg0, arg1);
          case TypeKind.U16: return module.binary(BinaryOp.NarrowU16x8ToU8x16, arg0, arg1);
          case TypeKind.I32: return module.binary(BinaryOp.NarrowI32x4ToI16x8, arg0, arg1);
          case TypeKind.U32: return module.binary(BinaryOp.NarrowU32x4ToU16x8, arg0, arg1);
        }
      }
      compiler.error(
        DiagnosticCode.Operation_0_cannot_be_applied_to_type_1,
        reportNode.typeArgumentsRange, "v128.narrow", type.toString()
      );
      return module.unreachable();
    }
    case BuiltinSymbols.v128_neg: {
      if (
        checkFeatureEnabled(Feature.SIMD, reportNode, compiler) |
        checkTypeRequired(typeArguments, reportNode, compiler) |
        checkArgsRequired(operands, 1, reportNode, compiler)
      ) {
        compiler.currentType = Type.v128;
        return module.unreachable();
      }
      let type = typeArguments![0];
      let arg0 = compiler.compileExpression(operands[0], Type.v128, Constraints.CONV_IMPLICIT);
      if (!type.is(TypeFlags.REFERENCE)) {
        switch (type.kind) {
          case TypeKind.I8:
          case TypeKind.U8: return module.unary(UnaryOp.NegI8x16, arg0);
          case TypeKind.I16:
          case TypeKind.U16: return module.unary(UnaryOp.NegI16x8, arg0);
          case TypeKind.I32:
          case TypeKind.U32: return module.unary(UnaryOp.NegI32x4, arg0);
          case TypeKind.I64:
          case TypeKind.U64: return module.unary(UnaryOp.NegI64x2, arg0);
          case TypeKind.ISIZE:
          case TypeKind.USIZE: {
            return module.unary(
              compiler.options.isWasm64
                ? UnaryOp.NegI64x2
                : UnaryOp.NegI32x4,
              arg0
            );
          }
          case TypeKind.F32: return module.unary(UnaryOp.NegF32x4, arg0);
          case TypeKind.F64: return module.unary(UnaryOp.NegF64x2, arg0);
        }
      }
      compiler.error(
        DiagnosticCode.Operation_0_cannot_be_applied_to_type_1,
        reportNode.typeArgumentsRange, "v128.neg", type.toString()
      );
      return module.unreachable();
    }
    case BuiltinSymbols.v128_abs: {
      if (
        checkFeatureEnabled(Feature.SIMD, reportNode, compiler) |
        checkTypeRequired(typeArguments, reportNode, compiler) |
        checkArgsRequired(operands, 1, reportNode, compiler)
      ) {
        compiler.currentType = Type.v128;
        return module.unreachable();
      }
      let type = typeArguments![0];
      let arg0 = compiler.compileExpression(operands[0], Type.v128, Constraints.CONV_IMPLICIT);
      if (!type.is(TypeFlags.REFERENCE)) {
        switch (type.kind) {
          case TypeKind.F32: return module.unary(UnaryOp.AbsF32x4, arg0);
          case TypeKind.F64: return module.unary(UnaryOp.AbsF64x2, arg0);
        }
      }
      compiler.error(
        DiagnosticCode.Operation_0_cannot_be_applied_to_type_1,
        reportNode.typeArgumentsRange, "v128.abs", type.toString()
      );
      return module.unreachable();
    }
    case BuiltinSymbols.v128_sqrt: {
      if (
        checkFeatureEnabled(Feature.SIMD, reportNode, compiler) |
        checkTypeRequired(typeArguments, reportNode, compiler) |
        checkArgsRequired(operands, 1, reportNode, compiler)
      ) {
        compiler.currentType = Type.v128;
        return module.unreachable();
      }
      let type = typeArguments![0];
      let arg0 = compiler.compileExpression(operands[0], Type.v128, Constraints.CONV_IMPLICIT);
      if (!type.is(TypeFlags.REFERENCE)) {
        switch (type.kind) {
          case TypeKind.F32: return module.unary(UnaryOp.SqrtF32x4, arg0);
          case TypeKind.F64: return module.unary(UnaryOp.SqrtF64x2, arg0);
        }
      }
      compiler.error(
        DiagnosticCode.Operation_0_cannot_be_applied_to_type_1,
        reportNode.typeArgumentsRange, "v128.sqrt", type.toString()
      );
      return module.unreachable();
    }
    case BuiltinSymbols.v128_convert: {
      if (
        checkFeatureEnabled(Feature.SIMD, reportNode, compiler) |
        checkTypeRequired(typeArguments, reportNode, compiler) |
        checkArgsRequired(operands, 1, reportNode, compiler)
      ) {
        compiler.currentType = Type.v128;
        return module.unreachable();
      }
      let type = typeArguments![0];
      let arg0 = compiler.compileExpression(operands[0], Type.v128, Constraints.CONV_IMPLICIT);
      if (!type.is(TypeFlags.REFERENCE)) {
        switch (type.kind) {
          case TypeKind.I32: return module.unary(UnaryOp.ConvertI32x4ToF32x4, arg0);
          case TypeKind.U32: return module.unary(UnaryOp.ConvertU32x4ToF32x4, arg0);
          case TypeKind.I64: return module.unary(UnaryOp.ConvertI64x2ToF64x2, arg0);
          case TypeKind.U64: return module.unary(UnaryOp.ConvertU64x2ToF64x2, arg0);
        }
      }
      compiler.error(
        DiagnosticCode.Operation_0_cannot_be_applied_to_type_1,
        reportNode.typeArgumentsRange, "v128.convert", type.toString()
      );
      return module.unreachable();
    }
    case BuiltinSymbols.v128_trunc_sat: {
      if (
        checkFeatureEnabled(Feature.SIMD, reportNode, compiler) |
        checkTypeRequired(typeArguments, reportNode, compiler) |
        checkArgsRequired(operands, 1, reportNode, compiler)
      ) {
        compiler.currentType = Type.v128;
        return module.unreachable();
      }
      let type = typeArguments![0];
      let arg0 = compiler.compileExpression(operands[0], Type.v128, Constraints.CONV_IMPLICIT);
      if (!type.is(TypeFlags.REFERENCE)) {
        switch (type.kind) {
          case TypeKind.I32: return module.unary(UnaryOp.TruncSatF32x4ToI32x4, arg0);
          case TypeKind.U32: return module.unary(UnaryOp.TruncSatF32x4ToU32x4, arg0);
          case TypeKind.I64: return module.unary(UnaryOp.TruncSatF64x2ToI64x2, arg0);
          case TypeKind.U64: return module.unary(UnaryOp.TruncSatF64x2ToU64x2, arg0);
        }
      }
      compiler.error(
        DiagnosticCode.Operation_0_cannot_be_applied_to_type_1,
        reportNode.typeArgumentsRange, "v128.trunc_sat", type.toString()
      );
      return module.unreachable();
    }
    case BuiltinSymbols.v128_widen_low: {
      if (
        checkFeatureEnabled(Feature.SIMD, reportNode, compiler) |
        checkTypeRequired(typeArguments, reportNode, compiler) |
        checkArgsRequired(operands, 1, reportNode, compiler)
      ) {
        compiler.currentType = Type.v128;
        return module.unreachable();
      }
      let type = typeArguments![0];
      let arg0 = compiler.compileExpression(operands[0], Type.v128, Constraints.CONV_IMPLICIT);
      if (!type.is(TypeFlags.REFERENCE)) {
        switch (type.kind) {
          case TypeKind.I8: return module.unary(UnaryOp.WidenLowI8x16ToI16x8, arg0);
          case TypeKind.U8: return module.unary(UnaryOp.WidenLowU8x16ToU16x8, arg0);
          case TypeKind.I16: return module.unary(UnaryOp.WidenLowI16x8ToI32x4, arg0);
          case TypeKind.U16: return module.unary(UnaryOp.WidenLowU16x8ToU32x4, arg0);
        }
      }
      compiler.error(
        DiagnosticCode.Operation_0_cannot_be_applied_to_type_1,
        reportNode.typeArgumentsRange, "v128.widen_low", type.toString()
      );
      return module.unreachable();
    }
    case BuiltinSymbols.v128_widen_high: {
      if (
        checkFeatureEnabled(Feature.SIMD, reportNode, compiler) |
        checkTypeRequired(typeArguments, reportNode, compiler) |
        checkArgsRequired(operands, 1, reportNode, compiler)
      ) {
        compiler.currentType = Type.v128;
        return module.unreachable();
      }
      let type = typeArguments![0];
      let arg0 = compiler.compileExpression(operands[0], Type.v128, Constraints.CONV_IMPLICIT);
      if (!type.is(TypeFlags.REFERENCE)) {
        switch (type.kind) {
          case TypeKind.I8: return module.unary(UnaryOp.WidenHighI8x16ToI16x8, arg0);
          case TypeKind.U8: return module.unary(UnaryOp.WidenHighU8x16ToU16x8, arg0);
          case TypeKind.I16: return module.unary(UnaryOp.WidenHighI16x8ToI32x4, arg0);
          case TypeKind.U16: return module.unary(UnaryOp.WidenHighU16x8ToU32x4, arg0);
        }
      }
      compiler.error(
        DiagnosticCode.Operation_0_cannot_be_applied_to_type_1,
        reportNode.typeArgumentsRange, "v128.widen_high", type.toString()
      );
      return module.unreachable();
    }
    case BuiltinSymbols.v128_shl: { // shl<T!>(a: v128, b: i32) -> v128
      if (
        checkFeatureEnabled(Feature.SIMD, reportNode, compiler) |
        checkTypeRequired(typeArguments, reportNode, compiler) |
        checkArgsRequired(operands, 2, reportNode, compiler)
      ) {
        compiler.currentType = Type.v128;
        return module.unreachable();
      }
      let type = typeArguments![0];
      let arg0 = compiler.compileExpression(operands[0], Type.v128, Constraints.CONV_IMPLICIT);
      let arg1 = compiler.compileExpression(operands[1], Type.i32, Constraints.CONV_IMPLICIT);
      compiler.currentType = Type.v128;
      if (!type.is(TypeFlags.REFERENCE)) {
        switch (type.kind) {
          case TypeKind.I8:
          case TypeKind.U8: return module.simd_shift(SIMDShiftOp.ShlI8x16, arg0, arg1);
          case TypeKind.I16:
          case TypeKind.U16: return module.simd_shift(SIMDShiftOp.ShlI16x8, arg0, arg1);
          case TypeKind.I32:
          case TypeKind.U32: return module.simd_shift(SIMDShiftOp.ShlI32x4, arg0, arg1);
          case TypeKind.I64:
          case TypeKind.U64: return module.simd_shift(SIMDShiftOp.ShlI64x2, arg0, arg1);
          case TypeKind.ISIZE:
          case TypeKind.USIZE: {
            return module.simd_shift(
              compiler.options.isWasm64
                ? SIMDShiftOp.ShlI64x2
                : SIMDShiftOp.ShlI32x4,
              arg0, arg1
            );
          }
        }
      }
      compiler.error(
        DiagnosticCode.Operation_0_cannot_be_applied_to_type_1,
        reportNode.typeArgumentsRange, "v128.shl", type.toString()
      );
      return module.unreachable();
    }
    case BuiltinSymbols.v128_shr: { // shr<T!>(a: v128, b: i32) -> v128
      if (
        checkFeatureEnabled(Feature.SIMD, reportNode, compiler) |
        checkTypeRequired(typeArguments, reportNode, compiler) |
        checkArgsRequired(operands, 2, reportNode, compiler)
      ) {
        compiler.currentType = Type.v128;
        return module.unreachable();
      }
      let type = typeArguments![0];
      let arg0 = compiler.compileExpression(operands[0], Type.v128, Constraints.CONV_IMPLICIT);
      let arg1 = compiler.compileExpression(operands[1], Type.i32, Constraints.CONV_IMPLICIT);
      compiler.currentType = Type.v128;
      if (!type.is(TypeFlags.REFERENCE)) {
        switch (type.kind) {
          case TypeKind.I8: return module.simd_shift(SIMDShiftOp.ShrI8x16, arg0, arg1);
          case TypeKind.U8: return module.simd_shift(SIMDShiftOp.ShrU8x16, arg0, arg1);
          case TypeKind.I16: return module.simd_shift(SIMDShiftOp.ShrI16x8, arg0, arg1);
          case TypeKind.U16: return module.simd_shift(SIMDShiftOp.ShrU16x8, arg0, arg1);
          case TypeKind.I32: return module.simd_shift(SIMDShiftOp.ShrI32x4, arg0, arg1);
          case TypeKind.U32: return module.simd_shift(SIMDShiftOp.ShrU32x4, arg0, arg1);
          case TypeKind.I64: return module.simd_shift(SIMDShiftOp.ShrI64x2, arg0, arg1);
          case TypeKind.U64: return module.simd_shift(SIMDShiftOp.ShrU64x2, arg0, arg1);
          case TypeKind.ISIZE: {
            return module.simd_shift(
              compiler.options.isWasm64
                ? SIMDShiftOp.ShrI64x2
                : SIMDShiftOp.ShrI32x4,
              arg0, arg1
            );
          }
          case TypeKind.USIZE: {
            return module.simd_shift(
              compiler.options.isWasm64
                ? SIMDShiftOp.ShrU64x2
                : SIMDShiftOp.ShrU32x4,
              arg0, arg1
            );
          }
        }
      }
      compiler.error(
        DiagnosticCode.Operation_0_cannot_be_applied_to_type_1,
        reportNode.typeArgumentsRange, "v128.shr", type.toString()
      );
      return module.unreachable();
    }
    case BuiltinSymbols.v128_and: { // and(a: v128) -> v128
      if (
        checkFeatureEnabled(Feature.SIMD, reportNode, compiler) |
        checkTypeAbsent(typeArguments, reportNode, prototype) |
        checkArgsRequired(operands, 2, reportNode, compiler)
      ) {
        compiler.currentType = Type.v128;
        return module.unreachable();
      }
      let arg0 = compiler.compileExpression(operands[0], Type.v128, Constraints.CONV_IMPLICIT);
      let arg1 = compiler.compileExpression(operands[1], Type.v128, Constraints.CONV_IMPLICIT);
      return module.binary(BinaryOp.AndV128, arg0, arg1);
    }
    case BuiltinSymbols.v128_or: { // or(a: v128) -> v128
      if (
        checkFeatureEnabled(Feature.SIMD, reportNode, compiler) |
        checkTypeAbsent(typeArguments, reportNode, prototype) |
        checkArgsRequired(operands, 2, reportNode, compiler)
      ) {
        compiler.currentType = Type.v128;
        return module.unreachable();
      }
      let arg0 = compiler.compileExpression(operands[0], Type.v128, Constraints.CONV_IMPLICIT);
      let arg1 = compiler.compileExpression(operands[1], Type.v128, Constraints.CONV_IMPLICIT);
      return module.binary(BinaryOp.OrV128, arg0, arg1);
    }
    case BuiltinSymbols.v128_xor: { // xor(a: v128) -> v128
      if (
        checkFeatureEnabled(Feature.SIMD, reportNode, compiler) |
        checkTypeAbsent(typeArguments, reportNode, prototype) |
        checkArgsRequired(operands, 2, reportNode, compiler)
      ) {
        compiler.currentType = Type.v128;
        return module.unreachable();
      }
      let arg0 = compiler.compileExpression(operands[0], Type.v128, Constraints.CONV_IMPLICIT);
      let arg1 = compiler.compileExpression(operands[1], Type.v128, Constraints.CONV_IMPLICIT);
      return module.binary(BinaryOp.XorV128, arg0, arg1);
    }
    case BuiltinSymbols.v128_andnot: { // andnot(a: v128, b: v128) -> v128
      if (
        checkFeatureEnabled(Feature.SIMD, reportNode, compiler) |
        checkTypeAbsent(typeArguments, reportNode, prototype) |
        checkArgsRequired(operands, 2, reportNode, compiler)
      ) {
        compiler.currentType = Type.v128;
        return module.unreachable();
      }
      let arg0 = compiler.compileExpression(operands[0], Type.v128, Constraints.CONV_IMPLICIT);
      let arg1 = compiler.compileExpression(operands[1], Type.v128, Constraints.CONV_IMPLICIT);
      return module.binary(BinaryOp.AndNotV128, arg0, arg1);
    }
    case BuiltinSymbols.v128_not: { // not(a: v128) -> v128
      if (
        checkFeatureEnabled(Feature.SIMD, reportNode, compiler) |
        checkTypeAbsent(typeArguments, reportNode, prototype) |
        checkArgsRequired(operands, 1, reportNode, compiler)
      ) {
        compiler.currentType = Type.v128;
        return module.unreachable();
      }
      let arg0 = compiler.compileExpression(operands[0], Type.v128, Constraints.CONV_IMPLICIT);
      return module.unary(UnaryOp.NotV128, arg0);
    }
    case BuiltinSymbols.v128_bitselect: { // bitselect(v1: v128, v2: v128, c: v128) -> v128
      if (
        checkFeatureEnabled(Feature.SIMD, reportNode, compiler) |
        checkTypeAbsent(typeArguments, reportNode, prototype) |
        checkArgsRequired(operands, 3, reportNode, compiler)
      ) {
        compiler.currentType = Type.v128;
        return module.unreachable();
      }
      let arg0 = compiler.compileExpression(operands[0], Type.v128, Constraints.CONV_IMPLICIT);
      let arg1 = compiler.compileExpression(operands[1], Type.v128, Constraints.CONV_IMPLICIT);
      let arg2 = compiler.compileExpression(operands[2], Type.v128, Constraints.CONV_IMPLICIT);
      return module.simd_ternary(SIMDTernaryOp.Bitselect, arg0, arg1, arg2);
    }
    case BuiltinSymbols.v128_any_true: { // any_true<T!>(a: v128) -> bool
      if (
        checkFeatureEnabled(Feature.SIMD, reportNode, compiler) |
        checkTypeRequired(typeArguments, reportNode, compiler) |
        checkArgsRequired(operands, 1, reportNode, compiler)
      ) {
        compiler.currentType = Type.bool;
        return module.unreachable();
      }
      let type = typeArguments![0];
      let arg0 = compiler.compileExpression(operands[0], Type.v128, Constraints.CONV_IMPLICIT);
      compiler.currentType = Type.bool;
      if (!type.is(TypeFlags.REFERENCE)) {
        switch (type.kind) {
          case TypeKind.I8:
          case TypeKind.U8: return module.unary(UnaryOp.AnyTrueI8x16, arg0);
          case TypeKind.I16:
          case TypeKind.U16: return module.unary(UnaryOp.AnyTrueI16x8, arg0);
          case TypeKind.I32:
          case TypeKind.U32: return module.unary(UnaryOp.AnyTrueI32x4, arg0);
          case TypeKind.I64:
          case TypeKind.U64: return module.unary(UnaryOp.AnyTrueI64x2, arg0);
          case TypeKind.ISIZE:
          case TypeKind.USIZE: {
            return module.unary(
              compiler.options.isWasm64
                ? UnaryOp.AnyTrueI64x2
                : UnaryOp.AnyTrueI32x4,
              arg0
            );
          }
        }
      }
      compiler.error(
        DiagnosticCode.Operation_0_cannot_be_applied_to_type_1,
        reportNode.typeArgumentsRange, "v128.any_true", type.toString()
      );
      return module.unreachable();
    }
    case BuiltinSymbols.v128_all_true: { // all_true<T!>(a: v128) -> bool
      if (
        checkFeatureEnabled(Feature.SIMD, reportNode, compiler) |
        checkTypeRequired(typeArguments, reportNode, compiler) |
        checkArgsRequired(operands, 1, reportNode, compiler)
      ) {
        compiler.currentType = Type.bool;
        return module.unreachable();
      }
      let type = typeArguments![0];
      let arg0 = compiler.compileExpression(operands[0], Type.v128, Constraints.CONV_IMPLICIT);
      compiler.currentType = Type.bool;
      if (!type.is(TypeFlags.REFERENCE)) {
        switch (type.kind) {
          case TypeKind.I8:
          case TypeKind.U8: return module.unary(UnaryOp.AllTrueI8x16, arg0);
          case TypeKind.I16:
          case TypeKind.U16: return module.unary(UnaryOp.AllTrueI16x8, arg0);
          case TypeKind.I32:
          case TypeKind.U32: return module.unary(UnaryOp.AllTrueI32x4, arg0);
          case TypeKind.I64:
          case TypeKind.U64: return module.unary(UnaryOp.AllTrueI64x2, arg0);
          case TypeKind.ISIZE:
          case TypeKind.USIZE: {
            return module.unary(
              compiler.options.isWasm64
                ? UnaryOp.AllTrueI64x2
                : UnaryOp.AllTrueI32x4,
              arg0
            );
          }
        }
      }
      compiler.error(
        DiagnosticCode.Operation_0_cannot_be_applied_to_type_1,
        reportNode.typeArgumentsRange, "v128.all_true", type.toString()
      );
      return module.unreachable();
    }
    case BuiltinSymbols.v128_qfma: { // qfma(a: v128, b: v128, c: v128) -> v128
      if (
        checkFeatureEnabled(Feature.SIMD, reportNode, compiler) |
        checkTypeRequired(typeArguments, reportNode, compiler) |
        checkArgsRequired(operands, 3, reportNode, compiler)
      ) {
        compiler.currentType = Type.v128;
        return module.unreachable();
      }
      let type = typeArguments![0];
      let arg0 = compiler.compileExpression(operands[0], Type.v128, Constraints.CONV_IMPLICIT);
      let arg1 = compiler.compileExpression(operands[1], Type.v128, Constraints.CONV_IMPLICIT);
      let arg2 = compiler.compileExpression(operands[2], Type.v128, Constraints.CONV_IMPLICIT);
      if (!type.is(TypeFlags.REFERENCE)) {
        switch (type.kind) {
          case TypeKind.F32: return module.simd_ternary(SIMDTernaryOp.QFMAF32x4, arg0, arg1, arg2);
          case TypeKind.F64: return module.simd_ternary(SIMDTernaryOp.QFMAF64x2, arg0, arg1, arg2);
        }
      }
      compiler.error(
        DiagnosticCode.Operation_0_cannot_be_applied_to_type_1,
        reportNode.typeArgumentsRange, "v128.qfma", type.toString()
      );
      return module.unreachable();
    }
    case BuiltinSymbols.v128_qfms: { // qfms(a: v128, b: v128, c: v128) -> v128
      if (
        checkFeatureEnabled(Feature.SIMD, reportNode, compiler) |
        checkTypeRequired(typeArguments, reportNode, compiler) |
        checkArgsRequired(operands, 3, reportNode, compiler)
      ) {
        compiler.currentType = Type.v128;
        return module.unreachable();
      }
      let type = typeArguments![0];
      let arg0 = compiler.compileExpression(operands[0], Type.v128, Constraints.CONV_IMPLICIT);
      let arg1 = compiler.compileExpression(operands[1], Type.v128, Constraints.CONV_IMPLICIT);
      let arg2 = compiler.compileExpression(operands[2], Type.v128, Constraints.CONV_IMPLICIT);
      if (!type.is(TypeFlags.REFERENCE)) {
        switch (type.kind) {
          case TypeKind.F32: return module.simd_ternary(SIMDTernaryOp.QFMSF32x4, arg0, arg1, arg2);
          case TypeKind.F64: return module.simd_ternary(SIMDTernaryOp.QFMSF64x2, arg0, arg1, arg2);
        }
      }
      compiler.error(
        DiagnosticCode.Operation_0_cannot_be_applied_to_type_1,
        reportNode.typeArgumentsRange, "v128.qfms", type.toString()
      );
      return module.unreachable();
    }

    // === Internal runtime =======================================================================

    case BuiltinSymbols.idof: {
      let type = evaluateConstantType(compiler, typeArguments, operands, reportNode);
      compiler.currentType = Type.u32;
      if (!type) return module.unreachable();
      if (type.is(TypeFlags.REFERENCE)) {
        let signatureReference = type.signatureReference;
        if (signatureReference) {
          return module.i32(signatureReference.id);
        }
        let classReference = type.classReference;
        if (classReference !== null && !classReference.hasDecorator(DecoratorFlags.UNMANAGED)) {
          return module.i32(classReference.id);
        }
      }
      compiler.error(
        DiagnosticCode.Operation_0_cannot_be_applied_to_type_1,
        reportNode.typeArgumentsRange, "idof", type.toString()
      );
      return module.unreachable();
    }
    case BuiltinSymbols.visit_globals: {
      if (
        checkTypeAbsent(typeArguments, reportNode, prototype) |
        checkArgsRequired(operands, 1, reportNode, compiler) // cookie
      ) {
        compiler.currentType = Type.void;
        return module.unreachable();
      }
      let arg0 = compiler.compileExpression(operands[0], Type.u32, Constraints.CONV_IMPLICIT);
      compiler.runtimeFeatures |= RuntimeFeatures.visitGlobals;
      compiler.currentType = Type.void;
      return module.call(BuiltinSymbols.visit_globals, [ arg0 ], NativeType.None);
    }
    case BuiltinSymbols.visit_members: {
      if (
        checkTypeAbsent(typeArguments, reportNode, prototype) |
        checkArgsRequired(operands, 2, reportNode, compiler) // ref, cookie
      ) {
        compiler.currentType = Type.void;
        return module.unreachable();
      }
      let arg0 = compiler.compileExpression(operands[0], compiler.options.usizeType, Constraints.CONV_IMPLICIT);
      let arg1 = compiler.compileExpression(operands[1], Type.u32, Constraints.CONV_IMPLICIT);
      compiler.runtimeFeatures |= RuntimeFeatures.visitMembers;
      compiler.currentType = Type.void;
      return module.call(BuiltinSymbols.visit_members, [ arg0, arg1 ], NativeType.None);
    }
    case BuiltinSymbols.isNaN: {
      if (
        checkTypeOptional(typeArguments, reportNode, compiler) |
        checkArgsRequired(operands, 1, reportNode, compiler)
      ) {
        compiler.currentType = Type.bool;
        return module.unreachable();
      }
      let arg0 = typeArguments
        ? compiler.compileExpression(operands[0], typeArguments[0], Constraints.CONV_IMPLICIT)
        : compiler.compileExpression(operands[0], Type.auto);
      let type = compiler.currentType;
      compiler.currentType = Type.bool;
      if (!type.is(TypeFlags.REFERENCE)) {
        switch (type.kind) {
          // never NaN
          case TypeKind.I8:
          case TypeKind.I16:
          case TypeKind.I32:
          case TypeKind.I64:
          case TypeKind.ISIZE:
          case TypeKind.U8:
          case TypeKind.U16:
          case TypeKind.U32:
          case TypeKind.U64:
          case TypeKind.USIZE: {
            return hasSideEffects(arg0)
              ? module.block(null, [
                  module.drop(arg0),
                  module.i32(0)
                ], NativeType.I32)
              : module.i32(0);
          }
          // (t = arg0) != t
          case TypeKind.F32: {
            if (getExpressionId(arg0) == ExpressionId.LocalGet) {
              return module.binary(BinaryOp.NeF32,
                arg0,
                module.local_get(getLocalGetIndex(arg0), NativeType.F32)
              );
            }
            let flow = compiler.currentFlow;
            let temp = flow.getTempLocal(Type.f32);
            let ret = module.binary(BinaryOp.NeF32,
              module.local_tee(temp.index, arg0),
              module.local_get(temp.index, NativeType.F32)
            );
            flow.freeTempLocal(temp);
            return ret;
          }
          case TypeKind.F64: {
            if (getExpressionId(arg0) == ExpressionId.LocalGet) {
              return module.binary(BinaryOp.NeF64,
                arg0,
                module.local_get(getLocalGetIndex(arg0), NativeType.F64)
              );
            }
            let flow = compiler.currentFlow;
            let temp = flow.getTempLocal(Type.f64);
            let ret = module.binary(BinaryOp.NeF64,
              module.local_tee(temp.index, arg0),
              module.local_get(temp.index, NativeType.F64)
            );
            flow.freeTempLocal(temp);
            return ret;
          }
        }
      }
      compiler.error(
        DiagnosticCode.Operation_0_cannot_be_applied_to_type_1,
        reportNode.typeArgumentsRange, "isNaN", type.toString()
      );
      return module.unreachable();
    }
    case BuiltinSymbols.isFinite: {
      if (
        checkTypeOptional(typeArguments, reportNode, compiler) |
        checkArgsRequired(operands, 1, reportNode, compiler)
      ) {
        compiler.currentType = Type.bool;
        return module.unreachable();
      }
      let arg0 = typeArguments
        ? compiler.compileExpression(operands[0], typeArguments[0], Constraints.CONV_IMPLICIT)
        : compiler.compileExpression(operands[0], Type.auto);
      let type = compiler.currentType;
      compiler.currentType = Type.bool;
      if (!type.is(TypeFlags.REFERENCE)) {
        switch (type.kind) {
          // always finite
          case TypeKind.I8:
          case TypeKind.I16:
          case TypeKind.I32:
          case TypeKind.I64:
          case TypeKind.ISIZE:
          case TypeKind.U8:
          case TypeKind.U16:
          case TypeKind.U32:
          case TypeKind.U64:
          case TypeKind.USIZE: {
            return hasSideEffects(arg0)
              ? module.block(null, [
                  module.drop(arg0),
                  module.i32(1)
                ], NativeType.I32)
              : module.i32(1);
          }
          // (t = arg0) - t == 0
          case TypeKind.F32: {
            if (getExpressionId(arg0) == ExpressionId.LocalGet) {
              return module.binary(BinaryOp.EqF32,
                module.binary(BinaryOp.SubF32,
                  arg0,
                  module.local_get(getLocalGetIndex(arg0), NativeType.F32)
                ),
                module.f32(0)
              );
            }
            let flow = compiler.currentFlow;
            let temp = flow.getTempLocal(Type.f32);
            let ret = module.binary(BinaryOp.EqF32,
              module.binary(BinaryOp.SubF32,
                module.local_tee(temp.index, arg0),
                module.local_get(temp.index, NativeType.F32)
              ),
              module.f32(0)
            );
            flow.freeTempLocal(temp);
            return ret;
          }
          case TypeKind.F64: {
            if (getExpressionId(arg0) == ExpressionId.LocalGet) {
              return module.binary(BinaryOp.EqF64,
                module.binary(BinaryOp.SubF64,
                  arg0,
                  module.local_get(getLocalGetIndex(arg0), NativeType.F64)
                ),
                module.f64(0)
              );
            }
            let flow = compiler.currentFlow;
            let temp = flow.getTempLocal(Type.f64);
            let ret = module.binary(BinaryOp.EqF64,
              module.binary(BinaryOp.SubF64,
                module.local_tee(temp.index, arg0),
                module.local_get(temp.index, NativeType.F64)
              ),
              module.f64(0)
            );
            flow.freeTempLocal(temp);
            return ret;
          }
        }
      }
      compiler.error(
        DiagnosticCode.Operation_0_cannot_be_applied_to_type_1,
        reportNode.typeArgumentsRange, "isFinite", type.toString()
      );
      return module.unreachable();
    }
  }

  // try to defer inline asm to a concrete built-in
  {
    let expr = tryDeferASM(compiler, prototype, operands, reportNode);
    if (expr) {
      if (typeArguments) {
        compiler.error(
          DiagnosticCode.Type_0_is_not_generic,
          reportNode.typeArgumentsRange, prototype.internalName
        );
      }
      return expr;
    }
  }
  compiler.error(
    DiagnosticCode.Not_implemented,
    reportNode.expression.range
  );
  return module.unreachable();
}

/** Tries to defer an inline-assembler-like call to a built-in function. */
function tryDeferASM(
  compiler: Compiler,
  prototype: FunctionPrototype,
  operands: Expression[],
  reportNode: CallExpression
): ExpressionRef {
  /* tslint:disable:max-line-length */
  switch (prototype.internalName) {

    // TODO: Operators can't be just deferred (don't have a corresponding generic built-in)
    //   add, sub, mul, div_s, div_u, rem_s, rem_u
    //   and, or, xor, shl, shr_u, shr_s
    //   eq, eqz, ne, lt_s, lt_u, le_s, le_u, gt_s, gt_u, ge_s, ge_u

    case BuiltinSymbols.i32_clz: return deferASM(BuiltinSymbols.clz, compiler, Type.i32, operands, Type.i32, reportNode);
    case BuiltinSymbols.i64_clz: return deferASM(BuiltinSymbols.clz, compiler, Type.i64, operands, Type.i64, reportNode);
    case BuiltinSymbols.i32_ctz: return deferASM(BuiltinSymbols.ctz, compiler, Type.i32, operands, Type.i32, reportNode);
    case BuiltinSymbols.i64_ctz: return deferASM(BuiltinSymbols.ctz, compiler, Type.i64, operands, Type.i64, reportNode);
    case BuiltinSymbols.i32_popcnt: return deferASM(BuiltinSymbols.popcnt, compiler, Type.i32, operands, Type.i32, reportNode);
    case BuiltinSymbols.i64_popcnt: return deferASM(BuiltinSymbols.popcnt, compiler, Type.i64, operands, Type.i64, reportNode);
    case BuiltinSymbols.i32_rotl: return deferASM(BuiltinSymbols.rotl, compiler, Type.i32, operands, Type.i32, reportNode);
    case BuiltinSymbols.i64_rotl: return deferASM(BuiltinSymbols.rotl, compiler, Type.i64, operands, Type.i64, reportNode);
    case BuiltinSymbols.i32_rotr: return deferASM(BuiltinSymbols.rotr, compiler, Type.i32, operands, Type.i32, reportNode);
    case BuiltinSymbols.i64_rotr: return deferASM(BuiltinSymbols.rotr, compiler, Type.i64, operands, Type.i64, reportNode);
    case BuiltinSymbols.f32_abs: return deferASM(BuiltinSymbols.abs, compiler, Type.f32, operands, Type.f32, reportNode);
    case BuiltinSymbols.f64_abs: return deferASM(BuiltinSymbols.abs, compiler, Type.f64, operands, Type.f64, reportNode);
    case BuiltinSymbols.f32_max: return deferASM(BuiltinSymbols.max, compiler, Type.f32, operands, Type.f32, reportNode);
    case BuiltinSymbols.f64_max: return deferASM(BuiltinSymbols.max, compiler, Type.f64, operands, Type.f64, reportNode);
    case BuiltinSymbols.f32_min: return deferASM(BuiltinSymbols.min, compiler, Type.f32, operands, Type.f32, reportNode);
    case BuiltinSymbols.f64_min: return deferASM(BuiltinSymbols.min, compiler, Type.f64, operands, Type.f64, reportNode);
    case BuiltinSymbols.f32_ceil: return deferASM(BuiltinSymbols.ceil, compiler, Type.f32, operands, Type.f32, reportNode);
    case BuiltinSymbols.f64_ceil: return deferASM(BuiltinSymbols.ceil, compiler, Type.f64, operands, Type.f64, reportNode);
    case BuiltinSymbols.f32_floor: return deferASM(BuiltinSymbols.floor, compiler, Type.f32, operands, Type.f32, reportNode);
    case BuiltinSymbols.f64_floor: return deferASM(BuiltinSymbols.floor, compiler, Type.f64, operands, Type.f64, reportNode);
    case BuiltinSymbols.f32_copysign: return deferASM(BuiltinSymbols.copysign, compiler, Type.f32, operands, Type.f32, reportNode);
    case BuiltinSymbols.f64_copysign: return deferASM(BuiltinSymbols.copysign, compiler, Type.f64, operands, Type.f64, reportNode);
    case BuiltinSymbols.f32_nearest: return deferASM(BuiltinSymbols.nearest, compiler, Type.f32, operands, Type.f32, reportNode);
    case BuiltinSymbols.f64_nearest: return deferASM(BuiltinSymbols.nearest, compiler, Type.f64, operands, Type.f64, reportNode);
    case BuiltinSymbols.i32_reinterpret_f32: return deferASM(BuiltinSymbols.reinterpret, compiler, Type.i32, operands, Type.f32, reportNode);
    case BuiltinSymbols.i64_reinterpret_f64: return deferASM(BuiltinSymbols.reinterpret, compiler, Type.i64, operands, Type.f64, reportNode);
    case BuiltinSymbols.f32_reinterpret_i32: return deferASM(BuiltinSymbols.reinterpret, compiler, Type.f32, operands, Type.i32, reportNode);
    case BuiltinSymbols.f64_reinterpret_i64: return deferASM(BuiltinSymbols.reinterpret, compiler, Type.f64, operands, Type.i64, reportNode);
    case BuiltinSymbols.f32_sqrt: return deferASM(BuiltinSymbols.sqrt, compiler, Type.f32, operands, Type.f32, reportNode);
    case BuiltinSymbols.f64_sqrt: return deferASM(BuiltinSymbols.sqrt, compiler, Type.f64, operands, Type.f64, reportNode);
    case BuiltinSymbols.f32_trunc: return deferASM(BuiltinSymbols.trunc, compiler, Type.f32, operands, Type.f32, reportNode);
    case BuiltinSymbols.f64_trunc: return deferASM(BuiltinSymbols.trunc, compiler, Type.f64, operands, Type.f64, reportNode);
    case BuiltinSymbols.i32_load8_s: return deferASM(BuiltinSymbols.load, compiler, Type.i8, operands, Type.i32, reportNode);
    case BuiltinSymbols.i32_load8_u: return deferASM(BuiltinSymbols.load, compiler, Type.u8, operands, Type.i32, reportNode);
    case BuiltinSymbols.i32_load16_s: return deferASM(BuiltinSymbols.load, compiler, Type.i16, operands, Type.i32, reportNode);
    case BuiltinSymbols.i32_load16_u: return deferASM(BuiltinSymbols.load, compiler, Type.u16, operands, Type.i32, reportNode);
    case BuiltinSymbols.i32_load: return deferASM(BuiltinSymbols.load, compiler, Type.i32, operands, Type.i32, reportNode);
    case BuiltinSymbols.i64_load8_s: return deferASM(BuiltinSymbols.load, compiler, Type.i8, operands, Type.i64, reportNode);
    case BuiltinSymbols.i64_load8_u: return deferASM(BuiltinSymbols.load, compiler, Type.u8, operands, Type.i64, reportNode);
    case BuiltinSymbols.i64_load16_s: return deferASM(BuiltinSymbols.load, compiler, Type.i16, operands, Type.i64, reportNode);
    case BuiltinSymbols.i64_load16_u: return deferASM(BuiltinSymbols.load, compiler, Type.u16, operands, Type.i64, reportNode);
    case BuiltinSymbols.i64_load32_s: return deferASM(BuiltinSymbols.load, compiler, Type.i32, operands, Type.i64, reportNode);
    case BuiltinSymbols.i64_load32_u: return deferASM(BuiltinSymbols.load, compiler, Type.u32, operands, Type.i64, reportNode);
    case BuiltinSymbols.i64_load: return deferASM(BuiltinSymbols.load, compiler, Type.i64, operands, Type.i64, reportNode);
    case BuiltinSymbols.f32_load: return deferASM(BuiltinSymbols.load, compiler, Type.f32, operands, Type.f32, reportNode);
    case BuiltinSymbols.f64_load: return deferASM(BuiltinSymbols.load, compiler, Type.f64, operands, Type.f64, reportNode);
    case BuiltinSymbols.i32_store8: return deferASM(BuiltinSymbols.store, compiler, Type.i8, operands, Type.i32, reportNode);
    case BuiltinSymbols.i32_store16: return deferASM(BuiltinSymbols.store, compiler, Type.i16, operands, Type.i32, reportNode);
    case BuiltinSymbols.i32_store: return deferASM(BuiltinSymbols.store, compiler, Type.i32, operands, Type.i32, reportNode);
    case BuiltinSymbols.i64_store8: return deferASM(BuiltinSymbols.store, compiler, Type.i8, operands, Type.i64, reportNode);
    case BuiltinSymbols.i64_store16: return deferASM(BuiltinSymbols.store, compiler, Type.i16, operands, Type.i64, reportNode);
    case BuiltinSymbols.i64_store32: return deferASM(BuiltinSymbols.store, compiler, Type.i32, operands, Type.i64, reportNode);
    case BuiltinSymbols.i64_store: return deferASM(BuiltinSymbols.store, compiler, Type.i64, operands, Type.i64, reportNode);
    case BuiltinSymbols.f32_store: return deferASM(BuiltinSymbols.store, compiler, Type.f32, operands, Type.f32, reportNode);
    case BuiltinSymbols.f64_store: return deferASM(BuiltinSymbols.store, compiler, Type.f64, operands, Type.f64, reportNode);

    case BuiltinSymbols.i32_atomic_load8_u: return deferASM(BuiltinSymbols.atomic_load, compiler, Type.u8, operands, Type.i32, reportNode);
    case BuiltinSymbols.i32_atomic_load16_u: return deferASM(BuiltinSymbols.atomic_load, compiler, Type.u16, operands, Type.i32, reportNode);
    case BuiltinSymbols.i32_atomic_load: return deferASM(BuiltinSymbols.atomic_load, compiler, Type.i32, operands, Type.i32, reportNode);
    case BuiltinSymbols.i64_atomic_load8_u: return deferASM(BuiltinSymbols.atomic_load, compiler, Type.u8, operands, Type.i64, reportNode);
    case BuiltinSymbols.i64_atomic_load16_u: return deferASM(BuiltinSymbols.atomic_load, compiler, Type.u16, operands, Type.i64, reportNode);
    case BuiltinSymbols.i64_atomic_load32_u: return deferASM(BuiltinSymbols.atomic_load, compiler, Type.u32, operands, Type.i64, reportNode);
    case BuiltinSymbols.i64_atomic_load: return deferASM(BuiltinSymbols.atomic_load, compiler, Type.i64, operands, Type.i64, reportNode);

    case BuiltinSymbols.i32_atomic_store8: return deferASM(BuiltinSymbols.atomic_store, compiler, Type.u8, operands, Type.i32, reportNode);
    case BuiltinSymbols.i32_atomic_store16: return deferASM(BuiltinSymbols.atomic_store, compiler, Type.u16, operands, Type.i32, reportNode);
    case BuiltinSymbols.i32_atomic_store: return deferASM(BuiltinSymbols.atomic_store, compiler, Type.i32, operands, Type.i32, reportNode);
    case BuiltinSymbols.i64_atomic_store8: return deferASM(BuiltinSymbols.atomic_store, compiler, Type.u8, operands, Type.i64, reportNode);
    case BuiltinSymbols.i64_atomic_store16: return deferASM(BuiltinSymbols.atomic_store, compiler, Type.u16, operands, Type.i64, reportNode);
    case BuiltinSymbols.i64_atomic_store32: return deferASM(BuiltinSymbols.atomic_store, compiler, Type.u32, operands, Type.i64, reportNode);
    case BuiltinSymbols.i64_atomic_store: return deferASM(BuiltinSymbols.atomic_store, compiler, Type.i64, operands, Type.i64, reportNode);

    case BuiltinSymbols.i32_atomic_rmw8_add_u: return deferASM(BuiltinSymbols.atomic_add, compiler, Type.u8, operands, Type.i32, reportNode);
    case BuiltinSymbols.i32_atomic_rmw16_add_u: return deferASM(BuiltinSymbols.atomic_add, compiler, Type.u16, operands, Type.i32, reportNode);
    case BuiltinSymbols.i32_atomic_rmw_add: return deferASM(BuiltinSymbols.atomic_add, compiler, Type.i32, operands, Type.i32, reportNode);
    case BuiltinSymbols.i64_atomic_rmw8_add_u: return deferASM(BuiltinSymbols.atomic_add, compiler, Type.u8, operands, Type.i64, reportNode);
    case BuiltinSymbols.i64_atomic_rmw16_add_u: return deferASM(BuiltinSymbols.atomic_add, compiler, Type.u16, operands, Type.i64, reportNode);
    case BuiltinSymbols.i64_atomic_rmw32_add_u: return deferASM(BuiltinSymbols.atomic_add, compiler, Type.u32, operands, Type.i64, reportNode);
    case BuiltinSymbols.i64_atomic_rmw_add: return deferASM(BuiltinSymbols.atomic_add, compiler, Type.i64, operands, Type.i64, reportNode);

    case BuiltinSymbols.i32_atomic_rmw8_sub_u: return deferASM(BuiltinSymbols.atomic_sub, compiler, Type.u8, operands, Type.i32, reportNode);
    case BuiltinSymbols.i32_atomic_rmw16_sub_u: return deferASM(BuiltinSymbols.atomic_sub, compiler, Type.u16, operands, Type.i32, reportNode);
    case BuiltinSymbols.i32_atomic_rmw_sub: return deferASM(BuiltinSymbols.atomic_sub, compiler, Type.i32, operands, Type.i32, reportNode);
    case BuiltinSymbols.i64_atomic_rmw8_sub_u: return deferASM(BuiltinSymbols.atomic_sub, compiler, Type.u8, operands, Type.i64, reportNode);
    case BuiltinSymbols.i64_atomic_rmw16_sub_u: return deferASM(BuiltinSymbols.atomic_sub, compiler, Type.u16, operands, Type.i64, reportNode);
    case BuiltinSymbols.i64_atomic_rmw32_sub_u: return deferASM(BuiltinSymbols.atomic_sub, compiler, Type.u32, operands, Type.i64, reportNode);
    case BuiltinSymbols.i64_atomic_rmw_sub: return deferASM(BuiltinSymbols.atomic_sub, compiler, Type.i64, operands, Type.i64, reportNode);

    case BuiltinSymbols.i32_atomic_rmw8_and_u: return deferASM(BuiltinSymbols.atomic_and, compiler, Type.u8, operands, Type.i32, reportNode);
    case BuiltinSymbols.i32_atomic_rmw16_and_u: return deferASM(BuiltinSymbols.atomic_and, compiler, Type.u16, operands, Type.i32, reportNode);
    case BuiltinSymbols.i32_atomic_rmw_and: return deferASM(BuiltinSymbols.atomic_and, compiler, Type.i32, operands, Type.i32, reportNode);
    case BuiltinSymbols.i64_atomic_rmw8_and_u: return deferASM(BuiltinSymbols.atomic_and, compiler, Type.u8, operands, Type.i64, reportNode);
    case BuiltinSymbols.i64_atomic_rmw16_and_u: return deferASM(BuiltinSymbols.atomic_and, compiler, Type.u16, operands, Type.i64, reportNode);
    case BuiltinSymbols.i64_atomic_rmw32_and_u: return deferASM(BuiltinSymbols.atomic_and, compiler, Type.u32, operands, Type.i64, reportNode);
    case BuiltinSymbols.i64_atomic_rmw_and: return deferASM(BuiltinSymbols.atomic_and, compiler, Type.i64, operands, Type.i64, reportNode);

    case BuiltinSymbols.i32_atomic_rmw8_or_u: return deferASM(BuiltinSymbols.atomic_or, compiler, Type.u8, operands, Type.i32, reportNode);
    case BuiltinSymbols.i32_atomic_rmw16_or_u: return deferASM(BuiltinSymbols.atomic_or, compiler, Type.u16, operands, Type.i32, reportNode);
    case BuiltinSymbols.i32_atomic_rmw_or: return deferASM(BuiltinSymbols.atomic_or, compiler, Type.i32, operands, Type.i32, reportNode);
    case BuiltinSymbols.i64_atomic_rmw8_or_u: return deferASM(BuiltinSymbols.atomic_or, compiler, Type.u8, operands, Type.i64, reportNode);
    case BuiltinSymbols.i64_atomic_rmw16_or_u: return deferASM(BuiltinSymbols.atomic_or, compiler, Type.u16, operands, Type.i64, reportNode);
    case BuiltinSymbols.i64_atomic_rmw32_or_u: return deferASM(BuiltinSymbols.atomic_or, compiler, Type.u32, operands, Type.i64, reportNode);
    case BuiltinSymbols.i64_atomic_rmw_or: return deferASM(BuiltinSymbols.atomic_or, compiler, Type.i64, operands, Type.i64, reportNode);

    case BuiltinSymbols.i32_atomic_rmw8_xor_u: return deferASM(BuiltinSymbols.atomic_xor, compiler, Type.u8, operands, Type.i32, reportNode);
    case BuiltinSymbols.i32_atomic_rmw16_xor_u: return deferASM(BuiltinSymbols.atomic_xor, compiler, Type.u16, operands, Type.i32, reportNode);
    case BuiltinSymbols.i32_atomic_rmw_xor: return deferASM(BuiltinSymbols.atomic_xor, compiler, Type.i32, operands, Type.i32, reportNode);
    case BuiltinSymbols.i64_atomic_rmw8_xor_u: return deferASM(BuiltinSymbols.atomic_xor, compiler, Type.u8, operands, Type.i64, reportNode);
    case BuiltinSymbols.i64_atomic_rmw16_xor_u: return deferASM(BuiltinSymbols.atomic_xor, compiler, Type.u16, operands, Type.i64, reportNode);
    case BuiltinSymbols.i64_atomic_rmw32_xor_u: return deferASM(BuiltinSymbols.atomic_xor, compiler, Type.u32, operands, Type.i64, reportNode);
    case BuiltinSymbols.i64_atomic_rmw_xor: return deferASM(BuiltinSymbols.atomic_xor, compiler, Type.i64, operands, Type.i64, reportNode);

    case BuiltinSymbols.i32_atomic_rmw8_xchg_u: return deferASM(BuiltinSymbols.atomic_xchg, compiler, Type.u8, operands, Type.i32, reportNode);
    case BuiltinSymbols.i32_atomic_rmw16_xchg_u: return deferASM(BuiltinSymbols.atomic_xchg, compiler, Type.u16, operands, Type.i32, reportNode);
    case BuiltinSymbols.i32_atomic_rmw_xchg: return deferASM(BuiltinSymbols.atomic_xchg, compiler, Type.i32, operands, Type.i32, reportNode);
    case BuiltinSymbols.i64_atomic_rmw8_xchg_u: return deferASM(BuiltinSymbols.atomic_xchg, compiler, Type.u8, operands, Type.i64, reportNode);
    case BuiltinSymbols.i64_atomic_rmw16_xchg_u: return deferASM(BuiltinSymbols.atomic_xchg, compiler, Type.u16, operands, Type.i64, reportNode);
    case BuiltinSymbols.i64_atomic_rmw32_xchg_u: return deferASM(BuiltinSymbols.atomic_xchg, compiler, Type.u32, operands, Type.i64, reportNode);
    case BuiltinSymbols.i64_atomic_rmw_xchg: return deferASM(BuiltinSymbols.atomic_xchg, compiler, Type.i64, operands, Type.i64, reportNode);

    case BuiltinSymbols.i32_atomic_rmw8_cmpxchg_u: return deferASM(BuiltinSymbols.atomic_cmpxchg, compiler, Type.u8, operands, Type.i32, reportNode);
    case BuiltinSymbols.i32_atomic_rmw16_cmpxchg_u: return deferASM(BuiltinSymbols.atomic_cmpxchg, compiler, Type.u16, operands, Type.i32, reportNode);
    case BuiltinSymbols.i32_atomic_rmw_cmpxchg: return deferASM(BuiltinSymbols.atomic_cmpxchg, compiler, Type.i32, operands, Type.i32, reportNode);
    case BuiltinSymbols.i64_atomic_rmw8_cmpxchg_u: return deferASM(BuiltinSymbols.atomic_cmpxchg, compiler, Type.u8, operands, Type.i64, reportNode);
    case BuiltinSymbols.i64_atomic_rmw16_cmpxchg_u: return deferASM(BuiltinSymbols.atomic_cmpxchg, compiler, Type.u16, operands, Type.i64, reportNode);
    case BuiltinSymbols.i64_atomic_rmw32_cmpxchg_u: return deferASM(BuiltinSymbols.atomic_cmpxchg, compiler, Type.u32, operands, Type.i64, reportNode);
    case BuiltinSymbols.i64_atomic_rmw_cmpxchg: return deferASM(BuiltinSymbols.atomic_cmpxchg, compiler, Type.i64, operands, Type.i64, reportNode);

    case BuiltinSymbols.i32_wait: return deferASM(BuiltinSymbols.atomic_wait, compiler, Type.i32, operands, Type.i32, reportNode);
    case BuiltinSymbols.i64_wait: return deferASM(BuiltinSymbols.atomic_wait, compiler, Type.i64, operands, Type.i32, reportNode);

    case BuiltinSymbols.v128_load: return deferASM(BuiltinSymbols.load, compiler, Type.v128, operands, Type.v128, reportNode);
    case BuiltinSymbols.v128_store: return deferASM(BuiltinSymbols.store, compiler, Type.v128, operands, Type.v128, reportNode);

    case BuiltinSymbols.i8x16_splat: return deferASM(BuiltinSymbols.v128_splat, compiler, Type.i8, operands, Type.v128, reportNode);
    case BuiltinSymbols.i8x16_extract_lane_s: return deferASM(BuiltinSymbols.v128_extract_lane, compiler, Type.i8, operands, Type.i8, reportNode);
    case BuiltinSymbols.i8x16_extract_lane_u: return deferASM(BuiltinSymbols.v128_extract_lane, compiler, Type.u8, operands, Type.u8, reportNode);
    case BuiltinSymbols.i8x16_replace_lane: return deferASM(BuiltinSymbols.v128_replace_lane, compiler, Type.i8, operands, Type.v128, reportNode);
    case BuiltinSymbols.i8x16_add: return deferASM(BuiltinSymbols.v128_add, compiler, Type.i8, operands, Type.v128, reportNode);
    case BuiltinSymbols.i8x16_sub: return deferASM(BuiltinSymbols.v128_sub, compiler, Type.i8, operands, Type.v128, reportNode);
    case BuiltinSymbols.i8x16_mul: return deferASM(BuiltinSymbols.v128_mul, compiler, Type.i8, operands, Type.v128, reportNode);
    case BuiltinSymbols.i8x16_min_s: return deferASM(BuiltinSymbols.v128_min, compiler, Type.i8, operands, Type.v128, reportNode);
    case BuiltinSymbols.i8x16_min_u: return deferASM(BuiltinSymbols.v128_min, compiler, Type.u8, operands, Type.v128, reportNode);
    case BuiltinSymbols.i8x16_max_s: return deferASM(BuiltinSymbols.v128_max, compiler, Type.i8, operands, Type.v128, reportNode);
    case BuiltinSymbols.i8x16_max_u: return deferASM(BuiltinSymbols.v128_max, compiler, Type.u8, operands, Type.v128, reportNode);
    case BuiltinSymbols.i8x16_neg: return deferASM(BuiltinSymbols.v128_neg, compiler, Type.i8, operands, Type.v128, reportNode);
    case BuiltinSymbols.i8x16_add_saturate_s: return deferASM(BuiltinSymbols.v128_add_saturate, compiler, Type.i8, operands, Type.v128, reportNode);
    case BuiltinSymbols.i8x16_add_saturate_u: return deferASM(BuiltinSymbols.v128_add_saturate, compiler, Type.u8, operands, Type.v128, reportNode);
    case BuiltinSymbols.i8x16_sub_saturate_s: return deferASM(BuiltinSymbols.v128_sub_saturate, compiler, Type.i8, operands, Type.v128, reportNode);
    case BuiltinSymbols.i8x16_sub_saturate_u: return deferASM(BuiltinSymbols.v128_sub_saturate, compiler, Type.u8, operands, Type.v128, reportNode);
    case BuiltinSymbols.i8x16_shl: return deferASM(BuiltinSymbols.v128_shl, compiler, Type.i8, operands, Type.v128, reportNode);
    case BuiltinSymbols.i8x16_shr_s: return deferASM(BuiltinSymbols.v128_shr, compiler, Type.i8, operands, Type.v128, reportNode);
    case BuiltinSymbols.i8x16_shr_u: return deferASM(BuiltinSymbols.v128_shr, compiler, Type.u8, operands, Type.v128, reportNode);
    case BuiltinSymbols.i8x16_any_true: return deferASM(BuiltinSymbols.v128_any_true, compiler, Type.i8, operands, Type.i32, reportNode);
    case BuiltinSymbols.i8x16_all_true: return deferASM(BuiltinSymbols.v128_all_true, compiler, Type.i8, operands, Type.i32, reportNode);
    case BuiltinSymbols.i8x16_eq: return deferASM(BuiltinSymbols.v128_eq, compiler, Type.i8, operands, Type.v128, reportNode);
    case BuiltinSymbols.i8x16_ne: return deferASM(BuiltinSymbols.v128_ne, compiler, Type.i8, operands, Type.v128, reportNode);
    case BuiltinSymbols.i8x16_lt_s: return deferASM(BuiltinSymbols.v128_lt, compiler, Type.i8, operands, Type.v128, reportNode);
    case BuiltinSymbols.i8x16_lt_u: return deferASM(BuiltinSymbols.v128_lt, compiler, Type.u8, operands, Type.v128, reportNode);
    case BuiltinSymbols.i8x16_le_s: return deferASM(BuiltinSymbols.v128_le, compiler, Type.i8, operands, Type.v128, reportNode);
    case BuiltinSymbols.i8x16_le_u: return deferASM(BuiltinSymbols.v128_le, compiler, Type.u8, operands, Type.v128, reportNode);
    case BuiltinSymbols.i8x16_gt_s: return deferASM(BuiltinSymbols.v128_gt, compiler, Type.i8, operands, Type.v128, reportNode);
    case BuiltinSymbols.i8x16_gt_u: return deferASM(BuiltinSymbols.v128_gt, compiler, Type.u8, operands, Type.v128, reportNode);
    case BuiltinSymbols.i8x16_ge_s: return deferASM(BuiltinSymbols.v128_ge, compiler, Type.i8, operands, Type.v128, reportNode);
    case BuiltinSymbols.i8x16_ge_u: return deferASM(BuiltinSymbols.v128_ge, compiler, Type.u8, operands, Type.v128, reportNode);
    case BuiltinSymbols.i8x16_narrow_i16x8_s: return deferASM(BuiltinSymbols.v128_narrow, compiler, Type.i16, operands, Type.v128, reportNode);
    case BuiltinSymbols.i8x16_narrow_i16x8_u: return deferASM(BuiltinSymbols.v128_narrow, compiler, Type.u16, operands, Type.v128, reportNode);

    case BuiltinSymbols.i16x8_splat: return deferASM(BuiltinSymbols.v128_splat, compiler, Type.i16, operands, Type.v128, reportNode);
    case BuiltinSymbols.i16x8_extract_lane_s: return deferASM(BuiltinSymbols.v128_extract_lane, compiler, Type.i16, operands, Type.i16, reportNode);
    case BuiltinSymbols.i16x8_extract_lane_u: return deferASM(BuiltinSymbols.v128_extract_lane, compiler, Type.u16, operands, Type.u16, reportNode);
    case BuiltinSymbols.i16x8_replace_lane: return deferASM(BuiltinSymbols.v128_replace_lane, compiler, Type.i16, operands, Type.v128, reportNode);
    case BuiltinSymbols.i16x8_add: return deferASM(BuiltinSymbols.v128_add, compiler, Type.i16, operands, Type.v128, reportNode);
    case BuiltinSymbols.i16x8_sub: return deferASM(BuiltinSymbols.v128_sub, compiler, Type.i16, operands, Type.v128, reportNode);
    case BuiltinSymbols.i16x8_mul: return deferASM(BuiltinSymbols.v128_mul, compiler, Type.i16, operands, Type.v128, reportNode);
    case BuiltinSymbols.i16x8_min_s: return deferASM(BuiltinSymbols.v128_min, compiler, Type.i16, operands, Type.v128, reportNode);
    case BuiltinSymbols.i16x8_min_u: return deferASM(BuiltinSymbols.v128_min, compiler, Type.u16, operands, Type.v128, reportNode);
    case BuiltinSymbols.i16x8_max_s: return deferASM(BuiltinSymbols.v128_max, compiler, Type.i16, operands, Type.v128, reportNode);
    case BuiltinSymbols.i16x8_max_u: return deferASM(BuiltinSymbols.v128_max, compiler, Type.u16, operands, Type.v128, reportNode);
    case BuiltinSymbols.i16x8_neg: return deferASM(BuiltinSymbols.v128_neg, compiler, Type.i16, operands, Type.v128, reportNode);
    case BuiltinSymbols.i16x8_add_saturate_s: return deferASM(BuiltinSymbols.v128_add_saturate, compiler, Type.i16, operands, Type.v128, reportNode);
    case BuiltinSymbols.i16x8_add_saturate_u: return deferASM(BuiltinSymbols.v128_add_saturate, compiler, Type.u16, operands, Type.v128, reportNode);
    case BuiltinSymbols.i16x8_sub_saturate_s: return deferASM(BuiltinSymbols.v128_sub_saturate, compiler, Type.i16, operands, Type.v128, reportNode);
    case BuiltinSymbols.i16x8_sub_saturate_u: return deferASM(BuiltinSymbols.v128_sub_saturate, compiler, Type.u16, operands, Type.v128, reportNode);
    case BuiltinSymbols.i16x8_shl: return deferASM(BuiltinSymbols.v128_shl, compiler, Type.i16, operands, Type.v128, reportNode);
    case BuiltinSymbols.i16x8_shr_s: return deferASM(BuiltinSymbols.v128_shr, compiler, Type.i16, operands, Type.v128, reportNode);
    case BuiltinSymbols.i16x8_shr_u: return deferASM(BuiltinSymbols.v128_shr, compiler, Type.u16, operands, Type.v128, reportNode);
    case BuiltinSymbols.i16x8_any_true: return deferASM(BuiltinSymbols.v128_any_true, compiler, Type.i16, operands, Type.i32, reportNode);
    case BuiltinSymbols.i16x8_all_true: return deferASM(BuiltinSymbols.v128_all_true, compiler, Type.i16, operands, Type.i32, reportNode);
    case BuiltinSymbols.i16x8_eq: return deferASM(BuiltinSymbols.v128_eq, compiler, Type.i16, operands, Type.v128, reportNode);
    case BuiltinSymbols.i16x8_ne: return deferASM(BuiltinSymbols.v128_ne, compiler, Type.i16, operands, Type.v128, reportNode);
    case BuiltinSymbols.i16x8_lt_s: return deferASM(BuiltinSymbols.v128_lt, compiler, Type.i16, operands, Type.v128, reportNode);
    case BuiltinSymbols.i16x8_lt_u: return deferASM(BuiltinSymbols.v128_lt, compiler, Type.u16, operands, Type.v128, reportNode);
    case BuiltinSymbols.i16x8_le_s: return deferASM(BuiltinSymbols.v128_le, compiler, Type.i16, operands, Type.v128, reportNode);
    case BuiltinSymbols.i16x8_le_u: return deferASM(BuiltinSymbols.v128_le, compiler, Type.u16, operands, Type.v128, reportNode);
    case BuiltinSymbols.i16x8_gt_s: return deferASM(BuiltinSymbols.v128_gt, compiler, Type.i16, operands, Type.v128, reportNode);
    case BuiltinSymbols.i16x8_gt_u: return deferASM(BuiltinSymbols.v128_gt, compiler, Type.u16, operands, Type.v128, reportNode);
    case BuiltinSymbols.i16x8_ge_s: return deferASM(BuiltinSymbols.v128_ge, compiler, Type.i16, operands, Type.v128, reportNode);
    case BuiltinSymbols.i16x8_ge_u: return deferASM(BuiltinSymbols.v128_ge, compiler, Type.u16, operands, Type.v128, reportNode);
    case BuiltinSymbols.i16x8_narrow_i32x4_s: return deferASM(BuiltinSymbols.v128_narrow, compiler, Type.i32, operands, Type.v128, reportNode);
    case BuiltinSymbols.i16x8_narrow_i32x4_u: return deferASM(BuiltinSymbols.v128_narrow, compiler, Type.u32, operands, Type.v128, reportNode);
    case BuiltinSymbols.i16x8_widen_low_i8x16_s: return deferASM(BuiltinSymbols.v128_widen_low, compiler, Type.i8, operands, Type.v128, reportNode);
    case BuiltinSymbols.i16x8_widen_low_i8x16_u: return deferASM(BuiltinSymbols.v128_widen_low, compiler, Type.u8, operands, Type.v128, reportNode);
    case BuiltinSymbols.i16x8_widen_high_i8x16_s: return deferASM(BuiltinSymbols.v128_widen_high, compiler, Type.i8, operands, Type.v128, reportNode);
    case BuiltinSymbols.i16x8_widen_high_i8x16_u: return deferASM(BuiltinSymbols.v128_widen_high, compiler, Type.u8, operands, Type.v128, reportNode);
    case BuiltinSymbols.i16x8_load8x8_s: return deferASM(BuiltinSymbols.v128_load_ext, compiler, Type.i8, operands, Type.v128, reportNode);
    case BuiltinSymbols.i16x8_load8x8_u: return deferASM(BuiltinSymbols.v128_load_ext, compiler, Type.u8, operands, Type.v128, reportNode);

    case BuiltinSymbols.i32x4_splat: return deferASM(BuiltinSymbols.v128_splat, compiler, Type.i32, operands, Type.v128, reportNode);
    case BuiltinSymbols.i32x4_extract_lane: return deferASM(BuiltinSymbols.v128_extract_lane, compiler, Type.i32, operands, Type.i32, reportNode);
    case BuiltinSymbols.i32x4_replace_lane: return deferASM(BuiltinSymbols.v128_replace_lane, compiler, Type.i32, operands, Type.v128, reportNode);
    case BuiltinSymbols.i32x4_add: return deferASM(BuiltinSymbols.v128_add, compiler, Type.i32, operands, Type.v128, reportNode);
    case BuiltinSymbols.i32x4_sub: return deferASM(BuiltinSymbols.v128_sub, compiler, Type.i32, operands, Type.v128, reportNode);
    case BuiltinSymbols.i32x4_mul: return deferASM(BuiltinSymbols.v128_mul, compiler, Type.i32, operands, Type.v128, reportNode);
    case BuiltinSymbols.i32x4_min_s: return deferASM(BuiltinSymbols.v128_min, compiler, Type.i32, operands, Type.v128, reportNode);
    case BuiltinSymbols.i32x4_min_u: return deferASM(BuiltinSymbols.v128_min, compiler, Type.u32, operands, Type.v128, reportNode);
    case BuiltinSymbols.i32x4_max_s: return deferASM(BuiltinSymbols.v128_max, compiler, Type.i32, operands, Type.v128, reportNode);
    case BuiltinSymbols.i32x4_max_u: return deferASM(BuiltinSymbols.v128_max, compiler, Type.u32, operands, Type.v128, reportNode);
    case BuiltinSymbols.i32x4_dot_i16x8_s: return deferASM(BuiltinSymbols.v128_dot, compiler, Type.i16, operands, Type.v128, reportNode);
    case BuiltinSymbols.i32x4_neg: return deferASM(BuiltinSymbols.v128_neg, compiler, Type.i32, operands, Type.v128, reportNode);
    case BuiltinSymbols.i32x4_shl: return deferASM(BuiltinSymbols.v128_shl, compiler, Type.i32, operands, Type.v128, reportNode);
    case BuiltinSymbols.i32x4_shr_s: return deferASM(BuiltinSymbols.v128_shr, compiler, Type.i32, operands, Type.v128, reportNode);
    case BuiltinSymbols.i32x4_shr_u: return deferASM(BuiltinSymbols.v128_shr, compiler, Type.u32, operands, Type.v128, reportNode);
    case BuiltinSymbols.i32x4_any_true: return deferASM(BuiltinSymbols.v128_any_true, compiler, Type.i32, operands, Type.i32, reportNode);
    case BuiltinSymbols.i32x4_all_true: return deferASM(BuiltinSymbols.v128_all_true, compiler, Type.i32, operands, Type.i32, reportNode);
    case BuiltinSymbols.i32x4_eq: return deferASM(BuiltinSymbols.v128_eq, compiler, Type.i32, operands, Type.v128, reportNode);
    case BuiltinSymbols.i32x4_ne: return deferASM(BuiltinSymbols.v128_ne, compiler, Type.i32, operands, Type.v128, reportNode);
    case BuiltinSymbols.i32x4_lt_s: return deferASM(BuiltinSymbols.v128_lt, compiler, Type.i32, operands, Type.v128, reportNode);
    case BuiltinSymbols.i32x4_lt_u: return deferASM(BuiltinSymbols.v128_lt, compiler, Type.u32, operands, Type.v128, reportNode);
    case BuiltinSymbols.i32x4_le_s: return deferASM(BuiltinSymbols.v128_le, compiler, Type.i32, operands, Type.v128, reportNode);
    case BuiltinSymbols.i32x4_le_u: return deferASM(BuiltinSymbols.v128_le, compiler, Type.u32, operands, Type.v128, reportNode);
    case BuiltinSymbols.i32x4_gt_s: return deferASM(BuiltinSymbols.v128_gt, compiler, Type.i32, operands, Type.v128, reportNode);
    case BuiltinSymbols.i32x4_gt_u: return deferASM(BuiltinSymbols.v128_gt, compiler, Type.u32, operands, Type.v128, reportNode);
    case BuiltinSymbols.i32x4_ge_s: return deferASM(BuiltinSymbols.v128_ge, compiler, Type.i32, operands, Type.v128, reportNode);
    case BuiltinSymbols.i32x4_ge_u: return deferASM(BuiltinSymbols.v128_ge, compiler, Type.u32, operands, Type.v128, reportNode);
    case BuiltinSymbols.i32x4_trunc_sat_f32x4_s: return deferASM(BuiltinSymbols.v128_trunc_sat, compiler, Type.i32, operands, Type.v128, reportNode);
    case BuiltinSymbols.i32x4_trunc_sat_f32x4_u: return deferASM(BuiltinSymbols.v128_trunc_sat, compiler, Type.u32, operands, Type.v128, reportNode);
    case BuiltinSymbols.i32x4_widen_low_i16x8_s: return deferASM(BuiltinSymbols.v128_widen_low, compiler, Type.i16, operands, Type.v128, reportNode);
    case BuiltinSymbols.i32x4_widen_low_i16x8_u: return deferASM(BuiltinSymbols.v128_widen_low, compiler, Type.u16, operands, Type.v128, reportNode);
    case BuiltinSymbols.i32x4_widen_high_i16x8_s: return deferASM(BuiltinSymbols.v128_widen_high, compiler, Type.i16, operands, Type.v128, reportNode);
    case BuiltinSymbols.i32x4_widen_high_i16x8_u: return deferASM(BuiltinSymbols.v128_widen_high, compiler, Type.u16, operands, Type.v128, reportNode);
    case BuiltinSymbols.i32x4_load16x4_s: return deferASM(BuiltinSymbols.v128_load_ext, compiler, Type.i16, operands, Type.v128, reportNode);
    case BuiltinSymbols.i32x4_load16x4_u: return deferASM(BuiltinSymbols.v128_load_ext, compiler, Type.u16, operands, Type.v128, reportNode);

    case BuiltinSymbols.i64x2_splat: return deferASM(BuiltinSymbols.v128_splat, compiler, Type.i64, operands, Type.v128, reportNode);
    case BuiltinSymbols.i64x2_extract_lane: return deferASM(BuiltinSymbols.v128_extract_lane, compiler, Type.i64, operands, Type.i64, reportNode);
    case BuiltinSymbols.i64x2_replace_lane: return deferASM(BuiltinSymbols.v128_replace_lane, compiler, Type.i64, operands, Type.v128, reportNode);
    case BuiltinSymbols.i64x2_add: return deferASM(BuiltinSymbols.v128_add, compiler, Type.i64, operands, Type.v128, reportNode);
    case BuiltinSymbols.i64x2_sub: return deferASM(BuiltinSymbols.v128_sub, compiler, Type.i64, operands, Type.v128, reportNode);
    case BuiltinSymbols.i64x2_neg: return deferASM(BuiltinSymbols.v128_neg, compiler, Type.i64, operands, Type.v128, reportNode);
    case BuiltinSymbols.i64x2_shl: return deferASM(BuiltinSymbols.v128_shl, compiler, Type.i64, operands, Type.v128, reportNode);
    case BuiltinSymbols.i64x2_shr_s: return deferASM(BuiltinSymbols.v128_shr, compiler, Type.i64, operands, Type.v128, reportNode);
    case BuiltinSymbols.i64x2_shr_u: return deferASM(BuiltinSymbols.v128_shr, compiler, Type.u64, operands, Type.v128, reportNode);
    case BuiltinSymbols.i64x2_any_true: return deferASM(BuiltinSymbols.v128_any_true, compiler, Type.i64, operands, Type.i32, reportNode);
    case BuiltinSymbols.i64x2_all_true: return deferASM(BuiltinSymbols.v128_all_true, compiler, Type.i64, operands, Type.i32, reportNode);
    case BuiltinSymbols.i64x2_trunc_sat_f64x2_s: return deferASM(BuiltinSymbols.v128_trunc_sat, compiler, Type.i64, operands, Type.v128, reportNode);
    case BuiltinSymbols.i64x2_trunc_sat_f64x2_u: return deferASM(BuiltinSymbols.v128_trunc_sat, compiler, Type.u64, operands, Type.v128, reportNode);
    case BuiltinSymbols.i64x2_load32x2_s: return deferASM(BuiltinSymbols.v128_load_ext, compiler, Type.i32, operands, Type.v128, reportNode);
    case BuiltinSymbols.i64x2_load32x2_u: return deferASM(BuiltinSymbols.v128_load_ext, compiler, Type.u32, operands, Type.v128, reportNode);

    case BuiltinSymbols.f32x4_splat: return deferASM(BuiltinSymbols.v128_splat, compiler, Type.f32, operands, Type.v128, reportNode);
    case BuiltinSymbols.f32x4_extract_lane: return deferASM(BuiltinSymbols.v128_extract_lane, compiler, Type.f32, operands, Type.f32, reportNode);
    case BuiltinSymbols.f32x4_replace_lane: return deferASM(BuiltinSymbols.v128_replace_lane, compiler, Type.f32, operands, Type.v128, reportNode);
    case BuiltinSymbols.f32x4_add: return deferASM(BuiltinSymbols.v128_add, compiler, Type.f32, operands, Type.v128, reportNode);
    case BuiltinSymbols.f32x4_sub: return deferASM(BuiltinSymbols.v128_sub, compiler, Type.f32, operands, Type.v128, reportNode);
    case BuiltinSymbols.f32x4_mul: return deferASM(BuiltinSymbols.v128_mul, compiler, Type.f32, operands, Type.v128, reportNode);
    case BuiltinSymbols.f32x4_div: return deferASM(BuiltinSymbols.v128_div, compiler, Type.f32, operands, Type.v128, reportNode);
    case BuiltinSymbols.f32x4_neg: return deferASM(BuiltinSymbols.v128_neg, compiler, Type.f32, operands, Type.v128, reportNode);
    case BuiltinSymbols.f32x4_min: return deferASM(BuiltinSymbols.v128_min, compiler, Type.f32, operands, Type.v128, reportNode);
    case BuiltinSymbols.f32x4_max: return deferASM(BuiltinSymbols.v128_max, compiler, Type.f32, operands, Type.v128, reportNode);
    case BuiltinSymbols.f32x4_abs: return deferASM(BuiltinSymbols.v128_abs, compiler, Type.f32, operands, Type.v128, reportNode);
    case BuiltinSymbols.f32x4_sqrt: return deferASM(BuiltinSymbols.v128_sqrt, compiler, Type.f32, operands, Type.v128, reportNode);
    case BuiltinSymbols.f32x4_eq: return deferASM(BuiltinSymbols.v128_eq, compiler, Type.f32, operands, Type.v128, reportNode);
    case BuiltinSymbols.f32x4_ne: return deferASM(BuiltinSymbols.v128_ne, compiler, Type.f32, operands, Type.v128, reportNode);
    case BuiltinSymbols.f32x4_lt: return deferASM(BuiltinSymbols.v128_lt, compiler, Type.f32, operands, Type.v128, reportNode);
    case BuiltinSymbols.f32x4_le: return deferASM(BuiltinSymbols.v128_le, compiler, Type.f32, operands, Type.v128, reportNode);
    case BuiltinSymbols.f32x4_gt: return deferASM(BuiltinSymbols.v128_gt, compiler, Type.f32, operands, Type.v128, reportNode);
    case BuiltinSymbols.f32x4_ge: return deferASM(BuiltinSymbols.v128_ge, compiler, Type.f32, operands, Type.v128, reportNode);
    case BuiltinSymbols.f32x4_convert_i32x4_s: return deferASM(BuiltinSymbols.v128_convert, compiler, Type.i32, operands, Type.v128, reportNode);
    case BuiltinSymbols.f32x4_convert_i32x4_u: return deferASM(BuiltinSymbols.v128_convert, compiler, Type.u32, operands, Type.v128, reportNode);
    case BuiltinSymbols.f32x4_qfma: return deferASM(BuiltinSymbols.v128_qfma, compiler, Type.f32, operands, Type.v128, reportNode);
    case BuiltinSymbols.f32x4_qfms: return deferASM(BuiltinSymbols.v128_qfms, compiler, Type.f32, operands, Type.v128, reportNode);

    case BuiltinSymbols.f64x2_splat: return deferASM(BuiltinSymbols.v128_splat, compiler, Type.f64, operands, Type.v128, reportNode);
    case BuiltinSymbols.f64x2_extract_lane: return deferASM(BuiltinSymbols.v128_extract_lane, compiler, Type.f64, operands, Type.f64, reportNode);
    case BuiltinSymbols.f64x2_replace_lane: return deferASM(BuiltinSymbols.v128_replace_lane, compiler, Type.f64, operands, Type.v128, reportNode);
    case BuiltinSymbols.f64x2_add: return deferASM(BuiltinSymbols.v128_add, compiler, Type.f64, operands, Type.v128, reportNode);
    case BuiltinSymbols.f64x2_sub: return deferASM(BuiltinSymbols.v128_sub, compiler, Type.f64, operands, Type.v128, reportNode);
    case BuiltinSymbols.f64x2_mul: return deferASM(BuiltinSymbols.v128_mul, compiler, Type.f64, operands, Type.v128, reportNode);
    case BuiltinSymbols.f64x2_div: return deferASM(BuiltinSymbols.v128_div, compiler, Type.f64, operands, Type.v128, reportNode);
    case BuiltinSymbols.f64x2_neg: return deferASM(BuiltinSymbols.v128_neg, compiler, Type.f64, operands, Type.v128, reportNode);
    case BuiltinSymbols.f64x2_min: return deferASM(BuiltinSymbols.v128_min, compiler, Type.f64, operands, Type.v128, reportNode);
    case BuiltinSymbols.f64x2_max: return deferASM(BuiltinSymbols.v128_max, compiler, Type.f64, operands, Type.v128, reportNode);
    case BuiltinSymbols.f64x2_abs: return deferASM(BuiltinSymbols.v128_abs, compiler, Type.f64, operands, Type.v128, reportNode);
    case BuiltinSymbols.f64x2_sqrt: return deferASM(BuiltinSymbols.v128_sqrt, compiler, Type.f64, operands, Type.v128, reportNode);
    case BuiltinSymbols.f64x2_eq: return deferASM(BuiltinSymbols.v128_eq, compiler, Type.f64, operands, Type.v128, reportNode);
    case BuiltinSymbols.f64x2_ne: return deferASM(BuiltinSymbols.v128_ne, compiler, Type.f64, operands, Type.v128, reportNode);
    case BuiltinSymbols.f64x2_lt: return deferASM(BuiltinSymbols.v128_lt, compiler, Type.f64, operands, Type.v128, reportNode);
    case BuiltinSymbols.f64x2_le: return deferASM(BuiltinSymbols.v128_le, compiler, Type.f64, operands, Type.v128, reportNode);
    case BuiltinSymbols.f64x2_gt: return deferASM(BuiltinSymbols.v128_gt, compiler, Type.f64, operands, Type.v128, reportNode);
    case BuiltinSymbols.f64x2_ge: return deferASM(BuiltinSymbols.v128_ge, compiler, Type.f64, operands, Type.v128, reportNode);
    case BuiltinSymbols.f64x2_convert_i64x2_s: return deferASM(BuiltinSymbols.v128_convert, compiler, Type.i64, operands, Type.v128, reportNode);
    case BuiltinSymbols.f64x2_convert_i64x2_u: return deferASM(BuiltinSymbols.v128_convert, compiler, Type.u64, operands, Type.v128, reportNode);
    case BuiltinSymbols.f64x2_qfma: return deferASM(BuiltinSymbols.v128_qfma, compiler, Type.f64, operands, Type.v128, reportNode);
    case BuiltinSymbols.f64x2_qfms: return deferASM(BuiltinSymbols.v128_qfms, compiler, Type.f64, operands, Type.v128, reportNode);

    case BuiltinSymbols.v8x16_shuffle: return deferASM(BuiltinSymbols.v128_shuffle, compiler, Type.i8, operands, Type.v128, reportNode);
    case BuiltinSymbols.v8x16_swizzle: return deferASM(BuiltinSymbols.v128_swizzle, compiler, null, operands, Type.v128, reportNode);
    case BuiltinSymbols.v8x16_load_splat: return deferASM(BuiltinSymbols.v128_load_splat, compiler, Type.u8, operands, Type.v128, reportNode);
    case BuiltinSymbols.v16x8_load_splat: return deferASM(BuiltinSymbols.v128_load_splat, compiler, Type.u16, operands, Type.v128, reportNode);
    case BuiltinSymbols.v32x4_load_splat: return deferASM(BuiltinSymbols.v128_load_splat, compiler, Type.u32, operands, Type.v128, reportNode);
    case BuiltinSymbols.v64x2_load_splat: return deferASM(BuiltinSymbols.v128_load_splat, compiler, Type.u64, operands, Type.v128, reportNode);
  }
  /* tslint:enable:max-line-length */
  return 0;
}

/** A helper for deferring inline-assembler-like calls to built-in functions. */
function deferASM(
  name: string,
  compiler: Compiler,
  typeArgument: Type | null,
  operands: Expression[],
  contextualType: Type,
  reportNode: CallExpression
): ExpressionRef {
  assert(compiler.program.elementsByName.has(name));
  var prototype = compiler.program.elementsByName.get(name)!;
  assert(prototype.kind == ElementKind.FUNCTION_PROTOTYPE);
  return compileCall(
    compiler,
    <FunctionPrototype>prototype,
    typeArgument ? [ typeArgument ] : null,
    operands,
    contextualType,
    reportNode,
    /* isAsm */ true
  );
}

/** Compiles an abort wired to the conditionally imported 'abort' function. */
export function compileAbort(
  compiler: Compiler,
  message: Expression | null,
  reportNode: Node
): ExpressionRef {
  var program = compiler.program;
  var module = compiler.module;

  var stringInstance = compiler.program.stringInstance;
  if (!stringInstance) return module.unreachable();

  var abortInstance = program.abortInstance;
  if (!(abortInstance && compiler.compileFunction(abortInstance))) return module.unreachable();

  var messageArg: ExpressionRef;
  if (message !== null) {
    // The message argument works much like an arm of an IF that does not become executed if the
    // assertion succeeds respectively is only being computed if the program actually crashes.
    // Hence, let's make it so that the autorelease is skipped at the end of the current block,
    // essentially ignoring the message GC-wise. Doesn't matter anyway on a crash.
    messageArg = compiler.compileExpression(message, stringInstance.type, Constraints.CONV_IMPLICIT | Constraints.WILL_RETAIN);
  } else {
<<<<<<< HEAD
    messageArg = stringInstance.type.toNativeZero(compiler);
=======
    messageArg = compiler.makeZero(stringInstance.type);
>>>>>>> 2e554657
  }

  var filenameArg = compiler.ensureStaticString(reportNode.range.source.normalizedPath);

  compiler.currentType = Type.void;
  return module.block(null, [
    module.call(
      abortInstance.internalName, [
        messageArg,
        filenameArg,
        module.i32(reportNode.range.line),
        module.i32(reportNode.range.column)
      ],
      NativeType.None
    ),
    module.unreachable()
  ]);
}

/** Compiles the `visit_globals` function. */
export function compileVisitGlobals(compiler: Compiler): void {
  var module = compiler.module;
  var exprs = new Array<ExpressionRef>();
  var typeRef = compiler.ensureFunctionType([ Type.u32 ], Type.void); // cookie
  var nativeSizeType = compiler.options.nativeSizeType;
  var visitInstance = assert(compiler.program.visitInstance);

  compiler.compileFunction(visitInstance);

  for (let element of compiler.program.elementsByName.values()) {
    if (element.kind != ElementKind.GLOBAL) continue;
    let global = <Global>element;
    let globalType = global.type;
    let classType = globalType.classReference;
    if (
      globalType.is(TypeFlags.REFERENCE) &&
      classType !== null &&
      !classType.hasDecorator(DecoratorFlags.UNMANAGED) &&
      global.is(CommonFlags.COMPILED)
    ) {
      if (global.is(CommonFlags.INLINED)) {
        let value = global.constantIntegerValue;
        if (i64_low(value) || i64_high(value)) {
          exprs.push(
            module.call(visitInstance.internalName, [
              compiler.options.isWasm64
                ? module.i64(i64_low(value), i64_high(value))
                : module.i32(i64_low(value))
            ], NativeType.None)
          );
        }
      } else {
        exprs.push(
          module.if(
            module.local_tee(1,
              module.global_get(global.internalName, nativeSizeType)
            ),
            module.call(visitInstance.internalName, [
              module.local_get(1, nativeSizeType), // tempRef != null
              module.local_get(0, NativeType.I32) // cookie
            ], NativeType.None)
          )
        );
      }
    }
  }
  module.addFunction(BuiltinSymbols.visit_globals, typeRef, [ nativeSizeType ],
    exprs.length
      ? module.block(null, exprs)
      : module.nop()
  );
}

/** Compiles the `visit_members` function. */
export function compileVisitMembers(compiler: Compiler): void {
  var program = compiler.program;
  var module = compiler.module;
  var usizeType = program.options.usizeType;
  var nativeSizeType = usizeType.toNativeType();
  var nativeSizeSize = usizeType.byteSize;
  var ftype = compiler.ensureFunctionType([ usizeType, Type.i32 ], Type.void); // ref, cookie
  var managedClasses = program.managedClasses;
  var visitInstance = assert(program.visitInstance);
  var blocks = new Array<RelooperBlockRef>();
  var relooper = Relooper.create(module);

  var outer = relooper.addBlockWithSwitch(
    module.nop(),
    module.load(nativeSizeSize, false,
      nativeSizeType == NativeType.I64
        ? module.binary(BinaryOp.SubI64,
            module.local_get(0, nativeSizeType),
            module.i64(8)
          )
        : module.binary(BinaryOp.SubI32,
            module.local_get(0, nativeSizeType),
            module.i32(8) // rtId is at -8
          ),
      NativeType.I32,
      0
    )
  );

  var lastId = 0;
  for (let [id, instance] of managedClasses) {
    assert(instance.type.isManaged);
    assert(id == lastId++);

    let visitImpl: Element | null;
    let code = new Array<ExpressionRef>();

    // if a library element, check if it implements a custom traversal function
    if (instance.isDeclaredInLibrary && (visitImpl = instance.lookupInSelf("__visit_impl"))) {
      assert(visitImpl.kind == ElementKind.FUNCTION_PROTOTYPE);
      let visitFunc = program.resolver.resolveFunction(<FunctionPrototype>visitImpl, null);
      if (!visitFunc || !compiler.compileFunction(visitFunc)) {
        code.push(
          module.unreachable()
        );
      } else {
        let visitSig = visitFunc.signature;
        assert(
          visitSig.parameterTypes.length == 1 &&
          visitSig.parameterTypes[0] == Type.u32 &&
          visitSig.returnType == Type.void &&
          visitSig.thisType == instance.type
        );
        code.push(
          module.call(visitFunc.internalName, [
            module.local_get(0, nativeSizeType), // ref
            module.local_get(1, NativeType.I32)  // cookie
          ], NativeType.None)
        );
      }

    // otherwise generate traversal logic for own fields
    } else {
      let members = instance.members;
      if (members) {
        for (let member of members.values()) {
          if (member.kind == ElementKind.FIELD) {
            if ((<Field>member).parent === instance) {
              let fieldType = (<Field>member).type;
              if (fieldType.isManaged) {
                let fieldOffset = (<Field>member).memoryOffset;
                assert(fieldOffset >= 0);
                code.push(
                  // if ($2 = value) FIELDCLASS~traverse($2)
                  module.if(
                    module.local_tee(2,
                      module.load(nativeSizeSize, false,
                        module.local_get(0, nativeSizeType),
                        nativeSizeType, fieldOffset
                      )
                    ),
                    module.call(visitInstance.internalName, [
                      module.local_get(2, nativeSizeType), // ref
                      module.local_get(1, NativeType.I32)  // cookie
                    ], NativeType.None)
                  )
                );
              }
            }
          }
        }
      }
    }
    if (!instance.base) code.push(module.return());
    let block = relooper.addBlock(
      flatten(module, code, NativeType.None)
    );
    relooper.addBranchForSwitch(outer, block, [ id ]);
    blocks.push(block);
  }
  for (let [id, instance] of managedClasses) {
    let base = instance.base;
    if (base) {
      relooper.addBranch(blocks[id], blocks[base.id]);
    }
  }
  blocks.push(
    relooper.addBlock(
      module.unreachable()
    )
  );
  relooper.addBranchForSwitch(outer, blocks[blocks.length - 1], []); // default
  compiler.compileFunction(visitInstance);
  module.addFunction(BuiltinSymbols.visit_members, ftype, [ nativeSizeType ], relooper.renderAndDispose(outer, 2));
}

function typeToRuntimeFlags(type: Type): TypeinfoFlags {
  var flags = TypeinfoFlags.VALUE_ALIGN_0 * (1 << type.alignLog2);
  if (type.is(TypeFlags.SIGNED)) flags |= TypeinfoFlags.VALUE_SIGNED;
  if (type.is(TypeFlags.FLOAT)) flags |= TypeinfoFlags.VALUE_FLOAT;
  if (type.is(TypeFlags.NULLABLE)) flags |= TypeinfoFlags.VALUE_NULLABLE;
  if (type.isManaged) flags |= TypeinfoFlags.VALUE_MANAGED;
  return flags / TypeinfoFlags.VALUE_ALIGN_0;
}

/** Compiles runtime type information for use by stdlib. */
export function compileRTTI(compiler: Compiler): void {
  var program = compiler.program;
  var module = compiler.module;
  var managedClasses = program.managedClasses;
  var count = managedClasses.size;
  var size = 4 + 8 * count;
  var data = new Uint8Array(size);
  writeI32(count, data, 0);
  var off = 4;
  var abvInstance = program.arrayBufferViewInstance;
  var abvPrototype = abvInstance.prototype;
  var arrayPrototype = program.arrayPrototype;
  var setPrototype = program.setPrototype;
  var mapPrototype = program.mapPrototype;
  var lastId = 0;
  for (let [id, instance] of managedClasses) {
    assert(id == lastId++);
    let flags: TypeinfoFlags = 0;
    if (instance.isAcyclic) flags |= TypeinfoFlags.ACYCLIC;
    if (instance !== abvInstance && instance.extends(abvPrototype)) {
      let valueType = instance.getArrayValueType();
      flags |= TypeinfoFlags.ARRAYBUFFERVIEW;
      if (instance.extends(arrayPrototype)) flags |= TypeinfoFlags.ARRAY;
      flags |= TypeinfoFlags.VALUE_ALIGN_0 * typeToRuntimeFlags(valueType);
    } else if (instance.extends(setPrototype)) {
      let typeArguments = assert(instance.getTypeArgumentsTo(setPrototype));
      assert(typeArguments.length == 1);
      flags |= TypeinfoFlags.SET;
      flags |= TypeinfoFlags.VALUE_ALIGN_0 * typeToRuntimeFlags(typeArguments[0]);
    } else if (instance.extends(mapPrototype)) {
      let typeArguments = assert(instance.getTypeArgumentsTo(mapPrototype));
      assert(typeArguments.length == 2);
      flags |= TypeinfoFlags.MAP;
      flags |= TypeinfoFlags.KEY_ALIGN_0 * typeToRuntimeFlags(typeArguments[0]);
      flags |= TypeinfoFlags.VALUE_ALIGN_0 * typeToRuntimeFlags(typeArguments[1]);
    }
    writeI32(flags, data, off); off += 4;
    instance.rttiFlags = flags;
    let base = instance.base;
    writeI32(base ? base.id : 0, data, off); off += 4;
  }
  assert(off == size);
  var usizeType = program.options.usizeType;
  var segment = compiler.addMemorySegment(data);
  if (usizeType.size == 8) {
    let offset = segment.offset;
    module.addGlobal(BuiltinSymbols.rtti_base, NativeType.I64, false, module.i64(i64_low(offset), i64_high(offset)));
  } else {
    module.addGlobal(BuiltinSymbols.rtti_base, NativeType.I32, false, module.i32(i64_low(segment.offset)));
  }
}

// Helpers

/** Evaluates the constant type of a type argument *or* expression. */
function evaluateConstantType(
  compiler: Compiler,
  typeArguments: Type[] | null,
  operands: Expression[],
  reportNode: CallExpression
): Type | null {
  if (operands.length == 0) { // requires type argument
    if (!typeArguments || typeArguments.length != 1) {
      compiler.error(
        DiagnosticCode.Expected_0_type_arguments_but_got_1,
        reportNode.typeArgumentsRange, "1", typeArguments ? typeArguments.length.toString(10) : "0"
      );
      return null;
    }
    return typeArguments[0];
  }
  if (operands.length == 1) { // optional type argument
    if (typeArguments !== null && typeArguments.length) {
      if (typeArguments.length > 1) {
        compiler.error(
          DiagnosticCode.Expected_0_type_arguments_but_got_1,
          reportNode.typeArgumentsRange, "1", typeArguments.length.toString(10)
        );
        return null;
      }
      compiler.compileExpression(operands[0], typeArguments[0], Constraints.CONV_IMPLICIT);
    } else {
      compiler.compileExpression(operands[0], Type.auto);
    }
    return compiler.currentType;
  }
  if (typeArguments && typeArguments.length > 1) {
    compiler.error(
      DiagnosticCode.Expected_0_type_arguments_but_got_1,
      reportNode.typeArgumentsRange, "1", typeArguments.length.toString(10)
    );
  }
  compiler.error(
    DiagnosticCode.Expected_0_arguments_but_got_1,
    reportNode.argumentsRange, "1", operands.length.toString(10)
  );
  return null;
}

/** Evaluates a compile-time constant immediate offset argument.*/
function evaluateImmediateOffset(expression: Expression, compiler: Compiler): i32 {
  var expr: ExpressionRef;
  var value: i32;
  if (compiler.options.isWasm64) {
    expr = compiler.precomputeExpression(expression, Type.usize64, Constraints.CONV_IMPLICIT);
    if (
      getExpressionId(expr) != ExpressionId.Const ||
      getExpressionType(expr) != NativeType.I64 ||
      getConstValueI64High(expr) != 0 ||
      (value = getConstValueI64Low(expr)) < 0
    ) {
      compiler.error(
        DiagnosticCode.Expression_must_be_a_compile_time_constant,
        expression.range
      );
      value = -1;
    }
  } else {
    expr = compiler.precomputeExpression(expression, Type.usize32, Constraints.CONV_IMPLICIT);
    if (
      getExpressionId(expr) != ExpressionId.Const ||
      getExpressionType(expr) != NativeType.I32 ||
      (value = getConstValueI32(expr)) < 0
    ) {
      compiler.error(
        DiagnosticCode.Expression_must_be_a_compile_time_constant,
        expression.range
      );
      value = -1;
    }
  }
  return value;
}

/** Checks that the specified feature is enabled. */
function checkFeatureEnabled(
  feature: Feature,
  reportNode: Node,
  compiler: Compiler
): i32 {
  if (!compiler.options.hasFeature(feature)) {
    compiler.error(
      DiagnosticCode.Feature_0_is_not_enabled,
      reportNode.range, featureToString(feature)
    );
    return 1;
  }
  return 0;
}

/** Checks a call with a single required type argument. Returns `1` on error. */
function checkTypeRequired(
  typeArguments: Type[] | null,
  reportNode: CallExpression,
  compiler: Compiler,
  setCurrentTypeOnError: bool = false
): i32 {
  if (typeArguments) {
    let numTypeArguments = typeArguments.length;
    if (numTypeArguments == 1) return 0;
    assert(numTypeArguments); // invalid if 0, must not be set at all instead
    if (setCurrentTypeOnError) compiler.currentType = typeArguments[0];
    compiler.error(
      DiagnosticCode.Expected_0_type_arguments_but_got_1,
      reportNode.typeArgumentsRange, "1", numTypeArguments.toString()
    );
  } else {
    compiler.error(
      DiagnosticCode.Expected_0_type_arguments_but_got_1,
      reportNode.range, "1", "0"
    );
  }
  return 1;
}

/** Checks a call with a single optional type argument. Returns `1` on error. */
function checkTypeOptional(
  typeArguments: Type[] | null,
  reportNode: CallExpression,
  compiler: Compiler,
  setCurrentTypeOnError: bool = false
): i32 {
  if (typeArguments) {
    let numTypeArguments = typeArguments.length;
    if (numTypeArguments == 1) return 0;
    assert(numTypeArguments); // invalid if 0, must not be set at all instead
    if (setCurrentTypeOnError) compiler.currentType = typeArguments[0];
    compiler.error(
      DiagnosticCode.Expected_0_type_arguments_but_got_1,
      reportNode.typeArgumentsRange, "1", numTypeArguments.toString()
    );
    return 1;
  }
  return 0;
}

/** Checks a call that is not generic. Returns `1` on error. */
function checkTypeAbsent(
  typeArguments: Type[] | null,
  reportNode: CallExpression,
  prototype: FunctionPrototype
): i32 {
  if (typeArguments) {
    prototype.program.error(
      DiagnosticCode.Type_0_is_not_generic,
      reportNode.typeArgumentsRange, prototype.internalName
    );
    return 1;
  }
  return 0;
}

/** Checks a call that requires a fixed number of arguments. Returns `1` on error. */
function checkArgsRequired(
  operands: Expression[],
  expected: i32,
  reportNode: CallExpression,
  compiler: Compiler
): i32 {
  if (operands.length != expected) {
    compiler.error(
      DiagnosticCode.Expected_0_arguments_but_got_1,
      reportNode.range, expected.toString(), operands.length.toString()
    );
    return 1;
  }
  return 0;
}

/** Checks a call that requires a variable number of arguments. Returns `1` on error. */
function checkArgsOptional(
  operands: Expression[],
  expectedMinimum: i32,
  expectedMaximum: i32,
  reportNode: CallExpression,
  compiler: Compiler
): i32 {
  var numOperands = operands.length;
  if (numOperands < expectedMinimum) {
    compiler.error(
      DiagnosticCode.Expected_at_least_0_arguments_but_got_1,
      reportNode.range, expectedMinimum.toString(), numOperands.toString()
    );
    return 1;
  } else if (numOperands > expectedMaximum) {
    compiler.error(
      DiagnosticCode.Expected_0_arguments_but_got_1,
      reportNode.range, expectedMaximum.toString(), numOperands.toString()
    );
    return 1;
  }
  return 0;
}<|MERGE_RESOLUTION|>--- conflicted
+++ resolved
@@ -4794,11 +4794,7 @@
     // essentially ignoring the message GC-wise. Doesn't matter anyway on a crash.
     messageArg = compiler.compileExpression(message, stringInstance.type, Constraints.CONV_IMPLICIT | Constraints.WILL_RETAIN);
   } else {
-<<<<<<< HEAD
-    messageArg = stringInstance.type.toNativeZero(compiler);
-=======
     messageArg = compiler.makeZero(stringInstance.type);
->>>>>>> 2e554657
   }
 
   var filenameArg = compiler.ensureStaticString(reportNode.range.source.normalizedPath);
