--- conflicted
+++ resolved
@@ -102,11 +102,8 @@
   export const isDefined = "~lib/builtins/isDefined";
   export const isConstant = "~lib/builtins/isConstant";
   export const isManaged = "~lib/builtins/isManaged";
-<<<<<<< HEAD
   export const isVoid = "~lib/builtins/isVoid";
-=======
   export const ParameterCount = "~lib/builtins/ParameterCount";
->>>>>>> 02531c5d
 
   export const clz = "~lib/builtins/clz";
   export const ctz = "~lib/builtins/ctz";
@@ -664,14 +661,13 @@
       if (!type) return module.unreachable();
       return module.i32(type.isManaged ? 1 : 0);
     }
-<<<<<<< HEAD
     case BuiltinSymbols.isVoid: { // isVoid<T>() -> bool
       let type = evaluateConstantType(compiler, typeArguments, operands, reportNode);
       compiler.currentType = Type.bool;
       if (!type) return module.unreachable();
       return module.i32(type.kind === TypeKind.VOID ? 1 : 0);
-=======
-    case BuiltinSymbols.ParameterCount: {
+    }
+    case BuiltinSymbols.ParameterCount: { // parameterCount<T>(): i32
       let type = evaluateConstantType(compiler, typeArguments, operands, reportNode);
       compiler.currentType = Type.i32;
       if (type === null) {
@@ -692,7 +688,6 @@
       return type.signatureReference.parameterNames === null
         ? module.i32(0)
         : module.i32(type.signatureReference.parameterNames.length);
->>>>>>> 02531c5d
     }
     case BuiltinSymbols.sizeof: { // sizeof<T!>() -> usize
       compiler.currentType = compiler.options.usizeType;
