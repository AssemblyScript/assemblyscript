--- conflicted
+++ resolved
@@ -993,21 +993,12 @@
     return this.skip(Token.Identifier, identifierHandling);
   }
 
-<<<<<<< HEAD
-  skip(token: Token, identifierHandling: IdentifierHandling = IdentifierHandling.Default): bool {
-    var posBefore = this.pos;
-    var tokenBefore = this.token;
-    var tokenPosBefore = this.tokenPos;
-    var maxCompoundLength = i32.MAX_VALUE;
-    if (token == Token.GreaterThan) {  // where parsing type arguments
-=======
   skip(token: Token, identifierHandling: IdentifierHandling = IdentifierHandling.DEFAULT): bool {
     let posBefore = this.pos;
     let tokenBefore = this.token;
     let tokenPosBefore = this.tokenPos;
     let maxCompoundLength = i32.MAX_VALUE;
-    if (token == Token.GREATERTHAN) {  // where parsing type arguments
->>>>>>> 0d39f0ff
+    if (token == Token.GreaterThan) {  // where parsing type arguments
       maxCompoundLength = 1;
     }
     let nextToken: Token;
@@ -1590,19 +1581,11 @@
   }
 
   readDecimalFloat(): f64 {
-<<<<<<< HEAD
-    var text = this.source.text;
-    var end = this.end;
-    var start = this.pos;
-    var sepCount = this.readDecimalFloatPartial(false);
-    if (this.pos < end && text.charCodeAt(this.pos) == CharCode.Dot) {
-=======
     let text = this.source.text;
     let end = this.end;
     let start = this.pos;
     let sepCount = this.readDecimalFloatPartial(false);
-    if (this.pos < end && text.charCodeAt(this.pos) == CharCode.DOT) {
->>>>>>> 0d39f0ff
+    if (this.pos < end && text.charCodeAt(this.pos) == CharCode.Dot) {
       ++this.pos;
       sepCount += this.readDecimalFloatPartial();
     }
