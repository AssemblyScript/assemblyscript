--- conflicted
+++ resolved
@@ -1494,42 +1494,26 @@
   }
 
   readDecimalFloat(): f64 {
-<<<<<<< HEAD
+    var text = this.source.text;
+    var end = this.end;
     var start = this.pos;
-    var end = this.end;
-    var text = this.source.text;
-
-    let hasSep = this.readDecimalFloatPartial(false);
+    var hasSep = false;
+
+    hasSep = this.readDecimalFloatPartial(false) || hasSep;
     if (this.pos < end && text.charCodeAt(this.pos) == CharCode.DOT) {
       ++this.pos;
       hasSep = this.readDecimalFloatPartial() || hasSep;
-=======
-    // TODO: numeric separators (parseFloat can't handle these)
-    var text = this.source.text;
-    var pos = this.pos;
-    var end = this.end;
-    var start = pos;
-    while (pos < end && isDecimalDigit(text.charCodeAt(pos))) {
-      ++pos;
-    }
-    if (pos < end && text.charCodeAt(pos) == CharCode.DOT) {
-      ++pos;
-      while (pos < end && isDecimalDigit(text.charCodeAt(pos))) {
-        ++pos;
-      }
->>>>>>> 3f97e1a6
-    }
-    if (pos < end) {
-      let c = text.charCodeAt(pos);
+    }
+    if (this.pos < end) {
+      let c = text.charCodeAt(this.pos);
       if ((c | 32) == CharCode.e) {
         if (
-          ++pos < end &&
-          (c = text.charCodeAt(pos)) == CharCode.MINUS || c == CharCode.PLUS &&
-          isDecimalDigit(text.charCodeAt(pos + 1))
+          ++this.pos < end &&
+          (c = text.charCodeAt(this.pos)) == CharCode.MINUS || c == CharCode.PLUS &&
+          isDecimalDigit(text.charCodeAt(this.pos + 1))
         ) {
-          ++pos;
-        }
-<<<<<<< HEAD
+          ++this.pos;
+        }
         hasSep = this.readDecimalFloatPartial() || hasSep;
       }
     }
@@ -1538,57 +1522,50 @@
     return parseFloat(result);
   }
 
-  /** Reads one decimal section of a float literal, returning true iff the literal had any separators. */
+  /** Reads past one section of a decimal float literal. Returns true iff there were any separators. */
   private readDecimalFloatPartial(allowLeadingZeroSep: bool = true): bool {
-    let start = this.pos;
-    let end = this.end;
-    let text = this.source.text;
-    let sepEnd = start;
-    let hasSep = false;
-
-    while (this.pos < end) {
-      let c = text.charCodeAt(this.pos);
+    var text = this.source.text;
+    var pos = this.pos;
+    var start = pos;
+    var end = this.end;
+    var sepEnd = start;
+    var hasSep = false;
+
+    while (pos < end) {
+      let c = text.charCodeAt(pos);
 
       if (c == CharCode._) {
-        if (sepEnd == this.pos) {
+        if (sepEnd == pos) {
           this.error(
             sepEnd == start
               ? DiagnosticCode.Numeric_separators_are_not_allowed_here
               : DiagnosticCode.Multiple_consecutive_numeric_separators_are_not_permitted,
-            this.range(this.pos)
+            this.range(pos)
           );
-        } else if (!allowLeadingZeroSep && this.pos - 1 == start && text.charCodeAt(this.pos - 1) == CharCode._0) {
+        } else if (!allowLeadingZeroSep && pos - 1 == start && text.charCodeAt(pos - 1) == CharCode._0) {
           this.error(
             DiagnosticCode.Numeric_separators_are_not_allowed_here,
-            this.range(this.pos)
+            this.range(pos)
           );
-=======
-        while (pos < end && isDecimalDigit(text.charCodeAt(pos))) {
-          ++pos;
->>>>>>> 3f97e1a6
-        }
-        sepEnd = this.pos + 1;
+        }
+        sepEnd = pos + 1;
         hasSep = true;
       } else if (!isDecimalDigit(c)) {
         break;
       }
 
-      ++this.pos;
-    }
-<<<<<<< HEAD
-
-    if (this.pos != start && sepEnd == this.pos) {
+      ++pos;
+    }
+
+    if (pos != start && sepEnd == pos) {
       this.error(
         DiagnosticCode.Numeric_separators_are_not_allowed_here,
         this.range(sepEnd - 1)
       );
     }
 
+    this.pos = pos;
     return hasSep;
-=======
-    this.pos = pos;
-    return parseFloat(text.substring(start, pos));
->>>>>>> 3f97e1a6
   }
 
   readHexFloat(): f64 {
