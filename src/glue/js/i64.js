/**
 * @fileoverview 64-bit integer glue code for JavaScript.
 * @license Apache-2.0
 */

/* eslint-disable no-undef */

import Long from "long";

globalThis.i64_zero    = Long.ZERO;
globalThis.i64_one     = Long.ONE;
globalThis.i64_neg_one = Long.fromInt(-1);

globalThis.i64_is = function i64_is(value) {
  return Long.isLong(value);
};

globalThis.i64_new = function i64_new(lo, hi) {
  return Long.fromBits(lo, hi);
};

globalThis.i64_low = function i64_low(value) {
  return value.low;
};

globalThis.i64_high = function i64_high(value) {
  return value.high;
};

<<<<<<< HEAD
globalThis.i64_add = function i64_add(left, right) {
=======
global.i64_not = function i64_not(value) {
  return value.not();
};

global.i64_clz = function i64_clz(value) {
  return value.clz();
};

global.i64_ctz = function i64_ctz(value) {
  return value.ctz();
};

global.i64_add = function i64_add(left, right) {
>>>>>>> e231d193
  return left.add(right);
};

globalThis.i64_sub = function i64_sub(left, right) {
  return left.sub(right);
};

globalThis.i64_mul = function i64_mul(left, right) {
  return left.mul(right);
};

globalThis.i64_pow = function i64_pow(left, right) {
  var rightLo = right.low;
  var rightHi = right.high;
  if (rightHi <= 0) {
    if (rightHi < 0) {
      if (left.eq(global.i64_neg_one)) {
        return rightLo & 1 ? left : Long.ONE;
      }
      return left.eq(Long.ONE) ? left : Long.ZERO;
    }
    if (rightLo == 0) return Long.ONE;
    if (rightLo == 1) return left;
    if (rightLo == 2) return left.mul(left);
  }
  var result = Long.ONE;
  while (rightLo | rightHi) {
    if (rightLo & 1) result = result.mul(left);
    right = right.shru(1);
    left  = left.mul(left);
    rightLo = right.low;
    rightHi = right.high;
  }
  return result;
};

globalThis.i64_div = function i64_div(left, right) {
  return left.div(right);
};

globalThis.i64_div_u = function i64_div_u(left, right) {
  return left.toUnsigned().div(right.toUnsigned()).toSigned();
};

globalThis.i64_rem = function i64_rem(left, right) {
  return left.mod(right);
};

globalThis.i64_rem_u = function i64_rem_u(left, right) {
  return left.toUnsigned().mod(right.toUnsigned()).toSigned();
};

globalThis.i64_and = function i64_and(left, right) {
  return left.and(right);
};

globalThis.i64_or = function i64_or(left, right) {
  return left.or(right);
};

globalThis.i64_xor = function i64_xor(left, right) {
  return left.xor(right);
};

globalThis.i64_shl = function i64_shl(left, right) {
  return left.shl(right);
};

globalThis.i64_shr = function i64_shr(left, right) {
  return left.shr(right);
};

globalThis.i64_shr_u = function i64_shr_u(left, right) {
  return left.shru(right);
};

<<<<<<< HEAD
globalThis.i64_not = function i64_not(value) {
  return value.not();
};

globalThis.i64_eq = function i64_eq(left, right) {
=======
global.i64_eq = function i64_eq(left, right) {
>>>>>>> e231d193
  return left.eq(right);
};

globalThis.i64_ne = function i64_ne(left, right) {
  return left.ne(right);
};

globalThis.i64_gt = function i64_gt(left, right) {
  return left.gt(right);
};

globalThis.i64_align = function i64_align(value, alignment) {
  assert(alignment && (alignment & (alignment - 1)) == 0);
  var mask = Long.fromInt(alignment - 1);
  return value.add(mask).and(mask.not());
};

globalThis.i64_is_i8 = function i64_is_i8(value) {
  return value.high === 0 && (value.low >= 0 && value.low <= i8.MAX_VALUE)
      || value.high === -1 && (value.low >= i8.MIN_VALUE && value.low < 0);
};

globalThis.i64_is_i16 = function i64_is_i16(value) {
  return value.high === 0 && (value.low >= 0 && value.low <= i16.MAX_VALUE)
      || value.high === -1 && (value.low >= i16.MIN_VALUE && value.low < 0);
};

globalThis.i64_is_i32 = function i64_is_i32(value) {
  return (value.high === 0 && value.low >= 0)
      || (value.high === -1 && value.low < 0);
};

globalThis.i64_is_u8 = function i64_is_u8(value) {
  return value.high === 0 && (value.low >>> 0) <= u8.MAX_VALUE;
};

globalThis.i64_is_u16 = function i64_is_u16(value) {
  return value.high === 0 && (value.low >>> 0) <= u16.MAX_VALUE;
};

globalThis.i64_is_u32 = function i64_is_u32(value) {
  return value.high === 0;
};

globalThis.i64_is_bool = function i64_is_bool(value) {
  return (value.high | (value.low & ~1)) === 0;
};

const minSafeF32 = Long.fromNumber(f32.MIN_SAFE_INTEGER);
const maxSafeF32 = Long.fromNumber(f32.MAX_SAFE_INTEGER);

globalThis.i64_is_f32 = function i64_is_f32(value) {
  return value.gte(minSafeF32) && value.lte(maxSafeF32);
};

const minSafeF64 = Long.fromNumber(f64.MIN_SAFE_INTEGER);
const maxSafeF64 = Long.fromNumber(f64.MAX_SAFE_INTEGER);

globalThis.i64_is_f64 = function i64_is_f64(value) {
  return value.gte(minSafeF64) && value.lte(maxSafeF64);
};

globalThis.i64_to_f32 = function i64_to_f32(value) {
  return global.Math.fround(value.toNumber());
};

globalThis.i64_to_f64 = function i64_to_f64(value) {
  return value.toNumber();
};

globalThis.i64_to_string = function i64_to_string(value, unsigned) {
  return unsigned ? value.toUnsigned().toString() : value.toString();
};<|MERGE_RESOLUTION|>--- conflicted
+++ resolved
@@ -27,23 +27,19 @@
   return value.high;
 };
 
-<<<<<<< HEAD
-globalThis.i64_add = function i64_add(left, right) {
-=======
-global.i64_not = function i64_not(value) {
+globalThis.i64_not = function i64_not(value) {
   return value.not();
 };
 
-global.i64_clz = function i64_clz(value) {
+globalThis.i64_clz = function i64_clz(value) {
   return value.clz();
 };
 
-global.i64_ctz = function i64_ctz(value) {
+globalThis.i64_ctz = function i64_ctz(value) {
   return value.ctz();
 };
 
-global.i64_add = function i64_add(left, right) {
->>>>>>> e231d193
+globalThis.i64_add = function i64_add(left, right) {
   return left.add(right);
 };
 
@@ -120,15 +116,7 @@
   return left.shru(right);
 };
 
-<<<<<<< HEAD
-globalThis.i64_not = function i64_not(value) {
-  return value.not();
-};
-
 globalThis.i64_eq = function i64_eq(left, right) {
-=======
-global.i64_eq = function i64_eq(left, right) {
->>>>>>> e231d193
   return left.eq(right);
 };
 
