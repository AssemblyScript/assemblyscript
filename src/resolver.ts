/**
 * @fileoverview Resolve infrastructure to obtain types and elements.
 *
 * Similar to the compiler making instructions of expressions, the resolver
 * obtains metadata of expressions. As such, for each `compileX` method in
 * the compiler there is one `lookupX` method in the resolver returning the
 * respective IR element, respectively one `resolveX` method returning the
 * respective type of an expression. It is also able to make new elements,
 * like instances of classes given its concrete type arguments.
 *
 * @license Apache-2.0
 */

import {
  DiagnosticEmitter,
  DiagnosticCode
} from "./diagnostics";

import {
  Program,
  ElementKind,
  OperatorKind,
  Element,
  Class,
  ClassPrototype,
  Interface,
  Function,
  FunctionPrototype,
  VariableLikeElement,
  Property,
  PropertyPrototype,
  Field,
  FieldPrototype,
  Global,
  TypeDefinition,
  TypedElement,
  IndexSignature,
  isTypedElement,
  InterfacePrototype,
  DeclaredElement
} from "./program";

import {
  Flow
} from "./flow";

import {
  Range
} from "./tokenizer";

import {
  FunctionTypeNode,
  ParameterKind,
  TypeNode,
  NodeKind,
  NamedTypeNode,
  TypeName,
  TypeParameterNode,
  Node,
  IdentifierExpression,
  CallExpression,
  ElementAccessExpression,
  PropertyAccessExpression,
  LiteralExpression,
  LiteralKind,
  ParenthesizedExpression,
  AssertionExpression,
  Expression,
  IntegerLiteralExpression,
  UnaryPrefixExpression,
  UnaryPostfixExpression,
  AssertionKind,
  BinaryExpression,
  ThisExpression,
  SuperExpression,
  CommaExpression,
  InstanceOfExpression,
  TernaryExpression,
  isTypeOmitted,
  FunctionExpression,
  NewExpression,
  ArrayLiteralExpression
} from "./ast";

import {
  Type,
  Signature,
  typesToString,
  TypeKind
} from "./types";

import {
  CommonFlags,
  CommonNames
} from "./common";

import {
  uniqueMap,
  isPowerOf2
} from "./util";

import {
  Token,
  operatorTokenToString
} from "./tokenizer";

import {
  BuiltinNames
} from "./builtins";

/** Indicates whether errors are reported or not. */
export enum ReportMode {
  /** Report errors. */
  REPORT,
  /** Swallow errors. */
  SWALLOW
}

/** Provides tools to resolve types and expressions. */
export class Resolver extends DiagnosticEmitter {

  /** The program this resolver belongs to. */
  program: Program;

  /** Target expression of the previously resolved property or element access. */
  currentThisExpression: Expression | null = null;
  /** Element expression of the previously resolved element access. */
  currentElementExpression : Expression | null = null;
  /** Whether a new overload has been discovered. */
  discoveredOverload: bool = false;

  /** Constructs the resolver for the specified program. */
  constructor(
    /** The program to construct a resolver for. */
    program: Program
  ) {
    super(program.diagnostics);
    this.program = program;
  }

  // ====================================================== Types ======================================================

  /** Resolves a {@link TypeNode} to a concrete {@link Type}. */
  resolveType(
    /** The type to resolve. */
    node: TypeNode,
    /** Contextual element. */
    ctxElement: Element,
    /** Contextual types, i.e. `T`. */
    ctxTypes: Map<string,Type> | null = null,
    /** How to proceed with eventual diagnostics. */
    reportMode: ReportMode = ReportMode.REPORT
  ): Type | null {
    switch (node.kind) {
      case NodeKind.NAMEDTYPE: {
        return this.resolveNamedType(
          <NamedTypeNode>node,
          ctxElement,
          ctxTypes,
          reportMode
        );
      }
      case NodeKind.FUNCTIONTYPE: {
        return this.resolveFunctionType(
          <FunctionTypeNode>node,
          ctxElement,
          ctxTypes,
          reportMode
        );
      }
      default: assert(false);
    }
    return null;
  }

  /** Resolves a {@link NamedTypeNode} to a concrete {@link Type}. */
  private resolveNamedType(
    /** The type to resolve. */
    node: NamedTypeNode,
    /** Contextual element. */
    ctxElement: Element,
    /** Contextual types, i.e. `T`. */
    ctxTypes: Map<string,Type> | null = null,
    /** How to proceed with eventual diagnostics. */
    reportMode: ReportMode = ReportMode.REPORT
  ): Type | null {
    var nameNode = node.name;
    var typeArgumentNodes = node.typeArguments;
    var isSimpleType = !nameNode.next;

    // Look up in contextual types if a simple type
    if (isSimpleType) {
      let simpleName = nameNode.identifier.text;
      if (ctxTypes && ctxTypes.has(simpleName)) {
        let type = assert(ctxTypes.get(simpleName));
        if (typeArgumentNodes && typeArgumentNodes.length > 0) {
          if (reportMode == ReportMode.REPORT) {
            this.error(
              DiagnosticCode.Type_0_is_not_generic,
              node.range, type.toString()
            );
          }
        }
        if (node.isNullable) {
          if (type.isInternalReference) return type.asNullable();
          if (reportMode == ReportMode.REPORT) {
            this.error(
              DiagnosticCode.Type_0_cannot_be_nullable,
              node.range, type.toString()
            );
          }
        }
        return type;
      }
    }

    // Look up in context
    var element = this.resolveTypeName(nameNode, ctxElement, reportMode);
    if (!element) return null;

    // Use shadow type if present (i.e. namespace sharing a type)
    var shadowType = element.shadowType;
    if (shadowType) {
      element = shadowType;

    } else {

      // Handle enums (become i32)
      if (element.kind == ElementKind.ENUM) {
        if (typeArgumentNodes && typeArgumentNodes.length > 0) {
          if (reportMode == ReportMode.REPORT) {
            this.error(
              DiagnosticCode.Type_0_is_not_generic,
              node.range, element.internalName
            );
          }
        }
        if (node.isNullable) {
          if (reportMode == ReportMode.REPORT) {
            this.error(
              DiagnosticCode.Type_0_cannot_be_nullable,
              node.range, `${element.name}/i32`
            );
          }
        }
        return Type.i32;
      }

      // Handle classes and interfaces
      if (
        element.kind == ElementKind.CLASS_PROTOTYPE ||
        element.kind == ElementKind.INTERFACE_PROTOTYPE
      ) {
        let instance = this.resolveClassInclTypeArguments(
          <ClassPrototype>element,
          typeArgumentNodes,
          ctxElement,
          uniqueMap<string,Type>(ctxTypes), // don't inherit
          node,
          reportMode
        );
        if (!instance) return null;
        return node.isNullable ? instance.type.asNullable() : instance.type;
      }
    }

    // Handle type definitions
    if (element.kind == ElementKind.TYPEDEFINITION) {
      let typeDefinition = <TypeDefinition>element;

      // Shortcut already resolved (mostly builtins)
      if (element.is(CommonFlags.RESOLVED)) {
        if (typeArgumentNodes && typeArgumentNodes.length > 0) {
          if (reportMode == ReportMode.REPORT) {
            this.error(
              DiagnosticCode.Type_0_is_not_generic,
              node.range, element.internalName
            );
          }
        }
        let type = typeDefinition.type;
        if (node.isNullable) {
          if (type.isInternalReference) return type.asNullable();
          if (reportMode == ReportMode.REPORT) {
            this.error(
              DiagnosticCode.Type_0_cannot_be_nullable,
              nameNode.range, nameNode.identifier.text
            );
          }
        }
        return type;
      }

      // Handle special built-in types
      if (isSimpleType) {
        let text = nameNode.identifier.text;
        if (text == CommonNames.native) return this.resolveBuiltinNativeType(node, ctxElement, ctxTypes, reportMode);
        if (text == CommonNames.indexof) return this.resolveBuiltinIndexofType(node, ctxElement, ctxTypes, reportMode);
        if (text == CommonNames.valueof) return this.resolveBuiltinValueofType(node, ctxElement, ctxTypes, reportMode);
        if (text == CommonNames.returnof) return this.resolveBuiltinReturnTypeType(node, ctxElement, ctxTypes, reportMode);
        if (text == CommonNames.nonnull) return this.resolveBuiltinNotNullableType(node, ctxElement, ctxTypes, reportMode);
      }

      // Resolve normally
      let typeParameterNodes = typeDefinition.typeParameterNodes;
      let typeArguments: Type[] | null = null;
      if (typeParameterNodes) {
        typeArguments = this.resolveTypeArguments(
          typeParameterNodes,
          typeArgumentNodes,
          ctxElement,
          ctxTypes = uniqueMap(ctxTypes), // update
          node,
          reportMode
        );
        if (!typeArguments) return null;
      } else if (typeArgumentNodes && typeArgumentNodes.length > 0) {
        this.error(
          DiagnosticCode.Type_0_is_not_generic,
          node.range, nameNode.identifier.text
        );
      }
      let type = this.resolveType(
        typeDefinition.typeNode,
        element,
        ctxTypes,
        reportMode
      );
      if (!type) return null;
      if (node.isNullable) {
        if (type.isInternalReference) return type.asNullable();
        if (reportMode == ReportMode.REPORT) {
          this.error(
            DiagnosticCode.Type_0_cannot_be_nullable,
            nameNode.range, nameNode.identifier.text
          );
        }
      }
      return type;
    }
    if (reportMode == ReportMode.REPORT) {
      this.error(
        DiagnosticCode.Cannot_find_name_0,
        nameNode.range, nameNode.identifier.text
      );
    }
    return null;
  }

  /** Resolves a {@link FunctionTypeNode} to a concrete {@link Type}. */
  private resolveFunctionType(
    /** The type to resolve. */
    node: FunctionTypeNode,
    /** Contextual element. */
    ctxElement: Element,
    /** Contextual types, i.e. `T`. */
    ctxTypes: Map<string,Type> | null = null,
    /** How to proceed with eventual diagnostics. */
    reportMode: ReportMode = ReportMode.REPORT
  ): Type | null {
    var explicitThisType = node.explicitThisType;
    var thisType: Type | null = null;
    if (explicitThisType) {
      thisType = this.resolveType(
        explicitThisType,
        ctxElement,
        ctxTypes,
        reportMode
      );
      if (!thisType) return null;
    }
    var parameterNodes = node.parameters;
    var numParameters = parameterNodes.length;
    var parameterTypes = new Array<Type>(numParameters);
    var requiredParameters = 0;
    var hasRest = false;
    for (let i = 0; i < numParameters; ++i) {
      let parameterNode = parameterNodes[i];
      switch (parameterNode.parameterKind) {
        case ParameterKind.DEFAULT: {
          requiredParameters = i + 1;
          break;
        }
        case ParameterKind.REST: {
          assert(i == numParameters);
          hasRest = true;
          break;
        }
      }
      let parameterTypeNode = parameterNode.type;
      if (isTypeOmitted(parameterTypeNode)) {
        if (reportMode == ReportMode.REPORT) {
          this.error(
            DiagnosticCode.Type_expected,
            parameterTypeNode.range
          );
        }
        return null;
      }
      let parameterType = this.resolveType(
        parameterTypeNode,
        ctxElement,
        ctxTypes,
        reportMode
      );
      if (!parameterType) return null;
      parameterTypes[i] = parameterType;
    }
    var returnTypeNode = node.returnType;
    var returnType: Type | null;
    if (isTypeOmitted(returnTypeNode)) {
      if (reportMode == ReportMode.REPORT) {
        this.error(
          DiagnosticCode.Type_expected,
          returnTypeNode.range
        );
      }
      returnType = Type.void;
    } else {
      returnType = this.resolveType(
        returnTypeNode,
        ctxElement,
        ctxTypes,
        reportMode
      );
      if (!returnType) return null;
    }
    var signature = new Signature(this.program, parameterTypes, returnType, thisType);
    signature.requiredParameters = requiredParameters;
    signature.hasRest = hasRest;
    return node.isNullable ? signature.type.asNullable() : signature.type;
  }

  private resolveBuiltinNativeType(
    /** The type to resolve. */
    node: NamedTypeNode,
    /** Contextual element. */
    ctxElement: Element,
    /** Contextual types, i.e. `T`. */
    ctxTypes: Map<string,Type> | null = null,
    /** How to proceed with eventual diagnostics. */
    reportMode: ReportMode = ReportMode.REPORT
  ): Type | null {
    const typeArgumentNode = this.ensureOneTypeArgument(node, reportMode);
    if (!typeArgumentNode) return null;
    var typeArgument = this.resolveType(typeArgumentNode, ctxElement, ctxTypes, reportMode);
    if (!typeArgument) return null;
    switch (typeArgument.kind) {
      case TypeKind.I8:
      case TypeKind.I16:
      case TypeKind.I32: return Type.i32;
      case TypeKind.ISIZE: if (!this.program.options.isWasm64) return Type.i32;
      case TypeKind.I64: return Type.i64;
      case TypeKind.U8:
      case TypeKind.U16:
      case TypeKind.U32:
      case TypeKind.BOOL: return Type.u32;
      case TypeKind.USIZE: if (!this.program.options.isWasm64) return Type.u32;
      case TypeKind.U64: return Type.u64;
      case TypeKind.F32: return Type.f32;
      case TypeKind.F64: return Type.f64;
      case TypeKind.V128: return Type.v128;
      case TypeKind.VOID: return Type.void;
      default: assert(false);
    }
    return null;
  }

  private resolveBuiltinIndexofType(
    /** The type to resolve. */
    node: NamedTypeNode,
    /** Contextual element. */
    ctxElement: Element,
    /** Contextual types, i.e. `T`. */
    ctxTypes: Map<string,Type> | null = null,
    /** How to proceed with eventual diagnostics. */
    reportMode: ReportMode = ReportMode.REPORT
  ): Type | null {
    const typeArgumentNode = this.ensureOneTypeArgument(node, reportMode);
    if (!typeArgumentNode) return null;
    var typeArgument = this.resolveType(typeArgumentNode, ctxElement, ctxTypes, reportMode);
    if (!typeArgument) return null;
    var classReference = typeArgument.classReference;
    if (!classReference) {
      if (reportMode == ReportMode.REPORT) {
        this.error(
          DiagnosticCode.Index_signature_is_missing_in_type_0,
          typeArgumentNode.range, typeArgument.toString()
        );
      }
      return null;
    }
    var overload = classReference.lookupOverload(OperatorKind.INDEXED_GET);
    if (overload) {
      if (overload.is(CommonFlags.STATIC)) {
        assert(overload.signature.parameterTypes.length == 2);
        return overload.signature.parameterTypes[1];
      } else {
        assert(overload.signature.parameterTypes.length == 1);
        return overload.signature.parameterTypes[0];
      }
    }
    if (reportMode == ReportMode.REPORT) {
      this.error(
        DiagnosticCode.Index_signature_is_missing_in_type_0,
        typeArgumentNode.range, typeArgument.toString()
      );
    }
    return null;
  }

  private resolveBuiltinValueofType(
    /** The type to resolve. */
    node: NamedTypeNode,
    /** Contextual element. */
    ctxElement: Element,
    /** Contextual types, i.e. `T`. */
    ctxTypes: Map<string,Type> | null = null,
    /** How to proceed with eventual diagnostics. */
    reportMode: ReportMode = ReportMode.REPORT
  ): Type | null {
    const typeArgumentNode = this.ensureOneTypeArgument(node, reportMode);
    if (!typeArgumentNode) return null;
    var typeArgument = this.resolveType(typeArgumentNode, ctxElement, ctxTypes, reportMode);
    if (!typeArgument) return null;
    var classReference = typeArgument.getClassOrWrapper(this.program);
    if (classReference) {
      let overload = classReference.lookupOverload(OperatorKind.INDEXED_GET);
      if (overload) return overload.signature.returnType;
    }
    if (reportMode == ReportMode.REPORT) {
      this.error(
        DiagnosticCode.Index_signature_is_missing_in_type_0,
        typeArgumentNode.range, typeArgument.toString()
      );
    }
    return null;
  }

  private resolveBuiltinReturnTypeType(
    /** The type to resolve. */
    node: NamedTypeNode,
    /** Contextual element. */
    ctxElement: Element,
    /** Contextual types, i.e. `T`. */
    ctxTypes: Map<string,Type> | null = null,
    /** How to proceed with eventualy diagnostics. */
    reportMode: ReportMode = ReportMode.REPORT
  ): Type | null {
    const typeArgumentNode = this.ensureOneTypeArgument(node, reportMode);
    if (!typeArgumentNode) return null;
    var typeArgument = this.resolveType(typeArgumentNode, ctxElement, ctxTypes, reportMode);
    if (!typeArgument) return null;
    var signatureReference = typeArgument.getSignature();
    if (signatureReference) return signatureReference.returnType;
    if (reportMode == ReportMode.REPORT) {
      this.error(
        DiagnosticCode.Type_0_has_no_call_signatures,
        typeArgumentNode.range, typeArgument.toString()
      );
    }
    return null;
  }

  private resolveBuiltinNotNullableType(
    /** The type to resolve. */
    node: NamedTypeNode,
    /** Contextual element. */
    ctxElement: Element,
    /** Contextual types, i.e. `T`. */
    ctxTypes: Map<string,Type> | null = null,
    /** How to proceed with eventual diagnostics. */
    reportMode: ReportMode = ReportMode.REPORT
  ): Type | null {
    const typeArgumentNode = this.ensureOneTypeArgument(node, reportMode);
    if (!typeArgumentNode) return null;
    var typeArgument = this.resolveType(typeArgumentNode, ctxElement, ctxTypes, reportMode);
    if (!typeArgument) return null;
    if (!typeArgument.isNullableReference) return typeArgument;
    return typeArgument.nonNullableType;
  }

  /** Resolves a type name to the program element it refers to. */
  resolveTypeName(
    /** The type name to resolve. */
    node: TypeName,
    /** Contextual element. */
    ctxElement: Element,
    /** How to proceed with eventual diagnostics. */
    reportMode: ReportMode = ReportMode.REPORT
  ): Element | null {
    var element = ctxElement.lookup(node.identifier.text, true);
    if (!element) {
      if (reportMode == ReportMode.REPORT) {
        this.error(
          DiagnosticCode.Cannot_find_name_0,
          node.range, node.identifier.text
        );
      }
      return null;
    }
    var prev = node;
    var next = node.next;
    while (next) {
      if (!(element = element.getMember(next.identifier.text))) {
        if (reportMode == ReportMode.REPORT) {
          this.error(
            DiagnosticCode.Property_0_does_not_exist_on_type_1,
            next.range, next.identifier.text, prev.identifier.text
          );
        }
        return null;
      }
      prev = next;
      next = next.next;
    }
    return element;
  }

  /** Resolves an array of type arguments to concrete types. */
  resolveTypeArguments(
    /** Type parameter nodes present. */
    typeParameters: TypeParameterNode[],
    /** Type argument nodes provided. */
    typeArgumentNodes: TypeNode[] | null,
    /** Contextual element. */
    ctxElement: Element,
    /** Contextual types, i.e. `T`. Updated in place with the new set of contextual types. */
    ctxTypes: Map<string,Type> = uniqueMap<string,Type>(),
    /** Alternative report node in case of empty type arguments. */
    alternativeReportNode: Node | null = null,
    /** How to proceed with eventual diagnostics. */
    reportMode: ReportMode = ReportMode.REPORT
  ): Type[] | null {
    var minParameterCount = 0;
    var maxParameterCount = 0;
    for (let i = 0, k = typeParameters.length; i < k; ++i) {
      if (!typeParameters[i].defaultType) ++minParameterCount;
      ++maxParameterCount;
    }
    var argumentCount = typeArgumentNodes ? typeArgumentNodes.length : 0;
    if (argumentCount < minParameterCount || argumentCount > maxParameterCount) {
      if (reportMode == ReportMode.REPORT) {
        this.error(
          DiagnosticCode.Expected_0_type_arguments_but_got_1,
          argumentCount
            ? Range.join(
                typeArgumentNodes![0].range,
                typeArgumentNodes![argumentCount - 1].range
              )
            : alternativeReportNode!.range,
          (argumentCount < minParameterCount ? minParameterCount : maxParameterCount).toString(),
          argumentCount.toString()
        );
      }
      return null;
    }
    var typeArguments = new Array<Type>(maxParameterCount);
    var oldCtxTypes = uniqueMap<string,Type>(ctxTypes);
    ctxTypes.clear();
    for (let i = 0; i < maxParameterCount; ++i) {
      let type = i < argumentCount
        ? this.resolveType( // reports
            typeArgumentNodes![i],
            ctxElement,
            oldCtxTypes, // update
            reportMode
          )
        : this.resolveType( // reports
            assert(typeParameters[i].defaultType),
            ctxElement,
            uniqueMap<string,Type>(ctxTypes), // don't update
            reportMode
          );
      if (!type) return null;
      // TODO: check extendsType
      ctxTypes.set(typeParameters[i].name.text, type);
      typeArguments[i] = type;
    }
    return typeArguments;
  }

  /** Resolves respectively infers the concrete instance of a function by call context. */
  maybeInferCall(
    node: CallExpression,
    prototype: FunctionPrototype,
    ctxFlow: Flow,
    reportMode: ReportMode = ReportMode.REPORT
  ): Function | null {
    var typeArguments = node.typeArguments;

    // resolve generic call if type arguments have been provided
    if (typeArguments) {
      if (!prototype.is(CommonFlags.GENERIC)) {
        if (reportMode == ReportMode.REPORT) {
          this.error(
            DiagnosticCode.Type_0_is_not_generic,
            node.expression.range, prototype.internalName
          );
        }
        return null;
      }
      return this.resolveFunctionInclTypeArguments(
        prototype,
        typeArguments,
        ctxFlow.actualFunction,
        uniqueMap(ctxFlow.contextualTypeArguments), // don't inherit
        node,
        reportMode
      );
    }

    // infer generic call if type arguments have been omitted
    if (prototype.is(CommonFlags.GENERIC)) {
      let contextualTypeArguments = uniqueMap<string,Type>(ctxFlow.contextualTypeArguments);

      // fill up contextual types with auto for each generic component
      let typeParameterNodes = assert(prototype.typeParameterNodes);
      let numTypeParameters = typeParameterNodes.length;
      let typeParameterNames = new Set<string>();
      for (let i = 0; i < numTypeParameters; ++i) {
        let name = typeParameterNodes[i].name.text;
        contextualTypeArguments.set(name, Type.auto);
        typeParameterNames.add(name);
      }

      let parameterNodes = prototype.functionTypeNode.parameters;
      let numParameters = parameterNodes.length;
      let argumentNodes = node.args;
      let numArguments = argumentNodes.length;

      // infer types with generic components while updating contextual types
      for (let i = 0; i < numParameters; ++i) {
        let argumentExpression = i < numArguments ? argumentNodes[i] : parameterNodes[i].initializer;
        if (!argumentExpression) { // missing initializer -> too few arguments
          if (reportMode == ReportMode.REPORT) {
            this.error(
              DiagnosticCode.Expected_0_arguments_but_got_1,
              node.range, numParameters.toString(), numArguments.toString()
            );
          }
          return null;
        }
        let typeNode = parameterNodes[i].type;
        if (typeNode.hasGenericComponent(typeParameterNodes)) {
          let type = this.resolveExpression(argumentExpression, ctxFlow, Type.auto, ReportMode.SWALLOW);
          if (type) this.propagateInferredGenericTypes(typeNode, type, ctxFlow, contextualTypeArguments, typeParameterNames);
        }
      }

      // apply concrete types to the generic function signature
      let resolvedTypeArguments = new Array<Type>(numTypeParameters);
      for (let i = 0; i < numTypeParameters; ++i) {
        let typeParameterNode = typeParameterNodes[i];
        let name = typeParameterNode.name.text;
        if (contextualTypeArguments.has(name)) {
          let inferredType = assert(contextualTypeArguments.get(name));
          if (inferredType != Type.auto) {
            resolvedTypeArguments[i] = inferredType;
            continue;
          }
          let defaultType = typeParameterNode.defaultType;
          if (defaultType) {
            let resolvedDefaultType = this.resolveType(defaultType, ctxFlow.actualFunction, contextualTypeArguments, reportMode);
            if (!resolvedDefaultType) return null;
            resolvedTypeArguments[i] = resolvedDefaultType;
            continue;
          }
        }
        // unused template, e.g. `function test<T>(): void {...}` called as `test()`
        // invalid because the type is effectively unknown inside the function body
        if (reportMode == ReportMode.REPORT) {
          this.error(
            DiagnosticCode.Type_argument_expected,
            node.expression.range.atEnd
          );
        }
        return null;
      }
      return this.resolveFunction(
        prototype,
        resolvedTypeArguments,
        uniqueMap<string,Type>(ctxFlow.contextualTypeArguments),
        reportMode
      );
    }

    // otherwise resolve the non-generic call as usual
    return this.resolveFunction(prototype, null, uniqueMap<string,Type>(), reportMode);
  }

  /** Updates contextual types with a possibly encapsulated inferred type. */
  private propagateInferredGenericTypes(
    /** The inferred type node. */
    node: TypeNode,
    /** The inferred type. */
    type: Type,
    /** Contextual flow. */
    ctxFlow: Flow,
    /** Contextual types, i.e. `T`, with unknown types initialized to `auto`. */
    ctxTypes: Map<string,Type>,
    /** The names of the type parameters being inferred. */
    typeParameterNames: Set<string>
  ): void {
    if (node.kind == NodeKind.NAMEDTYPE) {
      let namedTypeNode = <NamedTypeNode>node;
      let typeArgumentNodes = namedTypeNode.typeArguments;
      if (typeArgumentNodes && typeArgumentNodes.length > 0) { // foo<T>(bar: Array<T>)
        let classReference = type.classReference;
        if (classReference) {
          let classPrototype = this.resolveTypeName(namedTypeNode.name, ctxFlow.actualFunction);
          if (!classPrototype || classPrototype.kind != ElementKind.CLASS_PROTOTYPE) return;
          if (classReference.prototype == <ClassPrototype>classPrototype) {
            let typeArguments = classReference.typeArguments;
            if (typeArguments && typeArguments.length == typeArgumentNodes.length) {
              for (let i = 0, k = typeArguments.length; i < k; ++i) {
                this.propagateInferredGenericTypes(typeArgumentNodes[i], typeArguments[i], ctxFlow, ctxTypes, typeParameterNames);
              }
              return;
            }
          }
        }
      } else { // foo<T>(bar: T)
        let name = namedTypeNode.name.identifier.text;
        if (ctxTypes.has(name)) {
          let currentType = assert(ctxTypes.get(name));
          if (currentType == Type.auto || (typeParameterNames.has(name) && currentType.isAssignableTo(type))) {
            ctxTypes.set(name, type);
          }
        }
      }
    } else if (node.kind == NodeKind.FUNCTIONTYPE) { // foo<T>(bar: (baz: T) => i32))
      let functionTypeNode = <FunctionTypeNode>node;
      let parameterNodes = functionTypeNode.parameters;
      if (parameterNodes && parameterNodes.length > 0) {
        let signatureReference = type.signatureReference;
        if (signatureReference) {
          let parameterTypes = signatureReference.parameterTypes;
          let thisType = signatureReference.thisType;
          if (parameterTypes.length == parameterNodes.length && !thisType == !functionTypeNode.explicitThisType) {
            for (let i = 0, k = parameterTypes.length; i < k; ++i) {
              this.propagateInferredGenericTypes(parameterNodes[i].type, parameterTypes[i], ctxFlow, ctxTypes, typeParameterNames);
            }
            this.propagateInferredGenericTypes(functionTypeNode.returnType, signatureReference.returnType, ctxFlow, ctxTypes, typeParameterNames);
            if (thisType) this.propagateInferredGenericTypes(functionTypeNode.explicitThisType!, thisType, ctxFlow, ctxTypes, typeParameterNames);
            return;
          }
        }
      }
    }
  }

  /** Gets the concrete type of an element. */
  getTypeOfElement(element: Element): Type | null {
    var kind = element.kind;
    if (kind == ElementKind.GLOBAL) {
      if (!this.ensureResolvedLazyGlobal(<Global>element, ReportMode.SWALLOW)) return null;
    }
    if (isTypedElement(kind)) {
      let type = (<TypedElement>element).type;
      let classReference = type.getClassOrWrapper(this.program);
      if (classReference) {
        let wrappedType = classReference.wrappedType;
        if (wrappedType) type = wrappedType;
      }
      return type;
    }
    return null;
  }

  /** Gets the element of a concrete type. */
  getElementOfType(type: Type): Element | null {
    let classReference = type.getClassOrWrapper(this.program);
    if (classReference) return classReference;
    return null;
  }

  // =================================================== Expressions ===================================================

  /** Looks up the program element the specified expression refers to. */
  lookupExpression(
    /** The expression to look up. */
    node: Expression,
    /** Contextual flow. */
    ctxFlow: Flow,
    /** Contextual type. */
    ctxType: Type = Type.auto,
    /** How to proceed with eventual diagnostics. */
    reportMode: ReportMode = ReportMode.REPORT
  ): Element | null {
    while (node.kind == NodeKind.PARENTHESIZED) { // skip
      node = (<ParenthesizedExpression>node).expression;
    }
    switch (node.kind) {
      case NodeKind.ASSERTION: {
        return this.lookupAssertionExpression(
          <AssertionExpression>node,
          ctxFlow, ctxType, reportMode
        );
      }
      case NodeKind.BINARY: {
        return this.lookupBinaryExpression(
          <BinaryExpression>node,
          ctxFlow, ctxType, reportMode
        );
      }
      case NodeKind.CALL: {
        return this.lookupCallExpression(
          <CallExpression>node,
          ctxFlow, ctxType, reportMode
        );
      }
      case NodeKind.COMMA: {
        return this.lookupCommaExpression(
          <CommaExpression>node,
          ctxFlow, ctxType, reportMode
        );
      }
      case NodeKind.ELEMENTACCESS: {
        return this.lookupElementAccessExpression(
          <ElementAccessExpression>node,
          ctxFlow, ctxType, reportMode
        );
      }
      case NodeKind.FUNCTION: {
        return this.lookupFunctionExpression(
          <FunctionExpression>node,
          ctxFlow, ctxType, reportMode
        );
      }
      case NodeKind.IDENTIFIER:
      case NodeKind.FALSE:
      case NodeKind.NULL:
      case NodeKind.TRUE: {
        return this.lookupIdentifierExpression(
          <IdentifierExpression>node,
          ctxFlow, ctxFlow.actualFunction, reportMode
        );
      }
      case NodeKind.THIS: {
        return this.lookupThisExpression(
          <ThisExpression>node,
          ctxFlow, ctxType, reportMode
        );
      }
      case NodeKind.SUPER: {
        return this.lookupSuperExpression(
          <SuperExpression>node,
          ctxFlow, ctxType, reportMode
        );
      }
      case NodeKind.INSTANCEOF: {
        return this.lookupInstanceOfExpression(
          <InstanceOfExpression>node,
          ctxFlow, ctxType, reportMode
        );
      }
      case NodeKind.LITERAL: {
        return this.lookupLiteralExpression(
          <LiteralExpression>node,
          ctxFlow, ctxType, reportMode
        );
      }
      case NodeKind.NEW: {
        return this.lookupNewExpression(
          <NewExpression>node,
          ctxFlow, ctxType, reportMode
        );
      }
      case NodeKind.PROPERTYACCESS: {
        return this.lookupPropertyAccessExpression(
          <PropertyAccessExpression>node,
          ctxFlow, ctxType, reportMode
        );
      }
      case NodeKind.TERNARY: {
        return this.lookupTernaryExpression(
          <TernaryExpression>node,
          ctxFlow, ctxType, reportMode
        );
      }
      case NodeKind.UNARYPOSTFIX: {
        return this.lookupUnaryPostfixExpression(
          <UnaryPostfixExpression>node,
          ctxFlow, ctxType, reportMode
        );
      }
      case NodeKind.UNARYPREFIX: {
        return this.lookupUnaryPrefixExpression(
          <UnaryPrefixExpression>node,
          ctxFlow, ctxType, reportMode
        );
      }
    }
    assert(false);
    return null;
  }

  /** Resolves an expression to its static type. */
  resolveExpression(
    /** The expression to resolve. */
    node: Expression,
    /** Contextual flow. */
    ctxFlow: Flow,
    /** Contextual type. */
    ctxType: Type = Type.auto,
    /** How to proceed with eventual diagnostics. */
    reportMode: ReportMode = ReportMode.REPORT
  ): Type | null {
    while (node.kind == NodeKind.PARENTHESIZED) { // skip
      node = (<ParenthesizedExpression>node).expression;
    }
    switch (node.kind) {
      case NodeKind.ASSERTION: {
        return this.resolveAssertionExpression(
          <AssertionExpression>node,
          ctxFlow, ctxType, reportMode
        );
      }
      case NodeKind.BINARY: {
        return this.resolveBinaryExpression(
          <BinaryExpression>node,
          ctxFlow, ctxType, reportMode
        );
      }
      case NodeKind.CALL: {
        return this.resolveCallExpression(
          <CallExpression>node,
          ctxFlow, ctxType, reportMode
        );
      }
      case NodeKind.COMMA: {
        return this.resolveCommaExpression(
          <CommaExpression>node,
          ctxFlow, ctxType, reportMode
        );
      }
      case NodeKind.ELEMENTACCESS: {
        return this.resolveElementAccessExpression(
          <ElementAccessExpression>node,
          ctxFlow, ctxType, reportMode
        );
      }
      case NodeKind.FUNCTION: {
        return this.resolveFunctionExpression(
          <FunctionExpression>node,
          ctxFlow, ctxType, reportMode
        );
      }
      case NodeKind.IDENTIFIER:
      case NodeKind.FALSE:
      case NodeKind.NULL:
      case NodeKind.TRUE: {
        return this.resolveIdentifierExpression(
          <IdentifierExpression>node,
          ctxFlow, ctxType, ctxFlow.actualFunction, reportMode
        );
      }
      case NodeKind.THIS: {
        return this.resolveThisExpression(
          <ThisExpression>node,
          ctxFlow, ctxType, reportMode
        );
      }
      case NodeKind.SUPER: {
        return this.resolveSuperExpression(
          <SuperExpression>node,
          ctxFlow, ctxType, reportMode
        );
      }
      case NodeKind.INSTANCEOF: {
        return this.resolveInstanceOfExpression(
          <InstanceOfExpression>node,
          ctxFlow, ctxType, reportMode
        );
      }
      case NodeKind.LITERAL: {
        return this.resolveLiteralExpression(
          <LiteralExpression>node,
          ctxFlow, ctxType, reportMode
        );
      }
      case NodeKind.NEW: {
        return this.resolveNewExpression(
          <NewExpression>node,
          ctxFlow, ctxType, reportMode
        );
      }
      case NodeKind.PROPERTYACCESS: {
        return this.resolvePropertyAccessExpression(
          <PropertyAccessExpression>node,
          ctxFlow, ctxType, reportMode
        );
      }
      case NodeKind.TERNARY: {
        return this.resolveTernaryExpression(
          <TernaryExpression>node,
          ctxFlow, ctxType, reportMode
        );
      }
      case NodeKind.UNARYPOSTFIX: {
        return this.resolveUnaryPostfixExpression(
          <UnaryPostfixExpression>node,
          ctxFlow, ctxType, reportMode
        );
      }
      case NodeKind.UNARYPREFIX: {
        return this.resolveUnaryPrefixExpression(
          <UnaryPrefixExpression>node,
          ctxFlow, ctxType, reportMode
        );
      }
    }
    assert(false);
    return null;
  }

  /** Looks up the program element the specified identifier expression refers to. */
  lookupIdentifierExpression(
    /** The expression to look up. */
    node: IdentifierExpression,
    /** Flow to search for scoped locals. */
    ctxFlow: Flow,
    /** Element to search. */
    ctxElement: Element = ctxFlow.actualFunction, // differs for enums and namespaces
    /** How to proceed with eventual diagnostics. */
    reportMode: ReportMode = ReportMode.REPORT
  ): Element | null {
    switch (node.kind) {
      case NodeKind.TRUE:
      case NodeKind.FALSE:
      case NodeKind.NULL: {
        let type = this.resolveIdentifierExpression(node, ctxFlow, Type.auto, ctxElement, reportMode);
        return type ? this.getElementOfType(type) : null;
      }
    }
    var name = node.text;
    var element: Element | null;
    if (element = ctxFlow.lookup(name)) {
      this.currentThisExpression = null;
      this.currentElementExpression = null;
      return element;
    }
    var outerFlow = ctxFlow.outer;
    if (outerFlow) {
      if (element = outerFlow.lookup(name)) {
        this.currentThisExpression = null;
        this.currentElementExpression = null;
        return element;
      }
    }
    if (element = ctxElement.lookup(name)) {
      this.currentThisExpression = null;
      this.currentElementExpression = null;
      return element;
    }
    if (element = this.program.lookup(name)) {
      this.currentThisExpression = null;
      this.currentElementExpression = null;
      return element;
    }
    if (reportMode == ReportMode.REPORT) {
      this.error(
        DiagnosticCode.Cannot_find_name_0,
        node.range, name
      );
    }
    return null;
  }

  /** Resolves an identifier to its static type. */
  private resolveIdentifierExpression(
    /** The expression to resolve. */
    node: IdentifierExpression,
    /** Flow to search for scoped locals. */
    ctxFlow: Flow,
    /** Contextual type. */
    ctxType: Type = Type.auto,
    /** Element to search. */
    ctxElement: Element = ctxFlow.actualFunction, // differs for enums and namespaces
    /** How to proceed with eventual diagnostics. */
    reportMode: ReportMode = ReportMode.REPORT
  ): Type | null {
    switch (node.kind) {
      case NodeKind.TRUE:
      case NodeKind.FALSE: return Type.bool;
      case NodeKind.NULL: {
        let classReference = ctxType.getClass();
        if (classReference) {
          return classReference.type.asNullable();
        } else {
          let signatureReference = ctxType.getSignature();
          if (signatureReference) {
            return signatureReference.type.asNullable();
          } else if (ctxType.isExternalReference) {
            return ctxType; // TODO: nullable?
          }
        }
        return this.program.options.usizeType;
      }
    }
    var element = this.lookupIdentifierExpression(node, ctxFlow, ctxElement, reportMode);
    if (!element) return null;
    if (element.kind == ElementKind.FUNCTION_PROTOTYPE) {
      let instance = this.resolveFunction(<FunctionPrototype>element, null, uniqueMap<string,Type>(), reportMode);
      if (!instance) return null;
      element = instance;
    }
    var type = this.getTypeOfElement(element);
    if (!type) {
      if (reportMode == ReportMode.REPORT) {
        this.error(
          DiagnosticCode.Expression_cannot_be_represented_by_a_type,
          node.range
        );
      }
    }
    return type;
  }

  /** Resolves a lazily compiled global, i.e. a static class field or annotated `@lazy`. */
  private ensureResolvedLazyGlobal(global: Global, reportMode: ReportMode = ReportMode.REPORT): bool {
    if (global.is(CommonFlags.RESOLVED)) return true;
    var type: Type | null;
    var typeNode = global.typeNode;
    if (typeNode) {
      type = this.resolveType(typeNode, global.parent, null, reportMode);
    } else {
      type = this.resolveExpression(assert(global.initializerNode), global.file.startFunction.flow, Type.auto, reportMode);
    }
    if (!type) return false;
    global.setType(type); // also sets resolved
    return true;
  }

  /** Looks up the program element the specified property access expression refers to. */
  private lookupPropertyAccessExpression(
    /** The expression to look up. */
    node: PropertyAccessExpression,
    /** Contextual flow. */
    ctxFlow: Flow,
    /** Contextual type. */
    ctxType: Type,
    /** How to proceed with eventual diagnostics. */
    reportMode: ReportMode = ReportMode.REPORT
  ): Element | null {
    var targetNode = node.expression;
    var target = this.lookupExpression(targetNode, ctxFlow, ctxType, reportMode); // reports
    if (!target) return null;
    var propertyName = node.property.text;

    // Resolve variable-likes to their class type first
    switch (target.kind) {
      case ElementKind.GLOBAL: if (!this.ensureResolvedLazyGlobal(<Global>target, reportMode)) return null;
      case ElementKind.ENUMVALUE:
      case ElementKind.LOCAL:
      case ElementKind.FIELD: { // someVar.prop
        let variableLikeElement = <VariableLikeElement>target;
        let type = variableLikeElement.type;
        assert(type != Type.void);
        let classReference = type.getClassOrWrapper(this.program);
        if (!classReference) {
          if (reportMode == ReportMode.REPORT) {
            this.error(
              DiagnosticCode.Property_0_does_not_exist_on_type_1,
              node.property.range, propertyName, variableLikeElement.type.toString()
            );
          }
          return null;
        }
        target = classReference;
        break;
      }
      case ElementKind.PROPERTY_PROTOTYPE: { // SomeClass.prop
        let propertyInstance = this.resolveProperty(<PropertyPrototype>target, reportMode);
        if (!propertyInstance) return null;
        target = propertyInstance;
        // fall-through
      }
      case ElementKind.PROPERTY: { // someInstance.prop
        let propertyInstance = <Property>target;
        let getterInstance = assert(propertyInstance.getterInstance); // must have a getter
        let type = getterInstance.signature.returnType;
        let classReference = type.getClassOrWrapper(this.program);
        if (!classReference) {
          if (reportMode == ReportMode.REPORT) {
            this.error(
              DiagnosticCode.Property_0_does_not_exist_on_type_1,
              node.property.range, propertyName, type.toString()
            );
          }
          return null;
        }
        target = classReference;
        break;
      }
      case ElementKind.INDEXSIGNATURE: { // someInstance[x].prop
        let indexSignature = <IndexSignature>target;
        let parent = indexSignature.parent;
        assert(parent.kind == ElementKind.CLASS);
        let classInstance = <Class>parent;
        let elementExpression = assert(this.currentElementExpression);
        let indexedGet = classInstance.lookupOverload(OperatorKind.INDEXED_GET);
        if (!indexedGet) {
          if (reportMode == ReportMode.REPORT) {
            this.error(
              DiagnosticCode.Index_signature_is_missing_in_type_0,
              elementExpression.range, parent.internalName
            );
          }
          return null;
        }
        let returnType = indexedGet.signature.returnType;
        let classReference = returnType.getClassOrWrapper(this.program);
        if (!classReference) {
          if (reportMode == ReportMode.REPORT) {
            this.error(
              DiagnosticCode.Property_0_does_not_exist_on_type_1,
              node.property.range, propertyName, returnType.toString()
            );
          }
          return null;
        }
        target = classReference;
        break;
      }
      case ElementKind.FUNCTION_PROTOTYPE: {
        // Function with shadow type, i.e. function Symbol() + type Symbol = _Symbol
        let shadowType = target.shadowType;
        if (shadowType) {
          if (!shadowType.is(CommonFlags.RESOLVED)) {
            let resolvedType = this.resolveType(shadowType.typeNode, shadowType.parent, null, reportMode);
            if (resolvedType) shadowType.setType(resolvedType);
          }
          let classReference = shadowType.type.classReference;
          if (classReference) target = classReference.prototype;
          break;
        } else if (!target.is(CommonFlags.GENERIC)) {
          // Inherit from 'Function' if not overridden, i.e. fn.call
          let ownMember = target.getMember(propertyName);
          if (!ownMember) {
            let functionInstance = this.resolveFunction(<FunctionPrototype>target, null, uniqueMap<string,Type>(), ReportMode.SWALLOW);
            if (functionInstance) {
              let wrapper = functionInstance.type.getClassOrWrapper(this.program);
              if (wrapper) target = wrapper;
            }
          }
        }
        break;
      }
    }

    // Look up the member within
    switch (target.kind) {
      case ElementKind.CLASS_PROTOTYPE:
      case ElementKind.INTERFACE_PROTOTYPE:
      case ElementKind.CLASS:
      case ElementKind.INTERFACE: {
        do {
          let member = target.getMember(propertyName);
          if (member) {
            if (member.kind == ElementKind.PROPERTY_PROTOTYPE) {
              let propertyInstance = this.resolveProperty(<PropertyPrototype>member, reportMode);
              if (!propertyInstance) return null;
              member = propertyInstance;
              if (propertyInstance.is(CommonFlags.STATIC)) {
                this.currentThisExpression = null;
              } else {
                this.currentThisExpression = targetNode;
              }
            } else {
              this.currentThisExpression = targetNode;
            }
            this.currentElementExpression = null;
            return member; // instance FIELD, static GLOBAL, FUNCTION_PROTOTYPE, PROPERTY...
          }
          // traverse inherited static members on the base prototype if target is a class prototype
          if (
            target.kind == ElementKind.CLASS_PROTOTYPE ||
            target.kind == ElementKind.INTERFACE_PROTOTYPE
          ) {
            let classPrototype = <ClassPrototype>target;
            let basePrototype = classPrototype.basePrototype;
            if (basePrototype) {
              target = basePrototype;
            } else {
              break;
            }
          // traverse inherited instance members on the base class if target is a class instance
          } else if (
            target.kind == ElementKind.CLASS ||
            target.kind == ElementKind.INTERFACE
          ) {
            let classInstance = <Class>target;
            let baseInstance = classInstance.base;
            if (baseInstance) {
              target = baseInstance;
            } else {
              break;
            }
          } else {
            break;
          }
        } while (true);
        break;
      }
      default: { // enums or other namespace-like elements
        let member = target.getMember(propertyName);
        if (member) {
          this.currentThisExpression = targetNode;
          this.currentElementExpression = null;
          return member; // static ENUMVALUE, static GLOBAL, static FUNCTION_PROTOTYPE...
        }
        break;
      }
    }

    if (reportMode == ReportMode.REPORT) {
      this.error(
        DiagnosticCode.Property_0_does_not_exist_on_type_1,
        node.property.range, propertyName, target.internalName
      );
    }
    return null;
  }

  /** Resolves a property access expression to its static type. */
  private resolvePropertyAccessExpression(
    /** The expression to resolve. */
    node: PropertyAccessExpression,
    /** Contextual flow. */
    ctxFlow: Flow,
    /** Contextual type. */
    ctxType: Type,
    /** How to proceed with eventual diagnostics. */
    reportMode: ReportMode = ReportMode.REPORT
  ): Type | null {
    var element = this.lookupPropertyAccessExpression(node, ctxFlow, ctxType, reportMode);
    if (!element) return null;
    var type = this.getTypeOfElement(element);
    if (!type) {
      if (reportMode == ReportMode.REPORT) {
        this.error(
          DiagnosticCode.Expression_cannot_be_represented_by_a_type,
          node.range
        );
      }
    }
    return type;
  }

  /** Looks up the program element the specified element access expression refers to. */
  private lookupElementAccessExpression(
    /** The expression to look up. */
    node: ElementAccessExpression,
    /** Contextual flow. */
    ctxFlow: Flow,
    /** Contextual type. */
    ctxType: Type,
    /** How to proceed with eventual diagnostics. */
    reportMode: ReportMode = ReportMode.REPORT
  ): Element | null {
    var targetExpression = node.expression;
    var targetType = this.resolveExpression(targetExpression, ctxFlow, ctxType, reportMode);
    if (!targetType) return null;
    let classReference = targetType.getClassOrWrapper(this.program);
    if (classReference) {
      do {
        let indexSignature = classReference.indexSignature;
        if (indexSignature) {
          this.currentThisExpression = targetExpression;
          this.currentElementExpression = node.elementExpression;
          return indexSignature;
        }
        classReference = classReference.base;
      } while(classReference);
    }
    if (reportMode == ReportMode.REPORT) {
      this.error(
        DiagnosticCode.Index_signature_is_missing_in_type_0,
        targetExpression.range, targetType.toString()
      );
    }
    return null;
  }

  /** Resolves an element access expression to its static type. */
  private resolveElementAccessExpression(
    /** The expression to resolve. */
    node: ElementAccessExpression,
    /** Contextual flow. */
    ctxFlow: Flow,
    /** Contextual type. */
    ctxType: Type,
    /** How to proceed with eventual diagnostics. */
    reportMode: ReportMode = ReportMode.REPORT
  ): Type | null {
    var element = this.lookupElementAccessExpression(node, ctxFlow, ctxType, reportMode);
    if (!element) return null;
    var type = this.getTypeOfElement(element);
    if (!type) {
      if (reportMode == ReportMode.REPORT) {
        this.error(
          DiagnosticCode.Expression_cannot_be_represented_by_a_type,
          node.range
        );
      }
    }
    return type;
  }

  /** Determines the final type of an integer literal given the specified contextual type. */
  determineIntegerLiteralType(
    /** Integer literal value. */
    intValue: i64,
    /** Contextual type. */
    ctxType: Type
  ): Type {
    if (ctxType.isValue) {
      // compile to contextual type if matching
      switch (ctxType.kind) {
        case TypeKind.I8: {
          if (i64_is_i8(intValue)) return Type.i8;
          break;
        }
        case TypeKind.U8: {
          if (i64_is_u8(intValue)) return Type.u8;
          break;
        }
        case TypeKind.I16: {
          if (i64_is_i16(intValue)) return Type.i16;
          break;
        }
        case TypeKind.U16: {
          if (i64_is_u16(intValue)) return Type.u16;
          break;
        }
        case TypeKind.I32: {
          if (i64_is_i32(intValue)) return Type.i32;
          break;
        }
        case TypeKind.U32: {
          if (i64_is_u32(intValue)) return Type.u32;
          break;
        }
        case TypeKind.BOOL: {
          if (i64_is_bool(intValue)) return Type.bool;
          break;
        }
        case TypeKind.ISIZE: {
          if (!this.program.options.isWasm64) {
            if (i64_is_i32(intValue)) return Type.isize32;
            break;
          }
          return Type.isize64;
        }
        case TypeKind.USIZE: {
          if (!this.program.options.isWasm64) {
            if (i64_is_u32(intValue)) return Type.usize32;
            break;
          }
          return Type.usize64;
        }
        case TypeKind.I64: return Type.i64;
        case TypeKind.U64: return Type.u64;
        case TypeKind.F32: return Type.f32;
        case TypeKind.F64: return Type.f64;
      }
    }
    // otherwise compile to best fitting type
    if (i64_is_i32(intValue)) return Type.i32;
    if (i64_is_u32(intValue)) return Type.u32;
    return Type.i64; // TODO: u64 if positive and larger than i64?
  }

  /** Looks up the program element the specified assertion expression refers to. */
  private lookupAssertionExpression(
    /** The expression to look up. */
    node: AssertionExpression,
    /** Contextual flow. */
    ctxFlow: Flow,
    /** Contextual type. */
    ctxType: Type = Type.auto,
    /** How to proceed with eventual diagnostics. */
    reportMode: ReportMode = ReportMode.REPORT
  ): Element | null {
    switch (node.assertionKind) {
      case AssertionKind.AS:
      case AssertionKind.PREFIX: {
        let type = this.resolveType(
          assert(node.toType), // must be set if not NONNULL
          ctxFlow.actualFunction,
          ctxFlow.contextualTypeArguments,
          reportMode
        );
        if (!type) return null;
        let element = this.getElementOfType(type);
        if (element) return element;
        if (reportMode == ReportMode.REPORT) {
          this.error(
            DiagnosticCode.Type_0_is_illegal_in_this_context,
            node.range, type.toString()
          );
        }
        this.currentThisExpression = null;
        this.currentElementExpression = null;
        return null;
      }
      case AssertionKind.NONNULL: {
        return this.lookupExpression(node.expression, ctxFlow, ctxType, reportMode);
      }
      case AssertionKind.CONST: {
        // TODO: decide on the layout of ReadonlyArray first
        // let element = this.lookupExpression(node.expression, ctxFlow, ctxType, reportMode);
        // if (!element) return null;
        // if (element.kind == ElementKind.CLASS && (<Class>element).extends(this.program.arrayPrototype)) {
        //   let elementType = assert((<Class>element).getTypeArgumentsTo(this.program.arrayPrototype))[0];
        //   return this.resolveClass(this.program.readonlyArrayPrototype, [ elementType ]);
        // }
        this.error(
          DiagnosticCode.Not_implemented_0,
          node.range,
          "Const assertion"
        );
        return null;
      }
    }
    assert(false);
    return null;
  }

  /** Resolves an assertion expression to its static type. */
  private resolveAssertionExpression(
    /** The expression to resolve. */
    node: AssertionExpression,
    /** Contextual flow. */
    ctxFlow: Flow,
    /** Contextual type. */
    ctxType: Type = Type.auto,
    /** How to proceed with eventual diagnostics. */
    reportMode: ReportMode = ReportMode.REPORT
  ): Type | null {
    switch (node.assertionKind) {
      case AssertionKind.AS:
      case AssertionKind.PREFIX: {
        return this.resolveType(
          assert(node.toType),
          ctxFlow.actualFunction,
          ctxFlow.contextualTypeArguments,
          reportMode
        );
      }
      case AssertionKind.NONNULL: {
        let type = this.resolveExpression(node.expression, ctxFlow, ctxType, reportMode);
        return type ? type.nonNullableType : null;
      }
      case AssertionKind.CONST: {
        let element = this.lookupExpression(node, ctxFlow, ctxType, reportMode);
        if (!element) return null;
        let type = this.getTypeOfElement(element);
        if (!type) {
          if (reportMode == ReportMode.REPORT) {
            this.error(
              DiagnosticCode.Expression_cannot_be_represented_by_a_type,
              node.range
            );
          }
        }
        return type;
      }
      default: assert(false);
    }
    return null;
  }

  /** Looks up the program element the specified unary prefix expression refers to. */
  private lookupUnaryPrefixExpression(
    /** The expression to look up. */
    node: UnaryPrefixExpression,
    /** Contextual flow. */
    ctxFlow: Flow,
    /** Contextual type. */
    ctxType: Type = Type.auto,
    /** How to proceed with eventual diagnostics. */
    reportMode: ReportMode = ReportMode.REPORT
  ): Element | null {
    var type = this.resolveUnaryPrefixExpression(node, ctxFlow, ctxType, reportMode);
    if (!type) return null;
    var element = this.getElementOfType(type);
    if (!element) {
      if (reportMode == ReportMode.REPORT) {
        this.error(
          DiagnosticCode.The_0_operator_cannot_be_applied_to_type_1,
          node.range, operatorTokenToString(node.operator), type.toString()
        );
      }
    }
    return element;
  }

  /** Resolves an unary prefix expression to its static type. */
  private resolveUnaryPrefixExpression(
    /** The expression to resolve. */
    node: UnaryPrefixExpression,
    /** Contextual flow. */
    ctxFlow: Flow,
    /** Contextual type. */
    ctxType: Type = Type.auto,
    /** How to proceed with eventual diagnostics. */
    reportMode: ReportMode = ReportMode.REPORT
  ): Type | null {
    var operand = node.operand;
    var operator = node.operator;
    switch (operator) {
      case Token.MINUS: {
        // implicitly negate if an integer literal to distinguish between i32/u32/i64
        if (operand.isLiteralKind(LiteralKind.INTEGER)) {
          return this.determineIntegerLiteralType(i64_sub(i64_zero, (<IntegerLiteralExpression>operand).value), ctxType);
        }
        // fall-through
      }
      case Token.PLUS:
      case Token.PLUS_PLUS:
      case Token.MINUS_MINUS: {
        let type = this.resolveExpression(operand, ctxFlow, ctxType, reportMode);
        if (!type) return null;
        let classReference = type.getClassOrWrapper(this.program);
        if (classReference) {
          let overload = classReference.lookupOverload(OperatorKind.fromUnaryPrefixToken(operator));
          if (overload) return overload.signature.returnType;
        }
        if (!type.isNumericValue) {
          if (reportMode == ReportMode.REPORT) {
            this.error(
              DiagnosticCode.The_0_operator_cannot_be_applied_to_type_1,
              node.range, operatorTokenToString(operator), type.toString()
            );
          }
          return null;
        }
        return type;
      }
      case Token.EXCLAMATION: {
        let type = this.resolveExpression(operand, ctxFlow, ctxType, reportMode);
        if (!type) return null;
        let classReference = type.getClassOrWrapper(this.program);
        if (classReference) {
          let overload = classReference.lookupOverload(OperatorKind.NOT);
          if (overload) return overload.signature.returnType;
        }
        return Type.bool; // incl. references
      }
      case Token.TILDE: {
        let type = this.resolveExpression(operand, ctxFlow, ctxType, reportMode);
        if (!type) return null;
        let classReference = type.getClassOrWrapper(this.program);
        if (classReference) {
          let overload = classReference.lookupOverload(OperatorKind.BITWISE_NOT);
          if (overload) return overload.signature.returnType;
        }
        if (!type.isNumericValue) {
          if (reportMode == ReportMode.REPORT) {
            this.error(
              DiagnosticCode.The_0_operator_cannot_be_applied_to_type_1,
              node.range, "~", type.toString()
            );
          }
          return null;
        }
        return type.intType;
      }
      case Token.DOT_DOT_DOT: {
        if (reportMode == ReportMode.REPORT) {
          this.error(
            DiagnosticCode.Not_implemented_0,
            node.range, "Spread operator"
          );
        }
        return null;
      }
      default: assert(false);
    }
    return null;
  }

  /** Looks up the program element the specified unary postfix expression refers to. */
  private lookupUnaryPostfixExpression(
    /** The expression to resolve. */
    node: UnaryPostfixExpression,
    /** Contextual flow. */
    ctxFlow: Flow,
    /** Contextual type. */
    ctxType: Type = Type.auto,
    /** How to proceed with eventual diagnostics. */
    reportMode: ReportMode = ReportMode.REPORT
  ): Element | null {
    var type = this.resolveUnaryPostfixExpression(node, ctxFlow, ctxType, reportMode);
    if (!type) return null;
    var element = this.getElementOfType(type);
    if (!element) {
      if (reportMode == ReportMode.REPORT) {
        this.error(
          DiagnosticCode.The_0_operator_cannot_be_applied_to_type_1,
          node.range, operatorTokenToString(node.operator), type.toString()
        );
      }
    }
    return element;
  }

  /** Resolves an unary postfix expression to its static type. */
  private resolveUnaryPostfixExpression(
    /** The expression to resolve. */
    node: UnaryPostfixExpression,
    /** Contextual flow. */
    ctxFlow: Flow,
    /** Contextual type. */
    ctxType: Type = Type.auto,
    /** How to proceed with eventual diagnostics. */
    reportMode: ReportMode = ReportMode.REPORT
  ): Type | null {
    var operator = node.operator;
    switch (operator) {
      case Token.PLUS_PLUS:
      case Token.MINUS_MINUS: {
        let type = this.resolveExpression(node.operand, ctxFlow, ctxType, reportMode);
        if (!type) return null;
        let classReference = type.getClassOrWrapper(this.program);
        if (classReference) {
          let overload = classReference.lookupOverload(OperatorKind.fromUnaryPostfixToken(operator));
          if (overload) return overload.signature.returnType;
        }
        if (!type.isNumericValue) {
          if (reportMode == ReportMode.REPORT) {
            this.error(
              DiagnosticCode.The_0_operator_cannot_be_applied_to_type_1,
              node.range, operatorTokenToString(operator), type.toString()
            );
          }
          return null;
        }
        return type;
      }
    }
    assert(false);
    return null;
  }

  /** Looks up the program element the specified binary expression refers to. */
  private lookupBinaryExpression(
    /** The expression to look up. */
    node: BinaryExpression,
    /** Contextual flow. */
    ctxFlow: Flow,
    /** Contextual type. */
    ctxType: Type = Type.auto,
    /** How to proceed with eventual diagnostics. */
    reportMode: ReportMode = ReportMode.REPORT
  ): Element | null {
    var type = this.resolveBinaryExpression(node, ctxFlow, ctxType, reportMode);
    if (!type) return null;
    var element = this.getElementOfType(type);
    if (element) return element; // otherwise void
    if (reportMode == ReportMode.REPORT) {
      this.error(
        DiagnosticCode.Type_0_is_illegal_in_this_context,
        node.range, type.toString()
      );
    }
    return null;
  }

  /** Resolves a binary expression to its static type. */
  private resolveBinaryExpression(
    /** The expression to resolve. */
    node: BinaryExpression,
    /** Contextual flow. */
    ctxFlow: Flow,
    /** Contextual type. */
    ctxType: Type = Type.auto,
    /** How to proceed with eventual diagnostics. */
    reportMode: ReportMode = ReportMode.REPORT
  ): Type | null {
    var left = node.left;
    var right = node.right;
    var operator = node.operator;

    switch (operator) {

      // assignment: result is the target's type

      case Token.EQUALS:
      case Token.PLUS_EQUALS:
      case Token.MINUS_EQUALS:
      case Token.ASTERISK_EQUALS:
      case Token.ASTERISK_ASTERISK_EQUALS:
      case Token.SLASH_EQUALS:
      case Token.PERCENT_EQUALS:
      case Token.LESSTHAN_LESSTHAN_EQUALS:
      case Token.GREATERTHAN_GREATERTHAN_EQUALS:
      case Token.GREATERTHAN_GREATERTHAN_GREATERTHAN_EQUALS:
      case Token.AMPERSAND_EQUALS:
      case Token.BAR_EQUALS:
      case Token.CARET_EQUALS: {
        return this.resolveExpression(left, ctxFlow, ctxType, reportMode);
      }

      // comparison: result is Bool, preferring overloads, integer/float only

      case Token.LESSTHAN:
      case Token.GREATERTHAN:
      case Token.LESSTHAN_EQUALS:
      case Token.GREATERTHAN_EQUALS: {
        let leftType = this.resolveExpression(left, ctxFlow, ctxType, reportMode);
        if (!leftType) return null;
        let classReference = leftType.getClassOrWrapper(this.program);
        if (classReference) {
          let overload = classReference.lookupOverload(OperatorKind.fromBinaryToken(operator));
          if (overload) return overload.signature.returnType;
        }
        if (!leftType.isNumericValue) {
          if (reportMode == ReportMode.REPORT) {
            this.error(
              DiagnosticCode.The_0_operator_cannot_be_applied_to_type_1,
              node.range, operatorTokenToString(operator), leftType.toString()
            );
          }
          return null;
        }
        return Type.bool;
      }

      // equality: result is Bool, preferring overloads, incl. references

      case Token.EQUALS_EQUALS:
      case Token.EXCLAMATION_EQUALS: {
        let leftType = this.resolveExpression(left, ctxFlow, ctxType, reportMode);
        if (!leftType) return null;
        let classReference = leftType.getClassOrWrapper(this.program);
        if (classReference) {
          let overload = classReference.lookupOverload(OperatorKind.fromBinaryToken(operator));
          if (overload) return overload.signature.returnType;
        }
        return Type.bool;
      }

      // identity: result is Bool, not supporting overloads

      case Token.EQUALS_EQUALS_EQUALS:
      case Token.EXCLAMATION_EQUALS_EQUALS: {
        return Type.bool;
      }

      // arithmetics: result is common type of LHS and RHS, preferring overloads

      case Token.PLUS:
      case Token.MINUS:
      case Token.ASTERISK:
      case Token.SLASH:
      case Token.PERCENT: // mod has special logic, but also behaves like this
      case Token.ASTERISK_ASTERISK: {
        let leftType = this.resolveExpression(left, ctxFlow, ctxType, reportMode);
        if (!leftType) return null;
        let classReference = leftType.getClassOrWrapper(this.program);
        if (classReference) {
          let overload = classReference.lookupOverload(OperatorKind.fromBinaryToken(operator));
          if (overload) return overload.signature.returnType;
        }
        let rightType = this.resolveExpression(right, ctxFlow, leftType, reportMode);
        if (!rightType) return null;
        let commonType = Type.commonDenominator(leftType, rightType, false);
        if (!commonType) {
          if (reportMode == ReportMode.REPORT) {
            this.error(
              DiagnosticCode.Operator_0_cannot_be_applied_to_types_1_and_2,
              node.range, leftType.toString(), rightType.toString()
            );
          }
        }
        return commonType;
      }

      // shift: result is LHS (RHS is converted to LHS), preferring overloads

      case Token.LESSTHAN_LESSTHAN:
      case Token.GREATERTHAN_GREATERTHAN:
      case Token.GREATERTHAN_GREATERTHAN_GREATERTHAN: {
        let leftType = this.resolveExpression(left, ctxFlow, ctxType, reportMode);
        if (!leftType) return null;
        let classReference = leftType.getClassOrWrapper(this.program);
        if (classReference) {
          let overload = classReference.lookupOverload(OperatorKind.fromBinaryToken(operator));
          if (overload) return overload.signature.returnType;
        }
        if (!leftType.isIntegerValue) {
          if (reportMode == ReportMode.REPORT) {
            this.error(
              DiagnosticCode.The_0_operator_cannot_be_applied_to_type_1,
              node.range, operatorTokenToString(operator), leftType.toString()
            );
          }
          return null;
        }
        return leftType;
      }

      // bitwise: result is common type of LHS and RHS with floats not being supported, preferring overloads

      case Token.AMPERSAND:
      case Token.BAR:
      case Token.CARET: {
        let leftType = this.resolveExpression(left, ctxFlow, ctxType, reportMode);
        if (!leftType) return null;
        let classReference = leftType.getClassOrWrapper(this.program);
        if (classReference) {
          let overload = classReference.lookupOverload(OperatorKind.fromBinaryToken(operator));
          if (overload) return overload.signature.returnType;
        }
        let rightType = this.resolveExpression(right, ctxFlow, ctxType, reportMode);
        if (!rightType) return null;
        let commonType = Type.commonDenominator(leftType, rightType, false);
        if (!commonType || !commonType.isIntegerValue) {
          if (reportMode == ReportMode.REPORT) {
            this.error(
              DiagnosticCode.Operator_0_cannot_be_applied_to_types_1_and_2,
              node.range, operatorTokenToString(operator), leftType.toString(), rightType.toString()
            );
          }
        }
        return commonType;
      }

      // logical: result is LHS (RHS is converted to LHS), not supporting overloads

      case Token.AMPERSAND_AMPERSAND:
      case Token.BAR_BAR: {
        return this.resolveExpression(left, ctxFlow, ctxType, reportMode);
      }
    }
    assert(false);
    return null;
  }

  /** Looks up the program element the specified this expression refers to. */
  private lookupThisExpression(
    /** The expression to look up. */
    node: ThisExpression,
    /** Contextual flow. */
    ctxFlow: Flow,
    /** Contextual type. */
    ctxType: Type = Type.auto,
    /** How to proceed with eventual diagnostics. */
    reportMode: ReportMode = ReportMode.REPORT
  ): Element | null {
    if (ctxFlow.isInline) {
      let thisLocal = ctxFlow.lookupLocal(CommonNames.this_);
      if (thisLocal) {
        this.currentThisExpression = null;
        this.currentElementExpression = null;
        return thisLocal;
      }
    }
    var parent = ctxFlow.actualFunction.parent;
    if (parent) {
      this.currentThisExpression = null;
      this.currentElementExpression = null;
      return parent;
    }
    if (reportMode == ReportMode.REPORT) {
      this.error(
        DiagnosticCode._this_cannot_be_referenced_in_current_location,
        node.range
      );
    }
    return null;
  }

  /** Resolves a this expression to its static type. */
  private resolveThisExpression(
    /** The expression to resolve. */
    node: ThisExpression,
    /** Contextual flow. */
    ctxFlow: Flow,
    /** Contextual type. */
    ctxType: Type = Type.auto,
    /** How to proceed with eventual diagnostics. */
    reportMode: ReportMode = ReportMode.REPORT
  ): Type | null {
    var element = this.lookupThisExpression(node, ctxFlow, ctxType, reportMode);
    if (!element) return null;
    var type = this.getTypeOfElement(element);
    if (!type) {
      if (reportMode == ReportMode.REPORT) {
        this.error(
          DiagnosticCode.Expression_cannot_be_represented_by_a_type,
          node.range
        );
      }
    }
    return type;
  }

  /** Looks up the program element the specified super expression refers to. */
  private lookupSuperExpression(
    /** The expression to look up. */
    node: SuperExpression,
    /** Contextual flow. */
    ctxFlow: Flow,
    /** Contextual type. */
    ctxType: Type = Type.auto,
    /** How to proceed with eventual diagnostics. */
    reportMode: ReportMode = ReportMode.REPORT
  ): Element | null {
    if (ctxFlow.isInline) {
      let superLocal = ctxFlow.lookupLocal(CommonNames.super_);
      if (superLocal) {
        this.currentThisExpression = null;
        this.currentElementExpression = null;
        return superLocal;
      }
    }
    var parent: Element | null = ctxFlow.actualFunction.parent;
    if (parent && parent.kind == ElementKind.CLASS) {
      let base = (<Class>parent).base;
      if (base) {
        this.currentThisExpression = null;
        this.currentElementExpression = null;
        return base;
      }
    }
    if (reportMode == ReportMode.REPORT) {
      this.error(
        DiagnosticCode._super_can_only_be_referenced_in_a_derived_class,
        node.range
      );
    }
    return null;
  }

  /** Resolves a super expression to its static type. */
  private resolveSuperExpression(
    /** The expression to resolve. */
    node: SuperExpression,
    /** Contextual flow. */
    ctxFlow: Flow,
    /** Contextual type. */
    ctxType: Type = Type.auto,
    /** How to proceed with eventual diagnostics. */
    reportMode: ReportMode = ReportMode.REPORT
  ): Type | null {
    var element = this.lookupSuperExpression(node, ctxFlow, ctxType, reportMode);
    if (!element) return null;
    var type = this.getTypeOfElement(element);
    if (!type) {
      if (reportMode == ReportMode.REPORT) {
        this.error(
          DiagnosticCode.Expression_cannot_be_represented_by_a_type,
          node.range
        );
      }
    }
    return type;
  }

  /** Looks up the program element the specified literal expression refers to. */
  private lookupLiteralExpression(
    /** The expression to look up. */
    node: LiteralExpression,
    /** Contextual flow. */
    ctxFlow: Flow,
    /** Contextual type. */
    ctxType: Type = Type.auto,
    /** How to proceed with eventual diagnostics. */
    reportMode: ReportMode = ReportMode.REPORT
  ): Element | null {
    this.currentThisExpression = node;
    this.currentElementExpression = null;
    switch (node.literalKind) {
      case LiteralKind.INTEGER: {
        let intType = this.determineIntegerLiteralType(
          (<IntegerLiteralExpression>node).value,
          ctxType
        );
        return assert(intType.getClassOrWrapper(this.program));
      }
      case LiteralKind.FLOAT: {
        let fltType = ctxType == Type.f32 ? Type.f32 : Type.f64;
        return assert(fltType.getClassOrWrapper(this.program));
      }
      case LiteralKind.STRING:
      case LiteralKind.TEMPLATE: {
        return this.program.stringInstance;
      }
      case LiteralKind.ARRAY: {
        let classReference = ctxType.getClass();
        if (classReference && classReference.prototype == this.program.arrayPrototype) {
          return this.getElementOfType(ctxType);
        }
        // otherwise infer, ignoring ctxType
        let expressions = (<ArrayLiteralExpression>node).elementExpressions;
        let length = expressions.length;
        let elementType = Type.auto;
        let numNullLiterals = 0;
        for (let i = 0, k = length; i < k; ++i) {
          let expression = expressions[i];
          if (expression) {
            if (expression.kind == NodeKind.NULL && length > 1) {
              ++numNullLiterals;
            } else {
              let currentType = this.resolveExpression(expression, ctxFlow, elementType);
              if (!currentType) return null;
              if (elementType == Type.auto) elementType = currentType;
              else if (currentType != elementType) {
                let commonType = Type.commonDenominator(elementType, currentType, false);
                if (commonType) elementType = commonType;
                // otherwise triggers error on compilation
              }
            }
          }
        }
        if (elementType /* still */ == Type.auto) {
          if (numNullLiterals == length) { // all nulls infers as usize
            elementType = this.program.options.usizeType;
          } else {
            if (reportMode == ReportMode.REPORT) {
              this.error(
                DiagnosticCode.The_type_argument_for_type_parameter_0_cannot_be_inferred_from_the_usage_Consider_specifying_the_type_arguments_explicitly,
                node.range, "T"
              );
            }
            return null;
          }
        }
        if (
          numNullLiterals > 0 &&
          elementType.isInternalReference
        ) {
          elementType = elementType.asNullable();
        }
        return assert(this.resolveClass(this.program.arrayPrototype, [ elementType ]));
      }
      case LiteralKind.OBJECT: {
        if (ctxType.isClass) return ctxType.classReference;
        if (reportMode == ReportMode.REPORT) {
          this.error(
            DiagnosticCode.Expression_cannot_be_represented_by_a_type,
            node.range
          );
        }
        return null;
      }
    }
    assert(false);
    return null;
  }

  /** Resolves a literal expression to its static type. */
  private resolveLiteralExpression(
    /** The expression to resolve. */
    node: LiteralExpression,
    /** Contextual flow. */
    ctxFlow: Flow,
    /** Contextual type. */
    ctxType: Type = Type.auto,
    /** How to proceed with eventual diagnostics. */
    reportMode: ReportMode = ReportMode.REPORT
  ): Type | null {
    var element = this.lookupLiteralExpression(node, ctxFlow, ctxType, reportMode);
    if (!element) return null;
    var type = this.getTypeOfElement(element);
    if (!type) {
      if (reportMode == ReportMode.REPORT) {
        this.error(
          DiagnosticCode.Expression_cannot_be_represented_by_a_type,
          node.range
        );
      }
    }
    return type;
  }

  /** Looks up the program element the specified call expression refers to. */
  private lookupCallExpression(
    /** The expression to look up. */
    node: CallExpression,
    /** Contextual flow. */
    ctxFlow: Flow,
    /** Contextual type. */
    ctxType: Type = Type.void,
    /** How to proceed with eventual diagnostics. */
    reportMode: ReportMode = ReportMode.REPORT
  ): Element | null {
    var type = this.resolveCallExpression(node, ctxFlow, ctxType, reportMode);
    if (!type) return null;
    var element = this.getElementOfType(type);
    if (!element) {
      if (reportMode == ReportMode.REPORT) {
        this.error(
          DiagnosticCode.Type_0_is_illegal_in_this_context,
          node.range, type.toString()
        );
      }
    }
    return element;
  }

  /** Resolves a call expression to its static type. */
  private resolveCallExpression(
    /** The expression to resolve. */
    node: CallExpression,
    /** Contextual flow. */
    ctxFlow: Flow,
    /** Contextual type. */
    ctxType: Type = Type.void,
    /** How to proceed with eventual diagnostics. */
    reportMode: ReportMode = ReportMode.REPORT
  ): Type | null {
    var targetExpression = node.expression;
    var target = this.lookupExpression( // reports
      targetExpression,
      ctxFlow,
      ctxType,
      reportMode
    );
    if (!target) return null;
    switch (target.kind) {
      case ElementKind.FUNCTION_PROTOTYPE: {
        let functionPrototype = <FunctionPrototype>target;
        // `unchecked` behaves like parenthesized
        if (
          functionPrototype.internalName == BuiltinNames.unchecked &&
          node.args.length > 0
        ) {
          return this.resolveExpression(node.args[0], ctxFlow, ctxType, reportMode);
        }
        let instance = this.maybeInferCall(node, functionPrototype, ctxFlow, reportMode);
        if (!instance) return null;
        return instance.signature.returnType;
      }
      case ElementKind.GLOBAL:
      case ElementKind.LOCAL:
      case ElementKind.FIELD: {
        let varType = (<VariableLikeElement>target).type;
        let varElement = this.getElementOfType(varType);
        if (!varElement || varElement.kind != ElementKind.CLASS) {
          break;
        }
        target = varElement;
        // fall-through
      }
      case ElementKind.CLASS: {
        let typeArguments = (<Class>target).getTypeArgumentsTo(this.program.functionPrototype);
        if (typeArguments && typeArguments.length > 0) {
          let ftype = typeArguments[0];
          let signatureReference = assert(ftype.signatureReference);
          return signatureReference.returnType;
        }
        break;
      }
    }
    if (reportMode == ReportMode.REPORT) {
      this.error(
        DiagnosticCode.Cannot_invoke_an_expression_whose_type_lacks_a_call_signature_Type_0_has_no_compatible_call_signatures,
        targetExpression.range, target.internalName
      );
    }
    return null;
  }

  /** Looks up the program element the specified comma expression refers to. */
  private lookupCommaExpression(
    /** The expression to look up. */
    node: CommaExpression,
    /** Flow to search for scoped locals. */
    ctxFlow: Flow,
    /** Contextual type. */
    ctxType: Type = Type.auto,
    /** How to proceed with eventual diagnostics. */
    reportMode: ReportMode = ReportMode.REPORT
  ): Element | null {
    var expressions = node.expressions;
    return this.lookupExpression(expressions[assert(expressions.length) - 1], ctxFlow, ctxType, reportMode);
  }

  /** Resolves a comma expression to its static type. */
  private resolveCommaExpression(
    /** The expression to resolve. */
    node: CommaExpression,
    /** Flow to search for scoped locals. */
    ctxFlow: Flow,
    /** Contextual type. */
    ctxType: Type = Type.auto,
    /** How to proceed with eventual diagnostics. */
    reportMode: ReportMode = ReportMode.REPORT
  ): Type | null {
    var expressions = node.expressions;
    return this.resolveExpression(expressions[assert(expressions.length) - 1], ctxFlow, ctxType, reportMode);
  }

  /** Looks up the program element the specified instanceof expression refers to. */
  private lookupInstanceOfExpression(
    /** The expression to look up. */
    node: InstanceOfExpression,
    /** Flow to search for scoped locals. */
    ctxFlow: Flow,
    /** Contextual type. */
    ctxType: Type = Type.auto,
    /** How to proceed with eventual diagnostics. */
    reportMode: ReportMode = ReportMode.REPORT
  ): Element | null {
    return assert(Type.bool.getClassOrWrapper(this.program));
  }

  /** Resolves an instanceof expression to its static type. */
  private resolveInstanceOfExpression(
    /** The expression to resolve. */
    node: InstanceOfExpression,
    /** Flow to search for scoped locals. */
    ctxFlow: Flow,
    /** Contextual type. */
    ctxType: Type = Type.auto,
    /** How to proceed with eventual diagnostics. */
    reportMode: ReportMode = ReportMode.REPORT
  ): Type | null {
    return Type.bool;
  }

  /** Looks up the program element the specified ternary expression refers to. */
  private lookupTernaryExpression(
    /** The expression to look up. */
    node: TernaryExpression,
    /** Contextual flow. */
    ctxFlow: Flow,
    /** Contextual type. */
    ctxType: Type,
    /** How to proceed with eventual diagnostics. */
    reportMode: ReportMode = ReportMode.REPORT
  ): Element | null {
    var type = this.resolveTernaryExpression(node, ctxFlow, ctxType, reportMode);
    if (!type) return null;
    var element = this.getElementOfType(type);
    if (!element) {
      if (reportMode == ReportMode.REPORT) {
        this.error(
          DiagnosticCode.Type_0_is_illegal_in_this_context,
          node.range, type.toString()
        );
      }
    }
    return element;
  }

  /** Resolves a ternary expression to its static type. */
  private resolveTernaryExpression(
    /** The expression to resolve. */
    node: TernaryExpression,
    /** Contextual flow. */
    ctxFlow: Flow,
    /** Contextual type. */
    ctxType: Type,
    /** How to proceed with eventual diagnostics. */
    reportMode: ReportMode = ReportMode.REPORT
  ): Type | null {
    var thenType = this.resolveExpression(node.ifThen, ctxFlow, ctxType, reportMode);
    if (!thenType) return null;
    var elseType = this.resolveExpression(node.ifElse, ctxFlow, thenType, reportMode);
    if (!elseType) return null;
    var commonType = Type.commonDenominator(thenType, elseType, false);
    if (!commonType) {
      if (reportMode == ReportMode.REPORT) {
        this.error(
          DiagnosticCode.Operator_0_cannot_be_applied_to_types_1_and_2,
          node.range, "?:", thenType.toString(), elseType.toString()
        );
      }
    }
    return commonType;
  }

  /** Looks up the program element the specified new expression refers to. */
  private lookupNewExpression(
    /** The expression to look up. */
    node: NewExpression,
    /** Contextual flow. */
    ctxFlow: Flow,
    /** Contextual type. */
    ctxType: Type,
    /** How to proceed with eventual diagnostics. */
    reportMode: ReportMode = ReportMode.REPORT
  ): Element | null {
    var element = this.resolveTypeName(node.typeName, ctxFlow.actualFunction, reportMode);
    if (!element) return null;
    if (element.kind == ElementKind.CLASS_PROTOTYPE) {
      return this.resolveClassInclTypeArguments(
        <ClassPrototype>element,
        node.typeArguments,
        ctxFlow.actualFunction,
        uniqueMap<string,Type>(ctxFlow.contextualTypeArguments),
        node,
        reportMode
      );
    }
    if (reportMode == ReportMode.REPORT) {
      this.error(
        DiagnosticCode.This_expression_is_not_constructable,
        node.range
      );
    }
    return null;
  }

  /** Resolves a new expression to its static type. */
  private resolveNewExpression(
    /** The expression to resolve. */
    node: NewExpression,
    /** Contextual flow. */
    ctxFlow: Flow,
    /** Contextual type. */
    ctxType: Type,
    /** How to proceed with eventual diagnostics. */
    reportMode: ReportMode = ReportMode.REPORT
  ): Type | null {
    var element = this.lookupNewExpression(node, ctxFlow, ctxType, reportMode);
    if (!element) return null;
    var type = this.getTypeOfElement(element);
    if (!type) {
      if (reportMode == ReportMode.REPORT) {
        this.error(
          DiagnosticCode.Expression_cannot_be_represented_by_a_type,
          node.range
        );
      }
    }
    return type;
  }

  /** Looks up the program element the specified function expression refers to. */
  private lookupFunctionExpression(
    /** The expression to look up. */
    node: FunctionExpression,
    /** Contextual flow. */
    ctxFlow: Flow,
    /** Contextual type. */
    ctxType: Type,
    /** How to proceed with eventual diagnostics. */
    reportMode: ReportMode = ReportMode.REPORT
  ): Element | null {
    var type = this.resolveFunctionExpression(node, ctxFlow, ctxType, reportMode);
    if (!type) return null;
    var element = this.getElementOfType(type);
    if (!element) {
      if (reportMode == ReportMode.REPORT) {
        this.error(
          DiagnosticCode.Type_0_is_illegal_in_this_context,
          node.range, type.toString()
        );
      }
    }
    return element;
  }

  /** Resolves a function expression to its static type. */
  private resolveFunctionExpression(
    /** The expression to resolve. */
    node: FunctionExpression,
    /** Contextual flow. */
    ctxFlow: Flow,
    /** Contextual type. */
    ctxType: Type,
    /** How to proceed with eventual diagnostics. */
    reportMode: ReportMode = ReportMode.REPORT
  ): Type | null {
    return this.resolveFunctionType(node.declaration.signature, ctxFlow.actualFunction, ctxFlow.contextualTypeArguments, reportMode);
  }

  // ==================================================== Elements =====================================================

  /** Resolves a function prototype using the specified concrete type arguments. */
  resolveFunction(
    /** The prototype of the function. */
    prototype: FunctionPrototype,
    /** Type arguments provided. */
    typeArguments: Type[] | null,
    /** Contextual types, i.e. `T`. */
    ctxTypes: Map<string,Type> = uniqueMap<string,Type>(),
    /** How to proceed with eventual diagnostics. */
    reportMode: ReportMode = ReportMode.REPORT
  ): Function | null {
    var actualParent = prototype.parent.kind == ElementKind.PROPERTY_PROTOTYPE
      ? prototype.parent.parent
      : prototype.parent;
    var classInstance: Class | null = null; // if an instance method
    var instanceKey = typeArguments ? typesToString(typeArguments) : "";

    // Instance method prototypes are pre-bound to their concrete class as their parent
    if (prototype.is(CommonFlags.INSTANCE)) {
      assert(actualParent.kind == ElementKind.CLASS || actualParent.kind == ElementKind.INTERFACE);
      classInstance = <Class>actualParent;

      // check if this exact concrete class and function combination is known already
      let resolvedInstance = prototype.getResolvedInstance(instanceKey);
      if (resolvedInstance) return resolvedInstance;

      // inherit class specific type arguments
      let classTypeArguments = classInstance.typeArguments;
      if (classTypeArguments) {
        let classTypeParameters = assert(classInstance.prototype.typeParameterNodes);
        let numClassTypeArguments = classTypeParameters.length;
        assert(numClassTypeArguments == classTypeParameters.length);
        for (let i = 0; i < numClassTypeArguments; ++i) {
          let classTypeParameterName = classTypeParameters[i].name.text;
          // override contextual
          ctxTypes.set(classTypeParameterName, classTypeArguments[i]);
        }
      }
    } else {
      assert(actualParent.kind != ElementKind.CLASS); // must not be pre-bound
      let resolvedInstance = prototype.getResolvedInstance(instanceKey);
      if (resolvedInstance) return resolvedInstance;
    }

    // override whatever is contextual with actual function type arguments
    var signatureNode = prototype.functionTypeNode;
    var typeParameterNodes = prototype.typeParameterNodes;
    var numFunctionTypeArguments: i32;
    if (typeArguments && (numFunctionTypeArguments = typeArguments.length) > 0) {
      assert(typeParameterNodes && numFunctionTypeArguments == typeParameterNodes.length);
      for (let i = 0; i < numFunctionTypeArguments; ++i) {
        ctxTypes.set(
          (<TypeParameterNode[]>typeParameterNodes)[i].name.text,
          typeArguments[i]
        );
      }
    } else {
      assert(!typeParameterNodes || typeParameterNodes.length == 0);
    }

    // resolve `this` type if applicable
    var thisType: Type | null = null;
    var explicitThisType = signatureNode.explicitThisType;
    if (explicitThisType) {
      thisType = this.resolveType(
        explicitThisType,
        prototype.parent, // relative to function
        ctxTypes,
        reportMode
      );
      if (!thisType) return null;
      ctxTypes.set(CommonNames.this_, thisType);
    } else if (classInstance) {
      thisType = classInstance.type;
      ctxTypes.set(CommonNames.this_, thisType);
    }

    // resolve parameter types
    var signatureParameters = signatureNode.parameters;
    var numSignatureParameters = signatureParameters.length;
    var parameterTypes = new Array<Type>(numSignatureParameters);
    var requiredParameters = 0;
    for (let i = 0; i < numSignatureParameters; ++i) {
      let parameterDeclaration = signatureParameters[i];
      if (parameterDeclaration.parameterKind == ParameterKind.DEFAULT) {
        requiredParameters = i + 1;
      }
      let typeNode = parameterDeclaration.type;
      if (isTypeOmitted(typeNode)) {
        if (reportMode == ReportMode.REPORT) {
          this.error(
            DiagnosticCode.Type_expected,
            typeNode.range
          );
        }
        return null;
      }
      let parameterType = this.resolveType(
        typeNode,
        prototype.parent, // relative to function
        ctxTypes,
        reportMode
      );
      if (!parameterType) return null;
      if (parameterType == Type.void) {
        if (reportMode == ReportMode.REPORT) {
          this.error(
            DiagnosticCode.Type_expected,
            typeNode.range
          );
        }
        return null;
      }
      parameterTypes[i] = parameterType;
    }

    // resolve return type
    var returnType: Type;
    if (prototype.is(CommonFlags.SET)) {
      returnType = Type.void; // not annotated
    } else if (prototype.is(CommonFlags.CONSTRUCTOR)) {
      returnType = classInstance!.type; // not annotated
    } else {
      let typeNode = signatureNode.returnType;
      if (isTypeOmitted(typeNode)) {
        if (reportMode == ReportMode.REPORT) {
          this.error(
            DiagnosticCode.Type_expected,
            typeNode.range
          );
        }
        return null;
      }
      let type = this.resolveType(
        typeNode,
        prototype.parent, // relative to function
        ctxTypes,
        reportMode
      );
      if (!type) return null;
      returnType = type;
    }

    var signature = new Signature(this.program, parameterTypes, returnType, thisType);
    signature.requiredParameters = requiredParameters;

    var nameInclTypeParameters = prototype.name;
    if (instanceKey.length) nameInclTypeParameters += `<${instanceKey}>`;
    var instance = new Function(
      nameInclTypeParameters,
      prototype,
      typeArguments,
      signature,
      ctxTypes
    );
    prototype.setResolvedInstance(instanceKey, instance);

    // remember discovered overloads for virtual stub finalization
    if (classInstance) {
      let methodOrPropertyName = instance.declaration.name.text;
      let baseClass = classInstance.base;
      while (baseClass) {
        let baseMembers = baseClass.members;
        if (baseMembers && baseMembers.has(methodOrPropertyName)) {
          this.discoveredOverload = true;
          break;
        }
        baseClass = baseClass.base;
      }
    }
    return instance;
  }

  /** Resolves a function prototypeby first resolving the specified type arguments. */
  resolveFunctionInclTypeArguments(
    /** The prototype of the function. */
    prototype: FunctionPrototype,
    /** Type arguments provided to be resolved. */
    typeArgumentNodes: TypeNode[] | null,
    /** Contextual element. */
    ctxElement: Element,
    /** Contextual types, i.e. `T`. */
    ctxTypes: Map<string,Type>,
    /** The node to use when reporting intermediate errors. */
    reportNode: Node,
    /** How to proceed with eventual diagnostics. */
    reportMode: ReportMode = ReportMode.REPORT
  ): Function | null {
    var actualParent = prototype.parent.kind == ElementKind.PROPERTY_PROTOTYPE
      ? prototype.parent.parent
      : prototype.parent;
    var resolvedTypeArguments: Type[] | null = null;

    // Resolve type arguments if generic
    if (prototype.is(CommonFlags.GENERIC)) {

      // If this is an instance method, first apply the class's type arguments
      if (prototype.is(CommonFlags.INSTANCE)) {
        assert(actualParent.kind == ElementKind.CLASS);
        let classInstance = <Class>actualParent;
        let classTypeArguments = classInstance.typeArguments;
        if (classTypeArguments) {
          let typeParameterNodes = assert(classInstance.prototype.typeParameterNodes);
          let numClassTypeArguments = classTypeArguments.length;
          assert(numClassTypeArguments == typeParameterNodes.length);
          for (let i = 0; i < numClassTypeArguments; ++i) {
            ctxTypes.set(
              typeParameterNodes[i].name.text,
              classTypeArguments[i]
            );
          }
        }
      }

      resolvedTypeArguments = this.resolveTypeArguments( // reports
        assert(prototype.typeParameterNodes),
        typeArgumentNodes,
        ctxElement,
        ctxTypes, // update
        reportNode,
        reportMode
      );
      if (!resolvedTypeArguments) return null;

    // Otherwise make sure that no type arguments have been specified
    } else {
      if (typeArgumentNodes && typeArgumentNodes.length > 0) {
        if (reportMode == ReportMode.REPORT) {
          this.error(
            DiagnosticCode.Type_0_is_not_generic,
            reportNode.range, prototype.internalName
          );
        }
        return null;
      }
    }

    // Continue with concrete types
    return this.resolveFunction(
      prototype,
      resolvedTypeArguments,
      ctxTypes,
      reportMode
    );
  }

  /** Resolves reachable overloads of the given instance method. */
  resolveOverloads(instance: Function): Function[] | null {
    var overloadPrototypes = instance.prototype.overloads;
    if (!overloadPrototypes) return null;

    var parentClassInstance = assert(instance.getClassOrInterface());
    var overloads = new Set<Function>();

    // A method's `overloads` property contains its unbound overload prototypes
    // so we first have to find the concrete classes it became bound to, obtain
    // their bound prototypes and make sure these are resolved.
    for (let _values = Set_values(overloadPrototypes), i = 0, k = _values.length; i < k; ++i) {
      let unboundOverloadPrototype = _values[i];
      assert(!unboundOverloadPrototype.isBound);
      let unboundOverloadParent = unboundOverloadPrototype.parent;
      let isProperty = unboundOverloadParent.kind == ElementKind.PROPERTY_PROTOTYPE;
      let classInstances: Map<string,Class> | null;
      if (isProperty) {
        let propertyParent = (<PropertyPrototype>unboundOverloadParent).parent;
        assert(propertyParent.kind == ElementKind.CLASS_PROTOTYPE);
        classInstances = (<ClassPrototype>propertyParent).instances;
      } else {
        assert(unboundOverloadParent.kind == ElementKind.CLASS_PROTOTYPE);
        classInstances = (<ClassPrototype>unboundOverloadParent).instances;
      }
      if (!classInstances) continue;
      for (let _values = Map_values(classInstances), j = 0, l = _values.length; j < l; ++j) {
        let classInstance = _values[j];
        // Check if the parent class is a subtype of instance's class
        if (!classInstance.isAssignableTo(parentClassInstance)) continue;
        let overloadInstance: Function | null;
        if (isProperty) {
          let boundProperty = assert(classInstance.members!.get(unboundOverloadParent.name));
          assert(boundProperty.kind == ElementKind.PROPERTY_PROTOTYPE);
          let boundPropertyInstance = this.resolveProperty(<PropertyPrototype>boundProperty);
          if (!boundPropertyInstance) continue;
          if (instance.is(CommonFlags.GET)) {
            overloadInstance = boundPropertyInstance.getterInstance;
          } else {
            assert(instance.is(CommonFlags.SET));
            overloadInstance = boundPropertyInstance.setterInstance;
          }
        } else {
          let boundPrototype = assert(classInstance.members!.get(unboundOverloadPrototype.name));
          assert(boundPrototype.kind == ElementKind.FUNCTION_PROTOTYPE);
          overloadInstance = this.resolveFunction(<FunctionPrototype>boundPrototype, instance.typeArguments);
        }
        if (overloadInstance) overloads.add(overloadInstance);
      }
    }
    return Set_values(overloads);
  }

  /** Currently resolving classes. */
  private resolveClassPending: Set<Class> = new Set();

  /** Resolves a class prototype using the specified concrete type arguments. */
  resolveClass(
    /** The prototype of the class. */
    prototype: ClassPrototype,
    /** Type arguments provided. */
    typeArguments: Type[] | null,
    /** Contextual types, i.e. `T`. */
    ctxTypes: Map<string,Type> = uniqueMap<string,Type>(),
    /** How to proceed with eventual diagnostics. */
    reportMode: ReportMode = ReportMode.REPORT
  ): Class | null {
    var instanceKey = typeArguments ? typesToString(typeArguments) : "";

    // Do not attempt to resolve the same class twice. This can return a class
    // that isn't fully resolved yet, but only on deeper levels of recursion.
    var instance = prototype.getResolvedInstance(instanceKey);
    if (instance) return instance;

    // Otherwise create
<<<<<<< HEAD
    var nameInclTypeParameters = prototype.name;
    if (instanceKey.length) nameInclTypeParameters += "<" + instanceKey + ">";
=======
    var nameInclTypeParamters = prototype.name;
    if (instanceKey.length) nameInclTypeParamters += `<${instanceKey}>`;
>>>>>>> 422b98a9
    if (prototype.kind == ElementKind.INTERFACE_PROTOTYPE) {
      instance = new Interface(nameInclTypeParameters, <InterfacePrototype>prototype, typeArguments);
    } else {
      instance = new Class(nameInclTypeParameters, prototype, typeArguments);
    }
    prototype.setResolvedInstance(instanceKey, instance);
    var pendingClasses = this.resolveClassPending;
    pendingClasses.add(instance);

    // Insert contextual type arguments for this operation. Internally, this method is always
    // called with matching type parameter / argument counts.
    if (typeArguments) {
      let typeParameterNodes = assert(prototype.typeParameterNodes);
      let numTypeParameters = typeParameterNodes.length;
      let numTypeArguments = typeArguments.length;
      assert(numTypeArguments == numTypeParameters);
      for (let i = 0; i < numTypeArguments; ++i) {
        ctxTypes.set(typeParameterNodes[i].name.text, typeArguments[i]);
      }
    } else {
      let typeParameterNodes = prototype.typeParameterNodes;
      assert(!(typeParameterNodes && typeParameterNodes.length > 0));
    }
    instance.contextualTypeArguments = ctxTypes;

    var anyPending = false;

    // Resolve base class if applicable
    var basePrototype = prototype.basePrototype;
    if (basePrototype) {
      let current: ClassPrototype | null = basePrototype;
      do {
        if (current == prototype) {
          this.error(
            DiagnosticCode._0_is_referenced_directly_or_indirectly_in_its_own_base_expression,
            prototype.identifierNode.range,
            prototype.internalName
          );
          return null;
        }
        current = current.basePrototype;
      } while (current);
      let extendsNode = assert(prototype.extendsNode); // must be present if it has a base prototype
      let base = this.resolveClassInclTypeArguments(
        basePrototype,
        extendsNode.typeArguments,
        prototype.parent, // relative to derived class
        uniqueMap(ctxTypes), // don't inherit
        extendsNode,
        reportMode
      );
      if (!base) return null;
      instance.setBase(base);

      // If the base class is still pending, yield here and instead resolve any
      // derived classes once the base class's `finishResolveClass` is done.
      // This is guaranteed to never happen at the entry of the recursion, i.e.
      // where `resolveClass` is called from other code.
      if (pendingClasses.has(base)) anyPending = true;
    }

    // Resolve interfaces if applicable
    var interfacePrototypes = prototype.interfacePrototypes;
    if (interfacePrototypes) {
      for (let i = 0, k = interfacePrototypes.length; i < k; ++i) {
        let interfacePrototype = interfacePrototypes[i];
        let current: ClassPrototype | null = interfacePrototype;
        do {
          if (current == prototype) {
            this.error(
              DiagnosticCode._0_is_referenced_directly_or_indirectly_in_its_own_base_expression,
              prototype.identifierNode.range,
              prototype.internalName
            );
            return null;
          }
          current = current.basePrototype;
        } while (current);
        let implementsNode = assert(prototype.implementsNodes![i]);
        let iface = this.resolveClassInclTypeArguments(
          interfacePrototype,
          implementsNode.typeArguments,
          prototype.parent,
          uniqueMap(ctxTypes),
          implementsNode,
          reportMode
        );
        if (!iface) return null;
        assert(iface.kind == ElementKind.INTERFACE);
        instance.addInterface(<Interface>iface);

        // Like above, if any implemented interface is still pending, yield
        if (pendingClasses.has(iface)) anyPending = true;
      }
    }
    if (anyPending) return instance;

    // We only get here if the base class has been fully resolved already.
    this.finishResolveClass(instance, reportMode);
    return instance;
  }

  /** Finishes resolving the specified class. */
  private finishResolveClass(
    /** Class to finish resolving. */
    instance: Class,
    /** How to proceed with eventual diagnostics. */
    reportMode: ReportMode
  ): void {
    var members = instance.members;
    if (!members) instance.members = members = new Map();

    var pendingClasses = this.resolveClassPending;
    var unimplemented = new Map<string,DeclaredElement>();

    // Alias interface members
    var interfaces = instance.interfaces;
    if (interfaces) {
      for (let _values = Set_values(interfaces), i = 0, k = _values.length; i < k; ++i) {
        let iface = _values[i];
        assert(!pendingClasses.has(iface));
        let ifaceMembers = iface.members;
        if (ifaceMembers) {
          for (let _keys = Map_keys(ifaceMembers), i = 0, k = _keys.length; i < k; ++i) {
            let memberName = unchecked(_keys[i]);
            let member = assert(ifaceMembers.get(memberName));
            if (members.has(memberName)) {
              let existing = assert(members.get(memberName));
              if (!member.isCompatibleOverride(existing)) {
                this.errorRelated(
                  DiagnosticCode.This_overload_signature_is_not_compatible_with_its_implementation_signature,
                  member.identifierAndSignatureRange, existing.identifierAndSignatureRange
                );
                continue;
              }
            }
            members.set(memberName, member);
            unimplemented.set(memberName, member);
          }
        }
      }
    }

    // Alias base members
    var memoryOffset: u32 = 0;
    var base = instance.base;
    if (base) {
      assert(!pendingClasses.has(base));
      let baseMembers = base.members;
      if (baseMembers) {
        // TODO: for (let [baseMemberName, baseMember] of baseMembers) {
        for (let _keys = Map_keys(baseMembers), i = 0, k = _keys.length; i < k; ++i) {
          let memberName = unchecked(_keys[i]);
          let member = assert(baseMembers.get(memberName));
          if (members.has(memberName)) {
            let existing = assert(members.get(memberName));
            if (!member.isCompatibleOverride(existing)) {
              this.errorRelated(
                DiagnosticCode.This_overload_signature_is_not_compatible_with_its_implementation_signature,
                member.identifierAndSignatureRange, existing.identifierAndSignatureRange
              );
              continue;
            }
          }
          members.set(memberName, member);
          if (member.is(CommonFlags.ABSTRACT)) {
            unimplemented.set(memberName, member);
          } else {
            unimplemented.delete(memberName);
          }
        }
      }
      memoryOffset = base.nextMemoryOffset;
    }

    // Resolve instance members
    var prototype = instance.prototype;
    var instanceMemberPrototypes = prototype.instanceMembers;
    var properties = new Array<Property>();
    if (instanceMemberPrototypes) {
      // TODO: for (let member of instanceMemberPrototypes.values()) {
      for (let _values = Map_values(instanceMemberPrototypes), i = 0, k = _values.length; i < k; ++i) {
        let member = unchecked(_values[i]);
        let memberName = member.name;
        switch (member.kind) {

          case ElementKind.FIELD_PROTOTYPE: {
            let fieldPrototype = <FieldPrototype>member;
            let fieldTypeNode = fieldPrototype.typeNode;
            let fieldType: Type | null = null;
            let existingField: Field | null = null;
            if (base) {
              let baseMembers = base.members;
              if (baseMembers && baseMembers.has(fieldPrototype.name)) {
                let baseField = assert(baseMembers.get(fieldPrototype.name));
                if (baseField.kind == ElementKind.FIELD) {
                  existingField = <Field>baseField;
                } else {
                  this.errorRelated(
                    DiagnosticCode.Duplicate_identifier_0,
                    fieldPrototype.identifierNode.range, baseField.identifierNode.range,
                    fieldPrototype.name
                  );
                }
              }
            }
            if (!fieldTypeNode) {
              if (existingField && !existingField.is(CommonFlags.PRIVATE)) {
                fieldType = existingField.type;
              }
              if (!fieldType) {
                if (reportMode == ReportMode.REPORT) {
                  this.error(
                    DiagnosticCode.Type_expected,
                    fieldPrototype.identifierNode.range.atEnd
                  );
                }
              }
            } else {
              fieldType = this.resolveType(
                fieldTypeNode,
                prototype.parent, // relative to class
                instance.contextualTypeArguments,
                reportMode
              );
              if (fieldType == Type.void) {
                if (reportMode == ReportMode.REPORT) {
                  this.error(
                    DiagnosticCode.Type_expected,
                    fieldTypeNode.range
                  );
                }
                break;
              }
            }
            if (!fieldType) break; // did report above
            if (existingField) {
              // visibility checks
              /*
                          existingField visibility on top
                +==================+=========+===========+=========+
                | Visibility Table | Private | Protected | Public  |
                +==================+=========+===========+=========+
                | Private          | error   | error     | error   |
                +------------------+---------+-----------+---------+
                | Protected        | error   | allowed   | error   |
                +------------------+---------+-----------+---------+
                | Public           | error   | allowed   | allowed |
                +------------------+---------+-----------+---------+
              */

              let baseClass = <Class>base;

              // handle cases row-by-row
              if (fieldPrototype.is(CommonFlags.PRIVATE)) {
                if (existingField.is(CommonFlags.PRIVATE)) {
                  this.errorRelated(
                    DiagnosticCode.Types_have_separate_declarations_of_a_private_property_0,
                    fieldPrototype.identifierNode.range, existingField.identifierNode.range,
                    fieldPrototype.name
                  );
                } else {
                  this.errorRelated(
                    DiagnosticCode.Property_0_is_private_in_type_1_but_not_in_type_2,
                    fieldPrototype.identifierNode.range, existingField.identifierNode.range,
                    fieldPrototype.name, instance.internalName, baseClass.internalName
                  );
                }
              } else if (fieldPrototype.is(CommonFlags.PROTECTED)) {
                if (existingField.is(CommonFlags.PRIVATE)) {
                  this.errorRelated(
                    DiagnosticCode.Property_0_is_private_in_type_1_but_not_in_type_2,
                    fieldPrototype.identifierNode.range, existingField.identifierNode.range,
                    fieldPrototype.name, baseClass.internalName, instance.internalName
                  );
                } else if (!existingField.is(CommonFlags.PROTECTED)) {
                  // may be implicitly public
                  this.errorRelated(
                    DiagnosticCode.Property_0_is_protected_in_type_1_but_public_in_type_2,
                    fieldPrototype.identifierNode.range, existingField.identifierNode.range,
                    fieldPrototype.name, instance.internalName, baseClass.internalName
                  );
                }
              } else {
                // fieldPrototype is public here
                if (existingField.is(CommonFlags.PRIVATE)) {
                  this.errorRelated(
                    DiagnosticCode.Property_0_is_private_in_type_1_but_not_in_type_2,
                    fieldPrototype.identifierNode.range, existingField.identifierNode.range,
                    fieldPrototype.name, baseClass.internalName, instance.internalName
                  );
                }
              }

              // assignability
              if (!fieldType.isStrictlyAssignableTo(existingField.type)) {
                this.errorRelated(
                  DiagnosticCode.Property_0_in_type_1_is_not_assignable_to_the_same_property_in_base_type_2,
                  fieldPrototype.identifierNode.range, existingField.identifierNode.range,
                  fieldPrototype.name, instance.internalName, baseClass.internalName
                );
              }
            }
            let fieldInstance = new Field(fieldPrototype, instance, fieldType);
            assert(isPowerOf2(fieldType.byteSize));
            if (existingField) {
              fieldInstance.memoryOffset = existingField.memoryOffset;
            } else {
              let mask = fieldType.byteSize - 1;
              if (memoryOffset & mask) memoryOffset = (memoryOffset | mask) + 1;
              fieldInstance.memoryOffset = memoryOffset;
              memoryOffset += fieldType.byteSize;
            }
            instance.add(memberName, fieldInstance); // reports
            break;
          }
          case ElementKind.FUNCTION_PROTOTYPE: {
            let boundPrototype = (<FunctionPrototype>member).toBound(instance);
            instance.add(boundPrototype.name, boundPrototype); // reports
            break;
          }
          case ElementKind.PROPERTY_PROTOTYPE: {
            let boundPrototype = (<PropertyPrototype>member).toBound(instance);
            instance.add(boundPrototype.name, boundPrototype); // reports
            break;
          }
          default: assert(false);
        }
        if (!member.is(CommonFlags.ABSTRACT)) {
          unimplemented.delete(memberName);
        }
      }
    }

    // Check that property getters and setters match
    for (let i = 0, k = properties.length; i < k; ++i) {
      let property = properties[i];
      let propertyGetter = property.getterInstance;
      if (!propertyGetter) {
        this.error(
          DiagnosticCode.Property_0_only_has_a_setter_and_is_missing_a_getter,
          property.identifierNode.range, property.name
        );
      } else {
        let propertySetter = property.setterInstance;
        if (propertySetter && !propertyGetter.visibilityEquals(propertySetter)) {
          this.errorRelated(
            DiagnosticCode.Getter_and_setter_accessors_do_not_agree_in_visibility,
            propertyGetter.identifierNode.range, propertySetter.identifierNode.range
          );
        }
      }
    }

    if (instance.kind != ElementKind.INTERFACE) {

      // Check that all required members are implemented
      if (!instance.is(CommonFlags.ABSTRACT) && unimplemented.size > 0) {
        for (let _keys = Map_keys(unimplemented), i = 0, k = _keys.length; i < k; ++i) {
          let memberName = _keys[i];
          let member = assert(unimplemented.get(memberName));
          this.errorRelated(
            DiagnosticCode.Non_abstract_class_0_does_not_implement_inherited_abstract_member_1_from_2,
            instance.identifierNode.range, member.identifierNode.range,
            instance.internalName, memberName, member.parent.internalName
          );
        }
      }

      // Finalize memory offset
      instance.nextMemoryOffset = memoryOffset;

      // Link _own_ constructor if present
      {
        let ctorPrototype = instance.getMember(CommonNames.constructor);
        if (ctorPrototype && ctorPrototype.parent == instance) {
          assert(ctorPrototype.kind == ElementKind.FUNCTION_PROTOTYPE);
          let ctorInstance = this.resolveFunction(
            <FunctionPrototype>ctorPrototype,
            null,
            assert(instance.contextualTypeArguments),
            reportMode
          );
          if (ctorInstance) instance.constructorInstance = <Function>ctorInstance;
        }
      }
    }

    // Fully resolve operator overloads (don't have type parameters on their own)
    var overloadPrototypes = prototype.overloadPrototypes;
    // TODO: for (let [overloadKind, overloadPrototype] of overloadPrototypes) {
    for (let _keys = Map_keys(overloadPrototypes), i = 0, k = _keys.length; i < k; ++i) {
      let overloadKind = unchecked(_keys[i]);
      let overloadPrototype = assert(overloadPrototypes.get(overloadKind));
      assert(overloadKind != OperatorKind.INVALID);
      if (overloadPrototype.is(CommonFlags.GENERIC)) {
        // Already errored during initialization: AS212: Decorator '@operator' is not valid here
        continue;
      }
      let operatorInstance: Function | null;
      if (overloadPrototype.is(CommonFlags.INSTANCE)) {
        let boundPrototype = overloadPrototype.toBound(instance);
        operatorInstance = this.resolveFunction(
          boundPrototype,
          null,
          uniqueMap<string,Type>(),
          reportMode
        );
      } else {
        operatorInstance = this.resolveFunction(
          overloadPrototype,
          null,
          uniqueMap<string,Type>(),
          reportMode
        );
      }
      if (!operatorInstance) continue;
      let overloads = instance.overloads;
      if (!overloads) instance.overloads = overloads = new Map();
      // inc/dec are special in that an instance overload attempts to re-assign
      // the corresponding value, thus requiring a matching return type, while a
      // static overload works like any other overload.
      if (operatorInstance.is(CommonFlags.INSTANCE)) {
        switch (overloadKind) {
          case OperatorKind.PREFIX_INC:
          case OperatorKind.PREFIX_DEC:
          case OperatorKind.POSTFIX_INC:
          case OperatorKind.POSTFIX_DEC: {
            let returnType = operatorInstance.signature.returnType;
            if (!returnType.isAssignableTo(instance.type)) {
              if (reportMode == ReportMode.REPORT) {
                this.error(
                  DiagnosticCode.Type_0_is_not_assignable_to_type_1,
                  overloadPrototype.functionTypeNode.returnType.range, returnType.toString(), instance.type.toString()
                );
              }
            }
          }
        }
      }
      if (!overloads.has(overloadKind)) {
        overloads.set(overloadKind, operatorInstance);
        if (overloadKind == OperatorKind.INDEXED_GET || overloadKind == OperatorKind.INDEXED_SET) {
          let index = instance.indexSignature;
          if (!index) instance.indexSignature = index = new IndexSignature(instance);
          if (overloadKind == OperatorKind.INDEXED_GET) {
            index.setType(operatorInstance.signature.returnType);
          }
        }
      } else {
        if (reportMode == ReportMode.REPORT) {
          this.error(
            DiagnosticCode.Duplicate_decorator,
            operatorInstance.declaration.range
          );
        }
      }
    }

    // Remove this class from pending
    assert(pendingClasses.has(instance)); // must be pending
    pendingClasses.delete(instance);

    // Finish derived classes that we postponed in `resolveClass` due to the
    // base class still being pending, again triggering `finishResolveClass`
    // of any classes derived from those classes, ultimately leading to all
    // pending classes being resolved.
    for (let _values = Set_values(pendingClasses), i = 0, k = _values.length; i < k; ++i) {
      let pending = _values[i];
      let dependsOnInstance = pending.base == instance;
      let interfaces = pending.interfaces;
      if (interfaces) {
        let anyPending = false;
        for (let _values2 = Set_values(interfaces), j = 0, l = _values2.length; j < l; ++j) {
          let iface = _values2[j];
          if (iface == instance) dependsOnInstance = true;
          else if (pendingClasses.has(iface)) anyPending = true;
        }
        if (anyPending) continue;
      }
      if (dependsOnInstance) this.finishResolveClass(pending, reportMode);
    }
  }

  /** Resolves a class prototype by first resolving the specified type arguments. */
  resolveClassInclTypeArguments(
    /** The prototype of the class. */
    prototype: ClassPrototype,
    /** Type arguments provided to be resolved. */
    typeArgumentNodes: TypeNode[] | null,
    /** Contextual element. */
    ctxElement: Element,
    /** Contextual types, i.e. `T`. */
    ctxTypes: Map<string,Type>,
    /** The node to use when reporting intermediate errors. */
    reportNode: Node,
    /** How to proceed with eventual diagnostics. */
    reportMode: ReportMode = ReportMode.REPORT
  ): Class | null {
    var resolvedTypeArguments: Type[] | null = null;

    // Resolve type arguments if generic
    if (prototype.is(CommonFlags.GENERIC)) {
      resolvedTypeArguments = this.resolveTypeArguments( // reports
        assert(prototype.typeParameterNodes), // must be present if generic
        typeArgumentNodes,
        ctxElement,
        ctxTypes, // update
        reportNode,
        reportMode
      );
      if (!resolvedTypeArguments) return null;

    // Otherwise make sure that no type arguments have been specified
    } else {
      if (typeArgumentNodes && typeArgumentNodes.length > 0) {
        if (reportMode == ReportMode.REPORT) {
          this.error(
            DiagnosticCode.Type_0_is_not_generic,
            reportNode.range, prototype.internalName
          );
        }
        return null;
      }
    }

    // Continue with concrete types
    return this.resolveClass(
      prototype,
      resolvedTypeArguments,
      ctxTypes,
      reportMode
    );
  }

  /** Resolves a property prototype. */
  resolveProperty(
    /** The prototype of the property. */
    prototype: PropertyPrototype,
    /** How to proceed with eventual diagnostics. */
    reportMode: ReportMode = ReportMode.REPORT
  ): Property | null {
    var instance = prototype.instance;
    if (instance) return instance;
    prototype.instance = instance = new Property(prototype, prototype);
    var getterPrototype = prototype.getterPrototype;
    if (getterPrototype) {
      let getterInstance = this.resolveFunction(
        getterPrototype,
        null,
        uniqueMap<string,Type>(),
        reportMode
      );
      if (getterInstance) {
        instance.getterInstance = getterInstance;
        instance.setType(getterInstance.signature.returnType);
      }
    }
    var setterPrototype = prototype.setterPrototype;
    if (setterPrototype) {
      let setterInstance = this.resolveFunction(
        setterPrototype,
        null,
        uniqueMap<string,Type>(),
        reportMode
      );
      if (setterInstance) {
        instance.setterInstance = setterInstance;
        if (!instance.is(CommonFlags.RESOLVED)) {
          assert(setterInstance.signature.parameterTypes.length == 1);
          instance.setType(setterInstance.signature.parameterTypes[0]);
        }
      }
    }
    return instance;
  }

  private ensureOneTypeArgument(
    /** The type to resolve. */
    node: NamedTypeNode,
    /** How to proceed with eventual diagnostics. */
    reportMode: ReportMode = ReportMode.REPORT
  ): TypeNode | null {
    var typeArgumentNodes = node.typeArguments;
    let numTypeArguments = 0;
    if (!typeArgumentNodes || (numTypeArguments = typeArgumentNodes.length) != 1) {
      if (reportMode == ReportMode.REPORT) {
        this.error(
          DiagnosticCode.Expected_0_type_arguments_but_got_1,
          node.range, "1", numTypeArguments.toString()
        );
      }
      return null;
    }
    return typeArgumentNodes[0];
  }
}<|MERGE_RESOLUTION|>--- conflicted
+++ resolved
@@ -2896,13 +2896,8 @@
     if (instance) return instance;
 
     // Otherwise create
-<<<<<<< HEAD
     var nameInclTypeParameters = prototype.name;
-    if (instanceKey.length) nameInclTypeParameters += "<" + instanceKey + ">";
-=======
-    var nameInclTypeParamters = prototype.name;
-    if (instanceKey.length) nameInclTypeParamters += `<${instanceKey}>`;
->>>>>>> 422b98a9
+    if (instanceKey.length) nameInclTypeParameters += `<${instanceKey}>`;
     if (prototype.kind == ElementKind.INTERFACE_PROTOTYPE) {
       instance = new Interface(nameInclTypeParameters, <InterfacePrototype>prototype, typeArguments);
     } else {
