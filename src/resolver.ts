--- conflicted
+++ resolved
@@ -866,7 +866,6 @@
       case ElementKind.CLASS: { // property access on element access?
         let elementExpression = this.currentElementExpression;
         if (elementExpression) {
-<<<<<<< HEAD
           let indexedGet = (<Class>target).lookupOverload(OperatorKind.INDEXED_GET);
           if (!indexedGet) {
             this.error(
@@ -876,26 +875,6 @@
             return null;
           }
           let arrayType = indexedGet.signature.returnType;
-          if (!(target = arrayType.classReference)) {
-            this.error(
-              DiagnosticCode.Property_0_does_not_exist_on_type_1,
-              node.property.range, propertyName, arrayType.toString()
-            );
-            return null;
-=======
-          // let arrayType = this.program.determineBuiltinArrayType(<Class>target);
-          // if (!arrayType) {
-            let indexedGet = (<Class>target).lookupOverload(OperatorKind.INDEXED_GET);
-            if (!indexedGet) {
-              this.error(
-                DiagnosticCode.Index_signature_is_missing_in_type_0,
-                elementExpression.range, (<Class>target).internalName
-              );
-              return null;
-            }
-            let arrayType = indexedGet.signature.returnType;
-
-          // }
           let classReference = arrayType.classReference;
           if (!classReference) {
             let typeClasses = this.program.typeClasses;
@@ -904,11 +883,10 @@
             } else {
               this.error(
                 DiagnosticCode.Property_0_does_not_exist_on_type_1,
-                propertyAccess.property.range, propertyName, arrayType.toString()
+                node.property.range, propertyName, arrayType.toString()
               );
               return null;
             }
->>>>>>> 94efa59c
           }
           target = classReference;
         }
