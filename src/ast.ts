/**
 * @fileoverview Abstract syntax tree representing a source file once parsed.
 *
 * Each node in the AST is represented by an instance of a subclass of `Node`,
 * with its `Node#kind` represented by one of the `NodeKind` constants, which
 * dependent code typically switches over. The intended way to create a node
 * is to use the respective `Node.createX` method instead of its constructor.
 *
 * Note that the AST does not contain any type information except type names.
 *
 * @license Apache-2.0
 */

// TODO: Make the AST more easily serializable by refactoring `Node#range` so
// it doesn't reference the non-serializable `Source` object.

import {
  CommonFlags,
  PATH_DELIMITER,
  LIBRARY_PREFIX,
  LIBRARY_SUBST
} from "./common";

import {
  Range
} from "./diagnostics";

import {
  Token
} from "./tokenizer";

import {
  normalizePath,
  resolvePath,
  CharCode
} from "./util";

import {
  ExpressionRef
} from "./module";

import {
  Type
} from "./types";

/** Indicates the kind of a node. */
export const enum NodeKind {

  Source,

  // types
  NamedType,
  FunctionType,
  TypeName,
  TypeParameter,
  Parameter,

  // expressions
  Identifier,
  Assertion,
  Binary,
  Call,
  Class,
  Comma,
  ElementAccess,
  False,
  Function,
  InstanceOf,
  Literal,
  New,
  Null,
  Omitted,
  Parenthesized,
  PropertyAccess,
  Ternary,
  Super,
  This,
  True,
  Constructor,
  UnaryPostfix,
  UnaryPrefix,
  Compiled,

  // statements
  Block,
  Break,
  Continue,
  Do,
  Empty,
  Export,
  ExportDefault,
  ExportImport,
  Expression,
  For,
  ForOf,
  If,
  Import,
  Return,
  Switch,
  Throw,
  Try,
  Variable,
  Void,
  While,
  Module,

  // declaration statements
  ClassDeclaration,
  EnumDeclaration,
  EnumValueDeclaration,
  FieldDeclaration,
  FunctionDeclaration,
  ImportDeclaration,
  InterfaceDeclaration,
  MethodDeclaration,
  NamespaceDeclaration,
  TypeDeclaration,
  VariableDeclaration,

  // special
  Decorator,
  ExportMember,
  SwitchCase,
  IndexSignature,
  Comment
}

/** Base class of all nodes. */
export abstract class Node {
  constructor(
    /** Kind of this node. */
    public kind: NodeKind,
    /** Source range. */
    public range: Range
  ) {}

  // types

  static createSimpleTypeName(
    name: string,
    range: Range
  ): TypeName {
    return new TypeName(Node.createIdentifierExpression(name, range), null, range);
  }

  static createNamedType(
    name: TypeName,
    typeArguments: TypeNode[] | null,
    isNullable: bool,
    range: Range
  ): NamedTypeNode {
    return new NamedTypeNode(name, typeArguments, isNullable, range);
  }

  static createFunctionType(
    parameters: ParameterNode[],
    returnType: TypeNode,
    explicitThisType: NamedTypeNode | null,
    isNullable: bool,
    range: Range
  ): FunctionTypeNode {
    return new FunctionTypeNode(parameters, returnType, explicitThisType, isNullable, range);
  }

  static createOmittedType(
    range: Range
  ): NamedTypeNode {
    return new NamedTypeNode(Node.createSimpleTypeName("", range), null, false, range);
  }

  static createTypeParameter(
    name: IdentifierExpression,
    extendsType: NamedTypeNode | null,
    defaultType: NamedTypeNode | null,
    range: Range
  ): TypeParameterNode {
    return new TypeParameterNode(name, extendsType, defaultType, range);
  }

  static createParameter(
    parameterKind: ParameterKind,
    name: IdentifierExpression,
    type: TypeNode,
    initializer: Expression | null,
    range: Range
  ): ParameterNode {
    return new ParameterNode(parameterKind, name, type, initializer, range);
  }

  // special

  static createDecorator(
    name: Expression,
    args: Expression[] | null,
    range: Range
  ): DecoratorNode {
    return new DecoratorNode(DecoratorKind.fromNode(name), name, args, range);
  }

  static createComment(
    commentKind: CommentKind,
    text: string,
    range: Range
  ): CommentNode {
    return new CommentNode(commentKind, text, range);
  }

  // expressions

  static createIdentifierExpression(
    text: string,
    range: Range,
    isQuoted: bool = false
  ): IdentifierExpression {
    return new IdentifierExpression(text, isQuoted, range);
  }

  static createEmptyIdentifierExpression(
    range: Range
  ): IdentifierExpression {
    return new IdentifierExpression("", false, range);
  }

  static createArrayLiteralExpression(
    elementExpressions: Expression[],
    range: Range
  ): ArrayLiteralExpression {
    return new ArrayLiteralExpression(elementExpressions, range);
  }

  static createAssertionExpression(
    assertionKind: AssertionKind,
    expression: Expression,
    toType: TypeNode | null,
    range: Range
  ): AssertionExpression {
    return new AssertionExpression(assertionKind, expression, toType, range);
  }

  static createBinaryExpression(
    operator: Token,
    left: Expression,
    right: Expression,
    range: Range
  ): BinaryExpression {
    return new BinaryExpression(operator, left, right, range);
  }

  static createCallExpression(
    expression: Expression,
    typeArguments: TypeNode[] | null,
    args: Expression[],
    range: Range
  ): CallExpression {
    return new CallExpression(expression, typeArguments, args, range);
  }

  static createClassExpression(
    declaration: ClassDeclaration
  ): ClassExpression {
    return new ClassExpression(declaration);
  }

  static createCommaExpression(
    expressions: Expression[],
    range: Range
  ): CommaExpression {
    return new CommaExpression(expressions, range);
  }

  static createConstructorExpression(
    range: Range
  ): ConstructorExpression {
    return new ConstructorExpression(range);
  }

  static createElementAccessExpression(
    expression: Expression,
    elementExpression: Expression,
    range: Range
  ): ElementAccessExpression {
    return new ElementAccessExpression(expression, elementExpression, range);
  }

  static createFalseExpression(
    range: Range
  ): FalseExpression {
    return new FalseExpression(range);
  }

  static createFloatLiteralExpression(
    value: f64,
    range: Range
  ): FloatLiteralExpression {
    return new FloatLiteralExpression(value, range);
  }

  static createFunctionExpression(
    declaration: FunctionDeclaration
  ): FunctionExpression {
    return new FunctionExpression(declaration);
  }

  static createInstanceOfExpression(
    expression: Expression,
    isType: TypeNode,
    range: Range
  ): InstanceOfExpression {
    return new InstanceOfExpression(expression, isType, range);
  }

  static createIntegerLiteralExpression(
    value: i64,
    range: Range
  ): IntegerLiteralExpression {
    return new IntegerLiteralExpression(value, range);
  }

  static createNewExpression(
    typeName: TypeName,
    typeArguments: TypeNode[] | null,
    args: Expression[],
    range: Range
  ): NewExpression {
    return new NewExpression(typeName, typeArguments, args, range);
  }

  static createNullExpression(
    range: Range
  ): NullExpression {
    return new NullExpression(range);
  }

  static createObjectLiteralExpression(
    names: IdentifierExpression[],
    values: Expression[],
    range: Range
  ): ObjectLiteralExpression {
    return new ObjectLiteralExpression(names, values, range);
  }

  static createOmittedExpression(
    range: Range
  ): OmittedExpression {
    return new OmittedExpression(range);
  }

  static createParenthesizedExpression(
    expression: Expression,
    range: Range
  ): ParenthesizedExpression {
    return new ParenthesizedExpression(expression, range);
  }

  static createPropertyAccessExpression(
    expression: Expression,
    property: IdentifierExpression,
    range: Range
  ): PropertyAccessExpression {
    return new PropertyAccessExpression(expression, property, range);
  }

  static createRegexpLiteralExpression(
    pattern: string,
    patternFlags: string,
    range: Range
  ): RegexpLiteralExpression {
    return new RegexpLiteralExpression(pattern, patternFlags, range);
  }

  static createTernaryExpression(
    condition: Expression,
    ifThen: Expression,
    ifElse: Expression,
    range: Range
  ): TernaryExpression {
    return new TernaryExpression(condition, ifThen, ifElse, range);
  }

  static createStringLiteralExpression(
    value: string,
    range: Range
  ): StringLiteralExpression {
    return new StringLiteralExpression(value, range);
  }

  static createSuperExpression(
    range: Range
  ): SuperExpression {
    return new SuperExpression(range);
  }

  static createTemplateLiteralExpression(
    tag: Expression | null,
    parts: string[],
    rawParts: string[],
    expressions: Expression[],
    range: Range
  ): TemplateLiteralExpression {
    return new TemplateLiteralExpression(tag, parts, rawParts, expressions, range);
  }

  static createThisExpression(
    range: Range
  ): ThisExpression {
    return new ThisExpression(range);
  }

  static createTrueExpression(
    range: Range
  ): TrueExpression {
    return new TrueExpression(range);
  }

  static createUnaryPostfixExpression(
    operator: Token,
    operand: Expression,
    range: Range
  ): UnaryPostfixExpression {
    return new UnaryPostfixExpression(operator, operand, range);
  }

  static createUnaryPrefixExpression(
    operator: Token,
    operand: Expression,
    range: Range
  ): UnaryPrefixExpression {
    return new UnaryPrefixExpression(operator, operand, range);
  }

  static createCompiledExpression(
    expr: ExpressionRef,
    type: Type,
    range: Range
  ): Expression {
    return new CompiledExpression(expr, type, range);
  }

  // statements

  static createBlockStatement(
    statements: Statement[],
    range: Range
  ): BlockStatement {
    return new BlockStatement(statements, range);
  }

  static createBreakStatement(
    label: IdentifierExpression | null,
    range: Range
  ): BreakStatement {
    return new BreakStatement(label, range);
  }

  static createClassDeclaration(
    name: IdentifierExpression,
    decorators: DecoratorNode[] | null,
    flags: CommonFlags,
    typeParameters: TypeParameterNode[] | null,
    extendsType: NamedTypeNode | null,
    implementsTypes: NamedTypeNode[] | null,
    members: DeclarationStatement[],
    range: Range
  ): ClassDeclaration {
    return new ClassDeclaration(name, decorators, flags, typeParameters, extendsType, implementsTypes, members, range);
  }

  static createContinueStatement(
    label: IdentifierExpression | null,
    range: Range
  ): ContinueStatement {
    return new ContinueStatement(label, range);
  }

  static createDoStatement(
    body: Statement,
    condition: Expression,
    range: Range
  ): DoStatement {
    return new DoStatement(body, condition, range);
  }

  static createEmptyStatement(
    range: Range
  ): EmptyStatement {
    return new EmptyStatement(range);
  }

  static createEnumDeclaration(
    name: IdentifierExpression,
    decorators: DecoratorNode[] | null,
    flags: CommonFlags,
    values: EnumValueDeclaration[],
    range: Range
  ): EnumDeclaration {
    return new EnumDeclaration(name, decorators, flags, values, range);
  }

  static createEnumValueDeclaration(
    name: IdentifierExpression,
    flags: CommonFlags,
    initializer: Expression | null,
    range: Range
  ): EnumValueDeclaration {
    return new EnumValueDeclaration(name, flags, initializer, range);
  }

  static createExportStatement(
    members: ExportMember[] | null,
    path: StringLiteralExpression | null,
    isDeclare: bool,
    range: Range
  ): ExportStatement {
    return new ExportStatement(members, path, isDeclare, range);
  }

  static createExportDefaultStatement(
    declaration: DeclarationStatement,
    range: Range
  ): ExportDefaultStatement {
    return new ExportDefaultStatement(declaration, range);
  }

  static createExportImportStatement(
    name: IdentifierExpression,
    externalName: IdentifierExpression,
    range: Range
  ): ExportImportStatement {
    return new ExportImportStatement(name, externalName, range);
  }

  static createExportMember(
    localName: IdentifierExpression,
    exportedName: IdentifierExpression | null,
    range: Range
  ): ExportMember {
    if (!exportedName) exportedName = localName;
    return new ExportMember(localName, exportedName, range);
  }

  static createExpressionStatement(
    expression: Expression
  ): ExpressionStatement {
    return new ExpressionStatement(expression);
  }

  static createIfStatement(
    condition: Expression,
    ifTrue: Statement,
    ifFalse: Statement | null,
    range: Range
  ): IfStatement {
    return new IfStatement(condition, ifTrue, ifFalse, range);
  }

  static createImportStatement(
    declarations: ImportDeclaration[] | null,
    path: StringLiteralExpression,
    range: Range
  ): ImportStatement {
    return new ImportStatement(declarations, null, path, range);
  }

  static createWildcardImportStatement(
    namespaceName: IdentifierExpression,
    path: StringLiteralExpression,
    range: Range
  ): ImportStatement {
    return new ImportStatement(null, namespaceName, path, range);
  }

  static createImportDeclaration(
    foreignName: IdentifierExpression,
    name: IdentifierExpression | null,
    range: Range
  ): ImportDeclaration {
    if (!name) name = foreignName;
    return new ImportDeclaration(name, foreignName, range);
  }

  static createInterfaceDeclaration(
    name: IdentifierExpression,
    decorators: DecoratorNode[] | null,
    flags: CommonFlags,
    typeParameters: TypeParameterNode[] | null,
    extendsType: NamedTypeNode | null,
    implementsTypes: NamedTypeNode[] | null,
    members: DeclarationStatement[],
    range: Range
  ): InterfaceDeclaration {
    return new InterfaceDeclaration(name, decorators, flags, typeParameters, extendsType, implementsTypes, members, range);
  }

  static createFieldDeclaration(
    name: IdentifierExpression,
    decorators: DecoratorNode[] | null,
    flags: CommonFlags,
    type: TypeNode | null,
    initializer: Expression | null,
    range: Range
  ): FieldDeclaration {
    return new FieldDeclaration(name, decorators, flags, type, initializer, -1, range);
  }

  static createForStatement(
    initializer: Statement | null,
    condition: Expression | null,
    incrementor: Expression | null,
    body: Statement,
    range: Range
  ): ForStatement {
    return new ForStatement(initializer, condition, incrementor, body, range);
  }

  static createForOfStatement(
    variable: Statement,
    iterable: Expression,
    body: Statement,
    range: Range
  ): ForOfStatement {
    return new ForOfStatement(variable, iterable, body, range);
  }

  static createFunctionDeclaration(
    name: IdentifierExpression,
    decorators: DecoratorNode[] | null,
    flags: CommonFlags,
    typeParameters: TypeParameterNode[] | null,
    signature: FunctionTypeNode,
    body: Statement | null,
    arrowKind: ArrowKind,
    range: Range
  ): FunctionDeclaration {
    return new FunctionDeclaration(name, decorators, flags, typeParameters, signature, body, arrowKind, range);
  }

  static createIndexSignature(
    keyType: NamedTypeNode,
    valueType: TypeNode,
    flags: CommonFlags,
    range: Range
  ): IndexSignatureNode {
    return new IndexSignatureNode(keyType, valueType, flags, range);
  }

  static createMethodDeclaration(
    name: IdentifierExpression,
    decorators: DecoratorNode[] | null,
    flags: CommonFlags,
    typeParameters: TypeParameterNode[] | null,
    signature: FunctionTypeNode,
    body: Statement | null,
    range: Range
  ): MethodDeclaration {
    return new MethodDeclaration(name, decorators, flags, typeParameters, signature, body, range);
  }

  static createNamespaceDeclaration(
    name: IdentifierExpression,
    decorators: DecoratorNode[] | null,
    flags: CommonFlags,
    members: Statement[],
    range: Range
  ): NamespaceDeclaration {
    return new NamespaceDeclaration(name, decorators, flags, members, range);
  }

  static createReturnStatement(
    value: Expression | null,
    range: Range
  ): ReturnStatement {
    return new ReturnStatement(value, range);
  }

  static createSwitchStatement(
    condition: Expression,
    cases: SwitchCase[],
    range: Range
  ): SwitchStatement {
    return new SwitchStatement(condition, cases, range);
  }

  static createSwitchCase(
    label: Expression | null,
    statements: Statement[],
    range: Range
  ): SwitchCase {
    return new SwitchCase(label, statements, range);
  }

  static createThrowStatement(
    value: Expression,
    range: Range
  ): ThrowStatement {
    return new ThrowStatement(value, range);
  }

  static createTryStatement(
    bodyStatements: Statement[],
    catchVariable: IdentifierExpression | null,
    catchStatements: Statement[] | null,
    finallyStatements: Statement[] | null,
    range: Range
  ): TryStatement {
    return new TryStatement(bodyStatements, catchVariable, catchStatements, finallyStatements, range);
  }

  static createTypeDeclaration(
    name: IdentifierExpression,
    decorators: DecoratorNode[] | null,
    flags: CommonFlags,
    typeParameters: TypeParameterNode[] | null,
    type: TypeNode,
    range: Range
  ): TypeDeclaration {
    return new TypeDeclaration(name, decorators, flags, typeParameters, type, range);
  }

  static createModuleDeclaration(
    name: string,
    flags: CommonFlags,
    range: Range
  ): ModuleDeclaration {
    return new ModuleDeclaration(name, flags, range);
  }

  static createVariableStatement(
    decorators: DecoratorNode[] | null,
    declarations: VariableDeclaration[],
    range: Range
  ): VariableStatement {
    return new VariableStatement(decorators, declarations, range);
  }

  static createVariableDeclaration(
    name: IdentifierExpression,
    decorators: DecoratorNode[] | null,
    flags: CommonFlags,
    type: TypeNode | null,
    initializer: Expression | null,
    range: Range
  ): VariableDeclaration {
    return new VariableDeclaration(name, decorators, flags, type, initializer, range);
  }

  static createVoidStatement(
    expression: Expression,
    range: Range
  ): VoidStatement {
    return new VoidStatement(expression, range);
  }

  static createWhileStatement(
    condition: Expression,
    statement: Statement,
    range: Range
  ): WhileStatement {
    return new WhileStatement(condition, statement, range);
  }

  /** Tests if this node is a literal of the specified kind. */
  isLiteralKind(literalKind: LiteralKind): bool {
    return this.kind == NodeKind.Literal
        && (<LiteralExpression>changetype<Node>(this)).literalKind == literalKind; // TS
  }

  /** Tests if this node is a literal of a numeric kind (float or integer). */
  get isNumericLiteral(): bool {
    if (this.kind == NodeKind.Literal) {
      switch ((<LiteralExpression>changetype<Node>(this)).literalKind) { // TS
        case LiteralKind.Float:
        case LiteralKind.Integer: return true;
      }
    }
    return false;
  }

  /** Tests whether this node is guaranteed to compile to a constant value. */
  get compilesToConst(): bool {
    switch (this.kind) {
      case NodeKind.Literal: {
        switch ((<LiteralExpression>changetype<Node>(this)).literalKind) { // TS
          case LiteralKind.Float:
          case LiteralKind.Integer:
          case LiteralKind.String: return true;
        }
        break;
      }
      case NodeKind.Null:
      case NodeKind.True:
      case NodeKind.False: return true;
    }
    return false;
  }

  private isAccessOn(kind: NodeKind): bool {
    let node = changetype<Node>(this);
    if (node.kind == NodeKind.Call) {
      node = (<CallExpression>node).expression;
    }
    if (node.kind == NodeKind.PropertyAccess) {
      let target = (<PropertyAccessExpression>node).expression;
      if (target.kind == kind) return true;
    }
    return false;
  }

  /** Checks if this node accesses a method or property on `this`. */
  get isAccessOnThis(): bool {
    return this.isAccessOn(NodeKind.This);
  }

  /** Checks if this node accesses a method or property on `super`. */
  get isAccessOnSuper(): bool {
    return this.isAccessOn(NodeKind.Super);
  }

  get isEmpty(): bool {
    return this.kind == NodeKind.Empty;
  }
}

// types

export abstract class TypeNode extends Node {
  constructor(
    /** Kind of the type node. */
    kind: NodeKind,
    /** Whether nullable or not. */
    public isNullable: bool,
    /** Source range. */
    range: Range
  ) {
    super(kind, range);
  }

  /** Tests if this type has a generic component matching one of the given type parameters. */
  hasGenericComponent(typeParameterNodes: TypeParameterNode[]): bool {
    if (this.kind == NodeKind.NamedType) {
      let namedTypeNode = <NamedTypeNode>changetype<TypeNode>(this); // TS
      if (!namedTypeNode.name.next) {
        let typeArgumentNodes = namedTypeNode.typeArguments;
        if (typeArgumentNodes && typeArgumentNodes.length > 0) {
          for (let i = 0, k = typeArgumentNodes.length; i < k; ++i) {
            if (typeArgumentNodes[i].hasGenericComponent(typeParameterNodes)) return true;
          }
        } else {
          let name = namedTypeNode.name.identifier.text;
          for (let i = 0, k = typeParameterNodes.length; i < k; ++i) {
            if (typeParameterNodes[i].name.text == name) return true;
          }
        }
      }
    } else if (this.kind == NodeKind.FunctionType) {
      let functionTypeNode = <FunctionTypeNode>changetype<TypeNode>(this); // TS
      let parameterNodes = functionTypeNode.parameters;
      for (let i = 0, k = parameterNodes.length; i < k; ++i) {
        if (parameterNodes[i].type.hasGenericComponent(typeParameterNodes)) return true;
      }
      if (functionTypeNode.returnType.hasGenericComponent(typeParameterNodes)) return true;
      let explicitThisType = functionTypeNode.explicitThisType;
      if (explicitThisType && explicitThisType.hasGenericComponent(typeParameterNodes)) return true;
    } else {
      assert(false);
    }
    return false;
  }
}

/** Represents a type name. */
export class TypeName extends Node {
  constructor(
    /** Identifier of this part. */
    public identifier: IdentifierExpression,
    /** Next part of the type name or `null` if this is the last part. */
    public next: TypeName | null,
    /** Source range. */
    range: Range
  ) {
    super(NodeKind.TypeName, range);
  }
}

/** Represents a named type. */
export class NamedTypeNode extends TypeNode {
  constructor(
    /** Type name. */
    public name: TypeName,
    /** Type argument references. */
    public typeArguments: TypeNode[] | null,
    /** Whether nullable or not. */
    isNullable: bool,
    /** Source range. */
    range: Range
  ) {
    super(NodeKind.NamedType, isNullable, range);
  }

  /** Checks if this type node has type arguments. */
  get hasTypeArguments(): bool {
    let typeArguments = this.typeArguments;
    return typeArguments != null && typeArguments.length > 0;
  }
}

/** Represents a function type. */
export class FunctionTypeNode extends TypeNode {
  constructor(
    /** Function parameters. */
    public parameters: ParameterNode[],
    /** Return type. */
    public returnType: TypeNode,
    /** Explicitly provided this type, if any. */
    public explicitThisType: NamedTypeNode | null, // can't be a function
    /** Whether nullable or not. */
    isNullable: bool,
    /** Source range. */
    range: Range
  ) {
    super(NodeKind.FunctionType, isNullable, range);
  }
}

/** Represents a type parameter. */
export class TypeParameterNode extends Node {
  constructor(
    /** Identifier reference. */
    public name: IdentifierExpression,
    /** Extended type reference, if any. */
    public extendsType: NamedTypeNode | null, // can't be a function
    /** Default type if omitted, if any. */
    public defaultType: NamedTypeNode | null, // can't be a function
    /** Source range. */
    range: Range
  ) {
    super(NodeKind.TypeParameter, range);
  }
}

/** Represents the kind of a parameter. */
export const enum ParameterKind {
  /** No specific flags. */
  Default,
  /** Is an optional parameter. */
  Optional,
  /** Is a rest parameter. */
  Rest
}

/** Represents a function parameter. */
export class ParameterNode extends Node {
  constructor(
    /** Parameter kind. */
    public parameterKind: ParameterKind,
    /** Parameter name. */
    public name: IdentifierExpression,
    /** Parameter type. */
    public type: TypeNode,
    /** Initializer expression, if any. */
    public initializer: Expression | null,
    /** Source range. */
    range: Range
  ) {
    super(NodeKind.Parameter, range);
  }

  /** Implicit field declaration, if applicable. */
  implicitFieldDeclaration: FieldDeclaration | null = null;
  /** Common flags indicating specific traits. */
  flags: CommonFlags = CommonFlags.None;

  /** Tests if this node has the specified flag or flags. */
  is(flag: CommonFlags): bool { return (this.flags & flag) == flag; }
  /** Tests if this node has one of the specified flags. */
  isAny(flag: CommonFlags): bool { return (this.flags & flag) != 0; }
  /** Sets a specific flag or flags. */
  set(flag: CommonFlags): void { this.flags |= flag; }
}

// special

/** Built-in decorator kinds. */
export enum DecoratorKind {
  Custom,
  Global,
  Operator,
  OperatorBinary,
  OperatorPrefix,
  OperatorPostfix,
  Unmanaged,
  Final,
  Inline,
  External,
  ExternalJs,
  Builtin,
  Lazy,
  Unsafe
}

export namespace DecoratorKind {

  /** Returns the kind of the specified decorator name node. Defaults to {@link DecoratorKind.CUSTOM}. */
  export function fromNode(nameNode: Expression): DecoratorKind {
    if (nameNode.kind == NodeKind.Identifier) {
      let nameStr = (<IdentifierExpression>nameNode).text;
      assert(nameStr.length);
      switch (nameStr.charCodeAt(0)) {
        case CharCode.b: {
          if (nameStr == "builtin") return DecoratorKind.Builtin;
          break;
        }
        case CharCode.e: {
          if (nameStr == "external") return DecoratorKind.External;
          break;
        }
        case CharCode.f: {
          if (nameStr == "final") return DecoratorKind.Final;
          break;
        }
        case CharCode.g: {
          if (nameStr == "global") return DecoratorKind.Global;
          break;
        }
        case CharCode.i: {
          if (nameStr == "inline") return DecoratorKind.Inline;
          break;
        }
        case CharCode.l: {
          if (nameStr == "lazy") return DecoratorKind.Lazy;
          break;
        }
        case CharCode.o: {
          if (nameStr == "operator") return DecoratorKind.Operator;
          break;
        }
        case CharCode.u: {
          if (nameStr == "unmanaged") return DecoratorKind.Unmanaged;
          if (nameStr == "unsafe") return DecoratorKind.Unsafe;
          break;
        }
      }
    } else if (nameNode.kind == NodeKind.PropertyAccess) {
      let propertyAccessNode = <PropertyAccessExpression>nameNode;
      let expression = propertyAccessNode.expression;
      if (expression.kind == NodeKind.Identifier) {
        let nameStr = (<IdentifierExpression>expression).text;
        assert(nameStr.length);
        let propStr = propertyAccessNode.property.text;
        assert(propStr.length);
        if (nameStr == "operator") {
          switch (propStr.charCodeAt(0)) {
            case CharCode.b: {
              if (propStr == "binary") return DecoratorKind.OperatorBinary;
              break;
            }
            case CharCode.p: {
              if (propStr == "prefix") return DecoratorKind.OperatorPrefix;
              if (propStr == "postfix") return DecoratorKind.OperatorPostfix;
              break;
            }
          }
        } else if (nameStr == "external") {
          switch (propStr.charCodeAt(0)) {
            case CharCode.j: {
              if (propStr == "js") return DecoratorKind.ExternalJs;
              break;
            }
          }
        }
      }
    }
    return DecoratorKind.Custom;
  }
}

/** Represents a decorator. */
export class DecoratorNode extends Node {
  constructor(
    /** Built-in decorator kind, or custom. */
    public decoratorKind: DecoratorKind,
    /** Name expression. */
    public name: Expression,
    /** Argument expressions. */
    public args: Expression[] | null,
    /** Source range. */
    range: Range
  ) {
    super(NodeKind.Decorator, range);
  }
}

/** Comment kinds. */
export const enum CommentKind {
  /** Line comment. */
  Line,
  /** Triple-slash line comment. */
  Triple,
  /** Block comment. */
  Block
}

/** Represents a comment. */
export class CommentNode extends Node {
  constructor(
    /** Comment kind. */
    public commentKind: CommentKind,
    /** Comment text. */
    public text: string,
    /** Source range. */
    range: Range
  ) {
    super(NodeKind.Comment, range);
  }
}

// expressions

/** Base class of all expression nodes. */
export abstract class Expression extends Node { }

/** Represents an identifier expression. */
export class IdentifierExpression extends Expression {
  constructor(
    /** Textual name. */
    public text: string,
    /** Whether quoted or not. */
    public isQuoted: bool,
    /** Source range. */
    range: Range
  ) {
    super(NodeKind.Identifier, range);
  }
}

/** Indicates the kind of a literal. */
export const enum LiteralKind {
  Float,
  Integer,
  String,
  Template,
  RegExp,
  Array,
  Object
}

/** Base class of all literal expressions. */
export abstract class LiteralExpression extends Expression {
  constructor(
    /** Specific literal kind. */
    public literalKind: LiteralKind,
    /** Source range. */
    range: Range
  ) {
    super(NodeKind.Literal, range);
  }
}

/** Represents an `[]` literal expression. */
export class ArrayLiteralExpression extends LiteralExpression {
  constructor(
    /** Nested element expressions. */
    public elementExpressions: Expression[],
    /** Source range. */
    range: Range
  ) {
    super(LiteralKind.Array, range);
  }
}

/** Indicates the kind of an assertion. */
export const enum AssertionKind {
  /** A prefix assertion, i.e. `<T>expr`. */
  Prefix,
  /** An as assertion, i.e. `expr as T`. */
  As,
  /** A non-null assertion, i.e. `!expr`. */
  NonNull,
  /** A const assertion, i.e. `expr as const`. */
  Const
}

/** Represents an assertion expression. */
export class AssertionExpression extends Expression {
  constructor(
    /** Specific kind of this assertion. */
    public assertionKind: AssertionKind,
    /** Expression being asserted. */
    public expression: Expression,
    /** Target type, if applicable. */
    public toType: TypeNode | null,
    /** Source range. */
    range: Range
  ) {
    super(NodeKind.Assertion, range);
  }
}

/** Represents a binary expression. */
export class BinaryExpression extends Expression {
  constructor(
    /** Operator token. */
    public operator: Token,
    /** Left-hand side expression */
    public left: Expression,
    /** Right-hand side expression. */
    public right: Expression,
    /** Source range. */
    range: Range
  ) {
    super(NodeKind.Binary, range);
  }
}

/** Represents a call expression. */
export class CallExpression extends Expression {
  constructor(
    /** Called expression. Usually an identifier or property access expression. */
    public expression: Expression,
    /** Provided type arguments. */
    public typeArguments: TypeNode[] | null,
    /** Provided arguments. */
    public args: Expression[],
    /** Source range. */
    range: Range
  ) {
    super(NodeKind.Call, range);
  }

  /** Gets the type arguments range for reporting. */
  get typeArgumentsRange(): Range {
    let typeArguments = this.typeArguments;
    let numTypeArguments: i32;
    if (typeArguments) {
      if (numTypeArguments = typeArguments.length) {
        return Range.join(typeArguments[0].range, typeArguments[numTypeArguments - 1].range);
      }
    }
    return this.expression.range;
  }

  /** Gets the arguments range for reporting. */
  get argumentsRange(): Range {
    let args = this.args;
    let numArguments = args.length;
    if (numArguments) {
      return Range.join(args[0].range, args[numArguments - 1].range);
    }
    return this.expression.range;
  }
}

/** Represents a class expression using the 'class' keyword. */
export class ClassExpression extends Expression {
  constructor(
    /** Inline class declaration. */
    public declaration: ClassDeclaration
  ) {
    super(NodeKind.Class, declaration.range);
  }
}

/** Represents a comma expression composed of multiple expressions. */
export class CommaExpression extends Expression {
  constructor(
    /** Sequential expressions. */
    public expressions: Expression[],
    /** Source range. */
    range: Range
  ) {
    super(NodeKind.Comma, range);
  }
}

/** Represents a `constructor` expression. */
export class ConstructorExpression extends IdentifierExpression {
  constructor(
    /** Source range. */
    range: Range
  ) {
    super("constructor", false, range);
    this.kind = NodeKind.Constructor;
  }
}

/** Represents an element access expression, e.g., array access. */
export class ElementAccessExpression extends Expression {
  constructor(
    /** Expression being accessed. */
    public expression: Expression,
    /** Element of the expression being accessed. */
    public elementExpression: Expression,
    /** Source range. */
    range: Range
  ) {
    super(NodeKind.ElementAccess, range);
  }
}

/** Represents a float literal expression. */
export class FloatLiteralExpression extends LiteralExpression {
  constructor(
    /** Float value. */
    public value: f64,
    /** Source range. */
    range: Range
  ) {
    super(LiteralKind.Float, range);
  }
}

/** Represents a function expression using the 'function' keyword. */
export class FunctionExpression extends Expression {
  constructor(
    /** Inline function declaration. */
    public declaration: FunctionDeclaration
  ) {
    super(NodeKind.Function, declaration.range);
  }
}

/** Represents an `instanceof` expression. */
export class InstanceOfExpression extends Expression {
  constructor(
    /** Expression being asserted. */
    public expression: Expression,
    /** Type to test for. */
    public isType: TypeNode,
    /** Source range. */
    range: Range
  ) {
    super(NodeKind.InstanceOf, range);
  }
}

/** Represents an integer literal expression. */
export class IntegerLiteralExpression extends LiteralExpression {
  constructor(
    /** Integer value. */
    public value: i64,
    /** Source range. */
    range: Range
  ) {
    super(LiteralKind.Integer, range);
  }
}

/** Represents a `new` expression. Like a call but with its own kind. */
export class NewExpression extends Expression {
  constructor(
    /** Type being constructed. */
    public typeName: TypeName,
    /** Provided type arguments. */
    public typeArguments: TypeNode[] | null,
    /** Provided arguments. */
    public args: Expression[],
    /** Source range. */
    range: Range
  ) {
    super(NodeKind.New, range);
  }

  /** Gets the type arguments range for reporting. */
  get typeArgumentsRange(): Range {
    let typeArguments = this.typeArguments;
    let numTypeArguments: i32;
    if (typeArguments && (numTypeArguments = typeArguments.length) > 0) {
      return Range.join(typeArguments[0].range, typeArguments[numTypeArguments - 1].range);
    }
    return this.typeName.range;
  }

  /** Gets the arguments range for reporting. */
  get argumentsRange(): Range {
    let args = this.args;
    let numArguments = args.length;
    if (numArguments) {
      return Range.join(args[0].range, args[numArguments - 1].range);
    }
    return this.typeName.range;
  }
}

/** Represents a `null` expression. */
export class NullExpression extends IdentifierExpression {
  constructor(
    /** Source range. */
    range: Range
  ) {
    super("null", false, range);
    this.kind = NodeKind.Null;
  }
}

/** Represents an object literal expression. */
export class ObjectLiteralExpression extends LiteralExpression {
  constructor(
    /** Field names. */
    public names: IdentifierExpression[],
    /** Field values. */
    public values: Expression[],
    /** Source range. */
    range: Range
  ) {
    super(LiteralKind.Object, range);
  }
}

/** Represents an omitted expression, e.g. within an array literal. */
export class OmittedExpression extends Expression {
  constructor(
    /** Source range. */
    range: Range
  ) {
    super(NodeKind.Omitted, range);
  }
}

/** Represents a parenthesized expression. */
export class ParenthesizedExpression extends Expression {
  constructor(
    /** Expression in parenthesis. */
    public expression: Expression,
    /** Source range. */
    range: Range
  ) {
    super(NodeKind.Parenthesized, range);
  }
}

/** Represents a property access expression. */
export class PropertyAccessExpression extends Expression {
  constructor(
    /** Expression being accessed. */
    public expression: Expression,
    /** Property of the expression being accessed. */
    public property: IdentifierExpression,
    /** Source range. */
    range: Range
  ) {
    super(NodeKind.PropertyAccess, range);
  }
}

/** Represents a regular expression literal expression. */
export class RegexpLiteralExpression extends LiteralExpression {
  constructor(
    /** Regular expression pattern. */
    public pattern: string,
    /** Regular expression flags. */
    public patternFlags: string,
    /** Source range. */
    range: Range
  ) {
    super(LiteralKind.RegExp, range);
  }
}

/** Represents a ternary expression, i.e., short if notation. */
export class TernaryExpression extends Expression {
  constructor(
    /** Condition expression. */
    public condition: Expression,
    /** Expression executed when condition is `true`. */
    public ifThen: Expression,
    /** Expression executed when condition is `false`. */
    public ifElse: Expression,
    /** Source range. */
    range: Range
  ) {
    super(NodeKind.Ternary, range);
  }
}

/** Represents a string literal expression. */
export class StringLiteralExpression extends LiteralExpression {
  constructor(
    /** String value without quotes. */
    public value: string,
    /** Source range. */
    range: Range
  ) {
    super(LiteralKind.String, range);
  }
}

/** Represents a `super` expression. */
export class SuperExpression extends IdentifierExpression {
  constructor(
    /** Source range. */
    range: Range
  ) {
    super("super", false, range);
    this.kind = NodeKind.Super;
  }
}

/** Represents a template literal expression. */
export class TemplateLiteralExpression extends LiteralExpression {
  constructor(
    /** Tag expression, if any. */
    public tag: Expression | null,
    /** String parts. */
    public parts: string[],
    /** Raw string parts. */
    public rawParts: string[],
    /** Expression parts. */
    public expressions: Expression[],
    /** Source range. */
    range: Range
  ) {
    super(LiteralKind.Template, range);
  }
}

/** Represents a `this` expression. */
export class ThisExpression extends IdentifierExpression {
  constructor(
    /** Source range. */
    range: Range
  ) {
    super("this", false, range);
    this.kind = NodeKind.This;
  }
}

/** Represents a `true` expression. */
export class TrueExpression extends IdentifierExpression {
  constructor(
    /** Source range. */
    range: Range
  ) {
    super("true", false, range);
    this.kind = NodeKind.True;
  }
}

/** Represents a `false` expression. */
export class FalseExpression extends IdentifierExpression {
  constructor(
    /** Source range. */
    range: Range
  ) {
    super("false", false, range);
    this.kind = NodeKind.False;
  }
}

/** Base class of all unary expressions. */
export abstract class UnaryExpression extends Expression {
  constructor(
    /** Unary expression kind. */
    kind: NodeKind,
    /** Operator token. */
    public operator: Token,
    /** Operand expression. */
    public operand: Expression,
    /** Source range. */
    range: Range
  ) {
    super(kind, range);
  }
}

/** Represents a unary postfix expression, e.g. a postfix increment. */
export class UnaryPostfixExpression extends UnaryExpression {
  constructor(
    /** Operator token. */
    operator: Token,
    /** Operand expression. */
    operand: Expression,
    /** Source range. */
    range: Range
  ) {
    super(NodeKind.UnaryPostfix, operator, operand, range);
  }
}

/** Represents a unary prefix expression, e.g. a negation. */
export class UnaryPrefixExpression extends UnaryExpression {
  constructor(
    /** Operator token. */
    operator: Token,
    /** Operand expression. */
    operand: Expression,
    /** Source range. */
    range: Range
  ) {
    super(NodeKind.UnaryPrefix, operator, operand, range);
  }
}

/** Represents a special pre-compiled expression. If the expression has side-effects, special care has to be taken. */
export class CompiledExpression extends Expression {
  constructor(
    /** Compiled expression. */
    public expr: ExpressionRef,
    /** Type of the compiled expression. */
    public type: Type,
    /** Source range. */
    range: Range
  ) {
    super(NodeKind.Compiled, range);
  }
}

// statements

/** Base class of all statement nodes. */
export abstract class Statement extends Node { }

/** Indicates the specific kind of a source. */
export const enum SourceKind {
  /** User-provided file. */
  User = 0,
  /** User-provided entry file. */
  UserEntry = 1,
  /** Library-provided file. */
  Library = 2,
  /** Library-provided entry file. */
  LibraryEntry = 3
}

/** A top-level source node. */
export class Source extends Node {
  constructor(
    /** Source kind. */
    public sourceKind: SourceKind,
    /** Normalized path with file extension. */
    public normalizedPath: string,
    /** Full source text. */
    public text: string
  ) {
<<<<<<< HEAD
    super(NodeKind.Source, new Range(0, text.length));
    var internalPath = mangleInternalPath(normalizedPath);
=======
    super(NodeKind.SOURCE, new Range(0, text.length));
    let internalPath = mangleInternalPath(normalizedPath);
>>>>>>> 0d39f0ff
    this.internalPath = internalPath;
    let pos = internalPath.lastIndexOf(PATH_DELIMITER);
    this.simplePath = pos >= 0 ? internalPath.substring(pos + 1) : internalPath;
    this.range.source = this;
  }

  /** Path used internally. */
  internalPath: string;
  /** Simple path (last part without extension). */
  simplePath: string;
  /** Contained statements. */
  statements: Statement[] = new Array();
  /** Source map index. */
  debugInfoIndex: i32 = -1;
  /** Re-exported sources. */
  exportPaths: string[] | null = null;

  /** Checks if this source represents native code. */
  get isNative(): bool {
    return this.internalPath == LIBRARY_SUBST;
  }

  /** Checks if this source is part of the (standard) library. */
  get isLibrary(): bool {
<<<<<<< HEAD
    var kind = this.sourceKind;
    return kind == SourceKind.Library || kind == SourceKind.LibraryEntry;
=======
    let kind = this.sourceKind;
    return kind == SourceKind.LIBRARY || kind == SourceKind.LIBRARY_ENTRY;
>>>>>>> 0d39f0ff
  }

  /** Cached line starts. */
  private lineCache: i32[] | null = null;

  /** Remembered column number. */
  private lineColumn: i32 = 1;

  /** Determines the line number at the specified position. Starts at `1`. */
  lineAt(pos: i32): i32 {
    assert(pos >= 0 && pos < 0x7fffffff);
    let lineCache = this.lineCache;
    if (!lineCache) {
      this.lineCache = lineCache = [0];
      let text = this.text;
      let off = 0;
      let end = text.length;
      while (off < end) {
        if (text.charCodeAt(off++) == CharCode.LineFeed) lineCache.push(off);
      }
      lineCache.push(0x7fffffff);
    }
    let l = 0;
    let r = lineCache.length - 1;
    while (l < r) {
      let m = l + ((r - l) >> 1);
      let s = unchecked(lineCache[m]);
      if (pos < s) r = m;
      else if (pos < unchecked(lineCache[m + 1])) {
        this.lineColumn = pos - s + 1;
        return m + 1;
      }
      else l = m + 1;
    }
    return assert(0);
  }

  /** Gets the column number at the last position queried with `lineAt`. Starts at `1`. */
  columnAt(): i32 {
    return this.lineColumn;
  }
}

/** Base class of all declaration statements. */
export abstract class DeclarationStatement extends Statement {
  constructor(
    /** Declaration node kind. */
    kind: NodeKind,
    /** Simple name being declared. */
    public name: IdentifierExpression,
    /** Array of decorators, if any. */
    public decorators: DecoratorNode[] | null,
    /** Common flags indicating specific traits. */
    public flags: CommonFlags,
    /** Source range. */
    range: Range
  ) {
    super(kind, range);
  }
  /** Overridden module name from preceeding `module` statement. */
  public overriddenModuleName: string | null = null;

  /** Tests if this node has the specified flag or flags. */
  is(flag: CommonFlags): bool { return (this.flags & flag) == flag; }
  /** Tests if this node has one of the specified flags. */
  isAny(flag: CommonFlags): bool { return (this.flags & flag) != 0; }
  /** Sets a specific flag or flags. */
  set(flag: CommonFlags): void { this.flags |= flag; }
}

/** Represents an index signature. */
export class IndexSignatureNode extends Node {
  constructor(
    /** Key type. */
    public keyType: NamedTypeNode,
    /** Value type. */
    public valueType: TypeNode,
    /** Common flags indicating specific traits. */
    public flags: CommonFlags,
    /** Source range. */
    range: Range
  ) {
    super(NodeKind.IndexSignature, range);
  }
}

/** Base class of all variable-like declaration statements. */
export abstract class VariableLikeDeclarationStatement extends DeclarationStatement {
  constructor(
    /** Variable-like declaration node kind. */
    kind: NodeKind,
    /** Simple name being declared. */
    name: IdentifierExpression,
    /** Array of decorators, if any. */
    decorators: DecoratorNode[] | null,
    /** Common flags indicating specific traits. */
    flags: CommonFlags,
    /** Annotated type node, if any. */
    public type: TypeNode | null,
    /** Initializer expression, if any. */
    public initializer: Expression | null,
    /** Source range. */
    range: Range
  ) {
    super(kind, name, decorators, flags, range);
  }
}

/** Represents a block statement. */
export class BlockStatement extends Statement {
  constructor(
    /** Contained statements. */
    public statements: Statement[],
    /** Source range. */
    range: Range
  ) {
    super(NodeKind.Block, range);
  }
}

/** Represents a `break` statement. */
export class BreakStatement extends Statement {
  constructor(
    /** Target label, if any. */
    public label: IdentifierExpression | null,
    /** Source range. */
    range: Range
  ) {
    super(NodeKind.Break, range);
  }
}

/** Represents a `class` declaration. */
export class ClassDeclaration extends DeclarationStatement {
  constructor(
    /** Simple name being declared. */
    name: IdentifierExpression,
    /** Array of decorators, if any. */
    decorators: DecoratorNode[] | null,
    /** Common flags indicating specific traits. */
    flags: CommonFlags,
    /** Accepted type parameters. */
    public typeParameters: TypeParameterNode[] | null,
    /** Base class type being extended, if any. */
    public extendsType: NamedTypeNode | null, // can't be a function
    /** Interface types being implemented, if any. */
    public implementsTypes: NamedTypeNode[] | null, // can't be functions
    /** Class member declarations. */
    public members: DeclarationStatement[],
    /** Source range. */
    range: Range
  ) {
    super(NodeKind.ClassDeclaration, name, decorators, flags, range);
  }

  /** Index signature, if present. */
  indexSignature: IndexSignatureNode | null = null;

  get isGeneric(): bool {
    let typeParameters = this.typeParameters;
    return typeParameters != null && typeParameters.length > 0;
  }
}

/** Represents a `continue` statement. */
export class ContinueStatement extends Statement {
  constructor(
    /** Target label, if applicable. */
    public label: IdentifierExpression | null,
    /** Source range. */
    range: Range
  ) {
    super(NodeKind.Continue, range);
  }
}

/** Represents a `do` statement. */
export class DoStatement extends Statement {
  constructor(
    /** Body statement being looped over. */
    public body: Statement,
    /** Condition when to repeat. */
    public condition: Expression,
    /** Source range. */
    range: Range
  ) {
    super(NodeKind.Do, range);
  }
}

/** Represents an empty statement, i.e., a semicolon terminating nothing. */
export class EmptyStatement extends Statement {
  constructor(
    /** Source range. */
    range: Range
  ) {
    super(NodeKind.Empty, range);
  }
}

/** Represents an `enum` declaration. */
export class EnumDeclaration extends DeclarationStatement {
  constructor(
    /** Simple name being declared. */
    name: IdentifierExpression,
    /** Array of decorators, if any. */
    decorators: DecoratorNode[] | null,
    /** Common flags indicating specific traits. */
    flags: CommonFlags,
    /** Enum value declarations. */
    public values: EnumValueDeclaration[],
    /** Source range. */
    range: Range
  ) {
    super(NodeKind.EnumDeclaration, name, decorators, flags, range);
  }
}

/** Represents a value of an `enum` declaration. */
export class EnumValueDeclaration extends VariableLikeDeclarationStatement {
  constructor(
    /** Simple name being declared. */
    name: IdentifierExpression,
    /** Common flags indicating specific traits. */
    flags: CommonFlags,
    /** Initializer expression, if any. */
    initializer: Expression | null,
    /** Source range. */
    range: Range
  ) {
    super(NodeKind.EnumValueDeclaration, name, null, flags, null, initializer, range);
  }
}

/** Represents an `export import` statement of an interface. */
export class ExportImportStatement extends Statement {
  constructor(
    /** Identifier being imported. */
    public name: IdentifierExpression,
    /** Identifier being exported. */
    public externalName: IdentifierExpression,
    /** Source range. */
    range: Range
  ) {
    super(NodeKind.ExportImport, range);
  }
}

/** Represents a member of an `export` statement. */
export class ExportMember extends Node {
  constructor(
    /** Local identifier. */
    public localName: IdentifierExpression,
    /** Exported identifier. */
    public exportedName: IdentifierExpression,
    /** Source range. */
    range: Range
  ) {
    super(NodeKind.ExportMember, range);
  }
}

/** Represents an `export` statement. */
export class ExportStatement extends Statement {
  constructor(
    /** Array of members if a set of named exports, or `null` if a file export. */
    public members: ExportMember[] | null,
    /** Path being exported from, if applicable. */
    public path: StringLiteralExpression | null,
    /** Whether this is a declared export. */
    public isDeclare: bool,
    /** Source range. */
    range: Range
  ) {
    super(NodeKind.Export, range);
    if (path) {
      let normalizedPath = normalizePath(path.value);
      if (path.value.startsWith(".")) { // relative
        normalizedPath = resolvePath(normalizedPath, range.source.internalPath);
      } else { // absolute
        if (!normalizedPath.startsWith(LIBRARY_PREFIX)) normalizedPath = LIBRARY_PREFIX + normalizedPath;
      }
      this.internalPath = normalizedPath;
    } else {
      this.internalPath = null;
    }
  }

  /** Internal path being referenced, if `path` is set. */
  internalPath: string | null;
}

/** Represents an `export default` statement. */
export class ExportDefaultStatement extends Statement {
  constructor(
    /** Declaration being exported as default. */
    public declaration: DeclarationStatement,
    /** Source range. */
    range: Range
  ) {
    super(NodeKind.ExportDefault, range);
  }
}

/** Represents an expression that is used as a statement. */
export class ExpressionStatement extends Statement {
  constructor(
    /** Expression being used as a statement.*/
    public expression: Expression
  ) {
    super(NodeKind.Expression, expression.range);
  }
}

/** Represents a field declaration within a `class`. */
export class FieldDeclaration extends VariableLikeDeclarationStatement {
  constructor(
    /** Simple name being declared. */
    name: IdentifierExpression,
    /** Array of decorators, if any. */
    decorators: DecoratorNode[] | null,
    /** Common flags indicating specific traits. */
    flags: CommonFlags,
    /** Annotated type node, if any. */
    type: TypeNode | null,
    /** Initializer expression, if any. */
    initializer: Expression | null,
    /** Parameter index if declared as a constructor parameter, otherwise `-1`. */
    public parameterIndex: i32,
    /** Source range. */
    range: Range
  ) {
    super(NodeKind.FieldDeclaration, name, decorators, flags, type, initializer, range);
  }
}

/** Represents a `for` statement. */
export class ForStatement extends Statement {
  constructor(
    /** Initializer statement, if present. Either a `VariableStatement` or `ExpressionStatement`. */
    public initializer: Statement | null,
    /** Condition expression, if present. */
    public condition: Expression | null,
    /** Incrementor expression, if present. */
    public incrementor: Expression | null,
    /** Body statement being looped over. */
    public body: Statement,
    /** Source range. */
    range: Range
  ) {
    super(NodeKind.For, range);
  }
}

/** Represents a `for..of` statement. */
export class ForOfStatement extends Statement {
  constructor(
    /** Variable statement. Either a `VariableStatement` or `ExpressionStatement` of `IdentifierExpression`. */
    public variable: Statement,
    /** Iterable expression being iterated. */
    public iterable: Expression,
    /** Body statement being looped over. */
    public body: Statement,
    /** Source range. */
    range: Range
  ) {
    super(NodeKind.ForOf, range);
  }
}

/** Indicates the kind of an array function. */
export const enum ArrowKind {
  /** Not an arrow function. */
  None,
  /** Parenthesized parameter list. */
  Parenthesized,
  /** Single parameter without parenthesis. */
  Single
}

/** Represents a `function` declaration. */
export class FunctionDeclaration extends DeclarationStatement {
  constructor(
    /** Simple name being declared. */
    name: IdentifierExpression,
    /** Array of decorators, if any. */
    decorators: DecoratorNode[] | null,
    /** Common flags indicating specific traits. */
    flags: CommonFlags,
    /** Type parameters, if any. */
    public typeParameters: TypeParameterNode[] | null,
    /** Function signature. */
    public signature: FunctionTypeNode,
    /** Body statement. Usually a block. */
    public body: Statement | null,
    /** Arrow function kind, if applicable. */
    public arrowKind: ArrowKind,
    /** Source range. */
    range: Range
  ) {
    super(NodeKind.FunctionDeclaration, name, decorators, flags, range);
  }

  /** Gets if this function is generic. */
  get isGeneric(): bool {
    let typeParameters = this.typeParameters;
    return typeParameters != null && typeParameters.length > 0;
  }

  /** Clones this function declaration. */
  clone(): FunctionDeclaration {
    return new FunctionDeclaration(
      this.name,
      this.decorators,
      this.flags,
      this.typeParameters,
      this.signature,
      this.body,
      this.arrowKind,
      this.range
    );
  }
}

/** Represents an `if` statement. */
export class IfStatement extends Statement {
  constructor(
    /** Condition. */
    public condition: Expression,
    /** Statement executed when condition is `true`. */
    public ifTrue: Statement,
    /** Statement executed when condition is `false`. */
    public ifFalse: Statement | null,
    /** Source range. */
    range: Range
  ) {
    super(NodeKind.If, range);
  }
}

/** Represents an `import` declaration part of an {@link ImportStatement}. */
export class ImportDeclaration extends DeclarationStatement {
  constructor(
    /** Simple name being declared. */
    name: IdentifierExpression,
    /** Identifier being imported. */
    public foreignName: IdentifierExpression,
    /** Source range. */
    range: Range
  ) {
    super(NodeKind.ImportDeclaration, name, null, CommonFlags.None, range);
  }
}

/** Represents an `import` statement. */
export class ImportStatement extends Statement {
  constructor(
    /** Array of member declarations or `null` if an asterisk import. */
    public declarations: ImportDeclaration[] | null,
    /** Name of the local namespace, if an asterisk import. */
    public namespaceName: IdentifierExpression | null,
    /** Path being imported from. */
    public path: StringLiteralExpression,
    /** Source range. */
    range: Range
  ) {
<<<<<<< HEAD
    super(NodeKind.Import, range);
    var normalizedPath = normalizePath(path.value);
=======
    super(NodeKind.IMPORT, range);
    let normalizedPath = normalizePath(path.value);
>>>>>>> 0d39f0ff
    if (path.value.startsWith(".")) { // relative in project
      normalizedPath = resolvePath(normalizedPath, range.source.internalPath);
    } else { // absolute in library
      if (!normalizedPath.startsWith(LIBRARY_PREFIX)) normalizedPath = LIBRARY_PREFIX + normalizedPath;
    }
    this.internalPath = mangleInternalPath(normalizedPath);
  }

  /** Internal path being referenced. */
  internalPath: string;
}

/** Represents an `interfarce` declaration. */
export class InterfaceDeclaration extends ClassDeclaration {
  constructor(
    /** Simple name being declared. */
    name: IdentifierExpression,
    /** Array of decorators, if any. */
    decorators: DecoratorNode[] | null,
    /** Common flags indicating specific traits. */
    flags: CommonFlags,
    /** Accepted type parameters. */
    typeParameters: TypeParameterNode[] | null,
    /** Base class type being extended, if any. */
    extendsType: NamedTypeNode | null, // can't be a function
    /** Interface types being implemented, if any. */
    implementsTypes: NamedTypeNode[] | null, // can't be functions
    /** Class member declarations. */
    members: DeclarationStatement[],
    /** Source range. */
    range: Range
  ) {
    super(name, decorators, flags, typeParameters, extendsType, implementsTypes, members, range);
    this.kind = NodeKind.InterfaceDeclaration;
  }
}

/** Represents a method declaration within a `class`. */
export class MethodDeclaration extends FunctionDeclaration {
  constructor(
    /** Simple name being declared. */
    name: IdentifierExpression,
    /** Array of decorators, if any. */
    decorators: DecoratorNode[] | null,
    /** Common flags indicating specific traits. */
    flags: CommonFlags,
    /** Type parameters, if any. */
    typeParameters: TypeParameterNode[] | null,
    /** Function signature. */
    signature: FunctionTypeNode,
    /** Body statement. Usually a block. */
    body: Statement | null,
    /** Source range. */
    range: Range
  ) {
    super(name, decorators, flags, typeParameters, signature, body, ArrowKind.None, range);
    this.kind = NodeKind.MethodDeclaration;
  }
}

/** Represents a `namespace` declaration. */
export class NamespaceDeclaration extends DeclarationStatement {
  constructor(
    /** Simple name being declared. */
    name: IdentifierExpression,
    /** Array of decorators, if any. */
    decorators: DecoratorNode[] | null,
    /** Common flags indicating specific traits. */
    flags: CommonFlags,
    /** Array of namespace members. */
    public members: Statement[],
    /** Source range. */
    range: Range
  ) {
    super(NodeKind.NamespaceDeclaration, name, decorators, flags, range);
  }
}

/** Represents a `return` statement. */
export class ReturnStatement extends Statement {
  constructor(
    /** Value expression being returned, if present. */
    public value: Expression | null,
    /** Source range. */
    range: Range
  ) {
    super(NodeKind.Return, range);
  }
}

/** Represents a single `case` within a `switch` statement. */
export class SwitchCase extends Node {
  constructor(
    /** Label expression. `null` indicates the default case. */
    public label: Expression | null,
    /** Contained statements. */
    public statements: Statement[],
    /** Source range. */
    range: Range
  ) {
    super(NodeKind.SwitchCase, range);
  }

  get isDefault(): bool {
    return this.label == null;
  }
}

/** Represents a `switch` statement. */
export class SwitchStatement extends Statement {
  constructor(
    /** Condition expression. */
    public condition: Expression,
    /** Contained cases. */
    public cases: SwitchCase[],
    /** Source range. */
    range: Range
  ) {
    super(NodeKind.Switch, range);
  }
}

/** Represents a `throw` statement. */
export class ThrowStatement extends Statement {
  constructor(
    /** Value expression being thrown. */
    public value: Expression,
    /** Source range. */
    range: Range
  ) {
    super(NodeKind.Throw, range);
  }
}

/** Represents a `try` statement. */
export class TryStatement extends Statement {
  constructor(
    /** Contained statements. */
    public bodyStatements: Statement[],
    /** Exception variable name, if a `catch` clause is present. */
    public catchVariable: IdentifierExpression | null,
    /** Statements being executed on catch, if a `catch` clause is present. */
    public catchStatements: Statement[] | null,
    /** Statements being executed afterwards, if a `finally` clause is present. */
    public finallyStatements: Statement[] | null,
    /** Source range. */
    range: Range
  ) {
    super(NodeKind.Try, range);
  }
}

/** Represents a `module` statement. */
export class ModuleDeclaration extends Statement {
  constructor(
    /** Module name. */
    public moduleName: string,
    /** Common flags indicating specific traits. */
    public flags: CommonFlags,
    /** Source range. */
    range: Range
  ) {
    super(NodeKind.Module, range);
  }
}

/** Represents a `type` declaration. */
export class TypeDeclaration extends DeclarationStatement {
  constructor(
    /** Simple name being declared. */
    name: IdentifierExpression,
    /** Array of decorators, if any. */
    decorators: DecoratorNode[] | null,
    /** Common flags indicating specific traits. */
    flags: CommonFlags,
    /** Type parameters, if any. */
    public typeParameters: TypeParameterNode[] | null,
    /** Type being aliased. */
    public type: TypeNode,
    /** Source range. */
    range: Range
  ) {
    super(NodeKind.TypeDeclaration, name, decorators, flags, range);
  }
}

/** Represents a variable declaration part of a {@link VariableStatement}. */
export class VariableDeclaration extends VariableLikeDeclarationStatement {
  constructor(
    /** Simple name being declared. */
    name: IdentifierExpression,
    /** Array of decorators, if any. */
    decorators: DecoratorNode[] | null,
    /** Common flags indicating specific traits. */
    flags: CommonFlags,
    /** Annotated type node, if any. */
    type: TypeNode | null,
    /** Initializer expression, if any. */
    initializer: Expression | null,
    /** Source range. */
    range: Range
  ) {
    super(NodeKind.VariableDeclaration, name, decorators, flags, type, initializer, range);
  }
}

/** Represents a variable statement wrapping {@link VariableDeclaration}s. */
export class VariableStatement extends Statement {
  constructor(
    /** Array of decorators. */
    public decorators: DecoratorNode[] | null,
    /** Array of member declarations. */
    public declarations: VariableDeclaration[],
    /** Source range. */
    range: Range
  ) {
    super(NodeKind.Variable, range);
  }
}

/** Represents a void statement dropping an expression's value. */
export class VoidStatement extends Statement {
  constructor(
    /** Expression being dropped. */
    public expression: Expression,
    /** Source range. */
    range: Range
  ) {
    super(NodeKind.Void, range);
  }
}

/** Represents a `while` statement. */
export class WhileStatement extends Statement {
  constructor(
    /** Condition expression. */
    public condition: Expression,
    /** Body statement being looped over. */
    public body: Statement,
    /** Source range. */
    range: Range
  ) {
    super(NodeKind.While, range);
  }
}

/** Finds the first decorator matching the specified kind. */
export function findDecorator(kind: DecoratorKind, decorators: DecoratorNode[] | null): DecoratorNode | null {
  if (decorators) {
    for (let i = 0, k = decorators.length; i < k; ++i) {
      let decorator = decorators[i];
      if (decorator.decoratorKind == kind) return decorator;
    }
  }
  return null;
}

/** Mangles an external to an internal path. */
export function mangleInternalPath(path: string): string {
  if (path.endsWith("/")) {
    path += "index";
  } else if (path.endsWith(".ts")) {
    path = path.substring(0, path.length - 3);
  }
  return path;
}

/** Tests if the specified type node represents an omitted type. */
export function isTypeOmitted(type: TypeNode): bool {
  if (type.kind == NodeKind.NamedType) {
    let name = (<NamedTypeNode>type).name;
    return !(name.next || name.identifier.text.length > 0);
  }
  return false;
}<|MERGE_RESOLUTION|>--- conflicted
+++ resolved
@@ -1630,13 +1630,8 @@
     /** Full source text. */
     public text: string
   ) {
-<<<<<<< HEAD
     super(NodeKind.Source, new Range(0, text.length));
-    var internalPath = mangleInternalPath(normalizedPath);
-=======
-    super(NodeKind.SOURCE, new Range(0, text.length));
     let internalPath = mangleInternalPath(normalizedPath);
->>>>>>> 0d39f0ff
     this.internalPath = internalPath;
     let pos = internalPath.lastIndexOf(PATH_DELIMITER);
     this.simplePath = pos >= 0 ? internalPath.substring(pos + 1) : internalPath;
@@ -1661,13 +1656,8 @@
 
   /** Checks if this source is part of the (standard) library. */
   get isLibrary(): bool {
-<<<<<<< HEAD
-    var kind = this.sourceKind;
+    let kind = this.sourceKind;
     return kind == SourceKind.Library || kind == SourceKind.LibraryEntry;
-=======
-    let kind = this.sourceKind;
-    return kind == SourceKind.LIBRARY || kind == SourceKind.LIBRARY_ENTRY;
->>>>>>> 0d39f0ff
   }
 
   /** Cached line starts. */
@@ -2134,13 +2124,8 @@
     /** Source range. */
     range: Range
   ) {
-<<<<<<< HEAD
     super(NodeKind.Import, range);
-    var normalizedPath = normalizePath(path.value);
-=======
-    super(NodeKind.IMPORT, range);
     let normalizedPath = normalizePath(path.value);
->>>>>>> 0d39f0ff
     if (path.value.startsWith(".")) { // relative in project
       normalizedPath = resolvePath(normalizedPath, range.source.internalPath);
     } else { // absolute in library
