--- conflicted
+++ resolved
@@ -1806,19 +1806,16 @@
     this.text = text;
   }
 
-<<<<<<< HEAD
   /** Tests if this source is an entry file. */
   get isEntry(): bool { return this.sourceKind == SourceKind.ENTRY; }
   /** Tests if this source is a stdlib file. */
-  get isLibrary(): bool { return this.sourceKind == SourceKind.LIBRARY; }
-
-  visit(visitor: ASTVisitor): void {
-    visitor.visitSource(this);
-=======
   get isLibrary(): bool {
     var kind = this.sourceKind;
     return kind == SourceKind.LIBRARY || kind == SourceKind.LIBRARY_ENTRY;
->>>>>>> fea328e9
+  }
+
+  visit(visitor: ASTVisitor): void {
+    visitor.visitSource(this);
   }
 }
 
