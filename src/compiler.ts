/**
 * @fileoverview The AssemblyScript compiler.
 * @license Apache-2.0
 */

import {
  BuiltinNames,
  BuiltinContext,
  builtins,
  function_builtins,
  compileVisitGlobals,
  compileVisitMembers,
  compileRTTI,
  compileClassInstanceOf
} from "./builtins";

import {
  Range,
  DiagnosticCode,
  DiagnosticEmitter
} from "./diagnostics";

import {
  Module,
  MemorySegment,
  ExpressionRef,
  UnaryOp,
  BinaryOp,
  TypeRef,
  FunctionRef,
  ExpressionId,
  GlobalRef,
  FeatureFlags,
  Index,
  getExpressionId,
  getExpressionType,
  getConstValueI32,
  getConstValueI64Low,
  getConstValueI64High,
  getConstValueF32,
  getConstValueF64,
  getConstValueV128,
  getBlockChildCount,
  getBlockChildAt,
  getBlockName,
  needsExplicitUnreachable,
  getLocalSetValue,
  getGlobalGetName,
  isGlobalMutable,
  createType,
  getSideEffects,
  SideEffects,
  SwitchBuilder,
  ExpressionRunnerFlags,
  isConstZero,
  isConstNegZero,
  isConstExpressionNaN
} from "./module";

import {
  CommonFlags,
  STATIC_DELIMITER,
  INDEX_SUFFIX,
  CommonNames,
  Feature,
  Target,
  Runtime,
  featureToString
} from "./common";

import {
  Program,
  ClassPrototype,
  Class,
  Element,
  ElementKind,
  DeclaredElement,
  Enum,
  Field,
  FunctionPrototype,
  Function,
  Global,
  Local,
  EnumValue,
  Property,
  VariableLikeElement,
  ConstantValueKind,
  OperatorKind,
  DecoratorFlags,
  PropertyPrototype,
  IndexSignature,
  File,
  mangleInternalName
} from "./program";

import {
  FlowFlags,
  Flow,
  LocalFlags,
  FieldFlags,
  ConditionKind,
  findUsedLocals
} from "./flow";

import {
  Resolver,
  ReportMode
} from "./resolver";

import {
  Token,
  operatorTokenToString
} from "./tokenizer";

import {
  Node,
  NodeKind,
  DecoratorKind,
  AssertionKind,
  SourceKind,
  FunctionTypeNode,
  DecoratorNode,

  Statement,
  BlockStatement,
  BreakStatement,
  ClassDeclaration,
  ContinueStatement,
  DeclarationStatement,
  DoStatement,
  EmptyStatement,
  EnumDeclaration,
  ExportDefaultStatement,
  ExportStatement,
  ExpressionStatement,
  FieldDeclaration,
  ForStatement,
  ForOfStatement,
  FunctionDeclaration,
  IfStatement,
  ImportStatement,
  InstanceOfExpression,
  NamespaceDeclaration,
  ReturnStatement,
  SwitchStatement,
  ThrowStatement,
  TryStatement,
  VariableStatement,
  VoidStatement,
  WhileStatement,

  Expression,
  AssertionExpression,
  BinaryExpression,
  CallExpression,
  CommaExpression,
  ElementAccessExpression,
  FloatLiteralExpression,
  FunctionExpression,
  IdentifierExpression,
  IntegerLiteralExpression,
  LiteralExpression,
  LiteralKind,
  NewExpression,
  ObjectLiteralExpression,
  ParenthesizedExpression,
  PropertyAccessExpression,
  TernaryExpression,
  ArrayLiteralExpression,
  StringLiteralExpression,
  TemplateLiteralExpression,
  UnaryPostfixExpression,
  UnaryPrefixExpression,
  CompiledExpression,

  TypeNode,
  NamedTypeNode,

  findDecorator,
  isTypeOmitted
} from "./ast";

import {
  Type,
  TypeKind,
  TypeFlags,
  Signature,
  typesToRefs
} from "./types";

import {
  BitSet,
  writeI8,
  writeI16,
  writeI32,
  writeI64,
  writeF32,
  writeF64,
  writeV128,
  cloneMap,
  isPowerOf2,
  readI32,
  isIdentifier,
  accuratePow64,
  v128_zero,
  v128_ones,
} from "./util";

import {
  RtraceMemory
} from "./passes/rtrace";

import {
  ShadowStackPass
} from "./passes/shadowstack";

import {
  liftRequiresExportRuntime,
  lowerRequiresExportRuntime
} from "./bindings/js";

/** Compiler options. */
export class Options {
  constructor() { /* as internref */ }

  /** WebAssembly target. Defaults to {@link Target.Wasm32}. */
  target: Target = Target.Wasm32;
  /** Runtime type. Defaults to Incremental GC. */
  runtime: Runtime = Runtime.Incremental;
  /** If true, indicates that debug information will be emitted by Binaryen. */
  debugInfo: bool = false;
  /** If true, replaces assertions with nops. */
  noAssert: bool = false;
  /** It true, exports the memory to the embedder. */
  exportMemory: bool = true;
  /** If true, imports the memory provided by the embedder. */
  importMemory: bool = false;
  /** Initial memory size, in pages. */
  initialMemory: u32 = 0;
  /** Maximum memory size, in pages. */
  maximumMemory: u32 = 0;
  /** If true, memory is declared as shared. */
  sharedMemory: bool = false;
  /** If true, imported memory is zero filled. */
  zeroFilledMemory: bool = false;
  /** If true, imports the function table provided by the embedder. */
  importTable: bool = false;
  /** If true, exports the function table. */
  exportTable: bool = false;
  /** If true, generates information necessary for source maps. */
  sourceMap: bool = false;
  /** If given, exports the start function instead of calling it implicitly. */
  exportStart: string | null = null;
  /** Static memory start offset. */
  memoryBase: u32 = 0;
  /** Static table start offset. */
  tableBase: u32 = 0;
  /** Global aliases, mapping alias names as the key to internal names to be aliased as the value. */
  globalAliases: Map<string,string> | null = null;
  /** Features to activate by default. These are the finished proposals. */
  features: Feature = Feature.MutableGlobals
                    | Feature.SignExtension
                    | Feature.NontrappingF2I
                    | Feature.BulkMemory;
  /** If true, disallows unsafe features in user code. */
  noUnsafe: bool = false;
  /** If true, enables pedantic diagnostics. */
  pedantic: bool = false;
  /** Indicates a very low (<64k) memory limit. */
  lowMemoryLimit: u32 = 0;
  /** If true, exports the runtime helpers. */
  exportRuntime: bool = false;
  /** Stack size in bytes, if using a stack. */
  stackSize: i32 = 0;
  /** Semantic major bundle version from root package.json */
  bundleMajorVersion: i32 = 0;
  /** Semantic minor bundle version from root package.json */
  bundleMinorVersion: i32 = 0;
  /** Semantic patch bundle version from root package.json */
  bundlePatchVersion: i32 = 0;

  /** Hinted optimize level. Not applied by the compiler itself. */
  optimizeLevelHint: i32 = 0;
  /** Hinted shrink level. Not applied by the compiler itself. */
  shrinkLevelHint: i32 = 0;
  /** Hinted basename. */
  basenameHint: string = "output";
  /** Hinted bindings generation. */
  bindingsHint: bool = false;

  /** Tests if the target is WASM64 or, otherwise, WASM32. */
  get isWasm64(): bool {
    return this.target == Target.Wasm64;
  }

  /** Gets the unsigned size type matching the target. */
  get usizeType(): Type {
    return this.target == Target.Wasm64 ? Type.usize64 : Type.usize32;
  }

  /** Gets the signed size type matching the target. */
  get isizeType(): Type {
    return this.target == Target.Wasm64 ? Type.isize64 : Type.isize32;
  }

  /** Gets the size type reference matching the target. */
  get sizeTypeRef(): TypeRef {
    return this.target == Target.Wasm64 ? TypeRef.I64 : TypeRef.I32;
  }

  /** Gets if any optimizations will be performed. */
  get willOptimize(): bool {
    return this.optimizeLevelHint > 0 || this.shrinkLevelHint > 0;
  }

  /** Tests if a specific feature is activated. */
  hasFeature(feature: Feature): bool {
    return (this.features & feature) != 0;
  }
}

/** Various constraints in expression compilation. */
export const enum Constraints {
  None = 0,

  /** Must implicitly convert to the target type. */
  ConvImplicit = 1 << 0,
  /** Must explicitly convert to the target type. */
  ConvExplicit = 1 << 1,
  /** Must wrap small integer values to match the target type. */
  MustWrap = 1 << 2,

  /** Indicates that the value will be dropped immediately. */
  WillDrop = 1 << 3,
  /** Indicates that static data is preferred. */
  PreferStatic = 1 << 4,
  /** Indicates that the value will become `this` of a property access or instance call. */
  IsThis = 1 << 5
}

/** Runtime features to be activated by the compiler. */
export const enum RuntimeFeatures {
  None = 0,
  /** Requires data setup. */
  Data = 1 << 0,
  /** Requires a stack. */
  Stack = 1 << 1,
  /** Requires heap setup. */
  Heap = 1 << 2,
  /** Requires runtime type information setup. */
  Rtti = 1 << 3,
  /** Requires the built-in globals visitor. */
  visitGlobals = 1 << 4,
  /** Requires the built-in members visitor. */
  visitMembers = 1 << 5,
  /** Requires the setArgumentsLength export. */
  setArgumentsLength = 1 << 6
}

/** Imported default names of compiler-generated elements. */
export namespace ImportNames {
  /** Name of the default namespace */
  export const DefaultNamespace = "env";
  /** Name of the memory instance, if imported. */
  export const Memory = "memory";
  /** Name of the table instance, if imported. */
  export const Table = "table";
}

/** Exported names of compiler-generated elements. */
export namespace ExportNames {
  /** Name of the memory instance, if exported. */
  export const Memory = "memory";
  /** Name of the table instance, if exported. */
  export const Table = "table";
  /** Name of the argumentsLength varargs helper global. */
  export const argumentsLength = "__argumentsLength";
  /** Name of the alternative argumentsLength setter function. */
  export const setArgumentsLength = "__setArgumentsLength";
}

/** Functions to export if `--exportRuntime` is set. */
const runtimeFunctions = [ "__new", "__pin", "__unpin", "__collect" ];
/** Globals to export if `--exportRuntime` is set. */
const runtimeGlobals = [ "__rtti_base" ];

/** Compiler interface. */
export class Compiler extends DiagnosticEmitter {

  /** Program reference. */
  program: Program;
  /** Resolver reference. */
  get resolver(): Resolver { return this.program.resolver; }
  /** Provided options. */
  get options(): Options { return this.program.options; }
  /** Module instance being compiled. */
  module: Module;

  /** Current control flow. */
  currentFlow: Flow;
  /** Current parent element if not a function, i.e. an enum or namespace. */
  currentParent: Element | null = null;
  /** Current type in compilation. */
  currentType: Type = Type.void;
  /** Start function statements. */
  currentBody: ExpressionRef[];
  /** Counting memory offset. */
  memoryOffset: i64;
  /** Memory segments being compiled. */
  memorySegments: MemorySegment[] = [];
  /** Map of already compiled static string segments. */
  stringSegments: Map<string,MemorySegment> = new Map();
  /** Function table being compiled. First elem is blank. */
  functionTable: Function[] = [];
  /** Arguments length helper global. */
  builtinArgumentsLength: GlobalRef = 0;
  /** Requires runtime features. */
  runtimeFeatures: RuntimeFeatures = RuntimeFeatures.None;
  /** Current inline functions stack. */
  inlineStack: Function[] = [];
  /** Lazily compiled functions. */
  lazyFunctions: Set<Function> = new Set();
  /** Pending class-specific instanceof helpers. */
  pendingClassInstanceOf: Set<ClassPrototype> = new Set();
  /** Virtually called stubs that may have overloads. */
  virtualStubs: Set<Function> = new Set();
  /** Elements currently undergoing compilation. */
  pendingElements: Set<Element> = new Set();
  /** Elements, that are module exports, already processed */
  doneModuleExports: Set<Element> = new Set();
  /** Shadow stack reference. */
  shadowStack!: ShadowStackPass;
  /** Whether the module has custom function exports. */
  hasCustomFunctionExports: bool = false;
  /** Whether the module would use the exported runtime to lift/lower. */
  desiresExportRuntime: bool = false;

  /** Compiles a {@link Program} to a {@link Module} using the specified options. */
  static compile(program: Program): Module {
    return new Compiler(program).compile();
  }

  /** Constructs a new compiler for a {@link Program} using the specified options. */
  constructor(program: Program) {
    super(program.diagnostics);
    this.program = program;
    var options = program.options;
    var module = Module.create(options.stackSize > 0, options.sizeTypeRef);
    this.module = module;
    if (options.memoryBase) {
      this.memoryOffset = i64_new(options.memoryBase);
      module.setLowMemoryUnused(false);
    } else {
      if (!options.lowMemoryLimit && options.optimizeLevelHint >= 2) {
        this.memoryOffset = i64_new(1024);
        module.setLowMemoryUnused(true);
      } else {
        this.memoryOffset = i64_new(8);
        module.setLowMemoryUnused(false);
      }
    }
    var featureFlags: FeatureFlags = 0;
    if (options.hasFeature(Feature.SignExtension)) featureFlags |= FeatureFlags.SignExt;
    if (options.hasFeature(Feature.MutableGlobals)) featureFlags |= FeatureFlags.MutableGlobals;
    if (options.hasFeature(Feature.NontrappingF2I)) featureFlags |= FeatureFlags.TruncSat;
    if (options.hasFeature(Feature.BulkMemory)) featureFlags |= FeatureFlags.BulkMemory;
    if (options.hasFeature(Feature.Simd)) featureFlags |= FeatureFlags.Simd;
    if (options.hasFeature(Feature.Threads)) featureFlags |= FeatureFlags.Atomics;
    if (options.hasFeature(Feature.ExceptionHandling)) featureFlags |= FeatureFlags.ExceptionHandling;
    if (options.hasFeature(Feature.TailCalls)) featureFlags |= FeatureFlags.TailCall;
    if (options.hasFeature(Feature.ReferenceTypes)) featureFlags |= FeatureFlags.ReferenceTypes;
    if (options.hasFeature(Feature.MultiValue)) featureFlags |= FeatureFlags.MultiValue;
    if (options.hasFeature(Feature.GC)) featureFlags |= FeatureFlags.GC;
    if (options.hasFeature(Feature.Memory64)) featureFlags |= FeatureFlags.Memory64;
    if (options.hasFeature(Feature.RelaxedSimd)) featureFlags |= FeatureFlags.RelaxedSimd;
    if (options.hasFeature(Feature.ExtendedConst)) featureFlags |= FeatureFlags.ExtendedConst;
    if (options.hasFeature(Feature.Stringref)) featureFlags |= FeatureFlags.Stringref;
    module.setFeatures(featureFlags);

    // set up the main start function
    var startFunctionInstance = program.makeNativeFunction(BuiltinNames.start, new Signature(program, [], Type.void));
    startFunctionInstance.internalName = BuiltinNames.start;
    this.currentFlow = startFunctionInstance.flow;
    this.currentBody = new Array<ExpressionRef>();
    this.shadowStack = new ShadowStackPass(this);
  }

  /** Performs compilation of the underlying {@link Program} to a {@link Module}. */
  compile(): Module {
    var options = this.options;
    var module = this.module;
    var program = this.program;
    var resolver = this.resolver;
    var hasShadowStack = options.stackSize > 0; // implies runtime=incremental

    // initialize lookup maps, built-ins, imports, exports, etc.
    this.program.initialize();

    // obtain the main start function
    var startFunctionInstance = this.currentFlow.actualFunction;
    assert(startFunctionInstance.internalName == BuiltinNames.start);
    var startFunctionBody = this.currentBody;
    assert(startFunctionBody.length == 0);

    // add mutable data, heap and rtti offset dummies
    if (options.isWasm64) {
      module.addGlobal(BuiltinNames.data_end,  TypeRef.I64, true, module.i64(0));
      module.addGlobal(BuiltinNames.heap_base, TypeRef.I64, true, module.i64(0));
      module.addGlobal(BuiltinNames.rtti_base, TypeRef.I64, true, module.i64(0));
    } else {
      module.addGlobal(BuiltinNames.data_end,  TypeRef.I32, true, module.i32(0));
      module.addGlobal(BuiltinNames.heap_base, TypeRef.I32, true, module.i32(0));
      module.addGlobal(BuiltinNames.rtti_base, TypeRef.I32, true, module.i32(0));
    }

    // compile entry file(s) while traversing reachable elements
    var files = program.filesByName;
    // TODO: for (let file of files.values()) {
    for (let _values = Map_values(files), i = 0, k = _values.length; i < k; ++i) {
      let file = unchecked(_values[i]);
      if (file.source.sourceKind == SourceKind.UserEntry) {
        this.compileFile(file);
        this.compileModuleExports(file);
      }
    }

    // compile and export runtime if requested or necessary
    if (this.options.exportRuntime || (this.options.bindingsHint && this.desiresExportRuntime)) {
      for (let i = 0, k = runtimeFunctions.length; i < k; ++i) {
        let name = runtimeFunctions[i];
        let instance = program.requireFunction(name);
        if (this.compileFunction(instance) && !module.hasExport(name)) {
          module.addFunctionExport(instance.internalName, name);
        }
      }
      for (let i = 0, k = runtimeGlobals.length; i < k; ++i) {
        let name = runtimeGlobals[i];
        let instance = program.requireGlobal(name);
        if (this.compileGlobal(instance) && !module.hasExport(name)) {
          module.addGlobalExport(instance.internalName, name);
        }
      }
    }

    // compile lazy functions
    var lazyFunctions = this.lazyFunctions;
    do {
      let functionsToCompile = new Array<Function>();
      // TODO: for (let instance of lazyLibraryFunctions) {
      for (let _values = Set_values(lazyFunctions), i = 0, k = _values.length; i < k; ++i) {
        let instance = unchecked(_values[i]);
        functionsToCompile.push(instance);
      }
      lazyFunctions.clear();
      for (let i = 0, k = functionsToCompile.length; i < k; ++i) {
        this.compileFunction(unchecked(functionsToCompile[i]), true);
      }
    } while (lazyFunctions.size);

    // compile pending class-specific instanceof helpers
    // TODO: for (let prototype of this.pendingClassInstanceOf.values()) {
    for (let _values = Set_values(this.pendingClassInstanceOf), i = 0, k = _values.length; i < k; ++i) {
      let prototype = unchecked(_values[i]);
      compileClassInstanceOf(this, prototype);
    }

    // set up virtual stubs
    var functionTable = this.functionTable;
    var virtualStubs = this.virtualStubs;
    for (let i = 0, k = functionTable.length; i < k; ++i) {
      let instance = functionTable[i];
      if (instance.is(CommonFlags.Virtual)) {
        assert(instance.is(CommonFlags.Instance));
        functionTable[i] = this.ensureVirtualStub(instance); // includes varargs stub
      } else if (instance.signature.requiredParameters < instance.signature.parameterTypes.length) {
        functionTable[i] = this.ensureVarargsStub(instance);
      }
    }
    var virtualStubsSeen = new Set<Function>();
    do {
      // virtual stubs and overloads have cross-dependencies on each other, in that compiling
      // either may discover the respective other. do this in a loop until no more are found.
      resolver.discoveredOverload = false;
      for (let _values = Set_values(virtualStubs), i = 0, k = _values.length; i < k; ++i) {
        let instance = unchecked(_values[i]);
        let overloadInstances = resolver.resolveOverloads(instance);
        if (overloadInstances) {
          for (let i = 0, k = overloadInstances.length; i < k; ++i) {
            this.compileFunction(overloadInstances[i]);
          }
        }
        virtualStubsSeen.add(instance);
      }
    } while (virtualStubs.size > virtualStubsSeen.size || resolver.discoveredOverload);
    virtualStubsSeen.clear();
    for (let _values = Set_values(virtualStubs), i = 0, k = _values.length; i < k; ++i) {
      this.finalizeVirtualStub(_values[i]);
    }

    // finalize runtime features
    module.removeGlobal(BuiltinNames.rtti_base);
    if (this.runtimeFeatures & RuntimeFeatures.Rtti) compileRTTI(this);
    if (this.runtimeFeatures & RuntimeFeatures.visitGlobals) compileVisitGlobals(this);
    if (this.runtimeFeatures & RuntimeFeatures.visitMembers) compileVisitMembers(this);

    var memoryOffset = i64_align(this.memoryOffset, options.usizeType.byteSize);

    // finalize data
    module.removeGlobal(BuiltinNames.data_end);
    if ((this.runtimeFeatures & RuntimeFeatures.Data) != 0 || hasShadowStack) {
      if (options.isWasm64) {
        module.addGlobal(BuiltinNames.data_end, TypeRef.I64, false,
          module.i64(i64_low(memoryOffset), i64_high(memoryOffset))
        );
      } else {
        module.addGlobal(BuiltinNames.data_end, TypeRef.I32, false,
          module.i32(i64_low(memoryOffset))
        );
      }
    }

    // finalize stack (grows down from __heap_base to __data_end)
    module.removeGlobal(BuiltinNames.stack_pointer);
    if ((this.runtimeFeatures & RuntimeFeatures.Stack) != 0 || hasShadowStack) {
      memoryOffset = i64_align(
        i64_add(memoryOffset, i64_new(options.stackSize)),
        options.usizeType.byteSize
      );
      if (options.isWasm64) {
        module.addGlobal(BuiltinNames.stack_pointer, TypeRef.I64, true,
          module.i64(i64_low(memoryOffset), i64_high(memoryOffset))
        );
      } else {
        module.addGlobal(BuiltinNames.stack_pointer, TypeRef.I32, true,
          module.i32(i64_low(memoryOffset))
        );
      }
    }

    // finalize heap
    module.removeGlobal(BuiltinNames.heap_base);
    if ((this.runtimeFeatures & RuntimeFeatures.Heap) != 0 || hasShadowStack) {
      if (options.isWasm64) {
        module.addGlobal(BuiltinNames.heap_base, TypeRef.I64, false,
          module.i64(i64_low(memoryOffset), i64_high(memoryOffset))
        );
      } else {
        module.addGlobal(BuiltinNames.heap_base, TypeRef.I32, false,
          module.i32(i64_low(memoryOffset))
        );
      }
    }

    // setup default memory & table
    this.initDefaultMemory(memoryOffset);
    this.initDefaultTable();

    // expose the arguments length helper if there are varargs exports
    if (this.runtimeFeatures & RuntimeFeatures.setArgumentsLength) {
      module.addFunction(BuiltinNames.setArgumentsLength, TypeRef.I32, TypeRef.None, null,
        module.global_set(this.ensureArgumentsLength(), module.local_get(0, TypeRef.I32))
      );
      module.addFunctionExport(BuiltinNames.setArgumentsLength, ExportNames.setArgumentsLength);
    }

    // NOTE: no more element compiles from here. may go to the start function!

    // compile the start function if not empty or if explicitly requested
    var startIsEmpty = !startFunctionBody.length;
    var exportStart = options.exportStart;
    if (!startIsEmpty || exportStart != null) {
      let signature = startFunctionInstance.signature;
      if (!startIsEmpty && exportStart != null) {
        module.addGlobal(BuiltinNames.started, TypeRef.I32, true, module.i32(0));
        startFunctionBody.unshift(
          module.global_set(BuiltinNames.started, module.i32(1))
        );
        startFunctionBody.unshift(
          module.if(
            module.global_get(BuiltinNames.started, TypeRef.I32),
            module.return()
          )
        );
      }
      let funcRef = module.addFunction(
        startFunctionInstance.internalName,
        signature.paramRefs,
        signature.resultRefs,
        typesToRefs(startFunctionInstance.additionalLocals),
        module.flatten(startFunctionBody)
      );
      startFunctionInstance.finalize(module, funcRef);
      if (exportStart == null) module.setStart(funcRef);
      else {
        if (!isIdentifier(exportStart) || module.hasExport(exportStart)) {
          this.error(
            DiagnosticCode.Start_function_name_0_is_invalid_or_conflicts_with_another_export,
            this.program.nativeRange, exportStart
          );
        } else {
          module.addFunctionExport(startFunctionInstance.internalName, exportStart);
        }
      }
    }

    // Run custom passes
    if (hasShadowStack) {
      this.shadowStack.walkModule();
    }
    if (program.lookup("ASC_RTRACE") != null) {
      new RtraceMemory(this).walkModule();
    }

    return module;
  }

  private initDefaultMemory(memoryOffset: i64): void {
    this.memoryOffset = memoryOffset;

    var options = this.options;
    var module = this.module;
    var memorySegments = this.memorySegments;

    var initialPages: u32 = 0;
    var maximumPages = Module.UNLIMITED_MEMORY;
    var isSharedMemory = false;

    if (options.memoryBase /* is specified */ || memorySegments.length) {
      initialPages = u32(i64_low(i64_shr_u(i64_align(memoryOffset, 0x10000), i64_new(16))));
    }

    if (options.initialMemory) {
      if (options.initialMemory < initialPages) {
        this.error(
          DiagnosticCode.Module_requires_at_least_0_pages_of_initial_memory,
          null,
          initialPages.toString()
        );
      } else {
        initialPages = options.initialMemory;
      }
    }

    if (options.maximumMemory) {
      if (options.maximumMemory < initialPages) {
        this.error(
          DiagnosticCode.Module_requires_at_least_0_pages_of_maximum_memory,
          null,
          initialPages.toString()
        );
      } else {
        maximumPages = options.maximumMemory;
      }
    }

    if (options.sharedMemory) {
      isSharedMemory = true;
      if (!options.maximumMemory) {
        this.error(
          DiagnosticCode.Shared_memory_requires_maximum_memory_to_be_defined,
          null
        );
        isSharedMemory = false;
      }
      if (!options.hasFeature(Feature.Threads)) {
        this.error(
          DiagnosticCode.Shared_memory_requires_feature_threads_to_be_enabled,
          null
        );
        isSharedMemory = false;
      }
    }

    // check that we didn't exceed lowMemoryLimit already
    var lowMemoryLimit32 = options.lowMemoryLimit;
    if (lowMemoryLimit32) {
      let lowMemoryLimit = i64_new(lowMemoryLimit32 & ~15);
      if (i64_gt(memoryOffset, lowMemoryLimit)) {
        this.error(
          DiagnosticCode.Low_memory_limit_exceeded_by_static_data_0_1,
          null, i64_to_string(memoryOffset), i64_to_string(lowMemoryLimit)
        );
      }
    }

    // Setup internal memory with default name "0"
    module.setMemory(
      initialPages,
      maximumPages,
      memorySegments,
      options.target,
      options.exportMemory ? ExportNames.Memory : null,
      CommonNames.DefaultMemory,
      isSharedMemory
    );

    // import memory if requested (default memory is named '0' by Binaryen)
    if (options.importMemory) {
      module.addMemoryImport(
        CommonNames.DefaultMemory,
        ImportNames.DefaultNamespace,
        ImportNames.Memory,
        isSharedMemory
      );
    }
  }

  private initDefaultTable(): void {
    var options = this.options;
    var module = this.module;

    // import and/or export table if requested (default table is named '0' by Binaryen)
    if (options.importTable) {
      module.addTableImport(
        CommonNames.DefaultTable,
        ImportNames.DefaultNamespace,
        ImportNames.Table
      );
      if (options.pedantic && options.willOptimize) {
        this.pedantic(
          DiagnosticCode.Importing_the_table_disables_some_indirect_call_optimizations,
          null
        );
      }
    }
    if (options.exportTable) {
      module.addTableExport(CommonNames.DefaultTable, ExportNames.Table);
      if (options.pedantic && options.willOptimize) {
        this.pedantic(
          DiagnosticCode.Exporting_the_table_disables_some_indirect_call_optimizations,
          null
        );
      }
    }

    // set up function table (first elem is blank)
    var tableBase = options.tableBase;
    if (!tableBase) tableBase = 1; // leave first elem blank
    var functionTable = this.functionTable;
    var functionTableNames = new Array<string>(functionTable.length);
    for (let i = 0, k = functionTable.length; i < k; ++i) {
      functionTableNames[i] = functionTable[i].internalName;
    }

    var initialTableSize = <Index>tableBase + functionTable.length;
    var maximumTableSize = Module.UNLIMITED_TABLE;

    if (!(options.importTable || options.exportTable)) {
      // use fixed size for non-imported and non-exported tables
      maximumTableSize = initialTableSize;
      if (options.willOptimize) {
        // Hint for directize pass which indicate table's content will not change
        // and can be better optimized
        module.setPassArgument("directize-initial-contents-immutable", "true");
      }
    }
    module.addFunctionTable(
      CommonNames.DefaultTable,
      initialTableSize,
      maximumTableSize,
      functionTableNames,
      module.i32(tableBase)
    );
  }

  // === Exports ==================================================================================

  /** Compiles the respective module exports for the specified entry file. */
  private compileModuleExports(file: File): void {
    var exports = file.exports;
    if (exports) {
      // TODO: for (let [elementName, element] of exports) {
      for (let _keys = Map_keys(exports), i = 0, k = _keys.length; i < k; ++i) {
        let elementName = unchecked(_keys[i]);
        let element = assert(exports.get(elementName));
        this.compileModuleExport(elementName, element);
      }
    }
    var exportsStar = file.exportsStar;
    if (exportsStar)  {
      for (let i = 0, k = exportsStar.length; i < k; ++i) {
        this.compileModuleExports(exportsStar[i]);
      }
    }
  }

  /** Compiles the respective module export(s) for the specified element. */
  private compileModuleExport(name: string, element: DeclaredElement, prefix: string = ""): void {
    var module = this.module;
    switch (element.kind) {
      case ElementKind.FunctionPrototype: {
        // obtain the default instance
        let functionPrototype = <FunctionPrototype>element;
        if (!functionPrototype.is(CommonFlags.Generic)) {
          let functionInstance = this.resolver.resolveFunction(functionPrototype, null);
          if (functionInstance) {
            this.compileModuleExport(name, functionInstance, prefix);
          }
          return;
        }
        break;
      }
      case ElementKind.Function: {
        let functionInstance = <Function>element;
        if (!functionInstance.hasDecorator(DecoratorFlags.Builtin)) {
          let signature = functionInstance.signature;
          if (signature.requiredParameters < signature.parameterTypes.length) {
            // utilize varargs stub to fill in omitted arguments
            functionInstance = this.ensureVarargsStub(functionInstance);
            this.runtimeFeatures |= RuntimeFeatures.setArgumentsLength;
          }
          this.compileFunction(functionInstance);
          if (functionInstance.is(CommonFlags.Compiled)) {
            let exportName = prefix + name;
            if (!module.hasExport(exportName)) {
              module.addFunctionExport(functionInstance.internalName, exportName);
              this.hasCustomFunctionExports = true;
              let hasManagedOperands = signature.hasManagedOperands;
              if (hasManagedOperands) {
                this.shadowStack.noteExport(exportName, signature.getManagedOperandIndices());
              }
              if (!this.desiresExportRuntime) {
                let thisType = signature.thisType;
                if (
                  thisType && lowerRequiresExportRuntime(thisType) ||
                  liftRequiresExportRuntime(signature.returnType)
                ) {
                  this.desiresExportRuntime = true;
                } else {
                  let parameterTypes = signature.parameterTypes;
                  for (let i = 0, k = parameterTypes.length; i < k; ++i) {
                    if (lowerRequiresExportRuntime(parameterTypes[i])) {
                      this.desiresExportRuntime = true;
                      break;
                    }
                  }
                }
              }
            }
            return;
          }
        }
        break;
      }
      case ElementKind.Global: {
        let global = <Global>element;
        let isConst = global.is(CommonFlags.Const) || global.is(CommonFlags.Static | CommonFlags.Readonly);
        if (!isConst && !this.options.hasFeature(Feature.MutableGlobals)) {
          this.warning(
            DiagnosticCode.Feature_0_is_not_enabled,
            global.identifierNode.range, "mutable-globals"
          );
          return;
        }
        this.compileGlobal(global);
        if (global.is(CommonFlags.Compiled)) {
          let exportName = prefix + name;
          if (!module.hasExport(exportName)) {
            module.addGlobalExport(element.internalName, exportName);
            if (!this.desiresExportRuntime) {
              let type = global.type;
              if (
                liftRequiresExportRuntime(type) ||
                !global.is(CommonFlags.Const) && lowerRequiresExportRuntime(type)
              ) {
                this.desiresExportRuntime = true;
              }
            }
          }
          if (global.type == Type.v128) {
            this.warning(
              DiagnosticCode.Exchange_of_0_values_is_not_supported_by_all_embeddings,
              global.typeNode
                ? assert(global.typeNode).range
                : global.identifierNode.range,
              "v128"
            );
          }
          return;
        }
        break;
      }
      case ElementKind.Enum: {
        this.compileEnum(<Enum>element);
        let members = element.members;
        if (members) {
          let subPrefix = prefix + name + STATIC_DELIMITER;
          for (let _keys = Map_keys(members), i = 0, k = _keys.length; i < k; ++i) {
            let memberName = unchecked(_keys[i]);
            let member = assert(members.get(memberName));
            if (!member.is(CommonFlags.Private)) {
              this.compileModuleExport(memberName, member, subPrefix);
            }
          }
        }
        return;
      }
      case ElementKind.EnumValue: {
        let enumValue = <EnumValue>element;
        if (!enumValue.isImmutable && !this.options.hasFeature(Feature.MutableGlobals)) {
          this.error(
            DiagnosticCode.Feature_0_is_not_enabled,
            enumValue.identifierNode.range, "mutable-globals"
          );
          return;
        }
        if (enumValue.is(CommonFlags.Compiled)) {
          let exportName = prefix + name;
          if (!module.hasExport(exportName)) {
            module.addGlobalExport(element.internalName, exportName);
          }
          return;
        }
        break;
      }
    }
    this.warning(
      DiagnosticCode.Only_variables_functions_and_enums_become_WebAssembly_module_exports,
      element.identifierNode.range
    );
  }

  // files

  /** Compiles the file matching the specified path. */
  compileFileByPath(normalizedPathWithoutExtension: string, reportNode: Node): void {
    var file: File;
    var filesByName = this.program.filesByName;
    var pathWithIndex: string;
    if (filesByName.has(normalizedPathWithoutExtension)) {
      file = assert(filesByName.get(normalizedPathWithoutExtension));
    } else if (filesByName.has(pathWithIndex = normalizedPathWithoutExtension + INDEX_SUFFIX)) {
      file = assert(filesByName.get(pathWithIndex));
    } else {
      this.error(
        DiagnosticCode.File_0_not_found,
        reportNode.range, normalizedPathWithoutExtension
      );
      return;
    }
    this.compileFile(file);
  }

  /** Compiles the specified file. */
  compileFile(file: File): void {
    if (file.is(CommonFlags.Compiled)) return;
    file.set(CommonFlags.Compiled);

    // compile top-level statements within the file's start function
    var startFunction = file.startFunction;
    var startSignature = startFunction.signature;
    var previousBody = this.currentBody;
    var startFunctionBody = new Array<ExpressionRef>();
    this.currentBody = startFunctionBody;

    // compile top-level statements
    var previousFlow = this.currentFlow;
    var flow = startFunction.flow;
    this.currentFlow = flow;
    for (let statements = file.source.statements, i = 0, k = statements.length; i < k; ++i) {
      this.compileTopLevelStatement(statements[i], startFunctionBody);
    }
    // no need to insert unreachable since last statement should have done that
    this.currentFlow = previousFlow;
    this.currentBody = previousBody;

    // if top-level statements are present, make the per-file start function and call it in start
    if (startFunctionBody.length) {
      let module = this.module;
      let locals = startFunction.localsByIndex;
      let numLocals = locals.length;
      let varTypes = new Array<TypeRef>(numLocals);
      for (let i = 0; i < numLocals; ++i) varTypes[i] = locals[i].type.toRef();
      const funcRef = module.addFunction(
        startFunction.internalName,
        startSignature.paramRefs,
        startSignature.resultRefs,
        varTypes,
        module.flatten(startFunctionBody)
      );
      startFunction.finalize(module, funcRef);
      previousBody.push(
        module.call(startFunction.internalName, null, TypeRef.None)
      );
    }
  }

  // === Globals ==================================================================================

  /** Compiles a global variable. */
  compileGlobal(global: Global): bool {
    if (global.is(CommonFlags.Compiled)) return !global.is(CommonFlags.Errored);
    global.set(CommonFlags.Compiled);

    var pendingElements = this.pendingElements;
    pendingElements.add(global);

    var module = this.module;
    var initExpr: ExpressionRef = 0;
    var typeNode = global.typeNode;
    var initializerNode = global.initializerNode;

    if (!global.is(CommonFlags.Resolved)) {

      // Resolve type if annotated
      if (typeNode) {
        let resolvedType = this.resolver.resolveType(typeNode, global.parent); // reports
        if (!resolvedType) {
          global.set(CommonFlags.Errored);
          pendingElements.delete(global);
          return false;
        }
        if (resolvedType == Type.void) {
          this.error(
            DiagnosticCode.Type_expected,
            typeNode.range
          );
          global.set(CommonFlags.Errored);
          pendingElements.delete(global);
          return false;
        }
        global.setType(resolvedType);
        this.checkTypeSupported(global.type, typeNode);

      // Otherwise infer type from initializer
      } else if (initializerNode) {
        let previousFlow = this.currentFlow;
        if (global.hasDecorator(DecoratorFlags.Lazy)) {
          this.currentFlow = global.file.startFunction.flow;
        }
        initExpr = this.compileExpression(initializerNode, Type.auto, // reports
          Constraints.MustWrap | Constraints.PreferStatic
        );
        this.currentFlow = previousFlow;
        if (this.currentType == Type.void) {
          this.error(
            DiagnosticCode.Type_0_is_not_assignable_to_type_1,
            initializerNode.range, this.currentType.toString(), "<auto>"
          );
          global.set(CommonFlags.Errored);
          pendingElements.delete(global);
          return false;
        }
        global.setType(this.currentType);

      // Error if there's neither a type nor an initializer
      } else {
        this.error(
          DiagnosticCode.Type_expected,
          global.identifierNode.range.atEnd
        );
        global.set(CommonFlags.Errored);
        pendingElements.delete(global);
        return false;
      }
    }

    // Handle ambient builtins like '__heap_base' that need to be resolved but are added explicitly
    if (global.is(CommonFlags.Ambient) && global.hasDecorator(DecoratorFlags.Builtin)) {
      let internalName = global.internalName;
      if (internalName == BuiltinNames.data_end) this.runtimeFeatures |= RuntimeFeatures.Data;
      else if (internalName == BuiltinNames.stack_pointer) this.runtimeFeatures |= RuntimeFeatures.Stack;
      else if (internalName == BuiltinNames.heap_base) this.runtimeFeatures |= RuntimeFeatures.Heap;
      else if (internalName == BuiltinNames.rtti_base) this.runtimeFeatures |= RuntimeFeatures.Rtti;
      pendingElements.delete(global);
      return true;
    }

    var type = global.type;
    var typeRef = type.toRef();
    var isDeclaredConstant = global.is(CommonFlags.Const) || global.is(CommonFlags.Static | CommonFlags.Readonly);
    var isDeclaredInline = global.hasDecorator(DecoratorFlags.Inline);

    // Handle imports
    if (global.is(CommonFlags.Ambient)) {

      // Constant global or mutable globals enabled
      if (isDeclaredConstant || this.options.hasFeature(Feature.MutableGlobals)) {
        mangleImportName(global, global.declaration);
        this.program.markModuleImport(mangleImportName_moduleName, mangleImportName_elementName, global);
        module.addGlobalImport(
          global.internalName,
          mangleImportName_moduleName,
          mangleImportName_elementName,
          typeRef,
          !isDeclaredConstant
        );
        pendingElements.delete(global);
        if (!this.desiresExportRuntime && lowerRequiresExportRuntime(type)) {
          this.desiresExportRuntime = true;
        }
        return true;
      }

      // Importing mutable globals is not supported in the MVP
      this.error(
        DiagnosticCode.Feature_0_is_not_enabled,
        global.declaration.range, "mutable-globals"
      );
      global.set(CommonFlags.Errored);
      pendingElements.delete(global);
      return false;
    }

    // The MVP does not yet support initializer expressions other than constants and gets of
    // imported immutable globals, hence such initializations must be performed in the start.
    var initializeInStart = false;

    // Evaluate initializer if present
    if (initializerNode) {
      if (!initExpr) {
        let previousFlow = this.currentFlow;
        if (global.hasDecorator(DecoratorFlags.Lazy)) {
          this.currentFlow = global.file.startFunction.flow;
        }
        initExpr = this.compileExpression(initializerNode, type,
          Constraints.ConvImplicit | Constraints.MustWrap | Constraints.PreferStatic
        );
        this.currentFlow = previousFlow;
      }

      // If not a constant expression, attempt to precompute
      if (!module.isConstExpression(initExpr)) {
        if (isDeclaredConstant) {
          let precomp = module.runExpression(initExpr, ExpressionRunnerFlags.PreserveSideeffects);
          if (precomp) {
            initExpr = precomp;
          } else {
            initializeInStart = true;
          }
        } else {
          initializeInStart = true;
        }
      }

      // Handle special case of initializing from imported immutable global
      if (initializeInStart && getExpressionId(initExpr) == ExpressionId.GlobalGet) {
        let fromName = assert(getGlobalGetName(initExpr));
        if (!isGlobalMutable(module.getGlobal(fromName))) {
          let elementsByName = this.program.elementsByName;
          if (elementsByName.has(fromName)) {
            let global = assert(elementsByName.get(fromName));
            if (global.is(CommonFlags.Ambient)) initializeInStart = false;
          }
        }
      }

      // Explicitly inline if annotated
      if (isDeclaredInline) {
        if (initializeInStart) {
          this.warning(
            DiagnosticCode.Mutable_value_cannot_be_inlined,
            initializerNode.range
          );
        } else {
          assert(getExpressionId(initExpr) == ExpressionId.Const);
          let exprType = getExpressionType(initExpr);
          switch (<u32>exprType) {
            case <u32>TypeRef.I32: {
              global.constantValueKind = ConstantValueKind.Integer;
              global.constantIntegerValue = i64_new(getConstValueI32(initExpr), 0);
              break;
            }
            case <u32>TypeRef.I64: {
              global.constantValueKind = ConstantValueKind.Integer;
              global.constantIntegerValue = i64_new(
                getConstValueI64Low(initExpr),
                getConstValueI64High(initExpr)
              );
              break;
            }
            case <u32>TypeRef.F32: {
              global.constantValueKind = ConstantValueKind.Float;
              global.constantFloatValue = getConstValueF32(initExpr);
              break;
            }
            case <u32>TypeRef.F64: {
              global.constantValueKind = ConstantValueKind.Float;
              global.constantFloatValue = getConstValueF64(initExpr);
              break;
            }
            default: {
              assert(false);
              global.set(CommonFlags.Errored);
              pendingElements.delete(global);
              return false;
            }
          }
          global.set(CommonFlags.Inlined); // inline the value from now on
        }
      }

    // Initialize to zero if there's no initializer
    } else {
      if (global.is(CommonFlags.Inlined)) {
        initExpr = this.compileInlineConstant(global, global.type, Constraints.PreferStatic);
      } else {
        initExpr = this.makeZero(type);
      }
    }

    var internalName = global.internalName;

    if (initializeInStart) { // initialize to mutable zero and set the actual value in start
      if (isDeclaredInline) {
        this.error(
          DiagnosticCode.Decorator_0_is_not_valid_here,
          findDecorator(DecoratorKind.Inline, global.decoratorNodes)!.range, "inline"
        );
      }
      module.addGlobal(internalName, typeRef, true, this.makeZero(type));
      this.currentBody.push(
        module.global_set(internalName, initExpr)
      );
    } else if (!isDeclaredInline) { // compile normally
      module.addGlobal(internalName, typeRef, !isDeclaredConstant, initExpr);
    }
    pendingElements.delete(global);
    return true;
  }

  // === Enums ====================================================================================

  /** Compiles an enum. */
  compileEnum(element: Enum): bool {
    if (element.is(CommonFlags.Compiled)) return !element.is(CommonFlags.Errored);
    element.set(CommonFlags.Compiled);

    var pendingElements = this.pendingElements;
    pendingElements.add(element);

    var module = this.module;
    var previousParent = this.currentParent;
    this.currentParent = element;
    var previousValue: EnumValue | null = null;
    var previousValueIsMut = false;
    var isInline = element.is(CommonFlags.Const) || element.hasDecorator(DecoratorFlags.Inline);

    var members = element.members;
    if (members) {
      // TODO: for (let member of element.members.values()) {
      for (let _values = Map_values(members), i = 0, k = _values.length; i < k; ++i) {
        let member = unchecked(_values[i]);
        if (member.kind != ElementKind.EnumValue) continue; // happens if an enum is also a namespace
        let initInStart = false;
        let enumValue = <EnumValue>member;
        let valueNode = enumValue.valueNode;
        enumValue.set(CommonFlags.Compiled);
        let previousFlow = this.currentFlow;
        if (element.hasDecorator(DecoratorFlags.Lazy)) {
          this.currentFlow = element.file.startFunction.flow;
        }
        let initExpr: ExpressionRef;
        if (valueNode) {
          initExpr = this.compileExpression(valueNode, Type.i32,
            Constraints.ConvImplicit
          );
          if (getExpressionId(initExpr) != ExpressionId.Const) {
            let precomp = module.runExpression(initExpr, ExpressionRunnerFlags.PreserveSideeffects);
            if (precomp) {
              initExpr = precomp;
            } else {
              if (element.is(CommonFlags.Const)) {
                this.error(
                  DiagnosticCode.In_const_enum_declarations_member_initializer_must_be_constant_expression,
                  valueNode.range
                );
              }
              initInStart = true;
            }
          }
        } else if (previousValue == null) {
          initExpr = module.i32(0);
        } else {
          if (previousValueIsMut) {
            this.error(
              DiagnosticCode.Enum_member_must_have_initializer,
              enumValue.identifierNode.range.atEnd
            );
          }
          if (isInline) {
            let value = i64_add(previousValue.constantIntegerValue, i64_new(1));
            assert(!i64_high(value));
            initExpr = module.i32(i64_low(value));
          } else {
            initExpr = module.binary(BinaryOp.AddI32,
              module.global_get(previousValue.internalName, TypeRef.I32),
              module.i32(1)
            );
            let precomp = module.runExpression(initExpr, ExpressionRunnerFlags.PreserveSideeffects);
            if (precomp) {
              initExpr = precomp;
            } else {
              if (element.is(CommonFlags.Const)) {
                this.error(
                  DiagnosticCode.In_const_enum_declarations_member_initializer_must_be_constant_expression,
                  member.declaration.range
                );
              }
              initInStart = true;
            }
          }
        }
        this.currentFlow = previousFlow;
        if (initInStart) {
          module.addGlobal(enumValue.internalName, TypeRef.I32, true, module.i32(0));
          this.currentBody.push(
            this.makeGlobalAssignment(enumValue, initExpr, Type.i32, false)
          );
          previousValueIsMut = true;
        } else {
          if (isInline) {
            enumValue.setConstantIntegerValue(i64_new(getConstValueI32(initExpr)), Type.i32);
            if (enumValue.is(CommonFlags.ModuleExport)) {
              module.addGlobal(enumValue.internalName, TypeRef.I32, false, initExpr);
            }
          } else {
            module.addGlobal(enumValue.internalName, TypeRef.I32, false, initExpr);
          }
          enumValue.isImmutable = true;
          previousValueIsMut = false;
        }
        previousValue = enumValue;
      }
    }
    this.currentParent = previousParent;
    pendingElements.delete(element);
    return true;
  }

  // === Functions ================================================================================

  /** Compiles a priorly resolved function. */
  compileFunction(
    /** Function to compile. */
    instance: Function,
    /** Force compilation of stdlib alternative if a builtin. */
    forceStdAlternative: bool = false
  ): bool {
    if (instance.is(CommonFlags.Compiled)) return !instance.is(CommonFlags.Errored);

    if (!forceStdAlternative) {
      if (instance.hasDecorator(DecoratorFlags.Builtin)) return true;
      if (instance.hasDecorator(DecoratorFlags.Lazy)) {
        this.lazyFunctions.add(instance);
        return true;
      }
    }

    // ensure the function hasn't duplicate parameters
    var parameters = instance.prototype.functionTypeNode.parameters;
    var numParameters = parameters.length;
    if (numParameters >= 2) {
      let visited = new Set<string>();
      visited.add(parameters[0].name.text);
      for (let i = 1; i < numParameters; i++) {
        let paramIdentifier = parameters[i].name;
        let paramName = paramIdentifier.text;
        if (!visited.has(paramName)) {
          visited.add(paramName);
        } else {
          this.error(
            DiagnosticCode.Duplicate_identifier_0,
            paramIdentifier.range, paramName
          );
        }
      }
    }

    instance.set(CommonFlags.Compiled);
    var pendingElements = this.pendingElements;
    pendingElements.add(instance);

    var previousType = this.currentType;
    var module = this.module;
    var signature = instance.signature;
    var bodyNode = instance.prototype.bodyNode;
    var declarationNode = instance.declaration;
    assert(declarationNode.kind == NodeKind.FunctionDeclaration || declarationNode.kind == NodeKind.MethodDeclaration);
    this.checkSignatureSupported(instance.signature, (<FunctionDeclaration>declarationNode).signature);

    var funcRef: FunctionRef;

    // concrete function
    if (bodyNode) {

      // must not be ambient
      if (instance.is(CommonFlags.Ambient)) {
        this.error(
          DiagnosticCode.An_implementation_cannot_be_declared_in_ambient_contexts,
          instance.identifierNode.range
        );
      }

      // cannot have an annotated external name or code
      if (instance.hasAnyDecorator(DecoratorFlags.External | DecoratorFlags.ExternalJs)) {
        let decoratorNodes = instance.decoratorNodes;
        let decorator: DecoratorNode | null;
        if (decorator = findDecorator(DecoratorKind.External, decoratorNodes)) {
          this.error(
            DiagnosticCode.Decorator_0_is_not_valid_here,
            decorator.range, "external"
          );
        }
        if (decorator = findDecorator(DecoratorKind.ExternalJs, decoratorNodes)) {
          this.error(
            DiagnosticCode.Decorator_0_is_not_valid_here,
            decorator.range, "external.js"
          );
        }
      }

      // compile body in this function's context
      let previousFlow = this.currentFlow;
      let flow = instance.flow;
      this.currentFlow = flow;
      let stmts = new Array<ExpressionRef>();

      if (!this.compileFunctionBody(instance, stmts)) {
        stmts.push(module.unreachable());
      }

      this.currentFlow = previousFlow;

      // create the function
      funcRef = module.addFunction(
        instance.internalName,
        signature.paramRefs,
        signature.resultRefs,
        typesToRefs(instance.additionalLocals),
        module.flatten(stmts, instance.signature.returnType.toRef())
      );

    // imported function
    } else if (instance.is(CommonFlags.Ambient)) {
      mangleImportName(instance, declarationNode); // TODO: check for duplicates
      this.program.markModuleImport(mangleImportName_moduleName, mangleImportName_elementName, instance);
      module.addFunctionImport(
        instance.internalName,
        mangleImportName_moduleName,
        mangleImportName_elementName,
        signature.paramRefs,
        signature.resultRefs
      );
      funcRef = module.getFunction(instance.internalName);
      if (!this.desiresExportRuntime) {
        let thisType = signature.thisType;
        if (
          thisType && liftRequiresExportRuntime(thisType) ||
          lowerRequiresExportRuntime(signature.returnType)
        ) {
          this.desiresExportRuntime = true;
        } else {
          let parameterTypes = signature.parameterTypes;
          for (let i = 0, k = parameterTypes.length; i < k; ++i) {
            if (liftRequiresExportRuntime(parameterTypes[i])) {
              this.desiresExportRuntime = true;
              break;
            }
          }
        }
      }

    // abstract or interface function
    } else if (instance.is(CommonFlags.Abstract) || instance.parent.kind == ElementKind.Interface) {
      funcRef = module.addFunction(
        instance.internalName,
        signature.paramRefs,
        signature.resultRefs,
        null,
        module.unreachable()
      );
    } else {
      this.error(
        DiagnosticCode.Function_implementation_is_missing_or_not_immediately_following_the_declaration,
        instance.identifierNode.range
      );
      funcRef = 0; // TODO?
      instance.set(CommonFlags.Errored);
    }

    if (instance.is(CommonFlags.Ambient) || instance.is(CommonFlags.Export)) {
      // Verify and print warn if signature has v128 type for imported or exported functions
      let hasVectorValueOperands = signature.hasVectorValueOperands;
      if (hasVectorValueOperands) {
        let range: Range;
        let fnTypeNode = instance.prototype.functionTypeNode;
        if (signature.returnType == Type.v128) {
          range = fnTypeNode.returnType.range;
        } else {
          let firstIndex = signature.getVectorValueOperandIndices()[0];
          range = fnTypeNode.parameters[firstIndex].range;
        }
        this.warning(
          DiagnosticCode.Exchange_of_0_values_is_not_supported_by_all_embeddings,
          range, "v128"
        );
      }
    }

    instance.finalize(module, funcRef);
    this.currentType = previousType;
    pendingElements.delete(instance);
    return true;
  }

  /** Compiles the body of a function within the specified flow. */
  private compileFunctionBody(
    /** Function to compile. */
    instance: Function,
    /** Target array of statements also being returned. Creates a new array if omitted. */
    stmts: ExpressionRef[]
  ): bool {
    var module = this.module;
    var bodyNode = assert(instance.prototype.bodyNode);
    var returnType = instance.signature.returnType;
    var flow = this.currentFlow;
    var thisLocal = instance.signature.thisType
      ? assert(flow.lookupLocal(CommonNames.this_))
      : null;
    var bodyStartIndex = stmts.length;

    // compile statements
    if (bodyNode.kind == NodeKind.Block) {
      stmts = this.compileStatements((<BlockStatement>bodyNode).statements, true, stmts);
    } else {
      // must be an expression statement if not a block
      assert(bodyNode.kind == NodeKind.Expression);

      // must be an arrow function
      assert(instance.prototype.arrowKind);

      // none of the following can be an arrow function
      assert(!instance.isAny(CommonFlags.Constructor | CommonFlags.Get | CommonFlags.Set));

      let expr = this.compileExpression((<ExpressionStatement>bodyNode).expression, returnType, Constraints.ConvImplicit);
      if (!flow.canOverflow(expr, returnType)) flow.set(FlowFlags.ReturnsWrapped);
      if (flow.isNonnull(expr, returnType)) flow.set(FlowFlags.ReturnsNonNull);

      if (!stmts) stmts = [ expr ];
      else stmts.push(expr);

      if (!flow.is(FlowFlags.Terminates)) {
        if (!flow.canOverflow(expr, returnType)) flow.set(FlowFlags.ReturnsWrapped);
        if (flow.isNonnull(expr, returnType)) flow.set(FlowFlags.ReturnsNonNull);
        flow.set(FlowFlags.Returns | FlowFlags.Terminates);
      }
    }

    // Make constructors return their instance pointer, and prepend a conditional
    // allocation if any code path accesses `this`.
    if (instance.is(CommonFlags.Constructor)) {
      assert(instance.is(CommonFlags.Instance));
      thisLocal = assert(thisLocal);
      let parent = assert(instance.parent);
      assert(parent.kind == ElementKind.Class);
      let classInstance = <Class>parent;

      if (flow.isAny(FlowFlags.AccessesThis | FlowFlags.ConditionallyAccessesThis) || !flow.is(FlowFlags.Terminates)) {

        // Allocate `this` if not a super call, and initialize fields
        let allocStmts = new Array<ExpressionRef>();
        allocStmts.push(
          this.makeConditionalAllocation(classInstance, thisLocal.index)
        );
        this.makeFieldInitializationInConstructor(classInstance, allocStmts);

        // Insert right before the body
        for (let i = stmts.length - 1; i >= bodyStartIndex; --i) {
          stmts[i + 1] = stmts[i];
        }
        stmts[bodyStartIndex] = module.flatten(allocStmts, TypeRef.None);

        // Just prepended allocation is dropped when returning non-'this'
        if (flow.is(FlowFlags.MayReturnNonThis)) {
          if (this.options.pedantic) {
            this.pedantic(
              DiagnosticCode.Explicitly_returning_constructor_drops_this_allocation,
              instance.identifierNode.range
            );
          }
        }
      }

      // Returning something else than 'this' would break 'super()' calls
      if (flow.is(FlowFlags.MayReturnNonThis) && !classInstance.hasDecorator(DecoratorFlags.Final)) {
        this.error(
          DiagnosticCode.A_class_with_a_constructor_explicitly_returning_something_else_than_this_must_be_final,
          classInstance.identifierNode.range
        );
      }

      // Implicitly return `this` if the flow falls through
      if (!flow.is(FlowFlags.Terminates)) {
        stmts.push(
          module.local_get(thisLocal.index, this.options.sizeTypeRef)
        );
        flow.set(FlowFlags.Returns | FlowFlags.ReturnsNonNull | FlowFlags.Terminates);
      }

      // check that super has been called if this is a derived class
      if (classInstance.base && !flow.is(FlowFlags.CallsSuper)) {
        this.error(
          DiagnosticCode.Constructors_for_derived_classes_must_contain_a_super_call,
          instance.prototype.declaration.range
        );
      }

    // if this is a normal function, make sure that all branches terminate
    } else if (returnType != Type.void && !flow.is(FlowFlags.Terminates)) {
      this.error(
        DiagnosticCode.A_function_whose_declared_type_is_not_void_must_return_a_value,
        instance.prototype.functionTypeNode.returnType.range
      );
      return false; // not recoverable
    }

    return true;
  }

  /** Compiles an instance field to a getter and a setter. */
  compileField(instance: Field): bool {
    this.compileFieldGetter(instance);
    this.compileFieldSetter(instance);
    return instance.is(CommonFlags.Compiled);
  }

  /** Compiles the getter of the specified instance field. */
  compileFieldGetter(instance: Field): bool {
    if (instance.getterRef) return true;
    var module = this.module;
    var valueType = instance.type;
    var valueTypeRef = valueType.toRef();
    var thisTypeRef = this.options.sizeTypeRef;
    // return this.field
    instance.getterRef = module.addFunction(instance.internalGetterName, thisTypeRef, valueTypeRef, null,
      module.load(valueType.byteSize, valueType.isSignedIntegerValue,
        module.local_get(0, thisTypeRef),
        valueTypeRef, instance.memoryOffset
      )
    );
    if (instance.setterRef) {
      instance.set(CommonFlags.Compiled);
    } else {
      let typeNode = instance.typeNode;
      if (typeNode) this.checkTypeSupported(instance.type, typeNode);
    }
    return true;
  }

  /** Compiles the setter of the specified instance field. */
  compileFieldSetter(instance: Field): bool {
    if (instance.setterRef) return true;
    var type = instance.type;
    var thisTypeRef = this.options.sizeTypeRef;
    var valueTypeRef = type.toRef();
    var module = this.module;
    // void(this.field = value)
    var bodyExpr = module.store(type.byteSize,
      module.local_get(0, thisTypeRef),
      module.local_get(1, valueTypeRef),
      valueTypeRef, instance.memoryOffset
    );
    if (type.isManaged) {
      let parent = instance.parent;
      assert(parent.kind == ElementKind.Class);
      if ((<Class>parent).type.isManaged) {
        let linkInstance = this.program.linkInstance;
        this.compileFunction(linkInstance);
        bodyExpr = module.block(null, [
          bodyExpr,
          module.call(linkInstance.internalName, [
            module.local_get(0, thisTypeRef),
            module.local_get(1, valueTypeRef),
            module.i32(0)
          ], TypeRef.None)
        ], TypeRef.None);
      }
    }
    instance.setterRef = module.addFunction(
      instance.internalSetterName,
      createType([ thisTypeRef, valueTypeRef ]),
      TypeRef.None,
      null,
      bodyExpr
    );
    if (instance.getterRef) {
      instance.set(CommonFlags.Compiled);
    } else {
      let typeNode = instance.typeNode;
      if (typeNode) this.checkTypeSupported(instance.type, typeNode);
    }
    return true;
  }

  // === Memory ===================================================================================

  /** Adds a static memory segment with the specified data. */
  addAlignedMemorySegment(buffer: Uint8Array, alignment: i32 = 16): MemorySegment {
    assert(isPowerOf2(alignment));
    var memoryOffset = i64_align(this.memoryOffset, alignment);
    var segment = new MemorySegment(buffer, memoryOffset);
    this.memorySegments.push(segment);
    this.memoryOffset = i64_add(memoryOffset, i64_new(buffer.length));
    return segment;
  }

  /** Adds a static memory segment representing a runtime object. */
  addRuntimeMemorySegment(buffer: Uint8Array): MemorySegment {
    var memoryOffset = this.program.computeBlockStart64(this.memoryOffset);
    var segment = new MemorySegment(buffer, memoryOffset);
    this.memorySegments.push(segment);
    this.memoryOffset = i64_add(memoryOffset, i64_new(buffer.length));
    return segment;
  }

  /** Ensures that a string exists in static memory and returns a pointer expression. Deduplicates. */
  ensureStaticString(stringValue: string): ExpressionRef {
    var ptr = this.ensureStaticStringPtr(stringValue);
    this.currentType = this.program.stringInstance.type;
    return this.module.usize(ptr);
  }

  /** Ensures that a string exists in static memory and returns a pointer to it. Deduplicates. */
  ensureStaticStringPtr(stringValue: string): i64 {
    var program = this.program;
    var totalOverhead = program.totalOverhead;
    var stringInstance = assert(program.stringInstance);
    var stringSegment: MemorySegment;
    var segments = this.stringSegments;
    if (segments.has(stringValue)) {
      stringSegment = assert(segments.get(stringValue)); // reuse
    } else {
      let len = stringValue.length;
      let buf = stringInstance.createBuffer(len << 1);
      for (let i = 0; i < len; ++i) {
        writeI16(stringValue.charCodeAt(i), buf, totalOverhead + (i << 1));
      }
      stringSegment = this.addRuntimeMemorySegment(buf);
      segments.set(stringValue, stringSegment);
    }
    return i64_add(stringSegment.offset, i64_new(totalOverhead));
  }

  /** Writes a series of static values of the specified type to a buffer. */
  writeStaticBuffer(buf: Uint8Array, pos: i32, elementType: Type, values: ExpressionRef[]): i32 {
    var length = values.length;
    var byteSize = elementType.byteSize;
    var elementTypeRef = elementType.toRef();
    switch (<u32>elementTypeRef) {
      case <u32>TypeRef.I32: {
        switch (byteSize) {
          case 1: {
            for (let i = 0; i < length; ++i) {
              let value = values[i];
              assert(getExpressionType(value) == elementTypeRef);
              assert(getExpressionId(value) == ExpressionId.Const);
              writeI8(getConstValueI32(value), buf, pos);
              pos += 1;
            }
            break;
          }
          case 2: {
            for (let i = 0; i < length; ++i) {
              let value = values[i];
              assert(getExpressionType(value) == elementTypeRef);
              assert(getExpressionId(value) == ExpressionId.Const);
              writeI16(getConstValueI32(value), buf, pos);
              pos += 2;
            }
            break;
          }
          case 4: {
            for (let i = 0; i < length; ++i) {
              let value = values[i];
              assert(getExpressionType(value) == elementTypeRef);
              assert(getExpressionId(value) == ExpressionId.Const);
              writeI32(getConstValueI32(value), buf, pos);
              pos += 4;
            }
            break;
          }
          default: assert(false);
        }
        break;
      }
      case <u32>TypeRef.I64: {
        for (let i = 0; i < length; ++i) {
          let value = values[i];
          assert(getExpressionType(value) == elementTypeRef);
          assert(getExpressionId(value) == ExpressionId.Const);
          writeI64(i64_new(getConstValueI64Low(value), getConstValueI64High(value)), buf, pos);
          pos += 8;
        }
        break;
      }
      case <u32>TypeRef.F32: {
        for (let i = 0; i < length; ++i) {
          let value = values[i];
          assert(getExpressionType(value) == elementTypeRef);
          assert(getExpressionId(value) == ExpressionId.Const);
          writeF32(getConstValueF32(value), buf, pos);
          pos += 4;
        }
        break;
      }
      case <u32>TypeRef.F64: {
        for (let i = 0; i < length; ++i) {
          let value = values[i];
          assert(getExpressionType(value) == elementTypeRef);
          assert(getExpressionId(value) == ExpressionId.Const);
          writeF64(getConstValueF64(value), buf, pos);
          pos += 8;
        }
        break;
      }
      case <u32>TypeRef.V128: {
        for (let i = 0; i < length; ++i) {
          let value = values[i];
          assert(getExpressionType(value) == elementTypeRef);
          assert(getExpressionId(value) == ExpressionId.Const);
          writeV128(getConstValueV128(value), buf, pos);
          pos += 16;
        }
        break;
      }
      case <u32>TypeRef.None: {
        // nothing to write
        break;
      }
      default: assert(false);
    }
    return pos;
  }

  /** Adds a buffer to static memory and returns the created segment. */
  addStaticBuffer(elementType: Type, values: ExpressionRef[], id: u32 = this.program.arrayBufferInstance.id): MemorySegment {
    var program = this.program;
    var arrayBufferInstance = program.arrayBufferInstance;
    var buf = arrayBufferInstance.createBuffer(values.length * elementType.byteSize);
    this.program.OBJECTInstance.writeField("rtId", id, buf, 0); // use specified rtId
    this.writeStaticBuffer(buf, program.totalOverhead, elementType, values);
    return this.addRuntimeMemorySegment(buf);
  }

  /** Adds an array header to static memory and returns the created segment. */
  private addStaticArrayHeader(
    elementType: Type,
    bufferSegment: MemorySegment,
    /** Optional array instance override. */
    arrayInstance: Class | null = null
  ): MemorySegment {
    var program = this.program;
    if (!arrayInstance) {
      arrayInstance = assert(this.resolver.resolveClass(this.program.arrayPrototype, [ elementType ]));
    }
    var bufferLength = readI32(bufferSegment.buffer, program.OBJECTInstance.offsetof("rtSize"));
    var arrayLength = i32(bufferLength / elementType.byteSize);
    var bufferAddress = i64_add(bufferSegment.offset, i64_new(program.totalOverhead));
    var buf = arrayInstance.createBuffer();
    assert(arrayInstance.writeField("buffer", bufferAddress, buf));
    assert(arrayInstance.writeField("dataStart", bufferAddress, buf));
    assert(arrayInstance.writeField("byteLength", bufferLength, buf));
    assert(arrayInstance.writeField("length_", arrayLength, buf));
    return this.addRuntimeMemorySegment(buf);
  }

  // === Table ====================================================================================

  /** Ensures that a runtime counterpart of the specified function exists and returns its address. */
  ensureRuntimeFunction(instance: Function): i64 {
    assert(instance.is(CommonFlags.Compiled) && !instance.is(CommonFlags.Stub));
    var program = this.program;
    var memorySegment = instance.memorySegment;
    if (!memorySegment) {

      // Add to the function table
      let functionTable = this.functionTable;
      let tableBase = this.options.tableBase;
      if (!tableBase) tableBase = 1; // leave first elem blank
      let index = tableBase + functionTable.length;
      functionTable.push(instance);

      // Create runtime function
      let rtInstance = assert(this.resolver.resolveClass(program.functionPrototype, [ instance.type ]));
      let buf = rtInstance.createBuffer();
      assert(rtInstance.writeField("_index", index, buf));
      assert(rtInstance.writeField("_env", 0, buf));
      instance.memorySegment = memorySegment = this.addRuntimeMemorySegment(buf);
    }
    return i64_add(memorySegment.offset, i64_new(program.totalOverhead));
  }

  // === Statements ===============================================================================

  /** Compiles a top level statement (incl. function declarations etc.) to the specified body. */
  compileTopLevelStatement(statement: Statement, body: ExpressionRef[]): void {
    switch (statement.kind) {
      case NodeKind.ClassDeclaration: {
        let memberStatements = (<ClassDeclaration>statement).members;
        for (let i = 0, k = memberStatements.length; i < k; ++i) {
          this.compileTopLevelStatement(memberStatements[i], body);
        }
        break;
      }
      case NodeKind.EnumDeclaration: {
        let element = this.program.getElementByDeclaration(<EnumDeclaration>statement);
        if (element) {
          assert(element.kind == ElementKind.Enum);
          if (!element.hasDecorator(DecoratorFlags.Lazy)) this.compileEnum(<Enum>element);
        }
        break;
      }
      case NodeKind.NamespaceDeclaration: {
        let declaration = <NamespaceDeclaration>statement;
        let element = this.program.getElementByDeclaration(declaration);
        if (element) {
          // any potentiall merged element
          let previousParent = this.currentParent;
          this.currentParent = element;
          let memberStatements = declaration.members;
          for (let i = 0, k = memberStatements.length; i < k; ++i) {
            this.compileTopLevelStatement(memberStatements[i], body);
          }
          this.currentParent = previousParent;
        }
        break;
      }
      case NodeKind.Variable: {
        let declarations = (<VariableStatement>statement).declarations;
        for (let i = 0, k = declarations.length; i < k; ++i) {
          let element = this.program.getElementByDeclaration(declarations[i]);
          if (element) {
            assert(element.kind == ElementKind.Global);
            if (
              !element.is(CommonFlags.Ambient) && // delay imports
              !element.hasDecorator(DecoratorFlags.Lazy)
            ) this.compileGlobal(<Global>element);
          }
        }
        break;
      }
      case NodeKind.FieldDeclaration: {
        let element = this.program.getElementByDeclaration(<FieldDeclaration>statement);
        if (element && element.kind == ElementKind.Global) { // static
          if (!element.hasDecorator(DecoratorFlags.Lazy)) this.compileGlobal(<Global>element);
        }
        break;
      }
      case NodeKind.Export: {
        let exportStatement = <ExportStatement>statement;
        let internalPath = exportStatement.internalPath;
        if (internalPath != null) {
          this.compileFileByPath(internalPath, assert(exportStatement.path));
        }
        break;
      }
      case NodeKind.ExportDefault: {
        this.compileTopLevelStatement((<ExportDefaultStatement>statement).declaration, body);
        break;
      }
      case NodeKind.Import: {
        let importStatement = <ImportStatement>statement;
        this.compileFileByPath(importStatement.internalPath, importStatement.path);
        break;
      }
      case NodeKind.FunctionDeclaration:
      case NodeKind.MethodDeclaration:
      case NodeKind.InterfaceDeclaration:
      case NodeKind.IndexSignature:
      case NodeKind.TypeDeclaration: break;
      default: { // otherwise a top-level statement that is part of the start function's body
        let stmt = this.compileStatement(statement);
        if (getExpressionId(stmt) != ExpressionId.Nop) body.push(stmt);
        break;
      }
    }
  }

  /** Compiles a statement. */
  compileStatement(
    /** Statement to compile. */
    statement: Statement,
    /** Whether this is the last statement of the body, if known. */
    isLastInBody: bool = false
  ): ExpressionRef {
    var module = this.module;
    var stmt: ExpressionRef;
    switch (statement.kind) {
      case NodeKind.Block: {
        stmt = this.compileBlockStatement(<BlockStatement>statement);
        break;
      }
      case NodeKind.Break: {
        stmt = this.compileBreakStatement(<BreakStatement>statement);
        break;
      }
      case NodeKind.Continue: {
        stmt = this.compileContinueStatement(<ContinueStatement>statement);
        break;
      }
      case NodeKind.Do: {
        stmt = this.compileDoStatement(<DoStatement>statement);
        break;
      }
      case NodeKind.Empty: {
        stmt = this.compileEmptyStatement(<EmptyStatement>statement);
        break;
      }
      case NodeKind.Expression: {
        stmt = this.compileExpressionStatement(<ExpressionStatement>statement);
        break;
      }
      case NodeKind.For: {
        stmt = this.compileForStatement(<ForStatement>statement);
        break;
      }
      case NodeKind.ForOf: {
        stmt = this.compileForOfStatement(<ForOfStatement>statement);
        break;
      }
      case NodeKind.If: {
        stmt = this.compileIfStatement(<IfStatement>statement);
        break;
      }
      case NodeKind.Return: {
        stmt = this.compileReturnStatement(<ReturnStatement>statement, isLastInBody);
        break;
      }
      case NodeKind.Switch: {
        stmt = this.compileSwitchStatement(<SwitchStatement>statement);
        break;
      }
      case NodeKind.Throw: {
        stmt = this.compileThrowStatement(<ThrowStatement>statement);
        break;
      }
      case NodeKind.Try: {
        stmt = this.compileTryStatement(<TryStatement>statement);
        break;
      }
      case NodeKind.Variable: {
        stmt = this.compileVariableStatement(<VariableStatement>statement);
        if (!stmt) stmt = module.nop();
        break;
      }
      case NodeKind.Void: {
        stmt = this.compileVoidStatement(<VoidStatement>statement);
        break;
      }
      case NodeKind.While: {
        stmt = this.compileWhileStatement(<WhileStatement>statement);
        break;
      }
      case NodeKind.TypeDeclaration: {
        // TODO: integrate inner type declaration into flow
        this.error(
          DiagnosticCode.Not_implemented_0,
          statement.range,
          "Inner type alias"
        );
        stmt = module.unreachable();
        break;
      }
      case NodeKind.Module: {
        stmt = module.nop();
        break;
      }
      default: {
        assert(false);
        stmt = module.unreachable();
      }
    }
    if (this.options.sourceMap) this.addDebugLocation(stmt, statement.range);
    return stmt;
  }

  /** Compiles a series of statements. */
  compileStatements(
    /** Statements to compile. */
    statements: Statement[],
    /** Whether this is an immediate body statement. */
    isBody: bool = false,
    /** Statements to append to that is also returned. Created if omitted. */
    stmts: ExpressionRef[] | null = null
  ): ExpressionRef[] {
    var numStatements = statements.length;
    if (!stmts) {
      stmts = new Array<ExpressionRef>(numStatements);
      stmts.length = 0;
    }
    var module = this.module;
    var flow = this.currentFlow;
    for (let i = 0; i < numStatements; ++i) {
      let stmt = this.compileStatement(statements[i], isBody && i == numStatements - 1);
      switch (getExpressionId(stmt)) {
        case ExpressionId.Block: {
          if (!getBlockName(stmt)) {
            for (let j: Index = 0, k = getBlockChildCount(stmt); j < k; ++j) stmts.push(getBlockChildAt(stmt, j));
            break;
          }
          // fall-through
        }
        default: stmts.push(stmt);
        case ExpressionId.Nop:
      }
      if (flow.isAny(FlowFlags.Terminates | FlowFlags.Breaks)) {
        if (needsExplicitUnreachable(stmt)) stmts.push(module.unreachable());
        break;
      }
    }
    return stmts;
  }

  private compileBlockStatement(
    statement: BlockStatement
  ): ExpressionRef {
    var statements = statement.statements;
    var outerFlow = this.currentFlow;
    var innerFlow = outerFlow.fork();
    this.currentFlow = innerFlow;

    var stmts = this.compileStatements(statements);
    innerFlow.freeScopedLocals();
    outerFlow.inherit(innerFlow);
    this.currentFlow = outerFlow;
    return this.module.flatten(stmts);
  }

  private compileBreakStatement(
    statement: BreakStatement
  ): ExpressionRef {
    var module = this.module;
    var labelNode = statement.label;
    if (labelNode) {
      this.error(
        DiagnosticCode.Not_implemented_0,
        labelNode.range,
        "Break label"
      );
      return module.unreachable();
    }
    var flow = this.currentFlow;
    var breakLabel = flow.breakLabel;
    if (breakLabel == null) {
      this.error(
        DiagnosticCode.A_break_statement_can_only_be_used_within_an_enclosing_iteration_or_switch_statement,
        statement.range
      );
      return module.unreachable();
    }
    flow.freeScopedLocals();
    flow.set(FlowFlags.Breaks);
    return module.br(breakLabel);
  }

  private compileContinueStatement(
    statement: ContinueStatement
  ): ExpressionRef {
    var module = this.module;
    var label = statement.label;
    if (label) {
      this.error(
        DiagnosticCode.Not_implemented_0,
        label.range,
        "Continue label"
      );
      return module.unreachable();
    }
    // Check if 'continue' is allowed here
    var flow = this.currentFlow;
    var continueLabel = flow.continueLabel;
    if (continueLabel == null) {
      this.error(
        DiagnosticCode.A_continue_statement_can_only_be_used_within_an_enclosing_iteration_statement,
        statement.range
      );
      return module.unreachable();
    }
    flow.set(FlowFlags.Continues | FlowFlags.Terminates);
    flow.freeScopedLocals();
    return module.br(continueLabel);
  }

  private compileDoStatement(
    /** Statement to compile. */
    statement: DoStatement
  ): ExpressionRef {
    return this.doCompileDoStatement(statement, null);
  }

  private doCompileDoStatement(
    /** Statement to compile. */
    statement: DoStatement,
    /** If recompiling, the flow with differing local flags that triggered it. */
    flowAfter: Flow | null
  ): ExpressionRef {
    var module = this.module;
    var outerFlow = this.currentFlow;

    // (block $break                          └►┐ flow
    //  (loop $loop                             ├◄───────────┐ recompile?
    //   (?block $continue                      └─┐          │
    //    (body)                                  │ bodyFlow │
    //   )                                      ┌─┘          │
    //                                        ┌◄┼►╢          │ breaks or terminates?
    //                                        │ └─┐          │ but does not continue
    //   (br_if (cond) $loop)                 │   │ condFlow │
    //                                        │ ┌─┘          │
    //                                        ├◄┴────────────┘ condition?
    //  )                                     └─┐
    // )                                      ┌─┘

    var label = outerFlow.pushBreakLabel();
    var flow = outerFlow.fork(/* resetBreakContext */ true);
    if (flowAfter) flow.unifyLocalFlags(flowAfter);
    var flowBefore = flow.fork();
    this.currentFlow = flow;

    var breakLabel = `do-break|${label}`;
    flow.breakLabel = breakLabel;
    var continueLabel = `do-continue|${label}`;
    flow.continueLabel = continueLabel;
    var loopLabel = `do-loop|${label}`;

    // Compile the body (always executes)
    var bodyFlow = flow.fork();
    this.currentFlow = bodyFlow;
    var bodyStmts = new Array<ExpressionRef>();
    var body = statement.body;
    if (body.kind == NodeKind.Block) {
      this.compileStatements((<BlockStatement>body).statements, false, bodyStmts);
    } else {
      bodyStmts.push(this.compileStatement(body));
    }

    // Shortcut if body never falls through
    var possiblyContinues = bodyFlow.isAny(FlowFlags.Continues | FlowFlags.ConditionallyContinues);
    if (bodyFlow.isAny(FlowFlags.Terminates | FlowFlags.Breaks) && !possiblyContinues) {
      bodyStmts.push(
        module.unreachable()
      );
      flow.inherit(bodyFlow);

    // Otherwise evaluate the condition
    } else {
      let condFlow = flow.fork();
      this.currentFlow = condFlow;
      let condExpr = this.makeIsTrueish(
        this.compileExpression(statement.condition, Type.i32),
        this.currentType,
        statement.condition
      );
      let condKind = this.evaluateCondition(condExpr);

      if (possiblyContinues) {
        bodyStmts = [
          module.block(continueLabel, bodyStmts)
        ];
      }

      // Shortcut if condition is always false
      if (condKind == ConditionKind.False) {
        bodyStmts.push(
          module.drop(condExpr)
        );
        flow.inherit(bodyFlow);

      // Terminate if condition is always true and body never breaks
      } else if (condKind == ConditionKind.True && !bodyFlow.isAny(FlowFlags.Breaks | FlowFlags.ConditionallyBreaks)) {
        bodyStmts.push(
          module.drop(condExpr)
        );
        bodyStmts.push(
          module.br(loopLabel)
        );
        flow.set(FlowFlags.Terminates);

      } else {
        bodyStmts.push(
          module.br(loopLabel,
            condExpr
          )
        );
        flow.inherit(condFlow);

        // Detect if local flags are incompatible before and after looping, and
        // if so recompile by unifying local flags between iterations. Note that
        // this may be necessary multiple times where locals depend on each other.
        if (Flow.hasIncompatibleLocalStates(flowBefore, flow)) {
          outerFlow.popBreakLabel();
          this.currentFlow = outerFlow;
          return this.doCompileDoStatement(statement, flow);
        }
      }
    }

    // Finalize
    assert(!flow.hasScopedLocals);
    outerFlow.inherit(flow);
    outerFlow.popBreakLabel();
    this.currentFlow = outerFlow;
    var expr = module.block(breakLabel, [
      module.loop(loopLabel,
        module.flatten(bodyStmts)
      )
    ]);
    if (outerFlow.is(FlowFlags.Terminates)) {
      expr = module.block(null, [ expr, module.unreachable() ]);
    }
    return expr;
  }

  private compileEmptyStatement(
    statement: EmptyStatement
  ): ExpressionRef {
    return this.module.nop();
  }

  private compileExpressionStatement(
    statement: ExpressionStatement
  ): ExpressionRef {
    return this.compileExpression(statement.expression, Type.void, Constraints.ConvImplicit);
  }

  private compileForStatement(
    /** Statement to compile. */
    statement: ForStatement
  ): ExpressionRef {
    return this.doCompileForStatement(statement, null);
  }

  private doCompileForStatement(
    /** Statement to compile. */
    statement: ForStatement,
    /** If recompiling, the flow with differing local flags that triggered it. */
    flowAfter: Flow | null
  ): ExpressionRef {
    var module = this.module;
    var outerFlow = this.currentFlow;

    // (initializer)                  └►┐ flow
    // (block $break                    │
    //  (loop $loop                     ├◄───────────┐ recompile?
    //   (local.set $tcond (condition)) └─┐ condFlow │
    //                                  ┌─┘          │
    //   (if (local.get $tcond)       ┌◄┤            │ condition?
    //    (block $continue            │ │            │
    //     (body)                     │ └─┐ bodyFlow │
    //                                │ ┌─┘          │
    //    )                           ├◄┼►╢          │ breaks or terminates?
    //    (incrementor)               │ └─┐ incrFlow │
    //                                │ ┌─┘          │
    //                                │ └────────────┘
    //    (br $loop)                  └─┐
    //   )                              │
    //  )                               │
    // )                                │
    //                                ┌─┘

    var label = outerFlow.pushBreakLabel();
    var stmts = new Array<ExpressionRef>();
    var flow = outerFlow.fork(/* resetBreakContext */ true);
    this.currentFlow = flow;

    var breakLabel = `for-break${label}`;
    flow.breakLabel = breakLabel;
    var continueLabel = `for-continue|${label}`;
    flow.continueLabel = continueLabel;
    var loopLabel = `for-loop|${label}`;

    // Compile initializer if present
    var initializer = statement.initializer;
    if (initializer) {
      assert(
        initializer.kind == NodeKind.Expression ||
        initializer.kind == NodeKind.Variable
      );
      stmts.push(this.compileStatement(initializer));
    }

    if (flowAfter) flow.unifyLocalFlags(flowAfter);
    var flowBefore = flow.fork();

    // Precompute the condition
    var condFlow = flow.fork();
    this.currentFlow = condFlow;
    var condExpr: ExpressionRef;
    var condKind: ConditionKind;
    var condition = statement.condition;
    if (condition) {
      condExpr = this.makeIsTrueish(
        this.compileExpression(condition, Type.bool),
        this.currentType,
        condition
      );
      condKind = this.evaluateCondition(condExpr);

      // Shortcut if condition is always false (body never runs)
      if (condKind == ConditionKind.False) {
        stmts.push(
          module.drop(condExpr)
        );
        condFlow.freeScopedLocals();
        flow.inherit(condFlow);
        flow.freeScopedLocals();
        outerFlow.inherit(flow);
        outerFlow.popBreakLabel();
        this.currentFlow = outerFlow;
        return module.flatten(stmts);
      }
    } else {
      condExpr = module.i32(1);
      condKind = ConditionKind.True;
    }

    // From here on condition is either always true or unknown

    // Store condition result in a temp
    var tcond = flow.getTempLocal(Type.bool);
    var loopStmts = new Array<ExpressionRef>();
    loopStmts.push(
      module.local_set(tcond.index, condExpr, false) // bool
    );
    condFlow.freeScopedLocals();

    flow.inherit(condFlow); // always executes
    this.currentFlow = flow;

    // Compile the body assuming the condition turned out true
    var bodyFlow = flow.fork();
    bodyFlow.inheritNonnullIfTrue(condExpr);
    this.currentFlow = bodyFlow;
    var bodyStmts = new Array<ExpressionRef>();
    var body = statement.body;
    if (body.kind == NodeKind.Block) {
      this.compileStatements((<BlockStatement>body).statements, false, bodyStmts);
    } else {
      bodyStmts.push(this.compileStatement(body));
    }

    // Check if body terminates
    if (bodyFlow.isAny(FlowFlags.Terminates | FlowFlags.Breaks)) {
      bodyStmts.push(module.unreachable());
    }
    if (condKind == ConditionKind.True) flow.inherit(bodyFlow);
    else flow.inheritBranch(bodyFlow);
    bodyFlow.freeScopedLocals();

    var ifStmts = new Array<ExpressionRef>();
    ifStmts.push(
      module.block(continueLabel, bodyStmts)
    );

    // Compile the incrementor if it runs
    // Can still fall through to here if body continues, hence is already known to terminate
    if (!bodyFlow.is(FlowFlags.Terminates) || bodyFlow.isAny(FlowFlags.Continues | FlowFlags.ConditionallyContinues)) {
      let incrementor = statement.incrementor;
      if (incrementor) {
        let incrFlow = flow.fork();
        this.currentFlow = incrFlow;
        ifStmts.push(
          this.compileExpression(incrementor, Type.void, Constraints.ConvImplicit | Constraints.WillDrop)
        );
        incrFlow.freeScopedLocals();
        flow.inherit(incrFlow); // mostly local flags, also covers late termination by throwing
        this.currentFlow = flow;
      }

      ifStmts.push(
        module.br(loopLabel)
      );

      // Detect if local flags are incompatible before and after looping, and if
      // so recompile by unifying local flags between iterations. Note that this
      // may be necessary multiple times where locals depend on each other.
      if (Flow.hasIncompatibleLocalStates(flowBefore, flow)) {
        assert(!bodyFlow.hasScopedLocals);
        flow.freeScopedLocals();
        outerFlow.popBreakLabel();
        this.currentFlow = outerFlow;
        return this.doCompileForStatement(statement, flow);
      }
    }
    loopStmts.push(
      module.if(module.local_get(tcond.index, TypeRef.I32),
        module.flatten(ifStmts)
      )
    );

    stmts.push(
      module.block(breakLabel, [
        module.loop(loopLabel,
          module.flatten(loopStmts)
        )
      ])
    );
    flow.freeTempLocal(tcond);
    this.currentFlow = flow;

    // Finalize
    flow.freeScopedLocals();
    outerFlow.inherit(flow);
    outerFlow.popBreakLabel();
    if (outerFlow.is(FlowFlags.Terminates)) {
      stmts.push(module.unreachable());
    }
    this.currentFlow = outerFlow;
    return module.flatten(stmts);
  }

  private compileForOfStatement(
    statement: ForOfStatement
  ): ExpressionRef {
    this.error(
      DiagnosticCode.Not_implemented_0,
      statement.range,
      "Iterators"
    );
    return this.module.unreachable();
  }

  private compileIfStatement(
    statement: IfStatement
  ): ExpressionRef {
    var module = this.module;
    var ifTrue = statement.ifTrue;
    var ifFalse = statement.ifFalse;

    // (if              └►┐ flow
    //  (condition)      ┌┴───────────┐ condition?
    //  (block           │            │
    //   (ifTrue)        └►┐ thenFlow │
    //                   ┌─┘          │
    //  )                ├─╢          │
    //  (block           │          ┌◄┤ present?
    //   (ifFalse)       │          │ └►┐ elseFlow
    //                   │          │ ┌─┘
    //  )                │          │ ├─╢
    // )                 └┬─────────┴─┘
    // ...              ┌◄┘

    // Precompute the condition (always executes)
    var condExpr = this.makeIsTrueish(
      this.compileExpression(statement.condition, Type.bool),
      this.currentType,
      statement.condition
    );
    var condKind = this.evaluateCondition(condExpr);

    // Shortcut if the condition is constant
    switch (condKind) {
      case ConditionKind.True: {
        return module.block(null, [
          module.drop(condExpr),
          this.compileStatement(ifTrue)
        ]);
      }
      case ConditionKind.False: {
        return ifFalse
          ? module.block(null, [
              module.drop(condExpr),
              this.compileStatement(ifFalse)
            ])
          : module.drop(condExpr);
      }
    }

    // From here on condition is always unknown

    var flow = this.currentFlow;

    // Compile ifTrue assuming the condition turned out true
    var thenStmts = new Array<ExpressionRef>();
    var thenFlow = flow.fork();
    this.currentFlow = thenFlow;
    thenFlow.inheritNonnullIfTrue(condExpr);
    if (ifTrue.kind == NodeKind.Block) {
      this.compileStatements((<BlockStatement>ifTrue).statements, false, thenStmts);
    } else {
      thenStmts.push(this.compileStatement(ifTrue));
    }
    var thenTerminates = thenFlow.isAny(FlowFlags.Terminates | FlowFlags.Breaks);
    if (thenTerminates) {
      thenStmts.push(module.unreachable());
    }
    thenFlow.freeScopedLocals();
    this.currentFlow = flow;

    // Compile ifFalse assuming the condition turned out false, if present
    if (ifFalse) {
      let elseStmts = new Array<ExpressionRef>();
      let elseFlow = flow.fork();
      this.currentFlow = elseFlow;
      elseFlow.inheritNonnullIfFalse(condExpr);
      if (ifFalse.kind == NodeKind.Block) {
        this.compileStatements((<BlockStatement>ifFalse).statements, false, elseStmts);
      } else {
        elseStmts.push(this.compileStatement(ifFalse));
      }
      let elseTerminates = elseFlow.isAny(FlowFlags.Terminates | FlowFlags.Breaks);
      if (elseTerminates) {
        elseStmts.push(module.unreachable());
      }
      elseFlow.freeScopedLocals();
      this.currentFlow = flow;
      flow.inheritMutual(thenFlow, elseFlow);
      return module.if(condExpr,
        module.flatten(thenStmts),
        module.flatten(elseStmts)
      );
    } else {
      flow.inheritBranch(thenFlow);
      flow.inheritNonnullIfFalse(condExpr,
        thenFlow.isAny(FlowFlags.Terminates | FlowFlags.Breaks)
          ? null     // thenFlow terminates: just inherit
          : thenFlow // must become nonnull in thenFlow otherwise
      );
      return module.if(condExpr,
        module.flatten(thenStmts)
      );
    }
  }

  private compileReturnStatement(
    statement: ReturnStatement,
    isLastInBody: bool
  ): ExpressionRef {
    var module = this.module;
    var expr: ExpressionRef = 0;
    var flow = this.currentFlow;
    var returnType = flow.returnType;

    var valueExpression = statement.value;
    if (valueExpression) {
      let constraints = Constraints.ConvImplicit;
      if (flow.actualFunction.is(CommonFlags.ModuleExport)) constraints |= Constraints.MustWrap;

      expr = this.compileExpression(valueExpression, returnType, constraints);
      if (!flow.canOverflow(expr, returnType)) flow.set(FlowFlags.ReturnsWrapped);
      if (flow.isNonnull(expr, returnType)) flow.set(FlowFlags.ReturnsNonNull);
      if (flow.actualFunction.is(CommonFlags.Constructor) && valueExpression.kind != NodeKind.This) {
        flow.set(FlowFlags.MayReturnNonThis);
      }
    } else if (returnType != Type.void) {
      this.error(
        DiagnosticCode.Type_0_is_not_assignable_to_type_1,
        statement.range, "void", returnType.toString()
      );
      this.currentType = returnType;
      return module.unreachable();
    }
    flow.freeScopedLocals();

    // Remember that this flow returns
    flow.set(FlowFlags.Returns | FlowFlags.Terminates);

    // Handle inline return
    if (flow.isInline) {
      return !expr
        ? isLastInBody
          ? module.nop()
          : module.br(assert(flow.inlineReturnLabel))
        : isLastInBody
          ? expr
          : this.currentType == Type.void
            ? module.block(null, [ expr, module.br(assert(flow.inlineReturnLabel)) ])
            : module.br(assert(flow.inlineReturnLabel), 0, expr);
    }

    // Otherwise emit a normal return
    return !expr
      ? isLastInBody
        ? module.nop()
        : module.return()
      : isLastInBody
        ? expr
        : this.currentType == Type.void
          ? module.block(null, [ expr, module.return() ])
          : module.return(expr);
  }

  private compileSwitchStatement(
    statement: SwitchStatement
  ): ExpressionRef {
    var module = this.module;

    var cases = statement.cases;
    var numCases = cases.length;
    if (!numCases) {
      return this.compileExpression(statement.condition, Type.void,
        Constraints.ConvImplicit
      );
    }

    // Everything within a switch uses the same break context
    var outerFlow = this.currentFlow;
    var context = outerFlow.pushBreakLabel();

    // introduce a local for evaluating the condition (exactly once)
    var tempLocal = outerFlow.getTempLocal(Type.u32);
    var tempLocalIndex = tempLocal.index;

    // Prepend initializer to inner block. Does not initiate a new branch, yet.
    var breaks = new Array<ExpressionRef>(1 + numCases);
    breaks[0] = module.local_set( // initializer
      tempLocalIndex,
      this.compileExpression(statement.condition, Type.u32,
        Constraints.ConvImplicit
      ),
      false // u32
    );

    // make one br_if per (possibly dynamic) labeled case (binaryen optimizes to br_table where possible)
    var breakIndex = 1;
    var defaultIndex = -1;
    for (let i = 0; i < numCases; ++i) {
      let case_ = cases[i];
      let label = case_.label;
      if (label) {
        breaks[breakIndex++] = module.br(`case${i}|${context}`,
          module.binary(BinaryOp.EqI32,
            module.local_get(tempLocalIndex, TypeRef.I32),
            this.compileExpression(label, Type.u32,
              Constraints.ConvImplicit
            )
          )
        );
      } else {
        defaultIndex = i;
      }
    }

    outerFlow.freeTempLocal(tempLocal);

    // otherwise br to default respectively out of the switch if there is no default case
    breaks[breakIndex] = module.br(defaultIndex >= 0
      ? `case${defaultIndex}|${context}`
      : `break|${context}`
    );

    // nest blocks in order
    var currentBlock = module.block(`case0|${context}`, breaks, TypeRef.None);
    var commonCategorical = FlowFlags.AnyCategorical;
    var commonConditional = 0;
    for (let i = 0; i < numCases; ++i) {
      let case_ = cases[i];
      let statements = case_.statements;
      let numStatements = statements.length;

      // Each switch case initiates a new branch
      let innerFlow = outerFlow.fork();
      this.currentFlow = innerFlow;
      let breakLabel = `break|${context}`;
      innerFlow.breakLabel = breakLabel;

      let isLast = i == numCases - 1;
      let nextLabel = isLast ? breakLabel : `case${i + 1}|${context}`;
      let stmts = new Array<ExpressionRef>(1 + numStatements);
      stmts[0] = currentBlock;
      let count = 1;
      let terminates = false;
      for (let j = 0; j < numStatements; ++j) {
        let stmt = this.compileStatement(statements[j]);
        if (getExpressionId(stmt) != ExpressionId.Nop) {
          stmts[count++] = stmt;
        }
        if (innerFlow.isAny(FlowFlags.Terminates | FlowFlags.Breaks)) {
          if (innerFlow.is(FlowFlags.Terminates)) terminates = true;
          break;
        }
      }
      stmts.length = count;
      if (terminates || isLast || innerFlow.isAny(FlowFlags.Breaks | FlowFlags.ConditionallyBreaks)) {
        commonCategorical &= innerFlow.flags;
      }

      commonConditional |= innerFlow.deriveConditionalFlags();

      // Switch back to the parent flow
      innerFlow.unset(
        FlowFlags.Breaks |
        FlowFlags.ConditionallyBreaks
      );
      innerFlow.freeScopedLocals();
      this.currentFlow = outerFlow;
      currentBlock = module.block(nextLabel, stmts, TypeRef.None); // must be a labeled block
    }
    outerFlow.popBreakLabel();

    // If the switch has a default (guaranteed to handle any value), propagate common flags
    if (defaultIndex >= 0) outerFlow.flags |= commonCategorical & ~FlowFlags.Breaks;
    outerFlow.flags |= commonConditional & ~FlowFlags.ConditionallyBreaks;
    // TODO: what about local states?
    return currentBlock;
  }

  private compileThrowStatement(
    statement: ThrowStatement
  ): ExpressionRef {
    // TODO: requires exception-handling spec.
    var flow = this.currentFlow;

    // Remember that this branch throws
    flow.set(FlowFlags.Throws | FlowFlags.Terminates);

    var stmts = new Array<ExpressionRef>();
    var value = statement.value;
    var message: Expression | null = null;
    if (value.kind == NodeKind.New) {
      let newArgs = (<NewExpression>value).args;
      if (newArgs.length) message = newArgs[0]; // FIXME: naively assumes type string
    }
    stmts.push(
      this.makeAbort(message, statement)
    );
    flow.freeScopedLocals();
    return this.module.flatten(stmts);
  }

  private compileTryStatement(
    statement: TryStatement
  ): ExpressionRef {
    // TODO: can't yet support something like: try { return ... } finally { ... }
    // worthwhile to investigate lowering returns to block results (here)?
    this.error(
      DiagnosticCode.Not_implemented_0,
      statement.range,
      "Exceptions"
    );
    return this.module.unreachable();
  }

  /** Compiles a variable statement. Returns `0` if an initializer is not necessary. */
  private compileVariableStatement(
    statement: VariableStatement
  ): ExpressionRef {
    var module = this.module;
    var declarations = statement.declarations;
    var numDeclarations = declarations.length;
    var flow = this.currentFlow;
    var initializers = new Array<ExpressionRef>();
    var resolver = this.resolver;

    for (let i = 0; i < numDeclarations; ++i) {
      let declaration = declarations[i];
      let name = declaration.name.text;
      let type: Type | null = null;
      let initExpr: ExpressionRef = 0;

      // Resolve type if annotated
      let typeNode = declaration.type;
      let initializerNode = declaration.initializer;
      if (typeNode) {
        type = resolver.resolveType( // reports
          typeNode,
          flow.actualFunction,
          cloneMap(flow.contextualTypeArguments)
        );
        if (!type) continue;
        this.checkTypeSupported(type, typeNode);

        if (initializerNode) {
          let pendingElements = this.pendingElements;
          let dummy = flow.addScopedDummyLocal(name, type, statement); // pending dummy
          pendingElements.add(dummy);
          initExpr = this.compileExpression(initializerNode, type, // reports
            Constraints.ConvImplicit
          );
          pendingElements.delete(dummy);
          flow.freeScopedDummyLocal(name);
        }

      // Otherwise infer type from initializer
      } else if (initializerNode) {
        let pendingElements = this.pendingElements;
        let temp = flow.addScopedDummyLocal(name, Type.auto, statement); // pending dummy
        pendingElements.add(temp);
        initExpr = this.compileExpression(initializerNode, Type.auto); // reports
        pendingElements.delete(temp);
        flow.freeScopedDummyLocal(name);

        if (this.currentType == Type.void) {
          this.error(
            DiagnosticCode.Type_0_is_not_assignable_to_type_1,
            declaration.range, this.currentType.toString(), "<auto>"
          );
          continue;
        }
        type = this.currentType;

      // Error if there's neither a type nor an initializer
      } else {
        this.error(
          DiagnosticCode.Type_expected,
          declaration.name.range.atEnd
        );
        continue;
      }

      // Handle constants, and try to inline if value is static
      let isConst = declaration.is(CommonFlags.Const);
      let isStatic = false;
      if (isConst) {
        if (initExpr) {
          let precomp = module.runExpression(initExpr, ExpressionRunnerFlags.PreserveSideeffects);
          if (precomp) {
            initExpr = precomp; // always use precomputed initExpr
            let local: Local | null = null;
            switch (<u32>getExpressionType(initExpr)) {
              case <u32>TypeRef.I32: {
                local = new Local(name, -1, type, flow.parentFunction);
                local.setConstantIntegerValue(
                  i64_new(
                    getConstValueI32(initExpr),
                    0
                  ),
                  type
                );
                break;
              }
              case <u32>TypeRef.I64: {
                local = new Local(name, -1, type, flow.parentFunction);
                local.setConstantIntegerValue(
                  i64_new(
                    getConstValueI64Low(initExpr),
                    getConstValueI64High(initExpr)
                  ),
                  type
                );
                break;
              }
              case <u32>TypeRef.F32: {
                local = new Local(name, -1, type, flow.parentFunction);
                local.setConstantFloatValue(<f64>getConstValueF32(initExpr), type);
                break;
              }
              case <u32>TypeRef.F64: {
                local = new Local(name, -1, type, flow.parentFunction);
                local.setConstantFloatValue(getConstValueF64(initExpr), type);
                break;
              }
            }
            if (local) {
              // Add as a virtual local that doesn't actually exist in WebAssembly
              let scopedLocals = flow.scopedLocals;
              if (!scopedLocals) flow.scopedLocals = scopedLocals = new Map();
              else if (scopedLocals.has(name)) {
                let existing = assert(scopedLocals.get(name));
                this.errorRelated(
                  DiagnosticCode.Duplicate_identifier_0,
                  declaration.name.range,
                  existing.declaration.name.range,
                  name
                );
                return this.module.unreachable();
              }
              scopedLocals.set(name, local);
              isStatic = true;
            }
          }
        } else {
          this.error(
            DiagnosticCode._const_declarations_must_be_initialized,
            declaration.range
          );
        }
      }

      // Otherwise compile as mutable
      if (!isStatic) {
        let local: Local;
        if (
          declaration.isAny(CommonFlags.Let | CommonFlags.Const) ||
          flow.isInline
        ) { // here: not top-level
          let existingLocal = flow.getScopedLocal(name);
          if (existingLocal) {
            if (!existingLocal.declaration.range.source.isNative) {
              this.errorRelated(
                DiagnosticCode.Duplicate_identifier_0,
                declaration.name.range,
                existingLocal.declaration.name.range,
                name
              );
            } else { // scoped locals are shared temps that don't track declarations
              this.error(
                DiagnosticCode.Duplicate_identifier_0,
                declaration.name.range, name
              );
            }
            local = existingLocal;
          } else {
            local = flow.addScopedLocal(name, type);
          }
          if (isConst) flow.setLocalFlag(local.index, LocalFlags.Constant);
        } else {
          let existing = flow.lookupLocal(name);
          if (existing) {
            this.errorRelated(
              DiagnosticCode.Duplicate_identifier_0,
              declaration.name.range,
              existing.declaration.name.range,
              name
            );
            continue;
          }
          local = flow.parentFunction.addLocal(type, name, declaration);
          if (isConst) flow.setLocalFlag(local.index, LocalFlags.Constant);
        }
        if (initExpr) {
          initializers.push(
            this.makeLocalAssignment(local, initExpr, type, false)
          );
        } else {
          // no need to assign zero
          if (local.type.isShortIntegerValue) {
            flow.setLocalFlag(local.index, LocalFlags.Wrapped);
          }
        }
      }
    }
    this.currentType = Type.void;
    return initializers.length == 0
      ? 0
      : module.flatten(initializers);
  }

  private compileVoidStatement(
    statement: VoidStatement
  ): ExpressionRef {
    return this.compileExpression(statement.expression, Type.void,
      Constraints.ConvExplicit | Constraints.WillDrop
    );
  }

  private compileWhileStatement(
    /** Statement to compile. */
    statement: WhileStatement
  ): ExpressionRef {
    return this.doCompileWhileStatement(statement, null);
  }

  private doCompileWhileStatement(
    /** Statement to compile. */
    statement: WhileStatement,
    /** If recompiling, the flow with differing local flags that triggered it. */
    flowAfter: Flow | null
  ): ExpressionRef {
    var module = this.module;
    var outerFlow = this.currentFlow;

    // (block $break                  └►┐ flow
    //  (loop $continue                 ├◄───────────┐ recompile?
    //   (local.set $tcond (condition)) └─┐ condFlow │
    //                                  ┌─┘          │
    //   (if (local.get $tcond)       ┌◄┤            │ condition?
    //    (body)                      │ └─┐ bodyFlow │
    //                                │ ┌─┘          │
    //                                ├◄┼►╢          │ breaks or terminates?
    //    (br $continue)              │ └────────────┘
    //   )                            └─┐
    //  )                               │
    // )                              ┌─┘

    var label = outerFlow.pushBreakLabel();
    var stmts = new Array<ExpressionRef>();
    var flow = outerFlow.fork(/* resetBreakContext */ true);
    if (flowAfter) flow.unifyLocalFlags(flowAfter);
    var flowBefore = flow.fork();
    this.currentFlow = flow;

    var breakLabel = `while-break|${label}`;
    flow.breakLabel = breakLabel;
    var continueLabel = `while-continue|${label}`;
    flow.continueLabel = continueLabel;

    // Precompute the condition
    var condFlow = flow.fork();
    this.currentFlow = condFlow;
    var condExpr = this.makeIsTrueish(
      this.compileExpression(statement.condition, Type.bool),
      this.currentType,
      statement.condition
    );
    var condKind = this.evaluateCondition(condExpr);

    // Shortcut if condition is always false (body never runs)
    if (condKind == ConditionKind.False) {
      stmts.push(
        module.drop(condExpr)
      );
      assert(!flow.hasScopedLocals);
      outerFlow.popBreakLabel();
      this.currentFlow = outerFlow;
      return module.flatten(stmts);
    }

    // From here on condition is either always true or unknown

    // Store condition result in a temp
    var tcond = flow.getTempLocal(Type.bool);
    stmts.push(
      module.local_set(tcond.index, condExpr, false) // bool
    );
    condFlow.freeScopedLocals();

    flow.inherit(condFlow); // always executes
    this.currentFlow = flow;

    // Compile the body assuming the condition turned out true
    var bodyFlow = flow.fork();
    bodyFlow.inheritNonnullIfTrue(condExpr);
    this.currentFlow = bodyFlow;
    var bodyStmts = new Array<ExpressionRef>();
    var body = statement.body;
    if (body.kind == NodeKind.Block) {
      this.compileStatements((<BlockStatement>body).statements, false, bodyStmts);
    } else {
      bodyStmts.push(this.compileStatement(body));
    }

    // Simplify if body always terminates
    if (bodyFlow.is(FlowFlags.Terminates)) {
      bodyStmts.push(
        module.unreachable()
      );
      if (condKind == ConditionKind.True) flow.inherit(bodyFlow);
      else flow.inheritBranch(bodyFlow);

    // Terminate if condition is always true and body never breaks
    } else if (condKind == ConditionKind.True && !bodyFlow.isAny(FlowFlags.Breaks | FlowFlags.ConditionallyBreaks)) {
      bodyStmts.push(
        module.br(continueLabel)
      );
      flow.set(FlowFlags.Terminates);

    } else {
      let breaks = bodyFlow.is(FlowFlags.Breaks);
      if (breaks) {
        bodyStmts.push(
          module.unreachable()
        );
      } else {
        bodyStmts.push(
          module.br(continueLabel)
        );
      }
      if (condKind == ConditionKind.True) flow.inherit(bodyFlow);
      else flow.inheritBranch(bodyFlow);

      // Detect if local flags are incompatible before and after looping, and
      // if so recompile by unifying local flags between iterations. Note that
      // this may be necessary multiple times where locals depend on each other.
      // Here: Only relevant if flow does not always break.
      if (!breaks && Flow.hasIncompatibleLocalStates(flowBefore, flow)) {
        flow.freeTempLocal(tcond);
        outerFlow.popBreakLabel();
        this.currentFlow = outerFlow;
        return this.doCompileWhileStatement(statement, flow);
      }
    }
    stmts.push(
      module.if(module.local_get(tcond.index, TypeRef.I32),
        module.flatten(bodyStmts)
      )
    );
    flow.freeTempLocal(tcond);
    this.currentFlow = flow;

    // Finalize
    assert(!flow.hasScopedLocals);
    outerFlow.inherit(flow);
    outerFlow.popBreakLabel();
    this.currentFlow = outerFlow;
    var expr = module.block(breakLabel, [
      module.loop(continueLabel,
        module.flatten(stmts)
      )
    ]);
    if (condKind == ConditionKind.True && outerFlow.is(FlowFlags.Terminates)) {
      expr = module.block(null, [ expr, module.unreachable() ]);
    }
    return expr;
  }

  // === Expressions ==============================================================================

  /** Compiles the value of an inlined constant element. */
  compileInlineConstant(
    element: VariableLikeElement,
    contextualType: Type,
    constraints: Constraints
  ): ExpressionRef {
    assert(element.is(CommonFlags.Inlined | CommonFlags.Resolved));
    var type = element.type;
    this.currentType = type;
    switch (type.kind) {
      case TypeKind.Bool: {
        return this.module.i32(
          element.constantValueKind == ConstantValueKind.Integer
            // @ts-ignore
            ? <i32>i64_ne(element.constantIntegerValue, i64_zero)
            : 0
        );
      }
      case TypeKind.I8:
      case TypeKind.I16: {
        let shift = type.computeSmallIntegerShift(Type.i32);
        return this.module.i32(
          element.constantValueKind == ConstantValueKind.Integer
            ? i64_low(element.constantIntegerValue) << shift >> shift
            : 0
        ); // recognized by canOverflow
      }
      case TypeKind.U8:
      case TypeKind.U16: {
        let mask = element.type.computeSmallIntegerMask(Type.i32);
        return this.module.i32(
          element.constantValueKind == ConstantValueKind.Integer
            ? i64_low(element.constantIntegerValue) & mask
            : 0
        ); // recognized by canOverflow
      }
      case TypeKind.I32:
      case TypeKind.U32: {
        return this.module.i32(
          element.constantValueKind == ConstantValueKind.Integer
            ? i64_low(element.constantIntegerValue)
            : 0
        );
      }
      case TypeKind.Isize:
      case TypeKind.Usize: {
        if (!element.program.options.isWasm64) {
          return this.module.i32(
            element.constantValueKind == ConstantValueKind.Integer
              ? i64_low(element.constantIntegerValue)
              : 0
          );
        }
        // fall-through
      }
      case TypeKind.I64:
      case TypeKind.U64: {
        return element.constantValueKind == ConstantValueKind.Integer
          ? this.module.i64(
              i64_low(element.constantIntegerValue),
              i64_high(element.constantIntegerValue)
            )
          : this.module.i64(0);
      }
      case TypeKind.F64: {
        // monkey-patch for converting built-in floats to f32 implicitly
        if (!(element.hasDecorator(DecoratorFlags.Builtin) && contextualType == Type.f32)) {
          return this.module.f64(element.constantFloatValue);
        }
        // otherwise fall-through: basically precomputes f32.demote/f64 of NaN / Infinity
        this.currentType = Type.f32;
      }
      case TypeKind.F32: {
        return this.module.f32(<f32>element.constantFloatValue);
      }
      default: {
        assert(false);
        return this.module.unreachable();
      }
    }
  }

  compileExpression(
    expression: Expression,
    contextualType: Type,
    constraints: Constraints = Constraints.None
  ): ExpressionRef {
    while (expression.kind == NodeKind.Parenthesized) { // skip
      expression = (<ParenthesizedExpression>expression).expression;
    }
    this.currentType = contextualType;
    if (contextualType == Type.void) constraints |= Constraints.WillDrop;
    var expr: ExpressionRef;
    switch (expression.kind) {
      case NodeKind.Assertion: {
        expr = this.compileAssertionExpression(<AssertionExpression>expression, contextualType, constraints);
        break;
      }
      case NodeKind.Binary: {
        expr = this.compileBinaryExpression(<BinaryExpression>expression, contextualType, constraints);
        break;
      }
      case NodeKind.Call: {
        expr = this.compileCallExpression(<CallExpression>expression, contextualType, constraints);
        break;
      }
      case NodeKind.Comma: {
        expr = this.compileCommaExpression(<CommaExpression>expression, contextualType, constraints);
        break;
      }
      case NodeKind.ElementAccess: {
        expr = this.compileElementAccessExpression(<ElementAccessExpression>expression, contextualType, constraints);
        break;
      }
      case NodeKind.Function: {
        expr = this.compileFunctionExpression(<FunctionExpression>expression, contextualType, constraints);
        break;
      }
      case NodeKind.Identifier:
      case NodeKind.False:
      case NodeKind.Null:
      case NodeKind.This:
      case NodeKind.Super:
      case NodeKind.True: {
        expr = this.compileIdentifierExpression(<IdentifierExpression>expression, contextualType, constraints);
        break;
      }
      case NodeKind.InstanceOf: {
        expr = this.compileInstanceOfExpression(<InstanceOfExpression>expression, contextualType, constraints);
        break;
      }
      case NodeKind.Literal: {
        expr = this.compileLiteralExpression(<LiteralExpression>expression, contextualType, constraints);
        break;
      }
      case NodeKind.New: {
        expr = this.compileNewExpression(<NewExpression>expression, contextualType, constraints);
        break;
      }
      case NodeKind.PropertyAccess: {
        expr = this.compilePropertyAccessExpression(<PropertyAccessExpression>expression, contextualType, constraints);
        break;
      }
      case NodeKind.Ternary: {
        expr = this.compileTernaryExpression(<TernaryExpression>expression, contextualType, constraints);
        break;
      }
      case NodeKind.UnaryPostfix: {
        expr = this.compileUnaryPostfixExpression(<UnaryPostfixExpression>expression, contextualType, constraints);
        break;
      }
      case NodeKind.UnaryPrefix: {
        expr = this.compileUnaryPrefixExpression(<UnaryPrefixExpression>expression, contextualType, constraints);
        break;
      }
      case NodeKind.Compiled: {
        let compiled = <CompiledExpression>expression;
        expr = compiled.expr;
        this.currentType = compiled.type;
        break;
      }
      case NodeKind.Class: {
        // TODO: compile as class expression
        this.error(
          DiagnosticCode.Not_implemented_0,
          expression.range,
          "Block-scoped class declarations or expressions"
        );
        expr = this.module.unreachable();
        break;
      }
      default: {
        assert(false);
        expr = this.module.unreachable();
      }
    }
    // ensure conversion and wrapping in case the respective function doesn't on its own
    var currentType = this.currentType;
    var wrap = (constraints & Constraints.MustWrap) != 0;
    if (currentType != contextualType.nonNullableType) { // allow assigning non-nullable to nullable
      if (constraints & Constraints.ConvExplicit) {
        expr = this.convertExpression(expr, currentType, contextualType, true, expression);
        this.currentType = currentType = contextualType;
      } else if (constraints & Constraints.ConvImplicit) {
        expr = this.convertExpression(expr, currentType, contextualType, false, expression);
        this.currentType = currentType = contextualType;
      }
    }
    if (wrap) expr = this.ensureSmallIntegerWrap(expr, currentType);
    // debug location is added here so the caller doesn't have to. means: compilation of an expression
    // must go through this function, with the respective per-kind functions not being used directly.
    if (this.options.sourceMap) this.addDebugLocation(expr, expression.range);
    return expr;
  }

  /** Converts an expression's result from one type to another. */
  convertExpression(
    expr: ExpressionRef,
    /** Original type. */
    fromType: Type,
    /** New type. */
    toType: Type,
    /** Whether the conversion is explicit. */
    explicit: bool,
    /** Report node. */
    reportNode: Node
  ): ExpressionRef {
    var module = this.module;

    if (fromType.kind == TypeKind.Void) {
      if (toType.kind == TypeKind.Void) {
        // void to void: Can happen as a result of a foregoing error. Since we
        // have an `expr` here that is already supposed to be void, return it.
        return expr;
      }
      // void to any
      this.error(
        DiagnosticCode.Type_0_is_not_assignable_to_type_1,
        reportNode.range, fromType.toString(), toType.toString()
      );
      return module.unreachable();
    }

    // any to void
    if (toType.kind == TypeKind.Void) return module.drop(expr);

    // reference involved
    if (fromType.isReference || toType.isReference) {
      if (this.currentFlow.isNonnull(expr, fromType)) {
        fromType = fromType.nonNullableType;
      } else if (explicit && fromType.isNullableReference && !toType.isNullableReference) {
        // explicit conversion from nullable to non-nullable requires a runtime
        // check here because nonnull state above already didn't know better
        if (!this.options.noAssert) {
          expr = this.makeRuntimeNonNullCheck(expr, fromType, reportNode);
        }
        fromType = fromType.nonNullableType;
      }
      if (fromType.isAssignableTo(toType)) { // upcast or same
        assert(toType.isExternalReference || fromType.kind == toType.kind);
        this.currentType = toType;
        return expr;
      }
      if (explicit && toType.nonNullableType.isAssignableTo(fromType)) { // downcast
        // <Cat | null>(<Animal>maybeCat)
        if (toType.isExternalReference) {
          this.error(
            DiagnosticCode.Not_implemented_0,
            reportNode.range,
            "ref.cast"
          );
          this.currentType = toType;
          return module.unreachable();
        }
        assert(fromType.kind == toType.kind);
        if (!this.options.noAssert) {
          expr = this.makeRuntimeDowncastCheck(expr, fromType, toType, reportNode);
        }
        this.currentType = toType;
        return expr;
      }
      this.error(
        DiagnosticCode.Type_0_is_not_assignable_to_type_1,
        reportNode.range, fromType.toString(), toType.toString()
      );
      this.currentType = toType;
      return module.unreachable();
    }

    // not dealing with references from here on
    assert(!fromType.isReference && !toType.isReference);

    // Early return if we have same types
    if (toType.kind == fromType.kind) {
      this.currentType = toType;
      return expr;
    }

    // v128 to any / any to v128
    // except v128 to bool
    //
    // NOTE:In case we would have more conversions to and from v128 type it's better
    // to make these checks more individual and integrate in below flow.
    if (
      !toType.isBooleanValue &&
      (toType.isVectorValue || fromType.isVectorValue)
    ) {
      this.error(
        DiagnosticCode.Type_0_is_not_assignable_to_type_1,
        reportNode.range, fromType.toString(), toType.toString()
      );
      return module.unreachable();
    }

    if (!fromType.isAssignableTo(toType)) {
      if (!explicit) {
        this.error(
          DiagnosticCode.Conversion_from_type_0_to_1_requires_an_explicit_cast,
          reportNode.range, fromType.toString(), toType.toString()
        ); // recoverable
      }
    }

    if (fromType.isFloatValue) {

      // float to float
      if (toType.isFloatValue) {
        if (fromType.kind == TypeKind.F32) {

          // f32 to f64
          if (toType.kind == TypeKind.F64) {
            expr = module.unary(UnaryOp.PromoteF32ToF64, expr);
          }

          // otherwise f32 to f32

        // f64 to f32
        } else if (toType.kind == TypeKind.F32) {
          expr = module.unary(UnaryOp.DemoteF64ToF32, expr);
        }

        // otherwise f64 to f64

      // float to int
      } else if (toType.isIntegerValue) {

        // f32 to int
        if (fromType.kind == TypeKind.F32) {
          if (toType.isBooleanValue) {
            expr = this.makeIsTrueish(expr, Type.f32, reportNode);
          } else if (toType.isSignedIntegerValue) {
            let saturating = this.options.hasFeature(Feature.NontrappingF2I);
            if (toType.isLongIntegerValue) {
              expr = module.unary(saturating ? UnaryOp.TruncSatF32ToI64 : UnaryOp.TruncF32ToI64, expr);
            } else {
              expr = module.unary(saturating ? UnaryOp.TruncSatF32ToI32 : UnaryOp.TruncF32ToI32, expr);
            }
          } else {
            let saturating = this.options.hasFeature(Feature.NontrappingF2I);
            if (toType.isLongIntegerValue) {
              expr = module.unary(saturating ? UnaryOp.TruncSatF32ToU64 : UnaryOp.TruncF32ToU64, expr);
            } else {
              expr = module.unary(saturating ? UnaryOp.TruncSatF32ToU32 : UnaryOp.TruncF32ToU32, expr);
            }
          }

        // f64 to int
        } else {
          if (toType.isBooleanValue) {
            expr = this.makeIsTrueish(expr, Type.f64, reportNode);
          } else if (toType.isSignedIntegerValue) {
            let saturating = this.options.hasFeature(Feature.NontrappingF2I);
            if (toType.isLongIntegerValue) {
              expr = module.unary(saturating ? UnaryOp.TruncSatF64ToI64 : UnaryOp.TruncF64ToI64, expr);
            } else {
              expr = module.unary(saturating ? UnaryOp.TruncSatF64ToI32 : UnaryOp.TruncF64ToI32, expr);
            }
          } else {
            let saturating = this.options.hasFeature(Feature.NontrappingF2I);
            if (toType.isLongIntegerValue) {
              expr = module.unary(saturating ? UnaryOp.TruncSatF64ToU64 : UnaryOp.TruncF64ToU64, expr);
            } else {
              expr = module.unary(saturating ? UnaryOp.TruncSatF64ToU32 : UnaryOp.TruncF64ToU32, expr);
            }
          }
        }

      // float to void
      } else {
        assert(toType.flags == TypeFlags.None, "void type expected");
        expr = module.drop(expr);
      }

    // int to float
    } else if (fromType.isIntegerValue && toType.isFloatValue) {

      // int to f32
      if (toType.kind == TypeKind.F32) {
        if (fromType.isLongIntegerValue) {
          expr = module.unary(
            fromType.isSignedIntegerValue
              ? UnaryOp.ConvertI64ToF32
              : UnaryOp.ConvertU64ToF32,
            expr
          );
        } else {
          expr = module.unary(
            fromType.isSignedIntegerValue
              ? UnaryOp.ConvertI32ToF32
              : UnaryOp.ConvertU32ToF32,
            expr
          );
        }

      // int to f64
      } else {
        if (fromType.isLongIntegerValue) {
          expr = module.unary(
            fromType.isSignedIntegerValue
              ? UnaryOp.ConvertI64ToF64
              : UnaryOp.ConvertU64ToF64,
            expr
          );
        } else {
          expr = module.unary(
            fromType.isSignedIntegerValue
              ? UnaryOp.ConvertI32ToF64
              : UnaryOp.ConvertU32ToF64,
            expr
          );
        }
      }

    // v128 to bool
    } else if (fromType == Type.v128 && toType.isBooleanValue) {
      expr = this.makeIsTrueish(expr, Type.v128, reportNode);

    // int to int
    } else {
      // i64 to ...
      if (fromType.isLongIntegerValue) {

        // i64 to i32 or smaller
        if (toType.isBooleanValue) {
          expr = module.binary(BinaryOp.NeI64, expr, module.i64(0));
        } else if (!toType.isLongIntegerValue) {
          expr = module.unary(UnaryOp.WrapI64ToI32, expr); // discards upper bits
        }

      // i32 or smaller to i64
      } else if (toType.isLongIntegerValue) {
        expr = module.unary(
          fromType.isSignedIntegerValue ? UnaryOp.ExtendI32ToI64 : UnaryOp.ExtendU32ToU64,
          this.ensureSmallIntegerWrap(expr, fromType) // must clear garbage bits
        );

      // i32 to i32
      } else {
        // small i32 to ...
        if (fromType.isShortIntegerValue) {
          // small i32 to larger i32
          if (fromType.size < toType.size) {
            expr = this.ensureSmallIntegerWrap(expr, fromType); // must clear garbage bits
          }
        // same size
        } else {
          if (!explicit && !this.options.isWasm64 && fromType.isVaryingIntegerValue && !toType.isVaryingIntegerValue) {
            this.warning(
              DiagnosticCode.Conversion_from_type_0_to_1_will_require_an_explicit_cast_when_switching_between_32_64_bit,
              reportNode.range, fromType.toString(), toType.toString()
            );
          }
        }
      }
    }

    this.currentType = toType;
    return expr;
  }

  private compileAssertionExpression(
    expression: AssertionExpression,
    contextualType: Type,
    constraints: Constraints
  ): ExpressionRef {
    var inheritedConstraints = constraints & ~(Constraints.ConvImplicit | Constraints.ConvExplicit);
    switch (expression.assertionKind) {
      case AssertionKind.Prefix:
      case AssertionKind.As: {
        let flow = this.currentFlow;
        let toType = this.resolver.resolveType( // reports
          assert(expression.toType),
          flow.actualFunction,
          cloneMap(flow.contextualTypeArguments)
        );
        if (!toType) return this.module.unreachable();
        return this.compileExpression(expression.expression, toType, inheritedConstraints | Constraints.ConvExplicit);
      }
      case AssertionKind.NonNull: {
        assert(!expression.toType);
        let expr = this.compileExpression(expression.expression, contextualType.exceptVoid, inheritedConstraints);
        let type = this.currentType;
        if (this.currentFlow.isNonnull(expr, type)) {
          this.info(
            DiagnosticCode.Expression_is_never_null,
            expression.expression.range
          );
        } else if (!this.options.noAssert) {
          expr = this.makeRuntimeNonNullCheck(expr, type, expression);
        }
        this.currentType = type.nonNullableType;
        return expr;
      }
      case AssertionKind.Const: {
        // TODO: decide on the layout of ReadonlyArray first
        // let operand = expression.expression;
        // if (operand.kind == NodeKind.Literal && (<LiteralExpression>operand).literalKind == LiteralKind.Array) {
        //   let element = this.resolver.lookupExpression(expression /* ! */, this.currentFlow, contextualType);
        //   if (!element) return this.module.unreachable();
        //   if (element.kind == ElementKind.Class) {
        //     let arrayInstance = <Class>element;
        //     if (arrayInstance.extends(this.program.readonlyArrayPrototype)) {
        //       return this.compileStaticArrayLiteral(<ArrayLiteralExpression>operand, arrayInstance.type, constraints);
        //     }
        //   }
        // }
        this.error(
          DiagnosticCode.Not_implemented_0,
          expression.range,
          "Const assertion"
        );
        return this.module.unreachable();
      }
      default: assert(false);
    }
    return this.module.unreachable();
  }

  private f32ModInstance: Function | null = null;
  private f64ModInstance: Function | null = null;
  private f32PowInstance: Function | null = null;
  private f64PowInstance: Function | null = null;
  private i32PowInstance: Function | null = null;
  private i64PowInstance: Function | null = null;

  private compileBinaryExpression(
    expression: BinaryExpression,
    contextualType: Type,
    constraints: Constraints
  ): ExpressionRef {
    var module = this.module;
    var left = expression.left;
    var right = expression.right;

    var leftExpr: ExpressionRef;
    var leftType: Type;
    var rightExpr: ExpressionRef;
    var rightType: Type;
    var commonType: Type | null;

    var expr: ExpressionRef;
    var compound = false;

    var operator = expression.operator;
    switch (operator) {
      case Token.LessThan: {
        leftExpr = this.compileExpression(left, contextualType);
        leftType = this.currentType;

        // check operator overload
        let classReference = leftType.getClassOrWrapper(this.program);
        if (classReference) {
          let overload = classReference.lookupOverload(OperatorKind.Lt);
          if (overload) {
            expr = this.compileBinaryOverload(overload, left, leftExpr, leftType, right, expression);
            break;
          }
        }

        rightExpr = this.compileExpression(right, leftType);
        rightType = this.currentType;
        commonType = Type.commonDenominator(leftType, rightType, true);
        if (!commonType || !commonType.isNumericValue) {
          this.error(
            DiagnosticCode.Operator_0_cannot_be_applied_to_types_1_and_2,
            expression.range, "<", leftType.toString(), rightType.toString()
          );
          this.currentType = contextualType;
          return module.unreachable();
        }

        leftExpr = this.convertExpression(leftExpr, leftType, commonType, false, left);
        leftType = commonType;
        rightExpr = this.convertExpression(rightExpr, rightType, commonType, false, right);
        rightType = commonType;

        expr = this.makeLt(leftExpr, rightExpr, commonType);
        this.currentType = Type.bool;
        break;
      }
      case Token.GreaterThan: {
        leftExpr = this.compileExpression(left, contextualType);
        leftType = this.currentType;

        // check operator overload
        let classReference = leftType.getClassOrWrapper(this.program);
        if (classReference) {
          let overload = classReference.lookupOverload(OperatorKind.Gt);
          if (overload) {
            expr = this.compileBinaryOverload(overload, left, leftExpr, leftType, right, expression);
            break;
          }
        }

        rightExpr = this.compileExpression(right, leftType);
        rightType = this.currentType;
        commonType = Type.commonDenominator(leftType, rightType, true);
        if (!commonType || !commonType.isNumericValue) {
          this.error(
            DiagnosticCode.Operator_0_cannot_be_applied_to_types_1_and_2,
            expression.range, ">", leftType.toString(), rightType.toString()
          );
          this.currentType = contextualType;
          return module.unreachable();
        }

        leftExpr = this.convertExpression(leftExpr, leftType, commonType, false, left);
        leftType = commonType;
        rightExpr = this.convertExpression(rightExpr, rightType, commonType, false, right);
        rightType = commonType;

        expr = this.makeGt(leftExpr, rightExpr, commonType);
        this.currentType = Type.bool;
        break;
      }
      case Token.LessThanEquals: {
        leftExpr = this.compileExpression(left, contextualType);
        leftType = this.currentType;

        // check operator overload
        let classReference = leftType.getClassOrWrapper(this.program);
        if (classReference) {
          let overload = classReference.lookupOverload(OperatorKind.Le);
          if (overload) {
            expr = this.compileBinaryOverload(overload, left, leftExpr, leftType, right, expression);
            break;
          }
        }

        rightExpr = this.compileExpression(right, leftType);
        rightType = this.currentType;
        commonType = Type.commonDenominator(leftType, rightType, true);
        if (!commonType || !commonType.isNumericValue) {
          this.error(
            DiagnosticCode.Operator_0_cannot_be_applied_to_types_1_and_2,
            expression.range, "<=", leftType.toString(), rightType.toString()
          );
          this.currentType = contextualType;
          return module.unreachable();
        }

        leftExpr = this.convertExpression(leftExpr, leftType, commonType, false, left);
        leftType = commonType;
        rightExpr = this.convertExpression(rightExpr, rightType, commonType, false, right);
        rightType = commonType;

        expr = this.makeLe(leftExpr, rightExpr, commonType);
        this.currentType = Type.bool;
        break;
      }
      case Token.GreaterThanEquals: {
        leftExpr = this.compileExpression(left, contextualType);
        leftType = this.currentType;

        // check operator overload
        let classReference = leftType.getClassOrWrapper(this.program);
        if (classReference) {
          let overload = classReference.lookupOverload(OperatorKind.Ge);
          if (overload) {
            expr = this.compileBinaryOverload(overload, left, leftExpr, leftType, right, expression);
            break;
          }
        }

        rightExpr = this.compileExpression(right, leftType);
        rightType = this.currentType;
        commonType = Type.commonDenominator(leftType, rightType, true);
        if (!commonType || !commonType.isNumericValue) {
          this.error(
            DiagnosticCode.Operator_0_cannot_be_applied_to_types_1_and_2,
            expression.range, ">=", leftType.toString(), rightType.toString()
          );
          this.currentType = contextualType;
          return module.unreachable();
        }

        leftExpr = this.convertExpression(leftExpr, leftType, commonType, false, left);
        leftType = commonType;
        rightExpr = this.convertExpression(rightExpr, rightType, commonType, false, right);
        rightType = commonType;

        expr = this.makeGe(leftExpr, rightExpr, commonType);
        this.currentType = Type.bool;
        break;
      }

      case Token.EqualsEqualsEquals:
      case Token.EqualsEquals: {
        leftExpr = this.compileExpression(left, contextualType);
        leftType = this.currentType;

        // check operator overload
        let classReference = leftType.getClassOrWrapper(this.program);
        if (classReference) {
          let overload = classReference.lookupOverload(OperatorKind.Eq);
          if (overload) {
            expr = this.compileBinaryOverload(overload, left, leftExpr, leftType, right, expression);
            break;
          }
        }

        rightExpr = this.compileExpression(right, leftType);
        rightType = this.currentType;
        commonType = Type.commonDenominator(leftType, rightType, false);
        if (!commonType) {
          this.error(
            DiagnosticCode.Operator_0_cannot_be_applied_to_types_1_and_2,
            expression.range, operatorTokenToString(expression.operator), leftType.toString(), rightType.toString()
          );
          this.currentType = contextualType;
          return module.unreachable();
        }
        if (commonType.isFloatValue) {
          if (
            isConstExpressionNaN(module, rightExpr) ||
            isConstExpressionNaN(module, leftExpr)
          ) {
            this.warning(
              DiagnosticCode._NaN_does_not_compare_equal_to_any_other_value_including_itself_Use_isNaN_x_instead,
              expression.range
            );
          }
          if (isConstNegZero(rightExpr) || isConstNegZero(leftExpr)) {
            this.warning(
              DiagnosticCode.Comparison_with_0_0_is_sign_insensitive_Use_Object_is_x_0_0_if_the_sign_matters,
              expression.range
            );
          }
        }
        leftExpr = this.convertExpression(leftExpr, leftType, commonType, false, left);
        leftType = commonType;
        rightExpr = this.convertExpression(rightExpr, rightType, commonType, false, right);
        rightType = commonType;

        expr = this.makeEq(leftExpr, rightExpr, commonType, expression);
        this.currentType = Type.bool;
        break;
      }
      case Token.ExclamationEqualsEquals:
      case Token.ExclamationEquals: {
        leftExpr = this.compileExpression(left, contextualType);
        leftType = this.currentType;

        // check operator overload
        let classReference = leftType.getClass();
        if (classReference) {
          let overload = classReference.lookupOverload(OperatorKind.Ne);
          if (overload) {
            expr = this.compileBinaryOverload(overload, left, leftExpr, leftType, right, expression);
            break;
          }
        }

        rightExpr = this.compileExpression(right, leftType);
        rightType = this.currentType;
        commonType = Type.commonDenominator(leftType, rightType, false);
        if (!commonType) {
          this.error(
            DiagnosticCode.Operator_0_cannot_be_applied_to_types_1_and_2,
            expression.range, operatorTokenToString(expression.operator), leftType.toString(), rightType.toString()
          );
          this.currentType = contextualType;
          return module.unreachable();
        }
        if (commonType.isFloatValue) {
          if (
            isConstExpressionNaN(module, rightExpr) ||
            isConstExpressionNaN(module, leftExpr)
          ) {
            this.warning(
              DiagnosticCode._NaN_does_not_compare_equal_to_any_other_value_including_itself_Use_isNaN_x_instead,
              expression.range
            );
          }
          if (isConstNegZero(rightExpr) || isConstNegZero(leftExpr)) {
            this.warning(
              DiagnosticCode.Comparison_with_0_0_is_sign_insensitive_Use_Object_is_x_0_0_if_the_sign_matters,
              expression.range
            );
          }
        }
        leftExpr = this.convertExpression(leftExpr, leftType, commonType, false, left);
        leftType = commonType;
        rightExpr = this.convertExpression(rightExpr, rightType, commonType, false, right);
        rightType = commonType;

        expr = this.makeNe(leftExpr, rightExpr, commonType, expression);
        this.currentType = Type.bool;
        break;
      }
      case Token.Equals: {
        return this.compileAssignment(left, right, contextualType);
      }
      case Token.PlusEquals: compound = true;
      case Token.Plus: {
        leftExpr = this.compileExpression(left, contextualType);
        leftType = this.currentType;

        // check operator overload
        let classReference = leftType.getClassOrWrapper(this.program);
        if (classReference) {
          let overload = classReference.lookupOverload(OperatorKind.Add);
          if (overload) {
            expr = this.compileBinaryOverload(overload, left, leftExpr, leftType, right, expression);
            break;
          }
        }
        if (compound) {
          if (!leftType.isNumericValue) {
            this.error(
              DiagnosticCode.The_0_operator_cannot_be_applied_to_type_1,
              expression.range, "+", leftType.toString()
            );
            return module.unreachable();
          }
          rightExpr = this.compileExpression(right, leftType, Constraints.ConvImplicit);
          rightType = commonType = this.currentType;
        } else {
          rightExpr = this.compileExpression(right, leftType);
          rightType = this.currentType;
          commonType = Type.commonDenominator(leftType, rightType, false);
          if (!commonType || !commonType.isNumericValue) {
            this.error(
              DiagnosticCode.Operator_0_cannot_be_applied_to_types_1_and_2,
              expression.range, "+", leftType.toString(), rightType.toString()
            );
            this.currentType = contextualType;
            return module.unreachable();
          }
          leftExpr = this.convertExpression(leftExpr, leftType, commonType, false, left);
          leftType = commonType;
          rightExpr = this.convertExpression(rightExpr, rightType, commonType, false, right);
          rightType = commonType;
        }
        expr = this.makeAdd(leftExpr, rightExpr, commonType);
        break;
      }
      case Token.MinusEquals: compound = true;
      case Token.Minus: {
        leftExpr = this.compileExpression(left, contextualType);
        leftType = this.currentType;

        // check operator overload
        let classReference = leftType.getClassOrWrapper(this.program);
        if (classReference) {
          let overload = classReference.lookupOverload(OperatorKind.Sub);
          if (overload) {
            expr = this.compileBinaryOverload(overload, left, leftExpr, leftType, right, expression);
            break;
          }
        }

        if (compound) {
          if (!leftType.isNumericValue) {
            this.error(
              DiagnosticCode.The_0_operator_cannot_be_applied_to_type_1,
              expression.range, "-", leftType.toString()
            );
            return module.unreachable();
          }
          rightExpr = this.compileExpression(right, leftType, Constraints.ConvImplicit);
          rightType = commonType = this.currentType;
        } else {
          rightExpr = this.compileExpression(right, leftType);
          rightType = this.currentType;
          commonType = Type.commonDenominator(leftType, rightType, false);
          if (!commonType || !leftType.isNumericValue) {
            this.error(
              DiagnosticCode.Operator_0_cannot_be_applied_to_types_1_and_2,
              expression.range, "-", leftType.toString(), rightType.toString()
            );
            this.currentType = contextualType;
            return module.unreachable();
          }
          leftExpr = this.convertExpression(leftExpr, leftType, commonType, false, left);
          leftType = commonType;
          rightExpr = this.convertExpression(rightExpr, rightType, commonType, false, right);
          rightType = commonType;
        }
        expr = this.makeSub(leftExpr, rightExpr, commonType);
        break;
      }
      case Token.AsteriskEquals: compound = true;
      case Token.Asterisk: {
        leftExpr = this.compileExpression(left, contextualType);
        leftType = this.currentType;

        // check operator overload
        let classReference = leftType.getClassOrWrapper(this.program);
        if (classReference) {
          let overload = classReference.lookupOverload(OperatorKind.Mul);
          if (overload) {
            expr = this.compileBinaryOverload(overload, left, leftExpr, leftType, right, expression);
            break;
          }
        }

        if (compound) {
          if (!leftType.isNumericValue) {
            this.error(
              DiagnosticCode.The_0_operator_cannot_be_applied_to_type_1,
              expression.range, "*", leftType.toString()
            );
            return module.unreachable();
          }
          rightExpr = this.compileExpression(right, leftType, Constraints.ConvImplicit);
          rightType = commonType = this.currentType;
        } else {
          rightExpr = this.compileExpression(right, leftType);
          rightType = this.currentType;
          commonType = Type.commonDenominator(leftType, rightType, false);
          if (!commonType || !commonType.isNumericValue) {
            this.error(
              DiagnosticCode.Operator_0_cannot_be_applied_to_types_1_and_2,
              expression.range, "*", leftType.toString(), rightType.toString()
            );
            this.currentType = contextualType;
            return module.unreachable();
          }
          leftExpr = this.convertExpression(leftExpr, leftType, commonType, false, left);
          leftType = commonType;
          rightExpr = this.convertExpression(rightExpr, rightType, commonType, false, right);
          rightType = commonType;
        }
        expr = this.makeMul(leftExpr, rightExpr, commonType);
        break;
      }
      case Token.AsteriskAsteriskEquals: compound = true;
      case Token.AsteriskAsterisk: {
        leftExpr = this.compileExpression(left, contextualType);
        leftType = this.currentType;

        // check operator overload
        let classReference = leftType.getClassOrWrapper(this.program);
        if (classReference) {
          let overload = classReference.lookupOverload(OperatorKind.Pow);
          if (overload) {
            expr = this.compileBinaryOverload(overload, left, leftExpr, leftType, right, expression);
            break;
          }
        }

        if (compound) {
          if (!leftType.isNumericValue) {
            this.error(
              DiagnosticCode.The_0_operator_cannot_be_applied_to_type_1,
              expression.range, "**", leftType.toString()
            );
            return module.unreachable();
          }
          rightExpr = this.compileExpression(right, leftType, Constraints.ConvImplicit);
          rightType = commonType = this.currentType;
        } else {
          rightExpr = this.compileExpression(right, leftType);
          rightType = this.currentType;
          commonType = Type.commonDenominator(leftType, rightType, false);
          if (!commonType || !commonType.isNumericValue) {
            this.error(
              DiagnosticCode.Operator_0_cannot_be_applied_to_types_1_and_2,
              expression.range, "**", leftType.toString(), rightType.toString()
            );
            this.currentType = contextualType;
            return module.unreachable();
          }
          leftExpr = this.convertExpression(leftExpr, leftType, commonType, false, left);
          leftType = commonType;
          rightExpr = this.convertExpression(rightExpr, rightType, commonType, false, right);
          rightType = commonType;
        }
        expr = this.makePow(leftExpr, rightExpr, commonType, expression);
        break;
      }
      case Token.SlashEquals: compound = true;
      case Token.Slash: {
        leftExpr = this.compileExpression(left, contextualType);
        leftType = this.currentType;

        // check operator overload
        let classReference = leftType.getClassOrWrapper(this.program);
        if (classReference) {
          let overload = classReference.lookupOverload(OperatorKind.Div);
          if (overload) {
            expr = this.compileBinaryOverload(overload, left, leftExpr, leftType, right, expression);
            break;
          }
        }

        if (compound) {
          if (!leftType.isNumericValue) {
            this.error(
              DiagnosticCode.The_0_operator_cannot_be_applied_to_type_1,
              expression.range, "/", leftType.toString()
            );
            return module.unreachable();
          }
          rightExpr = this.compileExpression(right, leftType, Constraints.ConvImplicit);
          rightType = commonType = this.currentType;
        } else {
          rightExpr = this.compileExpression(right, leftType);
          rightType = this.currentType;
          commonType = Type.commonDenominator(leftType, rightType, false);
          if (!commonType || !commonType.isNumericValue) {
            this.error(
              DiagnosticCode.Operator_0_cannot_be_applied_to_types_1_and_2,
              expression.range, "/", leftType.toString(), rightType.toString()
            );
            this.currentType = contextualType;
            return module.unreachable();
          }
          leftExpr = this.convertExpression(leftExpr, leftType, commonType, false, left);
          leftType = commonType;
          rightExpr = this.convertExpression(rightExpr, rightType, commonType, false, right);
          rightType = commonType;
        }
        expr = this.makeDiv(leftExpr, rightExpr, commonType);
        break;
      }
      case Token.PercentEquals: compound = true;
      case Token.Percent: {
        leftExpr = this.compileExpression(left, contextualType);
        leftType = this.currentType;

        // check operator overload
        let classReference = leftType.getClassOrWrapper(this.program);
        if (classReference) {
          let overload = classReference.lookupOverload(OperatorKind.Rem);
          if (overload) {
            expr = this.compileBinaryOverload(overload, left, leftExpr, leftType, right, expression);
            break;
          }
        }

        if (compound) {
          if (!leftType.isNumericValue) {
            this.error(
              DiagnosticCode.The_0_operator_cannot_be_applied_to_type_1,
              expression.range, "%", leftType.toString()
            );
            return module.unreachable();
          }
          rightExpr = this.compileExpression(right, leftType, Constraints.ConvImplicit);
          rightType = commonType = this.currentType;
        } else {
          rightExpr = this.compileExpression(right, leftType);
          rightType = this.currentType;
          commonType = Type.commonDenominator(leftType, rightType, false);
          if (!commonType || !commonType.isNumericValue) {
            this.error(
              DiagnosticCode.Operator_0_cannot_be_applied_to_types_1_and_2,
              expression.range, "%", leftType.toString(), rightType.toString()
            );
            this.currentType = contextualType;
            return module.unreachable();
          }
          leftExpr = this.convertExpression(leftExpr, leftType, commonType, false, left);
          leftType = commonType;
          rightExpr = this.convertExpression(rightExpr, rightType, commonType, false, right);
          rightType = commonType;
        }
        expr = this.makeRem(leftExpr, rightExpr, commonType, expression);
        break;
      }
      case Token.LessThanLessThanEquals: compound = true;
      case Token.LessThanLessThan: {
        leftExpr = this.compileExpression(left, contextualType.intType);
        leftType = this.currentType;

        // check operator overload
        let classReference = leftType.getClassOrWrapper(this.program);
        if (classReference) {
          let overload = classReference.lookupOverload(OperatorKind.BitwiseShl);
          if (overload) {
            expr = this.compileBinaryOverload(overload, left, leftExpr, leftType, right, expression);
            break;
          }
        }
        if (!leftType.isIntegerValue) {
          this.error(
            DiagnosticCode.The_0_operator_cannot_be_applied_to_type_1,
            expression.range, "<<", leftType.toString()
          );
          return module.unreachable();
        }
        rightExpr = this.compileExpression(right, leftType, Constraints.ConvImplicit);
        rightType = this.currentType;

        expr = this.makeShl(leftExpr, rightExpr, rightType);
        break;
      }
      case Token.GreaterThanGreaterThanEquals: compound = true;
      case Token.GreaterThanGreaterThan: {
        leftExpr = this.compileExpression(left, contextualType.intType);
        leftType = this.currentType;

        // check operator overload
        let classReference = leftType.getClassOrWrapper(this.program);
        if (classReference) {
          let overload = classReference.lookupOverload(OperatorKind.BitwiseShr);
          if (overload) {
            expr = this.compileBinaryOverload(overload, left, leftExpr, leftType, right, expression);
            break;
          }
        }
        if (!leftType.isIntegerValue) {
          this.error(
            DiagnosticCode.The_0_operator_cannot_be_applied_to_type_1,
            expression.range, ">>", leftType.toString()
          );
          return this.module.unreachable();
        }

        rightExpr = this.compileExpression(right, leftType, Constraints.ConvImplicit);
        rightType = this.currentType;

        expr = this.makeShr(leftExpr, rightExpr, rightType);
        break;
      }
      case Token.GreaterThanGreaterThanGreaterThanEquals: compound = true;
      case Token.GreaterThanGreaterThanGreaterThan: {
        leftExpr = this.compileExpression(left, contextualType.intType);
        leftType = this.currentType;

        // check operator overload
        let classReference = leftType.getClassOrWrapper(this.program);
        if (classReference) {
          let overload = classReference.lookupOverload(OperatorKind.BitwiseShrU);
          if (overload) {
            expr = this.compileBinaryOverload(overload, left, leftExpr, leftType, right, expression);
            break;
          }
        }
        if (!leftType.isIntegerValue) {
          this.error(
            DiagnosticCode.The_0_operator_cannot_be_applied_to_type_1,
            expression.range, ">>>", leftType.toString()
          );
          return module.unreachable();
        }
        rightExpr = this.compileExpression(right, leftType, Constraints.ConvImplicit);
        rightType = this.currentType;

        expr = this.makeShru(leftExpr, rightExpr, rightType);
        break;
      }
      case Token.AmpersandEquals: compound = true;
      case Token.Ampersand: {
        leftExpr = this.compileExpression(left, contextualType.intType);
        leftType = this.currentType;

        // check operator overloadd
        let classReference = leftType.getClassOrWrapper(this.program);
        if (classReference) {
          let overload = classReference.lookupOverload(OperatorKind.BitwiseAnd);
          if (overload) {
            expr = this.compileBinaryOverload(overload, left, leftExpr, leftType, right, expression);
            break;
          }
        }

        if (compound) {
          if (!leftType.isIntegerValue) {
            this.error(
              DiagnosticCode.The_0_operator_cannot_be_applied_to_type_1,
              expression.range, "&", leftType.toString()
            );
            return module.unreachable();
          }
          rightExpr = this.compileExpression(right, leftType, Constraints.ConvImplicit);
          rightType = commonType = this.currentType;
        } else {
          rightExpr = this.compileExpression(right, leftType);
          rightType = this.currentType;
          commonType = Type.commonDenominator(leftType, rightType, false);
          if (!commonType || !commonType.isIntegerValue) {
            this.error(
              DiagnosticCode.Operator_0_cannot_be_applied_to_types_1_and_2,
              expression.range, "&", leftType.toString(), rightType.toString()
            );
            this.currentType = contextualType;
            return module.unreachable();
          }
          leftExpr = this.convertExpression(leftExpr, leftType, commonType, false, left);
          leftType = commonType;
          rightExpr = this.convertExpression(rightExpr, rightType, commonType, false, right);
          rightType = commonType;
        }
        expr = this.makeAnd(leftExpr, rightExpr, commonType);
        break;
      }
      case Token.BarEquals: compound = true;
      case Token.Bar: {
        leftExpr = this.compileExpression(left, contextualType.intType);
        leftType = this.currentType;

        // check operator overload
        let classReference = leftType.getClassOrWrapper(this.program);
        if (classReference) {
          let overload = classReference.lookupOverload(OperatorKind.BitwiseOr);
          if (overload) {
            expr = this.compileBinaryOverload(overload, left, leftExpr, leftType, right, expression);
            break;
          }
        }

        if (compound) {
          if (!leftType.isIntegerValue) {
            this.error(
              DiagnosticCode.The_0_operator_cannot_be_applied_to_type_1,
              expression.range, "|", leftType.toString()
            );
            return module.unreachable();
          }
          rightExpr = this.compileExpression(right, leftType, Constraints.ConvImplicit);
          rightType = commonType = this.currentType;
        } else {
          rightExpr = this.compileExpression(right, leftType);
          rightType = this.currentType;
          commonType = Type.commonDenominator(leftType, rightType, false);
          if (!commonType || !commonType.isIntegerValue) {
            this.error(
              DiagnosticCode.Operator_0_cannot_be_applied_to_types_1_and_2,
              expression.range, "|", leftType.toString(), rightType.toString()
            );
            this.currentType = contextualType;
            return module.unreachable();
          }
          leftExpr = this.convertExpression(leftExpr, leftType, commonType, false, left);
          leftType = commonType;
          rightExpr = this.convertExpression(rightExpr, rightType, commonType, false, right);
          rightType = commonType;
        }
        expr = this.makeOr(leftExpr, rightExpr, commonType);
        break;
      }
      case Token.CaretEquals: compound = true;
      case Token.Caret: {
        leftExpr = this.compileExpression(left, contextualType.intType);
        leftType = this.currentType;

        // check operator overload
        let classReference = leftType.getClassOrWrapper(this.program);
        if (classReference) {
          let overload = classReference.lookupOverload(OperatorKind.BitwiseXor);
          if (overload) {
            expr = this.compileBinaryOverload(overload, left, leftExpr, leftType, right, expression);
            break;
          }
        }

        if (compound) {
          if (!leftType.isIntegerValue) {
            this.error(
              DiagnosticCode.The_0_operator_cannot_be_applied_to_type_1,
              expression.range, "^", leftType.toString()
            );
            return module.unreachable();
          }
          rightExpr = this.compileExpression(right, leftType, Constraints.ConvImplicit);
          rightType = commonType = this.currentType;
        } else {
          rightExpr = this.compileExpression(right, leftType);
          rightType = this.currentType;
          commonType = Type.commonDenominator(leftType, rightType, false);
          if (!commonType || !commonType.isIntegerValue) {
            this.error(
              DiagnosticCode.Operator_0_cannot_be_applied_to_types_1_and_2,
              expression.range, "^", leftType.toString(), rightType.toString()
            );
            this.currentType = contextualType;
            return module.unreachable();
          }
          leftExpr = this.convertExpression(leftExpr, leftType, commonType, false, left);
          leftType = commonType;
          rightExpr = this.convertExpression(rightExpr, rightType, commonType, false, right);
          rightType = commonType;
        }
        expr = this.makeXor(leftExpr, rightExpr, commonType);
        break;
      }

      // logical (no overloading)

      case Token.AmpersandAmpersand: { // left && right -> (t = left) ? right : t
        let flow = this.currentFlow;
        let inheritedConstraints = constraints & Constraints.MustWrap;
        leftExpr = this.compileExpression(left, contextualType.exceptVoid, inheritedConstraints);
        leftType = this.currentType;

        let rightFlow = flow.fork();
        this.currentFlow = rightFlow;
        rightFlow.inheritNonnullIfTrue(leftExpr);

        // simplify if only interested in true or false
        if (contextualType == Type.bool || contextualType == Type.void) {
          leftExpr = this.makeIsTrueish(leftExpr, leftType, left);

          // shortcut if lhs is always false
          let condKind = this.evaluateCondition(leftExpr);
          if (condKind == ConditionKind.False) {
            expr = leftExpr;
          } else {
            rightExpr = this.compileExpression(right, leftType, inheritedConstraints);
            rightType = this.currentType;
            rightFlow.freeScopedLocals();
            rightExpr = this.makeIsTrueish(rightExpr, rightType, right);

            // simplify if lhs is always true
            if (condKind == ConditionKind.True) {
              expr = rightExpr;
            } else {
              expr = module.if(leftExpr, rightExpr, module.i32(0));
            }
          }
          this.currentFlow = flow;
          this.currentType = Type.bool;

        } else {
          rightExpr = this.compileExpression(right, leftType, inheritedConstraints | Constraints.ConvImplicit);
          rightType = this.currentType;
          rightFlow.freeScopedLocals();
          this.currentFlow = flow;

          // simplify if copying left is trivial
          if (expr = module.tryCopyTrivialExpression(leftExpr)) {
            expr = module.if(
              this.makeIsTrueish(leftExpr, this.currentType, left),
              rightExpr,
              expr
            );

          // if not possible, tee left to a temp
          } else {
            let tempLocal = flow.getTempLocal(leftType);
            if (!flow.canOverflow(leftExpr, leftType)) flow.setLocalFlag(tempLocal.index, LocalFlags.Wrapped);
            if (flow.isNonnull(leftExpr, leftType)) flow.setLocalFlag(tempLocal.index, LocalFlags.NonNull);
            expr = module.if(
              this.makeIsTrueish(module.local_tee(tempLocal.index, leftExpr, leftType.isManaged), leftType, left),
              rightExpr,
              module.local_get(tempLocal.index, leftType.toRef())
            );
            flow.freeTempLocal(tempLocal);
          }
          this.currentType = leftType;
        }
        break;
      }
      case Token.BarBar: { // left || right -> ((t = left) ? t : right)
        let flow = this.currentFlow;
        let inheritedConstraints = constraints & Constraints.MustWrap;
        leftExpr = this.compileExpression(left, contextualType.exceptVoid, inheritedConstraints);
        leftType = this.currentType;

        let rightFlow = flow.fork();
        this.currentFlow = rightFlow;
        rightFlow.inheritNonnullIfFalse(leftExpr);

        // simplify if only interested in true or false
        if (contextualType == Type.bool || contextualType == Type.void) {
          leftExpr = this.makeIsTrueish(leftExpr, leftType, left);

          // shortcut if lhs is always true
          let condKind = this.evaluateCondition(leftExpr);
          if (condKind == ConditionKind.True) {
            expr = leftExpr;
          } else {
            rightExpr = this.compileExpression(right, leftType, inheritedConstraints);
            rightType = this.currentType;
            rightFlow.freeScopedLocals();
            rightExpr = this.makeIsTrueish(rightExpr, rightType, right);

            // simplify if lhs is always false
            if (condKind == ConditionKind.False) {
              expr = rightExpr;
            } else {
              expr = module.if(leftExpr, module.i32(1), rightExpr);
            }
          }
          this.currentFlow = flow;
          this.currentType = Type.bool;

        } else {
          rightExpr = this.compileExpression(right, leftType, inheritedConstraints | Constraints.ConvImplicit);
          rightType = this.currentType;
          rightFlow.freeScopedLocals();
          this.currentFlow = flow;

          // simplify if copying left is trivial
          if (expr = module.tryCopyTrivialExpression(leftExpr)) {
            expr = module.if(
              this.makeIsTrueish(leftExpr, leftType, left),
              expr,
              rightExpr
            );

          // if not possible, tee left to a temp. local
          } else {
            let temp = flow.getTempLocal(leftType);
            let tempIndex = temp.index;
            if (!flow.canOverflow(leftExpr, leftType)) flow.setLocalFlag(tempIndex, LocalFlags.Wrapped);
            if (flow.isNonnull(leftExpr, leftType)) flow.setLocalFlag(tempIndex, LocalFlags.NonNull);
            expr = module.if(
              this.makeIsTrueish(module.local_tee(tempIndex, leftExpr, leftType.isManaged), leftType, left),
              module.local_get(tempIndex, leftType.toRef()),
              rightExpr
            );
            flow.freeTempLocal(temp);
          }
          this.currentType = leftType;
        }
        break;
      }
      default: {
        assert(false);
        expr = this.module.unreachable();
      }
    }
    if (!compound) return expr;
    var resolver = this.resolver;
    var target = resolver.lookupExpression(left, this.currentFlow);
    if (!target) return module.unreachable();
    var targetType = resolver.getTypeOfElement(target);
    if (!targetType) targetType = Type.void;
    if (!this.currentType.isStrictlyAssignableTo(targetType)) {
      this.error(
        DiagnosticCode.Type_0_is_not_assignable_to_type_1,
        expression.range, this.currentType.toString(), targetType.toString()
      );
      return module.unreachable();
    }
    return this.makeAssignment(
      target,
      expr,
      this.currentType,
      right,
      resolver.currentThisExpression,
      resolver.currentElementExpression,
      contextualType != Type.void
    );
  }

  makeLt(leftExpr: ExpressionRef, rightExpr: ExpressionRef, type: Type): ExpressionRef {
    // Cares about garbage bits and signedness
    var module = this.module;
    switch (type.kind) {
      case TypeKind.I8:
      case TypeKind.I16: {
        leftExpr  = this.ensureSmallIntegerWrap(leftExpr, type);
        rightExpr = this.ensureSmallIntegerWrap(rightExpr, type);
        // falls through
      }
      case TypeKind.I32: return module.binary(BinaryOp.LtI32, leftExpr, rightExpr);
      case TypeKind.I64: return module.binary(BinaryOp.LtI64, leftExpr, rightExpr);
      case TypeKind.Isize: return module.binary(BinaryOp.LtISize, leftExpr, rightExpr);
      case TypeKind.Bool:
      case TypeKind.U8:
      case TypeKind.U16: {
        leftExpr  = this.ensureSmallIntegerWrap(leftExpr, type);
        rightExpr = this.ensureSmallIntegerWrap(rightExpr, type);
        // falls through
      }
      case TypeKind.U32: return module.binary(BinaryOp.LtU32, leftExpr, rightExpr);
      case TypeKind.U64: return module.binary(BinaryOp.LtU64, leftExpr, rightExpr);
      case TypeKind.Usize: return module.binary(BinaryOp.LtUSize, leftExpr, rightExpr);
      case TypeKind.F32: return module.binary(BinaryOp.LtF32, leftExpr, rightExpr);
      case TypeKind.F64: return module.binary(BinaryOp.LtF64, leftExpr, rightExpr);
    }
    assert(false);
    return module.unreachable();
  }

  makeGt(leftExpr: ExpressionRef, rightExpr: ExpressionRef, type: Type): ExpressionRef {
    // Cares about garbage bits and signedness
    var module = this.module;
    switch (type.kind) {
      case TypeKind.I8:
      case TypeKind.I16: {
        leftExpr  = this.ensureSmallIntegerWrap(leftExpr, type);
        rightExpr = this.ensureSmallIntegerWrap(rightExpr, type);
        // falls through
      }
      case TypeKind.I32: return module.binary(BinaryOp.GtI32, leftExpr, rightExpr);
      case TypeKind.I64: return module.binary(BinaryOp.GtI64, leftExpr, rightExpr);
      case TypeKind.Isize: return module.binary(BinaryOp.GtISize, leftExpr, rightExpr);
      case TypeKind.Bool:
      case TypeKind.U8:
      case TypeKind.U16: {
        leftExpr  = this.ensureSmallIntegerWrap(leftExpr, type);
        rightExpr = this.ensureSmallIntegerWrap(rightExpr, type);
        // falls through
      }
      case TypeKind.U32: return module.binary(BinaryOp.GtU32, leftExpr, rightExpr);
      case TypeKind.U64: return module.binary(BinaryOp.GtU64, leftExpr, rightExpr);
      case TypeKind.Usize: return module.binary(BinaryOp.GtUSize, leftExpr, rightExpr);
      case TypeKind.F32: return module.binary(BinaryOp.GtF32, leftExpr, rightExpr);
      case TypeKind.F64: return module.binary(BinaryOp.GtF64, leftExpr, rightExpr);
    }
    assert(false);
    return module.unreachable();
  }

  makeLe(leftExpr: ExpressionRef, rightExpr: ExpressionRef, type: Type): ExpressionRef {
    // Cares about garbage bits and signedness
    var module = this.module;
    switch (type.kind) {
      case TypeKind.I8:
      case TypeKind.I16: {
        leftExpr  = this.ensureSmallIntegerWrap(leftExpr, type);
        rightExpr = this.ensureSmallIntegerWrap(rightExpr, type);
        // falls through
      }
      case TypeKind.I32: return module.binary(BinaryOp.LeI32, leftExpr, rightExpr);
      case TypeKind.I64: return module.binary(BinaryOp.LeI64, leftExpr, rightExpr);
      case TypeKind.Isize: return module.binary(BinaryOp.LeISize, leftExpr, rightExpr);
      case TypeKind.Bool:
      case TypeKind.U8:
      case TypeKind.U16: {
        leftExpr  = this.ensureSmallIntegerWrap(leftExpr, type);
        rightExpr = this.ensureSmallIntegerWrap(rightExpr, type);
        // falls through
      }
      case TypeKind.U32: return module.binary(BinaryOp.LeU32, leftExpr, rightExpr);
      case TypeKind.U64: return module.binary(BinaryOp.LeU64, leftExpr, rightExpr);
      case TypeKind.Usize: return module.binary(BinaryOp.LeUSize, leftExpr, rightExpr);
      case TypeKind.F32: return module.binary(BinaryOp.LeF32, leftExpr, rightExpr);
      case TypeKind.F64: return module.binary(BinaryOp.LeF64, leftExpr, rightExpr);
    }
    assert(false);
    return module.unreachable();
  }

  makeGe(leftExpr: ExpressionRef, rightExpr: ExpressionRef, type: Type): ExpressionRef {
    // Cares about garbage bits and signedness
    var module = this.module;
    switch (type.kind) {
      case TypeKind.I8:
      case TypeKind.I16: {
        leftExpr  = this.ensureSmallIntegerWrap(leftExpr, type);
        rightExpr = this.ensureSmallIntegerWrap(rightExpr, type);
        // falls through
      }
      case TypeKind.I32: return module.binary(BinaryOp.GeI32, leftExpr, rightExpr);
      case TypeKind.I64: return module.binary(BinaryOp.GeI64, leftExpr, rightExpr);
      case TypeKind.Isize: return module.binary(BinaryOp.GeISize, leftExpr, rightExpr);
      case TypeKind.Bool:
      case TypeKind.U8:
      case TypeKind.U16: {
        leftExpr  = this.ensureSmallIntegerWrap(leftExpr, type);
        rightExpr = this.ensureSmallIntegerWrap(rightExpr, type);
        // falls through
      }
      case TypeKind.U32: return module.binary(BinaryOp.GeU32, leftExpr, rightExpr);
      case TypeKind.U64: return module.binary(BinaryOp.GeU64, leftExpr, rightExpr);
      case TypeKind.Usize: return module.binary(BinaryOp.GeUSize, leftExpr, rightExpr);
      case TypeKind.F32: return module.binary(BinaryOp.GeF32, leftExpr, rightExpr);
      case TypeKind.F64: return module.binary(BinaryOp.GeF64, leftExpr, rightExpr);
    }
    assert(false);
    return module.unreachable();
  }

  makeEq(leftExpr: ExpressionRef, rightExpr: ExpressionRef, type: Type, reportNode: Node): ExpressionRef {
    // Cares about garbage bits
    var module = this.module;
    switch (type.kind) {
      case TypeKind.Bool:
      case TypeKind.I8:
      case TypeKind.I16:
      case TypeKind.U8:
      case TypeKind.U16: {
        leftExpr  = this.ensureSmallIntegerWrap(leftExpr, type);
        rightExpr = this.ensureSmallIntegerWrap(rightExpr, type);
        // falls through
      }
      case TypeKind.I32:
      case TypeKind.U32: return module.binary(BinaryOp.EqI32, leftExpr, rightExpr);
      case TypeKind.I64:
      case TypeKind.U64: return module.binary(BinaryOp.EqI64, leftExpr, rightExpr);
      case TypeKind.Isize:
      case TypeKind.Usize: return module.binary(BinaryOp.EqSize, leftExpr, rightExpr);
      case TypeKind.F32: return module.binary(BinaryOp.EqF32, leftExpr, rightExpr);
      case TypeKind.F64: return module.binary(BinaryOp.EqF64, leftExpr, rightExpr);
      case TypeKind.V128: {
        return module.unary(UnaryOp.AllTrueI8x16,
          module.binary(BinaryOp.EqI8x16, leftExpr, rightExpr)
        );
      }
      case TypeKind.Eqref:
      case TypeKind.I31ref:
      case TypeKind.Dataref: return module.ref_eq(leftExpr, rightExpr);
      case TypeKind.Stringref: return module.string_eq(leftExpr, rightExpr);
      case TypeKind.StringviewWTF8:
      case TypeKind.StringviewWTF16:
      case TypeKind.StringviewIter:
      case TypeKind.Funcref:
      case TypeKind.Externref:
      case TypeKind.Anyref: {
        this.error(
          DiagnosticCode.Operation_0_cannot_be_applied_to_type_1,
          reportNode.range,
          "ref.eq",
          type.toString()
        );
        return module.unreachable();
      }
    }
    assert(false);
    return module.unreachable();
  }

  makeNe(leftExpr: ExpressionRef, rightExpr: ExpressionRef, type: Type, reportNode: Node): ExpressionRef {
    // Cares about garbage bits
    var module = this.module;
    switch (type.kind) {
      case TypeKind.Bool:
      case TypeKind.I8:
      case TypeKind.I16:
      case TypeKind.U8:
      case TypeKind.U16: {
        leftExpr  = this.ensureSmallIntegerWrap(leftExpr, type);
        rightExpr = this.ensureSmallIntegerWrap(rightExpr, type);
        // falls through
      }
      case TypeKind.I32:
      case TypeKind.U32: return module.binary(BinaryOp.NeI32, leftExpr, rightExpr);
      case TypeKind.I64:
      case TypeKind.U64: return module.binary(BinaryOp.NeI64, leftExpr, rightExpr);
      case TypeKind.Isize:
      case TypeKind.Usize: return module.binary(BinaryOp.NeSize, leftExpr, rightExpr);
      case TypeKind.F32: return module.binary(BinaryOp.NeF32, leftExpr, rightExpr);
      case TypeKind.F64: return module.binary(BinaryOp.NeF64, leftExpr, rightExpr);
      case TypeKind.V128: {
        return module.unary(UnaryOp.AnyTrueV128,
          module.binary(BinaryOp.NeI8x16, leftExpr, rightExpr)
        );
      }
      case TypeKind.Eqref:
      case TypeKind.I31ref:
      case TypeKind.Dataref: {
        return module.unary(UnaryOp.EqzI32,
          module.ref_eq(leftExpr, rightExpr)
        );
      }
      case TypeKind.Stringref: {
        return module.unary(UnaryOp.EqzI32,
          module.string_eq(leftExpr, rightExpr)
        );
      }
      case TypeKind.StringviewWTF8:
      case TypeKind.StringviewWTF16:
      case TypeKind.StringviewIter:
      case TypeKind.Funcref:
      case TypeKind.Externref:
      case TypeKind.Anyref: {
        this.error(
          DiagnosticCode.Operation_0_cannot_be_applied_to_type_1,
          reportNode.range,
          "ref.eq",
          type.toString()
        );
        return module.unreachable();
      }
    }
    assert(false);
    return module.unreachable();
  }

  makeAdd(leftExpr: ExpressionRef, rightExpr: ExpressionRef, type: Type): ExpressionRef {
    // Does not care about garbage bits or signedness
    var module = this.module;
    switch (type.kind) {
      case TypeKind.Bool:
      case TypeKind.I8:
      case TypeKind.I16:
      case TypeKind.U8:
      case TypeKind.U16:
      case TypeKind.I32:
      case TypeKind.U32: return module.binary(BinaryOp.AddI32, leftExpr, rightExpr);
      case TypeKind.I64:
      case TypeKind.U64: return module.binary(BinaryOp.AddI64, leftExpr, rightExpr);
      case TypeKind.Isize:
      case TypeKind.Usize: return module.binary(BinaryOp.AddSize, leftExpr, rightExpr);
      case TypeKind.F32: return module.binary(BinaryOp.AddF32, leftExpr, rightExpr);
      case TypeKind.F64: return module.binary(BinaryOp.AddF64, leftExpr, rightExpr);
    }
    assert(false);
    return module.unreachable();
  }

  makeSub(leftExpr: ExpressionRef, rightExpr: ExpressionRef, type: Type): ExpressionRef {
    // Does not care about garbage bits or signedness
    var module = this.module;
    switch (type.kind) {
      case TypeKind.Bool:
      case TypeKind.I8:
      case TypeKind.I16:
      case TypeKind.U8:
      case TypeKind.U16:
      case TypeKind.I32:
      case TypeKind.U32: return module.binary(BinaryOp.SubI32, leftExpr, rightExpr);
      case TypeKind.I64:
      case TypeKind.U64: return module.binary(BinaryOp.SubI64, leftExpr, rightExpr);
      case TypeKind.Isize:
      case TypeKind.Usize: return module.binary(BinaryOp.SubSize, leftExpr, rightExpr);
      case TypeKind.F32: return module.binary(BinaryOp.SubF32, leftExpr, rightExpr);
      case TypeKind.F64: return module.binary(BinaryOp.SubF64, leftExpr, rightExpr);
    }
    assert(false);
    return module.unreachable();
  }

  makeMul(leftExpr: ExpressionRef, rightExpr: ExpressionRef, type: Type): ExpressionRef {
    // Does not care about garbage bits or signedness
    var module = this.module;
    switch (type.kind) {
      case TypeKind.Bool:
      case TypeKind.I8:
      case TypeKind.I16:
      case TypeKind.U8:
      case TypeKind.U16:
      case TypeKind.I32:
      case TypeKind.U32: return module.binary(BinaryOp.MulI32, leftExpr, rightExpr);
      case TypeKind.I64:
      case TypeKind.U64: return module.binary(BinaryOp.MulI64, leftExpr, rightExpr);
      case TypeKind.Isize:
      case TypeKind.Usize: return module.binary(BinaryOp.MulSize, leftExpr, rightExpr);
      case TypeKind.F32: return module.binary(BinaryOp.MulF32, leftExpr, rightExpr);
      case TypeKind.F64: return module.binary(BinaryOp.MulF64, leftExpr, rightExpr);
    }
    assert(false);
    return module.unreachable();
  }

  makePow(leftExpr: ExpressionRef, rightExpr: ExpressionRef, type: Type, reportNode: Node): ExpressionRef {
    // Cares about garbage bits
    let module = this.module;
    switch (type.kind) {
      case TypeKind.Bool: {
        return module.select(
          module.i32(1),
          module.binary(BinaryOp.EqI32, rightExpr, module.i32(0)),
          leftExpr,
          TypeRef.I32
        );
      }
      case TypeKind.I8:
      case TypeKind.U8:
      case TypeKind.I16:
      case TypeKind.U16: {
        leftExpr  = this.ensureSmallIntegerWrap(leftExpr, type);
        rightExpr = this.ensureSmallIntegerWrap(rightExpr, type);
        // falls through
      }
      case TypeKind.I32:
      case TypeKind.U32: {
        if (this.options.willOptimize) {
          // Precompute power if LHS and RHS constants
          // TODO: move this optimization to AIR
          if (
            getExpressionId(leftExpr)  == ExpressionId.Const &&
            getExpressionId(rightExpr) == ExpressionId.Const
          ) {
            let leftValue  = getConstValueI32(leftExpr);
            let rightValue = getConstValueI32(rightExpr);
            this.currentType = type;
            return module.i32(i64_low(i64_pow(
              i64_new(leftValue),
              i64_new(rightValue)
            )));
          }
        }
        let instance = this.i32PowInstance;
        if (!instance) {
          let prototype = this.program.lookup(CommonNames.ipow32);
          if (!prototype) {
            this.error(
              DiagnosticCode.Cannot_find_name_0,
              reportNode.range, "ipow32"
            );
            return module.unreachable();
          }
          assert(prototype.kind == ElementKind.FunctionPrototype);
          this.i32PowInstance = instance = this.resolver.resolveFunction(<FunctionPrototype>prototype, null);
        }
        if (!instance || !this.compileFunction(instance)) {
          return module.unreachable();
        }
        let expr = this.makeCallDirect(instance, [ leftExpr, rightExpr ], reportNode);
        if (type.size < 32) {
          // TODO: this is necessary because i32PowInstance is generic, and deals with 32-bit integers,
          // so its flow does not indicate whether returned SMIs are wrapped. worth to avoid?
          expr = this.ensureSmallIntegerWrap(expr, type);
        }
        return expr;
      }
      case TypeKind.I64:
      case TypeKind.U64: {
        if (this.options.willOptimize) {
          // Precompute power if LHS and RHS constants
          // TODO: move this optimization to AIR
          if (
            getExpressionId(leftExpr) == ExpressionId.Const &&
            getExpressionId(rightExpr) == ExpressionId.Const
          ) {
            let leftValue = i64_new(getConstValueI64Low(leftExpr), getConstValueI64High(leftExpr));
            let rightValue = i64_new(getConstValueI64Low(rightExpr), getConstValueI64High(rightExpr));
            let result = i64_pow(leftValue, rightValue);
            this.currentType = type;
            return module.i64(i64_low(result), i64_high(result));
          }
        }
        let instance = this.i64PowInstance;
        if (!instance) {
          let prototype = this.program.lookup(CommonNames.ipow64);
          if (!prototype) {
            this.error(
              DiagnosticCode.Cannot_find_name_0,
              reportNode.range, "ipow64"
            );
            return module.unreachable();
          }
          assert(prototype.kind == ElementKind.FunctionPrototype);
          this.i64PowInstance = instance = this.resolver.resolveFunction(<FunctionPrototype>prototype, null);
        }
        if (!instance || !this.compileFunction(instance)) {
          return module.unreachable();
        }
        return this.makeCallDirect(instance, [ leftExpr, rightExpr ], reportNode);
      }
      case TypeKind.Isize:
      case TypeKind.Usize: {
        let isWasm64 = this.options.isWasm64;
        if (this.options.willOptimize) {
          // Precompute power if LHS and RHS constants
          // TODO: move this optimization to AIR
          if (
            getExpressionId(leftExpr) == ExpressionId.Const &&
            getExpressionId(rightExpr) == ExpressionId.Const
          ) {
            if (isWasm64) {
              let leftValue  = i64_new(getConstValueI64Low(leftExpr), getConstValueI64High(leftExpr));
              let rightValue = i64_new(getConstValueI64Low(rightExpr), getConstValueI64High(rightExpr));
              let result = i64_pow(leftValue, rightValue);
              this.currentType = type;
              return module.i64(i64_low(result), i64_high(result));
            } else {
              let leftValue  = getConstValueI32(leftExpr);
              let rightValue = getConstValueI32(rightExpr);
              this.currentType = type;
              return module.i32(i64_low(i64_pow(
                i64_new(leftValue),
                i64_new(rightValue)
              )));
            }
          }
        }
        let instance = isWasm64
          ? this.i64PowInstance
          : this.i32PowInstance;
        if (!instance) {
          let prototype = this.program.lookup(isWasm64
            ? CommonNames.ipow64
            : CommonNames.ipow32
          );
          if (!prototype) {
            this.error(
              DiagnosticCode.Cannot_find_name_0,
              reportNode.range, isWasm64 ? "ipow64" : "ipow32"
            );
            return module.unreachable();
          }
          assert(prototype.kind == ElementKind.FunctionPrototype);
          instance = this.resolver.resolveFunction(<FunctionPrototype>prototype, null);
          if (isWasm64) {
            this.i64PowInstance = instance;
          } else {
            this.i32PowInstance = instance;
          }
        }
        if (!instance || !this.compileFunction(instance)) {
          return module.unreachable();
        }
        return this.makeCallDirect(instance, [ leftExpr, rightExpr ], reportNode);
      }
      case TypeKind.F32: {
        if (this.options.willOptimize) {
          // Precompute power if LHS and RHS constants
          // TODO: move this optimization to AIR
          if (
            getExpressionId(leftExpr)  == ExpressionId.Const &&
            getExpressionId(rightExpr) == ExpressionId.Const
          ) {
            let leftValue  = getConstValueF32(leftExpr);
            let rightValue = getConstValueF32(rightExpr);
            this.currentType = type;
            return module.f32(f32(accuratePow64(leftValue, rightValue)));
          }
        }
        let instance = this.f32PowInstance;
        if (!instance) {
          let namespace = this.program.lookup(CommonNames.Mathf);
          if (!namespace) {
            this.error(
              DiagnosticCode.Cannot_find_name_0,
              reportNode.range, "Mathf"
            );
            return module.unreachable();
          }
          let namespaceMembers = namespace.members;
          if (!namespaceMembers || !namespaceMembers.has(CommonNames.pow)) {
            this.error(
              DiagnosticCode.Cannot_find_name_0,
              reportNode.range, "Mathf.pow"
            );
            return module.unreachable();
          }
          let prototype = assert(namespaceMembers.get(CommonNames.pow));
          assert(prototype.kind == ElementKind.FunctionPrototype);
          this.f32PowInstance = instance = this.resolver.resolveFunction(<FunctionPrototype>prototype, null);
        }
        if (!instance || !this.compileFunction(instance)) {
          return module.unreachable();
        }
        return this.makeCallDirect(instance, [ leftExpr, rightExpr ], reportNode);
      }
      // Math.pow otherwise (result is f64)
      case TypeKind.F64: {
        if (this.options.willOptimize) {
          // Precompute power if LHS and RHS constants
          // TODO: move this optimization to AIR
          if (
            getExpressionId(leftExpr)  == ExpressionId.Const &&
            getExpressionId(rightExpr) == ExpressionId.Const
          ) {
            let leftValue  = getConstValueF64(leftExpr);
            let rightValue = getConstValueF64(rightExpr);
            this.currentType = type;
            return module.f64(accuratePow64(leftValue, rightValue));
          }
        }
        let instance = this.f64PowInstance;
        if (!instance) {
          let namespace = this.program.lookup(CommonNames.Math);
          if (!namespace) {
            this.error(
              DiagnosticCode.Cannot_find_name_0,
              reportNode.range, "Math"
            );
            return module.unreachable();
          }
          let namespaceMembers = namespace.members;
          if (!namespaceMembers || !namespaceMembers.has(CommonNames.pow)) {
            this.error(
              DiagnosticCode.Cannot_find_name_0,
              reportNode.range, "Math.pow"
            );
            return module.unreachable();
          }
          let prototype = assert(namespaceMembers.get(CommonNames.pow));
          assert(prototype.kind == ElementKind.FunctionPrototype);
          this.f64PowInstance = instance = this.resolver.resolveFunction(<FunctionPrototype>prototype, null);
        }
        if (!instance || !this.compileFunction(instance)) {
          return module.unreachable();
        }
        return this.makeCallDirect(instance, [ leftExpr, rightExpr ], reportNode);
      }
    }
    assert(false);
    return module.unreachable();
  }

  makeDiv(leftExpr: ExpressionRef, rightExpr: ExpressionRef, type: Type): ExpressionRef {
    // Cares about garbage bits and signedness
    var module = this.module;
    switch (type.kind) {
      case TypeKind.I8:
      case TypeKind.I16: {
        leftExpr  = this.ensureSmallIntegerWrap(leftExpr, type);
        rightExpr = this.ensureSmallIntegerWrap(rightExpr, type);
        // falls through
      }
      case TypeKind.I32: return module.binary(BinaryOp.DivI32, leftExpr, rightExpr);
      case TypeKind.I64: return module.binary(BinaryOp.DivI64, leftExpr, rightExpr);
      case TypeKind.Isize: return module.binary(BinaryOp.DivISize, leftExpr, rightExpr);
      case TypeKind.Bool:
      case TypeKind.U8:
      case TypeKind.U16: {
        leftExpr  = this.ensureSmallIntegerWrap(leftExpr, type);
        rightExpr = this.ensureSmallIntegerWrap(rightExpr, type);
        // falls through
      }
      case TypeKind.U32: return module.binary(BinaryOp.DivU32, leftExpr, rightExpr);
      case TypeKind.U64: return module.binary(BinaryOp.DivU64, leftExpr, rightExpr);
      case TypeKind.Usize: return module.binary(BinaryOp.DivUSize, leftExpr, rightExpr);
      case TypeKind.F32: return module.binary(BinaryOp.DivF32, leftExpr, rightExpr);
      case TypeKind.F64: return module.binary(BinaryOp.DivF64, leftExpr, rightExpr);
    }
    assert(false);
    return module.unreachable();
  }

  makeRem(leftExpr: ExpressionRef, rightExpr: ExpressionRef, type: Type, reportNode: Node): ExpressionRef {
    // Cares about garbage bits and signedness
    var module = this.module;
    switch (type.kind) {
      case TypeKind.I8:
      case TypeKind.I16: {
        leftExpr  = this.ensureSmallIntegerWrap(leftExpr, type);
        rightExpr = this.ensureSmallIntegerWrap(rightExpr, type);
        // falls through
      }
      case TypeKind.I32: return module.binary(BinaryOp.RemI32, leftExpr, rightExpr);
      case TypeKind.I64: return module.binary(BinaryOp.RemI64, leftExpr, rightExpr);
      case TypeKind.Isize: return module.binary(BinaryOp.RemISize, leftExpr, rightExpr);
      case TypeKind.Bool:
      case TypeKind.U8:
      case TypeKind.U16: {
        leftExpr  = this.ensureSmallIntegerWrap(leftExpr, type);
        rightExpr = this.ensureSmallIntegerWrap(rightExpr, type);
        // falls through
      }
      case TypeKind.U32: return module.binary(BinaryOp.RemU32, leftExpr, rightExpr);
      case TypeKind.U64: return module.binary(BinaryOp.RemU64, leftExpr, rightExpr);
      case TypeKind.Usize: return module.binary(BinaryOp.RemUSize, leftExpr, rightExpr);
      case TypeKind.F32: {
        let instance = this.f32ModInstance;
        if (!instance) {
          let namespace = this.program.lookup(CommonNames.Mathf);
          if (!namespace) {
            this.error(
              DiagnosticCode.Cannot_find_name_0,
              reportNode.range, "Mathf"
            );
            return module.unreachable();
          }
          let namespaceMembers = namespace.members;
          if (!namespaceMembers || !namespaceMembers.has(CommonNames.mod)) {
            this.error(
              DiagnosticCode.Cannot_find_name_0,
              reportNode.range, "Mathf.mod"
            );
            return module.unreachable();
          }
          let prototype = assert(namespaceMembers.get(CommonNames.mod));
          assert(prototype.kind == ElementKind.FunctionPrototype);
          this.f32ModInstance = instance = this.resolver.resolveFunction(<FunctionPrototype>prototype, null);
        }
        if (!instance || !this.compileFunction(instance)) {
          return module.unreachable();
        }
        return this.makeCallDirect(instance, [ leftExpr, rightExpr ], reportNode);
      }
      case TypeKind.F64: {
        let instance = this.f64ModInstance;
        if (!instance) {
          let namespace = this.program.lookup(CommonNames.Math);
          if (!namespace) {
            this.error(
              DiagnosticCode.Cannot_find_name_0,
              reportNode.range, "Math"
            );
            return module.unreachable();
          }
          let namespaceMembers = namespace.members;
          if (!namespaceMembers || !namespaceMembers.has(CommonNames.mod)) {
            this.error(
              DiagnosticCode.Cannot_find_name_0,
              reportNode.range, "Math.mod"
            );
            return module.unreachable();
          }
          let prototype = assert(namespaceMembers.get(CommonNames.mod));
          assert(prototype.kind == ElementKind.FunctionPrototype);
          this.f64ModInstance = instance = this.resolver.resolveFunction(<FunctionPrototype>prototype, null);
        }
        if (!instance || !this.compileFunction(instance)) {
          return module.unreachable();
        }
        return this.makeCallDirect(instance, [ leftExpr, rightExpr ], reportNode);
      }
    }
    assert(false);
    return module.unreachable();
  }

  makeShl(leftExpr: ExpressionRef, rightExpr: ExpressionRef, type: Type): ExpressionRef {
    // Cares about garbage bits on the RHS, but only for types smaller than 5 bits
    var module = this.module;
    switch (type.kind) {
      case TypeKind.Bool: return leftExpr;
      case TypeKind.I8:
      case TypeKind.I16:
      case TypeKind.U8:
      case TypeKind.U16: {
        // leftExpr << (rightExpr & (7|15))
        return module.binary(
          BinaryOp.ShlI32,
          leftExpr,
          module.binary(
            BinaryOp.AndI32,
            rightExpr,
            module.i32(type.size - 1)
          )
        );
      }
      case TypeKind.I32:
      case TypeKind.U32: return module.binary(BinaryOp.ShlI32, leftExpr, rightExpr);
      case TypeKind.I64:
      case TypeKind.U64: return module.binary(BinaryOp.ShlI64, leftExpr, rightExpr);
      case TypeKind.Isize:
      case TypeKind.Usize: return module.binary(BinaryOp.ShlSize, leftExpr, rightExpr);
    }
    assert(false);
    return module.unreachable();
  }

  makeShr(leftExpr: ExpressionRef, rightExpr: ExpressionRef, type: Type): ExpressionRef {
    // Cares about garbage bits on the LHS, but on the RHS only for types smaller than 5 bits,
    // and signedness
    var module = this.module;
    switch (type.kind) {
      case TypeKind.Bool: return leftExpr;
      case TypeKind.I8:
      case TypeKind.I16: {
        // leftExpr >> (rightExpr & (7|15))
        return module.binary(
          BinaryOp.ShrI32,
          this.ensureSmallIntegerWrap(leftExpr, type),
          module.binary(
            BinaryOp.AndI32,
            rightExpr,
            module.i32(type.size - 1)
          )
        );
      }
      case TypeKind.U8:
      case TypeKind.U16: {
        // leftExpr >>> (rightExpr & (7|15))
        return module.binary(
          BinaryOp.ShrU32,
          this.ensureSmallIntegerWrap(leftExpr, type),
          module.binary(
            BinaryOp.AndI32,
            rightExpr,
            module.i32(type.size - 1)
          )
        );
      }
      case TypeKind.I32: return module.binary(BinaryOp.ShrI32, leftExpr, rightExpr);
      case TypeKind.I64: return module.binary(BinaryOp.ShrI64, leftExpr, rightExpr);
      case TypeKind.Isize: return module.binary(BinaryOp.ShrISize, leftExpr, rightExpr);
      case TypeKind.U32: return module.binary(BinaryOp.ShrU32, leftExpr, rightExpr);
      case TypeKind.U64: return module.binary(BinaryOp.ShrU64, leftExpr, rightExpr);
      case TypeKind.Usize: return module.binary(BinaryOp.ShrUSize, leftExpr, rightExpr);
    }
    assert(false);
    return module.unreachable();
  }

  makeShru(leftExpr: ExpressionRef, rightExpr: ExpressionRef, type: Type): ExpressionRef {
    // Cares about garbage bits on the LHS, but on the RHS only for types smaller than 5 bits
    var module = this.module;
    switch (type.kind) {
      case TypeKind.Bool: return leftExpr;
      case TypeKind.I8:
      case TypeKind.I16:
      case TypeKind.U8:
      case TypeKind.U16: {
        // leftExpr >>> (rightExpr & (7|15))
        return module.binary(
          BinaryOp.ShrU32,
          this.ensureSmallIntegerWrap(leftExpr, type),
          module.binary(
            BinaryOp.AndI32,
            rightExpr,
            module.i32(type.size - 1)
          )
        );
      }
      case TypeKind.I32:
      case TypeKind.U32: return module.binary(BinaryOp.ShrU32, leftExpr, rightExpr);
      case TypeKind.I64:
      case TypeKind.U64: return module.binary(BinaryOp.ShrU64, leftExpr, rightExpr);
      case TypeKind.Isize:
      case TypeKind.Usize: return module.binary(BinaryOp.ShrUSize, leftExpr, rightExpr);
    }
    assert(false);
    return module.unreachable();
  }

  makeAnd(leftExpr: ExpressionRef, rightExpr: ExpressionRef, type: Type): ExpressionRef {
    // Does not care about garbage bits or signedness
    var module = this.module;
    switch (type.kind) {
      case TypeKind.Bool:
      case TypeKind.I8:
      case TypeKind.I16:
      case TypeKind.I32:
      case TypeKind.U8:
      case TypeKind.U16:
      case TypeKind.U32: return module.binary(BinaryOp.AndI32, leftExpr, rightExpr);
      case TypeKind.I64:
      case TypeKind.U64: return module.binary(BinaryOp.AndI64, leftExpr, rightExpr);
      case TypeKind.Isize:
      case TypeKind.Usize: return module.binary(BinaryOp.AndSize, leftExpr, rightExpr);
    }
    assert(false);
    return module.unreachable();
  }

  makeOr(leftExpr: ExpressionRef, rightExpr: ExpressionRef, type: Type): ExpressionRef {
    // Does not care about garbage bits or signedness
    var module = this.module;
    switch (type.kind) {
      case TypeKind.Bool:
      case TypeKind.I8:
      case TypeKind.I16:
      case TypeKind.U8:
      case TypeKind.U16: return module.binary(BinaryOp.OrI32, leftExpr, rightExpr);
      case TypeKind.I32:
      case TypeKind.U32: return module.binary(BinaryOp.OrI32, leftExpr, rightExpr);
      case TypeKind.I64:
      case TypeKind.U64: return module.binary(BinaryOp.OrI64, leftExpr, rightExpr);
      case TypeKind.Isize:
      case TypeKind.Usize: return module.binary(BinaryOp.OrSize, leftExpr, rightExpr);
    }
    assert(false);
    return module.unreachable();
  }

  makeXor(leftExpr: ExpressionRef, rightExpr: ExpressionRef, type: Type): ExpressionRef {
    // Does not care about garbage bits or signedness
    var module = this.module;
    switch (type.kind) {
      case TypeKind.Bool:
      case TypeKind.I8:
      case TypeKind.I16:
      case TypeKind.U8:
      case TypeKind.U16: return module.binary(BinaryOp.XorI32, leftExpr, rightExpr);
      case TypeKind.I32:
      case TypeKind.U32: return module.binary(BinaryOp.XorI32, leftExpr, rightExpr);
      case TypeKind.I64:
      case TypeKind.U64: return module.binary(BinaryOp.XorI64, leftExpr, rightExpr);
      case TypeKind.Isize:
      case TypeKind.Usize: return module.binary(BinaryOp.XorSize, leftExpr, rightExpr);
    }
    assert(false);
    return module.unreachable();
  }

  private compileUnaryOverload(
    operatorInstance: Function,
    value: Expression,
    valueExpr: ExpressionRef,
    reportNode: Node
  ): ExpressionRef {
    // FIXME: see comment in compileBinaryOverload below why recompiling on type mismatch
    // is a bad idea currently. so this assumes that the type matches.
    return this.makeCallDirect(operatorInstance, [ valueExpr ], reportNode, false);
  }

  private compileBinaryOverload(
    operatorInstance: Function,
    left: Expression,
    leftExpr: ExpressionRef,
    leftType: Type,
    right: Expression,
    reportNode: Node
  ): ExpressionRef {
    var rightType: Type;
    var signature = operatorInstance.signature;
    var parameterTypes = signature.parameterTypes;
    if (operatorInstance.is(CommonFlags.Instance)) {
      leftExpr = this.convertExpression(leftExpr, leftType, assert(signature.thisType), false, left);
      rightType = parameterTypes[0];
    } else {
      leftExpr = this.convertExpression(leftExpr, leftType, parameterTypes[0], false, left);
      rightType = parameterTypes[1];
    }
    var rightExpr = this.compileExpression(right, rightType, Constraints.ConvImplicit);
    return this.makeCallDirect(operatorInstance, [ leftExpr, rightExpr ], reportNode);
  }

  private compileAssignment(
    expression: Expression,
    valueExpression: Expression,
    contextualType: Type
  ): ExpressionRef {
    var program = this.program;
    var resolver = program.resolver;
    var flow = this.currentFlow;
    var target = resolver.lookupExpression(expression, flow); // reports
    if (!target) return this.module.unreachable();
    var thisExpression = resolver.currentThisExpression;
    var elementExpression = resolver.currentElementExpression;

    // to compile just the value, we need to know the target's type
    var targetType: Type;
    switch (target.kind) {
      case ElementKind.Global: {
        // not yet compiled if a static field compiled as a global
        if (!this.compileGlobal(<Global>target)) return this.module.unreachable(); // reports
        // fall-through
      }
      case ElementKind.Local:
      case ElementKind.Field: {
        if (this.pendingElements.has(target)) {
          this.error(
            DiagnosticCode.Variable_0_used_before_its_declaration,
            expression.range,
            target.internalName
          );
          return this.module.unreachable();
        }
        targetType = (<VariableLikeElement>target).type;
        if (target.hasDecorator(DecoratorFlags.Unsafe)) this.checkUnsafe(expression);
        break;
      }
      case ElementKind.PropertyPrototype: {
        let propertyPrototype = <PropertyPrototype>target;
        let propertyInstance = resolver.resolveProperty(propertyPrototype);
        if (!propertyInstance) return this.module.unreachable();
        target = propertyInstance;
        // fall-through
      }
      case ElementKind.Property: {
        let propertyInstance = <Property>target;
        let setterInstance = propertyInstance.setterInstance;
        if (!setterInstance) {
          this.error(
            DiagnosticCode.Cannot_assign_to_0_because_it_is_a_constant_or_a_read_only_property,
            expression.range, propertyInstance.internalName
          );
          return this.module.unreachable();
        }
        assert(setterInstance.signature.parameterTypes.length == 1); // parser must guarantee this
        targetType = setterInstance.signature.parameterTypes[0];
        if (setterInstance.hasDecorator(DecoratorFlags.Unsafe)) this.checkUnsafe(expression);
        break;
      }
      case ElementKind.IndexSignature: {
        let parent = (<IndexSignature>target).parent;
        assert(parent.kind == ElementKind.Class);
        let classInstance = <Class>parent;
        let isUnchecked = flow.is(FlowFlags.UncheckedContext);
        let indexedSet = classInstance.lookupOverload(OperatorKind.IndexedSet, isUnchecked);
        if (!indexedSet) {
          let indexedGet = classInstance.lookupOverload(OperatorKind.IndexedGet, isUnchecked);
          if (!indexedGet) {
            this.error(
              DiagnosticCode.Index_signature_is_missing_in_type_0,
              expression.range, classInstance.internalName
            );
          } else {
            this.error(
              DiagnosticCode.Index_signature_in_type_0_only_permits_reading,
              expression.range, classInstance.internalName
            );
          }
          return this.module.unreachable();
        }
        let parameterTypes = indexedSet.signature.parameterTypes;

        assert(parameterTypes.length == 2); // parser must guarantee this
        targetType = parameterTypes[1];     // 2nd parameter is the element

        if (indexedSet.hasDecorator(DecoratorFlags.Unsafe)) this.checkUnsafe(expression);
        if (!isUnchecked && this.options.pedantic) {
          this.pedantic(
            DiagnosticCode.Indexed_access_may_involve_bounds_checking,
            expression.range
          );
        }
        break;
      }
      default: {
        this.error(
          DiagnosticCode.Cannot_assign_to_0_because_it_is_a_constant_or_a_read_only_property,
          expression.range, target.internalName
        );
        return this.module.unreachable();
      }
    }

    // compile the value and do the assignment
    assert(targetType != Type.void);
    var valueExpr = this.compileExpression(valueExpression, targetType);
    var valueType = this.currentType;
    return this.makeAssignment(
      target,
      this.convertExpression(valueExpr, valueType, targetType, false, valueExpression),
      valueType,
      valueExpression,
      thisExpression,
      elementExpression,
      contextualType != Type.void
    );
  }

  /** Makes an assignment expression or block, assigning a value to a target. */
  makeAssignment(
    /** Target element, e.g. a Local. */
    target: Element,
    /** Value expression that has been compiled in a previous step already. */
    valueExpr: ExpressionRef,
    /** Value expression type. */
    valueType: Type,
    /** Expression reference. Has already been compiled to `valueExpr`. */
    valueExpression: Expression,
    /** `this` expression reference if a field or property set. */
    thisExpression: Expression | null,
    /** Index expression reference if an indexed set. */
    indexExpression: Expression | null,
    /** Whether to tee the value. */
    tee: bool
  ): ExpressionRef {
    var module = this.module;
    var flow = this.currentFlow;

    switch (target.kind) {
      case ElementKind.Local: {
        let local = <Local>target;
        if (flow.isLocalFlag(local.index, LocalFlags.Constant, true)) {
          this.error(
            DiagnosticCode.Cannot_assign_to_0_because_it_is_a_constant_or_a_read_only_property,
            valueExpression.range, target.internalName
          );
          this.currentType = tee ? local.type : Type.void;
          return module.unreachable();
        }
        return this.makeLocalAssignment(local, valueExpr, valueType, tee);
      }
      case ElementKind.Global: {
        let global = <Global>target;
        if (!this.compileGlobal(global)) return module.unreachable();
        if (target.isAny(CommonFlags.Const | CommonFlags.Readonly)) {
          this.error(
            DiagnosticCode.Cannot_assign_to_0_because_it_is_a_constant_or_a_read_only_property,
            valueExpression.range,
            target.internalName
          );
          this.currentType = tee ? global.type : Type.void;
          return module.unreachable();
        }
        return this.makeGlobalAssignment(global, valueExpr, valueType, tee);
      }
      case ElementKind.Field: {
        let fieldInstance = <Field>target;
        let initializerNode = fieldInstance.initializerNode;
        let isConstructor = flow.actualFunction.is(CommonFlags.Constructor);

        // Cannot assign to readonly fields except in constructors if there's no initializer
        if (fieldInstance.is(CommonFlags.Readonly)) {
          if (!isConstructor || initializerNode) {
            this.error(
              DiagnosticCode.Cannot_assign_to_0_because_it_is_a_constant_or_a_read_only_property,
              valueExpression.range, fieldInstance.internalName
            );
            return module.unreachable();
          }
        }

        // Mark initialized fields in constructors
        thisExpression = assert(thisExpression);
        if (isConstructor && thisExpression.kind == NodeKind.This) {
          flow.setThisFieldFlag(fieldInstance, FieldFlags.Initialized);
        }

        let fieldParent = fieldInstance.parent;
        assert(fieldParent.kind == ElementKind.Class);
        return this.makeFieldAssignment(fieldInstance,
          valueExpr,
          valueType,
          this.compileExpression(
            thisExpression,
            (<Class>fieldParent).type,
            Constraints.ConvImplicit | Constraints.IsThis
          ),
          tee
        );
      }
      case ElementKind.Property: {
        let propertyInstance = <Property>target;
        let setterInstance = propertyInstance.setterInstance;
        if (!setterInstance) {
          this.error(
            DiagnosticCode.Cannot_assign_to_0_because_it_is_a_constant_or_a_read_only_property,
            valueExpression.range, target.internalName
          );
          return module.unreachable();
        }
        assert(setterInstance.signature.parameterTypes.length == 1);
        if (propertyInstance.is(CommonFlags.Instance)) {
          let thisType = assert(setterInstance.signature.thisType);
          let thisExpr = this.compileExpression(
            assert(thisExpression),
            thisType,
            Constraints.ConvImplicit | Constraints.IsThis
          );
          if (!tee) return this.makeCallDirect(setterInstance, [ thisExpr, valueExpr ], valueExpression);
          let getterInstance = assert((<Property>target).getterInstance);
          assert(getterInstance.signature.thisType == thisType);
          let returnType = getterInstance.signature.returnType;
          let returnTypeRef = returnType.toRef();
          let tempThis = flow.getTempLocal(returnType);
          let ret = module.block(null, [
            this.makeCallDirect(setterInstance, [
              module.local_tee(tempThis.index, thisExpr, returnType.isManaged),
              valueExpr
            ], valueExpression),
            this.makeCallDirect(getterInstance, [
              module.local_get(tempThis.index, returnTypeRef)
            ], valueExpression)
          ], returnTypeRef);
          flow.freeTempLocal(tempThis);
          return ret;
        } else {
          if (!tee) return this.makeCallDirect(setterInstance, [ valueExpr ], valueExpression);
          let getterInstance = assert((<Property>target).getterInstance);
          return module.block(null, [
            this.makeCallDirect(setterInstance, [ valueExpr ], valueExpression),
            this.makeCallDirect(getterInstance, null, valueExpression)
          ], getterInstance.signature.returnType.toRef());
        }
      }
      case ElementKind.IndexSignature: {
        let indexSignature = <IndexSignature>target;
        let parent = indexSignature.parent;
        assert(parent.kind == ElementKind.Class);
        let classInstance = <Class>parent;
        assert(classInstance.kind == ElementKind.Class);
        let isUnchecked = flow.is(FlowFlags.UncheckedContext);
        let getterInstance = classInstance.lookupOverload(OperatorKind.IndexedGet, isUnchecked);
        if (!getterInstance) {
          this.error(
            DiagnosticCode.Index_signature_is_missing_in_type_0,
            valueExpression.range, classInstance.internalName
          );
          return module.unreachable();
        }
        let setterInstance = classInstance.lookupOverload(OperatorKind.IndexedSet, isUnchecked);
        if (!setterInstance) {
          this.error(
            DiagnosticCode.Index_signature_in_type_0_only_permits_reading,
            valueExpression.range, classInstance.internalName
          );
          this.currentType = tee ? getterInstance.signature.returnType : Type.void;
          return module.unreachable();
        }
        assert(setterInstance.signature.parameterTypes.length == 2);
        let thisType = classInstance.type;
        let thisExpr = this.compileExpression(
          assert(thisExpression),
          thisType,
          Constraints.ConvImplicit | Constraints.IsThis
        );
        let setterIndexType = setterInstance.signature.parameterTypes[0];
        let getterIndexType = getterInstance.signature.parameterTypes[0];
        if (!setterIndexType.equals(getterIndexType)) {
          this.errorRelated(
            DiagnosticCode.Index_signature_accessors_in_type_0_differ_in_types,
            getterInstance.identifierAndSignatureRange,
            setterInstance.identifierAndSignatureRange,
            classInstance.internalName,
          );
          this.currentType = tee ? getterInstance.signature.returnType : Type.void;
          return module.unreachable();
        }
        let elementExpr = this.compileExpression(assert(indexExpression), setterIndexType, Constraints.ConvImplicit);
        let elementType = this.currentType;
        if (tee) {
          let tempTarget = flow.getTempLocal(thisType);
          let tempElement = flow.getTempLocal(elementType);
          let returnType = getterInstance.signature.returnType;
          let ret = module.block(null, [
            this.makeCallDirect(setterInstance, [
              module.local_tee(tempTarget.index, thisExpr, thisType.isManaged),
              module.local_tee(tempElement.index, elementExpr, elementType.isManaged),
              valueExpr
            ], valueExpression),
            this.makeCallDirect(getterInstance, [
              module.local_get(tempTarget.index, tempTarget.type.toRef()),
              module.local_get(tempElement.index, tempElement.type.toRef())
            ], valueExpression)
          ], returnType.toRef());
          flow.freeTempLocal(tempElement);
          flow.freeTempLocal(tempTarget);
          return ret;
        } else {
          return this.makeCallDirect(setterInstance, [
            thisExpr,
            elementExpr,
            valueExpr
          ], valueExpression);
        }
      }
      default: {
        this.error(
          DiagnosticCode.The_target_of_an_assignment_must_be_a_variable_or_a_property_access,
          valueExpression.range
        );
      }
    }
    return module.unreachable();
  }

  /** Makes an assignment to a local, keeping track of wrap and null states. */
  private makeLocalAssignment(
    /** Local to assign to. */
    local: Local,
    /** Value to assign. */
    valueExpr: ExpressionRef,
    /** Value type. */
    valueType: Type,
    /** Whether to tee the value. */
    tee: bool
  ): ExpressionRef {
    var module = this.module;
    var flow = this.currentFlow;
    var type = local.type;
    assert(type != Type.void);
    var localIndex = local.index;

    if (type.isNullableReference) {
      if (!valueType.isNullableReference || flow.isNonnull(valueExpr, type)) flow.setLocalFlag(localIndex, LocalFlags.NonNull);
      else flow.unsetLocalFlag(localIndex, LocalFlags.NonNull);
    }
    flow.setLocalFlag(localIndex, LocalFlags.Initialized);
    if (type.isShortIntegerValue) {
      if (!flow.canOverflow(valueExpr, type)) flow.setLocalFlag(localIndex, LocalFlags.Wrapped);
      else flow.unsetLocalFlag(localIndex, LocalFlags.Wrapped);
    }
    if (tee) { // local = value
      this.currentType = type;
      return module.local_tee(localIndex, valueExpr, type.isManaged);
    } else { // void(local = value)
      this.currentType = Type.void;
      return module.local_set(localIndex, valueExpr, type.isManaged);
    }
  }

  /** Makes an assignment to a global. */
  private makeGlobalAssignment(
    /** The global variable to assign to. */
    global: VariableLikeElement,
    /** The value to assign. */
    valueExpr: ExpressionRef,
    /** The type of the value to assign. */
    valueType: Type,
    /** Whether to tee the value. */
    tee: bool
  ): ExpressionRef {
    var module = this.module;
    var type = global.type;
    assert(type != Type.void);
    var typeRef = type.toRef();

    valueExpr = this.ensureSmallIntegerWrap(valueExpr, type); // globals must be wrapped
    if (tee) { // (global = value), global
      this.currentType = type;
      return module.block(null, [
        module.global_set(global.internalName, valueExpr),
        module.global_get(global.internalName, typeRef)
      ], typeRef);
    } else { // global = value
      this.currentType = Type.void;
      return module.global_set(global.internalName,
        valueExpr
      );
    }
  }

  /** Makes an assignment to a field. */
  private makeFieldAssignment(
    /** The field to assign to. */
    field: Field,
    /** The value to assign. */
    valueExpr: ExpressionRef,
    /** The type of the value to assign. */
    valueType: Type,
    /** The value of `this`. */
    thisExpr: ExpressionRef,
    /** Whether to tee the value. */
    tee: bool
  ): ExpressionRef {
    var module = this.module;
    var flow = this.currentFlow;
    var fieldType = field.type;
    var fieldTypeRef = fieldType.toRef();
    assert(field.parent.kind == ElementKind.Class);
    var thisType = (<Class>field.parent).type;

    if (!field.is(CommonFlags.Compiled)) {
      field.set(CommonFlags.Compiled);
      let typeNode = field.typeNode;
      if (typeNode) this.checkTypeSupported(field.type, typeNode);
    }

    if (tee) {
      this.compileField(field);
      let tempThis = flow.getTempLocal(thisType);
      let expr = module.block(null, [
        module.call(field.internalSetterName, [ module.local_tee(tempThis.index, thisExpr, thisType.isManaged), valueExpr ], TypeRef.None),
        module.call(field.internalGetterName, [ module.local_get(tempThis.index, thisType.toRef()) ], fieldTypeRef)
      ], fieldTypeRef);
      flow.freeTempLocal(tempThis);
      this.currentType = fieldType;
      return expr;
    } else {
      this.compileFieldSetter(field);
      let expr = module.call(field.internalSetterName, [ thisExpr, valueExpr ], TypeRef.None);
      this.currentType = Type.void;
      return expr;
    }
  }

  /** Compiles a call expression according to the specified context. */
  private compileCallExpression(
    /** Call expression to compile. */
    expression: CallExpression,
    /** Contextual type indicating the return type the caller expects, if any. */
    contextualType: Type,
    /** Constraints indicating contextual conditions. */
    constraints: Constraints
  ): ExpressionRef {

    var module = this.module;
    var flow = this.currentFlow;

    // handle call to super
    if (expression.expression.kind == NodeKind.Super) {
      let flow = this.currentFlow;
      let actualFunction = flow.actualFunction;
      if (!actualFunction.is(CommonFlags.Constructor)) {
        this.error(
          DiagnosticCode.Super_calls_are_not_permitted_outside_constructors_or_in_nested_functions_inside_constructors,
          expression.range
        );
        return module.unreachable();
      }

      let parent = assert(actualFunction.parent);
      assert(parent.kind == ElementKind.Class);
      let classInstance = <Class>parent;
      let baseClassInstance = classInstance.base;
      if (!baseClassInstance) {
        this.error(
          DiagnosticCode._super_can_only_be_referenced_in_a_derived_class,
          expression.expression.range
        );
        return module.unreachable();
      }
      let thisLocal = assert(flow.lookupLocal(CommonNames.this_));
      let sizeTypeRef = this.options.sizeTypeRef;

      let baseCtorInstance = this.ensureConstructor(baseClassInstance, expression);
      this.checkFieldInitialization(baseClassInstance, expression);
      let superCall = this.compileCallDirect(
        baseCtorInstance,
        expression.args,
        expression,
        module.local_get(thisLocal.index, sizeTypeRef)
      );

      // check that super had been called before accessing `this`
      if (flow.isAny(
        FlowFlags.AccessesThis |
        FlowFlags.ConditionallyAccessesThis
      )) {
        this.error(
          DiagnosticCode._super_must_be_called_before_accessing_this_in_the_constructor_of_a_derived_class,
          expression.range
        );
        return module.unreachable();
      }
      flow.set(FlowFlags.AccessesThis | FlowFlags.CallsSuper);
      this.currentType = Type.void;
      return module.local_set(thisLocal.index, superCall, classInstance.type.isManaged);
    }

    // otherwise resolve normally
    var target = this.resolver.lookupExpression(expression.expression, flow); // reports
    if (!target) return module.unreachable();
    var thisExpression = this.resolver.currentThisExpression;

    var signature: Signature | null;
    var functionArg: ExpressionRef;
    switch (target.kind) {

      // direct call: concrete function
      case ElementKind.FunctionPrototype: {
        let functionPrototype = <FunctionPrototype>target;
        if (functionPrototype.hasDecorator(DecoratorFlags.Builtin)) {
          // builtins handle present respectively omitted type arguments on their own
          return this.compileCallExpressionBuiltin(functionPrototype, expression, contextualType);
        }
        let functionInstance = this.resolver.maybeInferCall(expression, functionPrototype, flow);
        if (!functionInstance) return this.module.unreachable();
        target = functionInstance;
        // fall-through
      }
      case ElementKind.Function: {
        let functionInstance = <Function>target;
        let thisArg: ExpressionRef = 0;
        if (functionInstance.is(CommonFlags.Instance)) {
          thisArg = this.compileExpression(
            assert(thisExpression),
            assert(functionInstance.signature.thisType),
            Constraints.ConvImplicit | Constraints.IsThis
          );
        }
        return this.compileCallDirect(
          functionInstance,
          expression.args,
          expression,
          thisArg,
          constraints
        );
      }

      // indirect call: first-class function (non-generic, can't be inlined)
      case ElementKind.Local: {
        let local = <Local>target;
        signature = local.type.signatureReference;
        if (signature) {
          if (local.is(CommonFlags.Inlined)) {
            let inlinedValue = local.constantIntegerValue;
            if (this.options.isWasm64) {
              functionArg = module.i64(i64_low(inlinedValue), i64_high(inlinedValue));
            } else {
              assert(!i64_high(inlinedValue));
              functionArg = module.i32(i64_low(inlinedValue));
            }
          } else {
            functionArg = module.local_get(local.index, this.options.sizeTypeRef);
          }
          break;
        }
        this.error(
          DiagnosticCode.Cannot_invoke_an_expression_whose_type_lacks_a_call_signature_Type_0_has_no_compatible_call_signatures,
          expression.range, local.type.toString()
        );
        return module.unreachable();
      }
      case ElementKind.Global: {
        let global = <Global>target;
        signature = global.type.signatureReference;
        if (signature) {
          functionArg = module.global_get(global.internalName, global.type.toRef());
          break;
        }
        this.error(
          DiagnosticCode.Cannot_invoke_an_expression_whose_type_lacks_a_call_signature_Type_0_has_no_compatible_call_signatures,
          expression.range, global.type.toString()
        );
        return module.unreachable();
      }
      case ElementKind.Field: {
        let fieldInstance = <Field>target;
        let fieldType = fieldInstance.type;
        signature = fieldType.signatureReference;
        if (signature) {
          let fieldParent = fieldInstance.parent;
          assert(fieldParent.kind == ElementKind.Class);
          let usizeType = this.options.usizeType;
          functionArg = module.load(usizeType.byteSize, false,
            this.compileExpression(
              assert(thisExpression),
              (<Class>fieldParent).type,
              Constraints.ConvImplicit | Constraints.IsThis
            ),
            usizeType.toRef(),
            fieldInstance.memoryOffset
          );
          break;
        }
        this.error(
          DiagnosticCode.Cannot_invoke_an_expression_whose_type_lacks_a_call_signature_Type_0_has_no_compatible_call_signatures,
          expression.range, fieldType.toString()
        );
        return module.unreachable();
      }

      case ElementKind.PropertyPrototype: {
        let propertyInstance = this.resolver.resolveProperty(<PropertyPrototype>target);
        if (!propertyInstance) return module.unreachable();
        target = propertyInstance;
        // fall-through
      }
      case ElementKind.Property: {
        let propertyInstance = <Property>target;
        let getterInstance = propertyInstance.getterInstance;
        let type = assert(this.resolver.getTypeOfElement(target));

        if (!getterInstance) {
          this.error(
            DiagnosticCode.Cannot_invoke_an_expression_whose_type_lacks_a_call_signature_Type_0_has_no_compatible_call_signatures,
            expression.range, type.toString()
          );
          return module.unreachable();
        }

        let thisArg: ExpressionRef = 0;
        if (propertyInstance.is(CommonFlags.Instance)) {
          thisArg = this.compileExpression(
            assert(thisExpression),
            assert(getterInstance.signature.thisType),
            Constraints.ConvImplicit | Constraints.IsThis
          );
        }
        functionArg = this.compileCallDirect(getterInstance, [], expression.expression, thisArg);
        signature = this.currentType.signatureReference;
        if (!signature) {
          this.error(
            DiagnosticCode.Cannot_invoke_an_expression_whose_type_lacks_a_call_signature_Type_0_has_no_compatible_call_signatures,
            expression.range, this.currentType.toString()
          );
          return module.unreachable();
        }
        break;
      }
      case ElementKind.Class: {
        let classInstance = <Class>target;
        let typeArguments = classInstance.getTypeArgumentsTo(this.program.functionPrototype);
        if (typeArguments && typeArguments.length > 0) {
          let ftype = typeArguments[0];
          signature = ftype.getSignature();
          functionArg = this.compileExpression(expression.expression, ftype, Constraints.ConvImplicit);
          break;
        }
        // fall-through
      }

      // not supported
      default: {
        let type = this.resolver.getTypeOfElement(target);
        if (type) {
          this.error(
            DiagnosticCode.Type_0_has_no_call_signatures,
            expression.range, type.toString()
          );
        } else {
          this.error(
            DiagnosticCode.Expression_cannot_be_represented_by_a_type,
            expression.range
          );
        }
        return module.unreachable();
      }
    }
    return this.compileCallIndirect(
      assert(signature), // FIXME: bootstrap can't see this yet
      functionArg,
      expression.args,
      expression,
      0,
      contextualType == Type.void
    );
  }

  /** Compiles the given arguments like a call expression according to the specified context. */
  private compileCallExpressionLike(
    /** Called expression. */
    expression: Expression,
    /** Call type arguments. */
    typeArguments: TypeNode[] | null,
    /** Call arguments. */
    args: Expression[],
    /** Diagnostic range. */
    range: Range,
    /** Contextual type indicating the return type the caller expects, if any. */
    contextualType: Type,
    /** Constraints indicating contextual conditions. */
    constraints: Constraints = Constraints.None
  ): ExpressionRef {
    // Desugaring like this can happen many times. Let's cache the intermediate allocation.
    var call = this._reusableCallExpression;
    if (call) {
      call.expression = expression;
      call.typeArguments = typeArguments;
      call.args = args;
      call.range = range;
    } else {
      this._reusableCallExpression = call = Node.createCallExpression(expression, typeArguments, args, range);
    }
    return this.compileCallExpression(call, contextualType, constraints);
  }
  private _reusableCallExpression: CallExpression | null = null;

  private compileCallExpressionBuiltin(
    prototype: FunctionPrototype,
    expression: CallExpression,
    contextualType: Type
  ): ExpressionRef {
    if (prototype.hasDecorator(DecoratorFlags.Unsafe)) this.checkUnsafe(expression);

    var typeArguments: Type[] | null = null;

    // builtins handle omitted type arguments on their own. if present, however, resolve them here
    // and pass them to the builtin, even if it's still up to the builtin how to handle them.
    var typeParameterNodes = prototype.typeParameterNodes;
    var typeArgumentNodes = expression.typeArguments;
    if (expression.typeArguments) {
      if (!prototype.is(CommonFlags.Generic)) {
        this.error(
          DiagnosticCode.Type_0_is_not_generic,
          expression.range, prototype.internalName
        );
      }
      typeArguments = this.resolver.resolveTypeArguments(
        assert(typeParameterNodes),
        typeArgumentNodes,
        this.currentFlow.actualFunction.parent,
        cloneMap(this.currentFlow.contextualTypeArguments), // don't update
        expression
      );
    }
    var callee = expression.expression;
    var ctx = new BuiltinContext(
      this,
      prototype,
      typeArguments,
      expression.args,
      callee.kind == NodeKind.PropertyAccess
        ? (<PropertyAccessExpression>callee).expression
        : null,
      contextualType,
      expression,
      false
    );
    // global builtins
    var internalName = prototype.internalName;
    if (builtins.has(internalName)) {
      let fn = assert(builtins.get(internalName));
      return fn(ctx);
    }
    // class builtins
    var parent = prototype.parent;
    if (parent.kind == ElementKind.Class) {
      let classPrototype = (<Class>parent).prototype;
      if (classPrototype == this.program.functionPrototype) {
        let methodName = prototype.name;
        if (function_builtins.has(methodName)) {
          let fn = assert(function_builtins.get(methodName));
          return fn(ctx);
        }
      }
    }
    assert(false);
    return this.module.unreachable();
  }

  /**
   * Checks that a call with the given number as arguments can be performed according to the
   * specified signature.
   */
  checkCallSignature(
    signature: Signature,
    numArguments: i32,
    hasThis: bool,
    reportNode: Node
  ): bool {

    // cannot call an instance method without a `this` argument (TODO: `.call`?)
    var thisType = signature.thisType;
    if (hasThis != (thisType != null)) {
      this.error(
        DiagnosticCode.The_this_types_of_each_signature_are_incompatible,
        reportNode.range
      );
      return false;
    }

    // not yet implemented (TODO: maybe some sort of an unmanaged/lightweight array?)
    var hasRest = signature.hasRest;
    if (hasRest) {
      this.error(
        DiagnosticCode.Not_implemented_0,
        reportNode.range, "Rest parameters"
      );
      return false;
    }

    var minimum = signature.requiredParameters;
    var maximum = signature.parameterTypes.length;

    // must at least be called with required arguments
    if (numArguments < minimum) {
      this.error(
        minimum < maximum
          ? DiagnosticCode.Expected_at_least_0_arguments_but_got_1
          : DiagnosticCode.Expected_0_arguments_but_got_1,
        reportNode.range, minimum.toString(), numArguments.toString()
      );
      return false;
    }

    // must not be called with more than the maximum arguments
    if (numArguments > maximum && !hasRest) {
      this.error(
        DiagnosticCode.Expected_0_arguments_but_got_1,
        reportNode.range, maximum.toString(), numArguments.toString()
      );
      return false;
    }

    return true;
  }

  /** Checks that an unsafe expression is allowed. */
  private checkUnsafe(reportNode: Node, relatedReportNode: Node | null = null): void {
    // Library files may always use unsafe features
    if (this.options.noUnsafe && !reportNode.range.source.isLibrary) {
      if (relatedReportNode) {
        this.errorRelated(
          DiagnosticCode.Operation_is_unsafe,
          reportNode.range, relatedReportNode.range
        );
      } else {
        this.error(
          DiagnosticCode.Operation_is_unsafe,
          reportNode.range
        );
      }
    }
  }

  /** Compiles a direct call to a concrete function. */
  compileCallDirect(
    instance: Function,
    argumentExpressions: Expression[],
    reportNode: Node,
    thisArg: ExpressionRef = 0,
    constraints: Constraints = Constraints.None
  ): ExpressionRef {
    var numArguments = argumentExpressions.length;
    var signature = instance.signature;
    if (!this.checkCallSignature( // reports
      signature,
      numArguments,
      thisArg != 0,
      reportNode
    )) {
      this.currentType = signature.returnType;
      return this.module.unreachable();
    }
    if (instance.hasDecorator(DecoratorFlags.Unsafe)) this.checkUnsafe(reportNode);

    // handle call on `this` in constructors
    let actualFunction = this.currentFlow.actualFunction;
    if (actualFunction.is(CommonFlags.Constructor) && reportNode.isAccessOnThis) {
      let parent = actualFunction.parent;
      assert(parent.kind == ElementKind.Class);
      this.checkFieldInitialization(<Class>parent, reportNode);
    }

    // Inline if explicitly requested
    if (instance.hasDecorator(DecoratorFlags.Inline) && (!instance.is(CommonFlags.Virtual) || reportNode.isAccessOnSuper)) {
      assert(!instance.is(CommonFlags.Stub)); // doesn't make sense
      let inlineStack = this.inlineStack;
      if (inlineStack.includes(instance)) {
        this.warning(
          DiagnosticCode.Function_0_cannot_be_inlined_into_itself,
          reportNode.range, instance.internalName
        );
      } else {
        let parameterTypes = signature.parameterTypes;
        assert(numArguments <= parameterTypes.length);
        // compile argument expressions *before* pushing to the inline stack
        // otherwise, the arguments may not be inlined, e.g. `abc(abc(123))`
        let args = new Array<ExpressionRef>(numArguments);
        for (let i = 0; i < numArguments; ++i) {
          args[i] = this.compileExpression(argumentExpressions[i], parameterTypes[i], Constraints.ConvImplicit);
        }
        // make the inlined call
<<<<<<< HEAD
        let expr = this.makeCallInline(instance, args, thisArg, (constraints & Constraints.WillDrop) != 0);
=======
        inlineStack.push(instance);
        let expr = this.makeCallInline(instance, args, thisArg, (constraints & Constraints.WILL_DROP) != 0);
>>>>>>> dc797a46
        inlineStack.pop();
        return expr;
      }
    }

    // Otherwise compile to just a call
    var numArgumentsInclThis = thisArg ? numArguments + 1 : numArguments;
    var operands = new Array<ExpressionRef>(numArgumentsInclThis);
    var index = 0;
    if (thisArg) {
      operands[0] = thisArg;
      index = 1;
    }
    var parameterTypes = signature.parameterTypes;
    for (let i = 0; i < numArguments; ++i, ++index) {
      let paramType = parameterTypes[i];
      let paramExpr = this.compileExpression(argumentExpressions[i], paramType, Constraints.ConvImplicit);
      operands[index] = paramExpr;
    }
    assert(index == numArgumentsInclThis);
    return this.makeCallDirect(instance, operands, reportNode, (constraints & Constraints.WillDrop) != 0);
  }

  makeCallInline(
    instance: Function,
    operands: ExpressionRef[] | null,
    thisArg: ExpressionRef = 0,
    immediatelyDropped: bool = false
  ): ExpressionRef {
    var module = this.module;
    var numArguments = operands ? operands.length : 0;
    var signature = instance.signature;
    var parameterTypes = signature.parameterTypes;
    var numParameters = parameterTypes.length;

    // Create a new inline flow and use it to compile the function as a block
    var previousFlow = this.currentFlow;
    var flow = Flow.createInline(previousFlow.parentFunction, instance);
    var body = [];
    var usedLocals = new BitSet();

    // Prepare compiled arguments right to left, keeping track of used locals.
    for (let i = numArguments - 1; i >= 0; --i) {
      // This is necessary because a later expression must not set an earlier argument local, which
      // is also just a temporary, when being executed. Take for example `t1=1, t2=(t1 = 2)`, where
      // the right expression would reassign the foregoing argument local. So, we iterate from right
      // to left, remembering what's used later, and don't use these for earlier arguments, making
      // the example above essentially `t2=1, t1=(t1 = 2)`.
      let paramExpr = operands![i];
      let paramType = parameterTypes[i];
      let argumentLocal = flow.addScopedLocal(instance.getParameterName(i), paramType, usedLocals);
      findUsedLocals(paramExpr, usedLocals);
      // inlining is aware of wrap/nonnull states:
      if (!previousFlow.canOverflow(paramExpr, paramType)) flow.setLocalFlag(argumentLocal.index, LocalFlags.Wrapped);
      if (flow.isNonnull(paramExpr, paramType)) flow.setLocalFlag(argumentLocal.index, LocalFlags.NonNull);
      body.unshift(
        module.local_set(argumentLocal.index, paramExpr, paramType.isManaged)
      );
    }
    if (thisArg) {
      let parent = assert(instance.parent);
      assert(parent.kind == ElementKind.Class);
      let classInstance = <Class>parent;
      let thisType = assert(instance.signature.thisType);
      let thisLocal = flow.addScopedLocal(CommonNames.this_, thisType, usedLocals);
      body.unshift(
        module.local_set(thisLocal.index, thisArg, thisType.isManaged)
      );
      let base = classInstance.base;
      if (base) flow.addScopedAlias(CommonNames.super_, base.type, thisLocal.index);
    } else {
      assert(!instance.signature.thisType);
    }

    // Compile omitted arguments with final argument locals blocked. Doesn't need to take care of
    // side-effects within earlier expressions because these already happened on set.
    this.currentFlow = flow;
    var isConstructor = instance.is(CommonFlags.Constructor);
    if (isConstructor) flow.set(FlowFlags.CtorParamContext);
    for (let i = numArguments; i < numParameters; ++i) {
      let initType = parameterTypes[i];
      let initExpr = this.compileExpression(
        assert(instance.prototype.functionTypeNode.parameters[i].initializer),
        initType,
        Constraints.ConvImplicit
      );
      let argumentLocal = flow.addScopedLocal(instance.getParameterName(i), initType);
      body.push(
        this.makeLocalAssignment(argumentLocal, initExpr, initType, false)
      );
    }
    flow.unset(FlowFlags.CtorParamContext);

    // Compile the called function's body in the scope of the inlined flow
    this.compileFunctionBody(instance, body);

    // If a constructor, perform field init checks on its flow directly
    if (isConstructor) {
      let parent = instance.parent;
      assert(parent.kind == ElementKind.Class);
      this.checkFieldInitializationInFlow(<Class>parent, flow);
    }

    // Free any new scoped locals and reset to the original flow
    flow.freeScopedLocals();
    var returnType = flow.returnType;
    this.currentFlow = previousFlow;

    // Create an outer block that we can break to when returning a value out of order
    this.currentType = returnType;
    return module.block(flow.inlineReturnLabel, body, returnType.toRef());
  }

  /** Makes sure that the arguments length helper global is present. */
  ensureArgumentsLength(): string {
    var name = BuiltinNames.argumentsLength;
    if (!this.builtinArgumentsLength) {
      let module = this.module;
      this.builtinArgumentsLength = module.addGlobal(name, TypeRef.I32, true, module.i32(0));
    }
    return name;
  }

  /** Ensures compilation of the varargs stub for the specified function. */
  ensureVarargsStub(original: Function): Function {
    // A varargs stub is a function called with omitted arguments being zeroed,
    // reading the `argumentsLength` helper global to decide which initializers
    // to inject before calling the original function. It is typically attempted
    // to circumvent the varargs stub where possible, for example where omitted
    // arguments are constants and can be inlined into the original call.
    var stub = original.varargsStub;
    if (stub) return stub;

    var originalSignature = original.signature;
    var originalParameterTypes = originalSignature.parameterTypes;
    var originalParameterDeclarations = original.prototype.functionTypeNode.parameters;
    var returnType = originalSignature.returnType;
    var isInstance = original.is(CommonFlags.Instance);

    // arguments excl. `this`, operands incl. `this`
    var minArguments = originalSignature.requiredParameters;
    var minOperands = minArguments;
    var maxArguments = originalParameterTypes.length;
    var maxOperands = maxArguments;
    if (isInstance) {
      ++minOperands;
      ++maxOperands;
    }
    var numOptional = assert(maxOperands - minOperands);

    var forwardedOperands = new Array<ExpressionRef>(minOperands);
    var operandIndex = 0;
    var stmts = new Array<ExpressionRef>();

    // forward `this` if applicable
    var module = this.module;
    var thisType = originalSignature.thisType;
    if (thisType) {
      forwardedOperands[0] = module.local_get(0, thisType.toRef());
      operandIndex = 1;
    }

    // forward required arguments
    for (let i = 0; i < minArguments; ++i, ++operandIndex) {
      let paramType = originalParameterTypes[i];
      forwardedOperands[operandIndex] = module.local_get(operandIndex, paramType.toRef());
    }
    assert(operandIndex == minOperands);

    // create the varargs stub
    stub = original.newStub("varargs");
    stub.signature.requiredParameters = maxArguments;
    original.varargsStub = stub;

    // compile initializers of omitted arguments in the scope of the stub,
    // accounting for additional locals and a proper `this` context.
    var previousFlow = this.currentFlow;
    var flow = stub.flow;
    if (original.is(CommonFlags.Constructor)) flow.set(FlowFlags.CtorParamContext);
    this.currentFlow = flow;

    // create a br_table switching over the number of optional parameters provided
    var numNames = numOptional + 1; // incl. outer block
    var names = new Array<string>(numNames);
    var ofN = `of${numOptional}`;
    for (let i = 0; i < numNames; ++i) {
      names[i] = `${i}${ofN}`;
    }
    var argumentsLength = this.ensureArgumentsLength();
    var table = module.block(names[0], [
      module.block("outOfRange", [
        module.switch(names, "outOfRange",
          // condition is number of provided optional arguments, so subtract required arguments
          minArguments
            ? module.binary(
                BinaryOp.SubI32,
                module.global_get(argumentsLength, TypeRef.I32),
                module.i32(minArguments)
              )
            : module.global_get(argumentsLength, TypeRef.I32)
        )
      ]),
      module.unreachable()
    ]);
    for (let i = 0; i < numOptional; ++i, ++operandIndex) {
      let type = originalParameterTypes[minArguments + i];
      let declaration = originalParameterDeclarations[minArguments + i];
      let initializer = declaration.initializer;
      let initExpr: ExpressionRef;
      if (initializer) {
        initExpr = this.compileExpression(
          initializer,
          type,
          Constraints.ConvImplicit
        );
        initExpr = module.local_set(operandIndex, initExpr, type.isManaged);
      } else {
        this.error(
          DiagnosticCode.Optional_parameter_must_have_an_initializer,
          declaration.range
        );
        initExpr = module.unreachable();
      }
      table = module.block(names[i + 1], [
        table,
        initExpr,
      ]);
      forwardedOperands[operandIndex] = module.local_get(operandIndex, type.toRef());
    }
    assert(operandIndex == maxOperands);

    stmts.push(
      table
    );
    stmts.push(
      // assume this will always succeed (can just use name as the reportNode)
      this.makeCallDirect(original, forwardedOperands, original.declaration.name)
    );
    flow.freeScopedLocals();
    this.currentFlow = previousFlow;

    var funcRef = module.addFunction(
      stub.internalName,
      stub.signature.paramRefs,
      stub.signature.resultRefs,
      typesToRefs(stub.additionalLocals),
      module.flatten(stmts, returnType.toRef())
    );
    stub.set(CommonFlags.Compiled);
    stub.finalize(module, funcRef);
    return stub;
  }

  /** Ensures compilation of the virtual stub for the specified function. */
  ensureVirtualStub(original: Function): Function {
    // A virtual stub is a function redirecting virtual calls to the actual
    // overload targeted by the call. It utilizes varargs stubs where necessary
    // and as such has the same semantics as one. Here, we only make sure that
    // a placeholder exist, with actual code being generated as a finalization
    // step once module compilation is otherwise complete.
    var stub = original.virtualStub;
    if (stub) return stub;
    stub = original.newStub("virtual");
    original.virtualStub = stub;
    var module = this.module;
    stub.ref = module.addFunction(
      stub.internalName,
      stub.signature.paramRefs,
      stub.signature.resultRefs,
      null,
      module.unreachable()
    );
    this.virtualStubs.add(original);
    return stub;
  }

  /** Finalizes the virtual stub of the specified function. */
  private finalizeVirtualStub(instance: Function): void {
    var stub = this.ensureVirtualStub(instance);
    if (stub.is(CommonFlags.Compiled)) return;

    assert(instance.parent.kind == ElementKind.Class || instance.parent.kind == ElementKind.Interface);
    var module = this.module;
    var usizeType = this.options.usizeType;
    var sizeTypeRef = usizeType.toRef();
    var parameterTypes = instance.signature.parameterTypes;
    var returnType = instance.signature.returnType;
    var numParameters = parameterTypes.length;
    var tempIndex = 1 + parameterTypes.length; // incl. `this`

    // Switch over this's rtId and map it to the respective overload
    var builder = new SwitchBuilder(this.module,
      module.load(4, false,
        module.binary(
          sizeTypeRef == TypeRef.I64
            ? BinaryOp.SubI64
            : BinaryOp.SubI32,
          module.local_get(0, sizeTypeRef),
          sizeTypeRef == TypeRef.I64
            ? module.i64(8) // rtId offset = -8
            : module.i32(8)
        ),
        TypeRef.I32
      )
    );
    var overloadInstances = this.resolver.resolveOverloads(instance);
    if (overloadInstances) {
      for (let i = 0, k = overloadInstances.length; i < k; ++i) {
        let overloadInstance = overloadInstances[i];
        if (!overloadInstance.is(CommonFlags.Compiled)) continue; // errored
        let overloadType = overloadInstance.type;
        let originalType = instance.type;
        if (!overloadType.isAssignableTo(originalType)) {
          this.error(
            DiagnosticCode.Type_0_is_not_assignable_to_type_1,
            overloadInstance.identifierNode.range, overloadType.toString(), originalType.toString()
          );
          continue;
        }
        // TODO: additional optional parameters are not permitted by `isAssignableTo` yet
        let overloadSignature = overloadInstance.signature;
        let overloadParameterTypes = overloadSignature.parameterTypes;
        let overloadNumParameters = overloadParameterTypes.length;
        let paramExprs = new Array<ExpressionRef>(1 + overloadNumParameters);
        paramExprs[0] = module.local_get(0, sizeTypeRef); // this
        for (let n = 1; n <= numParameters; ++n) {
          paramExprs[n] = module.local_get(n, parameterTypes[n - 1].toRef());
        }
        let needsVarargsStub = false;
        for (let n = numParameters; n < overloadNumParameters; ++n) {
          // TODO: inline constant initializers and skip varargs stub
          paramExprs[1 + n] = this.makeZero(overloadParameterTypes[n]);
          needsVarargsStub = true;
        }
        let calledName = needsVarargsStub
          ? this.ensureVarargsStub(overloadInstance).internalName
          : overloadInstance.internalName;
        let returnTypeRef = overloadSignature.returnType.toRef();
        let stmts = new Array<ExpressionRef>();
        if (needsVarargsStub) {
          // Safe to prepend since paramExprs are local.get's
          stmts.push(module.global_set(this.ensureArgumentsLength(), module.i32(numParameters)));
        }
        if (returnType == Type.void) {
          stmts.push(
            module.call(calledName, paramExprs, returnTypeRef)
          );
          stmts.push(
            module.return()
          );
        } else {
          stmts.push(
            module.return(
              module.call(calledName, paramExprs, returnTypeRef)
            )
          );
        }
        let classInstance = assert(overloadInstance.getClassOrInterface());
        builder.addCase(classInstance.id, stmts);
        // Also alias each extendee inheriting this exact overload
        let extendees = classInstance.getAllExtendees(instance.declaration.name.text); // without get:/set:
        for (let _values = Set_values(extendees), a = 0, b = _values.length; a < b; ++a) {
          let extendee = _values[a];
          builder.addCase(extendee.id, stmts);
        }
      }
    }

    // Call the original function if no other id matches and the method is not
    // abstract or part of an interface. Note that doing so will not catch an
    // invalid id, but can reduce code size significantly since we also don't
    // have to add branches for extendees inheriting the original function.
    var body: ExpressionRef;
    if (instance.prototype.bodyNode) {
      let paramExprs = new Array<ExpressionRef>(numParameters);
      paramExprs[0] = module.local_get(0, sizeTypeRef); // this
      for (let i = 0, k = parameterTypes.length; i < k; ++i) {
        paramExprs[1 + i] = module.local_get(1 + i, parameterTypes[i].toRef());
      }
      body = module.call(instance.internalName, paramExprs, returnType.toRef());

    // Otherwise trap
    } else {
      body = module.unreachable();
    }

    // Create the virtual stub function
    var ref = stub.ref;
    if (ref) module.removeFunction(stub.internalName);
    stub.ref = module.addFunction(
      stub.internalName,
      stub.signature.paramRefs,
      stub.signature.resultRefs,
      [ TypeRef.I32 ],
      module.block(null, [
        builder.render(tempIndex),
        body
      ], returnType.toRef())
    );
    stub.set(CommonFlags.Compiled);
  }

  /** Marks managed call operands for the shadow stack. */
  private operandsTostack(signature: Signature, operands: ExpressionRef[]): void {
    if (!this.options.stackSize) return;
    var module = this.module;
    var operandIndex = 0;
    var thisType = signature.thisType;
    if (thisType) {
      if (thisType.isManaged) {
        let operand = operands[0];
        let precomp = module.runExpression(operand, ExpressionRunnerFlags.Default);
        if (!isConstZero(precomp)) { // otherwise unnecessary
          operands[operandIndex] = module.tostack(operand);
        }
      }
      ++operandIndex;
    }
    var parameterIndex = 0;
    var parameterTypes = signature.parameterTypes;
    assert(parameterTypes.length >= operands.length - operandIndex);
    while (operandIndex < operands.length) {
      let paramType = parameterTypes[parameterIndex];
      if (paramType.isManaged) {
        let operand = operands[operandIndex];
        let precomp = module.runExpression(operand, ExpressionRunnerFlags.Default);
        if (!isConstZero(precomp)) { // otherwise unnecessary
          operands[operandIndex] = module.tostack(operand);
        }
      }
      ++operandIndex;
      ++parameterIndex;
    }
  }

  /** Creates a direct call to the specified function. */
  makeCallDirect(
    instance: Function,
    operands: ExpressionRef[] | null,
    reportNode: Node,
    immediatelyDropped: bool = false
  ): ExpressionRef {
    if (instance.hasDecorator(DecoratorFlags.Inline)) {
      if (!instance.is(CommonFlags.Virtual)) {
        assert(!instance.is(CommonFlags.Stub)); // doesn't make sense
        let inlineStack = this.inlineStack;
        if (inlineStack.includes(instance)) {
          this.warning(
            DiagnosticCode.Function_0_cannot_be_inlined_into_itself,
            reportNode.range, instance.internalName
          );
        } else {
          inlineStack.push(instance);
          let expr: ExpressionRef;
          if (instance.is(CommonFlags.Instance)) {
            let theOperands = assert(operands);
            assert(theOperands.length);
            expr = this.makeCallInline(instance, theOperands.slice(1), theOperands[0], immediatelyDropped);
          } else {
            expr = this.makeCallInline(instance, operands, 0, immediatelyDropped);
          }
          inlineStack.pop();
          return expr;
        }
      } else {
        this.warning(
          DiagnosticCode.Function_0_is_virtual_and_will_not_be_inlined,
          reportNode.range, instance.internalName
        );
      }
    }
    var module = this.module;
    var numOperands = operands ? operands.length : 0;
    var numArguments = numOperands;
    var minArguments = instance.signature.requiredParameters;
    var minOperands = minArguments;
    var parameterTypes = instance.signature.parameterTypes;
    var maxArguments = parameterTypes.length;
    var maxOperands = maxArguments;
    if (instance.is(CommonFlags.Instance)) {
      ++minOperands;
      ++maxOperands;
      --numArguments;
    }
    assert(numOperands >= minOperands);

    if (!this.compileFunction(instance)) return module.unreachable();
    var returnType = instance.signature.returnType;

    // fill up omitted arguments with their initializers, if constant, otherwise with zeroes.
    if (numOperands < maxOperands) {
      if (!operands) {
        operands = new Array(maxOperands);
        operands.length = 0;
      }
      let parameterNodes = instance.prototype.functionTypeNode.parameters;
      assert(parameterNodes.length == parameterTypes.length);
      let allOptionalsAreConstant = true;
      for (let i = numArguments; i < maxArguments; ++i) {
        let initializer = parameterNodes[i].initializer;
        if (initializer) {
          if (initializer.compilesToConst) {
            operands.push(this.compileExpression(
              initializer,
              parameterTypes[i],
              Constraints.ConvImplicit
            ));
            continue;
          }
          let resolved = this.resolver.lookupExpression(initializer, instance.flow, parameterTypes[i], ReportMode.Swallow);
          if (resolved) {
            if (resolved.kind == ElementKind.Global) {
              let global = <Global>resolved;
              if (this.compileGlobal(global)) {
                if (global.is(CommonFlags.Inlined)) {
                  operands.push(
                    this.compileInlineConstant(global, parameterTypes[i], Constraints.ConvImplicit)
                  );
                } else {
                  operands.push(
                    this.convertExpression(
                      module.global_get(global.internalName, global.type.toRef()),
                      global.type, parameterTypes[i], false, initializer
                    )
                  );
                }
                continue;
              }
            }
          }
        }
        operands.push(this.makeZero(parameterTypes[i]));
        allOptionalsAreConstant = false;
      }
      if (!allOptionalsAreConstant && !instance.is(CommonFlags.ModuleImport)) {
        let original = instance;
        instance = this.ensureVarargsStub(instance);
        if (!this.compileFunction(instance)) return module.unreachable();
        instance.flow.flags = original.flow.flags;
        let returnTypeRef = returnType.toRef();
        // We know the last operand is optional and omitted, so inject setting
        // ~argumentsLength into that operand, which is always safe.
        let lastOperand = operands[maxOperands - 1];
        assert(!(getSideEffects(lastOperand, module.ref) & SideEffects.WritesGlobal));
        let lastOperandType = parameterTypes[maxArguments - 1];
        operands[maxOperands - 1] = module.block(null, [
          module.global_set(this.ensureArgumentsLength(), module.i32(numArguments)),
          lastOperand
        ], lastOperandType.toRef());
        this.operandsTostack(instance.signature, operands);
        let expr = module.call(instance.internalName, operands, returnTypeRef);
        if (returnType != Type.void && immediatelyDropped) {
          expr = module.drop(expr);
          this.currentType = Type.void;
        } else {
          this.currentType = returnType;
        }
        return expr;
      }
    }

    // Call the virtual stub with the vtable if the function has overloads
    if (instance.is(CommonFlags.Virtual) && !reportNode.isAccessOnSuper) {
      instance = this.ensureVirtualStub(instance);
    }

    if (operands) this.operandsTostack(instance.signature, operands);
    var expr = module.call(instance.internalName, operands, returnType.toRef());
    this.currentType = returnType;
    return expr;
  }

  /** Compiles an indirect call to a first-class function. */
  compileCallIndirect(
    signature: Signature,
    functionArg: ExpressionRef,
    argumentExpressions: Expression[],
    reportNode: Node,
    thisArg: ExpressionRef = 0,
    immediatelyDropped: bool = false
  ): ExpressionRef {
    var numArguments = argumentExpressions.length;

    if (!this.checkCallSignature( // reports
      signature,
      numArguments,
      thisArg != 0,
      reportNode
    )) {
      return this.module.unreachable();
    }

    var numArgumentsInclThis = thisArg ? numArguments + 1 : numArguments;
    var operands = new Array<ExpressionRef>(numArgumentsInclThis);
    var index = 0;
    if (thisArg) {
      operands[0] = thisArg;
      index = 1;
    }
    var parameterTypes = signature.parameterTypes;
    for (let i = 0; i < numArguments; ++i, ++index) {
      operands[index] = this.compileExpression(argumentExpressions[i], parameterTypes[i],
        Constraints.ConvImplicit
      );
    }
    assert(index == numArgumentsInclThis);
    return this.makeCallIndirect(signature, functionArg, reportNode, operands, immediatelyDropped);
  }

  /** Creates an indirect call to a first-class function. */
  makeCallIndirect(
    signature: Signature,
    functionArg: ExpressionRef,
    reportNode: Node,
    operands: ExpressionRef[] | null = null,
    immediatelyDropped: bool = false,
  ): ExpressionRef {
    var module = this.module;
    var numOperands = operands ? operands.length : 0;
    var numArguments = numOperands;
    var minArguments = signature.requiredParameters;
    var minOperands = minArguments;
    var parameterTypes = signature.parameterTypes;
    var returnType = signature.returnType;
    var maxArguments = parameterTypes.length;
    var maxOperands = maxArguments;
    if (signature.thisType) {
      ++minOperands;
      ++maxOperands;
      --numArguments;
    }
    assert(numOperands >= minOperands);

    // fill up omitted arguments with zeroes
    if (numOperands < maxOperands) {
      if (!operands) {
        operands = new Array(maxOperands);
        operands.length = 0;
      }
      let parameterTypes = signature.parameterTypes;
      for (let i = numArguments; i < maxArguments; ++i) {
        operands.push(this.makeZero(parameterTypes[i]));
      }
    }

    // We might be calling a varargs stub here, even if all operands have been
    // provided, so we must set `argumentsLength` in any case. Inject setting it
    // into the index argument, which becomes executed last after any operands.
    var argumentsLength = this.ensureArgumentsLength();
    var sizeTypeRef = this.options.sizeTypeRef;
    if (getSideEffects(functionArg, module.ref) & SideEffects.WritesGlobal) {
      let flow = this.currentFlow;
      let temp = flow.getTempLocal(this.options.usizeType, findUsedLocals(functionArg));
      let tempIndex = temp.index;
      functionArg = module.block(null, [
        module.local_set(tempIndex, functionArg, true), // Function
        module.global_set(argumentsLength, module.i32(numArguments)),
        module.local_get(tempIndex, sizeTypeRef)
      ], sizeTypeRef);
      flow.freeTempLocal(temp);
    } else { // simplify
      functionArg = module.block(null, [
        module.global_set(argumentsLength, module.i32(numArguments)),
        functionArg
      ], sizeTypeRef);
    }
    if (operands) this.operandsTostack(signature, operands);
    var expr = module.call_indirect(
      null, // TODO: handle multiple tables
      module.load(4, false, functionArg, TypeRef.I32), // ._index
      operands,
      signature.paramRefs,
      signature.resultRefs
    );
    this.currentType = returnType;
    return expr;
  }

  private compileCommaExpression(
    expression: CommaExpression,
    contextualType: Type,
    constraints: Constraints
  ): ExpressionRef {
    var expressions = expression.expressions;
    var numExpressions = expressions.length;
    var exprs = new Array<ExpressionRef>(numExpressions--);
    for (let i = 0; i < numExpressions; ++i) {
      exprs[i] = this.compileExpression(expressions[i], Type.void, // drop all except last
        Constraints.ConvImplicit | Constraints.WillDrop
      );
    }
    exprs[numExpressions] = this.compileExpression(expressions[numExpressions], contextualType, constraints);
    return this.module.flatten(exprs, this.currentType.toRef());
  }

  private compileElementAccessExpression(
    expression: ElementAccessExpression,
    contextualType: Type,
    constraints: Constraints
  ): ExpressionRef {
    var module = this.module;
    var targetExpression = expression.expression;
    var targetType = this.resolver.resolveExpression(targetExpression, this.currentFlow); // reports
    if (targetType) {
      let classReference = targetType.getClassOrWrapper(this.program);
      if (classReference) {
        let isUnchecked = this.currentFlow.is(FlowFlags.UncheckedContext);
        let indexedGet = classReference.lookupOverload(OperatorKind.IndexedGet, isUnchecked);
        if (indexedGet) {
          let thisType = assert(indexedGet.signature.thisType);
          let thisArg = this.compileExpression(targetExpression, thisType,
            Constraints.ConvImplicit
          );
          if (!isUnchecked && this.options.pedantic) {
            this.pedantic(
              DiagnosticCode.Indexed_access_may_involve_bounds_checking,
              expression.range
            );
          }
          return this.compileCallDirect(indexedGet, [
            expression.elementExpression
          ], expression, thisArg, constraints);
        }
      }
      this.error(
        DiagnosticCode.Index_signature_is_missing_in_type_0,
        expression.expression.range, targetType.toString()
      );
    }
    return module.unreachable();
  }

  private compileFunctionExpression(
    expression: FunctionExpression,
    contextualType: Type,
    constraints: Constraints
  ): ExpressionRef {
    var declaration = expression.declaration.clone(); // generic contexts can have multiple
    assert(!declaration.typeParameters); // function expression cannot be generic
    var flow = this.currentFlow;
    var actualFunction = flow.actualFunction;
    var isNamed = declaration.name.text.length > 0;
    var isSemanticallyAnonymous = !isNamed || contextualType != Type.void;
    var prototype = new FunctionPrototype(
      isSemanticallyAnonymous
        ? `${isNamed ? declaration.name.text : "anonymous"}|${actualFunction.nextAnonymousId++}`
        : declaration.name.text,
      actualFunction,
      declaration,
      DecoratorFlags.None
    );
    var instance: Function | null;
    var contextualTypeArguments = cloneMap(flow.contextualTypeArguments);
    var module = this.module;

    // compile according to context. this differs from a normal function in that omitted parameter
    // and return types can be inferred and omitted arguments can be replaced with dummies.
    var contextualSignature = contextualType.signatureReference;
    if (contextualSignature) {
      let signatureNode = prototype.functionTypeNode;
      let parameterNodes = signatureNode.parameters;
      let numPresentParameters = parameterNodes.length;

      // must not require more than the maximum number of parameters
      let parameterTypes = contextualSignature.parameterTypes;
      let numParameters = parameterTypes.length;
      if (numPresentParameters > numParameters) {
        this.error(
          DiagnosticCode.Expected_0_arguments_but_got_1,
          expression.range, numParameters.toString(), numPresentParameters.toString()
        );
        return module.unreachable();
      }

      // check non-omitted parameter types
      for (let i = 0; i < numPresentParameters; ++i) {
        let parameterNode = parameterNodes[i];
        if (!isTypeOmitted(parameterNode.type)) {
          let resolvedType = this.resolver.resolveType(
            parameterNode.type,
            actualFunction.parent,
            contextualTypeArguments
          );
          if (!resolvedType) return module.unreachable();
          if (!parameterTypes[i].isStrictlyAssignableTo(resolvedType)) {
            this.error(
              DiagnosticCode.Type_0_is_not_assignable_to_type_1,
              parameterNode.range, parameterTypes[i].toString(), resolvedType.toString()
            );
            return module.unreachable();
          }
        }
        // any unused parameters are inherited but ignored
      }

      // check non-omitted return type
      let returnType = contextualSignature.returnType;
      if (!isTypeOmitted(signatureNode.returnType)) {
        let resolvedType = this.resolver.resolveType(
          signatureNode.returnType,
          actualFunction.parent,
          contextualTypeArguments
        );
        if (!resolvedType) return module.unreachable();
        if (
          returnType == Type.void
            ? resolvedType != Type.void
            : !resolvedType.isStrictlyAssignableTo(returnType)
        ) {
          this.error(
            DiagnosticCode.Type_0_is_not_assignable_to_type_1,
            signatureNode.returnType.range, resolvedType.toString(), returnType.toString()
          );
          return module.unreachable();
        }
      }

      // check explicit this type
      let thisType = contextualSignature.thisType;
      let thisTypeNode = signatureNode.explicitThisType;
      if (thisTypeNode) {
        if (!thisType) {
          this.error(
            DiagnosticCode._this_cannot_be_referenced_in_current_location,
            thisTypeNode.range
          );
          return module.unreachable();
        }
        let resolvedType = this.resolver.resolveType(
          thisTypeNode,
          actualFunction.parent,
          contextualTypeArguments
        );
        if (!resolvedType) return module.unreachable();
        if (!thisType.isStrictlyAssignableTo(resolvedType)) {
          this.error(
            DiagnosticCode.Type_0_is_not_assignable_to_type_1,
            thisTypeNode.range, thisType.toString(), resolvedType.toString()
          );
          return module.unreachable();
        }
      }

      let signature = new Signature(this.program, parameterTypes, returnType, thisType);
      signature.requiredParameters = numParameters; // !
      instance = new Function(
        prototype.name,
        prototype,
        null,
        signature,
        contextualTypeArguments
      );
      instance.flow.outer = flow;
      let worked = this.compileFunction(instance);
      this.currentType = contextualSignature.type;
      if (!worked) return module.unreachable();

    // otherwise compile like a normal function
    } else {
      instance = this.resolver.resolveFunction(prototype, null, contextualTypeArguments);
      if (!instance) return this.module.unreachable();
      instance.flow.outer = flow;
      let worked = this.compileFunction(instance);
      this.currentType = instance.signature.type;
      if (!worked) return module.unreachable();
    }

    var offset = this.ensureRuntimeFunction(instance); // reports
    var expr = this.options.isWasm64
      ? module.i64(i64_low(offset), i64_high(offset))
      : module.i32(i64_low(offset));

    // add a constant local referring to the function if applicable
    if (!isSemanticallyAnonymous) {
      let fname = instance.name;
      let existingLocal = flow.getScopedLocal(fname);
      if (existingLocal) {
        if (!existingLocal.declaration.range.source.isNative) {
          this.errorRelated(
            DiagnosticCode.Duplicate_identifier_0,
            declaration.name.range,
            existingLocal.declaration.name.range,
            fname
          );
        } else { // scoped locals are shared temps that don't track declarations
          this.error(
            DiagnosticCode.Duplicate_identifier_0,
            declaration.name.range, fname
          );
        }
      } else {
        let ftype = instance.type;
        let local = flow.addScopedLocal(instance.name, ftype);
        flow.setLocalFlag(local.index, LocalFlags.Constant);
        expr = module.local_tee(local.index, expr, ftype.isManaged);
      }
    }

    return expr;
  }

  /** Makes sure the enclosing source file of the specified expression has been compiled. */
  private maybeCompileEnclosingSource(expression: Expression): void {
    var internalPath = expression.range.source.internalPath;
    var filesByName = this.program.filesByName;
    assert(filesByName.has(internalPath));
    var enclosingFile = assert(filesByName.get(internalPath));
    if (!enclosingFile.is(CommonFlags.Compiled)) {
      this.compileFileByPath(internalPath, expression);
    }
  }

  private compileIdentifierExpression(
    expression: IdentifierExpression,
    contextualType: Type,
    constraints: Constraints
  ): ExpressionRef {
    var module = this.module;
    var flow = this.currentFlow;
    var actualFunction = flow.actualFunction;

    // check special keywords first
    switch (expression.kind) {
      case NodeKind.Null: {
        let options = this.options;
        if (contextualType.isReference) {
          let classReference = contextualType.getClass();
          if (classReference) {
            this.currentType = classReference.type.asNullable();
            return options.isWasm64 ? module.i64(0) : module.i32(0);
          }
          let signatureReference = contextualType.getSignature();
          if (signatureReference) {
            this.currentType = signatureReference.type.asNullable();
            return options.isWasm64 ? module.i64(0) : module.i32(0);
          }
          return this.makeZero(contextualType);
        }
        this.currentType = options.usizeType;
        this.warning(
          DiagnosticCode.Expression_resolves_to_unusual_type_0,
          expression.range, this.currentType.toString()
        );
        return options.isWasm64
          ? module.i64(0)
          : module.i32(0);
      }
      case NodeKind.True: {
        this.currentType = Type.bool;
        return module.i32(1);
      }
      case NodeKind.False: {
        this.currentType = Type.bool;
        return module.i32(0);
      }
      case NodeKind.This: {
        let thisType = actualFunction.signature.thisType;
        if (!thisType) {
          this.error(
            DiagnosticCode._this_cannot_be_referenced_in_current_location,
            expression.range
          );
          this.currentType = this.options.usizeType;
          return module.unreachable();
        }
        if (actualFunction.is(CommonFlags.Constructor)) {
          if (flow.is(FlowFlags.CtorParamContext)) {
            this.error(
              DiagnosticCode._this_cannot_be_referenced_in_constructor_arguments,
              expression.range
            );
          }
          if (!(constraints & Constraints.IsThis)) {
            let parent = actualFunction.parent;
            assert(parent.kind == ElementKind.Class);
            this.checkFieldInitialization(<Class>parent, expression);
          }
        }
        let thisLocal = assert(flow.lookupLocal(CommonNames.this_));
        flow.set(FlowFlags.AccessesThis);
        this.currentType = thisType;
        return module.local_get(thisLocal.index, thisType.toRef());
      }
      case NodeKind.Super: {
        if (actualFunction.is(CommonFlags.Constructor)) {
          if (flow.is(FlowFlags.CtorParamContext)) {
            this.error(
              DiagnosticCode._super_cannot_be_referenced_in_constructor_arguments,
              expression.range
            );
          } else if (!flow.is(FlowFlags.CallsSuper)) {
            // TS1034 in the parser effectively limits this to property accesses
            this.error(
              DiagnosticCode._super_must_be_called_before_accessing_a_property_of_super_in_the_constructor_of_a_derived_class,
              expression.range
            );
          }
        }
        if (flow.isInline) {
          let scopedThis = flow.lookupLocal(CommonNames.this_);
          if (scopedThis) {
            let scopedThisClass = assert(scopedThis.type.getClass());
            let base = scopedThisClass.base;
            if (base) {
              this.currentType = base.type;
              return module.local_get(scopedThis.index, base.type.toRef());
            }
          }
        }
        if (actualFunction.is(CommonFlags.Instance)) {
          let parent = assert(actualFunction.parent);
          assert(parent.kind == ElementKind.Class);
          let classInstance = <Class>parent;
          let baseClassInstance = classInstance.base;
          if (baseClassInstance) {
            let superType = baseClassInstance.type;
            this.currentType = superType;
            return module.local_get(0, superType.toRef());
          }
        }
        this.error(
          DiagnosticCode._super_can_only_be_referenced_in_a_derived_class,
          expression.range
        );
        this.currentType = this.options.usizeType;
        return module.unreachable();
      }
    }

    this.maybeCompileEnclosingSource(expression);

    // otherwise resolve
    var currentParent = this.currentParent;
    if (!currentParent) currentParent = actualFunction;
    var target = this.resolver.lookupIdentifierExpression( // reports
      expression,
      flow,
      currentParent
    );
    if (!target) {
      // make a guess to avoid assertions in calling code
      if (this.currentType == Type.void) this.currentType = Type.i32;
      return module.unreachable();
    }

    switch (target.kind) {
      case ElementKind.Local: {
        let local = <Local>target;
        let localType = local.type;
        assert(localType != Type.void);
        if (this.pendingElements.has(local)) {
          this.error(
            DiagnosticCode.Variable_0_used_before_its_declaration,
            expression.range,
            local.internalName
          );
          this.currentType = localType;
          return module.unreachable();
        }
        if (local.is(CommonFlags.Inlined)) {
          return this.compileInlineConstant(local, contextualType, constraints);
        }
        let localIndex = local.index;
        assert(localIndex >= 0);
        if (localType.isNullableReference && flow.isLocalFlag(localIndex, LocalFlags.NonNull, false)) {
          localType = localType.nonNullableType;
        }
        this.currentType = localType;

        if (target.parent != flow.parentFunction) {
          // TODO: closures
          this.error(
            DiagnosticCode.Not_implemented_0,
            expression.range,
            "Closures"
          );
          return module.unreachable();
        }
        return module.local_get(localIndex, localType.toRef());
      }
      case ElementKind.Global: {
        let global = <Global>target;
        if (!this.compileGlobal(global)) { // reports; not yet compiled if a static field
          return module.unreachable();
        }
        let globalType = global.type;
        if (this.pendingElements.has(global)) {
          this.error(
            DiagnosticCode.Variable_0_used_before_its_declaration,
            expression.range,
            global.internalName
          );
          this.currentType = globalType;
          return module.unreachable();
        }
        assert(globalType != Type.void);
        if (global.is(CommonFlags.Inlined)) {
          return this.compileInlineConstant(global, contextualType, constraints);
        }
        this.currentType = globalType;
        return module.global_get(global.internalName, globalType.toRef());
      }
      case ElementKind.EnumValue: { // here: if referenced from within the same enum
        let enumValue = <EnumValue>target;
        if (!target.is(CommonFlags.Compiled)) {
          this.error(
            DiagnosticCode.A_member_initializer_in_a_enum_declaration_cannot_reference_members_declared_after_it_including_members_defined_in_other_enums,
            expression.range
          );
          this.currentType = Type.i32;
          return module.unreachable();
        }
        this.currentType = Type.i32;
        if (enumValue.is(CommonFlags.Inlined)) {
          assert(enumValue.constantValueKind == ConstantValueKind.Integer);
          return module.i32(i64_low(enumValue.constantIntegerValue));
        }
        return module.global_get(enumValue.internalName, TypeRef.I32);
      }
      case ElementKind.FunctionPrototype: {
        let functionPrototype = <FunctionPrototype>target;
        let typeParameterNodes = functionPrototype.typeParameterNodes;

        if (typeParameterNodes && typeParameterNodes.length != 0) {
          this.error(
            DiagnosticCode.Type_argument_expected,
            expression.range
          );
          break; // also diagnose 'not a value at runtime'
        }

        let functionInstance = this.resolver.resolveFunction(
          functionPrototype,
          null,
          cloneMap(flow.contextualTypeArguments)
        );
        if (!functionInstance || !this.compileFunction(functionInstance)) return module.unreachable();
        if (functionInstance.hasDecorator(DecoratorFlags.Builtin)) {
          this.error(
            DiagnosticCode.Not_implemented_0,
            expression.range, "First-class built-ins"
          );
          this.currentType = functionInstance.type;
          return module.unreachable();
        }
        if (contextualType.isExternalReference) {
          this.currentType = Type.funcref;
          return module.ref_func(functionInstance.internalName, TypeRef.Funcref); // TODO
        }
        let offset = this.ensureRuntimeFunction(functionInstance);
        this.currentType = functionInstance.signature.type;
        return this.options.isWasm64
          ? module.i64(i64_low(offset), i64_high(offset))
          : module.i32(i64_low(offset));
      }
    }
    this.error(
      DiagnosticCode.Expression_does_not_compile_to_a_value_at_runtime,
      expression.range
    );
    return module.unreachable();
  }

  private compileInstanceOfExpression(
    expression: InstanceOfExpression,
    contextualType: Type,
    constraints: Constraints
  ): ExpressionRef {
    var flow = this.currentFlow;
    var isType = expression.isType;

    // Mimic `instanceof CLASS`
    if (isType.kind == NodeKind.NamedType) {
      let namedType = <NamedTypeNode>isType;
      if (!(namedType.isNullable || namedType.hasTypeArguments)) {
        let element = this.resolver.resolveTypeName(namedType.name, flow.actualFunction, ReportMode.Swallow);
        if (element && element.kind == ElementKind.ClassPrototype) {
          let prototype = <ClassPrototype>element;
          if (prototype.is(CommonFlags.Generic)) {
            return this.makeInstanceofClass(expression, prototype);
          }
        }
      }
    }

    // Fall back to `instanceof TYPE`
    var expectedType = this.resolver.resolveType(
      expression.isType,
      flow.actualFunction,
      cloneMap(flow.contextualTypeArguments)
    );
    if (!expectedType) {
      this.currentType = Type.bool;
      return this.module.unreachable();
    }
    return this.makeInstanceofType(expression, expectedType);
  }

  private makeInstanceofType(expression: InstanceOfExpression, expectedType: Type): ExpressionRef {
    var module = this.module;
    var flow = this.currentFlow;
    var expr = this.compileExpression(expression.expression, expectedType);
    var actualType = this.currentType;
    this.currentType = Type.bool;

    // instanceof <value> - must be exact
    if (expectedType.isValue) {
      return module.maybeDropCondition(expr, module.i32(actualType == expectedType ? 1 : 0));
    }

    // <value> instanceof <nonValue> - always false
    if (actualType.isValue) {
      return module.maybeDropCondition(expr, module.i32(0));
    }

    // both LHS and RHS are references now
    var sizeTypeRef = actualType.toRef();

    // <nullable> instanceof <nonNullable> - LHS must be != 0
    if (actualType.isNullableReference && !expectedType.isNullableReference) {

      // upcast - check statically
      if (actualType.nonNullableType.isAssignableTo(expectedType)) {
        return module.binary(
          sizeTypeRef == TypeRef.I64
            ? BinaryOp.NeI64
            : BinaryOp.NeI32,
          expr,
          this.makeZero(actualType)
        );
      }

      // downcast - check dynamically
      if (expectedType.isAssignableTo(actualType)) {
        let program = this.program;
        if (!(actualType.isUnmanaged || expectedType.isUnmanaged)) {
          let temp = flow.getTempLocal(actualType);
          let tempIndex = temp.index;
          let instanceofInstance = assert(program.instanceofInstance);
          this.compileFunction(instanceofInstance);
          let ret = module.if(
            module.unary(
              sizeTypeRef == TypeRef.I64
                ? UnaryOp.EqzI64
                : UnaryOp.EqzI32,
              module.local_tee(tempIndex, expr, actualType.isManaged),
            ),
            module.i32(0),
            this.makeCallDirect(instanceofInstance, [
              module.local_get(tempIndex, sizeTypeRef),
              module.i32(expectedType.classReference!.id)
            ], expression)
          );
          flow.freeTempLocal(temp);
          if (this.options.pedantic) {
            this.pedantic(
              DiagnosticCode.Expression_compiles_to_a_dynamic_check_at_runtime,
              expression.range
            );
          }
          return ret;
        } else {
          this.error(
            DiagnosticCode.Operator_0_cannot_be_applied_to_types_1_and_2,
            expression.range, "instanceof", actualType.toString(), expectedType.toString()
          );
        }
      }

    // either none or both nullable
    } else {

      // upcast - check statically
      if (actualType.isAssignableTo(expectedType)) {
        return module.maybeDropCondition(expr, module.i32(1));

      // downcast - check dynamically
      } else if (expectedType.isAssignableTo(actualType)) {
        let program = this.program;
        if (!(actualType.isUnmanaged || expectedType.isUnmanaged)) {
          // FIXME: the temp local and the if can be removed here once flows
          // perform null checking, which would error earlier when checking
          // uninitialized (thus zero) `var a: A` to be an instance of something.
          let temp = flow.getTempLocal(actualType);
          let tempIndex = temp.index;
          let instanceofInstance = assert(program.instanceofInstance);
          this.compileFunction(instanceofInstance);
          let ret = module.if(
            module.unary(
              sizeTypeRef == TypeRef.I64
                ? UnaryOp.EqzI64
                : UnaryOp.EqzI32,
              module.local_tee(tempIndex, expr, actualType.isManaged),
            ),
            module.i32(0),
            this.makeCallDirect(instanceofInstance, [
              module.local_get(tempIndex, sizeTypeRef),
              module.i32(expectedType.classReference!.id)
            ], expression)
          );
          flow.freeTempLocal(temp);
          return ret;
        } else {
          this.error(
            DiagnosticCode.Operator_0_cannot_be_applied_to_types_1_and_2,
            expression.range, "instanceof", actualType.toString(), expectedType.toString()
          );
        }
      }
    }

    // false
    return module.maybeDropCondition(expr, module.i32(0));
  }

  private makeInstanceofClass(expression: InstanceOfExpression, prototype: ClassPrototype): ExpressionRef {
    var module = this.module;
    var expr = this.compileExpression(expression.expression, Type.auto);
    var actualType = this.currentType;
    var sizeTypeRef = actualType.toRef();

    this.currentType = Type.bool;

    // exclusively interested in class references here
    var classReference = actualType.getClass();
    if (classReference) {

      // static check
      if (classReference.extends(prototype)) {

        // <nullable> instanceof <PROTOTYPE> - LHS must be != 0
        if (actualType.isNullableReference) {
          return module.binary(
            sizeTypeRef == TypeRef.I64
              ? BinaryOp.NeI64
              : BinaryOp.NeI32,
            expr,
            this.makeZero(actualType)
          );

        // <nonNullable> is just `true`
        } else {
          return module.maybeDropCondition(expr, module.i32(1));
        }

      // dynamic check against all possible concrete ids
      } else if (prototype.extends(classReference.prototype)) {
        this.pendingClassInstanceOf.add(prototype);
        return module.call(`${prototype.internalName}~instanceof`, [ expr ], TypeRef.I32);
      }
    }

    // false
    return module.maybeDropCondition(expr, module.i32(0));
  }

  private compileLiteralExpression(
    expression: LiteralExpression,
    contextualType: Type,
    constraints: Constraints,
    implicitlyNegate: bool = false
  ): ExpressionRef {
    var module = this.module;
    switch (expression.literalKind) {
      case LiteralKind.Array: {
        assert(!implicitlyNegate);
        return this.compileArrayLiteral(
          <ArrayLiteralExpression>expression,
          contextualType,
          constraints
        );
      }
      case LiteralKind.Float: {
        let floatValue = (<FloatLiteralExpression>expression).value;
        if (implicitlyNegate) {
          floatValue = -floatValue;
        }
        if (contextualType == Type.f32) {
          return module.f32(<f32>floatValue);
        }
        this.currentType = Type.f64;
        return module.f64(floatValue);
      }
      case LiteralKind.Integer: {
        let expr = <IntegerLiteralExpression>expression;
        let type = this.resolver.determineIntegerLiteralType(expr, implicitlyNegate, contextualType);
        this.currentType = type;
        let intValue = expr.value;
        let sign = 1.0; // should multiply for float literals
        if (implicitlyNegate) {
          if (type.isFloatValue) {
            sign = -1.0;
          } else {
            intValue = i64_neg(intValue);
          }
        }
        switch (type.kind) {
          case TypeKind.Isize: if (!this.options.isWasm64) return module.i32(i64_low(intValue));
          case TypeKind.I64: return module.i64(i64_low(intValue), i64_high(intValue));
          case TypeKind.Usize: if (!this.options.isWasm64) return module.i32(i64_low(intValue));
          case TypeKind.U64: return module.i64(i64_low(intValue), i64_high(intValue));
          case TypeKind.F32: return module.f32(<f32>sign * i64_to_f32(intValue));
          case TypeKind.F64: return module.f64(sign * i64_to_f64(intValue));
          default: return module.i32(i64_low(intValue));
        }
      }
      case LiteralKind.String: {
        assert(!implicitlyNegate);
        return this.compileStringLiteral(<StringLiteralExpression>expression, constraints);
      }
      case LiteralKind.Template: {
        assert(!implicitlyNegate);
        return this.compileTemplateLiteral(<TemplateLiteralExpression>expression, constraints);
      }
      case LiteralKind.Object: {
        assert(!implicitlyNegate);
        return this.compileObjectLiteral(<ObjectLiteralExpression>expression, contextualType);
      }
      case LiteralKind.RegExp: {
        this.error(
          DiagnosticCode.Not_implemented_0,
          expression.range,
          "Regular expressions"
        );
        this.currentType = contextualType;
        return module.unreachable();
      }
    }
    assert(false);
    return module.unreachable();
  }

  private compileStringLiteral(
    expression: StringLiteralExpression,
    constraints: Constraints
  ): ExpressionRef {
    return this.ensureStaticString(expression.value);
  }

  private compileTemplateLiteral(
    expression: TemplateLiteralExpression,
    constraints: Constraints
  ): ExpressionRef {
    var tag = expression.tag;
    var parts = expression.parts;
    var numParts = parts.length;
    var expressions = expression.expressions;
    var numExpressions = expressions.length;
    assert(numExpressions == numParts - 1);

    var module = this.module;
    var stringInstance = this.program.stringInstance;
    var stringType = stringInstance.type;

    if (!tag) {
      // Shortcut if just a (multi-line) string
      if (numParts == 1) {
        return this.ensureStaticString(parts[0]);
      }

      // Shortcut for `${expr}`, `<prefix>${expr}`, `${expr}<suffix>`
      if (numParts == 2) {
        let expression = expressions[0];
        let lhsLen = parts[0].length;
        let rhsLen = parts[1].length;
        // Shortcut for `${expr}`  ->   expr.toString()
        if (!lhsLen && !rhsLen) {
          return this.makeToString(
            this.compileExpression(expression, stringType),
            this.currentType, expression
          );
        }
        // Shortcuts for
        // `<prefix>${expr}`  ->  "<prefix>" + expr.toString()
        // `${expr}<suffix>`  ->  expr.toString() + "<suffix>"
        let hasPrefix = lhsLen != 0;
        // @ts-ignore: cast
        if (hasPrefix ^ (rhsLen != 0)) {
          let lhs: ExpressionRef;
          let rhs: ExpressionRef;
          let expr = this.makeToString(
            this.compileExpression(expression, stringType),
            this.currentType, expression
          );
          if (hasPrefix) {
            lhs = this.ensureStaticString(parts[0]);
            rhs = expr;
          } else {
            // suffix
            lhs = expr;
            rhs = this.ensureStaticString(parts[1]);
          }
          let concatMethod = assert(stringInstance.getMethod("concat"));
          return this.makeCallDirect(concatMethod, [ lhs, rhs ], expression);
        }
      }

      // Shortcut for `${exprA}${exprB}`  ->  exprA.toString() + exprB.toString()
      if (numParts == 3 && !parts[0].length && !parts[1].length && !parts[2].length) {
        let exprA = expressions[0];
        let exprB = expressions[1];

        let lhs = this.makeToString(
          this.compileExpression(exprA, stringType),
          this.currentType, exprA
        );
        let rhs = this.makeToString(
          this.compileExpression(exprB, stringType),
          this.currentType, exprB
        );
        let concatMethod = assert(stringInstance.getMethod("concat"));
        return this.makeCallDirect(concatMethod, [ lhs, rhs ], expression);
      }

      // Compile to a `StaticArray<string>#join("") in the general case
      let expressionPositions = new Array<i32>(numExpressions);
      let values = new Array<usize>();
      if (parts[0].length > 0) values.push(this.ensureStaticString(parts[0]));
      for (let i = 1; i < numParts; ++i) {
        expressionPositions[i - 1] = values.length;
        values.push(module.usize(0));
        if (parts[i].length > 0) values.push(this.ensureStaticString(parts[i]));
      }
      let arrayInstance = assert(this.resolver.resolveClass(this.program.staticArrayPrototype, [ stringType ]));
      let segment = this.addStaticBuffer(stringType, values, arrayInstance.id);
      this.program.OBJECTInstance.writeField("gcInfo", 3, segment.buffer, 0); // use transparent gcinfo
      let offset = i64_add(segment.offset, i64_new(this.program.totalOverhead));
      let joinInstance = assert(arrayInstance.getMethod("join"));
      let indexedSetInstance = assert(arrayInstance.lookupOverload(OperatorKind.IndexedSet, true));
      let stmts = new Array<ExpressionRef>(2 * numExpressions + 1);
      // Use one local per toString'ed subexpression, since otherwise recursion on the same
      // static array would overwrite already prepared parts. Avoids a temporary array.
      let temps = new Array<Local>(numExpressions);
      let flow = this.currentFlow;
      for (let i = 0; i < numExpressions; ++i) {
        let expression = expressions[i];
        let temp = flow.getTempLocal(stringType);
        temps[i] = temp;
        stmts[i] = module.local_set(temp.index,
          this.makeToString(
            this.compileExpression(expression, stringType),
            this.currentType, expression
          ),
          true
        );
      }
      // Populate the static array with the toString'ed subexpressions and call .join("")
      for (let i = 0; i < numExpressions; ++i) {
        stmts[numExpressions + i] = this.makeCallDirect(indexedSetInstance, [
          module.usize(offset),
          module.i32(expressionPositions[i]),
          module.local_get(temps[i].index, stringType.toRef())
        ], expression);
        flow.freeTempLocal(temps[i]);
      }
      stmts[2 * numExpressions] = this.makeCallDirect(joinInstance, [
        module.usize(offset),
        this.ensureStaticString("")
      ], expression);
      return module.flatten(stmts, stringType.toRef());
    }

    // Try to find out whether the template function takes a full-blown TemplateStringsArray or if
    // it is sufficient to compile to a normal array. While technically incorrect, this allows us
    // to avoid generating unnecessary static data that is not explicitly signaled to be used.
    var tsaArrayInstance = this.program.templateStringsArrayInstance;
    var arrayInstance = tsaArrayInstance;
    var target = this.resolver.lookupExpression(tag, this.currentFlow, Type.auto, ReportMode.Swallow);
    if (target) {
      switch (target.kind) {
        case ElementKind.FunctionPrototype: {
          let instance = this.resolver.resolveFunction(
            <FunctionPrototype>target,
            null,
            new Map(),
            ReportMode.Swallow
          );
          if (!instance) break;
          target = instance;
          // fall-through
        }
        case ElementKind.Function: {
          let instance = <Function>target;
          let parameterTypes = instance.signature.parameterTypes;
          if (parameterTypes.length) {
            let first = parameterTypes[0].getClass();
            if (first && !first.extends(tsaArrayInstance.prototype)) {
              arrayInstance = assert(this.resolver.resolveClass(this.program.arrayPrototype, [ stringType ]));
            }
          }
          break;
        }
      }
    }

    // Compile to a call to the tag function
    var rawParts = expression.rawParts;
    assert(rawParts.length == numParts);
    var partExprs = new Array<ExpressionRef>(numParts);
    for (let i = 0; i < numParts; ++i) {
      partExprs[i] = this.ensureStaticString(parts[i]);
    }
    var arraySegment: MemorySegment;
    if (arrayInstance == tsaArrayInstance) {
      var rawExprs = new Array<ExpressionRef>(numParts);
      for (let i = 0; i < numParts; ++i) {
        rawExprs[i] = this.ensureStaticString(rawParts[i]);
      }
      arraySegment = this.addStaticArrayHeader(stringType,
        this.addStaticBuffer(this.options.usizeType, partExprs),
        arrayInstance
      );
      var rawHeaderSegment = this.addStaticArrayHeader(stringType,
        this.addStaticBuffer(this.options.usizeType, rawExprs)
      );
      arrayInstance.writeField("raw",
        i64_add(rawHeaderSegment.offset, i64_new(this.program.totalOverhead)),
        arraySegment.buffer
      );
    } else {
      arraySegment = this.addStaticArrayHeader(stringType,
        this.addStaticBuffer(this.options.usizeType, partExprs),
        arrayInstance
      );
    }

    // Desugar to compileCallExpression
    var args = expressions.slice();
    args.unshift(
      Node.createCompiledExpression(
        module.usize(i64_add(arraySegment.offset, i64_new(this.program.totalOverhead))),
        arrayInstance.type,
        this.program.nativeRange
      )
    );
    // TODO: Requires ReadonlyArray to be safe
    this.error(
      DiagnosticCode.Not_implemented_0,
      expression.range, "Tagged template literals"
    );
    return this.compileCallExpressionLike(tag, null, args, expression.range, stringType);
  }

  private compileArrayLiteral(
    expression: ArrayLiteralExpression,
    contextualType: Type,
    constraints: Constraints
  ): ExpressionRef {
    var module = this.module;
    var flow = this.currentFlow;
    var program = this.program;

    // handle static arrays
    let contextualClass = contextualType.getClass();
    if (contextualClass && contextualClass.extends(program.staticArrayPrototype)) {
      return this.compileStaticArrayLiteral(expression, contextualType, constraints);
    }

    // handle normal arrays
    var element = this.resolver.lookupExpression(expression, flow, this.currentType);
    if (!element) return module.unreachable();
    assert(element.kind == ElementKind.Class);
    var arrayInstance = <Class>element;
    var arrayType = arrayInstance.type;
    var elementType = arrayInstance.getTypeArgumentsTo(program.arrayPrototype)![0];
    var arrayBufferInstance = assert(program.arrayBufferInstance);

    // block those here so compiling expressions doesn't conflict
    var tempThis = flow.getTempLocal(this.options.usizeType);
    var tempDataStart = flow.getTempLocal(arrayBufferInstance.type);

    // compile value expressions and find out whether all are constant
    var expressions = expression.elementExpressions;
    var length = expressions.length;
    var values = new Array<ExpressionRef>(length);
    var isStatic = !elementType.isExternalReference;
    for (let i = 0; i < length; ++i) {
      let elementExpression = expressions[i];
      if (elementExpression.kind != NodeKind.Omitted) {
        let expr = this.compileExpression(<Expression>elementExpression, elementType, Constraints.ConvImplicit);
        if (getExpressionType(expr) != elementType.toRef()) {
          isStatic = false;
        } else {
          let precomp = module.runExpression(expr, ExpressionRunnerFlags.PreserveSideeffects);
          if (precomp) {
            expr = precomp;
          } else {
            isStatic = false;
          }
        }
        values[i] = expr;
      } else {
        values[i] = this.makeZero(elementType);
      }
    }

    // if the array is static, make a static arraybuffer segment
    if (isStatic) {
      flow.freeTempLocal(tempThis);
      flow.freeTempLocal(tempDataStart);

      let totalOverhead = program.totalOverhead;
      let bufferSegment = this.addStaticBuffer(elementType, values);
      let bufferAddress = i64_add(bufferSegment.offset, i64_new(totalOverhead));

      // make both the buffer and array header static if assigned to a global. this can't be done
      // if inside of a function because each invocation must create a new array reference then.
      if (constraints & Constraints.PreferStatic) {
        let arraySegment = this.addStaticArrayHeader(elementType, bufferSegment);
        let arrayAddress = i64_add(arraySegment.offset, i64_new(totalOverhead));
        this.currentType = arrayType;
        return program.options.isWasm64
          ? this.module.i64(i64_low(arrayAddress), i64_high(arrayAddress))
          : this.module.i32(i64_low(arrayAddress));

      // otherwise allocate a new array header and make it wrap a copy of the static buffer
      } else {
        return this.makeNewArray(arrayInstance, length, bufferAddress, expression);
      }
    }

    // otherwise compile an explicit instantiation with indexed sets
    var indexedSet = arrayInstance.lookupOverload(OperatorKind.IndexedSet, true);
    if (!indexedSet) {
      flow.freeTempLocal(tempThis);
      flow.freeTempLocal(tempDataStart);
      this.error(
        DiagnosticCode.Index_signature_in_type_0_only_permits_reading,
        expression.range, arrayInstance.internalName
      );
      this.currentType = arrayType;
      return module.unreachable();
    }
    var arrayTypeRef = arrayType.toRef();

    var stmts = new Array<ExpressionRef>();
    // tempThis = __newArray(length, alignLog2, classId, source = 0)
    stmts.push(
      module.local_set(tempThis.index,
        this.makeNewArray(arrayInstance, length, i64_new(0), expression),
        arrayType.isManaged
      )
    );
    // tempData = tempThis.dataStart
    var dataStartMember = assert(arrayInstance.getMember("dataStart"));
    assert(dataStartMember.kind == ElementKind.Field);
    stmts.push(
      module.local_set(tempDataStart.index,
        module.load(arrayType.byteSize, false,
          module.local_get(tempThis.index, arrayTypeRef),
          arrayTypeRef,
          (<Field>dataStartMember).memoryOffset
        ),
        true // ArrayBuffer
      )
    );
    for (let i = 0; i < length; ++i) {
      // this[i] = value
      stmts.push(
        module.call(indexedSet.internalName, [
          module.local_get(tempThis.index, arrayTypeRef),
          module.i32(i),
          values[i]
        ], TypeRef.None)
      );
    }
    // -> tempThis
    stmts.push(
      module.local_get(tempThis.index, arrayTypeRef)
    );
    flow.freeTempLocal(tempThis);
    flow.freeTempLocal(tempDataStart);
    if (length) this.compileFunction(indexedSet);
    this.currentType = arrayType;
    return module.flatten(stmts, arrayTypeRef);
  }

  /** Makes a new array instance from a static buffer segment. */
  private makeNewArray(
    /** Concrete array class. */
    arrayInstance: Class,
    /** Length of the array. */
    length: i32,
    /** Source address to copy from. Array is zeroed if `0`. */
    source: i64,
    /** Report node. */
    reportNode: Node
  ): ExpressionRef {
    var program = this.program;
    var module = this.module;
    assert(!arrayInstance.extends(program.staticArrayPrototype));
    var elementType = arrayInstance.getArrayValueType(); // asserts

    // __newArray(length, alignLog2, classId, staticBuffer)
    var expr = this.makeCallDirect(program.newArrayInstance, [
      module.i32(length),
      program.options.isWasm64
        ? module.i64(elementType.alignLog2)
        : module.i32(elementType.alignLog2),
      module.i32(arrayInstance.id),
      program.options.isWasm64
        ? module.i64(i64_low(source), i64_high(source))
        : module.i32(i64_low(source))
    ], reportNode);
    this.currentType = arrayInstance.type;
    return expr;
  }

  /** Compiles a special `fixed` array literal. */
  private compileStaticArrayLiteral(
    expression: ArrayLiteralExpression,
    contextualType: Type,
    constraints: Constraints
  ): ExpressionRef {
    var module = this.module;
    var flow = this.currentFlow;
    var program = this.program;

    // make sure this method is only called with a valid contextualType
    var arrayInstance = assert(contextualType.getClass());
    var arrayType = arrayInstance.type;
    var typeArguments = assert(arrayInstance.getTypeArgumentsTo(program.staticArrayPrototype));
    var elementType = typeArguments[0];

    // block those here so compiling expressions doesn't conflict
    var tempThis = flow.getTempLocal(this.options.usizeType);

    // compile value expressions and check if all are compile-time constants
    var expressions = expression.elementExpressions;
    var length = expressions.length;
    var values = new Array<ExpressionRef>(length);
    var isStatic = !elementType.isExternalReference;
    for (let i = 0; i < length; ++i) {
      let elementExpression = expressions[i];
      if (elementExpression.kind != NodeKind.Omitted) {
        let expr = this.compileExpression(elementExpression, elementType, Constraints.ConvImplicit);
        let precomp = module.runExpression(expr, ExpressionRunnerFlags.PreserveSideeffects);
        if (precomp) {
          expr = precomp;
        } else {
          isStatic = false;
        }
        values[i] = expr;
      } else {
        values[i] = this.makeZero(elementType);
      }
    }

    var isWasm64 = this.options.isWasm64;
    var bufferSize = values.length << elementType.alignLog2;

    // if the array is static, make a static arraybuffer segment
    if (isStatic) {
      flow.freeTempLocal(tempThis);

      let bufferSegment = this.addStaticBuffer(elementType, values, arrayInstance.id);
      let bufferAddress = i64_add(bufferSegment.offset, i64_new(program.totalOverhead));

      // return the static buffer directly if assigned to a global
      if (constraints & Constraints.PreferStatic) {
        let expr = this.options.isWasm64
          ? module.i64(i64_low(bufferAddress), i64_high(bufferAddress))
          : module.i32(i64_low(bufferAddress));
        this.currentType = arrayType;
        return expr;

      // otherwise allocate a new chunk of memory and return a copy of the buffer
      } else {
        // __newBuffer(bufferSize, id, buffer)
        let expr = this.makeCallDirect(program.newBufferInstance, [
          isWasm64
            ? module.i64(bufferSize)
            : module.i32(bufferSize),
          module.i32(arrayInstance.id),
          isWasm64
            ? module.i64(i64_low(bufferAddress), i64_high(bufferAddress))
            : module.i32(i64_low(bufferAddress))
        ], expression);
        this.currentType = arrayType;
        return expr;
      }
    }

    // otherwise compile an explicit instantiation with indexed sets
    var indexedSet = arrayInstance.lookupOverload(OperatorKind.IndexedSet, true);
    if (!indexedSet) {
      flow.freeTempLocal(tempThis);
      this.error(
        DiagnosticCode.Index_signature_in_type_0_only_permits_reading,
        expression.range, arrayInstance.internalName
      );
      this.currentType = arrayType;
      return module.unreachable();
    }
    var arrayTypeRef = arrayType.toRef();

    var stmts = new Array<ExpressionRef>();
    // tempThis = __newBuffer(bufferSize, classId)
    stmts.push(
      module.local_set(tempThis.index,
        this.makeCallDirect(program.newBufferInstance, [
          isWasm64
            ? module.i64(bufferSize)
            : module.i32(bufferSize),
          module.i32(arrayInstance.id)
        ], expression),
        arrayType.isManaged
      )
    );
    for (let i = 0; i < length; ++i) {
      // array[i] = value
      stmts.push(
        module.call(indexedSet.internalName, [
          module.local_get(tempThis.index, arrayTypeRef),
          module.i32(i),
          values[i]
        ], TypeRef.None)
      );
    }
    // -> tempThis
    stmts.push(
      module.local_get(tempThis.index, arrayTypeRef)
    );
    flow.freeTempLocal(tempThis);
    if (length) this.compileFunction(indexedSet);
    this.currentType = arrayType;
    return module.flatten(stmts, arrayTypeRef);
  }

  private compileObjectLiteral(expression: ObjectLiteralExpression, contextualType: Type): ExpressionRef {
    var module = this.module;

    // Check that contextual type is a class (TODO: hidden class for interfaces?)
    var classReference = contextualType.getClass();
    if (!classReference) {
      this.error(
        DiagnosticCode.Type_0_is_not_assignable_to_type_1,
        expression.range, "<object>", contextualType.toString()
      );
      return module.unreachable();
    }
    var classType = classReference.type;
    this.currentType = classType.nonNullableType;
    if (classReference.kind == ElementKind.Interface) {
      this.error(
        DiagnosticCode.Not_implemented_0,
        expression.range, "Interface hidden classes"
      );
      return module.unreachable();
    }
    if (classReference.is(CommonFlags.Abstract)) {
      this.error(
        DiagnosticCode.Cannot_create_an_instance_of_an_abstract_class,
        expression.range
      );
      return module.unreachable();
    }

    // Check that the class is compatible with object literals
    var ctorPrototype = classReference.prototype.constructorPrototype;
    if (ctorPrototype) {
      this.errorRelated(
        DiagnosticCode.Class_0_cannot_declare_a_constructor_when_instantiated_from_an_object_literal,
        expression.range, ctorPrototype.identifierNode.range, classType.toString()
      );
      return module.unreachable();
    }

    var isManaged = classType.isManaged;
    if (!isManaged) {
      this.checkUnsafe(expression, findDecorator(DecoratorKind.Unmanaged, classReference.decoratorNodes));
    }

    // check and compile field values
    var names = expression.names;
    var numNames = names.length;
    var values = expression.values;
    var members = classReference.members;
    var hasErrors = false;
    var exprs = new Array<ExpressionRef>();
    var flow = this.currentFlow;
    var tempLocal = flow.getTempLocal(classType);
    var classTypeRef = classType.toRef();
    assert(numNames == values.length);

    // Assume all class fields will be omitted, and add them to our omitted list
    var omittedFields = new Set<Field>();
    if (members) {
      for (let _keys = Map_keys(members), i = 0, k = _keys.length; i < k; ++i) {
        let memberKey = _keys[i];
        let member = assert(members.get(memberKey));
        if (member && member.kind == ElementKind.Field) {
          omittedFields.add(<Field>member); // incl. private/protected
        }
      }
    }

    // Iterate through the members defined in our expression
    for (let i = 0; i < numNames; ++i) {
      let memberName = names[i].text;
      let member = classReference.getMember(memberName);
      if (!member || member.kind != ElementKind.Field) {
        this.error(
          DiagnosticCode.Property_0_does_not_exist_on_type_1,
          names[i].range, memberName, classType.toString()
        );
        hasErrors = true;
        continue;
      }
      if (member.is(CommonFlags.Private)) {
        this.error(
          DiagnosticCode.Property_0_is_private_and_only_accessible_within_class_1,
          names[i].range, memberName, classType.toString()
        );
        hasErrors = true;
        continue;
      }
      if (member.is(CommonFlags.Protected)) {
        this.error(
          DiagnosticCode.Property_0_is_protected_and_only_accessible_within_class_1_and_its_subclasses,
          names[i].range, memberName, classType.toString()
        );
        hasErrors = true;
        continue;
      }
      let fieldInstance = <Field>member;
      let fieldType = fieldInstance.type;

      let expr = this.compileExpression(values[i], fieldType, Constraints.ConvImplicit);
      exprs.push(
        module.call(fieldInstance.internalSetterName, [
          module.local_get(tempLocal.index, classTypeRef),
          expr
        ], TypeRef.None)
      );
      this.compileFieldSetter(fieldInstance);

      // This member is no longer omitted, so delete from our omitted fields
      omittedFields.delete(fieldInstance);
    }
    this.currentType = classType.nonNullableType;
    if (hasErrors) return module.unreachable();

    // Check remaining omitted fields
    for (let _values = Set_values(omittedFields), j = 0, l = _values.length; j < l; ++j) {
      let fieldInstance = _values[j];
      let fieldType = fieldInstance.type;

      if (fieldInstance.initializerNode) {
        continue; // set by generated ctor
      }

      if (fieldType.isReference) {
        if (!fieldType.isNullableReference) {
          this.error(
            DiagnosticCode.Property_0_is_missing_in_type_1_but_required_in_type_2,
            expression.range, fieldInstance.name, "<object>", classType.toString()
          );
          hasErrors = true;
          continue;
        }
      }

      switch (fieldType.kind) {
        // Number Types (and Number alias types)
        case TypeKind.Bool:
        case TypeKind.I8:
        case TypeKind.I16:
        case TypeKind.I32:
        case TypeKind.I64:
        case TypeKind.Isize:
        case TypeKind.U8:
        case TypeKind.U16:
        case TypeKind.U32:
        case TypeKind.U64:
        case TypeKind.Usize:
        case TypeKind.F32:
        case TypeKind.F64: {
          exprs.push(
            module.call(fieldInstance.internalSetterName, [
              module.local_get(tempLocal.index, classTypeRef),
              this.makeZero(fieldType)
            ], TypeRef.None)
          );
          this.compileFieldSetter(fieldInstance);
          continue;
        }
      }

      // Otherwise error
      this.error(
        DiagnosticCode.Property_0_is_missing_in_type_1_but_required_in_type_2,
        expression.range, fieldInstance.name, "<object>", classType.toString()
      );
      hasErrors = true;
    }
    if (hasErrors) return module.unreachable();

    // generate the default constructor
    var ctor = this.ensureConstructor(classReference, expression);
    // note that this is not checking field initialization within the ctor, but
    // instead checks conditions above with provided fields taken into account.

    // allocate a new instance first and assign 'this' to the temp. local
    exprs.unshift(
      module.local_set(tempLocal.index,
        this.compileInstantiate(ctor, [], Constraints.None, expression),
        classType.isManaged
      )
    );

    // once all field values have been set, return 'this'
    exprs.push(
      module.local_get(tempLocal.index, classTypeRef)
    );

    if (!isManaged) flow.freeTempLocal(tempLocal);
    this.currentType = classType.nonNullableType;
    return module.flatten(exprs, classTypeRef);
  }

  private compileNewExpression(
    expression: NewExpression,
    contextualType: Type,
    constraints: Constraints
  ): ExpressionRef {
    var module = this.module;
    var flow = this.currentFlow;

    // obtain the class being instantiated
    var target = this.resolver.resolveTypeName(expression.typeName, flow.actualFunction);
    if (!target) return module.unreachable();
    if (target.kind != ElementKind.ClassPrototype) {
      this.error(
        DiagnosticCode.This_expression_is_not_constructable,
        expression.typeName.range
      );
      return this.module.unreachable();
    }
    if (target.is(CommonFlags.Abstract)) {
      this.error(
        DiagnosticCode.Cannot_create_an_instance_of_an_abstract_class,
        expression.typeName.range
      );
      return this.module.unreachable();
    }
    var classPrototype = <ClassPrototype>target;
    var classInstance: Class | null = null;
    var typeArguments = expression.typeArguments;
    var classReference: Class | null;
    if (
      !typeArguments &&
      (classReference = contextualType.classReference) &&
      classReference.prototype == classPrototype &&
      classReference.is(CommonFlags.Generic)
    ) {
      // e.g. `arr: Array<T> = new Array()`
      classInstance = this.resolver.resolveClass(
        classPrototype,
        classReference.typeArguments,
        cloneMap(flow.contextualTypeArguments)
      );
    } else {
      classInstance = this.resolver.resolveClassInclTypeArguments(
        classPrototype,
        typeArguments,
        flow.actualFunction.parent, // relative to caller
        cloneMap(flow.contextualTypeArguments),
        expression
      );
    }
    if (!classInstance) return module.unreachable();
    if (contextualType == Type.void) constraints |= Constraints.WillDrop;
    var ctor = this.ensureConstructor(classInstance, expression);
    if (!ctor.hasDecorator(DecoratorFlags.Inline)) {
      // Inlined ctors haven't been compiled yet and are checked upon inline
      // compilation of their body instead.
      this.checkFieldInitialization(classInstance, expression);
    }
    return this.compileInstantiate(ctor, expression.args, constraints, expression);
  }

  /** Gets the compiled constructor of the specified class or generates one if none is present. */
  ensureConstructor(
    /** Class wanting a constructor. */
    classInstance: Class,
    /** Report node. */
    reportNode: Node
  ): Function {
    var instance = classInstance.constructorInstance;
    if (instance) {
      // shortcut if already compiled
      if (instance.is(CommonFlags.Compiled)) return instance;
      // do not attempt to compile if inlined anyway
      if (!instance.hasDecorator(DecoratorFlags.Inline)) this.compileFunction(instance);
    } else {
      // clone base constructor if a derived class. note that we cannot just
      // call the base ctor since the derived class may have additional fields.
      let baseClass = classInstance.base;
      let contextualTypeArguments = cloneMap(classInstance.contextualTypeArguments);
      if (baseClass) {
        let baseCtor = this.ensureConstructor(baseClass, reportNode);
        this.checkFieldInitialization(baseClass, reportNode);
        instance = new Function(
          CommonNames.constructor,
          new FunctionPrototype(
            CommonNames.constructor,
            classInstance,
            // declaration is important, i.e. to access optional parameter initializers
            (<FunctionDeclaration>baseCtor.declaration).clone()
          ),
          null,
          baseCtor.signature,
          contextualTypeArguments
        );

      // otherwise make a default constructor
      } else {
        instance = new Function(
          CommonNames.constructor,
          new FunctionPrototype(
            CommonNames.constructor,
            classInstance, // bound
            this.program.makeNativeFunctionDeclaration(CommonNames.constructor,
              CommonFlags.Instance | CommonFlags.Constructor
            )
          ),
          null,
          new Signature(this.program, null, classInstance.type, classInstance.type),
          contextualTypeArguments
        );
      }

      instance.set(CommonFlags.Compiled);
      instance.prototype.setResolvedInstance("", instance);
      if (classInstance.is(CommonFlags.ModuleExport)) {
        instance.set(CommonFlags.ModuleExport);
      }
      classInstance.constructorInstance = instance;
      let members = classInstance.members;
      if (!members) classInstance.members = members = new Map();
      members.set("constructor", instance.prototype);

      let previousFlow = this.currentFlow;
      let flow = instance.flow;
      this.currentFlow = flow;

      // generate body
      let signature = instance.signature;
      let module = this.module;
      let sizeTypeRef = this.options.sizeTypeRef;
      let stmts = new Array<ExpressionRef>();

      // {
      //   this = <COND_ALLOC>
      //   IF_DERIVED: this = super(this, ...args)
      //   this.a = X
      //   this.b = Y
      //   return this
      // }
      stmts.push(
        this.makeConditionalAllocation(classInstance, 0)
      );
      if (baseClass) {
        let parameterTypes = signature.parameterTypes;
        let numParameters = parameterTypes.length;
        let operands = new Array<ExpressionRef>(1 + numParameters);
        operands[0] = module.local_get(0, sizeTypeRef);
        for (let i = 1; i <= numParameters; ++i) {
          operands[i] = module.local_get(i, parameterTypes[i - 1].toRef());
        }
        stmts.push(
          module.local_set(0,
            this.makeCallDirect(assert(baseClass.constructorInstance), operands, reportNode, false),
            baseClass.type.isManaged
          )
        );
      }
      this.makeFieldInitializationInConstructor(classInstance, stmts);
      stmts.push(
        module.local_get(0, sizeTypeRef)
      );
      flow.freeScopedLocals();
      this.currentFlow = previousFlow;

      // make the function
      let locals = instance.localsByIndex;
      let varTypes = new Array<TypeRef>(); // of temp. vars added while compiling initializers
      let numOperands = 1 + signature.parameterTypes.length;
      let numLocals = locals.length;
      if (numLocals > numOperands) {
        for (let i = numOperands; i < numLocals; ++i) varTypes.push(locals[i].type.toRef());
      }
      let funcRef = module.addFunction(
        instance.internalName,
        signature.paramRefs,
        signature.resultRefs,
        varTypes,
        module.flatten(stmts, sizeTypeRef)
      );
      instance.finalize(module, funcRef);
    }

    return instance;
  }

  /** Checks that all class fields have been initialized. */
  checkFieldInitialization(classInstance: Class, relatedNode: Node | null = null): void {
    if (classInstance.didCheckFieldInitialization) return;
    classInstance.didCheckFieldInitialization = true;
    var ctor = assert(classInstance.constructorInstance);
    this.checkFieldInitializationInFlow(classInstance, ctor.flow, relatedNode);
  }

  /** Checks that all class fields have been initialized in the specified flow. */
  checkFieldInitializationInFlow(classInstance: Class, flow: Flow, relatedNode: Node | null = null): void {
    var members = classInstance.members;
    if (members) {
      for (let _values = Map_values(members), i = 0, k = _values.length; i < k; ++i) {
        let element = _values[i];
        if (element.kind == ElementKind.Field && element.parent == classInstance) {
          let field = <Field>element;
          if (!field.initializerNode && !flow.isThisFieldFlag(field, FieldFlags.Initialized)) {
            if (!field.is(CommonFlags.DefinitelyAssigned)) {
              if (relatedNode) {
                this.errorRelated(
                  DiagnosticCode.Property_0_has_no_initializer_and_is_not_assigned_in_the_constructor_before_this_is_used_or_returned,
                  field.declaration.name.range,
                  relatedNode.range,
                  field.internalName
                );
              } else {
                this.error(
                  DiagnosticCode.Property_0_has_no_initializer_and_is_not_assigned_in_the_constructor_before_this_is_used_or_returned,
                  field.declaration.name.range,
                  field.internalName
                );
              }
            }
          } else if (field.is(CommonFlags.DefinitelyAssigned)) {
            if (field.type.isReference) {
              this.warning( // involves a runtime check
                DiagnosticCode.Property_0_is_always_assigned_before_being_used,
                field.identifierNode.range,
                field.internalName
              );
            } else {
              this.pedantic( // is a nop anyway
                DiagnosticCode.Unnecessary_definite_assignment,
                field.identifierNode.range
              );
            }
          }
        }
      }
    }
  }

  compileInstantiate(
    /** Constructor to call. */
    ctorInstance: Function,
    /** Constructor arguments. */
    argumentExpressions: Expression[],
    /** Contextual flags. */
    constraints: Constraints,
    /** Node to report on. */
    reportNode: Node
  ): ExpressionRef {
    assert(ctorInstance.is(CommonFlags.Constructor));
    var parent = ctorInstance.parent;
    assert(parent.kind == ElementKind.Class);
    var classInstance = <Class>parent;
    if (classInstance.type.isUnmanaged || ctorInstance.hasDecorator(DecoratorFlags.Unsafe)) this.checkUnsafe(reportNode);
    var expr = this.compileCallDirect(
      ctorInstance,
      argumentExpressions,
      reportNode,
      this.makeZero(this.options.usizeType),
      constraints
    );
    if (getExpressionType(expr) != TypeRef.None) { // possibly WILL_DROP
      this.currentType = classInstance.type; // important because a super ctor could be called
    }
    return expr;
  }

  private compilePropertyAccessExpression(
    expression: PropertyAccessExpression,
    ctxType: Type,
    constraints: Constraints
  ): ExpressionRef {
    var module = this.module;
    var flow = this.currentFlow;

    this.maybeCompileEnclosingSource(expression);

    var resolver = this.resolver;
    var target = resolver.lookupExpression(expression, flow, ctxType); // reports
    if (!target) return module.unreachable();
    var thisExpression = resolver.currentThisExpression;
    if (target.hasDecorator(DecoratorFlags.Unsafe)) this.checkUnsafe(expression);

    switch (target.kind) {
      case ElementKind.Global: { // static field
        let global = <Global>target;
        if (!this.compileGlobal(global)) return module.unreachable(); // reports
        let globalType = global.type;
        assert(globalType != Type.void);
        if (this.pendingElements.has(global)) {
          this.error(
            DiagnosticCode.Variable_0_used_before_its_declaration,
            expression.range,
            global.internalName
          );
          this.currentType = globalType;
          return module.unreachable();
        }
        if (global.is(CommonFlags.Inlined)) {
          return this.compileInlineConstant(global, ctxType, constraints);
        }
        this.currentType = globalType;
        return module.global_get(global.internalName, globalType.toRef());
      }
      case ElementKind.EnumValue: { // enum value
        let enumValue = <EnumValue>target;
        let parent = assert(enumValue.parent);
        assert(parent.kind == ElementKind.Enum);
        let parentEnum = <Enum>parent;
        if (!this.compileEnum(parentEnum)) {
          this.currentType = Type.i32;
          return this.module.unreachable();
        }
        this.currentType = Type.i32;
        if (enumValue.is(CommonFlags.Inlined)) {
          assert(enumValue.constantValueKind == ConstantValueKind.Integer);
          return this.compileInlineConstant(enumValue, ctxType, constraints);
        }
        assert(enumValue.type == Type.i32);
        return module.global_get(enumValue.internalName, TypeRef.I32);
      }
      case ElementKind.Field: {
        let fieldInstance = <Field>target;
        let fieldType = fieldInstance.type;
        assert(fieldInstance.memoryOffset >= 0);
        let fieldParent = fieldInstance.parent;
        assert(fieldParent.kind == ElementKind.Class);
        thisExpression = assert(thisExpression);
        let thisExpr = this.compileExpression(
          thisExpression,
          (<Class>fieldParent).type,
          Constraints.ConvImplicit | Constraints.IsThis
        );
        let thisType = this.currentType;
        if (
          flow.actualFunction.is(CommonFlags.Constructor) &&
          thisExpression.kind == NodeKind.This &&
          !flow.isThisFieldFlag(fieldInstance, FieldFlags.Initialized) &&
          !fieldInstance.is(CommonFlags.DefinitelyAssigned)
        ) {
          this.errorRelated(
            DiagnosticCode.Property_0_is_used_before_being_assigned,
            expression.range,
            fieldInstance.identifierNode.range,
            fieldInstance.internalName
          );
        }
        if (thisType.isNullableReference) {
          if (!flow.isNonnull(thisExpr, thisType)) {
            this.error(
              DiagnosticCode.Object_is_possibly_null,
              thisExpression.range
            );
          }
        }
        if (!fieldInstance.is(CommonFlags.Compiled)) {
          fieldInstance.set(CommonFlags.Compiled);
          let typeNode = fieldInstance.typeNode;
          if (typeNode) this.checkTypeSupported(fieldInstance.type, typeNode);
        }
        this.currentType = fieldType;
        let ret = module.load(
          fieldType.byteSize,
          fieldType.isSignedIntegerValue,
          thisExpr,
          fieldType.toRef(),
          fieldInstance.memoryOffset
        );
        if (fieldInstance.is(CommonFlags.DefinitelyAssigned) && fieldType.isReference && !fieldType.isNullableReference) {
          ret = this.makeRuntimeNonNullCheck(ret, fieldType, expression);
        }
        return ret;
      }
      case ElementKind.PropertyPrototype: {
        let propertyPrototype = <PropertyPrototype>target;
        let propertyInstance = this.resolver.resolveProperty(propertyPrototype);
        if (!propertyInstance) return module.unreachable();
        target = propertyInstance;
        // fall-through
      }
      case ElementKind.Property: {
        let propertyInstance = <Property>target;
        let getterInstance = propertyInstance.getterInstance;
        if (!getterInstance) return module.unreachable(); // failed earlier
        let thisArg: ExpressionRef = 0;
        if (getterInstance.is(CommonFlags.Instance)) {
          thisArg = this.compileExpression(
            assert(thisExpression),
            assert(getterInstance.signature.thisType),
            Constraints.ConvImplicit | Constraints.IsThis
          );
        }
        return this.compileCallDirect(getterInstance, [], expression, thisArg);
      }
      case ElementKind.FunctionPrototype: {
        let functionPrototype = <FunctionPrototype>target;
        let functionInstance = this.resolver.resolveFunction(functionPrototype, null);
        if (!functionInstance) return module.unreachable();
        if (!this.compileFunction(functionInstance)) return module.unreachable();
        this.currentType = functionInstance.type;
        let offset = this.ensureRuntimeFunction(functionInstance);
        return this.options.isWasm64
          ? module.i64(i64_low(offset), i64_high(offset))
          : module.i32(i64_low(offset));
      }
    }
    this.error(
      DiagnosticCode.Expression_does_not_compile_to_a_value_at_runtime,
      expression.range
    );
    return this.module.unreachable();
  }

  private compileTernaryExpression(
    expression: TernaryExpression,
    ctxType: Type,
    constraints: Constraints
  ): ExpressionRef {
    var module = this.module;
    var ifThen = expression.ifThen;
    var ifElse = expression.ifElse;

    var condExpr = this.makeIsTrueish(
      this.compileExpression(expression.condition, Type.bool),
      this.currentType,
      expression.condition
    );
    // Try to eliminate unnecesssary branches if the condition is constant
    // FIXME: skips common denominator, inconsistently picking branch type
    var condKind = this.evaluateCondition(condExpr);
    if (condKind == ConditionKind.True) {
      return module.maybeDropCondition(condExpr, this.compileExpression(ifThen, ctxType));
    }
    if (condKind == ConditionKind.False) {
      return module.maybeDropCondition(condExpr, this.compileExpression(ifElse, ctxType));
    }

    var outerFlow = this.currentFlow;
    var ifThenFlow = outerFlow.fork();
    ifThenFlow.inheritNonnullIfTrue(condExpr);
    this.currentFlow = ifThenFlow;
    var ifThenExpr = this.compileExpression(ifThen, ctxType);
    var ifThenType = this.currentType;

    var ifElseFlow = outerFlow.fork();
    ifElseFlow.inheritNonnullIfFalse(condExpr);
    this.currentFlow = ifElseFlow;
    var ifElseExpr = this.compileExpression(ifElse, ctxType == Type.auto ? ifThenType : ctxType);
    var ifElseType = this.currentType;

    if (ctxType == Type.void) { // values, including type mismatch, are irrelevant
      if (ifThenType != Type.void) {
        ifThenExpr = module.drop(ifThenExpr);
        ifThenType = Type.void;
      }
      if (ifElseType != Type.void) {
        ifElseExpr = module.drop(ifElseExpr);
        ifElseType = Type.void;
      }
      this.currentType = Type.void;
    } else {
      let commonType = Type.commonDenominator(ifThenType, ifElseType, false);
      if (!commonType) {
        this.error(
          DiagnosticCode.Type_0_is_not_assignable_to_type_1,
          ifElse.range, ifElseType.toString(), ifThenType.toString()
        );
        this.currentType = ctxType;
        return module.unreachable();
      }
      ifThenExpr = this.convertExpression(ifThenExpr, ifThenType, commonType, false, ifThen);
      ifThenType = commonType;
      ifElseExpr = this.convertExpression(ifElseExpr, ifElseType, commonType, false, ifElse);
      ifElseType = commonType;
      this.currentType = commonType;
    }

    ifThenFlow.freeScopedLocals();
    ifElseFlow.freeScopedLocals();

    this.currentFlow = outerFlow;
    outerFlow.inheritMutual(ifThenFlow, ifElseFlow);

    return module.if(condExpr, ifThenExpr, ifElseExpr);
  }

  private compileUnaryPostfixExpression(
    expression: UnaryPostfixExpression,
    contextualType: Type,
    constraints: Constraints
  ): ExpressionRef {
    var module = this.module;
    var flow = this.currentFlow;

    // make a getter for the expression (also obtains the type)
    var getValue = this.compileExpression( // reports
      expression.operand,
      contextualType.exceptVoid,
      Constraints.None
    );

    // if the value isn't dropped, a temp. local is required to remember the original value,
    // except if a static overload is found, which reverses the use of a temp. (see below)
    var tempLocal: Local | null = null;
    if (contextualType != Type.void) {
      tempLocal = flow.getTempLocal(this.currentType);
      getValue = module.local_tee(
        tempLocal.index,
        getValue,
        this.currentType.isManaged
      );
    }

    var expr: ExpressionRef;

    switch (expression.operator) {
      case Token.PlusPlus: {

        // check operator overload
        let classReference = this.currentType.getClassOrWrapper(this.program);
        if (classReference) {
          let overload = classReference.lookupOverload(OperatorKind.PostfixInc);
          if (overload) {
            let isInstance = overload.is(CommonFlags.Instance);
            if (tempLocal && !isInstance) { // revert: static overload simply returns
              getValue = getLocalSetValue(getValue);
              flow.freeTempLocal(tempLocal);
              tempLocal = null;
            }
            expr = this.compileUnaryOverload(overload, expression.operand, getValue, expression);
            if (isInstance) break;
            return expr; // here
          }
        }
        if (!this.currentType.isValue) {
          this.error(
            DiagnosticCode.The_0_operator_cannot_be_applied_to_type_1,
            expression.range, "++", this.currentType.toString()
          );
          if (tempLocal) flow.freeTempLocal(tempLocal);
          return module.unreachable();
        }

        switch (this.currentType.kind) {
          case TypeKind.Bool:
          case TypeKind.I8:
          case TypeKind.I16:
          case TypeKind.I32:
          case TypeKind.U8:
          case TypeKind.U16:
          case TypeKind.U32: {
            expr = module.binary(
              BinaryOp.AddI32,
              getValue,
              module.i32(1)
            );
            break;
          }
          case TypeKind.I64:
          case TypeKind.U64: {
            expr = module.binary(
              BinaryOp.AddI64,
              getValue,
              module.i64(1)
            );
            break;
          }
          case TypeKind.Isize:
          case TypeKind.Usize: {
            expr = module.binary(
              BinaryOp.AddSize,
              getValue,
              this.makeOne(this.currentType)
            );
            break;
          }
          case TypeKind.F32: {
            expr = module.binary(
              BinaryOp.AddF32,
              getValue,
              module.f32(1)
            );
            break;
          }
          case TypeKind.F64: {
            expr = module.binary(
              BinaryOp.AddF64,
              getValue,
              module.f64(1)
            );
            break;
          }
          default: {
            this.error(
              DiagnosticCode.The_0_operator_cannot_be_applied_to_type_1,
              expression.range, "++", this.currentType.toString()
            );
            return module.unreachable();
          }
        }
        break;
      }
      case Token.MinusMinus: {

        // check operator overload
        let classReference = this.currentType.getClassOrWrapper(this.program);
        if (classReference) {
          let overload = classReference.lookupOverload(OperatorKind.PostfixDec);
          if (overload) {
            let isInstance = overload.is(CommonFlags.Instance);
            if (tempLocal && !isInstance) { // revert: static overload simply returns
              getValue = getLocalSetValue(getValue);
              flow.freeTempLocal(tempLocal);
              tempLocal = null;
            }
            expr = this.compileUnaryOverload(overload, expression.operand, getValue, expression);
            if (overload.is(CommonFlags.Instance)) break;
            return expr; // here
          }
        }
        if (!this.currentType.isValue) {
          this.error(
            DiagnosticCode.The_0_operator_cannot_be_applied_to_type_1,
            expression.range, "--", this.currentType.toString()
          );
          if (tempLocal) flow.freeTempLocal(tempLocal);
          return module.unreachable();
        }

        switch (this.currentType.kind) {
          case TypeKind.Bool:
          case TypeKind.I8:
          case TypeKind.I16:
          case TypeKind.I32:
          case TypeKind.U8:
          case TypeKind.U16:
          case TypeKind.U32: {
            expr = module.binary(
              BinaryOp.SubI32,
              getValue,
              module.i32(1)
            );
            break;
          }
          case TypeKind.I64:
          case TypeKind.U64: {
            expr = module.binary(
              BinaryOp.SubI64,
              getValue,
              module.i64(1)
            );
            break;
          }
          case TypeKind.Isize:
          case TypeKind.Usize: {
            expr = module.binary(
              BinaryOp.SubSize,
              getValue,
              this.makeOne(this.currentType)
            );
            break;
          }
          case TypeKind.F32: {
            expr = module.binary(
              BinaryOp.SubF32,
              getValue,
              module.f32(1)
            );
            break;
          }
          case TypeKind.F64: {
            expr = module.binary(
              BinaryOp.SubF64,
              getValue,
              module.f64(1)
            );
            break;
          }
          default: {
            this.error(
              DiagnosticCode.The_0_operator_cannot_be_applied_to_type_1,
              expression.range, "--", this.currentType.toString()
            );
            return module.unreachable();
          }
        }
        break;
      }
      default: {
        assert(false);
        return module.unreachable();
      }
    }

    var resolver = this.resolver;
    var target = resolver.lookupExpression(expression.operand, flow); // reports
    if (!target) {
      if (tempLocal) flow.freeTempLocal(tempLocal);
      return module.unreachable();
    }

    // simplify if dropped anyway
    if (!tempLocal) {
      return this.makeAssignment(
        target,
        expr,
        this.currentType,
        expression.operand,
        resolver.currentThisExpression,
        resolver.currentElementExpression,
        false
      );
    }

    // otherwise use the temp. local for the intermediate value (always possibly overflows)
    var setValue = this.makeAssignment(
      target,
      expr, // includes a tee of getValue to tempLocal
      this.currentType,
      expression.operand,
      resolver.currentThisExpression,
      resolver.currentElementExpression,
      false
    );

    this.currentType = tempLocal.type;
    flow.freeTempLocal(tempLocal);
    var typeRef = tempLocal.type.toRef();

    return module.block(null, [
      setValue,
      module.local_get(tempLocal.index, typeRef)
    ], typeRef); // result of 'x++' / 'x--' might overflow
  }

  private compileUnaryPrefixExpression(
    expression: UnaryPrefixExpression,
    contextualType: Type,
    constraints: Constraints
  ): ExpressionRef {
    var module = this.module;
    var compound = false;
    var expr: ExpressionRef;

    switch (expression.operator) {
      case Token.Plus: {
        expr = this.compileExpression(
          expression.operand,
          contextualType.exceptVoid,
          Constraints.None
        );

        // check operator overload
        let classReference = this.currentType.getClassOrWrapper(this.program);
        if (classReference) {
          let overload = classReference.lookupOverload(OperatorKind.Plus);
          if (overload) return this.compileUnaryOverload(overload, expression.operand, expr, expression);
        }
        if (!this.currentType.isValue) {
          this.error(
            DiagnosticCode.The_0_operator_cannot_be_applied_to_type_1,
            expression.range, "+", this.currentType.toString()
          );
          return module.unreachable();
        }

        // nop
        break;
      }
      case Token.Minus: {
        let operand = expression.operand;
        if (operand.isNumericLiteral) {
          // implicitly negate integer and float literals. also enables proper checking of literal ranges.
          expr = this.compileLiteralExpression(<LiteralExpression>operand, contextualType, Constraints.None, true);
          // compileExpression normally does this:
          if (this.options.sourceMap) this.addDebugLocation(expr, expression.range);
          break;
        }

        expr = this.compileExpression(
          expression.operand,
          contextualType.exceptVoid,
          Constraints.None
        );

        // check operator overload
        let classReference = this.currentType.getClassOrWrapper(this.program);
        if (classReference) {
          let overload = classReference.lookupOverload(OperatorKind.Minus);
          if (overload) return this.compileUnaryOverload(overload, expression.operand, expr, expression);
        }
        if (!this.currentType.isValue) {
          this.error(
            DiagnosticCode.The_0_operator_cannot_be_applied_to_type_1,
            expression.range, "-", this.currentType.toString()
          );
          return module.unreachable();
        }

        switch (this.currentType.kind) {
          case TypeKind.Bool:
          case TypeKind.I8:
          case TypeKind.I16:
          case TypeKind.I32:
          case TypeKind.U8:
          case TypeKind.U16:
          case TypeKind.U32: {
            expr = module.binary(BinaryOp.SubI32, module.i32(0), expr);
            break;
          }
          case TypeKind.I64:
          case TypeKind.U64: {
            expr = module.binary(BinaryOp.SubI64, module.i64(0), expr);
            break;
          }
          case TypeKind.Isize:
          case TypeKind.Usize: {
            expr = module.binary(
              BinaryOp.SubSize,
              this.makeZero(this.currentType),
              expr
            );
            break;
          }
          case TypeKind.F32: {
            expr = module.unary(UnaryOp.NegF32, expr);
            break;
          }
          case TypeKind.F64: {
            expr = module.unary(UnaryOp.NegF64, expr);
            break;
          }
          default: {
            this.error(
              DiagnosticCode.The_0_operator_cannot_be_applied_to_type_1,
              expression.range, "-", this.currentType.toString()
            );
            expr = module.unreachable();
          }
        }
        break;
      }
      case Token.PlusPlus: {
        compound = true;
        expr = this.compileExpression(
          expression.operand,
          contextualType.exceptVoid,
          Constraints.None
        );

        // check operator overload
        let classReference = this.currentType.getClassOrWrapper(this.program);
        if (classReference) {
          let overload = classReference.lookupOverload(OperatorKind.PrefixInc);
          if (overload) {
            expr = this.compileUnaryOverload(overload, expression.operand, expr, expression);
            if (overload.is(CommonFlags.Instance)) break; // re-assign
            return expr; // skip re-assign
          }
        }
        if (!this.currentType.isValue) {
          this.error(
            DiagnosticCode.The_0_operator_cannot_be_applied_to_type_1,
            expression.range, "++", this.currentType.toString()
          );
          return module.unreachable();
        }

        switch (this.currentType.kind) {
          case TypeKind.Bool:
          case TypeKind.I8:
          case TypeKind.I16:
          case TypeKind.I32:
          case TypeKind.U8:
          case TypeKind.U16:
          case TypeKind.U32: {
            expr = module.binary(BinaryOp.AddI32, expr, this.module.i32(1));
            break;
          }
          case TypeKind.I64:
          case TypeKind.U64: {
            expr = module.binary(BinaryOp.AddI64, expr, module.i64(1));
            break;
          }
          case TypeKind.Isize:
          case TypeKind.Usize: {
            expr = module.binary(
              BinaryOp.AddSize,
              expr,
              this.makeOne(this.currentType)
            );
            break;
          }
          case TypeKind.F32: {
            expr = module.binary(BinaryOp.AddF32, expr, module.f32(1));
            break;
          }
          case TypeKind.F64: {
            expr = module.binary(BinaryOp.AddF64, expr, module.f64(1));
            break;
          }
          default: {
            this.error(
              DiagnosticCode.The_0_operator_cannot_be_applied_to_type_1,
              expression.range, "++", this.currentType.toString()
            );
            expr = module.unreachable();
          }
        }
        break;
      }
      case Token.MinusMinus: {
        compound = true;
        expr = this.compileExpression(
          expression.operand,
          contextualType.exceptVoid,
          Constraints.None
        );

        // check operator overload
        let classReference = this.currentType.getClassOrWrapper(this.program);
        if (classReference) {
          let overload = classReference.lookupOverload(OperatorKind.PrefixDec);
          if (overload) {
            expr = this.compileUnaryOverload(overload, expression.operand, expr, expression);
            if (overload.is(CommonFlags.Instance)) break; // re-assign
            return expr; // skip re-assign
          }
        }
        if (!this.currentType.isValue) {
          this.error(
            DiagnosticCode.The_0_operator_cannot_be_applied_to_type_1,
            expression.range, "--", this.currentType.toString()
          );
          return module.unreachable();
        }

        switch (this.currentType.kind) {
          case TypeKind.Bool:
          case TypeKind.I8:
          case TypeKind.I16:
          case TypeKind.I32:
          case TypeKind.U8:
          case TypeKind.U16:
          case TypeKind.U32: {
            expr = module.binary(BinaryOp.SubI32, expr, module.i32(1));
            break;
          }
          case TypeKind.I64:
          case TypeKind.U64: {
            expr = module.binary(BinaryOp.SubI64, expr, module.i64(1));
            break;
          }
          case TypeKind.Isize:
          case TypeKind.Usize: {
            expr = module.binary(
              BinaryOp.SubSize,
              expr,
              this.makeOne(this.currentType)
            );
            break;
          }
          case TypeKind.F32: {
            expr = module.binary(BinaryOp.SubF32, expr, module.f32(1));
            break;
          }
          case TypeKind.F64: {
            expr = module.binary(BinaryOp.SubF64, expr, module.f64(1));
            break;
          }
          default: {
            this.error(
              DiagnosticCode.The_0_operator_cannot_be_applied_to_type_1,
              expression.range, "--", this.currentType.toString()
            );
            expr = module.unreachable();
          }
        }
        break;
      }
      case Token.Exclamation: {
        expr = this.compileExpression(
          expression.operand,
          contextualType.exceptVoid,
          Constraints.None
        );

        // check operator overload
        let classReference = this.currentType.getClassOrWrapper(this.program);
        if (classReference) {
          let overload = classReference.lookupOverload(OperatorKind.Not);
          if (overload) return this.compileUnaryOverload(overload, expression.operand, expr, expression);
          // fall back to compare by value
        }

        expr = module.unary(UnaryOp.EqzI32, this.makeIsTrueish(expr, this.currentType, expression.operand));
        this.currentType = Type.bool;
        break;
      }
      case Token.Tilde: {
        expr = this.compileExpression(
          expression.operand,
          contextualType == Type.void
            ? Type.i32
            : contextualType.isFloatValue
              ? Type.i64
              : contextualType,
          Constraints.None
        );

        // check operator overload
        let classReference = this.currentType.getClassOrWrapper(this.program);
        if (classReference) {
          let overload = classReference.lookupOverload(OperatorKind.BitwiseNot);
          if (overload) return this.compileUnaryOverload(overload, expression.operand, expr, expression);
        }
        if (!this.currentType.isValue) {
          this.error(
            DiagnosticCode.The_0_operator_cannot_be_applied_to_type_1,
            expression.range, "~", this.currentType.toString()
          );
          return module.unreachable();
        }

        expr = this.convertExpression(expr, this.currentType, this.currentType.intType, false, expression.operand);

        switch (this.currentType.kind) {
          case TypeKind.Bool:
          case TypeKind.I8:
          case TypeKind.I16:
          case TypeKind.I32:
          case TypeKind.U8:
          case TypeKind.U16:
          case TypeKind.U32: {
            expr = module.binary(BinaryOp.XorI32, expr, module.i32(-1));
            break;
          }
          case TypeKind.I64:
          case TypeKind.U64: {
            expr = module.binary(BinaryOp.XorI64, expr, module.i64(-1, -1));
            break;
          }
          case TypeKind.Isize:
          case TypeKind.Usize: {
            expr = module.binary(
              BinaryOp.XorSize,
              expr,
              this.makeNegOne(this.currentType)
            );
            break;
          }
          default: {
            this.error(
              DiagnosticCode.The_0_operator_cannot_be_applied_to_type_1,
              expression.range, "~", this.currentType.toString()
            );
            expr = module.unreachable();
          }
        }
        break;
      }
      case Token.TypeOf: {
        return this.compileTypeof(expression, contextualType, constraints);
      }
      case Token.DotDotDot: {
        this.error(
          DiagnosticCode.Not_implemented_0,
          expression.range, "Spread operator"
        );
        return module.unreachable();
      }
      default: {
        assert(false);
        return module.unreachable();
      }
    }
    if (!compound) return expr;
    var resolver = this.resolver;
    var target = resolver.lookupExpression(expression.operand, this.currentFlow);
    if (!target) return module.unreachable();
    return this.makeAssignment(
      target,
      expr,
      this.currentType,
      expression.operand,
      resolver.currentThisExpression,
      resolver.currentElementExpression,
      contextualType != Type.void
    );
  }

  private compileTypeof(
    expression: UnaryPrefixExpression,
    contextualType: Type,
    constraints: Constraints
  ): ExpressionRef {
    var operand = expression.operand;
    var expr: ExpressionRef = 0;
    var stringInstance = this.program.stringInstance;
    var typeString: string;
    if (operand.kind == NodeKind.Null) {
      typeString = "object"; // special since `null` without type context is usize
    } else {
      let element = this.resolver.lookupExpression(operand, this.currentFlow, Type.auto, ReportMode.Swallow);
      if (!element) {
        switch (operand.kind) {
          case NodeKind.Identifier: break; // ignore error: typeof doesntExist -> undefined
          case NodeKind.PropertyAccess:
          case NodeKind.ElementAccess: {
            operand = operand.kind == NodeKind.PropertyAccess
              ? (<PropertyAccessExpression>operand).expression
              : (<ElementAccessExpression>operand).expression;
            let targetType = this.resolver.resolveExpression(operand, this.currentFlow, Type.auto, ReportMode.Report);
            if (!targetType) { // access on non-object
              this.currentType = stringInstance.type;
              return this.module.unreachable();
            }
            // fall-through
          }
          default: {
            expr = this.compileExpression(operand, Type.auto); // may trigger an error
            expr = this.convertExpression(expr, this.currentType, Type.void, true, operand);
          }
        }
        typeString = "undefined";
      } else {
        switch (element.kind) {
          case ElementKind.ClassPrototype:
          case ElementKind.Namespace:
          case ElementKind.Enum: {
            typeString = "object";
            break;
          }
          case ElementKind.FunctionPrototype: {
            typeString = "function";
            break;
          }
          default: {
            expr = this.compileExpression(operand, Type.auto);
            let type = this.currentType;
            expr = this.convertExpression(expr, type, Type.void, true, operand);
            if (type.isReference) {
              let signatureReference = type.getSignature();
              if (signatureReference) {
                typeString = "function";
              } else {
                let classReference = type.getClass();
                if (classReference) {
                  if (classReference.prototype == stringInstance.prototype) {
                    typeString = "string";
                  } else {
                    typeString = "object";
                  }
                } else {
                  typeString = "externref"; // TODO?
                }
              }
            } else if (type == Type.bool) {
              typeString = "boolean";
            } else if (type.isNumericValue) {
              typeString = "number";
            } else {
              typeString = "undefined"; // failed to compile?
            }
            break;
          }
        }
      }
    }
    this.currentType = stringInstance.type;
    return expr
      ? this.module.block(null, [ expr, this.ensureStaticString(typeString) ], this.options.sizeTypeRef)
      : this.ensureStaticString(typeString);
  }

  /** Makes sure that a 32-bit integer value is wrapped to a valid value of the specified type. */
  ensureSmallIntegerWrap(expr: ExpressionRef, type: Type): ExpressionRef {
    var module = this.module;
    var flow = this.currentFlow;
    switch (type.kind) {
      case TypeKind.Bool: {
        if (flow.canOverflow(expr, type)) {
          // bool is special in that it compares to 0 instead of masking with 0x1
          expr = module.binary(BinaryOp.NeI32,
            expr,
            module.i32(0)
          );
        }
        break;
      }
      case TypeKind.I8: {
        if (flow.canOverflow(expr, type)) {
          expr = this.options.hasFeature(Feature.SignExtension)
            ? module.unary(UnaryOp.Extend8I32, expr)
            : module.binary(BinaryOp.ShrI32,
                module.binary(BinaryOp.ShlI32,
                  expr,
                  module.i32(24)
                ),
                module.i32(24)
              );
        }
        break;
      }
      case TypeKind.I16: {
        if (flow.canOverflow(expr, type)) {
          expr = this.options.hasFeature(Feature.SignExtension)
            ? module.unary(UnaryOp.Extend16I32, expr)
            : module.binary(BinaryOp.ShrI32,
                module.binary(BinaryOp.ShlI32,
                  expr,
                  module.i32(16)
                ),
                module.i32(16)
              );
        }
        break;
      }
      case TypeKind.U8: {
        if (flow.canOverflow(expr, type)) {
          expr = module.binary(BinaryOp.AndI32,
            expr,
            module.i32(0xff)
          );
        }
        break;
      }
      case TypeKind.U16: {
        if (flow.canOverflow(expr, type)) {
          expr = module.binary(BinaryOp.AndI32,
            expr,
            module.i32(0xffff)
          );
        }
        break;
      }
    }
    return expr;
  }

  /** Adds the debug location of the specified expression at the specified range to the source map. */
  addDebugLocation(expr: ExpressionRef, range: Range): void {
    var parentFunction = this.currentFlow.parentFunction;
    var source = range.source;
    if (source.debugInfoIndex < 0) source.debugInfoIndex = this.module.addDebugInfoFile(source.normalizedPath);
    range.debugInfoRef = expr;
    parentFunction.debugLocations.push(range);
  }

  /** Checks whether a particular feature is enabled. */
  checkFeatureEnabled(feature: Feature, reportNode: Node): bool {
    if (!this.options.hasFeature(feature)) {
      this.error(
        DiagnosticCode.Feature_0_is_not_enabled,
        reportNode.range, featureToString(feature)
      );
      return false;
    }
    return true;
  }

  /** Checks whether a particular type is supported. */
  checkTypeSupported(type: Type, reportNode: Node): bool {
    switch (type.kind) {
      case TypeKind.V128: return this.checkFeatureEnabled(Feature.Simd, reportNode);
      case TypeKind.Funcref:
      case TypeKind.Externref:
        return this.checkFeatureEnabled(Feature.ReferenceTypes, reportNode);
      case TypeKind.Anyref:
      case TypeKind.Eqref:
      case TypeKind.I31ref:
      case TypeKind.Dataref: {
        return this.checkFeatureEnabled(Feature.ReferenceTypes, reportNode)
            && this.checkFeatureEnabled(Feature.GC, reportNode);
      }
      case TypeKind.Stringref:
      case TypeKind.StringviewWTF8:
      case TypeKind.StringviewWTF16:
      case TypeKind.StringviewIter: {
        return this.checkFeatureEnabled(Feature.ReferenceTypes, reportNode)
            && this.checkFeatureEnabled(Feature.Stringref, reportNode);
      }
    }
    let classReference = type.getClass();
    if (classReference) {
      do {
        let typeArguments = classReference.typeArguments;
        if (typeArguments) {
          for (let i = 0, k = typeArguments.length; i < k; ++i) {
            if (!this.checkTypeSupported(typeArguments[i], reportNode)) {
              return false;
            }
          }
        }
        classReference = classReference.base;
      } while(classReference);
    } else {
      let signatureReference = type.getSignature();
      if (signatureReference) {
        let thisType = signatureReference.thisType;
        if (thisType) {
          if (!this.checkTypeSupported(thisType, reportNode)) {
            return false;
          }
        }
        let parameterTypes = signatureReference.parameterTypes;
        for (let i = 0, k = parameterTypes.length; i < k; ++i) {
          if (!this.checkTypeSupported(parameterTypes[i], reportNode)) {
            return false;
          }
        }
        let returnType = signatureReference.returnType;
        if (!this.checkTypeSupported(returnType, reportNode)) {
          return false;
        }
      }
    }
    return true;
  }

  /** Checks whether a particular function signature is supported. */
  checkSignatureSupported(signature: Signature, reportNode: FunctionTypeNode): bool {
    var supported = true;
    var explicitThisType = reportNode.explicitThisType;
    if (explicitThisType) {
      if (!this.checkTypeSupported(assert(signature.thisType), explicitThisType)) {
        supported = false;
      }
    }
    var parameterTypes = signature.parameterTypes;
    var parameterNodes = reportNode.parameters;
    for (let i = 0, k = parameterTypes.length; i < k; ++i) {
      let parameterReportNode: Node;
      if (parameterNodes.length > i) parameterReportNode = parameterNodes[i];
      else parameterReportNode = reportNode;
      if (!this.checkTypeSupported(parameterTypes[i], parameterReportNode)) {
        supported = false;
      }
    }
    if (!this.checkTypeSupported(signature.returnType, reportNode.returnType)) {
      supported = false;
    }
    return supported;
  }

  /** Evaluates a boolean condition, determining whether it is TRUE, FALSE or UNKNOWN. */
  evaluateCondition(expr: ExpressionRef): ConditionKind {
    let type = getExpressionType(expr);
    if (type == TypeRef.Unreachable)
      return ConditionKind.Unknown;

    assert(type == TypeRef.I32);
    var module = this.module;
    var evaled = module.runExpression(expr, ExpressionRunnerFlags.Default);
    if (evaled) {
      return getConstValueI32(evaled)
        ? ConditionKind.True
        : ConditionKind.False;
    }
    return ConditionKind.Unknown;
  }

  // === Specialized code generation ==============================================================

  /** Makes a constant zero of the specified type. */
  makeZero(type: Type): ExpressionRef {
    var module = this.module;
    switch (type.kind) {
      default: assert(false);
      case TypeKind.Bool:
      case TypeKind.I8:
      case TypeKind.I16:
      case TypeKind.I32:
      case TypeKind.U8:
      case TypeKind.U16:
      case TypeKind.U32: return module.i32(0);
      case TypeKind.Isize:
      case TypeKind.Usize: if (type.size != 64) return module.i32(0);
      case TypeKind.I64:
      case TypeKind.U64: return module.i64(0);
      case TypeKind.F32: return module.f32(0);
      case TypeKind.F64: return module.f64(0);
      case TypeKind.V128: return module.v128(v128_zero);
      case TypeKind.Funcref:
      case TypeKind.Externref:
      case TypeKind.Anyref:
      case TypeKind.Eqref:
      case TypeKind.Dataref:
      case TypeKind.Stringref:
      case TypeKind.StringviewWTF8:
      case TypeKind.StringviewWTF16:
      case TypeKind.StringviewIter: return module.ref_null(type.toRef());
      case TypeKind.I31ref: return module.i31_new(module.i32(0));
    }
  }

  /** Makes a constant one of the specified type. */
  makeOne(type: Type): ExpressionRef {
    var module = this.module;
    switch (type.kind) {
      default: assert(false);
      case TypeKind.Bool:
      case TypeKind.I8:
      case TypeKind.I16:
      case TypeKind.I32:
      case TypeKind.U8:
      case TypeKind.U16:
      case TypeKind.U32: return module.i32(1);
      case TypeKind.Isize:
      case TypeKind.Usize: if (type.size != 64) return module.i32(1);
      case TypeKind.I64:
      case TypeKind.U64: return module.i64(1);
      case TypeKind.F32: return module.f32(1);
      case TypeKind.F64: return module.f64(1);
      case TypeKind.I31ref: return module.i31_new(module.i32(1));
    }
  }

  /** Makes a constant negative one of the specified type. */
  makeNegOne(type: Type): ExpressionRef {
    var module = this.module;
    switch (type.kind) {
      default: assert(false);
      case TypeKind.I8:
      case TypeKind.I16:
      case TypeKind.I32:
      case TypeKind.U8:
      case TypeKind.U16:
      case TypeKind.U32: return module.i32(-1);
      case TypeKind.Isize:
      case TypeKind.Usize: if (type.size != 64) return module.i32(-1);
      case TypeKind.I64:
      case TypeKind.U64: return module.i64(-1, -1);
      case TypeKind.F32: return module.f32(-1);
      case TypeKind.F64: return module.f64(-1);
      case TypeKind.V128: return module.v128(v128_ones);
      case TypeKind.I31ref: return module.i31_new(module.i32(-1));
    }
  }

  /** Creates a comparison whether an expression is 'true' in a broader sense. */
  makeIsTrueish(expr: ExpressionRef, type: Type, reportNode: Node): ExpressionRef {
    var module = this.module;
    switch (type.kind) {
      case TypeKind.I8:
      case TypeKind.I16:
      case TypeKind.U8:
      case TypeKind.U16: {
        expr = this.ensureSmallIntegerWrap(expr, type);
        // fall-through
      }
      case TypeKind.Bool: // not a mask, just != 0
      case TypeKind.I32:
      case TypeKind.U32: return expr;
      case TypeKind.I64:
      case TypeKind.U64: return module.binary(BinaryOp.NeI64, expr, module.i64(0));
      case TypeKind.Isize:
      case TypeKind.Usize: {
        return type.size == 64
          ? module.binary(BinaryOp.NeI64, expr, module.i64(0))
          : expr;
      }
      case TypeKind.F32: {
        let options = this.options;
        if (
          options.shrinkLevelHint > 1 &&
          options.hasFeature(Feature.NontrappingF2I)
        ) {
          // Use more compact but slower 5-byte (3 bytes in best case) approach
          // !!(i32.trunc_sat_f32_u(f32.ceil(f32.abs(x))))
          return module.unary(UnaryOp.EqzI32,
            module.unary(UnaryOp.EqzI32,
              module.unary(UnaryOp.TruncSatF32ToU32,
                module.unary(UnaryOp.CeilF32,
                  module.unary(UnaryOp.AbsF32, expr)
                )
              )
            )
          );
        } else {
          // 0 < abs(bitCast(x)) <= bitCast(Infinity) or
          // (reinterpret<u32>(x) & 0x7FFFFFFF) - 1 <= 0x7F800000 - 1
          //
          // and finally:
          // (reinterpret<u32>(x) << 1) - (1 << 1) <= ((0x7F800000 - 1) << 1)
          return module.binary(BinaryOp.LeU32,
            module.binary(BinaryOp.SubI32,
              module.binary(BinaryOp.ShlI32,
                module.unary(UnaryOp.ReinterpretF32ToI32, expr),
                module.i32(1)
              ),
              module.i32(2) // 1 << 1
            ),
            module.i32(0xFEFFFFFE) // (0x7F800000 - 1) << 1
          );
        }
      }
      case TypeKind.F64: {
        let options = this.options;
        if (
          options.shrinkLevelHint > 1 &&
          options.hasFeature(Feature.NontrappingF2I)
        ) {
          // Use more compact but slower 5-byte (3 bytes in best case) approach
          // !!(i32.trunc_sat_f64_u(f64.ceil(f64.abs(x))))
          return module.unary(UnaryOp.EqzI32,
            module.unary(UnaryOp.EqzI32,
              module.unary(UnaryOp.TruncSatF64ToU32,
                module.unary(UnaryOp.CeilF64,
                  module.unary(UnaryOp.AbsF64, expr)
                )
              )
            )
          );
        } else {
          // 0 < abs(bitCast(x)) <= bitCast(Infinity) or
          // (reinterpret<u64>(x) & 0x7FFFFFFFFFFFFFFF) - 1 <= 0x7FF0000000000000 - 1
          //
          // and finally:
          // (reinterpret<u64>(x) << 1) - (1 << 1) <= ((0x7FF0000000000000 - 1) << 1)
          return module.binary(BinaryOp.LeU64,
            module.binary(BinaryOp.SubI64,
              module.binary(BinaryOp.ShlI64,
                module.unary(UnaryOp.ReinterpretF64ToI64, expr),
                module.i64(1)
              ),
              module.i64(2) // 1 << 1
            ),
            module.i64(0xFFFFFFFE, 0xFFDFFFFF) // (0x7FF0000000000000 - 1) << 1
          );
        }
      }
      case TypeKind.V128: {
        return module.unary(UnaryOp.AnyTrueV128, expr);
      }
      case TypeKind.Funcref:
      case TypeKind.Externref:
      case TypeKind.Anyref:
      case TypeKind.Eqref:
      case TypeKind.I31ref:
      case TypeKind.Dataref:
      case TypeKind.Stringref:
      case TypeKind.StringviewWTF8:
      case TypeKind.StringviewWTF16:
      case TypeKind.StringviewIter: {
        // Needs to be true (i.e. not zero) when the ref is _not_ null,
        // which means `ref.is_null` returns false (i.e. zero).
        return module.unary(UnaryOp.EqzI32, module.ref_is_null(expr));
      }
      case TypeKind.Void:
      default: {
        this.error(
          DiagnosticCode.An_expression_of_type_0_cannot_be_tested_for_truthiness,
          reportNode.range, type.toString()
        );
        return module.i32(0);
      }
    }
  }

  /** Makes a string conversion of the given expression. */
  makeToString(expr: ExpressionRef, type: Type, reportNode: Node): ExpressionRef {
    var stringType = this.program.stringInstance.type;
    if (type == stringType) {
      return expr;
    }
    var classType = type.getClassOrWrapper(this.program);
    if (classType) {
      let toStringInstance = classType.getMethod("toString");
      if (toStringInstance) {
        let toStringSignature = toStringInstance.signature;
        if (!this.checkCallSignature( // reports
          toStringSignature,
          0,
          true,
          reportNode
        )) {
          this.currentType = stringType;
          return this.module.unreachable();
        }
        if (!type.isStrictlyAssignableTo(assert(toStringSignature.thisType))) {
          this.errorRelated(
            DiagnosticCode.The_this_types_of_each_signature_are_incompatible,
            reportNode.range, toStringInstance.identifierAndSignatureRange
          );
          this.currentType = stringType;
          return this.module.unreachable();
        }
        let toStringReturnType = toStringSignature.returnType;
        if (!toStringReturnType.isStrictlyAssignableTo(stringType)) {
          this.errorRelated(
            DiagnosticCode.Type_0_is_not_assignable_to_type_1,
            reportNode.range, toStringInstance.identifierAndSignatureRange, toStringReturnType.toString(), stringType.toString()
          );
          this.currentType = stringType;
          return this.module.unreachable();
        }
        return this.makeCallDirect(toStringInstance, [ expr ], reportNode);
      }
    }
    this.error(
      DiagnosticCode.Type_0_is_not_assignable_to_type_1,
      reportNode.range, type.toString(), stringType.toString()
    );
    this.currentType = stringType;
    return this.module.unreachable();
  }

  /** Makes an allocation suitable to hold the data of an instance of the given class. */
  makeAllocation(
    classInstance: Class
  ): ExpressionRef {
    var program = this.program;
    assert(classInstance.program == program);
    var module = this.module;
    var options = this.options;
    this.currentType = classInstance.type;
    if (classInstance.hasDecorator(DecoratorFlags.Unmanaged)) {
      let allocInstance = program.allocInstance;
      this.compileFunction(allocInstance);
      return module.call(allocInstance.internalName, [
        options.isWasm64
          ? module.i64(classInstance.nextMemoryOffset)
          : module.i32(classInstance.nextMemoryOffset)
      ], options.sizeTypeRef);
    } else {
      let newInstance = program.newInstance;
      this.compileFunction(newInstance);
      return module.call(newInstance.internalName, [
        options.isWasm64
          ? module.i64(classInstance.nextMemoryOffset)
          : module.i32(classInstance.nextMemoryOffset),
        module.i32(classInstance.id)
      ], options.sizeTypeRef);
    }
  }

  /** Makes a conditional allocation where `this` might not have been initialized yet. */
  makeConditionalAllocation(
    classInstance: Class,
    thisIndex: i32
  ): ExpressionRef {
    var module = this.module;
    var classType = classInstance.type;
    var classTypeRef = classType.toRef();
    assert(classTypeRef == this.options.sizeTypeRef);
    return module.if(
      module.unary(classTypeRef == TypeRef.I64 ? UnaryOp.EqzI64 : UnaryOp.EqzI32,
        module.local_get(thisIndex, classTypeRef)
      ),
      module.local_set(thisIndex,
        this.makeAllocation(classInstance),
        classInstance.type.isManaged
      )
    );
  }

  /** Makes the initializers for a class's fields within the constructor. */
  makeFieldInitializationInConstructor(
    /** Class being initialized. */
    classInstance: Class,
    /** Statements to append to also being returned. Created if omitted. */
    stmts: ExpressionRef[] = []
  ): ExpressionRef[] {
    var members = classInstance.members;
    if (!members) return stmts;

    var module = this.module;
    var flow = this.currentFlow;
    var isInline = flow.isInline;
    var thisLocalIndex = isInline ? flow.lookupLocal(CommonNames.this_)!.index : 0;
    var sizeTypeRef = this.options.sizeTypeRef;
    var nonParameterFields: Field[] | null = null;

    // TODO: for (let member of members.values()) {
    for (let _values = Map_values(members), i = 0, k = _values.length; i < k; ++i) {
      let member = unchecked(_values[i]);
      if (
        member.kind != ElementKind.Field || // not a field
        member.parent != classInstance      // inherited field
      ) continue;
      let field = <Field>member;
      assert(!field.isAny(CommonFlags.Const));
      let fieldPrototype = field.prototype;
      let parameterIndex = fieldPrototype.parameterIndex;

      // Defer non-parameter fields until parameter fields are initialized
      if (parameterIndex < 0) {
        if (!nonParameterFields) nonParameterFields = new Array();
        nonParameterFields.push(field);
        continue;
      }

      // Initialize constructor parameter field
      let fieldType = field.type;
      let fieldTypeRef = fieldType.toRef();
      assert(!fieldPrototype.initializerNode);
      this.compileFieldSetter(field);
      stmts.push(
        module.call(field.internalSetterName, [
          module.local_get(thisLocalIndex, sizeTypeRef),
          module.local_get(
            isInline
              ? flow.lookupLocal(field.name)!.index
              : 1 + parameterIndex, // `this` is local 0
            fieldTypeRef
          )
        ], TypeRef.None)
      );
    }

    // Initialize deferred non-parameter fields
    if (nonParameterFields) {
      for (let i = 0, k = nonParameterFields.length; i < k; ++i) {
        let field = unchecked(nonParameterFields[i]);
        let fieldType = field.type;
        let fieldPrototype = field.prototype;
        let initializerNode = fieldPrototype.initializerNode;
        assert(fieldPrototype.parameterIndex < 0);
        this.compileFieldSetter(field);
        stmts.push(
          module.call(field.internalSetterName, [
            module.local_get(thisLocalIndex, sizeTypeRef),
            initializerNode // use initializer if present, otherwise initialize with zero
              ? this.compileExpression(initializerNode, fieldType, Constraints.ConvImplicit)
              : this.makeZero(fieldType)
          ], TypeRef.None)
        );
      }
    }

    this.currentType = Type.void;
    return stmts;
  }

  /** Makes a call to `abort`, if present, otherwise creates a trap. */
  makeAbort(
    /** Message argument of type string, if any. */
    message: Expression | null,
    /** Code location to report when aborting. */
    codeLocation: Node
  ): ExpressionRef {
    var program = this.program;
    var abortInstance = program.abortInstance;
    if (!abortInstance || !this.compileFunction(abortInstance)) return this.module.unreachable();

    var stringInstance = program.stringInstance;
    var messageArg: ExpressionRef;
    if (message) {
      messageArg = this.compileExpression(message, stringInstance.type, Constraints.ConvImplicit);
    } else {
      messageArg = this.makeZero(stringInstance.type);
    }

    return this.makeStaticAbort(messageArg, codeLocation);
  }

  /** Makes a call to `abort`, if present, otherwise creates a trap. */
  makeStaticAbort(
    /** Message argument of type string. May be zero. */
    messageExpr: ExpressionRef,
    /** Code location to report when aborting. */
    codeLocation: Node
  ): ExpressionRef {
    var program = this.program;
    var module = this.module;
    var abortInstance = program.abortInstance;
    if (!abortInstance || !this.compileFunction(abortInstance)) return module.unreachable();

    var range = codeLocation.range;
    var source = range.source;
    var filenameExpr = this.ensureStaticString(source.normalizedPath);
    return module.block(null, [
      module.call(
        abortInstance.internalName, [
          messageExpr,
          filenameExpr,
          module.i32(source.lineAt(range.start)),
          module.i32(source.columnAt())
        ],
        TypeRef.None
      ),
      module.unreachable()
    ]);
  }

  /** Makes a runtime non-null check, e.g. on `<Type>possiblyNull` or `possiblyNull!`. */
  makeRuntimeNonNullCheck(
    /** Expression being checked. */
    expr: ExpressionRef,
    /** Type of the expression. */
    type: Type,
    /** Report node. */
    reportNode: Node
  ): ExpressionRef {
    var module = this.module;
    var flow = this.currentFlow;
    var temp = flow.getTempLocal(type);
    var tempIndex = temp.index;
    if (!flow.canOverflow(expr, type)) flow.setLocalFlag(tempIndex, LocalFlags.Wrapped);
    flow.setLocalFlag(tempIndex, LocalFlags.NonNull);

    var staticAbortCallExpr = this.makeStaticAbort(
      this.ensureStaticString("unexpected null"),
      reportNode
    ); // TODO: throw

    if (type.isExternalReference) {
      let nonNullExpr = module.local_get(tempIndex, type.toRef());
      if (this.options.hasFeature(Feature.GC)) {
        nonNullExpr = module.ref_as_nonnull(nonNullExpr);
      }
      expr = module.if(
        module.ref_is_null(
          module.local_tee(tempIndex, expr, false)
        ),
        staticAbortCallExpr,
        nonNullExpr
      );
    } else {
      expr = module.if(
        module.local_tee(tempIndex, expr, type.isManaged),
        module.local_get(tempIndex, type.toRef()),
        staticAbortCallExpr
      );
    }
    flow.freeTempLocal(temp);
    this.currentType = type.nonNullableType;
    return expr;
  }

  /** Makes a runtime downcast check, e.g. on `<Child>parent`. */
  makeRuntimeDowncastCheck(
    /** Expression being downcast. */
    expr: ExpressionRef,
    /** Type of the expression. */
    type: Type,
    /** Type casting to. */
    toType: Type,
    /** Report node. */
    reportNode: Node
  ): ExpressionRef {
    assert(toType.isReference && toType.nonNullableType.isAssignableTo(type));
    var module = this.module;
    var flow = this.currentFlow;
    var temp = flow.getTempLocal(type);
    var tempIndex = temp.index;
    var instanceofInstance = this.program.instanceofInstance;
    assert(this.compileFunction(instanceofInstance));

    var staticAbortCallExpr = this.makeStaticAbort(
      this.ensureStaticString("unexpected downcast"),
      reportNode
    ); // TODO: throw

    if (!toType.isNullableReference || flow.isNonnull(expr, type)) {
      // Simplify if the value cannot be `null`. If toType is non-nullable, a
      // null-check would have been emitted separately so is not necessary here.
      expr = module.if(
        module.call(instanceofInstance.internalName, [
          module.local_tee(tempIndex, expr, type.isManaged),
          module.i32(toType.classReference!.id)
        ], TypeRef.I32),
        module.local_get(tempIndex, type.toRef()),
        staticAbortCallExpr
      );
    } else {
      expr = module.if(
        module.local_tee(tempIndex, expr, type.isManaged),
        module.if(
          module.call(instanceofInstance.internalName, [
            module.local_get(tempIndex, type.toRef()),
            module.i32(toType.classReference!.id)
          ], TypeRef.I32),
          module.local_get(tempIndex, type.toRef()),
          staticAbortCallExpr
        ),
        module.usize(0)
      );
    }
    flow.freeTempLocal(temp);
    this.currentType = toType;
    return expr;
  }
}

// helpers
function mangleImportName(
  element: Element,
  declaration: DeclarationStatement
): void {
  // by default, use the file name as the module name
  mangleImportName_moduleName = declaration.range.source.simplePath;
  // and the internal name of the element within that file as the element name
  mangleImportName_elementName = mangleInternalName(
    element.name, element.parent, element.is(CommonFlags.Instance), true
  );
  // override module name if a `module` statement is present
  let overriddenModuleName = declaration.overriddenModuleName;
  if (overriddenModuleName) mangleImportName_moduleName = overriddenModuleName;

  if (!element.hasDecorator(DecoratorFlags.External)) return;

  var program = element.program;
  var decorator = assert(findDecorator(DecoratorKind.External, declaration.decorators));
  var args = decorator.args;
  if (args && args.length > 0) {
    let arg = args[0];
    // if one argument is given, override just the element name
    // if two arguments are given, override both module and element name
    if (arg.isLiteralKind(LiteralKind.String)) {
      mangleImportName_elementName = (<StringLiteralExpression>arg).value;
      if (args.length >= 2) {
        arg = args[1];
        if (arg.isLiteralKind(LiteralKind.String)) {
          mangleImportName_moduleName = mangleImportName_elementName;
          mangleImportName_elementName = (<StringLiteralExpression>arg).value;
          if (args.length > 2) {
            program.error(
              DiagnosticCode.Expected_0_arguments_but_got_1,
              decorator.range, "2", args.length.toString()
            );
          }
        } else {
          program.error(
            DiagnosticCode.String_literal_expected,
            arg.range
          );
        }
      }
    } else {
      program.error(
        DiagnosticCode.String_literal_expected,
        arg.range
      );
    }
  } else {
    program.error(
      DiagnosticCode.Expected_at_least_0_arguments_but_got_1,
      decorator.range, "1", "0"
    );
  }
}

var mangleImportName_moduleName: string;
var mangleImportName_elementName: string;<|MERGE_RESOLUTION|>--- conflicted
+++ resolved
@@ -6461,12 +6461,8 @@
           args[i] = this.compileExpression(argumentExpressions[i], parameterTypes[i], Constraints.ConvImplicit);
         }
         // make the inlined call
-<<<<<<< HEAD
+        inlineStack.push(instance);
         let expr = this.makeCallInline(instance, args, thisArg, (constraints & Constraints.WillDrop) != 0);
-=======
-        inlineStack.push(instance);
-        let expr = this.makeCallInline(instance, args, thisArg, (constraints & Constraints.WILL_DROP) != 0);
->>>>>>> dc797a46
         inlineStack.pop();
         return expr;
       }
