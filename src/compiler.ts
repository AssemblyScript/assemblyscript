/**
 * @fileoverview The AssemblyScript compiler.
 * @license Apache-2.0
 */

import {
  BuiltinNames,
  BuiltinContext,
  builtins,
  function_builtins,
  compileVisitGlobals,
  compileVisitMembers,
  compileRTTI,
  compileClassInstanceOf
} from "./builtins";

import {
  Range,
  DiagnosticCode,
  DiagnosticEmitter
} from "./diagnostics";

import {
  Module,
  MemorySegment,
  ExpressionRef,
  UnaryOp,
  BinaryOp,
  TypeRef,
  FunctionRef,
  ExpressionId,
  GlobalRef,
  FeatureFlags,
  Index,
  getExpressionId,
  getExpressionType,
  getConstValueI32,
  getConstValueI64Low,
  getConstValueI64High,
  getConstValueF32,
  getConstValueF64,
  getConstValueV128,
  getBlockChildCount,
  getBlockChildAt,
  getBlockName,
  needsExplicitUnreachable,
  getLocalSetValue,
  getGlobalGetName,
  isGlobalMutable,
  createType,
  getSideEffects,
  SideEffects,
  SwitchBuilder,
  ExpressionRunnerFlags,
  isConstZero,
  isConstNegZero,
  isConstExpressionNaN
} from "./module";

import {
  CommonFlags,
  STATIC_DELIMITER,
  INDEX_SUFFIX,
  CommonNames,
  Feature,
  Target,
  Runtime,
  featureToString
} from "./common";

import {
  Program,
  ClassPrototype,
  Class,
  Element,
  ElementKind,
  DeclaredElement,
  Enum,
  Field,
  FunctionPrototype,
  Function,
  Global,
  Local,
  EnumValue,
  Property,
  VariableLikeElement,
  ConstantValueKind,
  OperatorKind,
  DecoratorFlags,
  PropertyPrototype,
  IndexSignature,
  File,
  mangleInternalName
} from "./program";

import {
  FlowFlags,
  Flow,
  LocalFlags,
  FieldFlags,
  ConditionKind,
  findUsedLocals
} from "./flow";

import {
  Resolver,
  ReportMode
} from "./resolver";

import {
  Token,
  operatorTokenToString
} from "./tokenizer";

import {
  Node,
  NodeKind,
  DecoratorKind,
  AssertionKind,
  SourceKind,
  FunctionTypeNode,
  DecoratorNode,

  Statement,
  BlockStatement,
  BreakStatement,
  ClassDeclaration,
  ContinueStatement,
  DeclarationStatement,
  DoStatement,
  EmptyStatement,
  EnumDeclaration,
  ExportDefaultStatement,
  ExportStatement,
  ExpressionStatement,
  FieldDeclaration,
  ForStatement,
  ForOfStatement,
  FunctionDeclaration,
  IfStatement,
  ImportStatement,
  InstanceOfExpression,
  NamespaceDeclaration,
  ReturnStatement,
  SwitchStatement,
  ThrowStatement,
  TryStatement,
  VariableStatement,
  VoidStatement,
  WhileStatement,

  Expression,
  AssertionExpression,
  BinaryExpression,
  CallExpression,
  CommaExpression,
  ElementAccessExpression,
  FloatLiteralExpression,
  FunctionExpression,
  IdentifierExpression,
  IntegerLiteralExpression,
  LiteralExpression,
  LiteralKind,
  NewExpression,
  ObjectLiteralExpression,
  ParenthesizedExpression,
  PropertyAccessExpression,
  TernaryExpression,
  ArrayLiteralExpression,
  StringLiteralExpression,
  TemplateLiteralExpression,
  UnaryPostfixExpression,
  UnaryPrefixExpression,
  CompiledExpression,

  TypeNode,
  NamedTypeNode,

  findDecorator,
  isTypeOmitted
} from "./ast";

import {
  Type,
  TypeKind,
  TypeFlags,
  Signature,
  typesToRefs
} from "./types";

import {
  BitSet,
  writeI8,
  writeI16,
  writeI32,
  writeI64,
  writeF32,
  writeF64,
  writeV128,
  cloneMap,
  isPowerOf2,
  readI32,
  isIdentifier,
  accuratePow64,
  v128_zero,
  v128_ones,
} from "./util";

import {
  RtraceMemory
} from "./passes/rtrace";

import {
  ShadowStackPass
} from "./passes/shadowstack";

import {
  liftRequiresExportRuntime,
  lowerRequiresExportRuntime
} from "./bindings/js";

/** Compiler options. */
export class Options {
  constructor() { /* as internref */ }

  /** WebAssembly target. Defaults to {@link Target.Wasm32}. */
  target: Target = Target.Wasm32;
  /** Runtime type. Defaults to Incremental GC. */
  runtime: Runtime = Runtime.Incremental;
  /** If true, indicates that debug information will be emitted by Binaryen. */
  debugInfo: bool = false;
  /** If true, replaces assertions with nops. */
  noAssert: bool = false;
  /** It true, exports the memory to the embedder. */
  exportMemory: bool = true;
  /** If true, imports the memory provided by the embedder. */
  importMemory: bool = false;
  /** Initial memory size, in pages. */
  initialMemory: u32 = 0;
  /** Maximum memory size, in pages. */
  maximumMemory: u32 = 0;
  /** If true, memory is declared as shared. */
  sharedMemory: bool = false;
  /** If true, imported memory is zero filled. */
  zeroFilledMemory: bool = false;
  /** If true, imports the function table provided by the embedder. */
  importTable: bool = false;
  /** If true, exports the function table. */
  exportTable: bool = false;
  /** If true, generates information necessary for source maps. */
  sourceMap: bool = false;
  /** If given, exports the start function instead of calling it implicitly. */
  exportStart: string | null = null;
  /** Static memory start offset. */
  memoryBase: u32 = 0;
  /** Static table start offset. */
  tableBase: u32 = 0;
  /** Global aliases, mapping alias names as the key to internal names to be aliased as the value. */
  globalAliases: Map<string,string> | null = null;
  /** Features to activate by default. These are the finished proposals. */
  features: Feature = Feature.MutableGlobals
                    | Feature.SignExtension
                    | Feature.NontrappingF2I
                    | Feature.BulkMemory;
  /** If true, disallows unsafe features in user code. */
  noUnsafe: bool = false;
  /** If true, enables pedantic diagnostics. */
  pedantic: bool = false;
  /** Indicates a very low (<64k) memory limit. */
  lowMemoryLimit: u32 = 0;
  /** If true, exports the runtime helpers. */
  exportRuntime: bool = false;
  /** Stack size in bytes, if using a stack. */
  stackSize: i32 = 0;
  /** Semantic major bundle version from root package.json */
  bundleMajorVersion: i32 = 0;
  /** Semantic minor bundle version from root package.json */
  bundleMinorVersion: i32 = 0;
  /** Semantic patch bundle version from root package.json */
  bundlePatchVersion: i32 = 0;

  /** Hinted optimize level. Not applied by the compiler itself. */
  optimizeLevelHint: i32 = 0;
  /** Hinted shrink level. Not applied by the compiler itself. */
  shrinkLevelHint: i32 = 0;
  /** Hinted basename. */
  basenameHint: string = "output";
  /** Hinted bindings generation. */
  bindingsHint: bool = false;

  /** Tests if the target is WASM64 or, otherwise, WASM32. */
  get isWasm64(): bool {
    return this.target == Target.Wasm64;
  }

  /** Gets the unsigned size type matching the target. */
  get usizeType(): Type {
    return this.target == Target.Wasm64 ? Type.usize64 : Type.usize32;
  }

  /** Gets the signed size type matching the target. */
  get isizeType(): Type {
    return this.target == Target.Wasm64 ? Type.isize64 : Type.isize32;
  }

  /** Gets the size type reference matching the target. */
  get sizeTypeRef(): TypeRef {
    return this.target == Target.Wasm64 ? TypeRef.I64 : TypeRef.I32;
  }

  /** Gets if any optimizations will be performed. */
  get willOptimize(): bool {
    return this.optimizeLevelHint > 0 || this.shrinkLevelHint > 0;
  }

  /** Tests if a specific feature is activated. */
  hasFeature(feature: Feature): bool {
    return (this.features & feature) != 0;
  }
}

/** Various constraints in expression compilation. */
export const enum Constraints {
  None = 0,

  /** Must implicitly convert to the target type. */
  ConvImplicit = 1 << 0,
  /** Must explicitly convert to the target type. */
  ConvExplicit = 1 << 1,
  /** Must wrap small integer values to match the target type. */
  MustWrap = 1 << 2,

  /** Indicates that the value will be dropped immediately. */
  WillDrop = 1 << 3,
  /** Indicates that static data is preferred. */
  PreferStatic = 1 << 4,
  /** Indicates that the value will become `this` of a property access or instance call. */
  IsThis = 1 << 5
}

/** Runtime features to be activated by the compiler. */
export const enum RuntimeFeatures {
  None = 0,
  /** Requires data setup. */
  Data = 1 << 0,
  /** Requires a stack. */
  Stack = 1 << 1,
  /** Requires heap setup. */
  Heap = 1 << 2,
  /** Requires runtime type information setup. */
  Rtti = 1 << 3,
  /** Requires the built-in globals visitor. */
  visitGlobals = 1 << 4,
  /** Requires the built-in members visitor. */
  visitMembers = 1 << 5,
  /** Requires the setArgumentsLength export. */
  setArgumentsLength = 1 << 6
}

/** Imported default names of compiler-generated elements. */
export namespace ImportNames {
  /** Name of the default namespace */
  export const DefaultNamespace = "env";
  /** Name of the memory instance, if imported. */
  export const Memory = "memory";
  /** Name of the table instance, if imported. */
  export const Table = "table";
}

/** Exported names of compiler-generated elements. */
export namespace ExportNames {
  /** Name of the memory instance, if exported. */
  export const Memory = "memory";
  /** Name of the table instance, if exported. */
  export const Table = "table";
  /** Name of the argumentsLength varargs helper global. */
  export const argumentsLength = "__argumentsLength";
  /** Name of the alternative argumentsLength setter function. */
  export const setArgumentsLength = "__setArgumentsLength";
}

/** Functions to export if `--exportRuntime` is set. */
const runtimeFunctions = [ "__new", "__pin", "__unpin", "__collect" ];
/** Globals to export if `--exportRuntime` is set. */
const runtimeGlobals = [ "__rtti_base" ];

/** Compiler interface. */
export class Compiler extends DiagnosticEmitter {

  /** Program reference. */
  program: Program;
  /** Resolver reference. */
  get resolver(): Resolver { return this.program.resolver; }
  /** Provided options. */
  get options(): Options { return this.program.options; }
  /** Module instance being compiled. */
  module: Module;

  /** Current control flow. */
  currentFlow: Flow;
  /** Current parent element if not a function, i.e. an enum or namespace. */
  currentParent: Element | null = null;
  /** Current type in compilation. */
  currentType: Type = Type.void;
  /** Start function statements. */
  currentBody: ExpressionRef[];
  /** Counting memory offset. */
  memoryOffset: i64;
  /** Memory segments being compiled. */
  memorySegments: MemorySegment[] = [];
  /** Map of already compiled static string segments. */
  stringSegments: Map<string,MemorySegment> = new Map();
  /** Function table being compiled. First elem is blank. */
  functionTable: Function[] = [];
  /** Arguments length helper global. */
  builtinArgumentsLength: GlobalRef = 0;
  /** Requires runtime features. */
  runtimeFeatures: RuntimeFeatures = RuntimeFeatures.None;
  /** Current inline functions stack. */
  inlineStack: Function[] = [];
  /** Lazily compiled functions. */
  lazyFunctions: Set<Function> = new Set();
  /** Pending class-specific instanceof helpers. */
  pendingClassInstanceOf: Set<ClassPrototype> = new Set();
  /** Virtually called stubs that may have overloads. */
  virtualStubs: Set<Function> = new Set();
  /** Elements currently undergoing compilation. */
  pendingElements: Set<Element> = new Set();
  /** Elements, that are module exports, already processed */
  doneModuleExports: Set<Element> = new Set();
  /** Shadow stack reference. */
  shadowStack!: ShadowStackPass;
  /** Whether the module has custom function exports. */
  hasCustomFunctionExports: bool = false;
  /** Whether the module would use the exported runtime to lift/lower. */
  desiresExportRuntime: bool = false;

  /** Compiles a {@link Program} to a {@link Module} using the specified options. */
  static compile(program: Program): Module {
    return new Compiler(program).compile();
  }

  /** Constructs a new compiler for a {@link Program} using the specified options. */
  constructor(program: Program) {
    super(program.diagnostics);
    this.program = program;
    var options = program.options;
    var module = Module.create(options.stackSize > 0, options.sizeTypeRef);
    this.module = module;
    if (options.memoryBase) {
      this.memoryOffset = i64_new(options.memoryBase);
      module.setLowMemoryUnused(false);
    } else {
      if (!options.lowMemoryLimit && options.optimizeLevelHint >= 2) {
        this.memoryOffset = i64_new(1024);
        module.setLowMemoryUnused(true);
      } else {
        this.memoryOffset = i64_new(8);
        module.setLowMemoryUnused(false);
      }
    }
    var featureFlags: FeatureFlags = 0;
    if (options.hasFeature(Feature.SignExtension)) featureFlags |= FeatureFlags.SignExt;
    if (options.hasFeature(Feature.MutableGlobals)) featureFlags |= FeatureFlags.MutableGlobals;
    if (options.hasFeature(Feature.NontrappingF2I)) featureFlags |= FeatureFlags.TruncSat;
    if (options.hasFeature(Feature.BulkMemory)) featureFlags |= FeatureFlags.BulkMemory;
    if (options.hasFeature(Feature.Simd)) featureFlags |= FeatureFlags.Simd;
    if (options.hasFeature(Feature.Threads)) featureFlags |= FeatureFlags.Atomics;
    if (options.hasFeature(Feature.ExceptionHandling)) featureFlags |= FeatureFlags.ExceptionHandling;
    if (options.hasFeature(Feature.TailCalls)) featureFlags |= FeatureFlags.TailCall;
    if (options.hasFeature(Feature.ReferenceTypes)) featureFlags |= FeatureFlags.ReferenceTypes;
    if (options.hasFeature(Feature.MultiValue)) featureFlags |= FeatureFlags.MultiValue;
    if (options.hasFeature(Feature.GC)) featureFlags |= FeatureFlags.GC;
    if (options.hasFeature(Feature.Memory64)) featureFlags |= FeatureFlags.Memory64;
    if (options.hasFeature(Feature.RelaxedSimd)) featureFlags |= FeatureFlags.RelaxedSimd;
    if (options.hasFeature(Feature.ExtendedConst)) featureFlags |= FeatureFlags.ExtendedConst;
    if (options.hasFeature(Feature.Stringref)) featureFlags |= FeatureFlags.Stringref;
    module.setFeatures(featureFlags);

    // set up the main start function
    var startFunctionInstance = program.makeNativeFunction(BuiltinNames.start, new Signature(program, [], Type.void));
    startFunctionInstance.internalName = BuiltinNames.start;
    this.currentFlow = startFunctionInstance.flow;
    this.currentBody = new Array<ExpressionRef>();
    this.shadowStack = new ShadowStackPass(this);
  }

  /** Performs compilation of the underlying {@link Program} to a {@link Module}. */
  compile(): Module {
    var options = this.options;
    var module = this.module;
    var program = this.program;
    var resolver = this.resolver;
    var hasShadowStack = options.stackSize > 0; // implies runtime=incremental

    // initialize lookup maps, built-ins, imports, exports, etc.
    this.program.initialize();

    // obtain the main start function
    var startFunctionInstance = this.currentFlow.actualFunction;
    assert(startFunctionInstance.internalName == BuiltinNames.start);
    var startFunctionBody = this.currentBody;
    assert(startFunctionBody.length == 0);

    // add mutable data, heap and rtti offset dummies
    if (options.isWasm64) {
      module.addGlobal(BuiltinNames.data_end,  TypeRef.I64, true, module.i64(0));
      module.addGlobal(BuiltinNames.heap_base, TypeRef.I64, true, module.i64(0));
      module.addGlobal(BuiltinNames.rtti_base, TypeRef.I64, true, module.i64(0));
    } else {
      module.addGlobal(BuiltinNames.data_end,  TypeRef.I32, true, module.i32(0));
      module.addGlobal(BuiltinNames.heap_base, TypeRef.I32, true, module.i32(0));
      module.addGlobal(BuiltinNames.rtti_base, TypeRef.I32, true, module.i32(0));
    }

    // compile entry file(s) while traversing reachable elements
    var files = program.filesByName;
    // TODO: for (let file of files.values()) {
    for (let _values = Map_values(files), i = 0, k = _values.length; i < k; ++i) {
      let file = unchecked(_values[i]);
      if (file.source.sourceKind == SourceKind.UserEntry) {
        this.compileFile(file);
        this.compileModuleExports(file);
      }
    }

    // compile and export runtime if requested or necessary
    if (this.options.exportRuntime || (this.options.bindingsHint && this.desiresExportRuntime)) {
      for (let i = 0, k = runtimeFunctions.length; i < k; ++i) {
        let name = runtimeFunctions[i];
        let instance = program.requireFunction(name);
        if (this.compileFunction(instance) && !module.hasExport(name)) {
          module.addFunctionExport(instance.internalName, name);
        }
      }
      for (let i = 0, k = runtimeGlobals.length; i < k; ++i) {
        let name = runtimeGlobals[i];
        let instance = program.requireGlobal(name);
        if (this.compileGlobal(instance) && !module.hasExport(name)) {
          module.addGlobalExport(instance.internalName, name);
        }
      }
    }

    // compile lazy functions
    var lazyFunctions = this.lazyFunctions;
    do {
      let functionsToCompile = new Array<Function>();
      // TODO: for (let instance of lazyLibraryFunctions) {
      for (let _values = Set_values(lazyFunctions), i = 0, k = _values.length; i < k; ++i) {
        let instance = unchecked(_values[i]);
        functionsToCompile.push(instance);
      }
      lazyFunctions.clear();
      for (let i = 0, k = functionsToCompile.length; i < k; ++i) {
        this.compileFunction(unchecked(functionsToCompile[i]), true);
      }
    } while (lazyFunctions.size);

    // compile pending class-specific instanceof helpers
    // TODO: for (let prototype of this.pendingClassInstanceOf.values()) {
    for (let _values = Set_values(this.pendingClassInstanceOf), i = 0, k = _values.length; i < k; ++i) {
      let prototype = unchecked(_values[i]);
      compileClassInstanceOf(this, prototype);
    }

    // set up virtual stubs
    var functionTable = this.functionTable;
    var virtualStubs = this.virtualStubs;
    for (let i = 0, k = functionTable.length; i < k; ++i) {
      let instance = functionTable[i];
      if (instance.is(CommonFlags.Virtual)) {
        assert(instance.is(CommonFlags.Instance));
        functionTable[i] = this.ensureVirtualStub(instance); // includes varargs stub
      } else if (instance.signature.requiredParameters < instance.signature.parameterTypes.length) {
        functionTable[i] = this.ensureVarargsStub(instance);
      }
    }
    var virtualStubsSeen = new Set<Function>();
    do {
      // virtual stubs and overloads have cross-dependencies on each other, in that compiling
      // either may discover the respective other. do this in a loop until no more are found.
      resolver.discoveredOverload = false;
      for (let _values = Set_values(virtualStubs), i = 0, k = _values.length; i < k; ++i) {
        let instance = unchecked(_values[i]);
        let overloadInstances = resolver.resolveOverloads(instance);
        if (overloadInstances) {
          for (let i = 0, k = overloadInstances.length; i < k; ++i) {
            this.compileFunction(overloadInstances[i]);
          }
        }
        virtualStubsSeen.add(instance);
      }
    } while (virtualStubs.size > virtualStubsSeen.size || resolver.discoveredOverload);
    virtualStubsSeen.clear();
    for (let _values = Set_values(virtualStubs), i = 0, k = _values.length; i < k; ++i) {
      this.finalizeVirtualStub(_values[i]);
    }

    // finalize runtime features
    module.removeGlobal(BuiltinNames.rtti_base);
    if (this.runtimeFeatures & RuntimeFeatures.Rtti) compileRTTI(this);
    if (this.runtimeFeatures & RuntimeFeatures.visitGlobals) compileVisitGlobals(this);
    if (this.runtimeFeatures & RuntimeFeatures.visitMembers) compileVisitMembers(this);

    var memoryOffset = i64_align(this.memoryOffset, options.usizeType.byteSize);

    // finalize data
    module.removeGlobal(BuiltinNames.data_end);
    if ((this.runtimeFeatures & RuntimeFeatures.Data) != 0 || hasShadowStack) {
      if (options.isWasm64) {
        module.addGlobal(BuiltinNames.data_end, TypeRef.I64, false,
          module.i64(i64_low(memoryOffset), i64_high(memoryOffset))
        );
      } else {
        module.addGlobal(BuiltinNames.data_end, TypeRef.I32, false,
          module.i32(i64_low(memoryOffset))
        );
      }
    }

    // finalize stack (grows down from __heap_base to __data_end)
    module.removeGlobal(BuiltinNames.stack_pointer);
    if ((this.runtimeFeatures & RuntimeFeatures.Stack) != 0 || hasShadowStack) {
      memoryOffset = i64_align(
        i64_add(memoryOffset, i64_new(options.stackSize)),
        options.usizeType.byteSize
      );
      if (options.isWasm64) {
        module.addGlobal(BuiltinNames.stack_pointer, TypeRef.I64, true,
          module.i64(i64_low(memoryOffset), i64_high(memoryOffset))
        );
      } else {
        module.addGlobal(BuiltinNames.stack_pointer, TypeRef.I32, true,
          module.i32(i64_low(memoryOffset))
        );
      }
    }

    // finalize heap
    module.removeGlobal(BuiltinNames.heap_base);
    if ((this.runtimeFeatures & RuntimeFeatures.Heap) != 0 || hasShadowStack) {
      if (options.isWasm64) {
        module.addGlobal(BuiltinNames.heap_base, TypeRef.I64, false,
          module.i64(i64_low(memoryOffset), i64_high(memoryOffset))
        );
      } else {
        module.addGlobal(BuiltinNames.heap_base, TypeRef.I32, false,
          module.i32(i64_low(memoryOffset))
        );
      }
    }

    // setup default memory & table
    this.initDefaultMemory(memoryOffset);
    this.initDefaultTable();

    // expose the arguments length helper if there are varargs exports
    if (this.runtimeFeatures & RuntimeFeatures.setArgumentsLength) {
      module.addFunction(BuiltinNames.setArgumentsLength, TypeRef.I32, TypeRef.None, null,
        module.global_set(this.ensureArgumentsLength(), module.local_get(0, TypeRef.I32))
      );
      module.addFunctionExport(BuiltinNames.setArgumentsLength, ExportNames.setArgumentsLength);
    }

    // NOTE: no more element compiles from here. may go to the start function!

    // compile the start function if not empty or if explicitly requested
    var startIsEmpty = !startFunctionBody.length;
    var exportStart = options.exportStart;
    if (!startIsEmpty || exportStart != null) {
      let signature = startFunctionInstance.signature;
      if (!startIsEmpty && exportStart != null) {
        module.addGlobal(BuiltinNames.started, TypeRef.I32, true, module.i32(0));
        startFunctionBody.unshift(
          module.global_set(BuiltinNames.started, module.i32(1))
        );
        startFunctionBody.unshift(
          module.if(
            module.global_get(BuiltinNames.started, TypeRef.I32),
            module.return()
          )
        );
      }
      let funcRef = module.addFunction(
        startFunctionInstance.internalName,
        signature.paramRefs,
        signature.resultRefs,
        typesToRefs(startFunctionInstance.additionalLocals),
        module.flatten(startFunctionBody)
      );
      startFunctionInstance.finalize(module, funcRef);
      if (exportStart == null) module.setStart(funcRef);
      else {
        if (!isIdentifier(exportStart) || module.hasExport(exportStart)) {
          this.error(
            DiagnosticCode.Start_function_name_0_is_invalid_or_conflicts_with_another_export,
            this.program.nativeRange, exportStart
          );
        } else {
          module.addFunctionExport(startFunctionInstance.internalName, exportStart);
        }
      }
    }

    // Run custom passes
    if (hasShadowStack) {
      this.shadowStack.walkModule();
    }
    if (program.lookup("ASC_RTRACE") != null) {
      new RtraceMemory(this).walkModule();
    }

    return module;
  }

  private initDefaultMemory(memoryOffset: i64): void {
    this.memoryOffset = memoryOffset;

    var options = this.options;
    var module = this.module;
    var memorySegments = this.memorySegments;

    var initialPages: u32 = 0;
    var maximumPages = Module.UNLIMITED_MEMORY;
    var isSharedMemory = false;

    if (options.memoryBase /* is specified */ || memorySegments.length) {
      initialPages = u32(i64_low(i64_shr_u(i64_align(memoryOffset, 0x10000), i64_new(16))));
    }

    if (options.initialMemory) {
      if (options.initialMemory < initialPages) {
        this.error(
          DiagnosticCode.Module_requires_at_least_0_pages_of_initial_memory,
          null,
          initialPages.toString()
        );
      } else {
        initialPages = options.initialMemory;
      }
    }

    if (options.maximumMemory) {
      if (options.maximumMemory < initialPages) {
        this.error(
          DiagnosticCode.Module_requires_at_least_0_pages_of_maximum_memory,
          null,
          initialPages.toString()
        );
      } else {
        maximumPages = options.maximumMemory;
      }
    }

    if (options.sharedMemory) {
      isSharedMemory = true;
      if (!options.maximumMemory) {
        this.error(
          DiagnosticCode.Shared_memory_requires_maximum_memory_to_be_defined,
          null
        );
        isSharedMemory = false;
      }
      if (!options.hasFeature(Feature.Threads)) {
        this.error(
          DiagnosticCode.Shared_memory_requires_feature_threads_to_be_enabled,
          null
        );
        isSharedMemory = false;
      }
    }

    // check that we didn't exceed lowMemoryLimit already
    var lowMemoryLimit32 = options.lowMemoryLimit;
    if (lowMemoryLimit32) {
      let lowMemoryLimit = i64_new(lowMemoryLimit32 & ~15);
      if (i64_gt(memoryOffset, lowMemoryLimit)) {
        this.error(
          DiagnosticCode.Low_memory_limit_exceeded_by_static_data_0_1,
          null, i64_to_string(memoryOffset), i64_to_string(lowMemoryLimit)
        );
      }
    }

    // Setup internal memory with default name "0"
    module.setMemory(
      initialPages,
      maximumPages,
      memorySegments,
      options.target,
      options.exportMemory ? ExportNames.Memory : null,
      CommonNames.DefaultMemory,
      isSharedMemory
    );

    // import memory if requested (default memory is named '0' by Binaryen)
    if (options.importMemory) {
      module.addMemoryImport(
        CommonNames.DefaultMemory,
        ImportNames.DefaultNamespace,
        ImportNames.Memory,
        isSharedMemory
      );
    }
  }

  private initDefaultTable(): void {
    var options = this.options;
    var module = this.module;

    // import and/or export table if requested (default table is named '0' by Binaryen)
    if (options.importTable) {
      module.addTableImport(
        CommonNames.DefaultTable,
        ImportNames.DefaultNamespace,
        ImportNames.Table
      );
      if (options.pedantic && options.willOptimize) {
        this.pedantic(
          DiagnosticCode.Importing_the_table_disables_some_indirect_call_optimizations,
          null
        );
      }
    }
    if (options.exportTable) {
      module.addTableExport(CommonNames.DefaultTable, ExportNames.Table);
      if (options.pedantic && options.willOptimize) {
        this.pedantic(
          DiagnosticCode.Exporting_the_table_disables_some_indirect_call_optimizations,
          null
        );
      }
    }

    // set up function table (first elem is blank)
    var tableBase = options.tableBase;
    if (!tableBase) tableBase = 1; // leave first elem blank
    var functionTable = this.functionTable;
    var functionTableNames = new Array<string>(functionTable.length);
    for (let i = 0, k = functionTable.length; i < k; ++i) {
      functionTableNames[i] = functionTable[i].internalName;
    }

    var initialTableSize = <Index>tableBase + functionTable.length;
    var maximumTableSize = Module.UNLIMITED_TABLE;

    if (!(options.importTable || options.exportTable)) {
      // use fixed size for non-imported and non-exported tables
      maximumTableSize = initialTableSize;
      if (options.willOptimize) {
        // Hint for directize pass which indicate table's content will not change
        // and can be better optimized
        module.setPassArgument("directize-initial-contents-immutable", "true");
      }
    }
    module.addFunctionTable(
      CommonNames.DefaultTable,
      initialTableSize,
      maximumTableSize,
      functionTableNames,
      module.i32(tableBase)
    );
  }

  // === Exports ==================================================================================

  /** Compiles the respective module exports for the specified entry file. */
  private compileModuleExports(file: File): void {
    var exports = file.exports;
    if (exports) {
      // TODO: for (let [elementName, element] of exports) {
      for (let _keys = Map_keys(exports), i = 0, k = _keys.length; i < k; ++i) {
        let elementName = unchecked(_keys[i]);
        let element = assert(exports.get(elementName));
        this.compileModuleExport(elementName, element);
      }
    }
    var exportsStar = file.exportsStar;
    if (exportsStar)  {
      for (let i = 0, k = exportsStar.length; i < k; ++i) {
        this.compileModuleExports(exportsStar[i]);
      }
    }
  }

  /** Compiles the respective module export(s) for the specified element. */
  private compileModuleExport(name: string, element: DeclaredElement, prefix: string = ""): void {
    var module = this.module;
    switch (element.kind) {
      case ElementKind.FunctionPrototype: {
        // obtain the default instance
        let functionPrototype = <FunctionPrototype>element;
        if (!functionPrototype.is(CommonFlags.Generic)) {
          let functionInstance = this.resolver.resolveFunction(functionPrototype, null);
          if (functionInstance) {
            this.compileModuleExport(name, functionInstance, prefix);
          }
          return;
        }
        break;
      }
      case ElementKind.Function: {
        let functionInstance = <Function>element;
        if (!functionInstance.hasDecorator(DecoratorFlags.Builtin)) {
          let signature = functionInstance.signature;
          if (signature.requiredParameters < signature.parameterTypes.length) {
            // utilize varargs stub to fill in omitted arguments
            functionInstance = this.ensureVarargsStub(functionInstance);
            this.runtimeFeatures |= RuntimeFeatures.setArgumentsLength;
          }
          this.compileFunction(functionInstance);
          if (functionInstance.is(CommonFlags.Compiled)) {
            let exportName = prefix + name;
            if (!module.hasExport(exportName)) {
              module.addFunctionExport(functionInstance.internalName, exportName);
              this.hasCustomFunctionExports = true;
              let hasManagedOperands = signature.hasManagedOperands;
              if (hasManagedOperands) {
                this.shadowStack.noteExport(exportName, signature.getManagedOperandIndices());
              }
              if (!this.desiresExportRuntime) {
                let thisType = signature.thisType;
                if (
                  thisType && lowerRequiresExportRuntime(thisType) ||
                  liftRequiresExportRuntime(signature.returnType)
                ) {
                  this.desiresExportRuntime = true;
                } else {
                  let parameterTypes = signature.parameterTypes;
                  for (let i = 0, k = parameterTypes.length; i < k; ++i) {
                    if (lowerRequiresExportRuntime(parameterTypes[i])) {
                      this.desiresExportRuntime = true;
                      break;
                    }
                  }
                }
              }
            }
            return;
          }
        }
        break;
      }
      case ElementKind.Global: {
        let global = <Global>element;
        let isConst = global.is(CommonFlags.Const) || global.is(CommonFlags.Static | CommonFlags.Readonly);
        if (!isConst && !this.options.hasFeature(Feature.MutableGlobals)) {
          this.warning(
            DiagnosticCode.Feature_0_is_not_enabled,
            global.identifierNode.range, "mutable-globals"
          );
          return;
        }
        this.compileGlobal(global);
        if (global.is(CommonFlags.Compiled)) {
          let exportName = prefix + name;
          if (!module.hasExport(exportName)) {
            module.addGlobalExport(element.internalName, exportName);
            if (!this.desiresExportRuntime) {
              let type = global.type;
              if (
                liftRequiresExportRuntime(type) ||
                !global.is(CommonFlags.Const) && lowerRequiresExportRuntime(type)
              ) {
                this.desiresExportRuntime = true;
              }
            }
          }
          if (global.type == Type.v128) {
            this.warning(
              DiagnosticCode.Exchange_of_0_values_is_not_supported_by_all_embeddings,
              global.typeNode
                ? assert(global.typeNode).range
                : global.identifierNode.range,
              "v128"
            );
          }
          return;
        }
        break;
      }
      case ElementKind.Enum: {
        this.compileEnum(<Enum>element);
        let members = element.members;
        if (members) {
          let subPrefix = prefix + name + STATIC_DELIMITER;
          for (let _keys = Map_keys(members), i = 0, k = _keys.length; i < k; ++i) {
            let memberName = unchecked(_keys[i]);
            let member = assert(members.get(memberName));
            if (!member.is(CommonFlags.Private)) {
              this.compileModuleExport(memberName, member, subPrefix);
            }
          }
        }
        return;
      }
      case ElementKind.EnumValue: {
        let enumValue = <EnumValue>element;
        if (!enumValue.isImmutable && !this.options.hasFeature(Feature.MutableGlobals)) {
          this.error(
            DiagnosticCode.Feature_0_is_not_enabled,
            enumValue.identifierNode.range, "mutable-globals"
          );
          return;
        }
        if (enumValue.is(CommonFlags.Compiled)) {
          let exportName = prefix + name;
          if (!module.hasExport(exportName)) {
            module.addGlobalExport(element.internalName, exportName);
          }
          return;
        }
        break;
      }
    }
    this.warning(
      DiagnosticCode.Only_variables_functions_and_enums_become_WebAssembly_module_exports,
      element.identifierNode.range
    );
  }

  // files

  /** Compiles the file matching the specified path. */
  compileFileByPath(normalizedPathWithoutExtension: string, reportNode: Node): void {
    var file: File;
    var filesByName = this.program.filesByName;
    var pathWithIndex: string;
    if (filesByName.has(normalizedPathWithoutExtension)) {
      file = assert(filesByName.get(normalizedPathWithoutExtension));
    } else if (filesByName.has(pathWithIndex = normalizedPathWithoutExtension + INDEX_SUFFIX)) {
      file = assert(filesByName.get(pathWithIndex));
    } else {
      this.error(
        DiagnosticCode.File_0_not_found,
        reportNode.range, normalizedPathWithoutExtension
      );
      return;
    }
    this.compileFile(file);
  }

  /** Compiles the specified file. */
  compileFile(file: File): void {
    if (file.is(CommonFlags.Compiled)) return;
    file.set(CommonFlags.Compiled);

    // compile top-level statements within the file's start function
    var startFunction = file.startFunction;
    var startSignature = startFunction.signature;
    var previousBody = this.currentBody;
    var startFunctionBody = new Array<ExpressionRef>();
    this.currentBody = startFunctionBody;

    // compile top-level statements
    var previousFlow = this.currentFlow;
    var flow = startFunction.flow;
    this.currentFlow = flow;
    for (let statements = file.source.statements, i = 0, k = statements.length; i < k; ++i) {
      this.compileTopLevelStatement(statements[i], startFunctionBody);
    }
    // no need to insert unreachable since last statement should have done that
    this.currentFlow = previousFlow;
    this.currentBody = previousBody;

    // if top-level statements are present, make the per-file start function and call it in start
    if (startFunctionBody.length) {
      let module = this.module;
      let locals = startFunction.localsByIndex;
      let numLocals = locals.length;
      let varTypes = new Array<TypeRef>(numLocals);
      for (let i = 0; i < numLocals; ++i) varTypes[i] = locals[i].type.toRef();
      const funcRef = module.addFunction(
        startFunction.internalName,
        startSignature.paramRefs,
        startSignature.resultRefs,
        varTypes,
        module.flatten(startFunctionBody)
      );
      startFunction.finalize(module, funcRef);
      previousBody.push(
        module.call(startFunction.internalName, null, TypeRef.None)
      );
    }
  }

  // === Globals ==================================================================================

  /** Compiles a global variable. */
  compileGlobal(global: Global): bool {
    if (global.is(CommonFlags.Compiled)) return !global.is(CommonFlags.Errored);
    global.set(CommonFlags.Compiled);

    var pendingElements = this.pendingElements;
    pendingElements.add(global);

    var module = this.module;
    var initExpr: ExpressionRef = 0;
    var typeNode = global.typeNode;
    var initializerNode = global.initializerNode;

    if (!global.is(CommonFlags.Resolved)) {

      // Resolve type if annotated
      if (typeNode) {
        let resolvedType = this.resolver.resolveType(typeNode, global.parent); // reports
        if (!resolvedType) {
          global.set(CommonFlags.Errored);
          pendingElements.delete(global);
          return false;
        }
        if (resolvedType == Type.void) {
          this.error(
            DiagnosticCode.Type_expected,
            typeNode.range
          );
          global.set(CommonFlags.Errored);
          pendingElements.delete(global);
          return false;
        }
        global.setType(resolvedType);
        this.checkTypeSupported(global.type, typeNode);

      // Otherwise infer type from initializer
      } else if (initializerNode) {
        let previousFlow = this.currentFlow;
        if (global.hasDecorator(DecoratorFlags.Lazy)) {
          this.currentFlow = global.file.startFunction.flow;
        }
        initExpr = this.compileExpression(initializerNode, Type.auto, // reports
          Constraints.MustWrap | Constraints.PreferStatic
        );
        this.currentFlow = previousFlow;
        if (this.currentType == Type.void) {
          this.error(
            DiagnosticCode.Type_0_is_not_assignable_to_type_1,
            initializerNode.range, this.currentType.toString(), "<auto>"
          );
          global.set(CommonFlags.Errored);
          pendingElements.delete(global);
          return false;
        }
        global.setType(this.currentType);

      // Error if there's neither a type nor an initializer
      } else {
        this.error(
          DiagnosticCode.Type_expected,
          global.identifierNode.range.atEnd
        );
        global.set(CommonFlags.Errored);
        pendingElements.delete(global);
        return false;
      }
    }

    // Handle ambient builtins like '__heap_base' that need to be resolved but are added explicitly
    if (global.is(CommonFlags.Ambient) && global.hasDecorator(DecoratorFlags.Builtin)) {
      let internalName = global.internalName;
      if (internalName == BuiltinNames.data_end) this.runtimeFeatures |= RuntimeFeatures.Data;
      else if (internalName == BuiltinNames.stack_pointer) this.runtimeFeatures |= RuntimeFeatures.Stack;
      else if (internalName == BuiltinNames.heap_base) this.runtimeFeatures |= RuntimeFeatures.Heap;
      else if (internalName == BuiltinNames.rtti_base) this.runtimeFeatures |= RuntimeFeatures.Rtti;
      pendingElements.delete(global);
      return true;
    }

    var type = global.type;
    var typeRef = type.toRef();
    var isDeclaredConstant = global.is(CommonFlags.Const) || global.is(CommonFlags.Static | CommonFlags.Readonly);
    var isDeclaredInline = global.hasDecorator(DecoratorFlags.Inline);

    // Handle imports
    if (global.is(CommonFlags.Ambient)) {

      // Constant global or mutable globals enabled
      if (isDeclaredConstant || this.options.hasFeature(Feature.MutableGlobals)) {
        mangleImportName(global, global.declaration);
        this.program.markModuleImport(mangleImportName_moduleName, mangleImportName_elementName, global);
        module.addGlobalImport(
          global.internalName,
          mangleImportName_moduleName,
          mangleImportName_elementName,
          typeRef,
          !isDeclaredConstant
        );
        pendingElements.delete(global);
        if (!this.desiresExportRuntime && lowerRequiresExportRuntime(type)) {
          this.desiresExportRuntime = true;
        }
        return true;
      }

      // Importing mutable globals is not supported in the MVP
      this.error(
        DiagnosticCode.Feature_0_is_not_enabled,
        global.declaration.range, "mutable-globals"
      );
      global.set(CommonFlags.Errored);
      pendingElements.delete(global);
      return false;
    }

    // The MVP does not yet support initializer expressions other than constants and gets of
    // imported immutable globals, hence such initializations must be performed in the start.
    var initializeInStart = false;

    // Evaluate initializer if present
    if (initializerNode) {
      if (!initExpr) {
        let previousFlow = this.currentFlow;
        if (global.hasDecorator(DecoratorFlags.Lazy)) {
          this.currentFlow = global.file.startFunction.flow;
        }
        initExpr = this.compileExpression(initializerNode, type,
          Constraints.ConvImplicit | Constraints.MustWrap | Constraints.PreferStatic
        );
        this.currentFlow = previousFlow;
      }

      // If not a constant expression, attempt to precompute
      if (!module.isConstExpression(initExpr)) {
        if (isDeclaredConstant) {
          let precomp = module.runExpression(initExpr, ExpressionRunnerFlags.PreserveSideeffects);
          if (precomp) {
            initExpr = precomp;
          } else {
            initializeInStart = true;
          }
        } else {
          initializeInStart = true;
        }
      }

      // Handle special case of initializing from imported immutable global
      if (initializeInStart && getExpressionId(initExpr) == ExpressionId.GlobalGet) {
        let fromName = assert(getGlobalGetName(initExpr));
        if (!isGlobalMutable(module.getGlobal(fromName))) {
          let elementsByName = this.program.elementsByName;
          if (elementsByName.has(fromName)) {
            let global = assert(elementsByName.get(fromName));
            if (global.is(CommonFlags.Ambient)) initializeInStart = false;
          }
        }
      }

      // Explicitly inline if annotated
      if (isDeclaredInline) {
        if (initializeInStart) {
          this.warning(
            DiagnosticCode.Mutable_value_cannot_be_inlined,
            initializerNode.range
          );
        } else {
          assert(getExpressionId(initExpr) == ExpressionId.Const);
          let exprType = getExpressionType(initExpr);
          switch (<u32>exprType) {
            case <u32>TypeRef.I32: {
              global.constantValueKind = ConstantValueKind.Integer;
              global.constantIntegerValue = i64_new(getConstValueI32(initExpr), 0);
              break;
            }
            case <u32>TypeRef.I64: {
              global.constantValueKind = ConstantValueKind.Integer;
              global.constantIntegerValue = i64_new(
                getConstValueI64Low(initExpr),
                getConstValueI64High(initExpr)
              );
              break;
            }
            case <u32>TypeRef.F32: {
              global.constantValueKind = ConstantValueKind.Float;
              global.constantFloatValue = getConstValueF32(initExpr);
              break;
            }
            case <u32>TypeRef.F64: {
              global.constantValueKind = ConstantValueKind.Float;
              global.constantFloatValue = getConstValueF64(initExpr);
              break;
            }
            default: {
              assert(false);
              global.set(CommonFlags.Errored);
              pendingElements.delete(global);
              return false;
            }
          }
          global.set(CommonFlags.Inlined); // inline the value from now on
        }
      }

    // Initialize to zero if there's no initializer
    } else {
      if (global.is(CommonFlags.Inlined)) {
        initExpr = this.compileInlineConstant(global, global.type, Constraints.PreferStatic);
      } else {
        initExpr = this.makeZero(type);
      }
    }

    var internalName = global.internalName;

    if (initializeInStart) { // initialize to mutable zero and set the actual value in start
      if (isDeclaredInline) {
        this.error(
          DiagnosticCode.Decorator_0_is_not_valid_here,
          findDecorator(DecoratorKind.Inline, global.decoratorNodes)!.range, "inline"
        );
      }
      module.addGlobal(internalName, typeRef, true, this.makeZero(type));
      this.currentBody.push(
        module.global_set(internalName, initExpr)
      );
    } else if (!isDeclaredInline) { // compile normally
      module.addGlobal(internalName, typeRef, !isDeclaredConstant, initExpr);
    }
    pendingElements.delete(global);
    return true;
  }

  // === Enums ====================================================================================

  /** Compiles an enum. */
  compileEnum(element: Enum): bool {
    if (element.is(CommonFlags.Compiled)) return !element.is(CommonFlags.Errored);
    element.set(CommonFlags.Compiled);

    var pendingElements = this.pendingElements;
    pendingElements.add(element);

    var module = this.module;
    var previousParent = this.currentParent;
    this.currentParent = element;
    var previousValue: EnumValue | null = null;
    var previousValueIsMut = false;
    var isInline = element.is(CommonFlags.Const) || element.hasDecorator(DecoratorFlags.Inline);

    var members = element.members;
    if (members) {
      // TODO: for (let member of element.members.values()) {
      for (let _values = Map_values(members), i = 0, k = _values.length; i < k; ++i) {
        let member = unchecked(_values[i]);
        if (member.kind != ElementKind.EnumValue) continue; // happens if an enum is also a namespace
        let initInStart = false;
        let enumValue = <EnumValue>member;
        let valueNode = enumValue.valueNode;
        enumValue.set(CommonFlags.Compiled);
        let previousFlow = this.currentFlow;
        if (element.hasDecorator(DecoratorFlags.Lazy)) {
          this.currentFlow = element.file.startFunction.flow;
        }
        let initExpr: ExpressionRef;
        if (valueNode) {
          initExpr = this.compileExpression(valueNode, Type.i32,
            Constraints.ConvImplicit
          );
          if (getExpressionId(initExpr) != ExpressionId.Const) {
            let precomp = module.runExpression(initExpr, ExpressionRunnerFlags.PreserveSideeffects);
            if (precomp) {
              initExpr = precomp;
            } else {
              if (element.is(CommonFlags.Const)) {
                this.error(
                  DiagnosticCode.In_const_enum_declarations_member_initializer_must_be_constant_expression,
                  valueNode.range
                );
              }
              initInStart = true;
            }
          }
        } else if (previousValue == null) {
          initExpr = module.i32(0);
        } else {
          if (previousValueIsMut) {
            this.error(
              DiagnosticCode.Enum_member_must_have_initializer,
              enumValue.identifierNode.range.atEnd
            );
          }
          if (isInline) {
            let value = i64_add(previousValue.constantIntegerValue, i64_new(1));
            assert(!i64_high(value));
            initExpr = module.i32(i64_low(value));
          } else {
            initExpr = module.binary(BinaryOp.AddI32,
              module.global_get(previousValue.internalName, TypeRef.I32),
              module.i32(1)
            );
            let precomp = module.runExpression(initExpr, ExpressionRunnerFlags.PreserveSideeffects);
            if (precomp) {
              initExpr = precomp;
            } else {
              if (element.is(CommonFlags.Const)) {
                this.error(
                  DiagnosticCode.In_const_enum_declarations_member_initializer_must_be_constant_expression,
                  member.declaration.range
                );
              }
              initInStart = true;
            }
          }
        }
        this.currentFlow = previousFlow;
        if (initInStart) {
          module.addGlobal(enumValue.internalName, TypeRef.I32, true, module.i32(0));
          this.currentBody.push(
            this.makeGlobalAssignment(enumValue, initExpr, Type.i32, false)
          );
          previousValueIsMut = true;
        } else {
          if (isInline) {
            enumValue.setConstantIntegerValue(i64_new(getConstValueI32(initExpr)), Type.i32);
            if (enumValue.is(CommonFlags.ModuleExport)) {
              module.addGlobal(enumValue.internalName, TypeRef.I32, false, initExpr);
            }
          } else {
            module.addGlobal(enumValue.internalName, TypeRef.I32, false, initExpr);
          }
          enumValue.isImmutable = true;
          previousValueIsMut = false;
        }
        previousValue = enumValue;
      }
    }
    this.currentParent = previousParent;
    pendingElements.delete(element);
    return true;
  }

  // === Functions ================================================================================

  /** Compiles a priorly resolved function. */
  compileFunction(
    /** Function to compile. */
    instance: Function,
    /** Force compilation of stdlib alternative if a builtin. */
    forceStdAlternative: bool = false
  ): bool {
    if (instance.is(CommonFlags.Compiled)) return !instance.is(CommonFlags.Errored);

    if (!forceStdAlternative) {
      if (instance.hasDecorator(DecoratorFlags.Builtin)) return true;
      if (instance.hasDecorator(DecoratorFlags.Lazy)) {
        this.lazyFunctions.add(instance);
        return true;
      }
    }

    // ensure the function hasn't duplicate parameters
    var parameters = instance.prototype.functionTypeNode.parameters;
    var numParameters = parameters.length;
    if (numParameters >= 2) {
      let visited = new Set<string>();
      visited.add(parameters[0].name.text);
      for (let i = 1; i < numParameters; i++) {
        let paramIdentifier = parameters[i].name;
        let paramName = paramIdentifier.text;
        if (!visited.has(paramName)) {
          visited.add(paramName);
        } else {
          this.error(
            DiagnosticCode.Duplicate_identifier_0,
            paramIdentifier.range, paramName
          );
        }
      }
    }

    instance.set(CommonFlags.Compiled);
    var pendingElements = this.pendingElements;
    pendingElements.add(instance);

    var previousType = this.currentType;
    var module = this.module;
    var signature = instance.signature;
    var bodyNode = instance.prototype.bodyNode;
    var declarationNode = instance.declaration;
    assert(declarationNode.kind == NodeKind.FunctionDeclaration || declarationNode.kind == NodeKind.MethodDeclaration);
    this.checkSignatureSupported(instance.signature, (<FunctionDeclaration>declarationNode).signature);

    var funcRef: FunctionRef;

    // concrete function
    if (bodyNode) {

      // must not be ambient
      if (instance.is(CommonFlags.Ambient)) {
        this.error(
          DiagnosticCode.An_implementation_cannot_be_declared_in_ambient_contexts,
          instance.identifierNode.range
        );
      }

      // cannot have an annotated external name or code
      if (instance.hasAnyDecorator(DecoratorFlags.External | DecoratorFlags.ExternalJs)) {
        let decoratorNodes = instance.decoratorNodes;
        let decorator: DecoratorNode | null;
        if (decorator = findDecorator(DecoratorKind.External, decoratorNodes)) {
          this.error(
            DiagnosticCode.Decorator_0_is_not_valid_here,
            decorator.range, "external"
          );
        }
        if (decorator = findDecorator(DecoratorKind.ExternalJs, decoratorNodes)) {
          this.error(
            DiagnosticCode.Decorator_0_is_not_valid_here,
            decorator.range, "external.js"
          );
        }
      }

      // compile body in this function's context
      let previousFlow = this.currentFlow;
      let flow = instance.flow;
      this.currentFlow = flow;
      let stmts = new Array<ExpressionRef>();

      if (!this.compileFunctionBody(instance, stmts)) {
        stmts.push(module.unreachable());
      }

      this.currentFlow = previousFlow;

      // create the function
      funcRef = module.addFunction(
        instance.internalName,
        signature.paramRefs,
        signature.resultRefs,
        typesToRefs(instance.additionalLocals),
        module.flatten(stmts, instance.signature.returnType.toRef())
      );

    // imported function
    } else if (instance.is(CommonFlags.Ambient)) {
      mangleImportName(instance, declarationNode); // TODO: check for duplicates
      this.program.markModuleImport(mangleImportName_moduleName, mangleImportName_elementName, instance);
      module.addFunctionImport(
        instance.internalName,
        mangleImportName_moduleName,
        mangleImportName_elementName,
        signature.paramRefs,
        signature.resultRefs
      );
      funcRef = module.getFunction(instance.internalName);
      if (!this.desiresExportRuntime) {
        let thisType = signature.thisType;
        if (
          thisType && liftRequiresExportRuntime(thisType) ||
          lowerRequiresExportRuntime(signature.returnType)
        ) {
          this.desiresExportRuntime = true;
        } else {
          let parameterTypes = signature.parameterTypes;
          for (let i = 0, k = parameterTypes.length; i < k; ++i) {
            if (liftRequiresExportRuntime(parameterTypes[i])) {
              this.desiresExportRuntime = true;
              break;
            }
          }
        }
      }

    // abstract or interface function
    } else if (instance.is(CommonFlags.Abstract) || instance.parent.kind == ElementKind.Interface) {
      funcRef = module.addFunction(
        instance.internalName,
        signature.paramRefs,
        signature.resultRefs,
        null,
        module.unreachable()
      );
    } else {
      this.error(
        DiagnosticCode.Function_implementation_is_missing_or_not_immediately_following_the_declaration,
        instance.identifierNode.range
      );
      funcRef = 0; // TODO?
      instance.set(CommonFlags.Errored);
    }

    if (instance.is(CommonFlags.Ambient) || instance.is(CommonFlags.Export)) {
      // Verify and print warn if signature has v128 type for imported or exported functions
      let hasVectorValueOperands = signature.hasVectorValueOperands;
      if (hasVectorValueOperands) {
        let range: Range;
        let fnTypeNode = instance.prototype.functionTypeNode;
        if (signature.returnType == Type.v128) {
          range = fnTypeNode.returnType.range;
        } else {
          let firstIndex = signature.getVectorValueOperandIndices()[0];
          range = fnTypeNode.parameters[firstIndex].range;
        }
        this.warning(
          DiagnosticCode.Exchange_of_0_values_is_not_supported_by_all_embeddings,
          range, "v128"
        );
      }
    }

    instance.finalize(module, funcRef);
    this.currentType = previousType;
    pendingElements.delete(instance);
    return true;
  }

  /** Compiles the body of a function within the specified flow. */
  private compileFunctionBody(
    /** Function to compile. */
    instance: Function,
    /** Target array of statements also being returned. Creates a new array if omitted. */
    stmts: ExpressionRef[]
  ): bool {
    var module = this.module;
    var bodyNode = assert(instance.prototype.bodyNode);
    var returnType = instance.signature.returnType;
    var flow = this.currentFlow;
    var thisLocal = instance.signature.thisType
      ? assert(flow.lookupLocal(CommonNames.this_))
      : null;
    var bodyStartIndex = stmts.length;

    // compile statements
    if (bodyNode.kind == NodeKind.Block) {
      stmts = this.compileStatements((<BlockStatement>bodyNode).statements, true, stmts);
    } else {
      // must be an expression statement if not a block
      assert(bodyNode.kind == NodeKind.Expression);

      // must be an arrow function
      assert(instance.prototype.arrowKind);

      // none of the following can be an arrow function
      assert(!instance.isAny(CommonFlags.Constructor | CommonFlags.Get | CommonFlags.Set));

      let expr = this.compileExpression((<ExpressionStatement>bodyNode).expression, returnType, Constraints.ConvImplicit);
      if (!flow.canOverflow(expr, returnType)) flow.set(FlowFlags.ReturnsWrapped);
      if (flow.isNonnull(expr, returnType)) flow.set(FlowFlags.ReturnsNonNull);

      if (!stmts) stmts = [ expr ];
      else stmts.push(expr);

      if (!flow.is(FlowFlags.Terminates)) {
        if (!flow.canOverflow(expr, returnType)) flow.set(FlowFlags.ReturnsWrapped);
        if (flow.isNonnull(expr, returnType)) flow.set(FlowFlags.ReturnsNonNull);
        flow.set(FlowFlags.Returns | FlowFlags.Terminates);
      }
    }

    // Make constructors return their instance pointer, and prepend a conditional
    // allocation if any code path accesses `this`.
    if (instance.is(CommonFlags.Constructor)) {
      assert(instance.is(CommonFlags.Instance));
      thisLocal = assert(thisLocal);
      let parent = assert(instance.parent);
      assert(parent.kind == ElementKind.Class);
      let classInstance = <Class>parent;

      if (flow.isAny(FlowFlags.AccessesThis | FlowFlags.ConditionallyAccessesThis) || !flow.is(FlowFlags.Terminates)) {

        // Allocate `this` if not a super call, and initialize fields
        let allocStmts = new Array<ExpressionRef>();
        allocStmts.push(
          this.makeConditionalAllocation(classInstance, thisLocal.index)
        );
        this.makeFieldInitializationInConstructor(classInstance, allocStmts);

        // Insert right before the body
        for (let i = stmts.length - 1; i >= bodyStartIndex; --i) {
          stmts[i + 1] = stmts[i];
        }
        stmts[bodyStartIndex] = module.flatten(allocStmts, TypeRef.None);

        // Just prepended allocation is dropped when returning non-'this'
        if (flow.is(FlowFlags.MayReturnNonThis)) {
          if (this.options.pedantic) {
            this.pedantic(
              DiagnosticCode.Explicitly_returning_constructor_drops_this_allocation,
              instance.identifierNode.range
            );
          }
        }
      }

      // Returning something else than 'this' would break 'super()' calls
      if (flow.is(FlowFlags.MayReturnNonThis) && !classInstance.hasDecorator(DecoratorFlags.Final)) {
        this.error(
          DiagnosticCode.A_class_with_a_constructor_explicitly_returning_something_else_than_this_must_be_final,
          classInstance.identifierNode.range
        );
      }

      // Implicitly return `this` if the flow falls through
      if (!flow.is(FlowFlags.Terminates)) {
        stmts.push(
          module.local_get(thisLocal.index, this.options.sizeTypeRef)
        );
        flow.set(FlowFlags.Returns | FlowFlags.ReturnsNonNull | FlowFlags.Terminates);
      }

      // check that super has been called if this is a derived class
      if (classInstance.base && !flow.is(FlowFlags.CallsSuper)) {
        this.error(
          DiagnosticCode.Constructors_for_derived_classes_must_contain_a_super_call,
          instance.prototype.declaration.range
        );
      }

    // if this is a normal function, make sure that all branches terminate
    } else if (returnType != Type.void && !flow.is(FlowFlags.Terminates)) {
      this.error(
        DiagnosticCode.A_function_whose_declared_type_is_not_void_must_return_a_value,
        instance.prototype.functionTypeNode.returnType.range
      );
      return false; // not recoverable
    }

    return true;
  }

  /** Compiles an instance field to a getter and a setter. */
  compileField(instance: Field): bool {
    this.compileFieldGetter(instance);
    this.compileFieldSetter(instance);
    return instance.is(CommonFlags.Compiled);
  }

  /** Compiles the getter of the specified instance field. */
  compileFieldGetter(instance: Field): bool {
    if (instance.getterRef) return true;
    var module = this.module;
    var valueType = instance.type;
    var valueTypeRef = valueType.toRef();
    var thisTypeRef = this.options.sizeTypeRef;
    // return this.field
    instance.getterRef = module.addFunction(instance.internalGetterName, thisTypeRef, valueTypeRef, null,
      module.load(valueType.byteSize, valueType.isSignedIntegerValue,
        module.local_get(0, thisTypeRef),
        valueTypeRef, instance.memoryOffset
      )
    );
    if (instance.setterRef) {
      instance.set(CommonFlags.Compiled);
    } else {
      let typeNode = instance.typeNode;
      if (typeNode) this.checkTypeSupported(instance.type, typeNode);
    }
    return true;
  }

  /** Compiles the setter of the specified instance field. */
  compileFieldSetter(instance: Field): bool {
    if (instance.setterRef) return true;
    var type = instance.type;
    var thisTypeRef = this.options.sizeTypeRef;
    var valueTypeRef = type.toRef();
    var module = this.module;
    // void(this.field = value)
    var bodyExpr = module.store(type.byteSize,
      module.local_get(0, thisTypeRef),
      module.local_get(1, valueTypeRef),
      valueTypeRef, instance.memoryOffset
    );
    if (type.isManaged) {
      let parent = instance.parent;
      assert(parent.kind == ElementKind.Class);
      if ((<Class>parent).type.isManaged) {
        let linkInstance = this.program.linkInstance;
        this.compileFunction(linkInstance);
        bodyExpr = module.block(null, [
          bodyExpr,
          module.call(linkInstance.internalName, [
            module.local_get(0, thisTypeRef),
            module.local_get(1, valueTypeRef),
            module.i32(0)
          ], TypeRef.None)
        ], TypeRef.None);
      }
    }
    instance.setterRef = module.addFunction(
      instance.internalSetterName,
      createType([ thisTypeRef, valueTypeRef ]),
      TypeRef.None,
      null,
      bodyExpr
    );
    if (instance.getterRef) {
      instance.set(CommonFlags.Compiled);
    } else {
      let typeNode = instance.typeNode;
      if (typeNode) this.checkTypeSupported(instance.type, typeNode);
    }
    return true;
  }

  // === Memory ===================================================================================

  /** Adds a static memory segment with the specified data. */
  addAlignedMemorySegment(buffer: Uint8Array, alignment: i32 = 16): MemorySegment {
    assert(isPowerOf2(alignment));
    var memoryOffset = i64_align(this.memoryOffset, alignment);
    var segment = new MemorySegment(buffer, memoryOffset);
    this.memorySegments.push(segment);
    this.memoryOffset = i64_add(memoryOffset, i64_new(buffer.length));
    return segment;
  }

  /** Adds a static memory segment representing a runtime object. */
  addRuntimeMemorySegment(buffer: Uint8Array): MemorySegment {
    var memoryOffset = this.program.computeBlockStart64(this.memoryOffset);
    var segment = new MemorySegment(buffer, memoryOffset);
    this.memorySegments.push(segment);
    this.memoryOffset = i64_add(memoryOffset, i64_new(buffer.length));
    return segment;
  }

  /** Ensures that a string exists in static memory and returns a pointer expression. Deduplicates. */
  ensureStaticString(stringValue: string): ExpressionRef {
    var ptr = this.ensureStaticStringPtr(stringValue);
    this.currentType = this.program.stringInstance.type;
    return this.module.usize(ptr);
  }

  /** Ensures that a string exists in static memory and returns a pointer to it. Deduplicates. */
  ensureStaticStringPtr(stringValue: string): i64 {
    var program = this.program;
    var totalOverhead = program.totalOverhead;
    var stringInstance = assert(program.stringInstance);
    var stringSegment: MemorySegment;
    var segments = this.stringSegments;
    if (segments.has(stringValue)) {
      stringSegment = assert(segments.get(stringValue)); // reuse
    } else {
      let len = stringValue.length;
      let buf = stringInstance.createBuffer(len << 1);
      for (let i = 0; i < len; ++i) {
        writeI16(stringValue.charCodeAt(i), buf, totalOverhead + (i << 1));
      }
      stringSegment = this.addRuntimeMemorySegment(buf);
      segments.set(stringValue, stringSegment);
    }
    return i64_add(stringSegment.offset, i64_new(totalOverhead));
  }

  /** Writes a series of static values of the specified type to a buffer. */
  writeStaticBuffer(buf: Uint8Array, pos: i32, elementType: Type, values: ExpressionRef[]): i32 {
    var length = values.length;
    var byteSize = elementType.byteSize;
    var elementTypeRef = elementType.toRef();
    switch (<u32>elementTypeRef) {
      case <u32>TypeRef.I32: {
        switch (byteSize) {
          case 1: {
            for (let i = 0; i < length; ++i) {
              let value = values[i];
              assert(getExpressionType(value) == elementTypeRef);
              assert(getExpressionId(value) == ExpressionId.Const);
              writeI8(getConstValueI32(value), buf, pos);
              pos += 1;
            }
            break;
          }
          case 2: {
            for (let i = 0; i < length; ++i) {
              let value = values[i];
              assert(getExpressionType(value) == elementTypeRef);
              assert(getExpressionId(value) == ExpressionId.Const);
              writeI16(getConstValueI32(value), buf, pos);
              pos += 2;
            }
            break;
          }
          case 4: {
            for (let i = 0; i < length; ++i) {
              let value = values[i];
              assert(getExpressionType(value) == elementTypeRef);
              assert(getExpressionId(value) == ExpressionId.Const);
              writeI32(getConstValueI32(value), buf, pos);
              pos += 4;
            }
            break;
          }
          default: assert(false);
        }
        break;
      }
      case <u32>TypeRef.I64: {
        for (let i = 0; i < length; ++i) {
          let value = values[i];
          assert(getExpressionType(value) == elementTypeRef);
          assert(getExpressionId(value) == ExpressionId.Const);
          writeI64(i64_new(getConstValueI64Low(value), getConstValueI64High(value)), buf, pos);
          pos += 8;
        }
        break;
      }
      case <u32>TypeRef.F32: {
        for (let i = 0; i < length; ++i) {
          let value = values[i];
          assert(getExpressionType(value) == elementTypeRef);
          assert(getExpressionId(value) == ExpressionId.Const);
          writeF32(getConstValueF32(value), buf, pos);
          pos += 4;
        }
        break;
      }
      case <u32>TypeRef.F64: {
        for (let i = 0; i < length; ++i) {
          let value = values[i];
          assert(getExpressionType(value) == elementTypeRef);
          assert(getExpressionId(value) == ExpressionId.Const);
          writeF64(getConstValueF64(value), buf, pos);
          pos += 8;
        }
        break;
      }
      case <u32>TypeRef.V128: {
        for (let i = 0; i < length; ++i) {
          let value = values[i];
          assert(getExpressionType(value) == elementTypeRef);
          assert(getExpressionId(value) == ExpressionId.Const);
          writeV128(getConstValueV128(value), buf, pos);
          pos += 16;
        }
        break;
      }
      case <u32>TypeRef.None: {
        // nothing to write
        break;
      }
      default: assert(false);
    }
    return pos;
  }

  /** Adds a buffer to static memory and returns the created segment. */
  addStaticBuffer(elementType: Type, values: ExpressionRef[], id: u32 = this.program.arrayBufferInstance.id): MemorySegment {
    var program = this.program;
    var arrayBufferInstance = program.arrayBufferInstance;
    var buf = arrayBufferInstance.createBuffer(values.length * elementType.byteSize);
    this.program.OBJECTInstance.writeField("rtId", id, buf, 0); // use specified rtId
    this.writeStaticBuffer(buf, program.totalOverhead, elementType, values);
    return this.addRuntimeMemorySegment(buf);
  }

  /** Adds an array header to static memory and returns the created segment. */
  private addStaticArrayHeader(
    elementType: Type,
    bufferSegment: MemorySegment,
    /** Optional array instance override. */
    arrayInstance: Class | null = null
  ): MemorySegment {
    var program = this.program;
    if (!arrayInstance) {
      arrayInstance = assert(this.resolver.resolveClass(this.program.arrayPrototype, [ elementType ]));
    }
    var bufferLength = readI32(bufferSegment.buffer, program.OBJECTInstance.offsetof("rtSize"));
    var arrayLength = i32(bufferLength / elementType.byteSize);
    var bufferAddress = i64_add(bufferSegment.offset, i64_new(program.totalOverhead));
    var buf = arrayInstance.createBuffer();
    assert(arrayInstance.writeField("buffer", bufferAddress, buf));
    assert(arrayInstance.writeField("dataStart", bufferAddress, buf));
    assert(arrayInstance.writeField("byteLength", bufferLength, buf));
    assert(arrayInstance.writeField("length_", arrayLength, buf));
    return this.addRuntimeMemorySegment(buf);
  }

  // === Table ====================================================================================

  /** Ensures that a runtime counterpart of the specified function exists and returns its address. */
  ensureRuntimeFunction(instance: Function): i64 {
    assert(instance.is(CommonFlags.Compiled) && !instance.is(CommonFlags.Stub));
    var program = this.program;
    var memorySegment = instance.memorySegment;
    if (!memorySegment) {

      // Add to the function table
      let functionTable = this.functionTable;
      let tableBase = this.options.tableBase;
      if (!tableBase) tableBase = 1; // leave first elem blank
      let index = tableBase + functionTable.length;
      functionTable.push(instance);

      // Create runtime function
      let rtInstance = assert(this.resolver.resolveClass(program.functionPrototype, [ instance.type ]));
      let buf = rtInstance.createBuffer();
      assert(rtInstance.writeField("_index", index, buf));
      assert(rtInstance.writeField("_env", 0, buf));
      instance.memorySegment = memorySegment = this.addRuntimeMemorySegment(buf);
    }
    return i64_add(memorySegment.offset, i64_new(program.totalOverhead));
  }

  // === Statements ===============================================================================

  /** Compiles a top level statement (incl. function declarations etc.) to the specified body. */
  compileTopLevelStatement(statement: Statement, body: ExpressionRef[]): void {
    switch (statement.kind) {
      case NodeKind.ClassDeclaration: {
        let memberStatements = (<ClassDeclaration>statement).members;
        for (let i = 0, k = memberStatements.length; i < k; ++i) {
          this.compileTopLevelStatement(memberStatements[i], body);
        }
        break;
      }
      case NodeKind.EnumDeclaration: {
        let element = this.program.getElementByDeclaration(<EnumDeclaration>statement);
        if (element) {
          assert(element.kind == ElementKind.Enum);
          if (!element.hasDecorator(DecoratorFlags.Lazy)) this.compileEnum(<Enum>element);
        }
        break;
      }
      case NodeKind.NamespaceDeclaration: {
        let declaration = <NamespaceDeclaration>statement;
        let element = this.program.getElementByDeclaration(declaration);
        if (element) {
          // any potentiall merged element
          let previousParent = this.currentParent;
          this.currentParent = element;
          let memberStatements = declaration.members;
          for (let i = 0, k = memberStatements.length; i < k; ++i) {
            this.compileTopLevelStatement(memberStatements[i], body);
          }
          this.currentParent = previousParent;
        }
        break;
      }
      case NodeKind.Variable: {
        let declarations = (<VariableStatement>statement).declarations;
        for (let i = 0, k = declarations.length; i < k; ++i) {
          let element = this.program.getElementByDeclaration(declarations[i]);
          if (element) {
            assert(element.kind == ElementKind.Global);
            if (
              !element.is(CommonFlags.Ambient) && // delay imports
              !element.hasDecorator(DecoratorFlags.Lazy)
            ) this.compileGlobal(<Global>element);
          }
        }
        break;
      }
      case NodeKind.FieldDeclaration: {
        let element = this.program.getElementByDeclaration(<FieldDeclaration>statement);
        if (element && element.kind == ElementKind.Global) { // static
          if (!element.hasDecorator(DecoratorFlags.Lazy)) this.compileGlobal(<Global>element);
        }
        break;
      }
      case NodeKind.Export: {
        let exportStatement = <ExportStatement>statement;
        let internalPath = exportStatement.internalPath;
        if (internalPath != null) {
          this.compileFileByPath(internalPath, assert(exportStatement.path));
        }
        break;
      }
      case NodeKind.ExportDefault: {
        this.compileTopLevelStatement((<ExportDefaultStatement>statement).declaration, body);
        break;
      }
      case NodeKind.Import: {
        let importStatement = <ImportStatement>statement;
        this.compileFileByPath(importStatement.internalPath, importStatement.path);
        break;
      }
      case NodeKind.FunctionDeclaration:
      case NodeKind.MethodDeclaration:
      case NodeKind.InterfaceDeclaration:
      case NodeKind.IndexSignature:
      case NodeKind.TypeDeclaration: break;
      default: { // otherwise a top-level statement that is part of the start function's body
        let stmt = this.compileStatement(statement);
        if (getExpressionId(stmt) != ExpressionId.Nop) body.push(stmt);
        break;
      }
    }
  }

  /** Compiles a statement. */
  compileStatement(
    /** Statement to compile. */
    statement: Statement,
    /** Whether this is the last statement of the body, if known. */
    isLastInBody: bool = false
  ): ExpressionRef {
    var module = this.module;
    var stmt: ExpressionRef;
    switch (statement.kind) {
      case NodeKind.Block: {
        stmt = this.compileBlockStatement(<BlockStatement>statement);
        break;
      }
      case NodeKind.Break: {
        stmt = this.compileBreakStatement(<BreakStatement>statement);
        break;
      }
      case NodeKind.Continue: {
        stmt = this.compileContinueStatement(<ContinueStatement>statement);
        break;
      }
      case NodeKind.Do: {
        stmt = this.compileDoStatement(<DoStatement>statement);
        break;
      }
      case NodeKind.Empty: {
        stmt = this.compileEmptyStatement(<EmptyStatement>statement);
        break;
      }
      case NodeKind.Expression: {
        stmt = this.compileExpressionStatement(<ExpressionStatement>statement);
        break;
      }
      case NodeKind.For: {
        stmt = this.compileForStatement(<ForStatement>statement);
        break;
      }
      case NodeKind.ForOf: {
        stmt = this.compileForOfStatement(<ForOfStatement>statement);
        break;
      }
      case NodeKind.If: {
        stmt = this.compileIfStatement(<IfStatement>statement);
        break;
      }
      case NodeKind.Return: {
        stmt = this.compileReturnStatement(<ReturnStatement>statement, isLastInBody);
        break;
      }
      case NodeKind.Switch: {
        stmt = this.compileSwitchStatement(<SwitchStatement>statement);
        break;
      }
      case NodeKind.Throw: {
        stmt = this.compileThrowStatement(<ThrowStatement>statement);
        break;
      }
      case NodeKind.Try: {
        stmt = this.compileTryStatement(<TryStatement>statement);
        break;
      }
      case NodeKind.Variable: {
        stmt = this.compileVariableStatement(<VariableStatement>statement);
        if (!stmt) stmt = module.nop();
        break;
      }
      case NodeKind.Void: {
        stmt = this.compileVoidStatement(<VoidStatement>statement);
        break;
      }
      case NodeKind.While: {
        stmt = this.compileWhileStatement(<WhileStatement>statement);
        break;
      }
      case NodeKind.TypeDeclaration: {
        // TODO: integrate inner type declaration into flow
        this.error(
          DiagnosticCode.Not_implemented_0,
          statement.range,
          "Inner type alias"
        );
        stmt = module.unreachable();
        break;
      }
      case NodeKind.Module: {
        stmt = module.nop();
        break;
      }
      default: {
        assert(false);
        stmt = module.unreachable();
      }
    }
    if (this.options.sourceMap) this.addDebugLocation(stmt, statement.range);
    return stmt;
  }

  /** Compiles a series of statements. */
  compileStatements(
    /** Statements to compile. */
    statements: Statement[],
    /** Whether this is an immediate body statement. */
    isBody: bool = false,
    /** Statements to append to that is also returned. Created if omitted. */
    stmts: ExpressionRef[] | null = null
  ): ExpressionRef[] {
    var numStatements = statements.length;
    if (!stmts) {
      stmts = new Array<ExpressionRef>(numStatements);
      stmts.length = 0;
    }
    var module = this.module;
    var flow = this.currentFlow;
    for (let i = 0; i < numStatements; ++i) {
      let stmt = this.compileStatement(statements[i], isBody && i == numStatements - 1);
      switch (getExpressionId(stmt)) {
        case ExpressionId.Block: {
          if (!getBlockName(stmt)) {
            for (let j: Index = 0, k = getBlockChildCount(stmt); j < k; ++j) stmts.push(getBlockChildAt(stmt, j));
            break;
          }
          // fall-through
        }
        default: stmts.push(stmt);
        case ExpressionId.Nop:
      }
      if (flow.isAny(FlowFlags.Terminates | FlowFlags.Breaks)) {
        if (needsExplicitUnreachable(stmt)) stmts.push(module.unreachable());
        break;
      }
    }
    return stmts;
  }

  private compileBlockStatement(
    statement: BlockStatement
  ): ExpressionRef {
    var statements = statement.statements;
    var outerFlow = this.currentFlow;
    var innerFlow = outerFlow.fork();
    this.currentFlow = innerFlow;

    var stmts = this.compileStatements(statements);
    innerFlow.freeScopedLocals();
    outerFlow.inherit(innerFlow);
    this.currentFlow = outerFlow;
    return this.module.flatten(stmts);
  }

  private compileBreakStatement(
    statement: BreakStatement
  ): ExpressionRef {
    var module = this.module;
    var labelNode = statement.label;
    if (labelNode) {
      this.error(
        DiagnosticCode.Not_implemented_0,
        labelNode.range,
        "Break label"
      );
      return module.unreachable();
    }
    var flow = this.currentFlow;
    var breakLabel = flow.breakLabel;
    if (breakLabel == null) {
      this.error(
        DiagnosticCode.A_break_statement_can_only_be_used_within_an_enclosing_iteration_or_switch_statement,
        statement.range
      );
      return module.unreachable();
    }
    flow.freeScopedLocals();
    flow.set(FlowFlags.Breaks);
    return module.br(breakLabel);
  }

  private compileContinueStatement(
    statement: ContinueStatement
  ): ExpressionRef {
    var module = this.module;
    var label = statement.label;
    if (label) {
      this.error(
        DiagnosticCode.Not_implemented_0,
        label.range,
        "Continue label"
      );
      return module.unreachable();
    }
    // Check if 'continue' is allowed here
    var flow = this.currentFlow;
    var continueLabel = flow.continueLabel;
    if (continueLabel == null) {
      this.error(
        DiagnosticCode.A_continue_statement_can_only_be_used_within_an_enclosing_iteration_statement,
        statement.range
      );
      return module.unreachable();
    }
    flow.set(FlowFlags.Continues | FlowFlags.Terminates);
    flow.freeScopedLocals();
    return module.br(continueLabel);
  }

  private compileDoStatement(
    /** Statement to compile. */
    statement: DoStatement
  ): ExpressionRef {
    return this.doCompileDoStatement(statement, null);
  }

  private doCompileDoStatement(
    /** Statement to compile. */
    statement: DoStatement,
    /** If recompiling, the flow with differing local flags that triggered it. */
    flowAfter: Flow | null
  ): ExpressionRef {
    var module = this.module;
    var outerFlow = this.currentFlow;

    // (block $break                          └►┐ flow
    //  (loop $loop                             ├◄───────────┐ recompile?
    //   (?block $continue                      └─┐          │
    //    (body)                                  │ bodyFlow │
    //   )                                      ┌─┘          │
    //                                        ┌◄┼►╢          │ breaks or terminates?
    //                                        │ └─┐          │ but does not continue
    //   (br_if (cond) $loop)                 │   │ condFlow │
    //                                        │ ┌─┘          │
    //                                        ├◄┴────────────┘ condition?
    //  )                                     └─┐
    // )                                      ┌─┘

    var label = outerFlow.pushBreakLabel();
    var flow = outerFlow.fork(/* resetBreakContext */ true);
    if (flowAfter) flow.unifyLocalFlags(flowAfter);
    var flowBefore = flow.fork();
    this.currentFlow = flow;

    var breakLabel = `do-break|${label}`;
    flow.breakLabel = breakLabel;
    var continueLabel = `do-continue|${label}`;
    flow.continueLabel = continueLabel;
    var loopLabel = `do-loop|${label}`;

    // Compile the body (always executes)
    var bodyFlow = flow.fork();
    this.currentFlow = bodyFlow;
    var bodyStmts = new Array<ExpressionRef>();
    var body = statement.body;
    if (body.kind == NodeKind.Block) {
      this.compileStatements((<BlockStatement>body).statements, false, bodyStmts);
    } else {
      bodyStmts.push(this.compileStatement(body));
    }

    // Shortcut if body never falls through
    var possiblyContinues = bodyFlow.isAny(FlowFlags.Continues | FlowFlags.ConditionallyContinues);
    if (bodyFlow.isAny(FlowFlags.Terminates | FlowFlags.Breaks) && !possiblyContinues) {
      bodyStmts.push(
        module.unreachable()
      );
      flow.inherit(bodyFlow);

    // Otherwise evaluate the condition
    } else {
      let condFlow = flow.fork();
      this.currentFlow = condFlow;
      let condExpr = this.makeIsTrueish(
        this.compileExpression(statement.condition, Type.i32),
        this.currentType,
        statement.condition
      );
      let condKind = this.evaluateCondition(condExpr);

      if (possiblyContinues) {
        bodyStmts = [
          module.block(continueLabel, bodyStmts)
        ];
      }

      // Shortcut if condition is always false
      if (condKind == ConditionKind.False) {
        bodyStmts.push(
          module.drop(condExpr)
        );
        flow.inherit(bodyFlow);

      // Terminate if condition is always true and body never breaks
      } else if (condKind == ConditionKind.True && !bodyFlow.isAny(FlowFlags.Breaks | FlowFlags.ConditionallyBreaks)) {
        bodyStmts.push(
          module.drop(condExpr)
        );
        bodyStmts.push(
          module.br(loopLabel)
        );
        flow.set(FlowFlags.Terminates);

      } else {
        bodyStmts.push(
          module.br(loopLabel,
            condExpr
          )
        );
        flow.inherit(condFlow);

        // Detect if local flags are incompatible before and after looping, and
        // if so recompile by unifying local flags between iterations. Note that
        // this may be necessary multiple times where locals depend on each other.
        if (Flow.hasIncompatibleLocalStates(flowBefore, flow)) {
          outerFlow.popBreakLabel();
          this.currentFlow = outerFlow;
          return this.doCompileDoStatement(statement, flow);
        }
      }
    }

    // Finalize
    assert(!flow.hasScopedLocals);
    outerFlow.inherit(flow);
    outerFlow.popBreakLabel();
    this.currentFlow = outerFlow;
    var expr = module.block(breakLabel, [
      module.loop(loopLabel,
        module.flatten(bodyStmts)
      )
    ]);
    if (outerFlow.is(FlowFlags.Terminates)) {
      expr = module.block(null, [ expr, module.unreachable() ]);
    }
    return expr;
  }

  private compileEmptyStatement(
    statement: EmptyStatement
  ): ExpressionRef {
    return this.module.nop();
  }

  private compileExpressionStatement(
    statement: ExpressionStatement
  ): ExpressionRef {
    return this.compileExpression(statement.expression, Type.void, Constraints.ConvImplicit);
  }

  private compileForStatement(
    /** Statement to compile. */
    statement: ForStatement
  ): ExpressionRef {
    return this.doCompileForStatement(statement, null);
  }

  private doCompileForStatement(
    /** Statement to compile. */
    statement: ForStatement,
    /** If recompiling, the flow with differing local flags that triggered it. */
    flowAfter: Flow | null
  ): ExpressionRef {
    var module = this.module;
    var outerFlow = this.currentFlow;

    // (initializer)                  └►┐ flow
    // (block $break                    │
    //  (loop $loop                     ├◄───────────┐ recompile?
    //   (local.set $tcond (condition)) └─┐ condFlow │
    //                                  ┌─┘          │
    //   (if (local.get $tcond)       ┌◄┤            │ condition?
    //    (block $continue            │ │            │
    //     (body)                     │ └─┐ bodyFlow │
    //                                │ ┌─┘          │
    //    )                           ├◄┼►╢          │ breaks or terminates?
    //    (incrementor)               │ └─┐ incrFlow │
    //                                │ ┌─┘          │
    //                                │ └────────────┘
    //    (br $loop)                  └─┐
    //   )                              │
    //  )                               │
    // )                                │
    //                                ┌─┘

    var label = outerFlow.pushBreakLabel();
    var stmts = new Array<ExpressionRef>();
    var flow = outerFlow.fork(/* resetBreakContext */ true);
    this.currentFlow = flow;

    var breakLabel = `for-break${label}`;
    flow.breakLabel = breakLabel;
    var continueLabel = `for-continue|${label}`;
    flow.continueLabel = continueLabel;
    var loopLabel = `for-loop|${label}`;

    // Compile initializer if present
    var initializer = statement.initializer;
    if (initializer) {
      assert(
        initializer.kind == NodeKind.Expression ||
        initializer.kind == NodeKind.Variable
      );
      stmts.push(this.compileStatement(initializer));
    }

    if (flowAfter) flow.unifyLocalFlags(flowAfter);
    var flowBefore = flow.fork();

    // Precompute the condition
    var condFlow = flow.fork();
    this.currentFlow = condFlow;
    var condExpr: ExpressionRef;
    var condKind: ConditionKind;
    var condition = statement.condition;
    if (condition) {
      condExpr = this.makeIsTrueish(
        this.compileExpression(condition, Type.bool),
        this.currentType,
        condition
      );
      condKind = this.evaluateCondition(condExpr);

      // Shortcut if condition is always false (body never runs)
      if (condKind == ConditionKind.False) {
        stmts.push(
          module.drop(condExpr)
        );
        condFlow.freeScopedLocals();
        flow.inherit(condFlow);
        flow.freeScopedLocals();
        outerFlow.inherit(flow);
        outerFlow.popBreakLabel();
        this.currentFlow = outerFlow;
        return module.flatten(stmts);
      }
    } else {
      condExpr = module.i32(1);
      condKind = ConditionKind.True;
    }

    // From here on condition is either always true or unknown

    // Store condition result in a temp
    var tcond = flow.getTempLocal(Type.bool);
    var loopStmts = new Array<ExpressionRef>();
    loopStmts.push(
      module.local_set(tcond.index, condExpr, false) // bool
    );
    condFlow.freeScopedLocals();

    flow.inherit(condFlow); // always executes
    this.currentFlow = flow;

    // Compile the body assuming the condition turned out true
    var bodyFlow = flow.fork();
    bodyFlow.inheritNonnullIfTrue(condExpr);
    this.currentFlow = bodyFlow;
    var bodyStmts = new Array<ExpressionRef>();
    var body = statement.body;
    if (body.kind == NodeKind.Block) {
      this.compileStatements((<BlockStatement>body).statements, false, bodyStmts);
    } else {
      bodyStmts.push(this.compileStatement(body));
    }

    // Check if body terminates
    if (bodyFlow.isAny(FlowFlags.Terminates | FlowFlags.Breaks)) {
      bodyStmts.push(module.unreachable());
    }
    if (condKind == ConditionKind.True) flow.inherit(bodyFlow);
    else flow.inheritBranch(bodyFlow);
    bodyFlow.freeScopedLocals();

    var ifStmts = new Array<ExpressionRef>();
    ifStmts.push(
      module.block(continueLabel, bodyStmts)
    );

    // Compile the incrementor if it runs
    // Can still fall through to here if body continues, hence is already known to terminate
    if (!bodyFlow.is(FlowFlags.Terminates) || bodyFlow.isAny(FlowFlags.Continues | FlowFlags.ConditionallyContinues)) {
      let incrementor = statement.incrementor;
      if (incrementor) {
        let incrFlow = flow.fork();
        this.currentFlow = incrFlow;
        ifStmts.push(
          this.compileExpression(incrementor, Type.void, Constraints.ConvImplicit | Constraints.WillDrop)
        );
        incrFlow.freeScopedLocals();
        flow.inherit(incrFlow); // mostly local flags, also covers late termination by throwing
        this.currentFlow = flow;
      }

      ifStmts.push(
        module.br(loopLabel)
      );

      // Detect if local flags are incompatible before and after looping, and if
      // so recompile by unifying local flags between iterations. Note that this
      // may be necessary multiple times where locals depend on each other.
      if (Flow.hasIncompatibleLocalStates(flowBefore, flow)) {
        assert(!bodyFlow.hasScopedLocals);
        flow.freeScopedLocals();
        outerFlow.popBreakLabel();
        this.currentFlow = outerFlow;
        return this.doCompileForStatement(statement, flow);
      }
    }
    loopStmts.push(
      module.if(module.local_get(tcond.index, TypeRef.I32),
        module.flatten(ifStmts)
      )
    );

    stmts.push(
      module.block(breakLabel, [
        module.loop(loopLabel,
          module.flatten(loopStmts)
        )
      ])
    );
    flow.freeTempLocal(tcond);
    this.currentFlow = flow;

    // Finalize
    flow.freeScopedLocals();
    outerFlow.inherit(flow);
    outerFlow.popBreakLabel();
    if (outerFlow.is(FlowFlags.Terminates)) {
      stmts.push(module.unreachable());
    }
    this.currentFlow = outerFlow;
    return module.flatten(stmts);
  }

  private compileForOfStatement(
    statement: ForOfStatement
  ): ExpressionRef {
    this.error(
      DiagnosticCode.Not_implemented_0,
      statement.range,
      "Iterators"
    );
    return this.module.unreachable();
  }

  private compileIfStatement(
    statement: IfStatement
  ): ExpressionRef {
    var module = this.module;
    var ifTrue = statement.ifTrue;
    var ifFalse = statement.ifFalse;

    // (if              └►┐ flow
    //  (condition)      ┌┴───────────┐ condition?
    //  (block           │            │
    //   (ifTrue)        └►┐ thenFlow │
    //                   ┌─┘          │
    //  )                ├─╢          │
    //  (block           │          ┌◄┤ present?
    //   (ifFalse)       │          │ └►┐ elseFlow
    //                   │          │ ┌─┘
    //  )                │          │ ├─╢
    // )                 └┬─────────┴─┘
    // ...              ┌◄┘

    // Precompute the condition (always executes)
    var condExpr = this.makeIsTrueish(
      this.compileExpression(statement.condition, Type.bool),
      this.currentType,
      statement.condition
    );
    var condKind = this.evaluateCondition(condExpr);

    // Shortcut if the condition is constant
    switch (condKind) {
      case ConditionKind.True: {
        return module.block(null, [
          module.drop(condExpr),
          this.compileStatement(ifTrue)
        ]);
      }
      case ConditionKind.False: {
        return ifFalse
          ? module.block(null, [
              module.drop(condExpr),
              this.compileStatement(ifFalse)
            ])
          : module.drop(condExpr);
      }
    }

    // From here on condition is always unknown

    var flow = this.currentFlow;

    // Compile ifTrue assuming the condition turned out true
    var thenStmts = new Array<ExpressionRef>();
    var thenFlow = flow.fork();
    this.currentFlow = thenFlow;
    thenFlow.inheritNonnullIfTrue(condExpr);
    if (ifTrue.kind == NodeKind.Block) {
      this.compileStatements((<BlockStatement>ifTrue).statements, false, thenStmts);
    } else {
      thenStmts.push(this.compileStatement(ifTrue));
    }
    var thenTerminates = thenFlow.isAny(FlowFlags.Terminates | FlowFlags.Breaks);
    if (thenTerminates) {
      thenStmts.push(module.unreachable());
    }
    thenFlow.freeScopedLocals();
    this.currentFlow = flow;

    // Compile ifFalse assuming the condition turned out false, if present
    if (ifFalse) {
      let elseStmts = new Array<ExpressionRef>();
      let elseFlow = flow.fork();
      this.currentFlow = elseFlow;
      elseFlow.inheritNonnullIfFalse(condExpr);
      if (ifFalse.kind == NodeKind.Block) {
        this.compileStatements((<BlockStatement>ifFalse).statements, false, elseStmts);
      } else {
        elseStmts.push(this.compileStatement(ifFalse));
      }
      let elseTerminates = elseFlow.isAny(FlowFlags.Terminates | FlowFlags.Breaks);
      if (elseTerminates) {
        elseStmts.push(module.unreachable());
      }
      elseFlow.freeScopedLocals();
      this.currentFlow = flow;
      flow.inheritMutual(thenFlow, elseFlow);
      return module.if(condExpr,
        module.flatten(thenStmts),
        module.flatten(elseStmts)
      );
    } else {
      flow.inheritBranch(thenFlow);
      flow.inheritNonnullIfFalse(condExpr,
        thenFlow.isAny(FlowFlags.Terminates | FlowFlags.Breaks)
          ? null     // thenFlow terminates: just inherit
          : thenFlow // must become nonnull in thenFlow otherwise
      );
      return module.if(condExpr,
        module.flatten(thenStmts)
      );
    }
  }

  private compileReturnStatement(
    statement: ReturnStatement,
    isLastInBody: bool
  ): ExpressionRef {
    var module = this.module;
    var expr: ExpressionRef = 0;
    var flow = this.currentFlow;
    var returnType = flow.returnType;

    var valueExpression = statement.value;
    if (valueExpression) {
      let constraints = Constraints.ConvImplicit;
      if (flow.actualFunction.is(CommonFlags.ModuleExport)) constraints |= Constraints.MustWrap;

      expr = this.compileExpression(valueExpression, returnType, constraints);
      if (!flow.canOverflow(expr, returnType)) flow.set(FlowFlags.ReturnsWrapped);
      if (flow.isNonnull(expr, returnType)) flow.set(FlowFlags.ReturnsNonNull);
      if (flow.actualFunction.is(CommonFlags.Constructor) && valueExpression.kind != NodeKind.This) {
        flow.set(FlowFlags.MayReturnNonThis);
      }
    } else if (returnType != Type.void) {
      this.error(
        DiagnosticCode.Type_0_is_not_assignable_to_type_1,
        statement.range, "void", returnType.toString()
      );
      this.currentType = returnType;
      return module.unreachable();
    }
    flow.freeScopedLocals();

    // Remember that this flow returns
    flow.set(FlowFlags.Returns | FlowFlags.Terminates);

    // Handle inline return
    if (flow.isInline) {
      return !expr
        ? isLastInBody
          ? module.nop()
          : module.br(assert(flow.inlineReturnLabel))
        : isLastInBody
          ? expr
          : this.currentType == Type.void
            ? module.block(null, [ expr, module.br(assert(flow.inlineReturnLabel)) ])
            : module.br(assert(flow.inlineReturnLabel), 0, expr);
    }

    // Otherwise emit a normal return
    return !expr
      ? isLastInBody
        ? module.nop()
        : module.return()
      : isLastInBody
        ? expr
        : this.currentType == Type.void
          ? module.block(null, [ expr, module.return() ])
          : module.return(expr);
  }

  private compileSwitchStatement(
    statement: SwitchStatement
  ): ExpressionRef {
    var module = this.module;

    var cases = statement.cases;
    var numCases = cases.length;
    if (!numCases) {
      return this.compileExpression(statement.condition, Type.void,
        Constraints.ConvImplicit
      );
    }

    // Everything within a switch uses the same break context
    var outerFlow = this.currentFlow;
    var context = outerFlow.pushBreakLabel();

    // introduce a local for evaluating the condition (exactly once)
    var tempLocal = outerFlow.getTempLocal(Type.u32);
    var tempLocalIndex = tempLocal.index;

    // Prepend initializer to inner block. Does not initiate a new branch, yet.
    var breaks = new Array<ExpressionRef>(1 + numCases);
    breaks[0] = module.local_set( // initializer
      tempLocalIndex,
      this.compileExpression(statement.condition, Type.u32,
        Constraints.ConvImplicit
      ),
      false // u32
    );

    // make one br_if per (possibly dynamic) labeled case (binaryen optimizes to br_table where possible)
    var breakIndex = 1;
    var defaultIndex = -1;
    for (let i = 0; i < numCases; ++i) {
      let case_ = cases[i];
      let label = case_.label;
      if (label) {
        breaks[breakIndex++] = module.br(`case${i}|${context}`,
          module.binary(BinaryOp.EqI32,
            module.local_get(tempLocalIndex, TypeRef.I32),
            this.compileExpression(label, Type.u32,
              Constraints.ConvImplicit
            )
          )
        );
      } else {
        defaultIndex = i;
      }
    }

    outerFlow.freeTempLocal(tempLocal);

    // otherwise br to default respectively out of the switch if there is no default case
    breaks[breakIndex] = module.br(defaultIndex >= 0
      ? `case${defaultIndex}|${context}`
      : `break|${context}`
    );

    // nest blocks in order
    var currentBlock = module.block(`case0|${context}`, breaks, TypeRef.None);
    var commonCategorical = FlowFlags.AnyCategorical;
    var commonConditional = 0;
    for (let i = 0; i < numCases; ++i) {
      let case_ = cases[i];
      let statements = case_.statements;
      let numStatements = statements.length;

      // Each switch case initiates a new branch
      let innerFlow = outerFlow.fork();
      this.currentFlow = innerFlow;
      let breakLabel = `break|${context}`;
      innerFlow.breakLabel = breakLabel;

      let isLast = i == numCases - 1;
      let nextLabel = isLast ? breakLabel : `case${i + 1}|${context}`;
      let stmts = new Array<ExpressionRef>(1 + numStatements);
      stmts[0] = currentBlock;
      let count = 1;
      let terminates = false;
      for (let j = 0; j < numStatements; ++j) {
        let stmt = this.compileStatement(statements[j]);
        if (getExpressionId(stmt) != ExpressionId.Nop) {
          stmts[count++] = stmt;
        }
        if (innerFlow.isAny(FlowFlags.Terminates | FlowFlags.Breaks)) {
          if (innerFlow.is(FlowFlags.Terminates)) terminates = true;
          break;
        }
      }
      stmts.length = count;
      if (terminates || isLast || innerFlow.isAny(FlowFlags.Breaks | FlowFlags.ConditionallyBreaks)) {
        commonCategorical &= innerFlow.flags;
      }

      commonConditional |= innerFlow.deriveConditionalFlags();

      // Switch back to the parent flow
      innerFlow.unset(
        FlowFlags.Breaks |
        FlowFlags.ConditionallyBreaks
      );
      innerFlow.freeScopedLocals();
      this.currentFlow = outerFlow;
      currentBlock = module.block(nextLabel, stmts, TypeRef.None); // must be a labeled block
    }
    outerFlow.popBreakLabel();

    // If the switch has a default (guaranteed to handle any value), propagate common flags
    if (defaultIndex >= 0) outerFlow.flags |= commonCategorical & ~FlowFlags.Breaks;
    outerFlow.flags |= commonConditional & ~FlowFlags.ConditionallyBreaks;
    // TODO: what about local states?
    return currentBlock;
  }

  private compileThrowStatement(
    statement: ThrowStatement
  ): ExpressionRef {
    // TODO: requires exception-handling spec.
    var flow = this.currentFlow;

    // Remember that this branch throws
    flow.set(FlowFlags.Throws | FlowFlags.Terminates);

    var stmts = new Array<ExpressionRef>();
    var value = statement.value;
    var message: Expression | null = null;
    if (value.kind == NodeKind.New) {
      let newArgs = (<NewExpression>value).args;
      if (newArgs.length) message = newArgs[0]; // FIXME: naively assumes type string
    }
    stmts.push(
      this.makeAbort(message, statement)
    );
    flow.freeScopedLocals();
    return this.module.flatten(stmts);
  }

  private compileTryStatement(
    statement: TryStatement
  ): ExpressionRef {
    // TODO: can't yet support something like: try { return ... } finally { ... }
    // worthwhile to investigate lowering returns to block results (here)?
    this.error(
      DiagnosticCode.Not_implemented_0,
      statement.range,
      "Exceptions"
    );
    return this.module.unreachable();
  }

  /** Compiles a variable statement. Returns `0` if an initializer is not necessary. */
  private compileVariableStatement(
    statement: VariableStatement
  ): ExpressionRef {
    var module = this.module;
    var declarations = statement.declarations;
    var numDeclarations = declarations.length;
    var flow = this.currentFlow;
    var initializers = new Array<ExpressionRef>();
    var resolver = this.resolver;

    for (let i = 0; i < numDeclarations; ++i) {
      let declaration = declarations[i];
      let name = declaration.name.text;
      let type: Type | null = null;
      let initExpr: ExpressionRef = 0;

      // Resolve type if annotated
      let typeNode = declaration.type;
      let initializerNode = declaration.initializer;
      if (typeNode) {
        type = resolver.resolveType( // reports
          typeNode,
          flow.actualFunction,
          cloneMap(flow.contextualTypeArguments)
        );
        if (!type) continue;
        this.checkTypeSupported(type, typeNode);

        if (initializerNode) {
          let pendingElements = this.pendingElements;
          let dummy = flow.addScopedDummyLocal(name, type, statement); // pending dummy
          pendingElements.add(dummy);
          initExpr = this.compileExpression(initializerNode, type, // reports
            Constraints.ConvImplicit
          );
          pendingElements.delete(dummy);
          flow.freeScopedDummyLocal(name);
        }

      // Otherwise infer type from initializer
      } else if (initializerNode) {
        let pendingElements = this.pendingElements;
        let temp = flow.addScopedDummyLocal(name, Type.auto, statement); // pending dummy
        pendingElements.add(temp);
        initExpr = this.compileExpression(initializerNode, Type.auto); // reports
        pendingElements.delete(temp);
        flow.freeScopedDummyLocal(name);

        if (this.currentType == Type.void) {
          this.error(
            DiagnosticCode.Type_0_is_not_assignable_to_type_1,
            declaration.range, this.currentType.toString(), "<auto>"
          );
          continue;
        }
        type = this.currentType;

      // Error if there's neither a type nor an initializer
      } else {
        this.error(
          DiagnosticCode.Type_expected,
          declaration.name.range.atEnd
        );
        continue;
      }

      // Handle constants, and try to inline if value is static
      let isConst = declaration.is(CommonFlags.Const);
      let isStatic = false;
      if (isConst) {
        if (initExpr) {
          let precomp = module.runExpression(initExpr, ExpressionRunnerFlags.PreserveSideeffects);
          if (precomp) {
            initExpr = precomp; // always use precomputed initExpr
            let local: Local | null = null;
            switch (<u32>getExpressionType(initExpr)) {
              case <u32>TypeRef.I32: {
                local = new Local(name, -1, type, flow.parentFunction);
                local.setConstantIntegerValue(
                  i64_new(
                    getConstValueI32(initExpr),
                    0
                  ),
                  type
                );
                break;
              }
              case <u32>TypeRef.I64: {
                local = new Local(name, -1, type, flow.parentFunction);
                local.setConstantIntegerValue(
                  i64_new(
                    getConstValueI64Low(initExpr),
                    getConstValueI64High(initExpr)
                  ),
                  type
                );
                break;
              }
              case <u32>TypeRef.F32: {
                local = new Local(name, -1, type, flow.parentFunction);
                local.setConstantFloatValue(<f64>getConstValueF32(initExpr), type);
                break;
              }
              case <u32>TypeRef.F64: {
                local = new Local(name, -1, type, flow.parentFunction);
                local.setConstantFloatValue(getConstValueF64(initExpr), type);
                break;
              }
            }
            if (local) {
              // Add as a virtual local that doesn't actually exist in WebAssembly
              let scopedLocals = flow.scopedLocals;
              if (!scopedLocals) flow.scopedLocals = scopedLocals = new Map();
              else if (scopedLocals.has(name)) {
                let existing = assert(scopedLocals.get(name));
                this.errorRelated(
                  DiagnosticCode.Duplicate_identifier_0,
                  declaration.name.range,
                  existing.declaration.name.range,
                  name
                );
                return this.module.unreachable();
              }
              scopedLocals.set(name, local);
              isStatic = true;
            }
          }
        } else {
          this.error(
            DiagnosticCode._const_declarations_must_be_initialized,
            declaration.range
          );
        }
      }

      // Otherwise compile as mutable
      if (!isStatic) {
        let local: Local;
        if (
          declaration.isAny(CommonFlags.Let | CommonFlags.Const) ||
          flow.isInline
        ) { // here: not top-level
          let existingLocal = flow.getScopedLocal(name);
          if (existingLocal) {
            if (!existingLocal.declaration.range.source.isNative) {
              this.errorRelated(
                DiagnosticCode.Duplicate_identifier_0,
                declaration.name.range,
                existingLocal.declaration.name.range,
                name
              );
            } else { // scoped locals are shared temps that don't track declarations
              this.error(
                DiagnosticCode.Duplicate_identifier_0,
                declaration.name.range, name
              );
            }
            local = existingLocal;
          } else {
            local = flow.addScopedLocal(name, type);
          }
          if (isConst) flow.setLocalFlag(local.index, LocalFlags.Constant);
        } else {
          let existing = flow.lookupLocal(name);
          if (existing) {
            this.errorRelated(
              DiagnosticCode.Duplicate_identifier_0,
              declaration.name.range,
              existing.declaration.name.range,
              name
            );
            continue;
          }
          local = flow.parentFunction.addLocal(type, name, declaration);
          if (isConst) flow.setLocalFlag(local.index, LocalFlags.Constant);
        }
        if (initExpr) {
          initializers.push(
            this.makeLocalAssignment(local, initExpr, type, false)
          );
        } else {
          // no need to assign zero
          if (local.type.isShortIntegerValue) {
            flow.setLocalFlag(local.index, LocalFlags.Wrapped);
          }
        }
      }
    }
    this.currentType = Type.void;
    return initializers.length == 0
      ? 0
      : module.flatten(initializers);
  }

  private compileVoidStatement(
    statement: VoidStatement
  ): ExpressionRef {
    return this.compileExpression(statement.expression, Type.void,
      Constraints.ConvExplicit | Constraints.WillDrop
    );
  }

  private compileWhileStatement(
    /** Statement to compile. */
    statement: WhileStatement
  ): ExpressionRef {
    return this.doCompileWhileStatement(statement, null);
  }

  private doCompileWhileStatement(
    /** Statement to compile. */
    statement: WhileStatement,
    /** If recompiling, the flow with differing local flags that triggered it. */
    flowAfter: Flow | null
  ): ExpressionRef {
    var module = this.module;
    var outerFlow = this.currentFlow;

    // (block $break                  └►┐ flow
    //  (loop $continue                 ├◄───────────┐ recompile?
    //   (local.set $tcond (condition)) └─┐ condFlow │
    //                                  ┌─┘          │
    //   (if (local.get $tcond)       ┌◄┤            │ condition?
    //    (body)                      │ └─┐ bodyFlow │
    //                                │ ┌─┘          │
    //                                ├◄┼►╢          │ breaks or terminates?
    //    (br $continue)              │ └────────────┘
    //   )                            └─┐
    //  )                               │
    // )                              ┌─┘

    var label = outerFlow.pushBreakLabel();
    var stmts = new Array<ExpressionRef>();
    var flow = outerFlow.fork(/* resetBreakContext */ true);
    if (flowAfter) flow.unifyLocalFlags(flowAfter);
    var flowBefore = flow.fork();
    this.currentFlow = flow;

    var breakLabel = `while-break|${label}`;
    flow.breakLabel = breakLabel;
    var continueLabel = `while-continue|${label}`;
    flow.continueLabel = continueLabel;

    // Precompute the condition
    var condFlow = flow.fork();
    this.currentFlow = condFlow;
    var condExpr = this.makeIsTrueish(
      this.compileExpression(statement.condition, Type.bool),
      this.currentType,
      statement.condition
    );
    var condKind = this.evaluateCondition(condExpr);

    // Shortcut if condition is always false (body never runs)
    if (condKind == ConditionKind.False) {
      stmts.push(
        module.drop(condExpr)
      );
      assert(!flow.hasScopedLocals);
      outerFlow.popBreakLabel();
      this.currentFlow = outerFlow;
      return module.flatten(stmts);
    }

    // From here on condition is either always true or unknown

    // Store condition result in a temp
    var tcond = flow.getTempLocal(Type.bool);
    stmts.push(
      module.local_set(tcond.index, condExpr, false) // bool
    );
    condFlow.freeScopedLocals();

    flow.inherit(condFlow); // always executes
    this.currentFlow = flow;

    // Compile the body assuming the condition turned out true
    var bodyFlow = flow.fork();
    bodyFlow.inheritNonnullIfTrue(condExpr);
    this.currentFlow = bodyFlow;
    var bodyStmts = new Array<ExpressionRef>();
    var body = statement.body;
    if (body.kind == NodeKind.Block) {
      this.compileStatements((<BlockStatement>body).statements, false, bodyStmts);
    } else {
      bodyStmts.push(this.compileStatement(body));
    }

    // Simplify if body always terminates
    if (bodyFlow.is(FlowFlags.Terminates)) {
      bodyStmts.push(
        module.unreachable()
      );
      if (condKind == ConditionKind.True) flow.inherit(bodyFlow);
      else flow.inheritBranch(bodyFlow);

    // Terminate if condition is always true and body never breaks
    } else if (condKind == ConditionKind.True && !bodyFlow.isAny(FlowFlags.Breaks | FlowFlags.ConditionallyBreaks)) {
      bodyStmts.push(
        module.br(continueLabel)
      );
      flow.set(FlowFlags.Terminates);

    } else {
      let breaks = bodyFlow.is(FlowFlags.Breaks);
      if (breaks) {
        bodyStmts.push(
          module.unreachable()
        );
      } else {
        bodyStmts.push(
          module.br(continueLabel)
        );
      }
      if (condKind == ConditionKind.True) flow.inherit(bodyFlow);
      else flow.inheritBranch(bodyFlow);

      // Detect if local flags are incompatible before and after looping, and
      // if so recompile by unifying local flags between iterations. Note that
      // this may be necessary multiple times where locals depend on each other.
      // Here: Only relevant if flow does not always break.
      if (!breaks && Flow.hasIncompatibleLocalStates(flowBefore, flow)) {
        flow.freeTempLocal(tcond);
        outerFlow.popBreakLabel();
        this.currentFlow = outerFlow;
        return this.doCompileWhileStatement(statement, flow);
      }
    }
    stmts.push(
      module.if(module.local_get(tcond.index, TypeRef.I32),
        module.flatten(bodyStmts)
      )
    );
    flow.freeTempLocal(tcond);
    this.currentFlow = flow;

    // Finalize
    assert(!flow.hasScopedLocals);
    outerFlow.inherit(flow);
    outerFlow.popBreakLabel();
    this.currentFlow = outerFlow;
    var expr = module.block(breakLabel, [
      module.loop(continueLabel,
        module.flatten(stmts)
      )
    ]);
    if (condKind == ConditionKind.True && outerFlow.is(FlowFlags.Terminates)) {
      expr = module.block(null, [ expr, module.unreachable() ]);
    }
    return expr;
  }

  // === Expressions ==============================================================================

  /** Compiles the value of an inlined constant element. */
  compileInlineConstant(
    element: VariableLikeElement,
    contextualType: Type,
    constraints: Constraints
  ): ExpressionRef {
    assert(element.is(CommonFlags.Inlined | CommonFlags.Resolved));
    var type = element.type;
    this.currentType = type;
    switch (type.kind) {
      case TypeKind.Bool: {
        return this.module.i32(
          element.constantValueKind == ConstantValueKind.Integer
            // @ts-ignore
            ? <i32>i64_ne(element.constantIntegerValue, i64_zero)
            : 0
        );
      }
      case TypeKind.I8:
      case TypeKind.I16: {
        let shift = type.computeSmallIntegerShift(Type.i32);
        return this.module.i32(
          element.constantValueKind == ConstantValueKind.Integer
            ? i64_low(element.constantIntegerValue) << shift >> shift
            : 0
        ); // recognized by canOverflow
      }
      case TypeKind.U8:
      case TypeKind.U16: {
        let mask = element.type.computeSmallIntegerMask(Type.i32);
        return this.module.i32(
          element.constantValueKind == ConstantValueKind.Integer
            ? i64_low(element.constantIntegerValue) & mask
            : 0
        ); // recognized by canOverflow
      }
      case TypeKind.I32:
      case TypeKind.U32: {
        return this.module.i32(
          element.constantValueKind == ConstantValueKind.Integer
            ? i64_low(element.constantIntegerValue)
            : 0
        );
      }
      case TypeKind.Isize:
      case TypeKind.Usize: {
        if (!element.program.options.isWasm64) {
          return this.module.i32(
            element.constantValueKind == ConstantValueKind.Integer
              ? i64_low(element.constantIntegerValue)
              : 0
          );
        }
        // fall-through
      }
      case TypeKind.I64:
      case TypeKind.U64: {
        return element.constantValueKind == ConstantValueKind.Integer
          ? this.module.i64(
              i64_low(element.constantIntegerValue),
              i64_high(element.constantIntegerValue)
            )
          : this.module.i64(0);
      }
      case TypeKind.F64: {
        // monkey-patch for converting built-in floats to f32 implicitly
        if (!(element.hasDecorator(DecoratorFlags.Builtin) && contextualType == Type.f32)) {
          return this.module.f64(element.constantFloatValue);
        }
        // otherwise fall-through: basically precomputes f32.demote/f64 of NaN / Infinity
        this.currentType = Type.f32;
      }
      case TypeKind.F32: {
        return this.module.f32(<f32>element.constantFloatValue);
      }
      default: {
        assert(false);
        return this.module.unreachable();
      }
    }
  }

  compileExpression(
    expression: Expression,
    contextualType: Type,
    constraints: Constraints = Constraints.None
  ): ExpressionRef {
    while (expression.kind == NodeKind.Parenthesized) { // skip
      expression = (<ParenthesizedExpression>expression).expression;
    }
    this.currentType = contextualType;
    if (contextualType == Type.void) constraints |= Constraints.WillDrop;
    var expr: ExpressionRef;
    switch (expression.kind) {
      case NodeKind.Assertion: {
        expr = this.compileAssertionExpression(<AssertionExpression>expression, contextualType, constraints);
        break;
      }
      case NodeKind.Binary: {
        expr = this.compileBinaryExpression(<BinaryExpression>expression, contextualType, constraints);
        break;
      }
      case NodeKind.Call: {
        expr = this.compileCallExpression(<CallExpression>expression, contextualType, constraints);
        break;
      }
      case NodeKind.Comma: {
        expr = this.compileCommaExpression(<CommaExpression>expression, contextualType, constraints);
        break;
      }
      case NodeKind.ElementAccess: {
        expr = this.compileElementAccessExpression(<ElementAccessExpression>expression, contextualType, constraints);
        break;
      }
      case NodeKind.Function: {
        expr = this.compileFunctionExpression(<FunctionExpression>expression, contextualType, constraints);
        break;
      }
      case NodeKind.Identifier:
      case NodeKind.False:
      case NodeKind.Null:
      case NodeKind.This:
      case NodeKind.Super:
      case NodeKind.True: {
        expr = this.compileIdentifierExpression(<IdentifierExpression>expression, contextualType, constraints);
        break;
      }
      case NodeKind.InstanceOf: {
        expr = this.compileInstanceOfExpression(<InstanceOfExpression>expression, contextualType, constraints);
        break;
      }
      case NodeKind.Literal: {
        expr = this.compileLiteralExpression(<LiteralExpression>expression, contextualType, constraints);
        break;
      }
      case NodeKind.New: {
        expr = this.compileNewExpression(<NewExpression>expression, contextualType, constraints);
        break;
      }
      case NodeKind.PropertyAccess: {
        expr = this.compilePropertyAccessExpression(<PropertyAccessExpression>expression, contextualType, constraints);
        break;
      }
      case NodeKind.Ternary: {
        expr = this.compileTernaryExpression(<TernaryExpression>expression, contextualType, constraints);
        break;
      }
      case NodeKind.UnaryPostfix: {
        expr = this.compileUnaryPostfixExpression(<UnaryPostfixExpression>expression, contextualType, constraints);
        break;
      }
      case NodeKind.UnaryPrefix: {
        expr = this.compileUnaryPrefixExpression(<UnaryPrefixExpression>expression, contextualType, constraints);
        break;
      }
      case NodeKind.Compiled: {
        let compiled = <CompiledExpression>expression;
        expr = compiled.expr;
        this.currentType = compiled.type;
        break;
      }
      case NodeKind.Class: {
        // TODO: compile as class expression
        this.error(
          DiagnosticCode.Not_implemented_0,
          expression.range,
          "Block-scoped class declarations or expressions"
        );
        expr = this.module.unreachable();
        break;
      }
      default: {
        assert(false);
        expr = this.module.unreachable();
      }
    }
    // ensure conversion and wrapping in case the respective function doesn't on its own
    var currentType = this.currentType;
    var wrap = (constraints & Constraints.MustWrap) != 0;
    if (currentType != contextualType.nonNullableType) { // allow assigning non-nullable to nullable
      if (constraints & Constraints.ConvExplicit) {
        expr = this.convertExpression(expr, currentType, contextualType, true, expression);
        this.currentType = currentType = contextualType;
      } else if (constraints & Constraints.ConvImplicit) {
        expr = this.convertExpression(expr, currentType, contextualType, false, expression);
        this.currentType = currentType = contextualType;
      }
    }
    if (wrap) expr = this.ensureSmallIntegerWrap(expr, currentType);
    // debug location is added here so the caller doesn't have to. means: compilation of an expression
    // must go through this function, with the respective per-kind functions not being used directly.
    if (this.options.sourceMap) this.addDebugLocation(expr, expression.range);
    return expr;
  }

  /** Converts an expression's result from one type to another. */
  convertExpression(
    expr: ExpressionRef,
    /** Original type. */
    fromType: Type,
    /** New type. */
    toType: Type,
    /** Whether the conversion is explicit. */
    explicit: bool,
    /** Report node. */
    reportNode: Node
  ): ExpressionRef {
    var module = this.module;

    if (fromType.kind == TypeKind.Void) {
      if (toType.kind == TypeKind.Void) {
        // void to void: Can happen as a result of a foregoing error. Since we
        // have an `expr` here that is already supposed to be void, return it.
        return expr;
      }
      // void to any
      this.error(
        DiagnosticCode.Type_0_is_not_assignable_to_type_1,
        reportNode.range, fromType.toString(), toType.toString()
      );
      return module.unreachable();
    }

    // any to void
    if (toType.kind == TypeKind.Void) return module.drop(expr);

    // reference involved
    if (fromType.isReference || toType.isReference) {
      if (this.currentFlow.isNonnull(expr, fromType)) {
        fromType = fromType.nonNullableType;
      } else if (explicit && fromType.isNullableReference && !toType.isNullableReference) {
        // explicit conversion from nullable to non-nullable requires a runtime
        // check here because nonnull state above already didn't know better
        if (!this.options.noAssert) {
          expr = this.makeRuntimeNonNullCheck(expr, fromType, reportNode);
        }
        fromType = fromType.nonNullableType;
      }
      if (fromType.isAssignableTo(toType)) { // upcast or same
        assert(toType.isExternalReference || fromType.kind == toType.kind);
        this.currentType = toType;
        return expr;
      }
      if (explicit && toType.nonNullableType.isAssignableTo(fromType)) { // downcast
        // <Cat | null>(<Animal>maybeCat)
        if (toType.isExternalReference) {
          this.error(
            DiagnosticCode.Not_implemented_0,
            reportNode.range,
            "ref.cast"
          );
          this.currentType = toType;
          return module.unreachable();
        }
        assert(fromType.kind == toType.kind);
        if (!this.options.noAssert) {
          expr = this.makeRuntimeDowncastCheck(expr, fromType, toType, reportNode);
        }
        this.currentType = toType;
        return expr;
      }
      this.error(
        DiagnosticCode.Type_0_is_not_assignable_to_type_1,
        reportNode.range, fromType.toString(), toType.toString()
      );
      this.currentType = toType;
      return module.unreachable();
    }

    // not dealing with references from here on
    assert(!fromType.isReference && !toType.isReference);

    // Early return if we have same types
    if (toType.kind == fromType.kind) {
      this.currentType = toType;
      return expr;
    }

    // v128 to any / any to v128
    // except v128 to bool
    //
    // NOTE:In case we would have more conversions to and from v128 type it's better
    // to make these checks more individual and integrate in below flow.
    if (
      !toType.isBooleanValue &&
      (toType.isVectorValue || fromType.isVectorValue)
    ) {
      this.error(
        DiagnosticCode.Type_0_is_not_assignable_to_type_1,
        reportNode.range, fromType.toString(), toType.toString()
      );
      return module.unreachable();
    }

    if (!fromType.isAssignableTo(toType)) {
      if (!explicit) {
        this.error(
          DiagnosticCode.Conversion_from_type_0_to_1_requires_an_explicit_cast,
          reportNode.range, fromType.toString(), toType.toString()
        ); // recoverable
      }
    }

    if (fromType.isFloatValue) {

      // float to float
      if (toType.isFloatValue) {
        if (fromType.kind == TypeKind.F32) {

          // f32 to f64
          if (toType.kind == TypeKind.F64) {
            expr = module.unary(UnaryOp.PromoteF32ToF64, expr);
          }

          // otherwise f32 to f32

        // f64 to f32
        } else if (toType.kind == TypeKind.F32) {
          expr = module.unary(UnaryOp.DemoteF64ToF32, expr);
        }

        // otherwise f64 to f64

      // float to int
      } else if (toType.isIntegerValue) {

        // f32 to int
        if (fromType.kind == TypeKind.F32) {
          if (toType.isBooleanValue) {
            expr = this.makeIsTrueish(expr, Type.f32, reportNode);
          } else if (toType.isSignedIntegerValue) {
            let saturating = this.options.hasFeature(Feature.NontrappingF2I);
            if (toType.isLongIntegerValue) {
              expr = module.unary(saturating ? UnaryOp.TruncSatF32ToI64 : UnaryOp.TruncF32ToI64, expr);
            } else {
              expr = module.unary(saturating ? UnaryOp.TruncSatF32ToI32 : UnaryOp.TruncF32ToI32, expr);
            }
          } else {
            let saturating = this.options.hasFeature(Feature.NontrappingF2I);
            if (toType.isLongIntegerValue) {
              expr = module.unary(saturating ? UnaryOp.TruncSatF32ToU64 : UnaryOp.TruncF32ToU64, expr);
            } else {
              expr = module.unary(saturating ? UnaryOp.TruncSatF32ToU32 : UnaryOp.TruncF32ToU32, expr);
            }
          }

        // f64 to int
        } else {
          if (toType.isBooleanValue) {
            expr = this.makeIsTrueish(expr, Type.f64, reportNode);
          } else if (toType.isSignedIntegerValue) {
            let saturating = this.options.hasFeature(Feature.NontrappingF2I);
            if (toType.isLongIntegerValue) {
              expr = module.unary(saturating ? UnaryOp.TruncSatF64ToI64 : UnaryOp.TruncF64ToI64, expr);
            } else {
              expr = module.unary(saturating ? UnaryOp.TruncSatF64ToI32 : UnaryOp.TruncF64ToI32, expr);
            }
          } else {
            let saturating = this.options.hasFeature(Feature.NontrappingF2I);
            if (toType.isLongIntegerValue) {
              expr = module.unary(saturating ? UnaryOp.TruncSatF64ToU64 : UnaryOp.TruncF64ToU64, expr);
            } else {
              expr = module.unary(saturating ? UnaryOp.TruncSatF64ToU32 : UnaryOp.TruncF64ToU32, expr);
            }
          }
        }

      // float to void
      } else {
        assert(toType.flags == TypeFlags.None, "void type expected");
        expr = module.drop(expr);
      }

    // int to float
    } else if (fromType.isIntegerValue && toType.isFloatValue) {

      // int to f32
      if (toType.kind == TypeKind.F32) {
        if (fromType.isLongIntegerValue) {
          expr = module.unary(
            fromType.isSignedIntegerValue
              ? UnaryOp.ConvertI64ToF32
              : UnaryOp.ConvertU64ToF32,
            expr
          );
        } else {
          expr = module.unary(
            fromType.isSignedIntegerValue
              ? UnaryOp.ConvertI32ToF32
              : UnaryOp.ConvertU32ToF32,
            expr
          );
        }

      // int to f64
      } else {
        if (fromType.isLongIntegerValue) {
          expr = module.unary(
            fromType.isSignedIntegerValue
              ? UnaryOp.ConvertI64ToF64
              : UnaryOp.ConvertU64ToF64,
            expr
          );
        } else {
          expr = module.unary(
            fromType.isSignedIntegerValue
              ? UnaryOp.ConvertI32ToF64
              : UnaryOp.ConvertU32ToF64,
            expr
          );
        }
      }

    // v128 to bool
    } else if (fromType == Type.v128 && toType.isBooleanValue) {
      expr = this.makeIsTrueish(expr, Type.v128, reportNode);

    // int to int
    } else {
      // i64 to ...
      if (fromType.isLongIntegerValue) {

        // i64 to i32 or smaller
        if (toType.isBooleanValue) {
          expr = module.binary(BinaryOp.NeI64, expr, module.i64(0));
        } else if (!toType.isLongIntegerValue) {
          expr = module.unary(UnaryOp.WrapI64ToI32, expr); // discards upper bits
        }

      // i32 or smaller to i64
      } else if (toType.isLongIntegerValue) {
        expr = module.unary(
          fromType.isSignedIntegerValue ? UnaryOp.ExtendI32ToI64 : UnaryOp.ExtendU32ToU64,
          this.ensureSmallIntegerWrap(expr, fromType) // must clear garbage bits
        );

      // i32 to i32
      } else {
        // small i32 to ...
        if (fromType.isShortIntegerValue) {
          // small i32 to larger i32
          if (fromType.size < toType.size) {
            expr = this.ensureSmallIntegerWrap(expr, fromType); // must clear garbage bits
          }
        // same size
        } else {
          if (!explicit && !this.options.isWasm64 && fromType.isVaryingIntegerValue && !toType.isVaryingIntegerValue) {
            this.warning(
              DiagnosticCode.Conversion_from_type_0_to_1_will_require_an_explicit_cast_when_switching_between_32_64_bit,
              reportNode.range, fromType.toString(), toType.toString()
            );
          }
        }
      }
    }

    this.currentType = toType;
    return expr;
  }

  private compileAssertionExpression(
    expression: AssertionExpression,
    contextualType: Type,
    constraints: Constraints
  ): ExpressionRef {
    var inheritedConstraints = constraints & ~(Constraints.ConvImplicit | Constraints.ConvExplicit);
    switch (expression.assertionKind) {
      case AssertionKind.Prefix:
      case AssertionKind.As: {
        let flow = this.currentFlow;
        let toType = this.resolver.resolveType( // reports
          assert(expression.toType),
          flow.actualFunction,
          cloneMap(flow.contextualTypeArguments)
        );
        if (!toType) return this.module.unreachable();
        return this.compileExpression(expression.expression, toType, inheritedConstraints | Constraints.ConvExplicit);
      }
      case AssertionKind.NonNull: {
        assert(!expression.toType);
        let expr = this.compileExpression(expression.expression, contextualType.exceptVoid, inheritedConstraints);
        let type = this.currentType;
        if (this.currentFlow.isNonnull(expr, type)) {
          this.info(
            DiagnosticCode.Expression_is_never_null,
            expression.expression.range
          );
        } else if (!this.options.noAssert) {
          expr = this.makeRuntimeNonNullCheck(expr, type, expression);
        }
        this.currentType = type.nonNullableType;
        return expr;
      }
      case AssertionKind.Const: {
        // TODO: decide on the layout of ReadonlyArray first
        // let operand = expression.expression;
        // if (operand.kind == NodeKind.Literal && (<LiteralExpression>operand).literalKind == LiteralKind.Array) {
        //   let element = this.resolver.lookupExpression(expression /* ! */, this.currentFlow, contextualType);
        //   if (!element) return this.module.unreachable();
        //   if (element.kind == ElementKind.Class) {
        //     let arrayInstance = <Class>element;
        //     if (arrayInstance.extends(this.program.readonlyArrayPrototype)) {
        //       return this.compileStaticArrayLiteral(<ArrayLiteralExpression>operand, arrayInstance.type, constraints);
        //     }
        //   }
        // }
        this.error(
          DiagnosticCode.Not_implemented_0,
          expression.range,
          "Const assertion"
        );
        return this.module.unreachable();
      }
      default: assert(false);
    }
    return this.module.unreachable();
  }

  private f32ModInstance: Function | null = null;
  private f64ModInstance: Function | null = null;
  private f32PowInstance: Function | null = null;
  private f64PowInstance: Function | null = null;
  private i32PowInstance: Function | null = null;
  private i64PowInstance: Function | null = null;

  private compileBinaryExpression(
    expression: BinaryExpression,
    contextualType: Type,
    constraints: Constraints
  ): ExpressionRef {
    var module = this.module;
    var left = expression.left;
    var right = expression.right;

    var leftExpr: ExpressionRef;
    var leftType: Type;
    var rightExpr: ExpressionRef;
    var rightType: Type;
    var commonType: Type | null;

    var expr: ExpressionRef;
    var compound = false;

    var operator = expression.operator;
    switch (operator) {
      case Token.LessThan: {
        leftExpr = this.compileExpression(left, contextualType);
        leftType = this.currentType;

        // check operator overload
        let classReference = leftType.getClassOrWrapper(this.program);
        if (classReference) {
          let overload = classReference.lookupOverload(OperatorKind.Lt);
          if (overload) {
            expr = this.compileBinaryOverload(overload, left, leftExpr, leftType, right, expression);
            break;
          }
        }

        rightExpr = this.compileExpression(right, leftType);
        rightType = this.currentType;
        commonType = Type.commonDenominator(leftType, rightType, true);
        if (!commonType || !commonType.isNumericValue) {
          this.error(
            DiagnosticCode.Operator_0_cannot_be_applied_to_types_1_and_2,
            expression.range, "<", leftType.toString(), rightType.toString()
          );
          this.currentType = contextualType;
          return module.unreachable();
        }

        leftExpr = this.convertExpression(leftExpr, leftType, commonType, false, left);
        leftType = commonType;
        rightExpr = this.convertExpression(rightExpr, rightType, commonType, false, right);
        rightType = commonType;

        expr = this.makeLt(leftExpr, rightExpr, commonType);
        this.currentType = Type.bool;
        break;
      }
      case Token.GreaterThan: {
        leftExpr = this.compileExpression(left, contextualType);
        leftType = this.currentType;

        // check operator overload
        let classReference = leftType.getClassOrWrapper(this.program);
        if (classReference) {
          let overload = classReference.lookupOverload(OperatorKind.Gt);
          if (overload) {
            expr = this.compileBinaryOverload(overload, left, leftExpr, leftType, right, expression);
            break;
          }
        }

        rightExpr = this.compileExpression(right, leftType);
        rightType = this.currentType;
        commonType = Type.commonDenominator(leftType, rightType, true);
        if (!commonType || !commonType.isNumericValue) {
          this.error(
            DiagnosticCode.Operator_0_cannot_be_applied_to_types_1_and_2,
            expression.range, ">", leftType.toString(), rightType.toString()
          );
          this.currentType = contextualType;
          return module.unreachable();
        }

        leftExpr = this.convertExpression(leftExpr, leftType, commonType, false, left);
        leftType = commonType;
        rightExpr = this.convertExpression(rightExpr, rightType, commonType, false, right);
        rightType = commonType;

        expr = this.makeGt(leftExpr, rightExpr, commonType);
        this.currentType = Type.bool;
        break;
      }
      case Token.LessThanEquals: {
        leftExpr = this.compileExpression(left, contextualType);
        leftType = this.currentType;

        // check operator overload
        let classReference = leftType.getClassOrWrapper(this.program);
        if (classReference) {
          let overload = classReference.lookupOverload(OperatorKind.Le);
          if (overload) {
            expr = this.compileBinaryOverload(overload, left, leftExpr, leftType, right, expression);
            break;
          }
        }

        rightExpr = this.compileExpression(right, leftType);
        rightType = this.currentType;
        commonType = Type.commonDenominator(leftType, rightType, true);
        if (!commonType || !commonType.isNumericValue) {
          this.error(
            DiagnosticCode.Operator_0_cannot_be_applied_to_types_1_and_2,
            expression.range, "<=", leftType.toString(), rightType.toString()
          );
          this.currentType = contextualType;
          return module.unreachable();
        }

        leftExpr = this.convertExpression(leftExpr, leftType, commonType, false, left);
        leftType = commonType;
        rightExpr = this.convertExpression(rightExpr, rightType, commonType, false, right);
        rightType = commonType;

        expr = this.makeLe(leftExpr, rightExpr, commonType);
        this.currentType = Type.bool;
        break;
      }
      case Token.GreaterThanEquals: {
        leftExpr = this.compileExpression(left, contextualType);
        leftType = this.currentType;

        // check operator overload
        let classReference = leftType.getClassOrWrapper(this.program);
        if (classReference) {
          let overload = classReference.lookupOverload(OperatorKind.Ge);
          if (overload) {
            expr = this.compileBinaryOverload(overload, left, leftExpr, leftType, right, expression);
            break;
          }
        }

        rightExpr = this.compileExpression(right, leftType);
        rightType = this.currentType;
        commonType = Type.commonDenominator(leftType, rightType, true);
        if (!commonType || !commonType.isNumericValue) {
          this.error(
            DiagnosticCode.Operator_0_cannot_be_applied_to_types_1_and_2,
            expression.range, ">=", leftType.toString(), rightType.toString()
          );
          this.currentType = contextualType;
          return module.unreachable();
        }

        leftExpr = this.convertExpression(leftExpr, leftType, commonType, false, left);
        leftType = commonType;
        rightExpr = this.convertExpression(rightExpr, rightType, commonType, false, right);
        rightType = commonType;

        expr = this.makeGe(leftExpr, rightExpr, commonType);
        this.currentType = Type.bool;
        break;
      }

      case Token.EqualsEqualsEquals:
      case Token.EqualsEquals: {
        leftExpr = this.compileExpression(left, contextualType);
        leftType = this.currentType;

        // check operator overload
        let classReference = leftType.getClassOrWrapper(this.program);
        if (classReference) {
          let overload = classReference.lookupOverload(OperatorKind.Eq);
          if (overload) {
            expr = this.compileBinaryOverload(overload, left, leftExpr, leftType, right, expression);
            break;
          }
        }

        rightExpr = this.compileExpression(right, leftType);
        rightType = this.currentType;
        commonType = Type.commonDenominator(leftType, rightType, false);
        if (!commonType) {
          this.error(
            DiagnosticCode.Operator_0_cannot_be_applied_to_types_1_and_2,
            expression.range, operatorTokenToString(expression.operator), leftType.toString(), rightType.toString()
          );
          this.currentType = contextualType;
          return module.unreachable();
        }
        if (commonType.isFloatValue) {
          if (
            isConstExpressionNaN(module, rightExpr) ||
            isConstExpressionNaN(module, leftExpr)
          ) {
            this.warning(
              DiagnosticCode._NaN_does_not_compare_equal_to_any_other_value_including_itself_Use_isNaN_x_instead,
              expression.range
            );
          }
          if (isConstNegZero(rightExpr) || isConstNegZero(leftExpr)) {
            this.warning(
              DiagnosticCode.Comparison_with_0_0_is_sign_insensitive_Use_Object_is_x_0_0_if_the_sign_matters,
              expression.range
            );
          }
        }
        leftExpr = this.convertExpression(leftExpr, leftType, commonType, false, left);
        leftType = commonType;
        rightExpr = this.convertExpression(rightExpr, rightType, commonType, false, right);
        rightType = commonType;

        expr = this.makeEq(leftExpr, rightExpr, commonType, expression);
        this.currentType = Type.bool;
        break;
      }
      case Token.ExclamationEqualsEquals:
      case Token.ExclamationEquals: {
        leftExpr = this.compileExpression(left, contextualType);
        leftType = this.currentType;

        // check operator overload
        let classReference = leftType.getClass();
        if (classReference) {
          let overload = classReference.lookupOverload(OperatorKind.Ne);
          if (overload) {
            expr = this.compileBinaryOverload(overload, left, leftExpr, leftType, right, expression);
            break;
          }
        }

        rightExpr = this.compileExpression(right, leftType);
        rightType = this.currentType;
        commonType = Type.commonDenominator(leftType, rightType, false);
        if (!commonType) {
          this.error(
            DiagnosticCode.Operator_0_cannot_be_applied_to_types_1_and_2,
            expression.range, operatorTokenToString(expression.operator), leftType.toString(), rightType.toString()
          );
          this.currentType = contextualType;
          return module.unreachable();
        }
        if (commonType.isFloatValue) {
          if (
            isConstExpressionNaN(module, rightExpr) ||
            isConstExpressionNaN(module, leftExpr)
          ) {
            this.warning(
              DiagnosticCode._NaN_does_not_compare_equal_to_any_other_value_including_itself_Use_isNaN_x_instead,
              expression.range
            );
          }
          if (isConstNegZero(rightExpr) || isConstNegZero(leftExpr)) {
            this.warning(
              DiagnosticCode.Comparison_with_0_0_is_sign_insensitive_Use_Object_is_x_0_0_if_the_sign_matters,
              expression.range
            );
          }
        }
        leftExpr = this.convertExpression(leftExpr, leftType, commonType, false, left);
        leftType = commonType;
        rightExpr = this.convertExpression(rightExpr, rightType, commonType, false, right);
        rightType = commonType;

        expr = this.makeNe(leftExpr, rightExpr, commonType, expression);
        this.currentType = Type.bool;
        break;
      }
      case Token.Equals: {
        return this.compileAssignment(left, right, contextualType);
      }
      case Token.PlusEquals: compound = true;
      case Token.Plus: {
        leftExpr = this.compileExpression(left, contextualType);
        leftType = this.currentType;

        // check operator overload
        let classReference = leftType.getClassOrWrapper(this.program);
        if (classReference) {
          let overload = classReference.lookupOverload(OperatorKind.Add);
          if (overload) {
            expr = this.compileBinaryOverload(overload, left, leftExpr, leftType, right, expression);
            break;
          }
        }
        if (compound) {
          if (!leftType.isNumericValue) {
            this.error(
              DiagnosticCode.The_0_operator_cannot_be_applied_to_type_1,
              expression.range, "+", leftType.toString()
            );
            return module.unreachable();
          }
          rightExpr = this.compileExpression(right, leftType, Constraints.ConvImplicit);
          rightType = commonType = this.currentType;
        } else {
          rightExpr = this.compileExpression(right, leftType);
          rightType = this.currentType;
          commonType = Type.commonDenominator(leftType, rightType, false);
          if (!commonType || !commonType.isNumericValue) {
            this.error(
              DiagnosticCode.Operator_0_cannot_be_applied_to_types_1_and_2,
              expression.range, "+", leftType.toString(), rightType.toString()
            );
            this.currentType = contextualType;
            return module.unreachable();
          }
          leftExpr = this.convertExpression(leftExpr, leftType, commonType, false, left);
          leftType = commonType;
          rightExpr = this.convertExpression(rightExpr, rightType, commonType, false, right);
          rightType = commonType;
        }
        expr = this.makeAdd(leftExpr, rightExpr, commonType);
        break;
      }
      case Token.MinusEquals: compound = true;
      case Token.Minus: {
        leftExpr = this.compileExpression(left, contextualType);
        leftType = this.currentType;

        // check operator overload
        let classReference = leftType.getClassOrWrapper(this.program);
        if (classReference) {
          let overload = classReference.lookupOverload(OperatorKind.Sub);
          if (overload) {
            expr = this.compileBinaryOverload(overload, left, leftExpr, leftType, right, expression);
            break;
          }
        }

        if (compound) {
          if (!leftType.isNumericValue) {
            this.error(
              DiagnosticCode.The_0_operator_cannot_be_applied_to_type_1,
              expression.range, "-", leftType.toString()
            );
            return module.unreachable();
          }
          rightExpr = this.compileExpression(right, leftType, Constraints.ConvImplicit);
          rightType = commonType = this.currentType;
        } else {
          rightExpr = this.compileExpression(right, leftType);
          rightType = this.currentType;
          commonType = Type.commonDenominator(leftType, rightType, false);
          if (!commonType || !leftType.isNumericValue) {
            this.error(
              DiagnosticCode.Operator_0_cannot_be_applied_to_types_1_and_2,
              expression.range, "-", leftType.toString(), rightType.toString()
            );
            this.currentType = contextualType;
            return module.unreachable();
          }
          leftExpr = this.convertExpression(leftExpr, leftType, commonType, false, left);
          leftType = commonType;
          rightExpr = this.convertExpression(rightExpr, rightType, commonType, false, right);
          rightType = commonType;
        }
        expr = this.makeSub(leftExpr, rightExpr, commonType);
        break;
      }
      case Token.AsteriskEquals: compound = true;
      case Token.Asterisk: {
        leftExpr = this.compileExpression(left, contextualType);
        leftType = this.currentType;

        // check operator overload
        let classReference = leftType.getClassOrWrapper(this.program);
        if (classReference) {
          let overload = classReference.lookupOverload(OperatorKind.Mul);
          if (overload) {
            expr = this.compileBinaryOverload(overload, left, leftExpr, leftType, right, expression);
            break;
          }
        }

        if (compound) {
          if (!leftType.isNumericValue) {
            this.error(
              DiagnosticCode.The_0_operator_cannot_be_applied_to_type_1,
              expression.range, "*", leftType.toString()
            );
            return module.unreachable();
          }
          rightExpr = this.compileExpression(right, leftType, Constraints.ConvImplicit);
          rightType = commonType = this.currentType;
        } else {
          rightExpr = this.compileExpression(right, leftType);
          rightType = this.currentType;
          commonType = Type.commonDenominator(leftType, rightType, false);
          if (!commonType || !commonType.isNumericValue) {
            this.error(
              DiagnosticCode.Operator_0_cannot_be_applied_to_types_1_and_2,
              expression.range, "*", leftType.toString(), rightType.toString()
            );
            this.currentType = contextualType;
            return module.unreachable();
          }
          leftExpr = this.convertExpression(leftExpr, leftType, commonType, false, left);
          leftType = commonType;
          rightExpr = this.convertExpression(rightExpr, rightType, commonType, false, right);
          rightType = commonType;
        }
        expr = this.makeMul(leftExpr, rightExpr, commonType);
        break;
      }
      case Token.AsteriskAsteriskEquals: compound = true;
      case Token.AsteriskAsterisk: {
        leftExpr = this.compileExpression(left, contextualType);
        leftType = this.currentType;

        // check operator overload
        let classReference = leftType.getClassOrWrapper(this.program);
        if (classReference) {
          let overload = classReference.lookupOverload(OperatorKind.Pow);
          if (overload) {
            expr = this.compileBinaryOverload(overload, left, leftExpr, leftType, right, expression);
            break;
          }
        }

        if (compound) {
          if (!leftType.isNumericValue) {
            this.error(
              DiagnosticCode.The_0_operator_cannot_be_applied_to_type_1,
              expression.range, "**", leftType.toString()
            );
            return module.unreachable();
          }
          rightExpr = this.compileExpression(right, leftType, Constraints.ConvImplicit);
          rightType = commonType = this.currentType;
        } else {
          rightExpr = this.compileExpression(right, leftType);
          rightType = this.currentType;
          commonType = Type.commonDenominator(leftType, rightType, false);
          if (!commonType || !commonType.isNumericValue) {
            this.error(
              DiagnosticCode.Operator_0_cannot_be_applied_to_types_1_and_2,
              expression.range, "**", leftType.toString(), rightType.toString()
            );
            this.currentType = contextualType;
            return module.unreachable();
          }
          leftExpr = this.convertExpression(leftExpr, leftType, commonType, false, left);
          leftType = commonType;
          rightExpr = this.convertExpression(rightExpr, rightType, commonType, false, right);
          rightType = commonType;
        }
        expr = this.makePow(leftExpr, rightExpr, commonType, expression);
        break;
      }
      case Token.SlashEquals: compound = true;
      case Token.Slash: {
        leftExpr = this.compileExpression(left, contextualType);
        leftType = this.currentType;

        // check operator overload
        let classReference = leftType.getClassOrWrapper(this.program);
        if (classReference) {
          let overload = classReference.lookupOverload(OperatorKind.Div);
          if (overload) {
            expr = this.compileBinaryOverload(overload, left, leftExpr, leftType, right, expression);
            break;
          }
        }

        if (compound) {
          if (!leftType.isNumericValue) {
            this.error(
              DiagnosticCode.The_0_operator_cannot_be_applied_to_type_1,
              expression.range, "/", leftType.toString()
            );
            return module.unreachable();
          }
          rightExpr = this.compileExpression(right, leftType, Constraints.ConvImplicit);
          rightType = commonType = this.currentType;
        } else {
          rightExpr = this.compileExpression(right, leftType);
          rightType = this.currentType;
          commonType = Type.commonDenominator(leftType, rightType, false);
          if (!commonType || !commonType.isNumericValue) {
            this.error(
              DiagnosticCode.Operator_0_cannot_be_applied_to_types_1_and_2,
              expression.range, "/", leftType.toString(), rightType.toString()
            );
            this.currentType = contextualType;
            return module.unreachable();
          }
          leftExpr = this.convertExpression(leftExpr, leftType, commonType, false, left);
          leftType = commonType;
          rightExpr = this.convertExpression(rightExpr, rightType, commonType, false, right);
          rightType = commonType;
        }
        expr = this.makeDiv(leftExpr, rightExpr, commonType);
        break;
      }
      case Token.PercentEquals: compound = true;
      case Token.Percent: {
        leftExpr = this.compileExpression(left, contextualType);
        leftType = this.currentType;

        // check operator overload
        let classReference = leftType.getClassOrWrapper(this.program);
        if (classReference) {
          let overload = classReference.lookupOverload(OperatorKind.Rem);
          if (overload) {
            expr = this.compileBinaryOverload(overload, left, leftExpr, leftType, right, expression);
            break;
          }
        }

        if (compound) {
          if (!leftType.isNumericValue) {
            this.error(
              DiagnosticCode.The_0_operator_cannot_be_applied_to_type_1,
              expression.range, "%", leftType.toString()
            );
            return module.unreachable();
          }
          rightExpr = this.compileExpression(right, leftType, Constraints.ConvImplicit);
          rightType = commonType = this.currentType;
        } else {
          rightExpr = this.compileExpression(right, leftType);
          rightType = this.currentType;
          commonType = Type.commonDenominator(leftType, rightType, false);
          if (!commonType || !commonType.isNumericValue) {
            this.error(
              DiagnosticCode.Operator_0_cannot_be_applied_to_types_1_and_2,
              expression.range, "%", leftType.toString(), rightType.toString()
            );
            this.currentType = contextualType;
            return module.unreachable();
          }
          leftExpr = this.convertExpression(leftExpr, leftType, commonType, false, left);
          leftType = commonType;
          rightExpr = this.convertExpression(rightExpr, rightType, commonType, false, right);
          rightType = commonType;
        }
        expr = this.makeRem(leftExpr, rightExpr, commonType, expression);
        break;
      }
      case Token.LessThanLessThanEquals: compound = true;
      case Token.LessThanLessThan: {
        leftExpr = this.compileExpression(left, contextualType.intType);
        leftType = this.currentType;

        // check operator overload
        let classReference = leftType.getClassOrWrapper(this.program);
        if (classReference) {
          let overload = classReference.lookupOverload(OperatorKind.BitwiseShl);
          if (overload) {
            expr = this.compileBinaryOverload(overload, left, leftExpr, leftType, right, expression);
            break;
          }
        }
        if (!leftType.isIntegerValue) {
          this.error(
            DiagnosticCode.The_0_operator_cannot_be_applied_to_type_1,
            expression.range, "<<", leftType.toString()
          );
          return module.unreachable();
        }
        rightExpr = this.compileExpression(right, leftType, Constraints.ConvImplicit);
        rightType = this.currentType;

        expr = this.makeShl(leftExpr, rightExpr, rightType);
        break;
      }
      case Token.GreaterThanGreaterThanEquals: compound = true;
      case Token.GreaterThanGreaterThan: {
        leftExpr = this.compileExpression(left, contextualType.intType);
        leftType = this.currentType;

        // check operator overload
        let classReference = leftType.getClassOrWrapper(this.program);
        if (classReference) {
          let overload = classReference.lookupOverload(OperatorKind.BitwiseShr);
          if (overload) {
            expr = this.compileBinaryOverload(overload, left, leftExpr, leftType, right, expression);
            break;
          }
        }
        if (!leftType.isIntegerValue) {
          this.error(
            DiagnosticCode.The_0_operator_cannot_be_applied_to_type_1,
            expression.range, ">>", leftType.toString()
          );
          return this.module.unreachable();
        }

        rightExpr = this.compileExpression(right, leftType, Constraints.ConvImplicit);
        rightType = this.currentType;

        expr = this.makeShr(leftExpr, rightExpr, rightType);
        break;
      }
      case Token.GreaterThanGreaterThanGreaterThanEquals: compound = true;
      case Token.GreaterThanGreaterThanGreaterThan: {
        leftExpr = this.compileExpression(left, contextualType.intType);
        leftType = this.currentType;

        // check operator overload
        let classReference = leftType.getClassOrWrapper(this.program);
        if (classReference) {
          let overload = classReference.lookupOverload(OperatorKind.BitwiseShrU);
          if (overload) {
            expr = this.compileBinaryOverload(overload, left, leftExpr, leftType, right, expression);
            break;
          }
        }
        if (!leftType.isIntegerValue) {
          this.error(
            DiagnosticCode.The_0_operator_cannot_be_applied_to_type_1,
            expression.range, ">>>", leftType.toString()
          );
          return module.unreachable();
        }
        rightExpr = this.compileExpression(right, leftType, Constraints.ConvImplicit);
        rightType = this.currentType;

        expr = this.makeShru(leftExpr, rightExpr, rightType);
        break;
      }
      case Token.AmpersandEquals: compound = true;
      case Token.Ampersand: {
        leftExpr = this.compileExpression(left, contextualType.intType);
        leftType = this.currentType;

        // check operator overloadd
        let classReference = leftType.getClassOrWrapper(this.program);
        if (classReference) {
          let overload = classReference.lookupOverload(OperatorKind.BitwiseAnd);
          if (overload) {
            expr = this.compileBinaryOverload(overload, left, leftExpr, leftType, right, expression);
            break;
          }
        }

        if (compound) {
          if (!leftType.isIntegerValue) {
            this.error(
              DiagnosticCode.The_0_operator_cannot_be_applied_to_type_1,
              expression.range, "&", leftType.toString()
            );
            return module.unreachable();
          }
          rightExpr = this.compileExpression(right, leftType, Constraints.ConvImplicit);
          rightType = commonType = this.currentType;
        } else {
          rightExpr = this.compileExpression(right, leftType);
          rightType = this.currentType;
          commonType = Type.commonDenominator(leftType, rightType, false);
          if (!commonType || !commonType.isIntegerValue) {
            this.error(
              DiagnosticCode.Operator_0_cannot_be_applied_to_types_1_and_2,
              expression.range, "&", leftType.toString(), rightType.toString()
            );
            this.currentType = contextualType;
            return module.unreachable();
          }
          leftExpr = this.convertExpression(leftExpr, leftType, commonType, false, left);
          leftType = commonType;
          rightExpr = this.convertExpression(rightExpr, rightType, commonType, false, right);
          rightType = commonType;
        }
        expr = this.makeAnd(leftExpr, rightExpr, commonType);
        break;
      }
      case Token.BarEquals: compound = true;
      case Token.Bar: {
        leftExpr = this.compileExpression(left, contextualType.intType);
        leftType = this.currentType;

        // check operator overload
        let classReference = leftType.getClassOrWrapper(this.program);
        if (classReference) {
          let overload = classReference.lookupOverload(OperatorKind.BitwiseOr);
          if (overload) {
            expr = this.compileBinaryOverload(overload, left, leftExpr, leftType, right, expression);
            break;
          }
        }

        if (compound) {
          if (!leftType.isIntegerValue) {
            this.error(
              DiagnosticCode.The_0_operator_cannot_be_applied_to_type_1,
              expression.range, "|", leftType.toString()
            );
            return module.unreachable();
          }
          rightExpr = this.compileExpression(right, leftType, Constraints.ConvImplicit);
          rightType = commonType = this.currentType;
        } else {
          rightExpr = this.compileExpression(right, leftType);
          rightType = this.currentType;
          commonType = Type.commonDenominator(leftType, rightType, false);
          if (!commonType || !commonType.isIntegerValue) {
            this.error(
              DiagnosticCode.Operator_0_cannot_be_applied_to_types_1_and_2,
              expression.range, "|", leftType.toString(), rightType.toString()
            );
            this.currentType = contextualType;
            return module.unreachable();
          }
          leftExpr = this.convertExpression(leftExpr, leftType, commonType, false, left);
          leftType = commonType;
          rightExpr = this.convertExpression(rightExpr, rightType, commonType, false, right);
          rightType = commonType;
        }
        expr = this.makeOr(leftExpr, rightExpr, commonType);
        break;
      }
      case Token.CaretEquals: compound = true;
      case Token.Caret: {
        leftExpr = this.compileExpression(left, contextualType.intType);
        leftType = this.currentType;

        // check operator overload
        let classReference = leftType.getClassOrWrapper(this.program);
        if (classReference) {
          let overload = classReference.lookupOverload(OperatorKind.BitwiseXor);
          if (overload) {
            expr = this.compileBinaryOverload(overload, left, leftExpr, leftType, right, expression);
            break;
          }
        }

        if (compound) {
          if (!leftType.isIntegerValue) {
            this.error(
              DiagnosticCode.The_0_operator_cannot_be_applied_to_type_1,
              expression.range, "^", leftType.toString()
            );
            return module.unreachable();
          }
          rightExpr = this.compileExpression(right, leftType, Constraints.ConvImplicit);
          rightType = commonType = this.currentType;
        } else {
          rightExpr = this.compileExpression(right, leftType);
          rightType = this.currentType;
          commonType = Type.commonDenominator(leftType, rightType, false);
          if (!commonType || !commonType.isIntegerValue) {
            this.error(
              DiagnosticCode.Operator_0_cannot_be_applied_to_types_1_and_2,
              expression.range, "^", leftType.toString(), rightType.toString()
            );
            this.currentType = contextualType;
            return module.unreachable();
          }
          leftExpr = this.convertExpression(leftExpr, leftType, commonType, false, left);
          leftType = commonType;
          rightExpr = this.convertExpression(rightExpr, rightType, commonType, false, right);
          rightType = commonType;
        }
        expr = this.makeXor(leftExpr, rightExpr, commonType);
        break;
      }

      // logical (no overloading)

      case Token.AmpersandAmpersand: { // left && right -> (t = left) ? right : t
        let flow = this.currentFlow;
        let inheritedConstraints = constraints & Constraints.MustWrap;
        leftExpr = this.compileExpression(left, contextualType.exceptVoid, inheritedConstraints);
        leftType = this.currentType;

        let rightFlow = flow.fork();
        this.currentFlow = rightFlow;
        rightFlow.inheritNonnullIfTrue(leftExpr);

        // simplify if only interested in true or false
        if (contextualType == Type.bool || contextualType == Type.void) {
          leftExpr = this.makeIsTrueish(leftExpr, leftType, left);

          // shortcut if lhs is always false
          let condKind = this.evaluateCondition(leftExpr);
          if (condKind == ConditionKind.False) {
            expr = leftExpr;
          } else {
            rightExpr = this.compileExpression(right, leftType, inheritedConstraints);
            rightType = this.currentType;
            rightFlow.freeScopedLocals();
            rightExpr = this.makeIsTrueish(rightExpr, rightType, right);

            // simplify if lhs is always true
            if (condKind == ConditionKind.True) {
              expr = rightExpr;
            } else {
              expr = module.if(leftExpr, rightExpr, module.i32(0));
            }
          }
          this.currentFlow = flow;
          this.currentType = Type.bool;

        } else {
          rightExpr = this.compileExpression(right, leftType, inheritedConstraints | Constraints.ConvImplicit);
          rightType = this.currentType;
          rightFlow.freeScopedLocals();
          this.currentFlow = flow;

          // simplify if copying left is trivial
          if (expr = module.tryCopyTrivialExpression(leftExpr)) {
            expr = module.if(
              this.makeIsTrueish(leftExpr, this.currentType, left),
              rightExpr,
              expr
            );

          // if not possible, tee left to a temp
          } else {
            let tempLocal = flow.getTempLocal(leftType);
            if (!flow.canOverflow(leftExpr, leftType)) flow.setLocalFlag(tempLocal.index, LocalFlags.Wrapped);
            if (flow.isNonnull(leftExpr, leftType)) flow.setLocalFlag(tempLocal.index, LocalFlags.NonNull);
            expr = module.if(
              this.makeIsTrueish(module.local_tee(tempLocal.index, leftExpr, leftType.isManaged), leftType, left),
              rightExpr,
              module.local_get(tempLocal.index, leftType.toRef())
            );
            flow.freeTempLocal(tempLocal);
          }
          this.currentType = leftType;
        }
        break;
      }
      case Token.BarBar: { // left || right -> ((t = left) ? t : right)
        let flow = this.currentFlow;
        let inheritedConstraints = constraints & Constraints.MustWrap;
        leftExpr = this.compileExpression(left, contextualType.exceptVoid, inheritedConstraints);
        leftType = this.currentType;

        let rightFlow = flow.fork();
        this.currentFlow = rightFlow;
        rightFlow.inheritNonnullIfFalse(leftExpr);

        // simplify if only interested in true or false
        if (contextualType == Type.bool || contextualType == Type.void) {
          leftExpr = this.makeIsTrueish(leftExpr, leftType, left);

          // shortcut if lhs is always true
          let condKind = this.evaluateCondition(leftExpr);
          if (condKind == ConditionKind.True) {
            expr = leftExpr;
          } else {
            rightExpr = this.compileExpression(right, leftType, inheritedConstraints);
            rightType = this.currentType;
            rightFlow.freeScopedLocals();
            rightExpr = this.makeIsTrueish(rightExpr, rightType, right);

            // simplify if lhs is always false
            if (condKind == ConditionKind.False) {
              expr = rightExpr;
            } else {
              expr = module.if(leftExpr, module.i32(1), rightExpr);
            }
          }
          this.currentFlow = flow;
          this.currentType = Type.bool;

        } else {
          rightExpr = this.compileExpression(right, leftType, inheritedConstraints | Constraints.ConvImplicit);
          rightType = this.currentType;
          rightFlow.freeScopedLocals();
          this.currentFlow = flow;

          // simplify if copying left is trivial
          if (expr = module.tryCopyTrivialExpression(leftExpr)) {
            expr = module.if(
              this.makeIsTrueish(leftExpr, leftType, left),
              expr,
              rightExpr
            );

          // if not possible, tee left to a temp. local
          } else {
            let temp = flow.getTempLocal(leftType);
            let tempIndex = temp.index;
            if (!flow.canOverflow(leftExpr, leftType)) flow.setLocalFlag(tempIndex, LocalFlags.Wrapped);
            if (flow.isNonnull(leftExpr, leftType)) flow.setLocalFlag(tempIndex, LocalFlags.NonNull);
            expr = module.if(
              this.makeIsTrueish(module.local_tee(tempIndex, leftExpr, leftType.isManaged), leftType, left),
              module.local_get(tempIndex, leftType.toRef()),
              rightExpr
            );
            flow.freeTempLocal(temp);
          }
          this.currentType = leftType;
        }
        break;
      }
      default: {
        assert(false);
        expr = this.module.unreachable();
      }
    }
    if (!compound) return expr;
    var resolver = this.resolver;
    var target = resolver.lookupExpression(left, this.currentFlow);
    if (!target) return module.unreachable();
    var targetType = resolver.getTypeOfElement(target);
    if (!targetType) targetType = Type.void;
    if (!this.currentType.isStrictlyAssignableTo(targetType)) {
      this.error(
        DiagnosticCode.Type_0_is_not_assignable_to_type_1,
        expression.range, this.currentType.toString(), targetType.toString()
      );
      return module.unreachable();
    }
    return this.makeAssignment(
      target,
      expr,
      this.currentType,
      right,
      resolver.currentThisExpression,
      resolver.currentElementExpression,
      contextualType != Type.void
    );
  }

  makeLt(leftExpr: ExpressionRef, rightExpr: ExpressionRef, type: Type): ExpressionRef {
    // Cares about garbage bits and signedness
    var module = this.module;
    switch (type.kind) {
      case TypeKind.I8:
      case TypeKind.I16: {
        leftExpr  = this.ensureSmallIntegerWrap(leftExpr, type);
        rightExpr = this.ensureSmallIntegerWrap(rightExpr, type);
        // falls through
      }
      case TypeKind.I32: return module.binary(BinaryOp.LtI32, leftExpr, rightExpr);
      case TypeKind.I64: return module.binary(BinaryOp.LtI64, leftExpr, rightExpr);
      case TypeKind.Isize: return module.binary(BinaryOp.LtISize, leftExpr, rightExpr);
      case TypeKind.Bool:
      case TypeKind.U8:
      case TypeKind.U16: {
        leftExpr  = this.ensureSmallIntegerWrap(leftExpr, type);
        rightExpr = this.ensureSmallIntegerWrap(rightExpr, type);
        // falls through
      }
      case TypeKind.U32: return module.binary(BinaryOp.LtU32, leftExpr, rightExpr);
      case TypeKind.U64: return module.binary(BinaryOp.LtU64, leftExpr, rightExpr);
      case TypeKind.Usize: return module.binary(BinaryOp.LtUSize, leftExpr, rightExpr);
      case TypeKind.F32: return module.binary(BinaryOp.LtF32, leftExpr, rightExpr);
      case TypeKind.F64: return module.binary(BinaryOp.LtF64, leftExpr, rightExpr);
    }
    assert(false);
    return module.unreachable();
  }

  makeGt(leftExpr: ExpressionRef, rightExpr: ExpressionRef, type: Type): ExpressionRef {
    // Cares about garbage bits and signedness
    var module = this.module;
    switch (type.kind) {
      case TypeKind.I8:
      case TypeKind.I16: {
        leftExpr  = this.ensureSmallIntegerWrap(leftExpr, type);
        rightExpr = this.ensureSmallIntegerWrap(rightExpr, type);
        // falls through
      }
      case TypeKind.I32: return module.binary(BinaryOp.GtI32, leftExpr, rightExpr);
      case TypeKind.I64: return module.binary(BinaryOp.GtI64, leftExpr, rightExpr);
      case TypeKind.Isize: return module.binary(BinaryOp.GtISize, leftExpr, rightExpr);
      case TypeKind.Bool:
      case TypeKind.U8:
      case TypeKind.U16: {
        leftExpr  = this.ensureSmallIntegerWrap(leftExpr, type);
        rightExpr = this.ensureSmallIntegerWrap(rightExpr, type);
        // falls through
      }
      case TypeKind.U32: return module.binary(BinaryOp.GtU32, leftExpr, rightExpr);
      case TypeKind.U64: return module.binary(BinaryOp.GtU64, leftExpr, rightExpr);
      case TypeKind.Usize: return module.binary(BinaryOp.GtUSize, leftExpr, rightExpr);
      case TypeKind.F32: return module.binary(BinaryOp.GtF32, leftExpr, rightExpr);
      case TypeKind.F64: return module.binary(BinaryOp.GtF64, leftExpr, rightExpr);
    }
    assert(false);
    return module.unreachable();
  }

  makeLe(leftExpr: ExpressionRef, rightExpr: ExpressionRef, type: Type): ExpressionRef {
    // Cares about garbage bits and signedness
    var module = this.module;
    switch (type.kind) {
      case TypeKind.I8:
      case TypeKind.I16: {
        leftExpr  = this.ensureSmallIntegerWrap(leftExpr, type);
        rightExpr = this.ensureSmallIntegerWrap(rightExpr, type);
        // falls through
      }
      case TypeKind.I32: return module.binary(BinaryOp.LeI32, leftExpr, rightExpr);
      case TypeKind.I64: return module.binary(BinaryOp.LeI64, leftExpr, rightExpr);
      case TypeKind.Isize: return module.binary(BinaryOp.LeISize, leftExpr, rightExpr);
      case TypeKind.Bool:
      case TypeKind.U8:
      case TypeKind.U16: {
        leftExpr  = this.ensureSmallIntegerWrap(leftExpr, type);
        rightExpr = this.ensureSmallIntegerWrap(rightExpr, type);
        // falls through
      }
      case TypeKind.U32: return module.binary(BinaryOp.LeU32, leftExpr, rightExpr);
      case TypeKind.U64: return module.binary(BinaryOp.LeU64, leftExpr, rightExpr);
      case TypeKind.Usize: return module.binary(BinaryOp.LeUSize, leftExpr, rightExpr);
      case TypeKind.F32: return module.binary(BinaryOp.LeF32, leftExpr, rightExpr);
      case TypeKind.F64: return module.binary(BinaryOp.LeF64, leftExpr, rightExpr);
    }
    assert(false);
    return module.unreachable();
  }

  makeGe(leftExpr: ExpressionRef, rightExpr: ExpressionRef, type: Type): ExpressionRef {
    // Cares about garbage bits and signedness
    var module = this.module;
    switch (type.kind) {
      case TypeKind.I8:
      case TypeKind.I16: {
        leftExpr  = this.ensureSmallIntegerWrap(leftExpr, type);
        rightExpr = this.ensureSmallIntegerWrap(rightExpr, type);
        // falls through
      }
      case TypeKind.I32: return module.binary(BinaryOp.GeI32, leftExpr, rightExpr);
      case TypeKind.I64: return module.binary(BinaryOp.GeI64, leftExpr, rightExpr);
      case TypeKind.Isize: return module.binary(BinaryOp.GeISize, leftExpr, rightExpr);
      case TypeKind.Bool:
      case TypeKind.U8:
      case TypeKind.U16: {
        leftExpr  = this.ensureSmallIntegerWrap(leftExpr, type);
        rightExpr = this.ensureSmallIntegerWrap(rightExpr, type);
        // falls through
      }
      case TypeKind.U32: return module.binary(BinaryOp.GeU32, leftExpr, rightExpr);
      case TypeKind.U64: return module.binary(BinaryOp.GeU64, leftExpr, rightExpr);
      case TypeKind.Usize: return module.binary(BinaryOp.GeUSize, leftExpr, rightExpr);
      case TypeKind.F32: return module.binary(BinaryOp.GeF32, leftExpr, rightExpr);
      case TypeKind.F64: return module.binary(BinaryOp.GeF64, leftExpr, rightExpr);
    }
    assert(false);
    return module.unreachable();
  }

  makeEq(leftExpr: ExpressionRef, rightExpr: ExpressionRef, type: Type, reportNode: Node): ExpressionRef {
    // Cares about garbage bits
    var module = this.module;
    switch (type.kind) {
      case TypeKind.Bool:
      case TypeKind.I8:
      case TypeKind.I16:
      case TypeKind.U8:
      case TypeKind.U16: {
        leftExpr  = this.ensureSmallIntegerWrap(leftExpr, type);
        rightExpr = this.ensureSmallIntegerWrap(rightExpr, type);
        // falls through
      }
      case TypeKind.I32:
      case TypeKind.U32: return module.binary(BinaryOp.EqI32, leftExpr, rightExpr);
      case TypeKind.I64:
      case TypeKind.U64: return module.binary(BinaryOp.EqI64, leftExpr, rightExpr);
      case TypeKind.Isize:
      case TypeKind.Usize: return module.binary(BinaryOp.EqSize, leftExpr, rightExpr);
      case TypeKind.F32: return module.binary(BinaryOp.EqF32, leftExpr, rightExpr);
      case TypeKind.F64: return module.binary(BinaryOp.EqF64, leftExpr, rightExpr);
      case TypeKind.V128: {
        return module.unary(UnaryOp.AllTrueI8x16,
          module.binary(BinaryOp.EqI8x16, leftExpr, rightExpr)
        );
      }
      case TypeKind.Eqref:
      case TypeKind.I31ref:
      case TypeKind.Dataref: return module.ref_eq(leftExpr, rightExpr);
      case TypeKind.Stringref: return module.string_eq(leftExpr, rightExpr);
      case TypeKind.StringviewWTF8:
      case TypeKind.StringviewWTF16:
      case TypeKind.StringviewIter:
      case TypeKind.Funcref:
      case TypeKind.Externref:
      case TypeKind.Anyref: {
        this.error(
          DiagnosticCode.Operation_0_cannot_be_applied_to_type_1,
          reportNode.range,
          "ref.eq",
          type.toString()
        );
        return module.unreachable();
      }
    }
    assert(false);
    return module.unreachable();
  }

  makeNe(leftExpr: ExpressionRef, rightExpr: ExpressionRef, type: Type, reportNode: Node): ExpressionRef {
    // Cares about garbage bits
    var module = this.module;
    switch (type.kind) {
      case TypeKind.Bool:
      case TypeKind.I8:
      case TypeKind.I16:
      case TypeKind.U8:
      case TypeKind.U16: {
        leftExpr  = this.ensureSmallIntegerWrap(leftExpr, type);
        rightExpr = this.ensureSmallIntegerWrap(rightExpr, type);
        // falls through
      }
      case TypeKind.I32:
      case TypeKind.U32: return module.binary(BinaryOp.NeI32, leftExpr, rightExpr);
      case TypeKind.I64:
      case TypeKind.U64: return module.binary(BinaryOp.NeI64, leftExpr, rightExpr);
      case TypeKind.Isize:
      case TypeKind.Usize: return module.binary(BinaryOp.NeSize, leftExpr, rightExpr);
      case TypeKind.F32: return module.binary(BinaryOp.NeF32, leftExpr, rightExpr);
      case TypeKind.F64: return module.binary(BinaryOp.NeF64, leftExpr, rightExpr);
      case TypeKind.V128: {
        return module.unary(UnaryOp.AnyTrueV128,
          module.binary(BinaryOp.NeI8x16, leftExpr, rightExpr)
        );
      }
      case TypeKind.Eqref:
      case TypeKind.I31ref:
      case TypeKind.Dataref: {
        return module.unary(UnaryOp.EqzI32,
          module.ref_eq(leftExpr, rightExpr)
        );
      }
      case TypeKind.Stringref: {
        return module.unary(UnaryOp.EqzI32,
          module.string_eq(leftExpr, rightExpr)
        );
      }
      case TypeKind.StringviewWTF8:
      case TypeKind.StringviewWTF16:
      case TypeKind.StringviewIter:
      case TypeKind.Funcref:
      case TypeKind.Externref:
      case TypeKind.Anyref: {
        this.error(
          DiagnosticCode.Operation_0_cannot_be_applied_to_type_1,
          reportNode.range,
          "ref.eq",
          type.toString()
        );
        return module.unreachable();
      }
    }
    assert(false);
    return module.unreachable();
  }

  makeAdd(leftExpr: ExpressionRef, rightExpr: ExpressionRef, type: Type): ExpressionRef {
    // Does not care about garbage bits or signedness
    var module = this.module;
    switch (type.kind) {
      case TypeKind.Bool:
      case TypeKind.I8:
      case TypeKind.I16:
      case TypeKind.U8:
      case TypeKind.U16:
      case TypeKind.I32:
      case TypeKind.U32: return module.binary(BinaryOp.AddI32, leftExpr, rightExpr);
      case TypeKind.I64:
      case TypeKind.U64: return module.binary(BinaryOp.AddI64, leftExpr, rightExpr);
      case TypeKind.Isize:
      case TypeKind.Usize: return module.binary(BinaryOp.AddSize, leftExpr, rightExpr);
      case TypeKind.F32: return module.binary(BinaryOp.AddF32, leftExpr, rightExpr);
      case TypeKind.F64: return module.binary(BinaryOp.AddF64, leftExpr, rightExpr);
    }
    assert(false);
    return module.unreachable();
  }

  makeSub(leftExpr: ExpressionRef, rightExpr: ExpressionRef, type: Type): ExpressionRef {
    // Does not care about garbage bits or signedness
    var module = this.module;
    switch (type.kind) {
      case TypeKind.Bool:
      case TypeKind.I8:
      case TypeKind.I16:
      case TypeKind.U8:
      case TypeKind.U16:
      case TypeKind.I32:
      case TypeKind.U32: return module.binary(BinaryOp.SubI32, leftExpr, rightExpr);
      case TypeKind.I64:
      case TypeKind.U64: return module.binary(BinaryOp.SubI64, leftExpr, rightExpr);
      case TypeKind.Isize:
      case TypeKind.Usize: return module.binary(BinaryOp.SubSize, leftExpr, rightExpr);
      case TypeKind.F32: return module.binary(BinaryOp.SubF32, leftExpr, rightExpr);
      case TypeKind.F64: return module.binary(BinaryOp.SubF64, leftExpr, rightExpr);
    }
    assert(false);
    return module.unreachable();
  }

  makeMul(leftExpr: ExpressionRef, rightExpr: ExpressionRef, type: Type): ExpressionRef {
    // Does not care about garbage bits or signedness
    var module = this.module;
    switch (type.kind) {
      case TypeKind.Bool:
      case TypeKind.I8:
      case TypeKind.I16:
      case TypeKind.U8:
      case TypeKind.U16:
      case TypeKind.I32:
      case TypeKind.U32: return module.binary(BinaryOp.MulI32, leftExpr, rightExpr);
      case TypeKind.I64:
      case TypeKind.U64: return module.binary(BinaryOp.MulI64, leftExpr, rightExpr);
      case TypeKind.Isize:
      case TypeKind.Usize: return module.binary(BinaryOp.MulSize, leftExpr, rightExpr);
      case TypeKind.F32: return module.binary(BinaryOp.MulF32, leftExpr, rightExpr);
      case TypeKind.F64: return module.binary(BinaryOp.MulF64, leftExpr, rightExpr);
    }
    assert(false);
    return module.unreachable();
  }

  makePow(leftExpr: ExpressionRef, rightExpr: ExpressionRef, type: Type, reportNode: Node): ExpressionRef {
    // Cares about garbage bits
    let module = this.module;
    switch (type.kind) {
      case TypeKind.Bool: {
        return module.select(
          module.i32(1),
          module.binary(BinaryOp.EqI32, rightExpr, module.i32(0)),
          leftExpr,
          TypeRef.I32
        );
      }
      case TypeKind.I8:
      case TypeKind.U8:
      case TypeKind.I16:
      case TypeKind.U16: {
        leftExpr  = this.ensureSmallIntegerWrap(leftExpr, type);
        rightExpr = this.ensureSmallIntegerWrap(rightExpr, type);
        // falls through
      }
      case TypeKind.I32:
      case TypeKind.U32: {
        if (this.options.willOptimize) {
          // Precompute power if LHS and RHS constants
          // TODO: move this optimization to AIR
          if (
            getExpressionId(leftExpr)  == ExpressionId.Const &&
            getExpressionId(rightExpr) == ExpressionId.Const
          ) {
            let leftValue  = getConstValueI32(leftExpr);
            let rightValue = getConstValueI32(rightExpr);
            this.currentType = type;
            return module.i32(i64_low(i64_pow(
              i64_new(leftValue),
              i64_new(rightValue)
            )));
          }
        }
        let instance = this.i32PowInstance;
        if (!instance) {
          let prototype = this.program.lookup(CommonNames.ipow32);
          if (!prototype) {
            this.error(
              DiagnosticCode.Cannot_find_name_0,
              reportNode.range, "ipow32"
            );
            return module.unreachable();
          }
          assert(prototype.kind == ElementKind.FunctionPrototype);
          this.i32PowInstance = instance = this.resolver.resolveFunction(<FunctionPrototype>prototype, null);
        }
        if (!instance || !this.compileFunction(instance)) {
          return module.unreachable();
        }
        let expr = this.makeCallDirect(instance, [ leftExpr, rightExpr ], reportNode);
        if (type.size < 32) {
          // TODO: this is necessary because i32PowInstance is generic, and deals with 32-bit integers,
          // so its flow does not indicate whether returned SMIs are wrapped. worth to avoid?
          expr = this.ensureSmallIntegerWrap(expr, type);
        }
        return expr;
      }
      case TypeKind.I64:
      case TypeKind.U64: {
        if (this.options.willOptimize) {
          // Precompute power if LHS and RHS constants
          // TODO: move this optimization to AIR
          if (
            getExpressionId(leftExpr) == ExpressionId.Const &&
            getExpressionId(rightExpr) == ExpressionId.Const
          ) {
            let leftValue = i64_new(getConstValueI64Low(leftExpr), getConstValueI64High(leftExpr));
            let rightValue = i64_new(getConstValueI64Low(rightExpr), getConstValueI64High(rightExpr));
            let result = i64_pow(leftValue, rightValue);
            this.currentType = type;
            return module.i64(i64_low(result), i64_high(result));
          }
        }
        let instance = this.i64PowInstance;
        if (!instance) {
          let prototype = this.program.lookup(CommonNames.ipow64);
          if (!prototype) {
            this.error(
              DiagnosticCode.Cannot_find_name_0,
              reportNode.range, "ipow64"
            );
            return module.unreachable();
          }
          assert(prototype.kind == ElementKind.FunctionPrototype);
          this.i64PowInstance = instance = this.resolver.resolveFunction(<FunctionPrototype>prototype, null);
        }
        if (!instance || !this.compileFunction(instance)) {
          return module.unreachable();
        }
        return this.makeCallDirect(instance, [ leftExpr, rightExpr ], reportNode);
      }
      case TypeKind.Isize:
      case TypeKind.Usize: {
        let isWasm64 = this.options.isWasm64;
        if (this.options.willOptimize) {
          // Precompute power if LHS and RHS constants
          // TODO: move this optimization to AIR
          if (
            getExpressionId(leftExpr) == ExpressionId.Const &&
            getExpressionId(rightExpr) == ExpressionId.Const
          ) {
            if (isWasm64) {
              let leftValue  = i64_new(getConstValueI64Low(leftExpr), getConstValueI64High(leftExpr));
              let rightValue = i64_new(getConstValueI64Low(rightExpr), getConstValueI64High(rightExpr));
              let result = i64_pow(leftValue, rightValue);
              this.currentType = type;
              return module.i64(i64_low(result), i64_high(result));
            } else {
              let leftValue  = getConstValueI32(leftExpr);
              let rightValue = getConstValueI32(rightExpr);
              this.currentType = type;
              return module.i32(i64_low(i64_pow(
                i64_new(leftValue),
                i64_new(rightValue)
              )));
            }
          }
        }
        let instance = isWasm64
          ? this.i64PowInstance
          : this.i32PowInstance;
        if (!instance) {
          let prototype = this.program.lookup(isWasm64
            ? CommonNames.ipow64
            : CommonNames.ipow32
          );
          if (!prototype) {
            this.error(
              DiagnosticCode.Cannot_find_name_0,
              reportNode.range, isWasm64 ? "ipow64" : "ipow32"
            );
            return module.unreachable();
          }
          assert(prototype.kind == ElementKind.FunctionPrototype);
          instance = this.resolver.resolveFunction(<FunctionPrototype>prototype, null);
          if (isWasm64) {
            this.i64PowInstance = instance;
          } else {
            this.i32PowInstance = instance;
          }
        }
        if (!instance || !this.compileFunction(instance)) {
          return module.unreachable();
        }
        return this.makeCallDirect(instance, [ leftExpr, rightExpr ], reportNode);
      }
      case TypeKind.F32: {
        if (this.options.willOptimize) {
          // Precompute power if LHS and RHS constants
          // TODO: move this optimization to AIR
          if (
            getExpressionId(leftExpr)  == ExpressionId.Const &&
            getExpressionId(rightExpr) == ExpressionId.Const
          ) {
            let leftValue  = getConstValueF32(leftExpr);
            let rightValue = getConstValueF32(rightExpr);
            this.currentType = type;
            return module.f32(f32(accuratePow64(leftValue, rightValue)));
          }
        }
        let instance = this.f32PowInstance;
        if (!instance) {
          let namespace = this.program.lookup(CommonNames.Mathf);
          if (!namespace) {
            this.error(
              DiagnosticCode.Cannot_find_name_0,
              reportNode.range, "Mathf"
            );
            return module.unreachable();
          }
          let namespaceMembers = namespace.members;
          if (!namespaceMembers || !namespaceMembers.has(CommonNames.pow)) {
            this.error(
              DiagnosticCode.Cannot_find_name_0,
              reportNode.range, "Mathf.pow"
            );
            return module.unreachable();
          }
          let prototype = assert(namespaceMembers.get(CommonNames.pow));
          assert(prototype.kind == ElementKind.FunctionPrototype);
          this.f32PowInstance = instance = this.resolver.resolveFunction(<FunctionPrototype>prototype, null);
        }
        if (!instance || !this.compileFunction(instance)) {
          return module.unreachable();
        }
        return this.makeCallDirect(instance, [ leftExpr, rightExpr ], reportNode);
      }
      // Math.pow otherwise (result is f64)
      case TypeKind.F64: {
        if (this.options.willOptimize) {
          // Precompute power if LHS and RHS constants
          // TODO: move this optimization to AIR
          if (
            getExpressionId(leftExpr)  == ExpressionId.Const &&
            getExpressionId(rightExpr) == ExpressionId.Const
          ) {
            let leftValue  = getConstValueF64(leftExpr);
            let rightValue = getConstValueF64(rightExpr);
            this.currentType = type;
            return module.f64(accuratePow64(leftValue, rightValue));
          }
        }
        let instance = this.f64PowInstance;
        if (!instance) {
          let namespace = this.program.lookup(CommonNames.Math);
          if (!namespace) {
            this.error(
              DiagnosticCode.Cannot_find_name_0,
              reportNode.range, "Math"
            );
            return module.unreachable();
          }
          let namespaceMembers = namespace.members;
          if (!namespaceMembers || !namespaceMembers.has(CommonNames.pow)) {
            this.error(
              DiagnosticCode.Cannot_find_name_0,
              reportNode.range, "Math.pow"
            );
            return module.unreachable();
          }
          let prototype = assert(namespaceMembers.get(CommonNames.pow));
          assert(prototype.kind == ElementKind.FunctionPrototype);
          this.f64PowInstance = instance = this.resolver.resolveFunction(<FunctionPrototype>prototype, null);
        }
        if (!instance || !this.compileFunction(instance)) {
          return module.unreachable();
        }
        return this.makeCallDirect(instance, [ leftExpr, rightExpr ], reportNode);
      }
    }
    assert(false);
    return module.unreachable();
  }

  makeDiv(leftExpr: ExpressionRef, rightExpr: ExpressionRef, type: Type): ExpressionRef {
    // Cares about garbage bits and signedness
    var module = this.module;
    switch (type.kind) {
      case TypeKind.I8:
      case TypeKind.I16: {
        leftExpr  = this.ensureSmallIntegerWrap(leftExpr, type);
        rightExpr = this.ensureSmallIntegerWrap(rightExpr, type);
        // falls through
      }
      case TypeKind.I32: return module.binary(BinaryOp.DivI32, leftExpr, rightExpr);
      case TypeKind.I64: return module.binary(BinaryOp.DivI64, leftExpr, rightExpr);
      case TypeKind.Isize: return module.binary(BinaryOp.DivISize, leftExpr, rightExpr);
      case TypeKind.Bool:
      case TypeKind.U8:
      case TypeKind.U16: {
        leftExpr  = this.ensureSmallIntegerWrap(leftExpr, type);
        rightExpr = this.ensureSmallIntegerWrap(rightExpr, type);
        // falls through
      }
      case TypeKind.U32: return module.binary(BinaryOp.DivU32, leftExpr, rightExpr);
      case TypeKind.U64: return module.binary(BinaryOp.DivU64, leftExpr, rightExpr);
      case TypeKind.Usize: return module.binary(BinaryOp.DivUSize, leftExpr, rightExpr);
      case TypeKind.F32: return module.binary(BinaryOp.DivF32, leftExpr, rightExpr);
      case TypeKind.F64: return module.binary(BinaryOp.DivF64, leftExpr, rightExpr);
    }
    assert(false);
    return module.unreachable();
  }

  makeRem(leftExpr: ExpressionRef, rightExpr: ExpressionRef, type: Type, reportNode: Node): ExpressionRef {
    // Cares about garbage bits and signedness
    var module = this.module;
    switch (type.kind) {
      case TypeKind.I8:
      case TypeKind.I16: {
        leftExpr  = this.ensureSmallIntegerWrap(leftExpr, type);
        rightExpr = this.ensureSmallIntegerWrap(rightExpr, type);
        // falls through
      }
      case TypeKind.I32: return module.binary(BinaryOp.RemI32, leftExpr, rightExpr);
      case TypeKind.I64: return module.binary(BinaryOp.RemI64, leftExpr, rightExpr);
      case TypeKind.Isize: return module.binary(BinaryOp.RemISize, leftExpr, rightExpr);
      case TypeKind.Bool:
      case TypeKind.U8:
      case TypeKind.U16: {
        leftExpr  = this.ensureSmallIntegerWrap(leftExpr, type);
        rightExpr = this.ensureSmallIntegerWrap(rightExpr, type);
        // falls through
      }
      case TypeKind.U32: return module.binary(BinaryOp.RemU32, leftExpr, rightExpr);
      case TypeKind.U64: return module.binary(BinaryOp.RemU64, leftExpr, rightExpr);
      case TypeKind.Usize: return module.binary(BinaryOp.RemUSize, leftExpr, rightExpr);
      case TypeKind.F32: {
        let instance = this.f32ModInstance;
        if (!instance) {
          let namespace = this.program.lookup(CommonNames.Mathf);
          if (!namespace) {
            this.error(
              DiagnosticCode.Cannot_find_name_0,
              reportNode.range, "Mathf"
            );
            return module.unreachable();
          }
          let namespaceMembers = namespace.members;
          if (!namespaceMembers || !namespaceMembers.has(CommonNames.mod)) {
            this.error(
              DiagnosticCode.Cannot_find_name_0,
              reportNode.range, "Mathf.mod"
            );
            return module.unreachable();
          }
          let prototype = assert(namespaceMembers.get(CommonNames.mod));
          assert(prototype.kind == ElementKind.FunctionPrototype);
          this.f32ModInstance = instance = this.resolver.resolveFunction(<FunctionPrototype>prototype, null);
        }
        if (!instance || !this.compileFunction(instance)) {
          return module.unreachable();
        }
        return this.makeCallDirect(instance, [ leftExpr, rightExpr ], reportNode);
      }
      case TypeKind.F64: {
        let instance = this.f64ModInstance;
        if (!instance) {
          let namespace = this.program.lookup(CommonNames.Math);
          if (!namespace) {
            this.error(
              DiagnosticCode.Cannot_find_name_0,
              reportNode.range, "Math"
            );
            return module.unreachable();
          }
          let namespaceMembers = namespace.members;
          if (!namespaceMembers || !namespaceMembers.has(CommonNames.mod)) {
            this.error(
              DiagnosticCode.Cannot_find_name_0,
              reportNode.range, "Math.mod"
            );
            return module.unreachable();
          }
          let prototype = assert(namespaceMembers.get(CommonNames.mod));
          assert(prototype.kind == ElementKind.FunctionPrototype);
          this.f64ModInstance = instance = this.resolver.resolveFunction(<FunctionPrototype>prototype, null);
        }
        if (!instance || !this.compileFunction(instance)) {
          return module.unreachable();
        }
        return this.makeCallDirect(instance, [ leftExpr, rightExpr ], reportNode);
      }
    }
    assert(false);
    return module.unreachable();
  }

  makeShl(leftExpr: ExpressionRef, rightExpr: ExpressionRef, type: Type): ExpressionRef {
    // Cares about garbage bits on the RHS, but only for types smaller than 5 bits
    var module = this.module;
    switch (type.kind) {
      case TypeKind.Bool: return leftExpr;
      case TypeKind.I8:
      case TypeKind.I16:
      case TypeKind.U8:
      case TypeKind.U16: {
        // leftExpr << (rightExpr & (7|15))
        return module.binary(
          BinaryOp.ShlI32,
          leftExpr,
          module.binary(
            BinaryOp.AndI32,
            rightExpr,
            module.i32(type.size - 1)
          )
        );
      }
      case TypeKind.I32:
      case TypeKind.U32: return module.binary(BinaryOp.ShlI32, leftExpr, rightExpr);
      case TypeKind.I64:
      case TypeKind.U64: return module.binary(BinaryOp.ShlI64, leftExpr, rightExpr);
      case TypeKind.Isize:
      case TypeKind.Usize: return module.binary(BinaryOp.ShlSize, leftExpr, rightExpr);
    }
    assert(false);
    return module.unreachable();
  }

  makeShr(leftExpr: ExpressionRef, rightExpr: ExpressionRef, type: Type): ExpressionRef {
    // Cares about garbage bits on the LHS, but on the RHS only for types smaller than 5 bits,
    // and signedness
    var module = this.module;
    switch (type.kind) {
      case TypeKind.Bool: return leftExpr;
      case TypeKind.I8:
      case TypeKind.I16: {
        // leftExpr >> (rightExpr & (7|15))
        return module.binary(
          BinaryOp.ShrI32,
          this.ensureSmallIntegerWrap(leftExpr, type),
          module.binary(
            BinaryOp.AndI32,
            rightExpr,
            module.i32(type.size - 1)
          )
        );
      }
      case TypeKind.U8:
      case TypeKind.U16: {
        // leftExpr >>> (rightExpr & (7|15))
        return module.binary(
          BinaryOp.ShrU32,
          this.ensureSmallIntegerWrap(leftExpr, type),
          module.binary(
            BinaryOp.AndI32,
            rightExpr,
            module.i32(type.size - 1)
          )
        );
      }
      case TypeKind.I32: return module.binary(BinaryOp.ShrI32, leftExpr, rightExpr);
      case TypeKind.I64: return module.binary(BinaryOp.ShrI64, leftExpr, rightExpr);
      case TypeKind.Isize: return module.binary(BinaryOp.ShrISize, leftExpr, rightExpr);
      case TypeKind.U32: return module.binary(BinaryOp.ShrU32, leftExpr, rightExpr);
      case TypeKind.U64: return module.binary(BinaryOp.ShrU64, leftExpr, rightExpr);
      case TypeKind.Usize: return module.binary(BinaryOp.ShrUSize, leftExpr, rightExpr);
    }
    assert(false);
    return module.unreachable();
  }

  makeShru(leftExpr: ExpressionRef, rightExpr: ExpressionRef, type: Type): ExpressionRef {
    // Cares about garbage bits on the LHS, but on the RHS only for types smaller than 5 bits
    var module = this.module;
    switch (type.kind) {
      case TypeKind.Bool: return leftExpr;
      case TypeKind.I8:
      case TypeKind.I16:
      case TypeKind.U8:
      case TypeKind.U16: {
        // leftExpr >>> (rightExpr & (7|15))
        return module.binary(
          BinaryOp.ShrU32,
          this.ensureSmallIntegerWrap(leftExpr, type),
          module.binary(
            BinaryOp.AndI32,
            rightExpr,
            module.i32(type.size - 1)
          )
        );
      }
      case TypeKind.I32:
      case TypeKind.U32: return module.binary(BinaryOp.ShrU32, leftExpr, rightExpr);
      case TypeKind.I64:
      case TypeKind.U64: return module.binary(BinaryOp.ShrU64, leftExpr, rightExpr);
      case TypeKind.Isize:
      case TypeKind.Usize: return module.binary(BinaryOp.ShrUSize, leftExpr, rightExpr);
    }
    assert(false);
    return module.unreachable();
  }

  makeAnd(leftExpr: ExpressionRef, rightExpr: ExpressionRef, type: Type): ExpressionRef {
    // Does not care about garbage bits or signedness
    var module = this.module;
    switch (type.kind) {
      case TypeKind.Bool:
      case TypeKind.I8:
      case TypeKind.I16:
      case TypeKind.I32:
      case TypeKind.U8:
      case TypeKind.U16:
      case TypeKind.U32: return module.binary(BinaryOp.AndI32, leftExpr, rightExpr);
      case TypeKind.I64:
      case TypeKind.U64: return module.binary(BinaryOp.AndI64, leftExpr, rightExpr);
      case TypeKind.Isize:
      case TypeKind.Usize: return module.binary(BinaryOp.AndSize, leftExpr, rightExpr);
    }
    assert(false);
    return module.unreachable();
  }

  makeOr(leftExpr: ExpressionRef, rightExpr: ExpressionRef, type: Type): ExpressionRef {
    // Does not care about garbage bits or signedness
    var module = this.module;
    switch (type.kind) {
      case TypeKind.Bool:
      case TypeKind.I8:
      case TypeKind.I16:
      case TypeKind.U8:
      case TypeKind.U16: return module.binary(BinaryOp.OrI32, leftExpr, rightExpr);
      case TypeKind.I32:
      case TypeKind.U32: return module.binary(BinaryOp.OrI32, leftExpr, rightExpr);
      case TypeKind.I64:
      case TypeKind.U64: return module.binary(BinaryOp.OrI64, leftExpr, rightExpr);
      case TypeKind.Isize:
      case TypeKind.Usize: return module.binary(BinaryOp.OrSize, leftExpr, rightExpr);
    }
    assert(false);
    return module.unreachable();
  }

  makeXor(leftExpr: ExpressionRef, rightExpr: ExpressionRef, type: Type): ExpressionRef {
    // Does not care about garbage bits or signedness
    var module = this.module;
    switch (type.kind) {
      case TypeKind.Bool:
      case TypeKind.I8:
      case TypeKind.I16:
      case TypeKind.U8:
      case TypeKind.U16: return module.binary(BinaryOp.XorI32, leftExpr, rightExpr);
      case TypeKind.I32:
      case TypeKind.U32: return module.binary(BinaryOp.XorI32, leftExpr, rightExpr);
      case TypeKind.I64:
      case TypeKind.U64: return module.binary(BinaryOp.XorI64, leftExpr, rightExpr);
      case TypeKind.Isize:
      case TypeKind.Usize: return module.binary(BinaryOp.XorSize, leftExpr, rightExpr);
    }
    assert(false);
    return module.unreachable();
  }

  private compileUnaryOverload(
    operatorInstance: Function,
    value: Expression,
    valueExpr: ExpressionRef,
    reportNode: Node
  ): ExpressionRef {
    // FIXME: see comment in compileBinaryOverload below why recompiling on type mismatch
    // is a bad idea currently. so this assumes that the type matches.
    return this.makeCallDirect(operatorInstance, [ valueExpr ], reportNode, false);
  }

  private compileBinaryOverload(
    operatorInstance: Function,
    left: Expression,
    leftExpr: ExpressionRef,
    leftType: Type,
    right: Expression,
    reportNode: Node
  ): ExpressionRef {
    var rightType: Type;
    var signature = operatorInstance.signature;
    var parameterTypes = signature.parameterTypes;
    if (operatorInstance.is(CommonFlags.Instance)) {
      leftExpr = this.convertExpression(leftExpr, leftType, assert(signature.thisType), false, left);
      rightType = parameterTypes[0];
    } else {
      leftExpr = this.convertExpression(leftExpr, leftType, parameterTypes[0], false, left);
      rightType = parameterTypes[1];
    }
    var rightExpr = this.compileExpression(right, rightType, Constraints.ConvImplicit);
    return this.makeCallDirect(operatorInstance, [ leftExpr, rightExpr ], reportNode);
  }

  private compileAssignment(
    expression: Expression,
    valueExpression: Expression,
    contextualType: Type
  ): ExpressionRef {
    var program = this.program;
    var resolver = program.resolver;
    var flow = this.currentFlow;
    var target = resolver.lookupExpression(expression, flow); // reports
    if (!target) return this.module.unreachable();
    var thisExpression = resolver.currentThisExpression;
    var elementExpression = resolver.currentElementExpression;

    // to compile just the value, we need to know the target's type
    var targetType: Type;
    switch (target.kind) {
      case ElementKind.Global: {
        // not yet compiled if a static field compiled as a global
        if (!this.compileGlobal(<Global>target)) return this.module.unreachable(); // reports
        // fall-through
      }
      case ElementKind.Local:
      case ElementKind.Field: {
        if (this.pendingElements.has(target)) {
          this.error(
            DiagnosticCode.Variable_0_used_before_its_declaration,
            expression.range,
            target.internalName
          );
          return this.module.unreachable();
        }
        targetType = (<VariableLikeElement>target).type;
        if (target.hasDecorator(DecoratorFlags.Unsafe)) this.checkUnsafe(expression);
        break;
      }
      case ElementKind.PropertyPrototype: {
        let propertyPrototype = <PropertyPrototype>target;
        let propertyInstance = resolver.resolveProperty(propertyPrototype);
        if (!propertyInstance) return this.module.unreachable();
        target = propertyInstance;
        // fall-through
      }
      case ElementKind.Property: {
        let propertyInstance = <Property>target;
        let setterInstance = propertyInstance.setterInstance;
        if (!setterInstance) {
          this.error(
            DiagnosticCode.Cannot_assign_to_0_because_it_is_a_constant_or_a_read_only_property,
            expression.range, propertyInstance.internalName
          );
          return this.module.unreachable();
        }
        assert(setterInstance.signature.parameterTypes.length == 1); // parser must guarantee this
        targetType = setterInstance.signature.parameterTypes[0];
        if (setterInstance.hasDecorator(DecoratorFlags.Unsafe)) this.checkUnsafe(expression);
        break;
      }
      case ElementKind.IndexSignature: {
        let parent = (<IndexSignature>target).parent;
        assert(parent.kind == ElementKind.Class);
        let classInstance = <Class>parent;
        let isUnchecked = flow.is(FlowFlags.UncheckedContext);
        let indexedSet = classInstance.lookupOverload(OperatorKind.IndexedSet, isUnchecked);
        if (!indexedSet) {
          let indexedGet = classInstance.lookupOverload(OperatorKind.IndexedGet, isUnchecked);
          if (!indexedGet) {
            this.error(
              DiagnosticCode.Index_signature_is_missing_in_type_0,
              expression.range, classInstance.internalName
            );
          } else {
            this.error(
              DiagnosticCode.Index_signature_in_type_0_only_permits_reading,
              expression.range, classInstance.internalName
            );
          }
          return this.module.unreachable();
        }
        let parameterTypes = indexedSet.signature.parameterTypes;

        assert(parameterTypes.length == 2); // parser must guarantee this
        targetType = parameterTypes[1];     // 2nd parameter is the element

        if (indexedSet.hasDecorator(DecoratorFlags.Unsafe)) this.checkUnsafe(expression);
        if (!isUnchecked && this.options.pedantic) {
          this.pedantic(
            DiagnosticCode.Indexed_access_may_involve_bounds_checking,
            expression.range
          );
        }
        break;
      }
      default: {
        this.error(
          DiagnosticCode.Cannot_assign_to_0_because_it_is_a_constant_or_a_read_only_property,
          expression.range, target.internalName
        );
        return this.module.unreachable();
      }
    }

    // compile the value and do the assignment
    assert(targetType != Type.void);
    var valueExpr = this.compileExpression(valueExpression, targetType);
    var valueType = this.currentType;
    return this.makeAssignment(
      target,
      this.convertExpression(valueExpr, valueType, targetType, false, valueExpression),
      valueType,
      valueExpression,
      thisExpression,
      elementExpression,
      contextualType != Type.void
    );
  }

  /** Makes an assignment expression or block, assigning a value to a target. */
  makeAssignment(
    /** Target element, e.g. a Local. */
    target: Element,
    /** Value expression that has been compiled in a previous step already. */
    valueExpr: ExpressionRef,
    /** Value expression type. */
    valueType: Type,
    /** Expression reference. Has already been compiled to `valueExpr`. */
    valueExpression: Expression,
    /** `this` expression reference if a field or property set. */
    thisExpression: Expression | null,
    /** Index expression reference if an indexed set. */
    indexExpression: Expression | null,
    /** Whether to tee the value. */
    tee: bool
  ): ExpressionRef {
    var module = this.module;
    var flow = this.currentFlow;

    switch (target.kind) {
      case ElementKind.Local: {
        let local = <Local>target;
        if (flow.isLocalFlag(local.index, LocalFlags.Constant, true)) {
          this.error(
            DiagnosticCode.Cannot_assign_to_0_because_it_is_a_constant_or_a_read_only_property,
            valueExpression.range, target.internalName
          );
          this.currentType = tee ? local.type : Type.void;
          return module.unreachable();
        }
        return this.makeLocalAssignment(local, valueExpr, valueType, tee);
      }
      case ElementKind.Global: {
        let global = <Global>target;
        if (!this.compileGlobal(global)) return module.unreachable();
        if (target.isAny(CommonFlags.Const | CommonFlags.Readonly)) {
          this.error(
            DiagnosticCode.Cannot_assign_to_0_because_it_is_a_constant_or_a_read_only_property,
            valueExpression.range,
            target.internalName
          );
          this.currentType = tee ? global.type : Type.void;
          return module.unreachable();
        }
        return this.makeGlobalAssignment(global, valueExpr, valueType, tee);
      }
      case ElementKind.Field: {
        let fieldInstance = <Field>target;
        let initializerNode = fieldInstance.initializerNode;
        let isConstructor = flow.actualFunction.is(CommonFlags.Constructor);

        // Cannot assign to readonly fields except in constructors if there's no initializer
        if (fieldInstance.is(CommonFlags.Readonly)) {
          if (!isConstructor || initializerNode) {
            this.error(
              DiagnosticCode.Cannot_assign_to_0_because_it_is_a_constant_or_a_read_only_property,
              valueExpression.range, fieldInstance.internalName
            );
            return module.unreachable();
          }
        }

        // Mark initialized fields in constructors
        thisExpression = assert(thisExpression);
        if (isConstructor && thisExpression.kind == NodeKind.This) {
          flow.setThisFieldFlag(fieldInstance, FieldFlags.Initialized);
        }

        let fieldParent = fieldInstance.parent;
        assert(fieldParent.kind == ElementKind.Class);
        return this.makeFieldAssignment(fieldInstance,
          valueExpr,
          valueType,
          this.compileExpression(
            thisExpression,
            (<Class>fieldParent).type,
            Constraints.ConvImplicit | Constraints.IsThis
          ),
          tee
        );
      }
      case ElementKind.Property: {
        let propertyInstance = <Property>target;
        let setterInstance = propertyInstance.setterInstance;
        if (!setterInstance) {
          this.error(
            DiagnosticCode.Cannot_assign_to_0_because_it_is_a_constant_or_a_read_only_property,
            valueExpression.range, target.internalName
          );
          return module.unreachable();
        }
        assert(setterInstance.signature.parameterTypes.length == 1);
        if (propertyInstance.is(CommonFlags.Instance)) {
          let thisType = assert(setterInstance.signature.thisType);
          let thisExpr = this.compileExpression(
            assert(thisExpression),
            thisType,
            Constraints.ConvImplicit | Constraints.IsThis
          );
          if (!tee) return this.makeCallDirect(setterInstance, [ thisExpr, valueExpr ], valueExpression);
          let getterInstance = assert((<Property>target).getterInstance);
          assert(getterInstance.signature.thisType == thisType);
          let returnType = getterInstance.signature.returnType;
          let returnTypeRef = returnType.toRef();
          let tempThis = flow.getTempLocal(returnType);
          let ret = module.block(null, [
            this.makeCallDirect(setterInstance, [
              module.local_tee(tempThis.index, thisExpr, returnType.isManaged),
              valueExpr
            ], valueExpression),
            this.makeCallDirect(getterInstance, [
              module.local_get(tempThis.index, returnTypeRef)
            ], valueExpression)
          ], returnTypeRef);
          flow.freeTempLocal(tempThis);
          return ret;
        } else {
          if (!tee) return this.makeCallDirect(setterInstance, [ valueExpr ], valueExpression);
          let getterInstance = assert((<Property>target).getterInstance);
          return module.block(null, [
            this.makeCallDirect(setterInstance, [ valueExpr ], valueExpression),
            this.makeCallDirect(getterInstance, null, valueExpression)
          ], getterInstance.signature.returnType.toRef());
        }
      }
      case ElementKind.IndexSignature: {
        let indexSignature = <IndexSignature>target;
        let parent = indexSignature.parent;
        assert(parent.kind == ElementKind.Class);
        let classInstance = <Class>parent;
        assert(classInstance.kind == ElementKind.Class);
        let isUnchecked = flow.is(FlowFlags.UncheckedContext);
        let getterInstance = classInstance.lookupOverload(OperatorKind.IndexedGet, isUnchecked);
        if (!getterInstance) {
          this.error(
            DiagnosticCode.Index_signature_is_missing_in_type_0,
            valueExpression.range, classInstance.internalName
          );
          return module.unreachable();
        }
        let setterInstance = classInstance.lookupOverload(OperatorKind.IndexedSet, isUnchecked);
        if (!setterInstance) {
          this.error(
            DiagnosticCode.Index_signature_in_type_0_only_permits_reading,
            valueExpression.range, classInstance.internalName
          );
          this.currentType = tee ? getterInstance.signature.returnType : Type.void;
          return module.unreachable();
        }
        assert(setterInstance.signature.parameterTypes.length == 2);
        let thisType = classInstance.type;
        let thisExpr = this.compileExpression(
          assert(thisExpression),
          thisType,
          Constraints.ConvImplicit | Constraints.IsThis
        );
        let setterIndexType = setterInstance.signature.parameterTypes[0];
        let getterIndexType = getterInstance.signature.parameterTypes[0];
        if (!setterIndexType.equals(getterIndexType)) {
          this.errorRelated(
            DiagnosticCode.Index_signature_accessors_in_type_0_differ_in_types,
            getterInstance.identifierAndSignatureRange,
            setterInstance.identifierAndSignatureRange,
            classInstance.internalName,
          );
          this.currentType = tee ? getterInstance.signature.returnType : Type.void;
          return module.unreachable();
        }
        let elementExpr = this.compileExpression(assert(indexExpression), setterIndexType, Constraints.ConvImplicit);
        let elementType = this.currentType;
        if (tee) {
          let tempTarget = flow.getTempLocal(thisType);
          let tempElement = flow.getTempLocal(elementType);
          let returnType = getterInstance.signature.returnType;
          let ret = module.block(null, [
            this.makeCallDirect(setterInstance, [
              module.local_tee(tempTarget.index, thisExpr, thisType.isManaged),
              module.local_tee(tempElement.index, elementExpr, elementType.isManaged),
              valueExpr
            ], valueExpression),
            this.makeCallDirect(getterInstance, [
              module.local_get(tempTarget.index, tempTarget.type.toRef()),
              module.local_get(tempElement.index, tempElement.type.toRef())
            ], valueExpression)
          ], returnType.toRef());
          flow.freeTempLocal(tempElement);
          flow.freeTempLocal(tempTarget);
          return ret;
        } else {
          return this.makeCallDirect(setterInstance, [
            thisExpr,
            elementExpr,
            valueExpr
          ], valueExpression);
        }
      }
      default: {
        this.error(
          DiagnosticCode.The_target_of_an_assignment_must_be_a_variable_or_a_property_access,
          valueExpression.range
        );
      }
    }
    return module.unreachable();
  }

  /** Makes an assignment to a local, keeping track of wrap and null states. */
  private makeLocalAssignment(
    /** Local to assign to. */
    local: Local,
    /** Value to assign. */
    valueExpr: ExpressionRef,
    /** Value type. */
    valueType: Type,
    /** Whether to tee the value. */
    tee: bool
  ): ExpressionRef {
    var module = this.module;
    var flow = this.currentFlow;
    var type = local.type;
    assert(type != Type.void);
    var localIndex = local.index;

    if (type.isNullableReference) {
      if (!valueType.isNullableReference || flow.isNonnull(valueExpr, type)) flow.setLocalFlag(localIndex, LocalFlags.NonNull);
      else flow.unsetLocalFlag(localIndex, LocalFlags.NonNull);
    }
    flow.setLocalFlag(localIndex, LocalFlags.Initialized);
    if (type.isShortIntegerValue) {
      if (!flow.canOverflow(valueExpr, type)) flow.setLocalFlag(localIndex, LocalFlags.Wrapped);
      else flow.unsetLocalFlag(localIndex, LocalFlags.Wrapped);
    }
    if (tee) { // local = value
      this.currentType = type;
      return module.local_tee(localIndex, valueExpr, type.isManaged);
    } else { // void(local = value)
      this.currentType = Type.void;
      return module.local_set(localIndex, valueExpr, type.isManaged);
    }
  }

  /** Makes an assignment to a global. */
  private makeGlobalAssignment(
    /** The global variable to assign to. */
    global: VariableLikeElement,
    /** The value to assign. */
    valueExpr: ExpressionRef,
    /** The type of the value to assign. */
    valueType: Type,
    /** Whether to tee the value. */
    tee: bool
  ): ExpressionRef {
    var module = this.module;
    var type = global.type;
    assert(type != Type.void);
    var typeRef = type.toRef();

    valueExpr = this.ensureSmallIntegerWrap(valueExpr, type); // globals must be wrapped
    if (tee) { // (global = value), global
      this.currentType = type;
      return module.block(null, [
        module.global_set(global.internalName, valueExpr),
        module.global_get(global.internalName, typeRef)
      ], typeRef);
    } else { // global = value
      this.currentType = Type.void;
      return module.global_set(global.internalName,
        valueExpr
      );
    }
  }

  /** Makes an assignment to a field. */
  private makeFieldAssignment(
    /** The field to assign to. */
    field: Field,
    /** The value to assign. */
    valueExpr: ExpressionRef,
    /** The type of the value to assign. */
    valueType: Type,
    /** The value of `this`. */
    thisExpr: ExpressionRef,
    /** Whether to tee the value. */
    tee: bool
  ): ExpressionRef {
    var module = this.module;
    var flow = this.currentFlow;
    var fieldType = field.type;
    var fieldTypeRef = fieldType.toRef();
    assert(field.parent.kind == ElementKind.Class);
    var thisType = (<Class>field.parent).type;

    if (!field.is(CommonFlags.Compiled)) {
      field.set(CommonFlags.Compiled);
      let typeNode = field.typeNode;
      if (typeNode) this.checkTypeSupported(field.type, typeNode);
    }

    if (tee) {
      this.compileField(field);
      let tempThis = flow.getTempLocal(thisType);
      let expr = module.block(null, [
        module.call(field.internalSetterName, [ module.local_tee(tempThis.index, thisExpr, thisType.isManaged), valueExpr ], TypeRef.None),
        module.call(field.internalGetterName, [ module.local_get(tempThis.index, thisType.toRef()) ], fieldTypeRef)
      ], fieldTypeRef);
      flow.freeTempLocal(tempThis);
      this.currentType = fieldType;
      return expr;
    } else {
      this.compileFieldSetter(field);
      let expr = module.call(field.internalSetterName, [ thisExpr, valueExpr ], TypeRef.None);
      this.currentType = Type.void;
      return expr;
    }
  }

  /** Compiles a call expression according to the specified context. */
  private compileCallExpression(
    /** Call expression to compile. */
    expression: CallExpression,
    /** Contextual type indicating the return type the caller expects, if any. */
    contextualType: Type,
    /** Constraints indicating contextual conditions. */
    constraints: Constraints
  ): ExpressionRef {

    var module = this.module;
    var flow = this.currentFlow;

    // handle call to super
    if (expression.expression.kind == NodeKind.Super) {
      let flow = this.currentFlow;
      let actualFunction = flow.actualFunction;
      if (!actualFunction.is(CommonFlags.Constructor)) {
        this.error(
          DiagnosticCode.Super_calls_are_not_permitted_outside_constructors_or_in_nested_functions_inside_constructors,
          expression.range
        );
        return module.unreachable();
      }

      let parent = assert(actualFunction.parent);
      assert(parent.kind == ElementKind.Class);
      let classInstance = <Class>parent;
      let baseClassInstance = classInstance.base;
      if (!baseClassInstance) {
        this.error(
          DiagnosticCode._super_can_only_be_referenced_in_a_derived_class,
          expression.expression.range
        );
        return module.unreachable();
      }
      let thisLocal = assert(flow.lookupLocal(CommonNames.this_));
      let sizeTypeRef = this.options.sizeTypeRef;

      let baseCtorInstance = this.ensureConstructor(baseClassInstance, expression);
      this.checkFieldInitialization(baseClassInstance, expression);
      let superCall = this.compileCallDirect(
        baseCtorInstance,
        expression.args,
        expression,
        module.local_get(thisLocal.index, sizeTypeRef)
      );

      // check that super had been called before accessing `this`
      if (flow.isAny(
        FlowFlags.AccessesThis |
        FlowFlags.ConditionallyAccessesThis
      )) {
        this.error(
          DiagnosticCode._super_must_be_called_before_accessing_this_in_the_constructor_of_a_derived_class,
          expression.range
        );
        return module.unreachable();
      }
      flow.set(FlowFlags.AccessesThis | FlowFlags.CallsSuper);
      this.currentType = Type.void;
      return module.local_set(thisLocal.index, superCall, classInstance.type.isManaged);
    }

    // otherwise resolve normally
    var target = this.resolver.lookupExpression(expression.expression, flow); // reports
    if (!target) return module.unreachable();
    var thisExpression = this.resolver.currentThisExpression;

    var signature: Signature | null;
    var functionArg: ExpressionRef;
    switch (target.kind) {

      // direct call: concrete function
      case ElementKind.FunctionPrototype: {
        let functionPrototype = <FunctionPrototype>target;
        if (functionPrototype.hasDecorator(DecoratorFlags.Builtin)) {
          // builtins handle present respectively omitted type arguments on their own
          return this.compileCallExpressionBuiltin(functionPrototype, expression, contextualType);
        }
        let functionInstance = this.resolver.maybeInferCall(expression, functionPrototype, flow);
        if (!functionInstance) return this.module.unreachable();
        target = functionInstance;
        // fall-through
      }
      case ElementKind.Function: {
        let functionInstance = <Function>target;
        let thisArg: ExpressionRef = 0;
        if (functionInstance.is(CommonFlags.Instance)) {
          thisArg = this.compileExpression(
            assert(thisExpression),
            assert(functionInstance.signature.thisType),
            Constraints.ConvImplicit | Constraints.IsThis
          );
        }
        return this.compileCallDirect(
          functionInstance,
          expression.args,
          expression,
          thisArg,
          constraints
        );
      }

      // indirect call: first-class function (non-generic, can't be inlined)
      case ElementKind.Local: {
        let local = <Local>target;
        signature = local.type.signatureReference;
        if (signature) {
<<<<<<< HEAD
          if (local.is(CommonFlags.Inlined)) {
=======
          if (local.parent != flow.parentFunction) {
            // TODO: closures
            this.error(
              DiagnosticCode.Not_implemented_0,
              expression.range,
              "Closures"
            );
            return module.unreachable();
          }
          if (local.is(CommonFlags.INLINED)) {
>>>>>>> a2c1c97e
            let inlinedValue = local.constantIntegerValue;
            if (this.options.isWasm64) {
              functionArg = module.i64(i64_low(inlinedValue), i64_high(inlinedValue));
            } else {
              assert(!i64_high(inlinedValue));
              functionArg = module.i32(i64_low(inlinedValue));
            }
          } else {
            functionArg = module.local_get(local.index, this.options.sizeTypeRef);
          }
          break;
        }
        this.error(
          DiagnosticCode.Cannot_invoke_an_expression_whose_type_lacks_a_call_signature_Type_0_has_no_compatible_call_signatures,
          expression.range, local.type.toString()
        );
        return module.unreachable();
      }
      case ElementKind.Global: {
        let global = <Global>target;
        signature = global.type.signatureReference;
        if (signature) {
          functionArg = module.global_get(global.internalName, global.type.toRef());
          break;
        }
        this.error(
          DiagnosticCode.Cannot_invoke_an_expression_whose_type_lacks_a_call_signature_Type_0_has_no_compatible_call_signatures,
          expression.range, global.type.toString()
        );
        return module.unreachable();
      }
      case ElementKind.Field: {
        let fieldInstance = <Field>target;
        let fieldType = fieldInstance.type;
        signature = fieldType.signatureReference;
        if (signature) {
          let fieldParent = fieldInstance.parent;
          assert(fieldParent.kind == ElementKind.Class);
          let usizeType = this.options.usizeType;
          functionArg = module.load(usizeType.byteSize, false,
            this.compileExpression(
              assert(thisExpression),
              (<Class>fieldParent).type,
              Constraints.ConvImplicit | Constraints.IsThis
            ),
            usizeType.toRef(),
            fieldInstance.memoryOffset
          );
          break;
        }
        this.error(
          DiagnosticCode.Cannot_invoke_an_expression_whose_type_lacks_a_call_signature_Type_0_has_no_compatible_call_signatures,
          expression.range, fieldType.toString()
        );
        return module.unreachable();
      }

      case ElementKind.PropertyPrototype: {
        let propertyInstance = this.resolver.resolveProperty(<PropertyPrototype>target);
        if (!propertyInstance) return module.unreachable();
        target = propertyInstance;
        // fall-through
      }
      case ElementKind.Property: {
        let propertyInstance = <Property>target;
        let getterInstance = propertyInstance.getterInstance;
        let type = assert(this.resolver.getTypeOfElement(target));

        if (!getterInstance) {
          this.error(
            DiagnosticCode.Cannot_invoke_an_expression_whose_type_lacks_a_call_signature_Type_0_has_no_compatible_call_signatures,
            expression.range, type.toString()
          );
          return module.unreachable();
        }

        let thisArg: ExpressionRef = 0;
        if (propertyInstance.is(CommonFlags.Instance)) {
          thisArg = this.compileExpression(
            assert(thisExpression),
            assert(getterInstance.signature.thisType),
            Constraints.ConvImplicit | Constraints.IsThis
          );
        }
        functionArg = this.compileCallDirect(getterInstance, [], expression.expression, thisArg);
        signature = this.currentType.signatureReference;
        if (!signature) {
          this.error(
            DiagnosticCode.Cannot_invoke_an_expression_whose_type_lacks_a_call_signature_Type_0_has_no_compatible_call_signatures,
            expression.range, this.currentType.toString()
          );
          return module.unreachable();
        }
        break;
      }
      case ElementKind.Class: {
        let classInstance = <Class>target;
        let typeArguments = classInstance.getTypeArgumentsTo(this.program.functionPrototype);
        if (typeArguments && typeArguments.length > 0) {
          let ftype = typeArguments[0];
          signature = ftype.getSignature();
          functionArg = this.compileExpression(expression.expression, ftype, Constraints.ConvImplicit);
          break;
        }
        // fall-through
      }

      // not supported
      default: {
        let type = this.resolver.getTypeOfElement(target);
        if (type) {
          this.error(
            DiagnosticCode.Type_0_has_no_call_signatures,
            expression.range, type.toString()
          );
        } else {
          this.error(
            DiagnosticCode.Expression_cannot_be_represented_by_a_type,
            expression.range
          );
        }
        return module.unreachable();
      }
    }
    return this.compileCallIndirect(
      assert(signature), // FIXME: bootstrap can't see this yet
      functionArg,
      expression.args,
      expression,
      0,
      contextualType == Type.void
    );
  }

  /** Compiles the given arguments like a call expression according to the specified context. */
  private compileCallExpressionLike(
    /** Called expression. */
    expression: Expression,
    /** Call type arguments. */
    typeArguments: TypeNode[] | null,
    /** Call arguments. */
    args: Expression[],
    /** Diagnostic range. */
    range: Range,
    /** Contextual type indicating the return type the caller expects, if any. */
    contextualType: Type,
    /** Constraints indicating contextual conditions. */
    constraints: Constraints = Constraints.None
  ): ExpressionRef {
    // Desugaring like this can happen many times. Let's cache the intermediate allocation.
    var call = this._reusableCallExpression;
    if (call) {
      call.expression = expression;
      call.typeArguments = typeArguments;
      call.args = args;
      call.range = range;
    } else {
      this._reusableCallExpression = call = Node.createCallExpression(expression, typeArguments, args, range);
    }
    return this.compileCallExpression(call, contextualType, constraints);
  }
  private _reusableCallExpression: CallExpression | null = null;

  private compileCallExpressionBuiltin(
    prototype: FunctionPrototype,
    expression: CallExpression,
    contextualType: Type
  ): ExpressionRef {
    if (prototype.hasDecorator(DecoratorFlags.Unsafe)) this.checkUnsafe(expression);

    var typeArguments: Type[] | null = null;

    // builtins handle omitted type arguments on their own. if present, however, resolve them here
    // and pass them to the builtin, even if it's still up to the builtin how to handle them.
    var typeParameterNodes = prototype.typeParameterNodes;
    var typeArgumentNodes = expression.typeArguments;
    if (expression.typeArguments) {
      if (!prototype.is(CommonFlags.Generic)) {
        this.error(
          DiagnosticCode.Type_0_is_not_generic,
          expression.range, prototype.internalName
        );
      }
      typeArguments = this.resolver.resolveTypeArguments(
        assert(typeParameterNodes),
        typeArgumentNodes,
        this.currentFlow.actualFunction.parent,
        cloneMap(this.currentFlow.contextualTypeArguments), // don't update
        expression
      );
    }
    var callee = expression.expression;
    var ctx = new BuiltinContext(
      this,
      prototype,
      typeArguments,
      expression.args,
      callee.kind == NodeKind.PropertyAccess
        ? (<PropertyAccessExpression>callee).expression
        : null,
      contextualType,
      expression,
      false
    );
    // global builtins
    var internalName = prototype.internalName;
    if (builtins.has(internalName)) {
      let fn = assert(builtins.get(internalName));
      return fn(ctx);
    }
    // class builtins
    var parent = prototype.parent;
    if (parent.kind == ElementKind.Class) {
      let classPrototype = (<Class>parent).prototype;
      if (classPrototype == this.program.functionPrototype) {
        let methodName = prototype.name;
        if (function_builtins.has(methodName)) {
          let fn = assert(function_builtins.get(methodName));
          return fn(ctx);
        }
      }
    }
    assert(false);
    return this.module.unreachable();
  }

  /**
   * Checks that a call with the given number as arguments can be performed according to the
   * specified signature.
   */
  checkCallSignature(
    signature: Signature,
    numArguments: i32,
    hasThis: bool,
    reportNode: Node
  ): bool {

    // cannot call an instance method without a `this` argument (TODO: `.call`?)
    var thisType = signature.thisType;
    if (hasThis != (thisType != null)) {
      this.error(
        DiagnosticCode.The_this_types_of_each_signature_are_incompatible,
        reportNode.range
      );
      return false;
    }

    // not yet implemented (TODO: maybe some sort of an unmanaged/lightweight array?)
    var hasRest = signature.hasRest;
    if (hasRest) {
      this.error(
        DiagnosticCode.Not_implemented_0,
        reportNode.range, "Rest parameters"
      );
      return false;
    }

    var minimum = signature.requiredParameters;
    var maximum = signature.parameterTypes.length;

    // must at least be called with required arguments
    if (numArguments < minimum) {
      this.error(
        minimum < maximum
          ? DiagnosticCode.Expected_at_least_0_arguments_but_got_1
          : DiagnosticCode.Expected_0_arguments_but_got_1,
        reportNode.range, minimum.toString(), numArguments.toString()
      );
      return false;
    }

    // must not be called with more than the maximum arguments
    if (numArguments > maximum && !hasRest) {
      this.error(
        DiagnosticCode.Expected_0_arguments_but_got_1,
        reportNode.range, maximum.toString(), numArguments.toString()
      );
      return false;
    }

    return true;
  }

  /** Checks that an unsafe expression is allowed. */
  private checkUnsafe(reportNode: Node, relatedReportNode: Node | null = null): void {
    // Library files may always use unsafe features
    if (this.options.noUnsafe && !reportNode.range.source.isLibrary) {
      if (relatedReportNode) {
        this.errorRelated(
          DiagnosticCode.Operation_is_unsafe,
          reportNode.range, relatedReportNode.range
        );
      } else {
        this.error(
          DiagnosticCode.Operation_is_unsafe,
          reportNode.range
        );
      }
    }
  }

  /** Compiles a direct call to a concrete function. */
  compileCallDirect(
    instance: Function,
    argumentExpressions: Expression[],
    reportNode: Node,
    thisArg: ExpressionRef = 0,
    constraints: Constraints = Constraints.None
  ): ExpressionRef {
    var numArguments = argumentExpressions.length;
    var signature = instance.signature;
    if (!this.checkCallSignature( // reports
      signature,
      numArguments,
      thisArg != 0,
      reportNode
    )) {
      this.currentType = signature.returnType;
      return this.module.unreachable();
    }
    if (instance.hasDecorator(DecoratorFlags.Unsafe)) this.checkUnsafe(reportNode);

    // handle call on `this` in constructors
    let actualFunction = this.currentFlow.actualFunction;
    if (actualFunction.is(CommonFlags.Constructor) && reportNode.isAccessOnThis) {
      let parent = actualFunction.parent;
      assert(parent.kind == ElementKind.Class);
      this.checkFieldInitialization(<Class>parent, reportNode);
    }

    // Inline if explicitly requested
    if (instance.hasDecorator(DecoratorFlags.Inline) && (!instance.is(CommonFlags.Virtual) || reportNode.isAccessOnSuper)) {
      assert(!instance.is(CommonFlags.Stub)); // doesn't make sense
      let inlineStack = this.inlineStack;
      if (inlineStack.includes(instance)) {
        this.warning(
          DiagnosticCode.Function_0_cannot_be_inlined_into_itself,
          reportNode.range, instance.internalName
        );
      } else {
        let parameterTypes = signature.parameterTypes;
        assert(numArguments <= parameterTypes.length);
        // compile argument expressions *before* pushing to the inline stack
        // otherwise, the arguments may not be inlined, e.g. `abc(abc(123))`
        let args = new Array<ExpressionRef>(numArguments);
        for (let i = 0; i < numArguments; ++i) {
          args[i] = this.compileExpression(argumentExpressions[i], parameterTypes[i], Constraints.ConvImplicit);
        }
        // make the inlined call
        inlineStack.push(instance);
        let expr = this.makeCallInline(instance, args, thisArg, (constraints & Constraints.WillDrop) != 0);
        inlineStack.pop();
        return expr;
      }
    }

    // Otherwise compile to just a call
    var numArgumentsInclThis = thisArg ? numArguments + 1 : numArguments;
    var operands = new Array<ExpressionRef>(numArgumentsInclThis);
    var index = 0;
    if (thisArg) {
      operands[0] = thisArg;
      index = 1;
    }
    var parameterTypes = signature.parameterTypes;
    for (let i = 0; i < numArguments; ++i, ++index) {
      let paramType = parameterTypes[i];
      let paramExpr = this.compileExpression(argumentExpressions[i], paramType, Constraints.ConvImplicit);
      operands[index] = paramExpr;
    }
    assert(index == numArgumentsInclThis);
    return this.makeCallDirect(instance, operands, reportNode, (constraints & Constraints.WillDrop) != 0);
  }

  makeCallInline(
    instance: Function,
    operands: ExpressionRef[] | null,
    thisArg: ExpressionRef = 0,
    immediatelyDropped: bool = false
  ): ExpressionRef {
    var module = this.module;
    var numArguments = operands ? operands.length : 0;
    var signature = instance.signature;
    var parameterTypes = signature.parameterTypes;
    var numParameters = parameterTypes.length;

    // Create a new inline flow and use it to compile the function as a block
    var previousFlow = this.currentFlow;
    var flow = Flow.createInline(previousFlow.parentFunction, instance);
    var body = [];
    var usedLocals = new BitSet();

    // Prepare compiled arguments right to left, keeping track of used locals.
    for (let i = numArguments - 1; i >= 0; --i) {
      // This is necessary because a later expression must not set an earlier argument local, which
      // is also just a temporary, when being executed. Take for example `t1=1, t2=(t1 = 2)`, where
      // the right expression would reassign the foregoing argument local. So, we iterate from right
      // to left, remembering what's used later, and don't use these for earlier arguments, making
      // the example above essentially `t2=1, t1=(t1 = 2)`.
      let paramExpr = operands![i];
      let paramType = parameterTypes[i];
      let argumentLocal = flow.addScopedLocal(instance.getParameterName(i), paramType, usedLocals);
      findUsedLocals(paramExpr, usedLocals);
      // inlining is aware of wrap/nonnull states:
      if (!previousFlow.canOverflow(paramExpr, paramType)) flow.setLocalFlag(argumentLocal.index, LocalFlags.Wrapped);
      if (flow.isNonnull(paramExpr, paramType)) flow.setLocalFlag(argumentLocal.index, LocalFlags.NonNull);
      body.unshift(
        module.local_set(argumentLocal.index, paramExpr, paramType.isManaged)
      );
    }
    if (thisArg) {
      let parent = assert(instance.parent);
      assert(parent.kind == ElementKind.Class);
      let classInstance = <Class>parent;
      let thisType = assert(instance.signature.thisType);
      let thisLocal = flow.addScopedLocal(CommonNames.this_, thisType, usedLocals);
      body.unshift(
        module.local_set(thisLocal.index, thisArg, thisType.isManaged)
      );
      let base = classInstance.base;
      if (base) flow.addScopedAlias(CommonNames.super_, base.type, thisLocal.index);
    } else {
      assert(!instance.signature.thisType);
    }

    // Compile omitted arguments with final argument locals blocked. Doesn't need to take care of
    // side-effects within earlier expressions because these already happened on set.
    this.currentFlow = flow;
    var isConstructor = instance.is(CommonFlags.Constructor);
    if (isConstructor) flow.set(FlowFlags.CtorParamContext);
    for (let i = numArguments; i < numParameters; ++i) {
      let initType = parameterTypes[i];
      let initExpr = this.compileExpression(
        assert(instance.prototype.functionTypeNode.parameters[i].initializer),
        initType,
        Constraints.ConvImplicit
      );
      let argumentLocal = flow.addScopedLocal(instance.getParameterName(i), initType);
      body.push(
        this.makeLocalAssignment(argumentLocal, initExpr, initType, false)
      );
    }
    flow.unset(FlowFlags.CtorParamContext);

    // Compile the called function's body in the scope of the inlined flow
    this.compileFunctionBody(instance, body);

    // If a constructor, perform field init checks on its flow directly
    if (isConstructor) {
      let parent = instance.parent;
      assert(parent.kind == ElementKind.Class);
      this.checkFieldInitializationInFlow(<Class>parent, flow);
    }

    // Free any new scoped locals and reset to the original flow
    flow.freeScopedLocals();
    var returnType = flow.returnType;
    this.currentFlow = previousFlow;

    // Create an outer block that we can break to when returning a value out of order
    this.currentType = returnType;
    return module.block(flow.inlineReturnLabel, body, returnType.toRef());
  }

  /** Makes sure that the arguments length helper global is present. */
  ensureArgumentsLength(): string {
    var name = BuiltinNames.argumentsLength;
    if (!this.builtinArgumentsLength) {
      let module = this.module;
      this.builtinArgumentsLength = module.addGlobal(name, TypeRef.I32, true, module.i32(0));
    }
    return name;
  }

  /** Ensures compilation of the varargs stub for the specified function. */
  ensureVarargsStub(original: Function): Function {
    // A varargs stub is a function called with omitted arguments being zeroed,
    // reading the `argumentsLength` helper global to decide which initializers
    // to inject before calling the original function. It is typically attempted
    // to circumvent the varargs stub where possible, for example where omitted
    // arguments are constants and can be inlined into the original call.
    var stub = original.varargsStub;
    if (stub) return stub;

    var originalSignature = original.signature;
    var originalParameterTypes = originalSignature.parameterTypes;
    var originalParameterDeclarations = original.prototype.functionTypeNode.parameters;
    var returnType = originalSignature.returnType;
    var isInstance = original.is(CommonFlags.Instance);

    // arguments excl. `this`, operands incl. `this`
    var minArguments = originalSignature.requiredParameters;
    var minOperands = minArguments;
    var maxArguments = originalParameterTypes.length;
    var maxOperands = maxArguments;
    if (isInstance) {
      ++minOperands;
      ++maxOperands;
    }
    var numOptional = assert(maxOperands - minOperands);

    var forwardedOperands = new Array<ExpressionRef>(minOperands);
    var operandIndex = 0;
    var stmts = new Array<ExpressionRef>();

    // forward `this` if applicable
    var module = this.module;
    var thisType = originalSignature.thisType;
    if (thisType) {
      forwardedOperands[0] = module.local_get(0, thisType.toRef());
      operandIndex = 1;
    }

    // forward required arguments
    for (let i = 0; i < minArguments; ++i, ++operandIndex) {
      let paramType = originalParameterTypes[i];
      forwardedOperands[operandIndex] = module.local_get(operandIndex, paramType.toRef());
    }
    assert(operandIndex == minOperands);

    // create the varargs stub
    stub = original.newStub("varargs");
    stub.signature.requiredParameters = maxArguments;
    original.varargsStub = stub;

    // compile initializers of omitted arguments in the scope of the stub,
    // accounting for additional locals and a proper `this` context.
    var previousFlow = this.currentFlow;
    var flow = stub.flow;
    if (original.is(CommonFlags.Constructor)) flow.set(FlowFlags.CtorParamContext);
    this.currentFlow = flow;

    // create a br_table switching over the number of optional parameters provided
    var numNames = numOptional + 1; // incl. outer block
    var names = new Array<string>(numNames);
    var ofN = `of${numOptional}`;
    for (let i = 0; i < numNames; ++i) {
      names[i] = `${i}${ofN}`;
    }
    var argumentsLength = this.ensureArgumentsLength();
    var table = module.block(names[0], [
      module.block("outOfRange", [
        module.switch(names, "outOfRange",
          // condition is number of provided optional arguments, so subtract required arguments
          minArguments
            ? module.binary(
                BinaryOp.SubI32,
                module.global_get(argumentsLength, TypeRef.I32),
                module.i32(minArguments)
              )
            : module.global_get(argumentsLength, TypeRef.I32)
        )
      ]),
      module.unreachable()
    ]);
    for (let i = 0; i < numOptional; ++i, ++operandIndex) {
      let type = originalParameterTypes[minArguments + i];
      let declaration = originalParameterDeclarations[minArguments + i];
      let initializer = declaration.initializer;
      let initExpr: ExpressionRef;
      if (initializer) {
        initExpr = this.compileExpression(
          initializer,
          type,
          Constraints.ConvImplicit
        );
        initExpr = module.local_set(operandIndex, initExpr, type.isManaged);
      } else {
        this.error(
          DiagnosticCode.Optional_parameter_must_have_an_initializer,
          declaration.range
        );
        initExpr = module.unreachable();
      }
      table = module.block(names[i + 1], [
        table,
        initExpr,
      ]);
      forwardedOperands[operandIndex] = module.local_get(operandIndex, type.toRef());
    }
    assert(operandIndex == maxOperands);

    stmts.push(
      table
    );
    stmts.push(
      // assume this will always succeed (can just use name as the reportNode)
      this.makeCallDirect(original, forwardedOperands, original.declaration.name)
    );
    flow.freeScopedLocals();
    this.currentFlow = previousFlow;

    var funcRef = module.addFunction(
      stub.internalName,
      stub.signature.paramRefs,
      stub.signature.resultRefs,
      typesToRefs(stub.additionalLocals),
      module.flatten(stmts, returnType.toRef())
    );
    stub.set(CommonFlags.Compiled);
    stub.finalize(module, funcRef);
    return stub;
  }

  /** Ensures compilation of the virtual stub for the specified function. */
  ensureVirtualStub(original: Function): Function {
    // A virtual stub is a function redirecting virtual calls to the actual
    // overload targeted by the call. It utilizes varargs stubs where necessary
    // and as such has the same semantics as one. Here, we only make sure that
    // a placeholder exist, with actual code being generated as a finalization
    // step once module compilation is otherwise complete.
    var stub = original.virtualStub;
    if (stub) return stub;
    stub = original.newStub("virtual");
    original.virtualStub = stub;
    var module = this.module;
    stub.ref = module.addFunction(
      stub.internalName,
      stub.signature.paramRefs,
      stub.signature.resultRefs,
      null,
      module.unreachable()
    );
    this.virtualStubs.add(original);
    return stub;
  }

  /** Finalizes the virtual stub of the specified function. */
  private finalizeVirtualStub(instance: Function): void {
    var stub = this.ensureVirtualStub(instance);
    if (stub.is(CommonFlags.Compiled)) return;

    assert(instance.parent.kind == ElementKind.Class || instance.parent.kind == ElementKind.Interface);
    var module = this.module;
    var usizeType = this.options.usizeType;
    var sizeTypeRef = usizeType.toRef();
    var parameterTypes = instance.signature.parameterTypes;
    var returnType = instance.signature.returnType;
    var numParameters = parameterTypes.length;
    var tempIndex = 1 + parameterTypes.length; // incl. `this`

    // Switch over this's rtId and map it to the respective overload
    var builder = new SwitchBuilder(this.module,
      module.load(4, false,
        module.binary(
          sizeTypeRef == TypeRef.I64
            ? BinaryOp.SubI64
            : BinaryOp.SubI32,
          module.local_get(0, sizeTypeRef),
          sizeTypeRef == TypeRef.I64
            ? module.i64(8) // rtId offset = -8
            : module.i32(8)
        ),
        TypeRef.I32
      )
    );
    var overloadInstances = this.resolver.resolveOverloads(instance);
    if (overloadInstances) {
      for (let i = 0, k = overloadInstances.length; i < k; ++i) {
        let overloadInstance = overloadInstances[i];
        if (!overloadInstance.is(CommonFlags.Compiled)) continue; // errored
        let overloadType = overloadInstance.type;
        let originalType = instance.type;
        if (!overloadType.isAssignableTo(originalType)) {
          this.error(
            DiagnosticCode.Type_0_is_not_assignable_to_type_1,
            overloadInstance.identifierNode.range, overloadType.toString(), originalType.toString()
          );
          continue;
        }
        // TODO: additional optional parameters are not permitted by `isAssignableTo` yet
        let overloadSignature = overloadInstance.signature;
        let overloadParameterTypes = overloadSignature.parameterTypes;
        let overloadNumParameters = overloadParameterTypes.length;
        let paramExprs = new Array<ExpressionRef>(1 + overloadNumParameters);
        paramExprs[0] = module.local_get(0, sizeTypeRef); // this
        for (let n = 1; n <= numParameters; ++n) {
          paramExprs[n] = module.local_get(n, parameterTypes[n - 1].toRef());
        }
        let needsVarargsStub = false;
        for (let n = numParameters; n < overloadNumParameters; ++n) {
          // TODO: inline constant initializers and skip varargs stub
          paramExprs[1 + n] = this.makeZero(overloadParameterTypes[n]);
          needsVarargsStub = true;
        }
        let calledName = needsVarargsStub
          ? this.ensureVarargsStub(overloadInstance).internalName
          : overloadInstance.internalName;
        let returnTypeRef = overloadSignature.returnType.toRef();
        let stmts = new Array<ExpressionRef>();
        if (needsVarargsStub) {
          // Safe to prepend since paramExprs are local.get's
          stmts.push(module.global_set(this.ensureArgumentsLength(), module.i32(numParameters)));
        }
        if (returnType == Type.void) {
          stmts.push(
            module.call(calledName, paramExprs, returnTypeRef)
          );
          stmts.push(
            module.return()
          );
        } else {
          stmts.push(
            module.return(
              module.call(calledName, paramExprs, returnTypeRef)
            )
          );
        }
        let classInstance = assert(overloadInstance.getClassOrInterface());
        builder.addCase(classInstance.id, stmts);
        // Also alias each extendee inheriting this exact overload
        let extendees = classInstance.getAllExtendees(instance.declaration.name.text); // without get:/set:
        for (let _values = Set_values(extendees), a = 0, b = _values.length; a < b; ++a) {
          let extendee = _values[a];
          builder.addCase(extendee.id, stmts);
        }
      }
    }

    // Call the original function if no other id matches and the method is not
    // abstract or part of an interface. Note that doing so will not catch an
    // invalid id, but can reduce code size significantly since we also don't
    // have to add branches for extendees inheriting the original function.
    var body: ExpressionRef;
    if (instance.prototype.bodyNode) {
      let paramExprs = new Array<ExpressionRef>(numParameters);
      paramExprs[0] = module.local_get(0, sizeTypeRef); // this
      for (let i = 0, k = parameterTypes.length; i < k; ++i) {
        paramExprs[1 + i] = module.local_get(1 + i, parameterTypes[i].toRef());
      }
      body = module.call(instance.internalName, paramExprs, returnType.toRef());

    // Otherwise trap
    } else {
      body = module.unreachable();
    }

    // Create the virtual stub function
    var ref = stub.ref;
    if (ref) module.removeFunction(stub.internalName);
    stub.ref = module.addFunction(
      stub.internalName,
      stub.signature.paramRefs,
      stub.signature.resultRefs,
      [ TypeRef.I32 ],
      module.block(null, [
        builder.render(tempIndex),
        body
      ], returnType.toRef())
    );
    stub.set(CommonFlags.Compiled);
  }

  /** Marks managed call operands for the shadow stack. */
  private operandsTostack(signature: Signature, operands: ExpressionRef[]): void {
    if (!this.options.stackSize) return;
    var module = this.module;
    var operandIndex = 0;
    var thisType = signature.thisType;
    if (thisType) {
      if (thisType.isManaged) {
        let operand = operands[0];
        let precomp = module.runExpression(operand, ExpressionRunnerFlags.Default);
        if (!isConstZero(precomp)) { // otherwise unnecessary
          operands[operandIndex] = module.tostack(operand);
        }
      }
      ++operandIndex;
    }
    var parameterIndex = 0;
    var parameterTypes = signature.parameterTypes;
    assert(parameterTypes.length >= operands.length - operandIndex);
    while (operandIndex < operands.length) {
      let paramType = parameterTypes[parameterIndex];
      if (paramType.isManaged) {
        let operand = operands[operandIndex];
        let precomp = module.runExpression(operand, ExpressionRunnerFlags.Default);
        if (!isConstZero(precomp)) { // otherwise unnecessary
          operands[operandIndex] = module.tostack(operand);
        }
      }
      ++operandIndex;
      ++parameterIndex;
    }
  }

  /** Creates a direct call to the specified function. */
  makeCallDirect(
    instance: Function,
    operands: ExpressionRef[] | null,
    reportNode: Node,
    immediatelyDropped: bool = false
  ): ExpressionRef {
    if (instance.hasDecorator(DecoratorFlags.Inline)) {
      if (!instance.is(CommonFlags.Virtual)) {
        assert(!instance.is(CommonFlags.Stub)); // doesn't make sense
        let inlineStack = this.inlineStack;
        if (inlineStack.includes(instance)) {
          this.warning(
            DiagnosticCode.Function_0_cannot_be_inlined_into_itself,
            reportNode.range, instance.internalName
          );
        } else {
          inlineStack.push(instance);
          let expr: ExpressionRef;
          if (instance.is(CommonFlags.Instance)) {
            let theOperands = assert(operands);
            assert(theOperands.length);
            expr = this.makeCallInline(instance, theOperands.slice(1), theOperands[0], immediatelyDropped);
          } else {
            expr = this.makeCallInline(instance, operands, 0, immediatelyDropped);
          }
          inlineStack.pop();
          return expr;
        }
      } else {
        this.warning(
          DiagnosticCode.Function_0_is_virtual_and_will_not_be_inlined,
          reportNode.range, instance.internalName
        );
      }
    }
    var module = this.module;
    var numOperands = operands ? operands.length : 0;
    var numArguments = numOperands;
    var minArguments = instance.signature.requiredParameters;
    var minOperands = minArguments;
    var parameterTypes = instance.signature.parameterTypes;
    var maxArguments = parameterTypes.length;
    var maxOperands = maxArguments;
    if (instance.is(CommonFlags.Instance)) {
      ++minOperands;
      ++maxOperands;
      --numArguments;
    }
    assert(numOperands >= minOperands);

    if (!this.compileFunction(instance)) return module.unreachable();
    var returnType = instance.signature.returnType;

    // fill up omitted arguments with their initializers, if constant, otherwise with zeroes.
    if (numOperands < maxOperands) {
      if (!operands) {
        operands = new Array(maxOperands);
        operands.length = 0;
      }
      let parameterNodes = instance.prototype.functionTypeNode.parameters;
      assert(parameterNodes.length == parameterTypes.length);
      let allOptionalsAreConstant = true;
      for (let i = numArguments; i < maxArguments; ++i) {
        let initializer = parameterNodes[i].initializer;
        if (initializer) {
          if (initializer.compilesToConst) {
            operands.push(this.compileExpression(
              initializer,
              parameterTypes[i],
              Constraints.ConvImplicit
            ));
            continue;
          }
          let resolved = this.resolver.lookupExpression(initializer, instance.flow, parameterTypes[i], ReportMode.Swallow);
          if (resolved) {
            if (resolved.kind == ElementKind.Global) {
              let global = <Global>resolved;
              if (this.compileGlobal(global)) {
                if (global.is(CommonFlags.Inlined)) {
                  operands.push(
                    this.compileInlineConstant(global, parameterTypes[i], Constraints.ConvImplicit)
                  );
                } else {
                  operands.push(
                    this.convertExpression(
                      module.global_get(global.internalName, global.type.toRef()),
                      global.type, parameterTypes[i], false, initializer
                    )
                  );
                }
                continue;
              }
            }
          }
        }
        operands.push(this.makeZero(parameterTypes[i]));
        allOptionalsAreConstant = false;
      }
      if (!allOptionalsAreConstant && !instance.is(CommonFlags.ModuleImport)) {
        let original = instance;
        instance = this.ensureVarargsStub(instance);
        if (!this.compileFunction(instance)) return module.unreachable();
        instance.flow.flags = original.flow.flags;
        let returnTypeRef = returnType.toRef();
        // We know the last operand is optional and omitted, so inject setting
        // ~argumentsLength into that operand, which is always safe.
        let lastOperand = operands[maxOperands - 1];
        assert(!(getSideEffects(lastOperand, module.ref) & SideEffects.WritesGlobal));
        let lastOperandType = parameterTypes[maxArguments - 1];
        operands[maxOperands - 1] = module.block(null, [
          module.global_set(this.ensureArgumentsLength(), module.i32(numArguments)),
          lastOperand
        ], lastOperandType.toRef());
        this.operandsTostack(instance.signature, operands);
        let expr = module.call(instance.internalName, operands, returnTypeRef);
        if (returnType != Type.void && immediatelyDropped) {
          expr = module.drop(expr);
          this.currentType = Type.void;
        } else {
          this.currentType = returnType;
        }
        return expr;
      }
    }

    // Call the virtual stub with the vtable if the function has overloads
    if (instance.is(CommonFlags.Virtual) && !reportNode.isAccessOnSuper) {
      instance = this.ensureVirtualStub(instance);
    }

    if (operands) this.operandsTostack(instance.signature, operands);
    var expr = module.call(instance.internalName, operands, returnType.toRef());
    this.currentType = returnType;
    return expr;
  }

  /** Compiles an indirect call to a first-class function. */
  compileCallIndirect(
    signature: Signature,
    functionArg: ExpressionRef,
    argumentExpressions: Expression[],
    reportNode: Node,
    thisArg: ExpressionRef = 0,
    immediatelyDropped: bool = false
  ): ExpressionRef {
    var numArguments = argumentExpressions.length;

    if (!this.checkCallSignature( // reports
      signature,
      numArguments,
      thisArg != 0,
      reportNode
    )) {
      return this.module.unreachable();
    }

    var numArgumentsInclThis = thisArg ? numArguments + 1 : numArguments;
    var operands = new Array<ExpressionRef>(numArgumentsInclThis);
    var index = 0;
    if (thisArg) {
      operands[0] = thisArg;
      index = 1;
    }
    var parameterTypes = signature.parameterTypes;
    for (let i = 0; i < numArguments; ++i, ++index) {
      operands[index] = this.compileExpression(argumentExpressions[i], parameterTypes[i],
        Constraints.ConvImplicit
      );
    }
    assert(index == numArgumentsInclThis);
    return this.makeCallIndirect(signature, functionArg, reportNode, operands, immediatelyDropped);
  }

  /** Creates an indirect call to a first-class function. */
  makeCallIndirect(
    signature: Signature,
    functionArg: ExpressionRef,
    reportNode: Node,
    operands: ExpressionRef[] | null = null,
    immediatelyDropped: bool = false,
  ): ExpressionRef {
    var module = this.module;
    var numOperands = operands ? operands.length : 0;
    var numArguments = numOperands;
    var minArguments = signature.requiredParameters;
    var minOperands = minArguments;
    var parameterTypes = signature.parameterTypes;
    var returnType = signature.returnType;
    var maxArguments = parameterTypes.length;
    var maxOperands = maxArguments;
    if (signature.thisType) {
      ++minOperands;
      ++maxOperands;
      --numArguments;
    }
    assert(numOperands >= minOperands);

    // fill up omitted arguments with zeroes
    if (numOperands < maxOperands) {
      if (!operands) {
        operands = new Array(maxOperands);
        operands.length = 0;
      }
      let parameterTypes = signature.parameterTypes;
      for (let i = numArguments; i < maxArguments; ++i) {
        operands.push(this.makeZero(parameterTypes[i]));
      }
    }

    // We might be calling a varargs stub here, even if all operands have been
    // provided, so we must set `argumentsLength` in any case. Inject setting it
    // into the index argument, which becomes executed last after any operands.
    var argumentsLength = this.ensureArgumentsLength();
    var sizeTypeRef = this.options.sizeTypeRef;
    if (getSideEffects(functionArg, module.ref) & SideEffects.WritesGlobal) {
      let flow = this.currentFlow;
      let temp = flow.getTempLocal(this.options.usizeType, findUsedLocals(functionArg));
      let tempIndex = temp.index;
      functionArg = module.block(null, [
        module.local_set(tempIndex, functionArg, true), // Function
        module.global_set(argumentsLength, module.i32(numArguments)),
        module.local_get(tempIndex, sizeTypeRef)
      ], sizeTypeRef);
      flow.freeTempLocal(temp);
    } else { // simplify
      functionArg = module.block(null, [
        module.global_set(argumentsLength, module.i32(numArguments)),
        functionArg
      ], sizeTypeRef);
    }
    if (operands) this.operandsTostack(signature, operands);
    var expr = module.call_indirect(
      null, // TODO: handle multiple tables
      module.load(4, false, functionArg, TypeRef.I32), // ._index
      operands,
      signature.paramRefs,
      signature.resultRefs
    );
    this.currentType = returnType;
    return expr;
  }

  private compileCommaExpression(
    expression: CommaExpression,
    contextualType: Type,
    constraints: Constraints
  ): ExpressionRef {
    var expressions = expression.expressions;
    var numExpressions = expressions.length;
    var exprs = new Array<ExpressionRef>(numExpressions--);
    for (let i = 0; i < numExpressions; ++i) {
      exprs[i] = this.compileExpression(expressions[i], Type.void, // drop all except last
        Constraints.ConvImplicit | Constraints.WillDrop
      );
    }
    exprs[numExpressions] = this.compileExpression(expressions[numExpressions], contextualType, constraints);
    return this.module.flatten(exprs, this.currentType.toRef());
  }

  private compileElementAccessExpression(
    expression: ElementAccessExpression,
    contextualType: Type,
    constraints: Constraints
  ): ExpressionRef {
    var module = this.module;
    var targetExpression = expression.expression;
    var targetType = this.resolver.resolveExpression(targetExpression, this.currentFlow); // reports
    if (targetType) {
      let classReference = targetType.getClassOrWrapper(this.program);
      if (classReference) {
        let isUnchecked = this.currentFlow.is(FlowFlags.UncheckedContext);
        let indexedGet = classReference.lookupOverload(OperatorKind.IndexedGet, isUnchecked);
        if (indexedGet) {
          let thisType = assert(indexedGet.signature.thisType);
          let thisArg = this.compileExpression(targetExpression, thisType,
            Constraints.ConvImplicit
          );
          if (!isUnchecked && this.options.pedantic) {
            this.pedantic(
              DiagnosticCode.Indexed_access_may_involve_bounds_checking,
              expression.range
            );
          }
          return this.compileCallDirect(indexedGet, [
            expression.elementExpression
          ], expression, thisArg, constraints);
        }
      }
      this.error(
        DiagnosticCode.Index_signature_is_missing_in_type_0,
        expression.expression.range, targetType.toString()
      );
    }
    return module.unreachable();
  }

  private compileFunctionExpression(
    expression: FunctionExpression,
    contextualType: Type,
    constraints: Constraints
  ): ExpressionRef {
    var declaration = expression.declaration.clone(); // generic contexts can have multiple
    assert(!declaration.typeParameters); // function expression cannot be generic
    var flow = this.currentFlow;
    var actualFunction = flow.actualFunction;
    var isNamed = declaration.name.text.length > 0;
    var isSemanticallyAnonymous = !isNamed || contextualType != Type.void;
    var prototype = new FunctionPrototype(
      isSemanticallyAnonymous
        ? `${isNamed ? declaration.name.text : "anonymous"}|${actualFunction.nextAnonymousId++}`
        : declaration.name.text,
      actualFunction,
      declaration,
      DecoratorFlags.None
    );
    var instance: Function | null;
    var contextualTypeArguments = cloneMap(flow.contextualTypeArguments);
    var module = this.module;

    // compile according to context. this differs from a normal function in that omitted parameter
    // and return types can be inferred and omitted arguments can be replaced with dummies.
    var contextualSignature = contextualType.signatureReference;
    if (contextualSignature) {
      let signatureNode = prototype.functionTypeNode;
      let parameterNodes = signatureNode.parameters;
      let numPresentParameters = parameterNodes.length;

      // must not require more than the maximum number of parameters
      let parameterTypes = contextualSignature.parameterTypes;
      let numParameters = parameterTypes.length;
      if (numPresentParameters > numParameters) {
        this.error(
          DiagnosticCode.Expected_0_arguments_but_got_1,
          expression.range, numParameters.toString(), numPresentParameters.toString()
        );
        return module.unreachable();
      }

      // check non-omitted parameter types
      for (let i = 0; i < numPresentParameters; ++i) {
        let parameterNode = parameterNodes[i];
        if (!isTypeOmitted(parameterNode.type)) {
          let resolvedType = this.resolver.resolveType(
            parameterNode.type,
            actualFunction.parent,
            contextualTypeArguments
          );
          if (!resolvedType) return module.unreachable();
          if (!parameterTypes[i].isStrictlyAssignableTo(resolvedType)) {
            this.error(
              DiagnosticCode.Type_0_is_not_assignable_to_type_1,
              parameterNode.range, parameterTypes[i].toString(), resolvedType.toString()
            );
            return module.unreachable();
          }
        }
        // any unused parameters are inherited but ignored
      }

      // check non-omitted return type
      let returnType = contextualSignature.returnType;
      if (!isTypeOmitted(signatureNode.returnType)) {
        let resolvedType = this.resolver.resolveType(
          signatureNode.returnType,
          actualFunction.parent,
          contextualTypeArguments
        );
        if (!resolvedType) return module.unreachable();
        if (
          returnType == Type.void
            ? resolvedType != Type.void
            : !resolvedType.isStrictlyAssignableTo(returnType)
        ) {
          this.error(
            DiagnosticCode.Type_0_is_not_assignable_to_type_1,
            signatureNode.returnType.range, resolvedType.toString(), returnType.toString()
          );
          return module.unreachable();
        }
      }

      // check explicit this type
      let thisType = contextualSignature.thisType;
      let thisTypeNode = signatureNode.explicitThisType;
      if (thisTypeNode) {
        if (!thisType) {
          this.error(
            DiagnosticCode._this_cannot_be_referenced_in_current_location,
            thisTypeNode.range
          );
          return module.unreachable();
        }
        let resolvedType = this.resolver.resolveType(
          thisTypeNode,
          actualFunction.parent,
          contextualTypeArguments
        );
        if (!resolvedType) return module.unreachable();
        if (!thisType.isStrictlyAssignableTo(resolvedType)) {
          this.error(
            DiagnosticCode.Type_0_is_not_assignable_to_type_1,
            thisTypeNode.range, thisType.toString(), resolvedType.toString()
          );
          return module.unreachable();
        }
      }

      let signature = new Signature(this.program, parameterTypes, returnType, thisType);
      signature.requiredParameters = numParameters; // !
      instance = new Function(
        prototype.name,
        prototype,
        null,
        signature,
        contextualTypeArguments
      );
      instance.flow.outer = flow;
      let worked = this.compileFunction(instance);
      this.currentType = contextualSignature.type;
      if (!worked) return module.unreachable();

    // otherwise compile like a normal function
    } else {
      instance = this.resolver.resolveFunction(prototype, null, contextualTypeArguments);
      if (!instance) return this.module.unreachable();
      instance.flow.outer = flow;
      let worked = this.compileFunction(instance);
      this.currentType = instance.signature.type;
      if (!worked) return module.unreachable();
    }

    var offset = this.ensureRuntimeFunction(instance); // reports
    var expr = this.options.isWasm64
      ? module.i64(i64_low(offset), i64_high(offset))
      : module.i32(i64_low(offset));

    // add a constant local referring to the function if applicable
    if (!isSemanticallyAnonymous) {
      let fname = instance.name;
      let existingLocal = flow.getScopedLocal(fname);
      if (existingLocal) {
        if (!existingLocal.declaration.range.source.isNative) {
          this.errorRelated(
            DiagnosticCode.Duplicate_identifier_0,
            declaration.name.range,
            existingLocal.declaration.name.range,
            fname
          );
        } else { // scoped locals are shared temps that don't track declarations
          this.error(
            DiagnosticCode.Duplicate_identifier_0,
            declaration.name.range, fname
          );
        }
      } else {
        let ftype = instance.type;
        let local = flow.addScopedLocal(instance.name, ftype);
        flow.setLocalFlag(local.index, LocalFlags.Constant);
        expr = module.local_tee(local.index, expr, ftype.isManaged);
      }
    }

    return expr;
  }

  /** Makes sure the enclosing source file of the specified expression has been compiled. */
  private maybeCompileEnclosingSource(expression: Expression): void {
    var internalPath = expression.range.source.internalPath;
    var filesByName = this.program.filesByName;
    assert(filesByName.has(internalPath));
    var enclosingFile = assert(filesByName.get(internalPath));
    if (!enclosingFile.is(CommonFlags.Compiled)) {
      this.compileFileByPath(internalPath, expression);
    }
  }

  private compileIdentifierExpression(
    expression: IdentifierExpression,
    contextualType: Type,
    constraints: Constraints
  ): ExpressionRef {
    var module = this.module;
    var flow = this.currentFlow;
    var actualFunction = flow.actualFunction;

    // check special keywords first
    switch (expression.kind) {
      case NodeKind.Null: {
        let options = this.options;
        if (contextualType.isReference) {
          let classReference = contextualType.getClass();
          if (classReference) {
            this.currentType = classReference.type.asNullable();
            return options.isWasm64 ? module.i64(0) : module.i32(0);
          }
          let signatureReference = contextualType.getSignature();
          if (signatureReference) {
            this.currentType = signatureReference.type.asNullable();
            return options.isWasm64 ? module.i64(0) : module.i32(0);
          }
          return this.makeZero(contextualType);
        }
        this.currentType = options.usizeType;
        this.warning(
          DiagnosticCode.Expression_resolves_to_unusual_type_0,
          expression.range, this.currentType.toString()
        );
        return options.isWasm64
          ? module.i64(0)
          : module.i32(0);
      }
      case NodeKind.True: {
        this.currentType = Type.bool;
        return module.i32(1);
      }
      case NodeKind.False: {
        this.currentType = Type.bool;
        return module.i32(0);
      }
      case NodeKind.This: {
        let thisType = actualFunction.signature.thisType;
        if (!thisType) {
          this.error(
            DiagnosticCode._this_cannot_be_referenced_in_current_location,
            expression.range
          );
          this.currentType = this.options.usizeType;
          return module.unreachable();
        }
        if (actualFunction.is(CommonFlags.Constructor)) {
          if (flow.is(FlowFlags.CtorParamContext)) {
            this.error(
              DiagnosticCode._this_cannot_be_referenced_in_constructor_arguments,
              expression.range
            );
          }
          if (!(constraints & Constraints.IsThis)) {
            let parent = actualFunction.parent;
            assert(parent.kind == ElementKind.Class);
            this.checkFieldInitialization(<Class>parent, expression);
          }
        }
        let thisLocal = assert(flow.lookupLocal(CommonNames.this_));
        flow.set(FlowFlags.AccessesThis);
        this.currentType = thisType;
        return module.local_get(thisLocal.index, thisType.toRef());
      }
      case NodeKind.Super: {
        if (actualFunction.is(CommonFlags.Constructor)) {
          if (flow.is(FlowFlags.CtorParamContext)) {
            this.error(
              DiagnosticCode._super_cannot_be_referenced_in_constructor_arguments,
              expression.range
            );
          } else if (!flow.is(FlowFlags.CallsSuper)) {
            // TS1034 in the parser effectively limits this to property accesses
            this.error(
              DiagnosticCode._super_must_be_called_before_accessing_a_property_of_super_in_the_constructor_of_a_derived_class,
              expression.range
            );
          }
        }
        if (flow.isInline) {
          let scopedThis = flow.lookupLocal(CommonNames.this_);
          if (scopedThis) {
            let scopedThisClass = assert(scopedThis.type.getClass());
            let base = scopedThisClass.base;
            if (base) {
              this.currentType = base.type;
              return module.local_get(scopedThis.index, base.type.toRef());
            }
          }
        }
        if (actualFunction.is(CommonFlags.Instance)) {
          let parent = assert(actualFunction.parent);
          assert(parent.kind == ElementKind.Class);
          let classInstance = <Class>parent;
          let baseClassInstance = classInstance.base;
          if (baseClassInstance) {
            let superType = baseClassInstance.type;
            this.currentType = superType;
            return module.local_get(0, superType.toRef());
          }
        }
        this.error(
          DiagnosticCode._super_can_only_be_referenced_in_a_derived_class,
          expression.range
        );
        this.currentType = this.options.usizeType;
        return module.unreachable();
      }
    }

    this.maybeCompileEnclosingSource(expression);

    // otherwise resolve
    var currentParent = this.currentParent;
    if (!currentParent) currentParent = actualFunction;
    var target = this.resolver.lookupIdentifierExpression( // reports
      expression,
      flow,
      currentParent
    );
    if (!target) {
      // make a guess to avoid assertions in calling code
      if (this.currentType == Type.void) this.currentType = Type.i32;
      return module.unreachable();
    }

    switch (target.kind) {
      case ElementKind.Local: {
        let local = <Local>target;
        let localType = local.type;
        assert(localType != Type.void);
        if (this.pendingElements.has(local)) {
          this.error(
            DiagnosticCode.Variable_0_used_before_its_declaration,
            expression.range,
            local.internalName
          );
          this.currentType = localType;
          return module.unreachable();
        }
        if (local.is(CommonFlags.Inlined)) {
          return this.compileInlineConstant(local, contextualType, constraints);
        }
        let localIndex = local.index;
        assert(localIndex >= 0);
        if (localType.isNullableReference && flow.isLocalFlag(localIndex, LocalFlags.NonNull, false)) {
          localType = localType.nonNullableType;
        }
        this.currentType = localType;

        if (target.parent != flow.parentFunction) {
          // TODO: closures
          this.error(
            DiagnosticCode.Not_implemented_0,
            expression.range,
            "Closures"
          );
          return module.unreachable();
        }
        return module.local_get(localIndex, localType.toRef());
      }
      case ElementKind.Global: {
        let global = <Global>target;
        if (!this.compileGlobal(global)) { // reports; not yet compiled if a static field
          return module.unreachable();
        }
        let globalType = global.type;
        if (this.pendingElements.has(global)) {
          this.error(
            DiagnosticCode.Variable_0_used_before_its_declaration,
            expression.range,
            global.internalName
          );
          this.currentType = globalType;
          return module.unreachable();
        }
        assert(globalType != Type.void);
        if (global.is(CommonFlags.Inlined)) {
          return this.compileInlineConstant(global, contextualType, constraints);
        }
        this.currentType = globalType;
        return module.global_get(global.internalName, globalType.toRef());
      }
      case ElementKind.EnumValue: { // here: if referenced from within the same enum
        let enumValue = <EnumValue>target;
        if (!target.is(CommonFlags.Compiled)) {
          this.error(
            DiagnosticCode.A_member_initializer_in_a_enum_declaration_cannot_reference_members_declared_after_it_including_members_defined_in_other_enums,
            expression.range
          );
          this.currentType = Type.i32;
          return module.unreachable();
        }
        this.currentType = Type.i32;
        if (enumValue.is(CommonFlags.Inlined)) {
          assert(enumValue.constantValueKind == ConstantValueKind.Integer);
          return module.i32(i64_low(enumValue.constantIntegerValue));
        }
        return module.global_get(enumValue.internalName, TypeRef.I32);
      }
      case ElementKind.FunctionPrototype: {
        let functionPrototype = <FunctionPrototype>target;
        let typeParameterNodes = functionPrototype.typeParameterNodes;

        if (typeParameterNodes && typeParameterNodes.length != 0) {
          this.error(
            DiagnosticCode.Type_argument_expected,
            expression.range
          );
          break; // also diagnose 'not a value at runtime'
        }

        let functionInstance = this.resolver.resolveFunction(
          functionPrototype,
          null,
          cloneMap(flow.contextualTypeArguments)
        );
        if (!functionInstance || !this.compileFunction(functionInstance)) return module.unreachable();
        if (functionInstance.hasDecorator(DecoratorFlags.Builtin)) {
          this.error(
            DiagnosticCode.Not_implemented_0,
            expression.range, "First-class built-ins"
          );
          this.currentType = functionInstance.type;
          return module.unreachable();
        }
        if (contextualType.isExternalReference) {
          this.currentType = Type.funcref;
          return module.ref_func(functionInstance.internalName, TypeRef.Funcref); // TODO
        }
        let offset = this.ensureRuntimeFunction(functionInstance);
        this.currentType = functionInstance.signature.type;
        return this.options.isWasm64
          ? module.i64(i64_low(offset), i64_high(offset))
          : module.i32(i64_low(offset));
      }
    }
    this.error(
      DiagnosticCode.Expression_does_not_compile_to_a_value_at_runtime,
      expression.range
    );
    return module.unreachable();
  }

  private compileInstanceOfExpression(
    expression: InstanceOfExpression,
    contextualType: Type,
    constraints: Constraints
  ): ExpressionRef {
    var flow = this.currentFlow;
    var isType = expression.isType;

    // Mimic `instanceof CLASS`
    if (isType.kind == NodeKind.NamedType) {
      let namedType = <NamedTypeNode>isType;
      if (!(namedType.isNullable || namedType.hasTypeArguments)) {
        let element = this.resolver.resolveTypeName(namedType.name, flow.actualFunction, ReportMode.Swallow);
        if (element && element.kind == ElementKind.ClassPrototype) {
          let prototype = <ClassPrototype>element;
          if (prototype.is(CommonFlags.Generic)) {
            return this.makeInstanceofClass(expression, prototype);
          }
        }
      }
    }

    // Fall back to `instanceof TYPE`
    var expectedType = this.resolver.resolveType(
      expression.isType,
      flow.actualFunction,
      cloneMap(flow.contextualTypeArguments)
    );
    if (!expectedType) {
      this.currentType = Type.bool;
      return this.module.unreachable();
    }
    return this.makeInstanceofType(expression, expectedType);
  }

  private makeInstanceofType(expression: InstanceOfExpression, expectedType: Type): ExpressionRef {
    var module = this.module;
    var flow = this.currentFlow;
    var expr = this.compileExpression(expression.expression, expectedType);
    var actualType = this.currentType;
    this.currentType = Type.bool;

    // instanceof <value> - must be exact
    if (expectedType.isValue) {
      return module.maybeDropCondition(expr, module.i32(actualType == expectedType ? 1 : 0));
    }

    // <value> instanceof <nonValue> - always false
    if (actualType.isValue) {
      return module.maybeDropCondition(expr, module.i32(0));
    }

    // both LHS and RHS are references now
    var sizeTypeRef = actualType.toRef();

    // <nullable> instanceof <nonNullable> - LHS must be != 0
    if (actualType.isNullableReference && !expectedType.isNullableReference) {

      // upcast - check statically
      if (actualType.nonNullableType.isAssignableTo(expectedType)) {
        return module.binary(
          sizeTypeRef == TypeRef.I64
            ? BinaryOp.NeI64
            : BinaryOp.NeI32,
          expr,
          this.makeZero(actualType)
        );
      }

      // downcast - check dynamically
      if (expectedType.isAssignableTo(actualType)) {
        let program = this.program;
        if (!(actualType.isUnmanaged || expectedType.isUnmanaged)) {
          let temp = flow.getTempLocal(actualType);
          let tempIndex = temp.index;
          let instanceofInstance = assert(program.instanceofInstance);
          this.compileFunction(instanceofInstance);
          let ret = module.if(
            module.unary(
              sizeTypeRef == TypeRef.I64
                ? UnaryOp.EqzI64
                : UnaryOp.EqzI32,
              module.local_tee(tempIndex, expr, actualType.isManaged),
            ),
            module.i32(0),
            this.makeCallDirect(instanceofInstance, [
              module.local_get(tempIndex, sizeTypeRef),
              module.i32(expectedType.classReference!.id)
            ], expression)
          );
          flow.freeTempLocal(temp);
          if (this.options.pedantic) {
            this.pedantic(
              DiagnosticCode.Expression_compiles_to_a_dynamic_check_at_runtime,
              expression.range
            );
          }
          return ret;
        } else {
          this.error(
            DiagnosticCode.Operator_0_cannot_be_applied_to_types_1_and_2,
            expression.range, "instanceof", actualType.toString(), expectedType.toString()
          );
        }
      }

    // either none or both nullable
    } else {

      // upcast - check statically
      if (actualType.isAssignableTo(expectedType)) {
        return module.maybeDropCondition(expr, module.i32(1));

      // downcast - check dynamically
      } else if (expectedType.isAssignableTo(actualType)) {
        let program = this.program;
        if (!(actualType.isUnmanaged || expectedType.isUnmanaged)) {
          // FIXME: the temp local and the if can be removed here once flows
          // perform null checking, which would error earlier when checking
          // uninitialized (thus zero) `var a: A` to be an instance of something.
          let temp = flow.getTempLocal(actualType);
          let tempIndex = temp.index;
          let instanceofInstance = assert(program.instanceofInstance);
          this.compileFunction(instanceofInstance);
          let ret = module.if(
            module.unary(
              sizeTypeRef == TypeRef.I64
                ? UnaryOp.EqzI64
                : UnaryOp.EqzI32,
              module.local_tee(tempIndex, expr, actualType.isManaged),
            ),
            module.i32(0),
            this.makeCallDirect(instanceofInstance, [
              module.local_get(tempIndex, sizeTypeRef),
              module.i32(expectedType.classReference!.id)
            ], expression)
          );
          flow.freeTempLocal(temp);
          return ret;
        } else {
          this.error(
            DiagnosticCode.Operator_0_cannot_be_applied_to_types_1_and_2,
            expression.range, "instanceof", actualType.toString(), expectedType.toString()
          );
        }
      }
    }

    // false
    return module.maybeDropCondition(expr, module.i32(0));
  }

  private makeInstanceofClass(expression: InstanceOfExpression, prototype: ClassPrototype): ExpressionRef {
    var module = this.module;
    var expr = this.compileExpression(expression.expression, Type.auto);
    var actualType = this.currentType;
    var sizeTypeRef = actualType.toRef();

    this.currentType = Type.bool;

    // exclusively interested in class references here
    var classReference = actualType.getClass();
    if (classReference) {

      // static check
      if (classReference.extends(prototype)) {

        // <nullable> instanceof <PROTOTYPE> - LHS must be != 0
        if (actualType.isNullableReference) {
          return module.binary(
            sizeTypeRef == TypeRef.I64
              ? BinaryOp.NeI64
              : BinaryOp.NeI32,
            expr,
            this.makeZero(actualType)
          );

        // <nonNullable> is just `true`
        } else {
          return module.maybeDropCondition(expr, module.i32(1));
        }

      // dynamic check against all possible concrete ids
      } else if (prototype.extends(classReference.prototype)) {
        this.pendingClassInstanceOf.add(prototype);
        return module.call(`${prototype.internalName}~instanceof`, [ expr ], TypeRef.I32);
      }
    }

    // false
    return module.maybeDropCondition(expr, module.i32(0));
  }

  private compileLiteralExpression(
    expression: LiteralExpression,
    contextualType: Type,
    constraints: Constraints,
    implicitlyNegate: bool = false
  ): ExpressionRef {
    var module = this.module;
    switch (expression.literalKind) {
      case LiteralKind.Array: {
        assert(!implicitlyNegate);
        return this.compileArrayLiteral(
          <ArrayLiteralExpression>expression,
          contextualType,
          constraints
        );
      }
      case LiteralKind.Float: {
        let floatValue = (<FloatLiteralExpression>expression).value;
        if (implicitlyNegate) {
          floatValue = -floatValue;
        }
        if (contextualType == Type.f32) {
          return module.f32(<f32>floatValue);
        }
        this.currentType = Type.f64;
        return module.f64(floatValue);
      }
      case LiteralKind.Integer: {
        let expr = <IntegerLiteralExpression>expression;
        let type = this.resolver.determineIntegerLiteralType(expr, implicitlyNegate, contextualType);
        this.currentType = type;
        let intValue = expr.value;
        let sign = 1.0; // should multiply for float literals
        if (implicitlyNegate) {
          if (type.isFloatValue) {
            sign = -1.0;
          } else {
            intValue = i64_neg(intValue);
          }
        }
        switch (type.kind) {
          case TypeKind.Isize: if (!this.options.isWasm64) return module.i32(i64_low(intValue));
          case TypeKind.I64: return module.i64(i64_low(intValue), i64_high(intValue));
          case TypeKind.Usize: if (!this.options.isWasm64) return module.i32(i64_low(intValue));
          case TypeKind.U64: return module.i64(i64_low(intValue), i64_high(intValue));
          case TypeKind.F32: return module.f32(<f32>sign * i64_to_f32(intValue));
          case TypeKind.F64: return module.f64(sign * i64_to_f64(intValue));
          default: return module.i32(i64_low(intValue));
        }
      }
      case LiteralKind.String: {
        assert(!implicitlyNegate);
        return this.compileStringLiteral(<StringLiteralExpression>expression, constraints);
      }
      case LiteralKind.Template: {
        assert(!implicitlyNegate);
        return this.compileTemplateLiteral(<TemplateLiteralExpression>expression, constraints);
      }
      case LiteralKind.Object: {
        assert(!implicitlyNegate);
        return this.compileObjectLiteral(<ObjectLiteralExpression>expression, contextualType);
      }
      case LiteralKind.RegExp: {
        this.error(
          DiagnosticCode.Not_implemented_0,
          expression.range,
          "Regular expressions"
        );
        this.currentType = contextualType;
        return module.unreachable();
      }
    }
    assert(false);
    return module.unreachable();
  }

  private compileStringLiteral(
    expression: StringLiteralExpression,
    constraints: Constraints
  ): ExpressionRef {
    return this.ensureStaticString(expression.value);
  }

  private compileTemplateLiteral(
    expression: TemplateLiteralExpression,
    constraints: Constraints
  ): ExpressionRef {
    var tag = expression.tag;
    var parts = expression.parts;
    var numParts = parts.length;
    var expressions = expression.expressions;
    var numExpressions = expressions.length;
    assert(numExpressions == numParts - 1);

    var module = this.module;
    var stringInstance = this.program.stringInstance;
    var stringType = stringInstance.type;

    if (!tag) {
      // Shortcut if just a (multi-line) string
      if (numParts == 1) {
        return this.ensureStaticString(parts[0]);
      }

      // Shortcut for `${expr}`, `<prefix>${expr}`, `${expr}<suffix>`
      if (numParts == 2) {
        let expression = expressions[0];
        let lhsLen = parts[0].length;
        let rhsLen = parts[1].length;
        // Shortcut for `${expr}`  ->   expr.toString()
        if (!lhsLen && !rhsLen) {
          return this.makeToString(
            this.compileExpression(expression, stringType),
            this.currentType, expression
          );
        }
        // Shortcuts for
        // `<prefix>${expr}`  ->  "<prefix>" + expr.toString()
        // `${expr}<suffix>`  ->  expr.toString() + "<suffix>"
        let hasPrefix = lhsLen != 0;
        // @ts-ignore: cast
        if (hasPrefix ^ (rhsLen != 0)) {
          let lhs: ExpressionRef;
          let rhs: ExpressionRef;
          let expr = this.makeToString(
            this.compileExpression(expression, stringType),
            this.currentType, expression
          );
          if (hasPrefix) {
            lhs = this.ensureStaticString(parts[0]);
            rhs = expr;
          } else {
            // suffix
            lhs = expr;
            rhs = this.ensureStaticString(parts[1]);
          }
          let concatMethod = assert(stringInstance.getMethod("concat"));
          return this.makeCallDirect(concatMethod, [ lhs, rhs ], expression);
        }
      }

      // Shortcut for `${exprA}${exprB}`  ->  exprA.toString() + exprB.toString()
      if (numParts == 3 && !parts[0].length && !parts[1].length && !parts[2].length) {
        let exprA = expressions[0];
        let exprB = expressions[1];

        let lhs = this.makeToString(
          this.compileExpression(exprA, stringType),
          this.currentType, exprA
        );
        let rhs = this.makeToString(
          this.compileExpression(exprB, stringType),
          this.currentType, exprB
        );
        let concatMethod = assert(stringInstance.getMethod("concat"));
        return this.makeCallDirect(concatMethod, [ lhs, rhs ], expression);
      }

      // Compile to a `StaticArray<string>#join("") in the general case
      let expressionPositions = new Array<i32>(numExpressions);
      let values = new Array<usize>();
      if (parts[0].length > 0) values.push(this.ensureStaticString(parts[0]));
      for (let i = 1; i < numParts; ++i) {
        expressionPositions[i - 1] = values.length;
        values.push(module.usize(0));
        if (parts[i].length > 0) values.push(this.ensureStaticString(parts[i]));
      }
      let arrayInstance = assert(this.resolver.resolveClass(this.program.staticArrayPrototype, [ stringType ]));
      let segment = this.addStaticBuffer(stringType, values, arrayInstance.id);
      this.program.OBJECTInstance.writeField("gcInfo", 3, segment.buffer, 0); // use transparent gcinfo
      let offset = i64_add(segment.offset, i64_new(this.program.totalOverhead));
      let joinInstance = assert(arrayInstance.getMethod("join"));
      let indexedSetInstance = assert(arrayInstance.lookupOverload(OperatorKind.IndexedSet, true));
      let stmts = new Array<ExpressionRef>(2 * numExpressions + 1);
      // Use one local per toString'ed subexpression, since otherwise recursion on the same
      // static array would overwrite already prepared parts. Avoids a temporary array.
      let temps = new Array<Local>(numExpressions);
      let flow = this.currentFlow;
      for (let i = 0; i < numExpressions; ++i) {
        let expression = expressions[i];
        let temp = flow.getTempLocal(stringType);
        temps[i] = temp;
        stmts[i] = module.local_set(temp.index,
          this.makeToString(
            this.compileExpression(expression, stringType),
            this.currentType, expression
          ),
          true
        );
      }
      // Populate the static array with the toString'ed subexpressions and call .join("")
      for (let i = 0; i < numExpressions; ++i) {
        stmts[numExpressions + i] = this.makeCallDirect(indexedSetInstance, [
          module.usize(offset),
          module.i32(expressionPositions[i]),
          module.local_get(temps[i].index, stringType.toRef())
        ], expression);
        flow.freeTempLocal(temps[i]);
      }
      stmts[2 * numExpressions] = this.makeCallDirect(joinInstance, [
        module.usize(offset),
        this.ensureStaticString("")
      ], expression);
      return module.flatten(stmts, stringType.toRef());
    }

    // Try to find out whether the template function takes a full-blown TemplateStringsArray or if
    // it is sufficient to compile to a normal array. While technically incorrect, this allows us
    // to avoid generating unnecessary static data that is not explicitly signaled to be used.
    var tsaArrayInstance = this.program.templateStringsArrayInstance;
    var arrayInstance = tsaArrayInstance;
    var target = this.resolver.lookupExpression(tag, this.currentFlow, Type.auto, ReportMode.Swallow);
    if (target) {
      switch (target.kind) {
        case ElementKind.FunctionPrototype: {
          let instance = this.resolver.resolveFunction(
            <FunctionPrototype>target,
            null,
            new Map(),
            ReportMode.Swallow
          );
          if (!instance) break;
          target = instance;
          // fall-through
        }
        case ElementKind.Function: {
          let instance = <Function>target;
          let parameterTypes = instance.signature.parameterTypes;
          if (parameterTypes.length) {
            let first = parameterTypes[0].getClass();
            if (first && !first.extends(tsaArrayInstance.prototype)) {
              arrayInstance = assert(this.resolver.resolveClass(this.program.arrayPrototype, [ stringType ]));
            }
          }
          break;
        }
      }
    }

    // Compile to a call to the tag function
    var rawParts = expression.rawParts;
    assert(rawParts.length == numParts);
    var partExprs = new Array<ExpressionRef>(numParts);
    for (let i = 0; i < numParts; ++i) {
      partExprs[i] = this.ensureStaticString(parts[i]);
    }
    var arraySegment: MemorySegment;
    if (arrayInstance == tsaArrayInstance) {
      var rawExprs = new Array<ExpressionRef>(numParts);
      for (let i = 0; i < numParts; ++i) {
        rawExprs[i] = this.ensureStaticString(rawParts[i]);
      }
      arraySegment = this.addStaticArrayHeader(stringType,
        this.addStaticBuffer(this.options.usizeType, partExprs),
        arrayInstance
      );
      var rawHeaderSegment = this.addStaticArrayHeader(stringType,
        this.addStaticBuffer(this.options.usizeType, rawExprs)
      );
      arrayInstance.writeField("raw",
        i64_add(rawHeaderSegment.offset, i64_new(this.program.totalOverhead)),
        arraySegment.buffer
      );
    } else {
      arraySegment = this.addStaticArrayHeader(stringType,
        this.addStaticBuffer(this.options.usizeType, partExprs),
        arrayInstance
      );
    }

    // Desugar to compileCallExpression
    var args = expressions.slice();
    args.unshift(
      Node.createCompiledExpression(
        module.usize(i64_add(arraySegment.offset, i64_new(this.program.totalOverhead))),
        arrayInstance.type,
        this.program.nativeRange
      )
    );
    // TODO: Requires ReadonlyArray to be safe
    this.error(
      DiagnosticCode.Not_implemented_0,
      expression.range, "Tagged template literals"
    );
    return this.compileCallExpressionLike(tag, null, args, expression.range, stringType);
  }

  private compileArrayLiteral(
    expression: ArrayLiteralExpression,
    contextualType: Type,
    constraints: Constraints
  ): ExpressionRef {
    var module = this.module;
    var flow = this.currentFlow;
    var program = this.program;

    // handle static arrays
    let contextualClass = contextualType.getClass();
    if (contextualClass && contextualClass.extends(program.staticArrayPrototype)) {
      return this.compileStaticArrayLiteral(expression, contextualType, constraints);
    }

    // handle normal arrays
    var element = this.resolver.lookupExpression(expression, flow, this.currentType);
    if (!element) return module.unreachable();
    assert(element.kind == ElementKind.Class);
    var arrayInstance = <Class>element;
    var arrayType = arrayInstance.type;
    var elementType = arrayInstance.getTypeArgumentsTo(program.arrayPrototype)![0];
    var arrayBufferInstance = assert(program.arrayBufferInstance);

    // block those here so compiling expressions doesn't conflict
    var tempThis = flow.getTempLocal(this.options.usizeType);
    var tempDataStart = flow.getTempLocal(arrayBufferInstance.type);

    // compile value expressions and find out whether all are constant
    var expressions = expression.elementExpressions;
    var length = expressions.length;
    var values = new Array<ExpressionRef>(length);
    var isStatic = !elementType.isExternalReference;
    for (let i = 0; i < length; ++i) {
      let elementExpression = expressions[i];
      if (elementExpression.kind != NodeKind.Omitted) {
        let expr = this.compileExpression(<Expression>elementExpression, elementType, Constraints.ConvImplicit);
        if (getExpressionType(expr) != elementType.toRef()) {
          isStatic = false;
        } else {
          let precomp = module.runExpression(expr, ExpressionRunnerFlags.PreserveSideeffects);
          if (precomp) {
            expr = precomp;
          } else {
            isStatic = false;
          }
        }
        values[i] = expr;
      } else {
        values[i] = this.makeZero(elementType);
      }
    }

    // if the array is static, make a static arraybuffer segment
    if (isStatic) {
      flow.freeTempLocal(tempThis);
      flow.freeTempLocal(tempDataStart);

      let totalOverhead = program.totalOverhead;
      let bufferSegment = this.addStaticBuffer(elementType, values);
      let bufferAddress = i64_add(bufferSegment.offset, i64_new(totalOverhead));

      // make both the buffer and array header static if assigned to a global. this can't be done
      // if inside of a function because each invocation must create a new array reference then.
      if (constraints & Constraints.PreferStatic) {
        let arraySegment = this.addStaticArrayHeader(elementType, bufferSegment);
        let arrayAddress = i64_add(arraySegment.offset, i64_new(totalOverhead));
        this.currentType = arrayType;
        return program.options.isWasm64
          ? this.module.i64(i64_low(arrayAddress), i64_high(arrayAddress))
          : this.module.i32(i64_low(arrayAddress));

      // otherwise allocate a new array header and make it wrap a copy of the static buffer
      } else {
        return this.makeNewArray(arrayInstance, length, bufferAddress, expression);
      }
    }

    // otherwise compile an explicit instantiation with indexed sets
    var indexedSet = arrayInstance.lookupOverload(OperatorKind.IndexedSet, true);
    if (!indexedSet) {
      flow.freeTempLocal(tempThis);
      flow.freeTempLocal(tempDataStart);
      this.error(
        DiagnosticCode.Index_signature_in_type_0_only_permits_reading,
        expression.range, arrayInstance.internalName
      );
      this.currentType = arrayType;
      return module.unreachable();
    }
    var arrayTypeRef = arrayType.toRef();

    var stmts = new Array<ExpressionRef>();
    // tempThis = __newArray(length, alignLog2, classId, source = 0)
    stmts.push(
      module.local_set(tempThis.index,
        this.makeNewArray(arrayInstance, length, i64_new(0), expression),
        arrayType.isManaged
      )
    );
    // tempData = tempThis.dataStart
    var dataStartMember = assert(arrayInstance.getMember("dataStart"));
    assert(dataStartMember.kind == ElementKind.Field);
    stmts.push(
      module.local_set(tempDataStart.index,
        module.load(arrayType.byteSize, false,
          module.local_get(tempThis.index, arrayTypeRef),
          arrayTypeRef,
          (<Field>dataStartMember).memoryOffset
        ),
        true // ArrayBuffer
      )
    );
    for (let i = 0; i < length; ++i) {
      // this[i] = value
      stmts.push(
        module.call(indexedSet.internalName, [
          module.local_get(tempThis.index, arrayTypeRef),
          module.i32(i),
          values[i]
        ], TypeRef.None)
      );
    }
    // -> tempThis
    stmts.push(
      module.local_get(tempThis.index, arrayTypeRef)
    );
    flow.freeTempLocal(tempThis);
    flow.freeTempLocal(tempDataStart);
    if (length) this.compileFunction(indexedSet);
    this.currentType = arrayType;
    return module.flatten(stmts, arrayTypeRef);
  }

  /** Makes a new array instance from a static buffer segment. */
  private makeNewArray(
    /** Concrete array class. */
    arrayInstance: Class,
    /** Length of the array. */
    length: i32,
    /** Source address to copy from. Array is zeroed if `0`. */
    source: i64,
    /** Report node. */
    reportNode: Node
  ): ExpressionRef {
    var program = this.program;
    var module = this.module;
    assert(!arrayInstance.extends(program.staticArrayPrototype));
    var elementType = arrayInstance.getArrayValueType(); // asserts

    // __newArray(length, alignLog2, classId, staticBuffer)
    var expr = this.makeCallDirect(program.newArrayInstance, [
      module.i32(length),
      program.options.isWasm64
        ? module.i64(elementType.alignLog2)
        : module.i32(elementType.alignLog2),
      module.i32(arrayInstance.id),
      program.options.isWasm64
        ? module.i64(i64_low(source), i64_high(source))
        : module.i32(i64_low(source))
    ], reportNode);
    this.currentType = arrayInstance.type;
    return expr;
  }

  /** Compiles a special `fixed` array literal. */
  private compileStaticArrayLiteral(
    expression: ArrayLiteralExpression,
    contextualType: Type,
    constraints: Constraints
  ): ExpressionRef {
    var module = this.module;
    var flow = this.currentFlow;
    var program = this.program;

    // make sure this method is only called with a valid contextualType
    var arrayInstance = assert(contextualType.getClass());
    var arrayType = arrayInstance.type;
    var typeArguments = assert(arrayInstance.getTypeArgumentsTo(program.staticArrayPrototype));
    var elementType = typeArguments[0];

    // block those here so compiling expressions doesn't conflict
    var tempThis = flow.getTempLocal(this.options.usizeType);

    // compile value expressions and check if all are compile-time constants
    var expressions = expression.elementExpressions;
    var length = expressions.length;
    var values = new Array<ExpressionRef>(length);
    var isStatic = !elementType.isExternalReference;
    for (let i = 0; i < length; ++i) {
      let elementExpression = expressions[i];
      if (elementExpression.kind != NodeKind.Omitted) {
        let expr = this.compileExpression(elementExpression, elementType, Constraints.ConvImplicit);
        let precomp = module.runExpression(expr, ExpressionRunnerFlags.PreserveSideeffects);
        if (precomp) {
          expr = precomp;
        } else {
          isStatic = false;
        }
        values[i] = expr;
      } else {
        values[i] = this.makeZero(elementType);
      }
    }

    var isWasm64 = this.options.isWasm64;
    var bufferSize = values.length << elementType.alignLog2;

    // if the array is static, make a static arraybuffer segment
    if (isStatic) {
      flow.freeTempLocal(tempThis);

      let bufferSegment = this.addStaticBuffer(elementType, values, arrayInstance.id);
      let bufferAddress = i64_add(bufferSegment.offset, i64_new(program.totalOverhead));

      // return the static buffer directly if assigned to a global
      if (constraints & Constraints.PreferStatic) {
        let expr = this.options.isWasm64
          ? module.i64(i64_low(bufferAddress), i64_high(bufferAddress))
          : module.i32(i64_low(bufferAddress));
        this.currentType = arrayType;
        return expr;

      // otherwise allocate a new chunk of memory and return a copy of the buffer
      } else {
        // __newBuffer(bufferSize, id, buffer)
        let expr = this.makeCallDirect(program.newBufferInstance, [
          isWasm64
            ? module.i64(bufferSize)
            : module.i32(bufferSize),
          module.i32(arrayInstance.id),
          isWasm64
            ? module.i64(i64_low(bufferAddress), i64_high(bufferAddress))
            : module.i32(i64_low(bufferAddress))
        ], expression);
        this.currentType = arrayType;
        return expr;
      }
    }

    // otherwise compile an explicit instantiation with indexed sets
    var indexedSet = arrayInstance.lookupOverload(OperatorKind.IndexedSet, true);
    if (!indexedSet) {
      flow.freeTempLocal(tempThis);
      this.error(
        DiagnosticCode.Index_signature_in_type_0_only_permits_reading,
        expression.range, arrayInstance.internalName
      );
      this.currentType = arrayType;
      return module.unreachable();
    }
    var arrayTypeRef = arrayType.toRef();

    var stmts = new Array<ExpressionRef>();
    // tempThis = __newBuffer(bufferSize, classId)
    stmts.push(
      module.local_set(tempThis.index,
        this.makeCallDirect(program.newBufferInstance, [
          isWasm64
            ? module.i64(bufferSize)
            : module.i32(bufferSize),
          module.i32(arrayInstance.id)
        ], expression),
        arrayType.isManaged
      )
    );
    for (let i = 0; i < length; ++i) {
      // array[i] = value
      stmts.push(
        module.call(indexedSet.internalName, [
          module.local_get(tempThis.index, arrayTypeRef),
          module.i32(i),
          values[i]
        ], TypeRef.None)
      );
    }
    // -> tempThis
    stmts.push(
      module.local_get(tempThis.index, arrayTypeRef)
    );
    flow.freeTempLocal(tempThis);
    if (length) this.compileFunction(indexedSet);
    this.currentType = arrayType;
    return module.flatten(stmts, arrayTypeRef);
  }

  private compileObjectLiteral(expression: ObjectLiteralExpression, contextualType: Type): ExpressionRef {
    var module = this.module;

    // Check that contextual type is a class (TODO: hidden class for interfaces?)
    var classReference = contextualType.getClass();
    if (!classReference) {
      this.error(
        DiagnosticCode.Type_0_is_not_assignable_to_type_1,
        expression.range, "<object>", contextualType.toString()
      );
      return module.unreachable();
    }
    var classType = classReference.type;
    this.currentType = classType.nonNullableType;
    if (classReference.kind == ElementKind.Interface) {
      this.error(
        DiagnosticCode.Not_implemented_0,
        expression.range, "Interface hidden classes"
      );
      return module.unreachable();
    }
    if (classReference.is(CommonFlags.Abstract)) {
      this.error(
        DiagnosticCode.Cannot_create_an_instance_of_an_abstract_class,
        expression.range
      );
      return module.unreachable();
    }

    // Check that the class is compatible with object literals
    var ctorPrototype = classReference.prototype.constructorPrototype;
    if (ctorPrototype) {
      this.errorRelated(
        DiagnosticCode.Class_0_cannot_declare_a_constructor_when_instantiated_from_an_object_literal,
        expression.range, ctorPrototype.identifierNode.range, classType.toString()
      );
      return module.unreachable();
    }

    var isManaged = classType.isManaged;
    if (!isManaged) {
      this.checkUnsafe(expression, findDecorator(DecoratorKind.Unmanaged, classReference.decoratorNodes));
    }

    // check and compile field values
    var names = expression.names;
    var numNames = names.length;
    var values = expression.values;
    var members = classReference.members;
    var hasErrors = false;
    var exprs = new Array<ExpressionRef>();
    var flow = this.currentFlow;
    var tempLocal = flow.getTempLocal(classType);
    var classTypeRef = classType.toRef();
    assert(numNames == values.length);

    // Assume all class fields will be omitted, and add them to our omitted list
    var omittedFields = new Set<Field>();
    if (members) {
      for (let _keys = Map_keys(members), i = 0, k = _keys.length; i < k; ++i) {
        let memberKey = _keys[i];
        let member = assert(members.get(memberKey));
        if (member && member.kind == ElementKind.Field) {
          omittedFields.add(<Field>member); // incl. private/protected
        }
      }
    }

    // Iterate through the members defined in our expression
    for (let i = 0; i < numNames; ++i) {
      let memberName = names[i].text;
      let member = classReference.getMember(memberName);
      if (!member || member.kind != ElementKind.Field) {
        this.error(
          DiagnosticCode.Property_0_does_not_exist_on_type_1,
          names[i].range, memberName, classType.toString()
        );
        hasErrors = true;
        continue;
      }
      if (member.is(CommonFlags.Private)) {
        this.error(
          DiagnosticCode.Property_0_is_private_and_only_accessible_within_class_1,
          names[i].range, memberName, classType.toString()
        );
        hasErrors = true;
        continue;
      }
      if (member.is(CommonFlags.Protected)) {
        this.error(
          DiagnosticCode.Property_0_is_protected_and_only_accessible_within_class_1_and_its_subclasses,
          names[i].range, memberName, classType.toString()
        );
        hasErrors = true;
        continue;
      }
      let fieldInstance = <Field>member;
      let fieldType = fieldInstance.type;

      let expr = this.compileExpression(values[i], fieldType, Constraints.ConvImplicit);
      exprs.push(
        module.call(fieldInstance.internalSetterName, [
          module.local_get(tempLocal.index, classTypeRef),
          expr
        ], TypeRef.None)
      );
      this.compileFieldSetter(fieldInstance);

      // This member is no longer omitted, so delete from our omitted fields
      omittedFields.delete(fieldInstance);
    }
    this.currentType = classType.nonNullableType;
    if (hasErrors) return module.unreachable();

    // Check remaining omitted fields
    for (let _values = Set_values(omittedFields), j = 0, l = _values.length; j < l; ++j) {
      let fieldInstance = _values[j];
      let fieldType = fieldInstance.type;

      if (fieldInstance.initializerNode) {
        continue; // set by generated ctor
      }

      if (fieldType.isReference) {
        if (!fieldType.isNullableReference) {
          this.error(
            DiagnosticCode.Property_0_is_missing_in_type_1_but_required_in_type_2,
            expression.range, fieldInstance.name, "<object>", classType.toString()
          );
          hasErrors = true;
          continue;
        }
      }

      switch (fieldType.kind) {
        // Number Types (and Number alias types)
        case TypeKind.Bool:
        case TypeKind.I8:
        case TypeKind.I16:
        case TypeKind.I32:
        case TypeKind.I64:
        case TypeKind.Isize:
        case TypeKind.U8:
        case TypeKind.U16:
        case TypeKind.U32:
        case TypeKind.U64:
        case TypeKind.Usize:
        case TypeKind.F32:
        case TypeKind.F64: {
          exprs.push(
            module.call(fieldInstance.internalSetterName, [
              module.local_get(tempLocal.index, classTypeRef),
              this.makeZero(fieldType)
            ], TypeRef.None)
          );
          this.compileFieldSetter(fieldInstance);
          continue;
        }
      }

      // Otherwise error
      this.error(
        DiagnosticCode.Property_0_is_missing_in_type_1_but_required_in_type_2,
        expression.range, fieldInstance.name, "<object>", classType.toString()
      );
      hasErrors = true;
    }
    if (hasErrors) return module.unreachable();

    // generate the default constructor
    var ctor = this.ensureConstructor(classReference, expression);
    // note that this is not checking field initialization within the ctor, but
    // instead checks conditions above with provided fields taken into account.

    // allocate a new instance first and assign 'this' to the temp. local
    exprs.unshift(
      module.local_set(tempLocal.index,
        this.compileInstantiate(ctor, [], Constraints.None, expression),
        classType.isManaged
      )
    );

    // once all field values have been set, return 'this'
    exprs.push(
      module.local_get(tempLocal.index, classTypeRef)
    );

    if (!isManaged) flow.freeTempLocal(tempLocal);
    this.currentType = classType.nonNullableType;
    return module.flatten(exprs, classTypeRef);
  }

  private compileNewExpression(
    expression: NewExpression,
    contextualType: Type,
    constraints: Constraints
  ): ExpressionRef {
    var module = this.module;
    var flow = this.currentFlow;

    // obtain the class being instantiated
    var target = this.resolver.resolveTypeName(expression.typeName, flow.actualFunction);
    if (!target) return module.unreachable();
    if (target.kind != ElementKind.ClassPrototype) {
      this.error(
        DiagnosticCode.This_expression_is_not_constructable,
        expression.typeName.range
      );
      return this.module.unreachable();
    }
    if (target.is(CommonFlags.Abstract)) {
      this.error(
        DiagnosticCode.Cannot_create_an_instance_of_an_abstract_class,
        expression.typeName.range
      );
      return this.module.unreachable();
    }
    var classPrototype = <ClassPrototype>target;
    var classInstance: Class | null = null;
    var typeArguments = expression.typeArguments;
    var classReference: Class | null;
    if (
      !typeArguments &&
      (classReference = contextualType.classReference) &&
      classReference.prototype == classPrototype &&
      classReference.is(CommonFlags.Generic)
    ) {
      // e.g. `arr: Array<T> = new Array()`
      classInstance = this.resolver.resolveClass(
        classPrototype,
        classReference.typeArguments,
        cloneMap(flow.contextualTypeArguments)
      );
    } else {
      classInstance = this.resolver.resolveClassInclTypeArguments(
        classPrototype,
        typeArguments,
        flow.actualFunction.parent, // relative to caller
        cloneMap(flow.contextualTypeArguments),
        expression
      );
    }
    if (!classInstance) return module.unreachable();
    if (contextualType == Type.void) constraints |= Constraints.WillDrop;
    var ctor = this.ensureConstructor(classInstance, expression);
    if (!ctor.hasDecorator(DecoratorFlags.Inline)) {
      // Inlined ctors haven't been compiled yet and are checked upon inline
      // compilation of their body instead.
      this.checkFieldInitialization(classInstance, expression);
    }
    return this.compileInstantiate(ctor, expression.args, constraints, expression);
  }

  /** Gets the compiled constructor of the specified class or generates one if none is present. */
  ensureConstructor(
    /** Class wanting a constructor. */
    classInstance: Class,
    /** Report node. */
    reportNode: Node
  ): Function {
    var instance = classInstance.constructorInstance;
    if (instance) {
      // shortcut if already compiled
      if (instance.is(CommonFlags.Compiled)) return instance;
      // do not attempt to compile if inlined anyway
      if (!instance.hasDecorator(DecoratorFlags.Inline)) this.compileFunction(instance);
    } else {
      // clone base constructor if a derived class. note that we cannot just
      // call the base ctor since the derived class may have additional fields.
      let baseClass = classInstance.base;
      let contextualTypeArguments = cloneMap(classInstance.contextualTypeArguments);
      if (baseClass) {
        let baseCtor = this.ensureConstructor(baseClass, reportNode);
        this.checkFieldInitialization(baseClass, reportNode);
        instance = new Function(
          CommonNames.constructor,
          new FunctionPrototype(
            CommonNames.constructor,
            classInstance,
            // declaration is important, i.e. to access optional parameter initializers
            (<FunctionDeclaration>baseCtor.declaration).clone()
          ),
          null,
          baseCtor.signature,
          contextualTypeArguments
        );

      // otherwise make a default constructor
      } else {
        instance = new Function(
          CommonNames.constructor,
          new FunctionPrototype(
            CommonNames.constructor,
            classInstance, // bound
            this.program.makeNativeFunctionDeclaration(CommonNames.constructor,
              CommonFlags.Instance | CommonFlags.Constructor
            )
          ),
          null,
          new Signature(this.program, null, classInstance.type, classInstance.type),
          contextualTypeArguments
        );
      }

      instance.set(CommonFlags.Compiled);
      instance.prototype.setResolvedInstance("", instance);
      if (classInstance.is(CommonFlags.ModuleExport)) {
        instance.set(CommonFlags.ModuleExport);
      }
      classInstance.constructorInstance = instance;
      let members = classInstance.members;
      if (!members) classInstance.members = members = new Map();
      members.set("constructor", instance.prototype);

      let previousFlow = this.currentFlow;
      let flow = instance.flow;
      this.currentFlow = flow;

      // generate body
      let signature = instance.signature;
      let module = this.module;
      let sizeTypeRef = this.options.sizeTypeRef;
      let stmts = new Array<ExpressionRef>();

      // {
      //   this = <COND_ALLOC>
      //   IF_DERIVED: this = super(this, ...args)
      //   this.a = X
      //   this.b = Y
      //   return this
      // }
      stmts.push(
        this.makeConditionalAllocation(classInstance, 0)
      );
      if (baseClass) {
        let parameterTypes = signature.parameterTypes;
        let numParameters = parameterTypes.length;
        let operands = new Array<ExpressionRef>(1 + numParameters);
        operands[0] = module.local_get(0, sizeTypeRef);
        for (let i = 1; i <= numParameters; ++i) {
          operands[i] = module.local_get(i, parameterTypes[i - 1].toRef());
        }
        stmts.push(
          module.local_set(0,
            this.makeCallDirect(assert(baseClass.constructorInstance), operands, reportNode, false),
            baseClass.type.isManaged
          )
        );
      }
      this.makeFieldInitializationInConstructor(classInstance, stmts);
      stmts.push(
        module.local_get(0, sizeTypeRef)
      );
      flow.freeScopedLocals();
      this.currentFlow = previousFlow;

      // make the function
      let locals = instance.localsByIndex;
      let varTypes = new Array<TypeRef>(); // of temp. vars added while compiling initializers
      let numOperands = 1 + signature.parameterTypes.length;
      let numLocals = locals.length;
      if (numLocals > numOperands) {
        for (let i = numOperands; i < numLocals; ++i) varTypes.push(locals[i].type.toRef());
      }
      let funcRef = module.addFunction(
        instance.internalName,
        signature.paramRefs,
        signature.resultRefs,
        varTypes,
        module.flatten(stmts, sizeTypeRef)
      );
      instance.finalize(module, funcRef);
    }

    return instance;
  }

  /** Checks that all class fields have been initialized. */
  checkFieldInitialization(classInstance: Class, relatedNode: Node | null = null): void {
    if (classInstance.didCheckFieldInitialization) return;
    classInstance.didCheckFieldInitialization = true;
    var ctor = assert(classInstance.constructorInstance);
    this.checkFieldInitializationInFlow(classInstance, ctor.flow, relatedNode);
  }

  /** Checks that all class fields have been initialized in the specified flow. */
  checkFieldInitializationInFlow(classInstance: Class, flow: Flow, relatedNode: Node | null = null): void {
    var members = classInstance.members;
    if (members) {
      for (let _values = Map_values(members), i = 0, k = _values.length; i < k; ++i) {
        let element = _values[i];
        if (element.kind == ElementKind.Field && element.parent == classInstance) {
          let field = <Field>element;
          if (!field.initializerNode && !flow.isThisFieldFlag(field, FieldFlags.Initialized)) {
            if (!field.is(CommonFlags.DefinitelyAssigned)) {
              if (relatedNode) {
                this.errorRelated(
                  DiagnosticCode.Property_0_has_no_initializer_and_is_not_assigned_in_the_constructor_before_this_is_used_or_returned,
                  field.declaration.name.range,
                  relatedNode.range,
                  field.internalName
                );
              } else {
                this.error(
                  DiagnosticCode.Property_0_has_no_initializer_and_is_not_assigned_in_the_constructor_before_this_is_used_or_returned,
                  field.declaration.name.range,
                  field.internalName
                );
              }
            }
          } else if (field.is(CommonFlags.DefinitelyAssigned)) {
            if (field.type.isReference) {
              this.warning( // involves a runtime check
                DiagnosticCode.Property_0_is_always_assigned_before_being_used,
                field.identifierNode.range,
                field.internalName
              );
            } else {
              this.pedantic( // is a nop anyway
                DiagnosticCode.Unnecessary_definite_assignment,
                field.identifierNode.range
              );
            }
          }
        }
      }
    }
  }

  compileInstantiate(
    /** Constructor to call. */
    ctorInstance: Function,
    /** Constructor arguments. */
    argumentExpressions: Expression[],
    /** Contextual flags. */
    constraints: Constraints,
    /** Node to report on. */
    reportNode: Node
  ): ExpressionRef {
    assert(ctorInstance.is(CommonFlags.Constructor));
    var parent = ctorInstance.parent;
    assert(parent.kind == ElementKind.Class);
    var classInstance = <Class>parent;
    if (classInstance.type.isUnmanaged || ctorInstance.hasDecorator(DecoratorFlags.Unsafe)) this.checkUnsafe(reportNode);
    var expr = this.compileCallDirect(
      ctorInstance,
      argumentExpressions,
      reportNode,
      this.makeZero(this.options.usizeType),
      constraints
    );
    if (getExpressionType(expr) != TypeRef.None) { // possibly WILL_DROP
      this.currentType = classInstance.type; // important because a super ctor could be called
    }
    return expr;
  }

  private compilePropertyAccessExpression(
    expression: PropertyAccessExpression,
    ctxType: Type,
    constraints: Constraints
  ): ExpressionRef {
    var module = this.module;
    var flow = this.currentFlow;

    this.maybeCompileEnclosingSource(expression);

    var resolver = this.resolver;
    var target = resolver.lookupExpression(expression, flow, ctxType); // reports
    if (!target) return module.unreachable();
    var thisExpression = resolver.currentThisExpression;
    if (target.hasDecorator(DecoratorFlags.Unsafe)) this.checkUnsafe(expression);

    switch (target.kind) {
      case ElementKind.Global: { // static field
        let global = <Global>target;
        if (!this.compileGlobal(global)) return module.unreachable(); // reports
        let globalType = global.type;
        assert(globalType != Type.void);
        if (this.pendingElements.has(global)) {
          this.error(
            DiagnosticCode.Variable_0_used_before_its_declaration,
            expression.range,
            global.internalName
          );
          this.currentType = globalType;
          return module.unreachable();
        }
        if (global.is(CommonFlags.Inlined)) {
          return this.compileInlineConstant(global, ctxType, constraints);
        }
        this.currentType = globalType;
        return module.global_get(global.internalName, globalType.toRef());
      }
      case ElementKind.EnumValue: { // enum value
        let enumValue = <EnumValue>target;
        let parent = assert(enumValue.parent);
        assert(parent.kind == ElementKind.Enum);
        let parentEnum = <Enum>parent;
        if (!this.compileEnum(parentEnum)) {
          this.currentType = Type.i32;
          return this.module.unreachable();
        }
        this.currentType = Type.i32;
        if (enumValue.is(CommonFlags.Inlined)) {
          assert(enumValue.constantValueKind == ConstantValueKind.Integer);
          return this.compileInlineConstant(enumValue, ctxType, constraints);
        }
        assert(enumValue.type == Type.i32);
        return module.global_get(enumValue.internalName, TypeRef.I32);
      }
      case ElementKind.Field: {
        let fieldInstance = <Field>target;
        let fieldType = fieldInstance.type;
        assert(fieldInstance.memoryOffset >= 0);
        let fieldParent = fieldInstance.parent;
        assert(fieldParent.kind == ElementKind.Class);
        thisExpression = assert(thisExpression);
        let thisExpr = this.compileExpression(
          thisExpression,
          (<Class>fieldParent).type,
          Constraints.ConvImplicit | Constraints.IsThis
        );
        let thisType = this.currentType;
        if (
          flow.actualFunction.is(CommonFlags.Constructor) &&
          thisExpression.kind == NodeKind.This &&
          !flow.isThisFieldFlag(fieldInstance, FieldFlags.Initialized) &&
          !fieldInstance.is(CommonFlags.DefinitelyAssigned)
        ) {
          this.errorRelated(
            DiagnosticCode.Property_0_is_used_before_being_assigned,
            expression.range,
            fieldInstance.identifierNode.range,
            fieldInstance.internalName
          );
        }
        if (thisType.isNullableReference) {
          if (!flow.isNonnull(thisExpr, thisType)) {
            this.error(
              DiagnosticCode.Object_is_possibly_null,
              thisExpression.range
            );
          }
        }
        if (!fieldInstance.is(CommonFlags.Compiled)) {
          fieldInstance.set(CommonFlags.Compiled);
          let typeNode = fieldInstance.typeNode;
          if (typeNode) this.checkTypeSupported(fieldInstance.type, typeNode);
        }
        this.currentType = fieldType;
        let ret = module.load(
          fieldType.byteSize,
          fieldType.isSignedIntegerValue,
          thisExpr,
          fieldType.toRef(),
          fieldInstance.memoryOffset
        );
        if (fieldInstance.is(CommonFlags.DefinitelyAssigned) && fieldType.isReference && !fieldType.isNullableReference) {
          ret = this.makeRuntimeNonNullCheck(ret, fieldType, expression);
        }
        return ret;
      }
      case ElementKind.PropertyPrototype: {
        let propertyPrototype = <PropertyPrototype>target;
        let propertyInstance = this.resolver.resolveProperty(propertyPrototype);
        if (!propertyInstance) return module.unreachable();
        target = propertyInstance;
        // fall-through
      }
      case ElementKind.Property: {
        let propertyInstance = <Property>target;
        let getterInstance = propertyInstance.getterInstance;
        if (!getterInstance) return module.unreachable(); // failed earlier
        let thisArg: ExpressionRef = 0;
        if (getterInstance.is(CommonFlags.Instance)) {
          thisArg = this.compileExpression(
            assert(thisExpression),
            assert(getterInstance.signature.thisType),
            Constraints.ConvImplicit | Constraints.IsThis
          );
        }
        return this.compileCallDirect(getterInstance, [], expression, thisArg);
      }
      case ElementKind.FunctionPrototype: {
        let functionPrototype = <FunctionPrototype>target;
        let functionInstance = this.resolver.resolveFunction(functionPrototype, null);
        if (!functionInstance) return module.unreachable();
        if (!this.compileFunction(functionInstance)) return module.unreachable();
        this.currentType = functionInstance.type;
        let offset = this.ensureRuntimeFunction(functionInstance);
        return this.options.isWasm64
          ? module.i64(i64_low(offset), i64_high(offset))
          : module.i32(i64_low(offset));
      }
    }
    this.error(
      DiagnosticCode.Expression_does_not_compile_to_a_value_at_runtime,
      expression.range
    );
    return this.module.unreachable();
  }

  private compileTernaryExpression(
    expression: TernaryExpression,
    ctxType: Type,
    constraints: Constraints
  ): ExpressionRef {
    var module = this.module;
    var ifThen = expression.ifThen;
    var ifElse = expression.ifElse;

    var condExpr = this.makeIsTrueish(
      this.compileExpression(expression.condition, Type.bool),
      this.currentType,
      expression.condition
    );
    // Try to eliminate unnecesssary branches if the condition is constant
    // FIXME: skips common denominator, inconsistently picking branch type
    var condKind = this.evaluateCondition(condExpr);
    if (condKind == ConditionKind.True) {
      return module.maybeDropCondition(condExpr, this.compileExpression(ifThen, ctxType));
    }
    if (condKind == ConditionKind.False) {
      return module.maybeDropCondition(condExpr, this.compileExpression(ifElse, ctxType));
    }

    var outerFlow = this.currentFlow;
    var ifThenFlow = outerFlow.fork();
    ifThenFlow.inheritNonnullIfTrue(condExpr);
    this.currentFlow = ifThenFlow;
    var ifThenExpr = this.compileExpression(ifThen, ctxType);
    var ifThenType = this.currentType;

    var ifElseFlow = outerFlow.fork();
    ifElseFlow.inheritNonnullIfFalse(condExpr);
    this.currentFlow = ifElseFlow;
    var ifElseExpr = this.compileExpression(ifElse, ctxType == Type.auto ? ifThenType : ctxType);
    var ifElseType = this.currentType;

    if (ctxType == Type.void) { // values, including type mismatch, are irrelevant
      if (ifThenType != Type.void) {
        ifThenExpr = module.drop(ifThenExpr);
        ifThenType = Type.void;
      }
      if (ifElseType != Type.void) {
        ifElseExpr = module.drop(ifElseExpr);
        ifElseType = Type.void;
      }
      this.currentType = Type.void;
    } else {
      let commonType = Type.commonDenominator(ifThenType, ifElseType, false);
      if (!commonType) {
        this.error(
          DiagnosticCode.Type_0_is_not_assignable_to_type_1,
          ifElse.range, ifElseType.toString(), ifThenType.toString()
        );
        this.currentType = ctxType;
        return module.unreachable();
      }
      ifThenExpr = this.convertExpression(ifThenExpr, ifThenType, commonType, false, ifThen);
      ifThenType = commonType;
      ifElseExpr = this.convertExpression(ifElseExpr, ifElseType, commonType, false, ifElse);
      ifElseType = commonType;
      this.currentType = commonType;
    }

    ifThenFlow.freeScopedLocals();
    ifElseFlow.freeScopedLocals();

    this.currentFlow = outerFlow;
    outerFlow.inheritMutual(ifThenFlow, ifElseFlow);

    return module.if(condExpr, ifThenExpr, ifElseExpr);
  }

  private compileUnaryPostfixExpression(
    expression: UnaryPostfixExpression,
    contextualType: Type,
    constraints: Constraints
  ): ExpressionRef {
    var module = this.module;
    var flow = this.currentFlow;

    // make a getter for the expression (also obtains the type)
    var getValue = this.compileExpression( // reports
      expression.operand,
      contextualType.exceptVoid,
      Constraints.None
    );

    // if the value isn't dropped, a temp. local is required to remember the original value,
    // except if a static overload is found, which reverses the use of a temp. (see below)
    var tempLocal: Local | null = null;
    if (contextualType != Type.void) {
      tempLocal = flow.getTempLocal(this.currentType);
      getValue = module.local_tee(
        tempLocal.index,
        getValue,
        this.currentType.isManaged
      );
    }

    var expr: ExpressionRef;

    switch (expression.operator) {
      case Token.PlusPlus: {

        // check operator overload
        let classReference = this.currentType.getClassOrWrapper(this.program);
        if (classReference) {
          let overload = classReference.lookupOverload(OperatorKind.PostfixInc);
          if (overload) {
            let isInstance = overload.is(CommonFlags.Instance);
            if (tempLocal && !isInstance) { // revert: static overload simply returns
              getValue = getLocalSetValue(getValue);
              flow.freeTempLocal(tempLocal);
              tempLocal = null;
            }
            expr = this.compileUnaryOverload(overload, expression.operand, getValue, expression);
            if (isInstance) break;
            return expr; // here
          }
        }
        if (!this.currentType.isValue) {
          this.error(
            DiagnosticCode.The_0_operator_cannot_be_applied_to_type_1,
            expression.range, "++", this.currentType.toString()
          );
          if (tempLocal) flow.freeTempLocal(tempLocal);
          return module.unreachable();
        }

        switch (this.currentType.kind) {
          case TypeKind.Bool:
          case TypeKind.I8:
          case TypeKind.I16:
          case TypeKind.I32:
          case TypeKind.U8:
          case TypeKind.U16:
          case TypeKind.U32: {
            expr = module.binary(
              BinaryOp.AddI32,
              getValue,
              module.i32(1)
            );
            break;
          }
          case TypeKind.I64:
          case TypeKind.U64: {
            expr = module.binary(
              BinaryOp.AddI64,
              getValue,
              module.i64(1)
            );
            break;
          }
          case TypeKind.Isize:
          case TypeKind.Usize: {
            expr = module.binary(
              BinaryOp.AddSize,
              getValue,
              this.makeOne(this.currentType)
            );
            break;
          }
          case TypeKind.F32: {
            expr = module.binary(
              BinaryOp.AddF32,
              getValue,
              module.f32(1)
            );
            break;
          }
          case TypeKind.F64: {
            expr = module.binary(
              BinaryOp.AddF64,
              getValue,
              module.f64(1)
            );
            break;
          }
          default: {
            this.error(
              DiagnosticCode.The_0_operator_cannot_be_applied_to_type_1,
              expression.range, "++", this.currentType.toString()
            );
            return module.unreachable();
          }
        }
        break;
      }
      case Token.MinusMinus: {

        // check operator overload
        let classReference = this.currentType.getClassOrWrapper(this.program);
        if (classReference) {
          let overload = classReference.lookupOverload(OperatorKind.PostfixDec);
          if (overload) {
            let isInstance = overload.is(CommonFlags.Instance);
            if (tempLocal && !isInstance) { // revert: static overload simply returns
              getValue = getLocalSetValue(getValue);
              flow.freeTempLocal(tempLocal);
              tempLocal = null;
            }
            expr = this.compileUnaryOverload(overload, expression.operand, getValue, expression);
            if (overload.is(CommonFlags.Instance)) break;
            return expr; // here
          }
        }
        if (!this.currentType.isValue) {
          this.error(
            DiagnosticCode.The_0_operator_cannot_be_applied_to_type_1,
            expression.range, "--", this.currentType.toString()
          );
          if (tempLocal) flow.freeTempLocal(tempLocal);
          return module.unreachable();
        }

        switch (this.currentType.kind) {
          case TypeKind.Bool:
          case TypeKind.I8:
          case TypeKind.I16:
          case TypeKind.I32:
          case TypeKind.U8:
          case TypeKind.U16:
          case TypeKind.U32: {
            expr = module.binary(
              BinaryOp.SubI32,
              getValue,
              module.i32(1)
            );
            break;
          }
          case TypeKind.I64:
          case TypeKind.U64: {
            expr = module.binary(
              BinaryOp.SubI64,
              getValue,
              module.i64(1)
            );
            break;
          }
          case TypeKind.Isize:
          case TypeKind.Usize: {
            expr = module.binary(
              BinaryOp.SubSize,
              getValue,
              this.makeOne(this.currentType)
            );
            break;
          }
          case TypeKind.F32: {
            expr = module.binary(
              BinaryOp.SubF32,
              getValue,
              module.f32(1)
            );
            break;
          }
          case TypeKind.F64: {
            expr = module.binary(
              BinaryOp.SubF64,
              getValue,
              module.f64(1)
            );
            break;
          }
          default: {
            this.error(
              DiagnosticCode.The_0_operator_cannot_be_applied_to_type_1,
              expression.range, "--", this.currentType.toString()
            );
            return module.unreachable();
          }
        }
        break;
      }
      default: {
        assert(false);
        return module.unreachable();
      }
    }

    var resolver = this.resolver;
    var target = resolver.lookupExpression(expression.operand, flow); // reports
    if (!target) {
      if (tempLocal) flow.freeTempLocal(tempLocal);
      return module.unreachable();
    }

    // simplify if dropped anyway
    if (!tempLocal) {
      return this.makeAssignment(
        target,
        expr,
        this.currentType,
        expression.operand,
        resolver.currentThisExpression,
        resolver.currentElementExpression,
        false
      );
    }

    // otherwise use the temp. local for the intermediate value (always possibly overflows)
    var setValue = this.makeAssignment(
      target,
      expr, // includes a tee of getValue to tempLocal
      this.currentType,
      expression.operand,
      resolver.currentThisExpression,
      resolver.currentElementExpression,
      false
    );

    this.currentType = tempLocal.type;
    flow.freeTempLocal(tempLocal);
    var typeRef = tempLocal.type.toRef();

    return module.block(null, [
      setValue,
      module.local_get(tempLocal.index, typeRef)
    ], typeRef); // result of 'x++' / 'x--' might overflow
  }

  private compileUnaryPrefixExpression(
    expression: UnaryPrefixExpression,
    contextualType: Type,
    constraints: Constraints
  ): ExpressionRef {
    var module = this.module;
    var compound = false;
    var expr: ExpressionRef;

    switch (expression.operator) {
      case Token.Plus: {
        expr = this.compileExpression(
          expression.operand,
          contextualType.exceptVoid,
          Constraints.None
        );

        // check operator overload
        let classReference = this.currentType.getClassOrWrapper(this.program);
        if (classReference) {
          let overload = classReference.lookupOverload(OperatorKind.Plus);
          if (overload) return this.compileUnaryOverload(overload, expression.operand, expr, expression);
        }
        if (!this.currentType.isValue) {
          this.error(
            DiagnosticCode.The_0_operator_cannot_be_applied_to_type_1,
            expression.range, "+", this.currentType.toString()
          );
          return module.unreachable();
        }

        // nop
        break;
      }
      case Token.Minus: {
        let operand = expression.operand;
        if (operand.isNumericLiteral) {
          // implicitly negate integer and float literals. also enables proper checking of literal ranges.
          expr = this.compileLiteralExpression(<LiteralExpression>operand, contextualType, Constraints.None, true);
          // compileExpression normally does this:
          if (this.options.sourceMap) this.addDebugLocation(expr, expression.range);
          break;
        }

        expr = this.compileExpression(
          expression.operand,
          contextualType.exceptVoid,
          Constraints.None
        );

        // check operator overload
        let classReference = this.currentType.getClassOrWrapper(this.program);
        if (classReference) {
          let overload = classReference.lookupOverload(OperatorKind.Minus);
          if (overload) return this.compileUnaryOverload(overload, expression.operand, expr, expression);
        }
        if (!this.currentType.isValue) {
          this.error(
            DiagnosticCode.The_0_operator_cannot_be_applied_to_type_1,
            expression.range, "-", this.currentType.toString()
          );
          return module.unreachable();
        }

        switch (this.currentType.kind) {
          case TypeKind.Bool:
          case TypeKind.I8:
          case TypeKind.I16:
          case TypeKind.I32:
          case TypeKind.U8:
          case TypeKind.U16:
          case TypeKind.U32: {
            expr = module.binary(BinaryOp.SubI32, module.i32(0), expr);
            break;
          }
          case TypeKind.I64:
          case TypeKind.U64: {
            expr = module.binary(BinaryOp.SubI64, module.i64(0), expr);
            break;
          }
          case TypeKind.Isize:
          case TypeKind.Usize: {
            expr = module.binary(
              BinaryOp.SubSize,
              this.makeZero(this.currentType),
              expr
            );
            break;
          }
          case TypeKind.F32: {
            expr = module.unary(UnaryOp.NegF32, expr);
            break;
          }
          case TypeKind.F64: {
            expr = module.unary(UnaryOp.NegF64, expr);
            break;
          }
          default: {
            this.error(
              DiagnosticCode.The_0_operator_cannot_be_applied_to_type_1,
              expression.range, "-", this.currentType.toString()
            );
            expr = module.unreachable();
          }
        }
        break;
      }
      case Token.PlusPlus: {
        compound = true;
        expr = this.compileExpression(
          expression.operand,
          contextualType.exceptVoid,
          Constraints.None
        );

        // check operator overload
        let classReference = this.currentType.getClassOrWrapper(this.program);
        if (classReference) {
          let overload = classReference.lookupOverload(OperatorKind.PrefixInc);
          if (overload) {
            expr = this.compileUnaryOverload(overload, expression.operand, expr, expression);
            if (overload.is(CommonFlags.Instance)) break; // re-assign
            return expr; // skip re-assign
          }
        }
        if (!this.currentType.isValue) {
          this.error(
            DiagnosticCode.The_0_operator_cannot_be_applied_to_type_1,
            expression.range, "++", this.currentType.toString()
          );
          return module.unreachable();
        }

        switch (this.currentType.kind) {
          case TypeKind.Bool:
          case TypeKind.I8:
          case TypeKind.I16:
          case TypeKind.I32:
          case TypeKind.U8:
          case TypeKind.U16:
          case TypeKind.U32: {
            expr = module.binary(BinaryOp.AddI32, expr, this.module.i32(1));
            break;
          }
          case TypeKind.I64:
          case TypeKind.U64: {
            expr = module.binary(BinaryOp.AddI64, expr, module.i64(1));
            break;
          }
          case TypeKind.Isize:
          case TypeKind.Usize: {
            expr = module.binary(
              BinaryOp.AddSize,
              expr,
              this.makeOne(this.currentType)
            );
            break;
          }
          case TypeKind.F32: {
            expr = module.binary(BinaryOp.AddF32, expr, module.f32(1));
            break;
          }
          case TypeKind.F64: {
            expr = module.binary(BinaryOp.AddF64, expr, module.f64(1));
            break;
          }
          default: {
            this.error(
              DiagnosticCode.The_0_operator_cannot_be_applied_to_type_1,
              expression.range, "++", this.currentType.toString()
            );
            expr = module.unreachable();
          }
        }
        break;
      }
      case Token.MinusMinus: {
        compound = true;
        expr = this.compileExpression(
          expression.operand,
          contextualType.exceptVoid,
          Constraints.None
        );

        // check operator overload
        let classReference = this.currentType.getClassOrWrapper(this.program);
        if (classReference) {
          let overload = classReference.lookupOverload(OperatorKind.PrefixDec);
          if (overload) {
            expr = this.compileUnaryOverload(overload, expression.operand, expr, expression);
            if (overload.is(CommonFlags.Instance)) break; // re-assign
            return expr; // skip re-assign
          }
        }
        if (!this.currentType.isValue) {
          this.error(
            DiagnosticCode.The_0_operator_cannot_be_applied_to_type_1,
            expression.range, "--", this.currentType.toString()
          );
          return module.unreachable();
        }

        switch (this.currentType.kind) {
          case TypeKind.Bool:
          case TypeKind.I8:
          case TypeKind.I16:
          case TypeKind.I32:
          case TypeKind.U8:
          case TypeKind.U16:
          case TypeKind.U32: {
            expr = module.binary(BinaryOp.SubI32, expr, module.i32(1));
            break;
          }
          case TypeKind.I64:
          case TypeKind.U64: {
            expr = module.binary(BinaryOp.SubI64, expr, module.i64(1));
            break;
          }
          case TypeKind.Isize:
          case TypeKind.Usize: {
            expr = module.binary(
              BinaryOp.SubSize,
              expr,
              this.makeOne(this.currentType)
            );
            break;
          }
          case TypeKind.F32: {
            expr = module.binary(BinaryOp.SubF32, expr, module.f32(1));
            break;
          }
          case TypeKind.F64: {
            expr = module.binary(BinaryOp.SubF64, expr, module.f64(1));
            break;
          }
          default: {
            this.error(
              DiagnosticCode.The_0_operator_cannot_be_applied_to_type_1,
              expression.range, "--", this.currentType.toString()
            );
            expr = module.unreachable();
          }
        }
        break;
      }
      case Token.Exclamation: {
        expr = this.compileExpression(
          expression.operand,
          contextualType.exceptVoid,
          Constraints.None
        );

        // check operator overload
        let classReference = this.currentType.getClassOrWrapper(this.program);
        if (classReference) {
          let overload = classReference.lookupOverload(OperatorKind.Not);
          if (overload) return this.compileUnaryOverload(overload, expression.operand, expr, expression);
          // fall back to compare by value
        }

        expr = module.unary(UnaryOp.EqzI32, this.makeIsTrueish(expr, this.currentType, expression.operand));
        this.currentType = Type.bool;
        break;
      }
      case Token.Tilde: {
        expr = this.compileExpression(
          expression.operand,
          contextualType == Type.void
            ? Type.i32
            : contextualType.isFloatValue
              ? Type.i64
              : contextualType,
          Constraints.None
        );

        // check operator overload
        let classReference = this.currentType.getClassOrWrapper(this.program);
        if (classReference) {
          let overload = classReference.lookupOverload(OperatorKind.BitwiseNot);
          if (overload) return this.compileUnaryOverload(overload, expression.operand, expr, expression);
        }
        if (!this.currentType.isValue) {
          this.error(
            DiagnosticCode.The_0_operator_cannot_be_applied_to_type_1,
            expression.range, "~", this.currentType.toString()
          );
          return module.unreachable();
        }

        expr = this.convertExpression(expr, this.currentType, this.currentType.intType, false, expression.operand);

        switch (this.currentType.kind) {
          case TypeKind.Bool:
          case TypeKind.I8:
          case TypeKind.I16:
          case TypeKind.I32:
          case TypeKind.U8:
          case TypeKind.U16:
          case TypeKind.U32: {
            expr = module.binary(BinaryOp.XorI32, expr, module.i32(-1));
            break;
          }
          case TypeKind.I64:
          case TypeKind.U64: {
            expr = module.binary(BinaryOp.XorI64, expr, module.i64(-1, -1));
            break;
          }
          case TypeKind.Isize:
          case TypeKind.Usize: {
            expr = module.binary(
              BinaryOp.XorSize,
              expr,
              this.makeNegOne(this.currentType)
            );
            break;
          }
          default: {
            this.error(
              DiagnosticCode.The_0_operator_cannot_be_applied_to_type_1,
              expression.range, "~", this.currentType.toString()
            );
            expr = module.unreachable();
          }
        }
        break;
      }
      case Token.TypeOf: {
        return this.compileTypeof(expression, contextualType, constraints);
      }
      case Token.DotDotDot: {
        this.error(
          DiagnosticCode.Not_implemented_0,
          expression.range, "Spread operator"
        );
        return module.unreachable();
      }
      default: {
        assert(false);
        return module.unreachable();
      }
    }
    if (!compound) return expr;
    var resolver = this.resolver;
    var target = resolver.lookupExpression(expression.operand, this.currentFlow);
    if (!target) return module.unreachable();
    return this.makeAssignment(
      target,
      expr,
      this.currentType,
      expression.operand,
      resolver.currentThisExpression,
      resolver.currentElementExpression,
      contextualType != Type.void
    );
  }

  private compileTypeof(
    expression: UnaryPrefixExpression,
    contextualType: Type,
    constraints: Constraints
  ): ExpressionRef {
    var operand = expression.operand;
    var expr: ExpressionRef = 0;
    var stringInstance = this.program.stringInstance;
    var typeString: string;
    if (operand.kind == NodeKind.Null) {
      typeString = "object"; // special since `null` without type context is usize
    } else {
      let element = this.resolver.lookupExpression(operand, this.currentFlow, Type.auto, ReportMode.Swallow);
      if (!element) {
        switch (operand.kind) {
          case NodeKind.Identifier: break; // ignore error: typeof doesntExist -> undefined
          case NodeKind.PropertyAccess:
          case NodeKind.ElementAccess: {
            operand = operand.kind == NodeKind.PropertyAccess
              ? (<PropertyAccessExpression>operand).expression
              : (<ElementAccessExpression>operand).expression;
            let targetType = this.resolver.resolveExpression(operand, this.currentFlow, Type.auto, ReportMode.Report);
            if (!targetType) { // access on non-object
              this.currentType = stringInstance.type;
              return this.module.unreachable();
            }
            // fall-through
          }
          default: {
            expr = this.compileExpression(operand, Type.auto); // may trigger an error
            expr = this.convertExpression(expr, this.currentType, Type.void, true, operand);
          }
        }
        typeString = "undefined";
      } else {
        switch (element.kind) {
          case ElementKind.ClassPrototype:
          case ElementKind.Namespace:
          case ElementKind.Enum: {
            typeString = "object";
            break;
          }
          case ElementKind.FunctionPrototype: {
            typeString = "function";
            break;
          }
          default: {
            expr = this.compileExpression(operand, Type.auto);
            let type = this.currentType;
            expr = this.convertExpression(expr, type, Type.void, true, operand);
            if (type.isReference) {
              let signatureReference = type.getSignature();
              if (signatureReference) {
                typeString = "function";
              } else {
                let classReference = type.getClass();
                if (classReference) {
                  if (classReference.prototype == stringInstance.prototype) {
                    typeString = "string";
                  } else {
                    typeString = "object";
                  }
                } else {
                  typeString = "externref"; // TODO?
                }
              }
            } else if (type == Type.bool) {
              typeString = "boolean";
            } else if (type.isNumericValue) {
              typeString = "number";
            } else {
              typeString = "undefined"; // failed to compile?
            }
            break;
          }
        }
      }
    }
    this.currentType = stringInstance.type;
    return expr
      ? this.module.block(null, [ expr, this.ensureStaticString(typeString) ], this.options.sizeTypeRef)
      : this.ensureStaticString(typeString);
  }

  /** Makes sure that a 32-bit integer value is wrapped to a valid value of the specified type. */
  ensureSmallIntegerWrap(expr: ExpressionRef, type: Type): ExpressionRef {
    var module = this.module;
    var flow = this.currentFlow;
    switch (type.kind) {
      case TypeKind.Bool: {
        if (flow.canOverflow(expr, type)) {
          // bool is special in that it compares to 0 instead of masking with 0x1
          expr = module.binary(BinaryOp.NeI32,
            expr,
            module.i32(0)
          );
        }
        break;
      }
      case TypeKind.I8: {
        if (flow.canOverflow(expr, type)) {
          expr = this.options.hasFeature(Feature.SignExtension)
            ? module.unary(UnaryOp.Extend8I32, expr)
            : module.binary(BinaryOp.ShrI32,
                module.binary(BinaryOp.ShlI32,
                  expr,
                  module.i32(24)
                ),
                module.i32(24)
              );
        }
        break;
      }
      case TypeKind.I16: {
        if (flow.canOverflow(expr, type)) {
          expr = this.options.hasFeature(Feature.SignExtension)
            ? module.unary(UnaryOp.Extend16I32, expr)
            : module.binary(BinaryOp.ShrI32,
                module.binary(BinaryOp.ShlI32,
                  expr,
                  module.i32(16)
                ),
                module.i32(16)
              );
        }
        break;
      }
      case TypeKind.U8: {
        if (flow.canOverflow(expr, type)) {
          expr = module.binary(BinaryOp.AndI32,
            expr,
            module.i32(0xff)
          );
        }
        break;
      }
      case TypeKind.U16: {
        if (flow.canOverflow(expr, type)) {
          expr = module.binary(BinaryOp.AndI32,
            expr,
            module.i32(0xffff)
          );
        }
        break;
      }
    }
    return expr;
  }

  /** Adds the debug location of the specified expression at the specified range to the source map. */
  addDebugLocation(expr: ExpressionRef, range: Range): void {
    var parentFunction = this.currentFlow.parentFunction;
    var source = range.source;
    if (source.debugInfoIndex < 0) source.debugInfoIndex = this.module.addDebugInfoFile(source.normalizedPath);
    range.debugInfoRef = expr;
    parentFunction.debugLocations.push(range);
  }

  /** Checks whether a particular feature is enabled. */
  checkFeatureEnabled(feature: Feature, reportNode: Node): bool {
    if (!this.options.hasFeature(feature)) {
      this.error(
        DiagnosticCode.Feature_0_is_not_enabled,
        reportNode.range, featureToString(feature)
      );
      return false;
    }
    return true;
  }

  /** Checks whether a particular type is supported. */
  checkTypeSupported(type: Type, reportNode: Node): bool {
    switch (type.kind) {
      case TypeKind.V128: return this.checkFeatureEnabled(Feature.Simd, reportNode);
      case TypeKind.Funcref:
      case TypeKind.Externref:
        return this.checkFeatureEnabled(Feature.ReferenceTypes, reportNode);
      case TypeKind.Anyref:
      case TypeKind.Eqref:
      case TypeKind.I31ref:
      case TypeKind.Dataref: {
        return this.checkFeatureEnabled(Feature.ReferenceTypes, reportNode)
            && this.checkFeatureEnabled(Feature.GC, reportNode);
      }
      case TypeKind.Stringref:
      case TypeKind.StringviewWTF8:
      case TypeKind.StringviewWTF16:
      case TypeKind.StringviewIter: {
        return this.checkFeatureEnabled(Feature.ReferenceTypes, reportNode)
            && this.checkFeatureEnabled(Feature.Stringref, reportNode);
      }
    }
    let classReference = type.getClass();
    if (classReference) {
      do {
        let typeArguments = classReference.typeArguments;
        if (typeArguments) {
          for (let i = 0, k = typeArguments.length; i < k; ++i) {
            if (!this.checkTypeSupported(typeArguments[i], reportNode)) {
              return false;
            }
          }
        }
        classReference = classReference.base;
      } while(classReference);
    } else {
      let signatureReference = type.getSignature();
      if (signatureReference) {
        let thisType = signatureReference.thisType;
        if (thisType) {
          if (!this.checkTypeSupported(thisType, reportNode)) {
            return false;
          }
        }
        let parameterTypes = signatureReference.parameterTypes;
        for (let i = 0, k = parameterTypes.length; i < k; ++i) {
          if (!this.checkTypeSupported(parameterTypes[i], reportNode)) {
            return false;
          }
        }
        let returnType = signatureReference.returnType;
        if (!this.checkTypeSupported(returnType, reportNode)) {
          return false;
        }
      }
    }
    return true;
  }

  /** Checks whether a particular function signature is supported. */
  checkSignatureSupported(signature: Signature, reportNode: FunctionTypeNode): bool {
    var supported = true;
    var explicitThisType = reportNode.explicitThisType;
    if (explicitThisType) {
      if (!this.checkTypeSupported(assert(signature.thisType), explicitThisType)) {
        supported = false;
      }
    }
    var parameterTypes = signature.parameterTypes;
    var parameterNodes = reportNode.parameters;
    for (let i = 0, k = parameterTypes.length; i < k; ++i) {
      let parameterReportNode: Node;
      if (parameterNodes.length > i) parameterReportNode = parameterNodes[i];
      else parameterReportNode = reportNode;
      if (!this.checkTypeSupported(parameterTypes[i], parameterReportNode)) {
        supported = false;
      }
    }
    if (!this.checkTypeSupported(signature.returnType, reportNode.returnType)) {
      supported = false;
    }
    return supported;
  }

  /** Evaluates a boolean condition, determining whether it is TRUE, FALSE or UNKNOWN. */
  evaluateCondition(expr: ExpressionRef): ConditionKind {
    let type = getExpressionType(expr);
    if (type == TypeRef.Unreachable)
      return ConditionKind.Unknown;

    assert(type == TypeRef.I32);
    var module = this.module;
    var evaled = module.runExpression(expr, ExpressionRunnerFlags.Default);
    if (evaled) {
      return getConstValueI32(evaled)
        ? ConditionKind.True
        : ConditionKind.False;
    }
    return ConditionKind.Unknown;
  }

  // === Specialized code generation ==============================================================

  /** Makes a constant zero of the specified type. */
  makeZero(type: Type): ExpressionRef {
    var module = this.module;
    switch (type.kind) {
      default: assert(false);
      case TypeKind.Bool:
      case TypeKind.I8:
      case TypeKind.I16:
      case TypeKind.I32:
      case TypeKind.U8:
      case TypeKind.U16:
      case TypeKind.U32: return module.i32(0);
      case TypeKind.Isize:
      case TypeKind.Usize: if (type.size != 64) return module.i32(0);
      case TypeKind.I64:
      case TypeKind.U64: return module.i64(0);
      case TypeKind.F32: return module.f32(0);
      case TypeKind.F64: return module.f64(0);
      case TypeKind.V128: return module.v128(v128_zero);
<<<<<<< HEAD
      case TypeKind.Funcref:
      case TypeKind.Externref:
      case TypeKind.Anyref:
      case TypeKind.Eqref:
      case TypeKind.Dataref:
      case TypeKind.Stringref:
      case TypeKind.StringviewWTF8:
      case TypeKind.StringviewWTF16:
      case TypeKind.StringviewIter: return module.ref_null(type.toRef());
      case TypeKind.I31ref: return module.i31_new(module.i32(0));
=======
      case TypeKind.FUNCREF:
      case TypeKind.EXTERNREF:
      case TypeKind.ANYREF:
      case TypeKind.EQREF:
      case TypeKind.DATAREF: 
      case TypeKind.STRINGREF:
      case TypeKind.STRINGVIEW_WTF8:
      case TypeKind.STRINGVIEW_WTF16:
      case TypeKind.STRINGVIEW_ITER: {
        // TODO: what if not nullable?
        return module.ref_null(type.toRef());
      }
      case TypeKind.I31REF: {
        if (type.is(TypeFlags.NULLABLE)) return module.ref_null(type.toRef());
        return module.i31_new(module.i32(0));
      }
>>>>>>> a2c1c97e
    }
  }

  /** Makes a constant one of the specified type. */
  makeOne(type: Type): ExpressionRef {
    var module = this.module;
    switch (type.kind) {
      default: assert(false);
      case TypeKind.Bool:
      case TypeKind.I8:
      case TypeKind.I16:
      case TypeKind.I32:
      case TypeKind.U8:
      case TypeKind.U16:
      case TypeKind.U32: return module.i32(1);
      case TypeKind.Isize:
      case TypeKind.Usize: if (type.size != 64) return module.i32(1);
      case TypeKind.I64:
      case TypeKind.U64: return module.i64(1);
      case TypeKind.F32: return module.f32(1);
      case TypeKind.F64: return module.f64(1);
      case TypeKind.I31ref: return module.i31_new(module.i32(1));
    }
  }

  /** Makes a constant negative one of the specified type. */
  makeNegOne(type: Type): ExpressionRef {
    var module = this.module;
    switch (type.kind) {
      default: assert(false);
      case TypeKind.I8:
      case TypeKind.I16:
      case TypeKind.I32:
      case TypeKind.U8:
      case TypeKind.U16:
      case TypeKind.U32: return module.i32(-1);
      case TypeKind.Isize:
      case TypeKind.Usize: if (type.size != 64) return module.i32(-1);
      case TypeKind.I64:
      case TypeKind.U64: return module.i64(-1, -1);
      case TypeKind.F32: return module.f32(-1);
      case TypeKind.F64: return module.f64(-1);
      case TypeKind.V128: return module.v128(v128_ones);
      case TypeKind.I31ref: return module.i31_new(module.i32(-1));
    }
  }

  /** Creates a comparison whether an expression is 'true' in a broader sense. */
  makeIsTrueish(expr: ExpressionRef, type: Type, reportNode: Node): ExpressionRef {
    var module = this.module;
    switch (type.kind) {
      case TypeKind.I8:
      case TypeKind.I16:
      case TypeKind.U8:
      case TypeKind.U16: {
        expr = this.ensureSmallIntegerWrap(expr, type);
        // fall-through
      }
      case TypeKind.Bool: // not a mask, just != 0
      case TypeKind.I32:
      case TypeKind.U32: return expr;
      case TypeKind.I64:
      case TypeKind.U64: return module.binary(BinaryOp.NeI64, expr, module.i64(0));
      case TypeKind.Isize:
      case TypeKind.Usize: {
        return type.size == 64
          ? module.binary(BinaryOp.NeI64, expr, module.i64(0))
          : expr;
      }
      case TypeKind.F32: {
        let options = this.options;
        if (
          options.shrinkLevelHint > 1 &&
          options.hasFeature(Feature.NontrappingF2I)
        ) {
          // Use more compact but slower 5-byte (3 bytes in best case) approach
          // !!(i32.trunc_sat_f32_u(f32.ceil(f32.abs(x))))
          return module.unary(UnaryOp.EqzI32,
            module.unary(UnaryOp.EqzI32,
              module.unary(UnaryOp.TruncSatF32ToU32,
                module.unary(UnaryOp.CeilF32,
                  module.unary(UnaryOp.AbsF32, expr)
                )
              )
            )
          );
        } else {
          // 0 < abs(bitCast(x)) <= bitCast(Infinity) or
          // (reinterpret<u32>(x) & 0x7FFFFFFF) - 1 <= 0x7F800000 - 1
          //
          // and finally:
          // (reinterpret<u32>(x) << 1) - (1 << 1) <= ((0x7F800000 - 1) << 1)
          return module.binary(BinaryOp.LeU32,
            module.binary(BinaryOp.SubI32,
              module.binary(BinaryOp.ShlI32,
                module.unary(UnaryOp.ReinterpretF32ToI32, expr),
                module.i32(1)
              ),
              module.i32(2) // 1 << 1
            ),
            module.i32(0xFEFFFFFE) // (0x7F800000 - 1) << 1
          );
        }
      }
      case TypeKind.F64: {
        let options = this.options;
        if (
          options.shrinkLevelHint > 1 &&
          options.hasFeature(Feature.NontrappingF2I)
        ) {
          // Use more compact but slower 5-byte (3 bytes in best case) approach
          // !!(i32.trunc_sat_f64_u(f64.ceil(f64.abs(x))))
          return module.unary(UnaryOp.EqzI32,
            module.unary(UnaryOp.EqzI32,
              module.unary(UnaryOp.TruncSatF64ToU32,
                module.unary(UnaryOp.CeilF64,
                  module.unary(UnaryOp.AbsF64, expr)
                )
              )
            )
          );
        } else {
          // 0 < abs(bitCast(x)) <= bitCast(Infinity) or
          // (reinterpret<u64>(x) & 0x7FFFFFFFFFFFFFFF) - 1 <= 0x7FF0000000000000 - 1
          //
          // and finally:
          // (reinterpret<u64>(x) << 1) - (1 << 1) <= ((0x7FF0000000000000 - 1) << 1)
          return module.binary(BinaryOp.LeU64,
            module.binary(BinaryOp.SubI64,
              module.binary(BinaryOp.ShlI64,
                module.unary(UnaryOp.ReinterpretF64ToI64, expr),
                module.i64(1)
              ),
              module.i64(2) // 1 << 1
            ),
            module.i64(0xFFFFFFFE, 0xFFDFFFFF) // (0x7FF0000000000000 - 1) << 1
          );
        }
      }
      case TypeKind.V128: {
        return module.unary(UnaryOp.AnyTrueV128, expr);
      }
      case TypeKind.Funcref:
      case TypeKind.Externref:
      case TypeKind.Anyref:
      case TypeKind.Eqref:
      case TypeKind.I31ref:
      case TypeKind.Dataref:
      case TypeKind.Stringref:
      case TypeKind.StringviewWTF8:
      case TypeKind.StringviewWTF16:
      case TypeKind.StringviewIter: {
        // Needs to be true (i.e. not zero) when the ref is _not_ null,
        // which means `ref.is_null` returns false (i.e. zero).
        return module.unary(UnaryOp.EqzI32, module.ref_is_null(expr));
      }
      case TypeKind.Void:
      default: {
        this.error(
          DiagnosticCode.An_expression_of_type_0_cannot_be_tested_for_truthiness,
          reportNode.range, type.toString()
        );
        return module.i32(0);
      }
    }
  }

  /** Makes a string conversion of the given expression. */
  makeToString(expr: ExpressionRef, type: Type, reportNode: Node): ExpressionRef {
    var stringType = this.program.stringInstance.type;
    if (type == stringType) {
      return expr;
    }
    var classType = type.getClassOrWrapper(this.program);
    if (classType) {
      let toStringInstance = classType.getMethod("toString");
      if (toStringInstance) {
        let toStringSignature = toStringInstance.signature;
        if (!this.checkCallSignature( // reports
          toStringSignature,
          0,
          true,
          reportNode
        )) {
          this.currentType = stringType;
          return this.module.unreachable();
        }
        if (!type.isStrictlyAssignableTo(assert(toStringSignature.thisType))) {
          this.errorRelated(
            DiagnosticCode.The_this_types_of_each_signature_are_incompatible,
            reportNode.range, toStringInstance.identifierAndSignatureRange
          );
          this.currentType = stringType;
          return this.module.unreachable();
        }
        let toStringReturnType = toStringSignature.returnType;
        if (!toStringReturnType.isStrictlyAssignableTo(stringType)) {
          this.errorRelated(
            DiagnosticCode.Type_0_is_not_assignable_to_type_1,
            reportNode.range, toStringInstance.identifierAndSignatureRange, toStringReturnType.toString(), stringType.toString()
          );
          this.currentType = stringType;
          return this.module.unreachable();
        }
        return this.makeCallDirect(toStringInstance, [ expr ], reportNode);
      }
    }
    this.error(
      DiagnosticCode.Type_0_is_not_assignable_to_type_1,
      reportNode.range, type.toString(), stringType.toString()
    );
    this.currentType = stringType;
    return this.module.unreachable();
  }

  /** Makes an allocation suitable to hold the data of an instance of the given class. */
  makeAllocation(
    classInstance: Class
  ): ExpressionRef {
    var program = this.program;
    assert(classInstance.program == program);
    var module = this.module;
    var options = this.options;
    this.currentType = classInstance.type;
    if (classInstance.hasDecorator(DecoratorFlags.Unmanaged)) {
      let allocInstance = program.allocInstance;
      this.compileFunction(allocInstance);
      return module.call(allocInstance.internalName, [
        options.isWasm64
          ? module.i64(classInstance.nextMemoryOffset)
          : module.i32(classInstance.nextMemoryOffset)
      ], options.sizeTypeRef);
    } else {
      let newInstance = program.newInstance;
      this.compileFunction(newInstance);
      return module.call(newInstance.internalName, [
        options.isWasm64
          ? module.i64(classInstance.nextMemoryOffset)
          : module.i32(classInstance.nextMemoryOffset),
        module.i32(classInstance.id)
      ], options.sizeTypeRef);
    }
  }

  /** Makes a conditional allocation where `this` might not have been initialized yet. */
  makeConditionalAllocation(
    classInstance: Class,
    thisIndex: i32
  ): ExpressionRef {
    var module = this.module;
    var classType = classInstance.type;
    var classTypeRef = classType.toRef();
    assert(classTypeRef == this.options.sizeTypeRef);
    return module.if(
      module.unary(classTypeRef == TypeRef.I64 ? UnaryOp.EqzI64 : UnaryOp.EqzI32,
        module.local_get(thisIndex, classTypeRef)
      ),
      module.local_set(thisIndex,
        this.makeAllocation(classInstance),
        classInstance.type.isManaged
      )
    );
  }

  /** Makes the initializers for a class's fields within the constructor. */
  makeFieldInitializationInConstructor(
    /** Class being initialized. */
    classInstance: Class,
    /** Statements to append to also being returned. Created if omitted. */
    stmts: ExpressionRef[] = []
  ): ExpressionRef[] {
    var members = classInstance.members;
    if (!members) return stmts;

    var module = this.module;
    var flow = this.currentFlow;
    var isInline = flow.isInline;
    var thisLocalIndex = isInline ? flow.lookupLocal(CommonNames.this_)!.index : 0;
    var sizeTypeRef = this.options.sizeTypeRef;
    var nonParameterFields: Field[] | null = null;

    // TODO: for (let member of members.values()) {
    for (let _values = Map_values(members), i = 0, k = _values.length; i < k; ++i) {
      let member = unchecked(_values[i]);
      if (
        member.kind != ElementKind.Field || // not a field
        member.parent != classInstance      // inherited field
      ) continue;
      let field = <Field>member;
      assert(!field.isAny(CommonFlags.Const));
      let fieldPrototype = field.prototype;
      let parameterIndex = fieldPrototype.parameterIndex;

      // Defer non-parameter fields until parameter fields are initialized
      if (parameterIndex < 0) {
        if (!nonParameterFields) nonParameterFields = new Array();
        nonParameterFields.push(field);
        continue;
      }

      // Initialize constructor parameter field
      let fieldType = field.type;
      let fieldTypeRef = fieldType.toRef();
      assert(!fieldPrototype.initializerNode);
      this.compileFieldSetter(field);
      stmts.push(
        module.call(field.internalSetterName, [
          module.local_get(thisLocalIndex, sizeTypeRef),
          module.local_get(
            isInline
              ? flow.lookupLocal(field.name)!.index
              : 1 + parameterIndex, // `this` is local 0
            fieldTypeRef
          )
        ], TypeRef.None)
      );
    }

    // Initialize deferred non-parameter fields
    if (nonParameterFields) {
      for (let i = 0, k = nonParameterFields.length; i < k; ++i) {
        let field = unchecked(nonParameterFields[i]);
        let fieldType = field.type;
        let fieldPrototype = field.prototype;
        let initializerNode = fieldPrototype.initializerNode;
        assert(fieldPrototype.parameterIndex < 0);
        this.compileFieldSetter(field);
        stmts.push(
          module.call(field.internalSetterName, [
            module.local_get(thisLocalIndex, sizeTypeRef),
            initializerNode // use initializer if present, otherwise initialize with zero
              ? this.compileExpression(initializerNode, fieldType, Constraints.ConvImplicit)
              : this.makeZero(fieldType)
          ], TypeRef.None)
        );
      }
    }

    this.currentType = Type.void;
    return stmts;
  }

  /** Makes a call to `abort`, if present, otherwise creates a trap. */
  makeAbort(
    /** Message argument of type string, if any. */
    message: Expression | null,
    /** Code location to report when aborting. */
    codeLocation: Node
  ): ExpressionRef {
    var program = this.program;
    var abortInstance = program.abortInstance;
    if (!abortInstance || !this.compileFunction(abortInstance)) return this.module.unreachable();

    var stringInstance = program.stringInstance;
    var messageArg: ExpressionRef;
    if (message) {
      messageArg = this.compileExpression(message, stringInstance.type, Constraints.ConvImplicit);
    } else {
      messageArg = this.makeZero(stringInstance.type);
    }

    return this.makeStaticAbort(messageArg, codeLocation);
  }

  /** Makes a call to `abort`, if present, otherwise creates a trap. */
  makeStaticAbort(
    /** Message argument of type string. May be zero. */
    messageExpr: ExpressionRef,
    /** Code location to report when aborting. */
    codeLocation: Node
  ): ExpressionRef {
    var program = this.program;
    var module = this.module;
    var abortInstance = program.abortInstance;
    if (!abortInstance || !this.compileFunction(abortInstance)) return module.unreachable();

    var range = codeLocation.range;
    var source = range.source;
    var filenameExpr = this.ensureStaticString(source.normalizedPath);
    return module.block(null, [
      module.call(
        abortInstance.internalName, [
          messageExpr,
          filenameExpr,
          module.i32(source.lineAt(range.start)),
          module.i32(source.columnAt())
        ],
        TypeRef.None
      ),
      module.unreachable()
    ]);
  }

  /** Makes a runtime non-null check, e.g. on `<Type>possiblyNull` or `possiblyNull!`. */
  makeRuntimeNonNullCheck(
    /** Expression being checked. */
    expr: ExpressionRef,
    /** Type of the expression. */
    type: Type,
    /** Report node. */
    reportNode: Node
  ): ExpressionRef {
    var module = this.module;
    var flow = this.currentFlow;
    var temp = flow.getTempLocal(type);
    var tempIndex = temp.index;
    if (!flow.canOverflow(expr, type)) flow.setLocalFlag(tempIndex, LocalFlags.Wrapped);
    flow.setLocalFlag(tempIndex, LocalFlags.NonNull);

    var staticAbortCallExpr = this.makeStaticAbort(
      this.ensureStaticString("unexpected null"),
      reportNode
    ); // TODO: throw

    if (type.isExternalReference) {
      let nonNullExpr = module.local_get(tempIndex, type.toRef());
      if (this.options.hasFeature(Feature.GC)) {
        nonNullExpr = module.ref_as_nonnull(nonNullExpr);
      }
      expr = module.if(
        module.ref_is_null(
          module.local_tee(tempIndex, expr, false)
        ),
        staticAbortCallExpr,
        nonNullExpr
      );
    } else {
      expr = module.if(
        module.local_tee(tempIndex, expr, type.isManaged),
        module.local_get(tempIndex, type.toRef()),
        staticAbortCallExpr
      );
    }
    flow.freeTempLocal(temp);
    this.currentType = type.nonNullableType;
    return expr;
  }

  /** Makes a runtime downcast check, e.g. on `<Child>parent`. */
  makeRuntimeDowncastCheck(
    /** Expression being downcast. */
    expr: ExpressionRef,
    /** Type of the expression. */
    type: Type,
    /** Type casting to. */
    toType: Type,
    /** Report node. */
    reportNode: Node
  ): ExpressionRef {
    assert(toType.isReference && toType.nonNullableType.isAssignableTo(type));
    var module = this.module;
    var flow = this.currentFlow;
    var temp = flow.getTempLocal(type);
    var tempIndex = temp.index;
    var instanceofInstance = this.program.instanceofInstance;
    assert(this.compileFunction(instanceofInstance));

    var staticAbortCallExpr = this.makeStaticAbort(
      this.ensureStaticString("unexpected downcast"),
      reportNode
    ); // TODO: throw

    if (!toType.isNullableReference || flow.isNonnull(expr, type)) {
      // Simplify if the value cannot be `null`. If toType is non-nullable, a
      // null-check would have been emitted separately so is not necessary here.
      expr = module.if(
        module.call(instanceofInstance.internalName, [
          module.local_tee(tempIndex, expr, type.isManaged),
          module.i32(toType.classReference!.id)
        ], TypeRef.I32),
        module.local_get(tempIndex, type.toRef()),
        staticAbortCallExpr
      );
    } else {
      expr = module.if(
        module.local_tee(tempIndex, expr, type.isManaged),
        module.if(
          module.call(instanceofInstance.internalName, [
            module.local_get(tempIndex, type.toRef()),
            module.i32(toType.classReference!.id)
          ], TypeRef.I32),
          module.local_get(tempIndex, type.toRef()),
          staticAbortCallExpr
        ),
        module.usize(0)
      );
    }
    flow.freeTempLocal(temp);
    this.currentType = toType;
    return expr;
  }
}

// helpers
function mangleImportName(
  element: Element,
  declaration: DeclarationStatement
): void {
  // by default, use the file name as the module name
  mangleImportName_moduleName = declaration.range.source.simplePath;
  // and the internal name of the element within that file as the element name
  mangleImportName_elementName = mangleInternalName(
    element.name, element.parent, element.is(CommonFlags.Instance), true
  );
  // override module name if a `module` statement is present
  let overriddenModuleName = declaration.overriddenModuleName;
  if (overriddenModuleName) mangleImportName_moduleName = overriddenModuleName;

  if (!element.hasDecorator(DecoratorFlags.External)) return;

  var program = element.program;
  var decorator = assert(findDecorator(DecoratorKind.External, declaration.decorators));
  var args = decorator.args;
  if (args && args.length > 0) {
    let arg = args[0];
    // if one argument is given, override just the element name
    // if two arguments are given, override both module and element name
    if (arg.isLiteralKind(LiteralKind.String)) {
      mangleImportName_elementName = (<StringLiteralExpression>arg).value;
      if (args.length >= 2) {
        arg = args[1];
        if (arg.isLiteralKind(LiteralKind.String)) {
          mangleImportName_moduleName = mangleImportName_elementName;
          mangleImportName_elementName = (<StringLiteralExpression>arg).value;
          if (args.length > 2) {
            program.error(
              DiagnosticCode.Expected_0_arguments_but_got_1,
              decorator.range, "2", args.length.toString()
            );
          }
        } else {
          program.error(
            DiagnosticCode.String_literal_expected,
            arg.range
          );
        }
      }
    } else {
      program.error(
        DiagnosticCode.String_literal_expected,
        arg.range
      );
    }
  } else {
    program.error(
      DiagnosticCode.Expected_at_least_0_arguments_but_got_1,
      decorator.range, "1", "0"
    );
  }
}

var mangleImportName_moduleName: string;
var mangleImportName_elementName: string;<|MERGE_RESOLUTION|>--- conflicted
+++ resolved
@@ -6111,9 +6111,6 @@
         let local = <Local>target;
         signature = local.type.signatureReference;
         if (signature) {
-<<<<<<< HEAD
-          if (local.is(CommonFlags.Inlined)) {
-=======
           if (local.parent != flow.parentFunction) {
             // TODO: closures
             this.error(
@@ -6124,7 +6121,6 @@
             return module.unreachable();
           }
           if (local.is(CommonFlags.INLINED)) {
->>>>>>> a2c1c97e
             let inlinedValue = local.constantIntegerValue;
             if (this.options.isWasm64) {
               functionArg = module.i64(i64_low(inlinedValue), i64_high(inlinedValue));
@@ -9978,7 +9974,6 @@
       case TypeKind.F32: return module.f32(0);
       case TypeKind.F64: return module.f64(0);
       case TypeKind.V128: return module.v128(v128_zero);
-<<<<<<< HEAD
       case TypeKind.Funcref:
       case TypeKind.Externref:
       case TypeKind.Anyref:
@@ -9987,17 +9982,6 @@
       case TypeKind.Stringref:
       case TypeKind.StringviewWTF8:
       case TypeKind.StringviewWTF16:
-      case TypeKind.StringviewIter: return module.ref_null(type.toRef());
-      case TypeKind.I31ref: return module.i31_new(module.i32(0));
-=======
-      case TypeKind.FUNCREF:
-      case TypeKind.EXTERNREF:
-      case TypeKind.ANYREF:
-      case TypeKind.EQREF:
-      case TypeKind.DATAREF: 
-      case TypeKind.STRINGREF:
-      case TypeKind.STRINGVIEW_WTF8:
-      case TypeKind.STRINGVIEW_WTF16:
       case TypeKind.STRINGVIEW_ITER: {
         // TODO: what if not nullable?
         return module.ref_null(type.toRef());
@@ -10006,7 +9990,6 @@
         if (type.is(TypeFlags.NULLABLE)) return module.ref_null(type.toRef());
         return module.i31_new(module.i32(0));
       }
->>>>>>> a2c1c97e
     }
   }
 
