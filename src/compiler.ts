--- conflicted
+++ resolved
@@ -47,17 +47,11 @@
   getLocalSetValue,
   getGlobalGetName,
   isGlobalMutable,
-  hasSideEffects,
-  getFunctionParams,
-  getFunctionResults,
   createType,
-<<<<<<< HEAD
   getSideEffects,
   SideEffects,
-  SwitchBuilder
-=======
+  SwitchBuilder,
   ExpressionRunnerFlags
->>>>>>> d673417c
 } from "./module";
 
 import {
@@ -66,7 +60,6 @@
   STATIC_DELIMITER,
   GETTER_PREFIX,
   SETTER_PREFIX,
-  STUB_DELIMITER,
   INDEX_SUFFIX,
   CommonNames,
   Feature,
@@ -8807,12 +8800,7 @@
 
     // Check that contextual type is a class (TODO: hidden class for interfaces?)
     var classReference = contextualType.classReference;
-<<<<<<< HEAD
-    if (!classReference || classReference.is(CommonFlags.ABSTRACT) || classReference.kind == ElementKind.INTERFACE) {
-      // TODO: interfaces don't have own storage. hidden class maybe?
-=======
     if (!contextualType.is(TypeFlags.REFERENCE) || !classReference || classReference.kind != ElementKind.CLASS) {
->>>>>>> d673417c
       this.error(
         DiagnosticCode.Type_0_is_not_assignable_to_type_1,
         expression.range, "<object>", contextualType.toString()
