--- conflicted
+++ resolved
@@ -6658,11 +6658,7 @@
 
   compileNewExpression(expression: NewExpression, contextualType: Type): ExpressionRef {
     var module = this.module;
-<<<<<<< HEAD
-    var currentFunction = this.currentFunction;
-=======
     var flow = this.currentFlow;
->>>>>>> 831054df
 
     // obtain the class being instantiated
     var target = this.resolver.resolveExpression( // reports
