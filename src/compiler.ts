--- conflicted
+++ resolved
@@ -5602,19 +5602,7 @@
           if (!this.compileGlobalLazy(<Global>target, expression)) {
             return this.module.unreachable();
           }
-<<<<<<< HEAD
-        } else {
-          if (!(<Local>target).isInCurrentFunction(flow)) {
-            // TODO: closures
-            this.error(
-              DiagnosticCode.Not_implemented_0,
-              expression.range,
-              "Closures"
-            );
-            return this.module.unreachable();
-          }
-=======
-        } else if ((<Local>target).isClosure(flow)) {
+        } else if (!(<Local>target).isInCurrentFunction(flow)) {
           // TODO: closures
           this.error(
             DiagnosticCode.Not_implemented_0,
@@ -5622,7 +5610,6 @@
             "Closures"
           );
           return this.module.unreachable();
->>>>>>> f12ad299
         }
         if (this.pendingElements.has(target)) {
           this.error(
