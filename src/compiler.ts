/**
 * @fileoverview The AssemblyScript compiler.
 * @license Apache-2.0
 */

import {
  BuiltinNames,
  BuiltinContext,
  builtins,
  function_builtins,
  compileVisitGlobals,
  compileVisitMembers,
  compileRTTI,
  compileClassInstanceOf
} from "./builtins";

import {
  DiagnosticCode,
  DiagnosticEmitter
} from "./diagnostics";

import {
  Module,
  MemorySegment,
  ExpressionRef,
  UnaryOp,
  BinaryOp,
  RefIsOp,
  TypeRef,
  FunctionRef,
  ExpressionId,
  GlobalRef,
  FeatureFlags,
  Index,
  getExpressionId,
  getExpressionType,
  getConstValueI32,
  getConstValueI64Low,
  getConstValueI64High,
  getConstValueF32,
  getConstValueF64,
  getBlockChildCount,
  getBlockChildAt,
  getBlockName,
  needsExplicitUnreachable,
  getLocalSetValue,
  getGlobalGetName,
  isGlobalMutable,
  createType,
  getSideEffects,
  SideEffects,
  SwitchBuilder,
  ExpressionRunnerFlags,
  isConstZero
} from "./module";

import {
  CommonFlags,
  INSTANCE_DELIMITER,
  STATIC_DELIMITER,
  GETTER_PREFIX,
  SETTER_PREFIX,
  INDEX_SUFFIX,
  CommonNames,
  Feature,
  Target,
  featureToString
} from "./common";

import {
  Program,
  ClassPrototype,
  Class,
  Element,
  ElementKind,
  Enum,
  Field,
  FunctionPrototype,
  Function,
  Global,
  Local,
  EnumValue,
  Property,
  VariableLikeElement,
  ConstantValueKind,
  OperatorKind,
  DecoratorFlags,
  PropertyPrototype,
  IndexSignature,
  File,
  mangleInternalName,
  DeclaredElement
} from "./program";

import {
  FlowFlags,
  Flow,
  LocalFlags,
  FieldFlags,
  ConditionKind,
  findUsedLocals
} from "./flow";

import {
  Resolver,
  ReportMode
} from "./resolver";

import {
  Token,
  Range,
  operatorTokenToString
} from "./tokenizer";

import {
  Node,
  NodeKind,
  DecoratorKind,
  AssertionKind,
  SourceKind,
  FunctionTypeNode,

  Statement,
  BlockStatement,
  BreakStatement,
  ClassDeclaration,
  ContinueStatement,
  DeclarationStatement,
  DoStatement,
  EmptyStatement,
  EnumDeclaration,
  ExportDefaultStatement,
  ExportStatement,
  ExpressionStatement,
  FieldDeclaration,
  ForStatement,
  ForOfStatement,
  FunctionDeclaration,
  IfStatement,
  ImportStatement,
  InstanceOfExpression,
  NamespaceDeclaration,
  ReturnStatement,
  SwitchStatement,
  ThrowStatement,
  TryStatement,
  VariableStatement,
  VoidStatement,
  WhileStatement,

  Expression,
  AssertionExpression,
  BinaryExpression,
  CallExpression,
  CommaExpression,
  ElementAccessExpression,
  FloatLiteralExpression,
  FunctionExpression,
  IdentifierExpression,
  IntegerLiteralExpression,
  LiteralExpression,
  LiteralKind,
  NewExpression,
  ObjectLiteralExpression,
  ParenthesizedExpression,
  PropertyAccessExpression,
  TernaryExpression,
  ArrayLiteralExpression,
  StringLiteralExpression,
  TemplateLiteralExpression,
  UnaryPostfixExpression,
  UnaryPrefixExpression,
  CompiledExpression,

  TypeNode,
  NamedTypeNode,

  findDecorator,
  isTypeOmitted,
  BindingPatternExpression,
  VariableDeclaration
} from "./ast";

import {
  Type,
  TypeKind,
  TypeFlags,
  Signature,
  typesToRefs
} from "./types";

import {
  writeI8,
  writeI16,
  writeI32,
  writeI64,
  writeF32,
  writeF64,
  uniqueMap,
  isPowerOf2,
  v128_zero,
  readI32
} from "./util";

import {
  RtraceMemory
} from "./passes/rtrace";

import {
  ShadowStackPass
} from "./passes/shadowstack";

/** Compiler options. */
export class Options {

  /** WebAssembly target. Defaults to {@link Target.WASM32}. */
  target: Target = Target.WASM32;
  /** If true, replaces assertions with nops. */
  noAssert: bool = false;
  /** It true, exports the memory to the embedder. */
  exportMemory: bool = true;
  /** If true, imports the memory provided by the embedder. */
  importMemory: bool = false;
  /** Initial memory size, in pages. */
  initialMemory: u32 = 0;
  /** Maximum memory size, in pages. */
  maximumMemory: u32 = 0;
  /** If true, memory is declared as shared. */
  sharedMemory: bool = false;
  /** If true, imports the function table provided by the embedder. */
  importTable: bool = false;
  /** If true, exports the function table. */
  exportTable: bool = false;
  /** If true, generates information necessary for source maps. */
  sourceMap: bool = false;
  /** If true, generates an explicit start function. */
  explicitStart: bool = false;
  /** Static memory start offset. */
  memoryBase: u32 = 0;
  /** Static table start offset. */
  tableBase: u32 = 0;
  /** Global aliases, mapping alias names as the key to internal names to be aliased as the value. */
  globalAliases: Map<string,string> | null = null;
  /** Features to activate by default. These are the finished proposals. */
  features: Feature = Feature.MUTABLE_GLOBALS | Feature.SIGN_EXTENSION;
  /** If true, disallows unsafe features in user code. */
  noUnsafe: bool = false;
  /** If true, enables pedantic diagnostics. */
  pedantic: bool = false;
  /** Indicates a very low (<64k) memory limit. */
  lowMemoryLimit: u32 = 0;
  /** If true, exports the runtime helpers. */
  exportRuntime: bool = false;
  /** Stack size in bytes, if using a stack. */
  stackSize: i32 = 0;
  /** Semantic major bundle version from root package.json */
  bundleMajorVersion: i32 = 0;
  /** Semantic minor bundle version from root package.json */
  bundleMinorVersion: i32 = 0;
  /** Semantic patch bundle version from root package.json */
  bundlePatchVersion: i32 = 0;

  /** Hinted optimize level. Not applied by the compiler itself. */
  optimizeLevelHint: i32 = 0;
  /** Hinted shrink level. Not applied by the compiler itself. */
  shrinkLevelHint: i32 = 0;

  /** Tests if the target is WASM64 or, otherwise, WASM32. */
  get isWasm64(): bool {
    return this.target == Target.WASM64;
  }

  /** Gets the unsigned size type matching the target. */
  get usizeType(): Type {
    return this.target == Target.WASM64 ? Type.usize64 : Type.usize32;
  }

  /** Gets the signed size type matching the target. */
  get isizeType(): Type {
    return this.target == Target.WASM64 ? Type.isize64 : Type.isize32;
  }

  /** Gets the size type reference matching the target. */
  get sizeTypeRef(): TypeRef {
    return this.target == Target.WASM64 ? TypeRef.I64 : TypeRef.I32;
  }

  /** Gets if any optimizations will be performed. */
  get willOptimize(): bool {
    return this.optimizeLevelHint > 0 || this.shrinkLevelHint > 0;
  }

  /** Tests if a specific feature is activated. */
  hasFeature(feature: Feature): bool {
    return (this.features & feature) != 0;
  }
}

/** Various constraints in expression compilation. */
export const enum Constraints {
  NONE = 0,

  /** Must implicitly convert to the target type. */
  CONV_IMPLICIT = 1 << 0,
  /** Must explicitly convert to the target type. */
  CONV_EXPLICIT = 1 << 1,
  /** Must wrap small integer values to match the target type. */
  MUST_WRAP = 1 << 2,

  /** Indicates that the value will be dropped immediately. */
  WILL_DROP = 1 << 3,
  /** Indicates that static data is preferred. */
  PREFER_STATIC = 1 << 4,
  /** Indicates that the value will become `this` of a property access or instance call. */
  IS_THIS = 1 << 5
}

/** Runtime features to be activated by the compiler. */
export const enum RuntimeFeatures {
  NONE = 0,
  /** Requires data setup. */
  DATA = 1 << 0,
  /** Requires a stack. */
  STACK = 1 << 1,
  /** Requires heap setup. */
  HEAP = 1 << 2,
  /** Requires runtime type information setup. */
  RTTI = 1 << 3,
  /** Requires the built-in globals visitor. */
  visitGlobals = 1 << 4,
  /** Requires the built-in members visitor. */
  visitMembers = 1 << 5,
  /** Requires the setArgumentsLength export. */
  setArgumentsLength = 1 << 6
}

/** Exported names of compiler-generated elements. */
export namespace ExportNames {
  /** Name of the explicit start function, if applicable. */
  export const start = "_start"; // match WASI
  /** Name of the argumentsLength varargs helper global. */
  export const argumentsLength = "__argumentsLength";
  /** Name of the alternative argumentsLength setter function. */
  export const setArgumentsLength = "__setArgumentsLength";
  /** Name of the memory instance, if exported. */
  export const memory = "memory";
  /** Name of the table instance, if exported. */
  export const table = "table";
}

/** Functions to export if `--exportRuntime` is set. */
const runtimeFunctions = [ "__new", "__pin", "__unpin", "__collect" ];
/** Globals to export if `--exportRuntime` is set. */
const runtimeGlobals = [ "__rtti_base" ];

/** Compiler interface. */
export class Compiler extends DiagnosticEmitter {

  /** Program reference. */
  program: Program;
  /** Resolver reference. */
  get resolver(): Resolver { return this.program.resolver; }
  /** Provided options. */
  get options(): Options { return this.program.options; }
  /** Module instance being compiled. */
  module: Module;

  /** Current control flow. */
  currentFlow: Flow;
  /** Current parent element if not a function, i.e. an enum or namespace. */
  currentParent: Element | null = null;
  /** Current type in compilation. */
  currentType: Type = Type.void;
  /** Start function statements. */
  currentBody: ExpressionRef[];
  /** Counting memory offset. */
  memoryOffset: i64;
  /** Memory segments being compiled. */
  memorySegments: MemorySegment[] = [];
  /** Map of already compiled static string segments. */
  stringSegments: Map<string,MemorySegment> = new Map();
  /** Function table being compiled. First elem is blank. */
  functionTable: Function[] = [];
  /** Arguments length helper global. */
  builtinArgumentsLength: GlobalRef = 0;
  /** Requires runtime features. */
  runtimeFeatures: RuntimeFeatures = RuntimeFeatures.NONE;
  /** Current inline functions stack. */
  inlineStack: Function[] = [];
  /** Lazily compiled functions. */
  lazyFunctions: Set<Function> = new Set();
  /** Pending class-specific instanceof helpers. */
  pendingClassInstanceOf: Set<ClassPrototype> = new Set();
  /** Functions potentially involving a virtual call. */
  virtualCalls: Set<Function> = new Set();
  /** Elements currently undergoing compilation. */
  pendingElements: Set<Element> = new Set();
  /** Elements, that are module exports, already processed */
  doneModuleExports: Set<Element> = new Set();
  /** Shadow stack reference. */
  shadowStack!: ShadowStackPass;

  /** Compiles a {@link Program} to a {@link Module} using the specified options. */
  static compile(program: Program): Module {
    return new Compiler(program).compile();
  }

  /** Constructs a new compiler for a {@link Program} using the specified options. */
  constructor(program: Program) {
    super(program.diagnostics);
    this.program = program;
    var options = program.options;
    var module = Module.create(options.stackSize > 0, options.sizeTypeRef);
    this.module = module;
    if (options.memoryBase) {
      this.memoryOffset = i64_new(options.memoryBase);
      module.setLowMemoryUnused(false);
    } else {
      if (!options.lowMemoryLimit && options.optimizeLevelHint >= 2) {
        this.memoryOffset = i64_new(1024);
        module.setLowMemoryUnused(true);
      } else {
        this.memoryOffset = i64_new(8);
        module.setLowMemoryUnused(false);
      }
    }
    var featureFlags: FeatureFlags = 0;
    if (options.hasFeature(Feature.SIGN_EXTENSION)) featureFlags |= FeatureFlags.SignExt;
    if (options.hasFeature(Feature.MUTABLE_GLOBALS)) featureFlags |= FeatureFlags.MutableGloabls;
    if (options.hasFeature(Feature.NONTRAPPING_F2I)) featureFlags |= FeatureFlags.NontrappingFPToInt;
    if (options.hasFeature(Feature.BULK_MEMORY)) featureFlags |= FeatureFlags.BulkMemory;
    if (options.hasFeature(Feature.SIMD)) featureFlags |= FeatureFlags.SIMD128;
    if (options.hasFeature(Feature.THREADS)) featureFlags |= FeatureFlags.Atomics;
    if (options.hasFeature(Feature.EXCEPTION_HANDLING)) featureFlags |= FeatureFlags.ExceptionHandling;
    if (options.hasFeature(Feature.TAIL_CALLS)) featureFlags |= FeatureFlags.TailCall;
    if (options.hasFeature(Feature.REFERENCE_TYPES)) featureFlags |= FeatureFlags.ReferenceTypes;
    if (options.hasFeature(Feature.MULTI_VALUE)) featureFlags |= FeatureFlags.MultiValue;
    if (options.hasFeature(Feature.GC)) featureFlags |= FeatureFlags.GC;
    if (options.hasFeature(Feature.MEMORY64)) featureFlags |= FeatureFlags.Memory64;
    module.setFeatures(featureFlags);

    // set up the main start function
    var startFunctionInstance = program.makeNativeFunction(BuiltinNames.start, new Signature(program, [], Type.void));
    startFunctionInstance.internalName = BuiltinNames.start;
    this.currentFlow = startFunctionInstance.flow;
    this.currentBody = new Array<ExpressionRef>();
    this.shadowStack = new ShadowStackPass(this);
  }

  /** Performs compilation of the underlying {@link Program} to a {@link Module}. */
  compile(): Module {
    var options = this.options;
    var module = this.module;
    var program = this.program;
    var hasShadowStack = options.stackSize > 0; // implies runtime=incremental

    // initialize lookup maps, built-ins, imports, exports, etc.
    this.program.initialize();

    // obtain the main start function
    var startFunctionInstance = this.currentFlow.actualFunction;
    assert(startFunctionInstance.internalName == BuiltinNames.start);
    var startFunctionBody = this.currentBody;
    assert(startFunctionBody.length == 0);

    // add mutable data, heap and rtti offset dummies
    if (options.isWasm64) {
      module.addGlobal(BuiltinNames.data_end, TypeRef.I64, true, module.i64(0));
      module.addGlobal(BuiltinNames.heap_base, TypeRef.I64, true, module.i64(0));
      module.addGlobal(BuiltinNames.rtti_base, TypeRef.I64, true, module.i64(0));
    } else {
      module.addGlobal(BuiltinNames.data_end, TypeRef.I32, true, module.i32(0));
      module.addGlobal(BuiltinNames.heap_base, TypeRef.I32, true, module.i32(0));
      module.addGlobal(BuiltinNames.rtti_base, TypeRef.I32, true, module.i32(0));
    }

    // compile entry file(s) while traversing reachable elements
    var files = program.filesByName;
    // TODO: for (let file of files.values()) {
    for (let _values = Map_values(files), i = 0, k = _values.length; i < k; ++i) {
      let file = unchecked(_values[i]);
      if (file.source.sourceKind == SourceKind.USER_ENTRY) {
        this.compileFile(file);
        this.compileExports(file);
      }
    }

    // set up module exports
    // TODO: for (let file of this.program.filesByName.values()) {
    for (let _values = Map_values(this.program.filesByName), i = 0, k = _values.length; i < k; ++i) {
      let file = unchecked(_values[i]);
      if (file.source.sourceKind == SourceKind.USER_ENTRY) this.ensureModuleExports(file);
    }

    // compile and export runtime if requested
    if (this.options.exportRuntime) {
      for (let i = 0, k = runtimeFunctions.length; i < k; ++i) {
        let name = runtimeFunctions[i];
        let instance = program.requireFunction(name);
        if (this.compileFunction(instance) && !module.hasExport(name)) {
          module.addFunctionExport(instance.internalName, name);
        }
      }
      for (let i = 0, k = runtimeGlobals.length; i < k; ++i) {
        let name = runtimeGlobals[i];
        let instance = program.requireGlobal(name);
        if (this.compileGlobal(instance) && !module.hasExport(name)) {
          module.addGlobalExport(instance.internalName, name);
        }
      }
    }

    // compile lazy functions
    var lazyFunctions = this.lazyFunctions;
    do {
      let functionsToCompile = new Array<Function>();
      // TODO: for (let instance of lazyLibraryFunctions) {
      for (let _values = Set_values(lazyFunctions), i = 0, k = _values.length; i < k; ++i) {
        let instance = unchecked(_values[i]);
        functionsToCompile.push(instance);
      }
      lazyFunctions.clear();
      for (let i = 0, k = functionsToCompile.length; i < k; ++i) {
        this.compileFunction(unchecked(functionsToCompile[i]), true);
      }
    } while (lazyFunctions.size);

    // compile pending class-specific instanceof helpers
    // TODO: for (let prototype of this.pendingClassInstanceOf.values()) {
    for (let _values = Set_values(this.pendingClassInstanceOf), i = 0, k = _values.length; i < k; ++i) {
      let prototype = unchecked(_values[i]);
      compileClassInstanceOf(this, prototype);
    }

    // set up virtual lookup tables
    var functionTable = this.functionTable;
    for (let i = 0, k = functionTable.length; i < k; ++i) {
      let instance = functionTable[i];
      if (instance.is(CommonFlags.VIRTUAL)) {
        assert(instance.is(CommonFlags.INSTANCE));
        functionTable[i] = this.ensureVirtualStub(instance); // incl. varargs
        this.finalizeVirtualStub(instance);
      } else if (instance.signature.requiredParameters < instance.signature.parameterTypes.length) {
        functionTable[i] = this.ensureVarargsStub(instance);
      }
    }
    var virtualCalls = this.virtualCalls;
    while (virtualCalls.size) {
      // finalizing a stub may discover more virtual calls, so do this in a loop
      for (let _values = Set_values(virtualCalls), i = 0, k = _values.length; i < k; ++i) {
        let instance = unchecked(_values[i]);
        this.finalizeVirtualStub(instance);
        virtualCalls.delete(instance);
      }
    }

    // finalize runtime features
    module.removeGlobal(BuiltinNames.rtti_base);
    if (this.runtimeFeatures & RuntimeFeatures.RTTI) compileRTTI(this);
    if (this.runtimeFeatures & RuntimeFeatures.visitGlobals) compileVisitGlobals(this);
    if (this.runtimeFeatures & RuntimeFeatures.visitMembers) compileVisitMembers(this);

    var memoryOffset = i64_align(this.memoryOffset, options.usizeType.byteSize);

    // finalize data
    module.removeGlobal(BuiltinNames.data_end);
    if ((this.runtimeFeatures & RuntimeFeatures.DATA) != 0 || hasShadowStack) {
      if (options.isWasm64) {
        module.addGlobal(BuiltinNames.data_end, TypeRef.I64, false,
          module.i64(i64_low(memoryOffset), i64_high(memoryOffset))
        );
      } else {
        module.addGlobal(BuiltinNames.data_end, TypeRef.I32, false,
          module.i32(i64_low(memoryOffset))
        );
      }
    }

    // finalize stack (grows down from __heap_base to __data_end)
    module.removeGlobal(BuiltinNames.stack_pointer);
    if ((this.runtimeFeatures & RuntimeFeatures.STACK) != 0 || hasShadowStack) {
      memoryOffset = i64_align(
        i64_add(memoryOffset, i64_new(options.stackSize)),
        options.usizeType.byteSize
      );
      if (options.isWasm64) {
        module.addGlobal(BuiltinNames.stack_pointer, TypeRef.I64, true,
          module.i64(i64_low(memoryOffset), i64_high(memoryOffset))
        );
      } else {
        module.addGlobal(BuiltinNames.stack_pointer, TypeRef.I32, true,
          module.i32(i64_low(memoryOffset))
        );
      }
    }

    // finalize heap
    module.removeGlobal(BuiltinNames.heap_base);
    if ((this.runtimeFeatures & RuntimeFeatures.HEAP) != 0 || hasShadowStack) {
      if (options.isWasm64) {
        module.addGlobal(BuiltinNames.heap_base, TypeRef.I64, false,
          module.i64(i64_low(memoryOffset), i64_high(memoryOffset))
        );
      } else {
        module.addGlobal(BuiltinNames.heap_base, TypeRef.I32, false,
          module.i32(i64_low(memoryOffset))
        );
      }
    }

    this.memoryOffset = memoryOffset;

    // check that we didn't exceed lowMemoryLimit already
    var lowMemoryLimit32 = this.options.lowMemoryLimit;
    if (lowMemoryLimit32) {
      let lowMemoryLimit = i64_new(lowMemoryLimit32 & ~15);
      if (i64_gt(memoryOffset, lowMemoryLimit)) {
        this.error(
          DiagnosticCode.Low_memory_limit_exceeded_by_static_data_0_1,
          null, i64_to_string(memoryOffset), i64_to_string(lowMemoryLimit)
        );
      }
    }

    // set up memory
    var initialPages: u32 = 0;
    if (this.options.memoryBase /* is specified */ || this.memorySegments.length) {
      initialPages = u32(i64_low(i64_shr_u(i64_align(memoryOffset, 0x10000), i64_new(16))));
    }
    if (options.initialMemory) {
      if (options.initialMemory < initialPages) {
        this.error(
          DiagnosticCode.Module_requires_at_least_0_pages_of_initial_memory,
          null,
          initialPages.toString()
        );
      } else {
        initialPages = options.initialMemory;
      }
    }
    var maximumPages = Module.UNLIMITED_MEMORY;
    if (options.maximumMemory) {
      if (options.maximumMemory < initialPages) {
        this.error(
          DiagnosticCode.Module_requires_at_least_0_pages_of_maximum_memory,
          null,
          initialPages.toString()
        );
      } else {
        maximumPages = options.maximumMemory;
      }
    }
    var isSharedMemory = false;
    if (options.sharedMemory) {
      isSharedMemory = true;
      if (!options.maximumMemory) {
        this.error(
          DiagnosticCode.Shared_memory_requires_maximum_memory_to_be_defined,
          null
        );
        isSharedMemory = false;
      }
      if (!options.hasFeature(Feature.THREADS)) {
        this.error(
          DiagnosticCode.Shared_memory_requires_feature_threads_to_be_enabled,
          null
        );
        isSharedMemory = false;
      }
    }
    module.setMemory(
      initialPages,
      maximumPages,
      this.memorySegments,
      options.target,
      options.exportMemory ? ExportNames.memory : null,
      isSharedMemory
    );

    // import memory if requested (default memory is named '0' by Binaryen)
    if (options.importMemory) module.addMemoryImport("0", "env", "memory", isSharedMemory);

    // import and/or export table if requested (default table is named '0' by Binaryen)
    if (options.importTable) {
      module.addTableImport("0", "env", "table");
      if (options.pedantic && options.willOptimize) {
        this.pedantic(
          DiagnosticCode.Importing_the_table_disables_some_indirect_call_optimizations,
          null
        );
      }
    }
    if (options.exportTable) {
      module.addTableExport("0", ExportNames.table);
      if (options.pedantic && options.willOptimize) {
        this.pedantic(
          DiagnosticCode.Exporting_the_table_disables_some_indirect_call_optimizations,
          null
        );
      }
    }

    // set up function table (first elem is blank)
    var tableBase = this.options.tableBase;
    if (!tableBase) tableBase = 1; // leave first elem blank
    var functionTableNames = new Array<string>(functionTable.length);
    for (let i = 0, k = functionTable.length; i < k; ++i) {
      functionTableNames[i] = functionTable[i].internalName;
    }
    module.addFunctionTable("0", tableBase + functionTable.length, Module.UNLIMITED_TABLE, functionTableNames, module.i32(tableBase));

    // expose the arguments length helper if there are varargs exports
    if (this.runtimeFeatures & RuntimeFeatures.setArgumentsLength) {
      module.addFunction(BuiltinNames.setArgumentsLength, TypeRef.I32, TypeRef.None, null,
        module.global_set(this.ensureArgumentsLength(), module.local_get(0, TypeRef.I32))
      );
      module.addFunctionExport(BuiltinNames.setArgumentsLength, ExportNames.setArgumentsLength);
    }

    // NOTE: no more element compiles from here. may go to the start function!

    // compile the start function if not empty or if explicitly requested
    var startIsEmpty = !startFunctionBody.length;
    var explicitStart = program.isWasi || options.explicitStart;
    if (!startIsEmpty || explicitStart) {
      let signature = startFunctionInstance.signature;
      if (!startIsEmpty && explicitStart) {
        module.addGlobal(BuiltinNames.started, TypeRef.I32, true, module.i32(0));
        startFunctionBody.unshift(
          module.global_set(BuiltinNames.started, module.i32(1))
        );
        startFunctionBody.unshift(
          module.if(
            module.global_get(BuiltinNames.started, TypeRef.I32),
            module.return()
          )
        );
      }
      let funcRef = module.addFunction(
        startFunctionInstance.internalName,
        signature.paramRefs,
        signature.resultRefs,
        typesToRefs(startFunctionInstance.additionalLocals),
        module.flatten(startFunctionBody)
      );
      startFunctionInstance.finalize(module, funcRef);
      if (!explicitStart) module.setStart(funcRef);
      else module.addFunctionExport(startFunctionInstance.internalName, ExportNames.start);
    }

    // Run custom passes
    if (hasShadowStack) {
      this.shadowStack.walkModule();
    }
    if (program.lookup("ASC_RTRACE") != null) {
      new RtraceMemory(this).walkModule();
    }

    return module;
  }

  // === Exports ==================================================================================

  /** Applies the respective module exports for the specified file. */
  private ensureModuleExports(file: File): void {
    var exports = file.exports;
    if (exports) {
      // TODO: for (let [elementName, element] of exports) {
      for (let _keys = Map_keys(exports), i = 0, k = _keys.length; i < k; ++i) {
        let elementName = unchecked(_keys[i]);
        let element = assert(exports.get(elementName));
        this.ensureModuleExport(elementName, element);
      }
    }
    var exportsStar = file.exportsStar;
    if (exportsStar)  {
      for (let i = 0, k = exportsStar.length; i < k; ++i) {
        this.ensureModuleExports(exportsStar[i]);
      }
    }
  }

  /** Applies the respective module export(s) for the specified element. */
  private ensureModuleExport(name: string, element: Element, prefix: string = ""): void {
    var module = this.module;
    switch (element.kind) {

      // traverse instances
      case ElementKind.FUNCTION_PROTOTYPE: {
        let functionPrototype = <FunctionPrototype>element;
        let functionInstances = functionPrototype.instances;
        if (functionInstances !== null && functionInstances.size > 0) {
          // TODO: for (let instance of instances.values()) {
          for (let _values = Map_values(functionInstances), i = 0, k = _values.length; i < k; ++i) {
            let instance = unchecked(_values[i]);
            let instanceName = name;
            if (instance.is(CommonFlags.GENERIC)) {
              let fullName = instance.internalName;
              instanceName += fullName.substring(fullName.lastIndexOf("<"));
            }
            this.ensureModuleExport(instanceName, instance, prefix);
          }
        } else if (functionPrototype.is(CommonFlags.GENERIC)) {
          if (this.options.pedantic) {
            this.pedantic(
              DiagnosticCode.Exported_generic_function_or_class_has_no_concrete_instances,
              functionPrototype.identifierNode.range
            );
          }
        }
        break;
      }
      case ElementKind.CLASS_PROTOTYPE: {
        let classPrototype = <ClassPrototype>element;
        let classInstances = classPrototype.instances;
        if (classInstances !== null && classInstances.size > 0) {
          // TODO: for (let instance of instances.values()) {
          for (let _values = Map_values(classInstances), i = 0, k = _values.length; i < k; ++i) {
            let instance = unchecked(_values[i]);
            let instanceName = name;
            if (instance.is(CommonFlags.GENERIC)) {
              let fullName = instance.internalName;
              instanceName += fullName.substring(fullName.lastIndexOf("<"));
            }
            this.ensureModuleExport(instanceName, instance, prefix);
          }
        } else if (classPrototype.is(CommonFlags.GENERIC)) {
          if (this.options.pedantic) {
            this.pedantic(
              DiagnosticCode.Exported_generic_function_or_class_has_no_concrete_instances,
              classPrototype.identifierNode.range
            );
          }
        }
        break;
      }
      case ElementKind.PROPERTY_PROTOTYPE: {
        let propertyInstance = (<PropertyPrototype>element).instance;
        if (propertyInstance) this.ensureModuleExport(name, propertyInstance, prefix);
        break;
      }

      // export concrete elements
      case ElementKind.GLOBAL: {
        let global = <Global>element;
        let isConst = global.is(CommonFlags.CONST) || global.is(CommonFlags.STATIC | CommonFlags.READONLY);
        if (!isConst && !this.options.hasFeature(Feature.MUTABLE_GLOBALS)) {
          this.error(
            DiagnosticCode.Cannot_export_a_mutable_global,
            global.identifierNode.range
          );
        } else if (global.is(CommonFlags.COMPILED)) {
          let exportName = prefix + name;
          if (!module.hasExport(exportName)) {
            module.addGlobalExport(element.internalName, exportName);
          }
        }
        break;
      }
      case ElementKind.ENUMVALUE: {
        let enumValue = <EnumValue>element;
        if (!enumValue.isImmutable && !this.options.hasFeature(Feature.MUTABLE_GLOBALS)) {
          this.error(
            DiagnosticCode.Cannot_export_a_mutable_global,
            enumValue.identifierNode.range
          );
        } else if (enumValue.is(CommonFlags.COMPILED)) {
          let exportName = prefix + name;
          if (!module.hasExport(exportName)) {
            module.addGlobalExport(element.internalName, exportName);
          }
        }
        break;
      }
      case ElementKind.FUNCTION: {
        let functionInstance = <Function>element;
        if (!functionInstance.hasDecorator(DecoratorFlags.BUILTIN)) {
          let signature = functionInstance.signature;
          if (signature.requiredParameters < signature.parameterTypes.length) {
            // utilize varargs stub to fill in omitted arguments
            functionInstance = this.ensureVarargsStub(functionInstance);
            this.runtimeFeatures |= RuntimeFeatures.setArgumentsLength;
          }
          if (functionInstance.is(CommonFlags.COMPILED)) {
            let exportName = prefix + name;
            if (!module.hasExport(exportName)) {
              module.addFunctionExport(functionInstance.internalName, exportName);
              if (signature.hasManagedOperands) {
                this.shadowStack.noteExport(exportName, signature.getManagedOperandIndices());
              }
            }
          }
        }
        break;
      }
      case ElementKind.PROPERTY: {
        let propertyInstance = <Property>element;
        let getterInstance = propertyInstance.getterInstance;
        if (getterInstance) this.ensureModuleExport(GETTER_PREFIX + name, getterInstance, prefix);
        let setterInstance = propertyInstance.setterInstance;
        if (setterInstance) this.ensureModuleExport(SETTER_PREFIX + name, setterInstance, prefix);
        break;
      }
      case ElementKind.FIELD: {
        let fieldInstance = <Field>element;
        if (element.is(CommonFlags.COMPILED)) {
          let getterExportName = prefix + GETTER_PREFIX + name;
          if (this.compileFieldGetter(fieldInstance) && !module.hasExport(getterExportName)) {
            module.addFunctionExport(fieldInstance.internalGetterName, getterExportName);
            let signature = fieldInstance.internalGetterSignature;
            if (signature.hasManagedOperands) {
              this.shadowStack.noteExport(getterExportName, signature.getManagedOperandIndices());
            }
          }
          if (!element.is(CommonFlags.READONLY)) {
            let setterExportName = prefix + SETTER_PREFIX + name;
            if (this.compileFieldSetter(fieldInstance) && !module.hasExport(setterExportName)) {
              module.addFunctionExport(fieldInstance.internalSetterName, setterExportName);
              let signature = fieldInstance.internalSetterSignature;
              if (signature.hasManagedOperands) {
                this.shadowStack.noteExport(setterExportName, signature.getManagedOperandIndices());
              }
            }
          }
        }
        break;
      }
      case ElementKind.CLASS: {
        let classInstance = <Class>element;
        // make the class name itself represent its runtime id
        if (!classInstance.type.isUnmanaged) {
          let module = this.module;
          let internalName = classInstance.internalName;

          if (!this.doneModuleExports.has(element)) {
            module.addGlobal(internalName, TypeRef.I32, false, module.i32(classInstance.id));
            this.doneModuleExports.add(element);
          }
          module.addGlobalExport(internalName, prefix + name);
        }
        break;
      }

      // just traverse members below
      case ElementKind.ENUM:
      case ElementKind.INTERFACE_PROTOTYPE:
      case ElementKind.NAMESPACE:
      case ElementKind.TYPEDEFINITION:
      case ElementKind.INDEXSIGNATURE: break;

      default: assert(false); // unexpected module export
    }

    // traverse members
    var members = element.members;
    if (members) {
      let subPrefix = prefix + name + (element.kind == ElementKind.CLASS
        ? INSTANCE_DELIMITER
        : STATIC_DELIMITER
      );
      if (element.kind == ElementKind.NAMESPACE) {
        let implicitExport = element.is(CommonFlags.SCOPED);
        // TODO: for (let [memberName, member] of members) {
        for (let _keys = Map_keys(members), i = 0, k = _keys.length; i < k; ++i) {
          let memberName = unchecked(_keys[i]);
          let member = assert(members.get(memberName));
          if (implicitExport || member.is(CommonFlags.EXPORT)) {
            this.ensureModuleExport(memberName, member, subPrefix);
          }
        }
      } else {
        // TODO: for (let [memberName, member] of members) {
        for (let _keys = Map_keys(members), i = 0, k = _keys.length; i < k; ++i) {
          let memberName = unchecked(_keys[i]);
          let member = assert(members.get(memberName));
          if (!member.is(CommonFlags.PRIVATE)) {
            this.ensureModuleExport(memberName, member, subPrefix);
          }
        }
      }
    }
  }

  // === Elements =================================================================================

  /** Compiles any element. */
  compileElement(element: Element, compileMembers: bool = true): void {
    switch (element.kind) {
      case ElementKind.GLOBAL: {
        this.compileGlobal(<Global>element);
        break;
      }
      case ElementKind.ENUM: {
        this.compileEnum(<Enum>element);
        break;
      }
      case ElementKind.FUNCTION_PROTOTYPE: {
        if (!element.is(CommonFlags.GENERIC)) {
          let functionInstance = this.resolver.resolveFunction(<FunctionPrototype>element, null);
          if (functionInstance) this.compileFunction(functionInstance);
        }
        break;
      }
      case ElementKind.CLASS_PROTOTYPE: {
        if (!element.is(CommonFlags.GENERIC)) {
          let classInstance = this.resolver.resolveClass(<ClassPrototype>element, null);
          if (classInstance) this.compileClass(classInstance);
        }
        break;
      }
      case ElementKind.PROPERTY_PROTOTYPE: {
        let propertyInstance = this.resolver.resolveProperty(<PropertyPrototype>element);
        if (propertyInstance) this.compileProperty(propertyInstance);
        break;
      }
      case ElementKind.INTERFACE_PROTOTYPE:
      case ElementKind.NAMESPACE:
      case ElementKind.TYPEDEFINITION:
      case ElementKind.ENUMVALUE:
      case ElementKind.INDEXSIGNATURE: break;
      default: assert(false);
    }
    if (compileMembers) {
      let members = element.members;
      if (members) {
        // TODO: for (let element of members.values()) {
        for (let _values = Map_values(members), i = 0, k = _values.length; i < k; ++i) {
          let element = unchecked(_values[i]);
          this.compileElement(element);
        }
      }
    }
  }

  /** Compiles a file's exports. */
  compileExports(file: File): void {
    var exports = file.exports;
    if (exports) {
      // TODO: for (let element of exports.values()) {
      for (let _values = Map_values(exports), i = 0, k = _values.length; i < k; ++i) {
        let element = unchecked(_values[i]);
        if (!element.hasDecorator(DecoratorFlags.LAZY)) this.compileElement(element);
      }
    }
    var exportsStar = file.exportsStar;
    if (exportsStar) {
      for (let i = 0, k = exportsStar.length; i < k; ++i) {
        let exportStar = unchecked(exportsStar[i]);
        this.compileFile(exportStar);
        this.compileExports(exportStar);
      }
    }
  }

  // files

  /** Compiles the file matching the specified path. */
  compileFileByPath(normalizedPathWithoutExtension: string, reportNode: Node): void {
    var file: File;
    var filesByName = this.program.filesByName;
    var pathWithIndex: string;
    if (filesByName.has(normalizedPathWithoutExtension)) {
      file = assert(filesByName.get(normalizedPathWithoutExtension));
    } else if (filesByName.has(pathWithIndex = normalizedPathWithoutExtension + INDEX_SUFFIX)) {
      file = assert(filesByName.get(pathWithIndex));
    } else {
      this.error(
        DiagnosticCode.File_0_not_found,
        reportNode.range, normalizedPathWithoutExtension
      );
      return;
    }
    this.compileFile(file);
  }

  /** Compiles the specified file. */
  compileFile(file: File): void {
    if (file.is(CommonFlags.COMPILED)) return;
    file.set(CommonFlags.COMPILED);

    // compile top-level statements within the file's start function
    var startFunction = file.startFunction;
    var startSignature = startFunction.signature;
    var previousBody = this.currentBody;
    var startFunctionBody = new Array<ExpressionRef>();
    this.currentBody = startFunctionBody;

    // compile top-level statements
    var previousFlow = this.currentFlow;
    var flow = startFunction.flow;
    this.currentFlow = flow;
    for (let statements = file.source.statements, i = 0, k = statements.length; i < k; ++i) {
      this.compileTopLevelStatement(statements[i], startFunctionBody);
    }
    // no need to insert unreachable since last statement should have done that
    this.currentFlow = previousFlow;
    this.currentBody = previousBody;

    // if top-level statements are present, make the per-file start function and call it in start
    if (startFunctionBody.length) {
      let module = this.module;
      let locals = startFunction.localsByIndex;
      let numLocals = locals.length;
      let varTypes = new Array<TypeRef>(numLocals);
      for (let i = 0; i < numLocals; ++i) varTypes[i] = locals[i].type.toRef();
      module.addFunction(
        startFunction.internalName,
        startSignature.paramRefs,
        startSignature.resultRefs,
        varTypes,
        module.flatten(startFunctionBody)
      );
      previousBody.push(
        module.call(startFunction.internalName, null, TypeRef.None)
      );
    }
  }

  // === Globals ==================================================================================

  /** Compiles a global variable. */
  compileGlobal(global: Global): bool {
    if (global.is(CommonFlags.COMPILED)) return !global.is(CommonFlags.ERRORED);
    global.set(CommonFlags.COMPILED);

    var pendingElements = this.pendingElements;
    pendingElements.add(global);

    var module = this.module;
    var initExpr: ExpressionRef = 0;
    var typeNode = global.typeNode;
    var initializerNode = global.initializerNode;

    if (!global.is(CommonFlags.RESOLVED)) {

      // Resolve type if annotated
      if (typeNode) {
        let resolvedType = this.resolver.resolveType(typeNode, global.parent); // reports
        if (!resolvedType) {
          global.set(CommonFlags.ERRORED);
          pendingElements.delete(global);
          return false;
        }
        if (resolvedType == Type.void) {
          this.error(
            DiagnosticCode.Type_expected,
            typeNode.range
          );
          global.set(CommonFlags.ERRORED);
          pendingElements.delete(global);
          return false;
        }
        global.setType(resolvedType);
        this.checkTypeSupported(global.type, typeNode);

      // Otherwise infer type from initializer
      } else if (initializerNode) {
        let previousFlow = this.currentFlow;
        if (global.hasDecorator(DecoratorFlags.LAZY)) {
          this.currentFlow = global.file.startFunction.flow;
        }
        initExpr = this.compileExpression(initializerNode, Type.auto, // reports
          Constraints.MUST_WRAP | Constraints.PREFER_STATIC
        );
        this.currentFlow = previousFlow;
        if (this.currentType == Type.void) {
          this.error(
            DiagnosticCode.Type_0_is_not_assignable_to_type_1,
            initializerNode.range, this.currentType.toString(), "<auto>"
          );
          global.set(CommonFlags.ERRORED);
          pendingElements.delete(global);
          return false;
        }
        global.setType(this.currentType);

      // Error if there's neither a type nor an initializer
      } else {
        this.error(
          DiagnosticCode.Type_expected,
          global.identifierNode.range.atEnd
        );
        global.set(CommonFlags.ERRORED);
        pendingElements.delete(global);
        return false;
      }
    }

    // Handle ambient builtins like '__heap_base' that need to be resolved but are added explicitly
    if (global.is(CommonFlags.AMBIENT) && global.hasDecorator(DecoratorFlags.BUILTIN)) {
      let internalName = global.internalName;
      if (internalName == BuiltinNames.data_end) this.runtimeFeatures |= RuntimeFeatures.DATA;
      else if (internalName == BuiltinNames.stack_pointer) this.runtimeFeatures |= RuntimeFeatures.STACK;
      else if (internalName == BuiltinNames.heap_base) this.runtimeFeatures |= RuntimeFeatures.HEAP;
      else if (internalName == BuiltinNames.rtti_base) this.runtimeFeatures |= RuntimeFeatures.RTTI;
      pendingElements.delete(global);
      return true;
    }

    var type = global.type;
    var typeRef = type.toRef();
    var isDeclaredConstant = global.is(CommonFlags.CONST) || global.is(CommonFlags.STATIC | CommonFlags.READONLY);
    var isDeclaredInline = global.hasDecorator(DecoratorFlags.INLINE);

    // Handle imports
    if (global.is(CommonFlags.AMBIENT)) {

      // Constant global or mutable globals enabled
      if (isDeclaredConstant || this.options.hasFeature(Feature.MUTABLE_GLOBALS)) {
        global.set(CommonFlags.MODULE_IMPORT);
        mangleImportName(global, global.declaration);
        module.addGlobalImport(
          global.internalName,
          mangleImportName_moduleName,
          mangleImportName_elementName,
          typeRef,
          !isDeclaredConstant
        );
        pendingElements.delete(global);
        return true;
      }

      // Importing mutable globals is not supported in the MVP
      this.error(
        DiagnosticCode.Feature_0_is_not_enabled,
        global.declaration.range, "mutable-globals"
      );
      global.set(CommonFlags.ERRORED);
      pendingElements.delete(global);
      return false;
    }

    // The MVP does not yet support initializer expressions other than constants and gets of
    // imported immutable globals, hence such initializations must be performed in the start.
    var initializeInStart = false;

    // Evaluate initializer if present
    if (initializerNode) {
      if (!initExpr) {
        let previousFlow = this.currentFlow;
        if (global.hasDecorator(DecoratorFlags.LAZY)) {
          this.currentFlow = global.file.startFunction.flow;
        }
        initExpr = this.compileExpression(initializerNode, type,
          Constraints.CONV_IMPLICIT | Constraints.MUST_WRAP | Constraints.PREFER_STATIC
        );
        this.currentFlow = previousFlow;
      }

      // If not a constant, attempt to precompute
      if (getExpressionId(initExpr) != ExpressionId.Const) {
        if (isDeclaredConstant) {
          if (getExpressionId(initExpr) != ExpressionId.Const) {
            let precomp = module.runExpression(initExpr, ExpressionRunnerFlags.PreserveSideeffects);
            if (precomp) {
              initExpr = precomp;
            } else {
              initializeInStart = true;
            }
          }
        } else {
          initializeInStart = true;
        }
      }

      // Handle special case of initializing from imported immutable global
      if (initializeInStart && getExpressionId(initExpr) == ExpressionId.GlobalGet) {
        let fromName = assert(getGlobalGetName(initExpr));
        if (!isGlobalMutable(module.getGlobal(fromName))) {
          let elementsByName = this.program.elementsByName;
          if (elementsByName.has(fromName)) {
            let global = assert(elementsByName.get(fromName));
            if (global.is(CommonFlags.AMBIENT)) initializeInStart = false;
          }
        }
      }

      // Explicitly inline if annotated
      if (isDeclaredInline) {
        if (initializeInStart) {
          this.warning(
            DiagnosticCode.Mutable_value_cannot_be_inlined,
            initializerNode.range
          );
        } else {
          assert(getExpressionId(initExpr) == ExpressionId.Const);
          let exprType = getExpressionType(initExpr);
          switch (<u32>exprType) {
            case <u32>TypeRef.I32: {
              global.constantValueKind = ConstantValueKind.INTEGER;
              global.constantIntegerValue = i64_new(getConstValueI32(initExpr), 0);
              break;
            }
            case <u32>TypeRef.I64: {
              global.constantValueKind = ConstantValueKind.INTEGER;
              global.constantIntegerValue = i64_new(
                getConstValueI64Low(initExpr),
                getConstValueI64High(initExpr)
              );
              break;
            }
            case <u32>TypeRef.F32: {
              global.constantValueKind = ConstantValueKind.FLOAT;
              global.constantFloatValue = getConstValueF32(initExpr);
              break;
            }
            case <u32>TypeRef.F64: {
              global.constantValueKind = ConstantValueKind.FLOAT;
              global.constantFloatValue = getConstValueF64(initExpr);
              break;
            }
            default: {
              assert(false);
              global.set(CommonFlags.ERRORED);
              pendingElements.delete(global);
              return false;
            }
          }
          global.set(CommonFlags.INLINED); // inline the value from now on
        }
      }

    // Initialize to zero if there's no initializer
    } else {
      if (global.is(CommonFlags.INLINED)) {
        initExpr = this.compileInlineConstant(global, global.type, Constraints.PREFER_STATIC);
      } else {
        initExpr = this.makeZero(type, global.declaration);
      }
    }

    var internalName = global.internalName;

    if (initializeInStart) { // initialize to mutable zero and set the actual value in start
      if (isDeclaredInline) {
        this.error(
          DiagnosticCode.Decorator_0_is_not_valid_here,
          findDecorator(DecoratorKind.INLINE, global.decoratorNodes)!.range, "inline"
        );
      }
      module.addGlobal(internalName, typeRef, true, this.makeZero(type, global.declaration));
      this.currentBody.push(
        module.global_set(internalName, initExpr)
      );
    } else if (!isDeclaredInline) { // compile normally
      module.addGlobal(internalName, typeRef, !isDeclaredConstant, initExpr);
    }
    pendingElements.delete(global);
    return true;
  }

  // === Enums ====================================================================================

  /** Compiles an enum. */
  compileEnum(element: Enum): bool {
    if (element.is(CommonFlags.COMPILED)) return !element.is(CommonFlags.ERRORED);
    element.set(CommonFlags.COMPILED);

    var pendingElements = this.pendingElements;
    pendingElements.add(element);

    var module = this.module;
    var previousParent = this.currentParent;
    this.currentParent = element;
    var previousValue: EnumValue | null = null;
    var previousValueIsMut = false;
    var isInline = element.is(CommonFlags.CONST) || element.hasDecorator(DecoratorFlags.INLINE);

    var members = element.members;
    if (members) {
      // TODO: for (let member of element.members.values()) {
      for (let _values = Map_values(members), i = 0, k = _values.length; i < k; ++i) {
        let member = unchecked(_values[i]);
        if (member.kind != ElementKind.ENUMVALUE) continue; // happens if an enum is also a namespace
        let initInStart = false;
        let enumValue = <EnumValue>member;
        let valueNode = enumValue.valueNode;
        enumValue.set(CommonFlags.COMPILED);
        let previousFlow = this.currentFlow;
        if (element.hasDecorator(DecoratorFlags.LAZY)) {
          this.currentFlow = element.file.startFunction.flow;
        }
        let initExpr: ExpressionRef;
        if (valueNode) {
          initExpr = this.compileExpression(valueNode, Type.i32,
            Constraints.CONV_IMPLICIT
          );
          if (getExpressionId(initExpr) != ExpressionId.Const) {
            let precomp = module.runExpression(initExpr, ExpressionRunnerFlags.PreserveSideeffects);
            if (precomp) {
              initExpr = precomp;
            } else {
              if (element.is(CommonFlags.CONST)) {
                this.error(
                  DiagnosticCode.In_const_enum_declarations_member_initializer_must_be_constant_expression,
                  valueNode.range
                );
              }
              initInStart = true;
            }
          }
        } else if (previousValue == null) {
          initExpr = module.i32(0);
        } else {
          if (previousValueIsMut) {
            this.error(
              DiagnosticCode.Enum_member_must_have_initializer,
              enumValue.identifierNode.range.atEnd
            );
          }
          if (isInline) {
            let value = i64_add(previousValue.constantIntegerValue, i64_new(1));
            assert(!i64_high(value));
            initExpr = module.i32(i64_low(value));
          } else {
            initExpr = module.binary(BinaryOp.AddI32,
              module.global_get(previousValue.internalName, TypeRef.I32),
              module.i32(1)
            );
            let precomp = module.runExpression(initExpr, ExpressionRunnerFlags.PreserveSideeffects);
            if (precomp) {
              initExpr = precomp;
            } else {
              if (element.is(CommonFlags.CONST)) {
                this.error(
                  DiagnosticCode.In_const_enum_declarations_member_initializer_must_be_constant_expression,
                  member.declaration.range
                );
              }
              initInStart = true;
            }
          }
        }
        this.currentFlow = previousFlow;
        if (initInStart) {
          module.addGlobal(enumValue.internalName, TypeRef.I32, true, module.i32(0));
          this.currentBody.push(
            this.makeGlobalAssignment(enumValue, initExpr, Type.i32, false)
          );
          previousValueIsMut = true;
        } else {
          if (isInline) {
            enumValue.setConstantIntegerValue(i64_new(getConstValueI32(initExpr)), Type.i32);
            if (enumValue.is(CommonFlags.MODULE_EXPORT)) {
              module.addGlobal(enumValue.internalName, TypeRef.I32, false, initExpr);
            }
          } else {
            module.addGlobal(enumValue.internalName, TypeRef.I32, false, initExpr);
          }
          enumValue.isImmutable = true;
          previousValueIsMut = false;
        }
        previousValue = enumValue;
      }
    }
    this.currentParent = previousParent;
    pendingElements.delete(element);
    return true;
  }

  // === Functions ================================================================================

  /** Compiles a priorly resolved function. */
  compileFunction(
    /** Function to compile. */
    instance: Function,
    /** Force compilation of stdlib alternative if a builtin. */
    forceStdAlternative: bool = false
  ): bool {
    if (instance.is(CommonFlags.COMPILED)) return !instance.is(CommonFlags.ERRORED);

    if (!forceStdAlternative) {
      if (instance.hasDecorator(DecoratorFlags.BUILTIN)) return true;
      if (instance.hasDecorator(DecoratorFlags.LAZY)) {
        this.lazyFunctions.add(instance);
        return true;
      }
    }

    // ensure the function hasn't duplicate parameters
    var parameters = instance.prototype.functionTypeNode.parameters;
    var numParameters = parameters.length;
    if (numParameters >= 2) {
      let visited = new Set<string>();
      visited.add(parameters[0].name.text);
      for (let i = 1; i < numParameters; i++) {
        let paramIdentifier = parameters[i].name;
        let paramName = paramIdentifier.text;
        if (!visited.has(paramName)) {
          visited.add(paramName);
        } else {
          this.error(
            DiagnosticCode.Duplicate_identifier_0,
            paramIdentifier.range, paramName
          );
        }
      }
    }

    instance.set(CommonFlags.COMPILED);
    var pendingElements = this.pendingElements;
    pendingElements.add(instance);

    var previousType = this.currentType;
    var module = this.module;
    var signature = instance.signature;
    var bodyNode = instance.prototype.bodyNode;
    var declarationNode = instance.declaration;
    assert(declarationNode.kind == NodeKind.FUNCTIONDECLARATION || declarationNode.kind == NodeKind.METHODDECLARATION);
    this.checkSignatureSupported(instance.signature, (<FunctionDeclaration>declarationNode).signature);

    var funcRef: FunctionRef;

    // concrete function
    if (bodyNode) {

      // must not be ambient
      if (instance.is(CommonFlags.AMBIENT)) {
        this.error(
          DiagnosticCode.An_implementation_cannot_be_declared_in_ambient_contexts,
          instance.identifierNode.range
        );
      }

      // cannot have an annotated external name
      if (instance.hasDecorator(DecoratorFlags.EXTERNAL)) {
        let decoratorNodes = instance.decoratorNodes;
        let decorator = assert(findDecorator(DecoratorKind.EXTERNAL, decoratorNodes));
        this.error(
          DiagnosticCode.Decorator_0_is_not_valid_here,
          decorator.range, "external"
        );
      }

      // compile body in this function's context
      let previousFlow = this.currentFlow;
      let flow = instance.flow;
      this.currentFlow = flow;
      let stmts = new Array<ExpressionRef>();

      if (!this.compileFunctionBody(instance, stmts)) {
        stmts.push(module.unreachable());
      }

      this.currentFlow = previousFlow;

      // create the function
      funcRef = module.addFunction(
        instance.internalName,
        signature.paramRefs,
        signature.resultRefs,
        typesToRefs(instance.additionalLocals),
        module.flatten(stmts, instance.signature.returnType.toRef())
      );

    // imported function
    } else if (instance.is(CommonFlags.AMBIENT)) {
      instance.set(CommonFlags.MODULE_IMPORT);
      mangleImportName(instance, declarationNode); // TODO: check for duplicates
      module.addFunctionImport(
        instance.internalName,
        mangleImportName_moduleName,
        mangleImportName_elementName,
        signature.paramRefs,
        signature.resultRefs
      );
      funcRef = module.getFunction(instance.internalName);

    // abstract or interface function
    } else if (instance.is(CommonFlags.ABSTRACT) || instance.parent.kind == ElementKind.INTERFACE) {
      funcRef = module.addFunction(
        instance.internalName,
        signature.paramRefs,
        signature.resultRefs,
        null,
        module.unreachable()
      );
    } else {
      this.error(
        DiagnosticCode.Function_implementation_is_missing_or_not_immediately_following_the_declaration,
        instance.identifierNode.range
      );
      funcRef = 0; // TODO?
      instance.set(CommonFlags.ERRORED);
    }

    instance.finalize(module, funcRef);
    this.currentType = previousType;
    pendingElements.delete(instance);
    return true;
  }

  /** Compiles the body of a function within the specified flow. */
  private compileFunctionBody(
    /** Function to compile. */
    instance: Function,
    /** Target array of statements also being returned. Creates a new array if omitted. */
    stmts: ExpressionRef[]
  ): bool {
    var module = this.module;
    var bodyNode = assert(instance.prototype.bodyNode);
    var returnType = instance.signature.returnType;
    var flow = this.currentFlow;
    var thisLocal = instance.signature.thisType
      ? assert(flow.lookupLocal(CommonNames.this_))
      : null;
    var bodyStartIndex = stmts.length;

    // compile statements
    if (bodyNode.kind == NodeKind.BLOCK) {
      stmts = this.compileStatements((<BlockStatement>bodyNode).statements, true, stmts);
    } else {
      // must be an expression statement if not a block
      assert(bodyNode.kind == NodeKind.EXPRESSION);

      // must be an arrow function
      assert(instance.prototype.arrowKind);

      // none of the following can be an arrow function
      assert(!instance.isAny(CommonFlags.CONSTRUCTOR | CommonFlags.GET | CommonFlags.SET));

      let expr = this.compileExpression((<ExpressionStatement>bodyNode).expression, returnType, Constraints.CONV_IMPLICIT);
      if (!flow.canOverflow(expr, returnType)) flow.set(FlowFlags.RETURNS_WRAPPED);
      if (flow.isNonnull(expr, returnType)) flow.set(FlowFlags.RETURNS_NONNULL);

      if (!stmts) stmts = [ expr ];
      else stmts.push(expr);

      if (!flow.is(FlowFlags.TERMINATES)) {
        if (!flow.canOverflow(expr, returnType)) flow.set(FlowFlags.RETURNS_WRAPPED);
        if (flow.isNonnull(expr, returnType)) flow.set(FlowFlags.RETURNS_NONNULL);
        flow.set(FlowFlags.RETURNS | FlowFlags.TERMINATES);
      }
    }

    // Make constructors return their instance pointer, and prepend a conditional
    // allocation if any code path accesses `this`.
    if (instance.is(CommonFlags.CONSTRUCTOR)) {
      assert(instance.is(CommonFlags.INSTANCE));
      thisLocal = assert(thisLocal);
      let parent = assert(instance.parent);
      assert(parent.kind == ElementKind.CLASS);
      let classInstance = <Class>parent;

      if (flow.isAny(FlowFlags.ACCESSES_THIS | FlowFlags.CONDITIONALLY_ACCESSES_THIS) || !flow.is(FlowFlags.TERMINATES)) {

        // Allocate `this` if not a super call, and initialize fields
        let allocStmts = new Array<ExpressionRef>();
        allocStmts.push(
          this.makeConditionalAllocation(classInstance, thisLocal.index)
        );
        this.makeFieldInitializationInConstructor(classInstance, allocStmts);

        // Insert right before the body
        for (let i = stmts.length - 1; i >= bodyStartIndex; --i) {
          stmts[i + 1] = stmts[i];
        }
        stmts[bodyStartIndex] = module.flatten(allocStmts, TypeRef.None);

        // Just prepended allocation is dropped when returning non-'this'
        if (flow.is(FlowFlags.MAY_RETURN_NONTHIS)) {
          if (this.options.pedantic) {
            this.pedantic(
              DiagnosticCode.Explicitly_returning_constructor_drops_this_allocation,
              instance.identifierNode.range
            );
          }
        }
      }

      // Returning something else than 'this' would break 'super()' calls
      if (flow.is(FlowFlags.MAY_RETURN_NONTHIS) && !classInstance.hasDecorator(DecoratorFlags.FINAL)) {
        this.error(
          DiagnosticCode.A_class_with_a_constructor_explicitly_returning_something_else_than_this_must_be_final,
          classInstance.identifierNode.range
        );
      }

      // Implicitly return `this` if the flow falls through
      if (!flow.is(FlowFlags.TERMINATES)) {
        stmts.push(
          module.local_get(thisLocal.index, this.options.sizeTypeRef)
        );
        flow.set(FlowFlags.RETURNS | FlowFlags.RETURNS_NONNULL | FlowFlags.TERMINATES);
      }

      // check that super has been called if this is a derived class
      if (classInstance.base !== null && !flow.is(FlowFlags.CALLS_SUPER)) {
        this.error(
          DiagnosticCode.Constructors_for_derived_classes_must_contain_a_super_call,
          instance.prototype.declaration.range
        );
      }

    // if this is a normal function, make sure that all branches terminate
    } else if (returnType != Type.void && !flow.is(FlowFlags.TERMINATES)) {
      this.error(
        DiagnosticCode.A_function_whose_declared_type_is_not_void_must_return_a_value,
        instance.prototype.functionTypeNode.returnType.range
      );
      return false; // not recoverable
    }

    return true;
  }

  // === Classes ==================================================================================

  /** Compiles a priorly resolved class. */
  compileClass(instance: Class): bool {
    if (instance.is(CommonFlags.COMPILED)) return true;
    instance.set(CommonFlags.COMPILED);
    var prototype = instance.prototype;
    var staticMembers = (<ClassPrototype>prototype).members;
    if (staticMembers) {
      // TODO: for (let element of staticMembers.values()) {
      for (let _values = Map_values(staticMembers), i = 0, k = _values.length; i < k; ++i) {
        let element = unchecked(_values[i]);
        switch (element.kind) {
          case ElementKind.GLOBAL: {
            this.compileGlobal(<Global>element);
            break;
          }
          case ElementKind.FUNCTION_PROTOTYPE: {
            if (element.is(CommonFlags.GENERIC)) break;
            let functionInstance = this.resolver.resolveFunction(<FunctionPrototype>element, null);
            if (!functionInstance) break;
            element = functionInstance;
            // fall-through
          }
          case ElementKind.FUNCTION: {
            this.compileFunction(<Function>element);
            break;
          }
          case ElementKind.PROPERTY_PROTOTYPE: {
            let propertyInstance = this.resolver.resolveProperty(<PropertyPrototype>element);
            if (!propertyInstance) break;
            element = propertyInstance;
            // fall-through
          }
          case ElementKind.PROPERTY: {
            this.compileProperty(<Property>element);
            break;
          }
        }
      }
    }
    this.ensureConstructor(instance, instance.identifierNode);
    this.checkFieldInitialization(instance);

    var instanceMembers = instance.members;
    if (instanceMembers) {
      // TODO: for (let element of instanceMembers.values()) {
      for (let _values = Map_values(instanceMembers), i = 0, k = _values.length; i < k; ++i) {
        let element = unchecked(_values[i]);
        switch (element.kind) {
          case ElementKind.FUNCTION_PROTOTYPE: {
            if (element.is(CommonFlags.GENERIC)) break;
            let functionInstance = this.resolver.resolveFunction(<FunctionPrototype>element, null);
            if (!functionInstance) break;
            element = functionInstance;
            // fall-through
          }
          case ElementKind.FUNCTION: {
            this.compileFunction(<Function>element);
            break;
          }
          case ElementKind.FIELD: {
            this.compileField(<Field>element);
            break;
          }
          case ElementKind.PROPERTY_PROTOTYPE: {
            let propertyInstance = this.resolver.resolveProperty(<PropertyPrototype>element);
            if (!propertyInstance) break;
            element = propertyInstance;
            // fall-through
          }
          case ElementKind.PROPERTY: {
            this.compileProperty(<Property>element);
            break;
          }
        }
      }
    }
    return true;
  }

  /** Compiles an instance field to a getter and a setter. */
  compileField(instance: Field): bool {
    this.compileFieldGetter(instance);
    this.compileFieldSetter(instance);
    return instance.is(CommonFlags.COMPILED);
  }

  /** Compiles the getter of the specified instance field. */
  compileFieldGetter(instance: Field): bool {
    if (instance.getterRef) return true;
    var module = this.module;
    var valueType = instance.type;
    var valueTypeRef = valueType.toRef();
    var thisTypeRef = this.options.sizeTypeRef;
    // return this.field
    instance.getterRef = module.addFunction(instance.internalGetterName, thisTypeRef, valueTypeRef, null,
      module.load(valueType.byteSize, valueType.isSignedIntegerValue,
        module.local_get(0, thisTypeRef),
        valueTypeRef, instance.memoryOffset
      )
    );
    if (instance.setterRef) {
      instance.set(CommonFlags.COMPILED);
    } else {
      let typeNode = instance.typeNode;
      if (typeNode) this.checkTypeSupported(instance.type, typeNode);
    }
    return true;
  }

  /** Compiles the setter of the specified instance field. */
  compileFieldSetter(instance: Field): bool {
    if (instance.setterRef) return true;
    var type = instance.type;
    var thisTypeRef = this.options.sizeTypeRef;
    var valueTypeRef = type.toRef();
    var module = this.module;
    // void(this.field = value)
    var bodyExpr = module.store(type.byteSize,
      module.local_get(0, thisTypeRef),
      module.local_get(1, valueTypeRef),
      valueTypeRef, instance.memoryOffset
    );
    if (type.isManaged) {
      let parent = instance.parent;
      assert(parent.kind == ElementKind.CLASS);
      if ((<Class>parent).type.isManaged) {
        let linkInstance = this.program.linkInstance;
        this.compileFunction(linkInstance);
        bodyExpr = module.block(null, [
          bodyExpr,
          module.call(linkInstance.internalName, [
            module.local_get(0, thisTypeRef),
            module.local_get(1, valueTypeRef),
            module.i32(0)
          ], TypeRef.None)
        ], TypeRef.None);
      }
    }
    instance.setterRef = module.addFunction(instance.internalSetterName, createType([ thisTypeRef, valueTypeRef ]), TypeRef.None, null,
      bodyExpr
    );
    if (instance.getterRef) {
      instance.set(CommonFlags.COMPILED);
    } else {
      let typeNode = instance.typeNode;
      if (typeNode) this.checkTypeSupported(instance.type, typeNode);
    }
    return true;
  }

  /** Compiles a property to a getter and potentially a setter. */
  compileProperty(instance: Property): bool {
    this.compilePropertyGetter(instance);
    this.compilePropertySetter(instance);
    return instance.is(CommonFlags.COMPILED);
  }

  /* Compiles the getter of the specified property. */
  compilePropertyGetter(instance: Property): bool {
    var getterInstance = instance.getterInstance;
    if (getterInstance) {
      let ret = this.compileFunction(getterInstance);
      let setterInstance = instance.setterInstance;
      if (getterInstance.is(CommonFlags.COMPILED) && (!setterInstance || setterInstance.is(CommonFlags.COMPILED))) {
        instance.set(CommonFlags.COMPILED);
      }
      return ret;
    }
    return false;
  }

  /** Compiles the setter of the specified property. */
  compilePropertySetter(instance: Property): bool {
    var setterInstance = instance.setterInstance;
    if (setterInstance) {
      let ret = this.compileFunction(setterInstance);
      let getterInstance = instance.getterInstance;
      if (getterInstance !== null && getterInstance.is(CommonFlags.COMPILED) && setterInstance.is(CommonFlags.COMPILED)) {
        instance.set(CommonFlags.COMPILED);
      }
      return ret;
    }
    return false;
  }

  // === Memory ===================================================================================

  /** Adds a static memory segment with the specified data. */
  addAlignedMemorySegment(buffer: Uint8Array, alignment: i32 = 16): MemorySegment {
    assert(isPowerOf2(alignment));
    var memoryOffset = i64_align(this.memoryOffset, alignment);
    var segment = new MemorySegment(buffer, memoryOffset);
    this.memorySegments.push(segment);
    this.memoryOffset = i64_add(memoryOffset, i64_new(buffer.length));
    return segment;
  }

  /** Adds a static memory segment representing a runtime object. */
  addRuntimeMemorySegment(buffer: Uint8Array): MemorySegment {
    var memoryOffset = this.program.computeBlockStart64(this.memoryOffset);
    var segment = new MemorySegment(buffer, memoryOffset);
    this.memorySegments.push(segment);
    this.memoryOffset = i64_add(memoryOffset, i64_new(buffer.length));
    return segment;
  }

  /** Ensures that a string exists in static memory and returns a pointer expression. Deduplicates. */
  ensureStaticString(stringValue: string): ExpressionRef {
    var ptr = this.ensureStaticStringPtr(stringValue);
    this.currentType = this.program.stringInstance.type;
    return this.module.usize(ptr);
  }

  /** Ensures that a string exists in static memory and returns a pointer to it. Deduplicates. */
  ensureStaticStringPtr(stringValue: string): i64 {
    var program = this.program;
    var totalOverhead = program.totalOverhead;
    var stringInstance = assert(program.stringInstance);
    var stringSegment: MemorySegment;
    var segments = this.stringSegments;
    if (segments.has(stringValue)) {
      stringSegment = assert(segments.get(stringValue)); // reuse
    } else {
      let len = stringValue.length;
      let buf = stringInstance.createBuffer(len << 1);
      for (let i = 0; i < len; ++i) {
        writeI16(stringValue.charCodeAt(i), buf, totalOverhead + (i << 1));
      }
      stringSegment = this.addRuntimeMemorySegment(buf);
      segments.set(stringValue, stringSegment);
    }
    return i64_add(stringSegment.offset, i64_new(totalOverhead));
  }

  /** Writes a series of static values of the specified type to a buffer. */
  writeStaticBuffer(buf: Uint8Array, pos: i32, elementType: Type, values: ExpressionRef[]): i32 {
    var length = values.length;
    var byteSize = elementType.byteSize;
    var elementTypeRef = elementType.toRef();
    switch (<u32>elementTypeRef) {
      case <u32>TypeRef.I32: {
        switch (byteSize) {
          case 1: {
            for (let i = 0; i < length; ++i) {
              let value = values[i];
              assert(getExpressionType(value) == elementTypeRef);
              assert(getExpressionId(value) == ExpressionId.Const);
              writeI8(getConstValueI32(value), buf, pos);
              pos += 1;
            }
            break;
          }
          case 2: {
            for (let i = 0; i < length; ++i) {
              let value = values[i];
              assert(getExpressionType(value) == elementTypeRef);
              assert(getExpressionId(value) == ExpressionId.Const);
              writeI16(getConstValueI32(value), buf, pos);
              pos += 2;
            }
            break;
          }
          case 4: {
            for (let i = 0; i < length; ++i) {
              let value = values[i];
              assert(getExpressionType(value) == elementTypeRef);
              assert(getExpressionId(value) == ExpressionId.Const);
              writeI32(getConstValueI32(value), buf, pos);
              pos += 4;
            }
            break;
          }
          default: assert(false);
        }
        break;
      }
      case <u32>TypeRef.I64: {
        for (let i = 0; i < length; ++i) {
          let value = values[i];
          assert(getExpressionType(value) == elementTypeRef);
          assert(getExpressionId(value) == ExpressionId.Const);
          writeI64(i64_new(getConstValueI64Low(value), getConstValueI64High(value)), buf, pos);
          pos += 8;
        }
        break;
      }
      case <u32>TypeRef.F32: {
        for (let i = 0; i < length; ++i) {
          let value = values[i];
          assert(getExpressionType(value) == elementTypeRef);
          assert(getExpressionId(value) == ExpressionId.Const);
          writeF32(getConstValueF32(value), buf, pos);
          pos += 4;
        }
        break;
      }
      case <u32>TypeRef.F64: {
        for (let i = 0; i < length; ++i) {
          let value = values[i];
          assert(getExpressionType(value) == elementTypeRef);
          assert(getExpressionId(value) == ExpressionId.Const);
          writeF64(getConstValueF64(value), buf, pos);
          pos += 8;
        }
        break;
      }
      default: assert(false);
    }
    return pos;
  }

  /** Adds a buffer to static memory and returns the created segment. */
  addStaticBuffer(elementType: Type, values: ExpressionRef[], id: u32 = this.program.arrayBufferInstance.id): MemorySegment {
    var program = this.program;
    var arrayBufferInstance = program.arrayBufferInstance;
    var buf = arrayBufferInstance.createBuffer(values.length * elementType.byteSize);
    this.program.OBJECTInstance.writeField("rtId", id, buf, 0); // use specified rtId
    this.writeStaticBuffer(buf, program.totalOverhead, elementType, values);
    return this.addRuntimeMemorySegment(buf);
  }

  /** Adds an array header to static memory and returns the created segment. */
  private addStaticArrayHeader(
    elementType: Type,
    bufferSegment: MemorySegment,
    /** Optional array instance override. */
    arrayInstance: Class | null = null
  ): MemorySegment {
    var program = this.program;
    if (!arrayInstance) {
      arrayInstance = assert(this.resolver.resolveClass(this.program.arrayPrototype, [ elementType ]));
    }
    var bufferLength = readI32(bufferSegment.buffer, program.OBJECTInstance.offsetof("rtSize"));
    var arrayLength = i32(bufferLength / elementType.byteSize);
    var bufferAddress = i64_add(bufferSegment.offset, i64_new(program.totalOverhead));
    var buf = arrayInstance.createBuffer();
    assert(arrayInstance.writeField("buffer", bufferAddress, buf));
    assert(arrayInstance.writeField("dataStart", bufferAddress, buf));
    assert(arrayInstance.writeField("byteLength", bufferLength, buf));
    assert(arrayInstance.writeField("length_", arrayLength, buf));
    return this.addRuntimeMemorySegment(buf);
  }

  // === Table ====================================================================================

  /** Ensures that a runtime counterpart of the specified function exists and returns its address. */
  ensureRuntimeFunction(instance: Function): i64 {
    assert(instance.is(CommonFlags.COMPILED) && !instance.is(CommonFlags.STUB));
    var program = this.program;
    var memorySegment = instance.memorySegment;
    if (!memorySegment) {

      // Add to the function table
      let functionTable = this.functionTable;
      let tableBase = this.options.tableBase;
      if (!tableBase) tableBase = 1; // leave first elem blank
      let index = tableBase + functionTable.length;
      functionTable.push(instance);

      // Create runtime function
      let rtInstance = assert(this.resolver.resolveClass(program.functionPrototype, [ instance.type ]));
      let buf = rtInstance.createBuffer();
      assert(rtInstance.writeField("_index", index, buf));
      assert(rtInstance.writeField("_env", 0, buf));
      instance.memorySegment = memorySegment = this.addRuntimeMemorySegment(buf);
    }
    return i64_add(memorySegment.offset, i64_new(program.totalOverhead));
  }

  // === Statements ===============================================================================

  /** Compiles a top level statement (incl. function declarations etc.) to the specified body. */
  compileTopLevelStatement(statement: Statement, body: ExpressionRef[]): void {
    switch (statement.kind) {
      case NodeKind.CLASSDECLARATION: {
        let memberStatements = (<ClassDeclaration>statement).members;
        for (let i = 0, k = memberStatements.length; i < k; ++i) {
          this.compileTopLevelStatement(memberStatements[i], body);
        }
        break;
      }
      case NodeKind.ENUMDECLARATION: {
        let element = this.program.getElementByDeclaration(<EnumDeclaration>statement);
        if (element) {
          assert(element.kind == ElementKind.ENUM);
          if (!element.hasDecorator(DecoratorFlags.LAZY)) this.compileEnum(<Enum>element);
        }
        break;
      }
      case NodeKind.NAMESPACEDECLARATION: {
        let declaration = <NamespaceDeclaration>statement;
        let element = this.program.getElementByDeclaration(declaration);
        if (element) {
          // any potentiall merged element
          let previousParent = this.currentParent;
          this.currentParent = element;
          let memberStatements = declaration.members;
          for (let i = 0, k = memberStatements.length; i < k; ++i) {
            this.compileTopLevelStatement(memberStatements[i], body);
          }
          this.currentParent = previousParent;
        }
        break;
      }
      case NodeKind.VARIABLE: {
        let declarations = (<VariableStatement>statement).declarations;
        for (let i = 0, k = declarations.length; i < k; ++i) {
          let element = this.program.getElementByDeclaration(declarations[i]);
          if (element) {
            assert(element.kind == ElementKind.GLOBAL);
            if (
              !element.is(CommonFlags.AMBIENT) && // delay imports
              !element.hasDecorator(DecoratorFlags.LAZY)
            ) this.compileGlobal(<Global>element);
          }
        }
        break;
      }
      case NodeKind.FIELDDECLARATION: {
        let element = this.program.getElementByDeclaration(<FieldDeclaration>statement);
        if (element !== null && element.kind == ElementKind.GLOBAL) { // static
          if (!element.hasDecorator(DecoratorFlags.LAZY)) this.compileGlobal(<Global>element);
        }
        break;
      }
      case NodeKind.EXPORT: {
        let exportStatement = <ExportStatement>statement;
        let internalPath = exportStatement.internalPath;
        if (internalPath !== null) {
          this.compileFileByPath(internalPath, assert(exportStatement.path));
        }
        break;
      }
      case NodeKind.EXPORTDEFAULT: {
        this.compileTopLevelStatement((<ExportDefaultStatement>statement).declaration, body);
        break;
      }
      case NodeKind.IMPORT: {
        let importStatement = <ImportStatement>statement;
        this.compileFileByPath(importStatement.internalPath, importStatement.path);
        break;
      }
      case NodeKind.FUNCTIONDECLARATION:
      case NodeKind.METHODDECLARATION:
      case NodeKind.INTERFACEDECLARATION:
      case NodeKind.INDEXSIGNATURE:
      case NodeKind.TYPEDECLARATION: break;
      default: { // otherwise a top-level statement that is part of the start function's body
        let stmt = this.compileStatement(statement);
        if (getExpressionId(stmt) != ExpressionId.Nop) body.push(stmt);
        break;
      }
    }
  }

  /** Compiles a statement. */
  compileStatement(
    /** Statement to compile. */
    statement: Statement,
    /** Whether this is the last statement of the body, if known. */
    isLastInBody: bool = false
  ): ExpressionRef {
    var module = this.module;
    var stmt: ExpressionRef;
    switch (statement.kind) {
      case NodeKind.BLOCK: {
        stmt = this.compileBlockStatement(<BlockStatement>statement);
        break;
      }
      case NodeKind.BREAK: {
        stmt = this.compileBreakStatement(<BreakStatement>statement);
        break;
      }
      case NodeKind.CONTINUE: {
        stmt = this.compileContinueStatement(<ContinueStatement>statement);
        break;
      }
      case NodeKind.DO: {
        stmt = this.compileDoStatement(<DoStatement>statement);
        break;
      }
      case NodeKind.EMPTY: {
        stmt = this.compileEmptyStatement(<EmptyStatement>statement);
        break;
      }
      case NodeKind.EXPRESSION: {
        stmt = this.compileExpressionStatement(<ExpressionStatement>statement);
        break;
      }
      case NodeKind.FOR: {
        stmt = this.compileForStatement(<ForStatement>statement);
        break;
      }
      case NodeKind.FOROF: {
        stmt = this.compileForOfStatement(<ForOfStatement>statement);
        break;
      }
      case NodeKind.IF: {
        stmt = this.compileIfStatement(<IfStatement>statement);
        break;
      }
      case NodeKind.RETURN: {
        stmt = this.compileReturnStatement(<ReturnStatement>statement, isLastInBody);
        break;
      }
      case NodeKind.SWITCH: {
        stmt = this.compileSwitchStatement(<SwitchStatement>statement);
        break;
      }
      case NodeKind.THROW: {
        stmt = this.compileThrowStatement(<ThrowStatement>statement);
        break;
      }
      case NodeKind.TRY: {
        stmt = this.compileTryStatement(<TryStatement>statement);
        break;
      }
      case NodeKind.VARIABLE: {
        stmt = this.compileVariableStatement(<VariableStatement>statement);
        if (!stmt) stmt = module.nop();
        break;
      }
      case NodeKind.VOID: {
        stmt = this.compileVoidStatement(<VoidStatement>statement);
        break;
      }
      case NodeKind.WHILE: {
        stmt = this.compileWhileStatement(<WhileStatement>statement);
        break;
      }
      case NodeKind.TYPEDECLARATION: {
        // TODO: integrate inner type declaration into flow
        this.error(
          DiagnosticCode.Not_implemented_0,
          statement.range,
          "Inner type alias"
        );
        stmt = module.unreachable();
        break;
      }
      default: {
        assert(false);
        stmt = module.unreachable();
      }
    }
    if (this.options.sourceMap) this.addDebugLocation(stmt, statement.range);
    return stmt;
  }

  /** Compiles a series of statements. */
  compileStatements(
    /** Statements to compile. */
    statements: Statement[],
    /** Whether this is an immediate body statement. */
    isBody: bool = false,
    /** Statements to append to that is also returned. Created if omitted. */
    stmts: ExpressionRef[] | null = null
  ): ExpressionRef[] {
    var numStatements = statements.length;
    if (!stmts) {
      stmts = new Array<ExpressionRef>(numStatements);
      stmts.length = 0;
    }
    var module = this.module;
    var flow = this.currentFlow;
    for (let i = 0; i < numStatements; ++i) {
      let stmt = this.compileStatement(statements[i], isBody && i == numStatements - 1);
      switch (getExpressionId(stmt)) {
        case ExpressionId.Block: {
          if (!getBlockName(stmt)) {
            for (let j: Index = 0, k = getBlockChildCount(stmt); j < k; ++j) stmts.push(getBlockChildAt(stmt, j));
            break;
          }
          // fall-through
        }
        default: stmts.push(stmt);
        case ExpressionId.Nop:
      }
      if (flow.isAny(FlowFlags.TERMINATES | FlowFlags.BREAKS)) {
        if (needsExplicitUnreachable(stmt)) stmts.push(module.unreachable());
        break;
      }
    }
    return stmts;
  }

  private compileBlockStatement(
    statement: BlockStatement
  ): ExpressionRef {
    var statements = statement.statements;
    var outerFlow = this.currentFlow;
    var innerFlow = outerFlow.fork();
    this.currentFlow = innerFlow;

    var stmts = this.compileStatements(statements);
    innerFlow.freeScopedLocals();
    outerFlow.inherit(innerFlow);
    this.currentFlow = outerFlow;
    return this.module.flatten(stmts);
  }

  private compileBreakStatement(
    statement: BreakStatement
  ): ExpressionRef {
    var module = this.module;
    var labelNode = statement.label;
    if (labelNode) {
      this.error(
        DiagnosticCode.Not_implemented_0,
        labelNode.range,
        "Break label"
      );
      return module.unreachable();
    }
    var flow = this.currentFlow;
    var breakLabel = flow.breakLabel;
    if (breakLabel == null) {
      this.error(
        DiagnosticCode.A_break_statement_can_only_be_used_within_an_enclosing_iteration_or_switch_statement,
        statement.range
      );
      return module.unreachable();
    }
    flow.freeScopedLocals();
    flow.set(FlowFlags.BREAKS);
    return module.br(breakLabel);
  }

  private compileContinueStatement(
    statement: ContinueStatement
  ): ExpressionRef {
    var module = this.module;
    var label = statement.label;
    if (label) {
      this.error(
        DiagnosticCode.Not_implemented_0,
        label.range,
        "Continue label"
      );
      return module.unreachable();
    }
    // Check if 'continue' is allowed here
    var flow = this.currentFlow;
    var continueLabel = flow.continueLabel;
    if (continueLabel == null) {
      this.error(
        DiagnosticCode.A_continue_statement_can_only_be_used_within_an_enclosing_iteration_statement,
        statement.range
      );
      return module.unreachable();
    }
    flow.set(FlowFlags.CONTINUES | FlowFlags.TERMINATES);
    flow.freeScopedLocals();
    return module.br(continueLabel);
  }

  private compileDoStatement(
    /** Statement to compile. */
    statement: DoStatement
  ): ExpressionRef {
    return this.doCompileDoStatement(statement, null);
  }

  private doCompileDoStatement(
    /** Statement to compile. */
    statement: DoStatement,
    /** If recompiling, the flow with differing local flags that triggered it. */
    flowAfter: Flow | null
  ): ExpressionRef {
    var module = this.module;
    var outerFlow = this.currentFlow;

    // (block $break                          └►┐ flow
    //  (loop $continue                         ├◄───────────┐ recompile?
    //   (body)                                 └─┐ bodyFlow │
    //                                          ┌─┘          │
    //                                        ┌◄┼►╢          │ breaks or terminates?
    //   (local.set $tcond (condition))       │ └─┐ condFlow │
    //                                        │ ┌─┘          │
    //   (br_if (local.get $tcond) $continue) ├◄┴────────────┘ condition?
    //  )                                     └─┐
    // )                                      ┌─┘

    var label = outerFlow.pushBreakLabel();
    var flow = outerFlow.fork(/* resetBreakContext */ true);
    if (flowAfter) flow.unifyLocalFlags(flowAfter);
    var flowBefore = flow.fork();
    this.currentFlow = flow;

    var breakLabel = "do-break|" + label;
    flow.breakLabel = breakLabel;
    var continueLabel = "do-continue|" + label;
    flow.continueLabel = continueLabel;

    // Compile the body (always executes)
    var bodyFlow = flow.fork();
    this.currentFlow = bodyFlow;
    var bodyStmts = new Array<ExpressionRef>();
    var body = statement.statement;
    if (body.kind == NodeKind.BLOCK) {
      this.compileStatements((<BlockStatement>body).statements, false, bodyStmts);
    } else {
      bodyStmts.push(this.compileStatement(body));
    }

    // Shortcut if body never falls through
    if (bodyFlow.isAny(FlowFlags.TERMINATES | FlowFlags.BREAKS)) {
      bodyStmts.push(
        module.unreachable()
      );
      flow.inherit(bodyFlow);

    // Otherwise evaluate the condition
    } else {
      let condFlow = flow.fork();
      this.currentFlow = condFlow;
      let condExpr = this.makeIsTrueish(
        this.compileExpression(statement.condition, Type.i32),
        this.currentType,
        statement.condition
      );
      let condKind = this.evaluateCondition(condExpr);

      // Shortcut if condition is always false
      if (condKind == ConditionKind.FALSE) {
        bodyStmts.push(
          module.drop(condExpr)
        );
        flow.inherit(bodyFlow);

      // Terminate if condition is always true and body never breaks
      } else if (condKind == ConditionKind.TRUE && !bodyFlow.isAny(FlowFlags.BREAKS | FlowFlags.CONDITIONALLY_BREAKS)) {
        bodyStmts.push(
          module.drop(condExpr)
        );
        bodyStmts.push(
          module.br(continueLabel)
        );
        flow.set(FlowFlags.TERMINATES);

      } else {
        let tcond = condFlow.getTempLocal(Type.bool);
        bodyStmts.push(
          module.local_set(tcond.index, condExpr, false) // bool
        );
        bodyStmts.push(
          module.br(continueLabel,
            module.local_get(tcond.index, TypeRef.I32)
          )
        );
        condFlow.freeTempLocal(tcond);
        flow.inherit(condFlow);

        // Detect if local flags are incompatible before and after looping, and
        // if so recompile by unifying local flags between iterations. Note that
        // this may be necessary multiple times where locals depend on each other.
        if (Flow.hasIncompatibleLocalStates(flowBefore, flow)) {
          outerFlow.popBreakLabel();
          this.currentFlow = outerFlow;
          return this.doCompileDoStatement(statement, flow);
        }
      }
    }

    // Finalize
    assert(!flow.hasScopedLocals);
    outerFlow.inherit(flow);
    outerFlow.popBreakLabel();
    this.currentFlow = outerFlow;
    var expr = module.block(breakLabel, [
      module.loop(continueLabel,
        module.flatten(bodyStmts)
      )
    ]);
    if (outerFlow.is(FlowFlags.TERMINATES)) {
      expr = module.block(null, [ expr, module.unreachable() ]);
    }
    return expr;
  }

  private compileEmptyStatement(
    statement: EmptyStatement
  ): ExpressionRef {
    return this.module.nop();
  }

  private compileExpressionStatement(
    statement: ExpressionStatement
  ): ExpressionRef {
    return this.compileExpression(statement.expression, Type.void, Constraints.CONV_IMPLICIT);
  }

  private compileForStatement(
    /** Statement to compile. */
    statement: ForStatement
  ): ExpressionRef {
    return this.doCompileForStatement(statement, null);
  }

  private doCompileForStatement(
    /** Statement to compile. */
    statement: ForStatement,
    /** If recompiling, the flow with differing local flags that triggered it. */
    flowAfter: Flow | null
  ): ExpressionRef {
    var module = this.module;
    var outerFlow = this.currentFlow;

    // (initializer)                  └►┐ flow
    // (block $break                    │
    //  (loop $loop                     ├◄───────────┐ recompile?
    //   (local.set $tcond (condition)) └─┐ condFlow │
    //                                  ┌─┘          │
    //   (if (local.get $tcond)       ┌◄┤            │ condition?
    //    (block $continue            │ │            │
    //     (body)                     │ └─┐ bodyFlow │
    //                                │ ┌─┘          │
    //    )                           ├◄┼►╢          │ breaks or terminates?
    //    (incrementor)               │ └─┐ incrFlow │
    //                                │ ┌─┘          │
    //                                │ └────────────┘
    //    (br $loop)                  └─┐
    //   )                              │
    //  )                               │
    // )                                │
    //                                ┌─┘

    var label = outerFlow.pushBreakLabel();
    var stmts = new Array<ExpressionRef>();
    var flow = outerFlow.fork(/* resetBreakContext */ true);
    this.currentFlow = flow;

    var breakLabel = "for-break" + label;
    flow.breakLabel = breakLabel;
    var continueLabel = "for-continue|" + label;
    flow.continueLabel = continueLabel;
    var loopLabel = "for-loop|" + label;

    // Compile initializer if present
    var initializer = statement.initializer;
    if (initializer) {
      assert(
        initializer.kind == NodeKind.EXPRESSION ||
        initializer.kind == NodeKind.VARIABLE
      );
      stmts.push(this.compileStatement(initializer));
    }

    if (flowAfter) flow.unifyLocalFlags(flowAfter);
    var flowBefore = flow.fork();

    // Precompute the condition
    var condFlow = flow.fork();
    this.currentFlow = condFlow;
    var condExpr: ExpressionRef;
    var condKind: ConditionKind;
    var condition = statement.condition;
    if (condition) {
      condExpr = this.makeIsTrueish(
        this.compileExpression(condition, Type.bool),
        this.currentType,
        condition
      );
      condKind = this.evaluateCondition(condExpr);

      // Shortcut if condition is always false (body never runs)
      if (condKind == ConditionKind.FALSE) {
        stmts.push(
          module.drop(condExpr)
        );
        condFlow.freeScopedLocals();
        flow.inherit(condFlow);
        flow.freeScopedLocals();
        outerFlow.inherit(flow);
        outerFlow.popBreakLabel();
        this.currentFlow = outerFlow;
        return module.flatten(stmts);
      }
    } else {
      condExpr = module.i32(1);
      condKind = ConditionKind.TRUE;
    }

    // From here on condition is either always true or unknown

    // Store condition result in a temp
    var tcond = flow.getTempLocal(Type.bool);
    var loopStmts = new Array<ExpressionRef>();
    loopStmts.push(
      module.local_set(tcond.index, condExpr, false) // bool
    );
    condFlow.freeScopedLocals();

    flow.inherit(condFlow); // always executes
    this.currentFlow = flow;

    // Compile the body assuming the condition turned out true
    var bodyFlow = flow.fork();
    bodyFlow.inheritNonnullIfTrue(condExpr);
    this.currentFlow = bodyFlow;
    var bodyStmts = new Array<ExpressionRef>();
    var body = statement.statement;
    if (body.kind == NodeKind.BLOCK) {
      this.compileStatements((<BlockStatement>body).statements, false, bodyStmts);
    } else {
      bodyStmts.push(this.compileStatement(body));
    }

    // Check if body terminates
    if (bodyFlow.isAny(FlowFlags.TERMINATES | FlowFlags.BREAKS)) {
      bodyStmts.push(module.unreachable());
    }
    if (condKind == ConditionKind.TRUE) flow.inherit(bodyFlow);
    else flow.inheritBranch(bodyFlow);
    bodyFlow.freeScopedLocals();

    var ifStmts = new Array<ExpressionRef>();
    ifStmts.push(
      module.block(continueLabel, bodyStmts)
    );

    // Compile the incrementor if it runs
    // Can still fall through to here if body continues, hence is already known to terminate
    if (!bodyFlow.is(FlowFlags.TERMINATES) || bodyFlow.isAny(FlowFlags.CONTINUES | FlowFlags.CONDITIONALLY_CONTINUES)) {
      let incrementor = statement.incrementor;
      if (incrementor) {
        let incrFlow = flow.fork();
        this.currentFlow = incrFlow;
        ifStmts.push(
          this.compileExpression(incrementor, Type.void, Constraints.CONV_IMPLICIT | Constraints.WILL_DROP)
        );
        incrFlow.freeScopedLocals();
        flow.inherit(incrFlow); // mostly local flags, also covers late termination by throwing
        this.currentFlow = flow;
      }

      ifStmts.push(
        module.br(loopLabel)
      );

      // Detect if local flags are incompatible before and after looping, and if
      // so recompile by unifying local flags between iterations. Note that this
      // may be necessary multiple times where locals depend on each other.
      if (Flow.hasIncompatibleLocalStates(flowBefore, flow)) {
        assert(!bodyFlow.hasScopedLocals);
        flow.freeScopedLocals();
        outerFlow.popBreakLabel();
        this.currentFlow = outerFlow;
        return this.doCompileForStatement(statement, flow);
      }
    }
    loopStmts.push(
      module.if(module.local_get(tcond.index, TypeRef.I32),
        module.flatten(ifStmts)
      )
    );

    stmts.push(
      module.block(breakLabel, [
        module.loop(loopLabel,
          module.flatten(loopStmts)
        )
      ])
    );
    flow.freeTempLocal(tcond);
    this.currentFlow = flow;

    // Finalize
    flow.freeScopedLocals();
    outerFlow.inherit(flow);
    outerFlow.popBreakLabel();
    if (outerFlow.is(FlowFlags.TERMINATES)) {
      stmts.push(module.unreachable());
    }
    this.currentFlow = outerFlow;
    return module.flatten(stmts);
  }

  private compileForOfStatement(
    statement: ForOfStatement
  ): ExpressionRef {
    this.error(
      DiagnosticCode.Not_implemented_0,
      statement.range,
      "Iterators"
    );
    return this.module.unreachable();
  }

  private compileIfStatement(
    statement: IfStatement
  ): ExpressionRef {
    var module = this.module;
    var ifTrue = statement.ifTrue;
    var ifFalse = statement.ifFalse;

    // (if              └►┐ flow
    //  (condition)      ┌┴───────────┐ condition?
    //  (block           │            │
    //   (ifTrue)        └►┐ thenFlow │
    //                   ┌─┘          │
    //  )                ├─╢          │
    //  (block           │          ┌◄┤ present?
    //   (ifFalse)       │          │ └►┐ elseFlow
    //                   │          │ ┌─┘
    //  )                │          │ ├─╢
    // )                 └┬─────────┴─┘
    // ...              ┌◄┘

    // Precompute the condition (always executes)
    var condExpr = this.makeIsTrueish(
      this.compileExpression(statement.condition, Type.bool),
      this.currentType,
      statement.condition
    );
    var condKind = this.evaluateCondition(condExpr);

    // Shortcut if the condition is constant
    switch (condKind) {
      case ConditionKind.TRUE: {
        return module.block(null, [
          module.drop(condExpr),
          this.compileStatement(ifTrue)
        ]);
      }
      case ConditionKind.FALSE: {
        return ifFalse
          ? module.block(null, [
              module.drop(condExpr),
              this.compileStatement(ifFalse)
            ])
          : module.drop(condExpr);
      }
    }

    // From here on condition is always unknown

    var flow = this.currentFlow;

    // Compile ifTrue assuming the condition turned out true
    var thenStmts = new Array<ExpressionRef>();
    var thenFlow = flow.fork();
    this.currentFlow = thenFlow;
    thenFlow.inheritNonnullIfTrue(condExpr);
    if (ifTrue.kind == NodeKind.BLOCK) {
      this.compileStatements((<BlockStatement>ifTrue).statements, false, thenStmts);
    } else {
      thenStmts.push(this.compileStatement(ifTrue));
    }
    var thenTerminates = thenFlow.isAny(FlowFlags.TERMINATES | FlowFlags.BREAKS);
    if (thenTerminates) {
      thenStmts.push(module.unreachable());
    }
    thenFlow.freeScopedLocals();
    this.currentFlow = flow;

    // Compile ifFalse assuming the condition turned out false, if present
    if (ifFalse) {
      let elseStmts = new Array<ExpressionRef>();
      let elseFlow = flow.fork();
      this.currentFlow = elseFlow;
      elseFlow.inheritNonnullIfFalse(condExpr);
      if (ifFalse.kind == NodeKind.BLOCK) {
        this.compileStatements((<BlockStatement>ifFalse).statements, false, elseStmts);
      } else {
        elseStmts.push(this.compileStatement(ifFalse));
      }
      let elseTerminates = elseFlow.isAny(FlowFlags.TERMINATES | FlowFlags.BREAKS);
      if (elseTerminates) {
        elseStmts.push(module.unreachable());
      }
      elseFlow.freeScopedLocals();
      this.currentFlow = flow;
      flow.inheritMutual(thenFlow, elseFlow);
      return module.if(condExpr,
        module.flatten(thenStmts),
        module.flatten(elseStmts)
      );
    } else {
      flow.inheritBranch(thenFlow);
      flow.inheritNonnullIfFalse(condExpr,
        thenFlow.isAny(FlowFlags.TERMINATES | FlowFlags.BREAKS)
          ? null     // thenFlow terminates: just inherit
          : thenFlow // must become nonnull in thenFlow otherwise
      );
      return module.if(condExpr,
        module.flatten(thenStmts)
      );
    }
  }

  private compileReturnStatement(
    statement: ReturnStatement,
    isLastInBody: bool
  ): ExpressionRef {
    var module = this.module;
    var expr: ExpressionRef = 0;
    var flow = this.currentFlow;
    var returnType = flow.returnType;

    var valueExpression = statement.value;
    if (valueExpression) {
      if (returnType == Type.void) {
        this.error(
          DiagnosticCode.Type_0_is_not_assignable_to_type_1,
          valueExpression.range, this.currentType.toString(), returnType.toString()
        );
        this.currentType = Type.void;
        return module.unreachable();
      }
      let constraints = Constraints.CONV_IMPLICIT;
      if (flow.actualFunction.is(CommonFlags.MODULE_EXPORT)) constraints |= Constraints.MUST_WRAP;

      expr = this.compileExpression(valueExpression, returnType, constraints);
      if (!flow.canOverflow(expr, returnType)) flow.set(FlowFlags.RETURNS_WRAPPED);
      if (flow.isNonnull(expr, returnType)) flow.set(FlowFlags.RETURNS_NONNULL);
      if (flow.actualFunction.is(CommonFlags.CONSTRUCTOR) && valueExpression.kind != NodeKind.THIS) {
        flow.set(FlowFlags.MAY_RETURN_NONTHIS);
      }
    } else if (returnType != Type.void) {
      this.error(
        DiagnosticCode.Type_0_is_not_assignable_to_type_1,
        statement.range, "void", returnType.toString()
      );
      this.currentType = returnType;
      return module.unreachable();
    }
    flow.freeScopedLocals();

    // Remember that this flow returns
    flow.set(FlowFlags.RETURNS | FlowFlags.TERMINATES);

    // Handle inline return
    if (flow.isInline) {
      return isLastInBody && expr != 0
        ? expr
        : module.br(assert(flow.inlineReturnLabel), 0, expr);
    }

    // Otherwise emit a normal return
    return isLastInBody && expr != 0
      ? expr
      : module.return(expr);
  }

  private compileSwitchStatement(
    statement: SwitchStatement
  ): ExpressionRef {
    var module = this.module;

    var cases = statement.cases;
    var numCases = cases.length;
    if (!numCases) {
      return this.compileExpression(statement.condition, Type.void,
        Constraints.CONV_IMPLICIT
      );
    }

    // Everything within a switch uses the same break context
    var outerFlow = this.currentFlow;
    var context = outerFlow.pushBreakLabel();

    // introduce a local for evaluating the condition (exactly once)
    var tempLocal = outerFlow.getTempLocal(Type.u32);
    var tempLocalIndex = tempLocal.index;

    // Prepend initializer to inner block. Does not initiate a new branch, yet.
    var breaks = new Array<ExpressionRef>(1 + numCases);
    breaks[0] = module.local_set( // initializer
      tempLocalIndex,
      this.compileExpression(statement.condition, Type.u32,
        Constraints.CONV_IMPLICIT
      ),
      false // u32
    );

    // make one br_if per (possibly dynamic) labeled case (binaryen optimizes to br_table where possible)
    var breakIndex = 1;
    var defaultIndex = -1;
    for (let i = 0; i < numCases; ++i) {
      let case_ = cases[i];
      let label = case_.label;
      if (label) {
        breaks[breakIndex++] = module.br("case" + i.toString() + "|" + context,
          module.binary(BinaryOp.EqI32,
            module.local_get(tempLocalIndex, TypeRef.I32),
            this.compileExpression(label, Type.u32,
              Constraints.CONV_IMPLICIT
            )
          )
        );
      } else {
        defaultIndex = i;
      }
    }

    outerFlow.freeTempLocal(tempLocal);

    // otherwise br to default respectively out of the switch if there is no default case
    breaks[breakIndex] = module.br((defaultIndex >= 0
      ? "case" + defaultIndex.toString()
      : "break"
    ) + "|" + context);

    // nest blocks in order
    var currentBlock = module.block("case0|" + context, breaks, TypeRef.None);
    var commonCategorical = FlowFlags.ANY_CATEGORICAL;
    var commonConditional = 0;
    for (let i = 0; i < numCases; ++i) {
      let case_ = cases[i];
      let statements = case_.statements;
      let numStatements = statements.length;

      // Each switch case initiates a new branch
      let innerFlow = outerFlow.fork();
      this.currentFlow = innerFlow;
      let breakLabel = "break|" + context;
      innerFlow.breakLabel = breakLabel;

      let isLast = i == numCases - 1;
      let nextLabel = isLast ? breakLabel : "case" + (i + 1).toString() + "|" + context;
      let stmts = new Array<ExpressionRef>(1 + numStatements);
      stmts[0] = currentBlock;
      let count = 1;
      let terminates = false;
      for (let j = 0; j < numStatements; ++j) {
        let stmt = this.compileStatement(statements[j]);
        if (getExpressionId(stmt) != ExpressionId.Nop) {
          stmts[count++] = stmt;
        }
        if (innerFlow.isAny(FlowFlags.TERMINATES | FlowFlags.BREAKS)) {
          if (innerFlow.is(FlowFlags.TERMINATES)) terminates = true;
          break;
        }
      }
      stmts.length = count;
      if (terminates || isLast || innerFlow.isAny(FlowFlags.BREAKS | FlowFlags.CONDITIONALLY_BREAKS)) {
        commonCategorical &= innerFlow.flags;
      }
      commonConditional |= innerFlow.flags & FlowFlags.ANY_CONDITIONAL;

      // Switch back to the parent flow
      innerFlow.unset(
        FlowFlags.BREAKS |
        FlowFlags.CONDITIONALLY_BREAKS
      );
      innerFlow.freeScopedLocals();
      this.currentFlow = outerFlow;
      currentBlock = module.block(nextLabel, stmts, TypeRef.None); // must be a labeled block
    }
    outerFlow.popBreakLabel();

    // If the switch has a default (guaranteed to handle any value), propagate common flags
    if (defaultIndex >= 0) outerFlow.flags |= commonCategorical & ~FlowFlags.BREAKS;
    outerFlow.flags |= commonConditional & ~FlowFlags.CONDITIONALLY_BREAKS;
    // TODO: what about local states?
    return currentBlock;
  }

  private compileThrowStatement(
    statement: ThrowStatement
  ): ExpressionRef {
    // TODO: requires exception-handling spec.
    var flow = this.currentFlow;

    // Remember that this branch throws
    flow.set(FlowFlags.THROWS | FlowFlags.TERMINATES);

    var stmts = new Array<ExpressionRef>();
    var value = statement.value;
    var message: Expression | null = null;
    if (value.kind == NodeKind.NEW) {
      let newArgs = (<NewExpression>value).args;
      if (newArgs.length) message = newArgs[0]; // FIXME: naively assumes type string
    }
    stmts.push(
      this.makeAbort(message, statement)
    );
    flow.freeScopedLocals();
    return this.module.flatten(stmts);
  }

  private compileTryStatement(
    statement: TryStatement
  ): ExpressionRef {
    // TODO: can't yet support something like: try { return ... } finally { ... }
    // worthwhile to investigate lowering returns to block results (here)?
    this.error(
      DiagnosticCode.Not_implemented_0,
      statement.range,
      "Exceptions"
    );
    return this.module.unreachable();
  }

  private createScopedVariable(
    nameNode: IdentifierExpression,
    type: Type,
    declaration: VariableDeclaration,
    isConst: boolean
  ): Local | null {
    var name = nameNode.text;
    var flow = this.currentFlow;
    var local: Local;

    if (
      declaration.isAny(CommonFlags.LET | CommonFlags.CONST) ||
      flow.isInline
    ) { // here: not top-level
      let existingLocal = flow.getScopedLocal(name);
      if (existingLocal) {
        if (!existingLocal.declaration.range.source.isNative) {
          this.errorRelated(
            DiagnosticCode.Duplicate_identifier_0,
            nameNode.range,
            existingLocal.declaration.name.range,
            name
          );
        } else { // scoped locals are shared temps that don't track declarations
          this.error(
            DiagnosticCode.Duplicate_identifier_0,
            nameNode.range, name
          );
        }
        local = existingLocal;
      } else {
        local = flow.addScopedLocal(name, type);
      }
      if (isConst) flow.setLocalFlag(local.index, LocalFlags.CONSTANT);
    } else {
      let existing = flow.lookupLocal(name);
      if (existing) {
        this.errorRelated(
          DiagnosticCode.Duplicate_identifier_0,
          nameNode.range,
          existing.declaration.name.range,
          name
        );
        return null;
      }
      local = flow.parentFunction.addLocal(type, name, declaration);
      if (isConst) flow.setLocalFlag(local.index, LocalFlags.CONSTANT);
    }
    return local;
  }

  /** Compiles a variable statement. Returns `0` if an initializer is not necessary. */
  private compileVariableStatement(
    statement: VariableStatement
  ): ExpressionRef {
    var flow = this.currentFlow;
    var program = this.program;
    var module = this.module;
    var declarations = statement.declarations;
    var numDeclarations = declarations.length;
    var initializers = new Array<ExpressionRef>();
    var resolver = this.resolver;

    for (let i = 0; i < numDeclarations; ++i) {
      let declaration = declarations[i];
      switch (declaration.name.kind) {
        case NodeKind.PATTERN: {
          const initializer = declaration.initializer;
          if (!initializer) {
            this.error(
              DiagnosticCode.A_destructuring_declaration_must_have_an_initializer,
              declaration.range
            );
            continue;
          }

<<<<<<< HEAD
          const pattern = <BindingPatternExpression>declaration.name;

          // resolve type of initializer
          let initExpr = this.compileExpression(initializer, Type.auto);
          let initType = this.currentType;
=======
      // Resolve type if annotated
      let typeNode = declaration.type;
      let initializerNode = declaration.initializer;
      if (typeNode) {
        type = resolver.resolveType( // reports
          typeNode,
          flow.actualFunction,
          uniqueMap(flow.contextualTypeArguments)
        );
        if (!type) continue;
        this.checkTypeSupported(type, typeNode);

        if (initializerNode) {
          let pendingElements = this.pendingElements;
          let dummy = flow.addScopedDummyLocal(name, type, statement); // pending dummy
          pendingElements.add(dummy);
          initExpr = this.compileExpression(initializerNode, type, // reports
            Constraints.CONV_IMPLICIT
          );
          pendingElements.delete(dummy);
          flow.freeScopedDummyLocal(name);
        }

      // Otherwise infer type from initializer
      } else if (initializerNode) {
        let pendingElements = this.pendingElements;
        let temp = flow.addScopedDummyLocal(name, Type.auto, statement); // pending dummy
        pendingElements.add(temp);
        initExpr = this.compileExpression(initializerNode, Type.auto); // reports
        pendingElements.delete(temp);
        flow.freeScopedDummyLocal(name);
>>>>>>> 935b865a

          // add initializer as local
          let initLocal = flow.parentFunction.addLocal(Type.auto, null, declaration);
          flow.setLocalFlag(initLocal.index, LocalFlags.CONSTANT | LocalFlags.INITIALIZED);
          initializers.push(
            this.makeLocalAssignment(initLocal, initExpr, initType, false)
          );

          if (pattern.array) {
            let isUnchecked = this.currentFlow.is(FlowFlags.UNCHECKED_CONTEXT);
            let classType = initType.getClassOrWrapper(program);
            let indexedGet: Function | null = null;
            if (classType == null || (indexedGet = classType.lookupOverload(OperatorKind.INDEXED_GET, isUnchecked)) == null) {
              this.error(
                DiagnosticCode.Index_signature_is_missing_in_type_0,
                initializer.range, initType.toString()
              );
              continue;
            }

            if (!isUnchecked && this.options.pedantic) {
              this.pedantic(
                DiagnosticCode.Indexed_access_may_involve_bounds_checking,
                declaration.range
              );
            }
            // check that the type is valid
            if (indexedGet.signature.parameterTypes[0] != Type.i32) {
              this.error(
                DiagnosticCode.Type_0_is_not_an_array_type,
                declaration.range,
                initType.toString()
              );
              continue;
            }

            let idents = pattern.elements;
            let numIdents = idents.length;
            for (let j: i32 = 0; j < numIdents; ++j) {
              let nameNode = <IdentifierExpression>idents[j];
              if (nameNode.kind == NodeKind.IDENTIFIER) {
                // add local
                let type = indexedGet.signature.returnType;
                let local = this.createScopedVariable(nameNode, type, declaration, declaration.is(CommonFlags.CONST));

                if (local == null)
                  continue;

                let callExpr = this.compileCallDirect(indexedGet, [
                  Node.createIntegerLiteralExpression(i64_new(j), nameNode.range)
                ], nameNode, module.local_get(initLocal.index, initType.toRef()));

                initializers.push(
                  this.makeLocalAssignment(local, callExpr, type, false)
                );
              } else if (nameNode.kind != NodeKind.OMITTED) {
                this.error(
                  DiagnosticCode.Invalid_destructure_pattern,
                  pattern.range
                );
                continue;
              }
            }
          } else {
            this.error(
              DiagnosticCode.Object_destructuring_is_not_supported,
              pattern.range
            );
            continue;
          }
          break;
        }

        
        case NodeKind.IDENTIFIER: {
          let nameNode = <IdentifierExpression>declaration.name;
          let typeNode = declaration.type;
          let initializerNode = declaration.initializer;
          let name = nameNode.text;
          let type: Type | null = null;
          let initExpr: ExpressionRef = 0;

          // Resolve type if annotated
          if (typeNode) {
            type = resolver.resolveType( // reports
              typeNode,
              flow.actualFunction,
              uniqueMap(flow.contextualTypeArguments)
            );
            if (!type) continue;
            this.checkTypeSupported(type, typeNode);

            if (initializerNode) {
              let pendingElements = this.pendingElements;
              let dummy = flow.addScopedDummyLocal(name, type); // pending dummy
              pendingElements.add(dummy);
              initExpr = this.compileExpression(initializerNode, type, // reports
                Constraints.CONV_IMPLICIT
              );
              pendingElements.delete(dummy);
              flow.freeScopedDummyLocal(name);
            }

          // Otherwise infer type from initializer
          } else if (initializerNode) {
            let pendingElements = this.pendingElements;
            let temp = flow.addScopedDummyLocal(name, Type.auto); // pending dummy
            pendingElements.add(temp);
            initExpr = this.compileExpression(initializerNode, Type.auto); // reports
            pendingElements.delete(temp);
            flow.freeScopedDummyLocal(name);

            if (this.currentType == Type.void) {
              this.error(
                DiagnosticCode.Type_0_is_not_assignable_to_type_1,
                declaration.range, this.currentType.toString(), "<auto>"
              );
              continue;
            }
            type = this.currentType;

          // Error if there's neither a type nor an initializer
          } else {
            this.error(
              DiagnosticCode.Type_expected,
              nameNode.range.atEnd
            );
            continue;
          }

          // Handle constants, and try to inline if value is static
          let isConst = declaration.is(CommonFlags.CONST);
          let isStatic = false;
          if (isConst) {
            if (initExpr) {
              let precomp = module.runExpression(initExpr, ExpressionRunnerFlags.PreserveSideeffects);
              if (precomp) {
                initExpr = precomp; // always use precomputed initExpr
                let local: Local | null = null;
                switch (<u32>getExpressionType(initExpr)) {
                  case <u32>TypeRef.I32: {
                    local = new Local(name, -1, type, flow.parentFunction);
                    local.setConstantIntegerValue(
                      i64_new(
                        getConstValueI32(initExpr),
                        0
                      ),
                      type
                    );
                    break;
                  }
                  case <u32>TypeRef.I64: {
                    local = new Local(name, -1, type, flow.parentFunction);
                    local.setConstantIntegerValue(
                      i64_new(
                        getConstValueI64Low(initExpr),
                        getConstValueI64High(initExpr)
                      ),
                      type
                    );
                    break;
                  }
                  case <u32>TypeRef.F32: {
                    local = new Local(name, -1, type, flow.parentFunction);
                    local.setConstantFloatValue(<f64>getConstValueF32(initExpr), type);
                    break;
                  }
                  case <u32>TypeRef.F64: {
                    local = new Local(name, -1, type, flow.parentFunction);
                    local.setConstantFloatValue(getConstValueF64(initExpr), type);
                    break;
                  }
                }
                if (local) {
                  // Add as a virtual local that doesn't actually exist in WebAssembly
                  let scopedLocals = flow.scopedLocals;
                  if (!scopedLocals) flow.scopedLocals = scopedLocals = new Map();
                  else if (scopedLocals.has(name)) {
                    let existing = assert(scopedLocals.get(name));
                    this.errorRelated(
                      DiagnosticCode.Duplicate_identifier_0,
                      nameNode.range,
                      existing.declaration.name.range,
                      name
                    );
                    return this.module.unreachable();
                  }
                  scopedLocals.set(name, local);
                  isStatic = true;
                }
              }
            } else {
              this.error(
                DiagnosticCode._const_declarations_must_be_initialized,
                declaration.range
              );
            }
          }

          // Otherwise compile as mutable
          if (!isStatic) {
            let local = this.createScopedVariable(nameNode, type, declaration, isConst);
            if (local == null)
              continue;

            if (initExpr) {
              initializers.push(
                this.makeLocalAssignment(local, initExpr, type, false)
              );
            } else {
              // no need to assign zero
              if (local.type.isShortIntegerValue) {
                flow.setLocalFlag(local.index, LocalFlags.WRAPPED);
              }
            }
          }
          break;
        }
      }
    }

    this.currentType = Type.void;
    return initializers.length == 0
      ? 0
      : this.module.flatten(initializers);
  }

  private compileVoidStatement(
    statement: VoidStatement
  ): ExpressionRef {
    return this.compileExpression(statement.expression, Type.void,
      Constraints.CONV_EXPLICIT | Constraints.WILL_DROP
    );
  }

  private compileWhileStatement(
    /** Statement to compile. */
    statement: WhileStatement
  ): ExpressionRef {
    return this.doCompileWhileStatement(statement, null);
  }

  private doCompileWhileStatement(
    /** Statement to compile. */
    statement: WhileStatement,
    /** If recompiling, the flow with differing local flags that triggered it. */
    flowAfter: Flow | null
  ): ExpressionRef {
    var module = this.module;
    var outerFlow = this.currentFlow;

    // (block $break                  └►┐ flow
    //  (loop $continue                 ├◄───────────┐ recompile?
    //   (local.set $tcond (condition)) └─┐ condFlow │
    //                                  ┌─┘          │
    //   (if (local.get $tcond)       ┌◄┤            │ condition?
    //    (body)                      │ └─┐ bodyFlow │
    //                                │ ┌─┘          │
    //                                ├◄┼►╢          │ breaks or terminates?
    //    (br $continue)              │ └────────────┘
    //   )                            └─┐
    //  )                               │
    // )                              ┌─┘

    var label = outerFlow.pushBreakLabel();
    var stmts = new Array<ExpressionRef>();
    var flow = outerFlow.fork(/* resetBreakContext */ true);
    if (flowAfter) flow.unifyLocalFlags(flowAfter);
    var flowBefore = flow.fork();
    this.currentFlow = flow;

    var breakLabel = "while-break|" + label;
    flow.breakLabel = breakLabel;
    var continueLabel = "while-continue|" + label;
    flow.continueLabel = continueLabel;

    // Precompute the condition
    var condFlow = flow.fork();
    this.currentFlow = condFlow;
    var condExpr = this.makeIsTrueish(
      this.compileExpression(statement.condition, Type.bool),
      this.currentType,
      statement.condition
    );
    var condKind = this.evaluateCondition(condExpr);

    // Shortcut if condition is always false (body never runs)
    if (condKind == ConditionKind.FALSE) {
      stmts.push(
        module.drop(condExpr)
      );
      assert(!flow.hasScopedLocals);
      outerFlow.popBreakLabel();
      this.currentFlow = outerFlow;
      return module.flatten(stmts);
    }

    // From here on condition is either always true or unknown

    // Store condition result in a temp
    var tcond = flow.getTempLocal(Type.bool);
    stmts.push(
      module.local_set(tcond.index, condExpr, false) // bool
    );
    condFlow.freeScopedLocals();

    flow.inherit(condFlow); // always executes
    this.currentFlow = flow;

    // Compile the body assuming the condition turned out true
    var bodyFlow = flow.fork();
    bodyFlow.inheritNonnullIfTrue(condExpr);
    this.currentFlow = bodyFlow;
    var bodyStmts = new Array<ExpressionRef>();
    var body = statement.statement;
    if (body.kind == NodeKind.BLOCK) {
      this.compileStatements((<BlockStatement>body).statements, false, bodyStmts);
    } else {
      bodyStmts.push(this.compileStatement(body));
    }

    // Simplify if body always terminates
    if (bodyFlow.is(FlowFlags.TERMINATES)) {
      bodyStmts.push(
        module.unreachable()
      );
      if (condKind == ConditionKind.TRUE) flow.inherit(bodyFlow);
      else flow.inheritBranch(bodyFlow);

    // Terminate if condition is always true and body never breaks
    } else if (condKind == ConditionKind.TRUE && !bodyFlow.isAny(FlowFlags.BREAKS | FlowFlags.CONDITIONALLY_BREAKS)) {
      bodyStmts.push(
        module.br(continueLabel)
      );
      flow.set(FlowFlags.TERMINATES);

    } else {
      let breaks = bodyFlow.is(FlowFlags.BREAKS);
      if (breaks) {
        bodyStmts.push(
          module.unreachable()
        );
      } else {
        bodyStmts.push(
          module.br(continueLabel)
        );
      }
      if (condKind == ConditionKind.TRUE) flow.inherit(bodyFlow);
      else flow.inheritBranch(bodyFlow);

      // Detect if local flags are incompatible before and after looping, and
      // if so recompile by unifying local flags between iterations. Note that
      // this may be necessary multiple times where locals depend on each other.
      // Here: Only relevant if flow does not always break.
      if (!breaks && Flow.hasIncompatibleLocalStates(flowBefore, flow)) {
        flow.freeTempLocal(tcond);
        outerFlow.popBreakLabel();
        this.currentFlow = outerFlow;
        return this.doCompileWhileStatement(statement, flow);
      }
    }
    stmts.push(
      module.if(module.local_get(tcond.index, TypeRef.I32),
        module.flatten(bodyStmts)
      )
    );
    flow.freeTempLocal(tcond);
    this.currentFlow = flow;

    // Finalize
    assert(!flow.hasScopedLocals);
    outerFlow.inherit(flow);
    outerFlow.popBreakLabel();
    this.currentFlow = outerFlow;
    var expr = module.block(breakLabel, [
      module.loop(continueLabel,
        module.flatten(stmts)
      )
    ]);
    if (condKind == ConditionKind.TRUE && outerFlow.is(FlowFlags.TERMINATES)) {
      expr = module.block(null, [ expr, module.unreachable() ]);
    }
    return expr;
  }

  // === Expressions ==============================================================================

  /** Compiles the value of an inlined constant element. */
  compileInlineConstant(
    element: VariableLikeElement,
    contextualType: Type,
    constraints: Constraints
  ): ExpressionRef {
    assert(element.is(CommonFlags.INLINED | CommonFlags.RESOLVED));
    var type = element.type;
    switch (
      !(constraints & (Constraints.CONV_IMPLICIT | Constraints.CONV_EXPLICIT)) &&
      type.isIntegerValue &&
      contextualType.isIntegerValue &&
      type.size < contextualType.size
        ? (this.currentType = contextualType).kind // essentially precomputes a (sign-)extension
        : (this.currentType = type).kind
    ) {
      case TypeKind.I8:
      case TypeKind.I16: {
        let shift = type.computeSmallIntegerShift(Type.i32);
        return this.module.i32(
          element.constantValueKind == ConstantValueKind.INTEGER
            ? i64_low(element.constantIntegerValue) << shift >> shift
            : 0
        ); // recognized by canOverflow
      }
      case TypeKind.U8:
      case TypeKind.U16:
      case TypeKind.BOOL: {
        let mask = element.type.computeSmallIntegerMask(Type.i32);
        return this.module.i32(
          element.constantValueKind == ConstantValueKind.INTEGER
            ? i64_low(element.constantIntegerValue) & mask
            : 0
        ); // recognized by canOverflow
      }
      case TypeKind.I32:
      case TypeKind.U32: {
        return this.module.i32(
          element.constantValueKind == ConstantValueKind.INTEGER
            ? i64_low(element.constantIntegerValue)
            : 0
        );
      }
      case TypeKind.ISIZE:
      case TypeKind.USIZE: {
        if (!element.program.options.isWasm64) {
          return this.module.i32(
            element.constantValueKind == ConstantValueKind.INTEGER
              ? i64_low(element.constantIntegerValue)
              : 0
          );
        }
        // fall-through
      }
      case TypeKind.I64:
      case TypeKind.U64: {
        return element.constantValueKind == ConstantValueKind.INTEGER
          ? this.module.i64(
              i64_low(element.constantIntegerValue),
              i64_high(element.constantIntegerValue)
            )
          : this.module.i64(0);
      }
      case TypeKind.F64: {
        // monkey-patch for converting built-in floats to f32 implicitly
        if (!(element.hasDecorator(DecoratorFlags.BUILTIN) && contextualType == Type.f32)) {
          return this.module.f64(element.constantFloatValue);
        }
        // otherwise fall-through: basically precomputes f32.demote/f64 of NaN / Infinity
        this.currentType = Type.f32;
      }
      case TypeKind.F32: {
        return this.module.f32(<f32>element.constantFloatValue);
      }
      default: {
        assert(false);
        return this.module.unreachable();
      }
    }
  }

  compileExpression(
    expression: Expression,
    contextualType: Type,
    constraints: Constraints = Constraints.NONE
  ): ExpressionRef {
    while (expression.kind == NodeKind.PARENTHESIZED) { // skip
      expression = (<ParenthesizedExpression>expression).expression;
    }
    this.currentType = contextualType;
    if (contextualType == Type.void) constraints |= Constraints.WILL_DROP;
    var expr: ExpressionRef;
    switch (expression.kind) {
      case NodeKind.ASSERTION: {
        expr = this.compileAssertionExpression(<AssertionExpression>expression, contextualType, constraints);
        break;
      }
      case NodeKind.BINARY: {
        expr = this.compileBinaryExpression(<BinaryExpression>expression, contextualType, constraints);
        break;
      }
      case NodeKind.CALL: {
        expr = this.compileCallExpression(<CallExpression>expression, contextualType, constraints);
        break;
      }
      case NodeKind.COMMA: {
        expr = this.compileCommaExpression(<CommaExpression>expression, contextualType, constraints);
        break;
      }
      case NodeKind.ELEMENTACCESS: {
        expr = this.compileElementAccessExpression(<ElementAccessExpression>expression, contextualType, constraints);
        break;
      }
      case NodeKind.FUNCTION: {
        expr = this.compileFunctionExpression(<FunctionExpression>expression, contextualType, constraints);
        break;
      }
      case NodeKind.IDENTIFIER:
      case NodeKind.FALSE:
      case NodeKind.NULL:
      case NodeKind.THIS:
      case NodeKind.SUPER:
      case NodeKind.TRUE: {
        expr = this.compileIdentifierExpression(<IdentifierExpression>expression, contextualType, constraints);
        break;
      }
      case NodeKind.INSTANCEOF: {
        expr = this.compileInstanceOfExpression(<InstanceOfExpression>expression, contextualType, constraints);
        break;
      }
      case NodeKind.LITERAL: {
        expr = this.compileLiteralExpression(<LiteralExpression>expression, contextualType, constraints);
        break;
      }
      case NodeKind.NEW: {
        expr = this.compileNewExpression(<NewExpression>expression, contextualType, constraints);
        break;
      }
      case NodeKind.PROPERTYACCESS: {
        expr = this.compilePropertyAccessExpression(<PropertyAccessExpression>expression, contextualType, constraints);
        break;
      }
      case NodeKind.TERNARY: {
        expr = this.compileTernaryExpression(<TernaryExpression>expression, contextualType, constraints);
        break;
      }
      case NodeKind.UNARYPOSTFIX: {
        expr = this.compileUnaryPostfixExpression(<UnaryPostfixExpression>expression, contextualType, constraints);
        break;
      }
      case NodeKind.UNARYPREFIX: {
        expr = this.compileUnaryPrefixExpression(<UnaryPrefixExpression>expression, contextualType, constraints);
        break;
      }
      case NodeKind.COMPILED: {
        let compiled = <CompiledExpression>expression;
        expr = compiled.expr;
        this.currentType = compiled.type;
        break;
      }
      default: {
        assert(false);
        expr = this.module.unreachable();
      }
    }
    // ensure conversion and wrapping in case the respective function doesn't on its own
    var currentType = this.currentType;
    var wrap = (constraints & Constraints.MUST_WRAP) != 0;
    if (currentType != contextualType.nonNullableType) { // allow assigning non-nullable to nullable
      if (constraints & Constraints.CONV_EXPLICIT) {
        expr = this.convertExpression(expr, currentType, contextualType, true, expression);
        this.currentType = currentType = contextualType;
      } else if (constraints & Constraints.CONV_IMPLICIT) {
        expr = this.convertExpression(expr, currentType, contextualType, false, expression);
        this.currentType = currentType = contextualType;
      }
    }
    if (wrap) expr = this.ensureSmallIntegerWrap(expr, currentType);
    // debug location is added here so the caller doesn't have to. means: compilation of an expression
    // must go through this function, with the respective per-kind functions not being used directly.
    if (this.options.sourceMap) this.addDebugLocation(expr, expression.range);
    return expr;
  }

  /** Converts an expression's result from one type to another. */
  convertExpression(
    expr: ExpressionRef,
    /** Original type. */
    fromType: Type,
    /** New type. */
    toType: Type,
    /** Whether the conversion is explicit. */
    explicit: bool,
    /** Report node. */
    reportNode: Node
  ): ExpressionRef {
    var module = this.module;

    // void to any
    if (fromType.kind == TypeKind.VOID) {
      assert(toType.kind != TypeKind.VOID); // convertExpression should not be called with void -> void
      this.error(
        DiagnosticCode.Type_0_is_not_assignable_to_type_1,
        reportNode.range, fromType.toString(), toType.toString()
      );
      return module.unreachable();
    }

    // any to void
    if (toType.kind == TypeKind.VOID) return module.drop(expr);

    // reference involved
    if (fromType.isReference || toType.isReference) {
      if (this.currentFlow.isNonnull(expr, fromType)) {
        fromType = fromType.nonNullableType;
      } else if (explicit && fromType.isNullableReference && !toType.isNullableReference) {
        // explicit conversion from nullable to non-nullable requires a runtime
        // check here because nonnull state above already didn't know better
        if (!this.options.noAssert) {
          expr = this.makeRuntimeNonNullCheck(expr, fromType, reportNode);
        }
        fromType = fromType.nonNullableType;
      }
      if (fromType.isAssignableTo(toType)) { // downcast or same
        assert(toType.isExternalReference || fromType.kind == toType.kind);
        this.currentType = toType;
        return expr;
      }
      if (explicit && toType.nonNullableType.isAssignableTo(fromType)) { // upcast
        // <Cat | null>(<Animal>maybeCat)
        if (toType.isExternalReference) {
          this.error(
            DiagnosticCode.Not_implemented_0,
            reportNode.range,
            "ref.cast"
          );
          this.currentType = toType;
          return module.unreachable();
        }
        assert(fromType.kind == toType.kind);
        if (!this.options.noAssert) {
          expr = this.makeRuntimeUpcastCheck(expr, fromType, toType, reportNode);
        }
        this.currentType = toType;
        return expr;
      }
      this.error(
        DiagnosticCode.Type_0_is_not_assignable_to_type_1,
        reportNode.range, fromType.toString(), toType.toString()
      );
      this.currentType = toType;
      return module.unreachable();
    }

    // not dealing with references from here on
    assert(!fromType.isReference && !toType.isReference);

    if (!fromType.isAssignableTo(toType)) {
      if (!explicit) {
        this.error(
          DiagnosticCode.Conversion_from_type_0_to_1_requires_an_explicit_cast,
          reportNode.range, fromType.toString(), toType.toString()
        ); // recoverable
      }
    }

    if (fromType.isFloatValue) {

      // float to float
      if (toType.isFloatValue) {
        if (fromType.kind == TypeKind.F32) {

          // f32 to f64
          if (toType.kind == TypeKind.F64) {
            expr = module.unary(UnaryOp.PromoteF32ToF64, expr);
          }

          // otherwise f32 to f32

        // f64 to f32
        } else if (toType.kind == TypeKind.F32) {
          expr = module.unary(UnaryOp.DemoteF64ToF32, expr);
        }

        // otherwise f64 to f64

      // float to int
      } else if (toType.isIntegerValue) {

        // f32 to int
        if (fromType.kind == TypeKind.F32) {
          if (toType.isBooleanValue) {
            expr = this.makeIsTrueish(expr, Type.f32, reportNode);
          } else if (toType.isSignedIntegerValue) {
            let saturating = this.options.hasFeature(Feature.NONTRAPPING_F2I);
            if (toType.isLongIntegerValue) {
              expr = module.unary(saturating ? UnaryOp.TruncSatF32ToI64 : UnaryOp.TruncF32ToI64, expr);
            } else {
              expr = module.unary(saturating ? UnaryOp.TruncSatF32ToI32 : UnaryOp.TruncF32ToI32, expr);
            }
          } else {
            let saturating = this.options.hasFeature(Feature.NONTRAPPING_F2I);
            if (toType.isLongIntegerValue) {
              expr = module.unary(saturating ? UnaryOp.TruncSatF32ToU64 : UnaryOp.TruncF32ToU64, expr);
            } else {
              expr = module.unary(saturating ? UnaryOp.TruncSatF32ToU32 : UnaryOp.TruncF32ToU32, expr);
            }
          }

        // f64 to int
        } else {
          if (toType.isBooleanValue) {
            expr = this.makeIsTrueish(expr, Type.f64, reportNode);
          } else if (toType.isSignedIntegerValue) {
            let saturating = this.options.hasFeature(Feature.NONTRAPPING_F2I);
            if (toType.isLongIntegerValue) {
              expr = module.unary(saturating ? UnaryOp.TruncSatF64ToI64 : UnaryOp.TruncF64ToI64, expr);
            } else {
              expr = module.unary(saturating ? UnaryOp.TruncSatF64ToI32 : UnaryOp.TruncF64ToI32, expr);
            }
          } else {
            let saturating = this.options.hasFeature(Feature.NONTRAPPING_F2I);
            if (toType.isLongIntegerValue) {
              expr = module.unary(saturating ? UnaryOp.TruncSatF64ToU64 : UnaryOp.TruncF64ToU64, expr);
            } else {
              expr = module.unary(saturating ? UnaryOp.TruncSatF64ToU32 : UnaryOp.TruncF64ToU32, expr);
            }
          }
        }

      // float to void
      } else {
        assert(toType.flags == TypeFlags.NONE, "void type expected");
        expr = module.drop(expr);
      }

    // int to float
    } else if (fromType.isIntegerValue && toType.isFloatValue) {

      // int to f32
      if (toType.kind == TypeKind.F32) {
        if (fromType.isLongIntegerValue) {
          expr = module.unary(
            fromType.isSignedIntegerValue
              ? UnaryOp.ConvertI64ToF32
              : UnaryOp.ConvertU64ToF32,
            expr
          );
        } else {
          expr = module.unary(
            fromType.isSignedIntegerValue
              ? UnaryOp.ConvertI32ToF32
              : UnaryOp.ConvertU32ToF32,
            expr
          );
        }

      // int to f64
      } else {
        if (fromType.isLongIntegerValue) {
          expr = module.unary(
            fromType.isSignedIntegerValue
              ? UnaryOp.ConvertI64ToF64
              : UnaryOp.ConvertU64ToF64,
            expr
          );
        } else {
          expr = module.unary(
            fromType.isSignedIntegerValue
              ? UnaryOp.ConvertI32ToF64
              : UnaryOp.ConvertU32ToF64,
            expr
          );
        }
      }

    // int to int
    } else {
      // i64 to ...
      if (fromType.isLongIntegerValue) {

        // i64 to i32 or smaller
        if (toType.isBooleanValue) {
          expr = module.binary(BinaryOp.NeI64, expr, module.i64(0));
        } else if (!toType.isLongIntegerValue) {
          expr = module.unary(UnaryOp.WrapI64ToI32, expr); // discards upper bits
        }

      // i32 or smaller to i64
      } else if (toType.isLongIntegerValue) {
        expr = module.unary(
          fromType.isSignedIntegerValue ? UnaryOp.ExtendI32ToI64 : UnaryOp.ExtendU32ToU64,
          this.ensureSmallIntegerWrap(expr, fromType) // must clear garbage bits
        );

      // i32 to i32
      } else {
        // small i32 to ...
        if (fromType.isShortIntegerValue) {
          // small i32 to larger i32
          if (fromType.size < toType.size) {
            expr = this.ensureSmallIntegerWrap(expr, fromType); // must clear garbage bits
          }
        // same size
        } else {
          if (!explicit && !this.options.isWasm64 && fromType.isVaryingIntegerValue && !toType.isVaryingIntegerValue) {
            this.warning(
              DiagnosticCode.Conversion_from_type_0_to_1_will_require_an_explicit_cast_when_switching_between_32_64_bit,
              reportNode.range, fromType.toString(), toType.toString()
            );
          }
        }
      }
    }

    this.currentType = toType;
    return expr;
  }

  private compileAssertionExpression(
    expression: AssertionExpression,
    contextualType: Type,
    constraints: Constraints
  ): ExpressionRef {
    var inheritedConstraints = constraints & ~(Constraints.CONV_IMPLICIT | Constraints.CONV_EXPLICIT);
    switch (expression.assertionKind) {
      case AssertionKind.PREFIX:
      case AssertionKind.AS: {
        let flow = this.currentFlow;
        let toType = this.resolver.resolveType( // reports
          assert(expression.toType),
          flow.actualFunction,
          uniqueMap(flow.contextualTypeArguments)
        );
        if (!toType) return this.module.unreachable();
        return this.compileExpression(expression.expression, toType, inheritedConstraints | Constraints.CONV_EXPLICIT);
      }
      case AssertionKind.NONNULL: {
        assert(!expression.toType);
        let expr = this.compileExpression(expression.expression, contextualType.exceptVoid, inheritedConstraints);
        let type = this.currentType;
        if (this.currentFlow.isNonnull(expr, type)) {
          this.info(
            DiagnosticCode.Expression_is_never_null,
            expression.expression.range
          );
        } else if (!this.options.noAssert) {
          expr = this.makeRuntimeNonNullCheck(expr, type, expression);
        }
        this.currentType = type.nonNullableType;
        return expr;
      }
      case AssertionKind.CONST: {
        // TODO: decide on the layout of ReadonlyArray first
        // let operand = expression.expression;
        // if (operand.kind == NodeKind.LITERAL && (<LiteralExpression>operand).literalKind == LiteralKind.ARRAY) {
        //   let element = this.resolver.lookupExpression(expression /* ! */, this.currentFlow, contextualType);
        //   if (!element) return this.module.unreachable();
        //   if (element.kind == ElementKind.CLASS) {
        //     let arrayInstance = <Class>element;
        //     if (arrayInstance.extends(this.program.readonlyArrayPrototype)) {
        //       return this.compileStaticArrayLiteral(<ArrayLiteralExpression>operand, arrayInstance.type, constraints);
        //     }
        //   }
        // }
        this.error(
          DiagnosticCode.Not_implemented_0,
          expression.range,
          "Const assertion"
        );
        return this.module.unreachable();
      }
      default: assert(false);
    }
    return this.module.unreachable();
  }

  private f32ModInstance: Function | null = null;
  private f64ModInstance: Function | null = null;
  private f32PowInstance: Function | null = null;
  private f64PowInstance: Function | null = null;
  private i32PowInstance: Function | null = null;
  private i64PowInstance: Function | null = null;

  private compileBinaryExpression(
    expression: BinaryExpression,
    contextualType: Type,
    constraints: Constraints
  ): ExpressionRef {
    var module = this.module;
    var left = expression.left;
    var right = expression.right;

    var leftExpr: ExpressionRef;
    var leftType: Type;
    var rightExpr: ExpressionRef;
    var rightType: Type;
    var commonType: Type | null;

    var expr: ExpressionRef;
    var compound = false;

    var operator = expression.operator;
    switch (operator) {
      case Token.LESSTHAN: {
        leftExpr = this.compileExpression(left, contextualType);
        leftType = this.currentType;

        // check operator overload
        let classReference = leftType.getClassOrWrapper(this.program);
        if (classReference) {
          let overload = classReference.lookupOverload(OperatorKind.LT);
          if (overload) {
            expr = this.compileBinaryOverload(overload, left, leftExpr, right, expression);
            break;
          }
        }

        rightExpr = this.compileExpression(right, leftType);
        rightType = this.currentType;
        commonType = Type.commonDenominator(leftType, rightType, true);
        if (!commonType || !commonType.isNumericValue) {
          this.error(
            DiagnosticCode.Operator_0_cannot_be_applied_to_types_1_and_2,
            expression.range, "<", leftType.toString(), rightType.toString()
          );
          this.currentType = contextualType;
          return module.unreachable();
        }

        leftExpr = this.convertExpression(leftExpr, leftType, commonType, false, left);
        leftType = commonType;
        rightExpr = this.convertExpression(rightExpr, rightType, commonType, false, right);
        rightType = commonType;

        expr = this.makeLt(leftExpr, rightExpr, commonType);
        this.currentType = Type.bool;
        break;
      }
      case Token.GREATERTHAN: {
        leftExpr = this.compileExpression(left, contextualType);
        leftType = this.currentType;

        // check operator overload
        let classReference = leftType.getClassOrWrapper(this.program);
        if (classReference) {
          let overload = classReference.lookupOverload(OperatorKind.GT);
          if (overload) {
            expr = this.compileBinaryOverload(overload, left, leftExpr, right, expression);
            break;
          }
        }

        rightExpr = this.compileExpression(right, leftType);
        rightType = this.currentType;
        commonType = Type.commonDenominator(leftType, rightType, true);
        if (!commonType || !commonType.isNumericValue) {
          this.error(
            DiagnosticCode.Operator_0_cannot_be_applied_to_types_1_and_2,
            expression.range, ">", leftType.toString(), rightType.toString()
          );
          this.currentType = contextualType;
          return module.unreachable();
        }

        leftExpr = this.convertExpression(leftExpr, leftType, commonType, false, left);
        leftType = commonType;
        rightExpr = this.convertExpression(rightExpr, rightType, commonType, false, right);
        rightType = commonType;

        expr = this.makeGt(leftExpr, rightExpr, commonType);
        this.currentType = Type.bool;
        break;
      }
      case Token.LESSTHAN_EQUALS: {
        leftExpr = this.compileExpression(left, contextualType);
        leftType = this.currentType;

        // check operator overload
        let classReference = leftType.getClassOrWrapper(this.program);
        if (classReference) {
          let overload = classReference.lookupOverload(OperatorKind.LE);
          if (overload) {
            expr = this.compileBinaryOverload(overload, left, leftExpr, right, expression);
            break;
          }
        }

        rightExpr = this.compileExpression(right, leftType);
        rightType = this.currentType;
        commonType = Type.commonDenominator(leftType, rightType, true);
        if (!commonType || !commonType.isNumericValue) {
          this.error(
            DiagnosticCode.Operator_0_cannot_be_applied_to_types_1_and_2,
            expression.range, "<=", leftType.toString(), rightType.toString()
          );
          this.currentType = contextualType;
          return module.unreachable();
        }

        leftExpr = this.convertExpression(leftExpr, leftType, commonType, false, left);
        leftType = commonType;
        rightExpr = this.convertExpression(rightExpr, rightType, commonType, false, right);
        rightType = commonType;

        expr = this.makeLe(leftExpr, rightExpr, commonType);
        this.currentType = Type.bool;
        break;
      }
      case Token.GREATERTHAN_EQUALS: {
        leftExpr = this.compileExpression(left, contextualType);
        leftType = this.currentType;

        // check operator overload
        let classReference = leftType.getClassOrWrapper(this.program);
        if (classReference) {
          let overload = classReference.lookupOverload(OperatorKind.GE);
          if (overload) {
            expr = this.compileBinaryOverload(overload, left, leftExpr, right, expression);
            break;
          }
        }

        rightExpr = this.compileExpression(right, leftType);
        rightType = this.currentType;
        commonType = Type.commonDenominator(leftType, rightType, true);
        if (!commonType || !commonType.isNumericValue) {
          this.error(
            DiagnosticCode.Operator_0_cannot_be_applied_to_types_1_and_2,
            expression.range, ">=", leftType.toString(), rightType.toString()
          );
          this.currentType = contextualType;
          return module.unreachable();
        }

        leftExpr = this.convertExpression(leftExpr, leftType, commonType, false, left);
        leftType = commonType;
        rightExpr = this.convertExpression(rightExpr, rightType, commonType, false, right);
        rightType = commonType;

        expr = this.makeGe(leftExpr, rightExpr, commonType);
        this.currentType = Type.bool;
        break;
      }

      case Token.EQUALS_EQUALS_EQUALS:
      case Token.EQUALS_EQUALS: {
        leftExpr = this.compileExpression(left, contextualType);
        leftType = this.currentType;

        // check operator overload
        if (operator == Token.EQUALS_EQUALS) { // can't overload '==='
          let classReference = leftType.getClassOrWrapper(this.program);
          if (classReference) {
            let overload = classReference.lookupOverload(OperatorKind.EQ);
            if (overload) {
              expr = this.compileBinaryOverload(overload, left, leftExpr, right, expression);
              break;
            }
          }
          // fall back to compare by value
        }

        rightExpr = this.compileExpression(right, leftType);
        rightType = this.currentType;
        commonType = Type.commonDenominator(leftType, rightType, false);
        if (!commonType) {
          this.error(
            DiagnosticCode.Operator_0_cannot_be_applied_to_types_1_and_2,
            expression.range, operatorTokenToString(expression.operator), leftType.toString(), rightType.toString()
          );
          this.currentType = contextualType;
          return module.unreachable();
        }

        leftExpr = this.convertExpression(leftExpr, leftType, commonType, false, left);
        leftType = commonType;
        rightExpr = this.convertExpression(rightExpr, rightType, commonType, false, right);
        rightType = commonType;

        expr = this.makeEq(leftExpr, rightExpr, commonType, expression);
        this.currentType = Type.bool;
        break;
      }
      case Token.EXCLAMATION_EQUALS_EQUALS:
      case Token.EXCLAMATION_EQUALS: {
        leftExpr = this.compileExpression(left, contextualType);
        leftType = this.currentType;

        // check operator overload
        if (operator == Token.EXCLAMATION_EQUALS) { // can't overload '!=='
          let classReference = leftType.getClass();
          if (classReference) {
            let overload = classReference.lookupOverload(OperatorKind.NE);
            if (overload) {
              expr = this.compileBinaryOverload(overload, left, leftExpr, right, expression);
              break;
            }
          }
          // fall back to compare by value
        }

        rightExpr = this.compileExpression(right, leftType);
        rightType = this.currentType;
        commonType = Type.commonDenominator(leftType, rightType, false);
        if (!commonType) {
          this.error(
            DiagnosticCode.Operator_0_cannot_be_applied_to_types_1_and_2,
            expression.range, operatorTokenToString(expression.operator), leftType.toString(), rightType.toString()
          );
          this.currentType = contextualType;
          return module.unreachable();
        }

        leftExpr = this.convertExpression(leftExpr, leftType, commonType, false, left);
        leftType = commonType;
        rightExpr = this.convertExpression(rightExpr, rightType, commonType, false, right);
        rightType = commonType;

        expr = this.makeNe(leftExpr, rightExpr, commonType, expression);
        this.currentType = Type.bool;
        break;
      }
      case Token.EQUALS: {
        return this.compileAssignment(left, right, contextualType);
      }
      case Token.PLUS_EQUALS: compound = true;
      case Token.PLUS: {
        leftExpr = this.compileExpression(left, contextualType);
        leftType = this.currentType;

        // check operator overload
        let classReference = leftType.getClassOrWrapper(this.program);
        if (classReference) {
          let overload = classReference.lookupOverload(OperatorKind.ADD);
          if (overload) {
            expr = this.compileBinaryOverload(overload, left, leftExpr, right, expression);
            break;
          }
        }
        if (compound) {
          if (!leftType.isNumericValue) {
            this.error(
              DiagnosticCode.The_0_operator_cannot_be_applied_to_type_1,
              expression.range, "+", leftType.toString()
            );
            return module.unreachable();
          }
          rightExpr = this.compileExpression(right, leftType, Constraints.CONV_IMPLICIT);
          rightType = commonType = this.currentType;
        } else {
          rightExpr = this.compileExpression(right, leftType);
          rightType = this.currentType;
          commonType = Type.commonDenominator(leftType, rightType, false);
          if (!commonType || !commonType.isNumericValue) {
            this.error(
              DiagnosticCode.Operator_0_cannot_be_applied_to_types_1_and_2,
              expression.range, "+", leftType.toString(), rightType.toString()
            );
            this.currentType = contextualType;
            return module.unreachable();
          }
          leftExpr = this.convertExpression(leftExpr, leftType, commonType, false, left);
          leftType = commonType;
          rightExpr = this.convertExpression(rightExpr, rightType, commonType, false, right);
          rightType = commonType;
        }
        expr = this.makeAdd(leftExpr, rightExpr, commonType);
        break;
      }
      case Token.MINUS_EQUALS: compound = true;
      case Token.MINUS: {
        leftExpr = this.compileExpression(left, contextualType);
        leftType = this.currentType;

        // check operator overload
        let classReference = leftType.getClassOrWrapper(this.program);
        if (classReference) {
          let overload = classReference.lookupOverload(OperatorKind.SUB);
          if (overload) {
            expr = this.compileBinaryOverload(overload, left, leftExpr, right, expression);
            break;
          }
        }

        if (compound) {
          if (!leftType.isNumericValue) {
            this.error(
              DiagnosticCode.The_0_operator_cannot_be_applied_to_type_1,
              expression.range, "-", leftType.toString()
            );
            return module.unreachable();
          }
          rightExpr = this.compileExpression(right, leftType, Constraints.CONV_IMPLICIT);
          rightType = commonType = this.currentType;
        } else {
          rightExpr = this.compileExpression(right, leftType);
          rightType = this.currentType;
          commonType = Type.commonDenominator(leftType, rightType, false);
          if (!commonType || !leftType.isNumericValue) {
            this.error(
              DiagnosticCode.Operator_0_cannot_be_applied_to_types_1_and_2,
              expression.range, "-", leftType.toString(), rightType.toString()
            );
            this.currentType = contextualType;
            return module.unreachable();
          }
          leftExpr = this.convertExpression(leftExpr, leftType, commonType, false, left);
          leftType = commonType;
          rightExpr = this.convertExpression(rightExpr, rightType, commonType, false, right);
          rightType = commonType;
        }
        expr = this.makeSub(leftExpr, rightExpr, commonType);
        break;
      }
      case Token.ASTERISK_EQUALS: compound = true;
      case Token.ASTERISK: {
        leftExpr = this.compileExpression(left, contextualType);
        leftType = this.currentType;

        // check operator overload
        let classReference = leftType.getClassOrWrapper(this.program);
        if (classReference) {
          let overload = classReference.lookupOverload(OperatorKind.MUL);
          if (overload) {
            expr = this.compileBinaryOverload(overload, left, leftExpr, right, expression);
            break;
          }
        }

        if (compound) {
          if (!leftType.isNumericValue) {
            this.error(
              DiagnosticCode.The_0_operator_cannot_be_applied_to_type_1,
              expression.range, "*", leftType.toString()
            );
            return module.unreachable();
          }
          rightExpr = this.compileExpression(right, leftType, Constraints.CONV_IMPLICIT);
          rightType = commonType = this.currentType;
        } else {
          rightExpr = this.compileExpression(right, leftType);
          rightType = this.currentType;
          commonType = Type.commonDenominator(leftType, rightType, false);
          if (!commonType || !commonType.isNumericValue) {
            this.error(
              DiagnosticCode.Operator_0_cannot_be_applied_to_types_1_and_2,
              expression.range, "*", leftType.toString(), rightType.toString()
            );
            this.currentType = contextualType;
            return module.unreachable();
          }
          leftExpr = this.convertExpression(leftExpr, leftType, commonType, false, left);
          leftType = commonType;
          rightExpr = this.convertExpression(rightExpr, rightType, commonType, false, right);
          rightType = commonType;
        }
        expr = this.makeMul(leftExpr, rightExpr, commonType);
        break;
      }
      case Token.ASTERISK_ASTERISK_EQUALS: compound = true;
      case Token.ASTERISK_ASTERISK: {
        leftExpr = this.compileExpression(left, contextualType);
        leftType = this.currentType;

        // check operator overload
        let classReference = leftType.getClassOrWrapper(this.program);
        if (classReference) {
          let overload = classReference.lookupOverload(OperatorKind.POW);
          if (overload) {
            expr = this.compileBinaryOverload(overload, left, leftExpr, right, expression);
            break;
          }
        }

        if (compound) {
          if (!leftType.isNumericValue) {
            this.error(
              DiagnosticCode.The_0_operator_cannot_be_applied_to_type_1,
              expression.range, "**", leftType.toString()
            );
            return module.unreachable();
          }
          rightExpr = this.compileExpression(right, leftType, Constraints.CONV_IMPLICIT);
          rightType = commonType = this.currentType;
        } else {
          rightExpr = this.compileExpression(right, leftType);
          rightType = this.currentType;
          commonType = Type.commonDenominator(leftType, rightType, false);
          if (!commonType || !commonType.isNumericValue) {
            this.error(
              DiagnosticCode.Operator_0_cannot_be_applied_to_types_1_and_2,
              expression.range, "**", leftType.toString(), rightType.toString()
            );
            this.currentType = contextualType;
            return module.unreachable();
          }
          leftExpr = this.convertExpression(leftExpr, leftType, commonType, false, left);
          leftType = commonType;
          rightExpr = this.convertExpression(rightExpr, rightType, commonType, false, right);
          rightType = commonType;
        }
        expr = this.makePow(leftExpr, rightExpr, commonType, expression);
        break;
      }
      case Token.SLASH_EQUALS: compound = true;
      case Token.SLASH: {
        leftExpr = this.compileExpression(left, contextualType);
        leftType = this.currentType;

        // check operator overload
        let classReference = leftType.getClassOrWrapper(this.program);
        if (classReference) {
          let overload = classReference.lookupOverload(OperatorKind.DIV);
          if (overload) {
            expr = this.compileBinaryOverload(overload, left, leftExpr, right, expression);
            break;
          }
        }

        if (compound) {
          if (!leftType.isNumericValue) {
            this.error(
              DiagnosticCode.The_0_operator_cannot_be_applied_to_type_1,
              expression.range, "/", leftType.toString()
            );
            return module.unreachable();
          }
          rightExpr = this.compileExpression(right, leftType, Constraints.CONV_IMPLICIT);
          rightType = commonType = this.currentType;
        } else {
          rightExpr = this.compileExpression(right, leftType);
          rightType = this.currentType;
          commonType = Type.commonDenominator(leftType, rightType, false);
          if (!commonType || !commonType.isNumericValue) {
            this.error(
              DiagnosticCode.Operator_0_cannot_be_applied_to_types_1_and_2,
              expression.range, "/", leftType.toString(), rightType.toString()
            );
            this.currentType = contextualType;
            return module.unreachable();
          }
          leftExpr = this.convertExpression(leftExpr, leftType, commonType, false, left);
          leftType = commonType;
          rightExpr = this.convertExpression(rightExpr, rightType, commonType, false, right);
          rightType = commonType;
        }
        expr = this.makeDiv(leftExpr, rightExpr, commonType);
        break;
      }
      case Token.PERCENT_EQUALS: compound = true;
      case Token.PERCENT: {
        leftExpr = this.compileExpression(left, contextualType);
        leftType = this.currentType;

        // check operator overload
        let classReference = leftType.getClassOrWrapper(this.program);
        if (classReference) {
          let overload = classReference.lookupOverload(OperatorKind.REM);
          if (overload) {
            expr = this.compileBinaryOverload(overload, left, leftExpr, right, expression);
            break;
          }
        }

        if (compound) {
          if (!leftType.isNumericValue) {
            this.error(
              DiagnosticCode.The_0_operator_cannot_be_applied_to_type_1,
              expression.range, "%", leftType.toString()
            );
            return module.unreachable();
          }
          rightExpr = this.compileExpression(right, leftType, Constraints.CONV_IMPLICIT);
          rightType = commonType = this.currentType;
        } else {
          rightExpr = this.compileExpression(right, leftType);
          rightType = this.currentType;
          commonType = Type.commonDenominator(leftType, rightType, false);
          if (!commonType || !commonType.isNumericValue) {
            this.error(
              DiagnosticCode.Operator_0_cannot_be_applied_to_types_1_and_2,
              expression.range, "%", leftType.toString(), rightType.toString()
            );
            this.currentType = contextualType;
            return module.unreachable();
          }
          leftExpr = this.convertExpression(leftExpr, leftType, commonType, false, left);
          leftType = commonType;
          rightExpr = this.convertExpression(rightExpr, rightType, commonType, false, right);
          rightType = commonType;
        }
        expr = this.makeRem(leftExpr, rightExpr, commonType, expression);
        break;
      }
      case Token.LESSTHAN_LESSTHAN_EQUALS: compound = true;
      case Token.LESSTHAN_LESSTHAN: {
        leftExpr = this.compileExpression(left, contextualType.intType);
        leftType = this.currentType;

        // check operator overload
        let classReference = leftType.getClassOrWrapper(this.program);
        if (classReference) {
          let overload = classReference.lookupOverload(OperatorKind.BITWISE_SHL);
          if (overload) {
            expr = this.compileBinaryOverload(overload, left, leftExpr, right, expression);
            break;
          }
        }
        if (!leftType.isIntegerValue) {
          this.error(
            DiagnosticCode.The_0_operator_cannot_be_applied_to_type_1,
            expression.range, "<<", leftType.toString()
          );
          return module.unreachable();
        }
        rightExpr = this.compileExpression(right, leftType, Constraints.CONV_IMPLICIT);
        rightType = this.currentType;

        expr = this.makeShl(leftExpr, rightExpr, rightType);
        break;
      }
      case Token.GREATERTHAN_GREATERTHAN_EQUALS: compound = true;
      case Token.GREATERTHAN_GREATERTHAN: {
        leftExpr = this.compileExpression(left, contextualType.intType);
        leftType = this.currentType;

        // check operator overload
        let classReference = leftType.getClassOrWrapper(this.program);
        if (classReference) {
          let overload = classReference.lookupOverload(OperatorKind.BITWISE_SHR);
          if (overload) {
            expr = this.compileBinaryOverload(overload, left, leftExpr, right, expression);
            break;
          }
        }
        if (!leftType.isIntegerValue) {
          this.error(
            DiagnosticCode.The_0_operator_cannot_be_applied_to_type_1,
            expression.range, ">>", leftType.toString()
          );
          return this.module.unreachable();
        }

        rightExpr = this.compileExpression(right, leftType, Constraints.CONV_IMPLICIT);
        rightType = this.currentType;

        expr = this.makeShr(leftExpr, rightExpr, rightType);
        break;
      }
      case Token.GREATERTHAN_GREATERTHAN_GREATERTHAN_EQUALS: compound = true;
      case Token.GREATERTHAN_GREATERTHAN_GREATERTHAN: {
        leftExpr = this.compileExpression(left, contextualType.intType);
        leftType = this.currentType;

        // check operator overload
        let classReference = leftType.getClassOrWrapper(this.program);
        if (classReference) {
          let overload = classReference.lookupOverload(OperatorKind.BITWISE_SHR_U);
          if (overload) {
            expr = this.compileBinaryOverload(overload, left, leftExpr, right, expression);
            break;
          }
        }
        if (!leftType.isIntegerValue) {
          this.error(
            DiagnosticCode.The_0_operator_cannot_be_applied_to_type_1,
            expression.range, ">>>", leftType.toString()
          );
          return module.unreachable();
        }
        rightExpr = this.compileExpression(right, leftType, Constraints.CONV_IMPLICIT);
        rightType = this.currentType;

        expr = this.makeShru(leftExpr, rightExpr, rightType);
        break;
      }
      case Token.AMPERSAND_EQUALS: compound = true;
      case Token.AMPERSAND: {
        leftExpr = this.compileExpression(left, contextualType.intType);
        leftType = this.currentType;

        // check operator overloadd
        let classReference = leftType.getClassOrWrapper(this.program);
        if (classReference) {
          let overload = classReference.lookupOverload(OperatorKind.BITWISE_AND);
          if (overload) {
            expr = this.compileBinaryOverload(overload, left, leftExpr, right, expression);
            break;
          }
        }

        if (compound) {
          if (!leftType.isIntegerValue) {
            this.error(
              DiagnosticCode.The_0_operator_cannot_be_applied_to_type_1,
              expression.range, "&", leftType.toString()
            );
            return module.unreachable();
          }
          rightExpr = this.compileExpression(right, leftType, Constraints.CONV_IMPLICIT);
          rightType = commonType = this.currentType;
        } else {
          rightExpr = this.compileExpression(right, leftType);
          rightType = this.currentType;
          commonType = Type.commonDenominator(leftType, rightType, false);
          if (!commonType || !commonType.isIntegerValue) {
            this.error(
              DiagnosticCode.Operator_0_cannot_be_applied_to_types_1_and_2,
              expression.range, "&", leftType.toString(), rightType.toString()
            );
            this.currentType = contextualType;
            return module.unreachable();
          }
          leftExpr = this.convertExpression(leftExpr, leftType, commonType, false, left);
          leftType = commonType;
          rightExpr = this.convertExpression(rightExpr, rightType, commonType, false, right);
          rightType = commonType;
        }
        expr = this.makeAnd(leftExpr, rightExpr, commonType);
        break;
      }
      case Token.BAR_EQUALS: compound = true;
      case Token.BAR: {
        leftExpr = this.compileExpression(left, contextualType.intType);
        leftType = this.currentType;

        // check operator overload
        let classReference = leftType.getClassOrWrapper(this.program);
        if (classReference) {
          let overload = classReference.lookupOverload(OperatorKind.BITWISE_OR);
          if (overload) {
            expr = this.compileBinaryOverload(overload, left, leftExpr, right, expression);
            break;
          }
        }

        if (compound) {
          if (!leftType.isIntegerValue) {
            this.error(
              DiagnosticCode.The_0_operator_cannot_be_applied_to_type_1,
              expression.range, "|", leftType.toString()
            );
            return module.unreachable();
          }
          rightExpr = this.compileExpression(right, leftType, Constraints.CONV_IMPLICIT);
          rightType = commonType = this.currentType;
        } else {
          rightExpr = this.compileExpression(right, leftType);
          rightType = this.currentType;
          commonType = Type.commonDenominator(leftType, rightType, false);
          if (!commonType || !commonType.isIntegerValue) {
            this.error(
              DiagnosticCode.Operator_0_cannot_be_applied_to_types_1_and_2,
              expression.range, "|", leftType.toString(), rightType.toString()
            );
            this.currentType = contextualType;
            return module.unreachable();
          }
          leftExpr = this.convertExpression(leftExpr, leftType, commonType, false, left);
          leftType = commonType;
          rightExpr = this.convertExpression(rightExpr, rightType, commonType, false, right);
          rightType = commonType;
        }
        expr = this.makeOr(leftExpr, rightExpr, commonType);
        break;
      }
      case Token.CARET_EQUALS: compound = true;
      case Token.CARET: {
        leftExpr = this.compileExpression(left, contextualType.intType);
        leftType = this.currentType;

        // check operator overload
        let classReference = leftType.getClassOrWrapper(this.program);
        if (classReference) {
          let overload = classReference.lookupOverload(OperatorKind.BITWISE_XOR);
          if (overload) {
            expr = this.compileBinaryOverload(overload, left, leftExpr, right, expression);
            break;
          }
        }

        if (compound) {
          if (!leftType.isIntegerValue) {
            this.error(
              DiagnosticCode.The_0_operator_cannot_be_applied_to_type_1,
              expression.range, "^", leftType.toString()
            );
            return module.unreachable();
          }
          rightExpr = this.compileExpression(right, leftType, Constraints.CONV_IMPLICIT);
          rightType = commonType = this.currentType;
        } else {
          rightExpr = this.compileExpression(right, leftType);
          rightType = this.currentType;
          commonType = Type.commonDenominator(leftType, rightType, false);
          if (!commonType || !commonType.isIntegerValue) {
            this.error(
              DiagnosticCode.Operator_0_cannot_be_applied_to_types_1_and_2,
              expression.range, "^", leftType.toString(), rightType.toString()
            );
            this.currentType = contextualType;
            return module.unreachable();
          }
          leftExpr = this.convertExpression(leftExpr, leftType, commonType, false, left);
          leftType = commonType;
          rightExpr = this.convertExpression(rightExpr, rightType, commonType, false, right);
          rightType = commonType;
        }
        expr = this.makeXor(leftExpr, rightExpr, commonType);
        break;
      }

      // logical (no overloading)

      case Token.AMPERSAND_AMPERSAND: { // left && right -> (t = left) ? right : t
        let flow = this.currentFlow;
        let inheritedConstraints = constraints & Constraints.MUST_WRAP;
        leftExpr = this.compileExpression(left, contextualType.exceptVoid, inheritedConstraints);
        leftType = this.currentType;

        let rightFlow = flow.fork();
        this.currentFlow = rightFlow;
        rightFlow.inheritNonnullIfTrue(leftExpr);

        // simplify if only interested in true or false
        if (contextualType == Type.bool || contextualType == Type.void) {
          leftExpr = this.makeIsTrueish(leftExpr, leftType, left);

          // shortcut if lhs is always false
          let condKind = this.evaluateCondition(leftExpr);
          if (condKind == ConditionKind.FALSE) {
            expr = leftExpr;
          } else {
            rightExpr = this.compileExpression(right, leftType, inheritedConstraints);
            rightType = this.currentType;
            rightFlow.freeScopedLocals();
            rightExpr = this.makeIsTrueish(rightExpr, rightType, right);

            // simplify if lhs is always true
            if (condKind == ConditionKind.TRUE) {
              expr = rightExpr;
            } else {
              expr = module.if(leftExpr, rightExpr, module.i32(0));
            }
          }
          this.currentFlow = flow;
          this.currentType = Type.bool;

        } else {
          rightExpr = this.compileExpression(right, leftType, inheritedConstraints | Constraints.CONV_IMPLICIT);
          rightType = this.currentType;
          rightFlow.freeScopedLocals();
          this.currentFlow = flow;

          // simplify if cloning left without side effects is possible
          if (expr = module.cloneExpression(leftExpr, true, 0)) {
            expr = module.if(
              this.makeIsTrueish(leftExpr, this.currentType, left),
              rightExpr,
              expr
            );

          // if not possible, tee left to a temp
          } else {
            let tempLocal = flow.getTempLocal(leftType);
            if (!flow.canOverflow(leftExpr, leftType)) flow.setLocalFlag(tempLocal.index, LocalFlags.WRAPPED);
            if (flow.isNonnull(leftExpr, leftType)) flow.setLocalFlag(tempLocal.index, LocalFlags.NONNULL);
            expr = module.if(
              this.makeIsTrueish(module.local_tee(tempLocal.index, leftExpr, leftType.isManaged), leftType, left),
              rightExpr,
              module.local_get(tempLocal.index, leftType.toRef())
            );
            flow.freeTempLocal(tempLocal);
          }
          this.currentType = leftType;
        }
        break;
      }
      case Token.BAR_BAR: { // left || right -> ((t = left) ? t : right)
        let flow = this.currentFlow;
        let inheritedConstraints = constraints & Constraints.MUST_WRAP;
        leftExpr = this.compileExpression(left, contextualType.exceptVoid, inheritedConstraints);
        leftType = this.currentType;

        let rightFlow = flow.fork();
        this.currentFlow = rightFlow;
        rightFlow.inheritNonnullIfFalse(leftExpr);

        // simplify if only interested in true or false
        if (contextualType == Type.bool || contextualType == Type.void) {
          leftExpr = this.makeIsTrueish(leftExpr, leftType, left);

          // shortcut if lhs is always true
          let condKind = this.evaluateCondition(leftExpr);
          if (condKind == ConditionKind.TRUE) {
            expr = leftExpr;
          } else {
            rightExpr = this.compileExpression(right, leftType, inheritedConstraints);
            rightType = this.currentType;
            rightFlow.freeScopedLocals();
            rightExpr = this.makeIsTrueish(rightExpr, rightType, right);

            // simplify if lhs is always false
            if (condKind == ConditionKind.FALSE) {
              expr = rightExpr;
            } else {
              expr = module.if(leftExpr, module.i32(1), rightExpr);
            }
          }
          this.currentFlow = flow;
          this.currentType = Type.bool;

        } else {
          rightExpr = this.compileExpression(right, leftType, inheritedConstraints | Constraints.CONV_IMPLICIT);
          rightType = this.currentType;
          rightFlow.freeScopedLocals();
          this.currentFlow = flow;

          // simplify if cloning left without side effects is possible
          if (expr = module.cloneExpression(leftExpr, true, 0)) {
            expr = module.if(
              this.makeIsTrueish(leftExpr, leftType, left),
              expr,
              rightExpr
            );

          // if not possible, tee left to a temp. local
          } else {
            let temp = flow.getTempLocal(leftType);
            if (!flow.canOverflow(leftExpr, leftType)) flow.setLocalFlag(temp.index, LocalFlags.WRAPPED);
            if (flow.isNonnull(leftExpr, leftType)) flow.setLocalFlag(temp.index, LocalFlags.NONNULL);
            expr = module.if(
              this.makeIsTrueish(module.local_tee(temp.index, leftExpr, leftType.isManaged), leftType, left),
              module.local_get(temp.index, leftType.toRef()),
              rightExpr
            );
            flow.freeTempLocal(temp);
          }
          this.currentType = leftType;
        }
        break;
      }
      default: {
        assert(false);
        expr = this.module.unreachable();
      }
    }
    if (!compound) return expr;
    var resolver = this.resolver;
    var target = resolver.lookupExpression(left, this.currentFlow);
    if (!target) return module.unreachable();
    var targetType = resolver.getTypeOfElement(target);
    if (!targetType) targetType = Type.void;
    if (!this.currentType.isStrictlyAssignableTo(targetType)) {
      this.error(
        DiagnosticCode.Type_0_is_not_assignable_to_type_1,
        expression.range, this.currentType.toString(), targetType.toString()
      );
      return module.unreachable();
    }
    return this.makeAssignment(
      target,
      expr,
      this.currentType,
      right,
      resolver.currentThisExpression,
      resolver.currentElementExpression,
      contextualType != Type.void
    );
  }

  makeLt(leftExpr: ExpressionRef, rightExpr: ExpressionRef, type: Type): ExpressionRef {
    // Cares about garbage bits and signedness
    var module = this.module;
    switch (type.kind) {
      case TypeKind.I8:
      case TypeKind.I16: {
        leftExpr = this.ensureSmallIntegerWrap(leftExpr, type);
        rightExpr = this.ensureSmallIntegerWrap(rightExpr, type);
        // falls through
      }
      case TypeKind.I32: {
        return module.binary(BinaryOp.LtI32, leftExpr, rightExpr);
      }
      case TypeKind.I64: {
        return module.binary(BinaryOp.LtI64, leftExpr, rightExpr);
      }
      case TypeKind.ISIZE: {
        return module.binary(
          this.options.isWasm64
            ? BinaryOp.LtI64
            : BinaryOp.LtI32,
          leftExpr,
          rightExpr
        );
      }
      case TypeKind.U8:
      case TypeKind.U16:
      case TypeKind.BOOL: {
        leftExpr = this.ensureSmallIntegerWrap(leftExpr, type);
        rightExpr = this.ensureSmallIntegerWrap(rightExpr, type);
        // falls through
      }
      case TypeKind.U32: {
        return module.binary(BinaryOp.LtU32, leftExpr, rightExpr);
      }
      case TypeKind.USIZE: {
        return module.binary(
          this.options.isWasm64
            ? BinaryOp.LtU64
            : BinaryOp.LtU32,
          leftExpr,
          rightExpr
        );
      }
      case TypeKind.U64: {
        return module.binary(BinaryOp.LtU64, leftExpr, rightExpr);
      }
      case TypeKind.F32: {
        return module.binary(BinaryOp.LtF32, leftExpr, rightExpr);
      }
      case TypeKind.F64: {
        return module.binary(BinaryOp.LtF64, leftExpr, rightExpr);
      }
    }
    assert(false);
    return module.unreachable();
  }

  makeGt(leftExpr: ExpressionRef, rightExpr: ExpressionRef, type: Type): ExpressionRef {
    // Cares about garbage bits and signedness
    var module = this.module;
    switch (type.kind) {
      case TypeKind.I8:
      case TypeKind.I16: {
        leftExpr = this.ensureSmallIntegerWrap(leftExpr, type);
        rightExpr = this.ensureSmallIntegerWrap(rightExpr, type);
        // falls through
      }
      case TypeKind.I32: {
        return module.binary(BinaryOp.GtI32, leftExpr, rightExpr);
      }
      case TypeKind.ISIZE: {
        return module.binary(
          this.options.isWasm64
            ? BinaryOp.GtI64
            : BinaryOp.GtI32,
          leftExpr,
          rightExpr
        );
      }
      case TypeKind.I64: {
        return module.binary(BinaryOp.GtI64, leftExpr, rightExpr);
      }
      case TypeKind.U8:
      case TypeKind.U16:
      case TypeKind.BOOL: {
        leftExpr = this.ensureSmallIntegerWrap(leftExpr, type);
        rightExpr = this.ensureSmallIntegerWrap(rightExpr, type);
        // falls through
      }
      case TypeKind.U32: {
        return module.binary(BinaryOp.GtU32, leftExpr, rightExpr);
      }
      case TypeKind.USIZE: {
        return module.binary(
          this.options.isWasm64
            ? BinaryOp.GtU64
            : BinaryOp.GtU32,
          leftExpr,
          rightExpr
        );
      }
      case TypeKind.U64: {
        return module.binary(BinaryOp.GtU64, leftExpr, rightExpr);
      }
      case TypeKind.F32: {
        return module.binary(BinaryOp.GtF32, leftExpr, rightExpr);
      }
      case TypeKind.F64: {
        return module.binary(BinaryOp.GtF64, leftExpr, rightExpr);
      }
    }
    assert(false);
    return module.unreachable();
  }

  makeLe(leftExpr: ExpressionRef, rightExpr: ExpressionRef, type: Type): ExpressionRef {
    // Cares about garbage bits and signedness
    var module = this.module;
    switch (type.kind) {
      case TypeKind.I8:
      case TypeKind.I16: {
        leftExpr = this.ensureSmallIntegerWrap(leftExpr, type);
        rightExpr = this.ensureSmallIntegerWrap(rightExpr, type);
        // falls through
      }
      case TypeKind.I32: {
        return module.binary(BinaryOp.LeI32, leftExpr, rightExpr);
      }
      case TypeKind.ISIZE: {
        return module.binary(
          this.options.isWasm64
            ? BinaryOp.LeI64
            : BinaryOp.LeI32,
          leftExpr,
          rightExpr
        );
      }
      case TypeKind.I64: {
        return module.binary(BinaryOp.LeI64, leftExpr, rightExpr);
      }
      case TypeKind.U8:
      case TypeKind.U16:
      case TypeKind.BOOL: {
        leftExpr = this.ensureSmallIntegerWrap(leftExpr, type);
        rightExpr = this.ensureSmallIntegerWrap(rightExpr, type);
        // falls through
      }
      case TypeKind.U32: {
        return module.binary(BinaryOp.LeU32, leftExpr, rightExpr);
      }
      case TypeKind.USIZE: {
        return module.binary(
          this.options.isWasm64
            ? BinaryOp.LeU64
            : BinaryOp.LeU32,
          leftExpr,
          rightExpr
        );
      }
      case TypeKind.U64: {
        return module.binary(BinaryOp.LeU64, leftExpr, rightExpr);
      }
      case TypeKind.F32: {
        return module.binary(BinaryOp.LeF32, leftExpr, rightExpr);
      }
      case TypeKind.F64: {
        return module.binary(BinaryOp.LeF64, leftExpr, rightExpr);
      }
    }
    assert(false);
    return module.unreachable();
  }

  makeGe(leftExpr: ExpressionRef, rightExpr: ExpressionRef, type: Type): ExpressionRef {
    // Cares about garbage bits and signedness
    var module = this.module;
    switch (type.kind) {
      case TypeKind.I8:
      case TypeKind.I16: {
        leftExpr = this.ensureSmallIntegerWrap(leftExpr, type);
        rightExpr = this.ensureSmallIntegerWrap(rightExpr, type);
        // falls through
      }
      case TypeKind.I32: {
        return module.binary(BinaryOp.GeI32, leftExpr, rightExpr);
      }
      case TypeKind.ISIZE: {
        return module.binary(
          this.options.isWasm64
            ? BinaryOp.GeI64
            : BinaryOp.GeI32,
          leftExpr,
          rightExpr
        );
      }
      case TypeKind.I64: {
        return module.binary(BinaryOp.GeI64, leftExpr, rightExpr);
      }
      case TypeKind.U8:
      case TypeKind.U16:
      case TypeKind.BOOL: {
        leftExpr = this.ensureSmallIntegerWrap(leftExpr, type);
        rightExpr = this.ensureSmallIntegerWrap(rightExpr, type);
        // falls through
      }
      case TypeKind.U32: {
        return module.binary(BinaryOp.GeU32, leftExpr, rightExpr);
      }
      case TypeKind.USIZE: {
        return module.binary(
          this.options.isWasm64
            ? BinaryOp.GeU64
            : BinaryOp.GeU32,
          leftExpr,
          rightExpr
        );
      }
      case TypeKind.U64: {
        return module.binary(BinaryOp.GeU64, leftExpr, rightExpr);
      }
      case TypeKind.F32: {
        return module.binary(BinaryOp.GeF32, leftExpr, rightExpr);
      }
      case TypeKind.F64: {
        return module.binary(BinaryOp.GeF64, leftExpr, rightExpr);
      }
    }
    assert(false);
    return module.unreachable();
  }

  makeEq(leftExpr: ExpressionRef, rightExpr: ExpressionRef, type: Type, reportNode: Node): ExpressionRef {
    // Cares about garbage bits
    var module = this.module;
    switch (type.kind) {
      case TypeKind.I8:
      case TypeKind.I16:
      case TypeKind.U8:
      case TypeKind.U16:
      case TypeKind.BOOL: {
        leftExpr = this.ensureSmallIntegerWrap(leftExpr, type);
        rightExpr = this.ensureSmallIntegerWrap(rightExpr, type);
        // falls through
      }
      case TypeKind.I32:
      case TypeKind.U32: {
        return module.binary(BinaryOp.EqI32, leftExpr, rightExpr);
      }
      case TypeKind.ISIZE:
      case TypeKind.USIZE: {
        return module.binary(
          this.options.isWasm64
            ? BinaryOp.EqI64
            : BinaryOp.EqI32,
          leftExpr,
          rightExpr
        );
      }
      case TypeKind.I64:
      case TypeKind.U64: {
        return module.binary(BinaryOp.EqI64, leftExpr, rightExpr);
      }
      case TypeKind.F32: {
        return module.binary(BinaryOp.EqF32, leftExpr, rightExpr);
      }
      case TypeKind.F64: {
        return module.binary(BinaryOp.EqF64, leftExpr, rightExpr);
      }
      case TypeKind.V128: {
        return module.unary(UnaryOp.AllTrueI8x16,
          module.binary(BinaryOp.EqI8x16, leftExpr, rightExpr)
        );
      }
      case TypeKind.EQREF:
      case TypeKind.I31REF:
      case TypeKind.DATAREF: {
        return module.ref_eq(leftExpr, rightExpr);
      }
      case TypeKind.FUNCREF:
      case TypeKind.EXTERNREF:
      case TypeKind.ANYREF: {
        this.error(
          DiagnosticCode.Operation_0_cannot_be_applied_to_type_1,
          reportNode.range,
          "ref.eq",
          type.toString()
        );
        return module.unreachable();
      }
    }
    assert(false);
    return module.unreachable();
  }

  makeNe(leftExpr: ExpressionRef, rightExpr: ExpressionRef, type: Type, reportNode: Node): ExpressionRef {
    // Cares about garbage bits
    var module = this.module;
    switch (type.kind) {
      case TypeKind.I8:
      case TypeKind.I16:
      case TypeKind.U8:
      case TypeKind.U16:
      case TypeKind.BOOL: {
        leftExpr = this.ensureSmallIntegerWrap(leftExpr, type);
        rightExpr = this.ensureSmallIntegerWrap(rightExpr, type);
        // falls through
      }
      case TypeKind.I32:
      case TypeKind.U32: {
        return module.binary(BinaryOp.NeI32, leftExpr, rightExpr);
      }
      case TypeKind.USIZE:
      case TypeKind.ISIZE: {
        return module.binary(
          this.options.isWasm64
            ? BinaryOp.NeI64
            : BinaryOp.NeI32,
          leftExpr,
          rightExpr
        );
      }
      case TypeKind.I64:
      case TypeKind.U64: {
        return module.binary(BinaryOp.NeI64, leftExpr, rightExpr);
      }
      case TypeKind.F32: {
        return module.binary(BinaryOp.NeF32, leftExpr, rightExpr);
      }
      case TypeKind.F64: {
        return module.binary(BinaryOp.NeF64, leftExpr, rightExpr);
      }
      case TypeKind.V128: {
        return module.unary(UnaryOp.AnyTrueV128,
          module.binary(BinaryOp.NeI8x16, leftExpr, rightExpr)
        );
      }
      case TypeKind.EQREF:
      case TypeKind.I31REF:
      case TypeKind.DATAREF: {
        return module.unary(UnaryOp.EqzI32,
          module.ref_eq(leftExpr, rightExpr)
        );
      }
      case TypeKind.FUNCREF:
      case TypeKind.EXTERNREF:
      case TypeKind.ANYREF: {
        this.error(
          DiagnosticCode.Operation_0_cannot_be_applied_to_type_1,
          reportNode.range,
          "ref.eq",
          type.toString()
        );
        return module.unreachable();
      }
    }
    assert(false);
    return module.unreachable();
  }

  makeAdd(leftExpr: ExpressionRef, rightExpr: ExpressionRef, type: Type): ExpressionRef {
    // Does not care about garbage bits or signedness
    var module = this.module;
    switch (type.kind) {
      case TypeKind.I8:
      case TypeKind.I16:
      case TypeKind.U8:
      case TypeKind.U16:
      case TypeKind.BOOL:
      case TypeKind.I32:
      case TypeKind.U32: {
        return module.binary(BinaryOp.AddI32, leftExpr, rightExpr);
      }
      case TypeKind.USIZE:
      case TypeKind.ISIZE: {
        return module.binary(
          this.options.isWasm64
            ? BinaryOp.AddI64
            : BinaryOp.AddI32,
          leftExpr,
          rightExpr
        );
      }
      case TypeKind.I64:
      case TypeKind.U64: {
        return module.binary(BinaryOp.AddI64, leftExpr, rightExpr);
      }
      case TypeKind.F32: {
        return module.binary(BinaryOp.AddF32, leftExpr, rightExpr);
      }
      case TypeKind.F64: {
        return module.binary(BinaryOp.AddF64, leftExpr, rightExpr);
      }
    }
    assert(false);
    return module.unreachable();
  }

  makeSub(leftExpr: ExpressionRef, rightExpr: ExpressionRef, type: Type): ExpressionRef {
    // Does not care about garbage bits or signedness
    var module = this.module;
    switch (type.kind) {
      case TypeKind.I8:
      case TypeKind.I16:
      case TypeKind.U8:
      case TypeKind.U16:
      case TypeKind.BOOL:
      case TypeKind.I32:
      case TypeKind.U32: {
        return module.binary(BinaryOp.SubI32, leftExpr, rightExpr);
      }
      case TypeKind.USIZE:
      case TypeKind.ISIZE: {
        return module.binary(
          this.options.isWasm64
            ? BinaryOp.SubI64
            : BinaryOp.SubI32,
          leftExpr,
          rightExpr
        );
      }
      case TypeKind.I64:
      case TypeKind.U64: {
        return module.binary(BinaryOp.SubI64, leftExpr, rightExpr);
      }
      case TypeKind.F32: {
        return module.binary(BinaryOp.SubF32, leftExpr, rightExpr);
      }
      case TypeKind.F64: {
        return module.binary(BinaryOp.SubF64, leftExpr, rightExpr);
      }
    }
    assert(false);
    return module.unreachable();
  }

  makeMul(leftExpr: ExpressionRef, rightExpr: ExpressionRef, type: Type): ExpressionRef {
    // Does not care about garbage bits or signedness
    var module = this.module;
    switch (type.kind) {
      case TypeKind.I8:
      case TypeKind.I16:
      case TypeKind.U8:
      case TypeKind.U16:
      case TypeKind.BOOL:
      case TypeKind.I32:
      case TypeKind.U32: {
        return module.binary(BinaryOp.MulI32, leftExpr, rightExpr);
      }
      case TypeKind.USIZE:
      case TypeKind.ISIZE: {
        return module.binary(
          this.options.isWasm64
            ? BinaryOp.MulI64
            : BinaryOp.MulI32,
          leftExpr,
          rightExpr
        );
      }
      case TypeKind.I64:
      case TypeKind.U64: {
        return module.binary(BinaryOp.MulI64, leftExpr, rightExpr);
      }
      case TypeKind.F32: {
        return module.binary(BinaryOp.MulF32, leftExpr, rightExpr);
      }
      case TypeKind.F64: {
        return module.binary(BinaryOp.MulF64, leftExpr, rightExpr);
      }
    }
    assert(false);
    return module.unreachable();
  }

  makePow(leftExpr: ExpressionRef, rightExpr: ExpressionRef, type: Type, reportNode: Node): ExpressionRef {
    // Cares about garbage bits
    let module = this.module;
    switch (type.kind) {
      case TypeKind.BOOL: {
        return module.select(
          module.i32(1),
          module.binary(BinaryOp.EqI32, rightExpr, module.i32(0)),
          leftExpr
        );
      }
      case TypeKind.I8:
      case TypeKind.U8:
      case TypeKind.I16:
      case TypeKind.U16: {
        leftExpr = this.ensureSmallIntegerWrap(leftExpr, type);
        rightExpr = this.ensureSmallIntegerWrap(rightExpr, type);
        // falls through
      }
      case TypeKind.I32:
      case TypeKind.U32: {
        let instance = this.i32PowInstance;
        if (!instance) {
          let prototype = this.program.lookup(CommonNames.ipow32);
          if (!prototype) {
            this.error(
              DiagnosticCode.Cannot_find_name_0,
              reportNode.range, "ipow32"
            );
            return module.unreachable();
          }
          assert(prototype.kind == ElementKind.FUNCTION_PROTOTYPE);
          this.i32PowInstance = instance = this.resolver.resolveFunction(<FunctionPrototype>prototype, null);
        }
        if (!instance || !this.compileFunction(instance)) {
          return module.unreachable();
        }
        let expr = this.makeCallDirect(instance, [ leftExpr, rightExpr ], reportNode);
        if (type.size < 32) {
          // TODO: this is necessary because i32PowInstance is generic, and deals with 32-bit integers,
          // so its flow does not indicate whether returned SMIs are wrapped. worth to avoid?
          expr = this.ensureSmallIntegerWrap(expr, type);
        }
        return expr;
      }
      case TypeKind.I64:
      case TypeKind.U64: {
        let instance = this.i64PowInstance;
        if (!instance) {
          let prototype = this.program.lookup(CommonNames.ipow64);
          if (!prototype) {
            this.error(
              DiagnosticCode.Cannot_find_name_0,
              reportNode.range, "ipow64"
            );
            return module.unreachable();
          }
          assert(prototype.kind == ElementKind.FUNCTION_PROTOTYPE);
          this.i64PowInstance = instance = this.resolver.resolveFunction(<FunctionPrototype>prototype, null);
        }
        if (!instance || !this.compileFunction(instance)) {
          return module.unreachable();
        }
        return this.makeCallDirect(instance, [ leftExpr, rightExpr ], reportNode);
      }
      case TypeKind.ISIZE:
      case TypeKind.USIZE: {
        let isWasm64 = this.options.isWasm64;
        let instance = isWasm64 ? this.i64PowInstance : this.i32PowInstance;
        if (!instance) {
          let prototype = this.program.lookup(isWasm64 ? CommonNames.ipow64 : CommonNames.ipow32);
          if (!prototype) {
            this.error(
              DiagnosticCode.Cannot_find_name_0,
              reportNode.range, isWasm64 ? "ipow64" : "ipow32"
            );
            return module.unreachable();
          }
          assert(prototype.kind == ElementKind.FUNCTION_PROTOTYPE);
          instance = this.resolver.resolveFunction(<FunctionPrototype>prototype, null);
          if (isWasm64) {
            this.i64PowInstance = instance;
          } else {
            this.i32PowInstance = instance;
          }
        }
        if (!instance || !this.compileFunction(instance)) {
          return module.unreachable();
        }
        return this.makeCallDirect(instance, [ leftExpr, rightExpr ], reportNode);
      }
      case TypeKind.F32: {
        let instance = this.f32PowInstance;
        if (!instance) {
          let namespace = this.program.lookup(CommonNames.Mathf);
          if (!namespace) {
            this.error(
              DiagnosticCode.Cannot_find_name_0,
              reportNode.range, "Mathf"
            );
            return module.unreachable();
          }
          let namespaceMembers = namespace.members;
          if (!namespaceMembers || !namespaceMembers.has(CommonNames.pow)) {
            this.error(
              DiagnosticCode.Cannot_find_name_0,
              reportNode.range, "Mathf.pow"
            );
            return module.unreachable();
          }
          let prototype = assert(namespaceMembers.get(CommonNames.pow));
          assert(prototype.kind == ElementKind.FUNCTION_PROTOTYPE);
          this.f32PowInstance = instance = this.resolver.resolveFunction(<FunctionPrototype>prototype, null);
        }
        if (!instance || !this.compileFunction(instance)) {
          return module.unreachable();
        }
        return this.makeCallDirect(instance, [ leftExpr, rightExpr ], reportNode);
      }
      // Math.pow otherwise (result is f64)
      case TypeKind.F64: {
        let instance = this.f64PowInstance;
        if (!instance) {
          let namespace = this.program.lookup(CommonNames.Math);
          if (!namespace) {
            this.error(
              DiagnosticCode.Cannot_find_name_0,
              reportNode.range, "Math"
            );
            return module.unreachable();
          }
          let namespaceMembers = namespace.members;
          if (!namespaceMembers || !namespaceMembers.has(CommonNames.pow)) {
            this.error(
              DiagnosticCode.Cannot_find_name_0,
              reportNode.range, "Math.pow"
            );
            return module.unreachable();
          }
          let prototype = assert(namespaceMembers.get(CommonNames.pow));
          assert(prototype.kind == ElementKind.FUNCTION_PROTOTYPE);
          this.f64PowInstance = instance = this.resolver.resolveFunction(<FunctionPrototype>prototype, null);
        }
        if (!instance || !this.compileFunction(instance)) {
          return module.unreachable();
        }
        return this.makeCallDirect(instance, [ leftExpr, rightExpr ], reportNode);
      }
    }
    assert(false);
    return module.unreachable();
  }

  makeDiv(leftExpr: ExpressionRef, rightExpr: ExpressionRef, type: Type): ExpressionRef {
    // Cares about garbage bits and signedness
    var module = this.module;
    switch (type.kind) {
      case TypeKind.I8:
      case TypeKind.I16: {
        leftExpr = this.ensureSmallIntegerWrap(leftExpr, type);
        rightExpr = this.ensureSmallIntegerWrap(rightExpr, type);
        // falls through
      }
      case TypeKind.I32: {
        return module.binary(BinaryOp.DivI32, leftExpr, rightExpr);
      }
      case TypeKind.ISIZE: {
        return module.binary(
          this.options.isWasm64
            ? BinaryOp.DivI64
            : BinaryOp.DivI32,
          leftExpr,
          rightExpr
        );
      }
      case TypeKind.I64: {
        return module.binary(BinaryOp.DivI64, leftExpr, rightExpr);
      }
      case TypeKind.U8:
      case TypeKind.U16:
      case TypeKind.BOOL: {
        leftExpr = this.ensureSmallIntegerWrap(leftExpr, type);
        rightExpr = this.ensureSmallIntegerWrap(rightExpr, type);
        // falls through
      }
      case TypeKind.U32: {
        return module.binary(BinaryOp.DivU32, leftExpr, rightExpr);
      }
      case TypeKind.USIZE: {
        return module.binary(
          this.options.isWasm64
            ? BinaryOp.DivU64
            : BinaryOp.DivU32,
          leftExpr,
          rightExpr
        );
      }
      case TypeKind.U64: {
        return module.binary(BinaryOp.DivU64, leftExpr, rightExpr);
      }
      case TypeKind.F32: {
        return module.binary(BinaryOp.DivF32, leftExpr, rightExpr);
      }
      case TypeKind.F64: {
        return module.binary(BinaryOp.DivF64, leftExpr, rightExpr);
      }
    }
    assert(false);
    return module.unreachable();
  }

  makeRem(leftExpr: ExpressionRef, rightExpr: ExpressionRef, type: Type, reportNode: Node): ExpressionRef {
    // Cares about garbage bits and signedness
    var module = this.module;
    switch (type.kind) {
      case TypeKind.I8:
      case TypeKind.I16: {
        leftExpr = this.ensureSmallIntegerWrap(leftExpr, type);
        rightExpr = this.ensureSmallIntegerWrap(rightExpr, type);
        // falls through
      }
      case TypeKind.I32: {
        return module.binary(BinaryOp.RemI32, leftExpr, rightExpr);
      }
      case TypeKind.ISIZE: {
        return module.binary(
          this.options.isWasm64
            ? BinaryOp.RemI64
            : BinaryOp.RemI32,
          leftExpr,
          rightExpr
        );
      }
      case TypeKind.I64: {
        return module.binary(BinaryOp.RemI64, leftExpr, rightExpr);
      }
      case TypeKind.U8:
      case TypeKind.U16:
      case TypeKind.BOOL: {
        leftExpr = this.ensureSmallIntegerWrap(leftExpr, type);
        rightExpr = this.ensureSmallIntegerWrap(rightExpr, type);
        // falls through
      }
      case TypeKind.U32: {
        return module.binary(BinaryOp.RemU32, leftExpr, rightExpr);
      }
      case TypeKind.USIZE: {
        return module.binary(
          this.options.isWasm64
            ? BinaryOp.RemU64
            : BinaryOp.RemU32,
          leftExpr,
          rightExpr
        );
      }
      case TypeKind.U64: {
        return module.binary(BinaryOp.RemU64, leftExpr, rightExpr);
      }
      case TypeKind.F32: {
        let instance = this.f32ModInstance;
        if (!instance) {
          let namespace = this.program.lookup(CommonNames.Mathf);
          if (!namespace) {
            this.error(
              DiagnosticCode.Cannot_find_name_0,
              reportNode.range, "Mathf"
            );
            return module.unreachable();
          }
          let namespaceMembers = namespace.members;
          if (!namespaceMembers || !namespaceMembers.has(CommonNames.mod)) {
            this.error(
              DiagnosticCode.Cannot_find_name_0,
              reportNode.range, "Mathf.mod"
            );
            return module.unreachable();
          }
          let prototype = assert(namespaceMembers.get(CommonNames.mod));
          assert(prototype.kind == ElementKind.FUNCTION_PROTOTYPE);
          this.f32ModInstance = instance = this.resolver.resolveFunction(<FunctionPrototype>prototype, null);
        }
        if (!instance || !this.compileFunction(instance)) {
          return module.unreachable();
        }
        return this.makeCallDirect(instance, [ leftExpr, rightExpr ], reportNode);
      }
      case TypeKind.F64: {
        let instance = this.f64ModInstance;
        if (!instance) {
          let namespace = this.program.lookup(CommonNames.Math);
          if (!namespace) {
            this.error(
              DiagnosticCode.Cannot_find_name_0,
              reportNode.range, "Math"
            );
            return module.unreachable();
          }
          let namespaceMembers = namespace.members;
          if (!namespaceMembers || !namespaceMembers.has(CommonNames.mod)) {
            this.error(
              DiagnosticCode.Cannot_find_name_0,
              reportNode.range, "Math.mod"
            );
            return module.unreachable();
          }
          let prototype = assert(namespaceMembers.get(CommonNames.mod));
          assert(prototype.kind == ElementKind.FUNCTION_PROTOTYPE);
          this.f64ModInstance = instance = this.resolver.resolveFunction(<FunctionPrototype>prototype, null);
        }
        if (!instance || !this.compileFunction(instance)) {
          return module.unreachable();
        }
        return this.makeCallDirect(instance, [ leftExpr, rightExpr ], reportNode);
      }
    }
    assert(false);
    return module.unreachable();
  }

  makeShl(leftExpr: ExpressionRef, rightExpr: ExpressionRef, type: Type): ExpressionRef {
    // Cares about garbage bits on the RHS, but only for types smaller than 5 bits
    var module = this.module;
    switch (type.kind) {
      case TypeKind.BOOL: return leftExpr;
      case TypeKind.I8:
      case TypeKind.I16:
      case TypeKind.U8:
      case TypeKind.U16: {
        // leftExpr << (rightExpr & (7|15))
        return module.binary(
          BinaryOp.ShlI32,
          leftExpr,
          module.binary(BinaryOp.AndI32, rightExpr, module.i32(type.size - 1))
        );
      }
      case TypeKind.I32:
      case TypeKind.U32: {
        return module.binary(BinaryOp.ShlI32, leftExpr, rightExpr);
      }
      case TypeKind.I64:
      case TypeKind.U64: {
        return module.binary(BinaryOp.ShlI64, leftExpr, rightExpr);
      }
      case TypeKind.USIZE:
      case TypeKind.ISIZE: {
        return module.binary(
          this.options.isWasm64
            ? BinaryOp.ShlI64
            : BinaryOp.ShlI32,
          leftExpr,
          rightExpr
        );
      }
    }
    assert(false);
    return module.unreachable();
  }

  makeShr(leftExpr: ExpressionRef, rightExpr: ExpressionRef, type: Type): ExpressionRef {
    // Cares about garbage bits on the LHS, but on the RHS only for types smaller than 5 bits,
    // and signedness
    var module = this.module;
    switch (type.kind) {
      case TypeKind.BOOL: return leftExpr;
      case TypeKind.I8:
      case TypeKind.I16: {
        // leftExpr >> (rightExpr & (7|15))
        return module.binary(
          BinaryOp.ShrI32,
          this.ensureSmallIntegerWrap(leftExpr, type),
          module.binary(BinaryOp.AndI32, rightExpr, module.i32(type.size - 1))
        );
      }
      case TypeKind.U8:
      case TypeKind.U16: {
        // leftExpr >>> (rightExpr & (7|15))
        return module.binary(
          BinaryOp.ShrU32,
          this.ensureSmallIntegerWrap(leftExpr, type),
          module.binary(BinaryOp.AndI32, rightExpr, module.i32(type.size - 1))
        );
      }
      case TypeKind.I32: {
        return module.binary(BinaryOp.ShrI32, leftExpr, rightExpr);
      }
      case TypeKind.I64: {
        return module.binary(BinaryOp.ShrI64, leftExpr, rightExpr);
      }
      case TypeKind.ISIZE: {
        return module.binary(
          this.options.isWasm64
            ? BinaryOp.ShrI64
            : BinaryOp.ShrI32,
          leftExpr,
          rightExpr
        );
      }
      case TypeKind.U32: {
        return module.binary(BinaryOp.ShrU32, leftExpr, rightExpr);
      }
      case TypeKind.U64: {
        return module.binary(BinaryOp.ShrU64, leftExpr, rightExpr);
      }
      case TypeKind.USIZE: {
        return module.binary(
          this.options.isWasm64
            ? BinaryOp.ShrU64
            : BinaryOp.ShrU32,
          leftExpr,
          rightExpr
        );
      }
    }
    assert(false);
    return module.unreachable();
  }

  makeShru(leftExpr: ExpressionRef, rightExpr: ExpressionRef, type: Type): ExpressionRef {
    // Cares about garbage bits on the LHS, but on the RHS only for types smaller than 5 bits
    var module = this.module;
    switch (type.kind) {
      case TypeKind.BOOL: return leftExpr;
      case TypeKind.I8:
      case TypeKind.I16:
      case TypeKind.U8:
      case TypeKind.U16: {
        // leftExpr >>> (rightExpr & (7|15))
        return module.binary(
          BinaryOp.ShrU32,
          this.ensureSmallIntegerWrap(leftExpr, type),
          module.binary(BinaryOp.AndI32, rightExpr, module.i32(type.size - 1))
        );
      }
      case TypeKind.I32:
      case TypeKind.U32: {
        return module.binary(BinaryOp.ShrU32, leftExpr, rightExpr);
      }
      case TypeKind.I64:
      case TypeKind.U64: {
        return module.binary(BinaryOp.ShrU64, leftExpr, rightExpr);
      }
      case TypeKind.USIZE:
      case TypeKind.ISIZE: {
        return module.binary(
          this.options.isWasm64
            ? BinaryOp.ShrU64
            : BinaryOp.ShrU32,
          leftExpr,
          rightExpr
        );
      }
    }
    assert(false);
    return module.unreachable();
  }

  makeAnd(leftExpr: ExpressionRef, rightExpr: ExpressionRef, type: Type): ExpressionRef {
    // Does not care about garbage bits or signedness
    var module = this.module;
    switch (type.kind) {
      case TypeKind.I8:
      case TypeKind.I16:
      case TypeKind.I32:
      case TypeKind.U8:
      case TypeKind.U16:
      case TypeKind.BOOL:
      case TypeKind.U32: {
        return module.binary(BinaryOp.AndI32, leftExpr, rightExpr);
      }
      case TypeKind.I64:
      case TypeKind.U64: {
        return module.binary(BinaryOp.AndI64, leftExpr, rightExpr);
      }
      case TypeKind.USIZE:
      case TypeKind.ISIZE: {
        return module.binary(
          this.options.isWasm64
            ? BinaryOp.AndI64
            : BinaryOp.AndI32,
          leftExpr,
          rightExpr
        );
      }
    }
    assert(false);
    return module.unreachable();
  }

  makeOr(leftExpr: ExpressionRef, rightExpr: ExpressionRef, type: Type): ExpressionRef {
    // Does not care about garbage bits or signedness
    var module = this.module;
    switch (type.kind) {
      case TypeKind.I8:
      case TypeKind.I16:
      case TypeKind.U8:
      case TypeKind.U16:
      case TypeKind.BOOL: {
        return module.binary(BinaryOp.OrI32, leftExpr, rightExpr);
      }
      case TypeKind.I32:
      case TypeKind.U32: {
        return module.binary(BinaryOp.OrI32, leftExpr, rightExpr);
      }
      case TypeKind.I64:
      case TypeKind.U64: {
        return module.binary(BinaryOp.OrI64, leftExpr, rightExpr);
      }
      case TypeKind.USIZE:
      case TypeKind.ISIZE: {
        return module.binary(
          this.options.isWasm64
            ? BinaryOp.OrI64
            : BinaryOp.OrI32,
          leftExpr,
          rightExpr
        );
      }
    }
    assert(false);
    return module.unreachable();
  }

  makeXor(leftExpr: ExpressionRef, rightExpr: ExpressionRef, type: Type): ExpressionRef {
    // Does not care about garbage bits or signedness
    var module = this.module;
    switch (type.kind) {
      case TypeKind.I8:
      case TypeKind.I16:
      case TypeKind.U8:
      case TypeKind.U16:
      case TypeKind.BOOL: {
        return module.binary(BinaryOp.XorI32, leftExpr, rightExpr);
      }
      case TypeKind.I32:
      case TypeKind.U32: {
        return module.binary(BinaryOp.XorI32, leftExpr, rightExpr);
      }
      case TypeKind.I64:
      case TypeKind.U64: {
        return module.binary(BinaryOp.XorI64, leftExpr, rightExpr);
      }
      case TypeKind.ISIZE:
      case TypeKind.USIZE: {
        return module.binary(
          this.options.isWasm64
            ? BinaryOp.XorI64
            : BinaryOp.XorI32,
          leftExpr,
          rightExpr
        );
      }
    }
    assert(false);
    return module.unreachable();
  }

  private compileUnaryOverload(
    operatorInstance: Function,
    value: Expression,
    valueExpr: ExpressionRef,
    reportNode: Node
  ): ExpressionRef {
    // FIXME: see comment in compileBinaryOverload below why recompiling on type mismatch
    // is a bad idea currently. so this assumes that the type matches.
    return this.makeCallDirect(operatorInstance, [ valueExpr ], reportNode, false);
  }

  private compileBinaryOverload(
    operatorInstance: Function,
    left: Expression,
    leftExpr: ExpressionRef,
    right: Expression,
    reportNode: Node
  ): ExpressionRef {
    var rightType: Type;
    if (operatorInstance.is(CommonFlags.INSTANCE)) {
      let classInstance = assert(operatorInstance.parent); assert(classInstance.kind == ElementKind.CLASS);
      rightType = operatorInstance.signature.parameterTypes[0];
    } else {
      // FIXME: if LHS type differs we can't recompile left because that'd completely confuse
      // local states, like having local flags that actually do not even exist, possibly
      // releasing something random in that local before and evil things like that. Hence this
      // assumes that LHS type matches, which in turn means that static overloads must be
      // guaranteed to never mismatch LHS type, which in turn means that we can't have shiny
      // things like multiple static overloads for different combinations of LHS/RHS types.
      // We might want that at some point of course, but requires to complete the resolver so
      // it can actually resolve every kind of expression without ever having to recompile.
      rightType = operatorInstance.signature.parameterTypes[1];
    }
    var rightExpr = this.compileExpression(right, rightType, Constraints.CONV_IMPLICIT);
    return this.makeCallDirect(operatorInstance, [ leftExpr, rightExpr ], reportNode);
  }

  private compileArrayPatternAssignment(
    expression: ArrayLiteralExpression,
    valueExpression: Expression,
    contextualType: Type
  ): ExpressionRef {
    var flow = this.currentFlow;
    var module = this.module;
    var program = this.program;
    var exprs = new Array<ExpressionRef>();

    // this is copied code; refactor later

    // resolve type of initializer
    let initExpr = this.compileExpression(valueExpression, Type.auto);
    let initType = this.currentType;
    let initTypeRef = initType.toRef();

    // add initializer as local
    let initLocal = flow.parentFunction.addLocal(Type.auto, null);
    flow.setLocalFlag(initLocal.index, LocalFlags.CONSTANT | LocalFlags.INITIALIZED);
    exprs.push(
      this.makeLocalAssignment(initLocal, initExpr, initType, false)
    );

    let isUnchecked = this.currentFlow.is(FlowFlags.UNCHECKED_CONTEXT);
    let classType = initType.getClassOrWrapper(program);
    let indexedGet: Function | null = null;
    if (classType == null || (indexedGet = classType.lookupOverload(OperatorKind.INDEXED_GET, isUnchecked)) == null) {
      this.error(
        DiagnosticCode.Index_signature_is_missing_in_type_0,
        valueExpression.range, initType.toString()
      );
      return module.unreachable();
    }

    if (!isUnchecked && this.options.pedantic) {
      this.pedantic(
        DiagnosticCode.Indexed_access_may_involve_bounds_checking,
        valueExpression.range
      );
    }

    // check that the type is valid
    if (indexedGet.signature.parameterTypes[0] != Type.i32) {
      this.error(
        DiagnosticCode.Type_0_is_not_an_array_type,
        valueExpression.range,
        initType.toString()
      );
      return module.unreachable();
    }

    let idents = expression.elementExpressions;
    let numIdents = idents.length;
    for (let j: i32 = 0; j < numIdents; ++j) {
      let node = idents[j];
      if (node.kind == NodeKind.IDENTIFIER) {
        let nameNode = <IdentifierExpression>node;
        let name = nameNode.text;
        // add local
        let type = indexedGet.signature.returnType;
        let local = flow.lookupLocal(name);

        if (local == null) {
          this.error(
            DiagnosticCode.Variable_0_used_before_its_declaration,
            expression.range,
            name
          );
          return this.module.unreachable();
        }

        let callExpr = this.compileCallDirect(indexedGet, [
          Node.createIntegerLiteralExpression(i64_new(j), nameNode.range)
        ], nameNode, module.local_get(initLocal.index, initTypeRef));

        exprs.push(
          this.makeAssignment(local, callExpr, type, valueExpression, null, null, false)
        );
      } else if (node.kind != NodeKind.OMITTED) {
        this.error(
          DiagnosticCode.Invalid_destructure_pattern,
          expression.range
        );
        return this.module.unreachable();
      }
    }

    let tee = contextualType != Type.void;
    if (tee) {
      this.currentType = initType;
      exprs.push(
        module.local_get(initLocal.index, initTypeRef)
      );
    }
    
    return exprs.length == 0
      ? 0
      : this.module.flatten(exprs, tee ? initTypeRef : TypeRef.None);
  }

  private compileAssignment(
    expression: Expression,
    valueExpression: Expression,
    contextualType: Type
  ): ExpressionRef {
    if (expression.isLiteralKind(LiteralKind.ARRAY))
      return this.compileArrayPatternAssignment(<ArrayLiteralExpression>expression, valueExpression, contextualType);

    var program = this.program;
    var resolver = program.resolver;
    var flow = this.currentFlow;
    var target = resolver.lookupExpression(expression, flow); // reports
    if (!target) return this.module.unreachable();
    var thisExpression = resolver.currentThisExpression;
    var elementExpression = resolver.currentElementExpression;

    // to compile just the value, we need to know the target's type
    var targetType: Type;
    switch (target.kind) {
      case ElementKind.GLOBAL: {
        // not yet compiled if a static field compiled as a global
        if (!this.compileGlobal(<Global>target)) return this.module.unreachable(); // reports
        // fall-through
      }
      case ElementKind.LOCAL:
      case ElementKind.FIELD: {
        if (this.pendingElements.has(target)) {
          this.error(
            DiagnosticCode.Variable_0_used_before_its_declaration,
            expression.range,
            target.internalName
          );
          return this.module.unreachable();
        }
        targetType = (<VariableLikeElement>target).type;
        if (target.hasDecorator(DecoratorFlags.UNSAFE)) this.checkUnsafe(expression);
        break;
      }
      case ElementKind.PROPERTY_PROTOTYPE: {
        let propertyPrototype = <PropertyPrototype>target;
        let propertyInstance = resolver.resolveProperty(propertyPrototype);
        if (!propertyInstance) return this.module.unreachable();
        target = propertyInstance;
        // fall-through
      }
      case ElementKind.PROPERTY: {
        let propertyInstance = <Property>target;
        let setterInstance = propertyInstance.setterInstance;
        if (!setterInstance) {
          this.error(
            DiagnosticCode.Cannot_assign_to_0_because_it_is_a_constant_or_a_read_only_property,
            expression.range, propertyInstance.internalName
          );
          return this.module.unreachable();
        }
        assert(setterInstance.signature.parameterTypes.length == 1); // parser must guarantee this
        targetType = setterInstance.signature.parameterTypes[0];
        if (setterInstance.hasDecorator(DecoratorFlags.UNSAFE)) this.checkUnsafe(expression);
        break;
      }
      case ElementKind.INDEXSIGNATURE: {
        let parent = (<IndexSignature>target).parent;
        assert(parent.kind == ElementKind.CLASS);
        let classInstance = <Class>parent;
        let isUnchecked = flow.is(FlowFlags.UNCHECKED_CONTEXT);
        let indexedSet = classInstance.lookupOverload(OperatorKind.INDEXED_SET, isUnchecked);
        if (!indexedSet) {
          let indexedGet = classInstance.lookupOverload(OperatorKind.INDEXED_GET, isUnchecked);
          if (!indexedGet) {
            this.error(
              DiagnosticCode.Index_signature_is_missing_in_type_0,
              expression.range, classInstance.internalName
            );
          } else {
            this.error(
              DiagnosticCode.Index_signature_in_type_0_only_permits_reading,
              expression.range, classInstance.internalName
            );
          }
          return this.module.unreachable();
        }
        assert(indexedSet.signature.parameterTypes.length == 2); // parser must guarantee this
        targetType = indexedSet.signature.parameterTypes[1];     // 2nd parameter is the element
        if (indexedSet.hasDecorator(DecoratorFlags.UNSAFE)) this.checkUnsafe(expression);
        if (!isUnchecked && this.options.pedantic) {
          this.pedantic(
            DiagnosticCode.Indexed_access_may_involve_bounds_checking,
            expression.range
          );
        }
        break;
      }
      default: {
        this.error(
          DiagnosticCode.Cannot_assign_to_0_because_it_is_a_constant_or_a_read_only_property,
          expression.range, target.internalName
        );
        return this.module.unreachable();
      }
    }

    // compile the value and do the assignment
    assert(targetType != Type.void);
    var valueExpr = this.compileExpression(valueExpression, targetType);
    var valueType = this.currentType;
    return this.makeAssignment(
      target,
      this.convertExpression(valueExpr, valueType, targetType, false, valueExpression),
      valueType,
      valueExpression,
      thisExpression,
      elementExpression,
      contextualType != Type.void
    );
  }

  /** Makes an assignment expression or block, assigning a value to a target. */
  makeAssignment(
    /** Target element, e.g. a Local. */
    target: Element,
    /** Value expression that has been compiled in a previous step already. */
    valueExpr: ExpressionRef,
    /** Value expression type. */
    valueType: Type,
    /** Expression reference. Has already been compiled to `valueExpr`. */
    valueExpression: Expression,
    /** `this` expression reference if a field or property set. */
    thisExpression: Expression | null,
    /** Index expression reference if an indexed set. */
    indexExpression: Expression | null,
    /** Whether to tee the value. */
    tee: bool
  ): ExpressionRef {
    var module = this.module;
    var flow = this.currentFlow;

    switch (target.kind) {
      case ElementKind.LOCAL: {
        let local = <Local>target;
        if (flow.isLocalFlag(local.index, LocalFlags.CONSTANT, true)) {
          this.error(
            DiagnosticCode.Cannot_assign_to_0_because_it_is_a_constant_or_a_read_only_property,
            valueExpression.range, target.internalName
          );
          this.currentType = tee ? local.type : Type.void;
          return module.unreachable();
        }
        return this.makeLocalAssignment(local, valueExpr, valueType, tee);
      }
      case ElementKind.GLOBAL: {
        let global = <Global>target;
        if (!this.compileGlobal(global)) return module.unreachable();
        if (target.isAny(CommonFlags.CONST | CommonFlags.READONLY)) {
          this.error(
            DiagnosticCode.Cannot_assign_to_0_because_it_is_a_constant_or_a_read_only_property,
            valueExpression.range,
            target.internalName
          );
          this.currentType = tee ? global.type : Type.void;
          return module.unreachable();
        }
        return this.makeGlobalAssignment(global, valueExpr, valueType, tee);
      }
      case ElementKind.FIELD: {
        let fieldInstance = <Field>target;
        let initializerNode = fieldInstance.initializerNode;
        let isConstructor = flow.actualFunction.is(CommonFlags.CONSTRUCTOR);

        // Cannot assign to readonly fields except in constructors if there's no initializer
        if (fieldInstance.is(CommonFlags.READONLY)) {
          if (!isConstructor || initializerNode !== null) {
            this.error(
              DiagnosticCode.Cannot_assign_to_0_because_it_is_a_constant_or_a_read_only_property,
              valueExpression.range, fieldInstance.internalName
            );
            return module.unreachable();
          }
        }

        // Mark initialized fields in constructors
        thisExpression = assert(thisExpression);
        if (isConstructor && thisExpression.kind == NodeKind.THIS) {
          flow.setThisFieldFlag(fieldInstance, FieldFlags.INITIALIZED);
        }

        let fieldParent = fieldInstance.parent;
        assert(fieldParent.kind == ElementKind.CLASS);
        return this.makeFieldAssignment(fieldInstance,
          valueExpr,
          valueType,
          this.compileExpression(
            thisExpression,
            (<Class>fieldParent).type,
            Constraints.CONV_IMPLICIT | Constraints.IS_THIS
          ),
          tee
        );
      }
      case ElementKind.PROPERTY: {
        let propertyInstance = <Property>target;
        let setterInstance = propertyInstance.setterInstance;
        if (!setterInstance) {
          this.error(
            DiagnosticCode.Cannot_assign_to_0_because_it_is_a_constant_or_a_read_only_property,
            valueExpression.range, target.internalName
          );
          return module.unreachable();
        }
        assert(setterInstance.signature.parameterTypes.length == 1);
        if (propertyInstance.is(CommonFlags.INSTANCE)) {
          let thisType = assert(setterInstance.signature.thisType);
          let thisExpr = this.compileExpression(
            assert(thisExpression),
            thisType,
            Constraints.CONV_IMPLICIT | Constraints.IS_THIS
          );
          if (!tee) return this.makeCallDirect(setterInstance, [ thisExpr, valueExpr ], valueExpression);
          let getterInstance = assert((<Property>target).getterInstance);
          assert(getterInstance.signature.thisType == thisType);
          let returnType = getterInstance.signature.returnType;
          let returnTypeRef = returnType.toRef();
          let tempThis = flow.getTempLocal(returnType);
          let ret = module.block(null, [
            this.makeCallDirect(setterInstance, [
              module.local_tee(tempThis.index, thisExpr, returnType.isManaged),
              valueExpr
            ], valueExpression),
            this.makeCallDirect(getterInstance, [
              module.local_get(tempThis.index, returnTypeRef)
            ], valueExpression)
          ], returnTypeRef);
          flow.freeTempLocal(tempThis);
          return ret;
        } else {
          if (!tee) return this.makeCallDirect(setterInstance, [ valueExpr ], valueExpression);
          let getterInstance = assert((<Property>target).getterInstance);
          return module.block(null, [
            this.makeCallDirect(setterInstance, [ valueExpr ], valueExpression),
            this.makeCallDirect(getterInstance, null, valueExpression)
          ], getterInstance.signature.returnType.toRef());
        }
      }
      case ElementKind.INDEXSIGNATURE: {
        let indexSignature = <IndexSignature>target;
        let parent = indexSignature.parent;
        assert(parent.kind == ElementKind.CLASS);
        let classInstance = <Class>parent;
        assert(classInstance.kind == ElementKind.CLASS);
        let isUnchecked = flow.is(FlowFlags.UNCHECKED_CONTEXT);
        let getterInstance = classInstance.lookupOverload(OperatorKind.INDEXED_GET, isUnchecked);
        if (!getterInstance) {
          this.error(
            DiagnosticCode.Index_signature_is_missing_in_type_0,
            valueExpression.range, classInstance.internalName
          );
          return module.unreachable();
        }
        let setterInstance = classInstance.lookupOverload(OperatorKind.INDEXED_SET, isUnchecked);
        if (!setterInstance) {
          this.error(
            DiagnosticCode.Index_signature_in_type_0_only_permits_reading,
            valueExpression.range, classInstance.internalName
          );
          this.currentType = tee ? getterInstance.signature.returnType : Type.void;
          return module.unreachable();
        }
        assert(setterInstance.signature.parameterTypes.length == 2);
        let thisType = classInstance.type;
        let thisExpr = this.compileExpression(
          assert(thisExpression),
          thisType,
          Constraints.CONV_IMPLICIT | Constraints.IS_THIS
        );
        let elementExpr = this.compileExpression(assert(indexExpression), Type.i32, Constraints.CONV_IMPLICIT);
        let elementType = this.currentType;
        if (tee) {
          let tempTarget = flow.getTempLocal(thisType);
          let tempElement = flow.getTempLocal(elementType);
          let returnType = getterInstance.signature.returnType;
          let ret = module.block(null, [
            this.makeCallDirect(setterInstance, [
              module.local_tee(tempTarget.index, thisExpr, thisType.isManaged),
              module.local_tee(tempElement.index, elementExpr, elementType.isManaged),
              valueExpr
            ], valueExpression),
            this.makeCallDirect(getterInstance, [
              module.local_get(tempTarget.index, tempTarget.type.toRef()),
              module.local_get(tempElement.index, tempElement.type.toRef())
            ], valueExpression)
          ], returnType.toRef());
          flow.freeTempLocal(tempElement);
          flow.freeTempLocal(tempTarget);
          return ret;
        } else {
          return this.makeCallDirect(setterInstance, [
            thisExpr,
            elementExpr,
            valueExpr
          ], valueExpression);
        }
      }
    }
    assert(false);
    return module.unreachable();
  }

  /** Makes an assignment to a local, keeping track of wrap and null states. */
  private makeLocalAssignment(
    /** Local to assign to. */
    local: Local,
    /** Value to assign. */
    valueExpr: ExpressionRef,
    /** Value type. */
    valueType: Type,
    /** Whether to tee the value. */
    tee: bool
  ): ExpressionRef {
    var module = this.module;
    var flow = this.currentFlow;
    var type = local.type;
    assert(type != Type.void);
    var localIndex = local.index;

    if (type.isNullableReference) {
      if (!valueType.isNullableReference || flow.isNonnull(valueExpr, type)) flow.setLocalFlag(localIndex, LocalFlags.NONNULL);
      else flow.unsetLocalFlag(localIndex, LocalFlags.NONNULL);
    }
    flow.setLocalFlag(localIndex, LocalFlags.INITIALIZED);
    if (type.isShortIntegerValue) {
      if (!flow.canOverflow(valueExpr, type)) flow.setLocalFlag(localIndex, LocalFlags.WRAPPED);
      else flow.unsetLocalFlag(localIndex, LocalFlags.WRAPPED);
    }
    if (tee) { // local = value
      this.currentType = type;
      return module.local_tee(localIndex, valueExpr, type.isManaged);
    } else { // void(local = value)
      this.currentType = Type.void;
      return module.local_set(localIndex, valueExpr, type.isManaged);
    }
  }

  /** Makes an assignment to a global. */
  private makeGlobalAssignment(
    /** The global variable to assign to. */
    global: VariableLikeElement,
    /** The value to assign. */
    valueExpr: ExpressionRef,
    /** The type of the value to assign. */
    valueType: Type,
    /** Whether to tee the value. */
    tee: bool
  ): ExpressionRef {
    var module = this.module;
    var type = global.type;
    assert(type != Type.void);
    var typeRef = type.toRef();

    valueExpr = this.ensureSmallIntegerWrap(valueExpr, type); // globals must be wrapped
    if (tee) { // (global = value), global
      this.currentType = type;
      return module.block(null, [
        module.global_set(global.internalName, valueExpr),
        module.global_get(global.internalName, typeRef)
      ], typeRef);
    } else { // global = value
      this.currentType = Type.void;
      return module.global_set(global.internalName,
        valueExpr
      );
    }
  }

  /** Makes an assignment to a field. */
  private makeFieldAssignment(
    /** The field to assign to. */
    field: Field,
    /** The value to assign. */
    valueExpr: ExpressionRef,
    /** The type of the value to assign. */
    valueType: Type,
    /** The value of `this`. */
    thisExpr: ExpressionRef,
    /** Whether to tee the value. */
    tee: bool
  ): ExpressionRef {
    var module = this.module;
    var flow = this.currentFlow;
    var fieldType = field.type;
    var fieldTypeRef = fieldType.toRef();
    assert(field.parent.kind == ElementKind.CLASS);
    var thisType = (<Class>field.parent).type;

    if (!field.is(CommonFlags.COMPILED)) {
      field.set(CommonFlags.COMPILED);
      let typeNode = field.typeNode;
      if (typeNode) this.checkTypeSupported(field.type, typeNode);
    }

    if (tee) {
      this.compileField(field);
      let tempThis = flow.getTempLocal(thisType);
      let expr = module.block(null, [
        module.call(field.internalSetterName, [ module.local_tee(tempThis.index, thisExpr, thisType.isManaged), valueExpr ], TypeRef.None),
        module.call(field.internalGetterName, [ module.local_get(tempThis.index, thisType.toRef()) ], fieldTypeRef)
      ], fieldTypeRef);
      flow.freeTempLocal(tempThis);
      this.currentType = fieldType;
      return expr;
    } else {
      this.compileFieldSetter(field);
      let expr = module.call(field.internalSetterName, [ thisExpr, valueExpr ], TypeRef.None);
      this.currentType = Type.void;
      return expr;
    }
  }

  /** Compiles a call expression according to the specified context. */
  private compileCallExpression(
    /** Call expression to compile. */
    expression: CallExpression,
    /** Contextual type indicating the return type the caller expects, if any. */
    contextualType: Type,
    /** Constraints indicating contextual conditions. */
    constraints: Constraints
  ): ExpressionRef {

    var module = this.module;
    var flow = this.currentFlow;

    // handle call to super
    if (expression.expression.kind == NodeKind.SUPER) {
      let flow = this.currentFlow;
      let actualFunction = flow.actualFunction;
      if (!actualFunction.is(CommonFlags.CONSTRUCTOR)) {
        this.error(
          DiagnosticCode.Super_calls_are_not_permitted_outside_constructors_or_in_nested_functions_inside_constructors,
          expression.range
        );
        return module.unreachable();
      }

      let parent = assert(actualFunction.parent);
      assert(parent.kind == ElementKind.CLASS);
      let classInstance = <Class>parent;
      let baseClassInstance = classInstance.base;
      if (!baseClassInstance) {
        this.error(
          DiagnosticCode._super_can_only_be_referenced_in_a_derived_class,
          expression.expression.range
        );
        return module.unreachable();
      }
      let thisLocal = assert(flow.lookupLocal(CommonNames.this_));
      let sizeTypeRef = this.options.sizeTypeRef;

      let baseCtorInstance = this.ensureConstructor(baseClassInstance, expression);
      this.checkFieldInitialization(baseClassInstance, expression);
      let superCall = this.compileCallDirect(
        baseCtorInstance,
        expression.args,
        expression,
        module.local_get(thisLocal.index, sizeTypeRef)
      );

      // check that super had been called before accessing `this`
      if (flow.isAny(
        FlowFlags.ACCESSES_THIS |
        FlowFlags.CONDITIONALLY_ACCESSES_THIS
      )) {
        this.error(
          DiagnosticCode._super_must_be_called_before_accessing_this_in_the_constructor_of_a_derived_class,
          expression.range
        );
        return module.unreachable();
      }
      flow.set(FlowFlags.ACCESSES_THIS | FlowFlags.CALLS_SUPER);
      this.currentType = Type.void;
      return module.local_set(thisLocal.index, superCall, classInstance.type.isManaged);
    }

    // otherwise resolve normally
    var target = this.resolver.lookupExpression(expression.expression, flow); // reports
    if (!target) return module.unreachable();
    var thisExpression = this.resolver.currentThisExpression;

    var signature: Signature | null;
    var functionArg: ExpressionRef;
    switch (target.kind) {

      // direct call: concrete function
      case ElementKind.FUNCTION_PROTOTYPE: {
        let functionPrototype = <FunctionPrototype>target;
        if (functionPrototype.hasDecorator(DecoratorFlags.BUILTIN)) {
          // builtins handle present respectively omitted type arguments on their own
          return this.compileCallExpressionBuiltin(functionPrototype, expression, contextualType);
        }
        let functionInstance = this.resolver.maybeInferCall(expression, functionPrototype, flow);
        if (!functionInstance) return this.module.unreachable();
        target = functionInstance;
        // fall-through
      }
      case ElementKind.FUNCTION: {
        let functionInstance = <Function>target;
        let thisArg: ExpressionRef = 0;
        if (functionInstance.is(CommonFlags.INSTANCE)) {
          thisArg = this.compileExpression(
            assert(thisExpression),
            assert(functionInstance.signature.thisType),
            Constraints.CONV_IMPLICIT | Constraints.IS_THIS
          );
        }
        return this.compileCallDirect(
          functionInstance,
          expression.args,
          expression,
          thisArg,
          constraints
        );
      }

      // indirect call: first-class function (non-generic, can't be inlined)
      case ElementKind.LOCAL: {
        let local = <Local>target;
        signature = local.type.signatureReference;
        if (signature) {
          if (local.is(CommonFlags.INLINED)) {
            let inlinedValue = local.constantIntegerValue;
            if (this.options.isWasm64) {
              functionArg = module.i64(i64_low(inlinedValue), i64_high(inlinedValue));
            } else {
              assert(!i64_high(inlinedValue));
              functionArg = module.i32(i64_low(inlinedValue));
            }
          } else {
            functionArg = module.local_get(local.index, this.options.sizeTypeRef);
          }
          break;
        }
        this.error(
          DiagnosticCode.Cannot_invoke_an_expression_whose_type_lacks_a_call_signature_Type_0_has_no_compatible_call_signatures,
          expression.range, local.type.toString()
        );
        return module.unreachable();
      }
      case ElementKind.GLOBAL: {
        let global = <Global>target;
        signature = global.type.signatureReference;
        if (signature) {
          functionArg = module.global_get(global.internalName, global.type.toRef());
          break;
        }
        this.error(
          DiagnosticCode.Cannot_invoke_an_expression_whose_type_lacks_a_call_signature_Type_0_has_no_compatible_call_signatures,
          expression.range, global.type.toString()
        );
        return module.unreachable();
      }
      case ElementKind.FIELD: {
        let fieldInstance = <Field>target;
        let fieldType = fieldInstance.type;
        signature = fieldType.signatureReference;
        if (signature) {
          let fieldParent = fieldInstance.parent;
          assert(fieldParent.kind == ElementKind.CLASS);
          let usizeType = this.options.usizeType;
          functionArg = module.load(usizeType.byteSize, false,
            this.compileExpression(
              assert(thisExpression),
              (<Class>fieldParent).type,
              Constraints.CONV_IMPLICIT | Constraints.IS_THIS
            ),
            usizeType.toRef(),
            fieldInstance.memoryOffset
          );
          break;
        }
        this.error(
          DiagnosticCode.Cannot_invoke_an_expression_whose_type_lacks_a_call_signature_Type_0_has_no_compatible_call_signatures,
          expression.range, fieldType.toString()
        );
        return module.unreachable();
      }

      case ElementKind.PROPERTY_PROTOTYPE: {
        let propertyInstance = this.resolver.resolveProperty(<PropertyPrototype>target);
        if (!propertyInstance) return module.unreachable();
        target = propertyInstance;
        // fall-through
      }
      case ElementKind.PROPERTY: {
        let propertyInstance = <Property>target;
        let getterInstance = propertyInstance.getterInstance;
        let type = assert(this.resolver.getTypeOfElement(target));

        if (!getterInstance) {
          this.error(
            DiagnosticCode.Cannot_invoke_an_expression_whose_type_lacks_a_call_signature_Type_0_has_no_compatible_call_signatures,
            expression.range, type.toString()
          );
          return module.unreachable();
        }

        let thisArg: ExpressionRef = 0;
        if (propertyInstance.is(CommonFlags.INSTANCE)) {
          thisArg = this.compileExpression(
            assert(thisExpression),
            assert(getterInstance.signature.thisType),
            Constraints.CONV_IMPLICIT | Constraints.IS_THIS
          );
        }
        functionArg = this.compileCallDirect(getterInstance, [], expression.expression, thisArg);
        signature = this.currentType.signatureReference;
        if (!signature) {
          this.error(
            DiagnosticCode.Cannot_invoke_an_expression_whose_type_lacks_a_call_signature_Type_0_has_no_compatible_call_signatures,
            expression.range, this.currentType.toString()
          );
          return module.unreachable();
        }
        break;
      }
      case ElementKind.CLASS: {
        let classInstance = <Class>target;
        let typeArguments = classInstance.getTypeArgumentsTo(this.program.functionPrototype);
        if (typeArguments !== null && typeArguments.length > 0) {
          let ftype = typeArguments[0];
          signature = ftype.getSignature();
          functionArg = this.compileExpression(expression.expression, ftype, Constraints.CONV_IMPLICIT);
          break;
        }
        // fall-through
      }

      // not supported
      default: {
        let type = this.resolver.getTypeOfElement(target);
        if (type) {
          this.error(
            DiagnosticCode.Type_0_has_no_call_signatures,
            expression.range, type.toString()
          );
        } else {
          this.error(
            DiagnosticCode.Expression_cannot_be_represented_by_a_type,
            expression.range
          );
        }
        return module.unreachable();
      }
    }
    return this.compileCallIndirect(
      assert(signature), // FIXME: bootstrap can't see this yet
      functionArg,
      expression.args,
      expression,
      0,
      contextualType == Type.void
    );
  }

  /** Compiles the given arguments like a call expression according to the specified context. */
  private compileCallExpressionLike(
    /** Called expression. */
    expression: Expression,
    /** Call type arguments. */
    typeArguments: TypeNode[] | null,
    /** Call arguments. */
    args: Expression[],
    /** Diagnostic range. */
    range: Range,
    /** Contextual type indicating the return type the caller expects, if any. */
    contextualType: Type,
    /** Constraints indicating contextual conditions. */
    constraints: Constraints = Constraints.NONE
  ): ExpressionRef {
    // Desugaring like this can happen many times. Let's cache the intermediate allocation.
    var call = this._reusableCallExpression;
    if (call) {
      call.expression = expression;
      call.typeArguments = typeArguments;
      call.args = args;
      call.range = range;
    } else {
      this._reusableCallExpression = call = Node.createCallExpression(expression, typeArguments, args, range);
    }
    return this.compileCallExpression(call, contextualType, constraints);
  }
  private _reusableCallExpression: CallExpression | null = null;

  private compileCallExpressionBuiltin(
    prototype: FunctionPrototype,
    expression: CallExpression,
    contextualType: Type
  ): ExpressionRef {
    if (prototype.hasDecorator(DecoratorFlags.UNSAFE)) this.checkUnsafe(expression);

    var typeArguments: Type[] | null = null;

    // builtins handle omitted type arguments on their own. if present, however, resolve them here
    // and pass them to the builtin, even if it's still up to the builtin how to handle them.
    var typeParameterNodes = prototype.typeParameterNodes;
    var typeArgumentNodes = expression.typeArguments;
    if (expression.typeArguments) {
      if (!prototype.is(CommonFlags.GENERIC)) {
        this.error(
          DiagnosticCode.Type_0_is_not_generic,
          expression.range, prototype.internalName
        );
      }
      typeArguments = this.resolver.resolveTypeArguments(
        assert(typeParameterNodes),
        typeArgumentNodes,
        this.currentFlow.actualFunction.parent,
        uniqueMap<string,Type>(this.currentFlow.contextualTypeArguments), // don't update
        expression
      );
    }
    var callee = expression.expression;
    var ctx = new BuiltinContext(
      this,
      prototype,
      typeArguments,
      expression.args,
      callee.kind == NodeKind.PROPERTYACCESS
        ? (<PropertyAccessExpression>callee).expression
        : null,
      contextualType,
      expression,
      false
    );
    // global builtins
    var internalName = prototype.internalName;
    if (builtins.has(internalName)) {
      let fn = assert(builtins.get(internalName));
      return fn(ctx);
    }
    // class builtins
    var parent = prototype.parent;
    if (parent.kind == ElementKind.CLASS) {
      let classPrototype = (<Class>parent).prototype;
      if (classPrototype == this.program.functionPrototype) {
        let methodName = prototype.name;
        if (function_builtins.has(methodName)) {
          let fn = assert(function_builtins.get(methodName));
          return fn(ctx);
        }
      }
    }
    assert(false);
    return this.module.unreachable();
  }

  /**
   * Checks that a call with the given number as arguments can be performed according to the
   * specified signature.
   */
  checkCallSignature(
    signature: Signature,
    numArguments: i32,
    hasThis: bool,
    reportNode: Node
  ): bool {

    // cannot call an instance method without a `this` argument (TODO: `.call`?)
    var thisType = signature.thisType;
    if (hasThis != (thisType != null)) {
      this.error(
        DiagnosticCode.The_this_types_of_each_signature_are_incompatible,
        reportNode.range
      );
      return false;
    }

    // not yet implemented (TODO: maybe some sort of an unmanaged/lightweight array?)
    var hasRest = signature.hasRest;
    if (hasRest) {
      this.error(
        DiagnosticCode.Not_implemented_0,
        reportNode.range, "Rest parameters"
      );
      return false;
    }

    var minimum = signature.requiredParameters;
    var maximum = signature.parameterTypes.length;

    // must at least be called with required arguments
    if (numArguments < minimum) {
      this.error(
        minimum < maximum
          ? DiagnosticCode.Expected_at_least_0_arguments_but_got_1
          : DiagnosticCode.Expected_0_arguments_but_got_1,
        reportNode.range, minimum.toString(), numArguments.toString()
      );
      return false;
    }

    // must not be called with more than the maximum arguments
    if (numArguments > maximum && !hasRest) {
      this.error(
        DiagnosticCode.Expected_0_arguments_but_got_1,
        reportNode.range, maximum.toString(), numArguments.toString()
      );
      return false;
    }

    return true;
  }

  /** Checks that an unsafe expression is allowed. */
  private checkUnsafe(reportNode: Node, relatedReportNode: Node | null = null): void {
    // Library files may always use unsafe features
    if (this.options.noUnsafe && !reportNode.range.source.isLibrary) {
      if (relatedReportNode) {
        this.errorRelated(
          DiagnosticCode.Operation_is_unsafe,
          reportNode.range, relatedReportNode.range
        );
      } else {
        this.error(
          DiagnosticCode.Operation_is_unsafe,
          reportNode.range
        );
      }
    }
  }

  /** Compiles a direct call to a concrete function. */
  compileCallDirect(
    instance: Function,
    argumentExpressions: Expression[],
    reportNode: Node,
    thisArg: ExpressionRef = 0,
    constraints: Constraints = Constraints.NONE
  ): ExpressionRef {
    var numArguments = argumentExpressions.length;
    var signature = instance.signature;
    if (!this.checkCallSignature( // reports
      signature,
      numArguments,
      thisArg != 0,
      reportNode
    )) {
      this.currentType = signature.returnType;
      return this.module.unreachable();
    }
    if (instance.hasDecorator(DecoratorFlags.UNSAFE)) this.checkUnsafe(reportNode);

    // handle call on `this` in constructors
    let actualFunction = this.currentFlow.actualFunction;
    if (actualFunction.is(CommonFlags.CONSTRUCTOR) && reportNode.isAccessOnThis) {
      let parent = actualFunction.parent;
      assert(parent.kind == ElementKind.CLASS);
      this.checkFieldInitialization(<Class>parent, reportNode);
    }

    // Inline if explicitly requested
    if (instance.hasDecorator(DecoratorFlags.INLINE) && (!instance.is(CommonFlags.VIRTUAL) || reportNode.isAccessOnSuper)) {
      assert(!instance.is(CommonFlags.STUB)); // doesn't make sense
      let inlineStack = this.inlineStack;
      if (inlineStack.includes(instance)) {
        this.warning(
          DiagnosticCode.Function_0_cannot_be_inlined_into_itself,
          reportNode.range, instance.internalName
        );
      } else {
        inlineStack.push(instance);
        let parameterTypes = signature.parameterTypes;
        assert(numArguments <= parameterTypes.length);
        // compile argument expressions
        let args = new Array<ExpressionRef>(numArguments);
        for (let i = 0; i < numArguments; ++i) {
          args[i] = this.compileExpression(argumentExpressions[i], parameterTypes[i], Constraints.CONV_IMPLICIT);
        }
        // make the inlined call
        let expr = this.makeCallInline(instance, args, thisArg, (constraints & Constraints.WILL_DROP) != 0);
        inlineStack.pop();
        return expr;
      }
    }

    // Otherwise compile to just a call
    var numArgumentsInclThis = thisArg ? numArguments + 1 : numArguments;
    var operands = new Array<ExpressionRef>(numArgumentsInclThis);
    var index = 0;
    if (thisArg) {
      operands[0] = thisArg;
      index = 1;
    }
    var parameterTypes = signature.parameterTypes;
    for (let i = 0; i < numArguments; ++i, ++index) {
      let paramType = parameterTypes[i];
      let paramExpr = this.compileExpression(argumentExpressions[i], paramType, Constraints.CONV_IMPLICIT);
      operands[index] = paramExpr;
    }
    assert(index == numArgumentsInclThis);
    return this.makeCallDirect(instance, operands, reportNode, (constraints & Constraints.WILL_DROP) != 0);
  }

  makeCallInline(
    instance: Function,
    operands: ExpressionRef[] | null,
    thisArg: ExpressionRef = 0,
    immediatelyDropped: bool = false
  ): ExpressionRef {
    var module = this.module;
    var numArguments = operands ? operands.length : 0;
    var signature = instance.signature;
    var parameterTypes = signature.parameterTypes;
    var numParameters = parameterTypes.length;

    // Create a new inline flow and use it to compile the function as a block
    var previousFlow = this.currentFlow;
    var flow = Flow.createInline(previousFlow.parentFunction, instance);
    var body = [];
    var usedLocals = new Set<i32>();

    // Prepare compiled arguments right to left, keeping track of used locals.
    for (let i = numArguments - 1; i >= 0; --i) {
      // This is necessary because a later expression must not set an earlier argument local, which
      // is also just a temporary, when being executed. Take for example `t1=1, t2=(t1 = 2)`, where
      // the right expression would reassign the foregoing argument local. So, we iterate from right
      // to left, remembering what's used later, and don't use these for earlier arguments, making
      // the example above essentially `t2=1, t1=(t1 = 2)`.
      let paramExpr = operands![i];
      let paramType = parameterTypes[i];
      let argumentLocal = flow.addScopedLocal(instance.getParameterName(i), paramType, usedLocals);
      findUsedLocals(paramExpr, usedLocals);
      // inlining is aware of wrap/nonnull states:
      if (!previousFlow.canOverflow(paramExpr, paramType)) flow.setLocalFlag(argumentLocal.index, LocalFlags.WRAPPED);
      if (flow.isNonnull(paramExpr, paramType)) flow.setLocalFlag(argumentLocal.index, LocalFlags.NONNULL);
      body.unshift(
        module.local_set(argumentLocal.index, paramExpr, paramType.isManaged)
      );
    }
    if (thisArg) {
      let parent = assert(instance.parent);
      assert(parent.kind == ElementKind.CLASS);
      let classInstance = <Class>parent;
      let thisType = assert(instance.signature.thisType);
      let thisLocal = flow.addScopedLocal(CommonNames.this_, thisType, usedLocals);
      body.unshift(
        module.local_set(thisLocal.index, thisArg, thisType.isManaged)
      );
      let base = classInstance.base;
      if (base) flow.addScopedAlias(CommonNames.super_, base.type, thisLocal.index);
    } else {
      assert(!instance.signature.thisType);
    }

    // Compile omitted arguments with final argument locals blocked. Doesn't need to take care of
    // side-effects within earlier expressions because these already happened on set.
    this.currentFlow = flow;
    var isConstructor = instance.is(CommonFlags.CONSTRUCTOR);
    if (isConstructor) flow.set(FlowFlags.CTORPARAM_CONTEXT);
    for (let i = numArguments; i < numParameters; ++i) {
      let initType = parameterTypes[i];
      let initExpr = this.compileExpression(
        assert(instance.prototype.functionTypeNode.parameters[i].initializer),
        initType,
        Constraints.CONV_IMPLICIT
      );
      let argumentLocal = flow.addScopedLocal(instance.getParameterName(i), initType);
      body.push(
        this.makeLocalAssignment(argumentLocal, initExpr, initType, false)
      );
    }
    flow.unset(FlowFlags.CTORPARAM_CONTEXT);

    // Compile the called function's body in the scope of the inlined flow
    this.compileFunctionBody(instance, body);

    // If a constructor, perform field init checks on its flow directly
    if (isConstructor) {
      let parent = instance.parent;
      assert(parent.kind == ElementKind.CLASS);
      this.checkFieldInitializationInFlow(<Class>parent, flow);
    }

    // Free any new scoped locals and reset to the original flow
    flow.freeScopedLocals();
    var returnType = flow.returnType;
    this.currentFlow = previousFlow;

    // Create an outer block that we can break to when returning a value out of order
    this.currentType = returnType;
    return module.block(flow.inlineReturnLabel, body, returnType.toRef());
  }

  /** Makes sure that the arguments length helper global is present. */
  ensureArgumentsLength(): string {
    var name = BuiltinNames.argumentsLength;
    if (!this.builtinArgumentsLength) {
      let module = this.module;
      this.builtinArgumentsLength = module.addGlobal(name, TypeRef.I32, true, module.i32(0));
    }
    return name;
  }

  /** Ensures compilation of the varargs stub for the specified function. */
  ensureVarargsStub(original: Function): Function {
    // A varargs stub is a function called with omitted arguments being zeroed,
    // reading the `argumentsLength` helper global to decide which initializers
    // to inject before calling the original function. It is typically attempted
    // to circumvent the varargs stub where possible, for example where omitted
    // arguments are constants and can be inlined into the original call.
    var stub = original.varargsStub;
    if (stub) return stub;

    var originalSignature = original.signature;
    var originalParameterTypes = originalSignature.parameterTypes;
    var originalParameterDeclarations = original.prototype.functionTypeNode.parameters;
    var returnType = originalSignature.returnType;
    var isInstance = original.is(CommonFlags.INSTANCE);

    // arguments excl. `this`, operands incl. `this`
    var minArguments = originalSignature.requiredParameters;
    var minOperands = minArguments;
    var maxArguments = originalParameterTypes.length;
    var maxOperands = maxArguments;
    if (isInstance) {
      ++minOperands;
      ++maxOperands;
    }
    var numOptional = assert(maxOperands - minOperands);

    var forwardedOperands = new Array<ExpressionRef>(minOperands);
    var operandIndex = 0;
    var stmts = new Array<ExpressionRef>();

    // forward `this` if applicable
    var module = this.module;
    var thisType = originalSignature.thisType;
    if (thisType) {
      forwardedOperands[0] = module.local_get(0, thisType.toRef());
      operandIndex = 1;
    }

    // forward required arguments
    for (let i = 0; i < minArguments; ++i, ++operandIndex) {
      let paramType = originalParameterTypes[i];
      forwardedOperands[operandIndex] = module.local_get(operandIndex, paramType.toRef());
    }
    assert(operandIndex == minOperands);

    // create the varargs stub
    stub = original.newStub("varargs");
    stub.signature.requiredParameters = maxArguments;
    original.varargsStub = stub;

    // compile initializers of omitted arguments in the scope of the stub,
    // accounting for additional locals and a proper `this` context.
    var previousFlow = this.currentFlow;
    var flow = stub.flow;
    if (original.is(CommonFlags.CONSTRUCTOR)) flow.set(FlowFlags.CTORPARAM_CONTEXT);
    this.currentFlow = flow;

    // create a br_table switching over the number of optional parameters provided
    var numNames = numOptional + 1; // incl. outer block
    var names = new Array<string>(numNames);
    var ofN = "of" + numOptional.toString();
    for (let i = 0; i < numNames; ++i) {
      let label = i.toString() + ofN;
      names[i] = label;
    }
    var argumentsLength = this.ensureArgumentsLength();
    var table = module.block(names[0], [
      module.block("outOfRange", [
        module.switch(names, "outOfRange",
          // condition is number of provided optional arguments, so subtract required arguments
          minArguments
            ? module.binary(
                BinaryOp.SubI32,
                module.global_get(argumentsLength, TypeRef.I32),
                module.i32(minArguments)
              )
            : module.global_get(argumentsLength, TypeRef.I32)
        )
      ]),
      module.unreachable()
    ]);
    for (let i = 0; i < numOptional; ++i, ++operandIndex) {
      let type = originalParameterTypes[minArguments + i];
      let declaration = originalParameterDeclarations[minArguments + i];
      let initializer = declaration.initializer;
      let initExpr: ExpressionRef;
      if (initializer) {
        initExpr = this.compileExpression(
          initializer,
          type,
          Constraints.CONV_IMPLICIT
        );
        initExpr = module.local_set(operandIndex, initExpr, type.isManaged);
      } else {
        this.error(
          DiagnosticCode.Optional_parameter_must_have_an_initializer,
          declaration.range
        );
        initExpr = module.unreachable();
      }
      table = module.block(names[i + 1], [
        table,
        initExpr,
      ]);
      forwardedOperands[operandIndex] = module.local_get(operandIndex, type.toRef());
    }
    assert(operandIndex == maxOperands);

    stmts.push(
      table
    );
    stmts.push(
      // assume this will always succeed (can just use name as the reportNode)
      this.makeCallDirect(original, forwardedOperands, original.declaration.name)
    );
    flow.freeScopedLocals();
    this.currentFlow = previousFlow;

    var funcRef = module.addFunction(
      stub.internalName,
      stub.signature.paramRefs,
      stub.signature.resultRefs,
      typesToRefs(stub.additionalLocals),
      module.flatten(stmts, returnType.toRef())
    );
    stub.set(CommonFlags.COMPILED);
    stub.finalize(module, funcRef);
    return stub;
  }

  /** Ensures compilation of the virtual stub for the specified function. */
  ensureVirtualStub(original: Function): Function {
    // A virtual stub is a function redirecting virtual calls to the actual
    // overload targeted by the call. It utilizes varargs stubs where necessary
    // and as such has the same semantics as one. Here, we only make sure that
    // a placeholder exist, with actual code being generated as a finalization
    // step once module compilation is otherwise complete.
    var stub = original.virtualStub;
    if (stub) return stub;
    stub = original.newStub("virtual");
    original.virtualStub = stub;
    var module = this.module;
    stub.ref = module.addFunction(
      stub.internalName,
      stub.signature.paramRefs,
      stub.signature.resultRefs,
      null,
      module.unreachable()
    );
    this.virtualCalls.add(original);
    return stub;
  }

  /** Finalizes the virtual stub of the specified function. */
  private finalizeVirtualStub(instance: Function): void {
    var stub = this.ensureVirtualStub(instance);
    if (stub.is(CommonFlags.COMPILED)) return;

    // Wouldn't be here if there wasn't at least one overload
    var overloadPrototypes = assert(instance.prototype.overloads);

    assert(instance.parent.kind == ElementKind.CLASS || instance.parent.kind == ElementKind.INTERFACE);
    var parentClassInstance = <Class>instance.parent;
    var module = this.module;
    var usizeType = this.options.usizeType;
    var sizeTypeRef = usizeType.toRef();
    var parameterTypes = instance.signature.parameterTypes;
    var returnType = instance.signature.returnType;
    var numParameters = parameterTypes.length;
    var tempIndex = 1 + parameterTypes.length; // incl. `this`

    // Switch over this's rtId and map it to the respective overload
    var builder = new SwitchBuilder(this.module,
      module.load(4, false,
        module.binary(
          sizeTypeRef == TypeRef.I64
            ? BinaryOp.SubI64
            : BinaryOp.SubI32,
          module.local_get(0, sizeTypeRef),
          sizeTypeRef == TypeRef.I64
            ? module.i64(8) // rtId offset = -8
            : module.i32(8)
        ),
        TypeRef.I32
      )
    );

    // A method's `overloads` property contains its unbound overload prototypes
    // so we first have to find the concrete classes it became bound to, obtain
    // their bound prototypes and make sure these are resolved and compiled as
    // we are going to call them conditionally based on this's class id.
    for (let _values = Set_values(overloadPrototypes), i = 0, k = _values.length; i < k; ++i) {
      let unboundOverloadPrototype = _values[i];
      assert(!unboundOverloadPrototype.isBound);
      let unboundOverloadParent = unboundOverloadPrototype.parent;
      let isProperty = unboundOverloadParent.kind == ElementKind.PROPERTY_PROTOTYPE;
      let classInstances: Map<string,Class> | null;
      if (isProperty) {
        let propertyParent = (<PropertyPrototype>unboundOverloadParent).parent;
        assert(propertyParent.kind == ElementKind.CLASS_PROTOTYPE);
        classInstances = (<ClassPrototype>propertyParent).instances;
      } else {
        assert(unboundOverloadParent.kind == ElementKind.CLASS_PROTOTYPE);
        classInstances = (<ClassPrototype>unboundOverloadParent).instances;
      }
      if (classInstances) {
        for (let _values = Map_values(classInstances), j = 0, l = _values.length; j < l; ++j) {
          let classInstance = _values[j];
          // Chcek if the parent class is a subtype of instance's class
          if (!classInstance.isAssignableTo(parentClassInstance)) continue;
          let overloadInstance: Function | null;
          if (isProperty) {
            let boundProperty = assert(classInstance.members!.get(unboundOverloadParent.name));
            assert(boundProperty.kind == ElementKind.PROPERTY_PROTOTYPE);
            let boundPropertyInstance = this.resolver.resolveProperty(<PropertyPrototype>boundProperty);
            if (!boundPropertyInstance) continue;
            if (instance.is(CommonFlags.GET)) {
              overloadInstance = boundPropertyInstance.getterInstance;
            } else {
              assert(instance.is(CommonFlags.SET));
              overloadInstance = boundPropertyInstance.setterInstance;
            }
          } else {
            let boundPrototype = assert(classInstance.members!.get(unboundOverloadPrototype.name));
            assert(boundPrototype.kind == ElementKind.FUNCTION_PROTOTYPE);
            overloadInstance = this.resolver.resolveFunction(<FunctionPrototype>boundPrototype, instance.typeArguments);
          }
          if (!overloadInstance || !this.compileFunction(overloadInstance)) continue;
          let overloadType = overloadInstance.type;
          let originalType = instance.type;
          if (!overloadType.isAssignableTo(originalType)) {
            this.error(
              DiagnosticCode.Type_0_is_not_assignable_to_type_1,
              overloadInstance.identifierNode.range, overloadType.toString(), originalType.toString()
            );
            continue;
          }
          // TODO: additional optional parameters are not permitted by `isAssignableTo` yet
          let overloadSignature = overloadInstance.signature;
          let overloadParameterTypes = overloadSignature.parameterTypes;
          let overloadNumParameters = overloadParameterTypes.length;
          let paramExprs = new Array<ExpressionRef>(1 + overloadNumParameters);
          paramExprs[0] = module.local_get(0, sizeTypeRef); // this
          for (let n = 1; n <= numParameters; ++n) {
            paramExprs[n] = module.local_get(n, parameterTypes[n - 1].toRef());
          }
          let needsVarargsStub = false;
          for (let n = numParameters; n < overloadNumParameters; ++n) {
            // TODO: inline constant initializers and skip varargs stub
            paramExprs[1 + n] = this.makeZero(overloadParameterTypes[n], overloadInstance.declaration);
            needsVarargsStub = true;
          }
          let calledName = needsVarargsStub
            ? this.ensureVarargsStub(overloadInstance).internalName
            : overloadInstance.internalName;
          let returnTypeRef = overloadSignature.returnType.toRef();
          let stmts = new Array<ExpressionRef>();
          if (needsVarargsStub) {
            // Safe to prepend since paramExprs are local.get's
            stmts.push(module.global_set(this.ensureArgumentsLength(), module.i32(numParameters)));
          }
          if (returnType == Type.void) {
            stmts.push(
              module.call(calledName, paramExprs, returnTypeRef)
            );
            stmts.push(
              module.return()
            );
          } else {
            stmts.push(
              module.return(
                module.call(calledName, paramExprs, returnTypeRef)
              )
            );
          }
          builder.addCase(classInstance.id, stmts);
          // Also alias each extendee inheriting this exact overload
          let extendees = classInstance.getAllExtendees(
            isProperty
              ? unboundOverloadParent.name
              : instance.prototype.name
          );
          for (let _values = Set_values(extendees), a = 0, b = _values.length; a < b; ++a) {
            let extendee = _values[a];
            builder.addCase(extendee.id, stmts);
          }
        }
      }
    }

    // Call the original function if no other id matches and the method is not
    // abstract or part of an interface. Note that doing so will not catch an
    // invalid id, but can reduce code size significantly since we also don't
    // have to add branches for extendees inheriting the original function.
    var body: ExpressionRef;
    if (instance.prototype.bodyNode) {
      let paramExprs = new Array<ExpressionRef>(numParameters);
      paramExprs[0] = module.local_get(0, sizeTypeRef); // this
      for (let i = 0, k = parameterTypes.length; i < k; ++i) {
        paramExprs[1 + i] = module.local_get(1 + i, parameterTypes[i].toRef());
      }
      body = module.call(instance.internalName, paramExprs, returnType.toRef());

    // Otherwise trap
    } else {
      body = module.unreachable();
    }

    // Create the virtual stub function
    var ref = stub.ref;
    if (ref) module.removeFunction(stub.internalName);
    stub.ref = module.addFunction(
      stub.internalName,
      stub.signature.paramRefs,
      stub.signature.resultRefs,
      [ TypeRef.I32 ],
      module.block(null, [
        builder.render(tempIndex),
        body
      ], returnType.toRef())
    );
    stub.set(CommonFlags.COMPILED);
  }

  /** Marks managed call operands for the shadow stack. */
  private operandsTostack(signature: Signature, operands: ExpressionRef[]): void {
    if (!this.options.stackSize) return;
    var module = this.module;
    var operandIndex = 0;
    var thisType = signature.thisType;
    if (thisType) {
      if (thisType.isManaged) {
        let operand = operands[0];
        let precomp = module.runExpression(operand, ExpressionRunnerFlags.Default);
        if (!isConstZero(precomp)) { // otherwise unnecessary
          operands[operandIndex] = module.tostack(operand);
        }
      }
      ++operandIndex;
    }
    var parameterIndex = 0;
    var parameterTypes = signature.parameterTypes;
    assert(parameterTypes.length >= operands.length - operandIndex);
    while (operandIndex < operands.length) {
      let paramType = parameterTypes[parameterIndex];
      if (paramType.isManaged) {
        let operand = operands[operandIndex];
        let precomp = module.runExpression(operand, ExpressionRunnerFlags.Default);
        if (!isConstZero(precomp)) { // otherwise unnecessary
          operands[operandIndex] = module.tostack(operand);
        }
      }
      ++operandIndex;
      ++parameterIndex;
    }
  }

  /** Creates a direct call to the specified function. */
  makeCallDirect(
    instance: Function,
    operands: ExpressionRef[] | null,
    reportNode: Node,
    immediatelyDropped: bool = false
  ): ExpressionRef {
    if (instance.hasDecorator(DecoratorFlags.INLINE)) {
      if (!instance.is(CommonFlags.VIRTUAL)) {
        assert(!instance.is(CommonFlags.STUB)); // doesn't make sense
        let inlineStack = this.inlineStack;
        if (inlineStack.includes(instance)) {
          this.warning(
            DiagnosticCode.Function_0_cannot_be_inlined_into_itself,
            reportNode.range, instance.internalName
          );
        } else {
          inlineStack.push(instance);
          let expr: ExpressionRef;
          if (instance.is(CommonFlags.INSTANCE)) {
            let theOperands = assert(operands);
            assert(theOperands.length);
            expr = this.makeCallInline(instance, theOperands.slice(1), theOperands[0], immediatelyDropped);
          } else {
            expr = this.makeCallInline(instance, operands, 0, immediatelyDropped);
          }
          inlineStack.pop();
          return expr;
        }
      } else {
        this.warning(
          DiagnosticCode.Function_0_is_virtual_and_will_not_be_inlined,
          reportNode.range, instance.internalName
        );
      }
    }
    var module = this.module;
    var numOperands = operands ? operands.length : 0;
    var numArguments = numOperands;
    var minArguments = instance.signature.requiredParameters;
    var minOperands = minArguments;
    var parameterTypes = instance.signature.parameterTypes;
    var maxArguments = parameterTypes.length;
    var maxOperands = maxArguments;
    if (instance.is(CommonFlags.INSTANCE)) {
      ++minOperands;
      ++maxOperands;
      --numArguments;
    }
    assert(numOperands >= minOperands);

    if (!this.compileFunction(instance)) return module.unreachable();
    var returnType = instance.signature.returnType;

    // fill up omitted arguments with their initializers, if constant, otherwise with zeroes.
    if (numOperands < maxOperands) {
      if (!operands) {
        operands = new Array(maxOperands);
        operands.length = 0;
      }
      let parameterNodes = instance.prototype.functionTypeNode.parameters;
      assert(parameterNodes.length == parameterTypes.length);
      let allOptionalsAreConstant = true;
      for (let i = numArguments; i < maxArguments; ++i) {
        let initializer = parameterNodes[i].initializer;
        if (initializer) {
          if (initializer.compilesToConst) {
            operands.push(this.compileExpression(
              initializer,
              parameterTypes[i],
              Constraints.CONV_IMPLICIT
            ));
            continue;
          }
          let resolved = this.resolver.lookupExpression(initializer, instance.flow, parameterTypes[i], ReportMode.SWALLOW);
          if (resolved) {
            if (resolved.kind == ElementKind.GLOBAL) {
              let global = <Global>resolved;
              if (this.compileGlobal(global)) {
                if (global.is(CommonFlags.INLINED)) {
                  operands.push(
                    this.compileInlineConstant(global, parameterTypes[i], Constraints.CONV_IMPLICIT)
                  );
                } else {
                  operands.push(
                    this.convertExpression(
                      module.global_get(global.internalName, global.type.toRef()),
                      global.type, parameterTypes[i], false, initializer
                    )
                  );
                }
                continue;
              }
            }
          }
        }
        operands.push(this.makeZero(parameterTypes[i], instance.declaration));
        allOptionalsAreConstant = false;
      }
      if (!allOptionalsAreConstant && !instance.is(CommonFlags.MODULE_IMPORT)) {
        let original = instance;
        instance = this.ensureVarargsStub(instance);
        if (!this.compileFunction(instance)) return module.unreachable();
        instance.flow.flags = original.flow.flags;
        let returnTypeRef = returnType.toRef();
        // We know the last operand is optional and omitted, so inject setting
        // ~argumentsLength into that operand, which is always safe.
        let lastOperand = operands[maxOperands - 1];
        assert(!(getSideEffects(lastOperand) & SideEffects.WritesGlobal));
        let lastOperandType = parameterTypes[maxArguments - 1];
        operands[maxOperands - 1] = module.block(null, [
          module.global_set(this.ensureArgumentsLength(), module.i32(numArguments)),
          lastOperand
        ], lastOperandType.toRef());
        this.operandsTostack(instance.signature, operands);
        let expr = module.call(instance.internalName, operands, returnTypeRef);
        if (returnType != Type.void && immediatelyDropped) {
          expr = module.drop(expr);
          this.currentType = Type.void;
        } else {
          this.currentType = returnType;
        }
        return expr;
      }
    }

    // Call the virtual stub with the vtable if the function has overloads
    if (instance.is(CommonFlags.VIRTUAL) && !reportNode.isAccessOnSuper) {
      instance = this.ensureVirtualStub(instance);
    }

    if (operands) this.operandsTostack(instance.signature, operands);
    var expr = module.call(instance.internalName, operands, returnType.toRef());
    this.currentType = returnType;
    return expr;
  }

  /** Compiles an indirect call to a first-class function. */
  compileCallIndirect(
    signature: Signature,
    functionArg: ExpressionRef,
    argumentExpressions: Expression[],
    reportNode: Node,
    thisArg: ExpressionRef = 0,
    immediatelyDropped: bool = false
  ): ExpressionRef {
    var numArguments = argumentExpressions.length;

    if (!this.checkCallSignature( // reports
      signature,
      numArguments,
      thisArg != 0,
      reportNode
    )) {
      return this.module.unreachable();
    }

    var numArgumentsInclThis = thisArg ? numArguments + 1 : numArguments;
    var operands = new Array<ExpressionRef>(numArgumentsInclThis);
    var index = 0;
    if (thisArg) {
      operands[0] = thisArg;
      index = 1;
    }
    var parameterTypes = signature.parameterTypes;
    for (let i = 0; i < numArguments; ++i, ++index) {
      operands[index] = this.compileExpression(argumentExpressions[i], parameterTypes[i],
        Constraints.CONV_IMPLICIT
      );
    }
    assert(index == numArgumentsInclThis);
    return this.makeCallIndirect(signature, functionArg, reportNode, operands, immediatelyDropped);
  }

  /** Creates an indirect call to a first-class function. */
  makeCallIndirect(
    signature: Signature,
    functionArg: ExpressionRef,
    reportNode: Node,
    operands: ExpressionRef[] | null = null,
    immediatelyDropped: bool = false,
  ): ExpressionRef {
    var module = this.module;
    var numOperands = operands ? operands.length : 0;
    var numArguments = numOperands;
    var minArguments = signature.requiredParameters;
    var minOperands = minArguments;
    var parameterTypes = signature.parameterTypes;
    var returnType = signature.returnType;
    var maxArguments = parameterTypes.length;
    var maxOperands = maxArguments;
    if (signature.thisType) {
      ++minOperands;
      ++maxOperands;
      --numArguments;
    }
    assert(numOperands >= minOperands);

    // fill up omitted arguments with zeroes
    if (numOperands < maxOperands) {
      if (!operands) {
        operands = new Array(maxOperands);
        operands.length = 0;
      }
      let parameterTypes = signature.parameterTypes;
      for (let i = numArguments; i < maxArguments; ++i) {
        operands.push(this.makeZero(parameterTypes[i], reportNode));
      }
    }

    // We might be calling a varargs stub here, even if all operands have been
    // provided, so we must set `argumentsLength` in any case. Inject setting it
    // into the index argument, which becomes executed last after any operands.
    var argumentsLength = this.ensureArgumentsLength();
    var sizeTypeRef = this.options.sizeTypeRef;
    if (getSideEffects(functionArg) & SideEffects.WritesGlobal) {
      let flow = this.currentFlow;
      let temp = flow.getTempLocal(this.options.usizeType, findUsedLocals(functionArg));
      functionArg = module.block(null, [
        module.local_set(temp.index, functionArg, true), // Function
        module.global_set(argumentsLength, module.i32(numArguments)),
        module.local_get(temp.index, sizeTypeRef)
      ], sizeTypeRef);
      flow.freeTempLocal(temp);
    } else { // simplify
      functionArg = module.block(null, [
        module.global_set(argumentsLength, module.i32(numArguments)),
        functionArg
      ], sizeTypeRef);
    }
    if (operands) this.operandsTostack(signature, operands);
    var expr = module.call_indirect(
      module.load(4, false, functionArg, TypeRef.I32), // ._index
      operands,
      signature.paramRefs,
      signature.resultRefs
    );
    this.currentType = returnType;
    return expr;
  }

  private compileCommaExpression(
    expression: CommaExpression,
    contextualType: Type,
    constraints: Constraints
  ): ExpressionRef {
    var expressions = expression.expressions;
    var numExpressions = expressions.length;
    var exprs = new Array<ExpressionRef>(numExpressions--);
    for (let i = 0; i < numExpressions; ++i) {
      exprs[i] = this.compileExpression(expressions[i], Type.void, // drop all except last
        Constraints.CONV_IMPLICIT | Constraints.WILL_DROP
      );
    }
    exprs[numExpressions] = this.compileExpression(expressions[numExpressions], contextualType, constraints);
    return this.module.flatten(exprs, this.currentType.toRef());
  }

  private compileElementAccessExpression(
    expression: ElementAccessExpression,
    contextualType: Type,
    constraints: Constraints
  ): ExpressionRef {
    var module = this.module;
    var targetExpression = expression.expression;
    var targetType = this.resolver.resolveExpression(targetExpression, this.currentFlow); // reports
    if (targetType) {
      let classReference = targetType.getClassOrWrapper(this.program);
      if (classReference) {
        let isUnchecked = this.currentFlow.is(FlowFlags.UNCHECKED_CONTEXT);
        let indexedGet = classReference.lookupOverload(OperatorKind.INDEXED_GET, isUnchecked);
        if (indexedGet) {
          let thisType = assert(indexedGet.signature.thisType);
          let thisArg = this.compileExpression(targetExpression, thisType,
            Constraints.CONV_IMPLICIT
          );
          if (!isUnchecked && this.options.pedantic) {
            this.pedantic(
              DiagnosticCode.Indexed_access_may_involve_bounds_checking,
              expression.range
            );
          }
          return this.compileCallDirect(indexedGet, [
            expression.elementExpression
          ], expression, thisArg, constraints);
        }
      }
      this.error(
        DiagnosticCode.Index_signature_is_missing_in_type_0,
        expression.expression.range, targetType.toString()
      );
    }
    return module.unreachable();
  }

  private compileFunctionExpression(
    expression: FunctionExpression,
    contextualType: Type,
    constraints: Constraints
  ): ExpressionRef {
    var declaration = expression.declaration.clone(); // generic contexts can have multiple
    assert(!declaration.typeParameters); // function expression cannot be generic
    var flow = this.currentFlow;
    var actualFunction = flow.actualFunction;
    var isNamed = declaration.ident.text.length > 0;
    var isSemanticallyAnonymous = !isNamed || contextualType != Type.void;
    var prototype = new FunctionPrototype(
      isSemanticallyAnonymous
        ? (isNamed ? declaration.ident.text + "|" : "anonymous|") + (actualFunction.nextAnonymousId++).toString()
        : declaration.ident.text,
      actualFunction,
      declaration,
      DecoratorFlags.NONE
    );
    var instance: Function | null;
    var contextualTypeArguments = uniqueMap(flow.contextualTypeArguments);
    var module = this.module;

    // compile according to context. this differs from a normal function in that omitted parameter
    // and return types can be inferred and omitted arguments can be replaced with dummies.
    var contextualSignature = contextualType.signatureReference;
    if (contextualSignature) {
      let signatureNode = prototype.functionTypeNode;
      let parameterNodes = signatureNode.parameters;
      let numPresentParameters = parameterNodes.length;

      // must not require more than the maximum number of parameters
      let parameterTypes = contextualSignature.parameterTypes;
      let numParameters = parameterTypes.length;
      if (numPresentParameters > numParameters) {
        this.error(
          DiagnosticCode.Expected_0_arguments_but_got_1,
          expression.range, numParameters.toString(), numPresentParameters.toString()
        );
        return module.unreachable();
      }

      // check non-omitted parameter types
      for (let i = 0; i < numPresentParameters; ++i) {
        let parameterNode = parameterNodes[i];
        if (!isTypeOmitted(parameterNode.type)) {
          let resolvedType = this.resolver.resolveType(
            parameterNode.type,
            actualFunction.parent,
            contextualTypeArguments
          );
          if (!resolvedType) return module.unreachable();
          if (!parameterTypes[i].isStrictlyAssignableTo(resolvedType)) {
            this.error(
              DiagnosticCode.Type_0_is_not_assignable_to_type_1,
              parameterNode.range, parameterTypes[i].toString(), resolvedType.toString()
            );
            return module.unreachable();
          }
        }
        // any unused parameters are inherited but ignored
      }

      // check non-omitted return type
      let returnType = contextualSignature.returnType;
      if (!isTypeOmitted(signatureNode.returnType)) {
        let resolvedType = this.resolver.resolveType(
          signatureNode.returnType,
          actualFunction.parent,
          contextualTypeArguments
        );
        if (!resolvedType) return module.unreachable();
        if (
          returnType == Type.void
            ? resolvedType != Type.void
            : !resolvedType.isStrictlyAssignableTo(returnType)
        ) {
          this.error(
            DiagnosticCode.Type_0_is_not_assignable_to_type_1,
            signatureNode.returnType.range, resolvedType.toString(), returnType.toString()
          );
          return module.unreachable();
        }
      }

      // check explicit this type
      let thisType = contextualSignature.thisType;
      let thisTypeNode = signatureNode.explicitThisType;
      if (thisTypeNode) {
        if (!thisType) {
          this.error(
            DiagnosticCode._this_cannot_be_referenced_in_current_location,
            thisTypeNode.range
          );
          return module.unreachable();
        }
        let resolvedType = this.resolver.resolveType(
          thisTypeNode,
          actualFunction.parent,
          contextualTypeArguments
        );
        if (!resolvedType) return module.unreachable();
        if (!thisType.isStrictlyAssignableTo(resolvedType)) {
          this.error(
            DiagnosticCode.Type_0_is_not_assignable_to_type_1,
            thisTypeNode.range, thisType.toString(), resolvedType.toString()
          );
          return module.unreachable();
        }
      }

      let signature = new Signature(this.program, parameterTypes, returnType, thisType);
      signature.requiredParameters = numParameters; // !
      instance = new Function(
        prototype.name,
        prototype,
        null,
        signature,
        contextualTypeArguments
      );
      instance.flow.outer = flow;
      let worked = this.compileFunction(instance);
      this.currentType = contextualSignature.type;
      if (!worked) return module.unreachable();

    // otherwise compile like a normal function
    } else {
      instance = this.resolver.resolveFunction(prototype, null, contextualTypeArguments);
      if (!instance) return this.module.unreachable();
      instance.flow.outer = flow;
      let worked = this.compileFunction(instance);
      this.currentType = instance.signature.type;
      if (!worked) return module.unreachable();
    }

    var offset = this.ensureRuntimeFunction(instance); // reports
    var expr = this.options.isWasm64
      ? module.i64(i64_low(offset), i64_high(offset))
      : module.i32(i64_low(offset));

    // add a constant local referring to the function if applicable
    if (!isSemanticallyAnonymous) {
      let fname = instance.name;
      let existingLocal = flow.getScopedLocal(fname);
      if (existingLocal) {
        if (!existingLocal.declaration.range.source.isNative) {
          this.errorRelated(
            DiagnosticCode.Duplicate_identifier_0,
            declaration.name.range,
            existingLocal.declaration.name.range,
            fname
          );
        } else { // scoped locals are shared temps that don't track declarations
          this.error(
            DiagnosticCode.Duplicate_identifier_0,
            declaration.name.range, fname
          );
        }
      } else {
        let ftype = instance.type;
        let local = flow.addScopedLocal(instance.name, ftype);
        flow.setLocalFlag(local.index, LocalFlags.CONSTANT);
        expr = module.local_tee(local.index, expr, ftype.isManaged);
      }
    }

    return expr;
  }

  /** Makes sure the enclosing source file of the specified expression has been compiled. */
  private maybeCompileEnclosingSource(expression: Expression): void {
    var internalPath = expression.range.source.internalPath;
    var filesByName = this.program.filesByName;
    assert(filesByName.has(internalPath));
    var enclosingFile = assert(filesByName.get(internalPath));
    if (!enclosingFile.is(CommonFlags.COMPILED)) {
      this.compileFileByPath(internalPath, expression);
    }
  }

  private compileIdentifierExpression(
    expression: IdentifierExpression,
    contextualType: Type,
    constraints: Constraints
  ): ExpressionRef {
    var module = this.module;
    var flow = this.currentFlow;
    var actualFunction = flow.actualFunction;

    // check special keywords first
    switch (expression.kind) {
      case NodeKind.NULL: {
        let options = this.options;
        if (contextualType.isReference) {
          let classReference = contextualType.getClass();
          if (classReference) {
            this.currentType = classReference.type.asNullable();
            return options.isWasm64 ? module.i64(0) : module.i32(0);
          }
          let signatureReference = contextualType.getSignature();
          if (signatureReference) {
            this.currentType = signatureReference.type.asNullable();
            return options.isWasm64 ? module.i64(0) : module.i32(0);
          }
          return this.makeZero(contextualType, expression);
        }
        this.currentType = options.usizeType;
        this.warning(
          DiagnosticCode.Expression_resolves_to_unusual_type_0,
          expression.range, this.currentType.toString()
        );
        return options.isWasm64
          ? module.i64(0)
          : module.i32(0);
      }
      case NodeKind.TRUE: {
        this.currentType = Type.bool;
        return module.i32(1);
      }
      case NodeKind.FALSE: {
        this.currentType = Type.bool;
        return module.i32(0);
      }
      case NodeKind.THIS: {
        let thisType = actualFunction.signature.thisType;
        if (!thisType) {
          this.error(
            DiagnosticCode._this_cannot_be_referenced_in_current_location,
            expression.range
          );
          this.currentType = this.options.usizeType;
          return module.unreachable();
        }
        if (actualFunction.is(CommonFlags.CONSTRUCTOR)) {
          if (flow.is(FlowFlags.CTORPARAM_CONTEXT)) {
            this.error(
              DiagnosticCode._this_cannot_be_referenced_in_constructor_arguments,
              expression.range
            );
          }
          if (!(constraints & Constraints.IS_THIS)) {
            let parent = actualFunction.parent;
            assert(parent.kind == ElementKind.CLASS);
            this.checkFieldInitialization(<Class>parent, expression);
          }
        }
        let thisLocal = assert(flow.lookupLocal(CommonNames.this_));
        flow.set(FlowFlags.ACCESSES_THIS);
        this.currentType = thisType;
        return module.local_get(thisLocal.index, thisType.toRef());
      }
      case NodeKind.SUPER: {
        if (actualFunction.is(CommonFlags.CONSTRUCTOR)) {
          if (flow.is(FlowFlags.CTORPARAM_CONTEXT)) {
            this.error(
              DiagnosticCode._super_cannot_be_referenced_in_constructor_arguments,
              expression.range
            );
          } else if (!flow.is(FlowFlags.CALLS_SUPER)) {
            // TS1034 in the parser effectively limits this to property accesses
            this.error(
              DiagnosticCode._super_must_be_called_before_accessing_a_property_of_super_in_the_constructor_of_a_derived_class,
              expression.range
            );
          }
        }
        if (flow.isInline) {
          let scopedThis = flow.lookupLocal(CommonNames.this_);
          if (scopedThis) {
            let scopedThisClass = assert(scopedThis.type.getClass());
            let base = scopedThisClass.base;
            if (base) {
              this.currentType = base.type;
              return module.local_get(scopedThis.index, base.type.toRef());
            }
          }
        }
        if (actualFunction.is(CommonFlags.INSTANCE)) {
          let parent = assert(actualFunction.parent);
          assert(parent.kind == ElementKind.CLASS);
          let classInstance = <Class>parent;
          let baseClassInstance = classInstance.base;
          if (baseClassInstance) {
            let superType = baseClassInstance.type;
            this.currentType = superType;
            return module.local_get(0, superType.toRef());
          }
        }
        this.error(
          DiagnosticCode._super_can_only_be_referenced_in_a_derived_class,
          expression.range
        );
        this.currentType = this.options.usizeType;
        return module.unreachable();
      }
    }

    this.maybeCompileEnclosingSource(expression);

    // otherwise resolve
    var currentParent = this.currentParent;
    if (!currentParent) currentParent = actualFunction;
    var target = this.resolver.lookupIdentifierExpression( // reports
      expression,
      flow,
      currentParent
    );
    if (!target) {
      // make a guess to avoid assertions in calling code
      if (this.currentType == Type.void) this.currentType = Type.i32;
      return module.unreachable();
    }

    switch (target.kind) {
      case ElementKind.LOCAL: {
        let local = <Local>target;
        let localType = local.type;
        assert(localType != Type.void);
        if (this.pendingElements.has(local)) {
          this.error(
            DiagnosticCode.Variable_0_used_before_its_declaration,
            expression.range,
            local.internalName
          );
          this.currentType = localType;
          return module.unreachable();
        }
        if (local.is(CommonFlags.INLINED)) {
          return this.compileInlineConstant(local, contextualType, constraints);
        }
        let localIndex = local.index;
        assert(localIndex >= 0);
        if (localType.isNullableReference && flow.isLocalFlag(localIndex, LocalFlags.NONNULL, false)) {
          localType = localType.nonNullableType;
        }
        this.currentType = localType;

        if (target.parent != flow.parentFunction) {
          // TODO: closures
          this.error(
            DiagnosticCode.Not_implemented_0,
            expression.range,
            "Closures"
          );
          return module.unreachable();
        }
        return module.local_get(localIndex, localType.toRef());
      }
      case ElementKind.GLOBAL: {
        let global = <Global>target;
        if (!this.compileGlobal(global)) { // reports; not yet compiled if a static field
          return module.unreachable();
        }
        let globalType = global.type;
        if (this.pendingElements.has(global)) {
          this.error(
            DiagnosticCode.Variable_0_used_before_its_declaration,
            expression.range,
            global.internalName
          );
          this.currentType = globalType;
          return module.unreachable();
        }
        assert(globalType != Type.void);
        if (global.is(CommonFlags.INLINED)) {
          return this.compileInlineConstant(global, contextualType, constraints);
        }
        this.currentType = globalType;
        return module.global_get(global.internalName, globalType.toRef());
      }
      case ElementKind.ENUMVALUE: { // here: if referenced from within the same enum
        let enumValue = <EnumValue>target;
        if (!target.is(CommonFlags.COMPILED)) {
          this.error(
            DiagnosticCode.A_member_initializer_in_a_enum_declaration_cannot_reference_members_declared_after_it_including_members_defined_in_other_enums,
            expression.range
          );
          this.currentType = Type.i32;
          return module.unreachable();
        }
        this.currentType = Type.i32;
        if (enumValue.is(CommonFlags.INLINED)) {
          assert(enumValue.constantValueKind == ConstantValueKind.INTEGER);
          return module.i32(i64_low(enumValue.constantIntegerValue));
        }
        return module.global_get(enumValue.internalName, TypeRef.I32);
      }
      case ElementKind.FUNCTION_PROTOTYPE: {
        let functionPrototype = <FunctionPrototype>target;
        let typeParameterNodes = functionPrototype.typeParameterNodes;

        if (typeParameterNodes !== null && typeParameterNodes.length != 0) {
          this.error(
            DiagnosticCode.Expected_0_arguments_but_got_1,
            expression.range, typeParameterNodes.length.toString(), "0"
          );
          return module.unreachable();
        }

        let functionInstance = this.resolver.resolveFunction(
          functionPrototype,
          null,
          uniqueMap<string,Type>(flow.contextualTypeArguments)
        );
        if (!functionInstance || !this.compileFunction(functionInstance)) return module.unreachable();
        if (contextualType.isExternalReference) {
          this.currentType = Type.funcref;
          return module.ref_func(functionInstance.internalName, TypeRef.Funcref); // TODO
        }
        let offset = this.ensureRuntimeFunction(functionInstance);
        this.currentType = functionInstance.signature.type;
        return this.options.isWasm64
          ? module.i64(i64_low(offset), i64_high(offset))
          : module.i32(i64_low(offset));
      }
    }
    this.error(
      DiagnosticCode.Expression_refers_to_a_static_element_that_does_not_compile_to_a_value_at_runtime,
      expression.range
    );
    return this.module.unreachable();
  }

  private compileInstanceOfExpression(
    expression: InstanceOfExpression,
    contextualType: Type,
    constraints: Constraints
  ): ExpressionRef {
    var flow = this.currentFlow;
    var isType = expression.isType;

    // Mimic `instanceof CLASS`
    if (isType.kind == NodeKind.NAMEDTYPE) {
      let namedType = <NamedTypeNode>isType;
      if (!(namedType.isNullable || namedType.hasTypeArguments)) {
        let element = this.resolver.resolveTypeName(namedType.name, flow.actualFunction, ReportMode.SWALLOW);
        if (element !== null && element.kind == ElementKind.CLASS_PROTOTYPE) {
          let prototype = <ClassPrototype>element;
          if (prototype.is(CommonFlags.GENERIC)) {
            return this.makeInstanceofClass(expression, prototype);
          }
        }
      }
    }

    // Fall back to `instanceof TYPE`
    var expectedType = this.resolver.resolveType(
      expression.isType,
      flow.actualFunction,
      uniqueMap(flow.contextualTypeArguments)
    );
    if (!expectedType) {
      this.currentType = Type.bool;
      return this.module.unreachable();
    }
    return this.makeInstanceofType(expression, expectedType);
  }

  private makeInstanceofType(expression: InstanceOfExpression, expectedType: Type): ExpressionRef {
    var module = this.module;
    var flow = this.currentFlow;
    var expr = this.compileExpression(expression.expression, expectedType);
    var actualType = this.currentType;
    this.currentType = Type.bool;

    // instanceof <value> - must be exact
    if (expectedType.isValue) {
      return module.maybeDropCondition(expr, module.i32(actualType == expectedType ? 1 : 0));
    }

    // <value> instanceof <nonValue> - always false
    if (actualType.isValue) {
      return module.maybeDropCondition(expr, module.i32(0));
    }

    // both LHS and RHS are references now
    var sizeTypeRef = actualType.toRef();

    // <nullable> instanceof <nonNullable> - LHS must be != 0
    if (actualType.isNullableReference && !expectedType.isNullableReference) {

      // downcast - check statically
      if (actualType.nonNullableType.isAssignableTo(expectedType)) {
        return module.binary(
          sizeTypeRef == TypeRef.I64
            ? BinaryOp.NeI64
            : BinaryOp.NeI32,
          expr,
          this.makeZero(actualType, expression.expression)
        );
      }

      // upcast - check dynamically
      if (expectedType.isAssignableTo(actualType)) {
        let program = this.program;
        if (!(actualType.isUnmanaged || expectedType.isUnmanaged)) {
          let temp = flow.getTempLocal(actualType);
          let instanceofInstance = assert(program.instanceofInstance);
          this.compileFunction(instanceofInstance);
          let ret = module.if(
            module.unary(
              sizeTypeRef == TypeRef.I64
                ? UnaryOp.EqzI64
                : UnaryOp.EqzI32,
              module.local_tee(temp.index, expr, actualType.isManaged),
            ),
            module.i32(0),
            this.makeCallDirect(instanceofInstance, [
              module.local_get(temp.index, sizeTypeRef),
              module.i32(expectedType.classReference!.id)
            ], expression)
          );
          flow.freeTempLocal(temp);
          if (this.options.pedantic) {
            this.pedantic(
              DiagnosticCode.Expression_compiles_to_a_dynamic_check_at_runtime,
              expression.range
            );
          }
          return ret;
        } else {
          this.error(
            DiagnosticCode.Operator_0_cannot_be_applied_to_types_1_and_2,
            expression.range, "instanceof", actualType.toString(), expectedType.toString()
          );
        }
      }

    // either none or both nullable
    } else {

      // downcast - check statically
      if (actualType.isAssignableTo(expectedType)) {
        return module.maybeDropCondition(expr, module.i32(1));

      // upcast - check dynamically
      } else if (expectedType.isAssignableTo(actualType)) {
        let program = this.program;
        if (!(actualType.isUnmanaged || expectedType.isUnmanaged)) {
          // FIXME: the temp local and the if can be removed here once flows
          // perform null checking, which would error earlier when checking
          // uninitialized (thus zero) `var a: A` to be an instance of something.
          let temp = flow.getTempLocal(actualType);
          let instanceofInstance = assert(program.instanceofInstance);
          this.compileFunction(instanceofInstance);
          let ret = module.if(
            module.unary(
              sizeTypeRef == TypeRef.I64
                ? UnaryOp.EqzI64
                : UnaryOp.EqzI32,
              module.local_tee(temp.index, expr, actualType.isManaged),
            ),
            module.i32(0),
            this.makeCallDirect(instanceofInstance, [
              module.local_get(temp.index, sizeTypeRef),
              module.i32(expectedType.classReference!.id)
            ], expression)
          );
          flow.freeTempLocal(temp);
          return ret;
        } else {
          this.error(
            DiagnosticCode.Operator_0_cannot_be_applied_to_types_1_and_2,
            expression.range, "instanceof", actualType.toString(), expectedType.toString()
          );
        }
      }
    }

    // false
    return module.maybeDropCondition(expr, module.i32(0));
  }

  private makeInstanceofClass(expression: InstanceOfExpression, prototype: ClassPrototype): ExpressionRef {
    var module = this.module;
    var expr = this.compileExpression(expression.expression, Type.auto);
    var actualType = this.currentType;
    var sizeTypeRef = actualType.toRef();

    this.currentType = Type.bool;

    // exclusively interested in class references here
    var classReference = actualType.getClass();
    if (classReference) {

      // static check
      if (classReference.extends(prototype)) {

        // <nullable> instanceof <PROTOTYPE> - LHS must be != 0
        if (actualType.isNullableReference) {
          return module.binary(
            sizeTypeRef == TypeRef.I64
              ? BinaryOp.NeI64
              : BinaryOp.NeI32,
            expr,
            this.makeZero(actualType, expression.expression)
          );

        // <nonNullable> is just `true`
        } else {
          return module.maybeDropCondition(expr, module.i32(1));
        }

      // dynamic check against all possible concrete ids
      } else if (prototype.extends(classReference.prototype)) {
        this.pendingClassInstanceOf.add(prototype);
        return module.call(prototype.internalName + "~instanceof", [ expr ], TypeRef.I32);
      }
    }

    // false
    return module.maybeDropCondition(expr, module.i32(0));
  }

  private compileLiteralExpression(
    expression: LiteralExpression,
    contextualType: Type,
    constraints: Constraints,
    implicitlyNegate: bool = false
  ): ExpressionRef {
    var module = this.module;
    switch (expression.literalKind) {
      case LiteralKind.ARRAY: {
        assert(!implicitlyNegate);
        return this.compileArrayLiteral(
          <ArrayLiteralExpression>expression,
          contextualType,
          constraints
        );
      }
      case LiteralKind.FLOAT: {
        let floatValue = (<FloatLiteralExpression>expression).value;
        if (implicitlyNegate) {
          floatValue = -floatValue;
        }
        if (contextualType == Type.f32) {
          return module.f32(<f32>floatValue);
        }
        this.currentType = Type.f64;
        return module.f64(floatValue);
      }
      case LiteralKind.INTEGER: {
        let intValue = (<IntegerLiteralExpression>expression).value;
        if (implicitlyNegate) {
          intValue = i64_sub(
            i64_new(0),
            intValue
          );
        }
        let type = this.resolver.determineIntegerLiteralType(intValue, contextualType);
        this.currentType = type;
        switch (type.kind) {
          case TypeKind.ISIZE: if (!this.options.isWasm64) return module.i32(i64_low(intValue));
          case TypeKind.I64: return module.i64(i64_low(intValue), i64_high(intValue));
          case TypeKind.USIZE: if (!this.options.isWasm64) return module.i32(i64_low(intValue));
          case TypeKind.U64: return module.i64(i64_low(intValue), i64_high(intValue));
          case TypeKind.F32: return module.f32(i64_to_f32(intValue));
          case TypeKind.F64: return module.f64(i64_to_f64(intValue));
          default: return module.i32(i64_low(intValue));
        }
      }
      case LiteralKind.STRING: {
        assert(!implicitlyNegate);
        return this.compileStringLiteral(<StringLiteralExpression>expression, constraints);
      }
      case LiteralKind.TEMPLATE: {
        assert(!implicitlyNegate);
        return this.compileTemplateLiteral(<TemplateLiteralExpression>expression, constraints);
      }
      case LiteralKind.OBJECT: {
        assert(!implicitlyNegate);
        return this.compileObjectLiteral(<ObjectLiteralExpression>expression, contextualType);
      }
      case LiteralKind.REGEXP: {
        this.error(
          DiagnosticCode.Not_implemented_0,
          expression.range,
          "Regular expressions"
        );
        this.currentType = contextualType;
        return module.unreachable();
      }
    }
    assert(false);
    return module.unreachable();
  }

  private compileStringLiteral(
    expression: StringLiteralExpression,
    constraints: Constraints
  ): ExpressionRef {
    return this.ensureStaticString(expression.value);
  }

  private compileTemplateLiteral(
    expression: TemplateLiteralExpression,
    constraints: Constraints
  ): ExpressionRef {
    var tag = expression.tag;
    var parts = expression.parts;
    var numParts = parts.length;
    var expressions = expression.expressions;
    assert(numParts - 1 == expressions.length);

    // Shortcut if just a (multi-line) string
    if (tag === null && numParts == 1) {
      return this.ensureStaticString(parts[0]);
    }

    var module = this.module;
    var stringType = this.program.stringInstance.type;

    // Compile to a `StaticArray<string>#join("")` if untagged
    if (tag === null) {
      let length = 2 * numParts - 1;
      let values = new Array<usize>(length);
      values[0] = this.ensureStaticString(parts[0]);
      for (let i = 1; i < numParts; ++i) {
        values[2 * i - 1] = module.usize(0);
        values[2 * i] = this.ensureStaticString(parts[i]);
      }
      let arrayInstance = assert(this.resolver.resolveClass(this.program.staticArrayPrototype, [ stringType ]));
      let segment = this.addStaticBuffer(stringType, values, arrayInstance.id);
      let offset = i64_add(segment.offset, i64_new(this.program.totalOverhead));
      let joinInstance = assert(arrayInstance.getMethod("join"));
      let indexedSetInstance = assert(arrayInstance.lookupOverload(OperatorKind.INDEXED_SET, true));
      let stmts = new Array<ExpressionRef>();
      for (let i = 0, k = numParts - 1; i < k; ++i) {
        let expression = expressions[i];
        stmts.push(
          this.makeCallDirect(indexedSetInstance, [
            module.usize(offset),
            module.i32(2 * i + 1),
            this.makeToString(
              this.compileExpression(expression, stringType),
              this.currentType, expression
            )
          ], expression)
        );
      }
      stmts.push(
        this.makeCallDirect(joinInstance, [
          module.usize(offset),
          this.ensureStaticString("")
        ], expression)
      );
      return module.flatten(stmts, stringType.toRef());
    }

    // Try to find out whether the template function takes a full-blown TemplateStringsArray or if
    // it is sufficient to compile to a normal array. While technically incorrect, this allows us
    // to avoid generating unnecessary static data that is not explicitly signaled to be used.
    var tsaArrayInstance = this.program.templateStringsArrayInstance;
    var arrayInstance = tsaArrayInstance;
    var target = this.resolver.lookupExpression(tag, this.currentFlow, Type.auto, ReportMode.SWALLOW);
    if (target) {
      switch (target.kind) {
        case ElementKind.FUNCTION_PROTOTYPE: {
          let instance = this.resolver.resolveFunction(<FunctionPrototype>target, null, uniqueMap<string,Type>(), ReportMode.SWALLOW);
          if (!instance) break;
          target = instance;
          // fall-through
        }
        case ElementKind.FUNCTION: {
          let instance = <Function>target;
          let parameterTypes = instance.signature.parameterTypes;
          if (parameterTypes.length) {
            let first = parameterTypes[0].getClass();
            if (first !== null && !first.extends(tsaArrayInstance.prototype)) {
              arrayInstance = assert(this.resolver.resolveClass(this.program.arrayPrototype, [ stringType ]));
            }
          }
          break;
        }
      }
    }

    // Compile to a call to the tag function
    var rawParts = expression.rawParts;
    assert(rawParts.length == numParts);
    var partExprs = new Array<ExpressionRef>(numParts);
    for (let i = 0; i < numParts; ++i) {
      partExprs[i] = this.ensureStaticString(parts[i]);
    }
    var arraySegment: MemorySegment;
    if (arrayInstance == tsaArrayInstance) {
      var rawExprs = new Array<ExpressionRef>(numParts);
      for (let i = 0; i < numParts; ++i) {
        rawExprs[i] = this.ensureStaticString(rawParts[i]);
      }
      arraySegment = this.addStaticArrayHeader(stringType,
        this.addStaticBuffer(this.options.usizeType, partExprs),
        arrayInstance
      );
      var rawHeaderSegment = this.addStaticArrayHeader(stringType,
        this.addStaticBuffer(this.options.usizeType, rawExprs)
      );
      arrayInstance.writeField("raw",
        i64_add(rawHeaderSegment.offset, i64_new(this.program.totalOverhead)),
        arraySegment.buffer
      );
    } else {
      arraySegment = this.addStaticArrayHeader(stringType,
        this.addStaticBuffer(this.options.usizeType, partExprs),
        arrayInstance
      );
    }

    // Desugar to compileCallExpression
    var args = expressions.slice();
    args.unshift(
      Node.createCompiledExpression(
        module.usize(i64_add(arraySegment.offset, i64_new(this.program.totalOverhead))),
        arrayInstance.type,
        this.program.nativeRange
      )
    );
    // TODO: Requires ReadonlyArray to be safe
    this.error(
      DiagnosticCode.Not_implemented_0,
      expression.range, "Tagged template literals"
    );
    return this.compileCallExpressionLike(tag, null, args, expression.range, stringType);
  }

  private compileArrayLiteral(
    expression: ArrayLiteralExpression,
    contextualType: Type,
    constraints: Constraints
  ): ExpressionRef {
    var module = this.module;
    var flow = this.currentFlow;
    var program = this.program;

    // handle static arrays
    let contextualClass = contextualType.getClass();
    if (contextualClass !== null && contextualClass.extends(program.staticArrayPrototype)) {
      return this.compileStaticArrayLiteral(expression, contextualType, constraints);
    }

    // handle normal arrays
    var element = this.resolver.lookupExpression(expression, flow, this.currentType);
    if (!element) return module.unreachable();
    assert(element.kind == ElementKind.CLASS);
    var arrayInstance = <Class>element;
    var arrayType = arrayInstance.type;
    var elementType = arrayInstance.getTypeArgumentsTo(program.arrayPrototype)![0];
    var arrayBufferInstance = assert(program.arrayBufferInstance);

    // block those here so compiling expressions doesn't conflict
    var tempThis = flow.getTempLocal(this.options.usizeType);
    var tempDataStart = flow.getTempLocal(arrayBufferInstance.type);

    // compile value expressions and find out whether all are constant
    var expressions = expression.elementExpressions;
    var length = expressions.length;
    var values = new Array<ExpressionRef>(length);
    var isStatic = !elementType.isExternalReference;
    for (let i = 0; i < length; ++i) {
      let elementExpression = expressions[i];
      if (elementExpression.kind != NodeKind.OMITTED) {
        let expr = this.compileExpression(<Expression>elementExpression, elementType, Constraints.CONV_IMPLICIT);
        let precomp = module.runExpression(expr, ExpressionRunnerFlags.PreserveSideeffects);
        if (precomp) {
          expr = precomp;
        } else {
          isStatic = false;
        }
        values[i] = expr;
      } else {
        values[i] = this.makeZero(elementType, elementExpression);
      }
    }

    // if the array is static, make a static arraybuffer segment
    if (isStatic) {
      flow.freeTempLocal(tempThis);
      flow.freeTempLocal(tempDataStart);

      let totalOverhead = program.totalOverhead;
      let bufferSegment = this.addStaticBuffer(elementType, values);
      let bufferAddress = i64_add(bufferSegment.offset, i64_new(totalOverhead));

      // make both the buffer and array header static if assigned to a global. this can't be done
      // if inside of a function because each invocation must create a new array reference then.
      if (constraints & Constraints.PREFER_STATIC) {
        let arraySegment = this.addStaticArrayHeader(elementType, bufferSegment);
        let arrayAddress = i64_add(arraySegment.offset, i64_new(totalOverhead));
        this.currentType = arrayType;
        return program.options.isWasm64
          ? this.module.i64(i64_low(arrayAddress), i64_high(arrayAddress))
          : this.module.i32(i64_low(arrayAddress));

      // otherwise allocate a new array header and make it wrap a copy of the static buffer
      } else {
        // __newArray(length, alignLog2, classId, staticBuffer)
        let expr = this.makeCallDirect(program.newArrayInstance, [
          module.i32(length),
          program.options.isWasm64
            ? module.i64(elementType.alignLog2)
            : module.i32(elementType.alignLog2),
          module.i32(arrayInstance.id),
          program.options.isWasm64
            ? module.i64(i64_low(bufferAddress), i64_high(bufferAddress))
            : module.i32(i64_low(bufferAddress))
        ], expression);
        this.currentType = arrayType;
        return expr;
      }
    }

    // otherwise compile an explicit instantiation with indexed sets
    var indexedSet = arrayInstance.lookupOverload(OperatorKind.INDEXED_SET, true);
    if (!indexedSet) {
      flow.freeTempLocal(tempThis);
      flow.freeTempLocal(tempDataStart);
      this.error(
        DiagnosticCode.Index_signature_in_type_0_only_permits_reading,
        expression.range, arrayInstance.internalName
      );
      this.currentType = arrayType;
      return module.unreachable();
    }
    var arrayTypeRef = arrayType.toRef();

    var stmts = new Array<ExpressionRef>();
    // tempThis = __newArray(length, alignLog2, classId, source = 0)
    stmts.push(
      module.local_set(tempThis.index,
        this.makeCallDirect(program.newArrayInstance, [
          module.i32(length),
          program.options.isWasm64
            ? module.i64(elementType.alignLog2)
            : module.i32(elementType.alignLog2),
          module.i32(arrayInstance.id),
          program.options.isWasm64
            ? module.i64(0)
            : module.i32(0)
        ], expression),
        arrayType.isManaged
      )
    );
    // tempData = tempThis.dataStart
    var dataStartMember = assert(arrayInstance.lookupInSelf("dataStart"));
    assert(dataStartMember.kind == ElementKind.FIELD);
    stmts.push(
      module.local_set(tempDataStart.index,
        module.load(arrayType.byteSize, false,
          module.local_get(tempThis.index, arrayTypeRef),
          arrayTypeRef,
          (<Field>dataStartMember).memoryOffset
        ),
        true // ArrayBuffer
      )
    );
    for (let i = 0; i < length; ++i) {
      // this[i] = value
      stmts.push(
        module.call(indexedSet.internalName, [
          module.local_get(tempThis.index, arrayTypeRef),
          module.i32(i),
          values[i]
        ], TypeRef.None)
      );
    }
    // -> tempThis
    stmts.push(
      module.local_get(tempThis.index, arrayTypeRef)
    );
    flow.freeTempLocal(tempThis);
    flow.freeTempLocal(tempDataStart);
    if (length) this.compileFunction(indexedSet);
    this.currentType = arrayType;
    return module.flatten(stmts, arrayTypeRef);
  }

  /** Compiles a special `fixed` array literal. */
  private compileStaticArrayLiteral(
    expression: ArrayLiteralExpression,
    contextualType: Type,
    constraints: Constraints
  ): ExpressionRef {
    var module = this.module;
    var flow = this.currentFlow;
    var program = this.program;

    // make sure this method is only called with a valid contextualType
    var arrayInstance = assert(contextualType.getClass());
    var arrayType = arrayInstance.type;
    var typeArguments = assert(arrayInstance.getTypeArgumentsTo(program.staticArrayPrototype));
    var elementType = typeArguments[0];

    // block those here so compiling expressions doesn't conflict
    var tempThis = flow.getTempLocal(this.options.usizeType);

    // compile value expressions and check if all are compile-time constants
    var expressions = expression.elementExpressions;
    var length = expressions.length;
    var values = new Array<ExpressionRef>(length);
    var isStatic = !elementType.isExternalReference;
    for (let i = 0; i < length; ++i) {
      let elementExpression = expressions[i];
      if (elementExpression.kind != NodeKind.OMITTED) {
        let expr = this.compileExpression(elementExpression, elementType, Constraints.CONV_IMPLICIT);
        let precomp = module.runExpression(expr, ExpressionRunnerFlags.PreserveSideeffects);
        if (precomp) {
          expr = precomp;
        } else {
          isStatic = false;
        }
        values[i] = expr;
      } else {
        values[i] = this.makeZero(elementType, elementExpression);
      }
    }

    var isWasm64 = this.options.isWasm64;
    var bufferSize = values.length << elementType.alignLog2;

    // if the array is static, make a static arraybuffer segment
    if (isStatic) {
      flow.freeTempLocal(tempThis);

      let bufferSegment = this.addStaticBuffer(elementType, values, arrayInstance.id);
      let bufferAddress = i64_add(bufferSegment.offset, i64_new(program.totalOverhead));

      // return the static buffer directly if assigned to a global
      if (constraints & Constraints.PREFER_STATIC) {
        let expr = this.options.isWasm64
          ? module.i64(i64_low(bufferAddress), i64_high(bufferAddress))
          : module.i32(i64_low(bufferAddress));
        this.currentType = arrayType;
        return expr;

      // otherwise allocate a new chunk of memory and return a copy of the buffer
      } else {
        // __newBuffer(bufferSize, id, buffer)
        let expr = this.makeCallDirect(program.newBufferInstance, [
          isWasm64
            ? module.i64(bufferSize)
            : module.i32(bufferSize),
          module.i32(arrayInstance.id),
          isWasm64
            ? module.i64(i64_low(bufferAddress), i64_high(bufferAddress))
            : module.i32(i64_low(bufferAddress))
        ], expression);
        this.currentType = arrayType;
        return expr;
      }
    }

    // otherwise compile an explicit instantiation with indexed sets
    var indexedSet = arrayInstance.lookupOverload(OperatorKind.INDEXED_SET, true);
    if (!indexedSet) {
      flow.freeTempLocal(tempThis);
      this.error(
        DiagnosticCode.Index_signature_in_type_0_only_permits_reading,
        expression.range, arrayInstance.internalName
      );
      this.currentType = arrayType;
      return module.unreachable();
    }
    var arrayTypeRef = arrayType.toRef();

    var stmts = new Array<ExpressionRef>();
    // tempThis = __newBuffer(bufferSize, classId)
    stmts.push(
      module.local_set(tempThis.index,
        this.makeCallDirect(program.newBufferInstance, [
          isWasm64
            ? module.i64(bufferSize)
            : module.i32(bufferSize),
          module.i32(arrayInstance.id)
        ], expression),
        arrayType.isManaged
      )
    );
    for (let i = 0; i < length; ++i) {
      // array[i] = value
      stmts.push(
        module.call(indexedSet.internalName, [
          module.local_get(tempThis.index, arrayTypeRef),
          module.i32(i),
          values[i]
        ], TypeRef.None)
      );
    }
    // -> tempThis
    stmts.push(
      module.local_get(tempThis.index, arrayTypeRef)
    );
    flow.freeTempLocal(tempThis);
    if (length) this.compileFunction(indexedSet);
    this.currentType = arrayType;
    return module.flatten(stmts, arrayTypeRef);
  }

  private compileObjectLiteral(expression: ObjectLiteralExpression, contextualType: Type): ExpressionRef {
    var module = this.module;

    // Check that contextual type is a class (TODO: hidden class for interfaces?)
    var classReference = contextualType.getClass();
    if (!classReference) {
      this.error(
        DiagnosticCode.Type_0_is_not_assignable_to_type_1,
        expression.range, "<object>", contextualType.toString()
      );
      return module.unreachable();
    }
    var classType = classReference.type;
    this.currentType = classType.nonNullableType;
    if (classReference.is(CommonFlags.ABSTRACT)) {
      this.error(
        DiagnosticCode.Cannot_create_an_instance_of_an_abstract_class,
        expression.range
      );
      return module.unreachable();
    }

    // Check that the class is compatible with object literals
    var ctorPrototype = classReference.prototype.constructorPrototype;
    if (ctorPrototype) {
      this.errorRelated(
        DiagnosticCode.Class_0_cannot_declare_a_constructor_when_instantiated_from_an_object_literal,
        expression.range, ctorPrototype.identifierNode.range, classType.toString()
      );
      return module.unreachable();
    }

    var isManaged = classType.isManaged;
    if (!isManaged) {
      this.checkUnsafe(expression, findDecorator(DecoratorKind.UNMANAGED, classReference.decoratorNodes));
    }

    // check and compile field values
    var names = expression.names;
    var numNames = names.length;
    var values = expression.values;
    var members = classReference.members;
    var hasErrors = false;
    var exprs = new Array<ExpressionRef>();
    var flow = this.currentFlow;
    var tempLocal = flow.getTempLocal(classType);
    var classTypeRef = classType.toRef();
    assert(numNames == values.length);

    // Assume all class fields will be omitted, and add them to our omitted list
    var omittedFields = new Set<Field>();
    if (members) {
      for (let _keys = Map_keys(members), i = 0, k = _keys.length; i < k; ++i) {
        let memberKey = _keys[i];
        let member = assert(members.get(memberKey));
        if (member !== null && member.kind == ElementKind.FIELD) {
          omittedFields.add(<Field>member); // incl. private/protected
        }
      }
    }

    // Iterate through the members defined in our expression
    for (let i = 0; i < numNames; ++i) {
      let memberName = names[i].text;
      let member: DeclaredElement;
      if (!members || !members.has(memberName) || (member = assert(members.get(memberName))).kind != ElementKind.FIELD) {
        this.error(
          DiagnosticCode.Property_0_does_not_exist_on_type_1,
          names[i].range, memberName, classType.toString()
        );
        hasErrors = true;
        continue;
      }
      if (member.is(CommonFlags.PRIVATE)) {
        this.error(
          DiagnosticCode.Property_0_is_private_and_only_accessible_within_class_1,
          names[i].range, memberName, classType.toString()
        );
        hasErrors = true;
        continue;
      }
      if (member.is(CommonFlags.PROTECTED)) {
        this.error(
          DiagnosticCode.Property_0_is_protected_and_only_accessible_within_class_1_and_its_subclasses,
          names[i].range, memberName, classType.toString()
        );
        hasErrors = true;
        continue;
      }
      let fieldInstance = <Field>member;
      let fieldType = fieldInstance.type;

      let expr = this.compileExpression(values[i], fieldType, Constraints.CONV_IMPLICIT);
      exprs.push(
        module.call(fieldInstance.internalSetterName, [
          module.local_get(tempLocal.index, classTypeRef),
          expr
        ], TypeRef.None)
      );
      this.compileFieldSetter(fieldInstance);

      // This member is no longer omitted, so delete from our omitted fields
      omittedFields.delete(fieldInstance);
    }
    this.currentType = classType.nonNullableType;
    if (hasErrors) return module.unreachable();

    // Check remaining omitted fields
    for (let _values = Set_values(omittedFields), j = 0, l = _values.length; j < l; ++j) {
      let fieldInstance = _values[j];
      let fieldType = fieldInstance.type;

      if (fieldInstance.initializerNode) {
        continue; // set by generated ctor
      }

      if (fieldType.isReference) {
        if (!fieldType.isNullableReference) {
          this.error(
            DiagnosticCode.Property_0_is_missing_in_type_1_but_required_in_type_2,
            expression.range, fieldInstance.name, "<object>", classType.toString()
          );
          hasErrors = true;
          continue;
        }
      }

      switch (fieldType.kind) {
        // Number Types (and Number alias types)
        case TypeKind.I8:
        case TypeKind.I16:
        case TypeKind.I32:
        case TypeKind.I64:
        case TypeKind.ISIZE:
        case TypeKind.U8:
        case TypeKind.U16:
        case TypeKind.U32:
        case TypeKind.U64:
        case TypeKind.USIZE:
        case TypeKind.BOOL:
        case TypeKind.F32:
        case TypeKind.F64: {
          exprs.push(
            module.call(fieldInstance.internalSetterName, [
              module.local_get(tempLocal.index, classTypeRef),
              this.makeZero(fieldType, expression)
            ], TypeRef.None)
          );
          this.compileFieldSetter(fieldInstance);
          continue;
        }
      }

      // Otherwise error
      this.error(
        DiagnosticCode.Property_0_is_missing_in_type_1_but_required_in_type_2,
        expression.range, fieldInstance.name, "<object>", classType.toString()
      );
      hasErrors = true;
    }
    if (hasErrors) return module.unreachable();

    // generate the default constructor
    var ctor = this.ensureConstructor(classReference, expression);
    // note that this is not checking field initialization within the ctor, but
    // instead checks conditions above with provided fields taken into account.

    // allocate a new instance first and assign 'this' to the temp. local
    exprs.unshift(
      module.local_set(tempLocal.index,
        this.compileInstantiate(ctor, [], Constraints.NONE, expression),
        classType.isManaged
      )
    );

    // once all field values have been set, return 'this'
    exprs.push(
      module.local_get(tempLocal.index, classTypeRef)
    );

    if (!isManaged) flow.freeTempLocal(tempLocal);
    this.currentType = classType.nonNullableType;
    return module.flatten(exprs, classTypeRef);
  }

  private compileNewExpression(
    expression: NewExpression,
    contextualType: Type,
    constraints: Constraints
  ): ExpressionRef {
    var module = this.module;
    var flow = this.currentFlow;

    // obtain the class being instantiated
    var target = this.resolver.resolveTypeName(expression.typeName, flow.actualFunction);
    if (!target) return module.unreachable();
    if (target.kind != ElementKind.CLASS_PROTOTYPE) {
      this.error(
        DiagnosticCode.This_expression_is_not_constructable,
        expression.typeName.range
      );
      return this.module.unreachable();
    }
    if (target.is(CommonFlags.ABSTRACT)) {
      this.error(
        DiagnosticCode.Cannot_create_an_instance_of_an_abstract_class,
        expression.typeName.range
      );
      return this.module.unreachable();
    }
    var classPrototype = <ClassPrototype>target;
    var classInstance: Class | null = null;
    var typeArguments = expression.typeArguments;
    var classReference: Class | null;
    if (
      !typeArguments &&
      (classReference = contextualType.classReference) !== null &&
      classReference.prototype == classPrototype &&
      classReference.is(CommonFlags.GENERIC)
    ) {
      // e.g. `arr: Array<T> = new Array()`
      classInstance = this.resolver.resolveClass(
        classPrototype,
        classReference.typeArguments,
        uniqueMap<string,Type>(flow.contextualTypeArguments)
      );
    } else {
      classInstance = this.resolver.resolveClassInclTypeArguments(
        classPrototype,
        typeArguments,
        flow.actualFunction.parent, // relative to caller
        uniqueMap<string,Type>(flow.contextualTypeArguments),
        expression
      );
    }
    if (!classInstance) return module.unreachable();
    if (contextualType == Type.void) constraints |= Constraints.WILL_DROP;
    var ctor = this.ensureConstructor(classInstance, expression);
    if (!ctor.hasDecorator(DecoratorFlags.INLINE)) {
      // Inlined ctors haven't been compiled yet and are checked upon inline
      // compilation of their body instead.
      this.checkFieldInitialization(classInstance, expression);
    }
    return this.compileInstantiate(ctor, expression.args, constraints, expression);
  }

  /** Gets the compiled constructor of the specified class or generates one if none is present. */
  ensureConstructor(
    /** Class wanting a constructor. */
    classInstance: Class,
    /** Report node. */
    reportNode: Node
  ): Function {
    var instance = classInstance.constructorInstance;
    if (instance) {
      // shortcut if already compiled
      if (instance.is(CommonFlags.COMPILED)) return instance;
      // do not attempt to compile if inlined anyway
      if (!instance.hasDecorator(DecoratorFlags.INLINE)) this.compileFunction(instance);
    } else {
      // clone base constructor if a derived class. note that we cannot just
      // call the base ctor since the derived class may have additional fields.
      let baseClass = classInstance.base;
      let contextualTypeArguments = uniqueMap(classInstance.contextualTypeArguments);
      if (baseClass) {
        let baseCtor = this.ensureConstructor(baseClass, reportNode);
        this.checkFieldInitialization(baseClass, reportNode);
        instance = new Function(
          CommonNames.constructor,
          new FunctionPrototype(
            CommonNames.constructor,
            classInstance,
            // declaration is important, i.e. to access optional parameter initializers
            (<FunctionDeclaration>baseCtor.declaration).clone()
          ),
          null,
          baseCtor.signature,
          contextualTypeArguments
        );

      // otherwise make a default constructor
      } else {
        instance = new Function(
          CommonNames.constructor,
          new FunctionPrototype(
            CommonNames.constructor,
            classInstance, // bound
            this.program.makeNativeFunctionDeclaration(CommonNames.constructor,
              CommonFlags.INSTANCE | CommonFlags.CONSTRUCTOR
            )
          ),
          null,
          new Signature(this.program, null, classInstance.type, classInstance.type),
          contextualTypeArguments
        );
      }

      instance.set(CommonFlags.COMPILED);
      instance.prototype.setResolvedInstance("", instance);
      if (classInstance.is(CommonFlags.MODULE_EXPORT)) {
        instance.set(CommonFlags.MODULE_EXPORT);
      }
      classInstance.constructorInstance = instance;
      let members = classInstance.members;
      if (!members) classInstance.members = members = new Map();
      members.set("constructor", instance.prototype);

      let previousFlow = this.currentFlow;
      let flow = instance.flow;
      this.currentFlow = flow;

      // generate body
      let signature = instance.signature;
      let module = this.module;
      let sizeTypeRef = this.options.sizeTypeRef;
      let stmts = new Array<ExpressionRef>();

      // {
      //   this = <COND_ALLOC>
      //   IF_DERIVED: this = super(this, ...args)
      //   this.a = X
      //   this.b = Y
      //   return this
      // }
      stmts.push(
        this.makeConditionalAllocation(classInstance, 0)
      );
      if (baseClass) {
        let parameterTypes = signature.parameterTypes;
        let numParameters = parameterTypes.length;
        let operands = new Array<ExpressionRef>(1 + numParameters);
        operands[0] = module.local_get(0, sizeTypeRef);
        for (let i = 1; i <= numParameters; ++i) {
          operands[i] = module.local_get(i, parameterTypes[i - 1].toRef());
        }
        stmts.push(
          module.local_set(0,
            this.makeCallDirect(assert(baseClass.constructorInstance), operands, reportNode, false),
            baseClass.type.isManaged
          )
        );
      }
      this.makeFieldInitializationInConstructor(classInstance, stmts);
      stmts.push(
        module.local_get(0, sizeTypeRef)
      );
      flow.freeScopedLocals();
      this.currentFlow = previousFlow;

      // make the function
      let locals = instance.localsByIndex;
      let varTypes = new Array<TypeRef>(); // of temp. vars added while compiling initializers
      let numOperands = 1 + signature.parameterTypes.length;
      let numLocals = locals.length;
      if (numLocals > numOperands) {
        for (let i = numOperands; i < numLocals; ++i) varTypes.push(locals[i].type.toRef());
      }
      let funcRef = module.addFunction(
        instance.internalName,
        signature.paramRefs,
        signature.resultRefs,
        varTypes,
        module.flatten(stmts, sizeTypeRef)
      );
      instance.finalize(module, funcRef);
    }

    return instance;
  }

  /** Checks that all class fields have been initialized. */
  checkFieldInitialization(classInstance: Class, relatedNode: Node | null = null): void {
    if (classInstance.didCheckFieldInitialization) return;
    classInstance.didCheckFieldInitialization = true;
    var ctor = assert(classInstance.constructorInstance);
    this.checkFieldInitializationInFlow(classInstance, ctor.flow, relatedNode);
  }

  /** Checks that all class fields have been initialized in the specified flow. */
  checkFieldInitializationInFlow(classInstance: Class, flow: Flow, relatedNode: Node | null = null): void {
    var members = classInstance.members;
    if (members) {
      for (let _values = Map_values(members), i = 0, k = _values.length; i < k; ++i) {
        let element = _values[i];
        if (element.kind == ElementKind.FIELD && element.parent == classInstance) {
          let field = <Field>element;
          if (!field.initializerNode && !flow.isThisFieldFlag(field, FieldFlags.INITIALIZED)) {
            if (!field.is(CommonFlags.DEFINITELY_ASSIGNED)) {
              if (relatedNode) {
                this.errorRelated(
                  DiagnosticCode.Property_0_has_no_initializer_and_is_not_assigned_in_the_constructor_before_this_is_used_or_returned,
                  field.declaration.name.range,
                  relatedNode.range,
                  field.internalName
                );
              } else {
                this.error(
                  DiagnosticCode.Property_0_has_no_initializer_and_is_not_assigned_in_the_constructor_before_this_is_used_or_returned,
                  field.declaration.name.range,
                  field.internalName
                );
              }
            }
          } else if (field.is(CommonFlags.DEFINITELY_ASSIGNED)) {
            if (field.type.isReference) {
              this.warning( // involves a runtime check
                DiagnosticCode.Property_0_is_always_assigned_before_being_used,
                field.identifierNode.range,
                field.internalName
              );
            } else {
              this.pedantic( // is a nop anyway
                DiagnosticCode.Unnecessary_definite_assignment,
                field.identifierNode.range
              );
            }
          }
        }
      }
    }
  }

  compileInstantiate(
    /** Constructor to call. */
    ctorInstance: Function,
    /** Constructor arguments. */
    argumentExpressions: Expression[],
    /** Contextual flags. */
    constraints: Constraints,
    /** Node to report on. */
    reportNode: Node
  ): ExpressionRef {
    assert(ctorInstance.is(CommonFlags.CONSTRUCTOR));
    var parent = ctorInstance.parent;
    assert(parent.kind == ElementKind.CLASS);
    var classInstance = <Class>parent;
    if (classInstance.type.isUnmanaged || ctorInstance.hasDecorator(DecoratorFlags.UNSAFE)) this.checkUnsafe(reportNode);
    var expr = this.compileCallDirect(
      ctorInstance,
      argumentExpressions,
      reportNode,
      this.makeZero(this.options.usizeType, reportNode),
      constraints
    );
    if (getExpressionType(expr) != TypeRef.None) { // possibly WILL_DROP
      this.currentType = classInstance.type; // important because a super ctor could be called
    }
    return expr;
  }

  private compilePropertyAccessExpression(
    expression: PropertyAccessExpression,
    ctxType: Type,
    constraints: Constraints
  ): ExpressionRef {
    var module = this.module;
    var flow = this.currentFlow;

    this.maybeCompileEnclosingSource(expression);

    var resolver = this.resolver;
    var target = resolver.lookupExpression(expression, flow, ctxType); // reports
    if (!target) return module.unreachable();
    var thisExpression = resolver.currentThisExpression;
    if (target.hasDecorator(DecoratorFlags.UNSAFE)) this.checkUnsafe(expression);

    switch (target.kind) {
      case ElementKind.GLOBAL: { // static field
        let global = <Global>target;
        if (!this.compileGlobal(global)) return module.unreachable(); // reports
        let globalType = global.type;
        assert(globalType != Type.void);
        if (this.pendingElements.has(global)) {
          this.error(
            DiagnosticCode.Variable_0_used_before_its_declaration,
            expression.range,
            global.internalName
          );
          this.currentType = globalType;
          return module.unreachable();
        }
        if (global.is(CommonFlags.INLINED)) {
          return this.compileInlineConstant(global, ctxType, constraints);
        }
        this.currentType = globalType;
        return module.global_get(global.internalName, globalType.toRef());
      }
      case ElementKind.ENUMVALUE: { // enum value
        let enumValue = <EnumValue>target;
        let parent = assert(enumValue.parent);
        assert(parent.kind == ElementKind.ENUM);
        let parentEnum = <Enum>parent;
        if (!this.compileEnum(parentEnum)) {
          this.currentType = Type.i32;
          return this.module.unreachable();
        }
        this.currentType = Type.i32;
        if (enumValue.is(CommonFlags.INLINED)) {
          assert(enumValue.constantValueKind == ConstantValueKind.INTEGER);
          return this.compileInlineConstant(enumValue, ctxType, constraints);
        }
        assert(enumValue.type == Type.i32);
        return module.global_get(enumValue.internalName, TypeRef.I32);
      }
      case ElementKind.FIELD: {
        let fieldInstance = <Field>target;
        let fieldType = fieldInstance.type;
        assert(fieldInstance.memoryOffset >= 0);
        let fieldParent = fieldInstance.parent;
        assert(fieldParent.kind == ElementKind.CLASS);
        thisExpression = assert(thisExpression);
        let thisExpr = this.compileExpression(
          thisExpression,
          (<Class>fieldParent).type,
          Constraints.CONV_IMPLICIT | Constraints.IS_THIS
        );
        let thisType = this.currentType;
        if (
          flow.actualFunction.is(CommonFlags.CONSTRUCTOR) &&
          thisExpression.kind == NodeKind.THIS &&
          !flow.isThisFieldFlag(fieldInstance, FieldFlags.INITIALIZED) &&
          !fieldInstance.is(CommonFlags.DEFINITELY_ASSIGNED)
        ) {
          this.errorRelated(
            DiagnosticCode.Property_0_is_used_before_being_assigned,
            expression.range,
            fieldInstance.identifierNode.range,
            fieldInstance.internalName
          );
        }
        if (thisType.isNullableReference) {
          if (!flow.isNonnull(thisExpr, thisType)) {
            this.error(
              DiagnosticCode.Object_is_possibly_null,
              thisExpression.range
            );
          }
        }
        if (!fieldInstance.is(CommonFlags.COMPILED)) {
          fieldInstance.set(CommonFlags.COMPILED);
          let typeNode = fieldInstance.typeNode;
          if (typeNode) this.checkTypeSupported(fieldInstance.type, typeNode);
        }
        this.currentType = fieldType;
        let ret = module.load(
          fieldType.byteSize,
          fieldType.isSignedIntegerValue,
          thisExpr,
          fieldType.toRef(),
          fieldInstance.memoryOffset
        );
        if (fieldInstance.is(CommonFlags.DEFINITELY_ASSIGNED) && fieldType.isReference && !fieldType.isNullableReference) {
          ret = this.makeRuntimeNonNullCheck(ret, fieldType, expression);
        }
        return ret;
      }
      case ElementKind.PROPERTY_PROTOTYPE: {
        let propertyPrototype = <PropertyPrototype>target;
        let propertyInstance = this.resolver.resolveProperty(propertyPrototype);
        if (!propertyInstance) return module.unreachable();
        target = propertyInstance;
        // fall-through
      }
      case ElementKind.PROPERTY: {
        let propertyInstance = <Property>target;
        let getterInstance = propertyInstance.getterInstance;
        if (!getterInstance) return module.unreachable(); // failed earlier
        let thisArg: ExpressionRef = 0;
        if (getterInstance.is(CommonFlags.INSTANCE)) {
          thisArg = this.compileExpression(
            assert(thisExpression),
            assert(getterInstance.signature.thisType),
            Constraints.CONV_IMPLICIT | Constraints.IS_THIS
          );
        }
        return this.compileCallDirect(getterInstance, [], expression, thisArg);
      }
      case ElementKind.FUNCTION_PROTOTYPE: {
        let functionPrototype = <FunctionPrototype>target;
        let functionInstance = this.resolver.resolveFunction(functionPrototype, null);
        if (!functionInstance) return module.unreachable();
        if (!this.compileFunction(functionInstance)) return module.unreachable();
        this.currentType = functionInstance.type;
        let offset = this.ensureRuntimeFunction(functionInstance);
        return this.options.isWasm64
          ? module.i64(i64_low(offset), i64_high(offset))
          : module.i32(i64_low(offset));
      }
    }
    this.error(
      DiagnosticCode.Expression_refers_to_a_static_element_that_does_not_compile_to_a_value_at_runtime,
      expression.range
    );
    return this.module.unreachable();
  }

  private compileTernaryExpression(
    expression: TernaryExpression,
    ctxType: Type,
    constraints: Constraints
  ): ExpressionRef {
    var module = this.module;
    var ifThen = expression.ifThen;
    var ifElse = expression.ifElse;

    var condExpr = this.makeIsTrueish(
      this.compileExpression(expression.condition, Type.bool),
      this.currentType,
      expression.condition
    );
    // Try to eliminate unnecesssary branches if the condition is constant
    // FIXME: skips common denominator, inconsistently picking branch type
    var condKind = this.evaluateCondition(condExpr);
    if (condKind == ConditionKind.TRUE) {
      return module.maybeDropCondition(condExpr, this.compileExpression(ifThen, ctxType));
    }
    if (condKind == ConditionKind.FALSE) {
      return module.maybeDropCondition(condExpr, this.compileExpression(ifElse, ctxType));
    }

    var outerFlow = this.currentFlow;
    var ifThenFlow = outerFlow.fork();
    ifThenFlow.inheritNonnullIfTrue(condExpr);
    this.currentFlow = ifThenFlow;
    var ifThenExpr = this.compileExpression(ifThen, ctxType);
    var ifThenType = this.currentType;

    var ifElseFlow = outerFlow.fork();
    ifElseFlow.inheritNonnullIfFalse(condExpr);
    this.currentFlow = ifElseFlow;
    var ifElseExpr = this.compileExpression(ifElse, ctxType == Type.auto ? ifThenType : ctxType);
    var ifElseType = this.currentType;

    var commonType = Type.commonDenominator(ifThenType, ifElseType, false);
    if (!commonType) {
      this.error(
        DiagnosticCode.Type_0_is_not_assignable_to_type_1,
        ifElse.range, ifElseType.toString(), ifThenType.toString()
      );
      this.currentType = ctxType;
      return module.unreachable();
    }
    ifThenExpr = this.convertExpression(ifThenExpr, ifThenType, commonType, false, ifThen);
    ifThenType = commonType;
    ifElseExpr = this.convertExpression(ifElseExpr, ifElseType, commonType, false, ifElse);
    ifElseType = commonType;
    this.currentType = commonType;

    ifThenFlow.freeScopedLocals();
    ifElseFlow.freeScopedLocals();

    this.currentFlow = outerFlow;
    outerFlow.inheritMutual(ifThenFlow, ifElseFlow);

    return module.if(condExpr, ifThenExpr, ifElseExpr);
  }

  private compileUnaryPostfixExpression(
    expression: UnaryPostfixExpression,
    contextualType: Type,
    constraints: Constraints
  ): ExpressionRef {
    var module = this.module;
    var flow = this.currentFlow;

    // make a getter for the expression (also obtains the type)
    var getValue = this.compileExpression( // reports
      expression.operand,
      contextualType.exceptVoid,
      Constraints.NONE
    );

    // shortcut if compiling the getter already failed
    if (getExpressionId(getValue) == ExpressionId.Unreachable) return getValue;

    // if the value isn't dropped, a temp. local is required to remember the original value,
    // except if a static overload is found, which reverses the use of a temp. (see below)
    var tempLocal: Local | null = null;
    if (contextualType != Type.void) {
      tempLocal = flow.getTempLocal(this.currentType);
      getValue = module.local_tee(
        tempLocal.index,
        getValue,
        this.currentType.isManaged
      );
    }

    var expr: ExpressionRef;

    switch (expression.operator) {
      case Token.PLUS_PLUS: {

        // check operator overload
        let classReference = this.currentType.getClassOrWrapper(this.program);
        if (classReference) {
          let overload = classReference.lookupOverload(OperatorKind.POSTFIX_INC);
          if (overload) {
            let isInstance = overload.is(CommonFlags.INSTANCE);
            if (tempLocal !== null && !isInstance) { // revert: static overload simply returns
              getValue = getLocalSetValue(getValue);
              flow.freeTempLocal(tempLocal);
              tempLocal = null;
            }
            expr = this.compileUnaryOverload(overload, expression.operand, getValue, expression);
            if (isInstance) break;
            return expr; // here
          }
        }
        if (!this.currentType.isValue) {
          this.error(
            DiagnosticCode.The_0_operator_cannot_be_applied_to_type_1,
            expression.range, "++", this.currentType.toString()
          );
          if (tempLocal) flow.freeTempLocal(tempLocal);
          return module.unreachable();
        }

        switch (this.currentType.kind) {
          case TypeKind.I8:
          case TypeKind.I16:
          case TypeKind.I32:
          case TypeKind.U8:
          case TypeKind.U16:
          case TypeKind.U32:
          case TypeKind.BOOL: {
            expr = module.binary(
              BinaryOp.AddI32,
              getValue,
              module.i32(1)
            );
            break;
          }
          case TypeKind.USIZE:
          case TypeKind.ISIZE: {
            let options = this.options;
            expr = module.binary(
              options.isWasm64
                ? BinaryOp.AddI64
                : BinaryOp.AddI32,
              getValue,
              this.makeOne(this.currentType)
            );
            break;
          }
          case TypeKind.I64:
          case TypeKind.U64: {
            expr = module.binary(
              BinaryOp.AddI64,
              getValue,
              module.i64(1)
            );
            break;
          }
          case TypeKind.F32: {
            expr = module.binary(
              BinaryOp.AddF32,
              getValue,
              module.f32(1)
            );
            break;
          }
          case TypeKind.F64: {
            expr = module.binary(
              BinaryOp.AddF64,
              getValue,
              module.f64(1)
            );
            break;
          }
          default: {
            this.error(
              DiagnosticCode.The_0_operator_cannot_be_applied_to_type_1,
              expression.range, "++", this.currentType.toString()
            );
            return module.unreachable();
          }
        }
        break;
      }
      case Token.MINUS_MINUS: {

        // check operator overload
        let classReference = this.currentType.getClassOrWrapper(this.program);
        if (classReference) {
          let overload = classReference.lookupOverload(OperatorKind.POSTFIX_DEC);
          if (overload) {
            let isInstance = overload.is(CommonFlags.INSTANCE);
            if (tempLocal !== null && !isInstance) { // revert: static overload simply returns
              getValue = getLocalSetValue(getValue);
              flow.freeTempLocal(tempLocal);
              tempLocal = null;
            }
            expr = this.compileUnaryOverload(overload, expression.operand, getValue, expression);
            if (overload.is(CommonFlags.INSTANCE)) break;
            return expr; // here
          }
        }
        if (!this.currentType.isValue) {
          this.error(
            DiagnosticCode.The_0_operator_cannot_be_applied_to_type_1,
            expression.range, "--", this.currentType.toString()
          );
          if (tempLocal) flow.freeTempLocal(tempLocal);
          return module.unreachable();
        }

        switch (this.currentType.kind) {
          case TypeKind.I8:
          case TypeKind.I16:
          case TypeKind.I32:
          case TypeKind.U8:
          case TypeKind.U16:
          case TypeKind.U32:
          case TypeKind.BOOL: {
            expr = module.binary(
              BinaryOp.SubI32,
              getValue,
              module.i32(1)
            );
            break;
          }
          case TypeKind.USIZE:
          case TypeKind.ISIZE: {
            let options = this.options;
            expr = module.binary(
              options.isWasm64
                ? BinaryOp.SubI64
                : BinaryOp.SubI32,
              getValue,
              this.makeOne(this.currentType)
            );
            break;
          }
          case TypeKind.I64:
          case TypeKind.U64: {
            expr = module.binary(
              BinaryOp.SubI64,
              getValue,
              module.i64(1)
            );
            break;
          }
          case TypeKind.F32: {
            expr = module.binary(
              BinaryOp.SubF32,
              getValue,
              module.f32(1)
            );
            break;
          }
          case TypeKind.F64: {
            expr = module.binary(
              BinaryOp.SubF64,
              getValue,
              module.f64(1)
            );
            break;
          }
          default: {
            this.error(
              DiagnosticCode.The_0_operator_cannot_be_applied_to_type_1,
              expression.range, "--", this.currentType.toString()
            );
            return module.unreachable();
          }
        }
        break;
      }
      default: {
        assert(false);
        return module.unreachable();
      }
    }

    var resolver = this.resolver;
    var target = resolver.lookupExpression(expression.operand, flow); // reports
    if (!target) {
      if (tempLocal) flow.freeTempLocal(tempLocal);
      return module.unreachable();
    }

    // simplify if dropped anyway
    if (!tempLocal) {
      return this.makeAssignment(
        target,
        expr,
        this.currentType,
        expression.operand,
        resolver.currentThisExpression,
        resolver.currentElementExpression,
        false
      );
    }

    // otherwise use the temp. local for the intermediate value (always possibly overflows)
    var setValue = this.makeAssignment(
      target,
      expr, // includes a tee of getValue to tempLocal
      this.currentType,
      expression.operand,
      resolver.currentThisExpression,
      resolver.currentElementExpression,
      false
    );

    this.currentType = tempLocal.type;
    flow.freeTempLocal(tempLocal);
    var typeRef = tempLocal.type.toRef();

    return module.block(null, [
      setValue,
      module.local_get(tempLocal.index, typeRef)
    ], typeRef); // result of 'x++' / 'x--' might overflow
  }

  private compileUnaryPrefixExpression(
    expression: UnaryPrefixExpression,
    contextualType: Type,
    constraints: Constraints
  ): ExpressionRef {
    var module = this.module;
    var compound = false;
    var expr: ExpressionRef;

    switch (expression.operator) {
      case Token.PLUS: {
        expr = this.compileExpression(
          expression.operand,
          contextualType.exceptVoid,
          Constraints.NONE
        );

        // check operator overload
        let classReference = this.currentType.getClassOrWrapper(this.program);
        if (classReference) {
          let overload = classReference.lookupOverload(OperatorKind.PLUS);
          if (overload) return this.compileUnaryOverload(overload, expression.operand, expr, expression);
        }
        if (!this.currentType.isValue) {
          this.error(
            DiagnosticCode.The_0_operator_cannot_be_applied_to_type_1,
            expression.range, "+", this.currentType.toString()
          );
          return module.unreachable();
        }

        // nop
        break;
      }
      case Token.MINUS: {
        let operand = expression.operand;
        if (operand.isNumericLiteral) {
          // implicitly negate integer and float literals. also enables proper checking of literal ranges.
          expr = this.compileLiteralExpression(<LiteralExpression>operand, contextualType, Constraints.NONE, true);
          // compileExpression normally does this:
          if (this.options.sourceMap) this.addDebugLocation(expr, expression.range);
          break;
        }

        expr = this.compileExpression(
          expression.operand,
          contextualType.exceptVoid,
          Constraints.NONE
        );

        // check operator overload
        let classReference = this.currentType.getClassOrWrapper(this.program);
        if (classReference) {
          let overload = classReference.lookupOverload(OperatorKind.MINUS);
          if (overload) return this.compileUnaryOverload(overload, expression.operand, expr, expression);
        }
        if (!this.currentType.isValue) {
          this.error(
            DiagnosticCode.The_0_operator_cannot_be_applied_to_type_1,
            expression.range, "-", this.currentType.toString()
          );
          return module.unreachable();
        }

        switch (this.currentType.kind) {
          case TypeKind.I8:
          case TypeKind.I16:
          case TypeKind.I32:
          case TypeKind.U8:
          case TypeKind.U16:
          case TypeKind.U32:
          case TypeKind.BOOL: {
            expr = module.binary(BinaryOp.SubI32, module.i32(0), expr);
            break;
          }
          case TypeKind.USIZE:
          case TypeKind.ISIZE: {
            expr = module.binary(
              this.options.isWasm64
                ? BinaryOp.SubI64
                : BinaryOp.SubI32,
              this.makeZero(this.currentType, expression.operand),
              expr
            );
            break;
          }
          case TypeKind.I64:
          case TypeKind.U64: {
            expr = module.binary(BinaryOp.SubI64, module.i64(0), expr);
            break;
          }
          case TypeKind.F32: {
            expr = module.unary(UnaryOp.NegF32, expr);
            break;
          }
          case TypeKind.F64: {
            expr = module.unary(UnaryOp.NegF64, expr);
            break;
          }
          default: {
            this.error(
              DiagnosticCode.The_0_operator_cannot_be_applied_to_type_1,
              expression.range, "-", this.currentType.toString()
            );
            expr = module.unreachable();
          }
        }
        break;
      }
      case Token.PLUS_PLUS: {
        compound = true;
        expr = this.compileExpression(
          expression.operand,
          contextualType.exceptVoid,
          Constraints.NONE
        );

        // check operator overload
        let classReference = this.currentType.getClassOrWrapper(this.program);
        if (classReference) {
          let overload = classReference.lookupOverload(OperatorKind.PREFIX_INC);
          if (overload) {
            expr = this.compileUnaryOverload(overload, expression.operand, expr, expression);
            if (overload.is(CommonFlags.INSTANCE)) break; // re-assign
            return expr; // skip re-assign
          }
        }
        if (!this.currentType.isValue) {
          this.error(
            DiagnosticCode.The_0_operator_cannot_be_applied_to_type_1,
            expression.range, "++", this.currentType.toString()
          );
          return module.unreachable();
        }

        switch (this.currentType.kind) {
          case TypeKind.I8:
          case TypeKind.I16:
          case TypeKind.I32:
          case TypeKind.U8:
          case TypeKind.U16:
          case TypeKind.U32:
          case TypeKind.BOOL: {
            expr = module.binary(BinaryOp.AddI32, expr, this.module.i32(1));
            break;
          }
          case TypeKind.USIZE:
          case TypeKind.ISIZE: {
            expr = module.binary(
              this.options.isWasm64
                ? BinaryOp.AddI64
                : BinaryOp.AddI32,
              expr,
              this.makeOne(this.currentType)
            );
            break;
          }
          case TypeKind.I64:
          case TypeKind.U64: {
            expr = module.binary(BinaryOp.AddI64, expr, module.i64(1));
            break;
          }
          case TypeKind.F32: {
            expr = module.binary(BinaryOp.AddF32, expr, module.f32(1));
            break;
          }
          case TypeKind.F64: {
            expr = module.binary(BinaryOp.AddF64, expr, module.f64(1));
            break;
          }
          default: {
            this.error(
              DiagnosticCode.The_0_operator_cannot_be_applied_to_type_1,
              expression.range, "++", this.currentType.toString()
            );
            expr = module.unreachable();
          }
        }
        break;
      }
      case Token.MINUS_MINUS: {
        compound = true;
        expr = this.compileExpression(
          expression.operand,
          contextualType.exceptVoid,
          Constraints.NONE
        );

        // check operator overload
        let classReference = this.currentType.getClassOrWrapper(this.program);
        if (classReference) {
          let overload = classReference.lookupOverload(OperatorKind.PREFIX_DEC);
          if (overload) {
            expr = this.compileUnaryOverload(overload, expression.operand, expr, expression);
            if (overload.is(CommonFlags.INSTANCE)) break; // re-assign
            return expr; // skip re-assign
          }
        }
        if (!this.currentType.isValue) {
          this.error(
            DiagnosticCode.The_0_operator_cannot_be_applied_to_type_1,
            expression.range, "--", this.currentType.toString()
          );
          return module.unreachable();
        }

        switch (this.currentType.kind) {
          case TypeKind.I8:
          case TypeKind.I16:
          case TypeKind.I32:
          case TypeKind.U8:
          case TypeKind.U16:
          case TypeKind.U32:
          case TypeKind.BOOL: {
            expr = module.binary(BinaryOp.SubI32, expr, module.i32(1));
            break;
          }
          case TypeKind.USIZE:
          case TypeKind.ISIZE: {
            expr = module.binary(
              this.options.isWasm64
                ? BinaryOp.SubI64
                : BinaryOp.SubI32,
              expr,
              this.makeOne(this.currentType)
            );
            break;
          }
          case TypeKind.I64:
          case TypeKind.U64: {
            expr = module.binary(BinaryOp.SubI64, expr, module.i64(1));
            break;
          }
          case TypeKind.F32: {
            expr = module.binary(BinaryOp.SubF32, expr, module.f32(1));
            break;
          }
          case TypeKind.F64: {
            expr = module.binary(BinaryOp.SubF64, expr, module.f64(1));
            break;
          }
          default: {
            this.error(
              DiagnosticCode.The_0_operator_cannot_be_applied_to_type_1,
              expression.range, "--", this.currentType.toString()
            );
            expr = module.unreachable();
          }
        }
        break;
      }
      case Token.EXCLAMATION: {
        expr = this.compileExpression(
          expression.operand,
          contextualType.exceptVoid,
          Constraints.NONE
        );

        // check operator overload
        let classReference = this.currentType.getClassOrWrapper(this.program);
        if (classReference) {
          let overload = classReference.lookupOverload(OperatorKind.NOT);
          if (overload) return this.compileUnaryOverload(overload, expression.operand, expr, expression);
          // fall back to compare by value
        }

        expr = module.unary(UnaryOp.EqzI32, this.makeIsTrueish(expr, this.currentType, expression.operand));
        this.currentType = Type.bool;
        break;
      }
      case Token.TILDE: {
        expr = this.compileExpression(
          expression.operand,
          contextualType == Type.void
            ? Type.i32
            : contextualType.isFloatValue
              ? Type.i64
              : contextualType,
          Constraints.NONE
        );

        // check operator overload
        let classReference = this.currentType.getClassOrWrapper(this.program);
        if (classReference) {
          let overload = classReference.lookupOverload(OperatorKind.BITWISE_NOT);
          if (overload) return this.compileUnaryOverload(overload, expression.operand, expr, expression);
        }
        if (!this.currentType.isValue) {
          this.error(
            DiagnosticCode.The_0_operator_cannot_be_applied_to_type_1,
            expression.range, "~", this.currentType.toString()
          );
          return module.unreachable();
        }

        expr = this.convertExpression(expr, this.currentType, this.currentType.intType, false, expression.operand);

        switch (this.currentType.kind) {
          case TypeKind.I8:
          case TypeKind.I16:
          case TypeKind.I32:
          case TypeKind.U8:
          case TypeKind.U16:
          case TypeKind.U32:
          case TypeKind.BOOL: {
            expr = module.binary(BinaryOp.XorI32, expr, module.i32(-1));
            break;
          }
          case TypeKind.USIZE:
          case TypeKind.ISIZE: {
            expr = module.binary(
              this.options.isWasm64
                ? BinaryOp.XorI64
                : BinaryOp.XorI32,
              expr,
              this.makeNegOne(this.currentType)
            );
            break;
          }
          case TypeKind.I64:
          case TypeKind.U64: {
            expr = module.binary(BinaryOp.XorI64, expr, module.i64(-1, -1));
            break;
          }
          default: {
            this.error(
              DiagnosticCode.The_0_operator_cannot_be_applied_to_type_1,
              expression.range, "~", this.currentType.toString()
            );
            expr = module.unreachable();
          }
        }
        break;
      }
      case Token.TYPEOF: {
        return this.compileTypeof(expression, contextualType, constraints);
      }
      case Token.DOT_DOT_DOT: {
        this.error(
          DiagnosticCode.Not_implemented_0,
          expression.range, "Spread operator"
        );
        return module.unreachable();
      }
      default: {
        assert(false);
        return module.unreachable();
      }
    }
    if (!compound) return expr;
    var resolver = this.resolver;
    var target = resolver.lookupExpression(expression.operand, this.currentFlow);
    if (!target) return module.unreachable();
    return this.makeAssignment(
      target,
      expr,
      this.currentType,
      expression.operand,
      resolver.currentThisExpression,
      resolver.currentElementExpression,
      contextualType != Type.void
    );
  }

  private compileTypeof(
    expression: UnaryPrefixExpression,
    contextualType: Type,
    constraints: Constraints
  ): ExpressionRef {
    var operand = expression.operand;
    var expr: ExpressionRef = 0;
    var stringInstance = this.program.stringInstance;
    var typeString: string;
    if (operand.kind == NodeKind.NULL) {
      typeString = "object"; // special since `null` without type context is usize
    } else {
      let element = this.resolver.lookupExpression(operand, this.currentFlow, Type.auto, ReportMode.SWALLOW);
      if (!element) {
        switch (operand.kind) {
          case NodeKind.IDENTIFIER: break; // ignore error: typeof doesntExist -> undefined
          case NodeKind.PROPERTYACCESS:
          case NodeKind.ELEMENTACCESS: {
            operand = operand.kind == NodeKind.PROPERTYACCESS
              ? (<PropertyAccessExpression>operand).expression
              : (<ElementAccessExpression>operand).expression;
            let targetType = this.resolver.resolveExpression(operand, this.currentFlow, Type.auto, ReportMode.REPORT);
            if (!targetType) { // access on non-object
              this.currentType = stringInstance.type;
              return this.module.unreachable();
            }
            // fall-through
          }
          default: {
            expr = this.compileExpression(operand, Type.auto); // may trigger an error
            expr = this.convertExpression(expr, this.currentType, Type.void, true, operand);
          }
        }
        typeString = "undefined";
      } else {
        switch (element.kind) {
          case ElementKind.CLASS_PROTOTYPE:
          case ElementKind.NAMESPACE:
          case ElementKind.ENUM: {
            typeString = "object";
            break;
          }
          case ElementKind.FUNCTION_PROTOTYPE: {
            typeString = "function";
            break;
          }
          default: {
            expr = this.compileExpression(operand, Type.auto);
            let type = this.currentType;
            expr = this.convertExpression(expr, type, Type.void, true, operand);
            if (type.isReference) {
              let signatureReference = type.getSignature();
              if (signatureReference) {
                typeString = "function";
              } else {
                let classReference = type.getClass();
                if (classReference) {
                  if (classReference.prototype === stringInstance.prototype) {
                    typeString = "string";
                  } else {
                    typeString = "object";
                  }
                } else {
                  typeString = "externref"; // TODO?
                }
              }
            } else if (type == Type.bool) {
              typeString = "boolean";
            } else if (type.isNumericValue) {
              typeString = "number";
            } else {
              typeString = "undefined"; // failed to compile?
            }
            break;
          }
        }
      }
    }
    this.currentType = stringInstance.type;
    return expr
      ? this.module.block(null, [ expr, this.ensureStaticString(typeString) ], this.options.sizeTypeRef)
      : this.ensureStaticString(typeString);
  }

  /** Makes sure that a 32-bit integer value is wrapped to a valid value of the specified type. */
  ensureSmallIntegerWrap(expr: ExpressionRef, type: Type): ExpressionRef {
    var module = this.module;
    var flow = this.currentFlow;
    switch (type.kind) {
      case TypeKind.I8: {
        if (flow.canOverflow(expr, type)) {
          expr = this.options.hasFeature(Feature.SIGN_EXTENSION)
            ? module.unary(UnaryOp.Extend8I32, expr)
            : module.binary(BinaryOp.ShrI32,
                module.binary(BinaryOp.ShlI32,
                  expr,
                  module.i32(24)
                ),
                module.i32(24)
              );
        }
        break;
      }
      case TypeKind.I16: {
        if (flow.canOverflow(expr, type)) {
          expr = this.options.hasFeature(Feature.SIGN_EXTENSION)
            ? module.unary(UnaryOp.Extend16I32, expr)
            : module.binary(BinaryOp.ShrI32,
                module.binary(BinaryOp.ShlI32,
                  expr,
                  module.i32(16)
                ),
                module.i32(16)
              );
        }
        break;
      }
      case TypeKind.U8: {
        if (flow.canOverflow(expr, type)) {
          expr = module.binary(BinaryOp.AndI32,
            expr,
            module.i32(0xff)
          );
        }
        break;
      }
      case TypeKind.U16: {
        if (flow.canOverflow(expr, type)) {
          expr = module.binary(BinaryOp.AndI32,
            expr,
            module.i32(0xffff)
          );
        }
        break;
      }
      case TypeKind.BOOL: {
        if (flow.canOverflow(expr, type)) {
          // bool is special in that it compares to 0 instead of masking with 0x1
          expr = module.binary(BinaryOp.NeI32,
            expr,
            module.i32(0)
          );
        }
        break;
      }
    }
    return expr;
  }

  /** Adds the debug location of the specified expression at the specified range to the source map. */
  addDebugLocation(expr: ExpressionRef, range: Range): void {
    var parentFunction = this.currentFlow.parentFunction;
    var source = range.source;
    if (source.debugInfoIndex < 0) source.debugInfoIndex = this.module.addDebugInfoFile(source.normalizedPath);
    range.debugInfoRef = expr;
    parentFunction.debugLocations.push(range);
  }

  /** Checks whether a particular feature is enabled. */
  checkFeatureEnabled(feature: Feature, reportNode: Node): bool {
    if (!this.options.hasFeature(feature)) {
      this.error(
        DiagnosticCode.Feature_0_is_not_enabled,
        reportNode.range, featureToString(feature)
      );
      return false;
    }
    return true;
  }

  /** Checks whether a particular type is supported. */
  checkTypeSupported(type: Type, reportNode: Node): bool {
    switch (type.kind) {
      case TypeKind.V128: return this.checkFeatureEnabled(Feature.SIMD, reportNode);
      case TypeKind.FUNCREF:
      case TypeKind.EXTERNREF:
        return this.checkFeatureEnabled(Feature.REFERENCE_TYPES, reportNode);
      case TypeKind.ANYREF:
      case TypeKind.EQREF:
      case TypeKind.I31REF:
      case TypeKind.DATAREF: {
        return this.checkFeatureEnabled(Feature.REFERENCE_TYPES, reportNode)
            && this.checkFeatureEnabled(Feature.GC, reportNode);
      }
    }
    let classReference = type.getClass();
    if (classReference) {
      do {
        let typeArguments = classReference.typeArguments;
        if (typeArguments) {
          for (let i = 0, k = typeArguments.length; i < k; ++i) {
            if (!this.checkTypeSupported(typeArguments[i], reportNode)) {
              return false;
            }
          }
        }
        classReference = classReference.base;
      } while(classReference);
    } else {
      let signatureReference = type.getSignature();
      if (signatureReference) {
        let thisType = signatureReference.thisType;
        if (thisType) {
          if (!this.checkTypeSupported(thisType, reportNode)) {
            return false;
          }
        }
        let parameterTypes = signatureReference.parameterTypes;
        for (let i = 0, k = parameterTypes.length; i < k; ++i) {
          if (!this.checkTypeSupported(parameterTypes[i], reportNode)) {
            return false;
          }
        }
        let returnType = signatureReference.returnType;
        if (!this.checkTypeSupported(returnType, reportNode)) {
          return false;
        }
      }
    }
    return true;
  }

  /** Checks whether a particular function signature is supported. */
  checkSignatureSupported(signature: Signature, reportNode: FunctionTypeNode): bool {
    var supported = true;
    var explicitThisType = reportNode.explicitThisType;
    if (explicitThisType) {
      if (!this.checkTypeSupported(assert(signature.thisType), explicitThisType)) {
        supported = false;
      }
    }
    var parameterTypes = signature.parameterTypes;
    var parameterNodes = reportNode.parameters;
    for (let i = 0, k = parameterTypes.length; i < k; ++i) {
      let parameterReportNode: Node;
      if (parameterNodes.length > i) parameterReportNode = parameterNodes[i];
      else parameterReportNode = reportNode;
      if (!this.checkTypeSupported(parameterTypes[i], parameterReportNode)) {
        supported = false;
      }
    }
    if (!this.checkTypeSupported(signature.returnType, reportNode.returnType)) {
      supported = false;
    }
    return supported;
  }

  /** Evaluates a boolean condition, determining whether it is TRUE, FALSE or UNKNOWN. */
  evaluateCondition(expr: ExpressionRef): ConditionKind {
    assert(getExpressionType(expr) == TypeRef.I32);
    var module = this.module;
    var evaled = module.runExpression(expr, ExpressionRunnerFlags.Default);
    if (evaled) {
      return getConstValueI32(evaled)
        ? ConditionKind.TRUE
        : ConditionKind.FALSE;
    }
    return ConditionKind.UNKNOWN;
  }

  // === Specialized code generation ==============================================================

  /** Makes a constant zero of the specified type. */
  makeZero(type: Type, reportNode: Node): ExpressionRef {
    var module = this.module;
    switch (type.kind) {
      default: assert(false);
      case TypeKind.I8:
      case TypeKind.I16:
      case TypeKind.I32:
      case TypeKind.U8:
      case TypeKind.U16:
      case TypeKind.U32:
      case TypeKind.BOOL: return module.i32(0);
      case TypeKind.ISIZE:
      case TypeKind.USIZE: if (type.size != 64) return module.i32(0);
      case TypeKind.I64:
      case TypeKind.U64: return module.i64(0);
      case TypeKind.F32: return module.f32(0);
      case TypeKind.F64: return module.f64(0);
      case TypeKind.V128: return module.v128(v128_zero);
      case TypeKind.FUNCREF:
      case TypeKind.EXTERNREF:
      case TypeKind.ANYREF:
      case TypeKind.EQREF:
      case TypeKind.DATAREF: return module.ref_null(type.toRef());
      case TypeKind.I31REF: return module.i31_new(module.i32(0));
    }
  }

  /** Makes a constant one of the specified type. */
  makeOne(type: Type): ExpressionRef {
    var module = this.module;
    switch (type.kind) {
      default: assert(false);
      case TypeKind.I8:
      case TypeKind.I16:
      case TypeKind.I32:
      case TypeKind.U8:
      case TypeKind.U16:
      case TypeKind.U32:
      case TypeKind.BOOL: return module.i32(1);
      case TypeKind.ISIZE:
      case TypeKind.USIZE: if (type.size != 64) return module.i32(1);
      case TypeKind.I64:
      case TypeKind.U64: return module.i64(1);
      case TypeKind.F32: return module.f32(1);
      case TypeKind.F64: return module.f64(1);
      case TypeKind.I31REF: return module.i31_new(module.i32(1));
    }
  }

  /** Makes a constant negative one of the specified type. */
  makeNegOne(type: Type): ExpressionRef {
    var module = this.module;
    switch (type.kind) {
      default: assert(false);
      case TypeKind.I8:
      case TypeKind.I16:
      case TypeKind.I32:
      case TypeKind.U8:
      case TypeKind.U16:
      case TypeKind.U32: return module.i32(-1);
      case TypeKind.ISIZE:
      case TypeKind.USIZE: if (type.size != 64) return module.i32(-1);
      case TypeKind.I64:
      case TypeKind.U64: return module.i64(-1, -1);
      case TypeKind.F32: return module.f32(-1);
      case TypeKind.F64: return module.f64(-1);
    }
  }

  /** Creates a comparison whether an expression is 'true' in a broader sense. */
  makeIsTrueish(expr: ExpressionRef, type: Type, reportNode: Node): ExpressionRef {
    var module = this.module;
    switch (type.kind) {
      case TypeKind.I8:
      case TypeKind.I16:
      case TypeKind.U8:
      case TypeKind.U16: {
        expr = this.ensureSmallIntegerWrap(expr, type);
        // fall-through
      }
      case TypeKind.BOOL: // not a mask, just != 0
      case TypeKind.I32:
      case TypeKind.U32: {
        return expr;
      }
      case TypeKind.I64:
      case TypeKind.U64: {
        return module.binary(BinaryOp.NeI64, expr, module.i64(0));
      }
      case TypeKind.USIZE:
      case TypeKind.ISIZE: {
        return type.size == 64
          ? module.binary(BinaryOp.NeI64, expr, module.i64(0))
          : expr;
      }
      case TypeKind.F32: {
        // 0 < abs(bitCast(x)) <= bitCast(Infinity) or
        // (reinterpret<u32>(x) & 0x7FFFFFFF) - 1 <= 0x7F800000 - 1
        //
        // and finally:
        // (reinterpret<u32>(x) << 1) - (1 << 1) <= ((0x7F800000 - 1) << 1)
        return module.binary(BinaryOp.LeU32,
          module.binary(BinaryOp.SubI32,
            module.binary(BinaryOp.ShlI32,
              module.unary(UnaryOp.ReinterpretF32ToI32, expr),
              module.i32(1)
            ),
            module.i32(2) // 1 << 1
          ),
          module.i32(0xFEFFFFFE) // (0x7F800000 - 1) << 1
        );
      }
      case TypeKind.F64: {
        // 0 < abs(bitCast(x)) <= bitCast(Infinity) or
        // (reinterpret<u64>(x) & 0x7FFFFFFFFFFFFFFF) - 1 <= 0x7FF0000000000000 - 1
        //
        // and finally:
        // (reinterpret<u64>(x) << 1) - (1 << 1) <= ((0x7FF0000000000000 - 1) << 1)
        return module.binary(BinaryOp.LeU64,
          module.binary(BinaryOp.SubI64,
            module.binary(BinaryOp.ShlI64,
              module.unary(UnaryOp.ReinterpretF64ToI64, expr),
              module.i64(1)
            ),
            module.i64(2) // 1 << 1
          ),
          module.i64(0xFFFFFFFE, 0xFFDFFFFF) // (0x7FF0000000000000 - 1) << 1
        );
      }
      case TypeKind.FUNCREF:
      case TypeKind.EXTERNREF:
      case TypeKind.ANYREF:
      case TypeKind.EQREF:
      case TypeKind.DATAREF:
      case TypeKind.I31REF: {
        // Needs to be true (i.e. not zero) when the ref is _not_ null,
        // which means `ref.is_null` returns false (i.e. zero).
        return module.unary(UnaryOp.EqzI32, module.ref_is(RefIsOp.RefIsNull, expr));

      }
      default: {
        assert(false);
        return module.i32(0);
      }
    }
  }

  /** Makes a string conversion of the given expression. */
  makeToString(expr: ExpressionRef, type: Type, reportNode: Node): ExpressionRef {
    var stringType = this.program.stringInstance.type;
    if (type == stringType) {
      return expr;
    }
    var classType = type.getClassOrWrapper(this.program);
    if (classType) {
      let toStringInstance = classType.getMethod("toString");
      if (toStringInstance) {
        let toStringSignature = toStringInstance.signature;
        if (!this.checkCallSignature( // reports
          toStringSignature,
          0,
          true,
          reportNode
        )) {
          this.currentType = stringType;
          return this.module.unreachable();
        }
        if (!type.isStrictlyAssignableTo(assert(toStringSignature.thisType))) {
          this.errorRelated(
            DiagnosticCode.The_this_types_of_each_signature_are_incompatible,
            reportNode.range, toStringInstance.identifierAndSignatureRange
          );
          this.currentType = stringType;
          return this.module.unreachable();
        }
        let toStringReturnType = toStringSignature.returnType;
        if (!toStringReturnType.isStrictlyAssignableTo(stringType)) {
          this.errorRelated(
            DiagnosticCode.Type_0_is_not_assignable_to_type_1,
            reportNode.range, toStringInstance.identifierAndSignatureRange, toStringReturnType.toString(), stringType.toString()
          );
          this.currentType = stringType;
          return this.module.unreachable();
        }
        return this.makeCallDirect(toStringInstance, [ expr ], reportNode);
      }
    }
    this.error(
      DiagnosticCode.Type_0_is_not_assignable_to_type_1,
      reportNode.range, type.toString(), stringType.toString()
    );
    this.currentType = stringType;
    return this.module.unreachable();
  }

  /** Makes an allocation suitable to hold the data of an instance of the given class. */
  makeAllocation(
    classInstance: Class
  ): ExpressionRef {
    var program = this.program;
    assert(classInstance.program == program);
    var module = this.module;
    var options = this.options;
    this.currentType = classInstance.type;
    if (classInstance.hasDecorator(DecoratorFlags.UNMANAGED)) {
      let allocInstance = program.allocInstance;
      this.compileFunction(allocInstance);
      return module.call(allocInstance.internalName, [
        options.isWasm64
          ? module.i64(classInstance.nextMemoryOffset)
          : module.i32(classInstance.nextMemoryOffset)
      ], options.sizeTypeRef);
    } else {
      let newInstance = program.newInstance;
      this.compileFunction(newInstance);
      return module.call(newInstance.internalName, [
        options.isWasm64
          ? module.i64(classInstance.nextMemoryOffset)
          : module.i32(classInstance.nextMemoryOffset),
        module.i32(classInstance.id)
      ], options.sizeTypeRef);
    }
  }

  /** Makes a conditional allocation where `this` might not have been initialized yet. */
  makeConditionalAllocation(
    classInstance: Class,
    thisIndex: i32
  ): ExpressionRef {
    var module = this.module;
    var classType = classInstance.type;
    var classTypeRef = classType.toRef();
    assert(classTypeRef == this.options.sizeTypeRef);
    return module.if(
      module.unary(classTypeRef == TypeRef.I64 ? UnaryOp.EqzI64 : UnaryOp.EqzI32,
        module.local_get(thisIndex, classTypeRef)
      ),
      module.local_set(thisIndex,
        this.makeAllocation(classInstance),
        classInstance.type.isManaged
      )
    );
  }

  /** Makes the initializers for a class's fields within the constructor. */
  makeFieldInitializationInConstructor(
    /** Class being initialized. */
    classInstance: Class,
    /** Statements to append to also being returned. Created if omitted. */
    stmts: ExpressionRef[] = []
  ): ExpressionRef[] {
    var members = classInstance.members;
    if (!members) return stmts;

    var module = this.module;
    var flow = this.currentFlow;
    var isInline = flow.isInline;
    var thisLocalIndex = isInline ? flow.lookupLocal(CommonNames.this_)!.index : 0;
    var sizeTypeRef = this.options.sizeTypeRef;
    var nonParameterFields: Field[] | null = null;

    // TODO: for (let member of members.values()) {
    for (let _values = Map_values(members), i = 0, k = _values.length; i < k; ++i) {
      let member = unchecked(_values[i]);
      if (
        member.kind != ElementKind.FIELD || // not a field
        member.parent != classInstance      // inherited field
      ) continue;
      let field = <Field>member;
      assert(!field.isAny(CommonFlags.CONST));
      let fieldPrototype = field.prototype;
      let parameterIndex = fieldPrototype.parameterIndex;

      // Defer non-parameter fields until parameter fields are initialized
      if (parameterIndex < 0) {
        if (!nonParameterFields) nonParameterFields = new Array();
        nonParameterFields.push(field);
        continue;
      }

      // Initialize constructor parameter field
      let fieldType = field.type;
      let fieldTypeRef = fieldType.toRef();
      assert(!fieldPrototype.initializerNode);
      this.compileFieldSetter(field);
      stmts.push(
        module.call(field.internalSetterName, [
          module.local_get(thisLocalIndex, sizeTypeRef),
          module.local_get(
            isInline
              ? flow.lookupLocal(field.name)!.index
              : 1 + parameterIndex, // `this` is local 0
            fieldTypeRef
          )
        ], TypeRef.None)
      );
    }

    // Initialize deferred non-parameter fields
    if (nonParameterFields) {
      for (let i = 0, k = nonParameterFields.length; i < k; ++i) {
        let field = unchecked(nonParameterFields[i]);
        let fieldType = field.type;
        let fieldPrototype = field.prototype;
        let initializerNode = fieldPrototype.initializerNode;
        assert(fieldPrototype.parameterIndex < 0);
        this.compileFieldSetter(field);
        stmts.push(
          module.call(field.internalSetterName, [
            module.local_get(thisLocalIndex, sizeTypeRef),
            initializerNode // use initializer if present, otherwise initialize with zero
              ? this.compileExpression(initializerNode, fieldType, Constraints.CONV_IMPLICIT)
              : this.makeZero(fieldType, fieldPrototype.declaration)
          ], TypeRef.None)
        );
      }
    }

    this.currentType = Type.void;
    return stmts;
  }

  /** Makes a call to `abort`, if present, otherwise creates a trap. */
  makeAbort(
    /** Message argument of type string, if any. */
    message: Expression | null,
    /** Code location to report when aborting. */
    codeLocation: Node
  ): ExpressionRef {
    var program = this.program;
    var abortInstance = program.abortInstance;
    if (!abortInstance || !this.compileFunction(abortInstance)) return this.module.unreachable();

    var stringInstance = program.stringInstance;
    var messageArg: ExpressionRef;
    if (message !== null) {
      messageArg = this.compileExpression(message, stringInstance.type, Constraints.CONV_IMPLICIT);
    } else {
      messageArg = this.makeZero(stringInstance.type, codeLocation);
    }

    return this.makeStaticAbort(messageArg, codeLocation);
  }

  /** Makes a call to `abort`, if present, otherwise creates a trap. */
  makeStaticAbort(
    /** Message argument of type string. May be zero. */
    messageExpr: ExpressionRef,
    /** Code location to report when aborting. */
    codeLocation: Node
  ): ExpressionRef {
    var program = this.program;
    var module = this.module;
    var abortInstance = program.abortInstance;
    if (!abortInstance || !this.compileFunction(abortInstance)) return module.unreachable();

    var filenameExpr = this.ensureStaticString(codeLocation.range.source.normalizedPath);
    var range = codeLocation.range;
    var source = range.source;
    return module.block(null, [
      module.call(
        abortInstance.internalName, [
          messageExpr,
          filenameExpr,
          module.i32(source.lineAt(range.start)),
          module.i32(source.columnAt())
        ],
        TypeRef.None
      ),
      module.unreachable()
    ]);
  }

  /** Makes a runtime non-null check, e.g. on `<Type>possiblyNull` or `possiblyNull!`. */
  makeRuntimeNonNullCheck(
    /** Expression being checked. */
    expr: ExpressionRef,
    /** Type of the expression. */
    type: Type,
    /** Report node. */
    reportNode: Node
  ): ExpressionRef {
    var module = this.module;
    var flow = this.currentFlow;
    var temp = flow.getTempLocal(type);
    if (!flow.canOverflow(expr, type)) flow.setLocalFlag(temp.index, LocalFlags.WRAPPED);
    flow.setLocalFlag(temp.index, LocalFlags.NONNULL);
    expr = module.if(
      module.local_tee(temp.index, expr, type.isManaged),
      module.local_get(temp.index, type.toRef()),
      this.makeStaticAbort(this.ensureStaticString("unexpected null"), reportNode) // TODO: throw
    );
    flow.freeTempLocal(temp);
    this.currentType = type.nonNullableType;
    return expr;
  }

  /** Makes a runtime upcast check, e.g. on `<Child>parent`. */
  makeRuntimeUpcastCheck(
    /** Expression being upcast. */
    expr: ExpressionRef,
    /** Type of the expression. */
    type: Type,
    /** Type casting to. */
    toType: Type,
    /** Report node. */
    reportNode: Node
  ): ExpressionRef {
    assert(toType.isReference && toType.nonNullableType.isAssignableTo(type));
    var module = this.module;
    var flow = this.currentFlow;
    var temp = flow.getTempLocal(type);
    var instanceofInstance = this.program.instanceofInstance;
    assert(this.compileFunction(instanceofInstance));
    expr = module.if(
      module.call(instanceofInstance.internalName, [
        module.local_tee(temp.index, expr, type.isManaged),
        module.i32(toType.classReference!.id)
      ], TypeRef.I32),
      module.local_get(temp.index, type.toRef()),
      this.makeStaticAbort(this.ensureStaticString("unexpected upcast"), reportNode) // TODO: throw
    );
    flow.freeTempLocal(temp);
    this.currentType = toType;
    return expr;
  }
}

// helpers

function mangleImportName(
  element: Element,
  declaration: DeclarationStatement
): void {
  // by default, use the file name as the module name
  mangleImportName_moduleName = declaration.range.source.simplePath;
  // and the internal name of the element within that file as the element name
  mangleImportName_elementName = mangleInternalName(
    element.name, element.parent, element.is(CommonFlags.INSTANCE), true
  );
  if (!element.hasDecorator(DecoratorFlags.EXTERNAL)) return;

  var program = element.program;
  var decorator = assert(findDecorator(DecoratorKind.EXTERNAL, declaration.decorators));
  var args = decorator.args;
  if (args !== null && args.length > 0) {
    let arg = args[0];
    // if one argument is given, override just the element name
    // if two arguments are given, override both module and element name
    if (arg.isLiteralKind(LiteralKind.STRING)) {
      mangleImportName_elementName = (<StringLiteralExpression>arg).value;
      if (args.length >= 2) {
        arg = args[1];
        if (arg.isLiteralKind(LiteralKind.STRING)) {
          mangleImportName_moduleName = mangleImportName_elementName;
          mangleImportName_elementName = (<StringLiteralExpression>arg).value;
          if (args.length > 2) {
            program.error(
              DiagnosticCode.Expected_0_arguments_but_got_1,
              decorator.range, "2", args.length.toString()
            );
          }
        } else {
          program.error(
            DiagnosticCode.String_literal_expected,
            arg.range
          );
        }
      }
    } else {
      program.error(
        DiagnosticCode.String_literal_expected,
        arg.range
      );
    }
  } else {
    program.error(
      DiagnosticCode.Expected_at_least_0_arguments_but_got_1,
      decorator.range, "1", "0"
    );
  }
}

var mangleImportName_moduleName: string;
var mangleImportName_elementName: string;<|MERGE_RESOLUTION|>--- conflicted
+++ resolved
@@ -3077,45 +3077,11 @@
             continue;
           }
 
-<<<<<<< HEAD
           const pattern = <BindingPatternExpression>declaration.name;
 
           // resolve type of initializer
           let initExpr = this.compileExpression(initializer, Type.auto);
           let initType = this.currentType;
-=======
-      // Resolve type if annotated
-      let typeNode = declaration.type;
-      let initializerNode = declaration.initializer;
-      if (typeNode) {
-        type = resolver.resolveType( // reports
-          typeNode,
-          flow.actualFunction,
-          uniqueMap(flow.contextualTypeArguments)
-        );
-        if (!type) continue;
-        this.checkTypeSupported(type, typeNode);
-
-        if (initializerNode) {
-          let pendingElements = this.pendingElements;
-          let dummy = flow.addScopedDummyLocal(name, type, statement); // pending dummy
-          pendingElements.add(dummy);
-          initExpr = this.compileExpression(initializerNode, type, // reports
-            Constraints.CONV_IMPLICIT
-          );
-          pendingElements.delete(dummy);
-          flow.freeScopedDummyLocal(name);
-        }
-
-      // Otherwise infer type from initializer
-      } else if (initializerNode) {
-        let pendingElements = this.pendingElements;
-        let temp = flow.addScopedDummyLocal(name, Type.auto, statement); // pending dummy
-        pendingElements.add(temp);
-        initExpr = this.compileExpression(initializerNode, Type.auto); // reports
-        pendingElements.delete(temp);
-        flow.freeScopedDummyLocal(name);
->>>>>>> 935b865a
 
           // add initializer as local
           let initLocal = flow.parentFunction.addLocal(Type.auto, null, declaration);
@@ -3210,7 +3176,7 @@
 
             if (initializerNode) {
               let pendingElements = this.pendingElements;
-              let dummy = flow.addScopedDummyLocal(name, type); // pending dummy
+              let dummy = flow.addScopedDummyLocal(name, type, statement); // pending dummy
               pendingElements.add(dummy);
               initExpr = this.compileExpression(initializerNode, type, // reports
                 Constraints.CONV_IMPLICIT
@@ -3222,7 +3188,7 @@
           // Otherwise infer type from initializer
           } else if (initializerNode) {
             let pendingElements = this.pendingElements;
-            let temp = flow.addScopedDummyLocal(name, Type.auto); // pending dummy
+            let temp = flow.addScopedDummyLocal(name, Type.auto, statement); // pending dummy
             pendingElements.add(temp);
             initExpr = this.compileExpression(initializerNode, Type.auto); // reports
             pendingElements.delete(temp);
