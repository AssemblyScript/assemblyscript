/**
 * @fileoverview The AssemblyScript compiler.
 * @license Apache-2.0
 */

import {
  BuiltinNames,
  BuiltinContext,
  builtins,
  function_builtins,
  compileVisitGlobals,
  compileVisitMembers,
  compileRTTI,
  compileClassInstanceOf
} from "./builtins";

import {
  Range,
  DiagnosticCode,
  DiagnosticEmitter
} from "./diagnostics";

import {
  Module,
  MemorySegment,
  ExpressionRef,
  UnaryOp,
  BinaryOp,
  TypeRef,
  FunctionRef,
  ExpressionId,
  GlobalRef,
  FeatureFlags,
  Index,
  getExpressionId,
  getExpressionType,
  getConstValueI32,
  getConstValueI64Low,
  getConstValueI64High,
  getConstValueF32,
  getConstValueF64,
  getConstValueV128,
  getBlockChildCount,
  getBlockChildAt,
  getBlockName,
  needsExplicitUnreachable,
  getLocalSetValue,
  getGlobalGetName,
  isGlobalMutable,
  createType,
  getSideEffects,
  SideEffects,
  SwitchBuilder,
  ExpressionRunnerFlags,
  isConstZero
} from "./module";

import {
  CommonFlags,
  STATIC_DELIMITER,
  INDEX_SUFFIX,
  CommonNames,
  Feature,
  Target,
  Runtime,
  featureToString
} from "./common";

import {
  Program,
  ClassPrototype,
  Class,
  Element,
  ElementKind,
  DeclaredElement,
  Enum,
  Field,
  FunctionPrototype,
  Function,
  Global,
  Local,
  EnumValue,
  Property,
  VariableLikeElement,
  ConstantValueKind,
  OperatorKind,
  DecoratorFlags,
  PropertyPrototype,
  IndexSignature,
  File,
  mangleInternalName
} from "./program";

import {
  FlowFlags,
  Flow,
  LocalFlags,
  FieldFlags,
  ConditionKind,
  findUsedLocals
} from "./flow";

import {
  Resolver,
  ReportMode
} from "./resolver";

import {
  Token,
  operatorTokenToString
} from "./tokenizer";

import {
  Node,
  NodeKind,
  DecoratorKind,
  AssertionKind,
  SourceKind,
  FunctionTypeNode,
  DecoratorNode,

  Statement,
  BlockStatement,
  BreakStatement,
  ClassDeclaration,
  ContinueStatement,
  DeclarationStatement,
  DoStatement,
  EmptyStatement,
  EnumDeclaration,
  ExportDefaultStatement,
  ExportStatement,
  ExpressionStatement,
  FieldDeclaration,
  ForStatement,
  ForOfStatement,
  FunctionDeclaration,
  IfStatement,
  ImportStatement,
  InstanceOfExpression,
  NamespaceDeclaration,
  ReturnStatement,
  SwitchStatement,
  ThrowStatement,
  TryStatement,
  VariableStatement,
  VoidStatement,
  WhileStatement,

  Expression,
  AssertionExpression,
  BinaryExpression,
  CallExpression,
  CommaExpression,
  ElementAccessExpression,
  FloatLiteralExpression,
  FunctionExpression,
  IdentifierExpression,
  IntegerLiteralExpression,
  LiteralExpression,
  LiteralKind,
  NewExpression,
  ObjectLiteralExpression,
  ParenthesizedExpression,
  PropertyAccessExpression,
  TernaryExpression,
  ArrayLiteralExpression,
  StringLiteralExpression,
  TemplateLiteralExpression,
  UnaryPostfixExpression,
  UnaryPrefixExpression,
  CompiledExpression,

  TypeNode,
  NamedTypeNode,

  findDecorator,
  isTypeOmitted
} from "./ast";

import {
  Type,
  TypeKind,
  TypeFlags,
  Signature,
  typesToRefs
} from "./types";

import {
  BitSet,
  writeI8,
  writeI16,
  writeI32,
  writeI64,
  writeF32,
  writeF64,
  writeV128,
  cloneMap,
  isPowerOf2,
  readI32,
  isIdentifier,
  accuratePow64,
  v128_zero,
  v128_ones,
} from "./util";

import {
  RtraceMemory
} from "./passes/rtrace";

import {
  ShadowStackPass
} from "./passes/shadowstack";

import {
  liftRequiresExportRuntime,
  lowerRequiresExportRuntime
} from "./bindings/js";

/** Compiler options. */
export class Options {
  constructor() { /* as internref */ }

  /** WebAssembly target. Defaults to {@link Target.WASM32}. */
  target: Target = Target.WASM32;
  /** Runtime type. Defaults to Incremental GC. */
  runtime: Runtime = Runtime.Incremental;
  /** If true, indicates that debug information will be emitted by Binaryen. */
  debugInfo: bool = false;
  /** If true, replaces assertions with nops. */
  noAssert: bool = false;
  /** It true, exports the memory to the embedder. */
  exportMemory: bool = true;
  /** If true, imports the memory provided by the embedder. */
  importMemory: bool = false;
  /** Initial memory size, in pages. */
  initialMemory: u32 = 0;
  /** Maximum memory size, in pages. */
  maximumMemory: u32 = 0;
  /** If true, memory is declared as shared. */
  sharedMemory: bool = false;
  /** If true, imported memory is zero filled. */
  zeroFilledMemory: bool = false;
  /** If true, imports the function table provided by the embedder. */
  importTable: bool = false;
  /** If true, exports the function table. */
  exportTable: bool = false;
  /** If true, generates information necessary for source maps. */
  sourceMap: bool = false;
  /** If given, exports the start function instead of calling it implicitly. */
  exportStart: string | null = null;
  /** Static memory start offset. */
  memoryBase: u32 = 0;
  /** Static table start offset. */
  tableBase: u32 = 0;
  /** Global aliases, mapping alias names as the key to internal names to be aliased as the value. */
  globalAliases: Map<string,string> | null = null;
  /** Features to activate by default. These are the finished proposals. */
  features: Feature = Feature.MUTABLE_GLOBALS
                    | Feature.SIGN_EXTENSION
                    | Feature.NONTRAPPING_F2I
                    | Feature.BULK_MEMORY;
  /** If true, disallows unsafe features in user code. */
  noUnsafe: bool = false;
  /** If true, enables pedantic diagnostics. */
  pedantic: bool = false;
  /** Indicates a very low (<64k) memory limit. */
  lowMemoryLimit: u32 = 0;
  /** If true, exports the runtime helpers. */
  exportRuntime: bool = false;
  /** Stack size in bytes, if using a stack. */
  stackSize: i32 = 0;
  /** Semantic major bundle version from root package.json */
  bundleMajorVersion: i32 = 0;
  /** Semantic minor bundle version from root package.json */
  bundleMinorVersion: i32 = 0;
  /** Semantic patch bundle version from root package.json */
  bundlePatchVersion: i32 = 0;

  /** Hinted optimize level. Not applied by the compiler itself. */
  optimizeLevelHint: i32 = 0;
  /** Hinted shrink level. Not applied by the compiler itself. */
  shrinkLevelHint: i32 = 0;
  /** Hinted basename. */
  basenameHint: string = "output";
  /** Hinted bindings generation. */
  bindingsHint: bool = false;

  /** Tests if the target is WASM64 or, otherwise, WASM32. */
  get isWasm64(): bool {
    return this.target == Target.WASM64;
  }

  /** Gets the unsigned size type matching the target. */
  get usizeType(): Type {
    return this.target == Target.WASM64 ? Type.usize64 : Type.usize32;
  }

  /** Gets the signed size type matching the target. */
  get isizeType(): Type {
    return this.target == Target.WASM64 ? Type.isize64 : Type.isize32;
  }

  /** Gets the size type reference matching the target. */
  get sizeTypeRef(): TypeRef {
    return this.target == Target.WASM64 ? TypeRef.I64 : TypeRef.I32;
  }

  /** Gets if any optimizations will be performed. */
  get willOptimize(): bool {
    return this.optimizeLevelHint > 0 || this.shrinkLevelHint > 0;
  }

  /** Tests if a specific feature is activated. */
  hasFeature(feature: Feature): bool {
    return (this.features & feature) != 0;
  }
}

/** Various constraints in expression compilation. */
export const enum Constraints {
  NONE = 0,

  /** Must implicitly convert to the target type. */
  CONV_IMPLICIT = 1 << 0,
  /** Must explicitly convert to the target type. */
  CONV_EXPLICIT = 1 << 1,
  /** Must wrap small integer values to match the target type. */
  MUST_WRAP = 1 << 2,

  /** Indicates that the value will be dropped immediately. */
  WILL_DROP = 1 << 3,
  /** Indicates that static data is preferred. */
  PREFER_STATIC = 1 << 4,
  /** Indicates that the value will become `this` of a property access or instance call. */
  IS_THIS = 1 << 5
}

/** Runtime features to be activated by the compiler. */
export const enum RuntimeFeatures {
  NONE = 0,
  /** Requires data setup. */
  DATA = 1 << 0,
  /** Requires a stack. */
  STACK = 1 << 1,
  /** Requires heap setup. */
  HEAP = 1 << 2,
  /** Requires runtime type information setup. */
  RTTI = 1 << 3,
  /** Requires the built-in globals visitor. */
  visitGlobals = 1 << 4,
  /** Requires the built-in members visitor. */
  visitMembers = 1 << 5,
  /** Requires the setArgumentsLength export. */
  setArgumentsLength = 1 << 6
}

/** Exported names of compiler-generated elements. */
export namespace ExportNames {
  /** Name of the argumentsLength varargs helper global. */
  export const argumentsLength = "__argumentsLength";
  /** Name of the alternative argumentsLength setter function. */
  export const setArgumentsLength = "__setArgumentsLength";
  /** Name of the memory instance, if exported. */
  export const memory = "memory";
  /** Name of the table instance, if exported. */
  export const table = "table";
}

/** Functions to export if `--exportRuntime` is set. */
const runtimeFunctions = [ "__new", "__pin", "__unpin", "__collect" ];
/** Globals to export if `--exportRuntime` is set. */
const runtimeGlobals = [ "__rtti_base" ];

/** Compiler interface. */
export class Compiler extends DiagnosticEmitter {

  /** Program reference. */
  program: Program;
  /** Resolver reference. */
  get resolver(): Resolver { return this.program.resolver; }
  /** Provided options. */
  get options(): Options { return this.program.options; }
  /** Module instance being compiled. */
  module: Module;

  /** Current control flow. */
  currentFlow: Flow;
  /** Current parent element if not a function, i.e. an enum or namespace. */
  currentParent: Element | null = null;
  /** Current type in compilation. */
  currentType: Type = Type.void;
  /** Start function statements. */
  currentBody: ExpressionRef[];
  /** Counting memory offset. */
  memoryOffset: i64;
  /** Memory segments being compiled. */
  memorySegments: MemorySegment[] = [];
  /** Map of already compiled static string segments. */
  stringSegments: Map<string,MemorySegment> = new Map();
  /** Function table being compiled. First elem is blank. */
  functionTable: Function[] = [];
  /** Arguments length helper global. */
  builtinArgumentsLength: GlobalRef = 0;
  /** Requires runtime features. */
  runtimeFeatures: RuntimeFeatures = RuntimeFeatures.NONE;
  /** Current inline functions stack. */
  inlineStack: Function[] = [];
  /** Lazily compiled functions. */
  lazyFunctions: Set<Function> = new Set();
  /** Pending class-specific instanceof helpers. */
  pendingClassInstanceOf: Set<ClassPrototype> = new Set();
  /** Virtually called stubs that may have overloads. */
  virtualStubs: Set<Function> = new Set();
  /** Elements currently undergoing compilation. */
  pendingElements: Set<Element> = new Set();
  /** Elements, that are module exports, already processed */
  doneModuleExports: Set<Element> = new Set();
  /** Shadow stack reference. */
  shadowStack!: ShadowStackPass;
  /** Whether the module has custom function exports. */
  hasCustomFunctionExports: bool = false;
  /** Whether the module would use the exported runtime to lift/lower. */
  desiresExportRuntime: bool = false;

  /** Compiles a {@link Program} to a {@link Module} using the specified options. */
  static compile(program: Program): Module {
    return new Compiler(program).compile();
  }

  /** Constructs a new compiler for a {@link Program} using the specified options. */
  constructor(program: Program) {
    super(program.diagnostics);
    this.program = program;
    var options = program.options;
    var module = Module.create(options.stackSize > 0, options.sizeTypeRef);
    this.module = module;
    if (options.memoryBase) {
      this.memoryOffset = i64_new(options.memoryBase);
      module.setLowMemoryUnused(false);
    } else {
      if (!options.lowMemoryLimit && options.optimizeLevelHint >= 2) {
        this.memoryOffset = i64_new(1024);
        module.setLowMemoryUnused(true);
      } else {
        this.memoryOffset = i64_new(8);
        module.setLowMemoryUnused(false);
      }
    }
    var featureFlags: FeatureFlags = 0;
    if (options.hasFeature(Feature.SIGN_EXTENSION)) featureFlags |= FeatureFlags.SignExt;
    if (options.hasFeature(Feature.MUTABLE_GLOBALS)) featureFlags |= FeatureFlags.MutableGlobals;
    if (options.hasFeature(Feature.NONTRAPPING_F2I)) featureFlags |= FeatureFlags.TruncSat;
    if (options.hasFeature(Feature.BULK_MEMORY)) featureFlags |= FeatureFlags.BulkMemory;
    if (options.hasFeature(Feature.SIMD)) featureFlags |= FeatureFlags.SIMD;
    if (options.hasFeature(Feature.THREADS)) featureFlags |= FeatureFlags.Atomics;
    if (options.hasFeature(Feature.EXCEPTION_HANDLING)) featureFlags |= FeatureFlags.ExceptionHandling;
    if (options.hasFeature(Feature.TAIL_CALLS)) featureFlags |= FeatureFlags.TailCall;
    if (options.hasFeature(Feature.REFERENCE_TYPES)) featureFlags |= FeatureFlags.ReferenceTypes;
    if (options.hasFeature(Feature.MULTI_VALUE)) featureFlags |= FeatureFlags.MultiValue;
    if (options.hasFeature(Feature.GC)) featureFlags |= FeatureFlags.GC;
    if (options.hasFeature(Feature.MEMORY64)) featureFlags |= FeatureFlags.Memory64;
    if (options.hasFeature(Feature.FUNCTION_REFERENCES)) featureFlags |= FeatureFlags.FunctionReferences;
    if (options.hasFeature(Feature.RELAXED_SIMD)) featureFlags |= FeatureFlags.RelaxedSIMD;
    if (options.hasFeature(Feature.EXTENDED_CONST)) featureFlags |= FeatureFlags.ExtendedConst;
    module.setFeatures(featureFlags);

    // set up the main start function
    var startFunctionInstance = program.makeNativeFunction(BuiltinNames.start, new Signature(program, [], Type.void));
    startFunctionInstance.internalName = BuiltinNames.start;
    this.currentFlow = startFunctionInstance.flow;
    this.currentBody = new Array<ExpressionRef>();
    this.shadowStack = new ShadowStackPass(this);
  }

  /** Performs compilation of the underlying {@link Program} to a {@link Module}. */
  compile(): Module {
    var options = this.options;
    var module = this.module;
    var program = this.program;
    var resolver = this.resolver;
    var hasShadowStack = options.stackSize > 0; // implies runtime=incremental

    // initialize lookup maps, built-ins, imports, exports, etc.
    this.program.initialize();

    // obtain the main start function
    var startFunctionInstance = this.currentFlow.actualFunction;
    assert(startFunctionInstance.internalName == BuiltinNames.start);
    var startFunctionBody = this.currentBody;
    assert(startFunctionBody.length == 0);

    // add mutable data, heap and rtti offset dummies
    if (options.isWasm64) {
      module.addGlobal(BuiltinNames.data_end,  TypeRef.I64, true, module.i64(0));
      module.addGlobal(BuiltinNames.heap_base, TypeRef.I64, true, module.i64(0));
      module.addGlobal(BuiltinNames.rtti_base, TypeRef.I64, true, module.i64(0));
    } else {
      module.addGlobal(BuiltinNames.data_end,  TypeRef.I32, true, module.i32(0));
      module.addGlobal(BuiltinNames.heap_base, TypeRef.I32, true, module.i32(0));
      module.addGlobal(BuiltinNames.rtti_base, TypeRef.I32, true, module.i32(0));
    }

    // compile entry file(s) while traversing reachable elements
    var files = program.filesByName;
    // TODO: for (let file of files.values()) {
    for (let _values = Map_values(files), i = 0, k = _values.length; i < k; ++i) {
      let file = unchecked(_values[i]);
      if (file.source.sourceKind == SourceKind.USER_ENTRY) {
        this.compileFile(file);
        this.compileModuleExports(file);
      }
    }

    // compile and export runtime if requested or necessary
    if (this.options.exportRuntime || (this.options.bindingsHint && this.desiresExportRuntime)) {
      for (let i = 0, k = runtimeFunctions.length; i < k; ++i) {
        let name = runtimeFunctions[i];
        let instance = program.requireFunction(name);
        if (this.compileFunction(instance) && !module.hasExport(name)) {
          module.addFunctionExport(instance.internalName, name);
        }
      }
      for (let i = 0, k = runtimeGlobals.length; i < k; ++i) {
        let name = runtimeGlobals[i];
        let instance = program.requireGlobal(name);
        if (this.compileGlobal(instance) && !module.hasExport(name)) {
          module.addGlobalExport(instance.internalName, name);
        }
      }
    }

    // compile lazy functions
    var lazyFunctions = this.lazyFunctions;
    do {
      let functionsToCompile = new Array<Function>();
      // TODO: for (let instance of lazyLibraryFunctions) {
      for (let _values = Set_values(lazyFunctions), i = 0, k = _values.length; i < k; ++i) {
        let instance = unchecked(_values[i]);
        functionsToCompile.push(instance);
      }
      lazyFunctions.clear();
      for (let i = 0, k = functionsToCompile.length; i < k; ++i) {
        this.compileFunction(unchecked(functionsToCompile[i]), true);
      }
    } while (lazyFunctions.size);

    // compile pending class-specific instanceof helpers
    // TODO: for (let prototype of this.pendingClassInstanceOf.values()) {
    for (let _values = Set_values(this.pendingClassInstanceOf), i = 0, k = _values.length; i < k; ++i) {
      let prototype = unchecked(_values[i]);
      compileClassInstanceOf(this, prototype);
    }

    // set up virtual stubs
    var functionTable = this.functionTable;
    var virtualStubs = this.virtualStubs;
    for (let i = 0, k = functionTable.length; i < k; ++i) {
      let instance = functionTable[i];
      if (instance.is(CommonFlags.VIRTUAL)) {
        assert(instance.is(CommonFlags.INSTANCE));
        functionTable[i] = this.ensureVirtualStub(instance); // includes varargs stub
      } else if (instance.signature.requiredParameters < instance.signature.parameterTypes.length) {
        functionTable[i] = this.ensureVarargsStub(instance);
      }
    }
    var virtualStubsSeen = new Set<Function>();
    do {
      // virtual stubs and overloads have cross-dependencies on each other, in that compiling
      // either may discover the respective other. do this in a loop until no more are found.
      resolver.discoveredOverload = false;
      for (let _values = Set_values(virtualStubs), i = 0, k = _values.length; i < k; ++i) {
        let instance = unchecked(_values[i]);
        let overloadInstances = resolver.resolveOverloads(instance);
        if (overloadInstances) {
          for (let i = 0, k = overloadInstances.length; i < k; ++i) {
            this.compileFunction(overloadInstances[i]);
          }
        }
        virtualStubsSeen.add(instance);
      }
    } while (virtualStubs.size > virtualStubsSeen.size || resolver.discoveredOverload);
    virtualStubsSeen.clear();
    for (let _values = Set_values(virtualStubs), i = 0, k = _values.length; i < k; ++i) {
      this.finalizeVirtualStub(_values[i]);
    }

    // finalize runtime features
    module.removeGlobal(BuiltinNames.rtti_base);
    if (this.runtimeFeatures & RuntimeFeatures.RTTI) compileRTTI(this);
    if (this.runtimeFeatures & RuntimeFeatures.visitGlobals) compileVisitGlobals(this);
    if (this.runtimeFeatures & RuntimeFeatures.visitMembers) compileVisitMembers(this);

    var memoryOffset = i64_align(this.memoryOffset, options.usizeType.byteSize);

    // finalize data
    module.removeGlobal(BuiltinNames.data_end);
    if ((this.runtimeFeatures & RuntimeFeatures.DATA) != 0 || hasShadowStack) {
      if (options.isWasm64) {
        module.addGlobal(BuiltinNames.data_end, TypeRef.I64, false,
          module.i64(i64_low(memoryOffset), i64_high(memoryOffset))
        );
      } else {
        module.addGlobal(BuiltinNames.data_end, TypeRef.I32, false,
          module.i32(i64_low(memoryOffset))
        );
      }
    }

    // finalize stack (grows down from __heap_base to __data_end)
    module.removeGlobal(BuiltinNames.stack_pointer);
    if ((this.runtimeFeatures & RuntimeFeatures.STACK) != 0 || hasShadowStack) {
      memoryOffset = i64_align(
        i64_add(memoryOffset, i64_new(options.stackSize)),
        options.usizeType.byteSize
      );
      if (options.isWasm64) {
        module.addGlobal(BuiltinNames.stack_pointer, TypeRef.I64, true,
          module.i64(i64_low(memoryOffset), i64_high(memoryOffset))
        );
      } else {
        module.addGlobal(BuiltinNames.stack_pointer, TypeRef.I32, true,
          module.i32(i64_low(memoryOffset))
        );
      }
    }

    // finalize heap
    module.removeGlobal(BuiltinNames.heap_base);
    if ((this.runtimeFeatures & RuntimeFeatures.HEAP) != 0 || hasShadowStack) {
      if (options.isWasm64) {
        module.addGlobal(BuiltinNames.heap_base, TypeRef.I64, false,
          module.i64(i64_low(memoryOffset), i64_high(memoryOffset))
        );
      } else {
        module.addGlobal(BuiltinNames.heap_base, TypeRef.I32, false,
          module.i32(i64_low(memoryOffset))
        );
      }
    }

    // setup memory & table
    this.initMemory(memoryOffset);
    this.initTable();

    // expose the arguments length helper if there are varargs exports
    if (this.runtimeFeatures & RuntimeFeatures.setArgumentsLength) {
      module.addFunction(BuiltinNames.setArgumentsLength, TypeRef.I32, TypeRef.None, null,
        module.global_set(this.ensureArgumentsLength(), module.local_get(0, TypeRef.I32))
      );
      module.addFunctionExport(BuiltinNames.setArgumentsLength, ExportNames.setArgumentsLength);
    }

    // NOTE: no more element compiles from here. may go to the start function!

    // compile the start function if not empty or if explicitly requested
    var startIsEmpty = !startFunctionBody.length;
    var exportStart = options.exportStart;
    if (program.isWasi && !exportStart) {
      // Try to do the right thing for WASI. If the module has custom function
      // exports it is likely a reactor, otherwise it is likely a command.
      exportStart = this.hasCustomFunctionExports ? "_initialize" : "_start";
    }
    if (!startIsEmpty || exportStart != null) {
      let signature = startFunctionInstance.signature;
      if (!startIsEmpty && exportStart != null) {
        module.addGlobal(BuiltinNames.started, TypeRef.I32, true, module.i32(0));
        startFunctionBody.unshift(
          module.global_set(BuiltinNames.started, module.i32(1))
        );
        startFunctionBody.unshift(
          module.if(
            module.global_get(BuiltinNames.started, TypeRef.I32),
            module.return()
          )
        );
      }
      let funcRef = module.addFunction(
        startFunctionInstance.internalName,
        signature.paramRefs,
        signature.resultRefs,
        typesToRefs(startFunctionInstance.additionalLocals),
        module.flatten(startFunctionBody)
      );
      startFunctionInstance.finalize(module, funcRef);
      if (exportStart == null) module.setStart(funcRef);
      else {
        if (!isIdentifier(exportStart) || module.hasExport(exportStart)) {
          this.error(
            DiagnosticCode.Start_function_name_0_is_invalid_or_conflicts_with_another_export,
            this.program.nativeRange, exportStart
          );
        } else {
          module.addFunctionExport(startFunctionInstance.internalName, exportStart);
        }
      }
    }

    // Run custom passes
    if (hasShadowStack) {
      this.shadowStack.walkModule();
    }
    if (program.lookup("ASC_RTRACE") != null) {
      new RtraceMemory(this).walkModule();
    }

    return module;
  }

  private initMemory(memoryOffset: i64): void {
    this.memoryOffset = memoryOffset;

    var options = this.options;
    var module = this.module;

    var initialPages: u32 = 0;
    var maximumPages = Module.UNLIMITED_MEMORY;
    var isSharedMemory = false;

    if (options.memoryBase /* is specified */ || this.memorySegments.length) {
      initialPages = u32(i64_low(i64_shr_u(i64_align(memoryOffset, 0x10000), i64_new(16))));
    }

    if (options.initialMemory) {
      if (options.initialMemory < initialPages) {
        this.error(
          DiagnosticCode.Module_requires_at_least_0_pages_of_initial_memory,
          null,
          initialPages.toString()
        );
      } else {
        initialPages = options.initialMemory;
      }
    }

    if (options.maximumMemory) {
      if (options.maximumMemory < initialPages) {
        this.error(
          DiagnosticCode.Module_requires_at_least_0_pages_of_maximum_memory,
          null,
          initialPages.toString()
        );
      } else {
        maximumPages = options.maximumMemory;
      }
    }

    if (options.sharedMemory) {
      isSharedMemory = true;
      if (!options.maximumMemory) {
        this.error(
          DiagnosticCode.Shared_memory_requires_maximum_memory_to_be_defined,
          null
        );
        isSharedMemory = false;
      }
      if (!options.hasFeature(Feature.THREADS)) {
        this.error(
          DiagnosticCode.Shared_memory_requires_feature_threads_to_be_enabled,
          null
        );
        isSharedMemory = false;
      }
    }

    // check that we didn't exceed lowMemoryLimit already
    var lowMemoryLimit32 = options.lowMemoryLimit;
    if (lowMemoryLimit32) {
      let lowMemoryLimit = i64_new(lowMemoryLimit32 & ~15);
      if (i64_gt(memoryOffset, lowMemoryLimit)) {
        this.error(
          DiagnosticCode.Low_memory_limit_exceeded_by_static_data_0_1,
          null, i64_to_string(memoryOffset), i64_to_string(lowMemoryLimit)
        );
      }
    }

    // Just stubbed memory. Will update later in finalizeMemory
    module.setMemory(
      initialPages,
      maximumPages,
      this.memorySegments,
      options.target,
      options.exportMemory ? ExportNames.memory : null,
      "0",
      isSharedMemory
    );

    // import memory if requested (default memory is named '0' by Binaryen)
    if (options.importMemory) {
      module.addMemoryImport("0", "env", ExportNames.memory, isSharedMemory);
    }
  }

  private initTable(): void {
    var options = this.options;
    var module = this.module;

    // import and/or export table if requested (default table is named '0' by Binaryen)
    if (options.importTable) {
      module.addTableImport("0", "env", ExportNames.table);
      if (options.pedantic && options.willOptimize) {
        this.pedantic(
          DiagnosticCode.Importing_the_table_disables_some_indirect_call_optimizations,
          null
        );
      }
    }
    if (options.exportTable) {
      module.addTableExport("0", ExportNames.table);
      if (options.pedantic && options.willOptimize) {
        this.pedantic(
          DiagnosticCode.Exporting_the_table_disables_some_indirect_call_optimizations,
          null
        );
      }
    }

    // set up function table (first elem is blank)
    var tableBase = options.tableBase;
    if (!tableBase) tableBase = 1; // leave first elem blank
    var functionTable = this.functionTable;
    var functionTableNames = new Array<string>(functionTable.length);
    for (let i = 0, k = functionTable.length; i < k; ++i) {
      functionTableNames[i] = functionTable[i].internalName;
    }

    var tableSize = tableBase + functionTable.length;
    module.addFunctionTable(
      "0",
      tableSize,
      // use fixed size for non-imported and non-exported tables
      options.importTable || options.exportTable ? Module.UNLIMITED_TABLE : tableSize,
      functionTableNames,
      module.i32(tableBase)
    );
<<<<<<< HEAD
=======

    // expose the arguments length helper if there are varargs exports
    if (this.runtimeFeatures & RuntimeFeatures.setArgumentsLength) {
      module.addFunction(BuiltinNames.setArgumentsLength, TypeRef.I32, TypeRef.None, null,
        module.global_set(this.ensureArgumentsLength(), module.local_get(0, TypeRef.I32))
      );
      module.addFunctionExport(BuiltinNames.setArgumentsLength, ExportNames.setArgumentsLength);
    }

    // NOTE: no more element compiles from here. may go to the start function!

    // compile the start function if not empty or if explicitly requested
    var startIsEmpty = !startFunctionBody.length;
    var exportStart = options.exportStart;
    if (!startIsEmpty || exportStart != null) {
      let signature = startFunctionInstance.signature;
      if (!startIsEmpty && exportStart != null) {
        module.addGlobal(BuiltinNames.started, TypeRef.I32, true, module.i32(0));
        startFunctionBody.unshift(
          module.global_set(BuiltinNames.started, module.i32(1))
        );
        startFunctionBody.unshift(
          module.if(
            module.global_get(BuiltinNames.started, TypeRef.I32),
            module.return()
          )
        );
      }
      let funcRef = module.addFunction(
        startFunctionInstance.internalName,
        signature.paramRefs,
        signature.resultRefs,
        typesToRefs(startFunctionInstance.additionalLocals),
        module.flatten(startFunctionBody)
      );
      startFunctionInstance.finalize(module, funcRef);
      if (exportStart == null) module.setStart(funcRef);
      else {
        if (!isIdentifier(exportStart) || module.hasExport(exportStart)) {
          this.error(
            DiagnosticCode.Start_function_name_0_is_invalid_or_conflicts_with_another_export,
            this.program.nativeRange, exportStart
          );
        } else {
          module.addFunctionExport(startFunctionInstance.internalName, exportStart);
        }
      }
    }

    // Run custom passes
    if (hasShadowStack) {
      this.shadowStack.walkModule();
    }
    if (program.lookup("ASC_RTRACE") != null) {
      new RtraceMemory(this).walkModule();
    }

    return module;
>>>>>>> 3ac6efd7
  }

  // === Exports ==================================================================================

  /** Compiles the respective module exports for the specified entry file. */
  private compileModuleExports(file: File): void {
    var exports = file.exports;
    if (exports) {
      // TODO: for (let [elementName, element] of exports) {
      for (let _keys = Map_keys(exports), i = 0, k = _keys.length; i < k; ++i) {
        let elementName = unchecked(_keys[i]);
        let element = assert(exports.get(elementName));
        this.compileModuleExport(elementName, element);
      }
    }
    var exportsStar = file.exportsStar;
    if (exportsStar)  {
      for (let i = 0, k = exportsStar.length; i < k; ++i) {
        this.compileModuleExports(exportsStar[i]);
      }
    }
  }

  /** Compiles the respective module export(s) for the specified element. */
  private compileModuleExport(name: string, element: DeclaredElement, prefix: string = ""): void {
    var module = this.module;
    switch (element.kind) {
      case ElementKind.FUNCTION_PROTOTYPE: {
        // obtain the default instance
        let functionPrototype = <FunctionPrototype>element;
        if (!functionPrototype.is(CommonFlags.GENERIC)) {
          let functionInstance = this.resolver.resolveFunction(functionPrototype, null);
          if (functionInstance) {
            this.compileModuleExport(name, functionInstance, prefix);
          }
          return;
        }
        break;
      }
      case ElementKind.FUNCTION: {
        let functionInstance = <Function>element;
        if (!functionInstance.hasDecorator(DecoratorFlags.BUILTIN)) {
          let signature = functionInstance.signature;
          if (signature.requiredParameters < signature.parameterTypes.length) {
            // utilize varargs stub to fill in omitted arguments
            functionInstance = this.ensureVarargsStub(functionInstance);
            this.runtimeFeatures |= RuntimeFeatures.setArgumentsLength;
          }
          this.compileFunction(functionInstance);
          if (functionInstance.is(CommonFlags.COMPILED)) {
            let exportName = prefix + name;
            if (!module.hasExport(exportName)) {
              module.addFunctionExport(functionInstance.internalName, exportName);
              this.hasCustomFunctionExports = true;
              let hasManagedOperands = signature.hasManagedOperands;
              if (hasManagedOperands) {
                this.shadowStack.noteExport(exportName, signature.getManagedOperandIndices());
              }
              if (!this.desiresExportRuntime) {
                let thisType = signature.thisType;
                if (
                  thisType && lowerRequiresExportRuntime(thisType) ||
                  liftRequiresExportRuntime(signature.returnType)
                ) {
                  this.desiresExportRuntime = true;
                } else {
                  let parameterTypes = signature.parameterTypes;
                  for (let i = 0, k = parameterTypes.length; i < k; ++i) {
                    if (lowerRequiresExportRuntime(parameterTypes[i])) {
                      this.desiresExportRuntime = true;
                      break;
                    }
                  }
                }
              }
            }
            return;
          }
        }
        break;
      }
      case ElementKind.GLOBAL: {
        let global = <Global>element;
        let isConst = global.is(CommonFlags.CONST) || global.is(CommonFlags.STATIC | CommonFlags.READONLY);
        if (!isConst && !this.options.hasFeature(Feature.MUTABLE_GLOBALS)) {
          this.warning(
            DiagnosticCode.Feature_0_is_not_enabled,
            global.identifierNode.range, "mutable-globals"
          );
          return;
        }
        this.compileGlobal(global);
        if (global.is(CommonFlags.COMPILED)) {
          let exportName = prefix + name;
          if (!module.hasExport(exportName)) {
            module.addGlobalExport(element.internalName, exportName);
            if (!this.desiresExportRuntime) {
              let type = global.type;
              if (
                liftRequiresExportRuntime(type) ||
                !global.is(CommonFlags.CONST) && lowerRequiresExportRuntime(type)
              ) {
                this.desiresExportRuntime = true;
              }
            }
          }
          if (global.type == Type.v128) {
            this.warning(
              DiagnosticCode.Exchange_of_0_values_is_not_supported_by_all_embeddings,
              global.typeNode
                ? assert(global.typeNode).range
                : global.identifierNode.range,
              "v128"
            );
          }
          return;
        }
        break;
      }
      case ElementKind.ENUM: {
        this.compileEnum(<Enum>element);
        let members = element.members;
        if (members) {
          let subPrefix = prefix + name + STATIC_DELIMITER;
          for (let _keys = Map_keys(members), i = 0, k = _keys.length; i < k; ++i) {
            let memberName = unchecked(_keys[i]);
            let member = assert(members.get(memberName));
            if (!member.is(CommonFlags.PRIVATE)) {
              this.compileModuleExport(memberName, member, subPrefix);
            }
          }
        }
        return;
      }
      case ElementKind.ENUMVALUE: {
        let enumValue = <EnumValue>element;
        if (!enumValue.isImmutable && !this.options.hasFeature(Feature.MUTABLE_GLOBALS)) {
          this.error(
            DiagnosticCode.Feature_0_is_not_enabled,
            enumValue.identifierNode.range, "mutable-globals"
          );
          return;
        }
        if (enumValue.is(CommonFlags.COMPILED)) {
          let exportName = prefix + name;
          if (!module.hasExport(exportName)) {
            module.addGlobalExport(element.internalName, exportName);
          }
          return;
        }
        break;
      }
    }
    this.warning(
      DiagnosticCode.Only_variables_functions_and_enums_become_WebAssembly_module_exports,
      element.identifierNode.range
    );
  }

  // files

  /** Compiles the file matching the specified path. */
  compileFileByPath(normalizedPathWithoutExtension: string, reportNode: Node): void {
    var file: File;
    var filesByName = this.program.filesByName;
    var pathWithIndex: string;
    if (filesByName.has(normalizedPathWithoutExtension)) {
      file = assert(filesByName.get(normalizedPathWithoutExtension));
    } else if (filesByName.has(pathWithIndex = normalizedPathWithoutExtension + INDEX_SUFFIX)) {
      file = assert(filesByName.get(pathWithIndex));
    } else {
      this.error(
        DiagnosticCode.File_0_not_found,
        reportNode.range, normalizedPathWithoutExtension
      );
      return;
    }
    this.compileFile(file);
  }

  /** Compiles the specified file. */
  compileFile(file: File): void {
    if (file.is(CommonFlags.COMPILED)) return;
    file.set(CommonFlags.COMPILED);

    // compile top-level statements within the file's start function
    var startFunction = file.startFunction;
    var startSignature = startFunction.signature;
    var previousBody = this.currentBody;
    var startFunctionBody = new Array<ExpressionRef>();
    this.currentBody = startFunctionBody;

    // compile top-level statements
    var previousFlow = this.currentFlow;
    var flow = startFunction.flow;
    this.currentFlow = flow;
    for (let statements = file.source.statements, i = 0, k = statements.length; i < k; ++i) {
      this.compileTopLevelStatement(statements[i], startFunctionBody);
    }
    // no need to insert unreachable since last statement should have done that
    this.currentFlow = previousFlow;
    this.currentBody = previousBody;

    // if top-level statements are present, make the per-file start function and call it in start
    if (startFunctionBody.length) {
      let module = this.module;
      let locals = startFunction.localsByIndex;
      let numLocals = locals.length;
      let varTypes = new Array<TypeRef>(numLocals);
      for (let i = 0; i < numLocals; ++i) varTypes[i] = locals[i].type.toRef();
      const funcRef = module.addFunction(
        startFunction.internalName,
        startSignature.paramRefs,
        startSignature.resultRefs,
        varTypes,
        module.flatten(startFunctionBody)
      );
      startFunction.finalize(module, funcRef);
      previousBody.push(
        module.call(startFunction.internalName, null, TypeRef.None)
      );
    }
  }

  // === Globals ==================================================================================

  /** Compiles a global variable. */
  compileGlobal(global: Global): bool {
    if (global.is(CommonFlags.COMPILED)) return !global.is(CommonFlags.ERRORED);
    global.set(CommonFlags.COMPILED);

    var pendingElements = this.pendingElements;
    pendingElements.add(global);

    var module = this.module;
    var initExpr: ExpressionRef = 0;
    var typeNode = global.typeNode;
    var initializerNode = global.initializerNode;

    if (!global.is(CommonFlags.RESOLVED)) {

      // Resolve type if annotated
      if (typeNode) {
        let resolvedType = this.resolver.resolveType(typeNode, global.parent); // reports
        if (!resolvedType) {
          global.set(CommonFlags.ERRORED);
          pendingElements.delete(global);
          return false;
        }
        if (resolvedType == Type.void) {
          this.error(
            DiagnosticCode.Type_expected,
            typeNode.range
          );
          global.set(CommonFlags.ERRORED);
          pendingElements.delete(global);
          return false;
        }
        global.setType(resolvedType);
        this.checkTypeSupported(global.type, typeNode);

      // Otherwise infer type from initializer
      } else if (initializerNode) {
        let previousFlow = this.currentFlow;
        if (global.hasDecorator(DecoratorFlags.LAZY)) {
          this.currentFlow = global.file.startFunction.flow;
        }
        initExpr = this.compileExpression(initializerNode, Type.auto, // reports
          Constraints.MUST_WRAP | Constraints.PREFER_STATIC
        );
        this.currentFlow = previousFlow;
        if (this.currentType == Type.void) {
          this.error(
            DiagnosticCode.Type_0_is_not_assignable_to_type_1,
            initializerNode.range, this.currentType.toString(), "<auto>"
          );
          global.set(CommonFlags.ERRORED);
          pendingElements.delete(global);
          return false;
        }
        global.setType(this.currentType);

      // Error if there's neither a type nor an initializer
      } else {
        this.error(
          DiagnosticCode.Type_expected,
          global.identifierNode.range.atEnd
        );
        global.set(CommonFlags.ERRORED);
        pendingElements.delete(global);
        return false;
      }
    }

    // Handle ambient builtins like '__heap_base' that need to be resolved but are added explicitly
    if (global.is(CommonFlags.AMBIENT) && global.hasDecorator(DecoratorFlags.BUILTIN)) {
      let internalName = global.internalName;
      if (internalName == BuiltinNames.data_end) this.runtimeFeatures |= RuntimeFeatures.DATA;
      else if (internalName == BuiltinNames.stack_pointer) this.runtimeFeatures |= RuntimeFeatures.STACK;
      else if (internalName == BuiltinNames.heap_base) this.runtimeFeatures |= RuntimeFeatures.HEAP;
      else if (internalName == BuiltinNames.rtti_base) this.runtimeFeatures |= RuntimeFeatures.RTTI;
      pendingElements.delete(global);
      return true;
    }

    var type = global.type;
    var typeRef = type.toRef();
    var isDeclaredConstant = global.is(CommonFlags.CONST) || global.is(CommonFlags.STATIC | CommonFlags.READONLY);
    var isDeclaredInline = global.hasDecorator(DecoratorFlags.INLINE);

    // Handle imports
    if (global.is(CommonFlags.AMBIENT)) {

      // Constant global or mutable globals enabled
      if (isDeclaredConstant || this.options.hasFeature(Feature.MUTABLE_GLOBALS)) {
        mangleImportName(global, global.declaration);
        this.program.markModuleImport(mangleImportName_moduleName, mangleImportName_elementName, global);
        module.addGlobalImport(
          global.internalName,
          mangleImportName_moduleName,
          mangleImportName_elementName,
          typeRef,
          !isDeclaredConstant
        );
        pendingElements.delete(global);
        if (!this.desiresExportRuntime && lowerRequiresExportRuntime(type)) {
          this.desiresExportRuntime = true;
        }
        return true;
      }

      // Importing mutable globals is not supported in the MVP
      this.error(
        DiagnosticCode.Feature_0_is_not_enabled,
        global.declaration.range, "mutable-globals"
      );
      global.set(CommonFlags.ERRORED);
      pendingElements.delete(global);
      return false;
    }

    // The MVP does not yet support initializer expressions other than constants and gets of
    // imported immutable globals, hence such initializations must be performed in the start.
    var initializeInStart = false;

    // Evaluate initializer if present
    if (initializerNode) {
      if (!initExpr) {
        let previousFlow = this.currentFlow;
        if (global.hasDecorator(DecoratorFlags.LAZY)) {
          this.currentFlow = global.file.startFunction.flow;
        }
        initExpr = this.compileExpression(initializerNode, type,
          Constraints.CONV_IMPLICIT | Constraints.MUST_WRAP | Constraints.PREFER_STATIC
        );
        this.currentFlow = previousFlow;
      }

      // If not a constant expression, attempt to precompute
      if (!module.isConstExpression(initExpr)) {
        if (isDeclaredConstant) {
          let precomp = module.runExpression(initExpr, ExpressionRunnerFlags.PreserveSideeffects);
          if (precomp) {
            initExpr = precomp;
          } else {
            initializeInStart = true;
          }
        } else {
          initializeInStart = true;
        }
      }

      // Handle special case of initializing from imported immutable global
      if (initializeInStart && getExpressionId(initExpr) == ExpressionId.GlobalGet) {
        let fromName = assert(getGlobalGetName(initExpr));
        if (!isGlobalMutable(module.getGlobal(fromName))) {
          let elementsByName = this.program.elementsByName;
          if (elementsByName.has(fromName)) {
            let global = assert(elementsByName.get(fromName));
            if (global.is(CommonFlags.AMBIENT)) initializeInStart = false;
          }
        }
      }

      // Explicitly inline if annotated
      if (isDeclaredInline) {
        if (initializeInStart) {
          this.warning(
            DiagnosticCode.Mutable_value_cannot_be_inlined,
            initializerNode.range
          );
        } else {
          assert(getExpressionId(initExpr) == ExpressionId.Const);
          let exprType = getExpressionType(initExpr);
          switch (<u32>exprType) {
            case <u32>TypeRef.I32: {
              global.constantValueKind = ConstantValueKind.INTEGER;
              global.constantIntegerValue = i64_new(getConstValueI32(initExpr), 0);
              break;
            }
            case <u32>TypeRef.I64: {
              global.constantValueKind = ConstantValueKind.INTEGER;
              global.constantIntegerValue = i64_new(
                getConstValueI64Low(initExpr),
                getConstValueI64High(initExpr)
              );
              break;
            }
            case <u32>TypeRef.F32: {
              global.constantValueKind = ConstantValueKind.FLOAT;
              global.constantFloatValue = getConstValueF32(initExpr);
              break;
            }
            case <u32>TypeRef.F64: {
              global.constantValueKind = ConstantValueKind.FLOAT;
              global.constantFloatValue = getConstValueF64(initExpr);
              break;
            }
            default: {
              assert(false);
              global.set(CommonFlags.ERRORED);
              pendingElements.delete(global);
              return false;
            }
          }
          global.set(CommonFlags.INLINED); // inline the value from now on
        }
      }

    // Initialize to zero if there's no initializer
    } else {
      if (global.is(CommonFlags.INLINED)) {
        initExpr = this.compileInlineConstant(global, global.type, Constraints.PREFER_STATIC);
      } else {
        initExpr = this.makeZero(type);
      }
    }

    var internalName = global.internalName;

    if (initializeInStart) { // initialize to mutable zero and set the actual value in start
      if (isDeclaredInline) {
        this.error(
          DiagnosticCode.Decorator_0_is_not_valid_here,
          findDecorator(DecoratorKind.INLINE, global.decoratorNodes)!.range, "inline"
        );
      }
      module.addGlobal(internalName, typeRef, true, this.makeZero(type));
      this.currentBody.push(
        module.global_set(internalName, initExpr)
      );
    } else if (!isDeclaredInline) { // compile normally
      module.addGlobal(internalName, typeRef, !isDeclaredConstant, initExpr);
    }
    pendingElements.delete(global);
    return true;
  }

  // === Enums ====================================================================================

  /** Compiles an enum. */
  compileEnum(element: Enum): bool {
    if (element.is(CommonFlags.COMPILED)) return !element.is(CommonFlags.ERRORED);
    element.set(CommonFlags.COMPILED);

    var pendingElements = this.pendingElements;
    pendingElements.add(element);

    var module = this.module;
    var previousParent = this.currentParent;
    this.currentParent = element;
    var previousValue: EnumValue | null = null;
    var previousValueIsMut = false;
    var isInline = element.is(CommonFlags.CONST) || element.hasDecorator(DecoratorFlags.INLINE);

    var members = element.members;
    if (members) {
      // TODO: for (let member of element.members.values()) {
      for (let _values = Map_values(members), i = 0, k = _values.length; i < k; ++i) {
        let member = unchecked(_values[i]);
        if (member.kind != ElementKind.ENUMVALUE) continue; // happens if an enum is also a namespace
        let initInStart = false;
        let enumValue = <EnumValue>member;
        let valueNode = enumValue.valueNode;
        enumValue.set(CommonFlags.COMPILED);
        let previousFlow = this.currentFlow;
        if (element.hasDecorator(DecoratorFlags.LAZY)) {
          this.currentFlow = element.file.startFunction.flow;
        }
        let initExpr: ExpressionRef;
        if (valueNode) {
          initExpr = this.compileExpression(valueNode, Type.i32,
            Constraints.CONV_IMPLICIT
          );
          if (getExpressionId(initExpr) != ExpressionId.Const) {
            let precomp = module.runExpression(initExpr, ExpressionRunnerFlags.PreserveSideeffects);
            if (precomp) {
              initExpr = precomp;
            } else {
              if (element.is(CommonFlags.CONST)) {
                this.error(
                  DiagnosticCode.In_const_enum_declarations_member_initializer_must_be_constant_expression,
                  valueNode.range
                );
              }
              initInStart = true;
            }
          }
        } else if (previousValue == null) {
          initExpr = module.i32(0);
        } else {
          if (previousValueIsMut) {
            this.error(
              DiagnosticCode.Enum_member_must_have_initializer,
              enumValue.identifierNode.range.atEnd
            );
          }
          if (isInline) {
            let value = i64_add(previousValue.constantIntegerValue, i64_new(1));
            assert(!i64_high(value));
            initExpr = module.i32(i64_low(value));
          } else {
            initExpr = module.binary(BinaryOp.AddI32,
              module.global_get(previousValue.internalName, TypeRef.I32),
              module.i32(1)
            );
            let precomp = module.runExpression(initExpr, ExpressionRunnerFlags.PreserveSideeffects);
            if (precomp) {
              initExpr = precomp;
            } else {
              if (element.is(CommonFlags.CONST)) {
                this.error(
                  DiagnosticCode.In_const_enum_declarations_member_initializer_must_be_constant_expression,
                  member.declaration.range
                );
              }
              initInStart = true;
            }
          }
        }
        this.currentFlow = previousFlow;
        if (initInStart) {
          module.addGlobal(enumValue.internalName, TypeRef.I32, true, module.i32(0));
          this.currentBody.push(
            this.makeGlobalAssignment(enumValue, initExpr, Type.i32, false)
          );
          previousValueIsMut = true;
        } else {
          if (isInline) {
            enumValue.setConstantIntegerValue(i64_new(getConstValueI32(initExpr)), Type.i32);
            if (enumValue.is(CommonFlags.MODULE_EXPORT)) {
              module.addGlobal(enumValue.internalName, TypeRef.I32, false, initExpr);
            }
          } else {
            module.addGlobal(enumValue.internalName, TypeRef.I32, false, initExpr);
          }
          enumValue.isImmutable = true;
          previousValueIsMut = false;
        }
        previousValue = enumValue;
      }
    }
    this.currentParent = previousParent;
    pendingElements.delete(element);
    return true;
  }

  // === Functions ================================================================================

  /** Compiles a priorly resolved function. */
  compileFunction(
    /** Function to compile. */
    instance: Function,
    /** Force compilation of stdlib alternative if a builtin. */
    forceStdAlternative: bool = false
  ): bool {
    if (instance.is(CommonFlags.COMPILED)) return !instance.is(CommonFlags.ERRORED);

    if (!forceStdAlternative) {
      if (instance.hasDecorator(DecoratorFlags.BUILTIN)) return true;
      if (instance.hasDecorator(DecoratorFlags.LAZY)) {
        this.lazyFunctions.add(instance);
        return true;
      }
    }

    // ensure the function hasn't duplicate parameters
    var parameters = instance.prototype.functionTypeNode.parameters;
    var numParameters = parameters.length;
    if (numParameters >= 2) {
      let visited = new Set<string>();
      visited.add(parameters[0].name.text);
      for (let i = 1; i < numParameters; i++) {
        let paramIdentifier = parameters[i].name;
        let paramName = paramIdentifier.text;
        if (!visited.has(paramName)) {
          visited.add(paramName);
        } else {
          this.error(
            DiagnosticCode.Duplicate_identifier_0,
            paramIdentifier.range, paramName
          );
        }
      }
    }

    instance.set(CommonFlags.COMPILED);
    var pendingElements = this.pendingElements;
    pendingElements.add(instance);

    var previousType = this.currentType;
    var module = this.module;
    var signature = instance.signature;
    var bodyNode = instance.prototype.bodyNode;
    var declarationNode = instance.declaration;
    assert(declarationNode.kind == NodeKind.FUNCTIONDECLARATION || declarationNode.kind == NodeKind.METHODDECLARATION);
    this.checkSignatureSupported(instance.signature, (<FunctionDeclaration>declarationNode).signature);

    var funcRef: FunctionRef;

    // concrete function
    if (bodyNode) {

      // must not be ambient
      if (instance.is(CommonFlags.AMBIENT)) {
        this.error(
          DiagnosticCode.An_implementation_cannot_be_declared_in_ambient_contexts,
          instance.identifierNode.range
        );
      }

      // cannot have an annotated external name or code
      if (instance.hasAnyDecorator(DecoratorFlags.EXTERNAL | DecoratorFlags.EXTERNAL_JS)) {
        let decoratorNodes = instance.decoratorNodes;
        let decorator: DecoratorNode | null;
        if (decorator = findDecorator(DecoratorKind.EXTERNAL, decoratorNodes)) {
          this.error(
            DiagnosticCode.Decorator_0_is_not_valid_here,
            decorator.range, "external"
          );
        }
        if (decorator = findDecorator(DecoratorKind.EXTERNAL_JS, decoratorNodes)) {
          this.error(
            DiagnosticCode.Decorator_0_is_not_valid_here,
            decorator.range, "external.js"
          );
        }
      }

      // compile body in this function's context
      let previousFlow = this.currentFlow;
      let flow = instance.flow;
      this.currentFlow = flow;
      let stmts = new Array<ExpressionRef>();

      if (!this.compileFunctionBody(instance, stmts)) {
        stmts.push(module.unreachable());
      }

      this.currentFlow = previousFlow;

      // create the function
      funcRef = module.addFunction(
        instance.internalName,
        signature.paramRefs,
        signature.resultRefs,
        typesToRefs(instance.additionalLocals),
        module.flatten(stmts, instance.signature.returnType.toRef())
      );

    // imported function
    } else if (instance.is(CommonFlags.AMBIENT)) {
      mangleImportName(instance, declarationNode); // TODO: check for duplicates
      this.program.markModuleImport(mangleImportName_moduleName, mangleImportName_elementName, instance);
      module.addFunctionImport(
        instance.internalName,
        mangleImportName_moduleName,
        mangleImportName_elementName,
        signature.paramRefs,
        signature.resultRefs
      );
      funcRef = module.getFunction(instance.internalName);
      if (!this.desiresExportRuntime) {
        let thisType = signature.thisType;
        if (
          thisType && liftRequiresExportRuntime(thisType) ||
          lowerRequiresExportRuntime(signature.returnType)
        ) {
          this.desiresExportRuntime = true;
        } else {
          let parameterTypes = signature.parameterTypes;
          for (let i = 0, k = parameterTypes.length; i < k; ++i) {
            if (liftRequiresExportRuntime(parameterTypes[i])) {
              this.desiresExportRuntime = true;
              break;
            }
          }
        }
      }

    // abstract or interface function
    } else if (instance.is(CommonFlags.ABSTRACT) || instance.parent.kind == ElementKind.INTERFACE) {
      funcRef = module.addFunction(
        instance.internalName,
        signature.paramRefs,
        signature.resultRefs,
        null,
        module.unreachable()
      );
    } else {
      this.error(
        DiagnosticCode.Function_implementation_is_missing_or_not_immediately_following_the_declaration,
        instance.identifierNode.range
      );
      funcRef = 0; // TODO?
      instance.set(CommonFlags.ERRORED);
    }

    if (instance.is(CommonFlags.AMBIENT) || instance.is(CommonFlags.EXPORT)) {
      // Verify and print warn if signature has v128 type for imported or exported functions
      let hasVectorValueOperands = signature.hasVectorValueOperands;
      if (hasVectorValueOperands) {
        let range: Range;
        let fnTypeNode = instance.prototype.functionTypeNode;
        if (signature.returnType == Type.v128) {
          range = fnTypeNode.returnType.range;
        } else {
          let firstIndex = signature.getVectorValueOperandIndices()[0];
          range = fnTypeNode.parameters[firstIndex].range;
        }
        this.warning(
          DiagnosticCode.Exchange_of_0_values_is_not_supported_by_all_embeddings,
          range, "v128"
        );
      }
    }

    instance.finalize(module, funcRef);
    this.currentType = previousType;
    pendingElements.delete(instance);
    return true;
  }

  /** Compiles the body of a function within the specified flow. */
  private compileFunctionBody(
    /** Function to compile. */
    instance: Function,
    /** Target array of statements also being returned. Creates a new array if omitted. */
    stmts: ExpressionRef[]
  ): bool {
    var module = this.module;
    var bodyNode = assert(instance.prototype.bodyNode);
    var returnType = instance.signature.returnType;
    var flow = this.currentFlow;
    var thisLocal = instance.signature.thisType
      ? assert(flow.lookupLocal(CommonNames.this_))
      : null;
    var bodyStartIndex = stmts.length;

    // compile statements
    if (bodyNode.kind == NodeKind.BLOCK) {
      stmts = this.compileStatements((<BlockStatement>bodyNode).statements, true, stmts);
    } else {
      // must be an expression statement if not a block
      assert(bodyNode.kind == NodeKind.EXPRESSION);

      // must be an arrow function
      assert(instance.prototype.arrowKind);

      // none of the following can be an arrow function
      assert(!instance.isAny(CommonFlags.CONSTRUCTOR | CommonFlags.GET | CommonFlags.SET));

      let expr = this.compileExpression((<ExpressionStatement>bodyNode).expression, returnType, Constraints.CONV_IMPLICIT);
      if (!flow.canOverflow(expr, returnType)) flow.set(FlowFlags.RETURNS_WRAPPED);
      if (flow.isNonnull(expr, returnType)) flow.set(FlowFlags.RETURNS_NONNULL);

      if (!stmts) stmts = [ expr ];
      else stmts.push(expr);

      if (!flow.is(FlowFlags.TERMINATES)) {
        if (!flow.canOverflow(expr, returnType)) flow.set(FlowFlags.RETURNS_WRAPPED);
        if (flow.isNonnull(expr, returnType)) flow.set(FlowFlags.RETURNS_NONNULL);
        flow.set(FlowFlags.RETURNS | FlowFlags.TERMINATES);
      }
    }

    // Make constructors return their instance pointer, and prepend a conditional
    // allocation if any code path accesses `this`.
    if (instance.is(CommonFlags.CONSTRUCTOR)) {
      assert(instance.is(CommonFlags.INSTANCE));
      thisLocal = assert(thisLocal);
      let parent = assert(instance.parent);
      assert(parent.kind == ElementKind.CLASS);
      let classInstance = <Class>parent;

      if (flow.isAny(FlowFlags.ACCESSES_THIS | FlowFlags.CONDITIONALLY_ACCESSES_THIS) || !flow.is(FlowFlags.TERMINATES)) {

        // Allocate `this` if not a super call, and initialize fields
        let allocStmts = new Array<ExpressionRef>();
        allocStmts.push(
          this.makeConditionalAllocation(classInstance, thisLocal.index)
        );
        this.makeFieldInitializationInConstructor(classInstance, allocStmts);

        // Insert right before the body
        for (let i = stmts.length - 1; i >= bodyStartIndex; --i) {
          stmts[i + 1] = stmts[i];
        }
        stmts[bodyStartIndex] = module.flatten(allocStmts, TypeRef.None);

        // Just prepended allocation is dropped when returning non-'this'
        if (flow.is(FlowFlags.MAY_RETURN_NONTHIS)) {
          if (this.options.pedantic) {
            this.pedantic(
              DiagnosticCode.Explicitly_returning_constructor_drops_this_allocation,
              instance.identifierNode.range
            );
          }
        }
      }

      // Returning something else than 'this' would break 'super()' calls
      if (flow.is(FlowFlags.MAY_RETURN_NONTHIS) && !classInstance.hasDecorator(DecoratorFlags.FINAL)) {
        this.error(
          DiagnosticCode.A_class_with_a_constructor_explicitly_returning_something_else_than_this_must_be_final,
          classInstance.identifierNode.range
        );
      }

      // Implicitly return `this` if the flow falls through
      if (!flow.is(FlowFlags.TERMINATES)) {
        stmts.push(
          module.local_get(thisLocal.index, this.options.sizeTypeRef)
        );
        flow.set(FlowFlags.RETURNS | FlowFlags.RETURNS_NONNULL | FlowFlags.TERMINATES);
      }

      // check that super has been called if this is a derived class
      if (classInstance.base && !flow.is(FlowFlags.CALLS_SUPER)) {
        this.error(
          DiagnosticCode.Constructors_for_derived_classes_must_contain_a_super_call,
          instance.prototype.declaration.range
        );
      }

    // if this is a normal function, make sure that all branches terminate
    } else if (returnType != Type.void && !flow.is(FlowFlags.TERMINATES)) {
      this.error(
        DiagnosticCode.A_function_whose_declared_type_is_not_void_must_return_a_value,
        instance.prototype.functionTypeNode.returnType.range
      );
      return false; // not recoverable
    }

    return true;
  }

  /** Compiles an instance field to a getter and a setter. */
  compileField(instance: Field): bool {
    this.compileFieldGetter(instance);
    this.compileFieldSetter(instance);
    return instance.is(CommonFlags.COMPILED);
  }

  /** Compiles the getter of the specified instance field. */
  compileFieldGetter(instance: Field): bool {
    if (instance.getterRef) return true;
    var module = this.module;
    var valueType = instance.type;
    var valueTypeRef = valueType.toRef();
    var thisTypeRef = this.options.sizeTypeRef;
    // return this.field
    instance.getterRef = module.addFunction(instance.internalGetterName, thisTypeRef, valueTypeRef, null,
      module.load(valueType.byteSize, valueType.isSignedIntegerValue,
        module.local_get(0, thisTypeRef),
        valueTypeRef, instance.memoryOffset
      )
    );
    if (instance.setterRef) {
      instance.set(CommonFlags.COMPILED);
    } else {
      let typeNode = instance.typeNode;
      if (typeNode) this.checkTypeSupported(instance.type, typeNode);
    }
    return true;
  }

  /** Compiles the setter of the specified instance field. */
  compileFieldSetter(instance: Field): bool {
    if (instance.setterRef) return true;
    var type = instance.type;
    var thisTypeRef = this.options.sizeTypeRef;
    var valueTypeRef = type.toRef();
    var module = this.module;
    // void(this.field = value)
    var bodyExpr = module.store(type.byteSize,
      module.local_get(0, thisTypeRef),
      module.local_get(1, valueTypeRef),
      valueTypeRef, instance.memoryOffset
    );
    if (type.isManaged) {
      let parent = instance.parent;
      assert(parent.kind == ElementKind.CLASS);
      if ((<Class>parent).type.isManaged) {
        let linkInstance = this.program.linkInstance;
        this.compileFunction(linkInstance);
        bodyExpr = module.block(null, [
          bodyExpr,
          module.call(linkInstance.internalName, [
            module.local_get(0, thisTypeRef),
            module.local_get(1, valueTypeRef),
            module.i32(0)
          ], TypeRef.None)
        ], TypeRef.None);
      }
    }
    instance.setterRef = module.addFunction(instance.internalSetterName, createType([ thisTypeRef, valueTypeRef ]), TypeRef.None, null,
      bodyExpr
    );
    if (instance.getterRef) {
      instance.set(CommonFlags.COMPILED);
    } else {
      let typeNode = instance.typeNode;
      if (typeNode) this.checkTypeSupported(instance.type, typeNode);
    }
    return true;
  }

  // === Memory ===================================================================================

  /** Adds a static memory segment with the specified data. */
  addAlignedMemorySegment(buffer: Uint8Array, alignment: i32 = 16): MemorySegment {
    assert(isPowerOf2(alignment));
    var memoryOffset = i64_align(this.memoryOffset, alignment);
    var segment = new MemorySegment(buffer, memoryOffset);
    this.memorySegments.push(segment);
    this.memoryOffset = i64_add(memoryOffset, i64_new(buffer.length));
    return segment;
  }

  /** Adds a static memory segment representing a runtime object. */
  addRuntimeMemorySegment(buffer: Uint8Array): MemorySegment {
    var memoryOffset = this.program.computeBlockStart64(this.memoryOffset);
    var segment = new MemorySegment(buffer, memoryOffset);
    this.memorySegments.push(segment);
    this.memoryOffset = i64_add(memoryOffset, i64_new(buffer.length));
    return segment;
  }

  /** Ensures that a string exists in static memory and returns a pointer expression. Deduplicates. */
  ensureStaticString(stringValue: string): ExpressionRef {
    var ptr = this.ensureStaticStringPtr(stringValue);
    this.currentType = this.program.stringInstance.type;
    return this.module.usize(ptr);
  }

  /** Ensures that a string exists in static memory and returns a pointer to it. Deduplicates. */
  ensureStaticStringPtr(stringValue: string): i64 {
    var program = this.program;
    var totalOverhead = program.totalOverhead;
    var stringInstance = assert(program.stringInstance);
    var stringSegment: MemorySegment;
    var segments = this.stringSegments;
    if (segments.has(stringValue)) {
      stringSegment = assert(segments.get(stringValue)); // reuse
    } else {
      let len = stringValue.length;
      let buf = stringInstance.createBuffer(len << 1);
      for (let i = 0; i < len; ++i) {
        writeI16(stringValue.charCodeAt(i), buf, totalOverhead + (i << 1));
      }
      stringSegment = this.addRuntimeMemorySegment(buf);
      segments.set(stringValue, stringSegment);
    }
    return i64_add(stringSegment.offset, i64_new(totalOverhead));
  }

  /** Writes a series of static values of the specified type to a buffer. */
  writeStaticBuffer(buf: Uint8Array, pos: i32, elementType: Type, values: ExpressionRef[]): i32 {
    var length = values.length;
    var byteSize = elementType.byteSize;
    var elementTypeRef = elementType.toRef();
    switch (<u32>elementTypeRef) {
      case <u32>TypeRef.I32: {
        switch (byteSize) {
          case 1: {
            for (let i = 0; i < length; ++i) {
              let value = values[i];
              assert(getExpressionType(value) == elementTypeRef);
              assert(getExpressionId(value) == ExpressionId.Const);
              writeI8(getConstValueI32(value), buf, pos);
              pos += 1;
            }
            break;
          }
          case 2: {
            for (let i = 0; i < length; ++i) {
              let value = values[i];
              assert(getExpressionType(value) == elementTypeRef);
              assert(getExpressionId(value) == ExpressionId.Const);
              writeI16(getConstValueI32(value), buf, pos);
              pos += 2;
            }
            break;
          }
          case 4: {
            for (let i = 0; i < length; ++i) {
              let value = values[i];
              assert(getExpressionType(value) == elementTypeRef);
              assert(getExpressionId(value) == ExpressionId.Const);
              writeI32(getConstValueI32(value), buf, pos);
              pos += 4;
            }
            break;
          }
          default: assert(false);
        }
        break;
      }
      case <u32>TypeRef.I64: {
        for (let i = 0; i < length; ++i) {
          let value = values[i];
          assert(getExpressionType(value) == elementTypeRef);
          assert(getExpressionId(value) == ExpressionId.Const);
          writeI64(i64_new(getConstValueI64Low(value), getConstValueI64High(value)), buf, pos);
          pos += 8;
        }
        break;
      }
      case <u32>TypeRef.F32: {
        for (let i = 0; i < length; ++i) {
          let value = values[i];
          assert(getExpressionType(value) == elementTypeRef);
          assert(getExpressionId(value) == ExpressionId.Const);
          writeF32(getConstValueF32(value), buf, pos);
          pos += 4;
        }
        break;
      }
      case <u32>TypeRef.F64: {
        for (let i = 0; i < length; ++i) {
          let value = values[i];
          assert(getExpressionType(value) == elementTypeRef);
          assert(getExpressionId(value) == ExpressionId.Const);
          writeF64(getConstValueF64(value), buf, pos);
          pos += 8;
        }
        break;
      }
      case <u32>TypeRef.V128: {
        for (let i = 0; i < length; ++i) {
          let value = values[i];
          assert(getExpressionType(value) == elementTypeRef);
          assert(getExpressionId(value) == ExpressionId.Const);
          writeV128(getConstValueV128(value), buf, pos);
          pos += 16;
        }
        break;
      }
      case <u32>TypeRef.None: {
        // nothing to write
        break;
      }
      default: assert(false);
    }
    return pos;
  }

  /** Adds a buffer to static memory and returns the created segment. */
  addStaticBuffer(elementType: Type, values: ExpressionRef[], id: u32 = this.program.arrayBufferInstance.id): MemorySegment {
    var program = this.program;
    var arrayBufferInstance = program.arrayBufferInstance;
    var buf = arrayBufferInstance.createBuffer(values.length * elementType.byteSize);
    this.program.OBJECTInstance.writeField("rtId", id, buf, 0); // use specified rtId
    this.writeStaticBuffer(buf, program.totalOverhead, elementType, values);
    return this.addRuntimeMemorySegment(buf);
  }

  /** Adds an array header to static memory and returns the created segment. */
  private addStaticArrayHeader(
    elementType: Type,
    bufferSegment: MemorySegment,
    /** Optional array instance override. */
    arrayInstance: Class | null = null
  ): MemorySegment {
    var program = this.program;
    if (!arrayInstance) {
      arrayInstance = assert(this.resolver.resolveClass(this.program.arrayPrototype, [ elementType ]));
    }
    var bufferLength = readI32(bufferSegment.buffer, program.OBJECTInstance.offsetof("rtSize"));
    var arrayLength = i32(bufferLength / elementType.byteSize);
    var bufferAddress = i64_add(bufferSegment.offset, i64_new(program.totalOverhead));
    var buf = arrayInstance.createBuffer();
    assert(arrayInstance.writeField("buffer", bufferAddress, buf));
    assert(arrayInstance.writeField("dataStart", bufferAddress, buf));
    assert(arrayInstance.writeField("byteLength", bufferLength, buf));
    assert(arrayInstance.writeField("length_", arrayLength, buf));
    return this.addRuntimeMemorySegment(buf);
  }

  // === Table ====================================================================================

  /** Ensures that a runtime counterpart of the specified function exists and returns its address. */
  ensureRuntimeFunction(instance: Function): i64 {
    assert(instance.is(CommonFlags.COMPILED) && !instance.is(CommonFlags.STUB));
    var program = this.program;
    var memorySegment = instance.memorySegment;
    if (!memorySegment) {

      // Add to the function table
      let functionTable = this.functionTable;
      let tableBase = this.options.tableBase;
      if (!tableBase) tableBase = 1; // leave first elem blank
      let index = tableBase + functionTable.length;
      functionTable.push(instance);

      // Create runtime function
      let rtInstance = assert(this.resolver.resolveClass(program.functionPrototype, [ instance.type ]));
      let buf = rtInstance.createBuffer();
      assert(rtInstance.writeField("_index", index, buf));
      assert(rtInstance.writeField("_env", 0, buf));
      instance.memorySegment = memorySegment = this.addRuntimeMemorySegment(buf);
    }
    return i64_add(memorySegment.offset, i64_new(program.totalOverhead));
  }

  // === Statements ===============================================================================

  /** Compiles a top level statement (incl. function declarations etc.) to the specified body. */
  compileTopLevelStatement(statement: Statement, body: ExpressionRef[]): void {
    switch (statement.kind) {
      case NodeKind.CLASSDECLARATION: {
        let memberStatements = (<ClassDeclaration>statement).members;
        for (let i = 0, k = memberStatements.length; i < k; ++i) {
          this.compileTopLevelStatement(memberStatements[i], body);
        }
        break;
      }
      case NodeKind.ENUMDECLARATION: {
        let element = this.program.getElementByDeclaration(<EnumDeclaration>statement);
        if (element) {
          assert(element.kind == ElementKind.ENUM);
          if (!element.hasDecorator(DecoratorFlags.LAZY)) this.compileEnum(<Enum>element);
        }
        break;
      }
      case NodeKind.NAMESPACEDECLARATION: {
        let declaration = <NamespaceDeclaration>statement;
        let element = this.program.getElementByDeclaration(declaration);
        if (element) {
          // any potentiall merged element
          let previousParent = this.currentParent;
          this.currentParent = element;
          let memberStatements = declaration.members;
          for (let i = 0, k = memberStatements.length; i < k; ++i) {
            this.compileTopLevelStatement(memberStatements[i], body);
          }
          this.currentParent = previousParent;
        }
        break;
      }
      case NodeKind.VARIABLE: {
        let declarations = (<VariableStatement>statement).declarations;
        for (let i = 0, k = declarations.length; i < k; ++i) {
          let element = this.program.getElementByDeclaration(declarations[i]);
          if (element) {
            assert(element.kind == ElementKind.GLOBAL);
            if (
              !element.is(CommonFlags.AMBIENT) && // delay imports
              !element.hasDecorator(DecoratorFlags.LAZY)
            ) this.compileGlobal(<Global>element);
          }
        }
        break;
      }
      case NodeKind.FIELDDECLARATION: {
        let element = this.program.getElementByDeclaration(<FieldDeclaration>statement);
        if (element && element.kind == ElementKind.GLOBAL) { // static
          if (!element.hasDecorator(DecoratorFlags.LAZY)) this.compileGlobal(<Global>element);
        }
        break;
      }
      case NodeKind.EXPORT: {
        let exportStatement = <ExportStatement>statement;
        let internalPath = exportStatement.internalPath;
        if (internalPath != null) {
          this.compileFileByPath(internalPath, assert(exportStatement.path));
        }
        break;
      }
      case NodeKind.EXPORTDEFAULT: {
        this.compileTopLevelStatement((<ExportDefaultStatement>statement).declaration, body);
        break;
      }
      case NodeKind.IMPORT: {
        let importStatement = <ImportStatement>statement;
        this.compileFileByPath(importStatement.internalPath, importStatement.path);
        break;
      }
      case NodeKind.FUNCTIONDECLARATION:
      case NodeKind.METHODDECLARATION:
      case NodeKind.INTERFACEDECLARATION:
      case NodeKind.INDEXSIGNATURE:
      case NodeKind.TYPEDECLARATION: break;
      default: { // otherwise a top-level statement that is part of the start function's body
        let stmt = this.compileStatement(statement);
        if (getExpressionId(stmt) != ExpressionId.Nop) body.push(stmt);
        break;
      }
    }
  }

  /** Compiles a statement. */
  compileStatement(
    /** Statement to compile. */
    statement: Statement,
    /** Whether this is the last statement of the body, if known. */
    isLastInBody: bool = false
  ): ExpressionRef {
    var module = this.module;
    var stmt: ExpressionRef;
    switch (statement.kind) {
      case NodeKind.BLOCK: {
        stmt = this.compileBlockStatement(<BlockStatement>statement);
        break;
      }
      case NodeKind.BREAK: {
        stmt = this.compileBreakStatement(<BreakStatement>statement);
        break;
      }
      case NodeKind.CONTINUE: {
        stmt = this.compileContinueStatement(<ContinueStatement>statement);
        break;
      }
      case NodeKind.DO: {
        stmt = this.compileDoStatement(<DoStatement>statement);
        break;
      }
      case NodeKind.EMPTY: {
        stmt = this.compileEmptyStatement(<EmptyStatement>statement);
        break;
      }
      case NodeKind.EXPRESSION: {
        stmt = this.compileExpressionStatement(<ExpressionStatement>statement);
        break;
      }
      case NodeKind.FOR: {
        stmt = this.compileForStatement(<ForStatement>statement);
        break;
      }
      case NodeKind.FOROF: {
        stmt = this.compileForOfStatement(<ForOfStatement>statement);
        break;
      }
      case NodeKind.IF: {
        stmt = this.compileIfStatement(<IfStatement>statement);
        break;
      }
      case NodeKind.RETURN: {
        stmt = this.compileReturnStatement(<ReturnStatement>statement, isLastInBody);
        break;
      }
      case NodeKind.SWITCH: {
        stmt = this.compileSwitchStatement(<SwitchStatement>statement);
        break;
      }
      case NodeKind.THROW: {
        stmt = this.compileThrowStatement(<ThrowStatement>statement);
        break;
      }
      case NodeKind.TRY: {
        stmt = this.compileTryStatement(<TryStatement>statement);
        break;
      }
      case NodeKind.VARIABLE: {
        stmt = this.compileVariableStatement(<VariableStatement>statement);
        if (!stmt) stmt = module.nop();
        break;
      }
      case NodeKind.VOID: {
        stmt = this.compileVoidStatement(<VoidStatement>statement);
        break;
      }
      case NodeKind.WHILE: {
        stmt = this.compileWhileStatement(<WhileStatement>statement);
        break;
      }
      case NodeKind.TYPEDECLARATION: {
        // TODO: integrate inner type declaration into flow
        this.error(
          DiagnosticCode.Not_implemented_0,
          statement.range,
          "Inner type alias"
        );
        stmt = module.unreachable();
        break;
      }
      case NodeKind.MODULE: {
        stmt = module.nop();
        break;
      }
      default: {
        assert(false);
        stmt = module.unreachable();
      }
    }
    if (this.options.sourceMap) this.addDebugLocation(stmt, statement.range);
    return stmt;
  }

  /** Compiles a series of statements. */
  compileStatements(
    /** Statements to compile. */
    statements: Statement[],
    /** Whether this is an immediate body statement. */
    isBody: bool = false,
    /** Statements to append to that is also returned. Created if omitted. */
    stmts: ExpressionRef[] | null = null
  ): ExpressionRef[] {
    var numStatements = statements.length;
    if (!stmts) {
      stmts = new Array<ExpressionRef>(numStatements);
      stmts.length = 0;
    }
    var module = this.module;
    var flow = this.currentFlow;
    for (let i = 0; i < numStatements; ++i) {
      let stmt = this.compileStatement(statements[i], isBody && i == numStatements - 1);
      switch (getExpressionId(stmt)) {
        case ExpressionId.Block: {
          if (!getBlockName(stmt)) {
            for (let j: Index = 0, k = getBlockChildCount(stmt); j < k; ++j) stmts.push(getBlockChildAt(stmt, j));
            break;
          }
          // fall-through
        }
        default: stmts.push(stmt);
        case ExpressionId.Nop:
      }
      if (flow.isAny(FlowFlags.TERMINATES | FlowFlags.BREAKS)) {
        if (needsExplicitUnreachable(stmt)) stmts.push(module.unreachable());
        break;
      }
    }
    return stmts;
  }

  private compileBlockStatement(
    statement: BlockStatement
  ): ExpressionRef {
    var statements = statement.statements;
    var outerFlow = this.currentFlow;
    var innerFlow = outerFlow.fork();
    this.currentFlow = innerFlow;

    var stmts = this.compileStatements(statements);
    innerFlow.freeScopedLocals();
    outerFlow.inherit(innerFlow);
    this.currentFlow = outerFlow;
    return this.module.flatten(stmts);
  }

  private compileBreakStatement(
    statement: BreakStatement
  ): ExpressionRef {
    var module = this.module;
    var labelNode = statement.label;
    if (labelNode) {
      this.error(
        DiagnosticCode.Not_implemented_0,
        labelNode.range,
        "Break label"
      );
      return module.unreachable();
    }
    var flow = this.currentFlow;
    var breakLabel = flow.breakLabel;
    if (breakLabel == null) {
      this.error(
        DiagnosticCode.A_break_statement_can_only_be_used_within_an_enclosing_iteration_or_switch_statement,
        statement.range
      );
      return module.unreachable();
    }
    flow.freeScopedLocals();
    flow.set(FlowFlags.BREAKS);
    return module.br(breakLabel);
  }

  private compileContinueStatement(
    statement: ContinueStatement
  ): ExpressionRef {
    var module = this.module;
    var label = statement.label;
    if (label) {
      this.error(
        DiagnosticCode.Not_implemented_0,
        label.range,
        "Continue label"
      );
      return module.unreachable();
    }
    // Check if 'continue' is allowed here
    var flow = this.currentFlow;
    var continueLabel = flow.continueLabel;
    if (continueLabel == null) {
      this.error(
        DiagnosticCode.A_continue_statement_can_only_be_used_within_an_enclosing_iteration_statement,
        statement.range
      );
      return module.unreachable();
    }
    flow.set(FlowFlags.CONTINUES | FlowFlags.TERMINATES);
    flow.freeScopedLocals();
    return module.br(continueLabel);
  }

  private compileDoStatement(
    /** Statement to compile. */
    statement: DoStatement
  ): ExpressionRef {
    return this.doCompileDoStatement(statement, null);
  }

  private doCompileDoStatement(
    /** Statement to compile. */
    statement: DoStatement,
    /** If recompiling, the flow with differing local flags that triggered it. */
    flowAfter: Flow | null
  ): ExpressionRef {
    var module = this.module;
    var outerFlow = this.currentFlow;

    // (block $break                          └►┐ flow
    //  (loop $loop                             ├◄───────────┐ recompile?
    //   (?block $continue                      └─┐          │
    //    (body)                                  │ bodyFlow │
    //   )                                      ┌─┘          │
    //                                        ┌◄┼►╢          │ breaks or terminates?
    //                                        │ └─┐          │ but does not continue
    //   (br_if (cond) $loop)                 │   │ condFlow │
    //                                        │ ┌─┘          │
    //                                        ├◄┴────────────┘ condition?
    //  )                                     └─┐
    // )                                      ┌─┘

    var label = outerFlow.pushBreakLabel();
    var flow = outerFlow.fork(/* resetBreakContext */ true);
    if (flowAfter) flow.unifyLocalFlags(flowAfter);
    var flowBefore = flow.fork();
    this.currentFlow = flow;

    var breakLabel = `do-break|${label}`;
    flow.breakLabel = breakLabel;
    var continueLabel = `do-continue|${label}`;
    flow.continueLabel = continueLabel;
    var loopLabel = `do-loop|${label}`;

    // Compile the body (always executes)
    var bodyFlow = flow.fork();
    this.currentFlow = bodyFlow;
    var bodyStmts = new Array<ExpressionRef>();
    var body = statement.statement;
    if (body.kind == NodeKind.BLOCK) {
      this.compileStatements((<BlockStatement>body).statements, false, bodyStmts);
    } else {
      bodyStmts.push(this.compileStatement(body));
    }

    // Shortcut if body never falls through
    var possiblyContinues = bodyFlow.isAny(FlowFlags.CONTINUES | FlowFlags.CONDITIONALLY_CONTINUES);
    if (bodyFlow.isAny(FlowFlags.TERMINATES | FlowFlags.BREAKS) && !possiblyContinues) {
      bodyStmts.push(
        module.unreachable()
      );
      flow.inherit(bodyFlow);

    // Otherwise evaluate the condition
    } else {
      let condFlow = flow.fork();
      this.currentFlow = condFlow;
      let condExpr = this.makeIsTrueish(
        this.compileExpression(statement.condition, Type.i32),
        this.currentType,
        statement.condition
      );
      let condKind = this.evaluateCondition(condExpr);

      if (possiblyContinues) {
        bodyStmts = [
          module.block(continueLabel, bodyStmts)
        ];
      }

      // Shortcut if condition is always false
      if (condKind == ConditionKind.FALSE) {
        bodyStmts.push(
          module.drop(condExpr)
        );
        flow.inherit(bodyFlow);

      // Terminate if condition is always true and body never breaks
      } else if (condKind == ConditionKind.TRUE && !bodyFlow.isAny(FlowFlags.BREAKS | FlowFlags.CONDITIONALLY_BREAKS)) {
        bodyStmts.push(
          module.drop(condExpr)
        );
        bodyStmts.push(
          module.br(loopLabel)
        );
        flow.set(FlowFlags.TERMINATES);

      } else {
        bodyStmts.push(
          module.br(loopLabel,
            condExpr
          )
        );
        flow.inherit(condFlow);

        // Detect if local flags are incompatible before and after looping, and
        // if so recompile by unifying local flags between iterations. Note that
        // this may be necessary multiple times where locals depend on each other.
        if (Flow.hasIncompatibleLocalStates(flowBefore, flow)) {
          outerFlow.popBreakLabel();
          this.currentFlow = outerFlow;
          return this.doCompileDoStatement(statement, flow);
        }
      }
    }

    // Finalize
    assert(!flow.hasScopedLocals);
    outerFlow.inherit(flow);
    outerFlow.popBreakLabel();
    this.currentFlow = outerFlow;
    var expr = module.block(breakLabel, [
      module.loop(loopLabel,
        module.flatten(bodyStmts)
      )
    ]);
    if (outerFlow.is(FlowFlags.TERMINATES)) {
      expr = module.block(null, [ expr, module.unreachable() ]);
    }
    return expr;
  }

  private compileEmptyStatement(
    statement: EmptyStatement
  ): ExpressionRef {
    return this.module.nop();
  }

  private compileExpressionStatement(
    statement: ExpressionStatement
  ): ExpressionRef {
    return this.compileExpression(statement.expression, Type.void, Constraints.CONV_IMPLICIT);
  }

  private compileForStatement(
    /** Statement to compile. */
    statement: ForStatement
  ): ExpressionRef {
    return this.doCompileForStatement(statement, null);
  }

  private doCompileForStatement(
    /** Statement to compile. */
    statement: ForStatement,
    /** If recompiling, the flow with differing local flags that triggered it. */
    flowAfter: Flow | null
  ): ExpressionRef {
    var module = this.module;
    var outerFlow = this.currentFlow;

    // (initializer)                  └►┐ flow
    // (block $break                    │
    //  (loop $loop                     ├◄───────────┐ recompile?
    //   (local.set $tcond (condition)) └─┐ condFlow │
    //                                  ┌─┘          │
    //   (if (local.get $tcond)       ┌◄┤            │ condition?
    //    (block $continue            │ │            │
    //     (body)                     │ └─┐ bodyFlow │
    //                                │ ┌─┘          │
    //    )                           ├◄┼►╢          │ breaks or terminates?
    //    (incrementor)               │ └─┐ incrFlow │
    //                                │ ┌─┘          │
    //                                │ └────────────┘
    //    (br $loop)                  └─┐
    //   )                              │
    //  )                               │
    // )                                │
    //                                ┌─┘

    var label = outerFlow.pushBreakLabel();
    var stmts = new Array<ExpressionRef>();
    var flow = outerFlow.fork(/* resetBreakContext */ true);
    this.currentFlow = flow;

    var breakLabel = `for-break${label}`;
    flow.breakLabel = breakLabel;
    var continueLabel = `for-continue|${label}`;
    flow.continueLabel = continueLabel;
    var loopLabel = `for-loop|${label}`;

    // Compile initializer if present
    var initializer = statement.initializer;
    if (initializer) {
      assert(
        initializer.kind == NodeKind.EXPRESSION ||
        initializer.kind == NodeKind.VARIABLE
      );
      stmts.push(this.compileStatement(initializer));
    }

    if (flowAfter) flow.unifyLocalFlags(flowAfter);
    var flowBefore = flow.fork();

    // Precompute the condition
    var condFlow = flow.fork();
    this.currentFlow = condFlow;
    var condExpr: ExpressionRef;
    var condKind: ConditionKind;
    var condition = statement.condition;
    if (condition) {
      condExpr = this.makeIsTrueish(
        this.compileExpression(condition, Type.bool),
        this.currentType,
        condition
      );
      condKind = this.evaluateCondition(condExpr);

      // Shortcut if condition is always false (body never runs)
      if (condKind == ConditionKind.FALSE) {
        stmts.push(
          module.drop(condExpr)
        );
        condFlow.freeScopedLocals();
        flow.inherit(condFlow);
        flow.freeScopedLocals();
        outerFlow.inherit(flow);
        outerFlow.popBreakLabel();
        this.currentFlow = outerFlow;
        return module.flatten(stmts);
      }
    } else {
      condExpr = module.i32(1);
      condKind = ConditionKind.TRUE;
    }

    // From here on condition is either always true or unknown

    // Store condition result in a temp
    var tcond = flow.getTempLocal(Type.bool);
    var loopStmts = new Array<ExpressionRef>();
    loopStmts.push(
      module.local_set(tcond.index, condExpr, false) // bool
    );
    condFlow.freeScopedLocals();

    flow.inherit(condFlow); // always executes
    this.currentFlow = flow;

    // Compile the body assuming the condition turned out true
    var bodyFlow = flow.fork();
    bodyFlow.inheritNonnullIfTrue(condExpr);
    this.currentFlow = bodyFlow;
    var bodyStmts = new Array<ExpressionRef>();
    var body = statement.statement;
    if (body.kind == NodeKind.BLOCK) {
      this.compileStatements((<BlockStatement>body).statements, false, bodyStmts);
    } else {
      bodyStmts.push(this.compileStatement(body));
    }

    // Check if body terminates
    if (bodyFlow.isAny(FlowFlags.TERMINATES | FlowFlags.BREAKS)) {
      bodyStmts.push(module.unreachable());
    }
    if (condKind == ConditionKind.TRUE) flow.inherit(bodyFlow);
    else flow.inheritBranch(bodyFlow);
    bodyFlow.freeScopedLocals();

    var ifStmts = new Array<ExpressionRef>();
    ifStmts.push(
      module.block(continueLabel, bodyStmts)
    );

    // Compile the incrementor if it runs
    // Can still fall through to here if body continues, hence is already known to terminate
    if (!bodyFlow.is(FlowFlags.TERMINATES) || bodyFlow.isAny(FlowFlags.CONTINUES | FlowFlags.CONDITIONALLY_CONTINUES)) {
      let incrementor = statement.incrementor;
      if (incrementor) {
        let incrFlow = flow.fork();
        this.currentFlow = incrFlow;
        ifStmts.push(
          this.compileExpression(incrementor, Type.void, Constraints.CONV_IMPLICIT | Constraints.WILL_DROP)
        );
        incrFlow.freeScopedLocals();
        flow.inherit(incrFlow); // mostly local flags, also covers late termination by throwing
        this.currentFlow = flow;
      }

      ifStmts.push(
        module.br(loopLabel)
      );

      // Detect if local flags are incompatible before and after looping, and if
      // so recompile by unifying local flags between iterations. Note that this
      // may be necessary multiple times where locals depend on each other.
      if (Flow.hasIncompatibleLocalStates(flowBefore, flow)) {
        assert(!bodyFlow.hasScopedLocals);
        flow.freeScopedLocals();
        outerFlow.popBreakLabel();
        this.currentFlow = outerFlow;
        return this.doCompileForStatement(statement, flow);
      }
    }
    loopStmts.push(
      module.if(module.local_get(tcond.index, TypeRef.I32),
        module.flatten(ifStmts)
      )
    );

    stmts.push(
      module.block(breakLabel, [
        module.loop(loopLabel,
          module.flatten(loopStmts)
        )
      ])
    );
    flow.freeTempLocal(tcond);
    this.currentFlow = flow;

    // Finalize
    flow.freeScopedLocals();
    outerFlow.inherit(flow);
    outerFlow.popBreakLabel();
    if (outerFlow.is(FlowFlags.TERMINATES)) {
      stmts.push(module.unreachable());
    }
    this.currentFlow = outerFlow;
    return module.flatten(stmts);
  }

  private compileForOfStatement(
    statement: ForOfStatement
  ): ExpressionRef {
    this.error(
      DiagnosticCode.Not_implemented_0,
      statement.range,
      "Iterators"
    );
    return this.module.unreachable();
  }

  private compileIfStatement(
    statement: IfStatement
  ): ExpressionRef {
    var module = this.module;
    var ifTrue = statement.ifTrue;
    var ifFalse = statement.ifFalse;

    // (if              └►┐ flow
    //  (condition)      ┌┴───────────┐ condition?
    //  (block           │            │
    //   (ifTrue)        └►┐ thenFlow │
    //                   ┌─┘          │
    //  )                ├─╢          │
    //  (block           │          ┌◄┤ present?
    //   (ifFalse)       │          │ └►┐ elseFlow
    //                   │          │ ┌─┘
    //  )                │          │ ├─╢
    // )                 └┬─────────┴─┘
    // ...              ┌◄┘

    // Precompute the condition (always executes)
    var condExpr = this.makeIsTrueish(
      this.compileExpression(statement.condition, Type.bool),
      this.currentType,
      statement.condition
    );
    var condKind = this.evaluateCondition(condExpr);

    // Shortcut if the condition is constant
    switch (condKind) {
      case ConditionKind.TRUE: {
        return module.block(null, [
          module.drop(condExpr),
          this.compileStatement(ifTrue)
        ]);
      }
      case ConditionKind.FALSE: {
        return ifFalse
          ? module.block(null, [
              module.drop(condExpr),
              this.compileStatement(ifFalse)
            ])
          : module.drop(condExpr);
      }
    }

    // From here on condition is always unknown

    var flow = this.currentFlow;

    // Compile ifTrue assuming the condition turned out true
    var thenStmts = new Array<ExpressionRef>();
    var thenFlow = flow.fork();
    this.currentFlow = thenFlow;
    thenFlow.inheritNonnullIfTrue(condExpr);
    if (ifTrue.kind == NodeKind.BLOCK) {
      this.compileStatements((<BlockStatement>ifTrue).statements, false, thenStmts);
    } else {
      thenStmts.push(this.compileStatement(ifTrue));
    }
    var thenTerminates = thenFlow.isAny(FlowFlags.TERMINATES | FlowFlags.BREAKS);
    if (thenTerminates) {
      thenStmts.push(module.unreachable());
    }
    thenFlow.freeScopedLocals();
    this.currentFlow = flow;

    // Compile ifFalse assuming the condition turned out false, if present
    if (ifFalse) {
      let elseStmts = new Array<ExpressionRef>();
      let elseFlow = flow.fork();
      this.currentFlow = elseFlow;
      elseFlow.inheritNonnullIfFalse(condExpr);
      if (ifFalse.kind == NodeKind.BLOCK) {
        this.compileStatements((<BlockStatement>ifFalse).statements, false, elseStmts);
      } else {
        elseStmts.push(this.compileStatement(ifFalse));
      }
      let elseTerminates = elseFlow.isAny(FlowFlags.TERMINATES | FlowFlags.BREAKS);
      if (elseTerminates) {
        elseStmts.push(module.unreachable());
      }
      elseFlow.freeScopedLocals();
      this.currentFlow = flow;
      flow.inheritMutual(thenFlow, elseFlow);
      return module.if(condExpr,
        module.flatten(thenStmts),
        module.flatten(elseStmts)
      );
    } else {
      flow.inheritBranch(thenFlow);
      flow.inheritNonnullIfFalse(condExpr,
        thenFlow.isAny(FlowFlags.TERMINATES | FlowFlags.BREAKS)
          ? null     // thenFlow terminates: just inherit
          : thenFlow // must become nonnull in thenFlow otherwise
      );
      return module.if(condExpr,
        module.flatten(thenStmts)
      );
    }
  }

  private compileReturnStatement(
    statement: ReturnStatement,
    isLastInBody: bool
  ): ExpressionRef {
    var module = this.module;
    var expr: ExpressionRef = 0;
    var flow = this.currentFlow;
    var returnType = flow.returnType;

    var valueExpression = statement.value;
    if (valueExpression) {
      let constraints = Constraints.CONV_IMPLICIT;
      if (flow.actualFunction.is(CommonFlags.MODULE_EXPORT)) constraints |= Constraints.MUST_WRAP;

      expr = this.compileExpression(valueExpression, returnType, constraints);
      if (!flow.canOverflow(expr, returnType)) flow.set(FlowFlags.RETURNS_WRAPPED);
      if (flow.isNonnull(expr, returnType)) flow.set(FlowFlags.RETURNS_NONNULL);
      if (flow.actualFunction.is(CommonFlags.CONSTRUCTOR) && valueExpression.kind != NodeKind.THIS) {
        flow.set(FlowFlags.MAY_RETURN_NONTHIS);
      }
    } else if (returnType != Type.void) {
      this.error(
        DiagnosticCode.Type_0_is_not_assignable_to_type_1,
        statement.range, "void", returnType.toString()
      );
      this.currentType = returnType;
      return module.unreachable();
    }
    flow.freeScopedLocals();

    // Remember that this flow returns
    flow.set(FlowFlags.RETURNS | FlowFlags.TERMINATES);

    // Handle inline return
    if (flow.isInline) {
      return !expr
        ? isLastInBody
          ? module.nop()
          : module.br(assert(flow.inlineReturnLabel))
        : isLastInBody
          ? expr
          : this.currentType == Type.void
            ? module.block(null, [ expr, module.br(assert(flow.inlineReturnLabel)) ])
            : module.br(assert(flow.inlineReturnLabel), 0, expr);
    }

    // Otherwise emit a normal return
    return !expr
      ? isLastInBody
        ? module.nop()
        : module.return()
      : isLastInBody
        ? expr
        : this.currentType == Type.void
          ? module.block(null, [ expr, module.return() ])
          : module.return(expr);
  }

  private compileSwitchStatement(
    statement: SwitchStatement
  ): ExpressionRef {
    var module = this.module;

    var cases = statement.cases;
    var numCases = cases.length;
    if (!numCases) {
      return this.compileExpression(statement.condition, Type.void,
        Constraints.CONV_IMPLICIT
      );
    }

    // Everything within a switch uses the same break context
    var outerFlow = this.currentFlow;
    var context = outerFlow.pushBreakLabel();

    // introduce a local for evaluating the condition (exactly once)
    var tempLocal = outerFlow.getTempLocal(Type.u32);
    var tempLocalIndex = tempLocal.index;

    // Prepend initializer to inner block. Does not initiate a new branch, yet.
    var breaks = new Array<ExpressionRef>(1 + numCases);
    breaks[0] = module.local_set( // initializer
      tempLocalIndex,
      this.compileExpression(statement.condition, Type.u32,
        Constraints.CONV_IMPLICIT
      ),
      false // u32
    );

    // make one br_if per (possibly dynamic) labeled case (binaryen optimizes to br_table where possible)
    var breakIndex = 1;
    var defaultIndex = -1;
    for (let i = 0; i < numCases; ++i) {
      let case_ = cases[i];
      let label = case_.label;
      if (label) {
        breaks[breakIndex++] = module.br(`case${i}|${context}`,
          module.binary(BinaryOp.EqI32,
            module.local_get(tempLocalIndex, TypeRef.I32),
            this.compileExpression(label, Type.u32,
              Constraints.CONV_IMPLICIT
            )
          )
        );
      } else {
        defaultIndex = i;
      }
    }

    outerFlow.freeTempLocal(tempLocal);

    // otherwise br to default respectively out of the switch if there is no default case
    breaks[breakIndex] = module.br(defaultIndex >= 0
      ? `case${defaultIndex}|${context}`
      : `break|${context}`
    );

    // nest blocks in order
    var currentBlock = module.block(`case0|${context}`, breaks, TypeRef.None);
    var commonCategorical = FlowFlags.ANY_CATEGORICAL;
    var commonConditional = 0;
    for (let i = 0; i < numCases; ++i) {
      let case_ = cases[i];
      let statements = case_.statements;
      let numStatements = statements.length;

      // Each switch case initiates a new branch
      let innerFlow = outerFlow.fork();
      this.currentFlow = innerFlow;
      let breakLabel = `break|${context}`;
      innerFlow.breakLabel = breakLabel;

      let isLast = i == numCases - 1;
      let nextLabel = isLast ? breakLabel : `case${i + 1}|${context}`;
      let stmts = new Array<ExpressionRef>(1 + numStatements);
      stmts[0] = currentBlock;
      let count = 1;
      let terminates = false;
      for (let j = 0; j < numStatements; ++j) {
        let stmt = this.compileStatement(statements[j]);
        if (getExpressionId(stmt) != ExpressionId.Nop) {
          stmts[count++] = stmt;
        }
        if (innerFlow.isAny(FlowFlags.TERMINATES | FlowFlags.BREAKS)) {
          if (innerFlow.is(FlowFlags.TERMINATES)) terminates = true;
          break;
        }
      }
      stmts.length = count;
      if (terminates || isLast || innerFlow.isAny(FlowFlags.BREAKS | FlowFlags.CONDITIONALLY_BREAKS)) {
        commonCategorical &= innerFlow.flags;
      }

      commonConditional |= innerFlow.deriveConditionalFlags();

      // Switch back to the parent flow
      innerFlow.unset(
        FlowFlags.BREAKS |
        FlowFlags.CONDITIONALLY_BREAKS
      );
      innerFlow.freeScopedLocals();
      this.currentFlow = outerFlow;
      currentBlock = module.block(nextLabel, stmts, TypeRef.None); // must be a labeled block
    }
    outerFlow.popBreakLabel();

    // If the switch has a default (guaranteed to handle any value), propagate common flags
    if (defaultIndex >= 0) outerFlow.flags |= commonCategorical & ~FlowFlags.BREAKS;
    outerFlow.flags |= commonConditional & ~FlowFlags.CONDITIONALLY_BREAKS;
    // TODO: what about local states?
    return currentBlock;
  }

  private compileThrowStatement(
    statement: ThrowStatement
  ): ExpressionRef {
    // TODO: requires exception-handling spec.
    var flow = this.currentFlow;

    // Remember that this branch throws
    flow.set(FlowFlags.THROWS | FlowFlags.TERMINATES);

    var stmts = new Array<ExpressionRef>();
    var value = statement.value;
    var message: Expression | null = null;
    if (value.kind == NodeKind.NEW) {
      let newArgs = (<NewExpression>value).args;
      if (newArgs.length) message = newArgs[0]; // FIXME: naively assumes type string
    }
    stmts.push(
      this.makeAbort(message, statement)
    );
    flow.freeScopedLocals();
    return this.module.flatten(stmts);
  }

  private compileTryStatement(
    statement: TryStatement
  ): ExpressionRef {
    // TODO: can't yet support something like: try { return ... } finally { ... }
    // worthwhile to investigate lowering returns to block results (here)?
    this.error(
      DiagnosticCode.Not_implemented_0,
      statement.range,
      "Exceptions"
    );
    return this.module.unreachable();
  }

  /** Compiles a variable statement. Returns `0` if an initializer is not necessary. */
  private compileVariableStatement(
    statement: VariableStatement
  ): ExpressionRef {
    var module = this.module;
    var declarations = statement.declarations;
    var numDeclarations = declarations.length;
    var flow = this.currentFlow;
    var initializers = new Array<ExpressionRef>();
    var resolver = this.resolver;

    for (let i = 0; i < numDeclarations; ++i) {
      let declaration = declarations[i];
      let name = declaration.name.text;
      let type: Type | null = null;
      let initExpr: ExpressionRef = 0;

      // Resolve type if annotated
      let typeNode = declaration.type;
      let initializerNode = declaration.initializer;
      if (typeNode) {
        type = resolver.resolveType( // reports
          typeNode,
          flow.actualFunction,
          cloneMap(flow.contextualTypeArguments)
        );
        if (!type) continue;
        this.checkTypeSupported(type, typeNode);

        if (initializerNode) {
          let pendingElements = this.pendingElements;
          let dummy = flow.addScopedDummyLocal(name, type, statement); // pending dummy
          pendingElements.add(dummy);
          initExpr = this.compileExpression(initializerNode, type, // reports
            Constraints.CONV_IMPLICIT
          );
          pendingElements.delete(dummy);
          flow.freeScopedDummyLocal(name);
        }

      // Otherwise infer type from initializer
      } else if (initializerNode) {
        let pendingElements = this.pendingElements;
        let temp = flow.addScopedDummyLocal(name, Type.auto, statement); // pending dummy
        pendingElements.add(temp);
        initExpr = this.compileExpression(initializerNode, Type.auto); // reports
        pendingElements.delete(temp);
        flow.freeScopedDummyLocal(name);

        if (this.currentType == Type.void) {
          this.error(
            DiagnosticCode.Type_0_is_not_assignable_to_type_1,
            declaration.range, this.currentType.toString(), "<auto>"
          );
          continue;
        }
        type = this.currentType;

      // Error if there's neither a type nor an initializer
      } else {
        this.error(
          DiagnosticCode.Type_expected,
          declaration.name.range.atEnd
        );
        continue;
      }

      // Handle constants, and try to inline if value is static
      let isConst = declaration.is(CommonFlags.CONST);
      let isStatic = false;
      if (isConst) {
        if (initExpr) {
          let precomp = module.runExpression(initExpr, ExpressionRunnerFlags.PreserveSideeffects);
          if (precomp) {
            initExpr = precomp; // always use precomputed initExpr
            let local: Local | null = null;
            switch (<u32>getExpressionType(initExpr)) {
              case <u32>TypeRef.I32: {
                local = new Local(name, -1, type, flow.parentFunction);
                local.setConstantIntegerValue(
                  i64_new(
                    getConstValueI32(initExpr),
                    0
                  ),
                  type
                );
                break;
              }
              case <u32>TypeRef.I64: {
                local = new Local(name, -1, type, flow.parentFunction);
                local.setConstantIntegerValue(
                  i64_new(
                    getConstValueI64Low(initExpr),
                    getConstValueI64High(initExpr)
                  ),
                  type
                );
                break;
              }
              case <u32>TypeRef.F32: {
                local = new Local(name, -1, type, flow.parentFunction);
                local.setConstantFloatValue(<f64>getConstValueF32(initExpr), type);
                break;
              }
              case <u32>TypeRef.F64: {
                local = new Local(name, -1, type, flow.parentFunction);
                local.setConstantFloatValue(getConstValueF64(initExpr), type);
                break;
              }
            }
            if (local) {
              // Add as a virtual local that doesn't actually exist in WebAssembly
              let scopedLocals = flow.scopedLocals;
              if (!scopedLocals) flow.scopedLocals = scopedLocals = new Map();
              else if (scopedLocals.has(name)) {
                let existing = assert(scopedLocals.get(name));
                this.errorRelated(
                  DiagnosticCode.Duplicate_identifier_0,
                  declaration.name.range,
                  existing.declaration.name.range,
                  name
                );
                return this.module.unreachable();
              }
              scopedLocals.set(name, local);
              isStatic = true;
            }
          }
        } else {
          this.error(
            DiagnosticCode._const_declarations_must_be_initialized,
            declaration.range
          );
        }
      }

      // Otherwise compile as mutable
      if (!isStatic) {
        let local: Local;
        if (
          declaration.isAny(CommonFlags.LET | CommonFlags.CONST) ||
          flow.isInline
        ) { // here: not top-level
          let existingLocal = flow.getScopedLocal(name);
          if (existingLocal) {
            if (!existingLocal.declaration.range.source.isNative) {
              this.errorRelated(
                DiagnosticCode.Duplicate_identifier_0,
                declaration.name.range,
                existingLocal.declaration.name.range,
                name
              );
            } else { // scoped locals are shared temps that don't track declarations
              this.error(
                DiagnosticCode.Duplicate_identifier_0,
                declaration.name.range, name
              );
            }
            local = existingLocal;
          } else {
            local = flow.addScopedLocal(name, type);
          }
          if (isConst) flow.setLocalFlag(local.index, LocalFlags.CONSTANT);
        } else {
          let existing = flow.lookupLocal(name);
          if (existing) {
            this.errorRelated(
              DiagnosticCode.Duplicate_identifier_0,
              declaration.name.range,
              existing.declaration.name.range,
              name
            );
            continue;
          }
          local = flow.parentFunction.addLocal(type, name, declaration);
          if (isConst) flow.setLocalFlag(local.index, LocalFlags.CONSTANT);
        }
        if (initExpr) {
          initializers.push(
            this.makeLocalAssignment(local, initExpr, type, false)
          );
        } else {
          // no need to assign zero
          if (local.type.isShortIntegerValue) {
            flow.setLocalFlag(local.index, LocalFlags.WRAPPED);
          }
        }
      }
    }
    this.currentType = Type.void;
    return initializers.length == 0
      ? 0
      : module.flatten(initializers);
  }

  private compileVoidStatement(
    statement: VoidStatement
  ): ExpressionRef {
    return this.compileExpression(statement.expression, Type.void,
      Constraints.CONV_EXPLICIT | Constraints.WILL_DROP
    );
  }

  private compileWhileStatement(
    /** Statement to compile. */
    statement: WhileStatement
  ): ExpressionRef {
    return this.doCompileWhileStatement(statement, null);
  }

  private doCompileWhileStatement(
    /** Statement to compile. */
    statement: WhileStatement,
    /** If recompiling, the flow with differing local flags that triggered it. */
    flowAfter: Flow | null
  ): ExpressionRef {
    var module = this.module;
    var outerFlow = this.currentFlow;

    // (block $break                  └►┐ flow
    //  (loop $continue                 ├◄───────────┐ recompile?
    //   (local.set $tcond (condition)) └─┐ condFlow │
    //                                  ┌─┘          │
    //   (if (local.get $tcond)       ┌◄┤            │ condition?
    //    (body)                      │ └─┐ bodyFlow │
    //                                │ ┌─┘          │
    //                                ├◄┼►╢          │ breaks or terminates?
    //    (br $continue)              │ └────────────┘
    //   )                            └─┐
    //  )                               │
    // )                              ┌─┘

    var label = outerFlow.pushBreakLabel();
    var stmts = new Array<ExpressionRef>();
    var flow = outerFlow.fork(/* resetBreakContext */ true);
    if (flowAfter) flow.unifyLocalFlags(flowAfter);
    var flowBefore = flow.fork();
    this.currentFlow = flow;

    var breakLabel = `while-break|${label}`;
    flow.breakLabel = breakLabel;
    var continueLabel = `while-continue|${label}`;
    flow.continueLabel = continueLabel;

    // Precompute the condition
    var condFlow = flow.fork();
    this.currentFlow = condFlow;
    var condExpr = this.makeIsTrueish(
      this.compileExpression(statement.condition, Type.bool),
      this.currentType,
      statement.condition
    );
    var condKind = this.evaluateCondition(condExpr);

    // Shortcut if condition is always false (body never runs)
    if (condKind == ConditionKind.FALSE) {
      stmts.push(
        module.drop(condExpr)
      );
      assert(!flow.hasScopedLocals);
      outerFlow.popBreakLabel();
      this.currentFlow = outerFlow;
      return module.flatten(stmts);
    }

    // From here on condition is either always true or unknown

    // Store condition result in a temp
    var tcond = flow.getTempLocal(Type.bool);
    stmts.push(
      module.local_set(tcond.index, condExpr, false) // bool
    );
    condFlow.freeScopedLocals();

    flow.inherit(condFlow); // always executes
    this.currentFlow = flow;

    // Compile the body assuming the condition turned out true
    var bodyFlow = flow.fork();
    bodyFlow.inheritNonnullIfTrue(condExpr);
    this.currentFlow = bodyFlow;
    var bodyStmts = new Array<ExpressionRef>();
    var body = statement.statement;
    if (body.kind == NodeKind.BLOCK) {
      this.compileStatements((<BlockStatement>body).statements, false, bodyStmts);
    } else {
      bodyStmts.push(this.compileStatement(body));
    }

    // Simplify if body always terminates
    if (bodyFlow.is(FlowFlags.TERMINATES)) {
      bodyStmts.push(
        module.unreachable()
      );
      if (condKind == ConditionKind.TRUE) flow.inherit(bodyFlow);
      else flow.inheritBranch(bodyFlow);

    // Terminate if condition is always true and body never breaks
    } else if (condKind == ConditionKind.TRUE && !bodyFlow.isAny(FlowFlags.BREAKS | FlowFlags.CONDITIONALLY_BREAKS)) {
      bodyStmts.push(
        module.br(continueLabel)
      );
      flow.set(FlowFlags.TERMINATES);

    } else {
      let breaks = bodyFlow.is(FlowFlags.BREAKS);
      if (breaks) {
        bodyStmts.push(
          module.unreachable()
        );
      } else {
        bodyStmts.push(
          module.br(continueLabel)
        );
      }
      if (condKind == ConditionKind.TRUE) flow.inherit(bodyFlow);
      else flow.inheritBranch(bodyFlow);

      // Detect if local flags are incompatible before and after looping, and
      // if so recompile by unifying local flags between iterations. Note that
      // this may be necessary multiple times where locals depend on each other.
      // Here: Only relevant if flow does not always break.
      if (!breaks && Flow.hasIncompatibleLocalStates(flowBefore, flow)) {
        flow.freeTempLocal(tcond);
        outerFlow.popBreakLabel();
        this.currentFlow = outerFlow;
        return this.doCompileWhileStatement(statement, flow);
      }
    }
    stmts.push(
      module.if(module.local_get(tcond.index, TypeRef.I32),
        module.flatten(bodyStmts)
      )
    );
    flow.freeTempLocal(tcond);
    this.currentFlow = flow;

    // Finalize
    assert(!flow.hasScopedLocals);
    outerFlow.inherit(flow);
    outerFlow.popBreakLabel();
    this.currentFlow = outerFlow;
    var expr = module.block(breakLabel, [
      module.loop(continueLabel,
        module.flatten(stmts)
      )
    ]);
    if (condKind == ConditionKind.TRUE && outerFlow.is(FlowFlags.TERMINATES)) {
      expr = module.block(null, [ expr, module.unreachable() ]);
    }
    return expr;
  }

  // === Expressions ==============================================================================

  /** Compiles the value of an inlined constant element. */
  compileInlineConstant(
    element: VariableLikeElement,
    contextualType: Type,
    constraints: Constraints
  ): ExpressionRef {
    assert(element.is(CommonFlags.INLINED | CommonFlags.RESOLVED));
    var type = element.type;
    this.currentType = type;
    switch (type.kind) {
      case TypeKind.BOOL: {
        return this.module.i32(
          element.constantValueKind == ConstantValueKind.INTEGER
            // @ts-ignore
            ? <i32>i64_ne(element.constantIntegerValue, i64_zero)
            : 0
        );
      }
      case TypeKind.I8:
      case TypeKind.I16: {
        let shift = type.computeSmallIntegerShift(Type.i32);
        return this.module.i32(
          element.constantValueKind == ConstantValueKind.INTEGER
            ? i64_low(element.constantIntegerValue) << shift >> shift
            : 0
        ); // recognized by canOverflow
      }
      case TypeKind.U8:
      case TypeKind.U16: {
        let mask = element.type.computeSmallIntegerMask(Type.i32);
        return this.module.i32(
          element.constantValueKind == ConstantValueKind.INTEGER
            ? i64_low(element.constantIntegerValue) & mask
            : 0
        ); // recognized by canOverflow
      }
      case TypeKind.I32:
      case TypeKind.U32: {
        return this.module.i32(
          element.constantValueKind == ConstantValueKind.INTEGER
            ? i64_low(element.constantIntegerValue)
            : 0
        );
      }
      case TypeKind.ISIZE:
      case TypeKind.USIZE: {
        if (!element.program.options.isWasm64) {
          return this.module.i32(
            element.constantValueKind == ConstantValueKind.INTEGER
              ? i64_low(element.constantIntegerValue)
              : 0
          );
        }
        // fall-through
      }
      case TypeKind.I64:
      case TypeKind.U64: {
        return element.constantValueKind == ConstantValueKind.INTEGER
          ? this.module.i64(
              i64_low(element.constantIntegerValue),
              i64_high(element.constantIntegerValue)
            )
          : this.module.i64(0);
      }
      case TypeKind.F64: {
        // monkey-patch for converting built-in floats to f32 implicitly
        if (!(element.hasDecorator(DecoratorFlags.BUILTIN) && contextualType == Type.f32)) {
          return this.module.f64(element.constantFloatValue);
        }
        // otherwise fall-through: basically precomputes f32.demote/f64 of NaN / Infinity
        this.currentType = Type.f32;
      }
      case TypeKind.F32: {
        return this.module.f32(<f32>element.constantFloatValue);
      }
      default: {
        assert(false);
        return this.module.unreachable();
      }
    }
  }

  compileExpression(
    expression: Expression,
    contextualType: Type,
    constraints: Constraints = Constraints.NONE
  ): ExpressionRef {
    while (expression.kind == NodeKind.PARENTHESIZED) { // skip
      expression = (<ParenthesizedExpression>expression).expression;
    }
    this.currentType = contextualType;
    if (contextualType == Type.void) constraints |= Constraints.WILL_DROP;
    var expr: ExpressionRef;
    switch (expression.kind) {
      case NodeKind.ASSERTION: {
        expr = this.compileAssertionExpression(<AssertionExpression>expression, contextualType, constraints);
        break;
      }
      case NodeKind.BINARY: {
        expr = this.compileBinaryExpression(<BinaryExpression>expression, contextualType, constraints);
        break;
      }
      case NodeKind.CALL: {
        expr = this.compileCallExpression(<CallExpression>expression, contextualType, constraints);
        break;
      }
      case NodeKind.COMMA: {
        expr = this.compileCommaExpression(<CommaExpression>expression, contextualType, constraints);
        break;
      }
      case NodeKind.ELEMENTACCESS: {
        expr = this.compileElementAccessExpression(<ElementAccessExpression>expression, contextualType, constraints);
        break;
      }
      case NodeKind.FUNCTION: {
        expr = this.compileFunctionExpression(<FunctionExpression>expression, contextualType, constraints);
        break;
      }
      case NodeKind.IDENTIFIER:
      case NodeKind.FALSE:
      case NodeKind.NULL:
      case NodeKind.THIS:
      case NodeKind.SUPER:
      case NodeKind.TRUE: {
        expr = this.compileIdentifierExpression(<IdentifierExpression>expression, contextualType, constraints);
        break;
      }
      case NodeKind.INSTANCEOF: {
        expr = this.compileInstanceOfExpression(<InstanceOfExpression>expression, contextualType, constraints);
        break;
      }
      case NodeKind.LITERAL: {
        expr = this.compileLiteralExpression(<LiteralExpression>expression, contextualType, constraints);
        break;
      }
      case NodeKind.NEW: {
        expr = this.compileNewExpression(<NewExpression>expression, contextualType, constraints);
        break;
      }
      case NodeKind.PROPERTYACCESS: {
        expr = this.compilePropertyAccessExpression(<PropertyAccessExpression>expression, contextualType, constraints);
        break;
      }
      case NodeKind.TERNARY: {
        expr = this.compileTernaryExpression(<TernaryExpression>expression, contextualType, constraints);
        break;
      }
      case NodeKind.UNARYPOSTFIX: {
        expr = this.compileUnaryPostfixExpression(<UnaryPostfixExpression>expression, contextualType, constraints);
        break;
      }
      case NodeKind.UNARYPREFIX: {
        expr = this.compileUnaryPrefixExpression(<UnaryPrefixExpression>expression, contextualType, constraints);
        break;
      }
      case NodeKind.COMPILED: {
        let compiled = <CompiledExpression>expression;
        expr = compiled.expr;
        this.currentType = compiled.type;
        break;
      }
      case NodeKind.CLASS: {
        // TODO: compile as class expression
        this.error(
          DiagnosticCode.Not_implemented_0,
          expression.range,
          "Block-scoped class declarations or expressions"
        );
        expr = this.module.unreachable();
        break;
      }
      default: {
        assert(false);
        expr = this.module.unreachable();
      }
    }
    // ensure conversion and wrapping in case the respective function doesn't on its own
    var currentType = this.currentType;
    var wrap = (constraints & Constraints.MUST_WRAP) != 0;
    if (currentType != contextualType.nonNullableType) { // allow assigning non-nullable to nullable
      if (constraints & Constraints.CONV_EXPLICIT) {
        expr = this.convertExpression(expr, currentType, contextualType, true, expression);
        this.currentType = currentType = contextualType;
      } else if (constraints & Constraints.CONV_IMPLICIT) {
        expr = this.convertExpression(expr, currentType, contextualType, false, expression);
        this.currentType = currentType = contextualType;
      }
    }
    if (wrap) expr = this.ensureSmallIntegerWrap(expr, currentType);
    // debug location is added here so the caller doesn't have to. means: compilation of an expression
    // must go through this function, with the respective per-kind functions not being used directly.
    if (this.options.sourceMap) this.addDebugLocation(expr, expression.range);
    return expr;
  }

  /** Converts an expression's result from one type to another. */
  convertExpression(
    expr: ExpressionRef,
    /** Original type. */
    fromType: Type,
    /** New type. */
    toType: Type,
    /** Whether the conversion is explicit. */
    explicit: bool,
    /** Report node. */
    reportNode: Node
  ): ExpressionRef {
    var module = this.module;

    if (fromType.kind == TypeKind.VOID) {
      if (toType.kind == TypeKind.VOID) {
        // void to void: Can happen as a result of a foregoing error. Since we
        // have an `expr` here that is already supposed to be void, return it.
        return expr;
      }
      // void to any
      this.error(
        DiagnosticCode.Type_0_is_not_assignable_to_type_1,
        reportNode.range, fromType.toString(), toType.toString()
      );
      return module.unreachable();
    }

    // any to void
    if (toType.kind == TypeKind.VOID) return module.drop(expr);

    // reference involved
    if (fromType.isReference || toType.isReference) {
      if (this.currentFlow.isNonnull(expr, fromType)) {
        fromType = fromType.nonNullableType;
      } else if (explicit && fromType.isNullableReference && !toType.isNullableReference) {
        // explicit conversion from nullable to non-nullable requires a runtime
        // check here because nonnull state above already didn't know better
        if (!this.options.noAssert) {
          expr = this.makeRuntimeNonNullCheck(expr, fromType, reportNode);
        }
        fromType = fromType.nonNullableType;
      }
      if (fromType.isAssignableTo(toType)) { // upcast or same
        assert(toType.isExternalReference || fromType.kind == toType.kind);
        this.currentType = toType;
        return expr;
      }
      if (explicit && toType.nonNullableType.isAssignableTo(fromType)) { // downcast
        // <Cat | null>(<Animal>maybeCat)
        if (toType.isExternalReference) {
          this.error(
            DiagnosticCode.Not_implemented_0,
            reportNode.range,
            "ref.cast"
          );
          this.currentType = toType;
          return module.unreachable();
        }
        assert(fromType.kind == toType.kind);
        if (!this.options.noAssert) {
          expr = this.makeRuntimeDowncastCheck(expr, fromType, toType, reportNode);
        }
        this.currentType = toType;
        return expr;
      }
      this.error(
        DiagnosticCode.Type_0_is_not_assignable_to_type_1,
        reportNode.range, fromType.toString(), toType.toString()
      );
      this.currentType = toType;
      return module.unreachable();
    }

    // not dealing with references from here on
    assert(!fromType.isReference && !toType.isReference);

    // Early return if we have same types
    if (toType.kind == fromType.kind) {
      this.currentType = toType;
      return expr;
    }

    // v128 to any / any to v128
    // except v128 to bool
    //
    // NOTE:In case we would have more conversions to and from v128 type it's better
    // to make these checks more individual and integrate in below flow.
    if (
      !toType.isBooleanValue &&
      (toType.isVectorValue || fromType.isVectorValue)
    ) {
      this.error(
        DiagnosticCode.Type_0_is_not_assignable_to_type_1,
        reportNode.range, fromType.toString(), toType.toString()
      );
      return module.unreachable();
    }

    if (!fromType.isAssignableTo(toType)) {
      if (!explicit) {
        this.error(
          DiagnosticCode.Conversion_from_type_0_to_1_requires_an_explicit_cast,
          reportNode.range, fromType.toString(), toType.toString()
        ); // recoverable
      }
    }

    if (fromType.isFloatValue) {

      // float to float
      if (toType.isFloatValue) {
        if (fromType.kind == TypeKind.F32) {

          // f32 to f64
          if (toType.kind == TypeKind.F64) {
            expr = module.unary(UnaryOp.PromoteF32ToF64, expr);
          }

          // otherwise f32 to f32

        // f64 to f32
        } else if (toType.kind == TypeKind.F32) {
          expr = module.unary(UnaryOp.DemoteF64ToF32, expr);
        }

        // otherwise f64 to f64

      // float to int
      } else if (toType.isIntegerValue) {

        // f32 to int
        if (fromType.kind == TypeKind.F32) {
          if (toType.isBooleanValue) {
            expr = this.makeIsTrueish(expr, Type.f32, reportNode);
          } else if (toType.isSignedIntegerValue) {
            let saturating = this.options.hasFeature(Feature.NONTRAPPING_F2I);
            if (toType.isLongIntegerValue) {
              expr = module.unary(saturating ? UnaryOp.TruncSatF32ToI64 : UnaryOp.TruncF32ToI64, expr);
            } else {
              expr = module.unary(saturating ? UnaryOp.TruncSatF32ToI32 : UnaryOp.TruncF32ToI32, expr);
            }
          } else {
            let saturating = this.options.hasFeature(Feature.NONTRAPPING_F2I);
            if (toType.isLongIntegerValue) {
              expr = module.unary(saturating ? UnaryOp.TruncSatF32ToU64 : UnaryOp.TruncF32ToU64, expr);
            } else {
              expr = module.unary(saturating ? UnaryOp.TruncSatF32ToU32 : UnaryOp.TruncF32ToU32, expr);
            }
          }

        // f64 to int
        } else {
          if (toType.isBooleanValue) {
            expr = this.makeIsTrueish(expr, Type.f64, reportNode);
          } else if (toType.isSignedIntegerValue) {
            let saturating = this.options.hasFeature(Feature.NONTRAPPING_F2I);
            if (toType.isLongIntegerValue) {
              expr = module.unary(saturating ? UnaryOp.TruncSatF64ToI64 : UnaryOp.TruncF64ToI64, expr);
            } else {
              expr = module.unary(saturating ? UnaryOp.TruncSatF64ToI32 : UnaryOp.TruncF64ToI32, expr);
            }
          } else {
            let saturating = this.options.hasFeature(Feature.NONTRAPPING_F2I);
            if (toType.isLongIntegerValue) {
              expr = module.unary(saturating ? UnaryOp.TruncSatF64ToU64 : UnaryOp.TruncF64ToU64, expr);
            } else {
              expr = module.unary(saturating ? UnaryOp.TruncSatF64ToU32 : UnaryOp.TruncF64ToU32, expr);
            }
          }
        }

      // float to void
      } else {
        assert(toType.flags == TypeFlags.NONE, "void type expected");
        expr = module.drop(expr);
      }

    // int to float
    } else if (fromType.isIntegerValue && toType.isFloatValue) {

      // int to f32
      if (toType.kind == TypeKind.F32) {
        if (fromType.isLongIntegerValue) {
          expr = module.unary(
            fromType.isSignedIntegerValue
              ? UnaryOp.ConvertI64ToF32
              : UnaryOp.ConvertU64ToF32,
            expr
          );
        } else {
          expr = module.unary(
            fromType.isSignedIntegerValue
              ? UnaryOp.ConvertI32ToF32
              : UnaryOp.ConvertU32ToF32,
            expr
          );
        }

      // int to f64
      } else {
        if (fromType.isLongIntegerValue) {
          expr = module.unary(
            fromType.isSignedIntegerValue
              ? UnaryOp.ConvertI64ToF64
              : UnaryOp.ConvertU64ToF64,
            expr
          );
        } else {
          expr = module.unary(
            fromType.isSignedIntegerValue
              ? UnaryOp.ConvertI32ToF64
              : UnaryOp.ConvertU32ToF64,
            expr
          );
        }
      }

    // v128 to bool
    } else if (fromType == Type.v128 && toType.isBooleanValue) {
      expr = this.makeIsTrueish(expr, Type.v128, reportNode);

    // int to int
    } else {
      // i64 to ...
      if (fromType.isLongIntegerValue) {

        // i64 to i32 or smaller
        if (toType.isBooleanValue) {
          expr = module.binary(BinaryOp.NeI64, expr, module.i64(0));
        } else if (!toType.isLongIntegerValue) {
          expr = module.unary(UnaryOp.WrapI64ToI32, expr); // discards upper bits
        }

      // i32 or smaller to i64
      } else if (toType.isLongIntegerValue) {
        expr = module.unary(
          fromType.isSignedIntegerValue ? UnaryOp.ExtendI32ToI64 : UnaryOp.ExtendU32ToU64,
          this.ensureSmallIntegerWrap(expr, fromType) // must clear garbage bits
        );

      // i32 to i32
      } else {
        // small i32 to ...
        if (fromType.isShortIntegerValue) {
          // small i32 to larger i32
          if (fromType.size < toType.size) {
            expr = this.ensureSmallIntegerWrap(expr, fromType); // must clear garbage bits
          }
        // same size
        } else {
          if (!explicit && !this.options.isWasm64 && fromType.isVaryingIntegerValue && !toType.isVaryingIntegerValue) {
            this.warning(
              DiagnosticCode.Conversion_from_type_0_to_1_will_require_an_explicit_cast_when_switching_between_32_64_bit,
              reportNode.range, fromType.toString(), toType.toString()
            );
          }
        }
      }
    }

    this.currentType = toType;
    return expr;
  }

  private compileAssertionExpression(
    expression: AssertionExpression,
    contextualType: Type,
    constraints: Constraints
  ): ExpressionRef {
    var inheritedConstraints = constraints & ~(Constraints.CONV_IMPLICIT | Constraints.CONV_EXPLICIT);
    switch (expression.assertionKind) {
      case AssertionKind.PREFIX:
      case AssertionKind.AS: {
        let flow = this.currentFlow;
        let toType = this.resolver.resolveType( // reports
          assert(expression.toType),
          flow.actualFunction,
          cloneMap(flow.contextualTypeArguments)
        );
        if (!toType) return this.module.unreachable();
        return this.compileExpression(expression.expression, toType, inheritedConstraints | Constraints.CONV_EXPLICIT);
      }
      case AssertionKind.NONNULL: {
        assert(!expression.toType);
        let expr = this.compileExpression(expression.expression, contextualType.exceptVoid, inheritedConstraints);
        let type = this.currentType;
        if (this.currentFlow.isNonnull(expr, type)) {
          this.info(
            DiagnosticCode.Expression_is_never_null,
            expression.expression.range
          );
        } else if (!this.options.noAssert) {
          expr = this.makeRuntimeNonNullCheck(expr, type, expression);
        }
        this.currentType = type.nonNullableType;
        return expr;
      }
      case AssertionKind.CONST: {
        // TODO: decide on the layout of ReadonlyArray first
        // let operand = expression.expression;
        // if (operand.kind == NodeKind.LITERAL && (<LiteralExpression>operand).literalKind == LiteralKind.ARRAY) {
        //   let element = this.resolver.lookupExpression(expression /* ! */, this.currentFlow, contextualType);
        //   if (!element) return this.module.unreachable();
        //   if (element.kind == ElementKind.CLASS) {
        //     let arrayInstance = <Class>element;
        //     if (arrayInstance.extends(this.program.readonlyArrayPrototype)) {
        //       return this.compileStaticArrayLiteral(<ArrayLiteralExpression>operand, arrayInstance.type, constraints);
        //     }
        //   }
        // }
        this.error(
          DiagnosticCode.Not_implemented_0,
          expression.range,
          "Const assertion"
        );
        return this.module.unreachable();
      }
      default: assert(false);
    }
    return this.module.unreachable();
  }

  private f32ModInstance: Function | null = null;
  private f64ModInstance: Function | null = null;
  private f32PowInstance: Function | null = null;
  private f64PowInstance: Function | null = null;
  private i32PowInstance: Function | null = null;
  private i64PowInstance: Function | null = null;

  private compileBinaryExpression(
    expression: BinaryExpression,
    contextualType: Type,
    constraints: Constraints
  ): ExpressionRef {
    var module = this.module;
    var left = expression.left;
    var right = expression.right;

    var leftExpr: ExpressionRef;
    var leftType: Type;
    var rightExpr: ExpressionRef;
    var rightType: Type;
    var commonType: Type | null;

    var expr: ExpressionRef;
    var compound = false;

    var operator = expression.operator;
    switch (operator) {
      case Token.LESSTHAN: {
        leftExpr = this.compileExpression(left, contextualType);
        leftType = this.currentType;

        // check operator overload
        let classReference = leftType.getClassOrWrapper(this.program);
        if (classReference) {
          let overload = classReference.lookupOverload(OperatorKind.LT);
          if (overload) {
            expr = this.compileBinaryOverload(overload, left, leftExpr, leftType, right, expression);
            break;
          }
        }

        rightExpr = this.compileExpression(right, leftType);
        rightType = this.currentType;
        commonType = Type.commonDenominator(leftType, rightType, true);
        if (!commonType || !commonType.isNumericValue) {
          this.error(
            DiagnosticCode.Operator_0_cannot_be_applied_to_types_1_and_2,
            expression.range, "<", leftType.toString(), rightType.toString()
          );
          this.currentType = contextualType;
          return module.unreachable();
        }

        leftExpr = this.convertExpression(leftExpr, leftType, commonType, false, left);
        leftType = commonType;
        rightExpr = this.convertExpression(rightExpr, rightType, commonType, false, right);
        rightType = commonType;

        expr = this.makeLt(leftExpr, rightExpr, commonType);
        this.currentType = Type.bool;
        break;
      }
      case Token.GREATERTHAN: {
        leftExpr = this.compileExpression(left, contextualType);
        leftType = this.currentType;

        // check operator overload
        let classReference = leftType.getClassOrWrapper(this.program);
        if (classReference) {
          let overload = classReference.lookupOverload(OperatorKind.GT);
          if (overload) {
            expr = this.compileBinaryOverload(overload, left, leftExpr, leftType, right, expression);
            break;
          }
        }

        rightExpr = this.compileExpression(right, leftType);
        rightType = this.currentType;
        commonType = Type.commonDenominator(leftType, rightType, true);
        if (!commonType || !commonType.isNumericValue) {
          this.error(
            DiagnosticCode.Operator_0_cannot_be_applied_to_types_1_and_2,
            expression.range, ">", leftType.toString(), rightType.toString()
          );
          this.currentType = contextualType;
          return module.unreachable();
        }

        leftExpr = this.convertExpression(leftExpr, leftType, commonType, false, left);
        leftType = commonType;
        rightExpr = this.convertExpression(rightExpr, rightType, commonType, false, right);
        rightType = commonType;

        expr = this.makeGt(leftExpr, rightExpr, commonType);
        this.currentType = Type.bool;
        break;
      }
      case Token.LESSTHAN_EQUALS: {
        leftExpr = this.compileExpression(left, contextualType);
        leftType = this.currentType;

        // check operator overload
        let classReference = leftType.getClassOrWrapper(this.program);
        if (classReference) {
          let overload = classReference.lookupOverload(OperatorKind.LE);
          if (overload) {
            expr = this.compileBinaryOverload(overload, left, leftExpr, leftType, right, expression);
            break;
          }
        }

        rightExpr = this.compileExpression(right, leftType);
        rightType = this.currentType;
        commonType = Type.commonDenominator(leftType, rightType, true);
        if (!commonType || !commonType.isNumericValue) {
          this.error(
            DiagnosticCode.Operator_0_cannot_be_applied_to_types_1_and_2,
            expression.range, "<=", leftType.toString(), rightType.toString()
          );
          this.currentType = contextualType;
          return module.unreachable();
        }

        leftExpr = this.convertExpression(leftExpr, leftType, commonType, false, left);
        leftType = commonType;
        rightExpr = this.convertExpression(rightExpr, rightType, commonType, false, right);
        rightType = commonType;

        expr = this.makeLe(leftExpr, rightExpr, commonType);
        this.currentType = Type.bool;
        break;
      }
      case Token.GREATERTHAN_EQUALS: {
        leftExpr = this.compileExpression(left, contextualType);
        leftType = this.currentType;

        // check operator overload
        let classReference = leftType.getClassOrWrapper(this.program);
        if (classReference) {
          let overload = classReference.lookupOverload(OperatorKind.GE);
          if (overload) {
            expr = this.compileBinaryOverload(overload, left, leftExpr, leftType, right, expression);
            break;
          }
        }

        rightExpr = this.compileExpression(right, leftType);
        rightType = this.currentType;
        commonType = Type.commonDenominator(leftType, rightType, true);
        if (!commonType || !commonType.isNumericValue) {
          this.error(
            DiagnosticCode.Operator_0_cannot_be_applied_to_types_1_and_2,
            expression.range, ">=", leftType.toString(), rightType.toString()
          );
          this.currentType = contextualType;
          return module.unreachable();
        }

        leftExpr = this.convertExpression(leftExpr, leftType, commonType, false, left);
        leftType = commonType;
        rightExpr = this.convertExpression(rightExpr, rightType, commonType, false, right);
        rightType = commonType;

        expr = this.makeGe(leftExpr, rightExpr, commonType);
        this.currentType = Type.bool;
        break;
      }

      case Token.EQUALS_EQUALS_EQUALS:
      case Token.EQUALS_EQUALS: {
        leftExpr = this.compileExpression(left, contextualType);
        leftType = this.currentType;

        // check operator overload
        let classReference = leftType.getClassOrWrapper(this.program);
        if (classReference) {
          let overload = classReference.lookupOverload(OperatorKind.EQ);
          if (overload) {
            expr = this.compileBinaryOverload(overload, left, leftExpr, leftType, right, expression);
            break;
          }
        }

        rightExpr = this.compileExpression(right, leftType);
        rightType = this.currentType;
        commonType = Type.commonDenominator(leftType, rightType, false);
        if (!commonType) {
          this.error(
            DiagnosticCode.Operator_0_cannot_be_applied_to_types_1_and_2,
            expression.range, operatorTokenToString(expression.operator), leftType.toString(), rightType.toString()
          );
          this.currentType = contextualType;
          return module.unreachable();
        }

        leftExpr = this.convertExpression(leftExpr, leftType, commonType, false, left);
        leftType = commonType;
        rightExpr = this.convertExpression(rightExpr, rightType, commonType, false, right);
        rightType = commonType;

        expr = this.makeEq(leftExpr, rightExpr, commonType, expression);
        this.currentType = Type.bool;
        break;
      }
      case Token.EXCLAMATION_EQUALS_EQUALS:
      case Token.EXCLAMATION_EQUALS: {
        leftExpr = this.compileExpression(left, contextualType);
        leftType = this.currentType;

        // check operator overload
        let classReference = leftType.getClass();
        if (classReference) {
          let overload = classReference.lookupOverload(OperatorKind.NE);
          if (overload) {
            expr = this.compileBinaryOverload(overload, left, leftExpr, leftType, right, expression);
            break;
          }
        }

        rightExpr = this.compileExpression(right, leftType);
        rightType = this.currentType;
        commonType = Type.commonDenominator(leftType, rightType, false);
        if (!commonType) {
          this.error(
            DiagnosticCode.Operator_0_cannot_be_applied_to_types_1_and_2,
            expression.range, operatorTokenToString(expression.operator), leftType.toString(), rightType.toString()
          );
          this.currentType = contextualType;
          return module.unreachable();
        }

        leftExpr = this.convertExpression(leftExpr, leftType, commonType, false, left);
        leftType = commonType;
        rightExpr = this.convertExpression(rightExpr, rightType, commonType, false, right);
        rightType = commonType;

        expr = this.makeNe(leftExpr, rightExpr, commonType, expression);
        this.currentType = Type.bool;
        break;
      }
      case Token.EQUALS: {
        return this.compileAssignment(left, right, contextualType);
      }
      case Token.PLUS_EQUALS: compound = true;
      case Token.PLUS: {
        leftExpr = this.compileExpression(left, contextualType);
        leftType = this.currentType;

        // check operator overload
        let classReference = leftType.getClassOrWrapper(this.program);
        if (classReference) {
          let overload = classReference.lookupOverload(OperatorKind.ADD);
          if (overload) {
            expr = this.compileBinaryOverload(overload, left, leftExpr, leftType, right, expression);
            break;
          }
        }
        if (compound) {
          if (!leftType.isNumericValue) {
            this.error(
              DiagnosticCode.The_0_operator_cannot_be_applied_to_type_1,
              expression.range, "+", leftType.toString()
            );
            return module.unreachable();
          }
          rightExpr = this.compileExpression(right, leftType, Constraints.CONV_IMPLICIT);
          rightType = commonType = this.currentType;
        } else {
          rightExpr = this.compileExpression(right, leftType);
          rightType = this.currentType;
          commonType = Type.commonDenominator(leftType, rightType, false);
          if (!commonType || !commonType.isNumericValue) {
            this.error(
              DiagnosticCode.Operator_0_cannot_be_applied_to_types_1_and_2,
              expression.range, "+", leftType.toString(), rightType.toString()
            );
            this.currentType = contextualType;
            return module.unreachable();
          }
          leftExpr = this.convertExpression(leftExpr, leftType, commonType, false, left);
          leftType = commonType;
          rightExpr = this.convertExpression(rightExpr, rightType, commonType, false, right);
          rightType = commonType;
        }
        expr = this.makeAdd(leftExpr, rightExpr, commonType);
        break;
      }
      case Token.MINUS_EQUALS: compound = true;
      case Token.MINUS: {
        leftExpr = this.compileExpression(left, contextualType);
        leftType = this.currentType;

        // check operator overload
        let classReference = leftType.getClassOrWrapper(this.program);
        if (classReference) {
          let overload = classReference.lookupOverload(OperatorKind.SUB);
          if (overload) {
            expr = this.compileBinaryOverload(overload, left, leftExpr, leftType, right, expression);
            break;
          }
        }

        if (compound) {
          if (!leftType.isNumericValue) {
            this.error(
              DiagnosticCode.The_0_operator_cannot_be_applied_to_type_1,
              expression.range, "-", leftType.toString()
            );
            return module.unreachable();
          }
          rightExpr = this.compileExpression(right, leftType, Constraints.CONV_IMPLICIT);
          rightType = commonType = this.currentType;
        } else {
          rightExpr = this.compileExpression(right, leftType);
          rightType = this.currentType;
          commonType = Type.commonDenominator(leftType, rightType, false);
          if (!commonType || !leftType.isNumericValue) {
            this.error(
              DiagnosticCode.Operator_0_cannot_be_applied_to_types_1_and_2,
              expression.range, "-", leftType.toString(), rightType.toString()
            );
            this.currentType = contextualType;
            return module.unreachable();
          }
          leftExpr = this.convertExpression(leftExpr, leftType, commonType, false, left);
          leftType = commonType;
          rightExpr = this.convertExpression(rightExpr, rightType, commonType, false, right);
          rightType = commonType;
        }
        expr = this.makeSub(leftExpr, rightExpr, commonType);
        break;
      }
      case Token.ASTERISK_EQUALS: compound = true;
      case Token.ASTERISK: {
        leftExpr = this.compileExpression(left, contextualType);
        leftType = this.currentType;

        // check operator overload
        let classReference = leftType.getClassOrWrapper(this.program);
        if (classReference) {
          let overload = classReference.lookupOverload(OperatorKind.MUL);
          if (overload) {
            expr = this.compileBinaryOverload(overload, left, leftExpr, leftType, right, expression);
            break;
          }
        }

        if (compound) {
          if (!leftType.isNumericValue) {
            this.error(
              DiagnosticCode.The_0_operator_cannot_be_applied_to_type_1,
              expression.range, "*", leftType.toString()
            );
            return module.unreachable();
          }
          rightExpr = this.compileExpression(right, leftType, Constraints.CONV_IMPLICIT);
          rightType = commonType = this.currentType;
        } else {
          rightExpr = this.compileExpression(right, leftType);
          rightType = this.currentType;
          commonType = Type.commonDenominator(leftType, rightType, false);
          if (!commonType || !commonType.isNumericValue) {
            this.error(
              DiagnosticCode.Operator_0_cannot_be_applied_to_types_1_and_2,
              expression.range, "*", leftType.toString(), rightType.toString()
            );
            this.currentType = contextualType;
            return module.unreachable();
          }
          leftExpr = this.convertExpression(leftExpr, leftType, commonType, false, left);
          leftType = commonType;
          rightExpr = this.convertExpression(rightExpr, rightType, commonType, false, right);
          rightType = commonType;
        }
        expr = this.makeMul(leftExpr, rightExpr, commonType);
        break;
      }
      case Token.ASTERISK_ASTERISK_EQUALS: compound = true;
      case Token.ASTERISK_ASTERISK: {
        leftExpr = this.compileExpression(left, contextualType);
        leftType = this.currentType;

        // check operator overload
        let classReference = leftType.getClassOrWrapper(this.program);
        if (classReference) {
          let overload = classReference.lookupOverload(OperatorKind.POW);
          if (overload) {
            expr = this.compileBinaryOverload(overload, left, leftExpr, leftType, right, expression);
            break;
          }
        }

        if (compound) {
          if (!leftType.isNumericValue) {
            this.error(
              DiagnosticCode.The_0_operator_cannot_be_applied_to_type_1,
              expression.range, "**", leftType.toString()
            );
            return module.unreachable();
          }
          rightExpr = this.compileExpression(right, leftType, Constraints.CONV_IMPLICIT);
          rightType = commonType = this.currentType;
        } else {
          rightExpr = this.compileExpression(right, leftType);
          rightType = this.currentType;
          commonType = Type.commonDenominator(leftType, rightType, false);
          if (!commonType || !commonType.isNumericValue) {
            this.error(
              DiagnosticCode.Operator_0_cannot_be_applied_to_types_1_and_2,
              expression.range, "**", leftType.toString(), rightType.toString()
            );
            this.currentType = contextualType;
            return module.unreachable();
          }
          leftExpr = this.convertExpression(leftExpr, leftType, commonType, false, left);
          leftType = commonType;
          rightExpr = this.convertExpression(rightExpr, rightType, commonType, false, right);
          rightType = commonType;
        }
        expr = this.makePow(leftExpr, rightExpr, commonType, expression);
        break;
      }
      case Token.SLASH_EQUALS: compound = true;
      case Token.SLASH: {
        leftExpr = this.compileExpression(left, contextualType);
        leftType = this.currentType;

        // check operator overload
        let classReference = leftType.getClassOrWrapper(this.program);
        if (classReference) {
          let overload = classReference.lookupOverload(OperatorKind.DIV);
          if (overload) {
            expr = this.compileBinaryOverload(overload, left, leftExpr, leftType, right, expression);
            break;
          }
        }

        if (compound) {
          if (!leftType.isNumericValue) {
            this.error(
              DiagnosticCode.The_0_operator_cannot_be_applied_to_type_1,
              expression.range, "/", leftType.toString()
            );
            return module.unreachable();
          }
          rightExpr = this.compileExpression(right, leftType, Constraints.CONV_IMPLICIT);
          rightType = commonType = this.currentType;
        } else {
          rightExpr = this.compileExpression(right, leftType);
          rightType = this.currentType;
          commonType = Type.commonDenominator(leftType, rightType, false);
          if (!commonType || !commonType.isNumericValue) {
            this.error(
              DiagnosticCode.Operator_0_cannot_be_applied_to_types_1_and_2,
              expression.range, "/", leftType.toString(), rightType.toString()
            );
            this.currentType = contextualType;
            return module.unreachable();
          }
          leftExpr = this.convertExpression(leftExpr, leftType, commonType, false, left);
          leftType = commonType;
          rightExpr = this.convertExpression(rightExpr, rightType, commonType, false, right);
          rightType = commonType;
        }
        expr = this.makeDiv(leftExpr, rightExpr, commonType);
        break;
      }
      case Token.PERCENT_EQUALS: compound = true;
      case Token.PERCENT: {
        leftExpr = this.compileExpression(left, contextualType);
        leftType = this.currentType;

        // check operator overload
        let classReference = leftType.getClassOrWrapper(this.program);
        if (classReference) {
          let overload = classReference.lookupOverload(OperatorKind.REM);
          if (overload) {
            expr = this.compileBinaryOverload(overload, left, leftExpr, leftType, right, expression);
            break;
          }
        }

        if (compound) {
          if (!leftType.isNumericValue) {
            this.error(
              DiagnosticCode.The_0_operator_cannot_be_applied_to_type_1,
              expression.range, "%", leftType.toString()
            );
            return module.unreachable();
          }
          rightExpr = this.compileExpression(right, leftType, Constraints.CONV_IMPLICIT);
          rightType = commonType = this.currentType;
        } else {
          rightExpr = this.compileExpression(right, leftType);
          rightType = this.currentType;
          commonType = Type.commonDenominator(leftType, rightType, false);
          if (!commonType || !commonType.isNumericValue) {
            this.error(
              DiagnosticCode.Operator_0_cannot_be_applied_to_types_1_and_2,
              expression.range, "%", leftType.toString(), rightType.toString()
            );
            this.currentType = contextualType;
            return module.unreachable();
          }
          leftExpr = this.convertExpression(leftExpr, leftType, commonType, false, left);
          leftType = commonType;
          rightExpr = this.convertExpression(rightExpr, rightType, commonType, false, right);
          rightType = commonType;
        }
        expr = this.makeRem(leftExpr, rightExpr, commonType, expression);
        break;
      }
      case Token.LESSTHAN_LESSTHAN_EQUALS: compound = true;
      case Token.LESSTHAN_LESSTHAN: {
        leftExpr = this.compileExpression(left, contextualType.intType);
        leftType = this.currentType;

        // check operator overload
        let classReference = leftType.getClassOrWrapper(this.program);
        if (classReference) {
          let overload = classReference.lookupOverload(OperatorKind.BITWISE_SHL);
          if (overload) {
            expr = this.compileBinaryOverload(overload, left, leftExpr, leftType, right, expression);
            break;
          }
        }
        if (!leftType.isIntegerValue) {
          this.error(
            DiagnosticCode.The_0_operator_cannot_be_applied_to_type_1,
            expression.range, "<<", leftType.toString()
          );
          return module.unreachable();
        }
        rightExpr = this.compileExpression(right, leftType, Constraints.CONV_IMPLICIT);
        rightType = this.currentType;

        expr = this.makeShl(leftExpr, rightExpr, rightType);
        break;
      }
      case Token.GREATERTHAN_GREATERTHAN_EQUALS: compound = true;
      case Token.GREATERTHAN_GREATERTHAN: {
        leftExpr = this.compileExpression(left, contextualType.intType);
        leftType = this.currentType;

        // check operator overload
        let classReference = leftType.getClassOrWrapper(this.program);
        if (classReference) {
          let overload = classReference.lookupOverload(OperatorKind.BITWISE_SHR);
          if (overload) {
            expr = this.compileBinaryOverload(overload, left, leftExpr, leftType, right, expression);
            break;
          }
        }
        if (!leftType.isIntegerValue) {
          this.error(
            DiagnosticCode.The_0_operator_cannot_be_applied_to_type_1,
            expression.range, ">>", leftType.toString()
          );
          return this.module.unreachable();
        }

        rightExpr = this.compileExpression(right, leftType, Constraints.CONV_IMPLICIT);
        rightType = this.currentType;

        expr = this.makeShr(leftExpr, rightExpr, rightType);
        break;
      }
      case Token.GREATERTHAN_GREATERTHAN_GREATERTHAN_EQUALS: compound = true;
      case Token.GREATERTHAN_GREATERTHAN_GREATERTHAN: {
        leftExpr = this.compileExpression(left, contextualType.intType);
        leftType = this.currentType;

        // check operator overload
        let classReference = leftType.getClassOrWrapper(this.program);
        if (classReference) {
          let overload = classReference.lookupOverload(OperatorKind.BITWISE_SHR_U);
          if (overload) {
            expr = this.compileBinaryOverload(overload, left, leftExpr, leftType, right, expression);
            break;
          }
        }
        if (!leftType.isIntegerValue) {
          this.error(
            DiagnosticCode.The_0_operator_cannot_be_applied_to_type_1,
            expression.range, ">>>", leftType.toString()
          );
          return module.unreachable();
        }
        rightExpr = this.compileExpression(right, leftType, Constraints.CONV_IMPLICIT);
        rightType = this.currentType;

        expr = this.makeShru(leftExpr, rightExpr, rightType);
        break;
      }
      case Token.AMPERSAND_EQUALS: compound = true;
      case Token.AMPERSAND: {
        leftExpr = this.compileExpression(left, contextualType.intType);
        leftType = this.currentType;

        // check operator overloadd
        let classReference = leftType.getClassOrWrapper(this.program);
        if (classReference) {
          let overload = classReference.lookupOverload(OperatorKind.BITWISE_AND);
          if (overload) {
            expr = this.compileBinaryOverload(overload, left, leftExpr, leftType, right, expression);
            break;
          }
        }

        if (compound) {
          if (!leftType.isIntegerValue) {
            this.error(
              DiagnosticCode.The_0_operator_cannot_be_applied_to_type_1,
              expression.range, "&", leftType.toString()
            );
            return module.unreachable();
          }
          rightExpr = this.compileExpression(right, leftType, Constraints.CONV_IMPLICIT);
          rightType = commonType = this.currentType;
        } else {
          rightExpr = this.compileExpression(right, leftType);
          rightType = this.currentType;
          commonType = Type.commonDenominator(leftType, rightType, false);
          if (!commonType || !commonType.isIntegerValue) {
            this.error(
              DiagnosticCode.Operator_0_cannot_be_applied_to_types_1_and_2,
              expression.range, "&", leftType.toString(), rightType.toString()
            );
            this.currentType = contextualType;
            return module.unreachable();
          }
          leftExpr = this.convertExpression(leftExpr, leftType, commonType, false, left);
          leftType = commonType;
          rightExpr = this.convertExpression(rightExpr, rightType, commonType, false, right);
          rightType = commonType;
        }
        expr = this.makeAnd(leftExpr, rightExpr, commonType);
        break;
      }
      case Token.BAR_EQUALS: compound = true;
      case Token.BAR: {
        leftExpr = this.compileExpression(left, contextualType.intType);
        leftType = this.currentType;

        // check operator overload
        let classReference = leftType.getClassOrWrapper(this.program);
        if (classReference) {
          let overload = classReference.lookupOverload(OperatorKind.BITWISE_OR);
          if (overload) {
            expr = this.compileBinaryOverload(overload, left, leftExpr, leftType, right, expression);
            break;
          }
        }

        if (compound) {
          if (!leftType.isIntegerValue) {
            this.error(
              DiagnosticCode.The_0_operator_cannot_be_applied_to_type_1,
              expression.range, "|", leftType.toString()
            );
            return module.unreachable();
          }
          rightExpr = this.compileExpression(right, leftType, Constraints.CONV_IMPLICIT);
          rightType = commonType = this.currentType;
        } else {
          rightExpr = this.compileExpression(right, leftType);
          rightType = this.currentType;
          commonType = Type.commonDenominator(leftType, rightType, false);
          if (!commonType || !commonType.isIntegerValue) {
            this.error(
              DiagnosticCode.Operator_0_cannot_be_applied_to_types_1_and_2,
              expression.range, "|", leftType.toString(), rightType.toString()
            );
            this.currentType = contextualType;
            return module.unreachable();
          }
          leftExpr = this.convertExpression(leftExpr, leftType, commonType, false, left);
          leftType = commonType;
          rightExpr = this.convertExpression(rightExpr, rightType, commonType, false, right);
          rightType = commonType;
        }
        expr = this.makeOr(leftExpr, rightExpr, commonType);
        break;
      }
      case Token.CARET_EQUALS: compound = true;
      case Token.CARET: {
        leftExpr = this.compileExpression(left, contextualType.intType);
        leftType = this.currentType;

        // check operator overload
        let classReference = leftType.getClassOrWrapper(this.program);
        if (classReference) {
          let overload = classReference.lookupOverload(OperatorKind.BITWISE_XOR);
          if (overload) {
            expr = this.compileBinaryOverload(overload, left, leftExpr, leftType, right, expression);
            break;
          }
        }

        if (compound) {
          if (!leftType.isIntegerValue) {
            this.error(
              DiagnosticCode.The_0_operator_cannot_be_applied_to_type_1,
              expression.range, "^", leftType.toString()
            );
            return module.unreachable();
          }
          rightExpr = this.compileExpression(right, leftType, Constraints.CONV_IMPLICIT);
          rightType = commonType = this.currentType;
        } else {
          rightExpr = this.compileExpression(right, leftType);
          rightType = this.currentType;
          commonType = Type.commonDenominator(leftType, rightType, false);
          if (!commonType || !commonType.isIntegerValue) {
            this.error(
              DiagnosticCode.Operator_0_cannot_be_applied_to_types_1_and_2,
              expression.range, "^", leftType.toString(), rightType.toString()
            );
            this.currentType = contextualType;
            return module.unreachable();
          }
          leftExpr = this.convertExpression(leftExpr, leftType, commonType, false, left);
          leftType = commonType;
          rightExpr = this.convertExpression(rightExpr, rightType, commonType, false, right);
          rightType = commonType;
        }
        expr = this.makeXor(leftExpr, rightExpr, commonType);
        break;
      }

      // logical (no overloading)

      case Token.AMPERSAND_AMPERSAND: { // left && right -> (t = left) ? right : t
        let flow = this.currentFlow;
        let inheritedConstraints = constraints & Constraints.MUST_WRAP;
        leftExpr = this.compileExpression(left, contextualType.exceptVoid, inheritedConstraints);
        leftType = this.currentType;

        let rightFlow = flow.fork();
        this.currentFlow = rightFlow;
        rightFlow.inheritNonnullIfTrue(leftExpr);

        // simplify if only interested in true or false
        if (contextualType == Type.bool || contextualType == Type.void) {
          leftExpr = this.makeIsTrueish(leftExpr, leftType, left);

          // shortcut if lhs is always false
          let condKind = this.evaluateCondition(leftExpr);
          if (condKind == ConditionKind.FALSE) {
            expr = leftExpr;
          } else {
            rightExpr = this.compileExpression(right, leftType, inheritedConstraints);
            rightType = this.currentType;
            rightFlow.freeScopedLocals();
            rightExpr = this.makeIsTrueish(rightExpr, rightType, right);

            // simplify if lhs is always true
            if (condKind == ConditionKind.TRUE) {
              expr = rightExpr;
            } else {
              expr = module.if(leftExpr, rightExpr, module.i32(0));
            }
          }
          this.currentFlow = flow;
          this.currentType = Type.bool;

        } else {
          rightExpr = this.compileExpression(right, leftType, inheritedConstraints | Constraints.CONV_IMPLICIT);
          rightType = this.currentType;
          rightFlow.freeScopedLocals();
          this.currentFlow = flow;

          // simplify if copying left is trivial
          if (expr = module.tryCopyTrivialExpression(leftExpr)) {
            expr = module.if(
              this.makeIsTrueish(leftExpr, this.currentType, left),
              rightExpr,
              expr
            );

          // if not possible, tee left to a temp
          } else {
            let tempLocal = flow.getTempLocal(leftType);
            if (!flow.canOverflow(leftExpr, leftType)) flow.setLocalFlag(tempLocal.index, LocalFlags.WRAPPED);
            if (flow.isNonnull(leftExpr, leftType)) flow.setLocalFlag(tempLocal.index, LocalFlags.NONNULL);
            expr = module.if(
              this.makeIsTrueish(module.local_tee(tempLocal.index, leftExpr, leftType.isManaged), leftType, left),
              rightExpr,
              module.local_get(tempLocal.index, leftType.toRef())
            );
            flow.freeTempLocal(tempLocal);
          }
          this.currentType = leftType;
        }
        break;
      }
      case Token.BAR_BAR: { // left || right -> ((t = left) ? t : right)
        let flow = this.currentFlow;
        let inheritedConstraints = constraints & Constraints.MUST_WRAP;
        leftExpr = this.compileExpression(left, contextualType.exceptVoid, inheritedConstraints);
        leftType = this.currentType;

        let rightFlow = flow.fork();
        this.currentFlow = rightFlow;
        rightFlow.inheritNonnullIfFalse(leftExpr);

        // simplify if only interested in true or false
        if (contextualType == Type.bool || contextualType == Type.void) {
          leftExpr = this.makeIsTrueish(leftExpr, leftType, left);

          // shortcut if lhs is always true
          let condKind = this.evaluateCondition(leftExpr);
          if (condKind == ConditionKind.TRUE) {
            expr = leftExpr;
          } else {
            rightExpr = this.compileExpression(right, leftType, inheritedConstraints);
            rightType = this.currentType;
            rightFlow.freeScopedLocals();
            rightExpr = this.makeIsTrueish(rightExpr, rightType, right);

            // simplify if lhs is always false
            if (condKind == ConditionKind.FALSE) {
              expr = rightExpr;
            } else {
              expr = module.if(leftExpr, module.i32(1), rightExpr);
            }
          }
          this.currentFlow = flow;
          this.currentType = Type.bool;

        } else {
          rightExpr = this.compileExpression(right, leftType, inheritedConstraints | Constraints.CONV_IMPLICIT);
          rightType = this.currentType;
          rightFlow.freeScopedLocals();
          this.currentFlow = flow;

          // simplify if copying left is trivial
          if (expr = module.tryCopyTrivialExpression(leftExpr)) {
            expr = module.if(
              this.makeIsTrueish(leftExpr, leftType, left),
              expr,
              rightExpr
            );

          // if not possible, tee left to a temp. local
          } else {
            let temp = flow.getTempLocal(leftType);
            if (!flow.canOverflow(leftExpr, leftType)) flow.setLocalFlag(temp.index, LocalFlags.WRAPPED);
            if (flow.isNonnull(leftExpr, leftType)) flow.setLocalFlag(temp.index, LocalFlags.NONNULL);
            expr = module.if(
              this.makeIsTrueish(module.local_tee(temp.index, leftExpr, leftType.isManaged), leftType, left),
              module.local_get(temp.index, leftType.toRef()),
              rightExpr
            );
            flow.freeTempLocal(temp);
          }
          this.currentType = leftType;
        }
        break;
      }
      default: {
        assert(false);
        expr = this.module.unreachable();
      }
    }
    if (!compound) return expr;
    var resolver = this.resolver;
    var target = resolver.lookupExpression(left, this.currentFlow);
    if (!target) return module.unreachable();
    var targetType = resolver.getTypeOfElement(target);
    if (!targetType) targetType = Type.void;
    if (!this.currentType.isStrictlyAssignableTo(targetType)) {
      this.error(
        DiagnosticCode.Type_0_is_not_assignable_to_type_1,
        expression.range, this.currentType.toString(), targetType.toString()
      );
      return module.unreachable();
    }
    return this.makeAssignment(
      target,
      expr,
      this.currentType,
      right,
      resolver.currentThisExpression,
      resolver.currentElementExpression,
      contextualType != Type.void
    );
  }

  makeLt(leftExpr: ExpressionRef, rightExpr: ExpressionRef, type: Type): ExpressionRef {
    // Cares about garbage bits and signedness
    var module = this.module;
    switch (type.kind) {
      case TypeKind.I8:
      case TypeKind.I16: {
        leftExpr  = this.ensureSmallIntegerWrap(leftExpr, type);
        rightExpr = this.ensureSmallIntegerWrap(rightExpr, type);
        // falls through
      }
      case TypeKind.I32: return module.binary(BinaryOp.LtI32, leftExpr, rightExpr);
      case TypeKind.I64: return module.binary(BinaryOp.LtI64, leftExpr, rightExpr);
      case TypeKind.ISIZE: return module.binary(BinaryOp.LtISize, leftExpr, rightExpr);
      case TypeKind.BOOL:
      case TypeKind.U8:
      case TypeKind.U16: {
        leftExpr  = this.ensureSmallIntegerWrap(leftExpr, type);
        rightExpr = this.ensureSmallIntegerWrap(rightExpr, type);
        // falls through
      }
      case TypeKind.U32: return module.binary(BinaryOp.LtU32, leftExpr, rightExpr);
      case TypeKind.U64: return module.binary(BinaryOp.LtU64, leftExpr, rightExpr);
      case TypeKind.USIZE: return module.binary(BinaryOp.LtUSize, leftExpr, rightExpr);
      case TypeKind.F32: return module.binary(BinaryOp.LtF32, leftExpr, rightExpr);
      case TypeKind.F64: return module.binary(BinaryOp.LtF64, leftExpr, rightExpr);
    }
    assert(false);
    return module.unreachable();
  }

  makeGt(leftExpr: ExpressionRef, rightExpr: ExpressionRef, type: Type): ExpressionRef {
    // Cares about garbage bits and signedness
    var module = this.module;
    switch (type.kind) {
      case TypeKind.I8:
      case TypeKind.I16: {
        leftExpr  = this.ensureSmallIntegerWrap(leftExpr, type);
        rightExpr = this.ensureSmallIntegerWrap(rightExpr, type);
        // falls through
      }
      case TypeKind.I32: return module.binary(BinaryOp.GtI32, leftExpr, rightExpr);
      case TypeKind.I64: return module.binary(BinaryOp.GtI64, leftExpr, rightExpr);
      case TypeKind.ISIZE: return module.binary(BinaryOp.GtISize, leftExpr, rightExpr);
      case TypeKind.BOOL:
      case TypeKind.U8:
      case TypeKind.U16: {
        leftExpr  = this.ensureSmallIntegerWrap(leftExpr, type);
        rightExpr = this.ensureSmallIntegerWrap(rightExpr, type);
        // falls through
      }
      case TypeKind.U32: return module.binary(BinaryOp.GtU32, leftExpr, rightExpr);
      case TypeKind.U64: return module.binary(BinaryOp.GtU64, leftExpr, rightExpr);
      case TypeKind.USIZE: return module.binary(BinaryOp.GtUSize, leftExpr, rightExpr);
      case TypeKind.F32: return module.binary(BinaryOp.GtF32, leftExpr, rightExpr);
      case TypeKind.F64: return module.binary(BinaryOp.GtF64, leftExpr, rightExpr);
    }
    assert(false);
    return module.unreachable();
  }

  makeLe(leftExpr: ExpressionRef, rightExpr: ExpressionRef, type: Type): ExpressionRef {
    // Cares about garbage bits and signedness
    var module = this.module;
    switch (type.kind) {
      case TypeKind.I8:
      case TypeKind.I16: {
        leftExpr  = this.ensureSmallIntegerWrap(leftExpr, type);
        rightExpr = this.ensureSmallIntegerWrap(rightExpr, type);
        // falls through
      }
      case TypeKind.I32: return module.binary(BinaryOp.LeI32, leftExpr, rightExpr);
      case TypeKind.I64: return module.binary(BinaryOp.LeI64, leftExpr, rightExpr);
      case TypeKind.ISIZE: return module.binary(BinaryOp.LeISize, leftExpr, rightExpr);
      case TypeKind.BOOL:
      case TypeKind.U8:
      case TypeKind.U16: {
        leftExpr  = this.ensureSmallIntegerWrap(leftExpr, type);
        rightExpr = this.ensureSmallIntegerWrap(rightExpr, type);
        // falls through
      }
      case TypeKind.U32: return module.binary(BinaryOp.LeU32, leftExpr, rightExpr);
      case TypeKind.U64: return module.binary(BinaryOp.LeU64, leftExpr, rightExpr);
      case TypeKind.USIZE: return module.binary(BinaryOp.LeUSize, leftExpr, rightExpr);
      case TypeKind.F32: return module.binary(BinaryOp.LeF32, leftExpr, rightExpr);
      case TypeKind.F64: return module.binary(BinaryOp.LeF64, leftExpr, rightExpr);
    }
    assert(false);
    return module.unreachable();
  }

  makeGe(leftExpr: ExpressionRef, rightExpr: ExpressionRef, type: Type): ExpressionRef {
    // Cares about garbage bits and signedness
    var module = this.module;
    switch (type.kind) {
      case TypeKind.I8:
      case TypeKind.I16: {
        leftExpr  = this.ensureSmallIntegerWrap(leftExpr, type);
        rightExpr = this.ensureSmallIntegerWrap(rightExpr, type);
        // falls through
      }
      case TypeKind.I32: return module.binary(BinaryOp.GeI32, leftExpr, rightExpr);
      case TypeKind.I64: return module.binary(BinaryOp.GeI64, leftExpr, rightExpr);
      case TypeKind.ISIZE: return module.binary(BinaryOp.GeISize, leftExpr, rightExpr);
      case TypeKind.BOOL:
      case TypeKind.U8:
      case TypeKind.U16: {
        leftExpr  = this.ensureSmallIntegerWrap(leftExpr, type);
        rightExpr = this.ensureSmallIntegerWrap(rightExpr, type);
        // falls through
      }
      case TypeKind.U32: return module.binary(BinaryOp.GeU32, leftExpr, rightExpr);
      case TypeKind.U64: return module.binary(BinaryOp.GeU64, leftExpr, rightExpr);
      case TypeKind.USIZE: return module.binary(BinaryOp.GeUSize, leftExpr, rightExpr);
      case TypeKind.F32: return module.binary(BinaryOp.GeF32, leftExpr, rightExpr);
      case TypeKind.F64: return module.binary(BinaryOp.GeF64, leftExpr, rightExpr);
    }
    assert(false);
    return module.unreachable();
  }

  makeEq(leftExpr: ExpressionRef, rightExpr: ExpressionRef, type: Type, reportNode: Node): ExpressionRef {
    // Cares about garbage bits
    var module = this.module;
    switch (type.kind) {
      case TypeKind.BOOL:
      case TypeKind.I8:
      case TypeKind.I16:
      case TypeKind.U8:
      case TypeKind.U16: {
        leftExpr  = this.ensureSmallIntegerWrap(leftExpr, type);
        rightExpr = this.ensureSmallIntegerWrap(rightExpr, type);
        // falls through
      }
      case TypeKind.I32:
      case TypeKind.U32: return module.binary(BinaryOp.EqI32, leftExpr, rightExpr);
      case TypeKind.I64:
      case TypeKind.U64: return module.binary(BinaryOp.EqI64, leftExpr, rightExpr);
      case TypeKind.ISIZE:
      case TypeKind.USIZE: return module.binary(BinaryOp.EqSize, leftExpr, rightExpr);
      case TypeKind.F32: return module.binary(BinaryOp.EqF32, leftExpr, rightExpr);
      case TypeKind.F64: return module.binary(BinaryOp.EqF64, leftExpr, rightExpr);
      case TypeKind.V128: {
        return module.unary(UnaryOp.AllTrueI8x16,
          module.binary(BinaryOp.EqI8x16, leftExpr, rightExpr)
        );
      }
      case TypeKind.EQREF:
      case TypeKind.I31REF:
      case TypeKind.DATAREF: return module.ref_eq(leftExpr, rightExpr);
      case TypeKind.FUNCREF:
      case TypeKind.EXTERNREF:
      case TypeKind.ANYREF: {
        this.error(
          DiagnosticCode.Operation_0_cannot_be_applied_to_type_1,
          reportNode.range,
          "ref.eq",
          type.toString()
        );
        return module.unreachable();
      }
    }
    assert(false);
    return module.unreachable();
  }

  makeNe(leftExpr: ExpressionRef, rightExpr: ExpressionRef, type: Type, reportNode: Node): ExpressionRef {
    // Cares about garbage bits
    var module = this.module;
    switch (type.kind) {
      case TypeKind.BOOL:
      case TypeKind.I8:
      case TypeKind.I16:
      case TypeKind.U8:
      case TypeKind.U16: {
        leftExpr  = this.ensureSmallIntegerWrap(leftExpr, type);
        rightExpr = this.ensureSmallIntegerWrap(rightExpr, type);
        // falls through
      }
      case TypeKind.I32:
      case TypeKind.U32: return module.binary(BinaryOp.NeI32, leftExpr, rightExpr);
      case TypeKind.I64:
      case TypeKind.U64: return module.binary(BinaryOp.NeI64, leftExpr, rightExpr);
      case TypeKind.ISIZE:
      case TypeKind.USIZE: return module.binary(BinaryOp.NeSize, leftExpr, rightExpr);
      case TypeKind.F32: return module.binary(BinaryOp.NeF32, leftExpr, rightExpr);
      case TypeKind.F64: return module.binary(BinaryOp.NeF64, leftExpr, rightExpr);
      case TypeKind.V128: {
        return module.unary(UnaryOp.AnyTrueV128,
          module.binary(BinaryOp.NeI8x16, leftExpr, rightExpr)
        );
      }
      case TypeKind.EQREF:
      case TypeKind.I31REF:
      case TypeKind.DATAREF: {
        return module.unary(UnaryOp.EqzI32,
          module.ref_eq(leftExpr, rightExpr)
        );
      }
      case TypeKind.FUNCREF:
      case TypeKind.EXTERNREF:
      case TypeKind.ANYREF: {
        this.error(
          DiagnosticCode.Operation_0_cannot_be_applied_to_type_1,
          reportNode.range,
          "ref.eq",
          type.toString()
        );
        return module.unreachable();
      }
    }
    assert(false);
    return module.unreachable();
  }

  makeAdd(leftExpr: ExpressionRef, rightExpr: ExpressionRef, type: Type): ExpressionRef {
    // Does not care about garbage bits or signedness
    var module = this.module;
    switch (type.kind) {
      case TypeKind.BOOL:
      case TypeKind.I8:
      case TypeKind.I16:
      case TypeKind.U8:
      case TypeKind.U16:
      case TypeKind.I32:
      case TypeKind.U32: return module.binary(BinaryOp.AddI32, leftExpr, rightExpr);
      case TypeKind.I64:
      case TypeKind.U64: return module.binary(BinaryOp.AddI64, leftExpr, rightExpr);
      case TypeKind.ISIZE:
      case TypeKind.USIZE: return module.binary(BinaryOp.AddSize, leftExpr, rightExpr);
      case TypeKind.F32: return module.binary(BinaryOp.AddF32, leftExpr, rightExpr);
      case TypeKind.F64: return module.binary(BinaryOp.AddF64, leftExpr, rightExpr);
    }
    assert(false);
    return module.unreachable();
  }

  makeSub(leftExpr: ExpressionRef, rightExpr: ExpressionRef, type: Type): ExpressionRef {
    // Does not care about garbage bits or signedness
    var module = this.module;
    switch (type.kind) {
      case TypeKind.BOOL:
      case TypeKind.I8:
      case TypeKind.I16:
      case TypeKind.U8:
      case TypeKind.U16:
      case TypeKind.I32:
      case TypeKind.U32: return module.binary(BinaryOp.SubI32, leftExpr, rightExpr);
      case TypeKind.I64:
      case TypeKind.U64: return module.binary(BinaryOp.SubI64, leftExpr, rightExpr);
      case TypeKind.ISIZE:
      case TypeKind.USIZE: return module.binary(BinaryOp.SubSize, leftExpr, rightExpr);
      case TypeKind.F32: return module.binary(BinaryOp.SubF32, leftExpr, rightExpr);
      case TypeKind.F64: return module.binary(BinaryOp.SubF64, leftExpr, rightExpr);
    }
    assert(false);
    return module.unreachable();
  }

  makeMul(leftExpr: ExpressionRef, rightExpr: ExpressionRef, type: Type): ExpressionRef {
    // Does not care about garbage bits or signedness
    var module = this.module;
    switch (type.kind) {
      case TypeKind.BOOL:
      case TypeKind.I8:
      case TypeKind.I16:
      case TypeKind.U8:
      case TypeKind.U16:
      case TypeKind.I32:
      case TypeKind.U32: return module.binary(BinaryOp.MulI32, leftExpr, rightExpr);
      case TypeKind.I64:
      case TypeKind.U64: return module.binary(BinaryOp.MulI64, leftExpr, rightExpr);
      case TypeKind.ISIZE:
      case TypeKind.USIZE: return module.binary(BinaryOp.MulSize, leftExpr, rightExpr);
      case TypeKind.F32: return module.binary(BinaryOp.MulF32, leftExpr, rightExpr);
      case TypeKind.F64: return module.binary(BinaryOp.MulF64, leftExpr, rightExpr);
    }
    assert(false);
    return module.unreachable();
  }

  makePow(leftExpr: ExpressionRef, rightExpr: ExpressionRef, type: Type, reportNode: Node): ExpressionRef {
    // Cares about garbage bits
    let module = this.module;
    switch (type.kind) {
      case TypeKind.BOOL: {
        return module.select(
          module.i32(1),
          module.binary(BinaryOp.EqI32, rightExpr, module.i32(0)),
          leftExpr,
          TypeRef.I32
        );
      }
      case TypeKind.I8:
      case TypeKind.U8:
      case TypeKind.I16:
      case TypeKind.U16: {
        leftExpr  = this.ensureSmallIntegerWrap(leftExpr, type);
        rightExpr = this.ensureSmallIntegerWrap(rightExpr, type);
        // falls through
      }
      case TypeKind.I32:
      case TypeKind.U32: {
        if (this.options.willOptimize) {
          // Precompute power if LHS and RHS constants
          // TODO: move this optimization to AIR
          if (
            getExpressionId(leftExpr)  == ExpressionId.Const &&
            getExpressionId(rightExpr) == ExpressionId.Const
          ) {
            let leftValue  = getConstValueI32(leftExpr);
            let rightValue = getConstValueI32(rightExpr);
            this.currentType = type;
            return module.i32(i64_low(i64_pow(
              i64_new(leftValue),
              i64_new(rightValue)
            )));
          }
        }
        let instance = this.i32PowInstance;
        if (!instance) {
          let prototype = this.program.lookup(CommonNames.ipow32);
          if (!prototype) {
            this.error(
              DiagnosticCode.Cannot_find_name_0,
              reportNode.range, "ipow32"
            );
            return module.unreachable();
          }
          assert(prototype.kind == ElementKind.FUNCTION_PROTOTYPE);
          this.i32PowInstance = instance = this.resolver.resolveFunction(<FunctionPrototype>prototype, null);
        }
        if (!instance || !this.compileFunction(instance)) {
          return module.unreachable();
        }
        let expr = this.makeCallDirect(instance, [ leftExpr, rightExpr ], reportNode);
        if (type.size < 32) {
          // TODO: this is necessary because i32PowInstance is generic, and deals with 32-bit integers,
          // so its flow does not indicate whether returned SMIs are wrapped. worth to avoid?
          expr = this.ensureSmallIntegerWrap(expr, type);
        }
        return expr;
      }
      case TypeKind.I64:
      case TypeKind.U64: {
        if (this.options.willOptimize) {
          // Precompute power if LHS and RHS constants
          // TODO: move this optimization to AIR
          if (
            getExpressionId(leftExpr) == ExpressionId.Const &&
            getExpressionId(rightExpr) == ExpressionId.Const
          ) {
            let leftValue = i64_new(getConstValueI64Low(leftExpr), getConstValueI64High(leftExpr));
            let rightValue = i64_new(getConstValueI64Low(rightExpr), getConstValueI64High(rightExpr));
            let result = i64_pow(leftValue, rightValue);
            this.currentType = type;
            return module.i64(i64_low(result), i64_high(result));
          }
        }
        let instance = this.i64PowInstance;
        if (!instance) {
          let prototype = this.program.lookup(CommonNames.ipow64);
          if (!prototype) {
            this.error(
              DiagnosticCode.Cannot_find_name_0,
              reportNode.range, "ipow64"
            );
            return module.unreachable();
          }
          assert(prototype.kind == ElementKind.FUNCTION_PROTOTYPE);
          this.i64PowInstance = instance = this.resolver.resolveFunction(<FunctionPrototype>prototype, null);
        }
        if (!instance || !this.compileFunction(instance)) {
          return module.unreachable();
        }
        return this.makeCallDirect(instance, [ leftExpr, rightExpr ], reportNode);
      }
      case TypeKind.ISIZE:
      case TypeKind.USIZE: {
        let isWasm64 = this.options.isWasm64;
        if (this.options.willOptimize) {
          // Precompute power if LHS and RHS constants
          // TODO: move this optimization to AIR
          if (
            getExpressionId(leftExpr) == ExpressionId.Const &&
            getExpressionId(rightExpr) == ExpressionId.Const
          ) {
            if (isWasm64) {
              let leftValue  = i64_new(getConstValueI64Low(leftExpr), getConstValueI64High(leftExpr));
              let rightValue = i64_new(getConstValueI64Low(rightExpr), getConstValueI64High(rightExpr));
              let result = i64_pow(leftValue, rightValue);
              this.currentType = type;
              return module.i64(i64_low(result), i64_high(result));
            } else {
              let leftValue  = getConstValueI32(leftExpr);
              let rightValue = getConstValueI32(rightExpr);
              this.currentType = type;
              return module.i32(i64_low(i64_pow(
                i64_new(leftValue),
                i64_new(rightValue)
              )));
            }
          }
        }
        let instance = isWasm64
          ? this.i64PowInstance
          : this.i32PowInstance;
        if (!instance) {
          let prototype = this.program.lookup(isWasm64
            ? CommonNames.ipow64
            : CommonNames.ipow32
          );
          if (!prototype) {
            this.error(
              DiagnosticCode.Cannot_find_name_0,
              reportNode.range, isWasm64 ? "ipow64" : "ipow32"
            );
            return module.unreachable();
          }
          assert(prototype.kind == ElementKind.FUNCTION_PROTOTYPE);
          instance = this.resolver.resolveFunction(<FunctionPrototype>prototype, null);
          if (isWasm64) {
            this.i64PowInstance = instance;
          } else {
            this.i32PowInstance = instance;
          }
        }
        if (!instance || !this.compileFunction(instance)) {
          return module.unreachable();
        }
        return this.makeCallDirect(instance, [ leftExpr, rightExpr ], reportNode);
      }
      case TypeKind.F32: {
        if (this.options.willOptimize) {
          // Precompute power if LHS and RHS constants
          // TODO: move this optimization to AIR
          if (
            getExpressionId(leftExpr)  == ExpressionId.Const &&
            getExpressionId(rightExpr) == ExpressionId.Const
          ) {
            let leftValue  = getConstValueF32(leftExpr);
            let rightValue = getConstValueF32(rightExpr);
            this.currentType = type;
            return module.f32(f32(accuratePow64(leftValue, rightValue)));
          }
        }
        let instance = this.f32PowInstance;
        if (!instance) {
          let namespace = this.program.lookup(CommonNames.Mathf);
          if (!namespace) {
            this.error(
              DiagnosticCode.Cannot_find_name_0,
              reportNode.range, "Mathf"
            );
            return module.unreachable();
          }
          let namespaceMembers = namespace.members;
          if (!namespaceMembers || !namespaceMembers.has(CommonNames.pow)) {
            this.error(
              DiagnosticCode.Cannot_find_name_0,
              reportNode.range, "Mathf.pow"
            );
            return module.unreachable();
          }
          let prototype = assert(namespaceMembers.get(CommonNames.pow));
          assert(prototype.kind == ElementKind.FUNCTION_PROTOTYPE);
          this.f32PowInstance = instance = this.resolver.resolveFunction(<FunctionPrototype>prototype, null);
        }
        if (!instance || !this.compileFunction(instance)) {
          return module.unreachable();
        }
        return this.makeCallDirect(instance, [ leftExpr, rightExpr ], reportNode);
      }
      // Math.pow otherwise (result is f64)
      case TypeKind.F64: {
        if (this.options.willOptimize) {
          // Precompute power if LHS and RHS constants
          // TODO: move this optimization to AIR
          if (
            getExpressionId(leftExpr)  == ExpressionId.Const &&
            getExpressionId(rightExpr) == ExpressionId.Const
          ) {
            let leftValue  = getConstValueF64(leftExpr);
            let rightValue = getConstValueF64(rightExpr);
            this.currentType = type;
            return module.f64(accuratePow64(leftValue, rightValue));
          }
        }
        let instance = this.f64PowInstance;
        if (!instance) {
          let namespace = this.program.lookup(CommonNames.Math);
          if (!namespace) {
            this.error(
              DiagnosticCode.Cannot_find_name_0,
              reportNode.range, "Math"
            );
            return module.unreachable();
          }
          let namespaceMembers = namespace.members;
          if (!namespaceMembers || !namespaceMembers.has(CommonNames.pow)) {
            this.error(
              DiagnosticCode.Cannot_find_name_0,
              reportNode.range, "Math.pow"
            );
            return module.unreachable();
          }
          let prototype = assert(namespaceMembers.get(CommonNames.pow));
          assert(prototype.kind == ElementKind.FUNCTION_PROTOTYPE);
          this.f64PowInstance = instance = this.resolver.resolveFunction(<FunctionPrototype>prototype, null);
        }
        if (!instance || !this.compileFunction(instance)) {
          return module.unreachable();
        }
        return this.makeCallDirect(instance, [ leftExpr, rightExpr ], reportNode);
      }
    }
    assert(false);
    return module.unreachable();
  }

  makeDiv(leftExpr: ExpressionRef, rightExpr: ExpressionRef, type: Type): ExpressionRef {
    // Cares about garbage bits and signedness
    var module = this.module;
    switch (type.kind) {
      case TypeKind.I8:
      case TypeKind.I16: {
        leftExpr  = this.ensureSmallIntegerWrap(leftExpr, type);
        rightExpr = this.ensureSmallIntegerWrap(rightExpr, type);
        // falls through
      }
      case TypeKind.I32: return module.binary(BinaryOp.DivI32, leftExpr, rightExpr);
      case TypeKind.I64: return module.binary(BinaryOp.DivI64, leftExpr, rightExpr);
      case TypeKind.ISIZE: return module.binary(BinaryOp.DivISize, leftExpr, rightExpr);
      case TypeKind.BOOL:
      case TypeKind.U8:
      case TypeKind.U16: {
        leftExpr  = this.ensureSmallIntegerWrap(leftExpr, type);
        rightExpr = this.ensureSmallIntegerWrap(rightExpr, type);
        // falls through
      }
      case TypeKind.U32: return module.binary(BinaryOp.DivU32, leftExpr, rightExpr);
      case TypeKind.U64: return module.binary(BinaryOp.DivU64, leftExpr, rightExpr);
      case TypeKind.USIZE: return module.binary(BinaryOp.DivUSize, leftExpr, rightExpr);
      case TypeKind.F32: return module.binary(BinaryOp.DivF32, leftExpr, rightExpr);
      case TypeKind.F64: return module.binary(BinaryOp.DivF64, leftExpr, rightExpr);
    }
    assert(false);
    return module.unreachable();
  }

  makeRem(leftExpr: ExpressionRef, rightExpr: ExpressionRef, type: Type, reportNode: Node): ExpressionRef {
    // Cares about garbage bits and signedness
    var module = this.module;
    switch (type.kind) {
      case TypeKind.I8:
      case TypeKind.I16: {
        leftExpr  = this.ensureSmallIntegerWrap(leftExpr, type);
        rightExpr = this.ensureSmallIntegerWrap(rightExpr, type);
        // falls through
      }
      case TypeKind.I32: return module.binary(BinaryOp.RemI32, leftExpr, rightExpr);
      case TypeKind.I64: return module.binary(BinaryOp.RemI64, leftExpr, rightExpr);
      case TypeKind.ISIZE: return module.binary(BinaryOp.RemISize, leftExpr, rightExpr);
      case TypeKind.BOOL:
      case TypeKind.U8:
      case TypeKind.U16: {
        leftExpr  = this.ensureSmallIntegerWrap(leftExpr, type);
        rightExpr = this.ensureSmallIntegerWrap(rightExpr, type);
        // falls through
      }
      case TypeKind.U32: return module.binary(BinaryOp.RemU32, leftExpr, rightExpr);
      case TypeKind.U64: return module.binary(BinaryOp.RemU64, leftExpr, rightExpr);
      case TypeKind.USIZE: return module.binary(BinaryOp.RemUSize, leftExpr, rightExpr);
      case TypeKind.F32: {
        let instance = this.f32ModInstance;
        if (!instance) {
          let namespace = this.program.lookup(CommonNames.Mathf);
          if (!namespace) {
            this.error(
              DiagnosticCode.Cannot_find_name_0,
              reportNode.range, "Mathf"
            );
            return module.unreachable();
          }
          let namespaceMembers = namespace.members;
          if (!namespaceMembers || !namespaceMembers.has(CommonNames.mod)) {
            this.error(
              DiagnosticCode.Cannot_find_name_0,
              reportNode.range, "Mathf.mod"
            );
            return module.unreachable();
          }
          let prototype = assert(namespaceMembers.get(CommonNames.mod));
          assert(prototype.kind == ElementKind.FUNCTION_PROTOTYPE);
          this.f32ModInstance = instance = this.resolver.resolveFunction(<FunctionPrototype>prototype, null);
        }
        if (!instance || !this.compileFunction(instance)) {
          return module.unreachable();
        }
        return this.makeCallDirect(instance, [ leftExpr, rightExpr ], reportNode);
      }
      case TypeKind.F64: {
        let instance = this.f64ModInstance;
        if (!instance) {
          let namespace = this.program.lookup(CommonNames.Math);
          if (!namespace) {
            this.error(
              DiagnosticCode.Cannot_find_name_0,
              reportNode.range, "Math"
            );
            return module.unreachable();
          }
          let namespaceMembers = namespace.members;
          if (!namespaceMembers || !namespaceMembers.has(CommonNames.mod)) {
            this.error(
              DiagnosticCode.Cannot_find_name_0,
              reportNode.range, "Math.mod"
            );
            return module.unreachable();
          }
          let prototype = assert(namespaceMembers.get(CommonNames.mod));
          assert(prototype.kind == ElementKind.FUNCTION_PROTOTYPE);
          this.f64ModInstance = instance = this.resolver.resolveFunction(<FunctionPrototype>prototype, null);
        }
        if (!instance || !this.compileFunction(instance)) {
          return module.unreachable();
        }
        return this.makeCallDirect(instance, [ leftExpr, rightExpr ], reportNode);
      }
    }
    assert(false);
    return module.unreachable();
  }

  makeShl(leftExpr: ExpressionRef, rightExpr: ExpressionRef, type: Type): ExpressionRef {
    // Cares about garbage bits on the RHS, but only for types smaller than 5 bits
    var module = this.module;
    switch (type.kind) {
      case TypeKind.BOOL: return leftExpr;
      case TypeKind.I8:
      case TypeKind.I16:
      case TypeKind.U8:
      case TypeKind.U16: {
        // leftExpr << (rightExpr & (7|15))
        return module.binary(
          BinaryOp.ShlI32,
          leftExpr,
          module.binary(
            BinaryOp.AndI32,
            rightExpr,
            module.i32(type.size - 1)
          )
        );
      }
      case TypeKind.I32:
      case TypeKind.U32: return module.binary(BinaryOp.ShlI32, leftExpr, rightExpr);
      case TypeKind.I64:
      case TypeKind.U64: return module.binary(BinaryOp.ShlI64, leftExpr, rightExpr);
      case TypeKind.ISIZE:
      case TypeKind.USIZE: return module.binary(BinaryOp.ShlSize, leftExpr, rightExpr);
    }
    assert(false);
    return module.unreachable();
  }

  makeShr(leftExpr: ExpressionRef, rightExpr: ExpressionRef, type: Type): ExpressionRef {
    // Cares about garbage bits on the LHS, but on the RHS only for types smaller than 5 bits,
    // and signedness
    var module = this.module;
    switch (type.kind) {
      case TypeKind.BOOL: return leftExpr;
      case TypeKind.I8:
      case TypeKind.I16: {
        // leftExpr >> (rightExpr & (7|15))
        return module.binary(
          BinaryOp.ShrI32,
          this.ensureSmallIntegerWrap(leftExpr, type),
          module.binary(
            BinaryOp.AndI32,
            rightExpr,
            module.i32(type.size - 1)
          )
        );
      }
      case TypeKind.U8:
      case TypeKind.U16: {
        // leftExpr >>> (rightExpr & (7|15))
        return module.binary(
          BinaryOp.ShrU32,
          this.ensureSmallIntegerWrap(leftExpr, type),
          module.binary(
            BinaryOp.AndI32,
            rightExpr,
            module.i32(type.size - 1)
          )
        );
      }
      case TypeKind.I32: return module.binary(BinaryOp.ShrI32, leftExpr, rightExpr);
      case TypeKind.I64: return module.binary(BinaryOp.ShrI64, leftExpr, rightExpr);
      case TypeKind.ISIZE: return module.binary(BinaryOp.ShrISize, leftExpr, rightExpr);
      case TypeKind.U32: return module.binary(BinaryOp.ShrU32, leftExpr, rightExpr);
      case TypeKind.U64: return module.binary(BinaryOp.ShrU64, leftExpr, rightExpr);
      case TypeKind.USIZE: return module.binary(BinaryOp.ShrUSize, leftExpr, rightExpr);
    }
    assert(false);
    return module.unreachable();
  }

  makeShru(leftExpr: ExpressionRef, rightExpr: ExpressionRef, type: Type): ExpressionRef {
    // Cares about garbage bits on the LHS, but on the RHS only for types smaller than 5 bits
    var module = this.module;
    switch (type.kind) {
      case TypeKind.BOOL: return leftExpr;
      case TypeKind.I8:
      case TypeKind.I16:
      case TypeKind.U8:
      case TypeKind.U16: {
        // leftExpr >>> (rightExpr & (7|15))
        return module.binary(
          BinaryOp.ShrU32,
          this.ensureSmallIntegerWrap(leftExpr, type),
          module.binary(
            BinaryOp.AndI32,
            rightExpr,
            module.i32(type.size - 1)
          )
        );
      }
      case TypeKind.I32:
      case TypeKind.U32: return module.binary(BinaryOp.ShrU32, leftExpr, rightExpr);
      case TypeKind.I64:
      case TypeKind.U64: return module.binary(BinaryOp.ShrU64, leftExpr, rightExpr);
      case TypeKind.ISIZE:
      case TypeKind.USIZE: return module.binary(BinaryOp.ShrUSize, leftExpr, rightExpr);
    }
    assert(false);
    return module.unreachable();
  }

  makeAnd(leftExpr: ExpressionRef, rightExpr: ExpressionRef, type: Type): ExpressionRef {
    // Does not care about garbage bits or signedness
    var module = this.module;
    switch (type.kind) {
      case TypeKind.BOOL:
      case TypeKind.I8:
      case TypeKind.I16:
      case TypeKind.I32:
      case TypeKind.U8:
      case TypeKind.U16:
      case TypeKind.U32: return module.binary(BinaryOp.AndI32, leftExpr, rightExpr);
      case TypeKind.I64:
      case TypeKind.U64: return module.binary(BinaryOp.AndI64, leftExpr, rightExpr);
      case TypeKind.ISIZE:
      case TypeKind.USIZE: return module.binary(BinaryOp.AndSize, leftExpr, rightExpr);
    }
    assert(false);
    return module.unreachable();
  }

  makeOr(leftExpr: ExpressionRef, rightExpr: ExpressionRef, type: Type): ExpressionRef {
    // Does not care about garbage bits or signedness
    var module = this.module;
    switch (type.kind) {
      case TypeKind.BOOL:
      case TypeKind.I8:
      case TypeKind.I16:
      case TypeKind.U8:
      case TypeKind.U16: return module.binary(BinaryOp.OrI32, leftExpr, rightExpr);
      case TypeKind.I32:
      case TypeKind.U32: return module.binary(BinaryOp.OrI32, leftExpr, rightExpr);
      case TypeKind.I64:
      case TypeKind.U64: return module.binary(BinaryOp.OrI64, leftExpr, rightExpr);
      case TypeKind.ISIZE:
      case TypeKind.USIZE: return module.binary(BinaryOp.OrSize, leftExpr, rightExpr);
    }
    assert(false);
    return module.unreachable();
  }

  makeXor(leftExpr: ExpressionRef, rightExpr: ExpressionRef, type: Type): ExpressionRef {
    // Does not care about garbage bits or signedness
    var module = this.module;
    switch (type.kind) {
      case TypeKind.BOOL:
      case TypeKind.I8:
      case TypeKind.I16:
      case TypeKind.U8:
      case TypeKind.U16: return module.binary(BinaryOp.XorI32, leftExpr, rightExpr);
      case TypeKind.I32:
      case TypeKind.U32: return module.binary(BinaryOp.XorI32, leftExpr, rightExpr);
      case TypeKind.I64:
      case TypeKind.U64: return module.binary(BinaryOp.XorI64, leftExpr, rightExpr);
      case TypeKind.ISIZE:
      case TypeKind.USIZE: return module.binary(BinaryOp.XorSize, leftExpr, rightExpr);
    }
    assert(false);
    return module.unreachable();
  }

  private compileUnaryOverload(
    operatorInstance: Function,
    value: Expression,
    valueExpr: ExpressionRef,
    reportNode: Node
  ): ExpressionRef {
    // FIXME: see comment in compileBinaryOverload below why recompiling on type mismatch
    // is a bad idea currently. so this assumes that the type matches.
    return this.makeCallDirect(operatorInstance, [ valueExpr ], reportNode, false);
  }

  private compileBinaryOverload(
    operatorInstance: Function,
    left: Expression,
    leftExpr: ExpressionRef,
    leftType: Type,
    right: Expression,
    reportNode: Node
  ): ExpressionRef {
    var rightType: Type;
    var signature = operatorInstance.signature;
    var parameterTypes = signature.parameterTypes;
    if (operatorInstance.is(CommonFlags.INSTANCE)) {
      leftExpr = this.convertExpression(leftExpr, leftType, assert(signature.thisType), false, left);
      rightType = parameterTypes[0];
    } else {
      leftExpr = this.convertExpression(leftExpr, leftType, parameterTypes[0], false, left);
      rightType = parameterTypes[1];
    }
    var rightExpr = this.compileExpression(right, rightType, Constraints.CONV_IMPLICIT);
    return this.makeCallDirect(operatorInstance, [ leftExpr, rightExpr ], reportNode);
  }

  private compileAssignment(
    expression: Expression,
    valueExpression: Expression,
    contextualType: Type
  ): ExpressionRef {
    var program = this.program;
    var resolver = program.resolver;
    var flow = this.currentFlow;
    var target = resolver.lookupExpression(expression, flow); // reports
    if (!target) return this.module.unreachable();
    var thisExpression = resolver.currentThisExpression;
    var elementExpression = resolver.currentElementExpression;

    // to compile just the value, we need to know the target's type
    var targetType: Type;
    switch (target.kind) {
      case ElementKind.GLOBAL: {
        // not yet compiled if a static field compiled as a global
        if (!this.compileGlobal(<Global>target)) return this.module.unreachable(); // reports
        // fall-through
      }
      case ElementKind.LOCAL:
      case ElementKind.FIELD: {
        if (this.pendingElements.has(target)) {
          this.error(
            DiagnosticCode.Variable_0_used_before_its_declaration,
            expression.range,
            target.internalName
          );
          return this.module.unreachable();
        }
        targetType = (<VariableLikeElement>target).type;
        if (target.hasDecorator(DecoratorFlags.UNSAFE)) this.checkUnsafe(expression);
        break;
      }
      case ElementKind.PROPERTY_PROTOTYPE: {
        let propertyPrototype = <PropertyPrototype>target;
        let propertyInstance = resolver.resolveProperty(propertyPrototype);
        if (!propertyInstance) return this.module.unreachable();
        target = propertyInstance;
        // fall-through
      }
      case ElementKind.PROPERTY: {
        let propertyInstance = <Property>target;
        let setterInstance = propertyInstance.setterInstance;
        if (!setterInstance) {
          this.error(
            DiagnosticCode.Cannot_assign_to_0_because_it_is_a_constant_or_a_read_only_property,
            expression.range, propertyInstance.internalName
          );
          return this.module.unreachable();
        }
        assert(setterInstance.signature.parameterTypes.length == 1); // parser must guarantee this
        targetType = setterInstance.signature.parameterTypes[0];
        if (setterInstance.hasDecorator(DecoratorFlags.UNSAFE)) this.checkUnsafe(expression);
        break;
      }
      case ElementKind.INDEXSIGNATURE: {
        let parent = (<IndexSignature>target).parent;
        assert(parent.kind == ElementKind.CLASS);
        let classInstance = <Class>parent;
        let isUnchecked = flow.is(FlowFlags.UNCHECKED_CONTEXT);
        let indexedSet = classInstance.lookupOverload(OperatorKind.INDEXED_SET, isUnchecked);
        if (!indexedSet) {
          let indexedGet = classInstance.lookupOverload(OperatorKind.INDEXED_GET, isUnchecked);
          if (!indexedGet) {
            this.error(
              DiagnosticCode.Index_signature_is_missing_in_type_0,
              expression.range, classInstance.internalName
            );
          } else {
            this.error(
              DiagnosticCode.Index_signature_in_type_0_only_permits_reading,
              expression.range, classInstance.internalName
            );
          }
          return this.module.unreachable();
        }
        assert(indexedSet.signature.parameterTypes.length == 2); // parser must guarantee this
        targetType = indexedSet.signature.parameterTypes[1];     // 2nd parameter is the element
        if (indexedSet.hasDecorator(DecoratorFlags.UNSAFE)) this.checkUnsafe(expression);
        if (!isUnchecked && this.options.pedantic) {
          this.pedantic(
            DiagnosticCode.Indexed_access_may_involve_bounds_checking,
            expression.range
          );
        }
        break;
      }
      default: {
        this.error(
          DiagnosticCode.Cannot_assign_to_0_because_it_is_a_constant_or_a_read_only_property,
          expression.range, target.internalName
        );
        return this.module.unreachable();
      }
    }

    // compile the value and do the assignment
    assert(targetType != Type.void);
    var valueExpr = this.compileExpression(valueExpression, targetType);
    var valueType = this.currentType;
    return this.makeAssignment(
      target,
      this.convertExpression(valueExpr, valueType, targetType, false, valueExpression),
      valueType,
      valueExpression,
      thisExpression,
      elementExpression,
      contextualType != Type.void
    );
  }

  /** Makes an assignment expression or block, assigning a value to a target. */
  makeAssignment(
    /** Target element, e.g. a Local. */
    target: Element,
    /** Value expression that has been compiled in a previous step already. */
    valueExpr: ExpressionRef,
    /** Value expression type. */
    valueType: Type,
    /** Expression reference. Has already been compiled to `valueExpr`. */
    valueExpression: Expression,
    /** `this` expression reference if a field or property set. */
    thisExpression: Expression | null,
    /** Index expression reference if an indexed set. */
    indexExpression: Expression | null,
    /** Whether to tee the value. */
    tee: bool
  ): ExpressionRef {
    var module = this.module;
    var flow = this.currentFlow;

    switch (target.kind) {
      case ElementKind.LOCAL: {
        let local = <Local>target;
        if (flow.isLocalFlag(local.index, LocalFlags.CONSTANT, true)) {
          this.error(
            DiagnosticCode.Cannot_assign_to_0_because_it_is_a_constant_or_a_read_only_property,
            valueExpression.range, target.internalName
          );
          this.currentType = tee ? local.type : Type.void;
          return module.unreachable();
        }
        return this.makeLocalAssignment(local, valueExpr, valueType, tee);
      }
      case ElementKind.GLOBAL: {
        let global = <Global>target;
        if (!this.compileGlobal(global)) return module.unreachable();
        if (target.isAny(CommonFlags.CONST | CommonFlags.READONLY)) {
          this.error(
            DiagnosticCode.Cannot_assign_to_0_because_it_is_a_constant_or_a_read_only_property,
            valueExpression.range,
            target.internalName
          );
          this.currentType = tee ? global.type : Type.void;
          return module.unreachable();
        }
        return this.makeGlobalAssignment(global, valueExpr, valueType, tee);
      }
      case ElementKind.FIELD: {
        let fieldInstance = <Field>target;
        let initializerNode = fieldInstance.initializerNode;
        let isConstructor = flow.actualFunction.is(CommonFlags.CONSTRUCTOR);

        // Cannot assign to readonly fields except in constructors if there's no initializer
        if (fieldInstance.is(CommonFlags.READONLY)) {
          if (!isConstructor || initializerNode) {
            this.error(
              DiagnosticCode.Cannot_assign_to_0_because_it_is_a_constant_or_a_read_only_property,
              valueExpression.range, fieldInstance.internalName
            );
            return module.unreachable();
          }
        }

        // Mark initialized fields in constructors
        thisExpression = assert(thisExpression);
        if (isConstructor && thisExpression.kind == NodeKind.THIS) {
          flow.setThisFieldFlag(fieldInstance, FieldFlags.INITIALIZED);
        }

        let fieldParent = fieldInstance.parent;
        assert(fieldParent.kind == ElementKind.CLASS);
        return this.makeFieldAssignment(fieldInstance,
          valueExpr,
          valueType,
          this.compileExpression(
            thisExpression,
            (<Class>fieldParent).type,
            Constraints.CONV_IMPLICIT | Constraints.IS_THIS
          ),
          tee
        );
      }
      case ElementKind.PROPERTY: {
        let propertyInstance = <Property>target;
        let setterInstance = propertyInstance.setterInstance;
        if (!setterInstance) {
          this.error(
            DiagnosticCode.Cannot_assign_to_0_because_it_is_a_constant_or_a_read_only_property,
            valueExpression.range, target.internalName
          );
          return module.unreachable();
        }
        assert(setterInstance.signature.parameterTypes.length == 1);
        if (propertyInstance.is(CommonFlags.INSTANCE)) {
          let thisType = assert(setterInstance.signature.thisType);
          let thisExpr = this.compileExpression(
            assert(thisExpression),
            thisType,
            Constraints.CONV_IMPLICIT | Constraints.IS_THIS
          );
          if (!tee) return this.makeCallDirect(setterInstance, [ thisExpr, valueExpr ], valueExpression);
          let getterInstance = assert((<Property>target).getterInstance);
          assert(getterInstance.signature.thisType == thisType);
          let returnType = getterInstance.signature.returnType;
          let returnTypeRef = returnType.toRef();
          let tempThis = flow.getTempLocal(returnType);
          let ret = module.block(null, [
            this.makeCallDirect(setterInstance, [
              module.local_tee(tempThis.index, thisExpr, returnType.isManaged),
              valueExpr
            ], valueExpression),
            this.makeCallDirect(getterInstance, [
              module.local_get(tempThis.index, returnTypeRef)
            ], valueExpression)
          ], returnTypeRef);
          flow.freeTempLocal(tempThis);
          return ret;
        } else {
          if (!tee) return this.makeCallDirect(setterInstance, [ valueExpr ], valueExpression);
          let getterInstance = assert((<Property>target).getterInstance);
          return module.block(null, [
            this.makeCallDirect(setterInstance, [ valueExpr ], valueExpression),
            this.makeCallDirect(getterInstance, null, valueExpression)
          ], getterInstance.signature.returnType.toRef());
        }
      }
      case ElementKind.INDEXSIGNATURE: {
        let indexSignature = <IndexSignature>target;
        let parent = indexSignature.parent;
        assert(parent.kind == ElementKind.CLASS);
        let classInstance = <Class>parent;
        assert(classInstance.kind == ElementKind.CLASS);
        let isUnchecked = flow.is(FlowFlags.UNCHECKED_CONTEXT);
        let getterInstance = classInstance.lookupOverload(OperatorKind.INDEXED_GET, isUnchecked);
        if (!getterInstance) {
          this.error(
            DiagnosticCode.Index_signature_is_missing_in_type_0,
            valueExpression.range, classInstance.internalName
          );
          return module.unreachable();
        }
        let setterInstance = classInstance.lookupOverload(OperatorKind.INDEXED_SET, isUnchecked);
        if (!setterInstance) {
          this.error(
            DiagnosticCode.Index_signature_in_type_0_only_permits_reading,
            valueExpression.range, classInstance.internalName
          );
          this.currentType = tee ? getterInstance.signature.returnType : Type.void;
          return module.unreachable();
        }
        assert(setterInstance.signature.parameterTypes.length == 2);
        let thisType = classInstance.type;
        let thisExpr = this.compileExpression(
          assert(thisExpression),
          thisType,
          Constraints.CONV_IMPLICIT | Constraints.IS_THIS
        );
        let elementExpr = this.compileExpression(assert(indexExpression), Type.i32, Constraints.CONV_IMPLICIT);
        let elementType = this.currentType;
        if (tee) {
          let tempTarget = flow.getTempLocal(thisType);
          let tempElement = flow.getTempLocal(elementType);
          let returnType = getterInstance.signature.returnType;
          let ret = module.block(null, [
            this.makeCallDirect(setterInstance, [
              module.local_tee(tempTarget.index, thisExpr, thisType.isManaged),
              module.local_tee(tempElement.index, elementExpr, elementType.isManaged),
              valueExpr
            ], valueExpression),
            this.makeCallDirect(getterInstance, [
              module.local_get(tempTarget.index, tempTarget.type.toRef()),
              module.local_get(tempElement.index, tempElement.type.toRef())
            ], valueExpression)
          ], returnType.toRef());
          flow.freeTempLocal(tempElement);
          flow.freeTempLocal(tempTarget);
          return ret;
        } else {
          return this.makeCallDirect(setterInstance, [
            thisExpr,
            elementExpr,
            valueExpr
          ], valueExpression);
        }
      }
      default: {
        this.error(
          DiagnosticCode.The_target_of_an_assignment_must_be_a_variable_or_a_property_access,
          valueExpression.range
        );
      }
    }
    return module.unreachable();
  }

  /** Makes an assignment to a local, keeping track of wrap and null states. */
  private makeLocalAssignment(
    /** Local to assign to. */
    local: Local,
    /** Value to assign. */
    valueExpr: ExpressionRef,
    /** Value type. */
    valueType: Type,
    /** Whether to tee the value. */
    tee: bool
  ): ExpressionRef {
    var module = this.module;
    var flow = this.currentFlow;
    var type = local.type;
    assert(type != Type.void);
    var localIndex = local.index;

    if (type.isNullableReference) {
      if (!valueType.isNullableReference || flow.isNonnull(valueExpr, type)) flow.setLocalFlag(localIndex, LocalFlags.NONNULL);
      else flow.unsetLocalFlag(localIndex, LocalFlags.NONNULL);
    }
    flow.setLocalFlag(localIndex, LocalFlags.INITIALIZED);
    if (type.isShortIntegerValue) {
      if (!flow.canOverflow(valueExpr, type)) flow.setLocalFlag(localIndex, LocalFlags.WRAPPED);
      else flow.unsetLocalFlag(localIndex, LocalFlags.WRAPPED);
    }
    if (tee) { // local = value
      this.currentType = type;
      return module.local_tee(localIndex, valueExpr, type.isManaged);
    } else { // void(local = value)
      this.currentType = Type.void;
      return module.local_set(localIndex, valueExpr, type.isManaged);
    }
  }

  /** Makes an assignment to a global. */
  private makeGlobalAssignment(
    /** The global variable to assign to. */
    global: VariableLikeElement,
    /** The value to assign. */
    valueExpr: ExpressionRef,
    /** The type of the value to assign. */
    valueType: Type,
    /** Whether to tee the value. */
    tee: bool
  ): ExpressionRef {
    var module = this.module;
    var type = global.type;
    assert(type != Type.void);
    var typeRef = type.toRef();

    valueExpr = this.ensureSmallIntegerWrap(valueExpr, type); // globals must be wrapped
    if (tee) { // (global = value), global
      this.currentType = type;
      return module.block(null, [
        module.global_set(global.internalName, valueExpr),
        module.global_get(global.internalName, typeRef)
      ], typeRef);
    } else { // global = value
      this.currentType = Type.void;
      return module.global_set(global.internalName,
        valueExpr
      );
    }
  }

  /** Makes an assignment to a field. */
  private makeFieldAssignment(
    /** The field to assign to. */
    field: Field,
    /** The value to assign. */
    valueExpr: ExpressionRef,
    /** The type of the value to assign. */
    valueType: Type,
    /** The value of `this`. */
    thisExpr: ExpressionRef,
    /** Whether to tee the value. */
    tee: bool
  ): ExpressionRef {
    var module = this.module;
    var flow = this.currentFlow;
    var fieldType = field.type;
    var fieldTypeRef = fieldType.toRef();
    assert(field.parent.kind == ElementKind.CLASS);
    var thisType = (<Class>field.parent).type;

    if (!field.is(CommonFlags.COMPILED)) {
      field.set(CommonFlags.COMPILED);
      let typeNode = field.typeNode;
      if (typeNode) this.checkTypeSupported(field.type, typeNode);
    }

    if (tee) {
      this.compileField(field);
      let tempThis = flow.getTempLocal(thisType);
      let expr = module.block(null, [
        module.call(field.internalSetterName, [ module.local_tee(tempThis.index, thisExpr, thisType.isManaged), valueExpr ], TypeRef.None),
        module.call(field.internalGetterName, [ module.local_get(tempThis.index, thisType.toRef()) ], fieldTypeRef)
      ], fieldTypeRef);
      flow.freeTempLocal(tempThis);
      this.currentType = fieldType;
      return expr;
    } else {
      this.compileFieldSetter(field);
      let expr = module.call(field.internalSetterName, [ thisExpr, valueExpr ], TypeRef.None);
      this.currentType = Type.void;
      return expr;
    }
  }

  /** Compiles a call expression according to the specified context. */
  private compileCallExpression(
    /** Call expression to compile. */
    expression: CallExpression,
    /** Contextual type indicating the return type the caller expects, if any. */
    contextualType: Type,
    /** Constraints indicating contextual conditions. */
    constraints: Constraints
  ): ExpressionRef {

    var module = this.module;
    var flow = this.currentFlow;

    // handle call to super
    if (expression.expression.kind == NodeKind.SUPER) {
      let flow = this.currentFlow;
      let actualFunction = flow.actualFunction;
      if (!actualFunction.is(CommonFlags.CONSTRUCTOR)) {
        this.error(
          DiagnosticCode.Super_calls_are_not_permitted_outside_constructors_or_in_nested_functions_inside_constructors,
          expression.range
        );
        return module.unreachable();
      }

      let parent = assert(actualFunction.parent);
      assert(parent.kind == ElementKind.CLASS);
      let classInstance = <Class>parent;
      let baseClassInstance = classInstance.base;
      if (!baseClassInstance) {
        this.error(
          DiagnosticCode._super_can_only_be_referenced_in_a_derived_class,
          expression.expression.range
        );
        return module.unreachable();
      }
      let thisLocal = assert(flow.lookupLocal(CommonNames.this_));
      let sizeTypeRef = this.options.sizeTypeRef;

      let baseCtorInstance = this.ensureConstructor(baseClassInstance, expression);
      this.checkFieldInitialization(baseClassInstance, expression);
      let superCall = this.compileCallDirect(
        baseCtorInstance,
        expression.args,
        expression,
        module.local_get(thisLocal.index, sizeTypeRef)
      );

      // check that super had been called before accessing `this`
      if (flow.isAny(
        FlowFlags.ACCESSES_THIS |
        FlowFlags.CONDITIONALLY_ACCESSES_THIS
      )) {
        this.error(
          DiagnosticCode._super_must_be_called_before_accessing_this_in_the_constructor_of_a_derived_class,
          expression.range
        );
        return module.unreachable();
      }
      flow.set(FlowFlags.ACCESSES_THIS | FlowFlags.CALLS_SUPER);
      this.currentType = Type.void;
      return module.local_set(thisLocal.index, superCall, classInstance.type.isManaged);
    }

    // otherwise resolve normally
    var target = this.resolver.lookupExpression(expression.expression, flow); // reports
    if (!target) return module.unreachable();
    var thisExpression = this.resolver.currentThisExpression;

    var signature: Signature | null;
    var functionArg: ExpressionRef;
    switch (target.kind) {

      // direct call: concrete function
      case ElementKind.FUNCTION_PROTOTYPE: {
        let functionPrototype = <FunctionPrototype>target;
        if (functionPrototype.hasDecorator(DecoratorFlags.BUILTIN)) {
          // builtins handle present respectively omitted type arguments on their own
          return this.compileCallExpressionBuiltin(functionPrototype, expression, contextualType);
        }
        let functionInstance = this.resolver.maybeInferCall(expression, functionPrototype, flow);
        if (!functionInstance) return this.module.unreachable();
        target = functionInstance;
        // fall-through
      }
      case ElementKind.FUNCTION: {
        let functionInstance = <Function>target;
        let thisArg: ExpressionRef = 0;
        if (functionInstance.is(CommonFlags.INSTANCE)) {
          thisArg = this.compileExpression(
            assert(thisExpression),
            assert(functionInstance.signature.thisType),
            Constraints.CONV_IMPLICIT | Constraints.IS_THIS
          );
        }
        return this.compileCallDirect(
          functionInstance,
          expression.args,
          expression,
          thisArg,
          constraints
        );
      }

      // indirect call: first-class function (non-generic, can't be inlined)
      case ElementKind.LOCAL: {
        let local = <Local>target;
        signature = local.type.signatureReference;
        if (signature) {
          if (local.is(CommonFlags.INLINED)) {
            let inlinedValue = local.constantIntegerValue;
            if (this.options.isWasm64) {
              functionArg = module.i64(i64_low(inlinedValue), i64_high(inlinedValue));
            } else {
              assert(!i64_high(inlinedValue));
              functionArg = module.i32(i64_low(inlinedValue));
            }
          } else {
            functionArg = module.local_get(local.index, this.options.sizeTypeRef);
          }
          break;
        }
        this.error(
          DiagnosticCode.Cannot_invoke_an_expression_whose_type_lacks_a_call_signature_Type_0_has_no_compatible_call_signatures,
          expression.range, local.type.toString()
        );
        return module.unreachable();
      }
      case ElementKind.GLOBAL: {
        let global = <Global>target;
        signature = global.type.signatureReference;
        if (signature) {
          functionArg = module.global_get(global.internalName, global.type.toRef());
          break;
        }
        this.error(
          DiagnosticCode.Cannot_invoke_an_expression_whose_type_lacks_a_call_signature_Type_0_has_no_compatible_call_signatures,
          expression.range, global.type.toString()
        );
        return module.unreachable();
      }
      case ElementKind.FIELD: {
        let fieldInstance = <Field>target;
        let fieldType = fieldInstance.type;
        signature = fieldType.signatureReference;
        if (signature) {
          let fieldParent = fieldInstance.parent;
          assert(fieldParent.kind == ElementKind.CLASS);
          let usizeType = this.options.usizeType;
          functionArg = module.load(usizeType.byteSize, false,
            this.compileExpression(
              assert(thisExpression),
              (<Class>fieldParent).type,
              Constraints.CONV_IMPLICIT | Constraints.IS_THIS
            ),
            usizeType.toRef(),
            fieldInstance.memoryOffset
          );
          break;
        }
        this.error(
          DiagnosticCode.Cannot_invoke_an_expression_whose_type_lacks_a_call_signature_Type_0_has_no_compatible_call_signatures,
          expression.range, fieldType.toString()
        );
        return module.unreachable();
      }

      case ElementKind.PROPERTY_PROTOTYPE: {
        let propertyInstance = this.resolver.resolveProperty(<PropertyPrototype>target);
        if (!propertyInstance) return module.unreachable();
        target = propertyInstance;
        // fall-through
      }
      case ElementKind.PROPERTY: {
        let propertyInstance = <Property>target;
        let getterInstance = propertyInstance.getterInstance;
        let type = assert(this.resolver.getTypeOfElement(target));

        if (!getterInstance) {
          this.error(
            DiagnosticCode.Cannot_invoke_an_expression_whose_type_lacks_a_call_signature_Type_0_has_no_compatible_call_signatures,
            expression.range, type.toString()
          );
          return module.unreachable();
        }

        let thisArg: ExpressionRef = 0;
        if (propertyInstance.is(CommonFlags.INSTANCE)) {
          thisArg = this.compileExpression(
            assert(thisExpression),
            assert(getterInstance.signature.thisType),
            Constraints.CONV_IMPLICIT | Constraints.IS_THIS
          );
        }
        functionArg = this.compileCallDirect(getterInstance, [], expression.expression, thisArg);
        signature = this.currentType.signatureReference;
        if (!signature) {
          this.error(
            DiagnosticCode.Cannot_invoke_an_expression_whose_type_lacks_a_call_signature_Type_0_has_no_compatible_call_signatures,
            expression.range, this.currentType.toString()
          );
          return module.unreachable();
        }
        break;
      }
      case ElementKind.CLASS: {
        let classInstance = <Class>target;
        let typeArguments = classInstance.getTypeArgumentsTo(this.program.functionPrototype);
        if (typeArguments && typeArguments.length > 0) {
          let ftype = typeArguments[0];
          signature = ftype.getSignature();
          functionArg = this.compileExpression(expression.expression, ftype, Constraints.CONV_IMPLICIT);
          break;
        }
        // fall-through
      }

      // not supported
      default: {
        let type = this.resolver.getTypeOfElement(target);
        if (type) {
          this.error(
            DiagnosticCode.Type_0_has_no_call_signatures,
            expression.range, type.toString()
          );
        } else {
          this.error(
            DiagnosticCode.Expression_cannot_be_represented_by_a_type,
            expression.range
          );
        }
        return module.unreachable();
      }
    }
    return this.compileCallIndirect(
      assert(signature), // FIXME: bootstrap can't see this yet
      functionArg,
      expression.args,
      expression,
      0,
      contextualType == Type.void
    );
  }

  /** Compiles the given arguments like a call expression according to the specified context. */
  private compileCallExpressionLike(
    /** Called expression. */
    expression: Expression,
    /** Call type arguments. */
    typeArguments: TypeNode[] | null,
    /** Call arguments. */
    args: Expression[],
    /** Diagnostic range. */
    range: Range,
    /** Contextual type indicating the return type the caller expects, if any. */
    contextualType: Type,
    /** Constraints indicating contextual conditions. */
    constraints: Constraints = Constraints.NONE
  ): ExpressionRef {
    // Desugaring like this can happen many times. Let's cache the intermediate allocation.
    var call = this._reusableCallExpression;
    if (call) {
      call.expression = expression;
      call.typeArguments = typeArguments;
      call.args = args;
      call.range = range;
    } else {
      this._reusableCallExpression = call = Node.createCallExpression(expression, typeArguments, args, range);
    }
    return this.compileCallExpression(call, contextualType, constraints);
  }
  private _reusableCallExpression: CallExpression | null = null;

  private compileCallExpressionBuiltin(
    prototype: FunctionPrototype,
    expression: CallExpression,
    contextualType: Type
  ): ExpressionRef {
    if (prototype.hasDecorator(DecoratorFlags.UNSAFE)) this.checkUnsafe(expression);

    var typeArguments: Type[] | null = null;

    // builtins handle omitted type arguments on their own. if present, however, resolve them here
    // and pass them to the builtin, even if it's still up to the builtin how to handle them.
    var typeParameterNodes = prototype.typeParameterNodes;
    var typeArgumentNodes = expression.typeArguments;
    if (expression.typeArguments) {
      if (!prototype.is(CommonFlags.GENERIC)) {
        this.error(
          DiagnosticCode.Type_0_is_not_generic,
          expression.range, prototype.internalName
        );
      }
      typeArguments = this.resolver.resolveTypeArguments(
        assert(typeParameterNodes),
        typeArgumentNodes,
        this.currentFlow.actualFunction.parent,
        cloneMap(this.currentFlow.contextualTypeArguments), // don't update
        expression
      );
    }
    var callee = expression.expression;
    var ctx = new BuiltinContext(
      this,
      prototype,
      typeArguments,
      expression.args,
      callee.kind == NodeKind.PROPERTYACCESS
        ? (<PropertyAccessExpression>callee).expression
        : null,
      contextualType,
      expression,
      false
    );
    // global builtins
    var internalName = prototype.internalName;
    if (builtins.has(internalName)) {
      let fn = assert(builtins.get(internalName));
      return fn(ctx);
    }
    // class builtins
    var parent = prototype.parent;
    if (parent.kind == ElementKind.CLASS) {
      let classPrototype = (<Class>parent).prototype;
      if (classPrototype == this.program.functionPrototype) {
        let methodName = prototype.name;
        if (function_builtins.has(methodName)) {
          let fn = assert(function_builtins.get(methodName));
          return fn(ctx);
        }
      }
    }
    assert(false);
    return this.module.unreachable();
  }

  /**
   * Checks that a call with the given number as arguments can be performed according to the
   * specified signature.
   */
  checkCallSignature(
    signature: Signature,
    numArguments: i32,
    hasThis: bool,
    reportNode: Node
  ): bool {

    // cannot call an instance method without a `this` argument (TODO: `.call`?)
    var thisType = signature.thisType;
    if (hasThis != (thisType != null)) {
      this.error(
        DiagnosticCode.The_this_types_of_each_signature_are_incompatible,
        reportNode.range
      );
      return false;
    }

    // not yet implemented (TODO: maybe some sort of an unmanaged/lightweight array?)
    var hasRest = signature.hasRest;
    if (hasRest) {
      this.error(
        DiagnosticCode.Not_implemented_0,
        reportNode.range, "Rest parameters"
      );
      return false;
    }

    var minimum = signature.requiredParameters;
    var maximum = signature.parameterTypes.length;

    // must at least be called with required arguments
    if (numArguments < minimum) {
      this.error(
        minimum < maximum
          ? DiagnosticCode.Expected_at_least_0_arguments_but_got_1
          : DiagnosticCode.Expected_0_arguments_but_got_1,
        reportNode.range, minimum.toString(), numArguments.toString()
      );
      return false;
    }

    // must not be called with more than the maximum arguments
    if (numArguments > maximum && !hasRest) {
      this.error(
        DiagnosticCode.Expected_0_arguments_but_got_1,
        reportNode.range, maximum.toString(), numArguments.toString()
      );
      return false;
    }

    return true;
  }

  /** Checks that an unsafe expression is allowed. */
  private checkUnsafe(reportNode: Node, relatedReportNode: Node | null = null): void {
    // Library files may always use unsafe features
    if (this.options.noUnsafe && !reportNode.range.source.isLibrary) {
      if (relatedReportNode) {
        this.errorRelated(
          DiagnosticCode.Operation_is_unsafe,
          reportNode.range, relatedReportNode.range
        );
      } else {
        this.error(
          DiagnosticCode.Operation_is_unsafe,
          reportNode.range
        );
      }
    }
  }

  /** Compiles a direct call to a concrete function. */
  compileCallDirect(
    instance: Function,
    argumentExpressions: Expression[],
    reportNode: Node,
    thisArg: ExpressionRef = 0,
    constraints: Constraints = Constraints.NONE
  ): ExpressionRef {
    var numArguments = argumentExpressions.length;
    var signature = instance.signature;
    if (!this.checkCallSignature( // reports
      signature,
      numArguments,
      thisArg != 0,
      reportNode
    )) {
      this.currentType = signature.returnType;
      return this.module.unreachable();
    }
    if (instance.hasDecorator(DecoratorFlags.UNSAFE)) this.checkUnsafe(reportNode);

    // handle call on `this` in constructors
    let actualFunction = this.currentFlow.actualFunction;
    if (actualFunction.is(CommonFlags.CONSTRUCTOR) && reportNode.isAccessOnThis) {
      let parent = actualFunction.parent;
      assert(parent.kind == ElementKind.CLASS);
      this.checkFieldInitialization(<Class>parent, reportNode);
    }

    // Inline if explicitly requested
    if (instance.hasDecorator(DecoratorFlags.INLINE) && (!instance.is(CommonFlags.VIRTUAL) || reportNode.isAccessOnSuper)) {
      assert(!instance.is(CommonFlags.STUB)); // doesn't make sense
      let inlineStack = this.inlineStack;
      if (inlineStack.includes(instance)) {
        this.warning(
          DiagnosticCode.Function_0_cannot_be_inlined_into_itself,
          reportNode.range, instance.internalName
        );
      } else {
        inlineStack.push(instance);
        let parameterTypes = signature.parameterTypes;
        assert(numArguments <= parameterTypes.length);
        // compile argument expressions
        let args = new Array<ExpressionRef>(numArguments);
        for (let i = 0; i < numArguments; ++i) {
          args[i] = this.compileExpression(argumentExpressions[i], parameterTypes[i], Constraints.CONV_IMPLICIT);
        }
        // make the inlined call
        let expr = this.makeCallInline(instance, args, thisArg, (constraints & Constraints.WILL_DROP) != 0);
        inlineStack.pop();
        return expr;
      }
    }

    // Otherwise compile to just a call
    var numArgumentsInclThis = thisArg ? numArguments + 1 : numArguments;
    var operands = new Array<ExpressionRef>(numArgumentsInclThis);
    var index = 0;
    if (thisArg) {
      operands[0] = thisArg;
      index = 1;
    }
    var parameterTypes = signature.parameterTypes;
    for (let i = 0; i < numArguments; ++i, ++index) {
      let paramType = parameterTypes[i];
      let paramExpr = this.compileExpression(argumentExpressions[i], paramType, Constraints.CONV_IMPLICIT);
      operands[index] = paramExpr;
    }
    assert(index == numArgumentsInclThis);
    return this.makeCallDirect(instance, operands, reportNode, (constraints & Constraints.WILL_DROP) != 0);
  }

  makeCallInline(
    instance: Function,
    operands: ExpressionRef[] | null,
    thisArg: ExpressionRef = 0,
    immediatelyDropped: bool = false
  ): ExpressionRef {
    var module = this.module;
    var numArguments = operands ? operands.length : 0;
    var signature = instance.signature;
    var parameterTypes = signature.parameterTypes;
    var numParameters = parameterTypes.length;

    // Create a new inline flow and use it to compile the function as a block
    var previousFlow = this.currentFlow;
    var flow = Flow.createInline(previousFlow.parentFunction, instance);
    var body = [];
    var usedLocals = new BitSet();

    // Prepare compiled arguments right to left, keeping track of used locals.
    for (let i = numArguments - 1; i >= 0; --i) {
      // This is necessary because a later expression must not set an earlier argument local, which
      // is also just a temporary, when being executed. Take for example `t1=1, t2=(t1 = 2)`, where
      // the right expression would reassign the foregoing argument local. So, we iterate from right
      // to left, remembering what's used later, and don't use these for earlier arguments, making
      // the example above essentially `t2=1, t1=(t1 = 2)`.
      let paramExpr = operands![i];
      let paramType = parameterTypes[i];
      let argumentLocal = flow.addScopedLocal(instance.getParameterName(i), paramType, usedLocals);
      findUsedLocals(paramExpr, usedLocals);
      // inlining is aware of wrap/nonnull states:
      if (!previousFlow.canOverflow(paramExpr, paramType)) flow.setLocalFlag(argumentLocal.index, LocalFlags.WRAPPED);
      if (flow.isNonnull(paramExpr, paramType)) flow.setLocalFlag(argumentLocal.index, LocalFlags.NONNULL);
      body.unshift(
        module.local_set(argumentLocal.index, paramExpr, paramType.isManaged)
      );
    }
    if (thisArg) {
      let parent = assert(instance.parent);
      assert(parent.kind == ElementKind.CLASS);
      let classInstance = <Class>parent;
      let thisType = assert(instance.signature.thisType);
      let thisLocal = flow.addScopedLocal(CommonNames.this_, thisType, usedLocals);
      body.unshift(
        module.local_set(thisLocal.index, thisArg, thisType.isManaged)
      );
      let base = classInstance.base;
      if (base) flow.addScopedAlias(CommonNames.super_, base.type, thisLocal.index);
    } else {
      assert(!instance.signature.thisType);
    }

    // Compile omitted arguments with final argument locals blocked. Doesn't need to take care of
    // side-effects within earlier expressions because these already happened on set.
    this.currentFlow = flow;
    var isConstructor = instance.is(CommonFlags.CONSTRUCTOR);
    if (isConstructor) flow.set(FlowFlags.CTORPARAM_CONTEXT);
    for (let i = numArguments; i < numParameters; ++i) {
      let initType = parameterTypes[i];
      let initExpr = this.compileExpression(
        assert(instance.prototype.functionTypeNode.parameters[i].initializer),
        initType,
        Constraints.CONV_IMPLICIT
      );
      let argumentLocal = flow.addScopedLocal(instance.getParameterName(i), initType);
      body.push(
        this.makeLocalAssignment(argumentLocal, initExpr, initType, false)
      );
    }
    flow.unset(FlowFlags.CTORPARAM_CONTEXT);

    // Compile the called function's body in the scope of the inlined flow
    this.compileFunctionBody(instance, body);

    // If a constructor, perform field init checks on its flow directly
    if (isConstructor) {
      let parent = instance.parent;
      assert(parent.kind == ElementKind.CLASS);
      this.checkFieldInitializationInFlow(<Class>parent, flow);
    }

    // Free any new scoped locals and reset to the original flow
    flow.freeScopedLocals();
    var returnType = flow.returnType;
    this.currentFlow = previousFlow;

    // Create an outer block that we can break to when returning a value out of order
    this.currentType = returnType;
    return module.block(flow.inlineReturnLabel, body, returnType.toRef());
  }

  /** Makes sure that the arguments length helper global is present. */
  ensureArgumentsLength(): string {
    var name = BuiltinNames.argumentsLength;
    if (!this.builtinArgumentsLength) {
      let module = this.module;
      this.builtinArgumentsLength = module.addGlobal(name, TypeRef.I32, true, module.i32(0));
    }
    return name;
  }

  /** Ensures compilation of the varargs stub for the specified function. */
  ensureVarargsStub(original: Function): Function {
    // A varargs stub is a function called with omitted arguments being zeroed,
    // reading the `argumentsLength` helper global to decide which initializers
    // to inject before calling the original function. It is typically attempted
    // to circumvent the varargs stub where possible, for example where omitted
    // arguments are constants and can be inlined into the original call.
    var stub = original.varargsStub;
    if (stub) return stub;

    var originalSignature = original.signature;
    var originalParameterTypes = originalSignature.parameterTypes;
    var originalParameterDeclarations = original.prototype.functionTypeNode.parameters;
    var returnType = originalSignature.returnType;
    var isInstance = original.is(CommonFlags.INSTANCE);

    // arguments excl. `this`, operands incl. `this`
    var minArguments = originalSignature.requiredParameters;
    var minOperands = minArguments;
    var maxArguments = originalParameterTypes.length;
    var maxOperands = maxArguments;
    if (isInstance) {
      ++minOperands;
      ++maxOperands;
    }
    var numOptional = assert(maxOperands - minOperands);

    var forwardedOperands = new Array<ExpressionRef>(minOperands);
    var operandIndex = 0;
    var stmts = new Array<ExpressionRef>();

    // forward `this` if applicable
    var module = this.module;
    var thisType = originalSignature.thisType;
    if (thisType) {
      forwardedOperands[0] = module.local_get(0, thisType.toRef());
      operandIndex = 1;
    }

    // forward required arguments
    for (let i = 0; i < minArguments; ++i, ++operandIndex) {
      let paramType = originalParameterTypes[i];
      forwardedOperands[operandIndex] = module.local_get(operandIndex, paramType.toRef());
    }
    assert(operandIndex == minOperands);

    // create the varargs stub
    stub = original.newStub("varargs");
    stub.signature.requiredParameters = maxArguments;
    original.varargsStub = stub;

    // compile initializers of omitted arguments in the scope of the stub,
    // accounting for additional locals and a proper `this` context.
    var previousFlow = this.currentFlow;
    var flow = stub.flow;
    if (original.is(CommonFlags.CONSTRUCTOR)) flow.set(FlowFlags.CTORPARAM_CONTEXT);
    this.currentFlow = flow;

    // create a br_table switching over the number of optional parameters provided
    var numNames = numOptional + 1; // incl. outer block
    var names = new Array<string>(numNames);
    var ofN = `of${numOptional}`;
    for (let i = 0; i < numNames; ++i) {
      names[i] = `${i}${ofN}`;
    }
    var argumentsLength = this.ensureArgumentsLength();
    var table = module.block(names[0], [
      module.block("outOfRange", [
        module.switch(names, "outOfRange",
          // condition is number of provided optional arguments, so subtract required arguments
          minArguments
            ? module.binary(
                BinaryOp.SubI32,
                module.global_get(argumentsLength, TypeRef.I32),
                module.i32(minArguments)
              )
            : module.global_get(argumentsLength, TypeRef.I32)
        )
      ]),
      module.unreachable()
    ]);
    for (let i = 0; i < numOptional; ++i, ++operandIndex) {
      let type = originalParameterTypes[minArguments + i];
      let declaration = originalParameterDeclarations[minArguments + i];
      let initializer = declaration.initializer;
      let initExpr: ExpressionRef;
      if (initializer) {
        initExpr = this.compileExpression(
          initializer,
          type,
          Constraints.CONV_IMPLICIT
        );
        initExpr = module.local_set(operandIndex, initExpr, type.isManaged);
      } else {
        this.error(
          DiagnosticCode.Optional_parameter_must_have_an_initializer,
          declaration.range
        );
        initExpr = module.unreachable();
      }
      table = module.block(names[i + 1], [
        table,
        initExpr,
      ]);
      forwardedOperands[operandIndex] = module.local_get(operandIndex, type.toRef());
    }
    assert(operandIndex == maxOperands);

    stmts.push(
      table
    );
    stmts.push(
      // assume this will always succeed (can just use name as the reportNode)
      this.makeCallDirect(original, forwardedOperands, original.declaration.name)
    );
    flow.freeScopedLocals();
    this.currentFlow = previousFlow;

    var funcRef = module.addFunction(
      stub.internalName,
      stub.signature.paramRefs,
      stub.signature.resultRefs,
      typesToRefs(stub.additionalLocals),
      module.flatten(stmts, returnType.toRef())
    );
    stub.set(CommonFlags.COMPILED);
    stub.finalize(module, funcRef);
    return stub;
  }

  /** Ensures compilation of the virtual stub for the specified function. */
  ensureVirtualStub(original: Function): Function {
    // A virtual stub is a function redirecting virtual calls to the actual
    // overload targeted by the call. It utilizes varargs stubs where necessary
    // and as such has the same semantics as one. Here, we only make sure that
    // a placeholder exist, with actual code being generated as a finalization
    // step once module compilation is otherwise complete.
    var stub = original.virtualStub;
    if (stub) return stub;
    stub = original.newStub("virtual");
    original.virtualStub = stub;
    var module = this.module;
    stub.ref = module.addFunction(
      stub.internalName,
      stub.signature.paramRefs,
      stub.signature.resultRefs,
      null,
      module.unreachable()
    );
    this.virtualStubs.add(original);
    return stub;
  }

  /** Finalizes the virtual stub of the specified function. */
  private finalizeVirtualStub(instance: Function): void {
    var stub = this.ensureVirtualStub(instance);
    if (stub.is(CommonFlags.COMPILED)) return;

    assert(instance.parent.kind == ElementKind.CLASS || instance.parent.kind == ElementKind.INTERFACE);
    var module = this.module;
    var usizeType = this.options.usizeType;
    var sizeTypeRef = usizeType.toRef();
    var parameterTypes = instance.signature.parameterTypes;
    var returnType = instance.signature.returnType;
    var numParameters = parameterTypes.length;
    var tempIndex = 1 + parameterTypes.length; // incl. `this`

    // Switch over this's rtId and map it to the respective overload
    var builder = new SwitchBuilder(this.module,
      module.load(4, false,
        module.binary(
          sizeTypeRef == TypeRef.I64
            ? BinaryOp.SubI64
            : BinaryOp.SubI32,
          module.local_get(0, sizeTypeRef),
          sizeTypeRef == TypeRef.I64
            ? module.i64(8) // rtId offset = -8
            : module.i32(8)
        ),
        TypeRef.I32
      )
    );
    var overloadInstances = this.resolver.resolveOverloads(instance);
    if (overloadInstances) {
      for (let i = 0, k = overloadInstances.length; i < k; ++i) {
        let overloadInstance = overloadInstances[i];
        if (!overloadInstance.is(CommonFlags.COMPILED)) continue; // errored
        let overloadType = overloadInstance.type;
        let originalType = instance.type;
        if (!overloadType.isAssignableTo(originalType)) {
          this.error(
            DiagnosticCode.Type_0_is_not_assignable_to_type_1,
            overloadInstance.identifierNode.range, overloadType.toString(), originalType.toString()
          );
          continue;
        }
        // TODO: additional optional parameters are not permitted by `isAssignableTo` yet
        let overloadSignature = overloadInstance.signature;
        let overloadParameterTypes = overloadSignature.parameterTypes;
        let overloadNumParameters = overloadParameterTypes.length;
        let paramExprs = new Array<ExpressionRef>(1 + overloadNumParameters);
        paramExprs[0] = module.local_get(0, sizeTypeRef); // this
        for (let n = 1; n <= numParameters; ++n) {
          paramExprs[n] = module.local_get(n, parameterTypes[n - 1].toRef());
        }
        let needsVarargsStub = false;
        for (let n = numParameters; n < overloadNumParameters; ++n) {
          // TODO: inline constant initializers and skip varargs stub
          paramExprs[1 + n] = this.makeZero(overloadParameterTypes[n]);
          needsVarargsStub = true;
        }
        let calledName = needsVarargsStub
          ? this.ensureVarargsStub(overloadInstance).internalName
          : overloadInstance.internalName;
        let returnTypeRef = overloadSignature.returnType.toRef();
        let stmts = new Array<ExpressionRef>();
        if (needsVarargsStub) {
          // Safe to prepend since paramExprs are local.get's
          stmts.push(module.global_set(this.ensureArgumentsLength(), module.i32(numParameters)));
        }
        if (returnType == Type.void) {
          stmts.push(
            module.call(calledName, paramExprs, returnTypeRef)
          );
          stmts.push(
            module.return()
          );
        } else {
          stmts.push(
            module.return(
              module.call(calledName, paramExprs, returnTypeRef)
            )
          );
        }
        let classInstance = assert(overloadInstance.getClassOrInterface());
        builder.addCase(classInstance.id, stmts);
        // Also alias each extendee inheriting this exact overload
        let extendees = classInstance.getAllExtendees(instance.declaration.name.text); // without get:/set:
        for (let _values = Set_values(extendees), a = 0, b = _values.length; a < b; ++a) {
          let extendee = _values[a];
          builder.addCase(extendee.id, stmts);
        }
      }
    }

    // Call the original function if no other id matches and the method is not
    // abstract or part of an interface. Note that doing so will not catch an
    // invalid id, but can reduce code size significantly since we also don't
    // have to add branches for extendees inheriting the original function.
    var body: ExpressionRef;
    if (instance.prototype.bodyNode) {
      let paramExprs = new Array<ExpressionRef>(numParameters);
      paramExprs[0] = module.local_get(0, sizeTypeRef); // this
      for (let i = 0, k = parameterTypes.length; i < k; ++i) {
        paramExprs[1 + i] = module.local_get(1 + i, parameterTypes[i].toRef());
      }
      body = module.call(instance.internalName, paramExprs, returnType.toRef());

    // Otherwise trap
    } else {
      body = module.unreachable();
    }

    // Create the virtual stub function
    var ref = stub.ref;
    if (ref) module.removeFunction(stub.internalName);
    stub.ref = module.addFunction(
      stub.internalName,
      stub.signature.paramRefs,
      stub.signature.resultRefs,
      [ TypeRef.I32 ],
      module.block(null, [
        builder.render(tempIndex),
        body
      ], returnType.toRef())
    );
    stub.set(CommonFlags.COMPILED);
  }

  /** Marks managed call operands for the shadow stack. */
  private operandsTostack(signature: Signature, operands: ExpressionRef[]): void {
    if (!this.options.stackSize) return;
    var module = this.module;
    var operandIndex = 0;
    var thisType = signature.thisType;
    if (thisType) {
      if (thisType.isManaged) {
        let operand = operands[0];
        let precomp = module.runExpression(operand, ExpressionRunnerFlags.Default);
        if (!isConstZero(precomp)) { // otherwise unnecessary
          operands[operandIndex] = module.tostack(operand);
        }
      }
      ++operandIndex;
    }
    var parameterIndex = 0;
    var parameterTypes = signature.parameterTypes;
    assert(parameterTypes.length >= operands.length - operandIndex);
    while (operandIndex < operands.length) {
      let paramType = parameterTypes[parameterIndex];
      if (paramType.isManaged) {
        let operand = operands[operandIndex];
        let precomp = module.runExpression(operand, ExpressionRunnerFlags.Default);
        if (!isConstZero(precomp)) { // otherwise unnecessary
          operands[operandIndex] = module.tostack(operand);
        }
      }
      ++operandIndex;
      ++parameterIndex;
    }
  }

  /** Creates a direct call to the specified function. */
  makeCallDirect(
    instance: Function,
    operands: ExpressionRef[] | null,
    reportNode: Node,
    immediatelyDropped: bool = false
  ): ExpressionRef {
    if (instance.hasDecorator(DecoratorFlags.INLINE)) {
      if (!instance.is(CommonFlags.VIRTUAL)) {
        assert(!instance.is(CommonFlags.STUB)); // doesn't make sense
        let inlineStack = this.inlineStack;
        if (inlineStack.includes(instance)) {
          this.warning(
            DiagnosticCode.Function_0_cannot_be_inlined_into_itself,
            reportNode.range, instance.internalName
          );
        } else {
          inlineStack.push(instance);
          let expr: ExpressionRef;
          if (instance.is(CommonFlags.INSTANCE)) {
            let theOperands = assert(operands);
            assert(theOperands.length);
            expr = this.makeCallInline(instance, theOperands.slice(1), theOperands[0], immediatelyDropped);
          } else {
            expr = this.makeCallInline(instance, operands, 0, immediatelyDropped);
          }
          inlineStack.pop();
          return expr;
        }
      } else {
        this.warning(
          DiagnosticCode.Function_0_is_virtual_and_will_not_be_inlined,
          reportNode.range, instance.internalName
        );
      }
    }
    var module = this.module;
    var numOperands = operands ? operands.length : 0;
    var numArguments = numOperands;
    var minArguments = instance.signature.requiredParameters;
    var minOperands = minArguments;
    var parameterTypes = instance.signature.parameterTypes;
    var maxArguments = parameterTypes.length;
    var maxOperands = maxArguments;
    if (instance.is(CommonFlags.INSTANCE)) {
      ++minOperands;
      ++maxOperands;
      --numArguments;
    }
    assert(numOperands >= minOperands);

    if (!this.compileFunction(instance)) return module.unreachable();
    var returnType = instance.signature.returnType;

    // fill up omitted arguments with their initializers, if constant, otherwise with zeroes.
    if (numOperands < maxOperands) {
      if (!operands) {
        operands = new Array(maxOperands);
        operands.length = 0;
      }
      let parameterNodes = instance.prototype.functionTypeNode.parameters;
      assert(parameterNodes.length == parameterTypes.length);
      let allOptionalsAreConstant = true;
      for (let i = numArguments; i < maxArguments; ++i) {
        let initializer = parameterNodes[i].initializer;
        if (initializer) {
          if (initializer.compilesToConst) {
            operands.push(this.compileExpression(
              initializer,
              parameterTypes[i],
              Constraints.CONV_IMPLICIT
            ));
            continue;
          }
          let resolved = this.resolver.lookupExpression(initializer, instance.flow, parameterTypes[i], ReportMode.SWALLOW);
          if (resolved) {
            if (resolved.kind == ElementKind.GLOBAL) {
              let global = <Global>resolved;
              if (this.compileGlobal(global)) {
                if (global.is(CommonFlags.INLINED)) {
                  operands.push(
                    this.compileInlineConstant(global, parameterTypes[i], Constraints.CONV_IMPLICIT)
                  );
                } else {
                  operands.push(
                    this.convertExpression(
                      module.global_get(global.internalName, global.type.toRef()),
                      global.type, parameterTypes[i], false, initializer
                    )
                  );
                }
                continue;
              }
            }
          }
        }
        operands.push(this.makeZero(parameterTypes[i]));
        allOptionalsAreConstant = false;
      }
      if (!allOptionalsAreConstant && !instance.is(CommonFlags.MODULE_IMPORT)) {
        let original = instance;
        instance = this.ensureVarargsStub(instance);
        if (!this.compileFunction(instance)) return module.unreachable();
        instance.flow.flags = original.flow.flags;
        let returnTypeRef = returnType.toRef();
        // We know the last operand is optional and omitted, so inject setting
        // ~argumentsLength into that operand, which is always safe.
        let lastOperand = operands[maxOperands - 1];
        assert(!(getSideEffects(lastOperand, module.ref) & SideEffects.WritesGlobal));
        let lastOperandType = parameterTypes[maxArguments - 1];
        operands[maxOperands - 1] = module.block(null, [
          module.global_set(this.ensureArgumentsLength(), module.i32(numArguments)),
          lastOperand
        ], lastOperandType.toRef());
        this.operandsTostack(instance.signature, operands);
        let expr = module.call(instance.internalName, operands, returnTypeRef);
        if (returnType != Type.void && immediatelyDropped) {
          expr = module.drop(expr);
          this.currentType = Type.void;
        } else {
          this.currentType = returnType;
        }
        return expr;
      }
    }

    // Call the virtual stub with the vtable if the function has overloads
    if (instance.is(CommonFlags.VIRTUAL) && !reportNode.isAccessOnSuper) {
      instance = this.ensureVirtualStub(instance);
    }

    if (operands) this.operandsTostack(instance.signature, operands);
    var expr = module.call(instance.internalName, operands, returnType.toRef());
    this.currentType = returnType;
    return expr;
  }

  /** Compiles an indirect call to a first-class function. */
  compileCallIndirect(
    signature: Signature,
    functionArg: ExpressionRef,
    argumentExpressions: Expression[],
    reportNode: Node,
    thisArg: ExpressionRef = 0,
    immediatelyDropped: bool = false
  ): ExpressionRef {
    var numArguments = argumentExpressions.length;

    if (!this.checkCallSignature( // reports
      signature,
      numArguments,
      thisArg != 0,
      reportNode
    )) {
      return this.module.unreachable();
    }

    var numArgumentsInclThis = thisArg ? numArguments + 1 : numArguments;
    var operands = new Array<ExpressionRef>(numArgumentsInclThis);
    var index = 0;
    if (thisArg) {
      operands[0] = thisArg;
      index = 1;
    }
    var parameterTypes = signature.parameterTypes;
    for (let i = 0; i < numArguments; ++i, ++index) {
      operands[index] = this.compileExpression(argumentExpressions[i], parameterTypes[i],
        Constraints.CONV_IMPLICIT
      );
    }
    assert(index == numArgumentsInclThis);
    return this.makeCallIndirect(signature, functionArg, reportNode, operands, immediatelyDropped);
  }

  /** Creates an indirect call to a first-class function. */
  makeCallIndirect(
    signature: Signature,
    functionArg: ExpressionRef,
    reportNode: Node,
    operands: ExpressionRef[] | null = null,
    immediatelyDropped: bool = false,
  ): ExpressionRef {
    var module = this.module;
    var numOperands = operands ? operands.length : 0;
    var numArguments = numOperands;
    var minArguments = signature.requiredParameters;
    var minOperands = minArguments;
    var parameterTypes = signature.parameterTypes;
    var returnType = signature.returnType;
    var maxArguments = parameterTypes.length;
    var maxOperands = maxArguments;
    if (signature.thisType) {
      ++minOperands;
      ++maxOperands;
      --numArguments;
    }
    assert(numOperands >= minOperands);

    // fill up omitted arguments with zeroes
    if (numOperands < maxOperands) {
      if (!operands) {
        operands = new Array(maxOperands);
        operands.length = 0;
      }
      let parameterTypes = signature.parameterTypes;
      for (let i = numArguments; i < maxArguments; ++i) {
        operands.push(this.makeZero(parameterTypes[i]));
      }
    }

    // We might be calling a varargs stub here, even if all operands have been
    // provided, so we must set `argumentsLength` in any case. Inject setting it
    // into the index argument, which becomes executed last after any operands.
    var argumentsLength = this.ensureArgumentsLength();
    var sizeTypeRef = this.options.sizeTypeRef;
    if (getSideEffects(functionArg, module.ref) & SideEffects.WritesGlobal) {
      let flow = this.currentFlow;
      let temp = flow.getTempLocal(this.options.usizeType, findUsedLocals(functionArg));
      functionArg = module.block(null, [
        module.local_set(temp.index, functionArg, true), // Function
        module.global_set(argumentsLength, module.i32(numArguments)),
        module.local_get(temp.index, sizeTypeRef)
      ], sizeTypeRef);
      flow.freeTempLocal(temp);
    } else { // simplify
      functionArg = module.block(null, [
        module.global_set(argumentsLength, module.i32(numArguments)),
        functionArg
      ], sizeTypeRef);
    }
    if (operands) this.operandsTostack(signature, operands);
    var expr = module.call_indirect(
      null, // TODO: handle multiple tables
      module.load(4, false, functionArg, TypeRef.I32), // ._index
      operands,
      signature.paramRefs,
      signature.resultRefs
    );
    this.currentType = returnType;
    return expr;
  }

  private compileCommaExpression(
    expression: CommaExpression,
    contextualType: Type,
    constraints: Constraints
  ): ExpressionRef {
    var expressions = expression.expressions;
    var numExpressions = expressions.length;
    var exprs = new Array<ExpressionRef>(numExpressions--);
    for (let i = 0; i < numExpressions; ++i) {
      exprs[i] = this.compileExpression(expressions[i], Type.void, // drop all except last
        Constraints.CONV_IMPLICIT | Constraints.WILL_DROP
      );
    }
    exprs[numExpressions] = this.compileExpression(expressions[numExpressions], contextualType, constraints);
    return this.module.flatten(exprs, this.currentType.toRef());
  }

  private compileElementAccessExpression(
    expression: ElementAccessExpression,
    contextualType: Type,
    constraints: Constraints
  ): ExpressionRef {
    var module = this.module;
    var targetExpression = expression.expression;
    var targetType = this.resolver.resolveExpression(targetExpression, this.currentFlow); // reports
    if (targetType) {
      let classReference = targetType.getClassOrWrapper(this.program);
      if (classReference) {
        let isUnchecked = this.currentFlow.is(FlowFlags.UNCHECKED_CONTEXT);
        let indexedGet = classReference.lookupOverload(OperatorKind.INDEXED_GET, isUnchecked);
        if (indexedGet) {
          let thisType = assert(indexedGet.signature.thisType);
          let thisArg = this.compileExpression(targetExpression, thisType,
            Constraints.CONV_IMPLICIT
          );
          if (!isUnchecked && this.options.pedantic) {
            this.pedantic(
              DiagnosticCode.Indexed_access_may_involve_bounds_checking,
              expression.range
            );
          }
          return this.compileCallDirect(indexedGet, [
            expression.elementExpression
          ], expression, thisArg, constraints);
        }
      }
      this.error(
        DiagnosticCode.Index_signature_is_missing_in_type_0,
        expression.expression.range, targetType.toString()
      );
    }
    return module.unreachable();
  }

  private compileFunctionExpression(
    expression: FunctionExpression,
    contextualType: Type,
    constraints: Constraints
  ): ExpressionRef {
    var declaration = expression.declaration.clone(); // generic contexts can have multiple
    assert(!declaration.typeParameters); // function expression cannot be generic
    var flow = this.currentFlow;
    var actualFunction = flow.actualFunction;
    var isNamed = declaration.name.text.length > 0;
    var isSemanticallyAnonymous = !isNamed || contextualType != Type.void;
    var prototype = new FunctionPrototype(
      isSemanticallyAnonymous
        ? `${isNamed ? declaration.name.text : "anonymous"}|${actualFunction.nextAnonymousId++}`
        : declaration.name.text,
      actualFunction,
      declaration,
      DecoratorFlags.NONE
    );
    var instance: Function | null;
    var contextualTypeArguments = cloneMap(flow.contextualTypeArguments);
    var module = this.module;

    // compile according to context. this differs from a normal function in that omitted parameter
    // and return types can be inferred and omitted arguments can be replaced with dummies.
    var contextualSignature = contextualType.signatureReference;
    if (contextualSignature) {
      let signatureNode = prototype.functionTypeNode;
      let parameterNodes = signatureNode.parameters;
      let numPresentParameters = parameterNodes.length;

      // must not require more than the maximum number of parameters
      let parameterTypes = contextualSignature.parameterTypes;
      let numParameters = parameterTypes.length;
      if (numPresentParameters > numParameters) {
        this.error(
          DiagnosticCode.Expected_0_arguments_but_got_1,
          expression.range, numParameters.toString(), numPresentParameters.toString()
        );
        return module.unreachable();
      }

      // check non-omitted parameter types
      for (let i = 0; i < numPresentParameters; ++i) {
        let parameterNode = parameterNodes[i];
        if (!isTypeOmitted(parameterNode.type)) {
          let resolvedType = this.resolver.resolveType(
            parameterNode.type,
            actualFunction.parent,
            contextualTypeArguments
          );
          if (!resolvedType) return module.unreachable();
          if (!parameterTypes[i].isStrictlyAssignableTo(resolvedType)) {
            this.error(
              DiagnosticCode.Type_0_is_not_assignable_to_type_1,
              parameterNode.range, parameterTypes[i].toString(), resolvedType.toString()
            );
            return module.unreachable();
          }
        }
        // any unused parameters are inherited but ignored
      }

      // check non-omitted return type
      let returnType = contextualSignature.returnType;
      if (!isTypeOmitted(signatureNode.returnType)) {
        let resolvedType = this.resolver.resolveType(
          signatureNode.returnType,
          actualFunction.parent,
          contextualTypeArguments
        );
        if (!resolvedType) return module.unreachable();
        if (
          returnType == Type.void
            ? resolvedType != Type.void
            : !resolvedType.isStrictlyAssignableTo(returnType)
        ) {
          this.error(
            DiagnosticCode.Type_0_is_not_assignable_to_type_1,
            signatureNode.returnType.range, resolvedType.toString(), returnType.toString()
          );
          return module.unreachable();
        }
      }

      // check explicit this type
      let thisType = contextualSignature.thisType;
      let thisTypeNode = signatureNode.explicitThisType;
      if (thisTypeNode) {
        if (!thisType) {
          this.error(
            DiagnosticCode._this_cannot_be_referenced_in_current_location,
            thisTypeNode.range
          );
          return module.unreachable();
        }
        let resolvedType = this.resolver.resolveType(
          thisTypeNode,
          actualFunction.parent,
          contextualTypeArguments
        );
        if (!resolvedType) return module.unreachable();
        if (!thisType.isStrictlyAssignableTo(resolvedType)) {
          this.error(
            DiagnosticCode.Type_0_is_not_assignable_to_type_1,
            thisTypeNode.range, thisType.toString(), resolvedType.toString()
          );
          return module.unreachable();
        }
      }

      let signature = new Signature(this.program, parameterTypes, returnType, thisType);
      signature.requiredParameters = numParameters; // !
      instance = new Function(
        prototype.name,
        prototype,
        null,
        signature,
        contextualTypeArguments
      );
      instance.flow.outer = flow;
      let worked = this.compileFunction(instance);
      this.currentType = contextualSignature.type;
      if (!worked) return module.unreachable();

    // otherwise compile like a normal function
    } else {
      instance = this.resolver.resolveFunction(prototype, null, contextualTypeArguments);
      if (!instance) return this.module.unreachable();
      instance.flow.outer = flow;
      let worked = this.compileFunction(instance);
      this.currentType = instance.signature.type;
      if (!worked) return module.unreachable();
    }

    var offset = this.ensureRuntimeFunction(instance); // reports
    var expr = this.options.isWasm64
      ? module.i64(i64_low(offset), i64_high(offset))
      : module.i32(i64_low(offset));

    // add a constant local referring to the function if applicable
    if (!isSemanticallyAnonymous) {
      let fname = instance.name;
      let existingLocal = flow.getScopedLocal(fname);
      if (existingLocal) {
        if (!existingLocal.declaration.range.source.isNative) {
          this.errorRelated(
            DiagnosticCode.Duplicate_identifier_0,
            declaration.name.range,
            existingLocal.declaration.name.range,
            fname
          );
        } else { // scoped locals are shared temps that don't track declarations
          this.error(
            DiagnosticCode.Duplicate_identifier_0,
            declaration.name.range, fname
          );
        }
      } else {
        let ftype = instance.type;
        let local = flow.addScopedLocal(instance.name, ftype);
        flow.setLocalFlag(local.index, LocalFlags.CONSTANT);
        expr = module.local_tee(local.index, expr, ftype.isManaged);
      }
    }

    return expr;
  }

  /** Makes sure the enclosing source file of the specified expression has been compiled. */
  private maybeCompileEnclosingSource(expression: Expression): void {
    var internalPath = expression.range.source.internalPath;
    var filesByName = this.program.filesByName;
    assert(filesByName.has(internalPath));
    var enclosingFile = assert(filesByName.get(internalPath));
    if (!enclosingFile.is(CommonFlags.COMPILED)) {
      this.compileFileByPath(internalPath, expression);
    }
  }

  private compileIdentifierExpression(
    expression: IdentifierExpression,
    contextualType: Type,
    constraints: Constraints
  ): ExpressionRef {
    var module = this.module;
    var flow = this.currentFlow;
    var actualFunction = flow.actualFunction;

    // check special keywords first
    switch (expression.kind) {
      case NodeKind.NULL: {
        let options = this.options;
        if (contextualType.isReference) {
          let classReference = contextualType.getClass();
          if (classReference) {
            this.currentType = classReference.type.asNullable();
            return options.isWasm64 ? module.i64(0) : module.i32(0);
          }
          let signatureReference = contextualType.getSignature();
          if (signatureReference) {
            this.currentType = signatureReference.type.asNullable();
            return options.isWasm64 ? module.i64(0) : module.i32(0);
          }
          return this.makeZero(contextualType);
        }
        this.currentType = options.usizeType;
        this.warning(
          DiagnosticCode.Expression_resolves_to_unusual_type_0,
          expression.range, this.currentType.toString()
        );
        return options.isWasm64
          ? module.i64(0)
          : module.i32(0);
      }
      case NodeKind.TRUE: {
        this.currentType = Type.bool;
        return module.i32(1);
      }
      case NodeKind.FALSE: {
        this.currentType = Type.bool;
        return module.i32(0);
      }
      case NodeKind.THIS: {
        let thisType = actualFunction.signature.thisType;
        if (!thisType) {
          this.error(
            DiagnosticCode._this_cannot_be_referenced_in_current_location,
            expression.range
          );
          this.currentType = this.options.usizeType;
          return module.unreachable();
        }
        if (actualFunction.is(CommonFlags.CONSTRUCTOR)) {
          if (flow.is(FlowFlags.CTORPARAM_CONTEXT)) {
            this.error(
              DiagnosticCode._this_cannot_be_referenced_in_constructor_arguments,
              expression.range
            );
          }
          if (!(constraints & Constraints.IS_THIS)) {
            let parent = actualFunction.parent;
            assert(parent.kind == ElementKind.CLASS);
            this.checkFieldInitialization(<Class>parent, expression);
          }
        }
        let thisLocal = assert(flow.lookupLocal(CommonNames.this_));
        flow.set(FlowFlags.ACCESSES_THIS);
        this.currentType = thisType;
        return module.local_get(thisLocal.index, thisType.toRef());
      }
      case NodeKind.SUPER: {
        if (actualFunction.is(CommonFlags.CONSTRUCTOR)) {
          if (flow.is(FlowFlags.CTORPARAM_CONTEXT)) {
            this.error(
              DiagnosticCode._super_cannot_be_referenced_in_constructor_arguments,
              expression.range
            );
          } else if (!flow.is(FlowFlags.CALLS_SUPER)) {
            // TS1034 in the parser effectively limits this to property accesses
            this.error(
              DiagnosticCode._super_must_be_called_before_accessing_a_property_of_super_in_the_constructor_of_a_derived_class,
              expression.range
            );
          }
        }
        if (flow.isInline) {
          let scopedThis = flow.lookupLocal(CommonNames.this_);
          if (scopedThis) {
            let scopedThisClass = assert(scopedThis.type.getClass());
            let base = scopedThisClass.base;
            if (base) {
              this.currentType = base.type;
              return module.local_get(scopedThis.index, base.type.toRef());
            }
          }
        }
        if (actualFunction.is(CommonFlags.INSTANCE)) {
          let parent = assert(actualFunction.parent);
          assert(parent.kind == ElementKind.CLASS);
          let classInstance = <Class>parent;
          let baseClassInstance = classInstance.base;
          if (baseClassInstance) {
            let superType = baseClassInstance.type;
            this.currentType = superType;
            return module.local_get(0, superType.toRef());
          }
        }
        this.error(
          DiagnosticCode._super_can_only_be_referenced_in_a_derived_class,
          expression.range
        );
        this.currentType = this.options.usizeType;
        return module.unreachable();
      }
    }

    this.maybeCompileEnclosingSource(expression);

    // otherwise resolve
    var currentParent = this.currentParent;
    if (!currentParent) currentParent = actualFunction;
    var target = this.resolver.lookupIdentifierExpression( // reports
      expression,
      flow,
      currentParent
    );
    if (!target) {
      // make a guess to avoid assertions in calling code
      if (this.currentType == Type.void) this.currentType = Type.i32;
      return module.unreachable();
    }

    switch (target.kind) {
      case ElementKind.LOCAL: {
        let local = <Local>target;
        let localType = local.type;
        assert(localType != Type.void);
        if (this.pendingElements.has(local)) {
          this.error(
            DiagnosticCode.Variable_0_used_before_its_declaration,
            expression.range,
            local.internalName
          );
          this.currentType = localType;
          return module.unreachable();
        }
        if (local.is(CommonFlags.INLINED)) {
          return this.compileInlineConstant(local, contextualType, constraints);
        }
        let localIndex = local.index;
        assert(localIndex >= 0);
        if (localType.isNullableReference && flow.isLocalFlag(localIndex, LocalFlags.NONNULL, false)) {
          localType = localType.nonNullableType;
        }
        this.currentType = localType;

        if (target.parent != flow.parentFunction) {
          // TODO: closures
          this.error(
            DiagnosticCode.Not_implemented_0,
            expression.range,
            "Closures"
          );
          return module.unreachable();
        }
        return module.local_get(localIndex, localType.toRef());
      }
      case ElementKind.GLOBAL: {
        let global = <Global>target;
        if (!this.compileGlobal(global)) { // reports; not yet compiled if a static field
          return module.unreachable();
        }
        let globalType = global.type;
        if (this.pendingElements.has(global)) {
          this.error(
            DiagnosticCode.Variable_0_used_before_its_declaration,
            expression.range,
            global.internalName
          );
          this.currentType = globalType;
          return module.unreachable();
        }
        assert(globalType != Type.void);
        if (global.is(CommonFlags.INLINED)) {
          return this.compileInlineConstant(global, contextualType, constraints);
        }
        this.currentType = globalType;
        return module.global_get(global.internalName, globalType.toRef());
      }
      case ElementKind.ENUMVALUE: { // here: if referenced from within the same enum
        let enumValue = <EnumValue>target;
        if (!target.is(CommonFlags.COMPILED)) {
          this.error(
            DiagnosticCode.A_member_initializer_in_a_enum_declaration_cannot_reference_members_declared_after_it_including_members_defined_in_other_enums,
            expression.range
          );
          this.currentType = Type.i32;
          return module.unreachable();
        }
        this.currentType = Type.i32;
        if (enumValue.is(CommonFlags.INLINED)) {
          assert(enumValue.constantValueKind == ConstantValueKind.INTEGER);
          return module.i32(i64_low(enumValue.constantIntegerValue));
        }
        return module.global_get(enumValue.internalName, TypeRef.I32);
      }
      case ElementKind.FUNCTION_PROTOTYPE: {
        let functionPrototype = <FunctionPrototype>target;
        let typeParameterNodes = functionPrototype.typeParameterNodes;

        if (typeParameterNodes && typeParameterNodes.length != 0) {
          this.error(
            DiagnosticCode.Type_argument_expected,
            expression.range
          );
          break; // also diagnose 'not a value at runtime'
        }

        let functionInstance = this.resolver.resolveFunction(
          functionPrototype,
          null,
          cloneMap(flow.contextualTypeArguments)
        );
        if (!functionInstance || !this.compileFunction(functionInstance)) return module.unreachable();
        if (functionInstance.hasDecorator(DecoratorFlags.BUILTIN)) {
          this.error(
            DiagnosticCode.Not_implemented_0,
            expression.range, "First-class built-ins"
          );
          this.currentType = functionInstance.type;
          return module.unreachable();
        }
        if (contextualType.isExternalReference) {
          this.currentType = Type.funcref;
          return module.ref_func(functionInstance.internalName, TypeRef.Funcref); // TODO
        }
        let offset = this.ensureRuntimeFunction(functionInstance);
        this.currentType = functionInstance.signature.type;
        return this.options.isWasm64
          ? module.i64(i64_low(offset), i64_high(offset))
          : module.i32(i64_low(offset));
      }
    }
    this.error(
      DiagnosticCode.Expression_does_not_compile_to_a_value_at_runtime,
      expression.range
    );
    return module.unreachable();
  }

  private compileInstanceOfExpression(
    expression: InstanceOfExpression,
    contextualType: Type,
    constraints: Constraints
  ): ExpressionRef {
    var flow = this.currentFlow;
    var isType = expression.isType;

    // Mimic `instanceof CLASS`
    if (isType.kind == NodeKind.NAMEDTYPE) {
      let namedType = <NamedTypeNode>isType;
      if (!(namedType.isNullable || namedType.hasTypeArguments)) {
        let element = this.resolver.resolveTypeName(namedType.name, flow.actualFunction, ReportMode.SWALLOW);
        if (element && element.kind == ElementKind.CLASS_PROTOTYPE) {
          let prototype = <ClassPrototype>element;
          if (prototype.is(CommonFlags.GENERIC)) {
            return this.makeInstanceofClass(expression, prototype);
          }
        }
      }
    }

    // Fall back to `instanceof TYPE`
    var expectedType = this.resolver.resolveType(
      expression.isType,
      flow.actualFunction,
      cloneMap(flow.contextualTypeArguments)
    );
    if (!expectedType) {
      this.currentType = Type.bool;
      return this.module.unreachable();
    }
    return this.makeInstanceofType(expression, expectedType);
  }

  private makeInstanceofType(expression: InstanceOfExpression, expectedType: Type): ExpressionRef {
    var module = this.module;
    var flow = this.currentFlow;
    var expr = this.compileExpression(expression.expression, expectedType);
    var actualType = this.currentType;
    this.currentType = Type.bool;

    // instanceof <value> - must be exact
    if (expectedType.isValue) {
      return module.maybeDropCondition(expr, module.i32(actualType == expectedType ? 1 : 0));
    }

    // <value> instanceof <nonValue> - always false
    if (actualType.isValue) {
      return module.maybeDropCondition(expr, module.i32(0));
    }

    // both LHS and RHS are references now
    var sizeTypeRef = actualType.toRef();

    // <nullable> instanceof <nonNullable> - LHS must be != 0
    if (actualType.isNullableReference && !expectedType.isNullableReference) {

      // upcast - check statically
      if (actualType.nonNullableType.isAssignableTo(expectedType)) {
        return module.binary(
          sizeTypeRef == TypeRef.I64
            ? BinaryOp.NeI64
            : BinaryOp.NeI32,
          expr,
          this.makeZero(actualType)
        );
      }

      // downcast - check dynamically
      if (expectedType.isAssignableTo(actualType)) {
        let program = this.program;
        if (!(actualType.isUnmanaged || expectedType.isUnmanaged)) {
          let temp = flow.getTempLocal(actualType);
          let instanceofInstance = assert(program.instanceofInstance);
          this.compileFunction(instanceofInstance);
          let ret = module.if(
            module.unary(
              sizeTypeRef == TypeRef.I64
                ? UnaryOp.EqzI64
                : UnaryOp.EqzI32,
              module.local_tee(temp.index, expr, actualType.isManaged),
            ),
            module.i32(0),
            this.makeCallDirect(instanceofInstance, [
              module.local_get(temp.index, sizeTypeRef),
              module.i32(expectedType.classReference!.id)
            ], expression)
          );
          flow.freeTempLocal(temp);
          if (this.options.pedantic) {
            this.pedantic(
              DiagnosticCode.Expression_compiles_to_a_dynamic_check_at_runtime,
              expression.range
            );
          }
          return ret;
        } else {
          this.error(
            DiagnosticCode.Operator_0_cannot_be_applied_to_types_1_and_2,
            expression.range, "instanceof", actualType.toString(), expectedType.toString()
          );
        }
      }

    // either none or both nullable
    } else {

      // upcast - check statically
      if (actualType.isAssignableTo(expectedType)) {
        return module.maybeDropCondition(expr, module.i32(1));

      // downcast - check dynamically
      } else if (expectedType.isAssignableTo(actualType)) {
        let program = this.program;
        if (!(actualType.isUnmanaged || expectedType.isUnmanaged)) {
          // FIXME: the temp local and the if can be removed here once flows
          // perform null checking, which would error earlier when checking
          // uninitialized (thus zero) `var a: A` to be an instance of something.
          let temp = flow.getTempLocal(actualType);
          let instanceofInstance = assert(program.instanceofInstance);
          this.compileFunction(instanceofInstance);
          let ret = module.if(
            module.unary(
              sizeTypeRef == TypeRef.I64
                ? UnaryOp.EqzI64
                : UnaryOp.EqzI32,
              module.local_tee(temp.index, expr, actualType.isManaged),
            ),
            module.i32(0),
            this.makeCallDirect(instanceofInstance, [
              module.local_get(temp.index, sizeTypeRef),
              module.i32(expectedType.classReference!.id)
            ], expression)
          );
          flow.freeTempLocal(temp);
          return ret;
        } else {
          this.error(
            DiagnosticCode.Operator_0_cannot_be_applied_to_types_1_and_2,
            expression.range, "instanceof", actualType.toString(), expectedType.toString()
          );
        }
      }
    }

    // false
    return module.maybeDropCondition(expr, module.i32(0));
  }

  private makeInstanceofClass(expression: InstanceOfExpression, prototype: ClassPrototype): ExpressionRef {
    var module = this.module;
    var expr = this.compileExpression(expression.expression, Type.auto);
    var actualType = this.currentType;
    var sizeTypeRef = actualType.toRef();

    this.currentType = Type.bool;

    // exclusively interested in class references here
    var classReference = actualType.getClass();
    if (classReference) {

      // static check
      if (classReference.extends(prototype)) {

        // <nullable> instanceof <PROTOTYPE> - LHS must be != 0
        if (actualType.isNullableReference) {
          return module.binary(
            sizeTypeRef == TypeRef.I64
              ? BinaryOp.NeI64
              : BinaryOp.NeI32,
            expr,
            this.makeZero(actualType)
          );

        // <nonNullable> is just `true`
        } else {
          return module.maybeDropCondition(expr, module.i32(1));
        }

      // dynamic check against all possible concrete ids
      } else if (prototype.extends(classReference.prototype)) {
        this.pendingClassInstanceOf.add(prototype);
        return module.call(`${prototype.internalName}~instanceof`, [ expr ], TypeRef.I32);
      }
    }

    // false
    return module.maybeDropCondition(expr, module.i32(0));
  }

  private compileLiteralExpression(
    expression: LiteralExpression,
    contextualType: Type,
    constraints: Constraints,
    implicitlyNegate: bool = false
  ): ExpressionRef {
    var module = this.module;
    switch (expression.literalKind) {
      case LiteralKind.ARRAY: {
        assert(!implicitlyNegate);
        return this.compileArrayLiteral(
          <ArrayLiteralExpression>expression,
          contextualType,
          constraints
        );
      }
      case LiteralKind.FLOAT: {
        let floatValue = (<FloatLiteralExpression>expression).value;
        if (implicitlyNegate) {
          floatValue = -floatValue;
        }
        if (contextualType == Type.f32) {
          return module.f32(<f32>floatValue);
        }
        this.currentType = Type.f64;
        return module.f64(floatValue);
      }
      case LiteralKind.INTEGER: {
        let expr = <IntegerLiteralExpression>expression;
        let type = this.resolver.determineIntegerLiteralType(expr, implicitlyNegate, contextualType);

        let intValue = implicitlyNegate
          ? i64_neg(expr.value)
          : expr.value;

        this.currentType = type;
        switch (type.kind) {
          case TypeKind.ISIZE: if (!this.options.isWasm64) return module.i32(i64_low(intValue));
          case TypeKind.I64: return module.i64(i64_low(intValue), i64_high(intValue));
          case TypeKind.USIZE: if (!this.options.isWasm64) return module.i32(i64_low(intValue));
          case TypeKind.U64: return module.i64(i64_low(intValue), i64_high(intValue));
          case TypeKind.F32: return module.f32(i64_to_f32(intValue));
          case TypeKind.F64: return module.f64(i64_to_f64(intValue));
          default: return module.i32(i64_low(intValue));
        }
      }
      case LiteralKind.STRING: {
        assert(!implicitlyNegate);
        return this.compileStringLiteral(<StringLiteralExpression>expression, constraints);
      }
      case LiteralKind.TEMPLATE: {
        assert(!implicitlyNegate);
        return this.compileTemplateLiteral(<TemplateLiteralExpression>expression, constraints);
      }
      case LiteralKind.OBJECT: {
        assert(!implicitlyNegate);
        return this.compileObjectLiteral(<ObjectLiteralExpression>expression, contextualType);
      }
      case LiteralKind.REGEXP: {
        this.error(
          DiagnosticCode.Not_implemented_0,
          expression.range,
          "Regular expressions"
        );
        this.currentType = contextualType;
        return module.unreachable();
      }
    }
    assert(false);
    return module.unreachable();
  }

  private compileStringLiteral(
    expression: StringLiteralExpression,
    constraints: Constraints
  ): ExpressionRef {
    return this.ensureStaticString(expression.value);
  }

  private compileTemplateLiteral(
    expression: TemplateLiteralExpression,
    constraints: Constraints
  ): ExpressionRef {
    var tag = expression.tag;
    var parts = expression.parts;
    var numParts = parts.length;
    var expressions = expression.expressions;
    var numExpressions = expressions.length;
    assert(numExpressions == numParts - 1);

    var module = this.module;
    var stringInstance = this.program.stringInstance;
    var stringType = stringInstance.type;

    if (!tag) {
      // Shortcut if just a (multi-line) string
      if (numParts == 1) {
        return this.ensureStaticString(parts[0]);
      }

      // Shortcut for `${expr}`, `<prefix>${expr}`, `${expr}<suffix>`
      if (numParts == 2) {
        let expression = expressions[0];
        let lhsLen = parts[0].length;
        let rhsLen = parts[1].length;
        // Shortcut for `${expr}`  ->   expr.toString()
        if (!lhsLen && !rhsLen) {
          return this.makeToString(
            this.compileExpression(expression, stringType),
            this.currentType, expression
          );
        }
        // Shortcuts for
        // `<prefix>${expr}`  ->  "<prefix>" + expr.toString()
        // `${expr}<suffix>`  ->  expr.toString() + "<suffix>"
        let hasPrefix = lhsLen != 0;
        // @ts-ignore: cast
        if (hasPrefix ^ (rhsLen != 0)) {
          let lhs: ExpressionRef;
          let rhs: ExpressionRef;
          let expr = this.makeToString(
            this.compileExpression(expression, stringType),
            this.currentType, expression
          );
          if (hasPrefix) {
            lhs = this.ensureStaticString(parts[0]);
            rhs = expr;
          } else {
            // suffix
            lhs = expr;
            rhs = this.ensureStaticString(parts[1]);
          }
          let concatMethod = assert(stringInstance.getMethod("concat"));
          return this.makeCallDirect(concatMethod, [ lhs, rhs ], expression);
        }
      }

      // Shortcut for `${exprA}${exprB}`  ->  exprA.toString() + exprB.toString()
      if (numParts == 3 && !parts[0].length && !parts[1].length && !parts[2].length) {
        let exprA = expressions[0];
        let exprB = expressions[1];

        let lhs = this.makeToString(
          this.compileExpression(exprA, stringType),
          this.currentType, exprA
        );
        let rhs = this.makeToString(
          this.compileExpression(exprB, stringType),
          this.currentType, exprB
        );
        let concatMethod = assert(stringInstance.getMethod("concat"));
        return this.makeCallDirect(concatMethod, [ lhs, rhs ], expression);
      }

      // Compile to a `StaticArray<string>#join("") in the general case
      let expressionPositions = new Array<i32>(numExpressions);
      let values = new Array<usize>();
      if (parts[0].length > 0) values.push(this.ensureStaticString(parts[0]));
      for (let i = 1; i < numParts; ++i) {
        expressionPositions[i - 1] = values.length;
        values.push(module.usize(0));
        if (parts[i].length > 0) values.push(this.ensureStaticString(parts[i]));
      }
      let arrayInstance = assert(this.resolver.resolveClass(this.program.staticArrayPrototype, [ stringType ]));
      let segment = this.addStaticBuffer(stringType, values, arrayInstance.id);
      this.program.OBJECTInstance.writeField("gcInfo", 3, segment.buffer, 0); // use transparent gcinfo
      let offset = i64_add(segment.offset, i64_new(this.program.totalOverhead));
      let joinInstance = assert(arrayInstance.getMethod("join"));
      let indexedSetInstance = assert(arrayInstance.lookupOverload(OperatorKind.INDEXED_SET, true));
      let stmts = new Array<ExpressionRef>(2 * numExpressions + 1);
      // Use one local per toString'ed subexpression, since otherwise recursion on the same
      // static array would overwrite already prepared parts. Avoids a temporary array.
      let temps = new Array<Local>(numExpressions);
      let flow = this.currentFlow;
      for (let i = 0; i < numExpressions; ++i) {
        let expression = expressions[i];
        let temp = flow.getTempLocal(stringType);
        temps[i] = temp;
        stmts[i] = module.local_set(temp.index,
          this.makeToString(
            this.compileExpression(expression, stringType),
            this.currentType, expression
          ),
          true
        );
      }
      // Populate the static array with the toString'ed subexpressions and call .join("")
      for (let i = 0; i < numExpressions; ++i) {
        stmts[numExpressions + i] = this.makeCallDirect(indexedSetInstance, [
          module.usize(offset),
          module.i32(expressionPositions[i]),
          module.local_get(temps[i].index, stringType.toRef())
        ], expression);
        flow.freeTempLocal(temps[i]);
      }
      stmts[2 * numExpressions] = this.makeCallDirect(joinInstance, [
        module.usize(offset),
        this.ensureStaticString("")
      ], expression);
      return module.flatten(stmts, stringType.toRef());
    }

    // Try to find out whether the template function takes a full-blown TemplateStringsArray or if
    // it is sufficient to compile to a normal array. While technically incorrect, this allows us
    // to avoid generating unnecessary static data that is not explicitly signaled to be used.
    var tsaArrayInstance = this.program.templateStringsArrayInstance;
    var arrayInstance = tsaArrayInstance;
    var target = this.resolver.lookupExpression(tag, this.currentFlow, Type.auto, ReportMode.SWALLOW);
    if (target) {
      switch (target.kind) {
        case ElementKind.FUNCTION_PROTOTYPE: {
          let instance = this.resolver.resolveFunction(
            <FunctionPrototype>target,
            null,
            new Map(),
            ReportMode.SWALLOW
          );
          if (!instance) break;
          target = instance;
          // fall-through
        }
        case ElementKind.FUNCTION: {
          let instance = <Function>target;
          let parameterTypes = instance.signature.parameterTypes;
          if (parameterTypes.length) {
            let first = parameterTypes[0].getClass();
            if (first && !first.extends(tsaArrayInstance.prototype)) {
              arrayInstance = assert(this.resolver.resolveClass(this.program.arrayPrototype, [ stringType ]));
            }
          }
          break;
        }
      }
    }

    // Compile to a call to the tag function
    var rawParts = expression.rawParts;
    assert(rawParts.length == numParts);
    var partExprs = new Array<ExpressionRef>(numParts);
    for (let i = 0; i < numParts; ++i) {
      partExprs[i] = this.ensureStaticString(parts[i]);
    }
    var arraySegment: MemorySegment;
    if (arrayInstance == tsaArrayInstance) {
      var rawExprs = new Array<ExpressionRef>(numParts);
      for (let i = 0; i < numParts; ++i) {
        rawExprs[i] = this.ensureStaticString(rawParts[i]);
      }
      arraySegment = this.addStaticArrayHeader(stringType,
        this.addStaticBuffer(this.options.usizeType, partExprs),
        arrayInstance
      );
      var rawHeaderSegment = this.addStaticArrayHeader(stringType,
        this.addStaticBuffer(this.options.usizeType, rawExprs)
      );
      arrayInstance.writeField("raw",
        i64_add(rawHeaderSegment.offset, i64_new(this.program.totalOverhead)),
        arraySegment.buffer
      );
    } else {
      arraySegment = this.addStaticArrayHeader(stringType,
        this.addStaticBuffer(this.options.usizeType, partExprs),
        arrayInstance
      );
    }

    // Desugar to compileCallExpression
    var args = expressions.slice();
    args.unshift(
      Node.createCompiledExpression(
        module.usize(i64_add(arraySegment.offset, i64_new(this.program.totalOverhead))),
        arrayInstance.type,
        this.program.nativeRange
      )
    );
    // TODO: Requires ReadonlyArray to be safe
    this.error(
      DiagnosticCode.Not_implemented_0,
      expression.range, "Tagged template literals"
    );
    return this.compileCallExpressionLike(tag, null, args, expression.range, stringType);
  }

  private compileArrayLiteral(
    expression: ArrayLiteralExpression,
    contextualType: Type,
    constraints: Constraints
  ): ExpressionRef {
    var module = this.module;
    var flow = this.currentFlow;
    var program = this.program;

    // handle static arrays
    let contextualClass = contextualType.getClass();
    if (contextualClass && contextualClass.extends(program.staticArrayPrototype)) {
      return this.compileStaticArrayLiteral(expression, contextualType, constraints);
    }

    // handle normal arrays
    var element = this.resolver.lookupExpression(expression, flow, this.currentType);
    if (!element) return module.unreachable();
    assert(element.kind == ElementKind.CLASS);
    var arrayInstance = <Class>element;
    var arrayType = arrayInstance.type;
    var elementType = arrayInstance.getTypeArgumentsTo(program.arrayPrototype)![0];
    var arrayBufferInstance = assert(program.arrayBufferInstance);

    // block those here so compiling expressions doesn't conflict
    var tempThis = flow.getTempLocal(this.options.usizeType);
    var tempDataStart = flow.getTempLocal(arrayBufferInstance.type);

    // compile value expressions and find out whether all are constant
    var expressions = expression.elementExpressions;
    var length = expressions.length;
    var values = new Array<ExpressionRef>(length);
    var isStatic = !elementType.isExternalReference;
    for (let i = 0; i < length; ++i) {
      let elementExpression = expressions[i];
      if (elementExpression.kind != NodeKind.OMITTED) {
        let expr = this.compileExpression(<Expression>elementExpression, elementType, Constraints.CONV_IMPLICIT);
        if (getExpressionType(expr) != elementType.toRef()) {
          isStatic = false;
        } else {
          let precomp = module.runExpression(expr, ExpressionRunnerFlags.PreserveSideeffects);
          if (precomp) {
            expr = precomp;
          } else {
            isStatic = false;
          }
        }
        values[i] = expr;
      } else {
        values[i] = this.makeZero(elementType);
      }
    }

    // if the array is static, make a static arraybuffer segment
    if (isStatic) {
      flow.freeTempLocal(tempThis);
      flow.freeTempLocal(tempDataStart);

      let totalOverhead = program.totalOverhead;
      let bufferSegment = this.addStaticBuffer(elementType, values);
      let bufferAddress = i64_add(bufferSegment.offset, i64_new(totalOverhead));

      // make both the buffer and array header static if assigned to a global. this can't be done
      // if inside of a function because each invocation must create a new array reference then.
      if (constraints & Constraints.PREFER_STATIC) {
        let arraySegment = this.addStaticArrayHeader(elementType, bufferSegment);
        let arrayAddress = i64_add(arraySegment.offset, i64_new(totalOverhead));
        this.currentType = arrayType;
        return program.options.isWasm64
          ? this.module.i64(i64_low(arrayAddress), i64_high(arrayAddress))
          : this.module.i32(i64_low(arrayAddress));

      // otherwise allocate a new array header and make it wrap a copy of the static buffer
      } else {
        return this.makeNewArray(arrayInstance, length, bufferAddress, expression);
      }
    }

    // otherwise compile an explicit instantiation with indexed sets
    var indexedSet = arrayInstance.lookupOverload(OperatorKind.INDEXED_SET, true);
    if (!indexedSet) {
      flow.freeTempLocal(tempThis);
      flow.freeTempLocal(tempDataStart);
      this.error(
        DiagnosticCode.Index_signature_in_type_0_only_permits_reading,
        expression.range, arrayInstance.internalName
      );
      this.currentType = arrayType;
      return module.unreachable();
    }
    var arrayTypeRef = arrayType.toRef();

    var stmts = new Array<ExpressionRef>();
    // tempThis = __newArray(length, alignLog2, classId, source = 0)
    stmts.push(
      module.local_set(tempThis.index,
        this.makeNewArray(arrayInstance, length, i64_new(0), expression),
        arrayType.isManaged
      )
    );
    // tempData = tempThis.dataStart
    var dataStartMember = assert(arrayInstance.getMember("dataStart"));
    assert(dataStartMember.kind == ElementKind.FIELD);
    stmts.push(
      module.local_set(tempDataStart.index,
        module.load(arrayType.byteSize, false,
          module.local_get(tempThis.index, arrayTypeRef),
          arrayTypeRef,
          (<Field>dataStartMember).memoryOffset
        ),
        true // ArrayBuffer
      )
    );
    for (let i = 0; i < length; ++i) {
      // this[i] = value
      stmts.push(
        module.call(indexedSet.internalName, [
          module.local_get(tempThis.index, arrayTypeRef),
          module.i32(i),
          values[i]
        ], TypeRef.None)
      );
    }
    // -> tempThis
    stmts.push(
      module.local_get(tempThis.index, arrayTypeRef)
    );
    flow.freeTempLocal(tempThis);
    flow.freeTempLocal(tempDataStart);
    if (length) this.compileFunction(indexedSet);
    this.currentType = arrayType;
    return module.flatten(stmts, arrayTypeRef);
  }

  /** Makes a new array instance from a static buffer segment. */
  private makeNewArray(
    /** Concrete array class. */
    arrayInstance: Class,
    /** Length of the array. */
    length: i32,
    /** Source address to copy from. Array is zeroed if `0`. */
    source: i64,
    /** Report node. */
    reportNode: Node
  ): ExpressionRef {
    var program = this.program;
    var module = this.module;
    assert(!arrayInstance.extends(program.staticArrayPrototype));
    var elementType = arrayInstance.getArrayValueType(); // asserts

    // __newArray(length, alignLog2, classId, staticBuffer)
    var expr = this.makeCallDirect(program.newArrayInstance, [
      module.i32(length),
      program.options.isWasm64
        ? module.i64(elementType.alignLog2)
        : module.i32(elementType.alignLog2),
      module.i32(arrayInstance.id),
      program.options.isWasm64
        ? module.i64(i64_low(source), i64_high(source))
        : module.i32(i64_low(source))
    ], reportNode);
    this.currentType = arrayInstance.type;
    return expr;
  }

  /** Compiles a special `fixed` array literal. */
  private compileStaticArrayLiteral(
    expression: ArrayLiteralExpression,
    contextualType: Type,
    constraints: Constraints
  ): ExpressionRef {
    var module = this.module;
    var flow = this.currentFlow;
    var program = this.program;

    // make sure this method is only called with a valid contextualType
    var arrayInstance = assert(contextualType.getClass());
    var arrayType = arrayInstance.type;
    var typeArguments = assert(arrayInstance.getTypeArgumentsTo(program.staticArrayPrototype));
    var elementType = typeArguments[0];

    // block those here so compiling expressions doesn't conflict
    var tempThis = flow.getTempLocal(this.options.usizeType);

    // compile value expressions and check if all are compile-time constants
    var expressions = expression.elementExpressions;
    var length = expressions.length;
    var values = new Array<ExpressionRef>(length);
    var isStatic = !elementType.isExternalReference;
    for (let i = 0; i < length; ++i) {
      let elementExpression = expressions[i];
      if (elementExpression.kind != NodeKind.OMITTED) {
        let expr = this.compileExpression(elementExpression, elementType, Constraints.CONV_IMPLICIT);
        let precomp = module.runExpression(expr, ExpressionRunnerFlags.PreserveSideeffects);
        if (precomp) {
          expr = precomp;
        } else {
          isStatic = false;
        }
        values[i] = expr;
      } else {
        values[i] = this.makeZero(elementType);
      }
    }

    var isWasm64 = this.options.isWasm64;
    var bufferSize = values.length << elementType.alignLog2;

    // if the array is static, make a static arraybuffer segment
    if (isStatic) {
      flow.freeTempLocal(tempThis);

      let bufferSegment = this.addStaticBuffer(elementType, values, arrayInstance.id);
      let bufferAddress = i64_add(bufferSegment.offset, i64_new(program.totalOverhead));

      // return the static buffer directly if assigned to a global
      if (constraints & Constraints.PREFER_STATIC) {
        let expr = this.options.isWasm64
          ? module.i64(i64_low(bufferAddress), i64_high(bufferAddress))
          : module.i32(i64_low(bufferAddress));
        this.currentType = arrayType;
        return expr;

      // otherwise allocate a new chunk of memory and return a copy of the buffer
      } else {
        // __newBuffer(bufferSize, id, buffer)
        let expr = this.makeCallDirect(program.newBufferInstance, [
          isWasm64
            ? module.i64(bufferSize)
            : module.i32(bufferSize),
          module.i32(arrayInstance.id),
          isWasm64
            ? module.i64(i64_low(bufferAddress), i64_high(bufferAddress))
            : module.i32(i64_low(bufferAddress))
        ], expression);
        this.currentType = arrayType;
        return expr;
      }
    }

    // otherwise compile an explicit instantiation with indexed sets
    var indexedSet = arrayInstance.lookupOverload(OperatorKind.INDEXED_SET, true);
    if (!indexedSet) {
      flow.freeTempLocal(tempThis);
      this.error(
        DiagnosticCode.Index_signature_in_type_0_only_permits_reading,
        expression.range, arrayInstance.internalName
      );
      this.currentType = arrayType;
      return module.unreachable();
    }
    var arrayTypeRef = arrayType.toRef();

    var stmts = new Array<ExpressionRef>();
    // tempThis = __newBuffer(bufferSize, classId)
    stmts.push(
      module.local_set(tempThis.index,
        this.makeCallDirect(program.newBufferInstance, [
          isWasm64
            ? module.i64(bufferSize)
            : module.i32(bufferSize),
          module.i32(arrayInstance.id)
        ], expression),
        arrayType.isManaged
      )
    );
    for (let i = 0; i < length; ++i) {
      // array[i] = value
      stmts.push(
        module.call(indexedSet.internalName, [
          module.local_get(tempThis.index, arrayTypeRef),
          module.i32(i),
          values[i]
        ], TypeRef.None)
      );
    }
    // -> tempThis
    stmts.push(
      module.local_get(tempThis.index, arrayTypeRef)
    );
    flow.freeTempLocal(tempThis);
    if (length) this.compileFunction(indexedSet);
    this.currentType = arrayType;
    return module.flatten(stmts, arrayTypeRef);
  }

  private compileObjectLiteral(expression: ObjectLiteralExpression, contextualType: Type): ExpressionRef {
    var module = this.module;

    // Check that contextual type is a class (TODO: hidden class for interfaces?)
    var classReference = contextualType.getClass();
    if (!classReference) {
      this.error(
        DiagnosticCode.Type_0_is_not_assignable_to_type_1,
        expression.range, "<object>", contextualType.toString()
      );
      return module.unreachable();
    }
    var classType = classReference.type;
    this.currentType = classType.nonNullableType;
    if (classReference.kind == ElementKind.INTERFACE) {
      this.error(
        DiagnosticCode.Not_implemented_0,
        expression.range, "Interface hidden classes"
      );
      return module.unreachable();
    }
    if (classReference.is(CommonFlags.ABSTRACT)) {
      this.error(
        DiagnosticCode.Cannot_create_an_instance_of_an_abstract_class,
        expression.range
      );
      return module.unreachable();
    }

    // Check that the class is compatible with object literals
    var ctorPrototype = classReference.prototype.constructorPrototype;
    if (ctorPrototype) {
      this.errorRelated(
        DiagnosticCode.Class_0_cannot_declare_a_constructor_when_instantiated_from_an_object_literal,
        expression.range, ctorPrototype.identifierNode.range, classType.toString()
      );
      return module.unreachable();
    }

    var isManaged = classType.isManaged;
    if (!isManaged) {
      this.checkUnsafe(expression, findDecorator(DecoratorKind.UNMANAGED, classReference.decoratorNodes));
    }

    // check and compile field values
    var names = expression.names;
    var numNames = names.length;
    var values = expression.values;
    var members = classReference.members;
    var hasErrors = false;
    var exprs = new Array<ExpressionRef>();
    var flow = this.currentFlow;
    var tempLocal = flow.getTempLocal(classType);
    var classTypeRef = classType.toRef();
    assert(numNames == values.length);

    // Assume all class fields will be omitted, and add them to our omitted list
    var omittedFields = new Set<Field>();
    if (members) {
      for (let _keys = Map_keys(members), i = 0, k = _keys.length; i < k; ++i) {
        let memberKey = _keys[i];
        let member = assert(members.get(memberKey));
        if (member && member.kind == ElementKind.FIELD) {
          omittedFields.add(<Field>member); // incl. private/protected
        }
      }
    }

    // Iterate through the members defined in our expression
    for (let i = 0; i < numNames; ++i) {
      let memberName = names[i].text;
      let member = classReference.getMember(memberName);
      if (!member || member.kind != ElementKind.FIELD) {
        this.error(
          DiagnosticCode.Property_0_does_not_exist_on_type_1,
          names[i].range, memberName, classType.toString()
        );
        hasErrors = true;
        continue;
      }
      if (member.is(CommonFlags.PRIVATE)) {
        this.error(
          DiagnosticCode.Property_0_is_private_and_only_accessible_within_class_1,
          names[i].range, memberName, classType.toString()
        );
        hasErrors = true;
        continue;
      }
      if (member.is(CommonFlags.PROTECTED)) {
        this.error(
          DiagnosticCode.Property_0_is_protected_and_only_accessible_within_class_1_and_its_subclasses,
          names[i].range, memberName, classType.toString()
        );
        hasErrors = true;
        continue;
      }
      let fieldInstance = <Field>member;
      let fieldType = fieldInstance.type;

      let expr = this.compileExpression(values[i], fieldType, Constraints.CONV_IMPLICIT);
      exprs.push(
        module.call(fieldInstance.internalSetterName, [
          module.local_get(tempLocal.index, classTypeRef),
          expr
        ], TypeRef.None)
      );
      this.compileFieldSetter(fieldInstance);

      // This member is no longer omitted, so delete from our omitted fields
      omittedFields.delete(fieldInstance);
    }
    this.currentType = classType.nonNullableType;
    if (hasErrors) return module.unreachable();

    // Check remaining omitted fields
    for (let _values = Set_values(omittedFields), j = 0, l = _values.length; j < l; ++j) {
      let fieldInstance = _values[j];
      let fieldType = fieldInstance.type;

      if (fieldInstance.initializerNode) {
        continue; // set by generated ctor
      }

      if (fieldType.isReference) {
        if (!fieldType.isNullableReference) {
          this.error(
            DiagnosticCode.Property_0_is_missing_in_type_1_but_required_in_type_2,
            expression.range, fieldInstance.name, "<object>", classType.toString()
          );
          hasErrors = true;
          continue;
        }
      }

      switch (fieldType.kind) {
        // Number Types (and Number alias types)
        case TypeKind.BOOL:
        case TypeKind.I8:
        case TypeKind.I16:
        case TypeKind.I32:
        case TypeKind.I64:
        case TypeKind.ISIZE:
        case TypeKind.U8:
        case TypeKind.U16:
        case TypeKind.U32:
        case TypeKind.U64:
        case TypeKind.USIZE:
        case TypeKind.F32:
        case TypeKind.F64: {
          exprs.push(
            module.call(fieldInstance.internalSetterName, [
              module.local_get(tempLocal.index, classTypeRef),
              this.makeZero(fieldType)
            ], TypeRef.None)
          );
          this.compileFieldSetter(fieldInstance);
          continue;
        }
      }

      // Otherwise error
      this.error(
        DiagnosticCode.Property_0_is_missing_in_type_1_but_required_in_type_2,
        expression.range, fieldInstance.name, "<object>", classType.toString()
      );
      hasErrors = true;
    }
    if (hasErrors) return module.unreachable();

    // generate the default constructor
    var ctor = this.ensureConstructor(classReference, expression);
    // note that this is not checking field initialization within the ctor, but
    // instead checks conditions above with provided fields taken into account.

    // allocate a new instance first and assign 'this' to the temp. local
    exprs.unshift(
      module.local_set(tempLocal.index,
        this.compileInstantiate(ctor, [], Constraints.NONE, expression),
        classType.isManaged
      )
    );

    // once all field values have been set, return 'this'
    exprs.push(
      module.local_get(tempLocal.index, classTypeRef)
    );

    if (!isManaged) flow.freeTempLocal(tempLocal);
    this.currentType = classType.nonNullableType;
    return module.flatten(exprs, classTypeRef);
  }

  private compileNewExpression(
    expression: NewExpression,
    contextualType: Type,
    constraints: Constraints
  ): ExpressionRef {
    var module = this.module;
    var flow = this.currentFlow;

    // obtain the class being instantiated
    var target = this.resolver.resolveTypeName(expression.typeName, flow.actualFunction);
    if (!target) return module.unreachable();
    if (target.kind != ElementKind.CLASS_PROTOTYPE) {
      this.error(
        DiagnosticCode.This_expression_is_not_constructable,
        expression.typeName.range
      );
      return this.module.unreachable();
    }
    if (target.is(CommonFlags.ABSTRACT)) {
      this.error(
        DiagnosticCode.Cannot_create_an_instance_of_an_abstract_class,
        expression.typeName.range
      );
      return this.module.unreachable();
    }
    var classPrototype = <ClassPrototype>target;
    var classInstance: Class | null = null;
    var typeArguments = expression.typeArguments;
    var classReference: Class | null;
    if (
      !typeArguments &&
      (classReference = contextualType.classReference) &&
      classReference.prototype == classPrototype &&
      classReference.is(CommonFlags.GENERIC)
    ) {
      // e.g. `arr: Array<T> = new Array()`
      classInstance = this.resolver.resolveClass(
        classPrototype,
        classReference.typeArguments,
        cloneMap(flow.contextualTypeArguments)
      );
    } else {
      classInstance = this.resolver.resolveClassInclTypeArguments(
        classPrototype,
        typeArguments,
        flow.actualFunction.parent, // relative to caller
        cloneMap(flow.contextualTypeArguments),
        expression
      );
    }
    if (!classInstance) return module.unreachable();
    if (contextualType == Type.void) constraints |= Constraints.WILL_DROP;
    var ctor = this.ensureConstructor(classInstance, expression);
    if (!ctor.hasDecorator(DecoratorFlags.INLINE)) {
      // Inlined ctors haven't been compiled yet and are checked upon inline
      // compilation of their body instead.
      this.checkFieldInitialization(classInstance, expression);
    }
    return this.compileInstantiate(ctor, expression.args, constraints, expression);
  }

  /** Gets the compiled constructor of the specified class or generates one if none is present. */
  ensureConstructor(
    /** Class wanting a constructor. */
    classInstance: Class,
    /** Report node. */
    reportNode: Node
  ): Function {
    var instance = classInstance.constructorInstance;
    if (instance) {
      // shortcut if already compiled
      if (instance.is(CommonFlags.COMPILED)) return instance;
      // do not attempt to compile if inlined anyway
      if (!instance.hasDecorator(DecoratorFlags.INLINE)) this.compileFunction(instance);
    } else {
      // clone base constructor if a derived class. note that we cannot just
      // call the base ctor since the derived class may have additional fields.
      let baseClass = classInstance.base;
      let contextualTypeArguments = cloneMap(classInstance.contextualTypeArguments);
      if (baseClass) {
        let baseCtor = this.ensureConstructor(baseClass, reportNode);
        this.checkFieldInitialization(baseClass, reportNode);
        instance = new Function(
          CommonNames.constructor,
          new FunctionPrototype(
            CommonNames.constructor,
            classInstance,
            // declaration is important, i.e. to access optional parameter initializers
            (<FunctionDeclaration>baseCtor.declaration).clone()
          ),
          null,
          baseCtor.signature,
          contextualTypeArguments
        );

      // otherwise make a default constructor
      } else {
        instance = new Function(
          CommonNames.constructor,
          new FunctionPrototype(
            CommonNames.constructor,
            classInstance, // bound
            this.program.makeNativeFunctionDeclaration(CommonNames.constructor,
              CommonFlags.INSTANCE | CommonFlags.CONSTRUCTOR
            )
          ),
          null,
          new Signature(this.program, null, classInstance.type, classInstance.type),
          contextualTypeArguments
        );
      }

      instance.set(CommonFlags.COMPILED);
      instance.prototype.setResolvedInstance("", instance);
      if (classInstance.is(CommonFlags.MODULE_EXPORT)) {
        instance.set(CommonFlags.MODULE_EXPORT);
      }
      classInstance.constructorInstance = instance;
      let members = classInstance.members;
      if (!members) classInstance.members = members = new Map();
      members.set("constructor", instance.prototype);

      let previousFlow = this.currentFlow;
      let flow = instance.flow;
      this.currentFlow = flow;

      // generate body
      let signature = instance.signature;
      let module = this.module;
      let sizeTypeRef = this.options.sizeTypeRef;
      let stmts = new Array<ExpressionRef>();

      // {
      //   this = <COND_ALLOC>
      //   IF_DERIVED: this = super(this, ...args)
      //   this.a = X
      //   this.b = Y
      //   return this
      // }
      stmts.push(
        this.makeConditionalAllocation(classInstance, 0)
      );
      if (baseClass) {
        let parameterTypes = signature.parameterTypes;
        let numParameters = parameterTypes.length;
        let operands = new Array<ExpressionRef>(1 + numParameters);
        operands[0] = module.local_get(0, sizeTypeRef);
        for (let i = 1; i <= numParameters; ++i) {
          operands[i] = module.local_get(i, parameterTypes[i - 1].toRef());
        }
        stmts.push(
          module.local_set(0,
            this.makeCallDirect(assert(baseClass.constructorInstance), operands, reportNode, false),
            baseClass.type.isManaged
          )
        );
      }
      this.makeFieldInitializationInConstructor(classInstance, stmts);
      stmts.push(
        module.local_get(0, sizeTypeRef)
      );
      flow.freeScopedLocals();
      this.currentFlow = previousFlow;

      // make the function
      let locals = instance.localsByIndex;
      let varTypes = new Array<TypeRef>(); // of temp. vars added while compiling initializers
      let numOperands = 1 + signature.parameterTypes.length;
      let numLocals = locals.length;
      if (numLocals > numOperands) {
        for (let i = numOperands; i < numLocals; ++i) varTypes.push(locals[i].type.toRef());
      }
      let funcRef = module.addFunction(
        instance.internalName,
        signature.paramRefs,
        signature.resultRefs,
        varTypes,
        module.flatten(stmts, sizeTypeRef)
      );
      instance.finalize(module, funcRef);
    }

    return instance;
  }

  /** Checks that all class fields have been initialized. */
  checkFieldInitialization(classInstance: Class, relatedNode: Node | null = null): void {
    if (classInstance.didCheckFieldInitialization) return;
    classInstance.didCheckFieldInitialization = true;
    var ctor = assert(classInstance.constructorInstance);
    this.checkFieldInitializationInFlow(classInstance, ctor.flow, relatedNode);
  }

  /** Checks that all class fields have been initialized in the specified flow. */
  checkFieldInitializationInFlow(classInstance: Class, flow: Flow, relatedNode: Node | null = null): void {
    var members = classInstance.members;
    if (members) {
      for (let _values = Map_values(members), i = 0, k = _values.length; i < k; ++i) {
        let element = _values[i];
        if (element.kind == ElementKind.FIELD && element.parent == classInstance) {
          let field = <Field>element;
          if (!field.initializerNode && !flow.isThisFieldFlag(field, FieldFlags.INITIALIZED)) {
            if (!field.is(CommonFlags.DEFINITELY_ASSIGNED)) {
              if (relatedNode) {
                this.errorRelated(
                  DiagnosticCode.Property_0_has_no_initializer_and_is_not_assigned_in_the_constructor_before_this_is_used_or_returned,
                  field.declaration.name.range,
                  relatedNode.range,
                  field.internalName
                );
              } else {
                this.error(
                  DiagnosticCode.Property_0_has_no_initializer_and_is_not_assigned_in_the_constructor_before_this_is_used_or_returned,
                  field.declaration.name.range,
                  field.internalName
                );
              }
            }
          } else if (field.is(CommonFlags.DEFINITELY_ASSIGNED)) {
            if (field.type.isReference) {
              this.warning( // involves a runtime check
                DiagnosticCode.Property_0_is_always_assigned_before_being_used,
                field.identifierNode.range,
                field.internalName
              );
            } else {
              this.pedantic( // is a nop anyway
                DiagnosticCode.Unnecessary_definite_assignment,
                field.identifierNode.range
              );
            }
          }
        }
      }
    }
  }

  compileInstantiate(
    /** Constructor to call. */
    ctorInstance: Function,
    /** Constructor arguments. */
    argumentExpressions: Expression[],
    /** Contextual flags. */
    constraints: Constraints,
    /** Node to report on. */
    reportNode: Node
  ): ExpressionRef {
    assert(ctorInstance.is(CommonFlags.CONSTRUCTOR));
    var parent = ctorInstance.parent;
    assert(parent.kind == ElementKind.CLASS);
    var classInstance = <Class>parent;
    if (classInstance.type.isUnmanaged || ctorInstance.hasDecorator(DecoratorFlags.UNSAFE)) this.checkUnsafe(reportNode);
    var expr = this.compileCallDirect(
      ctorInstance,
      argumentExpressions,
      reportNode,
      this.makeZero(this.options.usizeType),
      constraints
    );
    if (getExpressionType(expr) != TypeRef.None) { // possibly WILL_DROP
      this.currentType = classInstance.type; // important because a super ctor could be called
    }
    return expr;
  }

  private compilePropertyAccessExpression(
    expression: PropertyAccessExpression,
    ctxType: Type,
    constraints: Constraints
  ): ExpressionRef {
    var module = this.module;
    var flow = this.currentFlow;

    this.maybeCompileEnclosingSource(expression);

    var resolver = this.resolver;
    var target = resolver.lookupExpression(expression, flow, ctxType); // reports
    if (!target) return module.unreachable();
    var thisExpression = resolver.currentThisExpression;
    if (target.hasDecorator(DecoratorFlags.UNSAFE)) this.checkUnsafe(expression);

    switch (target.kind) {
      case ElementKind.GLOBAL: { // static field
        let global = <Global>target;
        if (!this.compileGlobal(global)) return module.unreachable(); // reports
        let globalType = global.type;
        assert(globalType != Type.void);
        if (this.pendingElements.has(global)) {
          this.error(
            DiagnosticCode.Variable_0_used_before_its_declaration,
            expression.range,
            global.internalName
          );
          this.currentType = globalType;
          return module.unreachable();
        }
        if (global.is(CommonFlags.INLINED)) {
          return this.compileInlineConstant(global, ctxType, constraints);
        }
        this.currentType = globalType;
        return module.global_get(global.internalName, globalType.toRef());
      }
      case ElementKind.ENUMVALUE: { // enum value
        let enumValue = <EnumValue>target;
        let parent = assert(enumValue.parent);
        assert(parent.kind == ElementKind.ENUM);
        let parentEnum = <Enum>parent;
        if (!this.compileEnum(parentEnum)) {
          this.currentType = Type.i32;
          return this.module.unreachable();
        }
        this.currentType = Type.i32;
        if (enumValue.is(CommonFlags.INLINED)) {
          assert(enumValue.constantValueKind == ConstantValueKind.INTEGER);
          return this.compileInlineConstant(enumValue, ctxType, constraints);
        }
        assert(enumValue.type == Type.i32);
        return module.global_get(enumValue.internalName, TypeRef.I32);
      }
      case ElementKind.FIELD: {
        let fieldInstance = <Field>target;
        let fieldType = fieldInstance.type;
        assert(fieldInstance.memoryOffset >= 0);
        let fieldParent = fieldInstance.parent;
        assert(fieldParent.kind == ElementKind.CLASS);
        thisExpression = assert(thisExpression);
        let thisExpr = this.compileExpression(
          thisExpression,
          (<Class>fieldParent).type,
          Constraints.CONV_IMPLICIT | Constraints.IS_THIS
        );
        let thisType = this.currentType;
        if (
          flow.actualFunction.is(CommonFlags.CONSTRUCTOR) &&
          thisExpression.kind == NodeKind.THIS &&
          !flow.isThisFieldFlag(fieldInstance, FieldFlags.INITIALIZED) &&
          !fieldInstance.is(CommonFlags.DEFINITELY_ASSIGNED)
        ) {
          this.errorRelated(
            DiagnosticCode.Property_0_is_used_before_being_assigned,
            expression.range,
            fieldInstance.identifierNode.range,
            fieldInstance.internalName
          );
        }
        if (thisType.isNullableReference) {
          if (!flow.isNonnull(thisExpr, thisType)) {
            this.error(
              DiagnosticCode.Object_is_possibly_null,
              thisExpression.range
            );
          }
        }
        if (!fieldInstance.is(CommonFlags.COMPILED)) {
          fieldInstance.set(CommonFlags.COMPILED);
          let typeNode = fieldInstance.typeNode;
          if (typeNode) this.checkTypeSupported(fieldInstance.type, typeNode);
        }
        this.currentType = fieldType;
        let ret = module.load(
          fieldType.byteSize,
          fieldType.isSignedIntegerValue,
          thisExpr,
          fieldType.toRef(),
          fieldInstance.memoryOffset
        );
        if (fieldInstance.is(CommonFlags.DEFINITELY_ASSIGNED) && fieldType.isReference && !fieldType.isNullableReference) {
          ret = this.makeRuntimeNonNullCheck(ret, fieldType, expression);
        }
        return ret;
      }
      case ElementKind.PROPERTY_PROTOTYPE: {
        let propertyPrototype = <PropertyPrototype>target;
        let propertyInstance = this.resolver.resolveProperty(propertyPrototype);
        if (!propertyInstance) return module.unreachable();
        target = propertyInstance;
        // fall-through
      }
      case ElementKind.PROPERTY: {
        let propertyInstance = <Property>target;
        let getterInstance = propertyInstance.getterInstance;
        if (!getterInstance) return module.unreachable(); // failed earlier
        let thisArg: ExpressionRef = 0;
        if (getterInstance.is(CommonFlags.INSTANCE)) {
          thisArg = this.compileExpression(
            assert(thisExpression),
            assert(getterInstance.signature.thisType),
            Constraints.CONV_IMPLICIT | Constraints.IS_THIS
          );
        }
        return this.compileCallDirect(getterInstance, [], expression, thisArg);
      }
      case ElementKind.FUNCTION_PROTOTYPE: {
        let functionPrototype = <FunctionPrototype>target;
        let functionInstance = this.resolver.resolveFunction(functionPrototype, null);
        if (!functionInstance) return module.unreachable();
        if (!this.compileFunction(functionInstance)) return module.unreachable();
        this.currentType = functionInstance.type;
        let offset = this.ensureRuntimeFunction(functionInstance);
        return this.options.isWasm64
          ? module.i64(i64_low(offset), i64_high(offset))
          : module.i32(i64_low(offset));
      }
    }
    this.error(
      DiagnosticCode.Expression_does_not_compile_to_a_value_at_runtime,
      expression.range
    );
    return this.module.unreachable();
  }

  private compileTernaryExpression(
    expression: TernaryExpression,
    ctxType: Type,
    constraints: Constraints
  ): ExpressionRef {
    var module = this.module;
    var ifThen = expression.ifThen;
    var ifElse = expression.ifElse;

    var condExpr = this.makeIsTrueish(
      this.compileExpression(expression.condition, Type.bool),
      this.currentType,
      expression.condition
    );
    // Try to eliminate unnecesssary branches if the condition is constant
    // FIXME: skips common denominator, inconsistently picking branch type
    var condKind = this.evaluateCondition(condExpr);
    if (condKind == ConditionKind.TRUE) {
      return module.maybeDropCondition(condExpr, this.compileExpression(ifThen, ctxType));
    }
    if (condKind == ConditionKind.FALSE) {
      return module.maybeDropCondition(condExpr, this.compileExpression(ifElse, ctxType));
    }

    var outerFlow = this.currentFlow;
    var ifThenFlow = outerFlow.fork();
    ifThenFlow.inheritNonnullIfTrue(condExpr);
    this.currentFlow = ifThenFlow;
    var ifThenExpr = this.compileExpression(ifThen, ctxType);
    var ifThenType = this.currentType;

    var ifElseFlow = outerFlow.fork();
    ifElseFlow.inheritNonnullIfFalse(condExpr);
    this.currentFlow = ifElseFlow;
    var ifElseExpr = this.compileExpression(ifElse, ctxType == Type.auto ? ifThenType : ctxType);
    var ifElseType = this.currentType;

    if (ctxType == Type.void) { // values, including type mismatch, are irrelevant
      if (ifThenType != Type.void) {
        ifThenExpr = module.drop(ifThenExpr);
        ifThenType = Type.void;
      }
      if (ifElseType != Type.void) {
        ifElseExpr = module.drop(ifElseExpr);
        ifElseType = Type.void;
      }
      this.currentType = Type.void;
    } else {
      let commonType = Type.commonDenominator(ifThenType, ifElseType, false);
      if (!commonType) {
        this.error(
          DiagnosticCode.Type_0_is_not_assignable_to_type_1,
          ifElse.range, ifElseType.toString(), ifThenType.toString()
        );
        this.currentType = ctxType;
        return module.unreachable();
      }
      ifThenExpr = this.convertExpression(ifThenExpr, ifThenType, commonType, false, ifThen);
      ifThenType = commonType;
      ifElseExpr = this.convertExpression(ifElseExpr, ifElseType, commonType, false, ifElse);
      ifElseType = commonType;
      this.currentType = commonType;
    }

    ifThenFlow.freeScopedLocals();
    ifElseFlow.freeScopedLocals();

    this.currentFlow = outerFlow;
    outerFlow.inheritMutual(ifThenFlow, ifElseFlow);

    return module.if(condExpr, ifThenExpr, ifElseExpr);
  }

  private compileUnaryPostfixExpression(
    expression: UnaryPostfixExpression,
    contextualType: Type,
    constraints: Constraints
  ): ExpressionRef {
    var module = this.module;
    var flow = this.currentFlow;

    // make a getter for the expression (also obtains the type)
    var getValue = this.compileExpression( // reports
      expression.operand,
      contextualType.exceptVoid,
      Constraints.NONE
    );

    // if the value isn't dropped, a temp. local is required to remember the original value,
    // except if a static overload is found, which reverses the use of a temp. (see below)
    var tempLocal: Local | null = null;
    if (contextualType != Type.void) {
      tempLocal = flow.getTempLocal(this.currentType);
      getValue = module.local_tee(
        tempLocal.index,
        getValue,
        this.currentType.isManaged
      );
    }

    var expr: ExpressionRef;

    switch (expression.operator) {
      case Token.PLUS_PLUS: {

        // check operator overload
        let classReference = this.currentType.getClassOrWrapper(this.program);
        if (classReference) {
          let overload = classReference.lookupOverload(OperatorKind.POSTFIX_INC);
          if (overload) {
            let isInstance = overload.is(CommonFlags.INSTANCE);
            if (tempLocal && !isInstance) { // revert: static overload simply returns
              getValue = getLocalSetValue(getValue);
              flow.freeTempLocal(tempLocal);
              tempLocal = null;
            }
            expr = this.compileUnaryOverload(overload, expression.operand, getValue, expression);
            if (isInstance) break;
            return expr; // here
          }
        }
        if (!this.currentType.isValue) {
          this.error(
            DiagnosticCode.The_0_operator_cannot_be_applied_to_type_1,
            expression.range, "++", this.currentType.toString()
          );
          if (tempLocal) flow.freeTempLocal(tempLocal);
          return module.unreachable();
        }

        switch (this.currentType.kind) {
          case TypeKind.BOOL:
          case TypeKind.I8:
          case TypeKind.I16:
          case TypeKind.I32:
          case TypeKind.U8:
          case TypeKind.U16:
          case TypeKind.U32: {
            expr = module.binary(
              BinaryOp.AddI32,
              getValue,
              module.i32(1)
            );
            break;
          }
          case TypeKind.I64:
          case TypeKind.U64: {
            expr = module.binary(
              BinaryOp.AddI64,
              getValue,
              module.i64(1)
            );
            break;
          }
          case TypeKind.ISIZE:
          case TypeKind.USIZE: {
            expr = module.binary(
              BinaryOp.AddSize,
              getValue,
              this.makeOne(this.currentType)
            );
            break;
          }
          case TypeKind.F32: {
            expr = module.binary(
              BinaryOp.AddF32,
              getValue,
              module.f32(1)
            );
            break;
          }
          case TypeKind.F64: {
            expr = module.binary(
              BinaryOp.AddF64,
              getValue,
              module.f64(1)
            );
            break;
          }
          default: {
            this.error(
              DiagnosticCode.The_0_operator_cannot_be_applied_to_type_1,
              expression.range, "++", this.currentType.toString()
            );
            return module.unreachable();
          }
        }
        break;
      }
      case Token.MINUS_MINUS: {

        // check operator overload
        let classReference = this.currentType.getClassOrWrapper(this.program);
        if (classReference) {
          let overload = classReference.lookupOverload(OperatorKind.POSTFIX_DEC);
          if (overload) {
            let isInstance = overload.is(CommonFlags.INSTANCE);
            if (tempLocal && !isInstance) { // revert: static overload simply returns
              getValue = getLocalSetValue(getValue);
              flow.freeTempLocal(tempLocal);
              tempLocal = null;
            }
            expr = this.compileUnaryOverload(overload, expression.operand, getValue, expression);
            if (overload.is(CommonFlags.INSTANCE)) break;
            return expr; // here
          }
        }
        if (!this.currentType.isValue) {
          this.error(
            DiagnosticCode.The_0_operator_cannot_be_applied_to_type_1,
            expression.range, "--", this.currentType.toString()
          );
          if (tempLocal) flow.freeTempLocal(tempLocal);
          return module.unreachable();
        }

        switch (this.currentType.kind) {
          case TypeKind.BOOL:
          case TypeKind.I8:
          case TypeKind.I16:
          case TypeKind.I32:
          case TypeKind.U8:
          case TypeKind.U16:
          case TypeKind.U32: {
            expr = module.binary(
              BinaryOp.SubI32,
              getValue,
              module.i32(1)
            );
            break;
          }
          case TypeKind.I64:
          case TypeKind.U64: {
            expr = module.binary(
              BinaryOp.SubI64,
              getValue,
              module.i64(1)
            );
            break;
          }
          case TypeKind.ISIZE:
          case TypeKind.USIZE: {
            expr = module.binary(
              BinaryOp.SubSize,
              getValue,
              this.makeOne(this.currentType)
            );
            break;
          }
          case TypeKind.F32: {
            expr = module.binary(
              BinaryOp.SubF32,
              getValue,
              module.f32(1)
            );
            break;
          }
          case TypeKind.F64: {
            expr = module.binary(
              BinaryOp.SubF64,
              getValue,
              module.f64(1)
            );
            break;
          }
          default: {
            this.error(
              DiagnosticCode.The_0_operator_cannot_be_applied_to_type_1,
              expression.range, "--", this.currentType.toString()
            );
            return module.unreachable();
          }
        }
        break;
      }
      default: {
        assert(false);
        return module.unreachable();
      }
    }

    var resolver = this.resolver;
    var target = resolver.lookupExpression(expression.operand, flow); // reports
    if (!target) {
      if (tempLocal) flow.freeTempLocal(tempLocal);
      return module.unreachable();
    }

    // simplify if dropped anyway
    if (!tempLocal) {
      return this.makeAssignment(
        target,
        expr,
        this.currentType,
        expression.operand,
        resolver.currentThisExpression,
        resolver.currentElementExpression,
        false
      );
    }

    // otherwise use the temp. local for the intermediate value (always possibly overflows)
    var setValue = this.makeAssignment(
      target,
      expr, // includes a tee of getValue to tempLocal
      this.currentType,
      expression.operand,
      resolver.currentThisExpression,
      resolver.currentElementExpression,
      false
    );

    this.currentType = tempLocal.type;
    flow.freeTempLocal(tempLocal);
    var typeRef = tempLocal.type.toRef();

    return module.block(null, [
      setValue,
      module.local_get(tempLocal.index, typeRef)
    ], typeRef); // result of 'x++' / 'x--' might overflow
  }

  private compileUnaryPrefixExpression(
    expression: UnaryPrefixExpression,
    contextualType: Type,
    constraints: Constraints
  ): ExpressionRef {
    var module = this.module;
    var compound = false;
    var expr: ExpressionRef;

    switch (expression.operator) {
      case Token.PLUS: {
        expr = this.compileExpression(
          expression.operand,
          contextualType.exceptVoid,
          Constraints.NONE
        );

        // check operator overload
        let classReference = this.currentType.getClassOrWrapper(this.program);
        if (classReference) {
          let overload = classReference.lookupOverload(OperatorKind.PLUS);
          if (overload) return this.compileUnaryOverload(overload, expression.operand, expr, expression);
        }
        if (!this.currentType.isValue) {
          this.error(
            DiagnosticCode.The_0_operator_cannot_be_applied_to_type_1,
            expression.range, "+", this.currentType.toString()
          );
          return module.unreachable();
        }

        // nop
        break;
      }
      case Token.MINUS: {
        let operand = expression.operand;
        if (operand.isNumericLiteral) {
          // implicitly negate integer and float literals. also enables proper checking of literal ranges.
          expr = this.compileLiteralExpression(<LiteralExpression>operand, contextualType, Constraints.NONE, true);
          // compileExpression normally does this:
          if (this.options.sourceMap) this.addDebugLocation(expr, expression.range);
          break;
        }

        expr = this.compileExpression(
          expression.operand,
          contextualType.exceptVoid,
          Constraints.NONE
        );

        // check operator overload
        let classReference = this.currentType.getClassOrWrapper(this.program);
        if (classReference) {
          let overload = classReference.lookupOverload(OperatorKind.MINUS);
          if (overload) return this.compileUnaryOverload(overload, expression.operand, expr, expression);
        }
        if (!this.currentType.isValue) {
          this.error(
            DiagnosticCode.The_0_operator_cannot_be_applied_to_type_1,
            expression.range, "-", this.currentType.toString()
          );
          return module.unreachable();
        }

        switch (this.currentType.kind) {
          case TypeKind.BOOL:
          case TypeKind.I8:
          case TypeKind.I16:
          case TypeKind.I32:
          case TypeKind.U8:
          case TypeKind.U16:
          case TypeKind.U32: {
            expr = module.binary(BinaryOp.SubI32, module.i32(0), expr);
            break;
          }
          case TypeKind.I64:
          case TypeKind.U64: {
            expr = module.binary(BinaryOp.SubI64, module.i64(0), expr);
            break;
          }
          case TypeKind.ISIZE:
          case TypeKind.USIZE: {
            expr = module.binary(
              BinaryOp.SubSize,
              this.makeZero(this.currentType),
              expr
            );
            break;
          }
          case TypeKind.F32: {
            expr = module.unary(UnaryOp.NegF32, expr);
            break;
          }
          case TypeKind.F64: {
            expr = module.unary(UnaryOp.NegF64, expr);
            break;
          }
          default: {
            this.error(
              DiagnosticCode.The_0_operator_cannot_be_applied_to_type_1,
              expression.range, "-", this.currentType.toString()
            );
            expr = module.unreachable();
          }
        }
        break;
      }
      case Token.PLUS_PLUS: {
        compound = true;
        expr = this.compileExpression(
          expression.operand,
          contextualType.exceptVoid,
          Constraints.NONE
        );

        // check operator overload
        let classReference = this.currentType.getClassOrWrapper(this.program);
        if (classReference) {
          let overload = classReference.lookupOverload(OperatorKind.PREFIX_INC);
          if (overload) {
            expr = this.compileUnaryOverload(overload, expression.operand, expr, expression);
            if (overload.is(CommonFlags.INSTANCE)) break; // re-assign
            return expr; // skip re-assign
          }
        }
        if (!this.currentType.isValue) {
          this.error(
            DiagnosticCode.The_0_operator_cannot_be_applied_to_type_1,
            expression.range, "++", this.currentType.toString()
          );
          return module.unreachable();
        }

        switch (this.currentType.kind) {
          case TypeKind.BOOL:
          case TypeKind.I8:
          case TypeKind.I16:
          case TypeKind.I32:
          case TypeKind.U8:
          case TypeKind.U16:
          case TypeKind.U32: {
            expr = module.binary(BinaryOp.AddI32, expr, this.module.i32(1));
            break;
          }
          case TypeKind.I64:
          case TypeKind.U64: {
            expr = module.binary(BinaryOp.AddI64, expr, module.i64(1));
            break;
          }
          case TypeKind.ISIZE:
          case TypeKind.USIZE: {
            expr = module.binary(
              BinaryOp.AddSize,
              expr,
              this.makeOne(this.currentType)
            );
            break;
          }
          case TypeKind.F32: {
            expr = module.binary(BinaryOp.AddF32, expr, module.f32(1));
            break;
          }
          case TypeKind.F64: {
            expr = module.binary(BinaryOp.AddF64, expr, module.f64(1));
            break;
          }
          default: {
            this.error(
              DiagnosticCode.The_0_operator_cannot_be_applied_to_type_1,
              expression.range, "++", this.currentType.toString()
            );
            expr = module.unreachable();
          }
        }
        break;
      }
      case Token.MINUS_MINUS: {
        compound = true;
        expr = this.compileExpression(
          expression.operand,
          contextualType.exceptVoid,
          Constraints.NONE
        );

        // check operator overload
        let classReference = this.currentType.getClassOrWrapper(this.program);
        if (classReference) {
          let overload = classReference.lookupOverload(OperatorKind.PREFIX_DEC);
          if (overload) {
            expr = this.compileUnaryOverload(overload, expression.operand, expr, expression);
            if (overload.is(CommonFlags.INSTANCE)) break; // re-assign
            return expr; // skip re-assign
          }
        }
        if (!this.currentType.isValue) {
          this.error(
            DiagnosticCode.The_0_operator_cannot_be_applied_to_type_1,
            expression.range, "--", this.currentType.toString()
          );
          return module.unreachable();
        }

        switch (this.currentType.kind) {
          case TypeKind.BOOL:
          case TypeKind.I8:
          case TypeKind.I16:
          case TypeKind.I32:
          case TypeKind.U8:
          case TypeKind.U16:
          case TypeKind.U32: {
            expr = module.binary(BinaryOp.SubI32, expr, module.i32(1));
            break;
          }
          case TypeKind.I64:
          case TypeKind.U64: {
            expr = module.binary(BinaryOp.SubI64, expr, module.i64(1));
            break;
          }
          case TypeKind.ISIZE:
          case TypeKind.USIZE: {
            expr = module.binary(
              BinaryOp.SubSize,
              expr,
              this.makeOne(this.currentType)
            );
            break;
          }
          case TypeKind.F32: {
            expr = module.binary(BinaryOp.SubF32, expr, module.f32(1));
            break;
          }
          case TypeKind.F64: {
            expr = module.binary(BinaryOp.SubF64, expr, module.f64(1));
            break;
          }
          default: {
            this.error(
              DiagnosticCode.The_0_operator_cannot_be_applied_to_type_1,
              expression.range, "--", this.currentType.toString()
            );
            expr = module.unreachable();
          }
        }
        break;
      }
      case Token.EXCLAMATION: {
        expr = this.compileExpression(
          expression.operand,
          contextualType.exceptVoid,
          Constraints.NONE
        );

        // check operator overload
        let classReference = this.currentType.getClassOrWrapper(this.program);
        if (classReference) {
          let overload = classReference.lookupOverload(OperatorKind.NOT);
          if (overload) return this.compileUnaryOverload(overload, expression.operand, expr, expression);
          // fall back to compare by value
        }

        expr = module.unary(UnaryOp.EqzI32, this.makeIsTrueish(expr, this.currentType, expression.operand));
        this.currentType = Type.bool;
        break;
      }
      case Token.TILDE: {
        expr = this.compileExpression(
          expression.operand,
          contextualType == Type.void
            ? Type.i32
            : contextualType.isFloatValue
              ? Type.i64
              : contextualType,
          Constraints.NONE
        );

        // check operator overload
        let classReference = this.currentType.getClassOrWrapper(this.program);
        if (classReference) {
          let overload = classReference.lookupOverload(OperatorKind.BITWISE_NOT);
          if (overload) return this.compileUnaryOverload(overload, expression.operand, expr, expression);
        }
        if (!this.currentType.isValue) {
          this.error(
            DiagnosticCode.The_0_operator_cannot_be_applied_to_type_1,
            expression.range, "~", this.currentType.toString()
          );
          return module.unreachable();
        }

        expr = this.convertExpression(expr, this.currentType, this.currentType.intType, false, expression.operand);

        switch (this.currentType.kind) {
          case TypeKind.BOOL:
          case TypeKind.I8:
          case TypeKind.I16:
          case TypeKind.I32:
          case TypeKind.U8:
          case TypeKind.U16:
          case TypeKind.U32: {
            expr = module.binary(BinaryOp.XorI32, expr, module.i32(-1));
            break;
          }
          case TypeKind.I64:
          case TypeKind.U64: {
            expr = module.binary(BinaryOp.XorI64, expr, module.i64(-1, -1));
            break;
          }
          case TypeKind.ISIZE:
          case TypeKind.USIZE: {
            expr = module.binary(
              BinaryOp.XorSize,
              expr,
              this.makeNegOne(this.currentType)
            );
            break;
          }
          default: {
            this.error(
              DiagnosticCode.The_0_operator_cannot_be_applied_to_type_1,
              expression.range, "~", this.currentType.toString()
            );
            expr = module.unreachable();
          }
        }
        break;
      }
      case Token.TYPEOF: {
        return this.compileTypeof(expression, contextualType, constraints);
      }
      case Token.DOT_DOT_DOT: {
        this.error(
          DiagnosticCode.Not_implemented_0,
          expression.range, "Spread operator"
        );
        return module.unreachable();
      }
      default: {
        assert(false);
        return module.unreachable();
      }
    }
    if (!compound) return expr;
    var resolver = this.resolver;
    var target = resolver.lookupExpression(expression.operand, this.currentFlow);
    if (!target) return module.unreachable();
    return this.makeAssignment(
      target,
      expr,
      this.currentType,
      expression.operand,
      resolver.currentThisExpression,
      resolver.currentElementExpression,
      contextualType != Type.void
    );
  }

  private compileTypeof(
    expression: UnaryPrefixExpression,
    contextualType: Type,
    constraints: Constraints
  ): ExpressionRef {
    var operand = expression.operand;
    var expr: ExpressionRef = 0;
    var stringInstance = this.program.stringInstance;
    var typeString: string;
    if (operand.kind == NodeKind.NULL) {
      typeString = "object"; // special since `null` without type context is usize
    } else {
      let element = this.resolver.lookupExpression(operand, this.currentFlow, Type.auto, ReportMode.SWALLOW);
      if (!element) {
        switch (operand.kind) {
          case NodeKind.IDENTIFIER: break; // ignore error: typeof doesntExist -> undefined
          case NodeKind.PROPERTYACCESS:
          case NodeKind.ELEMENTACCESS: {
            operand = operand.kind == NodeKind.PROPERTYACCESS
              ? (<PropertyAccessExpression>operand).expression
              : (<ElementAccessExpression>operand).expression;
            let targetType = this.resolver.resolveExpression(operand, this.currentFlow, Type.auto, ReportMode.REPORT);
            if (!targetType) { // access on non-object
              this.currentType = stringInstance.type;
              return this.module.unreachable();
            }
            // fall-through
          }
          default: {
            expr = this.compileExpression(operand, Type.auto); // may trigger an error
            expr = this.convertExpression(expr, this.currentType, Type.void, true, operand);
          }
        }
        typeString = "undefined";
      } else {
        switch (element.kind) {
          case ElementKind.CLASS_PROTOTYPE:
          case ElementKind.NAMESPACE:
          case ElementKind.ENUM: {
            typeString = "object";
            break;
          }
          case ElementKind.FUNCTION_PROTOTYPE: {
            typeString = "function";
            break;
          }
          default: {
            expr = this.compileExpression(operand, Type.auto);
            let type = this.currentType;
            expr = this.convertExpression(expr, type, Type.void, true, operand);
            if (type.isReference) {
              let signatureReference = type.getSignature();
              if (signatureReference) {
                typeString = "function";
              } else {
                let classReference = type.getClass();
                if (classReference) {
                  if (classReference.prototype == stringInstance.prototype) {
                    typeString = "string";
                  } else {
                    typeString = "object";
                  }
                } else {
                  typeString = "externref"; // TODO?
                }
              }
            } else if (type == Type.bool) {
              typeString = "boolean";
            } else if (type.isNumericValue) {
              typeString = "number";
            } else {
              typeString = "undefined"; // failed to compile?
            }
            break;
          }
        }
      }
    }
    this.currentType = stringInstance.type;
    return expr
      ? this.module.block(null, [ expr, this.ensureStaticString(typeString) ], this.options.sizeTypeRef)
      : this.ensureStaticString(typeString);
  }

  /** Makes sure that a 32-bit integer value is wrapped to a valid value of the specified type. */
  ensureSmallIntegerWrap(expr: ExpressionRef, type: Type): ExpressionRef {
    var module = this.module;
    var flow = this.currentFlow;
    switch (type.kind) {
      case TypeKind.BOOL: {
        if (flow.canOverflow(expr, type)) {
          // bool is special in that it compares to 0 instead of masking with 0x1
          expr = module.binary(BinaryOp.NeI32,
            expr,
            module.i32(0)
          );
        }
        break;
      }
      case TypeKind.I8: {
        if (flow.canOverflow(expr, type)) {
          expr = this.options.hasFeature(Feature.SIGN_EXTENSION)
            ? module.unary(UnaryOp.Extend8I32, expr)
            : module.binary(BinaryOp.ShrI32,
                module.binary(BinaryOp.ShlI32,
                  expr,
                  module.i32(24)
                ),
                module.i32(24)
              );
        }
        break;
      }
      case TypeKind.I16: {
        if (flow.canOverflow(expr, type)) {
          expr = this.options.hasFeature(Feature.SIGN_EXTENSION)
            ? module.unary(UnaryOp.Extend16I32, expr)
            : module.binary(BinaryOp.ShrI32,
                module.binary(BinaryOp.ShlI32,
                  expr,
                  module.i32(16)
                ),
                module.i32(16)
              );
        }
        break;
      }
      case TypeKind.U8: {
        if (flow.canOverflow(expr, type)) {
          expr = module.binary(BinaryOp.AndI32,
            expr,
            module.i32(0xff)
          );
        }
        break;
      }
      case TypeKind.U16: {
        if (flow.canOverflow(expr, type)) {
          expr = module.binary(BinaryOp.AndI32,
            expr,
            module.i32(0xffff)
          );
        }
        break;
      }
    }
    return expr;
  }

  /** Adds the debug location of the specified expression at the specified range to the source map. */
  addDebugLocation(expr: ExpressionRef, range: Range): void {
    var parentFunction = this.currentFlow.parentFunction;
    var source = range.source;
    if (source.debugInfoIndex < 0) source.debugInfoIndex = this.module.addDebugInfoFile(source.normalizedPath);
    range.debugInfoRef = expr;
    parentFunction.debugLocations.push(range);
  }

  /** Checks whether a particular feature is enabled. */
  checkFeatureEnabled(feature: Feature, reportNode: Node): bool {
    if (!this.options.hasFeature(feature)) {
      this.error(
        DiagnosticCode.Feature_0_is_not_enabled,
        reportNode.range, featureToString(feature)
      );
      return false;
    }
    return true;
  }

  /** Checks whether a particular type is supported. */
  checkTypeSupported(type: Type, reportNode: Node): bool {
    switch (type.kind) {
      case TypeKind.V128: return this.checkFeatureEnabled(Feature.SIMD, reportNode);
      case TypeKind.FUNCREF:
      case TypeKind.EXTERNREF:
        return this.checkFeatureEnabled(Feature.REFERENCE_TYPES, reportNode);
      case TypeKind.ANYREF:
      case TypeKind.EQREF:
      case TypeKind.I31REF:
      case TypeKind.DATAREF: {
        return this.checkFeatureEnabled(Feature.REFERENCE_TYPES, reportNode)
            && this.checkFeatureEnabled(Feature.GC, reportNode);
      }
    }
    let classReference = type.getClass();
    if (classReference) {
      do {
        let typeArguments = classReference.typeArguments;
        if (typeArguments) {
          for (let i = 0, k = typeArguments.length; i < k; ++i) {
            if (!this.checkTypeSupported(typeArguments[i], reportNode)) {
              return false;
            }
          }
        }
        classReference = classReference.base;
      } while(classReference);
    } else {
      let signatureReference = type.getSignature();
      if (signatureReference) {
        let thisType = signatureReference.thisType;
        if (thisType) {
          if (!this.checkTypeSupported(thisType, reportNode)) {
            return false;
          }
        }
        let parameterTypes = signatureReference.parameterTypes;
        for (let i = 0, k = parameterTypes.length; i < k; ++i) {
          if (!this.checkTypeSupported(parameterTypes[i], reportNode)) {
            return false;
          }
        }
        let returnType = signatureReference.returnType;
        if (!this.checkTypeSupported(returnType, reportNode)) {
          return false;
        }
      }
    }
    return true;
  }

  /** Checks whether a particular function signature is supported. */
  checkSignatureSupported(signature: Signature, reportNode: FunctionTypeNode): bool {
    var supported = true;
    var explicitThisType = reportNode.explicitThisType;
    if (explicitThisType) {
      if (!this.checkTypeSupported(assert(signature.thisType), explicitThisType)) {
        supported = false;
      }
    }
    var parameterTypes = signature.parameterTypes;
    var parameterNodes = reportNode.parameters;
    for (let i = 0, k = parameterTypes.length; i < k; ++i) {
      let parameterReportNode: Node;
      if (parameterNodes.length > i) parameterReportNode = parameterNodes[i];
      else parameterReportNode = reportNode;
      if (!this.checkTypeSupported(parameterTypes[i], parameterReportNode)) {
        supported = false;
      }
    }
    if (!this.checkTypeSupported(signature.returnType, reportNode.returnType)) {
      supported = false;
    }
    return supported;
  }

  /** Evaluates a boolean condition, determining whether it is TRUE, FALSE or UNKNOWN. */
  evaluateCondition(expr: ExpressionRef): ConditionKind {
    let type = getExpressionType(expr);
    if (type == TypeRef.Unreachable)
      return ConditionKind.UNKNOWN;

    assert(type == TypeRef.I32);
    var module = this.module;
    var evaled = module.runExpression(expr, ExpressionRunnerFlags.Default);
    if (evaled) {
      return getConstValueI32(evaled)
        ? ConditionKind.TRUE
        : ConditionKind.FALSE;
    }
    return ConditionKind.UNKNOWN;
  }

  // === Specialized code generation ==============================================================

  /** Makes a constant zero of the specified type. */
  makeZero(type: Type): ExpressionRef {
    var module = this.module;
    switch (type.kind) {
      default: assert(false);
      case TypeKind.BOOL:
      case TypeKind.I8:
      case TypeKind.I16:
      case TypeKind.I32:
      case TypeKind.U8:
      case TypeKind.U16:
      case TypeKind.U32: return module.i32(0);
      case TypeKind.ISIZE:
      case TypeKind.USIZE: if (type.size != 64) return module.i32(0);
      case TypeKind.I64:
      case TypeKind.U64: return module.i64(0);
      case TypeKind.F32: return module.f32(0);
      case TypeKind.F64: return module.f64(0);
      case TypeKind.V128: return module.v128(v128_zero);
      case TypeKind.FUNCREF:
      case TypeKind.EXTERNREF:
      case TypeKind.ANYREF:
      case TypeKind.EQREF:
      case TypeKind.DATAREF: return module.ref_null(type.toRef());
      case TypeKind.I31REF: return module.i31_new(module.i32(0));
    }
  }

  /** Makes a constant one of the specified type. */
  makeOne(type: Type): ExpressionRef {
    var module = this.module;
    switch (type.kind) {
      default: assert(false);
      case TypeKind.BOOL:
      case TypeKind.I8:
      case TypeKind.I16:
      case TypeKind.I32:
      case TypeKind.U8:
      case TypeKind.U16:
      case TypeKind.U32: return module.i32(1);
      case TypeKind.ISIZE:
      case TypeKind.USIZE: if (type.size != 64) return module.i32(1);
      case TypeKind.I64:
      case TypeKind.U64: return module.i64(1);
      case TypeKind.F32: return module.f32(1);
      case TypeKind.F64: return module.f64(1);
      case TypeKind.I31REF: return module.i31_new(module.i32(1));
    }
  }

  /** Makes a constant negative one of the specified type. */
  makeNegOne(type: Type): ExpressionRef {
    var module = this.module;
    switch (type.kind) {
      default: assert(false);
      case TypeKind.I8:
      case TypeKind.I16:
      case TypeKind.I32:
      case TypeKind.U8:
      case TypeKind.U16:
      case TypeKind.U32: return module.i32(-1);
      case TypeKind.ISIZE:
      case TypeKind.USIZE: if (type.size != 64) return module.i32(-1);
      case TypeKind.I64:
      case TypeKind.U64: return module.i64(-1, -1);
      case TypeKind.F32: return module.f32(-1);
      case TypeKind.F64: return module.f64(-1);
      case TypeKind.V128: return module.v128(v128_ones);
      case TypeKind.I31REF: return module.i31_new(module.i32(-1));
    }
  }

  /** Creates a comparison whether an expression is 'true' in a broader sense. */
  makeIsTrueish(expr: ExpressionRef, type: Type, reportNode: Node): ExpressionRef {
    var module = this.module;
    switch (type.kind) {
      case TypeKind.I8:
      case TypeKind.I16:
      case TypeKind.U8:
      case TypeKind.U16: {
        expr = this.ensureSmallIntegerWrap(expr, type);
        // fall-through
      }
      case TypeKind.BOOL: // not a mask, just != 0
      case TypeKind.I32:
      case TypeKind.U32: return expr;
      case TypeKind.I64:
      case TypeKind.U64: return module.binary(BinaryOp.NeI64, expr, module.i64(0));
      case TypeKind.ISIZE:
      case TypeKind.USIZE: {
        return type.size == 64
          ? module.binary(BinaryOp.NeI64, expr, module.i64(0))
          : expr;
      }
      case TypeKind.F32: {
        let options = this.options;
        if (
          options.shrinkLevelHint > 1 &&
          options.hasFeature(Feature.NONTRAPPING_F2I)
        ) {
          // Use more compact but slower 5-byte (3 bytes in best case) approach
          // !!(i32.trunc_sat_f32_u(f32.ceil(f32.abs(x))))
          return module.unary(UnaryOp.EqzI32,
            module.unary(UnaryOp.EqzI32,
              module.unary(UnaryOp.TruncSatF32ToU32,
                module.unary(UnaryOp.CeilF32,
                  module.unary(UnaryOp.AbsF32, expr)
                )
              )
            )
          );
        } else {
          // 0 < abs(bitCast(x)) <= bitCast(Infinity) or
          // (reinterpret<u32>(x) & 0x7FFFFFFF) - 1 <= 0x7F800000 - 1
          //
          // and finally:
          // (reinterpret<u32>(x) << 1) - (1 << 1) <= ((0x7F800000 - 1) << 1)
          return module.binary(BinaryOp.LeU32,
            module.binary(BinaryOp.SubI32,
              module.binary(BinaryOp.ShlI32,
                module.unary(UnaryOp.ReinterpretF32ToI32, expr),
                module.i32(1)
              ),
              module.i32(2) // 1 << 1
            ),
            module.i32(0xFEFFFFFE) // (0x7F800000 - 1) << 1
          );
        }
      }
      case TypeKind.F64: {
        let options = this.options;
        if (
          options.shrinkLevelHint > 1 &&
          options.hasFeature(Feature.NONTRAPPING_F2I)
        ) {
          // Use more compact but slower 5-byte (3 bytes in best case) approach
          // !!(i32.trunc_sat_f64_u(f64.ceil(f64.abs(x))))
          return module.unary(UnaryOp.EqzI32,
            module.unary(UnaryOp.EqzI32,
              module.unary(UnaryOp.TruncSatF64ToU32,
                module.unary(UnaryOp.CeilF64,
                  module.unary(UnaryOp.AbsF64, expr)
                )
              )
            )
          );
        } else {
          // 0 < abs(bitCast(x)) <= bitCast(Infinity) or
          // (reinterpret<u64>(x) & 0x7FFFFFFFFFFFFFFF) - 1 <= 0x7FF0000000000000 - 1
          //
          // and finally:
          // (reinterpret<u64>(x) << 1) - (1 << 1) <= ((0x7FF0000000000000 - 1) << 1)
          return module.binary(BinaryOp.LeU64,
            module.binary(BinaryOp.SubI64,
              module.binary(BinaryOp.ShlI64,
                module.unary(UnaryOp.ReinterpretF64ToI64, expr),
                module.i64(1)
              ),
              module.i64(2) // 1 << 1
            ),
            module.i64(0xFFFFFFFE, 0xFFDFFFFF) // (0x7FF0000000000000 - 1) << 1
          );
        }
      }
      case TypeKind.V128: {
        return module.unary(UnaryOp.AnyTrueV128, expr);
      }
      case TypeKind.FUNCREF:
      case TypeKind.EXTERNREF:
      case TypeKind.ANYREF:
      case TypeKind.EQREF:
      case TypeKind.I31REF:
      case TypeKind.DATAREF: {
        // Needs to be true (i.e. not zero) when the ref is _not_ null,
        // which means `ref.is_null` returns false (i.e. zero).
        return module.unary(UnaryOp.EqzI32, module.ref_is_null(expr));

      }
      default: {
        assert(false);
        return module.i32(0);
      }
    }
  }

  /** Makes a string conversion of the given expression. */
  makeToString(expr: ExpressionRef, type: Type, reportNode: Node): ExpressionRef {
    var stringType = this.program.stringInstance.type;
    if (type == stringType) {
      return expr;
    }
    var classType = type.getClassOrWrapper(this.program);
    if (classType) {
      let toStringInstance = classType.getMethod("toString");
      if (toStringInstance) {
        let toStringSignature = toStringInstance.signature;
        if (!this.checkCallSignature( // reports
          toStringSignature,
          0,
          true,
          reportNode
        )) {
          this.currentType = stringType;
          return this.module.unreachable();
        }
        if (!type.isStrictlyAssignableTo(assert(toStringSignature.thisType))) {
          this.errorRelated(
            DiagnosticCode.The_this_types_of_each_signature_are_incompatible,
            reportNode.range, toStringInstance.identifierAndSignatureRange
          );
          this.currentType = stringType;
          return this.module.unreachable();
        }
        let toStringReturnType = toStringSignature.returnType;
        if (!toStringReturnType.isStrictlyAssignableTo(stringType)) {
          this.errorRelated(
            DiagnosticCode.Type_0_is_not_assignable_to_type_1,
            reportNode.range, toStringInstance.identifierAndSignatureRange, toStringReturnType.toString(), stringType.toString()
          );
          this.currentType = stringType;
          return this.module.unreachable();
        }
        return this.makeCallDirect(toStringInstance, [ expr ], reportNode);
      }
    }
    this.error(
      DiagnosticCode.Type_0_is_not_assignable_to_type_1,
      reportNode.range, type.toString(), stringType.toString()
    );
    this.currentType = stringType;
    return this.module.unreachable();
  }

  /** Makes an allocation suitable to hold the data of an instance of the given class. */
  makeAllocation(
    classInstance: Class
  ): ExpressionRef {
    var program = this.program;
    assert(classInstance.program == program);
    var module = this.module;
    var options = this.options;
    this.currentType = classInstance.type;
    if (classInstance.hasDecorator(DecoratorFlags.UNMANAGED)) {
      let allocInstance = program.allocInstance;
      this.compileFunction(allocInstance);
      return module.call(allocInstance.internalName, [
        options.isWasm64
          ? module.i64(classInstance.nextMemoryOffset)
          : module.i32(classInstance.nextMemoryOffset)
      ], options.sizeTypeRef);
    } else {
      let newInstance = program.newInstance;
      this.compileFunction(newInstance);
      return module.call(newInstance.internalName, [
        options.isWasm64
          ? module.i64(classInstance.nextMemoryOffset)
          : module.i32(classInstance.nextMemoryOffset),
        module.i32(classInstance.id)
      ], options.sizeTypeRef);
    }
  }

  /** Makes a conditional allocation where `this` might not have been initialized yet. */
  makeConditionalAllocation(
    classInstance: Class,
    thisIndex: i32
  ): ExpressionRef {
    var module = this.module;
    var classType = classInstance.type;
    var classTypeRef = classType.toRef();
    assert(classTypeRef == this.options.sizeTypeRef);
    return module.if(
      module.unary(classTypeRef == TypeRef.I64 ? UnaryOp.EqzI64 : UnaryOp.EqzI32,
        module.local_get(thisIndex, classTypeRef)
      ),
      module.local_set(thisIndex,
        this.makeAllocation(classInstance),
        classInstance.type.isManaged
      )
    );
  }

  /** Makes the initializers for a class's fields within the constructor. */
  makeFieldInitializationInConstructor(
    /** Class being initialized. */
    classInstance: Class,
    /** Statements to append to also being returned. Created if omitted. */
    stmts: ExpressionRef[] = []
  ): ExpressionRef[] {
    var members = classInstance.members;
    if (!members) return stmts;

    var module = this.module;
    var flow = this.currentFlow;
    var isInline = flow.isInline;
    var thisLocalIndex = isInline ? flow.lookupLocal(CommonNames.this_)!.index : 0;
    var sizeTypeRef = this.options.sizeTypeRef;
    var nonParameterFields: Field[] | null = null;

    // TODO: for (let member of members.values()) {
    for (let _values = Map_values(members), i = 0, k = _values.length; i < k; ++i) {
      let member = unchecked(_values[i]);
      if (
        member.kind != ElementKind.FIELD || // not a field
        member.parent != classInstance      // inherited field
      ) continue;
      let field = <Field>member;
      assert(!field.isAny(CommonFlags.CONST));
      let fieldPrototype = field.prototype;
      let parameterIndex = fieldPrototype.parameterIndex;

      // Defer non-parameter fields until parameter fields are initialized
      if (parameterIndex < 0) {
        if (!nonParameterFields) nonParameterFields = new Array();
        nonParameterFields.push(field);
        continue;
      }

      // Initialize constructor parameter field
      let fieldType = field.type;
      let fieldTypeRef = fieldType.toRef();
      assert(!fieldPrototype.initializerNode);
      this.compileFieldSetter(field);
      stmts.push(
        module.call(field.internalSetterName, [
          module.local_get(thisLocalIndex, sizeTypeRef),
          module.local_get(
            isInline
              ? flow.lookupLocal(field.name)!.index
              : 1 + parameterIndex, // `this` is local 0
            fieldTypeRef
          )
        ], TypeRef.None)
      );
    }

    // Initialize deferred non-parameter fields
    if (nonParameterFields) {
      for (let i = 0, k = nonParameterFields.length; i < k; ++i) {
        let field = unchecked(nonParameterFields[i]);
        let fieldType = field.type;
        let fieldPrototype = field.prototype;
        let initializerNode = fieldPrototype.initializerNode;
        assert(fieldPrototype.parameterIndex < 0);
        this.compileFieldSetter(field);
        stmts.push(
          module.call(field.internalSetterName, [
            module.local_get(thisLocalIndex, sizeTypeRef),
            initializerNode // use initializer if present, otherwise initialize with zero
              ? this.compileExpression(initializerNode, fieldType, Constraints.CONV_IMPLICIT)
              : this.makeZero(fieldType)
          ], TypeRef.None)
        );
      }
    }

    this.currentType = Type.void;
    return stmts;
  }

  /** Makes a call to `abort`, if present, otherwise creates a trap. */
  makeAbort(
    /** Message argument of type string, if any. */
    message: Expression | null,
    /** Code location to report when aborting. */
    codeLocation: Node
  ): ExpressionRef {
    var program = this.program;
    var abortInstance = program.abortInstance;
    if (!abortInstance || !this.compileFunction(abortInstance)) return this.module.unreachable();

    var stringInstance = program.stringInstance;
    var messageArg: ExpressionRef;
    if (message) {
      messageArg = this.compileExpression(message, stringInstance.type, Constraints.CONV_IMPLICIT);
    } else {
      messageArg = this.makeZero(stringInstance.type);
    }

    return this.makeStaticAbort(messageArg, codeLocation);
  }

  /** Makes a call to `abort`, if present, otherwise creates a trap. */
  makeStaticAbort(
    /** Message argument of type string. May be zero. */
    messageExpr: ExpressionRef,
    /** Code location to report when aborting. */
    codeLocation: Node
  ): ExpressionRef {
    var program = this.program;
    var module = this.module;
    var abortInstance = program.abortInstance;
    if (!abortInstance || !this.compileFunction(abortInstance)) return module.unreachable();

    var filenameExpr = this.ensureStaticString(codeLocation.range.source.normalizedPath);
    var range = codeLocation.range;
    var source = range.source;
    return module.block(null, [
      module.call(
        abortInstance.internalName, [
          messageExpr,
          filenameExpr,
          module.i32(source.lineAt(range.start)),
          module.i32(source.columnAt())
        ],
        TypeRef.None
      ),
      module.unreachable()
    ]);
  }

  /** Makes a runtime non-null check, e.g. on `<Type>possiblyNull` or `possiblyNull!`. */
  makeRuntimeNonNullCheck(
    /** Expression being checked. */
    expr: ExpressionRef,
    /** Type of the expression. */
    type: Type,
    /** Report node. */
    reportNode: Node
  ): ExpressionRef {
    var module = this.module;
    var flow = this.currentFlow;
    var temp = flow.getTempLocal(type);
    if (!flow.canOverflow(expr, type)) flow.setLocalFlag(temp.index, LocalFlags.WRAPPED);
    flow.setLocalFlag(temp.index, LocalFlags.NONNULL);

    var staticAbortCallExpr = this.makeStaticAbort(
      this.ensureStaticString("unexpected null"),
      reportNode
    ); // TODO: throw

    if (type.isExternalReference) {
      let nonNullExpr = module.local_get(temp.index, type.toRef());
      if (this.options.hasFeature(Feature.GC)) {
        nonNullExpr = module.ref_as_nonnull(nonNullExpr);
      }
      expr = module.if(
        module.ref_is_null(
          module.local_tee(temp.index, expr, false)
        ),
        staticAbortCallExpr,
        nonNullExpr
      );
    } else {
      expr = module.if(
        module.local_tee(temp.index, expr, type.isManaged),
        module.local_get(temp.index, type.toRef()),
        staticAbortCallExpr
      );
    }
    flow.freeTempLocal(temp);
    this.currentType = type.nonNullableType;
    return expr;
  }

  /** Makes a runtime downcast check, e.g. on `<Child>parent`. */
  makeRuntimeDowncastCheck(
    /** Expression being downcast. */
    expr: ExpressionRef,
    /** Type of the expression. */
    type: Type,
    /** Type casting to. */
    toType: Type,
    /** Report node. */
    reportNode: Node
  ): ExpressionRef {
    assert(toType.isReference && toType.nonNullableType.isAssignableTo(type));
    var module = this.module;
    var flow = this.currentFlow;
    var temp = flow.getTempLocal(type);
    var instanceofInstance = this.program.instanceofInstance;
    assert(this.compileFunction(instanceofInstance));

    var staticAbortCallExpr = this.makeStaticAbort(
      this.ensureStaticString("unexpected downcast"),
      reportNode
    ); // TODO: throw

    if (!toType.isNullableReference || flow.isNonnull(expr, type)) {
      // Simplify if the value cannot be `null`. If toType is non-nullable, a
      // null-check would have been emitted separately so is not necessary here.
      expr = module.if(
        module.call(instanceofInstance.internalName, [
          module.local_tee(temp.index, expr, type.isManaged),
          module.i32(toType.classReference!.id)
        ], TypeRef.I32),
        module.local_get(temp.index, type.toRef()),
        staticAbortCallExpr
      );
    } else {
      expr = module.if(
        module.local_tee(temp.index, expr, type.isManaged),
        module.if(
          module.call(instanceofInstance.internalName, [
            module.local_get(temp.index, type.toRef()),
            module.i32(toType.classReference!.id)
          ], TypeRef.I32),
          module.local_get(temp.index, type.toRef()),
          staticAbortCallExpr
        ),
        module.usize(0)
      );
    }
    flow.freeTempLocal(temp);
    this.currentType = toType;
    return expr;
  }
}

// helpers
function mangleImportName(
  element: Element,
  declaration: DeclarationStatement
): void {
  // by default, use the file name as the module name
  mangleImportName_moduleName = declaration.range.source.simplePath;
  // and the internal name of the element within that file as the element name
  mangleImportName_elementName = mangleInternalName(
    element.name, element.parent, element.is(CommonFlags.INSTANCE), true
  );
  // override module name if a `module` statement is present
  let overriddenModuleName = declaration.overriddenModuleName;
  if (overriddenModuleName) mangleImportName_moduleName = overriddenModuleName;

  if (!element.hasDecorator(DecoratorFlags.EXTERNAL)) return;

  var program = element.program;
  var decorator = assert(findDecorator(DecoratorKind.EXTERNAL, declaration.decorators));
  var args = decorator.args;
  if (args && args.length > 0) {
    let arg = args[0];
    // if one argument is given, override just the element name
    // if two arguments are given, override both module and element name
    if (arg.isLiteralKind(LiteralKind.STRING)) {
      mangleImportName_elementName = (<StringLiteralExpression>arg).value;
      if (args.length >= 2) {
        arg = args[1];
        if (arg.isLiteralKind(LiteralKind.STRING)) {
          mangleImportName_moduleName = mangleImportName_elementName;
          mangleImportName_elementName = (<StringLiteralExpression>arg).value;
          if (args.length > 2) {
            program.error(
              DiagnosticCode.Expected_0_arguments_but_got_1,
              decorator.range, "2", args.length.toString()
            );
          }
        } else {
          program.error(
            DiagnosticCode.String_literal_expected,
            arg.range
          );
        }
      }
    } else {
      program.error(
        DiagnosticCode.String_literal_expected,
        arg.range
      );
    }
  } else {
    program.error(
      DiagnosticCode.Expected_at_least_0_arguments_but_got_1,
      decorator.range, "1", "0"
    );
  }
}

var mangleImportName_moduleName: string;
var mangleImportName_elementName: string;<|MERGE_RESOLUTION|>--- conflicted
+++ resolved
@@ -834,67 +834,6 @@
       functionTableNames,
       module.i32(tableBase)
     );
-<<<<<<< HEAD
-=======
-
-    // expose the arguments length helper if there are varargs exports
-    if (this.runtimeFeatures & RuntimeFeatures.setArgumentsLength) {
-      module.addFunction(BuiltinNames.setArgumentsLength, TypeRef.I32, TypeRef.None, null,
-        module.global_set(this.ensureArgumentsLength(), module.local_get(0, TypeRef.I32))
-      );
-      module.addFunctionExport(BuiltinNames.setArgumentsLength, ExportNames.setArgumentsLength);
-    }
-
-    // NOTE: no more element compiles from here. may go to the start function!
-
-    // compile the start function if not empty or if explicitly requested
-    var startIsEmpty = !startFunctionBody.length;
-    var exportStart = options.exportStart;
-    if (!startIsEmpty || exportStart != null) {
-      let signature = startFunctionInstance.signature;
-      if (!startIsEmpty && exportStart != null) {
-        module.addGlobal(BuiltinNames.started, TypeRef.I32, true, module.i32(0));
-        startFunctionBody.unshift(
-          module.global_set(BuiltinNames.started, module.i32(1))
-        );
-        startFunctionBody.unshift(
-          module.if(
-            module.global_get(BuiltinNames.started, TypeRef.I32),
-            module.return()
-          )
-        );
-      }
-      let funcRef = module.addFunction(
-        startFunctionInstance.internalName,
-        signature.paramRefs,
-        signature.resultRefs,
-        typesToRefs(startFunctionInstance.additionalLocals),
-        module.flatten(startFunctionBody)
-      );
-      startFunctionInstance.finalize(module, funcRef);
-      if (exportStart == null) module.setStart(funcRef);
-      else {
-        if (!isIdentifier(exportStart) || module.hasExport(exportStart)) {
-          this.error(
-            DiagnosticCode.Start_function_name_0_is_invalid_or_conflicts_with_another_export,
-            this.program.nativeRange, exportStart
-          );
-        } else {
-          module.addFunctionExport(startFunctionInstance.internalName, exportStart);
-        }
-      }
-    }
-
-    // Run custom passes
-    if (hasShadowStack) {
-      this.shadowStack.walkModule();
-    }
-    if (program.lookup("ASC_RTRACE") != null) {
-      new RtraceMemory(this).walkModule();
-    }
-
-    return module;
->>>>>>> 3ac6efd7
   }
 
   // === Exports ==================================================================================
