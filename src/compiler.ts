--- conflicted
+++ resolved
@@ -28,13 +28,8 @@
   ExpressionId,
   FunctionTypeRef,
   GlobalRef,
-<<<<<<< HEAD
-  FeatureFlags,
-  EventRef,
-=======
   EventRef,
   FeatureFlags,
->>>>>>> 2e554657
   getExpressionId,
   getExpressionType,
   getConstValueI32,
@@ -316,11 +311,7 @@
   /** Expressions known to have skipped an autorelease. Usually function returns. */
   skippedAutoreleases: Set<ExpressionRef> = new Set();
   /** Registered event types. */
-<<<<<<< HEAD
   events: Map<string,EventRef> = new Map();
-=======
-  events: Map<string, EventRef> = new Map();
->>>>>>> 2e554657
 
   /** Compiles a {@link Program} to a {@link Module} using the specified options. */
   static compile(program: Program, options: Options | null = null): Module {
@@ -1154,21 +1145,12 @@
   /** Either reuses or creates the event type matching the specified name. */
   ensureEventType(
     name: string,
-<<<<<<< HEAD
-    parameterTypes: Type[] | null,
-    returnType: Type = Type.void
-=======
     parameterTypes: Type[] | null
->>>>>>> 2e554657
   ): EventRef {
     var events = this.events;
     if (events.has(name)) return events.get(name)!;
     var module = this.module;
-<<<<<<< HEAD
-    var funcType = this.ensureFunctionType(parameterTypes, returnType);
-=======
     var funcType = this.ensureFunctionType(parameterTypes, Type.void);
->>>>>>> 2e554657
     var eventType = module.addEvent(name, 0, funcType);
     events.set(name, eventType);
     return eventType;
