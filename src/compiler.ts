/**
 * @fileoverview The AssemblyScript compiler.
 * @license Apache-2.0
 */

import {
  BuiltinNames,
  BuiltinContext,
  builtins,
  function_builtins,
  compileVisitGlobals,
  compileVisitMembers,
  compileRTTI,
  compileClassInstanceOf
} from "./builtins";

import {
  Range,
  DiagnosticCode,
  DiagnosticEmitter
} from "./diagnostics";

import {
  Module,
  MemorySegment,
  ExpressionRef,
  UnaryOp,
  BinaryOp,
  TypeRef,
  FunctionRef,
  ExpressionId,
  GlobalRef,
  FeatureFlags,
  Index,
  getExpressionId,
  getExpressionType,
  getConstValueI32,
  getConstValueI64Low,
  getConstValueI64High,
  getConstValueF32,
  getConstValueF64,
  getConstValueV128,
  getBlockChildCount,
  getBlockChildAt,
  getBlockName,
  needsExplicitUnreachable,
  getLocalSetValue,
  getGlobalGetName,
  isGlobalMutable,
  createType,
  getSideEffects,
  SideEffects,
  SwitchBuilder,
  ExpressionRunnerFlags,
  isConstZero,
  isConstNegZero,
  isConstExpressionNaN,
  ensureType
} from "./module";

import {
  CommonFlags,
  STATIC_DELIMITER,
  INDEX_SUFFIX,
  CommonNames,
  Feature,
  Target,
  Runtime,
  featureToString
} from "./common";

import {
  Program,
  ClassPrototype,
  Class,
  Element,
  ElementKind,
  DeclaredElement,
  Enum,
  Field,
  FunctionPrototype,
  Function,
  Global,
  Local,
  EnumValue,
  Property,
  VariableLikeElement,
  ConstantValueKind,
  OperatorKind,
  DecoratorFlags,
  PropertyPrototype,
  IndexSignature,
  File,
  mangleInternalName
} from "./program";

import {
  FlowFlags,
  Flow,
  LocalFlags,
  FieldFlags,
  ConditionKind,
  findUsedLocals
} from "./flow";

import {
  Resolver,
  ReportMode
} from "./resolver";

import {
  Token,
  operatorTokenToString
} from "./tokenizer";

import {
  Node,
  NodeKind,
  DecoratorKind,
  AssertionKind,
  SourceKind,
  FunctionTypeNode,
  DecoratorNode,

  Statement,
  BlockStatement,
  BreakStatement,
  ClassDeclaration,
  ContinueStatement,
  DeclarationStatement,
  DoStatement,
  EmptyStatement,
  EnumDeclaration,
  ExportDefaultStatement,
  ExportStatement,
  ExpressionStatement,
  FieldDeclaration,
  ForStatement,
  ForOfStatement,
  FunctionDeclaration,
  IfStatement,
  ImportStatement,
  InstanceOfExpression,
  NamespaceDeclaration,
  ReturnStatement,
  SwitchStatement,
  ThrowStatement,
  TryStatement,
  VariableStatement,
  VoidStatement,
  WhileStatement,

  Expression,
  AssertionExpression,
  BinaryExpression,
  CallExpression,
  CommaExpression,
  ElementAccessExpression,
  FloatLiteralExpression,
  FunctionExpression,
  IdentifierExpression,
  IntegerLiteralExpression,
  LiteralExpression,
  LiteralKind,
  NewExpression,
  ObjectLiteralExpression,
  ParenthesizedExpression,
  PropertyAccessExpression,
  TernaryExpression,
  ArrayLiteralExpression,
  StringLiteralExpression,
  TemplateLiteralExpression,
  UnaryPostfixExpression,
  UnaryPrefixExpression,
  CompiledExpression,

  TypeNode,
  NamedTypeNode,

  findDecorator,
  isTypeOmitted
} from "./ast";

import {
  Type,
  TypeKind,
  TypeFlags,
  Signature,
  typesToRefs
} from "./types";

import {
  BitSet,
  writeI8,
  writeI16,
  writeI32,
  writeI64,
  writeF32,
  writeF64,
  writeV128,
  cloneMap,
  isPowerOf2,
  readI32,
  isIdentifier,
  accuratePow64,
  v128_zero,
  v128_ones,
} from "./util";

import {
  RtraceMemory
} from "./passes/rtrace";

import {
  ShadowStackPass
} from "./passes/shadowstack";

import {
  liftRequiresExportRuntime,
  lowerRequiresExportRuntime
} from "./bindings/js";

/** Compiler options. */
export class Options {
  constructor() { /* as internref */ }

  /** WebAssembly target. Defaults to {@link Target.Wasm32}. */
  target: Target = Target.Wasm32;
  /** Runtime type. Defaults to Incremental GC. */
  runtime: Runtime = Runtime.Incremental;
  /** If true, indicates that debug information will be emitted by Binaryen. */
  debugInfo: bool = false;
  /** If true, replaces assertions with nops. */
  noAssert: bool = false;
  /** It true, exports the memory to the embedder. */
  exportMemory: bool = true;
  /** If true, imports the memory provided by the embedder. */
  importMemory: bool = false;
  /** Initial memory size, in pages. */
  initialMemory: u32 = 0;
  /** Maximum memory size, in pages. */
  maximumMemory: u32 = 0;
  /** If true, memory is declared as shared. */
  sharedMemory: bool = false;
  /** If true, imported memory is zero filled. */
  zeroFilledMemory: bool = false;
  /** If true, imports the function table provided by the embedder. */
  importTable: bool = false;
  /** If true, exports the function table. */
  exportTable: bool = false;
  /** If true, generates information necessary for source maps. */
  sourceMap: bool = false;
  /** If given, exports the start function instead of calling it implicitly. */
  exportStart: string | null = null;
  /** Static memory start offset. */
  memoryBase: u32 = 0;
  /** Static table start offset. */
  tableBase: u32 = 0;
  /** Global aliases, mapping alias names as the key to internal names to be aliased as the value. */
  globalAliases: Map<string,string> | null = null;
  /** Features to activate by default. These are the finished proposals. */
  features: Feature = Feature.MutableGlobals
                    | Feature.SignExtension
                    | Feature.NontrappingF2I
                    | Feature.BulkMemory;
  /** If true, disallows unsafe features in user code. */
  noUnsafe: bool = false;
  /** If true, enables pedantic diagnostics. */
  pedantic: bool = false;
  /** Indicates a very low (<64k) memory limit. */
  lowMemoryLimit: u32 = 0;
  /** If true, exports the runtime helpers. */
  exportRuntime: bool = false;
  /** Stack size in bytes, if using a stack. */
  stackSize: i32 = 0;
  /** Semantic major bundle version from root package.json */
  bundleMajorVersion: i32 = 0;
  /** Semantic minor bundle version from root package.json */
  bundleMinorVersion: i32 = 0;
  /** Semantic patch bundle version from root package.json */
  bundlePatchVersion: i32 = 0;

  /** Hinted optimize level. Not applied by the compiler itself. */
  optimizeLevelHint: i32 = 0;
  /** Hinted shrink level. Not applied by the compiler itself. */
  shrinkLevelHint: i32 = 0;
  /** Hinted basename. */
  basenameHint: string = "output";
  /** Hinted bindings generation. */
  bindingsHint: bool = false;

  /** Tests if the target is WASM64 or, otherwise, WASM32. */
  get isWasm64(): bool {
    return this.target == Target.Wasm64;
  }

  /** Gets the unsigned size type matching the target. */
  get usizeType(): Type {
    return this.target == Target.Wasm64 ? Type.usize64 : Type.usize32;
  }

  /** Gets the signed size type matching the target. */
  get isizeType(): Type {
    return this.target == Target.Wasm64 ? Type.isize64 : Type.isize32;
  }

  /** Gets the size type reference matching the target. */
  get sizeTypeRef(): TypeRef {
    return this.target == Target.Wasm64 ? TypeRef.I64 : TypeRef.I32;
  }

  /** Gets if any optimizations will be performed. */
  get willOptimize(): bool {
    return this.optimizeLevelHint > 0 || this.shrinkLevelHint > 0;
  }

  /** Tests if a specific feature is activated. */
  hasFeature(feature: Feature): bool {
    return (this.features & feature) != 0;
  }
}

/** Various constraints in expression compilation. */
export const enum Constraints {
  None = 0,

  /** Must implicitly convert to the target type. */
  ConvImplicit = 1 << 0,
  /** Must explicitly convert to the target type. */
  ConvExplicit = 1 << 1,
  /** Must wrap small integer values to match the target type. */
  MustWrap = 1 << 2,

  /** Indicates that the value will be dropped immediately. */
  WillDrop = 1 << 3,
  /** Indicates that static data is preferred. */
  PreferStatic = 1 << 4,
  /** Indicates that the value will become `this` of a property access or instance call. */
  IsThis = 1 << 5
}

/** Runtime features to be activated by the compiler. */
export const enum RuntimeFeatures {
  None = 0,
  /** Requires data setup. */
  Data = 1 << 0,
  /** Requires a stack. */
  Stack = 1 << 1,
  /** Requires heap setup. */
  Heap = 1 << 2,
  /** Requires runtime type information setup. */
  Rtti = 1 << 3,
  /** Requires the built-in globals visitor. */
  visitGlobals = 1 << 4,
  /** Requires the built-in members visitor. */
  visitMembers = 1 << 5,
  /** Requires the setArgumentsLength export. */
  setArgumentsLength = 1 << 6
}

/** Imported default names of compiler-generated elements. */
export namespace ImportNames {
  /** Name of the default namespace */
  export const DefaultNamespace = "env";
  /** Name of the memory instance, if imported. */
  export const Memory = "memory";
  /** Name of the table instance, if imported. */
  export const Table = "table";
}

/** Exported names of compiler-generated elements. */
export namespace ExportNames {
  /** Name of the memory instance, if exported. */
  export const Memory = "memory";
  /** Name of the table instance, if exported. */
  export const Table = "table";
  /** Name of the argumentsLength varargs helper global. */
  export const argumentsLength = "__argumentsLength";
  /** Name of the alternative argumentsLength setter function. */
  export const setArgumentsLength = "__setArgumentsLength";
}

/** Functions to export if `--exportRuntime` is set. */
const runtimeFunctions = [ "__new", "__pin", "__unpin", "__collect" ];
/** Globals to export if `--exportRuntime` is set. */
const runtimeGlobals = [ "__rtti_base" ];

/** Compiler interface. */
export class Compiler extends DiagnosticEmitter {

  /** Program reference. */
  program: Program;
  /** Resolver reference. */
  get resolver(): Resolver { return this.program.resolver; }
  /** Provided options. */
  get options(): Options { return this.program.options; }
  /** Module instance being compiled. */
  module: Module;

  /** Current control flow. */
  currentFlow: Flow;
  /** Current parent element if not a function, i.e. an enum or namespace. */
  currentParent: Element | null = null;
  /** Current type in compilation. */
  currentType: Type = Type.void;
  /** Start function statements. */
  currentBody: ExpressionRef[];
  /** Counting memory offset. */
  memoryOffset: i64;
  /** Memory segments being compiled. */
  memorySegments: MemorySegment[] = [];
  /** Map of already compiled static string segments. */
  stringSegments: Map<string,MemorySegment> = new Map();
  /** Function table being compiled. First elem is blank. */
  functionTable: Function[] = [];
  /** Arguments length helper global. */
  builtinArgumentsLength: GlobalRef = 0;
  /** Requires runtime features. */
  runtimeFeatures: RuntimeFeatures = RuntimeFeatures.None;
  /** Current inline functions stack. */
  inlineStack: Function[] = [];
  /** Lazily compiled functions. */
  lazyFunctions: Set<Function> = new Set();
  /** Pending class-specific instanceof helpers. */
  pendingClassInstanceOf: Set<ClassPrototype> = new Set();
  /** Virtually called stubs that may have overloads. */
  virtualStubs: Set<Function> = new Set();
  /** Elements currently undergoing compilation. */
  pendingElements: Set<Element> = new Set();
  /** Elements, that are module exports, already processed */
  doneModuleExports: Set<Element> = new Set();
  /** Shadow stack reference. */
  shadowStack!: ShadowStackPass;
  /** Whether the module has custom function exports. */
  hasCustomFunctionExports: bool = false;
  /** Whether the module would use the exported runtime to lift/lower. */
  desiresExportRuntime: bool = false;

  /** Compiles a {@link Program} to a {@link Module} using the specified options. */
  static compile(program: Program): Module {
    return new Compiler(program).compile();
  }

  /** Constructs a new compiler for a {@link Program} using the specified options. */
  constructor(program: Program) {
    super(program.diagnostics);
    this.program = program;
    var options = program.options;
    var module = Module.create(options.stackSize > 0, options.sizeTypeRef);
    this.module = module;
    if (options.memoryBase) {
      this.memoryOffset = i64_new(options.memoryBase);
      module.setLowMemoryUnused(false);
    } else {
      if (!options.lowMemoryLimit && options.optimizeLevelHint >= 2) {
        this.memoryOffset = i64_new(1024);
        module.setLowMemoryUnused(true);
      } else {
        this.memoryOffset = i64_new(8);
        module.setLowMemoryUnused(false);
      }
    }
    var featureFlags: FeatureFlags = 0;
    if (options.hasFeature(Feature.SignExtension)) featureFlags |= FeatureFlags.SignExt;
    if (options.hasFeature(Feature.MutableGlobals)) featureFlags |= FeatureFlags.MutableGlobals;
    if (options.hasFeature(Feature.NontrappingF2I)) featureFlags |= FeatureFlags.TruncSat;
    if (options.hasFeature(Feature.BulkMemory)) featureFlags |= FeatureFlags.BulkMemory;
    if (options.hasFeature(Feature.Simd)) featureFlags |= FeatureFlags.Simd;
    if (options.hasFeature(Feature.Threads)) featureFlags |= FeatureFlags.Atomics;
    if (options.hasFeature(Feature.ExceptionHandling)) featureFlags |= FeatureFlags.ExceptionHandling;
    if (options.hasFeature(Feature.TailCalls)) featureFlags |= FeatureFlags.TailCall;
    if (options.hasFeature(Feature.ReferenceTypes)) featureFlags |= FeatureFlags.ReferenceTypes;
    if (options.hasFeature(Feature.MultiValue)) featureFlags |= FeatureFlags.MultiValue;
    if (options.hasFeature(Feature.GC)) featureFlags |= FeatureFlags.GC;
    if (options.hasFeature(Feature.Memory64)) featureFlags |= FeatureFlags.Memory64;
    if (options.hasFeature(Feature.RelaxedSimd)) featureFlags |= FeatureFlags.RelaxedSimd;
    if (options.hasFeature(Feature.ExtendedConst)) featureFlags |= FeatureFlags.ExtendedConst;
    if (options.hasFeature(Feature.Stringref)) featureFlags |= FeatureFlags.Stringref;
    module.setFeatures(featureFlags);

    // set up the main start function
    var startFunctionInstance = program.makeNativeFunction(BuiltinNames.start, new Signature(program, [], Type.void));
    startFunctionInstance.internalName = BuiltinNames.start;
    this.currentFlow = startFunctionInstance.flow;
    this.currentBody = new Array<ExpressionRef>();
    this.shadowStack = new ShadowStackPass(this);
  }

  /** Performs compilation of the underlying {@link Program} to a {@link Module}. */
  compile(): Module {
    var options = this.options;
    var module = this.module;
    var program = this.program;
    var resolver = this.resolver;
    var hasShadowStack = options.stackSize > 0; // implies runtime=incremental

    // initialize lookup maps, built-ins, imports, exports, etc.
    this.program.initialize();

    // obtain the main start function
    var startFunctionInstance = this.currentFlow.actualFunction;
    assert(startFunctionInstance.internalName == BuiltinNames.start);
    var startFunctionBody = this.currentBody;
    assert(startFunctionBody.length == 0);

    // add mutable data, heap and rtti offset dummies
    if (options.isWasm64) {
      module.addGlobal(BuiltinNames.data_end,  TypeRef.I64, true, module.i64(0));
      module.addGlobal(BuiltinNames.heap_base, TypeRef.I64, true, module.i64(0));
      module.addGlobal(BuiltinNames.rtti_base, TypeRef.I64, true, module.i64(0));
    } else {
      module.addGlobal(BuiltinNames.data_end,  TypeRef.I32, true, module.i32(0));
      module.addGlobal(BuiltinNames.heap_base, TypeRef.I32, true, module.i32(0));
      module.addGlobal(BuiltinNames.rtti_base, TypeRef.I32, true, module.i32(0));
    }

    // compile entry file(s) while traversing reachable elements
    var files = program.filesByName;
    // TODO: for (let file of files.values()) {
    for (let _values = Map_values(files), i = 0, k = _values.length; i < k; ++i) {
      let file = unchecked(_values[i]);
      if (file.source.sourceKind == SourceKind.UserEntry) {
        this.compileFile(file);
        this.compileModuleExports(file);
      }
    }

    // compile and export runtime if requested or necessary
    if (this.options.exportRuntime || (this.options.bindingsHint && this.desiresExportRuntime)) {
      for (let i = 0, k = runtimeFunctions.length; i < k; ++i) {
        let name = runtimeFunctions[i];
        let instance = program.requireFunction(name);
        if (this.compileFunction(instance) && !module.hasExport(name)) {
          module.addFunctionExport(instance.internalName, name);
        }
      }
      for (let i = 0, k = runtimeGlobals.length; i < k; ++i) {
        let name = runtimeGlobals[i];
        let instance = program.requireGlobal(name);
        if (this.compileGlobal(instance) && !module.hasExport(name)) {
          module.addGlobalExport(instance.internalName, name);
        }
      }
    }

    // compile lazy functions
    var lazyFunctions = this.lazyFunctions;
    do {
      let functionsToCompile = new Array<Function>();
      // TODO: for (let instance of lazyLibraryFunctions) {
      for (let _values = Set_values(lazyFunctions), i = 0, k = _values.length; i < k; ++i) {
        let instance = unchecked(_values[i]);
        functionsToCompile.push(instance);
      }
      lazyFunctions.clear();
      for (let i = 0, k = functionsToCompile.length; i < k; ++i) {
        this.compileFunction(unchecked(functionsToCompile[i]), true);
      }
    } while (lazyFunctions.size);

    // compile pending class-specific instanceof helpers
    // TODO: for (let prototype of this.pendingClassInstanceOf.values()) {
    for (let _values = Set_values(this.pendingClassInstanceOf), i = 0, k = _values.length; i < k; ++i) {
      let prototype = unchecked(_values[i]);
      compileClassInstanceOf(this, prototype);
    }

    // set up virtual stubs
    var functionTable = this.functionTable;
    var virtualStubs = this.virtualStubs;
    for (let i = 0, k = functionTable.length; i < k; ++i) {
      let instance = functionTable[i];
      if (instance.is(CommonFlags.Virtual)) {
        assert(instance.is(CommonFlags.Instance));
        functionTable[i] = this.ensureVirtualStub(instance); // includes varargs stub
      } else if (instance.signature.requiredParameters < instance.signature.parameterTypes.length) {
        functionTable[i] = this.ensureVarargsStub(instance);
      }
    }
    var virtualStubsSeen = new Set<Function>();
    do {
      // virtual stubs and overloads have cross-dependencies on each other, in that compiling
      // either may discover the respective other. do this in a loop until no more are found.
      resolver.discoveredOverload = false;
      for (let _values = Set_values(virtualStubs), i = 0, k = _values.length; i < k; ++i) {
        let instance = unchecked(_values[i]);
        let overloadInstances = resolver.resolveOverloads(instance);
        if (overloadInstances) {
          for (let i = 0, k = overloadInstances.length; i < k; ++i) {
            this.compileFunction(overloadInstances[i]);
          }
        }
        virtualStubsSeen.add(instance);
      }
    } while (virtualStubs.size > virtualStubsSeen.size || resolver.discoveredOverload);
    virtualStubsSeen.clear();
    for (let _values = Set_values(virtualStubs), i = 0, k = _values.length; i < k; ++i) {
      this.finalizeVirtualStub(_values[i]);
    }

    // finalize runtime features
    module.removeGlobal(BuiltinNames.rtti_base);
    if (this.runtimeFeatures & RuntimeFeatures.Rtti) compileRTTI(this);
    if (this.runtimeFeatures & RuntimeFeatures.visitGlobals) compileVisitGlobals(this);
    if (this.runtimeFeatures & RuntimeFeatures.visitMembers) compileVisitMembers(this);

    var memoryOffset = i64_align(this.memoryOffset, options.usizeType.byteSize);

    // finalize data
    module.removeGlobal(BuiltinNames.data_end);
    if ((this.runtimeFeatures & RuntimeFeatures.Data) != 0 || hasShadowStack) {
      if (options.isWasm64) {
        module.addGlobal(BuiltinNames.data_end, TypeRef.I64, false,
          module.i64(i64_low(memoryOffset), i64_high(memoryOffset))
        );
      } else {
        module.addGlobal(BuiltinNames.data_end, TypeRef.I32, false,
          module.i32(i64_low(memoryOffset))
        );
      }
    }

    // finalize stack (grows down from __heap_base to __data_end)
    module.removeGlobal(BuiltinNames.stack_pointer);
    if ((this.runtimeFeatures & RuntimeFeatures.Stack) != 0 || hasShadowStack) {
      memoryOffset = i64_align(
        i64_add(memoryOffset, i64_new(options.stackSize)),
        options.usizeType.byteSize
      );
      if (options.isWasm64) {
        module.addGlobal(BuiltinNames.stack_pointer, TypeRef.I64, true,
          module.i64(i64_low(memoryOffset), i64_high(memoryOffset))
        );
      } else {
        module.addGlobal(BuiltinNames.stack_pointer, TypeRef.I32, true,
          module.i32(i64_low(memoryOffset))
        );
      }
    }

    // finalize heap
    module.removeGlobal(BuiltinNames.heap_base);
    if ((this.runtimeFeatures & RuntimeFeatures.Heap) != 0 || hasShadowStack) {
      if (options.isWasm64) {
        module.addGlobal(BuiltinNames.heap_base, TypeRef.I64, false,
          module.i64(i64_low(memoryOffset), i64_high(memoryOffset))
        );
      } else {
        module.addGlobal(BuiltinNames.heap_base, TypeRef.I32, false,
          module.i32(i64_low(memoryOffset))
        );
      }
    }

    // setup default memory & table
    this.initDefaultMemory(memoryOffset);
    this.initDefaultTable();

    // expose the arguments length helper if there are varargs exports
    if (this.runtimeFeatures & RuntimeFeatures.setArgumentsLength) {
      module.addFunction(BuiltinNames.setArgumentsLength, TypeRef.I32, TypeRef.None, null,
        module.global_set(this.ensureArgumentsLength(), module.local_get(0, TypeRef.I32))
      );
      module.addFunctionExport(BuiltinNames.setArgumentsLength, ExportNames.setArgumentsLength);
    }

    // NOTE: no more element compiles from here. may go to the start function!

    // compile the start function if not empty or if explicitly requested
    var startIsEmpty = !startFunctionBody.length;
    var exportStart = options.exportStart;
    if (!startIsEmpty || exportStart != null) {
      let signature = startFunctionInstance.signature;
      if (!startIsEmpty && exportStart != null) {
        module.addGlobal(BuiltinNames.started, TypeRef.I32, true, module.i32(0));
        startFunctionBody.unshift(
          module.global_set(BuiltinNames.started, module.i32(1))
        );
        startFunctionBody.unshift(
          module.if(
            module.global_get(BuiltinNames.started, TypeRef.I32),
            module.return()
          )
        );
      }
      let funcRef = module.addFunction(
        startFunctionInstance.internalName,
        signature.paramRefs,
        signature.resultRefs,
        typesToRefs(startFunctionInstance.additionalLocals),
        module.flatten(startFunctionBody)
      );
      startFunctionInstance.finalize(module, funcRef);
      if (exportStart == null) module.setStart(funcRef);
      else {
        if (!isIdentifier(exportStart) || module.hasExport(exportStart)) {
          this.error(
            DiagnosticCode.Start_function_name_0_is_invalid_or_conflicts_with_another_export,
            this.program.nativeRange, exportStart
          );
        } else {
          module.addFunctionExport(startFunctionInstance.internalName, exportStart);
        }
      }
    }

    // Run custom passes
    if (hasShadowStack) {
      this.shadowStack.walkModule();
    }
    if (program.lookup("ASC_RTRACE") != null) {
      new RtraceMemory(this).walkModule();
    }

    return module;
  }

  private initDefaultMemory(memoryOffset: i64): void {
    this.memoryOffset = memoryOffset;

    var options = this.options;
    var module = this.module;
    var memorySegments = this.memorySegments;

    var initialPages: u32 = 0;
    var maximumPages = Module.UNLIMITED_MEMORY;
    var isSharedMemory = false;

    if (options.memoryBase /* is specified */ || memorySegments.length) {
      initialPages = u32(i64_low(i64_shr_u(i64_align(memoryOffset, 0x10000), i64_new(16))));
    }

    if (options.initialMemory) {
      if (options.initialMemory < initialPages) {
        this.error(
          DiagnosticCode.Module_requires_at_least_0_pages_of_initial_memory,
          null,
          initialPages.toString()
        );
      } else {
        initialPages = options.initialMemory;
      }
    }

    if (options.maximumMemory) {
      if (options.maximumMemory < initialPages) {
        this.error(
          DiagnosticCode.Module_requires_at_least_0_pages_of_maximum_memory,
          null,
          initialPages.toString()
        );
      } else {
        maximumPages = options.maximumMemory;
      }
    }

    if (options.sharedMemory) {
      isSharedMemory = true;
      if (!options.maximumMemory) {
        this.error(
          DiagnosticCode.Shared_memory_requires_maximum_memory_to_be_defined,
          null
        );
        isSharedMemory = false;
      }
      if (!options.hasFeature(Feature.Threads)) {
        this.error(
          DiagnosticCode.Shared_memory_requires_feature_threads_to_be_enabled,
          null
        );
        isSharedMemory = false;
      }
    }

    // check that we didn't exceed lowMemoryLimit already
    var lowMemoryLimit32 = options.lowMemoryLimit;
    if (lowMemoryLimit32) {
      let lowMemoryLimit = i64_new(lowMemoryLimit32 & ~15);
      if (i64_gt(memoryOffset, lowMemoryLimit)) {
        this.error(
          DiagnosticCode.Low_memory_limit_exceeded_by_static_data_0_1,
          null, i64_to_string(memoryOffset), i64_to_string(lowMemoryLimit)
        );
      }
    }

    // Setup internal memory with default name "0"
    module.setMemory(
      initialPages,
      maximumPages,
      memorySegments,
      options.target,
      options.exportMemory ? ExportNames.Memory : null,
      CommonNames.DefaultMemory,
      isSharedMemory
    );

    // import memory if requested (default memory is named '0' by Binaryen)
    if (options.importMemory) {
      module.addMemoryImport(
        CommonNames.DefaultMemory,
        ImportNames.DefaultNamespace,
        ImportNames.Memory,
        isSharedMemory
      );
    }
  }

  private initDefaultTable(): void {
    var options = this.options;
    var module = this.module;

    // import and/or export table if requested (default table is named '0' by Binaryen)
    if (options.importTable) {
      module.addTableImport(
        CommonNames.DefaultTable,
        ImportNames.DefaultNamespace,
        ImportNames.Table
      );
      if (options.pedantic && options.willOptimize) {
        this.pedantic(
          DiagnosticCode.Importing_the_table_disables_some_indirect_call_optimizations,
          null
        );
      }
    }
    if (options.exportTable) {
      module.addTableExport(CommonNames.DefaultTable, ExportNames.Table);
      if (options.pedantic && options.willOptimize) {
        this.pedantic(
          DiagnosticCode.Exporting_the_table_disables_some_indirect_call_optimizations,
          null
        );
      }
    }

    // set up function table (first elem is blank)
    var tableBase = options.tableBase;
    if (!tableBase) tableBase = 1; // leave first elem blank
    var functionTable = this.functionTable;
    var functionTableNames = new Array<string>(functionTable.length);
    for (let i = 0, k = functionTable.length; i < k; ++i) {
      functionTableNames[i] = functionTable[i].internalName;
    }

    var initialTableSize = <Index>tableBase + functionTable.length;
    var maximumTableSize = Module.UNLIMITED_TABLE;

    if (!(options.importTable || options.exportTable)) {
      // use fixed size for non-imported and non-exported tables
      maximumTableSize = initialTableSize;
      if (options.willOptimize) {
        // Hint for directize pass which indicate table's content will not change
        // and can be better optimized
        module.setPassArgument("directize-initial-contents-immutable", "true");
      }
    }
    module.addFunctionTable(
      CommonNames.DefaultTable,
      initialTableSize,
      maximumTableSize,
      functionTableNames,
      module.i32(tableBase)
    );
  }

  // === Exports ==================================================================================

  /** Compiles the respective module exports for the specified entry file. */
  private compileModuleExports(file: File): void {
    var exports = file.exports;
    if (exports) {
      // TODO: for (let [elementName, element] of exports) {
      for (let _keys = Map_keys(exports), i = 0, k = _keys.length; i < k; ++i) {
        let elementName = unchecked(_keys[i]);
        let element = assert(exports.get(elementName));
        this.compileModuleExport(elementName, element);
      }
    }
    var exportsStar = file.exportsStar;
    if (exportsStar)  {
      for (let i = 0, k = exportsStar.length; i < k; ++i) {
        this.compileModuleExports(exportsStar[i]);
      }
    }
  }

  /** Compiles the respective module export(s) for the specified element. */
  private compileModuleExport(name: string, element: DeclaredElement, prefix: string = ""): void {
    var module = this.module;
    switch (element.kind) {
      case ElementKind.FunctionPrototype: {
        // obtain the default instance
        let functionPrototype = <FunctionPrototype>element;
        if (!functionPrototype.is(CommonFlags.Generic)) {
          let functionInstance = this.resolver.resolveFunction(functionPrototype, null);
          if (functionInstance) {
            this.compileModuleExport(name, functionInstance, prefix);
          }
          return;
        }
        break;
      }
      case ElementKind.Function: {
        let functionInstance = <Function>element;
        if (!functionInstance.hasDecorator(DecoratorFlags.Builtin)) {
          let signature = functionInstance.signature;
          if (signature.requiredParameters < signature.parameterTypes.length) {
            // utilize varargs stub to fill in omitted arguments
            functionInstance = this.ensureVarargsStub(functionInstance);
            this.runtimeFeatures |= RuntimeFeatures.setArgumentsLength;
          }
          this.compileFunction(functionInstance);
          if (functionInstance.is(CommonFlags.Compiled)) {
            let exportName = prefix + name;
            if (!module.hasExport(exportName)) {
              module.addFunctionExport(functionInstance.internalName, exportName);
              this.hasCustomFunctionExports = true;
              let hasManagedOperands = signature.hasManagedOperands;
              if (hasManagedOperands) {
                this.shadowStack.noteExport(exportName, signature.getManagedOperandIndices());
              }
              if (!this.desiresExportRuntime) {
                let thisType = signature.thisType;
                if (
                  thisType && lowerRequiresExportRuntime(thisType) ||
                  liftRequiresExportRuntime(signature.returnType)
                ) {
                  this.desiresExportRuntime = true;
                } else {
                  let parameterTypes = signature.parameterTypes;
                  for (let i = 0, k = parameterTypes.length; i < k; ++i) {
                    if (lowerRequiresExportRuntime(parameterTypes[i])) {
                      this.desiresExportRuntime = true;
                      break;
                    }
                  }
                }
              }
            }
            return;
          }
        }
        break;
      }
      case ElementKind.Global: {
        let global = <Global>element;
        let isConst = global.is(CommonFlags.Const) || global.is(CommonFlags.Static | CommonFlags.Readonly);
        if (!isConst && !this.options.hasFeature(Feature.MutableGlobals)) {
          this.warning(
            DiagnosticCode.Feature_0_is_not_enabled,
            global.identifierNode.range, "mutable-globals"
          );
          return;
        }
        this.compileGlobal(global);
        if (global.is(CommonFlags.Compiled)) {
          let exportName = prefix + name;
          if (!module.hasExport(exportName)) {
            module.addGlobalExport(element.internalName, exportName);
            if (!this.desiresExportRuntime) {
              let type = global.type;
              if (
                liftRequiresExportRuntime(type) ||
                !global.is(CommonFlags.Const) && lowerRequiresExportRuntime(type)
              ) {
                this.desiresExportRuntime = true;
              }
            }
          }
          if (global.type == Type.v128) {
            this.warning(
              DiagnosticCode.Exchange_of_0_values_is_not_supported_by_all_embeddings,
              global.typeNode
                ? assert(global.typeNode).range
                : global.identifierNode.range,
              "v128"
            );
          }
          return;
        }
        break;
      }
      case ElementKind.Enum: {
        this.compileEnum(<Enum>element);
        let members = element.members;
        if (members) {
          let subPrefix = prefix + name + STATIC_DELIMITER;
          for (let _keys = Map_keys(members), i = 0, k = _keys.length; i < k; ++i) {
            let memberName = unchecked(_keys[i]);
            let member = assert(members.get(memberName));
            if (!member.is(CommonFlags.Private)) {
              this.compileModuleExport(memberName, member, subPrefix);
            }
          }
        }
        return;
      }
      case ElementKind.EnumValue: {
        let enumValue = <EnumValue>element;
        if (!enumValue.isImmutable && !this.options.hasFeature(Feature.MutableGlobals)) {
          this.error(
            DiagnosticCode.Feature_0_is_not_enabled,
            enumValue.identifierNode.range, "mutable-globals"
          );
          return;
        }
        if (enumValue.is(CommonFlags.Compiled)) {
          let exportName = prefix + name;
          if (!module.hasExport(exportName)) {
            module.addGlobalExport(element.internalName, exportName);
          }
          return;
        }
        break;
      }
    }
    this.warning(
      DiagnosticCode.Only_variables_functions_and_enums_become_WebAssembly_module_exports,
      element.identifierNode.range
    );
  }

  // files

  /** Compiles the file matching the specified path. */
  compileFileByPath(normalizedPathWithoutExtension: string, reportNode: Node): void {
    var file: File;
    var filesByName = this.program.filesByName;
    var pathWithIndex: string;
    if (filesByName.has(normalizedPathWithoutExtension)) {
      file = assert(filesByName.get(normalizedPathWithoutExtension));
    } else if (filesByName.has(pathWithIndex = normalizedPathWithoutExtension + INDEX_SUFFIX)) {
      file = assert(filesByName.get(pathWithIndex));
    } else {
      this.error(
        DiagnosticCode.File_0_not_found,
        reportNode.range, normalizedPathWithoutExtension
      );
      return;
    }
    this.compileFile(file);
  }

  /** Compiles the specified file. */
  compileFile(file: File): void {
    if (file.is(CommonFlags.Compiled)) return;
    file.set(CommonFlags.Compiled);

    // compile top-level statements within the file's start function
    var startFunction = file.startFunction;
    var startSignature = startFunction.signature;
    var previousBody = this.currentBody;
    var startFunctionBody = new Array<ExpressionRef>();
    this.currentBody = startFunctionBody;

    // compile top-level statements
    var previousFlow = this.currentFlow;
    var flow = startFunction.flow;
    this.currentFlow = flow;
    for (let statements = file.source.statements, i = 0, k = statements.length; i < k; ++i) {
      this.compileTopLevelStatement(statements[i], startFunctionBody);
    }
    // no need to insert unreachable since last statement should have done that
    this.currentFlow = previousFlow;
    this.currentBody = previousBody;

    // if top-level statements are present, make the per-file start function and call it in start
    if (startFunctionBody.length) {
      let module = this.module;
      let locals = startFunction.localsByIndex;
      let numLocals = locals.length;
      let varTypes = new Array<TypeRef>(numLocals);
      for (let i = 0; i < numLocals; ++i) varTypes[i] = locals[i].type.toRef();
      const funcRef = module.addFunction(
        startFunction.internalName,
        startSignature.paramRefs,
        startSignature.resultRefs,
        varTypes,
        module.flatten(startFunctionBody)
      );
      startFunction.finalize(module, funcRef);
      previousBody.push(
        module.call(startFunction.internalName, null, TypeRef.None)
      );
    }
  }

  // === Globals ==================================================================================

  /** Compiles a global variable. */
  compileGlobal(global: Global): bool {
    if (global.is(CommonFlags.Compiled)) return !global.is(CommonFlags.Errored);
    global.set(CommonFlags.Compiled);

    var pendingElements = this.pendingElements;
    pendingElements.add(global);

    var module = this.module;
    var initExpr: ExpressionRef = 0;
    var typeNode = global.typeNode;
    var initializerNode = global.initializerNode;

    if (!global.is(CommonFlags.Resolved)) {

      // Resolve type if annotated
      if (typeNode) {
        let resolvedType = this.resolver.resolveType(typeNode, global.parent); // reports
        if (!resolvedType) {
          global.set(CommonFlags.Errored);
          pendingElements.delete(global);
          return false;
        }
        if (resolvedType == Type.void) {
          this.error(
            DiagnosticCode.Type_expected,
            typeNode.range
          );
          global.set(CommonFlags.Errored);
          pendingElements.delete(global);
          return false;
        }
        global.setType(resolvedType);
        this.checkTypeSupported(global.type, typeNode);

      // Otherwise infer type from initializer
      } else if (initializerNode) {
        let previousFlow = this.currentFlow;
        if (global.hasDecorator(DecoratorFlags.Lazy)) {
          this.currentFlow = global.file.startFunction.flow;
        }
        initExpr = this.compileExpression(initializerNode, Type.auto, // reports
          Constraints.MustWrap | Constraints.PreferStatic
        );
        this.currentFlow = previousFlow;
        if (this.currentType == Type.void) {
          this.error(
            DiagnosticCode.Type_0_is_not_assignable_to_type_1,
            initializerNode.range, this.currentType.toString(), "<auto>"
          );
          global.set(CommonFlags.Errored);
          pendingElements.delete(global);
          return false;
        }
        global.setType(this.currentType);

      // Error if there's neither a type nor an initializer
      } else {
        this.error(
          DiagnosticCode.Type_expected,
          global.identifierNode.range.atEnd
        );
        global.set(CommonFlags.Errored);
        pendingElements.delete(global);
        return false;
      }
    }

    // Handle ambient builtins like '__heap_base' that need to be resolved but are added explicitly
    if (global.is(CommonFlags.Ambient) && global.hasDecorator(DecoratorFlags.Builtin)) {
      let internalName = global.internalName;
      if (internalName == BuiltinNames.data_end) this.runtimeFeatures |= RuntimeFeatures.Data;
      else if (internalName == BuiltinNames.stack_pointer) this.runtimeFeatures |= RuntimeFeatures.Stack;
      else if (internalName == BuiltinNames.heap_base) this.runtimeFeatures |= RuntimeFeatures.Heap;
      else if (internalName == BuiltinNames.rtti_base) this.runtimeFeatures |= RuntimeFeatures.Rtti;
      pendingElements.delete(global);
      return true;
    }

    var type = global.type;
    var typeRef = type.toRef();
    var isDeclaredConstant = global.is(CommonFlags.Const) || global.is(CommonFlags.Static | CommonFlags.Readonly);
    var isDeclaredInline = global.hasDecorator(DecoratorFlags.Inline);

    // Handle imports
    if (global.is(CommonFlags.Ambient)) {

      // Constant global or mutable globals enabled
      if (isDeclaredConstant || this.options.hasFeature(Feature.MutableGlobals)) {
        mangleImportName(global, global.declaration);
        this.program.markModuleImport(mangleImportName_moduleName, mangleImportName_elementName, global);
        module.addGlobalImport(
          global.internalName,
          mangleImportName_moduleName,
          mangleImportName_elementName,
          typeRef,
          !isDeclaredConstant
        );
        pendingElements.delete(global);
        if (!this.desiresExportRuntime && lowerRequiresExportRuntime(type)) {
          this.desiresExportRuntime = true;
        }
        return true;
      }

      // Importing mutable globals is not supported in the MVP
      this.error(
        DiagnosticCode.Feature_0_is_not_enabled,
        global.declaration.range, "mutable-globals"
      );
      global.set(CommonFlags.Errored);
      pendingElements.delete(global);
      return false;
    }

    // The MVP does not yet support initializer expressions other than constants and gets of
    // imported immutable globals, hence such initializations must be performed in the start.
    var initializeInStart = false;

    // Evaluate initializer if present
    if (initializerNode) {
      if (!initExpr) {
        let previousFlow = this.currentFlow;
        if (global.hasDecorator(DecoratorFlags.Lazy)) {
          this.currentFlow = global.file.startFunction.flow;
        }
        initExpr = this.compileExpression(initializerNode, type,
          Constraints.ConvImplicit | Constraints.MustWrap | Constraints.PreferStatic
        );
        this.currentFlow = previousFlow;
      }

      // If not a constant expression, attempt to precompute
      if (!module.isConstExpression(initExpr)) {
        if (isDeclaredConstant) {
          let precomp = module.runExpression(initExpr, ExpressionRunnerFlags.PreserveSideeffects);
          if (precomp) {
            initExpr = precomp;
          } else {
            initializeInStart = true;
          }
        } else {
          initializeInStart = true;
        }
      }

      // Handle special case of initializing from imported immutable global
      if (initializeInStart && getExpressionId(initExpr) == ExpressionId.GlobalGet) {
        let fromName = assert(getGlobalGetName(initExpr));
        if (!isGlobalMutable(module.getGlobal(fromName))) {
          let elementsByName = this.program.elementsByName;
          if (elementsByName.has(fromName)) {
            let global = assert(elementsByName.get(fromName));
            if (global.is(CommonFlags.Ambient)) initializeInStart = false;
          }
        }
      }

      // Explicitly inline if annotated
      if (isDeclaredInline) {
        if (initializeInStart) {
          this.warning(
            DiagnosticCode.Mutable_value_cannot_be_inlined,
            initializerNode.range
          );
        } else {
          assert(getExpressionId(initExpr) == ExpressionId.Const);
          let exprType = getExpressionType(initExpr);
          switch (<u32>exprType) {
            case <u32>TypeRef.I32: {
              global.constantValueKind = ConstantValueKind.Integer;
              global.constantIntegerValue = i64_new(getConstValueI32(initExpr), 0);
              break;
            }
            case <u32>TypeRef.I64: {
              global.constantValueKind = ConstantValueKind.Integer;
              global.constantIntegerValue = i64_new(
                getConstValueI64Low(initExpr),
                getConstValueI64High(initExpr)
              );
              break;
            }
            case <u32>TypeRef.F32: {
              global.constantValueKind = ConstantValueKind.Float;
              global.constantFloatValue = getConstValueF32(initExpr);
              break;
            }
            case <u32>TypeRef.F64: {
              global.constantValueKind = ConstantValueKind.Float;
              global.constantFloatValue = getConstValueF64(initExpr);
              break;
            }
            default: {
              assert(false);
              global.set(CommonFlags.Errored);
              pendingElements.delete(global);
              return false;
            }
          }
          global.set(CommonFlags.Inlined); // inline the value from now on
        }
      }

    // Initialize to zero if there's no initializer
    } else {
      if (global.is(CommonFlags.Inlined)) {
        initExpr = this.compileInlineConstant(global, global.type, Constraints.PreferStatic);
      } else {
        initExpr = this.makeZero(type);
      }
    }

    var internalName = global.internalName;

    if (initializeInStart) { // initialize to mutable zero and set the actual value in start
      if (isDeclaredInline) {
        this.error(
          DiagnosticCode.Decorator_0_is_not_valid_here,
          findDecorator(DecoratorKind.Inline, global.decoratorNodes)!.range, "inline"
        );
      }
      module.addGlobal(internalName, typeRef, true, this.makeZero(type));
      this.currentBody.push(
        module.global_set(internalName, initExpr)
      );
    } else if (!isDeclaredInline) { // compile normally
      module.addGlobal(internalName, typeRef, !isDeclaredConstant, initExpr);
    }
    pendingElements.delete(global);
    return true;
  }

  // === Enums ====================================================================================

  /** Compiles an enum. */
  compileEnum(element: Enum): bool {
    if (element.is(CommonFlags.Compiled)) return !element.is(CommonFlags.Errored);
    element.set(CommonFlags.Compiled);

    var pendingElements = this.pendingElements;
    pendingElements.add(element);

    var module = this.module;
    var previousParent = this.currentParent;
    this.currentParent = element;
    var previousValue: EnumValue | null = null;
    var previousValueIsMut = false;
    var isInline = element.is(CommonFlags.Const) || element.hasDecorator(DecoratorFlags.Inline);

    var members = element.members;
    if (members) {
      // TODO: for (let member of element.members.values()) {
      for (let _values = Map_values(members), i = 0, k = _values.length; i < k; ++i) {
        let member = unchecked(_values[i]);
        if (member.kind != ElementKind.EnumValue) continue; // happens if an enum is also a namespace
        let initInStart = false;
        let enumValue = <EnumValue>member;
        let valueNode = enumValue.valueNode;
        enumValue.set(CommonFlags.Compiled);
        let previousFlow = this.currentFlow;
        if (element.hasDecorator(DecoratorFlags.Lazy)) {
          this.currentFlow = element.file.startFunction.flow;
        }
        let initExpr: ExpressionRef;
        if (valueNode) {
          initExpr = this.compileExpression(valueNode, Type.i32,
            Constraints.ConvImplicit
          );
          if (getExpressionId(initExpr) != ExpressionId.Const) {
            let precomp = module.runExpression(initExpr, ExpressionRunnerFlags.PreserveSideeffects);
            if (precomp) {
              initExpr = precomp;
            } else {
              if (element.is(CommonFlags.Const)) {
                this.error(
                  DiagnosticCode.In_const_enum_declarations_member_initializer_must_be_constant_expression,
                  valueNode.range
                );
              }
              initInStart = true;
            }
          }
        } else if (previousValue == null) {
          initExpr = module.i32(0);
        } else {
          if (previousValueIsMut) {
            this.error(
              DiagnosticCode.Enum_member_must_have_initializer,
              enumValue.identifierNode.range.atEnd
            );
          }
          if (isInline) {
            let value = i64_add(previousValue.constantIntegerValue, i64_new(1));
            assert(!i64_high(value));
            initExpr = module.i32(i64_low(value));
          } else {
            initExpr = module.binary(BinaryOp.AddI32,
              module.global_get(previousValue.internalName, TypeRef.I32),
              module.i32(1)
            );
            let precomp = module.runExpression(initExpr, ExpressionRunnerFlags.PreserveSideeffects);
            if (precomp) {
              initExpr = precomp;
            } else {
              if (element.is(CommonFlags.Const)) {
                this.error(
                  DiagnosticCode.In_const_enum_declarations_member_initializer_must_be_constant_expression,
                  member.declaration.range
                );
              }
              initInStart = true;
            }
          }
        }
        this.currentFlow = previousFlow;
        if (initInStart) {
          module.addGlobal(enumValue.internalName, TypeRef.I32, true, module.i32(0));
          this.currentBody.push(
            this.makeGlobalAssignment(enumValue, initExpr, Type.i32, false)
          );
          previousValueIsMut = true;
        } else {
          if (isInline) {
            enumValue.setConstantIntegerValue(i64_new(getConstValueI32(initExpr)), Type.i32);
            if (enumValue.is(CommonFlags.ModuleExport)) {
              module.addGlobal(enumValue.internalName, TypeRef.I32, false, initExpr);
            }
          } else {
            module.addGlobal(enumValue.internalName, TypeRef.I32, false, initExpr);
          }
          enumValue.isImmutable = true;
          previousValueIsMut = false;
        }
        previousValue = enumValue;
      }
    }
    this.currentParent = previousParent;
    pendingElements.delete(element);
    return true;
  }

  // === Functions ================================================================================

  /** Compiles a priorly resolved function. */
  compileFunction(
    /** Function to compile. */
    instance: Function,
    /** Force compilation of stdlib alternative if a builtin. */
    forceStdAlternative: bool = false
  ): bool {
    if (instance.is(CommonFlags.Compiled)) return !instance.is(CommonFlags.Errored);

    if (!forceStdAlternative) {
      if (instance.hasDecorator(DecoratorFlags.Builtin)) return true;
      if (instance.hasDecorator(DecoratorFlags.Lazy)) {
        this.lazyFunctions.add(instance);
        return true;
      }
    }

    // ensure the function hasn't duplicate parameters
    var parameters = instance.prototype.functionTypeNode.parameters;
    var numParameters = parameters.length;
    if (numParameters >= 2) {
      let visited = new Set<string>();
      visited.add(parameters[0].name.text);
      for (let i = 1; i < numParameters; i++) {
        let paramIdentifier = parameters[i].name;
        let paramName = paramIdentifier.text;
        if (!visited.has(paramName)) {
          visited.add(paramName);
        } else {
          this.error(
            DiagnosticCode.Duplicate_identifier_0,
            paramIdentifier.range, paramName
          );
        }
      }
    }

    instance.set(CommonFlags.Compiled);
    var pendingElements = this.pendingElements;
    pendingElements.add(instance);

    var previousType = this.currentType;
    var module = this.module;
    var signature = instance.signature;
    var bodyNode = instance.prototype.bodyNode;
    var declarationNode = instance.declaration;
    assert(declarationNode.kind == NodeKind.FunctionDeclaration || declarationNode.kind == NodeKind.MethodDeclaration);
    this.checkSignatureSupported(instance.signature, (<FunctionDeclaration>declarationNode).signature);

    var funcRef: FunctionRef;

    // concrete function
    if (bodyNode) {

      // must not be ambient
      if (instance.is(CommonFlags.Ambient)) {
        this.error(
          DiagnosticCode.An_implementation_cannot_be_declared_in_ambient_contexts,
          instance.identifierNode.range
        );
      }

      // cannot have an annotated external name or code
      if (instance.hasAnyDecorator(DecoratorFlags.External | DecoratorFlags.ExternalJs)) {
        let decoratorNodes = instance.decoratorNodes;
        let decorator: DecoratorNode | null;
        if (decorator = findDecorator(DecoratorKind.External, decoratorNodes)) {
          this.error(
            DiagnosticCode.Decorator_0_is_not_valid_here,
            decorator.range, "external"
          );
        }
        if (decorator = findDecorator(DecoratorKind.ExternalJs, decoratorNodes)) {
          this.error(
            DiagnosticCode.Decorator_0_is_not_valid_here,
            decorator.range, "external.js"
          );
        }
      }

      // compile body in this function's context
      let previousFlow = this.currentFlow;
      let flow = instance.flow;
      this.currentFlow = flow;
      let stmts = new Array<ExpressionRef>();

      if (!this.compileFunctionBody(instance, stmts)) {
        stmts.push(module.unreachable());
      }

      this.currentFlow = previousFlow;

      // create the function
      funcRef = module.addFunction(
        instance.internalName,
        signature.paramRefs,
        signature.resultRefs,
        typesToRefs(instance.additionalLocals),
        module.flatten(stmts, instance.signature.returnType.toRef())
      );

    // imported function
    } else if (instance.is(CommonFlags.Ambient)) {
      mangleImportName(instance, declarationNode); // TODO: check for duplicates
      this.program.markModuleImport(mangleImportName_moduleName, mangleImportName_elementName, instance);
      module.addFunctionImport(
        instance.internalName,
        mangleImportName_moduleName,
        mangleImportName_elementName,
        signature.paramRefs,
        signature.resultRefs
      );
      funcRef = module.getFunction(instance.internalName);
      if (!this.desiresExportRuntime) {
        let thisType = signature.thisType;
        if (
          thisType && liftRequiresExportRuntime(thisType) ||
          lowerRequiresExportRuntime(signature.returnType)
        ) {
          this.desiresExportRuntime = true;
        } else {
          let parameterTypes = signature.parameterTypes;
          for (let i = 0, k = parameterTypes.length; i < k; ++i) {
            if (liftRequiresExportRuntime(parameterTypes[i])) {
              this.desiresExportRuntime = true;
              break;
            }
          }
        }
      }

    // abstract or interface function
    } else if (instance.is(CommonFlags.Abstract) || instance.parent.kind == ElementKind.Interface) {
      funcRef = module.addFunction(
        instance.internalName,
        signature.paramRefs,
        signature.resultRefs,
        null,
        module.unreachable()
      );
    } else {
      this.error(
        DiagnosticCode.Function_implementation_is_missing_or_not_immediately_following_the_declaration,
        instance.identifierNode.range
      );
      funcRef = 0; // TODO?
      instance.set(CommonFlags.Errored);
    }

    if (instance.is(CommonFlags.Ambient) || instance.is(CommonFlags.Export)) {
      // Verify and print warn if signature has v128 type for imported or exported functions
      let hasVectorValueOperands = signature.hasVectorValueOperands;
      if (hasVectorValueOperands) {
        let range: Range;
        let fnTypeNode = instance.prototype.functionTypeNode;
        if (signature.returnType == Type.v128) {
          range = fnTypeNode.returnType.range;
        } else {
          let firstIndex = signature.getVectorValueOperandIndices()[0];
          range = fnTypeNode.parameters[firstIndex].range;
        }
        this.warning(
          DiagnosticCode.Exchange_of_0_values_is_not_supported_by_all_embeddings,
          range, "v128"
        );
      }
    }

    instance.finalize(module, funcRef);
    this.currentType = previousType;
    pendingElements.delete(instance);
    return true;
  }

  /** Compiles the body of a function within the specified flow. */
  private compileFunctionBody(
    /** Function to compile. */
    instance: Function,
    /** Target array of statements also being returned. Creates a new array if omitted. */
    stmts: ExpressionRef[]
  ): bool {
    var module = this.module;
    var bodyNode = assert(instance.prototype.bodyNode);
    var returnType = instance.signature.returnType;
    var flow = this.currentFlow;
    var thisLocal = instance.signature.thisType
      ? assert(flow.lookupLocal(CommonNames.this_))
      : null;
    var bodyStartIndex = stmts.length;

    // compile statements
    if (bodyNode.kind == NodeKind.Block) {
      stmts = this.compileStatements((<BlockStatement>bodyNode).statements, true, stmts);
    } else {
      // must be an expression statement if not a block
      assert(bodyNode.kind == NodeKind.Expression);

      // must be an arrow function
      assert(instance.prototype.arrowKind);

      // none of the following can be an arrow function
      assert(!instance.isAny(CommonFlags.Constructor | CommonFlags.Get | CommonFlags.Set));

      let expr = this.compileExpression((<ExpressionStatement>bodyNode).expression, returnType, Constraints.ConvImplicit);
      if (!flow.canOverflow(expr, returnType)) flow.set(FlowFlags.ReturnsWrapped);
      if (flow.isNonnull(expr, returnType)) flow.set(FlowFlags.ReturnsNonNull);

      if (!stmts) stmts = [ expr ];
      else stmts.push(expr);

      if (!flow.is(FlowFlags.Terminates)) {
        if (!flow.canOverflow(expr, returnType)) flow.set(FlowFlags.ReturnsWrapped);
        if (flow.isNonnull(expr, returnType)) flow.set(FlowFlags.ReturnsNonNull);
        flow.set(FlowFlags.Returns | FlowFlags.Terminates);
      }
    }

    // Make constructors return their instance pointer, and prepend a conditional
    // allocation if any code path accesses `this`.
    if (instance.is(CommonFlags.Constructor)) {
      assert(instance.is(CommonFlags.Instance));
      thisLocal = assert(thisLocal);
      let parent = assert(instance.parent);
      assert(parent.kind == ElementKind.Class);
      let classInstance = <Class>parent;

      if (flow.isAny(FlowFlags.AccessesThis | FlowFlags.ConditionallyAccessesThis) || !flow.is(FlowFlags.Terminates)) {

        // Allocate `this` if not a super call, and initialize fields
        let allocStmts = new Array<ExpressionRef>();
        allocStmts.push(
          this.makeConditionalAllocation(classInstance, thisLocal.index)
        );
        this.makeFieldInitializationInConstructor(classInstance, allocStmts);

        // Insert right before the body
        for (let i = stmts.length - 1; i >= bodyStartIndex; --i) {
          stmts[i + 1] = stmts[i];
        }
        stmts[bodyStartIndex] = module.flatten(allocStmts, TypeRef.None);

        // Just prepended allocation is dropped when returning non-'this'
        if (flow.is(FlowFlags.MayReturnNonThis)) {
          if (this.options.pedantic) {
            this.pedantic(
              DiagnosticCode.Explicitly_returning_constructor_drops_this_allocation,
              instance.identifierNode.range
            );
          }
        }
      }

      // Returning something else than 'this' would break 'super()' calls
      if (flow.is(FlowFlags.MayReturnNonThis) && !classInstance.hasDecorator(DecoratorFlags.Final)) {
        this.error(
          DiagnosticCode.A_class_with_a_constructor_explicitly_returning_something_else_than_this_must_be_final,
          classInstance.identifierNode.range
        );
      }

      // Implicitly return `this` if the flow falls through
      if (!flow.is(FlowFlags.Terminates)) {
        stmts.push(
          module.local_get(thisLocal.index, this.options.sizeTypeRef)
        );
        flow.set(FlowFlags.Returns | FlowFlags.ReturnsNonNull | FlowFlags.Terminates);
      }

      // check that super has been called if this is a derived class
      if (classInstance.base && !flow.is(FlowFlags.CallsSuper)) {
        this.error(
          DiagnosticCode.Constructors_for_derived_classes_must_contain_a_super_call,
          instance.prototype.declaration.range
        );
      }

    // if this is a normal function, make sure that all branches terminate
    } else if (returnType != Type.void && !flow.is(FlowFlags.Terminates)) {
      this.error(
        DiagnosticCode.A_function_whose_declared_type_is_not_void_must_return_a_value,
        instance.prototype.functionTypeNode.returnType.range
      );
      return false; // not recoverable
    }

    return true;
  }

  /** Compiles an instance field to a getter and a setter. */
  compileField(instance: Field): bool {
    this.compileFieldGetter(instance);
    this.compileFieldSetter(instance);
    return instance.is(CommonFlags.Compiled);
  }

  /** Compiles the getter of the specified instance field. */
  compileFieldGetter(instance: Field): bool {
    if (instance.getterRef) return true;
    var module = this.module;
    var valueType = instance.type;
    var valueTypeRef = valueType.toRef();
    var thisTypeRef = this.options.sizeTypeRef;
    // return this.field
    instance.getterRef = module.addFunction(instance.internalGetterName, thisTypeRef, valueTypeRef, null,
      module.load(valueType.byteSize, valueType.isSignedIntegerValue,
        module.local_get(0, thisTypeRef),
        valueTypeRef, instance.memoryOffset
      )
    );
    if (instance.setterRef) {
      instance.set(CommonFlags.Compiled);
    } else {
      let typeNode = instance.typeNode;
      if (typeNode) this.checkTypeSupported(instance.type, typeNode);
    }
    return true;
  }

  /** Compiles the setter of the specified instance field. */
  compileFieldSetter(instance: Field): bool {
    if (instance.setterRef) return true;
    var type = instance.type;
    var thisTypeRef = this.options.sizeTypeRef;
    var valueTypeRef = type.toRef();
    var module = this.module;
    // void(this.field = value)
    var bodyExpr = module.store(type.byteSize,
      module.local_get(0, thisTypeRef),
      module.local_get(1, valueTypeRef),
      valueTypeRef, instance.memoryOffset
    );
    if (type.isManaged) {
      let parent = instance.parent;
      assert(parent.kind == ElementKind.Class);
      if ((<Class>parent).type.isManaged) {
        let linkInstance = this.program.linkInstance;
        this.compileFunction(linkInstance);
        bodyExpr = module.block(null, [
          bodyExpr,
          module.call(linkInstance.internalName, [
            module.local_get(0, thisTypeRef),
            module.local_get(1, valueTypeRef),
            module.i32(0)
          ], TypeRef.None)
        ], TypeRef.None);
      }
    }
    instance.setterRef = module.addFunction(
      instance.internalSetterName,
      createType([ thisTypeRef, valueTypeRef ]),
      TypeRef.None,
      null,
      bodyExpr
    );
    if (instance.getterRef) {
      instance.set(CommonFlags.Compiled);
    } else {
      let typeNode = instance.typeNode;
      if (typeNode) this.checkTypeSupported(instance.type, typeNode);
    }
    return true;
  }

  // === Memory ===================================================================================

  /** Adds a static memory segment with the specified data. */
  addAlignedMemorySegment(buffer: Uint8Array, alignment: i32 = 16): MemorySegment {
    assert(isPowerOf2(alignment));
    var memoryOffset = i64_align(this.memoryOffset, alignment);
    var segment = new MemorySegment(buffer, memoryOffset);
    this.memorySegments.push(segment);
    this.memoryOffset = i64_add(memoryOffset, i64_new(buffer.length));
    return segment;
  }

  /** Adds a static memory segment representing a runtime object. */
  addRuntimeMemorySegment(buffer: Uint8Array): MemorySegment {
    var memoryOffset = this.program.computeBlockStart64(this.memoryOffset);
    var segment = new MemorySegment(buffer, memoryOffset);
    this.memorySegments.push(segment);
    this.memoryOffset = i64_add(memoryOffset, i64_new(buffer.length));
    return segment;
  }

  /** Ensures that a string exists in static memory and returns a pointer expression. Deduplicates. */
  ensureStaticString(stringValue: string): ExpressionRef {
    var ptr = this.ensureStaticStringPtr(stringValue);
    this.currentType = this.program.stringInstance.type;
    return this.module.usize(ptr);
  }

  /** Ensures that a string exists in static memory and returns a pointer to it. Deduplicates. */
  ensureStaticStringPtr(stringValue: string): i64 {
    var program = this.program;
    var totalOverhead = program.totalOverhead;
    var stringInstance = assert(program.stringInstance);
    var stringSegment: MemorySegment;
    var segments = this.stringSegments;
    if (segments.has(stringValue)) {
      stringSegment = assert(segments.get(stringValue)); // reuse
    } else {
      let len = stringValue.length;
      let buf = stringInstance.createBuffer(len << 1);
      for (let i = 0; i < len; ++i) {
        writeI16(stringValue.charCodeAt(i), buf, totalOverhead + (i << 1));
      }
      stringSegment = this.addRuntimeMemorySegment(buf);
      segments.set(stringValue, stringSegment);
    }
    return i64_add(stringSegment.offset, i64_new(totalOverhead));
  }

  /** Writes a series of static values of the specified type to a buffer. */
  writeStaticBuffer(buf: Uint8Array, pos: i32, elementType: Type, values: ExpressionRef[]): i32 {
    var length = values.length;
    var byteSize = elementType.byteSize;
    var elementTypeRef = elementType.toRef();
    switch (<u32>elementTypeRef) {
      case <u32>TypeRef.I32: {
        switch (byteSize) {
          case 1: {
            for (let i = 0; i < length; ++i) {
              let value = values[i];
              assert(getExpressionType(value) == elementTypeRef);
              assert(getExpressionId(value) == ExpressionId.Const);
              writeI8(getConstValueI32(value), buf, pos);
              pos += 1;
            }
            break;
          }
          case 2: {
            for (let i = 0; i < length; ++i) {
              let value = values[i];
              assert(getExpressionType(value) == elementTypeRef);
              assert(getExpressionId(value) == ExpressionId.Const);
              writeI16(getConstValueI32(value), buf, pos);
              pos += 2;
            }
            break;
          }
          case 4: {
            for (let i = 0; i < length; ++i) {
              let value = values[i];
              assert(getExpressionType(value) == elementTypeRef);
              assert(getExpressionId(value) == ExpressionId.Const);
              writeI32(getConstValueI32(value), buf, pos);
              pos += 4;
            }
            break;
          }
          default: assert(false);
        }
        break;
      }
      case <u32>TypeRef.I64: {
        for (let i = 0; i < length; ++i) {
          let value = values[i];
          assert(getExpressionType(value) == elementTypeRef);
          assert(getExpressionId(value) == ExpressionId.Const);
          writeI64(i64_new(getConstValueI64Low(value), getConstValueI64High(value)), buf, pos);
          pos += 8;
        }
        break;
      }
      case <u32>TypeRef.F32: {
        for (let i = 0; i < length; ++i) {
          let value = values[i];
          assert(getExpressionType(value) == elementTypeRef);
          assert(getExpressionId(value) == ExpressionId.Const);
          writeF32(getConstValueF32(value), buf, pos);
          pos += 4;
        }
        break;
      }
      case <u32>TypeRef.F64: {
        for (let i = 0; i < length; ++i) {
          let value = values[i];
          assert(getExpressionType(value) == elementTypeRef);
          assert(getExpressionId(value) == ExpressionId.Const);
          writeF64(getConstValueF64(value), buf, pos);
          pos += 8;
        }
        break;
      }
      case <u32>TypeRef.V128: {
        for (let i = 0; i < length; ++i) {
          let value = values[i];
          assert(getExpressionType(value) == elementTypeRef);
          assert(getExpressionId(value) == ExpressionId.Const);
          writeV128(getConstValueV128(value), buf, pos);
          pos += 16;
        }
        break;
      }
      case <u32>TypeRef.None: {
        // nothing to write
        break;
      }
      default: assert(false);
    }
    return pos;
  }

  /** Adds a buffer to static memory and returns the created segment. */
  addStaticBuffer(elementType: Type, values: ExpressionRef[], id: u32 = this.program.arrayBufferInstance.id): MemorySegment {
    var program = this.program;
    var arrayBufferInstance = program.arrayBufferInstance;
    var buf = arrayBufferInstance.createBuffer(values.length * elementType.byteSize);
    this.program.OBJECTInstance.writeField("rtId", id, buf, 0); // use specified rtId
    this.writeStaticBuffer(buf, program.totalOverhead, elementType, values);
    return this.addRuntimeMemorySegment(buf);
  }

  /** Adds an array header to static memory and returns the created segment. */
  private addStaticArrayHeader(
    elementType: Type,
    bufferSegment: MemorySegment,
    /** Optional array instance override. */
    arrayInstance: Class | null = null
  ): MemorySegment {
    var program = this.program;
    if (!arrayInstance) {
      arrayInstance = assert(this.resolver.resolveClass(this.program.arrayPrototype, [ elementType ]));
    }
    var bufferLength = readI32(bufferSegment.buffer, program.OBJECTInstance.offsetof("rtSize"));
    var arrayLength = i32(bufferLength / elementType.byteSize);
    var bufferAddress = i64_add(bufferSegment.offset, i64_new(program.totalOverhead));
    var buf = arrayInstance.createBuffer();
    assert(arrayInstance.writeField("buffer", bufferAddress, buf));
    assert(arrayInstance.writeField("dataStart", bufferAddress, buf));
    assert(arrayInstance.writeField("byteLength", bufferLength, buf));
    assert(arrayInstance.writeField("length_", arrayLength, buf));
    return this.addRuntimeMemorySegment(buf);
  }

  // === Table ====================================================================================

  /** Ensures that a runtime counterpart of the specified function exists and returns its address. */
  ensureRuntimeFunction(instance: Function): i64 {
    assert(instance.is(CommonFlags.Compiled) && !instance.is(CommonFlags.Stub));
    var program = this.program;
    var memorySegment = instance.memorySegment;
    if (!memorySegment) {

      // Add to the function table
      let functionTable = this.functionTable;
      let tableBase = this.options.tableBase;
      if (!tableBase) tableBase = 1; // leave first elem blank
      let index = tableBase + functionTable.length;
      functionTable.push(instance);

      // Create runtime function
      let rtInstance = assert(this.resolver.resolveClass(program.functionPrototype, [ instance.type ]));
      let buf = rtInstance.createBuffer();
      assert(rtInstance.writeField("_index", index, buf));
      assert(rtInstance.writeField("_env", 0, buf));
      instance.memorySegment = memorySegment = this.addRuntimeMemorySegment(buf);
    }
    return i64_add(memorySegment.offset, i64_new(program.totalOverhead));
  }

  // === Statements ===============================================================================

  /** Compiles a top level statement (incl. function declarations etc.) to the specified body. */
  compileTopLevelStatement(statement: Statement, body: ExpressionRef[]): void {
    switch (statement.kind) {
      case NodeKind.ClassDeclaration: {
        let memberStatements = (<ClassDeclaration>statement).members;
        for (let i = 0, k = memberStatements.length; i < k; ++i) {
          this.compileTopLevelStatement(memberStatements[i], body);
        }
        break;
      }
      case NodeKind.EnumDeclaration: {
        let element = this.program.getElementByDeclaration(<EnumDeclaration>statement);
        if (element) {
          assert(element.kind == ElementKind.Enum);
          if (!element.hasDecorator(DecoratorFlags.Lazy)) this.compileEnum(<Enum>element);
        }
        break;
      }
      case NodeKind.NamespaceDeclaration: {
        let declaration = <NamespaceDeclaration>statement;
        let element = this.program.getElementByDeclaration(declaration);
        if (element) {
          // any potentiall merged element
          let previousParent = this.currentParent;
          this.currentParent = element;
          let memberStatements = declaration.members;
          for (let i = 0, k = memberStatements.length; i < k; ++i) {
            this.compileTopLevelStatement(memberStatements[i], body);
          }
          this.currentParent = previousParent;
        }
        break;
      }
      case NodeKind.Variable: {
        let declarations = (<VariableStatement>statement).declarations;
        for (let i = 0, k = declarations.length; i < k; ++i) {
          let element = this.program.getElementByDeclaration(declarations[i]);
          if (element) {
            assert(element.kind == ElementKind.Global);
            if (
              !element.is(CommonFlags.Ambient) && // delay imports
              !element.hasDecorator(DecoratorFlags.Lazy)
            ) this.compileGlobal(<Global>element);
          }
        }
        break;
      }
      case NodeKind.FieldDeclaration: {
        let element = this.program.getElementByDeclaration(<FieldDeclaration>statement);
        if (element && element.kind == ElementKind.Global) { // static
          if (!element.hasDecorator(DecoratorFlags.Lazy)) this.compileGlobal(<Global>element);
        }
        break;
      }
      case NodeKind.Export: {
        let exportStatement = <ExportStatement>statement;
        let internalPath = exportStatement.internalPath;
        if (internalPath != null) {
          this.compileFileByPath(internalPath, assert(exportStatement.path));
        }
        break;
      }
      case NodeKind.ExportDefault: {
        this.compileTopLevelStatement((<ExportDefaultStatement>statement).declaration, body);
        break;
      }
      case NodeKind.Import: {
        let importStatement = <ImportStatement>statement;
        this.compileFileByPath(importStatement.internalPath, importStatement.path);
        break;
      }
      case NodeKind.FunctionDeclaration:
      case NodeKind.MethodDeclaration:
      case NodeKind.InterfaceDeclaration:
      case NodeKind.IndexSignature:
      case NodeKind.TypeDeclaration: break;
      default: { // otherwise a top-level statement that is part of the start function's body
        let stmt = this.compileStatement(statement);
        if (getExpressionId(stmt) != ExpressionId.Nop) body.push(stmt);
        break;
      }
    }
  }

  /** Compiles a statement. */
  compileStatement(
    /** Statement to compile. */
    statement: Statement,
    /** Whether this is the last statement of the body, if known. */
    isLastInBody: bool = false
  ): ExpressionRef {
    var module = this.module;
    var stmt: ExpressionRef;
    switch (statement.kind) {
      case NodeKind.Block: {
        stmt = this.compileBlockStatement(<BlockStatement>statement);
        break;
      }
      case NodeKind.Break: {
        stmt = this.compileBreakStatement(<BreakStatement>statement);
        break;
      }
      case NodeKind.Continue: {
        stmt = this.compileContinueStatement(<ContinueStatement>statement);
        break;
      }
      case NodeKind.Do: {
        stmt = this.compileDoStatement(<DoStatement>statement);
        break;
      }
      case NodeKind.Empty: {
        stmt = this.compileEmptyStatement(<EmptyStatement>statement);
        break;
      }
      case NodeKind.Expression: {
        stmt = this.compileExpressionStatement(<ExpressionStatement>statement);
        break;
      }
      case NodeKind.For: {
        stmt = this.compileForStatement(<ForStatement>statement);
        break;
      }
      case NodeKind.ForOf: {
        stmt = this.compileForOfStatement(<ForOfStatement>statement);
        break;
      }
      case NodeKind.If: {
        stmt = this.compileIfStatement(<IfStatement>statement);
        break;
      }
      case NodeKind.Return: {
        stmt = this.compileReturnStatement(<ReturnStatement>statement, isLastInBody);
        break;
      }
      case NodeKind.Switch: {
        stmt = this.compileSwitchStatement(<SwitchStatement>statement);
        break;
      }
      case NodeKind.Throw: {
        stmt = this.compileThrowStatement(<ThrowStatement>statement);
        break;
      }
      case NodeKind.Try: {
        stmt = this.compileTryStatement(<TryStatement>statement);
        break;
      }
      case NodeKind.Variable: {
        stmt = this.compileVariableStatement(<VariableStatement>statement);
        if (!stmt) stmt = module.nop();
        break;
      }
      case NodeKind.Void: {
        stmt = this.compileVoidStatement(<VoidStatement>statement);
        break;
      }
      case NodeKind.While: {
        stmt = this.compileWhileStatement(<WhileStatement>statement);
        break;
      }
      case NodeKind.TypeDeclaration: {
        // TODO: integrate inner type declaration into flow
        this.error(
          DiagnosticCode.Not_implemented_0,
          statement.range,
          "Inner type alias"
        );
        stmt = module.unreachable();
        break;
      }
      case NodeKind.Module: {
        stmt = module.nop();
        break;
      }
      default: {
        assert(false);
        stmt = module.unreachable();
      }
    }
    if (this.options.sourceMap) this.addDebugLocation(stmt, statement.range);
    return stmt;
  }

  /** Compiles a series of statements. */
  compileStatements(
    /** Statements to compile. */
    statements: Statement[],
    /** Whether this is an immediate body statement. */
    isBody: bool = false,
    /** Statements to append to that is also returned. Created if omitted. */
    stmts: ExpressionRef[] | null = null
  ): ExpressionRef[] {
    var numStatements = statements.length;
    if (!stmts) {
      stmts = new Array<ExpressionRef>(numStatements);
      stmts.length = 0;
    }
    var module = this.module;
    var flow = this.currentFlow;
    for (let i = 0; i < numStatements; ++i) {
      let stmt = this.compileStatement(statements[i], isBody && i == numStatements - 1);
      switch (getExpressionId(stmt)) {
        case ExpressionId.Block: {
          if (!getBlockName(stmt)) {
            for (let j: Index = 0, k = getBlockChildCount(stmt); j < k; ++j) stmts.push(getBlockChildAt(stmt, j));
            break;
          }
          // fall-through
        }
        default: stmts.push(stmt);
        case ExpressionId.Nop:
      }
      if (flow.isAny(FlowFlags.Terminates | FlowFlags.Breaks)) {
        if (needsExplicitUnreachable(stmt)) stmts.push(module.unreachable());
        break;
      }
    }
    return stmts;
  }

  private compileBlockStatement(
    statement: BlockStatement
  ): ExpressionRef {
    var statements = statement.statements;
    var outerFlow = this.currentFlow;
    var innerFlow = outerFlow.fork();
    this.currentFlow = innerFlow;

    var stmts = this.compileStatements(statements);
    innerFlow.freeScopedLocals();
    outerFlow.inherit(innerFlow);
    this.currentFlow = outerFlow;
    return this.module.flatten(stmts);
  }

  private compileBreakStatement(
    statement: BreakStatement
  ): ExpressionRef {
    var module = this.module;
    var labelNode = statement.label;
    if (labelNode) {
      this.error(
        DiagnosticCode.Not_implemented_0,
        labelNode.range,
        "Break label"
      );
      return module.unreachable();
    }
    var flow = this.currentFlow;
    var breakLabel = flow.breakLabel;
    if (breakLabel == null) {
      this.error(
        DiagnosticCode.A_break_statement_can_only_be_used_within_an_enclosing_iteration_or_switch_statement,
        statement.range
      );
      return module.unreachable();
    }
    flow.freeScopedLocals();
    flow.set(FlowFlags.Breaks);
    return module.br(breakLabel);
  }

  private compileContinueStatement(
    statement: ContinueStatement
  ): ExpressionRef {
    var module = this.module;
    var label = statement.label;
    if (label) {
      this.error(
        DiagnosticCode.Not_implemented_0,
        label.range,
        "Continue label"
      );
      return module.unreachable();
    }
    // Check if 'continue' is allowed here
    var flow = this.currentFlow;
    var continueLabel = flow.continueLabel;
    if (continueLabel == null) {
      this.error(
        DiagnosticCode.A_continue_statement_can_only_be_used_within_an_enclosing_iteration_statement,
        statement.range
      );
      return module.unreachable();
    }
    flow.set(FlowFlags.Continues | FlowFlags.Terminates);
    flow.freeScopedLocals();
    return module.br(continueLabel);
  }

  private compileDoStatement(
    /** Statement to compile. */
    statement: DoStatement
  ): ExpressionRef {
    return this.doCompileDoStatement(statement, null);
  }

  private doCompileDoStatement(
    /** Statement to compile. */
    statement: DoStatement,
    /** If recompiling, the flow with differing local flags that triggered it. */
    flowAfter: Flow | null
  ): ExpressionRef {
    var module = this.module;
    var outerFlow = this.currentFlow;

    // (block $break                          └►┐ flow
    //  (loop $loop                             ├◄───────────┐ recompile?
    //   (?block $continue                      └─┐          │
    //    (body)                                  │ bodyFlow │
    //   )                                      ┌─┘          │
    //                                        ┌◄┼►╢          │ breaks or terminates?
    //                                        │ └─┐          │ but does not continue
    //   (br_if (cond) $loop)                 │   │ condFlow │
    //                                        │ ┌─┘          │
    //                                        ├◄┴────────────┘ condition?
    //  )                                     └─┐
    // )                                      ┌─┘

    var label = outerFlow.pushBreakLabel();
    var flow = outerFlow.fork(/* resetBreakContext */ true);
    if (flowAfter) flow.unifyLocalFlags(flowAfter);
    var flowBefore = flow.fork();
    this.currentFlow = flow;

    var breakLabel = `do-break|${label}`;
    flow.breakLabel = breakLabel;
    var continueLabel = `do-continue|${label}`;
    flow.continueLabel = continueLabel;
    var loopLabel = `do-loop|${label}`;

    // Compile the body (always executes)
    var bodyFlow = flow.fork();
    this.currentFlow = bodyFlow;
    var bodyStmts = new Array<ExpressionRef>();
    var body = statement.body;
    if (body.kind == NodeKind.Block) {
      this.compileStatements((<BlockStatement>body).statements, false, bodyStmts);
    } else {
      bodyStmts.push(this.compileStatement(body));
    }

    // Shortcut if body never falls through
    var possiblyContinues = bodyFlow.isAny(FlowFlags.Continues | FlowFlags.ConditionallyContinues);
    if (bodyFlow.isAny(FlowFlags.Terminates | FlowFlags.Breaks) && !possiblyContinues) {
      bodyStmts.push(
        module.unreachable()
      );
      flow.inherit(bodyFlow);

    // Otherwise evaluate the condition
    } else {
      let condFlow = flow.fork();
      this.currentFlow = condFlow;
      let condExpr = this.makeIsTrueish(
        this.compileExpression(statement.condition, Type.i32),
        this.currentType,
        statement.condition
      );
      let condKind = this.evaluateCondition(condExpr);

      if (possiblyContinues) {
        bodyStmts = [
          module.block(continueLabel, bodyStmts)
        ];
      }

      // Shortcut if condition is always false
      if (condKind == ConditionKind.False) {
        bodyStmts.push(
          module.drop(condExpr)
        );
        flow.inherit(bodyFlow);

      // Terminate if condition is always true and body never breaks
      } else if (condKind == ConditionKind.True && !bodyFlow.isAny(FlowFlags.Breaks | FlowFlags.ConditionallyBreaks)) {
        bodyStmts.push(
          module.drop(condExpr)
        );
        bodyStmts.push(
          module.br(loopLabel)
        );
        flow.set(FlowFlags.Terminates);

      } else {
        bodyStmts.push(
          module.br(loopLabel,
            condExpr
          )
        );
        flow.inherit(condFlow);

        // Detect if local flags are incompatible before and after looping, and
        // if so recompile by unifying local flags between iterations. Note that
        // this may be necessary multiple times where locals depend on each other.
        if (Flow.hasIncompatibleLocalStates(flowBefore, flow)) {
          outerFlow.popBreakLabel();
          this.currentFlow = outerFlow;
          return this.doCompileDoStatement(statement, flow);
        }
      }
    }

    // Finalize
    assert(!flow.hasScopedLocals);
    outerFlow.inherit(flow);
    outerFlow.popBreakLabel();
    this.currentFlow = outerFlow;
    var expr = module.block(breakLabel, [
      module.loop(loopLabel,
        module.flatten(bodyStmts)
      )
    ]);
    if (outerFlow.is(FlowFlags.Terminates)) {
      expr = module.block(null, [ expr, module.unreachable() ]);
    }
    return expr;
  }

  private compileEmptyStatement(
    statement: EmptyStatement
  ): ExpressionRef {
    return this.module.nop();
  }

  private compileExpressionStatement(
    statement: ExpressionStatement
  ): ExpressionRef {
    return this.compileExpression(statement.expression, Type.void, Constraints.ConvImplicit);
  }

  private compileForStatement(
    /** Statement to compile. */
    statement: ForStatement
  ): ExpressionRef {
    return this.doCompileForStatement(statement, null);
  }

  private doCompileForStatement(
    /** Statement to compile. */
    statement: ForStatement,
    /** If recompiling, the flow with differing local flags that triggered it. */
    flowAfter: Flow | null
  ): ExpressionRef {
    var module = this.module;
    var outerFlow = this.currentFlow;

    // (initializer)                  └►┐ flow
    // (block $break                    │
    //  (loop $loop                     ├◄───────────┐ recompile?
    //   (local.set $tcond (condition)) └─┐ condFlow │
    //                                  ┌─┘          │
    //   (if (local.get $tcond)       ┌◄┤            │ condition?
    //    (block $continue            │ │            │
    //     (body)                     │ └─┐ bodyFlow │
    //                                │ ┌─┘          │
    //    )                           ├◄┼►╢          │ breaks or terminates?
    //    (incrementor)               │ └─┐ incrFlow │
    //                                │ ┌─┘          │
    //                                │ └────────────┘
    //    (br $loop)                  └─┐
    //   )                              │
    //  )                               │
    // )                                │
    //                                ┌─┘

    var label = outerFlow.pushBreakLabel();
    var stmts = new Array<ExpressionRef>();
    var flow = outerFlow.fork(/* resetBreakContext */ true);
    this.currentFlow = flow;

    var breakLabel = `for-break${label}`;
    flow.breakLabel = breakLabel;
    var continueLabel = `for-continue|${label}`;
    flow.continueLabel = continueLabel;
    var loopLabel = `for-loop|${label}`;

    // Compile initializer if present
    var initializer = statement.initializer;
    if (initializer) {
      assert(
        initializer.kind == NodeKind.Expression ||
        initializer.kind == NodeKind.Variable
      );
      stmts.push(this.compileStatement(initializer));
    }

    if (flowAfter) flow.unifyLocalFlags(flowAfter);
    var flowBefore = flow.fork();

    // Precompute the condition
    var condFlow = flow.fork();
    this.currentFlow = condFlow;
    var condExpr: ExpressionRef;
    var condKind: ConditionKind;
    var condition = statement.condition;
    if (condition) {
      condExpr = this.makeIsTrueish(
        this.compileExpression(condition, Type.bool),
        this.currentType,
        condition
      );
      condKind = this.evaluateCondition(condExpr);

      // Shortcut if condition is always false (body never runs)
      if (condKind == ConditionKind.False) {
        stmts.push(
          module.drop(condExpr)
        );
        condFlow.freeScopedLocals();
        flow.inherit(condFlow);
        flow.freeScopedLocals();
        outerFlow.inherit(flow);
        outerFlow.popBreakLabel();
        this.currentFlow = outerFlow;
        return module.flatten(stmts);
      }
    } else {
      condExpr = module.i32(1);
      condKind = ConditionKind.True;
    }

    // From here on condition is either always true or unknown

    // Store condition result in a temp
    var tcond = flow.getTempLocal(Type.bool);
    var loopStmts = new Array<ExpressionRef>();
    loopStmts.push(
      module.local_set(tcond.index, condExpr, false) // bool
    );
    condFlow.freeScopedLocals();

    flow.inherit(condFlow); // always executes
    this.currentFlow = flow;

    // Compile the body assuming the condition turned out true
    var bodyFlow = flow.fork();
    bodyFlow.inheritNonnullIfTrue(condExpr);
    this.currentFlow = bodyFlow;
    var bodyStmts = new Array<ExpressionRef>();
    var body = statement.body;
    if (body.kind == NodeKind.Block) {
      this.compileStatements((<BlockStatement>body).statements, false, bodyStmts);
    } else {
      bodyStmts.push(this.compileStatement(body));
    }

    // Check if body terminates
    if (bodyFlow.isAny(FlowFlags.Terminates | FlowFlags.Breaks)) {
      bodyStmts.push(module.unreachable());
    }
    if (condKind == ConditionKind.True) flow.inherit(bodyFlow);
    else flow.inheritBranch(bodyFlow);
    bodyFlow.freeScopedLocals();

    var ifStmts = new Array<ExpressionRef>();
    ifStmts.push(
      module.block(continueLabel, bodyStmts)
    );

    // Compile the incrementor if it runs
    // Can still fall through to here if body continues, hence is already known to terminate
    if (!bodyFlow.is(FlowFlags.Terminates) || bodyFlow.isAny(FlowFlags.Continues | FlowFlags.ConditionallyContinues)) {
      let incrementor = statement.incrementor;
      if (incrementor) {
        let incrFlow = flow.fork();
        this.currentFlow = incrFlow;
        ifStmts.push(
          this.compileExpression(incrementor, Type.void, Constraints.ConvImplicit | Constraints.WillDrop)
        );
        incrFlow.freeScopedLocals();
        flow.inherit(incrFlow); // mostly local flags, also covers late termination by throwing
        this.currentFlow = flow;
      }

      ifStmts.push(
        module.br(loopLabel)
      );

      // Detect if local flags are incompatible before and after looping, and if
      // so recompile by unifying local flags between iterations. Note that this
      // may be necessary multiple times where locals depend on each other.
      if (Flow.hasIncompatibleLocalStates(flowBefore, flow)) {
        assert(!bodyFlow.hasScopedLocals);
        flow.freeScopedLocals();
        outerFlow.popBreakLabel();
        this.currentFlow = outerFlow;
        return this.doCompileForStatement(statement, flow);
      }
    }
    loopStmts.push(
      module.if(module.local_get(tcond.index, TypeRef.I32),
        module.flatten(ifStmts)
      )
    );

    stmts.push(
      module.block(breakLabel, [
        module.loop(loopLabel,
          module.flatten(loopStmts)
        )
      ])
    );
    flow.freeTempLocal(tcond);
    this.currentFlow = flow;

    // Finalize
    flow.freeScopedLocals();
    outerFlow.inherit(flow);
    outerFlow.popBreakLabel();
    if (outerFlow.is(FlowFlags.Terminates)) {
      stmts.push(module.unreachable());
    }
    this.currentFlow = outerFlow;
    return module.flatten(stmts);
  }

  private compileForOfStatement(
    statement: ForOfStatement
  ): ExpressionRef {
    this.error(
      DiagnosticCode.Not_implemented_0,
      statement.range,
      "Iterators"
    );
    return this.module.unreachable();
  }

  private compileIfStatement(
    statement: IfStatement
  ): ExpressionRef {
    var module = this.module;
    var ifTrue = statement.ifTrue;
    var ifFalse = statement.ifFalse;

    // (if              └►┐ flow
    //  (condition)      ┌┴───────────┐ condition?
    //  (block           │            │
    //   (ifTrue)        └►┐ thenFlow │
    //                   ┌─┘          │
    //  )                ├─╢          │
    //  (block           │          ┌◄┤ present?
    //   (ifFalse)       │          │ └►┐ elseFlow
    //                   │          │ ┌─┘
    //  )                │          │ ├─╢
    // )                 └┬─────────┴─┘
    // ...              ┌◄┘

    // Precompute the condition (always executes)
    var condExpr = this.makeIsTrueish(
      this.compileExpression(statement.condition, Type.bool),
      this.currentType,
      statement.condition
    );
    var condKind = this.evaluateCondition(condExpr);

    // Shortcut if the condition is constant
    switch (condKind) {
      case ConditionKind.True: {
        return module.block(null, [
          module.drop(condExpr),
          this.compileStatement(ifTrue)
        ]);
      }
      case ConditionKind.False: {
        return ifFalse
          ? module.block(null, [
              module.drop(condExpr),
              this.compileStatement(ifFalse)
            ])
          : module.drop(condExpr);
      }
    }

    // From here on condition is always unknown

    var flow = this.currentFlow;

    // Compile ifTrue assuming the condition turned out true
    var thenStmts = new Array<ExpressionRef>();
    var thenFlow = flow.fork();
    this.currentFlow = thenFlow;
    thenFlow.inheritNonnullIfTrue(condExpr);
    if (ifTrue.kind == NodeKind.Block) {
      this.compileStatements((<BlockStatement>ifTrue).statements, false, thenStmts);
    } else {
      thenStmts.push(this.compileStatement(ifTrue));
    }
    var thenTerminates = thenFlow.isAny(FlowFlags.Terminates | FlowFlags.Breaks);
    if (thenTerminates) {
      thenStmts.push(module.unreachable());
    }
    thenFlow.freeScopedLocals();
    this.currentFlow = flow;

    // Compile ifFalse assuming the condition turned out false, if present
    if (ifFalse) {
      let elseStmts = new Array<ExpressionRef>();
      let elseFlow = flow.fork();
      this.currentFlow = elseFlow;
      elseFlow.inheritNonnullIfFalse(condExpr);
      if (ifFalse.kind == NodeKind.Block) {
        this.compileStatements((<BlockStatement>ifFalse).statements, false, elseStmts);
      } else {
        elseStmts.push(this.compileStatement(ifFalse));
      }
      let elseTerminates = elseFlow.isAny(FlowFlags.Terminates | FlowFlags.Breaks);
      if (elseTerminates) {
        elseStmts.push(module.unreachable());
      }
      elseFlow.freeScopedLocals();
      this.currentFlow = flow;
      flow.inheritMutual(thenFlow, elseFlow);
      return module.if(condExpr,
        module.flatten(thenStmts),
        module.flatten(elseStmts)
      );
    } else {
      flow.inheritBranch(thenFlow);
      flow.inheritNonnullIfFalse(condExpr,
        thenFlow.isAny(FlowFlags.Terminates | FlowFlags.Breaks)
          ? null     // thenFlow terminates: just inherit
          : thenFlow // must become nonnull in thenFlow otherwise
      );
      return module.if(condExpr,
        module.flatten(thenStmts)
      );
    }
  }

  private compileReturnStatement(
    statement: ReturnStatement,
    isLastInBody: bool
  ): ExpressionRef {
    var module = this.module;
    var expr: ExpressionRef = 0;
    var flow = this.currentFlow;
    var returnType = flow.returnType;

    var valueExpression = statement.value;
    if (valueExpression) {
      let constraints = Constraints.ConvImplicit;
      if (flow.actualFunction.is(CommonFlags.ModuleExport)) constraints |= Constraints.MustWrap;

      expr = this.compileExpression(valueExpression, returnType, constraints);
      if (!flow.canOverflow(expr, returnType)) flow.set(FlowFlags.ReturnsWrapped);
      if (flow.isNonnull(expr, returnType)) flow.set(FlowFlags.ReturnsNonNull);
      if (flow.actualFunction.is(CommonFlags.Constructor) && valueExpression.kind != NodeKind.This) {
        flow.set(FlowFlags.MayReturnNonThis);
      }
    } else if (returnType != Type.void) {
      this.error(
        DiagnosticCode.Type_0_is_not_assignable_to_type_1,
        statement.range, "void", returnType.toString()
      );
      this.currentType = returnType;
      return module.unreachable();
    }
    flow.freeScopedLocals();

    // Remember that this flow returns
    flow.set(FlowFlags.Returns | FlowFlags.Terminates);

    // Handle inline return
    if (flow.isInline) {
      return !expr
        ? isLastInBody
          ? module.nop()
          : module.br(assert(flow.inlineReturnLabel))
        : isLastInBody
          ? expr
          : this.currentType == Type.void
            ? module.block(null, [ expr, module.br(assert(flow.inlineReturnLabel)) ])
            : module.br(assert(flow.inlineReturnLabel), 0, expr);
    }

    // Otherwise emit a normal return
    return !expr
      ? isLastInBody
        ? module.nop()
        : module.return()
      : isLastInBody
        ? expr
        : this.currentType == Type.void
          ? module.block(null, [ expr, module.return() ])
          : module.return(expr);
  }

  private compileSwitchStatement(
    statement: SwitchStatement
  ): ExpressionRef {
    var module = this.module;

    var cases = statement.cases;
    var numCases = cases.length;
    if (!numCases) {
      return this.compileExpression(statement.condition, Type.void,
        Constraints.ConvImplicit
      );
    }

    // Everything within a switch uses the same break context
    var outerFlow = this.currentFlow;
    var context = outerFlow.pushBreakLabel();

    // introduce a local for evaluating the condition (exactly once)
    var tempLocal = outerFlow.getTempLocal(Type.u32);
    var tempLocalIndex = tempLocal.index;

    // Prepend initializer to inner block. Does not initiate a new branch, yet.
    var breaks = new Array<ExpressionRef>(1 + numCases);
    breaks[0] = module.local_set( // initializer
      tempLocalIndex,
      this.compileExpression(statement.condition, Type.u32,
        Constraints.ConvImplicit
      ),
      false // u32
    );

    // make one br_if per (possibly dynamic) labeled case (binaryen optimizes to br_table where possible)
    var breakIndex = 1;
    var defaultIndex = -1;
    for (let i = 0; i < numCases; ++i) {
      let case_ = cases[i];
      let label = case_.label;
      if (label) {
        breaks[breakIndex++] = module.br(`case${i}|${context}`,
          module.binary(BinaryOp.EqI32,
            module.local_get(tempLocalIndex, TypeRef.I32),
            this.compileExpression(label, Type.u32,
              Constraints.ConvImplicit
            )
          )
        );
      } else {
        defaultIndex = i;
      }
    }

    outerFlow.freeTempLocal(tempLocal);

    // otherwise br to default respectively out of the switch if there is no default case
    breaks[breakIndex] = module.br(defaultIndex >= 0
      ? `case${defaultIndex}|${context}`
      : `break|${context}`
    );

    // nest blocks in order
    var currentBlock = module.block(`case0|${context}`, breaks, TypeRef.None);
    var commonCategorical = FlowFlags.AnyCategorical;
    var commonConditional = 0;
    for (let i = 0; i < numCases; ++i) {
      let case_ = cases[i];
      let statements = case_.statements;
      let numStatements = statements.length;

      // Each switch case initiates a new branch
      let innerFlow = outerFlow.fork();
      this.currentFlow = innerFlow;
      let breakLabel = `break|${context}`;
      innerFlow.breakLabel = breakLabel;

      let isLast = i == numCases - 1;
      let nextLabel = isLast ? breakLabel : `case${i + 1}|${context}`;
      let stmts = new Array<ExpressionRef>(1 + numStatements);
      stmts[0] = currentBlock;
      let count = 1;
      let terminates = false;
      for (let j = 0; j < numStatements; ++j) {
        let stmt = this.compileStatement(statements[j]);
        if (getExpressionId(stmt) != ExpressionId.Nop) {
          stmts[count++] = stmt;
        }
        if (innerFlow.isAny(FlowFlags.Terminates | FlowFlags.Breaks)) {
          if (innerFlow.is(FlowFlags.Terminates)) terminates = true;
          break;
        }
      }
      stmts.length = count;
      if (terminates || isLast || innerFlow.isAny(FlowFlags.Breaks | FlowFlags.ConditionallyBreaks)) {
        commonCategorical &= innerFlow.flags;
      }

      commonConditional |= innerFlow.deriveConditionalFlags();

      // Switch back to the parent flow
      innerFlow.unset(
        FlowFlags.Breaks |
        FlowFlags.ConditionallyBreaks
      );
      innerFlow.freeScopedLocals();
      this.currentFlow = outerFlow;
      currentBlock = module.block(nextLabel, stmts, TypeRef.None); // must be a labeled block
    }
    outerFlow.popBreakLabel();

    // If the switch has a default (guaranteed to handle any value), propagate common flags
    if (defaultIndex >= 0) outerFlow.flags |= commonCategorical & ~FlowFlags.Breaks;
    outerFlow.flags |= commonConditional & ~FlowFlags.ConditionallyBreaks;
    // TODO: what about local states?
    return currentBlock;
  }

  private compileThrowStatement(
    statement: ThrowStatement
  ): ExpressionRef {
    // TODO: requires exception-handling spec.
    var flow = this.currentFlow;

    // Remember that this branch throws
    flow.set(FlowFlags.Throws | FlowFlags.Terminates);

    var stmts = new Array<ExpressionRef>();
    var value = statement.value;
    var message: Expression | null = null;
    if (value.kind == NodeKind.New) {
      let newArgs = (<NewExpression>value).args;
      if (newArgs.length) message = newArgs[0]; // FIXME: naively assumes type string
    }
    stmts.push(
      this.makeAbort(message, statement)
    );
    flow.freeScopedLocals();
    return this.module.flatten(stmts);
  }

  private compileTryStatement(
    statement: TryStatement
  ): ExpressionRef {
    // TODO: can't yet support something like: try { return ... } finally { ... }
    // worthwhile to investigate lowering returns to block results (here)?
    this.error(
      DiagnosticCode.Not_implemented_0,
      statement.range,
      "Exceptions"
    );
    return this.module.unreachable();
  }

  /** Compiles a variable statement. Returns `0` if an initializer is not necessary. */
  private compileVariableStatement(
    statement: VariableStatement
  ): ExpressionRef {
    var module = this.module;
    var declarations = statement.declarations;
    var numDeclarations = declarations.length;
    var flow = this.currentFlow;
    var initializers = new Array<ExpressionRef>();
    var resolver = this.resolver;

    for (let i = 0; i < numDeclarations; ++i) {
      let declaration = declarations[i];
      let name = declaration.name.text;
      let type: Type | null = null;
      let initExpr: ExpressionRef = 0;

      // Resolve type if annotated
      let typeNode = declaration.type;
      let initializerNode = declaration.initializer;
      if (typeNode) {
        type = resolver.resolveType( // reports
          typeNode,
          flow.actualFunction,
          cloneMap(flow.contextualTypeArguments)
        );
        if (!type) continue;
        this.checkTypeSupported(type, typeNode);

        if (initializerNode) {
          let pendingElements = this.pendingElements;
          let dummy = flow.addScopedDummyLocal(name, type, statement); // pending dummy
          pendingElements.add(dummy);
          initExpr = this.compileExpression(initializerNode, type, // reports
            Constraints.ConvImplicit
          );
          pendingElements.delete(dummy);
          flow.freeScopedDummyLocal(name);
        }

      // Otherwise infer type from initializer
      } else if (initializerNode) {
        let pendingElements = this.pendingElements;
        let temp = flow.addScopedDummyLocal(name, Type.auto, statement); // pending dummy
        pendingElements.add(temp);
        initExpr = this.compileExpression(initializerNode, Type.auto); // reports
        pendingElements.delete(temp);
        flow.freeScopedDummyLocal(name);

        if (this.currentType == Type.void) {
          this.error(
            DiagnosticCode.Type_0_is_not_assignable_to_type_1,
            declaration.range, this.currentType.toString(), "<auto>"
          );
          continue;
        }
        type = this.currentType;

      // Error if there's neither a type nor an initializer
      } else {
        this.error(
          DiagnosticCode.Type_expected,
          declaration.name.range.atEnd
        );
        continue;
      }

      // Handle constants, and try to inline if value is static
      let isConst = declaration.is(CommonFlags.Const);
      let isStatic = false;
      if (isConst) {
        if (initExpr) {
          let precomp = module.runExpression(initExpr, ExpressionRunnerFlags.PreserveSideeffects);
          if (precomp) {
            initExpr = precomp; // always use precomputed initExpr
            let local: Local | null = null;
            switch (<u32>getExpressionType(initExpr)) {
              case <u32>TypeRef.I32: {
                local = new Local(name, -1, type, flow.parentFunction);
                local.setConstantIntegerValue(
                  i64_new(
                    getConstValueI32(initExpr),
                    0
                  ),
                  type
                );
                break;
              }
              case <u32>TypeRef.I64: {
                local = new Local(name, -1, type, flow.parentFunction);
                local.setConstantIntegerValue(
                  i64_new(
                    getConstValueI64Low(initExpr),
                    getConstValueI64High(initExpr)
                  ),
                  type
                );
                break;
              }
              case <u32>TypeRef.F32: {
                local = new Local(name, -1, type, flow.parentFunction);
                local.setConstantFloatValue(<f64>getConstValueF32(initExpr), type);
                break;
              }
              case <u32>TypeRef.F64: {
                local = new Local(name, -1, type, flow.parentFunction);
                local.setConstantFloatValue(getConstValueF64(initExpr), type);
                break;
              }
            }
            if (local) {
              // Add as a virtual local that doesn't actually exist in WebAssembly
              let scopedLocals = flow.scopedLocals;
              if (!scopedLocals) flow.scopedLocals = scopedLocals = new Map();
              else if (scopedLocals.has(name)) {
                let existing = assert(scopedLocals.get(name));
                this.errorRelated(
                  DiagnosticCode.Duplicate_identifier_0,
                  declaration.name.range,
                  existing.declaration.name.range,
                  name
                );
                return this.module.unreachable();
              }
              scopedLocals.set(name, local);
              isStatic = true;
            }
          }
        } else {
          this.error(
            DiagnosticCode._const_declarations_must_be_initialized,
            declaration.range
          );
        }
      }

      // Otherwise compile as mutable
      if (!isStatic) {
        let local: Local;
        if (
          declaration.isAny(CommonFlags.Let | CommonFlags.Const) ||
          flow.isInline
        ) { // here: not top-level
          let existingLocal = flow.getScopedLocal(name);
          if (existingLocal) {
            if (!existingLocal.declaration.range.source.isNative) {
              this.errorRelated(
                DiagnosticCode.Duplicate_identifier_0,
                declaration.name.range,
                existingLocal.declaration.name.range,
                name
              );
            } else { // scoped locals are shared temps that don't track declarations
              this.error(
                DiagnosticCode.Duplicate_identifier_0,
                declaration.name.range, name
              );
            }
            local = existingLocal;
          } else {
            local = flow.addScopedLocal(name, type);
          }
          if (isConst) flow.setLocalFlag(local.index, LocalFlags.Constant);
        } else {
          let existing = flow.lookupLocal(name);
          if (existing) {
            this.errorRelated(
              DiagnosticCode.Duplicate_identifier_0,
              declaration.name.range,
              existing.declaration.name.range,
              name
            );
            continue;
          }
          local = flow.parentFunction.addLocal(type, name, declaration);
          if (isConst) flow.setLocalFlag(local.index, LocalFlags.Constant);
        }
        if (initExpr) {
          initializers.push(
            this.makeLocalAssignment(local, initExpr, type, false)
          );
        } else {
          // no need to assign zero
          if (local.type.isShortIntegerValue) {
            flow.setLocalFlag(local.index, LocalFlags.Wrapped);
          }
        }
      }
    }
    this.currentType = Type.void;
    return initializers.length == 0
      ? 0
      : module.flatten(initializers);
  }

  private compileVoidStatement(
    statement: VoidStatement
  ): ExpressionRef {
    return this.compileExpression(statement.expression, Type.void,
      Constraints.ConvExplicit | Constraints.WillDrop
    );
  }

  private compileWhileStatement(
    /** Statement to compile. */
    statement: WhileStatement
  ): ExpressionRef {
    return this.doCompileWhileStatement(statement, null);
  }

  private doCompileWhileStatement(
    /** Statement to compile. */
    statement: WhileStatement,
    /** If recompiling, the flow with differing local flags that triggered it. */
    flowAfter: Flow | null
  ): ExpressionRef {
    var module = this.module;
    var outerFlow = this.currentFlow;

    // (block $break                  └►┐ flow
    //  (loop $continue                 ├◄───────────┐ recompile?
    //   (local.set $tcond (condition)) └─┐ condFlow │
    //                                  ┌─┘          │
    //   (if (local.get $tcond)       ┌◄┤            │ condition?
    //    (body)                      │ └─┐ bodyFlow │
    //                                │ ┌─┘          │
    //                                ├◄┼►╢          │ breaks or terminates?
    //    (br $continue)              │ └────────────┘
    //   )                            └─┐
    //  )                               │
    // )                              ┌─┘

    var label = outerFlow.pushBreakLabel();
    var stmts = new Array<ExpressionRef>();
    var flow = outerFlow.fork(/* resetBreakContext */ true);
    if (flowAfter) flow.unifyLocalFlags(flowAfter);
    var flowBefore = flow.fork();
    this.currentFlow = flow;

    var breakLabel = `while-break|${label}`;
    flow.breakLabel = breakLabel;
    var continueLabel = `while-continue|${label}`;
    flow.continueLabel = continueLabel;

    // Precompute the condition
    var condFlow = flow.fork();
    this.currentFlow = condFlow;
    var condExpr = this.makeIsTrueish(
      this.compileExpression(statement.condition, Type.bool),
      this.currentType,
      statement.condition
    );
    var condKind = this.evaluateCondition(condExpr);

    // Shortcut if condition is always false (body never runs)
    if (condKind == ConditionKind.False) {
      stmts.push(
        module.drop(condExpr)
      );
      assert(!flow.hasScopedLocals);
      outerFlow.popBreakLabel();
      this.currentFlow = outerFlow;
      return module.flatten(stmts);
    }

    // From here on condition is either always true or unknown

    // Store condition result in a temp
    var tcond = flow.getTempLocal(Type.bool);
    stmts.push(
      module.local_set(tcond.index, condExpr, false) // bool
    );
    condFlow.freeScopedLocals();

    flow.inherit(condFlow); // always executes
    this.currentFlow = flow;

    // Compile the body assuming the condition turned out true
    var bodyFlow = flow.fork();
    bodyFlow.inheritNonnullIfTrue(condExpr);
    this.currentFlow = bodyFlow;
    var bodyStmts = new Array<ExpressionRef>();
    var body = statement.body;
    if (body.kind == NodeKind.Block) {
      this.compileStatements((<BlockStatement>body).statements, false, bodyStmts);
    } else {
      bodyStmts.push(this.compileStatement(body));
    }

    // Simplify if body always terminates
    if (bodyFlow.is(FlowFlags.Terminates)) {
      bodyStmts.push(
        module.unreachable()
      );
      if (condKind == ConditionKind.True) flow.inherit(bodyFlow);
      else flow.inheritBranch(bodyFlow);

    // Terminate if condition is always true and body never breaks
    } else if (condKind == ConditionKind.True && !bodyFlow.isAny(FlowFlags.Breaks | FlowFlags.ConditionallyBreaks)) {
      bodyStmts.push(
        module.br(continueLabel)
      );
      flow.set(FlowFlags.Terminates);

    } else {
      let breaks = bodyFlow.is(FlowFlags.Breaks);
      if (breaks) {
        bodyStmts.push(
          module.unreachable()
        );
      } else {
        bodyStmts.push(
          module.br(continueLabel)
        );
      }
      if (condKind == ConditionKind.True) flow.inherit(bodyFlow);
      else flow.inheritBranch(bodyFlow);

      // Detect if local flags are incompatible before and after looping, and
      // if so recompile by unifying local flags between iterations. Note that
      // this may be necessary multiple times where locals depend on each other.
      // Here: Only relevant if flow does not always break.
      if (!breaks && Flow.hasIncompatibleLocalStates(flowBefore, flow)) {
        flow.freeTempLocal(tcond);
        outerFlow.popBreakLabel();
        this.currentFlow = outerFlow;
        return this.doCompileWhileStatement(statement, flow);
      }
    }
    stmts.push(
      module.if(module.local_get(tcond.index, TypeRef.I32),
        module.flatten(bodyStmts)
      )
    );
    flow.freeTempLocal(tcond);
    this.currentFlow = flow;

    // Finalize
    assert(!flow.hasScopedLocals);
    outerFlow.inherit(flow);
    outerFlow.popBreakLabel();
    this.currentFlow = outerFlow;
    var expr = module.block(breakLabel, [
      module.loop(continueLabel,
        module.flatten(stmts)
      )
    ]);
    if (condKind == ConditionKind.True && outerFlow.is(FlowFlags.Terminates)) {
      expr = module.block(null, [ expr, module.unreachable() ]);
    }
    return expr;
  }

  // === Expressions ==============================================================================

  /** Compiles the value of an inlined constant element. */
  compileInlineConstant(
    element: VariableLikeElement,
    contextualType: Type,
    constraints: Constraints
  ): ExpressionRef {
    assert(element.is(CommonFlags.Inlined | CommonFlags.Resolved));
    var type = element.type;
    this.currentType = type;
    switch (type.kind) {
      case TypeKind.Bool: {
        return this.module.i32(
          element.constantValueKind == ConstantValueKind.Integer
            // @ts-ignore
            ? <i32>i64_ne(element.constantIntegerValue, i64_zero)
            : 0
        );
      }
      case TypeKind.I8:
      case TypeKind.I16: {
        let shift = type.computeSmallIntegerShift(Type.i32);
        return this.module.i32(
          element.constantValueKind == ConstantValueKind.Integer
            ? i64_low(element.constantIntegerValue) << shift >> shift
            : 0
        ); // recognized by canOverflow
      }
      case TypeKind.U8:
      case TypeKind.U16: {
        let mask = element.type.computeSmallIntegerMask(Type.i32);
        return this.module.i32(
          element.constantValueKind == ConstantValueKind.Integer
            ? i64_low(element.constantIntegerValue) & mask
            : 0
        ); // recognized by canOverflow
      }
      case TypeKind.I32:
      case TypeKind.U32: {
        return this.module.i32(
          element.constantValueKind == ConstantValueKind.Integer
            ? i64_low(element.constantIntegerValue)
            : 0
        );
      }
      case TypeKind.Isize:
      case TypeKind.Usize: {
        if (!element.program.options.isWasm64) {
          return this.module.i32(
            element.constantValueKind == ConstantValueKind.Integer
              ? i64_low(element.constantIntegerValue)
              : 0
          );
        }
        // fall-through
      }
      case TypeKind.I64:
      case TypeKind.U64: {
        return element.constantValueKind == ConstantValueKind.Integer
          ? this.module.i64(
              i64_low(element.constantIntegerValue),
              i64_high(element.constantIntegerValue)
            )
          : this.module.i64(0);
      }
      case TypeKind.F64: {
        // monkey-patch for converting built-in floats to f32 implicitly
        if (!(element.hasDecorator(DecoratorFlags.Builtin) && contextualType == Type.f32)) {
          return this.module.f64(element.constantFloatValue);
        }
        // otherwise fall-through: basically precomputes f32.demote/f64 of NaN / Infinity
        this.currentType = Type.f32;
      }
      case TypeKind.F32: {
        return this.module.f32(<f32>element.constantFloatValue);
      }
      default: {
        assert(false);
        return this.module.unreachable();
      }
    }
  }

  compileExpression(
    expression: Expression,
    contextualType: Type,
    constraints: Constraints = Constraints.None
  ): ExpressionRef {
    while (expression.kind == NodeKind.Parenthesized) { // skip
      expression = (<ParenthesizedExpression>expression).expression;
    }
    this.currentType = contextualType;
    if (contextualType == Type.void) constraints |= Constraints.WillDrop;
    var expr: ExpressionRef;
    switch (expression.kind) {
      case NodeKind.Assertion: {
        expr = this.compileAssertionExpression(<AssertionExpression>expression, contextualType, constraints);
        break;
      }
      case NodeKind.Binary: {
        expr = this.compileBinaryExpression(<BinaryExpression>expression, contextualType, constraints);
        break;
      }
      case NodeKind.Call: {
        expr = this.compileCallExpression(<CallExpression>expression, contextualType, constraints);
        break;
      }
      case NodeKind.Comma: {
        expr = this.compileCommaExpression(<CommaExpression>expression, contextualType, constraints);
        break;
      }
      case NodeKind.ElementAccess: {
        expr = this.compileElementAccessExpression(<ElementAccessExpression>expression, contextualType, constraints);
        break;
      }
      case NodeKind.Function: {
        expr = this.compileFunctionExpression(<FunctionExpression>expression, contextualType, constraints);
        break;
      }
      case NodeKind.Identifier:
      case NodeKind.False:
      case NodeKind.Null:
      case NodeKind.This:
      case NodeKind.Super:
      case NodeKind.True: {
        expr = this.compileIdentifierExpression(<IdentifierExpression>expression, contextualType, constraints);
        break;
      }
      case NodeKind.InstanceOf: {
        expr = this.compileInstanceOfExpression(<InstanceOfExpression>expression, contextualType, constraints);
        break;
      }
      case NodeKind.Literal: {
        expr = this.compileLiteralExpression(<LiteralExpression>expression, contextualType, constraints);
        break;
      }
      case NodeKind.New: {
        expr = this.compileNewExpression(<NewExpression>expression, contextualType, constraints);
        break;
      }
      case NodeKind.PropertyAccess: {
        expr = this.compilePropertyAccessExpression(<PropertyAccessExpression>expression, contextualType, constraints);
        break;
      }
      case NodeKind.Ternary: {
        expr = this.compileTernaryExpression(<TernaryExpression>expression, contextualType, constraints);
        break;
      }
      case NodeKind.UnaryPostfix: {
        expr = this.compileUnaryPostfixExpression(<UnaryPostfixExpression>expression, contextualType, constraints);
        break;
      }
      case NodeKind.UnaryPrefix: {
        expr = this.compileUnaryPrefixExpression(<UnaryPrefixExpression>expression, contextualType, constraints);
        break;
      }
      case NodeKind.Compiled: {
        let compiled = <CompiledExpression>expression;
        expr = compiled.expr;
        this.currentType = compiled.type;
        break;
      }
      case NodeKind.Class: {
        // TODO: compile as class expression
        this.error(
          DiagnosticCode.Not_implemented_0,
          expression.range,
          "Block-scoped class declarations or expressions"
        );
        expr = this.module.unreachable();
        break;
      }
      default: {
        assert(false);
        expr = this.module.unreachable();
      }
    }
    // ensure conversion and wrapping in case the respective function doesn't on its own
    var currentType = this.currentType;
    var wrap = (constraints & Constraints.MustWrap) != 0;
    if (currentType != contextualType.nonNullableType) { // allow assigning non-nullable to nullable
      if (constraints & Constraints.ConvExplicit) {
        expr = this.convertExpression(expr, currentType, contextualType, true, expression);
        this.currentType = currentType = contextualType;
      } else if (constraints & Constraints.ConvImplicit) {
        expr = this.convertExpression(expr, currentType, contextualType, false, expression);
        this.currentType = currentType = contextualType;
      }
    }
    if (wrap) expr = this.ensureSmallIntegerWrap(expr, currentType);
    // debug location is added here so the caller doesn't have to. means: compilation of an expression
    // must go through this function, with the respective per-kind functions not being used directly.
    if (this.options.sourceMap) this.addDebugLocation(expr, expression.range);
    return expr;
  }

  /** Converts an expression's result from one type to another. */
  convertExpression(
    expr: ExpressionRef,
    /** Original type. */
    fromType: Type,
    /** New type. */
    toType: Type,
    /** Whether the conversion is explicit. */
    explicit: bool,
    /** Report node. */
    reportNode: Node
  ): ExpressionRef {
    var module = this.module;

    if (fromType.kind == TypeKind.Void) {
      if (toType.kind == TypeKind.Void) {
        // void to void: Can happen as a result of a foregoing error. Since we
        // have an `expr` here that is already supposed to be void, return it.
        return expr;
      }
      // void to any
      this.error(
        DiagnosticCode.Type_0_is_not_assignable_to_type_1,
        reportNode.range, fromType.toString(), toType.toString()
      );
      return module.unreachable();
    }

    // any to void
    if (toType.kind == TypeKind.Void) return module.drop(expr);

    // reference involved
    if (fromType.isReference || toType.isReference) {
      if (this.currentFlow.isNonnull(expr, fromType)) {
        fromType = fromType.nonNullableType;
      } else if (explicit && fromType.isNullableReference && !toType.isNullableReference) {
        // explicit conversion from nullable to non-nullable requires a runtime
        // check here because nonnull state above already didn't know better
        if (!this.options.noAssert) {
          expr = this.makeRuntimeNonNullCheck(expr, fromType, reportNode);
        }
        fromType = fromType.nonNullableType;
      }
      if (fromType.isAssignableTo(toType)) { // upcast or same
        assert(toType.isExternalReference || fromType.kind == toType.kind);
        this.currentType = toType;
        return expr;
      }
      if (explicit && toType.nonNullableType.isAssignableTo(fromType)) { // downcast
        // <Cat | null>(<Animal>maybeCat)
        if (toType.isExternalReference) {
          this.error(
            DiagnosticCode.Not_implemented_0,
            reportNode.range,
            "ref.cast"
          );
          this.currentType = toType;
          return module.unreachable();
        }
        assert(fromType.kind == toType.kind);
        if (!this.options.noAssert) {
          expr = this.makeRuntimeDowncastCheck(expr, fromType, toType, reportNode);
        }
        this.currentType = toType;
        return expr;
      }
      this.error(
        DiagnosticCode.Type_0_is_not_assignable_to_type_1,
        reportNode.range, fromType.toString(), toType.toString()
      );
      this.currentType = toType;
      return module.unreachable();
    }

    // not dealing with references from here on
    assert(!fromType.isReference && !toType.isReference);

    // Early return if we have same types
    if (toType.kind == fromType.kind) {
      this.currentType = toType;
      return expr;
    }

    // v128 to any / any to v128
    // except v128 to bool
    //
    // NOTE:In case we would have more conversions to and from v128 type it's better
    // to make these checks more individual and integrate in below flow.
    if (
      !toType.isBooleanValue &&
      (toType.isVectorValue || fromType.isVectorValue)
    ) {
      this.error(
        DiagnosticCode.Type_0_is_not_assignable_to_type_1,
        reportNode.range, fromType.toString(), toType.toString()
      );
      return module.unreachable();
    }

    if (!fromType.isAssignableTo(toType)) {
      if (!explicit) {
        this.error(
          DiagnosticCode.Conversion_from_type_0_to_1_requires_an_explicit_cast,
          reportNode.range, fromType.toString(), toType.toString()
        ); // recoverable
      }
    }

    if (fromType.isFloatValue) {

      // float to float
      if (toType.isFloatValue) {
        if (fromType.kind == TypeKind.F32) {

          // f32 to f64
          if (toType.kind == TypeKind.F64) {
            expr = module.unary(UnaryOp.PromoteF32ToF64, expr);
          }

          // otherwise f32 to f32

        // f64 to f32
        } else if (toType.kind == TypeKind.F32) {
          expr = module.unary(UnaryOp.DemoteF64ToF32, expr);
        }

        // otherwise f64 to f64

      // float to int
      } else if (toType.isIntegerValue) {

        // f32 to int
        if (fromType.kind == TypeKind.F32) {
          if (toType.isBooleanValue) {
            expr = this.makeIsTrueish(expr, Type.f32, reportNode);
          } else if (toType.isSignedIntegerValue) {
            let saturating = this.options.hasFeature(Feature.NontrappingF2I);
            if (toType.isLongIntegerValue) {
              expr = module.unary(saturating ? UnaryOp.TruncSatF32ToI64 : UnaryOp.TruncF32ToI64, expr);
            } else {
              expr = module.unary(saturating ? UnaryOp.TruncSatF32ToI32 : UnaryOp.TruncF32ToI32, expr);
            }
          } else {
            let saturating = this.options.hasFeature(Feature.NontrappingF2I);
            if (toType.isLongIntegerValue) {
              expr = module.unary(saturating ? UnaryOp.TruncSatF32ToU64 : UnaryOp.TruncF32ToU64, expr);
            } else {
              expr = module.unary(saturating ? UnaryOp.TruncSatF32ToU32 : UnaryOp.TruncF32ToU32, expr);
            }
          }

        // f64 to int
        } else {
          if (toType.isBooleanValue) {
            expr = this.makeIsTrueish(expr, Type.f64, reportNode);
          } else if (toType.isSignedIntegerValue) {
            let saturating = this.options.hasFeature(Feature.NontrappingF2I);
            if (toType.isLongIntegerValue) {
              expr = module.unary(saturating ? UnaryOp.TruncSatF64ToI64 : UnaryOp.TruncF64ToI64, expr);
            } else {
              expr = module.unary(saturating ? UnaryOp.TruncSatF64ToI32 : UnaryOp.TruncF64ToI32, expr);
            }
          } else {
            let saturating = this.options.hasFeature(Feature.NontrappingF2I);
            if (toType.isLongIntegerValue) {
              expr = module.unary(saturating ? UnaryOp.TruncSatF64ToU64 : UnaryOp.TruncF64ToU64, expr);
            } else {
              expr = module.unary(saturating ? UnaryOp.TruncSatF64ToU32 : UnaryOp.TruncF64ToU32, expr);
            }
          }
        }

      // float to void
      } else {
        assert(toType.flags == TypeFlags.None, "void type expected");
        expr = module.drop(expr);
      }

    // int to float
    } else if (fromType.isIntegerValue && toType.isFloatValue) {

      // int to f32
      if (toType.kind == TypeKind.F32) {
        if (fromType.isLongIntegerValue) {
          expr = module.unary(
            fromType.isSignedIntegerValue
              ? UnaryOp.ConvertI64ToF32
              : UnaryOp.ConvertU64ToF32,
            expr
          );
        } else {
          expr = module.unary(
            fromType.isSignedIntegerValue
              ? UnaryOp.ConvertI32ToF32
              : UnaryOp.ConvertU32ToF32,
            expr
          );
        }

      // int to f64
      } else {
        if (fromType.isLongIntegerValue) {
          expr = module.unary(
            fromType.isSignedIntegerValue
              ? UnaryOp.ConvertI64ToF64
              : UnaryOp.ConvertU64ToF64,
            expr
          );
        } else {
          expr = module.unary(
            fromType.isSignedIntegerValue
              ? UnaryOp.ConvertI32ToF64
              : UnaryOp.ConvertU32ToF64,
            expr
          );
        }
      }

    // v128 to bool
    } else if (fromType == Type.v128 && toType.isBooleanValue) {
      expr = this.makeIsTrueish(expr, Type.v128, reportNode);

    // int to int
    } else {
      // i64 to ...
      if (fromType.isLongIntegerValue) {

        // i64 to i32 or smaller
        if (toType.isBooleanValue) {
          expr = module.binary(BinaryOp.NeI64, expr, module.i64(0));
        } else if (!toType.isLongIntegerValue) {
          expr = module.unary(UnaryOp.WrapI64ToI32, expr); // discards upper bits
        }

      // i32 or smaller to i64
      } else if (toType.isLongIntegerValue) {
        expr = module.unary(
          fromType.isSignedIntegerValue ? UnaryOp.ExtendI32ToI64 : UnaryOp.ExtendU32ToU64,
          this.ensureSmallIntegerWrap(expr, fromType) // must clear garbage bits
        );

      // i32 to i32
      } else {
        // small i32 to ...
        if (fromType.isShortIntegerValue) {
          // small i32 to larger i32
          if (fromType.size < toType.size) {
            expr = this.ensureSmallIntegerWrap(expr, fromType); // must clear garbage bits
          }
        // same size
        } else {
          if (!explicit && !this.options.isWasm64 && fromType.isVaryingIntegerValue && !toType.isVaryingIntegerValue) {
            this.warning(
              DiagnosticCode.Conversion_from_type_0_to_1_will_require_an_explicit_cast_when_switching_between_32_64_bit,
              reportNode.range, fromType.toString(), toType.toString()
            );
          }
        }
      }
    }

    this.currentType = toType;
    return expr;
  }

  private compileAssertionExpression(
    expression: AssertionExpression,
    contextualType: Type,
    constraints: Constraints
  ): ExpressionRef {
    var inheritedConstraints = constraints & ~(Constraints.ConvImplicit | Constraints.ConvExplicit);
    switch (expression.assertionKind) {
      case AssertionKind.Prefix:
      case AssertionKind.As: {
        let flow = this.currentFlow;
        let toType = this.resolver.resolveType( // reports
          assert(expression.toType),
          flow.actualFunction,
          cloneMap(flow.contextualTypeArguments)
        );
        if (!toType) return this.module.unreachable();
        return this.compileExpression(expression.expression, toType, inheritedConstraints | Constraints.ConvExplicit);
      }
      case AssertionKind.NonNull: {
        assert(!expression.toType);
        let expr = this.compileExpression(expression.expression, contextualType.exceptVoid, inheritedConstraints);
        let type = this.currentType;
        if (this.currentFlow.isNonnull(expr, type)) {
          this.info(
            DiagnosticCode.Expression_is_never_null,
            expression.expression.range
          );
        } else if (!this.options.noAssert) {
          expr = this.makeRuntimeNonNullCheck(expr, type, expression);
        }
        this.currentType = type.nonNullableType;
        return expr;
      }
      case AssertionKind.Const: {
        // TODO: decide on the layout of ReadonlyArray first
        // let operand = expression.expression;
        // if (operand.kind == NodeKind.Literal && (<LiteralExpression>operand).literalKind == LiteralKind.Array) {
        //   let element = this.resolver.lookupExpression(expression /* ! */, this.currentFlow, contextualType);
        //   if (!element) return this.module.unreachable();
        //   if (element.kind == ElementKind.Class) {
        //     let arrayInstance = <Class>element;
        //     if (arrayInstance.extends(this.program.readonlyArrayPrototype)) {
        //       return this.compileStaticArrayLiteral(<ArrayLiteralExpression>operand, arrayInstance.type, constraints);
        //     }
        //   }
        // }
        this.error(
          DiagnosticCode.Not_implemented_0,
          expression.range,
          "Const assertion"
        );
        return this.module.unreachable();
      }
      default: assert(false);
    }
    return this.module.unreachable();
  }

  private f32ModInstance: Function | null = null;
  private f64ModInstance: Function | null = null;
  private f32PowInstance: Function | null = null;
  private f64PowInstance: Function | null = null;
  private i32PowInstance: Function | null = null;
  private i64PowInstance: Function | null = null;

  private compileBinaryExpression(
    expression: BinaryExpression,
    contextualType: Type,
    constraints: Constraints
  ): ExpressionRef {
    var module = this.module;
    var left = expression.left;
    var right = expression.right;

    var leftExpr: ExpressionRef;
    var leftType: Type;
    var rightExpr: ExpressionRef;
    var rightType: Type;
    var commonType: Type | null;

    var expr: ExpressionRef;
    var compound = false;

    var operator = expression.operator;
    switch (operator) {
      case Token.LessThan: {
        leftExpr = this.compileExpression(left, contextualType);
        leftType = this.currentType;

        // check operator overload
        let classReference = leftType.getClassOrWrapper(this.program);
        if (classReference) {
          let overload = classReference.lookupOverload(OperatorKind.Lt);
          if (overload) {
            expr = this.compileBinaryOverload(overload, left, leftExpr, leftType, right, expression);
            break;
          }
        }

        rightExpr = this.compileExpression(right, leftType);
        rightType = this.currentType;
        commonType = Type.commonDenominator(leftType, rightType, true);
        if (!commonType || !commonType.isNumericValue) {
          this.error(
            DiagnosticCode.Operator_0_cannot_be_applied_to_types_1_and_2,
            expression.range, "<", leftType.toString(), rightType.toString()
          );
          this.currentType = contextualType;
          return module.unreachable();
        }

        leftExpr = this.convertExpression(leftExpr, leftType, commonType, false, left);
        leftType = commonType;
        rightExpr = this.convertExpression(rightExpr, rightType, commonType, false, right);
        rightType = commonType;

        expr = this.makeLt(leftExpr, rightExpr, commonType);
        this.currentType = Type.bool;
        break;
      }
      case Token.GreaterThan: {
        leftExpr = this.compileExpression(left, contextualType);
        leftType = this.currentType;

        // check operator overload
        let classReference = leftType.getClassOrWrapper(this.program);
        if (classReference) {
          let overload = classReference.lookupOverload(OperatorKind.Gt);
          if (overload) {
            expr = this.compileBinaryOverload(overload, left, leftExpr, leftType, right, expression);
            break;
          }
        }

        rightExpr = this.compileExpression(right, leftType);
        rightType = this.currentType;
        commonType = Type.commonDenominator(leftType, rightType, true);
        if (!commonType || !commonType.isNumericValue) {
          this.error(
            DiagnosticCode.Operator_0_cannot_be_applied_to_types_1_and_2,
            expression.range, ">", leftType.toString(), rightType.toString()
          );
          this.currentType = contextualType;
          return module.unreachable();
        }

        leftExpr = this.convertExpression(leftExpr, leftType, commonType, false, left);
        leftType = commonType;
        rightExpr = this.convertExpression(rightExpr, rightType, commonType, false, right);
        rightType = commonType;

        expr = this.makeGt(leftExpr, rightExpr, commonType);
        this.currentType = Type.bool;
        break;
      }
      case Token.LessThanEquals: {
        leftExpr = this.compileExpression(left, contextualType);
        leftType = this.currentType;

        // check operator overload
        let classReference = leftType.getClassOrWrapper(this.program);
        if (classReference) {
          let overload = classReference.lookupOverload(OperatorKind.Le);
          if (overload) {
            expr = this.compileBinaryOverload(overload, left, leftExpr, leftType, right, expression);
            break;
          }
        }

        rightExpr = this.compileExpression(right, leftType);
        rightType = this.currentType;
        commonType = Type.commonDenominator(leftType, rightType, true);
        if (!commonType || !commonType.isNumericValue) {
          this.error(
            DiagnosticCode.Operator_0_cannot_be_applied_to_types_1_and_2,
            expression.range, "<=", leftType.toString(), rightType.toString()
          );
          this.currentType = contextualType;
          return module.unreachable();
        }

        leftExpr = this.convertExpression(leftExpr, leftType, commonType, false, left);
        leftType = commonType;
        rightExpr = this.convertExpression(rightExpr, rightType, commonType, false, right);
        rightType = commonType;

        expr = this.makeLe(leftExpr, rightExpr, commonType);
        this.currentType = Type.bool;
        break;
      }
      case Token.GreaterThanEquals: {
        leftExpr = this.compileExpression(left, contextualType);
        leftType = this.currentType;

        // check operator overload
        let classReference = leftType.getClassOrWrapper(this.program);
        if (classReference) {
          let overload = classReference.lookupOverload(OperatorKind.Ge);
          if (overload) {
            expr = this.compileBinaryOverload(overload, left, leftExpr, leftType, right, expression);
            break;
          }
        }

        rightExpr = this.compileExpression(right, leftType);
        rightType = this.currentType;
        commonType = Type.commonDenominator(leftType, rightType, true);
        if (!commonType || !commonType.isNumericValue) {
          this.error(
            DiagnosticCode.Operator_0_cannot_be_applied_to_types_1_and_2,
            expression.range, ">=", leftType.toString(), rightType.toString()
          );
          this.currentType = contextualType;
          return module.unreachable();
        }

        leftExpr = this.convertExpression(leftExpr, leftType, commonType, false, left);
        leftType = commonType;
        rightExpr = this.convertExpression(rightExpr, rightType, commonType, false, right);
        rightType = commonType;

        expr = this.makeGe(leftExpr, rightExpr, commonType);
        this.currentType = Type.bool;
        break;
      }

      case Token.EqualsEqualsEquals:
      case Token.EqualsEquals: {
        leftExpr = this.compileExpression(left, contextualType);
        leftType = this.currentType;

        // check operator overload
        let classReference = leftType.getClassOrWrapper(this.program);
        if (classReference) {
          let overload = classReference.lookupOverload(OperatorKind.Eq);
          if (overload) {
            expr = this.compileBinaryOverload(overload, left, leftExpr, leftType, right, expression);
            break;
          }
        }

        rightExpr = this.compileExpression(right, leftType);
        rightType = this.currentType;
        commonType = Type.commonDenominator(leftType, rightType, false);
        if (!commonType) {
          this.error(
            DiagnosticCode.Operator_0_cannot_be_applied_to_types_1_and_2,
            expression.range, operatorTokenToString(expression.operator), leftType.toString(), rightType.toString()
          );
          this.currentType = contextualType;
          return module.unreachable();
        }
        if (commonType.isFloatValue) {
          if (
            isConstExpressionNaN(module, rightExpr) ||
            isConstExpressionNaN(module, leftExpr)
          ) {
            this.warning(
              DiagnosticCode._NaN_does_not_compare_equal_to_any_other_value_including_itself_Use_isNaN_x_instead,
              expression.range
            );
          }
          if (isConstNegZero(rightExpr) || isConstNegZero(leftExpr)) {
            this.warning(
              DiagnosticCode.Comparison_with_0_0_is_sign_insensitive_Use_Object_is_x_0_0_if_the_sign_matters,
              expression.range
            );
          }
        }
        leftExpr = this.convertExpression(leftExpr, leftType, commonType, false, left);
        leftType = commonType;
        rightExpr = this.convertExpression(rightExpr, rightType, commonType, false, right);
        rightType = commonType;

        expr = this.makeEq(leftExpr, rightExpr, commonType, expression);
        this.currentType = Type.bool;
        break;
      }
      case Token.ExclamationEqualsEquals:
      case Token.ExclamationEquals: {
        leftExpr = this.compileExpression(left, contextualType);
        leftType = this.currentType;

        // check operator overload
        let classReference = leftType.getClass();
        if (classReference) {
          let overload = classReference.lookupOverload(OperatorKind.Ne);
          if (overload) {
            expr = this.compileBinaryOverload(overload, left, leftExpr, leftType, right, expression);
            break;
          }
        }

        rightExpr = this.compileExpression(right, leftType);
        rightType = this.currentType;
        commonType = Type.commonDenominator(leftType, rightType, false);
        if (!commonType) {
          this.error(
            DiagnosticCode.Operator_0_cannot_be_applied_to_types_1_and_2,
            expression.range, operatorTokenToString(expression.operator), leftType.toString(), rightType.toString()
          );
          this.currentType = contextualType;
          return module.unreachable();
        }
        if (commonType.isFloatValue) {
          if (
            isConstExpressionNaN(module, rightExpr) ||
            isConstExpressionNaN(module, leftExpr)
          ) {
            this.warning(
              DiagnosticCode._NaN_does_not_compare_equal_to_any_other_value_including_itself_Use_isNaN_x_instead,
              expression.range
            );
          }
          if (isConstNegZero(rightExpr) || isConstNegZero(leftExpr)) {
            this.warning(
              DiagnosticCode.Comparison_with_0_0_is_sign_insensitive_Use_Object_is_x_0_0_if_the_sign_matters,
              expression.range
            );
          }
        }
        leftExpr = this.convertExpression(leftExpr, leftType, commonType, false, left);
        leftType = commonType;
        rightExpr = this.convertExpression(rightExpr, rightType, commonType, false, right);
        rightType = commonType;

        expr = this.makeNe(leftExpr, rightExpr, commonType, expression);
        this.currentType = Type.bool;
        break;
      }
      case Token.Equals: {
        return this.compileAssignment(left, right, contextualType);
      }
      case Token.PlusEquals: compound = true;
      case Token.Plus: {
        leftExpr = this.compileExpression(left, contextualType);
        leftType = this.currentType;

        // check operator overload
        let classReference = leftType.getClassOrWrapper(this.program);
        if (classReference) {
          let overload = classReference.lookupOverload(OperatorKind.Add);
          if (overload) {
            expr = this.compileBinaryOverload(overload, left, leftExpr, leftType, right, expression);
            break;
          }
        }
        if (compound) {
          if (!leftType.isNumericValue) {
            this.error(
              DiagnosticCode.The_0_operator_cannot_be_applied_to_type_1,
              expression.range, "+", leftType.toString()
            );
            return module.unreachable();
          }
          rightExpr = this.compileExpression(right, leftType, Constraints.ConvImplicit);
          rightType = commonType = this.currentType;
        } else {
          rightExpr = this.compileExpression(right, leftType);
          rightType = this.currentType;
          commonType = Type.commonDenominator(leftType, rightType, false);
          if (!commonType || !commonType.isNumericValue) {
            this.error(
              DiagnosticCode.Operator_0_cannot_be_applied_to_types_1_and_2,
              expression.range, "+", leftType.toString(), rightType.toString()
            );
            this.currentType = contextualType;
            return module.unreachable();
          }
          leftExpr = this.convertExpression(leftExpr, leftType, commonType, false, left);
          leftType = commonType;
          rightExpr = this.convertExpression(rightExpr, rightType, commonType, false, right);
          rightType = commonType;
        }
        expr = this.makeAdd(leftExpr, rightExpr, commonType);
        break;
      }
      case Token.MinusEquals: compound = true;
      case Token.Minus: {
        leftExpr = this.compileExpression(left, contextualType);
        leftType = this.currentType;

        // check operator overload
        let classReference = leftType.getClassOrWrapper(this.program);
        if (classReference) {
          let overload = classReference.lookupOverload(OperatorKind.Sub);
          if (overload) {
            expr = this.compileBinaryOverload(overload, left, leftExpr, leftType, right, expression);
            break;
          }
        }

        if (compound) {
          if (!leftType.isNumericValue) {
            this.error(
              DiagnosticCode.The_0_operator_cannot_be_applied_to_type_1,
              expression.range, "-", leftType.toString()
            );
            return module.unreachable();
          }
          rightExpr = this.compileExpression(right, leftType, Constraints.ConvImplicit);
          rightType = commonType = this.currentType;
        } else {
          rightExpr = this.compileExpression(right, leftType);
          rightType = this.currentType;
          commonType = Type.commonDenominator(leftType, rightType, false);
          if (!commonType || !leftType.isNumericValue) {
            this.error(
              DiagnosticCode.Operator_0_cannot_be_applied_to_types_1_and_2,
              expression.range, "-", leftType.toString(), rightType.toString()
            );
            this.currentType = contextualType;
            return module.unreachable();
          }
          leftExpr = this.convertExpression(leftExpr, leftType, commonType, false, left);
          leftType = commonType;
          rightExpr = this.convertExpression(rightExpr, rightType, commonType, false, right);
          rightType = commonType;
        }
        expr = this.makeSub(leftExpr, rightExpr, commonType);
        break;
      }
      case Token.AsteriskEquals: compound = true;
      case Token.Asterisk: {
        leftExpr = this.compileExpression(left, contextualType);
        leftType = this.currentType;

        // check operator overload
        let classReference = leftType.getClassOrWrapper(this.program);
        if (classReference) {
          let overload = classReference.lookupOverload(OperatorKind.Mul);
          if (overload) {
            expr = this.compileBinaryOverload(overload, left, leftExpr, leftType, right, expression);
            break;
          }
        }

        if (compound) {
          if (!leftType.isNumericValue) {
            this.error(
              DiagnosticCode.The_0_operator_cannot_be_applied_to_type_1,
              expression.range, "*", leftType.toString()
            );
            return module.unreachable();
          }
          rightExpr = this.compileExpression(right, leftType, Constraints.ConvImplicit);
          rightType = commonType = this.currentType;
        } else {
          rightExpr = this.compileExpression(right, leftType);
          rightType = this.currentType;
          commonType = Type.commonDenominator(leftType, rightType, false);
          if (!commonType || !commonType.isNumericValue) {
            this.error(
              DiagnosticCode.Operator_0_cannot_be_applied_to_types_1_and_2,
              expression.range, "*", leftType.toString(), rightType.toString()
            );
            this.currentType = contextualType;
            return module.unreachable();
          }
          leftExpr = this.convertExpression(leftExpr, leftType, commonType, false, left);
          leftType = commonType;
          rightExpr = this.convertExpression(rightExpr, rightType, commonType, false, right);
          rightType = commonType;
        }
        expr = this.makeMul(leftExpr, rightExpr, commonType);
        break;
      }
      case Token.AsteriskAsteriskEquals: compound = true;
      case Token.AsteriskAsterisk: {
        leftExpr = this.compileExpression(left, contextualType);
        leftType = this.currentType;

        // check operator overload
        let classReference = leftType.getClassOrWrapper(this.program);
        if (classReference) {
          let overload = classReference.lookupOverload(OperatorKind.Pow);
          if (overload) {
            expr = this.compileBinaryOverload(overload, left, leftExpr, leftType, right, expression);
            break;
          }
        }

        if (compound) {
          if (!leftType.isNumericValue) {
            this.error(
              DiagnosticCode.The_0_operator_cannot_be_applied_to_type_1,
              expression.range, "**", leftType.toString()
            );
            return module.unreachable();
          }
          rightExpr = this.compileExpression(right, leftType, Constraints.ConvImplicit);
          rightType = commonType = this.currentType;
        } else {
          rightExpr = this.compileExpression(right, leftType);
          rightType = this.currentType;
          commonType = Type.commonDenominator(leftType, rightType, false);
          if (!commonType || !commonType.isNumericValue) {
            this.error(
              DiagnosticCode.Operator_0_cannot_be_applied_to_types_1_and_2,
              expression.range, "**", leftType.toString(), rightType.toString()
            );
            this.currentType = contextualType;
            return module.unreachable();
          }
          leftExpr = this.convertExpression(leftExpr, leftType, commonType, false, left);
          leftType = commonType;
          rightExpr = this.convertExpression(rightExpr, rightType, commonType, false, right);
          rightType = commonType;
        }
        expr = this.makePow(leftExpr, rightExpr, commonType, expression);
        break;
      }
      case Token.SlashEquals: compound = true;
      case Token.Slash: {
        leftExpr = this.compileExpression(left, contextualType);
        leftType = this.currentType;

        // check operator overload
        let classReference = leftType.getClassOrWrapper(this.program);
        if (classReference) {
          let overload = classReference.lookupOverload(OperatorKind.Div);
          if (overload) {
            expr = this.compileBinaryOverload(overload, left, leftExpr, leftType, right, expression);
            break;
          }
        }

        if (compound) {
          if (!leftType.isNumericValue) {
            this.error(
              DiagnosticCode.The_0_operator_cannot_be_applied_to_type_1,
              expression.range, "/", leftType.toString()
            );
            return module.unreachable();
          }
          rightExpr = this.compileExpression(right, leftType, Constraints.ConvImplicit);
          rightType = commonType = this.currentType;
        } else {
          rightExpr = this.compileExpression(right, leftType);
          rightType = this.currentType;
          commonType = Type.commonDenominator(leftType, rightType, false);
          if (!commonType || !commonType.isNumericValue) {
            this.error(
              DiagnosticCode.Operator_0_cannot_be_applied_to_types_1_and_2,
              expression.range, "/", leftType.toString(), rightType.toString()
            );
            this.currentType = contextualType;
            return module.unreachable();
          }
          leftExpr = this.convertExpression(leftExpr, leftType, commonType, false, left);
          leftType = commonType;
          rightExpr = this.convertExpression(rightExpr, rightType, commonType, false, right);
          rightType = commonType;
        }
        expr = this.makeDiv(leftExpr, rightExpr, commonType);
        break;
      }
      case Token.PercentEquals: compound = true;
      case Token.Percent: {
        leftExpr = this.compileExpression(left, contextualType);
        leftType = this.currentType;

        // check operator overload
        let classReference = leftType.getClassOrWrapper(this.program);
        if (classReference) {
          let overload = classReference.lookupOverload(OperatorKind.Rem);
          if (overload) {
            expr = this.compileBinaryOverload(overload, left, leftExpr, leftType, right, expression);
            break;
          }
        }

        if (compound) {
          if (!leftType.isNumericValue) {
            this.error(
              DiagnosticCode.The_0_operator_cannot_be_applied_to_type_1,
              expression.range, "%", leftType.toString()
            );
            return module.unreachable();
          }
          rightExpr = this.compileExpression(right, leftType, Constraints.ConvImplicit);
          rightType = commonType = this.currentType;
        } else {
          rightExpr = this.compileExpression(right, leftType);
          rightType = this.currentType;
          commonType = Type.commonDenominator(leftType, rightType, false);
          if (!commonType || !commonType.isNumericValue) {
            this.error(
              DiagnosticCode.Operator_0_cannot_be_applied_to_types_1_and_2,
              expression.range, "%", leftType.toString(), rightType.toString()
            );
            this.currentType = contextualType;
            return module.unreachable();
          }
          leftExpr = this.convertExpression(leftExpr, leftType, commonType, false, left);
          leftType = commonType;
          rightExpr = this.convertExpression(rightExpr, rightType, commonType, false, right);
          rightType = commonType;
        }
        expr = this.makeRem(leftExpr, rightExpr, commonType, expression);
        break;
      }
      case Token.LessThanLessThanEquals: compound = true;
      case Token.LessThanLessThan: {
        leftExpr = this.compileExpression(left, contextualType.intType);
        leftType = this.currentType;

        // check operator overload
        let classReference = leftType.getClassOrWrapper(this.program);
        if (classReference) {
          let overload = classReference.lookupOverload(OperatorKind.BitwiseShl);
          if (overload) {
            expr = this.compileBinaryOverload(overload, left, leftExpr, leftType, right, expression);
            break;
          }
        }
        if (!leftType.isIntegerValue) {
          this.error(
            DiagnosticCode.The_0_operator_cannot_be_applied_to_type_1,
            expression.range, "<<", leftType.toString()
          );
          return module.unreachable();
        }
        rightExpr = this.compileExpression(right, leftType, Constraints.ConvImplicit);
        rightType = this.currentType;

        expr = this.makeShl(leftExpr, rightExpr, rightType);
        break;
      }
      case Token.GreaterThanGreaterThanEquals: compound = true;
      case Token.GreaterThanGreaterThan: {
        leftExpr = this.compileExpression(left, contextualType.intType);
        leftType = this.currentType;

        // check operator overload
        let classReference = leftType.getClassOrWrapper(this.program);
        if (classReference) {
          let overload = classReference.lookupOverload(OperatorKind.BitwiseShr);
          if (overload) {
            expr = this.compileBinaryOverload(overload, left, leftExpr, leftType, right, expression);
            break;
          }
        }
        if (!leftType.isIntegerValue) {
          this.error(
            DiagnosticCode.The_0_operator_cannot_be_applied_to_type_1,
            expression.range, ">>", leftType.toString()
          );
          return this.module.unreachable();
        }

        rightExpr = this.compileExpression(right, leftType, Constraints.ConvImplicit);
        rightType = this.currentType;

        expr = this.makeShr(leftExpr, rightExpr, rightType);
        break;
      }
      case Token.GreaterThanGreaterThanGreaterThanEquals: compound = true;
      case Token.GreaterThanGreaterThanGreaterThan: {
        leftExpr = this.compileExpression(left, contextualType.intType);
        leftType = this.currentType;

        // check operator overload
        let classReference = leftType.getClassOrWrapper(this.program);
        if (classReference) {
          let overload = classReference.lookupOverload(OperatorKind.BitwiseShrU);
          if (overload) {
            expr = this.compileBinaryOverload(overload, left, leftExpr, leftType, right, expression);
            break;
          }
        }
        if (!leftType.isIntegerValue) {
          this.error(
            DiagnosticCode.The_0_operator_cannot_be_applied_to_type_1,
            expression.range, ">>>", leftType.toString()
          );
          return module.unreachable();
        }
        rightExpr = this.compileExpression(right, leftType, Constraints.ConvImplicit);
        rightType = this.currentType;

        expr = this.makeShru(leftExpr, rightExpr, rightType);
        break;
      }
      case Token.AmpersandEquals: compound = true;
      case Token.Ampersand: {
        leftExpr = this.compileExpression(left, contextualType.intType);
        leftType = this.currentType;

        // check operator overloadd
        let classReference = leftType.getClassOrWrapper(this.program);
        if (classReference) {
          let overload = classReference.lookupOverload(OperatorKind.BitwiseAnd);
          if (overload) {
            expr = this.compileBinaryOverload(overload, left, leftExpr, leftType, right, expression);
            break;
          }
        }

        if (compound) {
          if (!leftType.isIntegerValue) {
            this.error(
              DiagnosticCode.The_0_operator_cannot_be_applied_to_type_1,
              expression.range, "&", leftType.toString()
            );
            return module.unreachable();
          }
          rightExpr = this.compileExpression(right, leftType, Constraints.ConvImplicit);
          rightType = commonType = this.currentType;
        } else {
          rightExpr = this.compileExpression(right, leftType);
          rightType = this.currentType;
          commonType = Type.commonDenominator(leftType, rightType, false);
          if (!commonType || !commonType.isIntegerValue) {
            this.error(
              DiagnosticCode.Operator_0_cannot_be_applied_to_types_1_and_2,
              expression.range, "&", leftType.toString(), rightType.toString()
            );
            this.currentType = contextualType;
            return module.unreachable();
          }
          leftExpr = this.convertExpression(leftExpr, leftType, commonType, false, left);
          leftType = commonType;
          rightExpr = this.convertExpression(rightExpr, rightType, commonType, false, right);
          rightType = commonType;
        }
        expr = this.makeAnd(leftExpr, rightExpr, commonType);
        break;
      }
      case Token.BarEquals: compound = true;
      case Token.Bar: {
        leftExpr = this.compileExpression(left, contextualType.intType);
        leftType = this.currentType;

        // check operator overload
        let classReference = leftType.getClassOrWrapper(this.program);
        if (classReference) {
          let overload = classReference.lookupOverload(OperatorKind.BitwiseOr);
          if (overload) {
            expr = this.compileBinaryOverload(overload, left, leftExpr, leftType, right, expression);
            break;
          }
        }

        if (compound) {
          if (!leftType.isIntegerValue) {
            this.error(
              DiagnosticCode.The_0_operator_cannot_be_applied_to_type_1,
              expression.range, "|", leftType.toString()
            );
            return module.unreachable();
          }
          rightExpr = this.compileExpression(right, leftType, Constraints.ConvImplicit);
          rightType = commonType = this.currentType;
        } else {
          rightExpr = this.compileExpression(right, leftType);
          rightType = this.currentType;
          commonType = Type.commonDenominator(leftType, rightType, false);
          if (!commonType || !commonType.isIntegerValue) {
            this.error(
              DiagnosticCode.Operator_0_cannot_be_applied_to_types_1_and_2,
              expression.range, "|", leftType.toString(), rightType.toString()
            );
            this.currentType = contextualType;
            return module.unreachable();
          }
          leftExpr = this.convertExpression(leftExpr, leftType, commonType, false, left);
          leftType = commonType;
          rightExpr = this.convertExpression(rightExpr, rightType, commonType, false, right);
          rightType = commonType;
        }
        expr = this.makeOr(leftExpr, rightExpr, commonType);
        break;
      }
      case Token.CaretEquals: compound = true;
      case Token.Caret: {
        leftExpr = this.compileExpression(left, contextualType.intType);
        leftType = this.currentType;

        // check operator overload
        let classReference = leftType.getClassOrWrapper(this.program);
        if (classReference) {
          let overload = classReference.lookupOverload(OperatorKind.BitwiseXor);
          if (overload) {
            expr = this.compileBinaryOverload(overload, left, leftExpr, leftType, right, expression);
            break;
          }
        }

        if (compound) {
          if (!leftType.isIntegerValue) {
            this.error(
              DiagnosticCode.The_0_operator_cannot_be_applied_to_type_1,
              expression.range, "^", leftType.toString()
            );
            return module.unreachable();
          }
          rightExpr = this.compileExpression(right, leftType, Constraints.ConvImplicit);
          rightType = commonType = this.currentType;
        } else {
          rightExpr = this.compileExpression(right, leftType);
          rightType = this.currentType;
          commonType = Type.commonDenominator(leftType, rightType, false);
          if (!commonType || !commonType.isIntegerValue) {
            this.error(
              DiagnosticCode.Operator_0_cannot_be_applied_to_types_1_and_2,
              expression.range, "^", leftType.toString(), rightType.toString()
            );
            this.currentType = contextualType;
            return module.unreachable();
          }
          leftExpr = this.convertExpression(leftExpr, leftType, commonType, false, left);
          leftType = commonType;
          rightExpr = this.convertExpression(rightExpr, rightType, commonType, false, right);
          rightType = commonType;
        }
        expr = this.makeXor(leftExpr, rightExpr, commonType);
        break;
      }

      // logical (no overloading)

      case Token.AmpersandAmpersand: { // left && right -> (t = left) ? right : t
        let flow = this.currentFlow;
        let inheritedConstraints = constraints & Constraints.MustWrap;
        leftExpr = this.compileExpression(left, contextualType.exceptVoid, inheritedConstraints);
        leftType = this.currentType;

        let rightFlow = flow.fork();
        this.currentFlow = rightFlow;
        rightFlow.inheritNonnullIfTrue(leftExpr);

        // simplify if only interested in true or false
        if (contextualType == Type.bool || contextualType == Type.void) {
          leftExpr = this.makeIsTrueish(leftExpr, leftType, left);

          // shortcut if lhs is always false
          let condKind = this.evaluateCondition(leftExpr);
          if (condKind == ConditionKind.False) {
            expr = leftExpr;
          } else {
            rightExpr = this.compileExpression(right, leftType, inheritedConstraints);
            rightType = this.currentType;
            rightFlow.freeScopedLocals();
            rightExpr = this.makeIsTrueish(rightExpr, rightType, right);

            // simplify if lhs is always true
            if (condKind == ConditionKind.True) {
              expr = rightExpr;
            } else {
              expr = module.if(leftExpr, rightExpr, module.i32(0));
            }
          }
          this.currentFlow = flow;
          this.currentType = Type.bool;

        } else {
          rightExpr = this.compileExpression(right, leftType, inheritedConstraints | Constraints.ConvImplicit);
          rightType = this.currentType;
          rightFlow.freeScopedLocals();
          this.currentFlow = flow;

          // simplify if copying left is trivial
          if (expr = module.tryCopyTrivialExpression(leftExpr)) {
            expr = module.if(
              this.makeIsTrueish(leftExpr, this.currentType, left),
              rightExpr,
              expr
            );

          // if not possible, tee left to a temp
          } else {
            let tempLocal = flow.getTempLocal(leftType);
            if (!flow.canOverflow(leftExpr, leftType)) flow.setLocalFlag(tempLocal.index, LocalFlags.Wrapped);
            if (flow.isNonnull(leftExpr, leftType)) flow.setLocalFlag(tempLocal.index, LocalFlags.NonNull);
            expr = module.if(
              this.makeIsTrueish(module.local_tee(tempLocal.index, leftExpr, leftType.isManaged), leftType, left),
              rightExpr,
              module.local_get(tempLocal.index, leftType.toRef())
            );
            flow.freeTempLocal(tempLocal);
          }
          this.currentType = leftType;
        }
        break;
      }
      case Token.BarBar: { // left || right -> ((t = left) ? t : right)
        let flow = this.currentFlow;
        let inheritedConstraints = constraints & Constraints.MustWrap;
        leftExpr = this.compileExpression(left, contextualType.exceptVoid, inheritedConstraints);
        leftType = this.currentType;

        let rightFlow = flow.fork();
        this.currentFlow = rightFlow;
        rightFlow.inheritNonnullIfFalse(leftExpr);

        // simplify if only interested in true or false
        if (contextualType == Type.bool || contextualType == Type.void) {
          leftExpr = this.makeIsTrueish(leftExpr, leftType, left);

          // shortcut if lhs is always true
          let condKind = this.evaluateCondition(leftExpr);
          if (condKind == ConditionKind.True) {
            expr = leftExpr;
          } else {
            rightExpr = this.compileExpression(right, leftType, inheritedConstraints);
            rightType = this.currentType;
            rightFlow.freeScopedLocals();
            rightExpr = this.makeIsTrueish(rightExpr, rightType, right);

            // simplify if lhs is always false
            if (condKind == ConditionKind.False) {
              expr = rightExpr;
            } else {
              expr = module.if(leftExpr, module.i32(1), rightExpr);
            }
          }
          this.currentFlow = flow;
          this.currentType = Type.bool;

        } else {
          rightExpr = this.compileExpression(right, leftType, inheritedConstraints | Constraints.ConvImplicit);
          rightType = this.currentType;
          rightFlow.freeScopedLocals();
          this.currentFlow = flow;

          // simplify if copying left is trivial
          if (expr = module.tryCopyTrivialExpression(leftExpr)) {
            expr = module.if(
              this.makeIsTrueish(leftExpr, leftType, left),
              expr,
              rightExpr
            );

          // if not possible, tee left to a temp. local
          } else {
            let temp = flow.getTempLocal(leftType);
            let tempIndex = temp.index;
            if (!flow.canOverflow(leftExpr, leftType)) flow.setLocalFlag(tempIndex, LocalFlags.Wrapped);
            if (flow.isNonnull(leftExpr, leftType)) flow.setLocalFlag(tempIndex, LocalFlags.NonNull);
            expr = module.if(
              this.makeIsTrueish(module.local_tee(tempIndex, leftExpr, leftType.isManaged), leftType, left),
              module.local_get(tempIndex, leftType.toRef()),
              rightExpr
            );
            flow.freeTempLocal(temp);
          }
          this.currentType = leftType;
        }
        break;
      }
      default: {
        assert(false);
        expr = this.module.unreachable();
      }
    }
    if (!compound) return expr;
    var resolver = this.resolver;
    var target = resolver.lookupExpression(left, this.currentFlow);
    if (!target) return module.unreachable();
    var targetType = resolver.getTypeOfElement(target);
    if (!targetType) targetType = Type.void;
    if (!this.currentType.isStrictlyAssignableTo(targetType)) {
      this.error(
        DiagnosticCode.Type_0_is_not_assignable_to_type_1,
        expression.range, this.currentType.toString(), targetType.toString()
      );
      return module.unreachable();
    }
    return this.makeAssignment(
      target,
      expr,
      this.currentType,
      right,
      resolver.currentThisExpression,
      resolver.currentElementExpression,
      contextualType != Type.void
    );
  }

  makeLt(leftExpr: ExpressionRef, rightExpr: ExpressionRef, type: Type): ExpressionRef {
    // Cares about garbage bits and signedness
    var module = this.module;
    switch (type.kind) {
      case TypeKind.I8:
      case TypeKind.I16: {
        leftExpr  = this.ensureSmallIntegerWrap(leftExpr, type);
        rightExpr = this.ensureSmallIntegerWrap(rightExpr, type);
        // falls through
      }
      case TypeKind.I32: return module.binary(BinaryOp.LtI32, leftExpr, rightExpr);
      case TypeKind.I64: return module.binary(BinaryOp.LtI64, leftExpr, rightExpr);
      case TypeKind.Isize: return module.binary(BinaryOp.LtISize, leftExpr, rightExpr);
      case TypeKind.Bool:
      case TypeKind.U8:
      case TypeKind.U16: {
        leftExpr  = this.ensureSmallIntegerWrap(leftExpr, type);
        rightExpr = this.ensureSmallIntegerWrap(rightExpr, type);
        // falls through
      }
      case TypeKind.U32: return module.binary(BinaryOp.LtU32, leftExpr, rightExpr);
      case TypeKind.U64: return module.binary(BinaryOp.LtU64, leftExpr, rightExpr);
      case TypeKind.Usize: return module.binary(BinaryOp.LtUSize, leftExpr, rightExpr);
      case TypeKind.F32: return module.binary(BinaryOp.LtF32, leftExpr, rightExpr);
      case TypeKind.F64: return module.binary(BinaryOp.LtF64, leftExpr, rightExpr);
    }
    assert(false);
    return module.unreachable();
  }

  makeGt(leftExpr: ExpressionRef, rightExpr: ExpressionRef, type: Type): ExpressionRef {
    // Cares about garbage bits and signedness
    var module = this.module;
    switch (type.kind) {
      case TypeKind.I8:
      case TypeKind.I16: {
        leftExpr  = this.ensureSmallIntegerWrap(leftExpr, type);
        rightExpr = this.ensureSmallIntegerWrap(rightExpr, type);
        // falls through
      }
      case TypeKind.I32: return module.binary(BinaryOp.GtI32, leftExpr, rightExpr);
      case TypeKind.I64: return module.binary(BinaryOp.GtI64, leftExpr, rightExpr);
      case TypeKind.Isize: return module.binary(BinaryOp.GtISize, leftExpr, rightExpr);
      case TypeKind.Bool:
      case TypeKind.U8:
      case TypeKind.U16: {
        leftExpr  = this.ensureSmallIntegerWrap(leftExpr, type);
        rightExpr = this.ensureSmallIntegerWrap(rightExpr, type);
        // falls through
      }
      case TypeKind.U32: return module.binary(BinaryOp.GtU32, leftExpr, rightExpr);
      case TypeKind.U64: return module.binary(BinaryOp.GtU64, leftExpr, rightExpr);
      case TypeKind.Usize: return module.binary(BinaryOp.GtUSize, leftExpr, rightExpr);
      case TypeKind.F32: return module.binary(BinaryOp.GtF32, leftExpr, rightExpr);
      case TypeKind.F64: return module.binary(BinaryOp.GtF64, leftExpr, rightExpr);
    }
    assert(false);
    return module.unreachable();
  }

  makeLe(leftExpr: ExpressionRef, rightExpr: ExpressionRef, type: Type): ExpressionRef {
    // Cares about garbage bits and signedness
    var module = this.module;
    switch (type.kind) {
      case TypeKind.I8:
      case TypeKind.I16: {
        leftExpr  = this.ensureSmallIntegerWrap(leftExpr, type);
        rightExpr = this.ensureSmallIntegerWrap(rightExpr, type);
        // falls through
      }
      case TypeKind.I32: return module.binary(BinaryOp.LeI32, leftExpr, rightExpr);
      case TypeKind.I64: return module.binary(BinaryOp.LeI64, leftExpr, rightExpr);
      case TypeKind.Isize: return module.binary(BinaryOp.LeISize, leftExpr, rightExpr);
      case TypeKind.Bool:
      case TypeKind.U8:
      case TypeKind.U16: {
        leftExpr  = this.ensureSmallIntegerWrap(leftExpr, type);
        rightExpr = this.ensureSmallIntegerWrap(rightExpr, type);
        // falls through
      }
      case TypeKind.U32: return module.binary(BinaryOp.LeU32, leftExpr, rightExpr);
      case TypeKind.U64: return module.binary(BinaryOp.LeU64, leftExpr, rightExpr);
      case TypeKind.Usize: return module.binary(BinaryOp.LeUSize, leftExpr, rightExpr);
      case TypeKind.F32: return module.binary(BinaryOp.LeF32, leftExpr, rightExpr);
      case TypeKind.F64: return module.binary(BinaryOp.LeF64, leftExpr, rightExpr);
    }
    assert(false);
    return module.unreachable();
  }

  makeGe(leftExpr: ExpressionRef, rightExpr: ExpressionRef, type: Type): ExpressionRef {
    // Cares about garbage bits and signedness
    var module = this.module;
    switch (type.kind) {
      case TypeKind.I8:
      case TypeKind.I16: {
        leftExpr  = this.ensureSmallIntegerWrap(leftExpr, type);
        rightExpr = this.ensureSmallIntegerWrap(rightExpr, type);
        // falls through
      }
      case TypeKind.I32: return module.binary(BinaryOp.GeI32, leftExpr, rightExpr);
      case TypeKind.I64: return module.binary(BinaryOp.GeI64, leftExpr, rightExpr);
      case TypeKind.Isize: return module.binary(BinaryOp.GeISize, leftExpr, rightExpr);
      case TypeKind.Bool:
      case TypeKind.U8:
      case TypeKind.U16: {
        leftExpr  = this.ensureSmallIntegerWrap(leftExpr, type);
        rightExpr = this.ensureSmallIntegerWrap(rightExpr, type);
        // falls through
      }
      case TypeKind.U32: return module.binary(BinaryOp.GeU32, leftExpr, rightExpr);
      case TypeKind.U64: return module.binary(BinaryOp.GeU64, leftExpr, rightExpr);
      case TypeKind.Usize: return module.binary(BinaryOp.GeUSize, leftExpr, rightExpr);
      case TypeKind.F32: return module.binary(BinaryOp.GeF32, leftExpr, rightExpr);
      case TypeKind.F64: return module.binary(BinaryOp.GeF64, leftExpr, rightExpr);
    }
    assert(false);
    return module.unreachable();
  }

  makeEq(leftExpr: ExpressionRef, rightExpr: ExpressionRef, type: Type, reportNode: Node): ExpressionRef {
    // Cares about garbage bits
    var module = this.module;
    switch (type.kind) {
      case TypeKind.Bool:
      case TypeKind.I8:
      case TypeKind.I16:
      case TypeKind.U8:
      case TypeKind.U16: {
        leftExpr  = this.ensureSmallIntegerWrap(leftExpr, type);
        rightExpr = this.ensureSmallIntegerWrap(rightExpr, type);
        // falls through
      }
      case TypeKind.I32:
      case TypeKind.U32: return module.binary(BinaryOp.EqI32, leftExpr, rightExpr);
      case TypeKind.I64:
      case TypeKind.U64: return module.binary(BinaryOp.EqI64, leftExpr, rightExpr);
      case TypeKind.Isize:
      case TypeKind.Usize: return module.binary(BinaryOp.EqSize, leftExpr, rightExpr);
      case TypeKind.F32: return module.binary(BinaryOp.EqF32, leftExpr, rightExpr);
      case TypeKind.F64: return module.binary(BinaryOp.EqF64, leftExpr, rightExpr);
      case TypeKind.V128: {
        return module.unary(UnaryOp.AllTrueI8x16,
          module.binary(BinaryOp.EqI8x16, leftExpr, rightExpr)
        );
      }
<<<<<<< HEAD
      case TypeKind.Eqref:
      case TypeKind.I31ref:
      case TypeKind.Dataref: return module.ref_eq(leftExpr, rightExpr);
      case TypeKind.Stringref: return module.string_eq(leftExpr, rightExpr);
      case TypeKind.StringviewWTF8:
      case TypeKind.StringviewWTF16:
      case TypeKind.StringviewIter:
      case TypeKind.Funcref:
      case TypeKind.Externref:
      case TypeKind.Anyref: {
=======
      case TypeKind.EQREF:
      case TypeKind.I31REF:
      case TypeKind.DATAREF:
      case TypeKind.ARRAYREF: return module.ref_eq(leftExpr, rightExpr);
      case TypeKind.STRINGREF: return module.string_eq(leftExpr, rightExpr);
      case TypeKind.STRINGVIEW_WTF8:
      case TypeKind.STRINGVIEW_WTF16:
      case TypeKind.STRINGVIEW_ITER:
      case TypeKind.FUNCREF:
      case TypeKind.EXTERNREF:
      case TypeKind.ANYREF: {
>>>>>>> 78b2d1af
        this.error(
          DiagnosticCode.Operation_0_cannot_be_applied_to_type_1,
          reportNode.range,
          "ref.eq",
          type.toString()
        );
        return module.unreachable();
      }
    }
    assert(false);
    return module.unreachable();
  }

  makeNe(leftExpr: ExpressionRef, rightExpr: ExpressionRef, type: Type, reportNode: Node): ExpressionRef {
    // Cares about garbage bits
    var module = this.module;
    switch (type.kind) {
      case TypeKind.Bool:
      case TypeKind.I8:
      case TypeKind.I16:
      case TypeKind.U8:
      case TypeKind.U16: {
        leftExpr  = this.ensureSmallIntegerWrap(leftExpr, type);
        rightExpr = this.ensureSmallIntegerWrap(rightExpr, type);
        // falls through
      }
      case TypeKind.I32:
      case TypeKind.U32: return module.binary(BinaryOp.NeI32, leftExpr, rightExpr);
      case TypeKind.I64:
      case TypeKind.U64: return module.binary(BinaryOp.NeI64, leftExpr, rightExpr);
      case TypeKind.Isize:
      case TypeKind.Usize: return module.binary(BinaryOp.NeSize, leftExpr, rightExpr);
      case TypeKind.F32: return module.binary(BinaryOp.NeF32, leftExpr, rightExpr);
      case TypeKind.F64: return module.binary(BinaryOp.NeF64, leftExpr, rightExpr);
      case TypeKind.V128: {
        return module.unary(UnaryOp.AnyTrueV128,
          module.binary(BinaryOp.NeI8x16, leftExpr, rightExpr)
        );
      }
<<<<<<< HEAD
      case TypeKind.Eqref:
      case TypeKind.I31ref:
      case TypeKind.Dataref: {
=======
      case TypeKind.EQREF:
      case TypeKind.I31REF:
      case TypeKind.DATAREF:
      case TypeKind.ARRAYREF: {
>>>>>>> 78b2d1af
        return module.unary(UnaryOp.EqzI32,
          module.ref_eq(leftExpr, rightExpr)
        );
      }
      case TypeKind.Stringref: {
        return module.unary(UnaryOp.EqzI32,
          module.string_eq(leftExpr, rightExpr)
        );
      }
      case TypeKind.StringviewWTF8:
      case TypeKind.StringviewWTF16:
      case TypeKind.StringviewIter:
      case TypeKind.Funcref:
      case TypeKind.Externref:
      case TypeKind.Anyref: {
        this.error(
          DiagnosticCode.Operation_0_cannot_be_applied_to_type_1,
          reportNode.range,
          "ref.eq",
          type.toString()
        );
        return module.unreachable();
      }
    }
    assert(false);
    return module.unreachable();
  }

  makeAdd(leftExpr: ExpressionRef, rightExpr: ExpressionRef, type: Type): ExpressionRef {
    // Does not care about garbage bits or signedness
    var module = this.module;
    switch (type.kind) {
      case TypeKind.Bool:
      case TypeKind.I8:
      case TypeKind.I16:
      case TypeKind.U8:
      case TypeKind.U16:
      case TypeKind.I32:
      case TypeKind.U32: return module.binary(BinaryOp.AddI32, leftExpr, rightExpr);
      case TypeKind.I64:
      case TypeKind.U64: return module.binary(BinaryOp.AddI64, leftExpr, rightExpr);
      case TypeKind.Isize:
      case TypeKind.Usize: return module.binary(BinaryOp.AddSize, leftExpr, rightExpr);
      case TypeKind.F32: return module.binary(BinaryOp.AddF32, leftExpr, rightExpr);
      case TypeKind.F64: return module.binary(BinaryOp.AddF64, leftExpr, rightExpr);
    }
    assert(false);
    return module.unreachable();
  }

  makeSub(leftExpr: ExpressionRef, rightExpr: ExpressionRef, type: Type): ExpressionRef {
    // Does not care about garbage bits or signedness
    var module = this.module;
    switch (type.kind) {
      case TypeKind.Bool:
      case TypeKind.I8:
      case TypeKind.I16:
      case TypeKind.U8:
      case TypeKind.U16:
      case TypeKind.I32:
      case TypeKind.U32: return module.binary(BinaryOp.SubI32, leftExpr, rightExpr);
      case TypeKind.I64:
      case TypeKind.U64: return module.binary(BinaryOp.SubI64, leftExpr, rightExpr);
      case TypeKind.Isize:
      case TypeKind.Usize: return module.binary(BinaryOp.SubSize, leftExpr, rightExpr);
      case TypeKind.F32: return module.binary(BinaryOp.SubF32, leftExpr, rightExpr);
      case TypeKind.F64: return module.binary(BinaryOp.SubF64, leftExpr, rightExpr);
    }
    assert(false);
    return module.unreachable();
  }

  makeMul(leftExpr: ExpressionRef, rightExpr: ExpressionRef, type: Type): ExpressionRef {
    // Does not care about garbage bits or signedness
    var module = this.module;
    switch (type.kind) {
      case TypeKind.Bool:
      case TypeKind.I8:
      case TypeKind.I16:
      case TypeKind.U8:
      case TypeKind.U16:
      case TypeKind.I32:
      case TypeKind.U32: return module.binary(BinaryOp.MulI32, leftExpr, rightExpr);
      case TypeKind.I64:
      case TypeKind.U64: return module.binary(BinaryOp.MulI64, leftExpr, rightExpr);
      case TypeKind.Isize:
      case TypeKind.Usize: return module.binary(BinaryOp.MulSize, leftExpr, rightExpr);
      case TypeKind.F32: return module.binary(BinaryOp.MulF32, leftExpr, rightExpr);
      case TypeKind.F64: return module.binary(BinaryOp.MulF64, leftExpr, rightExpr);
    }
    assert(false);
    return module.unreachable();
  }

  makePow(leftExpr: ExpressionRef, rightExpr: ExpressionRef, type: Type, reportNode: Node): ExpressionRef {
    // Cares about garbage bits
    let module = this.module;
    switch (type.kind) {
      case TypeKind.Bool: {
        return module.select(
          module.i32(1),
          module.binary(BinaryOp.EqI32, rightExpr, module.i32(0)),
          leftExpr,
          TypeRef.I32
        );
      }
      case TypeKind.I8:
      case TypeKind.U8:
      case TypeKind.I16:
      case TypeKind.U16: {
        leftExpr  = this.ensureSmallIntegerWrap(leftExpr, type);
        rightExpr = this.ensureSmallIntegerWrap(rightExpr, type);
        // falls through
      }
      case TypeKind.I32:
      case TypeKind.U32: {
        if (this.options.willOptimize) {
          // Precompute power if LHS and RHS constants
          // TODO: move this optimization to AIR
          if (
            getExpressionId(leftExpr)  == ExpressionId.Const &&
            getExpressionId(rightExpr) == ExpressionId.Const
          ) {
            let leftValue  = getConstValueI32(leftExpr);
            let rightValue = getConstValueI32(rightExpr);
            this.currentType = type;
            return module.i32(i64_low(i64_pow(
              i64_new(leftValue),
              i64_new(rightValue)
            )));
          }
        }
        let instance = this.i32PowInstance;
        if (!instance) {
          let prototype = this.program.lookup(CommonNames.ipow32);
          if (!prototype) {
            this.error(
              DiagnosticCode.Cannot_find_name_0,
              reportNode.range, "ipow32"
            );
            return module.unreachable();
          }
          assert(prototype.kind == ElementKind.FunctionPrototype);
          this.i32PowInstance = instance = this.resolver.resolveFunction(<FunctionPrototype>prototype, null);
        }
        if (!instance || !this.compileFunction(instance)) {
          return module.unreachable();
        }
        let expr = this.makeCallDirect(instance, [ leftExpr, rightExpr ], reportNode);
        if (type.size < 32) {
          // TODO: this is necessary because i32PowInstance is generic, and deals with 32-bit integers,
          // so its flow does not indicate whether returned SMIs are wrapped. worth to avoid?
          expr = this.ensureSmallIntegerWrap(expr, type);
        }
        return expr;
      }
      case TypeKind.I64:
      case TypeKind.U64: {
        if (this.options.willOptimize) {
          // Precompute power if LHS and RHS constants
          // TODO: move this optimization to AIR
          if (
            getExpressionId(leftExpr) == ExpressionId.Const &&
            getExpressionId(rightExpr) == ExpressionId.Const
          ) {
            let leftValue = i64_new(getConstValueI64Low(leftExpr), getConstValueI64High(leftExpr));
            let rightValue = i64_new(getConstValueI64Low(rightExpr), getConstValueI64High(rightExpr));
            let result = i64_pow(leftValue, rightValue);
            this.currentType = type;
            return module.i64(i64_low(result), i64_high(result));
          }
        }
        let instance = this.i64PowInstance;
        if (!instance) {
          let prototype = this.program.lookup(CommonNames.ipow64);
          if (!prototype) {
            this.error(
              DiagnosticCode.Cannot_find_name_0,
              reportNode.range, "ipow64"
            );
            return module.unreachable();
          }
          assert(prototype.kind == ElementKind.FunctionPrototype);
          this.i64PowInstance = instance = this.resolver.resolveFunction(<FunctionPrototype>prototype, null);
        }
        if (!instance || !this.compileFunction(instance)) {
          return module.unreachable();
        }
        return this.makeCallDirect(instance, [ leftExpr, rightExpr ], reportNode);
      }
      case TypeKind.Isize:
      case TypeKind.Usize: {
        let isWasm64 = this.options.isWasm64;
        if (this.options.willOptimize) {
          // Precompute power if LHS and RHS constants
          // TODO: move this optimization to AIR
          if (
            getExpressionId(leftExpr) == ExpressionId.Const &&
            getExpressionId(rightExpr) == ExpressionId.Const
          ) {
            if (isWasm64) {
              let leftValue  = i64_new(getConstValueI64Low(leftExpr), getConstValueI64High(leftExpr));
              let rightValue = i64_new(getConstValueI64Low(rightExpr), getConstValueI64High(rightExpr));
              let result = i64_pow(leftValue, rightValue);
              this.currentType = type;
              return module.i64(i64_low(result), i64_high(result));
            } else {
              let leftValue  = getConstValueI32(leftExpr);
              let rightValue = getConstValueI32(rightExpr);
              this.currentType = type;
              return module.i32(i64_low(i64_pow(
                i64_new(leftValue),
                i64_new(rightValue)
              )));
            }
          }
        }
        let instance = isWasm64
          ? this.i64PowInstance
          : this.i32PowInstance;
        if (!instance) {
          let prototype = this.program.lookup(isWasm64
            ? CommonNames.ipow64
            : CommonNames.ipow32
          );
          if (!prototype) {
            this.error(
              DiagnosticCode.Cannot_find_name_0,
              reportNode.range, isWasm64 ? "ipow64" : "ipow32"
            );
            return module.unreachable();
          }
          assert(prototype.kind == ElementKind.FunctionPrototype);
          instance = this.resolver.resolveFunction(<FunctionPrototype>prototype, null);
          if (isWasm64) {
            this.i64PowInstance = instance;
          } else {
            this.i32PowInstance = instance;
          }
        }
        if (!instance || !this.compileFunction(instance)) {
          return module.unreachable();
        }
        return this.makeCallDirect(instance, [ leftExpr, rightExpr ], reportNode);
      }
      case TypeKind.F32: {
        if (this.options.willOptimize) {
          // Precompute power if LHS and RHS constants
          // TODO: move this optimization to AIR
          if (
            getExpressionId(leftExpr)  == ExpressionId.Const &&
            getExpressionId(rightExpr) == ExpressionId.Const
          ) {
            let leftValue  = getConstValueF32(leftExpr);
            let rightValue = getConstValueF32(rightExpr);
            this.currentType = type;
            return module.f32(f32(accuratePow64(leftValue, rightValue)));
          }
        }
        let instance = this.f32PowInstance;
        if (!instance) {
          let namespace = this.program.lookup(CommonNames.Mathf);
          if (!namespace) {
            this.error(
              DiagnosticCode.Cannot_find_name_0,
              reportNode.range, "Mathf"
            );
            return module.unreachable();
          }
          let namespaceMembers = namespace.members;
          if (!namespaceMembers || !namespaceMembers.has(CommonNames.pow)) {
            this.error(
              DiagnosticCode.Cannot_find_name_0,
              reportNode.range, "Mathf.pow"
            );
            return module.unreachable();
          }
          let prototype = assert(namespaceMembers.get(CommonNames.pow));
          assert(prototype.kind == ElementKind.FunctionPrototype);
          this.f32PowInstance = instance = this.resolver.resolveFunction(<FunctionPrototype>prototype, null);
        }
        if (!instance || !this.compileFunction(instance)) {
          return module.unreachable();
        }
        return this.makeCallDirect(instance, [ leftExpr, rightExpr ], reportNode);
      }
      // Math.pow otherwise (result is f64)
      case TypeKind.F64: {
        if (this.options.willOptimize) {
          // Precompute power if LHS and RHS constants
          // TODO: move this optimization to AIR
          if (
            getExpressionId(leftExpr)  == ExpressionId.Const &&
            getExpressionId(rightExpr) == ExpressionId.Const
          ) {
            let leftValue  = getConstValueF64(leftExpr);
            let rightValue = getConstValueF64(rightExpr);
            this.currentType = type;
            return module.f64(accuratePow64(leftValue, rightValue));
          }
        }
        let instance = this.f64PowInstance;
        if (!instance) {
          let namespace = this.program.lookup(CommonNames.Math);
          if (!namespace) {
            this.error(
              DiagnosticCode.Cannot_find_name_0,
              reportNode.range, "Math"
            );
            return module.unreachable();
          }
          let namespaceMembers = namespace.members;
          if (!namespaceMembers || !namespaceMembers.has(CommonNames.pow)) {
            this.error(
              DiagnosticCode.Cannot_find_name_0,
              reportNode.range, "Math.pow"
            );
            return module.unreachable();
          }
          let prototype = assert(namespaceMembers.get(CommonNames.pow));
          assert(prototype.kind == ElementKind.FunctionPrototype);
          this.f64PowInstance = instance = this.resolver.resolveFunction(<FunctionPrototype>prototype, null);
        }
        if (!instance || !this.compileFunction(instance)) {
          return module.unreachable();
        }
        return this.makeCallDirect(instance, [ leftExpr, rightExpr ], reportNode);
      }
    }
    assert(false);
    return module.unreachable();
  }

  makeDiv(leftExpr: ExpressionRef, rightExpr: ExpressionRef, type: Type): ExpressionRef {
    // Cares about garbage bits and signedness
    var module = this.module;
    switch (type.kind) {
      case TypeKind.I8:
      case TypeKind.I16: {
        leftExpr  = this.ensureSmallIntegerWrap(leftExpr, type);
        rightExpr = this.ensureSmallIntegerWrap(rightExpr, type);
        // falls through
      }
      case TypeKind.I32: return module.binary(BinaryOp.DivI32, leftExpr, rightExpr);
      case TypeKind.I64: return module.binary(BinaryOp.DivI64, leftExpr, rightExpr);
      case TypeKind.Isize: return module.binary(BinaryOp.DivISize, leftExpr, rightExpr);
      case TypeKind.Bool:
      case TypeKind.U8:
      case TypeKind.U16: {
        leftExpr  = this.ensureSmallIntegerWrap(leftExpr, type);
        rightExpr = this.ensureSmallIntegerWrap(rightExpr, type);
        // falls through
      }
      case TypeKind.U32: return module.binary(BinaryOp.DivU32, leftExpr, rightExpr);
      case TypeKind.U64: return module.binary(BinaryOp.DivU64, leftExpr, rightExpr);
      case TypeKind.Usize: return module.binary(BinaryOp.DivUSize, leftExpr, rightExpr);
      case TypeKind.F32: return module.binary(BinaryOp.DivF32, leftExpr, rightExpr);
      case TypeKind.F64: return module.binary(BinaryOp.DivF64, leftExpr, rightExpr);
    }
    assert(false);
    return module.unreachable();
  }

  makeRem(leftExpr: ExpressionRef, rightExpr: ExpressionRef, type: Type, reportNode: Node): ExpressionRef {
    // Cares about garbage bits and signedness
    var module = this.module;
    switch (type.kind) {
      case TypeKind.I8:
      case TypeKind.I16: {
        leftExpr  = this.ensureSmallIntegerWrap(leftExpr, type);
        rightExpr = this.ensureSmallIntegerWrap(rightExpr, type);
        // falls through
      }
      case TypeKind.I32: return module.binary(BinaryOp.RemI32, leftExpr, rightExpr);
      case TypeKind.I64: return module.binary(BinaryOp.RemI64, leftExpr, rightExpr);
      case TypeKind.Isize: return module.binary(BinaryOp.RemISize, leftExpr, rightExpr);
      case TypeKind.Bool:
      case TypeKind.U8:
      case TypeKind.U16: {
        leftExpr  = this.ensureSmallIntegerWrap(leftExpr, type);
        rightExpr = this.ensureSmallIntegerWrap(rightExpr, type);
        // falls through
      }
      case TypeKind.U32: return module.binary(BinaryOp.RemU32, leftExpr, rightExpr);
      case TypeKind.U64: return module.binary(BinaryOp.RemU64, leftExpr, rightExpr);
      case TypeKind.Usize: return module.binary(BinaryOp.RemUSize, leftExpr, rightExpr);
      case TypeKind.F32: {
        let instance = this.f32ModInstance;
        if (!instance) {
          let namespace = this.program.lookup(CommonNames.Mathf);
          if (!namespace) {
            this.error(
              DiagnosticCode.Cannot_find_name_0,
              reportNode.range, "Mathf"
            );
            return module.unreachable();
          }
          let namespaceMembers = namespace.members;
          if (!namespaceMembers || !namespaceMembers.has(CommonNames.mod)) {
            this.error(
              DiagnosticCode.Cannot_find_name_0,
              reportNode.range, "Mathf.mod"
            );
            return module.unreachable();
          }
          let prototype = assert(namespaceMembers.get(CommonNames.mod));
          assert(prototype.kind == ElementKind.FunctionPrototype);
          this.f32ModInstance = instance = this.resolver.resolveFunction(<FunctionPrototype>prototype, null);
        }
        if (!instance || !this.compileFunction(instance)) {
          return module.unreachable();
        }
        return this.makeCallDirect(instance, [ leftExpr, rightExpr ], reportNode);
      }
      case TypeKind.F64: {
        let instance = this.f64ModInstance;
        if (!instance) {
          let namespace = this.program.lookup(CommonNames.Math);
          if (!namespace) {
            this.error(
              DiagnosticCode.Cannot_find_name_0,
              reportNode.range, "Math"
            );
            return module.unreachable();
          }
          let namespaceMembers = namespace.members;
          if (!namespaceMembers || !namespaceMembers.has(CommonNames.mod)) {
            this.error(
              DiagnosticCode.Cannot_find_name_0,
              reportNode.range, "Math.mod"
            );
            return module.unreachable();
          }
          let prototype = assert(namespaceMembers.get(CommonNames.mod));
          assert(prototype.kind == ElementKind.FunctionPrototype);
          this.f64ModInstance = instance = this.resolver.resolveFunction(<FunctionPrototype>prototype, null);
        }
        if (!instance || !this.compileFunction(instance)) {
          return module.unreachable();
        }
        return this.makeCallDirect(instance, [ leftExpr, rightExpr ], reportNode);
      }
    }
    assert(false);
    return module.unreachable();
  }

  makeShl(leftExpr: ExpressionRef, rightExpr: ExpressionRef, type: Type): ExpressionRef {
    // Cares about garbage bits on the RHS, but only for types smaller than 5 bits
    var module = this.module;
    switch (type.kind) {
      case TypeKind.Bool: return leftExpr;
      case TypeKind.I8:
      case TypeKind.I16:
      case TypeKind.U8:
      case TypeKind.U16: {
        // leftExpr << (rightExpr & (7|15))
        return module.binary(
          BinaryOp.ShlI32,
          leftExpr,
          module.binary(
            BinaryOp.AndI32,
            rightExpr,
            module.i32(type.size - 1)
          )
        );
      }
      case TypeKind.I32:
      case TypeKind.U32: return module.binary(BinaryOp.ShlI32, leftExpr, rightExpr);
      case TypeKind.I64:
      case TypeKind.U64: return module.binary(BinaryOp.ShlI64, leftExpr, rightExpr);
      case TypeKind.Isize:
      case TypeKind.Usize: return module.binary(BinaryOp.ShlSize, leftExpr, rightExpr);
    }
    assert(false);
    return module.unreachable();
  }

  makeShr(leftExpr: ExpressionRef, rightExpr: ExpressionRef, type: Type): ExpressionRef {
    // Cares about garbage bits on the LHS, but on the RHS only for types smaller than 5 bits,
    // and signedness
    var module = this.module;
    switch (type.kind) {
      case TypeKind.Bool: return leftExpr;
      case TypeKind.I8:
      case TypeKind.I16: {
        // leftExpr >> (rightExpr & (7|15))
        return module.binary(
          BinaryOp.ShrI32,
          this.ensureSmallIntegerWrap(leftExpr, type),
          module.binary(
            BinaryOp.AndI32,
            rightExpr,
            module.i32(type.size - 1)
          )
        );
      }
      case TypeKind.U8:
      case TypeKind.U16: {
        // leftExpr >>> (rightExpr & (7|15))
        return module.binary(
          BinaryOp.ShrU32,
          this.ensureSmallIntegerWrap(leftExpr, type),
          module.binary(
            BinaryOp.AndI32,
            rightExpr,
            module.i32(type.size - 1)
          )
        );
      }
      case TypeKind.I32: return module.binary(BinaryOp.ShrI32, leftExpr, rightExpr);
      case TypeKind.I64: return module.binary(BinaryOp.ShrI64, leftExpr, rightExpr);
      case TypeKind.Isize: return module.binary(BinaryOp.ShrISize, leftExpr, rightExpr);
      case TypeKind.U32: return module.binary(BinaryOp.ShrU32, leftExpr, rightExpr);
      case TypeKind.U64: return module.binary(BinaryOp.ShrU64, leftExpr, rightExpr);
      case TypeKind.Usize: return module.binary(BinaryOp.ShrUSize, leftExpr, rightExpr);
    }
    assert(false);
    return module.unreachable();
  }

  makeShru(leftExpr: ExpressionRef, rightExpr: ExpressionRef, type: Type): ExpressionRef {
    // Cares about garbage bits on the LHS, but on the RHS only for types smaller than 5 bits
    var module = this.module;
    switch (type.kind) {
      case TypeKind.Bool: return leftExpr;
      case TypeKind.I8:
      case TypeKind.I16:
      case TypeKind.U8:
      case TypeKind.U16: {
        // leftExpr >>> (rightExpr & (7|15))
        return module.binary(
          BinaryOp.ShrU32,
          this.ensureSmallIntegerWrap(leftExpr, type),
          module.binary(
            BinaryOp.AndI32,
            rightExpr,
            module.i32(type.size - 1)
          )
        );
      }
      case TypeKind.I32:
      case TypeKind.U32: return module.binary(BinaryOp.ShrU32, leftExpr, rightExpr);
      case TypeKind.I64:
      case TypeKind.U64: return module.binary(BinaryOp.ShrU64, leftExpr, rightExpr);
      case TypeKind.Isize:
      case TypeKind.Usize: return module.binary(BinaryOp.ShrUSize, leftExpr, rightExpr);
    }
    assert(false);
    return module.unreachable();
  }

  makeAnd(leftExpr: ExpressionRef, rightExpr: ExpressionRef, type: Type): ExpressionRef {
    // Does not care about garbage bits or signedness
    var module = this.module;
    switch (type.kind) {
      case TypeKind.Bool:
      case TypeKind.I8:
      case TypeKind.I16:
      case TypeKind.I32:
      case TypeKind.U8:
      case TypeKind.U16:
      case TypeKind.U32: return module.binary(BinaryOp.AndI32, leftExpr, rightExpr);
      case TypeKind.I64:
      case TypeKind.U64: return module.binary(BinaryOp.AndI64, leftExpr, rightExpr);
      case TypeKind.Isize:
      case TypeKind.Usize: return module.binary(BinaryOp.AndSize, leftExpr, rightExpr);
    }
    assert(false);
    return module.unreachable();
  }

  makeOr(leftExpr: ExpressionRef, rightExpr: ExpressionRef, type: Type): ExpressionRef {
    // Does not care about garbage bits or signedness
    var module = this.module;
    switch (type.kind) {
      case TypeKind.Bool:
      case TypeKind.I8:
      case TypeKind.I16:
      case TypeKind.U8:
      case TypeKind.U16: return module.binary(BinaryOp.OrI32, leftExpr, rightExpr);
      case TypeKind.I32:
      case TypeKind.U32: return module.binary(BinaryOp.OrI32, leftExpr, rightExpr);
      case TypeKind.I64:
      case TypeKind.U64: return module.binary(BinaryOp.OrI64, leftExpr, rightExpr);
      case TypeKind.Isize:
      case TypeKind.Usize: return module.binary(BinaryOp.OrSize, leftExpr, rightExpr);
    }
    assert(false);
    return module.unreachable();
  }

  makeXor(leftExpr: ExpressionRef, rightExpr: ExpressionRef, type: Type): ExpressionRef {
    // Does not care about garbage bits or signedness
    var module = this.module;
    switch (type.kind) {
      case TypeKind.Bool:
      case TypeKind.I8:
      case TypeKind.I16:
      case TypeKind.U8:
      case TypeKind.U16: return module.binary(BinaryOp.XorI32, leftExpr, rightExpr);
      case TypeKind.I32:
      case TypeKind.U32: return module.binary(BinaryOp.XorI32, leftExpr, rightExpr);
      case TypeKind.I64:
      case TypeKind.U64: return module.binary(BinaryOp.XorI64, leftExpr, rightExpr);
      case TypeKind.Isize:
      case TypeKind.Usize: return module.binary(BinaryOp.XorSize, leftExpr, rightExpr);
    }
    assert(false);
    return module.unreachable();
  }

  private compileUnaryOverload(
    operatorInstance: Function,
    value: Expression,
    valueExpr: ExpressionRef,
    reportNode: Node
  ): ExpressionRef {
    // FIXME: see comment in compileBinaryOverload below why recompiling on type mismatch
    // is a bad idea currently. so this assumes that the type matches.
    return this.makeCallDirect(operatorInstance, [ valueExpr ], reportNode, false);
  }

  private compileBinaryOverload(
    operatorInstance: Function,
    left: Expression,
    leftExpr: ExpressionRef,
    leftType: Type,
    right: Expression,
    reportNode: Node
  ): ExpressionRef {
    var rightType: Type;
    var signature = operatorInstance.signature;
    var parameterTypes = signature.parameterTypes;
    if (operatorInstance.is(CommonFlags.Instance)) {
      leftExpr = this.convertExpression(leftExpr, leftType, assert(signature.thisType), false, left);
      rightType = parameterTypes[0];
    } else {
      leftExpr = this.convertExpression(leftExpr, leftType, parameterTypes[0], false, left);
      rightType = parameterTypes[1];
    }
    var rightExpr = this.compileExpression(right, rightType, Constraints.ConvImplicit);
    return this.makeCallDirect(operatorInstance, [ leftExpr, rightExpr ], reportNode);
  }

  private compileAssignment(
    expression: Expression,
    valueExpression: Expression,
    contextualType: Type
  ): ExpressionRef {
    var program = this.program;
    var resolver = program.resolver;
    var flow = this.currentFlow;
    var target = resolver.lookupExpression(expression, flow); // reports
    if (!target) return this.module.unreachable();
    var thisExpression = resolver.currentThisExpression;
    var elementExpression = resolver.currentElementExpression;

    // to compile just the value, we need to know the target's type
    var targetType: Type;
    switch (target.kind) {
      case ElementKind.Global: {
        // not yet compiled if a static field compiled as a global
        if (!this.compileGlobal(<Global>target)) return this.module.unreachable(); // reports
        // fall-through
      }
      case ElementKind.Local:
      case ElementKind.Field: {
        if (this.pendingElements.has(target)) {
          this.error(
            DiagnosticCode.Variable_0_used_before_its_declaration,
            expression.range,
            target.internalName
          );
          return this.module.unreachable();
        }
        targetType = (<VariableLikeElement>target).type;
        if (target.hasDecorator(DecoratorFlags.Unsafe)) this.checkUnsafe(expression);
        break;
      }
      case ElementKind.PropertyPrototype: {
        let propertyPrototype = <PropertyPrototype>target;
        let propertyInstance = resolver.resolveProperty(propertyPrototype);
        if (!propertyInstance) return this.module.unreachable();
        target = propertyInstance;
        // fall-through
      }
      case ElementKind.Property: {
        let propertyInstance = <Property>target;
        let setterInstance = propertyInstance.setterInstance;
        if (!setterInstance) {
          this.error(
            DiagnosticCode.Cannot_assign_to_0_because_it_is_a_constant_or_a_read_only_property,
            expression.range, propertyInstance.internalName
          );
          return this.module.unreachable();
        }
        assert(setterInstance.signature.parameterTypes.length == 1); // parser must guarantee this
        targetType = setterInstance.signature.parameterTypes[0];
        if (setterInstance.hasDecorator(DecoratorFlags.Unsafe)) this.checkUnsafe(expression);
        break;
      }
      case ElementKind.IndexSignature: {
        let parent = (<IndexSignature>target).parent;
        assert(parent.kind == ElementKind.Class);
        let classInstance = <Class>parent;
        let isUnchecked = flow.is(FlowFlags.UncheckedContext);
        let indexedSet = classInstance.lookupOverload(OperatorKind.IndexedSet, isUnchecked);
        if (!indexedSet) {
          let indexedGet = classInstance.lookupOverload(OperatorKind.IndexedGet, isUnchecked);
          if (!indexedGet) {
            this.error(
              DiagnosticCode.Index_signature_is_missing_in_type_0,
              expression.range, classInstance.internalName
            );
          } else {
            this.error(
              DiagnosticCode.Index_signature_in_type_0_only_permits_reading,
              expression.range, classInstance.internalName
            );
          }
          return this.module.unreachable();
        }
        let parameterTypes = indexedSet.signature.parameterTypes;

        assert(parameterTypes.length == 2); // parser must guarantee this
        targetType = parameterTypes[1];     // 2nd parameter is the element

        if (indexedSet.hasDecorator(DecoratorFlags.Unsafe)) this.checkUnsafe(expression);
        if (!isUnchecked && this.options.pedantic) {
          this.pedantic(
            DiagnosticCode.Indexed_access_may_involve_bounds_checking,
            expression.range
          );
        }
        break;
      }
      default: {
        this.error(
          DiagnosticCode.Cannot_assign_to_0_because_it_is_a_constant_or_a_read_only_property,
          expression.range, target.internalName
        );
        return this.module.unreachable();
      }
    }

    // compile the value and do the assignment
    assert(targetType != Type.void);
    var valueExpr = this.compileExpression(valueExpression, targetType);
    var valueType = this.currentType;
    return this.makeAssignment(
      target,
      this.convertExpression(valueExpr, valueType, targetType, false, valueExpression),
      valueType,
      valueExpression,
      thisExpression,
      elementExpression,
      contextualType != Type.void
    );
  }

  /** Makes an assignment expression or block, assigning a value to a target. */
  makeAssignment(
    /** Target element, e.g. a Local. */
    target: Element,
    /** Value expression that has been compiled in a previous step already. */
    valueExpr: ExpressionRef,
    /** Value expression type. */
    valueType: Type,
    /** Expression reference. Has already been compiled to `valueExpr`. */
    valueExpression: Expression,
    /** `this` expression reference if a field or property set. */
    thisExpression: Expression | null,
    /** Index expression reference if an indexed set. */
    indexExpression: Expression | null,
    /** Whether to tee the value. */
    tee: bool
  ): ExpressionRef {
    var module = this.module;
    var flow = this.currentFlow;

    switch (target.kind) {
      case ElementKind.Local: {
        let local = <Local>target;
        if (flow.isLocalFlag(local.index, LocalFlags.Constant, true)) {
          this.error(
            DiagnosticCode.Cannot_assign_to_0_because_it_is_a_constant_or_a_read_only_property,
            valueExpression.range, target.internalName
          );
          this.currentType = tee ? local.type : Type.void;
          return module.unreachable();
        }
        return this.makeLocalAssignment(local, valueExpr, valueType, tee);
      }
      case ElementKind.Global: {
        let global = <Global>target;
        if (!this.compileGlobal(global)) return module.unreachable();
        if (target.isAny(CommonFlags.Const | CommonFlags.Readonly)) {
          this.error(
            DiagnosticCode.Cannot_assign_to_0_because_it_is_a_constant_or_a_read_only_property,
            valueExpression.range,
            target.internalName
          );
          this.currentType = tee ? global.type : Type.void;
          return module.unreachable();
        }
        return this.makeGlobalAssignment(global, valueExpr, valueType, tee);
      }
      case ElementKind.Field: {
        let fieldInstance = <Field>target;
        let initializerNode = fieldInstance.initializerNode;
        let isConstructor = flow.actualFunction.is(CommonFlags.Constructor);

        // Cannot assign to readonly fields except in constructors if there's no initializer
        if (fieldInstance.is(CommonFlags.Readonly)) {
          if (!isConstructor || initializerNode) {
            this.error(
              DiagnosticCode.Cannot_assign_to_0_because_it_is_a_constant_or_a_read_only_property,
              valueExpression.range, fieldInstance.internalName
            );
            return module.unreachable();
          }
        }

        // Mark initialized fields in constructors
        thisExpression = assert(thisExpression);
        if (isConstructor && thisExpression.kind == NodeKind.This) {
          flow.setThisFieldFlag(fieldInstance, FieldFlags.Initialized);
        }

        let fieldParent = fieldInstance.parent;
        assert(fieldParent.kind == ElementKind.Class);
        return this.makeFieldAssignment(fieldInstance,
          valueExpr,
          valueType,
          this.compileExpression(
            thisExpression,
            (<Class>fieldParent).type,
            Constraints.ConvImplicit | Constraints.IsThis
          ),
          tee
        );
      }
      case ElementKind.Property: {
        let propertyInstance = <Property>target;
        let setterInstance = propertyInstance.setterInstance;
        if (!setterInstance) {
          this.error(
            DiagnosticCode.Cannot_assign_to_0_because_it_is_a_constant_or_a_read_only_property,
            valueExpression.range, target.internalName
          );
          return module.unreachable();
        }
        assert(setterInstance.signature.parameterTypes.length == 1);
        if (propertyInstance.is(CommonFlags.Instance)) {
          let thisType = assert(setterInstance.signature.thisType);
          let thisExpr = this.compileExpression(
            assert(thisExpression),
            thisType,
            Constraints.ConvImplicit | Constraints.IsThis
          );
          if (!tee) return this.makeCallDirect(setterInstance, [ thisExpr, valueExpr ], valueExpression);
          let getterInstance = assert((<Property>target).getterInstance);
          assert(getterInstance.signature.thisType == thisType);
          let returnType = getterInstance.signature.returnType;
          let returnTypeRef = returnType.toRef();
          let tempThis = flow.getTempLocal(returnType);
          let ret = module.block(null, [
            this.makeCallDirect(setterInstance, [
              module.local_tee(tempThis.index, thisExpr, returnType.isManaged),
              valueExpr
            ], valueExpression),
            this.makeCallDirect(getterInstance, [
              module.local_get(tempThis.index, returnTypeRef)
            ], valueExpression)
          ], returnTypeRef);
          flow.freeTempLocal(tempThis);
          return ret;
        } else {
          if (!tee) return this.makeCallDirect(setterInstance, [ valueExpr ], valueExpression);
          let getterInstance = assert((<Property>target).getterInstance);
          return module.block(null, [
            this.makeCallDirect(setterInstance, [ valueExpr ], valueExpression),
            this.makeCallDirect(getterInstance, null, valueExpression)
          ], getterInstance.signature.returnType.toRef());
        }
      }
      case ElementKind.IndexSignature: {
        let indexSignature = <IndexSignature>target;
        let parent = indexSignature.parent;
        assert(parent.kind == ElementKind.Class);
        let classInstance = <Class>parent;
        assert(classInstance.kind == ElementKind.Class);
        let isUnchecked = flow.is(FlowFlags.UncheckedContext);
        let getterInstance = classInstance.lookupOverload(OperatorKind.IndexedGet, isUnchecked);
        if (!getterInstance) {
          this.error(
            DiagnosticCode.Index_signature_is_missing_in_type_0,
            valueExpression.range, classInstance.internalName
          );
          return module.unreachable();
        }
        let setterInstance = classInstance.lookupOverload(OperatorKind.IndexedSet, isUnchecked);
        if (!setterInstance) {
          this.error(
            DiagnosticCode.Index_signature_in_type_0_only_permits_reading,
            valueExpression.range, classInstance.internalName
          );
          this.currentType = tee ? getterInstance.signature.returnType : Type.void;
          return module.unreachable();
        }
        assert(setterInstance.signature.parameterTypes.length == 2);
        let thisType = classInstance.type;
        let thisExpr = this.compileExpression(
          assert(thisExpression),
          thisType,
          Constraints.ConvImplicit | Constraints.IsThis
        );
        let setterIndexType = setterInstance.signature.parameterTypes[0];
        let getterIndexType = getterInstance.signature.parameterTypes[0];
        if (!setterIndexType.equals(getterIndexType)) {
          this.errorRelated(
            DiagnosticCode.Index_signature_accessors_in_type_0_differ_in_types,
            getterInstance.identifierAndSignatureRange,
            setterInstance.identifierAndSignatureRange,
            classInstance.internalName,
          );
          this.currentType = tee ? getterInstance.signature.returnType : Type.void;
          return module.unreachable();
        }
        let elementExpr = this.compileExpression(assert(indexExpression), setterIndexType, Constraints.ConvImplicit);
        let elementType = this.currentType;
        if (tee) {
          let tempTarget = flow.getTempLocal(thisType);
          let tempElement = flow.getTempLocal(elementType);
          let returnType = getterInstance.signature.returnType;
          let ret = module.block(null, [
            this.makeCallDirect(setterInstance, [
              module.local_tee(tempTarget.index, thisExpr, thisType.isManaged),
              module.local_tee(tempElement.index, elementExpr, elementType.isManaged),
              valueExpr
            ], valueExpression),
            this.makeCallDirect(getterInstance, [
              module.local_get(tempTarget.index, tempTarget.type.toRef()),
              module.local_get(tempElement.index, tempElement.type.toRef())
            ], valueExpression)
          ], returnType.toRef());
          flow.freeTempLocal(tempElement);
          flow.freeTempLocal(tempTarget);
          return ret;
        } else {
          return this.makeCallDirect(setterInstance, [
            thisExpr,
            elementExpr,
            valueExpr
          ], valueExpression);
        }
      }
      default: {
        this.error(
          DiagnosticCode.The_target_of_an_assignment_must_be_a_variable_or_a_property_access,
          valueExpression.range
        );
      }
    }
    return module.unreachable();
  }

  /** Makes an assignment to a local, keeping track of wrap and null states. */
  private makeLocalAssignment(
    /** Local to assign to. */
    local: Local,
    /** Value to assign. */
    valueExpr: ExpressionRef,
    /** Value type. */
    valueType: Type,
    /** Whether to tee the value. */
    tee: bool
  ): ExpressionRef {
    var module = this.module;
    var flow = this.currentFlow;
    var type = local.type;
    assert(type != Type.void);
    var localIndex = local.index;

    if (type.isNullableReference) {
      if (!valueType.isNullableReference || flow.isNonnull(valueExpr, type)) flow.setLocalFlag(localIndex, LocalFlags.NonNull);
      else flow.unsetLocalFlag(localIndex, LocalFlags.NonNull);
    }
    flow.setLocalFlag(localIndex, LocalFlags.Initialized);
    if (type.isShortIntegerValue) {
      if (!flow.canOverflow(valueExpr, type)) flow.setLocalFlag(localIndex, LocalFlags.Wrapped);
      else flow.unsetLocalFlag(localIndex, LocalFlags.Wrapped);
    }
    if (tee) { // local = value
      this.currentType = type;
      return module.local_tee(localIndex, valueExpr, type.isManaged);
    } else { // void(local = value)
      this.currentType = Type.void;
      return module.local_set(localIndex, valueExpr, type.isManaged);
    }
  }

  /** Makes an assignment to a global. */
  private makeGlobalAssignment(
    /** The global variable to assign to. */
    global: VariableLikeElement,
    /** The value to assign. */
    valueExpr: ExpressionRef,
    /** The type of the value to assign. */
    valueType: Type,
    /** Whether to tee the value. */
    tee: bool
  ): ExpressionRef {
    var module = this.module;
    var type = global.type;
    assert(type != Type.void);
    var typeRef = type.toRef();

    valueExpr = this.ensureSmallIntegerWrap(valueExpr, type); // globals must be wrapped
    if (tee) { // (global = value), global
      this.currentType = type;
      return module.block(null, [
        module.global_set(global.internalName, valueExpr),
        module.global_get(global.internalName, typeRef)
      ], typeRef);
    } else { // global = value
      this.currentType = Type.void;
      return module.global_set(global.internalName,
        valueExpr
      );
    }
  }

  /** Makes an assignment to a field. */
  private makeFieldAssignment(
    /** The field to assign to. */
    field: Field,
    /** The value to assign. */
    valueExpr: ExpressionRef,
    /** The type of the value to assign. */
    valueType: Type,
    /** The value of `this`. */
    thisExpr: ExpressionRef,
    /** Whether to tee the value. */
    tee: bool
  ): ExpressionRef {
    var module = this.module;
    var flow = this.currentFlow;
    var fieldType = field.type;
    var fieldTypeRef = fieldType.toRef();
    assert(field.parent.kind == ElementKind.Class);
    var thisType = (<Class>field.parent).type;

    if (!field.is(CommonFlags.Compiled)) {
      field.set(CommonFlags.Compiled);
      let typeNode = field.typeNode;
      if (typeNode) this.checkTypeSupported(field.type, typeNode);
    }

    if (tee) {
      this.compileField(field);
      let tempThis = flow.getTempLocal(thisType);
      let expr = module.block(null, [
        module.call(field.internalSetterName, [ module.local_tee(tempThis.index, thisExpr, thisType.isManaged), valueExpr ], TypeRef.None),
        module.call(field.internalGetterName, [ module.local_get(tempThis.index, thisType.toRef()) ], fieldTypeRef)
      ], fieldTypeRef);
      flow.freeTempLocal(tempThis);
      this.currentType = fieldType;
      return expr;
    } else {
      this.compileFieldSetter(field);
      let expr = module.call(field.internalSetterName, [ thisExpr, valueExpr ], TypeRef.None);
      this.currentType = Type.void;
      return expr;
    }
  }

  /** Compiles a call expression according to the specified context. */
  private compileCallExpression(
    /** Call expression to compile. */
    expression: CallExpression,
    /** Contextual type indicating the return type the caller expects, if any. */
    contextualType: Type,
    /** Constraints indicating contextual conditions. */
    constraints: Constraints
  ): ExpressionRef {

    var module = this.module;
    var flow = this.currentFlow;

    // handle call to super
    if (expression.expression.kind == NodeKind.Super) {
      let flow = this.currentFlow;
      let actualFunction = flow.actualFunction;
      if (!actualFunction.is(CommonFlags.Constructor)) {
        this.error(
          DiagnosticCode.Super_calls_are_not_permitted_outside_constructors_or_in_nested_functions_inside_constructors,
          expression.range
        );
        return module.unreachable();
      }

      let parent = assert(actualFunction.parent);
      assert(parent.kind == ElementKind.Class);
      let classInstance = <Class>parent;
      let baseClassInstance = classInstance.base;
      if (!baseClassInstance) {
        this.error(
          DiagnosticCode._super_can_only_be_referenced_in_a_derived_class,
          expression.expression.range
        );
        return module.unreachable();
      }
      let thisLocal = assert(flow.lookupLocal(CommonNames.this_));
      let sizeTypeRef = this.options.sizeTypeRef;

      let baseCtorInstance = this.ensureConstructor(baseClassInstance, expression);
      this.checkFieldInitialization(baseClassInstance, expression);
      let superCall = this.compileCallDirect(
        baseCtorInstance,
        expression.args,
        expression,
        module.local_get(thisLocal.index, sizeTypeRef)
      );

      // check that super had been called before accessing `this`
      if (flow.isAny(
        FlowFlags.AccessesThis |
        FlowFlags.ConditionallyAccessesThis
      )) {
        this.error(
          DiagnosticCode._super_must_be_called_before_accessing_this_in_the_constructor_of_a_derived_class,
          expression.range
        );
        return module.unreachable();
      }
      flow.set(FlowFlags.AccessesThis | FlowFlags.CallsSuper);
      this.currentType = Type.void;
      return module.local_set(thisLocal.index, superCall, classInstance.type.isManaged);
    }

    // otherwise resolve normally
    var target = this.resolver.lookupExpression(expression.expression, flow); // reports
    if (!target) return module.unreachable();
    var thisExpression = this.resolver.currentThisExpression;

    var signature: Signature | null;
    var functionArg: ExpressionRef;
    switch (target.kind) {

      // direct call: concrete function
      case ElementKind.FunctionPrototype: {
        let functionPrototype = <FunctionPrototype>target;
        if (functionPrototype.hasDecorator(DecoratorFlags.Builtin)) {
          // builtins handle present respectively omitted type arguments on their own
          return this.compileCallExpressionBuiltin(functionPrototype, expression, contextualType);
        }
        let functionInstance = this.resolver.maybeInferCall(expression, functionPrototype, flow);
        if (!functionInstance) return this.module.unreachable();
        target = functionInstance;
        // fall-through
      }
      case ElementKind.Function: {
        let functionInstance = <Function>target;
        let thisArg: ExpressionRef = 0;
        if (functionInstance.is(CommonFlags.Instance)) {
          thisArg = this.compileExpression(
            assert(thisExpression),
            assert(functionInstance.signature.thisType),
            Constraints.ConvImplicit | Constraints.IsThis
          );
        }
        return this.compileCallDirect(
          functionInstance,
          expression.args,
          expression,
          thisArg,
          constraints
        );
      }

      // indirect call: first-class function (non-generic, can't be inlined)
      case ElementKind.Local: {
        let local = <Local>target;
        signature = local.type.signatureReference;
        if (signature) {
          if (local.parent != flow.parentFunction) {
            // TODO: closures
            this.error(
              DiagnosticCode.Not_implemented_0,
              expression.range,
              "Closures"
            );
            return module.unreachable();
          }
          if (local.is(CommonFlags.Inlined)) {
            let inlinedValue = local.constantIntegerValue;
            if (this.options.isWasm64) {
              functionArg = module.i64(i64_low(inlinedValue), i64_high(inlinedValue));
            } else {
              assert(!i64_high(inlinedValue));
              functionArg = module.i32(i64_low(inlinedValue));
            }
          } else {
            functionArg = module.local_get(local.index, this.options.sizeTypeRef);
          }
          break;
        }
        this.error(
          DiagnosticCode.Cannot_invoke_an_expression_whose_type_lacks_a_call_signature_Type_0_has_no_compatible_call_signatures,
          expression.range, local.type.toString()
        );
        return module.unreachable();
      }
      case ElementKind.Global: {
        let global = <Global>target;
        signature = global.type.signatureReference;
        if (signature) {
          functionArg = module.global_get(global.internalName, global.type.toRef());
          break;
        }
        this.error(
          DiagnosticCode.Cannot_invoke_an_expression_whose_type_lacks_a_call_signature_Type_0_has_no_compatible_call_signatures,
          expression.range, global.type.toString()
        );
        return module.unreachable();
      }
      case ElementKind.Field: {
        let fieldInstance = <Field>target;
        let fieldType = fieldInstance.type;
        signature = fieldType.signatureReference;
        if (signature) {
          let fieldParent = fieldInstance.parent;
          assert(fieldParent.kind == ElementKind.Class);
          let usizeType = this.options.usizeType;
          functionArg = module.load(usizeType.byteSize, false,
            this.compileExpression(
              assert(thisExpression),
              (<Class>fieldParent).type,
              Constraints.ConvImplicit | Constraints.IsThis
            ),
            usizeType.toRef(),
            fieldInstance.memoryOffset
          );
          break;
        }
        this.error(
          DiagnosticCode.Cannot_invoke_an_expression_whose_type_lacks_a_call_signature_Type_0_has_no_compatible_call_signatures,
          expression.range, fieldType.toString()
        );
        return module.unreachable();
      }

      case ElementKind.PropertyPrototype: {
        let propertyInstance = this.resolver.resolveProperty(<PropertyPrototype>target);
        if (!propertyInstance) return module.unreachable();
        target = propertyInstance;
        // fall-through
      }
      case ElementKind.Property: {
        let propertyInstance = <Property>target;
        let getterInstance = propertyInstance.getterInstance;
        let type = assert(this.resolver.getTypeOfElement(target));

        if (!getterInstance) {
          this.error(
            DiagnosticCode.Cannot_invoke_an_expression_whose_type_lacks_a_call_signature_Type_0_has_no_compatible_call_signatures,
            expression.range, type.toString()
          );
          return module.unreachable();
        }

        let thisArg: ExpressionRef = 0;
        if (propertyInstance.is(CommonFlags.Instance)) {
          thisArg = this.compileExpression(
            assert(thisExpression),
            assert(getterInstance.signature.thisType),
            Constraints.ConvImplicit | Constraints.IsThis
          );
        }
        functionArg = this.compileCallDirect(getterInstance, [], expression.expression, thisArg);
        signature = this.currentType.signatureReference;
        if (!signature) {
          this.error(
            DiagnosticCode.Cannot_invoke_an_expression_whose_type_lacks_a_call_signature_Type_0_has_no_compatible_call_signatures,
            expression.range, this.currentType.toString()
          );
          return module.unreachable();
        }
        break;
      }
      case ElementKind.Class: {
        let classInstance = <Class>target;
        let typeArguments = classInstance.getTypeArgumentsTo(this.program.functionPrototype);
        if (typeArguments && typeArguments.length > 0) {
          let ftype = typeArguments[0];
          signature = ftype.getSignature();
          functionArg = this.compileExpression(expression.expression, ftype, Constraints.ConvImplicit);
          break;
        }
        // fall-through
      }

      // not supported
      default: {
        let type = this.resolver.getTypeOfElement(target);
        if (type) {
          this.error(
            DiagnosticCode.Type_0_has_no_call_signatures,
            expression.range, type.toString()
          );
        } else {
          this.error(
            DiagnosticCode.Expression_cannot_be_represented_by_a_type,
            expression.range
          );
        }
        return module.unreachable();
      }
    }
    return this.compileCallIndirect(
      assert(signature), // FIXME: bootstrap can't see this yet
      functionArg,
      expression.args,
      expression,
      0,
      contextualType == Type.void
    );
  }

  /** Compiles the given arguments like a call expression according to the specified context. */
  private compileCallExpressionLike(
    /** Called expression. */
    expression: Expression,
    /** Call type arguments. */
    typeArguments: TypeNode[] | null,
    /** Call arguments. */
    args: Expression[],
    /** Diagnostic range. */
    range: Range,
    /** Contextual type indicating the return type the caller expects, if any. */
    contextualType: Type,
    /** Constraints indicating contextual conditions. */
    constraints: Constraints = Constraints.None
  ): ExpressionRef {
    // Desugaring like this can happen many times. Let's cache the intermediate allocation.
    var call = this._reusableCallExpression;
    if (call) {
      call.expression = expression;
      call.typeArguments = typeArguments;
      call.args = args;
      call.range = range;
    } else {
      this._reusableCallExpression = call = Node.createCallExpression(expression, typeArguments, args, range);
    }
    return this.compileCallExpression(call, contextualType, constraints);
  }
  private _reusableCallExpression: CallExpression | null = null;

  private compileCallExpressionBuiltin(
    prototype: FunctionPrototype,
    expression: CallExpression,
    contextualType: Type
  ): ExpressionRef {
    if (prototype.hasDecorator(DecoratorFlags.Unsafe)) this.checkUnsafe(expression);

    var typeArguments: Type[] | null = null;

    // builtins handle omitted type arguments on their own. if present, however, resolve them here
    // and pass them to the builtin, even if it's still up to the builtin how to handle them.
    var typeParameterNodes = prototype.typeParameterNodes;
    var typeArgumentNodes = expression.typeArguments;
    if (expression.typeArguments) {
      if (!prototype.is(CommonFlags.Generic)) {
        this.error(
          DiagnosticCode.Type_0_is_not_generic,
          expression.range, prototype.internalName
        );
      }
      typeArguments = this.resolver.resolveTypeArguments(
        assert(typeParameterNodes),
        typeArgumentNodes,
        this.currentFlow.actualFunction.parent,
        cloneMap(this.currentFlow.contextualTypeArguments), // don't update
        expression
      );
    }
    var callee = expression.expression;
    var ctx = new BuiltinContext(
      this,
      prototype,
      typeArguments,
      expression.args,
      callee.kind == NodeKind.PropertyAccess
        ? (<PropertyAccessExpression>callee).expression
        : null,
      contextualType,
      expression,
      false
    );
    // global builtins
    var internalName = prototype.internalName;
    if (builtins.has(internalName)) {
      let fn = assert(builtins.get(internalName));
      return fn(ctx);
    }
    // class builtins
    var parent = prototype.parent;
    if (parent.kind == ElementKind.Class) {
      let classPrototype = (<Class>parent).prototype;
      if (classPrototype == this.program.functionPrototype) {
        let methodName = prototype.name;
        if (function_builtins.has(methodName)) {
          let fn = assert(function_builtins.get(methodName));
          return fn(ctx);
        }
      }
    }
    assert(false);
    return this.module.unreachable();
  }

  /**
   * Checks that a call with the given number as arguments can be performed according to the
   * specified signature.
   */
  checkCallSignature(
    signature: Signature,
    numArguments: i32,
    hasThis: bool,
    reportNode: Node
  ): bool {

    // cannot call an instance method without a `this` argument (TODO: `.call`?)
    var thisType = signature.thisType;
    if (hasThis != (thisType != null)) {
      this.error(
        DiagnosticCode.The_this_types_of_each_signature_are_incompatible,
        reportNode.range
      );
      return false;
    }

    // not yet implemented (TODO: maybe some sort of an unmanaged/lightweight array?)
    var hasRest = signature.hasRest;
    if (hasRest) {
      this.error(
        DiagnosticCode.Not_implemented_0,
        reportNode.range, "Rest parameters"
      );
      return false;
    }

    var minimum = signature.requiredParameters;
    var maximum = signature.parameterTypes.length;

    // must at least be called with required arguments
    if (numArguments < minimum) {
      this.error(
        minimum < maximum
          ? DiagnosticCode.Expected_at_least_0_arguments_but_got_1
          : DiagnosticCode.Expected_0_arguments_but_got_1,
        reportNode.range, minimum.toString(), numArguments.toString()
      );
      return false;
    }

    // must not be called with more than the maximum arguments
    if (numArguments > maximum && !hasRest) {
      this.error(
        DiagnosticCode.Expected_0_arguments_but_got_1,
        reportNode.range, maximum.toString(), numArguments.toString()
      );
      return false;
    }

    return true;
  }

  /** Checks that an unsafe expression is allowed. */
  private checkUnsafe(reportNode: Node, relatedReportNode: Node | null = null): void {
    // Library files may always use unsafe features
    if (this.options.noUnsafe && !reportNode.range.source.isLibrary) {
      if (relatedReportNode) {
        this.errorRelated(
          DiagnosticCode.Operation_is_unsafe,
          reportNode.range, relatedReportNode.range
        );
      } else {
        this.error(
          DiagnosticCode.Operation_is_unsafe,
          reportNode.range
        );
      }
    }
  }

  /** Compiles a direct call to a concrete function. */
  compileCallDirect(
    instance: Function,
    argumentExpressions: Expression[],
    reportNode: Node,
    thisArg: ExpressionRef = 0,
    constraints: Constraints = Constraints.None
  ): ExpressionRef {
    var numArguments = argumentExpressions.length;
    var signature = instance.signature;
    if (!this.checkCallSignature( // reports
      signature,
      numArguments,
      thisArg != 0,
      reportNode
    )) {
      this.currentType = signature.returnType;
      return this.module.unreachable();
    }
    if (instance.hasDecorator(DecoratorFlags.Unsafe)) this.checkUnsafe(reportNode);

    // handle call on `this` in constructors
    let actualFunction = this.currentFlow.actualFunction;
    if (actualFunction.is(CommonFlags.Constructor) && reportNode.isAccessOnThis) {
      let parent = actualFunction.parent;
      assert(parent.kind == ElementKind.Class);
      this.checkFieldInitialization(<Class>parent, reportNode);
    }

    // Inline if explicitly requested
    if (instance.hasDecorator(DecoratorFlags.Inline) && (!instance.is(CommonFlags.Virtual) || reportNode.isAccessOnSuper)) {
      assert(!instance.is(CommonFlags.Stub)); // doesn't make sense
      let inlineStack = this.inlineStack;
      if (inlineStack.includes(instance)) {
        this.warning(
          DiagnosticCode.Function_0_cannot_be_inlined_into_itself,
          reportNode.range, instance.internalName
        );
      } else {
        let parameterTypes = signature.parameterTypes;
        assert(numArguments <= parameterTypes.length);
        // compile argument expressions *before* pushing to the inline stack
        // otherwise, the arguments may not be inlined, e.g. `abc(abc(123))`
        let args = new Array<ExpressionRef>(numArguments);
        for (let i = 0; i < numArguments; ++i) {
          args[i] = this.compileExpression(argumentExpressions[i], parameterTypes[i], Constraints.ConvImplicit);
        }
        // make the inlined call
        inlineStack.push(instance);
        let expr = this.makeCallInline(instance, args, thisArg, (constraints & Constraints.WillDrop) != 0);
        inlineStack.pop();
        return expr;
      }
    }

    // Otherwise compile to just a call
    var numArgumentsInclThis = thisArg ? numArguments + 1 : numArguments;
    var operands = new Array<ExpressionRef>(numArgumentsInclThis);
    var index = 0;
    if (thisArg) {
      operands[0] = thisArg;
      index = 1;
    }
    var parameterTypes = signature.parameterTypes;
    for (let i = 0; i < numArguments; ++i, ++index) {
      let paramType = parameterTypes[i];
      let paramExpr = this.compileExpression(argumentExpressions[i], paramType, Constraints.ConvImplicit);
      operands[index] = paramExpr;
    }
    assert(index == numArgumentsInclThis);
    return this.makeCallDirect(instance, operands, reportNode, (constraints & Constraints.WillDrop) != 0);
  }

  makeCallInline(
    instance: Function,
    operands: ExpressionRef[] | null,
    thisArg: ExpressionRef = 0,
    immediatelyDropped: bool = false
  ): ExpressionRef {
    var module = this.module;
    var numArguments = operands ? operands.length : 0;
    var signature = instance.signature;
    var parameterTypes = signature.parameterTypes;
    var numParameters = parameterTypes.length;

    // Create a new inline flow and use it to compile the function as a block
    var previousFlow = this.currentFlow;
    var flow = Flow.createInline(previousFlow.parentFunction, instance);
    var body = [];
    var usedLocals = new BitSet();

    // Prepare compiled arguments right to left, keeping track of used locals.
    for (let i = numArguments - 1; i >= 0; --i) {
      // This is necessary because a later expression must not set an earlier argument local, which
      // is also just a temporary, when being executed. Take for example `t1=1, t2=(t1 = 2)`, where
      // the right expression would reassign the foregoing argument local. So, we iterate from right
      // to left, remembering what's used later, and don't use these for earlier arguments, making
      // the example above essentially `t2=1, t1=(t1 = 2)`.
      let paramExpr = operands![i];
      let paramType = parameterTypes[i];
      let argumentLocal = flow.addScopedLocal(instance.getParameterName(i), paramType, usedLocals);
      findUsedLocals(paramExpr, usedLocals);
      // inlining is aware of wrap/nonnull states:
      if (!previousFlow.canOverflow(paramExpr, paramType)) flow.setLocalFlag(argumentLocal.index, LocalFlags.Wrapped);
      if (flow.isNonnull(paramExpr, paramType)) flow.setLocalFlag(argumentLocal.index, LocalFlags.NonNull);
      body.unshift(
        module.local_set(argumentLocal.index, paramExpr, paramType.isManaged)
      );
    }
    if (thisArg) {
      let parent = assert(instance.parent);
      assert(parent.kind == ElementKind.Class);
      let classInstance = <Class>parent;
      let thisType = assert(instance.signature.thisType);
      let thisLocal = flow.addScopedLocal(CommonNames.this_, thisType, usedLocals);
      body.unshift(
        module.local_set(thisLocal.index, thisArg, thisType.isManaged)
      );
      let base = classInstance.base;
      if (base) flow.addScopedAlias(CommonNames.super_, base.type, thisLocal.index);
    } else {
      assert(!instance.signature.thisType);
    }

    // Compile omitted arguments with final argument locals blocked. Doesn't need to take care of
    // side-effects within earlier expressions because these already happened on set.
    this.currentFlow = flow;
    var isConstructor = instance.is(CommonFlags.Constructor);
    if (isConstructor) flow.set(FlowFlags.CtorParamContext);
    for (let i = numArguments; i < numParameters; ++i) {
      let initType = parameterTypes[i];
      let initExpr = this.compileExpression(
        assert(instance.prototype.functionTypeNode.parameters[i].initializer),
        initType,
        Constraints.ConvImplicit
      );
      let argumentLocal = flow.addScopedLocal(instance.getParameterName(i), initType);
      body.push(
        this.makeLocalAssignment(argumentLocal, initExpr, initType, false)
      );
    }
    flow.unset(FlowFlags.CtorParamContext);

    // Compile the called function's body in the scope of the inlined flow
    this.compileFunctionBody(instance, body);

    // If a constructor, perform field init checks on its flow directly
    if (isConstructor) {
      let parent = instance.parent;
      assert(parent.kind == ElementKind.Class);
      this.checkFieldInitializationInFlow(<Class>parent, flow);
    }

    // Free any new scoped locals and reset to the original flow
    flow.freeScopedLocals();
    var returnType = flow.returnType;
    this.currentFlow = previousFlow;

    // Create an outer block that we can break to when returning a value out of order
    this.currentType = returnType;
    return module.block(flow.inlineReturnLabel, body, returnType.toRef());
  }

  /** Makes sure that the arguments length helper global is present. */
  ensureArgumentsLength(): string {
    var name = BuiltinNames.argumentsLength;
    if (!this.builtinArgumentsLength) {
      let module = this.module;
      this.builtinArgumentsLength = module.addGlobal(name, TypeRef.I32, true, module.i32(0));
    }
    return name;
  }

  /** Ensures compilation of the varargs stub for the specified function. */
  ensureVarargsStub(original: Function): Function {
    // A varargs stub is a function called with omitted arguments being zeroed,
    // reading the `argumentsLength` helper global to decide which initializers
    // to inject before calling the original function. It is typically attempted
    // to circumvent the varargs stub where possible, for example where omitted
    // arguments are constants and can be inlined into the original call.
    var stub = original.varargsStub;
    if (stub) return stub;

    var originalSignature = original.signature;
    var originalParameterTypes = originalSignature.parameterTypes;
    var originalParameterDeclarations = original.prototype.functionTypeNode.parameters;
    var returnType = originalSignature.returnType;
    var isInstance = original.is(CommonFlags.Instance);

    // arguments excl. `this`, operands incl. `this`
    var minArguments = originalSignature.requiredParameters;
    var minOperands = minArguments;
    var maxArguments = originalParameterTypes.length;
    var maxOperands = maxArguments;
    if (isInstance) {
      ++minOperands;
      ++maxOperands;
    }
    var numOptional = assert(maxOperands - minOperands);

    var forwardedOperands = new Array<ExpressionRef>(minOperands);
    var operandIndex = 0;
    var stmts = new Array<ExpressionRef>();

    // forward `this` if applicable
    var module = this.module;
    var thisType = originalSignature.thisType;
    if (thisType) {
      forwardedOperands[0] = module.local_get(0, thisType.toRef());
      operandIndex = 1;
    }

    // forward required arguments
    for (let i = 0; i < minArguments; ++i, ++operandIndex) {
      let paramType = originalParameterTypes[i];
      forwardedOperands[operandIndex] = module.local_get(operandIndex, paramType.toRef());
    }
    assert(operandIndex == minOperands);

    // create the varargs stub
    stub = original.newStub("varargs");
    stub.signature.requiredParameters = maxArguments;
    original.varargsStub = stub;

    // compile initializers of omitted arguments in the scope of the stub,
    // accounting for additional locals and a proper `this` context.
    var previousFlow = this.currentFlow;
    var flow = stub.flow;
    if (original.is(CommonFlags.Constructor)) flow.set(FlowFlags.CtorParamContext);
    this.currentFlow = flow;

    // create a br_table switching over the number of optional parameters provided
    var numNames = numOptional + 1; // incl. outer block
    var names = new Array<string>(numNames);
    var ofN = `of${numOptional}`;
    for (let i = 0; i < numNames; ++i) {
      names[i] = `${i}${ofN}`;
    }
    var argumentsLength = this.ensureArgumentsLength();
    var table = module.block(names[0], [
      module.block("outOfRange", [
        module.switch(names, "outOfRange",
          // condition is number of provided optional arguments, so subtract required arguments
          minArguments
            ? module.binary(
                BinaryOp.SubI32,
                module.global_get(argumentsLength, TypeRef.I32),
                module.i32(minArguments)
              )
            : module.global_get(argumentsLength, TypeRef.I32)
        )
      ]),
      module.unreachable()
    ]);
    for (let i = 0; i < numOptional; ++i, ++operandIndex) {
      let type = originalParameterTypes[minArguments + i];
      let declaration = originalParameterDeclarations[minArguments + i];
      let initializer = declaration.initializer;
      let initExpr: ExpressionRef;
      if (initializer) {
        initExpr = this.compileExpression(
          initializer,
          type,
          Constraints.ConvImplicit
        );
        initExpr = module.local_set(operandIndex, initExpr, type.isManaged);
      } else {
        this.error(
          DiagnosticCode.Optional_parameter_must_have_an_initializer,
          declaration.range
        );
        initExpr = module.unreachable();
      }
      table = module.block(names[i + 1], [
        table,
        initExpr,
      ]);
      forwardedOperands[operandIndex] = module.local_get(operandIndex, type.toRef());
    }
    assert(operandIndex == maxOperands);

    stmts.push(
      table
    );
    stmts.push(
      // assume this will always succeed (can just use name as the reportNode)
      this.makeCallDirect(original, forwardedOperands, original.declaration.name)
    );
    flow.freeScopedLocals();
    this.currentFlow = previousFlow;

    var funcRef = module.addFunction(
      stub.internalName,
      stub.signature.paramRefs,
      stub.signature.resultRefs,
      typesToRefs(stub.additionalLocals),
      module.flatten(stmts, returnType.toRef())
    );
    stub.set(CommonFlags.Compiled);
    stub.finalize(module, funcRef);
    return stub;
  }

  /** Ensures compilation of the virtual stub for the specified function. */
  ensureVirtualStub(original: Function): Function {
    // A virtual stub is a function redirecting virtual calls to the actual
    // overload targeted by the call. It utilizes varargs stubs where necessary
    // and as such has the same semantics as one. Here, we only make sure that
    // a placeholder exist, with actual code being generated as a finalization
    // step once module compilation is otherwise complete.
    var stub = original.virtualStub;
    if (stub) return stub;
    stub = original.newStub("virtual");
    original.virtualStub = stub;
    var module = this.module;
    stub.ref = module.addFunction(
      stub.internalName,
      stub.signature.paramRefs,
      stub.signature.resultRefs,
      null,
      module.unreachable()
    );
    this.virtualStubs.add(original);
    return stub;
  }

  /** Finalizes the virtual stub of the specified function. */
  private finalizeVirtualStub(instance: Function): void {
    var stub = this.ensureVirtualStub(instance);
    if (stub.is(CommonFlags.Compiled)) return;

    assert(instance.parent.kind == ElementKind.Class || instance.parent.kind == ElementKind.Interface);
    var module = this.module;
    var usizeType = this.options.usizeType;
    var sizeTypeRef = usizeType.toRef();
    var parameterTypes = instance.signature.parameterTypes;
    var returnType = instance.signature.returnType;
    var numParameters = parameterTypes.length;
    var tempIndex = 1 + parameterTypes.length; // incl. `this`

    // Switch over this's rtId and map it to the respective overload
    var builder = new SwitchBuilder(this.module,
      module.load(4, false,
        module.binary(
          sizeTypeRef == TypeRef.I64
            ? BinaryOp.SubI64
            : BinaryOp.SubI32,
          module.local_get(0, sizeTypeRef),
          sizeTypeRef == TypeRef.I64
            ? module.i64(8) // rtId offset = -8
            : module.i32(8)
        ),
        TypeRef.I32
      )
    );
    var overloadInstances = this.resolver.resolveOverloads(instance);
    if (overloadInstances) {
      for (let i = 0, k = overloadInstances.length; i < k; ++i) {
        let overloadInstance = overloadInstances[i];
        if (!overloadInstance.is(CommonFlags.Compiled)) continue; // errored
        let overloadType = overloadInstance.type;
        let originalType = instance.type;
        if (!overloadType.isAssignableTo(originalType)) {
          this.error(
            DiagnosticCode.Type_0_is_not_assignable_to_type_1,
            overloadInstance.identifierNode.range, overloadType.toString(), originalType.toString()
          );
          continue;
        }
        // TODO: additional optional parameters are not permitted by `isAssignableTo` yet
        let overloadSignature = overloadInstance.signature;
        let overloadParameterTypes = overloadSignature.parameterTypes;
        let overloadNumParameters = overloadParameterTypes.length;
        let paramExprs = new Array<ExpressionRef>(1 + overloadNumParameters);
        paramExprs[0] = module.local_get(0, sizeTypeRef); // this
        for (let n = 1; n <= numParameters; ++n) {
          paramExprs[n] = module.local_get(n, parameterTypes[n - 1].toRef());
        }
        let needsVarargsStub = false;
        for (let n = numParameters; n < overloadNumParameters; ++n) {
          // TODO: inline constant initializers and skip varargs stub
          paramExprs[1 + n] = this.makeZero(overloadParameterTypes[n]);
          needsVarargsStub = true;
        }
        let calledName = needsVarargsStub
          ? this.ensureVarargsStub(overloadInstance).internalName
          : overloadInstance.internalName;
        let returnTypeRef = overloadSignature.returnType.toRef();
        let stmts = new Array<ExpressionRef>();
        if (needsVarargsStub) {
          // Safe to prepend since paramExprs are local.get's
          stmts.push(module.global_set(this.ensureArgumentsLength(), module.i32(numParameters)));
        }
        if (returnType == Type.void) {
          stmts.push(
            module.call(calledName, paramExprs, returnTypeRef)
          );
          stmts.push(
            module.return()
          );
        } else {
          stmts.push(
            module.return(
              module.call(calledName, paramExprs, returnTypeRef)
            )
          );
        }
        let classInstance = assert(overloadInstance.getClassOrInterface());
        builder.addCase(classInstance.id, stmts);
        // Also alias each extendee inheriting this exact overload
        let extendees = classInstance.getAllExtendees(instance.declaration.name.text); // without get:/set:
        for (let _values = Set_values(extendees), a = 0, b = _values.length; a < b; ++a) {
          let extendee = _values[a];
          builder.addCase(extendee.id, stmts);
        }
      }
    }

    // Call the original function if no other id matches and the method is not
    // abstract or part of an interface. Note that doing so will not catch an
    // invalid id, but can reduce code size significantly since we also don't
    // have to add branches for extendees inheriting the original function.
    var body: ExpressionRef;
    if (instance.prototype.bodyNode) {
      let paramExprs = new Array<ExpressionRef>(numParameters);
      paramExprs[0] = module.local_get(0, sizeTypeRef); // this
      for (let i = 0, k = parameterTypes.length; i < k; ++i) {
        paramExprs[1 + i] = module.local_get(1 + i, parameterTypes[i].toRef());
      }
      body = module.call(instance.internalName, paramExprs, returnType.toRef());

    // Otherwise trap
    } else {
      body = module.unreachable();
    }

    // Create the virtual stub function
    var ref = stub.ref;
    if (ref) module.removeFunction(stub.internalName);
    stub.ref = module.addFunction(
      stub.internalName,
      stub.signature.paramRefs,
      stub.signature.resultRefs,
      [ TypeRef.I32 ],
      module.block(null, [
        builder.render(tempIndex),
        body
      ], returnType.toRef())
    );
    stub.set(CommonFlags.Compiled);
  }

  /** Marks managed call operands for the shadow stack. */
  private operandsTostack(signature: Signature, operands: ExpressionRef[]): void {
    if (!this.options.stackSize) return;
    var module = this.module;
    var operandIndex = 0;
    var thisType = signature.thisType;
    if (thisType) {
      if (thisType.isManaged) {
        let operand = operands[0];
        let precomp = module.runExpression(operand, ExpressionRunnerFlags.Default);
        if (!isConstZero(precomp)) { // otherwise unnecessary
          operands[operandIndex] = module.tostack(operand);
        }
      }
      ++operandIndex;
    }
    var parameterIndex = 0;
    var parameterTypes = signature.parameterTypes;
    assert(parameterTypes.length >= operands.length - operandIndex);
    while (operandIndex < operands.length) {
      let paramType = parameterTypes[parameterIndex];
      if (paramType.isManaged) {
        let operand = operands[operandIndex];
        let precomp = module.runExpression(operand, ExpressionRunnerFlags.Default);
        if (!isConstZero(precomp)) { // otherwise unnecessary
          operands[operandIndex] = module.tostack(operand);
        }
      }
      ++operandIndex;
      ++parameterIndex;
    }
  }

  /** Creates a direct call to the specified function. */
  makeCallDirect(
    instance: Function,
    operands: ExpressionRef[] | null,
    reportNode: Node,
    immediatelyDropped: bool = false
  ): ExpressionRef {
    if (instance.hasDecorator(DecoratorFlags.Inline)) {
      if (!instance.is(CommonFlags.Virtual)) {
        assert(!instance.is(CommonFlags.Stub)); // doesn't make sense
        let inlineStack = this.inlineStack;
        if (inlineStack.includes(instance)) {
          this.warning(
            DiagnosticCode.Function_0_cannot_be_inlined_into_itself,
            reportNode.range, instance.internalName
          );
        } else {
          inlineStack.push(instance);
          let expr: ExpressionRef;
          if (instance.is(CommonFlags.Instance)) {
            let theOperands = assert(operands);
            assert(theOperands.length);
            expr = this.makeCallInline(instance, theOperands.slice(1), theOperands[0], immediatelyDropped);
          } else {
            expr = this.makeCallInline(instance, operands, 0, immediatelyDropped);
          }
          inlineStack.pop();
          return expr;
        }
      } else {
        this.warning(
          DiagnosticCode.Function_0_is_virtual_and_will_not_be_inlined,
          reportNode.range, instance.internalName
        );
      }
    }
    var module = this.module;
    var numOperands = operands ? operands.length : 0;
    var numArguments = numOperands;
    var minArguments = instance.signature.requiredParameters;
    var minOperands = minArguments;
    var parameterTypes = instance.signature.parameterTypes;
    var maxArguments = parameterTypes.length;
    var maxOperands = maxArguments;
    if (instance.is(CommonFlags.Instance)) {
      ++minOperands;
      ++maxOperands;
      --numArguments;
    }
    assert(numOperands >= minOperands);

    if (!this.compileFunction(instance)) return module.unreachable();
    var returnType = instance.signature.returnType;

    // fill up omitted arguments with their initializers, if constant, otherwise with zeroes.
    if (numOperands < maxOperands) {
      if (!operands) {
        operands = new Array(maxOperands);
        operands.length = 0;
      }
      let parameterNodes = instance.prototype.functionTypeNode.parameters;
      assert(parameterNodes.length == parameterTypes.length);
      let allOptionalsAreConstant = true;
      for (let i = numArguments; i < maxArguments; ++i) {
        let initializer = parameterNodes[i].initializer;
        if (initializer) {
          if (initializer.compilesToConst) {
            operands.push(this.compileExpression(
              initializer,
              parameterTypes[i],
              Constraints.ConvImplicit
            ));
            continue;
          }
          let resolved = this.resolver.lookupExpression(initializer, instance.flow, parameterTypes[i], ReportMode.Swallow);
          if (resolved) {
            if (resolved.kind == ElementKind.Global) {
              let global = <Global>resolved;
              if (this.compileGlobal(global)) {
                if (global.is(CommonFlags.Inlined)) {
                  operands.push(
                    this.compileInlineConstant(global, parameterTypes[i], Constraints.ConvImplicit)
                  );
                } else {
                  operands.push(
                    this.convertExpression(
                      module.global_get(global.internalName, global.type.toRef()),
                      global.type, parameterTypes[i], false, initializer
                    )
                  );
                }
                continue;
              }
            }
          }
        }
        operands.push(this.makeZero(parameterTypes[i]));
        allOptionalsAreConstant = false;
      }
      if (!allOptionalsAreConstant && !instance.is(CommonFlags.ModuleImport)) {
        let original = instance;
        instance = this.ensureVarargsStub(instance);
        if (!this.compileFunction(instance)) return module.unreachable();
        instance.flow.flags = original.flow.flags;
        let returnTypeRef = returnType.toRef();
        // We know the last operand is optional and omitted, so inject setting
        // ~argumentsLength into that operand, which is always safe.
        let lastOperand = operands[maxOperands - 1];
        assert(!(getSideEffects(lastOperand, module.ref) & SideEffects.WritesGlobal));
        let lastOperandType = parameterTypes[maxArguments - 1];
        operands[maxOperands - 1] = module.block(null, [
          module.global_set(this.ensureArgumentsLength(), module.i32(numArguments)),
          lastOperand
        ], lastOperandType.toRef());
        this.operandsTostack(instance.signature, operands);
        let expr = module.call(instance.internalName, operands, returnTypeRef);
        if (returnType != Type.void && immediatelyDropped) {
          expr = module.drop(expr);
          this.currentType = Type.void;
        } else {
          this.currentType = returnType;
        }
        return expr;
      }
    }

    // Call the virtual stub with the vtable if the function has overloads
    if (instance.is(CommonFlags.Virtual) && !reportNode.isAccessOnSuper) {
      instance = this.ensureVirtualStub(instance);
    }

    if (operands) this.operandsTostack(instance.signature, operands);
    var expr = module.call(instance.internalName, operands, returnType.toRef());
    this.currentType = returnType;
    return expr;
  }

  /** Compiles an indirect call to a first-class function. */
  compileCallIndirect(
    signature: Signature,
    functionArg: ExpressionRef,
    argumentExpressions: Expression[],
    reportNode: Node,
    thisArg: ExpressionRef = 0,
    immediatelyDropped: bool = false
  ): ExpressionRef {
    var numArguments = argumentExpressions.length;

    if (!this.checkCallSignature( // reports
      signature,
      numArguments,
      thisArg != 0,
      reportNode
    )) {
      return this.module.unreachable();
    }

    var numArgumentsInclThis = thisArg ? numArguments + 1 : numArguments;
    var operands = new Array<ExpressionRef>(numArgumentsInclThis);
    var index = 0;
    if (thisArg) {
      operands[0] = thisArg;
      index = 1;
    }
    var parameterTypes = signature.parameterTypes;
    for (let i = 0; i < numArguments; ++i, ++index) {
      operands[index] = this.compileExpression(argumentExpressions[i], parameterTypes[i],
        Constraints.ConvImplicit
      );
    }
    assert(index == numArgumentsInclThis);
    return this.makeCallIndirect(signature, functionArg, reportNode, operands, immediatelyDropped);
  }

  /** Creates an indirect call to a first-class function. */
  makeCallIndirect(
    signature: Signature,
    functionArg: ExpressionRef,
    reportNode: Node,
    operands: ExpressionRef[] | null = null,
    immediatelyDropped: bool = false,
  ): ExpressionRef {
    var module = this.module;
    var numOperands = operands ? operands.length : 0;
    var numArguments = numOperands;
    var minArguments = signature.requiredParameters;
    var minOperands = minArguments;
    var parameterTypes = signature.parameterTypes;
    var returnType = signature.returnType;
    var maxArguments = parameterTypes.length;
    var maxOperands = maxArguments;
    if (signature.thisType) {
      ++minOperands;
      ++maxOperands;
      --numArguments;
    }
    assert(numOperands >= minOperands);

    // fill up omitted arguments with zeroes
    if (numOperands < maxOperands) {
      if (!operands) {
        operands = new Array(maxOperands);
        operands.length = 0;
      }
      let parameterTypes = signature.parameterTypes;
      for (let i = numArguments; i < maxArguments; ++i) {
        operands.push(this.makeZero(parameterTypes[i]));
      }
    }

    // We might be calling a varargs stub here, even if all operands have been
    // provided, so we must set `argumentsLength` in any case. Inject setting it
    // into the index argument, which becomes executed last after any operands.
    var argumentsLength = this.ensureArgumentsLength();
    var sizeTypeRef = this.options.sizeTypeRef;
    if (getSideEffects(functionArg, module.ref) & SideEffects.WritesGlobal) {
      let flow = this.currentFlow;
      let temp = flow.getTempLocal(this.options.usizeType, findUsedLocals(functionArg));
      let tempIndex = temp.index;
      functionArg = module.block(null, [
        module.local_set(tempIndex, functionArg, true), // Function
        module.global_set(argumentsLength, module.i32(numArguments)),
        module.local_get(tempIndex, sizeTypeRef)
      ], sizeTypeRef);
      flow.freeTempLocal(temp);
    } else { // simplify
      functionArg = module.block(null, [
        module.global_set(argumentsLength, module.i32(numArguments)),
        functionArg
      ], sizeTypeRef);
    }
    if (operands) this.operandsTostack(signature, operands);
    var expr = module.call_indirect(
      null, // TODO: handle multiple tables
      module.load(4, false, functionArg, TypeRef.I32), // ._index
      operands,
      signature.paramRefs,
      signature.resultRefs
    );
    this.currentType = returnType;
    return expr;
  }

  private compileCommaExpression(
    expression: CommaExpression,
    contextualType: Type,
    constraints: Constraints
  ): ExpressionRef {
    var expressions = expression.expressions;
    var numExpressions = expressions.length;
    var exprs = new Array<ExpressionRef>(numExpressions--);
    for (let i = 0; i < numExpressions; ++i) {
      exprs[i] = this.compileExpression(expressions[i], Type.void, // drop all except last
        Constraints.ConvImplicit | Constraints.WillDrop
      );
    }
    exprs[numExpressions] = this.compileExpression(expressions[numExpressions], contextualType, constraints);
    return this.module.flatten(exprs, this.currentType.toRef());
  }

  private compileElementAccessExpression(
    expression: ElementAccessExpression,
    contextualType: Type,
    constraints: Constraints
  ): ExpressionRef {
    var module = this.module;
    var targetExpression = expression.expression;
    var targetType = this.resolver.resolveExpression(targetExpression, this.currentFlow); // reports
    if (targetType) {
      let classReference = targetType.getClassOrWrapper(this.program);
      if (classReference) {
        let isUnchecked = this.currentFlow.is(FlowFlags.UncheckedContext);
        let indexedGet = classReference.lookupOverload(OperatorKind.IndexedGet, isUnchecked);
        if (indexedGet) {
          let thisType = assert(indexedGet.signature.thisType);
          let thisArg = this.compileExpression(targetExpression, thisType,
            Constraints.ConvImplicit
          );
          if (!isUnchecked && this.options.pedantic) {
            this.pedantic(
              DiagnosticCode.Indexed_access_may_involve_bounds_checking,
              expression.range
            );
          }
          return this.compileCallDirect(indexedGet, [
            expression.elementExpression
          ], expression, thisArg, constraints);
        }
      }
      this.error(
        DiagnosticCode.Index_signature_is_missing_in_type_0,
        expression.expression.range, targetType.toString()
      );
    }
    return module.unreachable();
  }

  private compileFunctionExpression(
    expression: FunctionExpression,
    contextualType: Type,
    constraints: Constraints
  ): ExpressionRef {
    var declaration = expression.declaration.clone(); // generic contexts can have multiple
    assert(!declaration.typeParameters); // function expression cannot be generic
    var flow = this.currentFlow;
    var actualFunction = flow.actualFunction;
    var isNamed = declaration.name.text.length > 0;
    var isSemanticallyAnonymous = !isNamed || contextualType != Type.void;
    var prototype = new FunctionPrototype(
      isSemanticallyAnonymous
        ? `${isNamed ? declaration.name.text : "anonymous"}|${actualFunction.nextAnonymousId++}`
        : declaration.name.text,
      actualFunction,
      declaration,
      DecoratorFlags.None
    );
    var instance: Function | null;
    var contextualTypeArguments = cloneMap(flow.contextualTypeArguments);
    var module = this.module;

    // compile according to context. this differs from a normal function in that omitted parameter
    // and return types can be inferred and omitted arguments can be replaced with dummies.
    var contextualSignature = contextualType.signatureReference;
    if (contextualSignature) {
      let signatureNode = prototype.functionTypeNode;
      let parameterNodes = signatureNode.parameters;
      let numPresentParameters = parameterNodes.length;

      // must not require more than the maximum number of parameters
      let parameterTypes = contextualSignature.parameterTypes;
      let numParameters = parameterTypes.length;
      if (numPresentParameters > numParameters) {
        this.error(
          DiagnosticCode.Expected_0_arguments_but_got_1,
          expression.range, numParameters.toString(), numPresentParameters.toString()
        );
        return module.unreachable();
      }

      // check non-omitted parameter types
      for (let i = 0; i < numPresentParameters; ++i) {
        let parameterNode = parameterNodes[i];
        if (!isTypeOmitted(parameterNode.type)) {
          let resolvedType = this.resolver.resolveType(
            parameterNode.type,
            actualFunction.parent,
            contextualTypeArguments
          );
          if (!resolvedType) return module.unreachable();
          if (!parameterTypes[i].isStrictlyAssignableTo(resolvedType)) {
            this.error(
              DiagnosticCode.Type_0_is_not_assignable_to_type_1,
              parameterNode.range, parameterTypes[i].toString(), resolvedType.toString()
            );
            return module.unreachable();
          }
        }
        // any unused parameters are inherited but ignored
      }

      // check non-omitted return type
      let returnType = contextualSignature.returnType;
      if (!isTypeOmitted(signatureNode.returnType)) {
        let resolvedType = this.resolver.resolveType(
          signatureNode.returnType,
          actualFunction.parent,
          contextualTypeArguments
        );
        if (!resolvedType) return module.unreachable();
        if (
          returnType == Type.void
            ? resolvedType != Type.void
            : !resolvedType.isStrictlyAssignableTo(returnType)
        ) {
          this.error(
            DiagnosticCode.Type_0_is_not_assignable_to_type_1,
            signatureNode.returnType.range, resolvedType.toString(), returnType.toString()
          );
          return module.unreachable();
        }
      }

      // check explicit this type
      let thisType = contextualSignature.thisType;
      let thisTypeNode = signatureNode.explicitThisType;
      if (thisTypeNode) {
        if (!thisType) {
          this.error(
            DiagnosticCode._this_cannot_be_referenced_in_current_location,
            thisTypeNode.range
          );
          return module.unreachable();
        }
        let resolvedType = this.resolver.resolveType(
          thisTypeNode,
          actualFunction.parent,
          contextualTypeArguments
        );
        if (!resolvedType) return module.unreachable();
        if (!thisType.isStrictlyAssignableTo(resolvedType)) {
          this.error(
            DiagnosticCode.Type_0_is_not_assignable_to_type_1,
            thisTypeNode.range, thisType.toString(), resolvedType.toString()
          );
          return module.unreachable();
        }
      }

      let signature = new Signature(this.program, parameterTypes, returnType, thisType);
      signature.requiredParameters = numParameters; // !
      instance = new Function(
        prototype.name,
        prototype,
        null,
        signature,
        contextualTypeArguments
      );
      instance.flow.outer = flow;
      let worked = this.compileFunction(instance);
      this.currentType = contextualSignature.type;
      if (!worked) return module.unreachable();

    // otherwise compile like a normal function
    } else {
      instance = this.resolver.resolveFunction(prototype, null, contextualTypeArguments);
      if (!instance) return this.module.unreachable();
      instance.flow.outer = flow;
      let worked = this.compileFunction(instance);
      this.currentType = instance.signature.type;
      if (!worked) return module.unreachable();
    }

    var offset = this.ensureRuntimeFunction(instance); // reports
    var expr = this.options.isWasm64
      ? module.i64(i64_low(offset), i64_high(offset))
      : module.i32(i64_low(offset));

    // add a constant local referring to the function if applicable
    if (!isSemanticallyAnonymous) {
      let fname = instance.name;
      let existingLocal = flow.getScopedLocal(fname);
      if (existingLocal) {
        if (!existingLocal.declaration.range.source.isNative) {
          this.errorRelated(
            DiagnosticCode.Duplicate_identifier_0,
            declaration.name.range,
            existingLocal.declaration.name.range,
            fname
          );
        } else { // scoped locals are shared temps that don't track declarations
          this.error(
            DiagnosticCode.Duplicate_identifier_0,
            declaration.name.range, fname
          );
        }
      } else {
        let ftype = instance.type;
        let local = flow.addScopedLocal(instance.name, ftype);
        flow.setLocalFlag(local.index, LocalFlags.Constant);
        expr = module.local_tee(local.index, expr, ftype.isManaged);
      }
    }

    return expr;
  }

  /** Makes sure the enclosing source file of the specified expression has been compiled. */
  private maybeCompileEnclosingSource(expression: Expression): void {
    var internalPath = expression.range.source.internalPath;
    var filesByName = this.program.filesByName;
    assert(filesByName.has(internalPath));
    var enclosingFile = assert(filesByName.get(internalPath));
    if (!enclosingFile.is(CommonFlags.Compiled)) {
      this.compileFileByPath(internalPath, expression);
    }
  }

  private compileIdentifierExpression(
    expression: IdentifierExpression,
    contextualType: Type,
    constraints: Constraints
  ): ExpressionRef {
    var module = this.module;
    var flow = this.currentFlow;
    var actualFunction = flow.actualFunction;

    // check special keywords first
    switch (expression.kind) {
      case NodeKind.Null: {
        let options = this.options;
        if (contextualType.isReference) {
          let classReference = contextualType.getClass();
          if (classReference) {
            this.currentType = classReference.type.asNullable();
            return options.isWasm64 ? module.i64(0) : module.i32(0);
          }
          let signatureReference = contextualType.getSignature();
          if (signatureReference) {
            this.currentType = signatureReference.type.asNullable();
            return options.isWasm64 ? module.i64(0) : module.i32(0);
          }
          return this.makeZero(contextualType);
        }
        this.currentType = options.usizeType;
        this.warning(
          DiagnosticCode.Expression_resolves_to_unusual_type_0,
          expression.range, this.currentType.toString()
        );
        return options.isWasm64
          ? module.i64(0)
          : module.i32(0);
      }
      case NodeKind.True: {
        this.currentType = Type.bool;
        return module.i32(1);
      }
      case NodeKind.False: {
        this.currentType = Type.bool;
        return module.i32(0);
      }
      case NodeKind.This: {
        let thisType = actualFunction.signature.thisType;
        if (!thisType) {
          this.error(
            DiagnosticCode._this_cannot_be_referenced_in_current_location,
            expression.range
          );
          this.currentType = this.options.usizeType;
          return module.unreachable();
        }
        if (actualFunction.is(CommonFlags.Constructor)) {
          if (flow.is(FlowFlags.CtorParamContext)) {
            this.error(
              DiagnosticCode._this_cannot_be_referenced_in_constructor_arguments,
              expression.range
            );
          }
          if (!(constraints & Constraints.IsThis)) {
            let parent = actualFunction.parent;
            assert(parent.kind == ElementKind.Class);
            this.checkFieldInitialization(<Class>parent, expression);
          }
        }
        let thisLocal = assert(flow.lookupLocal(CommonNames.this_));
        flow.set(FlowFlags.AccessesThis);
        this.currentType = thisType;
        return module.local_get(thisLocal.index, thisType.toRef());
      }
      case NodeKind.Super: {
        if (actualFunction.is(CommonFlags.Constructor)) {
          if (flow.is(FlowFlags.CtorParamContext)) {
            this.error(
              DiagnosticCode._super_cannot_be_referenced_in_constructor_arguments,
              expression.range
            );
          } else if (!flow.is(FlowFlags.CallsSuper)) {
            // TS1034 in the parser effectively limits this to property accesses
            this.error(
              DiagnosticCode._super_must_be_called_before_accessing_a_property_of_super_in_the_constructor_of_a_derived_class,
              expression.range
            );
          }
        }
        if (flow.isInline) {
          let scopedThis = flow.lookupLocal(CommonNames.this_);
          if (scopedThis) {
            let scopedThisClass = assert(scopedThis.type.getClass());
            let base = scopedThisClass.base;
            if (base) {
              this.currentType = base.type;
              return module.local_get(scopedThis.index, base.type.toRef());
            }
          }
        }
        if (actualFunction.is(CommonFlags.Instance)) {
          let parent = assert(actualFunction.parent);
          assert(parent.kind == ElementKind.Class);
          let classInstance = <Class>parent;
          let baseClassInstance = classInstance.base;
          if (baseClassInstance) {
            let superType = baseClassInstance.type;
            this.currentType = superType;
            return module.local_get(0, superType.toRef());
          }
        }
        this.error(
          DiagnosticCode._super_can_only_be_referenced_in_a_derived_class,
          expression.range
        );
        this.currentType = this.options.usizeType;
        return module.unreachable();
      }
    }

    this.maybeCompileEnclosingSource(expression);

    // otherwise resolve
    var currentParent = this.currentParent;
    if (!currentParent) currentParent = actualFunction;
    var target = this.resolver.lookupIdentifierExpression( // reports
      expression,
      flow,
      currentParent
    );
    if (!target) {
      // make a guess to avoid assertions in calling code
      if (this.currentType == Type.void) this.currentType = Type.i32;
      return module.unreachable();
    }

    switch (target.kind) {
      case ElementKind.Local: {
        let local = <Local>target;
        let localType = local.type;
        assert(localType != Type.void);
        if (this.pendingElements.has(local)) {
          this.error(
            DiagnosticCode.Variable_0_used_before_its_declaration,
            expression.range,
            local.internalName
          );
          this.currentType = localType;
          return module.unreachable();
        }
        if (local.is(CommonFlags.Inlined)) {
          return this.compileInlineConstant(local, contextualType, constraints);
        }
        let localIndex = local.index;
        assert(localIndex >= 0);
        if (localType.isNullableReference && flow.isLocalFlag(localIndex, LocalFlags.NonNull, false)) {
          localType = localType.nonNullableType;
        }
        this.currentType = localType;

        if (target.parent != flow.parentFunction) {
          // TODO: closures
          this.error(
            DiagnosticCode.Not_implemented_0,
            expression.range,
            "Closures"
          );
          return module.unreachable();
        }
        return module.local_get(localIndex, localType.toRef());
      }
      case ElementKind.Global: {
        let global = <Global>target;
        if (!this.compileGlobal(global)) { // reports; not yet compiled if a static field
          return module.unreachable();
        }
        let globalType = global.type;
        if (this.pendingElements.has(global)) {
          this.error(
            DiagnosticCode.Variable_0_used_before_its_declaration,
            expression.range,
            global.internalName
          );
          this.currentType = globalType;
          return module.unreachable();
        }
        assert(globalType != Type.void);
        if (global.is(CommonFlags.Inlined)) {
          return this.compileInlineConstant(global, contextualType, constraints);
        }
        this.currentType = globalType;
        return module.global_get(global.internalName, globalType.toRef());
      }
      case ElementKind.EnumValue: { // here: if referenced from within the same enum
        let enumValue = <EnumValue>target;
        if (!target.is(CommonFlags.Compiled)) {
          this.error(
            DiagnosticCode.A_member_initializer_in_a_enum_declaration_cannot_reference_members_declared_after_it_including_members_defined_in_other_enums,
            expression.range
          );
          this.currentType = Type.i32;
          return module.unreachable();
        }
        this.currentType = Type.i32;
        if (enumValue.is(CommonFlags.Inlined)) {
          assert(enumValue.constantValueKind == ConstantValueKind.Integer);
          return module.i32(i64_low(enumValue.constantIntegerValue));
        }
        return module.global_get(enumValue.internalName, TypeRef.I32);
      }
      case ElementKind.FunctionPrototype: {
        let functionPrototype = <FunctionPrototype>target;
        let typeParameterNodes = functionPrototype.typeParameterNodes;

        if (typeParameterNodes && typeParameterNodes.length != 0) {
          this.error(
            DiagnosticCode.Type_argument_expected,
            expression.range
          );
          break; // also diagnose 'not a value at runtime'
        }

        let functionInstance = this.resolver.resolveFunction(
          functionPrototype,
          null,
          cloneMap(flow.contextualTypeArguments)
        );
        if (!functionInstance || !this.compileFunction(functionInstance)) return module.unreachable();
        if (functionInstance.hasDecorator(DecoratorFlags.Builtin)) {
          this.error(
            DiagnosticCode.Not_implemented_0,
            expression.range, "First-class built-ins"
          );
          this.currentType = functionInstance.type;
          return module.unreachable();
        }
        if (contextualType.isExternalReference) {
          // TODO: Concrete function types currently map to first class functions implemented in
          // linear memory (on top of `usize`), leaving only generic `funcref` for use here. In the
          // future, once functions become Wasm GC objects, the actual signature type can be used.
          this.currentType = Type.funcref;
          return module.ref_func(functionInstance.internalName, ensureType(functionInstance.type));
        }
        let offset = this.ensureRuntimeFunction(functionInstance);
        this.currentType = functionInstance.signature.type;
        return this.options.isWasm64
          ? module.i64(i64_low(offset), i64_high(offset))
          : module.i32(i64_low(offset));
      }
    }
    this.error(
      DiagnosticCode.Expression_does_not_compile_to_a_value_at_runtime,
      expression.range
    );
    return module.unreachable();
  }

  private compileInstanceOfExpression(
    expression: InstanceOfExpression,
    contextualType: Type,
    constraints: Constraints
  ): ExpressionRef {
    var flow = this.currentFlow;
    var isType = expression.isType;

    // Mimic `instanceof CLASS`
    if (isType.kind == NodeKind.NamedType) {
      let namedType = <NamedTypeNode>isType;
      if (!(namedType.isNullable || namedType.hasTypeArguments)) {
        let element = this.resolver.resolveTypeName(namedType.name, flow.actualFunction, ReportMode.Swallow);
        if (element && element.kind == ElementKind.ClassPrototype) {
          let prototype = <ClassPrototype>element;
          if (prototype.is(CommonFlags.Generic)) {
            return this.makeInstanceofClass(expression, prototype);
          }
        }
      }
    }

    // Fall back to `instanceof TYPE`
    var expectedType = this.resolver.resolveType(
      expression.isType,
      flow.actualFunction,
      cloneMap(flow.contextualTypeArguments)
    );
    if (!expectedType) {
      this.currentType = Type.bool;
      return this.module.unreachable();
    }
    return this.makeInstanceofType(expression, expectedType);
  }

  private makeInstanceofType(expression: InstanceOfExpression, expectedType: Type): ExpressionRef {
    var module = this.module;
    var flow = this.currentFlow;
    var expr = this.compileExpression(expression.expression, expectedType);
    var actualType = this.currentType;
    this.currentType = Type.bool;

    // instanceof <value> - must be exact
    if (expectedType.isValue) {
      return module.maybeDropCondition(expr, module.i32(actualType == expectedType ? 1 : 0));
    }

    // <value> instanceof <nonValue> - always false
    if (actualType.isValue) {
      return module.maybeDropCondition(expr, module.i32(0));
    }

    // both LHS and RHS are references now
    var sizeTypeRef = actualType.toRef();

    // <nullable> instanceof <nonNullable> - LHS must be != 0
    if (actualType.isNullableReference && !expectedType.isNullableReference) {

      // upcast - check statically
      if (actualType.nonNullableType.isAssignableTo(expectedType)) {
        return module.binary(
          sizeTypeRef == TypeRef.I64
            ? BinaryOp.NeI64
            : BinaryOp.NeI32,
          expr,
          this.makeZero(actualType)
        );
      }

      // downcast - check dynamically
      if (expectedType.isAssignableTo(actualType)) {
        let program = this.program;
        if (!(actualType.isUnmanaged || expectedType.isUnmanaged)) {
          let temp = flow.getTempLocal(actualType);
          let tempIndex = temp.index;
          let instanceofInstance = assert(program.instanceofInstance);
          this.compileFunction(instanceofInstance);
          let ret = module.if(
            module.unary(
              sizeTypeRef == TypeRef.I64
                ? UnaryOp.EqzI64
                : UnaryOp.EqzI32,
              module.local_tee(tempIndex, expr, actualType.isManaged),
            ),
            module.i32(0),
            this.makeCallDirect(instanceofInstance, [
              module.local_get(tempIndex, sizeTypeRef),
              module.i32(expectedType.classReference!.id)
            ], expression)
          );
          flow.freeTempLocal(temp);
          if (this.options.pedantic) {
            this.pedantic(
              DiagnosticCode.Expression_compiles_to_a_dynamic_check_at_runtime,
              expression.range
            );
          }
          return ret;
        } else {
          this.error(
            DiagnosticCode.Operator_0_cannot_be_applied_to_types_1_and_2,
            expression.range, "instanceof", actualType.toString(), expectedType.toString()
          );
        }
      }

    // either none or both nullable
    } else {

      // upcast - check statically
      if (actualType.isAssignableTo(expectedType)) {
        return module.maybeDropCondition(expr, module.i32(1));

      // downcast - check dynamically
      } else if (expectedType.isAssignableTo(actualType)) {
        let program = this.program;
        if (!(actualType.isUnmanaged || expectedType.isUnmanaged)) {
          // FIXME: the temp local and the if can be removed here once flows
          // perform null checking, which would error earlier when checking
          // uninitialized (thus zero) `var a: A` to be an instance of something.
          let temp = flow.getTempLocal(actualType);
          let tempIndex = temp.index;
          let instanceofInstance = assert(program.instanceofInstance);
          this.compileFunction(instanceofInstance);
          let ret = module.if(
            module.unary(
              sizeTypeRef == TypeRef.I64
                ? UnaryOp.EqzI64
                : UnaryOp.EqzI32,
              module.local_tee(tempIndex, expr, actualType.isManaged),
            ),
            module.i32(0),
            this.makeCallDirect(instanceofInstance, [
              module.local_get(tempIndex, sizeTypeRef),
              module.i32(expectedType.classReference!.id)
            ], expression)
          );
          flow.freeTempLocal(temp);
          return ret;
        } else {
          this.error(
            DiagnosticCode.Operator_0_cannot_be_applied_to_types_1_and_2,
            expression.range, "instanceof", actualType.toString(), expectedType.toString()
          );
        }
      }
    }

    // false
    return module.maybeDropCondition(expr, module.i32(0));
  }

  private makeInstanceofClass(expression: InstanceOfExpression, prototype: ClassPrototype): ExpressionRef {
    var module = this.module;
    var expr = this.compileExpression(expression.expression, Type.auto);
    var actualType = this.currentType;
    var sizeTypeRef = actualType.toRef();

    this.currentType = Type.bool;

    // exclusively interested in class references here
    var classReference = actualType.getClass();
    if (classReference) {

      // static check
      if (classReference.extends(prototype)) {

        // <nullable> instanceof <PROTOTYPE> - LHS must be != 0
        if (actualType.isNullableReference) {
          return module.binary(
            sizeTypeRef == TypeRef.I64
              ? BinaryOp.NeI64
              : BinaryOp.NeI32,
            expr,
            this.makeZero(actualType)
          );

        // <nonNullable> is just `true`
        } else {
          return module.maybeDropCondition(expr, module.i32(1));
        }

      // dynamic check against all possible concrete ids
      } else if (prototype.extends(classReference.prototype)) {
        this.pendingClassInstanceOf.add(prototype);
        return module.call(`${prototype.internalName}~instanceof`, [ expr ], TypeRef.I32);
      }
    }

    // false
    return module.maybeDropCondition(expr, module.i32(0));
  }

  private compileLiteralExpression(
    expression: LiteralExpression,
    contextualType: Type,
    constraints: Constraints,
    implicitlyNegate: bool = false
  ): ExpressionRef {
    var module = this.module;
    switch (expression.literalKind) {
      case LiteralKind.Array: {
        assert(!implicitlyNegate);
        return this.compileArrayLiteral(
          <ArrayLiteralExpression>expression,
          contextualType,
          constraints
        );
      }
      case LiteralKind.Float: {
        let floatValue = (<FloatLiteralExpression>expression).value;
        if (implicitlyNegate) {
          floatValue = -floatValue;
        }
        if (contextualType == Type.f32) {
          return module.f32(<f32>floatValue);
        }
        this.currentType = Type.f64;
        return module.f64(floatValue);
      }
      case LiteralKind.Integer: {
        let expr = <IntegerLiteralExpression>expression;
        let type = this.resolver.determineIntegerLiteralType(expr, implicitlyNegate, contextualType);
        this.currentType = type;
        let intValue = expr.value;
        let sign = 1.0; // should multiply for float literals
        if (implicitlyNegate) {
          if (type.isFloatValue) {
            sign = -1.0;
          } else {
            intValue = i64_neg(intValue);
          }
        }
        switch (type.kind) {
          case TypeKind.Isize: if (!this.options.isWasm64) return module.i32(i64_low(intValue));
          case TypeKind.I64: return module.i64(i64_low(intValue), i64_high(intValue));
          case TypeKind.Usize: if (!this.options.isWasm64) return module.i32(i64_low(intValue));
          case TypeKind.U64: return module.i64(i64_low(intValue), i64_high(intValue));
          case TypeKind.F32: return module.f32(<f32>sign * i64_to_f32(intValue));
          case TypeKind.F64: return module.f64(sign * i64_to_f64(intValue));
          default: return module.i32(i64_low(intValue));
        }
      }
      case LiteralKind.String: {
        assert(!implicitlyNegate);
        return this.compileStringLiteral(<StringLiteralExpression>expression, constraints);
      }
      case LiteralKind.Template: {
        assert(!implicitlyNegate);
        return this.compileTemplateLiteral(<TemplateLiteralExpression>expression, constraints);
      }
      case LiteralKind.Object: {
        assert(!implicitlyNegate);
        return this.compileObjectLiteral(<ObjectLiteralExpression>expression, contextualType);
      }
      case LiteralKind.RegExp: {
        this.error(
          DiagnosticCode.Not_implemented_0,
          expression.range,
          "Regular expressions"
        );
        this.currentType = contextualType;
        return module.unreachable();
      }
    }
    assert(false);
    return module.unreachable();
  }

  private compileStringLiteral(
    expression: StringLiteralExpression,
    constraints: Constraints
  ): ExpressionRef {
    return this.ensureStaticString(expression.value);
  }

  private compileTemplateLiteral(
    expression: TemplateLiteralExpression,
    constraints: Constraints
  ): ExpressionRef {
    var tag = expression.tag;
    var parts = expression.parts;
    var numParts = parts.length;
    var expressions = expression.expressions;
    var numExpressions = expressions.length;
    assert(numExpressions == numParts - 1);

    var module = this.module;
    var stringInstance = this.program.stringInstance;
    var stringType = stringInstance.type;

    if (!tag) {
      // Shortcut if just a (multi-line) string
      if (numParts == 1) {
        return this.ensureStaticString(parts[0]);
      }

      // Shortcut for `${expr}`, `<prefix>${expr}`, `${expr}<suffix>`
      if (numParts == 2) {
        let expression = expressions[0];
        let lhsLen = parts[0].length;
        let rhsLen = parts[1].length;
        // Shortcut for `${expr}`  ->   expr.toString()
        if (!lhsLen && !rhsLen) {
          return this.makeToString(
            this.compileExpression(expression, stringType),
            this.currentType, expression
          );
        }
        // Shortcuts for
        // `<prefix>${expr}`  ->  "<prefix>" + expr.toString()
        // `${expr}<suffix>`  ->  expr.toString() + "<suffix>"
        let hasPrefix = lhsLen != 0;
        // @ts-ignore: cast
        if (hasPrefix ^ (rhsLen != 0)) {
          let lhs: ExpressionRef;
          let rhs: ExpressionRef;
          let expr = this.makeToString(
            this.compileExpression(expression, stringType),
            this.currentType, expression
          );
          if (hasPrefix) {
            lhs = this.ensureStaticString(parts[0]);
            rhs = expr;
          } else {
            // suffix
            lhs = expr;
            rhs = this.ensureStaticString(parts[1]);
          }
          let concatMethod = assert(stringInstance.getMethod("concat"));
          return this.makeCallDirect(concatMethod, [ lhs, rhs ], expression);
        }
      }

      // Shortcut for `${exprA}${exprB}`  ->  exprA.toString() + exprB.toString()
      if (numParts == 3 && !parts[0].length && !parts[1].length && !parts[2].length) {
        let exprA = expressions[0];
        let exprB = expressions[1];

        let lhs = this.makeToString(
          this.compileExpression(exprA, stringType),
          this.currentType, exprA
        );
        let rhs = this.makeToString(
          this.compileExpression(exprB, stringType),
          this.currentType, exprB
        );
        let concatMethod = assert(stringInstance.getMethod("concat"));
        return this.makeCallDirect(concatMethod, [ lhs, rhs ], expression);
      }

      // Compile to a `StaticArray<string>#join("") in the general case
      let expressionPositions = new Array<i32>(numExpressions);
      let values = new Array<usize>();
      if (parts[0].length > 0) values.push(this.ensureStaticString(parts[0]));
      for (let i = 1; i < numParts; ++i) {
        expressionPositions[i - 1] = values.length;
        values.push(module.usize(0));
        if (parts[i].length > 0) values.push(this.ensureStaticString(parts[i]));
      }
      let arrayInstance = assert(this.resolver.resolveClass(this.program.staticArrayPrototype, [ stringType ]));
      let segment = this.addStaticBuffer(stringType, values, arrayInstance.id);
      this.program.OBJECTInstance.writeField("gcInfo", 3, segment.buffer, 0); // use transparent gcinfo
      let offset = i64_add(segment.offset, i64_new(this.program.totalOverhead));
      let joinInstance = assert(arrayInstance.getMethod("join"));
      let indexedSetInstance = assert(arrayInstance.lookupOverload(OperatorKind.IndexedSet, true));
      let stmts = new Array<ExpressionRef>(2 * numExpressions + 1);
      // Use one local per toString'ed subexpression, since otherwise recursion on the same
      // static array would overwrite already prepared parts. Avoids a temporary array.
      let temps = new Array<Local>(numExpressions);
      let flow = this.currentFlow;
      for (let i = 0; i < numExpressions; ++i) {
        let expression = expressions[i];
        let temp = flow.getTempLocal(stringType);
        temps[i] = temp;
        stmts[i] = module.local_set(temp.index,
          this.makeToString(
            this.compileExpression(expression, stringType),
            this.currentType, expression
          ),
          true
        );
      }
      // Populate the static array with the toString'ed subexpressions and call .join("")
      for (let i = 0; i < numExpressions; ++i) {
        stmts[numExpressions + i] = this.makeCallDirect(indexedSetInstance, [
          module.usize(offset),
          module.i32(expressionPositions[i]),
          module.local_get(temps[i].index, stringType.toRef())
        ], expression);
        flow.freeTempLocal(temps[i]);
      }
      stmts[2 * numExpressions] = this.makeCallDirect(joinInstance, [
        module.usize(offset),
        this.ensureStaticString("")
      ], expression);
      return module.flatten(stmts, stringType.toRef());
    }

    // Try to find out whether the template function takes a full-blown TemplateStringsArray or if
    // it is sufficient to compile to a normal array. While technically incorrect, this allows us
    // to avoid generating unnecessary static data that is not explicitly signaled to be used.
    var tsaArrayInstance = this.program.templateStringsArrayInstance;
    var arrayInstance = tsaArrayInstance;
    var target = this.resolver.lookupExpression(tag, this.currentFlow, Type.auto, ReportMode.Swallow);
    if (target) {
      switch (target.kind) {
        case ElementKind.FunctionPrototype: {
          let instance = this.resolver.resolveFunction(
            <FunctionPrototype>target,
            null,
            new Map(),
            ReportMode.Swallow
          );
          if (!instance) break;
          target = instance;
          // fall-through
        }
        case ElementKind.Function: {
          let instance = <Function>target;
          let parameterTypes = instance.signature.parameterTypes;
          if (parameterTypes.length) {
            let first = parameterTypes[0].getClass();
            if (first && !first.extends(tsaArrayInstance.prototype)) {
              arrayInstance = assert(this.resolver.resolveClass(this.program.arrayPrototype, [ stringType ]));
            }
          }
          break;
        }
      }
    }

    // Compile to a call to the tag function
    var rawParts = expression.rawParts;
    assert(rawParts.length == numParts);
    var partExprs = new Array<ExpressionRef>(numParts);
    for (let i = 0; i < numParts; ++i) {
      partExprs[i] = this.ensureStaticString(parts[i]);
    }
    var arraySegment: MemorySegment;
    if (arrayInstance == tsaArrayInstance) {
      var rawExprs = new Array<ExpressionRef>(numParts);
      for (let i = 0; i < numParts; ++i) {
        rawExprs[i] = this.ensureStaticString(rawParts[i]);
      }
      arraySegment = this.addStaticArrayHeader(stringType,
        this.addStaticBuffer(this.options.usizeType, partExprs),
        arrayInstance
      );
      var rawHeaderSegment = this.addStaticArrayHeader(stringType,
        this.addStaticBuffer(this.options.usizeType, rawExprs)
      );
      arrayInstance.writeField("raw",
        i64_add(rawHeaderSegment.offset, i64_new(this.program.totalOverhead)),
        arraySegment.buffer
      );
    } else {
      arraySegment = this.addStaticArrayHeader(stringType,
        this.addStaticBuffer(this.options.usizeType, partExprs),
        arrayInstance
      );
    }

    // Desugar to compileCallExpression
    var args = expressions.slice();
    args.unshift(
      Node.createCompiledExpression(
        module.usize(i64_add(arraySegment.offset, i64_new(this.program.totalOverhead))),
        arrayInstance.type,
        this.program.nativeRange
      )
    );
    // TODO: Requires ReadonlyArray to be safe
    this.error(
      DiagnosticCode.Not_implemented_0,
      expression.range, "Tagged template literals"
    );
    return this.compileCallExpressionLike(tag, null, args, expression.range, stringType);
  }

  private compileArrayLiteral(
    expression: ArrayLiteralExpression,
    contextualType: Type,
    constraints: Constraints
  ): ExpressionRef {
    var module = this.module;
    var flow = this.currentFlow;
    var program = this.program;

    // handle static arrays
    let contextualClass = contextualType.getClass();
    if (contextualClass && contextualClass.extends(program.staticArrayPrototype)) {
      return this.compileStaticArrayLiteral(expression, contextualType, constraints);
    }

    // handle normal arrays
    var element = this.resolver.lookupExpression(expression, flow, this.currentType);
    if (!element) return module.unreachable();
    assert(element.kind == ElementKind.Class);
    var arrayInstance = <Class>element;
    var arrayType = arrayInstance.type;
    var elementType = arrayInstance.getTypeArgumentsTo(program.arrayPrototype)![0];
    var arrayBufferInstance = assert(program.arrayBufferInstance);

    // block those here so compiling expressions doesn't conflict
    var tempThis = flow.getTempLocal(this.options.usizeType);
    var tempDataStart = flow.getTempLocal(arrayBufferInstance.type);

    // compile value expressions and find out whether all are constant
    var expressions = expression.elementExpressions;
    var length = expressions.length;
    var values = new Array<ExpressionRef>(length);
    var isStatic = !elementType.isExternalReference;
    for (let i = 0; i < length; ++i) {
      let elementExpression = expressions[i];
      if (elementExpression.kind != NodeKind.Omitted) {
        let expr = this.compileExpression(<Expression>elementExpression, elementType, Constraints.ConvImplicit);
        if (getExpressionType(expr) != elementType.toRef()) {
          isStatic = false;
        } else {
          let precomp = module.runExpression(expr, ExpressionRunnerFlags.PreserveSideeffects);
          if (precomp) {
            expr = precomp;
          } else {
            isStatic = false;
          }
        }
        values[i] = expr;
      } else {
        values[i] = this.makeZero(elementType);
      }
    }

    // if the array is static, make a static arraybuffer segment
    if (isStatic) {
      flow.freeTempLocal(tempThis);
      flow.freeTempLocal(tempDataStart);

      let totalOverhead = program.totalOverhead;
      let bufferSegment = this.addStaticBuffer(elementType, values);
      let bufferAddress = i64_add(bufferSegment.offset, i64_new(totalOverhead));

      // make both the buffer and array header static if assigned to a global. this can't be done
      // if inside of a function because each invocation must create a new array reference then.
      if (constraints & Constraints.PreferStatic) {
        let arraySegment = this.addStaticArrayHeader(elementType, bufferSegment);
        let arrayAddress = i64_add(arraySegment.offset, i64_new(totalOverhead));
        this.currentType = arrayType;
        return program.options.isWasm64
          ? this.module.i64(i64_low(arrayAddress), i64_high(arrayAddress))
          : this.module.i32(i64_low(arrayAddress));

      // otherwise allocate a new array header and make it wrap a copy of the static buffer
      } else {
        return this.makeNewArray(arrayInstance, length, bufferAddress, expression);
      }
    }

    // otherwise compile an explicit instantiation with indexed sets
    var indexedSet = arrayInstance.lookupOverload(OperatorKind.IndexedSet, true);
    if (!indexedSet) {
      flow.freeTempLocal(tempThis);
      flow.freeTempLocal(tempDataStart);
      this.error(
        DiagnosticCode.Index_signature_in_type_0_only_permits_reading,
        expression.range, arrayInstance.internalName
      );
      this.currentType = arrayType;
      return module.unreachable();
    }
    var arrayTypeRef = arrayType.toRef();

    var stmts = new Array<ExpressionRef>();
    // tempThis = __newArray(length, alignLog2, classId, source = 0)
    stmts.push(
      module.local_set(tempThis.index,
        this.makeNewArray(arrayInstance, length, i64_new(0), expression),
        arrayType.isManaged
      )
    );
    // tempData = tempThis.dataStart
    var dataStartMember = assert(arrayInstance.getMember("dataStart"));
    assert(dataStartMember.kind == ElementKind.Field);
    stmts.push(
      module.local_set(tempDataStart.index,
        module.load(arrayType.byteSize, false,
          module.local_get(tempThis.index, arrayTypeRef),
          arrayTypeRef,
          (<Field>dataStartMember).memoryOffset
        ),
        true // ArrayBuffer
      )
    );
    for (let i = 0; i < length; ++i) {
      // this[i] = value
      stmts.push(
        module.call(indexedSet.internalName, [
          module.local_get(tempThis.index, arrayTypeRef),
          module.i32(i),
          values[i]
        ], TypeRef.None)
      );
    }
    // -> tempThis
    stmts.push(
      module.local_get(tempThis.index, arrayTypeRef)
    );
    flow.freeTempLocal(tempThis);
    flow.freeTempLocal(tempDataStart);
    if (length) this.compileFunction(indexedSet);
    this.currentType = arrayType;
    return module.flatten(stmts, arrayTypeRef);
  }

  /** Makes a new array instance from a static buffer segment. */
  private makeNewArray(
    /** Concrete array class. */
    arrayInstance: Class,
    /** Length of the array. */
    length: i32,
    /** Source address to copy from. Array is zeroed if `0`. */
    source: i64,
    /** Report node. */
    reportNode: Node
  ): ExpressionRef {
    var program = this.program;
    var module = this.module;
    assert(!arrayInstance.extends(program.staticArrayPrototype));
    var elementType = arrayInstance.getArrayValueType(); // asserts

    // __newArray(length, alignLog2, classId, staticBuffer)
    var expr = this.makeCallDirect(program.newArrayInstance, [
      module.i32(length),
      program.options.isWasm64
        ? module.i64(elementType.alignLog2)
        : module.i32(elementType.alignLog2),
      module.i32(arrayInstance.id),
      program.options.isWasm64
        ? module.i64(i64_low(source), i64_high(source))
        : module.i32(i64_low(source))
    ], reportNode);
    this.currentType = arrayInstance.type;
    return expr;
  }

  /** Compiles a special `fixed` array literal. */
  private compileStaticArrayLiteral(
    expression: ArrayLiteralExpression,
    contextualType: Type,
    constraints: Constraints
  ): ExpressionRef {
    var module = this.module;
    var flow = this.currentFlow;
    var program = this.program;

    // make sure this method is only called with a valid contextualType
    var arrayInstance = assert(contextualType.getClass());
    var arrayType = arrayInstance.type;
    var typeArguments = assert(arrayInstance.getTypeArgumentsTo(program.staticArrayPrototype));
    var elementType = typeArguments[0];

    // block those here so compiling expressions doesn't conflict
    var tempThis = flow.getTempLocal(this.options.usizeType);

    // compile value expressions and check if all are compile-time constants
    var expressions = expression.elementExpressions;
    var length = expressions.length;
    var values = new Array<ExpressionRef>(length);
    var isStatic = !elementType.isExternalReference;
    for (let i = 0; i < length; ++i) {
      let elementExpression = expressions[i];
      if (elementExpression.kind != NodeKind.Omitted) {
        let expr = this.compileExpression(elementExpression, elementType, Constraints.ConvImplicit);
        let precomp = module.runExpression(expr, ExpressionRunnerFlags.PreserveSideeffects);
        if (precomp) {
          expr = precomp;
        } else {
          isStatic = false;
        }
        values[i] = expr;
      } else {
        values[i] = this.makeZero(elementType);
      }
    }

    var isWasm64 = this.options.isWasm64;
    var bufferSize = values.length << elementType.alignLog2;

    // if the array is static, make a static arraybuffer segment
    if (isStatic) {
      flow.freeTempLocal(tempThis);

      let bufferSegment = this.addStaticBuffer(elementType, values, arrayInstance.id);
      let bufferAddress = i64_add(bufferSegment.offset, i64_new(program.totalOverhead));

      // return the static buffer directly if assigned to a global
      if (constraints & Constraints.PreferStatic) {
        let expr = this.options.isWasm64
          ? module.i64(i64_low(bufferAddress), i64_high(bufferAddress))
          : module.i32(i64_low(bufferAddress));
        this.currentType = arrayType;
        return expr;

      // otherwise allocate a new chunk of memory and return a copy of the buffer
      } else {
        // __newBuffer(bufferSize, id, buffer)
        let expr = this.makeCallDirect(program.newBufferInstance, [
          isWasm64
            ? module.i64(bufferSize)
            : module.i32(bufferSize),
          module.i32(arrayInstance.id),
          isWasm64
            ? module.i64(i64_low(bufferAddress), i64_high(bufferAddress))
            : module.i32(i64_low(bufferAddress))
        ], expression);
        this.currentType = arrayType;
        return expr;
      }
    }

    // otherwise compile an explicit instantiation with indexed sets
    var indexedSet = arrayInstance.lookupOverload(OperatorKind.IndexedSet, true);
    if (!indexedSet) {
      flow.freeTempLocal(tempThis);
      this.error(
        DiagnosticCode.Index_signature_in_type_0_only_permits_reading,
        expression.range, arrayInstance.internalName
      );
      this.currentType = arrayType;
      return module.unreachable();
    }
    var arrayTypeRef = arrayType.toRef();

    var stmts = new Array<ExpressionRef>();
    // tempThis = __newBuffer(bufferSize, classId)
    stmts.push(
      module.local_set(tempThis.index,
        this.makeCallDirect(program.newBufferInstance, [
          isWasm64
            ? module.i64(bufferSize)
            : module.i32(bufferSize),
          module.i32(arrayInstance.id)
        ], expression),
        arrayType.isManaged
      )
    );
    for (let i = 0; i < length; ++i) {
      // array[i] = value
      stmts.push(
        module.call(indexedSet.internalName, [
          module.local_get(tempThis.index, arrayTypeRef),
          module.i32(i),
          values[i]
        ], TypeRef.None)
      );
    }
    // -> tempThis
    stmts.push(
      module.local_get(tempThis.index, arrayTypeRef)
    );
    flow.freeTempLocal(tempThis);
    if (length) this.compileFunction(indexedSet);
    this.currentType = arrayType;
    return module.flatten(stmts, arrayTypeRef);
  }

  private compileObjectLiteral(expression: ObjectLiteralExpression, contextualType: Type): ExpressionRef {
    var module = this.module;

    // Check that contextual type is a class (TODO: hidden class for interfaces?)
    var classReference = contextualType.getClass();
    if (!classReference) {
      this.error(
        DiagnosticCode.Type_0_is_not_assignable_to_type_1,
        expression.range, "<object>", contextualType.toString()
      );
      return module.unreachable();
    }
    var classType = classReference.type;
    this.currentType = classType.nonNullableType;
    if (classReference.kind == ElementKind.Interface) {
      this.error(
        DiagnosticCode.Not_implemented_0,
        expression.range, "Interface hidden classes"
      );
      return module.unreachable();
    }
    if (classReference.is(CommonFlags.Abstract)) {
      this.error(
        DiagnosticCode.Cannot_create_an_instance_of_an_abstract_class,
        expression.range
      );
      return module.unreachable();
    }

    // Check that the class is compatible with object literals
    var ctorPrototype = classReference.prototype.constructorPrototype;
    if (ctorPrototype) {
      this.errorRelated(
        DiagnosticCode.Class_0_cannot_declare_a_constructor_when_instantiated_from_an_object_literal,
        expression.range, ctorPrototype.identifierNode.range, classType.toString()
      );
      return module.unreachable();
    }

    var isManaged = classType.isManaged;
    if (!isManaged) {
      this.checkUnsafe(expression, findDecorator(DecoratorKind.Unmanaged, classReference.decoratorNodes));
    }

    // check and compile field values
    var names = expression.names;
    var numNames = names.length;
    var values = expression.values;
    var members = classReference.members;
    var hasErrors = false;
    var exprs = new Array<ExpressionRef>();
    var flow = this.currentFlow;
    var tempLocal = flow.getTempLocal(classType);
    var classTypeRef = classType.toRef();
    assert(numNames == values.length);

    // Assume all class fields will be omitted, and add them to our omitted list
    var omittedFields = new Set<Field>();
    if (members) {
      for (let _keys = Map_keys(members), i = 0, k = _keys.length; i < k; ++i) {
        let memberKey = _keys[i];
        let member = assert(members.get(memberKey));
        if (member && member.kind == ElementKind.Field) {
          omittedFields.add(<Field>member); // incl. private/protected
        }
      }
    }

    // Iterate through the members defined in our expression
    for (let i = 0; i < numNames; ++i) {
      let memberName = names[i].text;
      let member = classReference.getMember(memberName);
      if (!member || member.kind != ElementKind.Field) {
        this.error(
          DiagnosticCode.Property_0_does_not_exist_on_type_1,
          names[i].range, memberName, classType.toString()
        );
        hasErrors = true;
        continue;
      }
      if (member.is(CommonFlags.Private)) {
        this.error(
          DiagnosticCode.Property_0_is_private_and_only_accessible_within_class_1,
          names[i].range, memberName, classType.toString()
        );
        hasErrors = true;
        continue;
      }
      if (member.is(CommonFlags.Protected)) {
        this.error(
          DiagnosticCode.Property_0_is_protected_and_only_accessible_within_class_1_and_its_subclasses,
          names[i].range, memberName, classType.toString()
        );
        hasErrors = true;
        continue;
      }
      let fieldInstance = <Field>member;
      let fieldType = fieldInstance.type;

      let expr = this.compileExpression(values[i], fieldType, Constraints.ConvImplicit);
      exprs.push(
        module.call(fieldInstance.internalSetterName, [
          module.local_get(tempLocal.index, classTypeRef),
          expr
        ], TypeRef.None)
      );
      this.compileFieldSetter(fieldInstance);

      // This member is no longer omitted, so delete from our omitted fields
      omittedFields.delete(fieldInstance);
    }
    this.currentType = classType.nonNullableType;
    if (hasErrors) return module.unreachable();

    // Check remaining omitted fields
    for (let _values = Set_values(omittedFields), j = 0, l = _values.length; j < l; ++j) {
      let fieldInstance = _values[j];
      let fieldType = fieldInstance.type;

      if (fieldInstance.initializerNode) {
        continue; // set by generated ctor
      }

      if (fieldType.isReference) {
        if (!fieldType.isNullableReference) {
          this.error(
            DiagnosticCode.Property_0_is_missing_in_type_1_but_required_in_type_2,
            expression.range, fieldInstance.name, "<object>", classType.toString()
          );
          hasErrors = true;
          continue;
        }
      }

      switch (fieldType.kind) {
        // Number Types (and Number alias types)
        case TypeKind.Bool:
        case TypeKind.I8:
        case TypeKind.I16:
        case TypeKind.I32:
        case TypeKind.I64:
        case TypeKind.Isize:
        case TypeKind.U8:
        case TypeKind.U16:
        case TypeKind.U32:
        case TypeKind.U64:
        case TypeKind.Usize:
        case TypeKind.F32:
        case TypeKind.F64: {
          exprs.push(
            module.call(fieldInstance.internalSetterName, [
              module.local_get(tempLocal.index, classTypeRef),
              this.makeZero(fieldType)
            ], TypeRef.None)
          );
          this.compileFieldSetter(fieldInstance);
          continue;
        }
      }

      // Otherwise error
      this.error(
        DiagnosticCode.Property_0_is_missing_in_type_1_but_required_in_type_2,
        expression.range, fieldInstance.name, "<object>", classType.toString()
      );
      hasErrors = true;
    }
    if (hasErrors) return module.unreachable();

    // generate the default constructor
    var ctor = this.ensureConstructor(classReference, expression);
    // note that this is not checking field initialization within the ctor, but
    // instead checks conditions above with provided fields taken into account.

    // allocate a new instance first and assign 'this' to the temp. local
    exprs.unshift(
      module.local_set(tempLocal.index,
        this.compileInstantiate(ctor, [], Constraints.None, expression),
        classType.isManaged
      )
    );

    // once all field values have been set, return 'this'
    exprs.push(
      module.local_get(tempLocal.index, classTypeRef)
    );

    if (!isManaged) flow.freeTempLocal(tempLocal);
    this.currentType = classType.nonNullableType;
    return module.flatten(exprs, classTypeRef);
  }

  private compileNewExpression(
    expression: NewExpression,
    contextualType: Type,
    constraints: Constraints
  ): ExpressionRef {
    var module = this.module;
    var flow = this.currentFlow;

    // obtain the class being instantiated
    var target = this.resolver.resolveTypeName(expression.typeName, flow.actualFunction);
    if (!target) return module.unreachable();
    if (target.kind != ElementKind.ClassPrototype) {
      this.error(
        DiagnosticCode.This_expression_is_not_constructable,
        expression.typeName.range
      );
      return this.module.unreachable();
    }
    if (target.is(CommonFlags.Abstract)) {
      this.error(
        DiagnosticCode.Cannot_create_an_instance_of_an_abstract_class,
        expression.typeName.range
      );
      return this.module.unreachable();
    }
    var classPrototype = <ClassPrototype>target;
    var classInstance: Class | null = null;
    var typeArguments = expression.typeArguments;
    var classReference: Class | null;
    if (
      !typeArguments &&
      (classReference = contextualType.classReference) &&
      classReference.prototype == classPrototype &&
      classReference.is(CommonFlags.Generic)
    ) {
      // e.g. `arr: Array<T> = new Array()`
      classInstance = this.resolver.resolveClass(
        classPrototype,
        classReference.typeArguments,
        cloneMap(flow.contextualTypeArguments)
      );
    } else {
      classInstance = this.resolver.resolveClassInclTypeArguments(
        classPrototype,
        typeArguments,
        flow.actualFunction.parent, // relative to caller
        cloneMap(flow.contextualTypeArguments),
        expression
      );
    }
    if (!classInstance) return module.unreachable();
    if (contextualType == Type.void) constraints |= Constraints.WillDrop;
    var ctor = this.ensureConstructor(classInstance, expression);
    if (!ctor.hasDecorator(DecoratorFlags.Inline)) {
      // Inlined ctors haven't been compiled yet and are checked upon inline
      // compilation of their body instead.
      this.checkFieldInitialization(classInstance, expression);
    }
    return this.compileInstantiate(ctor, expression.args, constraints, expression);
  }

  /** Gets the compiled constructor of the specified class or generates one if none is present. */
  ensureConstructor(
    /** Class wanting a constructor. */
    classInstance: Class,
    /** Report node. */
    reportNode: Node
  ): Function {
    var instance = classInstance.constructorInstance;
    if (instance) {
      // shortcut if already compiled
      if (instance.is(CommonFlags.Compiled)) return instance;
      // do not attempt to compile if inlined anyway
      if (!instance.hasDecorator(DecoratorFlags.Inline)) this.compileFunction(instance);
    } else {
      // clone base constructor if a derived class. note that we cannot just
      // call the base ctor since the derived class may have additional fields.
      let baseClass = classInstance.base;
      let contextualTypeArguments = cloneMap(classInstance.contextualTypeArguments);
      if (baseClass) {
        let baseCtor = this.ensureConstructor(baseClass, reportNode);
        this.checkFieldInitialization(baseClass, reportNode);
        instance = new Function(
          CommonNames.constructor,
          new FunctionPrototype(
            CommonNames.constructor,
            classInstance,
            // declaration is important, i.e. to access optional parameter initializers
            (<FunctionDeclaration>baseCtor.declaration).clone()
          ),
          null,
          baseCtor.signature,
          contextualTypeArguments
        );

      // otherwise make a default constructor
      } else {
        instance = new Function(
          CommonNames.constructor,
          new FunctionPrototype(
            CommonNames.constructor,
            classInstance, // bound
            this.program.makeNativeFunctionDeclaration(CommonNames.constructor,
              CommonFlags.Instance | CommonFlags.Constructor
            )
          ),
          null,
          new Signature(this.program, null, classInstance.type, classInstance.type),
          contextualTypeArguments
        );
      }

      instance.set(CommonFlags.Compiled);
      instance.prototype.setResolvedInstance("", instance);
      if (classInstance.is(CommonFlags.ModuleExport)) {
        instance.set(CommonFlags.ModuleExport);
      }
      classInstance.constructorInstance = instance;
      let members = classInstance.members;
      if (!members) classInstance.members = members = new Map();
      members.set("constructor", instance.prototype);

      let previousFlow = this.currentFlow;
      let flow = instance.flow;
      this.currentFlow = flow;

      // generate body
      let signature = instance.signature;
      let module = this.module;
      let sizeTypeRef = this.options.sizeTypeRef;
      let stmts = new Array<ExpressionRef>();

      // {
      //   this = <COND_ALLOC>
      //   IF_DERIVED: this = super(this, ...args)
      //   this.a = X
      //   this.b = Y
      //   return this
      // }
      stmts.push(
        this.makeConditionalAllocation(classInstance, 0)
      );
      if (baseClass) {
        let parameterTypes = signature.parameterTypes;
        let numParameters = parameterTypes.length;
        let operands = new Array<ExpressionRef>(1 + numParameters);
        operands[0] = module.local_get(0, sizeTypeRef);
        for (let i = 1; i <= numParameters; ++i) {
          operands[i] = module.local_get(i, parameterTypes[i - 1].toRef());
        }
        stmts.push(
          module.local_set(0,
            this.makeCallDirect(assert(baseClass.constructorInstance), operands, reportNode, false),
            baseClass.type.isManaged
          )
        );
      }
      this.makeFieldInitializationInConstructor(classInstance, stmts);
      stmts.push(
        module.local_get(0, sizeTypeRef)
      );
      flow.freeScopedLocals();
      this.currentFlow = previousFlow;

      // make the function
      let locals = instance.localsByIndex;
      let varTypes = new Array<TypeRef>(); // of temp. vars added while compiling initializers
      let numOperands = 1 + signature.parameterTypes.length;
      let numLocals = locals.length;
      if (numLocals > numOperands) {
        for (let i = numOperands; i < numLocals; ++i) varTypes.push(locals[i].type.toRef());
      }
      let funcRef = module.addFunction(
        instance.internalName,
        signature.paramRefs,
        signature.resultRefs,
        varTypes,
        module.flatten(stmts, sizeTypeRef)
      );
      instance.finalize(module, funcRef);
    }

    return instance;
  }

  /** Checks that all class fields have been initialized. */
  checkFieldInitialization(classInstance: Class, relatedNode: Node | null = null): void {
    if (classInstance.didCheckFieldInitialization) return;
    classInstance.didCheckFieldInitialization = true;
    var ctor = assert(classInstance.constructorInstance);
    this.checkFieldInitializationInFlow(classInstance, ctor.flow, relatedNode);
  }

  /** Checks that all class fields have been initialized in the specified flow. */
  checkFieldInitializationInFlow(classInstance: Class, flow: Flow, relatedNode: Node | null = null): void {
    var members = classInstance.members;
    if (members) {
      for (let _values = Map_values(members), i = 0, k = _values.length; i < k; ++i) {
        let element = _values[i];
        if (element.kind == ElementKind.Field && element.parent == classInstance) {
          let field = <Field>element;
          if (!field.initializerNode && !flow.isThisFieldFlag(field, FieldFlags.Initialized)) {
            if (!field.is(CommonFlags.DefinitelyAssigned)) {
              if (relatedNode) {
                this.errorRelated(
                  DiagnosticCode.Property_0_has_no_initializer_and_is_not_assigned_in_the_constructor_before_this_is_used_or_returned,
                  field.declaration.name.range,
                  relatedNode.range,
                  field.internalName
                );
              } else {
                this.error(
                  DiagnosticCode.Property_0_has_no_initializer_and_is_not_assigned_in_the_constructor_before_this_is_used_or_returned,
                  field.declaration.name.range,
                  field.internalName
                );
              }
            }
          } else if (field.is(CommonFlags.DefinitelyAssigned)) {
            if (field.type.isReference) {
              this.warning( // involves a runtime check
                DiagnosticCode.Property_0_is_always_assigned_before_being_used,
                field.identifierNode.range,
                field.internalName
              );
            } else {
              this.pedantic( // is a nop anyway
                DiagnosticCode.Unnecessary_definite_assignment,
                field.identifierNode.range
              );
            }
          }
        }
      }
    }
  }

  compileInstantiate(
    /** Constructor to call. */
    ctorInstance: Function,
    /** Constructor arguments. */
    argumentExpressions: Expression[],
    /** Contextual flags. */
    constraints: Constraints,
    /** Node to report on. */
    reportNode: Node
  ): ExpressionRef {
    assert(ctorInstance.is(CommonFlags.Constructor));
    var parent = ctorInstance.parent;
    assert(parent.kind == ElementKind.Class);
    var classInstance = <Class>parent;
    if (classInstance.type.isUnmanaged || ctorInstance.hasDecorator(DecoratorFlags.Unsafe)) this.checkUnsafe(reportNode);
    var expr = this.compileCallDirect(
      ctorInstance,
      argumentExpressions,
      reportNode,
      this.makeZero(this.options.usizeType),
      constraints
    );
    if (getExpressionType(expr) != TypeRef.None) { // possibly WILL_DROP
      this.currentType = classInstance.type; // important because a super ctor could be called
    }
    return expr;
  }

  private compilePropertyAccessExpression(
    expression: PropertyAccessExpression,
    ctxType: Type,
    constraints: Constraints
  ): ExpressionRef {
    var module = this.module;
    var flow = this.currentFlow;

    this.maybeCompileEnclosingSource(expression);

    var resolver = this.resolver;
    var target = resolver.lookupExpression(expression, flow, ctxType); // reports
    if (!target) return module.unreachable();
    var thisExpression = resolver.currentThisExpression;
    if (target.hasDecorator(DecoratorFlags.Unsafe)) this.checkUnsafe(expression);

    switch (target.kind) {
      case ElementKind.Global: { // static field
        let global = <Global>target;
        if (!this.compileGlobal(global)) return module.unreachable(); // reports
        let globalType = global.type;
        assert(globalType != Type.void);
        if (this.pendingElements.has(global)) {
          this.error(
            DiagnosticCode.Variable_0_used_before_its_declaration,
            expression.range,
            global.internalName
          );
          this.currentType = globalType;
          return module.unreachable();
        }
        if (global.is(CommonFlags.Inlined)) {
          return this.compileInlineConstant(global, ctxType, constraints);
        }
        this.currentType = globalType;
        return module.global_get(global.internalName, globalType.toRef());
      }
      case ElementKind.EnumValue: { // enum value
        let enumValue = <EnumValue>target;
        let parent = assert(enumValue.parent);
        assert(parent.kind == ElementKind.Enum);
        let parentEnum = <Enum>parent;
        if (!this.compileEnum(parentEnum)) {
          this.currentType = Type.i32;
          return this.module.unreachable();
        }
        this.currentType = Type.i32;
        if (enumValue.is(CommonFlags.Inlined)) {
          assert(enumValue.constantValueKind == ConstantValueKind.Integer);
          return this.compileInlineConstant(enumValue, ctxType, constraints);
        }
        assert(enumValue.type == Type.i32);
        return module.global_get(enumValue.internalName, TypeRef.I32);
      }
      case ElementKind.Field: {
        let fieldInstance = <Field>target;
        let fieldType = fieldInstance.type;
        assert(fieldInstance.memoryOffset >= 0);
        let fieldParent = fieldInstance.parent;
        assert(fieldParent.kind == ElementKind.Class);
        thisExpression = assert(thisExpression);
        let thisExpr = this.compileExpression(
          thisExpression,
          (<Class>fieldParent).type,
          Constraints.ConvImplicit | Constraints.IsThis
        );
        let thisType = this.currentType;
        if (
          flow.actualFunction.is(CommonFlags.Constructor) &&
          thisExpression.kind == NodeKind.This &&
          !flow.isThisFieldFlag(fieldInstance, FieldFlags.Initialized) &&
          !fieldInstance.is(CommonFlags.DefinitelyAssigned)
        ) {
          this.errorRelated(
            DiagnosticCode.Property_0_is_used_before_being_assigned,
            expression.range,
            fieldInstance.identifierNode.range,
            fieldInstance.internalName
          );
        }
        if (thisType.isNullableReference) {
          if (!flow.isNonnull(thisExpr, thisType)) {
            this.error(
              DiagnosticCode.Object_is_possibly_null,
              thisExpression.range
            );
          }
        }
        if (!fieldInstance.is(CommonFlags.Compiled)) {
          fieldInstance.set(CommonFlags.Compiled);
          let typeNode = fieldInstance.typeNode;
          if (typeNode) this.checkTypeSupported(fieldInstance.type, typeNode);
        }
        this.currentType = fieldType;
        let ret = module.load(
          fieldType.byteSize,
          fieldType.isSignedIntegerValue,
          thisExpr,
          fieldType.toRef(),
          fieldInstance.memoryOffset
        );
        if (fieldInstance.is(CommonFlags.DefinitelyAssigned) && fieldType.isReference && !fieldType.isNullableReference) {
          ret = this.makeRuntimeNonNullCheck(ret, fieldType, expression);
        }
        return ret;
      }
      case ElementKind.PropertyPrototype: {
        let propertyPrototype = <PropertyPrototype>target;
        let propertyInstance = this.resolver.resolveProperty(propertyPrototype);
        if (!propertyInstance) return module.unreachable();
        target = propertyInstance;
        // fall-through
      }
      case ElementKind.Property: {
        let propertyInstance = <Property>target;
        let getterInstance = propertyInstance.getterInstance;
        if (!getterInstance) return module.unreachable(); // failed earlier
        let thisArg: ExpressionRef = 0;
        if (getterInstance.is(CommonFlags.Instance)) {
          thisArg = this.compileExpression(
            assert(thisExpression),
            assert(getterInstance.signature.thisType),
            Constraints.ConvImplicit | Constraints.IsThis
          );
        }
        return this.compileCallDirect(getterInstance, [], expression, thisArg);
      }
      case ElementKind.FunctionPrototype: {
        let functionPrototype = <FunctionPrototype>target;
        let functionInstance = this.resolver.resolveFunction(functionPrototype, null);
        if (!functionInstance) return module.unreachable();
        if (!this.compileFunction(functionInstance)) return module.unreachable();
        this.currentType = functionInstance.type;
        let offset = this.ensureRuntimeFunction(functionInstance);
        return this.options.isWasm64
          ? module.i64(i64_low(offset), i64_high(offset))
          : module.i32(i64_low(offset));
      }
    }
    this.error(
      DiagnosticCode.Expression_does_not_compile_to_a_value_at_runtime,
      expression.range
    );
    return this.module.unreachable();
  }

  private compileTernaryExpression(
    expression: TernaryExpression,
    ctxType: Type,
    constraints: Constraints
  ): ExpressionRef {
    var module = this.module;
    var ifThen = expression.ifThen;
    var ifElse = expression.ifElse;

    var condExpr = this.makeIsTrueish(
      this.compileExpression(expression.condition, Type.bool),
      this.currentType,
      expression.condition
    );
    // Try to eliminate unnecesssary branches if the condition is constant
    // FIXME: skips common denominator, inconsistently picking branch type
    var condKind = this.evaluateCondition(condExpr);
    if (condKind == ConditionKind.True) {
      return module.maybeDropCondition(condExpr, this.compileExpression(ifThen, ctxType));
    }
    if (condKind == ConditionKind.False) {
      return module.maybeDropCondition(condExpr, this.compileExpression(ifElse, ctxType));
    }

    var outerFlow = this.currentFlow;
    var ifThenFlow = outerFlow.fork();
    ifThenFlow.inheritNonnullIfTrue(condExpr);
    this.currentFlow = ifThenFlow;
    var ifThenExpr = this.compileExpression(ifThen, ctxType);
    var ifThenType = this.currentType;

    var ifElseFlow = outerFlow.fork();
    ifElseFlow.inheritNonnullIfFalse(condExpr);
    this.currentFlow = ifElseFlow;
    var ifElseExpr = this.compileExpression(ifElse, ctxType == Type.auto ? ifThenType : ctxType);
    var ifElseType = this.currentType;

    if (ctxType == Type.void) { // values, including type mismatch, are irrelevant
      if (ifThenType != Type.void) {
        ifThenExpr = module.drop(ifThenExpr);
        ifThenType = Type.void;
      }
      if (ifElseType != Type.void) {
        ifElseExpr = module.drop(ifElseExpr);
        ifElseType = Type.void;
      }
      this.currentType = Type.void;
    } else {
      let commonType = Type.commonDenominator(ifThenType, ifElseType, false);
      if (!commonType) {
        this.error(
          DiagnosticCode.Type_0_is_not_assignable_to_type_1,
          ifElse.range, ifElseType.toString(), ifThenType.toString()
        );
        this.currentType = ctxType;
        return module.unreachable();
      }
      ifThenExpr = this.convertExpression(ifThenExpr, ifThenType, commonType, false, ifThen);
      ifThenType = commonType;
      ifElseExpr = this.convertExpression(ifElseExpr, ifElseType, commonType, false, ifElse);
      ifElseType = commonType;
      this.currentType = commonType;
    }

    ifThenFlow.freeScopedLocals();
    ifElseFlow.freeScopedLocals();

    this.currentFlow = outerFlow;
    outerFlow.inheritMutual(ifThenFlow, ifElseFlow);

    return module.if(condExpr, ifThenExpr, ifElseExpr);
  }

  private compileUnaryPostfixExpression(
    expression: UnaryPostfixExpression,
    contextualType: Type,
    constraints: Constraints
  ): ExpressionRef {
    var module = this.module;
    var flow = this.currentFlow;

    // make a getter for the expression (also obtains the type)
    var getValue = this.compileExpression( // reports
      expression.operand,
      contextualType.exceptVoid,
      Constraints.None
    );

    // if the value isn't dropped, a temp. local is required to remember the original value,
    // except if a static overload is found, which reverses the use of a temp. (see below)
    var tempLocal: Local | null = null;
    if (contextualType != Type.void) {
      tempLocal = flow.getTempLocal(this.currentType);
      getValue = module.local_tee(
        tempLocal.index,
        getValue,
        this.currentType.isManaged
      );
    }

    var expr: ExpressionRef;

    switch (expression.operator) {
      case Token.PlusPlus: {

        // check operator overload
        let classReference = this.currentType.getClassOrWrapper(this.program);
        if (classReference) {
          let overload = classReference.lookupOverload(OperatorKind.PostfixInc);
          if (overload) {
            let isInstance = overload.is(CommonFlags.Instance);
            if (tempLocal && !isInstance) { // revert: static overload simply returns
              getValue = getLocalSetValue(getValue);
              flow.freeTempLocal(tempLocal);
              tempLocal = null;
            }
            expr = this.compileUnaryOverload(overload, expression.operand, getValue, expression);
            if (isInstance) break;
            return expr; // here
          }
        }
        if (!this.currentType.isValue) {
          this.error(
            DiagnosticCode.The_0_operator_cannot_be_applied_to_type_1,
            expression.range, "++", this.currentType.toString()
          );
          if (tempLocal) flow.freeTempLocal(tempLocal);
          return module.unreachable();
        }

        switch (this.currentType.kind) {
          case TypeKind.Bool:
          case TypeKind.I8:
          case TypeKind.I16:
          case TypeKind.I32:
          case TypeKind.U8:
          case TypeKind.U16:
          case TypeKind.U32: {
            expr = module.binary(
              BinaryOp.AddI32,
              getValue,
              module.i32(1)
            );
            break;
          }
          case TypeKind.I64:
          case TypeKind.U64: {
            expr = module.binary(
              BinaryOp.AddI64,
              getValue,
              module.i64(1)
            );
            break;
          }
          case TypeKind.Isize:
          case TypeKind.Usize: {
            expr = module.binary(
              BinaryOp.AddSize,
              getValue,
              this.makeOne(this.currentType)
            );
            break;
          }
          case TypeKind.F32: {
            expr = module.binary(
              BinaryOp.AddF32,
              getValue,
              module.f32(1)
            );
            break;
          }
          case TypeKind.F64: {
            expr = module.binary(
              BinaryOp.AddF64,
              getValue,
              module.f64(1)
            );
            break;
          }
          default: {
            this.error(
              DiagnosticCode.The_0_operator_cannot_be_applied_to_type_1,
              expression.range, "++", this.currentType.toString()
            );
            return module.unreachable();
          }
        }
        break;
      }
      case Token.MinusMinus: {

        // check operator overload
        let classReference = this.currentType.getClassOrWrapper(this.program);
        if (classReference) {
          let overload = classReference.lookupOverload(OperatorKind.PostfixDec);
          if (overload) {
            let isInstance = overload.is(CommonFlags.Instance);
            if (tempLocal && !isInstance) { // revert: static overload simply returns
              getValue = getLocalSetValue(getValue);
              flow.freeTempLocal(tempLocal);
              tempLocal = null;
            }
            expr = this.compileUnaryOverload(overload, expression.operand, getValue, expression);
            if (overload.is(CommonFlags.Instance)) break;
            return expr; // here
          }
        }
        if (!this.currentType.isValue) {
          this.error(
            DiagnosticCode.The_0_operator_cannot_be_applied_to_type_1,
            expression.range, "--", this.currentType.toString()
          );
          if (tempLocal) flow.freeTempLocal(tempLocal);
          return module.unreachable();
        }

        switch (this.currentType.kind) {
          case TypeKind.Bool:
          case TypeKind.I8:
          case TypeKind.I16:
          case TypeKind.I32:
          case TypeKind.U8:
          case TypeKind.U16:
          case TypeKind.U32: {
            expr = module.binary(
              BinaryOp.SubI32,
              getValue,
              module.i32(1)
            );
            break;
          }
          case TypeKind.I64:
          case TypeKind.U64: {
            expr = module.binary(
              BinaryOp.SubI64,
              getValue,
              module.i64(1)
            );
            break;
          }
          case TypeKind.Isize:
          case TypeKind.Usize: {
            expr = module.binary(
              BinaryOp.SubSize,
              getValue,
              this.makeOne(this.currentType)
            );
            break;
          }
          case TypeKind.F32: {
            expr = module.binary(
              BinaryOp.SubF32,
              getValue,
              module.f32(1)
            );
            break;
          }
          case TypeKind.F64: {
            expr = module.binary(
              BinaryOp.SubF64,
              getValue,
              module.f64(1)
            );
            break;
          }
          default: {
            this.error(
              DiagnosticCode.The_0_operator_cannot_be_applied_to_type_1,
              expression.range, "--", this.currentType.toString()
            );
            return module.unreachable();
          }
        }
        break;
      }
      default: {
        assert(false);
        return module.unreachable();
      }
    }

    var resolver = this.resolver;
    var target = resolver.lookupExpression(expression.operand, flow); // reports
    if (!target) {
      if (tempLocal) flow.freeTempLocal(tempLocal);
      return module.unreachable();
    }

    // simplify if dropped anyway
    if (!tempLocal) {
      return this.makeAssignment(
        target,
        expr,
        this.currentType,
        expression.operand,
        resolver.currentThisExpression,
        resolver.currentElementExpression,
        false
      );
    }

    // otherwise use the temp. local for the intermediate value (always possibly overflows)
    var setValue = this.makeAssignment(
      target,
      expr, // includes a tee of getValue to tempLocal
      this.currentType,
      expression.operand,
      resolver.currentThisExpression,
      resolver.currentElementExpression,
      false
    );

    this.currentType = tempLocal.type;
    flow.freeTempLocal(tempLocal);
    var typeRef = tempLocal.type.toRef();

    return module.block(null, [
      setValue,
      module.local_get(tempLocal.index, typeRef)
    ], typeRef); // result of 'x++' / 'x--' might overflow
  }

  private compileUnaryPrefixExpression(
    expression: UnaryPrefixExpression,
    contextualType: Type,
    constraints: Constraints
  ): ExpressionRef {
    var module = this.module;
    var compound = false;
    var expr: ExpressionRef;

    switch (expression.operator) {
      case Token.Plus: {
        expr = this.compileExpression(
          expression.operand,
          contextualType.exceptVoid,
          Constraints.None
        );

        // check operator overload
        let classReference = this.currentType.getClassOrWrapper(this.program);
        if (classReference) {
          let overload = classReference.lookupOverload(OperatorKind.Plus);
          if (overload) return this.compileUnaryOverload(overload, expression.operand, expr, expression);
        }
        if (!this.currentType.isValue) {
          this.error(
            DiagnosticCode.The_0_operator_cannot_be_applied_to_type_1,
            expression.range, "+", this.currentType.toString()
          );
          return module.unreachable();
        }

        // nop
        break;
      }
      case Token.Minus: {
        let operand = expression.operand;
        if (operand.isNumericLiteral) {
          // implicitly negate integer and float literals. also enables proper checking of literal ranges.
          expr = this.compileLiteralExpression(<LiteralExpression>operand, contextualType, Constraints.None, true);
          // compileExpression normally does this:
          if (this.options.sourceMap) this.addDebugLocation(expr, expression.range);
          break;
        }

        expr = this.compileExpression(
          expression.operand,
          contextualType.exceptVoid,
          Constraints.None
        );

        // check operator overload
        let classReference = this.currentType.getClassOrWrapper(this.program);
        if (classReference) {
          let overload = classReference.lookupOverload(OperatorKind.Minus);
          if (overload) return this.compileUnaryOverload(overload, expression.operand, expr, expression);
        }
        if (!this.currentType.isValue) {
          this.error(
            DiagnosticCode.The_0_operator_cannot_be_applied_to_type_1,
            expression.range, "-", this.currentType.toString()
          );
          return module.unreachable();
        }

        switch (this.currentType.kind) {
          case TypeKind.Bool:
          case TypeKind.I8:
          case TypeKind.I16:
          case TypeKind.I32:
          case TypeKind.U8:
          case TypeKind.U16:
          case TypeKind.U32: {
            expr = module.binary(BinaryOp.SubI32, module.i32(0), expr);
            break;
          }
          case TypeKind.I64:
          case TypeKind.U64: {
            expr = module.binary(BinaryOp.SubI64, module.i64(0), expr);
            break;
          }
          case TypeKind.Isize:
          case TypeKind.Usize: {
            expr = module.binary(
              BinaryOp.SubSize,
              this.makeZero(this.currentType),
              expr
            );
            break;
          }
          case TypeKind.F32: {
            expr = module.unary(UnaryOp.NegF32, expr);
            break;
          }
          case TypeKind.F64: {
            expr = module.unary(UnaryOp.NegF64, expr);
            break;
          }
          default: {
            this.error(
              DiagnosticCode.The_0_operator_cannot_be_applied_to_type_1,
              expression.range, "-", this.currentType.toString()
            );
            expr = module.unreachable();
          }
        }
        break;
      }
      case Token.PlusPlus: {
        compound = true;
        expr = this.compileExpression(
          expression.operand,
          contextualType.exceptVoid,
          Constraints.None
        );

        // check operator overload
        let classReference = this.currentType.getClassOrWrapper(this.program);
        if (classReference) {
          let overload = classReference.lookupOverload(OperatorKind.PrefixInc);
          if (overload) {
            expr = this.compileUnaryOverload(overload, expression.operand, expr, expression);
            if (overload.is(CommonFlags.Instance)) break; // re-assign
            return expr; // skip re-assign
          }
        }
        if (!this.currentType.isValue) {
          this.error(
            DiagnosticCode.The_0_operator_cannot_be_applied_to_type_1,
            expression.range, "++", this.currentType.toString()
          );
          return module.unreachable();
        }

        switch (this.currentType.kind) {
          case TypeKind.Bool:
          case TypeKind.I8:
          case TypeKind.I16:
          case TypeKind.I32:
          case TypeKind.U8:
          case TypeKind.U16:
          case TypeKind.U32: {
            expr = module.binary(BinaryOp.AddI32, expr, this.module.i32(1));
            break;
          }
          case TypeKind.I64:
          case TypeKind.U64: {
            expr = module.binary(BinaryOp.AddI64, expr, module.i64(1));
            break;
          }
          case TypeKind.Isize:
          case TypeKind.Usize: {
            expr = module.binary(
              BinaryOp.AddSize,
              expr,
              this.makeOne(this.currentType)
            );
            break;
          }
          case TypeKind.F32: {
            expr = module.binary(BinaryOp.AddF32, expr, module.f32(1));
            break;
          }
          case TypeKind.F64: {
            expr = module.binary(BinaryOp.AddF64, expr, module.f64(1));
            break;
          }
          default: {
            this.error(
              DiagnosticCode.The_0_operator_cannot_be_applied_to_type_1,
              expression.range, "++", this.currentType.toString()
            );
            expr = module.unreachable();
          }
        }
        break;
      }
      case Token.MinusMinus: {
        compound = true;
        expr = this.compileExpression(
          expression.operand,
          contextualType.exceptVoid,
          Constraints.None
        );

        // check operator overload
        let classReference = this.currentType.getClassOrWrapper(this.program);
        if (classReference) {
          let overload = classReference.lookupOverload(OperatorKind.PrefixDec);
          if (overload) {
            expr = this.compileUnaryOverload(overload, expression.operand, expr, expression);
            if (overload.is(CommonFlags.Instance)) break; // re-assign
            return expr; // skip re-assign
          }
        }
        if (!this.currentType.isValue) {
          this.error(
            DiagnosticCode.The_0_operator_cannot_be_applied_to_type_1,
            expression.range, "--", this.currentType.toString()
          );
          return module.unreachable();
        }

        switch (this.currentType.kind) {
          case TypeKind.Bool:
          case TypeKind.I8:
          case TypeKind.I16:
          case TypeKind.I32:
          case TypeKind.U8:
          case TypeKind.U16:
          case TypeKind.U32: {
            expr = module.binary(BinaryOp.SubI32, expr, module.i32(1));
            break;
          }
          case TypeKind.I64:
          case TypeKind.U64: {
            expr = module.binary(BinaryOp.SubI64, expr, module.i64(1));
            break;
          }
          case TypeKind.Isize:
          case TypeKind.Usize: {
            expr = module.binary(
              BinaryOp.SubSize,
              expr,
              this.makeOne(this.currentType)
            );
            break;
          }
          case TypeKind.F32: {
            expr = module.binary(BinaryOp.SubF32, expr, module.f32(1));
            break;
          }
          case TypeKind.F64: {
            expr = module.binary(BinaryOp.SubF64, expr, module.f64(1));
            break;
          }
          default: {
            this.error(
              DiagnosticCode.The_0_operator_cannot_be_applied_to_type_1,
              expression.range, "--", this.currentType.toString()
            );
            expr = module.unreachable();
          }
        }
        break;
      }
      case Token.Exclamation: {
        expr = this.compileExpression(
          expression.operand,
          contextualType.exceptVoid,
          Constraints.None
        );

        // check operator overload
        let classReference = this.currentType.getClassOrWrapper(this.program);
        if (classReference) {
          let overload = classReference.lookupOverload(OperatorKind.Not);
          if (overload) return this.compileUnaryOverload(overload, expression.operand, expr, expression);
          // fall back to compare by value
        }

        expr = module.unary(UnaryOp.EqzI32, this.makeIsTrueish(expr, this.currentType, expression.operand));
        this.currentType = Type.bool;
        break;
      }
      case Token.Tilde: {
        expr = this.compileExpression(
          expression.operand,
          contextualType == Type.void
            ? Type.i32
            : contextualType.isFloatValue
              ? Type.i64
              : contextualType,
          Constraints.None
        );

        // check operator overload
        let classReference = this.currentType.getClassOrWrapper(this.program);
        if (classReference) {
          let overload = classReference.lookupOverload(OperatorKind.BitwiseNot);
          if (overload) return this.compileUnaryOverload(overload, expression.operand, expr, expression);
        }
        if (!this.currentType.isValue) {
          this.error(
            DiagnosticCode.The_0_operator_cannot_be_applied_to_type_1,
            expression.range, "~", this.currentType.toString()
          );
          return module.unreachable();
        }

        expr = this.convertExpression(expr, this.currentType, this.currentType.intType, false, expression.operand);

        switch (this.currentType.kind) {
          case TypeKind.Bool:
          case TypeKind.I8:
          case TypeKind.I16:
          case TypeKind.I32:
          case TypeKind.U8:
          case TypeKind.U16:
          case TypeKind.U32: {
            expr = module.binary(BinaryOp.XorI32, expr, module.i32(-1));
            break;
          }
          case TypeKind.I64:
          case TypeKind.U64: {
            expr = module.binary(BinaryOp.XorI64, expr, module.i64(-1, -1));
            break;
          }
          case TypeKind.Isize:
          case TypeKind.Usize: {
            expr = module.binary(
              BinaryOp.XorSize,
              expr,
              this.makeNegOne(this.currentType)
            );
            break;
          }
          default: {
            this.error(
              DiagnosticCode.The_0_operator_cannot_be_applied_to_type_1,
              expression.range, "~", this.currentType.toString()
            );
            expr = module.unreachable();
          }
        }
        break;
      }
      case Token.TypeOf: {
        return this.compileTypeof(expression, contextualType, constraints);
      }
      case Token.DotDotDot: {
        this.error(
          DiagnosticCode.Not_implemented_0,
          expression.range, "Spread operator"
        );
        return module.unreachable();
      }
      default: {
        assert(false);
        return module.unreachable();
      }
    }
    if (!compound) return expr;
    var resolver = this.resolver;
    var target = resolver.lookupExpression(expression.operand, this.currentFlow);
    if (!target) return module.unreachable();
    return this.makeAssignment(
      target,
      expr,
      this.currentType,
      expression.operand,
      resolver.currentThisExpression,
      resolver.currentElementExpression,
      contextualType != Type.void
    );
  }

  private compileTypeof(
    expression: UnaryPrefixExpression,
    contextualType: Type,
    constraints: Constraints
  ): ExpressionRef {
    var operand = expression.operand;
    var expr: ExpressionRef = 0;
    var stringInstance = this.program.stringInstance;
    var typeString: string;
    if (operand.kind == NodeKind.Null) {
      typeString = "object"; // special since `null` without type context is usize
    } else {
      let element = this.resolver.lookupExpression(operand, this.currentFlow, Type.auto, ReportMode.Swallow);
      if (!element) {
        switch (operand.kind) {
          case NodeKind.Identifier: break; // ignore error: typeof doesntExist -> undefined
          case NodeKind.PropertyAccess:
          case NodeKind.ElementAccess: {
            operand = operand.kind == NodeKind.PropertyAccess
              ? (<PropertyAccessExpression>operand).expression
              : (<ElementAccessExpression>operand).expression;
            let targetType = this.resolver.resolveExpression(operand, this.currentFlow, Type.auto, ReportMode.Report);
            if (!targetType) { // access on non-object
              this.currentType = stringInstance.type;
              return this.module.unreachable();
            }
            // fall-through
          }
          default: {
            expr = this.compileExpression(operand, Type.auto); // may trigger an error
            expr = this.convertExpression(expr, this.currentType, Type.void, true, operand);
          }
        }
        typeString = "undefined";
      } else {
        switch (element.kind) {
          case ElementKind.ClassPrototype:
          case ElementKind.Namespace:
          case ElementKind.Enum: {
            typeString = "object";
            break;
          }
          case ElementKind.FunctionPrototype: {
            typeString = "function";
            break;
          }
          default: {
            expr = this.compileExpression(operand, Type.auto);
            let type = this.currentType;
            expr = this.convertExpression(expr, type, Type.void, true, operand);
            if (type.isReference) {
              let signatureReference = type.getSignature();
              if (signatureReference) {
                typeString = "function";
              } else {
                let classReference = type.getClass();
                if (classReference) {
                  if (classReference.prototype == stringInstance.prototype) {
                    typeString = "string";
                  } else {
                    typeString = "object";
                  }
                } else {
                  typeString = "externref"; // TODO?
                }
              }
            } else if (type == Type.bool) {
              typeString = "boolean";
            } else if (type.isNumericValue) {
              typeString = "number";
            } else {
              typeString = "undefined"; // failed to compile?
            }
            break;
          }
        }
      }
    }
    this.currentType = stringInstance.type;
    return expr
      ? this.module.block(null, [ expr, this.ensureStaticString(typeString) ], this.options.sizeTypeRef)
      : this.ensureStaticString(typeString);
  }

  /** Makes sure that a 32-bit integer value is wrapped to a valid value of the specified type. */
  ensureSmallIntegerWrap(expr: ExpressionRef, type: Type): ExpressionRef {
    var module = this.module;
    var flow = this.currentFlow;
    switch (type.kind) {
      case TypeKind.Bool: {
        if (flow.canOverflow(expr, type)) {
          // bool is special in that it compares to 0 instead of masking with 0x1
          expr = module.binary(BinaryOp.NeI32,
            expr,
            module.i32(0)
          );
        }
        break;
      }
      case TypeKind.I8: {
        if (flow.canOverflow(expr, type)) {
          expr = this.options.hasFeature(Feature.SignExtension)
            ? module.unary(UnaryOp.Extend8I32, expr)
            : module.binary(BinaryOp.ShrI32,
                module.binary(BinaryOp.ShlI32,
                  expr,
                  module.i32(24)
                ),
                module.i32(24)
              );
        }
        break;
      }
      case TypeKind.I16: {
        if (flow.canOverflow(expr, type)) {
          expr = this.options.hasFeature(Feature.SignExtension)
            ? module.unary(UnaryOp.Extend16I32, expr)
            : module.binary(BinaryOp.ShrI32,
                module.binary(BinaryOp.ShlI32,
                  expr,
                  module.i32(16)
                ),
                module.i32(16)
              );
        }
        break;
      }
      case TypeKind.U8: {
        if (flow.canOverflow(expr, type)) {
          expr = module.binary(BinaryOp.AndI32,
            expr,
            module.i32(0xff)
          );
        }
        break;
      }
      case TypeKind.U16: {
        if (flow.canOverflow(expr, type)) {
          expr = module.binary(BinaryOp.AndI32,
            expr,
            module.i32(0xffff)
          );
        }
        break;
      }
    }
    return expr;
  }

  /** Adds the debug location of the specified expression at the specified range to the source map. */
  addDebugLocation(expr: ExpressionRef, range: Range): void {
    var parentFunction = this.currentFlow.parentFunction;
    var source = range.source;
    if (source.debugInfoIndex < 0) source.debugInfoIndex = this.module.addDebugInfoFile(source.normalizedPath);
    range.debugInfoRef = expr;
    parentFunction.debugLocations.push(range);
  }

  /** Checks whether a particular feature is enabled. */
  checkFeatureEnabled(feature: Feature, reportNode: Node): bool {
    if (!this.options.hasFeature(feature)) {
      this.error(
        DiagnosticCode.Feature_0_is_not_enabled,
        reportNode.range, featureToString(feature)
      );
      return false;
    }
    return true;
  }

  /** Checks whether a particular type is supported. */
  checkTypeSupported(type: Type, reportNode: Node): bool {
    switch (type.kind) {
<<<<<<< HEAD
      case TypeKind.V128: return this.checkFeatureEnabled(Feature.Simd, reportNode);
      case TypeKind.Funcref:
      case TypeKind.Externref:
        return this.checkFeatureEnabled(Feature.ReferenceTypes, reportNode);
      case TypeKind.Anyref:
      case TypeKind.Eqref:
      case TypeKind.I31ref:
      case TypeKind.Dataref: {
        return this.checkFeatureEnabled(Feature.ReferenceTypes, reportNode)
=======
      case TypeKind.V128: return this.checkFeatureEnabled(Feature.SIMD, reportNode);
      case TypeKind.FUNCREF:
      case TypeKind.EXTERNREF:
        return this.checkFeatureEnabled(Feature.REFERENCE_TYPES, reportNode);
      case TypeKind.ANYREF:
      case TypeKind.EQREF:
      case TypeKind.I31REF:
      case TypeKind.DATAREF:
      case TypeKind.ARRAYREF: {
        return this.checkFeatureEnabled(Feature.REFERENCE_TYPES, reportNode)
>>>>>>> 78b2d1af
            && this.checkFeatureEnabled(Feature.GC, reportNode);
      }
      case TypeKind.Stringref:
      case TypeKind.StringviewWTF8:
      case TypeKind.StringviewWTF16:
      case TypeKind.StringviewIter: {
        return this.checkFeatureEnabled(Feature.ReferenceTypes, reportNode)
            && this.checkFeatureEnabled(Feature.Stringref, reportNode);
      }
    }
    let classReference = type.getClass();
    if (classReference) {
      do {
        let typeArguments = classReference.typeArguments;
        if (typeArguments) {
          for (let i = 0, k = typeArguments.length; i < k; ++i) {
            if (!this.checkTypeSupported(typeArguments[i], reportNode)) {
              return false;
            }
          }
        }
        classReference = classReference.base;
      } while(classReference);
    } else {
      let signatureReference = type.getSignature();
      if (signatureReference) {
        let thisType = signatureReference.thisType;
        if (thisType) {
          if (!this.checkTypeSupported(thisType, reportNode)) {
            return false;
          }
        }
        let parameterTypes = signatureReference.parameterTypes;
        for (let i = 0, k = parameterTypes.length; i < k; ++i) {
          if (!this.checkTypeSupported(parameterTypes[i], reportNode)) {
            return false;
          }
        }
        let returnType = signatureReference.returnType;
        if (!this.checkTypeSupported(returnType, reportNode)) {
          return false;
        }
      }
    }
    return true;
  }

  /** Checks whether a particular function signature is supported. */
  checkSignatureSupported(signature: Signature, reportNode: FunctionTypeNode): bool {
    var supported = true;
    var explicitThisType = reportNode.explicitThisType;
    if (explicitThisType) {
      if (!this.checkTypeSupported(assert(signature.thisType), explicitThisType)) {
        supported = false;
      }
    }
    var parameterTypes = signature.parameterTypes;
    var parameterNodes = reportNode.parameters;
    for (let i = 0, k = parameterTypes.length; i < k; ++i) {
      let parameterReportNode: Node;
      if (parameterNodes.length > i) parameterReportNode = parameterNodes[i];
      else parameterReportNode = reportNode;
      if (!this.checkTypeSupported(parameterTypes[i], parameterReportNode)) {
        supported = false;
      }
    }
    if (!this.checkTypeSupported(signature.returnType, reportNode.returnType)) {
      supported = false;
    }
    return supported;
  }

  /** Evaluates a boolean condition, determining whether it is TRUE, FALSE or UNKNOWN. */
  evaluateCondition(expr: ExpressionRef): ConditionKind {
    let type = getExpressionType(expr);
    if (type == TypeRef.Unreachable)
      return ConditionKind.Unknown;

    assert(type == TypeRef.I32);
    var module = this.module;
    var evaled = module.runExpression(expr, ExpressionRunnerFlags.Default);
    if (evaled) {
      return getConstValueI32(evaled)
        ? ConditionKind.True
        : ConditionKind.False;
    }
    return ConditionKind.Unknown;
  }

  // === Specialized code generation ==============================================================

  /** Makes a constant zero of the specified type. */
  makeZero(type: Type): ExpressionRef {
    var module = this.module;
    switch (type.kind) {
      default: assert(false);
      case TypeKind.Bool:
      case TypeKind.I8:
      case TypeKind.I16:
      case TypeKind.I32:
      case TypeKind.U8:
      case TypeKind.U16:
      case TypeKind.U32: return module.i32(0);
      case TypeKind.Isize:
      case TypeKind.Usize: if (type.size != 64) return module.i32(0);
      case TypeKind.I64:
      case TypeKind.U64: return module.i64(0);
      case TypeKind.F32: return module.f32(0);
      case TypeKind.F64: return module.f64(0);
      case TypeKind.V128: return module.v128(v128_zero);
<<<<<<< HEAD
      case TypeKind.Funcref:
      case TypeKind.Externref:
      case TypeKind.Anyref:
      case TypeKind.Eqref:
      case TypeKind.Dataref:
      case TypeKind.Stringref:
      case TypeKind.StringviewWTF8:
      case TypeKind.StringviewWTF16:
      case TypeKind.StringviewIter: {
=======
      case TypeKind.FUNCREF:
      case TypeKind.EXTERNREF:
      case TypeKind.ANYREF:
      case TypeKind.EQREF:
      case TypeKind.DATAREF:
      case TypeKind.ARRAYREF:
      case TypeKind.STRINGREF:
      case TypeKind.STRINGVIEW_WTF8:
      case TypeKind.STRINGVIEW_WTF16:
      case TypeKind.STRINGVIEW_ITER: {
>>>>>>> 78b2d1af
        // TODO: what if not nullable?
        return module.ref_null(type.toRef());
      }
      case TypeKind.I31ref: {
        if (type.is(TypeFlags.Nullable)) return module.ref_null(type.toRef());
        return module.i31_new(module.i32(0));
      }
    }
  }

  /** Makes a constant one of the specified type. */
  makeOne(type: Type): ExpressionRef {
    var module = this.module;
    switch (type.kind) {
      default: assert(false);
      case TypeKind.Bool:
      case TypeKind.I8:
      case TypeKind.I16:
      case TypeKind.I32:
      case TypeKind.U8:
      case TypeKind.U16:
      case TypeKind.U32: return module.i32(1);
      case TypeKind.Isize:
      case TypeKind.Usize: if (type.size != 64) return module.i32(1);
      case TypeKind.I64:
      case TypeKind.U64: return module.i64(1);
      case TypeKind.F32: return module.f32(1);
      case TypeKind.F64: return module.f64(1);
      case TypeKind.I31ref: return module.i31_new(module.i32(1));
    }
  }

  /** Makes a constant negative one of the specified type. */
  makeNegOne(type: Type): ExpressionRef {
    var module = this.module;
    switch (type.kind) {
      default: assert(false);
      case TypeKind.I8:
      case TypeKind.I16:
      case TypeKind.I32:
      case TypeKind.U8:
      case TypeKind.U16:
      case TypeKind.U32: return module.i32(-1);
      case TypeKind.Isize:
      case TypeKind.Usize: if (type.size != 64) return module.i32(-1);
      case TypeKind.I64:
      case TypeKind.U64: return module.i64(-1, -1);
      case TypeKind.F32: return module.f32(-1);
      case TypeKind.F64: return module.f64(-1);
      case TypeKind.V128: return module.v128(v128_ones);
      case TypeKind.I31ref: return module.i31_new(module.i32(-1));
    }
  }

  /** Creates a comparison whether an expression is 'true' in a broader sense. */
  makeIsTrueish(expr: ExpressionRef, type: Type, reportNode: Node): ExpressionRef {
    var module = this.module;
    switch (type.kind) {
      case TypeKind.I8:
      case TypeKind.I16:
      case TypeKind.U8:
      case TypeKind.U16: {
        expr = this.ensureSmallIntegerWrap(expr, type);
        // fall-through
      }
      case TypeKind.Bool: // not a mask, just != 0
      case TypeKind.I32:
      case TypeKind.U32: return expr;
      case TypeKind.I64:
      case TypeKind.U64: return module.binary(BinaryOp.NeI64, expr, module.i64(0));
      case TypeKind.Isize:
      case TypeKind.Usize: {
        return type.size == 64
          ? module.binary(BinaryOp.NeI64, expr, module.i64(0))
          : expr;
      }
      case TypeKind.F32: {
        let options = this.options;
        if (
          options.shrinkLevelHint > 1 &&
          options.hasFeature(Feature.NontrappingF2I)
        ) {
          // Use more compact but slower 5-byte (3 bytes in best case) approach
          // !!(i32.trunc_sat_f32_u(f32.ceil(f32.abs(x))))
          return module.unary(UnaryOp.EqzI32,
            module.unary(UnaryOp.EqzI32,
              module.unary(UnaryOp.TruncSatF32ToU32,
                module.unary(UnaryOp.CeilF32,
                  module.unary(UnaryOp.AbsF32, expr)
                )
              )
            )
          );
        } else {
          // 0 < abs(bitCast(x)) <= bitCast(Infinity) or
          // (reinterpret<u32>(x) & 0x7FFFFFFF) - 1 <= 0x7F800000 - 1
          //
          // and finally:
          // (reinterpret<u32>(x) << 1) - (1 << 1) <= ((0x7F800000 - 1) << 1)
          return module.binary(BinaryOp.LeU32,
            module.binary(BinaryOp.SubI32,
              module.binary(BinaryOp.ShlI32,
                module.unary(UnaryOp.ReinterpretF32ToI32, expr),
                module.i32(1)
              ),
              module.i32(2) // 1 << 1
            ),
            module.i32(0xFEFFFFFE) // (0x7F800000 - 1) << 1
          );
        }
      }
      case TypeKind.F64: {
        let options = this.options;
        if (
          options.shrinkLevelHint > 1 &&
          options.hasFeature(Feature.NontrappingF2I)
        ) {
          // Use more compact but slower 5-byte (3 bytes in best case) approach
          // !!(i32.trunc_sat_f64_u(f64.ceil(f64.abs(x))))
          return module.unary(UnaryOp.EqzI32,
            module.unary(UnaryOp.EqzI32,
              module.unary(UnaryOp.TruncSatF64ToU32,
                module.unary(UnaryOp.CeilF64,
                  module.unary(UnaryOp.AbsF64, expr)
                )
              )
            )
          );
        } else {
          // 0 < abs(bitCast(x)) <= bitCast(Infinity) or
          // (reinterpret<u64>(x) & 0x7FFFFFFFFFFFFFFF) - 1 <= 0x7FF0000000000000 - 1
          //
          // and finally:
          // (reinterpret<u64>(x) << 1) - (1 << 1) <= ((0x7FF0000000000000 - 1) << 1)
          return module.binary(BinaryOp.LeU64,
            module.binary(BinaryOp.SubI64,
              module.binary(BinaryOp.ShlI64,
                module.unary(UnaryOp.ReinterpretF64ToI64, expr),
                module.i64(1)
              ),
              module.i64(2) // 1 << 1
            ),
            module.i64(0xFFFFFFFE, 0xFFDFFFFF) // (0x7FF0000000000000 - 1) << 1
          );
        }
      }
      case TypeKind.V128: {
        return module.unary(UnaryOp.AnyTrueV128, expr);
      }
      case TypeKind.Funcref:
      case TypeKind.Externref:
      case TypeKind.Anyref:
      case TypeKind.Eqref:
      case TypeKind.I31ref:
      case TypeKind.Dataref:
      case TypeKind.Stringref:
      case TypeKind.StringviewWTF8:
      case TypeKind.StringviewWTF16:
      case TypeKind.StringviewIter: {
        // Needs to be true (i.e. not zero) when the ref is _not_ null,
        // which means `ref.is_null` returns false (i.e. zero).
        return module.unary(UnaryOp.EqzI32, module.ref_is_null(expr));
      }
      case TypeKind.Void:
      default: {
        this.error(
          DiagnosticCode.An_expression_of_type_0_cannot_be_tested_for_truthiness,
          reportNode.range, type.toString()
        );
        return module.i32(0);
      }
    }
  }

  /** Makes a string conversion of the given expression. */
  makeToString(expr: ExpressionRef, type: Type, reportNode: Node): ExpressionRef {
    var stringType = this.program.stringInstance.type;
    if (type == stringType) {
      return expr;
    }
    var classType = type.getClassOrWrapper(this.program);
    if (classType) {
      let toStringInstance = classType.getMethod("toString");
      if (toStringInstance) {
        let toStringSignature = toStringInstance.signature;
        if (!this.checkCallSignature( // reports
          toStringSignature,
          0,
          true,
          reportNode
        )) {
          this.currentType = stringType;
          return this.module.unreachable();
        }
        if (!type.isStrictlyAssignableTo(assert(toStringSignature.thisType))) {
          this.errorRelated(
            DiagnosticCode.The_this_types_of_each_signature_are_incompatible,
            reportNode.range, toStringInstance.identifierAndSignatureRange
          );
          this.currentType = stringType;
          return this.module.unreachable();
        }
        let toStringReturnType = toStringSignature.returnType;
        if (!toStringReturnType.isStrictlyAssignableTo(stringType)) {
          this.errorRelated(
            DiagnosticCode.Type_0_is_not_assignable_to_type_1,
            reportNode.range, toStringInstance.identifierAndSignatureRange, toStringReturnType.toString(), stringType.toString()
          );
          this.currentType = stringType;
          return this.module.unreachable();
        }
        return this.makeCallDirect(toStringInstance, [ expr ], reportNode);
      }
    }
    this.error(
      DiagnosticCode.Type_0_is_not_assignable_to_type_1,
      reportNode.range, type.toString(), stringType.toString()
    );
    this.currentType = stringType;
    return this.module.unreachable();
  }

  /** Makes an allocation suitable to hold the data of an instance of the given class. */
  makeAllocation(
    classInstance: Class
  ): ExpressionRef {
    var program = this.program;
    assert(classInstance.program == program);
    var module = this.module;
    var options = this.options;
    this.currentType = classInstance.type;
    if (classInstance.hasDecorator(DecoratorFlags.Unmanaged)) {
      let allocInstance = program.allocInstance;
      this.compileFunction(allocInstance);
      return module.call(allocInstance.internalName, [
        options.isWasm64
          ? module.i64(classInstance.nextMemoryOffset)
          : module.i32(classInstance.nextMemoryOffset)
      ], options.sizeTypeRef);
    } else {
      let newInstance = program.newInstance;
      this.compileFunction(newInstance);
      return module.call(newInstance.internalName, [
        options.isWasm64
          ? module.i64(classInstance.nextMemoryOffset)
          : module.i32(classInstance.nextMemoryOffset),
        module.i32(classInstance.id)
      ], options.sizeTypeRef);
    }
  }

  /** Makes a conditional allocation where `this` might not have been initialized yet. */
  makeConditionalAllocation(
    classInstance: Class,
    thisIndex: i32
  ): ExpressionRef {
    var module = this.module;
    var classType = classInstance.type;
    var classTypeRef = classType.toRef();
    assert(classTypeRef == this.options.sizeTypeRef);
    return module.if(
      module.unary(classTypeRef == TypeRef.I64 ? UnaryOp.EqzI64 : UnaryOp.EqzI32,
        module.local_get(thisIndex, classTypeRef)
      ),
      module.local_set(thisIndex,
        this.makeAllocation(classInstance),
        classInstance.type.isManaged
      )
    );
  }

  /** Makes the initializers for a class's fields within the constructor. */
  makeFieldInitializationInConstructor(
    /** Class being initialized. */
    classInstance: Class,
    /** Statements to append to also being returned. Created if omitted. */
    stmts: ExpressionRef[] = []
  ): ExpressionRef[] {
    var members = classInstance.members;
    if (!members) return stmts;

    var module = this.module;
    var flow = this.currentFlow;
    var isInline = flow.isInline;
    var thisLocalIndex = isInline ? flow.lookupLocal(CommonNames.this_)!.index : 0;
    var sizeTypeRef = this.options.sizeTypeRef;
    var nonParameterFields: Field[] | null = null;

    // TODO: for (let member of members.values()) {
    for (let _values = Map_values(members), i = 0, k = _values.length; i < k; ++i) {
      let member = unchecked(_values[i]);
      if (
        member.kind != ElementKind.Field || // not a field
        member.parent != classInstance      // inherited field
      ) continue;
      let field = <Field>member;
      assert(!field.isAny(CommonFlags.Const));
      let fieldPrototype = field.prototype;
      let parameterIndex = fieldPrototype.parameterIndex;

      // Defer non-parameter fields until parameter fields are initialized
      if (parameterIndex < 0) {
        if (!nonParameterFields) nonParameterFields = new Array();
        nonParameterFields.push(field);
        continue;
      }

      // Initialize constructor parameter field
      let fieldType = field.type;
      let fieldTypeRef = fieldType.toRef();
      assert(!fieldPrototype.initializerNode);
      this.compileFieldSetter(field);
      stmts.push(
        module.call(field.internalSetterName, [
          module.local_get(thisLocalIndex, sizeTypeRef),
          module.local_get(
            isInline
              ? flow.lookupLocal(field.name)!.index
              : 1 + parameterIndex, // `this` is local 0
            fieldTypeRef
          )
        ], TypeRef.None)
      );
    }

    // Initialize deferred non-parameter fields
    if (nonParameterFields) {
      for (let i = 0, k = nonParameterFields.length; i < k; ++i) {
        let field = unchecked(nonParameterFields[i]);
        let fieldType = field.type;
        let fieldPrototype = field.prototype;
        let initializerNode = fieldPrototype.initializerNode;
        assert(fieldPrototype.parameterIndex < 0);
        this.compileFieldSetter(field);
        stmts.push(
          module.call(field.internalSetterName, [
            module.local_get(thisLocalIndex, sizeTypeRef),
            initializerNode // use initializer if present, otherwise initialize with zero
              ? this.compileExpression(initializerNode, fieldType, Constraints.ConvImplicit)
              : this.makeZero(fieldType)
          ], TypeRef.None)
        );
      }
    }

    this.currentType = Type.void;
    return stmts;
  }

  /** Makes a call to `abort`, if present, otherwise creates a trap. */
  makeAbort(
    /** Message argument of type string, if any. */
    message: Expression | null,
    /** Code location to report when aborting. */
    codeLocation: Node
  ): ExpressionRef {
    var program = this.program;
    var abortInstance = program.abortInstance;
    if (!abortInstance || !this.compileFunction(abortInstance)) return this.module.unreachable();

    var stringInstance = program.stringInstance;
    var messageArg: ExpressionRef;
    if (message) {
      messageArg = this.compileExpression(message, stringInstance.type, Constraints.ConvImplicit);
    } else {
      messageArg = this.makeZero(stringInstance.type);
    }

    return this.makeStaticAbort(messageArg, codeLocation);
  }

  /** Makes a call to `abort`, if present, otherwise creates a trap. */
  makeStaticAbort(
    /** Message argument of type string. May be zero. */
    messageExpr: ExpressionRef,
    /** Code location to report when aborting. */
    codeLocation: Node
  ): ExpressionRef {
    var program = this.program;
    var module = this.module;
    var abortInstance = program.abortInstance;
    if (!abortInstance || !this.compileFunction(abortInstance)) return module.unreachable();

    var range = codeLocation.range;
    var source = range.source;
    var filenameExpr = this.ensureStaticString(source.normalizedPath);
    return module.block(null, [
      module.call(
        abortInstance.internalName, [
          messageExpr,
          filenameExpr,
          module.i32(source.lineAt(range.start)),
          module.i32(source.columnAt())
        ],
        TypeRef.None
      ),
      module.unreachable()
    ]);
  }

  /** Makes a runtime non-null check, e.g. on `<Type>possiblyNull` or `possiblyNull!`. */
  makeRuntimeNonNullCheck(
    /** Expression being checked. */
    expr: ExpressionRef,
    /** Type of the expression. */
    type: Type,
    /** Report node. */
    reportNode: Node
  ): ExpressionRef {
    var module = this.module;
    var flow = this.currentFlow;
    var temp = flow.getTempLocal(type);
    var tempIndex = temp.index;
    if (!flow.canOverflow(expr, type)) flow.setLocalFlag(tempIndex, LocalFlags.Wrapped);
    flow.setLocalFlag(tempIndex, LocalFlags.NonNull);

    var staticAbortCallExpr = this.makeStaticAbort(
      this.ensureStaticString("unexpected null"),
      reportNode
    ); // TODO: throw

    if (type.isExternalReference) {
      let nonNullExpr = module.local_get(tempIndex, type.toRef());
      if (this.options.hasFeature(Feature.GC)) {
        nonNullExpr = module.ref_as_nonnull(nonNullExpr);
      }
      expr = module.if(
        module.ref_is_null(
          module.local_tee(tempIndex, expr, false)
        ),
        staticAbortCallExpr,
        nonNullExpr
      );
    } else {
      expr = module.if(
        module.local_tee(tempIndex, expr, type.isManaged),
        module.local_get(tempIndex, type.toRef()),
        staticAbortCallExpr
      );
    }
    flow.freeTempLocal(temp);
    this.currentType = type.nonNullableType;
    return expr;
  }

  /** Makes a runtime downcast check, e.g. on `<Child>parent`. */
  makeRuntimeDowncastCheck(
    /** Expression being downcast. */
    expr: ExpressionRef,
    /** Type of the expression. */
    type: Type,
    /** Type casting to. */
    toType: Type,
    /** Report node. */
    reportNode: Node
  ): ExpressionRef {
    assert(toType.isReference && toType.nonNullableType.isAssignableTo(type));
    var module = this.module;
    var flow = this.currentFlow;
    var temp = flow.getTempLocal(type);
    var tempIndex = temp.index;
    var instanceofInstance = this.program.instanceofInstance;
    assert(this.compileFunction(instanceofInstance));

    var staticAbortCallExpr = this.makeStaticAbort(
      this.ensureStaticString("unexpected downcast"),
      reportNode
    ); // TODO: throw

    if (!toType.isNullableReference || flow.isNonnull(expr, type)) {
      // Simplify if the value cannot be `null`. If toType is non-nullable, a
      // null-check would have been emitted separately so is not necessary here.
      expr = module.if(
        module.call(instanceofInstance.internalName, [
          module.local_tee(tempIndex, expr, type.isManaged),
          module.i32(toType.classReference!.id)
        ], TypeRef.I32),
        module.local_get(tempIndex, type.toRef()),
        staticAbortCallExpr
      );
    } else {
      expr = module.if(
        module.local_tee(tempIndex, expr, type.isManaged),
        module.if(
          module.call(instanceofInstance.internalName, [
            module.local_get(tempIndex, type.toRef()),
            module.i32(toType.classReference!.id)
          ], TypeRef.I32),
          module.local_get(tempIndex, type.toRef()),
          staticAbortCallExpr
        ),
        module.usize(0)
      );
    }
    flow.freeTempLocal(temp);
    this.currentType = toType;
    return expr;
  }
}

// helpers
function mangleImportName(
  element: Element,
  declaration: DeclarationStatement
): void {
  // by default, use the file name as the module name
  mangleImportName_moduleName = declaration.range.source.simplePath;
  // and the internal name of the element within that file as the element name
  mangleImportName_elementName = mangleInternalName(
    element.name, element.parent, element.is(CommonFlags.Instance), true
  );
  // override module name if a `module` statement is present
  let overriddenModuleName = declaration.overriddenModuleName;
  if (overriddenModuleName) mangleImportName_moduleName = overriddenModuleName;

  if (!element.hasDecorator(DecoratorFlags.External)) return;

  var program = element.program;
  var decorator = assert(findDecorator(DecoratorKind.External, declaration.decorators));
  var args = decorator.args;
  if (args && args.length > 0) {
    let arg = args[0];
    // if one argument is given, override just the element name
    // if two arguments are given, override both module and element name
    if (arg.isLiteralKind(LiteralKind.String)) {
      mangleImportName_elementName = (<StringLiteralExpression>arg).value;
      if (args.length >= 2) {
        arg = args[1];
        if (arg.isLiteralKind(LiteralKind.String)) {
          mangleImportName_moduleName = mangleImportName_elementName;
          mangleImportName_elementName = (<StringLiteralExpression>arg).value;
          if (args.length > 2) {
            program.error(
              DiagnosticCode.Expected_0_arguments_but_got_1,
              decorator.range, "2", args.length.toString()
            );
          }
        } else {
          program.error(
            DiagnosticCode.String_literal_expected,
            arg.range
          );
        }
      }
    } else {
      program.error(
        DiagnosticCode.String_literal_expected,
        arg.range
      );
    }
  } else {
    program.error(
      DiagnosticCode.Expected_at_least_0_arguments_but_got_1,
      decorator.range, "1", "0"
    );
  }
}

var mangleImportName_moduleName: string;
var mangleImportName_elementName: string;<|MERGE_RESOLUTION|>--- conflicted
+++ resolved
@@ -4873,10 +4873,10 @@
           module.binary(BinaryOp.EqI8x16, leftExpr, rightExpr)
         );
       }
-<<<<<<< HEAD
       case TypeKind.Eqref:
       case TypeKind.I31ref:
-      case TypeKind.Dataref: return module.ref_eq(leftExpr, rightExpr);
+      case TypeKind.Dataref:
+      case TypeKind.Arrayref: return module.ref_eq(leftExpr, rightExpr);
       case TypeKind.Stringref: return module.string_eq(leftExpr, rightExpr);
       case TypeKind.StringviewWTF8:
       case TypeKind.StringviewWTF16:
@@ -4884,19 +4884,6 @@
       case TypeKind.Funcref:
       case TypeKind.Externref:
       case TypeKind.Anyref: {
-=======
-      case TypeKind.EQREF:
-      case TypeKind.I31REF:
-      case TypeKind.DATAREF:
-      case TypeKind.ARRAYREF: return module.ref_eq(leftExpr, rightExpr);
-      case TypeKind.STRINGREF: return module.string_eq(leftExpr, rightExpr);
-      case TypeKind.STRINGVIEW_WTF8:
-      case TypeKind.STRINGVIEW_WTF16:
-      case TypeKind.STRINGVIEW_ITER:
-      case TypeKind.FUNCREF:
-      case TypeKind.EXTERNREF:
-      case TypeKind.ANYREF: {
->>>>>>> 78b2d1af
         this.error(
           DiagnosticCode.Operation_0_cannot_be_applied_to_type_1,
           reportNode.range,
@@ -4936,16 +4923,10 @@
           module.binary(BinaryOp.NeI8x16, leftExpr, rightExpr)
         );
       }
-<<<<<<< HEAD
       case TypeKind.Eqref:
       case TypeKind.I31ref:
-      case TypeKind.Dataref: {
-=======
-      case TypeKind.EQREF:
-      case TypeKind.I31REF:
-      case TypeKind.DATAREF:
-      case TypeKind.ARRAYREF: {
->>>>>>> 78b2d1af
+      case TypeKind.Dataref:
+      case TypeKind.Arrayref: {
         return module.unary(UnaryOp.EqzI32,
           module.ref_eq(leftExpr, rightExpr)
         );
@@ -9880,7 +9861,6 @@
   /** Checks whether a particular type is supported. */
   checkTypeSupported(type: Type, reportNode: Node): bool {
     switch (type.kind) {
-<<<<<<< HEAD
       case TypeKind.V128: return this.checkFeatureEnabled(Feature.Simd, reportNode);
       case TypeKind.Funcref:
       case TypeKind.Externref:
@@ -9888,20 +9868,9 @@
       case TypeKind.Anyref:
       case TypeKind.Eqref:
       case TypeKind.I31ref:
-      case TypeKind.Dataref: {
+      case TypeKind.Dataref:
+      case TypeKind.Arrayref: {
         return this.checkFeatureEnabled(Feature.ReferenceTypes, reportNode)
-=======
-      case TypeKind.V128: return this.checkFeatureEnabled(Feature.SIMD, reportNode);
-      case TypeKind.FUNCREF:
-      case TypeKind.EXTERNREF:
-        return this.checkFeatureEnabled(Feature.REFERENCE_TYPES, reportNode);
-      case TypeKind.ANYREF:
-      case TypeKind.EQREF:
-      case TypeKind.I31REF:
-      case TypeKind.DATAREF:
-      case TypeKind.ARRAYREF: {
-        return this.checkFeatureEnabled(Feature.REFERENCE_TYPES, reportNode)
->>>>>>> 78b2d1af
             && this.checkFeatureEnabled(Feature.GC, reportNode);
       }
       case TypeKind.Stringref:
@@ -10012,28 +9981,16 @@
       case TypeKind.F32: return module.f32(0);
       case TypeKind.F64: return module.f64(0);
       case TypeKind.V128: return module.v128(v128_zero);
-<<<<<<< HEAD
       case TypeKind.Funcref:
       case TypeKind.Externref:
       case TypeKind.Anyref:
       case TypeKind.Eqref:
       case TypeKind.Dataref:
+      case TypeKind.Arrayref:
       case TypeKind.Stringref:
       case TypeKind.StringviewWTF8:
       case TypeKind.StringviewWTF16:
       case TypeKind.StringviewIter: {
-=======
-      case TypeKind.FUNCREF:
-      case TypeKind.EXTERNREF:
-      case TypeKind.ANYREF:
-      case TypeKind.EQREF:
-      case TypeKind.DATAREF:
-      case TypeKind.ARRAYREF:
-      case TypeKind.STRINGREF:
-      case TypeKind.STRINGVIEW_WTF8:
-      case TypeKind.STRINGVIEW_WTF16:
-      case TypeKind.STRINGVIEW_ITER: {
->>>>>>> 78b2d1af
         // TODO: what if not nullable?
         return module.ref_null(type.toRef());
       }
