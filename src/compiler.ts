--- conflicted
+++ resolved
@@ -471,17 +471,10 @@
     if (options.hasFeature(Feature.ReferenceTypes)) featureFlags |= FeatureFlags.ReferenceTypes;
     if (options.hasFeature(Feature.MultiValue)) featureFlags |= FeatureFlags.MultiValue;
     if (options.hasFeature(Feature.GC)) featureFlags |= FeatureFlags.GC;
-<<<<<<< HEAD
     if (options.hasFeature(Feature.Memory64)) featureFlags |= FeatureFlags.Memory64;
-    if (options.hasFeature(Feature.FunctionReferences)) featureFlags |= FeatureFlags.FunctionReferences;
     if (options.hasFeature(Feature.RelaxedSimd)) featureFlags |= FeatureFlags.RelaxedSimd;
     if (options.hasFeature(Feature.ExtendedConst)) featureFlags |= FeatureFlags.ExtendedConst;
-=======
-    if (options.hasFeature(Feature.MEMORY64)) featureFlags |= FeatureFlags.Memory64;
-    if (options.hasFeature(Feature.RELAXED_SIMD)) featureFlags |= FeatureFlags.RelaxedSIMD;
-    if (options.hasFeature(Feature.EXTENDED_CONST)) featureFlags |= FeatureFlags.ExtendedConst;
     if (options.hasFeature(Feature.STRINGREF)) featureFlags |= FeatureFlags.Stringref;
->>>>>>> d32ef085
     module.setFeatures(featureFlags);
 
     // set up the main start function
@@ -4879,25 +4872,16 @@
           module.binary(BinaryOp.EqI8x16, leftExpr, rightExpr)
         );
       }
-<<<<<<< HEAD
       case TypeKind.Eqref:
       case TypeKind.I31ref:
       case TypeKind.Dataref: return module.ref_eq(leftExpr, rightExpr);
-      case TypeKind.Funcref:
-      case TypeKind.Externref:
-      case TypeKind.Anyref: {
-=======
-      case TypeKind.EQREF:
-      case TypeKind.I31REF:
-      case TypeKind.DATAREF: return module.ref_eq(leftExpr, rightExpr);
       case TypeKind.STRINGREF: return module.string_eq(leftExpr, rightExpr);
       case TypeKind.STRINGVIEW_WTF8:
       case TypeKind.STRINGVIEW_WTF16:
       case TypeKind.STRINGVIEW_ITER:
-      case TypeKind.FUNCREF:
-      case TypeKind.EXTERNREF:
-      case TypeKind.ANYREF: {
->>>>>>> d32ef085
+      case TypeKind.Funcref:
+      case TypeKind.Externref:
+      case TypeKind.Anyref: {
         this.error(
           DiagnosticCode.Operation_0_cannot_be_applied_to_type_1,
           reportNode.range,
@@ -4944,11 +4928,6 @@
           module.ref_eq(leftExpr, rightExpr)
         );
       }
-<<<<<<< HEAD
-      case TypeKind.Funcref:
-      case TypeKind.Externref:
-      case TypeKind.Anyref: {
-=======
       case TypeKind.STRINGREF: {
         return module.unary(UnaryOp.EqzI32,
           module.string_eq(leftExpr, rightExpr)
@@ -4957,10 +4936,9 @@
       case TypeKind.STRINGVIEW_WTF8:
       case TypeKind.STRINGVIEW_WTF16:
       case TypeKind.STRINGVIEW_ITER:
-      case TypeKind.FUNCREF:
-      case TypeKind.EXTERNREF:
-      case TypeKind.ANYREF: {
->>>>>>> d32ef085
+      case TypeKind.Funcref:
+      case TypeKind.Externref:
+      case TypeKind.Anyref: {
         this.error(
           DiagnosticCode.Operation_0_cannot_be_applied_to_type_1,
           reportNode.range,
@@ -9986,25 +9964,16 @@
       case TypeKind.F32: return module.f32(0);
       case TypeKind.F64: return module.f64(0);
       case TypeKind.V128: return module.v128(v128_zero);
-<<<<<<< HEAD
       case TypeKind.Funcref:
       case TypeKind.Externref:
       case TypeKind.Anyref:
       case TypeKind.Eqref:
-      case TypeKind.Dataref: return module.ref_null(type.toRef());
-      case TypeKind.I31ref: return module.i31_new(module.i32(0));
-=======
-      case TypeKind.FUNCREF:
-      case TypeKind.EXTERNREF:
-      case TypeKind.ANYREF:
-      case TypeKind.EQREF:
       case TypeKind.DATAREF: 
       case TypeKind.STRINGREF:
       case TypeKind.STRINGVIEW_WTF8:
       case TypeKind.STRINGVIEW_WTF16:
       case TypeKind.STRINGVIEW_ITER: return module.ref_null(type.toRef());
-      case TypeKind.I31REF: return module.i31_new(module.i32(0));
->>>>>>> d32ef085
+      case TypeKind.I31ref: return module.i31_new(module.i32(0));
     }
   }
 
@@ -10147,25 +10116,16 @@
       case TypeKind.V128: {
         return module.unary(UnaryOp.AnyTrueV128, expr);
       }
-<<<<<<< HEAD
       case TypeKind.Funcref:
       case TypeKind.Externref:
       case TypeKind.Anyref:
       case TypeKind.Eqref:
       case TypeKind.I31ref:
-      case TypeKind.Dataref: {
-=======
-      case TypeKind.FUNCREF:
-      case TypeKind.EXTERNREF:
-      case TypeKind.ANYREF:
-      case TypeKind.EQREF:
-      case TypeKind.I31REF:
       case TypeKind.DATAREF:
       case TypeKind.STRINGREF:
       case TypeKind.STRINGVIEW_WTF8:
       case TypeKind.STRINGVIEW_WTF16:
       case TypeKind.STRINGVIEW_ITER: {
->>>>>>> d32ef085
         // Needs to be true (i.e. not zero) when the ref is _not_ null,
         // which means `ref.is_null` returns false (i.e. zero).
         return module.unary(UnaryOp.EqzI32, module.ref_is_null(expr));
