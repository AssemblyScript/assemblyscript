/**
 * @fileoverview The AssemblyScript compiler.
 * @license Apache-2.0
 */

import {
  BuiltinNames,
  BuiltinContext,
  builtins,
  compileVisitGlobals,
  compileVisitMembers,
  compileRTTI,
  compileClassInstanceOf,
} from "./builtins";

import {
  DiagnosticCode,
  DiagnosticEmitter
} from "./diagnostics";

import {
  Module,
  MemorySegment,
  ExpressionRef,
  UnaryOp,
  BinaryOp,
  NativeType,
  FunctionRef,
  ExpressionId,
  GlobalRef,
  FeatureFlags,
  Index,
  getExpressionId,
  getExpressionType,
  getConstValueI32,
  getConstValueI64Low,
  getConstValueI64High,
  getConstValueF32,
  getConstValueF64,
  getBlockChildCount,
  getBlockChild,
  getBlockName,
  getLocalGetIndex,
  isLocalTee,
  getLocalSetIndex,
  needsExplicitUnreachable,
  getLocalSetValue,
  getGlobalGetName,
  isGlobalMutable,
  createType,
  getSideEffects,
  SideEffects,
  SwitchBuilder,
  ExpressionRunnerFlags
} from "./module";

import {
  CommonFlags,
  INSTANCE_DELIMITER,
  STATIC_DELIMITER,
  GETTER_PREFIX,
  SETTER_PREFIX,
  INDEX_SUFFIX,
  CommonNames,
  Feature,
  Target,
  featureToString
} from "./common";

import {
  Program,
  ClassPrototype,
  Class,
  Element,
  ElementKind,
  Enum,
  Field,
  FunctionPrototype,
  Function,
  FunctionTarget,
  Global,
  Local,
  EnumValue,
  Property,
  VariableLikeElement,
  ConstantValueKind,
  OperatorKind,
  DecoratorFlags,
  PropertyPrototype,
  IndexSignature,
  File,
  mangleInternalName,
  DeclaredElement
} from "./program";

import {
  FlowFlags,
  Flow,
  LocalFlags,
  ConditionKind,
  findUsedLocals
} from "./flow";

import {
  Resolver,
  ReportMode
} from "./resolver";

import {
  Token,
  Range,
  operatorTokenToString
} from "./tokenizer";

import {
  Node,
  NodeKind,
  DecoratorKind,
  AssertionKind,
  SourceKind,
  FunctionTypeNode,

  Statement,
  BlockStatement,
  BreakStatement,
  ClassDeclaration,
  ContinueStatement,
  DeclarationStatement,
  DoStatement,
  EmptyStatement,
  EnumDeclaration,
  ExportDefaultStatement,
  ExportStatement,
  ExpressionStatement,
  FieldDeclaration,
  ForStatement,
  ForOfStatement,
  FunctionDeclaration,
  IfStatement,
  ImportStatement,
  InstanceOfExpression,
  NamespaceDeclaration,
  ReturnStatement,
  SwitchStatement,
  ThrowStatement,
  TryStatement,
  VariableStatement,
  VoidStatement,
  WhileStatement,

  Expression,
  AssertionExpression,
  BinaryExpression,
  CallExpression,
  CommaExpression,
  ElementAccessExpression,
  FloatLiteralExpression,
  FunctionExpression,
  IdentifierExpression,
  IntegerLiteralExpression,
  LiteralExpression,
  LiteralKind,
  NewExpression,
  ObjectLiteralExpression,
  ParenthesizedExpression,
  PropertyAccessExpression,
  TernaryExpression,
  ArrayLiteralExpression,
  StringLiteralExpression,
  UnaryPostfixExpression,
  UnaryPrefixExpression,

  NamedTypeNode,

  findDecorator,
  isTypeOmitted
} from "./ast";

import {
  Type,
  TypeKind,
  TypeFlags,
  Signature,
  typesToNativeTypes
} from "./types";

import {
  writeI8,
  writeI16,
  writeI32,
  writeI64,
  writeF32,
  writeF64,
  makeMap,
  isPowerOf2
} from "./util";

const CLOSURE_TAG = 1 << 31;

/** Compiler options. */
export class Options {

  /** WebAssembly target. Defaults to {@link Target.WASM32}. */
  target: Target = Target.WASM32;
  /** If true, replaces assertions with nops. */
  noAssert: bool = false;
  /** It true, exports the memory to the embedder. */
  exportMemory: bool = true;
  /** If true, imports the memory provided by the embedder. */
  importMemory: bool = false;
  /** Initial memory size, in pages. */
  initialMemory: u32 = 0;
  /** Maximum memory size, in pages. */
  maximumMemory: u32 = 0;
  /** If true, memory is declared as shared. */
  sharedMemory: bool = false;
  /** If true, imports the function table provided by the embedder. */
  importTable: bool = false;
  /** If true, exports the function table. */
  exportTable: bool = false;
  /** If true, generates information necessary for source maps. */
  sourceMap: bool = false;
  /** If true, generates an explicit start function. */
  explicitStart: bool = false;
  /** Static memory start offset. */
  memoryBase: u32 = 0;
  /** Static table start offset. */
  tableBase: u32 = 0;
  /** Global aliases, mapping alias names as the key to internal names to be aliased as the value. */
  globalAliases: Map<string,string> | null = null;
  /** Features to activate by default. These are the finished proposals. */
  features: Feature = Feature.MUTABLE_GLOBALS;
  /** If true, disallows unsafe features in user code. */
  noUnsafe: bool = false;
  /** If true, enables pedantic diagnostics. */
  pedantic: bool = false;
  /** Indicates a very low (<64k) memory limit. */
  lowMemoryLimit: u32 = 0;

  /** Hinted optimize level. Not applied by the compiler itself. */
  optimizeLevelHint: i32 = 0;
  /** Hinted shrink level. Not applied by the compiler itself. */
  shrinkLevelHint: i32 = 0;

  /** Tests if the target is WASM64 or, otherwise, WASM32. */
  get isWasm64(): bool {
    return this.target == Target.WASM64;
  }

  /** Gets the unsigned size type matching the target. */
  get usizeType(): Type {
    return this.target == Target.WASM64 ? Type.usize64 : Type.usize32;
  }

  /** Gets the signed size type matching the target. */
  get isizeType(): Type {
    return this.target == Target.WASM64 ? Type.isize64 : Type.isize32;
  }

  /** Gets the native size type matching the target. */
  get nativeSizeType(): NativeType {
    return this.target == Target.WASM64 ? NativeType.I64 : NativeType.I32;
  }

  /** Gets if any optimizations will be performed. */
  get willOptimize(): bool {
    return this.optimizeLevelHint > 0 || this.shrinkLevelHint > 0;
  }

  /** Tests if a specific feature is activated. */
  hasFeature(feature: Feature): bool {
    return (this.features & feature) != 0;
  }
}

/** Various constraints in expression compilation. */
export const enum Constraints {
  NONE = 0,

  /** Must implicitly convert to the target type. */
  CONV_IMPLICIT = 1 << 0,
  /** Must explicitly convert to the target type. */
  CONV_EXPLICIT = 1 << 1,
  /** Must wrap small integer values to match the target type. */
  MUST_WRAP = 1 << 2,

  /** Indicates that the value will be dropped immediately. */
  WILL_DROP = 1 << 3,
  /** Indicates that the value will be retained immediately. */
  WILL_RETAIN = 1 << 4,
  /** Indicates that static data is preferred. */
  PREFER_STATIC = 1 << 5
}

/** Runtime features to be activated by the compiler. */
export const enum RuntimeFeatures {
  NONE = 0,
  /** Requires heap setup. */
  HEAP = 1 << 0,
  /** Requires runtime type information setup. */
  RTTI = 1 << 1,
  /** Requires the built-in globals visitor. */
  visitGlobals = 1 << 2,
  /** Requires the built-in members visitor. */
  visitMembers = 1 << 3,
  /** Requires the setArgumentsLength export. */
  setArgumentsLength = 1 << 4
}

/** Exported names of compiler-generated elements. */
export namespace ExportNames {
  /** Name of the explicit start function, if applicable. */
  export const start = "_start"; // match WASI
  /** Name of the argumentsLength varargs helper global. */
  export const argumentsLength = "__argumentsLength";
  /** Name of the alternative argumentsLength setter function. */
  export const setArgumentsLength = "__setArgumentsLength";
  /** Name of the memory instance, if exported. */
  export const memory = "memory";
  /** Name of the table instance, if exported. */
  export const table = "table";
}

/** Compiler interface. */
export class Compiler extends DiagnosticEmitter {

  /** Program reference. */
  program: Program;
  /** Resolver reference. */
  get resolver(): Resolver { return this.program.resolver; }
  /** Provided options. */
  get options(): Options { return this.program.options; }
  /** Module instance being compiled. */
  module: Module;

  /** Current control flow. */
  currentFlow: Flow;
  /** Current parent element if not a function, i.e. an enum or namespace. */
  currentParent: Element | null = null;
  /** Current type in compilation. */
  currentType: Type = Type.void;
  /** Start function statements. */
  currentBody: ExpressionRef[];
  /** Counting memory offset. */
  memoryOffset: i64;
  /** Memory segments being compiled. */
  memorySegments: MemorySegment[] = [];
  /** Map of already compiled static string segments. */
  stringSegments: Map<string,MemorySegment> = new Map();
  /** Function table being compiled. First elem is blank. */
  functionTable: Function[] = [];
  /** Arguments length helper global. */
  builtinArgumentsLength: GlobalRef = 0;
  /** Requires runtime features. */
  runtimeFeatures: RuntimeFeatures = RuntimeFeatures.NONE;
  /** Expressions known to have skipped an autorelease. Usually function returns. */
  skippedAutoreleases: Set<ExpressionRef> = new Set();
  /** Current inline functions stack. */
  inlineStack: Function[] = [];
  /** Lazily compiled library functions. */
  lazyLibraryFunctions: Set<Function> = new Set();
  /** Pending class-specific instanceof helpers. */
  pendingClassInstanceOf: Set<ClassPrototype> = new Set();
  /** Functions potentially involving a virtual call. */
  virtualCalls: Set<Function> = new Set();

  /** Compiles a {@link Program} to a {@link Module} using the specified options. */
  static compile(program: Program): Module {
    return new Compiler(program).compile();
  }

  /** Constructs a new compiler for a {@link Program} using the specified options. */
  constructor(program: Program) {
    super(program.diagnostics);
    this.program = program;
    var options = program.options;
    var module = Module.create();
    this.module = module;
    if (options.memoryBase) {
      this.memoryOffset = i64_new(options.memoryBase);
      module.setLowMemoryUnused(false);
    } else {
      if (!options.lowMemoryLimit && options.optimizeLevelHint >= 2) {
        this.memoryOffset = i64_new(1024);
        module.setLowMemoryUnused(true);
      } else {
        this.memoryOffset = i64_new(8);
        module.setLowMemoryUnused(false);
      }
    }
    var featureFlags: FeatureFlags = 0;
    if (options.hasFeature(Feature.SIGN_EXTENSION)) featureFlags |= FeatureFlags.SignExt;
    if (options.hasFeature(Feature.MUTABLE_GLOBALS)) featureFlags |= FeatureFlags.MutableGloabls;
    if (options.hasFeature(Feature.NONTRAPPING_F2I)) featureFlags |= FeatureFlags.NontrappingFPToInt;
    if (options.hasFeature(Feature.BULK_MEMORY)) featureFlags |= FeatureFlags.BulkMemory;
    if (options.hasFeature(Feature.SIMD)) featureFlags |= FeatureFlags.SIMD128;
    if (options.hasFeature(Feature.THREADS)) featureFlags |= FeatureFlags.Atomics;
    if (options.hasFeature(Feature.EXCEPTION_HANDLING)) featureFlags |= FeatureFlags.ExceptionHandling;
    if (options.hasFeature(Feature.TAIL_CALLS)) featureFlags |= FeatureFlags.TailCall;
    if (options.hasFeature(Feature.REFERENCE_TYPES)) featureFlags |= FeatureFlags.ReferenceTypes;
    if (options.hasFeature(Feature.MULTI_VALUE)) featureFlags |= FeatureFlags.MultiValue;
    module.setFeatures(featureFlags);

    // set up the main start function
    var startFunctionInstance = program.makeNativeFunction(BuiltinNames.start, new Signature(program, [], Type.void));
    startFunctionInstance.internalName = BuiltinNames.start;
    this.currentFlow = startFunctionInstance.flow;
    this.currentBody = new Array<ExpressionRef>();
  }

  /** Performs compilation of the underlying {@link Program} to a {@link Module}. */
  compile(): Module {
    var options = this.options;
    var module = this.module;
    var program = this.program;

    // initialize lookup maps, built-ins, imports, exports, etc.
    this.program.initialize();

    // obtain the main start function
    var startFunctionInstance = this.currentFlow.actualFunction;
    assert(startFunctionInstance.internalName == BuiltinNames.start);
    var startFunctionBody = this.currentBody;
    assert(startFunctionBody.length == 0);

    // add mutable heap and rtti base dummies
    if (options.isWasm64) {
      module.addGlobal(BuiltinNames.heap_base, NativeType.I64, true, module.i64(0));
      module.addGlobal(BuiltinNames.rtti_base, NativeType.I64, true, module.i64(0));
    } else {
      module.addGlobal(BuiltinNames.heap_base, NativeType.I32, true, module.i32(0));
      module.addGlobal(BuiltinNames.rtti_base, NativeType.I32, true, module.i32(0));
    }

    // compile entry file(s) while traversing reachable elements
    var files = program.filesByName;
    // TODO: for (let file of files.values()) {
    for (let _values = Map_values(files), i = 0, k = _values.length; i < k; ++i) {
      let file = unchecked(_values[i]);
      if (file.source.sourceKind == SourceKind.USER_ENTRY) {
        this.compileFile(file);
        this.compileExports(file);
      }
    }

    // compile the start function if not empty or if explicitly requested
    var startIsEmpty = !startFunctionBody.length;
    var explicitStart = program.isWasi || options.explicitStart;
    if (!startIsEmpty || explicitStart) {
      let signature = startFunctionInstance.signature;
      if (!startIsEmpty && explicitStart) {
        module.addGlobal(BuiltinNames.started, NativeType.I32, true, module.i32(0));
        startFunctionBody.unshift(
          module.if(
            module.global_get(BuiltinNames.started, NativeType.I32),
            module.return(),
            module.global_set(BuiltinNames.started, module.i32(1))
          )
        );
      }
      let funcRef = module.addFunction(
        startFunctionInstance.internalName,
        signature.nativeParams,
        signature.nativeResults,
        typesToNativeTypes(startFunctionInstance.additionalLocals),
        module.flatten(startFunctionBody)
      );
      startFunctionInstance.finalize(module, funcRef);
      if (!explicitStart) module.setStart(funcRef);
      else module.addFunctionExport(startFunctionInstance.internalName, ExportNames.start);
    }

    // check if the entire program is acyclic
    var cyclicClasses = program.findCyclicClasses();
    if (cyclicClasses.size) {
      if (options.pedantic) {
        // TODO: for (let classInstance of cyclicClasses) {
        for (let _values = Set_values(cyclicClasses), i = 0, k = _values.length; i < k; ++i) {
          let classInstance = unchecked(_values[i]);
          this.pedantic(
            DiagnosticCode.Type_0_is_cyclic_Module_will_include_deferred_garbage_collection,
            classInstance.identifierNode.range, classInstance.internalName
          );
        }
      }
    } else {
      program.registerConstantInteger("__GC_ALL_ACYCLIC", Type.bool, i64_new(1, 0));
    }

    // compile lazy library functions
    var lazyLibraryFunctions = this.lazyLibraryFunctions;
    do {
      let functionsToCompile = new Array<Function>();
      // TODO: for (let instance of lazyLibraryFunctions) {
      for (let _values = Set_values(lazyLibraryFunctions), i = 0, k = _values.length; i < k; ++i) {
        let instance = unchecked(_values[i]);
        functionsToCompile.push(instance);
      }
      lazyLibraryFunctions.clear();
      for (let i = 0, k = functionsToCompile.length; i < k; ++i) {
        this.compileFunction(unchecked(functionsToCompile[i]), true);
      }
    } while (lazyLibraryFunctions.size);

    // compile pending class-specific instanceof helpers
    // TODO: for (let prototype of this.pendingClassInstanceOf.values()) {
    for (let _values = Set_values(this.pendingClassInstanceOf), i = 0, k = _values.length; i < k; ++i) {
      let prototype = unchecked(_values[i]);
      compileClassInstanceOf(this, prototype);
    }

    // set up virtual lookup tables
    var functionTable = this.functionTable;
    for (let i = 0, k = functionTable.length; i < k; ++i) {
      let instance = functionTable[i];
      if (instance.is(CommonFlags.VIRTUAL)) {
        assert(instance.is(CommonFlags.INSTANCE));
        functionTable[i] = this.ensureVirtualStub(instance); // incl. varargs
        this.finalizeVirtualStub(instance);
      } else if (instance.signature.requiredParameters < instance.signature.parameterTypes.length) {
        functionTable[i] = this.ensureVarargsStub(instance);
      }
    }
    var virtualCalls = this.virtualCalls;
    for (let _values = Set_values(virtualCalls), i = 0, k = _values.length; i < k; ++i) {
      let instance = unchecked(_values[i]);
      this.finalizeVirtualStub(instance);
    }

    // finalize runtime features
    module.removeGlobal(BuiltinNames.rtti_base);
    if (this.runtimeFeatures & RuntimeFeatures.RTTI) compileRTTI(this);
    if (this.runtimeFeatures & RuntimeFeatures.visitGlobals) compileVisitGlobals(this);
    if (this.runtimeFeatures & RuntimeFeatures.visitMembers) compileVisitMembers(this);

    // update the heap base pointer
    var memoryOffset = this.memoryOffset;
    memoryOffset = i64_align(memoryOffset, options.usizeType.byteSize);
    var lowMemoryLimit32 = this.options.lowMemoryLimit;
    if (lowMemoryLimit32) {
      let lowMemoryLimit = i64_new(lowMemoryLimit32 & ~15);
      if (i64_gt(memoryOffset, lowMemoryLimit)) {
        this.error(
          DiagnosticCode.Low_memory_limit_exceeded_by_static_data_0_1,
          null, i64_to_string(memoryOffset), i64_to_string(lowMemoryLimit)
        );
      }
    }
    this.memoryOffset = memoryOffset;
    module.removeGlobal(BuiltinNames.heap_base);
    if (this.runtimeFeatures & RuntimeFeatures.HEAP) {
      if (options.isWasm64) {
        module.addGlobal(
          BuiltinNames.heap_base,
          NativeType.I64,
          false,
          module.i64(i64_low(memoryOffset), i64_high(memoryOffset))
        );
      } else {
        module.addGlobal(
          BuiltinNames.heap_base,
          NativeType.I32,
          false,
          module.i32(i64_low(memoryOffset))
        );
      }
    }

    // set up memory
    var initialPages: u32 = 0;
    if (this.options.memoryBase /* is specified */ || this.memorySegments.length) {
      initialPages = u32(i64_low(i64_shr_u(i64_align(memoryOffset, 0x10000), i64_new(16))));
    }
    if (options.initialMemory) {
      if (options.initialMemory < initialPages) {
        this.error(
          DiagnosticCode.Module_requires_at_least_0_pages_of_initial_memory,
          null,
          initialPages.toString()
        );
      } else {
        initialPages = options.initialMemory;
      }
    }
    var maximumPages = Module.UNLIMITED_MEMORY;
    if (options.maximumMemory) {
      if (options.maximumMemory < initialPages) {
        this.error(
          DiagnosticCode.Module_requires_at_least_0_pages_of_maximum_memory,
          null,
          initialPages.toString()
        );
      } else {
        maximumPages = options.maximumMemory;
      }
    }
    var isSharedMemory = false;
    if (options.sharedMemory) {
      isSharedMemory = true;
      if (!options.maximumMemory) {
        this.error(
          DiagnosticCode.Shared_memory_requires_maximum_memory_to_be_defined,
          null
        );
        isSharedMemory = false;
      }
      if (!options.hasFeature(Feature.THREADS)) {
        this.error(
          DiagnosticCode.Shared_memory_requires_feature_threads_to_be_enabled,
          null
        );
        isSharedMemory = false;
      }
    }
    module.setMemory(
      initialPages,
      maximumPages,
      this.memorySegments,
      options.target,
      options.exportMemory ? ExportNames.memory : null,
      isSharedMemory
    );

    // import memory if requested (default memory is named '0' by Binaryen)
    if (options.importMemory) module.addMemoryImport("0", "env", "memory", isSharedMemory);

    // set up function table (first elem is blank)
    var tableBase = this.options.tableBase;
    if (!tableBase) tableBase = 1; // leave first elem blank
    var functionTableNames = new Array<string>(functionTable.length);
    for (let i = 0, k = functionTable.length; i < k; ++i) {
      functionTableNames[i] = functionTable[i].internalName;
    }
    module.setFunctionTable(tableBase + functionTable.length, Module.UNLIMITED_TABLE, functionTableNames, module.i32(tableBase));

    // import and/or export table if requested (default table is named '0' by Binaryen)
    if (options.importTable) {
      module.addTableImport("0", "env", "table");
      if (options.pedantic && options.willOptimize) {
        this.pedantic(
          DiagnosticCode.Importing_the_table_disables_some_indirect_call_optimizations,
          null
        );
      }
    }
    if (options.exportTable) {
      module.addTableExport("0", ExportNames.table);
      if (options.pedantic && options.willOptimize) {
        this.pedantic(
          DiagnosticCode.Exporting_the_table_disables_some_indirect_call_optimizations,
          null
        );
      }
    }

    // set up module exports
    // TODO: for (let file of this.program.filesByName.values()) {
    for (let _values = Map_values(this.program.filesByName), i = 0, k = _values.length; i < k; ++i) {
      let file = unchecked(_values[i]);
      if (file.source.sourceKind == SourceKind.USER_ENTRY) this.ensureModuleExports(file);
    }

    // expose the arguments length helper if there are varargs exports
    if (this.runtimeFeatures & RuntimeFeatures.setArgumentsLength) {
      module.addFunction(BuiltinNames.setArgumentsLength, NativeType.I32, NativeType.None, null,
        module.global_set(BuiltinNames.argumentsLength, module.local_get(0, NativeType.I32))
      );
      module.addFunctionExport(BuiltinNames.setArgumentsLength, ExportNames.setArgumentsLength);
    }
    return module;
  }

  // === Exports ==================================================================================

  /** Applies the respective module exports for the specified file. */
  private ensureModuleExports(file: File): void {
    var exports = file.exports;
    if (exports) {
      // TODO: for (let [elementName, element] of exports) {
      for (let _keys = Map_keys(exports), i = 0, k = _keys.length; i < k; ++i) {
        let elementName = unchecked(_keys[i]);
        let element = assert(exports.get(elementName));
        this.ensureModuleExport(elementName, element);
      }
    }
    var exportsStar = file.exportsStar;
    if (exportsStar)  {
      for (let i = 0, k = exportsStar.length; i < k; ++i) {
        this.ensureModuleExports(exportsStar[i]);
      }
    }
  }

  /** Applies the respective module export(s) for the specified element. */
  private ensureModuleExport(name: string, element: Element, prefix: string = ""): void {
    switch (element.kind) {

      // traverse instances
      case ElementKind.FUNCTION_PROTOTYPE: {
        let functionInstances = (<FunctionPrototype>element).instances;
        if (functionInstances) {
          // TODO: for (let instance of instances.values()) {
          for (let _values = Map_values(functionInstances), i = 0, k = _values.length; i < k; ++i) {
            let instance = unchecked(_values[i]);
            let instanceName = name;
            if (instance.is(CommonFlags.GENERIC)) {
              let fullName = instance.internalName;
              instanceName += fullName.substring(fullName.lastIndexOf("<"));
            }
            this.ensureModuleExport(instanceName, instance, prefix);
          }
        }
        break;
      }
      case ElementKind.CLASS_PROTOTYPE: {
        let classInstances = (<ClassPrototype>element).instances;
        if (classInstances) {
          // TODO: for (let instance of instances.values()) {
          for (let _values = Map_values(classInstances), i = 0, k = _values.length; i < k; ++i) {
            let instance = unchecked(_values[i]);
            let instanceName = name;
            if (instance.is(CommonFlags.GENERIC)) {
              let fullName = instance.internalName;
              instanceName += fullName.substring(fullName.lastIndexOf("<"));
            }
            this.ensureModuleExport(instanceName, instance, prefix);
          }
        }
        break;
      }
      case ElementKind.PROPERTY_PROTOTYPE: {
        let propertyInstance = (<PropertyPrototype>element).instance;
        if (propertyInstance) this.ensureModuleExport(name, propertyInstance, prefix);
        break;
      }

      // export concrete elements
      case ElementKind.GLOBAL: {
        let global = <Global>element;
        let isConst = global.is(CommonFlags.CONST) || global.is(CommonFlags.STATIC | CommonFlags.READONLY);
        if (!isConst && !this.options.hasFeature(Feature.MUTABLE_GLOBALS)) {
          this.error(
            DiagnosticCode.Cannot_export_a_mutable_global,
            global.identifierNode.range
          );
        } else {
          this.module.addGlobalExport(element.internalName, prefix + name);
        }
        break;
      }
      case ElementKind.ENUMVALUE: {
        let enumValue = <EnumValue>element;
        if (!enumValue.isImmutable && !this.options.hasFeature(Feature.MUTABLE_GLOBALS)) {
          this.error(
            DiagnosticCode.Cannot_export_a_mutable_global,
            enumValue.identifierNode.range
          );
        } else {
          this.module.addGlobalExport(element.internalName, prefix + name);
        }
        break;
      }
      case ElementKind.FUNCTION: {
        let functionInstance = <Function>element;
        if (!functionInstance.hasDecorator(DecoratorFlags.BUILTIN)) {
          let signature = functionInstance.signature;
          if (signature.requiredParameters < signature.parameterTypes.length) {
            // utilize varargs stub to fill in omitted arguments
            functionInstance = this.ensureVarargsStub(functionInstance);
            this.ensureArgumentsLength();
            this.runtimeFeatures |= RuntimeFeatures.setArgumentsLength;
          }
          if (functionInstance.is(CommonFlags.COMPILED)) this.module.addFunctionExport(functionInstance.internalName, prefix + name);
        }
        break;
      }
      case ElementKind.PROPERTY: {
        let propertyInstance = <Property>element;
        let getterInstance = propertyInstance.getterInstance;
        if (getterInstance) this.ensureModuleExport(GETTER_PREFIX + name, getterInstance, prefix);
        let setterInstance = propertyInstance.setterInstance;
        if (setterInstance) this.ensureModuleExport(SETTER_PREFIX + name, setterInstance, prefix);
        break;
      }
      case ElementKind.FIELD: {
        let fieldInstance = <Field>element;
        if (element.is(CommonFlags.COMPILED)) {
          let module = this.module;
          module.addFunctionExport(fieldInstance.internalGetterName, prefix + GETTER_PREFIX + name);
          if (!element.is(CommonFlags.READONLY)) {
            module.addFunctionExport(fieldInstance.internalSetterName, prefix + SETTER_PREFIX + name);
          }
        }
        break;
      }
      case ElementKind.CLASS: {
        let classInstance = <Class>element;
        // make the class name itself represent its runtime id
        if (!classInstance.type.isUnmanaged) {
          let module = this.module;
          let internalName = classInstance.internalName;
          module.addGlobal(internalName, NativeType.I32, false, module.i32(classInstance.id));
          module.addGlobalExport(internalName, prefix + name);
        }
        break;
      }

      // just traverse members below
      case ElementKind.ENUM:
      case ElementKind.NAMESPACE:
      case ElementKind.TYPEDEFINITION:
      case ElementKind.INDEXSIGNATURE: break;

      default: assert(false); // unexpected module export
    }

    // traverse members
    var members = element.members;
    if (members) {
      let subPrefix = prefix + name + (element.kind == ElementKind.CLASS
        ? INSTANCE_DELIMITER
        : STATIC_DELIMITER
      );
      if (element.kind == ElementKind.NAMESPACE) {
        let implicitExport = element.is(CommonFlags.SCOPED);
        // TODO: for (let [memberName, member] of members) {
        for (let _keys = Map_keys(members), i = 0, k = _keys.length; i < k; ++i) {
          let memberName = unchecked(_keys[i]);
          let member = assert(members.get(memberName));
          if (implicitExport || member.is(CommonFlags.EXPORT)) {
            this.ensureModuleExport(memberName, member, subPrefix);
          }
        }
      } else {
        // TODO: for (let [memberName, member] of members) {
        for (let _keys = Map_keys(members), i = 0, k = _keys.length; i < k; ++i) {
          let memberName = unchecked(_keys[i]);
          let member = assert(members.get(memberName));
          if (!member.is(CommonFlags.PRIVATE)) {
            this.ensureModuleExport(memberName, member, subPrefix);
          }
        }
      }
    }
  }

  // === Elements =================================================================================

  /** Compiles any element. */
  compileElement(element: Element, compileMembers: bool = true): void {
    switch (element.kind) {
      case ElementKind.GLOBAL: {
        this.compileGlobal(<Global>element);
        break;
      }
      case ElementKind.ENUM: {
        this.compileEnum(<Enum>element);
        break;
      }
      case ElementKind.FUNCTION_PROTOTYPE: {
        if (!element.is(CommonFlags.GENERIC)) {
          let functionInstance = this.resolver.resolveFunction(<FunctionPrototype>element, null);
          if (functionInstance) this.compileFunction(functionInstance);
        }
        break;
      }
      case ElementKind.CLASS_PROTOTYPE: {
        if (!element.is(CommonFlags.GENERIC)) {
          let classInstance = this.resolver.resolveClass(<ClassPrototype>element, null);
          if (classInstance) this.compileClass(classInstance);
        }
        break;
      }
      case ElementKind.PROPERTY_PROTOTYPE: {
        let propertyInstance = this.resolver.resolveProperty(<PropertyPrototype>element);
        if (propertyInstance) this.compileProperty(propertyInstance);
        break;
      }
      case ElementKind.NAMESPACE:
      case ElementKind.TYPEDEFINITION:
      case ElementKind.ENUMVALUE:
      case ElementKind.INDEXSIGNATURE: break;
      default: assert(false);
    }
    if (compileMembers) {
      let members = element.members;
      if (members) {
        // TODO: for (let element of members.values()) {
        for (let _values = Map_values(members), i = 0, k = _values.length; i < k; ++i) {
          let element = unchecked(_values[i]);
          this.compileElement(element);
        }
      }
    }
  }

  /** Compiles a file's exports. */
  compileExports(file: File): void {
    var exports = file.exports;
    if (exports) {
      // TODO: for (let element of exports.values()) {
      for (let _values = Map_values(exports), i = 0, k = _values.length; i < k; ++i) {
        let element = unchecked(_values[i]);
        this.compileElement(element);
      }
    }
    var exportsStar = file.exportsStar;
    if (exportsStar) {
      for (let i = 0, k = exportsStar.length; i < k; ++i) {
        let exportStar = unchecked(exportsStar[i]);
        this.compileFile(exportStar);
        this.compileExports(exportStar);
      }
    }
  }

  // files

  /** Compiles the file matching the specified path. */
  compileFileByPath(normalizedPathWithoutExtension: string, reportNode: Node): void {
    var file: File;
    var filesByName = this.program.filesByName;
    var pathWithIndex: string;
    if (filesByName.has(normalizedPathWithoutExtension)) {
      file = assert(filesByName.get(normalizedPathWithoutExtension));
    } else if (filesByName.has(pathWithIndex = normalizedPathWithoutExtension + INDEX_SUFFIX)) {
      file = assert(filesByName.get(pathWithIndex));
    } else {
      this.error(
        DiagnosticCode.File_0_not_found,
        reportNode.range, normalizedPathWithoutExtension
      );
      return;
    }
    this.compileFile(file);
  }

  /** Compiles the specified file. */
  compileFile(file: File): void {
    if (file.is(CommonFlags.COMPILED)) return;
    file.set(CommonFlags.COMPILED);

    // compile top-level statements within the file's start function
    var startFunction = file.startFunction;
    var startSignature = startFunction.signature;
    var previousBody = this.currentBody;
    var startFunctionBody = new Array<ExpressionRef>();
    this.currentBody = startFunctionBody;

    // compile top-level statements
    var previousFlow = this.currentFlow;
    var flow = startFunction.flow;
    this.currentFlow = flow;
    for (let statements = file.source.statements, i = 0, k = statements.length; i < k; ++i) {
      this.compileTopLevelStatement(statements[i], startFunctionBody);
    }
    this.finishAutoreleases(flow, startFunctionBody);
    // no need to insert unreachable since last statement should have done that
    this.currentFlow = previousFlow;
    this.currentBody = previousBody;

    // if top-level statements are present, make the per-file start function and call it in start
    if (startFunctionBody.length) {
      let module = this.module;
      let locals = startFunction.localsByIndex;
      let numLocals = locals.length;
      let varTypes = new Array<NativeType>(numLocals);
      for (let i = 0; i < numLocals; ++i) varTypes[i] = locals[i].type.toNativeType();
      module.addFunction(
        startFunction.internalName,
        startSignature.nativeParams,
        startSignature.nativeResults,
        varTypes,
        module.flatten(startFunctionBody)
      );
      previousBody.push(
        module.call(startFunction.internalName, null, NativeType.None)
      );
    }
  }

  // === Globals ==================================================================================

  /** Compiles a global variable. */
  compileGlobal(global: Global): bool {
    if (global.is(CommonFlags.COMPILED)) return true;
    global.set(CommonFlags.COMPILED);

    var module = this.module;
    var initExpr: ExpressionRef = 0;
    var typeNode = global.typeNode;
    var initializerNode = global.initializerNode;

    if (!global.is(CommonFlags.RESOLVED)) {

      // Resolve type if annotated
      if (typeNode) {
        let resolvedType = this.resolver.resolveType(typeNode, global.parent); // reports
        if (!resolvedType) return false;
        if (resolvedType == Type.void) {
          this.error(
            DiagnosticCode.Type_expected,
            typeNode.range
          );
          return false;
        }
        global.setType(resolvedType);
        this.checkTypeSupported(global.type, typeNode);

      // Otherwise infer type from initializer
      } else if (initializerNode) {
        let previousFlow = this.currentFlow;
        if (global.hasDecorator(DecoratorFlags.LAZY)) {
          this.currentFlow = global.file.startFunction.flow;
        }
        initExpr = this.compileExpression(initializerNode, Type.auto, // reports
          Constraints.MUST_WRAP | Constraints.WILL_RETAIN | Constraints.PREFER_STATIC
        );
        this.currentFlow = previousFlow;
        if (this.currentType == Type.void) {
          this.error(
            DiagnosticCode.Type_0_is_not_assignable_to_type_1,
            initializerNode.range, this.currentType.toString(), "<auto>"
          );
          return false;
        }
        global.setType(this.currentType);

      // Error if there's neither a type nor an initializer
      } else {
        this.error(
          DiagnosticCode.Type_expected,
          global.identifierNode.range.atEnd
        );
        return false;
      }
    }

    // Handle ambient builtins like '__heap_base' that need to be resolved but are added explicitly
    if (global.is(CommonFlags.AMBIENT) && global.hasDecorator(DecoratorFlags.BUILTIN)) {
      if (global.internalName == BuiltinNames.heap_base) this.runtimeFeatures |= RuntimeFeatures.HEAP;
      else if (global.internalName == BuiltinNames.rtti_base) this.runtimeFeatures |= RuntimeFeatures.RTTI;
      return true;
    }

    var type = global.type;
    var nativeType = type.toNativeType();
    var isDeclaredConstant = global.is(CommonFlags.CONST) || global.is(CommonFlags.STATIC | CommonFlags.READONLY);
    var isDeclaredInline = global.hasDecorator(DecoratorFlags.INLINE);

    // Handle imports
    if (global.is(CommonFlags.AMBIENT)) {

      // Constant global or mutable globals enabled
      if (isDeclaredConstant || this.options.hasFeature(Feature.MUTABLE_GLOBALS)) {
        global.set(CommonFlags.MODULE_IMPORT);
        mangleImportName(global, global.declaration);
        module.addGlobalImport(
          global.internalName,
          mangleImportName_moduleName,
          mangleImportName_elementName,
          nativeType,
          !isDeclaredConstant
        );
        global.set(CommonFlags.COMPILED);
        return true;

      // Importing mutable globals is not supported in the MVP
      } else {
        this.error(
          DiagnosticCode.Feature_0_is_not_enabled,
          global.declaration.range, "mutable-globals"
        );
      }
      return false;
    }

    // The MVP does not yet support initializer expressions other than constants and gets of
    // imported immutable globals, hence such initializations must be performed in the start.
    var initializeInStart = false;

    // Evaluate initializer if present
    if (initializerNode) {
      if (!initExpr) {
        let previousFlow = this.currentFlow;
        if (global.hasDecorator(DecoratorFlags.LAZY)) {
          this.currentFlow = global.file.startFunction.flow;
        }
        initExpr = this.compileExpression(initializerNode, type,
          Constraints.CONV_IMPLICIT | Constraints.MUST_WRAP | Constraints.WILL_RETAIN | Constraints.PREFER_STATIC
        );
        this.currentFlow = previousFlow;
      }

      // If not a constant, attempt to precompute
      if (getExpressionId(initExpr) != ExpressionId.Const) {
        if (isDeclaredConstant) {
          if (getExpressionId(initExpr) != ExpressionId.Const) {
            let precomp = module.runExpression(initExpr, ExpressionRunnerFlags.PreserveSideeffects);
            if (precomp) {
              initExpr = precomp;
            } else {
              initializeInStart = true;
            }
          }
          if (this.skippedAutoreleases.has(initExpr)) this.skippedAutoreleases.add(initExpr);
        } else {
          initializeInStart = true;
        }
      }

      // Handle special case of initializing from imported immutable global
      if (initializeInStart && getExpressionId(initExpr) == ExpressionId.GlobalGet) {
        let fromName = assert(getGlobalGetName(initExpr));
        if (!isGlobalMutable(module.getGlobal(fromName))) {
          let elementsByName = this.program.elementsByName;
          if (elementsByName.has(fromName)) {
            let global = assert(elementsByName.get(fromName));
            if (global.is(CommonFlags.AMBIENT)) initializeInStart = false;
          }
        }
      }

      // Explicitly inline if annotated
      if (isDeclaredInline) {
        if (initializeInStart) {
          this.warning(
            DiagnosticCode.Mutable_value_cannot_be_inlined,
            initializerNode.range
          );
        } else {
          assert(getExpressionId(initExpr) == ExpressionId.Const);
          let exprType = getExpressionType(initExpr);
          switch (<u32>exprType) {
            case <u32>NativeType.I32: {
              global.constantValueKind = ConstantValueKind.INTEGER;
              global.constantIntegerValue = i64_new(getConstValueI32(initExpr), 0);
              break;
            }
            case <u32>NativeType.I64: {
              global.constantValueKind = ConstantValueKind.INTEGER;
              global.constantIntegerValue = i64_new(
                getConstValueI64Low(initExpr),
                getConstValueI64High(initExpr)
              );
              break;
            }
            case <u32>NativeType.F32: {
              global.constantValueKind = ConstantValueKind.FLOAT;
              global.constantFloatValue = getConstValueF32(initExpr);
              break;
            }
            case <u32>NativeType.F64: {
              global.constantValueKind = ConstantValueKind.FLOAT;
              global.constantFloatValue = getConstValueF64(initExpr);
              break;
            }
            default: {
              assert(false);
              return false;
            }
          }
          global.set(CommonFlags.INLINED); // inline the value from now on
        }
      }

    // Initialize to zero if there's no initializer
    } else {
      if (global.is(CommonFlags.INLINED)) {
        initExpr = this.compileInlineConstant(global, global.type, Constraints.PREFER_STATIC | Constraints.WILL_RETAIN);
      } else {
        initExpr = this.makeZero(type);
      }
    }

    var internalName = global.internalName;

    if (initializeInStart) { // initialize to mutable zero and set the actual value in start
      if (isDeclaredInline) {
        this.error(
          DiagnosticCode.Decorator_0_is_not_valid_here,
          findDecorator(DecoratorKind.INLINE, global.decoratorNodes)!.range, "inline"
        );
      }
      module.addGlobal(internalName, nativeType, true, this.makeZero(type));
      if (type.isManaged && !this.skippedAutoreleases.has(initExpr)) initExpr = this.makeRetain(initExpr, type);
      this.currentBody.push(
        module.global_set(internalName, initExpr)
      );
    } else if (!isDeclaredInline) { // compile normally
      module.addGlobal(internalName, nativeType, !isDeclaredConstant, initExpr);
    }
    return true;
  }

  // === Enums ====================================================================================

  /** Compiles an enum. */
  compileEnum(element: Enum): bool {
    if (element.is(CommonFlags.COMPILED)) return true;
    element.set(CommonFlags.COMPILED);

    var module = this.module;
    var previousParent = this.currentParent;
    this.currentParent = element;
    var previousValue: EnumValue | null = null;
    var previousValueIsMut = false;
    var isInline = element.is(CommonFlags.CONST) || element.hasDecorator(DecoratorFlags.INLINE);

    var members = element.members;
    if (members) {
      // TODO: for (let member of element.members.values()) {
      for (let _values = Map_values(members), i = 0, k = _values.length; i < k; ++i) {
        let member = unchecked(_values[i]);
        if (member.kind != ElementKind.ENUMVALUE) continue; // happens if an enum is also a namespace
        let initInStart = false;
        let enumValue = <EnumValue>member;
        let valueNode = enumValue.valueNode;
        enumValue.set(CommonFlags.COMPILED);
        let previousFlow = this.currentFlow;
        if (element.hasDecorator(DecoratorFlags.LAZY)) {
          this.currentFlow = element.file.startFunction.flow;
        }
        let initExpr: ExpressionRef;
        if (valueNode) {
          initExpr = this.compileExpression(valueNode, Type.i32,
            Constraints.CONV_IMPLICIT // autorelease is not applicable in i32 context
          );
          if (getExpressionId(initExpr) != ExpressionId.Const) {
            let precomp = module.runExpression(initExpr, ExpressionRunnerFlags.PreserveSideeffects);
            if (precomp) {
              initExpr = precomp;
            } else {
              if (element.is(CommonFlags.CONST)) {
                this.error(
                  DiagnosticCode.In_const_enum_declarations_member_initializer_must_be_constant_expression,
                  valueNode.range
                );
              }
              initInStart = true;
            }
          }
        } else if (previousValue == null) {
          initExpr = module.i32(0);
        } else {
          if (previousValueIsMut) {
            this.error(
              DiagnosticCode.Enum_member_must_have_initializer,
              enumValue.identifierNode.range.atEnd
            );
          }
          if (isInline) {
            let value = i64_add(previousValue.constantIntegerValue, i64_new(1));
            assert(!i64_high(value));
            initExpr = module.i32(i64_low(value));
          } else {
            initExpr = module.binary(BinaryOp.AddI32,
              module.global_get(previousValue.internalName, NativeType.I32),
              module.i32(1)
            );
            let precomp = module.runExpression(initExpr, ExpressionRunnerFlags.PreserveSideeffects);
            if (precomp) {
              initExpr = precomp;
            } else {
              if (element.is(CommonFlags.CONST)) {
                this.error(
                  DiagnosticCode.In_const_enum_declarations_member_initializer_must_be_constant_expression,
                  member.declaration.range
                );
              }
              initInStart = true;
            }
          }
        }
        this.currentFlow = previousFlow;
        if (initInStart) {
          module.addGlobal(enumValue.internalName, NativeType.I32, true, module.i32(0));
          this.currentBody.push(
            this.makeGlobalAssignment(enumValue, initExpr, Type.i32, false)
          );
          previousValueIsMut = true;
        } else {
          if (isInline) {
            enumValue.setConstantIntegerValue(i64_new(getConstValueI32(initExpr)), Type.i32);
            if (enumValue.is(CommonFlags.MODULE_EXPORT)) {
              module.addGlobal(enumValue.internalName, NativeType.I32, false, initExpr);
            }
          } else {
            module.addGlobal(enumValue.internalName, NativeType.I32, false, initExpr);
          }
          enumValue.isImmutable = true;
          previousValueIsMut = false;
        }
        previousValue = enumValue;
      }
    }
    this.currentParent = previousParent;
    return true;
  }

  // === Functions ================================================================================

  /** Compiles a priorly resolved function. */
  compileFunction(
    /** Function to compile. */
    instance: Function,
    /** Force compilation of stdlib alternative if a builtin. */
    forceStdAlternative: bool = false
  ): bool {
    if (instance.is(CommonFlags.COMPILED)) return true;
    if (!forceStdAlternative) {
      if (instance.hasDecorator(DecoratorFlags.BUILTIN)) return true;
      if (instance.hasDecorator(DecoratorFlags.LAZY)) {
        this.lazyLibraryFunctions.add(instance);
        return true;
      }
    }

    var previousType = this.currentType;
    instance.set(CommonFlags.COMPILED);

    var module = this.module;
    var signature = instance.signature;
    var bodyNode = instance.prototype.bodyNode;
    var declarationNode = instance.declaration;
    assert(declarationNode.kind == NodeKind.FUNCTIONDECLARATION || declarationNode.kind == NodeKind.METHODDECLARATION);
    this.checkSignatureSupported(instance.signature, (<FunctionDeclaration>declarationNode).signature);

    var funcRef: FunctionRef;

    // concrete function
    if (bodyNode) {

      // must not be ambient
      if (instance.is(CommonFlags.AMBIENT)) {
        this.error(
          DiagnosticCode.An_implementation_cannot_be_declared_in_ambient_contexts,
          instance.identifierNode.range
        );
      }

      // cannot have an annotated external name
      if (instance.hasDecorator(DecoratorFlags.EXTERNAL)) {
        let decoratorNodes = instance.decoratorNodes;
        let decorator = assert(findDecorator(DecoratorKind.EXTERNAL, decoratorNodes));
        this.error(
          DiagnosticCode.Decorator_0_is_not_valid_here,
          decorator.range, "external"
        );
      }

      // compile body in this function's context
      let previousFlow = this.currentFlow;
      let flow = instance.flow;
      this.currentFlow = flow;
      let stmts = new Array<ExpressionRef>();

      // retain each argument for as long as the function lives
      let index = 0;
      let thisType = signature.thisType;
      if (thisType) {
        // In normal instance functions, `this` is effectively a constant
        // retained elsewhere so does not need to be retained.
        if (instance.is(CommonFlags.CONSTRUCTOR)) {
          // Constructors, however, can allocate their own memory, and as such
          // must refcount the allocation in case something else is `return`ed.
          flow.setLocalFlag(index, LocalFlags.RETAINED);
        }
        ++index;
      }
      let parameterTypes = signature.parameterTypes;
      for (let i = 0, k = parameterTypes.length; i < k; ++i, ++index) {
        let type = parameterTypes[i];
        if (type.isManaged) {
          stmts.push(
            module.local_set(index,
              this.makeRetain(
                module.local_get(index, type.toNativeType()),
                type
              )
            )
          );
          flow.setLocalFlag(index, LocalFlags.RETAINED);
        }
      }

      let body: ExpressionRef;
      if (this.compileFunctionBody(instance, stmts)) {
        if (!flow.is(FlowFlags.TERMINATES)) {
          this.performAutoreleases(flow, stmts);
          this.finishAutoreleases(flow, stmts);
        }
        body = module.flatten(stmts, instance.signature.returnType.toNativeType());
      } else {
        body = module.unreachable();
      }
      this.currentFlow = previousFlow;

      // create the function
      funcRef = module.addFunction(
        instance.internalName,
        signature.nativeParams,
        signature.nativeResults,
        typesToNativeTypes(instance.additionalLocals),
        body
      );

    // imported function
    } else if (instance.is(CommonFlags.AMBIENT)) {
      instance.set(CommonFlags.MODULE_IMPORT);
      mangleImportName(instance, declarationNode); // TODO: check for duplicates
      module.addFunctionImport(
        instance.internalName,
        mangleImportName_moduleName,
        mangleImportName_elementName,
        signature.nativeParams,
        signature.nativeResults
      );
      funcRef = module.getFunction(instance.internalName);

    // abstract or interface function
    } else if (instance.is(CommonFlags.ABSTRACT) || instance.parent.kind == ElementKind.INTERFACE) {
      funcRef = module.addFunction(
        instance.internalName,
        signature.nativeParams,
        signature.nativeResults,
        null,
        module.unreachable()
      );
    } else {
      this.error(
        DiagnosticCode.Function_implementation_is_missing_or_not_immediately_following_the_declaration,
        instance.identifierNode.range
      );
      funcRef = 0; // TODO?
    }

    instance.finalize(module, funcRef);
    this.currentType = previousType;
    return true;
  }

  /** Compiles the body of a function within the specified flow. */
  private compileFunctionBody(
    /** Function to compile. */
    instance: Function,
    /** Target array of statements also being returned. Creates a new array if omitted. */
    stmts: ExpressionRef[]
  ): bool {
    var module = this.module;
    var bodyNode = assert(instance.prototype.bodyNode);
    var returnType = instance.signature.returnType;
    var flow = this.currentFlow;
    var thisLocal = instance.is(CommonFlags.INSTANCE)
      ? assert(flow.lookupLocal(CommonNames.this_))
      : null;

    // compile statements
    if (bodyNode.kind == NodeKind.BLOCK) {
      stmts = this.compileStatements((<BlockStatement>bodyNode).statements, true, stmts);
    } else {
      // must be an expression statement if not a block
      assert(bodyNode.kind == NodeKind.EXPRESSION);

      // must be an arrow function
      assert(instance.prototype.arrowKind);

      // none of the following can be an arrow function
      assert(!instance.isAny(CommonFlags.CONSTRUCTOR | CommonFlags.GET | CommonFlags.SET));

      // take special care of properly retaining the returned value
      let expr = this.compileReturnedExpression((<ExpressionStatement>bodyNode).expression, returnType, Constraints.CONV_IMPLICIT);

      if (!stmts) stmts = [ expr ];
      else stmts.push(expr);

      if (!flow.is(FlowFlags.TERMINATES)) {
        let indexBefore = stmts.length;
        this.performAutoreleases(flow, stmts);
        this.finishAutoreleases(flow, stmts);
        let canOverflow = flow.canOverflow(expr, returnType);
        let nonNull = flow.isNonnull(expr, returnType);
        if (stmts.length > indexBefore) {
          let temp = flow.getTempLocal(returnType);
          if (!canOverflow) flow.setLocalFlag(temp.index, LocalFlags.WRAPPED);
          if (nonNull) flow.setLocalFlag(temp.index, LocalFlags.NONNULL);
          stmts[indexBefore - 1] = module.local_set(temp.index, expr);
          stmts.push(module.local_get(temp.index, returnType.toNativeType()));
          flow.freeTempLocal(temp);
        }
        if (!canOverflow) flow.set(FlowFlags.RETURNS_WRAPPED);
        if (nonNull) flow.set(FlowFlags.RETURNS_NONNULL);
        flow.set(FlowFlags.RETURNS | FlowFlags.TERMINATES);
      }
    }

    // Make constructors return their instance pointer, and prepend a conditional
    // allocation if any code path accesses `this`.
    if (instance.is(CommonFlags.CONSTRUCTOR)) {
      let nativeSizeType = this.options.nativeSizeType;
      assert(instance.is(CommonFlags.INSTANCE));
      thisLocal = assert(thisLocal);
      let parent = assert(instance.parent);
      assert(parent.kind == ElementKind.CLASS);
      let classInstance = <Class>parent;

      if (flow.isAny(FlowFlags.ACCESSES_THIS | FlowFlags.CONDITIONALLY_ACCESSES_THIS) || !flow.is(FlowFlags.TERMINATES)) {
        // Allocate `this` if not a super call, and initialize fields
        let allocStmts = new Array<ExpressionRef>();
        allocStmts.push(
          module.if(
            module.unary(nativeSizeType == NativeType.I64 ? UnaryOp.EqzI64 : UnaryOp.EqzI32,
              module.local_get(thisLocal.index, nativeSizeType)
            ),
            module.local_set(thisLocal.index,
              this.makeRetain(
                this.makeAllocation(classInstance),
                classInstance.type
              )
            )
          )
        );
        this.makeFieldInitializationInConstructor(classInstance, allocStmts);
        if (flow.isInline) {
          let firstStmt = stmts[0]; // `this` alias assignment
          assert(getExpressionId(firstStmt) == ExpressionId.LocalSet);
          assert(getLocalSetIndex(firstStmt) == thisLocal.index);
          allocStmts.unshift(firstStmt);
          stmts[0] = module.flatten(allocStmts, NativeType.None);
        } else {
          stmts.unshift(
            module.flatten(allocStmts, NativeType.None)
          );
        }

        // Just prepended allocation is dropped when returning non-'this'
        if (flow.is(FlowFlags.MAY_RETURN_NONTHIS)) {
          if (this.options.pedantic) {
            this.pedantic(
              DiagnosticCode.Explicitly_returning_constructor_drops_this_allocation,
              instance.identifierNode.range
            );
          }
        }
      }

      // Returning something else than 'this' would break 'super()' calls
      if (flow.is(FlowFlags.MAY_RETURN_NONTHIS) && !classInstance.hasDecorator(DecoratorFlags.FINAL)) {
        this.error(
          DiagnosticCode.A_class_with_a_constructor_explicitly_returning_something_else_than_this_must_be_final,
          classInstance.identifierNode.range
        );
      }

      // Implicitly return `this` if the flow falls through
      if (!flow.is(FlowFlags.TERMINATES)) {
        assert(flow.isAnyLocalFlag(thisLocal.index, LocalFlags.ANY_RETAINED));
        flow.unsetLocalFlag(thisLocal.index, LocalFlags.ANY_RETAINED); // undo
        this.performAutoreleases(flow, stmts);
        this.finishAutoreleases(flow, stmts);
        stmts.push(module.local_get(thisLocal.index, this.options.nativeSizeType));
        flow.set(FlowFlags.RETURNS | FlowFlags.RETURNS_NONNULL | FlowFlags.TERMINATES);
      }

      // check that super has been called if this is a derived class
      if (classInstance.base !== null && !flow.is(FlowFlags.CALLS_SUPER)) {
        this.error(
          DiagnosticCode.Constructors_for_derived_classes_must_contain_a_super_call,
          instance.prototype.declaration.range
        );
      }

    // if this is a normal function, make sure that all branches terminate
    } else if (returnType != Type.void && !flow.is(FlowFlags.TERMINATES)) {
      this.error(
        DiagnosticCode.A_function_whose_declared_type_is_not_void_must_return_a_value,
        instance.prototype.functionTypeNode.returnType.range
      );
      return false; // not recoverable
    }

    return true;
  }

  // === Classes ==================================================================================

  /** Compiles a priorly resolved class. */
  compileClass(instance: Class): bool {
    if (instance.is(CommonFlags.COMPILED)) return true;
    instance.set(CommonFlags.COMPILED);
    var prototype = instance.prototype;
    var staticMembers = (<ClassPrototype>prototype).members;
    if (staticMembers) {
      // TODO: for (let element of staticMembers.values()) {
      for (let _values = Map_values(staticMembers), i = 0, k = _values.length; i < k; ++i) {
        let element = unchecked(_values[i]);
        switch (element.kind) {
          case ElementKind.GLOBAL: {
            this.compileGlobal(<Global>element);
            break;
          }
          case ElementKind.FUNCTION_PROTOTYPE: {
            if (element.is(CommonFlags.GENERIC)) break;
            let functionInstance = this.resolver.resolveFunction(<FunctionPrototype>element, null);
            if (!functionInstance) break;
            element = functionInstance;
            // fall-through
          }
          case ElementKind.FUNCTION: {
            this.compileFunction(<Function>element);
            break;
          }
          case ElementKind.PROPERTY_PROTOTYPE: {
            let propertyInstance = this.resolver.resolveProperty(<PropertyPrototype>element);
            if (!propertyInstance) break;
            element = propertyInstance;
            // fall-through
          }
          case ElementKind.PROPERTY: {
            this.compileProperty(<Property>element);
            break;
          }
        }
      }
    }
    this.ensureConstructor(instance, instance.identifierNode);
    var instanceMembers = instance.members;
    if (instanceMembers) {
      // TODO: for (let element of instanceMembers.values()) {
      for (let _values = Map_values(instanceMembers), i = 0, k = _values.length; i < k; ++i) {
        let element = unchecked(_values[i]);
        switch (element.kind) {
          case ElementKind.FUNCTION_PROTOTYPE: {
            if (element.is(CommonFlags.GENERIC)) break;
            let functionInstance = this.resolver.resolveFunction(<FunctionPrototype>element, null);
            if (!functionInstance) break;
            element = functionInstance;
            // fall-through
          }
          case ElementKind.FUNCTION: {
            this.compileFunction(<Function>element);
            break;
          }
          case ElementKind.FIELD: {
            this.compileField(<Field>element);
            break;
          }
          case ElementKind.PROPERTY_PROTOTYPE: {
            let propertyInstance = this.resolver.resolveProperty(<PropertyPrototype>element);
            if (!propertyInstance) break;
            element = propertyInstance;
            // fall-through
          }
          case ElementKind.PROPERTY: {
            this.compileProperty(<Property>element);
            break;
          }
        }
      }
    }
    return true;
  }

  /** Compiles an instance field to a getter and a setter. */
  compileField(instance: Field): bool {
    this.compileFieldGetter(instance);
    this.compileFieldSetter(instance);
    return instance.is(CommonFlags.COMPILED);
  }

  /** Compiles the getter of the specified instance field. */
  compileFieldGetter(instance: Field): bool {
    // A getter retains, while a load, as of a field access, does not.
    if (instance.getterRef) return true;
    var type = instance.type;
    var nativeThisType = this.options.nativeSizeType;
    var nativeValueType = type.toNativeType();
    var varTypes: NativeType[] | null = null;
    var module = this.module;
    var valueExpr = module.load(type.byteSize, type.is(TypeFlags.SIGNED),
      module.local_get(0, nativeThisType),
      nativeValueType, instance.memoryOffset
    );
<<<<<<< HEAD

    // We need to hardcode the local index used by makeRetain because there is no corresponding flow
    if (type.isManaged) {
      valueExpr = this.makeRetain(valueExpr, type, 1);
      varTypes = [ NativeType.I32 ];
    }

    instance.getterRef = module.addFunction(instance.internalGetterName, nativeThisType, nativeValueType, varTypes, valueExpr);
=======
    if (type.isManaged) valueExpr = this.makeRetain(valueExpr, type);
    instance.getterRef = module.addFunction(instance.internalGetterName, nativeThisType, nativeValueType, null, valueExpr);
>>>>>>> 2937480e
    if (instance.setterRef) {
      instance.set(CommonFlags.COMPILED);
    } else {
      let typeNode = instance.typeNode;
      if (typeNode) this.checkTypeSupported(instance.type, typeNode);
    }
    return true;
  }

  /** Compiles the setter of the specified instance field. */
  compileFieldSetter(instance: Field): bool {
    if (instance.setterRef) return true;
    var type = instance.type;
    var nativeThisType = this.options.nativeSizeType;
    var nativeValueType = type.toNativeType();
    var module = this.module;
    var valueExpr: ExpressionRef;
    var varTypes: NativeType[] | null = null;
    if (type.isManaged) {
      // Can't use makeReplace, makeRetain, or makeRelease here since there's no corresponding flow, so
      // 0: this, 1: value, 2: oldValue (temp)
      valueExpr = module.block(null, [
        module.if(
          module.binary(nativeValueType == NativeType.I64 ? BinaryOp.NeI64 : BinaryOp.NeI32,
            // value != (oldValue = this.field)
            module.local_get(1, nativeValueType),
            module.local_tee(2,
              module.load(type.byteSize, false,
                module.local_get(0, nativeThisType),
                nativeValueType, instance.memoryOffset
              )
            )
          ),
          module.block(null, [
            module.drop(
<<<<<<< HEAD
              this.makeRetain(module.local_get(1, nativeValueType), type, 1)
            ),
            this.makeRelease(module.local_get(2, nativeValueType), type, 2)
=======
              this.makeRetain(module.local_get(1, nativeValueType), type)
            ),
            this.makeRelease(module.local_get(2, nativeValueType), type)
>>>>>>> 2937480e
          ])
        ),
        module.local_get(1, nativeValueType)
      ], nativeValueType);
      varTypes = [ nativeValueType ];
    } else {
      valueExpr = module.local_get(1, nativeValueType);
    }
    instance.setterRef = module.addFunction(instance.internalSetterName, createType([ nativeThisType, nativeValueType ]), NativeType.None, varTypes,
      module.store(type.byteSize,
        module.local_get(0, nativeThisType),
        valueExpr,
        nativeValueType, instance.memoryOffset
      )
    );
    if (instance.getterRef) {
      instance.set(CommonFlags.COMPILED);
    } else {
      let typeNode = instance.typeNode;
      if (typeNode) this.checkTypeSupported(instance.type, typeNode);
    }
    return true;
  }

  /** Compiles a property to a getter and potentially a setter. */
  compileProperty(instance: Property): bool {
    this.compilePropertyGetter(instance);
    this.compilePropertySetter(instance);
    return instance.is(CommonFlags.COMPILED);
  }

  /* Compiles the getter of the specified property. */
  compilePropertyGetter(instance: Property): bool {
    var getterInstance = instance.getterInstance;
    if (getterInstance) {
      let ret = this.compileFunction(getterInstance);
      let setterInstance = instance.setterInstance;
      if (getterInstance.is(CommonFlags.COMPILED) && (!setterInstance || setterInstance.is(CommonFlags.COMPILED))) {
        instance.set(CommonFlags.COMPILED);
      }
      return ret;
    }
    return false;
  }

  /** Compiles the setter of the specified property. */
  compilePropertySetter(instance: Property): bool {
    var setterInstance = instance.setterInstance;
    if (setterInstance) {
      let ret = this.compileFunction(setterInstance);
      let getterInstance = instance.getterInstance;
      if (getterInstance !== null && getterInstance.is(CommonFlags.COMPILED) && setterInstance.is(CommonFlags.COMPILED)) {
        instance.set(CommonFlags.COMPILED);
      }
      return ret;
    }
    return false;
  }

  // === Memory ===================================================================================

  /** Adds a static memory segment with the specified data. */
  addMemorySegment(buffer: Uint8Array, alignment: i32 = 16): MemorySegment {
    assert(isPowerOf2(alignment));
    var memoryOffset = i64_align(this.memoryOffset, alignment);
    var segment = new MemorySegment(buffer, memoryOffset);
    this.memorySegments.push(segment);
    this.memoryOffset = i64_add(memoryOffset, i64_new(buffer.length, 0));
    return segment;
  }

  /** Ensures that a string exists in static memory and returns a pointer to it. Deduplicates. */
  ensureStaticString(stringValue: string): ExpressionRef {
    var program = this.program;
    var rtHeaderSize = program.runtimeHeaderSize;
    var stringInstance = assert(program.stringInstance);
    var stringSegment: MemorySegment;
    var segments = this.stringSegments;
    if (segments.has(stringValue)) {
      stringSegment = assert(segments.get(stringValue)); // reuse
    } else {
      let length = stringValue.length;
      let buffer = new Uint8Array(rtHeaderSize + (length << 1));
      program.writeRuntimeHeader(buffer, 0, stringInstance.id, length << 1);
      for (let i = 0; i < length; ++i) {
        writeI16(stringValue.charCodeAt(i), buffer, rtHeaderSize + (i << 1));
      }
      stringSegment = this.addMemorySegment(buffer);
      segments.set(stringValue, stringSegment);
    }
    var ref = i64_add(stringSegment.offset, i64_new(rtHeaderSize));
    this.currentType = stringInstance.type;
    if (this.options.isWasm64) {
      return this.module.i64(i64_low(ref), i64_high(ref));
    } else {
      assert(i64_is_u32(ref));
      return this.module.i32(i64_low(ref));
    }
  }

  /** Writes a series of static values of the specified type to a buffer. */
  writeStaticBuffer(buf: Uint8Array, pos: i32, elementType: Type, values: ExpressionRef[]): i32 {
    var length = values.length;
    var byteSize = elementType.byteSize;
    var nativeType = elementType.toNativeType();
    switch (<u32>nativeType) {
      case <u32>NativeType.I32: {
        switch (byteSize) {
          case 1: {
            for (let i = 0; i < length; ++i) {
              let value = values[i];
              assert(getExpressionType(value) == nativeType);
              assert(getExpressionId(value) == ExpressionId.Const);
              writeI8(getConstValueI32(value), buf, pos);
              pos += 1;
            }
            break;
          }
          case 2: {
            for (let i = 0; i < length; ++i) {
              let value = values[i];
              assert(getExpressionType(value) == nativeType);
              assert(getExpressionId(value) == ExpressionId.Const);
              writeI16(getConstValueI32(value), buf, pos);
              pos += 2;
            }
            break;
          }
          case 4: {
            for (let i = 0; i < length; ++i) {
              let value = values[i];
              assert(getExpressionType(value) == nativeType);
              assert(getExpressionId(value) == ExpressionId.Const);
              writeI32(getConstValueI32(value), buf, pos);
              pos += 4;
            }
            break;
          }
          default: assert(false);
        }
        break;
      }
      case <u32>NativeType.I64: {
        for (let i = 0; i < length; ++i) {
          let value = values[i];
          assert(getExpressionType(value) == nativeType);
          assert(getExpressionId(value) == ExpressionId.Const);
          writeI64(i64_new(getConstValueI64Low(value), getConstValueI64High(value)), buf, pos);
          pos += 8;
        }
        break;
      }
      case <u32>NativeType.F32: {
        for (let i = 0; i < length; ++i) {
          let value = values[i];
          assert(getExpressionType(value) == nativeType);
          assert(getExpressionId(value) == ExpressionId.Const);
          writeF32(getConstValueF32(value), buf, pos);
          pos += 4;
        }
        break;
      }
      case <u32>NativeType.F64: {
        for (let i = 0; i < length; ++i) {
          let value = values[i];
          assert(getExpressionType(value) == nativeType);
          assert(getExpressionId(value) == ExpressionId.Const);
          writeF64(getConstValueF64(value), buf, pos);
          pos += 8;
        }
        break;
      }
      default: assert(false);
    }
    return pos;
  }

  /** Adds a buffer to static memory and returns the created segment. */
  addStaticBuffer(elementType: Type, values: ExpressionRef[], id: u32 = this.program.arrayBufferInstance.id): MemorySegment {
    var program = this.program;
    var length = values.length;
    var byteSize = elementType.byteSize;
    var byteLength = length * byteSize;
    var runtimeHeaderSize = program.runtimeHeaderSize;
    var buf = new Uint8Array(runtimeHeaderSize + byteLength);
    program.writeRuntimeHeader(buf, 0, id, byteLength);
    assert(this.writeStaticBuffer(buf, runtimeHeaderSize, elementType, values) == buf.length);
    return this.addMemorySegment(buf);
  }

  /** Adds an array header to static memory and returns the created segment. */
  private addStaticArrayHeader(elementType: Type, bufferSegment: MemorySegment): MemorySegment {
    var program = this.program;
    var runtimeHeaderSize = program.runtimeHeaderSize;
    var arrayPrototype = assert(program.arrayPrototype);
    var arrayInstance = assert(this.resolver.resolveClass(arrayPrototype, [ elementType ]));
    var arrayInstanceSize = arrayInstance.nextMemoryOffset;
    var bufferLength = bufferSegment.buffer.length - runtimeHeaderSize;
    var arrayLength = i32(bufferLength / elementType.byteSize);

    var buf = new Uint8Array(runtimeHeaderSize + arrayInstanceSize);
    program.writeRuntimeHeader(buf, 0, arrayInstance.id, arrayInstanceSize);

    var bufferAddress32 = i64_low(bufferSegment.offset) + runtimeHeaderSize;
    assert(!program.options.isWasm64); // TODO
    assert(arrayInstance.writeField("buffer", bufferAddress32, buf, runtimeHeaderSize));
    assert(arrayInstance.writeField("dataStart", bufferAddress32, buf, runtimeHeaderSize));
    assert(arrayInstance.writeField("byteLength", bufferLength, buf, runtimeHeaderSize));
    assert(arrayInstance.writeField("length_", arrayLength, buf, runtimeHeaderSize));

    return this.addMemorySegment(buf);
  }

  // === Table ====================================================================================

  /** Ensures that a table entry exists for the specified function and returns its index. */
  ensureFunctionTableEntry(instance: Function): i32 {
    assert(instance.is(CommonFlags.COMPILED) && !instance.is(CommonFlags.STUB));
    var index = instance.functionTableIndex;
    if (index >= 0) return index;
    var functionTable = this.functionTable;
    var tableBase = this.options.tableBase;
    if (!tableBase) tableBase = 1; // leave first elem blank
    index = tableBase + functionTable.length;
    assert(u32(index) < u32(2147483648));
    functionTable.push(instance);
    instance.functionTableIndex = index;
    return index;
  }

  // === Statements ===============================================================================

  /** Compiles a top level statement (incl. function declarations etc.) to the specified body. */
  compileTopLevelStatement(statement: Statement, body: ExpressionRef[]): void {
    switch (statement.kind) {
      case NodeKind.CLASSDECLARATION: {
        let memberStatements = (<ClassDeclaration>statement).members;
        for (let i = 0, k = memberStatements.length; i < k; ++i) {
          this.compileTopLevelStatement(memberStatements[i], body);
        }
        break;
      }
      case NodeKind.ENUMDECLARATION: {
        let element = this.program.getElementByDeclaration(<EnumDeclaration>statement);
        if (element) {
          assert(element.kind == ElementKind.ENUM);
          if (!element.hasDecorator(DecoratorFlags.LAZY)) this.compileEnum(<Enum>element);
        }
        break;
      }
      case NodeKind.NAMESPACEDECLARATION: {
        let declaration = <NamespaceDeclaration>statement;
        let element = this.program.getElementByDeclaration(declaration);
        if (element) {
          // any potentiall merged element
          let previousParent = this.currentParent;
          this.currentParent = element;
          let memberStatements = declaration.members;
          for (let i = 0, k = memberStatements.length; i < k; ++i) {
            this.compileTopLevelStatement(memberStatements[i], body);
          }
          this.currentParent = previousParent;
        }
        break;
      }
      case NodeKind.VARIABLE: {
        let declarations = (<VariableStatement>statement).declarations;
        for (let i = 0, k = declarations.length; i < k; ++i) {
          let element = this.program.getElementByDeclaration(declarations[i]);
          if (element) {
            assert(element.kind == ElementKind.GLOBAL);
            if (
              !element.is(CommonFlags.AMBIENT) && // delay imports
              !element.hasDecorator(DecoratorFlags.LAZY)
            ) this.compileGlobal(<Global>element);
          }
        }
        break;
      }
      case NodeKind.FIELDDECLARATION: {
        let element = this.program.getElementByDeclaration(<FieldDeclaration>statement);
        if (element !== null && element.kind == ElementKind.GLOBAL) { // static
          if (!element.hasDecorator(DecoratorFlags.LAZY)) this.compileGlobal(<Global>element);
        }
        break;
      }
      case NodeKind.EXPORT: {
        let exportStatement = <ExportStatement>statement;
        let internalPath = exportStatement.internalPath;
        if (internalPath !== null) {
          this.compileFileByPath(internalPath, assert(exportStatement.path));
        }
        break;
      }
      case NodeKind.EXPORTDEFAULT: {
        this.compileTopLevelStatement((<ExportDefaultStatement>statement).declaration, body);
        break;
      }
      case NodeKind.IMPORT: {
        let importStatement = <ImportStatement>statement;
        this.compileFileByPath(importStatement.internalPath, importStatement.path);
        break;
      }
      case NodeKind.FUNCTIONDECLARATION:
      case NodeKind.METHODDECLARATION:
      case NodeKind.INTERFACEDECLARATION:
      case NodeKind.INDEXSIGNATURE:
      case NodeKind.TYPEDECLARATION: break;
      default: { // otherwise a top-level statement that is part of the start function's body
        let stmt = this.compileStatement(statement);
        if (getExpressionId(stmt) != ExpressionId.Nop) body.push(stmt);
        break;
      }
    }
  }

  /** Compiles a statement. */
  compileStatement(
    /** Statement to compile. */
    statement: Statement,
    /** Whether this is the last statement of the body, if known. */
    isLastInBody: bool = false
  ): ExpressionRef {
    var module = this.module;
    var stmt: ExpressionRef;
    switch (statement.kind) {
      case NodeKind.BLOCK: {
        stmt = this.compileBlockStatement(<BlockStatement>statement);
        break;
      }
      case NodeKind.BREAK: {
        stmt = this.compileBreakStatement(<BreakStatement>statement);
        break;
      }
      case NodeKind.CONTINUE: {
        stmt = this.compileContinueStatement(<ContinueStatement>statement);
        break;
      }
      case NodeKind.DO: {
        stmt = this.compileDoStatement(<DoStatement>statement);
        break;
      }
      case NodeKind.EMPTY: {
        stmt = this.compileEmptyStatement(<EmptyStatement>statement);
        break;
      }
      case NodeKind.EXPRESSION: {
        stmt = this.compileExpressionStatement(<ExpressionStatement>statement);
        break;
      }
      case NodeKind.FOR: {
        stmt = this.compileForStatement(<ForStatement>statement);
        break;
      }
      case NodeKind.FOROF: {
        stmt = this.compileForOfStatement(<ForOfStatement>statement);
        break;
      }
      case NodeKind.IF: {
        stmt = this.compileIfStatement(<IfStatement>statement);
        break;
      }
      case NodeKind.RETURN: {
        stmt = this.compileReturnStatement(<ReturnStatement>statement, isLastInBody);
        break;
      }
      case NodeKind.SWITCH: {
        stmt = this.compileSwitchStatement(<SwitchStatement>statement);
        break;
      }
      case NodeKind.THROW: {
        stmt = this.compileThrowStatement(<ThrowStatement>statement);
        break;
      }
      case NodeKind.TRY: {
        stmt = this.compileTryStatement(<TryStatement>statement);
        break;
      }
      case NodeKind.VARIABLE: {
        stmt = this.compileVariableStatement(<VariableStatement>statement);
        if (!stmt) stmt = module.nop();
        break;
      }
      case NodeKind.VOID: {
        stmt = this.compileVoidStatement(<VoidStatement>statement);
        break;
      }
      case NodeKind.WHILE: {
        stmt = this.compileWhileStatement(<WhileStatement>statement);
        break;
      }
      case NodeKind.TYPEDECLARATION: {
        // TODO: integrate inner type declaration into flow
        this.error(
          DiagnosticCode.Not_implemented_0,
          statement.range,
          "Inner type alias"
        );
        stmt = module.unreachable();
        break;
      }
      default: {
        assert(false);
        stmt = module.unreachable();
      }
    }
    if (this.options.sourceMap) this.addDebugLocation(stmt, statement.range);
    return stmt;
  }

  /** Compiles a series of statements. */
  compileStatements(
    /** Statements to compile. */
    statements: Statement[],
    /** Whether this is an immediate body statement. */
    isBody: bool = false,
    /** Statements to append to that is also returned. Created if omitted. */
    stmts: ExpressionRef[] | null = null
  ): ExpressionRef[] {
    var numStatements = statements.length;
    if (!stmts) {
      stmts = new Array<ExpressionRef>(numStatements);
      stmts.length = 0;
    }
    var module = this.module;
    var flow = this.currentFlow;
    for (let i = 0; i < numStatements; ++i) {
      let stmt = this.compileStatement(statements[i], isBody && i == numStatements - 1);
      switch (getExpressionId(stmt)) {
        case ExpressionId.Block: {
          if (!getBlockName(stmt)) {
            for (let j: Index = 0, k = getBlockChildCount(stmt); j < k; ++j) stmts.push(getBlockChild(stmt, j));
            break;
          }
          // fall-through
        }
        default: stmts.push(stmt);
        case ExpressionId.Nop:
      }
      if (flow.isAny(FlowFlags.TERMINATES | FlowFlags.BREAKS)) {
        if (needsExplicitUnreachable(stmt)) stmts.push(module.unreachable());
        break;
      }
    }
    return stmts;
  }

  private compileBlockStatement(
    statement: BlockStatement
  ): ExpressionRef {
    var statements = statement.statements;
    var outerFlow = this.currentFlow;
    var innerFlow = outerFlow.fork();
    this.currentFlow = innerFlow;

    var stmts = this.compileStatements(statements);
    if (!innerFlow.isAny(FlowFlags.TERMINATES | FlowFlags.BREAKS)) this.performAutoreleases(innerFlow, stmts);
    innerFlow.freeScopedLocals();
    outerFlow.inherit(innerFlow);
    this.currentFlow = outerFlow;
    return this.module.flatten(stmts);
  }

  private compileBreakStatement(
    statement: BreakStatement
  ): ExpressionRef {
    var module = this.module;
    var labelNode = statement.label;
    if (labelNode) {
      this.error(
        DiagnosticCode.Not_implemented_0,
        labelNode.range,
        "Break label"
      );
      return module.unreachable();
    }
    var flow = this.currentFlow;
    var breakLabel = flow.breakLabel;
    if (breakLabel == null) {
      this.error(
        DiagnosticCode.A_break_statement_can_only_be_used_within_an_enclosing_iteration_or_switch_statement,
        statement.range
      );
      return module.unreachable();
    }
    var stmts = new Array<ExpressionRef>();
    this.performAutoreleases(flow, stmts);
    var parent = flow.parent;
    while (parent !== null && parent.breakLabel == breakLabel) {
      this.performAutoreleases(parent, stmts, /* finalize */ false);
      parent = parent.parent;
    }
    flow.freeScopedLocals();
    stmts.push(module.br(breakLabel));
    flow.set(FlowFlags.BREAKS);
    return module.flatten(stmts);
  }

  private compileContinueStatement(
    statement: ContinueStatement
  ): ExpressionRef {
    var module = this.module;
    var label = statement.label;
    if (label) {
      this.error(
        DiagnosticCode.Not_implemented_0,
        label.range,
        "Continue label"
      );
      return module.unreachable();
    }
    // Check if 'continue' is allowed here
    var flow = this.currentFlow;
    var continueLabel = flow.continueLabel;
    if (continueLabel == null) {
      this.error(
        DiagnosticCode.A_continue_statement_can_only_be_used_within_an_enclosing_iteration_statement,
        statement.range
      );
      return module.unreachable();
    }
    flow.set(FlowFlags.CONTINUES | FlowFlags.TERMINATES);
    var stmts = new Array<ExpressionRef>();
    this.performAutoreleases(flow, stmts);
    var current: Flow | null = flow.parent;
    while (current !== null && current.continueLabel === continueLabel) {
      this.performAutoreleases(current, stmts, /* finalize */ false);
      current = current.parent;
    }
    flow.freeScopedLocals();
    stmts.push(module.br(continueLabel));
    return module.flatten(stmts);
  }

  private compileDoStatement(
    /** Statement to compile. */
    statement: DoStatement
  ): ExpressionRef {
    return this.doCompileDoStatement(statement, null);
  }

  private doCompileDoStatement(
    /** Statement to compile. */
    statement: DoStatement,
    /** If recompiling, the flow with differing local flags that triggered it. */
    flowAfter: Flow | null
  ): ExpressionRef {
    var module = this.module;
    var outerFlow = this.currentFlow;

    // (block $break                          └►┐ flow
    //  (loop $continue                         ├◄───────────┐ recompile?
    //   (body)                                 └─┐ bodyFlow │
    //   [autorelease]                          ┌─┘          │
    //                                        ┌◄┼►╢          │ breaks or terminates?
    //   (local.set $tcond (condition))       │ └─┐ condFlow │
    //   [autorelease]                        │ ┌─┘          │
    //   (br_if (local.get $tcond) $continue) ├◄┴────────────┘ condition?
    //  )                                     └─┐
    // )                                      ┌─┘

    var label = outerFlow.pushBreakLabel();
    var flow = outerFlow.fork(/* resetBreakContext */ true);
    if (flowAfter) flow.unifyLocalFlags(flowAfter);
    var flowBefore = flow.fork();
    this.currentFlow = flow;

    var breakLabel = "do-break|" + label;
    flow.breakLabel = breakLabel;
    var continueLabel = "do-continue|" + label;
    flow.continueLabel = continueLabel;

    // Compile the body (always executes)
    var bodyFlow = flow.fork();
    this.currentFlow = bodyFlow;
    var bodyStmts = new Array<ExpressionRef>();
    var body = statement.statement;
    if (body.kind == NodeKind.BLOCK) {
      this.compileStatements((<BlockStatement>body).statements, false, bodyStmts);
    } else {
      bodyStmts.push(this.compileStatement(body));
    }

    // Shortcut if body never falls through
    if (bodyFlow.isAny(FlowFlags.TERMINATES | FlowFlags.BREAKS)) {
      bodyStmts.push(
        module.unreachable()
      );
      flow.inherit(bodyFlow);

    // Otherwise evaluate the condition
    } else {
      this.performAutoreleases(bodyFlow, bodyStmts);

      let condFlow = flow.fork();
      this.currentFlow = condFlow;
      let condExpr = this.makeIsTrueish(
        this.compileExpression(statement.condition, Type.i32),
        this.currentType
      );
      let condKind = this.evaluateCondition(condExpr);

      // Shortcut if condition is always false
      if (condKind == ConditionKind.FALSE) {
        bodyStmts.push(
          module.drop(condExpr)
        );
        this.performAutoreleases(condFlow, bodyStmts);
        flow.inherit(bodyFlow);

      // Terminate if condition is always true and body never breaks
      } else if (condKind == ConditionKind.TRUE && !bodyFlow.isAny(FlowFlags.BREAKS | FlowFlags.CONDITIONALLY_BREAKS)) {
        bodyStmts.push(
          module.drop(condExpr)
        );
        this.performAutoreleases(condFlow, bodyStmts);
        bodyStmts.push(
          module.br(continueLabel)
        );
        flow.set(FlowFlags.TERMINATES);

      } else {
        let tcond = condFlow.getTempLocal(Type.bool);
        bodyStmts.push(
          module.local_set(tcond.index, condExpr)
        );
        this.performAutoreleases(condFlow, bodyStmts);
        bodyStmts.push(
          module.br(continueLabel,
            module.local_get(tcond.index, NativeType.I32)
          )
        );
        condFlow.freeTempLocal(tcond);
        flow.inherit(condFlow);

        // Detect if local flags are incompatible before and after looping, and
        // if so recompile by unifying local flags between iterations.
        if (Flow.hasIncompatibleLocalStates(flowBefore, flow)) {
          assert(!flowAfter); // should work on the first attempt
          outerFlow.popBreakLabel();
          this.currentFlow = outerFlow;
          return this.doCompileDoStatement(statement, flow);
        }
      }
    }

    // Finalize
    assert(!flow.hasScopedLocals);
    outerFlow.inherit(flow);
    outerFlow.popBreakLabel();
    this.currentFlow = outerFlow;
    var expr = module.block(breakLabel, [
      module.loop(continueLabel,
        module.flatten(bodyStmts)
      )
    ]);
    if (outerFlow.is(FlowFlags.TERMINATES)) {
      expr = module.block(null, [ expr, module.unreachable() ]);
    }
    return expr;
  }

  private compileEmptyStatement(
    statement: EmptyStatement
  ): ExpressionRef {
    return this.module.nop();
  }

  private compileExpressionStatement(
    statement: ExpressionStatement
  ): ExpressionRef {
    return this.compileExpression(statement.expression, Type.void, Constraints.CONV_IMPLICIT);
  }

  private compileForStatement(
    /** Statement to compile. */
    statement: ForStatement
  ): ExpressionRef {
    return this.doCompileForStatement(statement, null);
  }

  private doCompileForStatement(
    /** Statement to compile. */
    statement: ForStatement,
    /** If recompiling, the flow with differing local flags that triggered it. */
    flowAfter: Flow | null
  ): ExpressionRef {
    var module = this.module;
    var outerFlow = this.currentFlow;

    // (initializer)                  └►┐ flow
    // (block $break                    │
    //  (loop $loop                     ├◄───────────┐ recompile?
    //   (local.set $tcond (condition)) └─┐ condFlow │
    //   [autorelease]                  ┌─┘          │
    //   (if (local.get $tcond)       ┌◄┤            │ condition?
    //    (block $continue            │ │            │
    //     (body)                     │ └─┐ bodyFlow │
    //     [autorelease]              │ ┌─┘          │
    //    )                           ├◄┼►╢          │ breaks or terminates?
    //    (incrementor)               │ └─┐ incrFlow │
    //    [autorelease]               │ ┌─┘          │
    //                                │ └────────────┘
    //    (br $loop)                  └─┐
    //   )                              │
    //  )                               │
    // )                                │
    // [autorelease]                  ┌─┘

    var label = outerFlow.pushBreakLabel();
    var stmts = new Array<ExpressionRef>();
    var flow = outerFlow.fork(/* resetBreakContext */ true);
    this.currentFlow = flow;

    var breakLabel = "for-break" + label;
    flow.breakLabel = breakLabel;
    var continueLabel = "for-continue|" + label;
    flow.continueLabel = continueLabel;
    var loopLabel = "for-loop|" + label;

    // Compile initializer if present (but wait with autoreleases)
    var initializer = statement.initializer;
    if (initializer) {
      assert(
        initializer.kind == NodeKind.EXPRESSION ||
        initializer.kind == NodeKind.VARIABLE
      );
      stmts.push(this.compileStatement(initializer));
    }

    if (flowAfter) flow.unifyLocalFlags(flowAfter);
    var flowBefore = flow.fork();

    // Precompute the condition
    var condFlow = flow.fork();
    this.currentFlow = condFlow;
    var condExpr: ExpressionRef;
    var condKind: ConditionKind;
    var condition = statement.condition;
    if (condition) {
      condExpr = this.makeIsTrueish(
        this.compileExpression(condition, Type.bool),
        this.currentType
      );
      condKind = this.evaluateCondition(condExpr);

      // Shortcut if condition is always false (body never runs)
      if (condKind == ConditionKind.FALSE) {
        stmts.push(
          module.drop(condExpr)
        );
        this.performAutoreleases(condFlow, stmts);
        condFlow.freeScopedLocals();
        flow.inherit(condFlow);
        this.performAutoreleases(flow, stmts);
        flow.freeScopedLocals();
        outerFlow.inherit(flow);
        outerFlow.popBreakLabel();
        this.currentFlow = outerFlow;
        return module.flatten(stmts);
      }
    } else {
      condExpr = module.i32(1);
      condKind = ConditionKind.TRUE;
    }

    // From here on condition is either always true or unknown

    // Store condition result in a temp while we autorelease
    var tcond = flow.getTempLocal(Type.bool);
    var loopStmts = new Array<ExpressionRef>();
    loopStmts.push(
      module.local_set(tcond.index, condExpr)
    );
    this.performAutoreleases(condFlow, loopStmts);
    condFlow.freeScopedLocals();

    flow.inherit(condFlow); // always executes
    this.currentFlow = flow;

    // Compile the body assuming the condition turned out true
    var bodyFlow = flow.fork();
    bodyFlow.inheritNonnullIfTrue(condExpr);
    this.currentFlow = bodyFlow;
    var bodyStmts = new Array<ExpressionRef>();
    var body = statement.statement;
    if (body.kind == NodeKind.BLOCK) {
      this.compileStatements((<BlockStatement>body).statements, false, bodyStmts);
    } else {
      bodyStmts.push(this.compileStatement(body));
    }

    // Check if body terminates
    if (bodyFlow.isAny(FlowFlags.TERMINATES | FlowFlags.BREAKS)) {
      bodyStmts.push(module.unreachable());
    } else {
      this.performAutoreleases(bodyFlow, bodyStmts);
    }
    if (condKind == ConditionKind.TRUE) flow.inherit(bodyFlow);
    else flow.inheritBranch(bodyFlow);
    bodyFlow.freeScopedLocals();

    var ifStmts = new Array<ExpressionRef>();
    ifStmts.push(
      module.block(continueLabel, bodyStmts)
    );

    // Compile the incrementor if it runs
    // Can still fall through to here if body continues, hence is already known to terminate
    if (!bodyFlow.is(FlowFlags.TERMINATES) || bodyFlow.isAny(FlowFlags.CONTINUES | FlowFlags.CONDITIONALLY_CONTINUES)) {
      let incrementor = statement.incrementor;
      if (incrementor) {
        let incrFlow = flow.fork();
        this.currentFlow = incrFlow;
        ifStmts.push(
          this.compileExpression(incrementor, Type.void, Constraints.CONV_IMPLICIT | Constraints.WILL_DROP)
        );
        this.performAutoreleases(incrFlow, ifStmts);
        incrFlow.freeScopedLocals();
        flow.inherit(incrFlow); // mostly local flags, also covers late termination by throwing
        this.currentFlow = flow;
      }

      ifStmts.push(
        module.br(loopLabel)
      );

      // Detect if local flags are incompatible before and after looping, and if
      // so recompile by unifying local flags between iterations.
      if (Flow.hasIncompatibleLocalStates(flowBefore, flow)) {
        assert(!flowAfter); // should work on the first attempt
        assert(!bodyFlow.hasScopedLocals);
        flow.freeScopedLocals();
        outerFlow.popBreakLabel();
        this.currentFlow = outerFlow;
        return this.doCompileForStatement(statement, flow);
      }
    }
    loopStmts.push(
      module.if(module.local_get(tcond.index, NativeType.I32),
        module.flatten(ifStmts)
      )
    );

    stmts.push(
      module.block(breakLabel, [
        module.loop(loopLabel,
          module.flatten(loopStmts)
        )
      ])
    );
    flow.freeTempLocal(tcond);
    this.currentFlow = flow;

    // Finalize
    flow.freeScopedLocals();
    outerFlow.inherit(flow);
    outerFlow.popBreakLabel();
    if (outerFlow.is(FlowFlags.TERMINATES)) {
      stmts.push(module.unreachable());
    } else {
      this.performAutoreleases(flow, stmts);
    }
    this.currentFlow = outerFlow;
    return module.flatten(stmts);
  }

  private compileForOfStatement(
    statement: ForOfStatement
  ): ExpressionRef {
    this.error(
      DiagnosticCode.Not_implemented_0,
      statement.range,
      "Iterators"
    );
    return this.module.unreachable();
  }

  private compileIfStatement(
    statement: IfStatement
  ): ExpressionRef {
    var module = this.module;
    var ifTrue = statement.ifTrue;
    var ifFalse = statement.ifFalse;

    // (if              └►┐ flow
    //  (condition)      ┌┴───────────┐ condition?
    //  (block           │            │
    //   (ifTrue)        └►┐ thenFlow │
    //   [autorelease]   ┌─┘          │
    //  )                ├─╢          │
    //  (block           │          ┌◄┤ present?
    //   (ifFalse)       │          │ └►┐ elseFlow
    //   [autorelease]   │          │ ┌─┘
    //  )                │          │ ├─╢
    // )                 └┬─────────┴─┘
    // ...              ┌◄┘
    // [autorelease]               incl. condition

    // Precompute the condition (always executes)
    var condExpr = this.makeIsTrueish(
      this.compileExpression(statement.condition, Type.bool),
      this.currentType
    );
    var condKind = this.evaluateCondition(condExpr);

    // Shortcut if the condition is constant
    switch (condKind) {
      case ConditionKind.TRUE: {
        return module.block(null, [
          module.drop(condExpr),
          this.compileStatement(ifTrue)
        ]);
      }
      case ConditionKind.FALSE: {
        return ifFalse
          ? module.block(null, [
              module.drop(condExpr),
              this.compileStatement(ifFalse)
            ])
          : module.drop(condExpr);
      }
    }

    // From here on condition is always unknown

    var flow = this.currentFlow;

    // Compile ifTrue assuming the condition turned out true
    var thenStmts = new Array<ExpressionRef>();
    var thenFlow = flow.fork();
    this.currentFlow = thenFlow;
    thenFlow.inheritNonnullIfTrue(condExpr);
    if (ifTrue.kind == NodeKind.BLOCK) {
      this.compileStatements((<BlockStatement>ifTrue).statements, false, thenStmts);
    } else {
      thenStmts.push(this.compileStatement(ifTrue));
    }
    var thenTerminates = thenFlow.isAny(FlowFlags.TERMINATES | FlowFlags.BREAKS);
    if (thenTerminates) {
      thenStmts.push(module.unreachable());
    } else {
      this.performAutoreleases(thenFlow, thenStmts);
    }
    thenFlow.freeScopedLocals();
    this.currentFlow = flow;

    // Compile ifFalse assuming the condition turned out false, if present
    if (ifFalse) {
      let elseStmts = new Array<ExpressionRef>();
      let elseFlow = flow.fork();
      this.currentFlow = elseFlow;
      elseFlow.inheritNonnullIfFalse(condExpr);
      if (ifFalse.kind == NodeKind.BLOCK) {
        this.compileStatements((<BlockStatement>ifFalse).statements, false, elseStmts);
      } else {
        elseStmts.push(this.compileStatement(ifFalse));
      }
      let elseTerminates = elseFlow.isAny(FlowFlags.TERMINATES | FlowFlags.BREAKS);
      if (elseTerminates) {
        elseStmts.push(module.unreachable());
      } else {
        this.performAutoreleases(elseFlow, elseStmts);
      }
      elseFlow.freeScopedLocals();
      this.currentFlow = flow;
      flow.inheritMutual(thenFlow, elseFlow);
      return module.if(condExpr,
        module.flatten(thenStmts),
        module.flatten(elseStmts)
      );
    } else {
      flow.inheritBranch(thenFlow);
      flow.inheritNonnullIfFalse(condExpr,
        thenFlow.isAny(FlowFlags.TERMINATES | FlowFlags.BREAKS)
          ? null     // thenFlow terminates: just inherit
          : thenFlow // must become nonnull in thenFlow otherwise
      );
      return module.if(condExpr,
        module.flatten(thenStmts)
      );
    }
  }

  private compileReturnStatement(
    statement: ReturnStatement,
    isLastInBody: bool
  ): ExpressionRef {
    var module = this.module;
    var expr: ExpressionRef = 0;
    var flow = this.currentFlow;
    var returnType = flow.returnType;

    var valueExpression = statement.value;
    if (valueExpression) {
      if (returnType == Type.void) {
        this.error(
          DiagnosticCode.Type_0_is_not_assignable_to_type_1,
          valueExpression.range, this.currentType.toString(), returnType.toString()
        );
        this.currentType = Type.void;
        return module.unreachable();
      }
      let constraints = Constraints.CONV_IMPLICIT;
      if (flow.actualFunction.is(CommonFlags.MODULE_EXPORT)) constraints |= Constraints.MUST_WRAP;

      // take special care of properly retaining the returned value
      expr = this.compileReturnedExpression(valueExpression, returnType, constraints);
      if (flow.actualFunction.is(CommonFlags.CONSTRUCTOR) && valueExpression.kind != NodeKind.THIS) {
        flow.set(FlowFlags.MAY_RETURN_NONTHIS);
      }
    } else if (returnType != Type.void) {
      this.error(
        DiagnosticCode.Type_0_is_not_assignable_to_type_1,
        statement.range, "void", returnType.toString()
      );
      expr = module.unreachable();
    }

    var stmts = new Array<ExpressionRef>();
    this.performAutoreleases(flow, stmts);
    this.finishAutoreleases(flow, stmts);

    if (returnType != Type.void && stmts.length > 0) {
      let temp = flow.getTempLocal(returnType);
      if (flow.isNonnull(expr, returnType)) flow.setLocalFlag(temp.index, LocalFlags.NONNULL);
      stmts.unshift(
        module.local_set(temp.index, expr)
      );
      expr = module.local_get(temp.index, returnType.toNativeType());
      flow.freeTempLocal(temp);
    }
    flow.freeScopedLocals();

    // Remember that this flow returns
    flow.set(FlowFlags.RETURNS | FlowFlags.TERMINATES);

    // Prevent returning a closure in an exported function, since interop with closures is
    // not yet supported
    var returnSignature = returnType.signatureReference;
    if (returnSignature !== null && flow.parentFunction.is(CommonFlags.EXPORT)) {
      var returnValueLocalIndex = flow.getTempLocal(returnType).index;
      var nativeReturnType = returnType.toNativeType();
      expr = module.flatten([
        module.local_set(returnValueLocalIndex, expr),
        this.ifClosure(
          module.local_get(returnValueLocalIndex, nativeReturnType),
          this.makeAbort(null, statement), // TODO: throw
          module.nop()
        ),
        module.local_get(returnValueLocalIndex, nativeReturnType)
      ], nativeReturnType);
    }


    // If the last statement anyway, make it the block's return value
    if (isLastInBody && expr != 0 && returnType != Type.void) {
      if (!stmts.length) return expr;
      stmts.push(expr);
      return module.flatten(stmts, returnType.toNativeType());
    }

    // When inlining, break to the end of the inlined function's block (no need to wrap)
    if (flow.isInline) {
      if (!stmts.length) return module.br(assert(flow.inlineReturnLabel), 0, expr);
      stmts.push(module.br(assert(flow.inlineReturnLabel), 0, expr));
      // stmts.push(module.createUnreachable());
      return module.flatten(stmts);
    }

    // Otherwise emit a normal return
    if (!stmts.length) return module.return(expr);
    stmts.push(module.return(expr));
    return module.flatten(stmts);
  }

  private compileSwitchStatement(
    statement: SwitchStatement
  ): ExpressionRef {
    var module = this.module;

    var cases = statement.cases;
    var numCases = cases.length;
    if (!numCases) {
      return this.compileExpression(statement.condition, Type.void,
        Constraints.CONV_IMPLICIT
      );
    }

    // Everything within a switch uses the same break context
    var outerFlow = this.currentFlow;
    var context = outerFlow.pushBreakLabel();

    // introduce a local for evaluating the condition (exactly once)
    var tempLocal = outerFlow.getTempLocal(Type.u32);
    var tempLocalIndex = tempLocal.index;

    // Prepend initializer to inner block. Does not initiate a new branch, yet.
    var breaks = new Array<ExpressionRef>(1 + numCases);
    breaks[0] = module.local_set( // initializer
      tempLocalIndex,
      this.compileExpression(statement.condition, Type.u32,
        Constraints.CONV_IMPLICIT
      )
    );

    // make one br_if per (possibly dynamic) labeled case (binaryen optimizes to br_table where possible)
    var breakIndex = 1;
    var defaultIndex = -1;
    for (let i = 0; i < numCases; ++i) {
      let case_ = cases[i];
      let label = case_.label;
      if (label) {
        breaks[breakIndex++] = module.br("case" + i.toString() + "|" + context,
          module.binary(BinaryOp.EqI32,
            module.local_get(tempLocalIndex, NativeType.I32),
            this.compileExpression(label, Type.u32,
              Constraints.CONV_IMPLICIT
            )
          )
        );
      } else {
        defaultIndex = i;
      }
    }

    outerFlow.freeTempLocal(tempLocal);

    // otherwise br to default respectively out of the switch if there is no default case
    breaks[breakIndex] = module.br((defaultIndex >= 0
      ? "case" + defaultIndex.toString()
      : "break"
    ) + "|" + context);

    // nest blocks in order
    var currentBlock = module.block("case0|" + context, breaks, NativeType.None);
    var commonCategorical = FlowFlags.ANY_CATEGORICAL;
    var commonConditional = 0;
    for (let i = 0; i < numCases; ++i) {
      let case_ = cases[i];
      let statements = case_.statements;
      let numStatements = statements.length;

      // Each switch case initiates a new branch
      let innerFlow = outerFlow.fork();
      this.currentFlow = innerFlow;
      let breakLabel = "break|" + context;
      innerFlow.breakLabel = breakLabel;

      let isLast = i == numCases - 1;
      let nextLabel = isLast ? breakLabel : "case" + (i + 1).toString() + "|" + context;
      let stmts = new Array<ExpressionRef>(1 + numStatements);
      stmts[0] = currentBlock;
      let count = 1;
      let terminates = false;
      for (let j = 0; j < numStatements; ++j) {
        let stmt = this.compileStatement(statements[j]);
        if (getExpressionId(stmt) != ExpressionId.Nop) {
          stmts[count++] = stmt;
        }
        if (innerFlow.isAny(FlowFlags.TERMINATES | FlowFlags.BREAKS)) {
          if (innerFlow.is(FlowFlags.TERMINATES)) terminates = true;
          break;
        }
      }
      stmts.length = count;
      if (terminates || isLast || innerFlow.isAny(FlowFlags.BREAKS | FlowFlags.CONDITIONALLY_BREAKS)) {
        commonCategorical &= innerFlow.flags;
      }
      commonConditional |= innerFlow.flags & FlowFlags.ANY_CONDITIONAL;

      // Switch back to the parent flow
      if (!terminates) this.performAutoreleases(innerFlow, stmts);
      innerFlow.unset(
        FlowFlags.BREAKS |
        FlowFlags.CONDITIONALLY_BREAKS
      );
      innerFlow.freeScopedLocals();
      this.currentFlow = outerFlow;
      currentBlock = module.block(nextLabel, stmts, NativeType.None); // must be a labeled block
    }
    outerFlow.popBreakLabel();

    // If the switch has a default (guaranteed to handle any value), propagate common flags
    if (defaultIndex >= 0) outerFlow.flags |= commonCategorical & ~FlowFlags.BREAKS;
    outerFlow.flags |= commonConditional & ~FlowFlags.CONDITIONALLY_BREAKS;
    // TODO: what about local states?
    return currentBlock;
  }

  private compileThrowStatement(
    statement: ThrowStatement
  ): ExpressionRef {
    // TODO: requires exception-handling spec.
    var flow = this.currentFlow;

    // Remember that this branch throws
    flow.set(FlowFlags.THROWS | FlowFlags.TERMINATES);

    var stmts = new Array<ExpressionRef>();
    var value = statement.value;
    var message: Expression | null = null;
    if (value.kind == NodeKind.NEW) {
      let newArgs = (<NewExpression>value).args;
      if (newArgs.length) message = newArgs[0]; // FIXME: naively assumes type string
    }
    stmts.push(
      this.makeAbort(message, statement)
    );
    // generates dead code (after unreachable) but still updates state
    var dropped = new Array<ExpressionRef>();
    this.performAutoreleases(flow, dropped);
    this.finishAutoreleases(flow, dropped);
    flow.freeScopedLocals();

    return this.module.flatten(stmts);
  }

  private compileTryStatement(
    statement: TryStatement
  ): ExpressionRef {
    // TODO: can't yet support something like: try { return ... } finally { ... }
    // worthwhile to investigate lowering returns to block results (here)?
    this.error(
      DiagnosticCode.Not_implemented_0,
      statement.range,
      "Exceptions"
    );
    return this.module.unreachable();
  }

  /** Compiles a variable statement. Returns `0` if an initializer is not necessary. */
  private compileVariableStatement(
    statement: VariableStatement
  ): ExpressionRef {
    var module = this.module;
    var declarations = statement.declarations;
    var numDeclarations = declarations.length;
    var flow = this.currentFlow;
    var initializers = new Array<ExpressionRef>();
    var resolver = this.resolver;

    for (let i = 0; i < numDeclarations; ++i) {
      let declaration = declarations[i];
      let name = declaration.name.text;
      let type: Type | null = null;
      let initExpr: ExpressionRef = 0;
      let initAutoreleaseSkipped = false;

      // Resolve type if annotated
      let typeNode = declaration.type;
      let initializerNode = declaration.initializer;
      if (typeNode) {
        type = resolver.resolveType( // reports
          typeNode,
          flow.actualFunction,
          makeMap(flow.contextualTypeArguments)
        );
        if (!type) continue;
        this.checkTypeSupported(type, typeNode);

        if (initializerNode) {
          initExpr = this.compileExpression(initializerNode, type, // reports
            Constraints.CONV_IMPLICIT | Constraints.WILL_RETAIN
          );
          initAutoreleaseSkipped = this.skippedAutoreleases.has(initExpr);
        }

      // Otherwise infer type from initializer
      } else if (initializerNode) {
        initExpr = this.compileExpression(initializerNode, Type.auto,
          Constraints.WILL_RETAIN
        ); // reports
        initAutoreleaseSkipped = this.skippedAutoreleases.has(initExpr);
        if (this.currentType == Type.void) {
          this.error(
            DiagnosticCode.Type_0_is_not_assignable_to_type_1,
            declaration.range, this.currentType.toString(), "<auto>"
          );
          continue;
        }
        type = this.currentType;

      // Error if there's neither a type nor an initializer
      } else {
        this.error(
          DiagnosticCode.Type_expected,
          declaration.name.range.atEnd
        );
        continue;
      }

      // Handle constants, and try to inline if value is static
      let isConst = declaration.is(CommonFlags.CONST);
      let isStatic = false;
      if (isConst) {
        if (initExpr) {
          let precomp = module.runExpression(initExpr, ExpressionRunnerFlags.PreserveSideeffects);
          if (precomp) {
            initExpr = precomp;
            let local = new Local(name, -1, type, flow.parentFunction);
            switch (<u32>getExpressionType(initExpr)) {
              case <u32>NativeType.I32: {
                local.setConstantIntegerValue(
                  i64_new(
                    getConstValueI32(initExpr),
                    0
                  ),
                  type
                );
                break;
              }
              case <u32>NativeType.I64: {
                local.setConstantIntegerValue(
                  i64_new(
                    getConstValueI64Low(initExpr),
                    getConstValueI64High(initExpr)
                  ),
                  type
                );
                break;
              }
              case <u32>NativeType.F32: {
                local.setConstantFloatValue(<f64>getConstValueF32(initExpr), type);
                break;
              }
              case <u32>NativeType.F64: {
                local.setConstantFloatValue(getConstValueF64(initExpr), type);
                break;
              }
              default: {
                assert(false);
                return module.unreachable();
              }
            }
            // Create a virtual local that doesn't actually exist in WebAssembly
            let scopedLocals = flow.scopedLocals;
            if (!scopedLocals) flow.scopedLocals = scopedLocals = new Map();
            else if (scopedLocals.has(name)) {
              let existing = assert(scopedLocals.get(name));
              this.errorRelated(
                DiagnosticCode.Duplicate_identifier_0,
                declaration.name.range,
                existing.declaration.name.range,
                name
              );
              return this.module.unreachable();
            }
            scopedLocals.set(name, local);
            isStatic = true;
          }
        } else {
          this.error(
            DiagnosticCode._const_declarations_must_be_initialized,
            declaration.range
          );
        }
      }

      // Otherwise compile as mutable
      if (!isStatic) {
        let local: Local;
        if (
          declaration.isAny(CommonFlags.LET | CommonFlags.CONST) ||
          flow.isInline
        ) { // here: not top-level
          let existingLocal = flow.getScopedLocal(name);
          if (existingLocal) {
            if (!existingLocal.declaration.range.source.isNative) {
              this.errorRelated(
                DiagnosticCode.Duplicate_identifier_0,
                declaration.name.range,
                existingLocal.declaration.name.range,
                name
              );
            } else { // scoped locals are shared temps that don't track declarations
              this.error(
                DiagnosticCode.Duplicate_identifier_0,
                declaration.name.range, name
              );
            }
            local = existingLocal;
          } else {
            local = flow.addScopedLocal(name, type);
          }
          if (isConst) flow.setLocalFlag(local.index, LocalFlags.CONSTANT);
        } else {
          let existing = flow.lookupLocal(name);
          if (existing) {
            this.errorRelated(
              DiagnosticCode.Duplicate_identifier_0,
              declaration.name.range,
              existing.declaration.name.range,
              name
            );
            continue;
          }
          local = flow.parentFunction.addLocal(type, name, declaration);
          if (isConst) flow.setLocalFlag(local.index, LocalFlags.CONSTANT);
        }
        let isManaged = type.isManaged;
        if (initExpr) {
          if (flow.isNonnull(initExpr, type)) flow.setLocalFlag(local.index, LocalFlags.NONNULL);
          if (isManaged) {
            flow.setLocalFlag(local.index, LocalFlags.RETAINED);
            initializers.push(
              module.local_set(local.index,
                initAutoreleaseSkipped
                  ? initExpr
                  : this.makeRetain(initExpr, type)
              )
            );
          } else {
            initializers.push(
              module.local_set(local.index, initExpr)
            );
            if (local.type.is(TypeFlags.SHORT | TypeFlags.INTEGER)) {
              if (!flow.canOverflow(initExpr, type)) flow.setLocalFlag(local.index, LocalFlags.WRAPPED);
              else flow.unsetLocalFlag(local.index, LocalFlags.WRAPPED);
            }
          }
        } else {
          if (isManaged) {
            // This is necessary because the first use (and assign) of the local could be taking place
            // in a loop, subsequently marking it retained, but the second iteration of the loop
            // still wouldn't release whatever is assigned in the first. Likewise, if the variable wasn't
            // initialized but becomes released later on, whatever was stored before would be released.
            // TODO: Detect this condition inside of a loop instead?
            initializers.push(
              module.local_set(local.index,
                this.makeZero(type)
              )
            );
            flow.setLocalFlag(local.index, LocalFlags.CONDITIONALLY_RETAINED);
          } else if (local.type.is(TypeFlags.SHORT | TypeFlags.INTEGER)) {
            flow.setLocalFlag(local.index, LocalFlags.WRAPPED);
          }
        }
      }
    }
    return initializers.length == 0
      ? 0
      : module.flatten(initializers);
  }

  private compileVoidStatement(
    statement: VoidStatement
  ): ExpressionRef {
    return this.compileExpression(statement.expression, Type.void,
      Constraints.CONV_EXPLICIT | Constraints.WILL_DROP
    );
  }

  private compileWhileStatement(
    /** Statement to compile. */
    statement: WhileStatement
  ): ExpressionRef {
    return this.doCompileWhileStatement(statement, null);
  }

  private doCompileWhileStatement(
    /** Statement to compile. */
    statement: WhileStatement,
    /** If recompiling, the flow with differing local flags that triggered it. */
    flowAfter: Flow | null
  ): ExpressionRef {
    var module = this.module;
    var outerFlow = this.currentFlow;

    // (block $break                  └►┐ flow
    //  (loop $continue                 ├◄───────────┐ recompile?
    //   (local.set $tcond (condition)) └─┐ condFlow │
    //   [autorelease]                  ┌─┘          │
    //   (if (local.get $tcond)       ┌◄┤            │ condition?
    //    (body)                      │ └─┐ bodyFlow │
    //    [autorelease]               │ ┌─┘          │
    //                                ├◄┼►╢          │ breaks or terminates?
    //    (br $continue)              │ └────────────┘
    //   )                            └─┐
    //  )                               │
    // )                              ┌─┘

    var label = outerFlow.pushBreakLabel();
    var stmts = new Array<ExpressionRef>();
    var flow = outerFlow.fork(/* resetBreakContext */ true);
    if (flowAfter) flow.unifyLocalFlags(flowAfter);
    var flowBefore = flow.fork();
    this.currentFlow = flow;

    var breakLabel = "while-break|" + label;
    flow.breakLabel = breakLabel;
    var continueLabel = "while-continue|" + label;
    flow.continueLabel = continueLabel;

    // Precompute the condition
    var condFlow = flow.fork();
    this.currentFlow = condFlow;
    var condExpr = this.makeIsTrueish(
      this.compileExpression(statement.condition, Type.bool),
      this.currentType
    );
    var condKind = this.evaluateCondition(condExpr);

    // Shortcut if condition is always false (body never runs)
    if (condKind == ConditionKind.FALSE) {
      stmts.push(
        module.drop(condExpr)
      );
      this.performAutoreleases(condFlow, stmts);
      assert(!flow.hasScopedLocals);
      outerFlow.popBreakLabel();
      this.currentFlow = outerFlow;
      return module.flatten(stmts);
    }

    // From here on condition is either always true or unknown

    // Store condition result in a temp while we autorelease
    var tcond = flow.getTempLocal(Type.bool);
    stmts.push(
      module.local_set(tcond.index, condExpr)
    );
    this.performAutoreleases(condFlow, stmts);
    condFlow.freeScopedLocals();

    flow.inherit(condFlow); // always executes
    this.currentFlow = flow;

    // Compile the body assuming the condition turned out true
    var bodyFlow = flow.fork();
    bodyFlow.inheritNonnullIfTrue(condExpr);
    this.currentFlow = bodyFlow;
    var bodyStmts = new Array<ExpressionRef>();
    var body = statement.statement;
    if (body.kind == NodeKind.BLOCK) {
      this.compileStatements((<BlockStatement>body).statements, false, bodyStmts);
    } else {
      bodyStmts.push(this.compileStatement(body));
    }

    // Simplify if body always terminates
    if (bodyFlow.is(FlowFlags.TERMINATES)) {
      bodyStmts.push(
        module.unreachable()
      );
      if (condKind == ConditionKind.TRUE) flow.inherit(bodyFlow);
      else flow.inheritBranch(bodyFlow);

    // Terminate if condition is always true and body never breaks
    } else if (condKind == ConditionKind.TRUE && !bodyFlow.isAny(FlowFlags.BREAKS | FlowFlags.CONDITIONALLY_BREAKS)) {
      this.performAutoreleases(bodyFlow, bodyStmts);
      bodyStmts.push(
        module.br(continueLabel)
      );
      flow.set(FlowFlags.TERMINATES);

    } else {
      let breaks = bodyFlow.is(FlowFlags.BREAKS);
      if (breaks) {
        bodyStmts.push(
          module.unreachable()
        );
      } else {
        this.performAutoreleases(bodyFlow, bodyStmts);
        bodyStmts.push(
          module.br(continueLabel)
        );
      }
      if (condKind == ConditionKind.TRUE) flow.inherit(bodyFlow);
      else flow.inheritBranch(bodyFlow);

      // Detect if local flags are incompatible before and after looping, and
      // if so recompile by unifying local flags between iterations.
      // Here: Only relevant if flow does not always break.
      if (!breaks && Flow.hasIncompatibleLocalStates(flowBefore, flow)) {
        assert(!flowAfter); // should work on the first attempt
        flow.freeTempLocal(tcond);
        outerFlow.popBreakLabel();
        this.currentFlow = outerFlow;
        return this.doCompileWhileStatement(statement, flow);
      }
    }
    stmts.push(
      module.if(module.local_get(tcond.index, NativeType.I32),
        module.flatten(bodyStmts)
      )
    );
    flow.freeTempLocal(tcond);
    this.currentFlow = flow;

    // Finalize
    assert(!flow.hasScopedLocals);
    outerFlow.inherit(flow);
    outerFlow.popBreakLabel();
    this.currentFlow = outerFlow;
    var expr = module.block(breakLabel, [
      module.loop(continueLabel,
        module.flatten(stmts)
      )
    ]);
    if (condKind == ConditionKind.TRUE && outerFlow.is(FlowFlags.TERMINATES)) {
      expr = module.block(null, [ expr, module.unreachable() ]);
    }
    return expr;
  }

  // === Expressions ==============================================================================

  /** Compiles the value of an inlined constant element. */
  compileInlineConstant(
    element: VariableLikeElement,
    contextualType: Type,
    constraints: Constraints
  ): ExpressionRef {
    assert(element.is(CommonFlags.INLINED | CommonFlags.RESOLVED));
    var type = element.type;
    switch (
      !(constraints & (Constraints.CONV_IMPLICIT | Constraints.CONV_EXPLICIT)) &&
      type.is(TypeFlags.INTEGER) &&
      contextualType.is(TypeFlags.INTEGER) &&
      type.size < contextualType.size
        ? (this.currentType = contextualType).kind // essentially precomputes a (sign-)extension
        : (this.currentType = type).kind
    ) {
      case TypeKind.I8:
      case TypeKind.I16: {
        let shift = type.computeSmallIntegerShift(Type.i32);
        return this.module.i32(
          element.constantValueKind == ConstantValueKind.INTEGER
            ? i64_low(element.constantIntegerValue) << shift >> shift
            : 0
        ); // recognized by canOverflow
      }
      case TypeKind.U8:
      case TypeKind.U16:
      case TypeKind.BOOL: {
        let mask = element.type.computeSmallIntegerMask(Type.i32);
        return this.module.i32(
          element.constantValueKind == ConstantValueKind.INTEGER
            ? i64_low(element.constantIntegerValue) & mask
            : 0
        ); // recognized by canOverflow
      }
      case TypeKind.I32:
      case TypeKind.U32: {
        return this.module.i32(
          element.constantValueKind == ConstantValueKind.INTEGER
            ? i64_low(element.constantIntegerValue)
            : 0
        );
      }
      case TypeKind.ISIZE:
      case TypeKind.USIZE: {
        if (!element.program.options.isWasm64) {
          return this.module.i32(
            element.constantValueKind == ConstantValueKind.INTEGER
              ? i64_low(element.constantIntegerValue)
              : 0
          );
        }
        // fall-through
      }
      case TypeKind.I64:
      case TypeKind.U64: {
        return element.constantValueKind == ConstantValueKind.INTEGER
          ? this.module.i64(
              i64_low(element.constantIntegerValue),
              i64_high(element.constantIntegerValue)
            )
          : this.module.i64(0);
      }
      case TypeKind.F64: {
        // monkey-patch for converting built-in floats to f32 implicitly
        if (!(element.hasDecorator(DecoratorFlags.BUILTIN) && contextualType == Type.f32)) {
          return this.module.f64(element.constantFloatValue);
        }
        // otherwise fall-through: basically precomputes f32.demote/f64 of NaN / Infinity
        this.currentType = Type.f32;
      }
      case TypeKind.F32: {
        return this.module.f32(<f32>element.constantFloatValue);
      }
      default: {
        assert(false);
        return this.module.unreachable();
      }
    }
  }

  compileExpression(
    expression: Expression,
    contextualType: Type,
    constraints: Constraints = Constraints.NONE
  ): ExpressionRef {
    while (expression.kind == NodeKind.PARENTHESIZED) { // skip
      expression = (<ParenthesizedExpression>expression).expression;
    }
    this.currentType = contextualType;
    if (contextualType == Type.void) constraints |= Constraints.WILL_DROP;
    var expr: ExpressionRef;
    switch (expression.kind) {
      case NodeKind.ASSERTION: {
        expr = this.compileAssertionExpression(<AssertionExpression>expression, contextualType, constraints);
        break;
      }
      case NodeKind.BINARY: {
        expr = this.compileBinaryExpression(<BinaryExpression>expression, contextualType, constraints);
        break;
      }
      case NodeKind.CALL: {
        expr = this.compileCallExpression(<CallExpression>expression, contextualType, constraints);
        break;
      }
      case NodeKind.COMMA: {
        expr = this.compileCommaExpression(<CommaExpression>expression, contextualType, constraints);
        break;
      }
      case NodeKind.ELEMENTACCESS: {
        expr = this.compileElementAccessExpression(<ElementAccessExpression>expression, contextualType, constraints);
        break;
      }
      case NodeKind.FUNCTION: {
        expr = this.compileFunctionExpression(<FunctionExpression>expression, contextualType.signatureReference, constraints);
        break;
      }
      case NodeKind.IDENTIFIER:
      case NodeKind.FALSE:
      case NodeKind.NULL:
      case NodeKind.THIS:
      case NodeKind.SUPER:
      case NodeKind.TRUE: {
        expr = this.compileIdentifierExpression(<IdentifierExpression>expression, contextualType, constraints);
        break;
      }
      case NodeKind.INSTANCEOF: {
        expr = this.compileInstanceOfExpression(<InstanceOfExpression>expression, contextualType, constraints);
        break;
      }
      case NodeKind.LITERAL: {
        expr = this.compileLiteralExpression(<LiteralExpression>expression, contextualType, constraints);
        break;
      }
      case NodeKind.NEW: {
        expr = this.compileNewExpression(<NewExpression>expression, contextualType, constraints);
        break;
      }
      case NodeKind.PROPERTYACCESS: {
        expr = this.compilePropertyAccessExpression(<PropertyAccessExpression>expression, contextualType, constraints);
        break;
      }
      case NodeKind.TERNARY: {
        expr = this.compileTernaryExpression(<TernaryExpression>expression, contextualType, constraints);
        break;
      }
      case NodeKind.UNARYPOSTFIX: {
        expr = this.compileUnaryPostfixExpression(<UnaryPostfixExpression>expression, contextualType, constraints);
        break;
      }
      case NodeKind.UNARYPREFIX: {
        expr = this.compileUnaryPrefixExpression(<UnaryPrefixExpression>expression, contextualType, constraints);
        break;
      }
      default: {
        assert(false);
        expr = this.module.unreachable();
      }
    }
    // ensure conversion and wrapping in case the respective function doesn't on its own
    var currentType = this.currentType;
    var wrap = (constraints & Constraints.MUST_WRAP) != 0;
    if (currentType != contextualType.nonNullableType) { // allow assigning non-nullable to nullable
      if (constraints & Constraints.CONV_EXPLICIT) {
        expr = this.convertExpression(expr, currentType, contextualType, true, wrap, expression);
        wrap = false;
        this.currentType = contextualType;
      } else if (constraints & Constraints.CONV_IMPLICIT) {
        expr = this.convertExpression(expr, currentType, contextualType, false, wrap, expression);
        wrap = false;
        this.currentType = contextualType;
      }
    }
    if (wrap) expr = this.ensureSmallIntegerWrap(expr, currentType);
    // debug location is added here so the caller doesn't have to. means: compilation of an expression
    // must go through this function, with the respective per-kind functions not being used directly.
    if (this.options.sourceMap) this.addDebugLocation(expr, expression.range);
    return expr;
  }

  /** Compiles an expression that is about to be returned, taking special care of retaining and setting flow states. */
  private compileReturnedExpression(
    /** Expression to compile. */
    expression: Expression,
    /** Return type of the function. */
    returnType: Type,
    /** Constraints indicating contextual conditions. */
    constraints: Constraints = Constraints.NONE
  ): ExpressionRef {
    // pretend to retain the expression immediately so the autorelease, if any, is skipped
    var expr = this.compileExpression(expression, returnType, constraints | Constraints.WILL_RETAIN);
    var flow = this.currentFlow;
    if (returnType.isManaged) {
      // check if that worked, and if it didn't, keep the reference alive
      if (!this.skippedAutoreleases.has(expr)) {
        let index = this.tryUndoAutorelease(expr, flow);
        if (index == -1) expr = this.makeRetain(expr, returnType);
        this.skippedAutoreleases.add(expr);
      }
    }
    // remember return states
    if (!flow.canOverflow(expr, returnType)) flow.set(FlowFlags.RETURNS_WRAPPED);
    if (flow.isNonnull(expr, returnType)) flow.set(FlowFlags.RETURNS_NONNULL);
    return expr;
  }

  convertExpression(
    expr: ExpressionRef,
    /** Original type. */
    fromType: Type,
    /** New type. */
    toType: Type,
    /** Whether the conversion is explicit.*/
    explicit: bool,
    /** Whether the result should be wrapped, if a small integer. */
    wrap: bool,
    reportNode: Node
  ): ExpressionRef {
    var module = this.module;

    // void to any
    if (fromType.kind == TypeKind.VOID) {
      assert(toType.kind != TypeKind.VOID); // convertExpression should not be called with void -> void
      this.error(
        DiagnosticCode.Type_0_is_not_assignable_to_type_1,
        reportNode.range, fromType.toString(), toType.toString()
      );
      return module.unreachable();
    }

    // any to void
    if (toType.kind == TypeKind.VOID) return module.drop(expr);

    // reference involved
    if (fromType.is(TypeFlags.REFERENCE) || toType.is(TypeFlags.REFERENCE)) {
      if (this.currentFlow.isNonnull(expr, fromType)) {
        fromType = fromType.nonNullableType;
      } else if (explicit && fromType.is(TypeFlags.NULLABLE) && !toType.is(TypeFlags.NULLABLE)) {
        // explicit conversion from nullable to non-nullable requires a runtime
        // check here because nonnull state above already didn't know better
        if (!this.options.noAssert) {
          expr = this.makeRuntimeNonNullCheck(expr, fromType, reportNode);
        }
        fromType = fromType.nonNullableType;
      }
      var toSignature = toType.signatureReference;
      var fromSignature = fromType.signatureReference;
      if (toSignature !== null && fromSignature !== null && fromSignature.externalEquals(toSignature) && fromType.is(TypeFlags.IN_SCOPE_CLOSURE)) {
        // When we convert from the closure type into a function pointer, we first
        // update the local copy of the scope with the newest values
        var tempResult = this.currentFlow.getTempLocal(fromType);
        var convertExpr = module.block(null, [
          module.local_set(
            tempResult.index,
            expr
          ),
          this.injectClosedLocals(tempResult),
          this.getClosureReference(module.local_get(tempResult.index, fromType.toNativeType()))
        ], toType.toNativeType());

        // this.currentFlow.freeTempLocal(tempResult);
        return convertExpr;
      }
      if (fromType.isAssignableTo(toType)) { // downcast or same
        assert(fromType.kind == toType.kind);
        this.currentType = toType;
        return expr;
      }
      if (explicit && toType.nonNullableType.isAssignableTo(fromType)) { // upcast
        // <Cat | null>(<Animal>maybeCat)
        assert(fromType.kind == toType.kind);
        if (!this.options.noAssert) {
          expr = this.makeRuntimeUpcastCheck(expr, fromType, toType, reportNode);
        }
        this.currentType = toType;
        return expr;
      }
      this.error(
        DiagnosticCode.Type_0_is_not_assignable_to_type_1,
        reportNode.range, fromType.toString(), toType.toString()
      );
      this.currentType = toType;
      return module.unreachable();
    }

    // not dealing with references from here on

    if (!fromType.isAssignableTo(toType)) {
      if (!explicit) {
        this.error(
          DiagnosticCode.Conversion_from_type_0_to_1_requires_an_explicit_cast,
          reportNode.range, fromType.toString(), toType.toString()
        ); // recoverable
      }
    }

    if (fromType.is(TypeFlags.FLOAT)) {

      // float to float
      if (toType.is(TypeFlags.FLOAT)) {
        if (fromType.kind == TypeKind.F32) {

          // f32 to f64
          if (toType.kind == TypeKind.F64) {
            expr = module.unary(UnaryOp.PromoteF32, expr);
          }

          // otherwise f32 to f32

        // f64 to f32
        } else if (toType.kind == TypeKind.F32) {
          expr = module.unary(UnaryOp.DemoteF64, expr);
        }

        // otherwise f64 to f64

      // float to int
      } else if (toType.is(TypeFlags.INTEGER)) {

        // f32 to int
        if (fromType.kind == TypeKind.F32) {
          if (toType == Type.bool) {
            expr = module.binary(BinaryOp.NeF32, expr, module.f32(0));
            wrap = false;
          } else if (toType.is(TypeFlags.SIGNED)) {
            if (toType.is(TypeFlags.LONG)) {
              expr = module.unary(UnaryOp.TruncF32ToI64, expr);
            } else {
              expr = module.unary(UnaryOp.TruncF32ToI32, expr);
            }
          } else {
            if (toType.is(TypeFlags.LONG)) {
              expr = module.unary(UnaryOp.TruncF32ToU64, expr);
            } else {
              expr = module.unary(UnaryOp.TruncF32ToU32, expr);
            }
          }

        // f64 to int
        } else {
          if (toType == Type.bool) {
            expr = module.binary(BinaryOp.NeF64, expr, module.f64(0));
            wrap = false;
          } else if (toType.is(TypeFlags.SIGNED)) {
            if (toType.is(TypeFlags.LONG)) {
              expr = module.unary(UnaryOp.TruncF64ToI64, expr);
            } else {
              expr = module.unary(UnaryOp.TruncF64ToI32, expr);
            }
          } else {
            if (toType.is(TypeFlags.LONG)) {
              expr = module.unary(UnaryOp.TruncF64ToU64, expr);
            } else {
              expr = module.unary(UnaryOp.TruncF64ToU32, expr);
            }
          }
        }

      // float to void
      } else {
        assert(toType.flags == TypeFlags.NONE, "void type expected");
        expr = module.drop(expr);
      }

    // int to float
    } else if (fromType.is(TypeFlags.INTEGER) && toType.is(TypeFlags.FLOAT)) {

      // int to f32
      if (toType.kind == TypeKind.F32) {
        if (fromType.is(TypeFlags.LONG)) {
          expr = module.unary(
            fromType.is(TypeFlags.SIGNED)
              ? UnaryOp.ConvertI64ToF32
              : UnaryOp.ConvertU64ToF32,
            expr
          );
        } else {
          expr = module.unary(
            fromType.is(TypeFlags.SIGNED)
              ? UnaryOp.ConvertI32ToF32
              : UnaryOp.ConvertU32ToF32,
            expr
          );
        }

      // int to f64
      } else {
        if (fromType.is(TypeFlags.LONG)) {
          expr = module.unary(
            fromType.is(TypeFlags.SIGNED)
              ? UnaryOp.ConvertI64ToF64
              : UnaryOp.ConvertU64ToF64,
            expr
          );
        } else {
          expr = module.unary(
            fromType.is(TypeFlags.SIGNED)
              ? UnaryOp.ConvertI32ToF64
              : UnaryOp.ConvertU32ToF64,
            expr
          );
        }
      }

    // int to int
    } else {
      // i64 to ...
      if (fromType.is(TypeFlags.LONG)) {

        // i64 to i32 or smaller
        if (toType == Type.bool) {
          expr = module.binary(BinaryOp.NeI64, expr, module.i64(0));
          wrap = false;
        } else if (!toType.is(TypeFlags.LONG)) {
          expr = module.unary(UnaryOp.WrapI64, expr); // discards upper bits
        }

      // i32 or smaller to i64
      } else if (toType.is(TypeFlags.LONG)) {
        expr = module.unary(
          fromType.is(TypeFlags.SIGNED) ? UnaryOp.ExtendI32 : UnaryOp.ExtendU32,
          this.ensureSmallIntegerWrap(expr, fromType) // must clear garbage bits
        );
        wrap = false;

      // i32 to i32
      } else {
        // small i32 to ...
        if (fromType.is(TypeFlags.SHORT)) {
          // small i32 to larger i32
          if (fromType.size < toType.size) {
            expr = this.ensureSmallIntegerWrap(expr, fromType); // must clear garbage bits
            wrap = false;
          }
        // same size
        } else {
          if (!explicit && !this.options.isWasm64 && fromType.is(TypeFlags.POINTER) && !toType.is(TypeFlags.POINTER)) {
            this.warning(
              DiagnosticCode.Conversion_from_type_0_to_1_will_require_an_explicit_cast_when_switching_between_32_64_bit,
              reportNode.range, fromType.toString(), toType.toString()
            );
          }
        }
      }
    }

    this.currentType = toType;
    return wrap
      ? this.ensureSmallIntegerWrap(expr, toType)
      : expr;
  }

  private compileAssertionExpression(
    expression: AssertionExpression,
    contextualType: Type,
    constraints: Constraints
  ): ExpressionRef {
    var inheritedConstraints = constraints & ~(Constraints.CONV_IMPLICIT | Constraints.CONV_EXPLICIT);
    switch (expression.assertionKind) {
      case AssertionKind.PREFIX:
      case AssertionKind.AS: {
        let flow = this.currentFlow;
        let toType = this.resolver.resolveType( // reports
          assert(expression.toType),
          flow.actualFunction,
          makeMap(flow.contextualTypeArguments)
        );
        if (!toType) return this.module.unreachable();
        return this.compileExpression(expression.expression, toType, inheritedConstraints | Constraints.CONV_EXPLICIT);
      }
      case AssertionKind.NONNULL: {
        assert(!expression.toType);
        let expr = this.compileExpression(expression.expression, contextualType.exceptVoid, inheritedConstraints);
        let type = this.currentType;
        if (this.currentFlow.isNonnull(expr, type)) {
          this.info(
            DiagnosticCode.Expression_is_never_null,
            expression.expression.range
          );
        } else if (!this.options.noAssert) {
          expr = this.makeRuntimeNonNullCheck(expr, type, expression);
        }
        this.currentType = type.nonNullableType;
        return expr;
      }
      case AssertionKind.CONST: {
        // TODO: decide on the layout of ReadonlyArray first
        // let operand = expression.expression;
        // if (operand.kind == NodeKind.LITERAL && (<LiteralExpression>operand).literalKind == LiteralKind.ARRAY) {
        //   let element = this.resolver.lookupExpression(expression /* ! */, this.currentFlow, contextualType);
        //   if (!element) return this.module.unreachable();
        //   if (element.kind == ElementKind.CLASS) {
        //     let arrayInstance = <Class>element;
        //     if (arrayInstance.extends(this.program.readonlyArrayPrototype)) {
        //       return this.compileStaticArrayLiteral(<ArrayLiteralExpression>operand, arrayInstance.type, constraints);
        //     }
        //   }
        // }
        this.error(
          DiagnosticCode.Not_implemented_0,
          expression.range,
          "Const assertion"
        );
        return this.module.unreachable();
      }
      default: assert(false);
    }
    return this.module.unreachable();
  }

  private f32ModInstance: Function | null = null;
  private f64ModInstance: Function | null = null;
  private f32PowInstance: Function | null = null;
  private f64PowInstance: Function | null = null;

  private compileBinaryExpression(
    expression: BinaryExpression,
    contextualType: Type,
    constraints: Constraints
  ): ExpressionRef {
    var module = this.module;
    var left = expression.left;
    var right = expression.right;

    var leftExpr: ExpressionRef;
    var leftType: Type;
    var rightExpr: ExpressionRef;
    var rightType: Type;
    var commonType: Type | null;

    var expr: ExpressionRef;
    var compound = false;

    var operator = expression.operator;
    switch (operator) {
      case Token.LESSTHAN: {
        leftExpr = this.compileExpression(left, contextualType);
        leftType = this.currentType;

        // check operator overload
        if (this.currentType.is(TypeFlags.REFERENCE)) {
          let classReference = leftType.classReference;
          if (classReference) {
            let overload = classReference.lookupOverload(OperatorKind.LT);
            if (overload) {
              expr = this.compileBinaryOverload(overload, left, leftExpr, right, expression);
              break;
            }
          }
          this.error(
            DiagnosticCode.The_0_operator_cannot_be_applied_to_type_1,
            expression.range, "<", leftType.toString()
          );
          return this.module.unreachable();
        }

        rightExpr = this.compileExpression(right, leftType);
        rightType = this.currentType;
        commonType = Type.commonDenominator(leftType, rightType, true);
        if (!commonType) {
          this.error(
            DiagnosticCode.Operator_0_cannot_be_applied_to_types_1_and_2,
            expression.range, "<", leftType.toString(), rightType.toString()
          );
          this.currentType = contextualType;
          return module.unreachable();
        }
        leftExpr = this.convertExpression(leftExpr,
          leftType, leftType = commonType,
          false, true, // !
          left
        );
        rightExpr = this.convertExpression(rightExpr,
          rightType, rightType = commonType,
          false, true, // !
          right
        );
        switch (commonType.kind) {
          case TypeKind.I8:
          case TypeKind.I16:
          case TypeKind.I32: {
            expr = module.binary(BinaryOp.LtI32, leftExpr, rightExpr);
            break;
          }
          case TypeKind.I64: {
            expr = module.binary(BinaryOp.LtI64, leftExpr, rightExpr);
            break;
          }
          case TypeKind.ISIZE: {
            expr = module.binary(
              this.options.isWasm64
                ? BinaryOp.LtI64
                : BinaryOp.LtI32,
              leftExpr,
              rightExpr
            );
            break;
          }
          case TypeKind.U8:
          case TypeKind.U16:
          case TypeKind.U32:
          case TypeKind.BOOL: {
            expr = module.binary(BinaryOp.LtU32, leftExpr, rightExpr);
            break;
          }
          case TypeKind.USIZE: {
            expr = module.binary(
              this.options.isWasm64
                ? BinaryOp.LtU64
                : BinaryOp.LtU32,
              leftExpr,
              rightExpr
            );
            break;
          }
          case TypeKind.U64: {
            expr = module.binary(BinaryOp.LtU64, leftExpr, rightExpr);
            break;
          }
          case TypeKind.F32: {
            expr = module.binary(BinaryOp.LtF32, leftExpr, rightExpr);
            break;
          }
          case TypeKind.F64: {
            expr = module.binary(BinaryOp.LtF64, leftExpr, rightExpr);
            break;
          }
          default: {
            assert(false);
            expr = module.unreachable();
          }
        }
        this.currentType = Type.bool;
        break;
      }
      case Token.GREATERTHAN: {
        leftExpr = this.compileExpression(left, contextualType);
        leftType = this.currentType;

        // check operator overload
        if (this.currentType.is(TypeFlags.REFERENCE)) {
          let classReference = leftType.classReference;
          if (classReference) {
            let overload = classReference.lookupOverload(OperatorKind.GT);
            if (overload) {
              expr = this.compileBinaryOverload(overload, left, leftExpr, right, expression);
              break;
            }
          }
          this.error(
            DiagnosticCode.The_0_operator_cannot_be_applied_to_type_1,
            expression.range, ">", leftType.toString()
          );
          return this.module.unreachable();
        }

        rightExpr = this.compileExpression(right, leftType);
        rightType = this.currentType;
        commonType = Type.commonDenominator(leftType, rightType, true);
        if (commonType) {
          leftExpr = this.convertExpression(leftExpr,
            leftType, commonType,
            false, true, // !
            left
          );
          leftType = commonType;
          rightExpr = this.convertExpression(rightExpr,
            rightType, commonType,
            false, true, // !
            right
          );
          rightType = commonType;
        } else {
          this.error(
            DiagnosticCode.Operator_0_cannot_be_applied_to_types_1_and_2,
            expression.range, ">", leftType.toString(), rightType.toString()
          );
          this.currentType = contextualType;
          return module.unreachable();
        }
        switch (commonType.kind) {
          case TypeKind.I8:
          case TypeKind.I16:
          case TypeKind.I32: {
            expr = module.binary(BinaryOp.GtI32, leftExpr, rightExpr);
            break;
          }
          case TypeKind.ISIZE: {
            expr = module.binary(
              this.options.isWasm64
                ? BinaryOp.GtI64
                : BinaryOp.GtI32,
              leftExpr,
              rightExpr
            );
            break;
          }
          case TypeKind.I64: {
            expr = module.binary(BinaryOp.GtI64, leftExpr, rightExpr);
            break;
          }
          case TypeKind.U8:
          case TypeKind.U16:
          case TypeKind.U32:
          case TypeKind.BOOL: {
            expr = module.binary(BinaryOp.GtU32, leftExpr, rightExpr);
            break;
          }
          case TypeKind.USIZE: {
            expr = module.binary(
              this.options.isWasm64
                ? BinaryOp.GtU64
                : BinaryOp.GtU32,
              leftExpr,
              rightExpr
            );
            break;
          }
          case TypeKind.U64: {
            expr = module.binary(BinaryOp.GtU64, leftExpr, rightExpr);
            break;
          }
          case TypeKind.F32: {
            expr = module.binary(BinaryOp.GtF32, leftExpr, rightExpr);
            break;
          }
          case TypeKind.F64: {
            expr = module.binary(BinaryOp.GtF64, leftExpr, rightExpr);
            break;
          }
          default: {
            assert(false);
            expr = module.unreachable();
          }
        }
        this.currentType = Type.bool;
        break;
      }
      case Token.LESSTHAN_EQUALS: {
        leftExpr = this.compileExpression(left, contextualType);
        leftType = this.currentType;

        // check operator overload
        if (this.currentType.is(TypeFlags.REFERENCE)) {
          let classReference = leftType.classReference;
          if (classReference) {
            let overload = classReference.lookupOverload(OperatorKind.LE);
            if (overload) {
              expr = this.compileBinaryOverload(overload, left, leftExpr, right, expression);
              break;
            }
          }
          this.error(
            DiagnosticCode.The_0_operator_cannot_be_applied_to_type_1,
            expression.range, "<=", leftType.toString()
          );
          return this.module.unreachable();
        }

        rightExpr = this.compileExpression(right, leftType);
        rightType = this.currentType;
        if (commonType = Type.commonDenominator(leftType, rightType, true)) {
          leftExpr = this.convertExpression(leftExpr,
            leftType, leftType = commonType,
            false, true, // !
            left
          );
          rightExpr = this.convertExpression(rightExpr,
            rightType, rightType = commonType,
            false, true, // !
            right
          );
        } else {
          this.error(
            DiagnosticCode.Operator_0_cannot_be_applied_to_types_1_and_2,
            expression.range, "<=", leftType.toString(), rightType.toString()
          );
          this.currentType = contextualType;
          return module.unreachable();
        }
        switch (commonType.kind) {
          case TypeKind.I8:
          case TypeKind.I16:
          case TypeKind.I32: {
            expr = module.binary(BinaryOp.LeI32, leftExpr, rightExpr);
            break;
          }
          case TypeKind.ISIZE: {
            expr = module.binary(
              this.options.isWasm64
                ? BinaryOp.LeI64
                : BinaryOp.LeI32,
              leftExpr,
              rightExpr
            );
            break;
          }
          case TypeKind.I64: {
            expr = module.binary(BinaryOp.LeI64, leftExpr, rightExpr);
            break;
          }
          case TypeKind.U8:
          case TypeKind.U16:
          case TypeKind.U32:
          case TypeKind.BOOL: {
            expr = module.binary(BinaryOp.LeU32, leftExpr, rightExpr);
            break;
          }
          case TypeKind.USIZE: {
            expr = module.binary(
              this.options.isWasm64
                ? BinaryOp.LeU64
                : BinaryOp.LeU32,
              leftExpr,
              rightExpr
            );
            break;
          }
          case TypeKind.U64: {
            expr = module.binary(BinaryOp.LeU64, leftExpr, rightExpr);
            break;
          }
          case TypeKind.F32: {
            expr = module.binary(BinaryOp.LeF32, leftExpr, rightExpr);
            break;
          }
          case TypeKind.F64: {
            expr = module.binary(BinaryOp.LeF64, leftExpr, rightExpr);
            break;
          }
          default: {
            assert(false);
            expr = module.unreachable();
          }
        }
        this.currentType = Type.bool;
        break;
      }
      case Token.GREATERTHAN_EQUALS: {
        leftExpr = this.compileExpression(left, contextualType);
        leftType = this.currentType;

        // check operator overload
        if (this.currentType.is(TypeFlags.REFERENCE)) {
          let classReference = leftType.classReference;
          if (classReference) {
            let overload = classReference.lookupOverload(OperatorKind.GE);
            if (overload) {
              expr = this.compileBinaryOverload(overload, left, leftExpr, right, expression);
              break;
            }
          }
          this.error(
            DiagnosticCode.The_0_operator_cannot_be_applied_to_type_1,
            expression.range, ">=", leftType.toString()
          );
          return this.module.unreachable();
        }

        rightExpr = this.compileExpression(right, leftType);
        rightType = this.currentType;
        if (commonType = Type.commonDenominator(leftType, rightType, true)) {
          leftExpr = this.convertExpression(leftExpr,
            leftType, leftType = commonType,
            false, true, // !
            left
          );
          rightExpr = this.convertExpression(rightExpr,
            rightType, rightType = commonType,
            false, true, // !
            right
          );
        } else {
          this.error(
            DiagnosticCode.Operator_0_cannot_be_applied_to_types_1_and_2,
            expression.range, ">=", leftType.toString(), rightType.toString()
          );
          this.currentType = contextualType;
          return module.unreachable();
        }
        switch (commonType.kind) {
          case TypeKind.I8:
          case TypeKind.I16:
          case TypeKind.I32: {
            expr = module.binary(BinaryOp.GeI32, leftExpr, rightExpr);
            break;
          }
          case TypeKind.ISIZE: {
            expr = module.binary(
              this.options.isWasm64
                ? BinaryOp.GeI64
                : BinaryOp.GeI32,
              leftExpr,
              rightExpr
            );
            break;
          }
          case TypeKind.I64: {
            expr = module.binary(BinaryOp.GeI64, leftExpr, rightExpr);
            break;
          }
          case TypeKind.U8:
          case TypeKind.U16:
          case TypeKind.U32:
          case TypeKind.BOOL: {
            expr = module.binary(BinaryOp.GeU32, leftExpr, rightExpr);
            break;
          }
          case TypeKind.USIZE: {
            expr = module.binary(
              this.options.isWasm64
                ? BinaryOp.GeU64
                : BinaryOp.GeU32,
              leftExpr,
              rightExpr
            );
            break;
          }
          case TypeKind.U64: {
            expr = module.binary(BinaryOp.GeU64, leftExpr, rightExpr);
            break;
          }
          case TypeKind.F32: {
            expr = module.binary(BinaryOp.GeF32, leftExpr, rightExpr);
            break;
          }
          case TypeKind.F64: {
            expr = module.binary(BinaryOp.GeF64, leftExpr, rightExpr);
            break;
          }
          default: {
            assert(false);
            expr = module.unreachable();
          }
        }
        this.currentType = Type.bool;
        break;
      }

      case Token.EQUALS_EQUALS_EQUALS:
      case Token.EQUALS_EQUALS: {

        // NOTE that this favors correctness, in terms of emitting a binary expression, over
        // checking for a possible use of unary EQZ. while the most classic of all optimizations,
        // that's not what the source told us to do. for reference, `!left` emits unary EQZ.

        leftExpr = this.compileExpression(left, contextualType);
        leftType = this.currentType;

        // check operator overload
        if (operator == Token.EQUALS_EQUALS && this.currentType.is(TypeFlags.REFERENCE)) {
          let classReference = leftType.classReference;
          if (classReference) {
            let overload = classReference.lookupOverload(OperatorKind.EQ);
            if (overload) {
              expr = this.compileBinaryOverload(overload, left, leftExpr, right, expression);
              break;
            }
          }
          // still allow '==' with references
        }

        rightExpr = this.compileExpression(right, leftType);
        rightType = this.currentType;
        commonType = Type.commonDenominator(leftType, rightType, false);
        if (commonType) {
          leftExpr = this.convertExpression(leftExpr,
            leftType, commonType,
            false, true, // !
            left
          );
          leftType = commonType;
          rightExpr = this.convertExpression(rightExpr,
            rightType, commonType,
            false, true, // !
            right
          );
          rightType = commonType;
        } else {
          this.error(
            DiagnosticCode.Operator_0_cannot_be_applied_to_types_1_and_2,
            expression.range, operatorTokenToString(expression.operator), leftType.toString(), rightType.toString()
          );
          this.currentType = contextualType;
          return module.unreachable();
        }
        switch (commonType.kind) {
          case TypeKind.I8:
          case TypeKind.I16:
          case TypeKind.I32:
          case TypeKind.U8:
          case TypeKind.U16:
          case TypeKind.U32:
          case TypeKind.BOOL: {
            expr = module.binary(BinaryOp.EqI32, leftExpr, rightExpr);
            break;
          }
          case TypeKind.USIZE:
          case TypeKind.ISIZE: {
            expr = module.binary(
              this.options.isWasm64
                ? BinaryOp.EqI64
                : BinaryOp.EqI32,
              leftExpr,
              rightExpr
            );
            break;
          }
          case TypeKind.I64:
          case TypeKind.U64: {
            expr = module.binary(BinaryOp.EqI64, leftExpr, rightExpr);
            break;
          }
          case TypeKind.F32: {
            expr = module.binary(BinaryOp.EqF32, leftExpr, rightExpr);
            break;
          }
          case TypeKind.F64: {
            expr = module.binary(BinaryOp.EqF64, leftExpr, rightExpr);
            break;
          }
          case TypeKind.V128: {
            expr = module.unary(UnaryOp.AllTrueI8x16,
              module.binary(BinaryOp.EqI8x16, leftExpr, rightExpr)
            );
            break;
          }
          case TypeKind.ANYREF: {
            // TODO: ref.eq
            this.error(
              DiagnosticCode.Not_implemented_0,
              expression.range,
              "ref.eq instruction"
            );
            expr = module.unreachable();
            break;
          }
          default: {
            assert(false);
            expr = module.unreachable();
          }
        }
        this.currentType = Type.bool;
        break;
      }
      case Token.EXCLAMATION_EQUALS_EQUALS:
      case Token.EXCLAMATION_EQUALS: {
        leftExpr = this.compileExpression(left, contextualType);
        leftType = this.currentType;

        // check operator overload
        if (operator == Token.EXCLAMATION_EQUALS && this.currentType.is(TypeFlags.REFERENCE)) {
          let classReference = leftType.classReference;
          if (classReference) {
            let overload = classReference.lookupOverload(OperatorKind.NE);
            if (overload) {
              expr = this.compileBinaryOverload(overload, left, leftExpr, right, expression);
              break;
            }
          }
          // still allow '!=' with references
        }

        rightExpr = this.compileExpression(right, leftType);
        rightType = this.currentType;
        commonType = Type.commonDenominator(leftType, rightType, false);
        if (commonType) {
          leftExpr = this.convertExpression(leftExpr,
            leftType, commonType,
            false, true, // !
            left
          );
          leftType = commonType;
          rightExpr = this.convertExpression(rightExpr,
            rightType, commonType,
            false, true, // !
            right
          );
          rightType = commonType;
        } else {
          this.error(
            DiagnosticCode.Operator_0_cannot_be_applied_to_types_1_and_2,
            expression.range, operatorTokenToString(expression.operator), leftType.toString(), rightType.toString()
          );
          this.currentType = contextualType;
          return module.unreachable();
        }
        switch (commonType.kind) {
          case TypeKind.I8:
          case TypeKind.I16:
          case TypeKind.I32:
          case TypeKind.U8:
          case TypeKind.U16:
          case TypeKind.U32:
          case TypeKind.BOOL: {
            expr = module.binary(BinaryOp.NeI32, leftExpr, rightExpr);
            break;
          }
          case TypeKind.USIZE:
          case TypeKind.ISIZE: {
            expr = module.binary(
              this.options.isWasm64
                ? BinaryOp.NeI64
                : BinaryOp.NeI32,
              leftExpr,
              rightExpr
            );
            break;
          }
          case TypeKind.I64:
          case TypeKind.U64: {
            expr = module.binary(BinaryOp.NeI64, leftExpr, rightExpr);
            break;
          }
          case TypeKind.F32: {
            expr = module.binary(BinaryOp.NeF32, leftExpr, rightExpr);
            break;
          }
          case TypeKind.F64: {
            expr = module.binary(BinaryOp.NeF64, leftExpr, rightExpr);
            break;
          }
          case TypeKind.V128: {
            expr = module.unary(UnaryOp.AnyTrueI8x16,
              module.binary(BinaryOp.NeI8x16, leftExpr, rightExpr)
            );
            break;
          }
          case TypeKind.ANYREF: {
            // TODO: !ref.eq
            this.error(
              DiagnosticCode.Not_implemented_0,
              expression.range,
              "ref.eq instruction"
            );
            expr = module.unreachable();
            break;
          }
          default: {
            assert(false);
            expr = module.unreachable();
          }
        }
        this.currentType = Type.bool;
        break;
      }
      case Token.EQUALS: {
        return this.compileAssignment(left, right, contextualType);
      }
      case Token.PLUS_EQUALS: compound = true;
      case Token.PLUS: {
        leftExpr = this.compileExpression(left, contextualType);
        leftType = this.currentType;

        // check operator overload
        if (this.currentType.is(TypeFlags.REFERENCE)) {
          let classReference = leftType.classReference;
          if (classReference) {
            let overload = classReference.lookupOverload(OperatorKind.ADD);
            if (overload) {
              expr = this.compileBinaryOverload(overload, left, leftExpr, right, expression);
              break;
            }
          }
          this.error(
            DiagnosticCode.The_0_operator_cannot_be_applied_to_type_1,
            expression.range, "+", leftType.toString()
          );
          return this.module.unreachable();
        }

        if (compound) {
          rightExpr = this.compileExpression(right, leftType, Constraints.CONV_IMPLICIT);
        } else {
          rightExpr = this.compileExpression(right, leftType);
          rightType = this.currentType;
          if (commonType = Type.commonDenominator(leftType, rightType, false)) {
            leftExpr = this.convertExpression(leftExpr,
              leftType, leftType = commonType,
              false, false,
              left
            );
            rightExpr = this.convertExpression(rightExpr,
              rightType, rightType = commonType,
              false, false,
              right
            );
          } else {
            this.error(
              DiagnosticCode.Operator_0_cannot_be_applied_to_types_1_and_2,
              expression.range, "+", leftType.toString(), rightType.toString()
            );
            this.currentType = contextualType;
            return module.unreachable();
          }
        }
        switch (this.currentType.kind) {
          case TypeKind.I8:   // addition might overflow
          case TypeKind.I16:  // ^
          case TypeKind.U8:   // ^
          case TypeKind.U16:  // ^
          case TypeKind.BOOL: // ^
          case TypeKind.I32:
          case TypeKind.U32: {
            expr = module.binary(BinaryOp.AddI32, leftExpr, rightExpr);
            break;
          }
          case TypeKind.USIZE:
          case TypeKind.ISIZE: {
            expr = module.binary(
              this.options.isWasm64
                ? BinaryOp.AddI64
                : BinaryOp.AddI32,
              leftExpr,
              rightExpr
            );
            break;
          }
          case TypeKind.I64:
          case TypeKind.U64: {
            expr = module.binary(BinaryOp.AddI64, leftExpr, rightExpr);
            break;
          }
          case TypeKind.F32: {
            expr = module.binary(BinaryOp.AddF32, leftExpr, rightExpr);
            break;
          }
          case TypeKind.F64: {
            expr = module.binary(BinaryOp.AddF64, leftExpr, rightExpr);
            break;
          }
          default: {
            assert(false);
            expr = module.unreachable();
          }
        }
        break;
      }
      case Token.MINUS_EQUALS: compound = true;
      case Token.MINUS: {
        leftExpr = this.compileExpression(left, contextualType);
        leftType = this.currentType;

        // check operator overload
        if (this.currentType.is(TypeFlags.REFERENCE)) {
          let classReference = leftType.classReference;
          if (classReference) {
            let overload = classReference.lookupOverload(OperatorKind.SUB);
            if (overload) {
              expr = this.compileBinaryOverload(overload, left, leftExpr, right, expression);
              break;
            }
          }
          this.error(
            DiagnosticCode.The_0_operator_cannot_be_applied_to_type_1,
            expression.range, "-", leftType.toString()
          );
          return this.module.unreachable();
        }

        if (compound) {
          rightExpr = this.compileExpression(right, leftType, Constraints.CONV_IMPLICIT);
          rightType = this.currentType;
        } else {
          rightExpr = this.compileExpression(right, leftType);
          rightType = this.currentType;
          commonType = Type.commonDenominator(leftType, rightType, false);
          if (commonType) {
            leftExpr = this.convertExpression(leftExpr,
              leftType, commonType,
              false, false,
              left
            );
            leftType = commonType;
            rightExpr = this.convertExpression(rightExpr,
              rightType, commonType,
              false, false,
              right
            );
            rightType = commonType;
          } else {
            this.error(
              DiagnosticCode.Operator_0_cannot_be_applied_to_types_1_and_2,
              expression.range, "-", leftType.toString(), rightType.toString()
            );
            this.currentType = contextualType;
            return module.unreachable();
          }
        }
        switch (this.currentType.kind) {
          case TypeKind.I8:   // subtraction might overflow
          case TypeKind.I16:  // ^
          case TypeKind.U8:   // ^
          case TypeKind.U16:  // ^
          case TypeKind.BOOL: // ^
          case TypeKind.I32:
          case TypeKind.U32: {
            expr = module.binary(BinaryOp.SubI32, leftExpr, rightExpr);
            break;
          }
          case TypeKind.USIZE:
          case TypeKind.ISIZE: {
            expr = module.binary(
              this.options.isWasm64
                ? BinaryOp.SubI64
                : BinaryOp.SubI32,
              leftExpr,
              rightExpr
            );
            break;
          }
          case TypeKind.I64:
          case TypeKind.U64: {
            expr = module.binary(BinaryOp.SubI64, leftExpr, rightExpr);
            break;
          }
          case TypeKind.F32: {
            expr = module.binary(BinaryOp.SubF32, leftExpr, rightExpr);
            break;
          }
          case TypeKind.F64: {
            expr = module.binary(BinaryOp.SubF64, leftExpr, rightExpr);
            break;
          }
          default: {
            assert(false);
            expr = module.unreachable();
          }
        }
        break;
      }
      case Token.ASTERISK_EQUALS: compound = true;
      case Token.ASTERISK: {
        leftExpr = this.compileExpression(left, contextualType);
        leftType = this.currentType;

        // check operator overload
        if (this.currentType.is(TypeFlags.REFERENCE)) {
          let classReference = leftType.classReference;
          if (classReference) {
            let overload = classReference.lookupOverload(OperatorKind.MUL);
            if (overload) {
              expr = this.compileBinaryOverload(overload, left, leftExpr, right, expression);
              break;
            }
          }
          this.error(
            DiagnosticCode.The_0_operator_cannot_be_applied_to_type_1,
            expression.range, "*", leftType.toString()
          );
          return this.module.unreachable();
        }

        if (compound) {
          leftExpr = this.ensureSmallIntegerWrap(leftExpr, leftType);
          rightExpr = this.compileExpression(right, leftType, Constraints.CONV_IMPLICIT);
        } else {
          rightExpr = this.compileExpression(right, leftType);
          rightType = this.currentType;
          commonType = Type.commonDenominator(leftType, rightType, false);
          if (commonType) {
            leftExpr = this.convertExpression(leftExpr,
              leftType, commonType,
              false, false,
              left
            );
            leftType = commonType;
            rightExpr = this.convertExpression(rightExpr,
              rightType, commonType,
              false, false,
              right
            );
            rightType = commonType;
          } else {
            this.error(
              DiagnosticCode.Operator_0_cannot_be_applied_to_types_1_and_2,
              expression.range, "*", leftType.toString(), rightType.toString()
            );
            this.currentType = contextualType;
            return module.unreachable();
          }
        }
        switch (this.currentType.kind) {
          case TypeKind.I8:
          case TypeKind.I16:
          case TypeKind.U8:
          case TypeKind.U16:
          case TypeKind.BOOL:
          case TypeKind.I32:
          case TypeKind.U32: {
            expr = module.binary(BinaryOp.MulI32, leftExpr, rightExpr);
            break;
          }
          case TypeKind.USIZE:
          case TypeKind.ISIZE: {
            expr = module.binary(
              this.options.isWasm64
                ? BinaryOp.MulI64
                : BinaryOp.MulI32,
              leftExpr,
              rightExpr
            );
            break;
          }
          case TypeKind.I64:
          case TypeKind.U64: {
            expr = module.binary(BinaryOp.MulI64, leftExpr, rightExpr);
            break;
          }
          case TypeKind.F32: {
            expr = module.binary(BinaryOp.MulF32, leftExpr, rightExpr);
            break;
          }
          case TypeKind.F64: {
            expr = module.binary(BinaryOp.MulF64, leftExpr, rightExpr);
            break;
          }
          default: {
            assert(false);
            expr = module.unreachable();
          }
        }
        break;
      }
      case Token.ASTERISK_ASTERISK_EQUALS: compound = true;
      case Token.ASTERISK_ASTERISK: {
        leftExpr = this.compileExpression(left, contextualType);
        leftType = this.currentType;

        // check operator overload
        if (this.currentType.is(TypeFlags.REFERENCE)) {
          let classReference = leftType.classReference;
          if (classReference) {
            let overload = classReference.lookupOverload(OperatorKind.POW);
            if (overload) {
              expr = this.compileBinaryOverload(overload, left, leftExpr, right, expression);
              break;
            }
          }
          this.error(
            DiagnosticCode.The_0_operator_cannot_be_applied_to_type_1,
            expression.range, "**", leftType.toString()
          );
          return this.module.unreachable();
        }

        let targetType = leftType;
        let instance: Function | null;

        // Mathf.pow if lhs is f32 (result is f32)
        if (this.currentType.kind == TypeKind.F32) {
          rightExpr = this.compileExpression(right, Type.f32, Constraints.CONV_IMPLICIT);
          rightType = this.currentType;
          instance = this.f32PowInstance;
          if (!instance) {
            let namespace = this.program.lookupGlobal(CommonNames.Mathf);
            if (!namespace) {
              this.error(
                DiagnosticCode.Cannot_find_name_0,
                expression.range, "Mathf"
              );
              expr = module.unreachable();
              break;
            }
            let namespaceMembers = namespace.members;
            if (!namespaceMembers || !namespaceMembers.has(CommonNames.pow)) {
              this.error(
                DiagnosticCode.Cannot_find_name_0,
                expression.range, "Mathf.pow"
              );
              expr = module.unreachable();
              break;
            }
            let prototype = assert(namespaceMembers.get(CommonNames.pow));
            assert(prototype.kind == ElementKind.FUNCTION_PROTOTYPE);
            this.f32PowInstance = instance = this.resolver.resolveFunction(<FunctionPrototype>prototype, null);
          }

        // Math.pow otherwise (result is f64)
        // TODO: should the result be converted back?
        } else {
          leftExpr = this.convertExpression(leftExpr,
            this.currentType, Type.f64,
            false, false,
            left
          );
          leftType = this.currentType;
          rightExpr = this.compileExpression(right, Type.f64, Constraints.CONV_IMPLICIT);
          rightType = this.currentType;
          instance = this.f64PowInstance;
          if (!instance) {
            let namespace = this.program.lookupGlobal(CommonNames.Math);
            if (!namespace) {
              this.error(
                DiagnosticCode.Cannot_find_name_0,
                expression.range, "Math"
              );
              expr = module.unreachable();
              break;
            }
            let namespaceMembers = namespace.members;
            if (!namespaceMembers || !namespaceMembers.has(CommonNames.pow)) {
              this.error(
                DiagnosticCode.Cannot_find_name_0,
                expression.range, "Math.pow"
              );
              expr = module.unreachable();
              break;
            }
            let prototype = assert(namespaceMembers.get(CommonNames.pow));
            assert(prototype.kind == ElementKind.FUNCTION_PROTOTYPE);
            this.f64PowInstance = instance = this.resolver.resolveFunction(<FunctionPrototype>prototype, null);
          }
        }
        if (!instance || !this.compileFunction(instance)) {
          expr = module.unreachable();
        } else {
          expr = this.makeCallDirect(instance, [ leftExpr, rightExpr ], expression);
          if (compound && targetType != this.currentType) {
            // this yields a proper error if target is i32 for example
            expr = this.convertExpression(expr, this.currentType, targetType, false, false, expression);
          }
        }
        break;
      }
      case Token.SLASH_EQUALS: compound = true;
      case Token.SLASH: {
        leftExpr = this.compileExpression(left, contextualType);
        leftType = this.currentType;

        // check operator overload
        if (this.currentType.is(TypeFlags.REFERENCE)) {
          let classReference = leftType.classReference;
          if (classReference) {
            let overload = classReference.lookupOverload(OperatorKind.DIV);
            if (overload) {
              expr = this.compileBinaryOverload(overload, left, leftExpr, right, expression);
              break;
            }
          }
          this.error(
            DiagnosticCode.The_0_operator_cannot_be_applied_to_type_1,
            expression.range, "/", leftType.toString()
          );
          return this.module.unreachable();
        }

        if (compound) {
          leftExpr = this.ensureSmallIntegerWrap(leftExpr, leftType);
          rightExpr = this.compileExpression(right, leftType, Constraints.CONV_IMPLICIT);
          rightType = this.currentType;
        } else {
          rightExpr = this.compileExpression(right, leftType);
          rightType = this.currentType;
          commonType = Type.commonDenominator(leftType, rightType, false);
          if (commonType) {
            leftExpr = this.convertExpression(leftExpr,
              leftType, commonType,
              false, true, // !
              left
            );
            leftType = commonType;
            rightExpr = this.convertExpression(rightExpr,
              rightType, commonType,
              false, true, // !
              right
            );
            rightType = commonType;
          } else {
            this.error(
              DiagnosticCode.Operator_0_cannot_be_applied_to_types_1_and_2,
              expression.range, "/", leftType.toString(), rightType.toString()
            );
            this.currentType = contextualType;
            return module.unreachable();
          }
        }
        switch (this.currentType.kind) {
          case TypeKind.I8:  // signed div on signed small integers might overflow, e.g. -128/-1
          case TypeKind.I16: // ^
          case TypeKind.I32: {
            expr = module.binary(BinaryOp.DivI32, leftExpr, rightExpr);
            break;
          }
          case TypeKind.ISIZE: {
            expr = module.binary(
              this.options.isWasm64
                ? BinaryOp.DivI64
                : BinaryOp.DivI32,
              leftExpr,
              rightExpr
            );
            break;
          }
          case TypeKind.I64: {
            expr = module.binary(BinaryOp.DivI64, leftExpr, rightExpr);
            break;
          }
          case TypeKind.U8:
          case TypeKind.U16:
          case TypeKind.BOOL: {
            expr = module.binary(BinaryOp.DivU32, leftExpr, rightExpr);
            break;
          }
          case TypeKind.U32: {
            expr = module.binary(BinaryOp.DivU32, leftExpr, rightExpr);
            break;
          }
          case TypeKind.USIZE: {
            expr = module.binary(
              this.options.isWasm64
                ? BinaryOp.DivU64
                : BinaryOp.DivU32,
              leftExpr,
              rightExpr
            );
            break;
          }
          case TypeKind.U64: {
            expr = module.binary(BinaryOp.DivU64, leftExpr, rightExpr);
            break;
          }
          case TypeKind.F32: {
            expr = module.binary(BinaryOp.DivF32, leftExpr, rightExpr);
            break;
          }
          case TypeKind.F64: {
            expr = module.binary(BinaryOp.DivF64, leftExpr, rightExpr);
            break;
          }
          default: {
            assert(false);
            expr = module.unreachable();
          }
        }
        break;
      }
      case Token.PERCENT_EQUALS: compound = true;
      case Token.PERCENT: {
        leftExpr = this.compileExpression(left, contextualType);
        leftType = this.currentType;

        // check operator overload
        if (this.currentType.is(TypeFlags.REFERENCE)) {
          let classReference = leftType.classReference;
          if (classReference) {
            let overload = classReference.lookupOverload(OperatorKind.REM);
            if (overload) {
              expr = this.compileBinaryOverload(overload, left, leftExpr, right, expression);
              break;
            }
          }
          this.error(
            DiagnosticCode.The_0_operator_cannot_be_applied_to_type_1,
            expression.range, "%", leftType.toString()
          );
          return this.module.unreachable();
        }

        if (compound) {
          leftExpr = this.ensureSmallIntegerWrap(leftExpr, leftType);
          rightExpr = this.compileExpression(right, leftType, Constraints.CONV_IMPLICIT);
          rightType = this.currentType;
        } else {
          rightExpr = this.compileExpression(right, leftType);
          rightType = this.currentType;
          commonType = Type.commonDenominator(leftType, rightType, false);
          if (commonType) {
            leftExpr = this.convertExpression(leftExpr,
              leftType, commonType,
              false, true, // !
              left
            );
            leftType = commonType;
            rightExpr = this.convertExpression(rightExpr,
              rightType, commonType,
              false, true, // !
              right
            );
            rightType = commonType;
          } else {
            this.error(
              DiagnosticCode.Operator_0_cannot_be_applied_to_types_1_and_2,
              expression.range, "%", leftType.toString(), rightType.toString()
            );
            this.currentType = contextualType;
            return module.unreachable();
          }
        }
        switch (this.currentType.kind) {
          case TypeKind.I8:
          case TypeKind.I16: {
            expr = module.binary(BinaryOp.RemI32, leftExpr, rightExpr);
            break;
          }
          case TypeKind.I32: {
            expr = module.binary(BinaryOp.RemI32, leftExpr, rightExpr);
            break;
          }
          case TypeKind.ISIZE: {
            expr = module.binary(
              this.options.isWasm64
                ? BinaryOp.RemI64
                : BinaryOp.RemI32,
              leftExpr,
              rightExpr
            );
            break;
          }
          case TypeKind.I64: {
            expr = module.binary(BinaryOp.RemI64, leftExpr, rightExpr);
            break;
          }
          case TypeKind.U8:
          case TypeKind.U16:
          case TypeKind.BOOL: {
            expr = module.binary(BinaryOp.RemU32, leftExpr, rightExpr);
            break;
          }
          case TypeKind.U32: {
            expr = module.binary(BinaryOp.RemU32, leftExpr, rightExpr);
            break;
          }
          case TypeKind.USIZE: {
            expr = module.binary(
              this.options.isWasm64
                ? BinaryOp.RemU64
                : BinaryOp.RemU32,
              leftExpr,
              rightExpr
            );
            break;
          }
          case TypeKind.U64: {
            expr = module.binary(BinaryOp.RemU64, leftExpr, rightExpr);
            break;
          }
          case TypeKind.F32: {
            let instance = this.f32ModInstance;
            if (!instance) {
              let namespace = this.program.lookupGlobal(CommonNames.Mathf);
              if (!namespace) {
                this.error(
                  DiagnosticCode.Cannot_find_name_0,
                  expression.range, "Mathf"
                );
                expr = module.unreachable();
                break;
              }
              let namespaceMembers = namespace.members;
              if (!namespaceMembers || !namespaceMembers.has(CommonNames.mod)) {
                this.error(
                  DiagnosticCode.Cannot_find_name_0,
                  expression.range, "Mathf.mod"
                );
                expr = module.unreachable();
                break;
              }
              let prototype = assert(namespaceMembers.get(CommonNames.mod));
              assert(prototype.kind == ElementKind.FUNCTION_PROTOTYPE);
              this.f32ModInstance = instance = this.resolver.resolveFunction(<FunctionPrototype>prototype, null);
            }
            if (!instance || !this.compileFunction(instance)) {
              expr = module.unreachable();
            } else {
              expr = this.makeCallDirect(instance, [ leftExpr, rightExpr ], expression);
            }
            break;
          }
          case TypeKind.F64: {
            let instance = this.f64ModInstance;
            if (!instance) {
              let namespace = this.program.lookupGlobal(CommonNames.Math);
              if (!namespace) {
                this.error(
                  DiagnosticCode.Cannot_find_name_0,
                  expression.range, "Math"
                );
                expr = module.unreachable();
                break;
              }
              let namespaceMembers = namespace.members;
              if (!namespaceMembers || !namespaceMembers.has(CommonNames.mod)) {
                this.error(
                  DiagnosticCode.Cannot_find_name_0,
                  expression.range, "Math.mod"
                );
                expr = module.unreachable();
                break;
              }
              let prototype = assert(namespaceMembers.get(CommonNames.mod));
              assert(prototype.kind == ElementKind.FUNCTION_PROTOTYPE);
              this.f64ModInstance = instance = this.resolver.resolveFunction(<FunctionPrototype>prototype, null);
            }
            if (!instance || !this.compileFunction(instance)) {
              expr = module.unreachable();
            } else {
              expr = this.makeCallDirect(instance, [ leftExpr, rightExpr ], expression);
            }
            break;
          }
          default: {
            assert(false);
            expr = module.unreachable();
          }
        }
        break;
      }
      case Token.LESSTHAN_LESSTHAN_EQUALS: compound = true;
      case Token.LESSTHAN_LESSTHAN: {
        leftExpr = this.compileExpression(left, contextualType.intType);
        leftType = this.currentType;

        // check operator overload
        if (this.currentType.is(TypeFlags.REFERENCE)) {
          let classReference = leftType.classReference;
          if (classReference) {
            let overload = classReference.lookupOverload(OperatorKind.BITWISE_SHL);
            if (overload) {
              expr = this.compileBinaryOverload(overload, left, leftExpr, right, expression);
              break;
            }
          }
          this.error(
            DiagnosticCode.The_0_operator_cannot_be_applied_to_type_1,
            expression.range, "<<", leftType.toString()
          );
          return this.module.unreachable();
        }

        rightExpr = this.compileExpression(right, leftType, Constraints.CONV_IMPLICIT);
        rightType = this.currentType;
        switch (this.currentType.kind) {
          case TypeKind.I8:
          case TypeKind.I16:
          case TypeKind.U8:
          case TypeKind.U16:
          case TypeKind.BOOL:
          case TypeKind.I32:
          case TypeKind.U32: {
            expr = module.binary(BinaryOp.ShlI32, leftExpr, rightExpr);
            break;
          }
          case TypeKind.I64:
          case TypeKind.U64: {
            expr = module.binary(BinaryOp.ShlI64, leftExpr, rightExpr);
            break;
          }
          case TypeKind.USIZE:
          case TypeKind.ISIZE: {
            expr = module.binary(
              this.options.isWasm64
                ? BinaryOp.ShlI64
                : BinaryOp.ShlI32,
              leftExpr,
              rightExpr
            );
            break;
          }
          case TypeKind.F32:
          case TypeKind.F64: {
            this.error(
              DiagnosticCode.The_0_operator_cannot_be_applied_to_type_1,
              expression.range, "<<", this.currentType.toString()
            );
            return module.unreachable();
          }
          default: {
            assert(false);
            expr = module.unreachable();
          }
        }
        break;
      }
      case Token.GREATERTHAN_GREATERTHAN_EQUALS: compound = true;
      case Token.GREATERTHAN_GREATERTHAN: {
        leftExpr = this.compileExpression(left, contextualType.intType);
        leftType = this.currentType;

        // check operator overload
        if (this.currentType.is(TypeFlags.REFERENCE)) {
          let classReference = leftType.classReference;
          if (classReference) {
            let overload = classReference.lookupOverload(OperatorKind.BITWISE_SHR);
            if (overload) {
              expr = this.compileBinaryOverload(overload, left, leftExpr, right, expression);
              break;
            }
          }
          this.error(
            DiagnosticCode.The_0_operator_cannot_be_applied_to_type_1,
            expression.range, ">>", leftType.toString()
          );
          return this.module.unreachable();
        }

        leftExpr = this.ensureSmallIntegerWrap(leftExpr, leftType); // must clear garbage bits
        rightExpr = this.compileExpression(right, leftType, Constraints.CONV_IMPLICIT);
        rightType = this.currentType;
        switch (this.currentType.kind) {
          case TypeKind.I8:
          case TypeKind.I16: {
            expr = module.binary(BinaryOp.ShrI32, leftExpr, rightExpr);
            break;
          }
          case TypeKind.I32: {
            expr = module.binary(BinaryOp.ShrI32, leftExpr, rightExpr);
            break;
          }
          case TypeKind.I64: {
            expr = module.binary(BinaryOp.ShrI64, leftExpr, rightExpr);
            break;
          }
          case TypeKind.ISIZE: {
            expr = module.binary(
              this.options.isWasm64
                ? BinaryOp.ShrI64
                : BinaryOp.ShrI32,
              leftExpr,
              rightExpr
            );
            break;
          }
          case TypeKind.U8:
          case TypeKind.U16:
          case TypeKind.BOOL: {
            expr = module.binary(BinaryOp.ShrU32, leftExpr, rightExpr);
            break;
          }
          case TypeKind.U32: {
            expr = module.binary(BinaryOp.ShrU32, leftExpr, rightExpr);
            break;
          }
          case TypeKind.U64: {
            expr = module.binary(BinaryOp.ShrU64, leftExpr, rightExpr);
            break;
          }
          case TypeKind.USIZE: {
            expr = module.binary(
              this.options.isWasm64
                ? BinaryOp.ShrU64
                : BinaryOp.ShrU32,
              leftExpr,
              rightExpr
            );
            break;
          }
          case TypeKind.F32:
          case TypeKind.F64: {
            this.error(
              DiagnosticCode.The_0_operator_cannot_be_applied_to_type_1,
              expression.range, ">>", this.currentType.toString()
            );
            return module.unreachable();
          }
          default: {
            assert(false);
            expr = module.unreachable();
          }
        }
        break;
      }
      case Token.GREATERTHAN_GREATERTHAN_GREATERTHAN_EQUALS: compound = true;
      case Token.GREATERTHAN_GREATERTHAN_GREATERTHAN: {
        leftExpr = this.compileExpression(left, contextualType.intType);
        leftType = this.currentType;

        // check operator overload
        if (this.currentType.is(TypeFlags.REFERENCE)) {
          let classReference = leftType.classReference;
          if (classReference) {
            let overload = classReference.lookupOverload(OperatorKind.BITWISE_SHR_U);
            if (overload) {
              expr = this.compileBinaryOverload(overload, left, leftExpr, right, expression);
              break;
            }
          }
          this.error(
            DiagnosticCode.The_0_operator_cannot_be_applied_to_type_1,
            expression.range, ">>>", leftType.toString()
          );
          return this.module.unreachable();
        }

        leftExpr = this.ensureSmallIntegerWrap(leftExpr, leftType); // must clear garbage bits
        rightExpr = this.compileExpression(right, leftType, Constraints.CONV_IMPLICIT);
        rightType = this.currentType;
        switch (this.currentType.kind) {
          case TypeKind.U8:
          case TypeKind.U16:
          case TypeKind.BOOL: { // assumes that unsigned shr on unsigned small integers does not overflow
            expr = module.binary(BinaryOp.ShrU32, leftExpr, rightExpr);
          }
          case TypeKind.I8:
          case TypeKind.I16:
          case TypeKind.I32:
          case TypeKind.U32: {
            expr = module.binary(BinaryOp.ShrU32, leftExpr, rightExpr);
            break;
          }
          case TypeKind.I64:
          case TypeKind.U64: {
            expr = module.binary(BinaryOp.ShrU64, leftExpr, rightExpr);
            break;
          }
          case TypeKind.USIZE:
          case TypeKind.ISIZE: {
            expr = module.binary(
              this.options.isWasm64
                ? BinaryOp.ShrU64
                : BinaryOp.ShrU32,
              leftExpr,
              rightExpr
            );
            break;
          }
          case TypeKind.F32:
          case TypeKind.F64: {
            this.error(
              DiagnosticCode.The_0_operator_cannot_be_applied_to_type_1,
              expression.range, ">>>", this.currentType.toString()
            );
            return module.unreachable();
          }
          default: {
            assert(false);
            expr = module.unreachable();
          }
        }
        break;
      }
      case Token.AMPERSAND_EQUALS: compound = true;
      case Token.AMPERSAND: {
        leftExpr = this.compileExpression(left, contextualType.intType);
        leftType = this.currentType;

        // check operator overloadd
        if (this.currentType.is(TypeFlags.REFERENCE)) {
          let classReference = leftType.classReference;
          if (classReference) {
            let overload = classReference.lookupOverload(OperatorKind.BITWISE_AND);
            if (overload) {
              expr = this.compileBinaryOverload(overload, left, leftExpr, right, expression);
              break;
            }
          }
          this.error(
            DiagnosticCode.The_0_operator_cannot_be_applied_to_type_1,
            expression.range, "&", leftType.toString()
          );
          return this.module.unreachable();
        }

        if (compound) {
          rightExpr = this.compileExpression(right, leftType, Constraints.CONV_IMPLICIT);
          rightType = this.currentType;
        } else {
          rightExpr = this.compileExpression(right, leftType);
          rightType = this.currentType;
          if (commonType = Type.commonDenominator(leftType, rightType, false)) {
            leftExpr = this.convertExpression(leftExpr,
              leftType, leftType = commonType,
              false, false,
              left
            );
            rightExpr = this.convertExpression(rightExpr,
              rightType, rightType = commonType,
              false, false,
              right
            );
          } else {
            this.error(
              DiagnosticCode.Operator_0_cannot_be_applied_to_types_1_and_2,
              expression.range, "&", leftType.toString(), rightType.toString()
            );
            this.currentType = contextualType;
            return module.unreachable();
          }
        }
        switch (this.currentType.kind) {
          case TypeKind.I8:
          case TypeKind.I16:
          case TypeKind.I32:
          case TypeKind.U8:
          case TypeKind.U16:
          case TypeKind.BOOL:
          case TypeKind.U32: {
            expr = module.binary(BinaryOp.AndI32, leftExpr, rightExpr);
            break;
          }
          case TypeKind.I64:
          case TypeKind.U64: {
            expr = module.binary(BinaryOp.AndI64, leftExpr, rightExpr);
            break;
          }
          case TypeKind.USIZE:
          case TypeKind.ISIZE: {
            expr = module.binary(
              this.options.isWasm64
                ? BinaryOp.AndI64
                : BinaryOp.AndI32,
              leftExpr,
              rightExpr
            );
            break;
          }
          case TypeKind.F32:
          case TypeKind.F64: {
            this.error(
              DiagnosticCode.The_0_operator_cannot_be_applied_to_type_1,
              expression.range, "&", this.currentType.toString()
            );
            return module.unreachable();
          }
          default: {
            assert(false);
            expr = module.unreachable();
          }
        }
        break;
      }
      case Token.BAR_EQUALS: compound = true;
      case Token.BAR: {
        leftExpr = this.compileExpression(left, contextualType.intType);
        leftType = this.currentType;

        // check operator overload
        if (this.currentType.is(TypeFlags.REFERENCE)) {
          let classReference = leftType.classReference;
          if (classReference) {
            let overload = classReference.lookupOverload(OperatorKind.BITWISE_OR);
            if (overload) {
              expr = this.compileBinaryOverload(overload, left, leftExpr, right, expression);
              break;
            }
          }
          this.error(
            DiagnosticCode.The_0_operator_cannot_be_applied_to_type_1,
            expression.range, "|", leftType.toString()
          );
          return this.module.unreachable();
        }

        if (compound) {
          rightExpr = this.compileExpression(right, leftType, Constraints.CONV_IMPLICIT);
          rightType = this.currentType;
        } else {
          rightExpr = this.compileExpression(right, leftType);
          rightType = this.currentType;
          commonType = Type.commonDenominator(leftType, rightType, false);
          if (commonType) {
            leftExpr = this.convertExpression(leftExpr,
              leftType, commonType,
              false, false,
              left
            );
            leftType = commonType;
            rightExpr = this.convertExpression(rightExpr,
              rightType, commonType,
              false, false,
              right
            );
            rightType = commonType;
          } else {
            this.error(
              DiagnosticCode.Operator_0_cannot_be_applied_to_types_1_and_2,
              expression.range, "|", leftType.toString(), rightType.toString()
            );
            this.currentType = contextualType;
            return module.unreachable();
          }
        }
        switch (this.currentType.kind) {
          case TypeKind.I8:
          case TypeKind.I16:
          case TypeKind.U8:
          case TypeKind.U16:
          case TypeKind.BOOL: {
            expr = module.binary(BinaryOp.OrI32, leftExpr, rightExpr);
            break;
          }
          case TypeKind.I32:
          case TypeKind.U32: {
            expr = module.binary(BinaryOp.OrI32, leftExpr, rightExpr);
            break;
          }
          case TypeKind.I64:
          case TypeKind.U64: {
            expr = module.binary(BinaryOp.OrI64, leftExpr, rightExpr);
            break;
          }
          case TypeKind.USIZE:
          case TypeKind.ISIZE: {
            expr = module.binary(
              this.options.isWasm64
                ? BinaryOp.OrI64
                : BinaryOp.OrI32,
              leftExpr,
              rightExpr
            );
            break;
          }
          case TypeKind.F32:
          case TypeKind.F64: {
            this.error(
              DiagnosticCode.The_0_operator_cannot_be_applied_to_type_1,
              expression.range, "|", this.currentType.toString()
            );
            return module.unreachable();
          }
          default: {
            assert(false);
            expr = module.unreachable();
          }
        }
        break;
      }
      case Token.CARET_EQUALS: compound = true;
      case Token.CARET: {
        leftExpr = this.compileExpression(left, contextualType.intType);
        leftType = this.currentType;

        // check operator overload
        if (this.currentType.is(TypeFlags.REFERENCE)) {
          let classReference = leftType.classReference;
          if (classReference) {
            let overload = classReference.lookupOverload(OperatorKind.BITWISE_XOR);
            if (overload) {
              expr = this.compileBinaryOverload(overload, left, leftExpr, right, expression);
              break;
            }
          }
          this.error(
            DiagnosticCode.The_0_operator_cannot_be_applied_to_type_1,
            expression.range, "^", leftType.toString()
          );
          return this.module.unreachable();
        }

        if (compound) {
          rightExpr = this.compileExpression(right, leftType, Constraints.CONV_IMPLICIT);
          rightType = this.currentType;
        } else {
          rightExpr = this.compileExpression(right, leftType);
          rightType = this.currentType;
          commonType = Type.commonDenominator(leftType, rightType, false);
          if (commonType) {
            leftExpr = this.convertExpression(leftExpr,
              leftType, commonType,
              false, false,
              left
            );
            leftType = commonType;
            rightExpr = this.convertExpression(rightExpr,
              rightType, commonType,
              false, false,
              right
            );
            rightType = commonType;
          } else {
            this.error(
              DiagnosticCode.Operator_0_cannot_be_applied_to_types_1_and_2,
              expression.range, "^", leftType.toString(), rightType.toString()
            );
            this.currentType = contextualType;
            return module.unreachable();
          }
        }
        switch (this.currentType.kind) {
          case TypeKind.I8:
          case TypeKind.I16:
          case TypeKind.U8:
          case TypeKind.U16:
          case TypeKind.BOOL: {
            expr = module.binary(BinaryOp.XorI32, leftExpr, rightExpr);
            break;
          }
          case TypeKind.I32:
          case TypeKind.U32: {
            expr = module.binary(BinaryOp.XorI32, leftExpr, rightExpr);
            break;
          }
          case TypeKind.I64:
          case TypeKind.U64: {
            expr = module.binary(BinaryOp.XorI64, leftExpr, rightExpr);
            break;
          }
          case TypeKind.USIZE:
          case TypeKind.ISIZE: {
            expr = module.binary(
              this.options.isWasm64
                ? BinaryOp.XorI64
                : BinaryOp.XorI32,
              leftExpr,
              rightExpr
            );
            break;
          }
          case TypeKind.F32:
          case TypeKind.F64: {
            this.error(
              DiagnosticCode.The_0_operator_cannot_be_applied_to_type_1,
              expression.range, "^", this.currentType.toString()
            );
            return module.unreachable();
          }
          default: {
            assert(false);
            expr = module.unreachable();
          }
        }
        break;
      }

      // logical (no overloading)

      case Token.AMPERSAND_AMPERSAND: { // left && right -> (t = left) ? right : t
        let flow = this.currentFlow;
        let inheritedConstraints = constraints & (Constraints.WILL_RETAIN | Constraints.MUST_WRAP);
        leftExpr = this.compileExpression(left, contextualType.exceptVoid, inheritedConstraints);
        leftType = this.currentType;

        let rightFlow = flow.fork();
        this.currentFlow = rightFlow;
        rightFlow.inheritNonnullIfTrue(leftExpr);

        // simplify if only interested in true or false
        if (contextualType == Type.bool || contextualType == Type.void) {
          rightExpr = this.compileExpression(right, leftType, inheritedConstraints);
          rightType = this.currentType;
          rightExpr = this.performAutoreleasesWithValue(rightFlow, rightExpr, rightType);
          rightFlow.freeScopedLocals();
          this.currentFlow = flow;
          expr = module.if(
            this.makeIsTrueish(leftExpr, leftType),
            this.makeIsTrueish(rightExpr, rightType),
            module.i32(0)
          );
          this.currentType = Type.bool;

        } else {
          rightExpr = this.compileExpression(right, leftType, inheritedConstraints | Constraints.CONV_IMPLICIT);
          rightType = this.currentType;

          // references must properly retain and release, with the same outcome independent of the branch taken
          if (leftType.isManaged) {
            let leftAutoreleaseSkipped = this.skippedAutoreleases.has(leftExpr);
            let rightAutoreleaseSkipped = this.skippedAutoreleases.has(rightExpr);
            let temp = flow.getTempLocal(leftType);
            leftExpr = module.local_tee(temp.index, leftExpr);

            // instead of retaining left and releasing it again in right when right
            // is taken, we can also just retain left if right is not taken
            let retainLeftInElse = false;
            if (leftAutoreleaseSkipped != rightAutoreleaseSkipped) { // xor
              if (!leftAutoreleaseSkipped) {
                retainLeftInElse = true;
              } else {
                rightExpr = this.makeRetain(rightExpr, rightType);
                rightAutoreleaseSkipped = true;
              }
            } else if (!(constraints & Constraints.WILL_RETAIN)) { // otherwise keep right alive a little longer
              rightExpr = this.delayAutorelease(rightExpr, rightType, rightFlow, flow);
            }

            let rightStmts = new Array<ExpressionRef>();
            if (leftAutoreleaseSkipped) { // left turned out to be true'ish and is dropped
              rightStmts.unshift(
                this.makeRelease(
                  module.local_get(temp.index, leftType.toNativeType()),
                  leftType
                )
              );
            }
            rightExpr = this.performAutoreleasesWithValue(rightFlow, rightExpr, rightType, rightStmts);
            rightFlow.freeScopedLocals();
            this.currentFlow = flow;

            expr = module.if(
              this.makeIsTrueish(leftExpr, leftType),
              rightExpr,
              retainLeftInElse
                ? this.makeRetain(
                    module.local_get(temp.index, leftType.toNativeType()),
                    leftType
                  )
                : module.local_get(temp.index, leftType.toNativeType())
            );
            if (leftAutoreleaseSkipped || rightAutoreleaseSkipped) this.skippedAutoreleases.add(expr);
            if (temp) flow.freeTempLocal(temp);

          // basic values can use more aggressive optimizations
          } else {
            rightExpr = this.performAutoreleasesWithValue(rightFlow, rightExpr, rightType);
            rightFlow.freeScopedLocals();
            this.currentFlow = flow;

            // simplify if cloning left without side effects is possible
            if (expr = module.cloneExpression(leftExpr, true, 0)) {
              expr = module.if(
                this.makeIsTrueish(leftExpr, this.currentType),
                rightExpr,
                expr
              );

            // if not possible, tee left to a temp
            } else {
              let tempLocal = flow.getTempLocal(leftType);
              if (!flow.canOverflow(leftExpr, leftType)) flow.setLocalFlag(tempLocal.index, LocalFlags.WRAPPED);
              if (flow.isNonnull(leftExpr, leftType)) flow.setLocalFlag(tempLocal.index, LocalFlags.NONNULL);
              expr = module.if(
                this.makeIsTrueish(module.local_tee(tempLocal.index, leftExpr), leftType),
                rightExpr,
                module.local_get(tempLocal.index, leftType.toNativeType())
              );
              flow.freeTempLocal(tempLocal);
            }
          }
          this.currentType = leftType;
        }
        break;
      }
      case Token.BAR_BAR: { // left || right -> ((t = left) ? t : right)
        let flow = this.currentFlow;
        let inheritedConstraints = constraints & (Constraints.WILL_RETAIN | Constraints.MUST_WRAP);
        leftExpr = this.compileExpression(left, contextualType.exceptVoid, inheritedConstraints);
        leftType = this.currentType;

        let rightFlow = flow.fork();
        this.currentFlow = rightFlow;
        rightFlow.inheritNonnullIfFalse(leftExpr);

        // simplify if only interested in true or false
        if (contextualType == Type.bool || contextualType == Type.void) {
          rightExpr = this.compileExpression(right, leftType, inheritedConstraints);
          rightType = this.currentType;
          rightExpr = this.performAutoreleasesWithValue(rightFlow, rightExpr, leftType);
          rightFlow.freeScopedLocals();
          this.currentFlow = flow;
          expr = module.if(
            this.makeIsTrueish(leftExpr, leftType),
            module.i32(1),
            this.makeIsTrueish(rightExpr, rightType)
          );
          this.currentType = Type.bool;

        } else {
          rightExpr = this.compileExpression(right, leftType, inheritedConstraints | Constraints.CONV_IMPLICIT);
          rightType = this.currentType;

          // references must properly retain and release, with the same outcome independent of the branch taken
          if (leftType.isManaged) {
            let leftAutoreleaseSkipped = this.skippedAutoreleases.has(leftExpr);
            let rightAutoreleaseSkipped = this.skippedAutoreleases.has(rightExpr);
            let temp = flow.getTempLocal(leftType);
            leftExpr = module.local_tee(temp.index, leftExpr);

            // instead of retaining left and releasing it again in right when right
            // is taken, we can also just retain left if right is not taken
            let retainLeftInThen = false;
            if (leftAutoreleaseSkipped != rightAutoreleaseSkipped) { // xor
              if (!leftAutoreleaseSkipped) {
                retainLeftInThen = true;
              } else {
                rightExpr = this.makeRetain(rightExpr, rightType);
                rightAutoreleaseSkipped = true;
              }
            } else if (!(constraints & Constraints.WILL_RETAIN)) { // otherwise keep right alive a little longer
              rightExpr = this.delayAutorelease(rightExpr, rightType, rightFlow, flow);
            }

            let rightStmts = new Array<ExpressionRef>();
            if (leftAutoreleaseSkipped) { // left turned out to be false'ish and is dropped
              // TODO: usually, false'ish means left is null, but this might not hold
              // once implicit conversion with strings is performed and left is "", so:
              rightStmts.unshift(
                this.makeRelease(
                  module.local_get(temp.index, leftType.toNativeType()),
                  leftType
                )
              );
            }
            rightExpr = this.performAutoreleasesWithValue(rightFlow, rightExpr, rightType, rightStmts);
            rightFlow.freeScopedLocals();
            this.currentFlow = flow;

            expr = module.if(
              this.makeIsTrueish(leftExpr, leftType),
              retainLeftInThen
                ? this.makeRetain(
                    module.local_get(temp.index, leftType.toNativeType()),
                    leftType
                  )
                : module.local_get(temp.index, leftType.toNativeType()),
              rightExpr
            );
            if (leftAutoreleaseSkipped || rightAutoreleaseSkipped) this.skippedAutoreleases.add(expr);
            if (temp) flow.freeTempLocal(temp);

          // basic values can use more aggressive optimizations
          } else {
            rightExpr = this.performAutoreleasesWithValue(rightFlow, rightExpr, rightType);
            rightFlow.freeScopedLocals();
            this.currentFlow = flow;

            // simplify if cloning left without side effects is possible
            if (expr = module.cloneExpression(leftExpr, true, 0)) {
              expr = module.if(
                this.makeIsTrueish(leftExpr, leftType),
                expr,
                rightExpr
              );

            // if not possible, tee left to a temp. local
            } else {
              let temp = flow.getTempLocal(leftType);
              if (!flow.canOverflow(leftExpr, leftType)) flow.setLocalFlag(temp.index, LocalFlags.WRAPPED);
              if (flow.isNonnull(leftExpr, leftType)) flow.setLocalFlag(temp.index, LocalFlags.NONNULL);
              expr = module.if(
                this.makeIsTrueish(module.local_tee(temp.index, leftExpr), leftType),
                module.local_get(temp.index, leftType.toNativeType()),
                rightExpr
              );
              flow.freeTempLocal(temp);
            }
          }
          this.currentType = leftType;
        }
        break;
      }
      default: {
        assert(false);
        expr = this.module.unreachable();
      }
    }
    if (!compound) return expr;
    var resolver = this.resolver;
    var target = resolver.lookupExpression(left, this.currentFlow);
    if (!target) return module.unreachable();
    var targetType = resolver.getTypeOfElement(target);
    if (!targetType) targetType = Type.void;
    if (!this.currentType.isStrictlyAssignableTo(targetType)) {
      this.error(
        DiagnosticCode.Type_0_is_not_assignable_to_type_1,
        expression.range, this.currentType.toString(), targetType.toString()
      );
      return module.unreachable();
    }
    return this.makeAssignment(
      target,
      expr, // TODO: delay release above if possible?
      this.currentType,
      right,
      resolver.currentThisExpression,
      resolver.currentElementExpression,
      contextualType != Type.void
    );
  }

  private compileUnaryOverload(
    operatorInstance: Function,
    value: Expression,
    valueExpr: ExpressionRef,
    reportNode: Node
  ): ExpressionRef {
    // FIXME: see comment in compileBinaryOverload below why recompiling on type mismatch
    // is a bad idea currently. so this assumes that the type matches.
    return this.makeCallDirect(operatorInstance, [ valueExpr ], reportNode, false);
  }

  private compileBinaryOverload(
    operatorInstance: Function,
    left: Expression,
    leftExpr: ExpressionRef,
    right: Expression,
    reportNode: Node
  ): ExpressionRef {
    var rightType: Type;
    if (operatorInstance.is(CommonFlags.INSTANCE)) {
      let classInstance = assert(operatorInstance.parent); assert(classInstance.kind == ElementKind.CLASS);
      rightType = operatorInstance.signature.parameterTypes[0];
    } else {
      // FIXME: if LHS type differs we can't recompile left because that'd completely confuse
      // local states, like having retained locals that actually do not even exist, possibly
      // releasing something random in that local before and evil things like that. Hence this
      // assumes that LHS type matches, which in turn means that static overloads must be
      // guaranteed to never mismatch LHS type, which in turn means that we can't have shiny
      // things like multiple static overloads for different combinations of LHS/RHS types.
      // We might want that at some point of course, but requires to complete the resolver so
      // it can actually resolve every kind of expression without ever having to recompile.
      rightType = operatorInstance.signature.parameterTypes[1];
    }
    var rightExpr = this.compileExpression(right, rightType, Constraints.CONV_IMPLICIT);
    return this.makeCallDirect(operatorInstance, [ leftExpr, rightExpr ], reportNode);
  }

  private compileAssignment(expression: Expression, valueExpression: Expression, contextualType: Type): ExpressionRef {
    var program = this.program;
    var resolver = program.resolver;
    var flow = this.currentFlow;
    var target = resolver.lookupExpression(expression, flow); // reports
    if (!target) return this.module.unreachable();
    var thisExpression = resolver.currentThisExpression;
    var elementExpression = resolver.currentElementExpression;

    // to compile just the value, we need to know the target's type
    var targetType: Type;
    switch (target.kind) {
      case ElementKind.GLOBAL: {
        // not yet compiled if a static field compiled as a global
        if (!this.compileGlobal(<Global>target)) return this.module.unreachable(); // reports
        // fall-through
      }
      case ElementKind.LOCAL:
      case ElementKind.FIELD: {
        targetType = (<VariableLikeElement>target).type;
        if (target.hasDecorator(DecoratorFlags.UNSAFE)) this.checkUnsafe(expression);
        break;
      }
      case ElementKind.PROPERTY_PROTOTYPE: {
        let propertyPrototype = <PropertyPrototype>target;
        let propertyInstance = resolver.resolveProperty(propertyPrototype);
        if (!propertyInstance) return this.module.unreachable();
        target = propertyInstance;
        // fall-through
      }
      case ElementKind.PROPERTY: {
        let propertyInstance = <Property>target;
        let setterInstance = propertyInstance.setterInstance;
        if (!setterInstance) {
          this.error(
            DiagnosticCode.Cannot_assign_to_0_because_it_is_a_constant_or_a_read_only_property,
            expression.range, propertyInstance.internalName
          );
          return this.module.unreachable();
        }
        assert(setterInstance.signature.parameterTypes.length == 1); // parser must guarantee this
        targetType = setterInstance.signature.parameterTypes[0];
        if (setterInstance.hasDecorator(DecoratorFlags.UNSAFE)) this.checkUnsafe(expression);
        break;
      }
      case ElementKind.INDEXSIGNATURE: {
        let parent = (<IndexSignature>target).parent;
        assert(parent.kind == ElementKind.CLASS);
        let classInstance = <Class>parent;
        let isUnchecked = flow.is(FlowFlags.UNCHECKED_CONTEXT);
        let indexedSet = classInstance.lookupOverload(OperatorKind.INDEXED_SET, isUnchecked);
        if (!indexedSet) {
          let indexedGet = classInstance.lookupOverload(OperatorKind.INDEXED_GET, isUnchecked);
          if (!indexedGet) {
            this.error(
              DiagnosticCode.Index_signature_is_missing_in_type_0,
              expression.range, classInstance.internalName
            );
          } else {
            this.error(
              DiagnosticCode.Index_signature_in_type_0_only_permits_reading,
              expression.range, classInstance.internalName
            );
          }
          return this.module.unreachable();
        }
        assert(indexedSet.signature.parameterTypes.length == 2); // parser must guarantee this
        targetType = indexedSet.signature.parameterTypes[1];     // 2nd parameter is the element
        if (indexedSet.hasDecorator(DecoratorFlags.UNSAFE)) this.checkUnsafe(expression);
        if (!isUnchecked && this.options.pedantic) {
          this.pedantic(
            DiagnosticCode.Indexed_access_may_involve_bounds_checking,
            expression.range
          );
        }
        break;
      }
      default: {
        assert(false);
        return this.module.unreachable();
      }
    }

    // compile the value and do the assignment
    assert(targetType != Type.void);
    var valueExpr = this.compileExpression(valueExpression, targetType, Constraints.WILL_RETAIN);
    var valueType = this.currentType;
    return this.makeAssignment(
      target,
      this.convertExpression(valueExpr, valueType, targetType, false, false, valueExpression),
      valueType,
      valueExpression,
      thisExpression,
      elementExpression,
      contextualType != Type.void
    );
  }

  /** Makes an assignment expression or block, assigning a value to a target. */
  makeAssignment(
    /** Target element, e.g. a Local. */
    target: Element,
    /** Value expression that has been compiled in a previous step already. */
    valueExpr: ExpressionRef,
    /** Value expression type. */
    valueType: Type,
    /** Expression reference. Has already been compiled to `valueExpr`. */
    valueExpression: Expression,
    /** `this` expression reference if a field or property set. */
    thisExpression: Expression | null,
    /** Index expression reference if an indexed set. */
    indexExpression: Expression | null,
    /** Whether to tee the value. */
    tee: bool
  ): ExpressionRef {
    var module = this.module;
    var flow = this.currentFlow;

    // NOTE: Only locals, globals and fields can make use of skipped autoreleases while
    // everything else must insert the skipped autorelease now. See (*)

    switch (target.kind) {
      case ElementKind.LOCAL: {
        let local = <Local>target;
        if (local.closureContextOffset > 0) {
          // TODO: ability to update closed over locals
          this.error(
            DiagnosticCode.Not_implemented_0,
            valueExpression.range,
            "Updating closed locals"
          );
          return module.unreachable();
        }
        if (flow.isLocalFlag(local.index, LocalFlags.CONSTANT, true)) {
          this.error(
            DiagnosticCode.Cannot_assign_to_0_because_it_is_a_constant_or_a_read_only_property,
            valueExpression.range, target.internalName
          );
          this.currentType = tee ? local.type : Type.void;
          return module.unreachable();
        }
        return this.makeLocalAssignment(local, valueExpr, valueType, tee);
      }
      case ElementKind.GLOBAL: {
        let global = <Global>target;
        if (!this.compileGlobal(global)) return module.unreachable();
        if (target.isAny(CommonFlags.CONST | CommonFlags.READONLY)) {
          this.error(
            DiagnosticCode.Cannot_assign_to_0_because_it_is_a_constant_or_a_read_only_property,
            valueExpression.range,
            target.internalName
          );
          this.currentType = tee ? global.type : Type.void;
          return module.unreachable();
        }
        return this.makeGlobalAssignment(global, valueExpr, valueType, tee);
      }
      case ElementKind.FIELD: {
        let fieldInstance = <Field>target;
        let initializerNode = fieldInstance.initializerNode;
        if (
          fieldInstance.is(CommonFlags.READONLY) &&
          !(
            flow.actualFunction.is(CommonFlags.CONSTRUCTOR) ||
            initializerNode !== null
          )
        ) {
          this.error(
            DiagnosticCode.Cannot_assign_to_0_because_it_is_a_constant_or_a_read_only_property,
            valueExpression.range, fieldInstance.internalName
          );
          return module.unreachable();
        }
        let fieldParent = fieldInstance.parent;
        assert(fieldParent.kind == ElementKind.CLASS);
        return this.makeFieldAssignment(fieldInstance,
          valueExpr,
          valueType,
          this.compileExpression(
            assert(thisExpression),
            (<Class>fieldParent).type,
            Constraints.CONV_IMPLICIT
          ),
          tee
        );
      }
      case ElementKind.PROPERTY: {
        let propertyInstance = <Property>target;
        let setterInstance = propertyInstance.setterInstance;
        if (!setterInstance) {
          this.error(
            DiagnosticCode.Cannot_assign_to_0_because_it_is_a_constant_or_a_read_only_property,
            valueExpression.range, target.internalName
          );
          return module.unreachable();
        }
        assert(setterInstance.signature.parameterTypes.length == 1);
        let valueType = setterInstance.signature.parameterTypes[0];
        if (this.skippedAutoreleases.has(valueExpr)) valueExpr = this.makeAutorelease(valueExpr, valueType, flow); // (*)
        if (propertyInstance.is(CommonFlags.INSTANCE)) {
          let thisType = assert(setterInstance.signature.thisType);
          let thisExpr = this.compileExpression(
            assert(thisExpression),
            thisType,
            Constraints.CONV_IMPLICIT
          );
          if (!tee) return this.makeCallDirect(setterInstance, [ thisExpr, valueExpr ], valueExpression);
          let getterInstance = assert((<Property>target).getterInstance);
          assert(getterInstance.signature.thisType == thisType);
          let returnType = getterInstance.signature.returnType;
          let nativeReturnType = returnType.toNativeType();
          let tempThis = flow.getTempLocal(returnType);
          let ret = module.block(null, [
            this.makeCallDirect(setterInstance, [
              module.local_tee(tempThis.index, thisExpr),
              valueExpr
            ], valueExpression),
            this.makeCallDirect(getterInstance, [
              module.local_get(tempThis.index, nativeReturnType)
            ], valueExpression)
          ], nativeReturnType);
          flow.freeTempLocal(tempThis);
          return ret;
        } else {
          if (!tee) return this.makeCallDirect(setterInstance, [ valueExpr ], valueExpression);
          let getterInstance = assert((<Property>target).getterInstance);
          return module.block(null, [
            this.makeCallDirect(setterInstance, [ valueExpr ], valueExpression),
            this.makeCallDirect(getterInstance, null, valueExpression)
          ], getterInstance.signature.returnType.toNativeType());
        }
      }
      case ElementKind.INDEXSIGNATURE: {
        let indexSignature = <IndexSignature>target;
        let parent = indexSignature.parent;
        assert(parent.kind == ElementKind.CLASS);
        let classInstance = <Class>parent;
        assert(classInstance.kind == ElementKind.CLASS);
        let isUnchecked = flow.is(FlowFlags.UNCHECKED_CONTEXT);
        let getterInstance = classInstance.lookupOverload(OperatorKind.INDEXED_GET, isUnchecked);
        if (!getterInstance) {
          this.error(
            DiagnosticCode.Index_signature_is_missing_in_type_0,
            valueExpression.range, classInstance.internalName
          );
          return module.unreachable();
        }
        let setterInstance = classInstance.lookupOverload(OperatorKind.INDEXED_SET, isUnchecked);
        if (!setterInstance) {
          this.error(
            DiagnosticCode.Index_signature_in_type_0_only_permits_reading,
            valueExpression.range, classInstance.internalName
          );
          this.currentType = tee ? getterInstance.signature.returnType : Type.void;
          return module.unreachable();
        }
        assert(setterInstance.signature.parameterTypes.length == 2);
        let valueType = setterInstance.signature.parameterTypes[1];
        if (this.skippedAutoreleases.has(valueExpr)) valueExpr = this.makeAutorelease(valueExpr, valueType, flow); // (*)
        let thisExpr = this.compileExpression(assert(thisExpression), classInstance.type);
        let elementExpr = this.compileExpression(assert(indexExpression), Type.i32, Constraints.CONV_IMPLICIT);
        if (tee) {
          let tempTarget = flow.getTempLocal(classInstance.type);
          let tempElement = flow.getTempLocal(this.currentType);
          let returnType = getterInstance.signature.returnType;
          flow.freeTempLocal(tempTarget);
          let ret = module.block(null, [
            this.makeCallDirect(setterInstance, [
              module.local_tee(tempTarget.index, thisExpr),
              module.local_tee(tempElement.index, elementExpr),
              valueExpr
            ], valueExpression),
            this.makeCallDirect(getterInstance, [
              module.local_get(tempTarget.index, tempTarget.type.toNativeType()),
              module.local_get(tempElement.index, tempElement.type.toNativeType())
            ], valueExpression)
          ], returnType.toNativeType());
          flow.freeTempLocal(tempElement);
          flow.freeTempLocal(tempTarget);
          return ret;
        } else {
          return this.makeCallDirect(setterInstance, [
            thisExpr,
            elementExpr,
            valueExpr
          ], valueExpression);
        }
      }
    }
    assert(false);
    return module.unreachable();
  }

  /** Makes an assignment to a local, possibly retaining and releasing affected references and keeping track of wrap and null states. */
  private makeLocalAssignment(
    /** Local to assign to. */
    local: Local,
    /** Value to assign. */
    valueExpr: ExpressionRef,
    /** Value type. */
    valueType: Type,
    /** Whether to tee the value. */
    tee: bool
  ): ExpressionRef {
    var module = this.module;
    var flow = this.currentFlow;
    var type = local.type;
    assert(type != Type.void);
    var localIndex = local.index;

    if (type.is(TypeFlags.NULLABLE)) {
      if (!valueType.is(TypeFlags.NULLABLE) || flow.isNonnull(valueExpr, type)) flow.setLocalFlag(localIndex, LocalFlags.NONNULL);
      else flow.unsetLocalFlag(localIndex, LocalFlags.NONNULL);
    }
    flow.setLocalFlag(localIndex, LocalFlags.INITIALIZED);

    if (type.isManaged) {
      let alreadyRetained = this.skippedAutoreleases.has(valueExpr);
      if (flow.isAnyLocalFlag(localIndex, LocalFlags.ANY_RETAINED)) {
        valueExpr = this.makeReplace(
          valueExpr,
          valueType,
          module.local_get(localIndex, type.toNativeType()),
          type,
          alreadyRetained
        );
        if (tee) { // local = REPLACE(local, value)
          this.currentType = type;
          return module.local_tee(localIndex, valueExpr);
        } else { // void(local = REPLACE(local, value))
          this.currentType = Type.void;
          return module.local_set(localIndex, valueExpr);
        }
      } else {
        flow.unsetLocalFlag(localIndex, LocalFlags.CONDITIONALLY_RETAINED);
        flow.setLocalFlag(localIndex, LocalFlags.RETAINED);
<<<<<<< HEAD
        if (!alreadyRetained) valueExpr = this.makeRetain(valueExpr, type);
=======
        if (!alreadyRetained) valueExpr = this.makeRetain(valueExpr, valueType);
>>>>>>> 2937480e
        if (tee) { // local = __retain(value, local)
          this.currentType = type;
          return module.local_tee(localIndex, valueExpr);
        } else { // void(local = __retain(value, local))
          this.currentType = Type.void;
          return module.local_set(localIndex, valueExpr);
        }
      }
    } else {
      if (type.is(TypeFlags.SHORT | TypeFlags.INTEGER)) {
        if (!flow.canOverflow(valueExpr, type)) flow.setLocalFlag(localIndex, LocalFlags.WRAPPED);
        else flow.unsetLocalFlag(localIndex, LocalFlags.WRAPPED);
      }
      if (tee) { // local = value
        this.currentType = type;
        return module.local_tee(localIndex, valueExpr);
      } else { // void(local = value)
        this.currentType = Type.void;
        return module.local_set(localIndex, valueExpr);
      }
    }
  }

  /** Makes an assignment to a global, possibly retaining and releasing affected references. */
  private makeGlobalAssignment(
    /** The global variable to assign to. */
    global: VariableLikeElement,
    /** The value to assign. */
    valueExpr: ExpressionRef,
    /** The type of the value to assign. */
    valueType: Type,
    /** Whether to tee the value. */
    tee: bool
  ): ExpressionRef {
    var module = this.module;
    var type = global.type;
    assert(type != Type.void);
    var nativeType = type.toNativeType();

    if (type.isManaged) {
      let alreadyRetained = this.skippedAutoreleases.has(valueExpr);
      valueExpr = module.global_set(global.internalName,
        this.makeReplace(
          valueExpr,
          valueType,
          module.global_get(global.internalName, nativeType),
          type,
          alreadyRetained
        )
      );
      if (tee) { // (global = REPLACE(global, value))), global
        this.currentType = type;
        return module.block(null, [
          valueExpr,
          module.global_get(global.internalName, nativeType)
        ], nativeType);
      } else { // global = REPLACE(global, value)
        this.currentType = Type.void;
        return valueExpr;
      }
    } else {
      valueExpr = this.ensureSmallIntegerWrap(valueExpr, type); // globals must be wrapped
      if (tee) { // (global = value), global
        this.currentType = type;
        return module.block(null, [
          module.global_set(global.internalName, valueExpr),
          module.global_get(global.internalName, nativeType)
        ], nativeType);
      } else { // global = value
        this.currentType = Type.void;
        return module.global_set(global.internalName,
          valueExpr
        );
      }
    }
  }

  /** Makes an assignment to a field, possibly retaining and releasing affected references. */
  private makeFieldAssignment(
    /** The field to assign to. */
    field: Field,
    /** The value to assign. */
    valueExpr: ExpressionRef,
    /** The type of the value to assign. */
    valueType: Type,
    /** The value of `this`. */
    thisExpr: ExpressionRef,
    /** Whether to tee the value. */
    tee: bool
  ): ExpressionRef {
    var module = this.module;
    var flow = this.currentFlow;
    var fieldType = field.type;
    var nativeFieldType = fieldType.toNativeType();
    assert(field.parent.kind == ElementKind.CLASS);
    var thisType = (<Class>field.parent).type;
    var nativeThisType = thisType.toNativeType();

    if (!field.is(CommonFlags.COMPILED)) {
      field.set(CommonFlags.COMPILED);
      let typeNode = field.typeNode;
      if (typeNode) this.checkTypeSupported(field.type, typeNode);
    }

    if (fieldType.isManaged && thisType.isManaged) {
      let tempThis = flow.getTempLocal(thisType, findUsedLocals(valueExpr));
      // set before and read after valueExpr executes below ^
      let alreadyRetained = this.skippedAutoreleases.has(valueExpr);
      let ret: ExpressionRef;
      if (tee) { // ((t1 = this).field = REPLACE(t1.field, t2 = value)), t2
        let tempValue = flow.getTempLocal(fieldType);
        if (!flow.canOverflow(valueExpr, fieldType)) flow.setLocalFlag(tempValue.index, LocalFlags.WRAPPED);
        if (flow.isNonnull(valueExpr, fieldType)) flow.setLocalFlag(tempValue.index, LocalFlags.NONNULL);
        ret = module.block(null, [
          module.store(fieldType.byteSize,
            module.local_tee(tempThis.index, thisExpr),
            this.makeReplace(
              module.local_tee(tempValue.index, valueExpr),
              valueType,
              module.load(fieldType.byteSize, fieldType.is(TypeFlags.SIGNED),
                module.local_get(tempThis.index, nativeThisType),
                nativeFieldType, field.memoryOffset
              ),
              fieldType,
              alreadyRetained
            ),
            nativeFieldType, field.memoryOffset
          ),
          module.local_get(tempValue.index, nativeFieldType)
        ], nativeFieldType);
        flow.freeTempLocal(tempValue);
        this.currentType = fieldType;
      } else { // (t1 = this).field = REPLACE(t1.field, value)
        ret = module.store(fieldType.byteSize,
          module.local_tee(tempThis.index, thisExpr),
          this.makeReplace(
            valueExpr,
            valueType,
            module.load(fieldType.byteSize, fieldType.is(TypeFlags.SIGNED),
              module.local_get(tempThis.index, nativeThisType),
              nativeFieldType, field.memoryOffset
            ),
            fieldType,
            alreadyRetained
          ),
          nativeFieldType, field.memoryOffset
        );
        this.currentType = Type.void;
      }
      flow.freeTempLocal(tempThis);
      return ret;
    } else {
      if (tee) { // (this.field = (t1 = value)), t1
        let temp = flow.getTempLocal(fieldType);
        if (!flow.canOverflow(valueExpr, fieldType)) flow.setLocalFlag(temp.index, LocalFlags.WRAPPED);
        if (flow.isNonnull(valueExpr, fieldType)) flow.setLocalFlag(temp.index, LocalFlags.NONNULL);
        let ret = module.block(null, [
          module.store(fieldType.byteSize,
            thisExpr,
            module.local_tee(temp.index, valueExpr),
            nativeFieldType, field.memoryOffset
          ),
          module.local_get(temp.index, nativeFieldType)
        ], nativeFieldType);
        flow.freeTempLocal(temp);
        this.currentType = fieldType;
        return ret;
      } else { // this.field = value
        this.currentType = Type.void;
        return module.store(fieldType.byteSize,
          thisExpr,
          valueExpr,
          nativeFieldType, field.memoryOffset
        );
      }
    }
  }

  private injectClosedLocals(
    closureContextLocal: Local
  ): ExpressionRef {
    var module = this.module;
    var type = closureContextLocal.type;
    var locals = assert(type.locals);
    let _values = Map_values(locals);
    var exprs = new Array<ExpressionRef>(_values.length);
    assert(type.is(TypeFlags.REFERENCE));
    for (let i = 0, k = _values.length; i < k; ++i) {
      let local = unchecked(_values[i]);
      let nativeType = local.type.toNativeType();
      assert(local.closureContextOffset > 0);
      exprs[i] = module.store(
        local.type.byteSize,
        module.local_get(closureContextLocal.index, this.options.nativeSizeType),
        module.local_get(local.index, nativeType),
        nativeType,
        local.closureContextOffset
      );
    }
    return module.block(null, exprs);
  }

  /** Compiles a call expression according to the specified context. */
  private compileCallExpression(
    /** Call expression to compile. */
    expression: CallExpression,
    /** Contextual type indicating the return type the caller expects, if any. */
    contextualType: Type,
    /** Constraints indicating contextual conditions. */
    constraints: Constraints
  ): ExpressionRef {

    var module = this.module;
    var flow = this.currentFlow;

    // handle call to super
    if (expression.expression.kind == NodeKind.SUPER) {
      let flow = this.currentFlow;
      let actualFunction = flow.actualFunction;
      if (!actualFunction.is(CommonFlags.CONSTRUCTOR)) {
        this.error(
          DiagnosticCode.Super_calls_are_not_permitted_outside_constructors_or_in_nested_functions_inside_constructors,
          expression.range
        );
        return module.unreachable();
      }

      let parent = assert(actualFunction.parent);
      assert(parent.kind == ElementKind.CLASS);
      let classInstance = <Class>parent;
      let baseClassInstance = assert(classInstance.base);
      let thisLocal = assert(flow.lookupLocal(CommonNames.this_));
      let nativeSizeType = this.options.nativeSizeType;

      let superCall = this.compileCallDirect(
        this.ensureConstructor(baseClassInstance, expression),
        expression.args,
        expression,
        module.local_get(thisLocal.index, nativeSizeType),
        Constraints.WILL_RETAIN
      );
      assert(baseClassInstance.type.isUnmanaged || this.skippedAutoreleases.has(superCall)); // guaranteed

      // check that super had been called before accessing `this`
      if (flow.isAny(
        FlowFlags.ACCESSES_THIS |
        FlowFlags.CONDITIONALLY_ACCESSES_THIS
      )) {
        this.error(
          DiagnosticCode._super_must_be_called_before_accessing_this_in_the_constructor_of_a_derived_class,
          expression.range
        );
        return module.unreachable();
      }
      flow.set(FlowFlags.ACCESSES_THIS | FlowFlags.CALLS_SUPER);
      this.currentType = Type.void;
      return module.local_set(thisLocal.index, superCall);
    }

    // otherwise resolve normally
    var target = this.resolver.lookupExpression(expression.expression, flow); // reports
    if (!target) return module.unreachable();
    var thisExpression = this.resolver.currentThisExpression;

    var signature: Signature | null;
    var indexArg: ExpressionRef;
    switch (target.kind) {

      // direct call: concrete function
      case ElementKind.FUNCTION_PROTOTYPE: {
        let functionPrototype = <FunctionPrototype>target;
        if (functionPrototype.hasDecorator(DecoratorFlags.BUILTIN)) {
          // builtins handle present respectively omitted type arguments on their own
          return this.compileCallExpressionBuiltin(functionPrototype, expression, contextualType);
        }
        let functionInstance = this.resolver.maybeInferCall(expression, functionPrototype, flow);
        if (!functionInstance) return this.module.unreachable();
        target = functionInstance;
        // fall-through
      }
      case ElementKind.FUNCTION: {
        let functionInstance = <Function>target;
        let thisArg: ExpressionRef = 0;
        if (functionInstance.is(CommonFlags.INSTANCE)) {
          thisArg = this.compileExpression(
            assert(thisExpression),
            assert(functionInstance.signature.thisType),
            Constraints.CONV_IMPLICIT
          );
        }
        return this.compileCallDirect(
          functionInstance,
          expression.args,
          expression,
          thisArg,
          constraints
        );
      }

      // indirect call: index argument with signature (non-generic, can't be inlined)
      case ElementKind.LOCAL: {
        let local = <Local>target;
        let nativeSizeType = this.options.nativeSizeType;
        signature = assert(local.type.signatureReference);
        if (local.type.is(TypeFlags.IN_SCOPE_CLOSURE)) {
          if (this.currentFlow.parentFunction.parent.kind == ElementKind.FUNCTION) {
            this.error(
              DiagnosticCode.Not_implemented_0,
              expression.expression.range,
              "Calling a Closure from an anonymous function that shares the same parent."
            );
            return module.unreachable();
          }
          // If we're calling a local we know to be a closure, then we must still be in the creator functions
          // scope. Because of this, we should update the values of locals that are still available
          return module.block(null, [
            this.injectClosedLocals(local),
            this.compileCallIndirect(
              assert(signature),
              module.load(
                local.type.byteSize,
                local.type.is(TypeFlags.SIGNED),
                module.local_get(local.index, nativeSizeType),
                this.options.nativeSizeType,
                0
              ),
              expression.args,
              expression,
              module.local_get(local.index, nativeSizeType),
              contextualType == Type.void
            )
          ], signature.returnType.toNativeType());
        }
        if (signature) {
          if (local.is(CommonFlags.INLINED)) {
            indexArg = module.i32(i64_low(local.constantIntegerValue));
          } else {
            indexArg = module.local_get(local.index, NativeType.I32);
          }
          break;
        }
        this.error(
          DiagnosticCode.Cannot_invoke_an_expression_whose_type_lacks_a_call_signature_Type_0_has_no_compatible_call_signatures,
          expression.range, local.type.toString()
        );
        return module.unreachable();
      }
      case ElementKind.GLOBAL: {
        let global = <Global>target;
        signature = global.type.signatureReference;
        if (signature) {
          indexArg = module.global_get(global.internalName, global.type.toNativeType());
          break;
        }
        this.error(
          DiagnosticCode.Cannot_invoke_an_expression_whose_type_lacks_a_call_signature_Type_0_has_no_compatible_call_signatures,
          expression.range, global.type.toString()
        );
        return module.unreachable();
      }
      case ElementKind.FIELD: {
        let fieldInstance = <Field>target;
        let fieldType = fieldInstance.type;
        signature = fieldType.signatureReference;
        if (signature) {
          let fieldParent = fieldInstance.parent;
          assert(fieldParent.kind == ElementKind.CLASS);
          indexArg = module.load(4, false,
            this.compileExpression(
              assert(thisExpression),
              (<Class>fieldParent).type,
              Constraints.CONV_IMPLICIT
            ),
            NativeType.I32,
            fieldInstance.memoryOffset
          );
          break;
        }
        this.error(
          DiagnosticCode.Cannot_invoke_an_expression_whose_type_lacks_a_call_signature_Type_0_has_no_compatible_call_signatures,
          expression.range, fieldType.toString()
        );
        return module.unreachable();
      }
      case ElementKind.FUNCTION_TARGET: {
        let functionTarget = <FunctionTarget>target;
        signature = functionTarget.signature;
        indexArg = this.compileExpression(expression.expression, functionTarget.type, Constraints.CONV_IMPLICIT);
        break;
      }

      case ElementKind.PROPERTY_PROTOTYPE: {
        let propertyInstance = this.resolver.resolveProperty(<PropertyPrototype>target);
        if (!propertyInstance) return module.unreachable();
        target = propertyInstance;
        // fall-through
      }
      case ElementKind.PROPERTY: {
        let propertyInstance = <Property>target;
        let getterInstance = assert(propertyInstance.getterInstance);
        let thisArg: ExpressionRef = 0;
        if (propertyInstance.is(CommonFlags.INSTANCE)) {
          thisArg = this.compileExpression(
            assert(thisExpression),
            assert(getterInstance.signature.thisType),
            Constraints.CONV_IMPLICIT
          );
        }
        indexArg = this.compileCallDirect(getterInstance, [], expression.expression, thisArg);
        signature = this.currentType.signatureReference;
        if (!signature) {
          this.error(
            DiagnosticCode.Cannot_invoke_an_expression_whose_type_lacks_a_call_signature_Type_0_has_no_compatible_call_signatures,
            expression.range, this.currentType.toString()
          );
          return module.unreachable();
        }
        break;
      }

      // not supported
      default: {
        let type = this.resolver.getTypeOfElement(target);
        if (type) {
          this.error(
            DiagnosticCode.Type_0_has_no_call_signatures,
            expression.range, type.toString()
          );
        } else {
          this.error(
            DiagnosticCode.Expression_cannot_be_represented_by_a_type,
            expression.range
          );
        }
        return module.unreachable();
      }
    }
    // Once we get here, we have a function reference. With the new scheme, this function
    // could possibly be a closure. So here we check to see if it's a closure, then apply
    // the appropriate call logic
    signature = assert(signature); // FIXME: asc can't see this yet
    var returnType = signature.returnType;
    var tempFunctionReferenceLocal = this.currentFlow.getTempLocal(this.options.usizeType);
    var usize = this.options.nativeSizeType;
    return module.block(null, [
      module.local_set(tempFunctionReferenceLocal.index, indexArg),
      this.ifClosure(
        module.local_get(tempFunctionReferenceLocal.index, usize),
        this.compileCallIndirect( // If this is a closure
          signature.toClosureSignature(),
          module.block(null, [
            module.load(
              4,
              true,
              this.getClosurePtr(
                module.local_get(tempFunctionReferenceLocal.index, usize),
              ),
              usize,
              0
            ),
          ], this.options.nativeSizeType),
          expression.args,
          expression,
          this.getClosurePtr(
            module.local_get(tempFunctionReferenceLocal.index, usize),
          ),
          contextualType == Type.void
        ),
        this.compileCallIndirect( // If this function isn't a closure
          signature,
          module.local_get(tempFunctionReferenceLocal.index, usize),
          expression.args,
          expression,
          0,
          contextualType == Type.void
        )
      )
    ], constraints & Constraints.WILL_DROP ? contextualType.toNativeType() : returnType.toNativeType());
  }

  private compileCallExpressionBuiltin(
    prototype: FunctionPrototype,
    expression: CallExpression,
    contextualType: Type
  ): ExpressionRef {
    if (prototype.hasDecorator(DecoratorFlags.UNSAFE)) this.checkUnsafe(expression);

    var typeArguments: Type[] | null = null;

    // builtins handle omitted type arguments on their own. if present, however, resolve them here
    // and pass them to the builtin, even if it's still up to the builtin how to handle them.
    var typeParameterNodes = prototype.typeParameterNodes;
    var typeArgumentNodes = expression.typeArguments;
    if (expression.typeArguments) {
      if (!prototype.is(CommonFlags.GENERIC)) {
        this.error(
          DiagnosticCode.Type_0_is_not_generic,
          expression.range, prototype.internalName
        );
      }
      typeArguments = this.resolver.resolveTypeArguments(
        assert(typeParameterNodes),
        typeArgumentNodes,
        this.currentFlow.actualFunction.parent,
        makeMap<string,Type>(this.currentFlow.contextualTypeArguments),
        expression
      );
    }
    var internalName = prototype.internalName;
    if (builtins.has(internalName)) {
      let fn = assert(builtins.get(internalName));
      return fn(new BuiltinContext(
        this,
        prototype,
        typeArguments,
        expression.args,
        contextualType,
        expression,
        false
      ));
    }
    assert(false);
    return this.module.unreachable();
  }

  /**
   * Checks that a call with the given number as arguments can be performed according to the
   * specified signature.
   */
  checkCallSignature(
    signature: Signature,
    numArguments: i32,
    hasThis: bool,
    reportNode: Node
  ): bool {

    // cannot call an instance method without a `this` argument (TODO: `.call`?)
    var thisType = signature.thisType;
    if (hasThis != (thisType != null)) {
      this.error(
        DiagnosticCode.The_this_types_of_each_signature_are_incompatible,
        reportNode.range
      );
      return false;
    }

    // not yet implemented (TODO: maybe some sort of an unmanaged/lightweight array?)
    var hasRest = signature.hasRest;
    if (hasRest) {
      this.error(
        DiagnosticCode.Not_implemented_0,
        reportNode.range,
        "Rest parameters"
      );
      return false;
    }

    var minimum = signature.requiredParameters;
    var maximum = signature.parameterTypes.length;

    // must at least be called with required arguments
    if (numArguments < minimum) {
      this.error(
        minimum < maximum
          ? DiagnosticCode.Expected_at_least_0_arguments_but_got_1
          : DiagnosticCode.Expected_0_arguments_but_got_1,
        reportNode.range, minimum.toString(), numArguments.toString()
      );
      return false;
    }

    // must not be called with more than the maximum arguments
    if (numArguments > maximum && !hasRest) {
      this.error(
        DiagnosticCode.Expected_0_arguments_but_got_1,
        reportNode.range, maximum.toString(), numArguments.toString()
      );
      return false;
    }

    return true;
  }

  /** Checks that an unsafe expression is allowed. */
  private checkUnsafe(reportNode: Node, relatedReportNode: Node | null = null): void {
    // Library files may always use unsafe features
    if (this.options.noUnsafe && !reportNode.range.source.isLibrary) {
      if (relatedReportNode) {
        this.errorRelated(
          DiagnosticCode.Operation_is_unsafe,
          reportNode.range, relatedReportNode.range
        );
      } else {
        this.error(
          DiagnosticCode.Operation_is_unsafe,
          reportNode.range
        );
      }
    }
  }

  /** Compiles a direct call to a concrete function. */
  compileCallDirect(
    instance: Function,
    argumentExpressions: Expression[],
    reportNode: Node,
    thisArg: ExpressionRef = 0,
    constraints: Constraints = Constraints.NONE
  ): ExpressionRef {
    var numArguments = argumentExpressions.length;
    var signature = instance.signature;
    if (!this.checkCallSignature( // reports
      signature,
      numArguments,
      thisArg != 0,
      reportNode
    )) {
      this.currentType = signature.returnType;
      return this.module.unreachable();
    }
    if (instance.hasDecorator(DecoratorFlags.UNSAFE)) this.checkUnsafe(reportNode);

    // Inline if explicitly requested
    if (instance.hasDecorator(DecoratorFlags.INLINE)) {
      assert(!instance.is(CommonFlags.STUB)); // doesn't make sense
      let inlineStack = this.inlineStack;
      if (inlineStack.includes(instance)) {
        this.warning(
          DiagnosticCode.Function_0_cannot_be_inlined_into_itself,
          reportNode.range, instance.internalName
        );
      } else {
        inlineStack.push(instance);
        let parameterTypes = signature.parameterTypes;
        assert(numArguments <= parameterTypes.length);
        // compile argument expressions
        let args = new Array<ExpressionRef>(numArguments);
        for (let i = 0; i < numArguments; ++i) {
          args[i] = this.compileExpression(argumentExpressions[i], parameterTypes[i],
            Constraints.CONV_IMPLICIT | Constraints.WILL_RETAIN
          );
        }
        // make the inlined call (is aware of autoreleases)
        let expr = this.makeCallInline(instance, args, thisArg, (constraints & Constraints.WILL_DROP) != 0);
        if (this.currentType.isManaged) {
          if (!(constraints & Constraints.WILL_RETAIN)) {
            expr = this.makeAutorelease(expr, instance.signature.returnType, this.currentFlow);
          } else {
            this.skippedAutoreleases.add(expr);
          }
        }
        inlineStack.pop();
        return expr;
      }
    }

    // Otherwise compile to just a call
    var numArgumentsInclThis = thisArg ? numArguments + 1 : numArguments;
    var operands = new Array<ExpressionRef>(numArgumentsInclThis);
    var index = 0;
    if (thisArg) {
      operands[0] = thisArg;
      index = 1;
    }
    var parameterTypes = signature.parameterTypes;
    for (let i = 0; i < numArguments; ++i, ++index) {
      operands[index] = this.compileExpression(argumentExpressions[i], parameterTypes[i],
        Constraints.CONV_IMPLICIT
      );
    }
    assert(index == numArgumentsInclThis);
    if (signature.returnType.isManaged) {
      if (constraints & Constraints.WILL_DROP) {
        // Skip autorelease and simply release
        return this.makeCallDirect(instance, operands, reportNode, true);
      } else if (constraints & Constraints.WILL_RETAIN) {
        // Skip autorelease and remember
        let expr = this.makeCallDirect(instance, operands, reportNode, false, true);
        this.skippedAutoreleases.add(expr);
        return expr;
      } else {
        return this.makeCallDirect(instance, operands, reportNode, false, false);
      }
    }
    return this.makeCallDirect(instance, operands, reportNode,
      (constraints & Constraints.WILL_DROP) != 0
    );
  }

  makeCallInline(
    instance: Function,
    operands: ExpressionRef[] | null,
    thisArg: ExpressionRef = 0,
    immediatelyDropped: bool = false
  ): ExpressionRef {
    assert(!instance.is(CommonFlags.VIRTUAL));

    var module = this.module;
    var numArguments = operands ? operands.length : 0;
    var signature = instance.signature;
    var parameterTypes = signature.parameterTypes;
    var numParameters = parameterTypes.length;

    // Create a new inline flow and use it to compile the function as a block
    var previousFlow = this.currentFlow;
    var flow = Flow.createInline(previousFlow.parentFunction, instance);
    var body = [];
    var usedLocals = new Set<i32>();

    // Prepare compiled arguments right to left, keeping track of used locals.
    for (let i = numArguments - 1; i >= 0; --i) {
      // This is necessary because a later expression must not set an earlier argument local, which
      // is also just a temporary, when being executed. Take for example `t1=1, t2=(t1 = 2)`, where
      // the right expression would reassign the foregoing argument local. So, we iterate from right
      // to left, remembering what's used later, and don't use these for earlier arguments, making
      // the example above essentially `t2=1, t1=(t1 = 2)`.
      let paramExpr = operands![i];
      let paramType = parameterTypes[i];
      let argumentLocal = flow.addScopedLocal(signature.getParameterName(i), paramType, usedLocals);
      findUsedLocals(paramExpr, usedLocals);
      // inlining is aware of wrap/nonnull states:
      if (!previousFlow.canOverflow(paramExpr, paramType)) flow.setLocalFlag(argumentLocal.index, LocalFlags.WRAPPED);
      if (flow.isNonnull(paramExpr, paramType)) flow.setLocalFlag(argumentLocal.index, LocalFlags.NONNULL);
      // inlining is aware of skipped autoreleases:
      if (paramType.isManaged) {
        if (!this.skippedAutoreleases.has(paramExpr)) paramExpr = this.makeRetain(paramExpr, paramType);
        flow.setLocalFlag(argumentLocal.index, LocalFlags.RETAINED);
      }
      body.unshift(
        module.local_set(argumentLocal.index, paramExpr)
      );
    }
    if (thisArg) {
      let parent = assert(instance.parent);
      assert(parent.kind == ElementKind.CLASS);
      let classInstance = <Class>parent;
      let thisType = assert(instance.signature.thisType);
      let thisLocal = flow.addScopedLocal(CommonNames.this_, thisType, usedLocals);
      // In normal instance functions, `this` is effectively a constant
      // retained elsewhere so does not need to be retained.
      if (instance.is(CommonFlags.CONSTRUCTOR)) {
        // Constructors, however, can allocate their own memory, and as such
        // must refcount the allocation in case something else is `return`ed.
        flow.setLocalFlag(thisLocal.index, LocalFlags.RETAINED);
      }
      body.unshift(
        module.local_set(thisLocal.index, thisArg)
      );
      let base = classInstance.base;
      if (base) flow.addScopedAlias(CommonNames.super_, base.type, thisLocal.index);
    } else {
      assert(!instance.signature.thisType);
    }

    // Compile omitted arguments with final argument locals blocked. Doesn't need to take care of
    // side-effects within earlier expressions because these already happened on set.
    this.currentFlow = flow;
    for (let i = numArguments; i < numParameters; ++i) {
      let initType = parameterTypes[i];
      let initExpr = this.compileExpression(
        assert(instance.prototype.functionTypeNode.parameters[i].initializer),
        initType,
        Constraints.CONV_IMPLICIT | Constraints.WILL_RETAIN
      );
      let argumentLocal = flow.addScopedLocal(signature.getParameterName(i), initType);
      if (!flow.canOverflow(initExpr, initType)) flow.setLocalFlag(argumentLocal.index, LocalFlags.WRAPPED);
      if (flow.isNonnull(initExpr, initType)) flow.setLocalFlag(argumentLocal.index, LocalFlags.NONNULL);
      if (initType.isManaged) {
        flow.setLocalFlag(argumentLocal.index, LocalFlags.RETAINED);
        if (!this.skippedAutoreleases.has(initExpr)) initExpr = this.makeRetain(initExpr, initType);
      }
      body.push(
        module.local_set(argumentLocal.index, initExpr)
      );
    }

    // Compile the called function's body in the scope of the inlined flow
    this.compileFunctionBody(instance, body);

    // Free any new scoped locals and reset to the original flow
    if (!flow.is(FlowFlags.TERMINATES)) {
      this.performAutoreleases(flow, body);
      this.finishAutoreleases(flow, body);
    }
    flow.freeScopedLocals();
    var returnType = flow.returnType;
    this.currentFlow = previousFlow;

    // Create an outer block that we can break to when returning a value out of order
    var expr = module.block(flow.inlineReturnLabel, body, returnType.toNativeType());
    this.currentType = returnType;
    if (returnType.isManaged) {
      if (immediatelyDropped) {
        expr = this.makeRelease(expr, returnType);
        this.currentType = Type.void;
      }
    }
    return expr;
  }

  /** Makes sure that the arguments length helper global is present. */
  ensureArgumentsLength(): void {
    if (!this.builtinArgumentsLength) {
      let module = this.module;
      this.builtinArgumentsLength = module.addGlobal(BuiltinNames.argumentsLength, NativeType.I32, true, module.i32(0));
    }
  }

  /** Ensures compilation of the varargs stub for the specified function. */
  ensureVarargsStub(original: Function): Function {
    // A varargs stub is a function called with omitted arguments being zeroed,
    // reading the `argumentsLength` helper global to decide which initializers
    // to inject before calling the original function. It is typically attempted
    // to circumvent the varargs stub where possible, for example where omitted
    // arguments are constants and can be inlined into the original call.
    var stub = original.varargsStub;
    if (stub) return stub;

    var originalSignature = original.signature;
    var originalParameterTypes = originalSignature.parameterTypes;
    var originalParameterDeclarations = original.prototype.functionTypeNode.parameters;
    var returnType = originalSignature.returnType;
    var isInstance = original.is(CommonFlags.INSTANCE);

    // arguments excl. `this`, operands incl. `this`
    var minArguments = originalSignature.requiredParameters;
    var minOperands = minArguments;
    var maxArguments = originalParameterTypes.length;
    var maxOperands = maxArguments;
    if (isInstance) {
      ++minOperands;
      ++maxOperands;
    }
    var numOptional = assert(maxOperands - minOperands);

    var forwardedOperands = new Array<ExpressionRef>(minOperands);
    var operandIndex = 0;

    // forward `this` if applicable
    var module = this.module;
    if (isInstance) {
      forwardedOperands[0] = module.local_get(0, this.options.nativeSizeType);
      operandIndex = 1;
    }

    // forward required arguments
    for (let i = 0; i < minArguments; ++i, ++operandIndex) {
      forwardedOperands[operandIndex] = module.local_get(operandIndex, originalParameterTypes[i].toNativeType());
    }
    assert(operandIndex == minOperands);

    // create the varargs stub
    stub = original.newStub("varargs");
    stub.signature.requiredParameters = maxArguments;
    original.varargsStub = stub;

    // compile initializers of omitted arguments in the scope of the stub,
    // accounting for additional locals and a proper `this` context.
    var previousFlow = this.currentFlow;
    var flow = stub.flow;
    this.currentFlow = flow;

    // create a br_table switching over the number of optional parameters provided
    var numNames = numOptional + 1; // incl. outer block
    var names = new Array<string>(numNames);
    var ofN = "of" + numOptional.toString();
    for (let i = 0; i < numNames; ++i) {
      let label = i.toString() + ofN;
      names[i] = label;
    }
    var body = module.block(names[0], [
      module.block("outOfRange", [
        module.switch(names, "outOfRange",
          // condition is number of provided optional arguments, so subtract required arguments
          minArguments
            ? module.binary(
                BinaryOp.SubI32,
                module.global_get(BuiltinNames.argumentsLength, NativeType.I32),
                module.i32(minArguments)
              )
            : module.global_get(BuiltinNames.argumentsLength, NativeType.I32)
        )
      ]),
      module.unreachable()
    ]);
    for (let i = 0; i < numOptional; ++i, ++operandIndex) {
      let type = originalParameterTypes[minArguments + i];
      let declaration = originalParameterDeclarations[minArguments + i];
      let initializer = declaration.initializer;
      let initExpr: ExpressionRef;
      if (initializer) {
        initExpr = module.local_set(operandIndex,
          this.compileExpression(
            initializer,
            type,
            Constraints.CONV_IMPLICIT
          )
        );
      } else {
        this.error(
          DiagnosticCode.Optional_parameter_must_have_an_initializer,
          declaration.range
        );
        initExpr = module.unreachable();
      }
      body = module.block(names[i + 1], [
        body,
        initExpr,
      ]);
      forwardedOperands[operandIndex] = module.local_get(operandIndex, type.toNativeType());
    }
    assert(operandIndex == maxOperands);

    var stmts: ExpressionRef[] = [ body ];
    var theCall = module.call(original.internalName, forwardedOperands, returnType.toNativeType());
    if (returnType != Type.void) {
      this.performAutoreleasesWithValue(flow, theCall, returnType, stmts);
    } else {
      stmts.push(theCall);
      this.performAutoreleases(flow, stmts);
    }
    flow.freeScopedLocals();
    this.currentFlow = previousFlow;

    var funcRef = module.addFunction(
      stub.internalName,
      stub.signature.nativeParams,
      stub.signature.nativeResults,
      typesToNativeTypes(stub.additionalLocals),
      module.flatten(stmts, returnType.toNativeType())
    );
    stub.set(CommonFlags.COMPILED);
    stub.finalize(module, funcRef);
    return stub;
  }

  /** Ensures compilation of the virtual stub for the specified function. */
  ensureVirtualStub(original: Function): Function {
    // A virtual stub is a function redirecting virtual calls to the actual
    // overload targeted by the call. It utilizes varargs stubs where necessary
    // and as such has the same semantics as one. Here, we only make sure that
    // a placeholder exist, with actual code being generated as a finalization
    // step once module compilation is otherwise complete.
    var stub = original.virtualStub;
    if (stub) return stub;
    stub = original.newStub("virtual");
    original.virtualStub = stub;
    var module = this.module;
    stub.ref = module.addFunction(
      stub.internalName,
      stub.signature.nativeParams,
      stub.signature.nativeResults,
      null,
      module.unreachable()
    );
    this.virtualCalls.add(original);
    return stub;
  }

  /** Finalizes the virtual stub of the specified function. */
  private finalizeVirtualStub(instance: Function): void {
    var stub = this.ensureVirtualStub(instance);
    if (stub.is(CommonFlags.COMPILED)) return;

    // Wouldn't be here if there wasn't at least one overload
    var overloadPrototypes = assert(instance.prototype.overloads);

    var module = this.module;
    var usizeType = this.options.usizeType;
    var nativeSizeType = usizeType.toNativeType();
    var parameterTypes = instance.signature.parameterTypes;
    var returnType = instance.signature.returnType;
    var numParameters = parameterTypes.length;
    var tempIndex = 1 + parameterTypes.length; // incl. `this`

    // Switch over this's rtId and map it to the respective overload
    var builder = new SwitchBuilder(this.module,
      module.load(4, false,
        module.binary(
          nativeSizeType == NativeType.I64
            ? BinaryOp.SubI64
            : BinaryOp.SubI32,
          module.local_get(0, nativeSizeType),
          nativeSizeType == NativeType.I64
            ? module.i64(8) // rtId offset = -8
            : module.i32(8)
        ),
        NativeType.I32
      )
    );

    // A method's `overloads` property contains its unbound overload prototypes
    // so we first have to find the concrete classes it became bound to, obtain
    // their bound prototypes and make sure these are resolved and compiled as
    // we are going to call them conditionally based on this's class id.
    for (let _values = Set_values(overloadPrototypes), i = 0, k = _values.length; i < k; ++i) {
      let unboundOverloadPrototype = _values[i];
      assert(!unboundOverloadPrototype.isBound);
      let unboundOverloadParent = unboundOverloadPrototype.parent;
      let isProperty = unboundOverloadParent.kind == ElementKind.PROPERTY_PROTOTYPE;
      let classInstances: Map<string,Class> | null;
      if (isProperty) {
        let propertyParent = (<PropertyPrototype>unboundOverloadParent).parent;
        assert(propertyParent.kind == ElementKind.CLASS_PROTOTYPE);
        classInstances = (<ClassPrototype>propertyParent).instances;
      } else {
        assert(unboundOverloadParent.kind == ElementKind.CLASS_PROTOTYPE);
        classInstances = (<ClassPrototype>unboundOverloadParent).instances;
      }
      if (classInstances) {
        for (let _values = Map_values(classInstances), j = 0, l = _values.length; j < l; ++j) {
          let classInstance = _values[j];
          let overloadInstance: Function | null;
          if (isProperty) {
            let boundProperty = assert(classInstance.members!.get(unboundOverloadParent.name));
            assert(boundProperty.kind == ElementKind.PROPERTY_PROTOTYPE);
            let boundPropertyInstance = this.resolver.resolveProperty(<PropertyPrototype>boundProperty);
            if (!boundPropertyInstance) continue;
            if (instance.is(CommonFlags.GET)) {
              overloadInstance = boundPropertyInstance.getterInstance;
            } else {
              assert(instance.is(CommonFlags.SET));
              overloadInstance = boundPropertyInstance.setterInstance;
            }
          } else {
            let boundPrototype = assert(classInstance.members!.get(unboundOverloadPrototype.name));
            assert(boundPrototype.kind == ElementKind.FUNCTION_PROTOTYPE);
            overloadInstance = this.resolver.resolveFunction(<FunctionPrototype>boundPrototype, instance.typeArguments);
          }
          if (!overloadInstance || !this.compileFunction(overloadInstance)) continue;
          let overloadType = overloadInstance.type;
          let originalType = instance.type;
          if (!overloadType.isAssignableTo(originalType)) {
            this.error(
              DiagnosticCode.Type_0_is_not_assignable_to_type_1,
              overloadInstance.identifierNode.range, overloadType.toString(), originalType.toString()
            );
            continue;
          }
          // TODO: additional optional parameters are not permitted by `isAssignableTo` yet
          let overloadSignature = overloadInstance.signature;
          let overloadParameterTypes = overloadSignature.parameterTypes;
          let overloadNumParameters = overloadParameterTypes.length;
          let paramExprs = new Array<ExpressionRef>(1 + overloadNumParameters);
          paramExprs[0] = module.local_get(0, nativeSizeType); // this
          for (let n = 0; n < numParameters; ++n) {
            paramExprs[1 + n] = module.local_get(1 + n, parameterTypes[n].toNativeType());
          }
          let needsVarargsStub = false;
          for (let n = numParameters; n < overloadNumParameters; ++n) {
            // TODO: inline constant initializers and skip varargs stub
            paramExprs[1 + n] = this.makeZero(overloadParameterTypes[n]);
            needsVarargsStub = true;
          }
          let calledName = needsVarargsStub
            ? this.ensureVarargsStub(overloadInstance).internalName
            : overloadInstance.internalName;
          let nativeReturnType = overloadSignature.returnType.toNativeType();
          let stmts = new Array<ExpressionRef>();
          if (needsVarargsStub) {
            this.ensureArgumentsLength();
            // Safe to prepend since paramExprs are local.get's
            stmts.push(module.global_set(BuiltinNames.argumentsLength, module.i32(numParameters)));
          }
          if (returnType == Type.void) {
            stmts.push(
              module.call(calledName, paramExprs, nativeReturnType)
            );
            stmts.push(
              module.return()
            );
          } else {
            stmts.push(
              module.return(
                module.call(calledName, paramExprs, nativeReturnType)
              )
            );
          }
          builder.addCase(classInstance.id, stmts);
          // Also alias each extendee inheriting this exact overload
          let extendees = classInstance.getAllExtendees(
            isProperty
              ? unboundOverloadParent.name
              : instance.prototype.name
          );
          for (let _values = Set_values(extendees), a = 0, b = _values.length; a < b; ++a) {
            let extendee = _values[a];
            builder.addCase(extendee.id, stmts);
          }
        }
      }
    }

    // Call the original function if no other id matches and the method is not
    // abstract or part of an interface. Note that doing so will not catch an
    // invalid id, but can reduce code size significantly since we also don't
    // have to add branches for extendees inheriting the original function.
    var body: ExpressionRef;
    if (instance.prototype.bodyNode) {
      let paramExprs = new Array<ExpressionRef>(numParameters);
      paramExprs[0] = module.local_get(0, nativeSizeType); // this
      for (let i = 0, k = parameterTypes.length; i < k; ++i) {
        paramExprs[1 + i] = module.local_get(1 + i, parameterTypes[i].toNativeType());
      }
      body = module.call(instance.internalName, paramExprs, returnType.toNativeType());

    // Otherwise trap
    } else {
      body = module.unreachable();
    }

    // Create the virtual stub function
    var ref = stub.ref;
    if (ref) module.removeFunction(stub.internalName);
    stub.ref = module.addFunction(
      stub.internalName,
      stub.signature.nativeParams,
      stub.signature.nativeResults,
      [ NativeType.I32 ],
      module.block(null, [
        builder.render(tempIndex),
        body
      ], returnType.toNativeType())
    );
    stub.set(CommonFlags.COMPILED);
  }

  // <reference-counting>

  /** Makes a retain call, retaining the expression's value. */
<<<<<<< HEAD
  makeRetain(
    expr: ExpressionRef,
    type: Type | null = null,
    exprLocalIndex: i32 = -1
  ): ExpressionRef {
    var module = this.module;

=======
  makeRetain(expr: ExpressionRef, type: Type): ExpressionRef {
>>>>>>> 2937480e
    var retainInstance = this.program.retainInstance;
    this.compileFunction(retainInstance);
    if (type !== null && type.isFunctionIndex) {
      if (exprLocalIndex < 0) {
        var exprLocal = this.currentFlow.getTempLocal(type);
        exprLocalIndex = exprLocal.index;
      }
      var nativeType = type.toNativeType();
      var usize = this.options.nativeSizeType;
      var functionRetainCall = module.block(null, [
        module.local_set(exprLocalIndex, expr),
        module.drop(
          module.call(
            retainInstance.internalName,
            [
              this.ifClosure(
                module.local_get(exprLocalIndex, nativeType),
                this.getClosurePtr(module.local_get(exprLocalIndex, nativeType)),
                usize == NativeType.I32 ? module.i32(0) : module.i64(0)
              )
            ],
            usize
          )
        ),
        module.local_get(exprLocalIndex, nativeType)
      ], nativeType);

      // this.currentFlow.freeTempLocal(exprLocal);

      return functionRetainCall;
    }

    return module.call(retainInstance.internalName, [ expr ], this.options.nativeSizeType);
  }

  /** Makes a release call, releasing the expression's value. Changes the current type to void.*/
<<<<<<< HEAD
  makeRelease(expr: ExpressionRef, type: Type | null = null, exprLocalIndex: i32 = -1): ExpressionRef {
    var module = this.module;

=======
  makeRelease(expr: ExpressionRef, type: Type): ExpressionRef {
>>>>>>> 2937480e
    var releaseInstance = this.program.releaseInstance;
    this.compileFunction(releaseInstance);

    if (type !== null && type.isFunctionIndex) {
      if (exprLocalIndex < 0) {
        var exprLocal = this.currentFlow.getTempLocal(type);
        exprLocalIndex = exprLocal.index;
      }
      var nativeType = type.toNativeType();
      var functionReleaseCall = module.block(null, [
        module.local_set(exprLocalIndex, expr),
        module.call(
          releaseInstance.internalName,
          [
            this.ifClosure(
              module.local_get(exprLocalIndex, nativeType),
              this.getClosurePtr(module.local_get(exprLocalIndex, nativeType)),
              this.options.nativeSizeType == NativeType.I32 ? module.i32(0) : module.i64(0)
            )
          ],
          NativeType.None
        )
      ], NativeType.None);

      // TODO: fix a bug in which this free causes some overwrites
      // this.currentFlow.freeTempLocal(exprLocal);

      return functionReleaseCall;
    }
    return this.module.call(releaseInstance.internalName, [ expr ], NativeType.None);
  }

  /** Makes a replace, retaining the new expression's value and releasing the old expression's value, in this order. */
  makeReplace(
    /** New value being assigned. */
    newExpr: ExpressionRef,
    /** The type of the new expression. */
    newType: Type,
    /** Old value being replaced. */
    oldExpr: ExpressionRef,
<<<<<<< HEAD
    /** Expression type. */
    type: Type,
=======
    /** The type of the old expression. */
    oldType: Type,
>>>>>>> 2937480e
    /** Whether the new value is already retained. */
    alreadyRetained: bool = false,
  ): ExpressionRef {
    var module = this.module;
    var flow = this.currentFlow;
    var nativeSizeType = this.options.nativeSizeType;
    if (alreadyRetained) {
      // (t1=newExpr), __release(oldExpr), t1
      // it is important that `newExpr` evaluates before `oldExpr` is released, hence the local
      let temp = flow.getTempLocal(this.options.usizeType, findUsedLocals(oldExpr));
      let ret = module.block(null, [
        module.local_set(temp.index, newExpr),
<<<<<<< HEAD
        this.makeRelease(oldExpr, type),
=======
        this.makeRelease(oldExpr, oldType),
>>>>>>> 2937480e
        module.local_get(temp.index, nativeSizeType)
      ], nativeSizeType);
      flow.freeTempLocal(temp);
      return ret;
    } else {
      // if ((t1=newExpr) != (t2=oldExpr)) {
      //   t1 = __retain(t1);
      //   __release(t2);
      // }, t1
      let usizeType = this.options.usizeType;
      let temp1 = flow.getTempLocal(usizeType, findUsedLocals(oldExpr));
      let temp2 = flow.getTempLocal(usizeType);
      let ret = module.block(null, [
        module.if(
          module.binary(nativeSizeType == NativeType.I64 ? BinaryOp.NeI64 : BinaryOp.NeI32,
            module.local_tee(temp1.index, newExpr),
            module.local_tee(temp2.index, oldExpr)
          ),
          module.block(null, [
            module.local_set(temp1.index,
<<<<<<< HEAD
              this.makeRetain(module.local_get(temp1.index, nativeSizeType), type)
            ),
            this.makeRelease(module.local_get(temp2.index, nativeSizeType), type)
=======
              this.makeRetain(module.local_get(temp1.index, nativeSizeType), newType)
            ),
            this.makeRelease(module.local_get(temp2.index, nativeSizeType), oldType)
>>>>>>> 2937480e
          ])
        ),
        module.local_get(temp1.index, nativeSizeType)
      ], nativeSizeType);
      flow.freeTempLocal(temp2);
      flow.freeTempLocal(temp1);
      return ret;
    }
  }

  /** Makes an autorelease call at the end of the specified `flow`. */
  makeAutorelease(
    /** Expression to autorelease. */
    expr: ExpressionRef,
    /** Type of the expression. */
    type: Type,
    /** Flow that should autorelease. Defaults to the current flow. */
    flow: Flow = this.currentFlow
  ): ExpressionRef {
    // An 'autorelease' is the assignment of a managed reference to a temporary local,
    // keeping the reference alive until the surrounding flow concludes. This is useful
    // if a reference is not being immediately assigned to something that would keep it
    // alive, like a local or a global, yet it'll remain alive in other code. Example:
    //
    //   callReceivingAReference(callReturningAReference())
    //
    // will be transformed into an autorelease like
    //
    //   callReceivingAReference(t = callReturningAReference())
    //   ...
    //   __release(t)
    //
    // since releasing immediately would free the value before the call:
    //
    //   callReceivingAReference((__release(t = callReturningAReference()), t))
    //
    var local = flow.getAutoreleaseLocal(type);
    if (flow.isNonnull(expr, type)) flow.setLocalFlag(local.index, LocalFlags.NONNULL);
    return this.module.local_tee(local.index, expr);
  }

  /**
   * Attempts to undo an autorelease in the specified `flow`.
   * Returns the index of the previously retaining variable or -1 if not possible.
   */
  tryUndoAutorelease(
    /** Expression being autoreleased. */
    expr: ExpressionRef,
    /** Flow that would autorelease. */
    flow: Flow
  ): i32 {
    // The following assumes that the expression actually belongs to the flow and that
    // top-level autoreleases are never undone. While that's true, it's not necessary
    // to check presence in scopedLocals.
    switch (getExpressionId(expr)) {
      case ExpressionId.LocalGet: { // local.get(idx)
        let index = getLocalGetIndex(expr);
        if (flow.isAnyLocalFlag(index, LocalFlags.ANY_RETAINED)) {
          flow.unsetLocalFlag(index, LocalFlags.ANY_RETAINED);
          return index;
        }
        break;
      }
      case ExpressionId.LocalSet: { // local.tee(idx, expr)
        if (isLocalTee(expr)) {
          // NOTE: Can't remove the local.tee completely because it's already compiled
          // and a child of something else. Preventing the final release however makes
          // it optimize away.
          let index = getLocalSetIndex(expr);
          if (flow.isAnyLocalFlag(index, LocalFlags.ANY_RETAINED)) {
            flow.unsetLocalFlag(index, LocalFlags.ANY_RETAINED);
            return index;
          }
        }
        break;
      }
      case ExpressionId.Block: { // { ..., local.get|tee(...) }
        if (getBlockName(expr) === null) { // must not be a break target
          let count = getBlockChildCount(expr);
          if (count) {
            return this.tryUndoAutorelease(getBlockChild(expr, count - 1), flow);
          }
        }
        break;
      }
    }
    return -1;
  }

  /** Delays an autorelease in `innerFlow` until `outerFlow` concludes. */
  delayAutorelease(
    /** Expression being autoreleased in `innerFlow`. */
    expr: ExpressionRef,
    /** Type of the expression. */
    type: Type,
    /** Inner flow that would autorelease. Must not have processed autoreleases yet. */
    innerFlow: Flow,
    /** Outer flow that should autorelease instead. */
    outerFlow: Flow
  ): ExpressionRef {
    // Attempt to undo the autorelease in `innerFlow`
    var index = this.tryUndoAutorelease(expr, innerFlow);
    return ~index
      // If it worked, autorelease in `outerFlow` instead
      ? this.makeAutorelease(expr, type, outerFlow)
      // If it didn't work, extend the lifetime into `outerFlow`
      : this.makeAutorelease(this.makeRetain(expr, type), type, outerFlow);
  }

  /** Performs any queued autoreleases in the specified flow. */
  performAutoreleases(
    /** Flow releasing its queued autoreleases. */
    flow: Flow,
    /** Array of statements to append the releases to. */
    stmts: ExpressionRef[],
    /**
     * Whether to finalize affected locals. Defaults to `true`, which
     * is almost always correct, except when bubbling up parent flows
     * in break-like scenarios.
     */
    finalize: bool = true
  ): void {
    // Autoreleases must be performed whenever a flow concludes, decrementing
    // the RC of all the references in that flow scheduled for an autorelease.
    var scopedLocals = flow.scopedLocals;
    if (scopedLocals) {
      let module = this.module;
      // TODO: for (let local of scopedLocals.values()) {
      for (let _values = Map_values(scopedLocals), i = 0, k = _values.length; i < k; ++i) {
        let local = unchecked(_values[i]);
        if (local.is(CommonFlags.SCOPED)) { // otherwise an alias
          let localIndex = local.index;
          if (flow.isAnyLocalFlag(localIndex, LocalFlags.ANY_RETAINED)) {
            if (finalize) flow.unsetLocalFlag(localIndex, LocalFlags.ANY_RETAINED);
            stmts.push(
              this.makeRelease(
                module.local_get(localIndex, local.type.toNativeType()),
                local.type
              )
            );
          }
        }
      }
    }
  }

  /** Performs any queued autoreleases in the specified flow and returns the given value. */
  performAutoreleasesWithValue(
    /** Flow releasing its queued autoreleases. */
    flow: Flow,
    /** Value to return. */
    valueExpr: ExpressionRef,
    /** Type of the returned value. */
    valueType: Type,
    /** Array of statements to append the releases to. */
    stmts: ExpressionRef[] | null = null,
    /** Whether to finalize affected locals. */
    finalize: bool = true
  ): ExpressionRef {
    if (!stmts) stmts = new Array<ExpressionRef>();
    stmts.push(
      this.module.nop()
    );
    var lengthBefore = stmts.length;
    this.performAutoreleases(flow, stmts, finalize);
    var module = this.module;
    if (stmts.length > lengthBefore) {
      let nativeType = valueType.toNativeType();
      let temp = flow.getTempLocal(valueType);
      if (!flow.canOverflow(valueExpr, valueType)) flow.setLocalFlag(temp.index, LocalFlags.WRAPPED);
      if (flow.isNonnull(valueExpr, valueType)) flow.setLocalFlag(temp.index, LocalFlags.NONNULL);
      stmts[lengthBefore - 1] = module.local_set(temp.index, valueExpr); // nop -> set
      stmts.push(
        module.local_get(temp.index, nativeType) // append get
      );
      let ret = module.flatten(stmts, nativeType);
      flow.freeTempLocal(temp);
      return ret;
    } else if (stmts.length > 1) {
      stmts[lengthBefore - 1] = valueExpr; // nop -> value
      return module.flatten(stmts, valueType.toNativeType());
    }
    return valueExpr;
  }

  /** Finishes any queued autoreleases in the actual function of the specified flow. */
  finishAutoreleases(
    /** Flow releasing its queued autoreleases. */
    flow: Flow,
    /** Array of statements to append the releases to. */
    stmts: ExpressionRef[]
  ): void {
    // Differs from `performAutoreleases` in that concluding this flow also
    // concludes all its parent flows, for example on a `return`.
    if (flow.isInline) {
      // Traverse to the top-most flow containing the inlined function's
      // locals as scoped locals and release these instead of all the locals.
      let current = flow;
      let parent: Flow | null;
      while (parent = current.parent) current = parent;
      let scopedLocals = current.scopedLocals;
      if (scopedLocals) {
        // TODO: for (let local of scopedLocals.values()) {
        for (let _values = Map_values(scopedLocals), i = 0, k = _values.length; i < k; ++i) {
          let local = unchecked(_values[i]);
          this.maybeFinishAutorelease(local, flow, stmts);
        }
      }
    } else {
      let localsByIndex = flow.parentFunction.localsByIndex;
      for (let i = 0, k = localsByIndex.length; i < k; ++i) {
        let local = unchecked(localsByIndex[i]);
        this.maybeFinishAutorelease(local, flow, stmts);
      }
    }
  }

  /** Finishes a single autorelease of the specified local. */
  private maybeFinishAutorelease(
    /** Local to finish autoreleasing. */
    local: Local,
    /** Flow releasing its queued autoreleases. */
    flow: Flow,
    /** Array of statements to append the releases to. */
    stmts: ExpressionRef[]
  ): void {
    var localIndex = local.index;
    var module = this.module;
    if (~localIndex && flow.isAnyLocalFlag(localIndex, LocalFlags.ANY_RETAINED)) {
      flow.unsetLocalFlag(localIndex, LocalFlags.ANY_RETAINED);
      stmts.push(
        this.makeRelease(
          module.local_get(localIndex, local.type.toNativeType()),
          local.type
        )
      );
    }
  }

  // </reference-counting>

  /** Creates a direct call to the specified function. */
  makeCallDirect(
    instance: Function,
    operands: ExpressionRef[] | null,
    reportNode: Node,
    immediatelyDropped: bool = false,
    /** Skip the usual autorelease and manage this at the callsite instead. */
    skipAutorelease: bool = false
  ): ExpressionRef {
    if (instance.hasDecorator(DecoratorFlags.INLINE)) {
      if (!instance.is(CommonFlags.VIRTUAL)) {
        assert(!instance.is(CommonFlags.STUB)); // doesn't make sense
        let inlineStack = this.inlineStack;
        if (inlineStack.includes(instance)) {
          this.warning(
            DiagnosticCode.Function_0_cannot_be_inlined_into_itself,
            reportNode.range, instance.internalName
          );
        } else {
          inlineStack.push(instance);
          let expr: ExpressionRef;
          if (instance.is(CommonFlags.INSTANCE)) {
            let theOperands = assert(operands);
            assert(theOperands.length);
            expr = this.makeCallInline(instance, theOperands.slice(1), theOperands[0], immediatelyDropped);
          } else {
            expr = this.makeCallInline(instance, operands, 0, immediatelyDropped);
          }
          let returnType = this.currentType;
          if (returnType.isManaged) {
            if (!skipAutorelease) {
              expr = this.makeAutorelease(expr, returnType);
            } else {
              this.skippedAutoreleases.add(expr);
            }
          }
          inlineStack.pop();
          return expr;
        }
      } else {
        this.warning(
          DiagnosticCode.Function_0_is_virtual_and_will_not_be_inlined,
          reportNode.range, instance.internalName
        );
      }
    }
    var module = this.module;
    var numOperands = operands ? operands.length : 0;
    var numArguments = numOperands;
    var minArguments = instance.signature.requiredParameters;
    var minOperands = minArguments;
    var parameterTypes = instance.signature.parameterTypes;
    var maxArguments = parameterTypes.length;
    var maxOperands = maxArguments;
    if (instance.is(CommonFlags.INSTANCE)) {
      ++minOperands;
      ++maxOperands;
      --numArguments;
    }
    assert(numOperands >= minOperands);

    if (!this.compileFunction(instance)) return module.unreachable();
    var returnType = instance.signature.returnType;

    // fill up omitted arguments with their initializers, if constant, otherwise with zeroes.
    if (numOperands < maxOperands) {
      if (!operands) {
        operands = new Array(maxOperands);
        operands.length = 0;
      }
      let parameterNodes = instance.prototype.functionTypeNode.parameters;
      assert(parameterNodes.length == parameterTypes.length);
      let allOptionalsAreConstant = true;
      for (let i = numArguments; i < maxArguments; ++i) {
        let initializer = parameterNodes[i].initializer;
        if (initializer) {
          if (initializer.compilesToConst) {
            operands.push(this.compileExpression(
              initializer,
              parameterTypes[i],
              Constraints.CONV_IMPLICIT
            ));
            continue;
          }
          let resolved = this.resolver.lookupExpression(initializer, instance.flow, parameterTypes[i], ReportMode.SWALLOW);
          if (resolved) {
            if (resolved.kind == ElementKind.GLOBAL) {
              let global = <Global>resolved;
              if (this.compileGlobal(global)) {
                if (global.is(CommonFlags.INLINED)) {
                  operands.push(
                    this.compileInlineConstant(global, parameterTypes[i], Constraints.CONV_IMPLICIT)
                  );
                } else {
                  operands.push(
                    this.convertExpression(
                      module.global_get(global.internalName, global.type.toNativeType()),
                      global.type, parameterTypes[i], false, false, initializer
                    )
                  );
                }
                continue;
              }
            }
          }
        }
        operands.push(this.makeZero(parameterTypes[i]));
        allOptionalsAreConstant = false;
      }
      if (!allOptionalsAreConstant) {
        if (!instance.is(CommonFlags.MODULE_IMPORT)) {
          let original = instance;
          instance = this.ensureVarargsStub(instance);
          if (!this.compileFunction(instance)) return module.unreachable();
          instance.flow.flags = original.flow.flags;
          let nativeReturnType = returnType.toNativeType();
          // We know the last operand is optional and omitted, so inject setting
          // ~argumentsLength into that operand, which is always safe.
          let lastOperand = operands[maxOperands - 1];
          assert(!(getSideEffects(lastOperand) & SideEffects.WritesGlobal));
          let lastOperandType = parameterTypes[maxArguments - 1];
          operands[maxOperands - 1] = module.block(null, [
            module.global_set(BuiltinNames.argumentsLength, module.i32(numArguments)),
            lastOperand
          ], lastOperandType.toNativeType());
          let expr = module.call(instance.internalName, operands, nativeReturnType);
          this.currentType = returnType;
          if (returnType.isManaged) {
            if (immediatelyDropped) {
              expr = this.makeRelease(expr, returnType);
              this.currentType = Type.void;
            } else if (!skipAutorelease) {
              expr = this.makeAutorelease(expr, returnType);
            } else {
              this.skippedAutoreleases.add(expr);
            }
          }
          this.ensureArgumentsLength();
          return expr;
        }
      }
    }

    // Call the virtual stub with the vtable if the function has overloads
    if (instance.is(CommonFlags.VIRTUAL) && !reportNode.isCallOnSuper) {
      instance = this.ensureVirtualStub(instance);
    }

    // If the return value is of a reference type it has not yet been released but is in flight
    // which is equivalent to a skipped autorelease. Hence, insert either a release if it is
    // dropped anyway, preserve the skipped autorelease if explicitly requested or autorelease now.
    var expr = module.call(instance.internalName, operands, returnType.toNativeType());
    this.currentType = returnType;
    if (returnType.isManaged) {
      if (immediatelyDropped) {
        expr = this.makeRelease(expr, returnType);
        this.currentType = Type.void;
      } else if (!skipAutorelease) {
        expr = this.makeAutorelease(expr, returnType);
      }
    }
    return expr;
  }

  /** Compiles an indirect call using an index argument and a signature. */
  compileCallIndirect(
    signature: Signature,
    indexArg: ExpressionRef,
    argumentExpressions: Expression[],
    reportNode: Node,
    thisArg: ExpressionRef = 0,
    immediatelyDropped: bool = false
  ): ExpressionRef {
    var numArguments = argumentExpressions.length;

    if (!this.checkCallSignature( // reports
      signature,
      numArguments,
      thisArg != 0,
      reportNode
    )) {
      return this.module.unreachable();
    }

    var numArgumentsInclThis = thisArg ? numArguments + 1 : numArguments;
    var operands = new Array<ExpressionRef>(numArgumentsInclThis);
    var index = 0;
    if (thisArg) {
      operands[0] = thisArg;
      index = 1;
    }
    var parameterTypes = signature.parameterTypes;
    for (let i = 0; i < numArguments; ++i, ++index) {
      operands[index] = this.compileExpression(argumentExpressions[i], parameterTypes[i],
        Constraints.CONV_IMPLICIT
      );
    }
    assert(index == numArgumentsInclThis);
    return this.makeCallIndirect(signature, indexArg, operands, immediatelyDropped);
  }

  /** Creates an indirect call to the function at `indexArg` in the function table. */
  makeCallIndirect(
    signature: Signature,
    indexArg: ExpressionRef,
    operands: ExpressionRef[] | null = null,
    immediatelyDropped: bool = false
  ): ExpressionRef {
    var module = this.module;
    var numOperands = operands ? operands.length : 0;
    var numArguments = numOperands;
    var minArguments = signature.requiredParameters;
    var minOperands = minArguments;
    var parameterTypes = signature.parameterTypes;
    var returnType = signature.returnType;
    var maxArguments = parameterTypes.length;
    var maxOperands = maxArguments;
    if (signature.thisType) {
      ++minOperands;
      ++maxOperands;
      --numArguments;
    }
    assert(numOperands >= minOperands);

    // fill up omitted arguments with zeroes
    if (numOperands < maxOperands) {
      if (!operands) {
        operands = new Array(maxOperands);
        operands.length = 0;
      }
      let parameterTypes = signature.parameterTypes;
      for (let i = numArguments; i < maxArguments; ++i) {
        operands.push(this.makeZero(parameterTypes[i]));
      }
    }

    if (this.options.isWasm64) {
      indexArg = module.unary(UnaryOp.WrapI64, indexArg);
    }

    // We might be calling a varargs stub here, even if all operands have been
    // provided, so we must set `argumentsLength` in any case. Inject setting it
    // into the index argument, which becomes executed last after any operands.
    this.ensureArgumentsLength();
    if (getSideEffects(indexArg) & SideEffects.WritesGlobal) {
      let flow = this.currentFlow;
      let temp = flow.getTempLocal(Type.i32, findUsedLocals(indexArg));
      indexArg = module.block(null, [
        module.local_set(temp.index, indexArg),
        module.global_set(BuiltinNames.argumentsLength, module.i32(numArguments)),
        module.local_get(temp.index, NativeType.I32)
      ], NativeType.I32);
      flow.freeTempLocal(temp);
    } else { // simplify
      indexArg = module.block(null, [
        module.global_set(BuiltinNames.argumentsLength, module.i32(numArguments)),
        indexArg
      ], NativeType.I32);
    }
    var expr = module.call_indirect(
      indexArg,
      operands,
      signature.nativeParams,
      signature.nativeResults
    );
    this.currentType = returnType;
    if (returnType.isManaged) {
      if (immediatelyDropped) {
        expr = this.makeRelease(expr, returnType);
        this.currentType = Type.void;
      } else {
        expr = this.makeAutorelease(expr, returnType);
      }
    }
    return expr;
  }

  private compileCommaExpression(
    expression: CommaExpression,
    contextualType: Type,
    constraints: Constraints
  ): ExpressionRef {
    var expressions = expression.expressions;
    var numExpressions = expressions.length;
    var exprs = new Array<ExpressionRef>(numExpressions--);
    for (let i = 0; i < numExpressions; ++i) {
      exprs[i] = this.compileExpression(expressions[i], Type.void, // drop all except last
        Constraints.CONV_IMPLICIT | Constraints.WILL_DROP
      );
    }
    exprs[numExpressions] = this.compileExpression(expressions[numExpressions], contextualType, constraints);
    return this.module.flatten(exprs, this.currentType.toNativeType());
  }

  private compileElementAccessExpression(
    expression: ElementAccessExpression,
    contextualType: Type,
    constraints: Constraints
  ): ExpressionRef {
    var module = this.module;
    var targetExpression = expression.expression;
    var targetType = this.resolver.resolveExpression(targetExpression, this.currentFlow); // reports
    if (targetType) {
      if (targetType.is(TypeFlags.REFERENCE)) {
        let classReference = targetType.classReference;
        if (classReference) {
          let isUnchecked = this.currentFlow.is(FlowFlags.UNCHECKED_CONTEXT);
          let indexedGet = classReference.lookupOverload(OperatorKind.INDEXED_GET, isUnchecked);
          if (indexedGet) {
            let thisArg = this.compileExpression(targetExpression, classReference.type,
              Constraints.CONV_IMPLICIT
            );
            if (!isUnchecked && this.options.pedantic) {
              this.pedantic(
                DiagnosticCode.Indexed_access_may_involve_bounds_checking,
                expression.range
              );
            }
            return this.compileCallDirect(indexedGet, [
              expression.elementExpression
            ], expression, thisArg, constraints);
          }
        }
      }
      this.error(
        DiagnosticCode.Index_signature_is_missing_in_type_0,
        expression.expression.range, targetType.toString()
      );
    }
    return module.unreachable();
  }

  private compileFunctionExpression(
    expression: FunctionExpression,
    contextualSignature: Signature | null,
    constraints: Constraints
  ): ExpressionRef {
    var declaration = expression.declaration.clone(); // generic contexts can have multiple
    assert(!declaration.typeParameters); // function expression cannot be generic
    var flow = this.currentFlow;
    var actualFunction = flow.actualFunction;
    var prototype = new FunctionPrototype(
      declaration.name.text.length
        ? declaration.name.text
        : "anonymous|" + (actualFunction.nextAnonymousId++).toString(),
      actualFunction,
      declaration,
      DecoratorFlags.NONE
    );
    var instance: Function | null;
    var contextualTypeArguments = makeMap(flow.contextualTypeArguments);

    // compile according to context. this differs from a normal function in that omitted parameter
    // and return types can be inferred and omitted arguments can be replaced with dummies.
    if (contextualSignature) {
      let signatureNode = prototype.functionTypeNode;
      let parameterNodes = signatureNode.parameters;
      let numPresentParameters = parameterNodes.length;

      // must not require more than the maximum number of parameters
      let parameterTypes = contextualSignature.parameterTypes;
      let numParameters = parameterTypes.length;
      if (numPresentParameters > numParameters) {
        this.error(
          DiagnosticCode.Expected_0_arguments_but_got_1,
          expression.range, numParameters.toString(), numPresentParameters.toString()
        );
        return this.module.unreachable();
      }

      // check non-omitted parameter types
      let parameterNames = new Array<string>(numPresentParameters);
      for (let i = 0; i < numPresentParameters; ++i) {
        let parameterNode = parameterNodes[i];
        parameterNames[i] = parameterNode.name.text; // use actual name
        if (!isTypeOmitted(parameterNode.type)) {
          let resolvedType = this.resolver.resolveType(
            parameterNode.type,
            actualFunction.parent,
            contextualTypeArguments
          );
          if (!resolvedType) return this.module.unreachable();
          if (!parameterTypes[i].isStrictlyAssignableTo(resolvedType)) {
            this.error(
              DiagnosticCode.Type_0_is_not_assignable_to_type_1,
              parameterNode.range, parameterTypes[i].toString(), resolvedType.toString()
            );
            return this.module.unreachable();
          }
        }
        // any unused parameters are inherited but ignored
      }

      // check non-omitted return type
      let returnType = contextualSignature.returnType;
      if (!isTypeOmitted(signatureNode.returnType)) {
        let resolvedType = this.resolver.resolveType(
          signatureNode.returnType,
          actualFunction.parent,
          contextualTypeArguments
        );
        if (!resolvedType) return this.module.unreachable();
        if (
          returnType == Type.void
            ? resolvedType != Type.void
            : !resolvedType.isStrictlyAssignableTo(returnType)
        ) {
          this.error(
            DiagnosticCode.Type_0_is_not_assignable_to_type_1,
            signatureNode.returnType.range, resolvedType.toString(), returnType.toString()
          );
          return this.module.unreachable();
        }
      }

      // check explicit this type
      let thisType = contextualSignature.thisType;
      let thisTypeNode = signatureNode.explicitThisType;
      if (thisTypeNode) {
        if (!thisType) {
          this.error(
            DiagnosticCode._this_cannot_be_referenced_in_current_location,
            thisTypeNode.range
          );
          return this.module.unreachable();
        }
        let resolvedType = this.resolver.resolveType(
          thisTypeNode,
          actualFunction.parent,
          contextualTypeArguments
        );
        if (!resolvedType) return this.module.unreachable();
        if (!thisType.isStrictlyAssignableTo(resolvedType)) {
          this.error(
            DiagnosticCode.Type_0_is_not_assignable_to_type_1,
            thisTypeNode.range, thisType.toString(), resolvedType.toString()
          );
          return this.module.unreachable();
        }
      }

      let signature = new Signature(this.program, parameterTypes, returnType, thisType);
      signature.requiredParameters = numParameters; // !
      signature.parameterNames = parameterNames;
      instance = new Function(
        prototype.name,
        prototype,
        null,
        prototype.hasNestedDefinition ? signature.toClosureSignature() : signature,
        contextualTypeArguments
      );
      if (!this.compileFunction(instance)) return this.module.unreachable();
    // otherwise compile like a normal function
    } else {
      instance = this.resolver.resolveFunction(prototype, null, contextualTypeArguments);
      if (!instance) return this.module.unreachable();
      this.compileFunction(instance);
    }

    // if this anonymous function turns out to be a non-closure, recompile a version
    // of the function without context, deleting the previous function
    if (instance.closedLocals.size == 0 && instance.prototype.hasNestedDefinition) {
      this.module.removeFunction(instance.internalName);
      instance = new Function(
        instance.prototype.name + "~nonClosure",
        instance.prototype,
        null,
        instance.signature.toAnonymousSignature(),
        contextualTypeArguments
      );
      this.compileFunction(instance);
    }
    this.currentType = instance.signature.type;

    var index = this.ensureFunctionTableEntry(instance); // reports

    if(index < 0) return this.module.unreachable();

    var nativeUsize = this.options.nativeSizeType;
    var wasm64 = nativeUsize == NativeType.I64;

    if(instance.closedLocals.size > 0) {
      this.warning(
        DiagnosticCode.Closure_support_is_experimental,
        instance.prototype.declaration.range
      );

      // Append the appropriate signature and flags for this closure type, then set it to currentType
      this.currentType = Type.closure32;
      this.currentType.signatureReference = instance.signature;

      // create a local which will hold our closure
      var tempLocal = flow.getAutoreleaseLocal(this.currentType);
      var tempLocalIndex = tempLocal.index;

      // copied closed locals into type
      this.currentType.locals = instance.closedLocals;

      const closureSize = instance.nextGlobalClosureOffset;

      var allocInstance = this.program.allocInstance;
      this.compileFunction(allocInstance);

      var closureExpr = this.module.flatten([
        this.module.local_set( // Allocate memory for the closure
          tempLocalIndex,
          this.makeRetain(
            this.module.call(allocInstance.internalName, [
              wasm64 ? this.module.i64(closureSize) : this.module.i32(closureSize),
              wasm64 ? this.module.i64(0) : this.module.i32(0)
            ], nativeUsize)
          )
        ),
        this.module.store( // Store the function pointer at the first index
          4,
          this.module.local_get(tempLocalIndex, nativeUsize),
          wasm64 ? this.module.i64(index) : this.module.i32(index),
          nativeUsize,
          0
        ),
        this.module.local_get(tempLocalIndex, nativeUsize) // load the closure locals index
      ], nativeUsize);

      // flow.freeTempLocal(tempLocal);

      return closureExpr;
    }

    return wasm64 ? this.module.i64(index) : this.module.i32(index);
  }

  private ifClosure(
    indexExpr: ExpressionRef,
    thenExpr: ExpressionRef,
    elseExpr: ExpressionRef
  ): ExpressionRef {
    var module = this.module;
    var wasm64 = this.options.nativeSizeType == NativeType.I64;

    return module.if(
      module.binary(
        wasm64 ? BinaryOp.EqI64 : BinaryOp.EqI32,
        module.binary(
          wasm64 ? BinaryOp.AndI64 : BinaryOp.AndI32,
          indexExpr,
          wasm64 ? module.i64(CLOSURE_TAG) : module.i32(CLOSURE_TAG)
        ),
        wasm64 ? module.i64(CLOSURE_TAG) : module.i32(CLOSURE_TAG)
      ),
      thenExpr,
      elseExpr
    );
  }

  private getClosurePtr(closureExpr: ExpressionRef): ExpressionRef {
    var module = this.module;
    var wasm64 = this.options.nativeSizeType == NativeType.I64;

    return module.binary(
      wasm64 ? BinaryOp.ShlI64 : BinaryOp.ShlI32,
      closureExpr,
      wasm64 ? module.i64(4) : module.i32(4)
    );
  }

  private getClosureReference(closureExpr: ExpressionRef): ExpressionRef {
    var module = this.module;
    var wasm64 = this.options.nativeSizeType == NativeType.I64;

    return module.binary(
      wasm64 ? BinaryOp.OrI64 : BinaryOp.OrI32,
      module.binary(
        wasm64 ? BinaryOp.ShrI64 : BinaryOp.ShrI32,
        closureExpr,
        wasm64 ? module.i64(4) : module.i32(4)
      ),
      wasm64 ? module.i64(CLOSURE_TAG) : module.i32(CLOSURE_TAG)
    );
  }

  /** Makes sure the enclosing source file of the specified expression has been compiled. */
  private maybeCompileEnclosingSource(expression: Expression): void {
    var internalPath = expression.range.source.internalPath;
    var filesByName = this.program.filesByName;
    assert(filesByName.has(internalPath));
    var enclosingFile = assert(filesByName.get(internalPath));
    if (!enclosingFile.is(CommonFlags.COMPILED)) {
      this.compileFileByPath(internalPath, expression);
    }
  }

  private compileIdentifierExpression(
    expression: IdentifierExpression,
    contextualType: Type,
    constraints: Constraints
  ): ExpressionRef {
    var module = this.module;
    var flow = this.currentFlow;
    var actualFunction = flow.actualFunction;

    // check special keywords first
    switch (expression.kind) {
      case NodeKind.NULL: {
        let options = this.options;
        if (contextualType.is(TypeFlags.REFERENCE)) {
          let classReference = contextualType.classReference;
          if (classReference) {
            this.currentType = classReference.type.asNullable();
            return options.isWasm64 ? module.i64(0) : module.i32(0);
          }
          let signatureReference = contextualType.signatureReference;
          if (signatureReference) {
            this.currentType = signatureReference.type.asNullable();
            return module.i32(0);
          }
          return module.ref_null();
        }
        this.currentType = options.usizeType;
        this.warning(
          DiagnosticCode.Expression_resolves_to_unusual_type_0,
          expression.range, this.currentType.toString()
        );
        return options.isWasm64
          ? module.i64(0)
          : module.i32(0);
      }
      case NodeKind.TRUE: {
        this.currentType = Type.bool;
        return module.i32(1);
      }
      case NodeKind.FALSE: {
        this.currentType = Type.bool;
        return module.i32(0);
      }
      case NodeKind.THIS: {
        if (actualFunction.is(CommonFlags.INSTANCE)) {
          let thisLocal = assert(flow.lookupLocal(CommonNames.this_));
          let thisType = assert(actualFunction.signature.thisType);
          let parent = assert(actualFunction.parent);
          assert(parent.kind == ElementKind.CLASS);
          flow.set(FlowFlags.ACCESSES_THIS);
          this.currentType = thisType;
          return module.local_get(thisLocal.index, thisType.toNativeType());
        }
        this.error(
          DiagnosticCode._this_cannot_be_referenced_in_current_location,
          expression.range
        );
        this.currentType = this.options.usizeType;
        return module.unreachable();
      }
      case NodeKind.SUPER: {
        let flow = this.currentFlow;
        let actualFunction = flow.actualFunction;
        if (actualFunction.is(CommonFlags.CONSTRUCTOR)) {
          if (!flow.is(FlowFlags.CALLS_SUPER)) {
            // TS1034 in the parser effectively limits this to property accesses
            this.error(
              DiagnosticCode._super_must_be_called_before_accessing_a_property_of_super_in_the_constructor_of_a_derived_class,
              expression.range
            );
          }
        }
        if (flow.isInline) {
          let scopedThis = flow.lookupLocal(CommonNames.this_);
          if (scopedThis) {
            let scopedThisClass = assert(scopedThis.type.classReference);
            let base = scopedThisClass.base;
            if (base) {
              this.currentType = base.type;
              return module.local_get(scopedThis.index, base.type.toNativeType());
            }
          }
        }
        if (actualFunction.is(CommonFlags.INSTANCE)) {
          let parent = assert(actualFunction.parent);
          assert(parent.kind == ElementKind.CLASS);
          let classInstance = <Class>parent;
          let baseClassInstance = classInstance.base;
          if (baseClassInstance) {
            let superType = baseClassInstance.type;
            this.currentType = superType;
            return module.local_get(0, superType.toNativeType());
          }
        }
        this.error(
          DiagnosticCode._super_can_only_be_referenced_in_a_derived_class,
          expression.range
        );
        this.currentType = this.options.usizeType;
        return module.unreachable();
      }
    }

    this.maybeCompileEnclosingSource(expression);

    // otherwise resolve
    var currentParent = this.currentParent;
    if (!currentParent) currentParent = actualFunction;
    var target = this.resolver.lookupIdentifierExpression( // reports
      expression,
      flow,
      currentParent
    );
    if (!target) {
      // make a guess to avoid assertions in calling code
      if (this.currentType == Type.void) this.currentType = Type.i32;
      return module.unreachable();
    }

    switch (target.kind) {
      case ElementKind.LOCAL: {
        let local = <Local>target;
        let localType = local.type;
        assert(localType != Type.void);
        var localClosureContextOffset = local.closureContextOffset;
        if (localClosureContextOffset > 0) {
          let contextLocal = assert(flow.lookupLocal(CommonNames.this_));

          // TODO: replace this with a class field access, once we are able to construct the class before
          // compiling
          return module.load(
            local.type.byteSize,
            local.type.is(TypeFlags.SIGNED),
            this.module.local_get(contextLocal.index, this.options.nativeSizeType),
            local.type.toNativeType(),
            localClosureContextOffset
          );
        }
        if (local.is(CommonFlags.INLINED)) {
          return this.compileInlineConstant(local, contextualType, constraints);
        }
        let localIndex = local.index;
        assert(localIndex >= 0);
        if (localType.is(TypeFlags.NULLABLE) && flow.isLocalFlag(localIndex, LocalFlags.NONNULL, false)) {
          localType = localType.nonNullableType;
        }
        this.currentType = localType;

        if (target.parent != flow.parentFunction) {
          // TODO: closures
          this.error(
            DiagnosticCode.Not_implemented_0,
            expression.range,
            "Closures"
          );
          return module.unreachable();
        }
        return module.local_get(localIndex, localType.toNativeType());
      }
      case ElementKind.GLOBAL: {
        let global = <Global>target;
        if (!this.compileGlobal(global)) { // reports; not yet compiled if a static field
          return module.unreachable();
        }
        let globalType = global.type;
        assert(globalType != Type.void);
        if (global.is(CommonFlags.INLINED)) {
          return this.compileInlineConstant(global, contextualType, constraints);
        }
        this.currentType = globalType;
        return module.global_get(global.internalName, globalType.toNativeType());
      }
      case ElementKind.ENUMVALUE: { // here: if referenced from within the same enum
        let enumValue = <EnumValue>target;
        if (!target.is(CommonFlags.COMPILED)) {
          this.error(
            DiagnosticCode.A_member_initializer_in_a_enum_declaration_cannot_reference_members_declared_after_it_including_members_defined_in_other_enums,
            expression.range
          );
          this.currentType = Type.i32;
          return module.unreachable();
        }
        this.currentType = Type.i32;
        if (enumValue.is(CommonFlags.INLINED)) {
          assert(enumValue.constantValueKind == ConstantValueKind.INTEGER);
          return module.i32(i64_low(enumValue.constantIntegerValue));
        }
        return module.global_get(enumValue.internalName, NativeType.I32);
      }
      case ElementKind.FUNCTION_PROTOTYPE: {
        let functionPrototype = <FunctionPrototype>target;
        let typeParameterNodes = functionPrototype.typeParameterNodes;

        if (typeParameterNodes !== null && typeParameterNodes.length != 0) {
          this.error(
            DiagnosticCode.Expected_0_arguments_but_got_1,
            expression.range, typeParameterNodes.length.toString(), "0"
          );
          return module.unreachable();
        }

        let functionInstance = this.resolver.resolveFunction(
          functionPrototype,
          null,
          makeMap<string,Type>(flow.contextualTypeArguments)
        );
        if (!functionInstance || !this.compileFunction(functionInstance)) return module.unreachable();
        if (contextualType.is(TypeFlags.HOST | TypeFlags.REFERENCE)) {
          this.currentType = Type.anyref;
          return module.ref_func(functionInstance.internalName);
        }
        let index = this.ensureFunctionTableEntry(functionInstance);
        this.currentType = functionInstance.signature.type;
        return module.i32(index);
      }
    }
    assert(false);
    return this.module.unreachable();
  }

  private compileInstanceOfExpression(
    expression: InstanceOfExpression,
    contextualType: Type,
    constraints: Constraints
  ): ExpressionRef {
    var flow = this.currentFlow;
    var isType = expression.isType;

    // Mimic `instanceof CLASS`
    if (isType.kind == NodeKind.NAMEDTYPE) {
      let namedType = <NamedTypeNode>isType;
      if (!(namedType.isNullable || namedType.hasTypeArguments)) {
        let element = this.resolver.resolveTypeName(namedType.name, flow.actualFunction, ReportMode.SWALLOW);
        if (element !== null && element.kind == ElementKind.CLASS_PROTOTYPE) {
          let prototype = <ClassPrototype>element;
          if (prototype.is(CommonFlags.GENERIC)) {
            return this.makeInstanceofClass(expression, prototype);
          }
        }
      }
    }

    // Fall back to `instanceof TYPE`
    var expectedType = this.resolver.resolveType(
      expression.isType,
      flow.actualFunction,
      makeMap(flow.contextualTypeArguments)
    );
    if (!expectedType) {
      this.currentType = Type.bool;
      return this.module.unreachable();
    }
    return this.makeInstanceofType(expression, expectedType);
  }

  private makeInstanceofType(expression: InstanceOfExpression, expectedType: Type): ExpressionRef {
    var module = this.module;
    var flow = this.currentFlow;
    var expr = this.compileExpression(expression.expression, expectedType);
    var actualType = this.currentType;
    this.currentType = Type.bool;

    // instanceof <basic> - must be exact
    if (!expectedType.is(TypeFlags.REFERENCE)) {
      return module.maybeDropCondition(expr, module.i32(actualType == expectedType ? 1 : 0));
    }

    // <basic> instanceof <reference> - always false
    if (!actualType.is(TypeFlags.REFERENCE)) {
      return module.maybeDropCondition(expr, module.i32(0));
    }

    // both LHS and RHS are references now
    var nativeSizeType = actualType.toNativeType();

    // <nullable> instanceof <nonNullable> - LHS must be != 0
    if (actualType.is(TypeFlags.NULLABLE) && !expectedType.is(TypeFlags.NULLABLE)) {

      // downcast - check statically
      if (actualType.nonNullableType.isAssignableTo(expectedType)) {
        return module.binary(
          nativeSizeType == NativeType.I64
            ? BinaryOp.NeI64
            : BinaryOp.NeI32,
          expr,
          this.makeZero(actualType)
        );
      }

      // upcast - check dynamically
      if (expectedType.isAssignableTo(actualType)) {
        let program = this.program;
        if (!(actualType.isUnmanaged || expectedType.isUnmanaged)) {
          let temp = flow.getTempLocal(actualType);
          let instanceofInstance = assert(program.instanceofInstance);
          this.compileFunction(instanceofInstance);
          let ret = module.if(
            module.unary(
              nativeSizeType == NativeType.I64
                ? UnaryOp.EqzI64
                : UnaryOp.EqzI32,
              module.local_tee(temp.index, expr),
            ),
            module.i32(0),
            this.makeCallDirect(instanceofInstance, [
              module.local_get(temp.index, nativeSizeType),
              module.i32(expectedType.classReference!.id)
            ], expression)
          );
          flow.freeTempLocal(temp);
          if (this.options.pedantic) {
            this.pedantic(
              DiagnosticCode.Expression_compiles_to_a_dynamic_check_at_runtime,
              expression.range
            );
          }
          return ret;
        } else {
          this.error(
            DiagnosticCode.Operator_0_cannot_be_applied_to_types_1_and_2,
            expression.range, "instanceof", actualType.toString(), expectedType.toString()
          );
        }
      }

    // either none or both nullable
    } else {

      // downcast - check statically
      if (actualType.isAssignableTo(expectedType)) {
        return module.maybeDropCondition(expr, module.i32(1));

      // upcast - check dynamically
      } else if (expectedType.isAssignableTo(actualType)) {
        let program = this.program;
        if (!(actualType.isUnmanaged || expectedType.isUnmanaged)) {
          // FIXME: the temp local and the if can be removed here once flows
          // perform null checking, which would error earlier when checking
          // uninitialized (thus zero) `var a: A` to be an instance of something.
          let temp = flow.getTempLocal(actualType);
          let instanceofInstance = assert(program.instanceofInstance);
          this.compileFunction(instanceofInstance);
          let ret = module.if(
            module.unary(
              nativeSizeType == NativeType.I64
                ? UnaryOp.EqzI64
                : UnaryOp.EqzI32,
              module.local_tee(temp.index, expr),
            ),
            module.i32(0),
            this.makeCallDirect(instanceofInstance, [
              module.local_get(temp.index, nativeSizeType),
              module.i32(expectedType.classReference!.id)
            ], expression)
          );
          flow.freeTempLocal(temp);
          return ret;
        } else {
          this.error(
            DiagnosticCode.Operator_0_cannot_be_applied_to_types_1_and_2,
            expression.range, "instanceof", actualType.toString(), expectedType.toString()
          );
        }
      }
    }

    // false
    return module.maybeDropCondition(expr, module.i32(0));
  }

  private makeInstanceofClass(expression: InstanceOfExpression, prototype: ClassPrototype): ExpressionRef {
    var module = this.module;
    var expr = this.compileExpression(expression.expression, Type.auto);
    var actualType = this.currentType;
    var nativeSizeType = actualType.toNativeType();

    this.currentType = Type.bool;

    // exclusively interested in class references here
    var classReference = actualType.classReference;
    if (actualType.is(TypeFlags.REFERENCE) && classReference !== null) {

      // static check
      if (classReference.extends(prototype)) {

        // <nullable> instanceof <PROTOTYPE> - LHS must be != 0
        if (actualType.is(TypeFlags.NULLABLE)) {
          return module.binary(
            nativeSizeType == NativeType.I64
              ? BinaryOp.NeI64
              : BinaryOp.NeI32,
            expr,
            this.makeZero(actualType)
          );

        // <nonNullable> is just `true`
        } else {
          return module.maybeDropCondition(expr, module.i32(1));
        }

      // dynamic check against all possible concrete ids
      } else if (prototype.extends(classReference.prototype)) {
        this.pendingClassInstanceOf.add(prototype);
        return module.call(prototype.internalName + "~instanceof", [ expr ], NativeType.I32);
      }
    }

    // false
    return module.maybeDropCondition(expr, module.i32(0));
  }

  private compileLiteralExpression(
    expression: LiteralExpression,
    contextualType: Type,
    constraints: Constraints,
    implicitlyNegate: bool = false
  ): ExpressionRef {
    var module = this.module;
    switch (expression.literalKind) {
      case LiteralKind.ARRAY: {
        assert(!implicitlyNegate);
        return this.compileArrayLiteral(
          <ArrayLiteralExpression>expression,
          contextualType,
          constraints
        );
      }
      case LiteralKind.FLOAT: {
        let floatValue = (<FloatLiteralExpression>expression).value;
        if (implicitlyNegate) {
          floatValue = -floatValue;
        }
        if (contextualType == Type.f32) {
          return module.f32(<f32>floatValue);
        }
        this.currentType = Type.f64;
        return module.f64(floatValue);
      }
      case LiteralKind.INTEGER: {
        let intValue = (<IntegerLiteralExpression>expression).value;
        if (implicitlyNegate) {
          intValue = i64_sub(
            i64_new(0),
            intValue
          );
        }
        let type = this.resolver.determineIntegerLiteralType(intValue, contextualType);
        this.currentType = type;
        switch (type.kind) {
          case TypeKind.ISIZE: if (!this.options.isWasm64) return module.i32(i64_low(intValue));
          case TypeKind.I64: return module.i64(i64_low(intValue), i64_high(intValue));
          case TypeKind.USIZE: if (!this.options.isWasm64) return module.i32(i64_low(intValue));
          case TypeKind.U64: return module.i64(i64_low(intValue), i64_high(intValue));
          case TypeKind.F32: return module.f32(i64_to_f32(intValue));
          case TypeKind.F64: return module.f64(i64_to_f64(intValue));
          default: return module.i32(i64_low(intValue));
        }
      }
      case LiteralKind.STRING: {
        assert(!implicitlyNegate);
        return this.compileStringLiteral(<StringLiteralExpression>expression, constraints);
      }
      case LiteralKind.OBJECT: {
        assert(!implicitlyNegate);
        return this.compileObjectLiteral(<ObjectLiteralExpression>expression, contextualType);
      }
      case LiteralKind.REGEXP: {
        this.error(
          DiagnosticCode.Not_implemented_0,
          expression.range,
          "Regular expressions"
        );
        this.currentType = contextualType;
        return module.unreachable();
      }
    }
    assert(false);
    return module.unreachable();
  }

  private compileStringLiteral(
    expression: StringLiteralExpression,
    constraints: Constraints
  ): ExpressionRef {
    var expr = this.ensureStaticString(expression.value);
    if (constraints & Constraints.WILL_RETAIN) {
      this.skippedAutoreleases.add(expr);
    } else {
      // not necessary since this is static data anyway
      // expr = this.makeAutorelease(expr, this.currentType);
    }
    return expr;
  }

  private compileArrayLiteral(
    expression: ArrayLiteralExpression,
    contextualType: Type,
    constraints: Constraints
  ): ExpressionRef {
    var module = this.module;
    var flow = this.currentFlow;
    var program = this.program;

    // handle static arrays
    if (contextualType.is(TypeFlags.REFERENCE)) {
      let classReference = contextualType.classReference;
      if (classReference !== null && classReference.extends(program.staticArrayPrototype)) {
        return this.compileStaticArrayLiteral(expression, contextualType, constraints);
      }
    }

    // handle normal arrays
    var element = this.resolver.lookupExpression(expression, flow, this.currentType);
    if (!element) return module.unreachable();
    assert(element.kind == ElementKind.CLASS);
    var arrayInstance = <Class>element;
    var arrayType = arrayInstance.type;
    var elementType = arrayInstance.getTypeArgumentsTo(program.arrayPrototype)![0];
    var arrayBufferInstance = assert(program.arrayBufferInstance);

    // block those here so compiling expressions doesn't conflict
    var tempThis = flow.getTempLocal(this.options.usizeType);
    var tempDataStart = flow.getTempLocal(arrayBufferInstance.type);

    // compile value expressions and find out whether all are constant
    var expressions = expression.elementExpressions;
    var length = expressions.length;
    var values = new Array<ExpressionRef>(length);
    var isStatic = true;
    var nativeElementType = elementType.toNativeType();
    for (let i = 0; i < length; ++i) {
      let expression = expressions[i];
      if (expression) {
        let expr = this.compileExpression(<Expression>expression, elementType,
          Constraints.CONV_IMPLICIT | Constraints.WILL_RETAIN
        );
        let precomp = module.runExpression(expr, ExpressionRunnerFlags.PreserveSideeffects);
        if (precomp) {
          expr = precomp;
        } else {
          isStatic = false;
        }
        values[i] = expr;
      } else {
        values[i] = this.makeZero(elementType);
      }
    }

    // if the array is static, make a static arraybuffer segment
    if (isStatic) {
      flow.freeTempLocal(tempThis);
      flow.freeTempLocal(tempDataStart);

      let runtimeHeaderSize = program.runtimeHeaderSize;
      let bufferSegment = this.addStaticBuffer(elementType, values);
      let bufferAddress = i64_add(bufferSegment.offset, i64_new(runtimeHeaderSize));

      // make both the buffer and array header static if assigned to a global. this can't be done
      // if inside of a function because each invocation must create a new array reference then.
      if (constraints & Constraints.PREFER_STATIC) {
        let arraySegment = this.addStaticArrayHeader(elementType, bufferSegment);
        let arrayAddress = i64_add(arraySegment.offset, i64_new(runtimeHeaderSize));
        this.currentType = arrayType;
        return program.options.isWasm64
          ? this.module.i64(i64_low(arrayAddress), i64_high(arrayAddress))
          : this.module.i32(i64_low(arrayAddress));

      // otherwise allocate a new array header and make it wrap a copy of the static buffer
      } else {
        // __allocArray(length, alignLog2, classId, staticBuffer)
        let expr = this.makeCallDirect(program.allocArrayInstance, [
          module.i32(length),
          program.options.isWasm64
            ? module.i64(elementType.alignLog2)
            : module.i32(elementType.alignLog2),
          module.i32(arrayInstance.id),
          program.options.isWasm64
            ? module.i64(i64_low(bufferAddress), i64_high(bufferAddress))
            : module.i32(i64_low(bufferAddress))
        ], expression);
        this.currentType = arrayType;
        expr = this.makeRetain(expr, arrayType);
        if (arrayType.isManaged) {
          if (!(constraints & Constraints.WILL_RETAIN)) {
            expr = this.makeAutorelease(expr, arrayType);
          } else {
            this.skippedAutoreleases.add(expr);
          }
        }
        return expr;
      }
    }

    // otherwise compile an explicit instantiation with indexed sets
    var setter = arrayInstance.lookupOverload(OperatorKind.INDEXED_SET, true);
    if (!setter) {
      flow.freeTempLocal(tempThis);
      flow.freeTempLocal(tempDataStart);
      this.error(
        DiagnosticCode.Index_signature_in_type_0_only_permits_reading,
        expression.range, arrayInstance.internalName
      );
      this.currentType = arrayType;
      return module.unreachable();
    }
    var nativeArrayType = arrayType.toNativeType();

    var stmts = new Array<ExpressionRef>();
    // tempThis = __allocArray(length, alignLog2, classId, source = 0)
    stmts.push(
      module.local_set(tempThis.index,
        this.makeRetain(
          this.makeCallDirect(program.allocArrayInstance, [
            module.i32(length),
            program.options.isWasm64
              ? module.i64(elementType.alignLog2)
              : module.i32(elementType.alignLog2),
            module.i32(arrayInstance.id),
            program.options.isWasm64
              ? module.i64(0)
              : module.i32(0)
          ], expression),
          arrayType
        )
      )
    );
    // tempData = tempThis.dataStart
    var dataStartMember = assert(arrayInstance.lookupInSelf("dataStart"));
    assert(dataStartMember.kind == ElementKind.FIELD);
    stmts.push(
      module.local_set(tempDataStart.index,
        module.load(arrayType.byteSize, false,
          module.local_get(tempThis.index, nativeArrayType),
          nativeArrayType,
          (<Field>dataStartMember).memoryOffset
        )
      )
    );
    var isManaged = elementType.isManaged;
    for (let i = 0, alignLog2 = elementType.alignLog2; i < length; ++i) {
      let valueExpr = values[i];
      if (isManaged) {
        // value = __retain(value)
        if (!this.skippedAutoreleases.has(valueExpr)) {
          valueExpr = this.makeRetain(valueExpr, elementType);
        }
      }
      // store<T>(tempData, value, immOffset)
      stmts.push(
        module.store(elementType.byteSize,
          module.local_get(tempDataStart.index, nativeArrayType),
          valueExpr,
          nativeElementType,
          i << alignLog2
        )
      );
    }
    // -> tempThis
    stmts.push(
      module.local_get(tempThis.index, nativeArrayType)
    );
    flow.freeTempLocal(tempThis);
    flow.freeTempLocal(tempDataStart);
    this.currentType = arrayType;
    var expr = module.flatten(stmts, nativeArrayType);
    if (arrayType.isManaged) {
      if (constraints & Constraints.WILL_RETAIN) {
        this.skippedAutoreleases.add(expr);
      } else {
        expr = this.makeAutorelease(expr, arrayType, this.currentFlow);
      }
    }
    return expr;
  }

  /** Compiles a special `fixed` array literal. */
  private compileStaticArrayLiteral(
    expression: ArrayLiteralExpression,
    contextualType: Type,
    constraints: Constraints
  ): ExpressionRef {
    var module = this.module;
    var flow = this.currentFlow;
    var program = this.program;

    // make sure this method is only called with a valid contextualType
    assert(contextualType.is(TypeFlags.REFERENCE));
    var arrayInstance = assert(contextualType.classReference);
    var arrayType = arrayInstance.type;
    var elementType = arrayInstance.getTypeArgumentsTo(program.staticArrayPrototype)![0];

    // block those here so compiling expressions doesn't conflict
    var tempThis = flow.getTempLocal(this.options.usizeType);

    // compile value expressions and check if all are compile-time constants
    var expressions = expression.elementExpressions;
    var length = expressions.length;
    var values = new Array<ExpressionRef>(length);
    var nativeElementType = elementType.toNativeType();
    var isStatic = true;
    for (let i = 0; i < length; ++i) {
      let expression = expressions[i];
      if (expression) {
        let expr = this.compileExpression(expression, elementType,
          Constraints.CONV_IMPLICIT | Constraints.WILL_RETAIN
        );
        let precomp = module.runExpression(expr, ExpressionRunnerFlags.PreserveSideeffects);
        if (precomp) {
          expr = precomp;
        } else {
          isStatic = false;
        }
        values[i] = expr;
      } else {
        values[i] = this.makeZero(elementType);
      }
    }

    var isWasm64 = this.options.isWasm64;
    var bufferSize = values.length << elementType.alignLog2;

    // if the array is static, make a static arraybuffer segment
    if (isStatic) {
      flow.freeTempLocal(tempThis);

      let bufferSegment = this.addStaticBuffer(elementType, values, arrayInstance.id);
      let bufferAddress = i64_add(bufferSegment.offset, i64_new(program.runtimeHeaderSize));

      // return the static buffer directly if assigned to a global
      if (constraints & Constraints.PREFER_STATIC) {
        let expr = this.options.isWasm64
          ? module.i64(i64_low(bufferAddress), i64_high(bufferAddress))
          : module.i32(i64_low(bufferAddress));
        if (constraints & Constraints.WILL_RETAIN) {
          this.skippedAutoreleases.add(expr);
        } else {
          // not necessary since this is static data anyway
          // expr = this.makeAutorelease(expr, arrayType, flow);
        }
        this.currentType = arrayType;
        return expr;

      // otherwise allocate a new chunk of memory and return a copy of the buffer
      } else {
        // __allocBuffer(bufferSize, id, buffer)
        let expr = this.makeRetain(
          this.makeCallDirect(program.allocBufferInstance, [
            isWasm64
              ? module.i64(bufferSize)
              : module.i32(bufferSize),
            module.i32(arrayInstance.id),
            isWasm64
              ? module.i64(i64_low(bufferAddress), i64_high(bufferAddress))
              : module.i32(i64_low(bufferAddress))
          ], expression),
          program.arrayBufferInstance.type
        );
        if (arrayType.isManaged) {
          if (constraints & Constraints.WILL_RETAIN) {
            this.skippedAutoreleases.add(expr);
          } else {
            expr = this.makeAutorelease(expr, arrayType);
          }
        }
        this.currentType = arrayType;
        return expr;
      }
    }

    // otherwise compile an explicit instantiation with indexed sets
    var setter = arrayInstance.lookupOverload(OperatorKind.INDEXED_SET, true);
    if (!setter) {
      flow.freeTempLocal(tempThis);
      this.error(
        DiagnosticCode.Index_signature_in_type_0_only_permits_reading,
        expression.range, arrayInstance.internalName
      );
      this.currentType = arrayType;
      return module.unreachable();
    }
    var nativeArrayType = arrayType.toNativeType();

    var stmts = new Array<ExpressionRef>();
    // tempThis = __allocBuffer(bufferSize, classId)
    stmts.push(
      module.local_set(tempThis.index,
        this.makeRetain(
          this.makeCallDirect(program.allocBufferInstance, [
            isWasm64
              ? module.i64(bufferSize)
              : module.i32(bufferSize),
            module.i32(arrayInstance.id)
          ], expression),
          program.arrayBufferInstance.type
        )
      )
    );
    var isManaged = elementType.isManaged;
    for (let i = 0, alignLog2 = elementType.alignLog2; i < length; ++i) {
      let valueExpr = values[i];
      if (isManaged) {
        // value = __retain(value)
        if (!this.skippedAutoreleases.has(valueExpr)) {
          valueExpr = this.makeRetain(valueExpr, elementType);
        }
      }
      // store<T>(tempThis, value, immOffset)
      stmts.push(
        module.store(elementType.byteSize,
          module.local_get(tempThis.index, nativeArrayType),
          valueExpr,
          nativeElementType,
          i << alignLog2
        )
      );
    }
    // -> tempThis
    stmts.push(
      module.local_get(tempThis.index, nativeArrayType)
    );
    flow.freeTempLocal(tempThis);
    this.currentType = arrayType;
    var expr = module.flatten(stmts, nativeArrayType);
    if (arrayType.isManaged) {
      if (constraints & Constraints.WILL_RETAIN) {
        this.skippedAutoreleases.add(expr);
      } else {
        expr = this.makeAutorelease(expr, arrayType, this.currentFlow);
      }
    }
    return expr;
  }

  private compileObjectLiteral(expression: ObjectLiteralExpression, contextualType: Type): ExpressionRef {
    var module = this.module;

    // Check that contextual type is a class (TODO: hidden class for interfaces?)
    var classReference = contextualType.classReference;
    if (!contextualType.is(TypeFlags.REFERENCE) || !classReference || classReference.kind != ElementKind.CLASS) {
      this.error(
        DiagnosticCode.Type_0_is_not_assignable_to_type_1,
        expression.range, "<object>", contextualType.toString()
      );
      return module.unreachable();
    }
    var classType = classReference.type;
    this.currentType = classType.nonNullableType;
    if (classReference.is(CommonFlags.ABSTRACT)) {
      this.error(
        DiagnosticCode.Cannot_create_an_instance_of_an_abstract_class,
        expression.range
      );
      return module.unreachable();
    }

    // Check that the class is compatible with object literals
    var ctorPrototype = classReference.prototype.constructorPrototype;
    if (ctorPrototype) {
      this.errorRelated(
        DiagnosticCode.Class_0_cannot_declare_a_constructor_when_instantiated_from_an_object_literal,
        expression.range, ctorPrototype.identifierNode.range, classType.toString()
      );
      return module.unreachable();
    }

    var isManaged = classType.isManaged;
    if (!isManaged) {
      this.checkUnsafe(expression, findDecorator(DecoratorKind.UNMANAGED, classReference.decoratorNodes));
    }

    // check and compile field values
    var names = expression.names;
    var numNames = names.length;
    var values = expression.values;
    var members = classReference.members;
    var hasErrors = false;
    var exprs = new Array<ExpressionRef>();
    var flow = this.currentFlow;
    var tempLocal = isManaged
      ? flow.getAutoreleaseLocal(classType)
      : flow.getTempLocal(classType);
    var nativeClassType = classType.toNativeType();
    assert(numNames == values.length);

    // Assume all class fields will be omitted, and add them to our omitted list
    var omittedFields = new Set<Field>();
    if (members) {
      for (let _keys = Map_keys(members), i = 0, k = _keys.length; i < k; ++i) {
        let memberKey = _keys[i];
        let member = assert(members.get(memberKey));
        if (member !== null && member.kind == ElementKind.FIELD) {
          omittedFields.add(<Field>member); // incl. private/protected
        }
      }
    }

    // Iterate through the members defined in our expression
    for (let i = 0; i < numNames; ++i) {
      let memberName = names[i].text;
      let member: DeclaredElement;
      if (!members || !members.has(memberName) || (member = assert(members.get(memberName))).kind != ElementKind.FIELD) {
        this.error(
          DiagnosticCode.Property_0_does_not_exist_on_type_1,
          names[i].range, memberName, classType.toString()
        );
        hasErrors = true;
        continue;
      }
      if (member.is(CommonFlags.PRIVATE)) {
        this.error(
          DiagnosticCode.Property_0_is_private_and_only_accessible_within_class_1,
          names[i].range, memberName, classType.toString()
        );
        hasErrors = true;
        continue;
      }
      if (member.is(CommonFlags.PROTECTED)) {
        this.error(
          DiagnosticCode.Property_0_is_protected_and_only_accessible_within_class_1_and_its_subclasses,
          names[i].range, memberName, classType.toString()
        );
        hasErrors = true;
        continue;
      }
      let fieldInstance = <Field>member;
      let fieldType = fieldInstance.type;

      let expr = this.compileExpression(values[i], fieldType, Constraints.CONV_IMPLICIT | Constraints.WILL_RETAIN);
      if (fieldType.isManaged && !this.skippedAutoreleases.has(expr)) {
        expr = this.makeRetain(expr, fieldType);
      }
      exprs.push(
        module.store( // TODO: handle setters as well
          fieldType.byteSize,
          module.local_get(tempLocal.index, nativeClassType),
          expr,
          fieldType.toNativeType(),
          fieldInstance.memoryOffset
        )
      );

      // This member is no longer omitted, so delete from our omitted fields
      omittedFields.delete(fieldInstance);
    }
    this.currentType = classType.nonNullableType;
    if (hasErrors) return module.unreachable();

    // Check remaining omitted fields
    for (let _values = Set_values(omittedFields), j = 0, l = _values.length; j < l; ++j) {
      let fieldInstance = _values[j];
      let fieldType = fieldInstance.type;

      if (fieldInstance.initializerNode) {
        continue; // set by default ctor
      }

      if (fieldType.is(TypeFlags.REFERENCE) && fieldType.classReference !== null) {
        // TODO: Check if it is a class, with a default value (constructor with no params).
        if (!fieldType.is(TypeFlags.NULLABLE)) {
          this.error(
            DiagnosticCode.Property_0_is_missing_in_type_1_but_required_in_type_2,
            expression.range, fieldInstance.name, "<object>", classType.toString()
          );
          hasErrors = true;
          continue;
        }
      }

      switch (fieldType.kind) {
        // Number Types (and Number alias types)
        case TypeKind.I8:
        case TypeKind.I16:
        case TypeKind.I32:
        case TypeKind.I64:
        case TypeKind.ISIZE:
        case TypeKind.U8:
        case TypeKind.U16:
        case TypeKind.U32:
        case TypeKind.U64:
        case TypeKind.USIZE:
        case TypeKind.BOOL:
        case TypeKind.F32:
        case TypeKind.F64: {
          exprs.push(
            module.store( // TODO: handle setters as well
              fieldType.byteSize,
              module.local_get(tempLocal.index, nativeClassType),
              this.makeZero(fieldType),
              fieldType.toNativeType(),
              fieldInstance.memoryOffset
            )
          );
          continue;
        }
      }

      // Otherwise error
      this.error(
        DiagnosticCode.Property_0_is_missing_in_type_1_but_required_in_type_2,
        expression.range, fieldInstance.name, "<object>", classType.toString()
      );
      hasErrors = true;
    }
    if (hasErrors) return module.unreachable();

    // allocate a new instance first and assign 'this' to the temp. local
    exprs.unshift(
      module.local_set(tempLocal.index,
        this.compileInstantiate(classReference, [], Constraints.WILL_RETAIN, expression)
      )
    );

    // once all field values have been set, return 'this'
    exprs.push(
      module.local_get(tempLocal.index, nativeClassType)
    );

    if (!isManaged) flow.freeTempLocal(tempLocal);
    this.currentType = classType.nonNullableType;
    return module.flatten(exprs, nativeClassType);
  }

  private compileNewExpression(
    expression: NewExpression,
    contextualType: Type,
    constraints: Constraints
  ): ExpressionRef {
    var module = this.module;
    var flow = this.currentFlow;

    // obtain the class being instantiated
    var target = this.resolver.resolveTypeName(expression.typeName, flow.actualFunction);
    if (!target) return module.unreachable();
    if (target.kind != ElementKind.CLASS_PROTOTYPE) {
      this.error(
        DiagnosticCode.This_expression_is_not_constructable,
        expression.typeName.range
      );
      return this.module.unreachable();
    }
    if (target.is(CommonFlags.ABSTRACT)) {
      this.error(
        DiagnosticCode.Cannot_create_an_instance_of_an_abstract_class,
        expression.typeName.range
      );
      return this.module.unreachable();
    }
    var classPrototype = <ClassPrototype>target;
    var classInstance: Class | null = null;
    var typeArguments = expression.typeArguments;
    var classReference: Class | null;
    if (
      !typeArguments &&
      (classReference = contextualType.classReference) !== null &&
      classReference.is(CommonFlags.GENERIC)
    ) {
      classInstance = this.resolver.resolveClass(
        classPrototype,
        classReference.typeArguments,
        makeMap<string,Type>(flow.contextualTypeArguments)
      );
    } else {
      classInstance = this.resolver.resolveClassInclTypeArguments(
        classPrototype,
        typeArguments,
        flow.actualFunction.parent, // relative to caller
        makeMap<string,Type>(flow.contextualTypeArguments),
        expression
      );
    }
    if (!classInstance) return module.unreachable();
    if (contextualType == Type.void) constraints |= Constraints.WILL_DROP;
    return this.compileInstantiate(classInstance, expression.args, constraints, expression);
  }

  /** Gets the compiled constructor of the specified class or generates one if none is present. */
  ensureConstructor(classInstance: Class, reportNode: Node): Function {
    var instance = classInstance.constructorInstance;
    if (instance) {
      // do not attempt to compile it if inlined anyway
      if (!instance.hasDecorator(DecoratorFlags.INLINE)) this.compileFunction(instance);
      return instance;
    }

    // clone base constructor if a derived class
    var baseClass = classInstance.base;
    var contextualTypeArguments = makeMap(classInstance.contextualTypeArguments);
    if (baseClass) {
      let baseCtor = this.ensureConstructor(baseClass, reportNode);
      instance = new Function(
        CommonNames.constructor,
        new FunctionPrototype(
          CommonNames.constructor,
          classInstance,
          // declaration is important, i.e. to access optional parameter initializers
          (<FunctionDeclaration>baseCtor.declaration).clone()
        ),
        null,
        baseCtor.signature,
        contextualTypeArguments
      );

    // otherwise make a default constructor
    } else {
      instance = new Function(
        CommonNames.constructor,
        new FunctionPrototype(
          CommonNames.constructor,
          classInstance, // bound
          this.program.makeNativeFunctionDeclaration(CommonNames.constructor,
            CommonFlags.INSTANCE | CommonFlags.CONSTRUCTOR
          )
        ),
        null,
        new Signature(this.program, null, classInstance.type, classInstance.type),
        contextualTypeArguments
      );
      let members = classInstance.members;
      if (!members) classInstance.members = members = new Map();
      members.set("constructor", instance.prototype);
    }

    instance.internalName = classInstance.internalName + INSTANCE_DELIMITER + "constructor";
    instance.set(CommonFlags.COMPILED);
    instance.prototype.setResolvedInstance("", instance);
    classInstance.constructorInstance = instance;
    var previousFlow = this.currentFlow;
    var flow = instance.flow;
    this.currentFlow = flow;

    // generate body
    var signature = instance.signature;
    var module = this.module;
    var nativeSizeType = this.options.nativeSizeType;
    var stmts = new Array<ExpressionRef>();

    // {
    //   if (!this) this = <ALLOC>
    //   IF_DERIVED: this = super(this, ...args)
    //   this.a = X
    //   this.b = Y
    //   return this
    // }
    var allocExpr = this.makeAllocation(classInstance);
    var classType = classInstance.type;
    if (classType.isManaged) allocExpr = this.makeRetain(allocExpr, classType);
    stmts.push(
      module.if(
        module.unary(nativeSizeType == NativeType.I64 ? UnaryOp.EqzI64 : UnaryOp.EqzI32,
          module.local_get(0, nativeSizeType)
        ),
        module.local_set(0, allocExpr)
      )
    );
    if (baseClass) {
      let parameterTypes = signature.parameterTypes;
      let numParameters = parameterTypes.length;
      let operands = new Array<ExpressionRef>(1 + numParameters);
      operands[0] = module.local_get(0, nativeSizeType);
      for (let i = 0; i < numParameters; ++i) {
        operands[i + 1] = module.local_get(i + 1, parameterTypes[i].toNativeType());
      }
      stmts.push(
        module.local_set(0,
          this.makeCallDirect(assert(baseClass.constructorInstance), operands, reportNode, false, true)
        )
      );
    }
    this.makeFieldInitializationInConstructor(classInstance, stmts);
    var body = this.performAutoreleasesWithValue(flow, module.local_get(0, nativeSizeType), classInstance.type, stmts);
    flow.freeScopedLocals();
    this.currentFlow = previousFlow;

    // make the function
    var locals = instance.localsByIndex;
    var varTypes = new Array<NativeType>(); // of temp. vars added while compiling initializers
    var numOperands = 1 + signature.parameterTypes.length;
    var numLocals = locals.length;
    if (numLocals > numOperands) {
      for (let i = numOperands; i < numLocals; ++i) varTypes.push(locals[i].type.toNativeType());
    }
    var funcRef = module.addFunction(instance.internalName, signature.nativeParams, signature.nativeResults, varTypes, body);
    instance.finalize(module, funcRef);
    return instance;
  }

  compileInstantiate(
    /** Class to instantiate. */
    classInstance: Class,
    /** Constructor arguments. */
    argumentExpressions: Expression[],
    /** Contextual flags. */
    constraints: Constraints,
    /** Node to report on. */
    reportNode: Node
  ): ExpressionRef {
    var ctor = this.ensureConstructor(classInstance, reportNode);
    if (classInstance.type.isUnmanaged || ctor.hasDecorator(DecoratorFlags.UNSAFE)) this.checkUnsafe(reportNode);
    var expr = this.compileCallDirect( // no need for another autoreleased local
      ctor,
      argumentExpressions,
      reportNode,
      this.makeZero(this.options.usizeType),
      constraints
    );
    if (getExpressionType(expr) != NativeType.None) { // possibly WILL_DROP
      this.currentType = classInstance.type; // important because a super ctor could be called
    }
    return expr;
  }

  private compilePropertyAccessExpression(
    expression: PropertyAccessExpression,
    ctxType: Type,
    constraints: Constraints
  ): ExpressionRef {
    var module = this.module;
    var flow = this.currentFlow;

    this.maybeCompileEnclosingSource(expression);

    var resolver = this.resolver;
    var target = resolver.lookupExpression(expression, flow, ctxType); // reports
    if (!target) return module.unreachable();
    var thisExpression = resolver.currentThisExpression;
    if (target.hasDecorator(DecoratorFlags.UNSAFE)) this.checkUnsafe(expression);

    switch (target.kind) {
      case ElementKind.GLOBAL: { // static field
        let global = <Global>target;
        if (!this.compileGlobal(global)) return module.unreachable(); // reports
        let globalType = global.type;
        assert(globalType != Type.void);
        if (global.is(CommonFlags.INLINED)) {
          return this.compileInlineConstant(global, ctxType, constraints);
        }
        this.currentType = globalType;
        return module.global_get(global.internalName, globalType.toNativeType());
      }
      case ElementKind.ENUMVALUE: { // enum value
        let enumValue = <EnumValue>target;
        let parent = assert(enumValue.parent);
        assert(parent.kind == ElementKind.ENUM);
        let parentEnum = <Enum>parent;
        if (!this.compileEnum(parentEnum)) {
          this.currentType = Type.i32;
          return this.module.unreachable();
        }
        this.currentType = Type.i32;
        if (enumValue.is(CommonFlags.INLINED)) {
          assert(enumValue.constantValueKind == ConstantValueKind.INTEGER);
          return this.compileInlineConstant(enumValue, ctxType, constraints);
        }
        assert(enumValue.type == Type.i32);
        return module.global_get(enumValue.internalName, NativeType.I32);
      }
      case ElementKind.FIELD: {
        let fieldInstance = <Field>target;
        let fieldType = fieldInstance.type;
        assert(fieldInstance.memoryOffset >= 0);
        let fieldParent = fieldInstance.parent;
        assert(fieldParent.kind == ElementKind.CLASS);
        thisExpression = assert(thisExpression);
        let thisExpr = this.compileExpression(
          thisExpression,
          (<Class>fieldParent).type,
          Constraints.CONV_IMPLICIT
        );
        let thisType = this.currentType;
        if (thisType.is(TypeFlags.NULLABLE)) {
          if (!flow.isNonnull(thisExpr, thisType)) {
            this.error(
              DiagnosticCode.Object_is_possibly_null,
              thisExpression.range
            );
          }
        }
        if (!fieldInstance.is(CommonFlags.COMPILED)) {
          fieldInstance.set(CommonFlags.COMPILED);
          let typeNode = fieldInstance.typeNode;
          if (typeNode) this.checkTypeSupported(fieldInstance.type, typeNode);
        }
        this.currentType = fieldType;
        return module.load(
          fieldType.byteSize,
          fieldType.is(TypeFlags.SIGNED | TypeFlags.INTEGER),
          thisExpr,
          fieldType.toNativeType(),
          fieldInstance.memoryOffset
        );
      }
      case ElementKind.PROPERTY_PROTOTYPE: {
        let propertyPrototype = <PropertyPrototype>target;
        let propertyInstance = this.resolver.resolveProperty(propertyPrototype);
        if (!propertyInstance) return module.unreachable();
        target = propertyInstance;
        // fall-through
      }
      case ElementKind.PROPERTY: {
        let propertyInstance = <Property>target;
        let getterInstance = assert(propertyInstance.getterInstance);
        let thisArg: ExpressionRef = 0;
        if (getterInstance.is(CommonFlags.INSTANCE)) {
          thisArg = this.compileExpression(
            assert(thisExpression),
            assert(getterInstance.signature.thisType),
            Constraints.CONV_IMPLICIT
          );
        }
        return this.compileCallDirect(getterInstance, [], expression, thisArg);
      }
      case ElementKind.FUNCTION_PROTOTYPE: {
        let functionPrototype = <FunctionPrototype>target;
        if (functionPrototype.is(CommonFlags.STATIC)) {
          let functionInstance = this.resolver.resolveFunction(functionPrototype, null);
          if (!functionInstance) return module.unreachable();
          if (!this.compileFunction(functionInstance)) return module.unreachable();
          this.currentType = functionInstance.type;
          return module.i32(this.ensureFunctionTableEntry(functionInstance));
        }
        this.error(
          DiagnosticCode.Cannot_access_method_0_without_calling_it_as_it_requires_this_to_be_set,
          expression.range, functionPrototype.name
        );
        return module.unreachable();
      }
    }
    assert(false);
    return module.unreachable();
  }

  private compileTernaryExpression(
    expression: TernaryExpression,
    ctxType: Type,
    constraints: Constraints
  ): ExpressionRef {
    var module = this.module;
    var ifThen = expression.ifThen;
    var ifElse = expression.ifElse;

    var condExpr = this.makeIsTrueish(
      this.compileExpression(expression.condition, Type.bool),
      this.currentType
    );
    // Try to eliminate unnecesssary branches if the condition is constant
    // FIXME: skips common denominator, inconsistently picking branch type
    var condKind = this.evaluateCondition(condExpr);
    if (condKind == ConditionKind.TRUE) {
      return module.maybeDropCondition(condExpr, this.compileExpression(ifThen, ctxType));
    }
    if (condKind == ConditionKind.FALSE) {
      return module.maybeDropCondition(condExpr, this.compileExpression(ifElse, ctxType));
    }

    var inheritedConstraints = constraints & Constraints.WILL_RETAIN;

    var outerFlow = this.currentFlow;
    var ifThenFlow = outerFlow.fork();
    ifThenFlow.inheritNonnullIfTrue(condExpr);
    this.currentFlow = ifThenFlow;
    var ifThenExpr = this.compileExpression(ifThen, ctxType, inheritedConstraints);
    var ifThenType = this.currentType;
    var ifThenAutoreleaseSkipped = this.skippedAutoreleases.has(ifThenExpr);

    var ifElseFlow = outerFlow.fork();
    ifElseFlow.inheritNonnullIfFalse(condExpr);
    this.currentFlow = ifElseFlow;
    var ifElseExpr = this.compileExpression(ifElse, ctxType == Type.auto ? ifThenType : ctxType, inheritedConstraints);
    var ifElseType = this.currentType;
    var ifElseAutoreleaseSkipped = this.skippedAutoreleases.has(ifElseExpr);

    var commonType = Type.commonDenominator(ifThenType, ifElseType, false);
    if (!commonType) {
      this.error(
        DiagnosticCode.Type_0_is_not_assignable_to_type_1,
        ifElse.range, ifElseType.toString(), ifThenType.toString()
      );
      this.currentType = ctxType;
      return module.unreachable();
    }
    ifThenExpr = this.convertExpression(
      ifThenExpr,
      ifThenType, commonType,
      false, false,
      ifThen
    );
    ifElseExpr = this.convertExpression(
      ifElseExpr,
      ifElseType, commonType,
      false, false,
      ifElse
    );
    this.currentType = commonType;

    if (ifThenAutoreleaseSkipped != ifElseAutoreleaseSkipped) { // unify to both skipped
      if (!ifThenAutoreleaseSkipped) {
<<<<<<< HEAD
        ifThenExpr = this.makeRetain(ifThenExpr, commonType);
        ifThenAutoreleaseSkipped = true;
      } else {
        ifElseExpr = this.makeRetain(ifElseExpr, commonType);
=======
        ifThenExpr = this.makeRetain(ifThenExpr, ifThenType);
        ifThenAutoreleaseSkipped = true;
      } else {
        ifElseExpr = this.makeRetain(ifElseExpr, ifElseType);
>>>>>>> 2937480e
        ifElseAutoreleaseSkipped = true;
      }
    } else if (!ifThenAutoreleaseSkipped && commonType.isManaged) { // keep alive a little longer
      if (constraints & Constraints.WILL_RETAIN) { // try to undo both
        let ifThenIndex = this.tryUndoAutorelease(ifThenExpr, ifThenFlow);
<<<<<<< HEAD
        if (ifThenIndex == -1) ifThenExpr = this.makeRetain(ifThenExpr, commonType);
        let ifElseIndex = this.tryUndoAutorelease(ifElseExpr, ifElseFlow);
        if (ifElseIndex == -1) ifElseExpr = this.makeRetain(ifElseExpr, commonType);
=======
        if (ifThenIndex == -1) ifThenExpr = this.makeRetain(ifThenExpr, ifThenType);
        let ifElseIndex = this.tryUndoAutorelease(ifElseExpr, ifElseFlow);
        if (ifElseIndex == -1) ifElseExpr = this.makeRetain(ifElseExpr, ifElseType);
>>>>>>> 2937480e
        ifThenAutoreleaseSkipped = true;
        ifElseAutoreleaseSkipped = true;
      } else {
        ifThenExpr = this.delayAutorelease(ifThenExpr, ifThenType, ifThenFlow, outerFlow);
        ifElseExpr = this.delayAutorelease(ifElseExpr, ifElseType, ifElseFlow, outerFlow);
      }
    }

    ifThenExpr = this.performAutoreleasesWithValue(ifThenFlow, ifThenExpr, commonType);
    ifThenFlow.freeScopedLocals();

    ifElseExpr = this.performAutoreleasesWithValue(ifElseFlow, ifElseExpr, commonType);
    ifElseFlow.freeScopedLocals();

    this.currentFlow = outerFlow;
    outerFlow.inheritMutual(ifThenFlow, ifElseFlow);

    var expr = module.if(condExpr, ifThenExpr, ifElseExpr);
    assert(ifThenAutoreleaseSkipped == ifElseAutoreleaseSkipped);
    if (ifThenAutoreleaseSkipped) this.skippedAutoreleases.add(expr);
    return expr;
  }

  private compileUnaryPostfixExpression(
    expression: UnaryPostfixExpression,
    contextualType: Type,
    constraints: Constraints
  ): ExpressionRef {
    var module = this.module;
    var flow = this.currentFlow;

    // make a getter for the expression (also obtains the type)
    var getValue = this.compileExpression( // reports
      expression.operand,
      contextualType.exceptVoid,
      Constraints.NONE
    );

    // shortcut if compiling the getter already failed
    if (getExpressionId(getValue) == ExpressionId.Unreachable) return getValue;

    // if the value isn't dropped, a temp. local is required to remember the original value,
    // except if a static overload is found, which reverses the use of a temp. (see below)
    var tempLocal: Local | null = null;
    if (contextualType != Type.void) {
      tempLocal = flow.getTempLocal(this.currentType);
      getValue = module.local_tee(
        tempLocal.index,
        getValue
      );
    }

    var expr: ExpressionRef;

    switch (expression.operator) {
      case Token.PLUS_PLUS: {

        // check operator overload
        if (this.currentType.is(TypeFlags.REFERENCE)) {
          let classReference = this.currentType.classReference;
          if (classReference) {
            let overload = classReference.lookupOverload(OperatorKind.POSTFIX_INC);
            if (overload) {
              let isInstance = overload.is(CommonFlags.INSTANCE);
              if (tempLocal !== null && !isInstance) { // revert: static overload simply returns
                getValue = getLocalSetValue(getValue);
                flow.freeTempLocal(tempLocal);
                tempLocal = null;
              }
              expr = this.compileUnaryOverload(overload, expression.operand, getValue, expression);
              if (isInstance) break;
              return expr; // here
            }
          }
          this.error(
            DiagnosticCode.The_0_operator_cannot_be_applied_to_type_1,
            expression.range, "++", this.currentType.toString()
          );
          if (tempLocal) flow.freeTempLocal(tempLocal);
          return module.unreachable();
        }

        switch (this.currentType.kind) {
          case TypeKind.I8:
          case TypeKind.I16:
          case TypeKind.I32:
          case TypeKind.U8:
          case TypeKind.U16:
          case TypeKind.U32:
          case TypeKind.BOOL: {
            expr = module.binary(
              BinaryOp.AddI32,
              getValue,
              module.i32(1)
            );
            break;
          }
          case TypeKind.USIZE:
          case TypeKind.ISIZE: {
            let options = this.options;
            expr = module.binary(
              options.isWasm64
                ? BinaryOp.AddI64
                : BinaryOp.AddI32,
              getValue,
              this.makeOne(this.currentType)
            );
            break;
          }
          case TypeKind.I64:
          case TypeKind.U64: {
            expr = module.binary(
              BinaryOp.AddI64,
              getValue,
              module.i64(1)
            );
            break;
          }
          case TypeKind.F32: {
            expr = module.binary(
              BinaryOp.AddF32,
              getValue,
              module.f32(1)
            );
            break;
          }
          case TypeKind.F64: {
            expr = module.binary(
              BinaryOp.AddF64,
              getValue,
              module.f64(1)
            );
            break;
          }
          default: {
            this.error(
              DiagnosticCode.The_0_operator_cannot_be_applied_to_type_1,
              expression.range, "++", this.currentType.toString()
            );
            return module.unreachable();
          }
        }
        break;
      }
      case Token.MINUS_MINUS: {

        // check operator overload
        if (this.currentType.is(TypeFlags.REFERENCE)) {
          let classReference = this.currentType.classReference;
          if (classReference) {
            let overload = classReference.lookupOverload(OperatorKind.POSTFIX_DEC);
            if (overload) {
              let isInstance = overload.is(CommonFlags.INSTANCE);
              if (tempLocal !== null && !isInstance) { // revert: static overload simply returns
                getValue = getLocalSetValue(getValue);
                flow.freeTempLocal(tempLocal);
                tempLocal = null;
              }
              expr = this.compileUnaryOverload(overload, expression.operand, getValue, expression);
              if (overload.is(CommonFlags.INSTANCE)) break;
              return expr; // here
            }
          }
          this.error(
            DiagnosticCode.The_0_operator_cannot_be_applied_to_type_1,
            expression.range, "--", this.currentType.toString()
          );
          if (tempLocal) flow.freeTempLocal(tempLocal);
          return module.unreachable();
        }

        switch (this.currentType.kind) {
          case TypeKind.I8:
          case TypeKind.I16:
          case TypeKind.I32:
          case TypeKind.U8:
          case TypeKind.U16:
          case TypeKind.U32:
          case TypeKind.BOOL: {
            expr = module.binary(
              BinaryOp.SubI32,
              getValue,
              module.i32(1)
            );
            break;
          }
          case TypeKind.USIZE:
          case TypeKind.ISIZE: {
            let options = this.options;
            expr = module.binary(
              options.isWasm64
                ? BinaryOp.SubI64
                : BinaryOp.SubI32,
              getValue,
              this.makeOne(this.currentType)
            );
            break;
          }
          case TypeKind.I64:
          case TypeKind.U64: {
            expr = module.binary(
              BinaryOp.SubI64,
              getValue,
              module.i64(1)
            );
            break;
          }
          case TypeKind.F32: {
            expr = module.binary(
              BinaryOp.SubF32,
              getValue,
              module.f32(1)
            );
            break;
          }
          case TypeKind.F64: {
            expr = module.binary(
              BinaryOp.SubF64,
              getValue,
              module.f64(1)
            );
            break;
          }
          default: {
            this.error(
              DiagnosticCode.The_0_operator_cannot_be_applied_to_type_1,
              expression.range, "--", this.currentType.toString()
            );
            return module.unreachable();
          }
        }
        break;
      }
      default: {
        return module.unreachable();
      }
    }

    var resolver = this.resolver;
    var target = resolver.lookupExpression(expression.operand, flow); // reports
    if (!target) {
      if (tempLocal) flow.freeTempLocal(tempLocal);
      return module.unreachable();
    }

    // simplify if dropped anyway
    if (!tempLocal) {
      return this.makeAssignment(
        target,
        expr,
        this.currentType,
        expression.operand,
        resolver.currentThisExpression,
        resolver.currentElementExpression,
        false
      );
    }

    // otherwise use the temp. local for the intermediate value (always possibly overflows)
    var setValue = this.makeAssignment(
      target,
      expr, // includes a tee of getValue to tempLocal
      this.currentType,
      expression.operand,
      resolver.currentThisExpression,
      resolver.currentElementExpression,
      false
    );

    this.currentType = tempLocal.type;
    flow.freeTempLocal(tempLocal);
    var nativeType = tempLocal.type.toNativeType();

    return module.block(null, [
      setValue,
      module.local_get(tempLocal.index, nativeType)
    ], nativeType); // result of 'x++' / 'x--' might overflow
  }

  private compileUnaryPrefixExpression(
    expression: UnaryPrefixExpression,
    contextualType: Type,
    constraints: Constraints
  ): ExpressionRef {
    var module = this.module;
    var compound = false;
    var expr: ExpressionRef;

    switch (expression.operator) {
      case Token.PLUS: {
        expr = this.compileExpression(
          expression.operand,
          contextualType.exceptVoid,
          Constraints.NONE
        );

        // check operator overload
        if (this.currentType.is(TypeFlags.REFERENCE)) {
          let classReference = this.currentType.classReference;
          if (classReference) {
            let overload = classReference.lookupOverload(OperatorKind.PLUS);
            if (overload) return this.compileUnaryOverload(overload, expression.operand, expr, expression);
          }
          this.error(
            DiagnosticCode.The_0_operator_cannot_be_applied_to_type_1,
            expression.range, "+", this.currentType.toString()
          );
          return module.unreachable();
        }

        // nop
        break;
      }
      case Token.MINUS: {
        let operand = expression.operand;
        if (operand.isNumericLiteral) {
          // implicitly negate integer and float literals. also enables proper checking of literal ranges.
          expr = this.compileLiteralExpression(<LiteralExpression>operand, contextualType, Constraints.NONE, true);
          // compileExpression normally does this:
          if (this.options.sourceMap) this.addDebugLocation(expr, expression.range);
          break;
        }

        expr = this.compileExpression(
          expression.operand,
          contextualType.exceptVoid,
          Constraints.NONE
        );

        // check operator overload
        if (this.currentType.is(TypeFlags.REFERENCE)) {
          let classReference = this.currentType.classReference;
          if (classReference) {
            let overload = classReference.lookupOverload(OperatorKind.MINUS);
            if (overload) return this.compileUnaryOverload(overload, expression.operand, expr, expression);
          }
          this.error(
            DiagnosticCode.The_0_operator_cannot_be_applied_to_type_1,
            expression.range, "-", this.currentType.toString()
          );
          return module.unreachable();
        }

        switch (this.currentType.kind) {
          case TypeKind.I8:
          case TypeKind.I16:
          case TypeKind.I32:
          case TypeKind.U8:
          case TypeKind.U16:
          case TypeKind.U32:
          case TypeKind.BOOL: {
            expr = module.binary(BinaryOp.SubI32, module.i32(0), expr);
            break;
          }
          case TypeKind.USIZE:
          case TypeKind.ISIZE: {
            expr = module.binary(
              this.options.isWasm64
                ? BinaryOp.SubI64
                : BinaryOp.SubI32,
              this.makeZero(this.currentType),
              expr
            );
            break;
          }
          case TypeKind.I64:
          case TypeKind.U64: {
            expr = module.binary(BinaryOp.SubI64, module.i64(0), expr);
            break;
          }
          case TypeKind.F32: {
            expr = module.unary(UnaryOp.NegF32, expr);
            break;
          }
          case TypeKind.F64: {
            expr = module.unary(UnaryOp.NegF64, expr);
            break;
          }
          default: {
            this.error(
              DiagnosticCode.The_0_operator_cannot_be_applied_to_type_1,
              expression.range, "-", this.currentType.toString()
            );
            expr = module.unreachable();
          }
        }
        break;
      }
      case Token.PLUS_PLUS: {
        compound = true;
        expr = this.compileExpression(
          expression.operand,
          contextualType.exceptVoid,
          Constraints.NONE
        );

        // check operator overload
        if (this.currentType.is(TypeFlags.REFERENCE)) {
          let classReference = this.currentType.classReference;
          if (classReference) {
            let overload = classReference.lookupOverload(OperatorKind.PREFIX_INC);
            if (overload) {
              expr = this.compileUnaryOverload(overload, expression.operand, expr, expression);
              if (overload.is(CommonFlags.INSTANCE)) break; // re-assign
              return expr; // skip re-assign
            }
          }
          this.error(
            DiagnosticCode.The_0_operator_cannot_be_applied_to_type_1,
            expression.range, "++", this.currentType.toString()
          );
          return module.unreachable();
        }

        switch (this.currentType.kind) {
          case TypeKind.I8:
          case TypeKind.I16:
          case TypeKind.I32:
          case TypeKind.U8:
          case TypeKind.U16:
          case TypeKind.U32:
          case TypeKind.BOOL: {
            expr = module.binary(BinaryOp.AddI32, expr, this.module.i32(1));
            break;
          }
          case TypeKind.USIZE:
          case TypeKind.ISIZE: {
            expr = module.binary(
              this.options.isWasm64
                ? BinaryOp.AddI64
                : BinaryOp.AddI32,
              expr,
              this.makeOne(this.currentType)
            );
            break;
          }
          case TypeKind.I64:
          case TypeKind.U64: {
            expr = module.binary(BinaryOp.AddI64, expr, module.i64(1));
            break;
          }
          case TypeKind.F32: {
            expr = module.binary(BinaryOp.AddF32, expr, module.f32(1));
            break;
          }
          case TypeKind.F64: {
            expr = module.binary(BinaryOp.AddF64, expr, module.f64(1));
            break;
          }
          default: {
            this.error(
              DiagnosticCode.The_0_operator_cannot_be_applied_to_type_1,
              expression.range, "++", this.currentType.toString()
            );
            expr = module.unreachable();
          }
        }
        break;
      }
      case Token.MINUS_MINUS: {
        compound = true;
        expr = this.compileExpression(
          expression.operand,
          contextualType.exceptVoid,
          Constraints.NONE
        );

        // check operator overload
        if (this.currentType.is(TypeFlags.REFERENCE)) {
          let classReference = this.currentType.classReference;
          if (classReference) {
            let overload = classReference.lookupOverload(OperatorKind.PREFIX_DEC);
            if (overload) {
              expr = this.compileUnaryOverload(overload, expression.operand, expr, expression);
              if (overload.is(CommonFlags.INSTANCE)) break; // re-assign
              return expr; // skip re-assign
            }
          }
          this.error(
            DiagnosticCode.The_0_operator_cannot_be_applied_to_type_1,
            expression.range, "--", this.currentType.toString()
          );
          return module.unreachable();
        }

        switch (this.currentType.kind) {
          case TypeKind.I8:
          case TypeKind.I16:
          case TypeKind.I32:
          case TypeKind.U8:
          case TypeKind.U16:
          case TypeKind.U32:
          case TypeKind.BOOL: {
            expr = module.binary(BinaryOp.SubI32, expr, module.i32(1));
            break;
          }
          case TypeKind.USIZE:
          case TypeKind.ISIZE: {
            expr = module.binary(
              this.options.isWasm64
                ? BinaryOp.SubI64
                : BinaryOp.SubI32,
              expr,
              this.makeOne(this.currentType)
            );
            break;
          }
          case TypeKind.I64:
          case TypeKind.U64: {
            expr = module.binary(BinaryOp.SubI64, expr, module.i64(1));
            break;
          }
          case TypeKind.F32: {
            expr = module.binary(BinaryOp.SubF32, expr, module.f32(1));
            break;
          }
          case TypeKind.F64: {
            expr = module.binary(BinaryOp.SubF64, expr, module.f64(1));
            break;
          }
          default: {
            this.error(
              DiagnosticCode.The_0_operator_cannot_be_applied_to_type_1,
              expression.range, "--", this.currentType.toString()
            );
            expr = module.unreachable();
          }
        }
        break;
      }
      case Token.EXCLAMATION: {
        expr = this.compileExpression(
          expression.operand,
          contextualType.exceptVoid,
          Constraints.NONE
        );

        // check operator overload
        if (this.currentType.is(TypeFlags.REFERENCE)) {
          let classReference = this.currentType.classReference;
          if (classReference) {
            let overload = classReference.lookupOverload(OperatorKind.NOT);
            if (overload) return this.compileUnaryOverload(overload, expression.operand, expr, expression);
          }
          // allow '!' for references even without an overload
        }

        expr = module.unary(UnaryOp.EqzI32, this.makeIsTrueish(expr, this.currentType));
        this.currentType = Type.bool;
        break;
      }
      case Token.TILDE: {
        expr = this.compileExpression(
          expression.operand,
          contextualType == Type.void
            ? Type.i32
            : contextualType.is(TypeFlags.FLOAT)
              ? Type.i64
              : contextualType,
          Constraints.NONE
        );

        // check operator overload
        if (this.currentType.is(TypeFlags.REFERENCE)) {
          let classReference = this.currentType.classReference;
          if (classReference) {
            let overload = classReference.lookupOverload(OperatorKind.BITWISE_NOT);
            if (overload) return this.compileUnaryOverload(overload, expression.operand, expr, expression);
          }
          this.error(
            DiagnosticCode.The_0_operator_cannot_be_applied_to_type_1,
            expression.range, "~", this.currentType.toString()
          );
          return module.unreachable();
        } else {
          expr = this.convertExpression(expr,
            this.currentType, this.currentType.intType,
            false, false,
            expression.operand
          );
        }

        switch (this.currentType.kind) {
          case TypeKind.I8:
          case TypeKind.I16:
          case TypeKind.I32:
          case TypeKind.U8:
          case TypeKind.U16:
          case TypeKind.U32:
          case TypeKind.BOOL: {
            expr = module.binary(BinaryOp.XorI32, expr, module.i32(-1));
            break;
          }
          case TypeKind.USIZE:
          case TypeKind.ISIZE: {
            expr = module.binary(
              this.options.isWasm64
                ? BinaryOp.XorI64
                : BinaryOp.XorI32,
              expr,
              this.makeNegOne(this.currentType)
            );
            break;
          }
          case TypeKind.I64:
          case TypeKind.U64: {
            expr = module.binary(BinaryOp.XorI64, expr, module.i64(-1, -1));
            break;
          }
          default: {
            this.error(
              DiagnosticCode.The_0_operator_cannot_be_applied_to_type_1,
              expression.range, "~", this.currentType.toString()
            );
            expr = module.unreachable();
          }
        }
        break;
      }
      case Token.TYPEOF: {
        return this.compileTypeof(expression, contextualType, constraints);
      }
      default: {
        assert(false);
        return module.unreachable();
      }
    }
    if (!compound) return expr;
    var resolver = this.resolver;
    var target = resolver.lookupExpression(expression.operand, this.currentFlow);
    if (!target) return module.unreachable();
    return this.makeAssignment(
      target,
      expr,
      this.currentType,
      expression.operand,
      resolver.currentThisExpression,
      resolver.currentElementExpression,
      contextualType != Type.void
    );
  }

  private compileTypeof(
    expression: UnaryPrefixExpression,
    contextualType: Type,
    constraints: Constraints
  ): ExpressionRef {
    var operand = expression.operand;
    var expr: ExpressionRef = 0;
    var stringInstance = this.program.stringInstance;
    var typeString: string;
    if (operand.kind == NodeKind.NULL) {
      typeString = "object"; // special since `null` without type context is usize
    } else {
      let element = this.resolver.lookupExpression(operand, this.currentFlow, Type.auto, ReportMode.SWALLOW);
      if (!element) {
        switch (operand.kind) {
          case NodeKind.IDENTIFIER: break; // ignore error: typeof doesntExist -> undefined
          case NodeKind.PROPERTYACCESS:
          case NodeKind.ELEMENTACCESS: {
            operand = operand.kind == NodeKind.PROPERTYACCESS
              ? (<PropertyAccessExpression>operand).expression
              : (<ElementAccessExpression>operand).expression;
            let targetType = this.resolver.resolveExpression(operand, this.currentFlow, Type.auto, ReportMode.REPORT);
            if (!targetType) { // access on non-object
              this.currentType = stringInstance.type;
              return this.module.unreachable();
            }
            // fall-through
          }
          default: {
            expr = this.compileExpression(operand, Type.auto); // may trigger an error
            expr = this.convertExpression(expr, this.currentType, Type.void, true, false, operand);
          }
        }
        typeString = "undefined";
      } else {
        switch (element.kind) {
          case ElementKind.CLASS_PROTOTYPE:
          case ElementKind.NAMESPACE:
          case ElementKind.ENUM: {
            typeString = "object";
            break;
          }
          case ElementKind.FUNCTION_PROTOTYPE: {
            typeString = "function";
            break;
          }
          default: {
            expr = this.compileExpression(operand, Type.auto);
            let type = this.currentType;
            expr = this.convertExpression(expr, type, Type.void, true, false, operand);
            if (type.is(TypeFlags.REFERENCE)) {
              let signatureReference = type.signatureReference;
              if (signatureReference) {
                typeString = "function";
              } else {
                let classReference = type.classReference;
                if (classReference) {
                  if (classReference.prototype === stringInstance.prototype) {
                    typeString = "string";
                  } else {
                    typeString = "object";
                  }
                } else {
                  typeString = "anyref"; // TODO?
                }
              }
            } else if (type == Type.bool) {
              typeString = "boolean";
            } else if (type.isAny(TypeFlags.FLOAT | TypeFlags.INTEGER)) {
              typeString = "number";
            } else {
              typeString = "undefined"; // failed to compile?
            }
            break;
          }
        }
      }
    }
    this.currentType = stringInstance.type;
    return expr
      ? this.module.block(null, [ expr, this.ensureStaticString(typeString) ], this.options.nativeSizeType)
      : this.ensureStaticString(typeString);
  }

  /** Makes sure that a 32-bit integer value is wrapped to a valid value of the specified type. */
  ensureSmallIntegerWrap(expr: ExpressionRef, type: Type): ExpressionRef {
    var module = this.module;
    var flow = this.currentFlow;
    switch (type.kind) {
      case TypeKind.I8: {
        if (flow.canOverflow(expr, type)) {
          expr = this.options.hasFeature(Feature.SIGN_EXTENSION)
            ? module.unary(UnaryOp.ExtendI8ToI32, expr)
            : module.binary(BinaryOp.ShrI32,
                module.binary(BinaryOp.ShlI32,
                  expr,
                  module.i32(24)
                ),
                module.i32(24)
              );
        }
        break;
      }
      case TypeKind.I16: {
        if (flow.canOverflow(expr, type)) {
          expr = this.options.hasFeature(Feature.SIGN_EXTENSION)
            ? module.unary(UnaryOp.ExtendI16ToI32, expr)
            : module.binary(BinaryOp.ShrI32,
                module.binary(BinaryOp.ShlI32,
                  expr,
                  module.i32(16)
                ),
                module.i32(16)
              );
        }
        break;
      }
      case TypeKind.U8: {
        if (flow.canOverflow(expr, type)) {
          expr = module.binary(BinaryOp.AndI32,
            expr,
            module.i32(0xff)
          );
        }
        break;
      }
      case TypeKind.U16: {
        if (flow.canOverflow(expr, type)) {
          expr = module.binary(BinaryOp.AndI32,
            expr,
            module.i32(0xffff)
          );
        }
        break;
      }
      case TypeKind.BOOL: {
        if (flow.canOverflow(expr, type)) {
          // bool is special in that it compares to 0 instead of masking with 0x1
          expr = module.binary(BinaryOp.NeI32,
            expr,
            module.i32(0)
          );
        }
        break;
      }
    }
    return expr;
  }

  /** Adds the debug location of the specified expression at the specified range to the source map. */
  addDebugLocation(expr: ExpressionRef, range: Range): void {
    var parentFunction = this.currentFlow.parentFunction;
    var source = range.source;
    if (source.debugInfoIndex < 0) source.debugInfoIndex = this.module.addDebugInfoFile(source.normalizedPath);
    range.debugInfoRef = expr;
    parentFunction.debugLocations.push(range);
  }

  /** Checks whether a particular feature is enabled. */
  checkFeatureEnabled(feature: Feature, reportNode: Node): bool {
    if (!this.options.hasFeature(feature)) {
      this.error(
        DiagnosticCode.Feature_0_is_not_enabled,
        reportNode.range, featureToString(feature)
      );
      return false;
    }
    return true;
  }

  /** Checks whether a particular type is supported. */
  checkTypeSupported(type: Type, reportNode: Node): bool {
    switch (type.kind) {
      case TypeKind.V128: return this.checkFeatureEnabled(Feature.SIMD, reportNode);
      case TypeKind.ANYREF: return this.checkFeatureEnabled(Feature.REFERENCE_TYPES, reportNode);
    }
    if (type.is(TypeFlags.REFERENCE)) {
      let classReference = type.classReference;
      while (classReference) {
        let typeArguments = classReference.typeArguments;
        if (typeArguments) {
          for (let i = 0, k = typeArguments.length; i < k; ++i) {
            if (!this.checkTypeSupported(typeArguments[i], reportNode)) {
              return false;
            }
          }
        }
        classReference = classReference.base;
      }
    }
    return true;
  }

  /** Checks whether a particular function signature is supported. */
  checkSignatureSupported(signature: Signature, reportNode: FunctionTypeNode): bool {
    var supported = true;
    var explicitThisType = reportNode.explicitThisType;
    if (explicitThisType) {
      if (!this.checkTypeSupported(assert(signature.thisType), explicitThisType)) {
        supported = false;
      }
    }
    var parameterTypes = signature.parameterTypes;
    for (let i = 0, k = parameterTypes.length; i < k; ++i) {
      if (!this.checkTypeSupported(parameterTypes[i], reportNode.parameters[i])) {
        supported = false;
      }
    }
    if (!this.checkTypeSupported(signature.returnType, reportNode.returnType)) {
      supported = false;
    }
    return supported;
  }

  /** Evaluates a boolean condition, determining whether it is TRUE, FALSE or UNKNOWN. */
  evaluateCondition(expr: ExpressionRef): ConditionKind {
    var module = this.module;
    var evaled = module.runExpression(expr, ExpressionRunnerFlags.Default);
    if (evaled) {
      return getConstValueI32(evaled)
        ? ConditionKind.TRUE
        : ConditionKind.FALSE;
    }
    return ConditionKind.UNKNOWN;
  }

  // === Specialized code generation ==============================================================

  /** Makes a constant zero of the specified type. */
  makeZero(type: Type): ExpressionRef {
    var module = this.module;
    switch (type.kind) {
      default: assert(false);
      case TypeKind.I8:
      case TypeKind.I16:
      case TypeKind.I32:
      case TypeKind.U8:
      case TypeKind.U16:
      case TypeKind.U32:
      case TypeKind.BOOL: return module.i32(0);
      case TypeKind.ISIZE:
      case TypeKind.USIZE: if (type.size != 64) return module.i32(0);
      case TypeKind.I64:
      case TypeKind.U64: return module.i64(0);
      case TypeKind.F32: return module.f32(0);
      case TypeKind.F64: return module.f64(0);
      case TypeKind.V128: return module.v128(v128_zero);
      case TypeKind.ANYREF: return module.ref_null();
    }
  }

  /** Makes a constant one of the specified type. */
  makeOne(type: Type): ExpressionRef {
    var module = this.module;
    switch (type.kind) {
      default: assert(false);
      case TypeKind.I8:
      case TypeKind.I16:
      case TypeKind.I32:
      case TypeKind.U8:
      case TypeKind.U16:
      case TypeKind.U32:
      case TypeKind.BOOL: return module.i32(1);
      case TypeKind.ISIZE:
      case TypeKind.USIZE: if (type.size != 64) return module.i32(1);
      case TypeKind.I64:
      case TypeKind.U64: return module.i64(1);
      case TypeKind.F32: return module.f32(1);
      case TypeKind.F64: return module.f64(1);
    }
  }

  /** Makes a constant negative one of the specified type. */
  makeNegOne(type: Type): ExpressionRef {
    var module = this.module;
    switch (type.kind) {
      default: assert(false);
      case TypeKind.I8:
      case TypeKind.I16:
      case TypeKind.I32:
      case TypeKind.U8:
      case TypeKind.U16:
      case TypeKind.U32: return module.i32(-1);
      case TypeKind.ISIZE:
      case TypeKind.USIZE: if (type.size != 64) return module.i32(-1);
      case TypeKind.I64:
      case TypeKind.U64: return module.i64(-1, -1);
      case TypeKind.F32: return module.f32(-1);
      case TypeKind.F64: return module.f64(-1);
    }
  }

  /** Creates a comparison whether an expression is 'true' in a broader sense. */
  makeIsTrueish(expr: ExpressionRef, type: Type): ExpressionRef {
    var module = this.module;
    switch (type.kind) {
      case TypeKind.I8:
      case TypeKind.I16:
      case TypeKind.U8:
      case TypeKind.U16: {
        expr = this.ensureSmallIntegerWrap(expr, type);
        // fall-through
      }
      case TypeKind.BOOL: // not a mask, just != 0
      case TypeKind.I32:
      case TypeKind.U32: {
        return expr;
      }
      case TypeKind.I64:
      case TypeKind.U64: {
        return module.binary(BinaryOp.NeI64, expr, module.i64(0));
      }
      case TypeKind.USIZE: if (type.isManaged && this.skippedAutoreleases.has(expr)) expr = this.makeAutorelease(expr, type);
      case TypeKind.ISIZE: {
        return type.size == 64
          ? module.binary(BinaryOp.NeI64, expr, module.i64(0))
          : expr;
      }
      case TypeKind.F32: {
        // (x != 0.0) & (x == x)
        let flow = this.currentFlow;
        let temp = flow.getTempLocal(Type.f32);
        let ret = module.binary(BinaryOp.AndI32,
          module.binary(BinaryOp.NeF32, module.local_tee(temp.index, expr), module.f32(0)),
          module.binary(BinaryOp.EqF32,
            module.local_get(temp.index, NativeType.F32),
            module.local_get(temp.index, NativeType.F32)
          )
        );
        flow.freeTempLocal(temp);
        return ret;
      }
      case TypeKind.F64: {
        // (x != 0.0) & (x == x)
        let flow = this.currentFlow;
        let temp = flow.getTempLocal(Type.f64);
        let ret = module.binary(BinaryOp.AndI32,
          module.binary(BinaryOp.NeF64, module.local_tee(temp.index, expr), module.f64(0)),
          module.binary(BinaryOp.EqF64,
            module.local_get(temp.index, NativeType.F64),
            module.local_get(temp.index, NativeType.F64)
          )
        );
        flow.freeTempLocal(temp);
        return ret;
      }
      case TypeKind.ANYREF: {
        // TODO: non-null object might still be considered falseish
        // i.e. a ref to Boolean(false), Number(0), String("") etc.
        return module.unary(UnaryOp.EqzI32, module.ref_is_null(expr));
      }
      default: {
        assert(false);
        return module.i32(0);
      }
    }
  }

  /** Makes an allocation suitable to hold the data of an instance of the given class. */
  makeAllocation(
    classInstance: Class
  ): ExpressionRef {
    // TODO: investigate if it's possible to allocate with RC=1 immediately
    var program = this.program;
    assert(classInstance.program == program);
    var module = this.module;
    var options = this.options;
    this.currentType = classInstance.type;
    var allocInstance = program.allocInstance;
    this.compileFunction(allocInstance);
    return module.call(allocInstance.internalName, [
      options.isWasm64
        ? module.i64(classInstance.nextMemoryOffset)
        : module.i32(classInstance.nextMemoryOffset),
      module.i32(
        classInstance.hasDecorator(DecoratorFlags.UNMANAGED)
          ? 0
          : classInstance.id
      )
    ], options.nativeSizeType);
  }

  /** Makes the initializers for a class's fields within the constructor. */
  makeFieldInitializationInConstructor(
    /** Class being initialized. */
    classInstance: Class,
    /** Statements to append to also being returned. Created if omitted. */
    stmts: ExpressionRef[] = []
  ): ExpressionRef[] {
    var members = classInstance.members;
    if (!members) return stmts;

    var module = this.module;
    var flow = this.currentFlow;
    var isInline = flow.isInline;
    var thisLocalIndex = isInline
      ? flow.lookupLocal(CommonNames.this_)!.index
      : 0;
    var nativeSizeType = this.options.nativeSizeType;

    // TODO: for (let member of members.values()) {
    for (let _values = Map_values(members), i = 0, k = _values.length; i < k; ++i) {
      let member = unchecked(_values[i]);
      if (
        member.kind != ElementKind.FIELD || // not a field
        member.parent != classInstance      // inherited field
      ) continue;

      let field = <Field>member;
      assert(!field.isAny(CommonFlags.CONST));
      let fieldType = field.type;
      let nativeFieldType = fieldType.toNativeType();
      let fieldPrototype = field.prototype;
      let initializerNode = fieldPrototype.initializerNode;
      let parameterIndex = fieldPrototype.parameterIndex;
      let initExpr: ExpressionRef;
      let typeNode = field.typeNode;
      if (typeNode) this.checkTypeSupported(fieldType, typeNode);

      // if declared as a constructor parameter, use its value
      if (parameterIndex >= 0) {
        initExpr = module.local_get(
          isInline
            ? flow.lookupLocal(field.name)!.index
            : 1 + parameterIndex, // this is local 0
          nativeFieldType
        );
        if (fieldType.isManaged) initExpr = this.makeRetain(initExpr, fieldType);

      // fall back to use initializer if present
      } else if (initializerNode) {
        initExpr = this.compileExpression(initializerNode, fieldType,
          Constraints.CONV_IMPLICIT | Constraints.WILL_RETAIN
        );
        if (fieldType.isManaged && !this.skippedAutoreleases.has(initExpr)) {
          initExpr = this.makeRetain(initExpr, fieldType);
        }

      // otherwise initialize with zero
      } else {
        initExpr = this.makeZero(fieldType);
      }

      stmts.push(
        module.store(fieldType.byteSize,
          module.local_get(thisLocalIndex, nativeSizeType),
          initExpr,
          nativeFieldType,
          field.memoryOffset
        )
      );
    }
    return stmts;
  }

  /** Makes a call to `abort`, if present, otherwise creates a trap. */
  makeAbort(
    /** Message argument of type string, if any. */
    message: Expression | null,
    /** Code location to report when aborting. */
    codeLocation: Node
  ): ExpressionRef {
    var program = this.program;
    var module = this.module;
    var stringInstance = program.stringInstance;
    var abortInstance = program.abortInstance;
    if (!abortInstance || !this.compileFunction(abortInstance)) return module.unreachable();

    var messageArg: ExpressionRef;
    if (message !== null) {
      // The message argument works much like an arm of an IF that does not become executed if the
      // assertion succeeds respectively is only being computed if the program actually crashes.
      // Hence, let's make it so that the autorelease is skipped at the end of the current block,
      // essentially ignoring the message GC-wise. Doesn't matter anyway on a crash.
      messageArg = this.compileExpression(message, stringInstance.type, Constraints.CONV_IMPLICIT | Constraints.WILL_RETAIN);
    } else {
      messageArg = this.makeZero(stringInstance.type);
    }

    var filenameArg = this.ensureStaticString(codeLocation.range.source.normalizedPath);
    var range = codeLocation.range;
    var source = range.source;
    return module.block(null, [
      module.call(
        abortInstance.internalName, [
          messageArg,
          filenameArg,
          module.i32(source.lineAt(range.start)),
          module.i32(source.columnAt())
        ],
        NativeType.None
      ),
      module.unreachable()
    ]);
  }

  /** Makes a runtime non-null check, e.g. on `<Type>possiblyNull` or `possiblyNull!`. */
  makeRuntimeNonNullCheck(
    /** Expression being checked. */
    expr: ExpressionRef,
    /** Type of the expression. */
    type: Type,
    /** Report node. */
    reportNode: Node
  ): ExpressionRef {
    assert(type.is(TypeFlags.NULLABLE | TypeFlags.REFERENCE));
    var module = this.module;
    var flow = this.currentFlow;
    var temp = flow.getTempLocal(type);
    if (!flow.canOverflow(expr, type)) flow.setLocalFlag(temp.index, LocalFlags.WRAPPED);
    flow.setLocalFlag(temp.index, LocalFlags.NONNULL);
    expr = module.if(
      module.local_tee(temp.index, expr),
      module.local_get(temp.index, type.toNativeType()),
      this.makeAbort(null, reportNode) // TODO: throw
    );
    flow.freeTempLocal(temp);
    return expr;
  }

  /** Makes a runtime upcast check, e.g. on `<Child>parent`. */
  makeRuntimeUpcastCheck(
    /** Expression being upcast. */
    expr: ExpressionRef,
    /** Type of the expression. */
    type: Type,
    /** Type casting to. */
    toType: Type,
    /** Report node. */
    reportNode: Node
  ): ExpressionRef {
    assert(toType.is(TypeFlags.REFERENCE) && toType.nonNullableType.isAssignableTo(type));
    var module = this.module;
    var flow = this.currentFlow;
    var temp = flow.getTempLocal(type);
    var instanceofInstance = this.program.instanceofInstance;
    assert(this.compileFunction(instanceofInstance));
    expr = module.if(
      module.call(instanceofInstance.internalName, [
        module.local_tee(temp.index, expr),
        module.i32(toType.classReference!.id)
      ], NativeType.I32),
      module.local_get(temp.index, type.toNativeType()),
      this.makeAbort(null, reportNode) // TODO: throw
    );
    flow.freeTempLocal(temp);
    return expr;
  }
}

// helpers

const v128_zero = new Uint8Array(16);

function mangleImportName(
  element: Element,
  declaration: DeclarationStatement
): void {
  // by default, use the file name as the module name
  mangleImportName_moduleName = declaration.range.source.simplePath;
  // and the internal name of the element within that file as the element name
  mangleImportName_elementName = mangleInternalName(
    element.name, element.parent, element.is(CommonFlags.INSTANCE), true
  );
  if (!element.hasDecorator(DecoratorFlags.EXTERNAL)) return;

  var program = element.program;
  var decorator = assert(findDecorator(DecoratorKind.EXTERNAL, declaration.decorators));
  var args = decorator.args;
  if (args !== null && args.length > 0) {
    let arg = args[0];
    // if one argument is given, override just the element name
    // if two arguments are given, override both module and element name
    if (arg.isLiteralKind(LiteralKind.STRING)) {
      mangleImportName_elementName = (<StringLiteralExpression>arg).value;
      if (args.length >= 2) {
        arg = args[1];
        if (arg.isLiteralKind(LiteralKind.STRING)) {
          mangleImportName_moduleName = mangleImportName_elementName;
          mangleImportName_elementName = (<StringLiteralExpression>arg).value;
          if (args.length > 2) {
            program.error(
              DiagnosticCode.Expected_0_arguments_but_got_1,
              decorator.range, "2", args.length.toString()
            );
          }
        } else {
          program.error(
            DiagnosticCode.String_literal_expected,
            arg.range
          );
        }
      }
    } else {
      program.error(
        DiagnosticCode.String_literal_expected,
        arg.range
      );
    }
  } else {
    program.error(
      DiagnosticCode.Expected_at_least_0_arguments_but_got_1,
      decorator.range, "1", "0"
    );
  }
}

var mangleImportName_moduleName: string;
var mangleImportName_elementName: string;<|MERGE_RESOLUTION|>--- conflicted
+++ resolved
@@ -1681,7 +1681,6 @@
       module.local_get(0, nativeThisType),
       nativeValueType, instance.memoryOffset
     );
-<<<<<<< HEAD
 
     // We need to hardcode the local index used by makeRetain because there is no corresponding flow
     if (type.isManaged) {
@@ -1690,10 +1689,6 @@
     }
 
     instance.getterRef = module.addFunction(instance.internalGetterName, nativeThisType, nativeValueType, varTypes, valueExpr);
-=======
-    if (type.isManaged) valueExpr = this.makeRetain(valueExpr, type);
-    instance.getterRef = module.addFunction(instance.internalGetterName, nativeThisType, nativeValueType, null, valueExpr);
->>>>>>> 2937480e
     if (instance.setterRef) {
       instance.set(CommonFlags.COMPILED);
     } else {
@@ -1729,15 +1724,9 @@
           ),
           module.block(null, [
             module.drop(
-<<<<<<< HEAD
               this.makeRetain(module.local_get(1, nativeValueType), type, 1)
             ),
             this.makeRelease(module.local_get(2, nativeValueType), type, 2)
-=======
-              this.makeRetain(module.local_get(1, nativeValueType), type)
-            ),
-            this.makeRelease(module.local_get(2, nativeValueType), type)
->>>>>>> 2937480e
           ])
         ),
         module.local_get(1, nativeValueType)
@@ -6278,11 +6267,7 @@
       } else {
         flow.unsetLocalFlag(localIndex, LocalFlags.CONDITIONALLY_RETAINED);
         flow.setLocalFlag(localIndex, LocalFlags.RETAINED);
-<<<<<<< HEAD
-        if (!alreadyRetained) valueExpr = this.makeRetain(valueExpr, type);
-=======
         if (!alreadyRetained) valueExpr = this.makeRetain(valueExpr, valueType);
->>>>>>> 2937480e
         if (tee) { // local = __retain(value, local)
           this.currentType = type;
           return module.local_tee(localIndex, valueExpr);
@@ -7413,17 +7398,8 @@
   // <reference-counting>
 
   /** Makes a retain call, retaining the expression's value. */
-<<<<<<< HEAD
-  makeRetain(
-    expr: ExpressionRef,
-    type: Type | null = null,
-    exprLocalIndex: i32 = -1
-  ): ExpressionRef {
+  makeRetain(expr: ExpressionRef, type: Type, exprLocalIndex: i32 = -1): ExpressionRef {
     var module = this.module;
-
-=======
-  makeRetain(expr: ExpressionRef, type: Type): ExpressionRef {
->>>>>>> 2937480e
     var retainInstance = this.program.retainInstance;
     this.compileFunction(retainInstance);
     if (type !== null && type.isFunctionIndex) {
@@ -7460,13 +7436,8 @@
   }
 
   /** Makes a release call, releasing the expression's value. Changes the current type to void.*/
-<<<<<<< HEAD
-  makeRelease(expr: ExpressionRef, type: Type | null = null, exprLocalIndex: i32 = -1): ExpressionRef {
+  makeRelease(expr: ExpressionRef, type: Type, exprLocalIndex: i32 = -1): ExpressionRef {
     var module = this.module;
-
-=======
-  makeRelease(expr: ExpressionRef, type: Type): ExpressionRef {
->>>>>>> 2937480e
     var releaseInstance = this.program.releaseInstance;
     this.compileFunction(releaseInstance);
 
@@ -7507,13 +7478,8 @@
     newType: Type,
     /** Old value being replaced. */
     oldExpr: ExpressionRef,
-<<<<<<< HEAD
-    /** Expression type. */
-    type: Type,
-=======
     /** The type of the old expression. */
     oldType: Type,
->>>>>>> 2937480e
     /** Whether the new value is already retained. */
     alreadyRetained: bool = false,
   ): ExpressionRef {
@@ -7526,11 +7492,7 @@
       let temp = flow.getTempLocal(this.options.usizeType, findUsedLocals(oldExpr));
       let ret = module.block(null, [
         module.local_set(temp.index, newExpr),
-<<<<<<< HEAD
-        this.makeRelease(oldExpr, type),
-=======
         this.makeRelease(oldExpr, oldType),
->>>>>>> 2937480e
         module.local_get(temp.index, nativeSizeType)
       ], nativeSizeType);
       flow.freeTempLocal(temp);
@@ -7551,15 +7513,9 @@
           ),
           module.block(null, [
             module.local_set(temp1.index,
-<<<<<<< HEAD
-              this.makeRetain(module.local_get(temp1.index, nativeSizeType), type)
-            ),
-            this.makeRelease(module.local_get(temp2.index, nativeSizeType), type)
-=======
               this.makeRetain(module.local_get(temp1.index, nativeSizeType), newType)
             ),
             this.makeRelease(module.local_get(temp2.index, nativeSizeType), oldType)
->>>>>>> 2937480e
           ])
         ),
         module.local_get(temp1.index, nativeSizeType)
@@ -8311,7 +8267,8 @@
             this.module.call(allocInstance.internalName, [
               wasm64 ? this.module.i64(closureSize) : this.module.i32(closureSize),
               wasm64 ? this.module.i64(0) : this.module.i32(0)
-            ], nativeUsize)
+            ], nativeUsize),
+            this.currentType
           )
         ),
         this.module.store( // Store the function pointer at the first index
@@ -9788,31 +9745,18 @@
 
     if (ifThenAutoreleaseSkipped != ifElseAutoreleaseSkipped) { // unify to both skipped
       if (!ifThenAutoreleaseSkipped) {
-<<<<<<< HEAD
-        ifThenExpr = this.makeRetain(ifThenExpr, commonType);
-        ifThenAutoreleaseSkipped = true;
-      } else {
-        ifElseExpr = this.makeRetain(ifElseExpr, commonType);
-=======
         ifThenExpr = this.makeRetain(ifThenExpr, ifThenType);
         ifThenAutoreleaseSkipped = true;
       } else {
         ifElseExpr = this.makeRetain(ifElseExpr, ifElseType);
->>>>>>> 2937480e
         ifElseAutoreleaseSkipped = true;
       }
     } else if (!ifThenAutoreleaseSkipped && commonType.isManaged) { // keep alive a little longer
       if (constraints & Constraints.WILL_RETAIN) { // try to undo both
         let ifThenIndex = this.tryUndoAutorelease(ifThenExpr, ifThenFlow);
-<<<<<<< HEAD
-        if (ifThenIndex == -1) ifThenExpr = this.makeRetain(ifThenExpr, commonType);
-        let ifElseIndex = this.tryUndoAutorelease(ifElseExpr, ifElseFlow);
-        if (ifElseIndex == -1) ifElseExpr = this.makeRetain(ifElseExpr, commonType);
-=======
         if (ifThenIndex == -1) ifThenExpr = this.makeRetain(ifThenExpr, ifThenType);
         let ifElseIndex = this.tryUndoAutorelease(ifElseExpr, ifElseFlow);
         if (ifElseIndex == -1) ifElseExpr = this.makeRetain(ifElseExpr, ifElseType);
->>>>>>> 2937480e
         ifThenAutoreleaseSkipped = true;
         ifElseAutoreleaseSkipped = true;
       } else {
