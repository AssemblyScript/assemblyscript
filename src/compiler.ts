--- conflicted
+++ resolved
@@ -45,12 +45,9 @@
   getLocalSetIndex,
   needsExplicitUnreachable,
   getLocalSetValue,
-<<<<<<< HEAD
+  getGlobalGetName,
+  isGlobalMutable,
   RelooperBlockRef
-=======
-  getGlobalGetName,
-  isGlobalMutable
->>>>>>> ec12908b
 } from "./module";
 
 import {
@@ -318,13 +315,10 @@
   runtimeFeatures: RuntimeFeatures = RuntimeFeatures.NONE;
   /** Expressions known to have skipped an autorelease. Usually function returns. */
   skippedAutoreleases: Set<ExpressionRef> = new Set();
-<<<<<<< HEAD
+  /** Registered event types. */
+  events: Map<string, EventRef> = new Map();
   /** Classes that implement an interface */
   implementers: Class[] = [];
-=======
-  /** Registered event types. */
-  events: Map<string, EventRef> = new Map();
->>>>>>> ec12908b
 
   /** Compiles a {@link Program} to a {@link Module} using the specified options. */
   static compile(program: Program, options: Options | null = null): Module {
