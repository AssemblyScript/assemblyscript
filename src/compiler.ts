--- conflicted
+++ resolved
@@ -1869,11 +1869,7 @@
     var arrayBufferInstance = program.arrayBufferInstance;
     var buf = arrayBufferInstance.createBuffer(values.length * elementType.byteSize);
     this.program.OBJECTInstance.writeField("rtId", id, buf, 0); // use specified rtId
-<<<<<<< HEAD
-    this.writeStaticBuffer(buf, program.runtimeHeaderSize, elementType, values);
-=======
     this.writeStaticBuffer(buf, program.totalOverhead, elementType, values);
->>>>>>> c54dd649
     return this.addRuntimeMemorySegment(buf);
   }
 
@@ -1884,12 +1880,7 @@
     var arrayInstance = assert(this.resolver.resolveClass(arrayPrototype, [ elementType ]));
     var bufferLength = readI32(bufferSegment.buffer, program.OBJECTInstance.offsetof("rtSize"));
     var arrayLength = i32(bufferLength / elementType.byteSize);
-<<<<<<< HEAD
-    var bufferAddress = i64_add(bufferSegment.offset, i64_new(runtimeHeaderSize));
-=======
     var bufferAddress = i64_add(bufferSegment.offset, i64_new(program.totalOverhead));
-
->>>>>>> c54dd649
     var buf = arrayInstance.createBuffer();
     assert(arrayInstance.writeField("buffer", bufferAddress, buf));
     assert(arrayInstance.writeField("dataStart", bufferAddress, buf));
