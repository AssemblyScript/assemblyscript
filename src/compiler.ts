/**
 * @fileoverview The AssemblyScript compiler.
 * @license Apache-2.0
 */

import {
  BuiltinNames,
  BuiltinContext,
  builtins,
  compileVisitGlobals,
  compileVisitMembers,
  compileRTTI,
  compileClassInstanceOf,
} from "./builtins";

import {
  DiagnosticCode,
  DiagnosticEmitter
} from "./diagnostics";

import {
  Module,
  MemorySegment,
  ExpressionRef,
  UnaryOp,
  BinaryOp,
  NativeType,
  FunctionRef,
  ExpressionId,
  GlobalRef,
  FeatureFlags,
  Index,
  getExpressionId,
  getExpressionType,
  getConstValueI32,
  getConstValueI64Low,
  getConstValueI64High,
  getConstValueF32,
  getConstValueF64,
  getBlockChildCount,
  getBlockChild,
  getBlockName,
  getLocalGetIndex,
  isLocalTee,
  getLocalSetIndex,
  needsExplicitUnreachable,
  getLocalSetValue,
  getGlobalGetName,
  isGlobalMutable,
  createType,
  getSideEffects,
  SideEffects,
  SwitchBuilder,
  ExpressionRunnerFlags
} from "./module";

import {
  CommonFlags,
  INSTANCE_DELIMITER,
  STATIC_DELIMITER,
  GETTER_PREFIX,
  SETTER_PREFIX,
  INDEX_SUFFIX,
  CommonNames,
  Feature,
  Target,
  featureToString
} from "./common";

import {
  Program,
  ClassPrototype,
  Class,
  Element,
  ElementKind,
  Enum,
  Field,
  FunctionPrototype,
  Function,
  FunctionTarget,
  Global,
  Local,
  EnumValue,
  Property,
  VariableLikeElement,
  ConstantValueKind,
  OperatorKind,
  DecoratorFlags,
  PropertyPrototype,
  IndexSignature,
  File,
  mangleInternalName,
  DeclaredElement
} from "./program";

import {
  FlowFlags,
  Flow,
  LocalFlags,
  ConditionKind,
  findUsedLocals
} from "./flow";

import {
  Resolver,
  ReportMode
} from "./resolver";

import {
  Token,
  Range,
  operatorTokenToString
} from "./tokenizer";

import {
  Node,
  NodeKind,
  DecoratorKind,
  AssertionKind,
  SourceKind,
  FunctionTypeNode,

  Statement,
  BlockStatement,
  BreakStatement,
  ClassDeclaration,
  ContinueStatement,
  DeclarationStatement,
  DoStatement,
  EmptyStatement,
  EnumDeclaration,
  ExportDefaultStatement,
  ExportStatement,
  ExpressionStatement,
  FieldDeclaration,
  ForStatement,
  ForOfStatement,
  FunctionDeclaration,
  IfStatement,
  ImportStatement,
  InstanceOfExpression,
  NamespaceDeclaration,
  ReturnStatement,
  SwitchStatement,
  ThrowStatement,
  TryStatement,
  VariableStatement,
  VoidStatement,
  WhileStatement,

  Expression,
  AssertionExpression,
  BinaryExpression,
  CallExpression,
  CommaExpression,
  ElementAccessExpression,
  FloatLiteralExpression,
  FunctionExpression,
  IdentifierExpression,
  IntegerLiteralExpression,
  LiteralExpression,
  LiteralKind,
  NewExpression,
  ObjectLiteralExpression,
  ParenthesizedExpression,
  PropertyAccessExpression,
  TernaryExpression,
  ArrayLiteralExpression,
  StringLiteralExpression,
  UnaryPostfixExpression,
  UnaryPrefixExpression,

  NamedTypeNode,

  findDecorator,
  isTypeOmitted
} from "./ast";

import {
  Type,
  TypeKind,
  TypeFlags,
  Signature,
  typesToNativeTypes
} from "./types";

import {
  writeI8,
  writeI16,
  writeI32,
  writeI64,
  writeF32,
  writeF64,
  makeMap,
  isPowerOf2
} from "./util";

/** Compiler options. */
export class Options {

  /** WebAssembly target. Defaults to {@link Target.WASM32}. */
  target: Target = Target.WASM32;
  /** If true, replaces assertions with nops. */
  noAssert: bool = false;
  /** It true, exports the memory to the embedder. */
  exportMemory: bool = true;
  /** If true, imports the memory provided by the embedder. */
  importMemory: bool = false;
  /** Initial memory size, in pages. */
  initialMemory: u32 = 0;
  /** Maximum memory size, in pages. */
  maximumMemory: u32 = 0;
  /** If true, memory is declared as shared. */
  sharedMemory: bool = false;
  /** If true, imports the function table provided by the embedder. */
  importTable: bool = false;
  /** If true, exports the function table. */
  exportTable: bool = false;
  /** If true, generates information necessary for source maps. */
  sourceMap: bool = false;
  /** If true, generates an explicit start function. */
  explicitStart: bool = false;
  /** Static memory start offset. */
  memoryBase: u32 = 0;
  /** Static table start offset. */
  tableBase: u32 = 0;
  /** Global aliases, mapping alias names as the key to internal names to be aliased as the value. */
  globalAliases: Map<string,string> | null = null;
  /** Features to activate by default. These are the finished proposals. */
  features: Feature = Feature.MUTABLE_GLOBALS;
  /** If true, disallows unsafe features in user code. */
  noUnsafe: bool = false;
  /** If true, enables pedantic diagnostics. */
  pedantic: bool = false;
  /** Indicates a very low (<64k) memory limit. */
  lowMemoryLimit: u32 = 0;

  /** Hinted optimize level. Not applied by the compiler itself. */
  optimizeLevelHint: i32 = 0;
  /** Hinted shrink level. Not applied by the compiler itself. */
  shrinkLevelHint: i32 = 0;

  /** Tests if the target is WASM64 or, otherwise, WASM32. */
  get isWasm64(): bool {
    return this.target == Target.WASM64;
  }

  /** Gets the unsigned size type matching the target. */
  get usizeType(): Type {
    return this.target == Target.WASM64 ? Type.usize64 : Type.usize32;
  }

  /** Gets the signed size type matching the target. */
  get isizeType(): Type {
    return this.target == Target.WASM64 ? Type.isize64 : Type.isize32;
  }

  /** Gets the native size type matching the target. */
  get nativeSizeType(): NativeType {
    return this.target == Target.WASM64 ? NativeType.I64 : NativeType.I32;
  }

  /** Gets if any optimizations will be performed. */
  get willOptimize(): bool {
    return this.optimizeLevelHint > 0 || this.shrinkLevelHint > 0;
  }

  /** Tests if a specific feature is activated. */
  hasFeature(feature: Feature): bool {
    return (this.features & feature) != 0;
  }
}

/** Various constraints in expression compilation. */
export const enum Constraints {
  NONE = 0,

  /** Must implicitly convert to the target type. */
  CONV_IMPLICIT = 1 << 0,
  /** Must explicitly convert to the target type. */
  CONV_EXPLICIT = 1 << 1,
  /** Must wrap small integer values to match the target type. */
  MUST_WRAP = 1 << 2,

  /** Indicates that the value will be dropped immediately. */
  WILL_DROP = 1 << 3,
  /** Indicates that the value will be retained immediately. */
  WILL_RETAIN = 1 << 4,
  /** Indicates that static data is preferred. */
  PREFER_STATIC = 1 << 5
}

/** Runtime features to be activated by the compiler. */
export const enum RuntimeFeatures {
  NONE = 0,
  /** Requires heap setup. */
  HEAP = 1 << 0,
  /** Requires runtime type information setup. */
  RTTI = 1 << 1,
  /** Requires the built-in globals visitor. */
  visitGlobals = 1 << 2,
  /** Requires the built-in members visitor. */
  visitMembers = 1 << 3,
  /** Requires the setArgumentsLength export. */
  setArgumentsLength = 1 << 4
}

/** Exported names of compiler-generated elements. */
export namespace ExportNames {
  /** Name of the explicit start function, if applicable. */
  export const start = "_start"; // match WASI
  /** Name of the argumentsLength varargs helper global. */
  export const argumentsLength = "__argumentsLength";
  /** Name of the alternative argumentsLength setter function. */
  export const setArgumentsLength = "__setArgumentsLength";
  /** Name of the memory instance, if exported. */
  export const memory = "memory";
  /** Name of the table instance, if exported. */
  export const table = "table";
}

/** Compiler interface. */
export class Compiler extends DiagnosticEmitter {

  /** Program reference. */
  program: Program;
  /** Resolver reference. */
  get resolver(): Resolver { return this.program.resolver; }
  /** Provided options. */
  get options(): Options { return this.program.options; }
  /** Module instance being compiled. */
  module: Module;

  /** Current control flow. */
  currentFlow: Flow;
  /** Current parent element if not a function, i.e. an enum or namespace. */
  currentParent: Element | null = null;
  /** Current type in compilation. */
  currentType: Type = Type.void;
  /** Start function statements. */
  currentBody: ExpressionRef[];
  /** Counting memory offset. */
  memoryOffset: i64;
  /** Memory segments being compiled. */
  memorySegments: MemorySegment[] = [];
  /** Map of already compiled static string segments. */
  stringSegments: Map<string,MemorySegment> = new Map();
  /** Function table being compiled. First elem is blank. */
  functionTable: Function[] = [];
  /** Arguments length helper global. */
  builtinArgumentsLength: GlobalRef = 0;
  /** Requires runtime features. */
  runtimeFeatures: RuntimeFeatures = RuntimeFeatures.NONE;
  /** Expressions known to have skipped an autorelease. Usually function returns. */
  skippedAutoreleases: Set<ExpressionRef> = new Set();
  /** Current inline functions stack. */
  inlineStack: Function[] = [];
  /** Lazily compiled library functions. */
  lazyLibraryFunctions: Set<Function> = new Set();
  /** Pending class-specific instanceof helpers. */
  pendingClassInstanceOf: Set<ClassPrototype> = new Set();
  /** Functions potentially involving a virtual call. */
  virtualCalls: Set<Function> = new Set();

  /** Compiles a {@link Program} to a {@link Module} using the specified options. */
  static compile(program: Program): Module {
    return new Compiler(program).compile();
  }

  /** Constructs a new compiler for a {@link Program} using the specified options. */
  constructor(program: Program) {
    super(program.diagnostics);
    this.program = program;
    var options = program.options;
    var module = Module.create();
    this.module = module;
    if (options.memoryBase) {
      this.memoryOffset = i64_new(options.memoryBase);
      module.setLowMemoryUnused(false);
    } else {
      if (!options.lowMemoryLimit && options.optimizeLevelHint >= 2) {
        this.memoryOffset = i64_new(1024);
        module.setLowMemoryUnused(true);
      } else {
        this.memoryOffset = i64_new(8);
        module.setLowMemoryUnused(false);
      }
    }
    var featureFlags: FeatureFlags = 0;
    if (options.hasFeature(Feature.SIGN_EXTENSION)) featureFlags |= FeatureFlags.SignExt;
    if (options.hasFeature(Feature.MUTABLE_GLOBALS)) featureFlags |= FeatureFlags.MutableGloabls;
    if (options.hasFeature(Feature.NONTRAPPING_F2I)) featureFlags |= FeatureFlags.NontrappingFPToInt;
    if (options.hasFeature(Feature.BULK_MEMORY)) featureFlags |= FeatureFlags.BulkMemory;
    if (options.hasFeature(Feature.SIMD)) featureFlags |= FeatureFlags.SIMD128;
    if (options.hasFeature(Feature.THREADS)) featureFlags |= FeatureFlags.Atomics;
    if (options.hasFeature(Feature.EXCEPTION_HANDLING)) featureFlags |= FeatureFlags.ExceptionHandling;
    if (options.hasFeature(Feature.TAIL_CALLS)) featureFlags |= FeatureFlags.TailCall;
    if (options.hasFeature(Feature.REFERENCE_TYPES)) featureFlags |= FeatureFlags.ReferenceTypes;
    if (options.hasFeature(Feature.MULTI_VALUE)) featureFlags |= FeatureFlags.MultiValue;
    module.setFeatures(featureFlags);
  }

  /** Performs compilation of the underlying {@link Program} to a {@link Module}. */
  compile(): Module {
    var options = this.options;
    var module = this.module;
    var program = this.program;

    // initialize lookup maps, built-ins, imports, exports, etc.
    this.program.initialize();

    // set up the main start function
    var startFunctionInstance = program.makeNativeFunction(BuiltinNames.start, new Signature(program, [], Type.void));
    startFunctionInstance.internalName = BuiltinNames.start;
    var startFunctionBody = new Array<ExpressionRef>();
    this.currentFlow = startFunctionInstance.flow;
    this.currentBody = startFunctionBody;

    // add mutable heap and rtti base dummies
    if (options.isWasm64) {
      module.addGlobal(BuiltinNames.heap_base, NativeType.I64, true, module.i64(0));
      module.addGlobal(BuiltinNames.rtti_base, NativeType.I64, true, module.i64(0));
    } else {
      module.addGlobal(BuiltinNames.heap_base, NativeType.I32, true, module.i32(0));
      module.addGlobal(BuiltinNames.rtti_base, NativeType.I32, true, module.i32(0));
    }

    // compile entry file(s) while traversing reachable elements
    var files = program.filesByName;
    // TODO: for (let file of files.values()) {
    for (let _values = Map_values(files), i = 0, k = _values.length; i < k; ++i) {
      let file = unchecked(_values[i]);
      if (file.source.sourceKind == SourceKind.USER_ENTRY) {
        this.compileFile(file);
        this.compileExports(file);
      }
    }

    // compile the start function if not empty or if explicitly requested
    var startIsEmpty = !startFunctionBody.length;
    var explicitStart = program.isWasi || options.explicitStart;
    if (!startIsEmpty || explicitStart) {
      let signature = startFunctionInstance.signature;
      if (!startIsEmpty && explicitStart) {
        module.addGlobal(BuiltinNames.started, NativeType.I32, true, module.i32(0));
        startFunctionBody.unshift(
          module.if(
            module.global_get(BuiltinNames.started, NativeType.I32),
            module.return(),
            module.global_set(BuiltinNames.started, module.i32(1))
          )
        );
      }
      let funcRef = module.addFunction(
        startFunctionInstance.internalName,
        signature.nativeParams,
        signature.nativeResults,
        typesToNativeTypes(startFunctionInstance.additionalLocals),
        module.flatten(startFunctionBody)
      );
      startFunctionInstance.finalize(module, funcRef);
      if (!explicitStart) module.setStart(funcRef);
      else module.addFunctionExport(startFunctionInstance.internalName, ExportNames.start);
    }

    // check if the entire program is acyclic
    var cyclicClasses = program.findCyclicClasses();
    if (cyclicClasses.size) {
      if (options.pedantic) {
        // TODO: for (let classInstance of cyclicClasses) {
        for (let _values = Set_values(cyclicClasses), i = 0, k = _values.length; i < k; ++i) {
          let classInstance = unchecked(_values[i]);
          this.pedantic(
            DiagnosticCode.Type_0_is_cyclic_Module_will_include_deferred_garbage_collection,
            classInstance.identifierNode.range, classInstance.internalName
          );
        }
      }
    } else {
      program.registerConstantInteger("__GC_ALL_ACYCLIC", Type.bool, i64_new(1, 0));
    }

    // compile lazy library functions
    var lazyLibraryFunctions = this.lazyLibraryFunctions;
    do {
      let functionsToCompile = new Array<Function>();
      // TODO: for (let instance of lazyLibraryFunctions) {
      for (let _values = Set_values(lazyLibraryFunctions), i = 0, k = _values.length; i < k; ++i) {
        let instance = unchecked(_values[i]);
        functionsToCompile.push(instance);
      }
      lazyLibraryFunctions.clear();
      for (let i = 0, k = functionsToCompile.length; i < k; ++i) {
        this.compileFunction(unchecked(functionsToCompile[i]), true);
      }
    } while (lazyLibraryFunctions.size);

    // compile pending class-specific instanceof helpers
    // TODO: for (let prototype of this.pendingClassInstanceOf.values()) {
    for (let _values = Set_values(this.pendingClassInstanceOf), i = 0, k = _values.length; i < k; ++i) {
      let prototype = unchecked(_values[i]);
      compileClassInstanceOf(this, prototype);
    }

    // set up virtual lookup tables
    var functionTable = this.functionTable;
    for (let i = 0, k = functionTable.length; i < k; ++i) {
      let instance = functionTable[i];
      if (instance.is(CommonFlags.VIRTUAL)) {
        assert(instance.is(CommonFlags.INSTANCE));
        functionTable[i] = this.ensureVirtualStub(instance); // incl. varargs
        this.finalizeVirtualStub(instance);
      } else if (instance.signature.requiredParameters < instance.signature.parameterTypes.length) {
        functionTable[i] = this.ensureVarargsStub(instance);
      }
    }
    var virtualCalls = this.virtualCalls;
    for (let _values = Set_values(virtualCalls), i = 0, k = _values.length; i < k; ++i) {
      let instance = unchecked(_values[i]);
      this.finalizeVirtualStub(instance);
    }

    // finalize runtime features
    module.removeGlobal(BuiltinNames.rtti_base);
    if (this.runtimeFeatures & RuntimeFeatures.RTTI) compileRTTI(this);
    if (this.runtimeFeatures & RuntimeFeatures.visitGlobals) compileVisitGlobals(this);
    if (this.runtimeFeatures & RuntimeFeatures.visitMembers) compileVisitMembers(this);

    // update the heap base pointer
    var memoryOffset = this.memoryOffset;
    memoryOffset = i64_align(memoryOffset, options.usizeType.byteSize);
    var lowMemoryLimit32 = this.options.lowMemoryLimit;
    if (lowMemoryLimit32) {
      let lowMemoryLimit = i64_new(lowMemoryLimit32 & ~15);
      if (i64_gt(memoryOffset, lowMemoryLimit)) {
        this.error(
          DiagnosticCode.Low_memory_limit_exceeded_by_static_data_0_1,
          null, i64_to_string(memoryOffset), i64_to_string(lowMemoryLimit)
        );
      }
    }
    this.memoryOffset = memoryOffset;
    module.removeGlobal(BuiltinNames.heap_base);
    if (this.runtimeFeatures & RuntimeFeatures.HEAP) {
      if (options.isWasm64) {
        module.addGlobal(
          BuiltinNames.heap_base,
          NativeType.I64,
          false,
          module.i64(i64_low(memoryOffset), i64_high(memoryOffset))
        );
      } else {
        module.addGlobal(
          BuiltinNames.heap_base,
          NativeType.I32,
          false,
          module.i32(i64_low(memoryOffset))
        );
      }
    }

    // set up memory
    var initialPages: u32 = 0;
    if (this.options.memoryBase /* is specified */ || this.memorySegments.length) {
      initialPages = u32(i64_low(i64_shr_u(i64_align(memoryOffset, 0x10000), i64_new(16))));
    }
    if (options.initialMemory) {
      if (options.initialMemory < initialPages) {
        this.error(
          DiagnosticCode.Module_requires_at_least_0_pages_of_initial_memory,
          null,
          initialPages.toString()
        );
      } else {
        initialPages = options.initialMemory;
      }
    }
    var maximumPages = Module.UNLIMITED_MEMORY;
    if (options.maximumMemory) {
      if (options.maximumMemory < initialPages) {
        this.error(
          DiagnosticCode.Module_requires_at_least_0_pages_of_maximum_memory,
          null,
          initialPages.toString()
        );
      } else {
        maximumPages = options.maximumMemory;
      }
    }
    var isSharedMemory = false;
    if (options.sharedMemory) {
      isSharedMemory = true;
      if (!options.maximumMemory) {
        this.error(
          DiagnosticCode.Shared_memory_requires_maximum_memory_to_be_defined,
          null
        );
        isSharedMemory = false;
      }
      if (!options.hasFeature(Feature.THREADS)) {
        this.error(
          DiagnosticCode.Shared_memory_requires_feature_threads_to_be_enabled,
          null
        );
        isSharedMemory = false;
      }
    }
    module.setMemory(
      initialPages,
      maximumPages,
      this.memorySegments,
      options.target,
      options.exportMemory ? ExportNames.memory : null,
      isSharedMemory
    );

    // import memory if requested (default memory is named '0' by Binaryen)
    if (options.importMemory) module.addMemoryImport("0", "env", "memory", isSharedMemory);

    // set up function table (first elem is blank)
    var tableBase = this.options.tableBase;
    if (!tableBase) tableBase = 1; // leave first elem blank
    var functionTableNames = new Array<string>(functionTable.length);
    for (let i = 0, k = functionTable.length; i < k; ++i) {
      functionTableNames[i] = functionTable[i].internalName;
    }
    module.setFunctionTable(tableBase + functionTable.length, Module.UNLIMITED_TABLE, functionTableNames, module.i32(tableBase));

    // import and/or export table if requested (default table is named '0' by Binaryen)
    if (options.importTable) {
      module.addTableImport("0", "env", "table");
      if (options.pedantic && options.willOptimize) {
        this.pedantic(
          DiagnosticCode.Importing_the_table_disables_some_indirect_call_optimizations,
          null
        );
      }
    }
    if (options.exportTable) {
      module.addTableExport("0", ExportNames.table);
      if (options.pedantic && options.willOptimize) {
        this.pedantic(
          DiagnosticCode.Exporting_the_table_disables_some_indirect_call_optimizations,
          null
        );
      }
    }

    // set up module exports
    // TODO: for (let file of this.program.filesByName.values()) {
    for (let _values = Map_values(this.program.filesByName), i = 0, k = _values.length; i < k; ++i) {
      let file = unchecked(_values[i]);
      if (file.source.sourceKind == SourceKind.USER_ENTRY) this.ensureModuleExports(file);
    }

    // expose the arguments length helper if there are varargs exports
    if (this.runtimeFeatures & RuntimeFeatures.setArgumentsLength) {
      module.addFunction(BuiltinNames.setArgumentsLength, NativeType.I32, NativeType.None, null,
        module.global_set(BuiltinNames.argumentsLength, module.local_get(0, NativeType.I32))
      );
      module.addFunctionExport(BuiltinNames.setArgumentsLength, ExportNames.setArgumentsLength);
    }
    return module;
  }

  // === Exports ==================================================================================

  /** Applies the respective module exports for the specified file. */
  private ensureModuleExports(file: File): void {
    var exports = file.exports;
    if (exports) {
      // TODO: for (let [elementName, element] of exports) {
      for (let _keys = Map_keys(exports), i = 0, k = _keys.length; i < k; ++i) {
        let elementName = unchecked(_keys[i]);
        let element = assert(exports.get(elementName));
        this.ensureModuleExport(elementName, element);
      }
    }
    var exportsStar = file.exportsStar;
    if (exportsStar)  {
      for (let i = 0, k = exportsStar.length; i < k; ++i) {
        this.ensureModuleExports(exportsStar[i]);
      }
    }
  }

  /** Applies the respective module export(s) for the specified element. */
  private ensureModuleExport(name: string, element: Element, prefix: string = ""): void {
    switch (element.kind) {

      // traverse instances
      case ElementKind.FUNCTION_PROTOTYPE: {
        let functionInstances = (<FunctionPrototype>element).instances;
        if (functionInstances) {
          // TODO: for (let instance of instances.values()) {
          for (let _values = Map_values(functionInstances), i = 0, k = _values.length; i < k; ++i) {
            let instance = unchecked(_values[i]);
            let instanceName = name;
            if (instance.is(CommonFlags.GENERIC)) {
              let fullName = instance.internalName;
              instanceName += fullName.substring(fullName.lastIndexOf("<"));
            }
            this.ensureModuleExport(instanceName, instance, prefix);
          }
        }
        break;
      }
      case ElementKind.CLASS_PROTOTYPE: {
        let classInstances = (<ClassPrototype>element).instances;
        if (classInstances) {
          // TODO: for (let instance of instances.values()) {
          for (let _values = Map_values(classInstances), i = 0, k = _values.length; i < k; ++i) {
            let instance = unchecked(_values[i]);
            let instanceName = name;
            if (instance.is(CommonFlags.GENERIC)) {
              let fullName = instance.internalName;
              instanceName += fullName.substring(fullName.lastIndexOf("<"));
            }
            this.ensureModuleExport(instanceName, instance, prefix);
          }
        }
        break;
      }
      case ElementKind.PROPERTY_PROTOTYPE: {
        let propertyInstance = (<PropertyPrototype>element).instance;
        if (propertyInstance) this.ensureModuleExport(name, propertyInstance, prefix);
        break;
      }

      // export concrete elements
      case ElementKind.GLOBAL: {
        let global = <Global>element;
        let isConst = global.is(CommonFlags.CONST) || global.is(CommonFlags.STATIC | CommonFlags.READONLY);
        if (!isConst && !this.options.hasFeature(Feature.MUTABLE_GLOBALS)) {
          this.error(
            DiagnosticCode.Cannot_export_a_mutable_global,
            global.identifierNode.range
          );
        } else {
          this.module.addGlobalExport(element.internalName, prefix + name);
        }
        break;
      }
      case ElementKind.ENUMVALUE: {
        let enumValue = <EnumValue>element;
        if (!enumValue.isImmutable && !this.options.hasFeature(Feature.MUTABLE_GLOBALS)) {
          this.error(
            DiagnosticCode.Cannot_export_a_mutable_global,
            enumValue.identifierNode.range
          );
        } else {
          this.module.addGlobalExport(element.internalName, prefix + name);
        }
        break;
      }
      case ElementKind.FUNCTION: {
        let functionInstance = <Function>element;
        if (!functionInstance.hasDecorator(DecoratorFlags.BUILTIN)) {
          let signature = functionInstance.signature;
          if (signature.requiredParameters < signature.parameterTypes.length) {
            // utilize varargs stub to fill in omitted arguments
            functionInstance = this.ensureVarargsStub(functionInstance);
            this.ensureArgumentsLength();
            this.runtimeFeatures |= RuntimeFeatures.setArgumentsLength;
          }
          if (functionInstance.is(CommonFlags.COMPILED)) this.module.addFunctionExport(functionInstance.internalName, prefix + name);
        }
        break;
      }
      case ElementKind.PROPERTY: {
        let propertyInstance = <Property>element;
        let getterInstance = propertyInstance.getterInstance;
        if (getterInstance) this.ensureModuleExport(GETTER_PREFIX + name, getterInstance, prefix);
        let setterInstance = propertyInstance.setterInstance;
        if (setterInstance) this.ensureModuleExport(SETTER_PREFIX + name, setterInstance, prefix);
        break;
      }
      case ElementKind.FIELD: {
        let fieldInstance = <Field>element;
        if (element.is(CommonFlags.COMPILED)) {
          let module = this.module;
          module.addFunctionExport(fieldInstance.internalGetterName, prefix + GETTER_PREFIX + name);
          if (!element.is(CommonFlags.READONLY)) {
            module.addFunctionExport(fieldInstance.internalSetterName, prefix + SETTER_PREFIX + name);
          }
        }
        break;
      }
      case ElementKind.CLASS: {
        let classInstance = <Class>element;
        // make the class name itself represent its runtime id
        if (!classInstance.type.isUnmanaged) {
          let module = this.module;
          let internalName = classInstance.internalName;
          module.addGlobal(internalName, NativeType.I32, false, module.i32(classInstance.id));
          module.addGlobalExport(internalName, prefix + name);
        }
        break;
      }

      // just traverse members below
      case ElementKind.ENUM:
      case ElementKind.NAMESPACE:
      case ElementKind.TYPEDEFINITION:
      case ElementKind.INDEXSIGNATURE: break;

      default: assert(false); // unexpected module export
    }

    // traverse members
    var members = element.members;
    if (members) {
      let subPrefix = prefix + name + (element.kind == ElementKind.CLASS
        ? INSTANCE_DELIMITER
        : STATIC_DELIMITER
      );
      if (element.kind == ElementKind.NAMESPACE) {
        let implicitExport = element.is(CommonFlags.SCOPED);
        // TODO: for (let [memberName, member] of members) {
        for (let _keys = Map_keys(members), i = 0, k = _keys.length; i < k; ++i) {
          let memberName = unchecked(_keys[i]);
          let member = assert(members.get(memberName));
          if (implicitExport || member.is(CommonFlags.EXPORT)) {
            this.ensureModuleExport(memberName, member, subPrefix);
          }
        }
      } else {
        // TODO: for (let [memberName, member] of members) {
        for (let _keys = Map_keys(members), i = 0, k = _keys.length; i < k; ++i) {
          let memberName = unchecked(_keys[i]);
          let member = assert(members.get(memberName));
          if (!member.is(CommonFlags.PRIVATE)) {
            this.ensureModuleExport(memberName, member, subPrefix);
          }
        }
      }
    }
  }

  // === Elements =================================================================================

  /** Compiles any element. */
  compileElement(element: Element, compileMembers: bool = true): void {
    switch (element.kind) {
      case ElementKind.GLOBAL: {
        this.compileGlobal(<Global>element);
        break;
      }
      case ElementKind.ENUM: {
        this.compileEnum(<Enum>element);
        break;
      }
      case ElementKind.FUNCTION_PROTOTYPE: {
        if (!element.is(CommonFlags.GENERIC)) {
          let functionInstance = this.resolver.resolveFunction(<FunctionPrototype>element, null);
          if (functionInstance) this.compileFunction(functionInstance);
        }
        break;
      }
      case ElementKind.CLASS_PROTOTYPE: {
        if (!element.is(CommonFlags.GENERIC)) {
          let classInstance = this.resolver.resolveClass(<ClassPrototype>element, null);
          if (classInstance) this.compileClass(classInstance);
        }
        break;
      }
      case ElementKind.PROPERTY_PROTOTYPE: {
        let propertyInstance = this.resolver.resolveProperty(<PropertyPrototype>element);
        if (propertyInstance) this.compileProperty(propertyInstance);
        break;
      }
      case ElementKind.NAMESPACE:
      case ElementKind.TYPEDEFINITION:
      case ElementKind.ENUMVALUE:
      case ElementKind.INDEXSIGNATURE: break;
      default: assert(false);
    }
    if (compileMembers) {
      let members = element.members;
      if (members) {
        // TODO: for (let element of members.values()) {
        for (let _values = Map_values(members), i = 0, k = _values.length; i < k; ++i) {
          let element = unchecked(_values[i]);
          this.compileElement(element);
        }
      }
    }
  }

  /** Compiles a file's exports. */
  compileExports(file: File): void {
    var exports = file.exports;
    if (exports) {
      // TODO: for (let element of exports.values()) {
      for (let _values = Map_values(exports), i = 0, k = _values.length; i < k; ++i) {
        let element = unchecked(_values[i]);
        this.compileElement(element);
      }
    }
    var exportsStar = file.exportsStar;
    if (exportsStar) {
      for (let i = 0, k = exportsStar.length; i < k; ++i) {
        let exportStar = unchecked(exportsStar[i]);
        this.compileFile(exportStar);
        this.compileExports(exportStar);
      }
    }
  }

  // files

  /** Compiles the file matching the specified path. */
  compileFileByPath(normalizedPathWithoutExtension: string, reportNode: Node): void {
    var file: File;
    var filesByName = this.program.filesByName;
    var pathWithIndex: string;
    if (filesByName.has(normalizedPathWithoutExtension)) {
      file = assert(filesByName.get(normalizedPathWithoutExtension));
    } else if (filesByName.has(pathWithIndex = normalizedPathWithoutExtension + INDEX_SUFFIX)) {
      file = assert(filesByName.get(pathWithIndex));
    } else {
      this.error(
        DiagnosticCode.File_0_not_found,
        reportNode.range, normalizedPathWithoutExtension
      );
      return;
    }
    this.compileFile(file);
  }

  /** Compiles the specified file. */
  compileFile(file: File): void {
    if (file.is(CommonFlags.COMPILED)) return;
    file.set(CommonFlags.COMPILED);

    // compile top-level statements within the file's start function
    var startFunction = file.startFunction;
    var startSignature = startFunction.signature;
    var previousBody = this.currentBody;
    var startFunctionBody = new Array<ExpressionRef>();
    this.currentBody = startFunctionBody;

    // compile top-level statements
    var previousFlow = this.currentFlow;
    var flow = startFunction.flow;
    this.currentFlow = flow;
    for (let statements = file.source.statements, i = 0, k = statements.length; i < k; ++i) {
      this.compileTopLevelStatement(statements[i], startFunctionBody);
    }
    this.finishAutoreleases(flow, startFunctionBody);
    // no need to insert unreachable since last statement should have done that
    this.currentFlow = previousFlow;
    this.currentBody = previousBody;

    // if top-level statements are present, make the per-file start function and call it in start
    if (startFunctionBody.length) {
      let module = this.module;
      let locals = startFunction.localsByIndex;
      let numLocals = locals.length;
      let varTypes = new Array<NativeType>(numLocals);
      for (let i = 0; i < numLocals; ++i) varTypes[i] = locals[i].type.toNativeType();
      module.addFunction(
        startFunction.internalName,
        startSignature.nativeParams,
        startSignature.nativeResults,
        varTypes,
        module.flatten(startFunctionBody)
      );
      previousBody.push(
        module.call(startFunction.internalName, null, NativeType.None)
      );
    }
  }

  // === Globals ==================================================================================

  /** Compiles a global variable. */
  compileGlobal(global: Global): bool {
    if (global.is(CommonFlags.COMPILED)) return true;
    global.set(CommonFlags.COMPILED);

    var module = this.module;
    var initExpr: ExpressionRef = 0;
    var typeNode = global.typeNode;
    var initializerNode = global.initializerNode;

    if (!global.is(CommonFlags.RESOLVED)) {

      // Resolve type if annotated
      if (typeNode) {
        let resolvedType = this.resolver.resolveType(typeNode, global.parent); // reports
        if (!resolvedType) return false;
        if (resolvedType == Type.void) {
          this.error(
            DiagnosticCode.Type_expected,
            typeNode.range
          );
          return false;
        }
        global.setType(resolvedType);
        this.checkTypeSupported(global.type, typeNode);

      // Otherwise infer type from initializer
      } else if (initializerNode) {
        let previousFlow = this.currentFlow;
        if (global.hasDecorator(DecoratorFlags.LAZY)) {
          this.currentFlow = global.file.startFunction.flow;
        }
        initExpr = this.compileExpression(initializerNode, Type.auto, // reports
          Constraints.MUST_WRAP | Constraints.WILL_RETAIN | Constraints.PREFER_STATIC
        );
        this.currentFlow = previousFlow;
        if (this.currentType == Type.void) {
          this.error(
            DiagnosticCode.Type_0_is_not_assignable_to_type_1,
            initializerNode.range, this.currentType.toString(), "<auto>"
          );
          return false;
        }
        global.setType(this.currentType);

      // Error if there's neither a type nor an initializer
      } else {
        this.error(
          DiagnosticCode.Type_expected,
          global.identifierNode.range.atEnd
        );
        return false;
      }
    }

    // Handle ambient builtins like '__heap_base' that need to be resolved but are added explicitly
    if (global.is(CommonFlags.AMBIENT) && global.hasDecorator(DecoratorFlags.BUILTIN)) {
      if (global.internalName == BuiltinNames.heap_base) this.runtimeFeatures |= RuntimeFeatures.HEAP;
      else if (global.internalName == BuiltinNames.rtti_base) this.runtimeFeatures |= RuntimeFeatures.RTTI;
      return true;
    }

    var type = global.type;
    var nativeType = type.toNativeType();
    var isDeclaredConstant = global.is(CommonFlags.CONST) || global.is(CommonFlags.STATIC | CommonFlags.READONLY);
    var isDeclaredInline = global.hasDecorator(DecoratorFlags.INLINE);

    // Handle imports
    if (global.is(CommonFlags.AMBIENT)) {

      // Constant global or mutable globals enabled
      if (isDeclaredConstant || this.options.hasFeature(Feature.MUTABLE_GLOBALS)) {
        global.set(CommonFlags.MODULE_IMPORT);
        mangleImportName(global, global.declaration);
        module.addGlobalImport(
          global.internalName,
          mangleImportName_moduleName,
          mangleImportName_elementName,
          nativeType,
          !isDeclaredConstant
        );
        global.set(CommonFlags.COMPILED);
        return true;

      // Importing mutable globals is not supported in the MVP
      } else {
        this.error(
          DiagnosticCode.Feature_0_is_not_enabled,
          global.declaration.range, "mutable-globals"
        );
      }
      return false;
    }

    // The MVP does not yet support initializer expressions other than constants and gets of
    // imported immutable globals, hence such initializations must be performed in the start.
    var initializeInStart = false;

    // Evaluate initializer if present
    if (initializerNode) {
      if (!initExpr) {
        let previousFlow = this.currentFlow;
        if (global.hasDecorator(DecoratorFlags.LAZY)) {
          this.currentFlow = global.file.startFunction.flow;
        }
        initExpr = this.compileExpression(initializerNode, type,
          Constraints.CONV_IMPLICIT | Constraints.MUST_WRAP | Constraints.WILL_RETAIN | Constraints.PREFER_STATIC
        );
        this.currentFlow = previousFlow;
      }

      // If not a constant, attempt to precompute
      if (getExpressionId(initExpr) != ExpressionId.Const) {
        if (isDeclaredConstant) {
          if (getExpressionId(initExpr) != ExpressionId.Const) {
            let precomp = module.runExpression(initExpr, ExpressionRunnerFlags.PreserveSideeffects);
            if (precomp) {
              initExpr = precomp;
            } else {
              initializeInStart = true;
            }
          }
          if (this.skippedAutoreleases.has(initExpr)) this.skippedAutoreleases.add(initExpr);
        } else {
          initializeInStart = true;
        }
      }

      // Handle special case of initializing from imported immutable global
      if (initializeInStart && getExpressionId(initExpr) == ExpressionId.GlobalGet) {
        let fromName = assert(getGlobalGetName(initExpr));
        if (!isGlobalMutable(module.getGlobal(fromName))) {
          let elementsByName = this.program.elementsByName;
          if (elementsByName.has(fromName)) {
            let global = assert(elementsByName.get(fromName));
            if (global.is(CommonFlags.AMBIENT)) initializeInStart = false;
          }
        }
      }

      // Explicitly inline if annotated
      if (isDeclaredInline) {
        if (initializeInStart) {
          this.warning(
            DiagnosticCode.Mutable_value_cannot_be_inlined,
            initializerNode.range
          );
        } else {
          assert(getExpressionId(initExpr) == ExpressionId.Const);
          let exprType = getExpressionType(initExpr);
          switch (<u32>exprType) {
            case <u32>NativeType.I32: {
              global.constantValueKind = ConstantValueKind.INTEGER;
              global.constantIntegerValue = i64_new(getConstValueI32(initExpr), 0);
              break;
            }
            case <u32>NativeType.I64: {
              global.constantValueKind = ConstantValueKind.INTEGER;
              global.constantIntegerValue = i64_new(
                getConstValueI64Low(initExpr),
                getConstValueI64High(initExpr)
              );
              break;
            }
            case <u32>NativeType.F32: {
              global.constantValueKind = ConstantValueKind.FLOAT;
              global.constantFloatValue = getConstValueF32(initExpr);
              break;
            }
            case <u32>NativeType.F64: {
              global.constantValueKind = ConstantValueKind.FLOAT;
              global.constantFloatValue = getConstValueF64(initExpr);
              break;
            }
            default: {
              assert(false);
              return false;
            }
          }
          global.set(CommonFlags.INLINED); // inline the value from now on
        }
      }

    // Initialize to zero if there's no initializer
    } else {
      if (global.is(CommonFlags.INLINED)) {
        initExpr = this.compileInlineConstant(global, global.type, Constraints.PREFER_STATIC | Constraints.WILL_RETAIN);
      } else {
        initExpr = this.makeZero(type);
      }
    }

    var internalName = global.internalName;

    if (initializeInStart) { // initialize to mutable zero and set the actual value in start
      if (isDeclaredInline) {
        this.error(
          DiagnosticCode.Decorator_0_is_not_valid_here,
          findDecorator(DecoratorKind.INLINE, global.decoratorNodes)!.range, "inline"
        );
      }
      module.addGlobal(internalName, nativeType, true, this.makeZero(type));
      if (type.isManaged && !this.skippedAutoreleases.has(initExpr)) initExpr = this.makeRetain(initExpr);
      this.currentBody.push(
        module.global_set(internalName, initExpr)
      );
    } else if (!isDeclaredInline) { // compile normally
      module.addGlobal(internalName, nativeType, !isDeclaredConstant, initExpr);
    }
    return true;
  }

  // === Enums ====================================================================================

  /** Compiles an enum. */
  compileEnum(element: Enum): bool {
    if (element.is(CommonFlags.COMPILED)) return true;
    element.set(CommonFlags.COMPILED);

    var module = this.module;
    var previousParent = this.currentParent;
    this.currentParent = element;
    var previousValue: EnumValue | null = null;
    var previousValueIsMut = false;
    var isInline = element.is(CommonFlags.CONST) || element.hasDecorator(DecoratorFlags.INLINE);

    var members = element.members;
    if (members) {
      // TODO: for (let member of element.members.values()) {
      for (let _values = Map_values(members), i = 0, k = _values.length; i < k; ++i) {
        let member = unchecked(_values[i]);
        if (member.kind != ElementKind.ENUMVALUE) continue; // happens if an enum is also a namespace
        let initInStart = false;
        let enumValue = <EnumValue>member;
        let valueNode = enumValue.valueNode;
        enumValue.set(CommonFlags.COMPILED);
        let previousFlow = this.currentFlow;
        if (element.hasDecorator(DecoratorFlags.LAZY)) {
          this.currentFlow = element.file.startFunction.flow;
        }
        let initExpr: ExpressionRef;
        if (valueNode) {
          initExpr = this.compileExpression(valueNode, Type.i32,
            Constraints.CONV_IMPLICIT // autorelease is not applicable in i32 context
          );
          if (getExpressionId(initExpr) != ExpressionId.Const) {
            let precomp = module.runExpression(initExpr, ExpressionRunnerFlags.PreserveSideeffects);
            if (precomp) {
              initExpr = precomp;
            } else {
              if (element.is(CommonFlags.CONST)) {
                this.error(
                  DiagnosticCode.In_const_enum_declarations_member_initializer_must_be_constant_expression,
                  valueNode.range
                );
              }
              initInStart = true;
            }
          }
        } else if (previousValue == null) {
          initExpr = module.i32(0);
        } else {
          if (previousValueIsMut) {
            this.error(
              DiagnosticCode.Enum_member_must_have_initializer,
              enumValue.identifierNode.range.atEnd
            );
          }
          if (isInline) {
            let value = i64_add(previousValue.constantIntegerValue, i64_new(1));
            assert(!i64_high(value));
            initExpr = module.i32(i64_low(value));
          } else {
            initExpr = module.binary(BinaryOp.AddI32,
              module.global_get(previousValue.internalName, NativeType.I32),
              module.i32(1)
            );
            let precomp = module.runExpression(initExpr, ExpressionRunnerFlags.PreserveSideeffects);
            if (precomp) {
              initExpr = precomp;
            } else {
              if (element.is(CommonFlags.CONST)) {
                this.error(
                  DiagnosticCode.In_const_enum_declarations_member_initializer_must_be_constant_expression,
                  member.declaration.range
                );
              }
              initInStart = true;
            }
          }
        }
        this.currentFlow = previousFlow;
        if (initInStart) {
          module.addGlobal(enumValue.internalName, NativeType.I32, true, module.i32(0));
          this.currentBody.push(
            this.makeGlobalAssignment(enumValue, initExpr, false)
          );
          previousValueIsMut = true;
        } else {
          if (isInline) {
            enumValue.setConstantIntegerValue(i64_new(getConstValueI32(initExpr)), Type.i32);
            if (enumValue.is(CommonFlags.MODULE_EXPORT)) {
              module.addGlobal(enumValue.internalName, NativeType.I32, false, initExpr);
            }
          } else {
            module.addGlobal(enumValue.internalName, NativeType.I32, false, initExpr);
          }
          enumValue.isImmutable = true;
          previousValueIsMut = false;
        }
        previousValue = enumValue;
      }
    }
    this.currentParent = previousParent;
    return true;
  }

  // === Functions ================================================================================

  /** Compiles a priorly resolved function. */
  compileFunction(
    /** Function to compile. */
    instance: Function,
    /** Force compilation of stdlib alternative if a builtin. */
    forceStdAlternative: bool = false
  ): bool {
    if (instance.is(CommonFlags.COMPILED)) return true;
    if (!forceStdAlternative) {
      if (instance.hasDecorator(DecoratorFlags.BUILTIN)) return true;
      if (instance.hasDecorator(DecoratorFlags.LAZY)) {
        this.lazyLibraryFunctions.add(instance);
        return true;
      }
    }

    var previousType = this.currentType;
    instance.set(CommonFlags.COMPILED);

    var module = this.module;
    var signature = instance.signature;
    var bodyNode = instance.prototype.bodyNode;
    var declarationNode = instance.declaration;
    assert(declarationNode.kind == NodeKind.FUNCTIONDECLARATION || declarationNode.kind == NodeKind.METHODDECLARATION);
    this.checkSignatureSupported(instance.signature, (<FunctionDeclaration>declarationNode).signature);

    var funcRef: FunctionRef;

    // concrete function
    if (bodyNode) {

      // must not be ambient
      if (instance.is(CommonFlags.AMBIENT)) {
        this.error(
          DiagnosticCode.An_implementation_cannot_be_declared_in_ambient_contexts,
          instance.identifierNode.range
        );
      }

      // cannot have an annotated external name
      if (instance.hasDecorator(DecoratorFlags.EXTERNAL)) {
        let decoratorNodes = instance.decoratorNodes;
        let decorator = assert(findDecorator(DecoratorKind.EXTERNAL, decoratorNodes));
        this.error(
          DiagnosticCode.Decorator_0_is_not_valid_here,
          decorator.range, "external"
        );
      }

      // compile body in this function's context
      let previousFlow = this.currentFlow;
      let flow = instance.flow;
      this.currentFlow = flow;
      let stmts = new Array<ExpressionRef>();

      // retain each argument for as long as the function lives
      let index = 0;
      let thisType = signature.thisType;
      if (thisType) {
        // In normal instance functions, `this` is effectively a constant
        // retained elsewhere so does not need to be retained.
        if (instance.is(CommonFlags.CONSTRUCTOR)) {
          // Constructors, however, can allocate their own memory, and as such
          // must refcount the allocation in case something else is `return`ed.
          flow.setLocalFlag(index, LocalFlags.RETAINED);
        }
        ++index;
      }
      let parameterTypes = signature.parameterTypes;
      for (let i = 0, k = parameterTypes.length; i < k; ++i, ++index) {
        let type = parameterTypes[i];
        if (type.isManaged) {
          stmts.push(
            module.local_set(index,
              this.makeRetain(
                module.local_get(index, type.toNativeType())
              )
            )
          );
          flow.setLocalFlag(index, LocalFlags.RETAINED);
        }
      }

      let body: ExpressionRef;
      if (this.compileFunctionBody(instance, stmts)) {
        if (!flow.is(FlowFlags.TERMINATES)) {
          this.performAutoreleases(flow, stmts);
          this.finishAutoreleases(flow, stmts);
        }
        body = module.flatten(stmts, instance.signature.returnType.toNativeType());
      } else {
        body = module.unreachable();
      }
      this.currentFlow = previousFlow;

      // create the function
      funcRef = module.addFunction(
        instance.internalName,
        signature.nativeParams,
        signature.nativeResults,
        typesToNativeTypes(instance.additionalLocals),
        body
      );

    // imported function
    } else if (instance.is(CommonFlags.AMBIENT)) {
      instance.set(CommonFlags.MODULE_IMPORT);
      mangleImportName(instance, declarationNode); // TODO: check for duplicates
      module.addFunctionImport(
        instance.internalName,
        mangleImportName_moduleName,
        mangleImportName_elementName,
        signature.nativeParams,
        signature.nativeResults
      );
      funcRef = module.getFunction(instance.internalName);

    // abstract or interface function
    } else if (instance.is(CommonFlags.ABSTRACT) || instance.parent.kind == ElementKind.INTERFACE) {
      funcRef = module.addFunction(
        instance.internalName,
        signature.nativeParams,
        signature.nativeResults,
        null,
        module.unreachable()
      );
    } else {
      this.error(
        DiagnosticCode.Function_implementation_is_missing_or_not_immediately_following_the_declaration,
        instance.identifierNode.range
      );
      funcRef = 0; // TODO?
    }

    instance.finalize(module, funcRef);
    this.currentType = previousType;
    return true;
  }

  /** Compiles the body of a function within the specified flow. */
  private compileFunctionBody(
    /** Function to compile. */
    instance: Function,
    /** Target array of statements also being returned. Creates a new array if omitted. */
    stmts: ExpressionRef[]
  ): bool {
    var module = this.module;
    var bodyNode = assert(instance.prototype.bodyNode);
    var returnType = instance.signature.returnType;
    var flow = this.currentFlow;
    var thisLocal = instance.is(CommonFlags.INSTANCE)
      ? assert(flow.lookupLocal(CommonNames.this_))
      : null;

    // compile statements
    if (bodyNode.kind == NodeKind.BLOCK) {
      stmts = this.compileStatements((<BlockStatement>bodyNode).statements, true, stmts);
    } else {
      // must be an expression statement if not a block
      assert(bodyNode.kind == NodeKind.EXPRESSION);

      // must be an arrow function
      assert(instance.prototype.arrowKind);

      // none of the following can be an arrow function
      assert(!instance.isAny(CommonFlags.CONSTRUCTOR | CommonFlags.GET | CommonFlags.SET));

      // take special care of properly retaining the returned value
      let expr = this.compileReturnedExpression((<ExpressionStatement>bodyNode).expression, returnType, Constraints.CONV_IMPLICIT);

      if (!stmts) stmts = [ expr ];
      else stmts.push(expr);

      if (!flow.is(FlowFlags.TERMINATES)) {
        let indexBefore = stmts.length;
        this.performAutoreleases(flow, stmts);
        this.finishAutoreleases(flow, stmts);
        let canOverflow = flow.canOverflow(expr, returnType);
        let nonNull = flow.isNonnull(expr, returnType);
        if (stmts.length > indexBefore) {
          let temp = flow.getTempLocal(returnType);
          if (!canOverflow) flow.setLocalFlag(temp.index, LocalFlags.WRAPPED);
          if (nonNull) flow.setLocalFlag(temp.index, LocalFlags.NONNULL);
          stmts[indexBefore - 1] = module.local_set(temp.index, expr);
          stmts.push(module.local_get(temp.index, returnType.toNativeType()));
          flow.freeTempLocal(temp);
        }
        if (!canOverflow) flow.set(FlowFlags.RETURNS_WRAPPED);
        if (nonNull) flow.set(FlowFlags.RETURNS_NONNULL);
        flow.set(FlowFlags.RETURNS | FlowFlags.TERMINATES);
      }
    }

    // Make constructors return their instance pointer, and prepend a conditional
    // allocation if any code path accesses `this`.
    if (instance.is(CommonFlags.CONSTRUCTOR)) {
      let nativeSizeType = this.options.nativeSizeType;
      assert(instance.is(CommonFlags.INSTANCE));
      thisLocal = assert(thisLocal);
      let parent = assert(instance.parent);
      assert(parent.kind == ElementKind.CLASS);
      let classInstance = <Class>parent;

      if (flow.isAny(FlowFlags.ACCESSES_THIS | FlowFlags.CONDITIONALLY_ACCESSES_THIS) || !flow.is(FlowFlags.TERMINATES)) {
        // Allocate `this` if not a super call, and initialize fields
        let allocStmts = new Array<ExpressionRef>();
        allocStmts.push(
          module.if(
            module.unary(nativeSizeType == NativeType.I64 ? UnaryOp.EqzI64 : UnaryOp.EqzI32,
              module.local_get(thisLocal.index, nativeSizeType)
            ),
            module.local_set(thisLocal.index,
              this.makeRetain(
                this.makeAllocation(classInstance)
              )
            )
          )
        );
        this.makeFieldInitializationInConstructor(classInstance, allocStmts);
        if (flow.isInline) {
          let firstStmt = stmts[0]; // `this` alias assignment
          assert(getExpressionId(firstStmt) == ExpressionId.LocalSet);
          assert(getLocalSetIndex(firstStmt) == thisLocal.index);
          allocStmts.unshift(firstStmt);
          stmts[0] = module.flatten(allocStmts, NativeType.None);
        } else {
          stmts.unshift(
            module.flatten(allocStmts, NativeType.None)
          );
        }

        // Just prepended allocation is dropped when returning non-'this'
        if (flow.is(FlowFlags.MAY_RETURN_NONTHIS)) {
          this.pedantic(
            DiagnosticCode.Explicitly_returning_constructor_drops_this_allocation,
            instance.identifierNode.range
          );
        }
      }

      // Returning something else than 'this' would break 'super()' calls
      if (flow.is(FlowFlags.MAY_RETURN_NONTHIS) && !classInstance.hasDecorator(DecoratorFlags.FINAL)) {
        this.error(
          DiagnosticCode.A_class_with_a_constructor_explicitly_returning_something_else_than_this_must_be_final,
          classInstance.identifierNode.range
        );
      }

      // Implicitly return `this` if the flow falls through
      if (!flow.is(FlowFlags.TERMINATES)) {
        assert(flow.isAnyLocalFlag(thisLocal.index, LocalFlags.ANY_RETAINED));
        flow.unsetLocalFlag(thisLocal.index, LocalFlags.ANY_RETAINED); // undo
        this.performAutoreleases(flow, stmts);
        this.finishAutoreleases(flow, stmts);
        stmts.push(module.local_get(thisLocal.index, this.options.nativeSizeType));
        flow.set(FlowFlags.RETURNS | FlowFlags.RETURNS_NONNULL | FlowFlags.TERMINATES);
      }

      // check that super has been called if this is a derived class
      if (classInstance.base !== null && !flow.is(FlowFlags.CALLS_SUPER)) {
        this.error(
          DiagnosticCode.Constructors_for_derived_classes_must_contain_a_super_call,
          instance.prototype.declaration.range
        );
      }

    // if this is a normal function, make sure that all branches terminate
    } else if (returnType != Type.void && !flow.is(FlowFlags.TERMINATES)) {
      this.error(
        DiagnosticCode.A_function_whose_declared_type_is_not_void_must_return_a_value,
        instance.prototype.functionTypeNode.returnType.range
      );
      return false; // not recoverable
    }

    return true;
  }

  // === Classes ==================================================================================

  /** Compiles a priorly resolved class. */
  compileClass(instance: Class): bool {
    if (instance.is(CommonFlags.COMPILED)) return true;
    instance.set(CommonFlags.COMPILED);
    var prototype = instance.prototype;
    var staticMembers = (<ClassPrototype>prototype).members;
    if (staticMembers) {
      // TODO: for (let element of staticMembers.values()) {
      for (let _values = Map_values(staticMembers), i = 0, k = _values.length; i < k; ++i) {
        let element = unchecked(_values[i]);
        switch (element.kind) {
          case ElementKind.GLOBAL: {
            this.compileGlobal(<Global>element);
            break;
          }
          case ElementKind.FUNCTION_PROTOTYPE: {
            if (element.is(CommonFlags.GENERIC)) break;
            let functionInstance = this.resolver.resolveFunction(<FunctionPrototype>element, null);
            if (!functionInstance) break;
            element = functionInstance;
            // fall-through
          }
          case ElementKind.FUNCTION: {
            this.compileFunction(<Function>element);
            break;
          }
          case ElementKind.PROPERTY_PROTOTYPE: {
            let propertyInstance = this.resolver.resolveProperty(<PropertyPrototype>element);
            if (!propertyInstance) break;
            element = propertyInstance;
            // fall-through
          }
          case ElementKind.PROPERTY: {
            this.compileProperty(<Property>element);
            break;
          }
        }
      }
    }
    this.ensureConstructor(instance, instance.identifierNode);
    var instanceMembers = instance.members;
    if (instanceMembers) {
      // TODO: for (let element of instanceMembers.values()) {
      for (let _values = Map_values(instanceMembers), i = 0, k = _values.length; i < k; ++i) {
        let element = unchecked(_values[i]);
        switch (element.kind) {
          case ElementKind.FUNCTION_PROTOTYPE: {
            if (element.is(CommonFlags.GENERIC)) break;
            let functionInstance = this.resolver.resolveFunction(<FunctionPrototype>element, null);
            if (!functionInstance) break;
            element = functionInstance;
            // fall-through
          }
          case ElementKind.FUNCTION: {
            this.compileFunction(<Function>element);
            break;
          }
          case ElementKind.FIELD: {
            this.compileField(<Field>element);
            break;
          }
          case ElementKind.PROPERTY_PROTOTYPE: {
            let propertyInstance = this.resolver.resolveProperty(<PropertyPrototype>element);
            if (!propertyInstance) break;
            element = propertyInstance;
            // fall-through
          }
          case ElementKind.PROPERTY: {
            this.compileProperty(<Property>element);
            break;
          }
        }
      }
    }
    return true;
  }

  /** Compiles an instance field to a getter and a setter. */
  compileField(instance: Field): bool {
    this.compileFieldGetter(instance);
    this.compileFieldSetter(instance);
    return instance.is(CommonFlags.COMPILED);
  }

  /** Compiles the getter of the specified instance field. */
  compileFieldGetter(instance: Field): bool {
    // A getter retains, while a load, as of a field access, does not.
    if (instance.getterRef) return true;
    var type = instance.type;
    var nativeThisType = this.options.nativeSizeType;
    var nativeValueType = type.toNativeType();
    var module = this.module;
    var valueExpr = module.load(type.byteSize, type.is(TypeFlags.SIGNED),
      module.local_get(0, nativeThisType),
      nativeValueType, instance.memoryOffset
    );
    if (type.isManaged) valueExpr = this.makeRetain(valueExpr);
    instance.getterRef = module.addFunction(instance.internalGetterName, nativeThisType, nativeValueType, null, valueExpr);
    if (instance.setterRef) {
      instance.set(CommonFlags.COMPILED);
    } else {
      let typeNode = instance.typeNode;
      if (typeNode) this.checkTypeSupported(instance.type, typeNode);
    }
    return true;
  }

  /** Compiles the setter of the specified instance field. */
  compileFieldSetter(instance: Field): bool {
    if (instance.setterRef) return true;
    var type = instance.type;
    var nativeThisType = this.options.nativeSizeType;
    var nativeValueType = type.toNativeType();
    var module = this.module;
    var valueExpr: ExpressionRef;
    var varTypes: NativeType[] | null = null;
    if (type.isManaged) {
      // Can't use makeReplace here since there's no corresponding flow, so
      // 0: this, 1: value, 2: oldValue (temp)
      valueExpr = module.block(null, [
        module.if(
          module.binary(nativeValueType == NativeType.I64 ? BinaryOp.NeI64 : BinaryOp.NeI32,
            // value != (oldValue = this.field)
            module.local_get(1, nativeValueType),
            module.local_tee(2,
              module.load(type.byteSize, false,
                module.local_get(0, nativeThisType),
                nativeValueType, instance.memoryOffset
              )
            )
          ),
          module.block(null, [
            module.drop(
              this.makeRetain(module.local_get(1, nativeValueType))
            ),
            this.makeRelease(module.local_get(2, nativeValueType))
          ])
        ),
        module.local_get(1, nativeValueType)
      ], nativeValueType);
      varTypes = [ nativeValueType ];
    } else {
      valueExpr = module.local_get(1, nativeValueType);
    }
    instance.setterRef = module.addFunction(instance.internalSetterName, createType([ nativeThisType, nativeValueType ]), NativeType.None, varTypes,
      module.store(type.byteSize,
        module.local_get(0, nativeThisType),
        valueExpr,
        nativeValueType, instance.memoryOffset
      )
    );
    if (instance.getterRef) {
      instance.set(CommonFlags.COMPILED);
    } else {
      let typeNode = instance.typeNode;
      if (typeNode) this.checkTypeSupported(instance.type, typeNode);
    }
    return true;
  }

  /** Compiles a property to a getter and potentially a setter. */
  compileProperty(instance: Property): bool {
    this.compilePropertyGetter(instance);
    this.compilePropertySetter(instance);
    return instance.is(CommonFlags.COMPILED);
  }

  /* Compiles the getter of the specified property. */
  compilePropertyGetter(instance: Property): bool {
    var getterInstance = instance.getterInstance;
    if (getterInstance) {
      let ret = this.compileFunction(getterInstance);
      let setterInstance = instance.setterInstance;
      if (getterInstance.is(CommonFlags.COMPILED) && (!setterInstance || setterInstance.is(CommonFlags.COMPILED))) {
        instance.set(CommonFlags.COMPILED);
      }
      return ret;
    }
    return false;
  }

  /** Compiles the setter of the specified property. */
  compilePropertySetter(instance: Property): bool {
    var setterInstance = instance.setterInstance;
    if (setterInstance) {
      let ret = this.compileFunction(setterInstance);
      let getterInstance = instance.getterInstance;
      if (getterInstance !== null && getterInstance.is(CommonFlags.COMPILED) && setterInstance.is(CommonFlags.COMPILED)) {
        instance.set(CommonFlags.COMPILED);
      }
      return ret;
    }
    return false;
  }

  // === Memory ===================================================================================

  /** Adds a static memory segment with the specified data. */
  addMemorySegment(buffer: Uint8Array, alignment: i32 = 16): MemorySegment {
    assert(isPowerOf2(alignment));
    var memoryOffset = i64_align(this.memoryOffset, alignment);
    var segment = MemorySegment.create(buffer, memoryOffset);
    this.memorySegments.push(segment);
    this.memoryOffset = i64_add(memoryOffset, i64_new(buffer.length, 0));
    return segment;
  }

  /** Ensures that a string exists in static memory and returns a pointer to it. Deduplicates. */
  ensureStaticString(stringValue: string): ExpressionRef {
    var program = this.program;
    var rtHeaderSize = program.runtimeHeaderSize;
    var stringInstance = assert(program.stringInstance);
    var stringSegment: MemorySegment;
    var segments = this.stringSegments;
    if (segments.has(stringValue)) {
      stringSegment = assert(segments.get(stringValue)); // reuse
    } else {
      let length = stringValue.length;
      let buffer = new Uint8Array(rtHeaderSize + (length << 1));
      program.writeRuntimeHeader(buffer, 0, stringInstance.id, length << 1);
      for (let i = 0; i < length; ++i) {
        writeI16(stringValue.charCodeAt(i), buffer, rtHeaderSize + (i << 1));
      }
      stringSegment = this.addMemorySegment(buffer);
      segments.set(stringValue, stringSegment);
    }
    var ref = i64_add(stringSegment.offset, i64_new(rtHeaderSize));
    this.currentType = stringInstance.type;
    if (this.options.isWasm64) {
      return this.module.i64(i64_low(ref), i64_high(ref));
    } else {
      assert(i64_is_u32(ref));
      return this.module.i32(i64_low(ref));
    }
  }

  /** Writes a series of static values of the specified type to a buffer. */
  writeStaticBuffer(buf: Uint8Array, pos: i32, elementType: Type, values: ExpressionRef[]): i32 {
    var length = values.length;
    var byteSize = elementType.byteSize;
    var nativeType = elementType.toNativeType();
    switch (<u32>nativeType) {
      case <u32>NativeType.I32: {
        switch (byteSize) {
          case 1: {
            for (let i = 0; i < length; ++i) {
              let value = values[i];
              assert(getExpressionType(value) == nativeType);
              assert(getExpressionId(value) == ExpressionId.Const);
              writeI8(getConstValueI32(value), buf, pos);
              pos += 1;
            }
            break;
          }
          case 2: {
            for (let i = 0; i < length; ++i) {
              let value = values[i];
              assert(getExpressionType(value) == nativeType);
              assert(getExpressionId(value) == ExpressionId.Const);
              writeI16(getConstValueI32(value), buf, pos);
              pos += 2;
            }
            break;
          }
          case 4: {
            for (let i = 0; i < length; ++i) {
              let value = values[i];
              assert(getExpressionType(value) == nativeType);
              assert(getExpressionId(value) == ExpressionId.Const);
              writeI32(getConstValueI32(value), buf, pos);
              pos += 4;
            }
            break;
          }
          default: assert(false);
        }
        break;
      }
      case <u32>NativeType.I64: {
        for (let i = 0; i < length; ++i) {
          let value = values[i];
          assert(getExpressionType(value) == nativeType);
          assert(getExpressionId(value) == ExpressionId.Const);
          writeI64(i64_new(getConstValueI64Low(value), getConstValueI64High(value)), buf, pos);
          pos += 8;
        }
        break;
      }
      case <u32>NativeType.F32: {
        for (let i = 0; i < length; ++i) {
          let value = values[i];
          assert(getExpressionType(value) == nativeType);
          assert(getExpressionId(value) == ExpressionId.Const);
          writeF32(getConstValueF32(value), buf, pos);
          pos += 4;
        }
        break;
      }
      case <u32>NativeType.F64: {
        for (let i = 0; i < length; ++i) {
          let value = values[i];
          assert(getExpressionType(value) == nativeType);
          assert(getExpressionId(value) == ExpressionId.Const);
          writeF64(getConstValueF64(value), buf, pos);
          pos += 8;
        }
        break;
      }
      default: assert(false);
    }
    return pos;
  }

  /** Adds a buffer to static memory and returns the created segment. */
  addStaticBuffer(elementType: Type, values: ExpressionRef[], id: u32 = this.program.arrayBufferInstance.id): MemorySegment {
    var program = this.program;
    var length = values.length;
    var byteSize = elementType.byteSize;
    var byteLength = length * byteSize;
    var runtimeHeaderSize = program.runtimeHeaderSize;
    var buf = new Uint8Array(runtimeHeaderSize + byteLength);
    program.writeRuntimeHeader(buf, 0, id, byteLength);
    assert(this.writeStaticBuffer(buf, runtimeHeaderSize, elementType, values) == buf.length);
    return this.addMemorySegment(buf);
  }

  /** Adds an array header to static memory and returns the created segment. */
  private addStaticArrayHeader(elementType: Type, bufferSegment: MemorySegment): MemorySegment {
    var program = this.program;
    var runtimeHeaderSize = program.runtimeHeaderSize;
    var arrayPrototype = assert(program.arrayPrototype);
    var arrayInstance = assert(this.resolver.resolveClass(arrayPrototype, [ elementType ]));
    var arrayInstanceSize = arrayInstance.nextMemoryOffset;
    var bufferLength = bufferSegment.buffer.length - runtimeHeaderSize;
    var arrayLength = i32(bufferLength / elementType.byteSize);

    var buf = new Uint8Array(runtimeHeaderSize + arrayInstanceSize);
    program.writeRuntimeHeader(buf, 0, arrayInstance.id, arrayInstanceSize);

    var bufferAddress32 = i64_low(bufferSegment.offset) + runtimeHeaderSize;
    assert(!program.options.isWasm64); // TODO
    assert(arrayInstance.writeField("buffer", bufferAddress32, buf, runtimeHeaderSize));
    assert(arrayInstance.writeField("dataStart", bufferAddress32, buf, runtimeHeaderSize));
    assert(arrayInstance.writeField("byteLength", bufferLength, buf, runtimeHeaderSize));
    assert(arrayInstance.writeField("length_", arrayLength, buf, runtimeHeaderSize));

    return this.addMemorySegment(buf);
  }

  // === Table ====================================================================================

  /** Ensures that a table entry exists for the specified function and returns its index. */
  ensureFunctionTableEntry(instance: Function): i32 {
    assert(instance.is(CommonFlags.COMPILED) && !instance.is(CommonFlags.STUB));
    var index = instance.functionTableIndex;
    if (index >= 0) return index;
    var functionTable = this.functionTable;
    var tableBase = this.options.tableBase;
    if (!tableBase) tableBase = 1; // leave first elem blank
    index = tableBase + functionTable.length;
    functionTable.push(instance);
    instance.functionTableIndex = index;
    return index;
  }

  // === Statements ===============================================================================

  /** Compiles a top level statement (incl. function declarations etc.) to the specified body. */
  compileTopLevelStatement(statement: Statement, body: ExpressionRef[]): void {
    switch (statement.kind) {
      case NodeKind.CLASSDECLARATION: {
        let memberStatements = (<ClassDeclaration>statement).members;
        for (let i = 0, k = memberStatements.length; i < k; ++i) {
          this.compileTopLevelStatement(memberStatements[i], body);
        }
        break;
      }
      case NodeKind.ENUMDECLARATION: {
        let element = this.program.getElementByDeclaration(<EnumDeclaration>statement);
        if (element) {
          assert(element.kind == ElementKind.ENUM);
          if (!element.hasDecorator(DecoratorFlags.LAZY)) this.compileEnum(<Enum>element);
        }
        break;
      }
      case NodeKind.NAMESPACEDECLARATION: {
        let declaration = <NamespaceDeclaration>statement;
        let element = this.program.getElementByDeclaration(declaration);
        if (element) {
          // any potentiall merged element
          let previousParent = this.currentParent;
          this.currentParent = element;
          let memberStatements = declaration.members;
          for (let i = 0, k = memberStatements.length; i < k; ++i) {
            this.compileTopLevelStatement(memberStatements[i], body);
          }
          this.currentParent = previousParent;
        }
        break;
      }
      case NodeKind.VARIABLE: {
        let declarations = (<VariableStatement>statement).declarations;
        for (let i = 0, k = declarations.length; i < k; ++i) {
          let element = this.program.getElementByDeclaration(declarations[i]);
          if (element) {
            assert(element.kind == ElementKind.GLOBAL);
            if (
              !element.is(CommonFlags.AMBIENT) && // delay imports
              !element.hasDecorator(DecoratorFlags.LAZY)
            ) this.compileGlobal(<Global>element);
          }
        }
        break;
      }
      case NodeKind.FIELDDECLARATION: {
        let element = this.program.getElementByDeclaration(<FieldDeclaration>statement);
        if (element !== null && element.kind == ElementKind.GLOBAL) { // static
          if (!element.hasDecorator(DecoratorFlags.LAZY)) this.compileGlobal(<Global>element);
        }
        break;
      }
      case NodeKind.EXPORT: {
        let exportStatement = <ExportStatement>statement;
        let internalPath = exportStatement.internalPath;
        if (internalPath !== null) {
          this.compileFileByPath(internalPath, assert(exportStatement.path));
        }
        break;
      }
      case NodeKind.EXPORTDEFAULT: {
        this.compileTopLevelStatement((<ExportDefaultStatement>statement).declaration, body);
        break;
      }
      case NodeKind.IMPORT: {
        let importStatement = <ImportStatement>statement;
        this.compileFileByPath(importStatement.internalPath, importStatement.path);
        break;
      }
      case NodeKind.FUNCTIONDECLARATION:
      case NodeKind.METHODDECLARATION:
      case NodeKind.INTERFACEDECLARATION:
      case NodeKind.INDEXSIGNATUREDECLARATION:
      case NodeKind.TYPEDECLARATION: break;
      default: { // otherwise a top-level statement that is part of the start function's body
        let stmt = this.compileStatement(statement);
        if (getExpressionId(stmt) != ExpressionId.Nop) body.push(stmt);
        break;
      }
    }
  }

  /** Compiles a statement. */
  compileStatement(
    /** Statement to compile. */
    statement: Statement,
    /** Whether this is the last statement of the body, if known. */
    isLastInBody: bool = false
  ): ExpressionRef {
    var module = this.module;
    var stmt: ExpressionRef;
    switch (statement.kind) {
      case NodeKind.BLOCK: {
        stmt = this.compileBlockStatement(<BlockStatement>statement);
        break;
      }
      case NodeKind.BREAK: {
        stmt = this.compileBreakStatement(<BreakStatement>statement);
        break;
      }
      case NodeKind.CONTINUE: {
        stmt = this.compileContinueStatement(<ContinueStatement>statement);
        break;
      }
      case NodeKind.DO: {
        stmt = this.compileDoStatement(<DoStatement>statement);
        break;
      }
      case NodeKind.EMPTY: {
        stmt = this.compileEmptyStatement(<EmptyStatement>statement);
        break;
      }
      case NodeKind.EXPRESSION: {
        stmt = this.compileExpressionStatement(<ExpressionStatement>statement);
        break;
      }
      case NodeKind.FOR: {
        stmt = this.compileForStatement(<ForStatement>statement);
        break;
      }
      case NodeKind.FOROF: {
        stmt = this.compileForOfStatement(<ForOfStatement>statement);
        break;
      }
      case NodeKind.IF: {
        stmt = this.compileIfStatement(<IfStatement>statement);
        break;
      }
      case NodeKind.RETURN: {
        stmt = this.compileReturnStatement(<ReturnStatement>statement, isLastInBody);
        break;
      }
      case NodeKind.SWITCH: {
        stmt = this.compileSwitchStatement(<SwitchStatement>statement);
        break;
      }
      case NodeKind.THROW: {
        stmt = this.compileThrowStatement(<ThrowStatement>statement);
        break;
      }
      case NodeKind.TRY: {
        stmt = this.compileTryStatement(<TryStatement>statement);
        break;
      }
      case NodeKind.VARIABLE: {
        stmt = this.compileVariableStatement(<VariableStatement>statement);
        if (!stmt) stmt = module.nop();
        break;
      }
      case NodeKind.VOID: {
        stmt = this.compileVoidStatement(<VoidStatement>statement);
        break;
      }
      case NodeKind.WHILE: {
        stmt = this.compileWhileStatement(<WhileStatement>statement);
        break;
      }
      case NodeKind.TYPEDECLARATION: {
        // TODO: integrate inner type declaration into flow
        this.error(
          DiagnosticCode.Not_implemented,
          statement.range
        );
        stmt = module.unreachable();
        break;
      }
      default: {
        assert(false);
        stmt = module.unreachable();
      }
    }
    if (this.options.sourceMap) this.addDebugLocation(stmt, statement.range);
    return stmt;
  }

  /** Compiles a series of statements. */
  compileStatements(
    /** Statements to compile. */
    statements: Statement[],
    /** Whether this is an immediate body statement. */
    isBody: bool = false,
    /** Statements to append to that is also returned. Created if omitted. */
    stmts: ExpressionRef[] | null = null
  ): ExpressionRef[] {
    var numStatements = statements.length;
    if (!stmts) {
      stmts = new Array<ExpressionRef>(numStatements);
      stmts.length = 0;
    }
    var module = this.module;
    var flow = this.currentFlow;
    for (let i = 0; i < numStatements; ++i) {
      let stmt = this.compileStatement(statements[i], isBody && i == numStatements - 1);
      switch (getExpressionId(stmt)) {
        case ExpressionId.Block: {
          if (!getBlockName(stmt)) {
            for (let j: Index = 0, k = getBlockChildCount(stmt); j < k; ++j) stmts.push(getBlockChild(stmt, j));
            break;
          }
          // fall-through
        }
        default: stmts.push(stmt);
        case ExpressionId.Nop:
      }
      if (flow.isAny(FlowFlags.TERMINATES | FlowFlags.BREAKS)) {
        if (needsExplicitUnreachable(stmt)) stmts.push(module.unreachable());
        break;
      }
    }
    return stmts;
  }

  private compileBlockStatement(
    statement: BlockStatement
  ): ExpressionRef {
    var statements = statement.statements;
    var outerFlow = this.currentFlow;
    var innerFlow = outerFlow.fork();
    this.currentFlow = innerFlow;

    var stmts = this.compileStatements(statements);
    if (!innerFlow.isAny(FlowFlags.TERMINATES | FlowFlags.BREAKS)) this.performAutoreleases(innerFlow, stmts);
    innerFlow.freeScopedLocals();
    outerFlow.inherit(innerFlow);
    this.currentFlow = outerFlow;
    return this.module.flatten(stmts);
  }

  private compileBreakStatement(
    statement: BreakStatement
  ): ExpressionRef {
    var module = this.module;
    var labelNode = statement.label;
    if (labelNode) {
      this.error(
        DiagnosticCode.Not_implemented,
        labelNode.range
      );
      return module.unreachable();
    }
    var flow = this.currentFlow;
    var breakLabel = flow.breakLabel;
    if (breakLabel == null) {
      this.error(
        DiagnosticCode.A_break_statement_can_only_be_used_within_an_enclosing_iteration_or_switch_statement,
        statement.range
      );
      return module.unreachable();
    }
    var stmts = new Array<ExpressionRef>();
    this.performAutoreleases(flow, stmts);
    var parent = flow.parent;
    while (parent !== null && parent.breakLabel == breakLabel) {
      this.performAutoreleases(parent, stmts, /* finalize */ false);
      parent = parent.parent;
    }
    flow.freeScopedLocals();
    stmts.push(module.br(breakLabel));
    flow.set(FlowFlags.BREAKS);
    return module.flatten(stmts);
  }

  private compileContinueStatement(
    statement: ContinueStatement
  ): ExpressionRef {
    var module = this.module;
    var label = statement.label;
    if (label) {
      this.error(
        DiagnosticCode.Not_implemented,
        label.range
      );
      return module.unreachable();
    }
    // Check if 'continue' is allowed here
    var flow = this.currentFlow;
    var continueLabel = flow.continueLabel;
    if (continueLabel == null) {
      this.error(
        DiagnosticCode.A_continue_statement_can_only_be_used_within_an_enclosing_iteration_statement,
        statement.range
      );
      return module.unreachable();
    }
    flow.set(FlowFlags.CONTINUES | FlowFlags.TERMINATES);
    var stmts = new Array<ExpressionRef>();
    this.performAutoreleases(flow, stmts);
    var current: Flow | null = flow.parent;
    while (current !== null && current.continueLabel === continueLabel) {
      this.performAutoreleases(current, stmts, /* finalize */ false);
      current = current.parent;
    }
    flow.freeScopedLocals();
    stmts.push(module.br(continueLabel));
    return module.flatten(stmts);
  }

  private compileDoStatement(
    /** Statement to compile. */
    statement: DoStatement
  ): ExpressionRef {
    return this.doCompileDoStatement(statement, null);
  }

  private doCompileDoStatement(
    /** Statement to compile. */
    statement: DoStatement,
    /** If recompiling, the flow with differing local flags that triggered it. */
    flowAfter: Flow | null
  ): ExpressionRef {
    var module = this.module;
    var outerFlow = this.currentFlow;

    // (block $break                          └►┐ flow
    //  (loop $continue                         ├◄───────────┐ recompile?
    //   (body)                                 └─┐ bodyFlow │
    //   [autorelease]                          ┌─┘          │
    //                                        ┌◄┼►╢          │ breaks or terminates?
    //   (local.set $tcond (condition))       │ └─┐ condFlow │
    //   [autorelease]                        │ ┌─┘          │
    //   (br_if (local.get $tcond) $continue) ├◄┴────────────┘ condition?
    //  )                                     └─┐
    // )                                      ┌─┘

    var label = outerFlow.pushBreakLabel();
    var flow = outerFlow.fork(/* resetBreakContext */ true);
    if (flowAfter) flow.unifyLocalFlags(flowAfter);
    var flowBefore = flow.fork();
    this.currentFlow = flow;

    var breakLabel = "do-break|" + label;
    flow.breakLabel = breakLabel;
    var continueLabel = "do-continue|" + label;
    flow.continueLabel = continueLabel;

    // Compile the body (always executes)
    var bodyFlow = flow.fork();
    this.currentFlow = bodyFlow;
    var bodyStmts = new Array<ExpressionRef>();
    var body = statement.statement;
    if (body.kind == NodeKind.BLOCK) {
      this.compileStatements((<BlockStatement>body).statements, false, bodyStmts);
    } else {
      bodyStmts.push(this.compileStatement(body));
    }

    // Shortcut if body never falls through
    if (bodyFlow.isAny(FlowFlags.TERMINATES | FlowFlags.BREAKS)) {
      bodyStmts.push(
        module.unreachable()
      );
      flow.inherit(bodyFlow);

    // Otherwise evaluate the condition
    } else {
      this.performAutoreleases(bodyFlow, bodyStmts);

      let condFlow = flow.fork();
      this.currentFlow = condFlow;
      let condExpr = this.makeIsTrueish(
        this.compileExpression(statement.condition, Type.i32),
        this.currentType
      );
      let condKind = this.evaluateCondition(condExpr);

      // Shortcut if condition is always false
      if (condKind == ConditionKind.FALSE) {
        bodyStmts.push(
          module.drop(condExpr)
        );
        this.performAutoreleases(condFlow, bodyStmts);
        flow.inherit(bodyFlow);

      // Terminate if condition is always true and body never breaks
      } else if (condKind == ConditionKind.TRUE && !bodyFlow.isAny(FlowFlags.BREAKS | FlowFlags.CONDITIONALLY_BREAKS)) {
        bodyStmts.push(
          module.drop(condExpr)
        );
        this.performAutoreleases(condFlow, bodyStmts);
        bodyStmts.push(
          module.br(continueLabel)
        );
        flow.set(FlowFlags.TERMINATES);

      } else {
        let tcond = condFlow.getTempLocal(Type.bool);
        bodyStmts.push(
          module.local_set(tcond.index, condExpr)
        );
        this.performAutoreleases(condFlow, bodyStmts);
        bodyStmts.push(
          module.br(continueLabel,
            module.local_get(tcond.index, NativeType.I32)
          )
        );
        condFlow.freeTempLocal(tcond);
        flow.inherit(condFlow);

        // Detect if local flags are incompatible before and after looping, and
        // if so recompile by unifying local flags between iterations.
        if (Flow.hasIncompatibleLocalStates(flowBefore, flow)) {
          assert(!flowAfter); // should work on the first attempt
          outerFlow.popBreakLabel();
          this.currentFlow = outerFlow;
          return this.doCompileDoStatement(statement, flow);
        }
      }
    }

    // Finalize
    assert(!flow.hasScopedLocals);
    outerFlow.inherit(flow);
    outerFlow.popBreakLabel();
    this.currentFlow = outerFlow;
    var expr = module.block(breakLabel, [
      module.loop(continueLabel,
        module.flatten(bodyStmts)
      )
    ]);
    if (outerFlow.is(FlowFlags.TERMINATES)) {
      expr = module.block(null, [ expr, module.unreachable() ]);
    }
    return expr;
  }

  private compileEmptyStatement(
    statement: EmptyStatement
  ): ExpressionRef {
    return this.module.nop();
  }

  private compileExpressionStatement(
    statement: ExpressionStatement
  ): ExpressionRef {
    return this.compileExpression(statement.expression, Type.void, Constraints.CONV_IMPLICIT);
  }

  private compileForStatement(
    /** Statement to compile. */
    statement: ForStatement
  ): ExpressionRef {
    return this.doCompileForStatement(statement, null);
  }

  private doCompileForStatement(
    /** Statement to compile. */
    statement: ForStatement,
    /** If recompiling, the flow with differing local flags that triggered it. */
    flowAfter: Flow | null
  ): ExpressionRef {
    var module = this.module;
    var outerFlow = this.currentFlow;

    // (initializer)                  └►┐ flow
    // (block $break                    │
    //  (loop $loop                     ├◄───────────┐ recompile?
    //   (local.set $tcond (condition)) └─┐ condFlow │
    //   [autorelease]                  ┌─┘          │
    //   (if (local.get $tcond)       ┌◄┤            │ condition?
    //    (block $continue            │ │            │
    //     (body)                     │ └─┐ bodyFlow │
    //     [autorelease]              │ ┌─┘          │
    //    )                           ├◄┼►╢          │ breaks or terminates?
    //    (incrementor)               │ └─┐ incrFlow │
    //    [autorelease]               │ ┌─┘          │
    //                                │ └────────────┘
    //    (br $loop)                  └─┐
    //   )                              │
    //  )                               │
    // )                                │
    // [autorelease]                  ┌─┘

    var label = outerFlow.pushBreakLabel();
    var stmts = new Array<ExpressionRef>();
    var flow = outerFlow.fork(/* resetBreakContext */ true);
    this.currentFlow = flow;

    var breakLabel = "for-break" + label;
    flow.breakLabel = breakLabel;
    var continueLabel = "for-continue|" + label;
    flow.continueLabel = continueLabel;
    var loopLabel = "for-loop|" + label;

    // Compile initializer if present (but wait with autoreleases)
    var initializer = statement.initializer;
    if (initializer) {
      assert(
        initializer.kind == NodeKind.EXPRESSION ||
        initializer.kind == NodeKind.VARIABLE
      );
      stmts.push(this.compileStatement(initializer));
    }

    if (flowAfter) flow.unifyLocalFlags(flowAfter);
    var flowBefore = flow.fork();

    // Precompute the condition
    var condFlow = flow.fork();
    this.currentFlow = condFlow;
    var condExpr: ExpressionRef;
    var condKind: ConditionKind;
    var condition = statement.condition;
    if (condition) {
      condExpr = this.makeIsTrueish(
        this.compileExpression(condition, Type.bool),
        this.currentType
      );
      condKind = this.evaluateCondition(condExpr);

      // Shortcut if condition is always false (body never runs)
      if (condKind == ConditionKind.FALSE) {
        stmts.push(
          module.drop(condExpr)
        );
        this.performAutoreleases(condFlow, stmts);
        condFlow.freeScopedLocals();
        flow.inherit(condFlow);
        this.performAutoreleases(flow, stmts);
        flow.freeScopedLocals();
        outerFlow.inherit(flow);
        outerFlow.popBreakLabel();
        this.currentFlow = outerFlow;
        return module.flatten(stmts);
      }
    } else {
      condExpr = module.i32(1);
      condKind = ConditionKind.TRUE;
    }

    // From here on condition is either always true or unknown

    // Store condition result in a temp while we autorelease
    var tcond = flow.getTempLocal(Type.bool);
    var loopStmts = new Array<ExpressionRef>();
    loopStmts.push(
      module.local_set(tcond.index, condExpr)
    );
    this.performAutoreleases(condFlow, loopStmts);
    condFlow.freeScopedLocals();

    flow.inherit(condFlow); // always executes
    this.currentFlow = flow;

    // Compile the body assuming the condition turned out true
    var bodyFlow = flow.fork();
    bodyFlow.inheritNonnullIfTrue(condExpr);
    this.currentFlow = bodyFlow;
    var bodyStmts = new Array<ExpressionRef>();
    var body = statement.statement;
    if (body.kind == NodeKind.BLOCK) {
      this.compileStatements((<BlockStatement>body).statements, false, bodyStmts);
    } else {
      bodyStmts.push(this.compileStatement(body));
    }

    // Check if body terminates
    if (bodyFlow.isAny(FlowFlags.TERMINATES | FlowFlags.BREAKS)) {
      bodyStmts.push(module.unreachable());
    } else {
      this.performAutoreleases(bodyFlow, bodyStmts);
    }
    if (condKind == ConditionKind.TRUE) flow.inherit(bodyFlow);
    else flow.inheritBranch(bodyFlow);
    bodyFlow.freeScopedLocals();

    var ifStmts = new Array<ExpressionRef>();
    ifStmts.push(
      module.block(continueLabel, bodyStmts)
    );

    // Compile the incrementor if it runs
    // Can still fall through to here if body continues, hence is already known to terminate
    if (!bodyFlow.is(FlowFlags.TERMINATES) || bodyFlow.isAny(FlowFlags.CONTINUES | FlowFlags.CONDITIONALLY_CONTINUES)) {
      let incrementor = statement.incrementor;
      if (incrementor) {
        let incrFlow = flow.fork();
        this.currentFlow = incrFlow;
        ifStmts.push(
          this.compileExpression(incrementor, Type.void, Constraints.CONV_IMPLICIT | Constraints.WILL_DROP)
        );
        this.performAutoreleases(incrFlow, ifStmts);
        incrFlow.freeScopedLocals();
        flow.inherit(incrFlow); // mostly local flags, also covers late termination by throwing
        this.currentFlow = flow;
      }

      ifStmts.push(
        module.br(loopLabel)
      );

      // Detect if local flags are incompatible before and after looping, and if
      // so recompile by unifying local flags between iterations.
      if (Flow.hasIncompatibleLocalStates(flowBefore, flow)) {
        assert(!flowAfter); // should work on the first attempt
        assert(!bodyFlow.hasScopedLocals);
        flow.freeScopedLocals();
        outerFlow.popBreakLabel();
        this.currentFlow = outerFlow;
        return this.doCompileForStatement(statement, flow);
      }
    }
    loopStmts.push(
      module.if(module.local_get(tcond.index, NativeType.I32),
        module.flatten(ifStmts)
      )
    );

    stmts.push(
      module.block(breakLabel, [
        module.loop(loopLabel,
          module.flatten(loopStmts)
        )
      ])
    );
    flow.freeTempLocal(tcond);
    this.currentFlow = flow;

    // Finalize
    flow.freeScopedLocals();
    outerFlow.inherit(flow);
    outerFlow.popBreakLabel();
    if (outerFlow.is(FlowFlags.TERMINATES)) {
      stmts.push(module.unreachable());
    } else {
      this.performAutoreleases(flow, stmts);
    }
    this.currentFlow = outerFlow;
    return module.flatten(stmts);
  }

  private compileForOfStatement(
    statement: ForOfStatement
  ): ExpressionRef {
    this.error(
      DiagnosticCode.Not_implemented,
      statement.range
    );
    return this.module.unreachable();
  }

  private compileIfStatement(
    statement: IfStatement
  ): ExpressionRef {
    var module = this.module;
    var ifTrue = statement.ifTrue;
    var ifFalse = statement.ifFalse;

    // (if              └►┐ flow
    //  (condition)      ┌┴───────────┐ condition?
    //  (block           │            │
    //   (ifTrue)        └►┐ thenFlow │
    //   [autorelease]   ┌─┘          │
    //  )                ├─╢          │
    //  (block           │          ┌◄┤ present?
    //   (ifFalse)       │          │ └►┐ elseFlow
    //   [autorelease]   │          │ ┌─┘
    //  )                │          │ ├─╢
    // )                 └┬─────────┴─┘
    // ...              ┌◄┘
    // [autorelease]               incl. condition

    // Precompute the condition (always executes)
    var condExpr = this.makeIsTrueish(
      this.compileExpression(statement.condition, Type.bool),
      this.currentType
    );
    var condKind = this.evaluateCondition(condExpr);

    // Shortcut if the condition is constant
    switch (condKind) {
      case ConditionKind.TRUE: {
        return module.block(null, [
          module.drop(condExpr),
          this.compileStatement(ifTrue)
        ]);
      }
      case ConditionKind.FALSE: {
        return ifFalse
          ? module.block(null, [
              module.drop(condExpr),
              this.compileStatement(ifFalse)
            ])
          : module.drop(condExpr);
      }
    }

    // From here on condition is always unknown

    var flow = this.currentFlow;

    // Compile ifTrue assuming the condition turned out true
    var thenStmts = new Array<ExpressionRef>();
    var thenFlow = flow.fork();
    this.currentFlow = thenFlow;
    thenFlow.inheritNonnullIfTrue(condExpr);
    if (ifTrue.kind == NodeKind.BLOCK) {
      this.compileStatements((<BlockStatement>ifTrue).statements, false, thenStmts);
    } else {
      thenStmts.push(this.compileStatement(ifTrue));
    }
    var thenTerminates = thenFlow.isAny(FlowFlags.TERMINATES | FlowFlags.BREAKS);
    if (thenTerminates) {
      thenStmts.push(module.unreachable());
    } else {
      this.performAutoreleases(thenFlow, thenStmts);
    }
    thenFlow.freeScopedLocals();
    this.currentFlow = flow;

    // Compile ifFalse assuming the condition turned out false, if present
    if (ifFalse) {
      let elseStmts = new Array<ExpressionRef>();
      let elseFlow = flow.fork();
      this.currentFlow = elseFlow;
      elseFlow.inheritNonnullIfFalse(condExpr);
      if (ifFalse.kind == NodeKind.BLOCK) {
        this.compileStatements((<BlockStatement>ifFalse).statements, false, elseStmts);
      } else {
        elseStmts.push(this.compileStatement(ifFalse));
      }
      let elseTerminates = elseFlow.isAny(FlowFlags.TERMINATES | FlowFlags.BREAKS);
      if (elseTerminates) {
        elseStmts.push(module.unreachable());
      } else {
        this.performAutoreleases(elseFlow, elseStmts);
      }
      elseFlow.freeScopedLocals();
      this.currentFlow = flow;
      flow.inheritMutual(thenFlow, elseFlow);
      return module.if(condExpr,
        module.flatten(thenStmts),
        module.flatten(elseStmts)
      );
    } else {
      flow.inheritBranch(thenFlow);
      flow.inheritNonnullIfFalse(condExpr,
        thenFlow.isAny(FlowFlags.TERMINATES | FlowFlags.BREAKS)
          ? null     // thenFlow terminates: just inherit
          : thenFlow // must become nonnull in thenFlow otherwise
      );
      return module.if(condExpr,
        module.flatten(thenStmts)
      );
    }
  }

  private compileReturnStatement(
    statement: ReturnStatement,
    isLastInBody: bool
  ): ExpressionRef {
    var module = this.module;
    var expr: ExpressionRef = 0;
    var flow = this.currentFlow;
    var returnType = flow.returnType;

    var valueExpression = statement.value;
    if (valueExpression) {
      if (returnType == Type.void) {
        this.error(
          DiagnosticCode.Type_0_is_not_assignable_to_type_1,
          valueExpression.range, this.currentType.toString(), returnType.toString()
        );
        this.currentType = Type.void;
        return module.unreachable();
      }
      let constraints = Constraints.CONV_IMPLICIT;
      if (flow.actualFunction.is(CommonFlags.MODULE_EXPORT)) constraints |= Constraints.MUST_WRAP;

      // take special care of properly retaining the returned value
      expr = this.compileReturnedExpression(valueExpression, returnType, constraints);
      if (flow.actualFunction.is(CommonFlags.CONSTRUCTOR) && valueExpression.kind != NodeKind.THIS) {
        flow.set(FlowFlags.MAY_RETURN_NONTHIS);
      }
    } else if (returnType != Type.void) {
      this.error(
        DiagnosticCode.Type_0_is_not_assignable_to_type_1,
        statement.range, "void", returnType.toString()
      );
      expr = module.unreachable();
    }

    var stmts = new Array<ExpressionRef>();
    this.performAutoreleases(flow, stmts);
    this.finishAutoreleases(flow, stmts);

    if (returnType != Type.void && stmts.length > 0) {
      let temp = flow.getTempLocal(returnType);
      if (flow.isNonnull(expr, returnType)) flow.setLocalFlag(temp.index, LocalFlags.NONNULL);
      stmts.unshift(
        module.local_set(temp.index, expr)
      );
      expr = module.local_get(temp.index, returnType.toNativeType());
      flow.freeTempLocal(temp);
    }
    flow.freeScopedLocals();

    // Remember that this flow returns
    flow.set(FlowFlags.RETURNS | FlowFlags.TERMINATES);

    // If the last statement anyway, make it the block's return value
    if (isLastInBody && expr != 0 && returnType != Type.void) {
      if (!stmts.length) return expr;
      stmts.push(expr);
      return module.flatten(stmts, returnType.toNativeType());
    }

    // When inlining, break to the end of the inlined function's block (no need to wrap)
    if (flow.isInline) {
      if (!stmts.length) return module.br(assert(flow.inlineReturnLabel), 0, expr);
      stmts.push(module.br(assert(flow.inlineReturnLabel), 0, expr));
      // stmts.push(module.createUnreachable());
      return module.flatten(stmts);
    }

    // Otherwise emit a normal return
    if (!stmts.length) return module.return(expr);
    stmts.push(module.return(expr));
    return module.flatten(stmts);
  }

  private compileSwitchStatement(
    statement: SwitchStatement
  ): ExpressionRef {
    var module = this.module;

    var cases = statement.cases;
    var numCases = cases.length;
    if (!numCases) {
      return this.compileExpression(statement.condition, Type.void,
        Constraints.CONV_IMPLICIT
      );
    }

    // Everything within a switch uses the same break context
    var outerFlow = this.currentFlow;
    var context = outerFlow.pushBreakLabel();

    // introduce a local for evaluating the condition (exactly once)
    var tempLocal = outerFlow.getTempLocal(Type.u32);
    var tempLocalIndex = tempLocal.index;

    // Prepend initializer to inner block. Does not initiate a new branch, yet.
    var breaks = new Array<ExpressionRef>(1 + numCases);
    breaks[0] = module.local_set( // initializer
      tempLocalIndex,
      this.compileExpression(statement.condition, Type.u32,
        Constraints.CONV_IMPLICIT
      )
    );

    // make one br_if per (possibly dynamic) labeled case (binaryen optimizes to br_table where possible)
    var breakIndex = 1;
    var defaultIndex = -1;
    for (let i = 0; i < numCases; ++i) {
      let case_ = cases[i];
      let label = case_.label;
      if (label) {
        breaks[breakIndex++] = module.br("case" + i.toString() + "|" + context,
          module.binary(BinaryOp.EqI32,
            module.local_get(tempLocalIndex, NativeType.I32),
            this.compileExpression(label, Type.u32,
              Constraints.CONV_IMPLICIT
            )
          )
        );
      } else {
        defaultIndex = i;
      }
    }

    outerFlow.freeTempLocal(tempLocal);

    // otherwise br to default respectively out of the switch if there is no default case
    breaks[breakIndex] = module.br((defaultIndex >= 0
        ? "case" + defaultIndex.toString()
        : "break"
      ) + "|" + context);

    // nest blocks in order
    var currentBlock = module.block("case0|" + context, breaks, NativeType.None);
    var commonCategorical = FlowFlags.ANY_CATEGORICAL;
    var commonConditional = 0;
    for (let i = 0; i < numCases; ++i) {
      let case_ = cases[i];
      let statements = case_.statements;
      let numStatements = statements.length;

      // Each switch case initiates a new branch
      let innerFlow = outerFlow.fork();
      this.currentFlow = innerFlow;
      let breakLabel = "break|" + context;
      innerFlow.breakLabel = breakLabel;

      let isLast = i == numCases - 1;
      let nextLabel = isLast ? breakLabel : "case" + (i + 1).toString() + "|" + context;
      let stmts = new Array<ExpressionRef>(1 + numStatements);
      stmts[0] = currentBlock;
      let count = 1;
      let terminates = false;
      for (let j = 0; j < numStatements; ++j) {
        let stmt = this.compileStatement(statements[j]);
        if (getExpressionId(stmt) != ExpressionId.Nop) {
          stmts[count++] = stmt;
        }
        if (innerFlow.isAny(FlowFlags.TERMINATES | FlowFlags.BREAKS)) {
          if (innerFlow.is(FlowFlags.TERMINATES)) terminates = true;
          break;
        }
      }
      stmts.length = count;
      if (terminates || isLast || innerFlow.isAny(FlowFlags.BREAKS | FlowFlags.CONDITIONALLY_BREAKS)) {
        commonCategorical &= innerFlow.flags;
      }
      commonConditional |= innerFlow.flags & FlowFlags.ANY_CONDITIONAL;

      // Switch back to the parent flow
      if (!terminates) this.performAutoreleases(innerFlow, stmts);
      innerFlow.unset(
        FlowFlags.BREAKS |
        FlowFlags.CONDITIONALLY_BREAKS
      );
      innerFlow.freeScopedLocals();
      this.currentFlow = outerFlow;
      currentBlock = module.block(nextLabel, stmts, NativeType.None); // must be a labeled block
    }
    outerFlow.popBreakLabel();

    // If the switch has a default (guaranteed to handle any value), propagate common flags
    if (defaultIndex >= 0) outerFlow.flags |= commonCategorical & ~FlowFlags.BREAKS;
    outerFlow.flags |= commonConditional & ~FlowFlags.CONDITIONALLY_BREAKS;
    // TODO: what about local states?
    return currentBlock;
  }

  private compileThrowStatement(
    statement: ThrowStatement
  ): ExpressionRef {
    // TODO: requires exception-handling spec.
    var flow = this.currentFlow;

    // Remember that this branch throws
    flow.set(FlowFlags.THROWS | FlowFlags.TERMINATES);

    var stmts = new Array<ExpressionRef>();
    var value = statement.value;
    var message: Expression | null = null;
    if (value.kind == NodeKind.NEW) {
      let newArgs = (<NewExpression>value).arguments;
      if (newArgs.length) message = newArgs[0]; // FIXME: naively assumes type string
    }
    stmts.push(
      this.makeAbort(message, statement)
    );
    // generates dead code (after unreachable) but still updates state
    var dropped = new Array<ExpressionRef>();
    this.performAutoreleases(flow, dropped);
    this.finishAutoreleases(flow, dropped);
    flow.freeScopedLocals();

    return this.module.flatten(stmts);
  }

  private compileTryStatement(
    statement: TryStatement
  ): ExpressionRef {
    // TODO: can't yet support something like: try { return ... } finally { ... }
    // worthwhile to investigate lowering returns to block results (here)?
    this.error(
      DiagnosticCode.Not_implemented,
      statement.range
    );
    return this.module.unreachable();
  }

  /** Compiles a variable statement. Returns `0` if an initializer is not necessary. */
  private compileVariableStatement(
    statement: VariableStatement
  ): ExpressionRef {
    var module = this.module;
    var declarations = statement.declarations;
    var numDeclarations = declarations.length;
    var flow = this.currentFlow;
    var initializers = new Array<ExpressionRef>();
    var resolver = this.resolver;

    for (let i = 0; i < numDeclarations; ++i) {
      let declaration = declarations[i];
      let name = declaration.name.text;
      let type: Type | null = null;
      let initExpr: ExpressionRef = 0;
      let initAutoreleaseSkipped = false;

      // Resolve type if annotated
      let typeNode = declaration.type;
      let initializerNode = declaration.initializer;
      if (typeNode) {
        type = resolver.resolveType( // reports
          typeNode,
          flow.actualFunction,
          makeMap(flow.contextualTypeArguments)
        );
        if (!type) continue;
        this.checkTypeSupported(type, typeNode);

        if (initializerNode) {
          initExpr = this.compileExpression(initializerNode, type, // reports
            Constraints.CONV_IMPLICIT | Constraints.WILL_RETAIN
          );
          initAutoreleaseSkipped = this.skippedAutoreleases.has(initExpr);
        }

      // Otherwise infer type from initializer
      } else if (initializerNode) {
        initExpr = this.compileExpression(initializerNode, Type.auto,
          Constraints.WILL_RETAIN
        ); // reports
        initAutoreleaseSkipped = this.skippedAutoreleases.has(initExpr);
        if (this.currentType == Type.void) {
          this.error(
            DiagnosticCode.Type_0_is_not_assignable_to_type_1,
            declaration.range, this.currentType.toString(), "<auto>"
          );
          continue;
        }
        type = this.currentType;

      // Error if there's neither a type nor an initializer
      } else {
        this.error(
          DiagnosticCode.Type_expected,
          declaration.name.range.atEnd
        );
        continue;
      }

      // Handle constants, and try to inline if value is static
      let isConst = declaration.is(CommonFlags.CONST);
      let isStatic = false;
      if (isConst) {
        if (initExpr) {
          let precomp = module.runExpression(initExpr, ExpressionRunnerFlags.PreserveSideeffects);
          if (precomp) {
            initExpr = precomp;
            let local = new Local(name, -1, type, flow.parentFunction);
            switch (<u32>getExpressionType(initExpr)) {
              case <u32>NativeType.I32: {
                local.setConstantIntegerValue(
                  i64_new(
                    getConstValueI32(initExpr),
                    0
                  ),
                  type
                );
                break;
              }
              case <u32>NativeType.I64: {
                local.setConstantIntegerValue(
                  i64_new(
                    getConstValueI64Low(initExpr),
                    getConstValueI64High(initExpr)
                  ),
                  type
                );
                break;
              }
              case <u32>NativeType.F32: {
                local.setConstantFloatValue(<f64>getConstValueF32(initExpr), type);
                break;
              }
              case <u32>NativeType.F64: {
                local.setConstantFloatValue(getConstValueF64(initExpr), type);
                break;
              }
              default: {
                assert(false);
                return module.unreachable();
              }
            }
            // Create a virtual local that doesn't actually exist in WebAssembly
            let scopedLocals = flow.scopedLocals;
            if (!scopedLocals) flow.scopedLocals = scopedLocals = new Map();
            else if (scopedLocals.has(name)) {
              let existing = assert(scopedLocals.get(name));
              this.errorRelated(
                DiagnosticCode.Duplicate_identifier_0,
                declaration.name.range,
                existing.declaration.name.range,
                name
              );
              return this.module.unreachable();
            }
            scopedLocals.set(name, local);
            isStatic = true;
          }
        } else {
          this.error(
            DiagnosticCode._const_declarations_must_be_initialized,
            declaration.range
          );
        }
      }

      // Otherwise compile as mutable
      if (!isStatic) {
        let local: Local;
        if (
          declaration.isAny(CommonFlags.LET | CommonFlags.CONST) ||
          flow.isInline
        ) { // here: not top-level
          let existingLocal = flow.getScopedLocal(name);
          if (existingLocal) {
            if (!existingLocal.declaration.range.source.isNative) {
              this.errorRelated(
                DiagnosticCode.Duplicate_identifier_0,
                declaration.name.range,
                existingLocal.declaration.name.range,
                name
              );
            } else { // scoped locals are shared temps that don't track declarations
              this.error(
                DiagnosticCode.Duplicate_identifier_0,
                declaration.name.range, name
              );
            }
            local = existingLocal;
          } else {
            local = flow.addScopedLocal(name, type);
          }
          if (isConst) flow.setLocalFlag(local.index, LocalFlags.CONSTANT);
        } else {
          let existing = flow.lookupLocal(name);
          if (existing) {
            this.errorRelated(
              DiagnosticCode.Duplicate_identifier_0,
              declaration.name.range,
              existing.declaration.name.range,
              name
            );
            continue;
          }
          local = flow.parentFunction.addLocal(type, name, declaration);
          if (isConst) flow.setLocalFlag(local.index, LocalFlags.CONSTANT);
        }
        let isManaged = type.isManaged;
        if (initExpr) {
          if (flow.isNonnull(initExpr, type)) flow.setLocalFlag(local.index, LocalFlags.NONNULL);
          if (isManaged) {
            flow.setLocalFlag(local.index, LocalFlags.RETAINED);
            initializers.push(
              module.local_set(local.index,
                initAutoreleaseSkipped
                  ? initExpr
                  : this.makeRetain(initExpr)
              )
            );
          } else {
            initializers.push(
              module.local_set(local.index, initExpr)
            );
            if (local.type.is(TypeFlags.SHORT | TypeFlags.INTEGER)) {
              if (!flow.canOverflow(initExpr, type)) flow.setLocalFlag(local.index, LocalFlags.WRAPPED);
              else flow.unsetLocalFlag(local.index, LocalFlags.WRAPPED);
            }
          }
        } else {
          if (isManaged) {
            // This is necessary because the first use (and assign) of the local could be taking place
            // in a loop, subsequently marking it retained, but the second iteration of the loop
            // still wouldn't release whatever is assigned in the first. Likewise, if the variable wasn't
            // initialized but becomes released later on, whatever was stored before would be released.
            // TODO: Detect this condition inside of a loop instead?
            initializers.push(
              module.local_set(local.index,
                this.makeZero(type)
              )
            );
            flow.setLocalFlag(local.index, LocalFlags.CONDITIONALLY_RETAINED);
          } else if (local.type.is(TypeFlags.SHORT | TypeFlags.INTEGER)) {
            flow.setLocalFlag(local.index, LocalFlags.WRAPPED);
          }
        }
      }
    }
    return initializers.length == 0
      ? 0
      : module.flatten(initializers);
  }

  private compileVoidStatement(
    statement: VoidStatement
  ): ExpressionRef {
    return this.compileExpression(statement.expression, Type.void,
      Constraints.CONV_EXPLICIT | Constraints.WILL_DROP
    );
  }

  private compileWhileStatement(
    /** Statement to compile. */
    statement: WhileStatement
  ): ExpressionRef {
    return this.doCompileWhileStatement(statement, null);
  }

  private doCompileWhileStatement(
    /** Statement to compile. */
    statement: WhileStatement,
    /** If recompiling, the flow with differing local flags that triggered it. */
    flowAfter: Flow | null
  ): ExpressionRef {
    var module = this.module;
    var outerFlow = this.currentFlow;

    // (block $break                  └►┐ flow
    //  (loop $continue                 ├◄───────────┐ recompile?
    //   (local.set $tcond (condition)) └─┐ condFlow │
    //   [autorelease]                  ┌─┘          │
    //   (if (local.get $tcond)       ┌◄┤            │ condition?
    //    (body)                      │ └─┐ bodyFlow │
    //    [autorelease]               │ ┌─┘          │
    //                                ├◄┼►╢          │ breaks or terminates?
    //    (br $continue)              │ └────────────┘
    //   )                            └─┐
    //  )                               │
    // )                              ┌─┘

    var label = outerFlow.pushBreakLabel();
    var stmts = new Array<ExpressionRef>();
    var flow = outerFlow.fork(/* resetBreakContext */ true);
    if (flowAfter) flow.unifyLocalFlags(flowAfter);
    var flowBefore = flow.fork();
    this.currentFlow = flow;

    var breakLabel = "while-break|" + label;
    flow.breakLabel = breakLabel;
    var continueLabel = "while-continue|" + label;
    flow.continueLabel = continueLabel;

    // Precompute the condition
    var condFlow = flow.fork();
    this.currentFlow = condFlow;
    var condExpr = this.makeIsTrueish(
      this.compileExpression(statement.condition, Type.bool),
      this.currentType
    );
    var condKind = this.evaluateCondition(condExpr);

    // Shortcut if condition is always false (body never runs)
    if (condKind == ConditionKind.FALSE) {
      stmts.push(
        module.drop(condExpr)
      );
      this.performAutoreleases(condFlow, stmts);
      assert(!flow.hasScopedLocals);
      outerFlow.popBreakLabel();
      this.currentFlow = outerFlow;
      return module.flatten(stmts);
    }

    // From here on condition is either always true or unknown

    // Store condition result in a temp while we autorelease
    var tcond = flow.getTempLocal(Type.bool);
    stmts.push(
      module.local_set(tcond.index, condExpr)
    );
    this.performAutoreleases(condFlow, stmts);
    condFlow.freeScopedLocals();

    flow.inherit(condFlow); // always executes
    this.currentFlow = flow;

    // Compile the body assuming the condition turned out true
    var bodyFlow = flow.fork();
    bodyFlow.inheritNonnullIfTrue(condExpr);
    this.currentFlow = bodyFlow;
    var bodyStmts = new Array<ExpressionRef>();
    var body = statement.statement;
    if (body.kind == NodeKind.BLOCK) {
      this.compileStatements((<BlockStatement>body).statements, false, bodyStmts);
    } else {
      bodyStmts.push(this.compileStatement(body));
    }

    // Simplify if body always terminates
    if (bodyFlow.is(FlowFlags.TERMINATES)) {
      bodyStmts.push(
        module.unreachable()
      );
      if (condKind == ConditionKind.TRUE) flow.inherit(bodyFlow);
      else flow.inheritBranch(bodyFlow);

    // Terminate if condition is always true and body never breaks
    } else if (condKind == ConditionKind.TRUE && !bodyFlow.isAny(FlowFlags.BREAKS | FlowFlags.CONDITIONALLY_BREAKS)) {
      this.performAutoreleases(bodyFlow, bodyStmts);
      bodyStmts.push(
        module.br(continueLabel)
      );
      flow.set(FlowFlags.TERMINATES);

    } else {
      let breaks = bodyFlow.is(FlowFlags.BREAKS);
      if (breaks) {
        bodyStmts.push(
          module.unreachable()
        );
      } else {
        this.performAutoreleases(bodyFlow, bodyStmts);
        bodyStmts.push(
          module.br(continueLabel)
        );
      }
      if (condKind == ConditionKind.TRUE) flow.inherit(bodyFlow);
      else flow.inheritBranch(bodyFlow);

      // Detect if local flags are incompatible before and after looping, and
      // if so recompile by unifying local flags between iterations.
      // Here: Only relevant if flow does not always break.
      if (!breaks && Flow.hasIncompatibleLocalStates(flowBefore, flow)) {
        assert(!flowAfter); // should work on the first attempt
        flow.freeTempLocal(tcond);
        outerFlow.popBreakLabel();
        this.currentFlow = outerFlow;
        return this.doCompileWhileStatement(statement, flow);
      }
    }
    stmts.push(
      module.if(module.local_get(tcond.index, NativeType.I32),
        module.flatten(bodyStmts)
      )
    );
    flow.freeTempLocal(tcond);
    this.currentFlow = flow;

    // Finalize
    assert(!flow.hasScopedLocals);
    outerFlow.inherit(flow);
    outerFlow.popBreakLabel();
    this.currentFlow = outerFlow;
    var expr = module.block(breakLabel, [
      module.loop(continueLabel,
        module.flatten(stmts)
      )
    ]);
    if (condKind == ConditionKind.TRUE && outerFlow.is(FlowFlags.TERMINATES)) {
      expr = module.block(null, [ expr, module.unreachable() ]);
    }
    return expr;
  }

  // === Expressions ==============================================================================

  /** Compiles the value of an inlined constant element. */
  compileInlineConstant(
    element: VariableLikeElement,
    contextualType: Type,
    constraints: Constraints
  ): ExpressionRef {
    assert(element.is(CommonFlags.INLINED | CommonFlags.RESOLVED));
    var type = element.type;
    switch (
      !(constraints & (Constraints.CONV_IMPLICIT | Constraints.CONV_EXPLICIT)) &&
      type.is(TypeFlags.INTEGER) &&
      contextualType.is(TypeFlags.INTEGER) &&
      type.size < contextualType.size
        ? (this.currentType = contextualType).kind // essentially precomputes a (sign-)extension
        : (this.currentType = type).kind
    ) {
      case TypeKind.I8:
      case TypeKind.I16: {
        let shift = type.computeSmallIntegerShift(Type.i32);
        return this.module.i32(
          element.constantValueKind == ConstantValueKind.INTEGER
            ? i64_low(element.constantIntegerValue) << shift >> shift
            : 0
        ); // recognized by canOverflow
      }
      case TypeKind.U8:
      case TypeKind.U16:
      case TypeKind.BOOL: {
        let mask = element.type.computeSmallIntegerMask(Type.i32);
        return this.module.i32(
          element.constantValueKind == ConstantValueKind.INTEGER
            ? i64_low(element.constantIntegerValue) & mask
            : 0
        ); // recognized by canOverflow
      }
      case TypeKind.I32:
      case TypeKind.U32: {
        return this.module.i32(
          element.constantValueKind == ConstantValueKind.INTEGER
            ? i64_low(element.constantIntegerValue)
            : 0
        );
      }
      case TypeKind.ISIZE:
      case TypeKind.USIZE: {
        if (!element.program.options.isWasm64) {
          return this.module.i32(
            element.constantValueKind == ConstantValueKind.INTEGER
              ? i64_low(element.constantIntegerValue)
              : 0
          );
        }
        // fall-through
      }
      case TypeKind.I64:
      case TypeKind.U64: {
        return element.constantValueKind == ConstantValueKind.INTEGER
          ? this.module.i64(
              i64_low(element.constantIntegerValue),
              i64_high(element.constantIntegerValue)
            )
          : this.module.i64(0);
      }
      case TypeKind.F64: {
        // monkey-patch for converting built-in floats to f32 implicitly
        if (!(element.hasDecorator(DecoratorFlags.BUILTIN) && contextualType == Type.f32)) {
          return this.module.f64(element.constantFloatValue);
        }
        // otherwise fall-through: basically precomputes f32.demote/f64 of NaN / Infinity
        this.currentType = Type.f32;
      }
      case TypeKind.F32: {
        return this.module.f32(<f32>element.constantFloatValue);
      }
      default: {
        assert(false);
        return this.module.unreachable();
      }
    }
  }

  compileExpression(
    expression: Expression,
    contextualType: Type,
    constraints: Constraints = Constraints.NONE
  ): ExpressionRef {
    while (expression.kind == NodeKind.PARENTHESIZED) { // skip
      expression = (<ParenthesizedExpression>expression).expression;
    }
    this.currentType = contextualType;
    if (contextualType == Type.void) constraints |= Constraints.WILL_DROP;
    var expr: ExpressionRef;
    switch (expression.kind) {
      case NodeKind.ASSERTION: {
        expr = this.compileAssertionExpression(<AssertionExpression>expression, contextualType, constraints);
        break;
      }
      case NodeKind.BINARY: {
        expr = this.compileBinaryExpression(<BinaryExpression>expression, contextualType, constraints);
        break;
      }
      case NodeKind.CALL: {
        expr = this.compileCallExpression(<CallExpression>expression, contextualType, constraints);
        break;
      }
      case NodeKind.COMMA: {
        expr = this.compileCommaExpression(<CommaExpression>expression, contextualType, constraints);
        break;
      }
      case NodeKind.ELEMENTACCESS: {
        expr = this.compileElementAccessExpression(<ElementAccessExpression>expression, contextualType, constraints);
        break;
      }
      case NodeKind.FUNCTION: {
        expr = this.compileFunctionExpression(<FunctionExpression>expression, contextualType.signatureReference, constraints);
        break;
      }
      case NodeKind.IDENTIFIER:
      case NodeKind.FALSE:
      case NodeKind.NULL:
      case NodeKind.THIS:
      case NodeKind.SUPER:
      case NodeKind.TRUE: {
        expr = this.compileIdentifierExpression(<IdentifierExpression>expression, contextualType, constraints);
        break;
      }
      case NodeKind.INSTANCEOF: {
        expr = this.compileInstanceOfExpression(<InstanceOfExpression>expression, contextualType, constraints);
        break;
      }
      case NodeKind.LITERAL: {
        expr = this.compileLiteralExpression(<LiteralExpression>expression, contextualType, constraints);
        break;
      }
      case NodeKind.NEW: {
        expr = this.compileNewExpression(<NewExpression>expression, contextualType, constraints);
        break;
      }
      case NodeKind.PROPERTYACCESS: {
        expr = this.compilePropertyAccessExpression(<PropertyAccessExpression>expression, contextualType, constraints);
        break;
      }
      case NodeKind.TERNARY: {
        expr = this.compileTernaryExpression(<TernaryExpression>expression, contextualType, constraints);
        break;
      }
      case NodeKind.UNARYPOSTFIX: {
        expr = this.compileUnaryPostfixExpression(<UnaryPostfixExpression>expression, contextualType, constraints);
        break;
      }
      case NodeKind.UNARYPREFIX: {
        expr = this.compileUnaryPrefixExpression(<UnaryPrefixExpression>expression, contextualType, constraints);
        break;
      }
      default: {
        this.error(
          DiagnosticCode.Not_implemented,
          expression.range
        );
        expr = this.module.unreachable();
      }
    }
    // ensure conversion and wrapping in case the respective function doesn't on its own
    var currentType = this.currentType;
    var wrap = (constraints & Constraints.MUST_WRAP) != 0;
    if (currentType != contextualType.nonNullableType) { // allow assigning non-nullable to nullable
      if (constraints & Constraints.CONV_EXPLICIT) {
        expr = this.convertExpression(expr, currentType, contextualType, true, wrap, expression);
        wrap = false;
        this.currentType = contextualType;
      } else if (constraints & Constraints.CONV_IMPLICIT) {
        expr = this.convertExpression(expr, currentType, contextualType, false, wrap, expression);
        wrap = false;
        this.currentType = contextualType;
      }
    }
    if (wrap) expr = this.ensureSmallIntegerWrap(expr, currentType);
    // debug location is added here so the caller doesn't have to. means: compilation of an expression
    // must go through this function, with the respective per-kind functions not being used directly.
    if (this.options.sourceMap) this.addDebugLocation(expr, expression.range);
    return expr;
  }

  /** Compiles an expression that is about to be returned, taking special care of retaining and setting flow states. */
  private compileReturnedExpression(
    /** Expression to compile. */
    expression: Expression,
    /** Return type of the function. */
    returnType: Type,
    /** Constraints indicating contextual conditions. */
    constraints: Constraints = Constraints.NONE
  ): ExpressionRef {
    // pretend to retain the expression immediately so the autorelease, if any, is skipped
    var expr = this.compileExpression(expression, returnType, constraints | Constraints.WILL_RETAIN);
    var flow = this.currentFlow;
    if (returnType.isManaged) {
      // check if that worked, and if it didn't, keep the reference alive
      if (!this.skippedAutoreleases.has(expr)) {
        let index = this.tryUndoAutorelease(expr, flow);
        if (index == -1) expr = this.makeRetain(expr);
        this.skippedAutoreleases.add(expr);
      }
    }
    // remember return states
    if (!flow.canOverflow(expr, returnType)) flow.set(FlowFlags.RETURNS_WRAPPED);
    if (flow.isNonnull(expr, returnType)) flow.set(FlowFlags.RETURNS_NONNULL);
    return expr;
  }

  convertExpression(
    expr: ExpressionRef,
    /** Original type. */
    fromType: Type,
    /** New type. */
    toType: Type,
    /** Whether the conversion is explicit.*/
    explicit: bool,
    /** Whether the result should be wrapped, if a small integer. */
    wrap: bool,
    reportNode: Node
  ): ExpressionRef {
    var module = this.module;

    // void to any
    if (fromType.kind == TypeKind.VOID) {
      assert(toType.kind != TypeKind.VOID); // convertExpression should not be called with void -> void
      this.error(
        DiagnosticCode.Type_0_is_not_assignable_to_type_1,
        reportNode.range, fromType.toString(), toType.toString()
      );
      return module.unreachable();
    }

    // any to void
    if (toType.kind == TypeKind.VOID) return module.drop(expr);

    // reference involved
    if (fromType.is(TypeFlags.REFERENCE) || toType.is(TypeFlags.REFERENCE)) {
      if (this.currentFlow.isNonnull(expr, fromType)) {
        fromType = fromType.nonNullableType;
      } else if (explicit && fromType.is(TypeFlags.NULLABLE) && !toType.is(TypeFlags.NULLABLE)) {
        // explicit conversion from nullable to non-nullable requires a runtime
        // check here because nonnull state above already didn't know better
        if (!this.options.noAssert) {
          expr = this.makeRuntimeNonNullCheck(expr, fromType, reportNode);
        }
        fromType = fromType.nonNullableType;
      }
      if (fromType.isAssignableTo(toType)) { // downcast or same
        assert(fromType.kind == toType.kind);
        this.currentType = toType;
        return expr;
      }
      if (explicit && toType.nonNullableType.isAssignableTo(fromType)) { // upcast
        // <Cat | null>(<Animal>maybeCat)
        assert(fromType.kind == toType.kind);
        if (!this.options.noAssert) {
          expr = this.makeRuntimeUpcastCheck(expr, fromType, toType, reportNode);
        }
        this.currentType = toType;
        return expr;
      }
      this.error(
        DiagnosticCode.Type_0_is_not_assignable_to_type_1,
        reportNode.range, fromType.toString(), toType.toString()
      );
      this.currentType = toType;
      return module.unreachable();
    }

    // not dealing with references from here on

    if (!fromType.isAssignableTo(toType)) {
      if (!explicit) {
        this.error(
          DiagnosticCode.Conversion_from_type_0_to_1_requires_an_explicit_cast,
          reportNode.range, fromType.toString(), toType.toString()
        ); // recoverable
      }
    }

    if (fromType.is(TypeFlags.FLOAT)) {

      // float to float
      if (toType.is(TypeFlags.FLOAT)) {
        if (fromType.kind == TypeKind.F32) {

          // f32 to f64
          if (toType.kind == TypeKind.F64) {
            expr = module.unary(UnaryOp.PromoteF32, expr);
          }

          // otherwise f32 to f32

        // f64 to f32
        } else if (toType.kind == TypeKind.F32) {
          expr = module.unary(UnaryOp.DemoteF64, expr);
        }

        // otherwise f64 to f64

      // float to int
      } else if (toType.is(TypeFlags.INTEGER)) {

        // f32 to int
        if (fromType.kind == TypeKind.F32) {
          if (toType == Type.bool) {
            expr = module.binary(BinaryOp.NeF32, expr, module.f32(0));
            wrap = false;
          } else if (toType.is(TypeFlags.SIGNED)) {
            if (toType.is(TypeFlags.LONG)) {
              expr = module.unary(UnaryOp.TruncF32ToI64, expr);
            } else {
              expr = module.unary(UnaryOp.TruncF32ToI32, expr);
            }
          } else {
            if (toType.is(TypeFlags.LONG)) {
              expr = module.unary(UnaryOp.TruncF32ToU64, expr);
            } else {
              expr = module.unary(UnaryOp.TruncF32ToU32, expr);
            }
          }

        // f64 to int
        } else {
          if (toType == Type.bool) {
            expr = module.binary(BinaryOp.NeF64, expr, module.f64(0));
            wrap = false;
          } else if (toType.is(TypeFlags.SIGNED)) {
            if (toType.is(TypeFlags.LONG)) {
              expr = module.unary(UnaryOp.TruncF64ToI64, expr);
            } else {
              expr = module.unary(UnaryOp.TruncF64ToI32, expr);
            }
          } else {
            if (toType.is(TypeFlags.LONG)) {
              expr = module.unary(UnaryOp.TruncF64ToU64, expr);
            } else {
              expr = module.unary(UnaryOp.TruncF64ToU32, expr);
            }
          }
        }

      // float to void
      } else {
        assert(toType.flags == TypeFlags.NONE, "void type expected");
        expr = module.drop(expr);
      }

    // int to float
    } else if (fromType.is(TypeFlags.INTEGER) && toType.is(TypeFlags.FLOAT)) {

      // int to f32
      if (toType.kind == TypeKind.F32) {
        if (fromType.is(TypeFlags.LONG)) {
          expr = module.unary(
            fromType.is(TypeFlags.SIGNED)
              ? UnaryOp.ConvertI64ToF32
              : UnaryOp.ConvertU64ToF32,
            expr
          );
        } else {
          expr = module.unary(
            fromType.is(TypeFlags.SIGNED)
              ? UnaryOp.ConvertI32ToF32
              : UnaryOp.ConvertU32ToF32,
            expr
          );
        }

      // int to f64
      } else {
        if (fromType.is(TypeFlags.LONG)) {
          expr = module.unary(
            fromType.is(TypeFlags.SIGNED)
              ? UnaryOp.ConvertI64ToF64
              : UnaryOp.ConvertU64ToF64,
            expr
          );
        } else {
          expr = module.unary(
            fromType.is(TypeFlags.SIGNED)
              ? UnaryOp.ConvertI32ToF64
              : UnaryOp.ConvertU32ToF64,
            expr
          );
        }
      }

    // int to int
    } else {
      // i64 to ...
      if (fromType.is(TypeFlags.LONG)) {

        // i64 to i32 or smaller
        if (toType == Type.bool) {
          expr = module.binary(BinaryOp.NeI64, expr, module.i64(0));
          wrap = false;
        } else if (!toType.is(TypeFlags.LONG)) {
          expr = module.unary(UnaryOp.WrapI64, expr); // discards upper bits
        }

      // i32 or smaller to i64
      } else if (toType.is(TypeFlags.LONG)) {
        expr = module.unary(
          fromType.is(TypeFlags.SIGNED) ? UnaryOp.ExtendI32 : UnaryOp.ExtendU32,
          this.ensureSmallIntegerWrap(expr, fromType) // must clear garbage bits
        );
        wrap = false;

      // i32 to i32
      } else {
        // small i32 to ...
        if (fromType.is(TypeFlags.SHORT)) {
          // small i32 to larger i32
          if (fromType.size < toType.size) {
            expr = this.ensureSmallIntegerWrap(expr, fromType); // must clear garbage bits
            wrap = false;
          }
        // same size
        } else {
          if (!explicit && !this.options.isWasm64 && fromType.is(TypeFlags.POINTER) && !toType.is(TypeFlags.POINTER)) {
            this.warning(
              DiagnosticCode.Conversion_from_type_0_to_1_will_require_an_explicit_cast_when_switching_between_32_64_bit,
              reportNode.range, fromType.toString(), toType.toString()
            );
          }
        }
      }
    }

    this.currentType = toType;
    return wrap
      ? this.ensureSmallIntegerWrap(expr, toType)
      : expr;
  }

  private compileAssertionExpression(
    expression: AssertionExpression,
    contextualType: Type,
    constraints: Constraints
  ): ExpressionRef {
    var inheritedConstraints = constraints & ~(Constraints.CONV_IMPLICIT | Constraints.CONV_EXPLICIT);
    switch (expression.assertionKind) {
      case AssertionKind.PREFIX:
      case AssertionKind.AS: {
        let flow = this.currentFlow;
        let toType = this.resolver.resolveType( // reports
          assert(expression.toType),
          flow.actualFunction,
          makeMap(flow.contextualTypeArguments)
        );
        if (!toType) return this.module.unreachable();
        return this.compileExpression(expression.expression, toType, inheritedConstraints | Constraints.CONV_EXPLICIT);
      }
      case AssertionKind.NONNULL: {
        assert(!expression.toType);
        let expr = this.compileExpression(expression.expression, contextualType.exceptVoid, inheritedConstraints);
        let type = this.currentType;
        if (this.currentFlow.isNonnull(expr, type)) {
          this.info(
            DiagnosticCode.Expression_is_never_null,
            expression.expression.range
          );
        } else if (!this.options.noAssert) {
          expr = this.makeRuntimeNonNullCheck(expr, type, expression);
        }
        this.currentType = type.nonNullableType;
        return expr;
      }
      case AssertionKind.CONST: {
        // TODO: decide on the layout of ReadonlyArray first
        // let operand = expression.expression;
        // if (operand.kind == NodeKind.LITERAL && (<LiteralExpression>operand).literalKind == LiteralKind.ARRAY) {
        //   let element = this.resolver.lookupExpression(expression /* ! */, this.currentFlow, contextualType);
        //   if (!element) return this.module.unreachable();
        //   if (element.kind == ElementKind.CLASS) {
        //     let arrayInstance = <Class>element;
        //     if (arrayInstance.extends(this.program.readonlyArrayPrototype)) {
        //       return this.compileStaticArrayLiteral(<ArrayLiteralExpression>operand, arrayInstance.type, constraints);
        //     }
        //   }
        // }
        this.error(
          DiagnosticCode.Not_implemented,
          expression.range
        );
        return this.module.unreachable();
      }
      default: assert(false);
    }
    return this.module.unreachable();
  }

  private f32ModInstance: Function | null = null;
  private f64ModInstance: Function | null = null;
  private f32PowInstance: Function | null = null;
  private f64PowInstance: Function | null = null;
  private i32PowInstance: Function | null = null;
  private i64PowInstance: Function | null = null;

  private compileBinaryExpression(
    expression: BinaryExpression,
    contextualType: Type,
    constraints: Constraints
  ): ExpressionRef {
    var module = this.module;
    var left = expression.left;
    var right = expression.right;

    var leftExpr: ExpressionRef;
    var leftType: Type;
    var rightExpr: ExpressionRef;
    var rightType: Type;
    var commonType: Type | null;

    var expr: ExpressionRef;
    var compound = false;

    var operator = expression.operator;
    switch (operator) {
      case Token.LESSTHAN: {
        leftExpr = this.compileExpression(left, contextualType);
        leftType = this.currentType;

        // check operator overload
        if (this.currentType.is(TypeFlags.REFERENCE)) {
          let classReference = leftType.classReference;
          if (classReference) {
            let overload = classReference.lookupOverload(OperatorKind.LT);
            if (overload) {
              expr = this.compileBinaryOverload(overload, left, leftExpr, right, expression);
              break;
            }
          }
          this.error(
            DiagnosticCode.The_0_operator_cannot_be_applied_to_type_1,
            expression.range, "<", leftType.toString()
          );
          return this.module.unreachable();
        }

        rightExpr = this.compileExpression(right, leftType);
        rightType = this.currentType;
        commonType = Type.commonDenominator(leftType, rightType, true);
        if (!commonType) {
          this.error(
            DiagnosticCode.Operator_0_cannot_be_applied_to_types_1_and_2,
            expression.range, "<", leftType.toString(), rightType.toString()
          );
          this.currentType = contextualType;
          return module.unreachable();
        }
        leftExpr = this.convertExpression(leftExpr,
          leftType, leftType = commonType,
          false, true, // !
          left
        );
        rightExpr = this.convertExpression(rightExpr,
          rightType, rightType = commonType,
          false, true, // !
          right
        );
        switch (commonType.kind) {
          case TypeKind.I8:
          case TypeKind.I16:
          case TypeKind.I32: {
            expr = module.binary(BinaryOp.LtI32, leftExpr, rightExpr);
            break;
          }
          case TypeKind.I64: {
            expr = module.binary(BinaryOp.LtI64, leftExpr, rightExpr);
            break;
          }
          case TypeKind.ISIZE: {
            expr = module.binary(
              this.options.isWasm64
                ? BinaryOp.LtI64
                : BinaryOp.LtI32,
              leftExpr,
              rightExpr
            );
            break;
          }
          case TypeKind.U8:
          case TypeKind.U16:
          case TypeKind.U32:
          case TypeKind.BOOL: {
            expr = module.binary(BinaryOp.LtU32, leftExpr, rightExpr);
            break;
          }
          case TypeKind.USIZE: {
            expr = module.binary(
              this.options.isWasm64
                ? BinaryOp.LtU64
                : BinaryOp.LtU32,
              leftExpr,
              rightExpr
            );
            break;
          }
          case TypeKind.U64: {
            expr = module.binary(BinaryOp.LtU64, leftExpr, rightExpr);
            break;
          }
          case TypeKind.F32: {
            expr = module.binary(BinaryOp.LtF32, leftExpr, rightExpr);
            break;
          }
          case TypeKind.F64: {
            expr = module.binary(BinaryOp.LtF64, leftExpr, rightExpr);
            break;
          }
          default: {
            assert(false);
            expr = module.unreachable();
          }
        }
        this.currentType = Type.bool;
        break;
      }
      case Token.GREATERTHAN: {
        leftExpr = this.compileExpression(left, contextualType);
        leftType = this.currentType;

        // check operator overload
        if (this.currentType.is(TypeFlags.REFERENCE)) {
          let classReference = leftType.classReference;
          if (classReference) {
            let overload = classReference.lookupOverload(OperatorKind.GT);
            if (overload) {
              expr = this.compileBinaryOverload(overload, left, leftExpr, right, expression);
              break;
            }
          }
          this.error(
            DiagnosticCode.The_0_operator_cannot_be_applied_to_type_1,
            expression.range, ">", leftType.toString()
          );
          return this.module.unreachable();
        }

        rightExpr = this.compileExpression(right, leftType);
        rightType = this.currentType;
        commonType = Type.commonDenominator(leftType, rightType, true);
        if (commonType) {
          leftExpr = this.convertExpression(leftExpr,
            leftType, commonType,
            false, true, // !
            left
          );
          leftType = commonType;
          rightExpr = this.convertExpression(rightExpr,
            rightType, commonType,
            false, true, // !
            right
          );
          rightType = commonType;
        } else {
          this.error(
            DiagnosticCode.Operator_0_cannot_be_applied_to_types_1_and_2,
            expression.range, ">", leftType.toString(), rightType.toString()
          );
          this.currentType = contextualType;
          return module.unreachable();
        }
        switch (commonType.kind) {
          case TypeKind.I8:
          case TypeKind.I16:
          case TypeKind.I32: {
            expr = module.binary(BinaryOp.GtI32, leftExpr, rightExpr);
            break;
          }
          case TypeKind.ISIZE: {
            expr = module.binary(
              this.options.isWasm64
                ? BinaryOp.GtI64
                : BinaryOp.GtI32,
              leftExpr,
              rightExpr
            );
            break;
          }
          case TypeKind.I64: {
            expr = module.binary(BinaryOp.GtI64, leftExpr, rightExpr);
            break;
          }
          case TypeKind.U8:
          case TypeKind.U16:
          case TypeKind.U32:
          case TypeKind.BOOL: {
            expr = module.binary(BinaryOp.GtU32, leftExpr, rightExpr);
            break;
          }
          case TypeKind.USIZE: {
            expr = module.binary(
              this.options.isWasm64
                ? BinaryOp.GtU64
                : BinaryOp.GtU32,
              leftExpr,
              rightExpr
            );
            break;
          }
          case TypeKind.U64: {
            expr = module.binary(BinaryOp.GtU64, leftExpr, rightExpr);
            break;
          }
          case TypeKind.F32: {
            expr = module.binary(BinaryOp.GtF32, leftExpr, rightExpr);
            break;
          }
          case TypeKind.F64: {
            expr = module.binary(BinaryOp.GtF64, leftExpr, rightExpr);
            break;
          }
          default: {
            assert(false);
            expr = module.unreachable();
          }
        }
        this.currentType = Type.bool;
        break;
      }
      case Token.LESSTHAN_EQUALS: {
        leftExpr = this.compileExpression(left, contextualType);
        leftType = this.currentType;

        // check operator overload
        if (this.currentType.is(TypeFlags.REFERENCE)) {
          let classReference = leftType.classReference;
          if (classReference) {
            let overload = classReference.lookupOverload(OperatorKind.LE);
            if (overload) {
              expr = this.compileBinaryOverload(overload, left, leftExpr, right, expression);
              break;
            }
          }
          this.error(
            DiagnosticCode.The_0_operator_cannot_be_applied_to_type_1,
            expression.range, "<=", leftType.toString()
          );
          return this.module.unreachable();
        }

        rightExpr = this.compileExpression(right, leftType);
        rightType = this.currentType;
        if (commonType = Type.commonDenominator(leftType, rightType, true)) {
          leftExpr = this.convertExpression(leftExpr,
            leftType, leftType = commonType,
            false, true, // !
            left
          );
          rightExpr = this.convertExpression(rightExpr,
            rightType, rightType = commonType,
            false, true, // !
            right
          );
        } else {
          this.error(
            DiagnosticCode.Operator_0_cannot_be_applied_to_types_1_and_2,
            expression.range, "<=", leftType.toString(), rightType.toString()
          );
          this.currentType = contextualType;
          return module.unreachable();
        }
        switch (commonType.kind) {
          case TypeKind.I8:
          case TypeKind.I16:
          case TypeKind.I32: {
            expr = module.binary(BinaryOp.LeI32, leftExpr, rightExpr);
            break;
          }
          case TypeKind.ISIZE: {
            expr = module.binary(
              this.options.isWasm64
                ? BinaryOp.LeI64
                : BinaryOp.LeI32,
              leftExpr,
              rightExpr
            );
            break;
          }
          case TypeKind.I64: {
            expr = module.binary(BinaryOp.LeI64, leftExpr, rightExpr);
            break;
          }
          case TypeKind.U8:
          case TypeKind.U16:
          case TypeKind.U32:
          case TypeKind.BOOL: {
            expr = module.binary(BinaryOp.LeU32, leftExpr, rightExpr);
            break;
          }
          case TypeKind.USIZE: {
            expr = module.binary(
              this.options.isWasm64
                ? BinaryOp.LeU64
                : BinaryOp.LeU32,
              leftExpr,
              rightExpr
            );
            break;
          }
          case TypeKind.U64: {
            expr = module.binary(BinaryOp.LeU64, leftExpr, rightExpr);
            break;
          }
          case TypeKind.F32: {
            expr = module.binary(BinaryOp.LeF32, leftExpr, rightExpr);
            break;
          }
          case TypeKind.F64: {
            expr = module.binary(BinaryOp.LeF64, leftExpr, rightExpr);
            break;
          }
          default: {
            assert(false);
            expr = module.unreachable();
          }
        }
        this.currentType = Type.bool;
        break;
      }
      case Token.GREATERTHAN_EQUALS: {
        leftExpr = this.compileExpression(left, contextualType);
        leftType = this.currentType;

        // check operator overload
        if (this.currentType.is(TypeFlags.REFERENCE)) {
          let classReference = leftType.classReference;
          if (classReference) {
            let overload = classReference.lookupOverload(OperatorKind.GE);
            if (overload) {
              expr = this.compileBinaryOverload(overload, left, leftExpr, right, expression);
              break;
            }
          }
          this.error(
            DiagnosticCode.The_0_operator_cannot_be_applied_to_type_1,
            expression.range, ">=", leftType.toString()
          );
          return this.module.unreachable();
        }

        rightExpr = this.compileExpression(right, leftType);
        rightType = this.currentType;
        if (commonType = Type.commonDenominator(leftType, rightType, true)) {
          leftExpr = this.convertExpression(leftExpr,
            leftType, leftType = commonType,
            false, true, // !
            left
          );
          rightExpr = this.convertExpression(rightExpr,
            rightType, rightType = commonType,
            false, true, // !
            right
          );
        } else {
          this.error(
            DiagnosticCode.Operator_0_cannot_be_applied_to_types_1_and_2,
            expression.range, ">=", leftType.toString(), rightType.toString()
          );
          this.currentType = contextualType;
          return module.unreachable();
        }
        switch (commonType.kind) {
          case TypeKind.I8:
          case TypeKind.I16:
          case TypeKind.I32: {
            expr = module.binary(BinaryOp.GeI32, leftExpr, rightExpr);
            break;
          }
          case TypeKind.ISIZE: {
            expr = module.binary(
              this.options.isWasm64
                ? BinaryOp.GeI64
                : BinaryOp.GeI32,
              leftExpr,
              rightExpr
            );
            break;
          }
          case TypeKind.I64: {
            expr = module.binary(BinaryOp.GeI64, leftExpr, rightExpr);
            break;
          }
          case TypeKind.U8:
          case TypeKind.U16:
          case TypeKind.U32:
          case TypeKind.BOOL: {
            expr = module.binary(BinaryOp.GeU32, leftExpr, rightExpr);
            break;
          }
          case TypeKind.USIZE: {
            expr = module.binary(
              this.options.isWasm64
                ? BinaryOp.GeU64
                : BinaryOp.GeU32,
              leftExpr,
              rightExpr
            );
            break;
          }
          case TypeKind.U64: {
            expr = module.binary(BinaryOp.GeU64, leftExpr, rightExpr);
            break;
          }
          case TypeKind.F32: {
            expr = module.binary(BinaryOp.GeF32, leftExpr, rightExpr);
            break;
          }
          case TypeKind.F64: {
            expr = module.binary(BinaryOp.GeF64, leftExpr, rightExpr);
            break;
          }
          default: {
            assert(false);
            expr = module.unreachable();
          }
        }
        this.currentType = Type.bool;
        break;
      }

      case Token.EQUALS_EQUALS_EQUALS:
      case Token.EQUALS_EQUALS: {

        // NOTE that this favors correctness, in terms of emitting a binary expression, over
        // checking for a possible use of unary EQZ. while the most classic of all optimizations,
        // that's not what the source told us to do. for reference, `!left` emits unary EQZ.

        leftExpr = this.compileExpression(left, contextualType);
        leftType = this.currentType;

         // check operator overload
        if (operator == Token.EQUALS_EQUALS && this.currentType.is(TypeFlags.REFERENCE)) {
          let classReference = leftType.classReference;
          if (classReference) {
            let overload = classReference.lookupOverload(OperatorKind.EQ);
            if (overload) {
              expr = this.compileBinaryOverload(overload, left, leftExpr, right, expression);
              break;
            }
          }
          // still allow '==' with references
        }

        rightExpr = this.compileExpression(right, leftType);
        rightType = this.currentType;
        commonType = Type.commonDenominator(leftType, rightType, false);
        if (commonType) {
          leftExpr = this.convertExpression(leftExpr,
            leftType, commonType,
            false, true, // !
            left
          );
          leftType = commonType;
          rightExpr = this.convertExpression(rightExpr,
            rightType, commonType,
            false, true, // !
            right
          );
          rightType = commonType;
        } else {
          this.error(
            DiagnosticCode.Operator_0_cannot_be_applied_to_types_1_and_2,
            expression.range, operatorTokenToString(expression.operator), leftType.toString(), rightType.toString()
          );
          this.currentType = contextualType;
          return module.unreachable();
        }
        switch (commonType.kind) {
          case TypeKind.I8:
          case TypeKind.I16:
          case TypeKind.I32:
          case TypeKind.U8:
          case TypeKind.U16:
          case TypeKind.U32:
          case TypeKind.BOOL: {
            expr = module.binary(BinaryOp.EqI32, leftExpr, rightExpr);
            break;
          }
          case TypeKind.USIZE:
          case TypeKind.ISIZE: {
            expr = module.binary(
              this.options.isWasm64
                ? BinaryOp.EqI64
                : BinaryOp.EqI32,
              leftExpr,
              rightExpr
            );
            break;
          }
          case TypeKind.I64:
          case TypeKind.U64: {
            expr = module.binary(BinaryOp.EqI64, leftExpr, rightExpr);
            break;
          }
          case TypeKind.F32: {
            expr = module.binary(BinaryOp.EqF32, leftExpr, rightExpr);
            break;
          }
          case TypeKind.F64: {
            expr = module.binary(BinaryOp.EqF64, leftExpr, rightExpr);
            break;
          }
          case TypeKind.V128: {
            expr = module.unary(UnaryOp.AllTrueI8x16,
              module.binary(BinaryOp.EqI8x16, leftExpr, rightExpr)
            );
            break;
          }
          case TypeKind.ANYREF: {
            // TODO: ref.eq
            this.error(
              DiagnosticCode.Not_implemented,
              expression.range
            );
            expr = module.unreachable();
            break;
          }
          default: {
            assert(false);
            expr = module.unreachable();
          }
        }
        this.currentType = Type.bool;
        break;
      }
      case Token.EXCLAMATION_EQUALS_EQUALS:
      case Token.EXCLAMATION_EQUALS: {
        leftExpr = this.compileExpression(left, contextualType);
        leftType = this.currentType;

         // check operator overload
        if (operator == Token.EXCLAMATION_EQUALS && this.currentType.is(TypeFlags.REFERENCE)) {
          let classReference = leftType.classReference;
          if (classReference) {
            let overload = classReference.lookupOverload(OperatorKind.NE);
            if (overload) {
              expr = this.compileBinaryOverload(overload, left, leftExpr, right, expression);
              break;
            }
          }
          // still allow '!=' with references
        }

        rightExpr = this.compileExpression(right, leftType);
        rightType = this.currentType;
        commonType = Type.commonDenominator(leftType, rightType, false);
        if (commonType) {
          leftExpr = this.convertExpression(leftExpr,
            leftType, commonType,
            false, true, // !
            left
          );
          leftType = commonType;
          rightExpr = this.convertExpression(rightExpr,
            rightType, commonType,
            false, true, // !
            right
          );
          rightType = commonType;
        } else {
          this.error(
            DiagnosticCode.Operator_0_cannot_be_applied_to_types_1_and_2,
            expression.range, operatorTokenToString(expression.operator), leftType.toString(), rightType.toString()
          );
          this.currentType = contextualType;
          return module.unreachable();
        }
        switch (commonType.kind) {
          case TypeKind.I8:
          case TypeKind.I16:
          case TypeKind.I32:
          case TypeKind.U8:
          case TypeKind.U16:
          case TypeKind.U32:
          case TypeKind.BOOL: {
            expr = module.binary(BinaryOp.NeI32, leftExpr, rightExpr);
            break;
          }
          case TypeKind.USIZE:
          case TypeKind.ISIZE: {
            expr = module.binary(
              this.options.isWasm64
                ? BinaryOp.NeI64
                : BinaryOp.NeI32,
              leftExpr,
              rightExpr
            );
            break;
          }
          case TypeKind.I64:
          case TypeKind.U64: {
            expr = module.binary(BinaryOp.NeI64, leftExpr, rightExpr);
            break;
          }
          case TypeKind.F32: {
            expr = module.binary(BinaryOp.NeF32, leftExpr, rightExpr);
            break;
          }
          case TypeKind.F64: {
            expr = module.binary(BinaryOp.NeF64, leftExpr, rightExpr);
            break;
          }
          case TypeKind.V128: {
            expr = module.unary(UnaryOp.AnyTrueI8x16,
              module.binary(BinaryOp.NeI8x16, leftExpr, rightExpr)
            );
            break;
          }
          case TypeKind.ANYREF: {
            // TODO: !ref.eq
            this.error(
              DiagnosticCode.Not_implemented,
              expression.range
            );
            expr = module.unreachable();
            break;
          }
          default: {
            assert(false);
            expr = module.unreachable();
          }
        }
        this.currentType = Type.bool;
        break;
      }
      case Token.EQUALS: {
        return this.compileAssignment(left, right, contextualType);
      }
      case Token.PLUS_EQUALS: compound = true;
      case Token.PLUS: {
        leftExpr = this.compileExpression(left, contextualType);
        leftType = this.currentType;

        // check operator overload
        if (this.currentType.is(TypeFlags.REFERENCE)) {
          let classReference = leftType.classReference;
          if (classReference) {
            let overload = classReference.lookupOverload(OperatorKind.ADD);
            if (overload) {
              expr = this.compileBinaryOverload(overload, left, leftExpr, right, expression);
              break;
            }
          }
          this.error(
            DiagnosticCode.The_0_operator_cannot_be_applied_to_type_1,
            expression.range, "+", leftType.toString()
          );
          return this.module.unreachable();
        }

        if (compound) {
          rightExpr = this.compileExpression(right, leftType, Constraints.CONV_IMPLICIT);
        } else {
          rightExpr = this.compileExpression(right, leftType);
          rightType = this.currentType;
          if (commonType = Type.commonDenominator(leftType, rightType, false)) {
            leftExpr = this.convertExpression(leftExpr,
              leftType, leftType = commonType,
              false, false,
              left
            );
            rightExpr = this.convertExpression(rightExpr,
              rightType, rightType = commonType,
              false, false,
              right
            );
          } else {
            this.error(
              DiagnosticCode.Operator_0_cannot_be_applied_to_types_1_and_2,
              expression.range, "+", leftType.toString(), rightType.toString()
            );
            this.currentType = contextualType;
            return module.unreachable();
          }
        }
        switch (this.currentType.kind) {
          case TypeKind.I8:   // addition might overflow
          case TypeKind.I16:  // ^
          case TypeKind.U8:   // ^
          case TypeKind.U16:  // ^
          case TypeKind.BOOL: // ^
          case TypeKind.I32:
          case TypeKind.U32: {
            expr = module.binary(BinaryOp.AddI32, leftExpr, rightExpr);
            break;
          }
          case TypeKind.USIZE:
          case TypeKind.ISIZE: {
            expr = module.binary(
              this.options.isWasm64
                ? BinaryOp.AddI64
                : BinaryOp.AddI32,
              leftExpr,
              rightExpr
            );
            break;
          }
          case TypeKind.I64:
          case TypeKind.U64: {
            expr = module.binary(BinaryOp.AddI64, leftExpr, rightExpr);
            break;
          }
          case TypeKind.F32: {
            expr = module.binary(BinaryOp.AddF32, leftExpr, rightExpr);
            break;
          }
          case TypeKind.F64: {
            expr = module.binary(BinaryOp.AddF64, leftExpr, rightExpr);
            break;
          }
          default: {
            assert(false);
            expr = module.unreachable();
          }
        }
        break;
      }
      case Token.MINUS_EQUALS: compound = true;
      case Token.MINUS: {
        leftExpr = this.compileExpression(left, contextualType);
        leftType = this.currentType;

        // check operator overload
        if (this.currentType.is(TypeFlags.REFERENCE)) {
          let classReference = leftType.classReference;
          if (classReference) {
            let overload = classReference.lookupOverload(OperatorKind.SUB);
            if (overload) {
              expr = this.compileBinaryOverload(overload, left, leftExpr, right, expression);
              break;
            }
          }
          this.error(
            DiagnosticCode.The_0_operator_cannot_be_applied_to_type_1,
            expression.range, "-", leftType.toString()
          );
          return this.module.unreachable();
        }

        if (compound) {
          rightExpr = this.compileExpression(right, leftType, Constraints.CONV_IMPLICIT);
          rightType = this.currentType;
        } else {
          rightExpr = this.compileExpression(right, leftType);
          rightType = this.currentType;
          commonType = Type.commonDenominator(leftType, rightType, false);
          if (commonType) {
            leftExpr = this.convertExpression(leftExpr,
              leftType, commonType,
              false, false,
              left
            );
            leftType = commonType;
            rightExpr = this.convertExpression(rightExpr,
              rightType, commonType,
              false, false,
              right
            );
            rightType = commonType;
          } else {
            this.error(
              DiagnosticCode.Operator_0_cannot_be_applied_to_types_1_and_2,
              expression.range, "-", leftType.toString(), rightType.toString()
            );
            this.currentType = contextualType;
            return module.unreachable();
          }
        }
        switch (this.currentType.kind) {
          case TypeKind.I8:   // subtraction might overflow
          case TypeKind.I16:  // ^
          case TypeKind.U8:   // ^
          case TypeKind.U16:  // ^
          case TypeKind.BOOL: // ^
          case TypeKind.I32:
          case TypeKind.U32: {
            expr = module.binary(BinaryOp.SubI32, leftExpr, rightExpr);
            break;
          }
          case TypeKind.USIZE:
          case TypeKind.ISIZE: {
            expr = module.binary(
              this.options.isWasm64
                ? BinaryOp.SubI64
                : BinaryOp.SubI32,
              leftExpr,
              rightExpr
            );
            break;
          }
          case TypeKind.I64:
          case TypeKind.U64: {
            expr = module.binary(BinaryOp.SubI64, leftExpr, rightExpr);
            break;
          }
          case TypeKind.F32: {
            expr = module.binary(BinaryOp.SubF32, leftExpr, rightExpr);
            break;
          }
          case TypeKind.F64: {
            expr = module.binary(BinaryOp.SubF64, leftExpr, rightExpr);
            break;
          }
          default: {
            assert(false);
            expr = module.unreachable();
          }
        }
        break;
      }
      case Token.ASTERISK_EQUALS: compound = true;
      case Token.ASTERISK: {
        leftExpr = this.compileExpression(left, contextualType);
        leftType = this.currentType;

        // check operator overload
        if (this.currentType.is(TypeFlags.REFERENCE)) {
          let classReference = leftType.classReference;
          if (classReference) {
            let overload = classReference.lookupOverload(OperatorKind.MUL);
            if (overload) {
              expr = this.compileBinaryOverload(overload, left, leftExpr, right, expression);
              break;
            }
          }
          this.error(
            DiagnosticCode.The_0_operator_cannot_be_applied_to_type_1,
            expression.range, "*", leftType.toString()
          );
          return this.module.unreachable();
        }

        if (compound) {
          leftExpr = this.ensureSmallIntegerWrap(leftExpr, leftType);
          rightExpr = this.compileExpression(right, leftType, Constraints.CONV_IMPLICIT);
        } else {
          rightExpr = this.compileExpression(right, leftType);
          rightType = this.currentType;
          commonType = Type.commonDenominator(leftType, rightType, false);
          if (commonType) {
            leftExpr = this.convertExpression(leftExpr,
              leftType, commonType,
              false, false,
              left
            );
            leftType = commonType;
            rightExpr = this.convertExpression(rightExpr,
              rightType, commonType,
              false, false,
              right
            );
            rightType = commonType;
          } else {
            this.error(
              DiagnosticCode.Operator_0_cannot_be_applied_to_types_1_and_2,
              expression.range, "*", leftType.toString(), rightType.toString()
            );
            this.currentType = contextualType;
            return module.unreachable();
          }
        }
        switch (this.currentType.kind) {
          case TypeKind.I8:
          case TypeKind.I16:
          case TypeKind.U8:
          case TypeKind.U16:
          case TypeKind.BOOL:
          case TypeKind.I32:
          case TypeKind.U32: {
            expr = module.binary(BinaryOp.MulI32, leftExpr, rightExpr);
            break;
          }
          case TypeKind.USIZE:
          case TypeKind.ISIZE: {
            expr = module.binary(
              this.options.isWasm64
                ? BinaryOp.MulI64
                : BinaryOp.MulI32,
              leftExpr,
              rightExpr
            );
            break;
          }
          case TypeKind.I64:
          case TypeKind.U64: {
            expr = module.binary(BinaryOp.MulI64, leftExpr, rightExpr);
            break;
          }
          case TypeKind.F32: {
            expr = module.binary(BinaryOp.MulF32, leftExpr, rightExpr);
            break;
          }
          case TypeKind.F64: {
            expr = module.binary(BinaryOp.MulF64, leftExpr, rightExpr);
            break;
          }
          default: {
            assert(false);
            expr = module.unreachable();
          }
        }
        break;
      }
      case Token.ASTERISK_ASTERISK_EQUALS: compound = true;
      case Token.ASTERISK_ASTERISK: {
        leftExpr = this.compileExpression(left, contextualType);
        leftType = this.currentType;

        // check operator overload
        if (this.currentType.is(TypeFlags.REFERENCE)) {
          let classReference = leftType.classReference;
          if (classReference) {
            let overload = classReference.lookupOverload(OperatorKind.POW);
            if (overload) {
              expr = this.compileBinaryOverload(overload, left, leftExpr, right, expression);
              break;
            }
          }
          this.error(
            DiagnosticCode.The_0_operator_cannot_be_applied_to_type_1,
            expression.range, "**", leftType.toString()
          );
          return this.module.unreachable();
        }
        if (compound) {
          leftExpr = this.ensureSmallIntegerWrap(leftExpr, leftType);
          rightExpr = this.compileExpression(right, leftType, Constraints.CONV_IMPLICIT);
          rightType = commonType = this.currentType;
        } else {
          rightExpr = this.compileExpression(right, leftType);
          rightType = this.currentType;
          commonType = Type.commonDenominator(leftType, rightType, false);
          if (commonType) {
            leftExpr = this.convertExpression(leftExpr,
              leftType, commonType,
              false, true, // !
              left
            );
            leftType = commonType;
            rightExpr = this.convertExpression(rightExpr,
              rightType, commonType,
              false, true, // !
              right
            );
            rightType = commonType;
          } else {
            this.error(
              DiagnosticCode.Operator_0_cannot_be_applied_to_types_1_and_2,
              expression.range, "**", leftType.toString(), rightType.toString()
            );
            this.currentType = contextualType;
            return module.unreachable();
          }
        }

        let instance: Function | null;
        switch (commonType.kind) {
          case TypeKind.BOOL: {
            expr = module.select(
              module.i32(1),
              module.binary(BinaryOp.EqI32, rightExpr, module.i32(0)),
              leftExpr
            );
            break;
          }
          case TypeKind.I8:
          case TypeKind.U8:
          case TypeKind.I16:
          case TypeKind.U16:
          case TypeKind.I32:
          case TypeKind.U32: {
            instance = this.i32PowInstance;
            if (!instance) {
              let prototype = this.program.lookupGlobal(CommonNames.ipow32);
              if (!prototype) {
                this.error(
                  DiagnosticCode.Cannot_find_name_0,
                  expression.range, "ipow32"
                );
                expr = module.unreachable();
                break;
              }
              assert(prototype.kind == ElementKind.FUNCTION_PROTOTYPE);
              this.i32PowInstance = instance = this.resolver.resolveFunction(<FunctionPrototype>prototype, null);
            }
            if (!instance || !this.compileFunction(instance)) {
              expr = module.unreachable();
            } else {
              expr = this.makeCallDirect(instance, [ leftExpr, rightExpr ], expression);
            }
<<<<<<< HEAD
            break;
          }
          case TypeKind.I64:
          case TypeKind.U64: {
            instance = this.i64PowInstance;
            if (!instance) {
              let prototype = this.program.lookupGlobal(CommonNames.ipow64);
              if (!prototype) {
                this.error(
                  DiagnosticCode.Cannot_find_name_0,
                  expression.range, "ipow64"
                );
                expr = module.unreachable();
                break;
              }
              assert(prototype.kind == ElementKind.FUNCTION_PROTOTYPE);
              this.i64PowInstance = instance = this.resolver.resolveFunction(<FunctionPrototype>prototype, null);
            }
            if (!instance || !this.compileFunction(instance)) {
=======
            let namespaceMembers = namespace.members;
            if (!namespaceMembers || !namespaceMembers.has(CommonNames.pow)) {
              this.error(
                DiagnosticCode.Cannot_find_name_0,
                expression.range, "Mathf.pow"
              );
>>>>>>> 897d1e31
              expr = module.unreachable();
            } else {
              expr = this.makeCallDirect(instance, [ leftExpr, rightExpr ], expression);
            }
<<<<<<< HEAD
            break;
=======
            let prototype = assert(namespaceMembers.get(CommonNames.pow));
            assert(prototype.kind == ElementKind.FUNCTION_PROTOTYPE);
            this.f32PowInstance = instance = this.resolver.resolveFunction(<FunctionPrototype>prototype, null);
>>>>>>> 897d1e31
          }
          case TypeKind.ISIZE:
          case TypeKind.USIZE: {
            let isWasm64 = this.options.isWasm64;
            instance = isWasm64 ? this.i64PowInstance : this.i32PowInstance;
            if (!instance) {
              let prototype = this.program.lookupGlobal(isWasm64 ? CommonNames.ipow64 : CommonNames.ipow32);
              if (!prototype) {
                this.error(
                  DiagnosticCode.Cannot_find_name_0,
                  expression.range, isWasm64 ? "ipow64" : "ipow32"
                );
                expr = module.unreachable();
                break;
              }
              assert(prototype.kind == ElementKind.FUNCTION_PROTOTYPE);
              instance = this.resolver.resolveFunction(<FunctionPrototype>prototype, null);
              if (isWasm64) {
                this.i64PowInstance = instance;
              } else {
                this.i32PowInstance = instance;
              }
            }
            if (!instance || !this.compileFunction(instance)) {
              expr = module.unreachable();
            } else {
              expr = this.makeCallDirect(instance, [ leftExpr, rightExpr ], expression);
            }
<<<<<<< HEAD
            break;
          }
          case TypeKind.F32: {
            instance = this.f32PowInstance;
            if (!instance) {
              let namespace = this.program.lookupGlobal(CommonNames.Mathf);
              if (!namespace) {
                this.error(
                  DiagnosticCode.Cannot_find_name_0,
                  expression.range, "Mathf"
                );
                expr = module.unreachable();
                break;
              }
              let prototype = namespace.members ? namespace.members.get(CommonNames.pow) : null;
              if (!prototype) {
                this.error(
                  DiagnosticCode.Cannot_find_name_0,
                  expression.range, "Mathf.pow"
                );
                expr = module.unreachable();
                break;
              }
              assert(prototype.kind == ElementKind.FUNCTION_PROTOTYPE);
              this.f32PowInstance = instance = this.resolver.resolveFunction(<FunctionPrototype>prototype, null);
            }
            if (!instance || !this.compileFunction(instance)) {
=======
            let namespaceMembers = namespace.members;
            if (!namespaceMembers || !namespaceMembers.has(CommonNames.pow)) {
              this.error(
                DiagnosticCode.Cannot_find_name_0,
                expression.range, "Math.pow"
              );
>>>>>>> 897d1e31
              expr = module.unreachable();
            } else {
              expr = this.makeCallDirect(instance, [ leftExpr, rightExpr ], expression);
            }
<<<<<<< HEAD
            break;
=======
            let prototype = assert(namespaceMembers.get(CommonNames.pow));
            assert(prototype.kind == ElementKind.FUNCTION_PROTOTYPE);
            this.f64PowInstance = instance = this.resolver.resolveFunction(<FunctionPrototype>prototype, null);
>>>>>>> 897d1e31
          }
          // Math.pow otherwise (result is f64)
          // TODO: should the result be converted back?
          case TypeKind.F64: {
            instance = this.f64PowInstance;
            if (!instance) {
              let namespace = this.program.lookupGlobal(CommonNames.Math);
              if (!namespace) {
                this.error(
                  DiagnosticCode.Cannot_find_name_0,
                  expression.range, "Math"
                );
                expr = module.unreachable();
                break;
              }
              let prototype = namespace.members ? namespace.members.get(CommonNames.pow) : null;
              if (!prototype) {
                this.error(
                  DiagnosticCode.Cannot_find_name_0,
                  expression.range, "Math.pow"
                );
                expr = module.unreachable();
                break;
              }
              assert(prototype.kind == ElementKind.FUNCTION_PROTOTYPE);
              this.f64PowInstance = instance = this.resolver.resolveFunction(<FunctionPrototype>prototype, null);
            }
            if (!instance || !this.compileFunction(instance)) {
              expr = module.unreachable();
            } else {
              expr = this.makeCallDirect(instance, [ leftExpr, rightExpr ], expression);
            }
            break;
          }
          default: {
            assert(false);
            expr = module.unreachable();
            break;
          }
        }
        break;
      }
      case Token.SLASH_EQUALS: compound = true;
      case Token.SLASH: {
        leftExpr = this.compileExpression(left, contextualType);
        leftType = this.currentType;

        // check operator overload
        if (this.currentType.is(TypeFlags.REFERENCE)) {
          let classReference = leftType.classReference;
          if (classReference) {
            let overload = classReference.lookupOverload(OperatorKind.DIV);
            if (overload) {
              expr = this.compileBinaryOverload(overload, left, leftExpr, right, expression);
              break;
            }
          }
          this.error(
            DiagnosticCode.The_0_operator_cannot_be_applied_to_type_1,
            expression.range, "/", leftType.toString()
          );
          return this.module.unreachable();
        }

        if (compound) {
          leftExpr = this.ensureSmallIntegerWrap(leftExpr, leftType);
          rightExpr = this.compileExpression(right, leftType, Constraints.CONV_IMPLICIT);
          rightType = this.currentType;
        } else {
          rightExpr = this.compileExpression(right, leftType);
          rightType = this.currentType;
          commonType = Type.commonDenominator(leftType, rightType, false);
          if (commonType) {
            leftExpr = this.convertExpression(leftExpr,
              leftType, commonType,
              false, true, // !
              left
            );
            leftType = commonType;
            rightExpr = this.convertExpression(rightExpr,
              rightType, commonType,
              false, true, // !
              right
            );
            rightType = commonType;
          } else {
            this.error(
              DiagnosticCode.Operator_0_cannot_be_applied_to_types_1_and_2,
              expression.range, "/", leftType.toString(), rightType.toString()
            );
            this.currentType = contextualType;
            return module.unreachable();
          }
        }
        switch (this.currentType.kind) {
          case TypeKind.I8:  // signed div on signed small integers might overflow, e.g. -128/-1
          case TypeKind.I16: // ^
          case TypeKind.I32: {
            expr = module.binary(BinaryOp.DivI32, leftExpr, rightExpr);
            break;
          }
          case TypeKind.ISIZE: {
            expr = module.binary(
              this.options.isWasm64
                ? BinaryOp.DivI64
                : BinaryOp.DivI32,
              leftExpr,
              rightExpr
            );
            break;
          }
          case TypeKind.I64: {
            expr = module.binary(BinaryOp.DivI64, leftExpr, rightExpr);
            break;
          }
          case TypeKind.U8:
          case TypeKind.U16:
          case TypeKind.BOOL: {
            expr = module.binary(BinaryOp.DivU32, leftExpr, rightExpr);
            break;
          }
          case TypeKind.U32: {
            expr = module.binary(BinaryOp.DivU32, leftExpr, rightExpr);
            break;
          }
          case TypeKind.USIZE: {
            expr = module.binary(
              this.options.isWasm64
                ? BinaryOp.DivU64
                : BinaryOp.DivU32,
              leftExpr,
              rightExpr
            );
            break;
          }
          case TypeKind.U64: {
            expr = module.binary(BinaryOp.DivU64, leftExpr, rightExpr);
            break;
          }
          case TypeKind.F32: {
            expr = module.binary(BinaryOp.DivF32, leftExpr, rightExpr);
            break;
          }
          case TypeKind.F64: {
            expr = module.binary(BinaryOp.DivF64, leftExpr, rightExpr);
            break;
          }
          default: {
            assert(false);
            expr = module.unreachable();
          }
        }
        break;
      }
      case Token.PERCENT_EQUALS: compound = true;
      case Token.PERCENT: {
        leftExpr = this.compileExpression(left, contextualType);
        leftType = this.currentType;

        // check operator overload
        if (this.currentType.is(TypeFlags.REFERENCE)) {
          let classReference = leftType.classReference;
          if (classReference) {
            let overload = classReference.lookupOverload(OperatorKind.REM);
            if (overload) {
              expr = this.compileBinaryOverload(overload, left, leftExpr, right, expression);
              break;
            }
          }
          this.error(
            DiagnosticCode.The_0_operator_cannot_be_applied_to_type_1,
            expression.range, "%", leftType.toString()
          );
          return this.module.unreachable();
        }

        if (compound) {
          leftExpr = this.ensureSmallIntegerWrap(leftExpr, leftType);
          rightExpr = this.compileExpression(right, leftType, Constraints.CONV_IMPLICIT);
          rightType = this.currentType;
        } else {
          rightExpr = this.compileExpression(right, leftType);
          rightType = this.currentType;
          commonType = Type.commonDenominator(leftType, rightType, false);
          if (commonType) {
            leftExpr = this.convertExpression(leftExpr,
              leftType, commonType,
              false, true, // !
              left
            );
            leftType = commonType;
            rightExpr = this.convertExpression(rightExpr,
              rightType, commonType,
              false, true, // !
              right
            );
            rightType = commonType;
          } else {
            this.error(
              DiagnosticCode.Operator_0_cannot_be_applied_to_types_1_and_2,
              expression.range, "%", leftType.toString(), rightType.toString()
            );
            this.currentType = contextualType;
            return module.unreachable();
          }
        }
        switch (this.currentType.kind) {
          case TypeKind.I8:
          case TypeKind.I16: {
            expr = module.binary(BinaryOp.RemI32, leftExpr, rightExpr);
            break;
          }
          case TypeKind.I32: {
            expr = module.binary(BinaryOp.RemI32, leftExpr, rightExpr);
            break;
          }
          case TypeKind.ISIZE: {
            expr = module.binary(
              this.options.isWasm64
                ? BinaryOp.RemI64
                : BinaryOp.RemI32,
              leftExpr,
              rightExpr
            );
            break;
          }
          case TypeKind.I64: {
            expr = module.binary(BinaryOp.RemI64, leftExpr, rightExpr);
            break;
          }
          case TypeKind.U8:
          case TypeKind.U16:
          case TypeKind.BOOL: {
            expr = module.binary(BinaryOp.RemU32, leftExpr, rightExpr);
            break;
          }
          case TypeKind.U32: {
            expr = module.binary(BinaryOp.RemU32, leftExpr, rightExpr);
            break;
          }
          case TypeKind.USIZE: {
            expr = module.binary(
              this.options.isWasm64
                ? BinaryOp.RemU64
                : BinaryOp.RemU32,
              leftExpr,
              rightExpr
            );
            break;
          }
          case TypeKind.U64: {
            expr = module.binary(BinaryOp.RemU64, leftExpr, rightExpr);
            break;
          }
          case TypeKind.F32: {
            let instance = this.f32ModInstance;
            if (!instance) {
              let namespace = this.program.lookupGlobal(CommonNames.Mathf);
              if (!namespace) {
                this.error(
                  DiagnosticCode.Cannot_find_name_0,
                  expression.range, "Mathf"
                );
                expr = module.unreachable();
                break;
              }
              let namespaceMembers = namespace.members;
              if (!namespaceMembers || !namespaceMembers.has(CommonNames.mod)) {
                this.error(
                  DiagnosticCode.Cannot_find_name_0,
                  expression.range, "Mathf.mod"
                );
                expr = module.unreachable();
                break;
              }
              let prototype = assert(namespaceMembers.get(CommonNames.mod));
              assert(prototype.kind == ElementKind.FUNCTION_PROTOTYPE);
              this.f32ModInstance = instance = this.resolver.resolveFunction(<FunctionPrototype>prototype, null);
            }
            if (!instance || !this.compileFunction(instance)) {
              expr = module.unreachable();
            } else {
              expr = this.makeCallDirect(instance, [ leftExpr, rightExpr ], expression);
            }
            break;
          }
          case TypeKind.F64: {
            let instance = this.f64ModInstance;
            if (!instance) {
              let namespace = this.program.lookupGlobal(CommonNames.Math);
              if (!namespace) {
                this.error(
                  DiagnosticCode.Cannot_find_name_0,
                  expression.range, "Math"
                );
                expr = module.unreachable();
                break;
              }
              let namespaceMembers = namespace.members;
              if (!namespaceMembers || !namespaceMembers.has(CommonNames.mod)) {
                this.error(
                  DiagnosticCode.Cannot_find_name_0,
                  expression.range, "Math.mod"
                );
                expr = module.unreachable();
                break;
              }
              let prototype = assert(namespaceMembers.get(CommonNames.mod));
              assert(prototype.kind == ElementKind.FUNCTION_PROTOTYPE);
              this.f64ModInstance = instance = this.resolver.resolveFunction(<FunctionPrototype>prototype, null);
            }
            if (!instance || !this.compileFunction(instance)) {
              expr = module.unreachable();
            } else {
              expr = this.makeCallDirect(instance, [ leftExpr, rightExpr ], expression);
            }
            break;
          }
          default: {
            assert(false);
            expr = module.unreachable();
          }
        }
        break;
      }
      case Token.LESSTHAN_LESSTHAN_EQUALS: compound = true;
      case Token.LESSTHAN_LESSTHAN: {
        leftExpr = this.compileExpression(left, contextualType.intType);
        leftType = this.currentType;

        // check operator overload
        if (this.currentType.is(TypeFlags.REFERENCE)) {
          let classReference = leftType.classReference;
          if (classReference) {
            let overload = classReference.lookupOverload(OperatorKind.BITWISE_SHL);
            if (overload) {
              expr = this.compileBinaryOverload(overload, left, leftExpr, right, expression);
              break;
            }
          }
          this.error(
            DiagnosticCode.The_0_operator_cannot_be_applied_to_type_1,
            expression.range, "<<", leftType.toString()
          );
          return this.module.unreachable();
        }

        rightExpr = this.compileExpression(right, leftType, Constraints.CONV_IMPLICIT);
        rightType = this.currentType;
        switch (this.currentType.kind) {
          case TypeKind.I8:
          case TypeKind.I16:
          case TypeKind.U8:
          case TypeKind.U16:
          case TypeKind.BOOL:
          case TypeKind.I32:
          case TypeKind.U32: {
            expr = module.binary(BinaryOp.ShlI32, leftExpr, rightExpr);
            break;
          }
          case TypeKind.I64:
          case TypeKind.U64: {
            expr = module.binary(BinaryOp.ShlI64, leftExpr, rightExpr);
            break;
          }
          case TypeKind.USIZE:
          case TypeKind.ISIZE: {
            expr = module.binary(
              this.options.isWasm64
                ? BinaryOp.ShlI64
                : BinaryOp.ShlI32,
              leftExpr,
              rightExpr
            );
            break;
          }
          case TypeKind.F32:
          case TypeKind.F64: {
            this.error(
              DiagnosticCode.The_0_operator_cannot_be_applied_to_type_1,
              expression.range, "<<", this.currentType.toString()
            );
            return module.unreachable();
          }
          default: {
            assert(false);
            expr = module.unreachable();
          }
        }
        break;
      }
      case Token.GREATERTHAN_GREATERTHAN_EQUALS: compound = true;
      case Token.GREATERTHAN_GREATERTHAN: {
        leftExpr = this.compileExpression(left, contextualType.intType);
        leftType = this.currentType;

        // check operator overload
        if (this.currentType.is(TypeFlags.REFERENCE)) {
          let classReference = leftType.classReference;
          if (classReference) {
            let overload = classReference.lookupOverload(OperatorKind.BITWISE_SHR);
            if (overload) {
              expr = this.compileBinaryOverload(overload, left, leftExpr, right, expression);
              break;
            }
          }
          this.error(
            DiagnosticCode.The_0_operator_cannot_be_applied_to_type_1,
            expression.range, ">>", leftType.toString()
          );
          return this.module.unreachable();
        }

        leftExpr = this.ensureSmallIntegerWrap(leftExpr, leftType); // must clear garbage bits
        rightExpr = this.compileExpression(right, leftType, Constraints.CONV_IMPLICIT);
        rightType = this.currentType;
        switch (this.currentType.kind) {
          case TypeKind.I8:
          case TypeKind.I16: {
            expr = module.binary(BinaryOp.ShrI32, leftExpr, rightExpr);
            break;
          }
          case TypeKind.I32: {
            expr = module.binary(BinaryOp.ShrI32, leftExpr, rightExpr);
            break;
          }
          case TypeKind.I64: {
            expr = module.binary(BinaryOp.ShrI64, leftExpr, rightExpr);
            break;
          }
          case TypeKind.ISIZE: {
            expr = module.binary(
              this.options.isWasm64
                ? BinaryOp.ShrI64
                : BinaryOp.ShrI32,
              leftExpr,
              rightExpr
            );
            break;
          }
          case TypeKind.U8:
          case TypeKind.U16:
          case TypeKind.BOOL: {
            expr = module.binary(BinaryOp.ShrU32, leftExpr, rightExpr);
            break;
          }
          case TypeKind.U32: {
            expr = module.binary(BinaryOp.ShrU32, leftExpr, rightExpr);
            break;
          }
          case TypeKind.U64: {
            expr = module.binary(BinaryOp.ShrU64, leftExpr, rightExpr);
            break;
          }
          case TypeKind.USIZE: {
            expr = module.binary(
              this.options.isWasm64
                ? BinaryOp.ShrU64
                : BinaryOp.ShrU32,
              leftExpr,
              rightExpr
            );
            break;
          }
          case TypeKind.F32:
          case TypeKind.F64: {
            this.error(
              DiagnosticCode.The_0_operator_cannot_be_applied_to_type_1,
              expression.range, ">>", this.currentType.toString()
            );
            return module.unreachable();
          }
          default: {
            assert(false);
            expr = module.unreachable();
          }
        }
        break;
      }
      case Token.GREATERTHAN_GREATERTHAN_GREATERTHAN_EQUALS: compound = true;
      case Token.GREATERTHAN_GREATERTHAN_GREATERTHAN: {
        leftExpr = this.compileExpression(left, contextualType.intType);
        leftType = this.currentType;

        // check operator overload
        if (this.currentType.is(TypeFlags.REFERENCE)) {
          let classReference = leftType.classReference;
          if (classReference) {
            let overload = classReference.lookupOverload(OperatorKind.BITWISE_SHR_U);
            if (overload) {
              expr = this.compileBinaryOverload(overload, left, leftExpr, right, expression);
              break;
            }
          }
          this.error(
            DiagnosticCode.The_0_operator_cannot_be_applied_to_type_1,
            expression.range, ">>>", leftType.toString()
          );
          return this.module.unreachable();
        }

        leftExpr = this.ensureSmallIntegerWrap(leftExpr, leftType); // must clear garbage bits
        rightExpr = this.compileExpression(right, leftType, Constraints.CONV_IMPLICIT);
        rightType = this.currentType;
        switch (this.currentType.kind) {
          case TypeKind.U8:
          case TypeKind.U16:
          case TypeKind.BOOL: { // assumes that unsigned shr on unsigned small integers does not overflow
            expr = module.binary(BinaryOp.ShrU32, leftExpr, rightExpr);
          }
          case TypeKind.I8:
          case TypeKind.I16:
          case TypeKind.I32:
          case TypeKind.U32: {
            expr = module.binary(BinaryOp.ShrU32, leftExpr, rightExpr);
            break;
          }
          case TypeKind.I64:
          case TypeKind.U64: {
            expr = module.binary(BinaryOp.ShrU64, leftExpr, rightExpr);
            break;
          }
          case TypeKind.USIZE:
          case TypeKind.ISIZE: {
            expr = module.binary(
              this.options.isWasm64
                ? BinaryOp.ShrU64
                : BinaryOp.ShrU32,
              leftExpr,
              rightExpr
            );
            break;
          }
          case TypeKind.F32:
          case TypeKind.F64: {
            this.error(
              DiagnosticCode.The_0_operator_cannot_be_applied_to_type_1,
              expression.range, ">>>", this.currentType.toString()
            );
            return module.unreachable();
          }
          default: {
            assert(false);
            expr = module.unreachable();
          }
        }
        break;
      }
      case Token.AMPERSAND_EQUALS: compound = true;
      case Token.AMPERSAND: {
        leftExpr = this.compileExpression(left, contextualType.intType);
        leftType = this.currentType;

        // check operator overloadd
        if (this.currentType.is(TypeFlags.REFERENCE)) {
          let classReference = leftType.classReference;
          if (classReference) {
            let overload = classReference.lookupOverload(OperatorKind.BITWISE_AND);
            if (overload) {
              expr = this.compileBinaryOverload(overload, left, leftExpr, right, expression);
              break;
            }
          }
          this.error(
            DiagnosticCode.The_0_operator_cannot_be_applied_to_type_1,
            expression.range, "&", leftType.toString()
          );
          return this.module.unreachable();
        }

        if (compound) {
          rightExpr = this.compileExpression(right, leftType, Constraints.CONV_IMPLICIT);
          rightType = this.currentType;
        } else {
          rightExpr = this.compileExpression(right, leftType);
          rightType = this.currentType;
          if (commonType = Type.commonDenominator(leftType, rightType, false)) {
            leftExpr = this.convertExpression(leftExpr,
              leftType, leftType = commonType,
              false, false,
              left
            );
            rightExpr = this.convertExpression(rightExpr,
              rightType, rightType = commonType,
              false, false,
              right
            );
          } else {
            this.error(
              DiagnosticCode.Operator_0_cannot_be_applied_to_types_1_and_2,
              expression.range, "&", leftType.toString(), rightType.toString()
            );
            this.currentType = contextualType;
            return module.unreachable();
          }
        }
        switch (this.currentType.kind) {
          case TypeKind.I8:
          case TypeKind.I16:
          case TypeKind.I32:
          case TypeKind.U8:
          case TypeKind.U16:
          case TypeKind.BOOL:
          case TypeKind.U32: {
            expr = module.binary(BinaryOp.AndI32, leftExpr, rightExpr);
            break;
          }
          case TypeKind.I64:
          case TypeKind.U64: {
            expr = module.binary(BinaryOp.AndI64, leftExpr, rightExpr);
            break;
          }
          case TypeKind.USIZE:
          case TypeKind.ISIZE: {
            expr = module.binary(
              this.options.isWasm64
                ? BinaryOp.AndI64
                : BinaryOp.AndI32,
              leftExpr,
              rightExpr
            );
            break;
          }
          case TypeKind.F32:
          case TypeKind.F64: {
            this.error(
              DiagnosticCode.The_0_operator_cannot_be_applied_to_type_1,
              expression.range, "&", this.currentType.toString()
            );
            return module.unreachable();
          }
          default: {
            assert(false);
            expr = module.unreachable();
          }
        }
        break;
      }
      case Token.BAR_EQUALS: compound = true;
      case Token.BAR: {
        leftExpr = this.compileExpression(left, contextualType.intType);
        leftType = this.currentType;

        // check operator overload
        if (this.currentType.is(TypeFlags.REFERENCE)) {
          let classReference = leftType.classReference;
          if (classReference) {
            let overload = classReference.lookupOverload(OperatorKind.BITWISE_OR);
            if (overload) {
              expr = this.compileBinaryOverload(overload, left, leftExpr, right, expression);
              break;
            }
          }
          this.error(
            DiagnosticCode.The_0_operator_cannot_be_applied_to_type_1,
            expression.range, "|", leftType.toString()
          );
          return this.module.unreachable();
        }

        if (compound) {
          rightExpr = this.compileExpression(right, leftType, Constraints.CONV_IMPLICIT);
          rightType = this.currentType;
        } else {
          rightExpr = this.compileExpression(right, leftType);
          rightType = this.currentType;
          commonType = Type.commonDenominator(leftType, rightType, false);
          if (commonType) {
            leftExpr = this.convertExpression(leftExpr,
              leftType, commonType,
              false, false,
              left
            );
            leftType = commonType;
            rightExpr = this.convertExpression(rightExpr,
              rightType, commonType,
              false, false,
              right
            );
            rightType = commonType;
          } else {
            this.error(
              DiagnosticCode.Operator_0_cannot_be_applied_to_types_1_and_2,
              expression.range, "|", leftType.toString(), rightType.toString()
            );
            this.currentType = contextualType;
            return module.unreachable();
          }
        }
        switch (this.currentType.kind) {
          case TypeKind.I8:
          case TypeKind.I16:
          case TypeKind.U8:
          case TypeKind.U16:
          case TypeKind.BOOL: {
            expr = module.binary(BinaryOp.OrI32, leftExpr, rightExpr);
            break;
          }
          case TypeKind.I32:
          case TypeKind.U32: {
            expr = module.binary(BinaryOp.OrI32, leftExpr, rightExpr);
            break;
          }
          case TypeKind.I64:
          case TypeKind.U64: {
            expr = module.binary(BinaryOp.OrI64, leftExpr, rightExpr);
            break;
          }
          case TypeKind.USIZE:
          case TypeKind.ISIZE: {
            expr = module.binary(
              this.options.isWasm64
                ? BinaryOp.OrI64
                : BinaryOp.OrI32,
              leftExpr,
              rightExpr
            );
            break;
          }
          case TypeKind.F32:
          case TypeKind.F64: {
            this.error(
              DiagnosticCode.The_0_operator_cannot_be_applied_to_type_1,
              expression.range, "|", this.currentType.toString()
            );
            return module.unreachable();
          }
          default: {
            assert(false);
            expr = module.unreachable();
          }
        }
        break;
      }
      case Token.CARET_EQUALS: compound = true;
      case Token.CARET: {
        leftExpr = this.compileExpression(left, contextualType.intType);
        leftType = this.currentType;

        // check operator overload
        if (this.currentType.is(TypeFlags.REFERENCE)) {
          let classReference = leftType.classReference;
          if (classReference) {
            let overload = classReference.lookupOverload(OperatorKind.BITWISE_XOR);
            if (overload) {
              expr = this.compileBinaryOverload(overload, left, leftExpr, right, expression);
              break;
            }
          }
          this.error(
            DiagnosticCode.The_0_operator_cannot_be_applied_to_type_1,
            expression.range, "^", leftType.toString()
          );
          return this.module.unreachable();
        }

        if (compound) {
          rightExpr = this.compileExpression(right, leftType, Constraints.CONV_IMPLICIT);
          rightType = this.currentType;
        } else {
          rightExpr = this.compileExpression(right, leftType);
          rightType = this.currentType;
          commonType = Type.commonDenominator(leftType, rightType, false);
          if (commonType) {
            leftExpr = this.convertExpression(leftExpr,
              leftType, commonType,
              false, false,
              left
            );
            leftType = commonType;
            rightExpr = this.convertExpression(rightExpr,
              rightType, commonType,
              false, false,
              right
            );
            rightType = commonType;
          } else {
            this.error(
              DiagnosticCode.Operator_0_cannot_be_applied_to_types_1_and_2,
              expression.range, "^", leftType.toString(), rightType.toString()
            );
            this.currentType = contextualType;
            return module.unreachable();
          }
        }
        switch (this.currentType.kind) {
          case TypeKind.I8:
          case TypeKind.I16:
          case TypeKind.U8:
          case TypeKind.U16:
          case TypeKind.BOOL: {
            expr = module.binary(BinaryOp.XorI32, leftExpr, rightExpr);
            break;
          }
          case TypeKind.I32:
          case TypeKind.U32: {
            expr = module.binary(BinaryOp.XorI32, leftExpr, rightExpr);
            break;
          }
          case TypeKind.I64:
          case TypeKind.U64: {
            expr = module.binary(BinaryOp.XorI64, leftExpr, rightExpr);
            break;
          }
          case TypeKind.USIZE:
          case TypeKind.ISIZE: {
            expr = module.binary(
              this.options.isWasm64
                ? BinaryOp.XorI64
                : BinaryOp.XorI32,
              leftExpr,
              rightExpr
            );
            break;
          }
          case TypeKind.F32:
          case TypeKind.F64: {
            this.error(
              DiagnosticCode.The_0_operator_cannot_be_applied_to_type_1,
              expression.range, "^", this.currentType.toString()
            );
            return module.unreachable();
          }
          default: {
            assert(false);
            expr = module.unreachable();
          }
        }
        break;
      }

      // logical (no overloading)

      case Token.AMPERSAND_AMPERSAND: { // left && right -> (t = left) ? right : t
        let flow = this.currentFlow;
        let inheritedConstraints = constraints & (Constraints.WILL_RETAIN | Constraints.MUST_WRAP);
        leftExpr = this.compileExpression(left, contextualType.exceptVoid, inheritedConstraints);
        leftType = this.currentType;

        let rightFlow = flow.fork();
        this.currentFlow = rightFlow;
        rightFlow.inheritNonnullIfTrue(leftExpr);

        // simplify if only interested in true or false
        if (contextualType == Type.bool || contextualType == Type.void) {
          rightExpr = this.compileExpression(right, leftType, inheritedConstraints);
          rightType = this.currentType;
          rightExpr = this.performAutoreleasesWithValue(rightFlow, rightExpr, rightType);
          rightFlow.freeScopedLocals();
          this.currentFlow = flow;
          expr = module.if(
            this.makeIsTrueish(leftExpr, leftType),
            this.makeIsTrueish(rightExpr, rightType),
            module.i32(0)
          );
          this.currentType = Type.bool;

        } else {
          rightExpr = this.compileExpression(right, leftType, inheritedConstraints | Constraints.CONV_IMPLICIT);
          rightType = this.currentType;

          // references must properly retain and release, with the same outcome independent of the branch taken
          if (leftType.isManaged) {
            let leftAutoreleaseSkipped = this.skippedAutoreleases.has(leftExpr);
            let rightAutoreleaseSkipped = this.skippedAutoreleases.has(rightExpr);
            let temp = flow.getTempLocal(leftType);
            leftExpr = module.local_tee(temp.index, leftExpr);

            // instead of retaining left and releasing it again in right when right
            // is taken, we can also just retain left if right is not taken
            let retainLeftInElse = false;
            if (leftAutoreleaseSkipped != rightAutoreleaseSkipped) { // xor
              if (!leftAutoreleaseSkipped) {
                retainLeftInElse = true;
              } else {
                rightExpr = this.makeRetain(rightExpr);
                rightAutoreleaseSkipped = true;
              }
            } else if (!(constraints & Constraints.WILL_RETAIN)) { // otherwise keep right alive a little longer
              rightExpr = this.delayAutorelease(rightExpr, rightType, rightFlow, flow);
            }

            let rightStmts = new Array<ExpressionRef>();
            if (leftAutoreleaseSkipped) { // left turned out to be true'ish and is dropped
              rightStmts.unshift(
                this.makeRelease(
                  module.local_get(temp.index, leftType.toNativeType())
                )
              );
            }
            rightExpr = this.performAutoreleasesWithValue(rightFlow, rightExpr, rightType, rightStmts);
            rightFlow.freeScopedLocals();
            this.currentFlow = flow;

            expr = module.if(
              this.makeIsTrueish(leftExpr, leftType),
              rightExpr,
              retainLeftInElse
                ? this.makeRetain(
                    module.local_get(temp.index, leftType.toNativeType())
                  )
                : module.local_get(temp.index, leftType.toNativeType())
            );
            if (leftAutoreleaseSkipped || rightAutoreleaseSkipped) this.skippedAutoreleases.add(expr);
            if (temp) flow.freeTempLocal(temp);

          // basic values can use more aggressive optimizations
          } else {
            rightExpr = this.performAutoreleasesWithValue(rightFlow, rightExpr, rightType);
            rightFlow.freeScopedLocals();
            this.currentFlow = flow;

            // simplify if cloning left without side effects is possible
            if (expr = module.cloneExpression(leftExpr, true, 0)) {
              expr = module.if(
                this.makeIsTrueish(leftExpr, this.currentType),
                rightExpr,
                expr
              );

            // if not possible, tee left to a temp
            } else {
              let tempLocal = flow.getTempLocal(leftType);
              if (!flow.canOverflow(leftExpr, leftType)) flow.setLocalFlag(tempLocal.index, LocalFlags.WRAPPED);
              if (flow.isNonnull(leftExpr, leftType)) flow.setLocalFlag(tempLocal.index, LocalFlags.NONNULL);
              expr = module.if(
                this.makeIsTrueish(module.local_tee(tempLocal.index, leftExpr), leftType),
                rightExpr,
                module.local_get(tempLocal.index, leftType.toNativeType())
              );
              flow.freeTempLocal(tempLocal);
            }
          }
          this.currentType = leftType;
        }
        break;
      }
      case Token.BAR_BAR: { // left || right -> ((t = left) ? t : right)
        let flow = this.currentFlow;
        let inheritedConstraints = constraints & (Constraints.WILL_RETAIN | Constraints.MUST_WRAP);
        leftExpr = this.compileExpression(left, contextualType.exceptVoid, inheritedConstraints);
        leftType = this.currentType;

        let rightFlow = flow.fork();
        this.currentFlow = rightFlow;
        rightFlow.inheritNonnullIfFalse(leftExpr);

        // simplify if only interested in true or false
        if (contextualType == Type.bool || contextualType == Type.void) {
          rightExpr = this.compileExpression(right, leftType, inheritedConstraints);
          rightType = this.currentType;
          rightExpr = this.performAutoreleasesWithValue(rightFlow, rightExpr, leftType);
          rightFlow.freeScopedLocals();
          this.currentFlow = flow;
          expr = module.if(
            this.makeIsTrueish(leftExpr, leftType),
            module.i32(1),
            this.makeIsTrueish(rightExpr, rightType)
          );
          this.currentType = Type.bool;

        } else {
          rightExpr = this.compileExpression(right, leftType, inheritedConstraints | Constraints.CONV_IMPLICIT);
          rightType = this.currentType;

          // references must properly retain and release, with the same outcome independent of the branch taken
          if (leftType.isManaged) {
            let leftAutoreleaseSkipped = this.skippedAutoreleases.has(leftExpr);
            let rightAutoreleaseSkipped = this.skippedAutoreleases.has(rightExpr);
            let temp = flow.getTempLocal(leftType);
            leftExpr = module.local_tee(temp.index, leftExpr);

            // instead of retaining left and releasing it again in right when right
            // is taken, we can also just retain left if right is not taken
            let retainLeftInThen = false;
            if (leftAutoreleaseSkipped != rightAutoreleaseSkipped) { // xor
              if (!leftAutoreleaseSkipped) {
                retainLeftInThen = true;
              } else {
                rightExpr = this.makeRetain(rightExpr);
                rightAutoreleaseSkipped = true;
              }
            } else if (!(constraints & Constraints.WILL_RETAIN)) { // otherwise keep right alive a little longer
              rightExpr = this.delayAutorelease(rightExpr, rightType, rightFlow, flow);
            }

            let rightStmts = new Array<ExpressionRef>();
            if (leftAutoreleaseSkipped) { // left turned out to be false'ish and is dropped
              // TODO: usually, false'ish means left is null, but this might not hold
              // once implicit conversion with strings is performed and left is "", so:
              rightStmts.unshift(
                this.makeRelease(
                  module.local_get(temp.index, leftType.toNativeType())
                )
              );
            }
            rightExpr = this.performAutoreleasesWithValue(rightFlow, rightExpr, rightType, rightStmts);
            rightFlow.freeScopedLocals();
            this.currentFlow = flow;

            expr = module.if(
              this.makeIsTrueish(leftExpr, leftType),
              retainLeftInThen
                ? this.makeRetain(
                    module.local_get(temp.index, leftType.toNativeType())
                  )
                : module.local_get(temp.index, leftType.toNativeType()),
              rightExpr
            );
            if (leftAutoreleaseSkipped || rightAutoreleaseSkipped) this.skippedAutoreleases.add(expr);
            if (temp) flow.freeTempLocal(temp);

          // basic values can use more aggressive optimizations
          } else {
            rightExpr = this.performAutoreleasesWithValue(rightFlow, rightExpr, rightType);
            rightFlow.freeScopedLocals();
            this.currentFlow = flow;

            // simplify if cloning left without side effects is possible
            if (expr = module.cloneExpression(leftExpr, true, 0)) {
              expr = module.if(
                this.makeIsTrueish(leftExpr, leftType),
                expr,
                rightExpr
              );

            // if not possible, tee left to a temp. local
            } else {
              let temp = flow.getTempLocal(leftType);
              if (!flow.canOverflow(leftExpr, leftType)) flow.setLocalFlag(temp.index, LocalFlags.WRAPPED);
              if (flow.isNonnull(leftExpr, leftType)) flow.setLocalFlag(temp.index, LocalFlags.NONNULL);
              expr = module.if(
                this.makeIsTrueish(module.local_tee(temp.index, leftExpr), leftType),
                module.local_get(temp.index, leftType.toNativeType()),
                rightExpr
              );
              flow.freeTempLocal(temp);
            }
          }
          this.currentType = leftType;
        }
        break;
      }
      default: {
        assert(false);
        expr = this.module.unreachable();
      }
    }
    if (!compound) return expr;
    var resolver = this.resolver;
    var target = resolver.lookupExpression(left, this.currentFlow);
    if (!target) return module.unreachable();
    var targetType = resolver.getTypeOfElement(target);
    if (!targetType) targetType = Type.void;
    if (!this.currentType.isStrictlyAssignableTo(targetType)) {
      this.error(
        DiagnosticCode.Type_0_is_not_assignable_to_type_1,
        expression.range, this.currentType.toString(), targetType.toString()
      );
      return module.unreachable();
    }
    return this.makeAssignment(
      target,
      expr, // TODO: delay release above if possible?
      this.currentType,
      right,
      resolver.currentThisExpression,
      resolver.currentElementExpression,
      contextualType != Type.void
    );
  }

  private compileUnaryOverload(
    operatorInstance: Function,
    value: Expression,
    valueExpr: ExpressionRef,
    reportNode: Node
  ): ExpressionRef {
    // FIXME: see comment in compileBinaryOverload below why recompiling on type mismatch
    // is a bad idea currently. so this assumes that the type matches.
    return this.makeCallDirect(operatorInstance, [ valueExpr ], reportNode, false);
  }

  private compileBinaryOverload(
    operatorInstance: Function,
    left: Expression,
    leftExpr: ExpressionRef,
    right: Expression,
    reportNode: Node
  ): ExpressionRef {
    var rightType: Type;
    if (operatorInstance.is(CommonFlags.INSTANCE)) {
      let classInstance = assert(operatorInstance.parent); assert(classInstance.kind == ElementKind.CLASS);
      rightType = operatorInstance.signature.parameterTypes[0];
    } else {
      // FIXME: if LHS type differs we can't recompile left because that'd completely confuse
      // local states, like having retained locals that actually do not even exist, possibly
      // releasing something random in that local before and evil things like that. Hence this
      // assumes that LHS type matches, which in turn means that static overloads must be
      // guaranteed to never mismatch LHS type, which in turn means that we can't have shiny
      // things like multiple static overloads for different combinations of LHS/RHS types.
      // We might want that at some point of course, but requires to complete the resolver so
      // it can actually resolve every kind of expression without ever having to recompile.
      rightType = operatorInstance.signature.parameterTypes[1];
    }
    var rightExpr = this.compileExpression(right, rightType, Constraints.CONV_IMPLICIT);
    return this.makeCallDirect(operatorInstance, [ leftExpr, rightExpr ], reportNode);
  }

  private compileAssignment(expression: Expression, valueExpression: Expression, contextualType: Type): ExpressionRef {
    var program = this.program;
    var resolver = program.resolver;
    var flow = this.currentFlow;
    var target = resolver.lookupExpression(expression, flow); // reports
    if (!target) return this.module.unreachable();
    var thisExpression = resolver.currentThisExpression;
    var elementExpression = resolver.currentElementExpression;

    // to compile just the value, we need to know the target's type
    var targetType: Type;
    switch (target.kind) {
      case ElementKind.GLOBAL: {
        // not yet compiled if a static field compiled as a global
        if (!this.compileGlobal(<Global>target)) return this.module.unreachable(); // reports
        // fall-through
      }
      case ElementKind.LOCAL:
      case ElementKind.FIELD: {
        targetType = (<VariableLikeElement>target).type;
        if (target.hasDecorator(DecoratorFlags.UNSAFE)) this.checkUnsafe(expression);
        break;
      }
      case ElementKind.PROPERTY_PROTOTYPE: {
        let propertyPrototype = <PropertyPrototype>target;
        let propertyInstance = resolver.resolveProperty(propertyPrototype);
        if (!propertyInstance) return this.module.unreachable();
        target = propertyInstance;
        // fall-through
      }
      case ElementKind.PROPERTY: {
        let propertyInstance = <Property>target;
        let setterInstance = propertyInstance.setterInstance;
        if (!setterInstance) {
          this.error(
            DiagnosticCode.Cannot_assign_to_0_because_it_is_a_constant_or_a_read_only_property,
            expression.range, propertyInstance.internalName
          );
          return this.module.unreachable();
        }
        assert(setterInstance.signature.parameterTypes.length == 1); // parser must guarantee this
        targetType = setterInstance.signature.parameterTypes[0];
        if (setterInstance.hasDecorator(DecoratorFlags.UNSAFE)) this.checkUnsafe(expression);
        break;
      }
      case ElementKind.INDEXSIGNATURE: {
        let parent = (<IndexSignature>target).parent;
        assert(parent.kind == ElementKind.CLASS);
        let classInstance = <Class>parent;
        let isUnchecked = flow.is(FlowFlags.UNCHECKED_CONTEXT);
        let indexedSet = classInstance.lookupOverload(OperatorKind.INDEXED_SET, isUnchecked);
        if (!indexedSet) {
          let indexedGet = classInstance.lookupOverload(OperatorKind.INDEXED_GET, isUnchecked);
          if (!indexedGet) {
            this.error(
              DiagnosticCode.Index_signature_is_missing_in_type_0,
              expression.range, classInstance.internalName
            );
          } else {
            this.error(
              DiagnosticCode.Index_signature_in_type_0_only_permits_reading,
              expression.range, classInstance.internalName
            );
          }
          return this.module.unreachable();
        }
        assert(indexedSet.signature.parameterTypes.length == 2); // parser must guarantee this
        targetType = indexedSet.signature.parameterTypes[1];     // 2nd parameter is the element
        if (indexedSet.hasDecorator(DecoratorFlags.UNSAFE)) this.checkUnsafe(expression);
        if (!isUnchecked && this.options.pedantic) {
          this.pedantic(
            DiagnosticCode.Indexed_access_may_involve_bounds_checking,
            expression.range
          );
        }
        break;
      }
      default: {
        this.error(
          DiagnosticCode.Not_implemented,
          expression.range
        );
        return this.module.unreachable();
      }
    }

    // compile the value and do the assignment
    assert(targetType != Type.void);
    var valueExpr = this.compileExpression(valueExpression, targetType, Constraints.WILL_RETAIN);
    var valueType = this.currentType;
    return this.makeAssignment(
      target,
      this.convertExpression(valueExpr, valueType, targetType, false, false, valueExpression),
      valueType,
      valueExpression,
      thisExpression,
      elementExpression,
      contextualType != Type.void
    );
  }

  /** Makes an assignment expression or block, assigning a value to a target. */
  makeAssignment(
    /** Target element, e.g. a Local. */
    target: Element,
    /** Value expression that has been compiled in a previous step already. */
    valueExpr: ExpressionRef,
    /** Value expression type. */
    valueType: Type,
    /** Expression reference. Has already been compiled to `valueExpr`. */
    valueExpression: Expression,
    /** `this` expression reference if a field or property set. */
    thisExpression: Expression | null,
    /** Index expression reference if an indexed set. */
    indexExpression: Expression | null,
    /** Whether to tee the value. */
    tee: bool
  ): ExpressionRef {
    var module = this.module;
    var flow = this.currentFlow;

    // NOTE: Only locals, globals and fields can make use of skipped autoreleases while
    // everything else must insert the skipped autorelease now. See (*)

    switch (target.kind) {
      case ElementKind.LOCAL: {
        let local = <Local>target;
        if (flow.isLocalFlag(local.index, LocalFlags.CONSTANT, true)) {
          this.error(
            DiagnosticCode.Cannot_assign_to_0_because_it_is_a_constant_or_a_read_only_property,
            valueExpression.range, target.internalName
          );
          this.currentType = tee ? local.type : Type.void;
          return module.unreachable();
        }
        return this.makeLocalAssignment(local, valueExpr, valueType, tee);
      }
      case ElementKind.GLOBAL: {
        let global = <Global>target;
        if (!this.compileGlobal(global)) return module.unreachable();
        if (target.isAny(CommonFlags.CONST | CommonFlags.READONLY)) {
          this.error(
            DiagnosticCode.Cannot_assign_to_0_because_it_is_a_constant_or_a_read_only_property,
            valueExpression.range,
            target.internalName
          );
          this.currentType = tee ? global.type : Type.void;
          return module.unreachable();
        }
        return this.makeGlobalAssignment(global, valueExpr, tee);
      }
      case ElementKind.FIELD: {
        let fieldInstance = <Field>target;
        let initializerNode = fieldInstance.initializerNode;
        if (
          fieldInstance.is(CommonFlags.READONLY) &&
          !(
            flow.actualFunction.is(CommonFlags.CONSTRUCTOR) ||
            initializerNode !== null
          )
        ) {
          this.error(
            DiagnosticCode.Cannot_assign_to_0_because_it_is_a_constant_or_a_read_only_property,
            valueExpression.range, fieldInstance.internalName
          );
          return module.unreachable();
        }
        let fieldParent = fieldInstance.parent;
        assert(fieldParent.kind == ElementKind.CLASS);
        return this.makeFieldAssignment(fieldInstance,
          valueExpr,
          this.compileExpression(
            assert(thisExpression),
            (<Class>fieldParent).type,
            Constraints.CONV_IMPLICIT
          ),
          tee
        );
      }
      case ElementKind.PROPERTY: {
        let propertyInstance = <Property>target;
        let setterInstance = propertyInstance.setterInstance;
        if (!setterInstance) {
          this.error(
            DiagnosticCode.Cannot_assign_to_0_because_it_is_a_constant_or_a_read_only_property,
            valueExpression.range, target.internalName
          );
          return module.unreachable();
        }
        assert(setterInstance.signature.parameterTypes.length == 1);
        let valueType = setterInstance.signature.parameterTypes[0];
        if (this.skippedAutoreleases.has(valueExpr)) valueExpr = this.makeAutorelease(valueExpr, valueType, flow); // (*)
        if (propertyInstance.is(CommonFlags.INSTANCE)) {
          let thisType = assert(setterInstance.signature.thisType);
          let thisExpr = this.compileExpression(
            assert(thisExpression),
            thisType,
            Constraints.CONV_IMPLICIT
          );
          if (!tee) return this.makeCallDirect(setterInstance, [ thisExpr, valueExpr ], valueExpression);
          let getterInstance = assert((<Property>target).getterInstance);
          assert(getterInstance.signature.thisType == thisType);
          let returnType = getterInstance.signature.returnType;
          let nativeReturnType = returnType.toNativeType();
          let tempThis = flow.getTempLocal(returnType);
          let ret = module.block(null, [
            this.makeCallDirect(setterInstance, [
              module.local_tee(tempThis.index, thisExpr),
              valueExpr
            ], valueExpression),
            this.makeCallDirect(getterInstance, [
              module.local_get(tempThis.index, nativeReturnType)
            ], valueExpression)
          ], nativeReturnType);
          flow.freeTempLocal(tempThis);
          return ret;
        } else {
          if (!tee) return this.makeCallDirect(setterInstance, [ valueExpr ], valueExpression);
          let getterInstance = assert((<Property>target).getterInstance);
          return module.block(null, [
            this.makeCallDirect(setterInstance, [ valueExpr ], valueExpression),
            this.makeCallDirect(getterInstance, null, valueExpression)
          ], getterInstance.signature.returnType.toNativeType());
        }
      }
      case ElementKind.INDEXSIGNATURE: {
        let indexSignature = <IndexSignature>target;
        let parent = indexSignature.parent;
        assert(parent.kind == ElementKind.CLASS);
        let classInstance = <Class>parent;
        assert(classInstance.kind == ElementKind.CLASS);
        let isUnchecked = flow.is(FlowFlags.UNCHECKED_CONTEXT);
        let getterInstance = classInstance.lookupOverload(OperatorKind.INDEXED_GET, isUnchecked);
        if (!getterInstance) {
          this.error(
            DiagnosticCode.Index_signature_is_missing_in_type_0,
            valueExpression.range, classInstance.internalName
          );
          return module.unreachable();
        }
        let setterInstance = classInstance.lookupOverload(OperatorKind.INDEXED_SET, isUnchecked);
        if (!setterInstance) {
          this.error(
            DiagnosticCode.Index_signature_in_type_0_only_permits_reading,
            valueExpression.range, classInstance.internalName
          );
          this.currentType = tee ? getterInstance.signature.returnType : Type.void;
          return module.unreachable();
        }
        assert(setterInstance.signature.parameterTypes.length == 2);
        let valueType = setterInstance.signature.parameterTypes[1];
        if (this.skippedAutoreleases.has(valueExpr)) valueExpr = this.makeAutorelease(valueExpr, valueType, flow); // (*)
        let thisExpr = this.compileExpression(assert(thisExpression), classInstance.type);
        let elementExpr = this.compileExpression(assert(indexExpression), Type.i32, Constraints.CONV_IMPLICIT);
        if (tee) {
          let tempTarget = flow.getTempLocal(classInstance.type);
          let tempElement = flow.getTempLocal(this.currentType);
          let returnType = getterInstance.signature.returnType;
          flow.freeTempLocal(tempTarget);
          let ret = module.block(null, [
            this.makeCallDirect(setterInstance, [
              module.local_tee(tempTarget.index, thisExpr),
              module.local_tee(tempElement.index, elementExpr),
              valueExpr
            ], valueExpression),
            this.makeCallDirect(getterInstance, [
              module.local_get(tempTarget.index, tempTarget.type.toNativeType()),
              module.local_get(tempElement.index, tempElement.type.toNativeType())
            ], valueExpression)
          ], returnType.toNativeType());
          flow.freeTempLocal(tempElement);
          flow.freeTempLocal(tempTarget);
          return ret;
        } else {
          return this.makeCallDirect(setterInstance, [
            thisExpr,
            elementExpr,
            valueExpr
          ], valueExpression);
        }
      }
    }
    this.error(
      DiagnosticCode.Not_implemented,
      valueExpression.range
    );
    return module.unreachable();
  }

  /** Makes an assignment to a local, possibly retaining and releasing affected references and keeping track of wrap and null states. */
  private makeLocalAssignment(
    /** Local to assign to. */
    local: Local,
    /** Value to assign. */
    valueExpr: ExpressionRef,
    /** Value type. */
    valueType: Type,
    /** Whether to tee the value. */
    tee: bool
  ): ExpressionRef {
    var module = this.module;
    var flow = this.currentFlow;
    var type = local.type;
    assert(type != Type.void);
    var localIndex = local.index;

    if (type.is(TypeFlags.NULLABLE)) {
      if (!valueType.is(TypeFlags.NULLABLE) || flow.isNonnull(valueExpr, type)) flow.setLocalFlag(localIndex, LocalFlags.NONNULL);
      else flow.unsetLocalFlag(localIndex, LocalFlags.NONNULL);
    }
    flow.setLocalFlag(localIndex, LocalFlags.INITIALIZED);

    if (type.isManaged) {
      let alreadyRetained = this.skippedAutoreleases.has(valueExpr);
      if (flow.isAnyLocalFlag(localIndex, LocalFlags.ANY_RETAINED)) {
        valueExpr = this.makeReplace(
          valueExpr,
          module.local_get(localIndex, type.toNativeType()),
          alreadyRetained
        );
        if (tee) { // local = REPLACE(local, value)
          this.currentType = type;
          return module.local_tee(localIndex, valueExpr);
        } else { // void(local = REPLACE(local, value))
          this.currentType = Type.void;
          return module.local_set(localIndex, valueExpr);
        }
      } else {
        flow.unsetLocalFlag(localIndex, LocalFlags.CONDITIONALLY_RETAINED);
        flow.setLocalFlag(localIndex, LocalFlags.RETAINED);
        if (!alreadyRetained) valueExpr = this.makeRetain(valueExpr);
        if (tee) { // local = __retain(value, local)
          this.currentType = type;
          return module.local_tee(localIndex, valueExpr);
        } else { // void(local = __retain(value, local))
          this.currentType = Type.void;
          return module.local_set(localIndex, valueExpr);
        }
      }
    } else {
      if (type.is(TypeFlags.SHORT | TypeFlags.INTEGER)) {
        if (!flow.canOverflow(valueExpr, type)) flow.setLocalFlag(localIndex, LocalFlags.WRAPPED);
        else flow.unsetLocalFlag(localIndex, LocalFlags.WRAPPED);
      }
      if (tee) { // local = value
        this.currentType = type;
        return module.local_tee(localIndex, valueExpr);
      } else { // void(local = value)
        this.currentType = Type.void;
        return module.local_set(localIndex, valueExpr);
      }
    }
  }

  /** Makes an assignment to a global, possibly retaining and releasing affected references. */
  private makeGlobalAssignment(
    /** The global variable to assign to. */
    global: VariableLikeElement,
    /** The value to assign. */
    valueExpr: ExpressionRef,
    /** Whether to tee the value. */
    tee: bool
  ): ExpressionRef {
    var module = this.module;
    var type = global.type;
    assert(type != Type.void);
    var nativeType = type.toNativeType();

    if (type.isManaged) {
      let alreadyRetained = this.skippedAutoreleases.has(valueExpr);
      valueExpr = module.global_set(global.internalName,
        this.makeReplace(
          valueExpr,
          module.global_get(global.internalName, nativeType),
          alreadyRetained
        )
      );
      if (tee) { // (global = REPLACE(global, value))), global
        this.currentType = type;
        return module.block(null, [
          valueExpr,
          module.global_get(global.internalName, nativeType)
        ], nativeType);
      } else { // global = REPLACE(global, value)
        this.currentType = Type.void;
        return valueExpr;
      }
    } else {
      valueExpr = this.ensureSmallIntegerWrap(valueExpr, type); // globals must be wrapped
      if (tee) { // (global = value), global
        this.currentType = type;
        return module.block(null, [
          module.global_set(global.internalName, valueExpr),
          module.global_get(global.internalName, nativeType)
        ], nativeType);
      } else { // global = value
        this.currentType = Type.void;
        return module.global_set(global.internalName,
          valueExpr
        );
      }
    }
  }

  /** Makes an assignment to a field, possibly retaining and releasing affected references. */
  private makeFieldAssignment(
    /** The field to assign to. */
    field: Field,
    /** The value to assign. */
    valueExpr: ExpressionRef,
    /** The value of `this`. */
    thisExpr: ExpressionRef,
    /** Whether to tee the value. */
    tee: bool
  ): ExpressionRef {
    var module = this.module;
    var flow = this.currentFlow;
    var fieldType = field.type;
    var nativeFieldType = fieldType.toNativeType();
    assert(field.parent.kind == ElementKind.CLASS);
    var thisType = (<Class>field.parent).type;
    var nativeThisType = thisType.toNativeType();

    if (!field.is(CommonFlags.COMPILED)) {
      field.set(CommonFlags.COMPILED);
      let typeNode = field.typeNode;
      if (typeNode) this.checkTypeSupported(field.type, typeNode);
    }

    if (fieldType.isManaged && thisType.isManaged) {
      let tempThis = flow.getTempLocal(thisType, findUsedLocals(valueExpr));
      // set before and read after valueExpr executes below ^
      let alreadyRetained = this.skippedAutoreleases.has(valueExpr);
      let ret: ExpressionRef;
      if (tee) { // ((t1 = this).field = REPLACE(t1.field, t2 = value)), t2
        let tempValue = flow.getTempLocal(fieldType);
        if (!flow.canOverflow(valueExpr, fieldType)) flow.setLocalFlag(tempValue.index, LocalFlags.WRAPPED);
        if (flow.isNonnull(valueExpr, fieldType)) flow.setLocalFlag(tempValue.index, LocalFlags.NONNULL);
        ret = module.block(null, [
          module.store(fieldType.byteSize,
            module.local_tee(tempThis.index, thisExpr),
            this.makeReplace(
              module.local_tee(tempValue.index, valueExpr),
              module.load(fieldType.byteSize, fieldType.is(TypeFlags.SIGNED),
                module.local_get(tempThis.index, nativeThisType),
                nativeFieldType, field.memoryOffset
              ),
              alreadyRetained
            ),
            nativeFieldType, field.memoryOffset
          ),
          module.local_get(tempValue.index, nativeFieldType)
        ], nativeFieldType);
        flow.freeTempLocal(tempValue);
        this.currentType = fieldType;
      } else { // (t1 = this).field = REPLACE(t1.field, value)
        ret = module.store(fieldType.byteSize,
          module.local_tee(tempThis.index, thisExpr),
          this.makeReplace(
            valueExpr,
            module.load(fieldType.byteSize, fieldType.is(TypeFlags.SIGNED),
              module.local_get(tempThis.index, nativeThisType),
              nativeFieldType, field.memoryOffset
            ),
            alreadyRetained
          ),
          nativeFieldType, field.memoryOffset
        );
        this.currentType = Type.void;
      }
      flow.freeTempLocal(tempThis);
      return ret;
    } else {
      if (tee) { // (this.field = (t1 = value)), t1
        let temp = flow.getTempLocal(fieldType);
        if (!flow.canOverflow(valueExpr, fieldType)) flow.setLocalFlag(temp.index, LocalFlags.WRAPPED);
        if (flow.isNonnull(valueExpr, fieldType)) flow.setLocalFlag(temp.index, LocalFlags.NONNULL);
        let ret = module.block(null, [
          module.store(fieldType.byteSize,
            thisExpr,
            module.local_tee(temp.index, valueExpr),
            nativeFieldType, field.memoryOffset
          ),
          module.local_get(temp.index, nativeFieldType)
        ], nativeFieldType);
        flow.freeTempLocal(temp);
        this.currentType = fieldType;
        return ret;
      } else { // this.field = value
        this.currentType = Type.void;
        return module.store(fieldType.byteSize,
          thisExpr,
          valueExpr,
          nativeFieldType, field.memoryOffset
        );
      }
    }
  }

  /** Compiles a call expression according to the specified context. */
  private compileCallExpression(
    /** Call expression to compile. */
    expression: CallExpression,
    /** Contextual type indicating the return type the caller expects, if any. */
    contextualType: Type,
    /** Constraints indicating contextual conditions. */
    constraints: Constraints
  ): ExpressionRef {

    var module = this.module;
    var flow = this.currentFlow;

    // handle call to super
    if (expression.expression.kind == NodeKind.SUPER) {
      let flow = this.currentFlow;
      let actualFunction = flow.actualFunction;
      if (!actualFunction.is(CommonFlags.CONSTRUCTOR)) {
        this.error(
          DiagnosticCode.Super_calls_are_not_permitted_outside_constructors_or_in_nested_functions_inside_constructors,
          expression.range
        );
        return module.unreachable();
      }

      let parent = assert(actualFunction.parent);
      assert(parent.kind == ElementKind.CLASS);
      let classInstance = <Class>parent;
      let baseClassInstance = assert(classInstance.base);
      let thisLocal = assert(flow.lookupLocal(CommonNames.this_));
      let nativeSizeType = this.options.nativeSizeType;

      let superCall = this.compileCallDirect(
        this.ensureConstructor(baseClassInstance, expression),
        expression.arguments,
        expression,
        module.local_get(thisLocal.index, nativeSizeType),
        Constraints.WILL_RETAIN
      );
      assert(baseClassInstance.type.isUnmanaged || this.skippedAutoreleases.has(superCall)); // guaranteed

      // check that super had been called before accessing `this`
      if (flow.isAny(
        FlowFlags.ACCESSES_THIS |
        FlowFlags.CONDITIONALLY_ACCESSES_THIS
      )) {
        this.error(
          DiagnosticCode._super_must_be_called_before_accessing_this_in_the_constructor_of_a_derived_class,
          expression.range
        );
        return module.unreachable();
      }
      flow.set(FlowFlags.ACCESSES_THIS | FlowFlags.CALLS_SUPER);
      this.currentType = Type.void;
      return module.local_set(thisLocal.index, superCall);
    }

    // otherwise resolve normally
    var target = this.resolver.lookupExpression(expression.expression, flow); // reports
    if (!target) return module.unreachable();
    var thisExpression = this.resolver.currentThisExpression;

    var signature: Signature | null;
    var indexArg: ExpressionRef;
    switch (target.kind) {

      // direct call: concrete function
      case ElementKind.FUNCTION_PROTOTYPE: {
        let functionPrototype = <FunctionPrototype>target;
        if (functionPrototype.hasDecorator(DecoratorFlags.BUILTIN)) {
          // builtins handle present respectively omitted type arguments on their own
          return this.compileCallExpressionBuiltin(functionPrototype, expression, contextualType);
        }
        let functionInstance = this.resolver.maybeInferCall(expression, functionPrototype, flow);
        if (!functionInstance) return this.module.unreachable();
        target = functionInstance;
        // fall-through
      }
      case ElementKind.FUNCTION: {
        let functionInstance = <Function>target;
        let thisArg: ExpressionRef = 0;
        if (functionInstance.is(CommonFlags.INSTANCE)) {
          thisArg = this.compileExpression(
            assert(thisExpression),
            assert(functionInstance.signature.thisType),
            Constraints.CONV_IMPLICIT
          );
        }
        return this.compileCallDirect(
          functionInstance,
          expression.arguments,
          expression,
          thisArg,
          constraints
        );
      }

      // indirect call: index argument with signature (non-generic, can't be inlined)
      case ElementKind.LOCAL: {
        let local = <Local>target;
        signature = local.type.signatureReference;
        if (signature) {
          if (local.is(CommonFlags.INLINED)) {
            indexArg = module.i32(i64_low(local.constantIntegerValue));
          } else {
            indexArg = module.local_get(local.index, NativeType.I32);
          }
          break;
        }
        this.error(
          DiagnosticCode.Cannot_invoke_an_expression_whose_type_lacks_a_call_signature_Type_0_has_no_compatible_call_signatures,
          expression.range, local.type.toString()
        );
        return module.unreachable();
      }
      case ElementKind.GLOBAL: {
        let global = <Global>target;
        signature = global.type.signatureReference;
        if (signature) {
          indexArg = module.global_get(global.internalName, global.type.toNativeType());
          break;
        }
        this.error(
          DiagnosticCode.Cannot_invoke_an_expression_whose_type_lacks_a_call_signature_Type_0_has_no_compatible_call_signatures,
          expression.range, global.type.toString()
        );
        return module.unreachable();
      }
      case ElementKind.FIELD: {
        let fieldInstance = <Field>target;
        let fieldType = fieldInstance.type;
        signature = fieldType.signatureReference;
        if (signature) {
          let fieldParent = fieldInstance.parent;
          assert(fieldParent.kind == ElementKind.CLASS);
          indexArg = module.load(4, false,
            this.compileExpression(
              assert(thisExpression),
              (<Class>fieldParent).type,
              Constraints.CONV_IMPLICIT
            ),
            NativeType.I32,
            fieldInstance.memoryOffset
          );
          break;
        }
        this.error(
          DiagnosticCode.Cannot_invoke_an_expression_whose_type_lacks_a_call_signature_Type_0_has_no_compatible_call_signatures,
          expression.range, fieldType.toString()
        );
        return module.unreachable();
      }
      case ElementKind.FUNCTION_TARGET: {
        let functionTarget = <FunctionTarget>target;
        signature = functionTarget.signature;
        indexArg = this.compileExpression(expression.expression, functionTarget.type, Constraints.CONV_IMPLICIT);
        break;
      }

      case ElementKind.PROPERTY_PROTOTYPE: {
        let propertyInstance = this.resolver.resolveProperty(<PropertyPrototype>target);
        if (!propertyInstance) return module.unreachable();
        target = propertyInstance;
        // fall-through
      }
      case ElementKind.PROPERTY: {
        let propertyInstance = <Property>target;
        let getterInstance = assert(propertyInstance.getterInstance);
        let thisArg: ExpressionRef = 0;
        if (propertyInstance.is(CommonFlags.INSTANCE)) {
          thisArg = this.compileExpression(
            assert(thisExpression),
            assert(getterInstance.signature.thisType),
            Constraints.CONV_IMPLICIT
          );
        }
        indexArg = this.compileCallDirect(getterInstance, [], expression.expression, thisArg);
        signature = this.currentType.signatureReference;
        if (!signature) {
          this.error(
            DiagnosticCode.Cannot_invoke_an_expression_whose_type_lacks_a_call_signature_Type_0_has_no_compatible_call_signatures,
            expression.range, this.currentType.toString()
          );
          return module.unreachable();
        }
        break;
      }

      // not supported
      default: {
        let type = this.resolver.getTypeOfElement(target);
        if (type) {
          this.error(
            DiagnosticCode.Type_0_has_no_call_signatures,
            expression.range, type.toString()
          );
        } else {
          this.error(
            DiagnosticCode.Expression_cannot_be_represented_by_a_type,
            expression.range
          );
        }
        return module.unreachable();
      }
    }
    return this.compileCallIndirect(
      assert(signature), // FIXME: bootstrap can't see this yet
      indexArg,
      expression.arguments,
      expression,
      0,
      contextualType == Type.void
    );
  }

  private compileCallExpressionBuiltin(
    prototype: FunctionPrototype,
    expression: CallExpression,
    contextualType: Type
  ): ExpressionRef {
    if (prototype.hasDecorator(DecoratorFlags.UNSAFE)) this.checkUnsafe(expression);

    var typeArguments: Type[] | null = null;

    // builtins handle omitted type arguments on their own. if present, however, resolve them here
    // and pass them to the builtin, even if it's still up to the builtin how to handle them.
    var typeParameterNodes = prototype.typeParameterNodes;
    var typeArgumentNodes = expression.typeArguments;
    if (expression.typeArguments) {
      if (!prototype.is(CommonFlags.GENERIC)) {
        this.error(
          DiagnosticCode.Type_0_is_not_generic,
          expression.range, prototype.internalName
        );
      }
      typeArguments = this.resolver.resolveTypeArguments(
        assert(typeParameterNodes),
        typeArgumentNodes,
        this.currentFlow.actualFunction.parent,
        makeMap<string,Type>(this.currentFlow.contextualTypeArguments),
        expression
      );
    }
    var ctx = new BuiltinContext();
    ctx.compiler = this;
    ctx.prototype = prototype;
    ctx.typeArguments = typeArguments;
    ctx.operands = expression.arguments;
    ctx.contextualType = contextualType;
    ctx.reportNode = expression;
    ctx.contextIsExact = false;
    var internalName = prototype.internalName;
    if (builtins.has(internalName)) {
      let fn = assert(builtins.get(internalName));
      return fn(ctx);
    }
    this.error(
      DiagnosticCode.Not_implemented,
      expression.expression.range
    );
    return this.module.unreachable();
  }

  /**
   * Checks that a call with the given number as arguments can be performed according to the
   * specified signature.
   */
  checkCallSignature(
    signature: Signature,
    numArguments: i32,
    hasThis: bool,
    reportNode: Node
  ): bool {

    // cannot call an instance method without a `this` argument (TODO: `.call`?)
    var thisType = signature.thisType;
    if (hasThis != (thisType != null)) {
      this.error(
        DiagnosticCode.The_this_types_of_each_signature_are_incompatible,
        reportNode.range
      );
      return false;
    }

    // not yet implemented (TODO: maybe some sort of an unmanaged/lightweight array?)
    var hasRest = signature.hasRest;
    if (hasRest) {
      this.error(
        DiagnosticCode.Not_implemented,
        reportNode.range
      );
      return false;
    }

    var minimum = signature.requiredParameters;
    var maximum = signature.parameterTypes.length;

    // must at least be called with required arguments
    if (numArguments < minimum) {
      this.error(
        minimum < maximum
          ? DiagnosticCode.Expected_at_least_0_arguments_but_got_1
          : DiagnosticCode.Expected_0_arguments_but_got_1,
        reportNode.range, minimum.toString(), numArguments.toString()
      );
      return false;
    }

    // must not be called with more than the maximum arguments
    if (numArguments > maximum && !hasRest) {
      this.error(
        DiagnosticCode.Expected_0_arguments_but_got_1,
        reportNode.range, maximum.toString(), numArguments.toString()
      );
      return false;
    }

    return true;
  }

  /** Checks that an unsafe expression is allowed. */
  private checkUnsafe(reportNode: Node, relatedReportNode: Node | null = null): void {
    // Library files may always use unsafe features
    if (this.options.noUnsafe && !reportNode.range.source.isLibrary) {
      if (relatedReportNode) {
        this.errorRelated(
          DiagnosticCode.Operation_is_unsafe,
          reportNode.range, relatedReportNode.range
        );
      } else {
        this.error(
          DiagnosticCode.Operation_is_unsafe,
          reportNode.range
        );
      }
    }
  }

  /** Compiles a direct call to a concrete function. */
  compileCallDirect(
    instance: Function,
    argumentExpressions: Expression[],
    reportNode: Node,
    thisArg: ExpressionRef = 0,
    constraints: Constraints = Constraints.NONE
  ): ExpressionRef {
    var numArguments = argumentExpressions.length;
    var signature = instance.signature;
    if (!this.checkCallSignature( // reports
      signature,
      numArguments,
      thisArg != 0,
      reportNode
    )) {
      this.currentType = signature.returnType;
      return this.module.unreachable();
    }
    if (instance.hasDecorator(DecoratorFlags.UNSAFE)) this.checkUnsafe(reportNode);

    // Inline if explicitly requested
    if (instance.hasDecorator(DecoratorFlags.INLINE)) {
      assert(!instance.is(CommonFlags.STUB)); // doesn't make sense
      let inlineStack = this.inlineStack;
      if (inlineStack.includes(instance)) {
        this.warning(
          DiagnosticCode.Function_0_cannot_be_inlined_into_itself,
          reportNode.range, instance.internalName
        );
      } else {
        inlineStack.push(instance);
        let parameterTypes = signature.parameterTypes;
        assert(numArguments <= parameterTypes.length);
        // compile argument expressions
        let args = new Array<ExpressionRef>(numArguments);
        for (let i = 0; i < numArguments; ++i) {
          args[i] = this.compileExpression(argumentExpressions[i], parameterTypes[i],
            Constraints.CONV_IMPLICIT | Constraints.WILL_RETAIN
          );
        }
        // make the inlined call (is aware of autoreleases)
        let expr = this.makeCallInline(instance, args, thisArg, (constraints & Constraints.WILL_DROP) != 0);
        if (this.currentType.isManaged) {
          if (!(constraints & Constraints.WILL_RETAIN)) {
            expr = this.makeAutorelease(expr, instance.signature.returnType, this.currentFlow);
          } else {
            this.skippedAutoreleases.add(expr);
          }
        }
        inlineStack.pop();
        return expr;
      }
    }

    // Otherwise compile to just a call
    var numArgumentsInclThis = thisArg ? numArguments + 1 : numArguments;
    var operands = new Array<ExpressionRef>(numArgumentsInclThis);
    var index = 0;
    if (thisArg) {
      operands[0] = thisArg;
      index = 1;
    }
    var parameterTypes = signature.parameterTypes;
    for (let i = 0; i < numArguments; ++i, ++index) {
      operands[index] = this.compileExpression(argumentExpressions[i], parameterTypes[i],
        Constraints.CONV_IMPLICIT
      );
    }
    assert(index == numArgumentsInclThis);
    if (signature.returnType.isManaged) {
      if (constraints & Constraints.WILL_DROP) {
        // Skip autorelease and simply release
        return this.makeCallDirect(instance, operands, reportNode, true);
      } else if (constraints & Constraints.WILL_RETAIN) {
        // Skip autorelease and remember
        let expr = this.makeCallDirect(instance, operands, reportNode, false, true);
        this.skippedAutoreleases.add(expr);
        return expr;
      } else {
        return this.makeCallDirect(instance, operands, reportNode, false, false);
      }
    }
    return this.makeCallDirect(instance, operands, reportNode,
      (constraints & Constraints.WILL_DROP) != 0
    );
  }

  makeCallInline(
    instance: Function,
    operands: ExpressionRef[] | null,
    thisArg: ExpressionRef = 0,
    immediatelyDropped: bool = false
  ): ExpressionRef {
    assert(!instance.is(CommonFlags.VIRTUAL));

    var module = this.module;
    var numArguments = operands ? operands.length : 0;
    var signature = instance.signature;
    var parameterTypes = signature.parameterTypes;
    var numParameters = parameterTypes.length;

    // Create a new inline flow and use it to compile the function as a block
    var previousFlow = this.currentFlow;
    var flow = Flow.createInline(previousFlow.parentFunction, instance);
    var body = [];
    var usedLocals = new Set<i32>();

    // Prepare compiled arguments right to left, keeping track of used locals.
    for (let i = numArguments - 1; i >= 0; --i) {
      // This is necessary because a later expression must not set an earlier argument local, which
      // is also just a temporary, when being executed. Take for example `t1=1, t2=(t1 = 2)`, where
      // the right expression would reassign the foregoing argument local. So, we iterate from right
      // to left, remembering what's used later, and don't use these for earlier arguments, making
      // the example above essentially `t2=1, t1=(t1 = 2)`.
      let paramExpr = operands![i];
      let paramType = parameterTypes[i];
      let argumentLocal = flow.addScopedLocal(signature.getParameterName(i), paramType, usedLocals);
      findUsedLocals(paramExpr, usedLocals);
      // inlining is aware of wrap/nonnull states:
      if (!previousFlow.canOverflow(paramExpr, paramType)) flow.setLocalFlag(argumentLocal.index, LocalFlags.WRAPPED);
      if (flow.isNonnull(paramExpr, paramType)) flow.setLocalFlag(argumentLocal.index, LocalFlags.NONNULL);
      // inlining is aware of skipped autoreleases:
      if (paramType.isManaged) {
        if (!this.skippedAutoreleases.has(paramExpr)) paramExpr = this.makeRetain(paramExpr);
        flow.setLocalFlag(argumentLocal.index, LocalFlags.RETAINED);
      }
      body.unshift(
        module.local_set(argumentLocal.index, paramExpr)
      );
    }
    if (thisArg) {
      let parent = assert(instance.parent);
      assert(parent.kind == ElementKind.CLASS);
      let classInstance = <Class>parent;
      let thisType = assert(instance.signature.thisType);
      let thisLocal = flow.addScopedLocal(CommonNames.this_, thisType, usedLocals);
      // In normal instance functions, `this` is effectively a constant
      // retained elsewhere so does not need to be retained.
      if (instance.is(CommonFlags.CONSTRUCTOR)) {
        // Constructors, however, can allocate their own memory, and as such
        // must refcount the allocation in case something else is `return`ed.
        flow.setLocalFlag(thisLocal.index, LocalFlags.RETAINED);
      }
      body.unshift(
        module.local_set(thisLocal.index, thisArg)
      );
      let base = classInstance.base;
      if (base) flow.addScopedAlias(CommonNames.super_, base.type, thisLocal.index);
    } else {
      assert(!instance.signature.thisType);
    }

    // Compile omitted arguments with final argument locals blocked. Doesn't need to take care of
    // side-effects within earlier expressions because these already happened on set.
    this.currentFlow = flow;
    for (let i = numArguments; i < numParameters; ++i) {
      let initType = parameterTypes[i];
      let initExpr = this.compileExpression(
        assert(instance.prototype.functionTypeNode.parameters[i].initializer),
        initType,
        Constraints.CONV_IMPLICIT | Constraints.WILL_RETAIN
      );
      let argumentLocal = flow.addScopedLocal(signature.getParameterName(i), initType);
      if (!flow.canOverflow(initExpr, initType)) flow.setLocalFlag(argumentLocal.index, LocalFlags.WRAPPED);
      if (flow.isNonnull(initExpr, initType)) flow.setLocalFlag(argumentLocal.index, LocalFlags.NONNULL);
      if (initType.isManaged) {
        flow.setLocalFlag(argumentLocal.index, LocalFlags.RETAINED);
        if (!this.skippedAutoreleases.has(initExpr)) initExpr = this.makeRetain(initExpr);
      }
      body.push(
        module.local_set(argumentLocal.index, initExpr)
      );
    }

    // Compile the called function's body in the scope of the inlined flow
    this.compileFunctionBody(instance, body);

    // Free any new scoped locals and reset to the original flow
    if (!flow.is(FlowFlags.TERMINATES)) {
      this.performAutoreleases(flow, body);
      this.finishAutoreleases(flow, body);
    }
    flow.freeScopedLocals();
    var returnType = flow.returnType;
    this.currentFlow = previousFlow;

    // Create an outer block that we can break to when returning a value out of order
    var expr = module.block(flow.inlineReturnLabel, body, returnType.toNativeType());
    this.currentType = returnType;
    if (returnType.isManaged) {
      if (immediatelyDropped) {
        expr = this.makeRelease(expr);
        this.currentType = Type.void;
      }
    }
    return expr;
  }

  /** Makes sure that the arguments length helper global is present. */
  ensureArgumentsLength(): void {
    if (!this.builtinArgumentsLength) {
      let module = this.module;
      this.builtinArgumentsLength = module.addGlobal(BuiltinNames.argumentsLength, NativeType.I32, true, module.i32(0));
    }
  }

  /** Ensures compilation of the varargs stub for the specified function. */
  ensureVarargsStub(original: Function): Function {
    // A varargs stub is a function called with omitted arguments being zeroed,
    // reading the `argumentsLength` helper global to decide which initializers
    // to inject before calling the original function. It is typically attempted
    // to circumvent the varargs stub where possible, for example where omitted
    // arguments are constants and can be inlined into the original call.
    var stub = original.varargsStub;
    if (stub) return stub;

    var originalSignature = original.signature;
    var originalParameterTypes = originalSignature.parameterTypes;
    var originalParameterDeclarations = original.prototype.functionTypeNode.parameters;
    var returnType = originalSignature.returnType;
    var isInstance = original.is(CommonFlags.INSTANCE);

    // arguments excl. `this`, operands incl. `this`
    var minArguments = originalSignature.requiredParameters;
    var minOperands = minArguments;
    var maxArguments = originalParameterTypes.length;
    var maxOperands = maxArguments;
    if (isInstance) {
      ++minOperands;
      ++maxOperands;
    }
    var numOptional = assert(maxOperands - minOperands);

    var forwardedOperands = new Array<ExpressionRef>(minOperands);
    var operandIndex = 0;

    // forward `this` if applicable
    var module = this.module;
    if (isInstance) {
      forwardedOperands[0] = module.local_get(0, this.options.nativeSizeType);
      operandIndex = 1;
    }

    // forward required arguments
    for (let i = 0; i < minArguments; ++i, ++operandIndex) {
      forwardedOperands[operandIndex] = module.local_get(operandIndex, originalParameterTypes[i].toNativeType());
    }
    assert(operandIndex == minOperands);

    // create the varargs stub
    stub = original.newStub("varargs");
    stub.signature.requiredParameters = maxArguments;
    original.varargsStub = stub;

    // compile initializers of omitted arguments in the scope of the stub,
    // accounting for additional locals and a proper `this` context.
    var previousFlow = this.currentFlow;
    var flow = stub.flow;
    this.currentFlow = flow;

    // create a br_table switching over the number of optional parameters provided
    var numNames = numOptional + 1; // incl. outer block
    var names = new Array<string>(numNames);
    var ofN = "of" + numOptional.toString();
    for (let i = 0; i < numNames; ++i) {
      let label = i.toString() + ofN;
      names[i] = label;
    }
    var body = module.block(names[0], [
      module.block("outOfRange", [
        module.switch(names, "outOfRange",
          // condition is number of provided optional arguments, so subtract required arguments
          minArguments
            ? module.binary(
                BinaryOp.SubI32,
                module.global_get(BuiltinNames.argumentsLength, NativeType.I32),
                module.i32(minArguments)
              )
            : module.global_get(BuiltinNames.argumentsLength, NativeType.I32)
        )
      ]),
      module.unreachable()
    ]);
    for (let i = 0; i < numOptional; ++i, ++operandIndex) {
      let type = originalParameterTypes[minArguments + i];
      let declaration = originalParameterDeclarations[minArguments + i];
      let initializer = declaration.initializer;
      let initExpr: ExpressionRef;
      if (initializer) {
        initExpr = module.local_set(operandIndex,
          this.compileExpression(
            initializer,
            type,
            Constraints.CONV_IMPLICIT
          )
        );
      } else {
        this.error(
          DiagnosticCode.Optional_parameter_must_have_an_initializer,
          declaration.range
        );
        initExpr = module.unreachable();
      }
      body = module.block(names[i + 1], [
        body,
        initExpr,
      ]);
      forwardedOperands[operandIndex] = module.local_get(operandIndex, type.toNativeType());
    }
    assert(operandIndex == maxOperands);

    var stmts: ExpressionRef[] = [ body ];
    var theCall = module.call(original.internalName, forwardedOperands, returnType.toNativeType());
    if (returnType != Type.void) {
      this.performAutoreleasesWithValue(flow, theCall, returnType, stmts);
    } else {
      stmts.push(theCall);
      this.performAutoreleases(flow, stmts);
    }
    flow.freeScopedLocals();
    this.currentFlow = previousFlow;

    var funcRef = module.addFunction(
      stub.internalName,
      stub.signature.nativeParams,
      stub.signature.nativeResults,
      typesToNativeTypes(stub.additionalLocals),
      module.flatten(stmts, returnType.toNativeType())
    );
    stub.set(CommonFlags.COMPILED);
    stub.finalize(module, funcRef);
    return stub;
  }

  /** Ensures compilation of the virtual stub for the specified function. */
  ensureVirtualStub(original: Function): Function {
    // A virtual stub is a function redirecting virtual calls to the actual
    // overload targeted by the call. It utilizes varargs stubs where necessary
    // and as such has the same semantics as one. Here, we only make sure that
    // a placeholder exist, with actual code being generated as a finalization
    // step once module compilation is otherwise complete.
    var stub = original.virtualStub;
    if (stub) return stub;
    stub = original.newStub("virtual");
    original.virtualStub = stub;
    var module = this.module;
    stub.ref = module.addFunction(
      stub.internalName,
      stub.signature.nativeParams,
      stub.signature.nativeResults,
      null,
      module.unreachable()
    );
    this.virtualCalls.add(original);
    return stub;
  }

  /** Finalizes the virtual stub of the specified function. */
  private finalizeVirtualStub(instance: Function): void {
    var stub = this.ensureVirtualStub(instance);
    if (stub.is(CommonFlags.COMPILED)) return;

    // Wouldn't be here if there wasn't at least one overload
    var overloadPrototypes = assert(instance.prototype.overloads);

    var module = this.module;
    var usizeType = this.options.usizeType;
    var nativeSizeType = usizeType.toNativeType();
    var parameterTypes = instance.signature.parameterTypes;
    var returnType = instance.signature.returnType;
    var numParameters = parameterTypes.length;
    var tempIndex = 1 + parameterTypes.length; // incl. `this`

    // Switch over this's rtId and map it to the respective overload
    var builder = new SwitchBuilder(this.module,
      module.load(4, false,
        module.binary(
          nativeSizeType == NativeType.I64
            ? BinaryOp.SubI64
            : BinaryOp.SubI32,
          module.local_get(0, nativeSizeType),
          nativeSizeType == NativeType.I64
            ? module.i64(8) // rtId offset = -8
            : module.i32(8)
        ),
        NativeType.I32
      )
    );

    // A method's `overloads` property contains its unbound overload prototypes
    // so we first have to find the concrete classes it became bound to, obtain
    // their bound prototypes and make sure these are resolved and compiled as
    // we are going to call them conditionally based on this's class id.
    for (let _values = Set_values(overloadPrototypes), i = 0, k = _values.length; i < k; ++i) {
      let unboundOverloadPrototype = _values[i];
      assert(!unboundOverloadPrototype.isBound);
      let unboundOverloadParent = unboundOverloadPrototype.parent;
      let isProperty = unboundOverloadParent.kind == ElementKind.PROPERTY_PROTOTYPE;
      let classInstances: Map<string,Class> | null;
      if (isProperty) {
        let propertyParent = (<PropertyPrototype>unboundOverloadParent).parent;
        assert(propertyParent.kind == ElementKind.CLASS_PROTOTYPE);
        classInstances = (<ClassPrototype>propertyParent).instances;
      } else {
        assert(unboundOverloadParent.kind == ElementKind.CLASS_PROTOTYPE);
        classInstances = (<ClassPrototype>unboundOverloadParent).instances;
      }
      if (classInstances) {
        for (let _values = Map_values(classInstances), j = 0, l = _values.length; j < l; ++j) {
          let classInstance = _values[j];
          let overloadInstance: Function | null;
          if (isProperty) {
            let boundProperty = assert(classInstance.members!.get(unboundOverloadParent.name));
            assert(boundProperty.kind == ElementKind.PROPERTY_PROTOTYPE);
            let boundPropertyInstance = this.resolver.resolveProperty(<PropertyPrototype>boundProperty);
            if (!boundPropertyInstance) continue;
            if (instance.is(CommonFlags.GET)) {
              overloadInstance = boundPropertyInstance.getterInstance;
            } else {
              assert(instance.is(CommonFlags.SET));
              overloadInstance = boundPropertyInstance.setterInstance;
            }
          } else {
            let boundPrototype = assert(classInstance.members!.get(unboundOverloadPrototype.name));
            assert(boundPrototype.kind == ElementKind.FUNCTION_PROTOTYPE);
            overloadInstance = this.resolver.resolveFunction(<FunctionPrototype>boundPrototype, instance.typeArguments);
          }
          if (!overloadInstance || !this.compileFunction(overloadInstance)) continue;
          let overloadType = overloadInstance.type;
          let originalType = instance.type;
          if (!overloadType.isAssignableTo(originalType)) {
            this.error(
              DiagnosticCode.Type_0_is_not_assignable_to_type_1,
              overloadInstance.identifierNode.range, overloadType.toString(), originalType.toString()
            );
            continue;
          }
          // TODO: additional optional parameters are not permitted by `isAssignableTo` yet
          let overloadSignature = overloadInstance.signature;
          let overloadParameterTypes = overloadSignature.parameterTypes;
          let overloadNumParameters = overloadParameterTypes.length;
          let paramExprs = new Array<ExpressionRef>(1 + overloadNumParameters);
          paramExprs[0] = module.local_get(0, nativeSizeType); // this
          for (let n = 0; n < numParameters; ++n) {
            paramExprs[1 + n] = module.local_get(1 + n, parameterTypes[n].toNativeType());
          }
          let needsVarargsStub = false;
          for (let n = numParameters; n < overloadNumParameters; ++n) {
            // TODO: inline constant initializers and skip varargs stub
            paramExprs[1 + n] = this.makeZero(overloadParameterTypes[n]);
            needsVarargsStub = true;
          }
          let calledName = needsVarargsStub
            ? this.ensureVarargsStub(overloadInstance).internalName
            : overloadInstance.internalName;
          let nativeReturnType = overloadSignature.returnType.toNativeType();
          let stmts = new Array<ExpressionRef>();
          if (needsVarargsStub) {
            this.ensureArgumentsLength();
            // Safe to prepend since paramExprs are local.get's
            stmts.push(module.global_set(BuiltinNames.argumentsLength, module.i32(numParameters)));
          }
          if (returnType == Type.void) {
            stmts.push(
              module.call(calledName, paramExprs, nativeReturnType)
            );
            stmts.push(
              module.return()
            );
          } else {
            stmts.push(
              module.return(
                module.call(calledName, paramExprs, nativeReturnType)
              )
            );
          }
          builder.addCase(classInstance.id, stmts);
          // Also alias each extendee inheriting this exact overload
          let extendees = classInstance.getAllExtendees(
            isProperty
              ? unboundOverloadParent.name
              : instance.prototype.name
          );
          for (let _values = Set_values(extendees), a = 0, b = _values.length; a < b; ++a) {
            let extendee = _values[a];
            builder.addCase(extendee.id, stmts);
          }
        }
      }
    }

    // Call the original function if no other id matches and the method is not
    // abstract or part of an interface. Note that doing so will not catch an
    // invalid id, but can reduce code size significantly since we also don't
    // have to add branches for extendees inheriting the original function.
    var body: ExpressionRef;
    if (instance.prototype.bodyNode) {
      let paramExprs = new Array<ExpressionRef>(numParameters);
      paramExprs[0] = module.local_get(0, nativeSizeType); // this
      for (let i = 0, k = parameterTypes.length; i < k; ++i) {
        paramExprs[1 + i] = module.local_get(1 + i, parameterTypes[i].toNativeType());
      }
      body = module.call(instance.internalName, paramExprs, returnType.toNativeType());

    // Otherwise trap
    } else {
      body = module.unreachable();
    }

    // Create the virtual stub function
    var ref = stub.ref;
    if (ref) module.removeFunction(stub.internalName);
    stub.ref = module.addFunction(
      stub.internalName,
      stub.signature.nativeParams,
      stub.signature.nativeResults,
      [ NativeType.I32 ],
      module.block(null, [
        builder.render(tempIndex),
        body
      ], returnType.toNativeType())
    );
    stub.set(CommonFlags.COMPILED);
  }

  // <reference-counting>

  /** Makes a retain call, retaining the expression's value. */
  makeRetain(expr: ExpressionRef): ExpressionRef {
    var retainInstance = this.program.retainInstance;
    this.compileFunction(retainInstance);
    return this.module.call(retainInstance.internalName, [ expr ], this.options.nativeSizeType);
  }

  /** Makes a release call, releasing the expression's value. Changes the current type to void.*/
  makeRelease(expr: ExpressionRef): ExpressionRef {
    var releaseInstance = this.program.releaseInstance;
    this.compileFunction(releaseInstance);
    return this.module.call(releaseInstance.internalName, [ expr ], NativeType.None);
  }

  /** Makes a replace, retaining the new expression's value and releasing the old expression's value, in this order. */
  makeReplace(
    /** New value being assigned. */
    newExpr: ExpressionRef,
    /** Old value being replaced. */
    oldExpr: ExpressionRef,
    /** Whether the new value is already retained. */
    alreadyRetained: bool = false,
  ): ExpressionRef {
    var module = this.module;
    var flow = this.currentFlow;
    var nativeSizeType = this.options.nativeSizeType;
    if (alreadyRetained) {
      // (t1=newExpr), __release(oldExpr), t1
      // it is important that `newExpr` evaluates before `oldExpr` is released, hence the local
      let temp = flow.getTempLocal(this.options.usizeType, findUsedLocals(oldExpr));
      let ret = module.block(null, [
        module.local_set(temp.index, newExpr),
        this.makeRelease(oldExpr),
        module.local_get(temp.index, nativeSizeType)
      ], nativeSizeType);
      flow.freeTempLocal(temp);
      return ret;
    } else {
      // if ((t1=newExpr) != (t2=oldExpr)) {
      //   t1 = __retain(t1);
      //   __release(t2);
      // }, t1
      let usizeType = this.options.usizeType;
      let temp1 = flow.getTempLocal(usizeType, findUsedLocals(oldExpr));
      let temp2 = flow.getTempLocal(usizeType);
      let ret = module.block(null, [
        module.if(
          module.binary(nativeSizeType == NativeType.I64 ? BinaryOp.NeI64 : BinaryOp.NeI32,
            module.local_tee(temp1.index, newExpr),
            module.local_tee(temp2.index, oldExpr)
          ),
          module.block(null, [
            module.local_set(temp1.index,
              this.makeRetain(module.local_get(temp1.index, nativeSizeType))
            ),
            this.makeRelease(module.local_get(temp2.index, nativeSizeType))
          ])
        ),
        module.local_get(temp1.index, nativeSizeType)
      ], nativeSizeType);
      flow.freeTempLocal(temp2);
      flow.freeTempLocal(temp1);
      return ret;
    }
  }

  /** Makes an autorelease call at the end of the specified `flow`. */
  makeAutorelease(
    /** Expression to autorelease. */
    expr: ExpressionRef,
    /** Type of the expression. */
    type: Type,
    /** Flow that should autorelease. Defaults to the current flow. */
    flow: Flow = this.currentFlow
  ): ExpressionRef {
    // An 'autorelease' is the assignment of a managed reference to a temporary local,
    // keeping the reference alive until the surrounding flow concludes. This is useful
    // if a reference is not being immediately assigned to something that would keep it
    // alive, like a local or a global, yet it'll remain alive in other code. Example:
    //
    //   callReceivingAReference(callReturningAReference())
    //
    // will be transformed into an autorelease like
    //
    //   callReceivingAReference(t = callReturningAReference())
    //   ...
    //   __release(t)
    //
    // since releasing immediately would free the value before the call:
    //
    //   callReceivingAReference((__release(t = callReturningAReference()), t))
    //
    var local = flow.getAutoreleaseLocal(type);
    if (flow.isNonnull(expr, type)) flow.setLocalFlag(local.index, LocalFlags.NONNULL);
    return this.module.local_tee(local.index, expr);
  }

  /**
   * Attempts to undo an autorelease in the specified `flow`.
   * Returns the index of the previously retaining variable or -1 if not possible.
   */
  tryUndoAutorelease(
    /** Expression being autoreleased. */
    expr: ExpressionRef,
    /** Flow that would autorelease. */
    flow: Flow
  ): i32 {
    // The following assumes that the expression actually belongs to the flow and that
    // top-level autoreleases are never undone. While that's true, it's not necessary
    // to check presence in scopedLocals.
    switch (getExpressionId(expr)) {
      case ExpressionId.LocalGet: { // local.get(idx)
        let index = getLocalGetIndex(expr);
        if (flow.isAnyLocalFlag(index, LocalFlags.ANY_RETAINED)) {
          flow.unsetLocalFlag(index, LocalFlags.ANY_RETAINED);
          return index;
        }
        break;
      }
      case ExpressionId.LocalSet: { // local.tee(idx, expr)
        if (isLocalTee(expr)) {
          // NOTE: Can't remove the local.tee completely because it's already compiled
          // and a child of something else. Preventing the final release however makes
          // it optimize away.
          let index = getLocalSetIndex(expr);
          if (flow.isAnyLocalFlag(index, LocalFlags.ANY_RETAINED)) {
            flow.unsetLocalFlag(index, LocalFlags.ANY_RETAINED);
            return index;
          }
        }
        break;
      }
      case ExpressionId.Block: { // { ..., local.get|tee(...) }
        if (getBlockName(expr) === null) { // must not be a break target
          let count = getBlockChildCount(expr);
          if (count) {
            return this.tryUndoAutorelease(getBlockChild(expr, count - 1), flow);
          }
        }
        break;
      }
    }
    return -1;
  }

  /** Delays an autorelease in `innerFlow` until `outerFlow` concludes. */
  delayAutorelease(
    /** Expression being autoreleased in `innerFlow`. */
    expr: ExpressionRef,
    /** Type of the expression. */
    type: Type,
    /** Inner flow that would autorelease. Must not have processed autoreleases yet. */
    innerFlow: Flow,
    /** Outer flow that should autorelease instead. */
    outerFlow: Flow
  ): ExpressionRef {
    // Attempt to undo the autorelease in `innerFlow`
    var index = this.tryUndoAutorelease(expr, innerFlow);
    return ~index
      // If it worked, autorelease in `outerFlow` instead
      ? this.makeAutorelease(expr, type, outerFlow)
      // If it didn't work, extend the lifetime into `outerFlow`
      : this.makeAutorelease(this.makeRetain(expr), type, outerFlow);
  }

  /** Performs any queued autoreleases in the specified flow. */
  performAutoreleases(
    /** Flow releasing its queued autoreleases. */
    flow: Flow,
    /** Array of statements to append the releases to. */
    stmts: ExpressionRef[],
    /**
     * Whether to finalize affected locals. Defaults to `true`, which
     * is almost always correct, except when bubbling up parent flows
     * in break-like scenarios.
     */
    finalize: bool = true
  ): void {
    // Autoreleases must be performed whenever a flow concludes, decrementing
    // the RC of all the references in that flow scheduled for an autorelease.
    var scopedLocals = flow.scopedLocals;
    if (scopedLocals) {
      let module = this.module;
      // TODO: for (let local of scopedLocals.values()) {
      for (let _values = Map_values(scopedLocals), i = 0, k = _values.length; i < k; ++i) {
        let local = unchecked(_values[i]);
        if (local.is(CommonFlags.SCOPED)) { // otherwise an alias
          let localIndex = local.index;
          if (flow.isAnyLocalFlag(localIndex, LocalFlags.ANY_RETAINED)) {
            if (finalize) flow.unsetLocalFlag(localIndex, LocalFlags.ANY_RETAINED);
            stmts.push(
              this.makeRelease(
                module.local_get(localIndex, local.type.toNativeType())
              )
            );
          }
        }
      }
    }
  }

  /** Performs any queued autoreleases in the specified flow and returns the given value. */
  performAutoreleasesWithValue(
    /** Flow releasing its queued autoreleases. */
    flow: Flow,
    /** Value to return. */
    valueExpr: ExpressionRef,
    /** Type of the returned value. */
    valueType: Type,
    /** Array of statements to append the releases to. */
    stmts: ExpressionRef[] | null = null,
    /** Whether to finalize affected locals. */
    finalize: bool = true
  ): ExpressionRef {
    if (!stmts) stmts = new Array<ExpressionRef>();
    stmts.push(
      this.module.nop()
    );
    var lengthBefore = stmts.length;
    this.performAutoreleases(flow, stmts, finalize);
    var module = this.module;
    if (stmts.length > lengthBefore) {
      let nativeType = valueType.toNativeType();
      let temp = flow.getTempLocal(valueType);
      if (!flow.canOverflow(valueExpr, valueType)) flow.setLocalFlag(temp.index, LocalFlags.WRAPPED);
      if (flow.isNonnull(valueExpr, valueType)) flow.setLocalFlag(temp.index, LocalFlags.NONNULL);
      stmts[lengthBefore - 1] = module.local_set(temp.index, valueExpr); // nop -> set
      stmts.push(
        module.local_get(temp.index, nativeType) // append get
      );
      let ret = module.flatten(stmts, nativeType);
      flow.freeTempLocal(temp);
      return ret;
    } else if (stmts.length > 1) {
      stmts[lengthBefore - 1] = valueExpr; // nop -> value
      return module.flatten(stmts, valueType.toNativeType());
    }
    return valueExpr;
  }

  /** Finishes any queued autoreleases in the actual function of the specified flow. */
  finishAutoreleases(
    /** Flow releasing its queued autoreleases. */
    flow: Flow,
    /** Array of statements to append the releases to. */
    stmts: ExpressionRef[]
  ): void {
    // Differs from `performAutoreleases` in that concluding this flow also
    // concludes all its parent flows, for example on a `return`.
    if (flow.isInline) {
      // Traverse to the top-most flow containing the inlined function's
      // locals as scoped locals and release these instead of all the locals.
      let current = flow;
      let parent: Flow | null;
      while (parent = current.parent) current = parent;
      let scopedLocals = current.scopedLocals;
      if (scopedLocals) {
        // TODO: for (let local of scopedLocals.values()) {
        for (let _values = Map_values(scopedLocals), i = 0, k = _values.length; i < k; ++i) {
          let local = unchecked(_values[i]);
          this.maybeFinishAutorelease(local, flow, stmts);
        }
      }
    } else {
      let localsByIndex = flow.parentFunction.localsByIndex;
      for (let i = 0, k = localsByIndex.length; i < k; ++i) {
        let local = unchecked(localsByIndex[i]);
        this.maybeFinishAutorelease(local, flow, stmts);
      }
    }
  }

  /** Finishes a single autorelease of the specified local. */
  private maybeFinishAutorelease(
    /** Local to finish autoreleasing. */
    local: Local,
    /** Flow releasing its queued autoreleases. */
    flow: Flow,
    /** Array of statements to append the releases to. */
    stmts: ExpressionRef[]
  ): void {
    var localIndex = local.index;
    var module = this.module;
    if (~localIndex && flow.isAnyLocalFlag(localIndex, LocalFlags.ANY_RETAINED)) {
      flow.unsetLocalFlag(localIndex, LocalFlags.ANY_RETAINED);
      stmts.push(
        this.makeRelease(
          module.local_get(localIndex, local.type.toNativeType())
        )
      );
    }
  }

  // </reference-counting>

  /** Creates a direct call to the specified function. */
  makeCallDirect(
    instance: Function,
    operands: ExpressionRef[] | null,
    reportNode: Node,
    immediatelyDropped: bool = false,
    /** Skip the usual autorelease and manage this at the callsite instead. */
    skipAutorelease: bool = false
  ): ExpressionRef {
    if (instance.hasDecorator(DecoratorFlags.INLINE)) {
      if (!instance.is(CommonFlags.VIRTUAL)) {
        assert(!instance.is(CommonFlags.STUB)); // doesn't make sense
        let inlineStack = this.inlineStack;
        if (inlineStack.includes(instance)) {
          this.warning(
            DiagnosticCode.Function_0_cannot_be_inlined_into_itself,
            reportNode.range, instance.internalName
          );
        } else {
          inlineStack.push(instance);
          let expr: ExpressionRef;
          if (instance.is(CommonFlags.INSTANCE)) {
            let theOperands = assert(operands);
            assert(theOperands.length);
            expr = this.makeCallInline(instance, theOperands.slice(1), theOperands[0], immediatelyDropped);
          } else {
            expr = this.makeCallInline(instance, operands, 0, immediatelyDropped);
          }
          let returnType = this.currentType;
          if (returnType.isManaged) {
            if (!skipAutorelease) {
              expr = this.makeAutorelease(expr, returnType);
            } else {
              this.skippedAutoreleases.add(expr);
            }
          }
          inlineStack.pop();
          return expr;
        }
      } else {
        this.warning(
          DiagnosticCode.Function_0_is_virtual_and_will_not_be_inlined,
          reportNode.range, instance.internalName
        );
      }
    }
    var module = this.module;
    var numOperands = operands ? operands.length : 0;
    var numArguments = numOperands;
    var minArguments = instance.signature.requiredParameters;
    var minOperands = minArguments;
    var parameterTypes = instance.signature.parameterTypes;
    var maxArguments = parameterTypes.length;
    var maxOperands = maxArguments;
    if (instance.is(CommonFlags.INSTANCE)) {
      ++minOperands;
      ++maxOperands;
      --numArguments;
    }
    assert(numOperands >= minOperands);

    if (!this.compileFunction(instance)) return module.unreachable();
    var returnType = instance.signature.returnType;

    // fill up omitted arguments with their initializers, if constant, otherwise with zeroes.
    if (numOperands < maxOperands) {
      if (!operands) {
        operands = new Array(maxOperands);
        operands.length = 0;
      }
      let parameterNodes = instance.prototype.functionTypeNode.parameters;
      assert(parameterNodes.length == parameterTypes.length);
      let allOptionalsAreConstant = true;
      for (let i = numArguments; i < maxArguments; ++i) {
        let initializer = parameterNodes[i].initializer;
        if (initializer) {
          if (initializer.compilesToConst) {
            operands.push(this.compileExpression(
              initializer,
              parameterTypes[i],
              Constraints.CONV_IMPLICIT
            ));
            continue;
          }
          let resolved = this.resolver.lookupExpression(initializer, instance.flow, parameterTypes[i], ReportMode.SWALLOW);
          if (resolved) {
            if (resolved.kind == ElementKind.GLOBAL) {
              let global = <Global>resolved;
              if (this.compileGlobal(global)) {
                if (global.is(CommonFlags.INLINED)) {
                  operands.push(
                    this.compileInlineConstant(global, parameterTypes[i], Constraints.CONV_IMPLICIT)
                  );
                } else {
                  operands.push(
                    this.convertExpression(
                      module.global_get(global.internalName, global.type.toNativeType()),
                      global.type, parameterTypes[i], false, false, initializer
                    )
                  );
                }
                continue;
              }
            }
          }
        }
        operands.push(this.makeZero(parameterTypes[i]));
        allOptionalsAreConstant = false;
      }
      if (!allOptionalsAreConstant) {
        if (!instance.is(CommonFlags.MODULE_IMPORT)) {
          let original = instance;
          instance = this.ensureVarargsStub(instance);
          if (!this.compileFunction(instance)) return module.unreachable();
          instance.flow.flags = original.flow.flags;
          let nativeReturnType = returnType.toNativeType();
          // We know the last operand is optional and omitted, so inject setting
          // ~argumentsLength into that operand, which is always safe.
          let lastOperand = operands[maxOperands - 1];
          assert(!(getSideEffects(lastOperand) & SideEffects.WritesGlobal));
          let lastOperandType = parameterTypes[maxArguments - 1];
          operands[maxOperands - 1] = module.block(null, [
            module.global_set(BuiltinNames.argumentsLength, module.i32(numArguments)),
            lastOperand
          ], lastOperandType.toNativeType());
          let expr = module.call(instance.internalName, operands, nativeReturnType);
          this.currentType = returnType;
          if (returnType.isManaged) {
            if (immediatelyDropped) {
              expr = this.makeRelease(expr);
              this.currentType = Type.void;
            } else if (!skipAutorelease) {
              expr = this.makeAutorelease(expr, returnType);
            } else {
              this.skippedAutoreleases.add(expr);
            }
          }
          this.ensureArgumentsLength();
          return expr;
        }
      }
    }

    // Call the virtual stub with the vtable if the function has overloads
    if (instance.is(CommonFlags.VIRTUAL) && !reportNode.isCallOnSuper) {
      instance = this.ensureVirtualStub(instance);
    }

    // If the return value is of a reference type it has not yet been released but is in flight
    // which is equivalent to a skipped autorelease. Hence, insert either a release if it is
    // dropped anyway, preserve the skipped autorelease if explicitly requested or autorelease now.
    var expr = module.call(instance.internalName, operands, returnType.toNativeType());
    this.currentType = returnType;
    if (returnType.isManaged) {
      if (immediatelyDropped) {
        expr = this.makeRelease(expr);
        this.currentType = Type.void;
      } else if (!skipAutorelease) {
        expr = this.makeAutorelease(expr, returnType);
      }
    }
    return expr;
  }

  /** Compiles an indirect call using an index argument and a signature. */
  compileCallIndirect(
    signature: Signature,
    indexArg: ExpressionRef,
    argumentExpressions: Expression[],
    reportNode: Node,
    thisArg: ExpressionRef = 0,
    immediatelyDropped: bool = false
  ): ExpressionRef {
    var numArguments = argumentExpressions.length;

    if (!this.checkCallSignature( // reports
      signature,
      numArguments,
      thisArg != 0,
      reportNode
    )) {
      return this.module.unreachable();
    }

    var numArgumentsInclThis = thisArg ? numArguments + 1 : numArguments;
    var operands = new Array<ExpressionRef>(numArgumentsInclThis);
    var index = 0;
    if (thisArg) {
      operands[0] = thisArg;
      index = 1;
    }
    var parameterTypes = signature.parameterTypes;
    for (let i = 0; i < numArguments; ++i, ++index) {
      operands[index] = this.compileExpression(argumentExpressions[i], parameterTypes[i],
        Constraints.CONV_IMPLICIT
      );
    }
    assert(index == numArgumentsInclThis);
    return this.makeCallIndirect(signature, indexArg, operands, immediatelyDropped);
  }

  /** Creates an indirect call to the function at `indexArg` in the function table. */
  makeCallIndirect(
    signature: Signature,
    indexArg: ExpressionRef,
    operands: ExpressionRef[] | null = null,
    immediatelyDropped: bool = false
  ): ExpressionRef {
    var module = this.module;
    var numOperands = operands ? operands.length : 0;
    var numArguments = numOperands;
    var minArguments = signature.requiredParameters;
    var minOperands = minArguments;
    var parameterTypes = signature.parameterTypes;
    var returnType = signature.returnType;
    var maxArguments = parameterTypes.length;
    var maxOperands = maxArguments;
    if (signature.thisType) {
      ++minOperands;
      ++maxOperands;
      --numArguments;
    }
    assert(numOperands >= minOperands);

    // fill up omitted arguments with zeroes
    if (numOperands < maxOperands) {
      if (!operands) {
        operands = new Array(maxOperands);
        operands.length = 0;
      }
      let parameterTypes = signature.parameterTypes;
      for (let i = numArguments; i < maxArguments; ++i) {
        operands.push(this.makeZero(parameterTypes[i]));
      }
    }

    if (this.options.isWasm64) {
      indexArg = module.unary(UnaryOp.WrapI64, indexArg);
    }

    // We might be calling a varargs stub here, even if all operands have been
    // provided, so we must set `argumentsLength` in any case. Inject setting it
    // into the index argument, which becomes executed last after any operands.
    this.ensureArgumentsLength();
    if (getSideEffects(indexArg) & SideEffects.WritesGlobal) {
      let flow = this.currentFlow;
      let temp = flow.getTempLocal(Type.i32, findUsedLocals(indexArg));
      indexArg = module.block(null, [
        module.local_set(temp.index, indexArg),
        module.global_set(BuiltinNames.argumentsLength, module.i32(numArguments)),
        module.local_get(temp.index, NativeType.I32)
      ], NativeType.I32);
      flow.freeTempLocal(temp);
    } else { // simplify
      indexArg = module.block(null, [
        module.global_set(BuiltinNames.argumentsLength, module.i32(numArguments)),
        indexArg
      ], NativeType.I32);
    }
    var expr = module.call_indirect(
      indexArg,
      operands,
      signature.nativeParams,
      signature.nativeResults
    );
    this.currentType = returnType;
    if (returnType.isManaged) {
      if (immediatelyDropped) {
        expr = this.makeRelease(expr);
        this.currentType = Type.void;
      } else {
        expr = this.makeAutorelease(expr, returnType);
      }
    }
    return expr;
  }

  private compileCommaExpression(
    expression: CommaExpression,
    contextualType: Type,
    constraints: Constraints
  ): ExpressionRef {
    var expressions = expression.expressions;
    var numExpressions = expressions.length;
    var exprs = new Array<ExpressionRef>(numExpressions--);
    for (let i = 0; i < numExpressions; ++i) {
      exprs[i] = this.compileExpression(expressions[i], Type.void, // drop all except last
        Constraints.CONV_IMPLICIT | Constraints.WILL_DROP
      );
    }
    exprs[numExpressions] = this.compileExpression(expressions[numExpressions], contextualType, constraints);
    return this.module.flatten(exprs, this.currentType.toNativeType());
  }

  private compileElementAccessExpression(
    expression: ElementAccessExpression,
    contextualType: Type,
    constraints: Constraints
  ): ExpressionRef {
    var module = this.module;
    var targetExpression = expression.expression;
    var targetType = this.resolver.resolveExpression(targetExpression, this.currentFlow); // reports
    if (targetType) {
      if (targetType.is(TypeFlags.REFERENCE)) {
        let classReference = targetType.classReference;
        if (classReference) {
          let isUnchecked = this.currentFlow.is(FlowFlags.UNCHECKED_CONTEXT);
          let indexedGet = classReference.lookupOverload(OperatorKind.INDEXED_GET, isUnchecked);
          if (indexedGet) {
            let thisArg = this.compileExpression(targetExpression, classReference.type,
              Constraints.CONV_IMPLICIT
            );
            if (!isUnchecked && this.options.pedantic) {
              this.pedantic(
                DiagnosticCode.Indexed_access_may_involve_bounds_checking,
                expression.range
              );
            }
            return this.compileCallDirect(indexedGet, [
              expression.elementExpression
            ], expression, thisArg, constraints);
          }
        }
      }
      this.error(
        DiagnosticCode.Index_signature_is_missing_in_type_0,
        expression.expression.range, targetType.toString()
      );
    }
    return module.unreachable();
  }

  private compileFunctionExpression(
    expression: FunctionExpression,
    contextualSignature: Signature | null,
    constraints: Constraints
  ): ExpressionRef {
    var declaration = expression.declaration.clone(); // generic contexts can have multiple
    assert(!declaration.typeParameters); // function expression cannot be generic
    var flow = this.currentFlow;
    var actualFunction = flow.actualFunction;
    var prototype = new FunctionPrototype(
      declaration.name.text.length
        ? declaration.name.text
        : "anonymous|" + (actualFunction.nextAnonymousId++).toString(),
      actualFunction,
      declaration,
      DecoratorFlags.NONE
    );
    var instance: Function | null;
    var contextualTypeArguments = makeMap(flow.contextualTypeArguments);

    // compile according to context. this differs from a normal function in that omitted parameter
    // and return types can be inferred and omitted arguments can be replaced with dummies.
    if (contextualSignature) {
      let signatureNode = prototype.functionTypeNode;
      let parameterNodes = signatureNode.parameters;
      let numPresentParameters = parameterNodes.length;

      // must not require more than the maximum number of parameters
      let parameterTypes = contextualSignature.parameterTypes;
      let numParameters = parameterTypes.length;
      if (numPresentParameters > numParameters) {
        this.error(
          DiagnosticCode.Expected_0_arguments_but_got_1,
          expression.range, numParameters.toString(), numPresentParameters.toString()
        );
        return this.module.unreachable();
      }

      // check non-omitted parameter types
      let parameterNames = new Array<string>(numPresentParameters);
      for (let i = 0; i < numPresentParameters; ++i) {
        let parameterNode = parameterNodes[i];
        parameterNames[i] = parameterNode.name.text; // use actual name
        if (!isTypeOmitted(parameterNode.type)) {
          let resolvedType = this.resolver.resolveType(
            parameterNode.type,
            actualFunction.parent,
            contextualTypeArguments
          );
          if (!resolvedType) return this.module.unreachable();
          if (!parameterTypes[i].isStrictlyAssignableTo(resolvedType)) {
            this.error(
              DiagnosticCode.Type_0_is_not_assignable_to_type_1,
              parameterNode.range, parameterTypes[i].toString(), resolvedType.toString()
            );
            return this.module.unreachable();
          }
        }
        // any unused parameters are inherited but ignored
      }

      // check non-omitted return type
      let returnType = contextualSignature.returnType;
      if (!isTypeOmitted(signatureNode.returnType)) {
        let resolvedType = this.resolver.resolveType(
          signatureNode.returnType,
          actualFunction.parent,
          contextualTypeArguments
        );
        if (!resolvedType) return this.module.unreachable();
        if (
          returnType == Type.void
            ? resolvedType != Type.void
            : !resolvedType.isStrictlyAssignableTo(returnType)
        ) {
          this.error(
            DiagnosticCode.Type_0_is_not_assignable_to_type_1,
            signatureNode.returnType.range, resolvedType.toString(), returnType.toString()
          );
          return this.module.unreachable();
        }
      }

      // check explicit this type
      let thisType = contextualSignature.thisType;
      let thisTypeNode = signatureNode.explicitThisType;
      if (thisTypeNode) {
        if (!thisType) {
          this.error(
            DiagnosticCode._this_cannot_be_referenced_in_current_location,
            thisTypeNode.range
          );
          return this.module.unreachable();
        }
        let resolvedType = this.resolver.resolveType(
          thisTypeNode,
          actualFunction.parent,
          contextualTypeArguments
        );
        if (!resolvedType) return this.module.unreachable();
        if (!thisType.isStrictlyAssignableTo(resolvedType)) {
          this.error(
            DiagnosticCode.Type_0_is_not_assignable_to_type_1,
            thisTypeNode.range, thisType.toString(), resolvedType.toString()
          );
          return this.module.unreachable();
        }
      }

      let signature = new Signature(this.program, parameterTypes, returnType, thisType);
      signature.requiredParameters = numParameters; // !
      signature.parameterNames = parameterNames;
      instance = new Function(
        prototype.name,
        prototype,
        null,
        signature,
        contextualTypeArguments
      );
      if (!this.compileFunction(instance)) return this.module.unreachable();
      this.currentType = contextualSignature.type;

    // otherwise compile like a normal function
    } else {
      instance = this.resolver.resolveFunction(prototype, null, contextualTypeArguments);
      if (!instance) return this.module.unreachable();
      this.compileFunction(instance);
      this.currentType = instance.signature.type;
    }

    var index = this.ensureFunctionTableEntry(instance); // reports
    return index < 0
      ? this.module.unreachable()
      : this.module.i32(index);
  }

  /** Makes sure the enclosing source file of the specified expression has been compiled. */
  private maybeCompileEnclosingSource(expression: Expression): void {
    var internalPath = expression.range.source.internalPath;
    var filesByName = this.program.filesByName;
    assert(filesByName.has(internalPath));
    var enclosingFile = assert(filesByName.get(internalPath));
    if (!enclosingFile.is(CommonFlags.COMPILED)) {
      this.compileFileByPath(internalPath, expression);
    }
  }

  private compileIdentifierExpression(
    expression: IdentifierExpression,
    contextualType: Type,
    constraints: Constraints
  ): ExpressionRef {
    var module = this.module;
    var flow = this.currentFlow;
    var actualFunction = flow.actualFunction;

    // check special keywords first
    switch (expression.kind) {
      case NodeKind.NULL: {
        let options = this.options;
        if (contextualType.is(TypeFlags.REFERENCE)) {
          let classReference = contextualType.classReference;
          if (classReference) {
            this.currentType = classReference.type.asNullable();
            return options.isWasm64 ? module.i64(0) : module.i32(0);
          }
          let signatureReference = contextualType.signatureReference;
          if (signatureReference) {
            this.currentType = signatureReference.type.asNullable();
            return module.i32(0);
          }
          return module.ref_null();
        }
        this.currentType = options.usizeType;
        this.warning(
          DiagnosticCode.Expression_resolves_to_unusual_type_0,
          expression.range, this.currentType.toString()
        );
        return options.isWasm64
          ? module.i64(0)
          : module.i32(0);
      }
      case NodeKind.TRUE: {
        this.currentType = Type.bool;
        return module.i32(1);
      }
      case NodeKind.FALSE: {
        this.currentType = Type.bool;
        return module.i32(0);
      }
      case NodeKind.THIS: {
        if (actualFunction.is(CommonFlags.INSTANCE)) {
          let thisLocal = assert(flow.lookupLocal(CommonNames.this_));
          let thisType = assert(actualFunction.signature.thisType);
          let parent = assert(actualFunction.parent);
          assert(parent.kind == ElementKind.CLASS);
          flow.set(FlowFlags.ACCESSES_THIS);
          this.currentType = thisType;
          return module.local_get(thisLocal.index, thisType.toNativeType());
        }
        this.error(
          DiagnosticCode._this_cannot_be_referenced_in_current_location,
          expression.range
        );
        this.currentType = this.options.usizeType;
        return module.unreachable();
      }
      case NodeKind.SUPER: {
        let flow = this.currentFlow;
        let actualFunction = flow.actualFunction;
        if (actualFunction.is(CommonFlags.CONSTRUCTOR)) {
          if (!flow.is(FlowFlags.CALLS_SUPER)) {
            // TS1034 in the parser effectively limits this to property accesses
            this.error(
              DiagnosticCode._super_must_be_called_before_accessing_a_property_of_super_in_the_constructor_of_a_derived_class,
              expression.range
            );
          }
        }
        if (flow.isInline) {
          let scopedThis = flow.lookupLocal(CommonNames.this_);
          if (scopedThis) {
            let scopedThisClass = assert(scopedThis.type.classReference);
            let base = scopedThisClass.base;
            if (base) {
              this.currentType = base.type;
              return module.local_get(scopedThis.index, base.type.toNativeType());
            }
          }
        }
        if (actualFunction.is(CommonFlags.INSTANCE)) {
          let parent = assert(actualFunction.parent);
          assert(parent.kind == ElementKind.CLASS);
          let classInstance = <Class>parent;
          let baseClassInstance = classInstance.base;
          if (baseClassInstance) {
            let superType = baseClassInstance.type;
            this.currentType = superType;
            return module.local_get(0, superType.toNativeType());
          }
        }
        this.error(
          DiagnosticCode._super_can_only_be_referenced_in_a_derived_class,
          expression.range
        );
        this.currentType = this.options.usizeType;
        return module.unreachable();
      }
    }

    this.maybeCompileEnclosingSource(expression);

    // otherwise resolve
    var currentParent = this.currentParent;
    if (!currentParent) currentParent = actualFunction;
    var target = this.resolver.lookupIdentifierExpression( // reports
      expression,
      flow,
      currentParent
    );
    if (!target) {
      // make a guess to avoid assertions in calling code
      if (this.currentType == Type.void) this.currentType = Type.i32;
      return module.unreachable();
    }

    switch (target.kind) {
      case ElementKind.LOCAL: {
        let local = <Local>target;
        let localType = local.type;
        assert(localType != Type.void);
        if (local.is(CommonFlags.INLINED)) {
          return this.compileInlineConstant(local, contextualType, constraints);
        }
        let localIndex = local.index;
        assert(localIndex >= 0);
        if (localType.is(TypeFlags.NULLABLE) && flow.isLocalFlag(localIndex, LocalFlags.NONNULL, false)) {
          localType = localType.nonNullableType;
        }
        this.currentType = localType;

        if (target.parent != flow.parentFunction) {
          // TODO: closures
          this.error(
            DiagnosticCode.Not_implemented,
            expression.range
          );
          return module.unreachable();
        }
        return module.local_get(localIndex, localType.toNativeType());
      }
      case ElementKind.GLOBAL: {
        let global = <Global>target;
        if (!this.compileGlobal(global)) { // reports; not yet compiled if a static field
          return module.unreachable();
        }
        let globalType = global.type;
        assert(globalType != Type.void);
        if (global.is(CommonFlags.INLINED)) {
          return this.compileInlineConstant(global, contextualType, constraints);
        }
        this.currentType = globalType;
        return module.global_get(global.internalName, globalType.toNativeType());
      }
      case ElementKind.ENUMVALUE: { // here: if referenced from within the same enum
        let enumValue = <EnumValue>target;
        if (!target.is(CommonFlags.COMPILED)) {
          this.error(
            DiagnosticCode.A_member_initializer_in_a_enum_declaration_cannot_reference_members_declared_after_it_including_members_defined_in_other_enums,
            expression.range
          );
          this.currentType = Type.i32;
          return module.unreachable();
        }
        this.currentType = Type.i32;
        if (enumValue.is(CommonFlags.INLINED)) {
          assert(enumValue.constantValueKind == ConstantValueKind.INTEGER);
          return module.i32(i64_low(enumValue.constantIntegerValue));
        }
        return module.global_get(enumValue.internalName, NativeType.I32);
      }
      case ElementKind.FUNCTION_PROTOTYPE: {
        let functionPrototype = <FunctionPrototype>target;
        let typeParameterNodes = functionPrototype.typeParameterNodes;

        if (typeParameterNodes !== null && typeParameterNodes.length != 0) {
          this.error(
            DiagnosticCode.Expected_0_arguments_but_got_1,
            expression.range, typeParameterNodes.length.toString(), "0"
          );
          return module.unreachable();
        }

        let functionInstance = this.resolver.resolveFunction(
          functionPrototype,
          null,
          makeMap<string,Type>(flow.contextualTypeArguments)
        );
        if (!functionInstance || !this.compileFunction(functionInstance)) return module.unreachable();
        if (contextualType.is(TypeFlags.HOST | TypeFlags.REFERENCE)) {
          this.currentType = Type.anyref;
          return module.ref_func(functionInstance.internalName);
        }
        let index = this.ensureFunctionTableEntry(functionInstance);
        this.currentType = functionInstance.signature.type;
        return module.i32(index);
      }
    }
    this.error(
      DiagnosticCode.Not_implemented,
      expression.range
    );
    return this.module.unreachable();
  }

  private compileInstanceOfExpression(
    expression: InstanceOfExpression,
    contextualType: Type,
    constraints: Constraints
  ): ExpressionRef {
    var flow = this.currentFlow;
    var isType = expression.isType;

    // Mimic `instanceof CLASS`
    if (isType.kind == NodeKind.NAMEDTYPE) {
      let namedType = <NamedTypeNode>isType;
      if (!(namedType.isNullable || namedType.hasTypeArguments)) {
        let element = this.resolver.resolveTypeName(namedType.name, flow.actualFunction, ReportMode.SWALLOW);
        if (element !== null && element.kind == ElementKind.CLASS_PROTOTYPE) {
          let prototype = <ClassPrototype>element;
          if (prototype.is(CommonFlags.GENERIC)) {
            return this.makeInstanceofClass(expression, prototype);
          }
        }
      }
    }

    // Fall back to `instanceof TYPE`
    var expectedType = this.resolver.resolveType(
      expression.isType,
      flow.actualFunction,
      makeMap(flow.contextualTypeArguments)
    );
    if (!expectedType) {
      this.currentType = Type.bool;
      return this.module.unreachable();
    }
    return this.makeInstanceofType(expression, expectedType);
  }

  private makeInstanceofType(expression: InstanceOfExpression, expectedType: Type): ExpressionRef {
    var module = this.module;
    var flow = this.currentFlow;
    var expr = this.compileExpression(expression.expression, expectedType);
    var actualType = this.currentType;
    this.currentType = Type.bool;

    // instanceof <basic> - must be exact
    if (!expectedType.is(TypeFlags.REFERENCE)) {
      return module.maybeDropCondition(expr, module.i32(actualType == expectedType ? 1 : 0));
    }

    // <basic> instanceof <reference> - always false
    if (!actualType.is(TypeFlags.REFERENCE)) {
      return module.maybeDropCondition(expr, module.i32(0));
    }

    // both LHS and RHS are references now
    var nativeSizeType = actualType.toNativeType();

    // <nullable> instanceof <nonNullable> - LHS must be != 0
    if (actualType.is(TypeFlags.NULLABLE) && !expectedType.is(TypeFlags.NULLABLE)) {

      // downcast - check statically
      if (actualType.nonNullableType.isAssignableTo(expectedType)) {
        return module.binary(
          nativeSizeType == NativeType.I64
            ? BinaryOp.NeI64
            : BinaryOp.NeI32,
          expr,
          this.makeZero(actualType)
        );
      }

      // upcast - check dynamically
      if (expectedType.isAssignableTo(actualType)) {
        let program = this.program;
        if (!(actualType.isUnmanaged || expectedType.isUnmanaged)) {
          let temp = flow.getTempLocal(actualType);
          let instanceofInstance = assert(program.instanceofInstance);
          this.compileFunction(instanceofInstance);
          let ret = module.if(
            module.unary(
              nativeSizeType == NativeType.I64
                ? UnaryOp.EqzI64
                : UnaryOp.EqzI32,
              module.local_tee(temp.index, expr),
            ),
            module.i32(0),
            this.makeCallDirect(instanceofInstance, [
              module.local_get(temp.index, nativeSizeType),
              module.i32(expectedType.classReference!.id)
            ], expression)
          );
          flow.freeTempLocal(temp);
          if (this.options.pedantic) {
            this.pedantic(
              DiagnosticCode.Expression_compiles_to_a_dynamic_check_at_runtime,
              expression.range
            );
          }
          return ret;
        } else {
          this.error(
            DiagnosticCode.Operator_0_cannot_be_applied_to_types_1_and_2,
            expression.range, "instanceof", actualType.toString(), expectedType.toString()
          );
        }
      }

    // either none or both nullable
    } else {

      // downcast - check statically
      if (actualType.isAssignableTo(expectedType)) {
        return module.maybeDropCondition(expr, module.i32(1));

      // upcast - check dynamically
      } else if (expectedType.isAssignableTo(actualType)) {
        let program = this.program;
        if (!(actualType.isUnmanaged || expectedType.isUnmanaged)) {
          // FIXME: the temp local and the if can be removed here once flows
          // perform null checking, which would error earlier when checking
          // uninitialized (thus zero) `var a: A` to be an instance of something.
          let temp = flow.getTempLocal(actualType);
          let instanceofInstance = assert(program.instanceofInstance);
          this.compileFunction(instanceofInstance);
          let ret = module.if(
            module.unary(
              nativeSizeType == NativeType.I64
                ? UnaryOp.EqzI64
                : UnaryOp.EqzI32,
              module.local_tee(temp.index, expr),
            ),
            module.i32(0),
            this.makeCallDirect(instanceofInstance, [
              module.local_get(temp.index, nativeSizeType),
              module.i32(expectedType.classReference!.id)
            ], expression)
          );
          flow.freeTempLocal(temp);
          return ret;
        } else {
          this.error(
            DiagnosticCode.Operator_0_cannot_be_applied_to_types_1_and_2,
            expression.range, "instanceof", actualType.toString(), expectedType.toString()
          );
        }
      }
    }

    // false
    return module.maybeDropCondition(expr, module.i32(0));
  }

  private makeInstanceofClass(expression: InstanceOfExpression, prototype: ClassPrototype): ExpressionRef {
    var module = this.module;
    var expr = this.compileExpression(expression.expression, Type.auto);
    var actualType = this.currentType;
    var nativeSizeType = actualType.toNativeType();

    this.currentType = Type.bool;

    // exclusively interested in class references here
    var classReference = actualType.classReference;
    if (actualType.is(TypeFlags.REFERENCE) && classReference !== null) {

      // static check
      if (classReference.extends(prototype)) {

        // <nullable> instanceof <PROTOTYPE> - LHS must be != 0
        if (actualType.is(TypeFlags.NULLABLE)) {
          return module.binary(
            nativeSizeType == NativeType.I64
              ? BinaryOp.NeI64
              : BinaryOp.NeI32,
            expr,
            this.makeZero(actualType)
          );

        // <nonNullable> is just `true`
        } else {
          return module.maybeDropCondition(expr, module.i32(1));
        }

      // dynamic check against all possible concrete ids
      } else if (prototype.extends(classReference.prototype)) {
        this.pendingClassInstanceOf.add(prototype);
        return module.call(prototype.internalName + "~instanceof", [ expr ], NativeType.I32);
      }
    }

    // false
    return module.maybeDropCondition(expr, module.i32(0));
  }

  private compileLiteralExpression(
    expression: LiteralExpression,
    contextualType: Type,
    constraints: Constraints,
    implicitlyNegate: bool = false
  ): ExpressionRef {
    var module = this.module;
    switch (expression.literalKind) {
      case LiteralKind.ARRAY: {
        assert(!implicitlyNegate);
        return this.compileArrayLiteral(
          <ArrayLiteralExpression>expression,
          contextualType,
          constraints
        );
      }
      case LiteralKind.FLOAT: {
        let floatValue = (<FloatLiteralExpression>expression).value;
        if (implicitlyNegate) {
          floatValue = -floatValue;
        }
        if (contextualType == Type.f32) {
          return module.f32(<f32>floatValue);
        }
        this.currentType = Type.f64;
        return module.f64(floatValue);
      }
      case LiteralKind.INTEGER: {
        let intValue = (<IntegerLiteralExpression>expression).value;
        if (implicitlyNegate) {
          intValue = i64_sub(
            i64_new(0),
            intValue
          );
        }
        let type = this.resolver.determineIntegerLiteralType(intValue, contextualType);
        this.currentType = type;
        switch (type.kind) {
          case TypeKind.ISIZE: if (!this.options.isWasm64) return module.i32(i64_low(intValue));
          case TypeKind.I64: return module.i64(i64_low(intValue), i64_high(intValue));
          case TypeKind.USIZE: if (!this.options.isWasm64) return module.i32(i64_low(intValue));
          case TypeKind.U64: return module.i64(i64_low(intValue), i64_high(intValue));
          case TypeKind.F32: return module.f32(i64_to_f32(intValue));
          case TypeKind.F64: return module.f64(i64_to_f64(intValue));
          default: return module.i32(i64_low(intValue));
        }
      }
      case LiteralKind.STRING: {
        assert(!implicitlyNegate);
        return this.compileStringLiteral(<StringLiteralExpression>expression, constraints);
      }
      case LiteralKind.OBJECT: {
        assert(!implicitlyNegate);
        return this.compileObjectLiteral(<ObjectLiteralExpression>expression, contextualType);
      }
      // case LiteralKind.REGEXP:
    }
    this.error(
      DiagnosticCode.Not_implemented,
      expression.range
    );
    this.currentType = contextualType;
    return module.unreachable();
  }

  private compileStringLiteral(
    expression: StringLiteralExpression,
    constraints: Constraints
  ): ExpressionRef {
    var expr = this.ensureStaticString(expression.value);
    if (constraints & Constraints.WILL_RETAIN) {
      this.skippedAutoreleases.add(expr);
    } else {
      // not necessary since this is static data anyway
      // expr = this.makeAutorelease(expr, this.currentType);
    }
    return expr;
  }

  private compileArrayLiteral(
    expression: ArrayLiteralExpression,
    contextualType: Type,
    constraints: Constraints
  ): ExpressionRef {
    var module = this.module;
    var flow = this.currentFlow;
    var program = this.program;

    // handle static arrays
    if (contextualType.is(TypeFlags.REFERENCE)) {
      let classReference = contextualType.classReference;
      if (classReference !== null && classReference.extends(program.staticArrayPrototype)) {
        return this.compileStaticArrayLiteral(expression, contextualType, constraints);
      }
    }

    // handle normal arrays
    var element = this.resolver.lookupExpression(expression, flow, this.currentType);
    if (!element) return module.unreachable();
    assert(element.kind == ElementKind.CLASS);
    var arrayInstance = <Class>element;
    var arrayType = arrayInstance.type;
    var elementType = arrayInstance.getTypeArgumentsTo(program.arrayPrototype)![0];
    var arrayBufferInstance = assert(program.arrayBufferInstance);

    // block those here so compiling expressions doesn't conflict
    var tempThis = flow.getTempLocal(this.options.usizeType);
    var tempDataStart = flow.getTempLocal(arrayBufferInstance.type);

    // compile value expressions and find out whether all are constant
    var expressions = expression.elementExpressions;
    var length = expressions.length;
    var values = new Array<ExpressionRef>(length);
    var isStatic = true;
    var nativeElementType = elementType.toNativeType();
    for (let i = 0; i < length; ++i) {
      let expression = expressions[i];
      if (expression) {
        let expr = this.compileExpression(<Expression>expression, elementType,
          Constraints.CONV_IMPLICIT | Constraints.WILL_RETAIN
        );
        let precomp = module.runExpression(expr, ExpressionRunnerFlags.PreserveSideeffects);
        if (precomp) {
          expr = precomp;
        } else {
          isStatic = false;
        }
        values[i] = expr;
      } else {
        values[i] = this.makeZero(elementType);
      }
    }

    // if the array is static, make a static arraybuffer segment
    if (isStatic) {
      flow.freeTempLocal(tempThis);
      flow.freeTempLocal(tempDataStart);

      let runtimeHeaderSize = program.runtimeHeaderSize;
      let bufferSegment = this.addStaticBuffer(elementType, values);
      let bufferAddress = i64_add(bufferSegment.offset, i64_new(runtimeHeaderSize));

      // make both the buffer and array header static if assigned to a global. this can't be done
      // if inside of a function because each invocation must create a new array reference then.
      if (constraints & Constraints.PREFER_STATIC) {
        let arraySegment = this.addStaticArrayHeader(elementType, bufferSegment);
        let arrayAddress = i64_add(arraySegment.offset, i64_new(runtimeHeaderSize));
        this.currentType = arrayType;
        return program.options.isWasm64
          ? this.module.i64(i64_low(arrayAddress), i64_high(arrayAddress))
          : this.module.i32(i64_low(arrayAddress));

      // otherwise allocate a new array header and make it wrap a copy of the static buffer
      } else {
        // __allocArray(length, alignLog2, classId, staticBuffer)
        let expr = this.makeCallDirect(program.allocArrayInstance, [
          module.i32(length),
          program.options.isWasm64
            ? module.i64(elementType.alignLog2)
            : module.i32(elementType.alignLog2),
          module.i32(arrayInstance.id),
          program.options.isWasm64
            ? module.i64(i64_low(bufferAddress), i64_high(bufferAddress))
            : module.i32(i64_low(bufferAddress))
        ], expression);
        this.currentType = arrayType;
        expr = this.makeRetain(expr);
        if (arrayType.isManaged) {
          if (!(constraints & Constraints.WILL_RETAIN)) {
            expr = this.makeAutorelease(expr, arrayType);
          } else {
            this.skippedAutoreleases.add(expr);
          }
        }
        return expr;
      }
    }

    // otherwise compile an explicit instantiation with indexed sets
    var setter = arrayInstance.lookupOverload(OperatorKind.INDEXED_SET, true);
    if (!setter) {
      flow.freeTempLocal(tempThis);
      flow.freeTempLocal(tempDataStart);
      this.error(
        DiagnosticCode.Index_signature_in_type_0_only_permits_reading,
        expression.range, arrayInstance.internalName
      );
      this.currentType = arrayType;
      return module.unreachable();
    }
    var nativeArrayType = arrayType.toNativeType();

    var stmts = new Array<ExpressionRef>();
    // tempThis = __allocArray(length, alignLog2, classId, source = 0)
    stmts.push(
      module.local_set(tempThis.index,
        this.makeRetain(
          this.makeCallDirect(program.allocArrayInstance, [
            module.i32(length),
            program.options.isWasm64
              ? module.i64(elementType.alignLog2)
              : module.i32(elementType.alignLog2),
            module.i32(arrayInstance.id),
            program.options.isWasm64
              ? module.i64(0)
              : module.i32(0)
          ], expression)
        )
      )
    );
    // tempData = tempThis.dataStart
    var dataStartMember = assert(arrayInstance.lookupInSelf("dataStart"));
    assert(dataStartMember.kind == ElementKind.FIELD);
    stmts.push(
      module.local_set(tempDataStart.index,
        module.load(arrayType.byteSize, false,
          module.local_get(tempThis.index, nativeArrayType),
          nativeArrayType,
          (<Field>dataStartMember).memoryOffset
        )
      )
    );
    var isManaged = elementType.isManaged;
    for (let i = 0, alignLog2 = elementType.alignLog2; i < length; ++i) {
      let valueExpr = values[i];
      if (isManaged) {
        // value = __retain(value)
        if (!this.skippedAutoreleases.has(valueExpr)) {
          valueExpr = this.makeRetain(valueExpr);
        }
      }
      // store<T>(tempData, value, immOffset)
      stmts.push(
        module.store(elementType.byteSize,
          module.local_get(tempDataStart.index, nativeArrayType),
          valueExpr,
          nativeElementType,
          i << alignLog2
        )
      );
    }
    // -> tempThis
    stmts.push(
      module.local_get(tempThis.index, nativeArrayType)
    );
    flow.freeTempLocal(tempThis);
    flow.freeTempLocal(tempDataStart);
    this.currentType = arrayType;
    var expr = module.flatten(stmts, nativeArrayType);
    if (arrayType.isManaged) {
      if (constraints & Constraints.WILL_RETAIN) {
        this.skippedAutoreleases.add(expr);
      } else {
        expr = this.makeAutorelease(expr, arrayType, this.currentFlow);
      }
    }
    return expr;
  }

  /** Compiles a special `fixed` array literal. */
  private compileStaticArrayLiteral(
    expression: ArrayLiteralExpression,
    contextualType: Type,
    constraints: Constraints
  ): ExpressionRef {
    var module = this.module;
    var flow = this.currentFlow;
    var program = this.program;

    // make sure this method is only called with a valid contextualType
    assert(contextualType.is(TypeFlags.REFERENCE));
    var arrayInstance = assert(contextualType.classReference);
    var arrayType = arrayInstance.type;
    var elementType = arrayInstance.getTypeArgumentsTo(program.staticArrayPrototype)![0];

    // block those here so compiling expressions doesn't conflict
    var tempThis = flow.getTempLocal(this.options.usizeType);

    // compile value expressions and check if all are compile-time constants
    var expressions = expression.elementExpressions;
    var length = expressions.length;
    var values = new Array<ExpressionRef>(length);
    var nativeElementType = elementType.toNativeType();
    var isStatic = true;
    for (let i = 0; i < length; ++i) {
      let expression = expressions[i];
      if (expression) {
        let expr = this.compileExpression(expression, elementType,
          Constraints.CONV_IMPLICIT | Constraints.WILL_RETAIN
        );
        let precomp = module.runExpression(expr, ExpressionRunnerFlags.PreserveSideeffects);
        if (precomp) {
          expr = precomp;
        } else {
          isStatic = false;
        }
        values[i] = expr;
      } else {
        values[i] = this.makeZero(elementType);
      }
    }

    var isWasm64 = this.options.isWasm64;
    var bufferSize = values.length << elementType.alignLog2;

    // if the array is static, make a static arraybuffer segment
    if (isStatic) {
      flow.freeTempLocal(tempThis);

      let bufferSegment = this.addStaticBuffer(elementType, values, arrayInstance.id);
      let bufferAddress = i64_add(bufferSegment.offset, i64_new(program.runtimeHeaderSize));

      // return the static buffer directly if assigned to a global
      if (constraints & Constraints.PREFER_STATIC) {
        let expr = this.options.isWasm64
          ? module.i64(i64_low(bufferAddress), i64_high(bufferAddress))
          : module.i32(i64_low(bufferAddress));
        if (constraints & Constraints.WILL_RETAIN) {
          this.skippedAutoreleases.add(expr);
        } else {
          // not necessary since this is static data anyway
          // expr = this.makeAutorelease(expr, arrayType, flow);
        }
        this.currentType = arrayType;
        return expr;

      // otherwise allocate a new chunk of memory and return a copy of the buffer
      } else {
        // __allocBuffer(bufferSize, id, buffer)
        let expr = this.makeRetain(
          this.makeCallDirect(program.allocBufferInstance, [
            isWasm64
              ? module.i64(bufferSize)
              : module.i32(bufferSize),
            module.i32(arrayInstance.id),
            isWasm64
              ? module.i64(i64_low(bufferAddress), i64_high(bufferAddress))
              : module.i32(i64_low(bufferAddress))
          ], expression)
        );
        if (arrayType.isManaged) {
          if (constraints & Constraints.WILL_RETAIN) {
            this.skippedAutoreleases.add(expr);
          } else {
            expr = this.makeAutorelease(expr, arrayType);
          }
        }
        this.currentType = arrayType;
        return expr;
      }
    }

    // otherwise compile an explicit instantiation with indexed sets
    var setter = arrayInstance.lookupOverload(OperatorKind.INDEXED_SET, true);
    if (!setter) {
      flow.freeTempLocal(tempThis);
      this.error(
        DiagnosticCode.Index_signature_in_type_0_only_permits_reading,
        expression.range, arrayInstance.internalName
      );
      this.currentType = arrayType;
      return module.unreachable();
    }
    var nativeArrayType = arrayType.toNativeType();

    var stmts = new Array<ExpressionRef>();
    // tempThis = __allocBuffer(bufferSize, classId)
    stmts.push(
      module.local_set(tempThis.index,
        this.makeRetain(
          this.makeCallDirect(program.allocBufferInstance, [
            isWasm64
              ? module.i64(bufferSize)
              : module.i32(bufferSize),
            module.i32(arrayInstance.id)
          ], expression)
        )
      )
    );
    var isManaged = elementType.isManaged;
    for (let i = 0, alignLog2 = elementType.alignLog2; i < length; ++i) {
      let valueExpr = values[i];
      if (isManaged) {
        // value = __retain(value)
        if (!this.skippedAutoreleases.has(valueExpr)) {
          valueExpr = this.makeRetain(valueExpr);
        }
      }
      // store<T>(tempThis, value, immOffset)
      stmts.push(
        module.store(elementType.byteSize,
          module.local_get(tempThis.index, nativeArrayType),
          valueExpr,
          nativeElementType,
          i << alignLog2
        )
      );
    }
    // -> tempThis
    stmts.push(
      module.local_get(tempThis.index, nativeArrayType)
    );
    flow.freeTempLocal(tempThis);
    this.currentType = arrayType;
    var expr = module.flatten(stmts, nativeArrayType);
    if (arrayType.isManaged) {
      if (constraints & Constraints.WILL_RETAIN) {
        this.skippedAutoreleases.add(expr);
      } else {
        expr = this.makeAutorelease(expr, arrayType, this.currentFlow);
      }
    }
    return expr;
  }

  private compileObjectLiteral(expression: ObjectLiteralExpression, contextualType: Type): ExpressionRef {
    var module = this.module;

    // Check that contextual type is a class (TODO: hidden class for interfaces?)
    var classReference = contextualType.classReference;
    if (!contextualType.is(TypeFlags.REFERENCE) || !classReference || classReference.kind != ElementKind.CLASS) {
      this.error(
        DiagnosticCode.Type_0_is_not_assignable_to_type_1,
        expression.range, "<object>", contextualType.toString()
      );
      return module.unreachable();
    }
    var classType = classReference.type;
    this.currentType = classType.nonNullableType;
    if (classReference.is(CommonFlags.ABSTRACT)) {
      this.error(
        DiagnosticCode.Cannot_create_an_instance_of_an_abstract_class,
        expression.range
      );
      return module.unreachable();
    }

    // Check that the class is compatible with object literals
    var ctorPrototype = classReference.prototype.constructorPrototype;
    if (ctorPrototype) {
      this.errorRelated(
        DiagnosticCode.Class_0_cannot_declare_a_constructor_when_instantiated_from_an_object_literal,
        expression.range, ctorPrototype.identifierNode.range, classType.toString()
      );
      return module.unreachable();
    }

    var isManaged = classType.isManaged;
    if (!isManaged) {
      this.checkUnsafe(expression, findDecorator(DecoratorKind.UNMANAGED, classReference.decoratorNodes));
    }

    // check and compile field values
    var names = expression.names;
    var numNames = names.length;
    var values = expression.values;
    var members = classReference.members;
    var hasErrors = false;
    var exprs = new Array<ExpressionRef>();
    var flow = this.currentFlow;
    var tempLocal = isManaged
      ? flow.getAutoreleaseLocal(classType)
      : flow.getTempLocal(classType);
    var nativeClassType = classType.toNativeType();
    assert(numNames == values.length);

    // Assume all class fields will be omitted, and add them to our omitted list
    var omittedFields = new Set<Field>();
    if (members) {
      for (let _keys = Map_keys(members), i = 0, k = _keys.length; i < k; ++i) {
        let memberKey = _keys[i];
        let member = assert(members.get(memberKey));
        if (member !== null && member.kind == ElementKind.FIELD) {
          omittedFields.add(<Field>member); // incl. private/protected
        }
      }
    }

    // Iterate through the members defined in our expression
    for (let i = 0; i < numNames; ++i) {
      let memberName = names[i].text;
      let member: DeclaredElement;
      if (!members || !members.has(memberName) || (member = assert(members.get(memberName))).kind != ElementKind.FIELD) {
        this.error(
          DiagnosticCode.Property_0_does_not_exist_on_type_1,
          names[i].range, memberName, classType.toString()
        );
        hasErrors = true;
        continue;
      }
      if (member.is(CommonFlags.PRIVATE)) {
        this.error(
          DiagnosticCode.Property_0_is_private_and_only_accessible_within_class_1,
          names[i].range, memberName, classType.toString()
        );
        hasErrors = true;
        continue;
      }
      if (member.is(CommonFlags.PROTECTED)) {
        this.error(
          DiagnosticCode.Property_0_is_protected_and_only_accessible_within_class_1_and_its_subclasses,
          names[i].range, memberName, classType.toString()
        );
        hasErrors = true;
        continue;
      }
      let fieldInstance = <Field>member;
      let fieldType = fieldInstance.type;

      let expr = this.compileExpression(values[i], fieldType, Constraints.CONV_IMPLICIT | Constraints.WILL_RETAIN);
      if (fieldType.isManaged && !this.skippedAutoreleases.has(expr)) {
        expr = this.makeRetain(expr);
      }
      exprs.push(
        module.store( // TODO: handle setters as well
          fieldType.byteSize,
          module.local_get(tempLocal.index, nativeClassType),
          expr,
          fieldType.toNativeType(),
          fieldInstance.memoryOffset
        )
      );

      // This member is no longer omitted, so delete from our omitted fields
      omittedFields.delete(fieldInstance);
    }
    this.currentType = classType.nonNullableType;
    if (hasErrors) return module.unreachable();

    // Check remaining omitted fields
    for (let _values = Set_values(omittedFields), j = 0, l = _values.length; j < l; ++j) {
      let fieldInstance = _values[j];
      let fieldType = fieldInstance.type;

      if (fieldInstance.initializerNode) {
        continue; // set by default ctor
      }

      if (fieldType.is(TypeFlags.REFERENCE) && fieldType.classReference !== null) {
        // TODO: Check if it is a class, with a default value (constructor with no params).
        if (!fieldType.is(TypeFlags.NULLABLE)) {
          this.error(
            DiagnosticCode.Property_0_is_missing_in_type_1_but_required_in_type_2,
            expression.range, fieldInstance.name, "<object>", classType.toString()
          );
          hasErrors = true;
          continue;
        }
      }

      switch (fieldType.kind) {
        // Number Types (and Number alias types)
        case TypeKind.I8:
        case TypeKind.I16:
        case TypeKind.I32:
        case TypeKind.I64:
        case TypeKind.ISIZE:
        case TypeKind.U8:
        case TypeKind.U16:
        case TypeKind.U32:
        case TypeKind.U64:
        case TypeKind.USIZE:
        case TypeKind.BOOL:
        case TypeKind.F32:
        case TypeKind.F64: {
          exprs.push(
            module.store( // TODO: handle setters as well
              fieldType.byteSize,
              module.local_get(tempLocal.index, nativeClassType),
              this.makeZero(fieldType),
              fieldType.toNativeType(),
              fieldInstance.memoryOffset
            )
          );
          continue;
        }
      }

      // Otherwise error
      this.error(
        DiagnosticCode.Property_0_is_missing_in_type_1_but_required_in_type_2,
        expression.range, fieldInstance.name, "<object>", classType.toString()
      );
      hasErrors = true;
    }
    if (hasErrors) return module.unreachable();

    // allocate a new instance first and assign 'this' to the temp. local
    exprs.unshift(
      module.local_set(tempLocal.index,
        this.compileInstantiate(classReference, [], Constraints.WILL_RETAIN, expression)
      )
    );

    // once all field values have been set, return 'this'
    exprs.push(
      module.local_get(tempLocal.index, nativeClassType)
    );

    if (!isManaged) flow.freeTempLocal(tempLocal);
    this.currentType = classType.nonNullableType;
    return module.flatten(exprs, nativeClassType);
  }

  private compileNewExpression(
    expression: NewExpression,
    contextualType: Type,
    constraints: Constraints
  ): ExpressionRef {
    var module = this.module;
    var flow = this.currentFlow;

    // obtain the class being instantiated
    var target = this.resolver.resolveTypeName(expression.typeName, flow.actualFunction);
    if (!target) return module.unreachable();
    if (target.kind != ElementKind.CLASS_PROTOTYPE) {
      this.error(
        DiagnosticCode.This_expression_is_not_constructable,
        expression.typeName.range
      );
      return this.module.unreachable();
    }
    if (target.is(CommonFlags.ABSTRACT)) {
      this.error(
        DiagnosticCode.Cannot_create_an_instance_of_an_abstract_class,
        expression.typeName.range
      );
      return this.module.unreachable();
    }
    var classPrototype = <ClassPrototype>target;
    var classInstance: Class | null = null;
    var typeArguments = expression.typeArguments;
    var classReference: Class | null;
    if (
      !typeArguments &&
      (classReference = contextualType.classReference) !== null &&
      classReference.is(CommonFlags.GENERIC)
    ) {
      classInstance = this.resolver.resolveClass(
        classPrototype,
        classReference.typeArguments,
        makeMap<string,Type>(flow.contextualTypeArguments)
      );
    } else {
      classInstance = this.resolver.resolveClassInclTypeArguments(
        classPrototype,
        typeArguments,
        flow.actualFunction.parent, // relative to caller
        makeMap<string,Type>(flow.contextualTypeArguments),
        expression
      );
    }
    if (!classInstance) return module.unreachable();
    if (contextualType == Type.void) constraints |= Constraints.WILL_DROP;
    return this.compileInstantiate(classInstance, expression.arguments, constraints, expression);
  }

  /** Gets the compiled constructor of the specified class or generates one if none is present. */
  ensureConstructor(classInstance: Class, reportNode: Node): Function {
    var instance = classInstance.constructorInstance;
    if (instance) {
      // do not attempt to compile it if inlined anyway
      if (!instance.hasDecorator(DecoratorFlags.INLINE)) this.compileFunction(instance);
      return instance;
    }

    // clone base constructor if a derived class
    var baseClass = classInstance.base;
    var contextualTypeArguments = makeMap(classInstance.contextualTypeArguments);
    if (baseClass) {
      let baseCtor = this.ensureConstructor(baseClass, reportNode);
      instance = new Function(
        CommonNames.constructor,
        new FunctionPrototype(
          CommonNames.constructor,
          classInstance,
          // declaration is important, i.e. to access optional parameter initializers
          (<FunctionDeclaration>baseCtor.declaration).clone()
        ),
        null,
        baseCtor.signature,
        contextualTypeArguments
      );

    // otherwise make a default constructor
    } else {
      instance = new Function(
        CommonNames.constructor,
        new FunctionPrototype(
          CommonNames.constructor,
          classInstance, // bound
          this.program.makeNativeFunctionDeclaration(CommonNames.constructor,
            CommonFlags.INSTANCE | CommonFlags.CONSTRUCTOR
          )
        ),
        null,
        new Signature(this.program, null, classInstance.type, classInstance.type),
        contextualTypeArguments
      );
      let members = classInstance.members;
      if (!members) classInstance.members = members = new Map();
      members.set("constructor", instance.prototype);
    }

    instance.internalName = classInstance.internalName + INSTANCE_DELIMITER + "constructor";
    instance.set(CommonFlags.COMPILED);
    instance.prototype.setResolvedInstance("", instance);
    classInstance.constructorInstance = instance;
    var previousFlow = this.currentFlow;
    var flow = instance.flow;
    this.currentFlow = flow;

    // generate body
    var signature = instance.signature;
    var module = this.module;
    var nativeSizeType = this.options.nativeSizeType;
    var stmts = new Array<ExpressionRef>();

    // {
    //   if (!this) this = <ALLOC>
    //   IF_DERIVED: this = super(this, ...args)
    //   this.a = X
    //   this.b = Y
    //   return this
    // }
    var allocExpr = this.makeAllocation(classInstance);
    if (classInstance.type.isManaged) allocExpr = this.makeRetain(allocExpr);
    stmts.push(
      module.if(
        module.unary(nativeSizeType == NativeType.I64 ? UnaryOp.EqzI64 : UnaryOp.EqzI32,
          module.local_get(0, nativeSizeType)
        ),
        module.local_set(0, allocExpr)
      )
    );
    if (baseClass) {
      let parameterTypes = signature.parameterTypes;
      let numParameters = parameterTypes.length;
      let operands = new Array<ExpressionRef>(1 + numParameters);
      operands[0] = module.local_get(0, nativeSizeType);
      for (let i = 0; i < numParameters; ++i) {
        operands[i + 1] = module.local_get(i + 1, parameterTypes[i].toNativeType());
      }
      stmts.push(
        module.local_set(0,
          this.makeCallDirect(assert(baseClass.constructorInstance), operands, reportNode, false, true)
        )
      );
    }
    this.makeFieldInitializationInConstructor(classInstance, stmts);
    var body = this.performAutoreleasesWithValue(flow, module.local_get(0, nativeSizeType), classInstance.type, stmts);
    flow.freeScopedLocals();
    this.currentFlow = previousFlow;

    // make the function
    var locals = instance.localsByIndex;
    var varTypes = new Array<NativeType>(); // of temp. vars added while compiling initializers
    var numOperands = 1 + signature.parameterTypes.length;
    var numLocals = locals.length;
    if (numLocals > numOperands) {
      for (let i = numOperands; i < numLocals; ++i) varTypes.push(locals[i].type.toNativeType());
    }
    var funcRef = module.addFunction(instance.internalName, signature.nativeParams, signature.nativeResults, varTypes, body);
    instance.finalize(module, funcRef);
    return instance;
  }

  compileInstantiate(
    /** Class to instantiate. */
    classInstance: Class,
    /** Constructor arguments. */
    argumentExpressions: Expression[],
    /** Contextual flags. */
    constraints: Constraints,
    /** Node to report on. */
    reportNode: Node
  ): ExpressionRef {
    var ctor = this.ensureConstructor(classInstance, reportNode);
    if (classInstance.type.isUnmanaged || ctor.hasDecorator(DecoratorFlags.UNSAFE)) this.checkUnsafe(reportNode);
    var expr = this.compileCallDirect( // no need for another autoreleased local
      ctor,
      argumentExpressions,
      reportNode,
      this.makeZero(this.options.usizeType),
      constraints
    );
    if (getExpressionType(expr) != NativeType.None) { // possibly WILL_DROP
      this.currentType = classInstance.type; // important because a super ctor could be called
    }
    return expr;
  }

  private compilePropertyAccessExpression(
    expression: PropertyAccessExpression,
    ctxType: Type,
    constraints: Constraints
  ): ExpressionRef {
    var module = this.module;
    var flow = this.currentFlow;

    this.maybeCompileEnclosingSource(expression);

    var resolver = this.resolver;
    var target = resolver.lookupExpression(expression, flow, ctxType); // reports
    if (!target) return module.unreachable();
    var thisExpression = resolver.currentThisExpression;
    if (target.hasDecorator(DecoratorFlags.UNSAFE)) this.checkUnsafe(expression);

    switch (target.kind) {
      case ElementKind.GLOBAL: { // static field
        let global = <Global>target;
        if (!this.compileGlobal(global)) return module.unreachable(); // reports
        let globalType = global.type;
        assert(globalType != Type.void);
        if (global.is(CommonFlags.INLINED)) {
          return this.compileInlineConstant(global, ctxType, constraints);
        }
        this.currentType = globalType;
        return module.global_get(global.internalName, globalType.toNativeType());
      }
      case ElementKind.ENUMVALUE: { // enum value
        let enumValue = <EnumValue>target;
        let parent = assert(enumValue.parent);
        assert(parent.kind == ElementKind.ENUM);
        let parentEnum = <Enum>parent;
        if (!this.compileEnum(parentEnum)) {
          this.currentType = Type.i32;
          return this.module.unreachable();
        }
        this.currentType = Type.i32;
        if (enumValue.is(CommonFlags.INLINED)) {
          assert(enumValue.constantValueKind == ConstantValueKind.INTEGER);
          return this.compileInlineConstant(enumValue, ctxType, constraints);
        }
        assert(enumValue.type == Type.i32);
        return module.global_get(enumValue.internalName, NativeType.I32);
      }
      case ElementKind.FIELD: {
        let fieldInstance = <Field>target;
        let fieldType = fieldInstance.type;
        assert(fieldInstance.memoryOffset >= 0);
        let fieldParent = fieldInstance.parent;
        assert(fieldParent.kind == ElementKind.CLASS);
        thisExpression = assert(thisExpression);
        let thisExpr = this.compileExpression(
          thisExpression,
          (<Class>fieldParent).type,
          Constraints.CONV_IMPLICIT
        );
        let thisType = this.currentType;
        if (thisType.is(TypeFlags.NULLABLE)) {
          if (!flow.isNonnull(thisExpr, thisType)) {
            this.error(
              DiagnosticCode.Object_is_possibly_null,
              thisExpression.range
            );
          }
        }
        if (!fieldInstance.is(CommonFlags.COMPILED)) {
          fieldInstance.set(CommonFlags.COMPILED);
          let typeNode = fieldInstance.typeNode;
          if (typeNode) this.checkTypeSupported(fieldInstance.type, typeNode);
        }
        this.currentType = fieldType;
        return module.load(
          fieldType.byteSize,
          fieldType.is(TypeFlags.SIGNED | TypeFlags.INTEGER),
          thisExpr,
          fieldType.toNativeType(),
          fieldInstance.memoryOffset
        );
      }
      case ElementKind.PROPERTY_PROTOTYPE: {
        let propertyPrototype = <PropertyPrototype>target;
        let propertyInstance = this.resolver.resolveProperty(propertyPrototype);
        if (!propertyInstance) return module.unreachable();
        target = propertyInstance;
        // fall-through
      }
      case ElementKind.PROPERTY: {
        let propertyInstance = <Property>target;
        let getterInstance = assert(propertyInstance.getterInstance);
        let thisArg: ExpressionRef = 0;
        if (getterInstance.is(CommonFlags.INSTANCE)) {
          thisArg = this.compileExpression(
            assert(thisExpression),
            assert(getterInstance.signature.thisType),
            Constraints.CONV_IMPLICIT
          );
        }
        return this.compileCallDirect(getterInstance, [], expression, thisArg);
      }
      case ElementKind.FUNCTION_PROTOTYPE: {
        let functionPrototype = <FunctionPrototype>target;
        if (functionPrototype.is(CommonFlags.STATIC)) {
          let functionInstance = this.resolver.resolveFunction(functionPrototype, null);
          if (!functionInstance) return module.unreachable();
          if (!this.compileFunction(functionInstance)) return module.unreachable();
          this.currentType = functionInstance.type;
          return module.i32(this.ensureFunctionTableEntry(functionInstance));
        }
        this.error(
          DiagnosticCode.Cannot_access_method_0_without_calling_it_as_it_requires_this_to_be_set,
          expression.range, functionPrototype.name
        );
        return module.unreachable();
      }
    }
    this.error(
      DiagnosticCode.Not_implemented,
      expression.range
    );
    return module.unreachable();
  }

  private compileTernaryExpression(
    expression: TernaryExpression,
    ctxType: Type,
    constraints: Constraints
  ): ExpressionRef {
    var module = this.module;
    var ifThen = expression.ifThen;
    var ifElse = expression.ifElse;

    var condExpr = this.makeIsTrueish(
      this.compileExpression(expression.condition, Type.bool),
      this.currentType
    );
    // Try to eliminate unnecesssary branches if the condition is constant
    // FIXME: skips common denominator, inconsistently picking branch type
    var condKind = this.evaluateCondition(condExpr);
    if (condKind == ConditionKind.TRUE) {
      return module.maybeDropCondition(condExpr, this.compileExpression(ifThen, ctxType));
    }
    if (condKind == ConditionKind.FALSE) {
      return module.maybeDropCondition(condExpr, this.compileExpression(ifElse, ctxType));
    }

    var inheritedConstraints = constraints & Constraints.WILL_RETAIN;

    var outerFlow = this.currentFlow;
    var ifThenFlow = outerFlow.fork();
    ifThenFlow.inheritNonnullIfTrue(condExpr);
    this.currentFlow = ifThenFlow;
    var ifThenExpr = this.compileExpression(ifThen, ctxType, inheritedConstraints);
    var ifThenType = this.currentType;
    var ifThenAutoreleaseSkipped = this.skippedAutoreleases.has(ifThenExpr);

    var ifElseFlow = outerFlow.fork();
    ifElseFlow.inheritNonnullIfFalse(condExpr);
    this.currentFlow = ifElseFlow;
    var ifElseExpr = this.compileExpression(ifElse, ctxType == Type.auto ? ifThenType : ctxType, inheritedConstraints);
    var ifElseType = this.currentType;
    var ifElseAutoreleaseSkipped = this.skippedAutoreleases.has(ifElseExpr);

    var commonType = Type.commonDenominator(ifThenType, ifElseType, false);
    if (!commonType) {
      this.error(
        DiagnosticCode.Type_0_is_not_assignable_to_type_1,
        ifElse.range, ifElseType.toString(), ifThenType.toString()
      );
      this.currentType = ctxType;
      return module.unreachable();
    }
    ifThenExpr = this.convertExpression(
      ifThenExpr,
      ifThenType, commonType,
      false, false,
      ifThen
    );
    ifElseExpr = this.convertExpression(
      ifElseExpr,
      ifElseType, commonType,
      false, false,
      ifElse
    );
    this.currentType = commonType;

    if (ifThenAutoreleaseSkipped != ifElseAutoreleaseSkipped) { // unify to both skipped
      if (!ifThenAutoreleaseSkipped) {
        ifThenExpr = this.makeRetain(ifThenExpr);
        ifThenAutoreleaseSkipped = true;
      } else {
        ifElseExpr = this.makeRetain(ifElseExpr);
        ifElseAutoreleaseSkipped = true;
      }
    } else if (!ifThenAutoreleaseSkipped && commonType.isManaged) { // keep alive a little longer
      if (constraints & Constraints.WILL_RETAIN) { // try to undo both
        let ifThenIndex = this.tryUndoAutorelease(ifThenExpr, ifThenFlow);
        if (ifThenIndex == -1) ifThenExpr = this.makeRetain(ifThenExpr);
        let ifElseIndex = this.tryUndoAutorelease(ifElseExpr, ifElseFlow);
        if (ifElseIndex == -1) ifElseExpr = this.makeRetain(ifElseExpr);
        ifThenAutoreleaseSkipped = true;
        ifElseAutoreleaseSkipped = true;
      } else {
        ifThenExpr = this.delayAutorelease(ifThenExpr, ifThenType, ifThenFlow, outerFlow);
        ifElseExpr = this.delayAutorelease(ifElseExpr, ifElseType, ifElseFlow, outerFlow);
      }
    }

    ifThenExpr = this.performAutoreleasesWithValue(ifThenFlow, ifThenExpr, commonType);
    ifThenFlow.freeScopedLocals();

    ifElseExpr = this.performAutoreleasesWithValue(ifElseFlow, ifElseExpr, commonType);
    ifElseFlow.freeScopedLocals();

    this.currentFlow = outerFlow;
    outerFlow.inheritMutual(ifThenFlow, ifElseFlow);

    var expr = module.if(condExpr, ifThenExpr, ifElseExpr);
    assert(ifThenAutoreleaseSkipped == ifElseAutoreleaseSkipped);
    if (ifThenAutoreleaseSkipped) this.skippedAutoreleases.add(expr);
    return expr;
  }

  private compileUnaryPostfixExpression(
    expression: UnaryPostfixExpression,
    contextualType: Type,
    constraints: Constraints
  ): ExpressionRef {
    var module = this.module;
    var flow = this.currentFlow;

    // make a getter for the expression (also obtains the type)
    var getValue = this.compileExpression( // reports
      expression.operand,
      contextualType.exceptVoid,
      Constraints.NONE
    );

    // shortcut if compiling the getter already failed
    if (getExpressionId(getValue) == ExpressionId.Unreachable) return getValue;

    // if the value isn't dropped, a temp. local is required to remember the original value,
    // except if a static overload is found, which reverses the use of a temp. (see below)
    var tempLocal: Local | null = null;
    if (contextualType != Type.void) {
      tempLocal = flow.getTempLocal(this.currentType);
      getValue = module.local_tee(
        tempLocal.index,
        getValue
      );
    }

    var expr: ExpressionRef;

    switch (expression.operator) {
      case Token.PLUS_PLUS: {

        // check operator overload
        if (this.currentType.is(TypeFlags.REFERENCE)) {
          let classReference = this.currentType.classReference;
          if (classReference) {
            let overload = classReference.lookupOverload(OperatorKind.POSTFIX_INC);
            if (overload) {
              let isInstance = overload.is(CommonFlags.INSTANCE);
              if (tempLocal !== null && !isInstance) { // revert: static overload simply returns
                getValue = getLocalSetValue(getValue);
                flow.freeTempLocal(tempLocal);
                tempLocal = null;
              }
              expr = this.compileUnaryOverload(overload, expression.operand, getValue, expression);
              if (isInstance) break;
              return expr; // here
            }
          }
          this.error(
            DiagnosticCode.The_0_operator_cannot_be_applied_to_type_1,
            expression.range, "++", this.currentType.toString()
          );
          if (tempLocal) flow.freeTempLocal(tempLocal);
          return module.unreachable();
        }

        switch (this.currentType.kind) {
          case TypeKind.I8:
          case TypeKind.I16:
          case TypeKind.I32:
          case TypeKind.U8:
          case TypeKind.U16:
          case TypeKind.U32:
          case TypeKind.BOOL: {
            expr = module.binary(
              BinaryOp.AddI32,
              getValue,
              module.i32(1)
            );
            break;
          }
          case TypeKind.USIZE:
          case TypeKind.ISIZE: {
            let options = this.options;
            expr = module.binary(
              options.isWasm64
                ? BinaryOp.AddI64
                : BinaryOp.AddI32,
              getValue,
              this.makeOne(this.currentType)
            );
            break;
          }
          case TypeKind.I64:
          case TypeKind.U64: {
            expr = module.binary(
              BinaryOp.AddI64,
              getValue,
              module.i64(1)
            );
            break;
          }
          case TypeKind.F32: {
            expr = module.binary(
              BinaryOp.AddF32,
              getValue,
              module.f32(1)
            );
            break;
          }
          case TypeKind.F64: {
            expr = module.binary(
              BinaryOp.AddF64,
              getValue,
              module.f64(1)
            );
            break;
          }
          default: {
            this.error(
              DiagnosticCode.The_0_operator_cannot_be_applied_to_type_1,
              expression.range, "++", this.currentType.toString()
            );
            return module.unreachable();
          }
        }
        break;
      }
      case Token.MINUS_MINUS: {

        // check operator overload
        if (this.currentType.is(TypeFlags.REFERENCE)) {
          let classReference = this.currentType.classReference;
          if (classReference) {
            let overload = classReference.lookupOverload(OperatorKind.POSTFIX_DEC);
            if (overload) {
              let isInstance = overload.is(CommonFlags.INSTANCE);
              if (tempLocal !== null && !isInstance) { // revert: static overload simply returns
                getValue = getLocalSetValue(getValue);
                flow.freeTempLocal(tempLocal);
                tempLocal = null;
              }
              expr = this.compileUnaryOverload(overload, expression.operand, getValue, expression);
              if (overload.is(CommonFlags.INSTANCE)) break;
              return expr; // here
            }
          }
          this.error(
            DiagnosticCode.The_0_operator_cannot_be_applied_to_type_1,
            expression.range, "--", this.currentType.toString()
          );
          if (tempLocal) flow.freeTempLocal(tempLocal);
          return module.unreachable();
        }

        switch (this.currentType.kind) {
          case TypeKind.I8:
          case TypeKind.I16:
          case TypeKind.I32:
          case TypeKind.U8:
          case TypeKind.U16:
          case TypeKind.U32:
          case TypeKind.BOOL: {
            expr = module.binary(
              BinaryOp.SubI32,
              getValue,
              module.i32(1)
            );
            break;
          }
          case TypeKind.USIZE:
          case TypeKind.ISIZE: {
            let options = this.options;
            expr = module.binary(
              options.isWasm64
                ? BinaryOp.SubI64
                : BinaryOp.SubI32,
              getValue,
              this.makeOne(this.currentType)
            );
            break;
          }
          case TypeKind.I64:
          case TypeKind.U64: {
            expr = module.binary(
              BinaryOp.SubI64,
              getValue,
              module.i64(1)
            );
            break;
          }
          case TypeKind.F32: {
            expr = module.binary(
              BinaryOp.SubF32,
              getValue,
              module.f32(1)
            );
            break;
          }
          case TypeKind.F64: {
            expr = module.binary(
              BinaryOp.SubF64,
              getValue,
              module.f64(1)
            );
            break;
          }
          default: {
            this.error(
              DiagnosticCode.The_0_operator_cannot_be_applied_to_type_1,
              expression.range, "--", this.currentType.toString()
            );
            return module.unreachable();
          }
        }
        break;
      }
      default: {
        assert(false);
        return module.unreachable();
      }
    }

    var resolver = this.resolver;
    var target = resolver.lookupExpression(expression.operand, flow); // reports
    if (!target) {
      if (tempLocal) flow.freeTempLocal(tempLocal);
      return module.unreachable();
    }

    // simplify if dropped anyway
    if (!tempLocal) {
      return this.makeAssignment(
        target,
        expr,
        this.currentType,
        expression.operand,
        resolver.currentThisExpression,
        resolver.currentElementExpression,
        false
      );
    }

    // otherwise use the temp. local for the intermediate value (always possibly overflows)
    var setValue = this.makeAssignment(
      target,
      expr, // includes a tee of getValue to tempLocal
      this.currentType,
      expression.operand,
      resolver.currentThisExpression,
      resolver.currentElementExpression,
      false
    );

    this.currentType = tempLocal.type;
    flow.freeTempLocal(tempLocal);
    var nativeType = tempLocal.type.toNativeType();

    return module.block(null, [
      setValue,
      module.local_get(tempLocal.index, nativeType)
    ], nativeType); // result of 'x++' / 'x--' might overflow
  }

  private compileUnaryPrefixExpression(
    expression: UnaryPrefixExpression,
    contextualType: Type,
    constraints: Constraints
  ): ExpressionRef {
    var module = this.module;
    var compound = false;
    var expr: ExpressionRef;

    switch (expression.operator) {
      case Token.PLUS: {
        expr = this.compileExpression(
          expression.operand,
          contextualType.exceptVoid,
          Constraints.NONE
        );

        // check operator overload
        if (this.currentType.is(TypeFlags.REFERENCE)) {
          let classReference = this.currentType.classReference;
          if (classReference) {
            let overload = classReference.lookupOverload(OperatorKind.PLUS);
            if (overload) return this.compileUnaryOverload(overload, expression.operand, expr, expression);
          }
          this.error(
            DiagnosticCode.The_0_operator_cannot_be_applied_to_type_1,
            expression.range, "+", this.currentType.toString()
          );
          return module.unreachable();
        }

        // nop
        break;
      }
      case Token.MINUS: {
        let operand = expression.operand;
        if (operand.isNumericLiteral) {
          // implicitly negate integer and float literals. also enables proper checking of literal ranges.
          expr = this.compileLiteralExpression(<LiteralExpression>operand, contextualType, Constraints.NONE, true);
          // compileExpression normally does this:
          if (this.options.sourceMap) this.addDebugLocation(expr, expression.range);
          break;
        }

        expr = this.compileExpression(
          expression.operand,
          contextualType.exceptVoid,
          Constraints.NONE
        );

        // check operator overload
        if (this.currentType.is(TypeFlags.REFERENCE)) {
          let classReference = this.currentType.classReference;
          if (classReference) {
            let overload = classReference.lookupOverload(OperatorKind.MINUS);
            if (overload) return this.compileUnaryOverload(overload, expression.operand, expr, expression);
          }
          this.error(
            DiagnosticCode.The_0_operator_cannot_be_applied_to_type_1,
            expression.range, "-", this.currentType.toString()
          );
          return module.unreachable();
        }

        switch (this.currentType.kind) {
          case TypeKind.I8:
          case TypeKind.I16:
          case TypeKind.I32:
          case TypeKind.U8:
          case TypeKind.U16:
          case TypeKind.U32:
          case TypeKind.BOOL: {
            expr = module.binary(BinaryOp.SubI32, module.i32(0), expr);
            break;
          }
          case TypeKind.USIZE:
          case TypeKind.ISIZE: {
            expr = module.binary(
              this.options.isWasm64
                ? BinaryOp.SubI64
                : BinaryOp.SubI32,
              this.makeZero(this.currentType),
              expr
            );
            break;
          }
          case TypeKind.I64:
          case TypeKind.U64: {
            expr = module.binary(BinaryOp.SubI64, module.i64(0), expr);
            break;
          }
          case TypeKind.F32: {
            expr = module.unary(UnaryOp.NegF32, expr);
            break;
          }
          case TypeKind.F64: {
            expr = module.unary(UnaryOp.NegF64, expr);
            break;
          }
          default: {
            this.error(
              DiagnosticCode.The_0_operator_cannot_be_applied_to_type_1,
              expression.range, "-", this.currentType.toString()
            );
            expr = module.unreachable();
          }
        }
        break;
      }
      case Token.PLUS_PLUS: {
        compound = true;
        expr = this.compileExpression(
          expression.operand,
          contextualType.exceptVoid,
          Constraints.NONE
        );

        // check operator overload
        if (this.currentType.is(TypeFlags.REFERENCE)) {
          let classReference = this.currentType.classReference;
          if (classReference) {
            let overload = classReference.lookupOverload(OperatorKind.PREFIX_INC);
            if (overload) {
              expr = this.compileUnaryOverload(overload, expression.operand, expr, expression);
              if (overload.is(CommonFlags.INSTANCE)) break; // re-assign
              return expr; // skip re-assign
            }
          }
          this.error(
            DiagnosticCode.The_0_operator_cannot_be_applied_to_type_1,
            expression.range, "++", this.currentType.toString()
          );
          return module.unreachable();
        }

        switch (this.currentType.kind) {
          case TypeKind.I8:
          case TypeKind.I16:
          case TypeKind.I32:
          case TypeKind.U8:
          case TypeKind.U16:
          case TypeKind.U32:
          case TypeKind.BOOL: {
            expr = module.binary(BinaryOp.AddI32, expr, this.module.i32(1));
            break;
          }
          case TypeKind.USIZE:
          case TypeKind.ISIZE: {
            expr = module.binary(
              this.options.isWasm64
                ? BinaryOp.AddI64
                : BinaryOp.AddI32,
              expr,
              this.makeOne(this.currentType)
            );
            break;
          }
          case TypeKind.I64:
          case TypeKind.U64: {
            expr = module.binary(BinaryOp.AddI64, expr, module.i64(1));
            break;
          }
          case TypeKind.F32: {
            expr = module.binary(BinaryOp.AddF32, expr, module.f32(1));
            break;
          }
          case TypeKind.F64: {
            expr = module.binary(BinaryOp.AddF64, expr, module.f64(1));
            break;
          }
          default: {
            this.error(
              DiagnosticCode.The_0_operator_cannot_be_applied_to_type_1,
              expression.range, "++", this.currentType.toString()
            );
            expr = module.unreachable();
          }
        }
        break;
      }
      case Token.MINUS_MINUS: {
        compound = true;
        expr = this.compileExpression(
          expression.operand,
          contextualType.exceptVoid,
          Constraints.NONE
        );

        // check operator overload
        if (this.currentType.is(TypeFlags.REFERENCE)) {
          let classReference = this.currentType.classReference;
          if (classReference) {
            let overload = classReference.lookupOverload(OperatorKind.PREFIX_DEC);
            if (overload) {
              expr = this.compileUnaryOverload(overload, expression.operand, expr, expression);
              if (overload.is(CommonFlags.INSTANCE)) break; // re-assign
              return expr; // skip re-assign
            }
          }
          this.error(
            DiagnosticCode.The_0_operator_cannot_be_applied_to_type_1,
            expression.range, "--", this.currentType.toString()
          );
          return module.unreachable();
        }

        switch (this.currentType.kind) {
          case TypeKind.I8:
          case TypeKind.I16:
          case TypeKind.I32:
          case TypeKind.U8:
          case TypeKind.U16:
          case TypeKind.U32:
          case TypeKind.BOOL: {
            expr = module.binary(BinaryOp.SubI32, expr, module.i32(1));
            break;
          }
          case TypeKind.USIZE:
          case TypeKind.ISIZE: {
            expr = module.binary(
              this.options.isWasm64
                ? BinaryOp.SubI64
                : BinaryOp.SubI32,
              expr,
              this.makeOne(this.currentType)
            );
            break;
          }
          case TypeKind.I64:
          case TypeKind.U64: {
            expr = module.binary(BinaryOp.SubI64, expr, module.i64(1));
            break;
          }
          case TypeKind.F32: {
            expr = module.binary(BinaryOp.SubF32, expr, module.f32(1));
            break;
          }
          case TypeKind.F64: {
            expr = module.binary(BinaryOp.SubF64, expr, module.f64(1));
            break;
          }
          default: {
            this.error(
              DiagnosticCode.The_0_operator_cannot_be_applied_to_type_1,
              expression.range, "--", this.currentType.toString()
            );
            expr = module.unreachable();
          }
        }
        break;
      }
      case Token.EXCLAMATION: {
        expr = this.compileExpression(
          expression.operand,
          contextualType.exceptVoid,
          Constraints.NONE
        );

        // check operator overload
        if (this.currentType.is(TypeFlags.REFERENCE)) {
          let classReference = this.currentType.classReference;
          if (classReference) {
            let overload = classReference.lookupOverload(OperatorKind.NOT);
            if (overload) return this.compileUnaryOverload(overload, expression.operand, expr, expression);
          }
          // allow '!' for references even without an overload
        }

        expr = module.unary(UnaryOp.EqzI32, this.makeIsTrueish(expr, this.currentType));
        this.currentType = Type.bool;
        break;
      }
      case Token.TILDE: {
        expr = this.compileExpression(
          expression.operand,
          contextualType == Type.void
            ? Type.i32
            : contextualType.is(TypeFlags.FLOAT)
              ? Type.i64
              : contextualType,
          Constraints.NONE
        );

        // check operator overload
        if (this.currentType.is(TypeFlags.REFERENCE)) {
          let classReference = this.currentType.classReference;
          if (classReference) {
            let overload = classReference.lookupOverload(OperatorKind.BITWISE_NOT);
            if (overload) return this.compileUnaryOverload(overload, expression.operand, expr, expression);
          }
          this.error(
            DiagnosticCode.The_0_operator_cannot_be_applied_to_type_1,
            expression.range, "~", this.currentType.toString()
          );
          return module.unreachable();
        } else {
          expr = this.convertExpression(expr,
            this.currentType, this.currentType.intType,
            false, false,
            expression.operand
          );
        }

        switch (this.currentType.kind) {
          case TypeKind.I8:
          case TypeKind.I16:
          case TypeKind.I32:
          case TypeKind.U8:
          case TypeKind.U16:
          case TypeKind.U32:
          case TypeKind.BOOL: {
            expr = module.binary(BinaryOp.XorI32, expr, module.i32(-1));
            break;
          }
          case TypeKind.USIZE:
          case TypeKind.ISIZE: {
            expr = module.binary(
              this.options.isWasm64
                ? BinaryOp.XorI64
                : BinaryOp.XorI32,
              expr,
              this.makeNegOne(this.currentType)
            );
            break;
          }
          case TypeKind.I64:
          case TypeKind.U64: {
            expr = module.binary(BinaryOp.XorI64, expr, module.i64(-1, -1));
            break;
          }
          default: {
            this.error(
              DiagnosticCode.The_0_operator_cannot_be_applied_to_type_1,
              expression.range, "~", this.currentType.toString()
            );
            expr = module.unreachable();
          }
        }
        break;
      }
      case Token.TYPEOF: {
        return this.compileTypeof(expression, contextualType, constraints);
      }
      default: {
        assert(false);
        return module.unreachable();
      }
    }
    if (!compound) return expr;
    var resolver = this.resolver;
    var target = resolver.lookupExpression(expression.operand, this.currentFlow);
    if (!target) return module.unreachable();
    return this.makeAssignment(
      target,
      expr,
      this.currentType,
      expression.operand,
      resolver.currentThisExpression,
      resolver.currentElementExpression,
      contextualType != Type.void
    );
  }

  private compileTypeof(
    expression: UnaryPrefixExpression,
    contextualType: Type,
    constraints: Constraints
  ): ExpressionRef {
    var operand = expression.operand;
    var expr: ExpressionRef = 0;
    var stringInstance = this.program.stringInstance;
    var typeString: string;
    if (operand.kind == NodeKind.NULL) {
      typeString = "object"; // special since `null` without type context is usize
    } else {
      let element = this.resolver.lookupExpression(operand, this.currentFlow, Type.auto, ReportMode.SWALLOW);
      if (!element) {
        switch (operand.kind) {
          case NodeKind.IDENTIFIER: break; // ignore error: typeof doesntExist -> undefined
          case NodeKind.PROPERTYACCESS:
          case NodeKind.ELEMENTACCESS: {
            operand = operand.kind == NodeKind.PROPERTYACCESS
              ? (<PropertyAccessExpression>operand).expression
              : (<ElementAccessExpression>operand).expression;
            let targetType = this.resolver.resolveExpression(operand, this.currentFlow, Type.auto, ReportMode.REPORT);
            if (!targetType) { // access on non-object
              this.currentType = stringInstance.type;
              return this.module.unreachable();
            }
            // fall-through
          }
          default: {
            expr = this.compileExpression(operand, Type.auto); // may trigger an error
            expr = this.convertExpression(expr, this.currentType, Type.void, true, false, operand);
          }
        }
        typeString = "undefined";
      } else {
        switch (element.kind) {
          case ElementKind.CLASS_PROTOTYPE:
          case ElementKind.NAMESPACE:
          case ElementKind.ENUM: {
            typeString = "object";
            break;
          }
          case ElementKind.FUNCTION_PROTOTYPE: {
            typeString = "function";
            break;
          }
          default: {
            expr = this.compileExpression(operand, Type.auto);
            let type = this.currentType;
            expr = this.convertExpression(expr, type, Type.void, true, false, operand);
            if (type.is(TypeFlags.REFERENCE)) {
              let signatureReference = type.signatureReference;
              if (signatureReference) {
                typeString = "function";
              } else {
                let classReference = type.classReference;
                if (classReference) {
                  if (classReference.prototype === stringInstance.prototype) {
                    typeString = "string";
                  } else {
                    typeString = "object";
                  }
                } else {
                  typeString = "anyref"; // TODO?
                }
              }
            } else if (type == Type.bool) {
              typeString = "boolean";
            } else if (type.isAny(TypeFlags.FLOAT | TypeFlags.INTEGER)) {
              typeString = "number";
            } else {
              typeString = "undefined"; // failed to compile?
            }
            break;
          }
        }
      }
    }
    this.currentType = stringInstance.type;
    return expr
      ? this.module.block(null, [ expr, this.ensureStaticString(typeString) ], this.options.nativeSizeType)
      : this.ensureStaticString(typeString);
  }

  /** Makes sure that a 32-bit integer value is wrapped to a valid value of the specified type. */
  ensureSmallIntegerWrap(expr: ExpressionRef, type: Type): ExpressionRef {
    var module = this.module;
    var flow = this.currentFlow;
    switch (type.kind) {
      case TypeKind.I8: {
        if (flow.canOverflow(expr, type)) {
          expr = this.options.hasFeature(Feature.SIGN_EXTENSION)
            ? module.unary(UnaryOp.ExtendI8ToI32, expr)
            : module.binary(BinaryOp.ShrI32,
                module.binary(BinaryOp.ShlI32,
                  expr,
                  module.i32(24)
                ),
                module.i32(24)
              );
        }
        break;
      }
      case TypeKind.I16: {
        if (flow.canOverflow(expr, type)) {
          expr = this.options.hasFeature(Feature.SIGN_EXTENSION)
            ? module.unary(UnaryOp.ExtendI16ToI32, expr)
            : module.binary(BinaryOp.ShrI32,
                module.binary(BinaryOp.ShlI32,
                  expr,
                  module.i32(16)
                ),
                module.i32(16)
              );
        }
        break;
      }
      case TypeKind.U8: {
        if (flow.canOverflow(expr, type)) {
          expr = module.binary(BinaryOp.AndI32,
            expr,
            module.i32(0xff)
          );
        }
        break;
      }
      case TypeKind.U16: {
        if (flow.canOverflow(expr, type)) {
          expr = module.binary(BinaryOp.AndI32,
            expr,
            module.i32(0xffff)
          );
        }
        break;
      }
      case TypeKind.BOOL: {
        if (flow.canOverflow(expr, type)) {
          // bool is special in that it compares to 0 instead of masking with 0x1
          expr = module.binary(BinaryOp.NeI32,
            expr,
            module.i32(0)
          );
        }
        break;
      }
    }
    return expr;
  }

  /** Adds the debug location of the specified expression at the specified range to the source map. */
  addDebugLocation(expr: ExpressionRef, range: Range): void {
    var parentFunction = this.currentFlow.parentFunction;
    var source = range.source;
    if (source.debugInfoIndex < 0) source.debugInfoIndex = this.module.addDebugInfoFile(source.normalizedPath);
    range.debugInfoRef = expr;
    parentFunction.debugLocations.push(range);
  }

  /** Checks whether a particular feature is enabled. */
  checkFeatureEnabled(feature: Feature, reportNode: Node): bool {
    if (!this.options.hasFeature(feature)) {
      this.error(
        DiagnosticCode.Feature_0_is_not_enabled,
        reportNode.range, featureToString(feature)
      );
      return false;
    }
    return true;
  }

  /** Checks whether a particular type is supported. */
  checkTypeSupported(type: Type, reportNode: Node): bool {
    switch (type.kind) {
      case TypeKind.V128: return this.checkFeatureEnabled(Feature.SIMD, reportNode);
      case TypeKind.ANYREF: return this.checkFeatureEnabled(Feature.REFERENCE_TYPES, reportNode);
    }
    if (type.is(TypeFlags.REFERENCE)) {
      let classReference = type.classReference;
      while (classReference) {
        let typeArguments = classReference.typeArguments;
        if (typeArguments) {
          for (let i = 0, k = typeArguments.length; i < k; ++i) {
            if (!this.checkTypeSupported(typeArguments[i], reportNode)) {
              return false;
            }
          }
        }
        classReference = classReference.base;
      }
    }
    return true;
  }

  /** Checks whether a particular function signature is supported. */
  checkSignatureSupported(signature: Signature, reportNode: FunctionTypeNode): bool {
    var supported = true;
    var explicitThisType = reportNode.explicitThisType;
    if (explicitThisType) {
      if (!this.checkTypeSupported(assert(signature.thisType), explicitThisType)) {
        supported = false;
      }
    }
    var parameterTypes = signature.parameterTypes;
    for (let i = 0, k = parameterTypes.length; i < k; ++i) {
      if (!this.checkTypeSupported(parameterTypes[i], reportNode.parameters[i])) {
        supported = false;
      }
    }
    if (!this.checkTypeSupported(signature.returnType, reportNode.returnType)) {
      supported = false;
    }
    return supported;
  }

  /** Evaluates a boolean condition, determining whether it is TRUE, FALSE or UNKNOWN. */
  evaluateCondition(expr: ExpressionRef): ConditionKind {
    var module = this.module;
    var evaled = module.runExpression(expr, ExpressionRunnerFlags.Default);
    if (evaled) {
      return getConstValueI32(evaled)
        ? ConditionKind.TRUE
        : ConditionKind.FALSE;
    }
    return ConditionKind.UNKNOWN;
  }

  // === Specialized code generation ==============================================================

  /** Makes a constant zero of the specified type. */
  makeZero(type: Type): ExpressionRef {
    var module = this.module;
    switch (type.kind) {
      default: assert(false);
      case TypeKind.I8:
      case TypeKind.I16:
      case TypeKind.I32:
      case TypeKind.U8:
      case TypeKind.U16:
      case TypeKind.U32:
      case TypeKind.BOOL: return module.i32(0);
      case TypeKind.ISIZE:
      case TypeKind.USIZE: if (type.size != 64) return module.i32(0);
      case TypeKind.I64:
      case TypeKind.U64: return module.i64(0);
      case TypeKind.F32: return module.f32(0);
      case TypeKind.F64: return module.f64(0);
      case TypeKind.V128: return module.v128(v128_zero);
      case TypeKind.ANYREF: return module.ref_null();
    }
  }

  /** Makes a constant one of the specified type. */
  makeOne(type: Type): ExpressionRef {
    var module = this.module;
    switch (type.kind) {
      default: assert(false);
      case TypeKind.I8:
      case TypeKind.I16:
      case TypeKind.I32:
      case TypeKind.U8:
      case TypeKind.U16:
      case TypeKind.U32:
      case TypeKind.BOOL: return module.i32(1);
      case TypeKind.ISIZE:
      case TypeKind.USIZE: if (type.size != 64) return module.i32(1);
      case TypeKind.I64:
      case TypeKind.U64: return module.i64(1);
      case TypeKind.F32: return module.f32(1);
      case TypeKind.F64: return module.f64(1);
    }
  }

  /** Makes a constant negative one of the specified type. */
  makeNegOne(type: Type): ExpressionRef {
    var module = this.module;
    switch (type.kind) {
      default: assert(false);
      case TypeKind.I8:
      case TypeKind.I16:
      case TypeKind.I32:
      case TypeKind.U8:
      case TypeKind.U16:
      case TypeKind.U32: return module.i32(-1);
      case TypeKind.ISIZE:
      case TypeKind.USIZE: if (type.size != 64) return module.i32(-1);
      case TypeKind.I64:
      case TypeKind.U64: return module.i64(-1, -1);
      case TypeKind.F32: return module.f32(-1);
      case TypeKind.F64: return module.f64(-1);
    }
  }

  /** Creates a comparison whether an expression is 'true' in a broader sense. */
  makeIsTrueish(expr: ExpressionRef, type: Type): ExpressionRef {
    var module = this.module;
    switch (type.kind) {
      case TypeKind.I8:
      case TypeKind.I16:
      case TypeKind.U8:
      case TypeKind.U16: {
        expr = this.ensureSmallIntegerWrap(expr, type);
        // fall-through
      }
      case TypeKind.BOOL: // not a mask, just != 0
      case TypeKind.I32:
      case TypeKind.U32: {
        return expr;
      }
      case TypeKind.I64:
      case TypeKind.U64: {
        return module.binary(BinaryOp.NeI64, expr, module.i64(0));
      }
      case TypeKind.USIZE: if (type.isManaged && this.skippedAutoreleases.has(expr)) expr = this.makeAutorelease(expr, type);
      case TypeKind.ISIZE: {
        return type.size == 64
          ? module.binary(BinaryOp.NeI64, expr, module.i64(0))
          : expr;
      }
      case TypeKind.F32: {
        // (x != 0.0) & (x == x)
        let flow = this.currentFlow;
        let temp = flow.getTempLocal(Type.f32);
        let ret = module.binary(BinaryOp.AndI32,
          module.binary(BinaryOp.NeF32, module.local_tee(temp.index, expr), module.f32(0)),
          module.binary(BinaryOp.EqF32,
            module.local_get(temp.index, NativeType.F32),
            module.local_get(temp.index, NativeType.F32)
          )
        );
        flow.freeTempLocal(temp);
        return ret;
      }
      case TypeKind.F64: {
        // (x != 0.0) & (x == x)
        let flow = this.currentFlow;
        let temp = flow.getTempLocal(Type.f64);
        let ret = module.binary(BinaryOp.AndI32,
          module.binary(BinaryOp.NeF64, module.local_tee(temp.index, expr), module.f64(0)),
          module.binary(BinaryOp.EqF64,
            module.local_get(temp.index, NativeType.F64),
            module.local_get(temp.index, NativeType.F64)
          )
        );
        flow.freeTempLocal(temp);
        return ret;
      }
      case TypeKind.ANYREF: {
        // TODO: non-null object might still be considered falseish
        // i.e. a ref to Boolean(false), Number(0), String("") etc.
        return module.unary(UnaryOp.EqzI32, module.ref_is_null(expr));
      }
      default: {
        assert(false);
        return module.i32(0);
      }
    }
  }

  /** Makes an allocation suitable to hold the data of an instance of the given class. */
  makeAllocation(
    classInstance: Class
  ): ExpressionRef {
    // TODO: investigate if it's possible to allocate with RC=1 immediately
    var program = this.program;
    assert(classInstance.program == program);
    var module = this.module;
    var options = this.options;
    this.currentType = classInstance.type;
    var allocInstance = program.allocInstance;
    this.compileFunction(allocInstance);
    return module.call(allocInstance.internalName, [
      options.isWasm64
        ? module.i64(classInstance.nextMemoryOffset)
        : module.i32(classInstance.nextMemoryOffset),
      module.i32(
        classInstance.hasDecorator(DecoratorFlags.UNMANAGED)
          ? 0
          : classInstance.id
      )
    ], options.nativeSizeType);
  }

  /** Makes the initializers for a class's fields within the constructor. */
  makeFieldInitializationInConstructor(
    /** Class being initialized. */
    classInstance: Class,
    /** Statements to append to also being returned. Created if omitted. */
    stmts: ExpressionRef[] = []
  ): ExpressionRef[] {
    var members = classInstance.members;
    if (!members) return stmts;

    var module = this.module;
    var flow = this.currentFlow;
    var isInline = flow.isInline;
    var thisLocalIndex = isInline
      ? flow.lookupLocal(CommonNames.this_)!.index
      : 0;
    var nativeSizeType = this.options.nativeSizeType;

    // TODO: for (let member of members.values()) {
    for (let _values = Map_values(members), i = 0, k = _values.length; i < k; ++i) {
      let member = unchecked(_values[i]);
      if (
        member.kind != ElementKind.FIELD || // not a field
        member.parent != classInstance      // inherited field
      ) continue;

      let field = <Field>member;
      assert(!field.isAny(CommonFlags.CONST));
      let fieldType = field.type;
      let nativeFieldType = fieldType.toNativeType();
      let fieldPrototype = field.prototype;
      let initializerNode = fieldPrototype.initializerNode;
      let parameterIndex = fieldPrototype.parameterIndex;
      let initExpr: ExpressionRef;
      let typeNode = field.typeNode;
      if (typeNode) this.checkTypeSupported(fieldType, typeNode);

      // if declared as a constructor parameter, use its value
      if (parameterIndex >= 0) {
        initExpr = module.local_get(
          isInline
            ? flow.lookupLocal(field.name)!.index
            : 1 + parameterIndex, // this is local 0
          nativeFieldType
        );
        if (fieldType.isManaged) initExpr = this.makeRetain(initExpr);

      // fall back to use initializer if present
      } else if (initializerNode) {
        initExpr = this.compileExpression(initializerNode, fieldType,
          Constraints.CONV_IMPLICIT | Constraints.WILL_RETAIN
        );
        if (fieldType.isManaged && !this.skippedAutoreleases.has(initExpr)) {
          initExpr = this.makeRetain(initExpr);
        }

      // otherwise initialize with zero
      } else {
        initExpr = this.makeZero(fieldType);
      }

      stmts.push(
        module.store(fieldType.byteSize,
          module.local_get(thisLocalIndex, nativeSizeType),
          initExpr,
          nativeFieldType,
          field.memoryOffset
        )
      );
    }
    return stmts;
  }

  /** Makes a call to `abort`, if present, otherwise creates a trap. */
  makeAbort(
    /** Message argument of type string, if any. */
    message: Expression | null,
    /** Code location to report when aborting. */
    codeLocation: Node
  ): ExpressionRef {
    var program = this.program;
    var module = this.module;
    var stringInstance = program.stringInstance;
    var abortInstance = program.abortInstance;
    if (!abortInstance || !this.compileFunction(abortInstance)) return module.unreachable();

    var messageArg: ExpressionRef;
    if (message !== null) {
      // The message argument works much like an arm of an IF that does not become executed if the
      // assertion succeeds respectively is only being computed if the program actually crashes.
      // Hence, let's make it so that the autorelease is skipped at the end of the current block,
      // essentially ignoring the message GC-wise. Doesn't matter anyway on a crash.
      messageArg = this.compileExpression(message, stringInstance.type, Constraints.CONV_IMPLICIT | Constraints.WILL_RETAIN);
    } else {
      messageArg = this.makeZero(stringInstance.type);
    }

    var filenameArg = this.ensureStaticString(codeLocation.range.source.normalizedPath);
    var range = codeLocation.range;
    var source = range.source;
    return module.block(null, [
      module.call(
        abortInstance.internalName, [
          messageArg,
          filenameArg,
          module.i32(source.lineAt(range.start)),
          module.i32(source.columnAt())
        ],
        NativeType.None
      ),
      module.unreachable()
    ]);
  }

  /** Makes a runtime non-null check, e.g. on `<Type>possiblyNull` or `possiblyNull!`. */
  makeRuntimeNonNullCheck(
    /** Expression being checked. */
    expr: ExpressionRef,
    /** Type of the expression. */
    type: Type,
    /** Report node. */
    reportNode: Node
  ): ExpressionRef {
    assert(type.is(TypeFlags.NULLABLE | TypeFlags.REFERENCE));
    var module = this.module;
    var flow = this.currentFlow;
    var temp = flow.getTempLocal(type);
    if (!flow.canOverflow(expr, type)) flow.setLocalFlag(temp.index, LocalFlags.WRAPPED);
    flow.setLocalFlag(temp.index, LocalFlags.NONNULL);
    expr = module.if(
      module.local_tee(temp.index, expr),
      module.local_get(temp.index, type.toNativeType()),
      this.makeAbort(null, reportNode) // TODO: throw
    );
    flow.freeTempLocal(temp);
    return expr;
  }

  /** Makes a runtime upcast check, e.g. on `<Child>parent`. */
  makeRuntimeUpcastCheck(
    /** Expression being upcast. */
    expr: ExpressionRef,
    /** Type of the expression. */
    type: Type,
    /** Type casting to. */
    toType: Type,
    /** Report node. */
    reportNode: Node
  ): ExpressionRef {
    assert(toType.is(TypeFlags.REFERENCE) && toType.nonNullableType.isAssignableTo(type));
    var module = this.module;
    var flow = this.currentFlow;
    var temp = flow.getTempLocal(type);
    var instanceofInstance = this.program.instanceofInstance;
    assert(this.compileFunction(instanceofInstance));
    expr = module.if(
      module.call(instanceofInstance.internalName, [
        module.local_tee(temp.index, expr),
        module.i32(toType.classReference!.id)
      ], NativeType.I32),
      module.local_get(temp.index, type.toNativeType()),
      this.makeAbort(null, reportNode) // TODO: throw
    );
    flow.freeTempLocal(temp);
    return expr;
  }
}

// helpers

const v128_zero = new Uint8Array(16);

function mangleImportName(
  element: Element,
  declaration: DeclarationStatement
): void {
  // by default, use the file name as the module name
  mangleImportName_moduleName = declaration.range.source.simplePath;
  // and the internal name of the element within that file as the element name
  mangleImportName_elementName = mangleInternalName(
    element.name, element.parent, element.is(CommonFlags.INSTANCE), true
  );
  if (!element.hasDecorator(DecoratorFlags.EXTERNAL)) return;

  var program = element.program;
  var decorator = assert(findDecorator(DecoratorKind.EXTERNAL, declaration.decorators));
  var args = decorator.arguments;
  if (args !== null && args.length > 0) {
    let arg = args[0];
    // if one argument is given, override just the element name
    // if two arguments are given, override both module and element name
    if (arg.isLiteralKind(LiteralKind.STRING)) {
      mangleImportName_elementName = (<StringLiteralExpression>arg).value;
      if (args.length >= 2) {
        arg = args[1];
        if (arg.isLiteralKind(LiteralKind.STRING)) {
          mangleImportName_moduleName = mangleImportName_elementName;
          mangleImportName_elementName = (<StringLiteralExpression>arg).value;
          if (args.length > 2) {
            program.error(
              DiagnosticCode.Expected_0_arguments_but_got_1,
              decorator.range, "2", args.length.toString()
            );
          }
        } else {
          program.error(
            DiagnosticCode.String_literal_expected,
            arg.range
          );
        }
      }
    } else {
      program.error(
        DiagnosticCode.String_literal_expected,
        arg.range
      );
    }
  } else {
    program.error(
      DiagnosticCode.Expected_at_least_0_arguments_but_got_1,
      decorator.range, "1", "0"
    );
  }
}

var mangleImportName_moduleName: string;
var mangleImportName_elementName: string;<|MERGE_RESOLUTION|>--- conflicted
+++ resolved
@@ -4788,7 +4788,6 @@
             } else {
               expr = this.makeCallDirect(instance, [ leftExpr, rightExpr ], expression);
             }
-<<<<<<< HEAD
             break;
           }
           case TypeKind.I64:
@@ -4808,25 +4807,11 @@
               this.i64PowInstance = instance = this.resolver.resolveFunction(<FunctionPrototype>prototype, null);
             }
             if (!instance || !this.compileFunction(instance)) {
-=======
-            let namespaceMembers = namespace.members;
-            if (!namespaceMembers || !namespaceMembers.has(CommonNames.pow)) {
-              this.error(
-                DiagnosticCode.Cannot_find_name_0,
-                expression.range, "Mathf.pow"
-              );
->>>>>>> 897d1e31
               expr = module.unreachable();
             } else {
               expr = this.makeCallDirect(instance, [ leftExpr, rightExpr ], expression);
             }
-<<<<<<< HEAD
-            break;
-=======
-            let prototype = assert(namespaceMembers.get(CommonNames.pow));
-            assert(prototype.kind == ElementKind.FUNCTION_PROTOTYPE);
-            this.f32PowInstance = instance = this.resolver.resolveFunction(<FunctionPrototype>prototype, null);
->>>>>>> 897d1e31
+            break;
           }
           case TypeKind.ISIZE:
           case TypeKind.USIZE: {
@@ -4855,7 +4840,6 @@
             } else {
               expr = this.makeCallDirect(instance, [ leftExpr, rightExpr ], expression);
             }
-<<<<<<< HEAD
             break;
           }
           case TypeKind.F32: {
@@ -4883,25 +4867,11 @@
               this.f32PowInstance = instance = this.resolver.resolveFunction(<FunctionPrototype>prototype, null);
             }
             if (!instance || !this.compileFunction(instance)) {
-=======
-            let namespaceMembers = namespace.members;
-            if (!namespaceMembers || !namespaceMembers.has(CommonNames.pow)) {
-              this.error(
-                DiagnosticCode.Cannot_find_name_0,
-                expression.range, "Math.pow"
-              );
->>>>>>> 897d1e31
               expr = module.unreachable();
             } else {
               expr = this.makeCallDirect(instance, [ leftExpr, rightExpr ], expression);
             }
-<<<<<<< HEAD
-            break;
-=======
-            let prototype = assert(namespaceMembers.get(CommonNames.pow));
-            assert(prototype.kind == ElementKind.FUNCTION_PROTOTYPE);
-            this.f64PowInstance = instance = this.resolver.resolveFunction(<FunctionPrototype>prototype, null);
->>>>>>> 897d1e31
+            break;
           }
           // Math.pow otherwise (result is f64)
           // TODO: should the result be converted back?
