--- conflicted
+++ resolved
@@ -5649,7 +5649,6 @@
 
     if (fieldType.isManaged && thisType.isManaged) {
       let tempThis = flow.getTempLocal(thisType);
-<<<<<<< HEAD
       let alreadyRetained = this.skippedAutoreleases.has(valueExpr);
       let ret: ExpressionRef;
       if (tee) { // ((t1 = this).field = REPLACE(t1.field, t2 = value)), t2
@@ -5658,35 +5657,6 @@
         if (flow.isNonnull(valueExpr, fieldType)) flow.setLocalFlag(tempValue.index, LocalFlags.NONNULL);
         ret = module.block(null, [
           module.store(fieldType.byteSize,
-=======
-      if (this.skippedAutoreleases.has(valueExpr)) {
-        if (tee) { // ((t1 = this).field = __skippedRelease(t1.field, t2 = value)), t2
-          let tempValue = flow.getTempLocal(fieldType);
-          if (!flow.canOverflow(valueExpr, fieldType)) flow.setLocalFlag(tempValue.index, LocalFlags.WRAPPED);
-          if (flow.isNonnull(valueExpr, fieldType)) flow.setLocalFlag(tempValue.index, LocalFlags.NONNULL);
-          let ret = module.block(null, [
-            module.store(fieldType.byteSize,
-              module.local_tee(tempThis.index, thisExpr),
-              this.makeSkippedRelease(
-                module.load(fieldType.byteSize, fieldType.is(TypeFlags.SIGNED), // oldRef
-                  module.local_get(tempThis.index, nativeThisType),
-                  nativeFieldType, field.memoryOffset
-                ),
-                module.local_tee(tempValue.index, valueExpr), // newRef
-              ),
-              nativeFieldType, field.memoryOffset
-            ),
-            module.local_get(tempValue.index, nativeFieldType)
-          ], nativeFieldType);
-          flow.freeTempLocal(tempValue);
-          flow.freeTempLocal(tempThis);
-          this.currentType = fieldType;
-          return ret;
-        } else { // (t1 = this).field = __skippedRelease(t1.field, value)
-          flow.freeTempLocal(tempThis);
-          this.currentType = Type.void;
-          return module.store(fieldType.byteSize,
->>>>>>> 87590330
             module.local_tee(tempThis.index, thisExpr),
             this.makeReplace(
               module.load(fieldType.byteSize, fieldType.is(TypeFlags.SIGNED), // oldRef
@@ -5697,7 +5667,6 @@
               alreadyRetained
             ),
             nativeFieldType, field.memoryOffset
-<<<<<<< HEAD
           ),
           module.local_get(tempValue.index, nativeFieldType)
         ], nativeFieldType);
@@ -5717,62 +5686,14 @@
           nativeFieldType, field.memoryOffset
         );
         this.currentType = Type.void;
-=======
-          );
-        }
-      } else {
-        if (tee) { // ((t1 = this).field = __retainRelease(t1.field, t2 = value)), t2
-          let tempValue = flow.getTempLocal(fieldType);
-          if (!flow.canOverflow(valueExpr, fieldType)) flow.setLocalFlag(tempValue.index, LocalFlags.WRAPPED);
-          if (flow.isNonnull(valueExpr, fieldType)) flow.setLocalFlag(tempValue.index, LocalFlags.NONNULL);
-          let ret = module.block(null, [
-            module.store(fieldType.byteSize,
-              module.local_tee(tempThis.index, thisExpr),
-              this.makeRetainRelease(
-                module.load(fieldType.byteSize, fieldType.is(TypeFlags.SIGNED), // oldRef
-                  module.local_get(tempThis.index, nativeThisType),
-                  nativeFieldType, field.memoryOffset
-                ),
-                module.local_tee(tempValue.index, valueExpr) // newRef
-              ),
-              nativeFieldType, field.memoryOffset
-            ),
-            module.local_get(tempValue.index, nativeFieldType)
-          ], nativeFieldType);
-          flow.freeTempLocal(tempValue);
-          flow.freeTempLocal(tempThis);
-          this.currentType = fieldType;
-          return ret;
-        } else { // (t1 = this).field = __retainRelease(t1.field, value)
-          flow.freeTempLocal(tempThis);
-          this.currentType = Type.void;
-          return module.store(fieldType.byteSize,
-            module.local_tee(tempThis.index, thisExpr),
-            this.makeRetainRelease(
-              module.load(fieldType.byteSize, fieldType.is(TypeFlags.SIGNED), // oldRef
-                module.local_get(tempThis.index, nativeThisType),
-                nativeFieldType, field.memoryOffset
-              ),
-              valueExpr // newRef
-            ),
-            nativeFieldType, field.memoryOffset
-          );
-        }
->>>>>>> 87590330
       }
       flow.freeTempLocal(tempThis);
       return ret;
     } else {
       if (tee) { // (this.field = (t1 = value)), t1
-<<<<<<< HEAD
         let temp = flow.getTempLocal(fieldType);
         if (!flow.canOverflow(valueExpr, fieldType)) flow.setLocalFlag(temp.index, LocalFlags.WRAPPED);
         if (flow.isNonnull(valueExpr, fieldType)) flow.setLocalFlag(temp.index, LocalFlags.NONNULL);
-=======
-        let tempValue = flow.getTempLocal(fieldType);
-        if (!flow.canOverflow(valueExpr, fieldType)) flow.setLocalFlag(tempValue.index, LocalFlags.WRAPPED);
-        if (flow.isNonnull(valueExpr, fieldType)) flow.setLocalFlag(tempValue.index, LocalFlags.NONNULL);
->>>>>>> 87590330
         let ret = module.block(null, [
           module.store(fieldType.byteSize,
             thisExpr,
@@ -5781,11 +5702,7 @@
           ),
           module.local_get(temp.index, nativeFieldType)
         ], nativeFieldType);
-<<<<<<< HEAD
         flow.freeTempLocal(temp);
-=======
-        flow.freeTempLocal(tempValue);
->>>>>>> 87590330
         this.currentType = fieldType;
         return ret;
       } else { // this.field = value
@@ -6491,59 +6408,6 @@
     return this.module.call(retainInstance.internalName, [ expr ], this.options.nativeSizeType);
   }
 
-<<<<<<< HEAD
-=======
-  /** Makes a retainRelease call, retaining the new expression's value and releasing the old expression's value, in this order. */
-  makeRetainRelease(oldExpr: ExpressionRef, newExpr: ExpressionRef): ExpressionRef {
-    // if ((t1=newExpr) != (t2=oldExpr)) {
-    //   __retain(t1);
-    //   __release(t2);
-    // }, t1
-    var module = this.module;
-    var flow = this.currentFlow;
-    var usizeType = this.options.usizeType;
-    var nativeSizeType = this.options.nativeSizeType;
-    var temp1 = flow.getTempLocal(usizeType, findUsedLocals(oldExpr));
-    var temp2 = flow.getTempLocal(usizeType);
-    var ret = module.block(null, [
-      module.if(
-        module.binary(nativeSizeType == NativeType.I64 ? BinaryOp.NeI64 : BinaryOp.NeI32,
-          module.local_tee(temp1.index, newExpr),
-          module.local_tee(temp2.index, oldExpr)
-        ),
-        module.block(null, [
-          module.drop(
-            this.makeRetain(module.local_get(temp1.index, nativeSizeType))
-          ),
-          this.makeRelease(module.local_get(temp2.index, nativeSizeType))
-        ])
-      ),
-      module.local_get(temp1.index, nativeSizeType)
-    ], nativeSizeType);
-    flow.freeTempLocal(temp2);
-    flow.freeTempLocal(temp1);
-    return ret;
-  }
-
-  /** Makes a skippedRelease call, ignoring the new expression's value and releasing the old expression's value, in this order. */
-  makeSkippedRelease(oldExpr: ExpressionRef, newExpr: ExpressionRef): ExpressionRef {
-    // TODO: this helper can be eliminated altogether if the current logic holds
-    // (t1=newExpr), __release(oldExpr), t1
-    var module = this.module;
-    var flow = this.currentFlow;
-    var usizeType = this.options.usizeType;
-    var nativeSizeType = this.options.nativeSizeType;
-    var temp = flow.getTempLocal(usizeType, findUsedLocals(oldExpr));
-    var ret = module.block(null, [
-      module.local_set(temp.index, newExpr),
-      this.makeRelease(oldExpr),
-      module.local_get(temp.index, nativeSizeType)
-    ], nativeSizeType);
-    flow.freeTempLocal(temp);
-    return ret;
-  }
-
->>>>>>> 87590330
   /** Makes a release call, releasing the expression's value. Changes the current type to void.*/
   makeRelease(expr: ExpressionRef): ExpressionRef {
     var releaseInstance = this.program.releaseInstance;
