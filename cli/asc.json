{
  "version": {
    "category": "General",
    "description": "Prints just the compiler's version and exits.",
    "type": "b",
    "alias": "v"
  },
  "help": {
    "category": "General",
    "description": "Prints this message and exits.",
    "type": "b",
    "alias": "h"
  },
  "noColors": {
    "category": "General",
    "description": "Disables terminal colors.",
    "type": "b",
    "default": false
  },
  "config": {
    "category": "General",
    "description": "Configuration file to apply. CLI arguments take precedence.",
    "type": "s",
    "cliOnly": true
  },
  "target": {
    "category": "General",
    "description": "Target configuration to use. Defaults to 'release'.",
    "type": "s",
    "cliOnly": true
  },

  "optimize": {
    "category": "Optimization",
    "description": [
      "Optimizes the module. Typical shorthands are:",
      "",
      " Default optimizations   -O",
      " Make a release build    -O --noAssert",
      " Make a debug build      --debug",
      " Optimize for speed      -Ospeed",
      " Optimize for size       -Osize",
      ""
    ],
    "type": "b",
    "alias": "O"
  },
  "optimizeLevel": {
    "category": "Optimization",
    "description": "How much to focus on optimizing code. [0-3]",
    "type": "i"
  },
  "shrinkLevel": {
    "category": "Optimization",
    "description": "How much to focus on shrinking code size. [0-2, s=1, z=2]",
    "type": "i"
  },
  "converge": {
    "category": "Optimization",
    "description": "Re-optimizes until no further improvements can be made.",
    "type": "b",
    "default": false
  },
  "noAssert": {
    "category": "Optimization",
    "description": "Replaces assertions with just their value without trapping.",
    "type": "b",
    "default": false
  },

  "outFile": {
    "category": "Output",
    "description": "Specifies the output file. File extension indicates format.",
    "type": "s",
    "alias": "o",
    "isPath": true
  },
  "binaryFile": {
    "category": "Output",
    "description": "Specifies the binary output file (.wasm).",
    "type": "s",
    "alias": "b",
    "isPath": true
  },
  "textFile": {
    "category": "Output",
    "description": "Specifies the text output file (.wat).",
    "type": "s",
    "alias": "t",
    "isPath": true
  },
  "jsFile": {
    "category": "Output",
    "description": "Specifies the JavaScript (via wasm2js) output file (.js).",
    "type": "s",
    "alias": "j",
    "isPath": true
  },
  "idlFile": {
    "category": "Output",
    "description": "Specifies the WebIDL output file (.webidl).",
    "type": "s",
    "alias": "i",
    "isPath": true
  },
  "tsdFile": {
    "category": "Output",
    "description": "Specifies the TypeScript definition output file (.d.ts).",
    "type": "s",
    "alias": "d",
    "isPath": true
  },

  "sourceMap": {
    "category": "Debugging",
    "description": [
      "Enables source map generation. Optionally takes the URL",
      "used to reference the source map from the binary file."
    ],
    "type": "s"
  },
  "debug": {
    "category": "Debugging",
    "description": "Enables debug information in emitted binaries.",
    "type": "b",
    "default": false
  },

  "importMemory": {
    "category": "Features",
    "description": "Imports the memory from 'env.memory'.",
    "type": "b",
    "default": false
  },
  "noExportMemory": {
    "category": "Features",
    "description": "Does not export the memory as 'memory'.",
    "type": "b",
    "default": false
  },
  "initialMemory": {
    "category": "Features",
    "description": "Sets the initial memory size in pages.",
    "type": "i",
    "default": 0
  },
  "maximumMemory": {
    "category": "Features",
    "description": "Sets the maximum memory size in pages.",
    "type": "i",
    "default": 0
  },
  "sharedMemory": {
    "category": "Features",
    "description": "Declare memory as shared. Requires maximumMemory.",
    "type": "b",
    "default": false
  },
  "importTable": {
    "category": "Features",
    "description": "Imports the function table from 'env.table'.",
    "type": "b",
    "default": false
  },
  "exportTable": {
    "category": "Features",
    "description": "Exports the function table as 'table'.",
    "type": "b",
    "default": false
  },
  "runtime": {
    "category": "Features",
    "description": [
      "Specifies the runtime variant to include in the program.",
      "",
      " incremental  TLSF + incremental GC (default)",
      " minimal      TLSF + lightweight GC invoked externally",
      " stub         Minimal runtime stub (never frees)",
      " ...          Path to a custom runtime implementation",
      ""
    ],
    "type": "s",
    "default": "incremental"
  },
  "exportRuntime": {
    "category": "Features",
    "description": "Exports the runtime helpers (__new, __collect etc.).",
    "type": "b",
    "default": false
  },
  "stackSize": {
    "category": "Features",
    "description": [
      "Overrides the stack size. Only relevant for incremental GC",
      "or when using a custom runtime that requires stack space.",
      "Defaults to 0 without and to 16384 with incremental GC."
    ],
    "default": 0,
    "type": "i"
  },
  "explicitStart": {
    "category": "Features",
    "description": "Exports an explicit '_start' function to call.",
    "type": "b",
    "default": false
  },
  "enable": {
    "category": "Features",
    "description": [
      "Enables WebAssembly features being disabled by default.",
      "",
      " nontrapping-f2i     Non-trapping float to integer ops.",
      " bulk-memory         Bulk memory operations.",
      " simd                SIMD types and operations.",
      " threads             Threading and atomic operations.",
      " reference-types     Reference types and operations.",
      " gc                  Garbage collection (WIP).",
      ""
    ],
    "TODO_doesNothingYet": [
      " exception-handling  Exception handling.",
      " tail-calls          Tail call operations.",
      " multi-value         Multi value types.",
      " memory64            Memory64 operations."
    ],
    "type": "S",
    "mutuallyExclusive": "disable"
  },
  "disable": {
    "category": "Features",
    "description": [
      "Disables WebAssembly features being enabled by default.",
      "",
      " mutable-globals     Mutable global imports and exports.",
      " sign-extension      Sign-extension operations",
      ""
    ],
    "type": "S",
    "mutuallyExclusive": "enable"
  },
  "use": {
    "category": "Features",
    "description": [
      "Aliases a global object under another name, e.g., to switch",
      "the default 'Math' implementation used: --use Math=JSMath",
      "Can also be used to introduce an integer constant."
    ],
    "type": "S",
    "alias": "u"
  },
  "lowMemoryLimit": {
    "category": "Features",
    "description": "Enforces very low (<64k) memory constraints.",
    "default": 0,
    "type": "i"
  },

  "memoryBase": {
    "category": "Linking",
    "description": "Sets the start offset of emitted memory segments.",
    "type": "i",
    "default": 0
  },
  "tableBase": {
    "category": "Linking",
    "description": "Sets the start offset of emitted table elements.",
    "type": "i",
    "default": 0
  },

  "transform": {
    "category": "API",
    "description": "Specifies the path to a custom transform to 'require'.",
    "type": "S",
    "isPath": true,
    "useNodeResolution": true
  },

  "trapMode": {
    "category": "Binaryen",
    "description": [
      "Sets the trap mode to use.",
      "",
      " allow  Allow trapping operations. This is the default.",
      " clamp  Replace trapping operations with clamping semantics.",
      " js     Replace trapping operations with JS semantics.",
      ""
    ],
    "type": "s",
    "default": "allow"
  },
  "runPasses": {
    "category": "Binaryen",
    "description":  [
      "Specifies additional Binaryen passes to run after other",
      "optimizations, if any. See: Binaryen/src/passes/pass.cpp"
    ],
    "type": "s"
  },
  "noValidate": {
    "category": "Binaryen",
    "description": "Skips validating the module using Binaryen.",
    "type": "b",
    "default": false
  },

  "baseDir": {
    "description": "Specifies the base directory of input and output files.",
    "type": "s",
    "default": "."
  },
  "extension": {
    "description": "Specifies an alternative file extension to use.",
    "type": "s",
    "cliOnly": true
  },
  "noUnsafe": {
    "description": [
      "Disallows the use of unsafe features in user code.",
      "Does not affect library files and external modules."
    ],
    "type": "b",
    "default": false
  },
  "noEmit": {
    "description": "Performs compilation as usual but does not emit code.",
    "type": "b",
    "default": false
  },
  "showConfig": {
    "description": "Print computed compiler options and exit.",
    "type": "b",
    "default": false
  },
  "measure": {
    "description": "Prints measuring information on I/O and compile times.",
    "type": "b",
    "default": false
  },
  "pedantic": {
    "description": "Make yourself sad for no good reason.",
    "type": "b",
    "default": false
  },
  "lib": {
    "description": [
      "Adds one or multiple paths to custom library components and",
      "uses exports of all top-level files at this path as globals."
    ],
    "type": "S",
    "isPath": true
  },
  "path": {
    "description": [
      "Adds one or multiple paths to package resolution, similar",
      "to node_modules. Prefers an 'ascMain' entry in a package's",
      "package.json and falls back to an inner 'assembly/' folder."
    ],
    "type": "S",
    "isPath": true
  },
  "traceResolution": {
    "description": "Enables tracing of package resolution.",
    "type": "b",
    "default": false
  },
  "listFiles": {
    "description": "Lists files to be compiled and exits.",
    "type": "b",
    "default": false
  },
  "wasm": {
    "description": "Uses the specified Wasm binary of the compiler.",
    "type": "s"
  },
  " ...": {
    "description": "Specifies node.js options (CLI only). See: node --help"
  },
<<<<<<< HEAD

  "-Os": { "value": { "optimize": true, "shrinkLevel": 1 } },
  "-Oz": { "value": { "optimize": true, "shrinkLevel": 2 } },
=======
  
  "-Os": { "value": { "optimizeLevel": 0, "shrinkLevel": 1 } },
  "-Oz": { "value": { "optimizeLevel": 0, "shrinkLevel": 2 } },
>>>>>>> e3d56310
  "-O0": { "value": { "optimizeLevel": 0, "shrinkLevel": 0 } },
  "-O1": { "value": { "optimizeLevel": 1, "shrinkLevel": 0 } },
  "-O2": { "value": { "optimizeLevel": 2, "shrinkLevel": 0 } },
  "-O3": { "value": { "optimizeLevel": 3, "shrinkLevel": 0 } },
  "-O0s": { "value": { "optimizeLevel": 0, "shrinkLevel": 1 } },
  "-O1s": { "value": { "optimizeLevel": 1, "shrinkLevel": 1 } },
  "-O2s": { "value": { "optimizeLevel": 2, "shrinkLevel": 1 } },
  "-O3s": { "value": { "optimizeLevel": 3, "shrinkLevel": 1 } },
  "-O0z": { "value": { "optimizeLevel": 0, "shrinkLevel": 2 } },
  "-O1z": { "value": { "optimizeLevel": 1, "shrinkLevel": 2 } },
  "-O2z": { "value": { "optimizeLevel": 2, "shrinkLevel": 2 } },
  "-O3z": { "value": { "optimizeLevel": 3, "shrinkLevel": 2 } },
  "-Ospeed": { "value": { "optimizeLevel": 3, "shrinkLevel": 0 } },
  "-Osize": { "value": { "optimizeLevel": 0, "shrinkLevel": 2, "converge": true } }
}<|MERGE_RESOLUTION|>--- conflicted
+++ resolved
@@ -376,15 +376,9 @@
   " ...": {
     "description": "Specifies node.js options (CLI only). See: node --help"
   },
-<<<<<<< HEAD
-
-  "-Os": { "value": { "optimize": true, "shrinkLevel": 1 } },
-  "-Oz": { "value": { "optimize": true, "shrinkLevel": 2 } },
-=======
   
   "-Os": { "value": { "optimizeLevel": 0, "shrinkLevel": 1 } },
   "-Oz": { "value": { "optimizeLevel": 0, "shrinkLevel": 2 } },
->>>>>>> e3d56310
   "-O0": { "value": { "optimizeLevel": 0, "shrinkLevel": 0 } },
   "-O1": { "value": { "optimizeLevel": 1, "shrinkLevel": 0 } },
   "-O2": { "value": { "optimizeLevel": 2, "shrinkLevel": 0 } },
