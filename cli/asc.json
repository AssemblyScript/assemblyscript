{
  "version": {
    "category": "General",
    "description": "Prints just the compiler's version and exits.",
    "type": "b",
    "alias": "v"
  },
  "help": {
    "category": "General",
    "description": "Prints this message and exits.",
    "type": "b",
    "alias": "h"
  },
  "noColors": {
    "category": "General",
    "description": "Disables terminal colors.",
    "type": "b",
    "default": false
  },

  "optimize": {
    "category": "Optimization",
    "description": [
      "Optimizes the module. Typical shorthands are:",
      "",
      " Default optimizations   -O / -O3s",
      " Make a release build    -O --noAssert",
      " Make a debug build      --debug",
      " Optimize for speed      -O3",
      " Optimize for size       -O3z --converge",
      ""
    ],
    "type": "b",
    "alias": "O"
  },
  "optimizeLevel": {
    "category": "Optimization",
    "description": "How much to focus on optimizing code. [0-3]",
    "type": "i"
  },
  "shrinkLevel": {
    "category": "Optimization",
    "description": "How much to focus on shrinking code size. [0-2, s=1, z=2]",
    "type": "i"
  },
  "converge": {
    "category": "Optimization",
    "description": "Re-optimizes until no further improvements can be made.",
    "type": "b",
    "default": false
  },
  "noAssert": {
    "category": "Optimization",
    "description": "Replaces assertions with just their value without trapping.",
    "type": "b",
    "default": false
  },
  "runtime": {
    "category": "Optimization",
    "description": [
      "Specifies the runtime variant to include in the program.",
      "",
      " full  Default runtime based on TLSF and reference counting.",
      " half  Same as 'full', but not exported to the host.",
      " stub  Minimal stub implementation without free/GC support.",
      " none  Same as 'stub', but not exported to the host.",
      ""
    ],
    "type": "s",
    "default": "full"
  },

  "outFile": {
    "category": "Output",
    "description": "Specifies the output file. File extension indicates format.",
    "type": "s",
    "alias": "o"
  },
  "binaryFile": {
    "category": "Output",
    "description": "Specifies the binary output file (.wasm).",
    "type": "s",
    "alias": "b"
  },
  "textFile": {
    "category": "Output",
    "description": "Specifies the text output file (.wat).",
    "type": "s",
    "alias": "t"
  },
  "asmjsFile": {
    "category": "Output",
    "description": "Specifies the asm.js output file (.js).",
    "type": "s",
    "alias": "a"
  },
  "idlFile": {
    "category": "Output",
    "description": "Specifies the WebIDL output file (.webidl).",
    "type": "s",
    "alias": "i"
  },
  "tsdFile": {
    "category": "Output",
    "description": "Specifies the TypeScript definition output file (.d.ts).",
    "type": "s",
    "alias": "d"
  },

  "sourceMap": {
    "category": "Debugging",
    "description": [
      "Enables source map generation. Optionally takes the URL",
      "used to reference the source map from the binary file."
    ],
    "type": "s"
  },
  "debug": {
    "category": "Debugging",
    "description": "Enables debug information in emitted binaries.",
    "type": "b",
    "default": false
  },

  "importMemory": {
    "category": "Features",
    "description": "Imports the memory provided as 'env.memory'.",
    "type": "b",
    "default": false
  },
  "sharedMemory": {
    "category": "Features",
    "description": "Declare memory as shared by settings the max shared memory.",
    "type": "i",
    "default": 0
  },
  "importTable": {
    "category": "Features",
    "description": "Imports the function table provided as 'env.table'.",
    "type": "b",
    "default": false
  },
  "exportTable": {
    "category": "Features",
    "description": "Exports the function table as 'table'.",
    "type": "b",
    "default": false
  },
  "explicitStart": {
    "category": "Features",
    "description": "Exports an explicit '_start' function to call.",
    "type": "b",
    "default": false
  },
  "enable": {
    "category": "Features",
    "description": [
      "Enables WebAssembly features being disabled by default.",
      "",
      " sign-extension      Sign-extension operations",
      " bulk-memory         Bulk memory operations.",
      " simd                SIMD types and operations.",
      " threads             Threading and atomic operations.",
      " reference-types     Reference types and operations.",
      ""
    ],
    "TODO_doesNothingYet": [
      " nontrapping-f2i     Non-trapping float to integer ops.",
      " exception-handling  Exception handling.",
      " tail-calls          Tail call operations."
    ],
    "type": "S"
  },
  "disable": {
    "category": "Features",
    "description": [
      "Disables WebAssembly features being enabled by default.",
      "",
      " mutable-globals     Mutable global imports and exports.",
      ""
    ],
    "type": "S"
  },
  "use": {
    "category": "Features",
    "description": [
      "Aliases a global object under another name, e.g., to switch",
      "the default 'Math' implementation used: --use Math=JSMath",
      "Can also be used to introduce an integer constant."
    ],
    "type": "S",
    "alias": "u"
  },

  "memoryBase": {
    "category": "Linking",
    "description": "Sets the start offset of emitted memory segments.",
    "type": "i",
    "default": 0
  },
  "tableBase": {
    "category": "Linking",
    "description": "Sets the start offset of emitted table elements.",
    "type": "i",
    "default": 0
  },

  "transform": {
    "category": "API",
    "description": "Specifies the path to a custom transform to 'require'.",
    "type": "S"
  },

  "validate": {
    "category": "Binaryen",
    "description": "Validates the module using Binaryen. Exits if invalid.",
    "type": "b",
    "alias": "c",
    "default": false
  },
  "trapMode": {
    "category": "Binaryen",
    "description": [
      "Sets the trap mode to use.",
      "",
      " allow  Allow trapping operations. This is the default.",
      " clamp  Replace trapping operations with clamping semantics.",
      " js     Replace trapping operations with JS semantics.",
      ""
    ],
    "type": "s",
    "default": "allow"
  },
  "runPasses": {
    "category": "Binaryen",
    "description":  [
      "Specifies additional Binaryen passes to run after other",
      "optimizations, if any. See: Binaryen/src/passes/pass.cpp"
    ],
    "type": "s"
  },

  "baseDir": {
    "description": "Specifies the base directory of input and output files.",
    "type": "s",
    "default": "."
  },
  "noUnsafe": {
    "description": [
      "Disallows the use of unsafe features in user code.",
      "Does not affect library files and external modules."
    ],
    "type": "b",
    "default": false
  },
<<<<<<< HEAD
  "seedRandom": {
    "description": [
      "Sets the randomness source used by Math.random. Defalts to",
      "a compile-time constant while emitting a warning.",
      "",
      " const     Compile-time constant without a warning.",
      " 12345     Custom constant without a warning.",
      " date      Imports 'Date' from JS and calls Date.now()",
      " math      Imports 'Math' from JS and calls Math.random()",
      " wasi      Uses the respective WASI interface.",
      " ...       Internal name of a custom function returning i64.",
      ""
    ],
    "type": "s"
  },
  "transform": {
    "description": "Specifies the path to a custom transform to 'require'.",
    "type": "S"
=======
  "noEmit": {
    "description": "Performs compilation as usual but does not emit code.",
    "type": "b",
    "default": false
  },
  "measure": {
    "description": "Prints measuring information on I/O and compile times.",
    "type": "b",
    "default": false
>>>>>>> e79155b8
  },
  "pedantic": {
    "description": "Make yourself sad for no good reason.",
    "type": "b",
    "default": false
  },
  "lib": {
    "description": [
      "Adds one or multiple paths to custom library components and",
      "uses exports of all top-level files at this path as globals."
    ],
    "type": "s"
  },
  "path": {
    "description": [
      "Adds one or multiple paths to package resolution, similar",
      "to node_modules. Prefers an 'ascMain' entry in a package's",
      "package.json and falls back to an inner 'assembly/' folder."
    ],
    "type": "S"
  },
  "traceResolution": {
    "description": "Enables tracing of package resolution.",
    "type": "b",
    "default": false
  },
  "listFiles": {
    "description": "Lists files to be compiled and exits.",
    "type": "b",
    "default": false
  },
  "printrtti": {
    "description": "Prints the module's runtime type information to stderr.",
    "type": "b",
    "default": false
  },
  " ...": {
    "description": "Specifies node.js options (CLI only). See: node --help"
  },
  
  "-Os": { "value": { "optimize": true, "shrinkLevel": 1 } },
  "-Oz": { "value": { "optimize": true, "shrinkLevel": 2 } },
  "-O0": { "value": { "optimizeLevel": 0, "shrinkLevel": 0 } },
  "-O1": { "value": { "optimizeLevel": 1, "shrinkLevel": 0 } },
  "-O2": { "value": { "optimizeLevel": 2, "shrinkLevel": 0 } },
  "-O3": { "value": { "optimizeLevel": 3, "shrinkLevel": 0 } },
  "-O0s": { "value": { "optimizeLevel": 0, "shrinkLevel": 1 } },
  "-O1s": { "value": { "optimizeLevel": 1, "shrinkLevel": 1 } },
  "-O2s": { "value": { "optimizeLevel": 2, "shrinkLevel": 1 } },
  "-O3s": { "value": { "optimizeLevel": 3, "shrinkLevel": 1 } },
  "-O0z": { "value": { "optimizeLevel": 0, "shrinkLevel": 2 } },
  "-O1z": { "value": { "optimizeLevel": 1, "shrinkLevel": 2 } },
  "-O2z": { "value": { "optimizeLevel": 2, "shrinkLevel": 2 } },
  "-O3z": { "value": { "optimizeLevel": 3, "shrinkLevel": 2 } }
}<|MERGE_RESOLUTION|>--- conflicted
+++ resolved
@@ -191,70 +191,8 @@
     "type": "S",
     "alias": "u"
   },
-
-  "memoryBase": {
-    "category": "Linking",
-    "description": "Sets the start offset of emitted memory segments.",
-    "type": "i",
-    "default": 0
-  },
-  "tableBase": {
-    "category": "Linking",
-    "description": "Sets the start offset of emitted table elements.",
-    "type": "i",
-    "default": 0
-  },
-
-  "transform": {
-    "category": "API",
-    "description": "Specifies the path to a custom transform to 'require'.",
-    "type": "S"
-  },
-
-  "validate": {
-    "category": "Binaryen",
-    "description": "Validates the module using Binaryen. Exits if invalid.",
-    "type": "b",
-    "alias": "c",
-    "default": false
-  },
-  "trapMode": {
-    "category": "Binaryen",
-    "description": [
-      "Sets the trap mode to use.",
-      "",
-      " allow  Allow trapping operations. This is the default.",
-      " clamp  Replace trapping operations with clamping semantics.",
-      " js     Replace trapping operations with JS semantics.",
-      ""
-    ],
-    "type": "s",
-    "default": "allow"
-  },
-  "runPasses": {
-    "category": "Binaryen",
-    "description":  [
-      "Specifies additional Binaryen passes to run after other",
-      "optimizations, if any. See: Binaryen/src/passes/pass.cpp"
-    ],
-    "type": "s"
-  },
-
-  "baseDir": {
-    "description": "Specifies the base directory of input and output files.",
-    "type": "s",
-    "default": "."
-  },
-  "noUnsafe": {
-    "description": [
-      "Disallows the use of unsafe features in user code.",
-      "Does not affect library files and external modules."
-    ],
-    "type": "b",
-    "default": false
-  },
-<<<<<<< HEAD
   "seedRandom": {
+    "category": "Features",
     "description": [
       "Sets the randomness source used by Math.random. Defalts to",
       "a compile-time constant while emitting a warning.",
@@ -269,10 +207,68 @@
     ],
     "type": "s"
   },
+
+  "memoryBase": {
+    "category": "Linking",
+    "description": "Sets the start offset of emitted memory segments.",
+    "type": "i",
+    "default": 0
+  },
+  "tableBase": {
+    "category": "Linking",
+    "description": "Sets the start offset of emitted table elements.",
+    "type": "i",
+    "default": 0
+  },
+
   "transform": {
+    "category": "API",
     "description": "Specifies the path to a custom transform to 'require'.",
     "type": "S"
-=======
+  },
+
+  "validate": {
+    "category": "Binaryen",
+    "description": "Validates the module using Binaryen. Exits if invalid.",
+    "type": "b",
+    "alias": "c",
+    "default": false
+  },
+  "trapMode": {
+    "category": "Binaryen",
+    "description": [
+      "Sets the trap mode to use.",
+      "",
+      " allow  Allow trapping operations. This is the default.",
+      " clamp  Replace trapping operations with clamping semantics.",
+      " js     Replace trapping operations with JS semantics.",
+      ""
+    ],
+    "type": "s",
+    "default": "allow"
+  },
+  "runPasses": {
+    "category": "Binaryen",
+    "description":  [
+      "Specifies additional Binaryen passes to run after other",
+      "optimizations, if any. See: Binaryen/src/passes/pass.cpp"
+    ],
+    "type": "s"
+  },
+
+  "baseDir": {
+    "description": "Specifies the base directory of input and output files.",
+    "type": "s",
+    "default": "."
+  },
+  "noUnsafe": {
+    "description": [
+      "Disallows the use of unsafe features in user code.",
+      "Does not affect library files and external modules."
+    ],
+    "type": "b",
+    "default": false
+  },
   "noEmit": {
     "description": "Performs compilation as usual but does not emit code.",
     "type": "b",
@@ -282,7 +278,6 @@
     "description": "Prints measuring information on I/O and compile times.",
     "type": "b",
     "default": false
->>>>>>> e79155b8
   },
   "pedantic": {
     "description": "Make yourself sad for no good reason.",
