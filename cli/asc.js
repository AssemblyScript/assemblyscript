--- conflicted
+++ resolved
@@ -259,11 +259,7 @@
         libFiles = [ path.basename(libDir) ];
         libDir = path.dirname(libDir);
       } else {
-<<<<<<< HEAD
-        libFiles = listFiles(libDir) || [];
-=======
         libFiles = listFiles(libDir, baseDir) || [];
->>>>>>> fea328e9
       }
       for (let j = 0, l = libFiles.length; j < l; ++j) {
         let libPath = libFiles[j];
@@ -380,11 +376,7 @@
       */
       if (sourceText == null) {
         if (args.traceResolution) {
-<<<<<<< HEAD
-            stderr.write("Looking for " + sourcePath + " imported by " + dependee + " " + EOL);
-=======
             stderr.write("Looking for '" + sourcePath + "' imported by '" + dependee + "'" + EOL);
->>>>>>> fea328e9
         }
         paths = getPaths(path.join(baseDir, dependee));
         let _package = sourcePath.replace(/\~lib\/([^\/]*).*/, "$1");
@@ -420,11 +412,7 @@
             return path.join(_path, first, ascMain, second);
           }
           if (args.traceResolution) {
-<<<<<<< HEAD
-            stderr.write("    in " + realPath(sourcePath));
-=======
             stderr.write("  in '" + realPath(sourcePath) + "'");
->>>>>>> fea328e9
           }
           const plainName = sourcePath;
           const indexName = sourcePath + "/index";
@@ -439,11 +427,7 @@
           }
           if (sourceText !== null) {
             if (args.traceResolution) {
-<<<<<<< HEAD
-              stderr.write("\nFound at " + realPath(sourcePath) + EOL);
-=======
               stderr.write(EOL + "  -> '" + realPath(sourcePath) + "'" + EOL);
->>>>>>> fea328e9
             }
             let newPath = path.join(_path, _package);
             sysPath = newPath;
