"use strict";
/**
 * Compiler frontend for node.js
 *
 * Uses the low-level API exported from src/index.ts so it works with the compiler compiled to
 * JavaScript as well as the compiler compiled to WebAssembly (eventually). Runs the sources
 * directly through ts-node if distribution files are not present (indicated by a `-dev` version).
 *
 * Can also be packaged as a bundle suitable for in-browser use with the standard library injected
 * in the build step. See dist/asc.js for the bundle and webpack.config.js for building details.
 *
 * @module cli/asc
 */

// Use "." instead of "/" as cwd in browsers
if (process.browser) process.cwd = function() { return "."; };

const fs = require("fs");
const path = require("path");
const utf8 = require("./util/utf8");
const colorsUtil = require("./util/colors");
const optionsUtil = require("./util/options");
const mkdirp = require("./util/mkdirp");
const find = require("./util/find");
const EOL = process.platform === "win32" ? "\r\n" : "\n";
const SEP = process.platform === "win32" ? "\\" : "/";

global.Binaryen = require("../lib/binaryen");

// Emscripten adds an `uncaughtException` listener to Binaryen that results in an additional
// useless code fragment on top of an actual error. suppress this:
if (process.removeAllListeners) process.removeAllListeners("uncaughtException");

// Use distribution files if present, otherwise run the sources directly
var assemblyscript, isDev = false;
(() => {
  try { // `asc` on the command line
    assemblyscript = require("../dist/assemblyscript.js");
  } catch (e) {
    try { // `asc` on the command line without dist files
      require("ts-node").register({
        project: path.join(__dirname, "..", "src", "tsconfig.json"),
        skipIgnore: true
      });
      require("../src/glue/js");
      assemblyscript = require("../src");
      isDev = true;
    } catch (e_ts) {
      try { // `require("dist/asc.js")` in explicit browser tests
        assemblyscript = eval("require('./assemblyscript')");
      } catch (e) {
        // combine both errors that lead us here
        e.message = e_ts.stack + "\n---\n" + e.stack;
        throw e;
      }
    }
  }
})();

/** Whether this is a webpack bundle or not. */
exports.isBundle = typeof BUNDLE_VERSION === "string";

/** Whether asc runs the sources directly or not. */
exports.isDev = isDev;

/** AssemblyScript version. */
exports.version = exports.isBundle ? BUNDLE_VERSION : require("../package.json").version;

/** Available CLI options. */
exports.options = require("./asc.json");

/** Common root used in source maps. */
exports.sourceMapRoot = "assemblyscript:///";

/** Prefix used for library files. */
exports.libraryPrefix = assemblyscript.LIBRARY_PREFIX;

/** Default Binaryen optimization level. */
exports.defaultOptimizeLevel = 3;

/** Default Binaryen shrink level. */
exports.defaultShrinkLevel = 1;

/** Bundled library files. */
exports.libraryFiles = exports.isBundle ? BUNDLE_LIBRARY : (() => { // set up if not a bundle
  const libDir = path.join(__dirname, "..", "std", "assembly");
  const bundled = {};
  find.files(libDir, find.TS_EXCEPT_DTS)
      .forEach(file => bundled[file.replace(/\.ts$/, "")] = fs.readFileSync(path.join(libDir, file), "utf8" ));
  return bundled;
})();

/** Bundled definition files. */
exports.definitionFiles = exports.isBundle ? BUNDLE_DEFINITIONS : (() => { // set up if not a bundle
  const stdDir = path.join(__dirname, "..", "std");
  return {
    "assembly": fs.readFileSync(path.join(stdDir, "assembly", "index.d.ts"), "utf8"),
    "portable": fs.readFileSync(path.join(stdDir, "portable", "index.d.ts"), "utf8")
  };
})();

/** Convenience function that parses and compiles source strings directly. */
exports.compileString = (sources, options) => {
  if (typeof sources === "string") sources = { "input.ts": sources };
  const output = Object.create({
    stdout: createMemoryStream(),
    stderr: createMemoryStream()
  });
  var argv = [
    "--binaryFile", "binary",
    "--textFile", "text",
  ];
  Object.keys(options || {}).forEach(key => {
    var val = options[key];
    if (Array.isArray(val)) val.forEach(val => argv.push("--" + key, String(val)));
    else argv.push("--" + key, String(val));
  });
  exports.main(argv.concat(Object.keys(sources)), {
    stdout: output.stdout,
    stderr: output.stderr,
    readFile: name => sources.hasOwnProperty(name) ? sources[name] : null,
    writeFile: (name, contents) => output[name] = contents,
    listFiles: () => []
  });
  return output;
}

/** Runs the command line utility using the specified arguments array. */
exports.main = function main(argv, options, callback) {
  if (typeof options === "function") {
    callback = options;
    options = {};
  } else if (!options) {
    options = {};
  }

  const stdout = options.stdout || process.stdout;
  const stderr = options.stderr || process.stderr;
  const readFile = options.readFile || readFileNode;
  const writeFile = options.writeFile || writeFileNode;
  const listFiles = options.listFiles || listFilesNode;
  const stats = options.stats || createStats();

  // Output must be specified if not present in the environment
  if (!stdout) throw Error("'options.stdout' must be specified");
  if (!stderr) throw Error("'options.stderr' must be specified");

  const opts = optionsUtil.parse(argv, exports.options);
  const args = opts.options;
  argv = opts.arguments;
  if (args.noColors) {
    colorsUtil.stdout.supported =
    colorsUtil.stderr.supported = false;
  } else {
    colorsUtil.stdout = colorsUtil.from(stdout);
    colorsUtil.stderr = colorsUtil.from(stderr);
  }

  // Check for unknown arguments
  if (opts.unknown.length) {
    opts.unknown.forEach(arg => {
      stderr.write(colorsUtil.stderr.yellow("WARN: ") + "Unknown option '" + arg + "'" + EOL);
    });
  }

  // Check for trailing arguments
  if (opts.trailing.length) {
    stderr.write(colorsUtil.stderr.yellow("WARN: ") + "Unsupported trailing arguments: " + opts.trailing.join(" ") + EOL);
  }

  // Use default callback if none is provided
  if (!callback) callback = function defaultCallback(err) {
    var code = 0;
    if (err) {
      stderr.write(colorsUtil.stderr.red("ERROR: ") + err.stack.replace(/^ERROR: /i, "") + EOL);
      code = 1;
    }
    return code;
  };

  // Just print the version if requested
  if (args.version) {
    stdout.write("Version " + exports.version + (isDev ? "-dev" : "") + EOL);
    return callback(null);
  }
  // Print the help message if requested or no source files are provided
  if (args.help || !argv.length) {
    var out = args.help ? stdout : stderr;
    var color = args.help ? colorsUtil.stdout : colorsUtil.stderr;
    out.write([
      color.white("SYNTAX"),
      "  " + color.cyan("asc") + " [entryFile ...] [options]",
      "",
      color.white("EXAMPLES"),
      "  " + color.cyan("asc") + " hello.ts",
      "  " + color.cyan("asc") + " hello.ts -b hello.wasm -t hello.wat",
      "  " + color.cyan("asc") + " hello1.ts hello2.ts -b -O > hello.wasm",
      "",
      color.white("OPTIONS"),
    ].concat(
      optionsUtil.help(exports.options, 24, EOL)
    ).join(EOL) + EOL);
    return callback(null);
  }

  // I/O must be specified if not present in the environment
  if (!fs.readFileSync) {
    if (readFile === readFileNode) throw Error("'options.readFile' must be specified");
    if (writeFile === writeFileNode) throw Error("'options.writeFile' must be specified");
    if (listFiles === listFilesNode) throw Error("'options.listFiles' must be specified");
  }

  // Set up base directory
  const baseDir = args.baseDir ? path.resolve(args.baseDir) : ".";

  // Set up transforms
  const transforms = [];
  if (args.transform) {
    let transformArgs = args.transform;
    for (let i = 0, k = transformArgs.length; i < k; ++i) {
      let filename = transformArgs[i].trim();
      if (/\.ts$/.test(filename)) require("ts-node").register({ transpileOnly: true, skipProject: true });
      try {
        const classOrModule = require(require.resolve(filename, { paths: [baseDir, process.cwd()] }));
        if (typeof classOrModule === "function") {
          Object.assign(classOrModule.prototype, {
            baseDir,
            stdout,
            stderr,
            log: console.error,
            readFile,
            writeFile,
            listFiles
          });
          transforms.push(new classOrModule());
        } else {
          transforms.push(classOrModule); // legacy module
        }
      } catch (e) {
        return callback(e);
      }
    }
  }
  function applyTransform(name, ...args) {
    for (let i = 0, k = transforms.length; i < k; ++i) {
      let transform = transforms[i];
      if (typeof transform[name] === "function") {
        try {
          transform[name](...args);
        } catch (e) {
          return e;
        }
      }
    }
  }

  // Begin parsing
  var parser = null;

  // Include library files
  Object.keys(exports.libraryFiles).forEach(libPath => {
    if (libPath.indexOf("/") >= 0) return; // in sub-directory: imported on demand
    stats.parseCount++;
    stats.parseTime += measure(() => {
      parser = assemblyscript.parseFile(exports.libraryFiles[libPath], exports.libraryPrefix + libPath + ".ts", false, parser);
    });
  });
  const customLibDirs = [];
  if (args.lib) {
    let lib = args.lib;
    if (typeof lib === "string") lib = lib.split(",");
    Array.prototype.push.apply(customLibDirs, lib.map(lib => lib.trim()));
    for (let i = 0, k = customLibDirs.length; i < k; ++i) { // custom
      let libDir = customLibDirs[i];
      let libFiles;
      if (libDir.endsWith(".ts")) {
        libFiles = [ path.basename(libDir) ];
        libDir = path.dirname(libDir);
      } else {
        libFiles = listFiles(libDir, baseDir) || [];
      }
      for (let j = 0, l = libFiles.length; j < l; ++j) {
        let libPath = libFiles[j];
        let libText = readFile(libPath, libDir);
        if (libText === null) return callback(Error("Library file '" + libPath + "' not found."));
        stats.parseCount++;
        exports.libraryFiles[libPath.replace(/\.ts$/, "")] = libText;
        stats.parseTime += measure(() => {
          parser = assemblyscript.parseFile(libText, exports.libraryPrefix + libPath, false, parser);
        });
      }
    }
  }
  args.path = args.path || [];

  // Maps package names to parent directory
  var packageMains = new Map();
  var packageBases = new Map();

  // Gets the file matching the specified source path, imported at the given dependee path
  function getFile(internalPath, dependeePath) {
    var sourceText = null; // text reported back to the compiler
    var sourcePath = null; // path reported back to the compiler

    // Try file.ts, file/index.ts
    if (!internalPath.startsWith(exports.libraryPrefix)) {
      if ((sourceText = readFile(sourcePath = internalPath + ".ts", baseDir)) == null) {
        sourceText = readFile(sourcePath = internalPath + "/index.ts", baseDir);
      }

    // Search library in this order: stdlib, custom lib dirs, paths
    } else {
      const plainName = internalPath.substring(exports.libraryPrefix.length);
      const indexName = plainName + "/index";
      if (exports.libraryFiles.hasOwnProperty(plainName)) {
        sourceText = exports.libraryFiles[plainName];
        sourcePath = exports.libraryPrefix + plainName + ".ts";
      } else if (exports.libraryFiles.hasOwnProperty(indexName)) {
        sourceText = exports.libraryFiles[indexName];
        sourcePath = exports.libraryPrefix + indexName + ".ts";
      } else { // custom lib dirs
        for (const libDir of customLibDirs) {
          if ((sourceText = readFile(plainName + ".ts", libDir)) != null) {
            sourcePath = exports.libraryPrefix + plainName + ".ts";
            break;
          } else {
            if ((sourceText = readFile(indexName + ".ts", libDir)) != null) {
              sourcePath = exports.libraryPrefix + indexName + ".ts";
              break;
            }
          }
        }
        if (sourceText == null) { // paths
          const match = internalPath.match(/^~lib\/((?:@[^\/]+\/)?[^\/]+)(?:\/(.+))?/); // ~lib/(pkg)/(path), ~lib/(@org/pkg)/(path)
          if (match) {
            const packageName = match[1];
            const isPackageRoot = match[2] === undefined;
            const filePath = isPackageRoot ? "index" : match[2];
            const basePath = packageBases.has(dependeePath) ? packageBases.get(dependeePath) : ".";
            if (args.traceResolution) stderr.write("Looking for package '" + packageName + "' file '" + filePath + "' relative to '" + basePath + "'" + EOL);
            const absBasePath = path.isAbsolute(basePath) ? basePath : path.join(baseDir, basePath);
            const paths = [];
            for (let parts = absBasePath.split(SEP), i = parts.length, k = SEP == "/" ? 0 : 1; i >= k; --i) {
              if (parts[i - 1] != "node_modules") paths.push(parts.slice(0, i).join(SEP) + SEP + "node_modules");
            }
            for (const currentPath of paths.concat(...args.path).map(p => path.relative(baseDir, p))) {
              if (args.traceResolution) stderr.write("  in " + path.join(currentPath, packageName) + EOL);
              let mainPath = "assembly";
              if (packageMains.has(packageName)) { // use cached
                mainPath = packageMains.get(packageName);
              } else { // evaluate package.json
                let jsonPath = path.join(currentPath, packageName, "package.json");
                let jsonText = readFile(jsonPath, baseDir);
                if (jsonText != null) {
                  try {
                    let json = JSON.parse(jsonText);
                    if (typeof json.ascMain === "string") {
                      mainPath = json.ascMain.replace(/[\/\\]index\.ts$/, "");
                      packageMains.set(packageName, mainPath);
                    }
                  } catch (e) { }
                }
              }
              const mainDir = path.join(currentPath, packageName, mainPath);
              const plainName = filePath;
              if ((sourceText = readFile(path.join(mainDir, plainName + ".ts"), baseDir)) != null) {
                sourcePath = exports.libraryPrefix + packageName + "/" + plainName + ".ts";
                packageBases.set(sourcePath.replace(/\.ts$/, ""), path.join(currentPath, packageName));
                if (args.traceResolution) stderr.write("  -> " + path.join(mainDir, plainName + ".ts") + EOL);
                break;
              } else if (!isPackageRoot) {
                const indexName = filePath + "/index";
                if ((sourceText = readFile(path.join(mainDir, indexName + ".ts"), baseDir)) !== null) {
                  sourcePath = exports.libraryPrefix + packageName + "/" + indexName + ".ts";
                  packageBases.set(sourcePath.replace(/\.ts$/, ""), path.join(currentPath, packageName));
                  if (args.traceResolution) stderr.write("  -> " + path.join(mainDir, indexName + ".ts") + EOL);
                  break;
                }
              }
            }
          }
        }
      }
    }

    // No such file
    if (sourceText == null) return null;

    return { sourceText, sourcePath };
  }

  // Parses the backlog of imported files after including entry files
  function parseBacklog() {
    var internalPath;
    while ((internalPath = parser.nextFile()) != null) {
      let file = getFile(internalPath, assemblyscript.getDependee(parser, internalPath));
      if (!file) return callback(Error("Import file '" + internalPath + ".ts' not found."))
      stats.parseCount++;
      stats.parseTime += measure(() => {
        assemblyscript.parseFile(file.sourceText, file.sourcePath, false, parser);
      });
    }
    if (checkDiagnostics(parser, stderr)) return callback(Error("Parse error"));
  }

  // Include runtime template before entry files so its setup runs first
  {
    let runtimeName = String(args.runtime);
    let runtimePath = "rt/index-" + runtimeName;
    let runtimeText = exports.libraryFiles[runtimePath];
    if (runtimeText == null) {
      runtimePath = runtimeName;
      runtimeText = readFile(runtimePath + ".ts", baseDir);
      if (runtimeText == null) return callback(Error("Runtime '" + runtimeName + "' not found."));
    } else {
      runtimePath = "~lib/" + runtimePath;
    }
    stats.parseCount++;
    stats.parseTime += measure(() => {
      parser = assemblyscript.parseFile(runtimeText, runtimePath, true, parser);
    });
  }

  // Include entry files
  for (let i = 0, k = argv.length; i < k; ++i) {
    const filename = argv[i];

    let sourcePath = String(filename).replace(/\\/g, "/").replace(/(\.ts|\/)$/, "");
    // Setting the path to relative path
    sourcePath = path.isAbsolute(sourcePath) ? path.relative(baseDir, sourcePath) : sourcePath;

    // Try entryPath.ts, then entryPath/index.ts
    let sourceText = readFile(sourcePath + ".ts", baseDir);
    if (sourceText == null) {
      sourceText = readFile(sourcePath + "/index.ts", baseDir);
      if (sourceText == null) return callback(Error("Entry file '" + sourcePath + ".ts' not found."));
      sourcePath += "/index.ts";
    } else {
      sourcePath += ".ts";
    }

    stats.parseCount++;
    stats.parseTime += measure(() => {
      parser = assemblyscript.parseFile(sourceText, sourcePath, true, parser);
    });
  }

  // Parse entry files
  {
    let code = parseBacklog();
    if (code) return code;
  }

  // Call afterParse transform hook
  {
    let error = applyTransform("afterParse", parser);
    if (error) return callback(error);
  }

  // Parse additional files, if any
  {
    let code = parseBacklog();
    if (code) return code;
  }

  // Finish parsing
  const program = assemblyscript.finishParsing(parser);

  // Print files and exit if listFiles
  if (args.listFiles) {
    // FIXME: not a proper C-like API
    stderr.write(program.sources.map(s => s.normalizedPath).sort().join(EOL) + EOL);
    return callback(null);
  }

  // Set up optimization levels
  var optimizeLevel = 0;
  var shrinkLevel = 0;
  if (args.optimize) {
    optimizeLevel = exports.defaultOptimizeLevel;
    shrinkLevel = exports.defaultShrinkLevel;
  }
  if (typeof args.optimizeLevel === "number") {
    optimizeLevel = args.optimizeLevel;
  }
  if (typeof args.shrinkLevel === "number") {
    shrinkLevel = args.shrinkLevel;
  }
  optimizeLevel = Math.min(Math.max(optimizeLevel, 0), 3);
  shrinkLevel = Math.min(Math.max(shrinkLevel, 0), 2);

  // Begin compilation
  const compilerOptions = assemblyscript.createOptions();
  assemblyscript.setTarget(compilerOptions, 0);
  assemblyscript.setNoAssert(compilerOptions, args.noAssert);
  assemblyscript.setImportMemory(compilerOptions, args.importMemory);
  assemblyscript.setSharedMemory(compilerOptions, args.sharedMemory);
  assemblyscript.setImportTable(compilerOptions, args.importTable);
  assemblyscript.setExplicitStart(compilerOptions, args.explicitStart);
  assemblyscript.setMemoryBase(compilerOptions, args.memoryBase >>> 0);
  assemblyscript.setSourceMap(compilerOptions, args.sourceMap != null);
  assemblyscript.setOptimizeLevelHints(compilerOptions, optimizeLevel, shrinkLevel);
  assemblyscript.setNoUnsafe(compilerOptions, args.noUnsafe);

  // Initialize default aliases
  assemblyscript.setGlobalAlias(compilerOptions, "Math", "NativeMath");
  assemblyscript.setGlobalAlias(compilerOptions, "Mathf", "NativeMathf");
  assemblyscript.setGlobalAlias(compilerOptions, "abort", "~lib/builtins/abort");
  assemblyscript.setGlobalAlias(compilerOptions, "trace", "~lib/builtins/trace");

  // Add or override aliases if specified
  if (args.use) {
    let aliases = args.use;
    for (let i = 0, k = aliases.length; i < k; ++i) {
      let part = aliases[i];
      let p = part.indexOf("=");
      if (p < 0) return callback(Error("Global alias '" + part + "' is invalid."));
      let alias = part.substring(0, p).trim();
      let name = part.substring(p + 1).trim();
      if (!alias.length) return callback(Error("Global alias '" + part + "' is invalid."));
      assemblyscript.setGlobalAlias(compilerOptions, alias, name);
    }
  }

  // Disable default features if specified
  var features;
  if ((features = args.disable) != null) {
    if (typeof features === "string") features = features.split(",");
    for (let i = 0, k = features.length; i < k; ++i) {
      let name = features[i].trim();
      let flag = assemblyscript["FEATURE_" + name.replace(/\-/g, "_").toUpperCase()];
      if (!flag) return callback(Error("Feature '" + name + "' is unknown."));
      assemblyscript.disableFeature(compilerOptions, flag);
    }
  }

  // Enable experimental features if specified
  if ((features = args.enable) != null) {
    if (typeof features === "string") features = features.split(",");
    for (let i = 0, k = features.length; i < k; ++i) {
      let name = features[i].trim();
      let flag = assemblyscript["FEATURE_" + name.replace(/\-/g, "_").toUpperCase()];
      if (!flag) return callback(Error("Feature '" + name + "' is unknown."));
      assemblyscript.enableFeature(compilerOptions, flag);
    }
  }

  var module;
  stats.compileCount++;
  try {
    stats.compileTime += measure(() => {
      module = assemblyscript.compileProgram(program, compilerOptions);
    });
  } catch (e) {
    return callback(e);
  }
  if (checkDiagnostics(parser, stderr)) {
    if (module) module.dispose();
    return callback(Error("Compile error"));
  }

  // Call afterCompile transform hook
  {
    let error = applyTransform("afterCompile", module);
    if (error) return callback(error);
  }

  // Validate the module if requested
  if (args.validate) {
    stats.validateCount++;
    stats.validateTime += measure(() => {
      if (!module.validate()) {
        module.dispose();
        return callback(Error("Validate error"));
      }
    });
  }

  // Set Binaryen-specific options
  if (args.trapMode === "clamp") {
    stats.optimizeCount++;
    stats.optimizeTime += measure(() => {
      module.runPasses([ "trap-mode-clamp" ]);
    });
  } else if (args.trapMode === "js") {
    stats.optimizeCount++;
    stats.optimizeTime += measure(() => {
      module.runPasses([ "trap-mode-js" ]);
    });
  } else if (args.trapMode !== "allow") {
    module.dispose();
    return callback(Error("Unsupported trap mode"));
  }

  // Implicitly run costly non-LLVM optimizations on -O3 or -Oz
  // see: https://github.com/WebAssembly/binaryen/pull/1596
  if (optimizeLevel >= 3 || shrinkLevel >= 2) optimizeLevel = 4;

  module.setOptimizeLevel(optimizeLevel);
  module.setShrinkLevel(shrinkLevel);
  module.setDebugInfo(args.debug);

  const runPasses = [];
  if (args.runPasses) {
    if (typeof args.runPasses === "string") {
      args.runPasses = args.runPasses.split(",");
    }
    if (args.runPasses.length) {
      args.runPasses.forEach(pass => {
        if (runPasses.indexOf(pass = pass.trim()) < 0)
          runPasses.push(pass);
      });
    }
  }

  function doOptimize() {
    const hasARC = args.runtime == "half" || args.runtime == "full";
    const passes = [];
    function add(pass) { passes.push(pass); }

    // Optimize the module if requested
    if (optimizeLevel > 0 || shrinkLevel > 0) {
      // Binaryen's default passes with Post-AssemblyScript passes added.
      // see: Binaryen/src/pass.cpp

      // PassRunner::addDefaultGlobalOptimizationPrePasses
      add("duplicate-function-elimination");

      // PassRunner::addDefaultFunctionOptimizationPasses
      if (optimizeLevel >= 3 || shrinkLevel >= 1) {
        add("ssa-nomerge");
      }
      if (optimizeLevel >= 4) {
        add("flatten");
        add("local-cse");
      }
<<<<<<< HEAD
      if (hasARC) { // differs
        if (optimizeLevel < 4) {
          add("flatten");
        }
        add("post-assemblyscript");
      }
=======
      // if (hasARC) { // differs
      //   if (optimizeLevel < 4) {
      //     add("flatten");
      //   }
      //   add("post-assemblyscript");
      // }
>>>>>>> 2e554657
      add("dce");
      add("remove-unused-brs");
      add("remove-unused-names");
      add("optimize-instructions");
      if (optimizeLevel >= 2 || shrinkLevel >= 2) {
        add("pick-load-signs");
      }
      if (optimizeLevel >= 3 || shrinkLevel >= 2) {
        add("precompute-propagate");
      } else {
        add("precompute");
      }
      if (optimizeLevel >= 2 || shrinkLevel >= 2) {
        add("code-pushing");
      }
      add("simplify-locals-nostructure");
      add("vacuum");
      add("reorder-locals");
      add("remove-unused-brs");
      if (optimizeLevel >= 3 || shrinkLevel >= 2) {
        add("merge-locals");
      }
      add("coalesce-locals");
      add("simplify-locals");
      add("vacuum");
      add("reorder-locals");
      add("coalesce-locals");
      add("reorder-locals");
      add("vacuum");
      if (optimizeLevel >= 3 || shrinkLevel >= 1) {
        add("code-folding");
      }
      add("merge-blocks");
      add("remove-unused-brs");
      add("remove-unused-names");
      add("merge-blocks");
      if (optimizeLevel >= 3 || shrinkLevel >= 2) {
        add("precompute-propagate");
      } else {
        add("precompute");
      }
      add("optimize-instructions");
      if (optimizeLevel >= 2 || shrinkLevel >= 1) {
        add("rse");
      }
<<<<<<< HEAD
      if (hasARC) { // differs
        add("post-assemblyscript-finalize");
      }
=======
      // if (hasARC) { // differs
      //   add("post-assemblyscript-finalize");
      // }
>>>>>>> 2e554657
      add("vacuum");

      // PassRunner::addDefaultGlobalOptimizationPostPasses
      if (optimizeLevel >= 2 || shrinkLevel >= 1) {
        add("dae-optimizing");
      }
      if (optimizeLevel >= 2 || shrinkLevel >= 2) {
        add("inlining-optimizing");
      }
      add("duplicate-function-elimination");
      add("duplicate-import-elimination");
      if (optimizeLevel >= 2 || shrinkLevel >= 2) {
        add("simplify-globals-optimizing");
      } else {
        add("simplify-globals");
      }
      add("remove-unused-module-elements");
      add("memory-packing");
      add("directize");
      add("inlining-optimizing"); // differs
      if (optimizeLevel >= 2 || shrinkLevel >= 1) {
        add("generate-stack-ir");
        add("optimize-stack-ir");
      }
    }

    // Append additional passes if requested and execute
    module.runPasses(passes.concat(runPasses));
  }

  stats.optimizeTime += measure(() => {
    stats.optimizeCount++;
    doOptimize();
    if (args.converge) {
      let last = module.toBinary();
      do {
        stats.optimizeCount++;
        doOptimize();
        let next = module.toBinary();
        if (next.output.length >= last.output.length) {
          if (next.output.length > last.output.length) {
            stderr.write("Last converge was suboptimial." + EOL);
          }
          break;
        }
        last = next;
      } while (true);
    }
  });

  // Prepare output
  if (!args.noEmit) {
    let hasStdout = false;
    let hasOutput = false;

    if (args.outFile != null) {
      if (/\.was?t$/.test(args.outFile) && args.textFile == null) {
        args.textFile = args.outFile;
      } else if (/\.js$/.test(args.outFile) && args.asmjsFile == null) {
        args.asmjsFile = args.outFile;
      } else if (args.binaryFile == null) {
        args.binaryFile = args.outFile;
      }
    }

    // Write binary
    if (args.binaryFile != null) {
      let sourceMapURL = args.sourceMap != null
        ? args.sourceMap.length
          ? args.sourceMap
          : path.basename(args.binaryFile) + ".map"
        : null;

      let wasm;
      stats.emitCount++;
      stats.emitTime += measure(() => {
        wasm = module.toBinary(sourceMapURL)
      });

      if (args.binaryFile.length) {
        writeFile(args.binaryFile, wasm.output, baseDir);
      } else {
        writeStdout(wasm.output);
        hasStdout = true;
      }
      hasOutput = true;

      // Post-process source map
      if (wasm.sourceMap != null) {
        if (args.binaryFile.length) {
          let sourceMap = JSON.parse(wasm.sourceMap);
          sourceMap.sourceRoot = exports.sourceMapRoot;
          sourceMap.sources.forEach((name, index) => {
            let text = assemblyscript.getSource(program, name.replace(/\.ts$/, ""));
            if (text == null) return callback(Error("Source of file '" + name + "' not found."));
            if (!sourceMap.sourceContents) sourceMap.sourceContents = [];
            sourceMap.sourceContents[index] = text;
          });
          writeFile(path.join(
            path.dirname(args.binaryFile),
            path.basename(sourceMapURL)
          ).replace(/^\.\//, ""), JSON.stringify(sourceMap), baseDir);
        } else {
          stderr.write("Skipped source map (stdout already occupied)" + EOL);
        }
      }
    }

    // Write asm.js
    if (args.asmjsFile != null) {
      let asm;
      if (args.asmjsFile.length) {
        stats.emitCount++;
        stats.emitTime += measure(() => {
          asm = module.toAsmjs();
        });
        writeFile(args.asmjsFile, asm, baseDir);
      } else if (!hasStdout) {
        stats.emitCount++;
        stats.emitTime += measure(() => {
          asm = module.toAsmjs();
        });
        writeStdout(asm);
        hasStdout = true;
      }
      hasOutput = true;
    }

    // Write WebIDL
    if (args.idlFile != null) {
      let idl;
      if (args.idlFile.length) {
        stats.emitCount++;
        stats.emitTime += measure(() => {
          idl = assemblyscript.buildIDL(program);
        });
        writeFile(args.idlFile, idl, baseDir);
      } else if (!hasStdout) {
        stats.emitCount++;
        stats.emitTime += measure(() => {
          idl = assemblyscript.buildIDL(program);
        });
        writeStdout(idl);
        hasStdout = true;
      }
      hasOutput = true;
    }

    // Write TypeScript definition
    if (args.tsdFile != null) {
      let tsd;
      if (args.tsdFile.length) {
        stats.emitCount++;
        stats.emitTime += measure(() => {
          tsd = assemblyscript.buildTSD(program);
        });
        writeFile(args.tsdFile, tsd, baseDir);
      } else if (!hasStdout) {
        stats.emitCount++;
        stats.emitTime += measure(() => {
          tsd = assemblyscript.buildTSD(program);
        });
        writeStdout(tsd);
        hasStdout = true;
      }
      hasOutput = true;
    }

    // Write text (must be last)
    if (args.textFile != null || !hasOutput) {
      let wat;
      if (args.textFile && args.textFile.length) {
        stats.emitCount++;
        stats.emitTime += measure(() => {
          wat = module.toText();
        });
        writeFile(args.textFile, wat, baseDir);
      } else if (!hasStdout) {
        stats.emitCount++;
        stats.emitTime += measure(() => {
          wat = module.toText()
        });
        writeStdout(wat);
      }
    }
  }

  module.dispose();
  if (args.measure) {
    printStats(stats, stderr);
  }
  if (args.printrtti) {
    printRTTI(program, stderr);
  }
  return callback(null);

  function readFileNode(filename, baseDir) {
    let name = path.resolve(baseDir, filename);
    try {
      let text;
      stats.readCount++;
      stats.readTime += measure(() => {
        text = fs.readFileSync(name, { encoding: "utf8" });
      });
      return text;
    } catch (e) {
      return null;
    }
  }

  function writeFileNode(filename, contents, baseDir) {
    try {
      stats.writeCount++;
      stats.writeTime += measure(() => {
        mkdirp(path.join(baseDir, path.dirname(filename)));
        if (typeof contents === "string") {
          fs.writeFileSync(path.join(baseDir, filename), contents, { encoding: "utf8" } );
        } else {
          fs.writeFileSync(path.join(baseDir, filename), contents);
        }
      });
      return true;
    } catch (e) {
      return false;
    }
  }

  function listFilesNode(dirname, baseDir) {
    var files;
    try {
      stats.readTime += measure(() => {
        files = fs.readdirSync(path.join(baseDir, dirname)).filter(file => /^(?!.*\.d\.ts$).*\.ts$/.test(file));
      });
      return files;
    } catch (e) {
      return null;
    }
  }

  function writeStdout(contents) {
    if (!writeStdout.used) {
      stats.writeCount++;
      writeStdout.used = true;
    }
    stats.writeTime += measure(() => {
      if (typeof contents === "string") {
        stdout.write(contents, { encoding: "utf8" });
      } else {
        stdout.write(contents);
      }
    });
  }
}

/** Checks diagnostics emitted so far for errors. */
function checkDiagnostics(emitter, stderr) {
  var diagnostic;
  var hasErrors = false;
  while ((diagnostic = assemblyscript.nextDiagnostic(emitter)) != null) {
    if (stderr) {
      stderr.write(
        assemblyscript.formatDiagnostic(diagnostic, stderr.isTTY, true) +
        EOL + EOL
      );
    }
    if (assemblyscript.isError(diagnostic)) hasErrors = true;
  }
  return hasErrors;
}

exports.checkDiagnostics = checkDiagnostics;

/** Creates an empty set of stats. */
function createStats() {
  return {
    readTime: 0,
    readCount: 0,
    writeTime: 0,
    writeCount: 0,
    parseTime: 0,
    parseCount: 0,
    compileTime: 0,
    compileCount: 0,
    emitTime: 0,
    emitCount: 0,
    validateTime: 0,
    validateCount: 0,
    optimizeTime: 0,
    optimizeCount: 0
  };
}

exports.createStats = createStats;

if (!process.hrtime) process.hrtime = require("browser-process-hrtime");

/** Measures the execution time of the specified function.  */
function measure(fn) {
  const start = process.hrtime();
  fn();
  const times = process.hrtime(start);
  return times[0] * 1e9 + times[1];
}

exports.measure = measure;

/** Formats a high resolution time to a human readable string. */
function formatTime(time) {
  return time ? (time / 1e6).toFixed(3) + " ms" : "N/A";
}

exports.formatTime = formatTime;

/** Formats and prints out the contents of a set of stats. */
function printStats(stats, output) {
  function format(time, count) {
    return formatTime(time);
  }
  (output || process.stdout).write([
    "I/O Read  : " + format(stats.readTime, stats.readCount),
    "I/O Write : " + format(stats.writeTime, stats.writeCount),
    "Parse     : " + format(stats.parseTime, stats.parseCount),
    "Compile   : " + format(stats.compileTime, stats.compileCount),
    "Emit      : " + format(stats.emitTime, stats.emitCount),
    "Validate  : " + format(stats.validateTime, stats.validateCount),
    "Optimize  : " + format(stats.optimizeTime, stats.optimizeCount)
  ].join(EOL) + EOL);
}

exports.printStats = printStats;

/** Prints runtime type information. */
function printRTTI(program, output) {
  if (!output) output = process.stderr;
  output.write("# Runtime type information (RTTI)\n");
  output.write(assemblyscript.buildRTTI(program));
}

exports.printRTTI = printRTTI;

var allocBuffer = typeof global !== "undefined" && global.Buffer
  ? global.Buffer.allocUnsafe || function(len) { return new global.Buffer(len); }
  : function(len) { return new Uint8Array(len) };

/** Creates a memory stream that can be used in place of stdout/stderr. */
function createMemoryStream(fn) {
  var stream = [];
  stream.write = function(chunk) {
    if (fn) fn(chunk);
    if (typeof chunk === "string") {
      let buffer = allocBuffer(utf8.length(chunk));
      utf8.write(chunk, buffer, 0);
      chunk = buffer;
    }
    this.push(chunk);
  };
  stream.reset = function() {
    stream.length = 0;
  };
  stream.toBuffer = function() {
    var offset = 0, i = 0, k = this.length;
    while (i < k) offset += this[i++].length;
    var buffer = allocBuffer(offset);
    offset = i = 0;
    while (i < k) {
      buffer.set(this[i], offset);
      offset += this[i].length;
      ++i;
    }
    return buffer;
  };
  stream.toString = function() {
    var buffer = this.toBuffer();
    return utf8.read(buffer, 0, buffer.length);
  };
  return stream;
}

exports.createMemoryStream = createMemoryStream;

/** Compatible TypeScript compiler options for syntax highlighting etc. */
exports.tscOptions = {
  alwaysStrict: true,
  noImplicitAny: true,
  noImplicitReturns: true,
  noImplicitThis: true,
  noEmitOnError: true,
  strictNullChecks: true,
  experimentalDecorators: true,
  target: "esnext",
  module: "commonjs",
  noLib: true,
  types: [],
  allowJs: false
};<|MERGE_RESOLUTION|>--- conflicted
+++ resolved
@@ -634,21 +634,12 @@
         add("flatten");
         add("local-cse");
       }
-<<<<<<< HEAD
       if (hasARC) { // differs
         if (optimizeLevel < 4) {
           add("flatten");
         }
         add("post-assemblyscript");
       }
-=======
-      // if (hasARC) { // differs
-      //   if (optimizeLevel < 4) {
-      //     add("flatten");
-      //   }
-      //   add("post-assemblyscript");
-      // }
->>>>>>> 2e554657
       add("dce");
       add("remove-unused-brs");
       add("remove-unused-names");
@@ -694,15 +685,9 @@
       if (optimizeLevel >= 2 || shrinkLevel >= 1) {
         add("rse");
       }
-<<<<<<< HEAD
       if (hasARC) { // differs
         add("post-assemblyscript-finalize");
       }
-=======
-      // if (hasARC) { // differs
-      //   add("post-assemblyscript-finalize");
-      // }
->>>>>>> 2e554657
       add("vacuum");
 
       // PassRunner::addDefaultGlobalOptimizationPostPasses
