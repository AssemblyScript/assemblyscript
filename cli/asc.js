/**
 * @license
 * Copyright 2020 Daniel Wirtz / The AssemblyScript Authors.
 *
 * Licensed under the Apache License, Version 2.0 (the "License");
 * you may not use this file except in compliance with the License.
 * You may obtain a copy of the License at
 *
 *     http://www.apache.org/licenses/LICENSE-2.0
 *
 * Unless required by applicable law or agreed to in writing, software
 * distributed under the License is distributed on an "AS IS" BASIS,
 * WITHOUT WARRANTIES OR CONDITIONS OF ANY KIND, either express or implied.
 * See the License for the specific language governing permissions and
 * limitations under the License.
 *
 * SPDX-License-Identifier: Apache-2.0
 */

/**
 * @fileoverview Compiler frontend for node.js
 *
 * Uses the low-level API exported from src/index.ts so it works with the compiler compiled to
 * JavaScript as well as the compiler compiled to WebAssembly (eventually). Runs the sources
 * directly through ts-node if distribution files are not present.
 *
 * Can also be packaged as a bundle suitable for in-browser use with the standard library injected
 * in the build step. See dist/asc.js for the bundle and webpack.config.js for building details.
 */

/* global BUNDLE_VERSION, BUNDLE_LIBRARY, BUNDLE_DEFINITIONS */

const fs = require("fs");
const path = require("path");
const process = require("process"); // ensure shim

Error.stackTraceLimit = 20;

process.exit = ((exit) => function(code) {
  if (code) console.log(new Error("exit " + code.toString()).stack);
  exit(code);
})(process.exit);

const utf8 = require("./util/utf8");
const colorsUtil = require("./util/colors");
const optionsUtil = require("./util/options");
const mkdirp = require("./util/mkdirp");
const find = require("./util/find");
const binaryen = global.binaryen || (global.binaryen = require("binaryen"));

const dynrequire = typeof __webpack_require__ === "function"
  ? __non_webpack_require__
  : require;

const WIN = process.platform === "win32";
const EOL = WIN ? "\r\n" : "\n";
const SEP = WIN ? "\\" : "/";

// Sets up an extension with its definition counterpart and relevant regexes.
function setupExtension(ext) {
  if (!ext.startsWith(".")) ext = "." + ext;
  return {
    ext,
    ext_d: ".d" + ext,
    re: new RegExp("\\" + ext + "$"),
    re_d: new RegExp("\\.d\\" + ext + "$"),
    re_except_d: new RegExp("^(?!.*\\.d\\" + ext + "$).*\\" + ext + "$"),
    re_index: new RegExp("(?:^|[\\\\\\/])index\\" + ext + "$")
  };
}

const defaultExtension = setupExtension(".ts");

// Proxy Binaryen's ready event
Object.defineProperty(exports, "ready", {
  get() { return binaryen.ready; }
});

// Emscripten adds an `uncaughtException` listener to Binaryen that results in an additional
// useless code fragment on top of an actual error. suppress this:
if (process.removeAllListeners) process.removeAllListeners("uncaughtException");

// Use distribution files if present, otherwise run the sources directly.
function loadAssemblyScriptJS() {
  var exports;
  try {
    // note that this case will always trigger in recent node.js versions for typical installs
    // see: https://nodejs.org/api/packages.html#packages_self_referencing_a_package_using_its_name
    exports = require("assemblyscript");
  } catch (e) {
    try { // `asc` on the command line (unnecessary in recent node)
      exports = dynrequire("../dist/assemblyscript.js");
    } catch (e) {
      try { // `asc` on the command line without dist files (unnecessary in recent node)
        dynrequire("ts-node").register({
          project: path.join(__dirname, "..", "src", "tsconfig.json"),
          skipIgnore: true,
          compilerOptions: { target: "ES2016" }
        });
        dynrequire("../src/glue/js");
        exports = dynrequire("../src");
      } catch (e_ts) {
        try { // `require("dist/asc.js")` in explicit browser tests
          exports = dynrequire("./assemblyscript");
        } catch (e) {
          throw Error(e_ts.stack + "\n---\n" + e.stack);
        }
      }
    }
  }
  return exports;
}

// Highly experimental, do not use. `npm run asbuild`, `asc --wasm ...`.
function loadAssemblyScriptWasm(build) {
  if (!build) build = "untouched";
  const loader = require("../lib/loader/umd/index");
  const rtrace = new (require("../lib/rtrace/umd/index").Rtrace)({
    onerror(err, info) { console.log(err, info); },
    // oninfo(msg) { console.log(msg); },
    getMemory() { return assemblyscript.memory; }
  });
  const { exports } = loader.instantiateSync(fs.readFileSync(`${__dirname}/../out/assemblyscript.${build}.wasm`), rtrace.install({ binaryen }));
  if (exports._start) exports._start();
  return exports;
}

var assemblyscript, __newString, __getString, __retain, __release, __collect;

function loadAssemblyScript() {
  const wasmArg = process.argv.findIndex(arg => (arg == "--wasm" || arg.startsWith("--wasm:")));
  if (~wasmArg) {
    let build = process.argv[wasmArg].slice(7);
    process.argv.splice(wasmArg, 1);
    assemblyscript = loadAssemblyScriptWasm(build);
    __newString = assemblyscript.__newString;
    __getString = assemblyscript.__getString;
    __retain = assemblyscript.__retain;
    __release = assemblyscript.__release;
    __collect = assemblyscript.__collect;
  } else {
    assemblyscript = loadAssemblyScriptJS();
    __newString = str => str;
    __getString = ptr => ptr;
    __retain = ptr => ptr;
    __release = ptr => undefined;
    __collect = incremental => undefined;
  }
}
loadAssemblyScript();

/** Whether this is a webpack bundle or not. */
exports.isBundle = typeof BUNDLE_VERSION === "string";

/** AssemblyScript version. */
exports.version = exports.isBundle ? BUNDLE_VERSION : dynrequire("../package.json").version;

/** Available CLI options. */
exports.options = require("./asc.json");

/** Prefix used for library files. */
exports.libraryPrefix = __getString(assemblyscript.LIBRARY_PREFIX.valueOf());

/** Default Binaryen optimization level. */
exports.defaultOptimizeLevel = 3;

/** Default Binaryen shrink level. */
exports.defaultShrinkLevel = 1;

/** Bundled library files. */
exports.libraryFiles = exports.isBundle ? BUNDLE_LIBRARY : (() => { // set up if not a bundle
  const libDir = path.join(__dirname, "..", "std", "assembly");
  const bundled = {};
  find
    .files(libDir, defaultExtension.re_except_d)
    .forEach(file => {
      bundled[file.replace(defaultExtension.re, "")] = fs.readFileSync(path.join(libDir, file), "utf8");
    });
  return bundled;
})();

/** Bundled definition files. */
exports.definitionFiles = exports.isBundle ? BUNDLE_DEFINITIONS : (() => { // set up if not a bundle
  const readDefinition = name => fs.readFileSync(
    path.join(__dirname, "..", "std", name, "index" + defaultExtension.ext_d),
    "utf8"
  );
  return {
    assembly: readDefinition("assembly"),
    portable: readDefinition("portable")
  };
})();

/** Convenience function that parses and compiles source strings directly. */
exports.compileString = (sources, options) => {
  if (typeof sources === "string") sources = { ["input" + defaultExtension.ext]: sources };
  const output = Object.create({
    stdout: createMemoryStream(),
    stderr: createMemoryStream()
  });
  var argv = [
    "--binaryFile", "binary",
    "--textFile", "text",
  ];
  Object.keys(options || {}).forEach(key => {
    var val = options[key];
    var opt = exports.options[key];
    if (opt && opt.type === "b") {
      if (val) argv.push("--" + key);
    } else {
      if (Array.isArray(val)) {
        val.forEach(val => { argv.push("--" + key, String(val)); });
      }
      else argv.push("--" + key, String(val));
    }
  });
  exports.main(argv.concat(Object.keys(sources)), {
    stdout: output.stdout,
    stderr: output.stderr,
    readFile: name => Object.prototype.hasOwnProperty.call(sources, name) ? sources[name] : null,
    writeFile: (name, contents) => { output[name] = contents; },
    listFiles: () => []
  });
  return output;
};

/** Runs the command line utility using the specified arguments array. */
exports.main = function main(argv, options, callback) {
  if (typeof options === "function") {
    callback = options;
    options = {};
  } else if (!options) {
    options = {};
  }

  const stdout = options.stdout || process.stdout;
  const stderr = options.stderr || process.stderr;
  const readFile = options.readFile || readFileNode;
  const writeFile = options.writeFile || writeFileNode;
  const listFiles = options.listFiles || listFilesNode;
  const stats = options.stats || createStats();
  let extension = defaultExtension;

  // Output must be specified if not present in the environment
  if (!stdout) throw Error("'options.stdout' must be specified");
  if (!stderr) throw Error("'options.stderr' must be specified");

  // Parse command line options but do not populate option defaults yet
  const optionsResult = optionsUtil.parse(argv, exports.options, false);
  let opts = optionsResult.options;
  argv = optionsResult.arguments;

  if (opts.noColors) {
    colorsUtil.stdout.supported =
    colorsUtil.stderr.supported = false;
  } else {
    colorsUtil.stdout = colorsUtil.from(stdout);
    colorsUtil.stderr = colorsUtil.from(stderr);
  }

  // Check for unknown options
  const unknownOpts = optionsResult.unknown;
  if (unknownOpts.length) {
    unknownOpts.forEach(arg => {
      stderr.write(colorsUtil.stderr.yellow("WARNING ") + "Unknown option '" + arg + "'" + EOL);
    });
  }

  // Check for trailing arguments
  const trailingArgv = optionsResult.trailing;
  if (trailingArgv.length) {
    stderr.write(colorsUtil.stderr.yellow("WARNING ") + "Unsupported trailing arguments: " + trailingArgv.join(" ") + EOL);
  }

  // Use default callback if none is provided
  if (!callback) callback = function defaultCallback(err) {
    var code = 0;
    if (err) {
      stderr.write(colorsUtil.stderr.red("FAILURE ") + err.stack.replace(/^ERROR: /i, "") + EOL);
      code = 1;
    }
    return code;
  };

  // Just print the version if requested
  if (opts.version) {
    stdout.write("Version " + exports.version + EOL);
    return callback(null);
  }

  // Use another extension if requested
  if (typeof opts.extension === "string") {
    if (/^\.?[0-9a-zA-Z]{1,14}$/.test(opts.extension)) {
      extension = setupExtension(opts.extension);
    } else {
      return callback(Error("Invalid extension: " + opts.extension));
    }
  }

  // Print the help message if requested or no source files are provided
  if (opts.help || !argv.length) {
    var out = opts.help ? stdout : stderr;
    var color = opts.help ? colorsUtil.stdout : colorsUtil.stderr;
    out.write([
      color.white("SYNTAX"),
      "  " + color.cyan("asc") + " [entryFile ...] [options]",
      "",
      color.white("EXAMPLES"),
      "  " + color.cyan("asc") + " hello" + extension.ext,
      "  " + color.cyan("asc") + " hello" + extension.ext + " -b hello.wasm -t hello.wat",
      "  " + color.cyan("asc") + " hello1" + extension.ext + " hello2" + extension.ext + " -b -O > hello.wasm",
      "",
      color.white("OPTIONS"),
    ].concat(
      optionsUtil.help(exports.options, 24, EOL)
    ).join(EOL) + EOL);
    return callback(null);
  }

  // I/O must be specified if not present in the environment
  if (!fs.readFileSync) {
    if (readFile === readFileNode) throw Error("'options.readFile' must be specified");
    if (writeFile === writeFileNode) throw Error("'options.writeFile' must be specified");
    if (listFiles === listFilesNode) throw Error("'options.listFiles' must be specified");
  }

  // Set up base directory
  const baseDir = path.normalize(opts.baseDir || ".");

  // Load additional options from asconfig.json
  let asconfigPath = optionsUtil.resolvePath(opts.config || "asconfig.json", baseDir);
  let asconfigFile = path.basename(asconfigPath);
  let asconfigDir = path.dirname(asconfigPath);
  let asconfig = getAsconfig(asconfigFile, asconfigDir, readFile);

  const seenAsconfig = new Set();
  seenAsconfig.add(asconfigPath);

  const target = opts.target || "release";
  while (asconfig) {
    // Merge target first
    if (asconfig.targets) {
      const targetOptions = asconfig.targets[target];
      if (targetOptions) {
        opts = optionsUtil.merge(exports.options, opts, targetOptions, asconfigDir);
      }
    }
    // Merge general options
    const generalOptions = asconfig.options;
    if (generalOptions) {
      opts = optionsUtil.merge(exports.options, opts, generalOptions, asconfigDir);
    }

    // Append entries
    if (asconfig.entries) {
      for (let entry of asconfig.entries) {
        argv.push(optionsUtil.resolvePath(entry, asconfigDir));
      }
    }

    // Look up extended asconfig and repeat
    if (asconfig.extends) {
      asconfigPath = optionsUtil.resolvePath(asconfig.extends, asconfigDir, true);
      asconfigFile = path.basename(asconfigPath);
      asconfigDir = path.dirname(asconfigPath);
      if (seenAsconfig.has(asconfigPath)) break;
      seenAsconfig.add(asconfigPath);
      asconfig = getAsconfig(asconfigFile, asconfigDir, readFile);
    } else {
      break;
    }
  }

  // Populate option defaults once user-defined options are set
  optionsUtil.addDefaults(exports.options, opts);

  // If showConfig print options and exit
  if (opts.showConfig) {
    stderr.write(JSON.stringify({
      options: opts,
      entries: argv
    }, null, 2));
    return callback(null);
  }

  // create a unique set of values
  function unique(values) {
    return [...new Set(values)];
  }

  // Set up options
  const compilerOptions = __retain(assemblyscript.newOptions());
  assemblyscript.setTarget(compilerOptions, 0);
  assemblyscript.setNoAssert(compilerOptions, opts.noAssert);
  assemblyscript.setExportMemory(compilerOptions, !opts.noExportMemory);
  assemblyscript.setImportMemory(compilerOptions, opts.importMemory);
  assemblyscript.setInitialMemory(compilerOptions, opts.initialMemory >>> 0);
  assemblyscript.setMaximumMemory(compilerOptions, opts.maximumMemory >>> 0);
  assemblyscript.setSharedMemory(compilerOptions, opts.sharedMemory);
  assemblyscript.setImportTable(compilerOptions, opts.importTable);
  assemblyscript.setExportTable(compilerOptions, opts.exportTable);
  assemblyscript.setExplicitStart(compilerOptions, opts.explicitStart);
  assemblyscript.setMemoryBase(compilerOptions, opts.memoryBase >>> 0);
  assemblyscript.setTableBase(compilerOptions, opts.tableBase >>> 0);
  assemblyscript.setSourceMap(compilerOptions, opts.sourceMap != null);
  assemblyscript.setNoUnsafe(compilerOptions, opts.noUnsafe);
  assemblyscript.setPedantic(compilerOptions, opts.pedantic);
  assemblyscript.setLowMemoryLimit(compilerOptions, opts.lowMemoryLimit >>> 0);
  assemblyscript.setNoExportRuntime(compilerOptions, opts.noExportRuntime);

  // Add or override aliases if specified
  if (opts.use) {
    let aliases = opts.use;
    for (let i = 0, k = aliases.length; i < k; ++i) {
      let part = aliases[i];
      let p = part.indexOf("=");
      if (p < 0) return callback(Error("Global alias '" + part + "' is invalid."));
      let alias = part.substring(0, p).trim();
      let name = part.substring(p + 1).trim();
      if (!alias.length) return callback(Error("Global alias '" + part + "' is invalid."));
      assemblyscript.setGlobalAlias(compilerOptions, __newString(alias), __newString(name));
    }
  }

  // Disable default features if specified
  var features;
  if ((features = opts.disable) != null) {
    if (typeof features === "string") features = features.split(",");
    for (let i = 0, k = features.length; i < k; ++i) {
      let name = features[i].trim();
      let flag = assemblyscript["FEATURE_" + name.replace(/-/g, "_").toUpperCase()];
      if (!flag) return callback(Error("Feature '" + name + "' is unknown."));
      assemblyscript.disableFeature(compilerOptions, flag);
    }
  }

  // Enable experimental features if specified
  if ((features = opts.enable) != null) {
    if (typeof features === "string") features = features.split(",");
    for (let i = 0, k = features.length; i < k; ++i) {
      let name = features[i].trim();
      let flag = assemblyscript["FEATURE_" + name.replace(/-/g, "_").toUpperCase()];
      if (!flag) return callback(Error("Feature '" + name + "' is unknown."));
      assemblyscript.enableFeature(compilerOptions, flag);
    }
  }

  // Set up optimization levels
  var optimizeLevel = 0;
  var shrinkLevel = 0;
  if (opts.optimize) {
    optimizeLevel = exports.defaultOptimizeLevel;
    shrinkLevel = exports.defaultShrinkLevel;
  }
  if (typeof opts.optimizeLevel === "number") optimizeLevel = opts.optimizeLevel;
  if (typeof opts.shrinkLevel === "number") shrinkLevel = opts.shrinkLevel;
  optimizeLevel = Math.min(Math.max(optimizeLevel, 0), 3);
  shrinkLevel = Math.min(Math.max(shrinkLevel, 0), 2);
  assemblyscript.setOptimizeLevelHints(compilerOptions, optimizeLevel, shrinkLevel);

  // Initialize the program
  const program = __retain(assemblyscript.newProgram(compilerOptions));
  __release(compilerOptions);

  // Instrument callback to perform GC
  callback = (function(callback) {
    return function wrappedCallback(err) {
      __release(program);
      __collect();
      return callback(err);
    };
  })(callback);

  // Set up transforms
  const transforms = [];
  if (opts.transform) {
    let tsNodeRegistered = false;
    let transformArgs = unique(opts.transform);
    for (let i = 0, k = transformArgs.length; i < k; ++i) {
      let filename = transformArgs[i].trim();
      if (!tsNodeRegistered && filename.endsWith(".ts")) { // ts-node requires .ts specifically
        dynrequire("ts-node").register({ transpileOnly: true, skipProject: true, compilerOptions: { target: "ES2016" } });
        tsNodeRegistered = true;
      }
      try {
        const classOrModule = dynrequire(dynrequire.resolve(filename, { paths: [baseDir, process.cwd()] }));
        if (typeof classOrModule === "function") {
          Object.assign(classOrModule.prototype, {
            program,
            baseDir,
            stdout,
            stderr,
            log: console.error,
            readFile,
            writeFile,
            listFiles
          });
          transforms.push(new classOrModule());
        } else {
          transforms.push(classOrModule); // legacy module
        }
      } catch (e) {
        return callback(e);
      }
    }
  }

  function applyTransform(name, ...args) {
    for (let i = 0, k = transforms.length; i < k; ++i) {
      let transform = transforms[i];
      if (typeof transform[name] === "function") {
        try {
          stats.transformCount++;
          stats.transfromTime += measure(() => {
            transform[name](...args);
          });
        } catch (e) {
          return e;
        }
      }
    }
  }

  // Parse library files
  Object.keys(exports.libraryFiles).forEach(libPath => {
    if (libPath.indexOf("/") >= 0) return; // in sub-directory: imported on demand
    stats.parseCount++;
    stats.parseTime += measure(() => {
      assemblyscript.parse(program,
        __newString(exports.libraryFiles[libPath]),
        __newString(exports.libraryPrefix + libPath + extension.ext),
        false // entry
      );
    });
  });
  let customLibDirs = [];
  if (opts.lib) {
    let lib = opts.lib;
    if (typeof lib === "string") lib = lib.split(",");
    customLibDirs.push(...lib.map(p => p.trim()));
    customLibDirs = unique(customLibDirs); // `lib` and `customLibDirs` may include duplicates
    for (let i = 0, k = customLibDirs.length; i < k; ++i) { // custom
      let libDir = customLibDirs[i];
      let libFiles;
      if (libDir.endsWith(extension.ext)) {
        libFiles = [ path.basename(libDir) ];
        libDir = path.dirname(libDir);
      } else {
        libFiles = listFiles(libDir, baseDir) || [];
      }
      for (let j = 0, l = libFiles.length; j < l; ++j) {
        let libPath = libFiles[j];
        let libText = readFile(libPath, libDir);
        if (libText === null) return callback(Error("Library file '" + libPath + "' not found."));
        stats.parseCount++;
        exports.libraryFiles[libPath.replace(extension.re, "")] = libText;
        stats.parseTime += measure(() => {
          assemblyscript.parse(program,
            __newString(libText),
            __newString(exports.libraryPrefix + libPath),
            false // entry
          );
        });
      }
    }
  }
  opts.path = opts.path || [];

  // Maps package names to parent directory
  var packageMains = new Map();
  var packageBases = new Map();

  // Gets the file matching the specified source path, imported at the given dependee path
  function getFile(internalPath, dependeePath) {
    var sourceText = null; // text reported back to the compiler
    var sourcePath = null; // path reported back to the compiler

    const libraryPrefix = exports.libraryPrefix;
    const libraryFiles = exports.libraryFiles;

    // Try file.ext, file/index.ext, file.d.ext
    if (!internalPath.startsWith(libraryPrefix)) {
      if ((sourceText = readFile(sourcePath = internalPath + extension.ext, baseDir)) == null) {
        if ((sourceText = readFile(sourcePath = internalPath + "/index" + extension.ext, baseDir)) == null) {
          // portable d.ext: uses the .js file next to it in JS or becomes an import in Wasm
          sourcePath = internalPath + extension.ext;
          sourceText = readFile(internalPath + extension.ext_d, baseDir);
        }
      }

    // Search library in this order: stdlib, custom lib dirs, paths
    } else {
      const plainName = internalPath.substring(libraryPrefix.length);
      const indexName = plainName + "/index";
      if (Object.prototype.hasOwnProperty.call(libraryFiles, plainName)) {
        sourceText = libraryFiles[plainName];
        sourcePath = libraryPrefix + plainName + extension.ext;
      } else if (Object.prototype.hasOwnProperty.call(libraryFiles, indexName)) {
        sourceText = libraryFiles[indexName];
        sourcePath = libraryPrefix + indexName + extension.ext;
      } else { // custom lib dirs
        for (const libDir of customLibDirs) {
          if ((sourceText = readFile(plainName + extension.ext, libDir)) != null) {
            sourcePath = libraryPrefix + plainName + extension.ext;
            break;
          } else {
            if ((sourceText = readFile(indexName + extension.ext, libDir)) != null) {
              sourcePath = libraryPrefix + indexName + extension.ext;
              break;
            }
          }
        }
        if (sourceText == null) { // paths
          const match = internalPath.match(/^~lib\/((?:@[^/]+\/)?[^/]+)(?:\/(.+))?/); // ~lib/(pkg)/(path), ~lib/(@org/pkg)/(path)
          if (match) {
            const packageName = match[1];
            const isPackageRoot = match[2] === undefined;
            const filePath = isPackageRoot ? "index" : match[2];
            const basePath = packageBases.has(dependeePath) ? packageBases.get(dependeePath) : ".";
            if (opts.traceResolution) stderr.write("Looking for package '" + packageName + "' file '" + filePath + "' relative to '" + basePath + "'" + EOL);
            const paths = [];
            const parts = path.resolve(baseDir, basePath).split(SEP);
            for (let i = parts.length, k = WIN ? 1 : 0; i >= k; --i) {
              if (parts[i - 1] !== "node_modules") paths.push(parts.slice(0, i).join(SEP) + SEP + "node_modules");
            }
            for (const currentPath of paths.concat(...opts.path).map(p => path.relative(baseDir, p))) {
              if (opts.traceResolution) stderr.write("  in " + path.join(currentPath, packageName) + EOL);
              let mainPath = "assembly";
              if (packageMains.has(packageName)) { // use cached
                mainPath = packageMains.get(packageName);
              } else { // evaluate package.json
                let jsonPath = path.join(currentPath, packageName, "package.json");
                let jsonText = readFile(jsonPath, baseDir);
                if (jsonText != null) {
                  try {
                    let json = JSON.parse(jsonText);
                    if (typeof json.ascMain === "string") {
                      mainPath = json.ascMain.replace(extension.re_index, "");
                      packageMains.set(packageName, mainPath);
                    }
                  } catch (e) { /* nop */ }
                }
              }
              const mainDir = path.join(currentPath, packageName, mainPath);
              const plainName = filePath;
              if ((sourceText = readFile(path.join(mainDir, plainName + extension.ext), baseDir)) != null) {
                sourcePath = libraryPrefix + packageName + "/" + plainName + extension.ext;
                packageBases.set(sourcePath.replace(extension.re, ""), path.join(currentPath, packageName));
                if (opts.traceResolution) stderr.write("  -> " + path.join(mainDir, plainName + extension.ext) + EOL);
                break;
              } else if (!isPackageRoot) {
                const indexName = filePath + "/index";
                if ((sourceText = readFile(path.join(mainDir, indexName + extension.ext), baseDir)) !== null) {
                  sourcePath = libraryPrefix + packageName + "/" + indexName + extension.ext;
                  packageBases.set(sourcePath.replace(extension.re, ""), path.join(currentPath, packageName));
                  if (opts.traceResolution) stderr.write("  -> " + path.join(mainDir, indexName + extension.ext) + EOL);
                  break;
                }
              }
            }
          }
        }
      }
    }
    // No such file
    if (sourceText == null) return null;
    return { sourceText, sourcePath };
  }

  // Parses the backlog of imported files after including entry files
  function parseBacklog() {
    var internalPath;
    while ((internalPath = __getString(assemblyscript.nextFile(program)))) {
      let file = getFile(internalPath, assemblyscript.getDependee(program, internalPath));
      if (file) {
        stats.parseCount++;
        stats.parseTime += measure(() => {
          assemblyscript.parse(program,
            __newString(file.sourceText),
            __newString(file.sourcePath),
            false // entry
          );
        });
      } else {
        assemblyscript.parse(program,
          __newString(null),
          __newString(internalPath + extension.ext),
          false // entry
        );
      }
    }
    var numErrors = checkDiagnostics(program, stderr);
    if (numErrors) {
      const err = Error(numErrors + " parse error(s)");
      err.stack = err.message; // omit stack
      return callback(err);
    }
  }

  // Include runtime before entry files so its setup runs first
  {
    let runtimePath = opts.noExportRuntime ? "rt/index-noexport" : "rt/index";
    let runtimeText = exports.libraryFiles[runtimePath];
    if (runtimeText == null) return callback(Error("Runtime entry not found."));
    stats.parseCount++;
    stats.parseTime += measure(() => {
      assemblyscript.parse(program,
        __newString(runtimeText),
        __newString(runtimePath + extension.ext),
        true // entry
      );
    });
  }

  // Include entry files
  for (let i = 0, k = argv.length; i < k; ++i) {
    const filename = argv[i];

    let sourcePath = String(filename).replace(/\\/g, "/").replace(extension.re, "").replace(/[\\/]$/, "");

    // Setting the path to relative path
    sourcePath = path.isAbsolute(sourcePath) ? path.relative(baseDir, sourcePath).replace(/\\/g, "/") : sourcePath;

    // Try entryPath.ext, then entryPath/index.ext
    let sourceText = readFile(sourcePath + extension.ext, baseDir);
    if (sourceText == null) {
      sourceText = readFile(sourcePath + "/index" + extension.ext, baseDir);
      if (sourceText != null) sourcePath += "/index" + extension.ext;
      else sourcePath += extension.ext;
    } else {
      sourcePath += extension.ext;
    }

    stats.parseCount++;
    stats.parseTime += measure(() => {
      assemblyscript.parse(program,
        __newString(sourceText),
        __newString(sourcePath),
        true
      );
    });
  }

  // Parse entry files
  {
    let code = parseBacklog();
    if (code) return code;
  }

  // Call afterParse transform hook
  {
    let error = applyTransform("afterParse", program.parser);
    if (error) return callback(error);
  }

  // Parse additional files, if any
  {
    let code = parseBacklog();
    if (code) return code;
  }

  // Print files and exit if listFiles
  if (opts.listFiles) {
    // FIXME: not a proper C-like API
    stderr.write(program.sources.map(s => s.normalizedPath).sort().join(EOL) + EOL);
    return callback(null);
  }

  // Pre-emptively initialize the program
  stats.initializeCount++;
  stats.initializeTime += measure(() => {
    assemblyscript.initializeProgram(program);
  });

  // Call afterInitialize transform hook
  {
    let error = applyTransform("afterInitialize", program);
    if (error) return callback(error);
  }

  var module;
  stats.compileCount++;
  stats.compileTime += measure(() => {
    module = assemblyscript.compile(program);
    // From here on we are going to use Binaryen.js, except that we keep pass
    // order as defined in the compiler.
    if (typeof module === "number") { // Wasm
      const original = assemblyscript.Module.wrap(module);
      module = binaryen.wrapModule(original.ref);
      module.optimize = function(...args) {
        original.optimize(...args);
      };
    } else { // JS
      const original = module;
      module = binaryen.wrapModule(module.ref);
      module.optimize = function(...args) {
        original.optimize(...args);
      };
    }
  });
  var numErrors = checkDiagnostics(program, stderr);
  if (numErrors) {
    if (module) module.dispose();
    const err = Error(numErrors + " compile error(s)");
    err.stack = err.message; // omit stack
    return callback(err);
  }

  // Call afterCompile transform hook
  {
    let error = applyTransform("afterCompile", module);
    if (error) return callback(error);
  }

  // Validate the module if requested
  if (!opts.noValidate) {
    stats.validateCount++;
    let isValid;
    stats.validateTime += measure(() => {
      isValid = module.validate();
    });
    if (!isValid) {
      module.dispose();
      return callback(Error("validate error"));
    }
  }

  // Set Binaryen-specific options
  if (opts.trapMode === "clamp") {
    stats.optimizeCount++;
    stats.optimizeTime += measure(() => {
      module.runPass("trap-mode-clamp");
    });
  } else if (opts.trapMode === "js") {
    stats.optimizeCount++;
    stats.optimizeTime += measure(() => {
      module.runPass("trap-mode-js");
    });
  } else if (opts.trapMode !== "allow") {
    module.dispose();
    return callback(Error("Unsupported trap mode"));
  }

  // Optimize the module
  const debugInfo = opts.debug;
  const converge = opts.converge;
  const runPasses = [];
  if (opts.runPasses) {
    if (typeof opts.runPasses === "string") {
      opts.runPasses = opts.runPasses.split(",");
    }
    if (opts.runPasses.length) {
      opts.runPasses.forEach(pass => {
        if (runPasses.indexOf(pass = pass.trim()) < 0)
          runPasses.push(pass);
      });
    }
  }

  stats.optimizeTime += measure(() => {
    stats.optimizeCount++;
    module.optimize(optimizeLevel, shrinkLevel, debugInfo);
    module.runPasses(runPasses);
    if (converge) {
      let last = module.emitBinary();
      do {
        stats.optimizeCount++;
        module.optimize(optimizeLevel, shrinkLevel, debugInfo);
        module.runPasses(runPasses);
        let next = module.emitBinary();
        if (next.length >= last.length) {
          if (next.length > last.length) {
            stderr.write("Last converge was suboptimial." + EOL);
          }
          break;
        }
        last = next;
      } while (true);
    }
  });

  // Prepare output
  if (!opts.noEmit) {
    if (opts.outFile != null) {
      if (/\.was?t$/.test(opts.outFile) && opts.textFile == null) {
        opts.textFile = opts.outFile;
      } else if (/\.js$/.test(opts.outFile) && opts.jsFile == null) {
        opts.jsFile = opts.outFile;
      } else if (opts.binaryFile == null) {
        opts.binaryFile = opts.outFile;
      }
    }

    let hasStdout = false;
    let hasOutput = opts.textFile != null
                 || opts.binaryFile != null
                 || opts.jsFile != null
                 || opts.tsdFile != null
                 || opts.idlFile != null;

    // Write binary
    if (opts.binaryFile != null) {
      let basename = path.basename(opts.binaryFile);
      let sourceMapURL = opts.sourceMap != null
        ? opts.sourceMap.length
          ? opts.sourceMap
          : "./" + basename + ".map"
        : null;

      let wasm;
      stats.emitCount++;
      stats.emitTime += measure(() => {
        wasm = module.emitBinary(sourceMapURL);
      });

      if (opts.binaryFile.length) {
        writeFile(opts.binaryFile, wasm.binary, baseDir);
      } else {
        writeStdout(wasm.binary);
        hasStdout = true;
      }

      // Post-process source map
      if (wasm.sourceMap != "") {
        if (opts.binaryFile.length) {
          let map = JSON.parse(wasm.sourceMap);
          map.sourceRoot = "./" + basename;
          let contents = [];
          map.sources.forEach((name, index) => {
            let text = assemblyscript.getSource(program, __newString(name.replace(extension.re, "")));
            if (text == null) return callback(Error("Source of file '" + name + "' not found."));
            contents[index] = text;
          });
          map.sourcesContent = contents;
          writeFile(path.join(
            path.dirname(opts.binaryFile),
            path.basename(sourceMapURL)
          ).replace(/^\.\//, ""), JSON.stringify(map), baseDir);
        } else {
          stderr.write("Skipped source map (stdout already occupied)" + EOL);
        }
      }
    }

    // Write text (also fallback)
    if (opts.textFile != null || !hasOutput) {
      let out;
      if (opts.textFile != null && opts.textFile.length) {
        // use superset text format when extension is `.wast`.
        // Otherwise use official stack IR format (wat).
        let wastFormat = opts.textFile.endsWith('.wast');
        stats.emitCount++;
        stats.emitTime += measure(() => {
          if (wastFormat) {
            out = module.emitText();
          } else {
            out = module.emitStackIR(true);
          }
        });
        writeFile(opts.textFile, out, baseDir);
      } else if (!hasStdout) {
        stats.emitCount++;
        stats.emitTime += measure(() => {
          out = module.emitStackIR(true);
        });
        writeStdout(out);
      }
    }

    // Write WebIDL
    if (opts.idlFile != null) {
      let idl;
      if (opts.idlFile.length) {
        stats.emitCount++;
        stats.emitTime += measure(() => {
          idl = assemblyscript.buildIDL(program);
        });
        writeFile(opts.idlFile, __getString(idl), baseDir);
      } else if (!hasStdout) {
        stats.emitCount++;
        stats.emitTime += measure(() => {
          idl = assemblyscript.buildIDL(program);
        });
        writeStdout(__getString(idl));
        hasStdout = true;
      }
    }

    // Write TypeScript definition
    if (opts.tsdFile != null) {
      let tsd;
      if (opts.tsdFile.length) {
        stats.emitCount++;
        stats.emitTime += measure(() => {
          tsd = assemblyscript.buildTSD(program);
        });
        writeFile(opts.tsdFile, __getString(tsd), baseDir);
      } else if (!hasStdout) {
        stats.emitCount++;
        stats.emitTime += measure(() => {
          tsd = assemblyscript.buildTSD(program);
        });
        writeStdout(__getString(tsd));
        hasStdout = true;
      }
    }

    // Write JS (modifies the binary, so must be last)
    if (opts.jsFile != null) {
      let js;
      if (opts.jsFile.length) {
        stats.emitCount++;
        stats.emitTime += measure(() => {
          js = module.toAsmjs();
        });
        writeFile(opts.jsFile, js, baseDir);
      } else if (!hasStdout) {
        stats.emitCount++;
        stats.emitTime += measure(() => {
          js = module.toAsmjs();
        });
        writeStdout(js);
      }
    }
  }

  module.dispose();
  if (opts.measure) {
    printStats(stats, stderr);
  }

  return callback(null);

  function readFileNode(filename, baseDir) {
    let name = path.resolve(baseDir, filename);
    try {
      let text;
      stats.readCount++;
      stats.readTime += measure(() => {
        text = fs.readFileSync(name, "utf8");
      });
      return text;
    } catch (e) {
      return null;
    }
  }

  function writeFileNode(filename, contents, baseDir) {
    try {
      stats.writeCount++;
      stats.writeTime += measure(() => {
        const dirPath = path.resolve(baseDir, path.dirname(filename));
        filename = path.basename(filename);
        const outputFilePath = path.join(dirPath, filename);
        if (!fs.existsSync(dirPath)) mkdirp(dirPath);
        fs.writeFileSync(outputFilePath, contents);
      });
      return true;
    } catch (e) {
      return false;
    }
  }

  function listFilesNode(dirname, baseDir) {
    var files;
    try {
      stats.readCount++;
      stats.readTime += measure(() => {
        files = fs.readdirSync(path.join(baseDir, dirname))
          .filter(file => extension.re_except_d.test(file));
      });
      return files;
    } catch (e) {
      return null;
    }
  }

  function writeStdout(contents) {
    if (!writeStdout.used) {
      stats.writeCount++;
      writeStdout.used = true;
    }
    stats.writeTime += measure(() => {
<<<<<<< HEAD
      if (typeof contents === "string") {
        stdout.write(contents, "utf8");
      } else {
        stdout.write(contents);
      }
=======
      stdout.write(contents);
>>>>>>> 47822929
    });
  }
};

const toString = Object.prototype.toString;

function isObject(arg) {
  return toString.call(arg) === "[object Object]";
}

function getAsconfig(file, baseDir, readFile) {
  const contents = readFile(file, baseDir);
  const location = path.join(baseDir, file);
  if (!contents) return null;

  // obtain the configuration
  let config;
  try {
    config = JSON.parse(contents);
  } catch(ex) {
    throw new Error("Asconfig is not valid json: " + location);
  }

  // validate asconfig shape
  if (config.options && !isObject(config.options)) {
    throw new Error("Asconfig.options is not an object: " + location);
  }

  if (config.include && !Array.isArray(config.include)) {
    throw new Error("Asconfig.include is not an array: " + location);
  }

  if (config.targets) {
    if (!isObject(config.targets)) {
      throw new Error("Asconfig.targets is not an object: " + location);
    }
    const targets = Object.keys(config.targets);
    for (let i = 0; i < targets.length; i++) {
      const target = targets[i];
      if (!isObject(config.targets[target])) {
        throw new Error("Asconfig.targets." + target + " is not an object: " + location);
      }
    }
  }

  if (config.extends && typeof config.extends !== "string") {
    throw new Error("Asconfig.extends is not a string: " + location);
  }

  return config;
}

exports.getAsconfig = getAsconfig;

/** Checks diagnostics emitted so far for errors. */
function checkDiagnostics(program, stderr) {
  var diagnostic;
  var numErrors = 0;
  while ((diagnostic = assemblyscript.nextDiagnostic(program))) {
    if (stderr) {
      stderr.write(
        __getString(assemblyscript.formatDiagnostic(diagnostic, stderr.isTTY, true)) +
        EOL + EOL
      );
    }
    if (assemblyscript.isError(diagnostic)) ++numErrors;
  }
  return numErrors;
}

exports.checkDiagnostics = checkDiagnostics;

/** Creates an empty set of stats. */
function createStats() {
  return {
    readTime: 0,
    readCount: 0,
    writeTime: 0,
    writeCount: 0,
    parseTime: 0,
    parseCount: 0,
    initializeTime: 0,
    initializeCount: 0,
    compileTime: 0,
    compileCount: 0,
    emitTime: 0,
    emitCount: 0,
    validateTime: 0,
    validateCount: 0,
    optimizeTime: 0,
    optimizeCount: 0,
    transformTime: 0,
    transformCount: 0
  };
}

exports.createStats = createStats;

/** Measures the execution time of the specified function.  */
function measure(fn) {
  const start = process.hrtime();
  fn();
  const times = process.hrtime(start);
  return times[0] * 1e9 + times[1];
}

exports.measure = measure;

function pad(str, len) {
  while (str.length < len) str = " " + str;
  return str;
}

/** Formats a high resolution time to a human readable string. */
function formatTime(time) {
  return time ? (time / 1e6).toFixed(3) + " ms" : "n/a";
}

exports.formatTime = formatTime;

/** Formats and prints out the contents of a set of stats. */
function printStats(stats, output) {
  const format = (time, count) => pad(formatTime(time), 12) + "  n=" + count;
  (output || process.stdout).write([
    "I/O Read   : " + format(stats.readTime, stats.readCount),
    "I/O Write  : " + format(stats.writeTime, stats.writeCount),
    "Parse      : " + format(stats.parseTime, stats.parseCount),
    "Initialize : " + format(stats.initializeTime, stats.initializeCount),
    "Compile    : " + format(stats.compileTime, stats.compileCount),
    "Emit       : " + format(stats.emitTime, stats.emitCount),
    "Validate   : " + format(stats.validateTime, stats.validateCount),
    "Optimize   : " + format(stats.optimizeTime, stats.optimizeCount),
    "Transform  : " + format(stats.transformTime, stats.transformCount)
  ].join(EOL) + EOL);
}

exports.printStats = printStats;

var allocBuffer = typeof global !== "undefined" && global.Buffer
  ? global.Buffer.allocUnsafe || (len => new global.Buffer(len))
  : len => new Uint8Array(len);

/** Creates a memory stream that can be used in place of stdout/stderr. */
function createMemoryStream(fn) {
  var stream = [];
  stream.write = function(chunk) {
    if (fn) fn(chunk);
    if (typeof chunk === "string") {
      let buffer = allocBuffer(utf8.length(chunk));
      utf8.write(chunk, buffer, 0);
      chunk = buffer;
    }
    this.push(chunk);
  };
  stream.reset = function() {
    stream.length = 0;
  };
  stream.toBuffer = function() {
    var offset = 0, i = 0, k = this.length;
    while (i < k) offset += this[i++].length;
    var buffer = allocBuffer(offset);
    offset = i = 0;
    while (i < k) {
      buffer.set(this[i], offset);
      offset += this[i].length;
      ++i;
    }
    return buffer;
  };
  stream.toString = function() {
    var buffer = this.toBuffer();
    return utf8.read(buffer, 0, buffer.length);
  };
  return stream;
}

exports.createMemoryStream = createMemoryStream;

/** Compatible TypeScript compiler options for syntax highlighting etc. */
exports.tscOptions = {
  alwaysStrict: true,
  noImplicitAny: true,
  noImplicitReturns: true,
  noImplicitThis: true,
  noEmitOnError: true,
  strictNullChecks: true,
  experimentalDecorators: true,
  target: "esnext",
  module: "commonjs",
  noLib: true,
  types: [],
  allowJs: false
};<|MERGE_RESOLUTION|>--- conflicted
+++ resolved
@@ -1081,15 +1081,7 @@
       writeStdout.used = true;
     }
     stats.writeTime += measure(() => {
-<<<<<<< HEAD
-      if (typeof contents === "string") {
-        stdout.write(contents, "utf8");
-      } else {
-        stdout.write(contents);
-      }
-=======
       stdout.write(contents);
->>>>>>> 47822929
     });
   }
 };
