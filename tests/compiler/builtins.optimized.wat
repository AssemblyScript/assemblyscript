(module
 (type $FUNCSIG$viiii (func (param i32 i32 i32 i32)))
 (type $FUNCSIG$vii (func (param i32 i32)))
 (type $FUNCSIG$ii (func (param i32) (result i32)))
 (type $FUNCSIG$viiddddd (func (param i32 i32 f64 f64 f64 f64 f64)))
 (type $FUNCSIG$iii (func (param i32 i32) (result i32)))
 (type $FUNCSIG$v (func))
 (type $FUNCSIG$iiii (func (param i32 i32 i32) (result i32)))
 (import "env" "abort" (func $~lib/builtins/abort (param i32 i32 i32 i32)))
 (import "env" "trace" (func $~lib/builtins/trace (param i32 i32 f64 f64 f64 f64 f64)))
 (memory $0 1)
 (data (i32.const 12) "\01\00\00\00\01")
 (data (i32.const 24) "\06\00\00\00\01\00\00\00\01\00\00\00\06\00\00\00a\00b\00c")
 (data (i32.const 48) "\16\00\00\00\01\00\00\00\01\00\00\00\16\00\00\00b\00u\00i\00l\00t\00i\00n\00s\00.\00t\00s")
 (data (i32.const 88) "\14\00\00\00\01\00\00\00\01\00\00\00\14\00\00\00s\00i\00g\00n\00a\00t\00u\00r\00e\00s")
 (data (i32.const 128) "\0e\00\00\00\01\00\00\00\01\00\00\00\0e\00\00\00t\00e\00s\00t\00i\00n\00g")
 (data (i32.const 160) "\10\00\00\00\01\00\00\00\01\00\00\00\10\00\00\00F\00u\00n\00c\00t\00i\00o\00n")
 (data (i32.const 192) "\02\00\00\00\01\00\00\00\01\00\00\00\02\00\00\00C")
 (data (i32.const 216) "\0c\00\00\00\01\00\00\00\01\00\00\00\0c\00\00\00S\00t\00r\00i\00n\00g")
 (data (i32.const 248) "\08\00\00\00\01\00\00\00\01\00\00\00\08\00\00\00b\00o\00o\00l")
 (data (i32.const 272) "\04\00\00\00\01\00\00\00\01\00\00\00\04\00\00\00i\008")
 (data (i32.const 296) "\04\00\00\00\01\00\00\00\01\00\00\00\04\00\00\00u\008")
 (data (i32.const 320) "\06\00\00\00\01\00\00\00\01\00\00\00\06\00\00\00i\001\006")
 (data (i32.const 344) "\06\00\00\00\01\00\00\00\01\00\00\00\06\00\00\00u\001\006")
 (data (i32.const 368) "\06\00\00\00\01\00\00\00\01\00\00\00\06\00\00\00i\003\002")
 (data (i32.const 392) "\06\00\00\00\01\00\00\00\01\00\00\00\06\00\00\00u\003\002")
 (data (i32.const 416) "\06\00\00\00\01\00\00\00\01\00\00\00\06\00\00\00f\003\002")
 (data (i32.const 440) "\06\00\00\00\01\00\00\00\01\00\00\00\06\00\00\00i\006\004")
 (data (i32.const 464) "\06\00\00\00\01\00\00\00\01\00\00\00\06\00\00\00u\006\004")
 (data (i32.const 488) "\06\00\00\00\01\00\00\00\01\00\00\00\06\00\00\00f\006\004")
 (data (i32.const 512) "\n\00\00\00\01\00\00\00\01\00\00\00\n\00\00\00i\00s\00i\00z\00e")
 (data (i32.const 544) "\n\00\00\00\01\00\00\00\01\00\00\00\n\00\00\00u\00s\00i\00z\00e")
 (data (i32.const 576) "\08\00\00\00\01\00\00\00\01\00\00\00\08\00\00\00v\00o\00i\00d")
 (data (i32.const 600) "\14\00\00\00\01\00\00\00\01\00\00\00\14\00\00\00s\00o\00m\00e\00 \00v\00a\00l\00u\00e")
 (table $0 4 funcref)
 (elem (i32.const 0) $start:builtins~anonymous|1 $start:builtins~anonymous|0 $start:builtins~anonymous|1 $start:builtins~anonymous|2)
 (global $builtins/b (mut i32) (i32.const 0))
 (global $builtins/i (mut i32) (i32.const 0))
 (global $builtins/I (mut i64) (i64.const 0))
 (global $builtins/f (mut f32) (f32.const 0))
 (global $builtins/F (mut f64) (f64.const 0))
 (global $builtins/u (mut i32) (i32.const 0))
 (global $builtins/U (mut i64) (i64.const 0))
 (global $builtins/s (mut i32) (i32.const 0))
 (export "memory" (memory $0))
 (export "test" (func $start:builtins~anonymous|1))
 (start $start)
 (func $start:builtins~anonymous|0 (; 2 ;) (type $FUNCSIG$vii) (param $0 i32) (param $1 i32)
  nop
 )
 (func $~lib/atomics/Atomics.isLockFree (; 3 ;) (type $FUNCSIG$ii) (param $0 i32) (result i32)
  i32.const 1
  local.get $0
  i32.const 4
  i32.eq
  i32.const 1
  local.get $0
  i32.const 2
  i32.eq
  local.get $0
  i32.const 1
  i32.eq
  select
  select
 )
 (func $~lib/string/String#get:length (; 4 ;) (type $FUNCSIG$ii) (param $0 i32) (result i32)
  local.get $0
  i32.const 16
  i32.sub
  i32.load offset=12
  i32.const 1
  i32.shr_u
 )
 (func $~lib/util/string/compareImpl (; 5 ;) (type $FUNCSIG$iiii) (param $0 i32) (param $1 i32) (param $2 i32) (result i32)
  (local $3 i32)
  (local $4 i32)
  local.get $0
  i32.const 7
  i32.and
  local.get $1
  i32.const 7
  i32.and
  i32.or
  i32.eqz
  i32.const 0
  local.get $2
  i32.const 4
  i32.ge_u
  select
  if
   loop $continue|0
    local.get $0
    i64.load
    local.get $1
    i64.load
    i64.eq
    if
     local.get $0
     i32.const 8
     i32.add
     local.set $0
     local.get $1
     i32.const 8
     i32.add
     local.set $1
     local.get $2
     i32.const 4
     i32.sub
     local.tee $2
     i32.const 4
     i32.ge_u
     br_if $continue|0
    end
   end
  end
  loop $continue|1
   block $break|1
    local.get $2
    local.tee $3
    i32.const 1
    i32.sub
    local.set $2
    local.get $3
    i32.eqz
    br_if $break|1
    local.get $1
    i32.load16_u
    local.tee $3
    local.get $0
    i32.load16_u
    local.tee $4
    i32.ne
    if
     local.get $4
     local.get $3
     i32.sub
     return
    else
     local.get $0
     i32.const 2
     i32.add
     local.set $0
     local.get $1
     i32.const 2
     i32.add
     local.set $1
     br $continue|1
    end
    unreachable
   end
  end
  i32.const 0
 )
 (func $~lib/string/String.__eq (; 6 ;) (type $FUNCSIG$iii) (param $0 i32) (param $1 i32) (result i32)
  (local $2 i32)
  local.get $0
  local.get $1
  i32.eq
  if
   i32.const 1
   return
  end
  block $folding-inner0
   local.get $1
   i32.eqz
   i32.const 1
   local.get $0
   select
   br_if $folding-inner0
   local.get $0
   call $~lib/string/String#get:length
   local.tee $2
   local.get $1
   call $~lib/string/String#get:length
   i32.ne
   br_if $folding-inner0
   local.get $0
   local.get $1
   local.get $2
   call $~lib/util/string/compareImpl
   i32.eqz
   return
  end
  i32.const 0
 )
 (func $start:builtins~anonymous|1 (; 7 ;) (type $FUNCSIG$v)
  nop
 )
 (func $start:builtins~anonymous|2 (; 8 ;) (type $FUNCSIG$viiii) (param $0 i32) (param $1 i32) (param $2 i32) (param $3 i32)
  nop
 )
 (func $start:builtins (; 9 ;) (type $FUNCSIG$v)
  i32.const 31
  global.set $builtins/i
  i32.const 0
  global.set $builtins/i
  i32.const 1
  global.set $builtins/i
  i32.const 2
  global.set $builtins/i
  i32.const -2147483648
  global.set $builtins/i
  i32.const 42
  global.set $builtins/i
  i32.const 2
  global.set $builtins/i
  i32.const 1
  global.set $builtins/i
  i64.const 63
  global.set $builtins/I
  i64.const 0
  global.set $builtins/I
  i64.const 1
  global.set $builtins/I
  i64.const 2
  global.set $builtins/I
  i64.const -9223372036854775808
  global.set $builtins/I
  i64.const 42
  global.set $builtins/I
  i64.const 2
  global.set $builtins/I
  i64.const 1
  global.set $builtins/I
  global.get $builtins/i
  i32.const 1
  i32.ne
  if
   i32.const 0
   i32.const 64
   i32.const 87
   i32.const 20
   call $~lib/builtins/abort
   unreachable
  end
  f32.const nan:0x400000
  global.set $builtins/f
  f32.const inf
  global.set $builtins/f
  f32.const 1.25
  global.set $builtins/f
  f32.const 2
  global.set $builtins/f
  f32.const 1.25
  global.set $builtins/f
  f32.const 1
  global.set $builtins/f
  f32.const 2.5
  global.set $builtins/f
  f32.const 1.25
  global.set $builtins/f
  f32.const 1
  global.set $builtins/f
  f32.const 1.1180340051651
  global.set $builtins/f
  f32.const 1
  global.set $builtins/f
  i32.const 0
  global.set $builtins/b
  i32.const 1
  global.set $builtins/b
  f64.const nan:0x8000000000000
  global.set $builtins/F
  f64.const inf
  global.set $builtins/F
  f64.const 1.25
  global.set $builtins/F
  f64.const 2
  global.set $builtins/F
  f64.const 1.25
  global.set $builtins/F
  f64.const 1
  global.set $builtins/F
  f64.const 2.5
  global.set $builtins/F
  f64.const 1.25
  global.set $builtins/F
  f64.const 1
  global.set $builtins/F
  f64.const 1.118033988749895
  global.set $builtins/F
  f64.const 1
  global.set $builtins/F
  i32.const 0
  global.set $builtins/b
  i32.const 1
  global.set $builtins/b
  f64.const 0
  global.set $builtins/F
  f32.const 1
  global.set $builtins/f
  i32.const 8
  i32.load
  global.set $builtins/i
  i32.const 8
  global.get $builtins/i
  i32.store
  i32.const 8
  i32.const 8
  i32.load
  i32.store
  i32.const 8
  i64.load
  global.set $builtins/I
  i32.const 8
  global.get $builtins/I
  i64.store
  i32.const 8
  i32.const 8
  i64.load
  i64.store
  i32.const 8
  f32.load
  global.set $builtins/f
  i32.const 8
  global.get $builtins/f
  f32.store
  i32.const 8
  i32.const 8
  f32.load
  f32.store
  i32.const 8
  f64.load
  global.set $builtins/F
  i32.const 8
  global.get $builtins/F
  f64.store
  i32.const 8
  i32.const 8
  f64.load
  f64.store
  i32.const 8
  i32.load
  global.set $builtins/i
  i32.const 8
  global.get $builtins/i
  i32.store
  i32.const 8
  i32.const 8
  i32.load
  i32.store
  i32.const 8
  i64.load
  global.set $builtins/I
  i32.const 8
  global.get $builtins/I
  i64.store
  i32.const 8
  i32.const 8
  i64.load
  i64.store
  i32.const 8
  f32.load
  global.set $builtins/f
  i32.const 8
  global.get $builtins/f
  f32.store
  i32.const 8
  i32.const 8
  f32.load
  f32.store
  i32.const 8
  f64.load
  global.set $builtins/F
  i32.const 8
  global.get $builtins/F
  f64.store
  i32.const 8
  i32.const 8
  f64.load
  f64.store
  i32.const 8
  i32.load8_s
  global.set $builtins/i
  i32.const 8
  i32.load16_s
  global.set $builtins/i
  i32.const 8
  i32.load
  global.set $builtins/i
  i32.const 8
  i32.load8_u
  global.set $builtins/i
  i32.const 8
  i32.load16_u
  global.set $builtins/i
  i32.const 8
  i32.load
  global.set $builtins/i
  i32.const 8
  i32.load8_u
  global.set $builtins/u
  i32.const 8
  i32.load16_u
  global.set $builtins/u
  i32.const 8
  i32.load
  global.set $builtins/u
  i32.const 8
  i32.load8_s
  global.set $builtins/u
  i32.const 8
  i32.load16_s
  global.set $builtins/u
  i32.const 8
  i32.load
  global.set $builtins/u
  i32.const 8
  i64.load8_s
  global.set $builtins/I
  i32.const 8
  i64.load16_s
  global.set $builtins/I
  i32.const 8
  i64.load32_s
  global.set $builtins/I
  i32.const 8
  i64.load
  global.set $builtins/I
  i32.const 8
  i64.load8_u
  global.set $builtins/U
  i32.const 8
  i64.load16_u
  global.set $builtins/U
  i32.const 8
  i64.load32_u
  global.set $builtins/U
  i32.const 8
  i64.load
  global.set $builtins/U
  i32.const 8
  i32.const 1
  i32.store8
  i32.const 8
  i32.const 1
  i32.store16
  i32.const 8
  i32.const 1
  i32.store
  i32.const 8
  i64.const 1
  i64.store8
  i32.const 8
  i64.const 1
  i64.store16
  i32.const 8
  i64.const 1
  i64.store32
  i32.const 8
  i64.const 1
  i64.store
  i32.const 8
  i64.const 1
  i64.store
  i32.const 1067450368
  global.set $builtins/i
  f32.const 3.5032461608120427e-44
  global.set $builtins/f
  i64.const 4608308318706860032
  global.set $builtins/I
  f64.const 1.24e-322
  global.set $builtins/F
  memory.size
  drop
  i32.const 1
  memory.grow
  drop
  memory.size
  global.set $builtins/s
  i32.const 1
  memory.grow
  global.set $builtins/s
  i32.const 10
  global.set $builtins/i
  i64.const 200
  global.set $builtins/I
  f32.const 1.25
  global.set $builtins/f
  f64.const 25
  global.set $builtins/F
<<<<<<< HEAD
  f32.const nan:0x400000
  call $~lib/number/isNaN<f32>
  i32.eqz
  if
   i32.const 0
   i32.const 64
   i32.const 299
   i32.const 0
   call $~lib/builtins/abort
   unreachable
  end
  f64.const nan:0x8000000000000
  call $~lib/number/isNaN<f64>
  i32.eqz
  if
   i32.const 0
   i32.const 64
   i32.const 300
   i32.const 0
   call $~lib/builtins/abort
   unreachable
  end
  f32.const nan:0x400000
  call $~lib/number/isFinite<f32>
  if
   i32.const 0
   i32.const 64
   i32.const 301
   i32.const 0
   call $~lib/builtins/abort
   unreachable
  end
  f32.const inf
  call $~lib/number/isFinite<f32>
  if
   i32.const 0
   i32.const 64
   i32.const 302
   i32.const 0
   call $~lib/builtins/abort
   unreachable
  end
  f64.const nan:0x8000000000000
  call $~lib/number/isFinite<f64>
  if
   i32.const 0
   i32.const 64
   i32.const 303
   i32.const 0
   call $~lib/builtins/abort
   unreachable
  end
  f64.const inf
  call $~lib/number/isFinite<f64>
  if
   i32.const 0
   i32.const 64
   i32.const 304
   i32.const 0
   call $~lib/builtins/abort
   unreachable
  end
  f32.const 0
  call $~lib/number/isFinite<f32>
  i32.eqz
  if
   i32.const 0
   i32.const 64
   i32.const 305
   i32.const 0
   call $~lib/builtins/abort
   unreachable
  end
  f64.const 0
  call $~lib/number/isFinite<f64>
  i32.eqz
  if
   i32.const 0
   i32.const 64
   i32.const 306
   i32.const 0
   call $~lib/builtins/abort
   unreachable
  end
=======
  i32.const 1
  i32.const 2
  call $start:builtins~anonymous|0
>>>>>>> 87590330
  i32.const 8
  i32.load8_s
  drop
  i32.const 8
  i32.load8_u
  drop
  i32.const 8
  i32.load16_s
  drop
  i32.const 8
  i32.load16_u
  drop
  i32.const 8
  i32.load
  drop
  i32.const 8
  i64.load8_s
  drop
  i32.const 8
  i64.load8_u
  drop
  i32.const 8
  i64.load16_s
  drop
  i32.const 8
  i64.load16_u
  drop
  i32.const 8
  i64.load32_s
  drop
  i32.const 8
  i64.load32_u
  drop
  i32.const 8
  i64.load
  drop
  i32.const 8
  f32.load
  drop
  i32.const 8
  f64.load
  drop
  i32.const 8
  i32.const 1
  i32.store8
  i32.const 8
  i32.const 1
  i32.store16
  i32.const 8
  i32.const 1
  i32.store
  i32.const 8
  i64.const 1
  i64.store8
  i32.const 8
  i64.const 1
  i64.store16
  i32.const 8
  i64.const 1
  i64.store32
  i32.const 8
  i64.const 1
  i64.store
  i32.const 8
  f32.const 1
  f32.store
  i32.const 8
  f64.const 1
  f64.store
  i32.const 0
  call $~lib/atomics/Atomics.isLockFree
  if
   i32.const 0
   i32.const 64
   i32.const 427
   i32.const 0
   call $~lib/builtins/abort
   unreachable
  end
  i32.const 1
  call $~lib/atomics/Atomics.isLockFree
  i32.const 1
  i32.ne
  if
   i32.const 0
   i32.const 64
   i32.const 428
   i32.const 0
   call $~lib/builtins/abort
   unreachable
  end
  i32.const 2
  call $~lib/atomics/Atomics.isLockFree
  i32.const 1
  i32.ne
  if
   i32.const 0
   i32.const 64
   i32.const 429
   i32.const 0
   call $~lib/builtins/abort
   unreachable
  end
  i32.const 3
  call $~lib/atomics/Atomics.isLockFree
  if
   i32.const 0
   i32.const 64
   i32.const 430
   i32.const 0
   call $~lib/builtins/abort
   unreachable
  end
  i32.const 4
  call $~lib/atomics/Atomics.isLockFree
  i32.const 1
  i32.ne
  if
   i32.const 0
   i32.const 64
   i32.const 431
   i32.const 0
   call $~lib/builtins/abort
   unreachable
  end
  i32.const 5
  call $~lib/atomics/Atomics.isLockFree
  if
   i32.const 0
   i32.const 64
   i32.const 432
   i32.const 0
   call $~lib/builtins/abort
   unreachable
  end
  i32.const 8
  call $~lib/atomics/Atomics.isLockFree
  if
   i32.const 0
   i32.const 64
   i32.const 433
   i32.const 0
   call $~lib/builtins/abort
   unreachable
  end
  i32.const 104
  i32.const 5
  f64.const 0
  f64.const 0
  f64.const 12
  f64.const 23
  f64.const 23
  call $~lib/builtins/trace
  i32.const 176
  i32.const 176
  call $~lib/string/String.__eq
  i32.eqz
  if
   i32.const 0
   i32.const 64
   i32.const 450
   i32.const 2
   call $~lib/builtins/abort
   unreachable
  end
  i32.const 176
  i32.const 176
  call $~lib/string/String.__eq
  i32.eqz
  if
   i32.const 0
   i32.const 64
   i32.const 451
   i32.const 2
   call $~lib/builtins/abort
   unreachable
  end
  i32.const 208
  i32.const 208
  call $~lib/string/String.__eq
  i32.eqz
  if
   i32.const 0
   i32.const 64
   i32.const 452
   i32.const 2
   call $~lib/builtins/abort
   unreachable
  end
  i32.const 232
  i32.const 232
  call $~lib/string/String.__eq
  i32.eqz
  if
   i32.const 0
   i32.const 64
   i32.const 453
   i32.const 2
   call $~lib/builtins/abort
   unreachable
  end
  i32.const 264
  i32.const 264
  call $~lib/string/String.__eq
  i32.eqz
  if
   i32.const 0
   i32.const 64
   i32.const 454
   i32.const 2
   call $~lib/builtins/abort
   unreachable
  end
  i32.const 288
  i32.const 288
  call $~lib/string/String.__eq
  i32.eqz
  if
   i32.const 0
   i32.const 64
   i32.const 455
   i32.const 2
   call $~lib/builtins/abort
   unreachable
  end
  i32.const 312
  i32.const 312
  call $~lib/string/String.__eq
  i32.eqz
  if
   i32.const 0
   i32.const 64
   i32.const 456
   i32.const 2
   call $~lib/builtins/abort
   unreachable
  end
  i32.const 336
  i32.const 336
  call $~lib/string/String.__eq
  i32.eqz
  if
   i32.const 0
   i32.const 64
   i32.const 457
   i32.const 2
   call $~lib/builtins/abort
   unreachable
  end
  i32.const 360
  i32.const 360
  call $~lib/string/String.__eq
  i32.eqz
  if
   i32.const 0
   i32.const 64
   i32.const 458
   i32.const 2
   call $~lib/builtins/abort
   unreachable
  end
  i32.const 384
  i32.const 384
  call $~lib/string/String.__eq
  i32.eqz
  if
   i32.const 0
   i32.const 64
   i32.const 459
   i32.const 2
   call $~lib/builtins/abort
   unreachable
  end
  i32.const 408
  i32.const 408
  call $~lib/string/String.__eq
  i32.eqz
  if
   i32.const 0
   i32.const 64
   i32.const 460
   i32.const 2
   call $~lib/builtins/abort
   unreachable
  end
  i32.const 432
  i32.const 432
  call $~lib/string/String.__eq
  i32.eqz
  if
   i32.const 0
   i32.const 64
   i32.const 461
   i32.const 2
   call $~lib/builtins/abort
   unreachable
  end
  i32.const 456
  i32.const 456
  call $~lib/string/String.__eq
  i32.eqz
  if
   i32.const 0
   i32.const 64
   i32.const 462
   i32.const 2
   call $~lib/builtins/abort
   unreachable
  end
  i32.const 480
  i32.const 480
  call $~lib/string/String.__eq
  i32.eqz
  if
   i32.const 0
   i32.const 64
   i32.const 463
   i32.const 2
   call $~lib/builtins/abort
   unreachable
  end
  i32.const 504
  i32.const 504
  call $~lib/string/String.__eq
  i32.eqz
  if
   i32.const 0
   i32.const 64
   i32.const 464
   i32.const 2
   call $~lib/builtins/abort
   unreachable
  end
  i32.const 528
  i32.const 528
  call $~lib/string/String.__eq
  i32.eqz
  if
   i32.const 0
   i32.const 64
   i32.const 465
   i32.const 2
   call $~lib/builtins/abort
   unreachable
  end
  i32.const 560
  i32.const 560
  call $~lib/string/String.__eq
  i32.eqz
  if
   i32.const 0
   i32.const 64
   i32.const 466
   i32.const 2
   call $~lib/builtins/abort
   unreachable
  end
  i32.const 592
  i32.const 592
  call $~lib/string/String.__eq
  i32.eqz
  if
   i32.const 0
   i32.const 64
   i32.const 467
   i32.const 2
   call $~lib/builtins/abort
   unreachable
  end
  i32.const 232
  i32.const 232
  call $~lib/string/String.__eq
  i32.eqz
  if
   i32.const 0
   i32.const 64
   i32.const 468
   i32.const 2
   call $~lib/builtins/abort
   unreachable
  end
  i32.const 176
  i32.const 176
  call $~lib/string/String.__eq
  i32.eqz
  if
   i32.const 0
   i32.const 64
   i32.const 469
   i32.const 2
   call $~lib/builtins/abort
   unreachable
  end
 )
 (func $start (; 10 ;) (type $FUNCSIG$v)
  call $start:builtins
 )
)<|MERGE_RESOLUTION|>--- conflicted
+++ resolved
@@ -479,96 +479,6 @@
   global.set $builtins/f
   f64.const 25
   global.set $builtins/F
-<<<<<<< HEAD
-  f32.const nan:0x400000
-  call $~lib/number/isNaN<f32>
-  i32.eqz
-  if
-   i32.const 0
-   i32.const 64
-   i32.const 299
-   i32.const 0
-   call $~lib/builtins/abort
-   unreachable
-  end
-  f64.const nan:0x8000000000000
-  call $~lib/number/isNaN<f64>
-  i32.eqz
-  if
-   i32.const 0
-   i32.const 64
-   i32.const 300
-   i32.const 0
-   call $~lib/builtins/abort
-   unreachable
-  end
-  f32.const nan:0x400000
-  call $~lib/number/isFinite<f32>
-  if
-   i32.const 0
-   i32.const 64
-   i32.const 301
-   i32.const 0
-   call $~lib/builtins/abort
-   unreachable
-  end
-  f32.const inf
-  call $~lib/number/isFinite<f32>
-  if
-   i32.const 0
-   i32.const 64
-   i32.const 302
-   i32.const 0
-   call $~lib/builtins/abort
-   unreachable
-  end
-  f64.const nan:0x8000000000000
-  call $~lib/number/isFinite<f64>
-  if
-   i32.const 0
-   i32.const 64
-   i32.const 303
-   i32.const 0
-   call $~lib/builtins/abort
-   unreachable
-  end
-  f64.const inf
-  call $~lib/number/isFinite<f64>
-  if
-   i32.const 0
-   i32.const 64
-   i32.const 304
-   i32.const 0
-   call $~lib/builtins/abort
-   unreachable
-  end
-  f32.const 0
-  call $~lib/number/isFinite<f32>
-  i32.eqz
-  if
-   i32.const 0
-   i32.const 64
-   i32.const 305
-   i32.const 0
-   call $~lib/builtins/abort
-   unreachable
-  end
-  f64.const 0
-  call $~lib/number/isFinite<f64>
-  i32.eqz
-  if
-   i32.const 0
-   i32.const 64
-   i32.const 306
-   i32.const 0
-   call $~lib/builtins/abort
-   unreachable
-  end
-=======
-  i32.const 1
-  i32.const 2
-  call $start:builtins~anonymous|0
->>>>>>> 87590330
   i32.const 8
   i32.load8_s
   drop
