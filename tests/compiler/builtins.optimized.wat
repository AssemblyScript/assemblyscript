--- conflicted
+++ resolved
@@ -16,26 +16,24 @@
  (data (i32.const 48) "\16\00\00\00\01\00\00\00\01\00\00\00\16\00\00\00b\00u\00i\00l\00t\00i\00n\00s\00.\00t\00s")
  (data (i32.const 88) "\14\00\00\00\01\00\00\00\01\00\00\00\14\00\00\00s\00i\00g\00n\00a\00t\00u\00r\00e\00s")
  (data (i32.const 128) "\0e\00\00\00\01\00\00\00\01\00\00\00\0e\00\00\00t\00e\00s\00t\00i\00n\00g")
- (table $0 2 funcref)
- (elem (i32.const 0) $builtins/test $start:builtins~anonymous|0)
- (data (i32.const 88) "\10\00\00\00\01\00\00\00\01\00\00\00\10\00\00\00F\00u\00n\00c\00t\00i\00o\00n")
- (data (i32.const 120) "\02\00\00\00\01\00\00\00\01\00\00\00\02\00\00\00C")
- (data (i32.const 144) "\0c\00\00\00\01\00\00\00\01\00\00\00\0c\00\00\00S\00t\00r\00i\00n\00g")
- (data (i32.const 176) "\08\00\00\00\01\00\00\00\01\00\00\00\08\00\00\00b\00o\00o\00l")
- (data (i32.const 200) "\04\00\00\00\01\00\00\00\01\00\00\00\04\00\00\00i\008")
- (data (i32.const 224) "\04\00\00\00\01\00\00\00\01\00\00\00\04\00\00\00u\008")
- (data (i32.const 248) "\06\00\00\00\01\00\00\00\01\00\00\00\06\00\00\00i\001\006")
- (data (i32.const 272) "\06\00\00\00\01\00\00\00\01\00\00\00\06\00\00\00u\001\006")
- (data (i32.const 296) "\06\00\00\00\01\00\00\00\01\00\00\00\06\00\00\00i\003\002")
- (data (i32.const 320) "\06\00\00\00\01\00\00\00\01\00\00\00\06\00\00\00u\003\002")
- (data (i32.const 344) "\06\00\00\00\01\00\00\00\01\00\00\00\06\00\00\00f\003\002")
- (data (i32.const 368) "\06\00\00\00\01\00\00\00\01\00\00\00\06\00\00\00i\006\004")
- (data (i32.const 392) "\06\00\00\00\01\00\00\00\01\00\00\00\06\00\00\00u\006\004")
- (data (i32.const 416) "\06\00\00\00\01\00\00\00\01\00\00\00\06\00\00\00f\006\004")
- (data (i32.const 440) "\n\00\00\00\01\00\00\00\01\00\00\00\n\00\00\00i\00s\00i\00z\00e")
- (data (i32.const 472) "\n\00\00\00\01\00\00\00\01\00\00\00\n\00\00\00u\00s\00i\00z\00e")
- (data (i32.const 504) "\08\00\00\00\01\00\00\00\01\00\00\00\08\00\00\00v\00o\00i\00d")
- (data (i32.const 528) "\14\00\00\00\01\00\00\00\01\00\00\00\14\00\00\00s\00o\00m\00e\00 \00v\00a\00l\00u\00e")
+ (data (i32.const 160) "\10\00\00\00\01\00\00\00\01\00\00\00\10\00\00\00F\00u\00n\00c\00t\00i\00o\00n")
+ (data (i32.const 192) "\02\00\00\00\01\00\00\00\01\00\00\00\02\00\00\00C")
+ (data (i32.const 216) "\0c\00\00\00\01\00\00\00\01\00\00\00\0c\00\00\00S\00t\00r\00i\00n\00g")
+ (data (i32.const 248) "\08\00\00\00\01\00\00\00\01\00\00\00\08\00\00\00b\00o\00o\00l")
+ (data (i32.const 272) "\04\00\00\00\01\00\00\00\01\00\00\00\04\00\00\00i\008")
+ (data (i32.const 296) "\04\00\00\00\01\00\00\00\01\00\00\00\04\00\00\00u\008")
+ (data (i32.const 320) "\06\00\00\00\01\00\00\00\01\00\00\00\06\00\00\00i\001\006")
+ (data (i32.const 344) "\06\00\00\00\01\00\00\00\01\00\00\00\06\00\00\00u\001\006")
+ (data (i32.const 368) "\06\00\00\00\01\00\00\00\01\00\00\00\06\00\00\00i\003\002")
+ (data (i32.const 392) "\06\00\00\00\01\00\00\00\01\00\00\00\06\00\00\00u\003\002")
+ (data (i32.const 416) "\06\00\00\00\01\00\00\00\01\00\00\00\06\00\00\00f\003\002")
+ (data (i32.const 440) "\06\00\00\00\01\00\00\00\01\00\00\00\06\00\00\00i\006\004")
+ (data (i32.const 464) "\06\00\00\00\01\00\00\00\01\00\00\00\06\00\00\00u\006\004")
+ (data (i32.const 488) "\06\00\00\00\01\00\00\00\01\00\00\00\06\00\00\00f\006\004")
+ (data (i32.const 512) "\n\00\00\00\01\00\00\00\01\00\00\00\n\00\00\00i\00s\00i\00z\00e")
+ (data (i32.const 544) "\n\00\00\00\01\00\00\00\01\00\00\00\n\00\00\00u\00s\00i\00z\00e")
+ (data (i32.const 576) "\08\00\00\00\01\00\00\00\01\00\00\00\08\00\00\00v\00o\00i\00d")
+ (data (i32.const 600) "\14\00\00\00\01\00\00\00\01\00\00\00\14\00\00\00s\00o\00m\00e\00 \00v\00a\00l\00u\00e")
  (table $0 3 funcref)
  (elem (i32.const 0) $start:builtins~anonymous|1 $start:builtins~anonymous|0 $start:builtins~anonymous|1)
  (global $builtins/b (mut i32) (i32.const 0))
@@ -77,10 +75,7 @@
  (func $start:builtins~anonymous|0 (; 6 ;) (type $FUNCSIG$vii) (param $0 i32) (param $1 i32)
   nop
  )
-<<<<<<< HEAD
- (func $start:builtins (; 7 ;) (type $FUNCSIG$v)
-=======
- (func $~lib/string/String#get:length (; 6 ;) (type $FUNCSIG$ii) (param $0 i32) (result i32)
+ (func $~lib/string/String#get:length (; 7 ;) (type $FUNCSIG$ii) (param $0 i32) (result i32)
   local.get $0
   i32.const 16
   i32.sub
@@ -88,7 +83,7 @@
   i32.const 1
   i32.shr_u
  )
- (func $~lib/util/string/compareImpl (; 7 ;) (type $FUNCSIG$iiii) (param $0 i32) (param $1 i32) (param $2 i32) (result i32)
+ (func $~lib/util/string/compareImpl (; 8 ;) (type $FUNCSIG$iiii) (param $0 i32) (param $1 i32) (param $2 i32) (result i32)
   (local $3 i32)
   loop $continue|0
    local.get $2
@@ -121,7 +116,7 @@
   end
   local.get $3
  )
- (func $~lib/string/String.__eq (; 8 ;) (type $FUNCSIG$iii) (param $0 i32) (param $1 i32) (result i32)
+ (func $~lib/string/String.__eq (; 9 ;) (type $FUNCSIG$iii) (param $0 i32) (param $1 i32) (result i32)
   (local $2 i32)
   local.get $0
   local.get $1
@@ -153,11 +148,10 @@
   end
   i32.const 0
  )
- (func $start:builtins~anonymous|1 (; 9 ;) (type $FUNCSIG$v)
+ (func $start:builtins~anonymous|1 (; 10 ;) (type $FUNCSIG$v)
   nop
  )
- (func $start:builtins (; 10 ;) (type $FUNCSIG$v)
->>>>>>> c2b672913129880bae1e80d356336cf268e5d470
+ (func $start:builtins (; 11 ;) (type $FUNCSIG$v)
   i32.const 31
   global.set $builtins/i
   i32.const 0
@@ -793,7 +787,6 @@
   f64.const 1
   f64.store
   i32.const 104
-<<<<<<< HEAD
   i32.const 5
   f64.const 0
   f64.const 0
@@ -801,91 +794,50 @@
   f64.const 27
   f64.const 27
   call $~lib/builtins/trace
- )
- (func $builtins/test (; 8 ;) (type $FUNCSIG$v)
-  nop
- )
- (func $start (; 9 ;) (type $FUNCSIG$v)
-=======
-  i32.const 104
-  call $~lib/string/String.__eq
-  i32.eqz
-  if
-   i32.const 0
-   i32.const 64
-   i32.const 423
-   i32.const 2
-   call $~lib/builtins/abort
-   unreachable
-  end
-  i32.const 104
-  i32.const 104
-  call $~lib/string/String.__eq
-  i32.eqz
-  if
-   i32.const 0
-   i32.const 64
-   i32.const 424
-   i32.const 2
-   call $~lib/builtins/abort
-   unreachable
-  end
-  i32.const 136
-  i32.const 136
-  call $~lib/string/String.__eq
-  i32.eqz
-  if
-   i32.const 0
-   i32.const 64
-   i32.const 425
-   i32.const 2
-   call $~lib/builtins/abort
-   unreachable
-  end
-  i32.const 160
-  i32.const 160
-  call $~lib/string/String.__eq
-  i32.eqz
-  if
-   i32.const 0
-   i32.const 64
-   i32.const 426
-   i32.const 2
-   call $~lib/builtins/abort
-   unreachable
-  end
-  i32.const 192
-  i32.const 192
-  call $~lib/string/String.__eq
-  i32.eqz
-  if
-   i32.const 0
-   i32.const 64
-   i32.const 427
-   i32.const 2
-   call $~lib/builtins/abort
-   unreachable
-  end
-  i32.const 216
-  i32.const 216
-  call $~lib/string/String.__eq
-  i32.eqz
-  if
-   i32.const 0
-   i32.const 64
-   i32.const 428
-   i32.const 2
-   call $~lib/builtins/abort
-   unreachable
-  end
-  i32.const 240
-  i32.const 240
-  call $~lib/string/String.__eq
-  i32.eqz
-  if
-   i32.const 0
-   i32.const 64
-   i32.const 429
+  i32.const 176
+  i32.const 176
+  call $~lib/string/String.__eq
+  i32.eqz
+  if
+   i32.const 0
+   i32.const 64
+   i32.const 437
+   i32.const 2
+   call $~lib/builtins/abort
+   unreachable
+  end
+  i32.const 176
+  i32.const 176
+  call $~lib/string/String.__eq
+  i32.eqz
+  if
+   i32.const 0
+   i32.const 64
+   i32.const 438
+   i32.const 2
+   call $~lib/builtins/abort
+   unreachable
+  end
+  i32.const 208
+  i32.const 208
+  call $~lib/string/String.__eq
+  i32.eqz
+  if
+   i32.const 0
+   i32.const 64
+   i32.const 439
+   i32.const 2
+   call $~lib/builtins/abort
+   unreachable
+  end
+  i32.const 232
+  i32.const 232
+  call $~lib/string/String.__eq
+  i32.eqz
+  if
+   i32.const 0
+   i32.const 64
+   i32.const 440
    i32.const 2
    call $~lib/builtins/abort
    unreachable
@@ -897,7 +849,7 @@
   if
    i32.const 0
    i32.const 64
-   i32.const 430
+   i32.const 441
    i32.const 2
    call $~lib/builtins/abort
    unreachable
@@ -909,7 +861,7 @@
   if
    i32.const 0
    i32.const 64
-   i32.const 431
+   i32.const 442
    i32.const 2
    call $~lib/builtins/abort
    unreachable
@@ -921,7 +873,7 @@
   if
    i32.const 0
    i32.const 64
-   i32.const 432
+   i32.const 443
    i32.const 2
    call $~lib/builtins/abort
    unreachable
@@ -933,7 +885,7 @@
   if
    i32.const 0
    i32.const 64
-   i32.const 433
+   i32.const 444
    i32.const 2
    call $~lib/builtins/abort
    unreachable
@@ -945,7 +897,7 @@
   if
    i32.const 0
    i32.const 64
-   i32.const 434
+   i32.const 445
    i32.const 2
    call $~lib/builtins/abort
    unreachable
@@ -957,7 +909,7 @@
   if
    i32.const 0
    i32.const 64
-   i32.const 435
+   i32.const 446
    i32.const 2
    call $~lib/builtins/abort
    unreachable
@@ -969,7 +921,7 @@
   if
    i32.const 0
    i32.const 64
-   i32.const 436
+   i32.const 447
    i32.const 2
    call $~lib/builtins/abort
    unreachable
@@ -981,7 +933,7 @@
   if
    i32.const 0
    i32.const 64
-   i32.const 437
+   i32.const 448
    i32.const 2
    call $~lib/builtins/abort
    unreachable
@@ -993,62 +945,97 @@
   if
    i32.const 0
    i32.const 64
-   i32.const 438
-   i32.const 2
-   call $~lib/builtins/abort
-   unreachable
-  end
-  i32.const 488
-  i32.const 488
-  call $~lib/string/String.__eq
-  i32.eqz
-  if
-   i32.const 0
-   i32.const 64
-   i32.const 439
-   i32.const 2
-   call $~lib/builtins/abort
-   unreachable
-  end
-  i32.const 520
-  i32.const 520
-  call $~lib/string/String.__eq
-  i32.eqz
-  if
-   i32.const 0
-   i32.const 64
-   i32.const 440
-   i32.const 2
-   call $~lib/builtins/abort
-   unreachable
-  end
-  i32.const 160
-  i32.const 160
-  call $~lib/string/String.__eq
-  i32.eqz
-  if
-   i32.const 0
-   i32.const 64
-   i32.const 441
-   i32.const 2
-   call $~lib/builtins/abort
-   unreachable
-  end
-  i32.const 104
-  i32.const 104
-  call $~lib/string/String.__eq
-  i32.eqz
-  if
-   i32.const 0
-   i32.const 64
-   i32.const 442
+   i32.const 449
+   i32.const 2
+   call $~lib/builtins/abort
+   unreachable
+  end
+  i32.const 480
+  i32.const 480
+  call $~lib/string/String.__eq
+  i32.eqz
+  if
+   i32.const 0
+   i32.const 64
+   i32.const 450
+   i32.const 2
+   call $~lib/builtins/abort
+   unreachable
+  end
+  i32.const 504
+  i32.const 504
+  call $~lib/string/String.__eq
+  i32.eqz
+  if
+   i32.const 0
+   i32.const 64
+   i32.const 451
+   i32.const 2
+   call $~lib/builtins/abort
+   unreachable
+  end
+  i32.const 528
+  i32.const 528
+  call $~lib/string/String.__eq
+  i32.eqz
+  if
+   i32.const 0
+   i32.const 64
+   i32.const 452
+   i32.const 2
+   call $~lib/builtins/abort
+   unreachable
+  end
+  i32.const 560
+  i32.const 560
+  call $~lib/string/String.__eq
+  i32.eqz
+  if
+   i32.const 0
+   i32.const 64
+   i32.const 453
+   i32.const 2
+   call $~lib/builtins/abort
+   unreachable
+  end
+  i32.const 592
+  i32.const 592
+  call $~lib/string/String.__eq
+  i32.eqz
+  if
+   i32.const 0
+   i32.const 64
+   i32.const 454
+   i32.const 2
+   call $~lib/builtins/abort
+   unreachable
+  end
+  i32.const 232
+  i32.const 232
+  call $~lib/string/String.__eq
+  i32.eqz
+  if
+   i32.const 0
+   i32.const 64
+   i32.const 455
+   i32.const 2
+   call $~lib/builtins/abort
+   unreachable
+  end
+  i32.const 176
+  i32.const 176
+  call $~lib/string/String.__eq
+  i32.eqz
+  if
+   i32.const 0
+   i32.const 64
+   i32.const 456
    i32.const 2
    call $~lib/builtins/abort
    unreachable
   end
  )
- (func $start (; 11 ;) (type $FUNCSIG$v)
->>>>>>> c2b672913129880bae1e80d356336cf268e5d470
+ (func $start (; 12 ;) (type $FUNCSIG$v)
   call $start:builtins
  )
 )