--- conflicted
+++ resolved
@@ -1,19 +1,12 @@
 (module
  (type $none_=>_none (func))
-<<<<<<< HEAD
  (type $none_=>_i32 (func (result i32)))
  (type $i32_=>_none (func (param i32)))
  (type $i32_i32_=>_none (func (param i32 i32)))
-=======
- (type $i32_i32_=>_none (func (param i32 i32)))
- (type $i32_=>_i32 (func (param i32) (result i32)))
- (type $i32_=>_none (func (param i32)))
->>>>>>> 3633f4bd
+ (type $i32_i32_i32_i32_=>_none (func (param i32 i32 i32 i32)))
  (type $i32_i32_i32_=>_none (func (param i32 i32 i32)))
- (type $i32_i32_i32_i32_=>_none (func (param i32 i32 i32 i32)))
  (type $i32_=>_i32 (func (param i32) (result i32)))
  (import "env" "abort" (func $~lib/builtins/abort (param i32 i32 i32 i32)))
- (global $while/ran (mut i32) (i32.const 0))
  (global $~lib/rt/itcms/total (mut i32) (i32.const 0))
  (global $~lib/rt/itcms/threshold (mut i32) (i32.const 0))
  (global $~lib/rt/itcms/state (mut i32) (i32.const 0))
@@ -40,20 +33,6 @@
  (data (i32.const 1432) "\01\00\00\00\1e\00\00\00~\00l\00i\00b\00/\00r\00t\00/\00t\00l\00s\00f\00.\00t\00s")
  (data (i32.const 1488) "\04\00\00\00 \00\00\00\00\00\00\00 ")
  (data (i32.const 1516) " ")
-<<<<<<< HEAD
- (global $~lib/rt/itcms/total (mut i32) (i32.const 0))
- (global $~lib/rt/itcms/threshold (mut i32) (i32.const 0))
- (global $~lib/rt/itcms/state (mut i32) (i32.const 0))
- (global $~lib/rt/itcms/visitCount (mut i32) (i32.const 0))
- (global $~lib/rt/itcms/pinSpace (mut i32) (i32.const 0))
- (global $~lib/rt/itcms/iter (mut i32) (i32.const 0))
- (global $~lib/rt/itcms/toSpace (mut i32) (i32.const 0))
- (global $~lib/rt/itcms/white (mut i32) (i32.const 0))
- (global $~lib/rt/itcms/fromSpace (mut i32) (i32.const 0))
- (global $~lib/rt/tlsf/ROOT (mut i32) (i32.const 0))
- (global $~lib/memory/__stack_pointer (mut i32) (i32.const 17908))
-=======
->>>>>>> 3633f4bd
  (export "memory" (memory $0))
  (start $~start)
  (func $~lib/rt/itcms/visitRoots
@@ -1065,22 +1044,13 @@
        local.get $0
        i32.const 15
        i32.and
-<<<<<<< HEAD
-       i32.eqz
-       i32.const 0
+       i32.const 1
        local.get $0
-       select
-       if (result i32)
-        local.get $1
-=======
-       i32.const 1
-       local.get $1
        select
        if (result i32)
         i32.const 1
        else
-        local.get $0
->>>>>>> 3633f4bd
+        local.get $1
         i32.load
         i32.const 1
         i32.and
