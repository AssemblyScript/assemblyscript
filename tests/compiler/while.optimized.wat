(module
 (type $none_=>_none (func))
 (type $i32_i32_=>_none (func (param i32 i32)))
 (type $none_=>_i32 (func (result i32)))
 (type $i32_=>_i32 (func (param i32) (result i32)))
 (type $i32_=>_none (func (param i32)))
 (type $i32_i32_i32_=>_none (func (param i32 i32 i32)))
 (type $i32_i32_i32_i32_=>_none (func (param i32 i32 i32 i32)))
 (import "env" "abort" (func $~lib/builtins/abort (param i32 i32 i32 i32)))
 (import "env" "mark" (func $~lib/rt/tcms/__visit_externals (param i32)))
 (memory $0 1)
<<<<<<< HEAD
 (data (i32.const 1036) "$")
 (data (i32.const 1048) "\01\00\00\00\10\00\00\00w\00h\00i\00l\00e\00.\00t\00s")
 (data (i32.const 1100) "4")
 (data (i32.const 1112) "\01\00\00\00\1e\00\00\00~\00l\00i\00b\00/\00r\00t\00/\00t\00c\00m\00s\00.\00t\00s")
 (data (i32.const 1180) "4")
 (data (i32.const 1192) "\01\00\00\00\1e\00\00\00~\00l\00i\00b\00/\00r\00t\00/\00t\00l\00s\00f\00.\00t\00s")
 (data (i32.const 1244) "<")
 (data (i32.const 1256) "\01\00\00\00(\00\00\00a\00l\00l\00o\00c\00a\00t\00i\00o\00n\00 \00t\00o\00o\00 \00l\00a\00r\00g\00e")
=======
 (data (i32.const 1036) ",\00\00\00\01\00\00\00\00\00\00\00\01\00\00\00\10\00\00\00w\00h\00i\00l\00e\00.\00t\00s")
 (data (i32.const 1084) "<\00\00\00\01\00\00\00\00\00\00\00\01\00\00\00(\00\00\00a\00l\00l\00o\00c\00a\00t\00i\00o\00n\00 \00t\00o\00o\00 \00l\00a\00r\00g\00e")
 (data (i32.const 1148) "<\00\00\00\01\00\00\00\00\00\00\00\01\00\00\00\1e\00\00\00~\00l\00i\00b\00/\00r\00t\00/\00p\00u\00r\00e\00.\00t\00s")
 (data (i32.const 1212) "<\00\00\00\01\00\00\00\00\00\00\00\01\00\00\00\1e\00\00\00~\00l\00i\00b\00/\00r\00t\00/\00t\00l\00s\00f\00.\00t\00s")
>>>>>>> c54dd649
 (global $while/ran (mut i32) (i32.const 0))
 (global $~lib/rt/tcms/state (mut i32) (i32.const 0))
 (global $~lib/rt/tcms/fromSpace (mut i32) (i32.const 1072))
 (global $~lib/rt/tcms/toSpace (mut i32) (i32.const 1152))
 (global $~lib/rt/tcms/iter (mut i32) (i32.const 0))
 (global $~lib/rt/tlsf/ROOT (mut i32) (i32.const 0))
 (global $~lib/rt/tcms/white (mut i32) (i32.const 0))
 (global $~lib/rt/tcms/total (mut i32) (i32.const 0))
 (global $~lib/rt/tcms/totalMem (mut i32) (i32.const 0))
 (global $~lib/rt/tcms/threshold (mut i32) (i32.const 100))
 (global $~lib/rt/tcms/debt (mut i32) (i32.const 0))
 (export "memory" (memory $0))
 (start $~start)
 (func $while/testNested
  (local $0 i32)
  (local $1 i32)
  (local $2 i32)
  i32.const 10
  local.set $0
  loop $while-continue|0
   local.get $0
   if
    local.get $0
    i32.const 1
    i32.sub
    local.set $0
    local.get $2
    i32.const 1
    i32.add
    local.set $2
    loop $while-continue|1
     local.get $0
     if
      local.get $0
      i32.const 1
      i32.sub
      local.set $0
      local.get $1
      i32.const 1
      i32.add
      local.set $1
      br $while-continue|1
     end
    end
    local.get $0
    if
     i32.const 0
     i32.const 1056
     i32.const 29
     i32.const 5
     call $~lib/builtins/abort
     unreachable
    end
    local.get $1
    i32.const 9
    i32.ne
    if
     i32.const 0
     i32.const 1056
     i32.const 30
     i32.const 5
     call $~lib/builtins/abort
     unreachable
    end
    br $while-continue|0
   end
  end
  local.get $0
  if
   i32.const 0
   i32.const 1056
   i32.const 32
   i32.const 3
   call $~lib/builtins/abort
   unreachable
  end
  local.get $2
  i32.const 1
  i32.ne
  if
   i32.const 0
   i32.const 1056
   i32.const 33
   i32.const 3
   call $~lib/builtins/abort
   unreachable
  end
  local.get $1
  i32.const 9
  i32.ne
  if
   i32.const 0
   i32.const 1056
   i32.const 34
   i32.const 3
   call $~lib/builtins/abort
   unreachable
  end
  i32.const 1
  global.set $while/ran
 )
 (func $~lib/rt/tcms/init
  (local $0 i32)
  global.get $~lib/rt/tcms/fromSpace
  local.tee $0
  local.get $0
  i32.store offset=4
  block $folding-inner0
   local.get $0
   i32.eqz
   br_if $folding-inner0
   local.get $0
   local.get $0
   i32.store offset=8
   global.get $~lib/rt/tcms/toSpace
   local.tee $0
   local.get $0
   i32.store offset=4
   local.get $0
   i32.eqz
   br_if $folding-inner0
   local.get $0
   local.get $0
   i32.store offset=8
   global.get $~lib/rt/tcms/toSpace
   global.set $~lib/rt/tcms/iter
   i32.const 1
   global.set $~lib/rt/tcms/state
   return
  end
  i32.const 0
  i32.const 1120
  i32.const 153
  i32.const 17
  call $~lib/builtins/abort
  unreachable
 )
 (func $~lib/rt/tlsf/removeBlock (param $0 i32) (param $1 i32)
  (local $2 i32)
  (local $3 i32)
  (local $4 i32)
  (local $5 i32)
  local.get $1
  i32.load
  local.tee $2
  i32.const 1
  i32.and
  i32.eqz
  if
   i32.const 0
   i32.const 1200
   i32.const 272
   i32.const 14
   call $~lib/builtins/abort
   unreachable
  end
  local.get $2
  i32.const -4
  i32.and
  local.tee $2
  i32.const 1073741820
  i32.lt_u
  i32.const 0
  local.get $2
  i32.const 12
  i32.ge_u
  select
  i32.eqz
  if
   i32.const 0
   i32.const 1200
   i32.const 274
   i32.const 14
   call $~lib/builtins/abort
   unreachable
  end
  local.get $2
  i32.const 256
  i32.lt_u
  if
   local.get $2
   i32.const 4
   i32.shr_u
   local.set $2
  else
   local.get $2
   i32.const 31
   local.get $2
   i32.clz
   i32.sub
   local.tee $3
   i32.const 4
   i32.sub
   i32.shr_u
   i32.const 16
   i32.xor
   local.set $2
   local.get $3
   i32.const 7
   i32.sub
   local.set $3
  end
  local.get $2
  i32.const 16
  i32.lt_u
  i32.const 0
  local.get $3
  i32.const 23
  i32.lt_u
  select
  i32.eqz
  if
   i32.const 0
   i32.const 1200
   i32.const 287
   i32.const 14
   call $~lib/builtins/abort
   unreachable
  end
  local.get $1
  i32.load offset=8
  local.set $4
  local.get $1
  i32.load offset=4
  local.tee $5
  if
   local.get $5
   local.get $4
   i32.store offset=8
  end
  local.get $4
  if
   local.get $4
   local.get $5
   i32.store offset=4
  end
  local.get $1
  local.get $0
  local.get $2
  local.get $3
  i32.const 4
  i32.shl
  i32.add
  i32.const 2
  i32.shl
  i32.add
  i32.load offset=96
  i32.eq
  if
   local.get $0
   local.get $2
   local.get $3
   i32.const 4
   i32.shl
   i32.add
   i32.const 2
   i32.shl
   i32.add
   local.get $4
   i32.store offset=96
   local.get $4
   i32.eqz
   if
    local.get $0
    local.get $3
    i32.const 2
    i32.shl
    i32.add
    local.tee $4
    i32.load offset=4
    i32.const -2
    local.get $2
    i32.rotl
    i32.and
    local.set $1
    local.get $4
    local.get $1
    i32.store offset=4
    local.get $1
    i32.eqz
    if
     local.get $0
     local.get $0
     i32.load
     i32.const -2
     local.get $3
     i32.rotl
     i32.and
     i32.store
    end
   end
  end
 )
 (func $~lib/rt/tlsf/insertBlock (param $0 i32) (param $1 i32)
  (local $2 i32)
  (local $3 i32)
  (local $4 i32)
  (local $5 i32)
  (local $6 i32)
  (local $7 i32)
  (local $8 i32)
  local.get $1
  i32.eqz
  if
   i32.const 0
   i32.const 1200
   i32.const 200
   i32.const 14
   call $~lib/builtins/abort
   unreachable
  end
  local.get $1
  i32.load
  local.tee $4
  i32.const 1
  i32.and
  i32.eqz
  if
   i32.const 0
   i32.const 1200
   i32.const 202
   i32.const 14
   call $~lib/builtins/abort
   unreachable
  end
  local.get $1
  i32.const 4
  i32.add
  local.get $1
  i32.load
  i32.const -4
  i32.and
  i32.add
  local.tee $5
  i32.load
  local.tee $2
  i32.const 1
  i32.and
  if
   local.get $4
   i32.const -4
   i32.and
   i32.const 4
   i32.add
   local.get $2
   i32.const -4
   i32.and
   i32.add
   local.tee $3
   i32.const 1073741820
   i32.lt_u
   if
    local.get $0
    local.get $5
    call $~lib/rt/tlsf/removeBlock
    local.get $1
    local.get $3
    local.get $4
    i32.const 3
    i32.and
    i32.or
    local.tee $4
    i32.store
    local.get $1
    i32.const 4
    i32.add
    local.get $1
    i32.load
    i32.const -4
    i32.and
    i32.add
    local.tee $5
    i32.load
    local.set $2
   end
  end
  local.get $4
  i32.const 2
  i32.and
  if
   local.get $1
   i32.const 4
   i32.sub
   i32.load
   local.tee $3
   i32.load
   local.tee $7
   i32.const 1
   i32.and
   i32.eqz
   if
    i32.const 0
    i32.const 1200
    i32.const 223
    i32.const 16
    call $~lib/builtins/abort
    unreachable
   end
   local.get $7
   i32.const -4
   i32.and
   i32.const 4
   i32.add
   local.get $4
   i32.const -4
   i32.and
   i32.add
   local.tee $8
   i32.const 1073741820
   i32.lt_u
   if (result i32)
    local.get $0
    local.get $3
    call $~lib/rt/tlsf/removeBlock
    local.get $3
    local.get $8
    local.get $7
    i32.const 3
    i32.and
    i32.or
    local.tee $4
    i32.store
    local.get $3
   else
    local.get $1
   end
   local.set $1
  end
  local.get $5
  local.get $2
  i32.const 2
  i32.or
  i32.store
  local.get $4
  i32.const -4
  i32.and
  local.tee $3
  i32.const 1073741820
  i32.lt_u
  i32.const 0
  local.get $3
  i32.const 12
  i32.ge_u
  select
  i32.eqz
  if
   i32.const 0
   i32.const 1200
   i32.const 238
   i32.const 14
   call $~lib/builtins/abort
   unreachable
  end
  local.get $5
  local.get $3
  local.get $1
  i32.const 4
  i32.add
  i32.add
  i32.ne
  if
   i32.const 0
   i32.const 1200
   i32.const 239
   i32.const 14
   call $~lib/builtins/abort
   unreachable
  end
  local.get $5
  i32.const 4
  i32.sub
  local.get $1
  i32.store
  local.get $3
  i32.const 256
  i32.lt_u
  if
   local.get $3
   i32.const 4
   i32.shr_u
   local.set $3
  else
   local.get $3
   i32.const 31
   local.get $3
   i32.clz
   i32.sub
   local.tee $4
   i32.const 4
   i32.sub
   i32.shr_u
   i32.const 16
   i32.xor
   local.set $3
   local.get $4
   i32.const 7
   i32.sub
   local.set $6
  end
  local.get $3
  i32.const 16
  i32.lt_u
  i32.const 0
  local.get $6
  i32.const 23
  i32.lt_u
  select
  i32.eqz
  if
   i32.const 0
   i32.const 1200
   i32.const 255
   i32.const 14
   call $~lib/builtins/abort
   unreachable
  end
  local.get $0
  local.get $3
  local.get $6
  i32.const 4
  i32.shl
  i32.add
  i32.const 2
  i32.shl
  i32.add
  i32.load offset=96
  local.set $4
  local.get $1
  i32.const 0
  i32.store offset=4
  local.get $1
  local.get $4
  i32.store offset=8
  local.get $4
  if
   local.get $4
   local.get $1
   i32.store offset=4
  end
  local.get $0
  local.get $3
  local.get $6
  i32.const 4
  i32.shl
  i32.add
  i32.const 2
  i32.shl
  i32.add
  local.get $1
  i32.store offset=96
  local.get $0
  local.get $0
  i32.load
  i32.const 1
  local.get $6
  i32.shl
  i32.or
  i32.store
  local.get $0
  local.get $6
  i32.const 2
  i32.shl
  i32.add
  local.tee $0
  local.get $0
  i32.load offset=4
  i32.const 1
  local.get $3
  i32.shl
  i32.or
  i32.store offset=4
 )
 (func $~lib/rt/tlsf/addMemory (param $0 i32) (param $1 i32) (param $2 i32)
  (local $3 i32)
  (local $4 i32)
  local.get $1
  local.get $2
  i32.gt_u
  if
   i32.const 0
   i32.const 1200
   i32.const 380
   i32.const 14
   call $~lib/builtins/abort
   unreachable
  end
  local.get $1
  i32.const 19
  i32.add
  i32.const -16
  i32.and
  i32.const 4
  i32.sub
  local.set $1
  local.get $2
  i32.const -16
  i32.and
  local.get $0
  i32.load offset=1568
  local.tee $2
  if
   local.get $1
   local.get $2
   i32.const 4
   i32.add
   i32.lt_u
   if
    i32.const 0
    i32.const 1200
    i32.const 387
    i32.const 16
    call $~lib/builtins/abort
    unreachable
   end
   local.get $2
   local.get $1
   i32.const 16
   i32.sub
   i32.eq
   if
    local.get $2
    i32.load
    local.set $4
    local.get $1
    i32.const 16
    i32.sub
    local.set $1
   end
  else
   local.get $1
   local.get $0
   i32.const 1572
   i32.add
   i32.lt_u
   if
    i32.const 0
    i32.const 1200
    i32.const 400
    i32.const 5
    call $~lib/builtins/abort
    unreachable
   end
  end
  local.get $1
  i32.sub
  local.tee $2
  i32.const 20
  i32.lt_u
  if
   return
  end
  local.get $1
  local.get $4
  i32.const 2
  i32.and
  local.get $2
  i32.const 8
  i32.sub
  local.tee $2
  i32.const 1
  i32.or
  i32.or
  i32.store
  local.get $1
  i32.const 0
  i32.store offset=4
  local.get $1
  i32.const 0
  i32.store offset=8
  local.get $2
  local.get $1
  i32.const 4
  i32.add
  i32.add
  local.tee $2
  i32.const 2
  i32.store
  local.get $0
  local.get $2
  i32.store offset=1568
  local.get $0
  local.get $1
  call $~lib/rt/tlsf/insertBlock
 )
 (func $~lib/rt/tlsf/initialize
  (local $0 i32)
  (local $1 i32)
  memory.size
  local.tee $0
  i32.const 1
  i32.lt_s
  if (result i32)
   i32.const 1
   local.get $0
   i32.sub
   memory.grow
   i32.const 0
   i32.lt_s
  else
   i32.const 0
  end
  if
   unreachable
  end
  i32.const 1312
  i32.const 0
  i32.store
  i32.const 2880
  i32.const 0
  i32.store
  loop $for-loop|0
   local.get $1
   i32.const 23
   i32.lt_u
   if
    local.get $1
    i32.const 2
    i32.shl
    i32.const 1312
    i32.add
    i32.const 0
    i32.store offset=4
    i32.const 0
    local.set $0
    loop $for-loop|1
     local.get $0
     i32.const 16
     i32.lt_u
     if
      local.get $0
      local.get $1
      i32.const 4
      i32.shl
      i32.add
      i32.const 2
      i32.shl
      i32.const 1312
      i32.add
      i32.const 0
      i32.store offset=96
      local.get $0
      i32.const 1
      i32.add
      local.set $0
      br $for-loop|1
     end
    end
    local.get $1
    i32.const 1
    i32.add
    local.set $1
    br $for-loop|0
   end
  end
  i32.const 1312
  i32.const 2884
  memory.size
  i32.const 16
  i32.shl
  call $~lib/rt/tlsf/addMemory
  i32.const 1312
  global.set $~lib/rt/tlsf/ROOT
 )
 (func $~lib/rt/tlsf/searchBlock (param $0 i32) (result i32)
  (local $1 i32)
  (local $2 i32)
  local.get $0
  i32.load offset=4
  i32.const -2
  i32.and
  local.tee $2
  if (result i32)
   local.get $0
   local.get $2
   i32.ctz
   i32.const 2
   i32.shl
   i32.add
   i32.load offset=96
  else
   local.get $0
   i32.load
   i32.const -2
   i32.and
   local.tee $1
   if (result i32)
    local.get $0
    local.get $1
    i32.ctz
    local.tee $1
    i32.const 2
    i32.shl
    i32.add
    i32.load offset=4
    local.tee $2
    i32.eqz
    if
     i32.const 0
     i32.const 1200
     i32.const 346
     i32.const 18
     call $~lib/builtins/abort
     unreachable
    end
    local.get $0
    local.get $2
    i32.ctz
    local.get $1
    i32.const 4
    i32.shl
    i32.add
    i32.const 2
    i32.shl
    i32.add
    i32.load offset=96
   else
    i32.const 0
   end
  end
 )
 (func $~lib/rt/tlsf/allocateBlock (param $0 i32) (result i32)
  (local $1 i32)
  (local $2 i32)
  (local $3 i32)
  local.get $0
  call $~lib/rt/tlsf/searchBlock
  local.tee $1
  i32.eqz
  if
   i32.const 4
   memory.size
   local.tee $2
   i32.const 16
   i32.shl
   i32.const 4
   i32.sub
   local.get $0
   i32.load offset=1568
   i32.ne
   i32.shl
   i32.const 65563
   i32.add
   i32.const -65536
   i32.and
   i32.const 16
   i32.shr_u
   local.set $1
   local.get $2
   local.get $1
   local.get $1
   local.get $2
   i32.lt_s
   select
   memory.grow
   i32.const 0
   i32.lt_s
   if
    local.get $1
    memory.grow
    i32.const 0
    i32.lt_s
    if
     unreachable
    end
   end
   local.get $0
   local.get $2
   i32.const 16
   i32.shl
   memory.size
   i32.const 16
   i32.shl
   call $~lib/rt/tlsf/addMemory
   local.get $0
   call $~lib/rt/tlsf/searchBlock
   local.tee $1
   i32.eqz
   if
    i32.const 0
    i32.const 1200
    i32.const 499
    i32.const 16
    call $~lib/builtins/abort
    unreachable
   end
  end
  local.get $1
  i32.load
  i32.const -4
  i32.and
  i32.const 28
  i32.lt_u
  if
   i32.const 0
   i32.const 1200
   i32.const 501
   i32.const 14
   call $~lib/builtins/abort
   unreachable
  end
  local.get $0
  local.get $1
  call $~lib/rt/tlsf/removeBlock
  local.get $1
  i32.load
  local.tee $2
  i32.const -4
  i32.and
  i32.const 28
  i32.sub
  local.tee $3
  i32.const 16
  i32.ge_u
  if
   local.get $1
   local.get $2
   i32.const 2
   i32.and
   i32.const 28
   i32.or
   i32.store
   local.get $1
   i32.const 32
   i32.add
   local.tee $2
   local.get $3
   i32.const 4
   i32.sub
   i32.const 1
   i32.or
   i32.store
   local.get $0
   local.get $2
   call $~lib/rt/tlsf/insertBlock
  else
   local.get $1
   local.get $2
   i32.const -2
   i32.and
   i32.store
   local.get $1
   i32.const 4
   i32.add
   local.tee $0
   local.get $1
   i32.load
   i32.const -4
   i32.and
   i32.add
   local.get $0
   local.get $1
   i32.load
   i32.const -4
   i32.and
   i32.add
   i32.load
   i32.const -3
   i32.and
   i32.store
  end
  local.get $1
 )
 (func $~lib/rt/tcms/Object#set:next (param $0 i32) (param $1 i32)
  local.get $0
  local.get $1
  local.get $0
  i32.load offset=4
  i32.const 3
  i32.and
  i32.or
  i32.store offset=4
 )
 (func $~lib/rt/tcms/ObjectList#push (param $0 i32) (param $1 i32)
  (local $2 i32)
  local.get $1
  global.get $~lib/rt/tcms/fromSpace
  i32.ne
  i32.const 0
  local.get $1
  global.get $~lib/rt/tcms/toSpace
  i32.ne
  select
  i32.eqz
  if
<<<<<<< HEAD
   i32.const 0
   i32.const 1120
   i32.const 142
   i32.const 5
   call $~lib/builtins/abort
   unreachable
  end
  local.get $0
  i32.load offset=8
  local.set $2
  local.get $0
  i32.eqz
  if
   i32.const 0
   i32.const 1120
   i32.const 144
   i32.const 16
   call $~lib/builtins/abort
   unreachable
  end
  local.get $1
  local.get $0
  call $~lib/rt/tcms/Object#set:next
  local.get $2
  i32.eqz
  if
   i32.const 0
   i32.const 1120
   i32.const 145
   i32.const 16
   call $~lib/builtins/abort
   unreachable
  end
  local.get $1
  local.get $2
  i32.store offset=8
  local.get $1
  i32.eqz
  if
   i32.const 0
   i32.const 1120
   i32.const 146
   i32.const 17
   call $~lib/builtins/abort
   unreachable
  end
  local.get $2
  local.get $1
  call $~lib/rt/tcms/Object#set:next
  local.get $1
  i32.eqz
  if
   i32.const 0
   i32.const 1120
   i32.const 147
   i32.const 17
   call $~lib/builtins/abort
   unreachable
  end
  local.get $0
  local.get $1
  i32.store offset=8
 )
 (func $~lib/rt/tcms/Object#set:color (param $0 i32) (param $1 i32)
  local.get $0
  local.get $1
  local.get $0
  i32.load offset=4
  i32.const -4
  i32.and
  i32.or
  i32.store offset=4
 )
 (func $~lib/rt/tcms/__new (result i32)
  (local $0 i32)
  global.get $~lib/rt/tcms/state
  i32.eqz
  if
   call $~lib/rt/tcms/init
  end
  global.get $~lib/rt/tlsf/ROOT
  i32.eqz
  if
   call $~lib/rt/tlsf/initialize
=======
   memory.size
   local.tee $1
   i32.const 1
   i32.lt_s
   if (result i32)
    i32.const 1
    local.get $1
    i32.sub
    memory.grow
    i32.const 0
    i32.lt_s
   else
    i32.const 0
   end
   if
    unreachable
   end
   i32.const 1280
   i32.const 0
   i32.store
   i32.const 2848
   i32.const 0
   i32.store
   loop $for-loop|0
    local.get $0
    i32.const 23
    i32.lt_u
    if
     local.get $0
     i32.const 2
     i32.shl
     i32.const 1280
     i32.add
     i32.const 0
     i32.store offset=4
     i32.const 0
     local.set $1
     loop $for-loop|1
      local.get $1
      i32.const 16
      i32.lt_u
      if
       local.get $1
       local.get $0
       i32.const 4
       i32.shl
       i32.add
       i32.const 2
       i32.shl
       i32.const 1280
       i32.add
       i32.const 0
       i32.store offset=96
       local.get $1
       i32.const 1
       i32.add
       local.set $1
       br $for-loop|1
      end
     end
     local.get $0
     i32.const 1
     i32.add
     local.set $0
     br $for-loop|0
    end
   end
   i32.const 1280
   i32.const 2852
   memory.size
   i32.const 16
   i32.shl
   call $~lib/rt/tlsf/addMemory
   i32.const 1280
   global.set $~lib/rt/tlsf/ROOT
>>>>>>> c54dd649
  end
  global.get $~lib/rt/tlsf/ROOT
  call $~lib/rt/tlsf/allocateBlock
  local.set $0
  global.get $~lib/rt/tcms/fromSpace
  local.get $0
  call $~lib/rt/tcms/ObjectList#push
  local.get $0
  global.get $~lib/rt/tcms/white
  call $~lib/rt/tcms/Object#set:color
  local.get $0
  i32.const 3
  i32.store offset=12
  local.get $0
  i32.const 0
  i32.store offset=16
  global.get $~lib/rt/tcms/total
  i32.const 1
  i32.add
  global.set $~lib/rt/tcms/total
  global.get $~lib/rt/tcms/totalMem
  local.get $0
  i32.load
  i32.const -4
  i32.and
  i32.const 4
  i32.add
  i32.add
  global.set $~lib/rt/tcms/totalMem
  local.get $0
  i32.const 20
  i32.add
 )
 (func $~lib/rt/tcms/step (result i32)
  (local $0 i32)
  (local $1 i32)
  (local $2 i32)
<<<<<<< HEAD
  block $break|0
   block $case3|0
    block $case2|0
     block $case1|0
      block $case0|0
       global.get $~lib/rt/tcms/state
       br_table $case0|0 $case1|0 $case2|0 $case3|0 $break|0
      end
      call $~lib/rt/tcms/init
     end
     i32.const 0
     call $~lib/rt/tcms/__visit_externals
     i32.const 2
     global.set $~lib/rt/tcms/state
    end
    global.get $~lib/rt/tcms/white
    i32.eqz
    local.set $2
    global.get $~lib/rt/tcms/iter
    i32.load offset=4
    i32.const -4
    i32.and
    local.tee $0
    global.get $~lib/rt/tcms/toSpace
    i32.ne
    if
     local.get $0
     global.set $~lib/rt/tcms/iter
     local.get $0
     local.get $2
     call $~lib/rt/tcms/Object#set:color
     block $__inlined_func$~lib/rt/__visit_members
      block $invalid
       block $~lib/arraybuffer/ArrayBufferView
        local.get $0
        i32.const 12
        i32.add
        i32.load
        br_table $__inlined_func$~lib/rt/__visit_members $__inlined_func$~lib/rt/__visit_members $~lib/arraybuffer/ArrayBufferView $__inlined_func$~lib/rt/__visit_members $invalid
       end
       local.get $0
       i32.load offset=20
       local.tee $0
       if
        local.get $0
        if
         global.get $~lib/rt/tcms/white
         local.get $0
         i32.const 20
         i32.sub
         local.tee $0
         i32.load offset=4
         i32.const 3
         i32.and
         i32.eq
         if
          local.get $0
          global.get $~lib/rt/tcms/iter
          i32.eq
          if
           local.get $0
           i32.load offset=8
           local.tee $2
           i32.eqz
           if
            i32.const 0
            i32.const 1120
            i32.const 130
            i32.const 30
            call $~lib/builtins/abort
            unreachable
           end
           local.get $2
           global.set $~lib/rt/tcms/iter
          end
          local.get $0
          i32.load offset=8
          local.set $2
          block $__inlined_func$~lib/rt/tcms/Object#unlink
           local.get $0
           i32.load offset=4
           i32.const -4
           i32.and
           local.tee $1
           i32.eqz
           if
            local.get $2
            if
             i32.const 0
             i32.const 1120
             i32.const 120
             i32.const 7
             call $~lib/builtins/abort
             unreachable
            end
            br $__inlined_func$~lib/rt/tcms/Object#unlink
           end
           local.get $2
           i32.eqz
           if
            i32.const 0
            i32.const 1120
            i32.const 123
            i32.const 17
            call $~lib/builtins/abort
            unreachable
           end
           local.get $1
           local.get $2
           i32.store offset=8
           local.get $2
           local.get $1
           call $~lib/rt/tcms/Object#set:next
          end
          global.get $~lib/rt/tcms/toSpace
          local.get $0
          call $~lib/rt/tcms/ObjectList#push
          local.get $0
          i32.const 2
          call $~lib/rt/tcms/Object#set:color
         end
        end
       end
       br $__inlined_func$~lib/rt/__visit_members
      end
      unreachable
     end
    else
     i32.const 0
     call $~lib/rt/tcms/__visit_externals
     global.get $~lib/rt/tcms/toSpace
     global.get $~lib/rt/tcms/iter
     i32.load offset=4
     i32.const -4
     i32.and
     i32.eq
     if
      global.get $~lib/rt/tcms/fromSpace
      local.set $0
      global.get $~lib/rt/tcms/toSpace
      global.set $~lib/rt/tcms/fromSpace
      local.get $0
      global.set $~lib/rt/tcms/toSpace
      local.get $2
      global.set $~lib/rt/tcms/white
      local.get $0
      i32.load offset=4
      i32.const -4
      i32.and
      global.set $~lib/rt/tcms/iter
      i32.const 3
      global.set $~lib/rt/tcms/state
     end
    end
    br $break|0
   end
   global.get $~lib/rt/tcms/iter
   local.tee $0
   global.get $~lib/rt/tcms/toSpace
=======
  local.get $0
  i32.const 1276
  i32.gt_u
  if
   local.get $0
   i32.const 20
   i32.sub
   local.tee $1
   i32.load offset=4
   local.tee $2
   i32.const -268435456
   i32.and
   local.get $2
   i32.const 1
   i32.add
   i32.const -268435456
   i32.and
>>>>>>> c54dd649
   i32.ne
   if
    local.get $0
    i32.load offset=4
    i32.const -4
    i32.and
    global.set $~lib/rt/tcms/iter
    global.get $~lib/rt/tcms/white
    i32.eqz
    local.get $0
    i32.load offset=4
    i32.const 3
    i32.and
    i32.ne
    if
     i32.const 0
     i32.const 1120
     i32.const 201
     i32.const 20
     call $~lib/builtins/abort
     unreachable
    end
    local.get $0
    i32.const 1304
    i32.ge_u
    if
     global.get $~lib/rt/tcms/total
     i32.const 1
     i32.sub
     global.set $~lib/rt/tcms/total
     global.get $~lib/rt/tcms/totalMem
     local.get $0
     i32.load
     i32.const -4
     i32.and
     i32.const 4
     i32.add
     i32.sub
     global.set $~lib/rt/tcms/totalMem
     local.get $0
     i32.const 4
     i32.add
     local.tee $2
     i32.const 1304
     i32.ge_u
     if
      global.get $~lib/rt/tlsf/ROOT
      i32.eqz
      if
       call $~lib/rt/tlsf/initialize
      end
      global.get $~lib/rt/tlsf/ROOT
      local.get $2
      i32.const 4
      i32.sub
      local.set $0
      local.get $2
      i32.const 15
      i32.and
      i32.eqz
      i32.const 0
      local.get $2
      select
      if (result i32)
       local.get $0
       i32.load
       i32.const 1
       i32.and
       i32.eqz
      else
       i32.const 0
      end
      i32.eqz
      if
       i32.const 0
       i32.const 1200
       i32.const 564
       i32.const 3
       call $~lib/builtins/abort
       unreachable
      end
      local.get $0
      local.get $0
      i32.load
      i32.const 1
      i32.or
      i32.store
      local.get $0
      call $~lib/rt/tlsf/insertBlock
     end
    end
    i32.const 1
    return
   end
   global.get $~lib/rt/tcms/toSpace
   local.tee $0
   local.get $0
   i32.store offset=4
   local.get $0
   i32.eqz
   if
    i32.const 0
    i32.const 1120
    i32.const 153
    i32.const 17
    call $~lib/builtins/abort
    unreachable
   end
<<<<<<< HEAD
=======
  end
  local.get $0
 )
 (func $~lib/rt/pure/__release (param $0 i32)
  local.get $0
  i32.const 1276
  i32.gt_u
  if
>>>>>>> c54dd649
   local.get $0
   local.get $0
   i32.store offset=8
   i32.const 1
   global.set $~lib/rt/tcms/state
   i32.const 0
   global.set $~lib/rt/tcms/debt
  end
  i32.const 0
 )
 (func $start:while
  (local $0 i32)
  (local $1 i32)
  (local $2 i32)
  i32.const 0
  global.set $while/ran
  i32.const 10
  local.set $0
  loop $while-continue|0
   local.get $0
   if
    local.get $0
    i32.const 1
    i32.sub
    local.set $0
    local.get $1
    i32.const 1
    i32.add
    local.set $1
    br $while-continue|0
   end
  end
  local.get $0
  if
   i32.const 0
   i32.const 1056
   i32.const 10
   i32.const 3
   call $~lib/builtins/abort
   unreachable
  end
  local.get $1
  i32.const 10
  i32.ne
  if
   i32.const 0
   i32.const 1056
   i32.const 11
   i32.const 3
   call $~lib/builtins/abort
   unreachable
  end
  i32.const 1
  global.set $while/ran
  i32.const 0
  global.set $while/ran
  call $while/testNested
  global.get $while/ran
  i32.eqz
  if
   i32.const 0
   i32.const 1056
   i32.const 39
   i32.const 1
   call $~lib/builtins/abort
   unreachable
  end
  i32.const 0
  global.set $while/ran
  i32.const 1
  local.set $1
  loop $while-continue|00
   local.get $1
   local.tee $0
   i32.const 1
   i32.sub
   local.set $1
   local.get $0
   if (result i32)
    local.get $2
    i32.const 1
    i32.add
    local.tee $2
   else
    i32.const 0
   end
   br_if $while-continue|00
  end
  local.get $1
  i32.const -1
  i32.ne
  if
   i32.const 0
   i32.const 1056
   i32.const 45
   i32.const 3
   call $~lib/builtins/abort
   unreachable
  end
  local.get $2
  i32.const 1
  i32.ne
  if
   i32.const 0
   i32.const 1056
   i32.const 46
   i32.const 3
   call $~lib/builtins/abort
   unreachable
  end
  i32.const 1
  global.set $while/ran
  i32.const 0
  global.set $while/ran
  i32.const 0
  local.set $0
  loop $while-continue|001
   local.get $0
   i32.const 1
   i32.add
   local.tee $0
   i32.const 10
   i32.ne
   br_if $while-continue|001
  end
  local.get $0
  i32.const 10
  i32.ne
  if
   i32.const 0
   i32.const 1056
   i32.const 58
   i32.const 3
   call $~lib/builtins/abort
   unreachable
  end
  i32.const 1
  global.set $while/ran
  i32.const 0
  local.set $0
  loop $while-continue|01
   local.get $0
   i32.const 1
   i32.add
   local.tee $0
   i32.const 10
   i32.ne
   br_if $while-continue|01
  end
  local.get $0
  i32.const 10
  i32.ne
  if
   i32.const 0
   i32.const 1056
   i32.const 72
   i32.const 1
   call $~lib/builtins/abort
   unreachable
  end
  i32.const 0
  global.set $while/ran
  i32.const 1
  global.set $while/ran
  i32.const 0
  global.set $while/ran
  i32.const 1
  global.set $while/ran
  i32.const 0
  global.set $while/ran
  i32.const 1
  global.set $while/ran
  i32.const 0
  global.set $while/ran
  i32.const 10
  local.set $0
  loop $while-continue|02
   local.get $0
   if
    local.get $0
    i32.const 1
    i32.sub
    local.set $0
    br $while-continue|02
   end
  end
  local.get $0
  if
   i32.const 0
   i32.const 1056
   i32.const 117
   i32.const 3
   call $~lib/builtins/abort
   unreachable
  end
  i32.const 1
  global.set $while/ran
  i32.const 0
  global.set $while/ran
  i32.const 10
  local.set $0
  i32.const 10
  local.set $1
  loop $while-continue|03
   local.get $0
   if
    loop $while-continue|1
     local.get $1
     if
      local.get $1
      i32.const 1
      i32.sub
      local.set $1
      br $while-continue|1
     end
    end
    local.get $0
    i32.const 1
    i32.sub
    local.set $0
    br $while-continue|03
   end
  end
  local.get $0
  if
   i32.const 0
   i32.const 1056
   i32.const 135
   i32.const 3
   call $~lib/builtins/abort
   unreachable
  end
  local.get $1
  if
   i32.const 0
   i32.const 1056
   i32.const 136
   i32.const 3
   call $~lib/builtins/abort
   unreachable
  end
  i32.const 1
  global.set $while/ran
  i32.const 0
  global.set $while/ran
  i32.const 0
  local.set $1
  call $~lib/rt/tcms/__new
  local.set $0
  loop $while-continue|04
   local.get $0
   if
    local.get $1
    i32.const 1
    i32.add
    local.tee $1
    i32.const 10
    i32.eq
    if (result i32)
     i32.const 0
    else
     call $~lib/rt/tcms/__new
    end
    local.set $0
    br $while-continue|04
   end
  end
  local.get $1
  i32.const 10
  i32.ne
  if
   i32.const 0
   i32.const 1056
   i32.const 151
   i32.const 3
   call $~lib/builtins/abort
   unreachable
  end
  local.get $0
  if
   i32.const 0
   i32.const 1056
   i32.const 152
   i32.const 3
   call $~lib/builtins/abort
   unreachable
  end
  i32.const 1
  global.set $while/ran
  i32.const 0
  global.set $while/ran
  i32.const 0
  local.set $1
  call $~lib/rt/tcms/__new
  local.set $0
  loop $while-continue|05
   call $~lib/rt/tcms/__new
   if
    block $while-break|0
     local.get $1
     i32.const 1
     i32.add
     local.tee $1
     i32.const 10
     i32.eq
     if
      i32.const 0
      local.set $0
      br $while-break|0
     end
     br $while-continue|05
    end
   end
  end
  local.get $1
  i32.const 10
  i32.ne
  if
   i32.const 0
   i32.const 1056
   i32.const 171
   i32.const 3
   call $~lib/builtins/abort
   unreachable
  end
  local.get $0
  if
   i32.const 0
   i32.const 1056
   i32.const 172
   i32.const 3
   call $~lib/builtins/abort
   unreachable
  end
  i32.const 1
  global.set $while/ran
  i32.const 0
  global.set $while/ran
  i32.const 0
  local.set $0
  loop $while-continue|056
   local.get $0
   i32.const 1
   i32.add
   local.tee $0
   i32.const 1
   i32.lt_s
   br_if $while-continue|056
  end
  i32.const 1
  global.set $while/ran
  i32.const 0
  global.set $while/ran
  i32.const 0
  local.set $0
  loop $while-continue|06
   local.get $0
   i32.const 1
   i32.add
   local.tee $0
   i32.const 1
   i32.lt_s
   br_if $while-continue|06
  end
  i32.const 1
  global.set $while/ran
  global.get $~lib/rt/tcms/state
  i32.const 1
  i32.gt_s
  if
<<<<<<< HEAD
   loop $while-continue|07
    global.get $~lib/rt/tcms/state
    i32.const 1
    i32.ne
    if
     call $~lib/rt/tcms/step
     drop
     br $while-continue|07
=======
   i32.const 0
   i32.const 1168
   i32.const 122
   i32.const 14
   call $~lib/builtins/abort
   unreachable
  end
  local.get $1
  i32.const 1
  i32.eq
  if
   block $__inlined_func$~lib/rt/__visit_members
    block $invalid
     block $~lib/arraybuffer/ArrayBufferView
      local.get $0
      i32.const 12
      i32.add
      i32.load
      br_table $__inlined_func$~lib/rt/__visit_members $__inlined_func$~lib/rt/__visit_members $~lib/arraybuffer/ArrayBufferView $__inlined_func$~lib/rt/__visit_members $invalid
     end
     local.get $0
     i32.load offset=20
     local.tee $1
     if
      local.get $1
      i32.const 1276
      i32.ge_u
      if
       local.get $1
       i32.const 20
       i32.sub
       call $~lib/rt/pure/decrement
      end
     end
     br $__inlined_func$~lib/rt/__visit_members
>>>>>>> c54dd649
    end
   end
  end
  call $~lib/rt/tcms/step
  drop
  loop $while-continue|18
   global.get $~lib/rt/tcms/state
   i32.const 1
   i32.ne
   if
    call $~lib/rt/tcms/step
    drop
    br $while-continue|18
   end
  end
  global.get $~lib/rt/tcms/total
  i32.const 1
  i32.shl
  global.set $~lib/rt/tcms/threshold
 )
 (func $~start
  call $start:while
 )
)<|MERGE_RESOLUTION|>--- conflicted
+++ resolved
@@ -9,25 +9,18 @@
  (import "env" "abort" (func $~lib/builtins/abort (param i32 i32 i32 i32)))
  (import "env" "mark" (func $~lib/rt/tcms/__visit_externals (param i32)))
  (memory $0 1)
-<<<<<<< HEAD
- (data (i32.const 1036) "$")
+ (data (i32.const 1036) ",")
  (data (i32.const 1048) "\01\00\00\00\10\00\00\00w\00h\00i\00l\00e\00.\00t\00s")
- (data (i32.const 1100) "4")
- (data (i32.const 1112) "\01\00\00\00\1e\00\00\00~\00l\00i\00b\00/\00r\00t\00/\00t\00c\00m\00s\00.\00t\00s")
- (data (i32.const 1180) "4")
- (data (i32.const 1192) "\01\00\00\00\1e\00\00\00~\00l\00i\00b\00/\00r\00t\00/\00t\00l\00s\00f\00.\00t\00s")
- (data (i32.const 1244) "<")
- (data (i32.const 1256) "\01\00\00\00(\00\00\00a\00l\00l\00o\00c\00a\00t\00i\00o\00n\00 \00t\00o\00o\00 \00l\00a\00r\00g\00e")
-=======
- (data (i32.const 1036) ",\00\00\00\01\00\00\00\00\00\00\00\01\00\00\00\10\00\00\00w\00h\00i\00l\00e\00.\00t\00s")
- (data (i32.const 1084) "<\00\00\00\01\00\00\00\00\00\00\00\01\00\00\00(\00\00\00a\00l\00l\00o\00c\00a\00t\00i\00o\00n\00 \00t\00o\00o\00 \00l\00a\00r\00g\00e")
- (data (i32.const 1148) "<\00\00\00\01\00\00\00\00\00\00\00\01\00\00\00\1e\00\00\00~\00l\00i\00b\00/\00r\00t\00/\00p\00u\00r\00e\00.\00t\00s")
- (data (i32.const 1212) "<\00\00\00\01\00\00\00\00\00\00\00\01\00\00\00\1e\00\00\00~\00l\00i\00b\00/\00r\00t\00/\00t\00l\00s\00f\00.\00t\00s")
->>>>>>> c54dd649
+ (data (i32.const 1116) "<")
+ (data (i32.const 1128) "\01\00\00\00\1e\00\00\00~\00l\00i\00b\00/\00r\00t\00/\00t\00c\00m\00s\00.\00t\00s")
+ (data (i32.const 1212) "<")
+ (data (i32.const 1224) "\01\00\00\00\1e\00\00\00~\00l\00i\00b\00/\00r\00t\00/\00t\00l\00s\00f\00.\00t\00s")
+ (data (i32.const 1276) "<")
+ (data (i32.const 1288) "\01\00\00\00(\00\00\00a\00l\00l\00o\00c\00a\00t\00i\00o\00n\00 \00t\00o\00o\00 \00l\00a\00r\00g\00e")
  (global $while/ran (mut i32) (i32.const 0))
  (global $~lib/rt/tcms/state (mut i32) (i32.const 0))
- (global $~lib/rt/tcms/fromSpace (mut i32) (i32.const 1072))
- (global $~lib/rt/tcms/toSpace (mut i32) (i32.const 1152))
+ (global $~lib/rt/tcms/fromSpace (mut i32) (i32.const 1088))
+ (global $~lib/rt/tcms/toSpace (mut i32) (i32.const 1184))
  (global $~lib/rt/tcms/iter (mut i32) (i32.const 0))
  (global $~lib/rt/tlsf/ROOT (mut i32) (i32.const 0))
  (global $~lib/rt/tcms/white (mut i32) (i32.const 0))
@@ -155,7 +148,7 @@
    return
   end
   i32.const 0
-  i32.const 1120
+  i32.const 1136
   i32.const 153
   i32.const 17
   call $~lib/builtins/abort
@@ -174,7 +167,7 @@
   i32.eqz
   if
    i32.const 0
-   i32.const 1200
+   i32.const 1232
    i32.const 272
    i32.const 14
    call $~lib/builtins/abort
@@ -194,7 +187,7 @@
   i32.eqz
   if
    i32.const 0
-   i32.const 1200
+   i32.const 1232
    i32.const 274
    i32.const 14
    call $~lib/builtins/abort
@@ -237,7 +230,7 @@
   i32.eqz
   if
    i32.const 0
-   i32.const 1200
+   i32.const 1232
    i32.const 287
    i32.const 14
    call $~lib/builtins/abort
@@ -329,7 +322,7 @@
   i32.eqz
   if
    i32.const 0
-   i32.const 1200
+   i32.const 1232
    i32.const 200
    i32.const 14
    call $~lib/builtins/abort
@@ -343,7 +336,7 @@
   i32.eqz
   if
    i32.const 0
-   i32.const 1200
+   i32.const 1232
    i32.const 202
    i32.const 14
    call $~lib/builtins/abort
@@ -416,7 +409,7 @@
    i32.eqz
    if
     i32.const 0
-    i32.const 1200
+    i32.const 1232
     i32.const 223
     i32.const 16
     call $~lib/builtins/abort
@@ -471,7 +464,7 @@
   i32.eqz
   if
    i32.const 0
-   i32.const 1200
+   i32.const 1232
    i32.const 238
    i32.const 14
    call $~lib/builtins/abort
@@ -486,7 +479,7 @@
   i32.ne
   if
    i32.const 0
-   i32.const 1200
+   i32.const 1232
    i32.const 239
    i32.const 14
    call $~lib/builtins/abort
@@ -534,7 +527,7 @@
   i32.eqz
   if
    i32.const 0
-   i32.const 1200
+   i32.const 1232
    i32.const 255
    i32.const 14
    call $~lib/builtins/abort
@@ -604,7 +597,7 @@
   i32.gt_u
   if
    i32.const 0
-   i32.const 1200
+   i32.const 1232
    i32.const 380
    i32.const 14
    call $~lib/builtins/abort
@@ -632,7 +625,7 @@
    i32.lt_u
    if
     i32.const 0
-    i32.const 1200
+    i32.const 1232
     i32.const 387
     i32.const 16
     call $~lib/builtins/abort
@@ -660,7 +653,7 @@
    i32.lt_u
    if
     i32.const 0
-    i32.const 1200
+    i32.const 1232
     i32.const 400
     i32.const 5
     call $~lib/builtins/abort
@@ -728,10 +721,10 @@
   if
    unreachable
   end
-  i32.const 1312
+  i32.const 1344
   i32.const 0
   i32.store
-  i32.const 2880
+  i32.const 2912
   i32.const 0
   i32.store
   loop $for-loop|0
@@ -742,7 +735,7 @@
     local.get $1
     i32.const 2
     i32.shl
-    i32.const 1312
+    i32.const 1344
     i32.add
     i32.const 0
     i32.store offset=4
@@ -760,7 +753,7 @@
       i32.add
       i32.const 2
       i32.shl
-      i32.const 1312
+      i32.const 1344
       i32.add
       i32.const 0
       i32.store offset=96
@@ -778,13 +771,13 @@
     br $for-loop|0
    end
   end
-  i32.const 1312
-  i32.const 2884
+  i32.const 1344
+  i32.const 2916
   memory.size
   i32.const 16
   i32.shl
   call $~lib/rt/tlsf/addMemory
-  i32.const 1312
+  i32.const 1344
   global.set $~lib/rt/tlsf/ROOT
  )
  (func $~lib/rt/tlsf/searchBlock (param $0 i32) (result i32)
@@ -822,7 +815,7 @@
     i32.eqz
     if
      i32.const 0
-     i32.const 1200
+     i32.const 1232
      i32.const 346
      i32.const 18
      call $~lib/builtins/abort
@@ -903,7 +896,7 @@
    i32.eqz
    if
     i32.const 0
-    i32.const 1200
+    i32.const 1232
     i32.const 499
     i32.const 16
     call $~lib/builtins/abort
@@ -918,7 +911,7 @@
   i32.lt_u
   if
    i32.const 0
-   i32.const 1200
+   i32.const 1232
    i32.const 501
    i32.const 14
    call $~lib/builtins/abort
@@ -1008,9 +1001,8 @@
   select
   i32.eqz
   if
-<<<<<<< HEAD
-   i32.const 0
-   i32.const 1120
+   i32.const 0
+   i32.const 1136
    i32.const 142
    i32.const 5
    call $~lib/builtins/abort
@@ -1023,7 +1015,7 @@
   i32.eqz
   if
    i32.const 0
-   i32.const 1120
+   i32.const 1136
    i32.const 144
    i32.const 16
    call $~lib/builtins/abort
@@ -1036,7 +1028,7 @@
   i32.eqz
   if
    i32.const 0
-   i32.const 1120
+   i32.const 1136
    i32.const 145
    i32.const 16
    call $~lib/builtins/abort
@@ -1049,7 +1041,7 @@
   i32.eqz
   if
    i32.const 0
-   i32.const 1120
+   i32.const 1136
    i32.const 146
    i32.const 17
    call $~lib/builtins/abort
@@ -1062,7 +1054,7 @@
   i32.eqz
   if
    i32.const 0
-   i32.const 1120
+   i32.const 1136
    i32.const 147
    i32.const 17
    call $~lib/builtins/abort
@@ -1093,83 +1085,6 @@
   i32.eqz
   if
    call $~lib/rt/tlsf/initialize
-=======
-   memory.size
-   local.tee $1
-   i32.const 1
-   i32.lt_s
-   if (result i32)
-    i32.const 1
-    local.get $1
-    i32.sub
-    memory.grow
-    i32.const 0
-    i32.lt_s
-   else
-    i32.const 0
-   end
-   if
-    unreachable
-   end
-   i32.const 1280
-   i32.const 0
-   i32.store
-   i32.const 2848
-   i32.const 0
-   i32.store
-   loop $for-loop|0
-    local.get $0
-    i32.const 23
-    i32.lt_u
-    if
-     local.get $0
-     i32.const 2
-     i32.shl
-     i32.const 1280
-     i32.add
-     i32.const 0
-     i32.store offset=4
-     i32.const 0
-     local.set $1
-     loop $for-loop|1
-      local.get $1
-      i32.const 16
-      i32.lt_u
-      if
-       local.get $1
-       local.get $0
-       i32.const 4
-       i32.shl
-       i32.add
-       i32.const 2
-       i32.shl
-       i32.const 1280
-       i32.add
-       i32.const 0
-       i32.store offset=96
-       local.get $1
-       i32.const 1
-       i32.add
-       local.set $1
-       br $for-loop|1
-      end
-     end
-     local.get $0
-     i32.const 1
-     i32.add
-     local.set $0
-     br $for-loop|0
-    end
-   end
-   i32.const 1280
-   i32.const 2852
-   memory.size
-   i32.const 16
-   i32.shl
-   call $~lib/rt/tlsf/addMemory
-   i32.const 1280
-   global.set $~lib/rt/tlsf/ROOT
->>>>>>> c54dd649
   end
   global.get $~lib/rt/tlsf/ROOT
   call $~lib/rt/tlsf/allocateBlock
@@ -1207,7 +1122,6 @@
   (local $0 i32)
   (local $1 i32)
   (local $2 i32)
-<<<<<<< HEAD
   block $break|0
    block $case3|0
     block $case2|0
@@ -1274,7 +1188,7 @@
            i32.eqz
            if
             i32.const 0
-            i32.const 1120
+            i32.const 1136
             i32.const 130
             i32.const 30
             call $~lib/builtins/abort
@@ -1297,7 +1211,7 @@
             local.get $2
             if
              i32.const 0
-             i32.const 1120
+             i32.const 1136
              i32.const 120
              i32.const 7
              call $~lib/builtins/abort
@@ -1309,7 +1223,7 @@
            i32.eqz
            if
             i32.const 0
-            i32.const 1120
+            i32.const 1136
             i32.const 123
             i32.const 17
             call $~lib/builtins/abort
@@ -1367,25 +1281,6 @@
    global.get $~lib/rt/tcms/iter
    local.tee $0
    global.get $~lib/rt/tcms/toSpace
-=======
-  local.get $0
-  i32.const 1276
-  i32.gt_u
-  if
-   local.get $0
-   i32.const 20
-   i32.sub
-   local.tee $1
-   i32.load offset=4
-   local.tee $2
-   i32.const -268435456
-   i32.and
-   local.get $2
-   i32.const 1
-   i32.add
-   i32.const -268435456
-   i32.and
->>>>>>> c54dd649
    i32.ne
    if
     local.get $0
@@ -1402,14 +1297,14 @@
     i32.ne
     if
      i32.const 0
-     i32.const 1120
+     i32.const 1136
      i32.const 201
      i32.const 20
      call $~lib/builtins/abort
      unreachable
     end
     local.get $0
-    i32.const 1304
+    i32.const 1340
     i32.ge_u
     if
      global.get $~lib/rt/tcms/total
@@ -1429,7 +1324,7 @@
      i32.const 4
      i32.add
      local.tee $2
-     i32.const 1304
+     i32.const 1340
      i32.ge_u
      if
       global.get $~lib/rt/tlsf/ROOT
@@ -1461,7 +1356,7 @@
       i32.eqz
       if
        i32.const 0
-       i32.const 1200
+       i32.const 1232
        i32.const 564
        i32.const 3
        call $~lib/builtins/abort
@@ -1488,23 +1383,12 @@
    i32.eqz
    if
     i32.const 0
-    i32.const 1120
+    i32.const 1136
     i32.const 153
     i32.const 17
     call $~lib/builtins/abort
     unreachable
    end
-<<<<<<< HEAD
-=======
-  end
-  local.get $0
- )
- (func $~lib/rt/pure/__release (param $0 i32)
-  local.get $0
-  i32.const 1276
-  i32.gt_u
-  if
->>>>>>> c54dd649
    local.get $0
    local.get $0
    i32.store offset=8
@@ -1875,7 +1759,6 @@
   i32.const 1
   i32.gt_s
   if
-<<<<<<< HEAD
    loop $while-continue|07
     global.get $~lib/rt/tcms/state
     i32.const 1
@@ -1884,43 +1767,6 @@
      call $~lib/rt/tcms/step
      drop
      br $while-continue|07
-=======
-   i32.const 0
-   i32.const 1168
-   i32.const 122
-   i32.const 14
-   call $~lib/builtins/abort
-   unreachable
-  end
-  local.get $1
-  i32.const 1
-  i32.eq
-  if
-   block $__inlined_func$~lib/rt/__visit_members
-    block $invalid
-     block $~lib/arraybuffer/ArrayBufferView
-      local.get $0
-      i32.const 12
-      i32.add
-      i32.load
-      br_table $__inlined_func$~lib/rt/__visit_members $__inlined_func$~lib/rt/__visit_members $~lib/arraybuffer/ArrayBufferView $__inlined_func$~lib/rt/__visit_members $invalid
-     end
-     local.get $0
-     i32.load offset=20
-     local.tee $1
-     if
-      local.get $1
-      i32.const 1276
-      i32.ge_u
-      if
-       local.get $1
-       i32.const 20
-       i32.sub
-       call $~lib/rt/pure/decrement
-      end
-     end
-     br $__inlined_func$~lib/rt/__visit_members
->>>>>>> c54dd649
     end
    end
   end
