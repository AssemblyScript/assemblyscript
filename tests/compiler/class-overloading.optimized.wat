--- conflicted
+++ resolved
@@ -9,7 +9,6 @@
  (import "env" "abort" (func $~lib/builtins/abort (param i32 i32 i32 i32)))
  (memory $0 1)
  (data (i32.const 1040) "\01\00\00\00\00\00\00\00\01")
-<<<<<<< HEAD
  (data (i32.const 1084) "\1e\00\00\00\01\00\00\00\00\00\00\00\01\00\00\00\1e\00\00\00~\00l\00i\00b\00/\00r\00t\00/\00t\00c\00m\00s\00.\00t\00s")
  (data (i32.const 1164) "\1e\00\00\00\01\00\00\00\00\00\00\00\01\00\00\00\1e\00\00\00~\00l\00i\00b\00/\00r\00t\00/\00t\00l\00s\00f\00.\00t\00s")
  (data (i32.const 1228) "(\00\00\00\01\00\00\00\00\00\00\00\01\00\00\00(\00\00\00a\00l\00l\00o\00c\00a\00t\00i\00o\00n\00 \00t\00o\00o\00 \00l\00a\00r\00g\00e")
@@ -20,16 +19,7 @@
  (data (i32.const 1452) "\02\00\00\00\01\00\00\00\00\00\00\00\01\00\00\00\02\00\00\00F")
  (data (i32.const 1484) "\04\00\00\00\01\00\00\00\00\00\00\00\01\00\00\00\04\00\00\00I\00B")
  (data (i32.const 1516) "\04\00\00\00\01\00\00\00\00\00\00\00\01\00\00\00\04\00\00\00I\00C")
-=======
- (data (i32.const 1068) "\02\00\00\00\01\00\00\00\00\00\00\00\01\00\00\00\02\00\00\00A")
- (data (i32.const 1100) "\02\00\00\00\01\00\00\00\00\00\00\00\01\00\00\00\02\00\00\00B")
- (data (i32.const 1132) "(\00\00\00\01\00\00\00\00\00\00\00\01\00\00\00(\00\00\00c\00l\00a\00s\00s\00-\00o\00v\00e\00r\00l\00o\00a\00d\00i\00n\00g\00.\00t\00s")
- (data (i32.const 1196) "\02\00\00\00\01\00\00\00\00\00\00\00\01\00\00\00\02\00\00\00C")
- (data (i32.const 1228) "\02\00\00\00\01\00\00\00\00\00\00\00\01\00\00\00\02\00\00\00F")
- (data (i32.const 1260) "\04\00\00\00\01\00\00\00\00\00\00\00\01\00\00\00\04\00\00\00I\00B")
- (data (i32.const 1292) "\04\00\00\00\01\00\00\00\00\00\00\00\01\00\00\00\04\00\00\00I\00C")
- (data (i32.const 1324) "\1e\00\00\00\01\00\00\00\00\00\00\00\01\00\00\00\1e\00\00\00n\00o\00t\00 \00i\00m\00p\00l\00e\00m\00e\00n\00t\00e\00d")
->>>>>>> 1f611c65
+ (data (i32.const 1548) "\1e\00\00\00\01\00\00\00\00\00\00\00\01\00\00\00\1e\00\00\00n\00o\00t\00 \00i\00m\00p\00l\00e\00m\00e\00n\00t\00e\00d")
  (global $class-overloading/which (mut i32) (i32.const 1056))
  (global $~lib/rt/tcms/state (mut i32) (i32.const 0))
  (global $~lib/rt/tlsf/ROOT (mut i32) (i32.const 0))
@@ -840,10 +830,10 @@
    if
     unreachable
    end
-   i32.const 1552
+   i32.const 1600
    i32.const 0
    i32.store
-   i32.const 3120
+   i32.const 3168
    i32.const 0
    i32.store
    loop $for-loop|0
@@ -854,7 +844,7 @@
      local.get $1
      i32.const 2
      i32.shl
-     i32.const 1552
+     i32.const 1600
      i32.add
      i32.const 0
      i32.store offset=4
@@ -872,7 +862,7 @@
        i32.add
        i32.const 2
        i32.shl
-       i32.const 1552
+       i32.const 1600
        i32.add
        i32.const 0
        i32.store offset=96
@@ -890,13 +880,13 @@
      br $for-loop|0
     end
    end
-   i32.const 1552
-   i32.const 3124
+   i32.const 1600
+   i32.const 3172
    memory.size
    i32.const 16
    i32.shl
    call $~lib/rt/tlsf/addMemory
-   i32.const 1552
+   i32.const 1600
    global.set $~lib/rt/tlsf/ROOT
   end
   global.get $~lib/rt/tlsf/ROOT
@@ -1162,12 +1152,7 @@
   call $class-overloading/B#constructor
  )
  (func $start:class-overloading
-<<<<<<< HEAD
-=======
   (local $0 i32)
-  i32.const 1388
-  global.set $~lib/rt/stub/offset
->>>>>>> 1f611c65
   i32.const 0
   call $class-overloading/B#constructor
   global.set $class-overloading/a
@@ -1536,13 +1521,13 @@
    unreachable
   end
   i32.const 14
-  call $~lib/rt/stub/__new
+  call $~lib/rt/tcms/__new
   local.tee $0
   if (result i32)
    local.get $0
   else
    i32.const 13
-   call $~lib/rt/stub/__new
+   call $~lib/rt/tcms/__new
   end
   global.set $class-overloading/b2
   block $__inlined_func$class-overloading/A2#foo@virtual
@@ -1554,13 +1539,13 @@
    i32.eq
    if
     i32.const 15
-    call $~lib/rt/stub/__new
+    call $~lib/rt/tcms/__new
     local.tee $0
     if (result i32)
      local.get $0
     else
      i32.const 16
-     call $~lib/rt/stub/__new
+     call $~lib/rt/tcms/__new
     end
     i32.const 8
     i32.sub
@@ -1568,15 +1553,15 @@
     i32.const 15
     i32.eq
     br_if $__inlined_func$class-overloading/A2#foo@virtual
-    i32.const 1344
-    i32.const 1152
+    i32.const 1568
+    i32.const 1376
     i32.const 186
     i32.const 5
     call $~lib/builtins/abort
     unreachable
    end
-   i32.const 1344
-   i32.const 1152
+   i32.const 1568
+   i32.const 1376
    i32.const 198
    i32.const 5
    call $~lib/builtins/abort
