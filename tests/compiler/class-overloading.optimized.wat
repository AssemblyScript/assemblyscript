--- conflicted
+++ resolved
@@ -117,17 +117,6 @@
    call $~lib/rt/stub/__new
   end
  )
-<<<<<<< HEAD
- (func $~lib/string/String#get:length (param $0 i32) (result i32)
-  local.get $0
-  i32.const 20
-  i32.sub
-  i32.load offset=16
-  i32.const 1
-  i32.shr_u
- )
-=======
->>>>>>> b4ca3f96
  (func $~lib/util/string/compareImpl (param $0 i32) (param $1 i32) (param $2 i32) (result i32)
   (local $3 i32)
   (local $4 i32)
@@ -221,16 +210,16 @@
    select
    br_if $folding-inner0
    local.get $0
-   i32.const 16
+   i32.const 20
    i32.sub
-   i32.load offset=12
+   i32.load offset=16
    i32.const 1
    i32.shr_u
    local.tee $2
    local.get $1
-   i32.const 16
+   i32.const 20
    i32.sub
-   i32.load offset=12
+   i32.load offset=16
    i32.const 1
    i32.shr_u
    i32.ne
@@ -264,31 +253,18 @@
  )
  (func $class-overloading/E#constructor (param $0 i32) (result i32)
   local.get $0
-<<<<<<< HEAD
+  i32.eqz
+  if
+   i32.const 7
+   call $~lib/rt/stub/__new
+   local.set $0
+  end
+  local.get $0
   if (result i32)
    local.get $0
   else
    i32.const 6
    call $~lib/rt/stub/__new
-=======
-  i32.eqz
-  if
-   i32.const 7
-   call $~lib/rt/stub/__alloc
-   local.set $0
->>>>>>> b4ca3f96
-  end
-  local.get $0
-  if (result i32)
-   local.get $0
-  else
-<<<<<<< HEAD
-   i32.const 7
-   call $~lib/rt/stub/__new
-=======
-   i32.const 6
-   call $~lib/rt/stub/__alloc
->>>>>>> b4ca3f96
   end
   call $class-overloading/B#constructor
  )
@@ -426,7 +402,7 @@
    unreachable
   end
   i32.const 6
-  call $~lib/rt/stub/__alloc
+  call $~lib/rt/stub/__new
   call $class-overloading/B#constructor
   global.set $class-overloading/a
   i32.const 1056
