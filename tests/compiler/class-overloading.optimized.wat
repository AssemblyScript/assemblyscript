--- conflicted
+++ resolved
@@ -3,8 +3,8 @@
  (type $i32_=>_i32 (func (param i32) (result i32)))
  (type $i32_=>_none (func (param i32)))
  (type $i32_i32_=>_none (func (param i32 i32)))
+ (type $i32_i32_i32_i32_=>_none (func (param i32 i32 i32 i32)))
  (type $i32_i32_i32_=>_none (func (param i32 i32 i32)))
- (type $i32_i32_i32_i32_=>_none (func (param i32 i32 i32 i32)))
  (type $none_=>_i32 (func (result i32)))
  (type $i32_i32_=>_i32 (func (param i32 i32) (result i32)))
  (import "env" "abort" (func $~lib/builtins/abort (param i32 i32 i32 i32)))
@@ -1104,22 +1104,13 @@
        local.get $0
        i32.const 15
        i32.and
-<<<<<<< HEAD
-       i32.eqz
-       i32.const 0
+       i32.const 1
        local.get $0
-       select
-       if (result i32)
-        local.get $1
-=======
-       i32.const 1
-       local.get $1
        select
        if (result i32)
         i32.const 1
        else
-        local.get $0
->>>>>>> 3633f4bd
+        local.get $1
         i32.load
         i32.const 1
         i32.and
@@ -1497,36 +1488,21 @@
    local.get $0
    local.set $2
    local.get $1
-<<<<<<< HEAD
    local.set $3
-   local.get $4
-   local.tee $0
-   i32.const 4
-   i32.ge_u
-   if (result i32)
-    local.get $2
-    i32.const 7
-    i32.and
-    local.get $3
-    i32.const 7
-    i32.and
-    i32.or
-    i32.eqz
-   else
-    i32.const 0
-   end
-=======
+   local.get $2
+   i32.const 7
+   i32.and
+   local.get $3
    i32.const 7
    i32.and
    i32.or
    i32.const 1
-   local.get $2
+   local.get $4
    local.tee $0
    i32.const 4
    i32.ge_u
    select
    i32.eqz
->>>>>>> 3633f4bd
    if
     loop $do-continue|0
      local.get $2
