--- conflicted
+++ resolved
@@ -59,7 +59,7 @@
    unreachable
   end
  )
- (func $~lib/array/Array<Foo>#__unchecked_get (; 4 ;) (type $FUNCSIG$iii) (param $0 i32) (param $1 i32) (result i32)
+ (func $~lib/array/Array<nonNullAssertion/Foo>#__unchecked_get (; 4 ;) (type $FUNCSIG$iii) (param $0 i32) (param $1 i32) (result i32)
   local.get $0
   i32.load offset=4
   local.get $1
@@ -68,16 +68,8 @@
   i32.add
   i32.load
  )
-<<<<<<< HEAD
- (func $~lib/array/Array<Foo>#__get (; 5 ;) (type $FUNCSIG$iii) (param $0 i32) (param $1 i32) (result i32)
-  local.get $1
-=======
  (func $~lib/array/Array<nonNullAssertion/Foo>#__get (; 5 ;) (type $FUNCSIG$iii) (param $0 i32) (param $1 i32) (result i32)
-  (local $2 i32)
-  (local $3 i32)
-  (local $4 i32)
-  (local $5 i32)
->>>>>>> b2adf8b1
+  local.get $1
   local.get $0
   i32.load offset=12
   i32.ge_u
@@ -105,7 +97,7 @@
   end
   local.get $0
   local.get $1
-  call $~lib/array/Array<Foo>#__unchecked_get
+  call $~lib/array/Array<nonNullAssertion/Foo>#__unchecked_get
  )
  (func $nonNullAssertion/testArr (; 6 ;) (type $FUNCSIG$ii) (param $0 i32) (result i32)
   (local $1 i32)
@@ -119,15 +111,7 @@
   i32.const 0
   call $~lib/array/Array<nonNullAssertion/Foo>#__get
  )
-<<<<<<< HEAD
- (func $~lib/array/Array<Foo | null>#__unchecked_get (; 7 ;) (type $FUNCSIG$iii) (param $0 i32) (param $1 i32) (result i32)
-=======
- (func $~lib/array/Array<nonNullAssertion/Foo | null>#__get (; 7 ;) (type $FUNCSIG$iii) (param $0 i32) (param $1 i32) (result i32)
-  (local $2 i32)
-  (local $3 i32)
-  (local $4 i32)
-  (local $5 i32)
->>>>>>> b2adf8b1
+ (func $~lib/array/Array<nonNullAssertion/Foo | null>#__unchecked_get (; 7 ;) (type $FUNCSIG$iii) (param $0 i32) (param $1 i32) (result i32)
   local.get $0
   i32.load offset=4
   local.get $1
@@ -136,7 +120,7 @@
   i32.add
   i32.load
  )
- (func $~lib/array/Array<Foo | null>#__get (; 8 ;) (type $FUNCSIG$iii) (param $0 i32) (param $1 i32) (result i32)
+ (func $~lib/array/Array<nonNullAssertion/Foo | null>#__get (; 8 ;) (type $FUNCSIG$iii) (param $0 i32) (param $1 i32) (result i32)
   local.get $1
   local.get $0
   i32.load offset=8
@@ -153,23 +137,19 @@
   end
   local.get $0
   local.get $1
-  call $~lib/array/Array<Foo | null>#__unchecked_get
+  call $~lib/array/Array<nonNullAssertion/Foo | null>#__unchecked_get
  )
  (func $nonNullAssertion/testElem (; 9 ;) (type $FUNCSIG$ii) (param $0 i32) (result i32)
   (local $1 i32)
   local.get $0
   i32.const 0
-<<<<<<< HEAD
-  call $~lib/array/Array<Foo | null>#__get
-  local.tee $1
-  if (result i32)
-   local.get $1
-  else   
-   unreachable
-  end
-=======
   call $~lib/array/Array<nonNullAssertion/Foo | null>#__get
->>>>>>> b2adf8b1
+  local.tee $1
+  if (result i32)
+   local.get $1
+  else   
+   unreachable
+  end
  )
  (func $nonNullAssertion/testAll (; 10 ;) (type $FUNCSIG$ii) (param $0 i32) (result i32)
   (local $1 i32)
@@ -181,17 +161,13 @@
    unreachable
   end
   i32.const 0
-<<<<<<< HEAD
-  call $~lib/array/Array<Foo | null>#__get
-  local.tee $1
-  if (result i32)
-   local.get $1
-  else   
-   unreachable
-  end
-=======
   call $~lib/array/Array<nonNullAssertion/Foo | null>#__get
->>>>>>> b2adf8b1
+  local.tee $1
+  if (result i32)
+   local.get $1
+  else   
+   unreachable
+  end
   i32.load
   local.tee $1
   if (result i32)
@@ -210,17 +186,13 @@
    unreachable
   end
   i32.const 0
-<<<<<<< HEAD
-  call $~lib/array/Array<Foo | null>#__get
-  local.tee $1
-  if (result i32)
-   local.get $1
-  else   
-   unreachable
-  end
-=======
   call $~lib/array/Array<nonNullAssertion/Foo | null>#__get
->>>>>>> b2adf8b1
+  local.tee $1
+  if (result i32)
+   local.get $1
+  else   
+   unreachable
+  end
   i32.load
   local.tee $1
   if (result i32)
