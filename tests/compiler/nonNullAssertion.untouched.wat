(module
 (type $ii (func (param i32) (result i32)))
 (type $iii (func (param i32 i32) (result i32)))
 (type $iiii (func (param i32 i32 i32) (result i32)))
 (type $i (func (result i32)))
 (type $v (func))
 (memory $0 0)
 (table $0 1 funcref)
 (elem (i32.const 0) $null)
 (global $~lib/internal/allocator/AL_BITS i32 (i32.const 3))
 (global $~lib/internal/allocator/AL_SIZE i32 (i32.const 8))
 (global $~lib/internal/allocator/AL_MASK i32 (i32.const 7))
 (global $~lib/internal/allocator/MAX_SIZE_32 i32 (i32.const 1073741824))
 (global $~lib/allocator/arena/startOffset (mut i32) (i32.const 0))
 (global $~lib/allocator/arena/offset (mut i32) (i32.const 0))
 (global $~lib/internal/arraybuffer/HEADER_SIZE i32 (i32.const 8))
 (global $~argc (mut i32) (i32.const 0))
 (global $HEAP_BASE i32 (i32.const 8))
 (export "memory" (memory $0))
 (export "table" (table $0))
 (export "testVar" (func $nonNullAssertion/testVar))
 (export "testObj" (func $nonNullAssertion/testObj))
 (export "testProp" (func $nonNullAssertion/testProp))
 (export "testArr" (func $nonNullAssertion/testArr))
 (export "testElem" (func $nonNullAssertion/testElem))
 (export "testAll" (func $nonNullAssertion/testAll))
 (export "testAll2" (func $nonNullAssertion/testAll2))
 (export "testFn" (func $nonNullAssertion/testFn))
 (export "testFn2" (func $nonNullAssertion/testFn2))
 (export "testRet" (func $nonNullAssertion/testRet))
 (export "testObjFn" (func $nonNullAssertion/testObjFn))
 (export "testObjRet" (func $nonNullAssertion/testObjRet))
 (start $start)
 (func $nonNullAssertion/testVar (; 0 ;) (type $ii) (param $0 i32) (result i32)
  local.get $0
 )
 (func $nonNullAssertion/testObj (; 1 ;) (type $ii) (param $0 i32) (result i32)
  local.get $0
  i32.load
 )
 (func $nonNullAssertion/testProp (; 2 ;) (type $ii) (param $0 i32) (result i32)
  local.get $0
  i32.load
 )
 (func $~lib/internal/arraybuffer/LOAD<Foo,Foo> (; 3 ;) (type $iiii) (param $0 i32) (param $1 i32) (param $2 i32) (result i32)
  local.get $0
  local.get $1
  i32.const 2
  i32.shl
  i32.add
  local.get $2
  i32.add
  i32.load offset=8
 )
 (func $~lib/array/Array<Foo>#__get (; 4 ;) (type $iii) (param $0 i32) (param $1 i32) (result i32)
  (local $2 i32)
  (local $3 i32)
<<<<<<< HEAD
  (local $4 i32)
  (local $5 i32)
=======
>>>>>>> cd1cfe69
  local.get $0
  i32.load
  local.set $2
  local.get $1
  local.get $2
  i32.load
  i32.const 2
  i32.shr_u
  i32.lt_u
  if (result i32)
   local.get $2
   local.set $3
   local.get $1
   local.set $4
   i32.const 0
<<<<<<< HEAD
   local.set $5
   local.get $3
   local.get $4
   i32.const 2
   i32.shl
   i32.add
   local.get $5
=======
   local.set $3
   local.get $2
   local.get $1
   i32.const 2
   i32.shl
   i32.add
   local.get $3
>>>>>>> cd1cfe69
   i32.add
   i32.load offset=8
  else   
   unreachable
  end
 )
<<<<<<< HEAD
 (func $nonNullAssertion/testArr (; 5 ;) (type $ii) (param $0 i32) (result i32)
=======
 (func $nonNullAssertion/testArr (; 4 ;) (type $ii) (param $0 i32) (result i32)
>>>>>>> cd1cfe69
  local.get $0
  i32.const 0
  call $~lib/array/Array<Foo>#__get
 )
 (func $~lib/internal/arraybuffer/LOAD<Foo | null,Foo | null> (; 6 ;) (type $iiii) (param $0 i32) (param $1 i32) (param $2 i32) (result i32)
  local.get $0
  local.get $1
  i32.const 2
  i32.shl
  i32.add
  local.get $2
  i32.add
  i32.load offset=8
 )
 (func $~lib/array/Array<Foo | null>#__get (; 7 ;) (type $iii) (param $0 i32) (param $1 i32) (result i32)
  (local $2 i32)
  (local $3 i32)
<<<<<<< HEAD
  (local $4 i32)
  (local $5 i32)
=======
>>>>>>> cd1cfe69
  local.get $0
  i32.load
  local.set $2
  local.get $1
  local.get $2
  i32.load
  i32.const 2
  i32.shr_u
  i32.lt_u
  if (result i32)
   local.get $2
   local.set $3
   local.get $1
   local.set $4
   i32.const 0
<<<<<<< HEAD
   local.set $5
   local.get $3
   local.get $4
   i32.const 2
   i32.shl
   i32.add
   local.get $5
=======
   local.set $3
   local.get $2
   local.get $1
   i32.const 2
   i32.shl
   i32.add
   local.get $3
>>>>>>> cd1cfe69
   i32.add
   i32.load offset=8
  else   
   unreachable
  end
 )
<<<<<<< HEAD
 (func $nonNullAssertion/testElem (; 8 ;) (type $ii) (param $0 i32) (result i32)
=======
 (func $nonNullAssertion/testElem (; 6 ;) (type $ii) (param $0 i32) (result i32)
>>>>>>> cd1cfe69
  local.get $0
  i32.const 0
  call $~lib/array/Array<Foo | null>#__get
 )
<<<<<<< HEAD
 (func $nonNullAssertion/testAll (; 9 ;) (type $ii) (param $0 i32) (result i32)
=======
 (func $nonNullAssertion/testAll (; 7 ;) (type $ii) (param $0 i32) (result i32)
>>>>>>> cd1cfe69
  local.get $0
  i32.const 0
  call $~lib/array/Array<Foo | null>#__get
  i32.load
 )
<<<<<<< HEAD
 (func $nonNullAssertion/testAll2 (; 10 ;) (type $ii) (param $0 i32) (result i32)
=======
 (func $nonNullAssertion/testAll2 (; 8 ;) (type $ii) (param $0 i32) (result i32)
>>>>>>> cd1cfe69
  local.get $0
  i32.const 0
  call $~lib/array/Array<Foo | null>#__get
  i32.load
 )
 (func $nonNullAssertion/testFn (; 11 ;) (type $ii) (param $0 i32) (result i32)
  i32.const 0
  global.set $~argc
  local.get $0
  call_indirect (type $i)
 )
 (func $nonNullAssertion/testFn2 (; 12 ;) (type $ii) (param $0 i32) (result i32)
  (local $1 i32)
  local.get $0
  local.set $1
  i32.const 0
  global.set $~argc
  local.get $1
  call_indirect (type $i)
 )
 (func $nonNullAssertion/testRet (; 13 ;) (type $ii) (param $0 i32) (result i32)
  i32.const 0
  global.set $~argc
  local.get $0
  call_indirect (type $i)
 )
 (func $nonNullAssertion/testObjFn (; 14 ;) (type $ii) (param $0 i32) (result i32)
  i32.const 0
  global.set $~argc
  local.get $0
  i32.load offset=4
  call_indirect (type $i)
 )
 (func $nonNullAssertion/testObjRet (; 15 ;) (type $ii) (param $0 i32) (result i32)
  i32.const 0
  global.set $~argc
  local.get $0
  i32.load offset=4
  call_indirect (type $i)
 )
<<<<<<< HEAD
 (func $start (; 16 ;) (type $v)
=======
 (func $start (; 14 ;) (type $v)
>>>>>>> cd1cfe69
  global.get $HEAP_BASE
  global.get $~lib/internal/allocator/AL_MASK
  i32.add
  global.get $~lib/internal/allocator/AL_MASK
  i32.const -1
  i32.xor
  i32.and
  global.set $~lib/allocator/arena/startOffset
  global.get $~lib/allocator/arena/startOffset
  global.set $~lib/allocator/arena/offset
 )
 (func $null (; 17 ;) (type $v)
 )
)<|MERGE_RESOLUTION|>--- conflicted
+++ resolved
@@ -1,7 +1,6 @@
 (module
  (type $ii (func (param i32) (result i32)))
  (type $iii (func (param i32 i32) (result i32)))
- (type $iiii (func (param i32 i32 i32) (result i32)))
  (type $i (func (result i32)))
  (type $v (func))
  (memory $0 0)
@@ -42,24 +41,9 @@
   local.get $0
   i32.load
  )
- (func $~lib/internal/arraybuffer/LOAD<Foo,Foo> (; 3 ;) (type $iiii) (param $0 i32) (param $1 i32) (param $2 i32) (result i32)
-  local.get $0
-  local.get $1
-  i32.const 2
-  i32.shl
-  i32.add
-  local.get $2
-  i32.add
-  i32.load offset=8
- )
- (func $~lib/array/Array<Foo>#__get (; 4 ;) (type $iii) (param $0 i32) (param $1 i32) (result i32)
+ (func $~lib/array/Array<Foo>#__get (; 3 ;) (type $iii) (param $0 i32) (param $1 i32) (result i32)
   (local $2 i32)
   (local $3 i32)
-<<<<<<< HEAD
-  (local $4 i32)
-  (local $5 i32)
-=======
->>>>>>> cd1cfe69
   local.get $0
   i32.load
   local.set $2
@@ -70,20 +54,7 @@
   i32.shr_u
   i32.lt_u
   if (result i32)
-   local.get $2
-   local.set $3
-   local.get $1
-   local.set $4
    i32.const 0
-<<<<<<< HEAD
-   local.set $5
-   local.get $3
-   local.get $4
-   i32.const 2
-   i32.shl
-   i32.add
-   local.get $5
-=======
    local.set $3
    local.get $2
    local.get $1
@@ -91,40 +62,20 @@
    i32.shl
    i32.add
    local.get $3
->>>>>>> cd1cfe69
    i32.add
    i32.load offset=8
   else   
    unreachable
   end
  )
-<<<<<<< HEAD
- (func $nonNullAssertion/testArr (; 5 ;) (type $ii) (param $0 i32) (result i32)
-=======
  (func $nonNullAssertion/testArr (; 4 ;) (type $ii) (param $0 i32) (result i32)
->>>>>>> cd1cfe69
   local.get $0
   i32.const 0
   call $~lib/array/Array<Foo>#__get
  )
- (func $~lib/internal/arraybuffer/LOAD<Foo | null,Foo | null> (; 6 ;) (type $iiii) (param $0 i32) (param $1 i32) (param $2 i32) (result i32)
-  local.get $0
-  local.get $1
-  i32.const 2
-  i32.shl
-  i32.add
-  local.get $2
-  i32.add
-  i32.load offset=8
- )
- (func $~lib/array/Array<Foo | null>#__get (; 7 ;) (type $iii) (param $0 i32) (param $1 i32) (result i32)
+ (func $~lib/array/Array<Foo | null>#__get (; 5 ;) (type $iii) (param $0 i32) (param $1 i32) (result i32)
   (local $2 i32)
   (local $3 i32)
-<<<<<<< HEAD
-  (local $4 i32)
-  (local $5 i32)
-=======
->>>>>>> cd1cfe69
   local.get $0
   i32.load
   local.set $2
@@ -135,20 +86,7 @@
   i32.shr_u
   i32.lt_u
   if (result i32)
-   local.get $2
-   local.set $3
-   local.get $1
-   local.set $4
    i32.const 0
-<<<<<<< HEAD
-   local.set $5
-   local.get $3
-   local.get $4
-   i32.const 2
-   i32.shl
-   i32.add
-   local.get $5
-=======
    local.set $3
    local.get $2
    local.get $1
@@ -156,49 +94,36 @@
    i32.shl
    i32.add
    local.get $3
->>>>>>> cd1cfe69
    i32.add
    i32.load offset=8
   else   
    unreachable
   end
  )
-<<<<<<< HEAD
- (func $nonNullAssertion/testElem (; 8 ;) (type $ii) (param $0 i32) (result i32)
-=======
  (func $nonNullAssertion/testElem (; 6 ;) (type $ii) (param $0 i32) (result i32)
->>>>>>> cd1cfe69
   local.get $0
   i32.const 0
   call $~lib/array/Array<Foo | null>#__get
  )
-<<<<<<< HEAD
- (func $nonNullAssertion/testAll (; 9 ;) (type $ii) (param $0 i32) (result i32)
-=======
  (func $nonNullAssertion/testAll (; 7 ;) (type $ii) (param $0 i32) (result i32)
->>>>>>> cd1cfe69
   local.get $0
   i32.const 0
   call $~lib/array/Array<Foo | null>#__get
   i32.load
  )
-<<<<<<< HEAD
- (func $nonNullAssertion/testAll2 (; 10 ;) (type $ii) (param $0 i32) (result i32)
-=======
  (func $nonNullAssertion/testAll2 (; 8 ;) (type $ii) (param $0 i32) (result i32)
->>>>>>> cd1cfe69
   local.get $0
   i32.const 0
   call $~lib/array/Array<Foo | null>#__get
   i32.load
  )
- (func $nonNullAssertion/testFn (; 11 ;) (type $ii) (param $0 i32) (result i32)
+ (func $nonNullAssertion/testFn (; 9 ;) (type $ii) (param $0 i32) (result i32)
   i32.const 0
   global.set $~argc
   local.get $0
   call_indirect (type $i)
  )
- (func $nonNullAssertion/testFn2 (; 12 ;) (type $ii) (param $0 i32) (result i32)
+ (func $nonNullAssertion/testFn2 (; 10 ;) (type $ii) (param $0 i32) (result i32)
   (local $1 i32)
   local.get $0
   local.set $1
@@ -207,31 +132,27 @@
   local.get $1
   call_indirect (type $i)
  )
- (func $nonNullAssertion/testRet (; 13 ;) (type $ii) (param $0 i32) (result i32)
+ (func $nonNullAssertion/testRet (; 11 ;) (type $ii) (param $0 i32) (result i32)
   i32.const 0
   global.set $~argc
   local.get $0
   call_indirect (type $i)
  )
- (func $nonNullAssertion/testObjFn (; 14 ;) (type $ii) (param $0 i32) (result i32)
+ (func $nonNullAssertion/testObjFn (; 12 ;) (type $ii) (param $0 i32) (result i32)
   i32.const 0
   global.set $~argc
   local.get $0
   i32.load offset=4
   call_indirect (type $i)
  )
- (func $nonNullAssertion/testObjRet (; 15 ;) (type $ii) (param $0 i32) (result i32)
+ (func $nonNullAssertion/testObjRet (; 13 ;) (type $ii) (param $0 i32) (result i32)
   i32.const 0
   global.set $~argc
   local.get $0
   i32.load offset=4
   call_indirect (type $i)
  )
-<<<<<<< HEAD
- (func $start (; 16 ;) (type $v)
-=======
  (func $start (; 14 ;) (type $v)
->>>>>>> cd1cfe69
   global.get $HEAP_BASE
   global.get $~lib/internal/allocator/AL_MASK
   i32.add
@@ -243,6 +164,6 @@
   global.get $~lib/allocator/arena/startOffset
   global.set $~lib/allocator/arena/offset
  )
- (func $null (; 17 ;) (type $v)
+ (func $null (; 15 ;) (type $v)
  )
 )