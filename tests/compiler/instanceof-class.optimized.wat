--- conflicted
+++ resolved
@@ -7,27 +7,21 @@
  (type $i32_i32_=>_i32 (func (param i32 i32) (result i32)))
  (import "env" "abort" (func $~lib/builtins/abort (param i32 i32 i32 i32)))
  (memory $0 1)
-<<<<<<< HEAD
- (data (i32.const 1052) "4")
+ (data (i32.const 1052) "<")
  (data (i32.const 1064) "\01\00\00\00\1e\00\00\00~\00l\00i\00b\00/\00r\00t\00/\00t\00c\00m\00s\00.\00t\00s")
- (data (i32.const 1132) "4")
- (data (i32.const 1144) "\01\00\00\00\1e\00\00\00~\00l\00i\00b\00/\00r\00t\00/\00t\00l\00s\00f\00.\00t\00s")
- (data (i32.const 1196) "<")
- (data (i32.const 1208) "\01\00\00\00(\00\00\00a\00l\00l\00o\00c\00a\00t\00i\00o\00n\00 \00t\00o\00o\00 \00l\00a\00r\00g\00e")
- (data (i32.const 1260) "<")
- (data (i32.const 1272) "\01\00\00\00&\00\00\00i\00n\00s\00t\00a\00n\00c\00e\00o\00f\00-\00c\00l\00a\00s\00s\00.\00t\00s")
- (data (i32.const 1328) "\07")
- (data (i32.const 1360) "\04")
- (data (i32.const 1384) "\05")
+ (data (i32.const 1148) "<")
+ (data (i32.const 1160) "\01\00\00\00\1e\00\00\00~\00l\00i\00b\00/\00r\00t\00/\00t\00l\00s\00f\00.\00t\00s")
+ (data (i32.const 1212) "<")
+ (data (i32.const 1224) "\01\00\00\00(\00\00\00a\00l\00l\00o\00c\00a\00t\00i\00o\00n\00 \00t\00o\00o\00 \00l\00a\00r\00g\00e")
+ (data (i32.const 1276) "<")
+ (data (i32.const 1288) "\01\00\00\00&\00\00\00i\00n\00s\00t\00a\00n\00c\00e\00o\00f\00-\00c\00l\00a\00s\00s\00.\00t\00s")
+ (data (i32.const 1344) "\07")
+ (data (i32.const 1376) "\04")
+ (data (i32.const 1400) "\05")
  (global $~lib/rt/tcms/state (mut i32) (i32.const 0))
  (global $~lib/rt/tlsf/ROOT (mut i32) (i32.const 0))
  (global $~lib/rt/tcms/total (mut i32) (i32.const 0))
  (global $~lib/rt/tcms/totalMem (mut i32) (i32.const 0))
-=======
- (data (i32.const 1036) "<\00\00\00\01\00\00\00\00\00\00\00\01\00\00\00&\00\00\00i\00n\00s\00t\00a\00n\00c\00e\00o\00f\00-\00c\00l\00a\00s\00s\00.\00t\00s")
- (data (i32.const 1104) "\07\00\00\00 \00\00\00\00\00\00\00 \00\00\00\00\00\00\00 \00\00\00\00\00\00\00 \00\00\00\04\00\00\00 \00\00\00\00\00\00\00 \00\00\00\00\00\00\00 \00\00\00\05")
- (global $~lib/rt/stub/offset (mut i32) (i32.const 0))
->>>>>>> c54dd649
  (global $instanceof-class/b (mut i32) (i32.const 0))
  (export "memory" (memory $0))
  (start $~start)
@@ -44,7 +38,7 @@
   i32.eqz
   if
    i32.const 0
-   i32.const 1152
+   i32.const 1168
    i32.const 272
    i32.const 14
    call $~lib/builtins/abort
@@ -64,7 +58,7 @@
   i32.eqz
   if
    i32.const 0
-   i32.const 1152
+   i32.const 1168
    i32.const 274
    i32.const 14
    call $~lib/builtins/abort
@@ -107,7 +101,7 @@
   i32.eqz
   if
    i32.const 0
-   i32.const 1152
+   i32.const 1168
    i32.const 287
    i32.const 14
    call $~lib/builtins/abort
@@ -199,7 +193,7 @@
   i32.eqz
   if
    i32.const 0
-   i32.const 1152
+   i32.const 1168
    i32.const 200
    i32.const 14
    call $~lib/builtins/abort
@@ -213,7 +207,7 @@
   i32.eqz
   if
    i32.const 0
-   i32.const 1152
+   i32.const 1168
    i32.const 202
    i32.const 14
    call $~lib/builtins/abort
@@ -286,7 +280,7 @@
    i32.eqz
    if
     i32.const 0
-    i32.const 1152
+    i32.const 1168
     i32.const 223
     i32.const 16
     call $~lib/builtins/abort
@@ -341,7 +335,7 @@
   i32.eqz
   if
    i32.const 0
-   i32.const 1152
+   i32.const 1168
    i32.const 238
    i32.const 14
    call $~lib/builtins/abort
@@ -356,7 +350,7 @@
   i32.ne
   if
    i32.const 0
-   i32.const 1152
+   i32.const 1168
    i32.const 239
    i32.const 14
    call $~lib/builtins/abort
@@ -404,7 +398,7 @@
   i32.eqz
   if
    i32.const 0
-   i32.const 1152
+   i32.const 1168
    i32.const 255
    i32.const 14
    call $~lib/builtins/abort
@@ -474,7 +468,7 @@
   i32.gt_u
   if
    i32.const 0
-   i32.const 1152
+   i32.const 1168
    i32.const 380
    i32.const 14
    call $~lib/builtins/abort
@@ -502,7 +496,7 @@
    i32.lt_u
    if
     i32.const 0
-    i32.const 1152
+    i32.const 1168
     i32.const 387
     i32.const 16
     call $~lib/builtins/abort
@@ -530,7 +524,7 @@
    i32.lt_u
    if
     i32.const 0
-    i32.const 1152
+    i32.const 1168
     i32.const 400
     i32.const 5
     call $~lib/builtins/abort
@@ -613,7 +607,7 @@
     i32.eqz
     if
      i32.const 0
-     i32.const 1152
+     i32.const 1168
      i32.const 346
      i32.const 18
      call $~lib/builtins/abort
@@ -694,7 +688,7 @@
    i32.eqz
    if
     i32.const 0
-    i32.const 1152
+    i32.const 1168
     i32.const 499
     i32.const 16
     call $~lib/builtins/abort
@@ -709,7 +703,7 @@
   i32.lt_u
   if
    i32.const 0
-   i32.const 1152
+   i32.const 1168
    i32.const 501
    i32.const 14
    call $~lib/builtins/abort
@@ -800,11 +794,11 @@
    i32.const 1032
    i32.const 1024
    i32.store
-   i32.const 1108
-   i32.const 1104
+   i32.const 1124
+   i32.const 1120
    i32.store
-   i32.const 1112
-   i32.const 1104
+   i32.const 1128
+   i32.const 1120
    i32.store
    i32.const 1
    global.set $~lib/rt/tcms/state
@@ -829,10 +823,10 @@
    if
     unreachable
    end
-   i32.const 1392
+   i32.const 1408
    i32.const 0
    i32.store
-   i32.const 2960
+   i32.const 2976
    i32.const 0
    i32.store
    loop $for-loop|0
@@ -843,7 +837,7 @@
      local.get $1
      i32.const 2
      i32.shl
-     i32.const 1392
+     i32.const 1408
      i32.add
      i32.const 0
      i32.store offset=4
@@ -861,7 +855,7 @@
        i32.add
        i32.const 2
        i32.shl
-       i32.const 1392
+       i32.const 1408
        i32.add
        i32.const 0
        i32.store offset=96
@@ -879,13 +873,13 @@
      br $for-loop|0
     end
    end
-   i32.const 1392
-   i32.const 2964
+   i32.const 1408
+   i32.const 2980
    memory.size
    i32.const 16
    i32.shl
    call $~lib/rt/tlsf/addMemory
-   i32.const 1392
+   i32.const 1408
    global.set $~lib/rt/tlsf/ROOT
   end
   global.get $~lib/rt/tlsf/ROOT
@@ -897,7 +891,7 @@
   i32.ne
   i32.const 0
   local.get $1
-  i32.const 1104
+  i32.const 1120
   i32.ne
   select
   i32.eqz
@@ -1027,7 +1021,7 @@
   i32.eqz
   if
    i32.const 0
-   i32.const 1280
+   i32.const 1296
    i32.const 17
    i32.const 1
    call $~lib/builtins/abort
@@ -1040,7 +1034,7 @@
   i32.sub
   i32.load offset=12
   local.tee $0
-  i32.const 1328
+  i32.const 1344
   i32.load
   i32.le_u
   if
@@ -1055,7 +1049,7 @@
     local.get $0
     i32.const 3
     i32.shl
-    i32.const 1332
+    i32.const 1348
     i32.add
     i32.load offset=4
     local.tee $0
