--- conflicted
+++ resolved
@@ -10,17 +10,16 @@
  (import "env" "abort" (func $~lib/builtins/abort (param i32 i32 i32 i32)))
  (import "env" "mark" (func $~lib/rt/tcms/__visit_externals (param i32)))
  (memory $0 1)
-<<<<<<< HEAD
- (data (i32.const 1052) "4")
+ (data (i32.const 1052) "<")
  (data (i32.const 1064) "\01\00\00\00\1e\00\00\00~\00l\00i\00b\00/\00r\00t\00/\00t\00c\00m\00s\00.\00t\00s")
- (data (i32.const 1132) "4")
- (data (i32.const 1144) "\01\00\00\00\1e\00\00\00~\00l\00i\00b\00/\00r\00t\00/\00t\00l\00s\00f\00.\00t\00s")
- (data (i32.const 1196) "<")
- (data (i32.const 1208) "\01\00\00\00(\00\00\00a\00l\00l\00o\00c\00a\00t\00i\00o\00n\00 \00t\00o\00o\00 \00l\00a\00r\00g\00e")
- (data (i32.const 1264) "\05")
+ (data (i32.const 1148) "<")
+ (data (i32.const 1160) "\01\00\00\00\1e\00\00\00~\00l\00i\00b\00/\00r\00t\00/\00t\00l\00s\00f\00.\00t\00s")
+ (data (i32.const 1212) "<")
+ (data (i32.const 1224) "\01\00\00\00(\00\00\00a\00l\00l\00o\00c\00a\00t\00i\00o\00n\00 \00t\00o\00o\00 \00l\00a\00r\00g\00e")
+ (data (i32.const 1280) "\05")
  (global $~lib/rt/tcms/state (mut i32) (i32.const 0))
  (global $~lib/rt/tcms/fromSpace (mut i32) (i32.const 1024))
- (global $~lib/rt/tcms/toSpace (mut i32) (i32.const 1104))
+ (global $~lib/rt/tcms/toSpace (mut i32) (i32.const 1120))
  (global $~lib/rt/tcms/iter (mut i32) (i32.const 0))
  (global $~lib/rt/tlsf/ROOT (mut i32) (i32.const 0))
  (global $~lib/rt/tcms/white (mut i32) (i32.const 0))
@@ -28,16 +27,8 @@
  (global $~lib/rt/tcms/totalMem (mut i32) (i32.const 0))
  (global $~lib/rt/tcms/threshold (mut i32) (i32.const 100))
  (global $~lib/rt/tcms/debt (mut i32) (i32.const 0))
- (global $~lib/rt/__rtti_base i32 (i32.const 1264))
+ (global $~lib/rt/__rtti_base i32 (i32.const 1280))
  (global $~argumentsLength (mut i32) (i32.const 0))
-=======
- (data (i32.const 1036) "<\00\00\00\01\00\00\00\00\00\00\00\01\00\00\00(\00\00\00a\00l\00l\00o\00c\00a\00t\00i\00o\00n\00 \00t\00o\00o\00 \00l\00a\00r\00g\00e")
- (data (i32.const 1100) "<\00\00\00\01\00\00\00\00\00\00\00\01\00\00\00\1e\00\00\00~\00l\00i\00b\00/\00r\00t\00/\00p\00u\00r\00e\00.\00t\00s")
- (data (i32.const 1164) "<\00\00\00\01\00\00\00\00\00\00\00\01\00\00\00\1e\00\00\00~\00l\00i\00b\00/\00r\00t\00/\00t\00l\00s\00f\00.\00t\00s")
- (data (i32.const 1232) "\05\00\00\00 \00\00\00\00\00\00\00 \00\00\00\00\00\00\00 \00\00\00\00\00\00\00 \00\00\00\00\00\00\00 ")
- (global $~lib/rt/tlsf/ROOT (mut i32) (i32.const 0))
- (global $~lib/rt/__rtti_base i32 (i32.const 1232))
->>>>>>> c54dd649
  (global $implicit-getter-setter/Basic i32 (i32.const 3))
  (global $implicit-getter-setter/Managed i32 (i32.const 4))
  (export "memory" (memory $0))
@@ -109,7 +100,7 @@
   i32.eqz
   if
    i32.const 0
-   i32.const 1152
+   i32.const 1168
    i32.const 272
    i32.const 14
    call $~lib/builtins/abort
@@ -129,7 +120,7 @@
   i32.eqz
   if
    i32.const 0
-   i32.const 1152
+   i32.const 1168
    i32.const 274
    i32.const 14
    call $~lib/builtins/abort
@@ -172,7 +163,7 @@
   i32.eqz
   if
    i32.const 0
-   i32.const 1152
+   i32.const 1168
    i32.const 287
    i32.const 14
    call $~lib/builtins/abort
@@ -264,7 +255,7 @@
   i32.eqz
   if
    i32.const 0
-   i32.const 1152
+   i32.const 1168
    i32.const 200
    i32.const 14
    call $~lib/builtins/abort
@@ -278,7 +269,7 @@
   i32.eqz
   if
    i32.const 0
-   i32.const 1152
+   i32.const 1168
    i32.const 202
    i32.const 14
    call $~lib/builtins/abort
@@ -351,7 +342,7 @@
    i32.eqz
    if
     i32.const 0
-    i32.const 1152
+    i32.const 1168
     i32.const 223
     i32.const 16
     call $~lib/builtins/abort
@@ -406,7 +397,7 @@
   i32.eqz
   if
    i32.const 0
-   i32.const 1152
+   i32.const 1168
    i32.const 238
    i32.const 14
    call $~lib/builtins/abort
@@ -421,7 +412,7 @@
   i32.ne
   if
    i32.const 0
-   i32.const 1152
+   i32.const 1168
    i32.const 239
    i32.const 14
    call $~lib/builtins/abort
@@ -469,7 +460,7 @@
   i32.eqz
   if
    i32.const 0
-   i32.const 1152
+   i32.const 1168
    i32.const 255
    i32.const 14
    call $~lib/builtins/abort
@@ -539,7 +530,7 @@
   i32.gt_u
   if
    i32.const 0
-   i32.const 1152
+   i32.const 1168
    i32.const 380
    i32.const 14
    call $~lib/builtins/abort
@@ -567,7 +558,7 @@
    i32.lt_u
    if
     i32.const 0
-    i32.const 1152
+    i32.const 1168
     i32.const 387
     i32.const 16
     call $~lib/builtins/abort
@@ -595,7 +586,7 @@
    i32.lt_u
    if
     i32.const 0
-    i32.const 1152
+    i32.const 1168
     i32.const 400
     i32.const 5
     call $~lib/builtins/abort
@@ -663,17 +654,10 @@
   if
    unreachable
   end
-<<<<<<< HEAD
-  i32.const 1312
+  i32.const 1328
   i32.const 0
   i32.store
-  i32.const 2880
-=======
-  i32.const 1280
-  i32.const 0
-  i32.store
-  i32.const 2848
->>>>>>> c54dd649
+  i32.const 2896
   i32.const 0
   i32.store
   loop $for-loop|0
@@ -684,11 +668,7 @@
     local.get $1
     i32.const 2
     i32.shl
-<<<<<<< HEAD
-    i32.const 1312
-=======
-    i32.const 1280
->>>>>>> c54dd649
+    i32.const 1328
     i32.add
     i32.const 0
     i32.store offset=4
@@ -706,11 +686,7 @@
       i32.add
       i32.const 2
       i32.shl
-<<<<<<< HEAD
-      i32.const 1312
-=======
-      i32.const 1280
->>>>>>> c54dd649
+      i32.const 1328
       i32.add
       i32.const 0
       i32.store offset=96
@@ -728,22 +704,13 @@
     br $for-loop|0
    end
   end
-<<<<<<< HEAD
-  i32.const 1312
-  i32.const 2884
-=======
-  i32.const 1280
-  i32.const 2852
->>>>>>> c54dd649
+  i32.const 1328
+  i32.const 2900
   memory.size
   i32.const 16
   i32.shl
   call $~lib/rt/tlsf/addMemory
-<<<<<<< HEAD
-  i32.const 1312
-=======
-  i32.const 1280
->>>>>>> c54dd649
+  i32.const 1328
   global.set $~lib/rt/tlsf/ROOT
  )
  (func $~lib/rt/tlsf/searchBlock (param $0 i32) (param $1 i32) (result i32)
@@ -801,7 +768,7 @@
   i32.eqz
   if
    i32.const 0
-   i32.const 1152
+   i32.const 1168
    i32.const 333
    i32.const 14
    call $~lib/builtins/abort
@@ -853,7 +820,7 @@
     i32.eqz
     if
      i32.const 0
-     i32.const 1152
+     i32.const 1168
      i32.const 346
      i32.const 18
      call $~lib/builtins/abort
@@ -883,8 +850,8 @@
   i32.const 1073741820
   i32.ge_u
   if
-   i32.const 1216
-   i32.const 1152
+   i32.const 1232
+   i32.const 1168
    i32.const 461
    i32.const 30
    call $~lib/builtins/abort
@@ -975,7 +942,7 @@
    i32.eqz
    if
     i32.const 0
-    i32.const 1152
+    i32.const 1168
     i32.const 499
     i32.const 16
     call $~lib/builtins/abort
@@ -990,7 +957,7 @@
   i32.gt_u
   if
    i32.const 0
-   i32.const 1152
+   i32.const 1168
    i32.const 501
    i32.const 14
    call $~lib/builtins/abort
@@ -1009,7 +976,7 @@
   i32.and
   if
    i32.const 0
-   i32.const 1152
+   i32.const 1168
    i32.const 360
    i32.const 14
    call $~lib/builtins/abort
@@ -1144,14 +1111,9 @@
   end
   local.get $2
   local.get $1
-<<<<<<< HEAD
   call $~lib/rt/tcms/Object#set:next
   local.get $1
   i32.eqz
-=======
-  i32.const 1276
-  i32.ge_u
->>>>>>> c54dd649
   if
    i32.const 0
    i32.const 1072
@@ -1369,7 +1331,6 @@
   i32.add
   local.tee $1
   local.get $0
-<<<<<<< HEAD
   call $~lib/memory/memory.fill
   global.get $~lib/rt/tcms/total
   i32.const 1
@@ -1392,10 +1353,6 @@
   local.get $0
   global.get $~lib/rt/tcms/iter
   i32.eq
-=======
-  i32.const 1276
-  i32.lt_u
->>>>>>> c54dd649
   if
    local.get $0
    i32.load offset=8
@@ -1621,7 +1578,7 @@
      unreachable
     end
     local.get $0
-    i32.const 1308
+    i32.const 1324
     i32.ge_u
     if
      global.get $~lib/rt/tcms/total
@@ -1641,7 +1598,7 @@
      i32.const 4
      i32.add
      local.tee $2
-     i32.const 1308
+     i32.const 1324
      i32.ge_u
      if
       global.get $~lib/rt/tlsf/ROOT
@@ -1673,7 +1630,7 @@
       i32.eqz
       if
        i32.const 0
-       i32.const 1152
+       i32.const 1168
        i32.const 564
        i32.const 3
        call $~lib/builtins/abort
@@ -1692,31 +1649,8 @@
     i32.const 1
     return
    end
-<<<<<<< HEAD
    global.get $~lib/rt/tcms/toSpace
    local.tee $0
-=======
-  end
-  local.get $0
-  i32.const 4
-  i32.add
-  local.tee $0
-  i32.const 4
-  i32.sub
-  local.get $1
-  i32.store offset=16
-  local.get $0
-  i32.const 16
-  i32.add
- )
- (func $~lib/rt/pure/__retain (param $0 i32) (result i32)
-  (local $1 i32)
-  (local $2 i32)
-  local.get $0
-  i32.const 1276
-  i32.gt_u
-  if
->>>>>>> c54dd649
    local.get $0
    i32.store offset=4
    local.get $0
@@ -1741,7 +1675,6 @@
  )
  (func $~lib/rt/tcms/__visit (param $0 i32) (param $1 i32)
   local.get $0
-<<<<<<< HEAD
   i32.eqz
   if
    return
@@ -1755,10 +1688,6 @@
   i32.const 3
   i32.and
   i32.eq
-=======
-  i32.const 1276
-  i32.gt_u
->>>>>>> c54dd649
   if
    local.get $0
    call $~lib/rt/tcms/Object#makeGray
@@ -1854,7 +1783,6 @@
     i32.const 100
     i32.lt_u
     if
-<<<<<<< HEAD
      global.get $~lib/rt/tcms/total
      i32.const 100
      i32.add
@@ -1866,17 +1794,6 @@
      global.set $~lib/rt/tcms/debt
      global.get $~lib/rt/tcms/total
      global.set $~lib/rt/tcms/threshold
-=======
-     local.get $1
-     i32.const 1276
-     i32.ge_u
-     if
-      local.get $1
-      i32.const 20
-      i32.sub
-      call $~lib/rt/pure/decrement
-     end
->>>>>>> c54dd649
     end
    end
   else
