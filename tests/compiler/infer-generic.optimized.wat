--- conflicted
+++ resolved
@@ -44,13 +44,8 @@
   local.set $2
   loop $for-loop|0
    local.get $0
-<<<<<<< HEAD
-   local.get $1
+   local.get $2
    i32.const 1132
-=======
-   local.get $2
-   i32.const 124
->>>>>>> c7714613
    i32.load
    local.tee $3
    local.get $2
@@ -61,13 +56,8 @@
    if
     i32.const 4
     global.set $~argumentsLength
-<<<<<<< HEAD
-    local.get $3
+    local.get $1
     i32.const 1124
-=======
-    local.get $1
-    i32.const 116
->>>>>>> c7714613
     i32.load
     local.get $0
     i32.const 2
