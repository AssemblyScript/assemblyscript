--- conflicted
+++ resolved
@@ -36,23 +36,13 @@
   (local $1 i32)
   (local $2 i32)
   (local $3 i32)
-<<<<<<< HEAD
-  (local $4 i32)
   i32.const 1164
-=======
-  i32.const 1132
->>>>>>> b4ca3f96
   i32.load
   local.set $2
   loop $for-loop|0
-<<<<<<< HEAD
-   local.get $1
-   i32.const 1164
-=======
    local.get $0
    local.get $2
-   i32.const 1132
->>>>>>> b4ca3f96
+   i32.const 1164
    i32.load
    local.tee $3
    local.get $2
@@ -61,13 +51,8 @@
    select
    i32.lt_s
    if
-<<<<<<< HEAD
-    local.get $4
+    local.get $1
     i32.const 1156
-=======
-    local.get $1
-    i32.const 1124
->>>>>>> b4ca3f96
     i32.load
     local.get $0
     i32.const 2
