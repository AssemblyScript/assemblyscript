(module
 (type $i32_i32_=>_none (func (param i32 i32)))
 (type $i32_=>_i32 (func (param i32) (result i32)))
 (type $none_=>_none (func))
 (type $i32_i32_=>_i32 (func (param i32 i32) (result i32)))
 (type $i32_i32_i32_=>_none (func (param i32 i32 i32)))
 (type $i32_=>_none (func (param i32)))
 (type $i32_i32_i32_=>_i32 (func (param i32 i32 i32) (result i32)))
 (type $i32_i32_i32_i32_=>_none (func (param i32 i32 i32 i32)))
 (type $i32_f32_f32_=>_f32 (func (param i32 f32 f32) (result f32)))
 (type $f32_f32_=>_f32 (func (param f32 f32) (result f32)))
 (import "env" "abort" (func $~lib/builtins/abort (param i32 i32 i32 i32)))
 (memory $0 1)
<<<<<<< HEAD
 (data (i32.const 16) "\00\00\00\00\00\00\00\00\00\00\00\00\00\00\00\00\00\00\00\00")
 (data (i32.const 44) "4\00\00\00\00\00\00\00\00\00\00\00\01\00\00\00\1e\00\00\00~\00l\00i\00b\00/\00r\00t\00/\00t\00c\00m\00s\00.\00t\00s\00\00\00")
 (data (i32.const 96) "\00\00\00\00\00\00\00\00\00\00\00\00\00\00\00\00\00\00\00\00")
 (data (i32.const 124) "4\00\00\00\00\00\00\00\00\00\00\00\01\00\00\00\1e\00\00\00~\00l\00i\00b\00/\00r\00t\00/\00t\00l\00s\00f\00.\00t\00s\00\00\00")
 (data (i32.const 188) "<\00\00\00\00\00\00\00\00\00\00\00\01\00\00\00(\00\00\00a\00l\00l\00o\00c\00a\00t\00i\00o\00n\00 \00t\00o\00o\00 \00l\00a\00r\00g\00e\00")
 (data (i32.const 252) "0\00\00\00\00\00\00\00\00\00\00\00\01\00\00\00\1c\00\00\00I\00n\00v\00a\00l\00i\00d\00 \00l\00e\00n\00g\00t\00h\00")
 (data (i32.const 300) "0\00\00\00\00\00\00\00\00\00\00\00\01\00\00\00\1a\00\00\00~\00l\00i\00b\00/\00a\00r\00r\00a\00y\00.\00t\00s\00\00\00")
=======
 (data (i32.const 12) ",\00\00\00\01\00\00\00\00\00\00\00\01\00\00\00\1c\00\00\00I\00n\00v\00a\00l\00i\00d\00 \00l\00e\00n\00g\00t\00h\00")
 (data (i32.const 60) ",\00\00\00\01\00\00\00\00\00\00\00\01\00\00\00\1a\00\00\00~\00l\00i\00b\00/\00a\00r\00r\00a\00y\00.\00t\00s\00\00\00")
>>>>>>> c54dd649
 (table $0 1 funcref)
 (global $class/Animal.ONE (mut i32) (i32.const 1))
 (global $~lib/rt/tcms/state (mut i32) (i32.const 0))
 (global $~lib/rt/tcms/fromSpace (mut i32) (i32.const 16))
 (global $~lib/rt/tcms/toSpace (mut i32) (i32.const 96))
 (global $~lib/rt/tcms/iter (mut i32) (i32.const 0))
 (global $~lib/rt/tlsf/ROOT (mut i32) (i32.const 0))
 (global $~lib/ASC_LOW_MEMORY_LIMIT i32 (i32.const 0))
 (global $~lib/rt/tcms/white (mut i32) (i32.const 0))
 (global $~lib/ASC_SHRINK_LEVEL i32 (i32.const 0))
 (global $~lib/rt/tcms/total (mut i32) (i32.const 0))
 (global $~lib/rt/tcms/totalMem (mut i32) (i32.const 0))
 (global $~lib/memory/__heap_base i32 (i32.const 348))
 (export "memory" (memory $0))
 (export "test" (func $class/test))
 (export "testGenericInitializer" (func $class/testGenericInitializer))
 (start $~start)
 (func $class/Animal.add (param $0 i32) (param $1 i32) (result i32)
  local.get $0
  local.get $1
  i32.add
  global.get $class/Animal.ONE
  i32.add
 )
 (func $class/Animal.sub<f32> (param $0 f32) (param $1 f32) (result f32)
  local.get $0
  local.get $1
  f32.sub
  global.get $class/Animal.ONE
  f32.convert_i32_s
  f32.add
 )
 (func $start:class
  i32.const 4
  i32.const 4
  i32.eq
  drop
  global.get $class/Animal.ONE
  drop
  i32.const 1
  i32.const 2
  call $class/Animal.add
  drop
  f32.const 1
  f32.const 2
  call $class/Animal.sub<f32>
  drop
 )
 (func $class/Animal<f64>#instanceAdd (param $0 i32) (param $1 i32) (param $2 i32) (result i32)
  local.get $1
  local.get $2
  i32.add
  global.get $class/Animal.ONE
  i32.add
 )
 (func $class/Animal<f64>#instanceSub<f32> (param $0 i32) (param $1 f32) (param $2 f32) (result f32)
  local.get $1
  local.get $2
  f32.sub
  global.get $class/Animal.ONE
  f32.convert_i32_s
  f32.add
 )
 (func $class/Animal<f64>#set:one (param $0 i32) (param $1 i32)
  local.get $0
  local.get $1
  i32.store
 )
 (func $class/Animal<f64>#set:two (param $0 i32) (param $1 i32)
  local.get $0
  local.get $1
  i32.store16 offset=4
 )
 (func $class/Animal<f64>#set:three (param $0 i32) (param $1 i32)
  local.get $0
  local.get $1
  i32.store8 offset=6
 )
 (func $class/test (param $0 i32) (result i32)
  (local $1 i32)
  (local $2 i32)
  local.get $0
  i32.const 1
  i32.const 2
  call $class/Animal<f64>#instanceAdd
  drop
  local.get $0
  f32.const 1
  f32.const 2
  call $class/Animal<f64>#instanceSub<f32>
  drop
  local.get $0
  i32.load
  drop
  local.get $0
  i32.load16_s offset=4
  drop
  local.get $0
  i32.load8_s offset=6
  drop
  local.get $0
  i32.const 0
  i32.const 1
  i32.add
  call $class/Animal<f64>#set:one
  local.get $0
  i32.const 1
  i32.const 1
  i32.add
  call $class/Animal<f64>#set:two
  local.get $0
  i32.const 1
  i32.const 1
  i32.add
  i32.const 1
  i32.add
  call $class/Animal<f64>#set:three
  local.get $0
  local.set $1
  local.get $1
  local.set $2
  local.get $2
 )
 (func $~lib/rt/tcms/Object#set:nextWithColor (param $0 i32) (param $1 i32)
  local.get $0
  local.get $1
  i32.store offset=4
 )
 (func $~lib/rt/tcms/Object#set:prev (param $0 i32) (param $1 i32)
  local.get $0
  local.get $1
  i32.store offset=8
 )
 (func $~lib/rt/tcms/init
  (local $0 i32)
  (local $1 i32)
  i32.const 4
  i32.const 4
  i32.eq
  drop
  global.get $~lib/rt/tcms/fromSpace
  local.set $0
  local.get $0
  local.get $0
  call $~lib/rt/tcms/Object#set:nextWithColor
  local.get $0
  local.get $0
  local.tee $1
  i32.eqz
  if (result i32)
   i32.const 0
   i32.const 64
   i32.const 153
   i32.const 17
   call $~lib/builtins/abort
   unreachable
  else
   local.get $1
  end
  call $~lib/rt/tcms/Object#set:prev
  global.get $~lib/rt/tcms/toSpace
  local.set $1
  local.get $1
  local.get $1
  call $~lib/rt/tcms/Object#set:nextWithColor
  local.get $1
  local.get $1
  local.tee $0
  i32.eqz
  if (result i32)
   i32.const 0
   i32.const 64
   i32.const 153
   i32.const 17
   call $~lib/builtins/abort
   unreachable
  else
   local.get $0
  end
  call $~lib/rt/tcms/Object#set:prev
  global.get $~lib/rt/tcms/toSpace
  global.set $~lib/rt/tcms/iter
  i32.const 1
  global.set $~lib/rt/tcms/state
 )
 (func $~lib/rt/tlsf/Root#set:flMap (param $0 i32) (param $1 i32)
  local.get $0
  local.get $1
  i32.store
 )
 (func $~lib/rt/common/BLOCK#set:mmInfo (param $0 i32) (param $1 i32)
  local.get $0
  local.get $1
  i32.store
 )
 (func $~lib/rt/tlsf/Block#set:prev (param $0 i32) (param $1 i32)
  local.get $0
  local.get $1
  i32.store offset=4
 )
 (func $~lib/rt/tlsf/Block#set:next (param $0 i32) (param $1 i32)
  local.get $0
  local.get $1
  i32.store offset=8
 )
 (func $~lib/rt/tlsf/removeBlock (param $0 i32) (param $1 i32)
  (local $2 i32)
  (local $3 i32)
  (local $4 i32)
  (local $5 i32)
  (local $6 i32)
  (local $7 i32)
  (local $8 i32)
  (local $9 i32)
  (local $10 i32)
  (local $11 i32)
  local.get $1
  i32.load
  local.set $2
  i32.const 1
  drop
  local.get $2
  i32.const 1
  i32.and
  i32.eqz
  if
   i32.const 0
   i32.const 144
   i32.const 272
   i32.const 14
   call $~lib/builtins/abort
   unreachable
  end
  local.get $2
  i32.const 3
  i32.const -1
  i32.xor
  i32.and
  local.set $3
  i32.const 1
  drop
  local.get $3
  i32.const 12
  i32.ge_u
  if (result i32)
   local.get $3
   i32.const 1073741820
   i32.lt_u
  else
   i32.const 0
  end
  i32.eqz
  if
   i32.const 0
   i32.const 144
   i32.const 274
   i32.const 14
   call $~lib/builtins/abort
   unreachable
  end
  local.get $3
  i32.const 256
  i32.lt_u
  if
   i32.const 0
   local.set $4
   local.get $3
   i32.const 4
   i32.shr_u
   local.set $5
  else
   i32.const 31
   local.get $3
   i32.clz
   i32.sub
   local.set $4
   local.get $3
   local.get $4
   i32.const 4
   i32.sub
   i32.shr_u
   i32.const 1
   i32.const 4
   i32.shl
   i32.xor
   local.set $5
   local.get $4
   i32.const 8
   i32.const 1
   i32.sub
   i32.sub
   local.set $4
  end
  i32.const 1
  drop
  local.get $4
  i32.const 23
  i32.lt_u
  if (result i32)
   local.get $5
   i32.const 16
   i32.lt_u
  else
   i32.const 0
  end
  i32.eqz
  if
   i32.const 0
   i32.const 144
   i32.const 287
   i32.const 14
   call $~lib/builtins/abort
   unreachable
  end
  local.get $1
  i32.load offset=4
  local.set $6
  local.get $1
  i32.load offset=8
  local.set $7
  local.get $6
  if
   local.get $6
   local.get $7
   call $~lib/rt/tlsf/Block#set:next
  end
  local.get $7
  if
   local.get $7
   local.get $6
   call $~lib/rt/tlsf/Block#set:prev
  end
  local.get $1
  local.get $0
  local.set $10
  local.get $4
  local.set $9
  local.get $5
  local.set $8
  local.get $10
  local.get $9
  i32.const 4
  i32.shl
  local.get $8
  i32.add
  i32.const 2
  i32.shl
  i32.add
  i32.load offset=96
  i32.eq
  if
   local.get $0
   local.set $11
   local.get $4
   local.set $10
   local.get $5
   local.set $9
   local.get $7
   local.set $8
   local.get $11
   local.get $10
   i32.const 4
   i32.shl
   local.get $9
   i32.add
   i32.const 2
   i32.shl
   i32.add
   local.get $8
   i32.store offset=96
   local.get $7
   i32.eqz
   if
    local.get $0
    local.set $9
    local.get $4
    local.set $8
    local.get $9
    local.get $8
    i32.const 2
    i32.shl
    i32.add
    i32.load offset=4
    local.set $9
    local.get $0
    local.set $8
    local.get $4
    local.set $11
    local.get $9
    i32.const 1
    local.get $5
    i32.shl
    i32.const -1
    i32.xor
    i32.and
    local.tee $9
    local.set $10
    local.get $8
    local.get $11
    i32.const 2
    i32.shl
    i32.add
    local.get $10
    i32.store offset=4
    local.get $9
    i32.eqz
    if
     local.get $0
     local.get $0
     i32.load
     i32.const 1
     local.get $4
     i32.shl
     i32.const -1
     i32.xor
     i32.and
     call $~lib/rt/tlsf/Root#set:flMap
    end
   end
  end
 )
 (func $~lib/rt/tlsf/insertBlock (param $0 i32) (param $1 i32)
  (local $2 i32)
  (local $3 i32)
  (local $4 i32)
  (local $5 i32)
  (local $6 i32)
  (local $7 i32)
  (local $8 i32)
  (local $9 i32)
  (local $10 i32)
  (local $11 i32)
  (local $12 i32)
  (local $13 i32)
  i32.const 1
  drop
  local.get $1
  i32.eqz
  if
   i32.const 0
   i32.const 144
   i32.const 200
   i32.const 14
   call $~lib/builtins/abort
   unreachable
  end
  local.get $1
  i32.load
  local.set $2
  i32.const 1
  drop
  local.get $2
  i32.const 1
  i32.and
  i32.eqz
  if
   i32.const 0
   i32.const 144
   i32.const 202
   i32.const 14
   call $~lib/builtins/abort
   unreachable
  end
  local.get $1
  local.set $3
  local.get $3
  i32.const 4
  i32.add
  local.get $3
  i32.load
  i32.const 3
  i32.const -1
  i32.xor
  i32.and
  i32.add
  local.set $4
  local.get $4
  i32.load
  local.set $5
  local.get $5
  i32.const 1
  i32.and
  if
   local.get $2
   i32.const 3
   i32.const -1
   i32.xor
   i32.and
   i32.const 4
   i32.add
   local.get $5
   i32.const 3
   i32.const -1
   i32.xor
   i32.and
   i32.add
   local.set $3
   local.get $3
   i32.const 1073741820
   i32.lt_u
   if
    local.get $0
    local.get $4
    call $~lib/rt/tlsf/removeBlock
    local.get $1
    local.get $2
    i32.const 3
    i32.and
    local.get $3
    i32.or
    local.tee $2
    call $~lib/rt/common/BLOCK#set:mmInfo
    local.get $1
    local.set $6
    local.get $6
    i32.const 4
    i32.add
    local.get $6
    i32.load
    i32.const 3
    i32.const -1
    i32.xor
    i32.and
    i32.add
    local.set $4
    local.get $4
    i32.load
    local.set $5
   end
  end
  local.get $2
  i32.const 2
  i32.and
  if
   local.get $1
   local.set $6
   local.get $6
   i32.const 4
   i32.sub
   i32.load
   local.set $6
   local.get $6
   i32.load
   local.set $3
   i32.const 1
   drop
   local.get $3
   i32.const 1
   i32.and
   i32.eqz
   if
    i32.const 0
    i32.const 144
    i32.const 223
    i32.const 16
    call $~lib/builtins/abort
    unreachable
   end
   local.get $3
   i32.const 3
   i32.const -1
   i32.xor
   i32.and
   i32.const 4
   i32.add
   local.get $2
   i32.const 3
   i32.const -1
   i32.xor
   i32.and
   i32.add
   local.set $7
   local.get $7
   i32.const 1073741820
   i32.lt_u
   if
    local.get $0
    local.get $6
    call $~lib/rt/tlsf/removeBlock
    local.get $6
    local.get $3
    i32.const 3
    i32.and
    local.get $7
    i32.or
    local.tee $2
    call $~lib/rt/common/BLOCK#set:mmInfo
    local.get $6
    local.set $1
   end
  end
  local.get $4
  local.get $5
  i32.const 2
  i32.or
  call $~lib/rt/common/BLOCK#set:mmInfo
  local.get $2
  i32.const 3
  i32.const -1
  i32.xor
  i32.and
  local.set $8
  i32.const 1
  drop
  local.get $8
  i32.const 12
  i32.ge_u
  if (result i32)
   local.get $8
   i32.const 1073741820
   i32.lt_u
  else
   i32.const 0
  end
  i32.eqz
  if
   i32.const 0
   i32.const 144
   i32.const 238
   i32.const 14
   call $~lib/builtins/abort
   unreachable
  end
  i32.const 1
  drop
  local.get $1
  i32.const 4
  i32.add
  local.get $8
  i32.add
  local.get $4
  i32.eq
  i32.eqz
  if
   i32.const 0
   i32.const 144
   i32.const 239
   i32.const 14
   call $~lib/builtins/abort
   unreachable
  end
  local.get $4
  i32.const 4
  i32.sub
  local.get $1
  i32.store
  local.get $8
  i32.const 256
  i32.lt_u
  if
   i32.const 0
   local.set $9
   local.get $8
   i32.const 4
   i32.shr_u
   local.set $10
  else
   i32.const 31
   local.get $8
   i32.clz
   i32.sub
   local.set $9
   local.get $8
   local.get $9
   i32.const 4
   i32.sub
   i32.shr_u
   i32.const 1
   i32.const 4
   i32.shl
   i32.xor
   local.set $10
   local.get $9
   i32.const 8
   i32.const 1
   i32.sub
   i32.sub
   local.set $9
  end
  i32.const 1
  drop
  local.get $9
  i32.const 23
  i32.lt_u
  if (result i32)
   local.get $10
   i32.const 16
   i32.lt_u
  else
   i32.const 0
  end
  i32.eqz
  if
   i32.const 0
   i32.const 144
   i32.const 255
   i32.const 14
   call $~lib/builtins/abort
   unreachable
  end
  local.get $0
  local.set $7
  local.get $9
  local.set $3
  local.get $10
  local.set $6
  local.get $7
  local.get $3
  i32.const 4
  i32.shl
  local.get $6
  i32.add
  i32.const 2
  i32.shl
  i32.add
  i32.load offset=96
  local.set $11
  local.get $1
  i32.const 0
  call $~lib/rt/tlsf/Block#set:prev
  local.get $1
  local.get $11
  call $~lib/rt/tlsf/Block#set:next
  local.get $11
  if
   local.get $11
   local.get $1
   call $~lib/rt/tlsf/Block#set:prev
  end
  local.get $0
  local.set $12
  local.get $9
  local.set $7
  local.get $10
  local.set $3
  local.get $1
  local.set $6
  local.get $12
  local.get $7
  i32.const 4
  i32.shl
  local.get $3
  i32.add
  i32.const 2
  i32.shl
  i32.add
  local.get $6
  i32.store offset=96
  local.get $0
  local.get $0
  i32.load
  i32.const 1
  local.get $9
  i32.shl
  i32.or
  call $~lib/rt/tlsf/Root#set:flMap
  local.get $0
  local.set $13
  local.get $9
  local.set $12
  local.get $0
  local.set $3
  local.get $9
  local.set $6
  local.get $3
  local.get $6
  i32.const 2
  i32.shl
  i32.add
  i32.load offset=4
  i32.const 1
  local.get $10
  i32.shl
  i32.or
  local.set $7
  local.get $13
  local.get $12
  i32.const 2
  i32.shl
  i32.add
  local.get $7
  i32.store offset=4
 )
 (func $~lib/rt/tlsf/addMemory (param $0 i32) (param $1 i32) (param $2 i32) (result i32)
  (local $3 i32)
  (local $4 i32)
  (local $5 i32)
  (local $6 i32)
  (local $7 i32)
  (local $8 i32)
  (local $9 i32)
  i32.const 1
  drop
  local.get $1
  local.get $2
  i32.le_u
  i32.eqz
  if
   i32.const 0
   i32.const 144
   i32.const 380
   i32.const 14
   call $~lib/builtins/abort
   unreachable
  end
  local.get $1
  i32.const 4
  i32.add
  i32.const 15
  i32.add
  i32.const 15
  i32.const -1
  i32.xor
  i32.and
  i32.const 4
  i32.sub
  local.set $1
  local.get $2
  i32.const 15
  i32.const -1
  i32.xor
  i32.and
  local.set $2
  local.get $0
  local.set $3
  local.get $3
  i32.load offset=1568
  local.set $4
  i32.const 0
  local.set $5
  local.get $4
  if
   i32.const 1
   drop
   local.get $1
   local.get $4
   i32.const 4
   i32.add
   i32.ge_u
   i32.eqz
   if
    i32.const 0
    i32.const 144
    i32.const 387
    i32.const 16
    call $~lib/builtins/abort
    unreachable
   end
   local.get $1
   i32.const 16
   i32.sub
   local.get $4
   i32.eq
   if
    local.get $1
    i32.const 16
    i32.sub
    local.set $1
    local.get $4
    i32.load
    local.set $5
   else
    nop
   end
  else
   i32.const 1
   drop
   local.get $1
   local.get $0
   i32.const 1572
   i32.add
   i32.ge_u
   i32.eqz
   if
    i32.const 0
    i32.const 144
    i32.const 400
    i32.const 5
    call $~lib/builtins/abort
    unreachable
   end
  end
  local.get $2
  local.get $1
  i32.sub
  local.set $6
  local.get $6
  i32.const 4
  i32.const 12
  i32.add
  i32.const 4
  i32.add
  i32.lt_u
  if
   i32.const 0
   return
  end
  local.get $6
  i32.const 2
  i32.const 4
  i32.mul
  i32.sub
  local.set $7
  local.get $1
  local.set $8
  local.get $8
  local.get $7
  i32.const 1
  i32.or
  local.get $5
  i32.const 2
  i32.and
  i32.or
  call $~lib/rt/common/BLOCK#set:mmInfo
  local.get $8
  i32.const 0
  call $~lib/rt/tlsf/Block#set:prev
  local.get $8
  i32.const 0
  call $~lib/rt/tlsf/Block#set:next
  local.get $1
  i32.const 4
  i32.add
  local.get $7
  i32.add
  local.set $4
  local.get $4
  i32.const 0
  i32.const 2
  i32.or
  call $~lib/rt/common/BLOCK#set:mmInfo
  local.get $0
  local.set $9
  local.get $4
  local.set $3
  local.get $9
  local.get $3
  i32.store offset=1568
  local.get $0
  local.get $8
  call $~lib/rt/tlsf/insertBlock
  i32.const 1
 )
 (func $~lib/rt/tlsf/initialize
  (local $0 i32)
  (local $1 i32)
  (local $2 i32)
  (local $3 i32)
  (local $4 i32)
  (local $5 i32)
  (local $6 i32)
  (local $7 i32)
  (local $8 i32)
  (local $9 i32)
  (local $10 i32)
  (local $11 i32)
  (local $12 i32)
  i32.const 0
  drop
  global.get $~lib/memory/__heap_base
  i32.const 15
  i32.add
  i32.const 15
  i32.const -1
  i32.xor
  i32.and
  local.set $0
  memory.size
  local.set $1
  local.get $0
  i32.const 1572
  i32.add
  i32.const 65535
  i32.add
  i32.const 65535
  i32.const -1
  i32.xor
  i32.and
  i32.const 16
  i32.shr_u
  local.set $2
  local.get $2
  local.get $1
  i32.gt_s
  if (result i32)
   local.get $2
   local.get $1
   i32.sub
   memory.grow
   i32.const 0
   i32.lt_s
  else
   i32.const 0
  end
  if
   unreachable
  end
  local.get $0
  local.set $3
  local.get $3
  i32.const 0
  call $~lib/rt/tlsf/Root#set:flMap
  local.get $3
  local.set $5
  i32.const 0
  local.set $4
  local.get $5
  local.get $4
  i32.store offset=1568
  i32.const 0
  local.set $5
  loop $for-loop|0
   local.get $5
   i32.const 23
   i32.lt_u
   local.set $4
   local.get $4
   if
    local.get $3
    local.set $8
    local.get $5
    local.set $7
    i32.const 0
    local.set $6
    local.get $8
    local.get $7
    i32.const 2
    i32.shl
    i32.add
    local.get $6
    i32.store offset=4
    i32.const 0
    local.set $8
    loop $for-loop|1
     local.get $8
     i32.const 16
     i32.lt_u
     local.set $7
     local.get $7
     if
      local.get $3
      local.set $11
      local.get $5
      local.set $10
      local.get $8
      local.set $9
      i32.const 0
      local.set $6
      local.get $11
      local.get $10
      i32.const 4
      i32.shl
      local.get $9
      i32.add
      i32.const 2
      i32.shl
      i32.add
      local.get $6
      i32.store offset=96
      local.get $8
      i32.const 1
      i32.add
      local.set $8
      br $for-loop|1
     end
    end
    local.get $5
    i32.const 1
    i32.add
    local.set $5
    br $for-loop|0
   end
  end
  local.get $0
  i32.const 1572
  i32.add
  local.set $12
  i32.const 0
  drop
  local.get $3
  local.get $12
  memory.size
  i32.const 16
  i32.shl
  call $~lib/rt/tlsf/addMemory
  drop
  local.get $3
  global.set $~lib/rt/tlsf/ROOT
 )
 (func $~lib/rt/tlsf/computeSize (param $0 i32) (result i32)
  local.get $0
  i32.const 12
  i32.le_u
  if (result i32)
   i32.const 12
  else
   local.get $0
   i32.const 4
   i32.add
   i32.const 15
   i32.add
   i32.const 15
   i32.const -1
   i32.xor
   i32.and
   i32.const 4
   i32.sub
  end
 )
 (func $~lib/rt/tlsf/prepareSize (param $0 i32) (result i32)
  local.get $0
  i32.const 1073741820
  i32.ge_u
  if
   i32.const 208
   i32.const 144
   i32.const 461
   i32.const 30
   call $~lib/builtins/abort
   unreachable
  end
  local.get $0
  call $~lib/rt/tlsf/computeSize
 )
 (func $~lib/rt/tlsf/searchBlock (param $0 i32) (param $1 i32) (result i32)
  (local $2 i32)
  (local $3 i32)
  (local $4 i32)
  (local $5 i32)
  (local $6 i32)
  (local $7 i32)
  (local $8 i32)
  (local $9 i32)
  local.get $1
  i32.const 256
  i32.lt_u
  if
   i32.const 0
   local.set $2
   local.get $1
   i32.const 4
   i32.shr_u
   local.set $3
  else
   local.get $1
   i32.const 536870910
   i32.lt_u
   if (result i32)
    local.get $1
    i32.const 1
    i32.const 27
    local.get $1
    i32.clz
    i32.sub
    i32.shl
    i32.add
    i32.const 1
    i32.sub
   else
    local.get $1
   end
   local.set $4
   i32.const 31
   local.get $4
   i32.clz
   i32.sub
   local.set $2
   local.get $4
   local.get $2
   i32.const 4
   i32.sub
   i32.shr_u
   i32.const 1
   i32.const 4
   i32.shl
   i32.xor
   local.set $3
   local.get $2
   i32.const 8
   i32.const 1
   i32.sub
   i32.sub
   local.set $2
  end
  i32.const 1
  drop
  local.get $2
  i32.const 23
  i32.lt_u
  if (result i32)
   local.get $3
   i32.const 16
   i32.lt_u
  else
   i32.const 0
  end
  i32.eqz
  if
   i32.const 0
   i32.const 144
   i32.const 333
   i32.const 14
   call $~lib/builtins/abort
   unreachable
  end
  local.get $0
  local.set $5
  local.get $2
  local.set $4
  local.get $5
  local.get $4
  i32.const 2
  i32.shl
  i32.add
  i32.load offset=4
  i32.const 0
  i32.const -1
  i32.xor
  local.get $3
  i32.shl
  i32.and
  local.set $6
  i32.const 0
  local.set $7
  local.get $6
  i32.eqz
  if
   local.get $0
   i32.load
   i32.const 0
   i32.const -1
   i32.xor
   local.get $2
   i32.const 1
   i32.add
   i32.shl
   i32.and
   local.set $5
   local.get $5
   i32.eqz
   if
    i32.const 0
    local.set $7
   else
    local.get $5
    i32.ctz
    local.set $2
    local.get $0
    local.set $8
    local.get $2
    local.set $4
    local.get $8
    local.get $4
    i32.const 2
    i32.shl
    i32.add
    i32.load offset=4
    local.set $6
    i32.const 1
    drop
    local.get $6
    i32.eqz
    if
     i32.const 0
     i32.const 144
     i32.const 346
     i32.const 18
     call $~lib/builtins/abort
     unreachable
    end
    local.get $0
    local.set $9
    local.get $2
    local.set $8
    local.get $6
    i32.ctz
    local.set $4
    local.get $9
    local.get $8
    i32.const 4
    i32.shl
    local.get $4
    i32.add
    i32.const 2
    i32.shl
    i32.add
    i32.load offset=96
    local.set $7
   end
  else
   local.get $0
   local.set $9
   local.get $2
   local.set $8
   local.get $6
   i32.ctz
   local.set $4
   local.get $9
   local.get $8
   i32.const 4
   i32.shl
   local.get $4
   i32.add
   i32.const 2
   i32.shl
   i32.add
   i32.load offset=96
   local.set $7
  end
  local.get $7
 )
 (func $~lib/rt/tlsf/growMemory (param $0 i32) (param $1 i32)
  (local $2 i32)
  (local $3 i32)
  (local $4 i32)
  (local $5 i32)
  (local $6 i32)
  (local $7 i32)
  i32.const 0
  drop
  local.get $1
  i32.const 536870910
  i32.lt_u
  if
   local.get $1
   i32.const 1
   i32.const 27
   local.get $1
   i32.clz
   i32.sub
   i32.shl
   i32.const 1
   i32.sub
   i32.add
   local.set $1
  end
  memory.size
  local.set $2
  local.get $1
  i32.const 4
  local.get $2
  i32.const 16
  i32.shl
  i32.const 4
  i32.sub
  local.get $0
  local.set $3
  local.get $3
  i32.load offset=1568
  i32.ne
  i32.shl
  i32.add
  local.set $1
  local.get $1
  i32.const 65535
  i32.add
  i32.const 65535
  i32.const -1
  i32.xor
  i32.and
  i32.const 16
  i32.shr_u
  local.set $4
  local.get $2
  local.tee $3
  local.get $4
  local.tee $5
  local.get $3
  local.get $5
  i32.gt_s
  select
  local.set $6
  local.get $6
  memory.grow
  i32.const 0
  i32.lt_s
  if
   local.get $4
   memory.grow
   i32.const 0
   i32.lt_s
   if
    unreachable
   end
  end
  memory.size
  local.set $7
  local.get $0
  local.get $2
  i32.const 16
  i32.shl
  local.get $7
  i32.const 16
  i32.shl
  call $~lib/rt/tlsf/addMemory
  drop
 )
 (func $~lib/rt/tlsf/prepareBlock (param $0 i32) (param $1 i32) (param $2 i32)
  (local $3 i32)
  (local $4 i32)
  (local $5 i32)
  local.get $1
  i32.load
  local.set $3
  i32.const 1
  drop
  local.get $2
  i32.const 4
  i32.add
  i32.const 15
  i32.and
  i32.eqz
  i32.eqz
  if
   i32.const 0
   i32.const 144
   i32.const 360
   i32.const 14
   call $~lib/builtins/abort
   unreachable
  end
  local.get $3
  i32.const 3
  i32.const -1
  i32.xor
  i32.and
  local.get $2
  i32.sub
  local.set $4
  local.get $4
  i32.const 4
  i32.const 12
  i32.add
  i32.ge_u
  if
   local.get $1
   local.get $2
   local.get $3
   i32.const 2
   i32.and
   i32.or
   call $~lib/rt/common/BLOCK#set:mmInfo
   local.get $1
   i32.const 4
   i32.add
   local.get $2
   i32.add
   local.set $5
   local.get $5
   local.get $4
   i32.const 4
   i32.sub
   i32.const 1
   i32.or
   call $~lib/rt/common/BLOCK#set:mmInfo
   local.get $0
   local.get $5
   call $~lib/rt/tlsf/insertBlock
  else
   local.get $1
   local.get $3
   i32.const 1
   i32.const -1
   i32.xor
   i32.and
   call $~lib/rt/common/BLOCK#set:mmInfo
   local.get $1
   local.set $5
   local.get $5
   i32.const 4
   i32.add
   local.get $5
   i32.load
   i32.const 3
   i32.const -1
   i32.xor
   i32.and
   i32.add
   local.get $1
   local.set $5
   local.get $5
   i32.const 4
   i32.add
   local.get $5
   i32.load
   i32.const 3
   i32.const -1
   i32.xor
   i32.and
   i32.add
   i32.load
   i32.const 2
   i32.const -1
   i32.xor
   i32.and
   call $~lib/rt/common/BLOCK#set:mmInfo
  end
 )
 (func $~lib/rt/tlsf/allocateBlock (param $0 i32) (param $1 i32) (result i32)
  (local $2 i32)
  (local $3 i32)
  local.get $1
  call $~lib/rt/tlsf/prepareSize
  local.set $2
  local.get $0
  local.get $2
  call $~lib/rt/tlsf/searchBlock
  local.set $3
  local.get $3
  i32.eqz
  if
   local.get $0
   local.get $2
   call $~lib/rt/tlsf/growMemory
   local.get $0
   local.get $2
   call $~lib/rt/tlsf/searchBlock
   local.set $3
   i32.const 1
   drop
   local.get $3
   i32.eqz
   if
    i32.const 0
    i32.const 144
    i32.const 499
    i32.const 16
    call $~lib/builtins/abort
    unreachable
   end
  end
  i32.const 1
  drop
  local.get $3
  i32.load
  i32.const 3
  i32.const -1
  i32.xor
  i32.and
  local.get $2
  i32.ge_u
  i32.eqz
  if
   i32.const 0
   i32.const 144
   i32.const 501
   i32.const 14
   call $~lib/builtins/abort
   unreachable
  end
  local.get $0
  local.get $3
  call $~lib/rt/tlsf/removeBlock
  local.get $0
  local.get $3
  local.get $2
  call $~lib/rt/tlsf/prepareBlock
  i32.const 0
  drop
  local.get $3
 )
 (func $~lib/rt/tlsf/__alloc (param $0 i32) (result i32)
  global.get $~lib/rt/tlsf/ROOT
  i32.eqz
  if
   call $~lib/rt/tlsf/initialize
  end
  global.get $~lib/rt/tlsf/ROOT
  local.get $0
  call $~lib/rt/tlsf/allocateBlock
  i32.const 4
  i32.add
 )
 (func $~lib/rt/tcms/Object#set:next (param $0 i32) (param $1 i32)
  local.get $0
  local.get $1
  local.get $0
  i32.load offset=4
  i32.const 3
  i32.and
  i32.or
  call $~lib/rt/tcms/Object#set:nextWithColor
 )
 (func $~lib/rt/tcms/ObjectList#push (param $0 i32) (param $1 i32)
  (local $2 i32)
  (local $3 i32)
  local.get $1
  global.get $~lib/rt/tcms/toSpace
  i32.ne
  if (result i32)
   local.get $1
   global.get $~lib/rt/tcms/fromSpace
   i32.ne
  else
   i32.const 0
  end
  i32.eqz
  if
   i32.const 0
   i32.const 64
   i32.const 142
   i32.const 5
   call $~lib/builtins/abort
   unreachable
  end
  local.get $0
  i32.load offset=8
  local.set $2
  local.get $1
  local.get $0
  local.tee $3
  i32.eqz
  if (result i32)
   i32.const 0
   i32.const 64
   i32.const 144
   i32.const 16
   call $~lib/builtins/abort
   unreachable
  else
   local.get $3
  end
  call $~lib/rt/tcms/Object#set:next
  local.get $1
  local.get $2
  local.tee $3
  i32.eqz
  if (result i32)
   i32.const 0
   i32.const 64
   i32.const 145
   i32.const 16
   call $~lib/builtins/abort
   unreachable
  else
   local.get $3
  end
  call $~lib/rt/tcms/Object#set:prev
  local.get $2
  local.get $1
  local.tee $3
  i32.eqz
  if (result i32)
   i32.const 0
   i32.const 64
   i32.const 146
   i32.const 17
   call $~lib/builtins/abort
   unreachable
  else
   local.get $3
  end
  call $~lib/rt/tcms/Object#set:next
  local.get $0
  local.get $1
  local.tee $3
  i32.eqz
  if (result i32)
   i32.const 0
   i32.const 64
   i32.const 147
   i32.const 17
   call $~lib/builtins/abort
   unreachable
  else
   local.get $3
  end
  call $~lib/rt/tcms/Object#set:prev
 )
 (func $~lib/rt/tcms/Object#set:color (param $0 i32) (param $1 i32)
  local.get $0
  local.get $0
  i32.load offset=4
  i32.const 3
  i32.const -1
  i32.xor
  i32.and
  local.get $1
  i32.or
  call $~lib/rt/tcms/Object#set:nextWithColor
 )
 (func $~lib/rt/tcms/Object#set:rtId (param $0 i32) (param $1 i32)
  local.get $0
  local.get $1
  i32.store offset=12
 )
 (func $~lib/rt/tcms/Object#set:rtSize (param $0 i32) (param $1 i32)
  local.get $0
  local.get $1
  i32.store offset=16
 )
 (func $~lib/memory/memory.fill (param $0 i32) (param $1 i32) (param $2 i32)
  (local $3 i32)
  (local $4 i32)
  (local $5 i32)
  (local $6 i32)
  (local $7 i32)
  (local $8 i32)
  (local $9 i64)
  (local $10 i32)
  block $~lib/util/memory/memset|inlined.0
   local.get $0
   local.set $5
   local.get $1
   local.set $4
   local.get $2
   local.set $3
   i32.const 0
   i32.const 1
   i32.gt_s
   drop
   local.get $3
   i32.eqz
   if
    br $~lib/util/memory/memset|inlined.0
   end
   local.get $5
   local.get $3
   i32.add
   i32.const 4
   i32.sub
   local.set $6
   local.get $5
   local.get $4
   i32.store8
   local.get $6
   local.get $4
   i32.store8 offset=3
   local.get $3
   i32.const 2
   i32.le_u
   if
    br $~lib/util/memory/memset|inlined.0
   end
   local.get $5
   local.get $4
   i32.store8 offset=1
   local.get $5
   local.get $4
   i32.store8 offset=2
   local.get $6
   local.get $4
   i32.store8 offset=2
   local.get $6
   local.get $4
   i32.store8 offset=1
   local.get $3
   i32.const 6
   i32.le_u
   if
    br $~lib/util/memory/memset|inlined.0
   end
   local.get $5
   local.get $4
   i32.store8 offset=3
   local.get $6
   local.get $4
   i32.store8
   local.get $3
   i32.const 8
   i32.le_u
   if
    br $~lib/util/memory/memset|inlined.0
   end
   i32.const 0
   local.get $5
   i32.sub
   i32.const 3
   i32.and
   local.set $7
   local.get $5
   local.get $7
   i32.add
   local.set $5
   local.get $3
   local.get $7
   i32.sub
   local.set $3
   local.get $3
   i32.const -4
   i32.and
   local.set $3
   i32.const -1
   i32.const 255
   i32.div_u
   local.get $4
   i32.const 255
   i32.and
   i32.mul
   local.set $8
   local.get $5
   local.get $3
   i32.add
   i32.const 28
   i32.sub
   local.set $6
   local.get $5
   local.get $8
   i32.store
   local.get $6
   local.get $8
   i32.store offset=24
   local.get $3
   i32.const 8
   i32.le_u
   if
    br $~lib/util/memory/memset|inlined.0
   end
   local.get $5
   local.get $8
   i32.store offset=4
   local.get $5
   local.get $8
   i32.store offset=8
   local.get $6
   local.get $8
   i32.store offset=16
   local.get $6
   local.get $8
   i32.store offset=20
   local.get $3
   i32.const 24
   i32.le_u
   if
    br $~lib/util/memory/memset|inlined.0
   end
   local.get $5
   local.get $8
   i32.store offset=12
   local.get $5
   local.get $8
   i32.store offset=16
   local.get $5
   local.get $8
   i32.store offset=20
   local.get $5
   local.get $8
   i32.store offset=24
   local.get $6
   local.get $8
   i32.store
   local.get $6
   local.get $8
   i32.store offset=4
   local.get $6
   local.get $8
   i32.store offset=8
   local.get $6
   local.get $8
   i32.store offset=12
   i32.const 24
   local.get $5
   i32.const 4
   i32.and
   i32.add
   local.set $7
   local.get $5
   local.get $7
   i32.add
   local.set $5
   local.get $3
   local.get $7
   i32.sub
   local.set $3
   local.get $8
   i64.extend_i32_u
   local.get $8
   i64.extend_i32_u
   i64.const 32
   i64.shl
   i64.or
   local.set $9
   loop $while-continue|0
    local.get $3
    i32.const 32
    i32.ge_u
    local.set $10
    local.get $10
    if
     local.get $5
     local.get $9
     i64.store
     local.get $5
     local.get $9
     i64.store offset=8
     local.get $5
     local.get $9
     i64.store offset=16
     local.get $5
     local.get $9
     i64.store offset=24
     local.get $3
     i32.const 32
     i32.sub
     local.set $3
     local.get $5
     i32.const 32
     i32.add
     local.set $5
     br $while-continue|0
    end
   end
  end
 )
 (func $~lib/rt/tcms/Object#get:size (param $0 i32) (result i32)
  i32.const 4
  local.get $0
  i32.load
  i32.const 3
  i32.const -1
  i32.xor
  i32.and
  i32.add
 )
 (func $~lib/rt/tcms/__new (param $0 i32) (param $1 i32) (result i32)
  (local $2 i32)
  (local $3 i32)
  (local $4 i32)
  global.get $~lib/rt/tcms/state
  i32.const 0
  i32.eq
  if
   call $~lib/rt/tcms/init
  end
  i32.const 16
  local.get $0
  i32.add
  call $~lib/rt/tlsf/__alloc
  i32.const 4
  i32.sub
  local.set $2
  global.get $~lib/rt/tcms/fromSpace
  local.get $2
  call $~lib/rt/tcms/ObjectList#push
  local.get $2
  global.get $~lib/rt/tcms/white
  call $~lib/rt/tcms/Object#set:color
  local.get $2
  local.get $1
  call $~lib/rt/tcms/Object#set:rtId
  local.get $2
  local.get $0
  call $~lib/rt/tcms/Object#set:rtSize
  local.get $2
  local.set $3
  local.get $3
  i32.const 20
  i32.add
  local.set $4
  local.get $4
  i32.const 0
  local.get $0
  call $~lib/memory/memory.fill
  global.get $~lib/rt/tcms/total
  i32.const 1
  i32.add
  global.set $~lib/rt/tcms/total
  global.get $~lib/rt/tcms/totalMem
  local.get $2
  call $~lib/rt/tcms/Object#get:size
  i32.add
  global.set $~lib/rt/tcms/totalMem
  local.get $4
 )
 (func $~lib/rt/tcms/Object#get:color (param $0 i32) (result i32)
  local.get $0
  i32.load offset=4
  i32.const 3
  i32.and
 )
 (func $~lib/rt/tcms/Object#get:next (param $0 i32) (result i32)
  local.get $0
  i32.load offset=4
  i32.const 3
  i32.const -1
  i32.xor
  i32.and
 )
 (func $~lib/rt/tcms/Object#unlink (param $0 i32)
  (local $1 i32)
  (local $2 i32)
  (local $3 i32)
  local.get $0
  call $~lib/rt/tcms/Object#get:next
  local.set $1
  local.get $0
  i32.load offset=8
  local.set $2
  local.get $1
  i32.const 0
  i32.eq
  if
   local.get $2
   i32.const 0
   i32.eq
   i32.eqz
   if
    i32.const 0
    i32.const 64
    i32.const 120
    i32.const 7
    call $~lib/builtins/abort
    unreachable
   end
   return
  end
  local.get $1
  local.get $2
  local.tee $3
  i32.eqz
  if (result i32)
   i32.const 0
   i32.const 64
   i32.const 123
   i32.const 17
   call $~lib/builtins/abort
   unreachable
  else
   local.get $3
  end
  call $~lib/rt/tcms/Object#set:prev
  local.get $2
  local.get $1
  call $~lib/rt/tcms/Object#set:next
 )
 (func $~lib/rt/tcms/Object#makeGray (param $0 i32)
  (local $1 i32)
  local.get $0
  global.get $~lib/rt/tcms/iter
  i32.eq
  if
   local.get $0
   i32.load offset=8
   local.tee $1
   i32.eqz
   if (result i32)
    i32.const 0
    i32.const 64
    i32.const 130
    i32.const 30
    call $~lib/builtins/abort
    unreachable
   else
    local.get $1
   end
   global.set $~lib/rt/tcms/iter
  end
  local.get $0
  call $~lib/rt/tcms/Object#unlink
  global.get $~lib/rt/tcms/toSpace
  local.get $0
  call $~lib/rt/tcms/ObjectList#push
  local.get $0
  i32.const 2
  call $~lib/rt/tcms/Object#set:color
 )
 (func $~lib/rt/tcms/__link (param $0 i32) (param $1 i32) (param $2 i32)
  (local $3 i32)
  (local $4 i32)
  (local $5 i32)
  local.get $1
  i32.eqz
  if
   return
  end
  global.get $~lib/rt/tcms/state
  i32.const 0
  i32.eq
  if
   call $~lib/rt/tcms/init
  end
  i32.const 1
  drop
  local.get $0
  i32.eqz
  if
   i32.const 0
   i32.const 64
   i32.const 299
   i32.const 14
   call $~lib/builtins/abort
   unreachable
  end
  global.get $~lib/rt/tcms/white
  i32.eqz
  local.set $3
  local.get $0
  local.set $4
  local.get $4
  i32.const 20
  i32.sub
  local.set $5
  local.get $5
  call $~lib/rt/tcms/Object#get:color
  local.get $3
  i32.eq
  if
   local.get $1
   local.set $4
   local.get $4
   i32.const 20
   i32.sub
   local.set $4
   local.get $4
   call $~lib/rt/tcms/Object#get:color
   global.get $~lib/rt/tcms/white
   i32.eq
   if
    local.get $2
    if
     local.get $5
     call $~lib/rt/tcms/Object#makeGray
    else
     local.get $4
     call $~lib/rt/tcms/Object#makeGray
    end
   end
  end
 )
 (func $~lib/array/Array<i32>#set:buffer (param $0 i32) (param $1 i32)
  local.get $0
  local.get $1
  i32.store
  local.get $0
  local.get $1
  i32.const 0
  call $~lib/rt/tcms/__link
 )
 (func $~lib/array/Array<i32>#set:dataStart (param $0 i32) (param $1 i32)
  local.get $0
  local.get $1
  i32.store offset=4
 )
 (func $~lib/array/Array<i32>#set:byteLength (param $0 i32) (param $1 i32)
  local.get $0
  local.get $1
  i32.store offset=8
 )
 (func $~lib/array/Array<i32>#set:length_ (param $0 i32) (param $1 i32)
  local.get $0
  local.get $1
  i32.store offset=12
 )
 (func $~lib/array/Array<i32>#constructor (param $0 i32) (param $1 i32) (result i32)
  (local $2 i32)
  (local $3 i32)
  local.get $0
  i32.eqz
  if
   i32.const 16
   i32.const 5
   call $~lib/rt/tcms/__new
   local.set $0
  end
  local.get $0
  i32.const 0
  call $~lib/array/Array<i32>#set:buffer
  local.get $0
  i32.const 0
  call $~lib/array/Array<i32>#set:dataStart
  local.get $0
  i32.const 0
  call $~lib/array/Array<i32>#set:byteLength
  local.get $0
  i32.const 0
  call $~lib/array/Array<i32>#set:length_
  local.get $1
  i32.const 1073741820
  i32.const 2
  i32.shr_u
  i32.gt_u
  if
   i32.const 272
   i32.const 320
   i32.const 58
   i32.const 60
   call $~lib/builtins/abort
   unreachable
  end
  local.get $1
  i32.const 2
  i32.shl
  local.set $2
  local.get $2
  i32.const 0
  call $~lib/rt/tcms/__new
  local.set $3
  local.get $3
  i32.const 0
  local.get $2
  call $~lib/memory/memory.fill
  local.get $0
  local.get $3
  call $~lib/array/Array<i32>#set:buffer
  local.get $0
  local.get $3
  call $~lib/array/Array<i32>#set:dataStart
  local.get $0
  local.get $2
  call $~lib/array/Array<i32>#set:byteLength
  local.get $0
  local.get $1
  call $~lib/array/Array<i32>#set:length_
  local.get $0
 )
 (func $class/GenericInitializer<i32>#set:foo (param $0 i32) (param $1 i32)
  local.get $0
  local.get $1
  i32.store
  local.get $0
  local.get $1
  i32.const 0
  call $~lib/rt/tcms/__link
 )
 (func $class/GenericInitializer<i32>#constructor (param $0 i32) (result i32)
  local.get $0
  i32.eqz
  if
   i32.const 4
   i32.const 4
   call $~lib/rt/tcms/__new
   local.set $0
  end
  local.get $0
  i32.const 0
  i32.const 0
  call $~lib/array/Array<i32>#constructor
  call $class/GenericInitializer<i32>#set:foo
  local.get $0
 )
 (func $class/testGenericInitializer
  i32.const 0
  call $class/GenericInitializer<i32>#constructor
  drop
 )
 (func $~start
  call $start:class
 )
)<|MERGE_RESOLUTION|>--- conflicted
+++ resolved
@@ -11,23 +11,18 @@
  (type $f32_f32_=>_f32 (func (param f32 f32) (result f32)))
  (import "env" "abort" (func $~lib/builtins/abort (param i32 i32 i32 i32)))
  (memory $0 1)
-<<<<<<< HEAD
  (data (i32.const 16) "\00\00\00\00\00\00\00\00\00\00\00\00\00\00\00\00\00\00\00\00")
- (data (i32.const 44) "4\00\00\00\00\00\00\00\00\00\00\00\01\00\00\00\1e\00\00\00~\00l\00i\00b\00/\00r\00t\00/\00t\00c\00m\00s\00.\00t\00s\00\00\00")
- (data (i32.const 96) "\00\00\00\00\00\00\00\00\00\00\00\00\00\00\00\00\00\00\00\00")
- (data (i32.const 124) "4\00\00\00\00\00\00\00\00\00\00\00\01\00\00\00\1e\00\00\00~\00l\00i\00b\00/\00r\00t\00/\00t\00l\00s\00f\00.\00t\00s\00\00\00")
- (data (i32.const 188) "<\00\00\00\00\00\00\00\00\00\00\00\01\00\00\00(\00\00\00a\00l\00l\00o\00c\00a\00t\00i\00o\00n\00 \00t\00o\00o\00 \00l\00a\00r\00g\00e\00")
- (data (i32.const 252) "0\00\00\00\00\00\00\00\00\00\00\00\01\00\00\00\1c\00\00\00I\00n\00v\00a\00l\00i\00d\00 \00l\00e\00n\00g\00t\00h\00")
- (data (i32.const 300) "0\00\00\00\00\00\00\00\00\00\00\00\01\00\00\00\1a\00\00\00~\00l\00i\00b\00/\00a\00r\00r\00a\00y\00.\00t\00s\00\00\00")
-=======
- (data (i32.const 12) ",\00\00\00\01\00\00\00\00\00\00\00\01\00\00\00\1c\00\00\00I\00n\00v\00a\00l\00i\00d\00 \00l\00e\00n\00g\00t\00h\00")
- (data (i32.const 60) ",\00\00\00\01\00\00\00\00\00\00\00\01\00\00\00\1a\00\00\00~\00l\00i\00b\00/\00a\00r\00r\00a\00y\00.\00t\00s\00\00\00")
->>>>>>> c54dd649
+ (data (i32.const 44) "<\00\00\00\00\00\00\00\00\00\00\00\01\00\00\00\1e\00\00\00~\00l\00i\00b\00/\00r\00t\00/\00t\00c\00m\00s\00.\00t\00s\00\00\00\00\00\00\00\00\00\00\00\00\00\00\00")
+ (data (i32.const 112) "\00\00\00\00\00\00\00\00\00\00\00\00\00\00\00\00\00\00\00\00")
+ (data (i32.const 140) "<\00\00\00\00\00\00\00\00\00\00\00\01\00\00\00\1e\00\00\00~\00l\00i\00b\00/\00r\00t\00/\00t\00l\00s\00f\00.\00t\00s\00\00\00\00\00\00\00\00\00\00\00\00\00\00\00")
+ (data (i32.const 204) "<\00\00\00\00\00\00\00\00\00\00\00\01\00\00\00(\00\00\00a\00l\00l\00o\00c\00a\00t\00i\00o\00n\00 \00t\00o\00o\00 \00l\00a\00r\00g\00e\00\00\00\00\00")
+ (data (i32.const 268) ",\00\00\00\00\00\00\00\00\00\00\00\01\00\00\00\1c\00\00\00I\00n\00v\00a\00l\00i\00d\00 \00l\00e\00n\00g\00t\00h\00")
+ (data (i32.const 316) ",\00\00\00\00\00\00\00\00\00\00\00\01\00\00\00\1a\00\00\00~\00l\00i\00b\00/\00a\00r\00r\00a\00y\00.\00t\00s\00\00\00")
  (table $0 1 funcref)
  (global $class/Animal.ONE (mut i32) (i32.const 1))
  (global $~lib/rt/tcms/state (mut i32) (i32.const 0))
  (global $~lib/rt/tcms/fromSpace (mut i32) (i32.const 16))
- (global $~lib/rt/tcms/toSpace (mut i32) (i32.const 96))
+ (global $~lib/rt/tcms/toSpace (mut i32) (i32.const 112))
  (global $~lib/rt/tcms/iter (mut i32) (i32.const 0))
  (global $~lib/rt/tlsf/ROOT (mut i32) (i32.const 0))
  (global $~lib/ASC_LOW_MEMORY_LIMIT i32 (i32.const 0))
@@ -35,7 +30,7 @@
  (global $~lib/ASC_SHRINK_LEVEL i32 (i32.const 0))
  (global $~lib/rt/tcms/total (mut i32) (i32.const 0))
  (global $~lib/rt/tcms/totalMem (mut i32) (i32.const 0))
- (global $~lib/memory/__heap_base i32 (i32.const 348))
+ (global $~lib/memory/__heap_base i32 (i32.const 364))
  (export "memory" (memory $0))
  (export "test" (func $class/test))
  (export "testGenericInitializer" (func $class/testGenericInitializer))
@@ -250,7 +245,7 @@
   i32.eqz
   if
    i32.const 0
-   i32.const 144
+   i32.const 160
    i32.const 272
    i32.const 14
    call $~lib/builtins/abort
@@ -277,7 +272,7 @@
   i32.eqz
   if
    i32.const 0
-   i32.const 144
+   i32.const 160
    i32.const 274
    i32.const 14
    call $~lib/builtins/abort
@@ -331,7 +326,7 @@
   i32.eqz
   if
    i32.const 0
-   i32.const 144
+   i32.const 160
    i32.const 287
    i32.const 14
    call $~lib/builtins/abort
@@ -463,7 +458,7 @@
   i32.eqz
   if
    i32.const 0
-   i32.const 144
+   i32.const 160
    i32.const 200
    i32.const 14
    call $~lib/builtins/abort
@@ -480,7 +475,7 @@
   i32.eqz
   if
    i32.const 0
-   i32.const 144
+   i32.const 160
    i32.const 202
    i32.const 14
    call $~lib/builtins/abort
@@ -575,7 +570,7 @@
    i32.eqz
    if
     i32.const 0
-    i32.const 144
+    i32.const 160
     i32.const 223
     i32.const 16
     call $~lib/builtins/abort
@@ -640,7 +635,7 @@
   i32.eqz
   if
    i32.const 0
-   i32.const 144
+   i32.const 160
    i32.const 238
    i32.const 14
    call $~lib/builtins/abort
@@ -658,7 +653,7 @@
   i32.eqz
   if
    i32.const 0
-   i32.const 144
+   i32.const 160
    i32.const 239
    i32.const 14
    call $~lib/builtins/abort
@@ -717,7 +712,7 @@
   i32.eqz
   if
    i32.const 0
-   i32.const 144
+   i32.const 160
    i32.const 255
    i32.const 14
    call $~lib/builtins/abort
@@ -822,7 +817,7 @@
   i32.eqz
   if
    i32.const 0
-   i32.const 144
+   i32.const 160
    i32.const 380
    i32.const 14
    call $~lib/builtins/abort
@@ -865,7 +860,7 @@
    i32.eqz
    if
     i32.const 0
-    i32.const 144
+    i32.const 160
     i32.const 387
     i32.const 16
     call $~lib/builtins/abort
@@ -898,7 +893,7 @@
    i32.eqz
    if
     i32.const 0
-    i32.const 144
+    i32.const 160
     i32.const 400
     i32.const 5
     call $~lib/builtins/abort
@@ -1137,8 +1132,8 @@
   i32.const 1073741820
   i32.ge_u
   if
-   i32.const 208
-   i32.const 144
+   i32.const 224
+   i32.const 160
    i32.const 461
    i32.const 30
    call $~lib/builtins/abort
@@ -1222,7 +1217,7 @@
   i32.eqz
   if
    i32.const 0
-   i32.const 144
+   i32.const 160
    i32.const 333
    i32.const 14
    call $~lib/builtins/abort
@@ -1287,7 +1282,7 @@
     i32.eqz
     if
      i32.const 0
-     i32.const 144
+     i32.const 160
      i32.const 346
      i32.const 18
      call $~lib/builtins/abort
@@ -1438,7 +1433,7 @@
   i32.eqz
   if
    i32.const 0
-   i32.const 144
+   i32.const 160
    i32.const 360
    i32.const 14
    call $~lib/builtins/abort
@@ -1547,7 +1542,7 @@
    i32.eqz
    if
     i32.const 0
-    i32.const 144
+    i32.const 160
     i32.const 499
     i32.const 16
     call $~lib/builtins/abort
@@ -1567,7 +1562,7 @@
   i32.eqz
   if
    i32.const 0
-   i32.const 144
+   i32.const 160
    i32.const 501
    i32.const 14
    call $~lib/builtins/abort
@@ -2195,8 +2190,8 @@
   i32.shr_u
   i32.gt_u
   if
-   i32.const 272
-   i32.const 320
+   i32.const 288
+   i32.const 336
    i32.const 58
    i32.const 60
    call $~lib/builtins/abort
