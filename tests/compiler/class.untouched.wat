(module
 (type $none_=>_none (func))
 (type $i32_=>_i32 (func (param i32) (result i32)))
 (type $i32_i32_=>_i32 (func (param i32 i32) (result i32)))
 (type $i32_=>_none (func (param i32)))
 (type $i32_i32_i32_=>_none (func (param i32 i32 i32)))
 (type $i32_i32_i32_i32_=>_none (func (param i32 i32 i32 i32)))
 (type $i32_i32_i32_=>_i32 (func (param i32 i32 i32) (result i32)))
 (type $i32_f32_f32_=>_f32 (func (param i32 f32 f32) (result f32)))
 (type $f32_f32_=>_f32 (func (param f32 f32) (result f32)))
 (import "env" "abort" (func $~lib/builtins/abort (param i32 i32 i32 i32)))
 (memory $0 1)
 (data (i32.const 16) "\1c\00\00\00\01\00\00\00\01\00\00\00\1c\00\00\00I\00n\00v\00a\00l\00i\00d\00 \00l\00e\00n\00g\00t\00h\00")
 (data (i32.const 64) "\1a\00\00\00\01\00\00\00\01\00\00\00\1a\00\00\00~\00l\00i\00b\00/\00a\00r\00r\00a\00y\00.\00t\00s\00")
 (table $0 1 funcref)
 (global $class/Animal.ONE (mut i32) (i32.const 1))
 (global $~lib/rt/stub/startOffset (mut i32) (i32.const 0))
 (global $~lib/rt/stub/offset (mut i32) (i32.const 0))
 (global $~lib/ASC_SHRINK_LEVEL i32 (i32.const 0))
 (global $~lib/heap/__heap_base i32 (i32.const 108))
 (export "memory" (memory $0))
 (export "test" (func $class/test))
 (export "testGenericInitializer" (func $class/testGenericInitializer))
 (start $~start)
 (func $class/Animal.add (; 1 ;) (param $0 i32) (param $1 i32) (result i32)
  local.get $0
  local.get $1
  i32.add
  global.get $class/Animal.ONE
  i32.add
 )
 (func $class/Animal.sub<f32> (; 2 ;) (param $0 f32) (param $1 f32) (result f32)
  local.get $0
  local.get $1
  f32.sub
  global.get $class/Animal.ONE
  f32.convert_i32_s
  f32.add
 )
 (func $start:class (; 3 ;)
  global.get $class/Animal.ONE
  drop
  i32.const 1
  i32.const 2
  call $class/Animal.add
  drop
  f32.const 1
  f32.const 2
  call $class/Animal.sub<f32>
  drop
 )
 (func $~lib/rt/stub/__retain (; 4 ;) (param $0 i32) (result i32)
  local.get $0
 )
 (func $class/Animal<f64>#instanceAdd (; 5 ;) (param $0 i32) (param $1 i32) (param $2 i32) (result i32)
  local.get $1
  local.get $2
  i32.add
  global.get $class/Animal.ONE
  i32.add
 )
 (func $class/Animal<f64>#instanceSub<f32> (; 6 ;) (param $0 i32) (param $1 f32) (param $2 f32) (result f32)
  local.get $1
  local.get $2
  f32.sub
  global.get $class/Animal.ONE
  f32.convert_i32_s
  f32.add
 )
 (func $~lib/rt/stub/__release (; 7 ;) (param $0 i32)
  nop
 )
 (func $class/test (; 8 ;) (param $0 i32) (result i32)
  (local $1 i32)
  (local $2 i32)
  (local $3 i32)
  local.get $0
  call $~lib/rt/stub/__retain
  local.set $0
  local.get $0
  i32.const 1
  i32.const 2
  call $class/Animal<f64>#instanceAdd
  drop
  local.get $0
  f32.const 1
  f32.const 2
  call $class/Animal<f64>#instanceSub<f32>
  drop
  local.get $0
  i32.load
  drop
  local.get $0
  i32.load16_s offset=4
  drop
  local.get $0
  i32.load8_s offset=6
  drop
  local.get $0
  i32.const 0
  i32.const 1
  i32.add
  i32.store
  local.get $0
  i32.const 1
  i32.const 1
  i32.add
  i32.store16 offset=4
  local.get $0
  i32.const 1
  i32.const 1
  i32.add
  i32.const 1
  i32.add
  i32.store8 offset=6
  local.get $0
  local.set $1
  local.get $1
  call $~lib/rt/stub/__retain
  local.set $2
  local.get $2
  local.set $3
  local.get $0
  call $~lib/rt/stub/__release
  local.get $3
 )
 (func $~lib/rt/stub/maybeGrowMemory (; 9 ;) (param $0 i32)
  (local $1 i32)
  (local $2 i32)
  (local $3 i32)
  (local $4 i32)
  (local $5 i32)
  memory.size
  local.set $1
  local.get $1
  i32.const 16
  i32.shl
  local.set $2
  local.get $0
  local.get $2
  i32.gt_u
  if
   local.get $0
   local.get $2
   i32.sub
   i32.const 65535
   i32.add
   i32.const 65535
   i32.const -1
   i32.xor
   i32.and
   i32.const 16
   i32.shr_u
   local.set $3
   local.get $1
   local.tee $4
   local.get $3
   local.tee $5
   local.get $4
   local.get $5
   i32.gt_s
   select
   local.set $4
   local.get $4
   memory.grow
   i32.const 0
   i32.lt_s
   if
    local.get $3
    memory.grow
    i32.const 0
    i32.lt_s
    if
     unreachable
    end
   end
  end
  local.get $0
  global.set $~lib/rt/stub/offset
 )
 (func $~lib/rt/stub/__alloc (; 10 ;) (param $0 i32) (param $1 i32) (result i32)
  (local $2 i32)
  (local $3 i32)
  (local $4 i32)
  (local $5 i32)
  (local $6 i32)
  local.get $0
  i32.const 1073741808
  i32.gt_u
  if
   unreachable
  end
  global.get $~lib/rt/stub/offset
  i32.const 16
  i32.add
  local.set $2
  local.get $0
  i32.const 15
  i32.add
  i32.const 15
  i32.const -1
  i32.xor
  i32.and
  local.tee $3
  i32.const 16
  local.tee $4
  local.get $3
  local.get $4
  i32.gt_u
  select
  local.set $5
  local.get $2
  local.get $5
  i32.add
  call $~lib/rt/stub/maybeGrowMemory
  local.get $2
  i32.const 16
  i32.sub
  local.set $6
  local.get $6
  local.get $5
  i32.store
  local.get $6
  i32.const 1
  i32.store offset=4
  local.get $6
  local.get $1
  i32.store offset=8
  local.get $6
  local.get $0
  i32.store offset=12
  local.get $2
 )
 (func $~lib/memory/memory.fill (; 11 ;) (param $0 i32) (param $1 i32) (param $2 i32)
  (local $3 i32)
  (local $4 i32)
  (local $5 i32)
  (local $6 i32)
  (local $7 i32)
  (local $8 i32)
  (local $9 i64)
  (local $10 i32)
  block $~lib/util/memory/memset|inlined.0
   local.get $0
   local.set $5
   local.get $1
   local.set $4
   local.get $2
   local.set $3
   local.get $3
   i32.eqz
   if
    br $~lib/util/memory/memset|inlined.0
   end
   local.get $5
   local.get $3
   i32.add
   i32.const 4
   i32.sub
   local.set $6
   local.get $5
   local.get $4
   i32.store8
   local.get $6
   local.get $4
   i32.store8 offset=3
   local.get $3
   i32.const 2
   i32.le_u
   if
    br $~lib/util/memory/memset|inlined.0
   end
   local.get $5
   local.get $4
   i32.store8 offset=1
   local.get $5
   local.get $4
   i32.store8 offset=2
   local.get $6
   local.get $4
   i32.store8 offset=2
   local.get $6
   local.get $4
   i32.store8 offset=1
   local.get $3
   i32.const 6
   i32.le_u
   if
    br $~lib/util/memory/memset|inlined.0
   end
   local.get $5
   local.get $4
   i32.store8 offset=3
   local.get $6
   local.get $4
   i32.store8
   local.get $3
   i32.const 8
   i32.le_u
   if
    br $~lib/util/memory/memset|inlined.0
   end
   i32.const 0
   local.get $5
   i32.sub
   i32.const 3
   i32.and
   local.set $7
   local.get $5
   local.get $7
   i32.add
   local.set $5
   local.get $3
   local.get $7
   i32.sub
   local.set $3
   local.get $3
   i32.const -4
   i32.and
   local.set $3
   i32.const -1
   i32.const 255
   i32.div_u
   local.get $4
   i32.const 255
   i32.and
   i32.mul
   local.set $8
   local.get $5
   local.get $3
   i32.add
   i32.const 28
   i32.sub
   local.set $6
   local.get $5
   local.get $8
   i32.store
   local.get $6
   local.get $8
   i32.store offset=24
   local.get $3
   i32.const 8
   i32.le_u
   if
    br $~lib/util/memory/memset|inlined.0
   end
   local.get $5
   local.get $8
   i32.store offset=4
   local.get $5
   local.get $8
   i32.store offset=8
   local.get $6
   local.get $8
   i32.store offset=16
   local.get $6
   local.get $8
   i32.store offset=20
   local.get $3
   i32.const 24
   i32.le_u
   if
    br $~lib/util/memory/memset|inlined.0
   end
   local.get $5
   local.get $8
   i32.store offset=12
   local.get $5
   local.get $8
   i32.store offset=16
   local.get $5
   local.get $8
   i32.store offset=20
   local.get $5
   local.get $8
   i32.store offset=24
   local.get $6
   local.get $8
   i32.store
   local.get $6
   local.get $8
   i32.store offset=4
   local.get $6
   local.get $8
   i32.store offset=8
   local.get $6
   local.get $8
   i32.store offset=12
   i32.const 24
   local.get $5
   i32.const 4
   i32.and
   i32.add
   local.set $7
   local.get $5
   local.get $7
   i32.add
   local.set $5
   local.get $3
   local.get $7
   i32.sub
   local.set $3
   local.get $8
   i64.extend_i32_u
   local.get $8
   i64.extend_i32_u
   i64.const 32
   i64.shl
   i64.or
   local.set $9
   loop $while-continue|0
    local.get $3
    i32.const 32
    i32.ge_u
    local.set $10
    local.get $10
    if
     local.get $5
     local.get $9
     i64.store
     local.get $5
     local.get $9
     i64.store offset=8
     local.get $5
     local.get $9
     i64.store offset=16
     local.get $5
     local.get $9
     i64.store offset=24
     local.get $3
     i32.const 32
     i32.sub
     local.set $3
     local.get $5
     i32.const 32
     i32.add
     local.set $5
     br $while-continue|0
    end
   end
  end
 )
 (func $~lib/array/Array<i32>#constructor (; 12 ;) (param $0 i32) (param $1 i32) (result i32)
  (local $2 i32)
  (local $3 i32)
  (local $4 i32)
  (local $5 i32)
  (local $6 i32)
  local.get $1
  i32.const 268435452
  i32.gt_u
  if
   i32.const 32
   i32.const 80
<<<<<<< HEAD
   i32.const 60
   i32.const 59
=======
   i32.const 57
   i32.const 60
>>>>>>> 13340ed5
   call $~lib/builtins/abort
   unreachable
  end
  local.get $1
  i32.const 2
  i32.shl
  local.set $2
  local.get $2
  i32.const 0
  call $~lib/rt/stub/__alloc
  local.set $3
  local.get $3
  i32.const 0
  local.get $2
  call $~lib/memory/memory.fill
  local.get $0
  i32.eqz
  if
   i32.const 16
   i32.const 5
   call $~lib/rt/stub/__alloc
   call $~lib/rt/stub/__retain
   local.set $0
  end
  local.get $0
  i32.const 0
  i32.store
  local.get $0
  i32.const 0
  i32.store offset=4
  local.get $0
  i32.const 0
  i32.store offset=8
  local.get $0
  i32.const 0
  i32.store offset=12
  local.get $0
  local.tee $4
  local.get $3
  local.tee $5
  local.get $4
  i32.load
  local.tee $6
  i32.ne
  if
   local.get $5
   call $~lib/rt/stub/__retain
   local.set $5
   local.get $6
   call $~lib/rt/stub/__release
  end
  local.get $5
  i32.store
  local.get $0
  local.get $3
  i32.store offset=4
  local.get $0
  local.get $2
  i32.store offset=8
  local.get $0
  local.get $1
  i32.store offset=12
  local.get $0
 )
 (func $class/GenericInitializer<i32>#constructor (; 13 ;) (param $0 i32) (result i32)
  local.get $0
  i32.eqz
  if
   i32.const 4
   i32.const 4
   call $~lib/rt/stub/__alloc
   call $~lib/rt/stub/__retain
   local.set $0
  end
  local.get $0
  i32.const 0
  i32.const 0
  call $~lib/array/Array<i32>#constructor
  i32.store
  local.get $0
 )
 (func $class/testGenericInitializer (; 14 ;)
  i32.const 0
  call $class/GenericInitializer<i32>#constructor
  call $~lib/rt/stub/__release
 )
 (func $~start (; 15 ;)
  call $start:class
  global.get $~lib/heap/__heap_base
  i32.const 15
  i32.add
  i32.const 15
  i32.const -1
  i32.xor
  i32.and
  global.set $~lib/rt/stub/startOffset
  global.get $~lib/rt/stub/startOffset
  global.set $~lib/rt/stub/offset
 )
)<|MERGE_RESOLUTION|>--- conflicted
+++ resolved
@@ -452,13 +452,8 @@
   if
    i32.const 32
    i32.const 80
-<<<<<<< HEAD
    i32.const 60
-   i32.const 59
-=======
-   i32.const 57
    i32.const 60
->>>>>>> 13340ed5
    call $~lib/builtins/abort
    unreachable
   end
