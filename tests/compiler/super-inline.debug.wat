(module
 (type $i32_i32_=>_none (func_subtype (param i32 i32) func))
 (type $i32_=>_i32 (func_subtype (param i32) (result i32) func))
 (type $i32_=>_none (func_subtype (param i32) func))
 (type $none_=>_none (func_subtype func))
 (type $i32_i32_=>_i32 (func_subtype (param i32 i32) (result i32) func))
 (type $i32_i32_i32_=>_none (func_subtype (param i32 i32 i32) func))
 (type $i32_i32_i32_i32_=>_none (func_subtype (param i32 i32 i32 i32) func))
 (type $i32_i32_i32_=>_i32 (func_subtype (param i32 i32 i32) (result i32) func))
 (type $none_=>_i32 (func_subtype (result i32) func))
 (import "env" "abort" (func $~lib/builtins/abort (param i32 i32 i32 i32)))
 (global $~lib/rt/itcms/total (mut i32) (i32.const 0))
 (global $~lib/rt/itcms/threshold (mut i32) (i32.const 0))
 (global $~lib/rt/itcms/state (mut i32) (i32.const 0))
 (global $~lib/rt/itcms/visitCount (mut i32) (i32.const 0))
 (global $~lib/rt/itcms/pinSpace (mut i32) (i32.const 0))
 (global $~lib/rt/itcms/iter (mut i32) (i32.const 0))
 (global $~lib/rt/itcms/toSpace (mut i32) (i32.const 0))
 (global $~lib/rt/itcms/white (mut i32) (i32.const 0))
 (global $~lib/shared/runtime/Runtime.Stub i32 (i32.const 0))
 (global $~lib/shared/runtime/Runtime.Minimal i32 (i32.const 1))
 (global $~lib/shared/runtime/Runtime.Incremental i32 (i32.const 2))
 (global $~lib/rt/itcms/fromSpace (mut i32) (i32.const 0))
 (global $~lib/rt/tlsf/ROOT (mut i32) (i32.const 0))
 (global $~lib/native/ASC_LOW_MEMORY_LIMIT i32 (i32.const 0))
 (global $super-inline/foo (mut i32) (i32.const 0))
 (global $super-inline/bar (mut i32) (i32.const 0))
 (global $~lib/rt/__rtti_base i32 (i32.const 416))
 (global $~lib/memory/__data_end i32 (i32.const 460))
 (global $~lib/memory/__stack_pointer (mut i32) (i32.const 16844))
 (global $~lib/memory/__heap_base i32 (i32.const 16844))
 (memory $0 1)
 (data (i32.const 12) "<\00\00\00\00\00\00\00\00\00\00\00\01\00\00\00(\00\00\00A\00l\00l\00o\00c\00a\00t\00i\00o\00n\00 \00t\00o\00o\00 \00l\00a\00r\00g\00e\00\00\00\00\00")
 (data (i32.const 76) "<\00\00\00\00\00\00\00\00\00\00\00\01\00\00\00 \00\00\00~\00l\00i\00b\00/\00r\00t\00/\00i\00t\00c\00m\00s\00.\00t\00s\00\00\00\00\00\00\00\00\00\00\00\00\00")
 (data (i32.const 144) "\00\00\00\00\00\00\00\00\00\00\00\00\00\00\00\00\00\00\00\00")
 (data (i32.const 176) "\00\00\00\00\00\00\00\00\00\00\00\00\00\00\00\00\00\00\00\00")
 (data (i32.const 204) "<\00\00\00\00\00\00\00\00\00\00\00\01\00\00\00$\00\00\00I\00n\00d\00e\00x\00 \00o\00u\00t\00 \00o\00f\00 \00r\00a\00n\00g\00e\00\00\00\00\00\00\00\00\00")
 (data (i32.const 268) ",\00\00\00\00\00\00\00\00\00\00\00\01\00\00\00\14\00\00\00~\00l\00i\00b\00/\00r\00t\00.\00t\00s\00\00\00\00\00\00\00\00\00")
 (data (i32.const 320) "\00\00\00\00\00\00\00\00\00\00\00\00\00\00\00\00\00\00\00\00")
 (data (i32.const 348) "<\00\00\00\00\00\00\00\00\00\00\00\01\00\00\00\1e\00\00\00~\00l\00i\00b\00/\00r\00t\00/\00t\00l\00s\00f\00.\00t\00s\00\00\00\00\00\00\00\00\00\00\00\00\00\00\00")
 (data (i32.const 416) "\05\00\00\00 \00\00\00\00\00\00\00 \00\00\00\00\00\00\00\00\00\00\00\00\00\00\00 \00\00\00\00\00\00\00 \00\00\00\03\00\00\00")
 (table $0 1 1 funcref)
 (elem $0 (i32.const 1))
 (export "memory" (memory $0))
 (start $~start)
 (func $~lib/rt/itcms/Object#set:nextWithColor (type $i32_i32_=>_none) (param $0 i32) (param $1 i32)
  local.get $0
  local.get $1
  i32.store $0 offset=4
 )
 (func $~lib/rt/itcms/Object#set:prev (type $i32_i32_=>_none) (param $0 i32) (param $1 i32)
  local.get $0
  local.get $1
  i32.store $0 offset=8
 )
 (func $~lib/rt/itcms/initLazy (type $i32_=>_i32) (param $space i32) (result i32)
  local.get $space
  local.get $space
  call $~lib/rt/itcms/Object#set:nextWithColor
  local.get $space
  local.get $space
  call $~lib/rt/itcms/Object#set:prev
  local.get $space
 )
 (func $~lib/rt/itcms/Object#get:next (type $i32_=>_i32) (param $this i32) (result i32)
  local.get $this
  i32.load $0 offset=4
  i32.const 3
  i32.const -1
  i32.xor
  i32.and
 )
 (func $~lib/rt/itcms/Object#get:color (type $i32_=>_i32) (param $this i32) (result i32)
  local.get $this
  i32.load $0 offset=4
  i32.const 3
  i32.and
 )
 (func $~lib/rt/itcms/visitRoots (type $i32_=>_none) (param $cookie i32)
  (local $pn i32)
  (local $iter i32)
  (local $var$3 i32)
  local.get $cookie
  call $~lib/rt/__visit_globals
  global.get $~lib/rt/itcms/pinSpace
  local.set $pn
  local.get $pn
  call $~lib/rt/itcms/Object#get:next
  local.set $iter
  loop $while-continue|0
   local.get $iter
   local.get $pn
   i32.ne
   local.set $var$3
   local.get $var$3
   if
    i32.const 1
    drop
    local.get $iter
    call $~lib/rt/itcms/Object#get:color
    i32.const 3
    i32.eq
    i32.eqz
    if
     i32.const 0
     i32.const 96
     i32.const 159
     i32.const 16
     call $~lib/builtins/abort
     unreachable
    end
    local.get $iter
    i32.const 20
    i32.add
    local.get $cookie
    call $~lib/rt/__visit_members
    local.get $iter
    call $~lib/rt/itcms/Object#get:next
    local.set $iter
    br $while-continue|0
   end
  end
 )
 (func $~lib/rt/itcms/Object#set:color (type $i32_i32_=>_none) (param $this i32) (param $color i32)
  local.get $this
  local.get $this
  i32.load $0 offset=4
  i32.const 3
  i32.const -1
  i32.xor
  i32.and
  local.get $color
  i32.or
  call $~lib/rt/itcms/Object#set:nextWithColor
 )
 (func $~lib/rt/itcms/Object#set:next (type $i32_i32_=>_none) (param $this i32) (param $obj i32)
  local.get $this
  local.get $obj
  local.get $this
  i32.load $0 offset=4
  i32.const 3
  i32.and
  i32.or
  call $~lib/rt/itcms/Object#set:nextWithColor
 )
 (func $~lib/rt/itcms/Object#unlink (type $i32_=>_none) (param $this i32)
  (local $next i32)
  (local $prev i32)
  local.get $this
  call $~lib/rt/itcms/Object#get:next
  local.set $next
  local.get $next
  i32.const 0
  i32.eq
  if
   i32.const 1
   drop
   local.get $this
   i32.load $0 offset=8
   i32.const 0
   i32.eq
   if (result i32)
    local.get $this
    global.get $~lib/memory/__heap_base
    i32.lt_u
   else
    i32.const 0
   end
   i32.eqz
   if
    i32.const 0
    i32.const 96
    i32.const 127
    i32.const 18
    call $~lib/builtins/abort
    unreachable
   end
   return
  end
  local.get $this
  i32.load $0 offset=8
  local.set $prev
  i32.const 1
  drop
  local.get $prev
  i32.eqz
  if
   i32.const 0
   i32.const 96
   i32.const 131
   i32.const 16
   call $~lib/builtins/abort
   unreachable
  end
  local.get $next
  local.get $prev
  call $~lib/rt/itcms/Object#set:prev
  local.get $prev
  local.get $next
  call $~lib/rt/itcms/Object#set:next
 )
 (func $~lib/rt/__typeinfo (type $i32_=>_i32) (param $id i32) (result i32)
  (local $ptr i32)
  global.get $~lib/rt/__rtti_base
  local.set $ptr
  local.get $id
  local.get $ptr
  i32.load $0
  i32.gt_u
  if
   i32.const 224
   i32.const 288
   i32.const 22
   i32.const 28
   call $~lib/builtins/abort
   unreachable
  end
  local.get $ptr
  i32.const 4
  i32.add
  local.get $id
  i32.const 8
  i32.mul
  i32.add
  i32.load $0
 )
 (func $~lib/rt/itcms/Object#get:isPointerfree (type $i32_=>_i32) (param $this i32) (result i32)
  (local $rtId i32)
  local.get $this
  i32.load $0 offset=12
  local.set $rtId
  local.get $rtId
  i32.const 1
  i32.le_u
  if (result i32)
   i32.const 1
  else
   local.get $rtId
   call $~lib/rt/__typeinfo
   i32.const 32
   i32.and
   i32.const 0
   i32.ne
  end
 )
 (func $~lib/rt/itcms/Object#linkTo (type $i32_i32_i32_=>_none) (param $this i32) (param $list i32) (param $withColor i32)
  (local $prev i32)
  local.get $list
  i32.load $0 offset=8
  local.set $prev
  local.get $this
  local.get $list
  local.get $withColor
  i32.or
  call $~lib/rt/itcms/Object#set:nextWithColor
  local.get $this
  local.get $prev
  call $~lib/rt/itcms/Object#set:prev
  local.get $prev
  local.get $this
  call $~lib/rt/itcms/Object#set:next
  local.get $list
  local.get $this
  call $~lib/rt/itcms/Object#set:prev
 )
 (func $~lib/rt/itcms/Object#makeGray (type $i32_=>_none) (param $this i32)
  (local $var$1 i32)
  local.get $this
  global.get $~lib/rt/itcms/iter
  i32.eq
  if
   local.get $this
   i32.load $0 offset=8
   local.tee $var$1
   i32.eqz
   if (result i32)
    i32.const 0
    i32.const 96
    i32.const 147
    i32.const 30
    call $~lib/builtins/abort
    unreachable
   else
    local.get $var$1
   end
   global.set $~lib/rt/itcms/iter
  end
  local.get $this
  call $~lib/rt/itcms/Object#unlink
  local.get $this
  global.get $~lib/rt/itcms/toSpace
  local.get $this
  call $~lib/rt/itcms/Object#get:isPointerfree
  if (result i32)
   global.get $~lib/rt/itcms/white
   i32.eqz
  else
   i32.const 2
  end
  call $~lib/rt/itcms/Object#linkTo
 )
 (func $~lib/rt/itcms/__visit (type $i32_i32_=>_none) (param $ptr i32) (param $cookie i32)
  (local $obj i32)
  local.get $ptr
  i32.eqz
  if
   return
  end
  local.get $ptr
  i32.const 20
  i32.sub
  local.set $obj
  i32.const 0
  drop
  local.get $obj
  call $~lib/rt/itcms/Object#get:color
  global.get $~lib/rt/itcms/white
  i32.eq
  if
   local.get $obj
   call $~lib/rt/itcms/Object#makeGray
   global.get $~lib/rt/itcms/visitCount
   i32.const 1
   i32.add
   global.set $~lib/rt/itcms/visitCount
  end
 )
 (func $~lib/rt/itcms/visitStack (type $i32_=>_none) (param $cookie i32)
  (local $ptr i32)
  (local $var$2 i32)
  global.get $~lib/memory/__stack_pointer
  local.set $ptr
  loop $while-continue|0
   local.get $ptr
   global.get $~lib/memory/__heap_base
   i32.lt_u
   local.set $var$2
   local.get $var$2
   if
    local.get $ptr
    i32.load $0
    local.get $cookie
    call $~lib/rt/itcms/__visit
    local.get $ptr
    i32.const 4
    i32.add
    local.set $ptr
    br $while-continue|0
   end
  end
 )
 (func $~lib/rt/itcms/Object#get:size (type $i32_=>_i32) (param $this i32) (result i32)
  i32.const 4
  local.get $this
  i32.load $0
  i32.const 3
  i32.const -1
  i32.xor
  i32.and
  i32.add
 )
 (func $~lib/rt/tlsf/Root#set:flMap (type $i32_i32_=>_none) (param $0 i32) (param $1 i32)
  local.get $0
  local.get $1
  i32.store $0
 )
 (func $~lib/rt/common/BLOCK#set:mmInfo (type $i32_i32_=>_none) (param $0 i32) (param $1 i32)
  local.get $0
  local.get $1
  i32.store $0
 )
 (func $~lib/rt/tlsf/Block#set:prev (type $i32_i32_=>_none) (param $0 i32) (param $1 i32)
  local.get $0
  local.get $1
  i32.store $0 offset=4
 )
 (func $~lib/rt/tlsf/Block#set:next (type $i32_i32_=>_none) (param $0 i32) (param $1 i32)
  local.get $0
  local.get $1
  i32.store $0 offset=8
 )
 (func $~lib/rt/tlsf/removeBlock (type $i32_i32_=>_none) (param $root i32) (param $block i32)
  (local $blockInfo i32)
  (local $size i32)
  (local $fl i32)
  (local $sl i32)
  (local $var$6 i32)
  (local $var$7 i32)
  (local $boundedSize i32)
  (local $prev i32)
  (local $next i32)
  (local $sl_0 i32)
  (local $fl_0 i32)
  (local $root_0 i32)
  (local $head i32)
  (local $sl_1 i32)
  (local $fl_1 i32)
  (local $root_1 i32)
  (local $fl_2 i32)
  (local $root_2 i32)
  (local $slMap i32)
  (local $slMap_0 i32)
  (local $fl_3 i32)
  (local $root_3 i32)
  local.get $block
  i32.load $0
  local.set $blockInfo
  i32.const 1
  drop
  local.get $blockInfo
  i32.const 1
  i32.and
  i32.eqz
  if
   i32.const 0
   i32.const 368
   i32.const 268
   i32.const 14
   call $~lib/builtins/abort
   unreachable
  end
  local.get $blockInfo
  i32.const 3
  i32.const -1
  i32.xor
  i32.and
  local.set $size
  i32.const 1
  drop
  local.get $size
  i32.const 12
  i32.ge_u
  i32.eqz
  if
   i32.const 0
   i32.const 368
   i32.const 270
   i32.const 14
   call $~lib/builtins/abort
   unreachable
  end
  local.get $size
  i32.const 256
  i32.lt_u
  if
   i32.const 0
   local.set $fl
   local.get $size
   i32.const 4
   i32.shr_u
   local.set $sl
  else
   local.get $size
   local.tee $var$6
   i32.const 1073741820
   local.tee $var$7
   local.get $var$6
   local.get $var$7
   i32.lt_u
   select
   local.set $boundedSize
   i32.const 31
   local.get $boundedSize
   i32.clz
   i32.sub
   local.set $fl
   local.get $boundedSize
   local.get $fl
   i32.const 4
   i32.sub
   i32.shr_u
   i32.const 1
   i32.const 4
   i32.shl
   i32.xor
   local.set $sl
   local.get $fl
   i32.const 8
   i32.const 1
   i32.sub
   i32.sub
   local.set $fl
  end
  i32.const 1
  drop
  local.get $fl
  i32.const 23
  i32.lt_u
  if (result i32)
   local.get $sl
   i32.const 16
   i32.lt_u
  else
   i32.const 0
  end
  i32.eqz
  if
   i32.const 0
   i32.const 368
   i32.const 284
   i32.const 14
   call $~lib/builtins/abort
   unreachable
  end
  local.get $block
  i32.load $0 offset=4
  local.set $prev
  local.get $block
  i32.load $0 offset=8
  local.set $next
  local.get $prev
  if
   local.get $prev
   local.get $next
   call $~lib/rt/tlsf/Block#set:next
  end
  local.get $next
  if
   local.get $next
   local.get $prev
   call $~lib/rt/tlsf/Block#set:prev
  end
  local.get $block
  local.get $root
  local.set $root_0
  local.get $fl
  local.set $fl_0
  local.get $sl
  local.set $sl_0
  local.get $root_0
  local.get $fl_0
  i32.const 4
  i32.shl
  local.get $sl_0
  i32.add
  i32.const 2
  i32.shl
  i32.add
  i32.load $0 offset=96
  i32.eq
  if
   local.get $root
   local.set $root_1
   local.get $fl
   local.set $fl_1
   local.get $sl
   local.set $sl_1
   local.get $next
   local.set $head
   local.get $root_1
   local.get $fl_1
   i32.const 4
   i32.shl
   local.get $sl_1
   i32.add
   i32.const 2
   i32.shl
   i32.add
   local.get $head
   i32.store $0 offset=96
   local.get $next
   i32.eqz
   if
    local.get $root
    local.set $root_2
    local.get $fl
    local.set $fl_2
    local.get $root_2
    local.get $fl_2
    i32.const 2
    i32.shl
    i32.add
    i32.load $0 offset=4
    local.set $slMap
    local.get $root
    local.set $root_3
    local.get $fl
    local.set $fl_3
    local.get $slMap
    i32.const 1
    local.get $sl
    i32.shl
    i32.const -1
    i32.xor
    i32.and
    local.tee $slMap
    local.set $slMap_0
    local.get $root_3
    local.get $fl_3
    i32.const 2
    i32.shl
    i32.add
    local.get $slMap_0
    i32.store $0 offset=4
    local.get $slMap
    i32.eqz
    if
     local.get $root
     local.get $root
     i32.load $0
     i32.const 1
     local.get $fl
     i32.shl
     i32.const -1
     i32.xor
     i32.and
     call $~lib/rt/tlsf/Root#set:flMap
    end
   end
  end
 )
 (func $~lib/rt/tlsf/insertBlock (type $i32_i32_=>_none) (param $root i32) (param $block i32)
  (local $blockInfo i32)
  (local $block_0 i32)
  (local $right i32)
  (local $rightInfo i32)
  (local $block_1 i32)
  (local $block_2 i32)
  (local $left i32)
  (local $leftInfo i32)
  (local $size i32)
  (local $fl i32)
  (local $sl i32)
  (local $var$13 i32)
  (local $var$14 i32)
  (local $boundedSize i32)
  (local $sl_0 i32)
  (local $fl_0 i32)
  (local $root_0 i32)
  (local $head i32)
  (local $head_0 i32)
  (local $sl_1 i32)
  (local $fl_1 i32)
  (local $root_1 i32)
  (local $fl_2 i32)
  (local $root_2 i32)
  (local $slMap i32)
  (local $fl_3 i32)
  (local $root_3 i32)
  i32.const 1
  drop
  local.get $block
  i32.eqz
  if
   i32.const 0
   i32.const 368
   i32.const 201
   i32.const 14
   call $~lib/builtins/abort
   unreachable
  end
  local.get $block
  i32.load $0
  local.set $blockInfo
  i32.const 1
  drop
  local.get $blockInfo
  i32.const 1
  i32.and
  i32.eqz
  if
   i32.const 0
   i32.const 368
   i32.const 203
   i32.const 14
   call $~lib/builtins/abort
   unreachable
  end
  local.get $block
  local.set $block_0
  local.get $block_0
  i32.const 4
  i32.add
  local.get $block_0
  i32.load $0
  i32.const 3
  i32.const -1
  i32.xor
  i32.and
  i32.add
  local.set $right
  local.get $right
  i32.load $0
  local.set $rightInfo
  local.get $rightInfo
  i32.const 1
  i32.and
  if
   local.get $root
   local.get $right
   call $~lib/rt/tlsf/removeBlock
   local.get $block
   local.get $blockInfo
   i32.const 4
   i32.add
   local.get $rightInfo
   i32.const 3
   i32.const -1
   i32.xor
   i32.and
   i32.add
   local.tee $blockInfo
   call $~lib/rt/common/BLOCK#set:mmInfo
   local.get $block
   local.set $block_1
   local.get $block_1
   i32.const 4
   i32.add
   local.get $block_1
   i32.load $0
   i32.const 3
   i32.const -1
   i32.xor
   i32.and
   i32.add
   local.set $right
   local.get $right
   i32.load $0
   local.set $rightInfo
  end
  local.get $blockInfo
  i32.const 2
  i32.and
  if
   local.get $block
   local.set $block_2
   local.get $block_2
   i32.const 4
   i32.sub
   i32.load $0
   local.set $left
   local.get $left
   i32.load $0
   local.set $leftInfo
   i32.const 1
   drop
   local.get $leftInfo
   i32.const 1
   i32.and
   i32.eqz
   if
    i32.const 0
    i32.const 368
    i32.const 221
    i32.const 16
    call $~lib/builtins/abort
    unreachable
   end
   local.get $root
   local.get $left
   call $~lib/rt/tlsf/removeBlock
   local.get $left
   local.set $block
   local.get $block
   local.get $leftInfo
   i32.const 4
   i32.add
   local.get $blockInfo
   i32.const 3
   i32.const -1
   i32.xor
   i32.and
   i32.add
   local.tee $blockInfo
   call $~lib/rt/common/BLOCK#set:mmInfo
  end
  local.get $right
  local.get $rightInfo
  i32.const 2
  i32.or
  call $~lib/rt/common/BLOCK#set:mmInfo
  local.get $blockInfo
  i32.const 3
  i32.const -1
  i32.xor
  i32.and
  local.set $size
  i32.const 1
  drop
  local.get $size
  i32.const 12
  i32.ge_u
  i32.eqz
  if
   i32.const 0
   i32.const 368
   i32.const 233
   i32.const 14
   call $~lib/builtins/abort
   unreachable
  end
  i32.const 1
  drop
  local.get $block
  i32.const 4
  i32.add
  local.get $size
  i32.add
  local.get $right
  i32.eq
  i32.eqz
  if
   i32.const 0
   i32.const 368
   i32.const 234
   i32.const 14
   call $~lib/builtins/abort
   unreachable
  end
  local.get $right
  i32.const 4
  i32.sub
  local.get $block
  i32.store $0
  local.get $size
  i32.const 256
  i32.lt_u
  if
   i32.const 0
   local.set $fl
   local.get $size
   i32.const 4
   i32.shr_u
   local.set $sl
  else
   local.get $size
   local.tee $var$13
   i32.const 1073741820
   local.tee $var$14
   local.get $var$13
   local.get $var$14
   i32.lt_u
   select
   local.set $boundedSize
   i32.const 31
   local.get $boundedSize
   i32.clz
   i32.sub
   local.set $fl
   local.get $boundedSize
   local.get $fl
   i32.const 4
   i32.sub
   i32.shr_u
   i32.const 1
   i32.const 4
   i32.shl
   i32.xor
   local.set $sl
   local.get $fl
   i32.const 8
   i32.const 1
   i32.sub
   i32.sub
   local.set $fl
  end
  i32.const 1
  drop
  local.get $fl
  i32.const 23
  i32.lt_u
  if (result i32)
   local.get $sl
   i32.const 16
   i32.lt_u
  else
   i32.const 0
  end
  i32.eqz
  if
   i32.const 0
   i32.const 368
   i32.const 251
   i32.const 14
   call $~lib/builtins/abort
   unreachable
  end
  local.get $root
  local.set $root_0
  local.get $fl
  local.set $fl_0
  local.get $sl
  local.set $sl_0
  local.get $root_0
  local.get $fl_0
  i32.const 4
  i32.shl
  local.get $sl_0
  i32.add
  i32.const 2
  i32.shl
  i32.add
  i32.load $0 offset=96
  local.set $head
  local.get $block
  i32.const 0
  call $~lib/rt/tlsf/Block#set:prev
  local.get $block
  local.get $head
  call $~lib/rt/tlsf/Block#set:next
  local.get $head
  if
   local.get $head
   local.get $block
   call $~lib/rt/tlsf/Block#set:prev
  end
  local.get $root
  local.set $root_1
  local.get $fl
  local.set $fl_1
  local.get $sl
  local.set $sl_1
  local.get $block
  local.set $head_0
  local.get $root_1
  local.get $fl_1
  i32.const 4
  i32.shl
  local.get $sl_1
  i32.add
  i32.const 2
  i32.shl
  i32.add
  local.get $head_0
  i32.store $0 offset=96
  local.get $root
  local.get $root
  i32.load $0
  i32.const 1
  local.get $fl
  i32.shl
  i32.or
  call $~lib/rt/tlsf/Root#set:flMap
  local.get $root
  local.set $root_3
  local.get $fl
  local.set $fl_3
  local.get $root
  local.set $root_2
  local.get $fl
  local.set $fl_2
  local.get $root_2
  local.get $fl_2
  i32.const 2
  i32.shl
  i32.add
  i32.load $0 offset=4
  i32.const 1
  local.get $sl
  i32.shl
  i32.or
  local.set $slMap
  local.get $root_3
  local.get $fl_3
  i32.const 2
  i32.shl
  i32.add
  local.get $slMap
  i32.store $0 offset=4
 )
<<<<<<< HEAD
 (func $~lib/rt/tlsf/addMemory (param $root i32) (param $start i32) (param $end i32) (result i32)
  (local $root_0 i32)
=======
 (func $~lib/rt/tlsf/addMemory (type $i32_i32_i32_=>_i32) (param $root i32) (param $start i32) (param $end i32) (result i32)
  (local $var$3 i32)
>>>>>>> 78b2d1af
  (local $tail i32)
  (local $tailInfo i32)
  (local $size i32)
  (local $leftSize i32)
  (local $left i32)
  (local $tail_0 i32)
  (local $root_1 i32)
  i32.const 1
  drop
  local.get $start
  local.get $end
  i32.le_u
  i32.eqz
  if
   i32.const 0
   i32.const 368
   i32.const 377
   i32.const 14
   call $~lib/builtins/abort
   unreachable
  end
  local.get $start
  i32.const 4
  i32.add
  i32.const 15
  i32.add
  i32.const 15
  i32.const -1
  i32.xor
  i32.and
  i32.const 4
  i32.sub
  local.set $start
  local.get $end
  i32.const 15
  i32.const -1
  i32.xor
  i32.and
  local.set $end
  local.get $root
  local.set $root_0
  local.get $root_0
  i32.load $0 offset=1568
  local.set $tail
  i32.const 0
  local.set $tailInfo
  local.get $tail
  if
   i32.const 1
   drop
   local.get $start
   local.get $tail
   i32.const 4
   i32.add
   i32.ge_u
   i32.eqz
   if
    i32.const 0
    i32.const 368
    i32.const 384
    i32.const 16
    call $~lib/builtins/abort
    unreachable
   end
   local.get $start
   i32.const 16
   i32.sub
   local.get $tail
   i32.eq
   if
    local.get $start
    i32.const 16
    i32.sub
    local.set $start
    local.get $tail
    i32.load $0
    local.set $tailInfo
   else
    nop
   end
  else
   i32.const 1
   drop
   local.get $start
   local.get $root
   i32.const 1572
   i32.add
   i32.ge_u
   i32.eqz
   if
    i32.const 0
    i32.const 368
    i32.const 397
    i32.const 5
    call $~lib/builtins/abort
    unreachable
   end
  end
  local.get $end
  local.get $start
  i32.sub
  local.set $size
  local.get $size
  i32.const 4
  i32.const 12
  i32.add
  i32.const 4
  i32.add
  i32.lt_u
  if
   i32.const 0
   return
  end
  local.get $size
  i32.const 2
  i32.const 4
  i32.mul
  i32.sub
  local.set $leftSize
  local.get $start
  local.set $left
  local.get $left
  local.get $leftSize
  i32.const 1
  i32.or
  local.get $tailInfo
  i32.const 2
  i32.and
  i32.or
  call $~lib/rt/common/BLOCK#set:mmInfo
  local.get $left
  i32.const 0
  call $~lib/rt/tlsf/Block#set:prev
  local.get $left
  i32.const 0
  call $~lib/rt/tlsf/Block#set:next
  local.get $start
  i32.const 4
  i32.add
  local.get $leftSize
  i32.add
  local.set $tail
  local.get $tail
  i32.const 0
  i32.const 2
  i32.or
  call $~lib/rt/common/BLOCK#set:mmInfo
  local.get $root
  local.set $root_1
  local.get $tail
  local.set $tail_0
  local.get $root_1
  local.get $tail_0
  i32.store $0 offset=1568
  local.get $root
  local.get $left
  call $~lib/rt/tlsf/insertBlock
  i32.const 1
 )
 (func $~lib/rt/tlsf/initialize (type $none_=>_none)
  (local $rootOffset i32)
  (local $pagesBefore i32)
  (local $pagesNeeded i32)
  (local $root i32)
  (local $tail i32)
  (local $root_0 i32)
  (local $fl i32)
  (local $var$7 i32)
  (local $slMap i32)
  (local $fl_0 i32)
  (local $root_1 i32)
  (local $sl i32)
  (local $var$12 i32)
  (local $head i32)
  (local $sl_0 i32)
  (local $fl_1 i32)
  (local $root_2 i32)
  (local $memStart i32)
  i32.const 0
  drop
  global.get $~lib/memory/__heap_base
  i32.const 15
  i32.add
  i32.const 15
  i32.const -1
  i32.xor
  i32.and
  local.set $rootOffset
  memory.size $0
  local.set $pagesBefore
  local.get $rootOffset
  i32.const 1572
  i32.add
  i32.const 65535
  i32.add
  i32.const 65535
  i32.const -1
  i32.xor
  i32.and
  i32.const 16
  i32.shr_u
  local.set $pagesNeeded
  local.get $pagesNeeded
  local.get $pagesBefore
  i32.gt_s
  if (result i32)
   local.get $pagesNeeded
   local.get $pagesBefore
   i32.sub
   memory.grow $0
   i32.const 0
   i32.lt_s
  else
   i32.const 0
  end
  if
   unreachable
  end
  local.get $rootOffset
  local.set $root
  local.get $root
  i32.const 0
  call $~lib/rt/tlsf/Root#set:flMap
  local.get $root
  local.set $root_0
  i32.const 0
  local.set $tail
  local.get $root_0
  local.get $tail
  i32.store $0 offset=1568
  i32.const 0
  local.set $fl
  loop $for-loop|0
   local.get $fl
   i32.const 23
   i32.lt_u
   local.set $var$7
   local.get $var$7
   if
    local.get $root
    local.set $root_1
    local.get $fl
    local.set $fl_0
    i32.const 0
    local.set $slMap
    local.get $root_1
    local.get $fl_0
    i32.const 2
    i32.shl
    i32.add
    local.get $slMap
    i32.store $0 offset=4
    i32.const 0
    local.set $sl
    loop $for-loop|1
     local.get $sl
     i32.const 16
     i32.lt_u
     local.set $var$12
     local.get $var$12
     if
      local.get $root
      local.set $root_2
      local.get $fl
      local.set $fl_1
      local.get $sl
      local.set $sl_0
      i32.const 0
      local.set $head
      local.get $root_2
      local.get $fl_1
      i32.const 4
      i32.shl
      local.get $sl_0
      i32.add
      i32.const 2
      i32.shl
      i32.add
      local.get $head
      i32.store $0 offset=96
      local.get $sl
      i32.const 1
      i32.add
      local.set $sl
      br $for-loop|1
     end
    end
    local.get $fl
    i32.const 1
    i32.add
    local.set $fl
    br $for-loop|0
   end
  end
  local.get $rootOffset
  i32.const 1572
  i32.add
  local.set $memStart
  i32.const 0
  drop
  local.get $root
  local.get $memStart
  memory.size $0
  i32.const 16
  i32.shl
  call $~lib/rt/tlsf/addMemory
  drop
  local.get $root
  global.set $~lib/rt/tlsf/ROOT
 )
 (func $~lib/rt/tlsf/checkUsedBlock (type $i32_=>_i32) (param $ptr i32) (result i32)
  (local $block i32)
  local.get $ptr
  i32.const 4
  i32.sub
  local.set $block
  local.get $ptr
  i32.const 0
  i32.ne
  if (result i32)
   local.get $ptr
   i32.const 15
   i32.and
   i32.eqz
  else
   i32.const 0
  end
  if (result i32)
   local.get $block
   i32.load $0
   i32.const 1
   i32.and
   i32.eqz
  else
   i32.const 0
  end
  i32.eqz
  if
   i32.const 0
   i32.const 368
   i32.const 559
   i32.const 3
   call $~lib/builtins/abort
   unreachable
  end
  local.get $block
 )
 (func $~lib/rt/tlsf/freeBlock (type $i32_i32_=>_none) (param $root i32) (param $block i32)
  i32.const 0
  drop
  local.get $block
  local.get $block
  i32.load $0
  i32.const 1
  i32.or
  call $~lib/rt/common/BLOCK#set:mmInfo
  local.get $root
  local.get $block
  call $~lib/rt/tlsf/insertBlock
 )
 (func $~lib/rt/tlsf/__free (type $i32_=>_none) (param $ptr i32)
  local.get $ptr
  global.get $~lib/memory/__heap_base
  i32.lt_u
  if
   return
  end
  global.get $~lib/rt/tlsf/ROOT
  i32.eqz
  if
   call $~lib/rt/tlsf/initialize
  end
  global.get $~lib/rt/tlsf/ROOT
  local.get $ptr
  call $~lib/rt/tlsf/checkUsedBlock
  call $~lib/rt/tlsf/freeBlock
 )
 (func $~lib/rt/itcms/free (type $i32_=>_none) (param $obj i32)
  local.get $obj
  global.get $~lib/memory/__heap_base
  i32.lt_u
  if
   local.get $obj
   i32.const 0
   call $~lib/rt/itcms/Object#set:nextWithColor
   local.get $obj
   i32.const 0
   call $~lib/rt/itcms/Object#set:prev
  else
   global.get $~lib/rt/itcms/total
   local.get $obj
   call $~lib/rt/itcms/Object#get:size
   i32.sub
   global.set $~lib/rt/itcms/total
   i32.const 0
   drop
   local.get $obj
   i32.const 4
   i32.add
   call $~lib/rt/tlsf/__free
  end
 )
 (func $~lib/rt/itcms/step (type $none_=>_i32) (result i32)
  (local $obj i32)
  (local $var$1 i32)
  (local $black i32)
  (local $var$3 i32)
  (local $var$4 i32)
  (local $from i32)
  block $break|0
   block $case2|0
    block $case1|0
     block $case0|0
      global.get $~lib/rt/itcms/state
      local.set $var$1
      local.get $var$1
      i32.const 0
      i32.eq
      br_if $case0|0
      local.get $var$1
      i32.const 1
      i32.eq
      br_if $case1|0
      local.get $var$1
      i32.const 2
      i32.eq
      br_if $case2|0
      br $break|0
     end
     i32.const 1
     global.set $~lib/rt/itcms/state
     i32.const 0
     global.set $~lib/rt/itcms/visitCount
     i32.const 0
     call $~lib/rt/itcms/visitRoots
     global.get $~lib/rt/itcms/toSpace
     global.set $~lib/rt/itcms/iter
     global.get $~lib/rt/itcms/visitCount
     i32.const 1
     i32.mul
     return
    end
    global.get $~lib/rt/itcms/white
    i32.eqz
    local.set $black
    global.get $~lib/rt/itcms/iter
    call $~lib/rt/itcms/Object#get:next
    local.set $obj
    loop $while-continue|1
     local.get $obj
     global.get $~lib/rt/itcms/toSpace
     i32.ne
     local.set $var$3
     local.get $var$3
     if
      local.get $obj
      global.set $~lib/rt/itcms/iter
      local.get $obj
      call $~lib/rt/itcms/Object#get:color
      local.get $black
      i32.ne
      if
       local.get $obj
       local.get $black
       call $~lib/rt/itcms/Object#set:color
       i32.const 0
       global.set $~lib/rt/itcms/visitCount
       local.get $obj
       i32.const 20
       i32.add
       i32.const 0
       call $~lib/rt/__visit_members
       global.get $~lib/rt/itcms/visitCount
       i32.const 1
       i32.mul
       return
      end
      local.get $obj
      call $~lib/rt/itcms/Object#get:next
      local.set $obj
      br $while-continue|1
     end
    end
    i32.const 0
    global.set $~lib/rt/itcms/visitCount
    i32.const 0
    call $~lib/rt/itcms/visitRoots
    global.get $~lib/rt/itcms/iter
    call $~lib/rt/itcms/Object#get:next
    local.set $obj
    local.get $obj
    global.get $~lib/rt/itcms/toSpace
    i32.eq
    if
     i32.const 0
     call $~lib/rt/itcms/visitStack
     global.get $~lib/rt/itcms/iter
     call $~lib/rt/itcms/Object#get:next
     local.set $obj
     loop $while-continue|2
      local.get $obj
      global.get $~lib/rt/itcms/toSpace
      i32.ne
      local.set $var$4
      local.get $var$4
      if
       local.get $obj
       call $~lib/rt/itcms/Object#get:color
       local.get $black
       i32.ne
       if
        local.get $obj
        local.get $black
        call $~lib/rt/itcms/Object#set:color
        local.get $obj
        i32.const 20
        i32.add
        i32.const 0
        call $~lib/rt/__visit_members
       end
       local.get $obj
       call $~lib/rt/itcms/Object#get:next
       local.set $obj
       br $while-continue|2
      end
     end
     global.get $~lib/rt/itcms/fromSpace
     local.set $from
     global.get $~lib/rt/itcms/toSpace
     global.set $~lib/rt/itcms/fromSpace
     local.get $from
     global.set $~lib/rt/itcms/toSpace
     local.get $black
     global.set $~lib/rt/itcms/white
     local.get $from
     call $~lib/rt/itcms/Object#get:next
     global.set $~lib/rt/itcms/iter
     i32.const 2
     global.set $~lib/rt/itcms/state
    end
    global.get $~lib/rt/itcms/visitCount
    i32.const 1
    i32.mul
    return
   end
   global.get $~lib/rt/itcms/iter
   local.set $obj
   local.get $obj
   global.get $~lib/rt/itcms/toSpace
   i32.ne
   if
    local.get $obj
    call $~lib/rt/itcms/Object#get:next
    global.set $~lib/rt/itcms/iter
    i32.const 1
    drop
    local.get $obj
    call $~lib/rt/itcms/Object#get:color
    global.get $~lib/rt/itcms/white
    i32.eqz
    i32.eq
    i32.eqz
    if
     i32.const 0
     i32.const 96
     i32.const 228
     i32.const 20
     call $~lib/builtins/abort
     unreachable
    end
    local.get $obj
    call $~lib/rt/itcms/free
    i32.const 10
    return
   end
   global.get $~lib/rt/itcms/toSpace
   global.get $~lib/rt/itcms/toSpace
   call $~lib/rt/itcms/Object#set:nextWithColor
   global.get $~lib/rt/itcms/toSpace
   global.get $~lib/rt/itcms/toSpace
   call $~lib/rt/itcms/Object#set:prev
   i32.const 0
   global.set $~lib/rt/itcms/state
   br $break|0
  end
  i32.const 0
 )
 (func $~lib/rt/itcms/interrupt (type $none_=>_none)
  (local $budget i32)
  i32.const 0
  drop
  i32.const 0
  drop
  i32.const 1024
  i32.const 200
  i32.mul
  i32.const 100
  i32.div_u
  local.set $budget
  loop $do-loop|0
   local.get $budget
   call $~lib/rt/itcms/step
   i32.sub
   local.set $budget
   global.get $~lib/rt/itcms/state
   i32.const 0
   i32.eq
   if
    i32.const 0
    drop
    global.get $~lib/rt/itcms/total
    i64.extend_i32_u
    i32.const 200
    i64.extend_i32_u
    i64.mul
    i64.const 100
    i64.div_u
    i32.wrap_i64
    i32.const 1024
    i32.add
    global.set $~lib/rt/itcms/threshold
    i32.const 0
    drop
    return
   end
   local.get $budget
   i32.const 0
   i32.gt_s
   br_if $do-loop|0
  end
  i32.const 0
  drop
  global.get $~lib/rt/itcms/total
  i32.const 1024
  global.get $~lib/rt/itcms/total
  global.get $~lib/rt/itcms/threshold
  i32.sub
  i32.const 1024
  i32.lt_u
  i32.mul
  i32.add
  global.set $~lib/rt/itcms/threshold
  i32.const 0
  drop
 )
 (func $~lib/rt/tlsf/computeSize (type $i32_=>_i32) (param $size i32) (result i32)
  local.get $size
  i32.const 12
  i32.le_u
  if (result i32)
   i32.const 12
  else
   local.get $size
   i32.const 4
   i32.add
   i32.const 15
   i32.add
   i32.const 15
   i32.const -1
   i32.xor
   i32.and
   i32.const 4
   i32.sub
  end
 )
 (func $~lib/rt/tlsf/prepareSize (type $i32_=>_i32) (param $size i32) (result i32)
  local.get $size
  i32.const 1073741820
  i32.gt_u
  if
   i32.const 32
   i32.const 368
   i32.const 458
   i32.const 29
   call $~lib/builtins/abort
   unreachable
  end
  local.get $size
  call $~lib/rt/tlsf/computeSize
 )
 (func $~lib/rt/tlsf/searchBlock (type $i32_i32_=>_i32) (param $root i32) (param $size i32) (result i32)
  (local $fl i32)
  (local $sl i32)
  (local $requestSize i32)
  (local $fl_0 i32)
  (local $root_0 i32)
  (local $slMap i32)
  (local $head i32)
  (local $flMap i32)
  (local $fl_1 i32)
  (local $root_1 i32)
  (local $sl_0 i32)
  (local $fl_2 i32)
  (local $root_2 i32)
  (local $sl_1 i32)
  (local $fl_3 i32)
  (local $root_3 i32)
  local.get $size
  i32.const 256
  i32.lt_u
  if
   i32.const 0
   local.set $fl
   local.get $size
   i32.const 4
   i32.shr_u
   local.set $sl
  else
   local.get $size
   i32.const 536870910
   i32.lt_u
   if (result i32)
    local.get $size
    i32.const 1
    i32.const 27
    local.get $size
    i32.clz
    i32.sub
    i32.shl
    i32.add
    i32.const 1
    i32.sub
   else
    local.get $size
   end
   local.set $requestSize
   i32.const 31
   local.get $requestSize
   i32.clz
   i32.sub
   local.set $fl
   local.get $requestSize
   local.get $fl
   i32.const 4
   i32.sub
   i32.shr_u
   i32.const 1
   i32.const 4
   i32.shl
   i32.xor
   local.set $sl
   local.get $fl
   i32.const 8
   i32.const 1
   i32.sub
   i32.sub
   local.set $fl
  end
  i32.const 1
  drop
  local.get $fl
  i32.const 23
  i32.lt_u
  if (result i32)
   local.get $sl
   i32.const 16
   i32.lt_u
  else
   i32.const 0
  end
  i32.eqz
  if
   i32.const 0
   i32.const 368
   i32.const 330
   i32.const 14
   call $~lib/builtins/abort
   unreachable
  end
  local.get $root
  local.set $root_0
  local.get $fl
  local.set $fl_0
  local.get $root_0
  local.get $fl_0
  i32.const 2
  i32.shl
  i32.add
  i32.load $0 offset=4
  i32.const 0
  i32.const -1
  i32.xor
  local.get $sl
  i32.shl
  i32.and
  local.set $slMap
  i32.const 0
  local.set $head
  local.get $slMap
  i32.eqz
  if
   local.get $root
   i32.load $0
   i32.const 0
   i32.const -1
   i32.xor
   local.get $fl
   i32.const 1
   i32.add
   i32.shl
   i32.and
   local.set $flMap
   local.get $flMap
   i32.eqz
   if
    i32.const 0
    local.set $head
   else
    local.get $flMap
    i32.ctz
    local.set $fl
    local.get $root
    local.set $root_1
    local.get $fl
    local.set $fl_1
    local.get $root_1
    local.get $fl_1
    i32.const 2
    i32.shl
    i32.add
    i32.load $0 offset=4
    local.set $slMap
    i32.const 1
    drop
    local.get $slMap
    i32.eqz
    if
     i32.const 0
     i32.const 368
     i32.const 343
     i32.const 18
     call $~lib/builtins/abort
     unreachable
    end
    local.get $root
    local.set $root_2
    local.get $fl
    local.set $fl_2
    local.get $slMap
    i32.ctz
    local.set $sl_0
    local.get $root_2
    local.get $fl_2
    i32.const 4
    i32.shl
    local.get $sl_0
    i32.add
    i32.const 2
    i32.shl
    i32.add
    i32.load $0 offset=96
    local.set $head
   end
  else
   local.get $root
   local.set $root_3
   local.get $fl
   local.set $fl_3
   local.get $slMap
   i32.ctz
   local.set $sl_1
   local.get $root_3
   local.get $fl_3
   i32.const 4
   i32.shl
   local.get $sl_1
   i32.add
   i32.const 2
   i32.shl
   i32.add
   i32.load $0 offset=96
   local.set $head
  end
  local.get $head
 )
 (func $~lib/rt/tlsf/growMemory (type $i32_i32_=>_none) (param $root i32) (param $size i32)
  (local $pagesBefore i32)
  (local $root_0 i32)
  (local $pagesNeeded i32)
  (local $var$5 i32)
  (local $var$6 i32)
  (local $pagesWanted i32)
  (local $pagesAfter i32)
  i32.const 0
  drop
  local.get $size
  i32.const 536870910
  i32.lt_u
  if
   local.get $size
   i32.const 1
   i32.const 27
   local.get $size
   i32.clz
   i32.sub
   i32.shl
   i32.const 1
   i32.sub
   i32.add
   local.set $size
  end
  memory.size $0
  local.set $pagesBefore
  local.get $size
  i32.const 4
  local.get $pagesBefore
  i32.const 16
  i32.shl
  i32.const 4
  i32.sub
  local.get $root
  local.set $root_0
  local.get $root_0
  i32.load $0 offset=1568
  i32.ne
  i32.shl
  i32.add
  local.set $size
  local.get $size
  i32.const 65535
  i32.add
  i32.const 65535
  i32.const -1
  i32.xor
  i32.and
  i32.const 16
  i32.shr_u
  local.set $pagesNeeded
  local.get $pagesBefore
  local.tee $var$5
  local.get $pagesNeeded
  local.tee $var$6
  local.get $var$5
  local.get $var$6
  i32.gt_s
  select
  local.set $pagesWanted
  local.get $pagesWanted
  memory.grow $0
  i32.const 0
  i32.lt_s
  if
   local.get $pagesNeeded
   memory.grow $0
   i32.const 0
   i32.lt_s
   if
    unreachable
   end
  end
  memory.size $0
  local.set $pagesAfter
  local.get $root
  local.get $pagesBefore
  i32.const 16
  i32.shl
  local.get $pagesAfter
  i32.const 16
  i32.shl
  call $~lib/rt/tlsf/addMemory
  drop
 )
 (func $~lib/rt/tlsf/prepareBlock (type $i32_i32_i32_=>_none) (param $root i32) (param $block i32) (param $size i32)
  (local $blockInfo i32)
  (local $remaining i32)
  (local $spare i32)
  (local $block_0 i32)
  (local $block_1 i32)
  local.get $block
  i32.load $0
  local.set $blockInfo
  i32.const 1
  drop
  local.get $size
  i32.const 4
  i32.add
  i32.const 15
  i32.and
  i32.eqz
  i32.eqz
  if
   i32.const 0
   i32.const 368
   i32.const 357
   i32.const 14
   call $~lib/builtins/abort
   unreachable
  end
  local.get $blockInfo
  i32.const 3
  i32.const -1
  i32.xor
  i32.and
  local.get $size
  i32.sub
  local.set $remaining
  local.get $remaining
  i32.const 4
  i32.const 12
  i32.add
  i32.ge_u
  if
   local.get $block
   local.get $size
   local.get $blockInfo
   i32.const 2
   i32.and
   i32.or
   call $~lib/rt/common/BLOCK#set:mmInfo
   local.get $block
   i32.const 4
   i32.add
   local.get $size
   i32.add
   local.set $spare
   local.get $spare
   local.get $remaining
   i32.const 4
   i32.sub
   i32.const 1
   i32.or
   call $~lib/rt/common/BLOCK#set:mmInfo
   local.get $root
   local.get $spare
   call $~lib/rt/tlsf/insertBlock
  else
   local.get $block
   local.get $blockInfo
   i32.const 1
   i32.const -1
   i32.xor
   i32.and
   call $~lib/rt/common/BLOCK#set:mmInfo
   local.get $block
   local.set $block_1
   local.get $block_1
   i32.const 4
   i32.add
   local.get $block_1
   i32.load $0
   i32.const 3
   i32.const -1
   i32.xor
   i32.and
   i32.add
   local.get $block
   local.set $block_0
   local.get $block_0
   i32.const 4
   i32.add
   local.get $block_0
   i32.load $0
   i32.const 3
   i32.const -1
   i32.xor
   i32.and
   i32.add
   i32.load $0
   i32.const 2
   i32.const -1
   i32.xor
   i32.and
   call $~lib/rt/common/BLOCK#set:mmInfo
  end
 )
 (func $~lib/rt/tlsf/allocateBlock (type $i32_i32_=>_i32) (param $root i32) (param $size i32) (result i32)
  (local $payloadSize i32)
  (local $block i32)
  local.get $size
  call $~lib/rt/tlsf/prepareSize
  local.set $payloadSize
  local.get $root
  local.get $payloadSize
  call $~lib/rt/tlsf/searchBlock
  local.set $block
  local.get $block
  i32.eqz
  if
   local.get $root
   local.get $payloadSize
   call $~lib/rt/tlsf/growMemory
   local.get $root
   local.get $payloadSize
   call $~lib/rt/tlsf/searchBlock
   local.set $block
   i32.const 1
   drop
   local.get $block
   i32.eqz
   if
    i32.const 0
    i32.const 368
    i32.const 496
    i32.const 16
    call $~lib/builtins/abort
    unreachable
   end
  end
  i32.const 1
  drop
  local.get $block
  i32.load $0
  i32.const 3
  i32.const -1
  i32.xor
  i32.and
  local.get $payloadSize
  i32.ge_u
  i32.eqz
  if
   i32.const 0
   i32.const 368
   i32.const 498
   i32.const 14
   call $~lib/builtins/abort
   unreachable
  end
  local.get $root
  local.get $block
  call $~lib/rt/tlsf/removeBlock
  local.get $root
  local.get $block
  local.get $payloadSize
  call $~lib/rt/tlsf/prepareBlock
  i32.const 0
  drop
  local.get $block
 )
 (func $~lib/rt/tlsf/__alloc (type $i32_=>_i32) (param $size i32) (result i32)
  global.get $~lib/rt/tlsf/ROOT
  i32.eqz
  if
   call $~lib/rt/tlsf/initialize
  end
  global.get $~lib/rt/tlsf/ROOT
  local.get $size
  call $~lib/rt/tlsf/allocateBlock
  i32.const 4
  i32.add
 )
 (func $~lib/rt/itcms/Object#set:rtId (type $i32_i32_=>_none) (param $0 i32) (param $1 i32)
  local.get $0
  local.get $1
  i32.store $0 offset=12
 )
 (func $~lib/rt/itcms/Object#set:rtSize (type $i32_i32_=>_none) (param $0 i32) (param $1 i32)
  local.get $0
  local.get $1
  i32.store $0 offset=16
 )
 (func $~lib/rt/itcms/__new (type $i32_i32_=>_i32) (param $size i32) (param $id i32) (result i32)
  (local $obj i32)
  (local $ptr i32)
  local.get $size
  i32.const 1073741804
  i32.ge_u
  if
   i32.const 32
   i32.const 96
   i32.const 260
   i32.const 31
   call $~lib/builtins/abort
   unreachable
  end
  global.get $~lib/rt/itcms/total
  global.get $~lib/rt/itcms/threshold
  i32.ge_u
  if
   call $~lib/rt/itcms/interrupt
  end
  i32.const 16
  local.get $size
  i32.add
  call $~lib/rt/tlsf/__alloc
  i32.const 4
  i32.sub
  local.set $obj
  local.get $obj
  local.get $id
  call $~lib/rt/itcms/Object#set:rtId
  local.get $obj
  local.get $size
  call $~lib/rt/itcms/Object#set:rtSize
  local.get $obj
  global.get $~lib/rt/itcms/fromSpace
  global.get $~lib/rt/itcms/white
  call $~lib/rt/itcms/Object#linkTo
  global.get $~lib/rt/itcms/total
  local.get $obj
  call $~lib/rt/itcms/Object#get:size
  i32.add
  global.set $~lib/rt/itcms/total
  local.get $obj
  i32.const 20
  i32.add
  local.set $ptr
  local.get $ptr
  i32.const 0
  local.get $size
  memory.fill $0
  local.get $ptr
 )
 (func $super-inline/Foo#a (type $i32_=>_i32) (param $this i32) (result i32)
  i32.const 1
 )
<<<<<<< HEAD
 (func $super-inline/Bar#a (param $this i32) (result i32)
  (local $this_0 i32)
=======
 (func $super-inline/Bar#a (type $i32_=>_i32) (param $this i32) (result i32)
  (local $var$1 i32)
>>>>>>> 78b2d1af
  local.get $this
  local.set $this_0
  i32.const 1
 )
 (func $super-inline/Foo#a@virtual (type $i32_=>_i32) (param $0 i32) (result i32)
  (local $1 i32)
  block $default
   block $case0
    local.get $0
    i32.const 8
    i32.sub
    i32.load $0
    local.set $1
    local.get $1
    i32.const 4
    i32.eq
    br_if $case0
    br $default
   end
   local.get $0
   call $super-inline/Bar#a
   return
  end
  local.get $0
  call $super-inline/Foo#a
 )
 (func $~lib/rt/__visit_globals (type $i32_=>_none) (param $0 i32)
  (local $1 i32)
  global.get $super-inline/foo
  local.tee $1
  if
   local.get $1
   local.get $0
   call $~lib/rt/itcms/__visit
  end
  global.get $super-inline/bar
  local.tee $1
  if
   local.get $1
   local.get $0
   call $~lib/rt/itcms/__visit
  end
  i32.const 224
  local.get $0
  call $~lib/rt/itcms/__visit
  i32.const 32
  local.get $0
  call $~lib/rt/itcms/__visit
 )
 (func $~lib/arraybuffer/ArrayBufferView~visit (type $i32_i32_=>_none) (param $0 i32) (param $1 i32)
  (local $2 i32)
  local.get $0
  i32.load $0
  local.tee $2
  if
   local.get $2
   local.get $1
   call $~lib/rt/itcms/__visit
  end
 )
 (func $~lib/rt/__visit_members (type $i32_i32_=>_none) (param $0 i32) (param $1 i32)
  block $invalid
   block $super-inline/Bar
    block $super-inline/Foo
     block $~lib/arraybuffer/ArrayBufferView
      block $~lib/string/String
       block $~lib/arraybuffer/ArrayBuffer
        local.get $0
        i32.const 8
        i32.sub
        i32.load $0
        br_table $~lib/arraybuffer/ArrayBuffer $~lib/string/String $~lib/arraybuffer/ArrayBufferView $super-inline/Foo $super-inline/Bar $invalid
       end
       return
      end
      return
     end
     local.get $0
     local.get $1
     call $~lib/arraybuffer/ArrayBufferView~visit
     return
    end
    return
   end
   return
  end
  unreachable
 )
 (func $~start (type $none_=>_none)
  call $start:super-inline
 )
 (func $~stack_check (type $none_=>_none)
  global.get $~lib/memory/__stack_pointer
  global.get $~lib/memory/__data_end
  i32.lt_s
  if
   i32.const 16864
   i32.const 16912
   i32.const 1
   i32.const 1
   call $~lib/builtins/abort
   unreachable
  end
 )
 (func $start:super-inline (type $none_=>_none)
  (local $0 i32)
  global.get $~lib/memory/__stack_pointer
  i32.const 4
  i32.sub
  global.set $~lib/memory/__stack_pointer
  call $~stack_check
  global.get $~lib/memory/__stack_pointer
  i32.const 0
  i32.store $0
  memory.size $0
  i32.const 16
  i32.shl
  global.get $~lib/memory/__heap_base
  i32.sub
  i32.const 1
  i32.shr_u
  global.set $~lib/rt/itcms/threshold
  i32.const 144
  call $~lib/rt/itcms/initLazy
  global.set $~lib/rt/itcms/pinSpace
  i32.const 176
  call $~lib/rt/itcms/initLazy
  global.set $~lib/rt/itcms/toSpace
  i32.const 320
  call $~lib/rt/itcms/initLazy
  global.set $~lib/rt/itcms/fromSpace
  i32.const 0
  call $super-inline/Foo#constructor
  global.set $super-inline/foo
  global.get $super-inline/foo
  local.set $0
  global.get $~lib/memory/__stack_pointer
  local.get $0
  i32.store $0
  local.get $0
  call $super-inline/Foo#a@virtual
  drop
  i32.const 0
  call $super-inline/Bar#constructor
  global.set $super-inline/bar
  global.get $super-inline/bar
  local.set $0
  global.get $~lib/memory/__stack_pointer
  local.get $0
  i32.store $0
  local.get $0
  call $super-inline/Bar#a
  drop
  global.get $~lib/memory/__stack_pointer
  i32.const 4
  i32.add
  global.set $~lib/memory/__stack_pointer
 )
 (func $super-inline/Foo#constructor (type $i32_=>_i32) (param $this i32) (result i32)
  (local $1 i32)
  global.get $~lib/memory/__stack_pointer
  i32.const 4
  i32.sub
  global.set $~lib/memory/__stack_pointer
  call $~stack_check
  global.get $~lib/memory/__stack_pointer
  i32.const 0
  i32.store $0
  local.get $this
  i32.eqz
  if
   global.get $~lib/memory/__stack_pointer
   i32.const 0
   i32.const 3
   call $~lib/rt/itcms/__new
   local.tee $this
   i32.store $0
  end
  local.get $this
  local.set $1
  global.get $~lib/memory/__stack_pointer
  i32.const 4
  i32.add
  global.set $~lib/memory/__stack_pointer
  local.get $1
 )
 (func $super-inline/Bar#constructor (type $i32_=>_i32) (param $this i32) (result i32)
  (local $1 i32)
  global.get $~lib/memory/__stack_pointer
  i32.const 4
  i32.sub
  global.set $~lib/memory/__stack_pointer
  call $~stack_check
  global.get $~lib/memory/__stack_pointer
  i32.const 0
  i32.store $0
  local.get $this
  i32.eqz
  if
   global.get $~lib/memory/__stack_pointer
   i32.const 0
   i32.const 4
   call $~lib/rt/itcms/__new
   local.tee $this
   i32.store $0
  end
  global.get $~lib/memory/__stack_pointer
  local.get $this
  call $super-inline/Foo#constructor
  local.tee $this
  i32.store $0
  local.get $this
  local.set $1
  global.get $~lib/memory/__stack_pointer
  i32.const 4
  i32.add
  global.set $~lib/memory/__stack_pointer
  local.get $1
 )
)<|MERGE_RESOLUTION|>--- conflicted
+++ resolved
@@ -958,13 +958,8 @@
   local.get $slMap
   i32.store $0 offset=4
  )
-<<<<<<< HEAD
- (func $~lib/rt/tlsf/addMemory (param $root i32) (param $start i32) (param $end i32) (result i32)
+ (func $~lib/rt/tlsf/addMemory (type $i32_i32_i32_=>_i32) (param $root i32) (param $start i32) (param $end i32) (result i32)
   (local $root_0 i32)
-=======
- (func $~lib/rt/tlsf/addMemory (type $i32_i32_i32_=>_i32) (param $root i32) (param $start i32) (param $end i32) (result i32)
-  (local $var$3 i32)
->>>>>>> 78b2d1af
   (local $tail i32)
   (local $tailInfo i32)
   (local $size i32)
@@ -2170,13 +2165,8 @@
  (func $super-inline/Foo#a (type $i32_=>_i32) (param $this i32) (result i32)
   i32.const 1
  )
-<<<<<<< HEAD
- (func $super-inline/Bar#a (param $this i32) (result i32)
+ (func $super-inline/Bar#a (type $i32_=>_i32) (param $this i32) (result i32)
   (local $this_0 i32)
-=======
- (func $super-inline/Bar#a (type $i32_=>_i32) (param $this i32) (result i32)
-  (local $var$1 i32)
->>>>>>> 78b2d1af
   local.get $this
   local.set $this_0
   i32.const 1
