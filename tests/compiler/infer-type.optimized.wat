--- conflicted
+++ resolved
@@ -24,16 +24,7 @@
   loop $repeat|0
    get_local $0
    i32.const 10
-<<<<<<< HEAD
-<<<<<<< HEAD
-   i32.ge_s
-   i32.eqz
-=======
    i32.lt_s
->>>>>>> threading
-=======
-   i32.lt_s
->>>>>>> d5f72e32
    if
     get_local $0
     i32.const 1
