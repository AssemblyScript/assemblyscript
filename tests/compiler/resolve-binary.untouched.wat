(module
 (type $i32_i32_=>_i32 (func (param i32 i32) (result i32)))
 (type $i32_=>_i32 (func (param i32) (result i32)))
 (type $i32_=>_none (func (param i32)))
 (type $i32_i32_i32_=>_none (func (param i32 i32 i32)))
 (type $none_=>_none (func))
 (type $i32_i32_i32_=>_i32 (func (param i32 i32 i32) (result i32)))
 (type $i32_i32_i32_i32_=>_none (func (param i32 i32 i32 i32)))
 (type $i32_i32_i32_i32_i32_=>_i32 (func (param i32 i32 i32 i32 i32) (result i32)))
 (type $i32_i64_i32_i64_i32_i64_i32_=>_i32 (func (param i32 i64 i32 i64 i32 i64 i32) (result i32)))
 (type $i32_f64_=>_i32 (func (param i32 f64) (result i32)))
 (type $f64_=>_i32 (func (param f64) (result i32)))
 (type $f64_i32_=>_i32 (func (param f64 i32) (result i32)))
 (type $f64_f64_=>_f64 (func (param f64 f64) (result f64)))
 (import "env" "abort" (func $~lib/builtins/abort (param i32 i32 i32 i32)))
 (memory $0 1)
 (data (i32.const 16) "\08\00\00\00\01\00\00\00\01\00\00\00\08\00\00\00t\00r\00u\00e\00")
 (data (i32.const 48) "\n\00\00\00\01\00\00\00\01\00\00\00\n\00\00\00f\00a\00l\00s\00e\00")
 (data (i32.const 80) "\"\00\00\00\01\00\00\00\01\00\00\00\"\00\00\00r\00e\00s\00o\00l\00v\00e\00-\00b\00i\00n\00a\00r\00y\00.\00t\00s\00")
 (data (i32.const 144) "\02\00\00\00\01\00\00\00\01\00\00\00\02\00\00\00a\00")
 (data (i32.const 176) "\02\00\00\00\01\00\00\00\01\00\00\00\02\00\00\000\00")
 (data (i32.const 208) "\90\01\00\00\01\00\00\00\03\00\00\00\90\01\00\000\000\000\001\000\002\000\003\000\004\000\005\000\006\000\007\000\008\000\009\001\000\001\001\001\002\001\003\001\004\001\005\001\006\001\007\001\008\001\009\002\000\002\001\002\002\002\003\002\004\002\005\002\006\002\007\002\008\002\009\003\000\003\001\003\002\003\003\003\004\003\005\003\006\003\007\003\008\003\009\004\000\004\001\004\002\004\003\004\004\004\005\004\006\004\007\004\008\004\009\005\000\005\001\005\002\005\003\005\004\005\005\005\006\005\007\005\008\005\009\006\000\006\001\006\002\006\003\006\004\006\005\006\006\006\007\006\008\006\009\007\000\007\001\007\002\007\003\007\004\007\005\007\006\007\007\007\008\007\009\008\000\008\001\008\002\008\003\008\004\008\005\008\006\008\007\008\008\008\009\009\000\009\001\009\002\009\003\009\004\009\005\009\006\009\007\009\008\009\009\00")
 (data (i32.const 624) "\02\00\00\00\01\00\00\00\01\00\00\00\02\00\00\001\00")
 (data (i32.const 656) "\02\00\00\00\01\00\00\00\01\00\00\00\02\00\00\002\00")
 (data (i32.const 688) "\00\10\00\00\01\00\00\00\04\00\00\00\00\10\00\00\00\00\00\00\00\a0\f6?\00\00\00\00\00\00\00\00\00\c8\b9\f2\82,\d6\bf\80V7($\b4\fa<\00\00\00\00\00\80\f6?\00\00\00\00\00\00\00\00\00\08X\bf\bd\d1\d5\bf \f7\e0\d8\08\a5\1c\bd\00\00\00\00\00`\f6?\00\00\00\00\00\00\00\00\00XE\17wv\d5\bfmP\b6\d5\a4b#\bd\00\00\00\00\00@\f6?\00\00\00\00\00\00\00\00\00\f8-\87\ad\1a\d5\bf\d5g\b0\9e\e4\84\e6\bc\00\00\00\00\00 \f6?\00\00\00\00\00\00\00\00\00xw\95_\be\d4\bf\e0>)\93i\1b\04\bd\00\00\00\00\00\00\f6?\00\00\00\00\00\00\00\00\00`\1c\c2\8ba\d4\bf\cc\84LH/\d8\13=\00\00\00\00\00\e0\f5?\00\00\00\00\00\00\00\00\00\a8\86\860\04\d4\bf:\0b\82\ed\f3B\dc<\00\00\00\00\00\c0\f5?\00\00\00\00\00\00\00\00\00HiUL\a6\d3\bf`\94Q\86\c6\b1 =\00\00\00\00\00\a0\f5?\00\00\00\00\00\00\00\00\00\80\98\9a\ddG\d3\bf\92\80\c5\d4MY%=\00\00\00\00\00\80\f5?\00\00\00\00\00\00\00\00\00 \e1\ba\e2\e8\d2\bf\d8+\b7\99\1e{&=\00\00\00\00\00`\f5?\00\00\00\00\00\00\00\00\00\88\de\13Z\89\d2\bf?\b0\cf\b6\14\ca\15=\00\00\00\00\00`\f5?\00\00\00\00\00\00\00\00\00\88\de\13Z\89\d2\bf?\b0\cf\b6\14\ca\15=\00\00\00\00\00@\f5?\00\00\00\00\00\00\00\00\00x\cf\fbA)\d2\bfv\daS($Z\16\bd\00\00\00\00\00 \f5?\00\00\00\00\00\00\00\00\00\98i\c1\98\c8\d1\bf\04T\e7h\bc\af\1f\bd\00\00\00\00\00\00\f5?\00\00\00\00\00\00\00\00\00\a8\ab\ab\\g\d1\bf\f0\a8\823\c6\1f\1f=\00\00\00\00\00\e0\f4?\00\00\00\00\00\00\00\00\00H\ae\f9\8b\05\d1\bffZ\05\fd\c4\a8&\bd\00\00\00\00\00\c0\f4?\00\00\00\00\00\00\00\00\00\90s\e2$\a3\d0\bf\0e\03\f4~\eek\0c\bd\00\00\00\00\00\a0\f4?\00\00\00\00\00\00\00\00\00\d0\b4\94%@\d0\bf\7f-\f4\9e\b86\f0\bc\00\00\00\00\00\a0\f4?\00\00\00\00\00\00\00\00\00\d0\b4\94%@\d0\bf\7f-\f4\9e\b86\f0\bc\00\00\00\00\00\80\f4?\00\00\00\00\00\00\00\00\00@^m\18\b9\cf\bf\87<\99\ab*W\0d=\00\00\00\00\00`\f4?\00\00\00\00\00\00\00\00\00`\dc\cb\ad\f0\ce\bf$\af\86\9c\b7&+=\00\00\00\00\00@\f4?\00\00\00\00\00\00\00\00\00\f0*n\07\'\ce\bf\10\ff?TO/\17\bd\00\00\00\00\00 \f4?\00\00\00\00\00\00\00\00\00\c0Ok!\\\cd\bf\1bh\ca\bb\91\ba!=\00\00\00\00\00\00\f4?\00\00\00\00\00\00\00\00\00\a0\9a\c7\f7\8f\cc\bf4\84\9fhOy\'=\00\00\00\00\00\00\f4?\00\00\00\00\00\00\00\00\00\a0\9a\c7\f7\8f\cc\bf4\84\9fhOy\'=\00\00\00\00\00\e0\f3?\00\00\00\00\00\00\00\00\00\90-t\86\c2\cb\bf\8f\b7\8b1\b0N\19=\00\00\00\00\00\c0\f3?\00\00\00\00\00\00\00\00\00\c0\80N\c9\f3\ca\bff\90\cd?cN\ba<\00\00\00\00\00\a0\f3?\00\00\00\00\00\00\00\00\00\b0\e2\1f\bc#\ca\bf\ea\c1F\dcd\8c%\bd\00\00\00\00\00\a0\f3?\00\00\00\00\00\00\00\00\00\b0\e2\1f\bc#\ca\bf\ea\c1F\dcd\8c%\bd\00\00\00\00\00\80\f3?\00\00\00\00\00\00\00\00\00P\f4\9cZR\c9\bf\e3\d4\c1\04\d9\d1*\bd\00\00\00\00\00`\f3?\00\00\00\00\00\00\00\00\00\d0 e\a0\7f\c8\bf\t\fa\db\7f\bf\bd+=\00\00\00\00\00@\f3?\00\00\00\00\00\00\00\00\00\e0\10\02\89\ab\c7\bfXJSr\90\db+=\00\00\00\00\00@\f3?\00\00\00\00\00\00\00\00\00\e0\10\02\89\ab\c7\bfXJSr\90\db+=\00\00\00\00\00 \f3?\00\00\00\00\00\00\00\00\00\d0\19\e7\0f\d6\c6\bff\e2\b2\a3j\e4\10\bd\00\00\00\00\00\00\f3?\00\00\00\00\00\00\00\00\00\90\a7p0\ff\c5\bf9P\10\9fC\9e\1e\bd\00\00\00\00\00\00\f3?\00\00\00\00\00\00\00\00\00\90\a7p0\ff\c5\bf9P\10\9fC\9e\1e\bd\00\00\00\00\00\e0\f2?\00\00\00\00\00\00\00\00\00\b0\a1\e3\e5&\c5\bf\8f[\07\90\8b\de \bd\00\00\00\00\00\c0\f2?\00\00\00\00\00\00\00\00\00\80\cbl+M\c4\bf<x5a\c1\0c\17=\00\00\00\00\00\c0\f2?\00\00\00\00\00\00\00\00\00\80\cbl+M\c4\bf<x5a\c1\0c\17=\00\00\00\00\00\a0\f2?\00\00\00\00\00\00\00\00\00\90\1e \fcq\c3\bf:T\'M\86x\f1<\00\00\00\00\00\80\f2?\00\00\00\00\00\00\00\00\00\f0\1f\f8R\95\c2\bf\08\c4q\170\8d$\bd\00\00\00\00\00`\f2?\00\00\00\00\00\00\00\00\00`/\d5*\b7\c1\bf\96\a3\11\18\a4\80.\bd\00\00\00\00\00`\f2?\00\00\00\00\00\00\00\00\00`/\d5*\b7\c1\bf\96\a3\11\18\a4\80.\bd\00\00\00\00\00@\f2?\00\00\00\00\00\00\00\00\00\90\d0|~\d7\c0\bf\f4[\e8\88\96i\n=\00\00\00\00\00@\f2?\00\00\00\00\00\00\00\00\00\90\d0|~\d7\c0\bf\f4[\e8\88\96i\n=\00\00\00\00\00 \f2?\00\00\00\00\00\00\00\00\00\e0\db1\91\ec\bf\bf\f23\a3\\Tu%\bd\00\00\00\00\00\00\f2?\00\00\00\00\00\00\00\00\00\00+n\07\'\be\bf<\00\f0*,4*=\00\00\00\00\00\00\f2?\00\00\00\00\00\00\00\00\00\00+n\07\'\be\bf<\00\f0*,4*=\00\00\00\00\00\e0\f1?\00\00\00\00\00\00\00\00\00\c0[\8fT^\bc\bf\06\be_XW\0c\1d\bd\00\00\00\00\00\c0\f1?\00\00\00\00\00\00\00\00\00\e0J:m\92\ba\bf\c8\aa[\e859%=\00\00\00\00\00\c0\f1?\00\00\00\00\00\00\00\00\00\e0J:m\92\ba\bf\c8\aa[\e859%=\00\00\00\00\00\a0\f1?\00\00\00\00\00\00\00\00\00\a01\d6E\c3\b8\bfhV/M)|\13=\00\00\00\00\00\a0\f1?\00\00\00\00\00\00\00\00\00\a01\d6E\c3\b8\bfhV/M)|\13=\00\00\00\00\00\80\f1?\00\00\00\00\00\00\00\00\00`\e5\8a\d2\f0\b6\bf\das3\c97\97&\bd\00\00\00\00\00`\f1?\00\00\00\00\00\00\00\00\00 \06?\07\1b\b5\bfW^\c6a[\02\1f=\00\00\00\00\00`\f1?\00\00\00\00\00\00\00\00\00 \06?\07\1b\b5\bfW^\c6a[\02\1f=\00\00\00\00\00@\f1?\00\00\00\00\00\00\00\00\00\e0\1b\96\d7A\b3\bf\df\13\f9\cc\da^,=\00\00\00\00\00@\f1?\00\00\00\00\00\00\00\00\00\e0\1b\96\d7A\b3\bf\df\13\f9\cc\da^,=\00\00\00\00\00 \f1?\00\00\00\00\00\00\00\00\00\80\a3\ee6e\b1\bf\t\a3\8fv^|\14=\00\00\00\00\00\00\f1?\00\00\00\00\00\00\00\00\00\80\11\c00\n\af\bf\91\8e6\83\9eY-=\00\00\00\00\00\00\f1?\00\00\00\00\00\00\00\00\00\80\11\c00\n\af\bf\91\8e6\83\9eY-=\00\00\00\00\00\e0\f0?\00\00\00\00\00\00\00\00\00\80\19q\ddB\ab\bfLp\d6\e5z\82\1c=\00\00\00\00\00\e0\f0?\00\00\00\00\00\00\00\00\00\80\19q\ddB\ab\bfLp\d6\e5z\82\1c=\00\00\00\00\00\c0\f0?\00\00\00\00\00\00\00\00\00\c02\f6Xt\a7\bf\ee\a1\f24F\fc,\bd\00\00\00\00\00\c0\f0?\00\00\00\00\00\00\00\00\00\c02\f6Xt\a7\bf\ee\a1\f24F\fc,\bd\00\00\00\00\00\a0\f0?\00\00\00\00\00\00\00\00\00\c0\fe\b9\87\9e\a3\bf\aa\fe&\f5\b7\02\f5<\00\00\00\00\00\a0\f0?\00\00\00\00\00\00\00\00\00\c0\fe\b9\87\9e\a3\bf\aa\fe&\f5\b7\02\f5<\00\00\00\00\00\80\f0?\00\00\00\00\00\00\00\00\00\00x\0e\9b\82\9f\bf\e4\t~|&\80)\bd\00\00\00\00\00\80\f0?\00\00\00\00\00\00\00\00\00\00x\0e\9b\82\9f\bf\e4\t~|&\80)\bd\00\00\00\00\00`\f0?\00\00\00\00\00\00\00\00\00\80\d5\07\1b\b9\97\bf9\a6\fa\93T\8d(\bd\00\00\00\00\00@\f0?\00\00\00\00\00\00\00\00\00\00\fc\b0\a8\c0\8f\bf\9c\a6\d3\f6|\1e\df\bc\00\00\00\00\00@\f0?\00\00\00\00\00\00\00\00\00\00\fc\b0\a8\c0\8f\bf\9c\a6\d3\f6|\1e\df\bc\00\00\00\00\00 \f0?\00\00\00\00\00\00\00\00\00\00\10k*\e0\7f\bf\e4@\da\0d?\e2\19\bd\00\00\00\00\00 \f0?\00\00\00\00\00\00\00\00\00\00\10k*\e0\7f\bf\e4@\da\0d?\e2\19\bd\00\00\00\00\00\00\f0?\00\00\00\00\00\00\00\00\00\00\00\00\00\00\00\00\00\00\00\00\00\00\00\00\00\00\00\00\00\00\f0?\00\00\00\00\00\00\00\00\00\00\00\00\00\00\00\00\00\00\00\00\00\00\00\00\00\00\00\00\00\c0\ef?\00\00\00\00\00\00\00\00\00\00\89u\15\10\80?\e8+\9d\99k\c7\10\bd\00\00\00\00\00\80\ef?\00\00\00\00\00\00\00\00\00\80\93XV \90?\d2\f7\e2\06[\dc#\bd\00\00\00\00\00@\ef?\00\00\00\00\00\00\00\00\00\00\c9(%I\98?4\0cZ2\ba\a0*\bd\00\00\00\00\00\00\ef?\00\00\00\00\00\00\00\00\00@\e7\89]A\a0?S\d7\f1\\\c0\11\01=\00\00\00\00\00\c0\ee?\00\00\00\00\00\00\00\00\00\00.\d4\aef\a4?(\fd\bdus\16,\bd\00\00\00\00\00\80\ee?\00\00\00\00\00\00\00\00\00\c0\9f\14\aa\94\a8?}&Z\d0\95y\19\bd\00\00\00\00\00@\ee?\00\00\00\00\00\00\00\00\00\c0\dd\cds\cb\ac?\07(\d8G\f2h\1a\bd\00\00\00\00\00 \ee?\00\00\00\00\00\00\00\00\00\c0\06\c01\ea\ae?{;\c9O>\11\0e\bd\00\00\00\00\00\e0\ed?\00\00\00\00\00\00\00\00\00`F\d1;\97\b1?\9b\9e\0dV]2%\bd\00\00\00\00\00\a0\ed?\00\00\00\00\00\00\00\00\00\e0\d1\a7\f5\bd\b3?\d7N\db\a5^\c8,=\00\00\00\00\00`\ed?\00\00\00\00\00\00\00\00\00\a0\97MZ\e9\b5?\1e\1d]<\06i,\bd\00\00\00\00\00@\ed?\00\00\00\00\00\00\00\00\00\c0\ea\n\d3\00\b7?2\ed\9d\a9\8d\1e\ec<\00\00\00\00\00\00\ed?\00\00\00\00\00\00\00\00\00@Y]^3\b9?\daG\bd:\\\11#=\00\00\00\00\00\c0\ec?\00\00\00\00\00\00\00\00\00`\ad\8d\c8j\bb?\e5h\f7+\80\90\13\bd\00\00\00\00\00\a0\ec?\00\00\00\00\00\00\00\00\00@\bc\01X\88\bc?\d3\acZ\c6\d1F&=\00\00\00\00\00`\ec?\00\00\00\00\00\00\00\00\00 \n\839\c7\be?\e0E\e6\afh\c0-\bd\00\00\00\00\00@\ec?\00\00\00\00\00\00\00\00\00\e0\db9\91\e8\bf?\fd\n\a1O\d64%\bd\00\00\00\00\00\00\ec?\00\00\00\00\00\00\00\00\00\e0\'\82\8e\17\c1?\f2\07-\cex\ef!=\00\00\00\00\00\e0\eb?\00\00\00\00\00\00\00\00\00\f0#~+\aa\c1?4\998D\8e\a7,=\00\00\00\00\00\a0\eb?\00\00\00\00\00\00\00\00\00\80\86\0ca\d1\c2?\a1\b4\81\cbl\9d\03=\00\00\00\00\00\80\eb?\00\00\00\00\00\00\00\00\00\90\15\b0\fce\c3?\89rK#\a8/\c6<\00\00\00\00\00@\eb?\00\00\00\00\00\00\00\00\00\b03\83=\91\c4?x\b6\fdTy\83%=\00\00\00\00\00 \eb?\00\00\00\00\00\00\00\00\00\b0\a1\e4\e5\'\c5?\c7}i\e5\e83&=\00\00\00\00\00\e0\ea?\00\00\00\00\00\00\00\00\00\10\8c\beNW\c6?x.<,\8b\cf\19=\00\00\00\00\00\c0\ea?\00\00\00\00\00\00\00\00\00pu\8b\12\f0\c6?\e1!\9c\e5\8d\11%\bd\00\00\00\00\00\a0\ea?\00\00\00\00\00\00\00\00\00PD\85\8d\89\c7?\05C\91p\10f\1c\bd\00\00\00\00\00`\ea?\00\00\00\00\00\00\00\00\00\009\eb\af\be\c8?\d1,\e9\aaT=\07\bd\00\00\00\00\00@\ea?\00\00\00\00\00\00\00\00\00\00\f7\dcZZ\c9?o\ff\a0X(\f2\07=\00\00\00\00\00\00\ea?\00\00\00\00\00\00\00\00\00\e0\8a<\ed\93\ca?i!VPCr(\bd\00\00\00\00\00\e0\e9?\00\00\00\00\00\00\00\00\00\d0[W\d81\cb?\aa\e1\acN\8d5\0c\bd\00\00\00\00\00\c0\e9?\00\00\00\00\00\00\00\00\00\e0;8\87\d0\cb?\b6\12TY\c4K-\bd\00\00\00\00\00\a0\e9?\00\00\00\00\00\00\00\00\00\10\f0\c6\fbo\cc?\d2+\96\c5r\ec\f1\bc\00\00\00\00\00`\e9?\00\00\00\00\00\00\00\00\00\90\d4\b0=\b1\cd?5\b0\15\f7*\ff*\bd\00\00\00\00\00@\e9?\00\00\00\00\00\00\00\00\00\10\e7\ff\0eS\ce?0\f4A`\'\12\c2<\00\00\00\00\00 \e9?\00\00\00\00\00\00\00\00\00\00\dd\e4\ad\f5\ce?\11\8e\bbe\15!\ca\bc\00\00\00\00\00\00\e9?\00\00\00\00\00\00\00\00\00\b0\b3l\1c\99\cf?0\df\0c\ca\ec\cb\1b=\00\00\00\00\00\c0\e8?\00\00\00\00\00\00\00\00\00XM`8q\d0?\91N\ed\16\db\9c\f8<\00\00\00\00\00\a0\e8?\00\00\00\00\00\00\00\00\00`ag-\c4\d0?\e9\ea<\16\8b\18\'=\00\00\00\00\00\80\e8?\00\00\00\00\00\00\00\00\00\e8\'\82\8e\17\d1?\1c\f0\a5c\0e!,\bd\00\00\00\00\00`\e8?\00\00\00\00\00\00\00\00\00\f8\ac\cb\\k\d1?\81\16\a5\f7\cd\9a+=\00\00\00\00\00@\e8?\00\00\00\00\00\00\00\00\00hZc\99\bf\d1?\b7\bdGQ\ed\a6,=\00\00\00\00\00 \e8?\00\00\00\00\00\00\00\00\00\b8\0emE\14\d2?\ea\baF\ba\de\87\n=\00\00\00\00\00\e0\e7?\00\00\00\00\00\00\00\00\00\90\dc|\f0\be\d2?\f4\04PJ\fa\9c*=\00\00\00\00\00\c0\e7?\00\00\00\00\00\00\00\00\00`\d3\e1\f1\14\d3?\b8<!\d3z\e2(\bd\00\00\00\00\00\a0\e7?\00\00\00\00\00\00\00\00\00\10\bevgk\d3?\c8w\f1\b0\cdn\11=\00\00\00\00\00\80\e7?\00\00\00\00\00\00\00\00\0003wR\c2\d3?\\\bd\06\b6T;\18=\00\00\00\00\00`\e7?\00\00\00\00\00\00\00\00\00\e8\d5#\b4\19\d4?\9d\e0\90\ec6\e4\08=\00\00\00\00\00@\e7?\00\00\00\00\00\00\00\00\00\c8q\c2\8dq\d4?u\d6g\t\ce\'/\bd\00\00\00\00\00 \e7?\00\00\00\00\00\00\00\00\000\17\9e\e0\c9\d4?\a4\d8\n\1b\89 .\bd\00\00\00\00\00\00\e7?\00\00\00\00\00\00\00\00\00\a08\07\ae\"\d5?Y\c7d\81p\be.=\00\00\00\00\00\e0\e6?\00\00\00\00\00\00\00\00\00\d0\c8S\f7{\d5?\ef@]\ee\ed\ad\1f=\00\00\00\00\00\c0\e6?\00\00\00\00\00\00\00\00\00`Y\df\bd\d5\d5?\dce\a4\08*\0b\n\bd")
 (data (i32.const 4800) "\00\08\00\00\01\00\00\00\05\00\00\00\00\08\00\00\00\00\00\00\00\00\00\00\00\00\00\00\00\00\f0?n\bf\88\1aO;\9b<53\fb\a9=\f6\ef?]\dc\d8\9c\13`q\bca\80w>\9a\ec\ef?\d1f\87\10z^\90\bc\85\7fn\e8\15\e3\ef?\13\f6g5R\d2\8c<t\85\15\d3\b0\d9\ef?\fa\8e\f9#\80\ce\8b\bc\de\f6\dd)k\d0\ef?a\c8\e6aN\f7`<\c8\9bu\18E\c7\ef?\99\d33[\e4\a3\90<\83\f3\c6\ca>\be\ef?m{\83]\a6\9a\97<\0f\89\f9lX\b5\ef?\fc\ef\fd\92\1a\b5\8e<\f7Gr+\92\ac\ef?\d1\9c/p=\be><\a2\d1\d32\ec\a3\ef?\0bn\90\894\03j\bc\1b\d3\fe\aff\9b\ef?\0e\bd/*RV\95\bcQ[\12\d0\01\93\ef?U\eaN\8c\ef\80P\bc\cc1l\c0\bd\8a\ef?\16\f4\d5\b9#\c9\91\bc\e0-\a9\ae\9a\82\ef?\afU\\\e9\e3\d3\80<Q\8e\a5\c8\98z\ef?H\93\a5\ea\15\1b\80\bc{Q}<\b8r\ef?=2\deU\f0\1f\8f\bc\ea\8d\8c8\f9j\ef?\bfS\13?\8c\89\8b<u\cbo\eb[c\ef?&\eb\11v\9c\d9\96\bc\d4\\\04\84\e0[\ef?`/:>\f7\ec\9a<\aa\b9h1\87T\ef?\9d8\86\cb\82\e7\8f\bc\1d\d9\fc\"PM\ef?\8d\c3\a6DAo\8a<\d6\8cb\88;F\ef?}\04\e4\b0\05z\80<\96\dc}\91I?\ef?\94\a8\a8\e3\fd\8e\96<8bunz8\ef?}Ht\f2\18^\87<?\a6\b2O\ce1\ef?\f2\e7\1f\98+G\80<\dd|\e2eE+\ef?^\08q?{\b8\96\bc\81c\f5\e1\df$\ef?1\ab\tm\e1\f7\82<\e1\de\1f\f5\9d\1e\ef?\fa\bfo\1a\9b!=\bc\90\d9\da\d0\7f\18\ef?\b4\n\0cr\827\8b<\0b\03\e4\a6\85\12\ef?\8f\cb\ce\89\92\14n<V/>\a9\af\0c\ef?\b6\ab\b0MuM\83<\15\b71\n\fe\06\ef?Lt\ac\e2\01B\86<1\d8L\fcp\01\ef?J\f8\d3]9\dd\8f<\ff\16d\b2\08\fc\ee?\04[\8e;\80\a3\86\bc\f1\9f\92_\c5\f6\ee?hPK\cc\edJ\92\bc\cb\a9:7\a7\f1\ee?\8e-Q\1b\f8\07\99\bcf\d8\05m\ae\ec\ee?\d26\94>\e8\d1q\bc\f7\9f\e54\db\e7\ee?\15\1b\ce\b3\19\19\99\bc\e5\a8\13\c3-\e3\ee?mL*\a7H\9f\85<\"4\12L\a6\de\ee?\8ai(z`\12\93\bc\1c\80\ac\04E\da\ee?[\89\17H\8f\a7X\bc*.\f7!\n\d6\ee?\1b\9aIg\9b,|\bc\97\a8P\d9\f5\d1\ee?\11\ac\c2`\edcC<-\89a`\08\ce\ee?\efd\06;\tf\96<W\00\1d\edA\ca\ee?y\03\a1\da\e1\ccn<\d0<\c1\b5\a2\c6\ee?0\12\0f?\8e\ff\93<\de\d3\d7\f0*\c3\ee?\b0\afz\bb\ce\90v<\'*6\d5\da\bf\ee?w\e0T\eb\bd\1d\93<\0d\dd\fd\99\b2\bc\ee?\8e\a3q\004\94\8f\bc\a7,\9dv\b2\b9\ee?I\a3\93\dc\cc\de\87\bcBf\cf\a2\da\b6\ee?_8\0f\bd\c6\dex\bc\82O\9dV+\b4\ee?\f6\\{\ecF\12\86\bc\0f\92]\ca\a4\b1\ee?\8e\d7\fd\18\055\93<\da\'\b56G\af\ee?\05\9b\8a/\b7\98{<\fd\c7\97\d4\12\ad\ee?\tT\1c\e2\e1c\90<)TH\dd\07\ab\ee?\ea\c6\19P\85\c74<\b7FY\8a&\a9\ee?5\c0d+\e62\94<H!\ad\15o\a7\ee?\9fv\99aJ\e4\8c\bc\t\dcv\b9\e1\a5\ee?\a8M\ef;\c53\8c\bc\85U:\b0~\a4\ee?\ae\e9+\89xS\84\bc \c3\cc4F\a3\ee?XXVx\dd\ce\93\bc%\"U\828\a2\ee?d\19~\80\aa\10W<s\a9L\d4U\a1\ee?(\"^\bf\ef\b3\93\bc\cd;\7ff\9e\a0\ee?\82\b94\87\ad\12j\bc\bf\da\0bu\12\a0\ee?\ee\a9m\b8\efgc\bc/\1ae<\b2\9f\ee?Q\88\e0T=\dc\80\bc\84\94Q\f9}\9f\ee?\cf>Z~d\1fx\bct_\ec\e8u\9f\ee?\b0}\8b\c0J\ee\86\bct\81\a5H\9a\9f\ee?\8a\e6U\1e2\19\86\bc\c9gBV\eb\9f\ee?\d3\d4\t^\cb\9c\90<?]\deOi\a0\ee?\1d\a5M\b9\dc2{\bc\87\01\ebs\14\a1\ee?k\c0gT\fd\ec\94<2\c10\01\ed\a1\ee?Ul\d6\ab\e1\ebe<bN\cf6\f3\a2\ee?B\cf\b3/\c5\a1\88\bc\12\1a>T\'\a4\ee?47;\f1\b6i\93\bc\13\ceL\99\89\a5\ee?\1e\ff\19:\84^\80\bc\ad\c7#F\1a\a7\ee?nWr\d8P\d4\94\bc\ed\92D\9b\d9\a8\ee?\00\8a\0e[g\ad\90<\99f\8a\d9\c7\aa\ee?\b4\ea\f0\c1/\b7\8d<\db\a0*B\e5\ac\ee?\ff\e7\c5\9c`\b6e\bc\8cD\b5\162\af\ee?D_\f3Y\83\f6{<6w\15\99\ae\b1\ee?\83=\1e\a7\1f\t\93\bc\c6\ff\91\0b[\b4\ee?)\1el\8b\b8\a9]\bc\e5\c5\cd\b07\b7\ee?Y\b9\90|\f9#l\bc\0fR\c8\cbD\ba\ee?\aa\f9\f4\"CC\92\bcPN\de\9f\82\bd\ee?K\8ef\d7l\ca\85\bc\ba\07\cap\f1\c0\ee?\'\ce\91+\fc\afq<\90\f0\a3\82\91\c4\ee?\bbs\n\e15\d2m<##\e3\19c\c8\ee?c\"b\"\04\c5\87\bce\e5]{f\cc\ee?\d51\e2\e3\86\1c\8b<3-J\ec\9b\d0\ee?\15\bb\bc\d3\d1\bb\91\bc]%>\b2\03\d5\ee?\d21\ee\9c1\cc\90<X\b30\13\9e\d9\ee?\b3Zsn\84i\84<\bf\fdyUk\de\ee?\b4\9d\8e\97\cd\df\82\bcz\f3\d3\bfk\e3\ee?\873\cb\92w\1a\8c<\ad\d3Z\99\9f\e8\ee?\fa\d9\d1J\8f{\90\bcf\b6\8d)\07\ee\ee?\ba\ae\dcV\d9\c3U\bc\fb\15O\b8\a2\f3\ee?@\f6\a6=\0e\a4\90\bc:Y\e5\8dr\f9\ee?4\93\ad8\f4\d6h\bcG^\fb\f2v\ff\ee?5\8aXk\e2\ee\91\bcJ\06\a10\b0\05\ef?\cd\dd_\n\d7\fft<\d2\c1K\90\1e\0c\ef?\ac\98\92\fa\fb\bd\91\bc\t\1e\d7[\c2\12\ef?\b3\0c\af0\aens<\9cR\85\dd\9b\19\ef?\94\fd\9f\\2\e3\8e<z\d0\ff_\ab \ef?\acY\t\d1\8f\e0\84<K\d1W.\f1\'\ef?g\1aN8\af\cdc<\b5\e7\06\94m/\ef?h\19\92l,kg<i\90\ef\dc 7\ef?\d2\b5\cc\83\18\8a\80\bc\fa\c3]U\0b?\ef?o\fa\ff?]\ad\8f\bc|\89\07J-G\ef?I\a9u8\ae\0d\90\bc\f2\89\0d\08\87O\ef?\a7\07=\a6\85\a3t<\87\a4\fb\dc\18X\ef?\0f\"@ \9e\91\82\bc\98\83\c9\16\e3`\ef?\ac\92\c1\d5PZ\8e<\852\db\03\e6i\ef?Kk\01\acY:\84<`\b4\01\f3!s\ef?\1f>\b4\07!\d5\82\bc_\9b{3\97|\ef?\c9\0dG;\b9*\89\bc)\a1\f5\14F\86\ef?\d3\88:`\04\b6t<\f6?\8b\e7.\90\ef?qr\9dQ\ec\c5\83<\83L\c7\fbQ\9a\ef?\f0\91\d3\8f\12\f7\8f\bc\da\90\a4\a2\af\a4\ef?}t#\e2\98\ae\8d\bc\f1g\8e-H\af\ef?\08 \aaA\bc\c3\8e<\'Za\ee\1b\ba\ef?2\eb\a9\c3\94+\84<\97\bak7+\c5\ef?\ee\85\d11\a9d\8a<@En[v\d0\ef?\ed\e3;\e4\ba7\8e\bc\14\be\9c\ad\fd\db\ef?\9d\cd\91M;\89w<\d8\90\9e\81\c1\e7\ef?\89\cc`A\c1\05S<\f1q\8f+\c2\f3\ef?")
 (data (i32.const 6864) "\06\00\00\00\01\00\00\00\01\00\00\00\06\00\00\000\00.\000\00")
 (data (i32.const 6896) "\06\00\00\00\01\00\00\00\01\00\00\00\06\00\00\00N\00a\00N\00")
 (data (i32.const 6928) "\12\00\00\00\01\00\00\00\01\00\00\00\12\00\00\00-\00I\00n\00f\00i\00n\00i\00t\00y\00")
 (data (i32.const 6976) "\10\00\00\00\01\00\00\00\01\00\00\00\10\00\00\00I\00n\00f\00i\00n\00i\00t\00y\00")
 (data (i32.const 7008) "\b8\02\00\00\01\00\00\00\05\00\00\00\b8\02\00\00\88\02\1c\08\a0\d5\8f\fav\bf>\a2\7f\e1\ae\bav\acU0 \fb\16\8b\ea5\ce]J\89B\cf-;eU\aa\b0k\9a\dfE\1a=\03\cf\1a\e6\ca\c6\9a\c7\17\fep\abO\dc\bc\be\fc\b1w\ff\0c\d6kA\ef\91V\be<\fc\7f\90\ad\1f\d0\8d\83\9aU1(\\Q\d3\b5\c9\a6\ad\8f\acq\9d\cb\8b\ee#w\"\9c\eamSx@\91I\cc\aeW\ce\b6]y\12<\827V\fbM6\94\10\c2O\98H8o\ea\96\90\c7:\82%\cb\85t\d7\f4\97\bf\97\cd\cf\86\a0\e5\ac*\17\98\n4\ef\8e\b25*\fbg8\b2;?\c6\d2\df\d4\c8\84\ba\cd\d3\1a\'D\dd\c5\96\c9%\bb\ce\9fk\93\84\a5b}$l\ac\db\f6\da_\0dXf\ab\a3&\f1\c3\de\93\f8\e2\f3\b8\80\ff\aa\a8\ad\b5\b5\8bJ|l\05_b\87S0\c14`\ff\bc\c9U&\ba\91\8c\85N\96\bd~)p$w\f9\df\8f\b8\e5\b8\9f\bd\df\a6\94}t\88\cf_\a9\f8\cf\9b\a8\8f\93pD\b9k\15\0f\bf\f8\f0\08\8a\b611eU%\b0\cd\ac\7f{\d0\c6\e2?\99\06;+*\c4\10\\\e4\d3\92si\99$$\aa\0e\ca\00\83\f2\b5\87\fd\eb\1a\11\92d\08\e5\bc\cc\88Po\t\cc\bc\8c,e\19\e2X\17\b7\d1\00\00\00\00\00\00@\9c\00\00\00\00\10\a5\d4\e8\00\00b\ac\c5\ebx\ad\84\t\94\f8x9?\81\b3\15\07\c9{\ce\97\c0p\\\ea{\ce2~\8fh\80\e9\ab\a48\d2\d5E\"\9a\17&\'O\9f\'\fb\c4\d41\a2c\ed\a8\ad\c8\8c8e\de\b0\dbe\ab\1a\8e\08\c7\83\9a\1dqB\f9\1d]\c4X\e7\1b\a6,iM\92\ea\8dp\1ad\ee\01\daJw\ef\9a\99\a3m\a2\85k}\b4{x\t\f2w\18\ddy\a1\e4T\b4\c2\c5\9b[\92\86[\86=]\96\c8\c5S5\c8\b3\a0\97\fa\\\b4*\95\e3_\a0\99\bd\9fF\de%\8c9\db4\c2\9b\a5\\\9f\98\a3r\9a\c6\f6\ce\be\e9TS\bf\dc\b7\e2A\"\f2\17\f3\fc\88\a5x\\\d3\9b\ce \cc\dfS!{\f3Z\16\98:0\1f\97\dc\b5\a0\e2\96\b3\e3\\S\d1\d9\a8<D\a7\a4\d9|\9b\fb\10D\a4\a7LLv\bb\1a\9c@\b6\ef\8e\ab\8b,\84W\a6\10\ef\1f\d0)1\91\e9\e5\a4\10\9b\9d\0c\9c\a1\fb\9b\10\e7)\f4;b\d9 (\ac\85\cf\a7z^KD\80-\dd\ac\03@\e4!\bf\8f\ffD^/\9cg\8eA\b8\8c\9c\9d\173\d4\a9\1b\e3\b4\92\db\19\9e\d9w\df\ban\bf\96\ebk\ee\f0\9b;\02\87\af")
 (data (i32.const 7728) "\ae\00\00\00\01\00\00\00\06\00\00\00\ae\00\00\00<\fbW\fbr\fb\8c\fb\a7\fb\c1\fb\dc\fb\f6\fb\11\fc,\fcF\fca\fc{\fc\96\fc\b1\fc\cb\fc\e6\fc\00\fd\1b\fd5\fdP\fdk\fd\85\fd\a0\fd\ba\fd\d5\fd\ef\fd\n\fe%\fe?\feZ\fet\fe\8f\fe\a9\fe\c4\fe\df\fe\f9\fe\14\ff.\ffI\ffc\ff~\ff\99\ff\b3\ff\ce\ff\e8\ff\03\00\1e\008\00S\00m\00\88\00\a2\00\bd\00\d8\00\f2\00\0d\01\'\01B\01\\\01w\01\92\01\ac\01\c7\01\e1\01\fc\01\16\021\02L\02f\02\81\02\9b\02\b6\02\d0\02\eb\02\06\03 \03;\03U\03p\03\8b\03\a5\03\c0\03\da\03\f5\03\0f\04*\04")
 (data (i32.const 7920) "(\00\00\00\01\00\00\00\03\00\00\00(\00\00\00\01\00\00\00\n\00\00\00d\00\00\00\e8\03\00\00\10\'\00\00\a0\86\01\00@B\0f\00\80\96\98\00\00\e1\f5\05\00\ca\9a;")
 (data (i32.const 7984) "\00\00\00\00\01\00\00\00\01\00\00\00\00\00\00\00")
 (data (i32.const 8000) "\1e\00\00\00\01\00\00\00\01\00\00\00\1e\00\00\00~\00l\00i\00b\00/\00r\00t\00/\00s\00t\00u\00b\00.\00t\00s\00")
 (data (i32.const 8048) "\06\00\00\00\01\00\00\00\01\00\00\00\06\00\00\004\00.\000\00")
 (data (i32.const 8080) "\02\00\00\00\01\00\00\00\01\00\00\00\02\00\00\004\00")
 (data (i32.const 8112) "\02\00\00\00\01\00\00\00\01\00\00\00\02\00\00\003\00")
 (data (i32.const 8144) "\04\00\00\00\01\00\00\00\01\00\00\00\04\00\00\00-\001\00")
 (data (i32.const 8176) "\04\00\00\00\01\00\00\00\01\00\00\00\04\00\00\00l\00t\00")
 (data (i32.const 8208) "\04\00\00\00\01\00\00\00\01\00\00\00\04\00\00\00g\00t\00")
 (data (i32.const 8240) "\04\00\00\00\01\00\00\00\01\00\00\00\04\00\00\00l\00e\00")
 (data (i32.const 8272) "\04\00\00\00\01\00\00\00\01\00\00\00\04\00\00\00g\00e\00")
 (data (i32.const 8304) "\04\00\00\00\01\00\00\00\01\00\00\00\04\00\00\00e\00q\00")
 (data (i32.const 8336) "\04\00\00\00\01\00\00\00\01\00\00\00\04\00\00\00n\00e\00")
 (data (i32.const 8368) "\06\00\00\00\01\00\00\00\01\00\00\00\06\00\00\00a\00d\00d\00")
 (data (i32.const 8400) "\06\00\00\00\01\00\00\00\01\00\00\00\06\00\00\00s\00u\00b\00")
 (data (i32.const 8432) "\06\00\00\00\01\00\00\00\01\00\00\00\06\00\00\00m\00u\00l\00")
 (data (i32.const 8464) "\06\00\00\00\01\00\00\00\01\00\00\00\06\00\00\00d\00i\00v\00")
 (data (i32.const 8496) "\06\00\00\00\01\00\00\00\01\00\00\00\06\00\00\00r\00e\00m\00")
 (data (i32.const 8528) "\06\00\00\00\01\00\00\00\01\00\00\00\06\00\00\00p\00o\00w\00")
 (table $0 1 funcref)
 (global $~lib/ASC_SHRINK_LEVEL i32 (i32.const 0))
 (global $resolve-binary/a (mut i32) (i32.const 0))
 (global $resolve-binary/f (mut f64) (f64.const 0))
 (global $~lib/rt/stub/startOffset (mut i32) (i32.const 0))
 (global $~lib/rt/stub/offset (mut i32) (i32.const 0))
 (global $~lib/util/math/log_tail (mut f64) (f64.const 0))
 (global $~lib/util/number/_frc_plus (mut i64) (i64.const 0))
 (global $~lib/util/number/_frc_minus (mut i64) (i64.const 0))
 (global $~lib/util/number/_exp (mut i32) (i32.const 0))
 (global $~lib/util/number/_K (mut i32) (i32.const 0))
 (global $~lib/util/number/_frc_pow (mut i64) (i64.const 0))
 (global $~lib/util/number/_exp_pow (mut i32) (i32.const 0))
 (global $resolve-binary/foo (mut i32) (i32.const 0))
 (global $resolve-binary/bar (mut i32) (i32.const 0))
 (global $resolve-binary/bar2 (mut i32) (i32.const 0))
 (global $~lib/heap/__heap_base i32 (i32.const 8552))
 (export "memory" (memory $0))
 (start $~start)
 (func $~lib/number/Bool#toString (; 1 ;) (param $0 i32) (result i32)
  local.get $0
  if (result i32)
   i32.const 32
  else
   i32.const 64
  end
 )
 (func $~lib/rt/stub/__retain (; 2 ;) (param $0 i32) (result i32)
  local.get $0
 )
 (func $~lib/string/String#get:length (; 3 ;) (param $0 i32) (result i32)
  local.get $0
  i32.const 16
  i32.sub
  i32.load offset=12
  i32.const 1
  i32.shr_u
 )
 (func $~lib/rt/stub/__release (; 4 ;) (param $0 i32)
  nop
 )
 (func $~lib/util/string/compareImpl (; 5 ;) (param $0 i32) (param $1 i32) (param $2 i32) (param $3 i32) (param $4 i32) (result i32)
  (local $5 i32)
  (local $6 i32)
  (local $7 i32)
  (local $8 i32)
  (local $9 i32)
  (local $10 i32)
  local.get $0
  call $~lib/rt/stub/__retain
  local.set $0
  local.get $2
  call $~lib/rt/stub/__retain
  local.set $2
  local.get $0
  local.get $1
  i32.const 1
  i32.shl
  i32.add
  local.set $5
  local.get $2
  local.get $3
  i32.const 1
  i32.shl
  i32.add
  local.set $6
  local.get $4
  i32.const 4
  i32.ge_u
  if (result i32)
   local.get $5
   i32.const 7
   i32.and
   local.get $6
   i32.const 7
   i32.and
   i32.or
   i32.eqz
  else
   i32.const 0
  end
  if
   block $do-break|0
    loop $do-continue|0
     local.get $5
     i64.load
     local.get $6
     i64.load
     i64.ne
     if
      br $do-break|0
     end
     local.get $5
     i32.const 8
     i32.add
     local.set $5
     local.get $6
     i32.const 8
     i32.add
     local.set $6
     local.get $4
     i32.const 4
     i32.sub
     local.set $4
     local.get $4
     i32.const 4
     i32.ge_u
     local.set $7
     local.get $7
     br_if $do-continue|0
    end
   end
  end
  loop $while-continue|1
   local.get $4
   local.tee $7
   i32.const 1
   i32.sub
   local.set $4
   local.get $7
   local.set $7
   local.get $7
   if
    local.get $5
    i32.load16_u
    local.set $8
    local.get $6
    i32.load16_u
    local.set $9
    local.get $8
    local.get $9
    i32.ne
    if
     local.get $8
     local.get $9
     i32.sub
     local.set $10
     local.get $0
     call $~lib/rt/stub/__release
     local.get $2
     call $~lib/rt/stub/__release
     local.get $10
     return
    end
    local.get $5
    i32.const 2
    i32.add
    local.set $5
    local.get $6
    i32.const 2
    i32.add
    local.set $6
    br $while-continue|1
   end
  end
  i32.const 0
  local.set $7
  local.get $0
  call $~lib/rt/stub/__release
  local.get $2
  call $~lib/rt/stub/__release
  local.get $7
 )
 (func $~lib/string/String.__eq (; 6 ;) (param $0 i32) (param $1 i32) (result i32)
  (local $2 i32)
  (local $3 i32)
  local.get $0
  call $~lib/rt/stub/__retain
  local.set $0
  local.get $1
  call $~lib/rt/stub/__retain
  local.set $1
  local.get $0
  call $~lib/string/String#get:length
  local.set $2
  local.get $2
  local.get $1
  call $~lib/string/String#get:length
  i32.ne
  if
   i32.const 0
   local.set $3
   local.get $0
   call $~lib/rt/stub/__release
   local.get $1
   call $~lib/rt/stub/__release
   local.get $3
   return
  end
  local.get $0
  i32.const 0
  local.get $1
  i32.const 0
  local.get $2
  call $~lib/util/string/compareImpl
  i32.eqz
  local.set $3
  local.get $0
  call $~lib/rt/stub/__release
  local.get $1
  call $~lib/rt/stub/__release
  local.get $3
 )
 (func $~lib/util/number/decimalCount32 (; 7 ;) (param $0 i32) (result i32)
  local.get $0
  i32.const 100000
  i32.lt_u
  if
   local.get $0
   i32.const 100
   i32.lt_u
   if
    i32.const 1
    local.get $0
    i32.const 10
    i32.ge_u
    i32.add
    return
   else
    i32.const 3
    local.get $0
    i32.const 10000
    i32.ge_u
    i32.add
    local.get $0
    i32.const 1000
    i32.ge_u
    i32.add
    return
   end
   unreachable
  else
   local.get $0
   i32.const 10000000
   i32.lt_u
   if
    i32.const 6
    local.get $0
    i32.const 1000000
    i32.ge_u
    i32.add
    return
   else
    i32.const 8
    local.get $0
    i32.const 1000000000
    i32.ge_u
    i32.add
    local.get $0
    i32.const 100000000
    i32.ge_u
    i32.add
    return
   end
   unreachable
  end
  unreachable
 )
 (func $~lib/rt/stub/maybeGrowMemory (; 8 ;) (param $0 i32)
  (local $1 i32)
  (local $2 i32)
  (local $3 i32)
  (local $4 i32)
  (local $5 i32)
  memory.size
  local.set $1
  local.get $1
  i32.const 16
  i32.shl
  local.set $2
  local.get $0
  local.get $2
  i32.gt_u
  if
   local.get $0
   local.get $2
   i32.sub
   i32.const 65535
   i32.add
   i32.const 65535
   i32.const -1
   i32.xor
   i32.and
   i32.const 16
   i32.shr_u
   local.set $3
   local.get $1
   local.tee $4
   local.get $3
   local.tee $5
   local.get $4
   local.get $5
   i32.gt_s
   select
   local.set $4
   local.get $4
   memory.grow
   i32.const 0
   i32.lt_s
   if
    local.get $3
    memory.grow
    i32.const 0
    i32.lt_s
    if
     unreachable
    end
   end
  end
  local.get $0
  global.set $~lib/rt/stub/offset
 )
 (func $~lib/rt/stub/__alloc (; 9 ;) (param $0 i32) (param $1 i32) (result i32)
  (local $2 i32)
  (local $3 i32)
  (local $4 i32)
  (local $5 i32)
  (local $6 i32)
  local.get $0
  i32.const 1073741808
  i32.gt_u
  if
   unreachable
  end
  global.get $~lib/rt/stub/offset
  i32.const 16
  i32.add
  local.set $2
  local.get $0
  i32.const 15
  i32.add
  i32.const 15
  i32.const -1
  i32.xor
  i32.and
  local.tee $3
  i32.const 16
  local.tee $4
  local.get $3
  local.get $4
  i32.gt_u
  select
  local.set $5
  local.get $2
  local.get $5
  i32.add
  call $~lib/rt/stub/maybeGrowMemory
  local.get $2
  i32.const 16
  i32.sub
  local.set $6
  local.get $6
  local.get $5
  i32.store
  local.get $6
  i32.const 1
  i32.store offset=4
  local.get $6
  local.get $1
  i32.store offset=8
  local.get $6
  local.get $0
  i32.store offset=12
  local.get $2
 )
 (func $~lib/util/number/utoa32_lut (; 10 ;) (param $0 i32) (param $1 i32) (param $2 i32)
  (local $3 i32)
  (local $4 i32)
  (local $5 i32)
  (local $6 i32)
  (local $7 i32)
  (local $8 i64)
  (local $9 i64)
  (local $10 i32)
  (local $11 i32)
  loop $while-continue|0
   local.get $1
   i32.const 10000
   i32.ge_u
   local.set $3
   local.get $3
   if
    local.get $1
    i32.const 10000
    i32.div_u
    local.set $4
    local.get $1
    i32.const 10000
    i32.rem_u
    local.set $5
    local.get $4
    local.set $1
    local.get $5
    i32.const 100
    i32.div_u
    local.set $6
    local.get $5
    i32.const 100
    i32.rem_u
    local.set $7
    i32.const 224
    local.get $6
    i32.const 2
    i32.shl
    i32.add
    i64.load32_u
    local.set $8
    i32.const 224
    local.get $7
    i32.const 2
    i32.shl
    i32.add
    i64.load32_u
    local.set $9
    local.get $2
    i32.const 4
    i32.sub
    local.set $2
    local.get $0
    local.get $2
    i32.const 1
    i32.shl
    i32.add
    local.get $8
    local.get $9
    i64.const 32
    i64.shl
    i64.or
    i64.store
    br $while-continue|0
   end
  end
  local.get $1
  i32.const 100
  i32.ge_u
  if
   local.get $1
   i32.const 100
   i32.div_u
   local.set $3
   local.get $1
   i32.const 100
   i32.rem_u
   local.set $10
   local.get $3
   local.set $1
   local.get $2
   i32.const 2
   i32.sub
   local.set $2
   i32.const 224
   local.get $10
   i32.const 2
   i32.shl
   i32.add
   i32.load
   local.set $11
   local.get $0
   local.get $2
   i32.const 1
   i32.shl
   i32.add
   local.get $11
   i32.store
  end
  local.get $1
  i32.const 10
  i32.ge_u
  if
   local.get $2
   i32.const 2
   i32.sub
   local.set $2
   i32.const 224
   local.get $1
   i32.const 2
   i32.shl
   i32.add
   i32.load
   local.set $11
   local.get $0
   local.get $2
   i32.const 1
   i32.shl
   i32.add
   local.get $11
   i32.store
  else
   local.get $2
   i32.const 1
   i32.sub
   local.set $2
   i32.const 48
   local.get $1
   i32.add
   local.set $11
   local.get $0
   local.get $2
   i32.const 1
   i32.shl
   i32.add
   local.get $11
   i32.store16
  end
 )
 (func $~lib/util/number/itoa32 (; 11 ;) (param $0 i32) (result i32)
  (local $1 i32)
  (local $2 i32)
  (local $3 i32)
  (local $4 i32)
  (local $5 i32)
  (local $6 i32)
  local.get $0
  i32.eqz
  if
   i32.const 192
   return
  end
  local.get $0
  i32.const 31
  i32.shr_u
  local.set $1
  local.get $1
  if
   i32.const 0
   local.get $0
   i32.sub
   local.set $0
  end
  local.get $0
  call $~lib/util/number/decimalCount32
  local.get $1
  i32.add
  local.set $2
  local.get $2
  i32.const 1
  i32.shl
  i32.const 1
  call $~lib/rt/stub/__alloc
  local.set $3
  local.get $3
  local.set $6
  local.get $0
  local.set $5
  local.get $2
  local.set $4
  local.get $6
  local.get $5
  local.get $4
  call $~lib/util/number/utoa32_lut
  local.get $1
  if
   local.get $3
   i32.const 45
   i32.store16
  end
  local.get $3
  call $~lib/rt/stub/__retain
 )
 (func $~lib/util/number/itoa<i32> (; 12 ;) (param $0 i32) (result i32)
  local.get $0
  call $~lib/util/number/itoa32
  return
 )
 (func $~lib/number/I32#toString (; 13 ;) (param $0 i32) (result i32)
  local.get $0
  call $~lib/util/number/itoa<i32>
 )
 (func $~lib/math/NativeMath.pow (; 14 ;) (param $0 f64) (param $1 f64) (result f64)
  (local $2 f64)
  (local $3 f64)
  (local $4 i32)
  (local $5 i64)
  (local $6 i64)
  (local $7 i64)
  (local $8 i64)
  (local $9 i64)
  (local $10 f64)
  (local $11 i64)
  (local $12 i32)
  (local $13 i64)
  (local $14 i64)
  (local $15 f64)
  (local $16 f64)
  (local $17 f64)
  (local $18 f64)
  (local $19 f64)
  (local $20 f64)
  (local $21 f64)
  (local $22 f64)
  (local $23 f64)
  (local $24 f64)
  (local $25 f64)
  (local $26 f64)
  (local $27 f64)
  (local $28 f64)
  (local $29 f64)
  (local $30 f64)
  (local $31 f64)
  (local $32 f64)
  (local $33 f64)
  (local $34 f64)
  (local $35 f64)
  (local $36 f64)
  (local $37 f64)
  (local $38 f64)
  (local $39 i32)
  (local $40 i32)
  (local $41 i32)
  (local $42 i32)
  (local $43 i64)
  (local $44 i64)
  local.get $1
  f64.abs
  f64.const 2
  f64.le
  if
   local.get $1
   f64.const 2
   f64.eq
   if
    local.get $0
    local.get $0
    f64.mul
    return
   end
   local.get $1
   f64.const 0.5
   f64.eq
   if
    local.get $0
    f64.sqrt
    f64.abs
    f64.const inf
    local.get $0
    f64.const inf
    f64.neg
    f64.ne
    select
    return
   end
   local.get $1
   f64.const -1
   f64.eq
   if
    f64.const 1
    local.get $0
    f64.div
    return
   end
   local.get $1
   f64.const 1
   f64.eq
   if
    local.get $0
    return
   end
   local.get $1
   f64.const 0
   f64.eq
   if
    f64.const 1
    return
   end
  end
  block $~lib/util/math/pow_lut|inlined.0 (result f64)
   local.get $0
   local.set $3
   local.get $1
   local.set $2
   i32.const 0
   local.set $4
   local.get $3
   i64.reinterpret_f64
   local.set $5
   local.get $2
   i64.reinterpret_f64
   local.set $6
   local.get $5
   i64.const 52
   i64.shr_u
   local.set $7
   local.get $6
   i64.const 52
   i64.shr_u
   local.set $8
   local.get $7
   i64.const 1
   i64.sub
   i64.const 2046
   i64.ge_u
   if (result i32)
    i32.const 1
   else
    local.get $8
    i64.const 2047
    i64.and
    i64.const 958
    i64.sub
    i64.const 128
    i64.ge_u
   end
   if
    local.get $6
    local.set $9
    local.get $9
    i64.const 1
    i64.shl
    i64.const 1
    i64.sub
    i64.const -9007199254740993
    i64.ge_u
    if
     local.get $6
     i64.const 1
     i64.shl
     i64.const 0
     i64.eq
     if
      f64.const 1
      br $~lib/util/math/pow_lut|inlined.0
     end
     local.get $5
     i64.const 4607182418800017408
     i64.eq
     if
      f64.const nan:0x8000000000000
      br $~lib/util/math/pow_lut|inlined.0
     end
     local.get $5
     i64.const 1
     i64.shl
     i64.const -9007199254740992
     i64.gt_u
     if (result i32)
      i32.const 1
     else
      local.get $6
      i64.const 1
      i64.shl
      i64.const -9007199254740992
      i64.gt_u
     end
     if
      local.get $3
      local.get $2
      f64.add
      br $~lib/util/math/pow_lut|inlined.0
     end
     local.get $5
     i64.const 1
     i64.shl
     i64.const 9214364837600034816
     i64.eq
     if
      f64.const nan:0x8000000000000
      br $~lib/util/math/pow_lut|inlined.0
     end
     local.get $5
     i64.const 1
     i64.shl
     i64.const 9214364837600034816
     i64.lt_u
     local.get $6
     i64.const 63
     i64.shr_u
     i64.const 0
     i64.ne
     i32.eqz
     i32.eq
     if
      f64.const 0
      br $~lib/util/math/pow_lut|inlined.0
     end
     local.get $2
     local.get $2
     f64.mul
     br $~lib/util/math/pow_lut|inlined.0
    end
    local.get $5
    local.set $9
    local.get $9
    i64.const 1
    i64.shl
    i64.const 1
    i64.sub
    i64.const -9007199254740993
    i64.ge_u
    if
     local.get $3
     local.get $3
     f64.mul
     local.set $10
     local.get $5
     i64.const 63
     i64.shr_u
     i32.wrap_i64
     if (result i32)
      block $~lib/util/math/checkint|inlined.0 (result i32)
       local.get $6
       local.set $9
       local.get $9
       i64.const 52
       i64.shr_u
       i64.const 2047
       i64.and
       local.set $11
       local.get $11
       i64.const 1023
       i64.lt_u
       if
        i32.const 0
        br $~lib/util/math/checkint|inlined.0
       end
       local.get $11
       i64.const 1075
       i64.gt_u
       if
        i32.const 2
        br $~lib/util/math/checkint|inlined.0
       end
       i64.const 1
       i64.const 1075
       local.get $11
       i64.sub
       i64.shl
       local.set $11
       local.get $9
       local.get $11
       i64.const 1
       i64.sub
       i64.and
       i64.const 0
       i64.ne
       if
        i32.const 0
        br $~lib/util/math/checkint|inlined.0
       end
       local.get $9
       local.get $11
       i64.and
       i64.const 0
       i64.ne
       if
        i32.const 1
        br $~lib/util/math/checkint|inlined.0
       end
       i32.const 2
      end
      i32.const 1
      i32.eq
     else
      i32.const 0
     end
     if
      local.get $10
      f64.neg
      local.set $10
     end
     local.get $6
     i64.const 63
     i64.shr_u
     i64.const 0
     i64.ne
     if (result f64)
      f64.const 1
      local.get $10
      f64.div
     else
      local.get $10
     end
     br $~lib/util/math/pow_lut|inlined.0
    end
    local.get $5
    i64.const 63
    i64.shr_u
    i64.const 0
    i64.ne
    if
     block $~lib/util/math/checkint|inlined.1 (result i32)
      local.get $6
      local.set $9
      local.get $9
      i64.const 52
      i64.shr_u
      i64.const 2047
      i64.and
      local.set $11
      local.get $11
      i64.const 1023
      i64.lt_u
      if
       i32.const 0
       br $~lib/util/math/checkint|inlined.1
      end
      local.get $11
      i64.const 1075
      i64.gt_u
      if
       i32.const 2
       br $~lib/util/math/checkint|inlined.1
      end
      i64.const 1
      i64.const 1023
      i64.const 52
      i64.add
      local.get $11
      i64.sub
      i64.shl
      local.set $11
      local.get $9
      local.get $11
      i64.const 1
      i64.sub
      i64.and
      i64.const 0
      i64.ne
      if
       i32.const 0
       br $~lib/util/math/checkint|inlined.1
      end
      local.get $9
      local.get $11
      i64.and
      i64.const 0
      i64.ne
      if
       i32.const 1
       br $~lib/util/math/checkint|inlined.1
      end
      i32.const 2
     end
     local.set $12
     local.get $12
     i32.const 0
     i32.eq
     if
      local.get $3
      local.get $3
      f64.sub
      local.get $3
      local.get $3
      f64.sub
      f64.div
      br $~lib/util/math/pow_lut|inlined.0
     end
     local.get $12
     i32.const 1
     i32.eq
     if
      i32.const 262144
      local.set $4
     end
     local.get $5
     i64.const 9223372036854775807
     i64.and
     local.set $5
     local.get $7
     i64.const 2047
     i64.and
     local.set $7
    end
    local.get $8
    i64.const 2047
    i64.and
    i64.const 958
    i64.sub
    i64.const 128
    i64.ge_u
    if
     local.get $5
     i64.const 4607182418800017408
     i64.eq
     if
      f64.const 1
      br $~lib/util/math/pow_lut|inlined.0
     end
     local.get $8
     i64.const 2047
     i64.and
     i64.const 958
     i64.lt_u
     if
      f64.const 1
      br $~lib/util/math/pow_lut|inlined.0
     end
     local.get $5
     i64.const 4607182418800017408
     i64.gt_u
     local.get $8
     i64.const 2048
     i64.lt_u
     i32.eq
     if (result f64)
      f64.const inf
     else
      f64.const 0
     end
     br $~lib/util/math/pow_lut|inlined.0
    end
    local.get $7
    i64.const 0
    i64.eq
    if
     local.get $3
     f64.const 4503599627370496
     f64.mul
     i64.reinterpret_f64
     local.set $5
     local.get $5
     i64.const 9223372036854775807
     i64.and
     local.set $5
     local.get $5
     i64.const 52
     i64.const 52
     i64.shl
     i64.sub
     local.set $5
    end
   end
   local.get $5
   local.set $9
   local.get $9
   i64.const 4604531861337669632
   i64.sub
   local.set $11
   local.get $11
   i64.const 52
   i64.const 7
   i64.sub
   i64.shr_u
   i64.const 127
   i64.and
   i32.wrap_i64
   local.set $12
   local.get $11
   i64.const 52
   i64.shr_s
   local.set $13
   local.get $9
   local.get $11
   i64.const 4095
   i64.const 52
   i64.shl
   i64.and
   i64.sub
   local.set $14
   local.get $14
   f64.reinterpret_i64
   local.set $10
   local.get $13
   f64.convert_i64_s
   local.set $15
   i32.const 704
   local.get $12
   i32.const 2
   i32.const 3
   i32.add
   i32.shl
   i32.add
   f64.load
   local.set $16
   i32.const 704
   local.get $12
   i32.const 2
   i32.const 3
   i32.add
   i32.shl
   i32.add
   f64.load offset=16
   local.set $17
   i32.const 704
   local.get $12
   i32.const 2
   i32.const 3
   i32.add
   i32.shl
   i32.add
   f64.load offset=24
   local.set $18
   local.get $14
   i64.const 2147483648
   i64.add
   i64.const -4294967296
   i64.and
   f64.reinterpret_i64
   local.set $19
   local.get $10
   local.get $19
   f64.sub
   local.set $20
   local.get $19
   local.get $16
   f64.mul
   f64.const 1
   f64.sub
   local.set $21
   local.get $20
   local.get $16
   f64.mul
   local.set $22
   local.get $21
   local.get $22
   f64.add
   local.set $23
   local.get $15
   f64.const 0.6931471805598903
   f64.mul
   local.get $17
   f64.add
   local.set $24
   local.get $24
   local.get $23
   f64.add
   local.set $25
   local.get $15
   f64.const 5.497923018708371e-14
   f64.mul
   local.get $18
   f64.add
   local.set $26
   local.get $24
   local.get $25
   f64.sub
   local.get $23
   f64.add
   local.set $27
   f64.const -0.5
   local.get $23
   f64.mul
   local.set $28
   local.get $23
   local.get $28
   f64.mul
   local.set $29
   local.get $23
   local.get $29
   f64.mul
   local.set $30
   f64.const -0.5
   local.get $21
   f64.mul
   local.set $31
   local.get $21
   local.get $31
   f64.mul
   local.set $32
   local.get $25
   local.get $32
   f64.add
   local.set $33
   local.get $22
   local.get $28
   local.get $31
   f64.add
   f64.mul
   local.set $34
   local.get $25
   local.get $33
   f64.sub
   local.get $32
   f64.add
   local.set $35
   local.get $30
   f64.const -0.6666666666666679
   local.get $23
   f64.const 0.5000000000000007
   f64.mul
   f64.add
   local.get $29
   f64.const 0.7999999995323976
   local.get $23
   f64.const -0.6666666663487739
   f64.mul
   f64.add
   local.get $29
   f64.const -1.142909628459501
   local.get $23
   f64.const 1.0000415263675542
   f64.mul
   f64.add
   f64.mul
   f64.add
   f64.mul
   f64.add
   f64.mul
   local.set $36
   local.get $26
   local.get $27
   f64.add
   local.get $34
   f64.add
   local.get $35
   f64.add
   local.get $36
   f64.add
   local.set $37
   local.get $33
   local.get $37
   f64.add
   local.set $38
   local.get $33
   local.get $38
   f64.sub
   local.get $37
   f64.add
   global.set $~lib/util/math/log_tail
   local.get $38
   local.set $38
   global.get $~lib/util/math/log_tail
   local.set $37
   local.get $6
   i64.const -134217728
   i64.and
   f64.reinterpret_i64
   local.set $34
   local.get $2
   local.get $34
   f64.sub
   local.set $33
   local.get $38
   i64.reinterpret_f64
   i64.const -134217728
   i64.and
   f64.reinterpret_i64
   local.set $32
   local.get $38
   local.get $32
   f64.sub
   local.get $37
   f64.add
   local.set $31
   local.get $34
   local.get $32
   f64.mul
   local.set $36
   local.get $33
   local.get $32
   f64.mul
   local.get $2
   local.get $31
   f64.mul
   f64.add
   local.set $35
   block $~lib/util/math/exp_inline|inlined.0 (result f64)
    local.get $36
    local.set $15
    local.get $35
    local.set $10
    local.get $4
    local.set $12
    local.get $15
    i64.reinterpret_f64
    local.set $9
    local.get $9
    i64.const 52
    i64.shr_u
    i32.wrap_i64
    i32.const 2047
    i32.and
    local.set $39
    local.get $39
    i32.const 969
    i32.sub
    i32.const 63
    i32.ge_u
    if
     local.get $39
     i32.const 969
     i32.sub
     i32.const -2147483648
     i32.ge_u
     if
      f64.const -1
      f64.const 1
      local.get $12
      select
      br $~lib/util/math/exp_inline|inlined.0
     end
     local.get $39
     i32.const 1033
     i32.ge_u
     if
      local.get $9
      i64.const 63
      i64.shr_u
      i64.const 0
      i64.ne
      if (result f64)
       local.get $12
       local.set $41
       local.get $41
       local.set $42
       i64.const 1152921504606846976
       f64.reinterpret_i64
       local.set $16
       local.get $16
       f64.neg
       local.get $16
       local.get $42
       select
       local.get $16
       f64.mul
      else
       local.get $12
       local.set $42
       local.get $42
       local.set $41
       i64.const 8070450532247928832
       f64.reinterpret_i64
       local.set $17
       local.get $17
       f64.neg
       local.get $17
       local.get $41
       select
       local.get $17
       f64.mul
      end
      br $~lib/util/math/exp_inline|inlined.0
     end
     i32.const 0
     local.set $39
    end
    f64.const 184.6649652337873
    local.get $15
    f64.mul
    local.set $29
    local.get $29
    f64.const 6755399441055744
    f64.add
    local.set $30
    local.get $30
    i64.reinterpret_f64
    local.set $14
    local.get $30
    f64.const 6755399441055744
    f64.sub
    local.set $30
    local.get $15
    local.get $30
    f64.const -0.005415212348111709
    f64.mul
    f64.add
    local.get $30
    f64.const -1.2864023111638346e-14
    f64.mul
    f64.add
    local.set $28
    local.get $28
    local.get $10
    f64.add
    local.set $28
    local.get $14
    i64.const 127
    i64.and
    i64.const 1
    i64.shl
    i32.wrap_i64
    local.set $40
    local.get $14
    local.get $12
    i64.extend_i32_u
    i64.add
    i64.const 52
    i64.const 7
    i64.sub
    i64.shl
    local.set $13
    i32.const 4816
    local.get $40
    i32.const 3
    i32.shl
    i32.add
    i64.load
    f64.reinterpret_i64
    local.set $25
    i32.const 4816
    local.get $40
    i32.const 3
    i32.shl
    i32.add
    i64.load offset=8
    local.get $13
    i64.add
    local.set $11
    local.get $28
    local.get $28
    f64.mul
    local.set $27
    local.get $25
    local.get $28
    f64.add
    local.get $27
    f64.const 0.49999999999996786
    local.get $28
    f64.const 0.16666666666665886
    f64.mul
    f64.add
    f64.mul
    f64.add
    local.get $27
    local.get $27
    f64.mul
    f64.const 0.0416666808410674
    local.get $28
    f64.const 0.008333335853059549
    f64.mul
    f64.add
    f64.mul
    f64.add
    local.set $24
    local.get $39
    i32.const 0
    i32.eq
    if
     block $~lib/util/math/specialcase|inlined.0 (result f64)
      local.get $24
      local.set $18
      local.get $11
      local.set $44
      local.get $14
      local.set $43
      local.get $43
      i64.const 2147483648
      i64.and
      i64.const 0
      i64.ne
      i32.eqz
      if
       local.get $44
       i64.const 1009
       i64.const 52
       i64.shl
       i64.sub
       local.set $44
       local.get $44
       f64.reinterpret_i64
       local.set $17
       f64.const 5486124068793688683255936e279
       local.get $17
       local.get $17
       local.get $18
       f64.mul
       f64.add
       f64.mul
       br $~lib/util/math/specialcase|inlined.0
      end
      local.get $44
      i64.const 1022
      i64.const 52
      i64.shl
      i64.add
      local.set $44
      local.get $44
      f64.reinterpret_i64
      local.set $17
      local.get $17
      local.get $17
      local.get $18
      f64.mul
      f64.add
      local.set $16
      local.get $16
      f64.abs
      f64.const 1
      f64.lt
      if
       f64.const 1
       local.get $16
       f64.copysign
       local.set $23
       local.get $17
       local.get $16
       f64.sub
       local.get $17
       local.get $18
       f64.mul
       f64.add
       local.set $22
       local.get $23
       local.get $16
       f64.add
       local.set $21
       local.get $23
       local.get $21
       f64.sub
       local.get $16
       f64.add
       local.get $22
       f64.add
       local.set $22
       local.get $21
       local.get $22
       f64.add
       local.get $23
       f64.sub
       local.set $16
       local.get $16
       f64.const 0
       f64.eq
       if
        local.get $44
        i64.const -9223372036854775808
        i64.and
        f64.reinterpret_i64
        local.set $16
       end
      end
      local.get $16
      f64.const 2.2250738585072014e-308
      f64.mul
     end
     br $~lib/util/math/exp_inline|inlined.0
    end
    local.get $11
    f64.reinterpret_i64
    local.set $26
    local.get $26
    local.get $26
    local.get $24
    f64.mul
    f64.add
   end
  end
  return
 )
 (func $~lib/util/number/genDigits (; 15 ;) (param $0 i32) (param $1 i64) (param $2 i32) (param $3 i64) (param $4 i32) (param $5 i64) (param $6 i32) (result i32)
  (local $7 i32)
  (local $8 i64)
  (local $9 i64)
  (local $10 i64)
  (local $11 i32)
  (local $12 i32)
  (local $13 i64)
  (local $14 i32)
  (local $15 i32)
  (local $16 i32)
  (local $17 i32)
  (local $18 i32)
  (local $19 i64)
  (local $20 i64)
  (local $21 i64)
  (local $22 i64)
  (local $23 i64)
  (local $24 i32)
  (local $25 i32)
  (local $26 i32)
  (local $27 i32)
  (local $28 i64)
  i32.const 0
  local.get $4
  i32.sub
  local.set $7
  i64.const 1
  local.get $7
  i64.extend_i32_s
  i64.shl
  local.set $8
  local.get $8
  i64.const 1
  i64.sub
  local.set $9
  local.get $3
  local.get $1
  i64.sub
  local.set $10
  local.get $4
  local.set $11
  local.get $3
  local.get $7
  i64.extend_i32_s
  i64.shr_u
  i32.wrap_i64
  local.set $12
  local.get $3
  local.get $9
  i64.and
  local.set $13
  local.get $12
  call $~lib/util/number/decimalCount32
  local.set $14
  local.get $6
  local.set $15
  loop $while-continue|0
   local.get $14
   i32.const 0
   i32.gt_s
   local.set $16
   local.get $16
   if
    block $break|1
     block $case10|1
      block $case9|1
       block $case8|1
        block $case7|1
         block $case6|1
          block $case5|1
           block $case4|1
            block $case3|1
             block $case2|1
              block $case1|1
               block $case0|1
                local.get $14
                local.set $18
                local.get $18
                i32.const 10
                i32.eq
                br_if $case0|1
                local.get $18
                i32.const 9
                i32.eq
                br_if $case1|1
                local.get $18
                i32.const 8
                i32.eq
                br_if $case2|1
                local.get $18
                i32.const 7
                i32.eq
                br_if $case3|1
                local.get $18
                i32.const 6
                i32.eq
                br_if $case4|1
                local.get $18
                i32.const 5
                i32.eq
                br_if $case5|1
                local.get $18
                i32.const 4
                i32.eq
                br_if $case6|1
                local.get $18
                i32.const 3
                i32.eq
                br_if $case7|1
                local.get $18
                i32.const 2
                i32.eq
                br_if $case8|1
                local.get $18
                i32.const 1
                i32.eq
                br_if $case9|1
                br $case10|1
               end
               local.get $12
               i32.const 1000000000
               i32.div_u
               local.set $17
               local.get $12
               i32.const 1000000000
               i32.rem_u
               local.set $12
               br $break|1
              end
              local.get $12
              i32.const 100000000
              i32.div_u
              local.set $17
              local.get $12
              i32.const 100000000
              i32.rem_u
              local.set $12
              br $break|1
             end
             local.get $12
             i32.const 10000000
             i32.div_u
             local.set $17
             local.get $12
             i32.const 10000000
             i32.rem_u
             local.set $12
             br $break|1
            end
            local.get $12
            i32.const 1000000
            i32.div_u
            local.set $17
            local.get $12
            i32.const 1000000
            i32.rem_u
            local.set $12
            br $break|1
           end
           local.get $12
           i32.const 100000
           i32.div_u
           local.set $17
           local.get $12
           i32.const 100000
           i32.rem_u
           local.set $12
           br $break|1
          end
          local.get $12
          i32.const 10000
          i32.div_u
          local.set $17
          local.get $12
          i32.const 10000
          i32.rem_u
          local.set $12
          br $break|1
         end
         local.get $12
         i32.const 1000
         i32.div_u
         local.set $17
         local.get $12
         i32.const 1000
         i32.rem_u
         local.set $12
         br $break|1
        end
        local.get $12
        i32.const 100
        i32.div_u
        local.set $17
        local.get $12
        i32.const 100
        i32.rem_u
        local.set $12
        br $break|1
       end
       local.get $12
       i32.const 10
       i32.div_u
       local.set $17
       local.get $12
       i32.const 10
       i32.rem_u
       local.set $12
       br $break|1
      end
      local.get $12
      local.set $17
      i32.const 0
      local.set $12
      br $break|1
     end
     i32.const 0
     local.set $17
     br $break|1
    end
    local.get $17
    local.get $15
    i32.or
    if
     local.get $0
     local.get $15
     local.tee $18
     i32.const 1
     i32.add
     local.set $15
     local.get $18
     i32.const 1
     i32.shl
     i32.add
     i32.const 48
     local.get $17
     i32.const 65535
     i32.and
     i32.add
     i32.store16
    end
    local.get $14
    i32.const 1
    i32.sub
    local.set $14
    local.get $12
    i64.extend_i32_u
    local.get $7
    i64.extend_i32_s
    i64.shl
    local.get $13
    i64.add
    local.set $19
    local.get $19
    local.get $5
    i64.le_u
    if
     global.get $~lib/util/number/_K
     local.get $14
     i32.add
     global.set $~lib/util/number/_K
     local.get $0
     local.set $24
     local.get $15
     local.set $18
     local.get $5
     local.set $23
     local.get $19
     local.set $22
     i32.const 7936
     local.get $14
     i32.const 2
     i32.shl
     i32.add
     i64.load32_u
     local.get $7
     i64.extend_i32_s
     i64.shl
     local.set $21
     local.get $10
     local.set $20
     local.get $24
     local.get $18
     i32.const 1
     i32.sub
     i32.const 1
     i32.shl
     i32.add
     local.set $25
     local.get $25
     i32.load16_u
     local.set $26
     loop $while-continue|3
      local.get $22
      local.get $20
      i64.lt_u
      if (result i32)
       local.get $23
       local.get $22
       i64.sub
       local.get $21
       i64.ge_u
      else
       i32.const 0
      end
      if (result i32)
       local.get $22
       local.get $21
       i64.add
       local.get $20
       i64.lt_u
       if (result i32)
        i32.const 1
       else
        local.get $20
        local.get $22
        i64.sub
        local.get $22
        local.get $21
        i64.add
        local.get $20
        i64.sub
        i64.gt_u
       end
      else
       i32.const 0
      end
      local.set $27
      local.get $27
      if
       local.get $26
       i32.const 1
       i32.sub
       local.set $26
       local.get $22
       local.get $21
       i64.add
       local.set $22
       br $while-continue|3
      end
     end
     local.get $25
     local.get $26
     i32.store16
     local.get $15
     return
    end
    br $while-continue|0
   end
  end
  loop $while-continue|4
   i32.const 1
   local.set $16
   local.get $16
   if
    local.get $13
    i64.const 10
    i64.mul
    local.set $13
    local.get $5
    i64.const 10
    i64.mul
    local.set $5
    local.get $13
    local.get $7
    i64.extend_i32_s
    i64.shr_u
    local.set $23
    local.get $23
    local.get $15
    i64.extend_i32_s
    i64.or
    i64.const 0
    i64.ne
    if
     local.get $0
     local.get $15
     local.tee $26
     i32.const 1
     i32.add
     local.set $15
     local.get $26
     i32.const 1
     i32.shl
     i32.add
     i32.const 48
     local.get $23
     i32.wrap_i64
     i32.const 65535
     i32.and
     i32.add
     i32.store16
    end
    local.get $13
    local.get $9
    i64.and
    local.set $13
    local.get $14
    i32.const 1
    i32.sub
    local.set $14
    local.get $13
    local.get $5
    i64.lt_u
    if
     global.get $~lib/util/number/_K
     local.get $14
     i32.add
     global.set $~lib/util/number/_K
     local.get $10
     i32.const 7936
     i32.const 0
     local.get $14
     i32.sub
     i32.const 2
     i32.shl
     i32.add
     i64.load32_u
     i64.mul
     local.set $10
     local.get $0
     local.set $18
     local.get $15
     local.set $27
     local.get $5
     local.set $28
     local.get $13
     local.set $22
     local.get $8
     local.set $21
     local.get $10
     local.set $20
     local.get $18
     local.get $27
     i32.const 1
     i32.sub
     i32.const 1
     i32.shl
     i32.add
     local.set $26
     local.get $26
     i32.load16_u
     local.set $25
     loop $while-continue|6
      local.get $22
      local.get $20
      i64.lt_u
      if (result i32)
       local.get $28
       local.get $22
       i64.sub
       local.get $21
       i64.ge_u
      else
       i32.const 0
      end
      if (result i32)
       local.get $22
       local.get $21
       i64.add
       local.get $20
       i64.lt_u
       if (result i32)
        i32.const 1
       else
        local.get $20
        local.get $22
        i64.sub
        local.get $22
        local.get $21
        i64.add
        local.get $20
        i64.sub
        i64.gt_u
       end
      else
       i32.const 0
      end
      local.set $24
      local.get $24
      if
       local.get $25
       i32.const 1
       i32.sub
       local.set $25
       local.get $22
       local.get $21
       i64.add
       local.set $22
       br $while-continue|6
      end
     end
     local.get $26
     local.get $25
     i32.store16
     local.get $15
     return
    end
    br $while-continue|4
   end
  end
  unreachable
 )
 (func $~lib/util/memory/memcpy (; 16 ;) (param $0 i32) (param $1 i32) (param $2 i32)
  (local $3 i32)
  (local $4 i32)
  (local $5 i32)
  (local $6 i32)
  loop $while-continue|0
   local.get $2
   if (result i32)
    local.get $1
    i32.const 3
    i32.and
   else
    i32.const 0
   end
   local.set $5
   local.get $5
   if
    local.get $0
    local.tee $6
    i32.const 1
    i32.add
    local.set $0
    local.get $6
    local.get $1
    local.tee $6
    i32.const 1
    i32.add
    local.set $1
    local.get $6
    i32.load8_u
    i32.store8
    local.get $2
    i32.const 1
    i32.sub
    local.set $2
    br $while-continue|0
   end
  end
  local.get $0
  i32.const 3
  i32.and
  i32.const 0
  i32.eq
  if
   loop $while-continue|1
    local.get $2
    i32.const 16
    i32.ge_u
    local.set $5
    local.get $5
    if
     local.get $0
     local.get $1
     i32.load
     i32.store
     local.get $0
     i32.const 4
     i32.add
     local.get $1
     i32.const 4
     i32.add
     i32.load
     i32.store
     local.get $0
     i32.const 8
     i32.add
     local.get $1
     i32.const 8
     i32.add
     i32.load
     i32.store
     local.get $0
     i32.const 12
     i32.add
     local.get $1
     i32.const 12
     i32.add
     i32.load
     i32.store
     local.get $1
     i32.const 16
     i32.add
     local.set $1
     local.get $0
     i32.const 16
     i32.add
     local.set $0
     local.get $2
     i32.const 16
     i32.sub
     local.set $2
     br $while-continue|1
    end
   end
   local.get $2
   i32.const 8
   i32.and
   if
    local.get $0
    local.get $1
    i32.load
    i32.store
    local.get $0
    i32.const 4
    i32.add
    local.get $1
    i32.const 4
    i32.add
    i32.load
    i32.store
    local.get $0
    i32.const 8
    i32.add
    local.set $0
    local.get $1
    i32.const 8
    i32.add
    local.set $1
   end
   local.get $2
   i32.const 4
   i32.and
   if
    local.get $0
    local.get $1
    i32.load
    i32.store
    local.get $0
    i32.const 4
    i32.add
    local.set $0
    local.get $1
    i32.const 4
    i32.add
    local.set $1
   end
   local.get $2
   i32.const 2
   i32.and
   if
    local.get $0
    local.get $1
    i32.load16_u
    i32.store16
    local.get $0
    i32.const 2
    i32.add
    local.set $0
    local.get $1
    i32.const 2
    i32.add
    local.set $1
   end
   local.get $2
   i32.const 1
   i32.and
   if
    local.get $0
    local.tee $5
    i32.const 1
    i32.add
    local.set $0
    local.get $5
    local.get $1
    local.tee $5
    i32.const 1
    i32.add
    local.set $1
    local.get $5
    i32.load8_u
    i32.store8
   end
   return
  end
  local.get $2
  i32.const 32
  i32.ge_u
  if
   block $break|2
    block $case2|2
     block $case1|2
      block $case0|2
       local.get $0
       i32.const 3
       i32.and
       local.set $5
       local.get $5
       i32.const 1
       i32.eq
       br_if $case0|2
       local.get $5
       i32.const 2
       i32.eq
       br_if $case1|2
       local.get $5
       i32.const 3
       i32.eq
       br_if $case2|2
       br $break|2
      end
      local.get $1
      i32.load
      local.set $3
      local.get $0
      local.tee $5
      i32.const 1
      i32.add
      local.set $0
      local.get $5
      local.get $1
      local.tee $5
      i32.const 1
      i32.add
      local.set $1
      local.get $5
      i32.load8_u
      i32.store8
      local.get $0
      local.tee $5
      i32.const 1
      i32.add
      local.set $0
      local.get $5
      local.get $1
      local.tee $5
      i32.const 1
      i32.add
      local.set $1
      local.get $5
      i32.load8_u
      i32.store8
      local.get $0
      local.tee $5
      i32.const 1
      i32.add
      local.set $0
      local.get $5
      local.get $1
      local.tee $5
      i32.const 1
      i32.add
      local.set $1
      local.get $5
      i32.load8_u
      i32.store8
      local.get $2
      i32.const 3
      i32.sub
      local.set $2
      loop $while-continue|3
       local.get $2
       i32.const 17
       i32.ge_u
       local.set $5
       local.get $5
       if
        local.get $1
        i32.const 1
        i32.add
        i32.load
        local.set $4
        local.get $0
        local.get $3
        i32.const 24
        i32.shr_u
        local.get $4
        i32.const 8
        i32.shl
        i32.or
        i32.store
        local.get $1
        i32.const 5
        i32.add
        i32.load
        local.set $3
        local.get $0
        i32.const 4
        i32.add
        local.get $4
        i32.const 24
        i32.shr_u
        local.get $3
        i32.const 8
        i32.shl
        i32.or
        i32.store
        local.get $1
        i32.const 9
        i32.add
        i32.load
        local.set $4
        local.get $0
        i32.const 8
        i32.add
        local.get $3
        i32.const 24
        i32.shr_u
        local.get $4
        i32.const 8
        i32.shl
        i32.or
        i32.store
        local.get $1
        i32.const 13
        i32.add
        i32.load
        local.set $3
        local.get $0
        i32.const 12
        i32.add
        local.get $4
        i32.const 24
        i32.shr_u
        local.get $3
        i32.const 8
        i32.shl
        i32.or
        i32.store
        local.get $1
        i32.const 16
        i32.add
        local.set $1
        local.get $0
        i32.const 16
        i32.add
        local.set $0
        local.get $2
        i32.const 16
        i32.sub
        local.set $2
        br $while-continue|3
       end
      end
      br $break|2
     end
     local.get $1
     i32.load
     local.set $3
     local.get $0
     local.tee $5
     i32.const 1
     i32.add
     local.set $0
     local.get $5
     local.get $1
     local.tee $5
     i32.const 1
     i32.add
     local.set $1
     local.get $5
     i32.load8_u
     i32.store8
     local.get $0
     local.tee $5
     i32.const 1
     i32.add
     local.set $0
     local.get $5
     local.get $1
     local.tee $5
     i32.const 1
     i32.add
     local.set $1
     local.get $5
     i32.load8_u
     i32.store8
     local.get $2
     i32.const 2
     i32.sub
     local.set $2
     loop $while-continue|4
      local.get $2
      i32.const 18
      i32.ge_u
      local.set $5
      local.get $5
      if
       local.get $1
       i32.const 2
       i32.add
       i32.load
       local.set $4
       local.get $0
       local.get $3
       i32.const 16
       i32.shr_u
       local.get $4
       i32.const 16
       i32.shl
       i32.or
       i32.store
       local.get $1
       i32.const 6
       i32.add
       i32.load
       local.set $3
       local.get $0
       i32.const 4
       i32.add
       local.get $4
       i32.const 16
       i32.shr_u
       local.get $3
       i32.const 16
       i32.shl
       i32.or
       i32.store
       local.get $1
       i32.const 10
       i32.add
       i32.load
       local.set $4
       local.get $0
       i32.const 8
       i32.add
       local.get $3
       i32.const 16
       i32.shr_u
       local.get $4
       i32.const 16
       i32.shl
       i32.or
       i32.store
       local.get $1
       i32.const 14
       i32.add
       i32.load
       local.set $3
       local.get $0
       i32.const 12
       i32.add
       local.get $4
       i32.const 16
       i32.shr_u
       local.get $3
       i32.const 16
       i32.shl
       i32.or
       i32.store
       local.get $1
       i32.const 16
       i32.add
       local.set $1
       local.get $0
       i32.const 16
       i32.add
       local.set $0
       local.get $2
       i32.const 16
       i32.sub
       local.set $2
       br $while-continue|4
      end
     end
     br $break|2
    end
    local.get $1
    i32.load
    local.set $3
    local.get $0
    local.tee $5
    i32.const 1
    i32.add
    local.set $0
    local.get $5
    local.get $1
    local.tee $5
    i32.const 1
    i32.add
    local.set $1
    local.get $5
    i32.load8_u
    i32.store8
    local.get $2
    i32.const 1
    i32.sub
    local.set $2
    loop $while-continue|5
     local.get $2
     i32.const 19
     i32.ge_u
     local.set $5
     local.get $5
     if
      local.get $1
      i32.const 3
      i32.add
      i32.load
      local.set $4
      local.get $0
      local.get $3
      i32.const 8
      i32.shr_u
      local.get $4
      i32.const 24
      i32.shl
      i32.or
      i32.store
      local.get $1
      i32.const 7
      i32.add
      i32.load
      local.set $3
      local.get $0
      i32.const 4
      i32.add
      local.get $4
      i32.const 8
      i32.shr_u
      local.get $3
      i32.const 24
      i32.shl
      i32.or
      i32.store
      local.get $1
      i32.const 11
      i32.add
      i32.load
      local.set $4
      local.get $0
      i32.const 8
      i32.add
      local.get $3
      i32.const 8
      i32.shr_u
      local.get $4
      i32.const 24
      i32.shl
      i32.or
      i32.store
      local.get $1
      i32.const 15
      i32.add
      i32.load
      local.set $3
      local.get $0
      i32.const 12
      i32.add
      local.get $4
      i32.const 8
      i32.shr_u
      local.get $3
      i32.const 24
      i32.shl
      i32.or
      i32.store
      local.get $1
      i32.const 16
      i32.add
      local.set $1
      local.get $0
      i32.const 16
      i32.add
      local.set $0
      local.get $2
      i32.const 16
      i32.sub
      local.set $2
      br $while-continue|5
     end
    end
    br $break|2
   end
  end
  local.get $2
  i32.const 16
  i32.and
  if
   local.get $0
   local.tee $5
   i32.const 1
   i32.add
   local.set $0
   local.get $5
   local.get $1
   local.tee $5
   i32.const 1
   i32.add
   local.set $1
   local.get $5
   i32.load8_u
   i32.store8
   local.get $0
   local.tee $5
   i32.const 1
   i32.add
   local.set $0
   local.get $5
   local.get $1
   local.tee $5
   i32.const 1
   i32.add
   local.set $1
   local.get $5
   i32.load8_u
   i32.store8
   local.get $0
   local.tee $5
   i32.const 1
   i32.add
   local.set $0
   local.get $5
   local.get $1
   local.tee $5
   i32.const 1
   i32.add
   local.set $1
   local.get $5
   i32.load8_u
   i32.store8
   local.get $0
   local.tee $5
   i32.const 1
   i32.add
   local.set $0
   local.get $5
   local.get $1
   local.tee $5
   i32.const 1
   i32.add
   local.set $1
   local.get $5
   i32.load8_u
   i32.store8
   local.get $0
   local.tee $5
   i32.const 1
   i32.add
   local.set $0
   local.get $5
   local.get $1
   local.tee $5
   i32.const 1
   i32.add
   local.set $1
   local.get $5
   i32.load8_u
   i32.store8
   local.get $0
   local.tee $5
   i32.const 1
   i32.add
   local.set $0
   local.get $5
   local.get $1
   local.tee $5
   i32.const 1
   i32.add
   local.set $1
   local.get $5
   i32.load8_u
   i32.store8
   local.get $0
   local.tee $5
   i32.const 1
   i32.add
   local.set $0
   local.get $5
   local.get $1
   local.tee $5
   i32.const 1
   i32.add
   local.set $1
   local.get $5
   i32.load8_u
   i32.store8
   local.get $0
   local.tee $5
   i32.const 1
   i32.add
   local.set $0
   local.get $5
   local.get $1
   local.tee $5
   i32.const 1
   i32.add
   local.set $1
   local.get $5
   i32.load8_u
   i32.store8
   local.get $0
   local.tee $5
   i32.const 1
   i32.add
   local.set $0
   local.get $5
   local.get $1
   local.tee $5
   i32.const 1
   i32.add
   local.set $1
   local.get $5
   i32.load8_u
   i32.store8
   local.get $0
   local.tee $5
   i32.const 1
   i32.add
   local.set $0
   local.get $5
   local.get $1
   local.tee $5
   i32.const 1
   i32.add
   local.set $1
   local.get $5
   i32.load8_u
   i32.store8
   local.get $0
   local.tee $5
   i32.const 1
   i32.add
   local.set $0
   local.get $5
   local.get $1
   local.tee $5
   i32.const 1
   i32.add
   local.set $1
   local.get $5
   i32.load8_u
   i32.store8
   local.get $0
   local.tee $5
   i32.const 1
   i32.add
   local.set $0
   local.get $5
   local.get $1
   local.tee $5
   i32.const 1
   i32.add
   local.set $1
   local.get $5
   i32.load8_u
   i32.store8
   local.get $0
   local.tee $5
   i32.const 1
   i32.add
   local.set $0
   local.get $5
   local.get $1
   local.tee $5
   i32.const 1
   i32.add
   local.set $1
   local.get $5
   i32.load8_u
   i32.store8
   local.get $0
   local.tee $5
   i32.const 1
   i32.add
   local.set $0
   local.get $5
   local.get $1
   local.tee $5
   i32.const 1
   i32.add
   local.set $1
   local.get $5
   i32.load8_u
   i32.store8
   local.get $0
   local.tee $5
   i32.const 1
   i32.add
   local.set $0
   local.get $5
   local.get $1
   local.tee $5
   i32.const 1
   i32.add
   local.set $1
   local.get $5
   i32.load8_u
   i32.store8
   local.get $0
   local.tee $5
   i32.const 1
   i32.add
   local.set $0
   local.get $5
   local.get $1
   local.tee $5
   i32.const 1
   i32.add
   local.set $1
   local.get $5
   i32.load8_u
   i32.store8
  end
  local.get $2
  i32.const 8
  i32.and
  if
   local.get $0
   local.tee $5
   i32.const 1
   i32.add
   local.set $0
   local.get $5
   local.get $1
   local.tee $5
   i32.const 1
   i32.add
   local.set $1
   local.get $5
   i32.load8_u
   i32.store8
   local.get $0
   local.tee $5
   i32.const 1
   i32.add
   local.set $0
   local.get $5
   local.get $1
   local.tee $5
   i32.const 1
   i32.add
   local.set $1
   local.get $5
   i32.load8_u
   i32.store8
   local.get $0
   local.tee $5
   i32.const 1
   i32.add
   local.set $0
   local.get $5
   local.get $1
   local.tee $5
   i32.const 1
   i32.add
   local.set $1
   local.get $5
   i32.load8_u
   i32.store8
   local.get $0
   local.tee $5
   i32.const 1
   i32.add
   local.set $0
   local.get $5
   local.get $1
   local.tee $5
   i32.const 1
   i32.add
   local.set $1
   local.get $5
   i32.load8_u
   i32.store8
   local.get $0
   local.tee $5
   i32.const 1
   i32.add
   local.set $0
   local.get $5
   local.get $1
   local.tee $5
   i32.const 1
   i32.add
   local.set $1
   local.get $5
   i32.load8_u
   i32.store8
   local.get $0
   local.tee $5
   i32.const 1
   i32.add
   local.set $0
   local.get $5
   local.get $1
   local.tee $5
   i32.const 1
   i32.add
   local.set $1
   local.get $5
   i32.load8_u
   i32.store8
   local.get $0
   local.tee $5
   i32.const 1
   i32.add
   local.set $0
   local.get $5
   local.get $1
   local.tee $5
   i32.const 1
   i32.add
   local.set $1
   local.get $5
   i32.load8_u
   i32.store8
   local.get $0
   local.tee $5
   i32.const 1
   i32.add
   local.set $0
   local.get $5
   local.get $1
   local.tee $5
   i32.const 1
   i32.add
   local.set $1
   local.get $5
   i32.load8_u
   i32.store8
  end
  local.get $2
  i32.const 4
  i32.and
  if
   local.get $0
   local.tee $5
   i32.const 1
   i32.add
   local.set $0
   local.get $5
   local.get $1
   local.tee $5
   i32.const 1
   i32.add
   local.set $1
   local.get $5
   i32.load8_u
   i32.store8
   local.get $0
   local.tee $5
   i32.const 1
   i32.add
   local.set $0
   local.get $5
   local.get $1
   local.tee $5
   i32.const 1
   i32.add
   local.set $1
   local.get $5
   i32.load8_u
   i32.store8
   local.get $0
   local.tee $5
   i32.const 1
   i32.add
   local.set $0
   local.get $5
   local.get $1
   local.tee $5
   i32.const 1
   i32.add
   local.set $1
   local.get $5
   i32.load8_u
   i32.store8
   local.get $0
   local.tee $5
   i32.const 1
   i32.add
   local.set $0
   local.get $5
   local.get $1
   local.tee $5
   i32.const 1
   i32.add
   local.set $1
   local.get $5
   i32.load8_u
   i32.store8
  end
  local.get $2
  i32.const 2
  i32.and
  if
   local.get $0
   local.tee $5
   i32.const 1
   i32.add
   local.set $0
   local.get $5
   local.get $1
   local.tee $5
   i32.const 1
   i32.add
   local.set $1
   local.get $5
   i32.load8_u
   i32.store8
   local.get $0
   local.tee $5
   i32.const 1
   i32.add
   local.set $0
   local.get $5
   local.get $1
   local.tee $5
   i32.const 1
   i32.add
   local.set $1
   local.get $5
   i32.load8_u
   i32.store8
  end
  local.get $2
  i32.const 1
  i32.and
  if
   local.get $0
   local.tee $5
   i32.const 1
   i32.add
   local.set $0
   local.get $5
   local.get $1
   local.tee $5
   i32.const 1
   i32.add
   local.set $1
   local.get $5
   i32.load8_u
   i32.store8
  end
 )
 (func $~lib/memory/memory.copy (; 17 ;) (param $0 i32) (param $1 i32) (param $2 i32)
  (local $3 i32)
  (local $4 i32)
  (local $5 i32)
  (local $6 i32)
  (local $7 i32)
  block $~lib/util/memory/memmove|inlined.0
   local.get $0
   local.set $5
   local.get $1
   local.set $4
   local.get $2
   local.set $3
   local.get $5
   local.get $4
   i32.eq
   if
    br $~lib/util/memory/memmove|inlined.0
   end
   local.get $4
   local.get $3
   i32.add
   local.get $5
   i32.le_u
   if (result i32)
    i32.const 1
   else
    local.get $5
    local.get $3
    i32.add
    local.get $4
    i32.le_u
   end
   if
    local.get $5
    local.get $4
    local.get $3
    call $~lib/util/memory/memcpy
    br $~lib/util/memory/memmove|inlined.0
   end
   local.get $5
   local.get $4
   i32.lt_u
   if
    local.get $4
    i32.const 7
    i32.and
    local.get $5
    i32.const 7
    i32.and
    i32.eq
    if
     loop $while-continue|0
      local.get $5
      i32.const 7
      i32.and
      local.set $6
      local.get $6
      if
       local.get $3
       i32.eqz
       if
        br $~lib/util/memory/memmove|inlined.0
       end
       local.get $3
       i32.const 1
       i32.sub
       local.set $3
       local.get $5
       local.tee $7
       i32.const 1
       i32.add
       local.set $5
       local.get $7
       local.get $4
       local.tee $7
       i32.const 1
       i32.add
       local.set $4
       local.get $7
       i32.load8_u
       i32.store8
       br $while-continue|0
      end
     end
     loop $while-continue|1
      local.get $3
      i32.const 8
      i32.ge_u
      local.set $6
      local.get $6
      if
       local.get $5
       local.get $4
       i64.load
       i64.store
       local.get $3
       i32.const 8
       i32.sub
       local.set $3
       local.get $5
       i32.const 8
       i32.add
       local.set $5
       local.get $4
       i32.const 8
       i32.add
       local.set $4
       br $while-continue|1
      end
     end
    end
    loop $while-continue|2
     local.get $3
     local.set $6
     local.get $6
     if
      local.get $5
      local.tee $7
      i32.const 1
      i32.add
      local.set $5
      local.get $7
      local.get $4
      local.tee $7
      i32.const 1
      i32.add
      local.set $4
      local.get $7
      i32.load8_u
      i32.store8
      local.get $3
      i32.const 1
      i32.sub
      local.set $3
      br $while-continue|2
     end
    end
   else
    local.get $4
    i32.const 7
    i32.and
    local.get $5
    i32.const 7
    i32.and
    i32.eq
    if
     loop $while-continue|3
      local.get $5
      local.get $3
      i32.add
      i32.const 7
      i32.and
      local.set $6
      local.get $6
      if
       local.get $3
       i32.eqz
       if
        br $~lib/util/memory/memmove|inlined.0
       end
       local.get $5
       local.get $3
       i32.const 1
       i32.sub
       local.tee $3
       i32.add
       local.get $4
       local.get $3
       i32.add
       i32.load8_u
       i32.store8
       br $while-continue|3
      end
     end
     loop $while-continue|4
      local.get $3
      i32.const 8
      i32.ge_u
      local.set $6
      local.get $6
      if
       local.get $3
       i32.const 8
       i32.sub
       local.set $3
       local.get $5
       local.get $3
       i32.add
       local.get $4
       local.get $3
       i32.add
       i64.load
       i64.store
       br $while-continue|4
      end
     end
    end
    loop $while-continue|5
     local.get $3
     local.set $6
     local.get $6
     if
      local.get $5
      local.get $3
      i32.const 1
      i32.sub
      local.tee $3
      i32.add
      local.get $4
      local.get $3
      i32.add
      i32.load8_u
      i32.store8
      br $while-continue|5
     end
    end
   end
  end
 )
 (func $~lib/util/number/prettify (; 18 ;) (param $0 i32) (param $1 i32) (param $2 i32) (result i32)
  (local $3 i32)
  (local $4 i32)
  (local $5 i32)
  (local $6 i32)
  (local $7 i32)
  (local $8 i32)
  (local $9 i32)
  (local $10 i32)
  (local $11 i32)
  local.get $2
  i32.eqz
  if
   local.get $0
   local.get $1
   i32.const 1
   i32.shl
   i32.add
   i32.const 46
   i32.const 48
   i32.const 16
   i32.shl
   i32.or
   i32.store
   local.get $1
   i32.const 2
   i32.add
   return
  end
  local.get $1
  local.get $2
  i32.add
  local.set $3
  local.get $1
  local.get $3
  i32.le_s
  if (result i32)
   local.get $3
   i32.const 21
   i32.le_s
  else
   i32.const 0
  end
  if
   local.get $1
   local.set $4
   loop $for-loop|0
    local.get $4
    local.get $3
    i32.lt_s
    local.set $5
    local.get $5
    if
     local.get $0
     local.get $4
     i32.const 1
     i32.shl
     i32.add
     i32.const 48
     i32.store16
     local.get $4
     i32.const 1
     i32.add
     local.set $4
     br $for-loop|0
    end
   end
   local.get $0
   local.get $3
   i32.const 1
   i32.shl
   i32.add
   i32.const 46
   i32.const 48
   i32.const 16
   i32.shl
   i32.or
   i32.store
   local.get $3
   i32.const 2
   i32.add
   return
  else
   local.get $3
   i32.const 0
   i32.gt_s
   if (result i32)
    local.get $3
    i32.const 21
    i32.le_s
   else
    i32.const 0
   end
   if
    local.get $0
    local.get $3
    i32.const 1
    i32.shl
    i32.add
    local.set $4
    local.get $4
    i32.const 2
    i32.add
    local.get $4
    i32.const 0
    local.get $2
    i32.sub
    i32.const 1
    i32.shl
    call $~lib/memory/memory.copy
    local.get $0
    local.get $3
    i32.const 1
    i32.shl
    i32.add
    i32.const 46
    i32.store16
    local.get $1
    i32.const 1
    i32.add
    return
   else
    i32.const -6
    local.get $3
    i32.lt_s
    if (result i32)
     local.get $3
     i32.const 0
     i32.le_s
    else
     i32.const 0
    end
    if
     i32.const 2
     local.get $3
     i32.sub
     local.set $4
     local.get $0
     local.get $4
     i32.const 1
     i32.shl
     i32.add
     local.get $0
     local.get $1
     i32.const 1
     i32.shl
     call $~lib/memory/memory.copy
     local.get $0
     i32.const 48
     i32.const 46
     i32.const 16
     i32.shl
     i32.or
     i32.store
     i32.const 2
     local.set $5
     loop $for-loop|1
      local.get $5
      local.get $4
      i32.lt_s
      local.set $6
      local.get $6
      if
       local.get $0
       local.get $5
       i32.const 1
       i32.shl
       i32.add
       i32.const 48
       i32.store16
       local.get $5
       i32.const 1
       i32.add
       local.set $5
       br $for-loop|1
      end
     end
     local.get $1
     local.get $4
     i32.add
     return
    else
     local.get $1
     i32.const 1
     i32.eq
     if
      local.get $0
      i32.const 101
      i32.store16 offset=2
      local.get $0
      i32.const 4
      i32.add
      local.set $5
      local.get $3
      i32.const 1
      i32.sub
      local.set $6
      local.get $6
      i32.const 0
      i32.lt_s
      local.set $4
      local.get $4
      if
       i32.const 0
       local.get $6
       i32.sub
       local.set $6
      end
      local.get $6
      call $~lib/util/number/decimalCount32
      i32.const 1
      i32.add
      local.set $7
      local.get $5
      local.set $10
      local.get $6
      local.set $9
      local.get $7
      local.set $8
      local.get $10
      local.get $9
      local.get $8
      call $~lib/util/number/utoa32_lut
      local.get $5
      i32.const 45
      i32.const 43
      local.get $4
      select
      i32.store16
      local.get $7
      local.set $1
      local.get $1
      i32.const 2
      i32.add
      return
     else
      local.get $1
      i32.const 1
      i32.shl
      local.set $7
      local.get $0
      i32.const 4
      i32.add
      local.get $0
      i32.const 2
      i32.add
      local.get $7
      i32.const 2
      i32.sub
      call $~lib/memory/memory.copy
      local.get $0
      i32.const 46
      i32.store16 offset=2
      local.get $0
      local.get $7
      i32.add
      i32.const 101
      i32.store16 offset=2
      local.get $1
      local.get $0
      local.get $7
      i32.add
      i32.const 4
      i32.add
      local.set $9
      local.get $3
      i32.const 1
      i32.sub
      local.set $8
      local.get $8
      i32.const 0
      i32.lt_s
      local.set $4
      local.get $4
      if
       i32.const 0
       local.get $8
       i32.sub
       local.set $8
      end
      local.get $8
      call $~lib/util/number/decimalCount32
      i32.const 1
      i32.add
      local.set $5
      local.get $9
      local.set $11
      local.get $8
      local.set $6
      local.get $5
      local.set $10
      local.get $11
      local.get $6
      local.get $10
      call $~lib/util/number/utoa32_lut
      local.get $9
      i32.const 45
      i32.const 43
      local.get $4
      select
      i32.store16
      local.get $5
      i32.add
      local.set $1
      local.get $1
      i32.const 2
      i32.add
      return
     end
     unreachable
    end
    unreachable
   end
   unreachable
  end
  unreachable
 )
 (func $~lib/util/number/dtoa_core (; 19 ;) (param $0 i32) (param $1 f64) (result i32)
  (local $2 i32)
  (local $3 i32)
  (local $4 i32)
  (local $5 f64)
  (local $6 i64)
  (local $7 i32)
  (local $8 i64)
  (local $9 i64)
  (local $10 i32)
  (local $11 i64)
  (local $12 i64)
  (local $13 i32)
  (local $14 i32)
  (local $15 i32)
  (local $16 f64)
  (local $17 i64)
  (local $18 i64)
  (local $19 i64)
  (local $20 i64)
  (local $21 i64)
  (local $22 i64)
  (local $23 i64)
  (local $24 i64)
  (local $25 i64)
  (local $26 i32)
  (local $27 i64)
  (local $28 i32)
  local.get $1
  f64.const 0
  f64.lt
  local.set $2
  local.get $2
  if
   local.get $1
   f64.neg
   local.set $1
   local.get $0
   i32.const 45
   i32.store16
  end
  local.get $1
  local.set $5
  local.get $0
  local.set $4
  local.get $2
  local.set $3
  local.get $5
  i64.reinterpret_f64
  local.set $6
  local.get $6
  i64.const 9218868437227405312
  i64.and
  i64.const 52
  i64.shr_u
  i32.wrap_i64
  local.set $7
  local.get $6
  i64.const 4503599627370495
  i64.and
  local.set $8
  local.get $7
  i32.const 0
  i32.ne
  i64.extend_i32_u
  i64.const 52
  i64.shl
  local.get $8
  i64.add
  local.set $9
  local.get $7
  i32.const 1
  local.get $7
  select
  i32.const 1023
  i32.const 52
  i32.add
  i32.sub
  local.set $7
  local.get $9
  local.set $11
  local.get $7
  local.set $10
  local.get $11
  i64.const 1
  i64.shl
  i64.const 1
  i64.add
  local.set $12
  local.get $10
  i32.const 1
  i32.sub
  local.set $13
  local.get $12
  i64.clz
  i32.wrap_i64
  local.set $14
  local.get $12
  local.get $14
  i64.extend_i32_s
  i64.shl
  local.set $12
  local.get $13
  local.get $14
  i32.sub
  local.set $13
  i32.const 1
  local.get $11
  i64.const 4503599627370496
  i64.eq
  i32.add
  local.set $15
  local.get $12
  global.set $~lib/util/number/_frc_plus
  local.get $11
  local.get $15
  i64.extend_i32_s
  i64.shl
  i64.const 1
  i64.sub
  local.get $10
  local.get $15
  i32.sub
  local.get $13
  i32.sub
  i64.extend_i32_s
  i64.shl
  global.set $~lib/util/number/_frc_minus
  local.get $13
  global.set $~lib/util/number/_exp
  global.get $~lib/util/number/_exp
  local.set $10
  i32.const -61
  local.get $10
  i32.sub
  f64.convert_i32_s
  f64.const 0.30102999566398114
  f64.mul
  f64.const 347
  f64.add
  local.set $16
  local.get $16
  i32.trunc_f64_s
  local.set $15
  local.get $15
  local.get $15
  f64.convert_i32_s
  local.get $16
  f64.ne
  i32.add
  local.set $15
  local.get $15
  i32.const 3
  i32.shr_s
  i32.const 1
  i32.add
  local.set $14
  i32.const 348
  local.get $14
  i32.const 3
  i32.shl
  i32.sub
  global.set $~lib/util/number/_K
  i32.const 7024
  local.get $14
  i32.const 3
  i32.shl
  i32.add
  i64.load
  global.set $~lib/util/number/_frc_pow
  i32.const 7744
  local.get $14
  i32.const 1
  i32.shl
  i32.add
  i32.load16_s
  global.set $~lib/util/number/_exp_pow
  local.get $9
  i64.clz
  i32.wrap_i64
  local.set $14
  local.get $9
  local.get $14
  i64.extend_i32_s
  i64.shl
  local.set $9
  local.get $7
  local.get $14
  i32.sub
  local.set $7
  global.get $~lib/util/number/_frc_pow
  local.set $12
  global.get $~lib/util/number/_exp_pow
  local.set $15
  local.get $9
  local.set $17
  local.get $12
  local.set $11
  local.get $17
  i64.const 4294967295
  i64.and
  local.set $18
  local.get $11
  i64.const 4294967295
  i64.and
  local.set $19
  local.get $17
  i64.const 32
  i64.shr_u
  local.set $20
  local.get $11
  i64.const 32
  i64.shr_u
  local.set $21
  local.get $18
  local.get $19
  i64.mul
  local.set $22
  local.get $20
  local.get $19
  i64.mul
  local.get $22
  i64.const 32
  i64.shr_u
  i64.add
  local.set $23
  local.get $18
  local.get $21
  i64.mul
  local.get $23
  i64.const 4294967295
  i64.and
  i64.add
  local.set $24
  local.get $24
  i64.const 2147483647
  i64.add
  local.set $24
  local.get $23
  i64.const 32
  i64.shr_u
  local.set $23
  local.get $24
  i64.const 32
  i64.shr_u
  local.set $24
  local.get $20
  local.get $21
  i64.mul
  local.get $23
  i64.add
  local.get $24
  i64.add
  local.set $24
  local.get $7
  local.set $10
  local.get $15
  local.set $13
  local.get $10
  local.get $13
  i32.add
  i32.const 64
  i32.add
  local.set $10
  global.get $~lib/util/number/_frc_plus
  local.set $17
  local.get $12
  local.set $11
  local.get $17
  i64.const 4294967295
  i64.and
  local.set $23
  local.get $11
  i64.const 4294967295
  i64.and
  local.set $22
  local.get $17
  i64.const 32
  i64.shr_u
  local.set $21
  local.get $11
  i64.const 32
  i64.shr_u
  local.set $20
  local.get $23
  local.get $22
  i64.mul
  local.set $19
  local.get $21
  local.get $22
  i64.mul
  local.get $19
  i64.const 32
  i64.shr_u
  i64.add
  local.set $18
  local.get $23
  local.get $20
  i64.mul
  local.get $18
  i64.const 4294967295
  i64.and
  i64.add
  local.set $25
  local.get $25
  i64.const 2147483647
  i64.add
  local.set $25
  local.get $18
  i64.const 32
  i64.shr_u
  local.set $18
  local.get $25
  i64.const 32
  i64.shr_u
  local.set $25
  local.get $21
  local.get $20
  i64.mul
  local.get $18
  i64.add
  local.get $25
  i64.add
  i64.const 1
  i64.sub
  local.set $25
  global.get $~lib/util/number/_exp
  local.set $26
  local.get $15
  local.set $13
  local.get $26
  local.get $13
  i32.add
  i32.const 64
  i32.add
  local.set $26
  global.get $~lib/util/number/_frc_minus
  local.set $17
  local.get $12
  local.set $11
  local.get $17
  i64.const 4294967295
  i64.and
  local.set $18
  local.get $11
  i64.const 4294967295
  i64.and
  local.set $19
  local.get $17
  i64.const 32
  i64.shr_u
  local.set $20
  local.get $11
  i64.const 32
  i64.shr_u
  local.set $21
  local.get $18
  local.get $19
  i64.mul
  local.set $22
  local.get $20
  local.get $19
  i64.mul
  local.get $22
  i64.const 32
  i64.shr_u
  i64.add
  local.set $23
  local.get $18
  local.get $21
  i64.mul
  local.get $23
  i64.const 4294967295
  i64.and
  i64.add
  local.set $27
  local.get $27
  i64.const 2147483647
  i64.add
  local.set $27
  local.get $23
  i64.const 32
  i64.shr_u
  local.set $23
  local.get $27
  i64.const 32
  i64.shr_u
  local.set $27
  local.get $20
  local.get $21
  i64.mul
  local.get $23
  i64.add
  local.get $27
  i64.add
  i64.const 1
  i64.add
  local.set $27
  local.get $25
  local.get $27
  i64.sub
  local.set $23
  local.get $4
  local.get $24
  local.get $10
  local.get $25
  local.get $26
  local.get $23
  local.get $3
  call $~lib/util/number/genDigits
  local.set $28
  local.get $0
  local.get $2
  i32.const 1
  i32.shl
  i32.add
  local.get $28
  local.get $2
  i32.sub
  global.get $~lib/util/number/_K
  call $~lib/util/number/prettify
  local.set $28
  local.get $28
  local.get $2
  i32.add
 )
 (func $~lib/string/String#substring (; 20 ;) (param $0 i32) (param $1 i32) (param $2 i32) (result i32)
  (local $3 i32)
  (local $4 i32)
  (local $5 i32)
  (local $6 i32)
  (local $7 i32)
  (local $8 i32)
  (local $9 i32)
  (local $10 i32)
  (local $11 i32)
  local.get $0
  call $~lib/string/String#get:length
  local.set $3
  local.get $1
  local.tee $4
  i32.const 0
  local.tee $5
  local.get $4
  local.get $5
  i32.gt_s
  select
  local.tee $4
  local.get $3
  local.tee $5
  local.get $4
  local.get $5
  i32.lt_s
  select
  local.set $6
  local.get $2
  local.tee $4
  i32.const 0
  local.tee $5
  local.get $4
  local.get $5
  i32.gt_s
  select
  local.tee $4
  local.get $3
  local.tee $5
  local.get $4
  local.get $5
  i32.lt_s
  select
  local.set $7
  local.get $6
  local.tee $4
  local.get $7
  local.tee $5
  local.get $4
  local.get $5
  i32.lt_s
  select
  i32.const 1
  i32.shl
  local.set $8
  local.get $6
  local.tee $4
  local.get $7
  local.tee $5
  local.get $4
  local.get $5
  i32.gt_s
  select
  i32.const 1
  i32.shl
  local.set $9
  local.get $9
  local.get $8
  i32.sub
  local.set $10
  local.get $10
  i32.eqz
  if
   i32.const 8000
   call $~lib/rt/stub/__retain
   return
  end
  local.get $8
  i32.eqz
  if (result i32)
   local.get $9
   local.get $3
   i32.const 1
   i32.shl
   i32.eq
  else
   i32.const 0
  end
  if
   local.get $0
   call $~lib/rt/stub/__retain
   return
  end
  local.get $10
  i32.const 1
  call $~lib/rt/stub/__alloc
  local.set $11
  local.get $11
  local.get $0
  local.get $8
  i32.add
  local.get $10
  call $~lib/memory/memory.copy
  local.get $11
  call $~lib/rt/stub/__retain
 )
 (func $~lib/rt/stub/__free (; 21 ;) (param $0 i32)
  (local $1 i32)
  local.get $0
  i32.const 0
  i32.ne
  if (result i32)
   local.get $0
   i32.const 15
   i32.and
   i32.eqz
  else
   i32.const 0
  end
  i32.eqz
  if
   i32.const 0
   i32.const 8016
   i32.const 70
   i32.const 3
   call $~lib/builtins/abort
   unreachable
  end
  local.get $0
  i32.const 16
  i32.sub
  local.set $1
  local.get $1
  i32.load offset=4
  i32.const 1
  i32.eq
  i32.eqz
  if
   i32.const 0
   i32.const 8016
   i32.const 72
   i32.const 14
   call $~lib/builtins/abort
   unreachable
  end
  local.get $0
  local.get $1
  i32.load
  i32.add
  global.get $~lib/rt/stub/offset
  i32.eq
  if
   local.get $1
   global.set $~lib/rt/stub/offset
  end
 )
 (func $~lib/util/number/dtoa (; 22 ;) (param $0 f64) (result i32)
  (local $1 i32)
  (local $2 i32)
  (local $3 i32)
  local.get $0
  f64.const 0
  f64.eq
  if
   i32.const 6880
   return
  end
  local.get $0
  local.get $0
  f64.sub
  f64.const 0
  f64.eq
  i32.eqz
  if
   local.get $0
   local.get $0
   f64.ne
   if
    i32.const 6912
    return
   end
   i32.const 6944
   i32.const 6992
   local.get $0
   f64.const 0
   f64.lt
   select
   call $~lib/rt/stub/__retain
   return
  end
  i32.const 28
  i32.const 1
  i32.shl
  i32.const 1
  call $~lib/rt/stub/__alloc
  local.set $1
  local.get $1
  local.get $0
  call $~lib/util/number/dtoa_core
  local.set $2
  local.get $2
  i32.const 28
  i32.eq
  if
   local.get $1
   call $~lib/rt/stub/__retain
   return
  end
  local.get $1
  i32.const 0
  local.get $2
  call $~lib/string/String#substring
  local.set $3
  local.get $1
  call $~lib/rt/stub/__free
  local.get $3
 )
 (func $~lib/number/F64#toString (; 23 ;) (param $0 f64) (param $1 i32) (result i32)
  local.get $0
  call $~lib/util/number/dtoa
 )
 (func $resolve-binary/Foo#constructor (; 24 ;) (param $0 i32) (result i32)
  local.get $0
  i32.eqz
  if
   i32.const 0
   i32.const 7
   call $~lib/rt/stub/__alloc
   call $~lib/rt/stub/__retain
   local.set $0
  end
  local.get $0
 )
 (func $resolve-binary/Foo#lt (; 25 ;) (param $0 i32) (param $1 i32) (result i32)
  (local $2 i32)
  local.get $1
  call $~lib/rt/stub/__retain
  local.set $1
  i32.const 8192
  local.set $2
  local.get $1
  call $~lib/rt/stub/__release
  local.get $2
 )
 (func $~lib/string/String#toString (; 26 ;) (param $0 i32) (result i32)
  local.get $0
  call $~lib/rt/stub/__retain
 )
 (func $resolve-binary/Foo#gt (; 27 ;) (param $0 i32) (param $1 i32) (result i32)
  (local $2 i32)
  local.get $1
  call $~lib/rt/stub/__retain
  local.set $1
  i32.const 8224
  local.set $2
  local.get $1
  call $~lib/rt/stub/__release
  local.get $2
 )
 (func $resolve-binary/Foo#le (; 28 ;) (param $0 i32) (param $1 i32) (result i32)
  (local $2 i32)
  local.get $1
  call $~lib/rt/stub/__retain
  local.set $1
  i32.const 8256
  local.set $2
  local.get $1
  call $~lib/rt/stub/__release
  local.get $2
 )
 (func $resolve-binary/Foo#ge (; 29 ;) (param $0 i32) (param $1 i32) (result i32)
  (local $2 i32)
  local.get $1
  call $~lib/rt/stub/__retain
  local.set $1
  i32.const 8288
  local.set $2
  local.get $1
  call $~lib/rt/stub/__release
  local.get $2
 )
 (func $resolve-binary/Foo#eq (; 30 ;) (param $0 i32) (param $1 i32) (result i32)
  (local $2 i32)
  local.get $1
  call $~lib/rt/stub/__retain
  local.set $1
  i32.const 8320
  local.set $2
  local.get $1
  call $~lib/rt/stub/__release
  local.get $2
 )
 (func $resolve-binary/Foo#ne (; 31 ;) (param $0 i32) (param $1 i32) (result i32)
  (local $2 i32)
  local.get $1
  call $~lib/rt/stub/__retain
  local.set $1
  i32.const 8352
  local.set $2
  local.get $1
  call $~lib/rt/stub/__release
  local.get $2
 )
 (func $resolve-binary/Foo#add (; 32 ;) (param $0 i32) (param $1 i32) (result i32)
  (local $2 i32)
  local.get $1
  call $~lib/rt/stub/__retain
  local.set $1
  i32.const 8384
  local.set $2
  local.get $1
  call $~lib/rt/stub/__release
  local.get $2
 )
 (func $resolve-binary/Foo.sub (; 33 ;) (param $0 i32) (param $1 i32) (result i32)
  (local $2 i32)
  local.get $0
  call $~lib/rt/stub/__retain
  local.set $0
  local.get $1
  call $~lib/rt/stub/__retain
  local.set $1
  i32.const 8416
  local.set $2
  local.get $0
  call $~lib/rt/stub/__release
  local.get $1
  call $~lib/rt/stub/__release
  local.get $2
 )
 (func $resolve-binary/Foo#mul (; 34 ;) (param $0 i32) (param $1 i32) (result i32)
  (local $2 i32)
  local.get $1
  call $~lib/rt/stub/__retain
  local.set $1
  i32.const 8448
  local.set $2
  local.get $1
  call $~lib/rt/stub/__release
  local.get $2
 )
 (func $resolve-binary/Foo#div (; 35 ;) (param $0 i32) (param $1 i32) (result i32)
  (local $2 i32)
  local.get $1
  call $~lib/rt/stub/__retain
  local.set $1
  i32.const 8480
  local.set $2
  local.get $1
  call $~lib/rt/stub/__release
  local.get $2
 )
 (func $resolve-binary/Foo#rem (; 36 ;) (param $0 i32) (param $1 i32) (result i32)
  (local $2 i32)
  local.get $1
  call $~lib/rt/stub/__retain
  local.set $1
  i32.const 8512
  local.set $2
  local.get $1
  call $~lib/rt/stub/__release
  local.get $2
 )
 (func $resolve-binary/Foo#pow (; 37 ;) (param $0 i32) (param $1 i32) (result i32)
  (local $2 i32)
  local.get $1
  call $~lib/rt/stub/__retain
  local.set $1
  i32.const 8544
  local.set $2
  local.get $1
  call $~lib/rt/stub/__release
  local.get $2
 )
 (func $resolve-binary/Bar#constructor (; 38 ;) (param $0 i32) (result i32)
  local.get $0
  i32.eqz
  if
   i32.const 0
   i32.const 8
   call $~lib/rt/stub/__alloc
   call $~lib/rt/stub/__retain
   local.set $0
  end
  local.get $0
 )
 (func $resolve-binary/Bar#add (; 39 ;) (param $0 i32) (param $1 i32) (result i32)
  local.get $1
  call $~lib/rt/stub/__retain
  local.set $1
  local.get $1
 )
 (func $resolve-binary/Bar#self (; 40 ;) (param $0 i32) (result i32)
  local.get $0
  call $~lib/rt/stub/__retain
 )
 (func $start:resolve-binary (; 41 ;)
  (local $0 i32)
  (local $1 i32)
  (local $2 i32)
  (local $3 i32)
  (local $4 i32)
  (local $5 i32)
  (local $6 i32)
  (local $7 i32)
  (local $8 i32)
  (local $9 i32)
  (local $10 i32)
  (local $11 i32)
  (local $12 i32)
  (local $13 i32)
  (local $14 i32)
  (local $15 i32)
  (local $16 i32)
  (local $17 i32)
  (local $18 i32)
  (local $19 i32)
  (local $20 i32)
  (local $21 i32)
  (local $22 i32)
  (local $23 i32)
  (local $24 i32)
  (local $25 i32)
  (local $26 i32)
  (local $27 i32)
  (local $28 i32)
  (local $29 i32)
  (local $30 i32)
  (local $31 i32)
  (local $32 i32)
  (local $33 i32)
  (local $34 i32)
  (local $35 i32)
  (local $36 i32)
  (local $37 i32)
  (local $38 i32)
  (local $39 i32)
  (local $40 i32)
  (local $41 i32)
  (local $42 i32)
  (local $43 i32)
  (local $44 i32)
  (local $45 i32)
  (local $46 i32)
  (local $47 i32)
  (local $48 i32)
  (local $49 i32)
  (local $50 i32)
  (local $51 i32)
  (local $52 i32)
  (local $53 i32)
  (local $54 i32)
  (local $55 i32)
  (local $56 i32)
  (local $57 i32)
  (local $58 i32)
  (local $59 i32)
  (local $60 i32)
  (local $61 i32)
  (local $62 i32)
  (local $63 i32)
  i32.const 1
  call $~lib/number/Bool#toString
  local.tee $0
  call $~lib/rt/stub/__retain
  local.set $2
  i32.const 32
  call $~lib/rt/stub/__retain
  local.set $1
  local.get $2
  i32.eqz
  local.get $1
  i32.eqz
  i32.or
  if (result i32)
   local.get $2
   local.get $1
   i32.eq
  else
   local.get $2
   local.get $1
   call $~lib/string/String.__eq
  end
  local.set $3
  local.get $1
  call $~lib/rt/stub/__release
  local.get $2
  call $~lib/rt/stub/__release
  local.get $3
  i32.const 0
  i32.ne
  i32.eqz
  if
   i32.const 0
   i32.const 96
   i32.const 2
   i32.const 1
   call $~lib/builtins/abort
   unreachable
  end
  i32.const 0
  call $~lib/number/Bool#toString
  local.tee $2
  call $~lib/rt/stub/__retain
  local.set $1
  i32.const 64
  call $~lib/rt/stub/__retain
  local.set $3
  local.get $1
  i32.eqz
  local.get $3
  i32.eqz
  i32.or
  if (result i32)
   local.get $1
   local.get $3
   i32.eq
  else
   local.get $1
   local.get $3
   call $~lib/string/String.__eq
  end
  local.set $4
  local.get $3
  call $~lib/rt/stub/__release
  local.get $1
  call $~lib/rt/stub/__release
  local.get $4
  i32.const 0
  i32.ne
  i32.eqz
  if
   i32.const 0
   i32.const 96
   i32.const 7
   i32.const 1
   call $~lib/builtins/abort
   unreachable
  end
  i32.const 1
  call $~lib/number/Bool#toString
  local.tee $1
  call $~lib/rt/stub/__retain
  local.set $3
  i32.const 32
  call $~lib/rt/stub/__retain
  local.set $4
  local.get $3
  i32.eqz
  local.get $4
  i32.eqz
  i32.or
  if (result i32)
   local.get $3
   local.get $4
   i32.eq
  else
   local.get $3
   local.get $4
   call $~lib/string/String.__eq
  end
  local.set $5
  local.get $4
  call $~lib/rt/stub/__release
  local.get $3
  call $~lib/rt/stub/__release
  local.get $5
  i32.const 0
  i32.ne
  i32.eqz
  if
   i32.const 0
   i32.const 96
   i32.const 12
   i32.const 1
   call $~lib/builtins/abort
   unreachable
  end
  i32.const 0
  call $~lib/number/Bool#toString
  local.tee $3
  call $~lib/rt/stub/__retain
  local.set $4
  i32.const 64
  call $~lib/rt/stub/__retain
  local.set $5
  local.get $4
  i32.eqz
  local.get $5
  i32.eqz
  i32.or
  if (result i32)
   local.get $4
   local.get $5
   i32.eq
  else
   local.get $4
   local.get $5
   call $~lib/string/String.__eq
  end
  local.set $6
  local.get $5
  call $~lib/rt/stub/__release
  local.get $4
  call $~lib/rt/stub/__release
  local.get $6
  i32.const 0
  i32.ne
  i32.eqz
  if
   i32.const 0
   i32.const 96
   i32.const 17
   i32.const 1
   call $~lib/builtins/abort
   unreachable
  end
  i32.const 0
  call $~lib/number/Bool#toString
  local.tee $4
  call $~lib/rt/stub/__retain
  local.set $5
  i32.const 64
  call $~lib/rt/stub/__retain
  local.set $6
  local.get $5
  i32.eqz
  local.get $6
  i32.eqz
  i32.or
  if (result i32)
   local.get $5
   local.get $6
   i32.eq
  else
   local.get $5
   local.get $6
   call $~lib/string/String.__eq
  end
  local.set $7
  local.get $6
  call $~lib/rt/stub/__release
  local.get $5
  call $~lib/rt/stub/__release
  local.get $7
  i32.const 0
  i32.ne
  i32.eqz
  if
   i32.const 0
   i32.const 96
   i32.const 22
   i32.const 1
   call $~lib/builtins/abort
   unreachable
  end
  i32.const 1
  call $~lib/number/Bool#toString
  local.tee $5
  call $~lib/rt/stub/__retain
  local.set $6
  i32.const 32
  call $~lib/rt/stub/__retain
  local.set $7
  local.get $6
  i32.eqz
  local.get $7
  i32.eqz
  i32.or
  if (result i32)
   local.get $6
   local.get $7
   i32.eq
  else
   local.get $6
   local.get $7
   call $~lib/string/String.__eq
  end
  local.set $8
  local.get $7
  call $~lib/rt/stub/__release
  local.get $6
  call $~lib/rt/stub/__release
  local.get $8
  i32.const 0
  i32.ne
  i32.eqz
  if
   i32.const 0
   i32.const 96
   i32.const 27
   i32.const 1
   call $~lib/builtins/abort
   unreachable
  end
  i32.const 160
  call $~lib/rt/stub/__retain
  local.set $7
  i32.const 160
  call $~lib/rt/stub/__retain
  local.set $8
  local.get $7
  i32.eqz
  local.get $8
  i32.eqz
  i32.or
  if (result i32)
   local.get $7
   local.get $8
   i32.eq
  else
   local.get $7
   local.get $8
   call $~lib/string/String.__eq
  end
  local.set $6
  local.get $8
  call $~lib/rt/stub/__release
  local.get $7
  call $~lib/rt/stub/__release
  local.get $6
  call $~lib/number/Bool#toString
  local.tee $7
  call $~lib/rt/stub/__retain
  local.set $8
  i32.const 32
  call $~lib/rt/stub/__retain
  local.set $6
  local.get $8
  i32.eqz
  local.get $6
  i32.eqz
  i32.or
  if (result i32)
   local.get $8
   local.get $6
   i32.eq
  else
   local.get $8
   local.get $6
   call $~lib/string/String.__eq
  end
  local.set $9
  local.get $6
  call $~lib/rt/stub/__release
  local.get $8
  call $~lib/rt/stub/__release
  local.get $9
  i32.const 0
  i32.ne
  i32.eqz
  if
   i32.const 0
   i32.const 96
   i32.const 34
   i32.const 1
   call $~lib/builtins/abort
   unreachable
  end
  i32.const 160
  call $~lib/rt/stub/__retain
  local.set $6
  i32.const 160
  call $~lib/rt/stub/__retain
  local.set $9
  local.get $6
  call $~lib/rt/stub/__retain
  local.set $10
  local.get $9
  call $~lib/rt/stub/__retain
  local.set $8
  local.get $10
  i32.eqz
  local.get $8
  i32.eqz
  i32.or
  if (result i32)
   local.get $10
   local.get $8
   i32.eq
  else
   local.get $10
   local.get $8
   call $~lib/string/String.__eq
  end
  local.set $11
  local.get $8
  call $~lib/rt/stub/__release
  local.get $10
  call $~lib/rt/stub/__release
  local.get $11
  i32.eqz
  local.set $10
  local.get $9
  call $~lib/rt/stub/__release
  local.get $6
  call $~lib/rt/stub/__release
  local.get $10
  call $~lib/number/Bool#toString
  local.tee $6
  call $~lib/rt/stub/__retain
  local.set $8
  i32.const 64
  call $~lib/rt/stub/__retain
  local.set $11
  local.get $8
  i32.eqz
  local.get $11
  i32.eqz
  i32.or
  if (result i32)
   local.get $8
   local.get $11
   i32.eq
  else
   local.get $8
   local.get $11
   call $~lib/string/String.__eq
  end
  local.set $9
  local.get $11
  call $~lib/rt/stub/__release
  local.get $8
  call $~lib/rt/stub/__release
  local.get $9
  i32.const 0
  i32.ne
  i32.eqz
  if
   i32.const 0
   i32.const 96
   i32.const 39
   i32.const 1
   call $~lib/builtins/abort
   unreachable
  end
  global.get $~lib/heap/__heap_base
  i32.const 15
  i32.add
  i32.const 15
  i32.const -1
  i32.xor
  i32.and
  global.set $~lib/rt/stub/startOffset
  global.get $~lib/rt/stub/startOffset
  global.set $~lib/rt/stub/offset
  i32.const 1
  global.set $resolve-binary/a
  global.get $resolve-binary/a
  call $~lib/number/I32#toString
  local.tee $8
  call $~lib/rt/stub/__retain
  local.set $9
  i32.const 640
  call $~lib/rt/stub/__retain
  local.set $10
  local.get $9
  i32.eqz
  local.get $10
  i32.eqz
  i32.or
  if (result i32)
   local.get $9
   local.get $10
   i32.eq
  else
   local.get $9
   local.get $10
   call $~lib/string/String.__eq
  end
  local.set $11
  local.get $10
  call $~lib/rt/stub/__release
  local.get $9
  call $~lib/rt/stub/__release
  local.get $11
  i32.const 0
  i32.ne
  i32.eqz
  if
   i32.const 0
   i32.const 96
   i32.const 48
   i32.const 1
   call $~lib/builtins/abort
   unreachable
  end
  global.get $resolve-binary/a
  i32.const 1
  i32.add
  global.set $resolve-binary/a
  global.get $resolve-binary/a
  call $~lib/number/I32#toString
  local.tee $9
  call $~lib/rt/stub/__retain
  local.set $10
  i32.const 672
  call $~lib/rt/stub/__retain
  local.set $11
  local.get $10
  i32.eqz
  local.get $11
  i32.eqz
  i32.or
  if (result i32)
   local.get $10
   local.get $11
   i32.eq
  else
   local.get $10
   local.get $11
   call $~lib/string/String.__eq
  end
  local.set $12
  local.get $11
  call $~lib/rt/stub/__release
  local.get $10
  call $~lib/rt/stub/__release
  local.get $12
  i32.const 0
  i32.ne
  i32.eqz
  if
   i32.const 0
   i32.const 96
   i32.const 53
   i32.const 1
   call $~lib/builtins/abort
   unreachable
  end
  global.get $resolve-binary/a
  i32.const 1
  i32.sub
  global.set $resolve-binary/a
  global.get $resolve-binary/a
  call $~lib/number/I32#toString
  local.tee $10
  call $~lib/rt/stub/__retain
  local.set $11
  i32.const 640
  call $~lib/rt/stub/__retain
  local.set $12
  local.get $11
  i32.eqz
  local.get $12
  i32.eqz
  i32.or
  if (result i32)
   local.get $11
   local.get $12
   i32.eq
  else
   local.get $11
   local.get $12
   call $~lib/string/String.__eq
  end
  local.set $13
  local.get $12
  call $~lib/rt/stub/__release
  local.get $11
  call $~lib/rt/stub/__release
  local.get $13
  i32.const 0
  i32.ne
  i32.eqz
  if
   i32.const 0
   i32.const 96
   i32.const 58
   i32.const 1
   call $~lib/builtins/abort
   unreachable
  end
  global.get $resolve-binary/a
  i32.const 2
  i32.mul
  global.set $resolve-binary/a
  global.get $resolve-binary/a
  call $~lib/number/I32#toString
  local.tee $11
  call $~lib/rt/stub/__retain
  local.set $12
  i32.const 672
  call $~lib/rt/stub/__retain
  local.set $13
  local.get $12
  i32.eqz
  local.get $13
  i32.eqz
  i32.or
  if (result i32)
   local.get $12
   local.get $13
   i32.eq
  else
   local.get $12
   local.get $13
   call $~lib/string/String.__eq
  end
  local.set $14
  local.get $13
  call $~lib/rt/stub/__release
  local.get $12
  call $~lib/rt/stub/__release
  local.get $14
  i32.const 0
  i32.ne
  i32.eqz
  if
   i32.const 0
   i32.const 96
   i32.const 63
   i32.const 1
   call $~lib/builtins/abort
   unreachable
  end
  f64.const 2
  global.set $resolve-binary/f
  global.get $resolve-binary/f
  f64.const 2
  call $~lib/math/NativeMath.pow
  global.set $resolve-binary/f
  global.get $resolve-binary/f
  i32.const 0
  call $~lib/number/F64#toString
  local.tee $12
  call $~lib/rt/stub/__retain
  local.set $13
  i32.const 8064
  call $~lib/rt/stub/__retain
  local.set $14
  local.get $13
  i32.eqz
  local.get $14
  i32.eqz
  i32.or
  if (result i32)
   local.get $13
   local.get $14
   i32.eq
  else
   local.get $13
   local.get $14
   call $~lib/string/String.__eq
  end
  local.set $15
  local.get $14
  call $~lib/rt/stub/__release
  local.get $13
  call $~lib/rt/stub/__release
  local.get $15
  i32.const 0
  i32.ne
  i32.eqz
  if
   i32.const 0
   i32.const 96
   i32.const 69
   i32.const 1
   call $~lib/builtins/abort
   unreachable
  end
  i32.const 4
  global.set $resolve-binary/a
  global.get $resolve-binary/a
  i32.const 2
  i32.div_s
  global.set $resolve-binary/a
  global.get $resolve-binary/a
  call $~lib/number/I32#toString
  local.tee $13
  call $~lib/rt/stub/__retain
  local.set $14
  i32.const 672
  call $~lib/rt/stub/__retain
  local.set $15
  local.get $14
  i32.eqz
  local.get $15
  i32.eqz
  i32.or
  if (result i32)
   local.get $14
   local.get $15
   i32.eq
  else
   local.get $14
   local.get $15
   call $~lib/string/String.__eq
  end
  local.set $16
  local.get $15
  call $~lib/rt/stub/__release
  local.get $14
  call $~lib/rt/stub/__release
  local.get $16
  i32.const 0
  i32.ne
  i32.eqz
  if
   i32.const 0
   i32.const 96
   i32.const 75
   i32.const 1
   call $~lib/builtins/abort
   unreachable
  end
  global.get $resolve-binary/a
  i32.const 3
  i32.rem_s
  global.set $resolve-binary/a
  global.get $resolve-binary/a
  call $~lib/number/I32#toString
  local.tee $14
  call $~lib/rt/stub/__retain
  local.set $15
  i32.const 672
  call $~lib/rt/stub/__retain
  local.set $16
  local.get $15
  i32.eqz
  local.get $16
  i32.eqz
  i32.or
  if (result i32)
   local.get $15
   local.get $16
   i32.eq
  else
   local.get $15
   local.get $16
   call $~lib/string/String.__eq
  end
  local.set $17
  local.get $16
  call $~lib/rt/stub/__release
  local.get $15
  call $~lib/rt/stub/__release
  local.get $17
  i32.const 0
  i32.ne
  i32.eqz
  if
   i32.const 0
   i32.const 96
   i32.const 80
   i32.const 1
   call $~lib/builtins/abort
   unreachable
  end
  global.get $resolve-binary/a
  i32.const 1
  i32.shl
  global.set $resolve-binary/a
  global.get $resolve-binary/a
  call $~lib/number/I32#toString
  local.tee $15
  call $~lib/rt/stub/__retain
  local.set $16
  i32.const 8096
  call $~lib/rt/stub/__retain
  local.set $17
  local.get $16
  i32.eqz
<<<<<<< HEAD
  local.get $17
  i32.eqz
  i32.or
  if (result i32)
   local.get $16
   local.get $17
   i32.eq
  else
   local.get $16
   local.get $17
   call $~lib/string/String.__eq
  end
  local.set $18
  local.get $17
  call $~lib/rt/stub/__release
  local.get $16
  call $~lib/rt/stub/__release
  local.get $18
  i32.const 0
  i32.ne
  i32.eqz
=======
>>>>>>> 13340ed5
  if
   i32.const 0
   i32.const 96
   i32.const 85
<<<<<<< HEAD
   i32.const 0
=======
   i32.const 1
>>>>>>> 13340ed5
   call $~lib/builtins/abort
   unreachable
  end
  global.get $resolve-binary/a
  i32.const 1
  i32.shr_s
  global.set $resolve-binary/a
  global.get $resolve-binary/a
  call $~lib/number/I32#toString
  local.tee $16
<<<<<<< HEAD
  call $~lib/rt/stub/__retain
  local.set $17
  i32.const 672
  call $~lib/rt/stub/__retain
  local.set $18
  local.get $17
  i32.eqz
  local.get $18
  i32.eqz
  i32.or
  if (result i32)
   local.get $17
   local.get $18
   i32.eq
  else
   local.get $17
   local.get $18
   call $~lib/string/String.__eq
  end
  local.set $19
  local.get $18
  call $~lib/rt/stub/__release
  local.get $17
  call $~lib/rt/stub/__release
  local.get $19
  i32.const 0
  i32.ne
=======
  i32.const 672
  call $~lib/string/String.__eq
>>>>>>> 13340ed5
  i32.eqz
  if
   i32.const 0
   i32.const 96
   i32.const 90
   i32.const 1
   call $~lib/builtins/abort
   unreachable
  end
  global.get $resolve-binary/a
  i32.const 1
  i32.shr_u
  global.set $resolve-binary/a
  global.get $resolve-binary/a
  call $~lib/number/I32#toString
  local.tee $17
  call $~lib/rt/stub/__retain
  local.set $18
  i32.const 640
  call $~lib/rt/stub/__retain
  local.set $19
  local.get $18
  i32.eqz
  local.get $19
  i32.eqz
  i32.or
  if (result i32)
   local.get $18
   local.get $19
   i32.eq
  else
   local.get $18
   local.get $19
   call $~lib/string/String.__eq
  end
  local.set $20
  local.get $19
  call $~lib/rt/stub/__release
  local.get $18
  call $~lib/rt/stub/__release
  local.get $20
  i32.const 0
  i32.ne
  i32.eqz
  if
   i32.const 0
   i32.const 96
   i32.const 95
   i32.const 1
   call $~lib/builtins/abort
   unreachable
  end
  global.get $resolve-binary/a
  i32.const 3
  i32.and
  global.set $resolve-binary/a
  global.get $resolve-binary/a
  call $~lib/number/I32#toString
  local.tee $18
  call $~lib/rt/stub/__retain
  local.set $19
  i32.const 640
  call $~lib/rt/stub/__retain
  local.set $20
  local.get $19
  i32.eqz
  local.get $20
  i32.eqz
  i32.or
  if (result i32)
   local.get $19
   local.get $20
   i32.eq
  else
   local.get $19
   local.get $20
   call $~lib/string/String.__eq
  end
  local.set $21
  local.get $20
  call $~lib/rt/stub/__release
  local.get $19
  call $~lib/rt/stub/__release
  local.get $21
  i32.const 0
  i32.ne
  i32.eqz
  if
   i32.const 0
   i32.const 96
   i32.const 100
   i32.const 1
   call $~lib/builtins/abort
   unreachable
  end
  global.get $resolve-binary/a
  i32.const 3
  i32.or
  global.set $resolve-binary/a
  global.get $resolve-binary/a
  call $~lib/number/I32#toString
  local.tee $19
  call $~lib/rt/stub/__retain
  local.set $20
  i32.const 8128
  call $~lib/rt/stub/__retain
  local.set $21
  local.get $20
  i32.eqz
  local.get $21
  i32.eqz
  i32.or
  if (result i32)
   local.get $20
   local.get $21
   i32.eq
  else
   local.get $20
   local.get $21
   call $~lib/string/String.__eq
  end
  local.set $22
  local.get $21
  call $~lib/rt/stub/__release
  local.get $20
  call $~lib/rt/stub/__release
  local.get $22
  i32.const 0
  i32.ne
  i32.eqz
  if
   i32.const 0
   i32.const 96
   i32.const 105
   i32.const 1
   call $~lib/builtins/abort
   unreachable
  end
  global.get $resolve-binary/a
  i32.const 2
  i32.xor
  global.set $resolve-binary/a
  global.get $resolve-binary/a
  call $~lib/number/I32#toString
  local.tee $20
  call $~lib/rt/stub/__retain
  local.set $21
  i32.const 640
  call $~lib/rt/stub/__retain
  local.set $22
  local.get $21
  i32.eqz
  local.get $22
  i32.eqz
  i32.or
  if (result i32)
   local.get $21
   local.get $22
   i32.eq
  else
   local.get $21
   local.get $22
   call $~lib/string/String.__eq
  end
  local.set $23
  local.get $22
  call $~lib/rt/stub/__release
  local.get $21
  call $~lib/rt/stub/__release
  local.get $23
  i32.const 0
  i32.ne
  i32.eqz
  if
   i32.const 0
   i32.const 96
   i32.const 110
   i32.const 1
   call $~lib/builtins/abort
   unreachable
  end
  i32.const 3
  call $~lib/number/I32#toString
  local.tee $21
  call $~lib/rt/stub/__retain
  local.set $22
  i32.const 8128
  call $~lib/rt/stub/__retain
  local.set $23
  local.get $22
  i32.eqz
  local.get $23
  i32.eqz
  i32.or
  if (result i32)
   local.get $22
   local.get $23
   i32.eq
  else
   local.get $22
   local.get $23
   call $~lib/string/String.__eq
  end
  local.set $24
  local.get $23
  call $~lib/rt/stub/__release
  local.get $22
  call $~lib/rt/stub/__release
  local.get $24
  i32.const 0
  i32.ne
  i32.eqz
  if
   i32.const 0
   i32.const 96
   i32.const 117
   i32.const 1
   call $~lib/builtins/abort
   unreachable
  end
  i32.const -1
  call $~lib/number/I32#toString
  local.tee $22
  call $~lib/rt/stub/__retain
  local.set $23
  i32.const 8160
  call $~lib/rt/stub/__retain
  local.set $24
  local.get $23
  i32.eqz
  local.get $24
  i32.eqz
  i32.or
  if (result i32)
   local.get $23
   local.get $24
   i32.eq
  else
   local.get $23
   local.get $24
   call $~lib/string/String.__eq
  end
  local.set $25
  local.get $24
  call $~lib/rt/stub/__release
  local.get $23
  call $~lib/rt/stub/__release
  local.get $25
  i32.const 0
  i32.ne
  i32.eqz
  if
   i32.const 0
   i32.const 96
   i32.const 122
   i32.const 1
   call $~lib/builtins/abort
   unreachable
  end
  i32.const 2
  call $~lib/number/I32#toString
  local.tee $23
  call $~lib/rt/stub/__retain
  local.set $24
  i32.const 672
  call $~lib/rt/stub/__retain
  local.set $25
  local.get $24
  i32.eqz
  local.get $25
  i32.eqz
  i32.or
  if (result i32)
   local.get $24
   local.get $25
   i32.eq
  else
   local.get $24
   local.get $25
   call $~lib/string/String.__eq
  end
  local.set $26
  local.get $25
  call $~lib/rt/stub/__release
  local.get $24
  call $~lib/rt/stub/__release
  local.get $26
  i32.const 0
  i32.ne
  i32.eqz
  if
   i32.const 0
   i32.const 96
   i32.const 127
   i32.const 1
   call $~lib/builtins/abort
   unreachable
  end
  i32.const 2
  call $~lib/number/I32#toString
  local.tee $24
  call $~lib/rt/stub/__retain
  local.set $25
  i32.const 672
  call $~lib/rt/stub/__retain
  local.set $26
  local.get $25
  i32.eqz
  local.get $26
  i32.eqz
  i32.or
  if (result i32)
   local.get $25
   local.get $26
   i32.eq
  else
   local.get $25
   local.get $26
   call $~lib/string/String.__eq
  end
  local.set $27
  local.get $26
  call $~lib/rt/stub/__release
  local.get $25
  call $~lib/rt/stub/__release
  local.get $27
  i32.const 0
  i32.ne
  i32.eqz
  if
   i32.const 0
   i32.const 96
   i32.const 132
   i32.const 1
   call $~lib/builtins/abort
   unreachable
  end
  i32.const 1
  call $~lib/number/I32#toString
  local.tee $25
  call $~lib/rt/stub/__retain
  local.set $26
  i32.const 640
  call $~lib/rt/stub/__retain
  local.set $27
  local.get $26
  i32.eqz
  local.get $27
  i32.eqz
  i32.or
  if (result i32)
   local.get $26
   local.get $27
   i32.eq
  else
   local.get $26
   local.get $27
   call $~lib/string/String.__eq
  end
  local.set $28
  local.get $27
  call $~lib/rt/stub/__release
  local.get $26
  call $~lib/rt/stub/__release
  local.get $28
  i32.const 0
  i32.ne
  i32.eqz
  if
   i32.const 0
   i32.const 96
   i32.const 137
   i32.const 1
   call $~lib/builtins/abort
   unreachable
  end
  f64.const 2
  f64.const 2
  call $~lib/math/NativeMath.pow
  i32.const 0
  call $~lib/number/F64#toString
  local.tee $26
  call $~lib/rt/stub/__retain
  local.set $27
  i32.const 8064
  call $~lib/rt/stub/__retain
  local.set $28
  local.get $27
  i32.eqz
  local.get $28
  i32.eqz
  i32.or
  if (result i32)
   local.get $27
   local.get $28
   i32.eq
  else
   local.get $27
   local.get $28
   call $~lib/string/String.__eq
  end
  local.set $29
  local.get $28
  call $~lib/rt/stub/__release
  local.get $27
  call $~lib/rt/stub/__release
  local.get $29
  i32.const 0
  i32.ne
  i32.eqz
  if
   i32.const 0
   i32.const 96
   i32.const 144
   i32.const 1
   call $~lib/builtins/abort
   unreachable
  end
  i32.const 4
  call $~lib/number/I32#toString
  local.tee $27
  call $~lib/rt/stub/__retain
  local.set $28
  i32.const 8096
  call $~lib/rt/stub/__retain
  local.set $29
  local.get $28
  i32.eqz
  local.get $29
  i32.eqz
  i32.or
  if (result i32)
   local.get $28
   local.get $29
   i32.eq
  else
   local.get $28
   local.get $29
   call $~lib/string/String.__eq
  end
  local.set $30
  local.get $29
  call $~lib/rt/stub/__release
  local.get $28
  call $~lib/rt/stub/__release
  local.get $30
  i32.const 0
  i32.ne
  i32.eqz
  if
   i32.const 0
   i32.const 96
   i32.const 151
   i32.const 1
   call $~lib/builtins/abort
   unreachable
  end
  i32.const 1
  call $~lib/number/I32#toString
  local.tee $28
  call $~lib/rt/stub/__retain
  local.set $29
  i32.const 640
  call $~lib/rt/stub/__retain
  local.set $30
  local.get $29
  i32.eqz
  local.get $30
  i32.eqz
  i32.or
  if (result i32)
   local.get $29
   local.get $30
   i32.eq
  else
   local.get $29
   local.get $30
   call $~lib/string/String.__eq
  end
  local.set $31
  local.get $30
  call $~lib/rt/stub/__release
  local.get $29
  call $~lib/rt/stub/__release
  local.get $31
  i32.const 0
  i32.ne
  i32.eqz
  if
   i32.const 0
   i32.const 96
   i32.const 156
   i32.const 1
   call $~lib/builtins/abort
   unreachable
  end
  i32.const 3
  call $~lib/number/I32#toString
  local.tee $29
  call $~lib/rt/stub/__retain
  local.set $30
  i32.const 8128
  call $~lib/rt/stub/__retain
  local.set $31
  local.get $30
  i32.eqz
  local.get $31
  i32.eqz
  i32.or
  if (result i32)
   local.get $30
   local.get $31
   i32.eq
  else
   local.get $30
   local.get $31
   call $~lib/string/String.__eq
  end
  local.set $32
  local.get $31
  call $~lib/rt/stub/__release
  local.get $30
  call $~lib/rt/stub/__release
  local.get $32
  i32.const 0
  i32.ne
  i32.eqz
  if
   i32.const 0
   i32.const 96
   i32.const 161
   i32.const 1
   call $~lib/builtins/abort
   unreachable
  end
  i32.const 1
  call $~lib/number/I32#toString
  local.tee $30
  call $~lib/rt/stub/__retain
  local.set $31
  i32.const 640
  call $~lib/rt/stub/__retain
  local.set $32
  local.get $31
  i32.eqz
  local.get $32
  i32.eqz
  i32.or
  if (result i32)
   local.get $31
   local.get $32
   i32.eq
  else
   local.get $31
   local.get $32
   call $~lib/string/String.__eq
  end
  local.set $33
  local.get $32
  call $~lib/rt/stub/__release
  local.get $31
  call $~lib/rt/stub/__release
  local.get $33
  i32.const 0
  i32.ne
  i32.eqz
  if
   i32.const 0
   i32.const 96
   i32.const 168
   i32.const 1
   call $~lib/builtins/abort
   unreachable
  end
  i32.const 3
  call $~lib/number/I32#toString
  local.tee $31
  call $~lib/rt/stub/__retain
  local.set $32
  i32.const 8128
  call $~lib/rt/stub/__retain
  local.set $33
  local.get $32
  i32.eqz
  local.get $33
  i32.eqz
  i32.or
  if (result i32)
   local.get $32
   local.get $33
   i32.eq
  else
   local.get $32
   local.get $33
   call $~lib/string/String.__eq
  end
  local.set $34
  local.get $33
  call $~lib/rt/stub/__release
  local.get $32
  call $~lib/rt/stub/__release
  local.get $34
  i32.const 0
  i32.ne
  i32.eqz
  if
   i32.const 0
   i32.const 96
   i32.const 173
   i32.const 1
   call $~lib/builtins/abort
   unreachable
  end
  i32.const 2
  call $~lib/number/I32#toString
  local.tee $32
  call $~lib/rt/stub/__retain
  local.set $33
  i32.const 672
  call $~lib/rt/stub/__retain
  local.set $34
  local.get $33
  i32.eqz
  local.get $34
  i32.eqz
  i32.or
  if (result i32)
   local.get $33
   local.get $34
   i32.eq
  else
   local.get $33
   local.get $34
   call $~lib/string/String.__eq
  end
  local.set $35
  local.get $34
  call $~lib/rt/stub/__release
  local.get $33
  call $~lib/rt/stub/__release
  local.get $35
  i32.const 0
  i32.ne
  i32.eqz
  if
   i32.const 0
   i32.const 96
   i32.const 178
   i32.const 1
   call $~lib/builtins/abort
   unreachable
  end
  i32.const 2
  call $~lib/number/I32#toString
  local.tee $33
  call $~lib/rt/stub/__retain
  local.set $34
  i32.const 672
  call $~lib/rt/stub/__retain
  local.set $35
  local.get $34
  i32.eqz
  local.get $35
  i32.eqz
  i32.or
  if (result i32)
   local.get $34
   local.get $35
   i32.eq
  else
   local.get $34
   local.get $35
   call $~lib/string/String.__eq
  end
  local.set $36
  local.get $35
  call $~lib/rt/stub/__release
  local.get $34
  call $~lib/rt/stub/__release
  local.get $36
  i32.const 0
  i32.ne
  i32.eqz
  if
   i32.const 0
   i32.const 96
   i32.const 185
   i32.const 1
   call $~lib/builtins/abort
   unreachable
  end
  i32.const 0
  call $~lib/number/I32#toString
  local.tee $34
  call $~lib/rt/stub/__retain
  local.set $35
  i32.const 192
  call $~lib/rt/stub/__retain
  local.set $36
  local.get $35
  i32.eqz
  local.get $36
  i32.eqz
  i32.or
  if (result i32)
   local.get $35
   local.get $36
   i32.eq
  else
   local.get $35
   local.get $36
   call $~lib/string/String.__eq
  end
  local.set $37
  local.get $36
  call $~lib/rt/stub/__release
  local.get $35
  call $~lib/rt/stub/__release
  local.get $37
  i32.const 0
  i32.ne
  i32.eqz
  if
   i32.const 0
   i32.const 96
   i32.const 190
   i32.const 1
   call $~lib/builtins/abort
   unreachable
  end
  i32.const 1
  call $~lib/number/I32#toString
  local.tee $35
  call $~lib/rt/stub/__retain
  local.set $36
  i32.const 640
  call $~lib/rt/stub/__retain
  local.set $37
  local.get $36
  i32.eqz
  local.get $37
  i32.eqz
  i32.or
  if (result i32)
   local.get $36
   local.get $37
   i32.eq
  else
   local.get $36
   local.get $37
   call $~lib/string/String.__eq
  end
  local.set $38
  local.get $37
  call $~lib/rt/stub/__release
  local.get $36
  call $~lib/rt/stub/__release
  local.get $38
  i32.const 0
  i32.ne
  i32.eqz
  if
   i32.const 0
   i32.const 96
   i32.const 195
   i32.const 1
   call $~lib/builtins/abort
   unreachable
  end
  i32.const 2
  call $~lib/number/I32#toString
  local.tee $36
  call $~lib/rt/stub/__retain
  local.set $37
  i32.const 672
  call $~lib/rt/stub/__retain
  local.set $38
  local.get $37
  i32.eqz
  local.get $38
  i32.eqz
  i32.or
  if (result i32)
   local.get $37
   local.get $38
   i32.eq
  else
   local.get $37
   local.get $38
   call $~lib/string/String.__eq
  end
  local.set $39
  local.get $38
  call $~lib/rt/stub/__release
  local.get $37
  call $~lib/rt/stub/__release
  local.get $39
  i32.const 0
  i32.ne
  i32.eqz
  if
   i32.const 0
   i32.const 96
   i32.const 200
   i32.const 1
   call $~lib/builtins/abort
   unreachable
  end
  i32.const 0
  call $resolve-binary/Foo#constructor
  global.set $resolve-binary/foo
  global.get $resolve-binary/foo
  global.get $resolve-binary/foo
  call $resolve-binary/Foo#lt
  local.tee $37
  call $~lib/string/String#toString
  local.tee $38
  call $~lib/rt/stub/__retain
  local.set $40
  i32.const 8192
  call $~lib/rt/stub/__retain
  local.set $39
  local.get $40
  i32.eqz
  local.get $39
  i32.eqz
  i32.or
  if (result i32)
   local.get $40
   local.get $39
   i32.eq
  else
   local.get $40
   local.get $39
   call $~lib/string/String.__eq
  end
  local.set $41
  local.get $39
  call $~lib/rt/stub/__release
  local.get $40
  call $~lib/rt/stub/__release
  local.get $41
  i32.const 0
  i32.ne
  i32.eqz
  if
   i32.const 0
   i32.const 96
   i32.const 261
   i32.const 1
   call $~lib/builtins/abort
   unreachable
  end
  global.get $resolve-binary/foo
  global.get $resolve-binary/foo
  call $resolve-binary/Foo#gt
  local.tee $40
  call $~lib/string/String#toString
  local.tee $39
  call $~lib/rt/stub/__retain
  local.set $42
  i32.const 8224
  call $~lib/rt/stub/__retain
  local.set $41
  local.get $42
  i32.eqz
  local.get $41
  i32.eqz
  i32.or
  if (result i32)
   local.get $42
   local.get $41
   i32.eq
  else
   local.get $42
   local.get $41
   call $~lib/string/String.__eq
  end
  local.set $43
  local.get $41
  call $~lib/rt/stub/__release
  local.get $42
  call $~lib/rt/stub/__release
  local.get $43
  i32.const 0
  i32.ne
  i32.eqz
  if
   i32.const 0
   i32.const 96
   i32.const 266
   i32.const 1
   call $~lib/builtins/abort
   unreachable
  end
  global.get $resolve-binary/foo
  global.get $resolve-binary/foo
  call $resolve-binary/Foo#le
  local.tee $42
  call $~lib/string/String#toString
  local.tee $41
  call $~lib/rt/stub/__retain
  local.set $44
  i32.const 8256
  call $~lib/rt/stub/__retain
  local.set $43
  local.get $44
  i32.eqz
  local.get $43
  i32.eqz
  i32.or
  if (result i32)
   local.get $44
   local.get $43
   i32.eq
  else
   local.get $44
   local.get $43
   call $~lib/string/String.__eq
  end
  local.set $45
  local.get $43
  call $~lib/rt/stub/__release
  local.get $44
  call $~lib/rt/stub/__release
  local.get $45
  i32.const 0
  i32.ne
  i32.eqz
  if
   i32.const 0
   i32.const 96
   i32.const 271
   i32.const 1
   call $~lib/builtins/abort
   unreachable
  end
  global.get $resolve-binary/foo
  global.get $resolve-binary/foo
  call $resolve-binary/Foo#ge
  local.tee $44
  call $~lib/string/String#toString
  local.tee $43
  call $~lib/rt/stub/__retain
  local.set $46
  i32.const 8288
  call $~lib/rt/stub/__retain
  local.set $45
  local.get $46
  i32.eqz
  local.get $45
  i32.eqz
  i32.or
  if (result i32)
   local.get $46
   local.get $45
   i32.eq
  else
   local.get $46
   local.get $45
   call $~lib/string/String.__eq
  end
  local.set $47
  local.get $45
  call $~lib/rt/stub/__release
  local.get $46
  call $~lib/rt/stub/__release
  local.get $47
  i32.const 0
  i32.ne
  i32.eqz
  if
   i32.const 0
   i32.const 96
   i32.const 276
   i32.const 1
   call $~lib/builtins/abort
   unreachable
  end
  global.get $resolve-binary/foo
  global.get $resolve-binary/foo
  call $resolve-binary/Foo#eq
  local.tee $46
  call $~lib/string/String#toString
  local.tee $45
  call $~lib/rt/stub/__retain
  local.set $48
  i32.const 8320
  call $~lib/rt/stub/__retain
  local.set $47
  local.get $48
  i32.eqz
  local.get $47
  i32.eqz
  i32.or
  if (result i32)
   local.get $48
   local.get $47
   i32.eq
  else
   local.get $48
   local.get $47
   call $~lib/string/String.__eq
  end
  local.set $49
  local.get $47
  call $~lib/rt/stub/__release
  local.get $48
  call $~lib/rt/stub/__release
  local.get $49
  i32.const 0
  i32.ne
  i32.eqz
  if
   i32.const 0
   i32.const 96
   i32.const 281
   i32.const 1
   call $~lib/builtins/abort
   unreachable
  end
  global.get $resolve-binary/foo
  global.get $resolve-binary/foo
  call $resolve-binary/Foo#ne
  local.tee $48
  call $~lib/string/String#toString
  local.tee $47
  call $~lib/rt/stub/__retain
  local.set $50
  i32.const 8352
  call $~lib/rt/stub/__retain
  local.set $49
  local.get $50
  i32.eqz
  local.get $49
  i32.eqz
  i32.or
  if (result i32)
   local.get $50
   local.get $49
   i32.eq
  else
   local.get $50
   local.get $49
   call $~lib/string/String.__eq
  end
  local.set $51
  local.get $49
  call $~lib/rt/stub/__release
  local.get $50
  call $~lib/rt/stub/__release
  local.get $51
  i32.const 0
  i32.ne
  i32.eqz
  if
   i32.const 0
   i32.const 96
   i32.const 286
   i32.const 1
   call $~lib/builtins/abort
   unreachable
  end
  global.get $resolve-binary/foo
  global.get $resolve-binary/foo
  call $resolve-binary/Foo#add
  local.tee $50
  call $~lib/string/String#toString
  local.tee $49
  call $~lib/rt/stub/__retain
  local.set $52
  i32.const 8384
  call $~lib/rt/stub/__retain
  local.set $51
  local.get $52
  i32.eqz
  local.get $51
  i32.eqz
  i32.or
  if (result i32)
   local.get $52
   local.get $51
   i32.eq
  else
   local.get $52
   local.get $51
   call $~lib/string/String.__eq
  end
  local.set $53
  local.get $51
  call $~lib/rt/stub/__release
  local.get $52
  call $~lib/rt/stub/__release
  local.get $53
  i32.const 0
  i32.ne
  i32.eqz
  if
   i32.const 0
   i32.const 96
   i32.const 291
   i32.const 1
   call $~lib/builtins/abort
   unreachable
  end
  global.get $resolve-binary/foo
  global.get $resolve-binary/foo
  call $resolve-binary/Foo.sub
  local.tee $52
  call $~lib/string/String#toString
  local.tee $51
  call $~lib/rt/stub/__retain
  local.set $54
  i32.const 8416
  call $~lib/rt/stub/__retain
  local.set $53
  local.get $54
  i32.eqz
  local.get $53
  i32.eqz
  i32.or
  if (result i32)
   local.get $54
   local.get $53
   i32.eq
  else
   local.get $54
   local.get $53
   call $~lib/string/String.__eq
  end
  local.set $55
  local.get $53
  call $~lib/rt/stub/__release
  local.get $54
  call $~lib/rt/stub/__release
  local.get $55
  i32.const 0
  i32.ne
  i32.eqz
  if
   i32.const 0
   i32.const 96
   i32.const 296
   i32.const 1
   call $~lib/builtins/abort
   unreachable
  end
  global.get $resolve-binary/foo
  global.get $resolve-binary/foo
  call $resolve-binary/Foo#mul
  local.tee $54
  call $~lib/string/String#toString
  local.tee $53
  call $~lib/rt/stub/__retain
  local.set $56
  i32.const 8448
  call $~lib/rt/stub/__retain
  local.set $55
  local.get $56
  i32.eqz
  local.get $55
  i32.eqz
  i32.or
  if (result i32)
   local.get $56
   local.get $55
   i32.eq
  else
   local.get $56
   local.get $55
   call $~lib/string/String.__eq
  end
  local.set $57
  local.get $55
  call $~lib/rt/stub/__release
  local.get $56
  call $~lib/rt/stub/__release
  local.get $57
  i32.const 0
  i32.ne
  i32.eqz
  if
   i32.const 0
   i32.const 96
   i32.const 301
   i32.const 1
   call $~lib/builtins/abort
   unreachable
  end
  global.get $resolve-binary/foo
  global.get $resolve-binary/foo
  call $resolve-binary/Foo#div
  local.tee $56
  call $~lib/string/String#toString
  local.tee $55
  call $~lib/rt/stub/__retain
  local.set $58
  i32.const 8480
  call $~lib/rt/stub/__retain
  local.set $57
  local.get $58
  i32.eqz
  local.get $57
  i32.eqz
  i32.or
  if (result i32)
   local.get $58
   local.get $57
   i32.eq
  else
   local.get $58
   local.get $57
   call $~lib/string/String.__eq
  end
  local.set $59
  local.get $57
  call $~lib/rt/stub/__release
  local.get $58
  call $~lib/rt/stub/__release
  local.get $59
  i32.const 0
  i32.ne
  i32.eqz
  if
   i32.const 0
   i32.const 96
   i32.const 306
   i32.const 1
   call $~lib/builtins/abort
   unreachable
  end
  global.get $resolve-binary/foo
  global.get $resolve-binary/foo
  call $resolve-binary/Foo#rem
  local.tee $58
  call $~lib/string/String#toString
  local.tee $57
  call $~lib/rt/stub/__retain
  local.set $60
  i32.const 8512
  call $~lib/rt/stub/__retain
  local.set $59
  local.get $60
  i32.eqz
  local.get $59
  i32.eqz
  i32.or
  if (result i32)
   local.get $60
   local.get $59
   i32.eq
  else
   local.get $60
   local.get $59
   call $~lib/string/String.__eq
  end
  local.set $61
  local.get $59
  call $~lib/rt/stub/__release
  local.get $60
  call $~lib/rt/stub/__release
  local.get $61
  i32.const 0
  i32.ne
  i32.eqz
  if
   i32.const 0
   i32.const 96
   i32.const 311
   i32.const 1
   call $~lib/builtins/abort
   unreachable
  end
  global.get $resolve-binary/foo
  global.get $resolve-binary/foo
  call $resolve-binary/Foo#pow
  local.tee $60
  call $~lib/string/String#toString
  local.tee $59
  call $~lib/rt/stub/__retain
  local.set $62
  i32.const 8544
  call $~lib/rt/stub/__retain
  local.set $61
  local.get $62
  i32.eqz
  local.get $61
  i32.eqz
  i32.or
  if (result i32)
   local.get $62
   local.get $61
   i32.eq
  else
   local.get $62
   local.get $61
   call $~lib/string/String.__eq
  end
  local.set $63
  local.get $61
  call $~lib/rt/stub/__release
  local.get $62
  call $~lib/rt/stub/__release
  local.get $63
  i32.const 0
  i32.ne
  i32.eqz
  if
   i32.const 0
   i32.const 96
   i32.const 316
   i32.const 1
   call $~lib/builtins/abort
   unreachable
  end
  i32.const 0
  call $resolve-binary/Bar#constructor
  global.set $resolve-binary/bar
  i32.const 0
  call $resolve-binary/Bar#constructor
  global.set $resolve-binary/bar2
  global.get $resolve-binary/bar
  global.get $resolve-binary/bar2
  call $resolve-binary/Bar#add
  local.tee $62
  local.tee $63
  global.get $resolve-binary/bar
  local.tee $61
  i32.ne
  if
   local.get $63
   call $~lib/rt/stub/__retain
   local.set $63
   local.get $61
   call $~lib/rt/stub/__release
  end
  local.get $63
  global.set $resolve-binary/bar
  global.get $resolve-binary/bar
  call $resolve-binary/Bar#self
  local.tee $63
  global.get $resolve-binary/bar2
  i32.eq
  i32.eqz
  if
   i32.const 0
   i32.const 96
   i32.const 334
   i32.const 1
   call $~lib/builtins/abort
   unreachable
  end
  global.get $resolve-binary/bar
  global.get $resolve-binary/bar2
  i32.eq
  i32.eqz
  if
   i32.const 0
   i32.const 96
   i32.const 339
   i32.const 1
   call $~lib/builtins/abort
   unreachable
  end
  local.get $0
  call $~lib/rt/stub/__release
  local.get $1
  call $~lib/rt/stub/__release
  local.get $2
  call $~lib/rt/stub/__release
  local.get $3
  call $~lib/rt/stub/__release
  local.get $4
  call $~lib/rt/stub/__release
  local.get $5
  call $~lib/rt/stub/__release
  local.get $6
  call $~lib/rt/stub/__release
  local.get $7
  call $~lib/rt/stub/__release
  local.get $8
  call $~lib/rt/stub/__release
  local.get $9
  call $~lib/rt/stub/__release
  local.get $10
  call $~lib/rt/stub/__release
  local.get $11
  call $~lib/rt/stub/__release
  local.get $12
  call $~lib/rt/stub/__release
  local.get $13
  call $~lib/rt/stub/__release
  local.get $14
  call $~lib/rt/stub/__release
  local.get $15
  call $~lib/rt/stub/__release
  local.get $16
  call $~lib/rt/stub/__release
  local.get $17
  call $~lib/rt/stub/__release
  local.get $18
  call $~lib/rt/stub/__release
  local.get $19
  call $~lib/rt/stub/__release
  local.get $20
  call $~lib/rt/stub/__release
  local.get $21
  call $~lib/rt/stub/__release
  local.get $22
  call $~lib/rt/stub/__release
  local.get $23
  call $~lib/rt/stub/__release
  local.get $24
  call $~lib/rt/stub/__release
  local.get $25
  call $~lib/rt/stub/__release
  local.get $26
  call $~lib/rt/stub/__release
  local.get $27
  call $~lib/rt/stub/__release
  local.get $28
  call $~lib/rt/stub/__release
  local.get $29
  call $~lib/rt/stub/__release
  local.get $30
  call $~lib/rt/stub/__release
  local.get $31
  call $~lib/rt/stub/__release
  local.get $32
  call $~lib/rt/stub/__release
  local.get $33
  call $~lib/rt/stub/__release
  local.get $34
  call $~lib/rt/stub/__release
  local.get $35
  call $~lib/rt/stub/__release
  local.get $36
  call $~lib/rt/stub/__release
  local.get $37
  call $~lib/rt/stub/__release
  local.get $38
  call $~lib/rt/stub/__release
  local.get $39
  call $~lib/rt/stub/__release
  local.get $40
  call $~lib/rt/stub/__release
  local.get $41
  call $~lib/rt/stub/__release
  local.get $42
  call $~lib/rt/stub/__release
  local.get $43
  call $~lib/rt/stub/__release
  local.get $44
  call $~lib/rt/stub/__release
  local.get $45
  call $~lib/rt/stub/__release
  local.get $46
  call $~lib/rt/stub/__release
  local.get $47
  call $~lib/rt/stub/__release
  local.get $48
  call $~lib/rt/stub/__release
  local.get $49
  call $~lib/rt/stub/__release
  local.get $50
  call $~lib/rt/stub/__release
  local.get $51
  call $~lib/rt/stub/__release
  local.get $52
  call $~lib/rt/stub/__release
  local.get $53
  call $~lib/rt/stub/__release
  local.get $54
  call $~lib/rt/stub/__release
  local.get $55
  call $~lib/rt/stub/__release
  local.get $56
  call $~lib/rt/stub/__release
  local.get $57
  call $~lib/rt/stub/__release
  local.get $58
  call $~lib/rt/stub/__release
  local.get $59
  call $~lib/rt/stub/__release
  local.get $60
  call $~lib/rt/stub/__release
  local.get $62
  call $~lib/rt/stub/__release
  local.get $63
  call $~lib/rt/stub/__release
 )
 (func $~start (; 42 ;)
  call $start:resolve-binary
 )
)<|MERGE_RESOLUTION|>--- conflicted
+++ resolved
@@ -5232,7 +5232,6 @@
   local.set $17
   local.get $16
   i32.eqz
-<<<<<<< HEAD
   local.get $17
   i32.eqz
   i32.or
@@ -5254,17 +5253,11 @@
   i32.const 0
   i32.ne
   i32.eqz
-=======
->>>>>>> 13340ed5
   if
    i32.const 0
    i32.const 96
    i32.const 85
-<<<<<<< HEAD
-   i32.const 0
-=======
-   i32.const 1
->>>>>>> 13340ed5
+   i32.const 1
    call $~lib/builtins/abort
    unreachable
   end
@@ -5275,7 +5268,6 @@
   global.get $resolve-binary/a
   call $~lib/number/I32#toString
   local.tee $16
-<<<<<<< HEAD
   call $~lib/rt/stub/__retain
   local.set $17
   i32.const 672
@@ -5303,10 +5295,6 @@
   local.get $19
   i32.const 0
   i32.ne
-=======
-  i32.const 672
-  call $~lib/string/String.__eq
->>>>>>> 13340ed5
   i32.eqz
   if
    i32.const 0
