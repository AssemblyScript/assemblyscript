--- conflicted
+++ resolved
@@ -4322,212 +4322,7 @@
   local.get $0
   call $~lib/util/number/dtoa
  )
-<<<<<<< HEAD
- (func $~lib/math/ipow32 (; 24 ;) (param $0 i32) (param $1 i32) (result i32)
-  (local $2 i32)
-  (local $3 i32)
-  (local $4 i32)
-  i32.const 1
-  local.set $2
-  local.get $1
-  i32.const 0
-  i32.le_s
-  if
-   local.get $0
-   i32.const -1
-   i32.eq
-   if
-    i32.const -1
-    i32.const 1
-    local.get $1
-    i32.const 1
-    i32.and
-    select
-    return
-   end
-   local.get $1
-   i32.const 0
-   i32.eq
-   local.get $0
-   i32.const 1
-   i32.eq
-   i32.or
-   return
-  else
-   local.get $1
-   i32.const 1
-   i32.eq
-   if
-    local.get $0
-    return
-   else
-    local.get $1
-    i32.const 2
-    i32.eq
-    if
-     local.get $0
-     local.get $0
-     i32.mul
-     return
-    else
-     local.get $1
-     i32.const 32
-     i32.lt_s
-     if
-      i32.const 32
-      local.get $1
-      i32.clz
-      i32.sub
-      local.set $3
-      block $break|0
-       block $case4|0
-        block $case3|0
-         block $case2|0
-          block $case1|0
-           block $case0|0
-            local.get $3
-            local.set $4
-            local.get $4
-            i32.const 5
-            i32.eq
-            br_if $case0|0
-            local.get $4
-            i32.const 4
-            i32.eq
-            br_if $case1|0
-            local.get $4
-            i32.const 3
-            i32.eq
-            br_if $case2|0
-            local.get $4
-            i32.const 2
-            i32.eq
-            br_if $case3|0
-            local.get $4
-            i32.const 1
-            i32.eq
-            br_if $case4|0
-            br $break|0
-           end
-           local.get $1
-           i32.const 1
-           i32.and
-           if
-            local.get $2
-            local.get $0
-            i32.mul
-            local.set $2
-           end
-           local.get $1
-           i32.const 1
-           i32.shr_u
-           local.set $1
-           local.get $0
-           local.get $0
-           i32.mul
-           local.set $0
-          end
-          local.get $1
-          i32.const 1
-          i32.and
-          if
-           local.get $2
-           local.get $0
-           i32.mul
-           local.set $2
-          end
-          local.get $1
-          i32.const 1
-          i32.shr_u
-          local.set $1
-          local.get $0
-          local.get $0
-          i32.mul
-          local.set $0
-         end
-         local.get $1
-         i32.const 1
-         i32.and
-         if
-          local.get $2
-          local.get $0
-          i32.mul
-          local.set $2
-         end
-         local.get $1
-         i32.const 1
-         i32.shr_u
-         local.set $1
-         local.get $0
-         local.get $0
-         i32.mul
-         local.set $0
-        end
-        local.get $1
-        i32.const 1
-        i32.and
-        if
-         local.get $2
-         local.get $0
-         i32.mul
-         local.set $2
-        end
-        local.get $1
-        i32.const 1
-        i32.shr_u
-        local.set $1
-        local.get $0
-        local.get $0
-        i32.mul
-        local.set $0
-       end
-       local.get $1
-       i32.const 1
-       i32.and
-       if
-        local.get $2
-        local.get $0
-        i32.mul
-        local.set $2
-       end
-      end
-      local.get $2
-      return
-     end
-    end
-   end
-  end
-  loop $while-continue|1
-   local.get $1
-   local.set $3
-   local.get $3
-   if
-    local.get $1
-    i32.const 1
-    i32.and
-    if
-     local.get $2
-     local.get $0
-     i32.mul
-     local.set $2
-    end
-    local.get $1
-    i32.const 1
-    i32.shr_u
-    local.set $1
-    local.get $0
-    local.get $0
-    i32.mul
-    local.set $0
-    br $while-continue|1
-   end
-  end
-  local.get $2
- )
- (func $resolve-binary/Foo#constructor (; 25 ;) (param $0 i32) (result i32)
-=======
  (func $resolve-binary/Foo#constructor (param $0 i32) (result i32)
->>>>>>> 5c7e8d43
   local.get $0
   i32.eqz
   if
@@ -4539,11 +4334,7 @@
   end
   local.get $0
  )
-<<<<<<< HEAD
- (func $resolve-binary/Foo#lt (; 26 ;) (param $0 i32) (param $1 i32) (result i32)
-=======
  (func $resolve-binary/Foo#lt (param $0 i32) (param $1 i32) (result i32)
->>>>>>> 5c7e8d43
   (local $2 i32)
   local.get $1
   call $~lib/rt/stub/__retain
@@ -4554,19 +4345,11 @@
   call $~lib/rt/stub/__release
   local.get $2
  )
-<<<<<<< HEAD
- (func $~lib/string/String#toString (; 27 ;) (param $0 i32) (result i32)
-  local.get $0
-  call $~lib/rt/stub/__retain
- )
- (func $resolve-binary/Foo#gt (; 28 ;) (param $0 i32) (param $1 i32) (result i32)
-=======
  (func $~lib/string/String#toString (param $0 i32) (result i32)
   local.get $0
   call $~lib/rt/stub/__retain
  )
  (func $resolve-binary/Foo#gt (param $0 i32) (param $1 i32) (result i32)
->>>>>>> 5c7e8d43
   (local $2 i32)
   local.get $1
   call $~lib/rt/stub/__retain
@@ -4577,11 +4360,7 @@
   call $~lib/rt/stub/__release
   local.get $2
  )
-<<<<<<< HEAD
- (func $resolve-binary/Foo#le (; 29 ;) (param $0 i32) (param $1 i32) (result i32)
-=======
  (func $resolve-binary/Foo#le (param $0 i32) (param $1 i32) (result i32)
->>>>>>> 5c7e8d43
   (local $2 i32)
   local.get $1
   call $~lib/rt/stub/__retain
@@ -4592,11 +4371,7 @@
   call $~lib/rt/stub/__release
   local.get $2
  )
-<<<<<<< HEAD
- (func $resolve-binary/Foo#ge (; 30 ;) (param $0 i32) (param $1 i32) (result i32)
-=======
  (func $resolve-binary/Foo#ge (param $0 i32) (param $1 i32) (result i32)
->>>>>>> 5c7e8d43
   (local $2 i32)
   local.get $1
   call $~lib/rt/stub/__retain
@@ -4607,11 +4382,7 @@
   call $~lib/rt/stub/__release
   local.get $2
  )
-<<<<<<< HEAD
- (func $resolve-binary/Foo#eq (; 31 ;) (param $0 i32) (param $1 i32) (result i32)
-=======
  (func $resolve-binary/Foo#eq (param $0 i32) (param $1 i32) (result i32)
->>>>>>> 5c7e8d43
   (local $2 i32)
   local.get $1
   call $~lib/rt/stub/__retain
@@ -4622,11 +4393,7 @@
   call $~lib/rt/stub/__release
   local.get $2
  )
-<<<<<<< HEAD
- (func $resolve-binary/Foo#ne (; 32 ;) (param $0 i32) (param $1 i32) (result i32)
-=======
  (func $resolve-binary/Foo#ne (param $0 i32) (param $1 i32) (result i32)
->>>>>>> 5c7e8d43
   (local $2 i32)
   local.get $1
   call $~lib/rt/stub/__retain
@@ -4637,11 +4404,7 @@
   call $~lib/rt/stub/__release
   local.get $2
  )
-<<<<<<< HEAD
- (func $resolve-binary/Foo#add (; 33 ;) (param $0 i32) (param $1 i32) (result i32)
-=======
  (func $resolve-binary/Foo#add (param $0 i32) (param $1 i32) (result i32)
->>>>>>> 5c7e8d43
   (local $2 i32)
   local.get $1
   call $~lib/rt/stub/__retain
@@ -4652,11 +4415,7 @@
   call $~lib/rt/stub/__release
   local.get $2
  )
-<<<<<<< HEAD
- (func $resolve-binary/Foo.sub (; 34 ;) (param $0 i32) (param $1 i32) (result i32)
-=======
  (func $resolve-binary/Foo.sub (param $0 i32) (param $1 i32) (result i32)
->>>>>>> 5c7e8d43
   (local $2 i32)
   local.get $0
   call $~lib/rt/stub/__retain
@@ -4672,11 +4431,7 @@
   call $~lib/rt/stub/__release
   local.get $2
  )
-<<<<<<< HEAD
- (func $resolve-binary/Foo#mul (; 35 ;) (param $0 i32) (param $1 i32) (result i32)
-=======
  (func $resolve-binary/Foo#mul (param $0 i32) (param $1 i32) (result i32)
->>>>>>> 5c7e8d43
   (local $2 i32)
   local.get $1
   call $~lib/rt/stub/__retain
@@ -4687,11 +4442,7 @@
   call $~lib/rt/stub/__release
   local.get $2
  )
-<<<<<<< HEAD
- (func $resolve-binary/Foo#div (; 36 ;) (param $0 i32) (param $1 i32) (result i32)
-=======
  (func $resolve-binary/Foo#div (param $0 i32) (param $1 i32) (result i32)
->>>>>>> 5c7e8d43
   (local $2 i32)
   local.get $1
   call $~lib/rt/stub/__retain
@@ -4702,11 +4453,7 @@
   call $~lib/rt/stub/__release
   local.get $2
  )
-<<<<<<< HEAD
- (func $resolve-binary/Foo#rem (; 37 ;) (param $0 i32) (param $1 i32) (result i32)
-=======
  (func $resolve-binary/Foo#rem (param $0 i32) (param $1 i32) (result i32)
->>>>>>> 5c7e8d43
   (local $2 i32)
   local.get $1
   call $~lib/rt/stub/__retain
@@ -4717,11 +4464,7 @@
   call $~lib/rt/stub/__release
   local.get $2
  )
-<<<<<<< HEAD
- (func $resolve-binary/Foo#pow (; 38 ;) (param $0 i32) (param $1 i32) (result i32)
-=======
  (func $resolve-binary/Foo#pow (param $0 i32) (param $1 i32) (result i32)
->>>>>>> 5c7e8d43
   (local $2 i32)
   local.get $1
   call $~lib/rt/stub/__retain
@@ -4732,11 +4475,7 @@
   call $~lib/rt/stub/__release
   local.get $2
  )
-<<<<<<< HEAD
- (func $resolve-binary/Bar#constructor (; 39 ;) (param $0 i32) (result i32)
-=======
  (func $resolve-binary/Bar#constructor (param $0 i32) (result i32)
->>>>>>> 5c7e8d43
   local.get $0
   i32.eqz
   if
@@ -4748,29 +4487,17 @@
   end
   local.get $0
  )
-<<<<<<< HEAD
- (func $resolve-binary/Bar#add (; 40 ;) (param $0 i32) (param $1 i32) (result i32)
-=======
  (func $resolve-binary/Bar#add (param $0 i32) (param $1 i32) (result i32)
->>>>>>> 5c7e8d43
   local.get $1
   call $~lib/rt/stub/__retain
   local.set $1
   local.get $1
  )
-<<<<<<< HEAD
- (func $resolve-binary/Bar#self (; 41 ;) (param $0 i32) (result i32)
-  local.get $0
-  call $~lib/rt/stub/__retain
- )
- (func $start:resolve-binary (; 42 ;)
-=======
  (func $resolve-binary/Bar#self (param $0 i32) (result i32)
   local.get $0
   call $~lib/rt/stub/__retain
  )
  (func $start:resolve-binary
->>>>>>> 5c7e8d43
   (local $0 i32)
   (local $1 i32)
   (local $2 i32)
@@ -5803,11 +5530,7 @@
   local.get $62
   call $~lib/rt/stub/__release
  )
-<<<<<<< HEAD
- (func $~start (; 43 ;)
-=======
  (func $~start
->>>>>>> 5c7e8d43
   call $start:resolve-binary
  )
 )