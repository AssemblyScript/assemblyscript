(module
 (type $FUNCSIG$ii (func (param i32) (result i32)))
 (type $FUNCSIG$iii (func (param i32 i32) (result i32)))
 (type $FUNCSIG$vi (func (param i32)))
 (type $FUNCSIG$iiiiii (func (param i32 i32 i32 i32 i32) (result i32)))
 (type $FUNCSIG$viiii (func (param i32 i32 i32 i32)))
 (type $FUNCSIG$viii (func (param i32 i32 i32)))
 (type $FUNCSIG$ddd (func (param f64 f64) (result f64)))
 (type $FUNCSIG$idi (func (param f64 i32) (result i32)))
 (type $FUNCSIG$id (func (param f64) (result i32)))
 (type $FUNCSIG$iid (func (param i32 f64) (result i32)))
 (type $FUNCSIG$jii (func (param i32 i32) (result i64)))
 (type $FUNCSIG$iijijiji (func (param i32 i64 i32 i64 i32 i64 i32) (result i32)))
 (type $FUNCSIG$iiii (func (param i32 i32 i32) (result i32)))
 (type $FUNCSIG$v (func))
 (import "env" "abort" (func $~lib/builtins/abort (param i32 i32 i32 i32)))
 (memory $0 1)
 (data (i32.const 8) "\08\00\00\00\01\00\00\00\01\00\00\00\08\00\00\00t\00r\00u\00e\00")
 (data (i32.const 32) "\n\00\00\00\01\00\00\00\01\00\00\00\n\00\00\00f\00a\00l\00s\00e\00")
 (data (i32.const 64) "\"\00\00\00\01\00\00\00\01\00\00\00\"\00\00\00r\00e\00s\00o\00l\00v\00e\00-\00b\00i\00n\00a\00r\00y\00.\00t\00s\00")
 (data (i32.const 120) "\02\00\00\00\01\00\00\00\01\00\00\00\02\00\00\00a\00")
 (data (i32.const 144) "\02\00\00\00\01\00\00\00\01\00\00\00\02\00\00\000\00")
 (data (i32.const 168) "\90\01\00\00\01\00\00\00\00\00\00\00\90\01\00\000\000\000\001\000\002\000\003\000\004\000\005\000\006\000\007\000\008\000\009\001\000\001\001\001\002\001\003\001\004\001\005\001\006\001\007\001\008\001\009\002\000\002\001\002\002\002\003\002\004\002\005\002\006\002\007\002\008\002\009\003\000\003\001\003\002\003\003\003\004\003\005\003\006\003\007\003\008\003\009\004\000\004\001\004\002\004\003\004\004\004\005\004\006\004\007\004\008\004\009\005\000\005\001\005\002\005\003\005\004\005\005\005\006\005\007\005\008\005\009\006\000\006\001\006\002\006\003\006\004\006\005\006\006\006\007\006\008\006\009\007\000\007\001\007\002\007\003\007\004\007\005\007\006\007\007\007\008\007\009\008\000\008\001\008\002\008\003\008\004\008\005\008\006\008\007\008\008\008\009\009\000\009\001\009\002\009\003\009\004\009\005\009\006\009\007\009\008\009\009\00")
 (data (i32.const 584) "\10\00\00\00\01\00\00\00\03\00\00\00\10\00\00\00\b8\00\00\00\b8\00\00\00\90\01\00\00d\00\00\00")
 (data (i32.const 616) "\02\00\00\00\01\00\00\00\01\00\00\00\02\00\00\001\00")
 (data (i32.const 640) "\02\00\00\00\01\00\00\00\01\00\00\00\02\00\00\002\00")
 (data (i32.const 664) "\00\10\00\00\01\00\00\00\00\00\00\00\00\10\00\00\00\00\00\00\00\a0\f6?\00\00\00\00\00\00\00\00\00\c8\b9\f2\82,\d6\bf\80V7($\b4\fa<\00\00\00\00\00\80\f6?\00\00\00\00\00\00\00\00\00\08X\bf\bd\d1\d5\bf \f7\e0\d8\08\a5\1c\bd\00\00\00\00\00`\f6?\00\00\00\00\00\00\00\00\00XE\17wv\d5\bfmP\b6\d5\a4b#\bd\00\00\00\00\00@\f6?\00\00\00\00\00\00\00\00\00\f8-\87\ad\1a\d5\bf\d5g\b0\9e\e4\84\e6\bc\00\00\00\00\00 \f6?\00\00\00\00\00\00\00\00\00xw\95_\be\d4\bf\e0>)\93i\1b\04\bd\00\00\00\00\00\00\f6?\00\00\00\00\00\00\00\00\00`\1c\c2\8ba\d4\bf\cc\84LH/\d8\13=\00\00\00\00\00\e0\f5?\00\00\00\00\00\00\00\00\00\a8\86\860\04\d4\bf:\0b\82\ed\f3B\dc<\00\00\00\00\00\c0\f5?\00\00\00\00\00\00\00\00\00HiUL\a6\d3\bf`\94Q\86\c6\b1 =\00\00\00\00\00\a0\f5?\00\00\00\00\00\00\00\00\00\80\98\9a\ddG\d3\bf\92\80\c5\d4MY%=\00\00\00\00\00\80\f5?\00\00\00\00\00\00\00\00\00 \e1\ba\e2\e8\d2\bf\d8+\b7\99\1e{&=\00\00\00\00\00`\f5?\00\00\00\00\00\00\00\00\00\88\de\13Z\89\d2\bf?\b0\cf\b6\14\ca\15=\00\00\00\00\00`\f5?\00\00\00\00\00\00\00\00\00\88\de\13Z\89\d2\bf?\b0\cf\b6\14\ca\15=\00\00\00\00\00@\f5?\00\00\00\00\00\00\00\00\00x\cf\fbA)\d2\bfv\daS($Z\16\bd\00\00\00\00\00 \f5?\00\00\00\00\00\00\00\00\00\98i\c1\98\c8\d1\bf\04T\e7h\bc\af\1f\bd\00\00\00\00\00\00\f5?\00\00\00\00\00\00\00\00\00\a8\ab\ab\\g\d1\bf\f0\a8\823\c6\1f\1f=\00\00\00\00\00\e0\f4?\00\00\00\00\00\00\00\00\00H\ae\f9\8b\05\d1\bffZ\05\fd\c4\a8&\bd\00\00\00\00\00\c0\f4?\00\00\00\00\00\00\00\00\00\90s\e2$\a3\d0\bf\0e\03\f4~\eek\0c\bd\00\00\00\00\00\a0\f4?\00\00\00\00\00\00\00\00\00\d0\b4\94%@\d0\bf\7f-\f4\9e\b86\f0\bc\00\00\00\00\00\a0\f4?\00\00\00\00\00\00\00\00\00\d0\b4\94%@\d0\bf\7f-\f4\9e\b86\f0\bc\00\00\00\00\00\80\f4?\00\00\00\00\00\00\00\00\00@^m\18\b9\cf\bf\87<\99\ab*W\0d=\00\00\00\00\00`\f4?\00\00\00\00\00\00\00\00\00`\dc\cb\ad\f0\ce\bf$\af\86\9c\b7&+=\00\00\00\00\00@\f4?\00\00\00\00\00\00\00\00\00\f0*n\07\'\ce\bf\10\ff?TO/\17\bd\00\00\00\00\00 \f4?\00\00\00\00\00\00\00\00\00\c0Ok!\\\cd\bf\1bh\ca\bb\91\ba!=\00\00\00\00\00\00\f4?\00\00\00\00\00\00\00\00\00\a0\9a\c7\f7\8f\cc\bf4\84\9fhOy\'=\00\00\00\00\00\00\f4?\00\00\00\00\00\00\00\00\00\a0\9a\c7\f7\8f\cc\bf4\84\9fhOy\'=\00\00\00\00\00\e0\f3?\00\00\00\00\00\00\00\00\00\90-t\86\c2\cb\bf\8f\b7\8b1\b0N\19=\00\00\00\00\00\c0\f3?\00\00\00\00\00\00\00\00\00\c0\80N\c9\f3\ca\bff\90\cd?cN\ba<\00\00\00\00\00\a0\f3?\00\00\00\00\00\00\00\00\00\b0\e2\1f\bc#\ca\bf\ea\c1F\dcd\8c%\bd\00\00\00\00\00\a0\f3?\00\00\00\00\00\00\00\00\00\b0\e2\1f\bc#\ca\bf\ea\c1F\dcd\8c%\bd\00\00\00\00\00\80\f3?\00\00\00\00\00\00\00\00\00P\f4\9cZR\c9\bf\e3\d4\c1\04\d9\d1*\bd\00\00\00\00\00`\f3?\00\00\00\00\00\00\00\00\00\d0 e\a0\7f\c8\bf\t\fa\db\7f\bf\bd+=\00\00\00\00\00@\f3?\00\00\00\00\00\00\00\00\00\e0\10\02\89\ab\c7\bfXJSr\90\db+=\00\00\00\00\00@\f3?\00\00\00\00\00\00\00\00\00\e0\10\02\89\ab\c7\bfXJSr\90\db+=\00\00\00\00\00 \f3?\00\00\00\00\00\00\00\00\00\d0\19\e7\0f\d6\c6\bff\e2\b2\a3j\e4\10\bd\00\00\00\00\00\00\f3?\00\00\00\00\00\00\00\00\00\90\a7p0\ff\c5\bf9P\10\9fC\9e\1e\bd\00\00\00\00\00\00\f3?\00\00\00\00\00\00\00\00\00\90\a7p0\ff\c5\bf9P\10\9fC\9e\1e\bd\00\00\00\00\00\e0\f2?\00\00\00\00\00\00\00\00\00\b0\a1\e3\e5&\c5\bf\8f[\07\90\8b\de \bd\00\00\00\00\00\c0\f2?\00\00\00\00\00\00\00\00\00\80\cbl+M\c4\bf<x5a\c1\0c\17=\00\00\00\00\00\c0\f2?\00\00\00\00\00\00\00\00\00\80\cbl+M\c4\bf<x5a\c1\0c\17=\00\00\00\00\00\a0\f2?\00\00\00\00\00\00\00\00\00\90\1e \fcq\c3\bf:T\'M\86x\f1<\00\00\00\00\00\80\f2?\00\00\00\00\00\00\00\00\00\f0\1f\f8R\95\c2\bf\08\c4q\170\8d$\bd\00\00\00\00\00`\f2?\00\00\00\00\00\00\00\00\00`/\d5*\b7\c1\bf\96\a3\11\18\a4\80.\bd\00\00\00\00\00`\f2?\00\00\00\00\00\00\00\00\00`/\d5*\b7\c1\bf\96\a3\11\18\a4\80.\bd\00\00\00\00\00@\f2?\00\00\00\00\00\00\00\00\00\90\d0|~\d7\c0\bf\f4[\e8\88\96i\n=\00\00\00\00\00@\f2?\00\00\00\00\00\00\00\00\00\90\d0|~\d7\c0\bf\f4[\e8\88\96i\n=\00\00\00\00\00 \f2?\00\00\00\00\00\00\00\00\00\e0\db1\91\ec\bf\bf\f23\a3\\Tu%\bd\00\00\00\00\00\00\f2?\00\00\00\00\00\00\00\00\00\00+n\07\'\be\bf<\00\f0*,4*=\00\00\00\00\00\00\f2?\00\00\00\00\00\00\00\00\00\00+n\07\'\be\bf<\00\f0*,4*=\00\00\00\00\00\e0\f1?\00\00\00\00\00\00\00\00\00\c0[\8fT^\bc\bf\06\be_XW\0c\1d\bd\00\00\00\00\00\c0\f1?\00\00\00\00\00\00\00\00\00\e0J:m\92\ba\bf\c8\aa[\e859%=\00\00\00\00\00\c0\f1?\00\00\00\00\00\00\00\00\00\e0J:m\92\ba\bf\c8\aa[\e859%=\00\00\00\00\00\a0\f1?\00\00\00\00\00\00\00\00\00\a01\d6E\c3\b8\bfhV/M)|\13=\00\00\00\00\00\a0\f1?\00\00\00\00\00\00\00\00\00\a01\d6E\c3\b8\bfhV/M)|\13=\00\00\00\00\00\80\f1?\00\00\00\00\00\00\00\00\00`\e5\8a\d2\f0\b6\bf\das3\c97\97&\bd\00\00\00\00\00`\f1?\00\00\00\00\00\00\00\00\00 \06?\07\1b\b5\bfW^\c6a[\02\1f=\00\00\00\00\00`\f1?\00\00\00\00\00\00\00\00\00 \06?\07\1b\b5\bfW^\c6a[\02\1f=\00\00\00\00\00@\f1?\00\00\00\00\00\00\00\00\00\e0\1b\96\d7A\b3\bf\df\13\f9\cc\da^,=\00\00\00\00\00@\f1?\00\00\00\00\00\00\00\00\00\e0\1b\96\d7A\b3\bf\df\13\f9\cc\da^,=\00\00\00\00\00 \f1?\00\00\00\00\00\00\00\00\00\80\a3\ee6e\b1\bf\t\a3\8fv^|\14=\00\00\00\00\00\00\f1?\00\00\00\00\00\00\00\00\00\80\11\c00\n\af\bf\91\8e6\83\9eY-=\00\00\00\00\00\00\f1?\00\00\00\00\00\00\00\00\00\80\11\c00\n\af\bf\91\8e6\83\9eY-=\00\00\00\00\00\e0\f0?\00\00\00\00\00\00\00\00\00\80\19q\ddB\ab\bfLp\d6\e5z\82\1c=\00\00\00\00\00\e0\f0?\00\00\00\00\00\00\00\00\00\80\19q\ddB\ab\bfLp\d6\e5z\82\1c=\00\00\00\00\00\c0\f0?\00\00\00\00\00\00\00\00\00\c02\f6Xt\a7\bf\ee\a1\f24F\fc,\bd\00\00\00\00\00\c0\f0?\00\00\00\00\00\00\00\00\00\c02\f6Xt\a7\bf\ee\a1\f24F\fc,\bd\00\00\00\00\00\a0\f0?\00\00\00\00\00\00\00\00\00\c0\fe\b9\87\9e\a3\bf\aa\fe&\f5\b7\02\f5<\00\00\00\00\00\a0\f0?\00\00\00\00\00\00\00\00\00\c0\fe\b9\87\9e\a3\bf\aa\fe&\f5\b7\02\f5<\00\00\00\00\00\80\f0?\00\00\00\00\00\00\00\00\00\00x\0e\9b\82\9f\bf\e4\t~|&\80)\bd\00\00\00\00\00\80\f0?\00\00\00\00\00\00\00\00\00\00x\0e\9b\82\9f\bf\e4\t~|&\80)\bd\00\00\00\00\00`\f0?\00\00\00\00\00\00\00\00\00\80\d5\07\1b\b9\97\bf9\a6\fa\93T\8d(\bd\00\00\00\00\00@\f0?\00\00\00\00\00\00\00\00\00\00\fc\b0\a8\c0\8f\bf\9c\a6\d3\f6|\1e\df\bc\00\00\00\00\00@\f0?\00\00\00\00\00\00\00\00\00\00\fc\b0\a8\c0\8f\bf\9c\a6\d3\f6|\1e\df\bc\00\00\00\00\00 \f0?\00\00\00\00\00\00\00\00\00\00\10k*\e0\7f\bf\e4@\da\0d?\e2\19\bd\00\00\00\00\00 \f0?\00\00\00\00\00\00\00\00\00\00\10k*\e0\7f\bf\e4@\da\0d?\e2\19\bd\00\00\00\00\00\00\f0?\00\00\00\00\00\00\00\00\00\00\00\00\00\00\00\00\00\00\00\00\00\00\00\00\00\00\00\00\00\00\f0?\00\00\00\00\00\00\00\00\00\00\00\00\00\00\00\00\00\00\00\00\00\00\00\00\00\00\00\00\00\c0\ef?\00\00\00\00\00\00\00\00\00\00\89u\15\10\80?\e8+\9d\99k\c7\10\bd\00\00\00\00\00\80\ef?\00\00\00\00\00\00\00\00\00\80\93XV \90?\d2\f7\e2\06[\dc#\bd\00\00\00\00\00@\ef?\00\00\00\00\00\00\00\00\00\00\c9(%I\98?4\0cZ2\ba\a0*\bd\00\00\00\00\00\00\ef?\00\00\00\00\00\00\00\00\00@\e7\89]A\a0?S\d7\f1\\\c0\11\01=\00\00\00\00\00\c0\ee?\00\00\00\00\00\00\00\00\00\00.\d4\aef\a4?(\fd\bdus\16,\bd\00\00\00\00\00\80\ee?\00\00\00\00\00\00\00\00\00\c0\9f\14\aa\94\a8?}&Z\d0\95y\19\bd\00\00\00\00\00@\ee?\00\00\00\00\00\00\00\00\00\c0\dd\cds\cb\ac?\07(\d8G\f2h\1a\bd\00\00\00\00\00 \ee?\00\00\00\00\00\00\00\00\00\c0\06\c01\ea\ae?{;\c9O>\11\0e\bd\00\00\00\00\00\e0\ed?\00\00\00\00\00\00\00\00\00`F\d1;\97\b1?\9b\9e\0dV]2%\bd\00\00\00\00\00\a0\ed?\00\00\00\00\00\00\00\00\00\e0\d1\a7\f5\bd\b3?\d7N\db\a5^\c8,=\00\00\00\00\00`\ed?\00\00\00\00\00\00\00\00\00\a0\97MZ\e9\b5?\1e\1d]<\06i,\bd\00\00\00\00\00@\ed?\00\00\00\00\00\00\00\00\00\c0\ea\n\d3\00\b7?2\ed\9d\a9\8d\1e\ec<\00\00\00\00\00\00\ed?\00\00\00\00\00\00\00\00\00@Y]^3\b9?\daG\bd:\\\11#=\00\00\00\00\00\c0\ec?\00\00\00\00\00\00\00\00\00`\ad\8d\c8j\bb?\e5h\f7+\80\90\13\bd\00\00\00\00\00\a0\ec?\00\00\00\00\00\00\00\00\00@\bc\01X\88\bc?\d3\acZ\c6\d1F&=\00\00\00\00\00`\ec?\00\00\00\00\00\00\00\00\00 \n\839\c7\be?\e0E\e6\afh\c0-\bd\00\00\00\00\00@\ec?\00\00\00\00\00\00\00\00\00\e0\db9\91\e8\bf?\fd\n\a1O\d64%\bd\00\00\00\00\00\00\ec?\00\00\00\00\00\00\00\00\00\e0\'\82\8e\17\c1?\f2\07-\cex\ef!=\00\00\00\00\00\e0\eb?\00\00\00\00\00\00\00\00\00\f0#~+\aa\c1?4\998D\8e\a7,=\00\00\00\00\00\a0\eb?\00\00\00\00\00\00\00\00\00\80\86\0ca\d1\c2?\a1\b4\81\cbl\9d\03=\00\00\00\00\00\80\eb?\00\00\00\00\00\00\00\00\00\90\15\b0\fce\c3?\89rK#\a8/\c6<\00\00\00\00\00@\eb?\00\00\00\00\00\00\00\00\00\b03\83=\91\c4?x\b6\fdTy\83%=\00\00\00\00\00 \eb?\00\00\00\00\00\00\00\00\00\b0\a1\e4\e5\'\c5?\c7}i\e5\e83&=\00\00\00\00\00\e0\ea?\00\00\00\00\00\00\00\00\00\10\8c\beNW\c6?x.<,\8b\cf\19=\00\00\00\00\00\c0\ea?\00\00\00\00\00\00\00\00\00pu\8b\12\f0\c6?\e1!\9c\e5\8d\11%\bd\00\00\00\00\00\a0\ea?\00\00\00\00\00\00\00\00\00PD\85\8d\89\c7?\05C\91p\10f\1c\bd\00\00\00\00\00`\ea?\00\00\00\00\00\00\00\00\00\009\eb\af\be\c8?\d1,\e9\aaT=\07\bd\00\00\00\00\00@\ea?\00\00\00\00\00\00\00\00\00\00\f7\dcZZ\c9?o\ff\a0X(\f2\07=\00\00\00\00\00\00\ea?\00\00\00\00\00\00\00\00\00\e0\8a<\ed\93\ca?i!VPCr(\bd\00\00\00\00\00\e0\e9?\00\00\00\00\00\00\00\00\00\d0[W\d81\cb?\aa\e1\acN\8d5\0c\bd\00\00\00\00\00\c0\e9?\00\00\00\00\00\00\00\00\00\e0;8\87\d0\cb?\b6\12TY\c4K-\bd\00\00\00\00\00\a0\e9?\00\00\00\00\00\00\00\00\00\10\f0\c6\fbo\cc?\d2+\96\c5r\ec\f1\bc\00\00\00\00\00`\e9?\00\00\00\00\00\00\00\00\00\90\d4\b0=\b1\cd?5\b0\15\f7*\ff*\bd\00\00\00\00\00@\e9?\00\00\00\00\00\00\00\00\00\10\e7\ff\0eS\ce?0\f4A`\'\12\c2<\00\00\00\00\00 \e9?\00\00\00\00\00\00\00\00\00\00\dd\e4\ad\f5\ce?\11\8e\bbe\15!\ca\bc\00\00\00\00\00\00\e9?\00\00\00\00\00\00\00\00\00\b0\b3l\1c\99\cf?0\df\0c\ca\ec\cb\1b=\00\00\00\00\00\c0\e8?\00\00\00\00\00\00\00\00\00XM`8q\d0?\91N\ed\16\db\9c\f8<\00\00\00\00\00\a0\e8?\00\00\00\00\00\00\00\00\00`ag-\c4\d0?\e9\ea<\16\8b\18\'=\00\00\00\00\00\80\e8?\00\00\00\00\00\00\00\00\00\e8\'\82\8e\17\d1?\1c\f0\a5c\0e!,\bd\00\00\00\00\00`\e8?\00\00\00\00\00\00\00\00\00\f8\ac\cb\\k\d1?\81\16\a5\f7\cd\9a+=\00\00\00\00\00@\e8?\00\00\00\00\00\00\00\00\00hZc\99\bf\d1?\b7\bdGQ\ed\a6,=\00\00\00\00\00 \e8?\00\00\00\00\00\00\00\00\00\b8\0emE\14\d2?\ea\baF\ba\de\87\n=\00\00\00\00\00\e0\e7?\00\00\00\00\00\00\00\00\00\90\dc|\f0\be\d2?\f4\04PJ\fa\9c*=\00\00\00\00\00\c0\e7?\00\00\00\00\00\00\00\00\00`\d3\e1\f1\14\d3?\b8<!\d3z\e2(\bd\00\00\00\00\00\a0\e7?\00\00\00\00\00\00\00\00\00\10\bevgk\d3?\c8w\f1\b0\cdn\11=\00\00\00\00\00\80\e7?\00\00\00\00\00\00\00\00\0003wR\c2\d3?\\\bd\06\b6T;\18=\00\00\00\00\00`\e7?\00\00\00\00\00\00\00\00\00\e8\d5#\b4\19\d4?\9d\e0\90\ec6\e4\08=\00\00\00\00\00@\e7?\00\00\00\00\00\00\00\00\00\c8q\c2\8dq\d4?u\d6g\t\ce\'/\bd\00\00\00\00\00 \e7?\00\00\00\00\00\00\00\00\000\17\9e\e0\c9\d4?\a4\d8\n\1b\89 .\bd\00\00\00\00\00\00\e7?\00\00\00\00\00\00\00\00\00\a08\07\ae\"\d5?Y\c7d\81p\be.=\00\00\00\00\00\e0\e6?\00\00\00\00\00\00\00\00\00\d0\c8S\f7{\d5?\ef@]\ee\ed\ad\1f=\00\00\00\00\00\c0\e6?\00\00\00\00\00\00\00\00\00`Y\df\bd\d5\d5?\dce\a4\08*\0b\n\bd")
 (data (i32.const 4776) "\10\00\00\00\01\00\00\00\04\00\00\00\10\00\00\00\a8\02\00\00\a8\02\00\00\00\10\00\00\00\02\00\00")
 (data (i32.const 4808) "\00\08\00\00\01\00\00\00\00\00\00\00\00\08\00\00\00\00\00\00\00\00\00\00\00\00\00\00\00\00\f0?n\bf\88\1aO;\9b<53\fb\a9=\f6\ef?]\dc\d8\9c\13`q\bca\80w>\9a\ec\ef?\d1f\87\10z^\90\bc\85\7fn\e8\15\e3\ef?\13\f6g5R\d2\8c<t\85\15\d3\b0\d9\ef?\fa\8e\f9#\80\ce\8b\bc\de\f6\dd)k\d0\ef?a\c8\e6aN\f7`<\c8\9bu\18E\c7\ef?\99\d33[\e4\a3\90<\83\f3\c6\ca>\be\ef?m{\83]\a6\9a\97<\0f\89\f9lX\b5\ef?\fc\ef\fd\92\1a\b5\8e<\f7Gr+\92\ac\ef?\d1\9c/p=\be><\a2\d1\d32\ec\a3\ef?\0bn\90\894\03j\bc\1b\d3\fe\aff\9b\ef?\0e\bd/*RV\95\bcQ[\12\d0\01\93\ef?U\eaN\8c\ef\80P\bc\cc1l\c0\bd\8a\ef?\16\f4\d5\b9#\c9\91\bc\e0-\a9\ae\9a\82\ef?\afU\\\e9\e3\d3\80<Q\8e\a5\c8\98z\ef?H\93\a5\ea\15\1b\80\bc{Q}<\b8r\ef?=2\deU\f0\1f\8f\bc\ea\8d\8c8\f9j\ef?\bfS\13?\8c\89\8b<u\cbo\eb[c\ef?&\eb\11v\9c\d9\96\bc\d4\\\04\84\e0[\ef?`/:>\f7\ec\9a<\aa\b9h1\87T\ef?\9d8\86\cb\82\e7\8f\bc\1d\d9\fc\"PM\ef?\8d\c3\a6DAo\8a<\d6\8cb\88;F\ef?}\04\e4\b0\05z\80<\96\dc}\91I?\ef?\94\a8\a8\e3\fd\8e\96<8bunz8\ef?}Ht\f2\18^\87<?\a6\b2O\ce1\ef?\f2\e7\1f\98+G\80<\dd|\e2eE+\ef?^\08q?{\b8\96\bc\81c\f5\e1\df$\ef?1\ab\tm\e1\f7\82<\e1\de\1f\f5\9d\1e\ef?\fa\bfo\1a\9b!=\bc\90\d9\da\d0\7f\18\ef?\b4\n\0cr\827\8b<\0b\03\e4\a6\85\12\ef?\8f\cb\ce\89\92\14n<V/>\a9\af\0c\ef?\b6\ab\b0MuM\83<\15\b71\n\fe\06\ef?Lt\ac\e2\01B\86<1\d8L\fcp\01\ef?J\f8\d3]9\dd\8f<\ff\16d\b2\08\fc\ee?\04[\8e;\80\a3\86\bc\f1\9f\92_\c5\f6\ee?hPK\cc\edJ\92\bc\cb\a9:7\a7\f1\ee?\8e-Q\1b\f8\07\99\bcf\d8\05m\ae\ec\ee?\d26\94>\e8\d1q\bc\f7\9f\e54\db\e7\ee?\15\1b\ce\b3\19\19\99\bc\e5\a8\13\c3-\e3\ee?mL*\a7H\9f\85<\"4\12L\a6\de\ee?\8ai(z`\12\93\bc\1c\80\ac\04E\da\ee?[\89\17H\8f\a7X\bc*.\f7!\n\d6\ee?\1b\9aIg\9b,|\bc\97\a8P\d9\f5\d1\ee?\11\ac\c2`\edcC<-\89a`\08\ce\ee?\efd\06;\tf\96<W\00\1d\edA\ca\ee?y\03\a1\da\e1\ccn<\d0<\c1\b5\a2\c6\ee?0\12\0f?\8e\ff\93<\de\d3\d7\f0*\c3\ee?\b0\afz\bb\ce\90v<\'*6\d5\da\bf\ee?w\e0T\eb\bd\1d\93<\0d\dd\fd\99\b2\bc\ee?\8e\a3q\004\94\8f\bc\a7,\9dv\b2\b9\ee?I\a3\93\dc\cc\de\87\bcBf\cf\a2\da\b6\ee?_8\0f\bd\c6\dex\bc\82O\9dV+\b4\ee?\f6\\{\ecF\12\86\bc\0f\92]\ca\a4\b1\ee?\8e\d7\fd\18\055\93<\da\'\b56G\af\ee?\05\9b\8a/\b7\98{<\fd\c7\97\d4\12\ad\ee?\tT\1c\e2\e1c\90<)TH\dd\07\ab\ee?\ea\c6\19P\85\c74<\b7FY\8a&\a9\ee?5\c0d+\e62\94<H!\ad\15o\a7\ee?\9fv\99aJ\e4\8c\bc\t\dcv\b9\e1\a5\ee?\a8M\ef;\c53\8c\bc\85U:\b0~\a4\ee?\ae\e9+\89xS\84\bc \c3\cc4F\a3\ee?XXVx\dd\ce\93\bc%\"U\828\a2\ee?d\19~\80\aa\10W<s\a9L\d4U\a1\ee?(\"^\bf\ef\b3\93\bc\cd;\7ff\9e\a0\ee?\82\b94\87\ad\12j\bc\bf\da\0bu\12\a0\ee?\ee\a9m\b8\efgc\bc/\1ae<\b2\9f\ee?Q\88\e0T=\dc\80\bc\84\94Q\f9}\9f\ee?\cf>Z~d\1fx\bct_\ec\e8u\9f\ee?\b0}\8b\c0J\ee\86\bct\81\a5H\9a\9f\ee?\8a\e6U\1e2\19\86\bc\c9gBV\eb\9f\ee?\d3\d4\t^\cb\9c\90<?]\deOi\a0\ee?\1d\a5M\b9\dc2{\bc\87\01\ebs\14\a1\ee?k\c0gT\fd\ec\94<2\c10\01\ed\a1\ee?Ul\d6\ab\e1\ebe<bN\cf6\f3\a2\ee?B\cf\b3/\c5\a1\88\bc\12\1a>T\'\a4\ee?47;\f1\b6i\93\bc\13\ceL\99\89\a5\ee?\1e\ff\19:\84^\80\bc\ad\c7#F\1a\a7\ee?nWr\d8P\d4\94\bc\ed\92D\9b\d9\a8\ee?\00\8a\0e[g\ad\90<\99f\8a\d9\c7\aa\ee?\b4\ea\f0\c1/\b7\8d<\db\a0*B\e5\ac\ee?\ff\e7\c5\9c`\b6e\bc\8cD\b5\162\af\ee?D_\f3Y\83\f6{<6w\15\99\ae\b1\ee?\83=\1e\a7\1f\t\93\bc\c6\ff\91\0b[\b4\ee?)\1el\8b\b8\a9]\bc\e5\c5\cd\b07\b7\ee?Y\b9\90|\f9#l\bc\0fR\c8\cbD\ba\ee?\aa\f9\f4\"CC\92\bcPN\de\9f\82\bd\ee?K\8ef\d7l\ca\85\bc\ba\07\cap\f1\c0\ee?\'\ce\91+\fc\afq<\90\f0\a3\82\91\c4\ee?\bbs\n\e15\d2m<##\e3\19c\c8\ee?c\"b\"\04\c5\87\bce\e5]{f\cc\ee?\d51\e2\e3\86\1c\8b<3-J\ec\9b\d0\ee?\15\bb\bc\d3\d1\bb\91\bc]%>\b2\03\d5\ee?\d21\ee\9c1\cc\90<X\b30\13\9e\d9\ee?\b3Zsn\84i\84<\bf\fdyUk\de\ee?\b4\9d\8e\97\cd\df\82\bcz\f3\d3\bfk\e3\ee?\873\cb\92w\1a\8c<\ad\d3Z\99\9f\e8\ee?\fa\d9\d1J\8f{\90\bcf\b6\8d)\07\ee\ee?\ba\ae\dcV\d9\c3U\bc\fb\15O\b8\a2\f3\ee?@\f6\a6=\0e\a4\90\bc:Y\e5\8dr\f9\ee?4\93\ad8\f4\d6h\bcG^\fb\f2v\ff\ee?5\8aXk\e2\ee\91\bcJ\06\a10\b0\05\ef?\cd\dd_\n\d7\fft<\d2\c1K\90\1e\0c\ef?\ac\98\92\fa\fb\bd\91\bc\t\1e\d7[\c2\12\ef?\b3\0c\af0\aens<\9cR\85\dd\9b\19\ef?\94\fd\9f\\2\e3\8e<z\d0\ff_\ab \ef?\acY\t\d1\8f\e0\84<K\d1W.\f1\'\ef?g\1aN8\af\cdc<\b5\e7\06\94m/\ef?h\19\92l,kg<i\90\ef\dc 7\ef?\d2\b5\cc\83\18\8a\80\bc\fa\c3]U\0b?\ef?o\fa\ff?]\ad\8f\bc|\89\07J-G\ef?I\a9u8\ae\0d\90\bc\f2\89\0d\08\87O\ef?\a7\07=\a6\85\a3t<\87\a4\fb\dc\18X\ef?\0f\"@ \9e\91\82\bc\98\83\c9\16\e3`\ef?\ac\92\c1\d5PZ\8e<\852\db\03\e6i\ef?Kk\01\acY:\84<`\b4\01\f3!s\ef?\1f>\b4\07!\d5\82\bc_\9b{3\97|\ef?\c9\0dG;\b9*\89\bc)\a1\f5\14F\86\ef?\d3\88:`\04\b6t<\f6?\8b\e7.\90\ef?qr\9dQ\ec\c5\83<\83L\c7\fbQ\9a\ef?\f0\91\d3\8f\12\f7\8f\bc\da\90\a4\a2\af\a4\ef?}t#\e2\98\ae\8d\bc\f1g\8e-H\af\ef?\08 \aaA\bc\c3\8e<\'Za\ee\1b\ba\ef?2\eb\a9\c3\94+\84<\97\bak7+\c5\ef?\ee\85\d11\a9d\8a<@En[v\d0\ef?\ed\e3;\e4\ba7\8e\bc\14\be\9c\ad\fd\db\ef?\9d\cd\91M;\89w<\d8\90\9e\81\c1\e7\ef?\89\cc`A\c1\05S<\f1q\8f+\c2\f3\ef?")
 (data (i32.const 6872) "\10\00\00\00\01\00\00\00\05\00\00\00\10\00\00\00\d8\12\00\00\d8\12\00\00\00\08\00\00\00\01\00\00")
 (data (i32.const 6904) "\06\00\00\00\01\00\00\00\01\00\00\00\06\00\00\000\00.\000\00")
 (data (i32.const 6928) "\06\00\00\00\01\00\00\00\01\00\00\00\06\00\00\00N\00a\00N\00")
 (data (i32.const 6952) "\12\00\00\00\01\00\00\00\01\00\00\00\12\00\00\00-\00I\00n\00f\00i\00n\00i\00t\00y\00")
 (data (i32.const 6992) "\10\00\00\00\01\00\00\00\01\00\00\00\10\00\00\00I\00n\00f\00i\00n\00i\00t\00y\00")
 (data (i32.const 7024) "\b8\02\00\00\01\00\00\00\00\00\00\00\b8\02\00\00\88\02\1c\08\a0\d5\8f\fav\bf>\a2\7f\e1\ae\bav\acU0 \fb\16\8b\ea5\ce]J\89B\cf-;eU\aa\b0k\9a\dfE\1a=\03\cf\1a\e6\ca\c6\9a\c7\17\fep\abO\dc\bc\be\fc\b1w\ff\0c\d6kA\ef\91V\be<\fc\7f\90\ad\1f\d0\8d\83\9aU1(\\Q\d3\b5\c9\a6\ad\8f\acq\9d\cb\8b\ee#w\"\9c\eamSx@\91I\cc\aeW\ce\b6]y\12<\827V\fbM6\94\10\c2O\98H8o\ea\96\90\c7:\82%\cb\85t\d7\f4\97\bf\97\cd\cf\86\a0\e5\ac*\17\98\n4\ef\8e\b25*\fbg8\b2;?\c6\d2\df\d4\c8\84\ba\cd\d3\1a\'D\dd\c5\96\c9%\bb\ce\9fk\93\84\a5b}$l\ac\db\f6\da_\0dXf\ab\a3&\f1\c3\de\93\f8\e2\f3\b8\80\ff\aa\a8\ad\b5\b5\8bJ|l\05_b\87S0\c14`\ff\bc\c9U&\ba\91\8c\85N\96\bd~)p$w\f9\df\8f\b8\e5\b8\9f\bd\df\a6\94}t\88\cf_\a9\f8\cf\9b\a8\8f\93pD\b9k\15\0f\bf\f8\f0\08\8a\b611eU%\b0\cd\ac\7f{\d0\c6\e2?\99\06;+*\c4\10\\\e4\d3\92si\99$$\aa\0e\ca\00\83\f2\b5\87\fd\eb\1a\11\92d\08\e5\bc\cc\88Po\t\cc\bc\8c,e\19\e2X\17\b7\d1\00\00\00\00\00\00@\9c\00\00\00\00\10\a5\d4\e8\00\00b\ac\c5\ebx\ad\84\t\94\f8x9?\81\b3\15\07\c9{\ce\97\c0p\\\ea{\ce2~\8fh\80\e9\ab\a48\d2\d5E\"\9a\17&\'O\9f\'\fb\c4\d41\a2c\ed\a8\ad\c8\8c8e\de\b0\dbe\ab\1a\8e\08\c7\83\9a\1dqB\f9\1d]\c4X\e7\1b\a6,iM\92\ea\8dp\1ad\ee\01\daJw\ef\9a\99\a3m\a2\85k}\b4{x\t\f2w\18\ddy\a1\e4T\b4\c2\c5\9b[\92\86[\86=]\96\c8\c5S5\c8\b3\a0\97\fa\\\b4*\95\e3_\a0\99\bd\9fF\de%\8c9\db4\c2\9b\a5\\\9f\98\a3r\9a\c6\f6\ce\be\e9TS\bf\dc\b7\e2A\"\f2\17\f3\fc\88\a5x\\\d3\9b\ce \cc\dfS!{\f3Z\16\98:0\1f\97\dc\b5\a0\e2\96\b3\e3\\S\d1\d9\a8<D\a7\a4\d9|\9b\fb\10D\a4\a7LLv\bb\1a\9c@\b6\ef\8e\ab\8b,\84W\a6\10\ef\1f\d0)1\91\e9\e5\a4\10\9b\9d\0c\9c\a1\fb\9b\10\e7)\f4;b\d9 (\ac\85\cf\a7z^KD\80-\dd\ac\03@\e4!\bf\8f\ffD^/\9cg\8eA\b8\8c\9c\9d\173\d4\a9\1b\e3\b4\92\db\19\9e\d9w\df\ban\bf\96\ebk\ee\f0\9b;\02\87\af")
 (data (i32.const 7736) "\10\00\00\00\01\00\00\00\05\00\00\00\10\00\00\00\80\1b\00\00\80\1b\00\00\b8\02\00\00W\00\00\00")
 (data (i32.const 7768) "\ae\00\00\00\01\00\00\00\00\00\00\00\ae\00\00\00<\fbW\fbr\fb\8c\fb\a7\fb\c1\fb\dc\fb\f6\fb\11\fc,\fcF\fca\fc{\fc\96\fc\b1\fc\cb\fc\e6\fc\00\fd\1b\fd5\fdP\fdk\fd\85\fd\a0\fd\ba\fd\d5\fd\ef\fd\n\fe%\fe?\feZ\fet\fe\8f\fe\a9\fe\c4\fe\df\fe\f9\fe\14\ff.\ffI\ffc\ff~\ff\99\ff\b3\ff\ce\ff\e8\ff\03\00\1e\008\00S\00m\00\88\00\a2\00\bd\00\d8\00\f2\00\0d\01\'\01B\01\\\01w\01\92\01\ac\01\c7\01\e1\01\fc\01\16\021\02L\02f\02\81\02\9b\02\b6\02\d0\02\eb\02\06\03 \03;\03U\03p\03\8b\03\a5\03\c0\03\da\03\f5\03\0f\04*\04")
 (data (i32.const 7960) "\10\00\00\00\01\00\00\00\06\00\00\00\10\00\00\00h\1e\00\00h\1e\00\00\ae\00\00\00W\00\00\00")
 (data (i32.const 7992) "(\00\00\00\01\00\00\00\00\00\00\00(\00\00\00\01\00\00\00\n\00\00\00d\00\00\00\e8\03\00\00\10\'\00\00\a0\86\01\00@B\0f\00\80\96\98\00\00\e1\f5\05\00\ca\9a;")
 (data (i32.const 8048) "\10\00\00\00\01\00\00\00\03\00\00\00\10\00\00\00H\1f\00\00H\1f\00\00(\00\00\00\n\00\00\00")
 (data (i32.const 8080) "\00\00\00\00\01\00\00\00\01\00\00\00\00\00\00\00")
 (data (i32.const 8096) "\1e\00\00\00\01\00\00\00\01\00\00\00\1e\00\00\00~\00l\00i\00b\00/\00r\00t\00/\00s\00t\00u\00b\00.\00t\00s\00")
 (data (i32.const 8144) "\06\00\00\00\01\00\00\00\01\00\00\00\06\00\00\004\00.\000\00")
 (data (i32.const 8168) "\02\00\00\00\01\00\00\00\01\00\00\00\02\00\00\004\00")
 (data (i32.const 8192) "\02\00\00\00\01\00\00\00\01\00\00\00\02\00\00\003\00")
 (data (i32.const 8216) "\04\00\00\00\01\00\00\00\01\00\00\00\04\00\00\00-\001\00")
 (data (i32.const 8240) "\04\00\00\00\01\00\00\00\01\00\00\00\04\00\00\00l\00t\00")
 (data (i32.const 8264) "\04\00\00\00\01\00\00\00\01\00\00\00\04\00\00\00g\00t\00")
 (data (i32.const 8288) "\04\00\00\00\01\00\00\00\01\00\00\00\04\00\00\00l\00e\00")
 (data (i32.const 8312) "\04\00\00\00\01\00\00\00\01\00\00\00\04\00\00\00g\00e\00")
 (data (i32.const 8336) "\04\00\00\00\01\00\00\00\01\00\00\00\04\00\00\00e\00q\00")
 (data (i32.const 8360) "\04\00\00\00\01\00\00\00\01\00\00\00\04\00\00\00n\00e\00")
 (data (i32.const 8384) "\06\00\00\00\01\00\00\00\01\00\00\00\06\00\00\00a\00d\00d\00")
 (data (i32.const 8408) "\06\00\00\00\01\00\00\00\01\00\00\00\06\00\00\00s\00u\00b\00")
 (data (i32.const 8432) "\06\00\00\00\01\00\00\00\01\00\00\00\06\00\00\00m\00u\00l\00")
 (data (i32.const 8456) "\06\00\00\00\01\00\00\00\01\00\00\00\06\00\00\00d\00i\00v\00")
 (data (i32.const 8480) "\06\00\00\00\01\00\00\00\01\00\00\00\06\00\00\00r\00e\00m\00")
 (data (i32.const 8504) "\06\00\00\00\01\00\00\00\01\00\00\00\06\00\00\00p\00o\00w\00")
 (table $0 1 funcref)
 (elem (i32.const 0) $null)
 (global $~lib/ASC_SHRINK_LEVEL i32 (i32.const 0))
 (global $resolve-binary/a (mut i32) (i32.const 0))
 (global $resolve-binary/f (mut f64) (f64.const 0))
 (global $~lib/rt/stub/startOffset (mut i32) (i32.const 0))
 (global $~lib/rt/stub/offset (mut i32) (i32.const 0))
 (global $~lib/util/math/EXP_TABLE_BITS i32 (i32.const 7))
 (global $~lib/util/math/SIGN_BIAS i32 (i32.const 262144))
 (global $~lib/util/math/POW_LOG_TABLE_BITS i32 (i32.const 7))
 (global $~lib/util/math/pow_log_data_tab i32 (i32.const 4792))
 (global $~lib/util/math/log_tail (mut f64) (f64.const 0))
 (global $~lib/util/math/exp_data_tab i32 (i32.const 6888))
 (global $~lib/util/number/_frc_plus (mut i64) (i64.const 0))
 (global $~lib/util/number/_frc_minus (mut i64) (i64.const 0))
 (global $~lib/util/number/_exp (mut i32) (i32.const 0))
 (global $~lib/util/number/_K (mut i32) (i32.const 0))
 (global $~lib/util/number/_frc_pow (mut i64) (i64.const 0))
 (global $~lib/util/number/_exp_pow (mut i32) (i32.const 0))
 (global $resolve-binary/foo (mut i32) (i32.const 0))
 (global $resolve-binary/bar (mut i32) (i32.const 0))
 (global $resolve-binary/bar2 (mut i32) (i32.const 0))
 (global $~lib/heap/__heap_base i32 (i32.const 8528))
 (export "memory" (memory $0))
 (start $start)
 (func $~lib/number/Bool#toString (; 1 ;) (type $FUNCSIG$ii) (param $0 i32) (result i32)
  local.get $0
  if (result i32)
   i32.const 24
  else
   i32.const 48
  end
 )
 (func $~lib/rt/stub/__retain (; 2 ;) (type $FUNCSIG$ii) (param $0 i32) (result i32)
  local.get $0
 )
 (func $~lib/rt/stub/__release (; 3 ;) (type $FUNCSIG$vi) (param $0 i32)
  nop
 )
 (func $~lib/string/String#get:length (; 4 ;) (type $FUNCSIG$ii) (param $0 i32) (result i32)
  local.get $0
  i32.const 16
  i32.sub
  i32.load offset=12
  i32.const 1
  i32.shr_u
 )
 (func $~lib/util/string/compareImpl (; 5 ;) (type $FUNCSIG$iiiiii) (param $0 i32) (param $1 i32) (param $2 i32) (param $3 i32) (param $4 i32) (result i32)
  (local $5 i32)
  (local $6 i32)
  (local $7 i32)
  (local $8 i32)
  (local $9 i32)
  local.get $0
  call $~lib/rt/stub/__retain
  local.set $0
  local.get $2
  call $~lib/rt/stub/__retain
  local.set $2
  local.get $0
  local.get $1
  i32.const 1
  i32.shl
  i32.add
  local.set $5
  local.get $2
  local.get $3
  i32.const 1
  i32.shl
  i32.add
  local.set $6
  local.get $4
  i32.const 4
  i32.ge_u
  if (result i32)
   local.get $5
   i32.const 7
   i32.and
   local.get $6
   i32.const 7
   i32.and
   i32.or
   i32.eqz
  else
   i32.const 0
  end
  if
   block $break|0
    loop $continue|0
     local.get $5
     i64.load
     local.get $6
     i64.load
     i64.ne
     if
      br $break|0
     end
     local.get $5
     i32.const 8
     i32.add
     local.set $5
     local.get $6
     i32.const 8
     i32.add
     local.set $6
     local.get $4
     i32.const 4
     i32.sub
     local.set $4
     local.get $4
     i32.const 4
     i32.ge_u
     br_if $continue|0
    end
   end
  end
  block $break|1
   loop $continue|1
    local.get $4
    local.tee $7
    i32.const 1
    i32.sub
    local.set $4
    local.get $7
    i32.eqz
    br_if $break|1
    local.get $5
    i32.load16_u
    local.set $7
    local.get $6
    i32.load16_u
    local.set $8
    local.get $7
    local.get $8
    i32.ne
    if
     local.get $7
     local.get $8
     i32.sub
     local.set $9
     local.get $0
     call $~lib/rt/stub/__release
     local.get $2
     call $~lib/rt/stub/__release
     local.get $9
     return
    end
    local.get $5
    i32.const 2
    i32.add
    local.set $5
    local.get $6
    i32.const 2
    i32.add
    local.set $6
    br $continue|1
   end
   unreachable
  end
  i32.const 0
  local.set $8
  local.get $0
  call $~lib/rt/stub/__release
  local.get $2
  call $~lib/rt/stub/__release
  local.get $8
 )
 (func $~lib/string/String.__eq (; 6 ;) (type $FUNCSIG$iii) (param $0 i32) (param $1 i32) (result i32)
  (local $2 i32)
  (local $3 i32)
  local.get $0
  call $~lib/rt/stub/__retain
  local.set $0
  local.get $1
  call $~lib/rt/stub/__retain
  local.set $1
  local.get $0
  local.get $1
  i32.eq
  if
   i32.const 1
   local.set $2
   local.get $0
   call $~lib/rt/stub/__release
   local.get $1
   call $~lib/rt/stub/__release
   local.get $2
   return
  end
  local.get $0
  i32.const 0
  i32.eq
  if (result i32)
   i32.const 1
  else
   local.get $1
   i32.const 0
   i32.eq
  end
  if
   i32.const 0
   local.set $2
   local.get $0
   call $~lib/rt/stub/__release
   local.get $1
   call $~lib/rt/stub/__release
   local.get $2
   return
  end
  local.get $0
  call $~lib/string/String#get:length
  local.set $3
  local.get $3
  local.get $1
  call $~lib/string/String#get:length
  i32.ne
  if
   i32.const 0
   local.set $2
   local.get $0
   call $~lib/rt/stub/__release
   local.get $1
   call $~lib/rt/stub/__release
   local.get $2
   return
  end
  local.get $0
  i32.const 0
  local.get $1
  i32.const 0
  local.get $3
  call $~lib/util/string/compareImpl
  i32.eqz
  local.set $2
  local.get $0
  call $~lib/rt/stub/__release
  local.get $1
  call $~lib/rt/stub/__release
  local.get $2
 )
 (func $~lib/util/number/decimalCount32 (; 7 ;) (type $FUNCSIG$ii) (param $0 i32) (result i32)
  (local $1 i32)
  local.get $0
  i32.const 100000
  i32.lt_u
  if
   local.get $0
   i32.const 100
   i32.lt_u
   if
    i32.const 1
    i32.const 2
    local.get $0
    i32.const 10
    i32.lt_u
    select
    return
   else
    i32.const 4
    i32.const 5
    local.get $0
    i32.const 10000
    i32.lt_u
    select
    local.set $1
    i32.const 3
    local.get $1
    local.get $0
    i32.const 1000
    i32.lt_u
    select
    return
   end
   unreachable
  else
   local.get $0
   i32.const 10000000
   i32.lt_u
   if
    i32.const 6
    i32.const 7
    local.get $0
    i32.const 1000000
    i32.lt_u
    select
    return
   else
    i32.const 9
    i32.const 10
    local.get $0
    i32.const 1000000000
    i32.lt_u
    select
    local.set $1
    i32.const 8
    local.get $1
    local.get $0
    i32.const 100000000
    i32.lt_u
    select
    return
   end
   unreachable
  end
  unreachable
 )
 (func $~lib/rt/stub/maybeGrowMemory (; 8 ;) (type $FUNCSIG$vi) (param $0 i32)
  (local $1 i32)
  (local $2 i32)
  (local $3 i32)
  (local $4 i32)
  (local $5 i32)
  memory.size
  local.set $1
  local.get $1
  i32.const 16
  i32.shl
  local.set $2
  local.get $0
  local.get $2
  i32.gt_u
  if
   local.get $0
   local.get $2
   i32.sub
   i32.const 65535
   i32.add
   i32.const 65535
   i32.const -1
   i32.xor
   i32.and
   i32.const 16
   i32.shr_u
   local.set $3
   local.get $1
   local.tee $4
   local.get $3
   local.tee $5
   local.get $4
   local.get $5
   i32.gt_s
   select
   local.set $4
   local.get $4
   memory.grow
   i32.const 0
   i32.lt_s
   if
    local.get $3
    memory.grow
    i32.const 0
    i32.lt_s
    if
     unreachable
    end
   end
  end
  local.get $0
  global.set $~lib/rt/stub/offset
 )
 (func $~lib/rt/stub/__alloc (; 9 ;) (type $FUNCSIG$iii) (param $0 i32) (param $1 i32) (result i32)
  (local $2 i32)
  (local $3 i32)
  (local $4 i32)
  (local $5 i32)
  (local $6 i32)
  local.get $0
  i32.const 1073741808
  i32.gt_u
  if
   unreachable
  end
  global.get $~lib/rt/stub/offset
  i32.const 16
  i32.add
  local.set $2
  local.get $0
  i32.const 15
  i32.add
  i32.const 15
  i32.const -1
  i32.xor
  i32.and
  local.tee $3
  i32.const 16
  local.tee $4
  local.get $3
  local.get $4
  i32.gt_u
  select
  local.set $5
  local.get $2
  local.get $5
  i32.add
  call $~lib/rt/stub/maybeGrowMemory
  local.get $2
  i32.const 16
  i32.sub
  local.set $6
  local.get $6
  local.get $5
  i32.store
  local.get $6
  i32.const -1
  i32.store offset=4
  local.get $6
  local.get $1
  i32.store offset=8
  local.get $6
  local.get $0
  i32.store offset=12
  local.get $2
 )
 (func $~lib/util/number/utoa32_lut (; 10 ;) (type $FUNCSIG$viii) (param $0 i32) (param $1 i32) (param $2 i32)
  (local $3 i32)
  (local $4 i32)
  (local $5 i32)
  (local $6 i32)
  (local $7 i32)
  (local $8 i64)
  (local $9 i64)
  i32.const 600
  i32.load offset=4
  local.set $3
  block $break|0
   loop $continue|0
    local.get $1
    i32.const 10000
    i32.ge_u
    i32.eqz
    br_if $break|0
    local.get $1
    i32.const 10000
    i32.div_u
    local.set $4
    local.get $1
    i32.const 10000
    i32.rem_u
    local.set $5
    local.get $4
    local.set $1
    local.get $5
    i32.const 100
    i32.div_u
    local.set $6
    local.get $5
    i32.const 100
    i32.rem_u
    local.set $7
    local.get $3
    local.get $6
    i32.const 2
    i32.shl
    i32.add
    i64.load32_u
    local.set $8
    local.get $3
    local.get $7
    i32.const 2
    i32.shl
    i32.add
    i64.load32_u
    local.set $9
    local.get $2
    i32.const 4
    i32.sub
    local.set $2
    local.get $0
    local.get $2
    i32.const 1
    i32.shl
    i32.add
    local.get $8
    local.get $9
    i64.const 32
    i64.shl
    i64.or
    i64.store
    br $continue|0
   end
   unreachable
  end
  local.get $1
  i32.const 100
  i32.ge_u
  if
   local.get $1
   i32.const 100
   i32.div_u
   local.set $7
   local.get $1
   i32.const 100
   i32.rem_u
   local.set $6
   local.get $7
   local.set $1
   local.get $2
   i32.const 2
   i32.sub
   local.set $2
   local.get $3
   local.get $6
   i32.const 2
   i32.shl
   i32.add
   i32.load
   local.set $5
   local.get $0
   local.get $2
   i32.const 1
   i32.shl
   i32.add
   local.get $5
   i32.store
  end
  local.get $1
  i32.const 10
  i32.ge_u
  if
   local.get $2
   i32.const 2
   i32.sub
   local.set $2
   local.get $3
   local.get $1
   i32.const 2
   i32.shl
   i32.add
   i32.load
   local.set $5
   local.get $0
   local.get $2
   i32.const 1
   i32.shl
   i32.add
   local.get $5
   i32.store
  else
   local.get $2
   i32.const 1
   i32.sub
   local.set $2
   i32.const 48
   local.get $1
   i32.add
   local.set $5
   local.get $0
   local.get $2
   i32.const 1
   i32.shl
   i32.add
   local.get $5
   i32.store16
  end
 )
 (func $~lib/util/number/itoa32 (; 11 ;) (type $FUNCSIG$ii) (param $0 i32) (result i32)
  (local $1 i32)
  (local $2 i32)
  (local $3 i32)
  (local $4 i32)
  (local $5 i32)
  (local $6 i32)
  local.get $0
  i32.eqz
  if
   i32.const 160
   return
  end
  local.get $0
  i32.const 0
  i32.lt_s
  local.set $1
  local.get $1
  if
   i32.const 0
   local.get $0
   i32.sub
   local.set $0
  end
  local.get $0
  call $~lib/util/number/decimalCount32
  local.get $1
  i32.add
  local.set $2
  local.get $2
  i32.const 1
  i32.shl
  i32.const 1
  call $~lib/rt/stub/__alloc
  local.set $3
  local.get $3
  local.set $6
  local.get $0
  local.set $5
  local.get $2
  local.set $4
  local.get $6
  local.get $5
  local.get $4
  call $~lib/util/number/utoa32_lut
  local.get $1
  if
   local.get $3
   i32.const 45
   i32.store16
  end
  local.get $3
  call $~lib/rt/stub/__retain
 )
 (func $~lib/util/number/itoa<i32> (; 12 ;) (type $FUNCSIG$ii) (param $0 i32) (result i32)
  local.get $0
  call $~lib/util/number/itoa32
  return
 )
 (func $~lib/number/I32#toString (; 13 ;) (type $FUNCSIG$ii) (param $0 i32) (result i32)
  local.get $0
  call $~lib/util/number/itoa<i32>
 )
 (func $~lib/math/NativeMath.pow (; 14 ;) (type $FUNCSIG$ddd) (param $0 f64) (param $1 f64) (result f64)
  (local $2 f64)
  (local $3 f64)
  (local $4 i32)
  (local $5 i64)
  (local $6 i64)
  (local $7 i64)
  (local $8 i64)
  (local $9 i64)
  (local $10 f64)
  (local $11 i64)
  (local $12 i32)
  (local $13 i64)
  (local $14 i64)
  (local $15 f64)
  (local $16 i32)
  (local $17 f64)
  (local $18 f64)
  (local $19 f64)
  (local $20 f64)
  (local $21 f64)
  (local $22 f64)
  (local $23 f64)
  (local $24 f64)
  (local $25 f64)
  (local $26 f64)
  (local $27 f64)
  (local $28 f64)
  (local $29 f64)
  (local $30 f64)
  (local $31 f64)
  (local $32 f64)
  (local $33 f64)
  (local $34 f64)
  (local $35 f64)
  (local $36 f64)
  (local $37 f64)
  (local $38 f64)
  (local $39 f64)
  (local $40 i32)
  (local $41 i32)
  (local $42 i32)
  (local $43 i64)
  (local $44 i64)
  block $~lib/util/math/pow_lut|inlined.0 (result f64)
   local.get $0
   local.set $3
   local.get $1
   local.set $2
   i32.const 0
   local.set $4
   local.get $3
   i64.reinterpret_f64
   local.set $5
   local.get $2
   i64.reinterpret_f64
   local.set $6
   local.get $5
   i64.const 52
   i64.shr_u
   local.set $7
   local.get $6
   i64.const 52
   i64.shr_u
   local.set $8
   local.get $7
   i64.const 1
   i64.sub
   i64.const 2046
   i64.ge_u
   if (result i32)
    i32.const 1
   else
    local.get $8
    i64.const 2047
    i64.and
    i64.const 958
    i64.sub
    i64.const 128
    i64.ge_u
   end
   if
    local.get $6
    local.set $9
    local.get $9
    i64.const 1
    i64.shl
    i64.const 1
    i64.sub
    i64.const -9007199254740993
    i64.ge_u
    if
     local.get $6
     i64.const 1
     i64.shl
     i64.const 0
     i64.eq
     if
      f64.const 1
      br $~lib/util/math/pow_lut|inlined.0
     end
     local.get $5
     i64.const 4607182418800017408
     i64.eq
     if
      f64.const nan:0x8000000000000
      br $~lib/util/math/pow_lut|inlined.0
     end
     local.get $5
     i64.const 1
     i64.shl
     i64.const -9007199254740992
     i64.gt_u
     if (result i32)
      i32.const 1
     else
      local.get $6
      i64.const 1
      i64.shl
      i64.const -9007199254740992
      i64.gt_u
     end
     if
      local.get $3
      local.get $2
      f64.add
      br $~lib/util/math/pow_lut|inlined.0
     end
     local.get $5
     i64.const 1
     i64.shl
     i64.const 9214364837600034816
     i64.eq
     if
      f64.const nan:0x8000000000000
      br $~lib/util/math/pow_lut|inlined.0
     end
     local.get $5
     i64.const 1
     i64.shl
     i64.const 9214364837600034816
     i64.lt_u
     local.get $6
     i64.const 63
     i64.shr_u
     i64.const 0
     i64.ne
     i32.eqz
     i32.eq
     if
      f64.const 0
      br $~lib/util/math/pow_lut|inlined.0
     end
     local.get $2
     local.get $2
     f64.mul
     br $~lib/util/math/pow_lut|inlined.0
    end
    local.get $5
    local.set $9
    local.get $9
    i64.const 1
    i64.shl
    i64.const 1
    i64.sub
    i64.const -9007199254740993
    i64.ge_u
    if
     local.get $3
     local.get $3
     f64.mul
     local.set $10
     local.get $5
     i64.const 63
     i64.shr_u
     i32.wrap_i64
     if (result i32)
      block $~lib/util/math/checkint|inlined.0 (result i32)
       local.get $6
       local.set $9
       local.get $9
       i64.const 52
       i64.shr_u
       i64.const 2047
       i64.and
       local.set $11
       local.get $11
       i64.const 1023
       i64.lt_u
       if
        i32.const 0
        br $~lib/util/math/checkint|inlined.0
       end
       local.get $11
       i64.const 1075
       i64.gt_u
       if
        i32.const 2
        br $~lib/util/math/checkint|inlined.0
       end
       i64.const 1
       i64.const 1075
       local.get $11
       i64.sub
       i64.shl
       local.set $11
       local.get $9
       local.get $11
       i64.const 1
       i64.sub
       i64.and
       i64.const 0
       i64.ne
       if
        i32.const 0
        br $~lib/util/math/checkint|inlined.0
       end
       local.get $9
       local.get $11
       i64.and
       i64.const 0
       i64.ne
       if
        i32.const 1
        br $~lib/util/math/checkint|inlined.0
       end
       i32.const 2
      end
      i32.const 1
      i32.eq
     else
      i32.const 0
     end
     if
      local.get $10
      f64.neg
      local.set $10
     end
     local.get $6
     i64.const 63
     i64.shr_u
     i64.const 0
     i64.ne
     if (result f64)
      f64.const 1
      local.get $10
      f64.div
     else
      local.get $10
     end
     br $~lib/util/math/pow_lut|inlined.0
    end
    local.get $5
    i64.const 63
    i64.shr_u
    i64.const 0
    i64.ne
    if
     block $~lib/util/math/checkint|inlined.1 (result i32)
      local.get $6
      local.set $9
      local.get $9
      i64.const 52
      i64.shr_u
      i64.const 2047
      i64.and
      local.set $11
      local.get $11
      i64.const 1023
      i64.lt_u
      if
       i32.const 0
       br $~lib/util/math/checkint|inlined.1
      end
      local.get $11
      i64.const 1075
      i64.gt_u
      if
       i32.const 2
       br $~lib/util/math/checkint|inlined.1
      end
      i64.const 1
      i64.const 1023
      i64.const 52
      i64.add
      local.get $11
      i64.sub
      i64.shl
      local.set $11
      local.get $9
      local.get $11
      i64.const 1
      i64.sub
      i64.and
      i64.const 0
      i64.ne
      if
       i32.const 0
       br $~lib/util/math/checkint|inlined.1
      end
      local.get $9
      local.get $11
      i64.and
      i64.const 0
      i64.ne
      if
       i32.const 1
       br $~lib/util/math/checkint|inlined.1
      end
      i32.const 2
     end
     local.set $12
     local.get $12
     i32.const 0
     i32.eq
     if
      local.get $3
      local.get $3
      f64.sub
      local.get $3
      local.get $3
      f64.sub
      f64.div
      br $~lib/util/math/pow_lut|inlined.0
     end
     local.get $12
     i32.const 1
     i32.eq
     if
      global.get $~lib/util/math/SIGN_BIAS
      local.set $4
     end
     local.get $5
     i64.const 9223372036854775807
     i64.and
     local.set $5
     local.get $7
     i64.const 2047
     i64.and
     local.set $7
    end
    local.get $8
    i64.const 2047
    i64.and
    i64.const 958
    i64.sub
    i64.const 128
    i64.ge_u
    if
     local.get $5
     i64.const 4607182418800017408
     i64.eq
     if
      f64.const 1
      br $~lib/util/math/pow_lut|inlined.0
     end
     local.get $8
     i64.const 2047
     i64.and
     i64.const 958
     i64.lt_u
     if
      f64.const 1
      br $~lib/util/math/pow_lut|inlined.0
     end
     local.get $5
     i64.const 4607182418800017408
     i64.gt_u
     local.get $8
     i64.const 2048
     i64.lt_u
     i32.eq
     if (result f64)
      f64.const inf
     else
      f64.const 0
     end
     br $~lib/util/math/pow_lut|inlined.0
    end
    local.get $7
    i64.const 0
    i64.eq
    if
     local.get $3
     f64.const 4503599627370496
     f64.mul
     i64.reinterpret_f64
     local.set $5
     local.get $5
     i64.const 9223372036854775807
     i64.and
     local.set $5
     local.get $5
     i64.const 52
     i64.const 52
     i64.shl
     i64.sub
     local.set $5
    end
   end
   local.get $5
   local.set $9
   local.get $9
   i64.const 4604531861337669632
   i64.sub
   local.set $11
   local.get $11
   i64.const 52
   global.get $~lib/util/math/POW_LOG_TABLE_BITS
   i64.extend_i32_s
   i64.sub
   i64.shr_u
   i64.const 127
   i64.and
   i32.wrap_i64
   local.set $12
   local.get $11
   i64.const 52
   i64.shr_s
   local.set $13
   local.get $9
   local.get $11
   i64.const 4095
   i64.const 52
   i64.shl
   i64.and
   i64.sub
   local.set $14
   local.get $14
   f64.reinterpret_i64
   local.set $10
   local.get $13
   f64.convert_i64_s
   local.set $15
   i32.const 4792
   i32.load offset=4
   local.set $16
   local.get $16
   local.get $12
   i32.const 2
   i32.const 3
   i32.add
   i32.shl
   i32.add
   f64.load
   local.set $17
   local.get $16
   local.get $12
   i32.const 2
   i32.const 3
   i32.add
   i32.shl
   i32.add
   f64.load offset=16
   local.set $18
   local.get $16
   local.get $12
   i32.const 2
   i32.const 3
   i32.add
   i32.shl
   i32.add
   f64.load offset=24
   local.set $19
   local.get $14
   i64.const 2147483648
   i64.add
   i64.const -4294967296
   i64.and
   f64.reinterpret_i64
   local.set $20
   local.get $10
   local.get $20
   f64.sub
   local.set $21
   local.get $20
   local.get $17
   f64.mul
   f64.const 1
   f64.sub
   local.set $22
   local.get $21
   local.get $17
   f64.mul
   local.set $23
   local.get $22
   local.get $23
   f64.add
   local.set $24
   local.get $15
   f64.const 0.6931471805598903
   f64.mul
   local.get $18
   f64.add
   local.set $25
   local.get $25
   local.get $24
   f64.add
   local.set $26
   local.get $15
   f64.const 5.497923018708371e-14
   f64.mul
   local.get $19
   f64.add
   local.set $27
   local.get $25
   local.get $26
   f64.sub
   local.get $24
   f64.add
   local.set $28
   f64.const -0.5
   local.get $24
   f64.mul
   local.set $29
   local.get $24
   local.get $29
   f64.mul
   local.set $30
   local.get $24
   local.get $30
   f64.mul
   local.set $31
   f64.const -0.5
   local.get $22
   f64.mul
   local.set $32
   local.get $22
   local.get $32
   f64.mul
   local.set $33
   local.get $26
   local.get $33
   f64.add
   local.set $34
   local.get $23
   local.get $29
   local.get $32
   f64.add
   f64.mul
   local.set $35
   local.get $26
   local.get $34
   f64.sub
   local.get $33
   f64.add
   local.set $36
   local.get $31
   f64.const -0.6666666666666679
   local.get $24
   f64.const 0.5000000000000007
   f64.mul
   f64.add
   local.get $30
   f64.const 0.7999999995323976
   local.get $24
   f64.const -0.6666666663487739
   f64.mul
   f64.add
   local.get $30
   f64.const -1.142909628459501
   local.get $24
   f64.const 1.0000415263675542
   f64.mul
   f64.add
   f64.mul
   f64.add
   f64.mul
   f64.add
   f64.mul
   local.set $37
   local.get $27
   local.get $28
   f64.add
   local.get $35
   f64.add
   local.get $36
   f64.add
   local.get $37
   f64.add
   local.set $38
   local.get $34
   local.get $38
   f64.add
   local.set $39
   local.get $34
   local.get $39
   f64.sub
   local.get $38
   f64.add
   global.set $~lib/util/math/log_tail
   local.get $39
   local.set $39
   global.get $~lib/util/math/log_tail
   local.set $38
   local.get $6
   i64.const -134217728
   i64.and
   f64.reinterpret_i64
   local.set $35
   local.get $2
   local.get $35
   f64.sub
   local.set $34
   local.get $39
   i64.reinterpret_f64
   i64.const -134217728
   i64.and
   f64.reinterpret_i64
   local.set $33
   local.get $39
   local.get $33
   f64.sub
   local.get $38
   f64.add
   local.set $32
   local.get $35
   local.get $33
   f64.mul
   local.set $37
   local.get $34
   local.get $33
   f64.mul
   local.get $2
   local.get $32
   f64.mul
   f64.add
   local.set $36
   block $~lib/util/math/exp_inline|inlined.0 (result f64)
    local.get $37
    local.set $15
    local.get $36
    local.set $10
    local.get $4
    local.set $12
    local.get $15
    i64.reinterpret_f64
    local.set $9
    local.get $9
    i64.const 52
    i64.shr_u
    i32.wrap_i64
    i32.const 2047
    i32.and
    local.set $16
    local.get $16
    i32.const 969
    i32.sub
    i32.const 63
    i32.ge_u
    if
     local.get $16
     i32.const 969
     i32.sub
     i32.const -2147483648
     i32.ge_u
     if
      f64.const -1
      f64.const 1
      local.get $12
      select
      br $~lib/util/math/exp_inline|inlined.0
     end
     local.get $16
     i32.const 1033
     i32.ge_u
     if
      local.get $9
      i64.const 63
      i64.shr_u
      i64.const 0
      i64.ne
      if (result f64)
       local.get $12
       local.set $41
       local.get $41
       local.set $42
       i64.const 1152921504606846976
       f64.reinterpret_i64
       local.set $17
       local.get $17
       f64.neg
       local.get $17
       local.get $42
       select
       local.get $17
       f64.mul
      else
       local.get $12
       local.set $42
       local.get $42
       local.set $41
       i64.const 8070450532247928832
       f64.reinterpret_i64
       local.set $18
       local.get $18
       f64.neg
       local.get $18
       local.get $41
       select
       local.get $18
       f64.mul
      end
      br $~lib/util/math/exp_inline|inlined.0
     end
     i32.const 0
     local.set $16
    end
    f64.const 184.6649652337873
    local.get $15
    f64.mul
    local.set $30
    local.get $30
    f64.const 6755399441055744
    f64.add
    local.set $31
    local.get $31
    i64.reinterpret_f64
    local.set $14
    local.get $31
    f64.const 6755399441055744
    f64.sub
    local.set $31
    local.get $15
    local.get $31
    f64.const -0.005415212348111709
    f64.mul
    f64.add
    local.get $31
    f64.const -1.2864023111638346e-14
    f64.mul
    f64.add
    local.set $29
    local.get $29
    local.get $10
    f64.add
    local.set $29
    local.get $14
    i64.const 127
    i64.and
    i64.const 1
    i64.shl
    i32.wrap_i64
    local.set $40
    local.get $14
    local.get $12
    i64.extend_i32_u
    i64.add
    i64.const 52
    global.get $~lib/util/math/EXP_TABLE_BITS
    i64.extend_i32_s
    i64.sub
    i64.shl
    local.set $13
    i32.const 6888
    i32.load offset=4
    local.set $42
    local.get $42
    local.get $40
    i32.const 3
    i32.shl
    i32.add
    i64.load
    f64.reinterpret_i64
    local.set $26
    local.get $42
    local.get $40
    i32.const 3
    i32.shl
    i32.add
    i64.load offset=8
    local.get $13
    i64.add
    local.set $11
    local.get $29
    local.get $29
    f64.mul
    local.set $28
    local.get $26
    local.get $29
    f64.add
    local.get $28
    f64.const 0.49999999999996786
    local.get $29
    f64.const 0.16666666666665886
    f64.mul
    f64.add
    f64.mul
    f64.add
    local.get $28
    local.get $28
    f64.mul
    f64.const 0.0416666808410674
    local.get $29
    f64.const 0.008333335853059549
    f64.mul
    f64.add
    f64.mul
    f64.add
    local.set $25
    local.get $16
    i32.const 0
    i32.eq
    if
     block $~lib/util/math/specialcase|inlined.0 (result f64)
      local.get $25
      local.set $19
      local.get $11
      local.set $44
      local.get $14
      local.set $43
      local.get $43
      i64.const 2147483648
      i64.and
      i64.const 0
      i64.ne
      i32.eqz
      if
       local.get $44
       i64.const 1009
       i64.const 52
       i64.shl
       i64.sub
       local.set $44
       local.get $44
       f64.reinterpret_i64
       local.set $18
       f64.const 5486124068793688683255936e279
       local.get $18
       local.get $18
       local.get $19
       f64.mul
       f64.add
       f64.mul
       br $~lib/util/math/specialcase|inlined.0
      end
      local.get $44
      i64.const 1022
      i64.const 52
      i64.shl
      i64.add
      local.set $44
      local.get $44
      f64.reinterpret_i64
      local.set $18
      local.get $18
      local.get $18
      local.get $19
      f64.mul
      f64.add
      local.set $17
      local.get $17
      f64.abs
      f64.const 1
      f64.lt
      if
       f64.const 1
       local.get $17
       f64.copysign
       local.set $24
       local.get $18
       local.get $17
       f64.sub
       local.get $18
       local.get $19
       f64.mul
       f64.add
       local.set $23
       local.get $24
       local.get $17
       f64.add
       local.set $22
       local.get $24
       local.get $22
       f64.sub
       local.get $17
       f64.add
       local.get $23
       f64.add
       local.set $23
       local.get $22
       local.get $23
       f64.add
       local.get $24
       f64.sub
       local.set $17
       local.get $17
       f64.const 0
       f64.eq
       if
        local.get $44
        i64.const -9223372036854775808
        i64.and
        f64.reinterpret_i64
        local.set $17
       end
      end
      local.get $17
      f64.const 2.2250738585072014e-308
      f64.mul
     end
     br $~lib/util/math/exp_inline|inlined.0
    end
    local.get $11
    f64.reinterpret_i64
    local.set $27
    local.get $27
    local.get $27
    local.get $25
    f64.mul
    f64.add
   end
  end
  return
 )
 (func $~lib/array/Array<u64>#__unchecked_get (; 15 ;) (type $FUNCSIG$jii) (param $0 i32) (param $1 i32) (result i64)
  local.get $0
  i32.load offset=4
  local.get $1
  i32.const 3
  i32.shl
  i32.add
  i64.load
 )
 (func $~lib/array/Array<i16>#__unchecked_get (; 16 ;) (type $FUNCSIG$iii) (param $0 i32) (param $1 i32) (result i32)
  local.get $0
  i32.load offset=4
  local.get $1
  i32.const 1
  i32.shl
  i32.add
  i32.load16_s
 )
 (func $~lib/util/number/genDigits (; 17 ;) (type $FUNCSIG$iijijiji) (param $0 i32) (param $1 i64) (param $2 i32) (param $3 i64) (param $4 i32) (param $5 i64) (param $6 i32) (result i32)
  (local $7 i32)
  (local $8 i64)
  (local $9 i64)
  (local $10 i64)
  (local $11 i32)
  (local $12 i32)
  (local $13 i64)
  (local $14 i32)
  (local $15 i32)
  (local $16 i32)
  (local $17 i32)
  (local $18 i32)
  (local $19 i64)
  (local $20 i64)
  (local $21 i64)
  (local $22 i64)
  (local $23 i64)
  (local $24 i32)
  (local $25 i32)
  (local $26 i32)
  i32.const 0
  local.get $4
  i32.sub
  local.set $7
  i64.const 1
  local.get $7
  i64.extend_i32_s
  i64.shl
  local.set $8
  local.get $8
  i64.const 1
  i64.sub
  local.set $9
  local.get $3
  local.get $1
  i64.sub
  local.set $10
  local.get $4
  local.set $11
  local.get $3
  local.get $7
  i64.extend_i32_s
  i64.shr_u
  i32.wrap_i64
  local.set $12
  local.get $3
  local.get $9
  i64.and
  local.set $13
  local.get $12
  call $~lib/util/number/decimalCount32
  local.set $14
  local.get $6
  local.set $15
  i32.const 8064
  i32.load offset=4
  local.set $16
  block $break|0
   loop $continue|0
    local.get $14
    i32.const 0
    i32.gt_s
    i32.eqz
    br_if $break|0
    block $break|1
     block $case10|1
      block $case9|1
       block $case8|1
        block $case7|1
         block $case6|1
          block $case5|1
           block $case4|1
            block $case3|1
             block $case2|1
              block $case1|1
               block $case0|1
                local.get $14
                local.set $18
                local.get $18
                i32.const 10
                i32.eq
                br_if $case0|1
                local.get $18
                i32.const 9
                i32.eq
                br_if $case1|1
                local.get $18
                i32.const 8
                i32.eq
                br_if $case2|1
                local.get $18
                i32.const 7
                i32.eq
                br_if $case3|1
                local.get $18
                i32.const 6
                i32.eq
                br_if $case4|1
                local.get $18
                i32.const 5
                i32.eq
                br_if $case5|1
                local.get $18
                i32.const 4
                i32.eq
                br_if $case6|1
                local.get $18
                i32.const 3
                i32.eq
                br_if $case7|1
                local.get $18
                i32.const 2
                i32.eq
                br_if $case8|1
                local.get $18
                i32.const 1
                i32.eq
                br_if $case9|1
                br $case10|1
               end
               local.get $12
               i32.const 1000000000
               i32.div_u
               local.set $17
               local.get $12
               i32.const 1000000000
               i32.rem_u
               local.set $12
               br $break|1
              end
              local.get $12
              i32.const 100000000
              i32.div_u
              local.set $17
              local.get $12
              i32.const 100000000
              i32.rem_u
              local.set $12
              br $break|1
             end
             local.get $12
             i32.const 10000000
             i32.div_u
             local.set $17
             local.get $12
             i32.const 10000000
             i32.rem_u
             local.set $12
             br $break|1
            end
            local.get $12
            i32.const 1000000
            i32.div_u
            local.set $17
            local.get $12
            i32.const 1000000
            i32.rem_u
            local.set $12
            br $break|1
           end
           local.get $12
           i32.const 100000
           i32.div_u
           local.set $17
           local.get $12
           i32.const 100000
           i32.rem_u
           local.set $12
           br $break|1
          end
          local.get $12
          i32.const 10000
          i32.div_u
          local.set $17
          local.get $12
          i32.const 10000
          i32.rem_u
          local.set $12
          br $break|1
         end
         local.get $12
         i32.const 1000
         i32.div_u
         local.set $17
         local.get $12
         i32.const 1000
         i32.rem_u
         local.set $12
         br $break|1
        end
        local.get $12
        i32.const 100
        i32.div_u
        local.set $17
        local.get $12
        i32.const 100
        i32.rem_u
        local.set $12
        br $break|1
       end
       local.get $12
       i32.const 10
       i32.div_u
       local.set $17
       local.get $12
       i32.const 10
       i32.rem_u
       local.set $12
       br $break|1
      end
      local.get $12
      local.set $17
      i32.const 0
      local.set $12
      br $break|1
     end
     i32.const 0
     local.set $17
     br $break|1
    end
    local.get $17
    local.get $15
    i32.or
    if
     local.get $0
     local.get $15
     local.tee $18
     i32.const 1
     i32.add
     local.set $15
     local.get $18
     i32.const 1
     i32.shl
     i32.add
     i32.const 48
     local.get $17
     i32.const 65535
     i32.and
     i32.add
     i32.store16
    end
    local.get $14
    i32.const 1
    i32.sub
    local.set $14
    local.get $12
    i64.extend_i32_u
    local.get $7
    i64.extend_i32_s
    i64.shl
    local.get $13
    i64.add
    local.set $19
    local.get $19
    local.get $5
    i64.le_u
    if
     global.get $~lib/util/number/_K
     local.get $14
     i32.add
     global.set $~lib/util/number/_K
     local.get $0
     local.set $24
     local.get $15
     local.set $18
     local.get $5
     local.set $23
     local.get $19
     local.set $22
     local.get $16
     local.get $14
     i32.const 2
     i32.shl
     i32.add
     i64.load32_u
     local.get $7
     i64.extend_i32_s
     i64.shl
     local.set $21
     local.get $10
     local.set $20
     local.get $24
     local.get $18
     i32.const 1
     i32.sub
     i32.const 1
     i32.shl
     i32.add
     local.set $25
     local.get $25
     i32.load16_u
     local.set $26
     block $break|2
      loop $continue|2
       local.get $22
       local.get $20
       i64.lt_u
       if (result i32)
        local.get $23
        local.get $22
        i64.sub
        local.get $21
        i64.ge_u
       else
        i32.const 0
       end
       if (result i32)
        local.get $22
        local.get $21
        i64.add
        local.get $20
        i64.lt_u
        if (result i32)
         i32.const 1
        else
         local.get $20
         local.get $22
         i64.sub
         local.get $22
         local.get $21
         i64.add
         local.get $20
         i64.sub
         i64.gt_u
        end
       else
        i32.const 0
       end
       i32.eqz
       br_if $break|2
       local.get $26
       i32.const 1
       i32.sub
       local.set $26
       local.get $22
       local.get $21
       i64.add
       local.set $22
       br $continue|2
      end
      unreachable
     end
     local.get $25
     local.get $26
     i32.store16
     local.get $15
     return
    end
    br $continue|0
   end
   unreachable
  end
  loop $continue|3
   local.get $13
   i64.const 10
   i64.mul
   local.set $13
   local.get $5
   i64.const 10
   i64.mul
   local.set $5
   local.get $13
   local.get $7
   i64.extend_i32_s
   i64.shr_u
   local.set $19
   local.get $19
   local.get $15
   i64.extend_i32_s
   i64.or
   i64.const 0
   i64.ne
   if
    local.get $0
    local.get $15
    local.tee $17
    i32.const 1
    i32.add
    local.set $15
    local.get $17
    i32.const 1
    i32.shl
    i32.add
    i32.const 48
    local.get $19
    i32.wrap_i64
    i32.const 65535
    i32.and
    i32.add
    i32.store16
   end
   local.get $13
   local.get $9
   i64.and
   local.set $13
   local.get $14
   i32.const 1
   i32.sub
   local.set $14
   local.get $13
   local.get $5
   i64.lt_u
   if
    global.get $~lib/util/number/_K
    local.get $14
    i32.add
    global.set $~lib/util/number/_K
    local.get $10
    local.get $16
    i32.const 0
    local.get $14
    i32.sub
    i32.const 2
    i32.shl
    i32.add
    i64.load32_u
    i64.mul
    local.set $10
    local.get $0
    local.set $24
    local.get $15
    local.set $18
    local.get $5
    local.set $23
    local.get $13
    local.set $22
    local.get $8
    local.set $21
    local.get $10
    local.set $20
    local.get $24
    local.get $18
    i32.const 1
    i32.sub
    i32.const 1
    i32.shl
    i32.add
    local.set $17
    local.get $17
    i32.load16_u
    local.set $26
    block $break|4
     loop $continue|4
      local.get $22
      local.get $20
      i64.lt_u
      if (result i32)
       local.get $23
       local.get $22
       i64.sub
       local.get $21
       i64.ge_u
      else
       i32.const 0
      end
      if (result i32)
       local.get $22
       local.get $21
       i64.add
       local.get $20
       i64.lt_u
       if (result i32)
        i32.const 1
       else
        local.get $20
        local.get $22
        i64.sub
        local.get $22
        local.get $21
        i64.add
        local.get $20
        i64.sub
        i64.gt_u
       end
      else
       i32.const 0
      end
      i32.eqz
      br_if $break|4
      local.get $26
      i32.const 1
      i32.sub
      local.set $26
      local.get $22
      local.get $21
      i64.add
      local.set $22
      br $continue|4
     end
     unreachable
    end
    local.get $17
    local.get $26
    i32.store16
    local.get $15
    return
   end
   br $continue|3
  end
  unreachable
 )
 (func $~lib/util/memory/memcpy (; 18 ;) (type $FUNCSIG$viii) (param $0 i32) (param $1 i32) (param $2 i32)
  (local $3 i32)
  (local $4 i32)
  (local $5 i32)
  block $break|0
   loop $continue|0
    local.get $2
    if (result i32)
     local.get $1
     i32.const 3
     i32.and
    else
     i32.const 0
    end
    i32.eqz
    br_if $break|0
    local.get $0
    local.tee $5
    i32.const 1
    i32.add
    local.set $0
    local.get $5
    local.get $1
    local.tee $5
    i32.const 1
    i32.add
    local.set $1
    local.get $5
    i32.load8_u
    i32.store8
    local.get $2
    i32.const 1
    i32.sub
    local.set $2
    br $continue|0
   end
   unreachable
  end
  local.get $0
  i32.const 3
  i32.and
  i32.const 0
  i32.eq
  if
   block $break|1
    loop $continue|1
     local.get $2
     i32.const 16
     i32.ge_u
     i32.eqz
     br_if $break|1
     local.get $0
     local.get $1
     i32.load
     i32.store
     local.get $0
     i32.const 4
     i32.add
     local.get $1
     i32.const 4
     i32.add
     i32.load
     i32.store
     local.get $0
     i32.const 8
     i32.add
     local.get $1
     i32.const 8
     i32.add
     i32.load
     i32.store
     local.get $0
     i32.const 12
     i32.add
     local.get $1
     i32.const 12
     i32.add
     i32.load
     i32.store
     local.get $1
     i32.const 16
     i32.add
     local.set $1
     local.get $0
     i32.const 16
     i32.add
     local.set $0
     local.get $2
     i32.const 16
     i32.sub
     local.set $2
     br $continue|1
    end
    unreachable
   end
   local.get $2
   i32.const 8
   i32.and
   if
    local.get $0
    local.get $1
    i32.load
    i32.store
    local.get $0
    i32.const 4
    i32.add
    local.get $1
    i32.const 4
    i32.add
    i32.load
    i32.store
    local.get $0
    i32.const 8
    i32.add
    local.set $0
    local.get $1
    i32.const 8
    i32.add
    local.set $1
   end
   local.get $2
   i32.const 4
   i32.and
   if
    local.get $0
    local.get $1
    i32.load
    i32.store
    local.get $0
    i32.const 4
    i32.add
    local.set $0
    local.get $1
    i32.const 4
    i32.add
    local.set $1
   end
   local.get $2
   i32.const 2
   i32.and
   if
    local.get $0
    local.get $1
    i32.load16_u
    i32.store16
    local.get $0
    i32.const 2
    i32.add
    local.set $0
    local.get $1
    i32.const 2
    i32.add
    local.set $1
   end
   local.get $2
   i32.const 1
   i32.and
   if
    local.get $0
    local.tee $5
    i32.const 1
    i32.add
    local.set $0
    local.get $5
    local.get $1
    local.tee $5
    i32.const 1
    i32.add
    local.set $1
    local.get $5
    i32.load8_u
    i32.store8
   end
   return
  end
  local.get $2
  i32.const 32
  i32.ge_u
  if
   block $break|2
    block $case2|2
     block $case1|2
      block $case0|2
       local.get $0
       i32.const 3
       i32.and
       local.set $5
       local.get $5
       i32.const 1
       i32.eq
       br_if $case0|2
       local.get $5
       i32.const 2
       i32.eq
       br_if $case1|2
       local.get $5
       i32.const 3
       i32.eq
       br_if $case2|2
       br $break|2
      end
      local.get $1
      i32.load
      local.set $3
      local.get $0
      local.tee $5
      i32.const 1
      i32.add
      local.set $0
      local.get $5
      local.get $1
      local.tee $5
      i32.const 1
      i32.add
      local.set $1
      local.get $5
      i32.load8_u
      i32.store8
      local.get $0
      local.tee $5
      i32.const 1
      i32.add
      local.set $0
      local.get $5
      local.get $1
      local.tee $5
      i32.const 1
      i32.add
      local.set $1
      local.get $5
      i32.load8_u
      i32.store8
      local.get $0
      local.tee $5
      i32.const 1
      i32.add
      local.set $0
      local.get $5
      local.get $1
      local.tee $5
      i32.const 1
      i32.add
      local.set $1
      local.get $5
      i32.load8_u
      i32.store8
      local.get $2
      i32.const 3
      i32.sub
      local.set $2
      block $break|3
       loop $continue|3
        local.get $2
        i32.const 17
        i32.ge_u
        i32.eqz
        br_if $break|3
        local.get $1
        i32.const 1
        i32.add
        i32.load
        local.set $4
        local.get $0
        local.get $3
        i32.const 24
        i32.shr_u
        local.get $4
        i32.const 8
        i32.shl
        i32.or
        i32.store
        local.get $1
        i32.const 5
        i32.add
        i32.load
        local.set $3
        local.get $0
        i32.const 4
        i32.add
        local.get $4
        i32.const 24
        i32.shr_u
        local.get $3
        i32.const 8
        i32.shl
        i32.or
        i32.store
        local.get $1
        i32.const 9
        i32.add
        i32.load
        local.set $4
        local.get $0
        i32.const 8
        i32.add
        local.get $3
        i32.const 24
        i32.shr_u
        local.get $4
        i32.const 8
        i32.shl
        i32.or
        i32.store
        local.get $1
        i32.const 13
        i32.add
        i32.load
        local.set $3
        local.get $0
        i32.const 12
        i32.add
        local.get $4
        i32.const 24
        i32.shr_u
        local.get $3
        i32.const 8
        i32.shl
        i32.or
        i32.store
        local.get $1
        i32.const 16
        i32.add
        local.set $1
        local.get $0
        i32.const 16
        i32.add
        local.set $0
        local.get $2
        i32.const 16
        i32.sub
        local.set $2
        br $continue|3
       end
       unreachable
      end
      br $break|2
     end
     local.get $1
     i32.load
     local.set $3
     local.get $0
     local.tee $5
     i32.const 1
     i32.add
     local.set $0
     local.get $5
     local.get $1
     local.tee $5
     i32.const 1
     i32.add
     local.set $1
     local.get $5
     i32.load8_u
     i32.store8
     local.get $0
     local.tee $5
     i32.const 1
     i32.add
     local.set $0
     local.get $5
     local.get $1
     local.tee $5
     i32.const 1
     i32.add
     local.set $1
     local.get $5
     i32.load8_u
     i32.store8
     local.get $2
     i32.const 2
     i32.sub
     local.set $2
     block $break|4
      loop $continue|4
       local.get $2
       i32.const 18
       i32.ge_u
       i32.eqz
       br_if $break|4
       local.get $1
       i32.const 2
       i32.add
       i32.load
       local.set $4
       local.get $0
       local.get $3
       i32.const 16
       i32.shr_u
       local.get $4
       i32.const 16
       i32.shl
       i32.or
       i32.store
       local.get $1
       i32.const 6
       i32.add
       i32.load
       local.set $3
       local.get $0
       i32.const 4
       i32.add
       local.get $4
       i32.const 16
       i32.shr_u
       local.get $3
       i32.const 16
       i32.shl
       i32.or
       i32.store
       local.get $1
       i32.const 10
       i32.add
       i32.load
       local.set $4
       local.get $0
       i32.const 8
       i32.add
       local.get $3
       i32.const 16
       i32.shr_u
       local.get $4
       i32.const 16
       i32.shl
       i32.or
       i32.store
       local.get $1
       i32.const 14
       i32.add
       i32.load
       local.set $3
       local.get $0
       i32.const 12
       i32.add
       local.get $4
       i32.const 16
       i32.shr_u
       local.get $3
       i32.const 16
       i32.shl
       i32.or
       i32.store
       local.get $1
       i32.const 16
       i32.add
       local.set $1
       local.get $0
       i32.const 16
       i32.add
       local.set $0
       local.get $2
       i32.const 16
       i32.sub
       local.set $2
       br $continue|4
      end
      unreachable
     end
     br $break|2
    end
    local.get $1
    i32.load
    local.set $3
    local.get $0
    local.tee $5
    i32.const 1
    i32.add
    local.set $0
    local.get $5
    local.get $1
    local.tee $5
    i32.const 1
    i32.add
    local.set $1
    local.get $5
    i32.load8_u
    i32.store8
    local.get $2
    i32.const 1
    i32.sub
    local.set $2
    block $break|5
     loop $continue|5
      local.get $2
      i32.const 19
      i32.ge_u
      i32.eqz
      br_if $break|5
      local.get $1
      i32.const 3
      i32.add
      i32.load
      local.set $4
      local.get $0
      local.get $3
      i32.const 8
      i32.shr_u
      local.get $4
      i32.const 24
      i32.shl
      i32.or
      i32.store
      local.get $1
      i32.const 7
      i32.add
      i32.load
      local.set $3
      local.get $0
      i32.const 4
      i32.add
      local.get $4
      i32.const 8
      i32.shr_u
      local.get $3
      i32.const 24
      i32.shl
      i32.or
      i32.store
      local.get $1
      i32.const 11
      i32.add
      i32.load
      local.set $4
      local.get $0
      i32.const 8
      i32.add
      local.get $3
      i32.const 8
      i32.shr_u
      local.get $4
      i32.const 24
      i32.shl
      i32.or
      i32.store
      local.get $1
      i32.const 15
      i32.add
      i32.load
      local.set $3
      local.get $0
      i32.const 12
      i32.add
      local.get $4
      i32.const 8
      i32.shr_u
      local.get $3
      i32.const 24
      i32.shl
      i32.or
      i32.store
      local.get $1
      i32.const 16
      i32.add
      local.set $1
      local.get $0
      i32.const 16
      i32.add
      local.set $0
      local.get $2
      i32.const 16
      i32.sub
      local.set $2
      br $continue|5
     end
     unreachable
    end
    br $break|2
   end
  end
  local.get $2
  i32.const 16
  i32.and
  if
   local.get $0
   local.tee $5
   i32.const 1
   i32.add
   local.set $0
   local.get $5
   local.get $1
   local.tee $5
   i32.const 1
   i32.add
   local.set $1
   local.get $5
   i32.load8_u
   i32.store8
   local.get $0
   local.tee $5
   i32.const 1
   i32.add
   local.set $0
   local.get $5
   local.get $1
   local.tee $5
   i32.const 1
   i32.add
   local.set $1
   local.get $5
   i32.load8_u
   i32.store8
   local.get $0
   local.tee $5
   i32.const 1
   i32.add
   local.set $0
   local.get $5
   local.get $1
   local.tee $5
   i32.const 1
   i32.add
   local.set $1
   local.get $5
   i32.load8_u
   i32.store8
   local.get $0
   local.tee $5
   i32.const 1
   i32.add
   local.set $0
   local.get $5
   local.get $1
   local.tee $5
   i32.const 1
   i32.add
   local.set $1
   local.get $5
   i32.load8_u
   i32.store8
   local.get $0
   local.tee $5
   i32.const 1
   i32.add
   local.set $0
   local.get $5
   local.get $1
   local.tee $5
   i32.const 1
   i32.add
   local.set $1
   local.get $5
   i32.load8_u
   i32.store8
   local.get $0
   local.tee $5
   i32.const 1
   i32.add
   local.set $0
   local.get $5
   local.get $1
   local.tee $5
   i32.const 1
   i32.add
   local.set $1
   local.get $5
   i32.load8_u
   i32.store8
   local.get $0
   local.tee $5
   i32.const 1
   i32.add
   local.set $0
   local.get $5
   local.get $1
   local.tee $5
   i32.const 1
   i32.add
   local.set $1
   local.get $5
   i32.load8_u
   i32.store8
   local.get $0
   local.tee $5
   i32.const 1
   i32.add
   local.set $0
   local.get $5
   local.get $1
   local.tee $5
   i32.const 1
   i32.add
   local.set $1
   local.get $5
   i32.load8_u
   i32.store8
   local.get $0
   local.tee $5
   i32.const 1
   i32.add
   local.set $0
   local.get $5
   local.get $1
   local.tee $5
   i32.const 1
   i32.add
   local.set $1
   local.get $5
   i32.load8_u
   i32.store8
   local.get $0
   local.tee $5
   i32.const 1
   i32.add
   local.set $0
   local.get $5
   local.get $1
   local.tee $5
   i32.const 1
   i32.add
   local.set $1
   local.get $5
   i32.load8_u
   i32.store8
   local.get $0
   local.tee $5
   i32.const 1
   i32.add
   local.set $0
   local.get $5
   local.get $1
   local.tee $5
   i32.const 1
   i32.add
   local.set $1
   local.get $5
   i32.load8_u
   i32.store8
   local.get $0
   local.tee $5
   i32.const 1
   i32.add
   local.set $0
   local.get $5
   local.get $1
   local.tee $5
   i32.const 1
   i32.add
   local.set $1
   local.get $5
   i32.load8_u
   i32.store8
   local.get $0
   local.tee $5
   i32.const 1
   i32.add
   local.set $0
   local.get $5
   local.get $1
   local.tee $5
   i32.const 1
   i32.add
   local.set $1
   local.get $5
   i32.load8_u
   i32.store8
   local.get $0
   local.tee $5
   i32.const 1
   i32.add
   local.set $0
   local.get $5
   local.get $1
   local.tee $5
   i32.const 1
   i32.add
   local.set $1
   local.get $5
   i32.load8_u
   i32.store8
   local.get $0
   local.tee $5
   i32.const 1
   i32.add
   local.set $0
   local.get $5
   local.get $1
   local.tee $5
   i32.const 1
   i32.add
   local.set $1
   local.get $5
   i32.load8_u
   i32.store8
   local.get $0
   local.tee $5
   i32.const 1
   i32.add
   local.set $0
   local.get $5
   local.get $1
   local.tee $5
   i32.const 1
   i32.add
   local.set $1
   local.get $5
   i32.load8_u
   i32.store8
  end
  local.get $2
  i32.const 8
  i32.and
  if
   local.get $0
   local.tee $5
   i32.const 1
   i32.add
   local.set $0
   local.get $5
   local.get $1
   local.tee $5
   i32.const 1
   i32.add
   local.set $1
   local.get $5
   i32.load8_u
   i32.store8
   local.get $0
   local.tee $5
   i32.const 1
   i32.add
   local.set $0
   local.get $5
   local.get $1
   local.tee $5
   i32.const 1
   i32.add
   local.set $1
   local.get $5
   i32.load8_u
   i32.store8
   local.get $0
   local.tee $5
   i32.const 1
   i32.add
   local.set $0
   local.get $5
   local.get $1
   local.tee $5
   i32.const 1
   i32.add
   local.set $1
   local.get $5
   i32.load8_u
   i32.store8
   local.get $0
   local.tee $5
   i32.const 1
   i32.add
   local.set $0
   local.get $5
   local.get $1
   local.tee $5
   i32.const 1
   i32.add
   local.set $1
   local.get $5
   i32.load8_u
   i32.store8
   local.get $0
   local.tee $5
   i32.const 1
   i32.add
   local.set $0
   local.get $5
   local.get $1
   local.tee $5
   i32.const 1
   i32.add
   local.set $1
   local.get $5
   i32.load8_u
   i32.store8
   local.get $0
   local.tee $5
   i32.const 1
   i32.add
   local.set $0
   local.get $5
   local.get $1
   local.tee $5
   i32.const 1
   i32.add
   local.set $1
   local.get $5
   i32.load8_u
   i32.store8
   local.get $0
   local.tee $5
   i32.const 1
   i32.add
   local.set $0
   local.get $5
   local.get $1
   local.tee $5
   i32.const 1
   i32.add
   local.set $1
   local.get $5
   i32.load8_u
   i32.store8
   local.get $0
   local.tee $5
   i32.const 1
   i32.add
   local.set $0
   local.get $5
   local.get $1
   local.tee $5
   i32.const 1
   i32.add
   local.set $1
   local.get $5
   i32.load8_u
   i32.store8
  end
  local.get $2
  i32.const 4
  i32.and
  if
   local.get $0
   local.tee $5
   i32.const 1
   i32.add
   local.set $0
   local.get $5
   local.get $1
   local.tee $5
   i32.const 1
   i32.add
   local.set $1
   local.get $5
   i32.load8_u
   i32.store8
   local.get $0
   local.tee $5
   i32.const 1
   i32.add
   local.set $0
   local.get $5
   local.get $1
   local.tee $5
   i32.const 1
   i32.add
   local.set $1
   local.get $5
   i32.load8_u
   i32.store8
   local.get $0
   local.tee $5
   i32.const 1
   i32.add
   local.set $0
   local.get $5
   local.get $1
   local.tee $5
   i32.const 1
   i32.add
   local.set $1
   local.get $5
   i32.load8_u
   i32.store8
   local.get $0
   local.tee $5
   i32.const 1
   i32.add
   local.set $0
   local.get $5
   local.get $1
   local.tee $5
   i32.const 1
   i32.add
   local.set $1
   local.get $5
   i32.load8_u
   i32.store8
  end
  local.get $2
  i32.const 2
  i32.and
  if
   local.get $0
   local.tee $5
   i32.const 1
   i32.add
   local.set $0
   local.get $5
   local.get $1
   local.tee $5
   i32.const 1
   i32.add
   local.set $1
   local.get $5
   i32.load8_u
   i32.store8
   local.get $0
   local.tee $5
   i32.const 1
   i32.add
   local.set $0
   local.get $5
   local.get $1
   local.tee $5
   i32.const 1
   i32.add
   local.set $1
   local.get $5
   i32.load8_u
   i32.store8
  end
  local.get $2
  i32.const 1
  i32.and
  if
   local.get $0
   local.tee $5
   i32.const 1
   i32.add
   local.set $0
   local.get $5
   local.get $1
   local.tee $5
   i32.const 1
   i32.add
   local.set $1
   local.get $5
   i32.load8_u
   i32.store8
  end
 )
 (func $~lib/memory/memory.copy (; 19 ;) (type $FUNCSIG$viii) (param $0 i32) (param $1 i32) (param $2 i32)
  (local $3 i32)
  (local $4 i32)
  (local $5 i32)
  (local $6 i32)
  block $~lib/util/memory/memmove|inlined.0
   local.get $0
   local.set $5
   local.get $1
   local.set $4
   local.get $2
   local.set $3
   local.get $5
   local.get $4
   i32.eq
   if
    br $~lib/util/memory/memmove|inlined.0
   end
   local.get $4
   local.get $3
   i32.add
   local.get $5
   i32.le_u
   if (result i32)
    i32.const 1
   else
    local.get $5
    local.get $3
    i32.add
    local.get $4
    i32.le_u
   end
   if
    local.get $5
    local.get $4
    local.get $3
    call $~lib/util/memory/memcpy
    br $~lib/util/memory/memmove|inlined.0
   end
   local.get $5
   local.get $4
   i32.lt_u
   if
    local.get $4
    i32.const 7
    i32.and
    local.get $5
    i32.const 7
    i32.and
    i32.eq
    if
     block $break|0
      loop $continue|0
       local.get $5
       i32.const 7
       i32.and
       i32.eqz
       br_if $break|0
       local.get $3
       i32.eqz
       if
        br $~lib/util/memory/memmove|inlined.0
       end
       local.get $3
       i32.const 1
       i32.sub
       local.set $3
       local.get $5
       local.tee $6
       i32.const 1
       i32.add
       local.set $5
       local.get $6
       local.get $4
       local.tee $6
       i32.const 1
       i32.add
       local.set $4
       local.get $6
       i32.load8_u
       i32.store8
       br $continue|0
      end
      unreachable
     end
     block $break|1
      loop $continue|1
       local.get $3
       i32.const 8
       i32.ge_u
       i32.eqz
       br_if $break|1
       local.get $5
       local.get $4
       i64.load
       i64.store
       local.get $3
       i32.const 8
       i32.sub
       local.set $3
       local.get $5
       i32.const 8
       i32.add
       local.set $5
       local.get $4
       i32.const 8
       i32.add
       local.set $4
       br $continue|1
      end
      unreachable
     end
    end
    block $break|2
     loop $continue|2
      local.get $3
      i32.eqz
      br_if $break|2
      local.get $5
      local.tee $6
      i32.const 1
      i32.add
      local.set $5
      local.get $6
      local.get $4
      local.tee $6
      i32.const 1
      i32.add
      local.set $4
      local.get $6
      i32.load8_u
      i32.store8
      local.get $3
      i32.const 1
      i32.sub
      local.set $3
      br $continue|2
     end
     unreachable
    end
   else
    local.get $4
    i32.const 7
    i32.and
    local.get $5
    i32.const 7
    i32.and
    i32.eq
    if
     block $break|3
      loop $continue|3
       local.get $5
       local.get $3
       i32.add
       i32.const 7
       i32.and
       i32.eqz
       br_if $break|3
       local.get $3
       i32.eqz
       if
        br $~lib/util/memory/memmove|inlined.0
       end
       local.get $5
       local.get $3
       i32.const 1
       i32.sub
       local.tee $3
       i32.add
       local.get $4
       local.get $3
       i32.add
       i32.load8_u
       i32.store8
       br $continue|3
      end
      unreachable
     end
     block $break|4
      loop $continue|4
       local.get $3
       i32.const 8
       i32.ge_u
       i32.eqz
       br_if $break|4
       local.get $3
       i32.const 8
       i32.sub
       local.set $3
       local.get $5
       local.get $3
       i32.add
       local.get $4
       local.get $3
       i32.add
       i64.load
       i64.store
       br $continue|4
      end
      unreachable
     end
    end
    block $break|5
     loop $continue|5
      local.get $3
      i32.eqz
      br_if $break|5
      local.get $5
      local.get $3
      i32.const 1
      i32.sub
      local.tee $3
      i32.add
      local.get $4
      local.get $3
      i32.add
      i32.load8_u
      i32.store8
      br $continue|5
     end
     unreachable
    end
   end
  end
 )
 (func $~lib/util/number/prettify (; 20 ;) (type $FUNCSIG$iiii) (param $0 i32) (param $1 i32) (param $2 i32) (result i32)
  (local $3 i32)
  (local $4 i32)
  (local $5 i32)
  (local $6 i32)
  (local $7 i32)
  (local $8 i32)
  (local $9 i32)
  (local $10 i32)
  (local $11 i32)
  local.get $2
  i32.eqz
  if
   local.get $0
   local.get $1
   i32.const 1
   i32.shl
   i32.add
   i32.const 46
   i32.const 48
   i32.const 16
   i32.shl
   i32.or
   i32.store
   local.get $1
   i32.const 2
   i32.add
   return
  end
  local.get $1
  local.get $2
  i32.add
  local.set $3
  local.get $1
  local.get $3
  i32.le_s
  if (result i32)
   local.get $3
   i32.const 21
   i32.le_s
  else
   i32.const 0
  end
  if
   block $break|0
    local.get $1
    local.set $4
    loop $loop|0
     local.get $4
     local.get $3
     i32.lt_s
     i32.eqz
     br_if $break|0
     local.get $0
     local.get $4
     i32.const 1
     i32.shl
     i32.add
     i32.const 48
     i32.store16
     local.get $4
     i32.const 1
     i32.add
     local.set $4
     br $loop|0
    end
    unreachable
   end
   local.get $0
   local.get $3
   i32.const 1
   i32.shl
   i32.add
   i32.const 46
   i32.const 48
   i32.const 16
   i32.shl
   i32.or
   i32.store
   local.get $3
   i32.const 2
   i32.add
   return
  else
   local.get $3
   i32.const 0
   i32.gt_s
   if (result i32)
    local.get $3
    i32.const 21
    i32.le_s
   else
    i32.const 0
   end
   if
    local.get $0
    local.get $3
    i32.const 1
    i32.shl
    i32.add
    local.set $4
    local.get $4
    i32.const 2
    i32.add
    local.get $4
    i32.const 0
    local.get $2
    i32.sub
    i32.const 1
    i32.shl
    call $~lib/memory/memory.copy
    local.get $0
    local.get $3
    i32.const 1
    i32.shl
    i32.add
    i32.const 46
    i32.store16
    local.get $1
    i32.const 1
    i32.add
    return
   else
    i32.const -6
    local.get $3
    i32.lt_s
    if (result i32)
     local.get $3
     i32.const 0
     i32.le_s
    else
     i32.const 0
    end
    if
     i32.const 2
     local.get $3
     i32.sub
     local.set $4
     local.get $0
     local.get $4
     i32.const 1
     i32.shl
     i32.add
     local.get $0
     local.get $1
     i32.const 1
     i32.shl
     call $~lib/memory/memory.copy
     local.get $0
     i32.const 48
     i32.const 46
     i32.const 16
     i32.shl
     i32.or
     i32.store
     block $break|1
      i32.const 2
      local.set $5
      loop $loop|1
       local.get $5
       local.get $4
       i32.lt_s
       i32.eqz
       br_if $break|1
       local.get $0
       local.get $5
       i32.const 1
       i32.shl
       i32.add
       i32.const 48
       i32.store16
       local.get $5
       i32.const 1
       i32.add
       local.set $5
       br $loop|1
      end
      unreachable
     end
     local.get $1
     local.get $4
     i32.add
     return
    else
     local.get $1
     i32.const 1
     i32.eq
     if
      local.get $0
      i32.const 101
      i32.store16 offset=2
      local.get $0
      i32.const 4
      i32.add
      local.set $4
      local.get $3
      i32.const 1
      i32.sub
      local.set $5
      local.get $5
      i32.const 0
      i32.lt_s
      local.set $6
      local.get $6
      if
       i32.const 0
       local.get $5
       i32.sub
       local.set $5
      end
      local.get $5
      call $~lib/util/number/decimalCount32
      i32.const 1
      i32.add
      local.set $7
      local.get $4
      local.set $10
      local.get $5
      local.set $9
      local.get $7
      local.set $8
      local.get $10
      local.get $9
      local.get $8
      call $~lib/util/number/utoa32_lut
      local.get $4
      i32.const 45
      i32.const 43
      local.get $6
      select
      i32.store16
      local.get $7
      local.set $1
      local.get $1
      i32.const 2
      i32.add
      return
     else
      local.get $1
      i32.const 1
      i32.shl
      local.set $7
      local.get $0
      i32.const 4
      i32.add
      local.get $0
      i32.const 2
      i32.add
      local.get $7
      i32.const 2
      i32.sub
      call $~lib/memory/memory.copy
      local.get $0
      i32.const 46
      i32.store16 offset=2
      local.get $0
      local.get $7
      i32.add
      i32.const 101
      i32.store16 offset=2
      local.get $1
      local.get $0
      local.get $7
      i32.add
      i32.const 4
      i32.add
      local.set $9
      local.get $3
      i32.const 1
      i32.sub
      local.set $8
      local.get $8
      i32.const 0
      i32.lt_s
      local.set $6
      local.get $6
      if
       i32.const 0
       local.get $8
       i32.sub
       local.set $8
      end
      local.get $8
      call $~lib/util/number/decimalCount32
      i32.const 1
      i32.add
      local.set $4
      local.get $9
      local.set $11
      local.get $8
      local.set $5
      local.get $4
      local.set $10
      local.get $11
      local.get $5
      local.get $10
      call $~lib/util/number/utoa32_lut
      local.get $9
      i32.const 45
      i32.const 43
      local.get $6
      select
      i32.store16
      local.get $4
      i32.add
      local.set $1
      local.get $1
      i32.const 2
      i32.add
      return
     end
     unreachable
    end
    unreachable
   end
   unreachable
  end
  unreachable
 )
 (func $~lib/util/number/dtoa_core (; 21 ;) (type $FUNCSIG$iid) (param $0 i32) (param $1 f64) (result i32)
  (local $2 i32)
  (local $3 i32)
  (local $4 i32)
  (local $5 f64)
  (local $6 i64)
  (local $7 i32)
  (local $8 i64)
  (local $9 i64)
  (local $10 i32)
  (local $11 i64)
  (local $12 i64)
  (local $13 i32)
  (local $14 i32)
  (local $15 i32)
  (local $16 f64)
  (local $17 i64)
  (local $18 i64)
  (local $19 i64)
  (local $20 i64)
  (local $21 i64)
  (local $22 i64)
  (local $23 i64)
  (local $24 i64)
  (local $25 i64)
  (local $26 i32)
  (local $27 i64)
  (local $28 i32)
  local.get $1
  f64.const 0
  f64.lt
  local.set $2
  local.get $2
  if
   local.get $1
   f64.neg
   local.set $1
   local.get $0
   i32.const 45
   i32.store16
  end
  local.get $1
  local.set $5
  local.get $0
  local.set $4
  local.get $2
  local.set $3
  local.get $5
  i64.reinterpret_f64
  local.set $6
  local.get $6
  i64.const 9218868437227405312
  i64.and
  i64.const 52
  i64.shr_u
  i32.wrap_i64
  local.set $7
  local.get $6
  i64.const 4503599627370495
  i64.and
  local.set $8
  local.get $7
  i32.const 0
  i32.ne
  i64.extend_i32_u
  i64.const 52
  i64.shl
  local.get $8
  i64.add
  local.set $9
  local.get $7
  i32.const 1
  local.get $7
  i32.const 0
  i32.ne
  select
  i32.const 1023
  i32.const 52
  i32.add
  i32.sub
  local.set $7
  local.get $9
  local.set $11
  local.get $7
  local.set $10
  local.get $11
  i64.const 1
  i64.shl
  i64.const 1
  i64.add
  local.set $12
  local.get $10
  i32.const 1
  i32.sub
  local.set $13
  local.get $12
  i64.clz
  i32.wrap_i64
  local.set $14
  local.get $12
  local.get $14
  i64.extend_i32_s
  i64.shl
  local.set $12
  local.get $13
  local.get $14
  i32.sub
  local.set $13
  i32.const 1
  local.get $11
  i64.const 4503599627370496
  i64.eq
  i32.add
  local.set $15
  local.get $12
  global.set $~lib/util/number/_frc_plus
  local.get $11
  local.get $15
  i64.extend_i32_s
  i64.shl
  i64.const 1
  i64.sub
  local.get $10
  local.get $15
  i32.sub
  local.get $13
  i32.sub
  i64.extend_i32_s
  i64.shl
  global.set $~lib/util/number/_frc_minus
  local.get $13
  global.set $~lib/util/number/_exp
  global.get $~lib/util/number/_exp
  local.set $10
  i32.const -61
  local.get $10
  i32.sub
  f64.convert_i32_s
  f64.const 0.30102999566398114
  f64.mul
  f64.const 347
  f64.add
  local.set $16
  local.get $16
  i32.trunc_f64_s
  local.set $15
  local.get $15
  local.get $15
  f64.convert_i32_s
  local.get $16
  f64.ne
  i32.add
  local.set $15
  local.get $15
  i32.const 3
  i32.shr_s
  i32.const 1
  i32.add
  local.set $14
  i32.const 348
  local.get $14
  i32.const 3
  i32.shl
  i32.sub
  global.set $~lib/util/number/_K
  i32.const 7752
  local.get $14
  call $~lib/array/Array<u64>#__unchecked_get
  global.set $~lib/util/number/_frc_pow
  i32.const 7976
  local.get $14
  call $~lib/array/Array<i16>#__unchecked_get
  global.set $~lib/util/number/_exp_pow
  local.get $9
  i64.clz
  i32.wrap_i64
  local.set $14
  local.get $9
  local.get $14
  i64.extend_i32_s
  i64.shl
  local.set $9
  local.get $7
  local.get $14
  i32.sub
  local.set $7
  global.get $~lib/util/number/_frc_pow
  local.set $12
  global.get $~lib/util/number/_exp_pow
  local.set $15
  local.get $9
  local.set $17
  local.get $12
  local.set $11
  local.get $17
  i64.const 4294967295
  i64.and
  local.set $18
  local.get $11
  i64.const 4294967295
  i64.and
  local.set $19
  local.get $17
  i64.const 32
  i64.shr_u
  local.set $20
  local.get $11
  i64.const 32
  i64.shr_u
  local.set $21
  local.get $18
  local.get $19
  i64.mul
  local.set $22
  local.get $20
  local.get $19
  i64.mul
  local.get $22
  i64.const 32
  i64.shr_u
  i64.add
  local.set $23
  local.get $18
  local.get $21
  i64.mul
  local.get $23
  i64.const 4294967295
  i64.and
  i64.add
  local.set $24
  local.get $24
  i64.const 2147483647
  i64.add
  local.set $24
  local.get $23
  i64.const 32
  i64.shr_u
  local.set $23
  local.get $24
  i64.const 32
  i64.shr_u
  local.set $24
  local.get $20
  local.get $21
  i64.mul
  local.get $23
  i64.add
  local.get $24
  i64.add
  local.set $24
  local.get $7
  local.set $10
  local.get $15
  local.set $13
  local.get $10
  local.get $13
  i32.add
  i32.const 64
  i32.add
  local.set $10
  global.get $~lib/util/number/_frc_plus
  local.set $17
  local.get $12
  local.set $11
  local.get $17
  i64.const 4294967295
  i64.and
  local.set $23
  local.get $11
  i64.const 4294967295
  i64.and
  local.set $22
  local.get $17
  i64.const 32
  i64.shr_u
  local.set $21
  local.get $11
  i64.const 32
  i64.shr_u
  local.set $20
  local.get $23
  local.get $22
  i64.mul
  local.set $19
  local.get $21
  local.get $22
  i64.mul
  local.get $19
  i64.const 32
  i64.shr_u
  i64.add
  local.set $18
  local.get $23
  local.get $20
  i64.mul
  local.get $18
  i64.const 4294967295
  i64.and
  i64.add
  local.set $25
  local.get $25
  i64.const 2147483647
  i64.add
  local.set $25
  local.get $18
  i64.const 32
  i64.shr_u
  local.set $18
  local.get $25
  i64.const 32
  i64.shr_u
  local.set $25
  local.get $21
  local.get $20
  i64.mul
  local.get $18
  i64.add
  local.get $25
  i64.add
  i64.const 1
  i64.sub
  local.set $25
  global.get $~lib/util/number/_exp
  local.set $26
  local.get $15
  local.set $13
  local.get $26
  local.get $13
  i32.add
  i32.const 64
  i32.add
  local.set $26
  global.get $~lib/util/number/_frc_minus
  local.set $17
  local.get $12
  local.set $11
  local.get $17
  i64.const 4294967295
  i64.and
  local.set $18
  local.get $11
  i64.const 4294967295
  i64.and
  local.set $19
  local.get $17
  i64.const 32
  i64.shr_u
  local.set $20
  local.get $11
  i64.const 32
  i64.shr_u
  local.set $21
  local.get $18
  local.get $19
  i64.mul
  local.set $22
  local.get $20
  local.get $19
  i64.mul
  local.get $22
  i64.const 32
  i64.shr_u
  i64.add
  local.set $23
  local.get $18
  local.get $21
  i64.mul
  local.get $23
  i64.const 4294967295
  i64.and
  i64.add
  local.set $27
  local.get $27
  i64.const 2147483647
  i64.add
  local.set $27
  local.get $23
  i64.const 32
  i64.shr_u
  local.set $23
  local.get $27
  i64.const 32
  i64.shr_u
  local.set $27
  local.get $20
  local.get $21
  i64.mul
  local.get $23
  i64.add
  local.get $27
  i64.add
  i64.const 1
  i64.add
  local.set $27
  local.get $25
  local.get $27
  i64.sub
  local.set $23
  local.get $4
  local.get $24
  local.get $10
  local.get $25
  local.get $26
  local.get $23
  local.get $3
  call $~lib/util/number/genDigits
  local.set $28
  local.get $0
  local.get $2
  i32.const 1
  i32.shl
  i32.add
  local.get $28
  local.get $2
  i32.sub
  global.get $~lib/util/number/_K
  call $~lib/util/number/prettify
  local.set $28
  local.get $28
  local.get $2
  i32.add
 )
 (func $~lib/string/String#substring (; 22 ;) (type $FUNCSIG$iiii) (param $0 i32) (param $1 i32) (param $2 i32) (result i32)
  (local $3 i32)
  (local $4 i32)
  (local $5 i32)
  (local $6 i32)
  (local $7 i32)
  (local $8 i32)
  (local $9 i32)
  (local $10 i32)
  (local $11 i32)
  local.get $0
  call $~lib/string/String#get:length
  local.set $3
  local.get $1
  local.tee $4
  i32.const 0
  local.tee $5
  local.get $4
  local.get $5
  i32.gt_s
  select
  local.tee $4
  local.get $3
  local.tee $5
  local.get $4
  local.get $5
  i32.lt_s
  select
  local.set $6
  local.get $2
  local.tee $4
  i32.const 0
  local.tee $5
  local.get $4
  local.get $5
  i32.gt_s
  select
  local.tee $4
  local.get $3
  local.tee $5
  local.get $4
  local.get $5
  i32.lt_s
  select
  local.set $7
  local.get $6
  local.tee $4
  local.get $7
  local.tee $5
  local.get $4
  local.get $5
  i32.lt_s
  select
  i32.const 1
  i32.shl
  local.set $8
  local.get $6
  local.tee $4
  local.get $7
  local.tee $5
  local.get $4
  local.get $5
  i32.gt_s
  select
  i32.const 1
  i32.shl
  local.set $9
  local.get $9
  local.get $8
  i32.sub
  local.set $10
  local.get $10
  i32.eqz
  if
   i32.const 8096
   call $~lib/rt/stub/__retain
   return
  end
  local.get $8
  i32.eqz
  if (result i32)
   local.get $9
   local.get $3
   i32.const 1
   i32.shl
   i32.eq
  else
   i32.const 0
  end
  if
   local.get $0
   call $~lib/rt/stub/__retain
   return
  end
  local.get $10
  i32.const 1
  call $~lib/rt/stub/__alloc
  local.set $11
  local.get $11
  local.get $0
  local.get $8
  i32.add
  local.get $10
  call $~lib/memory/memory.copy
  local.get $11
  call $~lib/rt/stub/__retain
 )
 (func $~lib/rt/stub/__free (; 23 ;) (type $FUNCSIG$vi) (param $0 i32)
  (local $1 i32)
  local.get $0
  i32.const 0
  i32.ne
  if (result i32)
   local.get $0
   i32.const 15
   i32.and
   i32.eqz
  else
   i32.const 0
  end
  i32.eqz
  if
   i32.const 0
   i32.const 8112
   i32.const 70
   i32.const 2
   call $~lib/builtins/abort
   unreachable
  end
  local.get $0
  i32.const 16
  i32.sub
  local.set $1
  local.get $1
  i32.load offset=4
  i32.const -1
  i32.eq
  i32.eqz
  if
   i32.const 0
   i32.const 8112
   i32.const 72
   i32.const 13
   call $~lib/builtins/abort
   unreachable
  end
  local.get $0
  local.get $1
  i32.load
  i32.add
  global.get $~lib/rt/stub/offset
  i32.eq
  if
   local.get $1
   global.set $~lib/rt/stub/offset
  end
 )
 (func $~lib/util/number/dtoa (; 24 ;) (type $FUNCSIG$id) (param $0 f64) (result i32)
  (local $1 i32)
  (local $2 i32)
  (local $3 i32)
  local.get $0
  f64.const 0
  f64.eq
  if
<<<<<<< HEAD
   i32.const 6920
   call $~lib/rt/stub/__retain
=======
   i32.const 680
>>>>>>> 5dc20c99
   return
  end
  local.get $0
  local.get $0
  f64.sub
  f64.const 0
  f64.eq
  i32.eqz
  if
   local.get $0
   local.get $0
   f64.ne
   if
<<<<<<< HEAD
    i32.const 6944
    call $~lib/rt/stub/__retain
=======
    i32.const 704
>>>>>>> 5dc20c99
    return
   end
   i32.const 6968
   i32.const 7008
   local.get $0
   f64.const 0
   f64.lt
   select
   call $~lib/rt/stub/__retain
   return
  end
  i32.const 28
  i32.const 1
  i32.shl
  i32.const 1
  call $~lib/rt/stub/__alloc
  local.set $1
  local.get $1
  local.get $0
  call $~lib/util/number/dtoa_core
  local.set $2
  local.get $2
  i32.const 28
  i32.eq
  if
   local.get $1
   call $~lib/rt/stub/__retain
   return
  end
  local.get $1
  i32.const 0
  local.get $2
  call $~lib/string/String#substring
  local.set $3
  local.get $1
  call $~lib/rt/stub/__free
  local.get $3
 )
 (func $~lib/number/F64#toString (; 25 ;) (type $FUNCSIG$idi) (param $0 f64) (param $1 i32) (result i32)
  local.get $0
  call $~lib/util/number/dtoa
 )
 (func $resolve-binary/Foo#constructor (; 26 ;) (type $FUNCSIG$ii) (param $0 i32) (result i32)
  local.get $0
  i32.eqz
  if
   i32.const 0
   i32.const 7
   call $~lib/rt/stub/__alloc
   call $~lib/rt/stub/__retain
   local.set $0
  end
  local.get $0
 )
 (func $resolve-binary/Foo#lt (; 27 ;) (type $FUNCSIG$iii) (param $0 i32) (param $1 i32) (result i32)
  (local $2 i32)
  local.get $1
  call $~lib/rt/stub/__retain
  local.set $1
<<<<<<< HEAD
  i32.const 8256
  call $~lib/rt/stub/__retain
=======
  i32.const 2016
>>>>>>> 5dc20c99
  local.set $2
  local.get $1
  call $~lib/rt/stub/__release
  local.get $2
 )
 (func $~lib/string/String#toString (; 28 ;) (type $FUNCSIG$ii) (param $0 i32) (result i32)
  local.get $0
  call $~lib/rt/stub/__retain
 )
 (func $resolve-binary/Foo#gt (; 29 ;) (type $FUNCSIG$iii) (param $0 i32) (param $1 i32) (result i32)
  (local $2 i32)
  local.get $1
  call $~lib/rt/stub/__retain
  local.set $1
<<<<<<< HEAD
  i32.const 8280
  call $~lib/rt/stub/__retain
=======
  i32.const 2040
>>>>>>> 5dc20c99
  local.set $2
  local.get $1
  call $~lib/rt/stub/__release
  local.get $2
 )
 (func $resolve-binary/Foo#le (; 30 ;) (type $FUNCSIG$iii) (param $0 i32) (param $1 i32) (result i32)
  (local $2 i32)
  local.get $1
  call $~lib/rt/stub/__retain
  local.set $1
<<<<<<< HEAD
  i32.const 8304
  call $~lib/rt/stub/__retain
=======
  i32.const 2064
>>>>>>> 5dc20c99
  local.set $2
  local.get $1
  call $~lib/rt/stub/__release
  local.get $2
 )
 (func $resolve-binary/Foo#ge (; 31 ;) (type $FUNCSIG$iii) (param $0 i32) (param $1 i32) (result i32)
  (local $2 i32)
  local.get $1
  call $~lib/rt/stub/__retain
  local.set $1
<<<<<<< HEAD
  i32.const 8328
  call $~lib/rt/stub/__retain
=======
  i32.const 2088
>>>>>>> 5dc20c99
  local.set $2
  local.get $1
  call $~lib/rt/stub/__release
  local.get $2
 )
 (func $resolve-binary/Foo#eq (; 32 ;) (type $FUNCSIG$iii) (param $0 i32) (param $1 i32) (result i32)
  (local $2 i32)
  local.get $1
  call $~lib/rt/stub/__retain
  local.set $1
<<<<<<< HEAD
  i32.const 8352
  call $~lib/rt/stub/__retain
=======
  i32.const 2112
>>>>>>> 5dc20c99
  local.set $2
  local.get $1
  call $~lib/rt/stub/__release
  local.get $2
 )
 (func $resolve-binary/Foo#ne (; 33 ;) (type $FUNCSIG$iii) (param $0 i32) (param $1 i32) (result i32)
  (local $2 i32)
  local.get $1
  call $~lib/rt/stub/__retain
  local.set $1
<<<<<<< HEAD
  i32.const 8376
  call $~lib/rt/stub/__retain
=======
  i32.const 2136
>>>>>>> 5dc20c99
  local.set $2
  local.get $1
  call $~lib/rt/stub/__release
  local.get $2
 )
 (func $resolve-binary/Foo#add (; 34 ;) (type $FUNCSIG$iii) (param $0 i32) (param $1 i32) (result i32)
  (local $2 i32)
  local.get $1
  call $~lib/rt/stub/__retain
  local.set $1
<<<<<<< HEAD
  i32.const 8400
  call $~lib/rt/stub/__retain
=======
  i32.const 2160
>>>>>>> 5dc20c99
  local.set $2
  local.get $1
  call $~lib/rt/stub/__release
  local.get $2
 )
 (func $resolve-binary/Foo.sub (; 35 ;) (type $FUNCSIG$iii) (param $0 i32) (param $1 i32) (result i32)
  (local $2 i32)
  local.get $0
  call $~lib/rt/stub/__retain
  local.set $0
  local.get $1
  call $~lib/rt/stub/__retain
  local.set $1
<<<<<<< HEAD
  i32.const 8424
  call $~lib/rt/stub/__retain
=======
  i32.const 2184
>>>>>>> 5dc20c99
  local.set $2
  local.get $0
  call $~lib/rt/stub/__release
  local.get $1
  call $~lib/rt/stub/__release
  local.get $2
 )
 (func $resolve-binary/Foo#mul (; 36 ;) (type $FUNCSIG$iii) (param $0 i32) (param $1 i32) (result i32)
  (local $2 i32)
  local.get $1
  call $~lib/rt/stub/__retain
  local.set $1
<<<<<<< HEAD
  i32.const 8448
  call $~lib/rt/stub/__retain
=======
  i32.const 2208
>>>>>>> 5dc20c99
  local.set $2
  local.get $1
  call $~lib/rt/stub/__release
  local.get $2
 )
 (func $resolve-binary/Foo#div (; 37 ;) (type $FUNCSIG$iii) (param $0 i32) (param $1 i32) (result i32)
  (local $2 i32)
  local.get $1
  call $~lib/rt/stub/__retain
  local.set $1
<<<<<<< HEAD
  i32.const 8472
  call $~lib/rt/stub/__retain
=======
  i32.const 2232
>>>>>>> 5dc20c99
  local.set $2
  local.get $1
  call $~lib/rt/stub/__release
  local.get $2
 )
 (func $resolve-binary/Foo#rem (; 38 ;) (type $FUNCSIG$iii) (param $0 i32) (param $1 i32) (result i32)
  (local $2 i32)
  local.get $1
  call $~lib/rt/stub/__retain
  local.set $1
<<<<<<< HEAD
  i32.const 8496
  call $~lib/rt/stub/__retain
=======
  i32.const 2256
>>>>>>> 5dc20c99
  local.set $2
  local.get $1
  call $~lib/rt/stub/__release
  local.get $2
 )
 (func $resolve-binary/Foo#pow (; 39 ;) (type $FUNCSIG$iii) (param $0 i32) (param $1 i32) (result i32)
  (local $2 i32)
  local.get $1
  call $~lib/rt/stub/__retain
  local.set $1
<<<<<<< HEAD
  i32.const 8520
  call $~lib/rt/stub/__retain
=======
  i32.const 2280
>>>>>>> 5dc20c99
  local.set $2
  local.get $1
  call $~lib/rt/stub/__release
  local.get $2
 )
 (func $resolve-binary/Bar#constructor (; 40 ;) (type $FUNCSIG$ii) (param $0 i32) (result i32)
  local.get $0
  i32.eqz
  if
   i32.const 0
   i32.const 8
   call $~lib/rt/stub/__alloc
   call $~lib/rt/stub/__retain
   local.set $0
  end
  local.get $0
 )
 (func $resolve-binary/Bar#add (; 41 ;) (type $FUNCSIG$iii) (param $0 i32) (param $1 i32) (result i32)
  local.get $1
  call $~lib/rt/stub/__retain
  local.set $1
  local.get $1
 )
 (func $resolve-binary/Bar#self (; 42 ;) (type $FUNCSIG$ii) (param $0 i32) (result i32)
  local.get $0
  call $~lib/rt/stub/__retain
 )
 (func $start:resolve-binary (; 43 ;) (type $FUNCSIG$v)
  (local $0 i32)
  (local $1 i32)
  (local $2 i32)
  (local $3 i32)
  (local $4 i32)
  (local $5 i32)
  (local $6 i32)
  (local $7 i32)
  (local $8 i32)
  (local $9 i32)
  (local $10 i32)
  (local $11 i32)
  (local $12 i32)
  (local $13 i32)
  (local $14 i32)
  (local $15 i32)
  (local $16 i32)
  (local $17 i32)
  (local $18 i32)
  (local $19 i32)
  (local $20 i32)
  (local $21 i32)
  (local $22 i32)
  (local $23 i32)
  (local $24 i32)
  (local $25 i32)
  (local $26 i32)
  (local $27 i32)
  (local $28 i32)
  (local $29 i32)
  (local $30 i32)
  (local $31 i32)
  (local $32 i32)
  (local $33 i32)
  (local $34 i32)
  (local $35 i32)
  (local $36 i32)
  (local $37 i32)
  (local $38 i32)
  (local $39 i32)
  (local $40 i32)
  (local $41 i32)
  (local $42 i32)
  (local $43 i32)
  (local $44 i32)
  (local $45 i32)
  (local $46 i32)
  (local $47 i32)
  (local $48 i32)
  (local $49 i32)
  (local $50 i32)
  (local $51 i32)
  (local $52 i32)
  (local $53 i32)
  (local $54 i32)
  (local $55 i32)
  (local $56 i32)
  (local $57 i32)
  (local $58 i32)
  (local $59 i32)
  (local $60 i32)
  (local $61 i32)
  (local $62 i32)
  (local $63 i32)
  i32.const 1
  call $~lib/number/Bool#toString
  local.tee $0
  i32.const 24
  call $~lib/string/String.__eq
  i32.eqz
  if
   i32.const 0
   i32.const 80
   i32.const 2
   i32.const 0
   call $~lib/builtins/abort
   unreachable
  end
  i32.const 0
  call $~lib/number/Bool#toString
  local.tee $1
  i32.const 48
  call $~lib/string/String.__eq
  i32.eqz
  if
   i32.const 0
   i32.const 80
   i32.const 7
   i32.const 0
   call $~lib/builtins/abort
   unreachable
  end
  i32.const 1
  call $~lib/number/Bool#toString
  local.tee $2
  i32.const 24
  call $~lib/string/String.__eq
  i32.eqz
  if
   i32.const 0
   i32.const 80
   i32.const 12
   i32.const 0
   call $~lib/builtins/abort
   unreachable
  end
  i32.const 0
  call $~lib/number/Bool#toString
  local.tee $3
  i32.const 48
  call $~lib/string/String.__eq
  i32.eqz
  if
   i32.const 0
   i32.const 80
   i32.const 17
   i32.const 0
   call $~lib/builtins/abort
   unreachable
  end
  i32.const 0
  call $~lib/number/Bool#toString
  local.tee $4
  i32.const 48
  call $~lib/string/String.__eq
  i32.eqz
  if
   i32.const 0
   i32.const 80
   i32.const 22
   i32.const 0
   call $~lib/builtins/abort
   unreachable
  end
  i32.const 1
  call $~lib/number/Bool#toString
  local.tee $5
  i32.const 24
  call $~lib/string/String.__eq
  i32.eqz
  if
   i32.const 0
   i32.const 80
   i32.const 27
   i32.const 0
   call $~lib/builtins/abort
   unreachable
  end
  i32.const 1
  call $~lib/number/Bool#toString
  local.tee $6
  i32.const 24
  call $~lib/string/String.__eq
  i32.eqz
  if
   i32.const 0
   i32.const 80
   i32.const 34
   i32.const 0
   call $~lib/builtins/abort
   unreachable
  end
  i32.const 0
  call $~lib/number/Bool#toString
  local.tee $7
  i32.const 48
  call $~lib/string/String.__eq
  i32.eqz
  if
   i32.const 0
   i32.const 80
   i32.const 39
   i32.const 0
   call $~lib/builtins/abort
   unreachable
  end
  global.get $~lib/heap/__heap_base
  i32.const 15
  i32.add
  i32.const 15
  i32.const -1
  i32.xor
  i32.and
  global.set $~lib/rt/stub/startOffset
  global.get $~lib/rt/stub/startOffset
  global.set $~lib/rt/stub/offset
  i32.const 1
  global.set $resolve-binary/a
  global.get $resolve-binary/a
  call $~lib/number/I32#toString
  local.tee $8
  i32.const 632
  call $~lib/string/String.__eq
  i32.eqz
  if
   i32.const 0
   i32.const 80
   i32.const 48
   i32.const 0
   call $~lib/builtins/abort
   unreachable
  end
  global.get $resolve-binary/a
  i32.const 1
  i32.add
  global.set $resolve-binary/a
  global.get $resolve-binary/a
  call $~lib/number/I32#toString
  local.tee $9
  i32.const 656
  call $~lib/string/String.__eq
  i32.eqz
  if
   i32.const 0
   i32.const 80
   i32.const 53
   i32.const 0
   call $~lib/builtins/abort
   unreachable
  end
  global.get $resolve-binary/a
  i32.const 1
  i32.sub
  global.set $resolve-binary/a
  global.get $resolve-binary/a
  call $~lib/number/I32#toString
  local.tee $10
  i32.const 632
  call $~lib/string/String.__eq
  i32.eqz
  if
   i32.const 0
   i32.const 80
   i32.const 58
   i32.const 0
   call $~lib/builtins/abort
   unreachable
  end
  global.get $resolve-binary/a
  i32.const 2
  i32.mul
  global.set $resolve-binary/a
  global.get $resolve-binary/a
  call $~lib/number/I32#toString
  local.tee $11
  i32.const 656
  call $~lib/string/String.__eq
  i32.eqz
  if
   i32.const 0
   i32.const 80
   i32.const 63
   i32.const 0
   call $~lib/builtins/abort
   unreachable
  end
  f64.const 2
  global.set $resolve-binary/f
  global.get $resolve-binary/f
  f64.const 2
  call $~lib/math/NativeMath.pow
  global.set $resolve-binary/f
  global.get $resolve-binary/f
  i32.const 0
  call $~lib/number/F64#toString
  local.tee $12
  i32.const 8160
  call $~lib/string/String.__eq
  i32.eqz
  if
   i32.const 0
   i32.const 80
   i32.const 69
   i32.const 0
   call $~lib/builtins/abort
   unreachable
  end
  i32.const 4
  global.set $resolve-binary/a
  global.get $resolve-binary/a
  i32.const 2
  i32.div_s
  global.set $resolve-binary/a
  global.get $resolve-binary/a
  call $~lib/number/I32#toString
  local.tee $13
  i32.const 656
  call $~lib/string/String.__eq
  i32.eqz
  if
   i32.const 0
   i32.const 80
   i32.const 75
   i32.const 0
   call $~lib/builtins/abort
   unreachable
  end
  global.get $resolve-binary/a
  i32.const 3
  i32.rem_s
  global.set $resolve-binary/a
  global.get $resolve-binary/a
  call $~lib/number/I32#toString
  local.tee $14
  i32.const 656
  call $~lib/string/String.__eq
  i32.eqz
  if
   i32.const 0
   i32.const 80
   i32.const 80
   i32.const 0
   call $~lib/builtins/abort
   unreachable
  end
  global.get $resolve-binary/a
  i32.const 1
  i32.shl
  global.set $resolve-binary/a
  global.get $resolve-binary/a
  call $~lib/number/I32#toString
  local.tee $15
  i32.const 8184
  call $~lib/string/String.__eq
  i32.eqz
  if
   i32.const 0
   i32.const 80
   i32.const 85
   i32.const 0
   call $~lib/builtins/abort
   unreachable
  end
  global.get $resolve-binary/a
  i32.const 1
  i32.shr_s
  global.set $resolve-binary/a
  global.get $resolve-binary/a
  call $~lib/number/I32#toString
  local.tee $16
  i32.const 656
  call $~lib/string/String.__eq
  i32.eqz
  if
   i32.const 0
   i32.const 80
   i32.const 90
   i32.const 0
   call $~lib/builtins/abort
   unreachable
  end
  global.get $resolve-binary/a
  i32.const 1
  i32.shr_u
  global.set $resolve-binary/a
  global.get $resolve-binary/a
  call $~lib/number/I32#toString
  local.tee $17
  i32.const 632
  call $~lib/string/String.__eq
  i32.eqz
  if
   i32.const 0
   i32.const 80
   i32.const 95
   i32.const 0
   call $~lib/builtins/abort
   unreachable
  end
  global.get $resolve-binary/a
  i32.const 3
  i32.and
  global.set $resolve-binary/a
  global.get $resolve-binary/a
  call $~lib/number/I32#toString
  local.tee $18
  i32.const 632
  call $~lib/string/String.__eq
  i32.eqz
  if
   i32.const 0
   i32.const 80
   i32.const 100
   i32.const 0
   call $~lib/builtins/abort
   unreachable
  end
  global.get $resolve-binary/a
  i32.const 3
  i32.or
  global.set $resolve-binary/a
  global.get $resolve-binary/a
  call $~lib/number/I32#toString
  local.tee $19
  i32.const 8208
  call $~lib/string/String.__eq
  i32.eqz
  if
   i32.const 0
   i32.const 80
   i32.const 105
   i32.const 0
   call $~lib/builtins/abort
   unreachable
  end
  global.get $resolve-binary/a
  i32.const 2
  i32.xor
  global.set $resolve-binary/a
  global.get $resolve-binary/a
  call $~lib/number/I32#toString
  local.tee $20
  i32.const 632
  call $~lib/string/String.__eq
  i32.eqz
  if
   i32.const 0
   i32.const 80
   i32.const 110
   i32.const 0
   call $~lib/builtins/abort
   unreachable
  end
  i32.const 3
  call $~lib/number/I32#toString
  local.tee $21
  i32.const 8208
  call $~lib/string/String.__eq
  i32.eqz
  if
   i32.const 0
   i32.const 80
   i32.const 117
   i32.const 0
   call $~lib/builtins/abort
   unreachable
  end
  i32.const -1
  call $~lib/number/I32#toString
  local.tee $22
  i32.const 8232
  call $~lib/string/String.__eq
  i32.eqz
  if
   i32.const 0
   i32.const 80
   i32.const 122
   i32.const 0
   call $~lib/builtins/abort
   unreachable
  end
  i32.const 2
  call $~lib/number/I32#toString
  local.tee $23
  i32.const 656
  call $~lib/string/String.__eq
  i32.eqz
  if
   i32.const 0
   i32.const 80
   i32.const 127
   i32.const 0
   call $~lib/builtins/abort
   unreachable
  end
  i32.const 2
  call $~lib/number/I32#toString
  local.tee $24
  i32.const 656
  call $~lib/string/String.__eq
  i32.eqz
  if
   i32.const 0
   i32.const 80
   i32.const 132
   i32.const 0
   call $~lib/builtins/abort
   unreachable
  end
  i32.const 1
  call $~lib/number/I32#toString
  local.tee $25
  i32.const 632
  call $~lib/string/String.__eq
  i32.eqz
  if
   i32.const 0
   i32.const 80
   i32.const 137
   i32.const 0
   call $~lib/builtins/abort
   unreachable
  end
  f64.const 2
  f64.const 2
  call $~lib/math/NativeMath.pow
  i32.const 0
  call $~lib/number/F64#toString
  local.tee $26
  i32.const 8160
  call $~lib/string/String.__eq
  i32.eqz
  if
   i32.const 0
   i32.const 80
   i32.const 144
   i32.const 0
   call $~lib/builtins/abort
   unreachable
  end
  i32.const 4
  call $~lib/number/I32#toString
  local.tee $27
  i32.const 8184
  call $~lib/string/String.__eq
  i32.eqz
  if
   i32.const 0
   i32.const 80
   i32.const 151
   i32.const 0
   call $~lib/builtins/abort
   unreachable
  end
  i32.const 1
  call $~lib/number/I32#toString
  local.tee $28
  i32.const 632
  call $~lib/string/String.__eq
  i32.eqz
  if
   i32.const 0
   i32.const 80
   i32.const 156
   i32.const 0
   call $~lib/builtins/abort
   unreachable
  end
  i32.const 3
  call $~lib/number/I32#toString
  local.tee $29
  i32.const 8208
  call $~lib/string/String.__eq
  i32.eqz
  if
   i32.const 0
   i32.const 80
   i32.const 161
   i32.const 0
   call $~lib/builtins/abort
   unreachable
  end
  i32.const 1
  call $~lib/number/I32#toString
  local.tee $30
  i32.const 632
  call $~lib/string/String.__eq
  i32.eqz
  if
   i32.const 0
   i32.const 80
   i32.const 168
   i32.const 0
   call $~lib/builtins/abort
   unreachable
  end
  i32.const 3
  call $~lib/number/I32#toString
  local.tee $31
  i32.const 8208
  call $~lib/string/String.__eq
  i32.eqz
  if
   i32.const 0
   i32.const 80
   i32.const 173
   i32.const 0
   call $~lib/builtins/abort
   unreachable
  end
  i32.const 2
  call $~lib/number/I32#toString
  local.tee $32
  i32.const 656
  call $~lib/string/String.__eq
  i32.eqz
  if
   i32.const 0
   i32.const 80
   i32.const 178
   i32.const 0
   call $~lib/builtins/abort
   unreachable
  end
  i32.const 2
  call $~lib/number/I32#toString
  local.tee $33
  i32.const 656
  call $~lib/string/String.__eq
  i32.eqz
  if
   i32.const 0
   i32.const 80
   i32.const 185
   i32.const 0
   call $~lib/builtins/abort
   unreachable
  end
  i32.const 0
  call $~lib/number/I32#toString
  local.tee $34
  i32.const 160
  call $~lib/string/String.__eq
  i32.eqz
  if
   i32.const 0
   i32.const 80
   i32.const 190
   i32.const 0
   call $~lib/builtins/abort
   unreachable
  end
  i32.const 1
  call $~lib/number/I32#toString
  local.tee $35
  i32.const 632
  call $~lib/string/String.__eq
  i32.eqz
  if
   i32.const 0
   i32.const 80
   i32.const 195
   i32.const 0
   call $~lib/builtins/abort
   unreachable
  end
  i32.const 2
  call $~lib/number/I32#toString
  local.tee $36
  i32.const 656
  call $~lib/string/String.__eq
  i32.eqz
  if
   i32.const 0
   i32.const 80
   i32.const 200
   i32.const 0
   call $~lib/builtins/abort
   unreachable
  end
  i32.const 0
  call $resolve-binary/Foo#constructor
  global.set $resolve-binary/foo
  global.get $resolve-binary/foo
  global.get $resolve-binary/foo
  call $resolve-binary/Foo#lt
  local.tee $37
  call $~lib/string/String#toString
  local.tee $38
  i32.const 8256
  call $~lib/string/String.__eq
  i32.eqz
  if
   i32.const 0
   i32.const 80
   i32.const 261
   i32.const 0
   call $~lib/builtins/abort
   unreachable
  end
  global.get $resolve-binary/foo
  global.get $resolve-binary/foo
  call $resolve-binary/Foo#gt
  local.tee $39
  call $~lib/string/String#toString
  local.tee $40
  i32.const 8280
  call $~lib/string/String.__eq
  i32.eqz
  if
   i32.const 0
   i32.const 80
   i32.const 266
   i32.const 0
   call $~lib/builtins/abort
   unreachable
  end
  global.get $resolve-binary/foo
  global.get $resolve-binary/foo
  call $resolve-binary/Foo#le
  local.tee $41
  call $~lib/string/String#toString
  local.tee $42
  i32.const 8304
  call $~lib/string/String.__eq
  i32.eqz
  if
   i32.const 0
   i32.const 80
   i32.const 271
   i32.const 0
   call $~lib/builtins/abort
   unreachable
  end
  global.get $resolve-binary/foo
  global.get $resolve-binary/foo
  call $resolve-binary/Foo#ge
  local.tee $43
  call $~lib/string/String#toString
  local.tee $44
  i32.const 8328
  call $~lib/string/String.__eq
  i32.eqz
  if
   i32.const 0
   i32.const 80
   i32.const 276
   i32.const 0
   call $~lib/builtins/abort
   unreachable
  end
  global.get $resolve-binary/foo
  global.get $resolve-binary/foo
  call $resolve-binary/Foo#eq
  local.tee $45
  call $~lib/string/String#toString
  local.tee $46
  i32.const 8352
  call $~lib/string/String.__eq
  i32.eqz
  if
   i32.const 0
   i32.const 80
   i32.const 281
   i32.const 0
   call $~lib/builtins/abort
   unreachable
  end
  global.get $resolve-binary/foo
  global.get $resolve-binary/foo
  call $resolve-binary/Foo#ne
  local.tee $47
  call $~lib/string/String#toString
  local.tee $48
  i32.const 8376
  call $~lib/string/String.__eq
  i32.eqz
  if
   i32.const 0
   i32.const 80
   i32.const 286
   i32.const 0
   call $~lib/builtins/abort
   unreachable
  end
  global.get $resolve-binary/foo
  global.get $resolve-binary/foo
  call $resolve-binary/Foo#add
  local.tee $49
  call $~lib/string/String#toString
  local.tee $50
  i32.const 8400
  call $~lib/string/String.__eq
  i32.eqz
  if
   i32.const 0
   i32.const 80
   i32.const 291
   i32.const 0
   call $~lib/builtins/abort
   unreachable
  end
  global.get $resolve-binary/foo
  global.get $resolve-binary/foo
  call $resolve-binary/Foo.sub
  local.tee $51
  call $~lib/string/String#toString
  local.tee $52
  i32.const 8424
  call $~lib/string/String.__eq
  i32.eqz
  if
   i32.const 0
   i32.const 80
   i32.const 296
   i32.const 0
   call $~lib/builtins/abort
   unreachable
  end
  global.get $resolve-binary/foo
  global.get $resolve-binary/foo
  call $resolve-binary/Foo#mul
  local.tee $53
  call $~lib/string/String#toString
  local.tee $54
  i32.const 8448
  call $~lib/string/String.__eq
  i32.eqz
  if
   i32.const 0
   i32.const 80
   i32.const 301
   i32.const 0
   call $~lib/builtins/abort
   unreachable
  end
  global.get $resolve-binary/foo
  global.get $resolve-binary/foo
  call $resolve-binary/Foo#div
  local.tee $55
  call $~lib/string/String#toString
  local.tee $56
  i32.const 8472
  call $~lib/string/String.__eq
  i32.eqz
  if
   i32.const 0
   i32.const 80
   i32.const 306
   i32.const 0
   call $~lib/builtins/abort
   unreachable
  end
  global.get $resolve-binary/foo
  global.get $resolve-binary/foo
  call $resolve-binary/Foo#rem
  local.tee $57
  call $~lib/string/String#toString
  local.tee $58
  i32.const 8496
  call $~lib/string/String.__eq
  i32.eqz
  if
   i32.const 0
   i32.const 80
   i32.const 311
   i32.const 0
   call $~lib/builtins/abort
   unreachable
  end
  global.get $resolve-binary/foo
  global.get $resolve-binary/foo
  call $resolve-binary/Foo#pow
  local.tee $59
  call $~lib/string/String#toString
  local.tee $60
  i32.const 8520
  call $~lib/string/String.__eq
  i32.eqz
  if
   i32.const 0
   i32.const 80
   i32.const 316
   i32.const 0
   call $~lib/builtins/abort
   unreachable
  end
  i32.const 0
  call $resolve-binary/Bar#constructor
  global.set $resolve-binary/bar
  i32.const 0
  call $resolve-binary/Bar#constructor
  global.set $resolve-binary/bar2
  global.get $resolve-binary/bar
  global.get $resolve-binary/bar2
  call $resolve-binary/Bar#add
  local.tee $61
  local.tee $62
  global.get $resolve-binary/bar
  local.tee $63
  i32.ne
  if
   local.get $62
   call $~lib/rt/stub/__retain
   local.set $62
   local.get $63
   call $~lib/rt/stub/__release
  end
  local.get $62
  global.set $resolve-binary/bar
  global.get $resolve-binary/bar
  call $resolve-binary/Bar#self
  local.tee $62
  global.get $resolve-binary/bar2
  i32.eq
  i32.eqz
  if
   i32.const 0
   i32.const 80
   i32.const 334
   i32.const 0
   call $~lib/builtins/abort
   unreachable
  end
  global.get $resolve-binary/bar
  global.get $resolve-binary/bar2
  i32.eq
  i32.eqz
  if
   i32.const 0
   i32.const 80
   i32.const 339
   i32.const 0
   call $~lib/builtins/abort
   unreachable
  end
  local.get $0
  call $~lib/rt/stub/__release
  local.get $1
  call $~lib/rt/stub/__release
  local.get $2
  call $~lib/rt/stub/__release
  local.get $3
  call $~lib/rt/stub/__release
  local.get $4
  call $~lib/rt/stub/__release
  local.get $5
  call $~lib/rt/stub/__release
  local.get $6
  call $~lib/rt/stub/__release
  local.get $7
  call $~lib/rt/stub/__release
  local.get $8
  call $~lib/rt/stub/__release
  local.get $9
  call $~lib/rt/stub/__release
  local.get $10
  call $~lib/rt/stub/__release
  local.get $11
  call $~lib/rt/stub/__release
  local.get $12
  call $~lib/rt/stub/__release
  local.get $13
  call $~lib/rt/stub/__release
  local.get $14
  call $~lib/rt/stub/__release
  local.get $15
  call $~lib/rt/stub/__release
  local.get $16
  call $~lib/rt/stub/__release
  local.get $17
  call $~lib/rt/stub/__release
  local.get $18
  call $~lib/rt/stub/__release
  local.get $19
  call $~lib/rt/stub/__release
  local.get $20
  call $~lib/rt/stub/__release
  local.get $21
  call $~lib/rt/stub/__release
  local.get $22
  call $~lib/rt/stub/__release
  local.get $23
  call $~lib/rt/stub/__release
  local.get $24
  call $~lib/rt/stub/__release
  local.get $25
  call $~lib/rt/stub/__release
  local.get $26
  call $~lib/rt/stub/__release
  local.get $27
  call $~lib/rt/stub/__release
  local.get $28
  call $~lib/rt/stub/__release
  local.get $29
  call $~lib/rt/stub/__release
  local.get $30
  call $~lib/rt/stub/__release
  local.get $31
  call $~lib/rt/stub/__release
  local.get $32
  call $~lib/rt/stub/__release
  local.get $33
  call $~lib/rt/stub/__release
  local.get $34
  call $~lib/rt/stub/__release
  local.get $35
  call $~lib/rt/stub/__release
  local.get $36
  call $~lib/rt/stub/__release
  local.get $37
  call $~lib/rt/stub/__release
  local.get $38
  call $~lib/rt/stub/__release
  local.get $39
  call $~lib/rt/stub/__release
  local.get $40
  call $~lib/rt/stub/__release
  local.get $41
  call $~lib/rt/stub/__release
  local.get $42
  call $~lib/rt/stub/__release
  local.get $43
  call $~lib/rt/stub/__release
  local.get $44
  call $~lib/rt/stub/__release
  local.get $45
  call $~lib/rt/stub/__release
  local.get $46
  call $~lib/rt/stub/__release
  local.get $47
  call $~lib/rt/stub/__release
  local.get $48
  call $~lib/rt/stub/__release
  local.get $49
  call $~lib/rt/stub/__release
  local.get $50
  call $~lib/rt/stub/__release
  local.get $51
  call $~lib/rt/stub/__release
  local.get $52
  call $~lib/rt/stub/__release
  local.get $53
  call $~lib/rt/stub/__release
  local.get $54
  call $~lib/rt/stub/__release
  local.get $55
  call $~lib/rt/stub/__release
  local.get $56
  call $~lib/rt/stub/__release
  local.get $57
  call $~lib/rt/stub/__release
  local.get $58
  call $~lib/rt/stub/__release
  local.get $59
  call $~lib/rt/stub/__release
  local.get $60
  call $~lib/rt/stub/__release
  local.get $61
  call $~lib/rt/stub/__release
  local.get $62
  call $~lib/rt/stub/__release
 )
 (func $start (; 44 ;) (type $FUNCSIG$v)
  call $start:resolve-binary
 )
<<<<<<< HEAD
 (func $null (; 45 ;) (type $FUNCSIG$v)
=======
 (func $null (; 46 ;) (type $FUNCSIG$v)
  unreachable
>>>>>>> 5dc20c99
 )
)<|MERGE_RESOLUTION|>--- conflicted
+++ resolved
@@ -4268,12 +4268,7 @@
   f64.const 0
   f64.eq
   if
-<<<<<<< HEAD
-   i32.const 6920
-   call $~lib/rt/stub/__retain
-=======
    i32.const 680
->>>>>>> 5dc20c99
    return
   end
   local.get $0
@@ -4287,12 +4282,7 @@
    local.get $0
    f64.ne
    if
-<<<<<<< HEAD
-    i32.const 6944
-    call $~lib/rt/stub/__retain
-=======
     i32.const 704
->>>>>>> 5dc20c99
     return
    end
    i32.const 6968
@@ -4352,12 +4342,7 @@
   local.get $1
   call $~lib/rt/stub/__retain
   local.set $1
-<<<<<<< HEAD
-  i32.const 8256
-  call $~lib/rt/stub/__retain
-=======
   i32.const 2016
->>>>>>> 5dc20c99
   local.set $2
   local.get $1
   call $~lib/rt/stub/__release
@@ -4372,12 +4357,7 @@
   local.get $1
   call $~lib/rt/stub/__retain
   local.set $1
-<<<<<<< HEAD
-  i32.const 8280
-  call $~lib/rt/stub/__retain
-=======
   i32.const 2040
->>>>>>> 5dc20c99
   local.set $2
   local.get $1
   call $~lib/rt/stub/__release
@@ -4388,12 +4368,7 @@
   local.get $1
   call $~lib/rt/stub/__retain
   local.set $1
-<<<<<<< HEAD
-  i32.const 8304
-  call $~lib/rt/stub/__retain
-=======
   i32.const 2064
->>>>>>> 5dc20c99
   local.set $2
   local.get $1
   call $~lib/rt/stub/__release
@@ -4404,12 +4379,7 @@
   local.get $1
   call $~lib/rt/stub/__retain
   local.set $1
-<<<<<<< HEAD
-  i32.const 8328
-  call $~lib/rt/stub/__retain
-=======
   i32.const 2088
->>>>>>> 5dc20c99
   local.set $2
   local.get $1
   call $~lib/rt/stub/__release
@@ -4420,12 +4390,7 @@
   local.get $1
   call $~lib/rt/stub/__retain
   local.set $1
-<<<<<<< HEAD
-  i32.const 8352
-  call $~lib/rt/stub/__retain
-=======
   i32.const 2112
->>>>>>> 5dc20c99
   local.set $2
   local.get $1
   call $~lib/rt/stub/__release
@@ -4436,12 +4401,7 @@
   local.get $1
   call $~lib/rt/stub/__retain
   local.set $1
-<<<<<<< HEAD
-  i32.const 8376
-  call $~lib/rt/stub/__retain
-=======
   i32.const 2136
->>>>>>> 5dc20c99
   local.set $2
   local.get $1
   call $~lib/rt/stub/__release
@@ -4452,12 +4412,7 @@
   local.get $1
   call $~lib/rt/stub/__retain
   local.set $1
-<<<<<<< HEAD
-  i32.const 8400
-  call $~lib/rt/stub/__retain
-=======
   i32.const 2160
->>>>>>> 5dc20c99
   local.set $2
   local.get $1
   call $~lib/rt/stub/__release
@@ -4471,12 +4426,7 @@
   local.get $1
   call $~lib/rt/stub/__retain
   local.set $1
-<<<<<<< HEAD
-  i32.const 8424
-  call $~lib/rt/stub/__retain
-=======
   i32.const 2184
->>>>>>> 5dc20c99
   local.set $2
   local.get $0
   call $~lib/rt/stub/__release
@@ -4489,12 +4439,7 @@
   local.get $1
   call $~lib/rt/stub/__retain
   local.set $1
-<<<<<<< HEAD
-  i32.const 8448
-  call $~lib/rt/stub/__retain
-=======
   i32.const 2208
->>>>>>> 5dc20c99
   local.set $2
   local.get $1
   call $~lib/rt/stub/__release
@@ -4505,12 +4450,7 @@
   local.get $1
   call $~lib/rt/stub/__retain
   local.set $1
-<<<<<<< HEAD
-  i32.const 8472
-  call $~lib/rt/stub/__retain
-=======
   i32.const 2232
->>>>>>> 5dc20c99
   local.set $2
   local.get $1
   call $~lib/rt/stub/__release
@@ -4521,12 +4461,7 @@
   local.get $1
   call $~lib/rt/stub/__retain
   local.set $1
-<<<<<<< HEAD
-  i32.const 8496
-  call $~lib/rt/stub/__retain
-=======
   i32.const 2256
->>>>>>> 5dc20c99
   local.set $2
   local.get $1
   call $~lib/rt/stub/__release
@@ -4537,12 +4472,7 @@
   local.get $1
   call $~lib/rt/stub/__retain
   local.set $1
-<<<<<<< HEAD
-  i32.const 8520
-  call $~lib/rt/stub/__retain
-=======
   i32.const 2280
->>>>>>> 5dc20c99
   local.set $2
   local.get $1
   call $~lib/rt/stub/__release
@@ -5607,11 +5537,7 @@
  (func $start (; 44 ;) (type $FUNCSIG$v)
   call $start:resolve-binary
  )
-<<<<<<< HEAD
- (func $null (; 45 ;) (type $FUNCSIG$v)
-=======
  (func $null (; 46 ;) (type $FUNCSIG$v)
   unreachable
->>>>>>> 5dc20c99
  )
 )