(module
 (type $i32_i32_=>_i32 (func (param i32 i32) (result i32)))
 (type $i32_=>_i32 (func (param i32) (result i32)))
 (type $i32_=>_none (func (param i32)))
 (type $i32_i32_i32_=>_none (func (param i32 i32 i32)))
 (type $none_=>_none (func))
 (type $i32_i32_i32_=>_i32 (func (param i32 i32 i32) (result i32)))
 (type $i32_i32_i32_i32_=>_none (func (param i32 i32 i32 i32)))
 (type $i32_i32_i32_i32_i32_=>_i32 (func (param i32 i32 i32 i32 i32) (result i32)))
 (type $i32_i64_i32_i64_i32_i64_i32_=>_i32 (func (param i32 i64 i32 i64 i32 i64 i32) (result i32)))
 (type $i32_f64_=>_i32 (func (param i32 f64) (result i32)))
 (type $f64_=>_i32 (func (param f64) (result i32)))
 (type $f64_i32_=>_i32 (func (param f64 i32) (result i32)))
 (type $f64_f64_=>_f64 (func (param f64 f64) (result f64)))
 (import "env" "abort" (func $~lib/builtins/abort (param i32 i32 i32 i32)))
 (memory $0 1)
 (data (i32.const 16) "\08\00\00\00\01\00\00\00\01\00\00\00\08\00\00\00t\00r\00u\00e\00")
 (data (i32.const 48) "\n\00\00\00\01\00\00\00\01\00\00\00\n\00\00\00f\00a\00l\00s\00e\00")
 (data (i32.const 80) "\"\00\00\00\01\00\00\00\01\00\00\00\"\00\00\00r\00e\00s\00o\00l\00v\00e\00-\00b\00i\00n\00a\00r\00y\00.\00t\00s\00")
 (data (i32.const 144) "\02\00\00\00\01\00\00\00\01\00\00\00\02\00\00\00a\00")
 (data (i32.const 176) "\02\00\00\00\01\00\00\00\01\00\00\00\02\00\00\000\00")
 (data (i32.const 196) "0\000\000\001\000\002\000\003\000\004\000\005\000\006\000\007\000\008\000\009\001\000\001\001\001\002\001\003\001\004\001\005\001\006\001\007\001\008\001\009\002\000\002\001\002\002\002\003\002\004\002\005\002\006\002\007\002\008\002\009\003\000\003\001\003\002\003\003\003\004\003\005\003\006\003\007\003\008\003\009\004\000\004\001\004\002\004\003\004\004\004\005\004\006\004\007\004\008\004\009\005\000\005\001\005\002\005\003\005\004\005\005\005\006\005\007\005\008\005\009\006\000\006\001\006\002\006\003\006\004\006\005\006\006\006\007\006\008\006\009\007\000\007\001\007\002\007\003\007\004\007\005\007\006\007\007\007\008\007\009\008\000\008\001\008\002\008\003\008\004\008\005\008\006\008\007\008\008\008\009\009\000\009\001\009\002\009\003\009\004\009\005\009\006\009\007\009\008\009\009\00")
 (data (i32.const 608) "\02\00\00\00\01\00\00\00\01\00\00\00\02\00\00\001\00")
 (data (i32.const 640) "\02\00\00\00\01\00\00\00\01\00\00\00\02\00\00\002\00")
 (data (i32.const 664) "\00\00\00\00\00\a0\f6?\00\00\00\00\00\00\00\00\00\c8\b9\f2\82,\d6\bf\80V7($\b4\fa<\00\00\00\00\00\80\f6?\00\00\00\00\00\00\00\00\00\08X\bf\bd\d1\d5\bf \f7\e0\d8\08\a5\1c\bd\00\00\00\00\00`\f6?\00\00\00\00\00\00\00\00\00XE\17wv\d5\bfmP\b6\d5\a4b#\bd\00\00\00\00\00@\f6?\00\00\00\00\00\00\00\00\00\f8-\87\ad\1a\d5\bf\d5g\b0\9e\e4\84\e6\bc\00\00\00\00\00 \f6?\00\00\00\00\00\00\00\00\00xw\95_\be\d4\bf\e0>)\93i\1b\04\bd\00\00\00\00\00\00\f6?\00\00\00\00\00\00\00\00\00`\1c\c2\8ba\d4\bf\cc\84LH/\d8\13=\00\00\00\00\00\e0\f5?\00\00\00\00\00\00\00\00\00\a8\86\860\04\d4\bf:\0b\82\ed\f3B\dc<\00\00\00\00\00\c0\f5?\00\00\00\00\00\00\00\00\00HiUL\a6\d3\bf`\94Q\86\c6\b1 =\00\00\00\00\00\a0\f5?\00\00\00\00\00\00\00\00\00\80\98\9a\ddG\d3\bf\92\80\c5\d4MY%=\00\00\00\00\00\80\f5?\00\00\00\00\00\00\00\00\00 \e1\ba\e2\e8\d2\bf\d8+\b7\99\1e{&=\00\00\00\00\00`\f5?\00\00\00\00\00\00\00\00\00\88\de\13Z\89\d2\bf?\b0\cf\b6\14\ca\15=\00\00\00\00\00`\f5?\00\00\00\00\00\00\00\00\00\88\de\13Z\89\d2\bf?\b0\cf\b6\14\ca\15=\00\00\00\00\00@\f5?\00\00\00\00\00\00\00\00\00x\cf\fbA)\d2\bfv\daS($Z\16\bd\00\00\00\00\00 \f5?\00\00\00\00\00\00\00\00\00\98i\c1\98\c8\d1\bf\04T\e7h\bc\af\1f\bd\00\00\00\00\00\00\f5?\00\00\00\00\00\00\00\00\00\a8\ab\ab\\g\d1\bf\f0\a8\823\c6\1f\1f=\00\00\00\00\00\e0\f4?\00\00\00\00\00\00\00\00\00H\ae\f9\8b\05\d1\bffZ\05\fd\c4\a8&\bd\00\00\00\00\00\c0\f4?\00\00\00\00\00\00\00\00\00\90s\e2$\a3\d0\bf\0e\03\f4~\eek\0c\bd\00\00\00\00\00\a0\f4?\00\00\00\00\00\00\00\00\00\d0\b4\94%@\d0\bf\7f-\f4\9e\b86\f0\bc\00\00\00\00\00\a0\f4?\00\00\00\00\00\00\00\00\00\d0\b4\94%@\d0\bf\7f-\f4\9e\b86\f0\bc\00\00\00\00\00\80\f4?\00\00\00\00\00\00\00\00\00@^m\18\b9\cf\bf\87<\99\ab*W\0d=\00\00\00\00\00`\f4?\00\00\00\00\00\00\00\00\00`\dc\cb\ad\f0\ce\bf$\af\86\9c\b7&+=\00\00\00\00\00@\f4?\00\00\00\00\00\00\00\00\00\f0*n\07\'\ce\bf\10\ff?TO/\17\bd\00\00\00\00\00 \f4?\00\00\00\00\00\00\00\00\00\c0Ok!\\\cd\bf\1bh\ca\bb\91\ba!=\00\00\00\00\00\00\f4?\00\00\00\00\00\00\00\00\00\a0\9a\c7\f7\8f\cc\bf4\84\9fhOy\'=\00\00\00\00\00\00\f4?\00\00\00\00\00\00\00\00\00\a0\9a\c7\f7\8f\cc\bf4\84\9fhOy\'=\00\00\00\00\00\e0\f3?\00\00\00\00\00\00\00\00\00\90-t\86\c2\cb\bf\8f\b7\8b1\b0N\19=\00\00\00\00\00\c0\f3?\00\00\00\00\00\00\00\00\00\c0\80N\c9\f3\ca\bff\90\cd?cN\ba<\00\00\00\00\00\a0\f3?\00\00\00\00\00\00\00\00\00\b0\e2\1f\bc#\ca\bf\ea\c1F\dcd\8c%\bd\00\00\00\00\00\a0\f3?\00\00\00\00\00\00\00\00\00\b0\e2\1f\bc#\ca\bf\ea\c1F\dcd\8c%\bd\00\00\00\00\00\80\f3?\00\00\00\00\00\00\00\00\00P\f4\9cZR\c9\bf\e3\d4\c1\04\d9\d1*\bd\00\00\00\00\00`\f3?\00\00\00\00\00\00\00\00\00\d0 e\a0\7f\c8\bf\t\fa\db\7f\bf\bd+=\00\00\00\00\00@\f3?\00\00\00\00\00\00\00\00\00\e0\10\02\89\ab\c7\bfXJSr\90\db+=\00\00\00\00\00@\f3?\00\00\00\00\00\00\00\00\00\e0\10\02\89\ab\c7\bfXJSr\90\db+=\00\00\00\00\00 \f3?\00\00\00\00\00\00\00\00\00\d0\19\e7\0f\d6\c6\bff\e2\b2\a3j\e4\10\bd\00\00\00\00\00\00\f3?\00\00\00\00\00\00\00\00\00\90\a7p0\ff\c5\bf9P\10\9fC\9e\1e\bd\00\00\00\00\00\00\f3?\00\00\00\00\00\00\00\00\00\90\a7p0\ff\c5\bf9P\10\9fC\9e\1e\bd\00\00\00\00\00\e0\f2?\00\00\00\00\00\00\00\00\00\b0\a1\e3\e5&\c5\bf\8f[\07\90\8b\de \bd\00\00\00\00\00\c0\f2?\00\00\00\00\00\00\00\00\00\80\cbl+M\c4\bf<x5a\c1\0c\17=\00\00\00\00\00\c0\f2?\00\00\00\00\00\00\00\00\00\80\cbl+M\c4\bf<x5a\c1\0c\17=\00\00\00\00\00\a0\f2?\00\00\00\00\00\00\00\00\00\90\1e \fcq\c3\bf:T\'M\86x\f1<\00\00\00\00\00\80\f2?\00\00\00\00\00\00\00\00\00\f0\1f\f8R\95\c2\bf\08\c4q\170\8d$\bd\00\00\00\00\00`\f2?\00\00\00\00\00\00\00\00\00`/\d5*\b7\c1\bf\96\a3\11\18\a4\80.\bd\00\00\00\00\00`\f2?\00\00\00\00\00\00\00\00\00`/\d5*\b7\c1\bf\96\a3\11\18\a4\80.\bd\00\00\00\00\00@\f2?\00\00\00\00\00\00\00\00\00\90\d0|~\d7\c0\bf\f4[\e8\88\96i\n=\00\00\00\00\00@\f2?\00\00\00\00\00\00\00\00\00\90\d0|~\d7\c0\bf\f4[\e8\88\96i\n=\00\00\00\00\00 \f2?\00\00\00\00\00\00\00\00\00\e0\db1\91\ec\bf\bf\f23\a3\\Tu%\bd\00\00\00\00\00\00\f2?\00\00\00\00\00\00\00\00\00\00+n\07\'\be\bf<\00\f0*,4*=\00\00\00\00\00\00\f2?\00\00\00\00\00\00\00\00\00\00+n\07\'\be\bf<\00\f0*,4*=\00\00\00\00\00\e0\f1?\00\00\00\00\00\00\00\00\00\c0[\8fT^\bc\bf\06\be_XW\0c\1d\bd\00\00\00\00\00\c0\f1?\00\00\00\00\00\00\00\00\00\e0J:m\92\ba\bf\c8\aa[\e859%=\00\00\00\00\00\c0\f1?\00\00\00\00\00\00\00\00\00\e0J:m\92\ba\bf\c8\aa[\e859%=\00\00\00\00\00\a0\f1?\00\00\00\00\00\00\00\00\00\a01\d6E\c3\b8\bfhV/M)|\13=\00\00\00\00\00\a0\f1?\00\00\00\00\00\00\00\00\00\a01\d6E\c3\b8\bfhV/M)|\13=\00\00\00\00\00\80\f1?\00\00\00\00\00\00\00\00\00`\e5\8a\d2\f0\b6\bf\das3\c97\97&\bd\00\00\00\00\00`\f1?\00\00\00\00\00\00\00\00\00 \06?\07\1b\b5\bfW^\c6a[\02\1f=\00\00\00\00\00`\f1?\00\00\00\00\00\00\00\00\00 \06?\07\1b\b5\bfW^\c6a[\02\1f=\00\00\00\00\00@\f1?\00\00\00\00\00\00\00\00\00\e0\1b\96\d7A\b3\bf\df\13\f9\cc\da^,=\00\00\00\00\00@\f1?\00\00\00\00\00\00\00\00\00\e0\1b\96\d7A\b3\bf\df\13\f9\cc\da^,=\00\00\00\00\00 \f1?\00\00\00\00\00\00\00\00\00\80\a3\ee6e\b1\bf\t\a3\8fv^|\14=\00\00\00\00\00\00\f1?\00\00\00\00\00\00\00\00\00\80\11\c00\n\af\bf\91\8e6\83\9eY-=\00\00\00\00\00\00\f1?\00\00\00\00\00\00\00\00\00\80\11\c00\n\af\bf\91\8e6\83\9eY-=\00\00\00\00\00\e0\f0?\00\00\00\00\00\00\00\00\00\80\19q\ddB\ab\bfLp\d6\e5z\82\1c=\00\00\00\00\00\e0\f0?\00\00\00\00\00\00\00\00\00\80\19q\ddB\ab\bfLp\d6\e5z\82\1c=\00\00\00\00\00\c0\f0?\00\00\00\00\00\00\00\00\00\c02\f6Xt\a7\bf\ee\a1\f24F\fc,\bd\00\00\00\00\00\c0\f0?\00\00\00\00\00\00\00\00\00\c02\f6Xt\a7\bf\ee\a1\f24F\fc,\bd\00\00\00\00\00\a0\f0?\00\00\00\00\00\00\00\00\00\c0\fe\b9\87\9e\a3\bf\aa\fe&\f5\b7\02\f5<\00\00\00\00\00\a0\f0?\00\00\00\00\00\00\00\00\00\c0\fe\b9\87\9e\a3\bf\aa\fe&\f5\b7\02\f5<\00\00\00\00\00\80\f0?\00\00\00\00\00\00\00\00\00\00x\0e\9b\82\9f\bf\e4\t~|&\80)\bd\00\00\00\00\00\80\f0?\00\00\00\00\00\00\00\00\00\00x\0e\9b\82\9f\bf\e4\t~|&\80)\bd\00\00\00\00\00`\f0?\00\00\00\00\00\00\00\00\00\80\d5\07\1b\b9\97\bf9\a6\fa\93T\8d(\bd\00\00\00\00\00@\f0?\00\00\00\00\00\00\00\00\00\00\fc\b0\a8\c0\8f\bf\9c\a6\d3\f6|\1e\df\bc\00\00\00\00\00@\f0?\00\00\00\00\00\00\00\00\00\00\fc\b0\a8\c0\8f\bf\9c\a6\d3\f6|\1e\df\bc\00\00\00\00\00 \f0?\00\00\00\00\00\00\00\00\00\00\10k*\e0\7f\bf\e4@\da\0d?\e2\19\bd\00\00\00\00\00 \f0?\00\00\00\00\00\00\00\00\00\00\10k*\e0\7f\bf\e4@\da\0d?\e2\19\bd\00\00\00\00\00\00\f0?\00\00\00\00\00\00\00\00\00\00\00\00\00\00\00\00\00\00\00\00\00\00\00\00\00\00\00\00\00\00\f0?\00\00\00\00\00\00\00\00\00\00\00\00\00\00\00\00\00\00\00\00\00\00\00\00\00\00\00\00\00\c0\ef?\00\00\00\00\00\00\00\00\00\00\89u\15\10\80?\e8+\9d\99k\c7\10\bd\00\00\00\00\00\80\ef?\00\00\00\00\00\00\00\00\00\80\93XV \90?\d2\f7\e2\06[\dc#\bd\00\00\00\00\00@\ef?\00\00\00\00\00\00\00\00\00\00\c9(%I\98?4\0cZ2\ba\a0*\bd\00\00\00\00\00\00\ef?\00\00\00\00\00\00\00\00\00@\e7\89]A\a0?S\d7\f1\\\c0\11\01=\00\00\00\00\00\c0\ee?\00\00\00\00\00\00\00\00\00\00.\d4\aef\a4?(\fd\bdus\16,\bd\00\00\00\00\00\80\ee?\00\00\00\00\00\00\00\00\00\c0\9f\14\aa\94\a8?}&Z\d0\95y\19\bd\00\00\00\00\00@\ee?\00\00\00\00\00\00\00\00\00\c0\dd\cds\cb\ac?\07(\d8G\f2h\1a\bd\00\00\00\00\00 \ee?\00\00\00\00\00\00\00\00\00\c0\06\c01\ea\ae?{;\c9O>\11\0e\bd\00\00\00\00\00\e0\ed?\00\00\00\00\00\00\00\00\00`F\d1;\97\b1?\9b\9e\0dV]2%\bd\00\00\00\00\00\a0\ed?\00\00\00\00\00\00\00\00\00\e0\d1\a7\f5\bd\b3?\d7N\db\a5^\c8,=\00\00\00\00\00`\ed?\00\00\00\00\00\00\00\00\00\a0\97MZ\e9\b5?\1e\1d]<\06i,\bd\00\00\00\00\00@\ed?\00\00\00\00\00\00\00\00\00\c0\ea\n\d3\00\b7?2\ed\9d\a9\8d\1e\ec<\00\00\00\00\00\00\ed?\00\00\00\00\00\00\00\00\00@Y]^3\b9?\daG\bd:\\\11#=\00\00\00\00\00\c0\ec?\00\00\00\00\00\00\00\00\00`\ad\8d\c8j\bb?\e5h\f7+\80\90\13\bd\00\00\00\00\00\a0\ec?\00\00\00\00\00\00\00\00\00@\bc\01X\88\bc?\d3\acZ\c6\d1F&=\00\00\00\00\00`\ec?\00\00\00\00\00\00\00\00\00 \n\839\c7\be?\e0E\e6\afh\c0-\bd\00\00\00\00\00@\ec?\00\00\00\00\00\00\00\00\00\e0\db9\91\e8\bf?\fd\n\a1O\d64%\bd\00\00\00\00\00\00\ec?\00\00\00\00\00\00\00\00\00\e0\'\82\8e\17\c1?\f2\07-\cex\ef!=\00\00\00\00\00\e0\eb?\00\00\00\00\00\00\00\00\00\f0#~+\aa\c1?4\998D\8e\a7,=\00\00\00\00\00\a0\eb?\00\00\00\00\00\00\00\00\00\80\86\0ca\d1\c2?\a1\b4\81\cbl\9d\03=\00\00\00\00\00\80\eb?\00\00\00\00\00\00\00\00\00\90\15\b0\fce\c3?\89rK#\a8/\c6<\00\00\00\00\00@\eb?\00\00\00\00\00\00\00\00\00\b03\83=\91\c4?x\b6\fdTy\83%=\00\00\00\00\00 \eb?\00\00\00\00\00\00\00\00\00\b0\a1\e4\e5\'\c5?\c7}i\e5\e83&=\00\00\00\00\00\e0\ea?\00\00\00\00\00\00\00\00\00\10\8c\beNW\c6?x.<,\8b\cf\19=\00\00\00\00\00\c0\ea?\00\00\00\00\00\00\00\00\00pu\8b\12\f0\c6?\e1!\9c\e5\8d\11%\bd\00\00\00\00\00\a0\ea?\00\00\00\00\00\00\00\00\00PD\85\8d\89\c7?\05C\91p\10f\1c\bd\00\00\00\00\00`\ea?\00\00\00\00\00\00\00\00\00\009\eb\af\be\c8?\d1,\e9\aaT=\07\bd\00\00\00\00\00@\ea?\00\00\00\00\00\00\00\00\00\00\f7\dcZZ\c9?o\ff\a0X(\f2\07=\00\00\00\00\00\00\ea?\00\00\00\00\00\00\00\00\00\e0\8a<\ed\93\ca?i!VPCr(\bd\00\00\00\00\00\e0\e9?\00\00\00\00\00\00\00\00\00\d0[W\d81\cb?\aa\e1\acN\8d5\0c\bd\00\00\00\00\00\c0\e9?\00\00\00\00\00\00\00\00\00\e0;8\87\d0\cb?\b6\12TY\c4K-\bd\00\00\00\00\00\a0\e9?\00\00\00\00\00\00\00\00\00\10\f0\c6\fbo\cc?\d2+\96\c5r\ec\f1\bc\00\00\00\00\00`\e9?\00\00\00\00\00\00\00\00\00\90\d4\b0=\b1\cd?5\b0\15\f7*\ff*\bd\00\00\00\00\00@\e9?\00\00\00\00\00\00\00\00\00\10\e7\ff\0eS\ce?0\f4A`\'\12\c2<\00\00\00\00\00 \e9?\00\00\00\00\00\00\00\00\00\00\dd\e4\ad\f5\ce?\11\8e\bbe\15!\ca\bc\00\00\00\00\00\00\e9?\00\00\00\00\00\00\00\00\00\b0\b3l\1c\99\cf?0\df\0c\ca\ec\cb\1b=\00\00\00\00\00\c0\e8?\00\00\00\00\00\00\00\00\00XM`8q\d0?\91N\ed\16\db\9c\f8<\00\00\00\00\00\a0\e8?\00\00\00\00\00\00\00\00\00`ag-\c4\d0?\e9\ea<\16\8b\18\'=\00\00\00\00\00\80\e8?\00\00\00\00\00\00\00\00\00\e8\'\82\8e\17\d1?\1c\f0\a5c\0e!,\bd\00\00\00\00\00`\e8?\00\00\00\00\00\00\00\00\00\f8\ac\cb\\k\d1?\81\16\a5\f7\cd\9a+=\00\00\00\00\00@\e8?\00\00\00\00\00\00\00\00\00hZc\99\bf\d1?\b7\bdGQ\ed\a6,=\00\00\00\00\00 \e8?\00\00\00\00\00\00\00\00\00\b8\0emE\14\d2?\ea\baF\ba\de\87\n=\00\00\00\00\00\e0\e7?\00\00\00\00\00\00\00\00\00\90\dc|\f0\be\d2?\f4\04PJ\fa\9c*=\00\00\00\00\00\c0\e7?\00\00\00\00\00\00\00\00\00`\d3\e1\f1\14\d3?\b8<!\d3z\e2(\bd\00\00\00\00\00\a0\e7?\00\00\00\00\00\00\00\00\00\10\bevgk\d3?\c8w\f1\b0\cdn\11=\00\00\00\00\00\80\e7?\00\00\00\00\00\00\00\00\0003wR\c2\d3?\\\bd\06\b6T;\18=\00\00\00\00\00`\e7?\00\00\00\00\00\00\00\00\00\e8\d5#\b4\19\d4?\9d\e0\90\ec6\e4\08=\00\00\00\00\00@\e7?\00\00\00\00\00\00\00\00\00\c8q\c2\8dq\d4?u\d6g\t\ce\'/\bd\00\00\00\00\00 \e7?\00\00\00\00\00\00\00\00\000\17\9e\e0\c9\d4?\a4\d8\n\1b\89 .\bd\00\00\00\00\00\00\e7?\00\00\00\00\00\00\00\00\00\a08\07\ae\"\d5?Y\c7d\81p\be.=\00\00\00\00\00\e0\e6?\00\00\00\00\00\00\00\00\00\d0\c8S\f7{\d5?\ef@]\ee\ed\ad\1f=\00\00\00\00\00\c0\e6?\00\00\00\00\00\00\00\00\00`Y\df\bd\d5\d5?\dce\a4\08*\0b\n\bd")
 (data (i32.const 4760) "\00\00\00\00\00\00\00\00\00\00\00\00\00\00\f0?n\bf\88\1aO;\9b<53\fb\a9=\f6\ef?]\dc\d8\9c\13`q\bca\80w>\9a\ec\ef?\d1f\87\10z^\90\bc\85\7fn\e8\15\e3\ef?\13\f6g5R\d2\8c<t\85\15\d3\b0\d9\ef?\fa\8e\f9#\80\ce\8b\bc\de\f6\dd)k\d0\ef?a\c8\e6aN\f7`<\c8\9bu\18E\c7\ef?\99\d33[\e4\a3\90<\83\f3\c6\ca>\be\ef?m{\83]\a6\9a\97<\0f\89\f9lX\b5\ef?\fc\ef\fd\92\1a\b5\8e<\f7Gr+\92\ac\ef?\d1\9c/p=\be><\a2\d1\d32\ec\a3\ef?\0bn\90\894\03j\bc\1b\d3\fe\aff\9b\ef?\0e\bd/*RV\95\bcQ[\12\d0\01\93\ef?U\eaN\8c\ef\80P\bc\cc1l\c0\bd\8a\ef?\16\f4\d5\b9#\c9\91\bc\e0-\a9\ae\9a\82\ef?\afU\\\e9\e3\d3\80<Q\8e\a5\c8\98z\ef?H\93\a5\ea\15\1b\80\bc{Q}<\b8r\ef?=2\deU\f0\1f\8f\bc\ea\8d\8c8\f9j\ef?\bfS\13?\8c\89\8b<u\cbo\eb[c\ef?&\eb\11v\9c\d9\96\bc\d4\\\04\84\e0[\ef?`/:>\f7\ec\9a<\aa\b9h1\87T\ef?\9d8\86\cb\82\e7\8f\bc\1d\d9\fc\"PM\ef?\8d\c3\a6DAo\8a<\d6\8cb\88;F\ef?}\04\e4\b0\05z\80<\96\dc}\91I?\ef?\94\a8\a8\e3\fd\8e\96<8bunz8\ef?}Ht\f2\18^\87<?\a6\b2O\ce1\ef?\f2\e7\1f\98+G\80<\dd|\e2eE+\ef?^\08q?{\b8\96\bc\81c\f5\e1\df$\ef?1\ab\tm\e1\f7\82<\e1\de\1f\f5\9d\1e\ef?\fa\bfo\1a\9b!=\bc\90\d9\da\d0\7f\18\ef?\b4\n\0cr\827\8b<\0b\03\e4\a6\85\12\ef?\8f\cb\ce\89\92\14n<V/>\a9\af\0c\ef?\b6\ab\b0MuM\83<\15\b71\n\fe\06\ef?Lt\ac\e2\01B\86<1\d8L\fcp\01\ef?J\f8\d3]9\dd\8f<\ff\16d\b2\08\fc\ee?\04[\8e;\80\a3\86\bc\f1\9f\92_\c5\f6\ee?hPK\cc\edJ\92\bc\cb\a9:7\a7\f1\ee?\8e-Q\1b\f8\07\99\bcf\d8\05m\ae\ec\ee?\d26\94>\e8\d1q\bc\f7\9f\e54\db\e7\ee?\15\1b\ce\b3\19\19\99\bc\e5\a8\13\c3-\e3\ee?mL*\a7H\9f\85<\"4\12L\a6\de\ee?\8ai(z`\12\93\bc\1c\80\ac\04E\da\ee?[\89\17H\8f\a7X\bc*.\f7!\n\d6\ee?\1b\9aIg\9b,|\bc\97\a8P\d9\f5\d1\ee?\11\ac\c2`\edcC<-\89a`\08\ce\ee?\efd\06;\tf\96<W\00\1d\edA\ca\ee?y\03\a1\da\e1\ccn<\d0<\c1\b5\a2\c6\ee?0\12\0f?\8e\ff\93<\de\d3\d7\f0*\c3\ee?\b0\afz\bb\ce\90v<\'*6\d5\da\bf\ee?w\e0T\eb\bd\1d\93<\0d\dd\fd\99\b2\bc\ee?\8e\a3q\004\94\8f\bc\a7,\9dv\b2\b9\ee?I\a3\93\dc\cc\de\87\bcBf\cf\a2\da\b6\ee?_8\0f\bd\c6\dex\bc\82O\9dV+\b4\ee?\f6\\{\ecF\12\86\bc\0f\92]\ca\a4\b1\ee?\8e\d7\fd\18\055\93<\da\'\b56G\af\ee?\05\9b\8a/\b7\98{<\fd\c7\97\d4\12\ad\ee?\tT\1c\e2\e1c\90<)TH\dd\07\ab\ee?\ea\c6\19P\85\c74<\b7FY\8a&\a9\ee?5\c0d+\e62\94<H!\ad\15o\a7\ee?\9fv\99aJ\e4\8c\bc\t\dcv\b9\e1\a5\ee?\a8M\ef;\c53\8c\bc\85U:\b0~\a4\ee?\ae\e9+\89xS\84\bc \c3\cc4F\a3\ee?XXVx\dd\ce\93\bc%\"U\828\a2\ee?d\19~\80\aa\10W<s\a9L\d4U\a1\ee?(\"^\bf\ef\b3\93\bc\cd;\7ff\9e\a0\ee?\82\b94\87\ad\12j\bc\bf\da\0bu\12\a0\ee?\ee\a9m\b8\efgc\bc/\1ae<\b2\9f\ee?Q\88\e0T=\dc\80\bc\84\94Q\f9}\9f\ee?\cf>Z~d\1fx\bct_\ec\e8u\9f\ee?\b0}\8b\c0J\ee\86\bct\81\a5H\9a\9f\ee?\8a\e6U\1e2\19\86\bc\c9gBV\eb\9f\ee?\d3\d4\t^\cb\9c\90<?]\deOi\a0\ee?\1d\a5M\b9\dc2{\bc\87\01\ebs\14\a1\ee?k\c0gT\fd\ec\94<2\c10\01\ed\a1\ee?Ul\d6\ab\e1\ebe<bN\cf6\f3\a2\ee?B\cf\b3/\c5\a1\88\bc\12\1a>T\'\a4\ee?47;\f1\b6i\93\bc\13\ceL\99\89\a5\ee?\1e\ff\19:\84^\80\bc\ad\c7#F\1a\a7\ee?nWr\d8P\d4\94\bc\ed\92D\9b\d9\a8\ee?\00\8a\0e[g\ad\90<\99f\8a\d9\c7\aa\ee?\b4\ea\f0\c1/\b7\8d<\db\a0*B\e5\ac\ee?\ff\e7\c5\9c`\b6e\bc\8cD\b5\162\af\ee?D_\f3Y\83\f6{<6w\15\99\ae\b1\ee?\83=\1e\a7\1f\t\93\bc\c6\ff\91\0b[\b4\ee?)\1el\8b\b8\a9]\bc\e5\c5\cd\b07\b7\ee?Y\b9\90|\f9#l\bc\0fR\c8\cbD\ba\ee?\aa\f9\f4\"CC\92\bcPN\de\9f\82\bd\ee?K\8ef\d7l\ca\85\bc\ba\07\cap\f1\c0\ee?\'\ce\91+\fc\afq<\90\f0\a3\82\91\c4\ee?\bbs\n\e15\d2m<##\e3\19c\c8\ee?c\"b\"\04\c5\87\bce\e5]{f\cc\ee?\d51\e2\e3\86\1c\8b<3-J\ec\9b\d0\ee?\15\bb\bc\d3\d1\bb\91\bc]%>\b2\03\d5\ee?\d21\ee\9c1\cc\90<X\b30\13\9e\d9\ee?\b3Zsn\84i\84<\bf\fdyUk\de\ee?\b4\9d\8e\97\cd\df\82\bcz\f3\d3\bfk\e3\ee?\873\cb\92w\1a\8c<\ad\d3Z\99\9f\e8\ee?\fa\d9\d1J\8f{\90\bcf\b6\8d)\07\ee\ee?\ba\ae\dcV\d9\c3U\bc\fb\15O\b8\a2\f3\ee?@\f6\a6=\0e\a4\90\bc:Y\e5\8dr\f9\ee?4\93\ad8\f4\d6h\bcG^\fb\f2v\ff\ee?5\8aXk\e2\ee\91\bcJ\06\a10\b0\05\ef?\cd\dd_\n\d7\fft<\d2\c1K\90\1e\0c\ef?\ac\98\92\fa\fb\bd\91\bc\t\1e\d7[\c2\12\ef?\b3\0c\af0\aens<\9cR\85\dd\9b\19\ef?\94\fd\9f\\2\e3\8e<z\d0\ff_\ab \ef?\acY\t\d1\8f\e0\84<K\d1W.\f1\'\ef?g\1aN8\af\cdc<\b5\e7\06\94m/\ef?h\19\92l,kg<i\90\ef\dc 7\ef?\d2\b5\cc\83\18\8a\80\bc\fa\c3]U\0b?\ef?o\fa\ff?]\ad\8f\bc|\89\07J-G\ef?I\a9u8\ae\0d\90\bc\f2\89\0d\08\87O\ef?\a7\07=\a6\85\a3t<\87\a4\fb\dc\18X\ef?\0f\"@ \9e\91\82\bc\98\83\c9\16\e3`\ef?\ac\92\c1\d5PZ\8e<\852\db\03\e6i\ef?Kk\01\acY:\84<`\b4\01\f3!s\ef?\1f>\b4\07!\d5\82\bc_\9b{3\97|\ef?\c9\0dG;\b9*\89\bc)\a1\f5\14F\86\ef?\d3\88:`\04\b6t<\f6?\8b\e7.\90\ef?qr\9dQ\ec\c5\83<\83L\c7\fbQ\9a\ef?\f0\91\d3\8f\12\f7\8f\bc\da\90\a4\a2\af\a4\ef?}t#\e2\98\ae\8d\bc\f1g\8e-H\af\ef?\08 \aaA\bc\c3\8e<\'Za\ee\1b\ba\ef?2\eb\a9\c3\94+\84<\97\bak7+\c5\ef?\ee\85\d11\a9d\8a<@En[v\d0\ef?\ed\e3;\e4\ba7\8e\bc\14\be\9c\ad\fd\db\ef?\9d\cd\91M;\89w<\d8\90\9e\81\c1\e7\ef?\89\cc`A\c1\05S<\f1q\8f+\c2\f3\ef?")
 (data (i32.const 6816) "\06\00\00\00\01\00\00\00\01\00\00\00\06\00\00\000\00.\000\00")
 (data (i32.const 6848) "\06\00\00\00\01\00\00\00\01\00\00\00\06\00\00\00N\00a\00N\00")
 (data (i32.const 6880) "\12\00\00\00\01\00\00\00\01\00\00\00\12\00\00\00-\00I\00n\00f\00i\00n\00i\00t\00y\00")
 (data (i32.const 6928) "\10\00\00\00\01\00\00\00\01\00\00\00\10\00\00\00I\00n\00f\00i\00n\00i\00t\00y\00")
 (data (i32.const 6960) "\88\02\1c\08\a0\d5\8f\fav\bf>\a2\7f\e1\ae\bav\acU0 \fb\16\8b\ea5\ce]J\89B\cf-;eU\aa\b0k\9a\dfE\1a=\03\cf\1a\e6\ca\c6\9a\c7\17\fep\abO\dc\bc\be\fc\b1w\ff\0c\d6kA\ef\91V\be<\fc\7f\90\ad\1f\d0\8d\83\9aU1(\\Q\d3\b5\c9\a6\ad\8f\acq\9d\cb\8b\ee#w\"\9c\eamSx@\91I\cc\aeW\ce\b6]y\12<\827V\fbM6\94\10\c2O\98H8o\ea\96\90\c7:\82%\cb\85t\d7\f4\97\bf\97\cd\cf\86\a0\e5\ac*\17\98\n4\ef\8e\b25*\fbg8\b2;?\c6\d2\df\d4\c8\84\ba\cd\d3\1a\'D\dd\c5\96\c9%\bb\ce\9fk\93\84\a5b}$l\ac\db\f6\da_\0dXf\ab\a3&\f1\c3\de\93\f8\e2\f3\b8\80\ff\aa\a8\ad\b5\b5\8bJ|l\05_b\87S0\c14`\ff\bc\c9U&\ba\91\8c\85N\96\bd~)p$w\f9\df\8f\b8\e5\b8\9f\bd\df\a6\94}t\88\cf_\a9\f8\cf\9b\a8\8f\93pD\b9k\15\0f\bf\f8\f0\08\8a\b611eU%\b0\cd\ac\7f{\d0\c6\e2?\99\06;+*\c4\10\\\e4\d3\92si\99$$\aa\0e\ca\00\83\f2\b5\87\fd\eb\1a\11\92d\08\e5\bc\cc\88Po\t\cc\bc\8c,e\19\e2X\17\b7\d1\00\00\00\00\00\00@\9c\00\00\00\00\10\a5\d4\e8\00\00b\ac\c5\ebx\ad\84\t\94\f8x9?\81\b3\15\07\c9{\ce\97\c0p\\\ea{\ce2~\8fh\80\e9\ab\a48\d2\d5E\"\9a\17&\'O\9f\'\fb\c4\d41\a2c\ed\a8\ad\c8\8c8e\de\b0\dbe\ab\1a\8e\08\c7\83\9a\1dqB\f9\1d]\c4X\e7\1b\a6,iM\92\ea\8dp\1ad\ee\01\daJw\ef\9a\99\a3m\a2\85k}\b4{x\t\f2w\18\ddy\a1\e4T\b4\c2\c5\9b[\92\86[\86=]\96\c8\c5S5\c8\b3\a0\97\fa\\\b4*\95\e3_\a0\99\bd\9fF\de%\8c9\db4\c2\9b\a5\\\9f\98\a3r\9a\c6\f6\ce\be\e9TS\bf\dc\b7\e2A\"\f2\17\f3\fc\88\a5x\\\d3\9b\ce \cc\dfS!{\f3Z\16\98:0\1f\97\dc\b5\a0\e2\96\b3\e3\\S\d1\d9\a8<D\a7\a4\d9|\9b\fb\10D\a4\a7LLv\bb\1a\9c@\b6\ef\8e\ab\8b,\84W\a6\10\ef\1f\d0)1\91\e9\e5\a4\10\9b\9d\0c\9c\a1\fb\9b\10\e7)\f4;b\d9 (\ac\85\cf\a7z^KD\80-\dd\ac\03@\e4!\bf\8f\ffD^/\9cg\8eA\b8\8c\9c\9d\173\d4\a9\1b\e3\b4\92\db\19\9e\d9w\df\ban\bf\96\ebk\ee\f0\9b;\02\87\af")
 (data (i32.const 7656) "<\fbW\fbr\fb\8c\fb\a7\fb\c1\fb\dc\fb\f6\fb\11\fc,\fcF\fca\fc{\fc\96\fc\b1\fc\cb\fc\e6\fc\00\fd\1b\fd5\fdP\fdk\fd\85\fd\a0\fd\ba\fd\d5\fd\ef\fd\n\fe%\fe?\feZ\fet\fe\8f\fe\a9\fe\c4\fe\df\fe\f9\fe\14\ff.\ffI\ffc\ff~\ff\99\ff\b3\ff\ce\ff\e8\ff\03\00\1e\008\00S\00m\00\88\00\a2\00\bd\00\d8\00\f2\00\0d\01\'\01B\01\\\01w\01\92\01\ac\01\c7\01\e1\01\fc\01\16\021\02L\02f\02\81\02\9b\02\b6\02\d0\02\eb\02\06\03 \03;\03U\03p\03\8b\03\a5\03\c0\03\da\03\f5\03\0f\04*\04")
 (data (i32.const 7832) "\01\00\00\00\n\00\00\00d\00\00\00\e8\03\00\00\10\'\00\00\a0\86\01\00@B\0f\00\80\96\98\00\00\e1\f5\05\00\ca\9a;")
 (data (i32.const 7872) "\00\00\00\00\01\00\00\00\01\00\00\00\00\00\00\00")
 (data (i32.const 7888) "\1e\00\00\00\01\00\00\00\01\00\00\00\1e\00\00\00~\00l\00i\00b\00/\00r\00t\00/\00s\00t\00u\00b\00.\00t\00s\00")
 (data (i32.const 7936) "\06\00\00\00\01\00\00\00\01\00\00\00\06\00\00\004\00.\000\00")
 (data (i32.const 7968) "\02\00\00\00\01\00\00\00\01\00\00\00\02\00\00\004\00")
 (data (i32.const 8000) "\02\00\00\00\01\00\00\00\01\00\00\00\02\00\00\003\00")
 (data (i32.const 8032) "\04\00\00\00\01\00\00\00\01\00\00\00\04\00\00\00-\001\00")
 (data (i32.const 8064) "\04\00\00\00\01\00\00\00\01\00\00\00\04\00\00\00l\00t\00")
 (data (i32.const 8096) "\04\00\00\00\01\00\00\00\01\00\00\00\04\00\00\00g\00t\00")
 (data (i32.const 8128) "\04\00\00\00\01\00\00\00\01\00\00\00\04\00\00\00l\00e\00")
 (data (i32.const 8160) "\04\00\00\00\01\00\00\00\01\00\00\00\04\00\00\00g\00e\00")
 (data (i32.const 8192) "\04\00\00\00\01\00\00\00\01\00\00\00\04\00\00\00e\00q\00")
 (data (i32.const 8224) "\04\00\00\00\01\00\00\00\01\00\00\00\04\00\00\00n\00e\00")
 (data (i32.const 8256) "\06\00\00\00\01\00\00\00\01\00\00\00\06\00\00\00a\00d\00d\00")
 (data (i32.const 8288) "\06\00\00\00\01\00\00\00\01\00\00\00\06\00\00\00s\00u\00b\00")
 (data (i32.const 8320) "\06\00\00\00\01\00\00\00\01\00\00\00\06\00\00\00m\00u\00l\00")
 (data (i32.const 8352) "\06\00\00\00\01\00\00\00\01\00\00\00\06\00\00\00d\00i\00v\00")
 (data (i32.const 8384) "\06\00\00\00\01\00\00\00\01\00\00\00\06\00\00\00r\00e\00m\00")
 (data (i32.const 8416) "\06\00\00\00\01\00\00\00\01\00\00\00\06\00\00\00p\00o\00w\00")
 (table $0 1 funcref)
 (global $~lib/ASC_SHRINK_LEVEL i32 (i32.const 0))
 (global $resolve-binary/a (mut i32) (i32.const 0))
 (global $resolve-binary/f (mut f64) (f64.const 0))
 (global $~lib/rt/stub/startOffset (mut i32) (i32.const 0))
 (global $~lib/rt/stub/offset (mut i32) (i32.const 0))
 (global $~lib/util/math/log_tail (mut f64) (f64.const 0))
 (global $~lib/util/number/_frc_plus (mut i64) (i64.const 0))
 (global $~lib/util/number/_frc_minus (mut i64) (i64.const 0))
 (global $~lib/util/number/_exp (mut i32) (i32.const 0))
 (global $~lib/util/number/_K (mut i32) (i32.const 0))
 (global $~lib/util/number/_frc_pow (mut i64) (i64.const 0))
 (global $~lib/util/number/_exp_pow (mut i32) (i32.const 0))
 (global $resolve-binary/foo (mut i32) (i32.const 0))
 (global $resolve-binary/bar (mut i32) (i32.const 0))
 (global $resolve-binary/bar2 (mut i32) (i32.const 0))
 (global $~lib/heap/__heap_base i32 (i32.const 8440))
 (export "memory" (memory $0))
 (start $~start)
 (func $~lib/number/Bool#toString (param $0 i32) (result i32)
  local.get $0
  if (result i32)
   i32.const 32
  else
   i32.const 64
  end
 )
 (func $~lib/rt/stub/__retain (param $0 i32) (result i32)
  local.get $0
 )
 (func $~lib/rt/stub/__release (param $0 i32)
  nop
 )
 (func $~lib/string/String#get:length (param $0 i32) (result i32)
  local.get $0
  i32.const 16
  i32.sub
  i32.load offset=12
  i32.const 1
  i32.shr_u
 )
 (func $~lib/util/string/compareImpl (param $0 i32) (param $1 i32) (param $2 i32) (param $3 i32) (param $4 i32) (result i32)
  (local $5 i32)
  (local $6 i32)
  (local $7 i32)
  (local $8 i32)
  (local $9 i32)
  (local $10 i32)
  local.get $0
  call $~lib/rt/stub/__retain
  local.set $0
  local.get $2
  call $~lib/rt/stub/__retain
  local.set $2
  local.get $0
  local.get $1
  i32.const 1
  i32.shl
  i32.add
  local.set $5
  local.get $2
  local.get $3
  i32.const 1
  i32.shl
  i32.add
  local.set $6
  i32.const 0
  i32.const 2
  i32.lt_s
  drop
  local.get $4
  i32.const 4
  i32.ge_u
  if (result i32)
   local.get $5
   i32.const 7
   i32.and
   local.get $6
   i32.const 7
   i32.and
   i32.or
   i32.eqz
  else
   i32.const 0
  end
  if
   block $do-break|0
    loop $do-continue|0
     local.get $5
     i64.load
     local.get $6
     i64.load
     i64.ne
     if
      br $do-break|0
     end
     local.get $5
     i32.const 8
     i32.add
     local.set $5
     local.get $6
     i32.const 8
     i32.add
     local.set $6
     local.get $4
     i32.const 4
     i32.sub
     local.set $4
     local.get $4
     i32.const 4
     i32.ge_u
     local.set $7
     local.get $7
     br_if $do-continue|0
    end
   end
  end
  loop $while-continue|1
   local.get $4
   local.tee $7
   i32.const 1
   i32.sub
   local.set $4
   local.get $7
   local.set $7
   local.get $7
   if
    local.get $5
    i32.load16_u
    local.set $8
    local.get $6
    i32.load16_u
    local.set $9
    local.get $8
    local.get $9
    i32.ne
    if
     local.get $8
     local.get $9
     i32.sub
     local.set $10
     local.get $0
     call $~lib/rt/stub/__release
     local.get $2
     call $~lib/rt/stub/__release
     local.get $10
     return
    end
    local.get $5
    i32.const 2
    i32.add
    local.set $5
    local.get $6
    i32.const 2
    i32.add
    local.set $6
    br $while-continue|1
   end
  end
  i32.const 0
  local.set $7
  local.get $0
  call $~lib/rt/stub/__release
  local.get $2
  call $~lib/rt/stub/__release
  local.get $7
 )
 (func $~lib/string/String.__eq (param $0 i32) (param $1 i32) (result i32)
  (local $2 i32)
  (local $3 i32)
  local.get $0
  call $~lib/rt/stub/__retain
  local.set $0
  local.get $1
  call $~lib/rt/stub/__retain
  local.set $1
  local.get $0
  local.get $1
  i32.eq
  if
   i32.const 1
   local.set $2
   local.get $0
   call $~lib/rt/stub/__release
   local.get $1
   call $~lib/rt/stub/__release
   local.get $2
   return
  end
  local.get $0
  i32.const 0
  i32.eq
  if (result i32)
   i32.const 1
  else
   local.get $1
   i32.const 0
   i32.eq
  end
  if
   i32.const 0
   local.set $2
   local.get $0
   call $~lib/rt/stub/__release
   local.get $1
   call $~lib/rt/stub/__release
   local.get $2
   return
  end
  local.get $0
  call $~lib/string/String#get:length
  local.set $3
  local.get $3
  local.get $1
  call $~lib/string/String#get:length
  i32.ne
  if
   i32.const 0
   local.set $2
   local.get $0
   call $~lib/rt/stub/__release
   local.get $1
   call $~lib/rt/stub/__release
   local.get $2
   return
  end
  local.get $0
  i32.const 0
  local.get $1
  i32.const 0
  local.get $3
  call $~lib/util/string/compareImpl
  i32.eqz
  local.set $2
  local.get $0
  call $~lib/rt/stub/__release
  local.get $1
  call $~lib/rt/stub/__release
  local.get $2
 )
 (func $~lib/util/number/decimalCount32 (param $0 i32) (result i32)
  local.get $0
  i32.const 100000
  i32.lt_u
  if
   local.get $0
   i32.const 100
   i32.lt_u
   if
    i32.const 1
    local.get $0
    i32.const 10
    i32.ge_u
    i32.add
    return
   else
    i32.const 3
    local.get $0
    i32.const 10000
    i32.ge_u
    i32.add
    local.get $0
    i32.const 1000
    i32.ge_u
    i32.add
    return
   end
   unreachable
  else
   local.get $0
   i32.const 10000000
   i32.lt_u
   if
    i32.const 6
    local.get $0
    i32.const 1000000
    i32.ge_u
    i32.add
    return
   else
    i32.const 8
    local.get $0
    i32.const 1000000000
    i32.ge_u
    i32.add
    local.get $0
    i32.const 100000000
    i32.ge_u
    i32.add
    return
   end
   unreachable
  end
  unreachable
 )
 (func $~lib/rt/stub/maybeGrowMemory (param $0 i32)
  (local $1 i32)
  (local $2 i32)
  (local $3 i32)
  (local $4 i32)
  (local $5 i32)
  memory.size
  local.set $1
  local.get $1
  i32.const 16
  i32.shl
  local.set $2
  local.get $0
  local.get $2
  i32.gt_u
  if
   local.get $0
   local.get $2
   i32.sub
   i32.const 65535
   i32.add
   i32.const 65535
   i32.const -1
   i32.xor
   i32.and
   i32.const 16
   i32.shr_u
   local.set $3
   local.get $1
   local.tee $4
   local.get $3
   local.tee $5
   local.get $4
   local.get $5
   i32.gt_s
   select
   local.set $4
   local.get $4
   memory.grow
   i32.const 0
   i32.lt_s
   if
    local.get $3
    memory.grow
    i32.const 0
    i32.lt_s
    if
     unreachable
    end
   end
  end
  local.get $0
  global.set $~lib/rt/stub/offset
 )
 (func $~lib/rt/stub/__alloc (param $0 i32) (param $1 i32) (result i32)
  (local $2 i32)
  (local $3 i32)
  (local $4 i32)
  (local $5 i32)
  (local $6 i32)
  local.get $0
  i32.const 1073741808
  i32.gt_u
  if
   unreachable
  end
  global.get $~lib/rt/stub/offset
  i32.const 16
  i32.add
  local.set $2
  local.get $0
  i32.const 15
  i32.add
  i32.const 15
  i32.const -1
  i32.xor
  i32.and
  local.tee $3
  i32.const 16
  local.tee $4
  local.get $3
  local.get $4
  i32.gt_u
  select
  local.set $5
  local.get $2
  local.get $5
  i32.add
  call $~lib/rt/stub/maybeGrowMemory
  local.get $2
  i32.const 16
  i32.sub
  local.set $6
  local.get $6
  local.get $5
  i32.store
  i32.const 1
  drop
  local.get $6
  i32.const 1
  i32.store offset=4
  local.get $6
  local.get $1
  i32.store offset=8
  local.get $6
  local.get $0
  i32.store offset=12
  local.get $2
 )
 (func $~lib/util/number/utoa32_lut (param $0 i32) (param $1 i32) (param $2 i32)
  (local $3 i32)
  (local $4 i32)
  (local $5 i32)
  (local $6 i32)
  (local $7 i32)
  (local $8 i64)
  (local $9 i64)
  (local $10 i32)
  (local $11 i32)
  loop $while-continue|0
   local.get $1
   i32.const 10000
   i32.ge_u
   local.set $3
   local.get $3
   if
    local.get $1
    i32.const 10000
    i32.div_u
    local.set $4
    local.get $1
    i32.const 10000
    i32.rem_u
    local.set $5
    local.get $4
    local.set $1
    local.get $5
    i32.const 100
    i32.div_u
    local.set $6
    local.get $5
    i32.const 100
    i32.rem_u
    local.set $7
    i32.const 196
    local.get $6
    i32.const 2
    i32.shl
    i32.add
    i64.load32_u
    local.set $8
    i32.const 196
    local.get $7
    i32.const 2
    i32.shl
    i32.add
    i64.load32_u
    local.set $9
    local.get $2
    i32.const 4
    i32.sub
    local.set $2
    local.get $0
    local.get $2
    i32.const 1
    i32.shl
    i32.add
    local.get $8
    local.get $9
    i64.const 32
    i64.shl
    i64.or
    i64.store
    br $while-continue|0
   end
  end
  local.get $1
  i32.const 100
  i32.ge_u
  if
   local.get $1
   i32.const 100
   i32.div_u
   local.set $3
   local.get $1
   i32.const 100
   i32.rem_u
   local.set $10
   local.get $3
   local.set $1
   local.get $2
   i32.const 2
   i32.sub
   local.set $2
   i32.const 196
   local.get $10
   i32.const 2
   i32.shl
   i32.add
   i32.load
   local.set $11
   local.get $0
   local.get $2
   i32.const 1
   i32.shl
   i32.add
   local.get $11
   i32.store
  end
  local.get $1
  i32.const 10
  i32.ge_u
  if
   local.get $2
   i32.const 2
   i32.sub
   local.set $2
   i32.const 196
   local.get $1
   i32.const 2
   i32.shl
   i32.add
   i32.load
   local.set $11
   local.get $0
   local.get $2
   i32.const 1
   i32.shl
   i32.add
   local.get $11
   i32.store
  else
   local.get $2
   i32.const 1
   i32.sub
   local.set $2
   i32.const 48
   local.get $1
   i32.add
   local.set $11
   local.get $0
   local.get $2
   i32.const 1
   i32.shl
   i32.add
   local.get $11
   i32.store16
  end
 )
 (func $~lib/util/number/itoa32 (param $0 i32) (result i32)
  (local $1 i32)
  (local $2 i32)
  (local $3 i32)
  (local $4 i32)
  (local $5 i32)
  (local $6 i32)
  local.get $0
  i32.eqz
  if
   i32.const 192
   return
  end
  local.get $0
  i32.const 31
  i32.shr_u
  local.set $1
  local.get $1
  if
   i32.const 0
   local.get $0
   i32.sub
   local.set $0
  end
  local.get $0
  call $~lib/util/number/decimalCount32
  local.get $1
  i32.add
  local.set $2
  local.get $2
  i32.const 1
  i32.shl
  i32.const 1
  call $~lib/rt/stub/__alloc
  local.set $3
  local.get $3
  local.set $6
  local.get $0
  local.set $5
  local.get $2
  local.set $4
  i32.const 0
  i32.const 1
  i32.ge_s
  drop
  local.get $6
  local.get $5
  local.get $4
  call $~lib/util/number/utoa32_lut
  local.get $1
  if
   local.get $3
   i32.const 45
   i32.store16
  end
  local.get $3
  call $~lib/rt/stub/__retain
 )
 (func $~lib/util/number/itoa<i32> (param $0 i32) (result i32)
  i32.const 1
  i32.eqz
  drop
  i32.const 1
  drop
  i32.const 4
  i32.const 4
  i32.le_u
  drop
  local.get $0
  call $~lib/util/number/itoa32
  return
 )
 (func $~lib/number/I32#toString (param $0 i32) (result i32)
  local.get $0
  call $~lib/util/number/itoa<i32>
 )
 (func $~lib/math/NativeMath.pow (param $0 f64) (param $1 f64) (result f64)
  (local $2 f64)
  (local $3 f64)
  (local $4 i32)
  (local $5 i64)
  (local $6 i64)
  (local $7 i64)
  (local $8 i64)
  (local $9 i64)
  (local $10 f64)
  (local $11 i64)
  (local $12 i32)
  (local $13 i64)
  (local $14 i64)
  (local $15 f64)
  (local $16 f64)
  (local $17 f64)
  (local $18 f64)
  (local $19 f64)
  (local $20 f64)
  (local $21 f64)
  (local $22 f64)
  (local $23 f64)
  (local $24 f64)
  (local $25 f64)
  (local $26 f64)
  (local $27 f64)
  (local $28 f64)
  (local $29 f64)
  (local $30 f64)
  (local $31 f64)
  (local $32 f64)
  (local $33 f64)
  (local $34 f64)
  (local $35 f64)
  (local $36 f64)
  (local $37 f64)
  (local $38 f64)
  (local $39 i32)
  (local $40 i32)
  (local $41 i32)
  (local $42 i32)
  (local $43 i64)
  (local $44 i64)
  local.get $1
  f64.abs
  f64.const 2
  f64.le
  if
   local.get $1
   f64.const 2
   f64.eq
   if
    local.get $0
    local.get $0
    f64.mul
    return
   end
   local.get $1
   f64.const 0.5
   f64.eq
   if
    local.get $0
    f64.sqrt
    f64.abs
    f64.const inf
    local.get $0
    f64.const inf
    f64.neg
    f64.ne
    select
    return
   end
   local.get $1
   f64.const -1
   f64.eq
   if
    f64.const 1
    local.get $0
    f64.div
    return
   end
   local.get $1
   f64.const 1
   f64.eq
   if
    local.get $0
    return
   end
   local.get $1
   f64.const 0
   f64.eq
   if
    f64.const 1
    return
   end
  end
  i32.const 0
  i32.const 1
  i32.lt_s
  drop
  block $~lib/util/math/pow_lut|inlined.0 (result f64)
   local.get $0
   local.set $3
   local.get $1
   local.set $2
   i32.const 0
   local.set $4
   local.get $3
   i64.reinterpret_f64
   local.set $5
   local.get $2
   i64.reinterpret_f64
   local.set $6
   local.get $5
   i64.const 52
   i64.shr_u
   local.set $7
   local.get $6
   i64.const 52
   i64.shr_u
   local.set $8
   local.get $7
   i64.const 1
   i64.sub
   i64.const 2047
   i64.const 1
   i64.sub
   i64.ge_u
   if (result i32)
    i32.const 1
   else
    local.get $8
    i64.const 2047
    i64.and
    i64.const 958
    i64.sub
    i64.const 1086
    i64.const 958
    i64.sub
    i64.ge_u
   end
   if
    local.get $6
    local.set $9
    local.get $9
    i64.const 1
    i64.shl
    i64.const 1
    i64.sub
    i64.const -9007199254740992
    i64.const 1
    i64.sub
    i64.ge_u
    if
     local.get $6
     i64.const 1
     i64.shl
     i64.const 0
     i64.eq
     if
      f64.const 1
      br $~lib/util/math/pow_lut|inlined.0
     end
     local.get $5
     i64.const 4607182418800017408
     i64.eq
     if
      f64.const nan:0x8000000000000
      br $~lib/util/math/pow_lut|inlined.0
     end
     local.get $5
     i64.const 1
     i64.shl
     i64.const -9007199254740992
     i64.gt_u
     if (result i32)
      i32.const 1
     else
      local.get $6
      i64.const 1
      i64.shl
      i64.const -9007199254740992
      i64.gt_u
     end
     if
      local.get $3
      local.get $2
      f64.add
      br $~lib/util/math/pow_lut|inlined.0
     end
     local.get $5
     i64.const 1
     i64.shl
     i64.const 9214364837600034816
     i64.eq
     if
      f64.const nan:0x8000000000000
      br $~lib/util/math/pow_lut|inlined.0
     end
     local.get $5
     i64.const 1
     i64.shl
     i64.const 9214364837600034816
     i64.lt_u
     local.get $6
     i64.const 63
     i64.shr_u
     i64.const 0
     i64.ne
     i32.eqz
     i32.eq
     if
      f64.const 0
      br $~lib/util/math/pow_lut|inlined.0
     end
     local.get $2
     local.get $2
     f64.mul
     br $~lib/util/math/pow_lut|inlined.0
    end
    local.get $5
    local.set $9
    local.get $9
    i64.const 1
    i64.shl
    i64.const 1
    i64.sub
    i64.const -9007199254740992
    i64.const 1
    i64.sub
    i64.ge_u
    if
     local.get $3
     local.get $3
     f64.mul
     local.set $10
     local.get $5
     i64.const 63
     i64.shr_u
     i32.wrap_i64
     if (result i32)
      block $~lib/util/math/checkint|inlined.0 (result i32)
       local.get $6
       local.set $9
       local.get $9
       i64.const 52
       i64.shr_u
       i64.const 2047
       i64.and
       local.set $11
       local.get $11
       i64.const 1023
       i64.lt_u
       if
        i32.const 0
        br $~lib/util/math/checkint|inlined.0
       end
       local.get $11
       i64.const 1023
       i64.const 52
       i64.add
       i64.gt_u
       if
        i32.const 2
        br $~lib/util/math/checkint|inlined.0
       end
       i64.const 1
       i64.const 1023
       i64.const 52
       i64.add
       local.get $11
       i64.sub
       i64.shl
       local.set $11
       local.get $9
       local.get $11
       i64.const 1
       i64.sub
       i64.and
       i64.const 0
       i64.ne
       if
        i32.const 0
        br $~lib/util/math/checkint|inlined.0
       end
       local.get $9
       local.get $11
       i64.and
       i64.const 0
       i64.ne
       if
        i32.const 1
        br $~lib/util/math/checkint|inlined.0
       end
       i32.const 2
      end
      i32.const 1
      i32.eq
     else
      i32.const 0
     end
     if
      local.get $10
      f64.neg
      local.set $10
     end
     local.get $6
     i64.const 63
     i64.shr_u
     i64.const 0
     i64.ne
     if (result f64)
      f64.const 1
      local.get $10
      f64.div
     else
      local.get $10
     end
     br $~lib/util/math/pow_lut|inlined.0
    end
    local.get $5
    i64.const 63
    i64.shr_u
    i64.const 0
    i64.ne
    if
     block $~lib/util/math/checkint|inlined.1 (result i32)
      local.get $6
      local.set $9
      local.get $9
      i64.const 52
      i64.shr_u
      i64.const 2047
      i64.and
      local.set $11
      local.get $11
      i64.const 1023
      i64.lt_u
      if
       i32.const 0
       br $~lib/util/math/checkint|inlined.1
      end
      local.get $11
      i64.const 1023
      i64.const 52
      i64.add
      i64.gt_u
      if
       i32.const 2
       br $~lib/util/math/checkint|inlined.1
      end
      i64.const 1
      i64.const 1023
      i64.const 52
      i64.add
      local.get $11
      i64.sub
      i64.shl
      local.set $11
      local.get $9
      local.get $11
      i64.const 1
      i64.sub
      i64.and
      i64.const 0
      i64.ne
      if
       i32.const 0
       br $~lib/util/math/checkint|inlined.1
      end
      local.get $9
      local.get $11
      i64.and
      i64.const 0
      i64.ne
      if
       i32.const 1
       br $~lib/util/math/checkint|inlined.1
      end
      i32.const 2
     end
     local.set $12
     local.get $12
     i32.const 0
     i32.eq
     if
      local.get $3
      local.get $3
      f64.sub
      local.get $3
      local.get $3
      f64.sub
      f64.div
      br $~lib/util/math/pow_lut|inlined.0
     end
     local.get $12
     i32.const 1
     i32.eq
     if
      i32.const 262144
      local.set $4
     end
     local.get $5
     i64.const 9223372036854775807
     i64.and
     local.set $5
     local.get $7
     i64.const 2047
     i64.and
     local.set $7
    end
    local.get $8
    i64.const 2047
    i64.and
    i64.const 958
    i64.sub
    i64.const 1086
    i64.const 958
    i64.sub
    i64.ge_u
    if
     local.get $5
     i64.const 4607182418800017408
     i64.eq
     if
      f64.const 1
      br $~lib/util/math/pow_lut|inlined.0
     end
     local.get $8
     i64.const 2047
     i64.and
     i64.const 958
     i64.lt_u
     if
      f64.const 1
      br $~lib/util/math/pow_lut|inlined.0
     end
     local.get $5
     i64.const 4607182418800017408
     i64.gt_u
     local.get $8
     i64.const 2048
     i64.lt_u
     i32.eq
     if (result f64)
      f64.const inf
     else
      f64.const 0
     end
     br $~lib/util/math/pow_lut|inlined.0
    end
    local.get $7
    i64.const 0
    i64.eq
    if
     local.get $3
     f64.const 4503599627370496
     f64.mul
     i64.reinterpret_f64
     local.set $5
     local.get $5
     i64.const 9223372036854775807
     i64.and
     local.set $5
     local.get $5
     i64.const 52
     i64.const 52
     i64.shl
     i64.sub
     local.set $5
    end
   end
   local.get $5
   local.set $9
   local.get $9
   i64.const 4604531861337669632
   i64.sub
   local.set $11
   local.get $11
   i64.const 52
   i64.const 7
   i64.sub
   i64.shr_u
   i64.const 127
   i64.and
   i32.wrap_i64
   local.set $12
   local.get $11
   i64.const 52
   i64.shr_s
   local.set $13
   local.get $9
   local.get $11
   i64.const 4095
   i64.const 52
   i64.shl
   i64.and
   i64.sub
   local.set $14
   local.get $14
   f64.reinterpret_i64
   local.set $10
   local.get $13
   f64.convert_i64_s
   local.set $15
   i32.const 664
   local.get $12
   i32.const 2
   i32.const 3
   i32.add
   i32.shl
   i32.add
   f64.load
   local.set $16
   i32.const 664
   local.get $12
   i32.const 2
   i32.const 3
   i32.add
   i32.shl
   i32.add
   f64.load offset=16
   local.set $17
   i32.const 664
   local.get $12
   i32.const 2
   i32.const 3
   i32.add
   i32.shl
   i32.add
   f64.load offset=24
   local.set $18
   local.get $14
   i64.const 2147483648
   i64.add
   i64.const -4294967296
   i64.and
   f64.reinterpret_i64
   local.set $19
   local.get $10
   local.get $19
   f64.sub
   local.set $20
   local.get $19
   local.get $16
   f64.mul
   f64.const 1
   f64.sub
   local.set $21
   local.get $20
   local.get $16
   f64.mul
   local.set $22
   local.get $21
   local.get $22
   f64.add
   local.set $23
   local.get $15
   f64.const 0.6931471805598903
   f64.mul
   local.get $17
   f64.add
   local.set $24
   local.get $24
   local.get $23
   f64.add
   local.set $25
   local.get $15
   f64.const 5.497923018708371e-14
   f64.mul
   local.get $18
   f64.add
   local.set $26
   local.get $24
   local.get $25
   f64.sub
   local.get $23
   f64.add
   local.set $27
   f64.const -0.5
   local.get $23
   f64.mul
   local.set $28
   local.get $23
   local.get $28
   f64.mul
   local.set $29
   local.get $23
   local.get $29
   f64.mul
   local.set $30
   f64.const -0.5
   local.get $21
   f64.mul
   local.set $31
   local.get $21
   local.get $31
   f64.mul
   local.set $32
   local.get $25
   local.get $32
   f64.add
   local.set $33
   local.get $22
   local.get $28
   local.get $31
   f64.add
   f64.mul
   local.set $34
   local.get $25
   local.get $33
   f64.sub
   local.get $32
   f64.add
   local.set $35
   local.get $30
   f64.const -0.6666666666666679
   local.get $23
   f64.const 0.5000000000000007
   f64.mul
   f64.add
   local.get $29
   f64.const 0.7999999995323976
   local.get $23
   f64.const -0.6666666663487739
   f64.mul
   f64.add
   local.get $29
   f64.const -1.142909628459501
   local.get $23
   f64.const 1.0000415263675542
   f64.mul
   f64.add
   f64.mul
   f64.add
   f64.mul
   f64.add
   f64.mul
   local.set $36
   local.get $26
   local.get $27
   f64.add
   local.get $34
   f64.add
   local.get $35
   f64.add
   local.get $36
   f64.add
   local.set $37
   local.get $33
   local.get $37
   f64.add
   local.set $38
   local.get $33
   local.get $38
   f64.sub
   local.get $37
   f64.add
   global.set $~lib/util/math/log_tail
   local.get $38
   local.set $38
   global.get $~lib/util/math/log_tail
   local.set $37
   local.get $6
   i64.const -134217728
   i64.and
   f64.reinterpret_i64
   local.set $34
   local.get $2
   local.get $34
   f64.sub
   local.set $33
   local.get $38
   i64.reinterpret_f64
   i64.const -134217728
   i64.and
   f64.reinterpret_i64
   local.set $32
   local.get $38
   local.get $32
   f64.sub
   local.get $37
   f64.add
   local.set $31
   local.get $34
   local.get $32
   f64.mul
   local.set $36
   local.get $33
   local.get $32
   f64.mul
   local.get $2
   local.get $31
   f64.mul
   f64.add
   local.set $35
   block $~lib/util/math/exp_inline|inlined.0 (result f64)
    local.get $36
    local.set $15
    local.get $35
    local.set $10
    local.get $4
    local.set $12
    local.get $15
    i64.reinterpret_f64
    local.set $9
    local.get $9
    i64.const 52
    i64.shr_u
    i32.wrap_i64
    i32.const 2047
    i32.and
    local.set $39
    local.get $39
    i32.const 969
    i32.sub
    i32.const 63
    i32.ge_u
    if
     local.get $39
     i32.const 969
     i32.sub
     i32.const -2147483648
     i32.ge_u
     if
      f64.const -1
      f64.const 1
      local.get $12
      select
      br $~lib/util/math/exp_inline|inlined.0
     end
     local.get $39
     i32.const 1033
     i32.ge_u
     if
      local.get $9
      i64.const 63
      i64.shr_u
      i64.const 0
      i64.ne
      if (result f64)
       local.get $12
       local.set $41
       local.get $41
       local.set $42
       i64.const 1152921504606846976
       f64.reinterpret_i64
       local.set $16
       local.get $16
       f64.neg
       local.get $16
       local.get $42
       select
       local.get $16
       f64.mul
      else
       local.get $12
       local.set $42
       local.get $42
       local.set $41
       i64.const 8070450532247928832
       f64.reinterpret_i64
       local.set $17
       local.get $17
       f64.neg
       local.get $17
       local.get $41
       select
       local.get $17
       f64.mul
      end
      br $~lib/util/math/exp_inline|inlined.0
     end
     i32.const 0
     local.set $39
    end
    f64.const 184.6649652337873
    local.get $15
    f64.mul
    local.set $29
    local.get $29
    f64.const 6755399441055744
    f64.add
    local.set $30
    local.get $30
    i64.reinterpret_f64
    local.set $14
    local.get $30
    f64.const 6755399441055744
    f64.sub
    local.set $30
    local.get $15
    local.get $30
    f64.const -0.005415212348111709
    f64.mul
    f64.add
    local.get $30
    f64.const -1.2864023111638346e-14
    f64.mul
    f64.add
    local.set $28
    local.get $28
    local.get $10
    f64.add
    local.set $28
    local.get $14
    i64.const 127
    i64.and
    i64.const 1
    i64.shl
    i32.wrap_i64
    local.set $40
    local.get $14
    local.get $12
    i64.extend_i32_u
    i64.add
    i64.const 52
    i64.const 7
    i64.sub
    i64.shl
    local.set $13
    i32.const 4760
    local.get $40
    i32.const 3
    i32.shl
    i32.add
    i64.load
    f64.reinterpret_i64
    local.set $25
    i32.const 4760
    local.get $40
    i32.const 3
    i32.shl
    i32.add
    i64.load offset=8
    local.get $13
    i64.add
    local.set $11
    local.get $28
    local.get $28
    f64.mul
    local.set $27
    local.get $25
    local.get $28
    f64.add
    local.get $27
    f64.const 0.49999999999996786
    local.get $28
    f64.const 0.16666666666665886
    f64.mul
    f64.add
    f64.mul
    f64.add
    local.get $27
    local.get $27
    f64.mul
    f64.const 0.0416666808410674
    local.get $28
    f64.const 0.008333335853059549
    f64.mul
    f64.add
    f64.mul
    f64.add
    local.set $24
    local.get $39
    i32.const 0
    i32.eq
    if
     block $~lib/util/math/specialcase|inlined.0 (result f64)
      local.get $24
      local.set $18
      local.get $11
      local.set $44
      local.get $14
      local.set $43
      local.get $43
      i64.const 2147483648
      i64.and
      i64.const 0
      i64.ne
      i32.eqz
      if
       local.get $44
       i64.const 1009
       i64.const 52
       i64.shl
       i64.sub
       local.set $44
       local.get $44
       f64.reinterpret_i64
       local.set $17
       f64.const 5486124068793688683255936e279
       local.get $17
       local.get $17
       local.get $18
       f64.mul
       f64.add
       f64.mul
       br $~lib/util/math/specialcase|inlined.0
      end
      local.get $44
      i64.const 1022
      i64.const 52
      i64.shl
      i64.add
      local.set $44
      local.get $44
      f64.reinterpret_i64
      local.set $17
      local.get $17
      local.get $17
      local.get $18
      f64.mul
      f64.add
      local.set $16
      local.get $16
      f64.abs
      f64.const 1
      f64.lt
      if
       f64.const 1
       local.get $16
       f64.copysign
       local.set $23
       local.get $17
       local.get $16
       f64.sub
       local.get $17
       local.get $18
       f64.mul
       f64.add
       local.set $22
       local.get $23
       local.get $16
       f64.add
       local.set $21
       local.get $23
       local.get $21
       f64.sub
       local.get $16
       f64.add
       local.get $22
       f64.add
       local.set $22
       local.get $21
       local.get $22
       f64.add
       local.get $23
       f64.sub
       local.set $16
       local.get $16
       f64.const 0
       f64.eq
       if
        local.get $44
        i64.const -9223372036854775808
        i64.and
        f64.reinterpret_i64
        local.set $16
       end
      end
      local.get $16
      f64.const 2.2250738585072014e-308
      f64.mul
     end
     br $~lib/util/math/exp_inline|inlined.0
    end
    local.get $11
    f64.reinterpret_i64
    local.set $26
    local.get $26
    local.get $26
    local.get $24
    f64.mul
    f64.add
   end
  end
  return
 )
 (func $~lib/util/number/genDigits (param $0 i32) (param $1 i64) (param $2 i32) (param $3 i64) (param $4 i32) (param $5 i64) (param $6 i32) (result i32)
  (local $7 i32)
  (local $8 i64)
  (local $9 i64)
  (local $10 i64)
  (local $11 i32)
  (local $12 i32)
  (local $13 i64)
  (local $14 i32)
  (local $15 i32)
  (local $16 i32)
  (local $17 i32)
  (local $18 i32)
  (local $19 i64)
  (local $20 i64)
  (local $21 i64)
  (local $22 i64)
  (local $23 i64)
  (local $24 i32)
  (local $25 i32)
  (local $26 i32)
  (local $27 i32)
  (local $28 i64)
  i32.const 0
  local.get $4
  i32.sub
  local.set $7
  i64.const 1
  local.get $7
  i64.extend_i32_s
  i64.shl
  local.set $8
  local.get $8
  i64.const 1
  i64.sub
  local.set $9
  local.get $3
  local.get $1
  i64.sub
  local.set $10
  local.get $4
  local.set $11
  local.get $3
  local.get $7
  i64.extend_i32_s
  i64.shr_u
  i32.wrap_i64
  local.set $12
  local.get $3
  local.get $9
  i64.and
  local.set $13
  local.get $12
  call $~lib/util/number/decimalCount32
  local.set $14
  local.get $6
  local.set $15
  loop $while-continue|0
   local.get $14
   i32.const 0
   i32.gt_s
   local.set $16
   local.get $16
   if
    block $break|1
     block $case10|1
      block $case9|1
       block $case8|1
        block $case7|1
         block $case6|1
          block $case5|1
           block $case4|1
            block $case3|1
             block $case2|1
              block $case1|1
               block $case0|1
                local.get $14
                local.set $18
                local.get $18
                i32.const 10
                i32.eq
                br_if $case0|1
                local.get $18
                i32.const 9
                i32.eq
                br_if $case1|1
                local.get $18
                i32.const 8
                i32.eq
                br_if $case2|1
                local.get $18
                i32.const 7
                i32.eq
                br_if $case3|1
                local.get $18
                i32.const 6
                i32.eq
                br_if $case4|1
                local.get $18
                i32.const 5
                i32.eq
                br_if $case5|1
                local.get $18
                i32.const 4
                i32.eq
                br_if $case6|1
                local.get $18
                i32.const 3
                i32.eq
                br_if $case7|1
                local.get $18
                i32.const 2
                i32.eq
                br_if $case8|1
                local.get $18
                i32.const 1
                i32.eq
                br_if $case9|1
                br $case10|1
               end
               local.get $12
               i32.const 1000000000
               i32.div_u
               local.set $17
               local.get $12
               i32.const 1000000000
               i32.rem_u
               local.set $12
               br $break|1
              end
              local.get $12
              i32.const 100000000
              i32.div_u
              local.set $17
              local.get $12
              i32.const 100000000
              i32.rem_u
              local.set $12
              br $break|1
             end
             local.get $12
             i32.const 10000000
             i32.div_u
             local.set $17
             local.get $12
             i32.const 10000000
             i32.rem_u
             local.set $12
             br $break|1
            end
            local.get $12
            i32.const 1000000
            i32.div_u
            local.set $17
            local.get $12
            i32.const 1000000
            i32.rem_u
            local.set $12
            br $break|1
           end
           local.get $12
           i32.const 100000
           i32.div_u
           local.set $17
           local.get $12
           i32.const 100000
           i32.rem_u
           local.set $12
           br $break|1
          end
          local.get $12
          i32.const 10000
          i32.div_u
          local.set $17
          local.get $12
          i32.const 10000
          i32.rem_u
          local.set $12
          br $break|1
         end
         local.get $12
         i32.const 1000
         i32.div_u
         local.set $17
         local.get $12
         i32.const 1000
         i32.rem_u
         local.set $12
         br $break|1
        end
        local.get $12
        i32.const 100
        i32.div_u
        local.set $17
        local.get $12
        i32.const 100
        i32.rem_u
        local.set $12
        br $break|1
       end
       local.get $12
       i32.const 10
       i32.div_u
       local.set $17
       local.get $12
       i32.const 10
       i32.rem_u
       local.set $12
       br $break|1
      end
      local.get $12
      local.set $17
      i32.const 0
      local.set $12
      br $break|1
     end
     i32.const 0
     local.set $17
     br $break|1
    end
    local.get $17
    local.get $15
    i32.or
    if
     local.get $0
     local.get $15
     local.tee $18
     i32.const 1
     i32.add
     local.set $15
     local.get $18
     i32.const 1
     i32.shl
     i32.add
     i32.const 48
     local.get $17
     i32.const 65535
     i32.and
     i32.add
     i32.store16
    end
    local.get $14
    i32.const 1
    i32.sub
    local.set $14
    local.get $12
    i64.extend_i32_u
    local.get $7
    i64.extend_i32_s
    i64.shl
    local.get $13
    i64.add
    local.set $19
    local.get $19
    local.get $5
    i64.le_u
    if
     global.get $~lib/util/number/_K
     local.get $14
     i32.add
     global.set $~lib/util/number/_K
     local.get $0
     local.set $24
     local.get $15
     local.set $18
     local.get $5
     local.set $23
     local.get $19
     local.set $22
     i32.const 7832
     local.get $14
     i32.const 2
     i32.shl
     i32.add
     i64.load32_u
     local.get $7
     i64.extend_i32_s
     i64.shl
     local.set $21
     local.get $10
     local.set $20
     local.get $24
     local.get $18
     i32.const 1
     i32.sub
     i32.const 1
     i32.shl
     i32.add
     local.set $25
     local.get $25
     i32.load16_u
     local.set $26
     loop $while-continue|3
      local.get $22
      local.get $20
      i64.lt_u
      if (result i32)
       local.get $23
       local.get $22
       i64.sub
       local.get $21
       i64.ge_u
      else
       i32.const 0
      end
      if (result i32)
       local.get $22
       local.get $21
       i64.add
       local.get $20
       i64.lt_u
       if (result i32)
        i32.const 1
       else
        local.get $20
        local.get $22
        i64.sub
        local.get $22
        local.get $21
        i64.add
        local.get $20
        i64.sub
        i64.gt_u
       end
      else
       i32.const 0
      end
      local.set $27
      local.get $27
      if
       local.get $26
       i32.const 1
       i32.sub
       local.set $26
       local.get $22
       local.get $21
       i64.add
       local.set $22
       br $while-continue|3
      end
     end
     local.get $25
     local.get $26
     i32.store16
     local.get $15
     return
    end
    br $while-continue|0
   end
  end
  loop $while-continue|4
   i32.const 1
   local.set $16
   local.get $16
   if
    local.get $13
    i64.const 10
    i64.mul
    local.set $13
    local.get $5
    i64.const 10
    i64.mul
    local.set $5
    local.get $13
    local.get $7
    i64.extend_i32_s
    i64.shr_u
    local.set $23
    local.get $23
    local.get $15
    i64.extend_i32_s
    i64.or
    i64.const 0
    i64.ne
    if
     local.get $0
     local.get $15
     local.tee $26
     i32.const 1
     i32.add
     local.set $15
     local.get $26
     i32.const 1
     i32.shl
     i32.add
     i32.const 48
     local.get $23
     i32.wrap_i64
     i32.const 65535
     i32.and
     i32.add
     i32.store16
    end
    local.get $13
    local.get $9
    i64.and
    local.set $13
    local.get $14
    i32.const 1
    i32.sub
    local.set $14
    local.get $13
    local.get $5
    i64.lt_u
    if
     global.get $~lib/util/number/_K
     local.get $14
     i32.add
     global.set $~lib/util/number/_K
     local.get $10
     i32.const 7832
     i32.const 0
     local.get $14
     i32.sub
     i32.const 2
     i32.shl
     i32.add
     i64.load32_u
     i64.mul
     local.set $10
     local.get $0
     local.set $18
     local.get $15
     local.set $27
     local.get $5
     local.set $28
     local.get $13
     local.set $22
     local.get $8
     local.set $21
     local.get $10
     local.set $20
     local.get $18
     local.get $27
     i32.const 1
     i32.sub
     i32.const 1
     i32.shl
     i32.add
     local.set $26
     local.get $26
     i32.load16_u
     local.set $25
     loop $while-continue|6
      local.get $22
      local.get $20
      i64.lt_u
      if (result i32)
       local.get $28
       local.get $22
       i64.sub
       local.get $21
       i64.ge_u
      else
       i32.const 0
      end
      if (result i32)
       local.get $22
       local.get $21
       i64.add
       local.get $20
       i64.lt_u
       if (result i32)
        i32.const 1
       else
        local.get $20
        local.get $22
        i64.sub
        local.get $22
        local.get $21
        i64.add
        local.get $20
        i64.sub
        i64.gt_u
       end
      else
       i32.const 0
      end
      local.set $24
      local.get $24
      if
       local.get $25
       i32.const 1
       i32.sub
       local.set $25
       local.get $22
       local.get $21
       i64.add
       local.set $22
       br $while-continue|6
      end
     end
     local.get $26
     local.get $25
     i32.store16
     local.get $15
     return
    end
    br $while-continue|4
   end
  end
  unreachable
 )
 (func $~lib/util/memory/memcpy (param $0 i32) (param $1 i32) (param $2 i32)
  (local $3 i32)
  (local $4 i32)
  (local $5 i32)
  (local $6 i32)
  loop $while-continue|0
   local.get $2
   if (result i32)
    local.get $1
    i32.const 3
    i32.and
   else
    i32.const 0
   end
   local.set $5
   local.get $5
   if
    local.get $0
    local.tee $6
    i32.const 1
    i32.add
    local.set $0
    local.get $6
    local.get $1
    local.tee $6
    i32.const 1
    i32.add
    local.set $1
    local.get $6
    i32.load8_u
    i32.store8
    local.get $2
    i32.const 1
    i32.sub
    local.set $2
    br $while-continue|0
   end
  end
  local.get $0
  i32.const 3
  i32.and
  i32.const 0
  i32.eq
  if
   loop $while-continue|1
    local.get $2
    i32.const 16
    i32.ge_u
    local.set $5
    local.get $5
    if
     local.get $0
     local.get $1
     i32.load
     i32.store
     local.get $0
     i32.const 4
     i32.add
     local.get $1
     i32.const 4
     i32.add
     i32.load
     i32.store
     local.get $0
     i32.const 8
     i32.add
     local.get $1
     i32.const 8
     i32.add
     i32.load
     i32.store
     local.get $0
     i32.const 12
     i32.add
     local.get $1
     i32.const 12
     i32.add
     i32.load
     i32.store
     local.get $1
     i32.const 16
     i32.add
     local.set $1
     local.get $0
     i32.const 16
     i32.add
     local.set $0
     local.get $2
     i32.const 16
     i32.sub
     local.set $2
     br $while-continue|1
    end
   end
   local.get $2
   i32.const 8
   i32.and
   if
    local.get $0
    local.get $1
    i32.load
    i32.store
    local.get $0
    i32.const 4
    i32.add
    local.get $1
    i32.const 4
    i32.add
    i32.load
    i32.store
    local.get $0
    i32.const 8
    i32.add
    local.set $0
    local.get $1
    i32.const 8
    i32.add
    local.set $1
   end
   local.get $2
   i32.const 4
   i32.and
   if
    local.get $0
    local.get $1
    i32.load
    i32.store
    local.get $0
    i32.const 4
    i32.add
    local.set $0
    local.get $1
    i32.const 4
    i32.add
    local.set $1
   end
   local.get $2
   i32.const 2
   i32.and
   if
    local.get $0
    local.get $1
    i32.load16_u
    i32.store16
    local.get $0
    i32.const 2
    i32.add
    local.set $0
    local.get $1
    i32.const 2
    i32.add
    local.set $1
   end
   local.get $2
   i32.const 1
   i32.and
   if
    local.get $0
    local.tee $5
    i32.const 1
    i32.add
    local.set $0
    local.get $5
    local.get $1
    local.tee $5
    i32.const 1
    i32.add
    local.set $1
    local.get $5
    i32.load8_u
    i32.store8
   end
   return
  end
  local.get $2
  i32.const 32
  i32.ge_u
  if
   block $break|2
    block $case2|2
     block $case1|2
      block $case0|2
       local.get $0
       i32.const 3
       i32.and
       local.set $5
       local.get $5
       i32.const 1
       i32.eq
       br_if $case0|2
       local.get $5
       i32.const 2
       i32.eq
       br_if $case1|2
       local.get $5
       i32.const 3
       i32.eq
       br_if $case2|2
       br $break|2
      end
      local.get $1
      i32.load
      local.set $3
      local.get $0
      local.tee $5
      i32.const 1
      i32.add
      local.set $0
      local.get $5
      local.get $1
      local.tee $5
      i32.const 1
      i32.add
      local.set $1
      local.get $5
      i32.load8_u
      i32.store8
      local.get $0
      local.tee $5
      i32.const 1
      i32.add
      local.set $0
      local.get $5
      local.get $1
      local.tee $5
      i32.const 1
      i32.add
      local.set $1
      local.get $5
      i32.load8_u
      i32.store8
      local.get $0
      local.tee $5
      i32.const 1
      i32.add
      local.set $0
      local.get $5
      local.get $1
      local.tee $5
      i32.const 1
      i32.add
      local.set $1
      local.get $5
      i32.load8_u
      i32.store8
      local.get $2
      i32.const 3
      i32.sub
      local.set $2
      loop $while-continue|3
       local.get $2
       i32.const 17
       i32.ge_u
       local.set $5
       local.get $5
       if
        local.get $1
        i32.const 1
        i32.add
        i32.load
        local.set $4
        local.get $0
        local.get $3
        i32.const 24
        i32.shr_u
        local.get $4
        i32.const 8
        i32.shl
        i32.or
        i32.store
        local.get $1
        i32.const 5
        i32.add
        i32.load
        local.set $3
        local.get $0
        i32.const 4
        i32.add
        local.get $4
        i32.const 24
        i32.shr_u
        local.get $3
        i32.const 8
        i32.shl
        i32.or
        i32.store
        local.get $1
        i32.const 9
        i32.add
        i32.load
        local.set $4
        local.get $0
        i32.const 8
        i32.add
        local.get $3
        i32.const 24
        i32.shr_u
        local.get $4
        i32.const 8
        i32.shl
        i32.or
        i32.store
        local.get $1
        i32.const 13
        i32.add
        i32.load
        local.set $3
        local.get $0
        i32.const 12
        i32.add
        local.get $4
        i32.const 24
        i32.shr_u
        local.get $3
        i32.const 8
        i32.shl
        i32.or
        i32.store
        local.get $1
        i32.const 16
        i32.add
        local.set $1
        local.get $0
        i32.const 16
        i32.add
        local.set $0
        local.get $2
        i32.const 16
        i32.sub
        local.set $2
        br $while-continue|3
       end
      end
      br $break|2
     end
     local.get $1
     i32.load
     local.set $3
     local.get $0
     local.tee $5
     i32.const 1
     i32.add
     local.set $0
     local.get $5
     local.get $1
     local.tee $5
     i32.const 1
     i32.add
     local.set $1
     local.get $5
     i32.load8_u
     i32.store8
     local.get $0
     local.tee $5
     i32.const 1
     i32.add
     local.set $0
     local.get $5
     local.get $1
     local.tee $5
     i32.const 1
     i32.add
     local.set $1
     local.get $5
     i32.load8_u
     i32.store8
     local.get $2
     i32.const 2
     i32.sub
     local.set $2
     loop $while-continue|4
      local.get $2
      i32.const 18
      i32.ge_u
      local.set $5
      local.get $5
      if
       local.get $1
       i32.const 2
       i32.add
       i32.load
       local.set $4
       local.get $0
       local.get $3
       i32.const 16
       i32.shr_u
       local.get $4
       i32.const 16
       i32.shl
       i32.or
       i32.store
       local.get $1
       i32.const 6
       i32.add
       i32.load
       local.set $3
       local.get $0
       i32.const 4
       i32.add
       local.get $4
       i32.const 16
       i32.shr_u
       local.get $3
       i32.const 16
       i32.shl
       i32.or
       i32.store
       local.get $1
       i32.const 10
       i32.add
       i32.load
       local.set $4
       local.get $0
       i32.const 8
       i32.add
       local.get $3
       i32.const 16
       i32.shr_u
       local.get $4
       i32.const 16
       i32.shl
       i32.or
       i32.store
       local.get $1
       i32.const 14
       i32.add
       i32.load
       local.set $3
       local.get $0
       i32.const 12
       i32.add
       local.get $4
       i32.const 16
       i32.shr_u
       local.get $3
       i32.const 16
       i32.shl
       i32.or
       i32.store
       local.get $1
       i32.const 16
       i32.add
       local.set $1
       local.get $0
       i32.const 16
       i32.add
       local.set $0
       local.get $2
       i32.const 16
       i32.sub
       local.set $2
       br $while-continue|4
      end
     end
     br $break|2
    end
    local.get $1
    i32.load
    local.set $3
    local.get $0
    local.tee $5
    i32.const 1
    i32.add
    local.set $0
    local.get $5
    local.get $1
    local.tee $5
    i32.const 1
    i32.add
    local.set $1
    local.get $5
    i32.load8_u
    i32.store8
    local.get $2
    i32.const 1
    i32.sub
    local.set $2
    loop $while-continue|5
     local.get $2
     i32.const 19
     i32.ge_u
     local.set $5
     local.get $5
     if
      local.get $1
      i32.const 3
      i32.add
      i32.load
      local.set $4
      local.get $0
      local.get $3
      i32.const 8
      i32.shr_u
      local.get $4
      i32.const 24
      i32.shl
      i32.or
      i32.store
      local.get $1
      i32.const 7
      i32.add
      i32.load
      local.set $3
      local.get $0
      i32.const 4
      i32.add
      local.get $4
      i32.const 8
      i32.shr_u
      local.get $3
      i32.const 24
      i32.shl
      i32.or
      i32.store
      local.get $1
      i32.const 11
      i32.add
      i32.load
      local.set $4
      local.get $0
      i32.const 8
      i32.add
      local.get $3
      i32.const 8
      i32.shr_u
      local.get $4
      i32.const 24
      i32.shl
      i32.or
      i32.store
      local.get $1
      i32.const 15
      i32.add
      i32.load
      local.set $3
      local.get $0
      i32.const 12
      i32.add
      local.get $4
      i32.const 8
      i32.shr_u
      local.get $3
      i32.const 24
      i32.shl
      i32.or
      i32.store
      local.get $1
      i32.const 16
      i32.add
      local.set $1
      local.get $0
      i32.const 16
      i32.add
      local.set $0
      local.get $2
      i32.const 16
      i32.sub
      local.set $2
      br $while-continue|5
     end
    end
    br $break|2
   end
  end
  local.get $2
  i32.const 16
  i32.and
  if
   local.get $0
   local.tee $5
   i32.const 1
   i32.add
   local.set $0
   local.get $5
   local.get $1
   local.tee $5
   i32.const 1
   i32.add
   local.set $1
   local.get $5
   i32.load8_u
   i32.store8
   local.get $0
   local.tee $5
   i32.const 1
   i32.add
   local.set $0
   local.get $5
   local.get $1
   local.tee $5
   i32.const 1
   i32.add
   local.set $1
   local.get $5
   i32.load8_u
   i32.store8
   local.get $0
   local.tee $5
   i32.const 1
   i32.add
   local.set $0
   local.get $5
   local.get $1
   local.tee $5
   i32.const 1
   i32.add
   local.set $1
   local.get $5
   i32.load8_u
   i32.store8
   local.get $0
   local.tee $5
   i32.const 1
   i32.add
   local.set $0
   local.get $5
   local.get $1
   local.tee $5
   i32.const 1
   i32.add
   local.set $1
   local.get $5
   i32.load8_u
   i32.store8
   local.get $0
   local.tee $5
   i32.const 1
   i32.add
   local.set $0
   local.get $5
   local.get $1
   local.tee $5
   i32.const 1
   i32.add
   local.set $1
   local.get $5
   i32.load8_u
   i32.store8
   local.get $0
   local.tee $5
   i32.const 1
   i32.add
   local.set $0
   local.get $5
   local.get $1
   local.tee $5
   i32.const 1
   i32.add
   local.set $1
   local.get $5
   i32.load8_u
   i32.store8
   local.get $0
   local.tee $5
   i32.const 1
   i32.add
   local.set $0
   local.get $5
   local.get $1
   local.tee $5
   i32.const 1
   i32.add
   local.set $1
   local.get $5
   i32.load8_u
   i32.store8
   local.get $0
   local.tee $5
   i32.const 1
   i32.add
   local.set $0
   local.get $5
   local.get $1
   local.tee $5
   i32.const 1
   i32.add
   local.set $1
   local.get $5
   i32.load8_u
   i32.store8
   local.get $0
   local.tee $5
   i32.const 1
   i32.add
   local.set $0
   local.get $5
   local.get $1
   local.tee $5
   i32.const 1
   i32.add
   local.set $1
   local.get $5
   i32.load8_u
   i32.store8
   local.get $0
   local.tee $5
   i32.const 1
   i32.add
   local.set $0
   local.get $5
   local.get $1
   local.tee $5
   i32.const 1
   i32.add
   local.set $1
   local.get $5
   i32.load8_u
   i32.store8
   local.get $0
   local.tee $5
   i32.const 1
   i32.add
   local.set $0
   local.get $5
   local.get $1
   local.tee $5
   i32.const 1
   i32.add
   local.set $1
   local.get $5
   i32.load8_u
   i32.store8
   local.get $0
   local.tee $5
   i32.const 1
   i32.add
   local.set $0
   local.get $5
   local.get $1
   local.tee $5
   i32.const 1
   i32.add
   local.set $1
   local.get $5
   i32.load8_u
   i32.store8
   local.get $0
   local.tee $5
   i32.const 1
   i32.add
   local.set $0
   local.get $5
   local.get $1
   local.tee $5
   i32.const 1
   i32.add
   local.set $1
   local.get $5
   i32.load8_u
   i32.store8
   local.get $0
   local.tee $5
   i32.const 1
   i32.add
   local.set $0
   local.get $5
   local.get $1
   local.tee $5
   i32.const 1
   i32.add
   local.set $1
   local.get $5
   i32.load8_u
   i32.store8
   local.get $0
   local.tee $5
   i32.const 1
   i32.add
   local.set $0
   local.get $5
   local.get $1
   local.tee $5
   i32.const 1
   i32.add
   local.set $1
   local.get $5
   i32.load8_u
   i32.store8
   local.get $0
   local.tee $5
   i32.const 1
   i32.add
   local.set $0
   local.get $5
   local.get $1
   local.tee $5
   i32.const 1
   i32.add
   local.set $1
   local.get $5
   i32.load8_u
   i32.store8
  end
  local.get $2
  i32.const 8
  i32.and
  if
   local.get $0
   local.tee $5
   i32.const 1
   i32.add
   local.set $0
   local.get $5
   local.get $1
   local.tee $5
   i32.const 1
   i32.add
   local.set $1
   local.get $5
   i32.load8_u
   i32.store8
   local.get $0
   local.tee $5
   i32.const 1
   i32.add
   local.set $0
   local.get $5
   local.get $1
   local.tee $5
   i32.const 1
   i32.add
   local.set $1
   local.get $5
   i32.load8_u
   i32.store8
   local.get $0
   local.tee $5
   i32.const 1
   i32.add
   local.set $0
   local.get $5
   local.get $1
   local.tee $5
   i32.const 1
   i32.add
   local.set $1
   local.get $5
   i32.load8_u
   i32.store8
   local.get $0
   local.tee $5
   i32.const 1
   i32.add
   local.set $0
   local.get $5
   local.get $1
   local.tee $5
   i32.const 1
   i32.add
   local.set $1
   local.get $5
   i32.load8_u
   i32.store8
   local.get $0
   local.tee $5
   i32.const 1
   i32.add
   local.set $0
   local.get $5
   local.get $1
   local.tee $5
   i32.const 1
   i32.add
   local.set $1
   local.get $5
   i32.load8_u
   i32.store8
   local.get $0
   local.tee $5
   i32.const 1
   i32.add
   local.set $0
   local.get $5
   local.get $1
   local.tee $5
   i32.const 1
   i32.add
   local.set $1
   local.get $5
   i32.load8_u
   i32.store8
   local.get $0
   local.tee $5
   i32.const 1
   i32.add
   local.set $0
   local.get $5
   local.get $1
   local.tee $5
   i32.const 1
   i32.add
   local.set $1
   local.get $5
   i32.load8_u
   i32.store8
   local.get $0
   local.tee $5
   i32.const 1
   i32.add
   local.set $0
   local.get $5
   local.get $1
   local.tee $5
   i32.const 1
   i32.add
   local.set $1
   local.get $5
   i32.load8_u
   i32.store8
  end
  local.get $2
  i32.const 4
  i32.and
  if
   local.get $0
   local.tee $5
   i32.const 1
   i32.add
   local.set $0
   local.get $5
   local.get $1
   local.tee $5
   i32.const 1
   i32.add
   local.set $1
   local.get $5
   i32.load8_u
   i32.store8
   local.get $0
   local.tee $5
   i32.const 1
   i32.add
   local.set $0
   local.get $5
   local.get $1
   local.tee $5
   i32.const 1
   i32.add
   local.set $1
   local.get $5
   i32.load8_u
   i32.store8
   local.get $0
   local.tee $5
   i32.const 1
   i32.add
   local.set $0
   local.get $5
   local.get $1
   local.tee $5
   i32.const 1
   i32.add
   local.set $1
   local.get $5
   i32.load8_u
   i32.store8
   local.get $0
   local.tee $5
   i32.const 1
   i32.add
   local.set $0
   local.get $5
   local.get $1
   local.tee $5
   i32.const 1
   i32.add
   local.set $1
   local.get $5
   i32.load8_u
   i32.store8
  end
  local.get $2
  i32.const 2
  i32.and
  if
   local.get $0
   local.tee $5
   i32.const 1
   i32.add
   local.set $0
   local.get $5
   local.get $1
   local.tee $5
   i32.const 1
   i32.add
   local.set $1
   local.get $5
   i32.load8_u
   i32.store8
   local.get $0
   local.tee $5
   i32.const 1
   i32.add
   local.set $0
   local.get $5
   local.get $1
   local.tee $5
   i32.const 1
   i32.add
   local.set $1
   local.get $5
   i32.load8_u
   i32.store8
  end
  local.get $2
  i32.const 1
  i32.and
  if
   local.get $0
   local.tee $5
   i32.const 1
   i32.add
   local.set $0
   local.get $5
   local.get $1
   local.tee $5
   i32.const 1
   i32.add
   local.set $1
   local.get $5
   i32.load8_u
   i32.store8
  end
 )
 (func $~lib/memory/memory.copy (param $0 i32) (param $1 i32) (param $2 i32)
  (local $3 i32)
  (local $4 i32)
  (local $5 i32)
  (local $6 i32)
  (local $7 i32)
  block $~lib/util/memory/memmove|inlined.0
   local.get $0
   local.set $5
   local.get $1
   local.set $4
   local.get $2
   local.set $3
   local.get $5
   local.get $4
   i32.eq
   if
    br $~lib/util/memory/memmove|inlined.0
   end
   i32.const 0
   i32.const 1
   i32.lt_s
   drop
   local.get $4
   local.get $3
   i32.add
   local.get $5
   i32.le_u
   if (result i32)
    i32.const 1
   else
    local.get $5
    local.get $3
    i32.add
    local.get $4
    i32.le_u
   end
   if
    local.get $5
    local.get $4
    local.get $3
    call $~lib/util/memory/memcpy
    br $~lib/util/memory/memmove|inlined.0
   end
   local.get $5
   local.get $4
   i32.lt_u
   if
    i32.const 0
    i32.const 2
    i32.lt_s
    drop
    local.get $4
    i32.const 7
    i32.and
    local.get $5
    i32.const 7
    i32.and
    i32.eq
    if
     loop $while-continue|0
      local.get $5
      i32.const 7
      i32.and
      local.set $6
      local.get $6
      if
       local.get $3
       i32.eqz
       if
        br $~lib/util/memory/memmove|inlined.0
       end
       local.get $3
       i32.const 1
       i32.sub
       local.set $3
       local.get $5
       local.tee $7
       i32.const 1
       i32.add
       local.set $5
       local.get $7
       local.get $4
       local.tee $7
       i32.const 1
       i32.add
       local.set $4
       local.get $7
       i32.load8_u
       i32.store8
       br $while-continue|0
      end
     end
     loop $while-continue|1
      local.get $3
      i32.const 8
      i32.ge_u
      local.set $6
      local.get $6
      if
       local.get $5
       local.get $4
       i64.load
       i64.store
       local.get $3
       i32.const 8
       i32.sub
       local.set $3
       local.get $5
       i32.const 8
       i32.add
       local.set $5
       local.get $4
       i32.const 8
       i32.add
       local.set $4
       br $while-continue|1
      end
     end
    end
    loop $while-continue|2
     local.get $3
     local.set $6
     local.get $6
     if
      local.get $5
      local.tee $7
      i32.const 1
      i32.add
      local.set $5
      local.get $7
      local.get $4
      local.tee $7
      i32.const 1
      i32.add
      local.set $4
      local.get $7
      i32.load8_u
      i32.store8
      local.get $3
      i32.const 1
      i32.sub
      local.set $3
      br $while-continue|2
     end
    end
   else
    i32.const 0
    i32.const 2
    i32.lt_s
    drop
    local.get $4
    i32.const 7
    i32.and
    local.get $5
    i32.const 7
    i32.and
    i32.eq
    if
     loop $while-continue|3
      local.get $5
      local.get $3
      i32.add
      i32.const 7
      i32.and
      local.set $6
      local.get $6
      if
       local.get $3
       i32.eqz
       if
        br $~lib/util/memory/memmove|inlined.0
       end
       local.get $5
       local.get $3
       i32.const 1
       i32.sub
       local.tee $3
       i32.add
       local.get $4
       local.get $3
       i32.add
       i32.load8_u
       i32.store8
       br $while-continue|3
      end
     end
     loop $while-continue|4
      local.get $3
      i32.const 8
      i32.ge_u
      local.set $6
      local.get $6
      if
       local.get $3
       i32.const 8
       i32.sub
       local.set $3
       local.get $5
       local.get $3
       i32.add
       local.get $4
       local.get $3
       i32.add
       i64.load
       i64.store
       br $while-continue|4
      end
     end
    end
    loop $while-continue|5
     local.get $3
     local.set $6
     local.get $6
     if
      local.get $5
      local.get $3
      i32.const 1
      i32.sub
      local.tee $3
      i32.add
      local.get $4
      local.get $3
      i32.add
      i32.load8_u
      i32.store8
      br $while-continue|5
     end
    end
   end
  end
 )
 (func $~lib/util/number/prettify (param $0 i32) (param $1 i32) (param $2 i32) (result i32)
  (local $3 i32)
  (local $4 i32)
  (local $5 i32)
  (local $6 i32)
  (local $7 i32)
  (local $8 i32)
  (local $9 i32)
  (local $10 i32)
  (local $11 i32)
  local.get $2
  i32.eqz
  if
   local.get $0
   local.get $1
   i32.const 1
   i32.shl
   i32.add
   i32.const 46
   i32.const 48
   i32.const 16
   i32.shl
   i32.or
   i32.store
   local.get $1
   i32.const 2
   i32.add
   return
  end
  local.get $1
  local.get $2
  i32.add
  local.set $3
  local.get $1
  local.get $3
  i32.le_s
  if (result i32)
   local.get $3
   i32.const 21
   i32.le_s
  else
   i32.const 0
  end
  if
   local.get $1
   local.set $4
   loop $for-loop|0
    local.get $4
    local.get $3
    i32.lt_s
    local.set $5
    local.get $5
    if
     local.get $0
     local.get $4
     i32.const 1
     i32.shl
     i32.add
     i32.const 48
     i32.store16
     local.get $4
     i32.const 1
     i32.add
     local.set $4
     br $for-loop|0
    end
   end
   local.get $0
   local.get $3
   i32.const 1
   i32.shl
   i32.add
   i32.const 46
   i32.const 48
   i32.const 16
   i32.shl
   i32.or
   i32.store
   local.get $3
   i32.const 2
   i32.add
   return
  else
   local.get $3
   i32.const 0
   i32.gt_s
   if (result i32)
    local.get $3
    i32.const 21
    i32.le_s
   else
    i32.const 0
   end
   if
    local.get $0
    local.get $3
    i32.const 1
    i32.shl
    i32.add
    local.set $4
    local.get $4
    i32.const 2
    i32.add
    local.get $4
    i32.const 0
    local.get $2
    i32.sub
    i32.const 1
    i32.shl
    call $~lib/memory/memory.copy
    local.get $0
    local.get $3
    i32.const 1
    i32.shl
    i32.add
    i32.const 46
    i32.store16
    local.get $1
    i32.const 1
    i32.add
    return
   else
    i32.const -6
    local.get $3
    i32.lt_s
    if (result i32)
     local.get $3
     i32.const 0
     i32.le_s
    else
     i32.const 0
    end
    if
     i32.const 2
     local.get $3
     i32.sub
     local.set $4
     local.get $0
     local.get $4
     i32.const 1
     i32.shl
     i32.add
     local.get $0
     local.get $1
     i32.const 1
     i32.shl
     call $~lib/memory/memory.copy
     local.get $0
     i32.const 48
     i32.const 46
     i32.const 16
     i32.shl
     i32.or
     i32.store
     i32.const 2
     local.set $5
     loop $for-loop|1
      local.get $5
      local.get $4
      i32.lt_s
      local.set $6
      local.get $6
      if
       local.get $0
       local.get $5
       i32.const 1
       i32.shl
       i32.add
       i32.const 48
       i32.store16
       local.get $5
       i32.const 1
       i32.add
       local.set $5
       br $for-loop|1
      end
     end
     local.get $1
     local.get $4
     i32.add
     return
    else
     local.get $1
     i32.const 1
     i32.eq
     if
      local.get $0
      i32.const 101
      i32.store16 offset=2
      local.get $0
      i32.const 4
      i32.add
      local.set $5
      local.get $3
      i32.const 1
      i32.sub
      local.set $6
      local.get $6
      i32.const 0
      i32.lt_s
      local.set $4
      local.get $4
      if
       i32.const 0
       local.get $6
       i32.sub
       local.set $6
      end
      local.get $6
      call $~lib/util/number/decimalCount32
      i32.const 1
      i32.add
      local.set $7
      local.get $5
      local.set $10
      local.get $6
      local.set $9
      local.get $7
      local.set $8
      i32.const 0
      i32.const 1
      i32.ge_s
      drop
      local.get $10
      local.get $9
      local.get $8
      call $~lib/util/number/utoa32_lut
      local.get $5
      i32.const 45
      i32.const 43
      local.get $4
      select
      i32.store16
      local.get $7
      local.set $1
      local.get $1
      i32.const 2
      i32.add
      return
     else
      local.get $1
      i32.const 1
      i32.shl
      local.set $7
      local.get $0
      i32.const 4
      i32.add
      local.get $0
      i32.const 2
      i32.add
      local.get $7
      i32.const 2
      i32.sub
      call $~lib/memory/memory.copy
      local.get $0
      i32.const 46
      i32.store16 offset=2
      local.get $0
      local.get $7
      i32.add
      i32.const 101
      i32.store16 offset=2
      local.get $1
      local.get $0
      local.get $7
      i32.add
      i32.const 4
      i32.add
      local.set $9
      local.get $3
      i32.const 1
      i32.sub
      local.set $8
      local.get $8
      i32.const 0
      i32.lt_s
      local.set $4
      local.get $4
      if
       i32.const 0
       local.get $8
       i32.sub
       local.set $8
      end
      local.get $8
      call $~lib/util/number/decimalCount32
      i32.const 1
      i32.add
      local.set $5
      local.get $9
      local.set $11
      local.get $8
      local.set $6
      local.get $5
      local.set $10
      i32.const 0
      i32.const 1
      i32.ge_s
      drop
      local.get $11
      local.get $6
      local.get $10
      call $~lib/util/number/utoa32_lut
      local.get $9
      i32.const 45
      i32.const 43
      local.get $4
      select
      i32.store16
      local.get $5
      i32.add
      local.set $1
      local.get $1
      i32.const 2
      i32.add
      return
     end
     unreachable
    end
    unreachable
   end
   unreachable
  end
  unreachable
 )
 (func $~lib/util/number/dtoa_core (param $0 i32) (param $1 f64) (result i32)
  (local $2 i32)
  (local $3 i32)
  (local $4 i32)
  (local $5 f64)
  (local $6 i64)
  (local $7 i32)
  (local $8 i64)
  (local $9 i64)
  (local $10 i32)
  (local $11 i64)
  (local $12 i64)
  (local $13 i32)
  (local $14 i32)
  (local $15 i32)
  (local $16 f64)
  (local $17 i64)
  (local $18 i64)
  (local $19 i64)
  (local $20 i64)
  (local $21 i64)
  (local $22 i64)
  (local $23 i64)
  (local $24 i64)
  (local $25 i64)
  (local $26 i32)
  (local $27 i64)
  (local $28 i32)
  local.get $1
  f64.const 0
  f64.lt
  local.set $2
  local.get $2
  if
   local.get $1
   f64.neg
   local.set $1
   local.get $0
   i32.const 45
   i32.store16
  end
  local.get $1
  local.set $5
  local.get $0
  local.set $4
  local.get $2
  local.set $3
  local.get $5
  i64.reinterpret_f64
  local.set $6
  local.get $6
  i64.const 9218868437227405312
  i64.and
  i64.const 52
  i64.shr_u
  i32.wrap_i64
  local.set $7
  local.get $6
  i64.const 4503599627370495
  i64.and
  local.set $8
  local.get $7
  i32.const 0
  i32.ne
  i64.extend_i32_u
  i64.const 52
  i64.shl
  local.get $8
  i64.add
  local.set $9
  local.get $7
  i32.const 1
  local.get $7
  select
  i32.const 1023
  i32.const 52
  i32.add
  i32.sub
  local.set $7
  local.get $9
  local.set $11
  local.get $7
  local.set $10
  local.get $11
  i64.const 1
  i64.shl
  i64.const 1
  i64.add
  local.set $12
  local.get $10
  i32.const 1
  i32.sub
  local.set $13
  local.get $12
  i64.clz
  i32.wrap_i64
  local.set $14
  local.get $12
  local.get $14
  i64.extend_i32_s
  i64.shl
  local.set $12
  local.get $13
  local.get $14
  i32.sub
  local.set $13
  i32.const 1
  local.get $11
  i64.const 4503599627370496
  i64.eq
  i32.add
  local.set $15
  local.get $12
  global.set $~lib/util/number/_frc_plus
  local.get $11
  local.get $15
  i64.extend_i32_s
  i64.shl
  i64.const 1
  i64.sub
  local.get $10
  local.get $15
  i32.sub
  local.get $13
  i32.sub
  i64.extend_i32_s
  i64.shl
  global.set $~lib/util/number/_frc_minus
  local.get $13
  global.set $~lib/util/number/_exp
  global.get $~lib/util/number/_exp
  local.set $10
  i32.const -61
  local.get $10
  i32.sub
  f64.convert_i32_s
  f64.const 0.30102999566398114
  f64.mul
  f64.const 347
  f64.add
  local.set $16
  local.get $16
  i32.trunc_f64_s
  local.set $15
  local.get $15
  local.get $15
  f64.convert_i32_s
  local.get $16
  f64.ne
  i32.add
  local.set $15
  local.get $15
  i32.const 3
  i32.shr_s
  i32.const 1
  i32.add
  local.set $14
  i32.const 348
  local.get $14
  i32.const 3
  i32.shl
  i32.sub
  global.set $~lib/util/number/_K
  i32.const 6960
  local.get $14
  i32.const 3
  i32.shl
  i32.add
  i64.load
  global.set $~lib/util/number/_frc_pow
  i32.const 7656
  local.get $14
  i32.const 1
  i32.shl
  i32.add
  i32.load16_s
  global.set $~lib/util/number/_exp_pow
  local.get $9
  i64.clz
  i32.wrap_i64
  local.set $14
  local.get $9
  local.get $14
  i64.extend_i32_s
  i64.shl
  local.set $9
  local.get $7
  local.get $14
  i32.sub
  local.set $7
  global.get $~lib/util/number/_frc_pow
  local.set $12
  global.get $~lib/util/number/_exp_pow
  local.set $15
  local.get $9
  local.set $17
  local.get $12
  local.set $11
  local.get $17
  i64.const 4294967295
  i64.and
  local.set $18
  local.get $11
  i64.const 4294967295
  i64.and
  local.set $19
  local.get $17
  i64.const 32
  i64.shr_u
  local.set $20
  local.get $11
  i64.const 32
  i64.shr_u
  local.set $21
  local.get $18
  local.get $19
  i64.mul
  local.set $22
  local.get $20
  local.get $19
  i64.mul
  local.get $22
  i64.const 32
  i64.shr_u
  i64.add
  local.set $23
  local.get $18
  local.get $21
  i64.mul
  local.get $23
  i64.const 4294967295
  i64.and
  i64.add
  local.set $24
  local.get $24
  i64.const 2147483647
  i64.add
  local.set $24
  local.get $23
  i64.const 32
  i64.shr_u
  local.set $23
  local.get $24
  i64.const 32
  i64.shr_u
  local.set $24
  local.get $20
  local.get $21
  i64.mul
  local.get $23
  i64.add
  local.get $24
  i64.add
  local.set $24
  local.get $7
  local.set $10
  local.get $15
  local.set $13
  local.get $10
  local.get $13
  i32.add
  i32.const 64
  i32.add
  local.set $10
  global.get $~lib/util/number/_frc_plus
  local.set $17
  local.get $12
  local.set $11
  local.get $17
  i64.const 4294967295
  i64.and
  local.set $23
  local.get $11
  i64.const 4294967295
  i64.and
  local.set $22
  local.get $17
  i64.const 32
  i64.shr_u
  local.set $21
  local.get $11
  i64.const 32
  i64.shr_u
  local.set $20
  local.get $23
  local.get $22
  i64.mul
  local.set $19
  local.get $21
  local.get $22
  i64.mul
  local.get $19
  i64.const 32
  i64.shr_u
  i64.add
  local.set $18
  local.get $23
  local.get $20
  i64.mul
  local.get $18
  i64.const 4294967295
  i64.and
  i64.add
  local.set $25
  local.get $25
  i64.const 2147483647
  i64.add
  local.set $25
  local.get $18
  i64.const 32
  i64.shr_u
  local.set $18
  local.get $25
  i64.const 32
  i64.shr_u
  local.set $25
  local.get $21
  local.get $20
  i64.mul
  local.get $18
  i64.add
  local.get $25
  i64.add
  i64.const 1
  i64.sub
  local.set $25
  global.get $~lib/util/number/_exp
  local.set $26
  local.get $15
  local.set $13
  local.get $26
  local.get $13
  i32.add
  i32.const 64
  i32.add
  local.set $26
  global.get $~lib/util/number/_frc_minus
  local.set $17
  local.get $12
  local.set $11
  local.get $17
  i64.const 4294967295
  i64.and
  local.set $18
  local.get $11
  i64.const 4294967295
  i64.and
  local.set $19
  local.get $17
  i64.const 32
  i64.shr_u
  local.set $20
  local.get $11
  i64.const 32
  i64.shr_u
  local.set $21
  local.get $18
  local.get $19
  i64.mul
  local.set $22
  local.get $20
  local.get $19
  i64.mul
  local.get $22
  i64.const 32
  i64.shr_u
  i64.add
  local.set $23
  local.get $18
  local.get $21
  i64.mul
  local.get $23
  i64.const 4294967295
  i64.and
  i64.add
  local.set $27
  local.get $27
  i64.const 2147483647
  i64.add
  local.set $27
  local.get $23
  i64.const 32
  i64.shr_u
  local.set $23
  local.get $27
  i64.const 32
  i64.shr_u
  local.set $27
  local.get $20
  local.get $21
  i64.mul
  local.get $23
  i64.add
  local.get $27
  i64.add
  i64.const 1
  i64.add
  local.set $27
  local.get $25
  local.get $27
  i64.sub
  local.set $23
  local.get $4
  local.get $24
  local.get $10
  local.get $25
  local.get $26
  local.get $23
  local.get $3
  call $~lib/util/number/genDigits
  local.set $28
  local.get $0
  local.get $2
  i32.const 1
  i32.shl
  i32.add
  local.get $28
  local.get $2
  i32.sub
  global.get $~lib/util/number/_K
  call $~lib/util/number/prettify
  local.set $28
  local.get $28
  local.get $2
  i32.add
 )
 (func $~lib/string/String#substring (param $0 i32) (param $1 i32) (param $2 i32) (result i32)
  (local $3 i32)
  (local $4 i32)
  (local $5 i32)
  (local $6 i32)
  (local $7 i32)
  (local $8 i32)
  (local $9 i32)
  (local $10 i32)
  (local $11 i32)
  local.get $0
  call $~lib/string/String#get:length
  local.set $3
  local.get $1
  local.tee $4
  i32.const 0
  local.tee $5
  local.get $4
  local.get $5
  i32.gt_s
  select
  local.tee $4
  local.get $3
  local.tee $5
  local.get $4
  local.get $5
  i32.lt_s
  select
  local.set $6
  local.get $2
  local.tee $4
  i32.const 0
  local.tee $5
  local.get $4
  local.get $5
  i32.gt_s
  select
  local.tee $4
  local.get $3
  local.tee $5
  local.get $4
  local.get $5
  i32.lt_s
  select
  local.set $7
  local.get $6
  local.tee $4
  local.get $7
  local.tee $5
  local.get $4
  local.get $5
  i32.lt_s
  select
  i32.const 1
  i32.shl
  local.set $8
  local.get $6
  local.tee $4
  local.get $7
  local.tee $5
  local.get $4
  local.get $5
  i32.gt_s
  select
  i32.const 1
  i32.shl
  local.set $9
  local.get $9
  local.get $8
  i32.sub
  local.set $10
  local.get $10
  i32.eqz
  if
   i32.const 7888
   call $~lib/rt/stub/__retain
   return
  end
  local.get $8
  i32.eqz
  if (result i32)
   local.get $9
   local.get $3
   i32.const 1
   i32.shl
   i32.eq
  else
   i32.const 0
  end
  if
   local.get $0
   call $~lib/rt/stub/__retain
   return
  end
  local.get $10
  i32.const 1
  call $~lib/rt/stub/__alloc
  local.set $11
  local.get $11
  local.get $0
  local.get $8
  i32.add
  local.get $10
  call $~lib/memory/memory.copy
  local.get $11
  call $~lib/rt/stub/__retain
 )
 (func $~lib/rt/stub/__free (param $0 i32)
  (local $1 i32)
  local.get $0
  i32.const 0
  i32.ne
  if (result i32)
   local.get $0
   i32.const 15
   i32.and
   i32.eqz
  else
   i32.const 0
  end
  i32.eqz
  if
   i32.const 0
   i32.const 7904
   i32.const 70
   i32.const 3
   call $~lib/builtins/abort
   unreachable
  end
  local.get $0
  i32.const 16
  i32.sub
  local.set $1
  i32.const 1
  drop
  local.get $1
  i32.load offset=4
  i32.const 1
  i32.eq
  i32.eqz
  if
   i32.const 0
   i32.const 7904
   i32.const 72
   i32.const 14
   call $~lib/builtins/abort
   unreachable
  end
  local.get $0
  local.get $1
  i32.load
  i32.add
  global.get $~lib/rt/stub/offset
  i32.eq
  if
   local.get $1
   global.set $~lib/rt/stub/offset
  end
 )
 (func $~lib/util/number/dtoa (param $0 f64) (result i32)
  (local $1 i32)
  (local $2 i32)
  (local $3 i32)
  local.get $0
  f64.const 0
  f64.eq
  if
   i32.const 6832
   return
  end
  local.get $0
  local.get $0
  f64.sub
  f64.const 0
  f64.eq
  i32.eqz
  if
   local.get $0
   local.get $0
   f64.ne
   if
    i32.const 6864
    return
   end
   i32.const 6896
   i32.const 6944
   local.get $0
   f64.const 0
   f64.lt
   select
   call $~lib/rt/stub/__retain
   return
  end
  i32.const 28
  i32.const 1
  i32.shl
  i32.const 1
  call $~lib/rt/stub/__alloc
  local.set $1
  local.get $1
  local.get $0
  call $~lib/util/number/dtoa_core
  local.set $2
  local.get $2
  i32.const 28
  i32.eq
  if
   local.get $1
   call $~lib/rt/stub/__retain
   return
  end
  local.get $1
  i32.const 0
  local.get $2
  call $~lib/string/String#substring
  local.set $3
  local.get $1
  call $~lib/rt/stub/__free
  local.get $3
 )
 (func $~lib/number/F64#toString (param $0 f64) (param $1 i32) (result i32)
  local.get $0
  call $~lib/util/number/dtoa
 )
 (func $~lib/math/ipow32 (param $0 i32) (param $1 i32) (result i32)
  (local $2 i32)
  (local $3 i32)
  (local $4 i32)
  i32.const 1
  local.set $2
  local.get $1
  i32.const 0
  i32.le_s
  if
   local.get $0
   i32.const -1
   i32.eq
   if
    i32.const -1
    i32.const 1
    local.get $1
    i32.const 1
    i32.and
    select
    return
   end
   local.get $1
   i32.const 0
   i32.eq
   local.get $0
   i32.const 1
   i32.eq
   i32.or
   return
  else
   local.get $1
   i32.const 1
   i32.eq
   if
    local.get $0
    return
   else
    local.get $1
    i32.const 2
    i32.eq
    if
     local.get $0
     local.get $0
     i32.mul
     return
    else
     local.get $1
     i32.const 32
     i32.lt_s
     if
      i32.const 32
      local.get $1
      i32.clz
      i32.sub
      local.set $3
      block $break|0
       block $case4|0
        block $case3|0
         block $case2|0
          block $case1|0
           block $case0|0
            local.get $3
            local.set $4
            local.get $4
            i32.const 5
            i32.eq
            br_if $case0|0
            local.get $4
            i32.const 4
            i32.eq
            br_if $case1|0
            local.get $4
            i32.const 3
            i32.eq
            br_if $case2|0
            local.get $4
            i32.const 2
            i32.eq
            br_if $case3|0
            local.get $4
            i32.const 1
            i32.eq
            br_if $case4|0
            br $break|0
           end
           local.get $1
           i32.const 1
           i32.and
           if
            local.get $2
            local.get $0
            i32.mul
            local.set $2
           end
           local.get $1
           i32.const 1
           i32.shr_u
           local.set $1
           local.get $0
           local.get $0
           i32.mul
           local.set $0
          end
          local.get $1
          i32.const 1
          i32.and
          if
           local.get $2
           local.get $0
           i32.mul
           local.set $2
          end
          local.get $1
          i32.const 1
          i32.shr_u
          local.set $1
          local.get $0
          local.get $0
          i32.mul
          local.set $0
         end
         local.get $1
         i32.const 1
         i32.and
         if
          local.get $2
          local.get $0
          i32.mul
          local.set $2
         end
         local.get $1
         i32.const 1
         i32.shr_u
         local.set $1
         local.get $0
         local.get $0
         i32.mul
         local.set $0
        end
        local.get $1
        i32.const 1
        i32.and
        if
         local.get $2
         local.get $0
         i32.mul
         local.set $2
        end
        local.get $1
        i32.const 1
        i32.shr_u
        local.set $1
        local.get $0
        local.get $0
        i32.mul
        local.set $0
       end
       local.get $1
       i32.const 1
       i32.and
       if
        local.get $2
        local.get $0
        i32.mul
        local.set $2
       end
      end
      local.get $2
      return
     end
    end
   end
  end
  loop $while-continue|1
   local.get $1
   local.set $3
   local.get $3
   if
    local.get $1
    i32.const 1
    i32.and
    if
     local.get $2
     local.get $0
     i32.mul
     local.set $2
    end
    local.get $1
    i32.const 1
    i32.shr_u
    local.set $1
    local.get $0
    local.get $0
    i32.mul
    local.set $0
    br $while-continue|1
   end
  end
  local.get $2
 )
 (func $resolve-binary/Foo#constructor (param $0 i32) (result i32)
  local.get $0
  i32.eqz
  if
   i32.const 0
   i32.const 3
   call $~lib/rt/stub/__alloc
   call $~lib/rt/stub/__retain
   local.set $0
  end
  local.get $0
 )
 (func $resolve-binary/Foo#lt (param $0 i32) (param $1 i32) (result i32)
  (local $2 i32)
  local.get $1
  call $~lib/rt/stub/__retain
  local.set $1
  i32.const 8080
  local.set $2
  local.get $1
  call $~lib/rt/stub/__release
  local.get $2
 )
 (func $~lib/string/String#toString (param $0 i32) (result i32)
  local.get $0
  call $~lib/rt/stub/__retain
 )
 (func $resolve-binary/Foo#gt (param $0 i32) (param $1 i32) (result i32)
  (local $2 i32)
  local.get $1
  call $~lib/rt/stub/__retain
  local.set $1
  i32.const 8112
  local.set $2
  local.get $1
  call $~lib/rt/stub/__release
  local.get $2
 )
 (func $resolve-binary/Foo#le (param $0 i32) (param $1 i32) (result i32)
  (local $2 i32)
  local.get $1
  call $~lib/rt/stub/__retain
  local.set $1
  i32.const 8144
  local.set $2
  local.get $1
  call $~lib/rt/stub/__release
  local.get $2
 )
 (func $resolve-binary/Foo#ge (param $0 i32) (param $1 i32) (result i32)
  (local $2 i32)
  local.get $1
  call $~lib/rt/stub/__retain
  local.set $1
  i32.const 8176
  local.set $2
  local.get $1
  call $~lib/rt/stub/__release
  local.get $2
 )
 (func $resolve-binary/Foo#eq (param $0 i32) (param $1 i32) (result i32)
  (local $2 i32)
  local.get $1
  call $~lib/rt/stub/__retain
  local.set $1
  i32.const 8208
  local.set $2
  local.get $1
  call $~lib/rt/stub/__release
  local.get $2
 )
 (func $resolve-binary/Foo#ne (param $0 i32) (param $1 i32) (result i32)
  (local $2 i32)
  local.get $1
  call $~lib/rt/stub/__retain
  local.set $1
  i32.const 8240
  local.set $2
  local.get $1
  call $~lib/rt/stub/__release
  local.get $2
 )
 (func $resolve-binary/Foo#add (param $0 i32) (param $1 i32) (result i32)
  (local $2 i32)
  local.get $1
  call $~lib/rt/stub/__retain
  local.set $1
  i32.const 8272
  local.set $2
  local.get $1
  call $~lib/rt/stub/__release
  local.get $2
 )
 (func $resolve-binary/Foo.sub (param $0 i32) (param $1 i32) (result i32)
  (local $2 i32)
  local.get $0
  call $~lib/rt/stub/__retain
  local.set $0
  local.get $1
  call $~lib/rt/stub/__retain
  local.set $1
  i32.const 8304
  local.set $2
  local.get $0
  call $~lib/rt/stub/__release
  local.get $1
  call $~lib/rt/stub/__release
  local.get $2
 )
 (func $resolve-binary/Foo#mul (param $0 i32) (param $1 i32) (result i32)
  (local $2 i32)
  local.get $1
  call $~lib/rt/stub/__retain
  local.set $1
  i32.const 8336
  local.set $2
  local.get $1
  call $~lib/rt/stub/__release
  local.get $2
 )
 (func $resolve-binary/Foo#div (param $0 i32) (param $1 i32) (result i32)
  (local $2 i32)
  local.get $1
  call $~lib/rt/stub/__retain
  local.set $1
  i32.const 8368
  local.set $2
  local.get $1
  call $~lib/rt/stub/__release
  local.get $2
 )
 (func $resolve-binary/Foo#rem (param $0 i32) (param $1 i32) (result i32)
  (local $2 i32)
  local.get $1
  call $~lib/rt/stub/__retain
  local.set $1
  i32.const 8400
  local.set $2
  local.get $1
  call $~lib/rt/stub/__release
  local.get $2
 )
 (func $resolve-binary/Foo#pow (param $0 i32) (param $1 i32) (result i32)
  (local $2 i32)
  local.get $1
  call $~lib/rt/stub/__retain
  local.set $1
  i32.const 8432
  local.set $2
  local.get $1
  call $~lib/rt/stub/__release
  local.get $2
 )
 (func $resolve-binary/Bar#constructor (param $0 i32) (result i32)
  local.get $0
  i32.eqz
  if
   i32.const 0
   i32.const 4
   call $~lib/rt/stub/__alloc
   call $~lib/rt/stub/__retain
   local.set $0
  end
  local.get $0
 )
 (func $resolve-binary/Bar#add (param $0 i32) (param $1 i32) (result i32)
  local.get $1
  call $~lib/rt/stub/__retain
  local.set $1
  local.get $1
 )
 (func $resolve-binary/Bar#self (param $0 i32) (result i32)
  local.get $0
  call $~lib/rt/stub/__retain
 )
 (func $start:resolve-binary
  (local $0 i32)
  (local $1 i32)
  (local $2 i32)
  (local $3 i32)
  (local $4 i32)
  (local $5 i32)
  (local $6 i32)
  (local $7 i32)
  (local $8 i32)
  (local $9 i32)
  (local $10 i32)
  (local $11 i32)
  (local $12 i32)
  (local $13 i32)
  (local $14 i32)
  (local $15 i32)
  (local $16 i32)
  (local $17 i32)
  (local $18 i32)
  (local $19 i32)
  (local $20 i32)
  (local $21 i32)
  (local $22 i32)
  (local $23 i32)
  (local $24 i32)
  (local $25 i32)
  (local $26 i32)
  (local $27 i32)
  (local $28 i32)
  (local $29 i32)
  (local $30 i32)
  (local $31 i32)
  (local $32 i32)
  (local $33 i32)
  (local $34 i32)
  (local $35 i32)
  (local $36 i32)
  (local $37 i32)
  (local $38 i32)
  (local $39 i32)
  (local $40 i32)
  (local $41 i32)
  (local $42 i32)
  (local $43 i32)
  (local $44 i32)
  (local $45 i32)
  (local $46 i32)
  (local $47 i32)
  (local $48 i32)
  (local $49 i32)
  (local $50 i32)
  (local $51 i32)
  (local $52 i32)
  (local $53 i32)
  (local $54 i32)
  (local $55 i32)
  (local $56 i32)
  (local $57 i32)
  (local $58 i32)
  (local $59 i32)
  (local $60 i32)
  (local $61 i32)
  (local $62 i32)
  (local $63 i32)
  i32.const 1
  i32.const 2
  i32.lt_u
  call $~lib/number/Bool#toString
  local.tee $0
  i32.const 32
  call $~lib/string/String.__eq
  i32.eqz
  if
   i32.const 0
   i32.const 96
   i32.const 2
   i32.const 1
   call $~lib/builtins/abort
   unreachable
  end
  i32.const 1
  i32.const 2
  i32.gt_u
  call $~lib/number/Bool#toString
  local.tee $1
  i32.const 64
  call $~lib/string/String.__eq
  i32.eqz
  if
   i32.const 0
   i32.const 96
   i32.const 7
   i32.const 1
   call $~lib/builtins/abort
   unreachable
  end
  i32.const 1
  i32.const 2
  i32.le_u
  call $~lib/number/Bool#toString
  local.tee $2
  i32.const 32
  call $~lib/string/String.__eq
  i32.eqz
  if
   i32.const 0
   i32.const 96
   i32.const 12
   i32.const 1
   call $~lib/builtins/abort
   unreachable
  end
  i32.const 1
  i32.const 2
  i32.ge_u
  call $~lib/number/Bool#toString
  local.tee $3
  i32.const 64
  call $~lib/string/String.__eq
  i32.eqz
  if
   i32.const 0
   i32.const 96
   i32.const 17
   i32.const 1
   call $~lib/builtins/abort
   unreachable
  end
  i32.const 1
  i32.const 2
  i32.eq
  call $~lib/number/Bool#toString
  local.tee $4
  i32.const 64
  call $~lib/string/String.__eq
  i32.eqz
  if
   i32.const 0
   i32.const 96
   i32.const 22
   i32.const 1
   call $~lib/builtins/abort
   unreachable
  end
  i32.const 1
  i32.const 2
  i32.ne
  call $~lib/number/Bool#toString
  local.tee $5
  i32.const 32
  call $~lib/string/String.__eq
  i32.eqz
  if
   i32.const 0
   i32.const 96
   i32.const 27
   i32.const 1
   call $~lib/builtins/abort
   unreachable
  end
  i32.const 160
  i32.const 160
  i32.eq
  call $~lib/number/Bool#toString
  local.tee $6
  i32.const 32
  call $~lib/string/String.__eq
  i32.eqz
  if
   i32.const 0
   i32.const 96
   i32.const 34
   i32.const 1
   call $~lib/builtins/abort
   unreachable
  end
  i32.const 160
  i32.const 160
  i32.ne
  call $~lib/number/Bool#toString
  local.tee $7
  i32.const 64
  call $~lib/string/String.__eq
  i32.eqz
  if
   i32.const 0
   i32.const 96
   i32.const 39
   i32.const 1
   call $~lib/builtins/abort
   unreachable
  end
  global.get $~lib/heap/__heap_base
  i32.const 15
  i32.add
  i32.const 15
  i32.const -1
  i32.xor
  i32.and
  global.set $~lib/rt/stub/startOffset
  global.get $~lib/rt/stub/startOffset
  global.set $~lib/rt/stub/offset
  i32.const 1
  global.set $resolve-binary/a
  global.get $resolve-binary/a
  call $~lib/number/I32#toString
  local.tee $8
  i32.const 624
  call $~lib/string/String.__eq
  i32.eqz
  if
   i32.const 0
   i32.const 96
   i32.const 48
   i32.const 1
   call $~lib/builtins/abort
   unreachable
  end
  global.get $resolve-binary/a
  i32.const 1
  i32.add
  global.set $resolve-binary/a
  global.get $resolve-binary/a
  call $~lib/number/I32#toString
  local.tee $9
  i32.const 656
  call $~lib/string/String.__eq
  i32.eqz
  if
   i32.const 0
   i32.const 96
   i32.const 53
   i32.const 1
   call $~lib/builtins/abort
   unreachable
  end
  global.get $resolve-binary/a
  i32.const 1
  i32.sub
  global.set $resolve-binary/a
  global.get $resolve-binary/a
  call $~lib/number/I32#toString
  local.tee $10
  i32.const 624
  call $~lib/string/String.__eq
  i32.eqz
  if
   i32.const 0
   i32.const 96
   i32.const 58
   i32.const 1
   call $~lib/builtins/abort
   unreachable
  end
  global.get $resolve-binary/a
  i32.const 2
  i32.mul
  global.set $resolve-binary/a
  global.get $resolve-binary/a
  call $~lib/number/I32#toString
  local.tee $11
  i32.const 656
  call $~lib/string/String.__eq
  i32.eqz
  if
   i32.const 0
   i32.const 96
   i32.const 63
   i32.const 1
   call $~lib/builtins/abort
   unreachable
  end
  f64.const 2
  global.set $resolve-binary/f
  global.get $resolve-binary/f
  f64.const 2
  call $~lib/math/NativeMath.pow
  global.set $resolve-binary/f
  global.get $resolve-binary/f
  i32.const 0
  call $~lib/number/F64#toString
  local.tee $12
  i32.const 7952
  call $~lib/string/String.__eq
  i32.eqz
  if
   i32.const 0
   i32.const 96
   i32.const 69
   i32.const 1
   call $~lib/builtins/abort
   unreachable
  end
  i32.const 4
  global.set $resolve-binary/a
  global.get $resolve-binary/a
  i32.const 2
  i32.div_s
  global.set $resolve-binary/a
  global.get $resolve-binary/a
  call $~lib/number/I32#toString
  local.tee $13
  i32.const 656
  call $~lib/string/String.__eq
  i32.eqz
  if
   i32.const 0
   i32.const 96
   i32.const 75
   i32.const 1
   call $~lib/builtins/abort
   unreachable
  end
  global.get $resolve-binary/a
  i32.const 3
  i32.rem_s
  global.set $resolve-binary/a
  global.get $resolve-binary/a
  call $~lib/number/I32#toString
  local.tee $14
  i32.const 656
  call $~lib/string/String.__eq
  i32.eqz
  if
   i32.const 0
   i32.const 96
   i32.const 80
   i32.const 1
   call $~lib/builtins/abort
   unreachable
  end
  global.get $resolve-binary/a
  i32.const 1
  i32.shl
  global.set $resolve-binary/a
  global.get $resolve-binary/a
  call $~lib/number/I32#toString
  local.tee $15
  i32.const 7984
  call $~lib/string/String.__eq
  i32.eqz
  if
   i32.const 0
   i32.const 96
   i32.const 85
   i32.const 1
   call $~lib/builtins/abort
   unreachable
  end
  global.get $resolve-binary/a
  i32.const 1
  i32.shr_s
  global.set $resolve-binary/a
  global.get $resolve-binary/a
  call $~lib/number/I32#toString
  local.tee $16
  i32.const 656
  call $~lib/string/String.__eq
  i32.eqz
  if
   i32.const 0
   i32.const 96
   i32.const 90
   i32.const 1
   call $~lib/builtins/abort
   unreachable
  end
  global.get $resolve-binary/a
  i32.const 1
  i32.shr_u
  global.set $resolve-binary/a
  global.get $resolve-binary/a
  call $~lib/number/I32#toString
  local.tee $17
  i32.const 624
  call $~lib/string/String.__eq
  i32.eqz
  if
   i32.const 0
   i32.const 96
   i32.const 95
   i32.const 1
   call $~lib/builtins/abort
   unreachable
  end
  global.get $resolve-binary/a
  i32.const 3
  i32.and
  global.set $resolve-binary/a
  global.get $resolve-binary/a
  call $~lib/number/I32#toString
  local.tee $18
  i32.const 624
  call $~lib/string/String.__eq
  i32.eqz
  if
   i32.const 0
   i32.const 96
   i32.const 100
   i32.const 1
   call $~lib/builtins/abort
   unreachable
  end
  global.get $resolve-binary/a
  i32.const 3
  i32.or
  global.set $resolve-binary/a
  global.get $resolve-binary/a
  call $~lib/number/I32#toString
  local.tee $19
  i32.const 8016
  call $~lib/string/String.__eq
  i32.eqz
  if
   i32.const 0
   i32.const 96
   i32.const 105
   i32.const 1
   call $~lib/builtins/abort
   unreachable
  end
  global.get $resolve-binary/a
  i32.const 2
  i32.xor
  global.set $resolve-binary/a
  global.get $resolve-binary/a
  call $~lib/number/I32#toString
  local.tee $20
  i32.const 624
  call $~lib/string/String.__eq
  i32.eqz
  if
   i32.const 0
   i32.const 96
   i32.const 110
   i32.const 1
   call $~lib/builtins/abort
   unreachable
  end
  i32.const 1
  i32.const 2
  i32.add
  call $~lib/number/I32#toString
  local.tee $21
  i32.const 8016
  call $~lib/string/String.__eq
  i32.eqz
  if
   i32.const 0
   i32.const 96
   i32.const 117
   i32.const 1
   call $~lib/builtins/abort
   unreachable
  end
  i32.const 1
  i32.const 2
  i32.sub
  call $~lib/number/I32#toString
  local.tee $22
  i32.const 8048
  call $~lib/string/String.__eq
  i32.eqz
  if
   i32.const 0
   i32.const 96
   i32.const 122
   i32.const 1
   call $~lib/builtins/abort
   unreachable
  end
  i32.const 1
  i32.const 2
  i32.mul
  call $~lib/number/I32#toString
  local.tee $23
  i32.const 656
  call $~lib/string/String.__eq
  i32.eqz
  if
   i32.const 0
   i32.const 96
   i32.const 127
   i32.const 1
   call $~lib/builtins/abort
   unreachable
  end
  i32.const 4
  i32.const 2
  i32.div_u
  call $~lib/number/I32#toString
  local.tee $24
  i32.const 656
  call $~lib/string/String.__eq
  i32.eqz
  if
   i32.const 0
   i32.const 96
   i32.const 132
   i32.const 1
   call $~lib/builtins/abort
   unreachable
  end
  i32.const 3
  i32.const 2
  i32.rem_u
  call $~lib/number/I32#toString
  local.tee $25
  i32.const 624
  call $~lib/string/String.__eq
  i32.eqz
  if
   i32.const 0
   i32.const 96
   i32.const 137
   i32.const 1
   call $~lib/builtins/abort
   unreachable
  end
  i32.const 2
<<<<<<< HEAD
  i32.const 2
  call $~lib/math/ipow32
  call $~lib/number/I32#toString
=======
  f64.convert_i32_u
  f64.const 2
  call $~lib/math/NativeMath.pow
  i32.const 0
  call $~lib/number/F64#toString
>>>>>>> 6f02250f
  local.tee $26
  i32.const 7984
  call $~lib/string/String.__eq
  i32.eqz
  if
   i32.const 0
   i32.const 96
   i32.const 144
   i32.const 1
   call $~lib/builtins/abort
   unreachable
  end
  i32.const 2
  i32.const 1
  i32.shl
  call $~lib/number/I32#toString
  local.tee $27
  i32.const 7984
  call $~lib/string/String.__eq
  i32.eqz
  if
   i32.const 0
   i32.const 96
   i32.const 151
   i32.const 1
   call $~lib/builtins/abort
   unreachable
  end
  i32.const 2
  i32.const 1
  i32.shr_u
  call $~lib/number/I32#toString
  local.tee $28
  i32.const 624
  call $~lib/string/String.__eq
  i32.eqz
  if
   i32.const 0
   i32.const 96
   i32.const 156
   i32.const 1
   call $~lib/builtins/abort
   unreachable
  end
  i32.const -1
  i32.const 30
  i32.shr_u
  call $~lib/number/I32#toString
  local.tee $29
  i32.const 8016
  call $~lib/string/String.__eq
  i32.eqz
  if
   i32.const 0
   i32.const 96
   i32.const 161
   i32.const 1
   call $~lib/builtins/abort
   unreachable
  end
  i32.const 3
  i32.const 1
  i32.and
  call $~lib/number/I32#toString
  local.tee $30
  i32.const 624
  call $~lib/string/String.__eq
  i32.eqz
  if
   i32.const 0
   i32.const 96
   i32.const 168
   i32.const 1
   call $~lib/builtins/abort
   unreachable
  end
  i32.const 1
  i32.const 2
  i32.or
  call $~lib/number/I32#toString
  local.tee $31
  i32.const 8016
  call $~lib/string/String.__eq
  i32.eqz
  if
   i32.const 0
   i32.const 96
   i32.const 173
   i32.const 1
   call $~lib/builtins/abort
   unreachable
  end
  i32.const 1
  i32.const 3
  i32.xor
  call $~lib/number/I32#toString
  local.tee $32
  i32.const 656
  call $~lib/string/String.__eq
  i32.eqz
  if
   i32.const 0
   i32.const 96
   i32.const 178
   i32.const 1
   call $~lib/builtins/abort
   unreachable
  end
  i32.const 1
  if (result i32)
   i32.const 2
  else
   i32.const 1
  end
  call $~lib/number/I32#toString
  local.tee $33
  i32.const 656
  call $~lib/string/String.__eq
  i32.eqz
  if
   i32.const 0
   i32.const 96
   i32.const 185
   i32.const 1
   call $~lib/builtins/abort
   unreachable
  end
  i32.const 0
  if (result i32)
   i32.const 2
  else
   i32.const 0
  end
  call $~lib/number/I32#toString
  local.tee $34
  i32.const 192
  call $~lib/string/String.__eq
  i32.eqz
  if
   i32.const 0
   i32.const 96
   i32.const 190
   i32.const 1
   call $~lib/builtins/abort
   unreachable
  end
  i32.const 1
  if (result i32)
   i32.const 1
  else
   i32.const 2
  end
  call $~lib/number/I32#toString
  local.tee $35
  i32.const 624
  call $~lib/string/String.__eq
  i32.eqz
  if
   i32.const 0
   i32.const 96
   i32.const 195
   i32.const 1
   call $~lib/builtins/abort
   unreachable
  end
  i32.const 0
  if (result i32)
   i32.const 0
  else
   i32.const 2
  end
  call $~lib/number/I32#toString
  local.tee $36
  i32.const 656
  call $~lib/string/String.__eq
  i32.eqz
  if
   i32.const 0
   i32.const 96
   i32.const 200
   i32.const 1
   call $~lib/builtins/abort
   unreachable
  end
  i32.const 0
  call $resolve-binary/Foo#constructor
  global.set $resolve-binary/foo
  global.get $resolve-binary/foo
  global.get $resolve-binary/foo
  call $resolve-binary/Foo#lt
  local.tee $37
  call $~lib/string/String#toString
  local.tee $38
  i32.const 8080
  call $~lib/string/String.__eq
  i32.eqz
  if
   i32.const 0
   i32.const 96
   i32.const 261
   i32.const 1
   call $~lib/builtins/abort
   unreachable
  end
  global.get $resolve-binary/foo
  global.get $resolve-binary/foo
  call $resolve-binary/Foo#gt
  local.tee $39
  call $~lib/string/String#toString
  local.tee $40
  i32.const 8112
  call $~lib/string/String.__eq
  i32.eqz
  if
   i32.const 0
   i32.const 96
   i32.const 266
   i32.const 1
   call $~lib/builtins/abort
   unreachable
  end
  global.get $resolve-binary/foo
  global.get $resolve-binary/foo
  call $resolve-binary/Foo#le
  local.tee $41
  call $~lib/string/String#toString
  local.tee $42
  i32.const 8144
  call $~lib/string/String.__eq
  i32.eqz
  if
   i32.const 0
   i32.const 96
   i32.const 271
   i32.const 1
   call $~lib/builtins/abort
   unreachable
  end
  global.get $resolve-binary/foo
  global.get $resolve-binary/foo
  call $resolve-binary/Foo#ge
  local.tee $43
  call $~lib/string/String#toString
  local.tee $44
  i32.const 8176
  call $~lib/string/String.__eq
  i32.eqz
  if
   i32.const 0
   i32.const 96
   i32.const 276
   i32.const 1
   call $~lib/builtins/abort
   unreachable
  end
  global.get $resolve-binary/foo
  global.get $resolve-binary/foo
  call $resolve-binary/Foo#eq
  local.tee $45
  call $~lib/string/String#toString
  local.tee $46
  i32.const 8208
  call $~lib/string/String.__eq
  i32.eqz
  if
   i32.const 0
   i32.const 96
   i32.const 281
   i32.const 1
   call $~lib/builtins/abort
   unreachable
  end
  global.get $resolve-binary/foo
  global.get $resolve-binary/foo
  call $resolve-binary/Foo#ne
  local.tee $47
  call $~lib/string/String#toString
  local.tee $48
  i32.const 8240
  call $~lib/string/String.__eq
  i32.eqz
  if
   i32.const 0
   i32.const 96
   i32.const 286
   i32.const 1
   call $~lib/builtins/abort
   unreachable
  end
  global.get $resolve-binary/foo
  global.get $resolve-binary/foo
  call $resolve-binary/Foo#add
  local.tee $49
  call $~lib/string/String#toString
  local.tee $50
  i32.const 8272
  call $~lib/string/String.__eq
  i32.eqz
  if
   i32.const 0
   i32.const 96
   i32.const 291
   i32.const 1
   call $~lib/builtins/abort
   unreachable
  end
  global.get $resolve-binary/foo
  global.get $resolve-binary/foo
  call $resolve-binary/Foo.sub
  local.tee $51
  call $~lib/string/String#toString
  local.tee $52
  i32.const 8304
  call $~lib/string/String.__eq
  i32.eqz
  if
   i32.const 0
   i32.const 96
   i32.const 296
   i32.const 1
   call $~lib/builtins/abort
   unreachable
  end
  global.get $resolve-binary/foo
  global.get $resolve-binary/foo
  call $resolve-binary/Foo#mul
  local.tee $53
  call $~lib/string/String#toString
  local.tee $54
  i32.const 8336
  call $~lib/string/String.__eq
  i32.eqz
  if
   i32.const 0
   i32.const 96
   i32.const 301
   i32.const 1
   call $~lib/builtins/abort
   unreachable
  end
  global.get $resolve-binary/foo
  global.get $resolve-binary/foo
  call $resolve-binary/Foo#div
  local.tee $55
  call $~lib/string/String#toString
  local.tee $56
  i32.const 8368
  call $~lib/string/String.__eq
  i32.eqz
  if
   i32.const 0
   i32.const 96
   i32.const 306
   i32.const 1
   call $~lib/builtins/abort
   unreachable
  end
  global.get $resolve-binary/foo
  global.get $resolve-binary/foo
  call $resolve-binary/Foo#rem
  local.tee $57
  call $~lib/string/String#toString
  local.tee $58
  i32.const 8400
  call $~lib/string/String.__eq
  i32.eqz
  if
   i32.const 0
   i32.const 96
   i32.const 311
   i32.const 1
   call $~lib/builtins/abort
   unreachable
  end
  global.get $resolve-binary/foo
  global.get $resolve-binary/foo
  call $resolve-binary/Foo#pow
  local.tee $59
  call $~lib/string/String#toString
  local.tee $60
  i32.const 8432
  call $~lib/string/String.__eq
  i32.eqz
  if
   i32.const 0
   i32.const 96
   i32.const 316
   i32.const 1
   call $~lib/builtins/abort
   unreachable
  end
  i32.const 0
  call $resolve-binary/Bar#constructor
  global.set $resolve-binary/bar
  i32.const 0
  call $resolve-binary/Bar#constructor
  global.set $resolve-binary/bar2
  global.get $resolve-binary/bar
  global.get $resolve-binary/bar2
  call $resolve-binary/Bar#add
  local.tee $61
  local.tee $62
  global.get $resolve-binary/bar
  local.tee $63
  i32.ne
  if
   local.get $62
   call $~lib/rt/stub/__retain
   local.set $62
   local.get $63
   call $~lib/rt/stub/__release
  end
  local.get $62
  global.set $resolve-binary/bar
  global.get $resolve-binary/bar
  call $resolve-binary/Bar#self
  local.tee $62
  global.get $resolve-binary/bar2
  i32.eq
  i32.eqz
  if
   i32.const 0
   i32.const 96
   i32.const 334
   i32.const 1
   call $~lib/builtins/abort
   unreachable
  end
  global.get $resolve-binary/bar
  global.get $resolve-binary/bar2
  i32.eq
  i32.eqz
  if
   i32.const 0
   i32.const 96
   i32.const 339
   i32.const 1
   call $~lib/builtins/abort
   unreachable
  end
  local.get $0
  call $~lib/rt/stub/__release
  local.get $1
  call $~lib/rt/stub/__release
  local.get $2
  call $~lib/rt/stub/__release
  local.get $3
  call $~lib/rt/stub/__release
  local.get $4
  call $~lib/rt/stub/__release
  local.get $5
  call $~lib/rt/stub/__release
  local.get $6
  call $~lib/rt/stub/__release
  local.get $7
  call $~lib/rt/stub/__release
  local.get $8
  call $~lib/rt/stub/__release
  local.get $9
  call $~lib/rt/stub/__release
  local.get $10
  call $~lib/rt/stub/__release
  local.get $11
  call $~lib/rt/stub/__release
  local.get $12
  call $~lib/rt/stub/__release
  local.get $13
  call $~lib/rt/stub/__release
  local.get $14
  call $~lib/rt/stub/__release
  local.get $15
  call $~lib/rt/stub/__release
  local.get $16
  call $~lib/rt/stub/__release
  local.get $17
  call $~lib/rt/stub/__release
  local.get $18
  call $~lib/rt/stub/__release
  local.get $19
  call $~lib/rt/stub/__release
  local.get $20
  call $~lib/rt/stub/__release
  local.get $21
  call $~lib/rt/stub/__release
  local.get $22
  call $~lib/rt/stub/__release
  local.get $23
  call $~lib/rt/stub/__release
  local.get $24
  call $~lib/rt/stub/__release
  local.get $25
  call $~lib/rt/stub/__release
  local.get $26
  call $~lib/rt/stub/__release
  local.get $27
  call $~lib/rt/stub/__release
  local.get $28
  call $~lib/rt/stub/__release
  local.get $29
  call $~lib/rt/stub/__release
  local.get $30
  call $~lib/rt/stub/__release
  local.get $31
  call $~lib/rt/stub/__release
  local.get $32
  call $~lib/rt/stub/__release
  local.get $33
  call $~lib/rt/stub/__release
  local.get $34
  call $~lib/rt/stub/__release
  local.get $35
  call $~lib/rt/stub/__release
  local.get $36
  call $~lib/rt/stub/__release
  local.get $37
  call $~lib/rt/stub/__release
  local.get $38
  call $~lib/rt/stub/__release
  local.get $39
  call $~lib/rt/stub/__release
  local.get $40
  call $~lib/rt/stub/__release
  local.get $41
  call $~lib/rt/stub/__release
  local.get $42
  call $~lib/rt/stub/__release
  local.get $43
  call $~lib/rt/stub/__release
  local.get $44
  call $~lib/rt/stub/__release
  local.get $45
  call $~lib/rt/stub/__release
  local.get $46
  call $~lib/rt/stub/__release
  local.get $47
  call $~lib/rt/stub/__release
  local.get $48
  call $~lib/rt/stub/__release
  local.get $49
  call $~lib/rt/stub/__release
  local.get $50
  call $~lib/rt/stub/__release
  local.get $51
  call $~lib/rt/stub/__release
  local.get $52
  call $~lib/rt/stub/__release
  local.get $53
  call $~lib/rt/stub/__release
  local.get $54
  call $~lib/rt/stub/__release
  local.get $55
  call $~lib/rt/stub/__release
  local.get $56
  call $~lib/rt/stub/__release
  local.get $57
  call $~lib/rt/stub/__release
  local.get $58
  call $~lib/rt/stub/__release
  local.get $59
  call $~lib/rt/stub/__release
  local.get $60
  call $~lib/rt/stub/__release
  local.get $61
  call $~lib/rt/stub/__release
  local.get $62
  call $~lib/rt/stub/__release
 )
 (func $~start
  call $start:resolve-binary
 )
)<|MERGE_RESOLUTION|>--- conflicted
+++ resolved
@@ -5280,17 +5280,11 @@
    unreachable
   end
   i32.const 2
-<<<<<<< HEAD
-  i32.const 2
-  call $~lib/math/ipow32
-  call $~lib/number/I32#toString
-=======
   f64.convert_i32_u
   f64.const 2
   call $~lib/math/NativeMath.pow
   i32.const 0
   call $~lib/number/F64#toString
->>>>>>> 6f02250f
   local.tee $26
   i32.const 7984
   call $~lib/string/String.__eq
