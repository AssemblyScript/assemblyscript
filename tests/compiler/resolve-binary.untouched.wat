(module
 (type $i32_i32_=>_i32 (func (param i32 i32) (result i32)))
 (type $i32_=>_i32 (func (param i32) (result i32)))
 (type $i32_=>_none (func (param i32)))
 (type $i32_i32_i32_=>_none (func (param i32 i32 i32)))
 (type $none_=>_none (func))
 (type $i32_i32_i32_=>_i32 (func (param i32 i32 i32) (result i32)))
 (type $i32_i32_i32_i32_=>_none (func (param i32 i32 i32 i32)))
 (type $i32_i32_i32_i32_i32_=>_i32 (func (param i32 i32 i32 i32 i32) (result i32)))
 (type $i32_i64_i32_i64_i32_i64_i32_=>_i32 (func (param i32 i64 i32 i64 i32 i64 i32) (result i32)))
 (type $i32_f64_=>_i32 (func (param i32 f64) (result i32)))
 (type $f64_=>_i32 (func (param f64) (result i32)))
 (type $f64_i32_=>_i32 (func (param f64 i32) (result i32)))
 (type $f64_f64_=>_f64 (func (param f64 f64) (result f64)))
 (import "env" "abort" (func $~lib/builtins/abort (param i32 i32 i32 i32)))
 (memory $0 1)
 (data (i32.const 16) "\08\00\00\00\01\00\00\00\01\00\00\00\08\00\00\00t\00r\00u\00e\00")
 (data (i32.const 48) "\n\00\00\00\01\00\00\00\01\00\00\00\n\00\00\00f\00a\00l\00s\00e\00")
 (data (i32.const 80) "\"\00\00\00\01\00\00\00\01\00\00\00\"\00\00\00r\00e\00s\00o\00l\00v\00e\00-\00b\00i\00n\00a\00r\00y\00.\00t\00s\00")
 (data (i32.const 144) "\02\00\00\00\01\00\00\00\01\00\00\00\02\00\00\00a\00")
 (data (i32.const 176) "\02\00\00\00\01\00\00\00\01\00\00\00\02\00\00\000\00")
 (data (i32.const 196) "0\000\000\001\000\002\000\003\000\004\000\005\000\006\000\007\000\008\000\009\001\000\001\001\001\002\001\003\001\004\001\005\001\006\001\007\001\008\001\009\002\000\002\001\002\002\002\003\002\004\002\005\002\006\002\007\002\008\002\009\003\000\003\001\003\002\003\003\003\004\003\005\003\006\003\007\003\008\003\009\004\000\004\001\004\002\004\003\004\004\004\005\004\006\004\007\004\008\004\009\005\000\005\001\005\002\005\003\005\004\005\005\005\006\005\007\005\008\005\009\006\000\006\001\006\002\006\003\006\004\006\005\006\006\006\007\006\008\006\009\007\000\007\001\007\002\007\003\007\004\007\005\007\006\007\007\007\008\007\009\008\000\008\001\008\002\008\003\008\004\008\005\008\006\008\007\008\008\008\009\009\000\009\001\009\002\009\003\009\004\009\005\009\006\009\007\009\008\009\009\00")
 (data (i32.const 608) "\02\00\00\00\01\00\00\00\01\00\00\00\02\00\00\001\00")
 (data (i32.const 640) "\02\00\00\00\01\00\00\00\01\00\00\00\02\00\00\002\00")
 (data (i32.const 664) "\00\00\00\00\00\a0\f6?\00\00\00\00\00\00\00\00\00\c8\b9\f2\82,\d6\bf\80V7($\b4\fa<\00\00\00\00\00\80\f6?\00\00\00\00\00\00\00\00\00\08X\bf\bd\d1\d5\bf \f7\e0\d8\08\a5\1c\bd\00\00\00\00\00`\f6?\00\00\00\00\00\00\00\00\00XE\17wv\d5\bfmP\b6\d5\a4b#\bd\00\00\00\00\00@\f6?\00\00\00\00\00\00\00\00\00\f8-\87\ad\1a\d5\bf\d5g\b0\9e\e4\84\e6\bc\00\00\00\00\00 \f6?\00\00\00\00\00\00\00\00\00xw\95_\be\d4\bf\e0>)\93i\1b\04\bd\00\00\00\00\00\00\f6?\00\00\00\00\00\00\00\00\00`\1c\c2\8ba\d4\bf\cc\84LH/\d8\13=\00\00\00\00\00\e0\f5?\00\00\00\00\00\00\00\00\00\a8\86\860\04\d4\bf:\0b\82\ed\f3B\dc<\00\00\00\00\00\c0\f5?\00\00\00\00\00\00\00\00\00HiUL\a6\d3\bf`\94Q\86\c6\b1 =\00\00\00\00\00\a0\f5?\00\00\00\00\00\00\00\00\00\80\98\9a\ddG\d3\bf\92\80\c5\d4MY%=\00\00\00\00\00\80\f5?\00\00\00\00\00\00\00\00\00 \e1\ba\e2\e8\d2\bf\d8+\b7\99\1e{&=\00\00\00\00\00`\f5?\00\00\00\00\00\00\00\00\00\88\de\13Z\89\d2\bf?\b0\cf\b6\14\ca\15=\00\00\00\00\00`\f5?\00\00\00\00\00\00\00\00\00\88\de\13Z\89\d2\bf?\b0\cf\b6\14\ca\15=\00\00\00\00\00@\f5?\00\00\00\00\00\00\00\00\00x\cf\fbA)\d2\bfv\daS($Z\16\bd\00\00\00\00\00 \f5?\00\00\00\00\00\00\00\00\00\98i\c1\98\c8\d1\bf\04T\e7h\bc\af\1f\bd\00\00\00\00\00\00\f5?\00\00\00\00\00\00\00\00\00\a8\ab\ab\\g\d1\bf\f0\a8\823\c6\1f\1f=\00\00\00\00\00\e0\f4?\00\00\00\00\00\00\00\00\00H\ae\f9\8b\05\d1\bffZ\05\fd\c4\a8&\bd\00\00\00\00\00\c0\f4?\00\00\00\00\00\00\00\00\00\90s\e2$\a3\d0\bf\0e\03\f4~\eek\0c\bd\00\00\00\00\00\a0\f4?\00\00\00\00\00\00\00\00\00\d0\b4\94%@\d0\bf\7f-\f4\9e\b86\f0\bc\00\00\00\00\00\a0\f4?\00\00\00\00\00\00\00\00\00\d0\b4\94%@\d0\bf\7f-\f4\9e\b86\f0\bc\00\00\00\00\00\80\f4?\00\00\00\00\00\00\00\00\00@^m\18\b9\cf\bf\87<\99\ab*W\0d=\00\00\00\00\00`\f4?\00\00\00\00\00\00\00\00\00`\dc\cb\ad\f0\ce\bf$\af\86\9c\b7&+=\00\00\00\00\00@\f4?\00\00\00\00\00\00\00\00\00\f0*n\07\'\ce\bf\10\ff?TO/\17\bd\00\00\00\00\00 \f4?\00\00\00\00\00\00\00\00\00\c0Ok!\\\cd\bf\1bh\ca\bb\91\ba!=\00\00\00\00\00\00\f4?\00\00\00\00\00\00\00\00\00\a0\9a\c7\f7\8f\cc\bf4\84\9fhOy\'=\00\00\00\00\00\00\f4?\00\00\00\00\00\00\00\00\00\a0\9a\c7\f7\8f\cc\bf4\84\9fhOy\'=\00\00\00\00\00\e0\f3?\00\00\00\00\00\00\00\00\00\90-t\86\c2\cb\bf\8f\b7\8b1\b0N\19=\00\00\00\00\00\c0\f3?\00\00\00\00\00\00\00\00\00\c0\80N\c9\f3\ca\bff\90\cd?cN\ba<\00\00\00\00\00\a0\f3?\00\00\00\00\00\00\00\00\00\b0\e2\1f\bc#\ca\bf\ea\c1F\dcd\8c%\bd\00\00\00\00\00\a0\f3?\00\00\00\00\00\00\00\00\00\b0\e2\1f\bc#\ca\bf\ea\c1F\dcd\8c%\bd\00\00\00\00\00\80\f3?\00\00\00\00\00\00\00\00\00P\f4\9cZR\c9\bf\e3\d4\c1\04\d9\d1*\bd\00\00\00\00\00`\f3?\00\00\00\00\00\00\00\00\00\d0 e\a0\7f\c8\bf\t\fa\db\7f\bf\bd+=\00\00\00\00\00@\f3?\00\00\00\00\00\00\00\00\00\e0\10\02\89\ab\c7\bfXJSr\90\db+=\00\00\00\00\00@\f3?\00\00\00\00\00\00\00\00\00\e0\10\02\89\ab\c7\bfXJSr\90\db+=\00\00\00\00\00 \f3?\00\00\00\00\00\00\00\00\00\d0\19\e7\0f\d6\c6\bff\e2\b2\a3j\e4\10\bd\00\00\00\00\00\00\f3?\00\00\00\00\00\00\00\00\00\90\a7p0\ff\c5\bf9P\10\9fC\9e\1e\bd\00\00\00\00\00\00\f3?\00\00\00\00\00\00\00\00\00\90\a7p0\ff\c5\bf9P\10\9fC\9e\1e\bd\00\00\00\00\00\e0\f2?\00\00\00\00\00\00\00\00\00\b0\a1\e3\e5&\c5\bf\8f[\07\90\8b\de \bd\00\00\00\00\00\c0\f2?\00\00\00\00\00\00\00\00\00\80\cbl+M\c4\bf<x5a\c1\0c\17=\00\00\00\00\00\c0\f2?\00\00\00\00\00\00\00\00\00\80\cbl+M\c4\bf<x5a\c1\0c\17=\00\00\00\00\00\a0\f2?\00\00\00\00\00\00\00\00\00\90\1e \fcq\c3\bf:T\'M\86x\f1<\00\00\00\00\00\80\f2?\00\00\00\00\00\00\00\00\00\f0\1f\f8R\95\c2\bf\08\c4q\170\8d$\bd\00\00\00\00\00`\f2?\00\00\00\00\00\00\00\00\00`/\d5*\b7\c1\bf\96\a3\11\18\a4\80.\bd\00\00\00\00\00`\f2?\00\00\00\00\00\00\00\00\00`/\d5*\b7\c1\bf\96\a3\11\18\a4\80.\bd\00\00\00\00\00@\f2?\00\00\00\00\00\00\00\00\00\90\d0|~\d7\c0\bf\f4[\e8\88\96i\n=\00\00\00\00\00@\f2?\00\00\00\00\00\00\00\00\00\90\d0|~\d7\c0\bf\f4[\e8\88\96i\n=\00\00\00\00\00 \f2?\00\00\00\00\00\00\00\00\00\e0\db1\91\ec\bf\bf\f23\a3\\Tu%\bd\00\00\00\00\00\00\f2?\00\00\00\00\00\00\00\00\00\00+n\07\'\be\bf<\00\f0*,4*=\00\00\00\00\00\00\f2?\00\00\00\00\00\00\00\00\00\00+n\07\'\be\bf<\00\f0*,4*=\00\00\00\00\00\e0\f1?\00\00\00\00\00\00\00\00\00\c0[\8fT^\bc\bf\06\be_XW\0c\1d\bd\00\00\00\00\00\c0\f1?\00\00\00\00\00\00\00\00\00\e0J:m\92\ba\bf\c8\aa[\e859%=\00\00\00\00\00\c0\f1?\00\00\00\00\00\00\00\00\00\e0J:m\92\ba\bf\c8\aa[\e859%=\00\00\00\00\00\a0\f1?\00\00\00\00\00\00\00\00\00\a01\d6E\c3\b8\bfhV/M)|\13=\00\00\00\00\00\a0\f1?\00\00\00\00\00\00\00\00\00\a01\d6E\c3\b8\bfhV/M)|\13=\00\00\00\00\00\80\f1?\00\00\00\00\00\00\00\00\00`\e5\8a\d2\f0\b6\bf\das3\c97\97&\bd\00\00\00\00\00`\f1?\00\00\00\00\00\00\00\00\00 \06?\07\1b\b5\bfW^\c6a[\02\1f=\00\00\00\00\00`\f1?\00\00\00\00\00\00\00\00\00 \06?\07\1b\b5\bfW^\c6a[\02\1f=\00\00\00\00\00@\f1?\00\00\00\00\00\00\00\00\00\e0\1b\96\d7A\b3\bf\df\13\f9\cc\da^,=\00\00\00\00\00@\f1?\00\00\00\00\00\00\00\00\00\e0\1b\96\d7A\b3\bf\df\13\f9\cc\da^,=\00\00\00\00\00 \f1?\00\00\00\00\00\00\00\00\00\80\a3\ee6e\b1\bf\t\a3\8fv^|\14=\00\00\00\00\00\00\f1?\00\00\00\00\00\00\00\00\00\80\11\c00\n\af\bf\91\8e6\83\9eY-=\00\00\00\00\00\00\f1?\00\00\00\00\00\00\00\00\00\80\11\c00\n\af\bf\91\8e6\83\9eY-=\00\00\00\00\00\e0\f0?\00\00\00\00\00\00\00\00\00\80\19q\ddB\ab\bfLp\d6\e5z\82\1c=\00\00\00\00\00\e0\f0?\00\00\00\00\00\00\00\00\00\80\19q\ddB\ab\bfLp\d6\e5z\82\1c=\00\00\00\00\00\c0\f0?\00\00\00\00\00\00\00\00\00\c02\f6Xt\a7\bf\ee\a1\f24F\fc,\bd\00\00\00\00\00\c0\f0?\00\00\00\00\00\00\00\00\00\c02\f6Xt\a7\bf\ee\a1\f24F\fc,\bd\00\00\00\00\00\a0\f0?\00\00\00\00\00\00\00\00\00\c0\fe\b9\87\9e\a3\bf\aa\fe&\f5\b7\02\f5<\00\00\00\00\00\a0\f0?\00\00\00\00\00\00\00\00\00\c0\fe\b9\87\9e\a3\bf\aa\fe&\f5\b7\02\f5<\00\00\00\00\00\80\f0?\00\00\00\00\00\00\00\00\00\00x\0e\9b\82\9f\bf\e4\t~|&\80)\bd\00\00\00\00\00\80\f0?\00\00\00\00\00\00\00\00\00\00x\0e\9b\82\9f\bf\e4\t~|&\80)\bd\00\00\00\00\00`\f0?\00\00\00\00\00\00\00\00\00\80\d5\07\1b\b9\97\bf9\a6\fa\93T\8d(\bd\00\00\00\00\00@\f0?\00\00\00\00\00\00\00\00\00\00\fc\b0\a8\c0\8f\bf\9c\a6\d3\f6|\1e\df\bc\00\00\00\00\00@\f0?\00\00\00\00\00\00\00\00\00\00\fc\b0\a8\c0\8f\bf\9c\a6\d3\f6|\1e\df\bc\00\00\00\00\00 \f0?\00\00\00\00\00\00\00\00\00\00\10k*\e0\7f\bf\e4@\da\0d?\e2\19\bd\00\00\00\00\00 \f0?\00\00\00\00\00\00\00\00\00\00\10k*\e0\7f\bf\e4@\da\0d?\e2\19\bd\00\00\00\00\00\00\f0?\00\00\00\00\00\00\00\00\00\00\00\00\00\00\00\00\00\00\00\00\00\00\00\00\00\00\00\00\00\00\f0?\00\00\00\00\00\00\00\00\00\00\00\00\00\00\00\00\00\00\00\00\00\00\00\00\00\00\00\00\00\c0\ef?\00\00\00\00\00\00\00\00\00\00\89u\15\10\80?\e8+\9d\99k\c7\10\bd\00\00\00\00\00\80\ef?\00\00\00\00\00\00\00\00\00\80\93XV \90?\d2\f7\e2\06[\dc#\bd\00\00\00\00\00@\ef?\00\00\00\00\00\00\00\00\00\00\c9(%I\98?4\0cZ2\ba\a0*\bd\00\00\00\00\00\00\ef?\00\00\00\00\00\00\00\00\00@\e7\89]A\a0?S\d7\f1\\\c0\11\01=\00\00\00\00\00\c0\ee?\00\00\00\00\00\00\00\00\00\00.\d4\aef\a4?(\fd\bdus\16,\bd\00\00\00\00\00\80\ee?\00\00\00\00\00\00\00\00\00\c0\9f\14\aa\94\a8?}&Z\d0\95y\19\bd\00\00\00\00\00@\ee?\00\00\00\00\00\00\00\00\00\c0\dd\cds\cb\ac?\07(\d8G\f2h\1a\bd\00\00\00\00\00 \ee?\00\00\00\00\00\00\00\00\00\c0\06\c01\ea\ae?{;\c9O>\11\0e\bd\00\00\00\00\00\e0\ed?\00\00\00\00\00\00\00\00\00`F\d1;\97\b1?\9b\9e\0dV]2%\bd\00\00\00\00\00\a0\ed?\00\00\00\00\00\00\00\00\00\e0\d1\a7\f5\bd\b3?\d7N\db\a5^\c8,=\00\00\00\00\00`\ed?\00\00\00\00\00\00\00\00\00\a0\97MZ\e9\b5?\1e\1d]<\06i,\bd\00\00\00\00\00@\ed?\00\00\00\00\00\00\00\00\00\c0\ea\n\d3\00\b7?2\ed\9d\a9\8d\1e\ec<\00\00\00\00\00\00\ed?\00\00\00\00\00\00\00\00\00@Y]^3\b9?\daG\bd:\\\11#=\00\00\00\00\00\c0\ec?\00\00\00\00\00\00\00\00\00`\ad\8d\c8j\bb?\e5h\f7+\80\90\13\bd\00\00\00\00\00\a0\ec?\00\00\00\00\00\00\00\00\00@\bc\01X\88\bc?\d3\acZ\c6\d1F&=\00\00\00\00\00`\ec?\00\00\00\00\00\00\00\00\00 \n\839\c7\be?\e0E\e6\afh\c0-\bd\00\00\00\00\00@\ec?\00\00\00\00\00\00\00\00\00\e0\db9\91\e8\bf?\fd\n\a1O\d64%\bd\00\00\00\00\00\00\ec?\00\00\00\00\00\00\00\00\00\e0\'\82\8e\17\c1?\f2\07-\cex\ef!=\00\00\00\00\00\e0\eb?\00\00\00\00\00\00\00\00\00\f0#~+\aa\c1?4\998D\8e\a7,=\00\00\00\00\00\a0\eb?\00\00\00\00\00\00\00\00\00\80\86\0ca\d1\c2?\a1\b4\81\cbl\9d\03=\00\00\00\00\00\80\eb?\00\00\00\00\00\00\00\00\00\90\15\b0\fce\c3?\89rK#\a8/\c6<\00\00\00\00\00@\eb?\00\00\00\00\00\00\00\00\00\b03\83=\91\c4?x\b6\fdTy\83%=\00\00\00\00\00 \eb?\00\00\00\00\00\00\00\00\00\b0\a1\e4\e5\'\c5?\c7}i\e5\e83&=\00\00\00\00\00\e0\ea?\00\00\00\00\00\00\00\00\00\10\8c\beNW\c6?x.<,\8b\cf\19=\00\00\00\00\00\c0\ea?\00\00\00\00\00\00\00\00\00pu\8b\12\f0\c6?\e1!\9c\e5\8d\11%\bd\00\00\00\00\00\a0\ea?\00\00\00\00\00\00\00\00\00PD\85\8d\89\c7?\05C\91p\10f\1c\bd\00\00\00\00\00`\ea?\00\00\00\00\00\00\00\00\00\009\eb\af\be\c8?\d1,\e9\aaT=\07\bd\00\00\00\00\00@\ea?\00\00\00\00\00\00\00\00\00\00\f7\dcZZ\c9?o\ff\a0X(\f2\07=\00\00\00\00\00\00\ea?\00\00\00\00\00\00\00\00\00\e0\8a<\ed\93\ca?i!VPCr(\bd\00\00\00\00\00\e0\e9?\00\00\00\00\00\00\00\00\00\d0[W\d81\cb?\aa\e1\acN\8d5\0c\bd\00\00\00\00\00\c0\e9?\00\00\00\00\00\00\00\00\00\e0;8\87\d0\cb?\b6\12TY\c4K-\bd\00\00\00\00\00\a0\e9?\00\00\00\00\00\00\00\00\00\10\f0\c6\fbo\cc?\d2+\96\c5r\ec\f1\bc\00\00\00\00\00`\e9?\00\00\00\00\00\00\00\00\00\90\d4\b0=\b1\cd?5\b0\15\f7*\ff*\bd\00\00\00\00\00@\e9?\00\00\00\00\00\00\00\00\00\10\e7\ff\0eS\ce?0\f4A`\'\12\c2<\00\00\00\00\00 \e9?\00\00\00\00\00\00\00\00\00\00\dd\e4\ad\f5\ce?\11\8e\bbe\15!\ca\bc\00\00\00\00\00\00\e9?\00\00\00\00\00\00\00\00\00\b0\b3l\1c\99\cf?0\df\0c\ca\ec\cb\1b=\00\00\00\00\00\c0\e8?\00\00\00\00\00\00\00\00\00XM`8q\d0?\91N\ed\16\db\9c\f8<\00\00\00\00\00\a0\e8?\00\00\00\00\00\00\00\00\00`ag-\c4\d0?\e9\ea<\16\8b\18\'=\00\00\00\00\00\80\e8?\00\00\00\00\00\00\00\00\00\e8\'\82\8e\17\d1?\1c\f0\a5c\0e!,\bd\00\00\00\00\00`\e8?\00\00\00\00\00\00\00\00\00\f8\ac\cb\\k\d1?\81\16\a5\f7\cd\9a+=\00\00\00\00\00@\e8?\00\00\00\00\00\00\00\00\00hZc\99\bf\d1?\b7\bdGQ\ed\a6,=\00\00\00\00\00 \e8?\00\00\00\00\00\00\00\00\00\b8\0emE\14\d2?\ea\baF\ba\de\87\n=\00\00\00\00\00\e0\e7?\00\00\00\00\00\00\00\00\00\90\dc|\f0\be\d2?\f4\04PJ\fa\9c*=\00\00\00\00\00\c0\e7?\00\00\00\00\00\00\00\00\00`\d3\e1\f1\14\d3?\b8<!\d3z\e2(\bd\00\00\00\00\00\a0\e7?\00\00\00\00\00\00\00\00\00\10\bevgk\d3?\c8w\f1\b0\cdn\11=\00\00\00\00\00\80\e7?\00\00\00\00\00\00\00\00\0003wR\c2\d3?\\\bd\06\b6T;\18=\00\00\00\00\00`\e7?\00\00\00\00\00\00\00\00\00\e8\d5#\b4\19\d4?\9d\e0\90\ec6\e4\08=\00\00\00\00\00@\e7?\00\00\00\00\00\00\00\00\00\c8q\c2\8dq\d4?u\d6g\t\ce\'/\bd\00\00\00\00\00 \e7?\00\00\00\00\00\00\00\00\000\17\9e\e0\c9\d4?\a4\d8\n\1b\89 .\bd\00\00\00\00\00\00\e7?\00\00\00\00\00\00\00\00\00\a08\07\ae\"\d5?Y\c7d\81p\be.=\00\00\00\00\00\e0\e6?\00\00\00\00\00\00\00\00\00\d0\c8S\f7{\d5?\ef@]\ee\ed\ad\1f=\00\00\00\00\00\c0\e6?\00\00\00\00\00\00\00\00\00`Y\df\bd\d5\d5?\dce\a4\08*\0b\n\bd")
 (data (i32.const 4760) "\00\00\00\00\00\00\00\00\00\00\00\00\00\00\f0?n\bf\88\1aO;\9b<53\fb\a9=\f6\ef?]\dc\d8\9c\13`q\bca\80w>\9a\ec\ef?\d1f\87\10z^\90\bc\85\7fn\e8\15\e3\ef?\13\f6g5R\d2\8c<t\85\15\d3\b0\d9\ef?\fa\8e\f9#\80\ce\8b\bc\de\f6\dd)k\d0\ef?a\c8\e6aN\f7`<\c8\9bu\18E\c7\ef?\99\d33[\e4\a3\90<\83\f3\c6\ca>\be\ef?m{\83]\a6\9a\97<\0f\89\f9lX\b5\ef?\fc\ef\fd\92\1a\b5\8e<\f7Gr+\92\ac\ef?\d1\9c/p=\be><\a2\d1\d32\ec\a3\ef?\0bn\90\894\03j\bc\1b\d3\fe\aff\9b\ef?\0e\bd/*RV\95\bcQ[\12\d0\01\93\ef?U\eaN\8c\ef\80P\bc\cc1l\c0\bd\8a\ef?\16\f4\d5\b9#\c9\91\bc\e0-\a9\ae\9a\82\ef?\afU\\\e9\e3\d3\80<Q\8e\a5\c8\98z\ef?H\93\a5\ea\15\1b\80\bc{Q}<\b8r\ef?=2\deU\f0\1f\8f\bc\ea\8d\8c8\f9j\ef?\bfS\13?\8c\89\8b<u\cbo\eb[c\ef?&\eb\11v\9c\d9\96\bc\d4\\\04\84\e0[\ef?`/:>\f7\ec\9a<\aa\b9h1\87T\ef?\9d8\86\cb\82\e7\8f\bc\1d\d9\fc\"PM\ef?\8d\c3\a6DAo\8a<\d6\8cb\88;F\ef?}\04\e4\b0\05z\80<\96\dc}\91I?\ef?\94\a8\a8\e3\fd\8e\96<8bunz8\ef?}Ht\f2\18^\87<?\a6\b2O\ce1\ef?\f2\e7\1f\98+G\80<\dd|\e2eE+\ef?^\08q?{\b8\96\bc\81c\f5\e1\df$\ef?1\ab\tm\e1\f7\82<\e1\de\1f\f5\9d\1e\ef?\fa\bfo\1a\9b!=\bc\90\d9\da\d0\7f\18\ef?\b4\n\0cr\827\8b<\0b\03\e4\a6\85\12\ef?\8f\cb\ce\89\92\14n<V/>\a9\af\0c\ef?\b6\ab\b0MuM\83<\15\b71\n\fe\06\ef?Lt\ac\e2\01B\86<1\d8L\fcp\01\ef?J\f8\d3]9\dd\8f<\ff\16d\b2\08\fc\ee?\04[\8e;\80\a3\86\bc\f1\9f\92_\c5\f6\ee?hPK\cc\edJ\92\bc\cb\a9:7\a7\f1\ee?\8e-Q\1b\f8\07\99\bcf\d8\05m\ae\ec\ee?\d26\94>\e8\d1q\bc\f7\9f\e54\db\e7\ee?\15\1b\ce\b3\19\19\99\bc\e5\a8\13\c3-\e3\ee?mL*\a7H\9f\85<\"4\12L\a6\de\ee?\8ai(z`\12\93\bc\1c\80\ac\04E\da\ee?[\89\17H\8f\a7X\bc*.\f7!\n\d6\ee?\1b\9aIg\9b,|\bc\97\a8P\d9\f5\d1\ee?\11\ac\c2`\edcC<-\89a`\08\ce\ee?\efd\06;\tf\96<W\00\1d\edA\ca\ee?y\03\a1\da\e1\ccn<\d0<\c1\b5\a2\c6\ee?0\12\0f?\8e\ff\93<\de\d3\d7\f0*\c3\ee?\b0\afz\bb\ce\90v<\'*6\d5\da\bf\ee?w\e0T\eb\bd\1d\93<\0d\dd\fd\99\b2\bc\ee?\8e\a3q\004\94\8f\bc\a7,\9dv\b2\b9\ee?I\a3\93\dc\cc\de\87\bcBf\cf\a2\da\b6\ee?_8\0f\bd\c6\dex\bc\82O\9dV+\b4\ee?\f6\\{\ecF\12\86\bc\0f\92]\ca\a4\b1\ee?\8e\d7\fd\18\055\93<\da\'\b56G\af\ee?\05\9b\8a/\b7\98{<\fd\c7\97\d4\12\ad\ee?\tT\1c\e2\e1c\90<)TH\dd\07\ab\ee?\ea\c6\19P\85\c74<\b7FY\8a&\a9\ee?5\c0d+\e62\94<H!\ad\15o\a7\ee?\9fv\99aJ\e4\8c\bc\t\dcv\b9\e1\a5\ee?\a8M\ef;\c53\8c\bc\85U:\b0~\a4\ee?\ae\e9+\89xS\84\bc \c3\cc4F\a3\ee?XXVx\dd\ce\93\bc%\"U\828\a2\ee?d\19~\80\aa\10W<s\a9L\d4U\a1\ee?(\"^\bf\ef\b3\93\bc\cd;\7ff\9e\a0\ee?\82\b94\87\ad\12j\bc\bf\da\0bu\12\a0\ee?\ee\a9m\b8\efgc\bc/\1ae<\b2\9f\ee?Q\88\e0T=\dc\80\bc\84\94Q\f9}\9f\ee?\cf>Z~d\1fx\bct_\ec\e8u\9f\ee?\b0}\8b\c0J\ee\86\bct\81\a5H\9a\9f\ee?\8a\e6U\1e2\19\86\bc\c9gBV\eb\9f\ee?\d3\d4\t^\cb\9c\90<?]\deOi\a0\ee?\1d\a5M\b9\dc2{\bc\87\01\ebs\14\a1\ee?k\c0gT\fd\ec\94<2\c10\01\ed\a1\ee?Ul\d6\ab\e1\ebe<bN\cf6\f3\a2\ee?B\cf\b3/\c5\a1\88\bc\12\1a>T\'\a4\ee?47;\f1\b6i\93\bc\13\ceL\99\89\a5\ee?\1e\ff\19:\84^\80\bc\ad\c7#F\1a\a7\ee?nWr\d8P\d4\94\bc\ed\92D\9b\d9\a8\ee?\00\8a\0e[g\ad\90<\99f\8a\d9\c7\aa\ee?\b4\ea\f0\c1/\b7\8d<\db\a0*B\e5\ac\ee?\ff\e7\c5\9c`\b6e\bc\8cD\b5\162\af\ee?D_\f3Y\83\f6{<6w\15\99\ae\b1\ee?\83=\1e\a7\1f\t\93\bc\c6\ff\91\0b[\b4\ee?)\1el\8b\b8\a9]\bc\e5\c5\cd\b07\b7\ee?Y\b9\90|\f9#l\bc\0fR\c8\cbD\ba\ee?\aa\f9\f4\"CC\92\bcPN\de\9f\82\bd\ee?K\8ef\d7l\ca\85\bc\ba\07\cap\f1\c0\ee?\'\ce\91+\fc\afq<\90\f0\a3\82\91\c4\ee?\bbs\n\e15\d2m<##\e3\19c\c8\ee?c\"b\"\04\c5\87\bce\e5]{f\cc\ee?\d51\e2\e3\86\1c\8b<3-J\ec\9b\d0\ee?\15\bb\bc\d3\d1\bb\91\bc]%>\b2\03\d5\ee?\d21\ee\9c1\cc\90<X\b30\13\9e\d9\ee?\b3Zsn\84i\84<\bf\fdyUk\de\ee?\b4\9d\8e\97\cd\df\82\bcz\f3\d3\bfk\e3\ee?\873\cb\92w\1a\8c<\ad\d3Z\99\9f\e8\ee?\fa\d9\d1J\8f{\90\bcf\b6\8d)\07\ee\ee?\ba\ae\dcV\d9\c3U\bc\fb\15O\b8\a2\f3\ee?@\f6\a6=\0e\a4\90\bc:Y\e5\8dr\f9\ee?4\93\ad8\f4\d6h\bcG^\fb\f2v\ff\ee?5\8aXk\e2\ee\91\bcJ\06\a10\b0\05\ef?\cd\dd_\n\d7\fft<\d2\c1K\90\1e\0c\ef?\ac\98\92\fa\fb\bd\91\bc\t\1e\d7[\c2\12\ef?\b3\0c\af0\aens<\9cR\85\dd\9b\19\ef?\94\fd\9f\\2\e3\8e<z\d0\ff_\ab \ef?\acY\t\d1\8f\e0\84<K\d1W.\f1\'\ef?g\1aN8\af\cdc<\b5\e7\06\94m/\ef?h\19\92l,kg<i\90\ef\dc 7\ef?\d2\b5\cc\83\18\8a\80\bc\fa\c3]U\0b?\ef?o\fa\ff?]\ad\8f\bc|\89\07J-G\ef?I\a9u8\ae\0d\90\bc\f2\89\0d\08\87O\ef?\a7\07=\a6\85\a3t<\87\a4\fb\dc\18X\ef?\0f\"@ \9e\91\82\bc\98\83\c9\16\e3`\ef?\ac\92\c1\d5PZ\8e<\852\db\03\e6i\ef?Kk\01\acY:\84<`\b4\01\f3!s\ef?\1f>\b4\07!\d5\82\bc_\9b{3\97|\ef?\c9\0dG;\b9*\89\bc)\a1\f5\14F\86\ef?\d3\88:`\04\b6t<\f6?\8b\e7.\90\ef?qr\9dQ\ec\c5\83<\83L\c7\fbQ\9a\ef?\f0\91\d3\8f\12\f7\8f\bc\da\90\a4\a2\af\a4\ef?}t#\e2\98\ae\8d\bc\f1g\8e-H\af\ef?\08 \aaA\bc\c3\8e<\'Za\ee\1b\ba\ef?2\eb\a9\c3\94+\84<\97\bak7+\c5\ef?\ee\85\d11\a9d\8a<@En[v\d0\ef?\ed\e3;\e4\ba7\8e\bc\14\be\9c\ad\fd\db\ef?\9d\cd\91M;\89w<\d8\90\9e\81\c1\e7\ef?\89\cc`A\c1\05S<\f1q\8f+\c2\f3\ef?")
 (data (i32.const 6816) "\06\00\00\00\01\00\00\00\01\00\00\00\06\00\00\000\00.\000\00")
 (data (i32.const 6848) "\06\00\00\00\01\00\00\00\01\00\00\00\06\00\00\00N\00a\00N\00")
 (data (i32.const 6880) "\12\00\00\00\01\00\00\00\01\00\00\00\12\00\00\00-\00I\00n\00f\00i\00n\00i\00t\00y\00")
 (data (i32.const 6928) "\10\00\00\00\01\00\00\00\01\00\00\00\10\00\00\00I\00n\00f\00i\00n\00i\00t\00y\00")
 (data (i32.const 6960) "\88\02\1c\08\a0\d5\8f\fav\bf>\a2\7f\e1\ae\bav\acU0 \fb\16\8b\ea5\ce]J\89B\cf-;eU\aa\b0k\9a\dfE\1a=\03\cf\1a\e6\ca\c6\9a\c7\17\fep\abO\dc\bc\be\fc\b1w\ff\0c\d6kA\ef\91V\be<\fc\7f\90\ad\1f\d0\8d\83\9aU1(\\Q\d3\b5\c9\a6\ad\8f\acq\9d\cb\8b\ee#w\"\9c\eamSx@\91I\cc\aeW\ce\b6]y\12<\827V\fbM6\94\10\c2O\98H8o\ea\96\90\c7:\82%\cb\85t\d7\f4\97\bf\97\cd\cf\86\a0\e5\ac*\17\98\n4\ef\8e\b25*\fbg8\b2;?\c6\d2\df\d4\c8\84\ba\cd\d3\1a\'D\dd\c5\96\c9%\bb\ce\9fk\93\84\a5b}$l\ac\db\f6\da_\0dXf\ab\a3&\f1\c3\de\93\f8\e2\f3\b8\80\ff\aa\a8\ad\b5\b5\8bJ|l\05_b\87S0\c14`\ff\bc\c9U&\ba\91\8c\85N\96\bd~)p$w\f9\df\8f\b8\e5\b8\9f\bd\df\a6\94}t\88\cf_\a9\f8\cf\9b\a8\8f\93pD\b9k\15\0f\bf\f8\f0\08\8a\b611eU%\b0\cd\ac\7f{\d0\c6\e2?\99\06;+*\c4\10\\\e4\d3\92si\99$$\aa\0e\ca\00\83\f2\b5\87\fd\eb\1a\11\92d\08\e5\bc\cc\88Po\t\cc\bc\8c,e\19\e2X\17\b7\d1\00\00\00\00\00\00@\9c\00\00\00\00\10\a5\d4\e8\00\00b\ac\c5\ebx\ad\84\t\94\f8x9?\81\b3\15\07\c9{\ce\97\c0p\\\ea{\ce2~\8fh\80\e9\ab\a48\d2\d5E\"\9a\17&\'O\9f\'\fb\c4\d41\a2c\ed\a8\ad\c8\8c8e\de\b0\dbe\ab\1a\8e\08\c7\83\9a\1dqB\f9\1d]\c4X\e7\1b\a6,iM\92\ea\8dp\1ad\ee\01\daJw\ef\9a\99\a3m\a2\85k}\b4{x\t\f2w\18\ddy\a1\e4T\b4\c2\c5\9b[\92\86[\86=]\96\c8\c5S5\c8\b3\a0\97\fa\\\b4*\95\e3_\a0\99\bd\9fF\de%\8c9\db4\c2\9b\a5\\\9f\98\a3r\9a\c6\f6\ce\be\e9TS\bf\dc\b7\e2A\"\f2\17\f3\fc\88\a5x\\\d3\9b\ce \cc\dfS!{\f3Z\16\98:0\1f\97\dc\b5\a0\e2\96\b3\e3\\S\d1\d9\a8<D\a7\a4\d9|\9b\fb\10D\a4\a7LLv\bb\1a\9c@\b6\ef\8e\ab\8b,\84W\a6\10\ef\1f\d0)1\91\e9\e5\a4\10\9b\9d\0c\9c\a1\fb\9b\10\e7)\f4;b\d9 (\ac\85\cf\a7z^KD\80-\dd\ac\03@\e4!\bf\8f\ffD^/\9cg\8eA\b8\8c\9c\9d\173\d4\a9\1b\e3\b4\92\db\19\9e\d9w\df\ban\bf\96\ebk\ee\f0\9b;\02\87\af")
 (data (i32.const 7656) "<\fbW\fbr\fb\8c\fb\a7\fb\c1\fb\dc\fb\f6\fb\11\fc,\fcF\fca\fc{\fc\96\fc\b1\fc\cb\fc\e6\fc\00\fd\1b\fd5\fdP\fdk\fd\85\fd\a0\fd\ba\fd\d5\fd\ef\fd\n\fe%\fe?\feZ\fet\fe\8f\fe\a9\fe\c4\fe\df\fe\f9\fe\14\ff.\ffI\ffc\ff~\ff\99\ff\b3\ff\ce\ff\e8\ff\03\00\1e\008\00S\00m\00\88\00\a2\00\bd\00\d8\00\f2\00\0d\01\'\01B\01\\\01w\01\92\01\ac\01\c7\01\e1\01\fc\01\16\021\02L\02f\02\81\02\9b\02\b6\02\d0\02\eb\02\06\03 \03;\03U\03p\03\8b\03\a5\03\c0\03\da\03\f5\03\0f\04*\04")
 (data (i32.const 7832) "\01\00\00\00\n\00\00\00d\00\00\00\e8\03\00\00\10\'\00\00\a0\86\01\00@B\0f\00\80\96\98\00\00\e1\f5\05\00\ca\9a;")
 (data (i32.const 7872) "\00\00\00\00\01\00\00\00\01\00\00\00\00\00\00\00")
 (data (i32.const 7888) "\1e\00\00\00\01\00\00\00\01\00\00\00\1e\00\00\00~\00l\00i\00b\00/\00r\00t\00/\00s\00t\00u\00b\00.\00t\00s\00")
 (data (i32.const 7936) "\06\00\00\00\01\00\00\00\01\00\00\00\06\00\00\004\00.\000\00")
 (data (i32.const 7968) "\02\00\00\00\01\00\00\00\01\00\00\00\02\00\00\004\00")
 (data (i32.const 8000) "\02\00\00\00\01\00\00\00\01\00\00\00\02\00\00\003\00")
 (data (i32.const 8032) "\04\00\00\00\01\00\00\00\01\00\00\00\04\00\00\00-\001\00")
 (data (i32.const 8064) "\04\00\00\00\01\00\00\00\01\00\00\00\04\00\00\00l\00t\00")
 (data (i32.const 8096) "\04\00\00\00\01\00\00\00\01\00\00\00\04\00\00\00g\00t\00")
 (data (i32.const 8128) "\04\00\00\00\01\00\00\00\01\00\00\00\04\00\00\00l\00e\00")
 (data (i32.const 8160) "\04\00\00\00\01\00\00\00\01\00\00\00\04\00\00\00g\00e\00")
 (data (i32.const 8192) "\04\00\00\00\01\00\00\00\01\00\00\00\04\00\00\00e\00q\00")
 (data (i32.const 8224) "\04\00\00\00\01\00\00\00\01\00\00\00\04\00\00\00n\00e\00")
 (data (i32.const 8256) "\06\00\00\00\01\00\00\00\01\00\00\00\06\00\00\00a\00d\00d\00")
 (data (i32.const 8288) "\06\00\00\00\01\00\00\00\01\00\00\00\06\00\00\00s\00u\00b\00")
 (data (i32.const 8320) "\06\00\00\00\01\00\00\00\01\00\00\00\06\00\00\00m\00u\00l\00")
 (data (i32.const 8352) "\06\00\00\00\01\00\00\00\01\00\00\00\06\00\00\00d\00i\00v\00")
 (data (i32.const 8384) "\06\00\00\00\01\00\00\00\01\00\00\00\06\00\00\00r\00e\00m\00")
 (data (i32.const 8416) "\06\00\00\00\01\00\00\00\01\00\00\00\06\00\00\00p\00o\00w\00")
 (table $0 1 funcref)
 (global $~lib/ASC_SHRINK_LEVEL i32 (i32.const 0))
 (global $resolve-binary/a (mut i32) (i32.const 0))
 (global $resolve-binary/f (mut f64) (f64.const 0))
 (global $~lib/rt/stub/startOffset (mut i32) (i32.const 0))
 (global $~lib/rt/stub/offset (mut i32) (i32.const 0))
 (global $~lib/util/math/log_tail (mut f64) (f64.const 0))
 (global $~lib/util/number/_frc_plus (mut i64) (i64.const 0))
 (global $~lib/util/number/_frc_minus (mut i64) (i64.const 0))
 (global $~lib/util/number/_exp (mut i32) (i32.const 0))
 (global $~lib/util/number/_K (mut i32) (i32.const 0))
 (global $~lib/util/number/_frc_pow (mut i64) (i64.const 0))
 (global $~lib/util/number/_exp_pow (mut i32) (i32.const 0))
 (global $resolve-binary/foo (mut i32) (i32.const 0))
 (global $resolve-binary/bar (mut i32) (i32.const 0))
 (global $resolve-binary/bar2 (mut i32) (i32.const 0))
 (global $~lib/heap/__heap_base i32 (i32.const 8440))
 (export "memory" (memory $0))
 (start $~start)
 (func $~lib/number/Bool#toString (param $0 i32) (result i32)
  local.get $0
  if (result i32)
   i32.const 32
  else
   i32.const 64
  end
 )
 (func $~lib/rt/stub/__retain (param $0 i32) (result i32)
  local.get $0
 )
 (func $~lib/rt/stub/__release (param $0 i32)
  nop
 )
 (func $~lib/string/String#get:length (param $0 i32) (result i32)
  local.get $0
  i32.const 16
  i32.sub
  i32.load offset=12
  i32.const 1
  i32.shr_u
 )
 (func $~lib/util/string/compareImpl (param $0 i32) (param $1 i32) (param $2 i32) (param $3 i32) (param $4 i32) (result i32)
  (local $5 i32)
  (local $6 i32)
  (local $7 i32)
  (local $8 i32)
  (local $9 i32)
  (local $10 i32)
  local.get $0
  call $~lib/rt/stub/__retain
  local.set $0
  local.get $2
  call $~lib/rt/stub/__retain
  local.set $2
  local.get $0
  local.get $1
  i32.const 1
  i32.shl
  i32.add
  local.set $5
  local.get $2
  local.get $3
  i32.const 1
  i32.shl
  i32.add
  local.set $6
  i32.const 0
  i32.const 2
  i32.lt_s
  drop
  local.get $4
  i32.const 4
  i32.ge_u
  if (result i32)
   local.get $5
   i32.const 7
   i32.and
   local.get $6
   i32.const 7
   i32.and
   i32.or
   i32.eqz
  else
   i32.const 0
  end
  if
   block $do-break|0
    loop $do-continue|0
     local.get $5
     i64.load
     local.get $6
     i64.load
     i64.ne
     if
      br $do-break|0
     end
     local.get $5
     i32.const 8
     i32.add
     local.set $5
     local.get $6
     i32.const 8
     i32.add
     local.set $6
     local.get $4
     i32.const 4
     i32.sub
     local.set $4
     local.get $4
     i32.const 4
     i32.ge_u
     local.set $7
     local.get $7
     br_if $do-continue|0
    end
   end
  end
  loop $while-continue|1
   local.get $4
   local.tee $7
   i32.const 1
   i32.sub
   local.set $4
   local.get $7
   local.set $7
   local.get $7
   if
    local.get $5
    i32.load16_u
    local.set $8
    local.get $6
    i32.load16_u
    local.set $9
    local.get $8
    local.get $9
    i32.ne
    if
     local.get $8
     local.get $9
     i32.sub
     local.set $10
     local.get $0
     call $~lib/rt/stub/__release
     local.get $2
     call $~lib/rt/stub/__release
     local.get $10
     return
    end
    local.get $5
    i32.const 2
    i32.add
    local.set $5
    local.get $6
    i32.const 2
    i32.add
    local.set $6
    br $while-continue|1
   end
  end
  i32.const 0
  local.set $7
  local.get $0
  call $~lib/rt/stub/__release
  local.get $2
  call $~lib/rt/stub/__release
  local.get $7
 )
 (func $~lib/string/String.__eq (param $0 i32) (param $1 i32) (result i32)
  (local $2 i32)
  (local $3 i32)
  local.get $0
  call $~lib/rt/stub/__retain
  local.set $0
  local.get $1
  call $~lib/rt/stub/__retain
  local.set $1
  local.get $0
  local.get $1
  i32.eq
  if
   i32.const 1
   local.set $2
   local.get $0
   call $~lib/rt/stub/__release
   local.get $1
   call $~lib/rt/stub/__release
   local.get $2
   return
  end
  local.get $0
  i32.const 0
  i32.eq
  if (result i32)
   i32.const 1
  else
   local.get $1
   i32.const 0
   i32.eq
  end
  if
   i32.const 0
   local.set $2
   local.get $0
   call $~lib/rt/stub/__release
   local.get $1
   call $~lib/rt/stub/__release
   local.get $2
   return
  end
  local.get $0
  call $~lib/string/String#get:length
  local.set $3
  local.get $3
  local.get $1
  call $~lib/string/String#get:length
  i32.ne
  if
   i32.const 0
   local.set $2
   local.get $0
   call $~lib/rt/stub/__release
   local.get $1
   call $~lib/rt/stub/__release
   local.get $2
   return
  end
  local.get $0
  i32.const 0
  local.get $1
  i32.const 0
  local.get $3
  call $~lib/util/string/compareImpl
  i32.eqz
  local.set $2
  local.get $0
  call $~lib/rt/stub/__release
  local.get $1
  call $~lib/rt/stub/__release
  local.get $2
 )
 (func $~lib/util/number/decimalCount32 (param $0 i32) (result i32)
  local.get $0
  i32.const 100000
  i32.lt_u
  if
   local.get $0
   i32.const 100
   i32.lt_u
   if
    i32.const 1
    local.get $0
    i32.const 10
    i32.ge_u
    i32.add
    return
   else
    i32.const 3
    local.get $0
    i32.const 10000
    i32.ge_u
    i32.add
    local.get $0
    i32.const 1000
    i32.ge_u
    i32.add
    return
   end
   unreachable
  else
   local.get $0
   i32.const 10000000
   i32.lt_u
   if
    i32.const 6
    local.get $0
    i32.const 1000000
    i32.ge_u
    i32.add
    return
   else
    i32.const 8
    local.get $0
    i32.const 1000000000
    i32.ge_u
    i32.add
    local.get $0
    i32.const 100000000
    i32.ge_u
    i32.add
    return
   end
   unreachable
  end
  unreachable
 )
 (func $~lib/rt/stub/maybeGrowMemory (param $0 i32)
  (local $1 i32)
  (local $2 i32)
  (local $3 i32)
  (local $4 i32)
  (local $5 i32)
  memory.size
  local.set $1
  local.get $1
  i32.const 16
  i32.shl
  local.set $2
  local.get $0
  local.get $2
  i32.gt_u
  if
   local.get $0
   local.get $2
   i32.sub
   i32.const 65535
   i32.add
   i32.const 65535
   i32.const -1
   i32.xor
   i32.and
   i32.const 16
   i32.shr_u
   local.set $3
   local.get $1
   local.tee $4
   local.get $3
   local.tee $5
   local.get $4
   local.get $5
   i32.gt_s
   select
   local.set $4
   local.get $4
   memory.grow
   i32.const 0
   i32.lt_s
   if
    local.get $3
    memory.grow
    i32.const 0
    i32.lt_s
    if
     unreachable
    end
   end
  end
  local.get $0
  global.set $~lib/rt/stub/offset
 )
 (func $~lib/rt/stub/__alloc (param $0 i32) (param $1 i32) (result i32)
  (local $2 i32)
  (local $3 i32)
  (local $4 i32)
  (local $5 i32)
  (local $6 i32)
  local.get $0
  i32.const 1073741808
  i32.gt_u
  if
   unreachable
  end
  global.get $~lib/rt/stub/offset
  i32.const 16
  i32.add
  local.set $2
  local.get $0
  i32.const 15
  i32.add
  i32.const 15
  i32.const -1
  i32.xor
  i32.and
  local.tee $3
  i32.const 16
  local.tee $4
  local.get $3
  local.get $4
  i32.gt_u
  select
  local.set $5
  local.get $2
  local.get $5
  i32.add
  call $~lib/rt/stub/maybeGrowMemory
  local.get $2
  i32.const 16
  i32.sub
  local.set $6
  local.get $6
  local.get $5
  i32.store
  i32.const 1
  drop
  local.get $6
  i32.const 1
  i32.store offset=4
  local.get $6
  local.get $1
  i32.store offset=8
  local.get $6
  local.get $0
  i32.store offset=12
  local.get $2
 )
 (func $~lib/util/number/utoa32_lut (param $0 i32) (param $1 i32) (param $2 i32)
  (local $3 i32)
  (local $4 i32)
  (local $5 i32)
  (local $6 i32)
  (local $7 i32)
  (local $8 i64)
  (local $9 i64)
  (local $10 i32)
  (local $11 i32)
  loop $while-continue|0
   local.get $1
   i32.const 10000
   i32.ge_u
   local.set $3
   local.get $3
   if
    local.get $1
    i32.const 10000
    i32.div_u
    local.set $4
    local.get $1
    i32.const 10000
    i32.rem_u
    local.set $5
    local.get $4
    local.set $1
    local.get $5
    i32.const 100
    i32.div_u
    local.set $6
    local.get $5
    i32.const 100
    i32.rem_u
    local.set $7
    i32.const 196
    local.get $6
    i32.const 2
    i32.shl
    i32.add
    i64.load32_u
    local.set $8
    i32.const 196
    local.get $7
    i32.const 2
    i32.shl
    i32.add
    i64.load32_u
    local.set $9
    local.get $2
    i32.const 4
    i32.sub
    local.set $2
    local.get $0
    local.get $2
    i32.const 1
    i32.shl
    i32.add
    local.get $8
    local.get $9
    i64.const 32
    i64.shl
    i64.or
    i64.store
    br $while-continue|0
   end
  end
  local.get $1
  i32.const 100
  i32.ge_u
  if
   local.get $1
   i32.const 100
   i32.div_u
   local.set $3
   local.get $1
   i32.const 100
   i32.rem_u
   local.set $10
   local.get $3
   local.set $1
   local.get $2
   i32.const 2
   i32.sub
   local.set $2
   i32.const 196
   local.get $10
   i32.const 2
   i32.shl
   i32.add
   i32.load
   local.set $11
   local.get $0
   local.get $2
   i32.const 1
   i32.shl
   i32.add
   local.get $11
   i32.store
  end
  local.get $1
  i32.const 10
  i32.ge_u
  if
   local.get $2
   i32.const 2
   i32.sub
   local.set $2
   i32.const 196
   local.get $1
   i32.const 2
   i32.shl
   i32.add
   i32.load
   local.set $11
   local.get $0
   local.get $2
   i32.const 1
   i32.shl
   i32.add
   local.get $11
   i32.store
  else
   local.get $2
   i32.const 1
   i32.sub
   local.set $2
   i32.const 48
   local.get $1
   i32.add
   local.set $11
   local.get $0
   local.get $2
   i32.const 1
   i32.shl
   i32.add
   local.get $11
   i32.store16
  end
 )
 (func $~lib/util/number/itoa32 (param $0 i32) (result i32)
  (local $1 i32)
  (local $2 i32)
  (local $3 i32)
  (local $4 i32)
  (local $5 i32)
  (local $6 i32)
  local.get $0
  i32.eqz
  if
   i32.const 192
   return
  end
  local.get $0
  i32.const 31
  i32.shr_u
  local.set $1
  local.get $1
  if
   i32.const 0
   local.get $0
   i32.sub
   local.set $0
  end
  local.get $0
  call $~lib/util/number/decimalCount32
  local.get $1
  i32.add
  local.set $2
  local.get $2
  i32.const 1
  i32.shl
  i32.const 1
  call $~lib/rt/stub/__alloc
  local.set $3
  local.get $3
  local.set $6
  local.get $0
  local.set $5
  local.get $2
  local.set $4
  i32.const 0
  i32.const 1
  i32.ge_s
  drop
  local.get $6
  local.get $5
  local.get $4
  call $~lib/util/number/utoa32_lut
  local.get $1
  if
   local.get $3
   i32.const 45
   i32.store16
  end
  local.get $3
  call $~lib/rt/stub/__retain
 )
 (func $~lib/util/number/itoa<i32> (param $0 i32) (result i32)
  i32.const 1
  i32.eqz
  drop
  i32.const 1
  drop
  i32.const 4
  i32.const 4
  i32.le_u
  drop
  local.get $0
  call $~lib/util/number/itoa32
  return
 )
 (func $~lib/number/I32#toString (param $0 i32) (result i32)
  local.get $0
  call $~lib/util/number/itoa<i32>
 )
 (func $~lib/math/NativeMath.pow (param $0 f64) (param $1 f64) (result f64)
  (local $2 f64)
  (local $3 f64)
  (local $4 i32)
  (local $5 i64)
  (local $6 i64)
  (local $7 i64)
  (local $8 i64)
  (local $9 i64)
  (local $10 f64)
  (local $11 i64)
  (local $12 i32)
  (local $13 i64)
  (local $14 i64)
  (local $15 f64)
  (local $16 f64)
  (local $17 f64)
  (local $18 f64)
  (local $19 f64)
  (local $20 f64)
  (local $21 f64)
  (local $22 f64)
  (local $23 f64)
  (local $24 f64)
  (local $25 f64)
  (local $26 f64)
  (local $27 f64)
  (local $28 f64)
  (local $29 f64)
  (local $30 f64)
  (local $31 f64)
  (local $32 f64)
  (local $33 f64)
  (local $34 f64)
  (local $35 f64)
  (local $36 f64)
  (local $37 f64)
  (local $38 f64)
  (local $39 i32)
  (local $40 i32)
  (local $41 i32)
  (local $42 i32)
  (local $43 i64)
  (local $44 i64)
  local.get $1
  f64.abs
  f64.const 2
  f64.le
  if
   local.get $1
   f64.const 2
   f64.eq
   if
    local.get $0
    local.get $0
    f64.mul
    return
   end
   local.get $1
   f64.const 0.5
   f64.eq
   if
    local.get $0
    f64.sqrt
    f64.abs
    f64.const inf
    local.get $0
    f64.const inf
    f64.neg
    f64.ne
    select
    return
   end
   local.get $1
   f64.const -1
   f64.eq
   if
    f64.const 1
    local.get $0
    f64.div
    return
   end
   local.get $1
   f64.const 1
   f64.eq
   if
    local.get $0
    return
   end
   local.get $1
   f64.const 0
   f64.eq
   if
    f64.const 1
    return
   end
  end
  i32.const 0
  i32.const 1
  i32.lt_s
  drop
  block $~lib/util/math/pow_lut|inlined.0 (result f64)
   local.get $0
   local.set $3
   local.get $1
   local.set $2
   i32.const 0
   local.set $4
   local.get $3
   i64.reinterpret_f64
   local.set $5
   local.get $2
   i64.reinterpret_f64
   local.set $6
   local.get $5
   i64.const 52
   i64.shr_u
   local.set $7
   local.get $6
   i64.const 52
   i64.shr_u
   local.set $8
   local.get $7
   i64.const 1
   i64.sub
   i64.const 2047
   i64.const 1
   i64.sub
   i64.ge_u
   if (result i32)
    i32.const 1
   else
    local.get $8
    i64.const 2047
    i64.and
    i64.const 958
    i64.sub
    i64.const 1086
    i64.const 958
    i64.sub
    i64.ge_u
   end
   if
    local.get $6
    local.set $9
    local.get $9
    i64.const 1
    i64.shl
    i64.const 1
    i64.sub
    i64.const -9007199254740992
    i64.const 1
    i64.sub
    i64.ge_u
    if
     local.get $6
     i64.const 1
     i64.shl
     i64.const 0
     i64.eq
     if
      f64.const 1
      br $~lib/util/math/pow_lut|inlined.0
     end
     local.get $5
     i64.const 4607182418800017408
     i64.eq
     if
      f64.const nan:0x8000000000000
      br $~lib/util/math/pow_lut|inlined.0
     end
     local.get $5
     i64.const 1
     i64.shl
     i64.const -9007199254740992
     i64.gt_u
     if (result i32)
      i32.const 1
     else
      local.get $6
      i64.const 1
      i64.shl
      i64.const -9007199254740992
      i64.gt_u
     end
     if
      local.get $3
      local.get $2
      f64.add
      br $~lib/util/math/pow_lut|inlined.0
     end
     local.get $5
     i64.const 1
     i64.shl
     i64.const 9214364837600034816
     i64.eq
     if
      f64.const nan:0x8000000000000
      br $~lib/util/math/pow_lut|inlined.0
     end
     local.get $5
     i64.const 1
     i64.shl
     i64.const 9214364837600034816
     i64.lt_u
     local.get $6
     i64.const 63
     i64.shr_u
     i64.const 0
     i64.ne
     i32.eqz
     i32.eq
     if
      f64.const 0
      br $~lib/util/math/pow_lut|inlined.0
     end
     local.get $2
     local.get $2
     f64.mul
     br $~lib/util/math/pow_lut|inlined.0
    end
    local.get $5
    local.set $9
    local.get $9
    i64.const 1
    i64.shl
    i64.const 1
    i64.sub
    i64.const -9007199254740992
    i64.const 1
    i64.sub
    i64.ge_u
    if
     local.get $3
     local.get $3
     f64.mul
     local.set $10
     local.get $5
     i64.const 63
     i64.shr_u
     i32.wrap_i64
     if (result i32)
      block $~lib/util/math/checkint|inlined.0 (result i32)
       local.get $6
       local.set $9
       local.get $9
       i64.const 52
       i64.shr_u
       i64.const 2047
       i64.and
       local.set $11
       local.get $11
       i64.const 1023
       i64.lt_u
       if
        i32.const 0
        br $~lib/util/math/checkint|inlined.0
       end
       local.get $11
       i64.const 1023
       i64.const 52
       i64.add
       i64.gt_u
       if
        i32.const 2
        br $~lib/util/math/checkint|inlined.0
       end
       i64.const 1
       i64.const 1023
       i64.const 52
       i64.add
       local.get $11
       i64.sub
       i64.shl
       local.set $11
       local.get $9
       local.get $11
       i64.const 1
       i64.sub
       i64.and
       i64.const 0
       i64.ne
       if
        i32.const 0
        br $~lib/util/math/checkint|inlined.0
       end
       local.get $9
       local.get $11
       i64.and
       i64.const 0
       i64.ne
       if
        i32.const 1
        br $~lib/util/math/checkint|inlined.0
       end
       i32.const 2
      end
      i32.const 1
      i32.eq
     else
      i32.const 0
     end
     if
      local.get $10
      f64.neg
      local.set $10
     end
     local.get $6
     i64.const 63
     i64.shr_u
     i64.const 0
     i64.ne
     if (result f64)
      f64.const 1
      local.get $10
      f64.div
     else
      local.get $10
     end
     br $~lib/util/math/pow_lut|inlined.0
    end
    local.get $5
    i64.const 63
    i64.shr_u
    i64.const 0
    i64.ne
    if
     block $~lib/util/math/checkint|inlined.1 (result i32)
      local.get $6
      local.set $9
      local.get $9
      i64.const 52
      i64.shr_u
      i64.const 2047
      i64.and
      local.set $11
      local.get $11
      i64.const 1023
      i64.lt_u
      if
       i32.const 0
       br $~lib/util/math/checkint|inlined.1
      end
      local.get $11
      i64.const 1023
      i64.const 52
      i64.add
      i64.gt_u
      if
       i32.const 2
       br $~lib/util/math/checkint|inlined.1
      end
      i64.const 1
      i64.const 1023
      i64.const 52
      i64.add
      local.get $11
      i64.sub
      i64.shl
      local.set $11
      local.get $9
      local.get $11
      i64.const 1
      i64.sub
      i64.and
      i64.const 0
      i64.ne
      if
       i32.const 0
       br $~lib/util/math/checkint|inlined.1
      end
      local.get $9
      local.get $11
      i64.and
      i64.const 0
      i64.ne
      if
       i32.const 1
       br $~lib/util/math/checkint|inlined.1
      end
      i32.const 2
     end
     local.set $12
     local.get $12
     i32.const 0
     i32.eq
     if
      local.get $3
      local.get $3
      f64.sub
      local.get $3
      local.get $3
      f64.sub
      f64.div
      br $~lib/util/math/pow_lut|inlined.0
     end
     local.get $12
     i32.const 1
     i32.eq
     if
      i32.const 262144
      local.set $4
     end
     local.get $5
     i64.const 9223372036854775807
     i64.and
     local.set $5
     local.get $7
     i64.const 2047
     i64.and
     local.set $7
    end
    local.get $8
    i64.const 2047
    i64.and
    i64.const 958
    i64.sub
    i64.const 1086
    i64.const 958
    i64.sub
    i64.ge_u
    if
     local.get $5
     i64.const 4607182418800017408
     i64.eq
     if
      f64.const 1
      br $~lib/util/math/pow_lut|inlined.0
     end
     local.get $8
     i64.const 2047
     i64.and
     i64.const 958
     i64.lt_u
     if
      f64.const 1
      br $~lib/util/math/pow_lut|inlined.0
     end
     local.get $5
     i64.const 4607182418800017408
     i64.gt_u
     local.get $8
     i64.const 2048
     i64.lt_u
     i32.eq
     if (result f64)
      f64.const inf
     else
      f64.const 0
     end
     br $~lib/util/math/pow_lut|inlined.0
    end
    local.get $7
    i64.const 0
    i64.eq
    if
     local.get $3
     f64.const 4503599627370496
     f64.mul
     i64.reinterpret_f64
     local.set $5
     local.get $5
     i64.const 9223372036854775807
     i64.and
     local.set $5
     local.get $5
     i64.const 52
     i64.const 52
     i64.shl
     i64.sub
     local.set $5
    end
   end
   local.get $5
   local.set $9
   local.get $9
   i64.const 4604531861337669632
   i64.sub
   local.set $11
   local.get $11
   i64.const 52
   i64.const 7
   i64.sub
   i64.shr_u
   i64.const 127
   i64.and
   i32.wrap_i64
   local.set $12
   local.get $11
   i64.const 52
   i64.shr_s
   local.set $13
   local.get $9
   local.get $11
   i64.const 4095
   i64.const 52
   i64.shl
   i64.and
   i64.sub
   local.set $14
   local.get $14
   f64.reinterpret_i64
   local.set $10
   local.get $13
   f64.convert_i64_s
   local.set $15
   i32.const 664
   local.get $12
   i32.const 2
   i32.const 3
   i32.add
   i32.shl
   i32.add
   f64.load
   local.set $16
   i32.const 664
   local.get $12
   i32.const 2
   i32.const 3
   i32.add
   i32.shl
   i32.add
   f64.load offset=16
   local.set $17
   i32.const 664
   local.get $12
   i32.const 2
   i32.const 3
   i32.add
   i32.shl
   i32.add
   f64.load offset=24
   local.set $18
   local.get $14
   i64.const 2147483648
   i64.add
   i64.const -4294967296
   i64.and
   f64.reinterpret_i64
   local.set $19
   local.get $10
   local.get $19
   f64.sub
   local.set $20
   local.get $19
   local.get $16
   f64.mul
   f64.const 1
   f64.sub
   local.set $21
   local.get $20
   local.get $16
   f64.mul
   local.set $22
   local.get $21
   local.get $22
   f64.add
   local.set $23
   local.get $15
   f64.const 0.6931471805598903
   f64.mul
   local.get $17
   f64.add
   local.set $24
   local.get $24
   local.get $23
   f64.add
   local.set $25
   local.get $15
   f64.const 5.497923018708371e-14
   f64.mul
   local.get $18
   f64.add
   local.set $26
   local.get $24
   local.get $25
   f64.sub
   local.get $23
   f64.add
   local.set $27
   f64.const -0.5
   local.get $23
   f64.mul
   local.set $28
   local.get $23
   local.get $28
   f64.mul
   local.set $29
   local.get $23
   local.get $29
   f64.mul
   local.set $30
   f64.const -0.5
   local.get $21
   f64.mul
   local.set $31
   local.get $21
   local.get $31
   f64.mul
   local.set $32
   local.get $25
   local.get $32
   f64.add
   local.set $33
   local.get $22
   local.get $28
   local.get $31
   f64.add
   f64.mul
   local.set $34
   local.get $25
   local.get $33
   f64.sub
   local.get $32
   f64.add
   local.set $35
   local.get $30
   f64.const -0.6666666666666679
   local.get $23
   f64.const 0.5000000000000007
   f64.mul
   f64.add
   local.get $29
   f64.const 0.7999999995323976
   local.get $23
   f64.const -0.6666666663487739
   f64.mul
   f64.add
   local.get $29
   f64.const -1.142909628459501
   local.get $23
   f64.const 1.0000415263675542
   f64.mul
   f64.add
   f64.mul
   f64.add
   f64.mul
   f64.add
   f64.mul
   local.set $36
   local.get $26
   local.get $27
   f64.add
   local.get $34
   f64.add
   local.get $35
   f64.add
   local.get $36
   f64.add
   local.set $37
   local.get $33
   local.get $37
   f64.add
   local.set $38
   local.get $33
   local.get $38
   f64.sub
   local.get $37
   f64.add
   global.set $~lib/util/math/log_tail
   local.get $38
   local.set $38
   global.get $~lib/util/math/log_tail
   local.set $37
   local.get $6
   i64.const -134217728
   i64.and
   f64.reinterpret_i64
   local.set $34
   local.get $2
   local.get $34
   f64.sub
   local.set $33
   local.get $38
   i64.reinterpret_f64
   i64.const -134217728
   i64.and
   f64.reinterpret_i64
   local.set $32
   local.get $38
   local.get $32
   f64.sub
   local.get $37
   f64.add
   local.set $31
   local.get $34
   local.get $32
   f64.mul
   local.set $36
   local.get $33
   local.get $32
   f64.mul
   local.get $2
   local.get $31
   f64.mul
   f64.add
   local.set $35
   block $~lib/util/math/exp_inline|inlined.0 (result f64)
    local.get $36
    local.set $15
    local.get $35
    local.set $10
    local.get $4
    local.set $12
    local.get $15
    i64.reinterpret_f64
    local.set $9
    local.get $9
    i64.const 52
    i64.shr_u
    i32.wrap_i64
    i32.const 2047
    i32.and
    local.set $39
    local.get $39
    i32.const 969
    i32.sub
    i32.const 63
    i32.ge_u
    if
     local.get $39
     i32.const 969
     i32.sub
     i32.const -2147483648
     i32.ge_u
     if
      f64.const -1
      f64.const 1
      local.get $12
      select
      br $~lib/util/math/exp_inline|inlined.0
     end
     local.get $39
     i32.const 1033
     i32.ge_u
     if
      local.get $9
      i64.const 63
      i64.shr_u
      i64.const 0
      i64.ne
      if (result f64)
       local.get $12
       local.set $41
       local.get $41
       local.set $42
       i64.const 1152921504606846976
       f64.reinterpret_i64
       local.set $16
       local.get $16
       f64.neg
       local.get $16
       local.get $42
       select
       local.get $16
       f64.mul
      else
       local.get $12
       local.set $42
       local.get $42
       local.set $41
       i64.const 8070450532247928832
       f64.reinterpret_i64
       local.set $17
       local.get $17
       f64.neg
       local.get $17
       local.get $41
       select
       local.get $17
       f64.mul
      end
      br $~lib/util/math/exp_inline|inlined.0
     end
     i32.const 0
     local.set $39
    end
    f64.const 184.6649652337873
    local.get $15
    f64.mul
    local.set $29
    local.get $29
    f64.const 6755399441055744
    f64.add
    local.set $30
    local.get $30
    i64.reinterpret_f64
    local.set $14
    local.get $30
    f64.const 6755399441055744
    f64.sub
    local.set $30
    local.get $15
    local.get $30
    f64.const -0.005415212348111709
    f64.mul
    f64.add
    local.get $30
    f64.const -1.2864023111638346e-14
    f64.mul
    f64.add
    local.set $28
    local.get $28
    local.get $10
    f64.add
    local.set $28
    local.get $14
    i64.const 127
    i64.and
    i64.const 1
    i64.shl
    i32.wrap_i64
    local.set $40
    local.get $14
    local.get $12
    i64.extend_i32_u
    i64.add
    i64.const 52
    i64.const 7
    i64.sub
    i64.shl
    local.set $13
    i32.const 4760
    local.get $40
    i32.const 3
    i32.shl
    i32.add
    i64.load
    f64.reinterpret_i64
    local.set $25
    i32.const 4760
    local.get $40
    i32.const 3
    i32.shl
    i32.add
    i64.load offset=8
    local.get $13
    i64.add
    local.set $11
    local.get $28
    local.get $28
    f64.mul
    local.set $27
    local.get $25
    local.get $28
    f64.add
    local.get $27
    f64.const 0.49999999999996786
    local.get $28
    f64.const 0.16666666666665886
    f64.mul
    f64.add
    f64.mul
    f64.add
    local.get $27
    local.get $27
    f64.mul
    f64.const 0.0416666808410674
    local.get $28
    f64.const 0.008333335853059549
    f64.mul
    f64.add
    f64.mul
    f64.add
    local.set $24
    local.get $39
    i32.const 0
    i32.eq
    if
     block $~lib/util/math/specialcase|inlined.0 (result f64)
      local.get $24
      local.set $18
      local.get $11
      local.set $44
      local.get $14
      local.set $43
      local.get $43
      i64.const 2147483648
      i64.and
      i64.const 0
      i64.ne
      i32.eqz
      if
       local.get $44
       i64.const 1009
       i64.const 52
       i64.shl
       i64.sub
       local.set $44
       local.get $44
       f64.reinterpret_i64
       local.set $17
       f64.const 5486124068793688683255936e279
       local.get $17
       local.get $17
       local.get $18
       f64.mul
       f64.add
       f64.mul
       br $~lib/util/math/specialcase|inlined.0
      end
      local.get $44
      i64.const 1022
      i64.const 52
      i64.shl
      i64.add
      local.set $44
      local.get $44
      f64.reinterpret_i64
      local.set $17
      local.get $17
      local.get $17
      local.get $18
      f64.mul
      f64.add
      local.set $16
      local.get $16
      f64.abs
      f64.const 1
      f64.lt
      if
       f64.const 1
       local.get $16
       f64.copysign
       local.set $23
       local.get $17
       local.get $16
       f64.sub
       local.get $17
       local.get $18
       f64.mul
       f64.add
       local.set $22
       local.get $23
       local.get $16
       f64.add
       local.set $21
       local.get $23
       local.get $21
       f64.sub
       local.get $16
       f64.add
       local.get $22
       f64.add
       local.set $22
       local.get $21
       local.get $22
       f64.add
       local.get $23
       f64.sub
       local.set $16
       local.get $16
       f64.const 0
       f64.eq
       if
        local.get $44
        i64.const -9223372036854775808
        i64.and
        f64.reinterpret_i64
        local.set $16
       end
      end
      local.get $16
      f64.const 2.2250738585072014e-308
      f64.mul
     end
     br $~lib/util/math/exp_inline|inlined.0
    end
    local.get $11
    f64.reinterpret_i64
    local.set $26
    local.get $26
    local.get $26
    local.get $24
    f64.mul
    f64.add
   end
  end
  return
 )
 (func $~lib/util/number/genDigits (param $0 i32) (param $1 i64) (param $2 i32) (param $3 i64) (param $4 i32) (param $5 i64) (param $6 i32) (result i32)
  (local $7 i32)
  (local $8 i64)
  (local $9 i64)
  (local $10 i64)
  (local $11 i32)
  (local $12 i32)
  (local $13 i64)
  (local $14 i32)
  (local $15 i32)
  (local $16 i32)
  (local $17 i32)
  (local $18 i32)
  (local $19 i64)
  (local $20 i64)
  (local $21 i64)
  (local $22 i64)
  (local $23 i64)
  (local $24 i32)
  (local $25 i32)
  (local $26 i32)
  (local $27 i32)
  (local $28 i64)
  i32.const 0
  local.get $4
  i32.sub
  local.set $7
  i64.const 1
  local.get $7
  i64.extend_i32_s
  i64.shl
  local.set $8
  local.get $8
  i64.const 1
  i64.sub
  local.set $9
  local.get $3
  local.get $1
  i64.sub
  local.set $10
  local.get $4
  local.set $11
  local.get $3
  local.get $7
  i64.extend_i32_s
  i64.shr_u
  i32.wrap_i64
  local.set $12
  local.get $3
  local.get $9
  i64.and
  local.set $13
  local.get $12
  call $~lib/util/number/decimalCount32
  local.set $14
  local.get $6
  local.set $15
  loop $while-continue|0
   local.get $14
   i32.const 0
   i32.gt_s
   local.set $16
   local.get $16
   if
    block $break|1
     block $case10|1
      block $case9|1
       block $case8|1
        block $case7|1
         block $case6|1
          block $case5|1
           block $case4|1
            block $case3|1
             block $case2|1
              block $case1|1
               block $case0|1
                local.get $14
                local.set $18
                local.get $18
                i32.const 10
                i32.eq
                br_if $case0|1
                local.get $18
                i32.const 9
                i32.eq
                br_if $case1|1
                local.get $18
                i32.const 8
                i32.eq
                br_if $case2|1
                local.get $18
                i32.const 7
                i32.eq
                br_if $case3|1
                local.get $18
                i32.const 6
                i32.eq
                br_if $case4|1
                local.get $18
                i32.const 5
                i32.eq
                br_if $case5|1
                local.get $18
                i32.const 4
                i32.eq
                br_if $case6|1
                local.get $18
                i32.const 3
                i32.eq
                br_if $case7|1
                local.get $18
                i32.const 2
                i32.eq
                br_if $case8|1
                local.get $18
                i32.const 1
                i32.eq
                br_if $case9|1
                br $case10|1
               end
               local.get $12
               i32.const 1000000000
               i32.div_u
               local.set $17
               local.get $12
               i32.const 1000000000
               i32.rem_u
               local.set $12
               br $break|1
              end
              local.get $12
              i32.const 100000000
              i32.div_u
              local.set $17
              local.get $12
              i32.const 100000000
              i32.rem_u
              local.set $12
              br $break|1
             end
             local.get $12
             i32.const 10000000
             i32.div_u
             local.set $17
             local.get $12
             i32.const 10000000
             i32.rem_u
             local.set $12
             br $break|1
            end
            local.get $12
            i32.const 1000000
            i32.div_u
            local.set $17
            local.get $12
            i32.const 1000000
            i32.rem_u
            local.set $12
            br $break|1
           end
           local.get $12
           i32.const 100000
           i32.div_u
           local.set $17
           local.get $12
           i32.const 100000
           i32.rem_u
           local.set $12
           br $break|1
          end
          local.get $12
          i32.const 10000
          i32.div_u
          local.set $17
          local.get $12
          i32.const 10000
          i32.rem_u
          local.set $12
          br $break|1
         end
         local.get $12
         i32.const 1000
         i32.div_u
         local.set $17
         local.get $12
         i32.const 1000
         i32.rem_u
         local.set $12
         br $break|1
        end
        local.get $12
        i32.const 100
        i32.div_u
        local.set $17
        local.get $12
        i32.const 100
        i32.rem_u
        local.set $12
        br $break|1
       end
       local.get $12
       i32.const 10
       i32.div_u
       local.set $17
       local.get $12
       i32.const 10
       i32.rem_u
       local.set $12
       br $break|1
      end
      local.get $12
      local.set $17
      i32.const 0
      local.set $12
      br $break|1
     end
     i32.const 0
     local.set $17
     br $break|1
    end
    local.get $17
    local.get $15
    i32.or
    if
     local.get $0
     local.get $15
     local.tee $18
     i32.const 1
     i32.add
     local.set $15
     local.get $18
     i32.const 1
     i32.shl
     i32.add
     i32.const 48
     local.get $17
     i32.const 65535
     i32.and
     i32.add
     i32.store16
    end
    local.get $14
    i32.const 1
    i32.sub
    local.set $14
    local.get $12
    i64.extend_i32_u
    local.get $7
    i64.extend_i32_s
    i64.shl
    local.get $13
    i64.add
    local.set $19
    local.get $19
    local.get $5
    i64.le_u
    if
     global.get $~lib/util/number/_K
     local.get $14
     i32.add
     global.set $~lib/util/number/_K
     local.get $0
     local.set $24
     local.get $15
     local.set $18
     local.get $5
     local.set $23
     local.get $19
     local.set $22
     i32.const 7832
     local.get $14
     i32.const 2
     i32.shl
     i32.add
     i64.load32_u
     local.get $7
     i64.extend_i32_s
     i64.shl
     local.set $21
     local.get $10
     local.set $20
     local.get $24
     local.get $18
     i32.const 1
     i32.sub
     i32.const 1
     i32.shl
     i32.add
     local.set $25
     local.get $25
     i32.load16_u
     local.set $26
     loop $while-continue|3
      local.get $22
      local.get $20
      i64.lt_u
      if (result i32)
       local.get $23
       local.get $22
       i64.sub
       local.get $21
       i64.ge_u
      else
       i32.const 0
      end
      if (result i32)
       local.get $22
       local.get $21
       i64.add
       local.get $20
       i64.lt_u
       if (result i32)
        i32.const 1
       else
        local.get $20
        local.get $22
        i64.sub
        local.get $22
        local.get $21
        i64.add
        local.get $20
        i64.sub
        i64.gt_u
       end
      else
       i32.const 0
      end
      local.set $27
      local.get $27
      if
       local.get $26
       i32.const 1
       i32.sub
       local.set $26
       local.get $22
       local.get $21
       i64.add
       local.set $22
       br $while-continue|3
      end
     end
     local.get $25
     local.get $26
     i32.store16
     local.get $15
     return
    end
    br $while-continue|0
   end
  end
  loop $while-continue|4
   i32.const 1
   local.set $16
   local.get $16
   if
    local.get $13
    i64.const 10
    i64.mul
    local.set $13
    local.get $5
    i64.const 10
    i64.mul
    local.set $5
    local.get $13
    local.get $7
    i64.extend_i32_s
    i64.shr_u
    local.set $23
    local.get $23
    local.get $15
    i64.extend_i32_s
    i64.or
    i64.const 0
    i64.ne
    if
     local.get $0
     local.get $15
     local.tee $26
     i32.const 1
     i32.add
     local.set $15
     local.get $26
     i32.const 1
     i32.shl
     i32.add
     i32.const 48
     local.get $23
     i32.wrap_i64
     i32.const 65535
     i32.and
     i32.add
     i32.store16
    end
    local.get $13
    local.get $9
    i64.and
    local.set $13
    local.get $14
    i32.const 1
    i32.sub
    local.set $14
    local.get $13
    local.get $5
    i64.lt_u
    if
     global.get $~lib/util/number/_K
     local.get $14
     i32.add
     global.set $~lib/util/number/_K
     local.get $10
     i32.const 7832
     i32.const 0
     local.get $14
     i32.sub
     i32.const 2
     i32.shl
     i32.add
     i64.load32_u
     i64.mul
     local.set $10
     local.get $0
     local.set $18
     local.get $15
     local.set $27
     local.get $5
     local.set $28
     local.get $13
     local.set $22
     local.get $8
     local.set $21
     local.get $10
     local.set $20
     local.get $18
     local.get $27
     i32.const 1
     i32.sub
     i32.const 1
     i32.shl
     i32.add
     local.set $26
     local.get $26
     i32.load16_u
     local.set $25
     loop $while-continue|6
      local.get $22
      local.get $20
      i64.lt_u
      if (result i32)
       local.get $28
       local.get $22
       i64.sub
       local.get $21
       i64.ge_u
      else
       i32.const 0
      end
      if (result i32)
       local.get $22
       local.get $21
       i64.add
       local.get $20
       i64.lt_u
       if (result i32)
        i32.const 1
       else
        local.get $20
        local.get $22
        i64.sub
        local.get $22
        local.get $21
        i64.add
        local.get $20
        i64.sub
        i64.gt_u
       end
      else
       i32.const 0
      end
      local.set $24
      local.get $24
      if
       local.get $25
       i32.const 1
       i32.sub
       local.set $25
       local.get $22
       local.get $21
       i64.add
       local.set $22
       br $while-continue|6
      end
     end
     local.get $26
     local.get $25
     i32.store16
     local.get $15
     return
    end
    br $while-continue|4
   end
  end
  unreachable
 )
 (func $~lib/util/memory/memcpy (param $0 i32) (param $1 i32) (param $2 i32)
  (local $3 i32)
  (local $4 i32)
  (local $5 i32)
  (local $6 i32)
  loop $while-continue|0
   local.get $2
   if (result i32)
    local.get $1
    i32.const 3
    i32.and
   else
    i32.const 0
   end
   local.set $5
   local.get $5
   if
    local.get $0
    local.tee $6
    i32.const 1
    i32.add
    local.set $0
    local.get $6
    local.get $1
    local.tee $6
    i32.const 1
    i32.add
    local.set $1
    local.get $6
    i32.load8_u
    i32.store8
    local.get $2
    i32.const 1
    i32.sub
    local.set $2
    br $while-continue|0
   end
  end
  local.get $0
  i32.const 3
  i32.and
  i32.const 0
  i32.eq
  if
   loop $while-continue|1
    local.get $2
    i32.const 16
    i32.ge_u
    local.set $5
    local.get $5
    if
     local.get $0
     local.get $1
     i32.load
     i32.store
     local.get $0
     i32.const 4
     i32.add
     local.get $1
     i32.const 4
     i32.add
     i32.load
     i32.store
     local.get $0
     i32.const 8
     i32.add
     local.get $1
     i32.const 8
     i32.add
     i32.load
     i32.store
     local.get $0
     i32.const 12
     i32.add
     local.get $1
     i32.const 12
     i32.add
     i32.load
     i32.store
     local.get $1
     i32.const 16
     i32.add
     local.set $1
     local.get $0
     i32.const 16
     i32.add
     local.set $0
     local.get $2
     i32.const 16
     i32.sub
     local.set $2
     br $while-continue|1
    end
   end
   local.get $2
   i32.const 8
   i32.and
   if
    local.get $0
    local.get $1
    i32.load
    i32.store
    local.get $0
    i32.const 4
    i32.add
    local.get $1
    i32.const 4
    i32.add
    i32.load
    i32.store
    local.get $0
    i32.const 8
    i32.add
    local.set $0
    local.get $1
    i32.const 8
    i32.add
    local.set $1
   end
   local.get $2
   i32.const 4
   i32.and
   if
    local.get $0
    local.get $1
    i32.load
    i32.store
    local.get $0
    i32.const 4
    i32.add
    local.set $0
    local.get $1
    i32.const 4
    i32.add
    local.set $1
   end
   local.get $2
   i32.const 2
   i32.and
   if
    local.get $0
    local.get $1
    i32.load16_u
    i32.store16
    local.get $0
    i32.const 2
    i32.add
    local.set $0
    local.get $1
    i32.const 2
    i32.add
    local.set $1
   end
   local.get $2
   i32.const 1
   i32.and
   if
    local.get $0
    local.tee $5
    i32.const 1
    i32.add
    local.set $0
    local.get $5
    local.get $1
    local.tee $5
    i32.const 1
    i32.add
    local.set $1
    local.get $5
    i32.load8_u
    i32.store8
   end
   return
  end
  local.get $2
  i32.const 32
  i32.ge_u
  if
   block $break|2
    block $case2|2
     block $case1|2
      block $case0|2
       local.get $0
       i32.const 3
       i32.and
       local.set $5
       local.get $5
       i32.const 1
       i32.eq
       br_if $case0|2
       local.get $5
       i32.const 2
       i32.eq
       br_if $case1|2
       local.get $5
       i32.const 3
       i32.eq
       br_if $case2|2
       br $break|2
      end
      local.get $1
      i32.load
      local.set $3
      local.get $0
      local.tee $5
      i32.const 1
      i32.add
      local.set $0
      local.get $5
      local.get $1
      local.tee $5
      i32.const 1
      i32.add
      local.set $1
      local.get $5
      i32.load8_u
      i32.store8
      local.get $0
      local.tee $5
      i32.const 1
      i32.add
      local.set $0
      local.get $5
      local.get $1
      local.tee $5
      i32.const 1
      i32.add
      local.set $1
      local.get $5
      i32.load8_u
      i32.store8
      local.get $0
      local.tee $5
      i32.const 1
      i32.add
      local.set $0
      local.get $5
      local.get $1
      local.tee $5
      i32.const 1
      i32.add
      local.set $1
      local.get $5
      i32.load8_u
      i32.store8
      local.get $2
      i32.const 3
      i32.sub
      local.set $2
      loop $while-continue|3
       local.get $2
       i32.const 17
       i32.ge_u
       local.set $5
       local.get $5
       if
        local.get $1
        i32.const 1
        i32.add
        i32.load
        local.set $4
        local.get $0
        local.get $3
        i32.const 24
        i32.shr_u
        local.get $4
        i32.const 8
        i32.shl
        i32.or
        i32.store
        local.get $1
        i32.const 5
        i32.add
        i32.load
        local.set $3
        local.get $0
        i32.const 4
        i32.add
        local.get $4
        i32.const 24
        i32.shr_u
        local.get $3
        i32.const 8
        i32.shl
        i32.or
        i32.store
        local.get $1
        i32.const 9
        i32.add
        i32.load
        local.set $4
        local.get $0
        i32.const 8
        i32.add
        local.get $3
        i32.const 24
        i32.shr_u
        local.get $4
        i32.const 8
        i32.shl
        i32.or
        i32.store
        local.get $1
        i32.const 13
        i32.add
        i32.load
        local.set $3
        local.get $0
        i32.const 12
        i32.add
        local.get $4
        i32.const 24
        i32.shr_u
        local.get $3
        i32.const 8
        i32.shl
        i32.or
        i32.store
        local.get $1
        i32.const 16
        i32.add
        local.set $1
        local.get $0
        i32.const 16
        i32.add
        local.set $0
        local.get $2
        i32.const 16
        i32.sub
        local.set $2
        br $while-continue|3
       end
      end
      br $break|2
     end
     local.get $1
     i32.load
     local.set $3
     local.get $0
     local.tee $5
     i32.const 1
     i32.add
     local.set $0
     local.get $5
     local.get $1
     local.tee $5
     i32.const 1
     i32.add
     local.set $1
     local.get $5
     i32.load8_u
     i32.store8
     local.get $0
     local.tee $5
     i32.const 1
     i32.add
     local.set $0
     local.get $5
     local.get $1
     local.tee $5
     i32.const 1
     i32.add
     local.set $1
     local.get $5
     i32.load8_u
     i32.store8
     local.get $2
     i32.const 2
     i32.sub
     local.set $2
     loop $while-continue|4
      local.get $2
      i32.const 18
      i32.ge_u
      local.set $5
      local.get $5
      if
       local.get $1
       i32.const 2
       i32.add
       i32.load
       local.set $4
       local.get $0
       local.get $3
       i32.const 16
       i32.shr_u
       local.get $4
       i32.const 16
       i32.shl
       i32.or
       i32.store
       local.get $1
       i32.const 6
       i32.add
       i32.load
       local.set $3
       local.get $0
       i32.const 4
       i32.add
       local.get $4
       i32.const 16
       i32.shr_u
       local.get $3
       i32.const 16
       i32.shl
       i32.or
       i32.store
       local.get $1
       i32.const 10
       i32.add
       i32.load
       local.set $4
       local.get $0
       i32.const 8
       i32.add
       local.get $3
       i32.const 16
       i32.shr_u
       local.get $4
       i32.const 16
       i32.shl
       i32.or
       i32.store
       local.get $1
       i32.const 14
       i32.add
       i32.load
       local.set $3
       local.get $0
       i32.const 12
       i32.add
       local.get $4
       i32.const 16
       i32.shr_u
       local.get $3
       i32.const 16
       i32.shl
       i32.or
       i32.store
       local.get $1
       i32.const 16
       i32.add
       local.set $1
       local.get $0
       i32.const 16
       i32.add
       local.set $0
       local.get $2
       i32.const 16
       i32.sub
       local.set $2
       br $while-continue|4
      end
     end
     br $break|2
    end
    local.get $1
    i32.load
    local.set $3
    local.get $0
    local.tee $5
    i32.const 1
    i32.add
    local.set $0
    local.get $5
    local.get $1
    local.tee $5
    i32.const 1
    i32.add
    local.set $1
    local.get $5
    i32.load8_u
    i32.store8
    local.get $2
    i32.const 1
    i32.sub
    local.set $2
    loop $while-continue|5
     local.get $2
     i32.const 19
     i32.ge_u
     local.set $5
     local.get $5
     if
      local.get $1
      i32.const 3
      i32.add
      i32.load
      local.set $4
      local.get $0
      local.get $3
      i32.const 8
      i32.shr_u
      local.get $4
      i32.const 24
      i32.shl
      i32.or
      i32.store
      local.get $1
      i32.const 7
      i32.add
      i32.load
      local.set $3
      local.get $0
      i32.const 4
      i32.add
      local.get $4
      i32.const 8
      i32.shr_u
      local.get $3
      i32.const 24
      i32.shl
      i32.or
      i32.store
      local.get $1
      i32.const 11
      i32.add
      i32.load
      local.set $4
      local.get $0
      i32.const 8
      i32.add
      local.get $3
      i32.const 8
      i32.shr_u
      local.get $4
      i32.const 24
      i32.shl
      i32.or
      i32.store
      local.get $1
      i32.const 15
      i32.add
      i32.load
      local.set $3
      local.get $0
      i32.const 12
      i32.add
      local.get $4
      i32.const 8
      i32.shr_u
      local.get $3
      i32.const 24
      i32.shl
      i32.or
      i32.store
      local.get $1
      i32.const 16
      i32.add
      local.set $1
      local.get $0
      i32.const 16
      i32.add
      local.set $0
      local.get $2
      i32.const 16
      i32.sub
      local.set $2
      br $while-continue|5
     end
    end
    br $break|2
   end
  end
  local.get $2
  i32.const 16
  i32.and
  if
   local.get $0
   local.tee $5
   i32.const 1
   i32.add
   local.set $0
   local.get $5
   local.get $1
   local.tee $5
   i32.const 1
   i32.add
   local.set $1
   local.get $5
   i32.load8_u
   i32.store8
   local.get $0
   local.tee $5
   i32.const 1
   i32.add
   local.set $0
   local.get $5
   local.get $1
   local.tee $5
   i32.const 1
   i32.add
   local.set $1
   local.get $5
   i32.load8_u
   i32.store8
   local.get $0
   local.tee $5
   i32.const 1
   i32.add
   local.set $0
   local.get $5
   local.get $1
   local.tee $5
   i32.const 1
   i32.add
   local.set $1
   local.get $5
   i32.load8_u
   i32.store8
   local.get $0
   local.tee $5
   i32.const 1
   i32.add
   local.set $0
   local.get $5
   local.get $1
   local.tee $5
   i32.const 1
   i32.add
   local.set $1
   local.get $5
   i32.load8_u
   i32.store8
   local.get $0
   local.tee $5
   i32.const 1
   i32.add
   local.set $0
   local.get $5
   local.get $1
   local.tee $5
   i32.const 1
   i32.add
   local.set $1
   local.get $5
   i32.load8_u
   i32.store8
   local.get $0
   local.tee $5
   i32.const 1
   i32.add
   local.set $0
   local.get $5
   local.get $1
   local.tee $5
   i32.const 1
   i32.add
   local.set $1
   local.get $5
   i32.load8_u
   i32.store8
   local.get $0
   local.tee $5
   i32.const 1
   i32.add
   local.set $0
   local.get $5
   local.get $1
   local.tee $5
   i32.const 1
   i32.add
   local.set $1
   local.get $5
   i32.load8_u
   i32.store8
   local.get $0
   local.tee $5
   i32.const 1
   i32.add
   local.set $0
   local.get $5
   local.get $1
   local.tee $5
   i32.const 1
   i32.add
   local.set $1
   local.get $5
   i32.load8_u
   i32.store8
   local.get $0
   local.tee $5
   i32.const 1
   i32.add
   local.set $0
   local.get $5
   local.get $1
   local.tee $5
   i32.const 1
   i32.add
   local.set $1
   local.get $5
   i32.load8_u
   i32.store8
   local.get $0
   local.tee $5
   i32.const 1
   i32.add
   local.set $0
   local.get $5
   local.get $1
   local.tee $5
   i32.const 1
   i32.add
   local.set $1
   local.get $5
   i32.load8_u
   i32.store8
   local.get $0
   local.tee $5
   i32.const 1
   i32.add
   local.set $0
   local.get $5
   local.get $1
   local.tee $5
   i32.const 1
   i32.add
   local.set $1
   local.get $5
   i32.load8_u
   i32.store8
   local.get $0
   local.tee $5
   i32.const 1
   i32.add
   local.set $0
   local.get $5
   local.get $1
   local.tee $5
   i32.const 1
   i32.add
   local.set $1
   local.get $5
   i32.load8_u
   i32.store8
   local.get $0
   local.tee $5
   i32.const 1
   i32.add
   local.set $0
   local.get $5
   local.get $1
   local.tee $5
   i32.const 1
   i32.add
   local.set $1
   local.get $5
   i32.load8_u
   i32.store8
   local.get $0
   local.tee $5
   i32.const 1
   i32.add
   local.set $0
   local.get $5
   local.get $1
   local.tee $5
   i32.const 1
   i32.add
   local.set $1
   local.get $5
   i32.load8_u
   i32.store8
   local.get $0
   local.tee $5
   i32.const 1
   i32.add
   local.set $0
   local.get $5
   local.get $1
   local.tee $5
   i32.const 1
   i32.add
   local.set $1
   local.get $5
   i32.load8_u
   i32.store8
   local.get $0
   local.tee $5
   i32.const 1
   i32.add
   local.set $0
   local.get $5
   local.get $1
   local.tee $5
   i32.const 1
   i32.add
   local.set $1
   local.get $5
   i32.load8_u
   i32.store8
  end
  local.get $2
  i32.const 8
  i32.and
  if
   local.get $0
   local.tee $5
   i32.const 1
   i32.add
   local.set $0
   local.get $5
   local.get $1
   local.tee $5
   i32.const 1
   i32.add
   local.set $1
   local.get $5
   i32.load8_u
   i32.store8
   local.get $0
   local.tee $5
   i32.const 1
   i32.add
   local.set $0
   local.get $5
   local.get $1
   local.tee $5
   i32.const 1
   i32.add
   local.set $1
   local.get $5
   i32.load8_u
   i32.store8
   local.get $0
   local.tee $5
   i32.const 1
   i32.add
   local.set $0
   local.get $5
   local.get $1
   local.tee $5
   i32.const 1
   i32.add
   local.set $1
   local.get $5
   i32.load8_u
   i32.store8
   local.get $0
   local.tee $5
   i32.const 1
   i32.add
   local.set $0
   local.get $5
   local.get $1
   local.tee $5
   i32.const 1
   i32.add
   local.set $1
   local.get $5
   i32.load8_u
   i32.store8
   local.get $0
   local.tee $5
   i32.const 1
   i32.add
   local.set $0
   local.get $5
   local.get $1
   local.tee $5
   i32.const 1
   i32.add
   local.set $1
   local.get $5
   i32.load8_u
   i32.store8
   local.get $0
   local.tee $5
   i32.const 1
   i32.add
   local.set $0
   local.get $5
   local.get $1
   local.tee $5
   i32.const 1
   i32.add
   local.set $1
   local.get $5
   i32.load8_u
   i32.store8
   local.get $0
   local.tee $5
   i32.const 1
   i32.add
   local.set $0
   local.get $5
   local.get $1
   local.tee $5
   i32.const 1
   i32.add
   local.set $1
   local.get $5
   i32.load8_u
   i32.store8
   local.get $0
   local.tee $5
   i32.const 1
   i32.add
   local.set $0
   local.get $5
   local.get $1
   local.tee $5
   i32.const 1
   i32.add
   local.set $1
   local.get $5
   i32.load8_u
   i32.store8
  end
  local.get $2
  i32.const 4
  i32.and
  if
   local.get $0
   local.tee $5
   i32.const 1
   i32.add
   local.set $0
   local.get $5
   local.get $1
   local.tee $5
   i32.const 1
   i32.add
   local.set $1
   local.get $5
   i32.load8_u
   i32.store8
   local.get $0
   local.tee $5
   i32.const 1
   i32.add
   local.set $0
   local.get $5
   local.get $1
   local.tee $5
   i32.const 1
   i32.add
   local.set $1
   local.get $5
   i32.load8_u
   i32.store8
   local.get $0
   local.tee $5
   i32.const 1
   i32.add
   local.set $0
   local.get $5
   local.get $1
   local.tee $5
   i32.const 1
   i32.add
   local.set $1
   local.get $5
   i32.load8_u
   i32.store8
   local.get $0
   local.tee $5
   i32.const 1
   i32.add
   local.set $0
   local.get $5
   local.get $1
   local.tee $5
   i32.const 1
   i32.add
   local.set $1
   local.get $5
   i32.load8_u
   i32.store8
  end
  local.get $2
  i32.const 2
  i32.and
  if
   local.get $0
   local.tee $5
   i32.const 1
   i32.add
   local.set $0
   local.get $5
   local.get $1
   local.tee $5
   i32.const 1
   i32.add
   local.set $1
   local.get $5
   i32.load8_u
   i32.store8
   local.get $0
   local.tee $5
   i32.const 1
   i32.add
   local.set $0
   local.get $5
   local.get $1
   local.tee $5
   i32.const 1
   i32.add
   local.set $1
   local.get $5
   i32.load8_u
   i32.store8
  end
  local.get $2
  i32.const 1
  i32.and
  if
   local.get $0
   local.tee $5
   i32.const 1
   i32.add
   local.set $0
   local.get $5
   local.get $1
   local.tee $5
   i32.const 1
   i32.add
   local.set $1
   local.get $5
   i32.load8_u
   i32.store8
  end
 )
 (func $~lib/memory/memory.copy (param $0 i32) (param $1 i32) (param $2 i32)
  (local $3 i32)
  (local $4 i32)
  (local $5 i32)
  (local $6 i32)
  (local $7 i32)
  block $~lib/util/memory/memmove|inlined.0
   local.get $0
   local.set $5
   local.get $1
   local.set $4
   local.get $2
   local.set $3
   local.get $5
   local.get $4
   i32.eq
   if
    br $~lib/util/memory/memmove|inlined.0
   end
   i32.const 0
   i32.const 1
   i32.lt_s
   drop
   local.get $4
   local.get $3
   i32.add
   local.get $5
   i32.le_u
   if (result i32)
    i32.const 1
   else
    local.get $5
    local.get $3
    i32.add
    local.get $4
    i32.le_u
   end
   if
    local.get $5
    local.get $4
    local.get $3
    call $~lib/util/memory/memcpy
    br $~lib/util/memory/memmove|inlined.0
   end
   local.get $5
   local.get $4
   i32.lt_u
   if
    i32.const 0
    i32.const 2
    i32.lt_s
    drop
    local.get $4
    i32.const 7
    i32.and
    local.get $5
    i32.const 7
    i32.and
    i32.eq
    if
     loop $while-continue|0
      local.get $5
      i32.const 7
      i32.and
      local.set $6
      local.get $6
      if
       local.get $3
       i32.eqz
       if
        br $~lib/util/memory/memmove|inlined.0
       end
       local.get $3
       i32.const 1
       i32.sub
       local.set $3
       local.get $5
       local.tee $7
       i32.const 1
       i32.add
       local.set $5
       local.get $7
       local.get $4
       local.tee $7
       i32.const 1
       i32.add
       local.set $4
       local.get $7
       i32.load8_u
       i32.store8
       br $while-continue|0
      end
     end
     loop $while-continue|1
      local.get $3
      i32.const 8
      i32.ge_u
      local.set $6
      local.get $6
      if
       local.get $5
       local.get $4
       i64.load
       i64.store
       local.get $3
       i32.const 8
       i32.sub
       local.set $3
       local.get $5
       i32.const 8
       i32.add
       local.set $5
       local.get $4
       i32.const 8
       i32.add
       local.set $4
       br $while-continue|1
      end
     end
    end
    loop $while-continue|2
     local.get $3
     local.set $6
     local.get $6
     if
      local.get $5
      local.tee $7
      i32.const 1
      i32.add
      local.set $5
      local.get $7
      local.get $4
      local.tee $7
      i32.const 1
      i32.add
      local.set $4
      local.get $7
      i32.load8_u
      i32.store8
      local.get $3
      i32.const 1
      i32.sub
      local.set $3
      br $while-continue|2
     end
    end
   else
    i32.const 0
    i32.const 2
    i32.lt_s
    drop
    local.get $4
    i32.const 7
    i32.and
    local.get $5
    i32.const 7
    i32.and
    i32.eq
    if
     loop $while-continue|3
      local.get $5
      local.get $3
      i32.add
      i32.const 7
      i32.and
      local.set $6
      local.get $6
      if
       local.get $3
       i32.eqz
       if
        br $~lib/util/memory/memmove|inlined.0
       end
       local.get $5
       local.get $3
       i32.const 1
       i32.sub
       local.tee $3
       i32.add
       local.get $4
       local.get $3
       i32.add
       i32.load8_u
       i32.store8
       br $while-continue|3
      end
     end
     loop $while-continue|4
      local.get $3
      i32.const 8
      i32.ge_u
      local.set $6
      local.get $6
      if
       local.get $3
       i32.const 8
       i32.sub
       local.set $3
       local.get $5
       local.get $3
       i32.add
       local.get $4
       local.get $3
       i32.add
       i64.load
       i64.store
       br $while-continue|4
      end
     end
    end
    loop $while-continue|5
     local.get $3
     local.set $6
     local.get $6
     if
      local.get $5
      local.get $3
      i32.const 1
      i32.sub
      local.tee $3
      i32.add
      local.get $4
      local.get $3
      i32.add
      i32.load8_u
      i32.store8
      br $while-continue|5
     end
    end
   end
  end
 )
 (func $~lib/util/number/prettify (param $0 i32) (param $1 i32) (param $2 i32) (result i32)
  (local $3 i32)
  (local $4 i32)
  (local $5 i32)
  (local $6 i32)
  (local $7 i32)
  (local $8 i32)
  (local $9 i32)
  (local $10 i32)
  (local $11 i32)
  local.get $2
  i32.eqz
  if
   local.get $0
   local.get $1
   i32.const 1
   i32.shl
   i32.add
   i32.const 46
   i32.const 48
   i32.const 16
   i32.shl
   i32.or
   i32.store
   local.get $1
   i32.const 2
   i32.add
   return
  end
  local.get $1
  local.get $2
  i32.add
  local.set $3
  local.get $1
  local.get $3
  i32.le_s
  if (result i32)
   local.get $3
   i32.const 21
   i32.le_s
  else
   i32.const 0
  end
  if
   local.get $1
   local.set $4
   loop $for-loop|0
    local.get $4
    local.get $3
    i32.lt_s
    local.set $5
    local.get $5
    if
     local.get $0
     local.get $4
     i32.const 1
     i32.shl
     i32.add
     i32.const 48
     i32.store16
     local.get $4
     i32.const 1
     i32.add
     local.set $4
     br $for-loop|0
    end
   end
   local.get $0
   local.get $3
   i32.const 1
   i32.shl
   i32.add
   i32.const 46
   i32.const 48
   i32.const 16
   i32.shl
   i32.or
   i32.store
   local.get $3
   i32.const 2
   i32.add
   return
  else
   local.get $3
   i32.const 0
   i32.gt_s
   if (result i32)
    local.get $3
    i32.const 21
    i32.le_s
   else
    i32.const 0
   end
   if
    local.get $0
    local.get $3
    i32.const 1
    i32.shl
    i32.add
    local.set $4
    local.get $4
    i32.const 2
    i32.add
    local.get $4
    i32.const 0
    local.get $2
    i32.sub
    i32.const 1
    i32.shl
    call $~lib/memory/memory.copy
    local.get $0
    local.get $3
    i32.const 1
    i32.shl
    i32.add
    i32.const 46
    i32.store16
    local.get $1
    i32.const 1
    i32.add
    return
   else
    i32.const -6
    local.get $3
    i32.lt_s
    if (result i32)
     local.get $3
     i32.const 0
     i32.le_s
    else
     i32.const 0
    end
    if
     i32.const 2
     local.get $3
     i32.sub
     local.set $4
     local.get $0
     local.get $4
     i32.const 1
     i32.shl
     i32.add
     local.get $0
     local.get $1
     i32.const 1
     i32.shl
     call $~lib/memory/memory.copy
     local.get $0
     i32.const 48
     i32.const 46
     i32.const 16
     i32.shl
     i32.or
     i32.store
     i32.const 2
     local.set $5
     loop $for-loop|1
      local.get $5
      local.get $4
      i32.lt_s
      local.set $6
      local.get $6
      if
       local.get $0
       local.get $5
       i32.const 1
       i32.shl
       i32.add
       i32.const 48
       i32.store16
       local.get $5
       i32.const 1
       i32.add
       local.set $5
       br $for-loop|1
      end
     end
     local.get $1
     local.get $4
     i32.add
     return
    else
     local.get $1
     i32.const 1
     i32.eq
     if
      local.get $0
      i32.const 101
      i32.store16 offset=2
      local.get $0
      i32.const 4
      i32.add
      local.set $5
      local.get $3
      i32.const 1
      i32.sub
      local.set $6
      local.get $6
      i32.const 0
      i32.lt_s
      local.set $4
      local.get $4
      if
       i32.const 0
       local.get $6
       i32.sub
       local.set $6
      end
      local.get $6
      call $~lib/util/number/decimalCount32
      i32.const 1
      i32.add
      local.set $7
      local.get $5
      local.set $10
      local.get $6
      local.set $9
      local.get $7
      local.set $8
      i32.const 0
      i32.const 1
      i32.ge_s
      drop
      local.get $10
      local.get $9
      local.get $8
      call $~lib/util/number/utoa32_lut
      local.get $5
      i32.const 45
      i32.const 43
      local.get $4
      select
      i32.store16
      local.get $7
      local.set $1
      local.get $1
      i32.const 2
      i32.add
      return
     else
      local.get $1
      i32.const 1
      i32.shl
      local.set $7
      local.get $0
      i32.const 4
      i32.add
      local.get $0
      i32.const 2
      i32.add
      local.get $7
      i32.const 2
      i32.sub
      call $~lib/memory/memory.copy
      local.get $0
      i32.const 46
      i32.store16 offset=2
      local.get $0
      local.get $7
      i32.add
      i32.const 101
      i32.store16 offset=2
      local.get $1
      local.get $0
      local.get $7
      i32.add
      i32.const 4
      i32.add
      local.set $9
      local.get $3
      i32.const 1
      i32.sub
      local.set $8
      local.get $8
      i32.const 0
      i32.lt_s
      local.set $4
      local.get $4
      if
       i32.const 0
       local.get $8
       i32.sub
       local.set $8
      end
      local.get $8
      call $~lib/util/number/decimalCount32
      i32.const 1
      i32.add
      local.set $5
      local.get $9
      local.set $11
      local.get $8
      local.set $6
      local.get $5
      local.set $10
      i32.const 0
      i32.const 1
      i32.ge_s
      drop
      local.get $11
      local.get $6
      local.get $10
      call $~lib/util/number/utoa32_lut
      local.get $9
      i32.const 45
      i32.const 43
      local.get $4
      select
      i32.store16
      local.get $5
      i32.add
      local.set $1
      local.get $1
      i32.const 2
      i32.add
      return
     end
     unreachable
    end
    unreachable
   end
   unreachable
  end
  unreachable
 )
 (func $~lib/util/number/dtoa_core (param $0 i32) (param $1 f64) (result i32)
  (local $2 i32)
  (local $3 i32)
  (local $4 i32)
  (local $5 f64)
  (local $6 i64)
  (local $7 i32)
  (local $8 i64)
  (local $9 i64)
  (local $10 i32)
  (local $11 i64)
  (local $12 i64)
  (local $13 i32)
  (local $14 i32)
  (local $15 i32)
  (local $16 f64)
  (local $17 i64)
  (local $18 i64)
  (local $19 i64)
  (local $20 i64)
  (local $21 i64)
  (local $22 i64)
  (local $23 i64)
  (local $24 i64)
  (local $25 i64)
  (local $26 i32)
  (local $27 i64)
  (local $28 i32)
  local.get $1
  f64.const 0
  f64.lt
  local.set $2
  local.get $2
  if
   local.get $1
   f64.neg
   local.set $1
   local.get $0
   i32.const 45
   i32.store16
  end
  local.get $1
  local.set $5
  local.get $0
  local.set $4
  local.get $2
  local.set $3
  local.get $5
  i64.reinterpret_f64
  local.set $6
  local.get $6
  i64.const 9218868437227405312
  i64.and
  i64.const 52
  i64.shr_u
  i32.wrap_i64
  local.set $7
  local.get $6
  i64.const 4503599627370495
  i64.and
  local.set $8
  local.get $7
  i32.const 0
  i32.ne
  i64.extend_i32_u
  i64.const 52
  i64.shl
  local.get $8
  i64.add
  local.set $9
  local.get $7
  i32.const 1
  local.get $7
  select
  i32.const 1023
  i32.const 52
  i32.add
  i32.sub
  local.set $7
  local.get $9
  local.set $11
  local.get $7
  local.set $10
  local.get $11
  i64.const 1
  i64.shl
  i64.const 1
  i64.add
  local.set $12
  local.get $10
  i32.const 1
  i32.sub
  local.set $13
  local.get $12
  i64.clz
  i32.wrap_i64
  local.set $14
  local.get $12
  local.get $14
  i64.extend_i32_s
  i64.shl
  local.set $12
  local.get $13
  local.get $14
  i32.sub
  local.set $13
  i32.const 1
  local.get $11
  i64.const 4503599627370496
  i64.eq
  i32.add
  local.set $15
  local.get $12
  global.set $~lib/util/number/_frc_plus
  local.get $11
  local.get $15
  i64.extend_i32_s
  i64.shl
  i64.const 1
  i64.sub
  local.get $10
  local.get $15
  i32.sub
  local.get $13
  i32.sub
  i64.extend_i32_s
  i64.shl
  global.set $~lib/util/number/_frc_minus
  local.get $13
  global.set $~lib/util/number/_exp
  global.get $~lib/util/number/_exp
  local.set $10
  i32.const -61
  local.get $10
  i32.sub
  f64.convert_i32_s
  f64.const 0.30102999566398114
  f64.mul
  f64.const 347
  f64.add
  local.set $16
  local.get $16
  i32.trunc_f64_s
  local.set $15
  local.get $15
  local.get $15
  f64.convert_i32_s
  local.get $16
  f64.ne
  i32.add
  local.set $15
  local.get $15
  i32.const 3
  i32.shr_s
  i32.const 1
  i32.add
  local.set $14
  i32.const 348
  local.get $14
  i32.const 3
  i32.shl
  i32.sub
  global.set $~lib/util/number/_K
  i32.const 6960
  local.get $14
  i32.const 3
  i32.shl
  i32.add
  i64.load
  global.set $~lib/util/number/_frc_pow
  i32.const 7656
  local.get $14
  i32.const 1
  i32.shl
  i32.add
  i32.load16_s
  global.set $~lib/util/number/_exp_pow
  local.get $9
  i64.clz
  i32.wrap_i64
  local.set $14
  local.get $9
  local.get $14
  i64.extend_i32_s
  i64.shl
  local.set $9
  local.get $7
  local.get $14
  i32.sub
  local.set $7
  global.get $~lib/util/number/_frc_pow
  local.set $12
  global.get $~lib/util/number/_exp_pow
  local.set $15
  local.get $9
  local.set $17
  local.get $12
  local.set $11
  local.get $17
  i64.const 4294967295
  i64.and
  local.set $18
  local.get $11
  i64.const 4294967295
  i64.and
  local.set $19
  local.get $17
  i64.const 32
  i64.shr_u
  local.set $20
  local.get $11
  i64.const 32
  i64.shr_u
  local.set $21
  local.get $18
  local.get $19
  i64.mul
  local.set $22
  local.get $20
  local.get $19
  i64.mul
  local.get $22
  i64.const 32
  i64.shr_u
  i64.add
  local.set $23
  local.get $18
  local.get $21
  i64.mul
  local.get $23
  i64.const 4294967295
  i64.and
  i64.add
  local.set $24
  local.get $24
  i64.const 2147483647
  i64.add
  local.set $24
  local.get $23
  i64.const 32
  i64.shr_u
  local.set $23
  local.get $24
  i64.const 32
  i64.shr_u
  local.set $24
  local.get $20
  local.get $21
  i64.mul
  local.get $23
  i64.add
  local.get $24
  i64.add
  local.set $24
  local.get $7
  local.set $10
  local.get $15
  local.set $13
  local.get $10
  local.get $13
  i32.add
  i32.const 64
  i32.add
  local.set $10
  global.get $~lib/util/number/_frc_plus
  local.set $17
  local.get $12
  local.set $11
  local.get $17
  i64.const 4294967295
  i64.and
  local.set $23
  local.get $11
  i64.const 4294967295
  i64.and
  local.set $22
  local.get $17
  i64.const 32
  i64.shr_u
  local.set $21
  local.get $11
  i64.const 32
  i64.shr_u
  local.set $20
  local.get $23
  local.get $22
  i64.mul
  local.set $19
  local.get $21
  local.get $22
  i64.mul
  local.get $19
  i64.const 32
  i64.shr_u
  i64.add
  local.set $18
  local.get $23
  local.get $20
  i64.mul
  local.get $18
  i64.const 4294967295
  i64.and
  i64.add
  local.set $25
  local.get $25
  i64.const 2147483647
  i64.add
  local.set $25
  local.get $18
  i64.const 32
  i64.shr_u
  local.set $18
  local.get $25
  i64.const 32
  i64.shr_u
  local.set $25
  local.get $21
  local.get $20
  i64.mul
  local.get $18
  i64.add
  local.get $25
  i64.add
  i64.const 1
  i64.sub
  local.set $25
  global.get $~lib/util/number/_exp
  local.set $26
  local.get $15
  local.set $13
  local.get $26
  local.get $13
  i32.add
  i32.const 64
  i32.add
  local.set $26
  global.get $~lib/util/number/_frc_minus
  local.set $17
  local.get $12
  local.set $11
  local.get $17
  i64.const 4294967295
  i64.and
  local.set $18
  local.get $11
  i64.const 4294967295
  i64.and
  local.set $19
  local.get $17
  i64.const 32
  i64.shr_u
  local.set $20
  local.get $11
  i64.const 32
  i64.shr_u
  local.set $21
  local.get $18
  local.get $19
  i64.mul
  local.set $22
  local.get $20
  local.get $19
  i64.mul
  local.get $22
  i64.const 32
  i64.shr_u
  i64.add
  local.set $23
  local.get $18
  local.get $21
  i64.mul
  local.get $23
  i64.const 4294967295
  i64.and
  i64.add
  local.set $27
  local.get $27
  i64.const 2147483647
  i64.add
  local.set $27
  local.get $23
  i64.const 32
  i64.shr_u
  local.set $23
  local.get $27
  i64.const 32
  i64.shr_u
  local.set $27
  local.get $20
  local.get $21
  i64.mul
  local.get $23
  i64.add
  local.get $27
  i64.add
  i64.const 1
  i64.add
  local.set $27
  local.get $25
  local.get $27
  i64.sub
  local.set $23
  local.get $4
  local.get $24
  local.get $10
  local.get $25
  local.get $26
  local.get $23
  local.get $3
  call $~lib/util/number/genDigits
  local.set $28
  local.get $0
  local.get $2
  i32.const 1
  i32.shl
  i32.add
  local.get $28
  local.get $2
  i32.sub
  global.get $~lib/util/number/_K
  call $~lib/util/number/prettify
  local.set $28
  local.get $28
  local.get $2
  i32.add
 )
 (func $~lib/string/String#substring (param $0 i32) (param $1 i32) (param $2 i32) (result i32)
  (local $3 i32)
  (local $4 i32)
  (local $5 i32)
  (local $6 i32)
  (local $7 i32)
  (local $8 i32)
  (local $9 i32)
  (local $10 i32)
  (local $11 i32)
  local.get $0
  call $~lib/string/String#get:length
  local.set $3
  local.get $1
  local.tee $4
  i32.const 0
  local.tee $5
  local.get $4
  local.get $5
  i32.gt_s
  select
  local.tee $4
  local.get $3
  local.tee $5
  local.get $4
  local.get $5
  i32.lt_s
  select
  local.set $6
  local.get $2
  local.tee $4
  i32.const 0
  local.tee $5
  local.get $4
  local.get $5
  i32.gt_s
  select
  local.tee $4
  local.get $3
  local.tee $5
  local.get $4
  local.get $5
  i32.lt_s
  select
  local.set $7
  local.get $6
  local.tee $4
  local.get $7
  local.tee $5
  local.get $4
  local.get $5
  i32.lt_s
  select
  i32.const 1
  i32.shl
  local.set $8
  local.get $6
  local.tee $4
  local.get $7
  local.tee $5
  local.get $4
  local.get $5
  i32.gt_s
  select
  i32.const 1
  i32.shl
  local.set $9
  local.get $9
  local.get $8
  i32.sub
  local.set $10
  local.get $10
  i32.eqz
  if
   i32.const 7888
   call $~lib/rt/stub/__retain
   return
  end
  local.get $8
  i32.eqz
  if (result i32)
   local.get $9
   local.get $3
   i32.const 1
   i32.shl
   i32.eq
  else
   i32.const 0
  end
  if
   local.get $0
   call $~lib/rt/stub/__retain
   return
  end
  local.get $10
  i32.const 1
  call $~lib/rt/stub/__alloc
  local.set $11
  local.get $11
  local.get $0
  local.get $8
  i32.add
  local.get $10
  call $~lib/memory/memory.copy
  local.get $11
  call $~lib/rt/stub/__retain
 )
 (func $~lib/rt/stub/__free (param $0 i32)
  (local $1 i32)
  local.get $0
  i32.const 0
  i32.ne
  if (result i32)
   local.get $0
   i32.const 15
   i32.and
   i32.eqz
  else
   i32.const 0
  end
  i32.eqz
  if
   i32.const 0
   i32.const 7904
   i32.const 70
   i32.const 3
   call $~lib/builtins/abort
   unreachable
  end
  local.get $0
  i32.const 16
  i32.sub
  local.set $1
  i32.const 1
  drop
  local.get $1
  i32.load offset=4
  i32.const 1
  i32.eq
  i32.eqz
  if
   i32.const 0
   i32.const 7904
   i32.const 72
   i32.const 14
   call $~lib/builtins/abort
   unreachable
  end
  local.get $0
  local.get $1
  i32.load
  i32.add
  global.get $~lib/rt/stub/offset
  i32.eq
  if
   local.get $1
   global.set $~lib/rt/stub/offset
  end
 )
 (func $~lib/util/number/dtoa (param $0 f64) (result i32)
  (local $1 i32)
  (local $2 i32)
  (local $3 i32)
  local.get $0
  f64.const 0
  f64.eq
  if
   i32.const 6832
   return
  end
  local.get $0
  local.get $0
  f64.sub
  f64.const 0
  f64.eq
  i32.eqz
  if
   local.get $0
   local.get $0
   f64.ne
   if
    i32.const 6864
    return
   end
   i32.const 6896
   i32.const 6944
   local.get $0
   f64.const 0
   f64.lt
   select
   call $~lib/rt/stub/__retain
   return
  end
  i32.const 28
  i32.const 1
  i32.shl
  i32.const 1
  call $~lib/rt/stub/__alloc
  local.set $1
  local.get $1
  local.get $0
  call $~lib/util/number/dtoa_core
  local.set $2
  local.get $2
  i32.const 28
  i32.eq
  if
   local.get $1
   call $~lib/rt/stub/__retain
   return
  end
  local.get $1
  i32.const 0
  local.get $2
  call $~lib/string/String#substring
  local.set $3
  local.get $1
  call $~lib/rt/stub/__free
  local.get $3
 )
 (func $~lib/number/F64#toString (param $0 f64) (param $1 i32) (result i32)
  local.get $0
  call $~lib/util/number/dtoa
 )
 (func $~lib/math/ipow32 (param $0 i32) (param $1 i32) (result i32)
  (local $2 i32)
  (local $3 i32)
  (local $4 i32)
  i32.const 1
  local.set $2
  i32.const 0
  i32.const 1
  i32.lt_s
  drop
  local.get $1
  i32.const 0
  i32.le_s
  if
   local.get $0
   i32.const -1
   i32.eq
   if
    i32.const -1
    i32.const 1
    local.get $1
    i32.const 1
    i32.and
    select
    return
   end
   local.get $1
   i32.const 0
   i32.eq
   local.get $0
   i32.const 1
   i32.eq
   i32.or
   return
  else
   local.get $1
   i32.const 1
   i32.eq
   if
    local.get $0
    return
   else
    local.get $1
    i32.const 2
    i32.eq
    if
     local.get $0
     local.get $0
     i32.mul
     return
    else
     local.get $1
     i32.const 32
     i32.lt_s
     if
      i32.const 32
      local.get $1
      i32.clz
      i32.sub
      local.set $3
      block $break|0
       block $case4|0
        block $case3|0
         block $case2|0
          block $case1|0
           block $case0|0
            local.get $3
            local.set $4
            local.get $4
            i32.const 5
            i32.eq
            br_if $case0|0
            local.get $4
            i32.const 4
            i32.eq
            br_if $case1|0
            local.get $4
            i32.const 3
            i32.eq
            br_if $case2|0
            local.get $4
            i32.const 2
            i32.eq
            br_if $case3|0
            local.get $4
            i32.const 1
            i32.eq
            br_if $case4|0
            br $break|0
           end
           local.get $1
           i32.const 1
           i32.and
           if
            local.get $2
            local.get $0
            i32.mul
            local.set $2
           end
           local.get $1
           i32.const 1
           i32.shr_u
           local.set $1
           local.get $0
           local.get $0
           i32.mul
           local.set $0
          end
          local.get $1
          i32.const 1
          i32.and
          if
           local.get $2
           local.get $0
           i32.mul
           local.set $2
          end
          local.get $1
          i32.const 1
          i32.shr_u
          local.set $1
          local.get $0
          local.get $0
          i32.mul
          local.set $0
         end
         local.get $1
         i32.const 1
         i32.and
         if
          local.get $2
          local.get $0
          i32.mul
          local.set $2
         end
         local.get $1
         i32.const 1
         i32.shr_u
         local.set $1
         local.get $0
         local.get $0
         i32.mul
         local.set $0
        end
        local.get $1
        i32.const 1
        i32.and
        if
         local.get $2
         local.get $0
         i32.mul
         local.set $2
        end
        local.get $1
        i32.const 1
        i32.shr_u
        local.set $1
        local.get $0
        local.get $0
        i32.mul
        local.set $0
       end
       local.get $1
       i32.const 1
       i32.and
       if
        local.get $2
        local.get $0
        i32.mul
        local.set $2
       end
      end
      local.get $2
      return
     end
    end
   end
  end
  loop $while-continue|1
   local.get $1
   local.set $3
   local.get $3
   if
    local.get $1
    i32.const 1
    i32.and
    if
     local.get $2
     local.get $0
     i32.mul
     local.set $2
    end
    local.get $1
    i32.const 1
    i32.shr_u
    local.set $1
    local.get $0
    local.get $0
    i32.mul
    local.set $0
    br $while-continue|1
   end
  end
  local.get $2
 )
 (func $resolve-binary/Foo#constructor (param $0 i32) (result i32)
  local.get $0
  i32.eqz
  if
   i32.const 0
   i32.const 3
   call $~lib/rt/stub/__alloc
   call $~lib/rt/stub/__retain
   local.set $0
  end
  local.get $0
 )
 (func $resolve-binary/Foo#lt (param $0 i32) (param $1 i32) (result i32)
  (local $2 i32)
  local.get $1
  call $~lib/rt/stub/__retain
  local.set $1
  i32.const 8080
  local.set $2
  local.get $1
  call $~lib/rt/stub/__release
  local.get $2
 )
 (func $~lib/string/String#toString (param $0 i32) (result i32)
  local.get $0
  call $~lib/rt/stub/__retain
 )
 (func $resolve-binary/Foo#gt (param $0 i32) (param $1 i32) (result i32)
  (local $2 i32)
  local.get $1
  call $~lib/rt/stub/__retain
  local.set $1
  i32.const 8112
  local.set $2
  local.get $1
  call $~lib/rt/stub/__release
  local.get $2
 )
 (func $resolve-binary/Foo#le (param $0 i32) (param $1 i32) (result i32)
  (local $2 i32)
  local.get $1
  call $~lib/rt/stub/__retain
  local.set $1
  i32.const 8144
  local.set $2
  local.get $1
  call $~lib/rt/stub/__release
  local.get $2
 )
 (func $resolve-binary/Foo#ge (param $0 i32) (param $1 i32) (result i32)
  (local $2 i32)
  local.get $1
  call $~lib/rt/stub/__retain
  local.set $1
  i32.const 8176
  local.set $2
  local.get $1
  call $~lib/rt/stub/__release
  local.get $2
 )
 (func $resolve-binary/Foo#eq (param $0 i32) (param $1 i32) (result i32)
  (local $2 i32)
  local.get $1
  call $~lib/rt/stub/__retain
  local.set $1
  i32.const 8208
  local.set $2
  local.get $1
  call $~lib/rt/stub/__release
  local.get $2
 )
 (func $resolve-binary/Foo#ne (param $0 i32) (param $1 i32) (result i32)
  (local $2 i32)
  local.get $1
  call $~lib/rt/stub/__retain
  local.set $1
  i32.const 8240
  local.set $2
  local.get $1
  call $~lib/rt/stub/__release
  local.get $2
 )
 (func $resolve-binary/Foo#add (param $0 i32) (param $1 i32) (result i32)
  (local $2 i32)
  local.get $1
  call $~lib/rt/stub/__retain
  local.set $1
  i32.const 8272
  local.set $2
  local.get $1
  call $~lib/rt/stub/__release
  local.get $2
 )
 (func $resolve-binary/Foo.sub (param $0 i32) (param $1 i32) (result i32)
  (local $2 i32)
  local.get $0
  call $~lib/rt/stub/__retain
  local.set $0
  local.get $1
  call $~lib/rt/stub/__retain
  local.set $1
  i32.const 8304
  local.set $2
  local.get $0
  call $~lib/rt/stub/__release
  local.get $1
  call $~lib/rt/stub/__release
  local.get $2
 )
 (func $resolve-binary/Foo#mul (param $0 i32) (param $1 i32) (result i32)
  (local $2 i32)
  local.get $1
  call $~lib/rt/stub/__retain
  local.set $1
  i32.const 8336
  local.set $2
  local.get $1
  call $~lib/rt/stub/__release
  local.get $2
 )
 (func $resolve-binary/Foo#div (param $0 i32) (param $1 i32) (result i32)
  (local $2 i32)
  local.get $1
  call $~lib/rt/stub/__retain
  local.set $1
  i32.const 8368
  local.set $2
  local.get $1
  call $~lib/rt/stub/__release
  local.get $2
 )
 (func $resolve-binary/Foo#rem (param $0 i32) (param $1 i32) (result i32)
  (local $2 i32)
  local.get $1
  call $~lib/rt/stub/__retain
  local.set $1
  i32.const 8400
  local.set $2
  local.get $1
  call $~lib/rt/stub/__release
  local.get $2
 )
 (func $resolve-binary/Foo#pow (param $0 i32) (param $1 i32) (result i32)
  (local $2 i32)
  local.get $1
  call $~lib/rt/stub/__retain
  local.set $1
  i32.const 8432
  local.set $2
  local.get $1
  call $~lib/rt/stub/__release
  local.get $2
 )
 (func $resolve-binary/Bar#constructor (param $0 i32) (result i32)
  local.get $0
  i32.eqz
  if
   i32.const 0
   i32.const 4
   call $~lib/rt/stub/__alloc
   call $~lib/rt/stub/__retain
   local.set $0
  end
  local.get $0
 )
 (func $resolve-binary/Bar#add (param $0 i32) (param $1 i32) (result i32)
  local.get $1
  call $~lib/rt/stub/__retain
  local.set $1
  local.get $1
 )
 (func $resolve-binary/Bar#self (param $0 i32) (result i32)
  local.get $0
  call $~lib/rt/stub/__retain
 )
 (func $start:resolve-binary
  (local $0 i32)
  (local $1 i32)
  (local $2 i32)
  (local $3 i32)
  (local $4 i32)
  (local $5 i32)
  (local $6 i32)
  (local $7 i32)
  (local $8 i32)
  (local $9 i32)
  (local $10 i32)
  (local $11 i32)
  (local $12 i32)
  (local $13 i32)
  (local $14 i32)
  (local $15 i32)
  (local $16 i32)
  (local $17 i32)
  (local $18 i32)
  (local $19 i32)
  (local $20 i32)
  (local $21 i32)
  (local $22 i32)
  (local $23 i32)
  (local $24 i32)
  (local $25 i32)
  (local $26 i32)
  (local $27 i32)
  (local $28 i32)
  (local $29 i32)
  (local $30 i32)
  (local $31 i32)
  (local $32 i32)
  (local $33 i32)
  (local $34 i32)
  (local $35 i32)
  (local $36 i32)
  (local $37 i32)
  (local $38 i32)
  (local $39 i32)
  (local $40 i32)
  (local $41 i32)
  (local $42 i32)
  (local $43 i32)
  (local $44 i32)
  (local $45 i32)
  (local $46 i32)
  (local $47 i32)
  (local $48 i32)
  (local $49 i32)
  (local $50 i32)
  (local $51 i32)
  (local $52 i32)
  (local $53 i32)
  (local $54 i32)
  (local $55 i32)
  (local $56 i32)
  (local $57 i32)
  (local $58 i32)
  (local $59 i32)
  (local $60 i32)
  (local $61 i32)
  (local $62 i32)
  (local $63 i32)
  i32.const 1
  i32.const 2
  i32.lt_s
  call $~lib/number/Bool#toString
  local.tee $0
  i32.const 32
  call $~lib/string/String.__eq
  i32.eqz
  if
   i32.const 0
   i32.const 96
   i32.const 2
   i32.const 1
   call $~lib/builtins/abort
   unreachable
  end
  i32.const 1
  i32.const 2
  i32.gt_s
  call $~lib/number/Bool#toString
  local.tee $1
  i32.const 64
  call $~lib/string/String.__eq
  i32.eqz
  if
   i32.const 0
   i32.const 96
   i32.const 7
   i32.const 1
   call $~lib/builtins/abort
   unreachable
  end
  i32.const 1
  i32.const 2
  i32.le_s
  call $~lib/number/Bool#toString
  local.tee $2
  i32.const 32
  call $~lib/string/String.__eq
  i32.eqz
  if
   i32.const 0
   i32.const 96
   i32.const 12
   i32.const 1
   call $~lib/builtins/abort
   unreachable
  end
  i32.const 1
  i32.const 2
  i32.ge_s
  call $~lib/number/Bool#toString
  local.tee $3
  i32.const 64
  call $~lib/string/String.__eq
  i32.eqz
  if
   i32.const 0
   i32.const 96
   i32.const 17
   i32.const 1
   call $~lib/builtins/abort
   unreachable
  end
  i32.const 1
  i32.const 2
  i32.eq
  call $~lib/number/Bool#toString
  local.tee $4
  i32.const 64
  call $~lib/string/String.__eq
  i32.eqz
  if
   i32.const 0
   i32.const 96
   i32.const 22
   i32.const 1
   call $~lib/builtins/abort
   unreachable
  end
  i32.const 1
  i32.const 2
  i32.ne
  call $~lib/number/Bool#toString
  local.tee $5
  i32.const 32
  call $~lib/string/String.__eq
  i32.eqz
  if
   i32.const 0
   i32.const 96
   i32.const 27
   i32.const 1
   call $~lib/builtins/abort
   unreachable
  end
  i32.const 160
  i32.const 160
  i32.eq
  call $~lib/number/Bool#toString
  local.tee $6
  i32.const 32
  call $~lib/string/String.__eq
  i32.eqz
  if
   i32.const 0
   i32.const 96
   i32.const 34
   i32.const 1
   call $~lib/builtins/abort
   unreachable
  end
  i32.const 160
  i32.const 160
  i32.ne
  call $~lib/number/Bool#toString
  local.tee $7
  i32.const 64
  call $~lib/string/String.__eq
  i32.eqz
  if
   i32.const 0
   i32.const 96
   i32.const 39
   i32.const 1
   call $~lib/builtins/abort
   unreachable
  end
  global.get $~lib/heap/__heap_base
  i32.const 15
  i32.add
  i32.const 15
  i32.const -1
  i32.xor
  i32.and
  global.set $~lib/rt/stub/startOffset
  global.get $~lib/rt/stub/startOffset
  global.set $~lib/rt/stub/offset
  i32.const 1
  global.set $resolve-binary/a
  global.get $resolve-binary/a
  call $~lib/number/I32#toString
  local.tee $8
  i32.const 624
  call $~lib/string/String.__eq
  i32.eqz
  if
   i32.const 0
   i32.const 96
   i32.const 48
   i32.const 1
   call $~lib/builtins/abort
   unreachable
  end
  global.get $resolve-binary/a
  i32.const 1
  i32.add
  global.set $resolve-binary/a
  global.get $resolve-binary/a
  call $~lib/number/I32#toString
  local.tee $9
  i32.const 656
  call $~lib/string/String.__eq
  i32.eqz
  if
   i32.const 0
   i32.const 96
   i32.const 53
   i32.const 1
   call $~lib/builtins/abort
   unreachable
  end
  global.get $resolve-binary/a
  i32.const 1
  i32.sub
  global.set $resolve-binary/a
  global.get $resolve-binary/a
  call $~lib/number/I32#toString
  local.tee $10
  i32.const 624
  call $~lib/string/String.__eq
  i32.eqz
  if
   i32.const 0
   i32.const 96
   i32.const 58
   i32.const 1
   call $~lib/builtins/abort
   unreachable
  end
  global.get $resolve-binary/a
  i32.const 2
  i32.mul
  global.set $resolve-binary/a
  global.get $resolve-binary/a
  call $~lib/number/I32#toString
  local.tee $11
  i32.const 656
  call $~lib/string/String.__eq
  i32.eqz
  if
   i32.const 0
   i32.const 96
   i32.const 63
   i32.const 1
   call $~lib/builtins/abort
   unreachable
  end
  f64.const 2
  global.set $resolve-binary/f
  global.get $resolve-binary/f
  f64.const 2
  call $~lib/math/NativeMath.pow
  global.set $resolve-binary/f
  global.get $resolve-binary/f
  i32.const 0
  call $~lib/number/F64#toString
  local.tee $12
  i32.const 7952
  call $~lib/string/String.__eq
  i32.eqz
  if
   i32.const 0
   i32.const 96
   i32.const 69
   i32.const 1
   call $~lib/builtins/abort
   unreachable
  end
  i32.const 4
  global.set $resolve-binary/a
  global.get $resolve-binary/a
  i32.const 2
  i32.div_s
  global.set $resolve-binary/a
  global.get $resolve-binary/a
  call $~lib/number/I32#toString
  local.tee $13
  i32.const 656
  call $~lib/string/String.__eq
  i32.eqz
  if
   i32.const 0
   i32.const 96
   i32.const 75
   i32.const 1
   call $~lib/builtins/abort
   unreachable
  end
  global.get $resolve-binary/a
  i32.const 3
  i32.rem_s
  global.set $resolve-binary/a
  global.get $resolve-binary/a
  call $~lib/number/I32#toString
  local.tee $14
  i32.const 656
  call $~lib/string/String.__eq
  i32.eqz
  if
   i32.const 0
   i32.const 96
   i32.const 80
   i32.const 1
   call $~lib/builtins/abort
   unreachable
  end
  global.get $resolve-binary/a
  i32.const 1
  i32.shl
  global.set $resolve-binary/a
  global.get $resolve-binary/a
  call $~lib/number/I32#toString
  local.tee $15
  i32.const 7984
  call $~lib/string/String.__eq
  i32.eqz
  if
   i32.const 0
   i32.const 96
   i32.const 85
   i32.const 1
   call $~lib/builtins/abort
   unreachable
  end
  global.get $resolve-binary/a
  i32.const 1
  i32.shr_s
  global.set $resolve-binary/a
  global.get $resolve-binary/a
  call $~lib/number/I32#toString
  local.tee $16
  i32.const 656
  call $~lib/string/String.__eq
  i32.eqz
  if
   i32.const 0
   i32.const 96
   i32.const 90
   i32.const 1
   call $~lib/builtins/abort
   unreachable
  end
  global.get $resolve-binary/a
  i32.const 1
  i32.shr_u
  global.set $resolve-binary/a
  global.get $resolve-binary/a
  call $~lib/number/I32#toString
  local.tee $17
  i32.const 624
  call $~lib/string/String.__eq
  i32.eqz
  if
   i32.const 0
   i32.const 96
   i32.const 95
   i32.const 1
   call $~lib/builtins/abort
   unreachable
  end
  global.get $resolve-binary/a
  i32.const 3
  i32.and
  global.set $resolve-binary/a
  global.get $resolve-binary/a
  call $~lib/number/I32#toString
  local.tee $18
  i32.const 624
  call $~lib/string/String.__eq
  i32.eqz
  if
   i32.const 0
   i32.const 96
   i32.const 100
   i32.const 1
   call $~lib/builtins/abort
   unreachable
  end
  global.get $resolve-binary/a
  i32.const 3
  i32.or
  global.set $resolve-binary/a
  global.get $resolve-binary/a
  call $~lib/number/I32#toString
  local.tee $19
  i32.const 8016
  call $~lib/string/String.__eq
  i32.eqz
  if
   i32.const 0
   i32.const 96
   i32.const 105
   i32.const 1
   call $~lib/builtins/abort
   unreachable
  end
  global.get $resolve-binary/a
  i32.const 2
  i32.xor
  global.set $resolve-binary/a
  global.get $resolve-binary/a
  call $~lib/number/I32#toString
  local.tee $20
  i32.const 624
  call $~lib/string/String.__eq
  i32.eqz
  if
   i32.const 0
   i32.const 96
   i32.const 110
   i32.const 1
   call $~lib/builtins/abort
   unreachable
  end
  i32.const 1
  i32.const 2
  i32.add
  call $~lib/number/I32#toString
  local.tee $21
  i32.const 8016
  call $~lib/string/String.__eq
  i32.eqz
  if
   i32.const 0
   i32.const 96
   i32.const 117
   i32.const 1
   call $~lib/builtins/abort
   unreachable
  end
  i32.const 1
  i32.const 2
  i32.sub
  call $~lib/number/I32#toString
  local.tee $22
  i32.const 8048
  call $~lib/string/String.__eq
  i32.eqz
  if
   i32.const 0
   i32.const 96
   i32.const 122
   i32.const 1
   call $~lib/builtins/abort
   unreachable
  end
  i32.const 1
  i32.const 2
  i32.mul
  call $~lib/number/I32#toString
  local.tee $23
  i32.const 656
  call $~lib/string/String.__eq
  i32.eqz
  if
   i32.const 0
   i32.const 96
   i32.const 127
   i32.const 1
   call $~lib/builtins/abort
   unreachable
  end
  i32.const 4
  i32.const 2
  i32.div_s
  call $~lib/number/I32#toString
  local.tee $24
  i32.const 656
  call $~lib/string/String.__eq
  i32.eqz
  if
   i32.const 0
   i32.const 96
   i32.const 132
   i32.const 1
   call $~lib/builtins/abort
   unreachable
  end
  i32.const 3
  i32.const 2
  i32.rem_s
  call $~lib/number/I32#toString
  local.tee $25
  i32.const 624
  call $~lib/string/String.__eq
  i32.eqz
  if
   i32.const 0
   i32.const 96
   i32.const 137
   i32.const 1
   call $~lib/builtins/abort
   unreachable
  end
<<<<<<< HEAD
  i32.const 2
  i32.const 2
  call $~lib/math/ipow32
  call $~lib/number/I32#toString
=======
  f64.const 2
  f64.const 2
  call $~lib/math/NativeMath.pow
  i32.const 0
  call $~lib/number/F64#toString
>>>>>>> 897d1e31
  local.tee $26
  i32.const 7984
  call $~lib/string/String.__eq
  i32.eqz
  if
   i32.const 0
   i32.const 96
   i32.const 144
   i32.const 1
   call $~lib/builtins/abort
   unreachable
  end
  i32.const 2
  i32.const 1
  i32.shl
  call $~lib/number/I32#toString
  local.tee $27
  i32.const 7984
  call $~lib/string/String.__eq
  i32.eqz
  if
   i32.const 0
   i32.const 96
   i32.const 151
   i32.const 1
   call $~lib/builtins/abort
   unreachable
  end
  i32.const 2
  i32.const 1
  i32.shr_s
  call $~lib/number/I32#toString
  local.tee $28
  i32.const 624
  call $~lib/string/String.__eq
  i32.eqz
  if
   i32.const 0
   i32.const 96
   i32.const 156
   i32.const 1
   call $~lib/builtins/abort
   unreachable
  end
  i32.const -1
  i32.const 30
  i32.shr_u
  call $~lib/number/I32#toString
  local.tee $29
  i32.const 8016
  call $~lib/string/String.__eq
  i32.eqz
  if
   i32.const 0
   i32.const 96
   i32.const 161
   i32.const 1
   call $~lib/builtins/abort
   unreachable
  end
  i32.const 3
  i32.const 1
  i32.and
  call $~lib/number/I32#toString
  local.tee $30
  i32.const 624
  call $~lib/string/String.__eq
  i32.eqz
  if
   i32.const 0
   i32.const 96
   i32.const 168
   i32.const 1
   call $~lib/builtins/abort
   unreachable
  end
  i32.const 1
  i32.const 2
  i32.or
  call $~lib/number/I32#toString
  local.tee $31
  i32.const 8016
  call $~lib/string/String.__eq
  i32.eqz
  if
   i32.const 0
   i32.const 96
   i32.const 173
   i32.const 1
   call $~lib/builtins/abort
   unreachable
  end
  i32.const 1
  i32.const 3
  i32.xor
  call $~lib/number/I32#toString
  local.tee $32
  i32.const 656
  call $~lib/string/String.__eq
  i32.eqz
  if
   i32.const 0
   i32.const 96
   i32.const 178
   i32.const 1
   call $~lib/builtins/abort
   unreachable
  end
  i32.const 1
  if (result i32)
   i32.const 2
  else
   i32.const 1
  end
  call $~lib/number/I32#toString
  local.tee $33
  i32.const 656
  call $~lib/string/String.__eq
  i32.eqz
  if
   i32.const 0
   i32.const 96
   i32.const 185
   i32.const 1
   call $~lib/builtins/abort
   unreachable
  end
  i32.const 0
  if (result i32)
   i32.const 2
  else
   i32.const 0
  end
  call $~lib/number/I32#toString
  local.tee $34
  i32.const 192
  call $~lib/string/String.__eq
  i32.eqz
  if
   i32.const 0
   i32.const 96
   i32.const 190
   i32.const 1
   call $~lib/builtins/abort
   unreachable
  end
  i32.const 1
  if (result i32)
   i32.const 1
  else
   i32.const 2
  end
  call $~lib/number/I32#toString
  local.tee $35
  i32.const 624
  call $~lib/string/String.__eq
  i32.eqz
  if
   i32.const 0
   i32.const 96
   i32.const 195
   i32.const 1
   call $~lib/builtins/abort
   unreachable
  end
  i32.const 0
  if (result i32)
   i32.const 0
  else
   i32.const 2
  end
  call $~lib/number/I32#toString
  local.tee $36
  i32.const 656
  call $~lib/string/String.__eq
  i32.eqz
  if
   i32.const 0
   i32.const 96
   i32.const 200
   i32.const 1
   call $~lib/builtins/abort
   unreachable
  end
  i32.const 0
  call $resolve-binary/Foo#constructor
  global.set $resolve-binary/foo
  global.get $resolve-binary/foo
  global.get $resolve-binary/foo
  call $resolve-binary/Foo#lt
  local.tee $37
  call $~lib/string/String#toString
  local.tee $38
  i32.const 8080
  call $~lib/string/String.__eq
  i32.eqz
  if
   i32.const 0
   i32.const 96
   i32.const 261
   i32.const 1
   call $~lib/builtins/abort
   unreachable
  end
  global.get $resolve-binary/foo
  global.get $resolve-binary/foo
  call $resolve-binary/Foo#gt
  local.tee $39
  call $~lib/string/String#toString
  local.tee $40
  i32.const 8112
  call $~lib/string/String.__eq
  i32.eqz
  if
   i32.const 0
   i32.const 96
   i32.const 266
   i32.const 1
   call $~lib/builtins/abort
   unreachable
  end
  global.get $resolve-binary/foo
  global.get $resolve-binary/foo
  call $resolve-binary/Foo#le
  local.tee $41
  call $~lib/string/String#toString
  local.tee $42
  i32.const 8144
  call $~lib/string/String.__eq
  i32.eqz
  if
   i32.const 0
   i32.const 96
   i32.const 271
   i32.const 1
   call $~lib/builtins/abort
   unreachable
  end
  global.get $resolve-binary/foo
  global.get $resolve-binary/foo
  call $resolve-binary/Foo#ge
  local.tee $43
  call $~lib/string/String#toString
  local.tee $44
  i32.const 8176
  call $~lib/string/String.__eq
  i32.eqz
  if
   i32.const 0
   i32.const 96
   i32.const 276
   i32.const 1
   call $~lib/builtins/abort
   unreachable
  end
  global.get $resolve-binary/foo
  global.get $resolve-binary/foo
  call $resolve-binary/Foo#eq
  local.tee $45
  call $~lib/string/String#toString
  local.tee $46
  i32.const 8208
  call $~lib/string/String.__eq
  i32.eqz
  if
   i32.const 0
   i32.const 96
   i32.const 281
   i32.const 1
   call $~lib/builtins/abort
   unreachable
  end
  global.get $resolve-binary/foo
  global.get $resolve-binary/foo
  call $resolve-binary/Foo#ne
  local.tee $47
  call $~lib/string/String#toString
  local.tee $48
  i32.const 8240
  call $~lib/string/String.__eq
  i32.eqz
  if
   i32.const 0
   i32.const 96
   i32.const 286
   i32.const 1
   call $~lib/builtins/abort
   unreachable
  end
  global.get $resolve-binary/foo
  global.get $resolve-binary/foo
  call $resolve-binary/Foo#add
  local.tee $49
  call $~lib/string/String#toString
  local.tee $50
  i32.const 8272
  call $~lib/string/String.__eq
  i32.eqz
  if
   i32.const 0
   i32.const 96
   i32.const 291
   i32.const 1
   call $~lib/builtins/abort
   unreachable
  end
  global.get $resolve-binary/foo
  global.get $resolve-binary/foo
  call $resolve-binary/Foo.sub
  local.tee $51
  call $~lib/string/String#toString
  local.tee $52
  i32.const 8304
  call $~lib/string/String.__eq
  i32.eqz
  if
   i32.const 0
   i32.const 96
   i32.const 296
   i32.const 1
   call $~lib/builtins/abort
   unreachable
  end
  global.get $resolve-binary/foo
  global.get $resolve-binary/foo
  call $resolve-binary/Foo#mul
  local.tee $53
  call $~lib/string/String#toString
  local.tee $54
  i32.const 8336
  call $~lib/string/String.__eq
  i32.eqz
  if
   i32.const 0
   i32.const 96
   i32.const 301
   i32.const 1
   call $~lib/builtins/abort
   unreachable
  end
  global.get $resolve-binary/foo
  global.get $resolve-binary/foo
  call $resolve-binary/Foo#div
  local.tee $55
  call $~lib/string/String#toString
  local.tee $56
  i32.const 8368
  call $~lib/string/String.__eq
  i32.eqz
  if
   i32.const 0
   i32.const 96
   i32.const 306
   i32.const 1
   call $~lib/builtins/abort
   unreachable
  end
  global.get $resolve-binary/foo
  global.get $resolve-binary/foo
  call $resolve-binary/Foo#rem
  local.tee $57
  call $~lib/string/String#toString
  local.tee $58
  i32.const 8400
  call $~lib/string/String.__eq
  i32.eqz
  if
   i32.const 0
   i32.const 96
   i32.const 311
   i32.const 1
   call $~lib/builtins/abort
   unreachable
  end
  global.get $resolve-binary/foo
  global.get $resolve-binary/foo
  call $resolve-binary/Foo#pow
  local.tee $59
  call $~lib/string/String#toString
  local.tee $60
  i32.const 8432
  call $~lib/string/String.__eq
  i32.eqz
  if
   i32.const 0
   i32.const 96
   i32.const 316
   i32.const 1
   call $~lib/builtins/abort
   unreachable
  end
  i32.const 0
  call $resolve-binary/Bar#constructor
  global.set $resolve-binary/bar
  i32.const 0
  call $resolve-binary/Bar#constructor
  global.set $resolve-binary/bar2
  global.get $resolve-binary/bar
  global.get $resolve-binary/bar2
  call $resolve-binary/Bar#add
  local.tee $61
  local.tee $62
  global.get $resolve-binary/bar
  local.tee $63
  i32.ne
  if
   local.get $62
   call $~lib/rt/stub/__retain
   local.set $62
   local.get $63
   call $~lib/rt/stub/__release
  end
  local.get $62
  global.set $resolve-binary/bar
  global.get $resolve-binary/bar
  call $resolve-binary/Bar#self
  local.tee $62
  global.get $resolve-binary/bar2
  i32.eq
  i32.eqz
  if
   i32.const 0
   i32.const 96
   i32.const 334
   i32.const 1
   call $~lib/builtins/abort
   unreachable
  end
  global.get $resolve-binary/bar
  global.get $resolve-binary/bar2
  i32.eq
  i32.eqz
  if
   i32.const 0
   i32.const 96
   i32.const 339
   i32.const 1
   call $~lib/builtins/abort
   unreachable
  end
  local.get $0
  call $~lib/rt/stub/__release
  local.get $1
  call $~lib/rt/stub/__release
  local.get $2
  call $~lib/rt/stub/__release
  local.get $3
  call $~lib/rt/stub/__release
  local.get $4
  call $~lib/rt/stub/__release
  local.get $5
  call $~lib/rt/stub/__release
  local.get $6
  call $~lib/rt/stub/__release
  local.get $7
  call $~lib/rt/stub/__release
  local.get $8
  call $~lib/rt/stub/__release
  local.get $9
  call $~lib/rt/stub/__release
  local.get $10
  call $~lib/rt/stub/__release
  local.get $11
  call $~lib/rt/stub/__release
  local.get $12
  call $~lib/rt/stub/__release
  local.get $13
  call $~lib/rt/stub/__release
  local.get $14
  call $~lib/rt/stub/__release
  local.get $15
  call $~lib/rt/stub/__release
  local.get $16
  call $~lib/rt/stub/__release
  local.get $17
  call $~lib/rt/stub/__release
  local.get $18
  call $~lib/rt/stub/__release
  local.get $19
  call $~lib/rt/stub/__release
  local.get $20
  call $~lib/rt/stub/__release
  local.get $21
  call $~lib/rt/stub/__release
  local.get $22
  call $~lib/rt/stub/__release
  local.get $23
  call $~lib/rt/stub/__release
  local.get $24
  call $~lib/rt/stub/__release
  local.get $25
  call $~lib/rt/stub/__release
  local.get $26
  call $~lib/rt/stub/__release
  local.get $27
  call $~lib/rt/stub/__release
  local.get $28
  call $~lib/rt/stub/__release
  local.get $29
  call $~lib/rt/stub/__release
  local.get $30
  call $~lib/rt/stub/__release
  local.get $31
  call $~lib/rt/stub/__release
  local.get $32
  call $~lib/rt/stub/__release
  local.get $33
  call $~lib/rt/stub/__release
  local.get $34
  call $~lib/rt/stub/__release
  local.get $35
  call $~lib/rt/stub/__release
  local.get $36
  call $~lib/rt/stub/__release
  local.get $37
  call $~lib/rt/stub/__release
  local.get $38
  call $~lib/rt/stub/__release
  local.get $39
  call $~lib/rt/stub/__release
  local.get $40
  call $~lib/rt/stub/__release
  local.get $41
  call $~lib/rt/stub/__release
  local.get $42
  call $~lib/rt/stub/__release
  local.get $43
  call $~lib/rt/stub/__release
  local.get $44
  call $~lib/rt/stub/__release
  local.get $45
  call $~lib/rt/stub/__release
  local.get $46
  call $~lib/rt/stub/__release
  local.get $47
  call $~lib/rt/stub/__release
  local.get $48
  call $~lib/rt/stub/__release
  local.get $49
  call $~lib/rt/stub/__release
  local.get $50
  call $~lib/rt/stub/__release
  local.get $51
  call $~lib/rt/stub/__release
  local.get $52
  call $~lib/rt/stub/__release
  local.get $53
  call $~lib/rt/stub/__release
  local.get $54
  call $~lib/rt/stub/__release
  local.get $55
  call $~lib/rt/stub/__release
  local.get $56
  call $~lib/rt/stub/__release
  local.get $57
  call $~lib/rt/stub/__release
  local.get $58
  call $~lib/rt/stub/__release
  local.get $59
  call $~lib/rt/stub/__release
  local.get $60
  call $~lib/rt/stub/__release
  local.get $61
  call $~lib/rt/stub/__release
  local.get $62
  call $~lib/rt/stub/__release
 )
 (func $~start
  call $start:resolve-binary
 )
)<|MERGE_RESOLUTION|>--- conflicted
+++ resolved
@@ -5283,18 +5283,11 @@
    call $~lib/builtins/abort
    unreachable
   end
-<<<<<<< HEAD
-  i32.const 2
-  i32.const 2
-  call $~lib/math/ipow32
-  call $~lib/number/I32#toString
-=======
   f64.const 2
   f64.const 2
   call $~lib/math/NativeMath.pow
   i32.const 0
   call $~lib/number/F64#toString
->>>>>>> 897d1e31
   local.tee $26
   i32.const 7984
   call $~lib/string/String.__eq
