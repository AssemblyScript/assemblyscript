(module
 (type $i32_i32_=>_i32 (func (param i32 i32) (result i32)))
 (type $i32_=>_i32 (func (param i32) (result i32)))
 (type $i32_=>_none (func (param i32)))
 (type $i32_i32_i32_=>_none (func (param i32 i32 i32)))
 (type $none_=>_none (func))
 (type $i32_i32_i32_=>_i32 (func (param i32 i32 i32) (result i32)))
 (type $i32_i32_i32_i32_=>_none (func (param i32 i32 i32 i32)))
 (type $i32_i32_i32_i32_i32_=>_i32 (func (param i32 i32 i32 i32 i32) (result i32)))
 (type $i32_i64_i32_i64_i32_i64_i32_=>_i32 (func (param i32 i64 i32 i64 i32 i64 i32) (result i32)))
 (type $i32_f64_=>_i32 (func (param i32 f64) (result i32)))
 (type $f64_=>_i32 (func (param f64) (result i32)))
 (type $f64_i32_=>_i32 (func (param f64 i32) (result i32)))
 (type $f64_f64_=>_f64 (func (param f64 f64) (result f64)))
 (import "env" "abort" (func $~lib/builtins/abort (param i32 i32 i32 i32)))
 (memory $0 1)
 (data (i32.const 16) "\08\00\00\00\01\00\00\00\01\00\00\00\08\00\00\00t\00r\00u\00e\00")
 (data (i32.const 48) "\n\00\00\00\01\00\00\00\01\00\00\00\n\00\00\00f\00a\00l\00s\00e\00")
 (data (i32.const 80) "\"\00\00\00\01\00\00\00\01\00\00\00\"\00\00\00r\00e\00s\00o\00l\00v\00e\00-\00b\00i\00n\00a\00r\00y\00.\00t\00s\00")
 (data (i32.const 144) "\02\00\00\00\01\00\00\00\01\00\00\00\02\00\00\00a\00")
 (data (i32.const 176) "\02\00\00\00\01\00\00\00\01\00\00\00\02\00\00\000\00")
 (data (i32.const 208) "\90\01\00\00\01\00\00\00\03\00\00\00\90\01\00\000\000\000\001\000\002\000\003\000\004\000\005\000\006\000\007\000\008\000\009\001\000\001\001\001\002\001\003\001\004\001\005\001\006\001\007\001\008\001\009\002\000\002\001\002\002\002\003\002\004\002\005\002\006\002\007\002\008\002\009\003\000\003\001\003\002\003\003\003\004\003\005\003\006\003\007\003\008\003\009\004\000\004\001\004\002\004\003\004\004\004\005\004\006\004\007\004\008\004\009\005\000\005\001\005\002\005\003\005\004\005\005\005\006\005\007\005\008\005\009\006\000\006\001\006\002\006\003\006\004\006\005\006\006\006\007\006\008\006\009\007\000\007\001\007\002\007\003\007\004\007\005\007\006\007\007\007\008\007\009\008\000\008\001\008\002\008\003\008\004\008\005\008\006\008\007\008\008\008\009\009\000\009\001\009\002\009\003\009\004\009\005\009\006\009\007\009\008\009\009\00")
 (data (i32.const 624) "\02\00\00\00\01\00\00\00\01\00\00\00\02\00\00\001\00")
 (data (i32.const 656) "\02\00\00\00\01\00\00\00\01\00\00\00\02\00\00\002\00")
 (data (i32.const 688) "\00\10\00\00\01\00\00\00\04\00\00\00\00\10\00\00\00\00\00\00\00\a0\f6?\00\00\00\00\00\00\00\00\00\c8\b9\f2\82,\d6\bf\80V7($\b4\fa<\00\00\00\00\00\80\f6?\00\00\00\00\00\00\00\00\00\08X\bf\bd\d1\d5\bf \f7\e0\d8\08\a5\1c\bd\00\00\00\00\00`\f6?\00\00\00\00\00\00\00\00\00XE\17wv\d5\bfmP\b6\d5\a4b#\bd\00\00\00\00\00@\f6?\00\00\00\00\00\00\00\00\00\f8-\87\ad\1a\d5\bf\d5g\b0\9e\e4\84\e6\bc\00\00\00\00\00 \f6?\00\00\00\00\00\00\00\00\00xw\95_\be\d4\bf\e0>)\93i\1b\04\bd\00\00\00\00\00\00\f6?\00\00\00\00\00\00\00\00\00`\1c\c2\8ba\d4\bf\cc\84LH/\d8\13=\00\00\00\00\00\e0\f5?\00\00\00\00\00\00\00\00\00\a8\86\860\04\d4\bf:\0b\82\ed\f3B\dc<\00\00\00\00\00\c0\f5?\00\00\00\00\00\00\00\00\00HiUL\a6\d3\bf`\94Q\86\c6\b1 =\00\00\00\00\00\a0\f5?\00\00\00\00\00\00\00\00\00\80\98\9a\ddG\d3\bf\92\80\c5\d4MY%=\00\00\00\00\00\80\f5?\00\00\00\00\00\00\00\00\00 \e1\ba\e2\e8\d2\bf\d8+\b7\99\1e{&=\00\00\00\00\00`\f5?\00\00\00\00\00\00\00\00\00\88\de\13Z\89\d2\bf?\b0\cf\b6\14\ca\15=\00\00\00\00\00`\f5?\00\00\00\00\00\00\00\00\00\88\de\13Z\89\d2\bf?\b0\cf\b6\14\ca\15=\00\00\00\00\00@\f5?\00\00\00\00\00\00\00\00\00x\cf\fbA)\d2\bfv\daS($Z\16\bd\00\00\00\00\00 \f5?\00\00\00\00\00\00\00\00\00\98i\c1\98\c8\d1\bf\04T\e7h\bc\af\1f\bd\00\00\00\00\00\00\f5?\00\00\00\00\00\00\00\00\00\a8\ab\ab\\g\d1\bf\f0\a8\823\c6\1f\1f=\00\00\00\00\00\e0\f4?\00\00\00\00\00\00\00\00\00H\ae\f9\8b\05\d1\bffZ\05\fd\c4\a8&\bd\00\00\00\00\00\c0\f4?\00\00\00\00\00\00\00\00\00\90s\e2$\a3\d0\bf\0e\03\f4~\eek\0c\bd\00\00\00\00\00\a0\f4?\00\00\00\00\00\00\00\00\00\d0\b4\94%@\d0\bf\7f-\f4\9e\b86\f0\bc\00\00\00\00\00\a0\f4?\00\00\00\00\00\00\00\00\00\d0\b4\94%@\d0\bf\7f-\f4\9e\b86\f0\bc\00\00\00\00\00\80\f4?\00\00\00\00\00\00\00\00\00@^m\18\b9\cf\bf\87<\99\ab*W\0d=\00\00\00\00\00`\f4?\00\00\00\00\00\00\00\00\00`\dc\cb\ad\f0\ce\bf$\af\86\9c\b7&+=\00\00\00\00\00@\f4?\00\00\00\00\00\00\00\00\00\f0*n\07\'\ce\bf\10\ff?TO/\17\bd\00\00\00\00\00 \f4?\00\00\00\00\00\00\00\00\00\c0Ok!\\\cd\bf\1bh\ca\bb\91\ba!=\00\00\00\00\00\00\f4?\00\00\00\00\00\00\00\00\00\a0\9a\c7\f7\8f\cc\bf4\84\9fhOy\'=\00\00\00\00\00\00\f4?\00\00\00\00\00\00\00\00\00\a0\9a\c7\f7\8f\cc\bf4\84\9fhOy\'=\00\00\00\00\00\e0\f3?\00\00\00\00\00\00\00\00\00\90-t\86\c2\cb\bf\8f\b7\8b1\b0N\19=\00\00\00\00\00\c0\f3?\00\00\00\00\00\00\00\00\00\c0\80N\c9\f3\ca\bff\90\cd?cN\ba<\00\00\00\00\00\a0\f3?\00\00\00\00\00\00\00\00\00\b0\e2\1f\bc#\ca\bf\ea\c1F\dcd\8c%\bd\00\00\00\00\00\a0\f3?\00\00\00\00\00\00\00\00\00\b0\e2\1f\bc#\ca\bf\ea\c1F\dcd\8c%\bd\00\00\00\00\00\80\f3?\00\00\00\00\00\00\00\00\00P\f4\9cZR\c9\bf\e3\d4\c1\04\d9\d1*\bd\00\00\00\00\00`\f3?\00\00\00\00\00\00\00\00\00\d0 e\a0\7f\c8\bf\t\fa\db\7f\bf\bd+=\00\00\00\00\00@\f3?\00\00\00\00\00\00\00\00\00\e0\10\02\89\ab\c7\bfXJSr\90\db+=\00\00\00\00\00@\f3?\00\00\00\00\00\00\00\00\00\e0\10\02\89\ab\c7\bfXJSr\90\db+=\00\00\00\00\00 \f3?\00\00\00\00\00\00\00\00\00\d0\19\e7\0f\d6\c6\bff\e2\b2\a3j\e4\10\bd\00\00\00\00\00\00\f3?\00\00\00\00\00\00\00\00\00\90\a7p0\ff\c5\bf9P\10\9fC\9e\1e\bd\00\00\00\00\00\00\f3?\00\00\00\00\00\00\00\00\00\90\a7p0\ff\c5\bf9P\10\9fC\9e\1e\bd\00\00\00\00\00\e0\f2?\00\00\00\00\00\00\00\00\00\b0\a1\e3\e5&\c5\bf\8f[\07\90\8b\de \bd\00\00\00\00\00\c0\f2?\00\00\00\00\00\00\00\00\00\80\cbl+M\c4\bf<x5a\c1\0c\17=\00\00\00\00\00\c0\f2?\00\00\00\00\00\00\00\00\00\80\cbl+M\c4\bf<x5a\c1\0c\17=\00\00\00\00\00\a0\f2?\00\00\00\00\00\00\00\00\00\90\1e \fcq\c3\bf:T\'M\86x\f1<\00\00\00\00\00\80\f2?\00\00\00\00\00\00\00\00\00\f0\1f\f8R\95\c2\bf\08\c4q\170\8d$\bd\00\00\00\00\00`\f2?\00\00\00\00\00\00\00\00\00`/\d5*\b7\c1\bf\96\a3\11\18\a4\80.\bd\00\00\00\00\00`\f2?\00\00\00\00\00\00\00\00\00`/\d5*\b7\c1\bf\96\a3\11\18\a4\80.\bd\00\00\00\00\00@\f2?\00\00\00\00\00\00\00\00\00\90\d0|~\d7\c0\bf\f4[\e8\88\96i\n=\00\00\00\00\00@\f2?\00\00\00\00\00\00\00\00\00\90\d0|~\d7\c0\bf\f4[\e8\88\96i\n=\00\00\00\00\00 \f2?\00\00\00\00\00\00\00\00\00\e0\db1\91\ec\bf\bf\f23\a3\\Tu%\bd\00\00\00\00\00\00\f2?\00\00\00\00\00\00\00\00\00\00+n\07\'\be\bf<\00\f0*,4*=\00\00\00\00\00\00\f2?\00\00\00\00\00\00\00\00\00\00+n\07\'\be\bf<\00\f0*,4*=\00\00\00\00\00\e0\f1?\00\00\00\00\00\00\00\00\00\c0[\8fT^\bc\bf\06\be_XW\0c\1d\bd\00\00\00\00\00\c0\f1?\00\00\00\00\00\00\00\00\00\e0J:m\92\ba\bf\c8\aa[\e859%=\00\00\00\00\00\c0\f1?\00\00\00\00\00\00\00\00\00\e0J:m\92\ba\bf\c8\aa[\e859%=\00\00\00\00\00\a0\f1?\00\00\00\00\00\00\00\00\00\a01\d6E\c3\b8\bfhV/M)|\13=\00\00\00\00\00\a0\f1?\00\00\00\00\00\00\00\00\00\a01\d6E\c3\b8\bfhV/M)|\13=\00\00\00\00\00\80\f1?\00\00\00\00\00\00\00\00\00`\e5\8a\d2\f0\b6\bf\das3\c97\97&\bd\00\00\00\00\00`\f1?\00\00\00\00\00\00\00\00\00 \06?\07\1b\b5\bfW^\c6a[\02\1f=\00\00\00\00\00`\f1?\00\00\00\00\00\00\00\00\00 \06?\07\1b\b5\bfW^\c6a[\02\1f=\00\00\00\00\00@\f1?\00\00\00\00\00\00\00\00\00\e0\1b\96\d7A\b3\bf\df\13\f9\cc\da^,=\00\00\00\00\00@\f1?\00\00\00\00\00\00\00\00\00\e0\1b\96\d7A\b3\bf\df\13\f9\cc\da^,=\00\00\00\00\00 \f1?\00\00\00\00\00\00\00\00\00\80\a3\ee6e\b1\bf\t\a3\8fv^|\14=\00\00\00\00\00\00\f1?\00\00\00\00\00\00\00\00\00\80\11\c00\n\af\bf\91\8e6\83\9eY-=\00\00\00\00\00\00\f1?\00\00\00\00\00\00\00\00\00\80\11\c00\n\af\bf\91\8e6\83\9eY-=\00\00\00\00\00\e0\f0?\00\00\00\00\00\00\00\00\00\80\19q\ddB\ab\bfLp\d6\e5z\82\1c=\00\00\00\00\00\e0\f0?\00\00\00\00\00\00\00\00\00\80\19q\ddB\ab\bfLp\d6\e5z\82\1c=\00\00\00\00\00\c0\f0?\00\00\00\00\00\00\00\00\00\c02\f6Xt\a7\bf\ee\a1\f24F\fc,\bd\00\00\00\00\00\c0\f0?\00\00\00\00\00\00\00\00\00\c02\f6Xt\a7\bf\ee\a1\f24F\fc,\bd\00\00\00\00\00\a0\f0?\00\00\00\00\00\00\00\00\00\c0\fe\b9\87\9e\a3\bf\aa\fe&\f5\b7\02\f5<\00\00\00\00\00\a0\f0?\00\00\00\00\00\00\00\00\00\c0\fe\b9\87\9e\a3\bf\aa\fe&\f5\b7\02\f5<\00\00\00\00\00\80\f0?\00\00\00\00\00\00\00\00\00\00x\0e\9b\82\9f\bf\e4\t~|&\80)\bd\00\00\00\00\00\80\f0?\00\00\00\00\00\00\00\00\00\00x\0e\9b\82\9f\bf\e4\t~|&\80)\bd\00\00\00\00\00`\f0?\00\00\00\00\00\00\00\00\00\80\d5\07\1b\b9\97\bf9\a6\fa\93T\8d(\bd\00\00\00\00\00@\f0?\00\00\00\00\00\00\00\00\00\00\fc\b0\a8\c0\8f\bf\9c\a6\d3\f6|\1e\df\bc\00\00\00\00\00@\f0?\00\00\00\00\00\00\00\00\00\00\fc\b0\a8\c0\8f\bf\9c\a6\d3\f6|\1e\df\bc\00\00\00\00\00 \f0?\00\00\00\00\00\00\00\00\00\00\10k*\e0\7f\bf\e4@\da\0d?\e2\19\bd\00\00\00\00\00 \f0?\00\00\00\00\00\00\00\00\00\00\10k*\e0\7f\bf\e4@\da\0d?\e2\19\bd\00\00\00\00\00\00\f0?\00\00\00\00\00\00\00\00\00\00\00\00\00\00\00\00\00\00\00\00\00\00\00\00\00\00\00\00\00\00\f0?\00\00\00\00\00\00\00\00\00\00\00\00\00\00\00\00\00\00\00\00\00\00\00\00\00\00\00\00\00\c0\ef?\00\00\00\00\00\00\00\00\00\00\89u\15\10\80?\e8+\9d\99k\c7\10\bd\00\00\00\00\00\80\ef?\00\00\00\00\00\00\00\00\00\80\93XV \90?\d2\f7\e2\06[\dc#\bd\00\00\00\00\00@\ef?\00\00\00\00\00\00\00\00\00\00\c9(%I\98?4\0cZ2\ba\a0*\bd\00\00\00\00\00\00\ef?\00\00\00\00\00\00\00\00\00@\e7\89]A\a0?S\d7\f1\\\c0\11\01=\00\00\00\00\00\c0\ee?\00\00\00\00\00\00\00\00\00\00.\d4\aef\a4?(\fd\bdus\16,\bd\00\00\00\00\00\80\ee?\00\00\00\00\00\00\00\00\00\c0\9f\14\aa\94\a8?}&Z\d0\95y\19\bd\00\00\00\00\00@\ee?\00\00\00\00\00\00\00\00\00\c0\dd\cds\cb\ac?\07(\d8G\f2h\1a\bd\00\00\00\00\00 \ee?\00\00\00\00\00\00\00\00\00\c0\06\c01\ea\ae?{;\c9O>\11\0e\bd\00\00\00\00\00\e0\ed?\00\00\00\00\00\00\00\00\00`F\d1;\97\b1?\9b\9e\0dV]2%\bd\00\00\00\00\00\a0\ed?\00\00\00\00\00\00\00\00\00\e0\d1\a7\f5\bd\b3?\d7N\db\a5^\c8,=\00\00\00\00\00`\ed?\00\00\00\00\00\00\00\00\00\a0\97MZ\e9\b5?\1e\1d]<\06i,\bd\00\00\00\00\00@\ed?\00\00\00\00\00\00\00\00\00\c0\ea\n\d3\00\b7?2\ed\9d\a9\8d\1e\ec<\00\00\00\00\00\00\ed?\00\00\00\00\00\00\00\00\00@Y]^3\b9?\daG\bd:\\\11#=\00\00\00\00\00\c0\ec?\00\00\00\00\00\00\00\00\00`\ad\8d\c8j\bb?\e5h\f7+\80\90\13\bd\00\00\00\00\00\a0\ec?\00\00\00\00\00\00\00\00\00@\bc\01X\88\bc?\d3\acZ\c6\d1F&=\00\00\00\00\00`\ec?\00\00\00\00\00\00\00\00\00 \n\839\c7\be?\e0E\e6\afh\c0-\bd\00\00\00\00\00@\ec?\00\00\00\00\00\00\00\00\00\e0\db9\91\e8\bf?\fd\n\a1O\d64%\bd\00\00\00\00\00\00\ec?\00\00\00\00\00\00\00\00\00\e0\'\82\8e\17\c1?\f2\07-\cex\ef!=\00\00\00\00\00\e0\eb?\00\00\00\00\00\00\00\00\00\f0#~+\aa\c1?4\998D\8e\a7,=\00\00\00\00\00\a0\eb?\00\00\00\00\00\00\00\00\00\80\86\0ca\d1\c2?\a1\b4\81\cbl\9d\03=\00\00\00\00\00\80\eb?\00\00\00\00\00\00\00\00\00\90\15\b0\fce\c3?\89rK#\a8/\c6<\00\00\00\00\00@\eb?\00\00\00\00\00\00\00\00\00\b03\83=\91\c4?x\b6\fdTy\83%=\00\00\00\00\00 \eb?\00\00\00\00\00\00\00\00\00\b0\a1\e4\e5\'\c5?\c7}i\e5\e83&=\00\00\00\00\00\e0\ea?\00\00\00\00\00\00\00\00\00\10\8c\beNW\c6?x.<,\8b\cf\19=\00\00\00\00\00\c0\ea?\00\00\00\00\00\00\00\00\00pu\8b\12\f0\c6?\e1!\9c\e5\8d\11%\bd\00\00\00\00\00\a0\ea?\00\00\00\00\00\00\00\00\00PD\85\8d\89\c7?\05C\91p\10f\1c\bd\00\00\00\00\00`\ea?\00\00\00\00\00\00\00\00\00\009\eb\af\be\c8?\d1,\e9\aaT=\07\bd\00\00\00\00\00@\ea?\00\00\00\00\00\00\00\00\00\00\f7\dcZZ\c9?o\ff\a0X(\f2\07=\00\00\00\00\00\00\ea?\00\00\00\00\00\00\00\00\00\e0\8a<\ed\93\ca?i!VPCr(\bd\00\00\00\00\00\e0\e9?\00\00\00\00\00\00\00\00\00\d0[W\d81\cb?\aa\e1\acN\8d5\0c\bd\00\00\00\00\00\c0\e9?\00\00\00\00\00\00\00\00\00\e0;8\87\d0\cb?\b6\12TY\c4K-\bd\00\00\00\00\00\a0\e9?\00\00\00\00\00\00\00\00\00\10\f0\c6\fbo\cc?\d2+\96\c5r\ec\f1\bc\00\00\00\00\00`\e9?\00\00\00\00\00\00\00\00\00\90\d4\b0=\b1\cd?5\b0\15\f7*\ff*\bd\00\00\00\00\00@\e9?\00\00\00\00\00\00\00\00\00\10\e7\ff\0eS\ce?0\f4A`\'\12\c2<\00\00\00\00\00 \e9?\00\00\00\00\00\00\00\00\00\00\dd\e4\ad\f5\ce?\11\8e\bbe\15!\ca\bc\00\00\00\00\00\00\e9?\00\00\00\00\00\00\00\00\00\b0\b3l\1c\99\cf?0\df\0c\ca\ec\cb\1b=\00\00\00\00\00\c0\e8?\00\00\00\00\00\00\00\00\00XM`8q\d0?\91N\ed\16\db\9c\f8<\00\00\00\00\00\a0\e8?\00\00\00\00\00\00\00\00\00`ag-\c4\d0?\e9\ea<\16\8b\18\'=\00\00\00\00\00\80\e8?\00\00\00\00\00\00\00\00\00\e8\'\82\8e\17\d1?\1c\f0\a5c\0e!,\bd\00\00\00\00\00`\e8?\00\00\00\00\00\00\00\00\00\f8\ac\cb\\k\d1?\81\16\a5\f7\cd\9a+=\00\00\00\00\00@\e8?\00\00\00\00\00\00\00\00\00hZc\99\bf\d1?\b7\bdGQ\ed\a6,=\00\00\00\00\00 \e8?\00\00\00\00\00\00\00\00\00\b8\0emE\14\d2?\ea\baF\ba\de\87\n=\00\00\00\00\00\e0\e7?\00\00\00\00\00\00\00\00\00\90\dc|\f0\be\d2?\f4\04PJ\fa\9c*=\00\00\00\00\00\c0\e7?\00\00\00\00\00\00\00\00\00`\d3\e1\f1\14\d3?\b8<!\d3z\e2(\bd\00\00\00\00\00\a0\e7?\00\00\00\00\00\00\00\00\00\10\bevgk\d3?\c8w\f1\b0\cdn\11=\00\00\00\00\00\80\e7?\00\00\00\00\00\00\00\00\0003wR\c2\d3?\\\bd\06\b6T;\18=\00\00\00\00\00`\e7?\00\00\00\00\00\00\00\00\00\e8\d5#\b4\19\d4?\9d\e0\90\ec6\e4\08=\00\00\00\00\00@\e7?\00\00\00\00\00\00\00\00\00\c8q\c2\8dq\d4?u\d6g\t\ce\'/\bd\00\00\00\00\00 \e7?\00\00\00\00\00\00\00\00\000\17\9e\e0\c9\d4?\a4\d8\n\1b\89 .\bd\00\00\00\00\00\00\e7?\00\00\00\00\00\00\00\00\00\a08\07\ae\"\d5?Y\c7d\81p\be.=\00\00\00\00\00\e0\e6?\00\00\00\00\00\00\00\00\00\d0\c8S\f7{\d5?\ef@]\ee\ed\ad\1f=\00\00\00\00\00\c0\e6?\00\00\00\00\00\00\00\00\00`Y\df\bd\d5\d5?\dce\a4\08*\0b\n\bd")
 (data (i32.const 4800) "\00\08\00\00\01\00\00\00\05\00\00\00\00\08\00\00\00\00\00\00\00\00\00\00\00\00\00\00\00\00\f0?n\bf\88\1aO;\9b<53\fb\a9=\f6\ef?]\dc\d8\9c\13`q\bca\80w>\9a\ec\ef?\d1f\87\10z^\90\bc\85\7fn\e8\15\e3\ef?\13\f6g5R\d2\8c<t\85\15\d3\b0\d9\ef?\fa\8e\f9#\80\ce\8b\bc\de\f6\dd)k\d0\ef?a\c8\e6aN\f7`<\c8\9bu\18E\c7\ef?\99\d33[\e4\a3\90<\83\f3\c6\ca>\be\ef?m{\83]\a6\9a\97<\0f\89\f9lX\b5\ef?\fc\ef\fd\92\1a\b5\8e<\f7Gr+\92\ac\ef?\d1\9c/p=\be><\a2\d1\d32\ec\a3\ef?\0bn\90\894\03j\bc\1b\d3\fe\aff\9b\ef?\0e\bd/*RV\95\bcQ[\12\d0\01\93\ef?U\eaN\8c\ef\80P\bc\cc1l\c0\bd\8a\ef?\16\f4\d5\b9#\c9\91\bc\e0-\a9\ae\9a\82\ef?\afU\\\e9\e3\d3\80<Q\8e\a5\c8\98z\ef?H\93\a5\ea\15\1b\80\bc{Q}<\b8r\ef?=2\deU\f0\1f\8f\bc\ea\8d\8c8\f9j\ef?\bfS\13?\8c\89\8b<u\cbo\eb[c\ef?&\eb\11v\9c\d9\96\bc\d4\\\04\84\e0[\ef?`/:>\f7\ec\9a<\aa\b9h1\87T\ef?\9d8\86\cb\82\e7\8f\bc\1d\d9\fc\"PM\ef?\8d\c3\a6DAo\8a<\d6\8cb\88;F\ef?}\04\e4\b0\05z\80<\96\dc}\91I?\ef?\94\a8\a8\e3\fd\8e\96<8bunz8\ef?}Ht\f2\18^\87<?\a6\b2O\ce1\ef?\f2\e7\1f\98+G\80<\dd|\e2eE+\ef?^\08q?{\b8\96\bc\81c\f5\e1\df$\ef?1\ab\tm\e1\f7\82<\e1\de\1f\f5\9d\1e\ef?\fa\bfo\1a\9b!=\bc\90\d9\da\d0\7f\18\ef?\b4\n\0cr\827\8b<\0b\03\e4\a6\85\12\ef?\8f\cb\ce\89\92\14n<V/>\a9\af\0c\ef?\b6\ab\b0MuM\83<\15\b71\n\fe\06\ef?Lt\ac\e2\01B\86<1\d8L\fcp\01\ef?J\f8\d3]9\dd\8f<\ff\16d\b2\08\fc\ee?\04[\8e;\80\a3\86\bc\f1\9f\92_\c5\f6\ee?hPK\cc\edJ\92\bc\cb\a9:7\a7\f1\ee?\8e-Q\1b\f8\07\99\bcf\d8\05m\ae\ec\ee?\d26\94>\e8\d1q\bc\f7\9f\e54\db\e7\ee?\15\1b\ce\b3\19\19\99\bc\e5\a8\13\c3-\e3\ee?mL*\a7H\9f\85<\"4\12L\a6\de\ee?\8ai(z`\12\93\bc\1c\80\ac\04E\da\ee?[\89\17H\8f\a7X\bc*.\f7!\n\d6\ee?\1b\9aIg\9b,|\bc\97\a8P\d9\f5\d1\ee?\11\ac\c2`\edcC<-\89a`\08\ce\ee?\efd\06;\tf\96<W\00\1d\edA\ca\ee?y\03\a1\da\e1\ccn<\d0<\c1\b5\a2\c6\ee?0\12\0f?\8e\ff\93<\de\d3\d7\f0*\c3\ee?\b0\afz\bb\ce\90v<\'*6\d5\da\bf\ee?w\e0T\eb\bd\1d\93<\0d\dd\fd\99\b2\bc\ee?\8e\a3q\004\94\8f\bc\a7,\9dv\b2\b9\ee?I\a3\93\dc\cc\de\87\bcBf\cf\a2\da\b6\ee?_8\0f\bd\c6\dex\bc\82O\9dV+\b4\ee?\f6\\{\ecF\12\86\bc\0f\92]\ca\a4\b1\ee?\8e\d7\fd\18\055\93<\da\'\b56G\af\ee?\05\9b\8a/\b7\98{<\fd\c7\97\d4\12\ad\ee?\tT\1c\e2\e1c\90<)TH\dd\07\ab\ee?\ea\c6\19P\85\c74<\b7FY\8a&\a9\ee?5\c0d+\e62\94<H!\ad\15o\a7\ee?\9fv\99aJ\e4\8c\bc\t\dcv\b9\e1\a5\ee?\a8M\ef;\c53\8c\bc\85U:\b0~\a4\ee?\ae\e9+\89xS\84\bc \c3\cc4F\a3\ee?XXVx\dd\ce\93\bc%\"U\828\a2\ee?d\19~\80\aa\10W<s\a9L\d4U\a1\ee?(\"^\bf\ef\b3\93\bc\cd;\7ff\9e\a0\ee?\82\b94\87\ad\12j\bc\bf\da\0bu\12\a0\ee?\ee\a9m\b8\efgc\bc/\1ae<\b2\9f\ee?Q\88\e0T=\dc\80\bc\84\94Q\f9}\9f\ee?\cf>Z~d\1fx\bct_\ec\e8u\9f\ee?\b0}\8b\c0J\ee\86\bct\81\a5H\9a\9f\ee?\8a\e6U\1e2\19\86\bc\c9gBV\eb\9f\ee?\d3\d4\t^\cb\9c\90<?]\deOi\a0\ee?\1d\a5M\b9\dc2{\bc\87\01\ebs\14\a1\ee?k\c0gT\fd\ec\94<2\c10\01\ed\a1\ee?Ul\d6\ab\e1\ebe<bN\cf6\f3\a2\ee?B\cf\b3/\c5\a1\88\bc\12\1a>T\'\a4\ee?47;\f1\b6i\93\bc\13\ceL\99\89\a5\ee?\1e\ff\19:\84^\80\bc\ad\c7#F\1a\a7\ee?nWr\d8P\d4\94\bc\ed\92D\9b\d9\a8\ee?\00\8a\0e[g\ad\90<\99f\8a\d9\c7\aa\ee?\b4\ea\f0\c1/\b7\8d<\db\a0*B\e5\ac\ee?\ff\e7\c5\9c`\b6e\bc\8cD\b5\162\af\ee?D_\f3Y\83\f6{<6w\15\99\ae\b1\ee?\83=\1e\a7\1f\t\93\bc\c6\ff\91\0b[\b4\ee?)\1el\8b\b8\a9]\bc\e5\c5\cd\b07\b7\ee?Y\b9\90|\f9#l\bc\0fR\c8\cbD\ba\ee?\aa\f9\f4\"CC\92\bcPN\de\9f\82\bd\ee?K\8ef\d7l\ca\85\bc\ba\07\cap\f1\c0\ee?\'\ce\91+\fc\afq<\90\f0\a3\82\91\c4\ee?\bbs\n\e15\d2m<##\e3\19c\c8\ee?c\"b\"\04\c5\87\bce\e5]{f\cc\ee?\d51\e2\e3\86\1c\8b<3-J\ec\9b\d0\ee?\15\bb\bc\d3\d1\bb\91\bc]%>\b2\03\d5\ee?\d21\ee\9c1\cc\90<X\b30\13\9e\d9\ee?\b3Zsn\84i\84<\bf\fdyUk\de\ee?\b4\9d\8e\97\cd\df\82\bcz\f3\d3\bfk\e3\ee?\873\cb\92w\1a\8c<\ad\d3Z\99\9f\e8\ee?\fa\d9\d1J\8f{\90\bcf\b6\8d)\07\ee\ee?\ba\ae\dcV\d9\c3U\bc\fb\15O\b8\a2\f3\ee?@\f6\a6=\0e\a4\90\bc:Y\e5\8dr\f9\ee?4\93\ad8\f4\d6h\bcG^\fb\f2v\ff\ee?5\8aXk\e2\ee\91\bcJ\06\a10\b0\05\ef?\cd\dd_\n\d7\fft<\d2\c1K\90\1e\0c\ef?\ac\98\92\fa\fb\bd\91\bc\t\1e\d7[\c2\12\ef?\b3\0c\af0\aens<\9cR\85\dd\9b\19\ef?\94\fd\9f\\2\e3\8e<z\d0\ff_\ab \ef?\acY\t\d1\8f\e0\84<K\d1W.\f1\'\ef?g\1aN8\af\cdc<\b5\e7\06\94m/\ef?h\19\92l,kg<i\90\ef\dc 7\ef?\d2\b5\cc\83\18\8a\80\bc\fa\c3]U\0b?\ef?o\fa\ff?]\ad\8f\bc|\89\07J-G\ef?I\a9u8\ae\0d\90\bc\f2\89\0d\08\87O\ef?\a7\07=\a6\85\a3t<\87\a4\fb\dc\18X\ef?\0f\"@ \9e\91\82\bc\98\83\c9\16\e3`\ef?\ac\92\c1\d5PZ\8e<\852\db\03\e6i\ef?Kk\01\acY:\84<`\b4\01\f3!s\ef?\1f>\b4\07!\d5\82\bc_\9b{3\97|\ef?\c9\0dG;\b9*\89\bc)\a1\f5\14F\86\ef?\d3\88:`\04\b6t<\f6?\8b\e7.\90\ef?qr\9dQ\ec\c5\83<\83L\c7\fbQ\9a\ef?\f0\91\d3\8f\12\f7\8f\bc\da\90\a4\a2\af\a4\ef?}t#\e2\98\ae\8d\bc\f1g\8e-H\af\ef?\08 \aaA\bc\c3\8e<\'Za\ee\1b\ba\ef?2\eb\a9\c3\94+\84<\97\bak7+\c5\ef?\ee\85\d11\a9d\8a<@En[v\d0\ef?\ed\e3;\e4\ba7\8e\bc\14\be\9c\ad\fd\db\ef?\9d\cd\91M;\89w<\d8\90\9e\81\c1\e7\ef?\89\cc`A\c1\05S<\f1q\8f+\c2\f3\ef?")
 (data (i32.const 6864) "\06\00\00\00\01\00\00\00\01\00\00\00\06\00\00\000\00.\000\00")
 (data (i32.const 6896) "\06\00\00\00\01\00\00\00\01\00\00\00\06\00\00\00N\00a\00N\00")
 (data (i32.const 6928) "\12\00\00\00\01\00\00\00\01\00\00\00\12\00\00\00-\00I\00n\00f\00i\00n\00i\00t\00y\00")
 (data (i32.const 6976) "\10\00\00\00\01\00\00\00\01\00\00\00\10\00\00\00I\00n\00f\00i\00n\00i\00t\00y\00")
 (data (i32.const 7008) "\b8\02\00\00\01\00\00\00\05\00\00\00\b8\02\00\00\88\02\1c\08\a0\d5\8f\fav\bf>\a2\7f\e1\ae\bav\acU0 \fb\16\8b\ea5\ce]J\89B\cf-;eU\aa\b0k\9a\dfE\1a=\03\cf\1a\e6\ca\c6\9a\c7\17\fep\abO\dc\bc\be\fc\b1w\ff\0c\d6kA\ef\91V\be<\fc\7f\90\ad\1f\d0\8d\83\9aU1(\\Q\d3\b5\c9\a6\ad\8f\acq\9d\cb\8b\ee#w\"\9c\eamSx@\91I\cc\aeW\ce\b6]y\12<\827V\fbM6\94\10\c2O\98H8o\ea\96\90\c7:\82%\cb\85t\d7\f4\97\bf\97\cd\cf\86\a0\e5\ac*\17\98\n4\ef\8e\b25*\fbg8\b2;?\c6\d2\df\d4\c8\84\ba\cd\d3\1a\'D\dd\c5\96\c9%\bb\ce\9fk\93\84\a5b}$l\ac\db\f6\da_\0dXf\ab\a3&\f1\c3\de\93\f8\e2\f3\b8\80\ff\aa\a8\ad\b5\b5\8bJ|l\05_b\87S0\c14`\ff\bc\c9U&\ba\91\8c\85N\96\bd~)p$w\f9\df\8f\b8\e5\b8\9f\bd\df\a6\94}t\88\cf_\a9\f8\cf\9b\a8\8f\93pD\b9k\15\0f\bf\f8\f0\08\8a\b611eU%\b0\cd\ac\7f{\d0\c6\e2?\99\06;+*\c4\10\\\e4\d3\92si\99$$\aa\0e\ca\00\83\f2\b5\87\fd\eb\1a\11\92d\08\e5\bc\cc\88Po\t\cc\bc\8c,e\19\e2X\17\b7\d1\00\00\00\00\00\00@\9c\00\00\00\00\10\a5\d4\e8\00\00b\ac\c5\ebx\ad\84\t\94\f8x9?\81\b3\15\07\c9{\ce\97\c0p\\\ea{\ce2~\8fh\80\e9\ab\a48\d2\d5E\"\9a\17&\'O\9f\'\fb\c4\d41\a2c\ed\a8\ad\c8\8c8e\de\b0\dbe\ab\1a\8e\08\c7\83\9a\1dqB\f9\1d]\c4X\e7\1b\a6,iM\92\ea\8dp\1ad\ee\01\daJw\ef\9a\99\a3m\a2\85k}\b4{x\t\f2w\18\ddy\a1\e4T\b4\c2\c5\9b[\92\86[\86=]\96\c8\c5S5\c8\b3\a0\97\fa\\\b4*\95\e3_\a0\99\bd\9fF\de%\8c9\db4\c2\9b\a5\\\9f\98\a3r\9a\c6\f6\ce\be\e9TS\bf\dc\b7\e2A\"\f2\17\f3\fc\88\a5x\\\d3\9b\ce \cc\dfS!{\f3Z\16\98:0\1f\97\dc\b5\a0\e2\96\b3\e3\\S\d1\d9\a8<D\a7\a4\d9|\9b\fb\10D\a4\a7LLv\bb\1a\9c@\b6\ef\8e\ab\8b,\84W\a6\10\ef\1f\d0)1\91\e9\e5\a4\10\9b\9d\0c\9c\a1\fb\9b\10\e7)\f4;b\d9 (\ac\85\cf\a7z^KD\80-\dd\ac\03@\e4!\bf\8f\ffD^/\9cg\8eA\b8\8c\9c\9d\173\d4\a9\1b\e3\b4\92\db\19\9e\d9w\df\ban\bf\96\ebk\ee\f0\9b;\02\87\af")
 (data (i32.const 7728) "\ae\00\00\00\01\00\00\00\06\00\00\00\ae\00\00\00<\fbW\fbr\fb\8c\fb\a7\fb\c1\fb\dc\fb\f6\fb\11\fc,\fcF\fca\fc{\fc\96\fc\b1\fc\cb\fc\e6\fc\00\fd\1b\fd5\fdP\fdk\fd\85\fd\a0\fd\ba\fd\d5\fd\ef\fd\n\fe%\fe?\feZ\fet\fe\8f\fe\a9\fe\c4\fe\df\fe\f9\fe\14\ff.\ffI\ffc\ff~\ff\99\ff\b3\ff\ce\ff\e8\ff\03\00\1e\008\00S\00m\00\88\00\a2\00\bd\00\d8\00\f2\00\0d\01\'\01B\01\\\01w\01\92\01\ac\01\c7\01\e1\01\fc\01\16\021\02L\02f\02\81\02\9b\02\b6\02\d0\02\eb\02\06\03 \03;\03U\03p\03\8b\03\a5\03\c0\03\da\03\f5\03\0f\04*\04")
 (data (i32.const 7920) "(\00\00\00\01\00\00\00\03\00\00\00(\00\00\00\01\00\00\00\n\00\00\00d\00\00\00\e8\03\00\00\10\'\00\00\a0\86\01\00@B\0f\00\80\96\98\00\00\e1\f5\05\00\ca\9a;")
 (data (i32.const 7984) "\00\00\00\00\01\00\00\00\01\00\00\00\00\00\00\00")
 (data (i32.const 8000) "\1e\00\00\00\01\00\00\00\01\00\00\00\1e\00\00\00~\00l\00i\00b\00/\00r\00t\00/\00s\00t\00u\00b\00.\00t\00s\00")
 (data (i32.const 8048) "\06\00\00\00\01\00\00\00\01\00\00\00\06\00\00\004\00.\000\00")
 (data (i32.const 8080) "\02\00\00\00\01\00\00\00\01\00\00\00\02\00\00\004\00")
 (data (i32.const 8112) "\02\00\00\00\01\00\00\00\01\00\00\00\02\00\00\003\00")
 (data (i32.const 8144) "\04\00\00\00\01\00\00\00\01\00\00\00\04\00\00\00-\001\00")
 (data (i32.const 8176) "\04\00\00\00\01\00\00\00\01\00\00\00\04\00\00\00l\00t\00")
 (data (i32.const 8208) "\04\00\00\00\01\00\00\00\01\00\00\00\04\00\00\00g\00t\00")
 (data (i32.const 8240) "\04\00\00\00\01\00\00\00\01\00\00\00\04\00\00\00l\00e\00")
 (data (i32.const 8272) "\04\00\00\00\01\00\00\00\01\00\00\00\04\00\00\00g\00e\00")
 (data (i32.const 8304) "\04\00\00\00\01\00\00\00\01\00\00\00\04\00\00\00e\00q\00")
 (data (i32.const 8336) "\04\00\00\00\01\00\00\00\01\00\00\00\04\00\00\00n\00e\00")
 (data (i32.const 8368) "\06\00\00\00\01\00\00\00\01\00\00\00\06\00\00\00a\00d\00d\00")
 (data (i32.const 8400) "\06\00\00\00\01\00\00\00\01\00\00\00\06\00\00\00s\00u\00b\00")
 (data (i32.const 8432) "\06\00\00\00\01\00\00\00\01\00\00\00\06\00\00\00m\00u\00l\00")
 (data (i32.const 8464) "\06\00\00\00\01\00\00\00\01\00\00\00\06\00\00\00d\00i\00v\00")
 (data (i32.const 8496) "\06\00\00\00\01\00\00\00\01\00\00\00\06\00\00\00r\00e\00m\00")
 (data (i32.const 8528) "\06\00\00\00\01\00\00\00\01\00\00\00\06\00\00\00p\00o\00w\00")
 (table $0 1 funcref)
 (global $~lib/ASC_SHRINK_LEVEL i32 (i32.const 0))
 (global $resolve-binary/a (mut i32) (i32.const 0))
 (global $resolve-binary/f (mut f64) (f64.const 0))
 (global $~lib/rt/stub/startOffset (mut i32) (i32.const 0))
 (global $~lib/rt/stub/offset (mut i32) (i32.const 0))
 (global $~lib/util/math/log_tail (mut f64) (f64.const 0))
 (global $~lib/util/number/_frc_plus (mut i64) (i64.const 0))
 (global $~lib/util/number/_frc_minus (mut i64) (i64.const 0))
 (global $~lib/util/number/_exp (mut i32) (i32.const 0))
 (global $~lib/util/number/_K (mut i32) (i32.const 0))
 (global $~lib/util/number/_frc_pow (mut i64) (i64.const 0))
 (global $~lib/util/number/_exp_pow (mut i32) (i32.const 0))
 (global $resolve-binary/foo (mut i32) (i32.const 0))
 (global $resolve-binary/bar (mut i32) (i32.const 0))
 (global $resolve-binary/bar2 (mut i32) (i32.const 0))
 (global $~lib/heap/__heap_base i32 (i32.const 8552))
 (export "memory" (memory $0))
 (start $~start)
 (func $~lib/number/Bool#toString (; 1 ;) (param $0 i32) (result i32)
  local.get $0
  if (result i32)
   i32.const 32
  else
   i32.const 64
  end
 )
 (func $~lib/rt/stub/__retain (; 2 ;) (param $0 i32) (result i32)
  local.get $0
 )
 (func $~lib/rt/stub/__release (; 3 ;) (param $0 i32)
  nop
 )
 (func $~lib/string/String#get:length (; 4 ;) (param $0 i32) (result i32)
  local.get $0
  i32.const 16
  i32.sub
  i32.load offset=12
  i32.const 1
  i32.shr_u
 )
 (func $~lib/util/string/compareImpl (; 5 ;) (param $0 i32) (param $1 i32) (param $2 i32) (param $3 i32) (param $4 i32) (result i32)
  (local $5 i32)
  (local $6 i32)
  (local $7 i32)
  (local $8 i32)
  (local $9 i32)
  (local $10 i32)
  local.get $0
  call $~lib/rt/stub/__retain
  local.set $0
  local.get $2
  call $~lib/rt/stub/__retain
  local.set $2
  local.get $0
  local.get $1
  i32.const 1
  i32.shl
  i32.add
  local.set $5
  local.get $2
  local.get $3
  i32.const 1
  i32.shl
  i32.add
  local.set $6
  local.get $4
  i32.const 4
  i32.ge_u
  if (result i32)
   local.get $5
   i32.const 7
   i32.and
   local.get $6
   i32.const 7
   i32.and
   i32.or
   i32.eqz
  else
   i32.const 0
  end
  if
   block $do-break|0
    loop $do-continue|0
     local.get $5
     i64.load
     local.get $6
     i64.load
     i64.ne
     if
      br $do-break|0
     end
     local.get $5
     i32.const 8
     i32.add
     local.set $5
     local.get $6
     i32.const 8
     i32.add
     local.set $6
     local.get $4
     i32.const 4
     i32.sub
     local.set $4
     local.get $4
     i32.const 4
     i32.ge_u
     local.set $7
     local.get $7
     br_if $do-continue|0
    end
   end
  end
  loop $while-continue|1
   local.get $4
   local.tee $7
   i32.const 1
   i32.sub
   local.set $4
   local.get $7
   local.set $7
   local.get $7
   if
    local.get $5
    i32.load16_u
    local.set $8
    local.get $6
    i32.load16_u
    local.set $9
    local.get $8
    local.get $9
    i32.ne
    if
     local.get $8
     local.get $9
     i32.sub
     local.set $10
     local.get $0
     call $~lib/rt/stub/__release
     local.get $2
     call $~lib/rt/stub/__release
     local.get $10
     return
    end
    local.get $5
    i32.const 2
    i32.add
    local.set $5
    local.get $6
    i32.const 2
    i32.add
    local.set $6
    br $while-continue|1
   end
  end
  i32.const 0
  local.set $7
  local.get $0
  call $~lib/rt/stub/__release
  local.get $2
  call $~lib/rt/stub/__release
  local.get $7
 )
 (func $~lib/string/String.__eq (; 6 ;) (param $0 i32) (param $1 i32) (result i32)
  (local $2 i32)
  (local $3 i32)
  local.get $0
  call $~lib/rt/stub/__retain
  local.set $0
  local.get $1
  call $~lib/rt/stub/__retain
  local.set $1
  local.get $0
  local.get $1
  i32.eq
  if
   i32.const 1
   local.set $2
   local.get $0
   call $~lib/rt/stub/__release
   local.get $1
   call $~lib/rt/stub/__release
   local.get $2
   return
  end
  local.get $0
  i32.eqz
  if (result i32)
   i32.const 1
  else
   local.get $1
   i32.eqz
  end
  if
   i32.const 0
   local.set $2
   local.get $0
   call $~lib/rt/stub/__release
   local.get $1
   call $~lib/rt/stub/__release
   local.get $2
   return
  end
  local.get $0
  call $~lib/string/String#get:length
  local.set $3
  local.get $3
  local.get $1
  call $~lib/string/String#get:length
  i32.ne
  if
   i32.const 0
   local.set $2
   local.get $0
   call $~lib/rt/stub/__release
   local.get $1
   call $~lib/rt/stub/__release
   local.get $2
   return
  end
  local.get $0
  i32.const 0
  local.get $1
  i32.const 0
  local.get $3
  call $~lib/util/string/compareImpl
  i32.eqz
  local.set $2
  local.get $0
  call $~lib/rt/stub/__release
  local.get $1
  call $~lib/rt/stub/__release
  local.get $2
 )
<<<<<<< HEAD
 (func $~lib/string/String.__ne (; 7 ;) (param $0 i32) (param $1 i32) (result i32)
  (local $2 i32)
  local.get $0
  call $~lib/rt/stub/__retain
  local.set $0
  local.get $1
  call $~lib/rt/stub/__retain
  local.set $1
  local.get $0
  local.get $1
  call $~lib/string/String.__eq
  i32.eqz
  local.set $2
  local.get $0
  call $~lib/rt/stub/__release
  local.get $1
  call $~lib/rt/stub/__release
  local.get $2
 )
 (func $~lib/util/number/decimalCount32 (; 8 ;) (param $0 i32) (result i32)
  (local $1 i32)
=======
 (func $~lib/util/number/decimalCount32 (; 7 ;) (param $0 i32) (result i32)
>>>>>>> 88cc73b7
  local.get $0
  i32.const 100000
  i32.lt_u
  if
   local.get $0
   i32.const 100
   i32.lt_u
   if
    i32.const 1
    local.get $0
    i32.const 10
    i32.ge_u
    i32.add
    return
   else
    i32.const 3
    local.get $0
    i32.const 10000
    i32.ge_u
    i32.add
    local.get $0
    i32.const 1000
    i32.ge_u
    i32.add
    return
   end
   unreachable
  else
   local.get $0
   i32.const 10000000
   i32.lt_u
   if
    i32.const 6
    local.get $0
    i32.const 1000000
    i32.ge_u
    i32.add
    return
   else
    i32.const 8
    local.get $0
    i32.const 1000000000
    i32.ge_u
    i32.add
    local.get $0
    i32.const 100000000
    i32.ge_u
    i32.add
    return
   end
   unreachable
  end
  unreachable
 )
 (func $~lib/rt/stub/maybeGrowMemory (; 9 ;) (param $0 i32)
  (local $1 i32)
  (local $2 i32)
  (local $3 i32)
  (local $4 i32)
  (local $5 i32)
  memory.size
  local.set $1
  local.get $1
  i32.const 16
  i32.shl
  local.set $2
  local.get $0
  local.get $2
  i32.gt_u
  if
   local.get $0
   local.get $2
   i32.sub
   i32.const 65535
   i32.add
   i32.const 65535
   i32.const -1
   i32.xor
   i32.and
   i32.const 16
   i32.shr_u
   local.set $3
   local.get $1
   local.tee $4
   local.get $3
   local.tee $5
   local.get $4
   local.get $5
   i32.gt_s
   select
   local.set $4
   local.get $4
   memory.grow
   i32.const 0
   i32.lt_s
   if
    local.get $3
    memory.grow
    i32.const 0
    i32.lt_s
    if
     unreachable
    end
   end
  end
  local.get $0
  global.set $~lib/rt/stub/offset
 )
 (func $~lib/rt/stub/__alloc (; 10 ;) (param $0 i32) (param $1 i32) (result i32)
  (local $2 i32)
  (local $3 i32)
  (local $4 i32)
  (local $5 i32)
  (local $6 i32)
  local.get $0
  i32.const 1073741808
  i32.gt_u
  if
   unreachable
  end
  global.get $~lib/rt/stub/offset
  i32.const 16
  i32.add
  local.set $2
  local.get $0
  i32.const 15
  i32.add
  i32.const 15
  i32.const -1
  i32.xor
  i32.and
  local.tee $3
  i32.const 16
  local.tee $4
  local.get $3
  local.get $4
  i32.gt_u
  select
  local.set $5
  local.get $2
  local.get $5
  i32.add
  call $~lib/rt/stub/maybeGrowMemory
  local.get $2
  i32.const 16
  i32.sub
  local.set $6
  local.get $6
  local.get $5
  i32.store
  local.get $6
  i32.const 1
  i32.store offset=4
  local.get $6
  local.get $1
  i32.store offset=8
  local.get $6
  local.get $0
  i32.store offset=12
  local.get $2
 )
 (func $~lib/util/number/utoa32_lut (; 11 ;) (param $0 i32) (param $1 i32) (param $2 i32)
  (local $3 i32)
  (local $4 i32)
  (local $5 i32)
  (local $6 i32)
  (local $7 i32)
  (local $8 i64)
  (local $9 i64)
  (local $10 i32)
  (local $11 i32)
  loop $while-continue|0
   local.get $1
   i32.const 10000
   i32.ge_u
   local.set $3
   local.get $3
   if
    local.get $1
    i32.const 10000
    i32.div_u
    local.set $4
    local.get $1
    i32.const 10000
    i32.rem_u
    local.set $5
    local.get $4
    local.set $1
    local.get $5
    i32.const 100
    i32.div_u
    local.set $6
    local.get $5
    i32.const 100
    i32.rem_u
    local.set $7
    i32.const 224
    local.get $6
    i32.const 2
    i32.shl
    i32.add
    i64.load32_u
    local.set $8
    i32.const 224
    local.get $7
    i32.const 2
    i32.shl
    i32.add
    i64.load32_u
    local.set $9
    local.get $2
    i32.const 4
    i32.sub
    local.set $2
    local.get $0
    local.get $2
    i32.const 1
    i32.shl
    i32.add
    local.get $8
    local.get $9
    i64.const 32
    i64.shl
    i64.or
    i64.store
    br $while-continue|0
   end
  end
  local.get $1
  i32.const 100
  i32.ge_u
  if
   local.get $1
   i32.const 100
   i32.div_u
   local.set $3
   local.get $1
   i32.const 100
   i32.rem_u
   local.set $10
   local.get $3
   local.set $1
   local.get $2
   i32.const 2
   i32.sub
   local.set $2
   i32.const 224
   local.get $10
   i32.const 2
   i32.shl
   i32.add
   i32.load
   local.set $11
   local.get $0
   local.get $2
   i32.const 1
   i32.shl
   i32.add
   local.get $11
   i32.store
  end
  local.get $1
  i32.const 10
  i32.ge_u
  if
   local.get $2
   i32.const 2
   i32.sub
   local.set $2
   i32.const 224
   local.get $1
   i32.const 2
   i32.shl
   i32.add
   i32.load
   local.set $11
   local.get $0
   local.get $2
   i32.const 1
   i32.shl
   i32.add
   local.get $11
   i32.store
  else
   local.get $2
   i32.const 1
   i32.sub
   local.set $2
   i32.const 48
   local.get $1
   i32.add
   local.set $11
   local.get $0
   local.get $2
   i32.const 1
   i32.shl
   i32.add
   local.get $11
   i32.store16
  end
 )
 (func $~lib/util/number/itoa32 (; 12 ;) (param $0 i32) (result i32)
  (local $1 i32)
  (local $2 i32)
  (local $3 i32)
  (local $4 i32)
  (local $5 i32)
  (local $6 i32)
  local.get $0
  i32.eqz
  if
   i32.const 192
   return
  end
  local.get $0
  i32.const 31
  i32.shr_u
  local.set $1
  local.get $1
  if
   i32.const 0
   local.get $0
   i32.sub
   local.set $0
  end
  local.get $0
  call $~lib/util/number/decimalCount32
  local.get $1
  i32.add
  local.set $2
  local.get $2
  i32.const 1
  i32.shl
  i32.const 1
  call $~lib/rt/stub/__alloc
  local.set $3
  local.get $3
  local.set $6
  local.get $0
  local.set $5
  local.get $2
  local.set $4
  local.get $6
  local.get $5
  local.get $4
  call $~lib/util/number/utoa32_lut
  local.get $1
  if
   local.get $3
   i32.const 45
   i32.store16
  end
  local.get $3
  call $~lib/rt/stub/__retain
 )
 (func $~lib/util/number/itoa<i32> (; 13 ;) (param $0 i32) (result i32)
  local.get $0
  call $~lib/util/number/itoa32
  return
 )
 (func $~lib/number/I32#toString (; 14 ;) (param $0 i32) (result i32)
  local.get $0
  call $~lib/util/number/itoa<i32>
 )
 (func $~lib/math/NativeMath.pow (; 15 ;) (param $0 f64) (param $1 f64) (result f64)
  (local $2 f64)
  (local $3 f64)
  (local $4 i32)
  (local $5 i64)
  (local $6 i64)
  (local $7 i64)
  (local $8 i64)
  (local $9 i64)
  (local $10 f64)
  (local $11 i64)
  (local $12 i32)
  (local $13 i64)
  (local $14 i64)
  (local $15 f64)
  (local $16 f64)
  (local $17 f64)
  (local $18 f64)
  (local $19 f64)
  (local $20 f64)
  (local $21 f64)
  (local $22 f64)
  (local $23 f64)
  (local $24 f64)
  (local $25 f64)
  (local $26 f64)
  (local $27 f64)
  (local $28 f64)
  (local $29 f64)
  (local $30 f64)
  (local $31 f64)
  (local $32 f64)
  (local $33 f64)
  (local $34 f64)
  (local $35 f64)
  (local $36 f64)
  (local $37 f64)
  (local $38 f64)
  (local $39 i32)
  (local $40 i32)
  (local $41 i32)
  (local $42 i32)
  (local $43 i64)
  (local $44 i64)
  local.get $1
  f64.abs
  f64.const 2
  f64.le
  if
   local.get $1
   f64.const 2
   f64.eq
   if
    local.get $0
    local.get $0
    f64.mul
    return
   end
   local.get $1
   f64.const 0.5
   f64.eq
   if
    local.get $0
    f64.sqrt
    f64.abs
    f64.const inf
    local.get $0
    f64.const inf
    f64.neg
    f64.ne
    select
    return
   end
   local.get $1
   f64.const -1
   f64.eq
   if
    f64.const 1
    local.get $0
    f64.div
    return
   end
   local.get $1
   f64.const 1
   f64.eq
   if
    local.get $0
    return
   end
   local.get $1
   f64.const 0
   f64.eq
   if
    f64.const 1
    return
   end
  end
  block $~lib/util/math/pow_lut|inlined.0 (result f64)
   local.get $0
   local.set $3
   local.get $1
   local.set $2
   i32.const 0
   local.set $4
   local.get $3
   i64.reinterpret_f64
   local.set $5
   local.get $2
   i64.reinterpret_f64
   local.set $6
   local.get $5
   i64.const 52
   i64.shr_u
   local.set $7
   local.get $6
   i64.const 52
   i64.shr_u
   local.set $8
   local.get $7
   i64.const 1
   i64.sub
   i64.const 2046
   i64.ge_u
   if (result i32)
    i32.const 1
   else
    local.get $8
    i64.const 2047
    i64.and
    i64.const 958
    i64.sub
    i64.const 128
    i64.ge_u
   end
   if
    local.get $6
    local.set $9
    local.get $9
    i64.const 1
    i64.shl
    i64.const 1
    i64.sub
    i64.const -9007199254740993
    i64.ge_u
    if
     local.get $6
     i64.const 1
     i64.shl
     i64.const 0
     i64.eq
     if
      f64.const 1
      br $~lib/util/math/pow_lut|inlined.0
     end
     local.get $5
     i64.const 4607182418800017408
     i64.eq
     if
      f64.const nan:0x8000000000000
      br $~lib/util/math/pow_lut|inlined.0
     end
     local.get $5
     i64.const 1
     i64.shl
     i64.const -9007199254740992
     i64.gt_u
     if (result i32)
      i32.const 1
     else
      local.get $6
      i64.const 1
      i64.shl
      i64.const -9007199254740992
      i64.gt_u
     end
     if
      local.get $3
      local.get $2
      f64.add
      br $~lib/util/math/pow_lut|inlined.0
     end
     local.get $5
     i64.const 1
     i64.shl
     i64.const 9214364837600034816
     i64.eq
     if
      f64.const nan:0x8000000000000
      br $~lib/util/math/pow_lut|inlined.0
     end
     local.get $5
     i64.const 1
     i64.shl
     i64.const 9214364837600034816
     i64.lt_u
     local.get $6
     i64.const 63
     i64.shr_u
     i64.const 0
     i64.ne
     i32.eqz
     i32.eq
     if
      f64.const 0
      br $~lib/util/math/pow_lut|inlined.0
     end
     local.get $2
     local.get $2
     f64.mul
     br $~lib/util/math/pow_lut|inlined.0
    end
    local.get $5
    local.set $9
    local.get $9
    i64.const 1
    i64.shl
    i64.const 1
    i64.sub
    i64.const -9007199254740993
    i64.ge_u
    if
     local.get $3
     local.get $3
     f64.mul
     local.set $10
     local.get $5
     i64.const 63
     i64.shr_u
     i32.wrap_i64
     if (result i32)
      block $~lib/util/math/checkint|inlined.0 (result i32)
       local.get $6
       local.set $9
       local.get $9
       i64.const 52
       i64.shr_u
       i64.const 2047
       i64.and
       local.set $11
       local.get $11
       i64.const 1023
       i64.lt_u
       if
        i32.const 0
        br $~lib/util/math/checkint|inlined.0
       end
       local.get $11
       i64.const 1075
       i64.gt_u
       if
        i32.const 2
        br $~lib/util/math/checkint|inlined.0
       end
       i64.const 1
       i64.const 1075
       local.get $11
       i64.sub
       i64.shl
       local.set $11
       local.get $9
       local.get $11
       i64.const 1
       i64.sub
       i64.and
       i64.const 0
       i64.ne
       if
        i32.const 0
        br $~lib/util/math/checkint|inlined.0
       end
       local.get $9
       local.get $11
       i64.and
       i64.const 0
       i64.ne
       if
        i32.const 1
        br $~lib/util/math/checkint|inlined.0
       end
       i32.const 2
      end
      i32.const 1
      i32.eq
     else
      i32.const 0
     end
     if
      local.get $10
      f64.neg
      local.set $10
     end
     local.get $6
     i64.const 63
     i64.shr_u
     i64.const 0
     i64.ne
     if (result f64)
      f64.const 1
      local.get $10
      f64.div
     else
      local.get $10
     end
     br $~lib/util/math/pow_lut|inlined.0
    end
    local.get $5
    i64.const 63
    i64.shr_u
    i64.const 0
    i64.ne
    if
     block $~lib/util/math/checkint|inlined.1 (result i32)
      local.get $6
      local.set $9
      local.get $9
      i64.const 52
      i64.shr_u
      i64.const 2047
      i64.and
      local.set $11
      local.get $11
      i64.const 1023
      i64.lt_u
      if
       i32.const 0
       br $~lib/util/math/checkint|inlined.1
      end
      local.get $11
      i64.const 1075
      i64.gt_u
      if
       i32.const 2
       br $~lib/util/math/checkint|inlined.1
      end
      i64.const 1
      i64.const 1023
      i64.const 52
      i64.add
      local.get $11
      i64.sub
      i64.shl
      local.set $11
      local.get $9
      local.get $11
      i64.const 1
      i64.sub
      i64.and
      i64.const 0
      i64.ne
      if
       i32.const 0
       br $~lib/util/math/checkint|inlined.1
      end
      local.get $9
      local.get $11
      i64.and
      i64.const 0
      i64.ne
      if
       i32.const 1
       br $~lib/util/math/checkint|inlined.1
      end
      i32.const 2
     end
     local.set $12
     local.get $12
     i32.const 0
     i32.eq
     if
      local.get $3
      local.get $3
      f64.sub
      local.get $3
      local.get $3
      f64.sub
      f64.div
      br $~lib/util/math/pow_lut|inlined.0
     end
     local.get $12
     i32.const 1
     i32.eq
     if
      i32.const 262144
      local.set $4
     end
     local.get $5
     i64.const 9223372036854775807
     i64.and
     local.set $5
     local.get $7
     i64.const 2047
     i64.and
     local.set $7
    end
    local.get $8
    i64.const 2047
    i64.and
    i64.const 958
    i64.sub
    i64.const 128
    i64.ge_u
    if
     local.get $5
     i64.const 4607182418800017408
     i64.eq
     if
      f64.const 1
      br $~lib/util/math/pow_lut|inlined.0
     end
     local.get $8
     i64.const 2047
     i64.and
     i64.const 958
     i64.lt_u
     if
      f64.const 1
      br $~lib/util/math/pow_lut|inlined.0
     end
     local.get $5
     i64.const 4607182418800017408
     i64.gt_u
     local.get $8
     i64.const 2048
     i64.lt_u
     i32.eq
     if (result f64)
      f64.const inf
     else
      f64.const 0
     end
     br $~lib/util/math/pow_lut|inlined.0
    end
    local.get $7
    i64.const 0
    i64.eq
    if
     local.get $3
     f64.const 4503599627370496
     f64.mul
     i64.reinterpret_f64
     local.set $5
     local.get $5
     i64.const 9223372036854775807
     i64.and
     local.set $5
     local.get $5
     i64.const 52
     i64.const 52
     i64.shl
     i64.sub
     local.set $5
    end
   end
   local.get $5
   local.set $9
   local.get $9
   i64.const 4604531861337669632
   i64.sub
   local.set $11
   local.get $11
   i64.const 52
   i64.const 7
   i64.sub
   i64.shr_u
   i64.const 127
   i64.and
   i32.wrap_i64
   local.set $12
   local.get $11
   i64.const 52
   i64.shr_s
   local.set $13
   local.get $9
   local.get $11
   i64.const 4095
   i64.const 52
   i64.shl
   i64.and
   i64.sub
   local.set $14
   local.get $14
   f64.reinterpret_i64
   local.set $10
   local.get $13
   f64.convert_i64_s
   local.set $15
   i32.const 704
   local.get $12
   i32.const 2
   i32.const 3
   i32.add
   i32.shl
   i32.add
   f64.load
   local.set $16
   i32.const 704
   local.get $12
   i32.const 2
   i32.const 3
   i32.add
   i32.shl
   i32.add
   f64.load offset=16
   local.set $17
   i32.const 704
   local.get $12
   i32.const 2
   i32.const 3
   i32.add
   i32.shl
   i32.add
   f64.load offset=24
   local.set $18
   local.get $14
   i64.const 2147483648
   i64.add
   i64.const -4294967296
   i64.and
   f64.reinterpret_i64
   local.set $19
   local.get $10
   local.get $19
   f64.sub
   local.set $20
   local.get $19
   local.get $16
   f64.mul
   f64.const 1
   f64.sub
   local.set $21
   local.get $20
   local.get $16
   f64.mul
   local.set $22
   local.get $21
   local.get $22
   f64.add
   local.set $23
   local.get $15
   f64.const 0.6931471805598903
   f64.mul
   local.get $17
   f64.add
   local.set $24
   local.get $24
   local.get $23
   f64.add
   local.set $25
   local.get $15
   f64.const 5.497923018708371e-14
   f64.mul
   local.get $18
   f64.add
   local.set $26
   local.get $24
   local.get $25
   f64.sub
   local.get $23
   f64.add
   local.set $27
   f64.const -0.5
   local.get $23
   f64.mul
   local.set $28
   local.get $23
   local.get $28
   f64.mul
   local.set $29
   local.get $23
   local.get $29
   f64.mul
   local.set $30
   f64.const -0.5
   local.get $21
   f64.mul
   local.set $31
   local.get $21
   local.get $31
   f64.mul
   local.set $32
   local.get $25
   local.get $32
   f64.add
   local.set $33
   local.get $22
   local.get $28
   local.get $31
   f64.add
   f64.mul
   local.set $34
   local.get $25
   local.get $33
   f64.sub
   local.get $32
   f64.add
   local.set $35
   local.get $30
   f64.const -0.6666666666666679
   local.get $23
   f64.const 0.5000000000000007
   f64.mul
   f64.add
   local.get $29
   f64.const 0.7999999995323976
   local.get $23
   f64.const -0.6666666663487739
   f64.mul
   f64.add
   local.get $29
   f64.const -1.142909628459501
   local.get $23
   f64.const 1.0000415263675542
   f64.mul
   f64.add
   f64.mul
   f64.add
   f64.mul
   f64.add
   f64.mul
   local.set $36
   local.get $26
   local.get $27
   f64.add
   local.get $34
   f64.add
   local.get $35
   f64.add
   local.get $36
   f64.add
   local.set $37
   local.get $33
   local.get $37
   f64.add
   local.set $38
   local.get $33
   local.get $38
   f64.sub
   local.get $37
   f64.add
   global.set $~lib/util/math/log_tail
   local.get $38
   local.set $38
   global.get $~lib/util/math/log_tail
   local.set $37
   local.get $6
   i64.const -134217728
   i64.and
   f64.reinterpret_i64
   local.set $34
   local.get $2
   local.get $34
   f64.sub
   local.set $33
   local.get $38
   i64.reinterpret_f64
   i64.const -134217728
   i64.and
   f64.reinterpret_i64
   local.set $32
   local.get $38
   local.get $32
   f64.sub
   local.get $37
   f64.add
   local.set $31
   local.get $34
   local.get $32
   f64.mul
   local.set $36
   local.get $33
   local.get $32
   f64.mul
   local.get $2
   local.get $31
   f64.mul
   f64.add
   local.set $35
   block $~lib/util/math/exp_inline|inlined.0 (result f64)
    local.get $36
    local.set $15
    local.get $35
    local.set $10
    local.get $4
    local.set $12
    local.get $15
    i64.reinterpret_f64
    local.set $9
    local.get $9
    i64.const 52
    i64.shr_u
    i32.wrap_i64
    i32.const 2047
    i32.and
    local.set $39
    local.get $39
    i32.const 969
    i32.sub
    i32.const 63
    i32.ge_u
    if
     local.get $39
     i32.const 969
     i32.sub
     i32.const -2147483648
     i32.ge_u
     if
      f64.const -1
      f64.const 1
      local.get $12
      select
      br $~lib/util/math/exp_inline|inlined.0
     end
     local.get $39
     i32.const 1033
     i32.ge_u
     if
      local.get $9
      i64.const 63
      i64.shr_u
      i64.const 0
      i64.ne
      if (result f64)
       local.get $12
       local.set $41
       local.get $41
       local.set $42
       i64.const 1152921504606846976
       f64.reinterpret_i64
       local.set $16
       local.get $16
       f64.neg
       local.get $16
       local.get $42
       select
       local.get $16
       f64.mul
      else
       local.get $12
       local.set $42
       local.get $42
       local.set $41
       i64.const 8070450532247928832
       f64.reinterpret_i64
       local.set $17
       local.get $17
       f64.neg
       local.get $17
       local.get $41
       select
       local.get $17
       f64.mul
      end
      br $~lib/util/math/exp_inline|inlined.0
     end
     i32.const 0
     local.set $39
    end
    f64.const 184.6649652337873
    local.get $15
    f64.mul
    local.set $29
    local.get $29
    f64.const 6755399441055744
    f64.add
    local.set $30
    local.get $30
    i64.reinterpret_f64
    local.set $14
    local.get $30
    f64.const 6755399441055744
    f64.sub
    local.set $30
    local.get $15
    local.get $30
    f64.const -0.005415212348111709
    f64.mul
    f64.add
    local.get $30
    f64.const -1.2864023111638346e-14
    f64.mul
    f64.add
    local.set $28
    local.get $28
    local.get $10
    f64.add
    local.set $28
    local.get $14
    i64.const 127
    i64.and
    i64.const 1
    i64.shl
    i32.wrap_i64
    local.set $40
    local.get $14
    local.get $12
    i64.extend_i32_u
    i64.add
    i64.const 52
    i64.const 7
    i64.sub
    i64.shl
    local.set $13
    i32.const 4816
    local.get $40
    i32.const 3
    i32.shl
    i32.add
    i64.load
    f64.reinterpret_i64
    local.set $25
    i32.const 4816
    local.get $40
    i32.const 3
    i32.shl
    i32.add
    i64.load offset=8
    local.get $13
    i64.add
    local.set $11
    local.get $28
    local.get $28
    f64.mul
    local.set $27
    local.get $25
    local.get $28
    f64.add
    local.get $27
    f64.const 0.49999999999996786
    local.get $28
    f64.const 0.16666666666665886
    f64.mul
    f64.add
    f64.mul
    f64.add
    local.get $27
    local.get $27
    f64.mul
    f64.const 0.0416666808410674
    local.get $28
    f64.const 0.008333335853059549
    f64.mul
    f64.add
    f64.mul
    f64.add
    local.set $24
    local.get $39
    i32.const 0
    i32.eq
    if
     block $~lib/util/math/specialcase|inlined.0 (result f64)
      local.get $24
      local.set $18
      local.get $11
      local.set $44
      local.get $14
      local.set $43
      local.get $43
      i64.const 2147483648
      i64.and
      i64.const 0
      i64.ne
      i32.eqz
      if
       local.get $44
       i64.const 1009
       i64.const 52
       i64.shl
       i64.sub
       local.set $44
       local.get $44
       f64.reinterpret_i64
       local.set $17
       f64.const 5486124068793688683255936e279
       local.get $17
       local.get $17
       local.get $18
       f64.mul
       f64.add
       f64.mul
       br $~lib/util/math/specialcase|inlined.0
      end
      local.get $44
      i64.const 1022
      i64.const 52
      i64.shl
      i64.add
      local.set $44
      local.get $44
      f64.reinterpret_i64
      local.set $17
      local.get $17
      local.get $17
      local.get $18
      f64.mul
      f64.add
      local.set $16
      local.get $16
      f64.abs
      f64.const 1
      f64.lt
      if
       f64.const 1
       local.get $16
       f64.copysign
       local.set $23
       local.get $17
       local.get $16
       f64.sub
       local.get $17
       local.get $18
       f64.mul
       f64.add
       local.set $22
       local.get $23
       local.get $16
       f64.add
       local.set $21
       local.get $23
       local.get $21
       f64.sub
       local.get $16
       f64.add
       local.get $22
       f64.add
       local.set $22
       local.get $21
       local.get $22
       f64.add
       local.get $23
       f64.sub
       local.set $16
       local.get $16
       f64.const 0
       f64.eq
       if
        local.get $44
        i64.const -9223372036854775808
        i64.and
        f64.reinterpret_i64
        local.set $16
       end
      end
      local.get $16
      f64.const 2.2250738585072014e-308
      f64.mul
     end
     br $~lib/util/math/exp_inline|inlined.0
    end
    local.get $11
    f64.reinterpret_i64
    local.set $26
    local.get $26
    local.get $26
    local.get $24
    f64.mul
    f64.add
   end
  end
  return
 )
<<<<<<< HEAD
 (func $~lib/array/Array<u64>#__unchecked_get (; 16 ;) (param $0 i32) (param $1 i32) (result i64)
  local.get $0
  i32.load offset=4
  local.get $1
  i32.const 3
  i32.shl
  i32.add
  i64.load
 )
 (func $~lib/array/Array<i16>#__unchecked_get (; 17 ;) (param $0 i32) (param $1 i32) (result i32)
  local.get $0
  i32.load offset=4
  local.get $1
  i32.const 1
  i32.shl
  i32.add
  i32.load16_s
 )
 (func $~lib/util/number/genDigits (; 18 ;) (param $0 i32) (param $1 i64) (param $2 i32) (param $3 i64) (param $4 i32) (param $5 i64) (param $6 i32) (result i32)
=======
 (func $~lib/util/number/genDigits (; 15 ;) (param $0 i32) (param $1 i64) (param $2 i32) (param $3 i64) (param $4 i32) (param $5 i64) (param $6 i32) (result i32)
>>>>>>> 88cc73b7
  (local $7 i32)
  (local $8 i64)
  (local $9 i64)
  (local $10 i64)
  (local $11 i32)
  (local $12 i32)
  (local $13 i64)
  (local $14 i32)
  (local $15 i32)
  (local $16 i32)
  (local $17 i32)
  (local $18 i32)
  (local $19 i64)
  (local $20 i64)
  (local $21 i64)
  (local $22 i64)
  (local $23 i64)
  (local $24 i32)
  (local $25 i32)
  (local $26 i32)
  (local $27 i32)
  (local $28 i64)
  i32.const 0
  local.get $4
  i32.sub
  local.set $7
  i64.const 1
  local.get $7
  i64.extend_i32_s
  i64.shl
  local.set $8
  local.get $8
  i64.const 1
  i64.sub
  local.set $9
  local.get $3
  local.get $1
  i64.sub
  local.set $10
  local.get $4
  local.set $11
  local.get $3
  local.get $7
  i64.extend_i32_s
  i64.shr_u
  i32.wrap_i64
  local.set $12
  local.get $3
  local.get $9
  i64.and
  local.set $13
  local.get $12
  call $~lib/util/number/decimalCount32
  local.set $14
  local.get $6
  local.set $15
  loop $while-continue|0
   local.get $14
   i32.const 0
   i32.gt_s
   local.set $16
   local.get $16
   if
    block $break|1
     block $case10|1
      block $case9|1
       block $case8|1
        block $case7|1
         block $case6|1
          block $case5|1
           block $case4|1
            block $case3|1
             block $case2|1
              block $case1|1
               block $case0|1
                local.get $14
                local.set $18
                local.get $18
                i32.const 10
                i32.eq
                br_if $case0|1
                local.get $18
                i32.const 9
                i32.eq
                br_if $case1|1
                local.get $18
                i32.const 8
                i32.eq
                br_if $case2|1
                local.get $18
                i32.const 7
                i32.eq
                br_if $case3|1
                local.get $18
                i32.const 6
                i32.eq
                br_if $case4|1
                local.get $18
                i32.const 5
                i32.eq
                br_if $case5|1
                local.get $18
                i32.const 4
                i32.eq
                br_if $case6|1
                local.get $18
                i32.const 3
                i32.eq
                br_if $case7|1
                local.get $18
                i32.const 2
                i32.eq
                br_if $case8|1
                local.get $18
                i32.const 1
                i32.eq
                br_if $case9|1
                br $case10|1
               end
               local.get $12
               i32.const 1000000000
               i32.div_u
               local.set $17
               local.get $12
               i32.const 1000000000
               i32.rem_u
               local.set $12
               br $break|1
              end
              local.get $12
              i32.const 100000000
              i32.div_u
              local.set $17
              local.get $12
              i32.const 100000000
              i32.rem_u
              local.set $12
              br $break|1
             end
             local.get $12
             i32.const 10000000
             i32.div_u
             local.set $17
             local.get $12
             i32.const 10000000
             i32.rem_u
             local.set $12
             br $break|1
            end
            local.get $12
            i32.const 1000000
            i32.div_u
            local.set $17
            local.get $12
            i32.const 1000000
            i32.rem_u
            local.set $12
            br $break|1
           end
           local.get $12
           i32.const 100000
           i32.div_u
           local.set $17
           local.get $12
           i32.const 100000
           i32.rem_u
           local.set $12
           br $break|1
          end
          local.get $12
          i32.const 10000
          i32.div_u
          local.set $17
          local.get $12
          i32.const 10000
          i32.rem_u
          local.set $12
          br $break|1
         end
         local.get $12
         i32.const 1000
         i32.div_u
         local.set $17
         local.get $12
         i32.const 1000
         i32.rem_u
         local.set $12
         br $break|1
        end
        local.get $12
        i32.const 100
        i32.div_u
        local.set $17
        local.get $12
        i32.const 100
        i32.rem_u
        local.set $12
        br $break|1
       end
       local.get $12
       i32.const 10
       i32.div_u
       local.set $17
       local.get $12
       i32.const 10
       i32.rem_u
       local.set $12
       br $break|1
      end
      local.get $12
      local.set $17
      i32.const 0
      local.set $12
      br $break|1
     end
     i32.const 0
     local.set $17
     br $break|1
    end
    local.get $17
    local.get $15
    i32.or
    if
     local.get $0
     local.get $15
     local.tee $18
     i32.const 1
     i32.add
     local.set $15
     local.get $18
     i32.const 1
     i32.shl
     i32.add
     i32.const 48
     local.get $17
     i32.const 65535
     i32.and
     i32.add
     i32.store16
    end
    local.get $14
    i32.const 1
    i32.sub
    local.set $14
    local.get $12
    i64.extend_i32_u
    local.get $7
    i64.extend_i32_s
    i64.shl
    local.get $13
    i64.add
    local.set $19
    local.get $19
    local.get $5
    i64.le_u
    if
     global.get $~lib/util/number/_K
     local.get $14
     i32.add
     global.set $~lib/util/number/_K
     local.get $0
     local.set $24
     local.get $15
     local.set $18
     local.get $5
     local.set $23
     local.get $19
     local.set $22
     i32.const 7936
     local.get $14
     i32.const 2
     i32.shl
     i32.add
     i64.load32_u
     local.get $7
     i64.extend_i32_s
     i64.shl
     local.set $21
     local.get $10
     local.set $20
     local.get $24
     local.get $18
     i32.const 1
     i32.sub
     i32.const 1
     i32.shl
     i32.add
     local.set $25
     local.get $25
     i32.load16_u
     local.set $26
     loop $while-continue|3
      local.get $22
      local.get $20
      i64.lt_u
      if (result i32)
       local.get $23
       local.get $22
       i64.sub
       local.get $21
       i64.ge_u
      else
       i32.const 0
      end
      if (result i32)
       local.get $22
       local.get $21
       i64.add
       local.get $20
       i64.lt_u
       if (result i32)
        i32.const 1
       else
        local.get $20
        local.get $22
        i64.sub
        local.get $22
        local.get $21
        i64.add
        local.get $20
        i64.sub
        i64.gt_u
       end
      else
       i32.const 0
      end
      local.set $27
      local.get $27
      if
       local.get $26
       i32.const 1
       i32.sub
       local.set $26
       local.get $22
       local.get $21
       i64.add
       local.set $22
       br $while-continue|3
      end
     end
     local.get $25
     local.get $26
     i32.store16
     local.get $15
     return
    end
    br $while-continue|0
   end
  end
  loop $while-continue|4
   i32.const 1
   local.set $16
   local.get $16
   if
    local.get $13
    i64.const 10
    i64.mul
    local.set $13
    local.get $5
    i64.const 10
    i64.mul
    local.set $5
    local.get $13
    local.get $7
    i64.extend_i32_s
    i64.shr_u
    local.set $23
    local.get $23
    local.get $15
    i64.extend_i32_s
    i64.or
    i64.const 0
    i64.ne
    if
     local.get $0
     local.get $15
     local.tee $26
     i32.const 1
     i32.add
     local.set $15
     local.get $26
     i32.const 1
     i32.shl
     i32.add
     i32.const 48
     local.get $23
     i32.wrap_i64
     i32.const 65535
     i32.and
     i32.add
     i32.store16
    end
    local.get $13
    local.get $9
    i64.and
    local.set $13
    local.get $14
    i32.const 1
    i32.sub
    local.set $14
    local.get $13
    local.get $5
    i64.lt_u
    if
     global.get $~lib/util/number/_K
     local.get $14
     i32.add
     global.set $~lib/util/number/_K
     local.get $10
     i32.const 7936
     i32.const 0
     local.get $14
     i32.sub
     i32.const 2
     i32.shl
     i32.add
     i64.load32_u
     i64.mul
     local.set $10
     local.get $0
     local.set $18
     local.get $15
     local.set $27
     local.get $5
     local.set $28
     local.get $13
     local.set $22
     local.get $8
     local.set $21
     local.get $10
     local.set $20
     local.get $18
     local.get $27
     i32.const 1
     i32.sub
     i32.const 1
     i32.shl
     i32.add
     local.set $26
     local.get $26
     i32.load16_u
     local.set $25
     loop $while-continue|6
      local.get $22
      local.get $20
      i64.lt_u
      if (result i32)
       local.get $28
       local.get $22
       i64.sub
       local.get $21
       i64.ge_u
      else
       i32.const 0
      end
      if (result i32)
       local.get $22
       local.get $21
       i64.add
       local.get $20
       i64.lt_u
       if (result i32)
        i32.const 1
       else
        local.get $20
        local.get $22
        i64.sub
        local.get $22
        local.get $21
        i64.add
        local.get $20
        i64.sub
        i64.gt_u
       end
      else
       i32.const 0
      end
      local.set $24
      local.get $24
      if
       local.get $25
       i32.const 1
       i32.sub
       local.set $25
       local.get $22
       local.get $21
       i64.add
       local.set $22
       br $while-continue|6
      end
     end
     local.get $26
     local.get $25
     i32.store16
     local.get $15
     return
    end
    br $while-continue|4
   end
  end
  unreachable
 )
<<<<<<< HEAD
 (func $~lib/util/memory/memcpy (; 19 ;) (param $0 i32) (param $1 i32) (param $2 i32)
=======
 (func $~lib/util/memory/memcpy (; 16 ;) (param $0 i32) (param $1 i32) (param $2 i32)
>>>>>>> 88cc73b7
  (local $3 i32)
  (local $4 i32)
  (local $5 i32)
  (local $6 i32)
  loop $while-continue|0
   local.get $2
   if (result i32)
    local.get $1
    i32.const 3
    i32.and
   else
    i32.const 0
   end
   local.set $5
   local.get $5
   if
    local.get $0
    local.tee $6
    i32.const 1
    i32.add
    local.set $0
    local.get $6
    local.get $1
    local.tee $6
    i32.const 1
    i32.add
    local.set $1
    local.get $6
    i32.load8_u
    i32.store8
    local.get $2
    i32.const 1
    i32.sub
    local.set $2
    br $while-continue|0
   end
  end
  local.get $0
  i32.const 3
  i32.and
  i32.const 0
  i32.eq
  if
   loop $while-continue|1
    local.get $2
    i32.const 16
    i32.ge_u
    local.set $5
    local.get $5
    if
     local.get $0
     local.get $1
     i32.load
     i32.store
     local.get $0
     i32.const 4
     i32.add
     local.get $1
     i32.const 4
     i32.add
     i32.load
     i32.store
     local.get $0
     i32.const 8
     i32.add
     local.get $1
     i32.const 8
     i32.add
     i32.load
     i32.store
     local.get $0
     i32.const 12
     i32.add
     local.get $1
     i32.const 12
     i32.add
     i32.load
     i32.store
     local.get $1
     i32.const 16
     i32.add
     local.set $1
     local.get $0
     i32.const 16
     i32.add
     local.set $0
     local.get $2
     i32.const 16
     i32.sub
     local.set $2
     br $while-continue|1
    end
   end
   local.get $2
   i32.const 8
   i32.and
   if
    local.get $0
    local.get $1
    i32.load
    i32.store
    local.get $0
    i32.const 4
    i32.add
    local.get $1
    i32.const 4
    i32.add
    i32.load
    i32.store
    local.get $0
    i32.const 8
    i32.add
    local.set $0
    local.get $1
    i32.const 8
    i32.add
    local.set $1
   end
   local.get $2
   i32.const 4
   i32.and
   if
    local.get $0
    local.get $1
    i32.load
    i32.store
    local.get $0
    i32.const 4
    i32.add
    local.set $0
    local.get $1
    i32.const 4
    i32.add
    local.set $1
   end
   local.get $2
   i32.const 2
   i32.and
   if
    local.get $0
    local.get $1
    i32.load16_u
    i32.store16
    local.get $0
    i32.const 2
    i32.add
    local.set $0
    local.get $1
    i32.const 2
    i32.add
    local.set $1
   end
   local.get $2
   i32.const 1
   i32.and
   if
    local.get $0
    local.tee $5
    i32.const 1
    i32.add
    local.set $0
    local.get $5
    local.get $1
    local.tee $5
    i32.const 1
    i32.add
    local.set $1
    local.get $5
    i32.load8_u
    i32.store8
   end
   return
  end
  local.get $2
  i32.const 32
  i32.ge_u
  if
   block $break|2
    block $case2|2
     block $case1|2
      block $case0|2
       local.get $0
       i32.const 3
       i32.and
       local.set $5
       local.get $5
       i32.const 1
       i32.eq
       br_if $case0|2
       local.get $5
       i32.const 2
       i32.eq
       br_if $case1|2
       local.get $5
       i32.const 3
       i32.eq
       br_if $case2|2
       br $break|2
      end
      local.get $1
      i32.load
      local.set $3
      local.get $0
      local.tee $5
      i32.const 1
      i32.add
      local.set $0
      local.get $5
      local.get $1
      local.tee $5
      i32.const 1
      i32.add
      local.set $1
      local.get $5
      i32.load8_u
      i32.store8
      local.get $0
      local.tee $5
      i32.const 1
      i32.add
      local.set $0
      local.get $5
      local.get $1
      local.tee $5
      i32.const 1
      i32.add
      local.set $1
      local.get $5
      i32.load8_u
      i32.store8
      local.get $0
      local.tee $5
      i32.const 1
      i32.add
      local.set $0
      local.get $5
      local.get $1
      local.tee $5
      i32.const 1
      i32.add
      local.set $1
      local.get $5
      i32.load8_u
      i32.store8
      local.get $2
      i32.const 3
      i32.sub
      local.set $2
      loop $while-continue|3
       local.get $2
       i32.const 17
       i32.ge_u
       local.set $5
       local.get $5
       if
        local.get $1
        i32.const 1
        i32.add
        i32.load
        local.set $4
        local.get $0
        local.get $3
        i32.const 24
        i32.shr_u
        local.get $4
        i32.const 8
        i32.shl
        i32.or
        i32.store
        local.get $1
        i32.const 5
        i32.add
        i32.load
        local.set $3
        local.get $0
        i32.const 4
        i32.add
        local.get $4
        i32.const 24
        i32.shr_u
        local.get $3
        i32.const 8
        i32.shl
        i32.or
        i32.store
        local.get $1
        i32.const 9
        i32.add
        i32.load
        local.set $4
        local.get $0
        i32.const 8
        i32.add
        local.get $3
        i32.const 24
        i32.shr_u
        local.get $4
        i32.const 8
        i32.shl
        i32.or
        i32.store
        local.get $1
        i32.const 13
        i32.add
        i32.load
        local.set $3
        local.get $0
        i32.const 12
        i32.add
        local.get $4
        i32.const 24
        i32.shr_u
        local.get $3
        i32.const 8
        i32.shl
        i32.or
        i32.store
        local.get $1
        i32.const 16
        i32.add
        local.set $1
        local.get $0
        i32.const 16
        i32.add
        local.set $0
        local.get $2
        i32.const 16
        i32.sub
        local.set $2
        br $while-continue|3
       end
      end
      br $break|2
     end
     local.get $1
     i32.load
     local.set $3
     local.get $0
     local.tee $5
     i32.const 1
     i32.add
     local.set $0
     local.get $5
     local.get $1
     local.tee $5
     i32.const 1
     i32.add
     local.set $1
     local.get $5
     i32.load8_u
     i32.store8
     local.get $0
     local.tee $5
     i32.const 1
     i32.add
     local.set $0
     local.get $5
     local.get $1
     local.tee $5
     i32.const 1
     i32.add
     local.set $1
     local.get $5
     i32.load8_u
     i32.store8
     local.get $2
     i32.const 2
     i32.sub
     local.set $2
     loop $while-continue|4
      local.get $2
      i32.const 18
      i32.ge_u
      local.set $5
      local.get $5
      if
       local.get $1
       i32.const 2
       i32.add
       i32.load
       local.set $4
       local.get $0
       local.get $3
       i32.const 16
       i32.shr_u
       local.get $4
       i32.const 16
       i32.shl
       i32.or
       i32.store
       local.get $1
       i32.const 6
       i32.add
       i32.load
       local.set $3
       local.get $0
       i32.const 4
       i32.add
       local.get $4
       i32.const 16
       i32.shr_u
       local.get $3
       i32.const 16
       i32.shl
       i32.or
       i32.store
       local.get $1
       i32.const 10
       i32.add
       i32.load
       local.set $4
       local.get $0
       i32.const 8
       i32.add
       local.get $3
       i32.const 16
       i32.shr_u
       local.get $4
       i32.const 16
       i32.shl
       i32.or
       i32.store
       local.get $1
       i32.const 14
       i32.add
       i32.load
       local.set $3
       local.get $0
       i32.const 12
       i32.add
       local.get $4
       i32.const 16
       i32.shr_u
       local.get $3
       i32.const 16
       i32.shl
       i32.or
       i32.store
       local.get $1
       i32.const 16
       i32.add
       local.set $1
       local.get $0
       i32.const 16
       i32.add
       local.set $0
       local.get $2
       i32.const 16
       i32.sub
       local.set $2
       br $while-continue|4
      end
     end
     br $break|2
    end
    local.get $1
    i32.load
    local.set $3
    local.get $0
    local.tee $5
    i32.const 1
    i32.add
    local.set $0
    local.get $5
    local.get $1
    local.tee $5
    i32.const 1
    i32.add
    local.set $1
    local.get $5
    i32.load8_u
    i32.store8
    local.get $2
    i32.const 1
    i32.sub
    local.set $2
    loop $while-continue|5
     local.get $2
     i32.const 19
     i32.ge_u
     local.set $5
     local.get $5
     if
      local.get $1
      i32.const 3
      i32.add
      i32.load
      local.set $4
      local.get $0
      local.get $3
      i32.const 8
      i32.shr_u
      local.get $4
      i32.const 24
      i32.shl
      i32.or
      i32.store
      local.get $1
      i32.const 7
      i32.add
      i32.load
      local.set $3
      local.get $0
      i32.const 4
      i32.add
      local.get $4
      i32.const 8
      i32.shr_u
      local.get $3
      i32.const 24
      i32.shl
      i32.or
      i32.store
      local.get $1
      i32.const 11
      i32.add
      i32.load
      local.set $4
      local.get $0
      i32.const 8
      i32.add
      local.get $3
      i32.const 8
      i32.shr_u
      local.get $4
      i32.const 24
      i32.shl
      i32.or
      i32.store
      local.get $1
      i32.const 15
      i32.add
      i32.load
      local.set $3
      local.get $0
      i32.const 12
      i32.add
      local.get $4
      i32.const 8
      i32.shr_u
      local.get $3
      i32.const 24
      i32.shl
      i32.or
      i32.store
      local.get $1
      i32.const 16
      i32.add
      local.set $1
      local.get $0
      i32.const 16
      i32.add
      local.set $0
      local.get $2
      i32.const 16
      i32.sub
      local.set $2
      br $while-continue|5
     end
    end
    br $break|2
   end
  end
  local.get $2
  i32.const 16
  i32.and
  if
   local.get $0
   local.tee $5
   i32.const 1
   i32.add
   local.set $0
   local.get $5
   local.get $1
   local.tee $5
   i32.const 1
   i32.add
   local.set $1
   local.get $5
   i32.load8_u
   i32.store8
   local.get $0
   local.tee $5
   i32.const 1
   i32.add
   local.set $0
   local.get $5
   local.get $1
   local.tee $5
   i32.const 1
   i32.add
   local.set $1
   local.get $5
   i32.load8_u
   i32.store8
   local.get $0
   local.tee $5
   i32.const 1
   i32.add
   local.set $0
   local.get $5
   local.get $1
   local.tee $5
   i32.const 1
   i32.add
   local.set $1
   local.get $5
   i32.load8_u
   i32.store8
   local.get $0
   local.tee $5
   i32.const 1
   i32.add
   local.set $0
   local.get $5
   local.get $1
   local.tee $5
   i32.const 1
   i32.add
   local.set $1
   local.get $5
   i32.load8_u
   i32.store8
   local.get $0
   local.tee $5
   i32.const 1
   i32.add
   local.set $0
   local.get $5
   local.get $1
   local.tee $5
   i32.const 1
   i32.add
   local.set $1
   local.get $5
   i32.load8_u
   i32.store8
   local.get $0
   local.tee $5
   i32.const 1
   i32.add
   local.set $0
   local.get $5
   local.get $1
   local.tee $5
   i32.const 1
   i32.add
   local.set $1
   local.get $5
   i32.load8_u
   i32.store8
   local.get $0
   local.tee $5
   i32.const 1
   i32.add
   local.set $0
   local.get $5
   local.get $1
   local.tee $5
   i32.const 1
   i32.add
   local.set $1
   local.get $5
   i32.load8_u
   i32.store8
   local.get $0
   local.tee $5
   i32.const 1
   i32.add
   local.set $0
   local.get $5
   local.get $1
   local.tee $5
   i32.const 1
   i32.add
   local.set $1
   local.get $5
   i32.load8_u
   i32.store8
   local.get $0
   local.tee $5
   i32.const 1
   i32.add
   local.set $0
   local.get $5
   local.get $1
   local.tee $5
   i32.const 1
   i32.add
   local.set $1
   local.get $5
   i32.load8_u
   i32.store8
   local.get $0
   local.tee $5
   i32.const 1
   i32.add
   local.set $0
   local.get $5
   local.get $1
   local.tee $5
   i32.const 1
   i32.add
   local.set $1
   local.get $5
   i32.load8_u
   i32.store8
   local.get $0
   local.tee $5
   i32.const 1
   i32.add
   local.set $0
   local.get $5
   local.get $1
   local.tee $5
   i32.const 1
   i32.add
   local.set $1
   local.get $5
   i32.load8_u
   i32.store8
   local.get $0
   local.tee $5
   i32.const 1
   i32.add
   local.set $0
   local.get $5
   local.get $1
   local.tee $5
   i32.const 1
   i32.add
   local.set $1
   local.get $5
   i32.load8_u
   i32.store8
   local.get $0
   local.tee $5
   i32.const 1
   i32.add
   local.set $0
   local.get $5
   local.get $1
   local.tee $5
   i32.const 1
   i32.add
   local.set $1
   local.get $5
   i32.load8_u
   i32.store8
   local.get $0
   local.tee $5
   i32.const 1
   i32.add
   local.set $0
   local.get $5
   local.get $1
   local.tee $5
   i32.const 1
   i32.add
   local.set $1
   local.get $5
   i32.load8_u
   i32.store8
   local.get $0
   local.tee $5
   i32.const 1
   i32.add
   local.set $0
   local.get $5
   local.get $1
   local.tee $5
   i32.const 1
   i32.add
   local.set $1
   local.get $5
   i32.load8_u
   i32.store8
   local.get $0
   local.tee $5
   i32.const 1
   i32.add
   local.set $0
   local.get $5
   local.get $1
   local.tee $5
   i32.const 1
   i32.add
   local.set $1
   local.get $5
   i32.load8_u
   i32.store8
  end
  local.get $2
  i32.const 8
  i32.and
  if
   local.get $0
   local.tee $5
   i32.const 1
   i32.add
   local.set $0
   local.get $5
   local.get $1
   local.tee $5
   i32.const 1
   i32.add
   local.set $1
   local.get $5
   i32.load8_u
   i32.store8
   local.get $0
   local.tee $5
   i32.const 1
   i32.add
   local.set $0
   local.get $5
   local.get $1
   local.tee $5
   i32.const 1
   i32.add
   local.set $1
   local.get $5
   i32.load8_u
   i32.store8
   local.get $0
   local.tee $5
   i32.const 1
   i32.add
   local.set $0
   local.get $5
   local.get $1
   local.tee $5
   i32.const 1
   i32.add
   local.set $1
   local.get $5
   i32.load8_u
   i32.store8
   local.get $0
   local.tee $5
   i32.const 1
   i32.add
   local.set $0
   local.get $5
   local.get $1
   local.tee $5
   i32.const 1
   i32.add
   local.set $1
   local.get $5
   i32.load8_u
   i32.store8
   local.get $0
   local.tee $5
   i32.const 1
   i32.add
   local.set $0
   local.get $5
   local.get $1
   local.tee $5
   i32.const 1
   i32.add
   local.set $1
   local.get $5
   i32.load8_u
   i32.store8
   local.get $0
   local.tee $5
   i32.const 1
   i32.add
   local.set $0
   local.get $5
   local.get $1
   local.tee $5
   i32.const 1
   i32.add
   local.set $1
   local.get $5
   i32.load8_u
   i32.store8
   local.get $0
   local.tee $5
   i32.const 1
   i32.add
   local.set $0
   local.get $5
   local.get $1
   local.tee $5
   i32.const 1
   i32.add
   local.set $1
   local.get $5
   i32.load8_u
   i32.store8
   local.get $0
   local.tee $5
   i32.const 1
   i32.add
   local.set $0
   local.get $5
   local.get $1
   local.tee $5
   i32.const 1
   i32.add
   local.set $1
   local.get $5
   i32.load8_u
   i32.store8
  end
  local.get $2
  i32.const 4
  i32.and
  if
   local.get $0
   local.tee $5
   i32.const 1
   i32.add
   local.set $0
   local.get $5
   local.get $1
   local.tee $5
   i32.const 1
   i32.add
   local.set $1
   local.get $5
   i32.load8_u
   i32.store8
   local.get $0
   local.tee $5
   i32.const 1
   i32.add
   local.set $0
   local.get $5
   local.get $1
   local.tee $5
   i32.const 1
   i32.add
   local.set $1
   local.get $5
   i32.load8_u
   i32.store8
   local.get $0
   local.tee $5
   i32.const 1
   i32.add
   local.set $0
   local.get $5
   local.get $1
   local.tee $5
   i32.const 1
   i32.add
   local.set $1
   local.get $5
   i32.load8_u
   i32.store8
   local.get $0
   local.tee $5
   i32.const 1
   i32.add
   local.set $0
   local.get $5
   local.get $1
   local.tee $5
   i32.const 1
   i32.add
   local.set $1
   local.get $5
   i32.load8_u
   i32.store8
  end
  local.get $2
  i32.const 2
  i32.and
  if
   local.get $0
   local.tee $5
   i32.const 1
   i32.add
   local.set $0
   local.get $5
   local.get $1
   local.tee $5
   i32.const 1
   i32.add
   local.set $1
   local.get $5
   i32.load8_u
   i32.store8
   local.get $0
   local.tee $5
   i32.const 1
   i32.add
   local.set $0
   local.get $5
   local.get $1
   local.tee $5
   i32.const 1
   i32.add
   local.set $1
   local.get $5
   i32.load8_u
   i32.store8
  end
  local.get $2
  i32.const 1
  i32.and
  if
   local.get $0
   local.tee $5
   i32.const 1
   i32.add
   local.set $0
   local.get $5
   local.get $1
   local.tee $5
   i32.const 1
   i32.add
   local.set $1
   local.get $5
   i32.load8_u
   i32.store8
  end
 )
<<<<<<< HEAD
 (func $~lib/memory/memory.copy (; 20 ;) (param $0 i32) (param $1 i32) (param $2 i32)
=======
 (func $~lib/memory/memory.copy (; 17 ;) (param $0 i32) (param $1 i32) (param $2 i32)
>>>>>>> 88cc73b7
  (local $3 i32)
  (local $4 i32)
  (local $5 i32)
  (local $6 i32)
  (local $7 i32)
  block $~lib/util/memory/memmove|inlined.0
   local.get $0
   local.set $5
   local.get $1
   local.set $4
   local.get $2
   local.set $3
   local.get $5
   local.get $4
   i32.eq
   if
    br $~lib/util/memory/memmove|inlined.0
   end
   local.get $4
   local.get $3
   i32.add
   local.get $5
   i32.le_u
   if (result i32)
    i32.const 1
   else
    local.get $5
    local.get $3
    i32.add
    local.get $4
    i32.le_u
   end
   if
    local.get $5
    local.get $4
    local.get $3
    call $~lib/util/memory/memcpy
    br $~lib/util/memory/memmove|inlined.0
   end
   local.get $5
   local.get $4
   i32.lt_u
   if
    local.get $4
    i32.const 7
    i32.and
    local.get $5
    i32.const 7
    i32.and
    i32.eq
    if
     loop $while-continue|0
      local.get $5
      i32.const 7
      i32.and
      local.set $6
      local.get $6
      if
       local.get $3
       i32.eqz
       if
        br $~lib/util/memory/memmove|inlined.0
       end
       local.get $3
       i32.const 1
       i32.sub
       local.set $3
       local.get $5
       local.tee $7
       i32.const 1
       i32.add
       local.set $5
       local.get $7
       local.get $4
       local.tee $7
       i32.const 1
       i32.add
       local.set $4
       local.get $7
       i32.load8_u
       i32.store8
       br $while-continue|0
      end
     end
     loop $while-continue|1
      local.get $3
      i32.const 8
      i32.ge_u
      local.set $6
      local.get $6
      if
       local.get $5
       local.get $4
       i64.load
       i64.store
       local.get $3
       i32.const 8
       i32.sub
       local.set $3
       local.get $5
       i32.const 8
       i32.add
       local.set $5
       local.get $4
       i32.const 8
       i32.add
       local.set $4
       br $while-continue|1
      end
     end
    end
    loop $while-continue|2
     local.get $3
     local.set $6
     local.get $6
     if
      local.get $5
      local.tee $7
      i32.const 1
      i32.add
      local.set $5
      local.get $7
      local.get $4
      local.tee $7
      i32.const 1
      i32.add
      local.set $4
      local.get $7
      i32.load8_u
      i32.store8
      local.get $3
      i32.const 1
      i32.sub
      local.set $3
      br $while-continue|2
     end
    end
   else
    local.get $4
    i32.const 7
    i32.and
    local.get $5
    i32.const 7
    i32.and
    i32.eq
    if
     loop $while-continue|3
      local.get $5
      local.get $3
      i32.add
      i32.const 7
      i32.and
      local.set $6
      local.get $6
      if
       local.get $3
       i32.eqz
       if
        br $~lib/util/memory/memmove|inlined.0
       end
       local.get $5
       local.get $3
       i32.const 1
       i32.sub
       local.tee $3
       i32.add
       local.get $4
       local.get $3
       i32.add
       i32.load8_u
       i32.store8
       br $while-continue|3
      end
     end
     loop $while-continue|4
      local.get $3
      i32.const 8
      i32.ge_u
      local.set $6
      local.get $6
      if
       local.get $3
       i32.const 8
       i32.sub
       local.set $3
       local.get $5
       local.get $3
       i32.add
       local.get $4
       local.get $3
       i32.add
       i64.load
       i64.store
       br $while-continue|4
      end
     end
    end
    loop $while-continue|5
     local.get $3
     local.set $6
     local.get $6
     if
      local.get $5
      local.get $3
      i32.const 1
      i32.sub
      local.tee $3
      i32.add
      local.get $4
      local.get $3
      i32.add
      i32.load8_u
      i32.store8
      br $while-continue|5
     end
    end
   end
  end
 )
<<<<<<< HEAD
 (func $~lib/util/number/prettify (; 21 ;) (param $0 i32) (param $1 i32) (param $2 i32) (result i32)
=======
 (func $~lib/util/number/prettify (; 18 ;) (param $0 i32) (param $1 i32) (param $2 i32) (result i32)
>>>>>>> 88cc73b7
  (local $3 i32)
  (local $4 i32)
  (local $5 i32)
  (local $6 i32)
  (local $7 i32)
  (local $8 i32)
  (local $9 i32)
  (local $10 i32)
  (local $11 i32)
  local.get $2
  i32.eqz
  if
   local.get $0
   local.get $1
   i32.const 1
   i32.shl
   i32.add
   i32.const 46
   i32.const 48
   i32.const 16
   i32.shl
   i32.or
   i32.store
   local.get $1
   i32.const 2
   i32.add
   return
  end
  local.get $1
  local.get $2
  i32.add
  local.set $3
  local.get $1
  local.get $3
  i32.le_s
  if (result i32)
   local.get $3
   i32.const 21
   i32.le_s
  else
   i32.const 0
  end
  if
   local.get $1
   local.set $4
   loop $for-loop|0
    local.get $4
    local.get $3
    i32.lt_s
    local.set $5
    local.get $5
    if
     local.get $0
     local.get $4
     i32.const 1
     i32.shl
     i32.add
     i32.const 48
     i32.store16
     local.get $4
     i32.const 1
     i32.add
     local.set $4
     br $for-loop|0
    end
   end
   local.get $0
   local.get $3
   i32.const 1
   i32.shl
   i32.add
   i32.const 46
   i32.const 48
   i32.const 16
   i32.shl
   i32.or
   i32.store
   local.get $3
   i32.const 2
   i32.add
   return
  else
   local.get $3
   i32.const 0
   i32.gt_s
   if (result i32)
    local.get $3
    i32.const 21
    i32.le_s
   else
    i32.const 0
   end
   if
    local.get $0
    local.get $3
    i32.const 1
    i32.shl
    i32.add
    local.set $4
    local.get $4
    i32.const 2
    i32.add
    local.get $4
    i32.const 0
    local.get $2
    i32.sub
    i32.const 1
    i32.shl
    call $~lib/memory/memory.copy
    local.get $0
    local.get $3
    i32.const 1
    i32.shl
    i32.add
    i32.const 46
    i32.store16
    local.get $1
    i32.const 1
    i32.add
    return
   else
    i32.const -6
    local.get $3
    i32.lt_s
    if (result i32)
     local.get $3
     i32.const 0
     i32.le_s
    else
     i32.const 0
    end
    if
     i32.const 2
     local.get $3
     i32.sub
     local.set $4
     local.get $0
     local.get $4
     i32.const 1
     i32.shl
     i32.add
     local.get $0
     local.get $1
     i32.const 1
     i32.shl
     call $~lib/memory/memory.copy
     local.get $0
     i32.const 48
     i32.const 46
     i32.const 16
     i32.shl
     i32.or
     i32.store
     i32.const 2
     local.set $5
     loop $for-loop|1
      local.get $5
      local.get $4
      i32.lt_s
      local.set $6
      local.get $6
      if
       local.get $0
       local.get $5
       i32.const 1
       i32.shl
       i32.add
       i32.const 48
       i32.store16
       local.get $5
       i32.const 1
       i32.add
       local.set $5
       br $for-loop|1
      end
     end
     local.get $1
     local.get $4
     i32.add
     return
    else
     local.get $1
     i32.const 1
     i32.eq
     if
      local.get $0
      i32.const 101
      i32.store16 offset=2
      local.get $0
      i32.const 4
      i32.add
      local.set $5
      local.get $3
      i32.const 1
      i32.sub
      local.set $6
      local.get $6
      i32.const 0
      i32.lt_s
      local.set $4
      local.get $4
      if
       i32.const 0
       local.get $6
       i32.sub
       local.set $6
      end
      local.get $6
      call $~lib/util/number/decimalCount32
      i32.const 1
      i32.add
      local.set $7
      local.get $5
      local.set $10
      local.get $6
      local.set $9
      local.get $7
      local.set $8
      local.get $10
      local.get $9
      local.get $8
      call $~lib/util/number/utoa32_lut
      local.get $5
      i32.const 45
      i32.const 43
      local.get $4
      select
      i32.store16
      local.get $7
      local.set $1
      local.get $1
      i32.const 2
      i32.add
      return
     else
      local.get $1
      i32.const 1
      i32.shl
      local.set $7
      local.get $0
      i32.const 4
      i32.add
      local.get $0
      i32.const 2
      i32.add
      local.get $7
      i32.const 2
      i32.sub
      call $~lib/memory/memory.copy
      local.get $0
      i32.const 46
      i32.store16 offset=2
      local.get $0
      local.get $7
      i32.add
      i32.const 101
      i32.store16 offset=2
      local.get $1
      local.get $0
      local.get $7
      i32.add
      i32.const 4
      i32.add
      local.set $9
      local.get $3
      i32.const 1
      i32.sub
      local.set $8
      local.get $8
      i32.const 0
      i32.lt_s
      local.set $4
      local.get $4
      if
       i32.const 0
       local.get $8
       i32.sub
       local.set $8
      end
      local.get $8
      call $~lib/util/number/decimalCount32
      i32.const 1
      i32.add
      local.set $5
      local.get $9
      local.set $11
      local.get $8
      local.set $6
      local.get $5
      local.set $10
      local.get $11
      local.get $6
      local.get $10
      call $~lib/util/number/utoa32_lut
      local.get $9
      i32.const 45
      i32.const 43
      local.get $4
      select
      i32.store16
      local.get $5
      i32.add
      local.set $1
      local.get $1
      i32.const 2
      i32.add
      return
     end
     unreachable
    end
    unreachable
   end
   unreachable
  end
  unreachable
 )
<<<<<<< HEAD
 (func $~lib/util/number/dtoa_core (; 22 ;) (param $0 i32) (param $1 f64) (result i32)
=======
 (func $~lib/util/number/dtoa_core (; 19 ;) (param $0 i32) (param $1 f64) (result i32)
>>>>>>> 88cc73b7
  (local $2 i32)
  (local $3 i32)
  (local $4 i32)
  (local $5 f64)
  (local $6 i64)
  (local $7 i32)
  (local $8 i64)
  (local $9 i64)
  (local $10 i32)
  (local $11 i64)
  (local $12 i64)
  (local $13 i32)
  (local $14 i32)
  (local $15 i32)
  (local $16 f64)
  (local $17 i64)
  (local $18 i64)
  (local $19 i64)
  (local $20 i64)
  (local $21 i64)
  (local $22 i64)
  (local $23 i64)
  (local $24 i64)
  (local $25 i64)
  (local $26 i32)
  (local $27 i64)
  (local $28 i32)
  local.get $1
  f64.const 0
  f64.lt
  local.set $2
  local.get $2
  if
   local.get $1
   f64.neg
   local.set $1
   local.get $0
   i32.const 45
   i32.store16
  end
  local.get $1
  local.set $5
  local.get $0
  local.set $4
  local.get $2
  local.set $3
  local.get $5
  i64.reinterpret_f64
  local.set $6
  local.get $6
  i64.const 9218868437227405312
  i64.and
  i64.const 52
  i64.shr_u
  i32.wrap_i64
  local.set $7
  local.get $6
  i64.const 4503599627370495
  i64.and
  local.set $8
  local.get $7
  i32.const 0
  i32.ne
  i64.extend_i32_u
  i64.const 52
  i64.shl
  local.get $8
  i64.add
  local.set $9
  local.get $7
  i32.const 1
  local.get $7
  select
  i32.const 1023
  i32.const 52
  i32.add
  i32.sub
  local.set $7
  local.get $9
  local.set $11
  local.get $7
  local.set $10
  local.get $11
  i64.const 1
  i64.shl
  i64.const 1
  i64.add
  local.set $12
  local.get $10
  i32.const 1
  i32.sub
  local.set $13
  local.get $12
  i64.clz
  i32.wrap_i64
  local.set $14
  local.get $12
  local.get $14
  i64.extend_i32_s
  i64.shl
  local.set $12
  local.get $13
  local.get $14
  i32.sub
  local.set $13
  i32.const 1
  local.get $11
  i64.const 4503599627370496
  i64.eq
  i32.add
  local.set $15
  local.get $12
  global.set $~lib/util/number/_frc_plus
  local.get $11
  local.get $15
  i64.extend_i32_s
  i64.shl
  i64.const 1
  i64.sub
  local.get $10
  local.get $15
  i32.sub
  local.get $13
  i32.sub
  i64.extend_i32_s
  i64.shl
  global.set $~lib/util/number/_frc_minus
  local.get $13
  global.set $~lib/util/number/_exp
  global.get $~lib/util/number/_exp
  local.set $10
  i32.const -61
  local.get $10
  i32.sub
  f64.convert_i32_s
  f64.const 0.30102999566398114
  f64.mul
  f64.const 347
  f64.add
  local.set $16
  local.get $16
  i32.trunc_f64_s
  local.set $15
  local.get $15
  local.get $15
  f64.convert_i32_s
  local.get $16
  f64.ne
  i32.add
  local.set $15
  local.get $15
  i32.const 3
  i32.shr_s
  i32.const 1
  i32.add
  local.set $14
  i32.const 348
  local.get $14
  i32.const 3
  i32.shl
  i32.sub
  global.set $~lib/util/number/_K
  i32.const 7024
  local.get $14
  i32.const 3
  i32.shl
  i32.add
  i64.load
  global.set $~lib/util/number/_frc_pow
  i32.const 7744
  local.get $14
  i32.const 1
  i32.shl
  i32.add
  i32.load16_s
  global.set $~lib/util/number/_exp_pow
  local.get $9
  i64.clz
  i32.wrap_i64
  local.set $14
  local.get $9
  local.get $14
  i64.extend_i32_s
  i64.shl
  local.set $9
  local.get $7
  local.get $14
  i32.sub
  local.set $7
  global.get $~lib/util/number/_frc_pow
  local.set $12
  global.get $~lib/util/number/_exp_pow
  local.set $15
  local.get $9
  local.set $17
  local.get $12
  local.set $11
  local.get $17
  i64.const 4294967295
  i64.and
  local.set $18
  local.get $11
  i64.const 4294967295
  i64.and
  local.set $19
  local.get $17
  i64.const 32
  i64.shr_u
  local.set $20
  local.get $11
  i64.const 32
  i64.shr_u
  local.set $21
  local.get $18
  local.get $19
  i64.mul
  local.set $22
  local.get $20
  local.get $19
  i64.mul
  local.get $22
  i64.const 32
  i64.shr_u
  i64.add
  local.set $23
  local.get $18
  local.get $21
  i64.mul
  local.get $23
  i64.const 4294967295
  i64.and
  i64.add
  local.set $24
  local.get $24
  i64.const 2147483647
  i64.add
  local.set $24
  local.get $23
  i64.const 32
  i64.shr_u
  local.set $23
  local.get $24
  i64.const 32
  i64.shr_u
  local.set $24
  local.get $20
  local.get $21
  i64.mul
  local.get $23
  i64.add
  local.get $24
  i64.add
  local.set $24
  local.get $7
  local.set $10
  local.get $15
  local.set $13
  local.get $10
  local.get $13
  i32.add
  i32.const 64
  i32.add
  local.set $10
  global.get $~lib/util/number/_frc_plus
  local.set $17
  local.get $12
  local.set $11
  local.get $17
  i64.const 4294967295
  i64.and
  local.set $23
  local.get $11
  i64.const 4294967295
  i64.and
  local.set $22
  local.get $17
  i64.const 32
  i64.shr_u
  local.set $21
  local.get $11
  i64.const 32
  i64.shr_u
  local.set $20
  local.get $23
  local.get $22
  i64.mul
  local.set $19
  local.get $21
  local.get $22
  i64.mul
  local.get $19
  i64.const 32
  i64.shr_u
  i64.add
  local.set $18
  local.get $23
  local.get $20
  i64.mul
  local.get $18
  i64.const 4294967295
  i64.and
  i64.add
  local.set $25
  local.get $25
  i64.const 2147483647
  i64.add
  local.set $25
  local.get $18
  i64.const 32
  i64.shr_u
  local.set $18
  local.get $25
  i64.const 32
  i64.shr_u
  local.set $25
  local.get $21
  local.get $20
  i64.mul
  local.get $18
  i64.add
  local.get $25
  i64.add
  i64.const 1
  i64.sub
  local.set $25
  global.get $~lib/util/number/_exp
  local.set $26
  local.get $15
  local.set $13
  local.get $26
  local.get $13
  i32.add
  i32.const 64
  i32.add
  local.set $26
  global.get $~lib/util/number/_frc_minus
  local.set $17
  local.get $12
  local.set $11
  local.get $17
  i64.const 4294967295
  i64.and
  local.set $18
  local.get $11
  i64.const 4294967295
  i64.and
  local.set $19
  local.get $17
  i64.const 32
  i64.shr_u
  local.set $20
  local.get $11
  i64.const 32
  i64.shr_u
  local.set $21
  local.get $18
  local.get $19
  i64.mul
  local.set $22
  local.get $20
  local.get $19
  i64.mul
  local.get $22
  i64.const 32
  i64.shr_u
  i64.add
  local.set $23
  local.get $18
  local.get $21
  i64.mul
  local.get $23
  i64.const 4294967295
  i64.and
  i64.add
  local.set $27
  local.get $27
  i64.const 2147483647
  i64.add
  local.set $27
  local.get $23
  i64.const 32
  i64.shr_u
  local.set $23
  local.get $27
  i64.const 32
  i64.shr_u
  local.set $27
  local.get $20
  local.get $21
  i64.mul
  local.get $23
  i64.add
  local.get $27
  i64.add
  i64.const 1
  i64.add
  local.set $27
  local.get $25
  local.get $27
  i64.sub
  local.set $23
  local.get $4
  local.get $24
  local.get $10
  local.get $25
  local.get $26
  local.get $23
  local.get $3
  call $~lib/util/number/genDigits
  local.set $28
  local.get $0
  local.get $2
  i32.const 1
  i32.shl
  i32.add
  local.get $28
  local.get $2
  i32.sub
  global.get $~lib/util/number/_K
  call $~lib/util/number/prettify
  local.set $28
  local.get $28
  local.get $2
  i32.add
 )
<<<<<<< HEAD
 (func $~lib/string/String#substring (; 23 ;) (param $0 i32) (param $1 i32) (param $2 i32) (result i32)
=======
 (func $~lib/string/String#substring (; 20 ;) (param $0 i32) (param $1 i32) (param $2 i32) (result i32)
>>>>>>> 88cc73b7
  (local $3 i32)
  (local $4 i32)
  (local $5 i32)
  (local $6 i32)
  (local $7 i32)
  (local $8 i32)
  (local $9 i32)
  (local $10 i32)
  (local $11 i32)
  local.get $0
  call $~lib/string/String#get:length
  local.set $3
  local.get $1
  local.tee $4
  i32.const 0
  local.tee $5
  local.get $4
  local.get $5
  i32.gt_s
  select
  local.tee $4
  local.get $3
  local.tee $5
  local.get $4
  local.get $5
  i32.lt_s
  select
  local.set $6
  local.get $2
  local.tee $4
  i32.const 0
  local.tee $5
  local.get $4
  local.get $5
  i32.gt_s
  select
  local.tee $4
  local.get $3
  local.tee $5
  local.get $4
  local.get $5
  i32.lt_s
  select
  local.set $7
  local.get $6
  local.tee $4
  local.get $7
  local.tee $5
  local.get $4
  local.get $5
  i32.lt_s
  select
  i32.const 1
  i32.shl
  local.set $8
  local.get $6
  local.tee $4
  local.get $7
  local.tee $5
  local.get $4
  local.get $5
  i32.gt_s
  select
  i32.const 1
  i32.shl
  local.set $9
  local.get $9
  local.get $8
  i32.sub
  local.set $10
  local.get $10
  i32.eqz
  if
   i32.const 8000
   call $~lib/rt/stub/__retain
   return
  end
  local.get $8
  i32.eqz
  if (result i32)
   local.get $9
   local.get $3
   i32.const 1
   i32.shl
   i32.eq
  else
   i32.const 0
  end
  if
   local.get $0
   call $~lib/rt/stub/__retain
   return
  end
  local.get $10
  i32.const 1
  call $~lib/rt/stub/__alloc
  local.set $11
  local.get $11
  local.get $0
  local.get $8
  i32.add
  local.get $10
  call $~lib/memory/memory.copy
  local.get $11
  call $~lib/rt/stub/__retain
 )
<<<<<<< HEAD
 (func $~lib/rt/stub/__free (; 24 ;) (param $0 i32)
=======
 (func $~lib/rt/stub/__free (; 21 ;) (param $0 i32)
>>>>>>> 88cc73b7
  (local $1 i32)
  local.get $0
  i32.const 0
  i32.ne
  if (result i32)
   local.get $0
   i32.const 15
   i32.and
   i32.eqz
  else
   i32.const 0
  end
  i32.eqz
  if
   i32.const 0
   i32.const 8016
   i32.const 70
   i32.const 2
   call $~lib/builtins/abort
   unreachable
  end
  local.get $0
  i32.const 16
  i32.sub
  local.set $1
  local.get $1
  i32.load offset=4
  i32.const 1
  i32.eq
  i32.eqz
  if
   i32.const 0
   i32.const 8016
   i32.const 72
   i32.const 13
   call $~lib/builtins/abort
   unreachable
  end
  local.get $0
  local.get $1
  i32.load
  i32.add
  global.get $~lib/rt/stub/offset
  i32.eq
  if
   local.get $1
   global.set $~lib/rt/stub/offset
  end
 )
<<<<<<< HEAD
 (func $~lib/util/number/dtoa (; 25 ;) (param $0 f64) (result i32)
=======
 (func $~lib/util/number/dtoa (; 22 ;) (param $0 f64) (result i32)
>>>>>>> 88cc73b7
  (local $1 i32)
  (local $2 i32)
  (local $3 i32)
  local.get $0
  f64.const 0
  f64.eq
  if
   i32.const 6880
   return
  end
  local.get $0
  local.get $0
  f64.sub
  f64.const 0
  f64.eq
  i32.eqz
  if
   local.get $0
   local.get $0
   f64.ne
   if
    i32.const 6912
    return
   end
   i32.const 6944
   i32.const 6992
   local.get $0
   f64.const 0
   f64.lt
   select
   call $~lib/rt/stub/__retain
   return
  end
  i32.const 28
  i32.const 1
  i32.shl
  i32.const 1
  call $~lib/rt/stub/__alloc
  local.set $1
  local.get $1
  local.get $0
  call $~lib/util/number/dtoa_core
  local.set $2
  local.get $2
  i32.const 28
  i32.eq
  if
   local.get $1
   call $~lib/rt/stub/__retain
   return
  end
  local.get $1
  i32.const 0
  local.get $2
  call $~lib/string/String#substring
  local.set $3
  local.get $1
  call $~lib/rt/stub/__free
  local.get $3
 )
<<<<<<< HEAD
 (func $~lib/number/F64#toString (; 26 ;) (param $0 f64) (param $1 i32) (result i32)
  local.get $0
  call $~lib/util/number/dtoa
 )
 (func $resolve-binary/Foo#constructor (; 27 ;) (param $0 i32) (result i32)
=======
 (func $~lib/number/F64#toString (; 23 ;) (param $0 f64) (param $1 i32) (result i32)
  local.get $0
  call $~lib/util/number/dtoa
 )
 (func $resolve-binary/Foo#constructor (; 24 ;) (param $0 i32) (result i32)
>>>>>>> 88cc73b7
  local.get $0
  i32.eqz
  if
   i32.const 0
   i32.const 7
   call $~lib/rt/stub/__alloc
   call $~lib/rt/stub/__retain
   local.set $0
  end
  local.get $0
 )
<<<<<<< HEAD
 (func $resolve-binary/Foo#lt (; 28 ;) (param $0 i32) (param $1 i32) (result i32)
=======
 (func $resolve-binary/Foo#lt (; 25 ;) (param $0 i32) (param $1 i32) (result i32)
>>>>>>> 88cc73b7
  (local $2 i32)
  local.get $1
  call $~lib/rt/stub/__retain
  local.set $1
  i32.const 8192
  local.set $2
  local.get $1
  call $~lib/rt/stub/__release
  local.get $2
 )
<<<<<<< HEAD
 (func $~lib/string/String#toString (; 29 ;) (param $0 i32) (result i32)
  local.get $0
  call $~lib/rt/stub/__retain
 )
 (func $resolve-binary/Foo#gt (; 30 ;) (param $0 i32) (param $1 i32) (result i32)
=======
 (func $~lib/string/String#toString (; 26 ;) (param $0 i32) (result i32)
  local.get $0
  call $~lib/rt/stub/__retain
 )
 (func $resolve-binary/Foo#gt (; 27 ;) (param $0 i32) (param $1 i32) (result i32)
>>>>>>> 88cc73b7
  (local $2 i32)
  local.get $1
  call $~lib/rt/stub/__retain
  local.set $1
  i32.const 8224
  local.set $2
  local.get $1
  call $~lib/rt/stub/__release
  local.get $2
 )
<<<<<<< HEAD
 (func $resolve-binary/Foo#le (; 31 ;) (param $0 i32) (param $1 i32) (result i32)
=======
 (func $resolve-binary/Foo#le (; 28 ;) (param $0 i32) (param $1 i32) (result i32)
>>>>>>> 88cc73b7
  (local $2 i32)
  local.get $1
  call $~lib/rt/stub/__retain
  local.set $1
  i32.const 8256
  local.set $2
  local.get $1
  call $~lib/rt/stub/__release
  local.get $2
 )
<<<<<<< HEAD
 (func $resolve-binary/Foo#ge (; 32 ;) (param $0 i32) (param $1 i32) (result i32)
=======
 (func $resolve-binary/Foo#ge (; 29 ;) (param $0 i32) (param $1 i32) (result i32)
>>>>>>> 88cc73b7
  (local $2 i32)
  local.get $1
  call $~lib/rt/stub/__retain
  local.set $1
  i32.const 8288
  local.set $2
  local.get $1
  call $~lib/rt/stub/__release
  local.get $2
 )
<<<<<<< HEAD
 (func $resolve-binary/Foo#eq (; 33 ;) (param $0 i32) (param $1 i32) (result i32)
=======
 (func $resolve-binary/Foo#eq (; 30 ;) (param $0 i32) (param $1 i32) (result i32)
>>>>>>> 88cc73b7
  (local $2 i32)
  local.get $1
  call $~lib/rt/stub/__retain
  local.set $1
  i32.const 8320
  local.set $2
  local.get $1
  call $~lib/rt/stub/__release
  local.get $2
 )
<<<<<<< HEAD
 (func $resolve-binary/Foo#ne (; 34 ;) (param $0 i32) (param $1 i32) (result i32)
=======
 (func $resolve-binary/Foo#ne (; 31 ;) (param $0 i32) (param $1 i32) (result i32)
>>>>>>> 88cc73b7
  (local $2 i32)
  local.get $1
  call $~lib/rt/stub/__retain
  local.set $1
  i32.const 8352
  local.set $2
  local.get $1
  call $~lib/rt/stub/__release
  local.get $2
 )
<<<<<<< HEAD
 (func $resolve-binary/Foo#add (; 35 ;) (param $0 i32) (param $1 i32) (result i32)
=======
 (func $resolve-binary/Foo#add (; 32 ;) (param $0 i32) (param $1 i32) (result i32)
>>>>>>> 88cc73b7
  (local $2 i32)
  local.get $1
  call $~lib/rt/stub/__retain
  local.set $1
  i32.const 8384
  local.set $2
  local.get $1
  call $~lib/rt/stub/__release
  local.get $2
 )
<<<<<<< HEAD
 (func $resolve-binary/Foo.sub (; 36 ;) (param $0 i32) (param $1 i32) (result i32)
=======
 (func $resolve-binary/Foo.sub (; 33 ;) (param $0 i32) (param $1 i32) (result i32)
>>>>>>> 88cc73b7
  (local $2 i32)
  local.get $0
  call $~lib/rt/stub/__retain
  local.set $0
  local.get $1
  call $~lib/rt/stub/__retain
  local.set $1
  i32.const 8416
  local.set $2
  local.get $0
  call $~lib/rt/stub/__release
  local.get $1
  call $~lib/rt/stub/__release
  local.get $2
 )
<<<<<<< HEAD
 (func $resolve-binary/Foo#mul (; 37 ;) (param $0 i32) (param $1 i32) (result i32)
=======
 (func $resolve-binary/Foo#mul (; 34 ;) (param $0 i32) (param $1 i32) (result i32)
>>>>>>> 88cc73b7
  (local $2 i32)
  local.get $1
  call $~lib/rt/stub/__retain
  local.set $1
  i32.const 8448
  local.set $2
  local.get $1
  call $~lib/rt/stub/__release
  local.get $2
 )
<<<<<<< HEAD
 (func $resolve-binary/Foo#div (; 38 ;) (param $0 i32) (param $1 i32) (result i32)
=======
 (func $resolve-binary/Foo#div (; 35 ;) (param $0 i32) (param $1 i32) (result i32)
>>>>>>> 88cc73b7
  (local $2 i32)
  local.get $1
  call $~lib/rt/stub/__retain
  local.set $1
  i32.const 8480
  local.set $2
  local.get $1
  call $~lib/rt/stub/__release
  local.get $2
 )
<<<<<<< HEAD
 (func $resolve-binary/Foo#rem (; 39 ;) (param $0 i32) (param $1 i32) (result i32)
=======
 (func $resolve-binary/Foo#rem (; 36 ;) (param $0 i32) (param $1 i32) (result i32)
>>>>>>> 88cc73b7
  (local $2 i32)
  local.get $1
  call $~lib/rt/stub/__retain
  local.set $1
  i32.const 8512
  local.set $2
  local.get $1
  call $~lib/rt/stub/__release
  local.get $2
 )
<<<<<<< HEAD
 (func $resolve-binary/Foo#pow (; 40 ;) (param $0 i32) (param $1 i32) (result i32)
=======
 (func $resolve-binary/Foo#pow (; 37 ;) (param $0 i32) (param $1 i32) (result i32)
>>>>>>> 88cc73b7
  (local $2 i32)
  local.get $1
  call $~lib/rt/stub/__retain
  local.set $1
  i32.const 8544
  local.set $2
  local.get $1
  call $~lib/rt/stub/__release
  local.get $2
 )
<<<<<<< HEAD
 (func $resolve-binary/Bar#constructor (; 41 ;) (param $0 i32) (result i32)
=======
 (func $resolve-binary/Bar#constructor (; 38 ;) (param $0 i32) (result i32)
>>>>>>> 88cc73b7
  local.get $0
  i32.eqz
  if
   i32.const 0
   i32.const 8
   call $~lib/rt/stub/__alloc
   call $~lib/rt/stub/__retain
   local.set $0
  end
  local.get $0
 )
<<<<<<< HEAD
 (func $resolve-binary/Bar#add (; 42 ;) (param $0 i32) (param $1 i32) (result i32)
=======
 (func $resolve-binary/Bar#add (; 39 ;) (param $0 i32) (param $1 i32) (result i32)
>>>>>>> 88cc73b7
  local.get $1
  call $~lib/rt/stub/__retain
  local.set $1
  local.get $1
 )
<<<<<<< HEAD
 (func $resolve-binary/Bar#self (; 43 ;) (param $0 i32) (result i32)
  local.get $0
  call $~lib/rt/stub/__retain
 )
 (func $start:resolve-binary (; 44 ;)
=======
 (func $resolve-binary/Bar#self (; 40 ;) (param $0 i32) (result i32)
  local.get $0
  call $~lib/rt/stub/__retain
 )
 (func $start:resolve-binary (; 41 ;)
>>>>>>> 88cc73b7
  (local $0 i32)
  (local $1 i32)
  (local $2 i32)
  (local $3 i32)
  (local $4 i32)
  (local $5 i32)
  (local $6 i32)
  (local $7 i32)
  (local $8 i32)
  (local $9 i32)
  (local $10 i32)
  (local $11 i32)
  (local $12 i32)
  (local $13 i32)
  (local $14 i32)
  (local $15 i32)
  (local $16 i32)
  (local $17 i32)
  (local $18 i32)
  (local $19 i32)
  (local $20 i32)
  (local $21 i32)
  (local $22 i32)
  (local $23 i32)
  (local $24 i32)
  (local $25 i32)
  (local $26 i32)
  (local $27 i32)
  (local $28 i32)
  (local $29 i32)
  (local $30 i32)
  (local $31 i32)
  (local $32 i32)
  (local $33 i32)
  (local $34 i32)
  (local $35 i32)
  (local $36 i32)
  (local $37 i32)
  (local $38 i32)
  (local $39 i32)
  (local $40 i32)
  (local $41 i32)
  (local $42 i32)
  (local $43 i32)
  (local $44 i32)
  (local $45 i32)
  (local $46 i32)
  (local $47 i32)
  (local $48 i32)
  (local $49 i32)
  (local $50 i32)
  (local $51 i32)
  (local $52 i32)
  (local $53 i32)
  (local $54 i32)
  (local $55 i32)
  (local $56 i32)
  (local $57 i32)
  (local $58 i32)
  (local $59 i32)
  (local $60 i32)
  (local $61 i32)
  (local $62 i32)
  (local $63 i32)
  i32.const 1
  call $~lib/number/Bool#toString
  local.tee $0
  i32.const 32
  call $~lib/string/String.__eq
  i32.eqz
  if
   i32.const 0
   i32.const 96
   i32.const 2
   i32.const 0
   call $~lib/builtins/abort
   unreachable
  end
  i32.const 0
  call $~lib/number/Bool#toString
  local.tee $1
  i32.const 64
  call $~lib/string/String.__eq
  i32.eqz
  if
   i32.const 0
   i32.const 96
   i32.const 7
   i32.const 0
   call $~lib/builtins/abort
   unreachable
  end
  i32.const 1
  call $~lib/number/Bool#toString
  local.tee $2
  i32.const 32
  call $~lib/string/String.__eq
  i32.eqz
  if
   i32.const 0
   i32.const 96
   i32.const 12
   i32.const 0
   call $~lib/builtins/abort
   unreachable
  end
  i32.const 0
  call $~lib/number/Bool#toString
  local.tee $3
  i32.const 64
  call $~lib/string/String.__eq
  i32.eqz
  if
   i32.const 0
   i32.const 96
   i32.const 17
   i32.const 0
   call $~lib/builtins/abort
   unreachable
  end
  i32.const 0
  call $~lib/number/Bool#toString
  local.tee $4
  i32.const 64
  call $~lib/string/String.__eq
  i32.eqz
  if
   i32.const 0
   i32.const 96
   i32.const 22
   i32.const 0
   call $~lib/builtins/abort
   unreachable
  end
  i32.const 1
  call $~lib/number/Bool#toString
  local.tee $5
  i32.const 32
  call $~lib/string/String.__eq
  i32.eqz
  if
   i32.const 0
   i32.const 96
   i32.const 27
   i32.const 0
   call $~lib/builtins/abort
   unreachable
  end
  i32.const 160
  i32.const 160
  call $~lib/string/String.__eq
  call $~lib/number/Bool#toString
  local.tee $6
  i32.const 32
  call $~lib/string/String.__eq
  i32.eqz
  if
   i32.const 0
   i32.const 96
   i32.const 34
   i32.const 0
   call $~lib/builtins/abort
   unreachable
  end
  i32.const 160
  i32.const 160
  call $~lib/string/String.__ne
  call $~lib/number/Bool#toString
  local.tee $7
  i32.const 64
  call $~lib/string/String.__eq
  i32.eqz
  if
   i32.const 0
   i32.const 96
   i32.const 39
   i32.const 0
   call $~lib/builtins/abort
   unreachable
  end
  global.get $~lib/heap/__heap_base
  i32.const 15
  i32.add
  i32.const 15
  i32.const -1
  i32.xor
  i32.and
  global.set $~lib/rt/stub/startOffset
  global.get $~lib/rt/stub/startOffset
  global.set $~lib/rt/stub/offset
  i32.const 1
  global.set $resolve-binary/a
  global.get $resolve-binary/a
  call $~lib/number/I32#toString
  local.tee $8
  i32.const 640
  call $~lib/string/String.__eq
  i32.eqz
  if
   i32.const 0
   i32.const 96
   i32.const 48
   i32.const 0
   call $~lib/builtins/abort
   unreachable
  end
  global.get $resolve-binary/a
  i32.const 1
  i32.add
  global.set $resolve-binary/a
  global.get $resolve-binary/a
  call $~lib/number/I32#toString
  local.tee $9
  i32.const 672
  call $~lib/string/String.__eq
  i32.eqz
  if
   i32.const 0
   i32.const 96
   i32.const 53
   i32.const 0
   call $~lib/builtins/abort
   unreachable
  end
  global.get $resolve-binary/a
  i32.const 1
  i32.sub
  global.set $resolve-binary/a
  global.get $resolve-binary/a
  call $~lib/number/I32#toString
  local.tee $10
  i32.const 640
  call $~lib/string/String.__eq
  i32.eqz
  if
   i32.const 0
   i32.const 96
   i32.const 58
   i32.const 0
   call $~lib/builtins/abort
   unreachable
  end
  global.get $resolve-binary/a
  i32.const 2
  i32.mul
  global.set $resolve-binary/a
  global.get $resolve-binary/a
  call $~lib/number/I32#toString
  local.tee $11
  i32.const 672
  call $~lib/string/String.__eq
  i32.eqz
  if
   i32.const 0
   i32.const 96
   i32.const 63
   i32.const 0
   call $~lib/builtins/abort
   unreachable
  end
  f64.const 2
  global.set $resolve-binary/f
  global.get $resolve-binary/f
  f64.const 2
  call $~lib/math/NativeMath.pow
  global.set $resolve-binary/f
  global.get $resolve-binary/f
  i32.const 0
  call $~lib/number/F64#toString
  local.tee $12
  i32.const 8064
  call $~lib/string/String.__eq
  i32.eqz
  if
   i32.const 0
   i32.const 96
   i32.const 69
   i32.const 0
   call $~lib/builtins/abort
   unreachable
  end
  i32.const 4
  global.set $resolve-binary/a
  global.get $resolve-binary/a
  i32.const 2
  i32.div_s
  global.set $resolve-binary/a
  global.get $resolve-binary/a
  call $~lib/number/I32#toString
  local.tee $13
  i32.const 672
  call $~lib/string/String.__eq
  i32.eqz
  if
   i32.const 0
   i32.const 96
   i32.const 75
   i32.const 0
   call $~lib/builtins/abort
   unreachable
  end
  global.get $resolve-binary/a
  i32.const 3
  i32.rem_s
  global.set $resolve-binary/a
  global.get $resolve-binary/a
  call $~lib/number/I32#toString
  local.tee $14
  i32.const 672
  call $~lib/string/String.__eq
  i32.eqz
  if
   i32.const 0
   i32.const 96
   i32.const 80
   i32.const 0
   call $~lib/builtins/abort
   unreachable
  end
  global.get $resolve-binary/a
  i32.const 1
  i32.shl
  global.set $resolve-binary/a
  global.get $resolve-binary/a
  call $~lib/number/I32#toString
  local.tee $15
  i32.const 8096
  call $~lib/string/String.__eq
  i32.eqz
  if
   i32.const 0
   i32.const 96
   i32.const 85
   i32.const 0
   call $~lib/builtins/abort
   unreachable
  end
  global.get $resolve-binary/a
  i32.const 1
  i32.shr_s
  global.set $resolve-binary/a
  global.get $resolve-binary/a
  call $~lib/number/I32#toString
  local.tee $16
  i32.const 672
  call $~lib/string/String.__eq
  i32.eqz
  if
   i32.const 0
   i32.const 96
   i32.const 90
   i32.const 0
   call $~lib/builtins/abort
   unreachable
  end
  global.get $resolve-binary/a
  i32.const 1
  i32.shr_u
  global.set $resolve-binary/a
  global.get $resolve-binary/a
  call $~lib/number/I32#toString
  local.tee $17
  i32.const 640
  call $~lib/string/String.__eq
  i32.eqz
  if
   i32.const 0
   i32.const 96
   i32.const 95
   i32.const 0
   call $~lib/builtins/abort
   unreachable
  end
  global.get $resolve-binary/a
  i32.const 3
  i32.and
  global.set $resolve-binary/a
  global.get $resolve-binary/a
  call $~lib/number/I32#toString
  local.tee $18
  i32.const 640
  call $~lib/string/String.__eq
  i32.eqz
  if
   i32.const 0
   i32.const 96
   i32.const 100
   i32.const 0
   call $~lib/builtins/abort
   unreachable
  end
  global.get $resolve-binary/a
  i32.const 3
  i32.or
  global.set $resolve-binary/a
  global.get $resolve-binary/a
  call $~lib/number/I32#toString
  local.tee $19
  i32.const 8128
  call $~lib/string/String.__eq
  i32.eqz
  if
   i32.const 0
   i32.const 96
   i32.const 105
   i32.const 0
   call $~lib/builtins/abort
   unreachable
  end
  global.get $resolve-binary/a
  i32.const 2
  i32.xor
  global.set $resolve-binary/a
  global.get $resolve-binary/a
  call $~lib/number/I32#toString
  local.tee $20
  i32.const 640
  call $~lib/string/String.__eq
  i32.eqz
  if
   i32.const 0
   i32.const 96
   i32.const 110
   i32.const 0
   call $~lib/builtins/abort
   unreachable
  end
  i32.const 3
  call $~lib/number/I32#toString
  local.tee $21
  i32.const 8128
  call $~lib/string/String.__eq
  i32.eqz
  if
   i32.const 0
   i32.const 96
   i32.const 117
   i32.const 0
   call $~lib/builtins/abort
   unreachable
  end
  i32.const -1
  call $~lib/number/I32#toString
  local.tee $22
  i32.const 8160
  call $~lib/string/String.__eq
  i32.eqz
  if
   i32.const 0
   i32.const 96
   i32.const 122
   i32.const 0
   call $~lib/builtins/abort
   unreachable
  end
  i32.const 2
  call $~lib/number/I32#toString
  local.tee $23
  i32.const 672
  call $~lib/string/String.__eq
  i32.eqz
  if
   i32.const 0
   i32.const 96
   i32.const 127
   i32.const 0
   call $~lib/builtins/abort
   unreachable
  end
  i32.const 2
  call $~lib/number/I32#toString
  local.tee $24
  i32.const 672
  call $~lib/string/String.__eq
  i32.eqz
  if
   i32.const 0
   i32.const 96
   i32.const 132
   i32.const 0
   call $~lib/builtins/abort
   unreachable
  end
  i32.const 1
  call $~lib/number/I32#toString
  local.tee $25
  i32.const 640
  call $~lib/string/String.__eq
  i32.eqz
  if
   i32.const 0
   i32.const 96
   i32.const 137
   i32.const 0
   call $~lib/builtins/abort
   unreachable
  end
  f64.const 2
  f64.const 2
  call $~lib/math/NativeMath.pow
  i32.const 0
  call $~lib/number/F64#toString
  local.tee $26
  i32.const 8064
  call $~lib/string/String.__eq
  i32.eqz
  if
   i32.const 0
   i32.const 96
   i32.const 144
   i32.const 0
   call $~lib/builtins/abort
   unreachable
  end
  i32.const 4
  call $~lib/number/I32#toString
  local.tee $27
  i32.const 8096
  call $~lib/string/String.__eq
  i32.eqz
  if
   i32.const 0
   i32.const 96
   i32.const 151
   i32.const 0
   call $~lib/builtins/abort
   unreachable
  end
  i32.const 1
  call $~lib/number/I32#toString
  local.tee $28
  i32.const 640
  call $~lib/string/String.__eq
  i32.eqz
  if
   i32.const 0
   i32.const 96
   i32.const 156
   i32.const 0
   call $~lib/builtins/abort
   unreachable
  end
  i32.const 3
  call $~lib/number/I32#toString
  local.tee $29
  i32.const 8128
  call $~lib/string/String.__eq
  i32.eqz
  if
   i32.const 0
   i32.const 96
   i32.const 161
   i32.const 0
   call $~lib/builtins/abort
   unreachable
  end
  i32.const 1
  call $~lib/number/I32#toString
  local.tee $30
  i32.const 640
  call $~lib/string/String.__eq
  i32.eqz
  if
   i32.const 0
   i32.const 96
   i32.const 168
   i32.const 0
   call $~lib/builtins/abort
   unreachable
  end
  i32.const 3
  call $~lib/number/I32#toString
  local.tee $31
  i32.const 8128
  call $~lib/string/String.__eq
  i32.eqz
  if
   i32.const 0
   i32.const 96
   i32.const 173
   i32.const 0
   call $~lib/builtins/abort
   unreachable
  end
  i32.const 2
  call $~lib/number/I32#toString
  local.tee $32
  i32.const 672
  call $~lib/string/String.__eq
  i32.eqz
  if
   i32.const 0
   i32.const 96
   i32.const 178
   i32.const 0
   call $~lib/builtins/abort
   unreachable
  end
  i32.const 2
  call $~lib/number/I32#toString
  local.tee $33
  i32.const 672
  call $~lib/string/String.__eq
  i32.eqz
  if
   i32.const 0
   i32.const 96
   i32.const 185
   i32.const 0
   call $~lib/builtins/abort
   unreachable
  end
  i32.const 0
  call $~lib/number/I32#toString
  local.tee $34
  i32.const 192
  call $~lib/string/String.__eq
  i32.eqz
  if
   i32.const 0
   i32.const 96
   i32.const 190
   i32.const 0
   call $~lib/builtins/abort
   unreachable
  end
  i32.const 1
  call $~lib/number/I32#toString
  local.tee $35
  i32.const 640
  call $~lib/string/String.__eq
  i32.eqz
  if
   i32.const 0
   i32.const 96
   i32.const 195
   i32.const 0
   call $~lib/builtins/abort
   unreachable
  end
  i32.const 2
  call $~lib/number/I32#toString
  local.tee $36
  i32.const 672
  call $~lib/string/String.__eq
  i32.eqz
  if
   i32.const 0
   i32.const 96
   i32.const 200
   i32.const 0
   call $~lib/builtins/abort
   unreachable
  end
  i32.const 0
  call $resolve-binary/Foo#constructor
  global.set $resolve-binary/foo
  global.get $resolve-binary/foo
  global.get $resolve-binary/foo
  call $resolve-binary/Foo#lt
  local.tee $37
  call $~lib/string/String#toString
  local.tee $38
  i32.const 8192
  call $~lib/string/String.__eq
  i32.eqz
  if
   i32.const 0
   i32.const 96
   i32.const 261
   i32.const 0
   call $~lib/builtins/abort
   unreachable
  end
  global.get $resolve-binary/foo
  global.get $resolve-binary/foo
  call $resolve-binary/Foo#gt
  local.tee $39
  call $~lib/string/String#toString
  local.tee $40
  i32.const 8224
  call $~lib/string/String.__eq
  i32.eqz
  if
   i32.const 0
   i32.const 96
   i32.const 266
   i32.const 0
   call $~lib/builtins/abort
   unreachable
  end
  global.get $resolve-binary/foo
  global.get $resolve-binary/foo
  call $resolve-binary/Foo#le
  local.tee $41
  call $~lib/string/String#toString
  local.tee $42
  i32.const 8256
  call $~lib/string/String.__eq
  i32.eqz
  if
   i32.const 0
   i32.const 96
   i32.const 271
   i32.const 0
   call $~lib/builtins/abort
   unreachable
  end
  global.get $resolve-binary/foo
  global.get $resolve-binary/foo
  call $resolve-binary/Foo#ge
  local.tee $43
  call $~lib/string/String#toString
  local.tee $44
  i32.const 8288
  call $~lib/string/String.__eq
  i32.eqz
  if
   i32.const 0
   i32.const 96
   i32.const 276
   i32.const 0
   call $~lib/builtins/abort
   unreachable
  end
  global.get $resolve-binary/foo
  global.get $resolve-binary/foo
  call $resolve-binary/Foo#eq
  local.tee $45
  call $~lib/string/String#toString
  local.tee $46
  i32.const 8320
  call $~lib/string/String.__eq
  i32.eqz
  if
   i32.const 0
   i32.const 96
   i32.const 281
   i32.const 0
   call $~lib/builtins/abort
   unreachable
  end
  global.get $resolve-binary/foo
  global.get $resolve-binary/foo
  call $resolve-binary/Foo#ne
  local.tee $47
  call $~lib/string/String#toString
  local.tee $48
  i32.const 8352
  call $~lib/string/String.__eq
  i32.eqz
  if
   i32.const 0
   i32.const 96
   i32.const 286
   i32.const 0
   call $~lib/builtins/abort
   unreachable
  end
  global.get $resolve-binary/foo
  global.get $resolve-binary/foo
  call $resolve-binary/Foo#add
  local.tee $49
  call $~lib/string/String#toString
  local.tee $50
  i32.const 8384
  call $~lib/string/String.__eq
  i32.eqz
  if
   i32.const 0
   i32.const 96
   i32.const 291
   i32.const 0
   call $~lib/builtins/abort
   unreachable
  end
  global.get $resolve-binary/foo
  global.get $resolve-binary/foo
  call $resolve-binary/Foo.sub
  local.tee $51
  call $~lib/string/String#toString
  local.tee $52
  i32.const 8416
  call $~lib/string/String.__eq
  i32.eqz
  if
   i32.const 0
   i32.const 96
   i32.const 296
   i32.const 0
   call $~lib/builtins/abort
   unreachable
  end
  global.get $resolve-binary/foo
  global.get $resolve-binary/foo
  call $resolve-binary/Foo#mul
  local.tee $53
  call $~lib/string/String#toString
  local.tee $54
  i32.const 8448
  call $~lib/string/String.__eq
  i32.eqz
  if
   i32.const 0
   i32.const 96
   i32.const 301
   i32.const 0
   call $~lib/builtins/abort
   unreachable
  end
  global.get $resolve-binary/foo
  global.get $resolve-binary/foo
  call $resolve-binary/Foo#div
  local.tee $55
  call $~lib/string/String#toString
  local.tee $56
  i32.const 8480
  call $~lib/string/String.__eq
  i32.eqz
  if
   i32.const 0
   i32.const 96
   i32.const 306
   i32.const 0
   call $~lib/builtins/abort
   unreachable
  end
  global.get $resolve-binary/foo
  global.get $resolve-binary/foo
  call $resolve-binary/Foo#rem
  local.tee $57
  call $~lib/string/String#toString
  local.tee $58
  i32.const 8512
  call $~lib/string/String.__eq
  i32.eqz
  if
   i32.const 0
   i32.const 96
   i32.const 311
   i32.const 0
   call $~lib/builtins/abort
   unreachable
  end
  global.get $resolve-binary/foo
  global.get $resolve-binary/foo
  call $resolve-binary/Foo#pow
  local.tee $59
  call $~lib/string/String#toString
  local.tee $60
  i32.const 8544
  call $~lib/string/String.__eq
  i32.eqz
  if
   i32.const 0
   i32.const 96
   i32.const 316
   i32.const 0
   call $~lib/builtins/abort
   unreachable
  end
  i32.const 0
  call $resolve-binary/Bar#constructor
  global.set $resolve-binary/bar
  i32.const 0
  call $resolve-binary/Bar#constructor
  global.set $resolve-binary/bar2
  global.get $resolve-binary/bar
  global.get $resolve-binary/bar2
  call $resolve-binary/Bar#add
  local.tee $61
  local.tee $62
  global.get $resolve-binary/bar
  local.tee $63
  i32.ne
  if
   local.get $62
   call $~lib/rt/stub/__retain
   local.set $62
   local.get $63
   call $~lib/rt/stub/__release
  end
  local.get $62
  global.set $resolve-binary/bar
  global.get $resolve-binary/bar
  call $resolve-binary/Bar#self
  local.tee $62
  global.get $resolve-binary/bar2
  i32.eq
  i32.eqz
  if
   i32.const 0
   i32.const 96
   i32.const 334
   i32.const 0
   call $~lib/builtins/abort
   unreachable
  end
  global.get $resolve-binary/bar
  global.get $resolve-binary/bar2
  i32.eq
  i32.eqz
  if
   i32.const 0
   i32.const 96
   i32.const 339
   i32.const 0
   call $~lib/builtins/abort
   unreachable
  end
  local.get $0
  call $~lib/rt/stub/__release
  local.get $1
  call $~lib/rt/stub/__release
  local.get $2
  call $~lib/rt/stub/__release
  local.get $3
  call $~lib/rt/stub/__release
  local.get $4
  call $~lib/rt/stub/__release
  local.get $5
  call $~lib/rt/stub/__release
  local.get $6
  call $~lib/rt/stub/__release
  local.get $7
  call $~lib/rt/stub/__release
  local.get $8
  call $~lib/rt/stub/__release
  local.get $9
  call $~lib/rt/stub/__release
  local.get $10
  call $~lib/rt/stub/__release
  local.get $11
  call $~lib/rt/stub/__release
  local.get $12
  call $~lib/rt/stub/__release
  local.get $13
  call $~lib/rt/stub/__release
  local.get $14
  call $~lib/rt/stub/__release
  local.get $15
  call $~lib/rt/stub/__release
  local.get $16
  call $~lib/rt/stub/__release
  local.get $17
  call $~lib/rt/stub/__release
  local.get $18
  call $~lib/rt/stub/__release
  local.get $19
  call $~lib/rt/stub/__release
  local.get $20
  call $~lib/rt/stub/__release
  local.get $21
  call $~lib/rt/stub/__release
  local.get $22
  call $~lib/rt/stub/__release
  local.get $23
  call $~lib/rt/stub/__release
  local.get $24
  call $~lib/rt/stub/__release
  local.get $25
  call $~lib/rt/stub/__release
  local.get $26
  call $~lib/rt/stub/__release
  local.get $27
  call $~lib/rt/stub/__release
  local.get $28
  call $~lib/rt/stub/__release
  local.get $29
  call $~lib/rt/stub/__release
  local.get $30
  call $~lib/rt/stub/__release
  local.get $31
  call $~lib/rt/stub/__release
  local.get $32
  call $~lib/rt/stub/__release
  local.get $33
  call $~lib/rt/stub/__release
  local.get $34
  call $~lib/rt/stub/__release
  local.get $35
  call $~lib/rt/stub/__release
  local.get $36
  call $~lib/rt/stub/__release
  local.get $37
  call $~lib/rt/stub/__release
  local.get $38
  call $~lib/rt/stub/__release
  local.get $39
  call $~lib/rt/stub/__release
  local.get $40
  call $~lib/rt/stub/__release
  local.get $41
  call $~lib/rt/stub/__release
  local.get $42
  call $~lib/rt/stub/__release
  local.get $43
  call $~lib/rt/stub/__release
  local.get $44
  call $~lib/rt/stub/__release
  local.get $45
  call $~lib/rt/stub/__release
  local.get $46
  call $~lib/rt/stub/__release
  local.get $47
  call $~lib/rt/stub/__release
  local.get $48
  call $~lib/rt/stub/__release
  local.get $49
  call $~lib/rt/stub/__release
  local.get $50
  call $~lib/rt/stub/__release
  local.get $51
  call $~lib/rt/stub/__release
  local.get $52
  call $~lib/rt/stub/__release
  local.get $53
  call $~lib/rt/stub/__release
  local.get $54
  call $~lib/rt/stub/__release
  local.get $55
  call $~lib/rt/stub/__release
  local.get $56
  call $~lib/rt/stub/__release
  local.get $57
  call $~lib/rt/stub/__release
  local.get $58
  call $~lib/rt/stub/__release
  local.get $59
  call $~lib/rt/stub/__release
  local.get $60
  call $~lib/rt/stub/__release
  local.get $61
  call $~lib/rt/stub/__release
  local.get $62
  call $~lib/rt/stub/__release
 )
<<<<<<< HEAD
 (func $~start (; 45 ;)
=======
 (func $~start (; 42 ;)
>>>>>>> 88cc73b7
  call $start:resolve-binary
 )
)<|MERGE_RESOLUTION|>--- conflicted
+++ resolved
@@ -283,7 +283,6 @@
   call $~lib/rt/stub/__release
   local.get $2
  )
-<<<<<<< HEAD
  (func $~lib/string/String.__ne (; 7 ;) (param $0 i32) (param $1 i32) (result i32)
   (local $2 i32)
   local.get $0
@@ -304,10 +303,6 @@
   local.get $2
  )
  (func $~lib/util/number/decimalCount32 (; 8 ;) (param $0 i32) (result i32)
-  (local $1 i32)
-=======
- (func $~lib/util/number/decimalCount32 (; 7 ;) (param $0 i32) (result i32)
->>>>>>> 88cc73b7
   local.get $0
   i32.const 100000
   i32.lt_u
@@ -1632,29 +1627,7 @@
   end
   return
  )
-<<<<<<< HEAD
- (func $~lib/array/Array<u64>#__unchecked_get (; 16 ;) (param $0 i32) (param $1 i32) (result i64)
-  local.get $0
-  i32.load offset=4
-  local.get $1
-  i32.const 3
-  i32.shl
-  i32.add
-  i64.load
- )
- (func $~lib/array/Array<i16>#__unchecked_get (; 17 ;) (param $0 i32) (param $1 i32) (result i32)
-  local.get $0
-  i32.load offset=4
-  local.get $1
-  i32.const 1
-  i32.shl
-  i32.add
-  i32.load16_s
- )
- (func $~lib/util/number/genDigits (; 18 ;) (param $0 i32) (param $1 i64) (param $2 i32) (param $3 i64) (param $4 i32) (param $5 i64) (param $6 i32) (result i32)
-=======
- (func $~lib/util/number/genDigits (; 15 ;) (param $0 i32) (param $1 i64) (param $2 i32) (param $3 i64) (param $4 i32) (param $5 i64) (param $6 i32) (result i32)
->>>>>>> 88cc73b7
+ (func $~lib/util/number/genDigits (; 16 ;) (param $0 i32) (param $1 i64) (param $2 i32) (param $3 i64) (param $4 i32) (param $5 i64) (param $6 i32) (result i32)
   (local $7 i32)
   (local $8 i64)
   (local $9 i64)
@@ -2157,11 +2130,7 @@
   end
   unreachable
  )
-<<<<<<< HEAD
- (func $~lib/util/memory/memcpy (; 19 ;) (param $0 i32) (param $1 i32) (param $2 i32)
-=======
- (func $~lib/util/memory/memcpy (; 16 ;) (param $0 i32) (param $1 i32) (param $2 i32)
->>>>>>> 88cc73b7
+ (func $~lib/util/memory/memcpy (; 17 ;) (param $0 i32) (param $1 i32) (param $2 i32)
   (local $3 i32)
   (local $4 i32)
   (local $5 i32)
@@ -3185,11 +3154,7 @@
    i32.store8
   end
  )
-<<<<<<< HEAD
- (func $~lib/memory/memory.copy (; 20 ;) (param $0 i32) (param $1 i32) (param $2 i32)
-=======
- (func $~lib/memory/memory.copy (; 17 ;) (param $0 i32) (param $1 i32) (param $2 i32)
->>>>>>> 88cc73b7
+ (func $~lib/memory/memory.copy (; 18 ;) (param $0 i32) (param $1 i32) (param $2 i32)
   (local $3 i32)
   (local $4 i32)
   (local $5 i32)
@@ -3409,11 +3374,7 @@
    end
   end
  )
-<<<<<<< HEAD
- (func $~lib/util/number/prettify (; 21 ;) (param $0 i32) (param $1 i32) (param $2 i32) (result i32)
-=======
- (func $~lib/util/number/prettify (; 18 ;) (param $0 i32) (param $1 i32) (param $2 i32) (result i32)
->>>>>>> 88cc73b7
+ (func $~lib/util/number/prettify (; 19 ;) (param $0 i32) (param $1 i32) (param $2 i32) (result i32)
   (local $3 i32)
   (local $4 i32)
   (local $5 i32)
@@ -3730,11 +3691,7 @@
   end
   unreachable
  )
-<<<<<<< HEAD
- (func $~lib/util/number/dtoa_core (; 22 ;) (param $0 i32) (param $1 f64) (result i32)
-=======
- (func $~lib/util/number/dtoa_core (; 19 ;) (param $0 i32) (param $1 f64) (result i32)
->>>>>>> 88cc73b7
+ (func $~lib/util/number/dtoa_core (; 20 ;) (param $0 i32) (param $1 f64) (result i32)
   (local $2 i32)
   (local $3 i32)
   (local $4 i32)
@@ -4160,11 +4117,7 @@
   local.get $2
   i32.add
  )
-<<<<<<< HEAD
- (func $~lib/string/String#substring (; 23 ;) (param $0 i32) (param $1 i32) (param $2 i32) (result i32)
-=======
- (func $~lib/string/String#substring (; 20 ;) (param $0 i32) (param $1 i32) (param $2 i32) (result i32)
->>>>>>> 88cc73b7
+ (func $~lib/string/String#substring (; 21 ;) (param $0 i32) (param $1 i32) (param $2 i32) (result i32)
   (local $3 i32)
   (local $4 i32)
   (local $5 i32)
@@ -4271,11 +4224,7 @@
   local.get $11
   call $~lib/rt/stub/__retain
  )
-<<<<<<< HEAD
- (func $~lib/rt/stub/__free (; 24 ;) (param $0 i32)
-=======
- (func $~lib/rt/stub/__free (; 21 ;) (param $0 i32)
->>>>>>> 88cc73b7
+ (func $~lib/rt/stub/__free (; 22 ;) (param $0 i32)
   (local $1 i32)
   local.get $0
   i32.const 0
@@ -4325,11 +4274,7 @@
    global.set $~lib/rt/stub/offset
   end
  )
-<<<<<<< HEAD
- (func $~lib/util/number/dtoa (; 25 ;) (param $0 f64) (result i32)
-=======
- (func $~lib/util/number/dtoa (; 22 ;) (param $0 f64) (result i32)
->>>>>>> 88cc73b7
+ (func $~lib/util/number/dtoa (; 23 ;) (param $0 f64) (result i32)
   (local $1 i32)
   (local $2 i32)
   (local $3 i32)
@@ -4390,19 +4335,11 @@
   call $~lib/rt/stub/__free
   local.get $3
  )
-<<<<<<< HEAD
- (func $~lib/number/F64#toString (; 26 ;) (param $0 f64) (param $1 i32) (result i32)
+ (func $~lib/number/F64#toString (; 24 ;) (param $0 f64) (param $1 i32) (result i32)
   local.get $0
   call $~lib/util/number/dtoa
  )
- (func $resolve-binary/Foo#constructor (; 27 ;) (param $0 i32) (result i32)
-=======
- (func $~lib/number/F64#toString (; 23 ;) (param $0 f64) (param $1 i32) (result i32)
-  local.get $0
-  call $~lib/util/number/dtoa
- )
- (func $resolve-binary/Foo#constructor (; 24 ;) (param $0 i32) (result i32)
->>>>>>> 88cc73b7
+ (func $resolve-binary/Foo#constructor (; 25 ;) (param $0 i32) (result i32)
   local.get $0
   i32.eqz
   if
@@ -4414,11 +4351,7 @@
   end
   local.get $0
  )
-<<<<<<< HEAD
- (func $resolve-binary/Foo#lt (; 28 ;) (param $0 i32) (param $1 i32) (result i32)
-=======
- (func $resolve-binary/Foo#lt (; 25 ;) (param $0 i32) (param $1 i32) (result i32)
->>>>>>> 88cc73b7
+ (func $resolve-binary/Foo#lt (; 26 ;) (param $0 i32) (param $1 i32) (result i32)
   (local $2 i32)
   local.get $1
   call $~lib/rt/stub/__retain
@@ -4429,19 +4362,11 @@
   call $~lib/rt/stub/__release
   local.get $2
  )
-<<<<<<< HEAD
- (func $~lib/string/String#toString (; 29 ;) (param $0 i32) (result i32)
+ (func $~lib/string/String#toString (; 27 ;) (param $0 i32) (result i32)
   local.get $0
   call $~lib/rt/stub/__retain
  )
- (func $resolve-binary/Foo#gt (; 30 ;) (param $0 i32) (param $1 i32) (result i32)
-=======
- (func $~lib/string/String#toString (; 26 ;) (param $0 i32) (result i32)
-  local.get $0
-  call $~lib/rt/stub/__retain
- )
- (func $resolve-binary/Foo#gt (; 27 ;) (param $0 i32) (param $1 i32) (result i32)
->>>>>>> 88cc73b7
+ (func $resolve-binary/Foo#gt (; 28 ;) (param $0 i32) (param $1 i32) (result i32)
   (local $2 i32)
   local.get $1
   call $~lib/rt/stub/__retain
@@ -4452,11 +4377,7 @@
   call $~lib/rt/stub/__release
   local.get $2
  )
-<<<<<<< HEAD
- (func $resolve-binary/Foo#le (; 31 ;) (param $0 i32) (param $1 i32) (result i32)
-=======
- (func $resolve-binary/Foo#le (; 28 ;) (param $0 i32) (param $1 i32) (result i32)
->>>>>>> 88cc73b7
+ (func $resolve-binary/Foo#le (; 29 ;) (param $0 i32) (param $1 i32) (result i32)
   (local $2 i32)
   local.get $1
   call $~lib/rt/stub/__retain
@@ -4467,11 +4388,7 @@
   call $~lib/rt/stub/__release
   local.get $2
  )
-<<<<<<< HEAD
- (func $resolve-binary/Foo#ge (; 32 ;) (param $0 i32) (param $1 i32) (result i32)
-=======
- (func $resolve-binary/Foo#ge (; 29 ;) (param $0 i32) (param $1 i32) (result i32)
->>>>>>> 88cc73b7
+ (func $resolve-binary/Foo#ge (; 30 ;) (param $0 i32) (param $1 i32) (result i32)
   (local $2 i32)
   local.get $1
   call $~lib/rt/stub/__retain
@@ -4482,11 +4399,7 @@
   call $~lib/rt/stub/__release
   local.get $2
  )
-<<<<<<< HEAD
- (func $resolve-binary/Foo#eq (; 33 ;) (param $0 i32) (param $1 i32) (result i32)
-=======
- (func $resolve-binary/Foo#eq (; 30 ;) (param $0 i32) (param $1 i32) (result i32)
->>>>>>> 88cc73b7
+ (func $resolve-binary/Foo#eq (; 31 ;) (param $0 i32) (param $1 i32) (result i32)
   (local $2 i32)
   local.get $1
   call $~lib/rt/stub/__retain
@@ -4497,11 +4410,7 @@
   call $~lib/rt/stub/__release
   local.get $2
  )
-<<<<<<< HEAD
- (func $resolve-binary/Foo#ne (; 34 ;) (param $0 i32) (param $1 i32) (result i32)
-=======
- (func $resolve-binary/Foo#ne (; 31 ;) (param $0 i32) (param $1 i32) (result i32)
->>>>>>> 88cc73b7
+ (func $resolve-binary/Foo#ne (; 32 ;) (param $0 i32) (param $1 i32) (result i32)
   (local $2 i32)
   local.get $1
   call $~lib/rt/stub/__retain
@@ -4512,11 +4421,7 @@
   call $~lib/rt/stub/__release
   local.get $2
  )
-<<<<<<< HEAD
- (func $resolve-binary/Foo#add (; 35 ;) (param $0 i32) (param $1 i32) (result i32)
-=======
- (func $resolve-binary/Foo#add (; 32 ;) (param $0 i32) (param $1 i32) (result i32)
->>>>>>> 88cc73b7
+ (func $resolve-binary/Foo#add (; 33 ;) (param $0 i32) (param $1 i32) (result i32)
   (local $2 i32)
   local.get $1
   call $~lib/rt/stub/__retain
@@ -4527,11 +4432,7 @@
   call $~lib/rt/stub/__release
   local.get $2
  )
-<<<<<<< HEAD
- (func $resolve-binary/Foo.sub (; 36 ;) (param $0 i32) (param $1 i32) (result i32)
-=======
- (func $resolve-binary/Foo.sub (; 33 ;) (param $0 i32) (param $1 i32) (result i32)
->>>>>>> 88cc73b7
+ (func $resolve-binary/Foo.sub (; 34 ;) (param $0 i32) (param $1 i32) (result i32)
   (local $2 i32)
   local.get $0
   call $~lib/rt/stub/__retain
@@ -4547,11 +4448,7 @@
   call $~lib/rt/stub/__release
   local.get $2
  )
-<<<<<<< HEAD
- (func $resolve-binary/Foo#mul (; 37 ;) (param $0 i32) (param $1 i32) (result i32)
-=======
- (func $resolve-binary/Foo#mul (; 34 ;) (param $0 i32) (param $1 i32) (result i32)
->>>>>>> 88cc73b7
+ (func $resolve-binary/Foo#mul (; 35 ;) (param $0 i32) (param $1 i32) (result i32)
   (local $2 i32)
   local.get $1
   call $~lib/rt/stub/__retain
@@ -4562,11 +4459,7 @@
   call $~lib/rt/stub/__release
   local.get $2
  )
-<<<<<<< HEAD
- (func $resolve-binary/Foo#div (; 38 ;) (param $0 i32) (param $1 i32) (result i32)
-=======
- (func $resolve-binary/Foo#div (; 35 ;) (param $0 i32) (param $1 i32) (result i32)
->>>>>>> 88cc73b7
+ (func $resolve-binary/Foo#div (; 36 ;) (param $0 i32) (param $1 i32) (result i32)
   (local $2 i32)
   local.get $1
   call $~lib/rt/stub/__retain
@@ -4577,11 +4470,7 @@
   call $~lib/rt/stub/__release
   local.get $2
  )
-<<<<<<< HEAD
- (func $resolve-binary/Foo#rem (; 39 ;) (param $0 i32) (param $1 i32) (result i32)
-=======
- (func $resolve-binary/Foo#rem (; 36 ;) (param $0 i32) (param $1 i32) (result i32)
->>>>>>> 88cc73b7
+ (func $resolve-binary/Foo#rem (; 37 ;) (param $0 i32) (param $1 i32) (result i32)
   (local $2 i32)
   local.get $1
   call $~lib/rt/stub/__retain
@@ -4592,11 +4481,7 @@
   call $~lib/rt/stub/__release
   local.get $2
  )
-<<<<<<< HEAD
- (func $resolve-binary/Foo#pow (; 40 ;) (param $0 i32) (param $1 i32) (result i32)
-=======
- (func $resolve-binary/Foo#pow (; 37 ;) (param $0 i32) (param $1 i32) (result i32)
->>>>>>> 88cc73b7
+ (func $resolve-binary/Foo#pow (; 38 ;) (param $0 i32) (param $1 i32) (result i32)
   (local $2 i32)
   local.get $1
   call $~lib/rt/stub/__retain
@@ -4607,11 +4492,7 @@
   call $~lib/rt/stub/__release
   local.get $2
  )
-<<<<<<< HEAD
- (func $resolve-binary/Bar#constructor (; 41 ;) (param $0 i32) (result i32)
-=======
- (func $resolve-binary/Bar#constructor (; 38 ;) (param $0 i32) (result i32)
->>>>>>> 88cc73b7
+ (func $resolve-binary/Bar#constructor (; 39 ;) (param $0 i32) (result i32)
   local.get $0
   i32.eqz
   if
@@ -4623,29 +4504,17 @@
   end
   local.get $0
  )
-<<<<<<< HEAD
- (func $resolve-binary/Bar#add (; 42 ;) (param $0 i32) (param $1 i32) (result i32)
-=======
- (func $resolve-binary/Bar#add (; 39 ;) (param $0 i32) (param $1 i32) (result i32)
->>>>>>> 88cc73b7
+ (func $resolve-binary/Bar#add (; 40 ;) (param $0 i32) (param $1 i32) (result i32)
   local.get $1
   call $~lib/rt/stub/__retain
   local.set $1
   local.get $1
  )
-<<<<<<< HEAD
- (func $resolve-binary/Bar#self (; 43 ;) (param $0 i32) (result i32)
+ (func $resolve-binary/Bar#self (; 41 ;) (param $0 i32) (result i32)
   local.get $0
   call $~lib/rt/stub/__retain
  )
- (func $start:resolve-binary (; 44 ;)
-=======
- (func $resolve-binary/Bar#self (; 40 ;) (param $0 i32) (result i32)
-  local.get $0
-  call $~lib/rt/stub/__retain
- )
- (func $start:resolve-binary (; 41 ;)
->>>>>>> 88cc73b7
+ (func $start:resolve-binary (; 42 ;)
   (local $0 i32)
   (local $1 i32)
   (local $2 i32)
@@ -5683,11 +5552,7 @@
   local.get $62
   call $~lib/rt/stub/__release
  )
-<<<<<<< HEAD
- (func $~start (; 45 ;)
-=======
- (func $~start (; 42 ;)
->>>>>>> 88cc73b7
+ (func $~start (; 43 ;)
   call $start:resolve-binary
  )
 )