--- conflicted
+++ resolved
@@ -3080,12 +3080,6 @@
   (local $1 i32)
   (local $2 i32)
   i32.const 1
-<<<<<<< HEAD
-  i32.const 2
-  i32.const 1
-  select
-=======
->>>>>>> d97ccac0
   call $~lib/util/number/itoa32
   local.tee $0
   local.get $0
@@ -3101,12 +3095,6 @@
    unreachable
   end
   f64.const 1
-<<<<<<< HEAD
-  f64.const 2
-  i32.const 1
-  select
-=======
->>>>>>> d97ccac0
   call $~lib/util/number/dtoa
   local.tee $0
   local.set $2
@@ -3125,15 +3113,7 @@
   i32.const 1
   global.set $~lib/argc
   i32.const 1
-<<<<<<< HEAD
-  i32.const 1
-  i32.const 2
-  i32.const 1
-  select
-  call_indirect (type $FUNCSIG$ii)
-=======
   call $start:resolve-ternary~anonymous|0
->>>>>>> d97ccac0
   i32.const 2
   i32.ne
   if
@@ -3147,15 +3127,7 @@
   i32.const 1
   global.set $~lib/argc
   i32.const 1
-<<<<<<< HEAD
-  i32.const 3
-  i32.const 4
-  i32.const 1
-  select
-  call_indirect (type $FUNCSIG$ii)
-=======
   call $resolve-ternary/g1
->>>>>>> d97ccac0
   i32.const 4
   i32.ne
   if
@@ -3169,15 +3141,7 @@
   i32.const 1
   global.set $~lib/argc
   i32.const 1
-<<<<<<< HEAD
-  i32.const 2
-  i32.const 4
-  i32.const 1
-  select
-  call_indirect (type $FUNCSIG$ii)
-=======
   call $start:resolve-ternary~anonymous|1
->>>>>>> d97ccac0
   i32.const 3
   i32.ne
   if
