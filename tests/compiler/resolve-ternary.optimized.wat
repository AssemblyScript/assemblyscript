(module
 (type $i32_i32_i32_=>_none (func (param i32 i32 i32)))
 (type $i32_=>_i32 (func (param i32) (result i32)))
 (type $i32_i32_=>_i32 (func (param i32 i32) (result i32)))
 (type $none_=>_none (func))
 (type $i32_=>_none (func (param i32)))
 (type $i32_i32_=>_none (func (param i32 i32)))
 (type $i32_i32_i32_=>_i32 (func (param i32 i32 i32) (result i32)))
 (type $i32_i32_i32_i32_=>_none (func (param i32 i32 i32 i32)))
 (type $none_=>_i32 (func (result i32)))
 (type $i32_i64_i32_i64_i32_i64_=>_i32 (func (param i32 i64 i32 i64 i32 i64) (result i32)))
 (import "env" "abort" (func $~lib/builtins/abort (param i32 i32 i32 i32)))
 (memory $0 1)
<<<<<<< HEAD
 (data (i32.const 1024) "\1e\00\00\00\01\00\00\00\01\00\00\00\1e\00\00\00~\00l\00i\00b\00/\00r\00t\00/\00t\00l\00s\00f\00.\00t\00s")
 (data (i32.const 1072) "(\00\00\00\01\00\00\00\01\00\00\00(\00\00\00a\00l\00l\00o\00c\00a\00t\00i\00o\00n\00 \00t\00o\00o\00 \00l\00a\00r\00g\00e")
 (data (i32.const 1136) "\1e\00\00\00\01\00\00\00\01\00\00\00\1e\00\00\00~\00l\00i\00b\00/\00r\00t\00/\00p\00u\00r\00e\00.\00t\00s")
 (data (i32.const 1184) "\02\00\00\00\01\00\00\00\01\00\00\00\02\00\00\000")
 (data (i32.const 1216) "\02\00\00\00\01\00\00\00\01\00\00\00\02\00\00\001")
 (data (i32.const 1248) "$\00\00\00\01\00\00\00\01\00\00\00$\00\00\00r\00e\00s\00o\00l\00v\00e\00-\00t\00e\00r\00n\00a\00r\00y\00.\00t\00s")
 (data (i32.const 1312) "\06\00\00\00\01\00\00\00\01\00\00\00\06\00\00\000\00.\000")
 (data (i32.const 1344) "\06\00\00\00\01\00\00\00\01\00\00\00\06\00\00\00N\00a\00N")
 (data (i32.const 1376) "\12\00\00\00\01\00\00\00\01\00\00\00\12\00\00\00-\00I\00n\00f\00i\00n\00i\00t\00y")
 (data (i32.const 1424) "\10\00\00\00\01\00\00\00\01\00\00\00\10\00\00\00I\00n\00f\00i\00n\00i\00t\00y")
 (data (i32.const 1456) "\b8\02\00\00\01\00\00\00\00\00\00\00\b8\02\00\00\88\02\1c\08\a0\d5\8f\fav\bf>\a2\7f\e1\ae\bav\acU0 \fb\16\8b\ea5\ce]J\89B\cf-;eU\aa\b0k\9a\dfE\1a=\03\cf\1a\e6\ca\c6\9a\c7\17\fep\abO\dc\bc\be\fc\b1w\ff\0c\d6kA\ef\91V\be<\fc\7f\90\ad\1f\d0\8d\83\9aU1(\\Q\d3\b5\c9\a6\ad\8f\acq\9d\cb\8b\ee#w\"\9c\eamSx@\91I\cc\aeW\ce\b6]y\12<\827V\fbM6\94\10\c2O\98H8o\ea\96\90\c7:\82%\cb\85t\d7\f4\97\bf\97\cd\cf\86\a0\e5\ac*\17\98\n4\ef\8e\b25*\fbg8\b2;?\c6\d2\df\d4\c8\84\ba\cd\d3\1a\'D\dd\c5\96\c9%\bb\ce\9fk\93\84\a5b}$l\ac\db\f6\da_\0dXf\ab\a3&\f1\c3\de\93\f8\e2\f3\b8\80\ff\aa\a8\ad\b5\b5\8bJ|l\05_b\87S0\c14`\ff\bc\c9U&\ba\91\8c\85N\96\bd~)p$w\f9\df\8f\b8\e5\b8\9f\bd\df\a6\94}t\88\cf_\a9\f8\cf\9b\a8\8f\93pD\b9k\15\0f\bf\f8\f0\08\8a\b611eU%\b0\cd\ac\7f{\d0\c6\e2?\99\06;+*\c4\10\\\e4\d3\92si\99$$\aa\0e\ca\00\83\f2\b5\87\fd\eb\1a\11\92d\08\e5\bc\cc\88Po\t\cc\bc\8c,e\19\e2X\17\b7\d1\00\00\00\00\00\00@\9c\00\00\00\00\10\a5\d4\e8\00\00b\ac\c5\ebx\ad\84\t\94\f8x9?\81\b3\15\07\c9{\ce\97\c0p\\\ea{\ce2~\8fh\80\e9\ab\a48\d2\d5E\"\9a\17&\'O\9f\'\fb\c4\d41\a2c\ed\a8\ad\c8\8c8e\de\b0\dbe\ab\1a\8e\08\c7\83\9a\1dqB\f9\1d]\c4X\e7\1b\a6,iM\92\ea\8dp\1ad\ee\01\daJw\ef\9a\99\a3m\a2\85k}\b4{x\t\f2w\18\ddy\a1\e4T\b4\c2\c5\9b[\92\86[\86=]\96\c8\c5S5\c8\b3\a0\97\fa\\\b4*\95\e3_\a0\99\bd\9fF\de%\8c9\db4\c2\9b\a5\\\9f\98\a3r\9a\c6\f6\ce\be\e9TS\bf\dc\b7\e2A\"\f2\17\f3\fc\88\a5x\\\d3\9b\ce \cc\dfS!{\f3Z\16\98:0\1f\97\dc\b5\a0\e2\96\b3\e3\\S\d1\d9\a8<D\a7\a4\d9|\9b\fb\10D\a4\a7LLv\bb\1a\9c@\b6\ef\8e\ab\8b,\84W\a6\10\ef\1f\d0)1\91\e9\e5\a4\10\9b\9d\0c\9c\a1\fb\9b\10\e7)\f4;b\d9 (\ac\85\cf\a7z^KD\80-\dd\ac\03@\e4!\bf\8f\ffD^/\9cg\8eA\b8\8c\9c\9d\173\d4\a9\1b\e3\b4\92\db\19\9e\d9w\df\ban\bf\96\ebk\ee\f0\9b;\02\87\af")
 (data (i32.const 2176) "\10\00\00\00\01\00\00\00\03\00\00\00\10\00\00\00\c0\05\00\00\c0\05\00\00\b8\02\00\00W")
 (data (i32.const 2208) "\ae\00\00\00\01\00\00\00\00\00\00\00\ae\00\00\00<\fbW\fbr\fb\8c\fb\a7\fb\c1\fb\dc\fb\f6\fb\11\fc,\fcF\fca\fc{\fc\96\fc\b1\fc\cb\fc\e6\fc\00\fd\1b\fd5\fdP\fdk\fd\85\fd\a0\fd\ba\fd\d5\fd\ef\fd\n\fe%\fe?\feZ\fet\fe\8f\fe\a9\fe\c4\fe\df\fe\f9\fe\14\ff.\ffI\ffc\ff~\ff\99\ff\b3\ff\ce\ff\e8\ff\03\00\1e\008\00S\00m\00\88\00\a2\00\bd\00\d8\00\f2\00\0d\01\'\01B\01\\\01w\01\92\01\ac\01\c7\01\e1\01\fc\01\16\021\02L\02f\02\81\02\9b\02\b6\02\d0\02\eb\02\06\03 \03;\03U\03p\03\8b\03\a5\03\c0\03\da\03\f5\03\0f\04*\04")
 (data (i32.const 2400) "\10\00\00\00\01\00\00\00\04\00\00\00\10\00\00\00\b0\08\00\00\b0\08\00\00\ae\00\00\00W")
 (data (i32.const 2432) "(\00\00\00\01\00\00\00\00\00\00\00(\00\00\00\01\00\00\00\n\00\00\00d\00\00\00\e8\03\00\00\10\'\00\00\a0\86\01\00@B\0f\00\80\96\98\00\00\e1\f5\05\00\ca\9a;")
 (data (i32.const 2496) "\10\00\00\00\01\00\00\00\05\00\00\00\10\00\00\00\90\t\00\00\90\t\00\00(\00\00\00\n")
 (data (i32.const 2532) "\01\00\00\00\01")
 (data (i32.const 2544) "\06\00\00\00\01\00\00\00\01\00\00\00\06\00\00\001\00.\000")
 (data (i32.const 2576) "\06\00\00\00\10\00\00\00\00\00\00\00\10\00\00\00\00\00\00\00\10\00\00\00\00\00\00\00\13\01\00\00\02\00\00\00S\04\00\00\02\00\00\00\93\00\00\00\02")
=======
 (data (i32.const 16) "\1e\00\00\00\01\00\00\00\01\00\00\00\1e\00\00\00~\00l\00i\00b\00/\00r\00t\00/\00t\00l\00s\00f\00.\00t\00s")
 (data (i32.const 64) "(\00\00\00\01\00\00\00\01\00\00\00(\00\00\00a\00l\00l\00o\00c\00a\00t\00i\00o\00n\00 \00t\00o\00o\00 \00l\00a\00r\00g\00e")
 (data (i32.const 128) "\1e\00\00\00\01\00\00\00\01\00\00\00\1e\00\00\00~\00l\00i\00b\00/\00r\00t\00/\00p\00u\00r\00e\00.\00t\00s")
 (data (i32.const 176) "\02\00\00\00\01\00\00\00\01\00\00\00\02\00\00\000")
 (data (i32.const 208) "\02\00\00\00\01\00\00\00\01\00\00\00\02\00\00\001")
 (data (i32.const 240) "$\00\00\00\01\00\00\00\01\00\00\00$\00\00\00r\00e\00s\00o\00l\00v\00e\00-\00t\00e\00r\00n\00a\00r\00y\00.\00t\00s")
 (data (i32.const 304) "\06\00\00\00\01\00\00\00\01\00\00\00\06\00\00\000\00.\000")
 (data (i32.const 336) "\06\00\00\00\01\00\00\00\01\00\00\00\06\00\00\00N\00a\00N")
 (data (i32.const 368) "\12\00\00\00\01\00\00\00\01\00\00\00\12\00\00\00-\00I\00n\00f\00i\00n\00i\00t\00y")
 (data (i32.const 416) "\10\00\00\00\01\00\00\00\01\00\00\00\10\00\00\00I\00n\00f\00i\00n\00i\00t\00y")
 (data (i32.const 448) "\b8\02\00\00\01\00\00\00\03\00\00\00\b8\02\00\00\88\02\1c\08\a0\d5\8f\fav\bf>\a2\7f\e1\ae\bav\acU0 \fb\16\8b\ea5\ce]J\89B\cf-;eU\aa\b0k\9a\dfE\1a=\03\cf\1a\e6\ca\c6\9a\c7\17\fep\abO\dc\bc\be\fc\b1w\ff\0c\d6kA\ef\91V\be<\fc\7f\90\ad\1f\d0\8d\83\9aU1(\\Q\d3\b5\c9\a6\ad\8f\acq\9d\cb\8b\ee#w\"\9c\eamSx@\91I\cc\aeW\ce\b6]y\12<\827V\fbM6\94\10\c2O\98H8o\ea\96\90\c7:\82%\cb\85t\d7\f4\97\bf\97\cd\cf\86\a0\e5\ac*\17\98\n4\ef\8e\b25*\fbg8\b2;?\c6\d2\df\d4\c8\84\ba\cd\d3\1a\'D\dd\c5\96\c9%\bb\ce\9fk\93\84\a5b}$l\ac\db\f6\da_\0dXf\ab\a3&\f1\c3\de\93\f8\e2\f3\b8\80\ff\aa\a8\ad\b5\b5\8bJ|l\05_b\87S0\c14`\ff\bc\c9U&\ba\91\8c\85N\96\bd~)p$w\f9\df\8f\b8\e5\b8\9f\bd\df\a6\94}t\88\cf_\a9\f8\cf\9b\a8\8f\93pD\b9k\15\0f\bf\f8\f0\08\8a\b611eU%\b0\cd\ac\7f{\d0\c6\e2?\99\06;+*\c4\10\\\e4\d3\92si\99$$\aa\0e\ca\00\83\f2\b5\87\fd\eb\1a\11\92d\08\e5\bc\cc\88Po\t\cc\bc\8c,e\19\e2X\17\b7\d1\00\00\00\00\00\00@\9c\00\00\00\00\10\a5\d4\e8\00\00b\ac\c5\ebx\ad\84\t\94\f8x9?\81\b3\15\07\c9{\ce\97\c0p\\\ea{\ce2~\8fh\80\e9\ab\a48\d2\d5E\"\9a\17&\'O\9f\'\fb\c4\d41\a2c\ed\a8\ad\c8\8c8e\de\b0\dbe\ab\1a\8e\08\c7\83\9a\1dqB\f9\1d]\c4X\e7\1b\a6,iM\92\ea\8dp\1ad\ee\01\daJw\ef\9a\99\a3m\a2\85k}\b4{x\t\f2w\18\ddy\a1\e4T\b4\c2\c5\9b[\92\86[\86=]\96\c8\c5S5\c8\b3\a0\97\fa\\\b4*\95\e3_\a0\99\bd\9fF\de%\8c9\db4\c2\9b\a5\\\9f\98\a3r\9a\c6\f6\ce\be\e9TS\bf\dc\b7\e2A\"\f2\17\f3\fc\88\a5x\\\d3\9b\ce \cc\dfS!{\f3Z\16\98:0\1f\97\dc\b5\a0\e2\96\b3\e3\\S\d1\d9\a8<D\a7\a4\d9|\9b\fb\10D\a4\a7LLv\bb\1a\9c@\b6\ef\8e\ab\8b,\84W\a6\10\ef\1f\d0)1\91\e9\e5\a4\10\9b\9d\0c\9c\a1\fb\9b\10\e7)\f4;b\d9 (\ac\85\cf\a7z^KD\80-\dd\ac\03@\e4!\bf\8f\ffD^/\9cg\8eA\b8\8c\9c\9d\173\d4\a9\1b\e3\b4\92\db\19\9e\d9w\df\ban\bf\96\ebk\ee\f0\9b;\02\87\af")
 (data (i32.const 1168) "\ae\00\00\00\01\00\00\00\04\00\00\00\ae\00\00\00<\fbW\fbr\fb\8c\fb\a7\fb\c1\fb\dc\fb\f6\fb\11\fc,\fcF\fca\fc{\fc\96\fc\b1\fc\cb\fc\e6\fc\00\fd\1b\fd5\fdP\fdk\fd\85\fd\a0\fd\ba\fd\d5\fd\ef\fd\n\fe%\fe?\feZ\fet\fe\8f\fe\a9\fe\c4\fe\df\fe\f9\fe\14\ff.\ffI\ffc\ff~\ff\99\ff\b3\ff\ce\ff\e8\ff\03\00\1e\008\00S\00m\00\88\00\a2\00\bd\00\d8\00\f2\00\0d\01\'\01B\01\\\01w\01\92\01\ac\01\c7\01\e1\01\fc\01\16\021\02L\02f\02\81\02\9b\02\b6\02\d0\02\eb\02\06\03 \03;\03U\03p\03\8b\03\a5\03\c0\03\da\03\f5\03\0f\04*\04")
 (data (i32.const 1360) "(\00\00\00\01\00\00\00\05\00\00\00(\00\00\00\01\00\00\00\n\00\00\00d\00\00\00\e8\03\00\00\10\'\00\00\a0\86\01\00@B\0f\00\80\96\98\00\00\e1\f5\05\00\ca\9a;")
 (data (i32.const 1428) "\01\00\00\00\01")
 (data (i32.const 1440) "\06\00\00\00\01\00\00\00\01\00\00\00\06\00\00\001\00.\000")
 (data (i32.const 1472) "\06\00\00\00\10\00\00\00\00\00\00\00\10\00\00\00\00\00\00\00\10\00\00\00\00\00\00\00\10\00\00\00\00\00\00\00\10\00\00\00\00\00\00\00\10")
>>>>>>> c7714613
 (global $~lib/rt/tlsf/ROOT (mut i32) (i32.const 0))
 (global $~lib/rt/tlsf/collectLock (mut i32) (i32.const 0))
 (global $~lib/util/number/_frc_plus (mut i64) (i64.const 0))
 (global $~lib/util/number/_frc_minus (mut i64) (i64.const 0))
 (global $~lib/util/number/_exp (mut i32) (i32.const 0))
 (global $~lib/util/number/_K (mut i32) (i32.const 0))
 (global $~lib/util/number/_frc_pow (mut i64) (i64.const 0))
 (global $~lib/util/number/_exp_pow (mut i32) (i32.const 0))
 (global $~argumentsLength (mut i32) (i32.const 0))
<<<<<<< HEAD
 (global $~lib/rt/__rtti_base i32 (i32.const 2576))
=======
 (global $~lib/rt/__rtti_base i32 (i32.const 1472))
>>>>>>> c7714613
 (export "__setArgumentsLength" (func $~setArgumentsLength))
 (export "memory" (memory $0))
 (export "__alloc" (func $~lib/rt/tlsf/__alloc))
 (export "__retain" (func $~lib/rt/pure/__retain))
 (export "__release" (func $~lib/rt/pure/__release))
 (export "__collect" (func $~lib/rt/pure/__collect))
 (export "__rtti_base" (global $~lib/rt/__rtti_base))
 (start $~start)
 (func $~lib/rt/tlsf/removeBlock (; 1 ;) (param $0 i32) (param $1 i32)
  (local $2 i32)
  (local $3 i32)
  (local $4 i32)
  (local $5 i32)
  local.get $1
  i32.load
  local.tee $2
  i32.const 1
  i32.and
  i32.eqz
  if
   i32.const 0
   i32.const 1040
   i32.const 277
   i32.const 13
   call $~lib/builtins/abort
   unreachable
  end
  local.get $2
  i32.const -4
  i32.and
  local.tee $2
  i32.const 16
  i32.ge_u
  if (result i32)
   local.get $2
   i32.const 1073741808
   i32.lt_u
  else
   i32.const 0
  end
  i32.eqz
  if
   i32.const 0
   i32.const 1040
   i32.const 279
   i32.const 13
   call $~lib/builtins/abort
   unreachable
  end
  local.get $2
  i32.const 256
  i32.lt_u
  if
   local.get $2
   i32.const 4
   i32.shr_u
   local.set $2
  else
   local.get $2
   i32.const 31
   local.get $2
   i32.clz
   i32.sub
   local.tee $4
   i32.const 4
   i32.sub
   i32.shr_u
   i32.const 16
   i32.xor
   local.set $2
   local.get $4
   i32.const 7
   i32.sub
   local.set $4
  end
  local.get $2
  i32.const 16
  i32.lt_u
  i32.const 0
  local.get $4
  i32.const 23
  i32.lt_u
  select
  i32.eqz
  if
   i32.const 0
   i32.const 1040
   i32.const 292
   i32.const 13
   call $~lib/builtins/abort
   unreachable
  end
  local.get $1
  i32.load offset=20
  local.set $3
  local.get $1
  i32.load offset=16
  local.tee $5
  if
   local.get $5
   local.get $3
   i32.store offset=20
  end
  local.get $3
  if
   local.get $3
   local.get $5
   i32.store offset=16
  end
  local.get $1
  local.get $0
  local.get $2
  local.get $4
  i32.const 4
  i32.shl
  i32.add
  i32.const 2
  i32.shl
  i32.add
  i32.load offset=96
  i32.eq
  if
   local.get $0
   local.get $2
   local.get $4
   i32.const 4
   i32.shl
   i32.add
   i32.const 2
   i32.shl
   i32.add
   local.get $3
   i32.store offset=96
   local.get $3
   i32.eqz
   if
    local.get $0
    local.get $4
    i32.const 2
    i32.shl
    i32.add
    local.tee $3
    i32.load offset=4
    i32.const 1
    local.get $2
    i32.shl
    i32.const -1
    i32.xor
    i32.and
    local.set $1
    local.get $3
    local.get $1
    i32.store offset=4
    local.get $1
    i32.eqz
    if
     local.get $0
     local.get $0
     i32.load
     i32.const 1
     local.get $4
     i32.shl
     i32.const -1
     i32.xor
     i32.and
     i32.store
    end
   end
  end
 )
 (func $~lib/rt/tlsf/insertBlock (; 2 ;) (param $0 i32) (param $1 i32)
  (local $2 i32)
  (local $3 i32)
  (local $4 i32)
  (local $5 i32)
  (local $6 i32)
  (local $7 i32)
  (local $8 i32)
  local.get $1
  i32.eqz
  if
   i32.const 0
   i32.const 1040
   i32.const 205
   i32.const 13
   call $~lib/builtins/abort
   unreachable
  end
  local.get $1
  i32.load
  local.tee $3
  i32.const 1
  i32.and
  i32.eqz
  if
   i32.const 0
   i32.const 1040
   i32.const 207
   i32.const 13
   call $~lib/builtins/abort
   unreachable
  end
  local.get $1
  i32.const 16
  i32.add
  local.get $1
  i32.load
  i32.const -4
  i32.and
  i32.add
  local.tee $4
  i32.load
  local.tee $5
  i32.const 1
  i32.and
  if
   local.get $3
   i32.const -4
   i32.and
   i32.const 16
   i32.add
   local.get $5
   i32.const -4
   i32.and
   i32.add
   local.tee $2
   i32.const 1073741808
   i32.lt_u
   if
    local.get $0
    local.get $4
    call $~lib/rt/tlsf/removeBlock
    local.get $1
    local.get $2
    local.get $3
    i32.const 3
    i32.and
    i32.or
    local.tee $3
    i32.store
    local.get $1
    i32.const 16
    i32.add
    local.get $1
    i32.load
    i32.const -4
    i32.and
    i32.add
    local.tee $4
    i32.load
    local.set $5
   end
  end
  local.get $3
  i32.const 2
  i32.and
  if
   local.get $1
   i32.const 4
   i32.sub
   i32.load
   local.tee $2
   i32.load
   local.tee $7
   i32.const 1
   i32.and
   i32.eqz
   if
    i32.const 0
    i32.const 1040
    i32.const 228
    i32.const 15
    call $~lib/builtins/abort
    unreachable
   end
   local.get $7
   i32.const -4
   i32.and
   i32.const 16
   i32.add
   local.get $3
   i32.const -4
   i32.and
   i32.add
   local.tee $8
   i32.const 1073741808
   i32.lt_u
   if
    local.get $0
    local.get $2
    call $~lib/rt/tlsf/removeBlock
    local.get $2
    local.get $8
    local.get $7
    i32.const 3
    i32.and
    i32.or
    local.tee $3
    i32.store
    local.get $2
    local.set $1
   end
  end
  local.get $4
  local.get $5
  i32.const 2
  i32.or
  i32.store
  local.get $3
  i32.const -4
  i32.and
  local.tee $2
  i32.const 16
  i32.ge_u
  if (result i32)
   local.get $2
   i32.const 1073741808
   i32.lt_u
  else
   i32.const 0
  end
  i32.eqz
  if
   i32.const 0
   i32.const 1040
   i32.const 243
   i32.const 13
   call $~lib/builtins/abort
   unreachable
  end
  local.get $2
  local.get $1
  i32.const 16
  i32.add
  i32.add
  local.get $4
  i32.ne
  if
   i32.const 0
   i32.const 1040
   i32.const 244
   i32.const 13
   call $~lib/builtins/abort
   unreachable
  end
  local.get $4
  i32.const 4
  i32.sub
  local.get $1
  i32.store
  local.get $2
  i32.const 256
  i32.lt_u
  if
   local.get $2
   i32.const 4
   i32.shr_u
   local.set $2
  else
   local.get $2
   i32.const 31
   local.get $2
   i32.clz
   i32.sub
   local.tee $3
   i32.const 4
   i32.sub
   i32.shr_u
   i32.const 16
   i32.xor
   local.set $2
   local.get $3
   i32.const 7
   i32.sub
   local.set $6
  end
  local.get $2
  i32.const 16
  i32.lt_u
  i32.const 0
  local.get $6
  i32.const 23
  i32.lt_u
  select
  i32.eqz
  if
   i32.const 0
   i32.const 1040
   i32.const 260
   i32.const 13
   call $~lib/builtins/abort
   unreachable
  end
  local.get $0
  local.get $2
  local.get $6
  i32.const 4
  i32.shl
  i32.add
  i32.const 2
  i32.shl
  i32.add
  i32.load offset=96
  local.set $3
  local.get $1
  i32.const 0
  i32.store offset=16
  local.get $1
  local.get $3
  i32.store offset=20
  local.get $3
  if
   local.get $3
   local.get $1
   i32.store offset=16
  end
  local.get $0
  local.get $2
  local.get $6
  i32.const 4
  i32.shl
  i32.add
  i32.const 2
  i32.shl
  i32.add
  local.get $1
  i32.store offset=96
  local.get $0
  local.get $0
  i32.load
  i32.const 1
  local.get $6
  i32.shl
  i32.or
  i32.store
  local.get $0
  local.get $6
  i32.const 2
  i32.shl
  i32.add
  local.tee $0
  local.get $0
  i32.load offset=4
  i32.const 1
  local.get $2
  i32.shl
  i32.or
  i32.store offset=4
 )
 (func $~lib/rt/tlsf/addMemory (; 3 ;) (param $0 i32) (param $1 i32) (param $2 i32)
  (local $3 i32)
  (local $4 i32)
  local.get $2
  i32.const 15
  i32.and
  i32.eqz
  i32.const 0
  local.get $1
  i32.const 15
  i32.and
  i32.eqz
  i32.const 0
  local.get $1
  local.get $2
  i32.le_u
  select
  select
  i32.eqz
  if
   i32.const 0
   i32.const 1040
   i32.const 386
   i32.const 4
   call $~lib/builtins/abort
   unreachable
  end
  local.get $0
  i32.load offset=1568
  local.tee $3
  if
   local.get $1
   local.get $3
   i32.const 16
   i32.add
   i32.lt_u
   if
    i32.const 0
    i32.const 1040
    i32.const 396
    i32.const 15
    call $~lib/builtins/abort
    unreachable
   end
   local.get $3
   local.get $1
   i32.const 16
   i32.sub
   i32.eq
   if
    local.get $3
    i32.load
    local.set $4
    local.get $1
    i32.const 16
    i32.sub
    local.set $1
   end
  else
   local.get $1
   local.get $0
   i32.const 1572
   i32.add
   i32.lt_u
   if
    i32.const 0
    i32.const 1040
    i32.const 408
    i32.const 4
    call $~lib/builtins/abort
    unreachable
   end
  end
  local.get $2
  local.get $1
  i32.sub
  local.tee $2
  i32.const 48
  i32.lt_u
  if
   return
  end
  local.get $1
  local.get $4
  i32.const 2
  i32.and
  local.get $2
  i32.const 32
  i32.sub
  i32.const 1
  i32.or
  i32.or
  i32.store
  local.get $1
  i32.const 0
  i32.store offset=16
  local.get $1
  i32.const 0
  i32.store offset=20
  local.get $1
  local.get $2
  i32.add
  i32.const 16
  i32.sub
  local.tee $2
  i32.const 2
  i32.store
  local.get $0
  local.get $2
  i32.store offset=1568
  local.get $0
  local.get $1
  call $~lib/rt/tlsf/insertBlock
 )
 (func $~lib/rt/tlsf/maybeInitialize (; 4 ;) (result i32)
  (local $0 i32)
  (local $1 i32)
  (local $2 i32)
  global.get $~lib/rt/tlsf/ROOT
  local.tee $0
  i32.eqz
  if
   i32.const 1
   memory.size
   local.tee $0
   i32.gt_s
   if (result i32)
    i32.const 1
    local.get $0
    i32.sub
    memory.grow
    i32.const 0
    i32.lt_s
   else
    i32.const 0
   end
   if
    unreachable
   end
<<<<<<< HEAD
   i32.const 2640
   local.tee $0
   i32.const 0
   i32.store
   i32.const 4208
=======
   i32.const 1536
   local.tee $0
   i32.const 0
   i32.store
   i32.const 3104
>>>>>>> c7714613
   i32.const 0
   i32.store
   loop $for-loop|0
    local.get $1
    i32.const 23
    i32.lt_u
    if
     local.get $1
     i32.const 2
     i32.shl
<<<<<<< HEAD
     i32.const 2640
=======
     i32.const 1536
>>>>>>> c7714613
     i32.add
     i32.const 0
     i32.store offset=4
     i32.const 0
     local.set $2
     loop $for-loop|1
      local.get $2
      i32.const 16
      i32.lt_u
      if
       local.get $2
       local.get $1
       i32.const 4
       i32.shl
       i32.add
       i32.const 2
       i32.shl
<<<<<<< HEAD
       i32.const 2640
=======
       i32.const 1536
>>>>>>> c7714613
       i32.add
       i32.const 0
       i32.store offset=96
       local.get $2
       i32.const 1
       i32.add
       local.set $2
       br $for-loop|1
      end
     end
     local.get $1
     i32.const 1
     i32.add
     local.set $1
     br $for-loop|0
    end
   end
<<<<<<< HEAD
   i32.const 2640
   i32.const 4224
=======
   i32.const 1536
   i32.const 3120
>>>>>>> c7714613
   memory.size
   i32.const 16
   i32.shl
   call $~lib/rt/tlsf/addMemory
<<<<<<< HEAD
   i32.const 2640
=======
   i32.const 1536
>>>>>>> c7714613
   global.set $~lib/rt/tlsf/ROOT
  end
  local.get $0
 )
<<<<<<< HEAD
 (func $~lib/rt/tlsf/prepareSize (; 5 ;) (param $0 i32) (result i32)
  local.get $0
  i32.const 1073741808
  i32.ge_u
  if
   i32.const 1088
   i32.const 1040
   i32.const 457
   i32.const 29
   call $~lib/builtins/abort
   unreachable
  end
  local.get $0
  i32.const 15
  i32.add
  i32.const -16
  i32.and
  local.tee $0
  i32.const 16
  local.get $0
  i32.const 16
  i32.gt_u
  select
 )
 (func $~lib/rt/tlsf/searchBlock (; 6 ;) (param $0 i32) (param $1 i32) (result i32)
=======
 (func $~lib/rt/tlsf/searchBlock (; 5 ;) (param $0 i32) (param $1 i32) (result i32)
>>>>>>> c7714613
  (local $2 i32)
  local.get $1
  i32.const 256
  i32.lt_u
  if
   local.get $1
   i32.const 4
   i32.shr_u
   local.set $1
  else
   local.get $1
   i32.const 536870904
   i32.lt_u
   if
    local.get $1
    i32.const 1
    i32.const 27
    local.get $1
    i32.clz
    i32.sub
    i32.shl
    i32.add
    i32.const 1
    i32.sub
    local.set $1
   end
   local.get $1
   i32.const 31
   local.get $1
   i32.clz
   i32.sub
   local.tee $2
   i32.const 4
   i32.sub
   i32.shr_u
   i32.const 16
   i32.xor
   local.set $1
   local.get $2
   i32.const 7
   i32.sub
   local.set $2
  end
  local.get $1
  i32.const 16
  i32.lt_u
  i32.const 0
  local.get $2
  i32.const 23
  i32.lt_u
  select
  i32.eqz
  if
   i32.const 0
   i32.const 1040
   i32.const 338
   i32.const 13
   call $~lib/builtins/abort
   unreachable
  end
  local.get $0
  local.get $2
  i32.const 2
  i32.shl
  i32.add
  i32.load offset=4
  i32.const -1
  local.get $1
  i32.shl
  i32.and
  local.tee $1
  if (result i32)
   local.get $0
   local.get $1
   i32.ctz
   local.get $2
   i32.const 4
   i32.shl
   i32.add
   i32.const 2
   i32.shl
   i32.add
   i32.load offset=96
  else
   local.get $0
   i32.load
   i32.const -1
   local.get $2
   i32.const 1
   i32.add
   i32.shl
   i32.and
   local.tee $1
   if (result i32)
    local.get $0
    local.get $1
    i32.ctz
    local.tee $1
    i32.const 2
    i32.shl
    i32.add
    i32.load offset=4
    local.tee $2
    i32.eqz
    if
     i32.const 0
     i32.const 1040
     i32.const 351
     i32.const 17
     call $~lib/builtins/abort
     unreachable
    end
    local.get $0
    local.get $2
    i32.ctz
    local.get $1
    i32.const 4
    i32.shl
    i32.add
    i32.const 2
    i32.shl
    i32.add
    i32.load offset=96
   else
    i32.const 0
   end
  end
 )
 (func $~lib/rt/tlsf/prepareBlock (; 6 ;) (param $0 i32) (param $1 i32) (param $2 i32)
  (local $3 i32)
  (local $4 i32)
  local.get $1
  i32.load
  local.set $3
  local.get $2
  i32.const 15
  i32.and
  if
   i32.const 0
   i32.const 1040
   i32.const 365
   i32.const 13
   call $~lib/builtins/abort
   unreachable
  end
  local.get $3
  i32.const -4
  i32.and
  local.get $2
  i32.sub
  local.tee $4
  i32.const 32
  i32.ge_u
  if
   local.get $1
   local.get $2
   local.get $3
   i32.const 2
   i32.and
   i32.or
   i32.store
   local.get $2
   local.get $1
   i32.const 16
   i32.add
   i32.add
   local.tee $1
   local.get $4
   i32.const 16
   i32.sub
   i32.const 1
   i32.or
   i32.store
   local.get $0
   local.get $1
   call $~lib/rt/tlsf/insertBlock
  else
   local.get $1
   local.get $3
   i32.const -2
   i32.and
   i32.store
   local.get $1
   i32.const 16
   i32.add
   local.tee $0
   local.get $1
   i32.load
   i32.const -4
   i32.and
   i32.add
   local.get $0
   local.get $1
   i32.load
   i32.const -4
   i32.and
   i32.add
   i32.load
   i32.const -3
   i32.and
   i32.store
  end
 )
 (func $~lib/rt/tlsf/allocateBlock (; 7 ;) (param $0 i32) (param $1 i32) (param $2 i32) (result i32)
  (local $3 i32)
  (local $4 i32)
  (local $5 i32)
  global.get $~lib/rt/tlsf/collectLock
  if
   i32.const 0
   i32.const 1040
   i32.const 490
   i32.const 13
   call $~lib/builtins/abort
   unreachable
  end
  local.get $1
  i32.const 1073741808
  i32.ge_u
  if
   i32.const 80
   i32.const 32
   i32.const 457
   i32.const 29
   call $~lib/builtins/abort
   unreachable
  end
  local.get $0
  local.get $1
  i32.const 15
  i32.add
  i32.const -16
  i32.and
  local.tee $3
  i32.const 16
  local.get $3
  i32.const 16
  i32.gt_u
  select
  local.tee $4
  call $~lib/rt/tlsf/searchBlock
  local.tee $3
  i32.eqz
  if
   i32.const 1
   global.set $~lib/rt/tlsf/collectLock
   i32.const 0
   global.set $~lib/rt/tlsf/collectLock
   local.get $0
   local.get $4
   call $~lib/rt/tlsf/searchBlock
   local.tee $3
   i32.eqz
   if
    i32.const 16
    memory.size
    local.tee $3
    i32.const 16
    i32.shl
    i32.const 16
    i32.sub
    local.get $0
    i32.load offset=1568
    i32.ne
    i32.shl
    local.get $4
    i32.const 1
    i32.const 27
    local.get $4
<<<<<<< HEAD
=======
    i32.clz
    i32.sub
    i32.shl
    i32.const 1
    i32.sub
    i32.add
    local.get $4
    local.get $4
    i32.const 536870904
    i32.lt_u
    select
    i32.add
    i32.const 65535
    i32.add
    i32.const -65536
    i32.and
    i32.const 16
    i32.shr_u
    local.set $5
    local.get $3
    local.get $5
    local.get $3
    local.get $5
    i32.gt_s
    select
    memory.grow
    i32.const 0
    i32.lt_s
    if
     local.get $5
     memory.grow
     i32.const 0
     i32.lt_s
     if
      unreachable
     end
    end
    local.get $0
    local.get $3
    i32.const 16
    i32.shl
    memory.size
    i32.const 16
    i32.shl
    call $~lib/rt/tlsf/addMemory
    local.get $0
    local.get $4
>>>>>>> c7714613
    call $~lib/rt/tlsf/searchBlock
    local.tee $3
    i32.eqz
    if
     i32.const 0
<<<<<<< HEAD
     i32.const 1040
=======
     i32.const 32
>>>>>>> c7714613
     i32.const 502
     i32.const 19
     call $~lib/builtins/abort
     unreachable
    end
   end
  end
  local.get $3
  i32.load
  i32.const -4
  i32.and
  local.get $4
  i32.lt_u
  if
   i32.const 0
   i32.const 1040
   i32.const 510
   i32.const 13
   call $~lib/builtins/abort
   unreachable
  end
  local.get $3
  i32.const 0
  i32.store offset=4
  local.get $3
  local.get $2
  i32.store offset=8
  local.get $3
  local.get $1
  i32.store offset=12
  local.get $0
  local.get $3
  call $~lib/rt/tlsf/removeBlock
  local.get $0
  local.get $3
  local.get $4
  call $~lib/rt/tlsf/prepareBlock
  local.get $3
 )
 (func $~lib/rt/tlsf/__alloc (; 8 ;) (param $0 i32) (param $1 i32) (result i32)
  call $~lib/rt/tlsf/maybeInitialize
  local.get $0
  local.get $1
  call $~lib/rt/tlsf/allocateBlock
  i32.const 16
  i32.add
 )
 (func $~lib/rt/pure/__retain (; 9 ;) (param $0 i32) (result i32)
  (local $1 i32)
  (local $2 i32)
  local.get $0
<<<<<<< HEAD
  i32.load offset=4
  local.tee $1
  i32.const -268435456
  i32.and
  local.get $1
  i32.const 1
  i32.add
  i32.const -268435456
  i32.and
  i32.ne
  if
   i32.const 0
   i32.const 1152
   i32.const 109
   i32.const 2
   call $~lib/builtins/abort
   unreachable
  end
  local.get $0
  local.get $1
  i32.const 1
  i32.add
  i32.store offset=4
  local.get $0
  i32.load
  i32.const 1
  i32.and
  if
   i32.const 0
   i32.const 1152
   i32.const 112
   i32.const 13
   call $~lib/builtins/abort
   unreachable
  end
 )
 (func $~lib/rt/pure/__retain (; 12 ;) (param $0 i32) (result i32)
  local.get $0
  i32.const 2628
=======
  i32.const 1524
>>>>>>> c7714613
  i32.gt_u
  if
   local.get $0
   i32.const 16
   i32.sub
   local.tee $1
   i32.load offset=4
   local.tee $2
   i32.const -268435456
   i32.and
   local.get $2
   i32.const 1
   i32.add
   i32.const -268435456
   i32.and
   i32.ne
   if
    i32.const 0
    i32.const 144
    i32.const 109
    i32.const 2
    call $~lib/builtins/abort
    unreachable
   end
   local.get $1
   local.get $2
   i32.const 1
   i32.add
   i32.store offset=4
   local.get $1
   i32.load
   i32.const 1
   i32.and
   if
    i32.const 0
    i32.const 144
    i32.const 112
    i32.const 13
    call $~lib/builtins/abort
    unreachable
   end
  end
  local.get $0
 )
 (func $~lib/rt/pure/__release (; 10 ;) (param $0 i32)
  local.get $0
<<<<<<< HEAD
  i32.const 2628
=======
  i32.const 1524
>>>>>>> c7714613
  i32.gt_u
  if
   local.get $0
   i32.const 16
   i32.sub
   call $~lib/rt/pure/decrement
  end
 )
 (func $~lib/util/number/decimalCount32 (; 11 ;) (param $0 i32) (result i32)
  local.get $0
  i32.const 10
  i32.ge_u
  i32.const 1
  i32.add
  local.get $0
  i32.const 10000
  i32.ge_u
  i32.const 3
  i32.add
  local.get $0
  i32.const 1000
  i32.ge_u
  i32.add
  local.get $0
  i32.const 100
  i32.lt_u
  select
  local.get $0
  i32.const 1000000
  i32.ge_u
  i32.const 6
  i32.add
  local.get $0
  i32.const 1000000000
  i32.ge_u
  i32.const 8
  i32.add
  local.get $0
  i32.const 100000000
  i32.ge_u
  i32.add
  local.get $0
  i32.const 10000000
  i32.lt_u
  select
  local.get $0
  i32.const 100000
  i32.lt_u
  select
 )
 (func $~lib/util/number/utoa_simple<u32> (; 12 ;) (param $0 i32) (param $1 i32) (param $2 i32)
  (local $3 i32)
  loop $do-continue|0
   local.get $1
   i32.const 10
   i32.rem_u
   local.set $3
   local.get $1
   i32.const 10
   i32.div_u
   local.set $1
   local.get $0
   local.get $2
   i32.const 1
   i32.sub
   local.tee $2
   i32.const 1
   i32.shl
   i32.add
   local.get $3
   i32.const 48
   i32.add
   i32.store16
   local.get $1
   br_if $do-continue|0
  end
 )
 (func $~lib/string/String#get:length (; 13 ;) (param $0 i32) (result i32)
  local.get $0
  i32.const 16
  i32.sub
  i32.load offset=12
  i32.const 1
  i32.shr_u
 )
 (func $~lib/util/string/compareImpl (; 14 ;) (param $0 i32) (param $1 i32) (param $2 i32) (result i32)
  (local $3 i32)
  (local $4 i32)
  local.get $0
  i32.const 7
  i32.and
  local.get $1
  i32.const 7
  i32.and
  i32.or
  i32.eqz
  i32.const 0
  local.get $2
  i32.const 4
  i32.ge_u
  select
  if
   loop $do-continue|0
    local.get $0
    i64.load
    local.get $1
    i64.load
    i64.eq
    if
     local.get $0
     i32.const 8
     i32.add
     local.set $0
     local.get $1
     i32.const 8
     i32.add
     local.set $1
     local.get $2
     i32.const 4
     i32.sub
     local.tee $2
     i32.const 4
     i32.ge_u
     br_if $do-continue|0
    end
   end
  end
  loop $while-continue|1
   local.get $2
   local.tee $3
   i32.const 1
   i32.sub
   local.set $2
   local.get $3
   if
    local.get $0
    i32.load16_u
    local.tee $3
    local.get $1
    i32.load16_u
    local.tee $4
    i32.ne
    if
     local.get $3
     local.get $4
     i32.sub
     return
    end
    local.get $0
    i32.const 2
    i32.add
    local.set $0
    local.get $1
    i32.const 2
    i32.add
    local.set $1
    br $while-continue|1
   end
  end
  i32.const 0
 )
 (func $~lib/string/String.__eq (; 15 ;) (param $0 i32) (param $1 i32) (result i32)
  (local $2 i32)
  local.get $0
  local.get $1
  i32.eq
  if
   i32.const 1
   return
  end
  local.get $1
  i32.eqz
  i32.const 1
  local.get $0
  select
  if
   i32.const 0
   return
  end
  local.get $0
  call $~lib/string/String#get:length
  local.tee $2
  local.get $1
  call $~lib/string/String#get:length
  i32.ne
  if
   i32.const 0
   return
  end
  local.get $0
  local.get $1
  local.get $2
  call $~lib/util/string/compareImpl
  i32.eqz
 )
 (func $~lib/util/number/genDigits (; 16 ;) (param $0 i32) (param $1 i64) (param $2 i32) (param $3 i64) (param $4 i32) (param $5 i64) (result i32)
  (local $6 i32)
  (local $7 i64)
  (local $8 i32)
  (local $9 i64)
  (local $10 i32)
  (local $11 i64)
  (local $12 i64)
  local.get $3
  local.get $1
  i64.sub
  local.set $9
  local.get $3
  i64.const 1
  i32.const 0
  local.get $4
  i32.sub
  local.tee $10
  i64.extend_i32_s
  i64.shl
  local.tee $11
  i64.const 1
  i64.sub
  local.tee $12
  i64.and
  local.set $7
  local.get $3
  local.get $10
  i64.extend_i32_s
  i64.shr_u
  i32.wrap_i64
  local.tee $6
  call $~lib/util/number/decimalCount32
  local.set $4
<<<<<<< HEAD
  i32.const 2516
  i32.load
  local.set $12
=======
>>>>>>> c7714613
  loop $while-continue|0
   local.get $4
   i32.const 0
   i32.gt_s
   if
    block $break|1
     block $case10|1
      block $case9|1
       block $case8|1
        block $case7|1
         block $case6|1
          block $case5|1
           block $case4|1
            block $case3|1
             block $case2|1
              block $case1|1
               local.get $4
               i32.const 10
               i32.ne
               if
                local.get $4
                i32.const 1
                i32.sub
                br_table $case9|1 $case8|1 $case7|1 $case6|1 $case5|1 $case4|1 $case3|1 $case2|1 $case1|1 $case10|1
               end
               local.get $6
               i32.const 1000000000
               i32.div_u
               local.set $2
               local.get $6
               i32.const 1000000000
               i32.rem_u
               local.set $6
               br $break|1
              end
              local.get $6
              i32.const 100000000
              i32.div_u
              local.set $2
              local.get $6
              i32.const 100000000
              i32.rem_u
              local.set $6
              br $break|1
             end
             local.get $6
             i32.const 10000000
             i32.div_u
             local.set $2
             local.get $6
             i32.const 10000000
             i32.rem_u
             local.set $6
             br $break|1
            end
            local.get $6
            i32.const 1000000
            i32.div_u
            local.set $2
            local.get $6
            i32.const 1000000
            i32.rem_u
            local.set $6
            br $break|1
           end
           local.get $6
           i32.const 100000
           i32.div_u
           local.set $2
           local.get $6
           i32.const 100000
           i32.rem_u
           local.set $6
           br $break|1
          end
          local.get $6
          i32.const 10000
          i32.div_u
          local.set $2
          local.get $6
          i32.const 10000
          i32.rem_u
          local.set $6
          br $break|1
         end
         local.get $6
         i32.const 1000
         i32.div_u
         local.set $2
         local.get $6
         i32.const 1000
         i32.rem_u
         local.set $6
         br $break|1
        end
        local.get $6
        i32.const 100
        i32.div_u
        local.set $2
        local.get $6
        i32.const 100
        i32.rem_u
        local.set $6
        br $break|1
       end
       local.get $6
       i32.const 10
       i32.div_u
       local.set $2
       local.get $6
       i32.const 10
       i32.rem_u
       local.set $6
       br $break|1
      end
      local.get $6
      local.set $2
      i32.const 0
      local.set $6
      br $break|1
     end
     i32.const 0
     local.set $2
    end
    local.get $2
    local.get $8
    i32.or
    if
     local.get $0
     local.get $8
     i32.const 1
     i32.shl
     i32.add
     local.get $2
     i32.const 65535
     i32.and
     i32.const 48
     i32.add
     i32.store16
     local.get $8
     i32.const 1
     i32.add
     local.set $8
    end
    local.get $4
    i32.const 1
    i32.sub
    local.set $4
    local.get $7
    local.get $6
    i64.extend_i32_u
    local.get $10
    i64.extend_i32_s
    i64.shl
    i64.add
    local.tee $1
    local.get $5
    i64.le_u
    if
     local.get $4
     global.get $~lib/util/number/_K
     i32.add
     global.set $~lib/util/number/_K
     local.get $4
     i32.const 2
     i32.shl
     i32.const 1376
     i32.add
     i64.load32_u
     local.get $10
     i64.extend_i32_s
     i64.shl
     local.set $3
     local.get $0
     local.get $8
     i32.const 1
     i32.sub
     i32.const 1
     i32.shl
     i32.add
     local.tee $0
     i32.load16_u
     local.set $4
     loop $while-continue|3
      i32.const 1
      local.get $9
      local.get $1
      i64.sub
      local.get $1
      local.get $3
      i64.add
      local.tee $7
      local.get $9
      i64.sub
      i64.gt_u
      local.get $7
      local.get $9
      i64.lt_u
      select
      i32.const 0
      local.get $5
      local.get $1
      i64.sub
      local.get $3
      i64.ge_u
      i32.const 0
      local.get $1
      local.get $9
      i64.lt_u
      select
      select
      if
       local.get $4
       i32.const 1
       i32.sub
       local.set $4
       local.get $1
       local.get $3
       i64.add
       local.set $1
       br $while-continue|3
      end
     end
     local.get $0
     local.get $4
     i32.store16
     local.get $8
     return
    end
    br $while-continue|0
   end
  end
  local.get $10
  i64.extend_i32_s
  local.set $1
  loop $while-continue|4
   local.get $5
   i64.const 10
   i64.mul
   local.set $5
   local.get $7
   i64.const 10
   i64.mul
   local.tee $3
   local.get $1
   i64.shr_u
   local.tee $7
   local.get $8
   i64.extend_i32_s
   i64.or
   i64.const 0
   i64.ne
   if
    local.get $0
    local.get $8
    i32.const 1
    i32.shl
    i32.add
    local.get $7
    i32.wrap_i64
    i32.const 65535
    i32.and
    i32.const 48
    i32.add
    i32.store16
    local.get $8
    i32.const 1
    i32.add
    local.set $8
   end
   local.get $4
   i32.const 1
   i32.sub
   local.set $4
   local.get $3
   local.get $12
   i64.and
   local.tee $7
   local.get $5
   i64.ge_u
   br_if $while-continue|4
  end
  local.get $4
  global.get $~lib/util/number/_K
  i32.add
  global.set $~lib/util/number/_K
  local.get $7
  local.set $1
  local.get $9
  i32.const 0
  local.get $4
  i32.sub
  i32.const 2
  i32.shl
  i32.const 1376
  i32.add
  i64.load32_u
  i64.mul
  local.set $3
  local.get $0
  local.get $8
  i32.const 1
  i32.sub
  i32.const 1
  i32.shl
  i32.add
  local.tee $0
  i32.load16_u
  local.set $4
  loop $while-continue|6
   i32.const 1
   local.get $3
   local.get $1
   i64.sub
   local.get $1
   local.get $11
   i64.add
   local.tee $7
   local.get $3
   i64.sub
   i64.gt_u
   local.get $7
   local.get $3
   i64.lt_u
   select
   i32.const 0
   local.get $5
   local.get $1
   i64.sub
   local.get $11
   i64.ge_u
   i32.const 0
   local.get $1
   local.get $3
   i64.lt_u
   select
   select
   if
    local.get $4
    i32.const 1
    i32.sub
    local.set $4
    local.get $1
    local.get $11
    i64.add
    local.set $1
    br $while-continue|6
   end
  end
  local.get $0
  local.get $4
  i32.store16
  local.get $8
 )
 (func $~lib/memory/memory.copy (; 17 ;) (param $0 i32) (param $1 i32) (param $2 i32)
  (local $3 i32)
  (local $4 i32)
  block $~lib/util/memory/memmove|inlined.0
   local.get $2
   local.set $4
   local.get $0
   local.get $1
   i32.eq
   br_if $~lib/util/memory/memmove|inlined.0
   local.get $0
   local.get $1
   i32.lt_u
   if
    local.get $1
    i32.const 7
    i32.and
    local.get $0
    i32.const 7
    i32.and
    i32.eq
    if
     loop $while-continue|0
      local.get $0
      i32.const 7
      i32.and
      if
       local.get $4
       i32.eqz
       br_if $~lib/util/memory/memmove|inlined.0
       local.get $4
       i32.const 1
       i32.sub
       local.set $4
       local.get $0
       local.tee $2
       i32.const 1
       i32.add
       local.set $0
       local.get $1
       local.tee $3
       i32.const 1
       i32.add
       local.set $1
       local.get $2
       local.get $3
       i32.load8_u
       i32.store8
       br $while-continue|0
      end
     end
     loop $while-continue|1
      local.get $4
      i32.const 8
      i32.ge_u
      if
       local.get $0
       local.get $1
       i64.load
       i64.store
       local.get $4
       i32.const 8
       i32.sub
       local.set $4
       local.get $0
       i32.const 8
       i32.add
       local.set $0
       local.get $1
       i32.const 8
       i32.add
       local.set $1
       br $while-continue|1
      end
     end
    end
    loop $while-continue|2
     local.get $4
     if
      local.get $0
      local.tee $2
      i32.const 1
      i32.add
      local.set $0
      local.get $1
      local.tee $3
      i32.const 1
      i32.add
      local.set $1
      local.get $2
      local.get $3
      i32.load8_u
      i32.store8
      local.get $4
      i32.const 1
      i32.sub
      local.set $4
      br $while-continue|2
     end
    end
   else
    local.get $1
    i32.const 7
    i32.and
    local.get $0
    i32.const 7
    i32.and
    i32.eq
    if
     loop $while-continue|3
      local.get $0
      local.get $4
      i32.add
      i32.const 7
      i32.and
      if
       local.get $4
       i32.eqz
       br_if $~lib/util/memory/memmove|inlined.0
       local.get $4
       i32.const 1
       i32.sub
       local.tee $4
       local.get $0
       i32.add
       local.get $1
       local.get $4
       i32.add
       i32.load8_u
       i32.store8
       br $while-continue|3
      end
     end
     loop $while-continue|4
      local.get $4
      i32.const 8
      i32.ge_u
      if
       local.get $4
       i32.const 8
       i32.sub
       local.tee $4
       local.get $0
       i32.add
       local.get $1
       local.get $4
       i32.add
       i64.load
       i64.store
       br $while-continue|4
      end
     end
    end
    loop $while-continue|5
     local.get $4
     if
      local.get $4
      i32.const 1
      i32.sub
      local.tee $4
      local.get $0
      i32.add
      local.get $1
      local.get $4
      i32.add
      i32.load8_u
      i32.store8
      br $while-continue|5
     end
    end
   end
  end
 )
 (func $~lib/util/number/prettify (; 18 ;) (param $0 i32) (param $1 i32) (param $2 i32) (result i32)
  (local $3 i32)
  local.get $2
  i32.eqz
  if
   local.get $0
   local.get $1
   i32.const 1
   i32.shl
   i32.add
   i32.const 3145774
   i32.store
   local.get $1
   i32.const 2
   i32.add
   return
  end
  local.get $1
  local.get $1
  local.get $2
  i32.add
  local.tee $3
  i32.le_s
  if (result i32)
   local.get $3
   i32.const 21
   i32.le_s
  else
   i32.const 0
  end
  if (result i32)
   loop $for-loop|0
    local.get $1
    local.get $3
    i32.lt_s
    if
     local.get $0
     local.get $1
     i32.const 1
     i32.shl
     i32.add
     i32.const 48
     i32.store16
     local.get $1
     i32.const 1
     i32.add
     local.set $1
     br $for-loop|0
    end
   end
   local.get $0
   local.get $3
   i32.const 1
   i32.shl
   i32.add
   i32.const 3145774
   i32.store
   local.get $3
   i32.const 2
   i32.add
  else
   local.get $3
   i32.const 21
   i32.le_s
   i32.const 0
   local.get $3
   i32.const 0
   i32.gt_s
   select
   if (result i32)
    local.get $0
    local.get $3
    i32.const 1
    i32.shl
    i32.add
    local.tee $0
    i32.const 2
    i32.add
    local.get $0
    i32.const 0
    local.get $2
    i32.sub
    i32.const 1
    i32.shl
    call $~lib/memory/memory.copy
    local.get $0
    i32.const 46
    i32.store16
    local.get $1
    i32.const 1
    i32.add
   else
    local.get $3
    i32.const 0
    i32.le_s
    i32.const 0
    i32.const -6
    local.get $3
    i32.lt_s
    select
    if (result i32)
     local.get $0
     i32.const 2
     local.get $3
     i32.sub
     local.tee $3
     i32.const 1
     i32.shl
     i32.add
     local.get $0
     local.get $1
     i32.const 1
     i32.shl
     call $~lib/memory/memory.copy
     local.get $0
     i32.const 3014704
     i32.store
     i32.const 2
     local.set $2
     loop $for-loop|1
      local.get $2
      local.get $3
      i32.lt_s
      if
       local.get $0
       local.get $2
       i32.const 1
       i32.shl
       i32.add
       i32.const 48
       i32.store16
       local.get $2
       i32.const 1
       i32.add
       local.set $2
       br $for-loop|1
      end
     end
     local.get $1
     local.get $3
     i32.add
    else
     local.get $1
     i32.const 1
     i32.eq
     if (result i32)
      local.get $0
      i32.const 101
      i32.store16 offset=2
      local.get $0
      i32.const 4
      i32.add
      local.tee $1
      local.get $3
      i32.const 1
      i32.sub
      local.tee $0
      i32.const 0
      i32.lt_s
      local.tee $2
      if
       i32.const 0
       local.get $0
       i32.sub
       local.set $0
      end
      local.get $0
      local.get $0
      call $~lib/util/number/decimalCount32
      i32.const 1
      i32.add
      local.tee $0
      call $~lib/util/number/utoa_simple<u32>
      local.get $1
      i32.const 45
      i32.const 43
      local.get $2
      select
      i32.store16
      local.get $0
      i32.const 2
      i32.add
     else
      local.get $0
      i32.const 4
      i32.add
      local.get $0
      i32.const 2
      i32.add
      local.get $1
      i32.const 1
      i32.shl
      local.tee $2
      i32.const 2
      i32.sub
      call $~lib/memory/memory.copy
      local.get $0
      i32.const 46
      i32.store16 offset=2
      local.get $0
      local.get $2
      i32.add
      local.tee $0
      i32.const 101
      i32.store16 offset=2
      local.get $0
      i32.const 4
      i32.add
      local.tee $2
      local.get $3
      i32.const 1
      i32.sub
      local.tee $0
      i32.const 0
      i32.lt_s
      local.tee $3
      if
       i32.const 0
       local.get $0
       i32.sub
       local.set $0
      end
      local.get $0
      local.get $0
      call $~lib/util/number/decimalCount32
      i32.const 1
      i32.add
      local.tee $0
      call $~lib/util/number/utoa_simple<u32>
      local.get $2
      i32.const 45
      i32.const 43
      local.get $3
      select
      i32.store16
      local.get $0
      local.get $1
      i32.add
      i32.const 2
      i32.add
     end
    end
   end
  end
 )
 (func $~lib/util/number/dtoa_core (; 19 ;) (param $0 i32) (result i32)
  (local $1 i64)
  (local $2 i64)
  (local $3 i64)
  (local $4 f64)
  i64.const -9223372036854774784
  global.set $~lib/util/number/_frc_plus
  i64.const 9223372036854775296
  global.set $~lib/util/number/_frc_minus
  i32.const -63
  global.set $~lib/util/number/_exp
  i32.const -4
  global.set $~lib/util/number/_K
<<<<<<< HEAD
  i32.const 2196
  i32.load
  i32.const 352
  i32.add
  i64.load
  global.set $~lib/util/number/_frc_pow
  i32.const 2420
  i32.load
  i32.const 88
  i32.add
=======
  i32.const 816
  i64.load
  global.set $~lib/util/number/_frc_pow
  i32.const 1272
>>>>>>> c7714613
  i32.load16_s
  global.set $~lib/util/number/_exp_pow
  local.get $0
  local.get $0
  global.get $~lib/util/number/_frc_pow
  local.tee $2
  i64.const 32
  i64.shr_u
  local.tee $3
  i64.const 2147483648
  i64.mul
  local.get $2
  i64.const 4294967295
  i64.and
  local.tee $2
  i64.const 2147483648
  i64.mul
  i64.const 0
  i64.add
  local.tee $1
  i64.const 32
  i64.shr_u
  i64.add
  local.get $1
  i64.const 4294967295
  i64.and
  i64.const 0
  i64.add
  i64.const 2147483647
  i64.add
  i64.const 32
  i64.shr_u
  i64.add
  global.get $~lib/util/number/_exp_pow
  local.tee $0
  i32.const 1
  i32.add
  local.get $3
  i64.const 2147483648
  i64.mul
  local.get $2
  i64.const 2147483648
  i64.mul
  local.get $2
  i64.const 1024
  i64.mul
  i64.const 32
  i64.shr_u
  i64.add
  local.tee $1
  i64.const 32
  i64.shr_u
  i64.add
  local.get $3
  i64.const 1024
  i64.mul
  local.get $1
  i64.const 4294967295
  i64.and
  i64.add
  i64.const 2147483647
  i64.add
  i64.const 32
  i64.shr_u
  i64.add
  i64.const 1
  i64.sub
  local.tee $1
  local.get $0
  i32.const 1
  i32.add
  local.get $1
  local.get $3
  i64.const 2147483647
  i64.mul
  local.get $2
  i64.const 2147483647
  i64.mul
  local.get $2
  i64.const 4294966784
  i64.mul
  i64.const 32
  i64.shr_u
  i64.add
  local.tee $1
  i64.const 32
  i64.shr_u
  i64.add
  local.get $3
  i64.const 4294966784
  i64.mul
  local.get $1
  i64.const 4294967295
  i64.and
  i64.add
  i64.const 2147483647
  i64.add
  i64.const 32
  i64.shr_u
  i64.add
  i64.const 1
  i64.add
  i64.sub
  call $~lib/util/number/genDigits
  global.get $~lib/util/number/_K
  call $~lib/util/number/prettify
 )
 (func $~lib/string/String#substring (; 20 ;) (param $0 i32) (param $1 i32) (result i32)
  (local $2 i32)
  (local $3 i32)
  (local $4 i32)
  i32.const 0
  local.get $0
  call $~lib/string/String#get:length
  local.tee $2
  i32.const 0
  local.get $2
  i32.lt_s
  select
  local.tee $3
  local.get $1
  i32.const 0
  local.get $1
  i32.const 0
  i32.gt_s
  select
  local.tee $1
  local.get $2
  local.get $1
  local.get $2
  i32.lt_s
  select
  local.tee $1
  local.get $3
  local.get $1
  i32.gt_s
  select
  i32.const 1
  i32.shl
  local.tee $4
  local.get $3
  local.get $1
  local.get $3
  local.get $1
  i32.lt_s
  select
  i32.const 1
  i32.shl
  local.tee $1
  i32.sub
  local.tee $3
  i32.eqz
  if
<<<<<<< HEAD
   i32.const 2544
=======
   i32.const 1440
>>>>>>> c7714613
   return
  end
  i32.const 0
  local.get $4
  local.get $2
  i32.const 1
  i32.shl
  i32.eq
  local.get $1
  select
  if
   local.get $0
   call $~lib/rt/pure/__retain
   return
  end
  local.get $3
  i32.const 1
  call $~lib/rt/tlsf/__alloc
  local.tee $2
  local.get $0
  local.get $1
  i32.add
  local.get $3
  call $~lib/memory/memory.copy
  local.get $2
  call $~lib/rt/pure/__retain
 )
<<<<<<< HEAD
 (func $~lib/rt/tlsf/checkUsedBlock (; 24 ;) (param $0 i32) (result i32)
  (local $1 i32)
  local.get $0
  i32.const 16
  i32.sub
  local.set $1
  local.get $0
  i32.const 15
  i32.and
  i32.eqz
  i32.const 0
  local.get $0
  select
  if (result i32)
   local.get $1
   i32.load
   i32.const 1
   i32.and
   i32.eqz
  else
   i32.const 0
  end
  if (result i32)
   local.get $1
   i32.load offset=4
   i32.const -268435456
   i32.and
   i32.eqz
  else
   i32.const 0
  end
  i32.eqz
  if
   i32.const 0
   i32.const 1040
   i32.const 570
   i32.const 2
   call $~lib/builtins/abort
   unreachable
  end
  local.get $1
 )
 (func $~lib/rt/tlsf/freeBlock (; 25 ;) (param $0 i32) (param $1 i32)
=======
 (func $~lib/rt/tlsf/freeBlock (; 21 ;) (param $0 i32) (param $1 i32)
>>>>>>> c7714613
  local.get $1
  local.get $1
  i32.load
  i32.const 1
  i32.or
  i32.store
  local.get $0
  local.get $1
  call $~lib/rt/tlsf/insertBlock
 )
 (func $~setArgumentsLength (; 22 ;) (param $0 i32)
  local.get $0
  global.set $~argumentsLength
 )
 (func $start:resolve-ternary (; 23 ;)
  (local $0 i32)
  (local $1 i32)
  (local $2 i32)
  (local $3 i32)
  (local $4 i32)
  i32.const 1
  call $~lib/util/number/decimalCount32
  local.tee $0
  i32.const 1
  i32.shl
  i32.const 1
  call $~lib/rt/tlsf/__alloc
  local.tee $1
  i32.const 1
  local.get $0
  call $~lib/util/number/utoa_simple<u32>
  local.get $1
  call $~lib/rt/pure/__retain
<<<<<<< HEAD
  local.tee $0
  local.get $0
  i32.const 1232
=======
  local.tee $3
  i32.const 224
>>>>>>> c7714613
  call $~lib/string/String.__eq
  i32.eqz
  if
   i32.const 0
   i32.const 1264
   i32.const 5
   i32.const 0
   call $~lib/builtins/abort
   unreachable
  end
<<<<<<< HEAD
  call $~lib/util/number/dtoa
  local.tee $0
  i32.const 2560
=======
  block $__inlined_func$~lib/util/number/dtoa
   i32.const 56
   i32.const 1
   call $~lib/rt/tlsf/__alloc
   local.tee $0
   call $~lib/util/number/dtoa_core
   local.tee $1
   i32.const 28
   i32.eq
   if
    local.get $0
    call $~lib/rt/pure/__retain
    local.set $1
    br $__inlined_func$~lib/util/number/dtoa
   end
   local.get $0
   local.get $1
   call $~lib/string/String#substring
   local.set $1
   call $~lib/rt/tlsf/maybeInitialize
   local.get $0
   i32.const 16
   i32.sub
   local.set $2
   local.get $0
   i32.const 15
   i32.and
   i32.eqz
   i32.const 0
   local.get $0
   select
   if (result i32)
    local.get $2
    i32.load
    i32.const 1
    i32.and
    i32.eqz
   else
    i32.const 0
   end
   if (result i32)
    local.get $2
    i32.load offset=4
    i32.const -268435456
    i32.and
    i32.eqz
   else
    i32.const 0
   end
   i32.eqz
   if
    i32.const 0
    i32.const 32
    i32.const 570
    i32.const 2
    call $~lib/builtins/abort
    unreachable
   end
   local.get $2
   call $~lib/rt/tlsf/freeBlock
  end
  local.get $1
  i32.const 1456
>>>>>>> c7714613
  call $~lib/string/String.__eq
  i32.eqz
  if
   i32.const 0
   i32.const 1264
   i32.const 13
   i32.const 0
   call $~lib/builtins/abort
   unreachable
  end
  i32.const 1
  global.set $~argumentsLength
  i32.const 1
<<<<<<< HEAD
  call $start:resolve-ternary~anonymous|0
  i32.const 2
  i32.ne
  if
   i32.const 0
   i32.const 1264
   i32.const 24
   i32.const 0
   call $~lib/builtins/abort
   unreachable
  end
  i32.const 1
  global.set $~argumentsLength
  i32.const 1
  call $resolve-ternary/g1
  i32.const 4
  i32.ne
  if
   i32.const 0
   i32.const 1264
   i32.const 35
   i32.const 0
   call $~lib/builtins/abort
   unreachable
  end
  i32.const 1
  global.set $~argumentsLength
  i32.const 1
  call $start:resolve-ternary~anonymous|1
  i32.const 3
  i32.ne
  if
   i32.const 0
   i32.const 1264
   i32.const 43
   i32.const 0
   call $~lib/builtins/abort
   unreachable
  end
=======
  global.set $~argumentsLength
  i32.const 1
  global.set $~argumentsLength
  local.get $3
>>>>>>> c7714613
  call $~lib/rt/pure/__release
  local.get $1
  call $~lib/rt/pure/__release
 )
 (func $~start (; 24 ;)
  call $start:resolve-ternary
 )
 (func $~lib/rt/pure/__collect (; 25 ;)
  nop
 )
 (func $~lib/rt/pure/decrement (; 26 ;) (param $0 i32)
  (local $1 i32)
  (local $2 i32)
  local.get $0
  i32.load offset=4
  local.tee $2
  i32.const 268435455
  i32.and
  local.set $1
  local.get $0
  i32.load
  i32.const 1
  i32.and
  if
   i32.const 0
   i32.const 1152
   i32.const 122
   i32.const 13
   call $~lib/builtins/abort
   unreachable
  end
  local.get $1
  i32.const 1
  i32.eq
  if
   block $__inlined_func$~lib/rt/__visit_members
    block $switch$1$default
     block $switch$1$case$4
      local.get $0
      i32.const 16
      i32.add
      local.tee $1
      i32.const 8
      i32.sub
      i32.load
      br_table $__inlined_func$~lib/rt/__visit_members $__inlined_func$~lib/rt/__visit_members $switch$1$case$4 $__inlined_func$~lib/rt/__visit_members $__inlined_func$~lib/rt/__visit_members $__inlined_func$~lib/rt/__visit_members $switch$1$default
     end
     local.get $1
     i32.load
     local.tee $1
     if
      local.get $1
      i32.const 1524
      i32.ge_u
      if
       local.get $1
       i32.const 16
       i32.sub
       call $~lib/rt/pure/decrement
      end
     end
     br $__inlined_func$~lib/rt/__visit_members
    end
    unreachable
   end
   local.get $2
   i32.const -2147483648
   i32.and
   if
    i32.const 0
    i32.const 1152
    i32.const 126
    i32.const 17
    call $~lib/builtins/abort
    unreachable
   end
   global.get $~lib/rt/tlsf/ROOT
   local.get $0
   call $~lib/rt/tlsf/freeBlock
  else
   local.get $1
   i32.const 0
   i32.le_u
   if
    i32.const 0
    i32.const 1152
    i32.const 136
    i32.const 15
    call $~lib/builtins/abort
    unreachable
   end
   local.get $0
   local.get $1
   i32.const 1
   i32.sub
   local.get $2
   i32.const -268435456
   i32.and
   i32.or
   i32.store offset=4
  end
 )
<<<<<<< HEAD
 (func $~lib/rt/__visit_members (; 35 ;) (param $0 i32)
  block $block$4$break
   block $switch$1$default
    block $switch$1$case$2
     local.get $0
     i32.const 8
     i32.sub
     i32.load
     br_table $switch$1$case$2 $switch$1$case$2 $block$4$break $block$4$break $block$4$break $block$4$break $switch$1$default
    end
    return
   end
   unreachable
  end
  local.get $0
  i32.load
  local.tee $0
  if
   local.get $0
   i32.const 2628
   i32.ge_u
   if
    local.get $0
    i32.const 16
    i32.sub
    call $~lib/rt/pure/decrement
   end
  end
 )
=======
>>>>>>> c7714613
)<|MERGE_RESOLUTION|>--- conflicted
+++ resolved
@@ -11,7 +11,6 @@
  (type $i32_i64_i32_i64_i32_i64_=>_i32 (func (param i32 i64 i32 i64 i32 i64) (result i32)))
  (import "env" "abort" (func $~lib/builtins/abort (param i32 i32 i32 i32)))
  (memory $0 1)
-<<<<<<< HEAD
  (data (i32.const 1024) "\1e\00\00\00\01\00\00\00\01\00\00\00\1e\00\00\00~\00l\00i\00b\00/\00r\00t\00/\00t\00l\00s\00f\00.\00t\00s")
  (data (i32.const 1072) "(\00\00\00\01\00\00\00\01\00\00\00(\00\00\00a\00l\00l\00o\00c\00a\00t\00i\00o\00n\00 \00t\00o\00o\00 \00l\00a\00r\00g\00e")
  (data (i32.const 1136) "\1e\00\00\00\01\00\00\00\01\00\00\00\1e\00\00\00~\00l\00i\00b\00/\00r\00t\00/\00p\00u\00r\00e\00.\00t\00s")
@@ -22,33 +21,12 @@
  (data (i32.const 1344) "\06\00\00\00\01\00\00\00\01\00\00\00\06\00\00\00N\00a\00N")
  (data (i32.const 1376) "\12\00\00\00\01\00\00\00\01\00\00\00\12\00\00\00-\00I\00n\00f\00i\00n\00i\00t\00y")
  (data (i32.const 1424) "\10\00\00\00\01\00\00\00\01\00\00\00\10\00\00\00I\00n\00f\00i\00n\00i\00t\00y")
- (data (i32.const 1456) "\b8\02\00\00\01\00\00\00\00\00\00\00\b8\02\00\00\88\02\1c\08\a0\d5\8f\fav\bf>\a2\7f\e1\ae\bav\acU0 \fb\16\8b\ea5\ce]J\89B\cf-;eU\aa\b0k\9a\dfE\1a=\03\cf\1a\e6\ca\c6\9a\c7\17\fep\abO\dc\bc\be\fc\b1w\ff\0c\d6kA\ef\91V\be<\fc\7f\90\ad\1f\d0\8d\83\9aU1(\\Q\d3\b5\c9\a6\ad\8f\acq\9d\cb\8b\ee#w\"\9c\eamSx@\91I\cc\aeW\ce\b6]y\12<\827V\fbM6\94\10\c2O\98H8o\ea\96\90\c7:\82%\cb\85t\d7\f4\97\bf\97\cd\cf\86\a0\e5\ac*\17\98\n4\ef\8e\b25*\fbg8\b2;?\c6\d2\df\d4\c8\84\ba\cd\d3\1a\'D\dd\c5\96\c9%\bb\ce\9fk\93\84\a5b}$l\ac\db\f6\da_\0dXf\ab\a3&\f1\c3\de\93\f8\e2\f3\b8\80\ff\aa\a8\ad\b5\b5\8bJ|l\05_b\87S0\c14`\ff\bc\c9U&\ba\91\8c\85N\96\bd~)p$w\f9\df\8f\b8\e5\b8\9f\bd\df\a6\94}t\88\cf_\a9\f8\cf\9b\a8\8f\93pD\b9k\15\0f\bf\f8\f0\08\8a\b611eU%\b0\cd\ac\7f{\d0\c6\e2?\99\06;+*\c4\10\\\e4\d3\92si\99$$\aa\0e\ca\00\83\f2\b5\87\fd\eb\1a\11\92d\08\e5\bc\cc\88Po\t\cc\bc\8c,e\19\e2X\17\b7\d1\00\00\00\00\00\00@\9c\00\00\00\00\10\a5\d4\e8\00\00b\ac\c5\ebx\ad\84\t\94\f8x9?\81\b3\15\07\c9{\ce\97\c0p\\\ea{\ce2~\8fh\80\e9\ab\a48\d2\d5E\"\9a\17&\'O\9f\'\fb\c4\d41\a2c\ed\a8\ad\c8\8c8e\de\b0\dbe\ab\1a\8e\08\c7\83\9a\1dqB\f9\1d]\c4X\e7\1b\a6,iM\92\ea\8dp\1ad\ee\01\daJw\ef\9a\99\a3m\a2\85k}\b4{x\t\f2w\18\ddy\a1\e4T\b4\c2\c5\9b[\92\86[\86=]\96\c8\c5S5\c8\b3\a0\97\fa\\\b4*\95\e3_\a0\99\bd\9fF\de%\8c9\db4\c2\9b\a5\\\9f\98\a3r\9a\c6\f6\ce\be\e9TS\bf\dc\b7\e2A\"\f2\17\f3\fc\88\a5x\\\d3\9b\ce \cc\dfS!{\f3Z\16\98:0\1f\97\dc\b5\a0\e2\96\b3\e3\\S\d1\d9\a8<D\a7\a4\d9|\9b\fb\10D\a4\a7LLv\bb\1a\9c@\b6\ef\8e\ab\8b,\84W\a6\10\ef\1f\d0)1\91\e9\e5\a4\10\9b\9d\0c\9c\a1\fb\9b\10\e7)\f4;b\d9 (\ac\85\cf\a7z^KD\80-\dd\ac\03@\e4!\bf\8f\ffD^/\9cg\8eA\b8\8c\9c\9d\173\d4\a9\1b\e3\b4\92\db\19\9e\d9w\df\ban\bf\96\ebk\ee\f0\9b;\02\87\af")
- (data (i32.const 2176) "\10\00\00\00\01\00\00\00\03\00\00\00\10\00\00\00\c0\05\00\00\c0\05\00\00\b8\02\00\00W")
- (data (i32.const 2208) "\ae\00\00\00\01\00\00\00\00\00\00\00\ae\00\00\00<\fbW\fbr\fb\8c\fb\a7\fb\c1\fb\dc\fb\f6\fb\11\fc,\fcF\fca\fc{\fc\96\fc\b1\fc\cb\fc\e6\fc\00\fd\1b\fd5\fdP\fdk\fd\85\fd\a0\fd\ba\fd\d5\fd\ef\fd\n\fe%\fe?\feZ\fet\fe\8f\fe\a9\fe\c4\fe\df\fe\f9\fe\14\ff.\ffI\ffc\ff~\ff\99\ff\b3\ff\ce\ff\e8\ff\03\00\1e\008\00S\00m\00\88\00\a2\00\bd\00\d8\00\f2\00\0d\01\'\01B\01\\\01w\01\92\01\ac\01\c7\01\e1\01\fc\01\16\021\02L\02f\02\81\02\9b\02\b6\02\d0\02\eb\02\06\03 \03;\03U\03p\03\8b\03\a5\03\c0\03\da\03\f5\03\0f\04*\04")
- (data (i32.const 2400) "\10\00\00\00\01\00\00\00\04\00\00\00\10\00\00\00\b0\08\00\00\b0\08\00\00\ae\00\00\00W")
- (data (i32.const 2432) "(\00\00\00\01\00\00\00\00\00\00\00(\00\00\00\01\00\00\00\n\00\00\00d\00\00\00\e8\03\00\00\10\'\00\00\a0\86\01\00@B\0f\00\80\96\98\00\00\e1\f5\05\00\ca\9a;")
- (data (i32.const 2496) "\10\00\00\00\01\00\00\00\05\00\00\00\10\00\00\00\90\t\00\00\90\t\00\00(\00\00\00\n")
- (data (i32.const 2532) "\01\00\00\00\01")
- (data (i32.const 2544) "\06\00\00\00\01\00\00\00\01\00\00\00\06\00\00\001\00.\000")
- (data (i32.const 2576) "\06\00\00\00\10\00\00\00\00\00\00\00\10\00\00\00\00\00\00\00\10\00\00\00\00\00\00\00\13\01\00\00\02\00\00\00S\04\00\00\02\00\00\00\93\00\00\00\02")
-=======
- (data (i32.const 16) "\1e\00\00\00\01\00\00\00\01\00\00\00\1e\00\00\00~\00l\00i\00b\00/\00r\00t\00/\00t\00l\00s\00f\00.\00t\00s")
- (data (i32.const 64) "(\00\00\00\01\00\00\00\01\00\00\00(\00\00\00a\00l\00l\00o\00c\00a\00t\00i\00o\00n\00 \00t\00o\00o\00 \00l\00a\00r\00g\00e")
- (data (i32.const 128) "\1e\00\00\00\01\00\00\00\01\00\00\00\1e\00\00\00~\00l\00i\00b\00/\00r\00t\00/\00p\00u\00r\00e\00.\00t\00s")
- (data (i32.const 176) "\02\00\00\00\01\00\00\00\01\00\00\00\02\00\00\000")
- (data (i32.const 208) "\02\00\00\00\01\00\00\00\01\00\00\00\02\00\00\001")
- (data (i32.const 240) "$\00\00\00\01\00\00\00\01\00\00\00$\00\00\00r\00e\00s\00o\00l\00v\00e\00-\00t\00e\00r\00n\00a\00r\00y\00.\00t\00s")
- (data (i32.const 304) "\06\00\00\00\01\00\00\00\01\00\00\00\06\00\00\000\00.\000")
- (data (i32.const 336) "\06\00\00\00\01\00\00\00\01\00\00\00\06\00\00\00N\00a\00N")
- (data (i32.const 368) "\12\00\00\00\01\00\00\00\01\00\00\00\12\00\00\00-\00I\00n\00f\00i\00n\00i\00t\00y")
- (data (i32.const 416) "\10\00\00\00\01\00\00\00\01\00\00\00\10\00\00\00I\00n\00f\00i\00n\00i\00t\00y")
- (data (i32.const 448) "\b8\02\00\00\01\00\00\00\03\00\00\00\b8\02\00\00\88\02\1c\08\a0\d5\8f\fav\bf>\a2\7f\e1\ae\bav\acU0 \fb\16\8b\ea5\ce]J\89B\cf-;eU\aa\b0k\9a\dfE\1a=\03\cf\1a\e6\ca\c6\9a\c7\17\fep\abO\dc\bc\be\fc\b1w\ff\0c\d6kA\ef\91V\be<\fc\7f\90\ad\1f\d0\8d\83\9aU1(\\Q\d3\b5\c9\a6\ad\8f\acq\9d\cb\8b\ee#w\"\9c\eamSx@\91I\cc\aeW\ce\b6]y\12<\827V\fbM6\94\10\c2O\98H8o\ea\96\90\c7:\82%\cb\85t\d7\f4\97\bf\97\cd\cf\86\a0\e5\ac*\17\98\n4\ef\8e\b25*\fbg8\b2;?\c6\d2\df\d4\c8\84\ba\cd\d3\1a\'D\dd\c5\96\c9%\bb\ce\9fk\93\84\a5b}$l\ac\db\f6\da_\0dXf\ab\a3&\f1\c3\de\93\f8\e2\f3\b8\80\ff\aa\a8\ad\b5\b5\8bJ|l\05_b\87S0\c14`\ff\bc\c9U&\ba\91\8c\85N\96\bd~)p$w\f9\df\8f\b8\e5\b8\9f\bd\df\a6\94}t\88\cf_\a9\f8\cf\9b\a8\8f\93pD\b9k\15\0f\bf\f8\f0\08\8a\b611eU%\b0\cd\ac\7f{\d0\c6\e2?\99\06;+*\c4\10\\\e4\d3\92si\99$$\aa\0e\ca\00\83\f2\b5\87\fd\eb\1a\11\92d\08\e5\bc\cc\88Po\t\cc\bc\8c,e\19\e2X\17\b7\d1\00\00\00\00\00\00@\9c\00\00\00\00\10\a5\d4\e8\00\00b\ac\c5\ebx\ad\84\t\94\f8x9?\81\b3\15\07\c9{\ce\97\c0p\\\ea{\ce2~\8fh\80\e9\ab\a48\d2\d5E\"\9a\17&\'O\9f\'\fb\c4\d41\a2c\ed\a8\ad\c8\8c8e\de\b0\dbe\ab\1a\8e\08\c7\83\9a\1dqB\f9\1d]\c4X\e7\1b\a6,iM\92\ea\8dp\1ad\ee\01\daJw\ef\9a\99\a3m\a2\85k}\b4{x\t\f2w\18\ddy\a1\e4T\b4\c2\c5\9b[\92\86[\86=]\96\c8\c5S5\c8\b3\a0\97\fa\\\b4*\95\e3_\a0\99\bd\9fF\de%\8c9\db4\c2\9b\a5\\\9f\98\a3r\9a\c6\f6\ce\be\e9TS\bf\dc\b7\e2A\"\f2\17\f3\fc\88\a5x\\\d3\9b\ce \cc\dfS!{\f3Z\16\98:0\1f\97\dc\b5\a0\e2\96\b3\e3\\S\d1\d9\a8<D\a7\a4\d9|\9b\fb\10D\a4\a7LLv\bb\1a\9c@\b6\ef\8e\ab\8b,\84W\a6\10\ef\1f\d0)1\91\e9\e5\a4\10\9b\9d\0c\9c\a1\fb\9b\10\e7)\f4;b\d9 (\ac\85\cf\a7z^KD\80-\dd\ac\03@\e4!\bf\8f\ffD^/\9cg\8eA\b8\8c\9c\9d\173\d4\a9\1b\e3\b4\92\db\19\9e\d9w\df\ban\bf\96\ebk\ee\f0\9b;\02\87\af")
- (data (i32.const 1168) "\ae\00\00\00\01\00\00\00\04\00\00\00\ae\00\00\00<\fbW\fbr\fb\8c\fb\a7\fb\c1\fb\dc\fb\f6\fb\11\fc,\fcF\fca\fc{\fc\96\fc\b1\fc\cb\fc\e6\fc\00\fd\1b\fd5\fdP\fdk\fd\85\fd\a0\fd\ba\fd\d5\fd\ef\fd\n\fe%\fe?\feZ\fet\fe\8f\fe\a9\fe\c4\fe\df\fe\f9\fe\14\ff.\ffI\ffc\ff~\ff\99\ff\b3\ff\ce\ff\e8\ff\03\00\1e\008\00S\00m\00\88\00\a2\00\bd\00\d8\00\f2\00\0d\01\'\01B\01\\\01w\01\92\01\ac\01\c7\01\e1\01\fc\01\16\021\02L\02f\02\81\02\9b\02\b6\02\d0\02\eb\02\06\03 \03;\03U\03p\03\8b\03\a5\03\c0\03\da\03\f5\03\0f\04*\04")
- (data (i32.const 1360) "(\00\00\00\01\00\00\00\05\00\00\00(\00\00\00\01\00\00\00\n\00\00\00d\00\00\00\e8\03\00\00\10\'\00\00\a0\86\01\00@B\0f\00\80\96\98\00\00\e1\f5\05\00\ca\9a;")
- (data (i32.const 1428) "\01\00\00\00\01")
- (data (i32.const 1440) "\06\00\00\00\01\00\00\00\01\00\00\00\06\00\00\001\00.\000")
- (data (i32.const 1472) "\06\00\00\00\10\00\00\00\00\00\00\00\10\00\00\00\00\00\00\00\10\00\00\00\00\00\00\00\10\00\00\00\00\00\00\00\10\00\00\00\00\00\00\00\10")
->>>>>>> c7714613
+ (data (i32.const 1456) "\b8\02\00\00\01\00\00\00\03\00\00\00\b8\02\00\00\88\02\1c\08\a0\d5\8f\fav\bf>\a2\7f\e1\ae\bav\acU0 \fb\16\8b\ea5\ce]J\89B\cf-;eU\aa\b0k\9a\dfE\1a=\03\cf\1a\e6\ca\c6\9a\c7\17\fep\abO\dc\bc\be\fc\b1w\ff\0c\d6kA\ef\91V\be<\fc\7f\90\ad\1f\d0\8d\83\9aU1(\\Q\d3\b5\c9\a6\ad\8f\acq\9d\cb\8b\ee#w\"\9c\eamSx@\91I\cc\aeW\ce\b6]y\12<\827V\fbM6\94\10\c2O\98H8o\ea\96\90\c7:\82%\cb\85t\d7\f4\97\bf\97\cd\cf\86\a0\e5\ac*\17\98\n4\ef\8e\b25*\fbg8\b2;?\c6\d2\df\d4\c8\84\ba\cd\d3\1a\'D\dd\c5\96\c9%\bb\ce\9fk\93\84\a5b}$l\ac\db\f6\da_\0dXf\ab\a3&\f1\c3\de\93\f8\e2\f3\b8\80\ff\aa\a8\ad\b5\b5\8bJ|l\05_b\87S0\c14`\ff\bc\c9U&\ba\91\8c\85N\96\bd~)p$w\f9\df\8f\b8\e5\b8\9f\bd\df\a6\94}t\88\cf_\a9\f8\cf\9b\a8\8f\93pD\b9k\15\0f\bf\f8\f0\08\8a\b611eU%\b0\cd\ac\7f{\d0\c6\e2?\99\06;+*\c4\10\\\e4\d3\92si\99$$\aa\0e\ca\00\83\f2\b5\87\fd\eb\1a\11\92d\08\e5\bc\cc\88Po\t\cc\bc\8c,e\19\e2X\17\b7\d1\00\00\00\00\00\00@\9c\00\00\00\00\10\a5\d4\e8\00\00b\ac\c5\ebx\ad\84\t\94\f8x9?\81\b3\15\07\c9{\ce\97\c0p\\\ea{\ce2~\8fh\80\e9\ab\a48\d2\d5E\"\9a\17&\'O\9f\'\fb\c4\d41\a2c\ed\a8\ad\c8\8c8e\de\b0\dbe\ab\1a\8e\08\c7\83\9a\1dqB\f9\1d]\c4X\e7\1b\a6,iM\92\ea\8dp\1ad\ee\01\daJw\ef\9a\99\a3m\a2\85k}\b4{x\t\f2w\18\ddy\a1\e4T\b4\c2\c5\9b[\92\86[\86=]\96\c8\c5S5\c8\b3\a0\97\fa\\\b4*\95\e3_\a0\99\bd\9fF\de%\8c9\db4\c2\9b\a5\\\9f\98\a3r\9a\c6\f6\ce\be\e9TS\bf\dc\b7\e2A\"\f2\17\f3\fc\88\a5x\\\d3\9b\ce \cc\dfS!{\f3Z\16\98:0\1f\97\dc\b5\a0\e2\96\b3\e3\\S\d1\d9\a8<D\a7\a4\d9|\9b\fb\10D\a4\a7LLv\bb\1a\9c@\b6\ef\8e\ab\8b,\84W\a6\10\ef\1f\d0)1\91\e9\e5\a4\10\9b\9d\0c\9c\a1\fb\9b\10\e7)\f4;b\d9 (\ac\85\cf\a7z^KD\80-\dd\ac\03@\e4!\bf\8f\ffD^/\9cg\8eA\b8\8c\9c\9d\173\d4\a9\1b\e3\b4\92\db\19\9e\d9w\df\ban\bf\96\ebk\ee\f0\9b;\02\87\af")
+ (data (i32.const 2176) "\ae\00\00\00\01\00\00\00\04\00\00\00\ae\00\00\00<\fbW\fbr\fb\8c\fb\a7\fb\c1\fb\dc\fb\f6\fb\11\fc,\fcF\fca\fc{\fc\96\fc\b1\fc\cb\fc\e6\fc\00\fd\1b\fd5\fdP\fdk\fd\85\fd\a0\fd\ba\fd\d5\fd\ef\fd\n\fe%\fe?\feZ\fet\fe\8f\fe\a9\fe\c4\fe\df\fe\f9\fe\14\ff.\ffI\ffc\ff~\ff\99\ff\b3\ff\ce\ff\e8\ff\03\00\1e\008\00S\00m\00\88\00\a2\00\bd\00\d8\00\f2\00\0d\01\'\01B\01\\\01w\01\92\01\ac\01\c7\01\e1\01\fc\01\16\021\02L\02f\02\81\02\9b\02\b6\02\d0\02\eb\02\06\03 \03;\03U\03p\03\8b\03\a5\03\c0\03\da\03\f5\03\0f\04*\04")
+ (data (i32.const 2368) "(\00\00\00\01\00\00\00\05\00\00\00(\00\00\00\01\00\00\00\n\00\00\00d\00\00\00\e8\03\00\00\10\'\00\00\a0\86\01\00@B\0f\00\80\96\98\00\00\e1\f5\05\00\ca\9a;")
+ (data (i32.const 2436) "\01\00\00\00\01")
+ (data (i32.const 2448) "\06\00\00\00\01\00\00\00\01\00\00\00\06\00\00\001\00.\000")
+ (data (i32.const 2480) "\06\00\00\00\10\00\00\00\00\00\00\00\10\00\00\00\00\00\00\00\10\00\00\00\00\00\00\00\10\00\00\00\00\00\00\00\10\00\00\00\00\00\00\00\10")
  (global $~lib/rt/tlsf/ROOT (mut i32) (i32.const 0))
  (global $~lib/rt/tlsf/collectLock (mut i32) (i32.const 0))
  (global $~lib/util/number/_frc_plus (mut i64) (i64.const 0))
@@ -58,11 +36,7 @@
  (global $~lib/util/number/_frc_pow (mut i64) (i64.const 0))
  (global $~lib/util/number/_exp_pow (mut i32) (i32.const 0))
  (global $~argumentsLength (mut i32) (i32.const 0))
-<<<<<<< HEAD
- (global $~lib/rt/__rtti_base i32 (i32.const 2576))
-=======
- (global $~lib/rt/__rtti_base i32 (i32.const 1472))
->>>>>>> c7714613
+ (global $~lib/rt/__rtti_base i32 (i32.const 2480))
  (export "__setArgumentsLength" (func $~setArgumentsLength))
  (export "memory" (memory $0))
  (export "__alloc" (func $~lib/rt/tlsf/__alloc))
@@ -651,19 +625,11 @@
    if
     unreachable
    end
-<<<<<<< HEAD
-   i32.const 2640
+   i32.const 2544
    local.tee $0
    i32.const 0
    i32.store
-   i32.const 4208
-=======
-   i32.const 1536
-   local.tee $0
-   i32.const 0
-   i32.store
-   i32.const 3104
->>>>>>> c7714613
+   i32.const 4112
    i32.const 0
    i32.store
    loop $for-loop|0
@@ -674,11 +640,7 @@
      local.get $1
      i32.const 2
      i32.shl
-<<<<<<< HEAD
-     i32.const 2640
-=======
-     i32.const 1536
->>>>>>> c7714613
+     i32.const 2544
      i32.add
      i32.const 0
      i32.store offset=4
@@ -696,11 +658,7 @@
        i32.add
        i32.const 2
        i32.shl
-<<<<<<< HEAD
-       i32.const 2640
-=======
-       i32.const 1536
->>>>>>> c7714613
+       i32.const 2544
        i32.add
        i32.const 0
        i32.store offset=96
@@ -718,55 +676,18 @@
      br $for-loop|0
     end
    end
-<<<<<<< HEAD
-   i32.const 2640
-   i32.const 4224
-=======
-   i32.const 1536
-   i32.const 3120
->>>>>>> c7714613
+   i32.const 2544
+   i32.const 4128
    memory.size
    i32.const 16
    i32.shl
    call $~lib/rt/tlsf/addMemory
-<<<<<<< HEAD
-   i32.const 2640
-=======
-   i32.const 1536
->>>>>>> c7714613
+   i32.const 2544
    global.set $~lib/rt/tlsf/ROOT
   end
   local.get $0
  )
-<<<<<<< HEAD
- (func $~lib/rt/tlsf/prepareSize (; 5 ;) (param $0 i32) (result i32)
-  local.get $0
-  i32.const 1073741808
-  i32.ge_u
-  if
-   i32.const 1088
-   i32.const 1040
-   i32.const 457
-   i32.const 29
-   call $~lib/builtins/abort
-   unreachable
-  end
-  local.get $0
-  i32.const 15
-  i32.add
-  i32.const -16
-  i32.and
-  local.tee $0
-  i32.const 16
-  local.get $0
-  i32.const 16
-  i32.gt_u
-  select
- )
- (func $~lib/rt/tlsf/searchBlock (; 6 ;) (param $0 i32) (param $1 i32) (result i32)
-=======
  (func $~lib/rt/tlsf/searchBlock (; 5 ;) (param $0 i32) (param $1 i32) (result i32)
->>>>>>> c7714613
   (local $2 i32)
   local.get $1
   i32.const 256
@@ -987,8 +908,8 @@
   i32.const 1073741808
   i32.ge_u
   if
-   i32.const 80
-   i32.const 32
+   i32.const 1088
+   i32.const 1040
    i32.const 457
    i32.const 29
    call $~lib/builtins/abort
@@ -1036,8 +957,6 @@
     i32.const 1
     i32.const 27
     local.get $4
-<<<<<<< HEAD
-=======
     i32.clz
     i32.sub
     i32.shl
@@ -1085,17 +1004,12 @@
     call $~lib/rt/tlsf/addMemory
     local.get $0
     local.get $4
->>>>>>> c7714613
     call $~lib/rt/tlsf/searchBlock
     local.tee $3
     i32.eqz
     if
      i32.const 0
-<<<<<<< HEAD
      i32.const 1040
-=======
-     i32.const 32
->>>>>>> c7714613
      i32.const 502
      i32.const 19
      call $~lib/builtins/abort
@@ -1147,49 +1061,7 @@
   (local $1 i32)
   (local $2 i32)
   local.get $0
-<<<<<<< HEAD
-  i32.load offset=4
-  local.tee $1
-  i32.const -268435456
-  i32.and
-  local.get $1
-  i32.const 1
-  i32.add
-  i32.const -268435456
-  i32.and
-  i32.ne
-  if
-   i32.const 0
-   i32.const 1152
-   i32.const 109
-   i32.const 2
-   call $~lib/builtins/abort
-   unreachable
-  end
-  local.get $0
-  local.get $1
-  i32.const 1
-  i32.add
-  i32.store offset=4
-  local.get $0
-  i32.load
-  i32.const 1
-  i32.and
-  if
-   i32.const 0
-   i32.const 1152
-   i32.const 112
-   i32.const 13
-   call $~lib/builtins/abort
-   unreachable
-  end
- )
- (func $~lib/rt/pure/__retain (; 12 ;) (param $0 i32) (result i32)
-  local.get $0
-  i32.const 2628
-=======
-  i32.const 1524
->>>>>>> c7714613
+  i32.const 2532
   i32.gt_u
   if
    local.get $0
@@ -1208,7 +1080,7 @@
    i32.ne
    if
     i32.const 0
-    i32.const 144
+    i32.const 1152
     i32.const 109
     i32.const 2
     call $~lib/builtins/abort
@@ -1225,7 +1097,7 @@
    i32.and
    if
     i32.const 0
-    i32.const 144
+    i32.const 1152
     i32.const 112
     i32.const 13
     call $~lib/builtins/abort
@@ -1236,11 +1108,7 @@
  )
  (func $~lib/rt/pure/__release (; 10 ;) (param $0 i32)
   local.get $0
-<<<<<<< HEAD
-  i32.const 2628
-=======
-  i32.const 1524
->>>>>>> c7714613
+  i32.const 2532
   i32.gt_u
   if
    local.get $0
@@ -1470,12 +1338,6 @@
   local.tee $6
   call $~lib/util/number/decimalCount32
   local.set $4
-<<<<<<< HEAD
-  i32.const 2516
-  i32.load
-  local.set $12
-=======
->>>>>>> c7714613
   loop $while-continue|0
    local.get $4
    i32.const 0
@@ -1642,7 +1504,7 @@
      local.get $4
      i32.const 2
      i32.shl
-     i32.const 1376
+     i32.const 2384
      i32.add
      i64.load32_u
      local.get $10
@@ -1770,7 +1632,7 @@
   i32.sub
   i32.const 2
   i32.shl
-  i32.const 1376
+  i32.const 2384
   i32.add
   i64.load32_u
   i64.mul
@@ -2261,23 +2123,10 @@
   global.set $~lib/util/number/_exp
   i32.const -4
   global.set $~lib/util/number/_K
-<<<<<<< HEAD
-  i32.const 2196
-  i32.load
-  i32.const 352
-  i32.add
+  i32.const 1824
   i64.load
   global.set $~lib/util/number/_frc_pow
-  i32.const 2420
-  i32.load
-  i32.const 88
-  i32.add
-=======
-  i32.const 816
-  i64.load
-  global.set $~lib/util/number/_frc_pow
-  i32.const 1272
->>>>>>> c7714613
+  i32.const 2280
   i32.load16_s
   global.set $~lib/util/number/_exp_pow
   local.get $0
@@ -2431,11 +2280,7 @@
   local.tee $3
   i32.eqz
   if
-<<<<<<< HEAD
-   i32.const 2544
-=======
-   i32.const 1440
->>>>>>> c7714613
+   i32.const 2448
    return
   end
   i32.const 0
@@ -2463,53 +2308,7 @@
   local.get $2
   call $~lib/rt/pure/__retain
  )
-<<<<<<< HEAD
- (func $~lib/rt/tlsf/checkUsedBlock (; 24 ;) (param $0 i32) (result i32)
-  (local $1 i32)
-  local.get $0
-  i32.const 16
-  i32.sub
-  local.set $1
-  local.get $0
-  i32.const 15
-  i32.and
-  i32.eqz
-  i32.const 0
-  local.get $0
-  select
-  if (result i32)
-   local.get $1
-   i32.load
-   i32.const 1
-   i32.and
-   i32.eqz
-  else
-   i32.const 0
-  end
-  if (result i32)
-   local.get $1
-   i32.load offset=4
-   i32.const -268435456
-   i32.and
-   i32.eqz
-  else
-   i32.const 0
-  end
-  i32.eqz
-  if
-   i32.const 0
-   i32.const 1040
-   i32.const 570
-   i32.const 2
-   call $~lib/builtins/abort
-   unreachable
-  end
-  local.get $1
- )
- (func $~lib/rt/tlsf/freeBlock (; 25 ;) (param $0 i32) (param $1 i32)
-=======
  (func $~lib/rt/tlsf/freeBlock (; 21 ;) (param $0 i32) (param $1 i32)
->>>>>>> c7714613
   local.get $1
   local.get $1
   i32.load
@@ -2543,14 +2342,8 @@
   call $~lib/util/number/utoa_simple<u32>
   local.get $1
   call $~lib/rt/pure/__retain
-<<<<<<< HEAD
-  local.tee $0
-  local.get $0
+  local.tee $3
   i32.const 1232
-=======
-  local.tee $3
-  i32.const 224
->>>>>>> c7714613
   call $~lib/string/String.__eq
   i32.eqz
   if
@@ -2561,11 +2354,6 @@
    call $~lib/builtins/abort
    unreachable
   end
-<<<<<<< HEAD
-  call $~lib/util/number/dtoa
-  local.tee $0
-  i32.const 2560
-=======
   block $__inlined_func$~lib/util/number/dtoa
    i32.const 56
    i32.const 1
@@ -2618,7 +2406,7 @@
    i32.eqz
    if
     i32.const 0
-    i32.const 32
+    i32.const 1040
     i32.const 570
     i32.const 2
     call $~lib/builtins/abort
@@ -2628,8 +2416,7 @@
    call $~lib/rt/tlsf/freeBlock
   end
   local.get $1
-  i32.const 1456
->>>>>>> c7714613
+  i32.const 2464
   call $~lib/string/String.__eq
   i32.eqz
   if
@@ -2643,52 +2430,10 @@
   i32.const 1
   global.set $~argumentsLength
   i32.const 1
-<<<<<<< HEAD
-  call $start:resolve-ternary~anonymous|0
-  i32.const 2
-  i32.ne
-  if
-   i32.const 0
-   i32.const 1264
-   i32.const 24
-   i32.const 0
-   call $~lib/builtins/abort
-   unreachable
-  end
-  i32.const 1
   global.set $~argumentsLength
   i32.const 1
-  call $resolve-ternary/g1
-  i32.const 4
-  i32.ne
-  if
-   i32.const 0
-   i32.const 1264
-   i32.const 35
-   i32.const 0
-   call $~lib/builtins/abort
-   unreachable
-  end
-  i32.const 1
   global.set $~argumentsLength
-  i32.const 1
-  call $start:resolve-ternary~anonymous|1
-  i32.const 3
-  i32.ne
-  if
-   i32.const 0
-   i32.const 1264
-   i32.const 43
-   i32.const 0
-   call $~lib/builtins/abort
-   unreachable
-  end
-=======
-  global.set $~argumentsLength
-  i32.const 1
-  global.set $~argumentsLength
-  local.get $3
->>>>>>> c7714613
+  local.get $3
   call $~lib/rt/pure/__release
   local.get $1
   call $~lib/rt/pure/__release
@@ -2741,7 +2486,7 @@
      local.tee $1
      if
       local.get $1
-      i32.const 1524
+      i32.const 2532
       i32.ge_u
       if
        local.get $1
@@ -2791,36 +2536,4 @@
    i32.store offset=4
   end
  )
-<<<<<<< HEAD
- (func $~lib/rt/__visit_members (; 35 ;) (param $0 i32)
-  block $block$4$break
-   block $switch$1$default
-    block $switch$1$case$2
-     local.get $0
-     i32.const 8
-     i32.sub
-     i32.load
-     br_table $switch$1$case$2 $switch$1$case$2 $block$4$break $block$4$break $block$4$break $block$4$break $switch$1$default
-    end
-    return
-   end
-   unreachable
-  end
-  local.get $0
-  i32.load
-  local.tee $0
-  if
-   local.get $0
-   i32.const 2628
-   i32.ge_u
-   if
-    local.get $0
-    i32.const 16
-    i32.sub
-    call $~lib/rt/pure/decrement
-   end
-  end
- )
-=======
->>>>>>> c7714613
 )