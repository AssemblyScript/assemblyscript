(module
 (type $i32_i32_i32_=>_none (func (param i32 i32 i32)))
 (type $i32_=>_i32 (func (param i32) (result i32)))
 (type $i32_i32_=>_i32 (func (param i32 i32) (result i32)))
 (type $none_=>_none (func))
 (type $i32_=>_none (func (param i32)))
 (type $i32_i32_=>_none (func (param i32 i32)))
 (type $i32_i32_i32_=>_i32 (func (param i32 i32 i32) (result i32)))
 (type $i32_i32_i32_i32_=>_none (func (param i32 i32 i32 i32)))
 (type $none_=>_i32 (func (result i32)))
 (type $i32_i64_i32_i64_i32_i64_=>_i32 (func (param i32 i64 i32 i64 i32 i64) (result i32)))
 (import "env" "abort" (func $~lib/builtins/abort (param i32 i32 i32 i32)))
 (memory $0 1)
 (data (i32.const 16) "\1e\00\00\00\01\00\00\00\01\00\00\00\1e\00\00\00~\00l\00i\00b\00/\00r\00t\00/\00t\00l\00s\00f\00.\00t\00s")
 (data (i32.const 64) "(\00\00\00\01\00\00\00\01\00\00\00(\00\00\00a\00l\00l\00o\00c\00a\00t\00i\00o\00n\00 \00t\00o\00o\00 \00l\00a\00r\00g\00e")
 (data (i32.const 128) "\1e\00\00\00\01\00\00\00\01\00\00\00\1e\00\00\00~\00l\00i\00b\00/\00r\00t\00/\00p\00u\00r\00e\00.\00t\00s")
 (data (i32.const 176) "\02\00\00\00\01\00\00\00\01\00\00\00\02\00\00\000")
 (data (i32.const 208) "\02\00\00\00\01\00\00\00\01\00\00\00\02\00\00\001")
 (data (i32.const 240) "$\00\00\00\01\00\00\00\01\00\00\00$\00\00\00r\00e\00s\00o\00l\00v\00e\00-\00t\00e\00r\00n\00a\00r\00y\00.\00t\00s")
 (data (i32.const 304) "\06\00\00\00\01\00\00\00\01\00\00\00\06\00\00\000\00.\000")
 (data (i32.const 336) "\06\00\00\00\01\00\00\00\01\00\00\00\06\00\00\00N\00a\00N")
 (data (i32.const 368) "\12\00\00\00\01\00\00\00\01\00\00\00\12\00\00\00-\00I\00n\00f\00i\00n\00i\00t\00y")
 (data (i32.const 416) "\10\00\00\00\01\00\00\00\01\00\00\00\10\00\00\00I\00n\00f\00i\00n\00i\00t\00y")
 (data (i32.const 448) "\b8\02\00\00\01\00\00\00\03\00\00\00\b8\02\00\00\88\02\1c\08\a0\d5\8f\fav\bf>\a2\7f\e1\ae\bav\acU0 \fb\16\8b\ea5\ce]J\89B\cf-;eU\aa\b0k\9a\dfE\1a=\03\cf\1a\e6\ca\c6\9a\c7\17\fep\abO\dc\bc\be\fc\b1w\ff\0c\d6kA\ef\91V\be<\fc\7f\90\ad\1f\d0\8d\83\9aU1(\\Q\d3\b5\c9\a6\ad\8f\acq\9d\cb\8b\ee#w\"\9c\eamSx@\91I\cc\aeW\ce\b6]y\12<\827V\fbM6\94\10\c2O\98H8o\ea\96\90\c7:\82%\cb\85t\d7\f4\97\bf\97\cd\cf\86\a0\e5\ac*\17\98\n4\ef\8e\b25*\fbg8\b2;?\c6\d2\df\d4\c8\84\ba\cd\d3\1a\'D\dd\c5\96\c9%\bb\ce\9fk\93\84\a5b}$l\ac\db\f6\da_\0dXf\ab\a3&\f1\c3\de\93\f8\e2\f3\b8\80\ff\aa\a8\ad\b5\b5\8bJ|l\05_b\87S0\c14`\ff\bc\c9U&\ba\91\8c\85N\96\bd~)p$w\f9\df\8f\b8\e5\b8\9f\bd\df\a6\94}t\88\cf_\a9\f8\cf\9b\a8\8f\93pD\b9k\15\0f\bf\f8\f0\08\8a\b611eU%\b0\cd\ac\7f{\d0\c6\e2?\99\06;+*\c4\10\\\e4\d3\92si\99$$\aa\0e\ca\00\83\f2\b5\87\fd\eb\1a\11\92d\08\e5\bc\cc\88Po\t\cc\bc\8c,e\19\e2X\17\b7\d1\00\00\00\00\00\00@\9c\00\00\00\00\10\a5\d4\e8\00\00b\ac\c5\ebx\ad\84\t\94\f8x9?\81\b3\15\07\c9{\ce\97\c0p\\\ea{\ce2~\8fh\80\e9\ab\a48\d2\d5E\"\9a\17&\'O\9f\'\fb\c4\d41\a2c\ed\a8\ad\c8\8c8e\de\b0\dbe\ab\1a\8e\08\c7\83\9a\1dqB\f9\1d]\c4X\e7\1b\a6,iM\92\ea\8dp\1ad\ee\01\daJw\ef\9a\99\a3m\a2\85k}\b4{x\t\f2w\18\ddy\a1\e4T\b4\c2\c5\9b[\92\86[\86=]\96\c8\c5S5\c8\b3\a0\97\fa\\\b4*\95\e3_\a0\99\bd\9fF\de%\8c9\db4\c2\9b\a5\\\9f\98\a3r\9a\c6\f6\ce\be\e9TS\bf\dc\b7\e2A\"\f2\17\f3\fc\88\a5x\\\d3\9b\ce \cc\dfS!{\f3Z\16\98:0\1f\97\dc\b5\a0\e2\96\b3\e3\\S\d1\d9\a8<D\a7\a4\d9|\9b\fb\10D\a4\a7LLv\bb\1a\9c@\b6\ef\8e\ab\8b,\84W\a6\10\ef\1f\d0)1\91\e9\e5\a4\10\9b\9d\0c\9c\a1\fb\9b\10\e7)\f4;b\d9 (\ac\85\cf\a7z^KD\80-\dd\ac\03@\e4!\bf\8f\ffD^/\9cg\8eA\b8\8c\9c\9d\173\d4\a9\1b\e3\b4\92\db\19\9e\d9w\df\ban\bf\96\ebk\ee\f0\9b;\02\87\af")
 (data (i32.const 1168) "\ae\00\00\00\01\00\00\00\04\00\00\00\ae\00\00\00<\fbW\fbr\fb\8c\fb\a7\fb\c1\fb\dc\fb\f6\fb\11\fc,\fcF\fca\fc{\fc\96\fc\b1\fc\cb\fc\e6\fc\00\fd\1b\fd5\fdP\fdk\fd\85\fd\a0\fd\ba\fd\d5\fd\ef\fd\n\fe%\fe?\feZ\fet\fe\8f\fe\a9\fe\c4\fe\df\fe\f9\fe\14\ff.\ffI\ffc\ff~\ff\99\ff\b3\ff\ce\ff\e8\ff\03\00\1e\008\00S\00m\00\88\00\a2\00\bd\00\d8\00\f2\00\0d\01\'\01B\01\\\01w\01\92\01\ac\01\c7\01\e1\01\fc\01\16\021\02L\02f\02\81\02\9b\02\b6\02\d0\02\eb\02\06\03 \03;\03U\03p\03\8b\03\a5\03\c0\03\da\03\f5\03\0f\04*\04")
 (data (i32.const 1360) "(\00\00\00\01\00\00\00\05\00\00\00(\00\00\00\01\00\00\00\n\00\00\00d\00\00\00\e8\03\00\00\10\'\00\00\a0\86\01\00@B\0f\00\80\96\98\00\00\e1\f5\05\00\ca\9a;")
 (data (i32.const 1428) "\01\00\00\00\01")
 (data (i32.const 1440) "\06\00\00\00\01\00\00\00\01\00\00\00\06\00\00\001\00.\000")
 (data (i32.const 1472) "\06\00\00\00\10\00\00\00\00\00\00\00\10\00\00\00\00\00\00\00\10\00\00\00\00\00\00\00\10\00\00\00\00\00\00\00\10\00\00\00\00\00\00\00\10")
 (global $~lib/rt/tlsf/ROOT (mut i32) (i32.const 0))
 (global $~lib/rt/tlsf/collectLock (mut i32) (i32.const 0))
 (global $~lib/util/number/_frc_plus (mut i64) (i64.const 0))
 (global $~lib/util/number/_frc_minus (mut i64) (i64.const 0))
 (global $~lib/util/number/_exp (mut i32) (i32.const 0))
 (global $~lib/util/number/_K (mut i32) (i32.const 0))
 (global $~lib/util/number/_frc_pow (mut i64) (i64.const 0))
 (global $~lib/util/number/_exp_pow (mut i32) (i32.const 0))
 (global $~argumentsLength (mut i32) (i32.const 0))
 (global $~lib/rt/__rtti_base i32 (i32.const 1472))
 (export "__setArgumentsLength" (func $~setArgumentsLength))
 (export "memory" (memory $0))
 (export "__alloc" (func $~lib/rt/tlsf/__alloc))
 (export "__retain" (func $~lib/rt/pure/__retain))
 (export "__release" (func $~lib/rt/pure/__release))
 (export "__collect" (func $~lib/rt/pure/__collect))
 (export "__rtti_base" (global $~lib/rt/__rtti_base))
 (start $~start)
 (func $~lib/rt/tlsf/removeBlock (; 1 ;) (param $0 i32) (param $1 i32)
  (local $2 i32)
  (local $3 i32)
  (local $4 i32)
  (local $5 i32)
  local.get $1
  i32.load
  local.tee $2
  i32.const 1
  i32.and
  i32.eqz
  if
   i32.const 0
   i32.const 32
   i32.const 277
   i32.const 13
   call $~lib/builtins/abort
   unreachable
  end
  local.get $2
  i32.const -4
  i32.and
  local.tee $2
  i32.const 16
  i32.ge_u
  if (result i32)
   local.get $2
   i32.const 1073741808
   i32.lt_u
  else
   i32.const 0
  end
  i32.eqz
  if
   i32.const 0
   i32.const 32
   i32.const 279
   i32.const 13
   call $~lib/builtins/abort
   unreachable
  end
  local.get $2
  i32.const 256
  i32.lt_u
  if
   local.get $2
   i32.const 4
   i32.shr_u
   local.set $2
  else
   local.get $2
   i32.const 31
   local.get $2
   i32.clz
   i32.sub
   local.tee $4
   i32.const 4
   i32.sub
   i32.shr_u
   i32.const 16
   i32.xor
   local.set $2
   local.get $4
   i32.const 7
   i32.sub
   local.set $4
  end
  local.get $2
  i32.const 16
  i32.lt_u
  i32.const 0
  local.get $4
  i32.const 23
  i32.lt_u
  select
  i32.eqz
  if
   i32.const 0
   i32.const 32
   i32.const 292
   i32.const 13
   call $~lib/builtins/abort
   unreachable
  end
  local.get $1
  i32.load offset=20
  local.set $3
  local.get $1
  i32.load offset=16
  local.tee $5
  if
   local.get $5
   local.get $3
   i32.store offset=20
  end
  local.get $3
  if
   local.get $3
   local.get $5
   i32.store offset=16
  end
  local.get $1
  local.get $0
  local.get $2
  local.get $4
  i32.const 4
  i32.shl
  i32.add
  i32.const 2
  i32.shl
  i32.add
  i32.load offset=96
  i32.eq
  if
   local.get $0
   local.get $2
   local.get $4
   i32.const 4
   i32.shl
   i32.add
   i32.const 2
   i32.shl
   i32.add
   local.get $3
   i32.store offset=96
   local.get $3
   i32.eqz
   if
    local.get $0
    local.get $4
    i32.const 2
    i32.shl
    i32.add
    local.tee $3
    i32.load offset=4
    i32.const 1
    local.get $2
    i32.shl
    i32.const -1
    i32.xor
    i32.and
    local.set $1
    local.get $3
    local.get $1
    i32.store offset=4
    local.get $1
    i32.eqz
    if
     local.get $0
     local.get $0
     i32.load
     i32.const 1
     local.get $4
     i32.shl
     i32.const -1
     i32.xor
     i32.and
     i32.store
    end
   end
  end
 )
 (func $~lib/rt/tlsf/insertBlock (; 2 ;) (param $0 i32) (param $1 i32)
  (local $2 i32)
  (local $3 i32)
  (local $4 i32)
  (local $5 i32)
  (local $6 i32)
  (local $7 i32)
  (local $8 i32)
  local.get $1
  i32.eqz
  if
   i32.const 0
   i32.const 32
   i32.const 205
   i32.const 13
   call $~lib/builtins/abort
   unreachable
  end
  local.get $1
  i32.load
  local.tee $3
  i32.const 1
  i32.and
  i32.eqz
  if
   i32.const 0
   i32.const 32
   i32.const 207
   i32.const 13
   call $~lib/builtins/abort
   unreachable
  end
  local.get $1
  i32.const 16
  i32.add
  local.get $1
  i32.load
  i32.const -4
  i32.and
  i32.add
  local.tee $4
  i32.load
  local.tee $5
  i32.const 1
  i32.and
  if
   local.get $3
   i32.const -4
   i32.and
   i32.const 16
   i32.add
   local.get $5
   i32.const -4
   i32.and
   i32.add
   local.tee $2
   i32.const 1073741808
   i32.lt_u
   if
    local.get $0
    local.get $4
    call $~lib/rt/tlsf/removeBlock
    local.get $1
    local.get $2
    local.get $3
    i32.const 3
    i32.and
    i32.or
    local.tee $3
    i32.store
    local.get $1
    i32.const 16
    i32.add
    local.get $1
    i32.load
    i32.const -4
    i32.and
    i32.add
    local.tee $4
    i32.load
    local.set $5
   end
  end
  local.get $3
  i32.const 2
  i32.and
  if
   local.get $1
   i32.const 4
   i32.sub
   i32.load
   local.tee $2
   i32.load
   local.tee $7
   i32.const 1
   i32.and
   i32.eqz
   if
    i32.const 0
    i32.const 32
    i32.const 228
    i32.const 15
    call $~lib/builtins/abort
    unreachable
   end
   local.get $7
   i32.const -4
   i32.and
   i32.const 16
   i32.add
   local.get $3
   i32.const -4
   i32.and
   i32.add
   local.tee $8
   i32.const 1073741808
   i32.lt_u
   if
    local.get $0
    local.get $2
    call $~lib/rt/tlsf/removeBlock
    local.get $2
    local.get $8
    local.get $7
    i32.const 3
    i32.and
    i32.or
    local.tee $3
    i32.store
    local.get $2
    local.set $1
   end
  end
  local.get $4
  local.get $5
  i32.const 2
  i32.or
  i32.store
  local.get $3
  i32.const -4
  i32.and
  local.tee $2
  i32.const 16
  i32.ge_u
  if (result i32)
   local.get $2
   i32.const 1073741808
   i32.lt_u
  else
   i32.const 0
  end
  i32.eqz
  if
   i32.const 0
   i32.const 32
   i32.const 243
   i32.const 13
   call $~lib/builtins/abort
   unreachable
  end
  local.get $2
  local.get $1
  i32.const 16
  i32.add
  i32.add
  local.get $4
  i32.ne
  if
   i32.const 0
   i32.const 32
   i32.const 244
   i32.const 13
   call $~lib/builtins/abort
   unreachable
  end
  local.get $4
  i32.const 4
  i32.sub
  local.get $1
  i32.store
  local.get $2
  i32.const 256
  i32.lt_u
  if
   local.get $2
   i32.const 4
   i32.shr_u
   local.set $2
  else
   local.get $2
   i32.const 31
   local.get $2
   i32.clz
   i32.sub
   local.tee $3
   i32.const 4
   i32.sub
   i32.shr_u
   i32.const 16
   i32.xor
   local.set $2
   local.get $3
   i32.const 7
   i32.sub
   local.set $6
  end
  local.get $2
  i32.const 16
  i32.lt_u
  i32.const 0
  local.get $6
  i32.const 23
  i32.lt_u
  select
  i32.eqz
  if
   i32.const 0
   i32.const 32
   i32.const 260
   i32.const 13
   call $~lib/builtins/abort
   unreachable
  end
  local.get $0
  local.get $2
  local.get $6
  i32.const 4
  i32.shl
  i32.add
  i32.const 2
  i32.shl
  i32.add
  i32.load offset=96
  local.set $3
  local.get $1
  i32.const 0
  i32.store offset=16
  local.get $1
  local.get $3
  i32.store offset=20
  local.get $3
  if
   local.get $3
   local.get $1
   i32.store offset=16
  end
  local.get $0
  local.get $2
  local.get $6
  i32.const 4
  i32.shl
  i32.add
  i32.const 2
  i32.shl
  i32.add
  local.get $1
  i32.store offset=96
  local.get $0
  local.get $0
  i32.load
  i32.const 1
  local.get $6
  i32.shl
  i32.or
  i32.store
  local.get $0
  local.get $6
  i32.const 2
  i32.shl
  i32.add
  local.tee $0
  local.get $0
  i32.load offset=4
  i32.const 1
  local.get $2
  i32.shl
  i32.or
  i32.store offset=4
 )
 (func $~lib/rt/tlsf/addMemory (; 3 ;) (param $0 i32) (param $1 i32) (param $2 i32)
  (local $3 i32)
  (local $4 i32)
  local.get $2
  i32.const 15
  i32.and
  i32.eqz
  i32.const 0
  local.get $1
  i32.const 15
  i32.and
  i32.eqz
  i32.const 0
  local.get $1
  local.get $2
  i32.le_u
  select
  select
  i32.eqz
  if
   i32.const 0
   i32.const 32
   i32.const 386
   i32.const 4
   call $~lib/builtins/abort
   unreachable
  end
  local.get $0
  i32.load offset=1568
  local.tee $3
  if
   local.get $1
   local.get $3
   i32.const 16
   i32.add
   i32.lt_u
   if
    i32.const 0
    i32.const 32
    i32.const 396
    i32.const 15
    call $~lib/builtins/abort
    unreachable
   end
   local.get $3
   local.get $1
   i32.const 16
   i32.sub
   i32.eq
   if
    local.get $3
    i32.load
    local.set $4
    local.get $1
    i32.const 16
    i32.sub
    local.set $1
   end
  else
   local.get $1
   local.get $0
   i32.const 1572
   i32.add
   i32.lt_u
   if
    i32.const 0
    i32.const 32
    i32.const 408
    i32.const 4
    call $~lib/builtins/abort
    unreachable
   end
  end
  local.get $2
  local.get $1
  i32.sub
  local.tee $2
  i32.const 48
  i32.lt_u
  if
   return
  end
  local.get $1
  local.get $4
  i32.const 2
  i32.and
  local.get $2
  i32.const 32
  i32.sub
  i32.const 1
  i32.or
  i32.or
  i32.store
  local.get $1
  i32.const 0
  i32.store offset=16
  local.get $1
  i32.const 0
  i32.store offset=20
  local.get $1
  local.get $2
  i32.add
  i32.const 16
  i32.sub
  local.tee $2
  i32.const 2
  i32.store
  local.get $0
  local.get $2
  i32.store offset=1568
  local.get $0
  local.get $1
  call $~lib/rt/tlsf/insertBlock
 )
 (func $~lib/rt/tlsf/maybeInitialize (; 4 ;) (result i32)
  (local $0 i32)
  (local $1 i32)
  (local $2 i32)
  global.get $~lib/rt/tlsf/ROOT
  local.tee $0
  i32.eqz
  if
   i32.const 1
   memory.size
   local.tee $0
   i32.gt_s
   if (result i32)
    i32.const 1
    local.get $0
    i32.sub
    memory.grow
    i32.const 0
    i32.lt_s
   else
    i32.const 0
   end
   if
    unreachable
   end
   i32.const 1536
   local.tee $0
   i32.const 0
   i32.store
   i32.const 3104
   i32.const 0
   i32.store
   loop $for-loop|0
    local.get $1
    i32.const 23
    i32.lt_u
    if
     local.get $1
     i32.const 2
     i32.shl
     i32.const 1536
     i32.add
     i32.const 0
     i32.store offset=4
     i32.const 0
     local.set $2
     loop $for-loop|1
      local.get $2
      i32.const 16
      i32.lt_u
      if
       local.get $2
       local.get $1
       i32.const 4
       i32.shl
       i32.add
       i32.const 2
       i32.shl
       i32.const 1536
       i32.add
       i32.const 0
       i32.store offset=96
       local.get $2
       i32.const 1
       i32.add
       local.set $2
       br $for-loop|1
      end
     end
     local.get $1
     i32.const 1
     i32.add
     local.set $1
     br $for-loop|0
    end
   end
   i32.const 1536
   i32.const 3120
   memory.size
   i32.const 16
   i32.shl
   call $~lib/rt/tlsf/addMemory
   i32.const 1536
   global.set $~lib/rt/tlsf/ROOT
  end
  local.get $0
 )
 (func $~lib/rt/tlsf/searchBlock (; 5 ;) (param $0 i32) (param $1 i32) (result i32)
  (local $2 i32)
  local.get $1
  i32.const 256
  i32.lt_u
  if
   local.get $1
   i32.const 4
   i32.shr_u
   local.set $1
  else
   local.get $1
   i32.const 536870904
   i32.lt_u
   if
    local.get $1
    i32.const 1
    i32.const 27
    local.get $1
    i32.clz
    i32.sub
    i32.shl
    i32.add
    i32.const 1
    i32.sub
    local.set $1
   end
   local.get $1
   i32.const 31
   local.get $1
   i32.clz
   i32.sub
   local.tee $2
   i32.const 4
   i32.sub
   i32.shr_u
   i32.const 16
   i32.xor
   local.set $1
   local.get $2
   i32.const 7
   i32.sub
   local.set $2
  end
  local.get $1
  i32.const 16
  i32.lt_u
  i32.const 0
  local.get $2
  i32.const 23
  i32.lt_u
  select
  i32.eqz
  if
   i32.const 0
   i32.const 32
   i32.const 338
   i32.const 13
   call $~lib/builtins/abort
   unreachable
  end
  local.get $0
  local.get $2
  i32.const 2
  i32.shl
  i32.add
  i32.load offset=4
  i32.const -1
  local.get $1
  i32.shl
  i32.and
  local.tee $1
  if (result i32)
   local.get $0
   local.get $1
   i32.ctz
   local.get $2
   i32.const 4
   i32.shl
   i32.add
   i32.const 2
   i32.shl
   i32.add
   i32.load offset=96
  else
   local.get $0
   i32.load
   i32.const -1
   local.get $2
   i32.const 1
   i32.add
   i32.shl
   i32.and
   local.tee $1
   if (result i32)
    local.get $0
    local.get $1
    i32.ctz
    local.tee $1
    i32.const 2
    i32.shl
    i32.add
    i32.load offset=4
    local.tee $2
    i32.eqz
    if
     i32.const 0
     i32.const 32
     i32.const 351
     i32.const 17
     call $~lib/builtins/abort
     unreachable
    end
    local.get $0
    local.get $2
    i32.ctz
    local.get $1
    i32.const 4
    i32.shl
    i32.add
    i32.const 2
    i32.shl
    i32.add
    i32.load offset=96
   else
    i32.const 0
   end
  end
 )
 (func $~lib/rt/tlsf/prepareBlock (; 6 ;) (param $0 i32) (param $1 i32) (param $2 i32)
  (local $3 i32)
  (local $4 i32)
  local.get $1
  i32.load
  local.set $3
  local.get $2
  i32.const 15
  i32.and
  if
   i32.const 0
   i32.const 32
   i32.const 365
   i32.const 13
   call $~lib/builtins/abort
   unreachable
  end
  local.get $3
  i32.const -4
  i32.and
  local.get $2
  i32.sub
  local.tee $4
  i32.const 32
  i32.ge_u
  if
   local.get $1
   local.get $2
   local.get $3
   i32.const 2
   i32.and
   i32.or
   i32.store
   local.get $2
   local.get $1
   i32.const 16
   i32.add
   i32.add
   local.tee $1
   local.get $4
   i32.const 16
   i32.sub
   i32.const 1
   i32.or
   i32.store
   local.get $0
   local.get $1
   call $~lib/rt/tlsf/insertBlock
  else
   local.get $1
   local.get $3
   i32.const -2
   i32.and
   i32.store
   local.get $1
   i32.const 16
   i32.add
   local.tee $0
   local.get $1
   i32.load
   i32.const -4
   i32.and
   i32.add
   local.get $0
   local.get $1
   i32.load
   i32.const -4
   i32.and
   i32.add
   i32.load
   i32.const -3
   i32.and
   i32.store
  end
 )
 (func $~lib/rt/tlsf/allocateBlock (; 7 ;) (param $0 i32) (param $1 i32) (param $2 i32) (result i32)
  (local $3 i32)
  (local $4 i32)
  (local $5 i32)
  global.get $~lib/rt/tlsf/collectLock
  if
   i32.const 0
   i32.const 32
   i32.const 490
   i32.const 13
   call $~lib/builtins/abort
   unreachable
  end
  local.get $1
  i32.const 1073741808
  i32.ge_u
  if
   i32.const 80
   i32.const 32
   i32.const 457
   i32.const 29
   call $~lib/builtins/abort
   unreachable
  end
  local.get $0
  local.get $1
  i32.const 15
  i32.add
  i32.const -16
  i32.and
  local.tee $3
  i32.const 16
  local.get $3
  i32.const 16
  i32.gt_u
  select
  local.tee $4
  call $~lib/rt/tlsf/searchBlock
  local.tee $3
  i32.eqz
  if
   i32.const 1
   global.set $~lib/rt/tlsf/collectLock
   i32.const 0
   global.set $~lib/rt/tlsf/collectLock
   local.get $0
   local.get $4
   call $~lib/rt/tlsf/searchBlock
   local.tee $3
   i32.eqz
   if
    i32.const 16
    memory.size
    local.tee $3
    i32.const 16
    i32.shl
    i32.const 16
    i32.sub
    local.get $0
    i32.load offset=1568
    i32.ne
    i32.shl
    local.get $4
    i32.const 1
    i32.const 27
    local.get $4
    i32.clz
    i32.sub
    i32.shl
    i32.const 1
    i32.sub
    i32.add
    local.get $4
    local.get $4
    i32.const 536870904
    i32.lt_u
    select
    i32.add
    i32.const 65535
    i32.add
    i32.const -65536
    i32.and
    i32.const 16
    i32.shr_u
    local.set $5
    local.get $3
    local.get $5
    local.get $3
    local.get $5
    i32.gt_s
    select
    memory.grow
    i32.const 0
    i32.lt_s
    if
     local.get $5
     memory.grow
     i32.const 0
     i32.lt_s
     if
      unreachable
     end
    end
    local.get $0
    local.get $3
    i32.const 16
    i32.shl
    memory.size
    i32.const 16
    i32.shl
    call $~lib/rt/tlsf/addMemory
    local.get $0
    local.get $4
    call $~lib/rt/tlsf/searchBlock
    local.tee $3
    i32.eqz
    if
     i32.const 0
     i32.const 32
     i32.const 502
     i32.const 19
     call $~lib/builtins/abort
     unreachable
    end
   end
  end
  local.get $3
  i32.load
  i32.const -4
  i32.and
  local.get $4
  i32.lt_u
  if
   i32.const 0
   i32.const 32
   i32.const 510
   i32.const 13
   call $~lib/builtins/abort
   unreachable
  end
  local.get $3
  i32.const 0
  i32.store offset=4
  local.get $3
  local.get $2
  i32.store offset=8
  local.get $3
  local.get $1
  i32.store offset=12
  local.get $0
  local.get $3
  call $~lib/rt/tlsf/removeBlock
  local.get $0
  local.get $3
  local.get $4
  call $~lib/rt/tlsf/prepareBlock
  local.get $3
 )
 (func $~lib/rt/tlsf/__alloc (; 8 ;) (param $0 i32) (param $1 i32) (result i32)
  call $~lib/rt/tlsf/maybeInitialize
  local.get $0
  local.get $1
  call $~lib/rt/tlsf/allocateBlock
  i32.const 16
  i32.add
 )
 (func $~lib/rt/pure/__retain (; 9 ;) (param $0 i32) (result i32)
  (local $1 i32)
  (local $2 i32)
  local.get $0
  i32.const 1524
  i32.gt_u
  if
   local.get $0
   i32.const 16
   i32.sub
   local.tee $1
   i32.load offset=4
   local.tee $2
   i32.const -268435456
   i32.and
   local.get $2
   i32.const 1
   i32.add
   i32.const -268435456
   i32.and
   i32.ne
   if
    i32.const 0
    i32.const 144
    i32.const 109
    i32.const 2
    call $~lib/builtins/abort
    unreachable
   end
   local.get $1
   local.get $2
   i32.const 1
   i32.add
   i32.store offset=4
   local.get $1
   i32.load
   i32.const 1
   i32.and
   if
    i32.const 0
    i32.const 144
    i32.const 112
    i32.const 13
    call $~lib/builtins/abort
    unreachable
   end
  end
  local.get $0
 )
 (func $~lib/rt/pure/__release (; 10 ;) (param $0 i32)
  local.get $0
  i32.const 1524
  i32.gt_u
  if
   local.get $0
   i32.const 16
   i32.sub
   call $~lib/rt/pure/decrement
  end
 )
<<<<<<< HEAD
 (func $~lib/util/number/decimalCount32 (; 11 ;) (param $0 i32) (result i32)
  i32.const 1
  i32.const 2
=======
 (func $~lib/util/number/decimalCount32 (; 14 ;) (param $0 i32) (result i32)
>>>>>>> 2c16369c
  local.get $0
  i32.const 10
  i32.ge_u
  i32.const 1
  i32.add
  local.get $0
  i32.const 10000
  i32.ge_u
  i32.const 3
  i32.add
  local.get $0
  i32.const 1000
  i32.ge_u
  i32.add
  local.get $0
  i32.const 100
  i32.lt_u
  select
  local.get $0
  i32.const 1000000
  i32.ge_u
  i32.const 6
  i32.add
  local.get $0
  i32.const 1000000000
  i32.ge_u
  i32.const 8
  i32.add
  local.get $0
  i32.const 100000000
  i32.ge_u
  i32.add
  local.get $0
  i32.const 10000000
  i32.lt_u
  select
  local.get $0
  i32.const 100000
  i32.lt_u
  select
 )
 (func $~lib/util/number/utoa_simple<u32> (; 12 ;) (param $0 i32) (param $1 i32) (param $2 i32)
  (local $3 i32)
  loop $do-continue|0
   local.get $1
   i32.const 10
   i32.rem_u
   local.set $3
   local.get $1
   i32.const 10
   i32.div_u
   local.set $1
   local.get $0
   local.get $2
   i32.const 1
   i32.sub
   local.tee $2
   i32.const 1
   i32.shl
   i32.add
   local.get $3
   i32.const 48
   i32.add
   i32.store16
   local.get $1
   br_if $do-continue|0
  end
 )
 (func $~lib/string/String#get:length (; 13 ;) (param $0 i32) (result i32)
  local.get $0
  i32.const 16
  i32.sub
  i32.load offset=12
  i32.const 1
  i32.shr_u
 )
 (func $~lib/util/string/compareImpl (; 14 ;) (param $0 i32) (param $1 i32) (param $2 i32) (result i32)
  (local $3 i32)
  (local $4 i32)
  local.get $0
  i32.const 7
  i32.and
  local.get $1
  i32.const 7
  i32.and
  i32.or
  i32.eqz
  i32.const 0
  local.get $2
  i32.const 4
  i32.ge_u
  select
  if
   loop $do-continue|0
    local.get $0
    i64.load
    local.get $1
    i64.load
    i64.eq
    if
     local.get $0
     i32.const 8
     i32.add
     local.set $0
     local.get $1
     i32.const 8
     i32.add
     local.set $1
     local.get $2
     i32.const 4
     i32.sub
     local.tee $2
     i32.const 4
     i32.ge_u
     br_if $do-continue|0
    end
   end
  end
  loop $while-continue|1
   local.get $2
   local.tee $3
   i32.const 1
   i32.sub
   local.set $2
   local.get $3
   if
    local.get $0
    i32.load16_u
    local.tee $3
    local.get $1
    i32.load16_u
    local.tee $4
    i32.ne
    if
     local.get $3
     local.get $4
     i32.sub
     return
    end
    local.get $0
    i32.const 2
    i32.add
    local.set $0
    local.get $1
    i32.const 2
    i32.add
    local.set $1
    br $while-continue|1
   end
  end
  i32.const 0
 )
 (func $~lib/string/String.__eq (; 15 ;) (param $0 i32) (param $1 i32) (result i32)
  (local $2 i32)
  local.get $0
  local.get $1
  i32.eq
  if
   i32.const 1
   return
  end
  local.get $1
  i32.eqz
  i32.const 1
  local.get $0
  select
  if
   i32.const 0
   return
  end
  local.get $0
  call $~lib/string/String#get:length
  local.tee $2
  local.get $1
  call $~lib/string/String#get:length
  i32.ne
  if
   i32.const 0
   return
  end
  local.get $0
  local.get $1
  local.get $2
  call $~lib/util/string/compareImpl
  i32.eqz
 )
 (func $~lib/util/number/genDigits (; 16 ;) (param $0 i32) (param $1 i64) (param $2 i32) (param $3 i64) (param $4 i32) (param $5 i64) (result i32)
  (local $6 i32)
  (local $7 i64)
  (local $8 i32)
  (local $9 i64)
  (local $10 i32)
  (local $11 i64)
  (local $12 i64)
  local.get $3
  local.get $1
  i64.sub
  local.set $9
  local.get $3
  i64.const 1
  i32.const 0
  local.get $4
  i32.sub
  local.tee $10
  i64.extend_i32_s
  i64.shl
  local.tee $11
  i64.const 1
  i64.sub
  local.tee $12
  i64.and
  local.set $7
  local.get $3
  local.get $10
  i64.extend_i32_s
  i64.shr_u
  i32.wrap_i64
  local.tee $6
  call $~lib/util/number/decimalCount32
  local.set $4
  loop $while-continue|0
   local.get $4
   i32.const 0
   i32.gt_s
   if
    block $break|1
     block $case10|1
      block $case9|1
       block $case8|1
        block $case7|1
         block $case6|1
          block $case5|1
           block $case4|1
            block $case3|1
             block $case2|1
              block $case1|1
               local.get $4
               i32.const 10
               i32.ne
               if
                local.get $4
                i32.const 1
                i32.sub
                br_table $case9|1 $case8|1 $case7|1 $case6|1 $case5|1 $case4|1 $case3|1 $case2|1 $case1|1 $case10|1
               end
               local.get $6
               i32.const 1000000000
               i32.div_u
               local.set $2
               local.get $6
               i32.const 1000000000
               i32.rem_u
               local.set $6
               br $break|1
              end
              local.get $6
              i32.const 100000000
              i32.div_u
              local.set $2
              local.get $6
              i32.const 100000000
              i32.rem_u
              local.set $6
              br $break|1
             end
             local.get $6
             i32.const 10000000
             i32.div_u
             local.set $2
             local.get $6
             i32.const 10000000
             i32.rem_u
             local.set $6
             br $break|1
            end
            local.get $6
            i32.const 1000000
            i32.div_u
            local.set $2
            local.get $6
            i32.const 1000000
            i32.rem_u
            local.set $6
            br $break|1
           end
           local.get $6
           i32.const 100000
           i32.div_u
           local.set $2
           local.get $6
           i32.const 100000
           i32.rem_u
           local.set $6
           br $break|1
          end
          local.get $6
          i32.const 10000
          i32.div_u
          local.set $2
          local.get $6
          i32.const 10000
          i32.rem_u
          local.set $6
          br $break|1
         end
         local.get $6
         i32.const 1000
         i32.div_u
         local.set $2
         local.get $6
         i32.const 1000
         i32.rem_u
         local.set $6
         br $break|1
        end
        local.get $6
        i32.const 100
        i32.div_u
        local.set $2
        local.get $6
        i32.const 100
        i32.rem_u
        local.set $6
        br $break|1
       end
       local.get $6
       i32.const 10
       i32.div_u
       local.set $2
       local.get $6
       i32.const 10
       i32.rem_u
       local.set $6
       br $break|1
      end
      local.get $6
      local.set $2
      i32.const 0
      local.set $6
      br $break|1
     end
     i32.const 0
     local.set $2
    end
    local.get $2
    local.get $8
    i32.or
    if
     local.get $0
     local.get $8
     i32.const 1
     i32.shl
     i32.add
     local.get $2
     i32.const 65535
     i32.and
     i32.const 48
     i32.add
     i32.store16
     local.get $8
     i32.const 1
     i32.add
     local.set $8
    end
    local.get $4
    i32.const 1
    i32.sub
    local.set $4
    local.get $7
    local.get $6
    i64.extend_i32_u
    local.get $10
    i64.extend_i32_s
    i64.shl
    i64.add
    local.tee $1
    local.get $5
    i64.le_u
    if
     local.get $4
     global.get $~lib/util/number/_K
     i32.add
     global.set $~lib/util/number/_K
     local.get $4
     i32.const 2
     i32.shl
     i32.const 1376
     i32.add
     i64.load32_u
     local.get $10
     i64.extend_i32_s
     i64.shl
     local.set $3
     local.get $0
     local.get $8
     i32.const 1
     i32.sub
     i32.const 1
     i32.shl
     i32.add
     local.tee $0
     i32.load16_u
     local.set $4
     loop $while-continue|3
      i32.const 1
      local.get $9
      local.get $1
      i64.sub
      local.get $1
      local.get $3
      i64.add
      local.tee $7
      local.get $9
      i64.sub
      i64.gt_u
      local.get $7
      local.get $9
      i64.lt_u
      select
      i32.const 0
      local.get $5
      local.get $1
      i64.sub
      local.get $3
      i64.ge_u
      i32.const 0
      local.get $1
      local.get $9
      i64.lt_u
      select
      select
      if
       local.get $4
       i32.const 1
       i32.sub
       local.set $4
       local.get $1
       local.get $3
       i64.add
       local.set $1
       br $while-continue|3
      end
     end
     local.get $0
     local.get $4
     i32.store16
     local.get $8
     return
    end
    br $while-continue|0
   end
  end
  local.get $10
  i64.extend_i32_s
  local.set $1
  loop $while-continue|4
   local.get $5
   i64.const 10
   i64.mul
   local.set $5
   local.get $7
   i64.const 10
   i64.mul
   local.tee $3
   local.get $1
   i64.shr_u
   local.tee $7
   local.get $8
   i64.extend_i32_s
   i64.or
   i64.const 0
   i64.ne
   if
    local.get $0
    local.get $8
    i32.const 1
    i32.shl
    i32.add
    local.get $7
    i32.wrap_i64
    i32.const 65535
    i32.and
    i32.const 48
    i32.add
    i32.store16
    local.get $8
    i32.const 1
    i32.add
    local.set $8
   end
   local.get $4
   i32.const 1
   i32.sub
   local.set $4
   local.get $3
   local.get $12
   i64.and
   local.tee $7
   local.get $5
   i64.ge_u
   br_if $while-continue|4
  end
  local.get $4
  global.get $~lib/util/number/_K
  i32.add
  global.set $~lib/util/number/_K
  local.get $7
  local.set $1
  local.get $9
  i32.const 0
  local.get $4
  i32.sub
  i32.const 2
  i32.shl
  i32.const 1376
  i32.add
  i64.load32_u
  i64.mul
  local.set $3
  local.get $0
  local.get $8
  i32.const 1
  i32.sub
  i32.const 1
  i32.shl
  i32.add
  local.tee $0
  i32.load16_u
  local.set $4
  loop $while-continue|6
   i32.const 1
   local.get $3
   local.get $1
   i64.sub
   local.get $1
   local.get $11
   i64.add
   local.tee $7
   local.get $3
   i64.sub
   i64.gt_u
   local.get $7
   local.get $3
   i64.lt_u
   select
   i32.const 0
   local.get $5
   local.get $1
   i64.sub
   local.get $11
   i64.ge_u
   i32.const 0
   local.get $1
   local.get $3
   i64.lt_u
   select
   select
   if
    local.get $4
    i32.const 1
    i32.sub
    local.set $4
    local.get $1
    local.get $11
    i64.add
    local.set $1
    br $while-continue|6
   end
  end
  local.get $0
  local.get $4
  i32.store16
  local.get $8
 )
 (func $~lib/memory/memory.copy (; 17 ;) (param $0 i32) (param $1 i32) (param $2 i32)
  (local $3 i32)
  (local $4 i32)
  block $~lib/util/memory/memmove|inlined.0
   local.get $2
   local.set $4
   local.get $0
   local.get $1
   i32.eq
   br_if $~lib/util/memory/memmove|inlined.0
   local.get $0
   local.get $1
   i32.lt_u
   if
    local.get $1
    i32.const 7
    i32.and
    local.get $0
    i32.const 7
    i32.and
    i32.eq
    if
     loop $while-continue|0
      local.get $0
      i32.const 7
      i32.and
      if
       local.get $4
       i32.eqz
       br_if $~lib/util/memory/memmove|inlined.0
       local.get $4
       i32.const 1
       i32.sub
       local.set $4
       local.get $0
       local.tee $2
       i32.const 1
       i32.add
       local.set $0
       local.get $1
       local.tee $3
       i32.const 1
       i32.add
       local.set $1
       local.get $2
       local.get $3
       i32.load8_u
       i32.store8
       br $while-continue|0
      end
     end
     loop $while-continue|1
      local.get $4
      i32.const 8
      i32.ge_u
      if
       local.get $0
       local.get $1
       i64.load
       i64.store
       local.get $4
       i32.const 8
       i32.sub
       local.set $4
       local.get $0
       i32.const 8
       i32.add
       local.set $0
       local.get $1
       i32.const 8
       i32.add
       local.set $1
       br $while-continue|1
      end
     end
    end
    loop $while-continue|2
     local.get $4
     if
      local.get $0
      local.tee $2
      i32.const 1
      i32.add
      local.set $0
      local.get $1
      local.tee $3
      i32.const 1
      i32.add
      local.set $1
      local.get $2
      local.get $3
      i32.load8_u
      i32.store8
      local.get $4
      i32.const 1
      i32.sub
      local.set $4
      br $while-continue|2
     end
    end
   else
    local.get $1
    i32.const 7
    i32.and
    local.get $0
    i32.const 7
    i32.and
    i32.eq
    if
     loop $while-continue|3
      local.get $0
      local.get $4
      i32.add
      i32.const 7
      i32.and
      if
       local.get $4
       i32.eqz
       br_if $~lib/util/memory/memmove|inlined.0
       local.get $4
       i32.const 1
       i32.sub
       local.tee $4
       local.get $0
       i32.add
       local.get $1
       local.get $4
       i32.add
       i32.load8_u
       i32.store8
       br $while-continue|3
      end
     end
     loop $while-continue|4
      local.get $4
      i32.const 8
      i32.ge_u
      if
       local.get $4
       i32.const 8
       i32.sub
       local.tee $4
       local.get $0
       i32.add
       local.get $1
       local.get $4
       i32.add
       i64.load
       i64.store
       br $while-continue|4
      end
     end
    end
    loop $while-continue|5
     local.get $4
     if
      local.get $4
      i32.const 1
      i32.sub
      local.tee $4
      local.get $0
      i32.add
      local.get $1
      local.get $4
      i32.add
      i32.load8_u
      i32.store8
      br $while-continue|5
     end
    end
   end
  end
 )
 (func $~lib/util/number/prettify (; 18 ;) (param $0 i32) (param $1 i32) (param $2 i32) (result i32)
  (local $3 i32)
  local.get $2
  i32.eqz
  if
   local.get $0
   local.get $1
   i32.const 1
   i32.shl
   i32.add
   i32.const 3145774
   i32.store
   local.get $1
   i32.const 2
   i32.add
   return
  end
  local.get $1
  local.get $1
  local.get $2
  i32.add
  local.tee $3
  i32.le_s
  if (result i32)
   local.get $3
   i32.const 21
   i32.le_s
  else
   i32.const 0
  end
  if (result i32)
   loop $for-loop|0
    local.get $1
    local.get $3
    i32.lt_s
    if
     local.get $0
     local.get $1
     i32.const 1
     i32.shl
     i32.add
     i32.const 48
     i32.store16
     local.get $1
     i32.const 1
     i32.add
     local.set $1
     br $for-loop|0
    end
   end
   local.get $0
   local.get $3
   i32.const 1
   i32.shl
   i32.add
   i32.const 3145774
   i32.store
   local.get $3
   i32.const 2
   i32.add
  else
   local.get $3
   i32.const 21
   i32.le_s
   i32.const 0
   local.get $3
   i32.const 0
   i32.gt_s
   select
   if (result i32)
    local.get $0
    local.get $3
    i32.const 1
    i32.shl
    i32.add
    local.tee $0
    i32.const 2
    i32.add
    local.get $0
    i32.const 0
    local.get $2
    i32.sub
    i32.const 1
    i32.shl
    call $~lib/memory/memory.copy
    local.get $0
    i32.const 46
    i32.store16
    local.get $1
    i32.const 1
    i32.add
   else
    local.get $3
    i32.const 0
    i32.le_s
    i32.const 0
    i32.const -6
    local.get $3
    i32.lt_s
    select
    if (result i32)
     local.get $0
     i32.const 2
     local.get $3
     i32.sub
     local.tee $3
     i32.const 1
     i32.shl
     i32.add
     local.get $0
     local.get $1
     i32.const 1
     i32.shl
     call $~lib/memory/memory.copy
     local.get $0
     i32.const 3014704
     i32.store
     i32.const 2
     local.set $2
     loop $for-loop|1
      local.get $2
      local.get $3
      i32.lt_s
      if
       local.get $0
       local.get $2
       i32.const 1
       i32.shl
       i32.add
       i32.const 48
       i32.store16
       local.get $2
       i32.const 1
       i32.add
       local.set $2
       br $for-loop|1
      end
     end
     local.get $1
     local.get $3
     i32.add
    else
     local.get $1
     i32.const 1
     i32.eq
     if (result i32)
      local.get $0
      i32.const 101
      i32.store16 offset=2
      local.get $0
      i32.const 4
      i32.add
      local.tee $1
      local.get $3
      i32.const 1
      i32.sub
      local.tee $0
      i32.const 0
      i32.lt_s
      local.tee $2
      if
       i32.const 0
       local.get $0
       i32.sub
       local.set $0
      end
      local.get $0
      local.get $0
      call $~lib/util/number/decimalCount32
      i32.const 1
      i32.add
      local.tee $0
      call $~lib/util/number/utoa_simple<u32>
      local.get $1
      i32.const 45
      i32.const 43
      local.get $2
      select
      i32.store16
      local.get $0
      i32.const 2
      i32.add
     else
      local.get $0
      i32.const 4
      i32.add
      local.get $0
      i32.const 2
      i32.add
      local.get $1
      i32.const 1
      i32.shl
      local.tee $2
      i32.const 2
      i32.sub
      call $~lib/memory/memory.copy
      local.get $0
      i32.const 46
      i32.store16 offset=2
      local.get $0
      local.get $2
      i32.add
      local.tee $0
      i32.const 101
      i32.store16 offset=2
      local.get $0
      i32.const 4
      i32.add
      local.tee $2
      local.get $3
      i32.const 1
      i32.sub
      local.tee $0
      i32.const 0
      i32.lt_s
      local.tee $3
      if
       i32.const 0
       local.get $0
       i32.sub
       local.set $0
      end
      local.get $0
      local.get $0
      call $~lib/util/number/decimalCount32
      i32.const 1
      i32.add
      local.tee $0
      call $~lib/util/number/utoa_simple<u32>
      local.get $2
      i32.const 45
      i32.const 43
      local.get $3
      select
      i32.store16
      local.get $0
      local.get $1
      i32.add
      i32.const 2
      i32.add
     end
    end
   end
  end
 )
 (func $~lib/util/number/dtoa_core (; 19 ;) (param $0 i32) (result i32)
  (local $1 i64)
  (local $2 i64)
  (local $3 i64)
  (local $4 f64)
  i64.const -9223372036854774784
  global.set $~lib/util/number/_frc_plus
  i64.const 9223372036854775296
  global.set $~lib/util/number/_frc_minus
  i32.const -63
  global.set $~lib/util/number/_exp
  i32.const -4
  global.set $~lib/util/number/_K
  i32.const 816
  i64.load
  global.set $~lib/util/number/_frc_pow
  i32.const 1272
  i32.load16_s
  global.set $~lib/util/number/_exp_pow
  local.get $0
  local.get $0
  global.get $~lib/util/number/_frc_pow
  local.tee $2
  i64.const 32
  i64.shr_u
  local.tee $3
  i64.const 2147483648
  i64.mul
  local.get $2
  i64.const 4294967295
  i64.and
  local.tee $2
  i64.const 2147483648
  i64.mul
  i64.const 0
  i64.add
  local.tee $1
  i64.const 32
  i64.shr_u
  i64.add
  local.get $1
  i64.const 4294967295
  i64.and
  i64.const 0
  i64.add
  i64.const 2147483647
  i64.add
  i64.const 32
  i64.shr_u
  i64.add
  global.get $~lib/util/number/_exp_pow
  local.tee $0
  i32.const 1
  i32.add
  local.get $3
  i64.const 2147483648
  i64.mul
  local.get $2
  i64.const 2147483648
  i64.mul
  local.get $2
  i64.const 1024
  i64.mul
  i64.const 32
  i64.shr_u
  i64.add
  local.tee $1
  i64.const 32
  i64.shr_u
  i64.add
  local.get $3
  i64.const 1024
  i64.mul
  local.get $1
  i64.const 4294967295
  i64.and
  i64.add
  i64.const 2147483647
  i64.add
  i64.const 32
  i64.shr_u
  i64.add
  i64.const 1
  i64.sub
  local.tee $1
  local.get $0
  i32.const 1
  i32.add
  local.get $1
  local.get $3
  i64.const 2147483647
  i64.mul
  local.get $2
  i64.const 2147483647
  i64.mul
  local.get $2
  i64.const 4294966784
  i64.mul
  i64.const 32
  i64.shr_u
  i64.add
  local.tee $1
  i64.const 32
  i64.shr_u
  i64.add
  local.get $3
  i64.const 4294966784
  i64.mul
  local.get $1
  i64.const 4294967295
  i64.and
  i64.add
  i64.const 2147483647
  i64.add
  i64.const 32
  i64.shr_u
  i64.add
  i64.const 1
  i64.add
  i64.sub
  call $~lib/util/number/genDigits
  global.get $~lib/util/number/_K
  call $~lib/util/number/prettify
 )
 (func $~lib/string/String#substring (; 20 ;) (param $0 i32) (param $1 i32) (result i32)
  (local $2 i32)
  (local $3 i32)
  (local $4 i32)
  i32.const 0
  local.get $0
  call $~lib/string/String#get:length
  local.tee $2
  i32.const 0
  local.get $2
  i32.lt_s
  select
  local.tee $3
  local.get $1
  i32.const 0
  local.get $1
  i32.const 0
  i32.gt_s
  select
  local.tee $1
  local.get $2
  local.get $1
  local.get $2
  i32.lt_s
  select
  local.tee $1
  local.get $3
  local.get $1
  i32.gt_s
  select
  i32.const 1
  i32.shl
  local.tee $4
  local.get $3
  local.get $1
  local.get $3
  local.get $1
  i32.lt_s
  select
  i32.const 1
  i32.shl
  local.tee $1
  i32.sub
  local.tee $3
  i32.eqz
  if
   i32.const 1440
   return
  end
  i32.const 0
  local.get $4
  local.get $2
  i32.const 1
  i32.shl
  i32.eq
  local.get $1
  select
  if
   local.get $0
   call $~lib/rt/pure/__retain
   return
  end
  local.get $3
  i32.const 1
  call $~lib/rt/tlsf/__alloc
  local.tee $2
  local.get $0
  local.get $1
  i32.add
  local.get $3
  call $~lib/memory/memory.copy
  local.get $2
  call $~lib/rt/pure/__retain
 )
 (func $~lib/rt/tlsf/freeBlock (; 21 ;) (param $0 i32) (param $1 i32)
  local.get $1
  local.get $1
  i32.load
  i32.const 1
  i32.or
  i32.store
  local.get $0
  local.get $1
  call $~lib/rt/tlsf/insertBlock
 )
 (func $~setArgumentsLength (; 22 ;) (param $0 i32)
  local.get $0
  global.set $~argumentsLength
 )
 (func $start:resolve-ternary (; 23 ;)
  (local $0 i32)
  (local $1 i32)
  (local $2 i32)
  (local $3 i32)
  (local $4 i32)
  i32.const 1
  call $~lib/util/number/decimalCount32
  local.tee $0
  i32.const 1
  i32.shl
  i32.const 1
  call $~lib/rt/tlsf/__alloc
  local.tee $1
  i32.const 1
  local.get $0
  call $~lib/util/number/utoa_simple<u32>
  local.get $1
  call $~lib/rt/pure/__retain
  local.tee $3
  i32.const 224
  call $~lib/string/String.__eq
  i32.eqz
  if
   i32.const 0
   i32.const 256
   i32.const 5
   i32.const 0
   call $~lib/builtins/abort
   unreachable
  end
  block $__inlined_func$~lib/util/number/dtoa
   i32.const 56
   i32.const 1
   call $~lib/rt/tlsf/__alloc
   local.tee $0
   call $~lib/util/number/dtoa_core
   local.tee $1
   i32.const 28
   i32.eq
   if
    local.get $0
    call $~lib/rt/pure/__retain
    local.set $1
    br $__inlined_func$~lib/util/number/dtoa
   end
   local.get $0
   local.get $1
   call $~lib/string/String#substring
   local.set $1
   call $~lib/rt/tlsf/maybeInitialize
   local.get $0
   i32.const 16
   i32.sub
   local.set $2
   local.get $0
   i32.const 15
   i32.and
   i32.eqz
   i32.const 0
   local.get $0
   select
   if (result i32)
    local.get $2
    i32.load
    i32.const 1
    i32.and
    i32.eqz
   else
    i32.const 0
   end
   if (result i32)
    local.get $2
    i32.load offset=4
    i32.const -268435456
    i32.and
    i32.eqz
   else
    i32.const 0
   end
   i32.eqz
   if
    i32.const 0
    i32.const 32
    i32.const 570
    i32.const 2
    call $~lib/builtins/abort
    unreachable
   end
   local.get $2
   call $~lib/rt/tlsf/freeBlock
  end
  local.get $1
  i32.const 1456
  call $~lib/string/String.__eq
  i32.eqz
  if
   i32.const 0
   i32.const 256
   i32.const 13
   i32.const 0
   call $~lib/builtins/abort
   unreachable
  end
  i32.const 1
  global.set $~argumentsLength
  i32.const 1
  global.set $~argumentsLength
  i32.const 1
  global.set $~argumentsLength
  local.get $3
  call $~lib/rt/pure/__release
  local.get $1
  call $~lib/rt/pure/__release
 )
 (func $~start (; 24 ;)
  call $start:resolve-ternary
 )
 (func $~lib/rt/pure/__collect (; 25 ;)
  nop
 )
 (func $~lib/rt/pure/decrement (; 26 ;) (param $0 i32)
  (local $1 i32)
  (local $2 i32)
  local.get $0
  i32.load offset=4
  local.tee $2
  i32.const 268435455
  i32.and
  local.set $1
  local.get $0
  i32.load
  i32.const 1
  i32.and
  if
   i32.const 0
   i32.const 144
   i32.const 122
   i32.const 13
   call $~lib/builtins/abort
   unreachable
  end
  local.get $1
  i32.const 1
  i32.eq
  if
   block $__inlined_func$~lib/rt/__visit_members
    block $switch$1$default
     block $switch$1$case$4
      local.get $0
      i32.const 16
      i32.add
      local.tee $1
      i32.const 8
      i32.sub
      i32.load
      br_table $__inlined_func$~lib/rt/__visit_members $__inlined_func$~lib/rt/__visit_members $switch$1$case$4 $__inlined_func$~lib/rt/__visit_members $__inlined_func$~lib/rt/__visit_members $__inlined_func$~lib/rt/__visit_members $switch$1$default
     end
     local.get $1
     i32.load
     local.tee $1
     if
      local.get $1
      i32.const 1524
      i32.ge_u
      if
       local.get $1
       i32.const 16
       i32.sub
       call $~lib/rt/pure/decrement
      end
     end
     br $__inlined_func$~lib/rt/__visit_members
    end
    unreachable
   end
   local.get $2
   i32.const -2147483648
   i32.and
   if
    i32.const 0
    i32.const 144
    i32.const 126
    i32.const 17
    call $~lib/builtins/abort
    unreachable
   end
   global.get $~lib/rt/tlsf/ROOT
   local.get $0
   call $~lib/rt/tlsf/freeBlock
  else
   local.get $1
   i32.const 0
   i32.le_u
   if
    i32.const 0
    i32.const 144
    i32.const 136
    i32.const 15
    call $~lib/builtins/abort
    unreachable
   end
   local.get $0
   local.get $1
   i32.const 1
   i32.sub
   local.get $2
   i32.const -268435456
   i32.and
   i32.or
   i32.store offset=4
  end
 )
)<|MERGE_RESOLUTION|>--- conflicted
+++ resolved
@@ -1117,13 +1117,7 @@
    call $~lib/rt/pure/decrement
   end
  )
-<<<<<<< HEAD
- (func $~lib/util/number/decimalCount32 (; 11 ;) (param $0 i32) (result i32)
-  i32.const 1
-  i32.const 2
-=======
  (func $~lib/util/number/decimalCount32 (; 14 ;) (param $0 i32) (result i32)
->>>>>>> 2c16369c
   local.get $0
   i32.const 10
   i32.ge_u
