(module
 (type $i32_i32_=>_none (func_subtype (param i32 i32) func))
 (type $i32_=>_i32 (func_subtype (param i32) (result i32) func))
 (type $i32_i32_=>_i32 (func_subtype (param i32 i32) (result i32) func))
 (type $i32_=>_none (func_subtype (param i32) func))
 (type $none_=>_none (func_subtype func))
 (type $i32_i32_i32_=>_none (func_subtype (param i32 i32 i32) func))
 (type $i32_i32_i32_i32_=>_none (func_subtype (param i32 i32 i32 i32) func))
 (type $i32_i32_i32_=>_i32 (func_subtype (param i32 i32 i32) (result i32) func))
 (type $none_=>_i32 (func_subtype (result i32) func))
 (import "env" "abort" (func $~lib/builtins/abort (param i32 i32 i32 i32)))
 (global $~lib/rt/itcms/total (mut i32) (i32.const 0))
 (global $~lib/rt/itcms/threshold (mut i32) (i32.const 0))
 (global $~lib/rt/itcms/state (mut i32) (i32.const 0))
 (global $~lib/rt/itcms/visitCount (mut i32) (i32.const 0))
 (global $~lib/rt/itcms/pinSpace (mut i32) (i32.const 0))
 (global $~lib/rt/itcms/iter (mut i32) (i32.const 0))
 (global $~lib/rt/itcms/toSpace (mut i32) (i32.const 0))
 (global $~lib/rt/itcms/white (mut i32) (i32.const 0))
 (global $~lib/shared/runtime/Runtime.Stub i32 (i32.const 0))
 (global $~lib/shared/runtime/Runtime.Minimal i32 (i32.const 1))
 (global $~lib/shared/runtime/Runtime.Incremental i32 (i32.const 2))
 (global $~lib/rt/itcms/fromSpace (mut i32) (i32.const 0))
 (global $~lib/rt/tlsf/ROOT (mut i32) (i32.const 0))
 (global $~lib/native/ASC_LOW_MEMORY_LIMIT i32 (i32.const 0))
 (global $duplicate-fields/foo (mut i32) (i32.const 0))
 (global $duplicate-fields/raz (mut i32) (i32.const 0))
 (global $~lib/rt/__rtti_base i32 (i32.const 480))
 (global $~lib/memory/__data_end i32 (i32.const 564))
 (global $~lib/memory/__stack_pointer (mut i32) (i32.const 16948))
 (global $~lib/memory/__heap_base i32 (i32.const 16948))
 (memory $0 1)
 (data (i32.const 12) "<\00\00\00\00\00\00\00\00\00\00\00\01\00\00\00(\00\00\00A\00l\00l\00o\00c\00a\00t\00i\00o\00n\00 \00t\00o\00o\00 \00l\00a\00r\00g\00e\00\00\00\00\00")
 (data (i32.const 76) "<\00\00\00\00\00\00\00\00\00\00\00\01\00\00\00 \00\00\00~\00l\00i\00b\00/\00r\00t\00/\00i\00t\00c\00m\00s\00.\00t\00s\00\00\00\00\00\00\00\00\00\00\00\00\00")
 (data (i32.const 144) "\00\00\00\00\00\00\00\00\00\00\00\00\00\00\00\00\00\00\00\00")
 (data (i32.const 176) "\00\00\00\00\00\00\00\00\00\00\00\00\00\00\00\00\00\00\00\00")
 (data (i32.const 204) "<\00\00\00\00\00\00\00\00\00\00\00\01\00\00\00$\00\00\00I\00n\00d\00e\00x\00 \00o\00u\00t\00 \00o\00f\00 \00r\00a\00n\00g\00e\00\00\00\00\00\00\00\00\00")
 (data (i32.const 268) ",\00\00\00\00\00\00\00\00\00\00\00\01\00\00\00\14\00\00\00~\00l\00i\00b\00/\00r\00t\00.\00t\00s\00\00\00\00\00\00\00\00\00")
 (data (i32.const 320) "\00\00\00\00\00\00\00\00\00\00\00\00\00\00\00\00\00\00\00\00")
 (data (i32.const 348) "<\00\00\00\00\00\00\00\00\00\00\00\01\00\00\00\1e\00\00\00~\00l\00i\00b\00/\00r\00t\00/\00t\00l\00s\00f\00.\00t\00s\00\00\00\00\00\00\00\00\00\00\00\00\00\00\00")
 (data (i32.const 412) "<\00\00\00\00\00\00\00\00\00\00\00\01\00\00\00&\00\00\00d\00u\00p\00l\00i\00c\00a\00t\00e\00-\00f\00i\00e\00l\00d\00s\00.\00t\00s\00\00\00\00\00\00\00")
 (data (i32.const 480) "\n\00\00\00 \00\00\00\00\00\00\00 \00\00\00\00\00\00\00\00\00\00\00\00\00\00\00 \00\00\00\00\00\00\00 \00\00\00\03\00\00\00\00\00\00\00\00\00\00\00 \00\00\00\00\00\00\00\00\00\00\00\05\00\00\00 \00\00\00\t\00\00\00 \00\00\00\00\00\00\00")
 (table $0 1 1 funcref)
 (elem $0 (i32.const 1))
 (export "memory" (memory $0))
 (start $~start)
 (func $duplicate-fields/A#set:bar (type $i32_i32_=>_none) (param $0 i32) (param $1 i32)
  local.get $0
  local.get $1
  i32.store $0
 )
 (func $~lib/rt/itcms/Object#set:nextWithColor (type $i32_i32_=>_none) (param $0 i32) (param $1 i32)
  local.get $0
  local.get $1
  i32.store $0 offset=4
 )
 (func $~lib/rt/itcms/Object#set:prev (type $i32_i32_=>_none) (param $0 i32) (param $1 i32)
  local.get $0
  local.get $1
  i32.store $0 offset=8
 )
 (func $~lib/rt/itcms/initLazy (type $i32_=>_i32) (param $space i32) (result i32)
  local.get $space
  local.get $space
  call $~lib/rt/itcms/Object#set:nextWithColor
  local.get $space
  local.get $space
  call $~lib/rt/itcms/Object#set:prev
  local.get $space
 )
 (func $~lib/rt/itcms/Object#get:next (type $i32_=>_i32) (param $this i32) (result i32)
  local.get $this
  i32.load $0 offset=4
  i32.const 3
  i32.const -1
  i32.xor
  i32.and
 )
 (func $~lib/rt/itcms/Object#get:color (type $i32_=>_i32) (param $this i32) (result i32)
  local.get $this
  i32.load $0 offset=4
  i32.const 3
  i32.and
 )
 (func $~lib/rt/itcms/visitRoots (type $i32_=>_none) (param $cookie i32)
  (local $pn i32)
  (local $iter i32)
  (local $var$3 i32)
  local.get $cookie
  call $~lib/rt/__visit_globals
  global.get $~lib/rt/itcms/pinSpace
  local.set $pn
  local.get $pn
  call $~lib/rt/itcms/Object#get:next
  local.set $iter
  loop $while-continue|0
   local.get $iter
   local.get $pn
   i32.ne
   local.set $var$3
   local.get $var$3
   if
    i32.const 1
    drop
    local.get $iter
    call $~lib/rt/itcms/Object#get:color
    i32.const 3
    i32.eq
    i32.eqz
    if
     i32.const 0
     i32.const 96
     i32.const 159
     i32.const 16
     call $~lib/builtins/abort
     unreachable
    end
    local.get $iter
    i32.const 20
    i32.add
    local.get $cookie
    call $~lib/rt/__visit_members
    local.get $iter
    call $~lib/rt/itcms/Object#get:next
    local.set $iter
    br $while-continue|0
   end
  end
 )
 (func $~lib/rt/itcms/Object#set:color (type $i32_i32_=>_none) (param $this i32) (param $color i32)
  local.get $this
  local.get $this
  i32.load $0 offset=4
  i32.const 3
  i32.const -1
  i32.xor
  i32.and
  local.get $color
  i32.or
  call $~lib/rt/itcms/Object#set:nextWithColor
 )
 (func $~lib/rt/itcms/Object#set:next (type $i32_i32_=>_none) (param $this i32) (param $obj i32)
  local.get $this
  local.get $obj
  local.get $this
  i32.load $0 offset=4
  i32.const 3
  i32.and
  i32.or
  call $~lib/rt/itcms/Object#set:nextWithColor
 )
 (func $~lib/rt/itcms/Object#unlink (type $i32_=>_none) (param $this i32)
  (local $next i32)
  (local $prev i32)
  local.get $this
  call $~lib/rt/itcms/Object#get:next
  local.set $next
  local.get $next
  i32.const 0
  i32.eq
  if
   i32.const 1
   drop
   local.get $this
   i32.load $0 offset=8
   i32.const 0
   i32.eq
   if (result i32)
    local.get $this
    global.get $~lib/memory/__heap_base
    i32.lt_u
   else
    i32.const 0
   end
   i32.eqz
   if
    i32.const 0
    i32.const 96
    i32.const 127
    i32.const 18
    call $~lib/builtins/abort
    unreachable
   end
   return
  end
  local.get $this
  i32.load $0 offset=8
  local.set $prev
  i32.const 1
  drop
  local.get $prev
  i32.eqz
  if
   i32.const 0
   i32.const 96
   i32.const 131
   i32.const 16
   call $~lib/builtins/abort
   unreachable
  end
  local.get $next
  local.get $prev
  call $~lib/rt/itcms/Object#set:prev
  local.get $prev
  local.get $next
  call $~lib/rt/itcms/Object#set:next
 )
 (func $~lib/rt/__typeinfo (type $i32_=>_i32) (param $id i32) (result i32)
  (local $ptr i32)
  global.get $~lib/rt/__rtti_base
  local.set $ptr
  local.get $id
  local.get $ptr
  i32.load $0
  i32.gt_u
  if
   i32.const 224
   i32.const 288
   i32.const 22
   i32.const 28
   call $~lib/builtins/abort
   unreachable
  end
  local.get $ptr
  i32.const 4
  i32.add
  local.get $id
  i32.const 8
  i32.mul
  i32.add
  i32.load $0
 )
 (func $~lib/rt/itcms/Object#get:isPointerfree (type $i32_=>_i32) (param $this i32) (result i32)
  (local $rtId i32)
  local.get $this
  i32.load $0 offset=12
  local.set $rtId
  local.get $rtId
  i32.const 1
  i32.le_u
  if (result i32)
   i32.const 1
  else
   local.get $rtId
   call $~lib/rt/__typeinfo
   i32.const 32
   i32.and
   i32.const 0
   i32.ne
  end
 )
 (func $~lib/rt/itcms/Object#linkTo (type $i32_i32_i32_=>_none) (param $this i32) (param $list i32) (param $withColor i32)
  (local $prev i32)
  local.get $list
  i32.load $0 offset=8
  local.set $prev
  local.get $this
  local.get $list
  local.get $withColor
  i32.or
  call $~lib/rt/itcms/Object#set:nextWithColor
  local.get $this
  local.get $prev
  call $~lib/rt/itcms/Object#set:prev
  local.get $prev
  local.get $this
  call $~lib/rt/itcms/Object#set:next
  local.get $list
  local.get $this
  call $~lib/rt/itcms/Object#set:prev
 )
 (func $~lib/rt/itcms/Object#makeGray (type $i32_=>_none) (param $this i32)
  (local $var$1 i32)
  local.get $this
  global.get $~lib/rt/itcms/iter
  i32.eq
  if
   local.get $this
   i32.load $0 offset=8
   local.tee $var$1
   i32.eqz
   if (result i32)
    i32.const 0
    i32.const 96
    i32.const 147
    i32.const 30
    call $~lib/builtins/abort
    unreachable
   else
    local.get $var$1
   end
   global.set $~lib/rt/itcms/iter
  end
  local.get $this
  call $~lib/rt/itcms/Object#unlink
  local.get $this
  global.get $~lib/rt/itcms/toSpace
  local.get $this
  call $~lib/rt/itcms/Object#get:isPointerfree
  if (result i32)
   global.get $~lib/rt/itcms/white
   i32.eqz
  else
   i32.const 2
  end
  call $~lib/rt/itcms/Object#linkTo
 )
 (func $~lib/rt/itcms/__visit (type $i32_i32_=>_none) (param $ptr i32) (param $cookie i32)
  (local $obj i32)
  local.get $ptr
  i32.eqz
  if
   return
  end
  local.get $ptr
  i32.const 20
  i32.sub
  local.set $obj
  i32.const 0
  drop
  local.get $obj
  call $~lib/rt/itcms/Object#get:color
  global.get $~lib/rt/itcms/white
  i32.eq
  if
   local.get $obj
   call $~lib/rt/itcms/Object#makeGray
   global.get $~lib/rt/itcms/visitCount
   i32.const 1
   i32.add
   global.set $~lib/rt/itcms/visitCount
  end
 )
 (func $~lib/rt/itcms/visitStack (type $i32_=>_none) (param $cookie i32)
  (local $ptr i32)
  (local $var$2 i32)
  global.get $~lib/memory/__stack_pointer
  local.set $ptr
  loop $while-continue|0
   local.get $ptr
   global.get $~lib/memory/__heap_base
   i32.lt_u
   local.set $var$2
   local.get $var$2
   if
    local.get $ptr
    i32.load $0
    local.get $cookie
    call $~lib/rt/itcms/__visit
    local.get $ptr
    i32.const 4
    i32.add
    local.set $ptr
    br $while-continue|0
   end
  end
 )
 (func $~lib/rt/itcms/Object#get:size (type $i32_=>_i32) (param $this i32) (result i32)
  i32.const 4
  local.get $this
  i32.load $0
  i32.const 3
  i32.const -1
  i32.xor
  i32.and
  i32.add
 )
 (func $~lib/rt/tlsf/Root#set:flMap (type $i32_i32_=>_none) (param $0 i32) (param $1 i32)
  local.get $0
  local.get $1
  i32.store $0
 )
 (func $~lib/rt/common/BLOCK#set:mmInfo (type $i32_i32_=>_none) (param $0 i32) (param $1 i32)
  local.get $0
  local.get $1
  i32.store $0
 )
 (func $~lib/rt/tlsf/Block#set:prev (type $i32_i32_=>_none) (param $0 i32) (param $1 i32)
  local.get $0
  local.get $1
  i32.store $0 offset=4
 )
 (func $~lib/rt/tlsf/Block#set:next (type $i32_i32_=>_none) (param $0 i32) (param $1 i32)
  local.get $0
  local.get $1
  i32.store $0 offset=8
 )
 (func $~lib/rt/tlsf/removeBlock (type $i32_i32_=>_none) (param $root i32) (param $block i32)
  (local $blockInfo i32)
  (local $size i32)
  (local $fl i32)
  (local $sl i32)
  (local $var$6 i32)
  (local $var$7 i32)
  (local $boundedSize i32)
  (local $prev i32)
  (local $next i32)
  (local $sl_0 i32)
  (local $fl_0 i32)
  (local $root_0 i32)
  (local $head i32)
  (local $sl_1 i32)
  (local $fl_1 i32)
  (local $root_1 i32)
  (local $fl_2 i32)
  (local $root_2 i32)
  (local $slMap i32)
  (local $slMap_0 i32)
  (local $fl_3 i32)
  (local $root_3 i32)
  local.get $block
  i32.load $0
  local.set $blockInfo
  i32.const 1
  drop
  local.get $blockInfo
  i32.const 1
  i32.and
  i32.eqz
  if
   i32.const 0
   i32.const 368
   i32.const 268
   i32.const 14
   call $~lib/builtins/abort
   unreachable
  end
  local.get $blockInfo
  i32.const 3
  i32.const -1
  i32.xor
  i32.and
  local.set $size
  i32.const 1
  drop
  local.get $size
  i32.const 12
  i32.ge_u
  i32.eqz
  if
   i32.const 0
   i32.const 368
   i32.const 270
   i32.const 14
   call $~lib/builtins/abort
   unreachable
  end
  local.get $size
  i32.const 256
  i32.lt_u
  if
   i32.const 0
   local.set $fl
   local.get $size
   i32.const 4
   i32.shr_u
   local.set $sl
  else
   local.get $size
   local.tee $var$6
   i32.const 1073741820
   local.tee $var$7
   local.get $var$6
   local.get $var$7
   i32.lt_u
   select
   local.set $boundedSize
   i32.const 31
   local.get $boundedSize
   i32.clz
   i32.sub
   local.set $fl
   local.get $boundedSize
   local.get $fl
   i32.const 4
   i32.sub
   i32.shr_u
   i32.const 1
   i32.const 4
   i32.shl
   i32.xor
   local.set $sl
   local.get $fl
   i32.const 8
   i32.const 1
   i32.sub
   i32.sub
   local.set $fl
  end
  i32.const 1
  drop
  local.get $fl
  i32.const 23
  i32.lt_u
  if (result i32)
   local.get $sl
   i32.const 16
   i32.lt_u
  else
   i32.const 0
  end
  i32.eqz
  if
   i32.const 0
   i32.const 368
   i32.const 284
   i32.const 14
   call $~lib/builtins/abort
   unreachable
  end
  local.get $block
  i32.load $0 offset=4
  local.set $prev
  local.get $block
  i32.load $0 offset=8
  local.set $next
  local.get $prev
  if
   local.get $prev
   local.get $next
   call $~lib/rt/tlsf/Block#set:next
  end
  local.get $next
  if
   local.get $next
   local.get $prev
   call $~lib/rt/tlsf/Block#set:prev
  end
  local.get $block
  local.get $root
  local.set $root_0
  local.get $fl
  local.set $fl_0
  local.get $sl
  local.set $sl_0
  local.get $root_0
  local.get $fl_0
  i32.const 4
  i32.shl
  local.get $sl_0
  i32.add
  i32.const 2
  i32.shl
  i32.add
  i32.load $0 offset=96
  i32.eq
  if
   local.get $root
   local.set $root_1
   local.get $fl
   local.set $fl_1
   local.get $sl
   local.set $sl_1
   local.get $next
   local.set $head
   local.get $root_1
   local.get $fl_1
   i32.const 4
   i32.shl
   local.get $sl_1
   i32.add
   i32.const 2
   i32.shl
   i32.add
   local.get $head
   i32.store $0 offset=96
   local.get $next
   i32.eqz
   if
    local.get $root
    local.set $root_2
    local.get $fl
    local.set $fl_2
    local.get $root_2
    local.get $fl_2
    i32.const 2
    i32.shl
    i32.add
    i32.load $0 offset=4
    local.set $slMap
    local.get $root
    local.set $root_3
    local.get $fl
    local.set $fl_3
    local.get $slMap
    i32.const 1
    local.get $sl
    i32.shl
    i32.const -1
    i32.xor
    i32.and
    local.tee $slMap
    local.set $slMap_0
    local.get $root_3
    local.get $fl_3
    i32.const 2
    i32.shl
    i32.add
    local.get $slMap_0
    i32.store $0 offset=4
    local.get $slMap
    i32.eqz
    if
     local.get $root
     local.get $root
     i32.load $0
     i32.const 1
     local.get $fl
     i32.shl
     i32.const -1
     i32.xor
     i32.and
     call $~lib/rt/tlsf/Root#set:flMap
    end
   end
  end
 )
 (func $~lib/rt/tlsf/insertBlock (type $i32_i32_=>_none) (param $root i32) (param $block i32)
  (local $blockInfo i32)
  (local $block_0 i32)
  (local $right i32)
  (local $rightInfo i32)
  (local $block_1 i32)
  (local $block_2 i32)
  (local $left i32)
  (local $leftInfo i32)
  (local $size i32)
  (local $fl i32)
  (local $sl i32)
  (local $var$13 i32)
  (local $var$14 i32)
  (local $boundedSize i32)
  (local $sl_0 i32)
  (local $fl_0 i32)
  (local $root_0 i32)
  (local $head i32)
  (local $head_0 i32)
  (local $sl_1 i32)
  (local $fl_1 i32)
  (local $root_1 i32)
  (local $fl_2 i32)
  (local $root_2 i32)
  (local $slMap i32)
  (local $fl_3 i32)
  (local $root_3 i32)
  i32.const 1
  drop
  local.get $block
  i32.eqz
  if
   i32.const 0
   i32.const 368
   i32.const 201
   i32.const 14
   call $~lib/builtins/abort
   unreachable
  end
  local.get $block
  i32.load $0
  local.set $blockInfo
  i32.const 1
  drop
  local.get $blockInfo
  i32.const 1
  i32.and
  i32.eqz
  if
   i32.const 0
   i32.const 368
   i32.const 203
   i32.const 14
   call $~lib/builtins/abort
   unreachable
  end
  local.get $block
  local.set $block_0
  local.get $block_0
  i32.const 4
  i32.add
  local.get $block_0
  i32.load $0
  i32.const 3
  i32.const -1
  i32.xor
  i32.and
  i32.add
  local.set $right
  local.get $right
  i32.load $0
  local.set $rightInfo
  local.get $rightInfo
  i32.const 1
  i32.and
  if
   local.get $root
   local.get $right
   call $~lib/rt/tlsf/removeBlock
   local.get $block
   local.get $blockInfo
   i32.const 4
   i32.add
   local.get $rightInfo
   i32.const 3
   i32.const -1
   i32.xor
   i32.and
   i32.add
   local.tee $blockInfo
   call $~lib/rt/common/BLOCK#set:mmInfo
   local.get $block
   local.set $block_1
   local.get $block_1
   i32.const 4
   i32.add
   local.get $block_1
   i32.load $0
   i32.const 3
   i32.const -1
   i32.xor
   i32.and
   i32.add
   local.set $right
   local.get $right
   i32.load $0
   local.set $rightInfo
  end
  local.get $blockInfo
  i32.const 2
  i32.and
  if
   local.get $block
   local.set $block_2
   local.get $block_2
   i32.const 4
   i32.sub
   i32.load $0
   local.set $left
   local.get $left
   i32.load $0
   local.set $leftInfo
   i32.const 1
   drop
   local.get $leftInfo
   i32.const 1
   i32.and
   i32.eqz
   if
    i32.const 0
    i32.const 368
    i32.const 221
    i32.const 16
    call $~lib/builtins/abort
    unreachable
   end
   local.get $root
   local.get $left
   call $~lib/rt/tlsf/removeBlock
   local.get $left
   local.set $block
   local.get $block
   local.get $leftInfo
   i32.const 4
   i32.add
   local.get $blockInfo
   i32.const 3
   i32.const -1
   i32.xor
   i32.and
   i32.add
   local.tee $blockInfo
   call $~lib/rt/common/BLOCK#set:mmInfo
  end
  local.get $right
  local.get $rightInfo
  i32.const 2
  i32.or
  call $~lib/rt/common/BLOCK#set:mmInfo
  local.get $blockInfo
  i32.const 3
  i32.const -1
  i32.xor
  i32.and
  local.set $size
  i32.const 1
  drop
  local.get $size
  i32.const 12
  i32.ge_u
  i32.eqz
  if
   i32.const 0
   i32.const 368
   i32.const 233
   i32.const 14
   call $~lib/builtins/abort
   unreachable
  end
  i32.const 1
  drop
  local.get $block
  i32.const 4
  i32.add
  local.get $size
  i32.add
  local.get $right
  i32.eq
  i32.eqz
  if
   i32.const 0
   i32.const 368
   i32.const 234
   i32.const 14
   call $~lib/builtins/abort
   unreachable
  end
  local.get $right
  i32.const 4
  i32.sub
  local.get $block
  i32.store $0
  local.get $size
  i32.const 256
  i32.lt_u
  if
   i32.const 0
   local.set $fl
   local.get $size
   i32.const 4
   i32.shr_u
   local.set $sl
  else
   local.get $size
   local.tee $var$13
   i32.const 1073741820
   local.tee $var$14
   local.get $var$13
   local.get $var$14
   i32.lt_u
   select
   local.set $boundedSize
   i32.const 31
   local.get $boundedSize
   i32.clz
   i32.sub
   local.set $fl
   local.get $boundedSize
   local.get $fl
   i32.const 4
   i32.sub
   i32.shr_u
   i32.const 1
   i32.const 4
   i32.shl
   i32.xor
   local.set $sl
   local.get $fl
   i32.const 8
   i32.const 1
   i32.sub
   i32.sub
   local.set $fl
  end
  i32.const 1
  drop
  local.get $fl
  i32.const 23
  i32.lt_u
  if (result i32)
   local.get $sl
   i32.const 16
   i32.lt_u
  else
   i32.const 0
  end
  i32.eqz
  if
   i32.const 0
   i32.const 368
   i32.const 251
   i32.const 14
   call $~lib/builtins/abort
   unreachable
  end
  local.get $root
  local.set $root_0
  local.get $fl
  local.set $fl_0
  local.get $sl
  local.set $sl_0
  local.get $root_0
  local.get $fl_0
  i32.const 4
  i32.shl
  local.get $sl_0
  i32.add
  i32.const 2
  i32.shl
  i32.add
  i32.load $0 offset=96
  local.set $head
  local.get $block
  i32.const 0
  call $~lib/rt/tlsf/Block#set:prev
  local.get $block
  local.get $head
  call $~lib/rt/tlsf/Block#set:next
  local.get $head
  if
   local.get $head
   local.get $block
   call $~lib/rt/tlsf/Block#set:prev
  end
  local.get $root
  local.set $root_1
  local.get $fl
  local.set $fl_1
  local.get $sl
  local.set $sl_1
  local.get $block
  local.set $head_0
  local.get $root_1
  local.get $fl_1
  i32.const 4
  i32.shl
  local.get $sl_1
  i32.add
  i32.const 2
  i32.shl
  i32.add
  local.get $head_0
  i32.store $0 offset=96
  local.get $root
  local.get $root
  i32.load $0
  i32.const 1
  local.get $fl
  i32.shl
  i32.or
  call $~lib/rt/tlsf/Root#set:flMap
  local.get $root
  local.set $root_3
  local.get $fl
  local.set $fl_3
  local.get $root
  local.set $root_2
  local.get $fl
  local.set $fl_2
  local.get $root_2
  local.get $fl_2
  i32.const 2
  i32.shl
  i32.add
  i32.load $0 offset=4
  i32.const 1
  local.get $sl
  i32.shl
  i32.or
  local.set $slMap
  local.get $root_3
  local.get $fl_3
  i32.const 2
  i32.shl
  i32.add
  local.get $slMap
  i32.store $0 offset=4
 )
<<<<<<< HEAD
 (func $~lib/rt/tlsf/addMemory (param $root i32) (param $start i32) (param $end i32) (result i32)
  (local $root_0 i32)
=======
 (func $~lib/rt/tlsf/addMemory (type $i32_i32_i32_=>_i32) (param $root i32) (param $start i32) (param $end i32) (result i32)
  (local $var$3 i32)
>>>>>>> 78b2d1af
  (local $tail i32)
  (local $tailInfo i32)
  (local $size i32)
  (local $leftSize i32)
  (local $left i32)
  (local $tail_0 i32)
  (local $root_1 i32)
  i32.const 1
  drop
  local.get $start
  local.get $end
  i32.le_u
  i32.eqz
  if
   i32.const 0
   i32.const 368
   i32.const 377
   i32.const 14
   call $~lib/builtins/abort
   unreachable
  end
  local.get $start
  i32.const 4
  i32.add
  i32.const 15
  i32.add
  i32.const 15
  i32.const -1
  i32.xor
  i32.and
  i32.const 4
  i32.sub
  local.set $start
  local.get $end
  i32.const 15
  i32.const -1
  i32.xor
  i32.and
  local.set $end
  local.get $root
  local.set $root_0
  local.get $root_0
  i32.load $0 offset=1568
  local.set $tail
  i32.const 0
  local.set $tailInfo
  local.get $tail
  if
   i32.const 1
   drop
   local.get $start
   local.get $tail
   i32.const 4
   i32.add
   i32.ge_u
   i32.eqz
   if
    i32.const 0
    i32.const 368
    i32.const 384
    i32.const 16
    call $~lib/builtins/abort
    unreachable
   end
   local.get $start
   i32.const 16
   i32.sub
   local.get $tail
   i32.eq
   if
    local.get $start
    i32.const 16
    i32.sub
    local.set $start
    local.get $tail
    i32.load $0
    local.set $tailInfo
   else
    nop
   end
  else
   i32.const 1
   drop
   local.get $start
   local.get $root
   i32.const 1572
   i32.add
   i32.ge_u
   i32.eqz
   if
    i32.const 0
    i32.const 368
    i32.const 397
    i32.const 5
    call $~lib/builtins/abort
    unreachable
   end
  end
  local.get $end
  local.get $start
  i32.sub
  local.set $size
  local.get $size
  i32.const 4
  i32.const 12
  i32.add
  i32.const 4
  i32.add
  i32.lt_u
  if
   i32.const 0
   return
  end
  local.get $size
  i32.const 2
  i32.const 4
  i32.mul
  i32.sub
  local.set $leftSize
  local.get $start
  local.set $left
  local.get $left
  local.get $leftSize
  i32.const 1
  i32.or
  local.get $tailInfo
  i32.const 2
  i32.and
  i32.or
  call $~lib/rt/common/BLOCK#set:mmInfo
  local.get $left
  i32.const 0
  call $~lib/rt/tlsf/Block#set:prev
  local.get $left
  i32.const 0
  call $~lib/rt/tlsf/Block#set:next
  local.get $start
  i32.const 4
  i32.add
  local.get $leftSize
  i32.add
  local.set $tail
  local.get $tail
  i32.const 0
  i32.const 2
  i32.or
  call $~lib/rt/common/BLOCK#set:mmInfo
  local.get $root
  local.set $root_1
  local.get $tail
  local.set $tail_0
  local.get $root_1
  local.get $tail_0
  i32.store $0 offset=1568
  local.get $root
  local.get $left
  call $~lib/rt/tlsf/insertBlock
  i32.const 1
 )
 (func $~lib/rt/tlsf/initialize (type $none_=>_none)
  (local $rootOffset i32)
  (local $pagesBefore i32)
  (local $pagesNeeded i32)
  (local $root i32)
  (local $tail i32)
  (local $root_0 i32)
  (local $fl i32)
  (local $var$7 i32)
  (local $slMap i32)
  (local $fl_0 i32)
  (local $root_1 i32)
  (local $sl i32)
  (local $var$12 i32)
  (local $head i32)
  (local $sl_0 i32)
  (local $fl_1 i32)
  (local $root_2 i32)
  (local $memStart i32)
  i32.const 0
  drop
  global.get $~lib/memory/__heap_base
  i32.const 15
  i32.add
  i32.const 15
  i32.const -1
  i32.xor
  i32.and
  local.set $rootOffset
  memory.size $0
  local.set $pagesBefore
  local.get $rootOffset
  i32.const 1572
  i32.add
  i32.const 65535
  i32.add
  i32.const 65535
  i32.const -1
  i32.xor
  i32.and
  i32.const 16
  i32.shr_u
  local.set $pagesNeeded
  local.get $pagesNeeded
  local.get $pagesBefore
  i32.gt_s
  if (result i32)
   local.get $pagesNeeded
   local.get $pagesBefore
   i32.sub
   memory.grow $0
   i32.const 0
   i32.lt_s
  else
   i32.const 0
  end
  if
   unreachable
  end
  local.get $rootOffset
  local.set $root
  local.get $root
  i32.const 0
  call $~lib/rt/tlsf/Root#set:flMap
  local.get $root
  local.set $root_0
  i32.const 0
  local.set $tail
  local.get $root_0
  local.get $tail
  i32.store $0 offset=1568
  i32.const 0
  local.set $fl
  loop $for-loop|0
   local.get $fl
   i32.const 23
   i32.lt_u
   local.set $var$7
   local.get $var$7
   if
    local.get $root
    local.set $root_1
    local.get $fl
    local.set $fl_0
    i32.const 0
    local.set $slMap
    local.get $root_1
    local.get $fl_0
    i32.const 2
    i32.shl
    i32.add
    local.get $slMap
    i32.store $0 offset=4
    i32.const 0
    local.set $sl
    loop $for-loop|1
     local.get $sl
     i32.const 16
     i32.lt_u
     local.set $var$12
     local.get $var$12
     if
      local.get $root
      local.set $root_2
      local.get $fl
      local.set $fl_1
      local.get $sl
      local.set $sl_0
      i32.const 0
      local.set $head
      local.get $root_2
      local.get $fl_1
      i32.const 4
      i32.shl
      local.get $sl_0
      i32.add
      i32.const 2
      i32.shl
      i32.add
      local.get $head
      i32.store $0 offset=96
      local.get $sl
      i32.const 1
      i32.add
      local.set $sl
      br $for-loop|1
     end
    end
    local.get $fl
    i32.const 1
    i32.add
    local.set $fl
    br $for-loop|0
   end
  end
  local.get $rootOffset
  i32.const 1572
  i32.add
  local.set $memStart
  i32.const 0
  drop
  local.get $root
  local.get $memStart
  memory.size $0
  i32.const 16
  i32.shl
  call $~lib/rt/tlsf/addMemory
  drop
  local.get $root
  global.set $~lib/rt/tlsf/ROOT
 )
 (func $~lib/rt/tlsf/checkUsedBlock (type $i32_=>_i32) (param $ptr i32) (result i32)
  (local $block i32)
  local.get $ptr
  i32.const 4
  i32.sub
  local.set $block
  local.get $ptr
  i32.const 0
  i32.ne
  if (result i32)
   local.get $ptr
   i32.const 15
   i32.and
   i32.eqz
  else
   i32.const 0
  end
  if (result i32)
   local.get $block
   i32.load $0
   i32.const 1
   i32.and
   i32.eqz
  else
   i32.const 0
  end
  i32.eqz
  if
   i32.const 0
   i32.const 368
   i32.const 559
   i32.const 3
   call $~lib/builtins/abort
   unreachable
  end
  local.get $block
 )
 (func $~lib/rt/tlsf/freeBlock (type $i32_i32_=>_none) (param $root i32) (param $block i32)
  i32.const 0
  drop
  local.get $block
  local.get $block
  i32.load $0
  i32.const 1
  i32.or
  call $~lib/rt/common/BLOCK#set:mmInfo
  local.get $root
  local.get $block
  call $~lib/rt/tlsf/insertBlock
 )
 (func $~lib/rt/tlsf/__free (type $i32_=>_none) (param $ptr i32)
  local.get $ptr
  global.get $~lib/memory/__heap_base
  i32.lt_u
  if
   return
  end
  global.get $~lib/rt/tlsf/ROOT
  i32.eqz
  if
   call $~lib/rt/tlsf/initialize
  end
  global.get $~lib/rt/tlsf/ROOT
  local.get $ptr
  call $~lib/rt/tlsf/checkUsedBlock
  call $~lib/rt/tlsf/freeBlock
 )
 (func $~lib/rt/itcms/free (type $i32_=>_none) (param $obj i32)
  local.get $obj
  global.get $~lib/memory/__heap_base
  i32.lt_u
  if
   local.get $obj
   i32.const 0
   call $~lib/rt/itcms/Object#set:nextWithColor
   local.get $obj
   i32.const 0
   call $~lib/rt/itcms/Object#set:prev
  else
   global.get $~lib/rt/itcms/total
   local.get $obj
   call $~lib/rt/itcms/Object#get:size
   i32.sub
   global.set $~lib/rt/itcms/total
   i32.const 0
   drop
   local.get $obj
   i32.const 4
   i32.add
   call $~lib/rt/tlsf/__free
  end
 )
 (func $~lib/rt/itcms/step (type $none_=>_i32) (result i32)
  (local $obj i32)
  (local $var$1 i32)
  (local $black i32)
  (local $var$3 i32)
  (local $var$4 i32)
  (local $from i32)
  block $break|0
   block $case2|0
    block $case1|0
     block $case0|0
      global.get $~lib/rt/itcms/state
      local.set $var$1
      local.get $var$1
      i32.const 0
      i32.eq
      br_if $case0|0
      local.get $var$1
      i32.const 1
      i32.eq
      br_if $case1|0
      local.get $var$1
      i32.const 2
      i32.eq
      br_if $case2|0
      br $break|0
     end
     i32.const 1
     global.set $~lib/rt/itcms/state
     i32.const 0
     global.set $~lib/rt/itcms/visitCount
     i32.const 0
     call $~lib/rt/itcms/visitRoots
     global.get $~lib/rt/itcms/toSpace
     global.set $~lib/rt/itcms/iter
     global.get $~lib/rt/itcms/visitCount
     i32.const 1
     i32.mul
     return
    end
    global.get $~lib/rt/itcms/white
    i32.eqz
    local.set $black
    global.get $~lib/rt/itcms/iter
    call $~lib/rt/itcms/Object#get:next
    local.set $obj
    loop $while-continue|1
     local.get $obj
     global.get $~lib/rt/itcms/toSpace
     i32.ne
     local.set $var$3
     local.get $var$3
     if
      local.get $obj
      global.set $~lib/rt/itcms/iter
      local.get $obj
      call $~lib/rt/itcms/Object#get:color
      local.get $black
      i32.ne
      if
       local.get $obj
       local.get $black
       call $~lib/rt/itcms/Object#set:color
       i32.const 0
       global.set $~lib/rt/itcms/visitCount
       local.get $obj
       i32.const 20
       i32.add
       i32.const 0
       call $~lib/rt/__visit_members
       global.get $~lib/rt/itcms/visitCount
       i32.const 1
       i32.mul
       return
      end
      local.get $obj
      call $~lib/rt/itcms/Object#get:next
      local.set $obj
      br $while-continue|1
     end
    end
    i32.const 0
    global.set $~lib/rt/itcms/visitCount
    i32.const 0
    call $~lib/rt/itcms/visitRoots
    global.get $~lib/rt/itcms/iter
    call $~lib/rt/itcms/Object#get:next
    local.set $obj
    local.get $obj
    global.get $~lib/rt/itcms/toSpace
    i32.eq
    if
     i32.const 0
     call $~lib/rt/itcms/visitStack
     global.get $~lib/rt/itcms/iter
     call $~lib/rt/itcms/Object#get:next
     local.set $obj
     loop $while-continue|2
      local.get $obj
      global.get $~lib/rt/itcms/toSpace
      i32.ne
      local.set $var$4
      local.get $var$4
      if
       local.get $obj
       call $~lib/rt/itcms/Object#get:color
       local.get $black
       i32.ne
       if
        local.get $obj
        local.get $black
        call $~lib/rt/itcms/Object#set:color
        local.get $obj
        i32.const 20
        i32.add
        i32.const 0
        call $~lib/rt/__visit_members
       end
       local.get $obj
       call $~lib/rt/itcms/Object#get:next
       local.set $obj
       br $while-continue|2
      end
     end
     global.get $~lib/rt/itcms/fromSpace
     local.set $from
     global.get $~lib/rt/itcms/toSpace
     global.set $~lib/rt/itcms/fromSpace
     local.get $from
     global.set $~lib/rt/itcms/toSpace
     local.get $black
     global.set $~lib/rt/itcms/white
     local.get $from
     call $~lib/rt/itcms/Object#get:next
     global.set $~lib/rt/itcms/iter
     i32.const 2
     global.set $~lib/rt/itcms/state
    end
    global.get $~lib/rt/itcms/visitCount
    i32.const 1
    i32.mul
    return
   end
   global.get $~lib/rt/itcms/iter
   local.set $obj
   local.get $obj
   global.get $~lib/rt/itcms/toSpace
   i32.ne
   if
    local.get $obj
    call $~lib/rt/itcms/Object#get:next
    global.set $~lib/rt/itcms/iter
    i32.const 1
    drop
    local.get $obj
    call $~lib/rt/itcms/Object#get:color
    global.get $~lib/rt/itcms/white
    i32.eqz
    i32.eq
    i32.eqz
    if
     i32.const 0
     i32.const 96
     i32.const 228
     i32.const 20
     call $~lib/builtins/abort
     unreachable
    end
    local.get $obj
    call $~lib/rt/itcms/free
    i32.const 10
    return
   end
   global.get $~lib/rt/itcms/toSpace
   global.get $~lib/rt/itcms/toSpace
   call $~lib/rt/itcms/Object#set:nextWithColor
   global.get $~lib/rt/itcms/toSpace
   global.get $~lib/rt/itcms/toSpace
   call $~lib/rt/itcms/Object#set:prev
   i32.const 0
   global.set $~lib/rt/itcms/state
   br $break|0
  end
  i32.const 0
 )
 (func $~lib/rt/itcms/interrupt (type $none_=>_none)
  (local $budget i32)
  i32.const 0
  drop
  i32.const 0
  drop
  i32.const 1024
  i32.const 200
  i32.mul
  i32.const 100
  i32.div_u
  local.set $budget
  loop $do-loop|0
   local.get $budget
   call $~lib/rt/itcms/step
   i32.sub
   local.set $budget
   global.get $~lib/rt/itcms/state
   i32.const 0
   i32.eq
   if
    i32.const 0
    drop
    global.get $~lib/rt/itcms/total
    i64.extend_i32_u
    i32.const 200
    i64.extend_i32_u
    i64.mul
    i64.const 100
    i64.div_u
    i32.wrap_i64
    i32.const 1024
    i32.add
    global.set $~lib/rt/itcms/threshold
    i32.const 0
    drop
    return
   end
   local.get $budget
   i32.const 0
   i32.gt_s
   br_if $do-loop|0
  end
  i32.const 0
  drop
  global.get $~lib/rt/itcms/total
  i32.const 1024
  global.get $~lib/rt/itcms/total
  global.get $~lib/rt/itcms/threshold
  i32.sub
  i32.const 1024
  i32.lt_u
  i32.mul
  i32.add
  global.set $~lib/rt/itcms/threshold
  i32.const 0
  drop
 )
 (func $~lib/rt/tlsf/computeSize (type $i32_=>_i32) (param $size i32) (result i32)
  local.get $size
  i32.const 12
  i32.le_u
  if (result i32)
   i32.const 12
  else
   local.get $size
   i32.const 4
   i32.add
   i32.const 15
   i32.add
   i32.const 15
   i32.const -1
   i32.xor
   i32.and
   i32.const 4
   i32.sub
  end
 )
 (func $~lib/rt/tlsf/prepareSize (type $i32_=>_i32) (param $size i32) (result i32)
  local.get $size
  i32.const 1073741820
  i32.gt_u
  if
   i32.const 32
   i32.const 368
   i32.const 458
   i32.const 29
   call $~lib/builtins/abort
   unreachable
  end
  local.get $size
  call $~lib/rt/tlsf/computeSize
 )
 (func $~lib/rt/tlsf/searchBlock (type $i32_i32_=>_i32) (param $root i32) (param $size i32) (result i32)
  (local $fl i32)
  (local $sl i32)
  (local $requestSize i32)
  (local $fl_0 i32)
  (local $root_0 i32)
  (local $slMap i32)
  (local $head i32)
  (local $flMap i32)
  (local $fl_1 i32)
  (local $root_1 i32)
  (local $sl_0 i32)
  (local $fl_2 i32)
  (local $root_2 i32)
  (local $sl_1 i32)
  (local $fl_3 i32)
  (local $root_3 i32)
  local.get $size
  i32.const 256
  i32.lt_u
  if
   i32.const 0
   local.set $fl
   local.get $size
   i32.const 4
   i32.shr_u
   local.set $sl
  else
   local.get $size
   i32.const 536870910
   i32.lt_u
   if (result i32)
    local.get $size
    i32.const 1
    i32.const 27
    local.get $size
    i32.clz
    i32.sub
    i32.shl
    i32.add
    i32.const 1
    i32.sub
   else
    local.get $size
   end
   local.set $requestSize
   i32.const 31
   local.get $requestSize
   i32.clz
   i32.sub
   local.set $fl
   local.get $requestSize
   local.get $fl
   i32.const 4
   i32.sub
   i32.shr_u
   i32.const 1
   i32.const 4
   i32.shl
   i32.xor
   local.set $sl
   local.get $fl
   i32.const 8
   i32.const 1
   i32.sub
   i32.sub
   local.set $fl
  end
  i32.const 1
  drop
  local.get $fl
  i32.const 23
  i32.lt_u
  if (result i32)
   local.get $sl
   i32.const 16
   i32.lt_u
  else
   i32.const 0
  end
  i32.eqz
  if
   i32.const 0
   i32.const 368
   i32.const 330
   i32.const 14
   call $~lib/builtins/abort
   unreachable
  end
  local.get $root
  local.set $root_0
  local.get $fl
  local.set $fl_0
  local.get $root_0
  local.get $fl_0
  i32.const 2
  i32.shl
  i32.add
  i32.load $0 offset=4
  i32.const 0
  i32.const -1
  i32.xor
  local.get $sl
  i32.shl
  i32.and
  local.set $slMap
  i32.const 0
  local.set $head
  local.get $slMap
  i32.eqz
  if
   local.get $root
   i32.load $0
   i32.const 0
   i32.const -1
   i32.xor
   local.get $fl
   i32.const 1
   i32.add
   i32.shl
   i32.and
   local.set $flMap
   local.get $flMap
   i32.eqz
   if
    i32.const 0
    local.set $head
   else
    local.get $flMap
    i32.ctz
    local.set $fl
    local.get $root
    local.set $root_1
    local.get $fl
    local.set $fl_1
    local.get $root_1
    local.get $fl_1
    i32.const 2
    i32.shl
    i32.add
    i32.load $0 offset=4
    local.set $slMap
    i32.const 1
    drop
    local.get $slMap
    i32.eqz
    if
     i32.const 0
     i32.const 368
     i32.const 343
     i32.const 18
     call $~lib/builtins/abort
     unreachable
    end
    local.get $root
    local.set $root_2
    local.get $fl
    local.set $fl_2
    local.get $slMap
    i32.ctz
    local.set $sl_0
    local.get $root_2
    local.get $fl_2
    i32.const 4
    i32.shl
    local.get $sl_0
    i32.add
    i32.const 2
    i32.shl
    i32.add
    i32.load $0 offset=96
    local.set $head
   end
  else
   local.get $root
   local.set $root_3
   local.get $fl
   local.set $fl_3
   local.get $slMap
   i32.ctz
   local.set $sl_1
   local.get $root_3
   local.get $fl_3
   i32.const 4
   i32.shl
   local.get $sl_1
   i32.add
   i32.const 2
   i32.shl
   i32.add
   i32.load $0 offset=96
   local.set $head
  end
  local.get $head
 )
 (func $~lib/rt/tlsf/growMemory (type $i32_i32_=>_none) (param $root i32) (param $size i32)
  (local $pagesBefore i32)
  (local $root_0 i32)
  (local $pagesNeeded i32)
  (local $var$5 i32)
  (local $var$6 i32)
  (local $pagesWanted i32)
  (local $pagesAfter i32)
  i32.const 0
  drop
  local.get $size
  i32.const 536870910
  i32.lt_u
  if
   local.get $size
   i32.const 1
   i32.const 27
   local.get $size
   i32.clz
   i32.sub
   i32.shl
   i32.const 1
   i32.sub
   i32.add
   local.set $size
  end
  memory.size $0
  local.set $pagesBefore
  local.get $size
  i32.const 4
  local.get $pagesBefore
  i32.const 16
  i32.shl
  i32.const 4
  i32.sub
  local.get $root
  local.set $root_0
  local.get $root_0
  i32.load $0 offset=1568
  i32.ne
  i32.shl
  i32.add
  local.set $size
  local.get $size
  i32.const 65535
  i32.add
  i32.const 65535
  i32.const -1
  i32.xor
  i32.and
  i32.const 16
  i32.shr_u
  local.set $pagesNeeded
  local.get $pagesBefore
  local.tee $var$5
  local.get $pagesNeeded
  local.tee $var$6
  local.get $var$5
  local.get $var$6
  i32.gt_s
  select
  local.set $pagesWanted
  local.get $pagesWanted
  memory.grow $0
  i32.const 0
  i32.lt_s
  if
   local.get $pagesNeeded
   memory.grow $0
   i32.const 0
   i32.lt_s
   if
    unreachable
   end
  end
  memory.size $0
  local.set $pagesAfter
  local.get $root
  local.get $pagesBefore
  i32.const 16
  i32.shl
  local.get $pagesAfter
  i32.const 16
  i32.shl
  call $~lib/rt/tlsf/addMemory
  drop
 )
 (func $~lib/rt/tlsf/prepareBlock (type $i32_i32_i32_=>_none) (param $root i32) (param $block i32) (param $size i32)
  (local $blockInfo i32)
  (local $remaining i32)
  (local $spare i32)
  (local $block_0 i32)
  (local $block_1 i32)
  local.get $block
  i32.load $0
  local.set $blockInfo
  i32.const 1
  drop
  local.get $size
  i32.const 4
  i32.add
  i32.const 15
  i32.and
  i32.eqz
  i32.eqz
  if
   i32.const 0
   i32.const 368
   i32.const 357
   i32.const 14
   call $~lib/builtins/abort
   unreachable
  end
  local.get $blockInfo
  i32.const 3
  i32.const -1
  i32.xor
  i32.and
  local.get $size
  i32.sub
  local.set $remaining
  local.get $remaining
  i32.const 4
  i32.const 12
  i32.add
  i32.ge_u
  if
   local.get $block
   local.get $size
   local.get $blockInfo
   i32.const 2
   i32.and
   i32.or
   call $~lib/rt/common/BLOCK#set:mmInfo
   local.get $block
   i32.const 4
   i32.add
   local.get $size
   i32.add
   local.set $spare
   local.get $spare
   local.get $remaining
   i32.const 4
   i32.sub
   i32.const 1
   i32.or
   call $~lib/rt/common/BLOCK#set:mmInfo
   local.get $root
   local.get $spare
   call $~lib/rt/tlsf/insertBlock
  else
   local.get $block
   local.get $blockInfo
   i32.const 1
   i32.const -1
   i32.xor
   i32.and
   call $~lib/rt/common/BLOCK#set:mmInfo
   local.get $block
   local.set $block_1
   local.get $block_1
   i32.const 4
   i32.add
   local.get $block_1
   i32.load $0
   i32.const 3
   i32.const -1
   i32.xor
   i32.and
   i32.add
   local.get $block
   local.set $block_0
   local.get $block_0
   i32.const 4
   i32.add
   local.get $block_0
   i32.load $0
   i32.const 3
   i32.const -1
   i32.xor
   i32.and
   i32.add
   i32.load $0
   i32.const 2
   i32.const -1
   i32.xor
   i32.and
   call $~lib/rt/common/BLOCK#set:mmInfo
  end
 )
 (func $~lib/rt/tlsf/allocateBlock (type $i32_i32_=>_i32) (param $root i32) (param $size i32) (result i32)
  (local $payloadSize i32)
  (local $block i32)
  local.get $size
  call $~lib/rt/tlsf/prepareSize
  local.set $payloadSize
  local.get $root
  local.get $payloadSize
  call $~lib/rt/tlsf/searchBlock
  local.set $block
  local.get $block
  i32.eqz
  if
   local.get $root
   local.get $payloadSize
   call $~lib/rt/tlsf/growMemory
   local.get $root
   local.get $payloadSize
   call $~lib/rt/tlsf/searchBlock
   local.set $block
   i32.const 1
   drop
   local.get $block
   i32.eqz
   if
    i32.const 0
    i32.const 368
    i32.const 496
    i32.const 16
    call $~lib/builtins/abort
    unreachable
   end
  end
  i32.const 1
  drop
  local.get $block
  i32.load $0
  i32.const 3
  i32.const -1
  i32.xor
  i32.and
  local.get $payloadSize
  i32.ge_u
  i32.eqz
  if
   i32.const 0
   i32.const 368
   i32.const 498
   i32.const 14
   call $~lib/builtins/abort
   unreachable
  end
  local.get $root
  local.get $block
  call $~lib/rt/tlsf/removeBlock
  local.get $root
  local.get $block
  local.get $payloadSize
  call $~lib/rt/tlsf/prepareBlock
  i32.const 0
  drop
  local.get $block
 )
 (func $~lib/rt/tlsf/__alloc (type $i32_=>_i32) (param $size i32) (result i32)
  global.get $~lib/rt/tlsf/ROOT
  i32.eqz
  if
   call $~lib/rt/tlsf/initialize
  end
  global.get $~lib/rt/tlsf/ROOT
  local.get $size
  call $~lib/rt/tlsf/allocateBlock
  i32.const 4
  i32.add
 )
 (func $~lib/rt/itcms/Object#set:rtId (type $i32_i32_=>_none) (param $0 i32) (param $1 i32)
  local.get $0
  local.get $1
  i32.store $0 offset=12
 )
 (func $~lib/rt/itcms/Object#set:rtSize (type $i32_i32_=>_none) (param $0 i32) (param $1 i32)
  local.get $0
  local.get $1
  i32.store $0 offset=16
 )
 (func $~lib/rt/itcms/__new (type $i32_i32_=>_i32) (param $size i32) (param $id i32) (result i32)
  (local $obj i32)
  (local $ptr i32)
  local.get $size
  i32.const 1073741804
  i32.ge_u
  if
   i32.const 32
   i32.const 96
   i32.const 260
   i32.const 31
   call $~lib/builtins/abort
   unreachable
  end
  global.get $~lib/rt/itcms/total
  global.get $~lib/rt/itcms/threshold
  i32.ge_u
  if
   call $~lib/rt/itcms/interrupt
  end
  i32.const 16
  local.get $size
  i32.add
  call $~lib/rt/tlsf/__alloc
  i32.const 4
  i32.sub
  local.set $obj
  local.get $obj
  local.get $id
  call $~lib/rt/itcms/Object#set:rtId
  local.get $obj
  local.get $size
  call $~lib/rt/itcms/Object#set:rtSize
  local.get $obj
  global.get $~lib/rt/itcms/fromSpace
  global.get $~lib/rt/itcms/white
  call $~lib/rt/itcms/Object#linkTo
  global.get $~lib/rt/itcms/total
  local.get $obj
  call $~lib/rt/itcms/Object#get:size
  i32.add
  global.set $~lib/rt/itcms/total
  local.get $obj
  i32.const 20
  i32.add
  local.set $ptr
  local.get $ptr
  i32.const 0
  local.get $size
  memory.fill $0
  local.get $ptr
 )
 (func $duplicate-fields/B#set:bar (type $i32_i32_=>_none) (param $0 i32) (param $1 i32)
  local.get $0
  local.get $1
  i32.store $0
 )
 (func $~lib/rt/itcms/__link (type $i32_i32_i32_=>_none) (param $parentPtr i32) (param $childPtr i32) (param $expectMultiple i32)
  (local $child i32)
  (local $parent i32)
  (local $parentColor i32)
  local.get $childPtr
  i32.eqz
  if
   return
  end
  i32.const 1
  drop
  local.get $parentPtr
  i32.eqz
  if
   i32.const 0
   i32.const 96
   i32.const 294
   i32.const 14
   call $~lib/builtins/abort
   unreachable
  end
  local.get $childPtr
  i32.const 20
  i32.sub
  local.set $child
  local.get $child
  call $~lib/rt/itcms/Object#get:color
  global.get $~lib/rt/itcms/white
  i32.eq
  if
   local.get $parentPtr
   i32.const 20
   i32.sub
   local.set $parent
   local.get $parent
   call $~lib/rt/itcms/Object#get:color
   local.set $parentColor
   local.get $parentColor
   global.get $~lib/rt/itcms/white
   i32.eqz
   i32.eq
   if
    local.get $expectMultiple
    if
     local.get $parent
     call $~lib/rt/itcms/Object#makeGray
    else
     local.get $child
     call $~lib/rt/itcms/Object#makeGray
    end
   else
    local.get $parentColor
    i32.const 3
    i32.eq
    if (result i32)
     global.get $~lib/rt/itcms/state
     i32.const 1
     i32.eq
    else
     i32.const 0
    end
    if
     local.get $child
     call $~lib/rt/itcms/Object#makeGray
    end
   end
  end
 )
 (func $duplicate-fields/A2#set:bar (type $i32_i32_=>_none) (param $0 i32) (param $1 i32)
  local.get $0
  local.get $1
  i32.store $0
  local.get $0
  local.get $1
  i32.const 0
  call $~lib/rt/itcms/__link
 )
 (func $duplicate-fields/B2#set:bar (type $i32_i32_=>_none) (param $0 i32) (param $1 i32)
  local.get $0
  local.get $1
  i32.store $0
  local.get $0
  local.get $1
  i32.const 0
  call $~lib/rt/itcms/__link
 )
 (func $duplicate-fields/Foo#set:foo (type $i32_i32_=>_none) (param $0 i32) (param $1 i32)
  local.get $0
  local.get $1
  i32.store $0
 )
 (func $duplicate-fields/A3#set:protProt (type $i32_i32_=>_none) (param $0 i32) (param $1 i32)
  local.get $0
  local.get $1
  i32.store $0
 )
 (func $duplicate-fields/A3#set:protPub (type $i32_i32_=>_none) (param $0 i32) (param $1 i32)
  local.get $0
  local.get $1
  i32.store $0 offset=4
 )
 (func $duplicate-fields/A3#set:pubPub (type $i32_i32_=>_none) (param $0 i32) (param $1 i32)
  local.get $0
  local.get $1
  i32.store $0 offset=8
 )
 (func $duplicate-fields/B3#set:protProt (type $i32_i32_=>_none) (param $0 i32) (param $1 i32)
  local.get $0
  local.get $1
  i32.store $0
 )
 (func $duplicate-fields/B3#set:protPub (type $i32_i32_=>_none) (param $0 i32) (param $1 i32)
  local.get $0
  local.get $1
  i32.store $0 offset=4
 )
 (func $duplicate-fields/B3#set:pubPub (type $i32_i32_=>_none) (param $0 i32) (param $1 i32)
  local.get $0
  local.get $1
  i32.store $0 offset=8
 )
 (func $~lib/rt/__visit_globals (type $i32_=>_none) (param $0 i32)
  (local $1 i32)
  global.get $duplicate-fields/foo
  local.tee $1
  if
   local.get $1
   local.get $0
   call $~lib/rt/itcms/__visit
  end
  global.get $duplicate-fields/raz
  local.tee $1
  if
   local.get $1
   local.get $0
   call $~lib/rt/itcms/__visit
  end
  i32.const 224
  local.get $0
  call $~lib/rt/itcms/__visit
  i32.const 32
  local.get $0
  call $~lib/rt/itcms/__visit
 )
 (func $~lib/arraybuffer/ArrayBufferView~visit (type $i32_i32_=>_none) (param $0 i32) (param $1 i32)
  (local $2 i32)
  local.get $0
  i32.load $0
  local.tee $2
  if
   local.get $2
   local.get $1
   call $~lib/rt/itcms/__visit
  end
 )
 (func $duplicate-fields/A2~visit (type $i32_i32_=>_none) (param $0 i32) (param $1 i32)
  (local $2 i32)
  local.get $0
  i32.load $0
  local.tee $2
  if
   local.get $2
   local.get $1
   call $~lib/rt/itcms/__visit
  end
 )
 (func $duplicate-fields/B2~visit (type $i32_i32_=>_none) (param $0 i32) (param $1 i32)
  (local $2 i32)
  local.get $0
  local.get $1
  call $duplicate-fields/A2~visit
  local.get $0
  i32.load $0
  local.tee $2
  if
   local.get $2
   local.get $1
   call $~lib/rt/itcms/__visit
  end
 )
 (func $~lib/rt/__visit_members (type $i32_i32_=>_none) (param $0 i32) (param $1 i32)
  block $invalid
   block $duplicate-fields/A3
    block $duplicate-fields/B3
     block $duplicate-fields/B2
      block $duplicate-fields/Foo
       block $duplicate-fields/A2
        block $duplicate-fields/B
         block $duplicate-fields/A
          block $~lib/arraybuffer/ArrayBufferView
           block $~lib/string/String
            block $~lib/arraybuffer/ArrayBuffer
             local.get $0
             i32.const 8
             i32.sub
             i32.load $0
             br_table $~lib/arraybuffer/ArrayBuffer $~lib/string/String $~lib/arraybuffer/ArrayBufferView $duplicate-fields/A $duplicate-fields/B $duplicate-fields/A2 $duplicate-fields/Foo $duplicate-fields/B2 $duplicate-fields/B3 $duplicate-fields/A3 $invalid
            end
            return
           end
           return
          end
          local.get $0
          local.get $1
          call $~lib/arraybuffer/ArrayBufferView~visit
          return
         end
         return
        end
        return
       end
       local.get $0
       local.get $1
       call $duplicate-fields/A2~visit
       return
      end
      return
     end
     local.get $0
     local.get $1
     call $duplicate-fields/B2~visit
     return
    end
    return
   end
   return
  end
  unreachable
 )
 (func $~start (type $none_=>_none)
  call $start:duplicate-fields
 )
 (func $~stack_check (type $none_=>_none)
  global.get $~lib/memory/__stack_pointer
  global.get $~lib/memory/__data_end
  i32.lt_s
  if
   i32.const 16976
   i32.const 17024
   i32.const 1
   i32.const 1
   call $~lib/builtins/abort
   unreachable
  end
 )
 (func $start:duplicate-fields (type $none_=>_none)
  (local $0 i32)
  global.get $~lib/memory/__stack_pointer
  i32.const 4
  i32.sub
  global.set $~lib/memory/__stack_pointer
  call $~stack_check
  global.get $~lib/memory/__stack_pointer
  i32.const 0
  i32.store $0
  i32.const 0
  i32.const 0
  i32.eq
  drop
  i32.const 0
  i32.const 0
  i32.eq
  drop
  memory.size $0
  i32.const 16
  i32.shl
  global.get $~lib/memory/__heap_base
  i32.sub
  i32.const 1
  i32.shr_u
  global.set $~lib/rt/itcms/threshold
  i32.const 144
  call $~lib/rt/itcms/initLazy
  global.set $~lib/rt/itcms/pinSpace
  i32.const 176
  call $~lib/rt/itcms/initLazy
  global.set $~lib/rt/itcms/toSpace
  i32.const 320
  call $~lib/rt/itcms/initLazy
  global.set $~lib/rt/itcms/fromSpace
  i32.const 0
  i32.const 10
  call $duplicate-fields/B#constructor
  global.set $duplicate-fields/foo
  global.get $duplicate-fields/foo
  i32.load $0
  i32.const 10
  i32.eq
  i32.eqz
  if
   i32.const 0
   i32.const 432
   i32.const 15
   i32.const 1
   call $~lib/builtins/abort
   unreachable
  end
  i32.const 0
  i32.const 0
  i32.eq
  drop
  i32.const 0
  i32.const 0
  i32.eq
  drop
  i32.const 0
  i32.const 0
  i32.const 1
  call $duplicate-fields/Foo#constructor
  local.set $0
  global.get $~lib/memory/__stack_pointer
  local.get $0
  i32.store $0
  local.get $0
  call $duplicate-fields/B2#constructor
  global.set $duplicate-fields/raz
  global.get $duplicate-fields/raz
  i32.load $0
  i32.load $0
  i32.const 1
  i32.eq
  i32.eqz
  if
   i32.const 0
   i32.const 432
   i32.const 43
   i32.const 1
   call $~lib/builtins/abort
   unreachable
  end
  i32.const 0
  call $duplicate-fields/B3#constructor
  drop
  global.get $~lib/memory/__stack_pointer
  i32.const 4
  i32.add
  global.set $~lib/memory/__stack_pointer
 )
 (func $duplicate-fields/A#constructor (type $i32_i32_=>_i32) (param $this i32) (param $bar i32) (result i32)
  (local $2 i32)
  global.get $~lib/memory/__stack_pointer
  i32.const 4
  i32.sub
  global.set $~lib/memory/__stack_pointer
  call $~stack_check
  global.get $~lib/memory/__stack_pointer
  i32.const 0
  i32.store $0
  local.get $this
  i32.eqz
  if
   global.get $~lib/memory/__stack_pointer
   i32.const 4
   i32.const 3
   call $~lib/rt/itcms/__new
   local.tee $this
   i32.store $0
  end
  local.get $this
  i32.const 0
  call $duplicate-fields/A#set:bar
  local.get $this
  local.get $bar
  call $duplicate-fields/A#set:bar
  local.get $this
  local.set $2
  global.get $~lib/memory/__stack_pointer
  i32.const 4
  i32.add
  global.set $~lib/memory/__stack_pointer
  local.get $2
 )
 (func $duplicate-fields/B#constructor (type $i32_i32_=>_i32) (param $this i32) (param $bar i32) (result i32)
  (local $2 i32)
  global.get $~lib/memory/__stack_pointer
  i32.const 4
  i32.sub
  global.set $~lib/memory/__stack_pointer
  call $~stack_check
  global.get $~lib/memory/__stack_pointer
  i32.const 0
  i32.store $0
  local.get $this
  i32.eqz
  if
   global.get $~lib/memory/__stack_pointer
   i32.const 4
   i32.const 4
   call $~lib/rt/itcms/__new
   local.tee $this
   i32.store $0
  end
  local.get $this
  i32.const 0
  call $duplicate-fields/B#set:bar
  global.get $~lib/memory/__stack_pointer
  local.get $this
  local.get $bar
  call $duplicate-fields/A#constructor
  local.tee $this
  i32.store $0
  local.get $this
  local.get $bar
  call $duplicate-fields/B#set:bar
  local.get $this
  local.set $2
  global.get $~lib/memory/__stack_pointer
  i32.const 4
  i32.add
  global.set $~lib/memory/__stack_pointer
  local.get $2
 )
 (func $duplicate-fields/A2#constructor (type $i32_i32_=>_i32) (param $this i32) (param $bar i32) (result i32)
  (local $2 i32)
  global.get $~lib/memory/__stack_pointer
  i32.const 4
  i32.sub
  global.set $~lib/memory/__stack_pointer
  call $~stack_check
  global.get $~lib/memory/__stack_pointer
  i32.const 0
  i32.store $0
  local.get $this
  i32.eqz
  if
   global.get $~lib/memory/__stack_pointer
   i32.const 4
   i32.const 5
   call $~lib/rt/itcms/__new
   local.tee $this
   i32.store $0
  end
  local.get $this
  i32.const 0
  call $duplicate-fields/A2#set:bar
  local.get $this
  local.get $bar
  call $duplicate-fields/A2#set:bar
  local.get $this
  local.set $2
  global.get $~lib/memory/__stack_pointer
  i32.const 4
  i32.add
  global.set $~lib/memory/__stack_pointer
  local.get $2
 )
 (func $duplicate-fields/B2#constructor (type $i32_i32_=>_i32) (param $this i32) (param $bar i32) (result i32)
  (local $2 i32)
  global.get $~lib/memory/__stack_pointer
  i32.const 4
  i32.sub
  global.set $~lib/memory/__stack_pointer
  call $~stack_check
  global.get $~lib/memory/__stack_pointer
  i32.const 0
  i32.store $0
  local.get $this
  i32.eqz
  if
   global.get $~lib/memory/__stack_pointer
   i32.const 4
   i32.const 7
   call $~lib/rt/itcms/__new
   local.tee $this
   i32.store $0
  end
  local.get $this
  i32.const 0
  call $duplicate-fields/B2#set:bar
  global.get $~lib/memory/__stack_pointer
  local.get $this
  local.get $bar
  call $duplicate-fields/A2#constructor
  local.tee $this
  i32.store $0
  local.get $this
  local.get $bar
  call $duplicate-fields/B2#set:bar
  local.get $this
  local.set $2
  global.get $~lib/memory/__stack_pointer
  i32.const 4
  i32.add
  global.set $~lib/memory/__stack_pointer
  local.get $2
 )
 (func $duplicate-fields/Foo#constructor (type $i32_i32_=>_i32) (param $this i32) (param $foo i32) (result i32)
  (local $2 i32)
  global.get $~lib/memory/__stack_pointer
  i32.const 4
  i32.sub
  global.set $~lib/memory/__stack_pointer
  call $~stack_check
  global.get $~lib/memory/__stack_pointer
  i32.const 0
  i32.store $0
  local.get $this
  i32.eqz
  if
   global.get $~lib/memory/__stack_pointer
   i32.const 4
   i32.const 6
   call $~lib/rt/itcms/__new
   local.tee $this
   i32.store $0
  end
  local.get $this
  i32.const 0
  call $duplicate-fields/Foo#set:foo
  local.get $this
  local.get $foo
  call $duplicate-fields/Foo#set:foo
  local.get $this
  local.set $2
  global.get $~lib/memory/__stack_pointer
  i32.const 4
  i32.add
  global.set $~lib/memory/__stack_pointer
  local.get $2
 )
 (func $duplicate-fields/A3#constructor (type $i32_=>_i32) (param $this i32) (result i32)
  (local $1 i32)
  global.get $~lib/memory/__stack_pointer
  i32.const 4
  i32.sub
  global.set $~lib/memory/__stack_pointer
  call $~stack_check
  global.get $~lib/memory/__stack_pointer
  i32.const 0
  i32.store $0
  local.get $this
  i32.eqz
  if
   global.get $~lib/memory/__stack_pointer
   i32.const 12
   i32.const 9
   call $~lib/rt/itcms/__new
   local.tee $this
   i32.store $0
  end
  local.get $this
  i32.const 0
  call $duplicate-fields/A3#set:protProt
  local.get $this
  i32.const 0
  call $duplicate-fields/A3#set:protPub
  local.get $this
  i32.const 0
  call $duplicate-fields/A3#set:pubPub
  local.get $this
  local.set $1
  global.get $~lib/memory/__stack_pointer
  i32.const 4
  i32.add
  global.set $~lib/memory/__stack_pointer
  local.get $1
 )
 (func $duplicate-fields/B3#constructor (type $i32_=>_i32) (param $this i32) (result i32)
  (local $1 i32)
  global.get $~lib/memory/__stack_pointer
  i32.const 4
  i32.sub
  global.set $~lib/memory/__stack_pointer
  call $~stack_check
  global.get $~lib/memory/__stack_pointer
  i32.const 0
  i32.store $0
  local.get $this
  i32.eqz
  if
   global.get $~lib/memory/__stack_pointer
   i32.const 12
   i32.const 8
   call $~lib/rt/itcms/__new
   local.tee $this
   i32.store $0
  end
  global.get $~lib/memory/__stack_pointer
  local.get $this
  call $duplicate-fields/A3#constructor
  local.tee $this
  i32.store $0
  local.get $this
  i32.const 0
  call $duplicate-fields/B3#set:protProt
  local.get $this
  i32.const 0
  call $duplicate-fields/B3#set:protPub
  local.get $this
  i32.const 0
  call $duplicate-fields/B3#set:pubPub
  local.get $this
  local.set $1
  global.get $~lib/memory/__stack_pointer
  i32.const 4
  i32.add
  global.set $~lib/memory/__stack_pointer
  local.get $1
 )
)<|MERGE_RESOLUTION|>--- conflicted
+++ resolved
@@ -964,13 +964,8 @@
   local.get $slMap
   i32.store $0 offset=4
  )
-<<<<<<< HEAD
- (func $~lib/rt/tlsf/addMemory (param $root i32) (param $start i32) (param $end i32) (result i32)
+ (func $~lib/rt/tlsf/addMemory (type $i32_i32_i32_=>_i32) (param $root i32) (param $start i32) (param $end i32) (result i32)
   (local $root_0 i32)
-=======
- (func $~lib/rt/tlsf/addMemory (type $i32_i32_i32_=>_i32) (param $root i32) (param $start i32) (param $end i32) (result i32)
-  (local $var$3 i32)
->>>>>>> 78b2d1af
   (local $tail i32)
   (local $tailInfo i32)
   (local $size i32)
