(module
 (type $i32_=>_i32 (func (param i32) (result i32)))
 (type $none_=>_i32 (func (result i32)))
 (type $i32_i32_=>_i32 (func (param i32 i32) (result i32)))
 (type $i32_=>_none (func (param i32)))
 (type $i32_i32_i32_i32_=>_none (func (param i32 i32 i32 i32)))
 (import "env" "abort" (func $~lib/builtins/abort (param i32 i32 i32 i32)))
 (memory $0 1)
 (data (i32.const 16) "\"\00\00\00\01\00\00\00\01\00\00\00\"\00\00\00a\00s\00s\00e\00r\00t\00-\00n\00o\00n\00n\00u\00l\00l\00.\00t\00s\00")
 (data (i32.const 80) "$\00\00\00\01\00\00\00\01\00\00\00$\00\00\00I\00n\00d\00e\00x\00 \00o\00u\00t\00 \00o\00f\00 \00r\00a\00n\00g\00e\00")
 (data (i32.const 144) "\1a\00\00\00\01\00\00\00\01\00\00\00\1a\00\00\00~\00l\00i\00b\00/\00a\00r\00r\00a\00y\00.\00t\00s\00")
 (data (i32.const 192) "^\00\00\00\01\00\00\00\01\00\00\00^\00\00\00E\00l\00e\00m\00e\00n\00t\00 \00t\00y\00p\00e\00 \00m\00u\00s\00t\00 \00b\00e\00 \00n\00u\00l\00l\00a\00b\00l\00e\00 \00i\00f\00 \00a\00r\00r\00a\00y\00 \00i\00s\00 \00h\00o\00l\00e\00y\00")
 (table $0 1 funcref)
 (global $~argumentsLength (mut i32) (i32.const 0))
 (export "__setArgumentsLength" (func $~setArgumentsLength))
 (export "memory" (memory $0))
 (export "testVar" (func $assert-nonnull/testVar))
 (export "testObj" (func $assert-nonnull/testObj))
 (export "testProp" (func $assert-nonnull/testProp))
 (export "testArr" (func $assert-nonnull/testArr))
 (export "testElem" (func $assert-nonnull/testElem))
 (export "testAll" (func $assert-nonnull/testAll))
 (export "testAll2" (func $assert-nonnull/testAll2))
 (export "testFn" (func $assert-nonnull/testFn))
 (export "testFn2" (func $assert-nonnull/testFn2))
 (export "testRet" (func $assert-nonnull/testRet))
 (export "testObjFn" (func $assert-nonnull/testObjFn))
 (export "testObjRet" (func $assert-nonnull/testObjRet))
 (func $~lib/rt/stub/__retain (; 1 ;) (param $0 i32) (result i32)
  local.get $0
 )
 (func $~lib/rt/stub/__release (; 2 ;) (param $0 i32)
  nop
 )
 (func $assert-nonnull/testVar (; 3 ;) (param $0 i32) (result i32)
  (local $1 i32)
  local.get $0
  call $~lib/rt/stub/__retain
  local.set $0
  local.get $0
  local.tee $1
  if (result i32)
   local.get $1
  else
   i32.const 0
   i32.const 32
   i32.const 2
   i32.const 9
   call $~lib/builtins/abort
   unreachable
  end
  call $~lib/rt/stub/__retain
  local.set $1
  local.get $0
  call $~lib/rt/stub/__release
  local.get $1
 )
 (func $assert-nonnull/testObj (; 4 ;) (param $0 i32) (result i32)
  (local $1 i32)
  local.get $0
  call $~lib/rt/stub/__retain
  local.set $0
  local.get $0
  local.tee $1
  if (result i32)
   local.get $1
  else
   i32.const 0
   i32.const 32
   i32.const 11
   i32.const 9
   call $~lib/builtins/abort
   unreachable
  end
  i32.load
  call $~lib/rt/stub/__retain
  local.set $1
  local.get $0
  call $~lib/rt/stub/__release
  local.get $1
 )
 (func $assert-nonnull/testProp (; 5 ;) (param $0 i32) (result i32)
  (local $1 i32)
  local.get $0
  call $~lib/rt/stub/__retain
  local.set $0
  local.get $0
  i32.load
  local.tee $1
  if (result i32)
   local.get $1
  else
   i32.const 0
   i32.const 32
   i32.const 15
   i32.const 9
   call $~lib/builtins/abort
   unreachable
  end
  call $~lib/rt/stub/__retain
  local.set $1
  local.get $0
  call $~lib/rt/stub/__release
  local.get $1
 )
 (func $~lib/array/Array<assert-nonnull/Foo>#__unchecked_get (; 6 ;) (param $0 i32) (param $1 i32) (result i32)
  local.get $0
  i32.load offset=4
  local.get $1
  i32.const 2
  i32.shl
  i32.add
  i32.load
  call $~lib/rt/stub/__retain
 )
 (func $~lib/array/Array<assert-nonnull/Foo>#__get (; 7 ;) (param $0 i32) (param $1 i32) (result i32)
  (local $2 i32)
  local.get $1
  local.get $0
  i32.load offset=12
  i32.ge_u
  if
   i32.const 96
   i32.const 160
<<<<<<< HEAD
   i32.const 96
=======
   i32.const 104
>>>>>>> 88cc73b7
   i32.const 41
   call $~lib/builtins/abort
   unreachable
  end
  local.get $0
  local.get $1
  call $~lib/array/Array<assert-nonnull/Foo>#__unchecked_get
  local.set $2
  local.get $2
  i32.eqz
  if
   local.get $2
   call $~lib/rt/stub/__release
   i32.const 208
   i32.const 160
<<<<<<< HEAD
   i32.const 100
=======
   i32.const 108
>>>>>>> 88cc73b7
   i32.const 39
   call $~lib/builtins/abort
   unreachable
  end
  local.get $2
 )
 (func $assert-nonnull/testArr (; 8 ;) (param $0 i32) (result i32)
  (local $1 i32)
  local.get $0
  call $~lib/rt/stub/__retain
  local.set $0
  local.get $0
  local.tee $1
  if (result i32)
   local.get $1
  else
   i32.const 0
   i32.const 32
   i32.const 19
   i32.const 9
   call $~lib/builtins/abort
   unreachable
  end
  i32.const 0
  call $~lib/array/Array<assert-nonnull/Foo>#__get
  local.set $1
  local.get $0
  call $~lib/rt/stub/__release
  local.get $1
 )
 (func $~lib/array/Array<assert-nonnull/Foo | null>#__unchecked_get (; 9 ;) (param $0 i32) (param $1 i32) (result i32)
  local.get $0
  i32.load offset=4
  local.get $1
  i32.const 2
  i32.shl
  i32.add
  i32.load
  call $~lib/rt/stub/__retain
 )
 (func $~lib/array/Array<assert-nonnull/Foo | null>#__get (; 10 ;) (param $0 i32) (param $1 i32) (result i32)
  (local $2 i32)
  local.get $1
  local.get $0
  i32.load offset=12
  i32.ge_u
  if
   i32.const 96
   i32.const 160
<<<<<<< HEAD
   i32.const 96
=======
   i32.const 104
>>>>>>> 88cc73b7
   i32.const 41
   call $~lib/builtins/abort
   unreachable
  end
  local.get $0
  local.get $1
  call $~lib/array/Array<assert-nonnull/Foo | null>#__unchecked_get
  local.set $2
  local.get $2
 )
 (func $assert-nonnull/testElem (; 11 ;) (param $0 i32) (result i32)
  (local $1 i32)
  local.get $0
  call $~lib/rt/stub/__retain
  local.set $0
  local.get $0
  i32.const 0
  call $~lib/array/Array<assert-nonnull/Foo | null>#__get
  local.tee $1
  if (result i32)
   local.get $1
  else
   i32.const 0
   i32.const 32
   i32.const 23
   i32.const 9
   call $~lib/builtins/abort
   unreachable
  end
  call $~lib/rt/stub/__retain
  local.set $1
  local.get $0
  call $~lib/rt/stub/__release
  local.get $1
 )
 (func $assert-nonnull/testAll (; 12 ;) (param $0 i32) (result i32)
  (local $1 i32)
  (local $2 i32)
  local.get $0
  call $~lib/rt/stub/__retain
  local.set $0
  local.get $0
  local.tee $1
  if (result i32)
   local.get $1
  else
   i32.const 0
   i32.const 32
   i32.const 27
   i32.const 9
   call $~lib/builtins/abort
   unreachable
  end
  i32.const 0
  call $~lib/array/Array<assert-nonnull/Foo | null>#__get
  local.tee $1
  local.tee $2
  if (result i32)
   local.get $2
  else
   i32.const 0
   i32.const 32
   i32.const 27
   i32.const 9
   call $~lib/builtins/abort
   unreachable
  end
  i32.load
  local.tee $2
  if (result i32)
   local.get $2
  else
   i32.const 0
   i32.const 32
   i32.const 27
   i32.const 9
   call $~lib/builtins/abort
   unreachable
  end
  call $~lib/rt/stub/__retain
  local.set $2
  local.get $1
  call $~lib/rt/stub/__release
  local.get $0
  call $~lib/rt/stub/__release
  local.get $2
 )
 (func $assert-nonnull/testAll2 (; 13 ;) (param $0 i32) (result i32)
  (local $1 i32)
  (local $2 i32)
  local.get $0
  call $~lib/rt/stub/__retain
  local.set $0
  local.get $0
  local.tee $1
  if (result i32)
   local.get $1
  else
   i32.const 0
   i32.const 32
   i32.const 31
   i32.const 9
   call $~lib/builtins/abort
   unreachable
  end
  i32.const 0
  call $~lib/array/Array<assert-nonnull/Foo | null>#__get
  local.tee $1
  local.tee $2
  if (result i32)
   local.get $2
  else
   i32.const 0
   i32.const 32
   i32.const 31
   i32.const 9
   call $~lib/builtins/abort
   unreachable
  end
  i32.load
  local.tee $2
  if (result i32)
   local.get $2
  else
   i32.const 0
   i32.const 32
   i32.const 31
   i32.const 9
   call $~lib/builtins/abort
   unreachable
  end
  call $~lib/rt/stub/__retain
  local.set $2
  local.get $1
  call $~lib/rt/stub/__release
  local.get $0
  call $~lib/rt/stub/__release
  local.get $2
 )
 (func $~setArgumentsLength (; 14 ;) (param $0 i32)
  local.get $0
  global.set $~argumentsLength
 )
 (func $assert-nonnull/testFn (; 15 ;) (param $0 i32) (result i32)
  (local $1 i32)
  i32.const 0
  global.set $~argumentsLength
  local.get $0
  call_indirect (type $none_=>_i32)
  local.tee $1
 )
 (func $assert-nonnull/testFn2 (; 16 ;) (param $0 i32) (result i32)
  (local $1 i32)
  (local $2 i32)
  local.get $0
  local.tee $1
  if (result i32)
   local.get $1
  else
   i32.const 0
   i32.const 32
   i32.const 39
   i32.const 12
   call $~lib/builtins/abort
   unreachable
  end
  local.set $2
  i32.const 0
  global.set $~argumentsLength
  local.get $2
  call_indirect (type $none_=>_i32)
  local.tee $1
 )
 (func $assert-nonnull/testRet (; 17 ;) (param $0 i32) (result i32)
  (local $1 i32)
  (local $2 i32)
  i32.const 0
  global.set $~argumentsLength
  local.get $0
  call_indirect (type $none_=>_i32)
  local.tee $1
  local.tee $2
  if (result i32)
   local.get $2
  else
   i32.const 0
   i32.const 32
   i32.const 44
   i32.const 9
   call $~lib/builtins/abort
   unreachable
  end
  call $~lib/rt/stub/__retain
  local.set $2
  local.get $1
  call $~lib/rt/stub/__release
  local.get $2
 )
 (func $assert-nonnull/testObjFn (; 18 ;) (param $0 i32) (result i32)
  (local $1 i32)
  (local $2 i32)
  local.get $0
  call $~lib/rt/stub/__retain
  local.set $0
  i32.const 0
  global.set $~argumentsLength
  local.get $0
  i32.load offset=4
  call_indirect (type $none_=>_i32)
  local.tee $1
  local.set $2
  local.get $0
  call $~lib/rt/stub/__release
  local.get $2
 )
 (func $assert-nonnull/testObjRet (; 19 ;) (param $0 i32) (result i32)
  (local $1 i32)
  (local $2 i32)
  local.get $0
  call $~lib/rt/stub/__retain
  local.set $0
  i32.const 0
  global.set $~argumentsLength
  local.get $0
  i32.load offset=4
  call_indirect (type $none_=>_i32)
  local.tee $1
  local.tee $2
  if (result i32)
   local.get $2
  else
   i32.const 0
   i32.const 32
   i32.const 52
   i32.const 9
   call $~lib/builtins/abort
   unreachable
  end
  call $~lib/rt/stub/__retain
  local.set $2
  local.get $1
  call $~lib/rt/stub/__release
  local.get $0
  call $~lib/rt/stub/__release
  local.get $2
 )
)<|MERGE_RESOLUTION|>--- conflicted
+++ resolved
@@ -122,11 +122,7 @@
   if
    i32.const 96
    i32.const 160
-<<<<<<< HEAD
-   i32.const 96
-=======
-   i32.const 104
->>>>>>> 88cc73b7
+   i32.const 107
    i32.const 41
    call $~lib/builtins/abort
    unreachable
@@ -142,11 +138,7 @@
    call $~lib/rt/stub/__release
    i32.const 208
    i32.const 160
-<<<<<<< HEAD
-   i32.const 100
-=======
-   i32.const 108
->>>>>>> 88cc73b7
+   i32.const 111
    i32.const 39
    call $~lib/builtins/abort
    unreachable
@@ -196,11 +188,7 @@
   if
    i32.const 96
    i32.const 160
-<<<<<<< HEAD
-   i32.const 96
-=======
-   i32.const 104
->>>>>>> 88cc73b7
+   i32.const 107
    i32.const 41
    call $~lib/builtins/abort
    unreachable
