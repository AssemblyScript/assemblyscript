(module
 (type $i32_=>_i32 (func (param i32) (result i32)))
 (type $none_=>_none (func))
 (type $i32_i32_=>_i32 (func (param i32 i32) (result i32)))
 (type $i32_i32_i32_=>_i32 (func (param i32 i32 i32) (result i32)))
 (type $i32_i32_i32_i32_=>_none (func (param i32 i32 i32 i32)))
 (type $i32_i32_f64_f64_f64_f64_f64_=>_none (func (param i32 i32 f64 f64 f64 f64 f64)))
 (type $i32_i32_i32_i32_i32_=>_i32 (func (param i32 i32 i32 i32 i32) (result i32)))
 (import "env" "abort" (func $~lib/builtins/abort (param i32 i32 i32 i32)))
 (import "env" "trace" (func $~lib/builtins/trace (param i32 i32 f64 f64 f64 f64 f64)))
 (memory $0 1)
 (data (i32.const 12) "\00\00\00\00\01\00\00\00\00\00\00\00\01\00\00\00\00\00\00\00")
 (data (i32.const 44) "\06\00\00\00\01\00\00\00\00\00\00\00\01\00\00\00\06\00\00\00a\00b\00c\00")
 (data (i32.const 76) "\16\00\00\00\01\00\00\00\00\00\00\00\01\00\00\00\16\00\00\00b\00u\00i\00l\00t\00i\00n\00s\00.\00t\00s\00")
 (data (i32.const 124) "\08\00\00\00\01\00\00\00\00\00\00\00\06\00\00\00\08\00\00\00\01\00\00\00\00\00\00\00")
 (data (i32.const 156) "8\00\00\00\01\00\00\00\00\00\00\00\01\00\00\008\00\00\00f\00u\00n\00c\00t\00i\00o\00n\00(\00)\00 \00{\00 \00[\00n\00a\00t\00i\00v\00e\00 \00c\00o\00d\00e\00]\00 \00}\00")
 (data (i32.const 236) "\14\00\00\00\01\00\00\00\00\00\00\00\01\00\00\00\14\00\00\00s\00i\00g\00n\00a\00t\00u\00r\00e\00s\00")
 (data (i32.const 284) "\0e\00\00\00\01\00\00\00\00\00\00\00\01\00\00\00\0e\00\00\00t\00e\00s\00t\00i\00n\00g\00")
 (data (i32.const 332) "\10\00\00\00\01\00\00\00\00\00\00\00\01\00\00\00\10\00\00\00F\00u\00n\00c\00t\00i\00o\00n\00")
 (data (i32.const 380) "\02\00\00\00\01\00\00\00\00\00\00\00\01\00\00\00\02\00\00\00C\00")
 (data (i32.const 412) "\0c\00\00\00\01\00\00\00\00\00\00\00\01\00\00\00\0c\00\00\00S\00t\00r\00i\00n\00g\00")
 (data (i32.const 444) "\08\00\00\00\01\00\00\00\00\00\00\00\01\00\00\00\08\00\00\00b\00o\00o\00l\00")
 (data (i32.const 476) "\04\00\00\00\01\00\00\00\00\00\00\00\01\00\00\00\04\00\00\00i\008\00")
 (data (i32.const 508) "\04\00\00\00\01\00\00\00\00\00\00\00\01\00\00\00\04\00\00\00u\008\00")
 (data (i32.const 540) "\06\00\00\00\01\00\00\00\00\00\00\00\01\00\00\00\06\00\00\00i\001\006\00")
 (data (i32.const 572) "\06\00\00\00\01\00\00\00\00\00\00\00\01\00\00\00\06\00\00\00u\001\006\00")
 (data (i32.const 604) "\06\00\00\00\01\00\00\00\00\00\00\00\01\00\00\00\06\00\00\00i\003\002\00")
 (data (i32.const 636) "\06\00\00\00\01\00\00\00\00\00\00\00\01\00\00\00\06\00\00\00u\003\002\00")
 (data (i32.const 668) "\06\00\00\00\01\00\00\00\00\00\00\00\01\00\00\00\06\00\00\00f\003\002\00")
 (data (i32.const 700) "\06\00\00\00\01\00\00\00\00\00\00\00\01\00\00\00\06\00\00\00i\006\004\00")
 (data (i32.const 732) "\06\00\00\00\01\00\00\00\00\00\00\00\01\00\00\00\06\00\00\00u\006\004\00")
 (data (i32.const 764) "\06\00\00\00\01\00\00\00\00\00\00\00\01\00\00\00\06\00\00\00f\006\004\00")
 (data (i32.const 796) "\n\00\00\00\01\00\00\00\00\00\00\00\01\00\00\00\n\00\00\00i\00s\00i\00z\00e\00")
 (data (i32.const 828) "\n\00\00\00\01\00\00\00\00\00\00\00\01\00\00\00\n\00\00\00u\00s\00i\00z\00e\00")
 (data (i32.const 860) "\08\00\00\00\01\00\00\00\00\00\00\00\01\00\00\00\08\00\00\00v\00o\00i\00d\00")
 (data (i32.const 892) "\14\00\00\00\01\00\00\00\00\00\00\00\01\00\00\00\14\00\00\00s\00o\00m\00e\00 \00v\00a\00l\00u\00e\00")
 (data (i32.const 940) "\08\00\00\00\01\00\00\00\00\00\00\00\0b\00\00\00\08\00\00\00\02\00\00\00\00\00\00\00")
 (data (i32.const 972) "\08\00\00\00\01\00\00\00\00\00\00\00\0c\00\00\00\08\00\00\00\03\00\00\00\00\00\00\00")
 (table $0 4 funcref)
 (elem (i32.const 1) $start:builtins~anonymous|0 $start:builtins~anonymous|1 $start:builtins~anonymous|2)
 (global $builtins/b (mut i32) (i32.const 0))
 (global $builtins/l (mut i32) (i32.const 0))
 (global $builtins/v (mut i32) (i32.const 0))
 (global $builtins/i (mut i32) (i32.const 0))
 (global $builtins/I (mut i64) (i64.const 0))
 (global $builtins/f (mut f32) (f32.const 0))
 (global $builtins/F (mut f64) (f64.const 0))
 (global $builtins/constantOffset i32 (i32.const 8))
 (global $builtins/u (mut i32) (i32.const 0))
 (global $builtins/U (mut i64) (i64.const 0))
 (global $builtins/s (mut i32) (i32.const 0))
 (global $builtins/fn (mut i32) (i32.const 144))
 (global $~argumentsLength (mut i32) (i32.const 0))
 (global $~lib/ASC_SHRINK_LEVEL i32 (i32.const 0))
 (global $~lib/builtins/i8.MIN_VALUE i32 (i32.const -128))
 (global $~lib/builtins/i8.MAX_VALUE i32 (i32.const 127))
 (global $~lib/builtins/i16.MIN_VALUE i32 (i32.const -32768))
 (global $~lib/builtins/i16.MAX_VALUE i32 (i32.const 32767))
 (global $~lib/builtins/i32.MIN_VALUE i32 (i32.const -2147483648))
 (global $~lib/builtins/i32.MAX_VALUE i32 (i32.const 2147483647))
 (global $~lib/builtins/i64.MIN_VALUE i64 (i64.const -9223372036854775808))
 (global $~lib/builtins/i64.MAX_VALUE i64 (i64.const 9223372036854775807))
 (global $~lib/builtins/u8.MIN_VALUE i32 (i32.const 0))
 (global $~lib/builtins/u8.MAX_VALUE i32 (i32.const 255))
 (global $~lib/builtins/u16.MIN_VALUE i32 (i32.const 0))
 (global $~lib/builtins/u16.MAX_VALUE i32 (i32.const 65535))
 (global $~lib/builtins/u32.MIN_VALUE i32 (i32.const 0))
 (global $~lib/builtins/u32.MAX_VALUE i32 (i32.const -1))
 (global $~lib/builtins/u64.MIN_VALUE i64 (i64.const 0))
 (global $~lib/builtins/u64.MAX_VALUE i64 (i64.const -1))
 (global $~lib/builtins/bool.MIN_VALUE i32 (i32.const 0))
 (global $~lib/builtins/bool.MAX_VALUE i32 (i32.const 1))
 (global $~lib/builtins/f32.MIN_NORMAL_VALUE f32 (f32.const 1.1754943508222875e-38))
 (global $~lib/builtins/f32.MIN_VALUE f32 (f32.const 1.401298464324817e-45))
 (global $~lib/builtins/f32.MAX_VALUE f32 (f32.const 3402823466385288598117041e14))
 (global $~lib/builtins/f32.MIN_SAFE_INTEGER f32 (f32.const -16777215))
 (global $~lib/builtins/f32.MAX_SAFE_INTEGER f32 (f32.const 16777215))
 (global $~lib/builtins/f32.EPSILON f32 (f32.const 1.1920928955078125e-07))
 (global $~lib/builtins/f64.MIN_NORMAL_VALUE f64 (f64.const 2.2250738585072014e-308))
 (global $~lib/builtins/f64.MIN_VALUE f64 (f64.const 5e-324))
 (global $~lib/builtins/f64.MAX_VALUE f64 (f64.const 1797693134862315708145274e284))
 (global $~lib/builtins/f64.MIN_SAFE_INTEGER f64 (f64.const -9007199254740991))
 (global $~lib/builtins/f64.MAX_SAFE_INTEGER f64 (f64.const 9007199254740991))
 (global $~lib/builtins/f64.EPSILON f64 (f64.const 2.220446049250313e-16))
 (export "memory" (memory $0))
 (export "test" (func $builtins/test))
 (start $~start)
 (func $start:builtins~anonymous|0 (param $0 i32) (param $1 i32) (result i32)
  local.get $0
  local.get $1
  i32.add
 )
 (func $~lib/function/Function<%28i32%2Ci32%29=>i32>#get:index (param $0 i32) (result i32)
  local.get $0
  i32.load
 )
 (func $~lib/function/Function<%28i32%2Ci32%29=>i32>#get:name (param $0 i32) (result i32)
  i32.const 32
 )
 (func $~lib/string/String#get:length (param $0 i32) (result i32)
  local.get $0
  i32.const 20
  i32.sub
  i32.load offset=16
  i32.const 1
  i32.shr_u
 )
 (func $~lib/util/string/compareImpl (param $0 i32) (param $1 i32) (param $2 i32) (param $3 i32) (param $4 i32) (result i32)
  (local $5 i32)
  (local $6 i32)
  (local $7 i32)
  (local $8 i32)
  (local $9 i32)
  local.get $0
  local.get $1
  i32.const 1
  i32.shl
  i32.add
  local.set $5
  local.get $2
  local.get $3
  i32.const 1
  i32.shl
  i32.add
  local.set $6
  i32.const 0
  i32.const 2
  i32.lt_s
  drop
  local.get $4
  i32.const 4
  i32.ge_u
  if (result i32)
   local.get $5
   i32.const 7
   i32.and
   local.get $6
   i32.const 7
   i32.and
   i32.or
   i32.eqz
  else
   i32.const 0
  end
  if
   block $do-break|0
    loop $do-continue|0
     local.get $5
     i64.load
     local.get $6
     i64.load
     i64.ne
     if
      br $do-break|0
     end
     local.get $5
     i32.const 8
     i32.add
     local.set $5
     local.get $6
     i32.const 8
     i32.add
     local.set $6
     local.get $4
     i32.const 4
     i32.sub
     local.set $4
     local.get $4
     i32.const 4
     i32.ge_u
     local.set $7
     local.get $7
     br_if $do-continue|0
    end
   end
  end
  loop $while-continue|1
   local.get $4
   local.tee $7
   i32.const 1
   i32.sub
   local.set $4
   local.get $7
   local.set $7
   local.get $7
   if
    local.get $5
    i32.load16_u
    local.set $8
    local.get $6
    i32.load16_u
    local.set $9
    local.get $8
    local.get $9
    i32.ne
    if
     local.get $8
     local.get $9
     i32.sub
     return
    end
    local.get $5
    i32.const 2
    i32.add
    local.set $5
    local.get $6
    i32.const 2
    i32.add
    local.set $6
    br $while-continue|1
   end
  end
  i32.const 0
 )
 (func $~lib/string/String.__eq (param $0 i32) (param $1 i32) (result i32)
  (local $2 i32)
  local.get $0
  local.get $1
  i32.eq
  if
   i32.const 1
   return
  end
  local.get $0
  i32.const 0
  i32.eq
  if (result i32)
   i32.const 1
  else
   local.get $1
   i32.const 0
   i32.eq
  end
  if
   i32.const 0
   return
  end
  local.get $0
  call $~lib/string/String#get:length
  local.set $2
  local.get $2
  local.get $1
  call $~lib/string/String#get:length
  i32.ne
  if
   i32.const 0
   return
  end
  local.get $0
  i32.const 0
  local.get $1
  i32.const 0
  local.get $2
  call $~lib/util/string/compareImpl
  i32.eqz
 )
 (func $~lib/function/Function<%28i32%2Ci32%29=>i32>#get:length (param $0 i32) (result i32)
  i32.const 2
 )
 (func $~lib/function/Function<%28i32%2Ci32%29=>i32>#toString (param $0 i32) (result i32)
  i32.const 176
 )
 (func $~lib/atomics/Atomics.isLockFree (param $0 i32) (result i32)
  local.get $0
  i32.const 1
  i32.eq
  if (result i32)
   i32.const 1
  else
   local.get $0
   i32.const 2
   i32.eq
  end
  if (result i32)
   i32.const 1
  else
   local.get $0
   i32.const 4
   i32.eq
  end
 )
 (func $start:builtins~anonymous|1
  nop
 )
 (func $start:builtins~anonymous|2 (param $0 i32) (param $1 i32) (param $2 i32) (param $3 i32)
  nop
 )
 (func $builtins/max3 (param $0 i32) (param $1 i32) (param $2 i32) (result i32)
  (local $3 i32)
  (local $4 i32)
  (local $5 i32)
  local.get $0
  local.tee $5
  local.get $1
  local.tee $3
  local.get $2
  local.tee $4
  local.get $3
  local.get $4
  i32.gt_s
  select
  local.tee $3
  local.get $5
  local.get $3
  i32.gt_s
  select
 )
 (func $builtins/min3 (param $0 i32) (param $1 i32) (param $2 i32) (result i32)
  (local $3 i32)
  (local $4 i32)
  (local $5 i32)
  local.get $0
  local.tee $5
  local.get $1
  local.tee $3
  local.get $2
  local.tee $4
  local.get $3
  local.get $4
  i32.lt_s
  select
  local.tee $3
  local.get $5
  local.get $3
  i32.lt_s
  select
 )
 (func $builtins/rotl3 (param $0 i32) (param $1 i32) (param $2 i32) (result i32)
  (local $3 i32)
  (local $4 i32)
  (local $5 i32)
  local.get $0
  i32.const 24
  i32.shl
  i32.const 24
  i32.shr_s
  local.tee $5
  local.get $1
  i32.const 24
  i32.shl
  i32.const 24
  i32.shr_s
  local.tee $3
  local.get $2
  local.tee $4
  i32.const 7
  i32.and
  i32.shl
  local.get $3
  i32.const 0
  local.get $4
  i32.sub
  i32.const 7
  i32.and
  i32.shr_u
  i32.or
  local.tee $3
  i32.const 7
  i32.and
  i32.shl
  local.get $5
  i32.const 0
  local.get $3
  i32.sub
  i32.const 7
  i32.and
  i32.shr_u
  i32.or
  i32.const 24
  i32.shl
  i32.const 24
  i32.shr_s
 )
 (func $builtins/rotr3 (param $0 i32) (param $1 i32) (param $2 i32) (result i32)
  (local $3 i32)
  (local $4 i32)
  (local $5 i32)
  local.get $0
  i32.const 24
  i32.shl
  i32.const 24
  i32.shr_s
  local.tee $5
  local.get $1
  i32.const 24
  i32.shl
  i32.const 24
  i32.shr_s
  local.tee $3
  local.get $2
  local.tee $4
  i32.const 7
  i32.and
  i32.shr_u
  local.get $3
  i32.const 0
  local.get $4
  i32.sub
  i32.const 7
  i32.and
  i32.shl
  i32.or
  local.tee $3
  i32.const 7
  i32.and
  i32.shr_u
  local.get $5
  i32.const 0
  local.get $3
  i32.sub
  i32.const 7
  i32.and
  i32.shl
  i32.or
  i32.const 24
  i32.shl
  i32.const 24
  i32.shr_s
 )
 (func $start:builtins
  (local $0 i32)
  (local $1 i32)
  (local $2 i64)
  (local $3 i64)
  (local $4 f32)
  (local $5 f64)
  (local $6 i32)
  (local $7 i32)
  (local $8 i32)
  i32.const 1
  drop
  i32.const 0
  i32.eqz
  drop
  i32.const 1
  drop
  i32.const 0
  i32.eqz
  drop
  i32.const 1
  drop
  i32.const 0
  i32.eqz
  drop
  i32.const 1
  drop
  i32.const 0
  i32.eqz
  drop
  i32.const 1
  drop
  i32.const 1
  drop
  i32.const 1
  drop
  i32.const 0
  i32.eqz
  drop
  i32.const 1
  drop
  i32.const 0
  i32.eqz
  drop
  i32.const 1
  drop
  i32.const 0
  i32.eqz
  drop
  i32.const 1
  drop
  i32.const 0
  i32.eqz
  drop
  i32.const 1
  drop
  i32.const 0
  i32.eqz
  drop
  i32.const 1
  drop
  i32.const 0
  i32.eqz
  drop
  i32.const 1
  drop
  i32.const 1
  drop
  i32.const 0
  i32.eqz
  drop
  i32.const 1
  drop
  i32.const 1
  drop
  i32.const 1
  drop
  i32.const 1
  drop
  i32.const 0
  i32.eqz
  drop
  i32.const 1
  drop
  i32.const 0
  i32.eqz
  drop
  i32.const 1
  drop
  i32.const 0
  i32.eqz
  drop
  i32.const 1
  drop
  i32.const 0
  i32.eqz
  drop
  i32.const 1
  drop
  i32.const 0
  i32.eqz
  drop
  i32.const 1
  i32.const 2
  i32.add
  i32.const 24
  i32.shl
  i32.const 24
  i32.shr_s
  global.set $builtins/l
  global.get $builtins/l
  i32.const 3
  i32.eq
  i32.eqz
  if
   i32.const 0
   i32.const 96
   i32.const 51
   i32.const 20
   call $~lib/builtins/abort
   unreachable
  end
  i32.const 2
  i32.const 1
  i32.sub
  i32.const 24
  i32.shl
  i32.const 24
  i32.shr_s
  global.set $builtins/l
  global.get $builtins/l
  i32.const 1
  i32.eq
  i32.eqz
  if
   i32.const 0
   i32.const 96
   i32.const 52
   i32.const 20
   call $~lib/builtins/abort
   unreachable
  end
  i32.const 1
  i32.const 2
  i32.mul
  global.set $builtins/l
  global.get $builtins/l
  i32.const 2
  i32.eq
  i32.eqz
  if
   i32.const 0
   i32.const 96
   i32.const 53
   i32.const 20
   call $~lib/builtins/abort
   unreachable
  end
  i32.const 6
  i32.const 2
  i32.div_s
  i32.const 24
  i32.shl
  i32.const 24
  i32.shr_s
  global.set $builtins/l
  global.get $builtins/l
  i32.const 3
  i32.eq
  i32.eqz
  if
   i32.const 0
   i32.const 96
   i32.const 54
   i32.const 20
   call $~lib/builtins/abort
   unreachable
  end
  i32.const 143
  local.tee $0
  i32.const 3
  local.tee $1
  i32.const 7
  i32.and
  i32.shl
  local.get $0
  i32.const 0
  local.get $1
  i32.sub
  i32.const 7
  i32.and
  i32.shr_u
  i32.or
  i32.const 255
  i32.and
  global.set $builtins/v
  global.get $builtins/v
  i32.const 124
  i32.eq
  i32.eqz
  if
   i32.const 0
   i32.const 96
   i32.const 57
   i32.const 34
   call $~lib/builtins/abort
   unreachable
  end
  i32.const 170
  local.tee $1
  i32.const 1
  local.tee $0
  i32.const 7
  i32.and
  i32.shr_u
  local.get $1
  i32.const 0
  local.get $0
  i32.sub
  i32.const 7
  i32.and
  i32.shl
  i32.or
  i32.const 255
  i32.and
  global.set $builtins/v
  global.get $builtins/v
  i32.const 85
  i32.eq
  i32.eqz
  if
   i32.const 0
   i32.const 96
   i32.const 58
   i32.const 34
   call $~lib/builtins/abort
   unreachable
  end
  i32.const 1
  i32.clz
  drop
  i32.const 1
  i32.ctz
  drop
  i32.const 1
  i32.popcnt
  drop
  i32.const 1
  i32.const 1
  i32.rotl
  drop
  i32.const 1
  i32.const 1
  i32.rotr
  drop
  i32.const -42
  local.tee $1
  i32.const 31
  i32.shr_s
  local.tee $0
  local.get $1
  i32.add
  local.get $0
  i32.xor
  drop
  i32.const 1
  local.tee $0
  i32.const 2
  local.tee $1
  local.get $0
  local.get $1
  i32.gt_s
  select
  drop
  i32.const 1
  local.tee $1
  i32.const 2
  local.tee $0
  local.get $1
  local.get $0
  i32.lt_s
  select
  drop
  i32.const 1
  i32.const 2
  i32.add
  drop
  i32.const 2
  i32.const 1
  i32.sub
  drop
  i32.const 1
  i32.const 2
  i32.mul
  drop
  i32.const 6
  i32.const 2
  i32.div_s
  drop
  i32.const 1
  i32.clz
  global.set $builtins/i
  i32.const 1
  i32.ctz
  global.set $builtins/i
  i32.const 1
  i32.popcnt
  global.set $builtins/i
  i32.const 1
  i32.const 1
  i32.rotl
  global.set $builtins/i
  i32.const 1
  i32.const 1
  i32.rotr
  global.set $builtins/i
  i32.const -42
  local.tee $1
  i32.const 31
  i32.shr_s
  local.tee $0
  local.get $1
  i32.add
  local.get $0
  i32.xor
  global.set $builtins/i
  global.get $builtins/i
  i32.const 42
  i32.eq
  i32.eqz
  if
   i32.const 0
   i32.const 96
   i32.const 82
   i32.const 20
   call $~lib/builtins/abort
   unreachable
  end
  i32.const 1
  local.tee $0
  i32.const 2
  local.tee $1
  local.get $0
  local.get $1
  i32.gt_s
  select
  global.set $builtins/i
  global.get $builtins/i
  i32.const 2
  i32.eq
  i32.eqz
  if
   i32.const 0
   i32.const 96
   i32.const 83
   i32.const 21
   call $~lib/builtins/abort
   unreachable
  end
  i32.const 1
  local.tee $1
  i32.const 2
  local.tee $0
  local.get $1
  local.get $0
  i32.lt_s
  select
  global.set $builtins/i
  global.get $builtins/i
  i32.const 1
  i32.eq
  i32.eqz
  if
   i32.const 0
   i32.const 96
   i32.const 84
   i32.const 21
   call $~lib/builtins/abort
   unreachable
  end
  i32.const 1
  i32.const 2
  i32.add
  global.set $builtins/i
  global.get $builtins/i
  i32.const 3
  i32.eq
  i32.eqz
  if
   i32.const 0
   i32.const 96
   i32.const 85
   i32.const 21
   call $~lib/builtins/abort
   unreachable
  end
  i32.const 2
  i32.const 1
  i32.sub
  global.set $builtins/i
  global.get $builtins/i
  i32.const 1
  i32.eq
  i32.eqz
  if
   i32.const 0
   i32.const 96
   i32.const 86
   i32.const 21
   call $~lib/builtins/abort
   unreachable
  end
  i32.const 2
  i32.const 3
  i32.mul
  global.set $builtins/i
  global.get $builtins/i
  i32.const 6
  i32.eq
  i32.eqz
  if
   i32.const 0
   i32.const 96
   i32.const 87
   i32.const 21
   call $~lib/builtins/abort
   unreachable
  end
  i32.const 6
  i32.const 2
  i32.div_s
  global.set $builtins/i
  global.get $builtins/i
  i32.const 3
  i32.eq
  i32.eqz
  if
   i32.const 0
   i32.const 96
   i32.const 88
   i32.const 21
   call $~lib/builtins/abort
   unreachable
  end
  i64.const 1
  i64.clz
  drop
  i64.const 1
  i64.ctz
  drop
  i64.const 1
  i64.popcnt
  drop
  i64.const 1
  i64.const 1
  i64.rotl
  drop
  i64.const 1
  i64.const 1
  i64.rotr
  drop
  i64.const -42
  local.tee $2
  i64.const 63
  i64.shr_s
  local.tee $3
  local.get $2
  i64.add
  local.get $3
  i64.xor
  drop
  i64.const 1
  i64.clz
  global.set $builtins/I
  i64.const 1
  i64.ctz
  global.set $builtins/I
  i64.const 1
  i64.popcnt
  global.set $builtins/I
  i64.const 1
  i64.const 1
  i64.rotl
  global.set $builtins/I
  i64.const 1
  i64.const 1
  i64.rotr
  global.set $builtins/I
  i64.const -42
  local.tee $2
  i64.const 63
  i64.shr_s
  local.tee $3
  local.get $2
  i64.add
  local.get $3
  i64.xor
  global.set $builtins/I
  global.get $builtins/I
  i64.const 42
  i64.eq
  i32.eqz
  if
   i32.const 0
   i32.const 96
   i32.const 103
   i32.const 20
   call $~lib/builtins/abort
   unreachable
  end
  i64.const 1
  local.tee $3
  i64.const 2
  local.tee $2
  local.get $3
  local.get $2
  i64.gt_s
  select
  global.set $builtins/I
  global.get $builtins/I
  i64.const 2
  i64.eq
  i32.eqz
  if
   i32.const 0
   i32.const 96
   i32.const 104
   i32.const 21
   call $~lib/builtins/abort
   unreachable
  end
  i64.const 1
  local.tee $2
  i64.const 2
  local.tee $3
  local.get $2
  local.get $3
  i64.lt_s
  select
  global.set $builtins/I
  global.get $builtins/I
  i64.const 1
  i64.eq
  i32.eqz
  if
   i32.const 0
   i32.const 96
   i32.const 105
   i32.const 21
   call $~lib/builtins/abort
   unreachable
  end
  i64.const 1
  i64.const 2
  i64.add
  global.set $builtins/I
  global.get $builtins/I
  i64.const 3
  i64.eq
  i32.eqz
  if
   i32.const 0
   i32.const 96
   i32.const 106
   i32.const 21
   call $~lib/builtins/abort
   unreachable
  end
  i64.const 2
  i64.const 1
  i64.sub
  global.set $builtins/I
  global.get $builtins/I
  i64.const 1
  i64.eq
  i32.eqz
  if
   i32.const 0
   i32.const 96
   i32.const 107
   i32.const 21
   call $~lib/builtins/abort
   unreachable
  end
  i64.const 2
  i64.const 3
  i64.mul
  global.set $builtins/I
  global.get $builtins/I
  i64.const 6
  i64.eq
  i32.eqz
  if
   i32.const 0
   i32.const 96
   i32.const 108
   i32.const 21
   call $~lib/builtins/abort
   unreachable
  end
  i64.const 6
  i64.const 2
  i64.div_s
  global.set $builtins/I
  global.get $builtins/I
  i64.const 3
  i64.eq
  i32.eqz
  if
   i32.const 0
   i32.const 96
   i32.const 109
   i32.const 21
   call $~lib/builtins/abort
   unreachable
  end
  f32.const nan:0x400000
  drop
  f32.const inf
  drop
  f32.const 1.25
  f32.abs
  drop
  f32.const 1.25
  f32.ceil
  drop
  f32.const 1.25
  f32.const 2.5
  f32.copysign
  drop
  f32.const 1.25
  f32.floor
  drop
  f32.const 1.25
  f32.const 2.5
  f32.max
  drop
  f32.const 1.25
  f32.const 2.5
  f32.min
  drop
  f32.const 1.25
  f32.nearest
  drop
  f32.const 1.25
  f32.sqrt
  drop
  f32.const 1.25
  f32.trunc
  drop
  f32.const 1.25
  local.tee $4
  local.get $4
  f32.ne
  i32.const 0
  i32.eq
  drop
  f32.const nan:0x400000
  local.tee $4
  local.get $4
  f32.ne
  i32.const 1
  i32.eq
  drop
  f32.const 1.25
  local.tee $4
  local.get $4
  f32.sub
  f32.const 0
  f32.eq
  i32.const 1
  i32.eq
  drop
  f32.const inf
  local.tee $4
  local.get $4
  f32.sub
  f32.const 0
  f32.eq
  i32.const 0
  i32.eq
  drop
  f32.const inf
  f32.neg
  local.tee $4
  local.get $4
  f32.sub
  f32.const 0
  f32.eq
  i32.const 0
  i32.eq
  drop
  f32.const nan:0x400000
  local.tee $4
  local.get $4
  f32.sub
  f32.const 0
  f32.eq
  i32.const 0
  i32.eq
  drop
  f32.const nan:0x400000
  global.set $builtins/f
  f32.const inf
  global.set $builtins/f
  f32.const 1.25
  f32.abs
  global.set $builtins/f
  f32.const 1.25
  f32.ceil
  global.set $builtins/f
  f32.const 1.25
  f32.const 2.5
  f32.copysign
  global.set $builtins/f
  f32.const 1.25
  f32.floor
  global.set $builtins/f
  f32.const 1.5
  f32.const 2.5
  f32.add
  global.set $builtins/f
  global.get $builtins/f
  f32.const 4
  f32.eq
  i32.eqz
  if
   i32.const 0
   i32.const 96
   i32.const 139
   i32.const 25
   call $~lib/builtins/abort
   unreachable
  end
  f32.const 2.5
  f32.const 1.5
  f32.sub
  global.set $builtins/f
  global.get $builtins/f
  f32.const 1
  f32.eq
  i32.eqz
  if
   i32.const 0
   i32.const 96
   i32.const 140
   i32.const 25
   call $~lib/builtins/abort
   unreachable
  end
  f32.const 1.5
  f32.const 2
  f32.mul
  global.set $builtins/f
  global.get $builtins/f
  f32.const 3
  f32.eq
  i32.eqz
  if
   i32.const 0
   i32.const 96
   i32.const 141
   i32.const 25
   call $~lib/builtins/abort
   unreachable
  end
  f32.const 1.5
  f32.const 0.5
  f32.div
  global.set $builtins/f
  global.get $builtins/f
  f32.const 3
  f32.eq
  i32.eqz
  if
   i32.const 0
   i32.const 96
   i32.const 142
   i32.const 25
   call $~lib/builtins/abort
   unreachable
  end
  f32.const 1.25
  f32.const 2.5
  f32.max
  global.set $builtins/f
  global.get $builtins/f
  f32.const 2.5
  f32.eq
  i32.eqz
  if
   i32.const 0
   i32.const 96
   i32.const 143
   i32.const 26
   call $~lib/builtins/abort
   unreachable
  end
  f32.const 1.25
  f32.const 2.5
  f32.min
  global.set $builtins/f
  f32.const 1.25
  f32.nearest
  global.set $builtins/f
  f32.const 1.25
  f32.sqrt
  global.set $builtins/f
  f32.const 1.25
  f32.trunc
  global.set $builtins/f
  f32.const 1.25
  local.tee $4
  local.get $4
  f32.ne
  global.set $builtins/b
  f32.const 1.25
  local.tee $4
  local.get $4
  f32.sub
  f32.const 0
  f32.eq
  global.set $builtins/b
  f64.const nan:0x8000000000000
  drop
  f64.const inf
  drop
  f64.const nan:0x8000000000000
  drop
  f64.const inf
  drop
  f64.const 1.25
  f64.abs
  drop
  f64.const 1.25
  f64.ceil
  drop
  f64.const 1.25
  f64.const 2.5
  f64.copysign
  drop
  f64.const 1.25
  f64.floor
  drop
  f64.const 1.5
  f64.const 2.5
  f64.add
  drop
  f64.const 2.5
  f64.const 1.5
  f64.sub
  drop
  f64.const 1.5
  f64.const 2
  f64.mul
  drop
  f64.const 1.5
  f64.const 0.5
  f64.div
  drop
  f64.const 1.25
  f64.const 2.5
  f64.max
  drop
  f64.const 1.25
  f64.const 2.5
  f64.min
  drop
  f64.const 1.25
  f64.nearest
  drop
  f64.const 1.25
  f64.sqrt
  drop
  f64.const 1.25
  f64.trunc
  drop
  f64.const 1.25
  local.tee $5
  local.get $5
  f64.ne
  i32.const 0
  i32.eq
  drop
  f64.const nan:0x8000000000000
  local.tee $5
  local.get $5
  f64.ne
  i32.const 1
  i32.eq
  drop
  f64.const 1.25
  local.tee $5
  local.get $5
  f64.sub
  f64.const 0
  f64.eq
  i32.const 1
  i32.eq
  drop
  f64.const inf
  local.tee $5
  local.get $5
  f64.sub
  f64.const 0
  f64.eq
  i32.const 0
  i32.eq
  drop
  f64.const inf
  f64.neg
  local.tee $5
  local.get $5
  f64.sub
  f64.const 0
  f64.eq
  i32.const 0
  i32.eq
  drop
  f64.const nan:0x8000000000000
  local.tee $5
  local.get $5
  f64.sub
  f64.const 0
  f64.eq
  i32.const 0
  i32.eq
  drop
  f64.const nan:0x8000000000000
  global.set $builtins/F
  f64.const inf
  global.set $builtins/F
  f64.const 1.25
  f64.abs
  global.set $builtins/F
  f64.const 1.25
  f64.ceil
  global.set $builtins/F
  f64.const 1.25
  f64.const 2.5
  f64.copysign
  global.set $builtins/F
  f64.const 1.25
  f64.floor
  global.set $builtins/F
  f64.const 1.5
  f64.const 2.5
  f64.add
  global.set $builtins/F
  global.get $builtins/F
  f64.const 4
  f64.eq
  i32.eqz
  if
   i32.const 0
   i32.const 96
   i32.const 183
   i32.const 25
   call $~lib/builtins/abort
   unreachable
  end
  f64.const 2.5
  f64.const 1.5
  f64.sub
  global.set $builtins/F
  global.get $builtins/F
  f64.const 1
  f64.eq
  i32.eqz
  if
   i32.const 0
   i32.const 96
   i32.const 184
   i32.const 25
   call $~lib/builtins/abort
   unreachable
  end
  f64.const 1.5
  f64.const 2
  f64.mul
  global.set $builtins/F
  global.get $builtins/F
  f64.const 3
  f64.eq
  i32.eqz
  if
   i32.const 0
   i32.const 96
   i32.const 185
   i32.const 25
   call $~lib/builtins/abort
   unreachable
  end
  f64.const 1.5
  f64.const 0.5
  f64.div
  global.set $builtins/F
  global.get $builtins/F
  f64.const 3
  f64.eq
  i32.eqz
  if
   i32.const 0
   i32.const 96
   i32.const 186
   i32.const 25
   call $~lib/builtins/abort
   unreachable
  end
  f64.const 1.25
  f64.const 2.5
  f64.max
  global.set $builtins/F
  f64.const 1.25
  f64.const 2.5
  f64.min
  global.set $builtins/F
  f64.const 1.25
  f64.nearest
  global.set $builtins/F
  f64.const 1.25
  f64.sqrt
  global.set $builtins/F
  f64.const 1.25
  f64.trunc
  global.set $builtins/F
  f64.const 1.25
  local.tee $5
  local.get $5
  f64.ne
  global.set $builtins/b
  f64.const 1.25
  local.tee $5
  local.get $5
  f64.sub
  f64.const 0
  f64.eq
  global.set $builtins/b
  f64.const 0
  f64.const 1
  f64.min
  global.set $builtins/F
  f32.const 0
  global.get $builtins/f
  f32.max
  global.set $builtins/f
  f64.const 0
  f64.const 1.5
  f64.add
  global.set $builtins/F
  f32.const 0
  global.get $builtins/f
  f32.add
  global.set $builtins/f
  f64.const 2
  f64.const 1
  f64.sub
  global.set $builtins/F
  f32.const 2
  global.get $builtins/f
  f32.sub
  global.set $builtins/f
  f64.const 2
  f64.const 1
  f64.mul
  global.set $builtins/F
  f32.const 2
  global.get $builtins/f
  f32.mul
  global.set $builtins/f
  f64.const 2
  f64.const 1
  f64.div
  global.set $builtins/F
  f32.const 2
  global.get $builtins/f
  f32.div
  global.set $builtins/f
  i32.const 8
  i32.load
  global.set $builtins/i
  i32.const 8
  global.get $builtins/i
  i32.store
  i32.const 8
  i32.const 8
  i32.load
  i32.store
  i32.const 8
  i64.load
  global.set $builtins/I
  i32.const 8
  global.get $builtins/I
  i64.store
  i32.const 8
  i32.const 8
  i64.load
  i64.store
  i32.const 8
  f32.load
  global.set $builtins/f
  i32.const 8
  global.get $builtins/f
  f32.store
  i32.const 8
  i32.const 8
  f32.load
  f32.store
  i32.const 8
  f64.load
  global.set $builtins/F
  i32.const 8
  global.get $builtins/F
  f64.store
  i32.const 8
  i32.const 8
  f64.load
  f64.store
  i32.const 0
  i32.load offset=8
  global.set $builtins/i
  i32.const 0
  global.get $builtins/i
  i32.store offset=8
  i32.const 0
  i32.const 0
  i32.load offset=8
  i32.store offset=8
  i32.const 0
  i64.load offset=8
  global.set $builtins/I
  i32.const 0
  global.get $builtins/I
  i64.store offset=8
  i32.const 0
  i32.const 0
  i64.load offset=8
  i64.store offset=8
  i32.const 0
  f32.load offset=8
  global.set $builtins/f
  i32.const 0
  global.get $builtins/f
  f32.store offset=8
  i32.const 0
  i32.const 0
  f32.load offset=8
  f32.store offset=8
  i32.const 0
  f64.load offset=8
  global.set $builtins/F
  i32.const 0
  global.get $builtins/F
  f64.store offset=8
  i32.const 0
  i32.const 0
  f64.load offset=8
  f64.store offset=8
  i32.const 8
  i32.load8_s
  global.set $builtins/i
  i32.const 8
  i32.load16_s
  global.set $builtins/i
  i32.const 8
  i32.load
  global.set $builtins/i
  i32.const 8
  i32.load8_u
  global.set $builtins/i
  i32.const 8
  i32.load16_u
  global.set $builtins/i
  i32.const 8
  i32.load
  global.set $builtins/i
  i32.const 8
  i32.load8_u
  global.set $builtins/u
  i32.const 8
  i32.load16_u
  global.set $builtins/u
  i32.const 8
  i32.load
  global.set $builtins/u
  i32.const 8
  i32.load8_s
  global.set $builtins/u
  i32.const 8
  i32.load16_s
  global.set $builtins/u
  i32.const 8
  i32.load
  global.set $builtins/u
  i32.const 8
  i64.load8_s
  global.set $builtins/I
  i32.const 8
  i64.load16_s
  global.set $builtins/I
  i32.const 8
  i64.load32_s
  global.set $builtins/I
  i32.const 8
  i64.load
  global.set $builtins/I
  i32.const 8
  i64.load8_u
  global.set $builtins/U
  i32.const 8
  i64.load16_u
  global.set $builtins/U
  i32.const 8
  i64.load32_u
  global.set $builtins/U
  i32.const 8
  i64.load
  global.set $builtins/U
  i32.const 8
  i32.const 1
  i32.store8
  i32.const 8
  i32.const 1
  i32.store16
  i32.const 8
  i32.const 1
  i32.store
  i32.const 8
  i64.const 1
  i64.store8
  i32.const 8
  i64.const 1
  i64.store16
  i32.const 8
  i64.const 1
  i64.store32
  i32.const 8
  i64.const 1
  i64.store
  i32.const 8
  i32.const 1
  i64.extend_i32_s
  i64.store
  f32.const 1.25
  i32.reinterpret_f32
  drop
  i32.const 25
  f32.reinterpret_i32
  drop
  f64.const 1.25
  i64.reinterpret_f64
  drop
  i64.const 25
  f64.reinterpret_i64
  drop
  f32.const 1.25
  i32.reinterpret_f32
  global.set $builtins/i
  i32.const 25
  f32.reinterpret_i32
  global.set $builtins/f
  f64.const 1.25
  i64.reinterpret_f64
  global.set $builtins/I
  i64.const 25
  f64.reinterpret_i64
  global.set $builtins/F
  memory.size
  drop
  i32.const 1
  memory.grow
  drop
  memory.size
  global.set $builtins/s
  i32.const 1
  memory.grow
  global.set $builtins/s
  i32.const 10
  i32.const 20
  i32.const 1
  select
  drop
  i64.const 100
  i64.const 200
  i32.const 0
  select
  drop
  f32.const 1.25
  f32.const 2.5
  i32.const 1
  select
  drop
  f64.const 12.5
  f64.const 25
  i32.const 0
  select
  drop
  i32.const 10
  i32.const 20
  i32.const 1
  select
  global.set $builtins/i
  i64.const 100
  i64.const 200
  i32.const 0
  select
  global.set $builtins/I
  f32.const 1.25
  f32.const 2.5
  i32.const 1
  select
  global.set $builtins/f
  f64.const 12.5
  f64.const 25
  i32.const 0
  select
  global.set $builtins/F
  global.get $builtins/i
  i32.eqz
  if
   unreachable
  end
  i32.const 1
  i32.const 2
  i32.const 2
  global.set $~argumentsLength
  global.get $builtins/fn
  i32.load
  call_indirect (type $i32_i32_=>_i32)
  i32.const 3
  i32.eq
  i32.eqz
  if
   i32.const 0
   i32.const 96
   i32.const 307
   i32.const 1
   call $~lib/builtins/abort
   unreachable
  end
  i32.const 5
  i32.const 2
  i32.const 3
  global.get $builtins/fn
  call $~lib/function/Function<%28i32%2Ci32%29=>i32>#get:index
  call_indirect (type $i32_i32_=>_i32)
  i32.eq
  i32.eqz
  if
   i32.const 0
   i32.const 96
   i32.const 308
   i32.const 1
   call $~lib/builtins/abort
   unreachable
  end
  global.get $builtins/fn
  call $~lib/function/Function<%28i32%2Ci32%29=>i32>#get:name
<<<<<<< HEAD
=======
  local.tee $1
>>>>>>> bdee8625
  i32.const 32
  call $~lib/string/String.__eq
  i32.eqz
  if
   i32.const 0
   i32.const 96
   i32.const 309
   i32.const 1
   call $~lib/builtins/abort
   unreachable
  end
  global.get $builtins/fn
  call $~lib/function/Function<%28i32%2Ci32%29=>i32>#get:length
  i32.const 2
  i32.eq
  i32.eqz
  if
   i32.const 0
   i32.const 96
   i32.const 310
   i32.const 1
   call $~lib/builtins/abort
   unreachable
  end
  global.get $builtins/fn
  call $~lib/function/Function<%28i32%2Ci32%29=>i32>#get:length
  i32.const 2
  i32.eq
  i32.eqz
  if
   i32.const 0
   i32.const 96
   i32.const 311
   i32.const 1
   call $~lib/builtins/abort
   unreachable
  end
  global.get $builtins/fn
  call $~lib/function/Function<%28i32%2Ci32%29=>i32>#toString
<<<<<<< HEAD
=======
  local.tee $0
>>>>>>> bdee8625
  i32.const 176
  call $~lib/string/String.__eq
  i32.eqz
  if
   i32.const 0
   i32.const 96
   i32.const 312
   i32.const 1
   call $~lib/builtins/abort
   unreachable
  end
  i32.const 1
  i32.const 1
  i32.eq
  drop
  i32.const 2
  i32.const 2
  i32.eq
  drop
  i32.const 4
  i32.const 4
  i32.eq
  drop
  i32.const 8
  i32.const 8
  i32.eq
  drop
  i32.const 4
  drop
  i32.const 1
  i32.const 1
  i32.eq
  drop
  i32.const 1
  i32.const 1
  i32.eq
  drop
  i32.const 2
  i32.const 2
  i32.eq
  drop
  i32.const 4
  i32.const 4
  i32.eq
  drop
  i32.const 8
  i32.const 8
  i32.eq
  drop
  i32.const 4
  drop
  i32.const 4
  i32.const 4
  i32.eq
  drop
  i32.const 8
  i32.const 8
  i32.eq
  drop
  i32.const 0
  i32.const 0
  i32.eq
  drop
  i32.const 1
  i32.const 1
  i32.eq
  drop
  i32.const 2
  i32.const 2
  i32.eq
  drop
  i32.const 3
  i32.const 3
  i32.eq
  drop
  i32.const 0
  i32.const 0
  i32.eq
  drop
  i32.const 0
  i32.const 0
  i32.eq
  drop
  i32.const 4
  i32.const 4
  i32.eq
  drop
  i32.const 0
  i32.const 0
  i32.eq
  drop
  i32.const 2
  i32.const 2
  i32.eq
  drop
  i32.const 0
  i32.const 0
  i32.eq
  drop
  i32.const 8
  i32.const 8
  i32.eq
  drop
  f64.const nan:0x8000000000000
  f64.const nan:0x8000000000000
  f64.ne
  drop
  f32.const nan:0x400000
  local.tee $4
  local.get $4
  f32.ne
  drop
  f64.const nan:0x8000000000000
  local.tee $5
  local.get $5
  f64.ne
  drop
  f32.const nan:0x400000
  local.tee $4
  local.get $4
  f32.sub
  f32.const 0
  f32.eq
  i32.eqz
  drop
  f32.const inf
  local.tee $4
  local.get $4
  f32.sub
  f32.const 0
  f32.eq
  i32.eqz
  drop
  f64.const nan:0x8000000000000
  local.tee $5
  local.get $5
  f64.sub
  f64.const 0
  f64.eq
  i32.eqz
  drop
  f64.const inf
  local.tee $5
  local.get $5
  f64.sub
  f64.const 0
  f64.eq
  i32.eqz
  drop
  f32.const 0
  local.tee $4
  local.get $4
  f32.sub
  f32.const 0
  f32.eq
  drop
  f64.const 0
  local.tee $5
  local.get $5
  f64.sub
  f64.const 0
  f64.eq
  drop
  global.get $~lib/builtins/i8.MIN_VALUE
  i32.const 128
  i32.const 24
  i32.shl
  i32.const 24
  i32.shr_s
  i32.eq
  drop
  global.get $~lib/builtins/i8.MAX_VALUE
  i32.const 127
  i32.eq
  drop
  global.get $~lib/builtins/i16.MIN_VALUE
  i32.const 32768
  i32.const 16
  i32.shl
  i32.const 16
  i32.shr_s
  i32.eq
  drop
  global.get $~lib/builtins/i16.MAX_VALUE
  i32.const 32767
  i32.eq
  drop
  global.get $~lib/builtins/i32.MIN_VALUE
  i32.const -2147483648
  i32.eq
  drop
  global.get $~lib/builtins/i32.MAX_VALUE
  i32.const 2147483647
  i32.eq
  drop
  global.get $~lib/builtins/i64.MIN_VALUE
  i64.const -9223372036854775808
  i64.eq
  drop
  global.get $~lib/builtins/i64.MAX_VALUE
  i64.const 9223372036854775807
  i64.eq
  drop
  global.get $~lib/builtins/u8.MIN_VALUE
  i32.const 0
  i32.eq
  drop
  global.get $~lib/builtins/u8.MAX_VALUE
  i32.const 255
  i32.eq
  drop
  global.get $~lib/builtins/u16.MIN_VALUE
  i32.const 0
  i32.eq
  drop
  global.get $~lib/builtins/u16.MAX_VALUE
  i32.const 65535
  i32.eq
  drop
  global.get $~lib/builtins/u32.MIN_VALUE
  i32.const 0
  i32.eq
  drop
  global.get $~lib/builtins/u32.MAX_VALUE
  i32.const -1
  i32.eq
  drop
  global.get $~lib/builtins/u64.MIN_VALUE
  i64.const 0
  i64.eq
  drop
  global.get $~lib/builtins/u64.MAX_VALUE
  i64.const -1
  i64.eq
  drop
  global.get $~lib/builtins/bool.MIN_VALUE
  i32.const 0
  i32.eq
  drop
  global.get $~lib/builtins/bool.MIN_VALUE
  i32.const 0
  i32.eq
  drop
  global.get $~lib/builtins/bool.MAX_VALUE
  i32.const 1
  i32.eq
  drop
  global.get $~lib/builtins/bool.MAX_VALUE
  i32.const 1
  i32.eq
  drop
  global.get $~lib/builtins/f32.MIN_NORMAL_VALUE
  f32.const 1.1754943508222875e-38
  f32.eq
  drop
  global.get $~lib/builtins/f32.MIN_VALUE
  f32.const 1.401298464324817e-45
  f32.eq
  drop
  global.get $~lib/builtins/f32.MAX_VALUE
  f32.const 3402823466385288598117041e14
  f32.eq
  drop
  global.get $~lib/builtins/f32.MIN_SAFE_INTEGER
  f32.const -16777215
  f32.eq
  drop
  global.get $~lib/builtins/f32.MAX_SAFE_INTEGER
  f32.const 16777215
  f32.eq
  drop
  global.get $~lib/builtins/f32.EPSILON
  f32.const 1.1920928955078125e-07
  f32.eq
  drop
  global.get $~lib/builtins/f64.MIN_NORMAL_VALUE
  f64.const 2.2250738585072014e-308
  f64.eq
  drop
  global.get $~lib/builtins/f64.MIN_VALUE
  f64.const 5e-324
  f64.eq
  drop
  global.get $~lib/builtins/f64.MAX_VALUE
  f64.const 1797693134862315708145274e284
  f64.eq
  drop
  global.get $~lib/builtins/f64.MIN_SAFE_INTEGER
  f64.const -9007199254740991
  f64.eq
  drop
  global.get $~lib/builtins/f64.MAX_SAFE_INTEGER
  f64.const 9007199254740991
  f64.eq
  drop
  global.get $~lib/builtins/f64.EPSILON
  f64.const 2.220446049250313e-16
  f64.eq
  drop
  f32.const 1
  f32.abs
  drop
  f64.const 1
  f64.abs
  drop
  f32.const 1
  f32.ceil
  drop
  f64.const 1
  f64.ceil
  drop
  i32.const 1
  i32.clz
  drop
  i64.const 1
  i64.clz
  drop
  f32.const 1
  f32.const 2
  f32.copysign
  drop
  f64.const 1
  f64.const 2
  f64.copysign
  drop
  i32.const 1
  i32.ctz
  drop
  i64.const 1
  i64.ctz
  drop
  f32.const 1
  f32.floor
  drop
  f64.const 1
  f64.floor
  drop
  f32.const 1
  f32.nearest
  drop
  f64.const 1
  f64.nearest
  drop
  i32.const 1
  i32.popcnt
  drop
  i64.const 1
  i64.popcnt
  drop
  i32.const 1
  i32.const 2
  i32.add
  drop
  i64.const 1
  i64.const 2
  i64.add
  drop
  i32.const 2
  i32.const 1
  i32.sub
  drop
  i64.const 2
  i64.const 1
  i64.sub
  drop
  i32.const 3
  i32.const 1
  i32.mul
  drop
  i64.const 3
  i64.const 1
  i64.mul
  drop
  i32.const 4
  i32.const 1
  i32.div_s
  drop
  i32.const 4
  i32.const 1
  i32.div_u
  drop
  i64.const 5
  i64.const 1
  i64.div_s
  drop
  i64.const 5
  i64.const 1
  i64.div_u
  drop
  i32.const 8
  i32.load8_s
  drop
  i32.const 8
  i32.load8_u
  drop
  i32.const 8
  i32.load16_s
  drop
  i32.const 8
  i32.load16_u
  drop
  i32.const 8
  i32.load
  drop
  i32.const 8
  i64.load8_s
  drop
  i32.const 8
  i64.load8_u
  drop
  i32.const 8
  i64.load16_s
  drop
  i32.const 8
  i64.load16_u
  drop
  i32.const 8
  i64.load32_s
  drop
  i32.const 8
  i64.load32_u
  drop
  i32.const 8
  i64.load
  drop
  i32.const 8
  f32.load
  drop
  i32.const 8
  f64.load
  drop
  f32.const 1
  f32.const 2
  f32.add
  drop
  f64.const 1
  f64.const 2
  f64.add
  drop
  f32.const 2
  f32.const 1
  f32.sub
  drop
  f64.const 2
  f64.const 1
  f64.sub
  drop
  f32.const 1
  f32.const 2
  f32.mul
  drop
  f64.const 1
  f64.const 2
  f64.mul
  drop
  f32.const 1.5
  f32.const 0.5
  f32.div
  drop
  f64.const 1.5
  f64.const 0.5
  f64.div
  drop
  f32.const 1
  f32.const 2
  f32.max
  drop
  f64.const 1
  f64.const 2
  f64.max
  drop
  f32.const 1
  f32.const 2
  f32.min
  drop
  f64.const 1
  f64.const 2
  f64.min
  drop
  f32.const 1
  i32.reinterpret_f32
  drop
  f64.const 1
  i64.reinterpret_f64
  drop
  i32.const 1
  f32.reinterpret_i32
  drop
  i64.const 1
  f64.reinterpret_i64
  drop
  i32.const 1
  i32.const 2
  i32.rotl
  drop
  i64.const 1
  i64.const 2
  i64.rotl
  drop
  i32.const 1
  i32.const 2
  i32.rotr
  drop
  i64.const 1
  i64.const 2
  i64.rotr
  drop
  f32.const 1
  f32.sqrt
  drop
  f64.const 1
  f64.sqrt
  drop
  i32.const 8
  i32.const 1
  i32.store8
  i32.const 8
  i32.const 1
  i32.store16
  i32.const 8
  i32.const 1
  i32.store
  i32.const 8
  i64.const 1
  i64.store8
  i32.const 8
  i64.const 1
  i64.store16
  i32.const 8
  i64.const 1
  i64.store32
  i32.const 8
  i64.const 1
  i64.store
  i32.const 8
  f32.const 1
  f32.store
  i32.const 8
  f64.const 1
  f64.store
  f32.const 1
  f32.trunc
  drop
  f64.const 1
  f64.trunc
  drop
  i32.const 0
  call $~lib/atomics/Atomics.isLockFree
  i32.const 0
  i32.eq
  i32.eqz
  if
   i32.const 0
   i32.const 96
   i32.const 494
   i32.const 1
   call $~lib/builtins/abort
   unreachable
  end
  i32.const 1
  call $~lib/atomics/Atomics.isLockFree
  i32.const 1
  i32.eq
  i32.eqz
  if
   i32.const 0
   i32.const 96
   i32.const 495
   i32.const 1
   call $~lib/builtins/abort
   unreachable
  end
  i32.const 2
  call $~lib/atomics/Atomics.isLockFree
  i32.const 1
  i32.eq
  i32.eqz
  if
   i32.const 0
   i32.const 96
   i32.const 496
   i32.const 1
   call $~lib/builtins/abort
   unreachable
  end
  i32.const 3
  call $~lib/atomics/Atomics.isLockFree
  i32.const 0
  i32.eq
  i32.eqz
  if
   i32.const 0
   i32.const 96
   i32.const 497
   i32.const 1
   call $~lib/builtins/abort
   unreachable
  end
  i32.const 4
  call $~lib/atomics/Atomics.isLockFree
  i32.const 1
  i32.eq
  i32.eqz
  if
   i32.const 0
   i32.const 96
   i32.const 498
   i32.const 1
   call $~lib/builtins/abort
   unreachable
  end
  i32.const 5
  call $~lib/atomics/Atomics.isLockFree
  i32.const 0
  i32.eq
  i32.eqz
  if
   i32.const 0
   i32.const 96
   i32.const 499
   i32.const 1
   call $~lib/builtins/abort
   unreachable
  end
  i32.const 8
  call $~lib/atomics/Atomics.isLockFree
  i32.const 0
  i32.eq
  i32.eqz
  if
   i32.const 0
   i32.const 96
   i32.const 500
   i32.const 1
   call $~lib/builtins/abort
   unreachable
  end
  i32.const 0
  local.set $0
  i32.const 0
  local.set $1
  i32.const 23
  local.set $6
  i32.const 24
  local.set $7
  i32.const 24
  local.set $8
  i32.const 256
  i32.const 5
  local.get $0
  f64.convert_i32_u
  local.get $1
  f64.convert_i32_u
  local.get $6
  f64.convert_i32_u
  local.get $7
  f64.convert_i32_u
  local.get $8
  f64.convert_i32_u
  call $~lib/builtins/trace
  local.get $0
  local.get $1
  i32.eq
  i32.eqz
  if
   i32.const 304
   i32.const 96
   i32.const 510
   i32.const 3
   call $~lib/builtins/abort
   unreachable
  end
  local.get $0
  local.get $6
  i32.ne
  i32.eqz
  if
   i32.const 0
   i32.const 96
   i32.const 511
   i32.const 3
   call $~lib/builtins/abort
   unreachable
  end
  local.get $6
  i32.const 23
  i32.eq
  i32.eqz
  if
   i32.const 0
   i32.const 96
   i32.const 512
   i32.const 3
   call $~lib/builtins/abort
   unreachable
  end
  local.get $7
  local.get $8
  i32.eq
  i32.eqz
  if
   i32.const 0
   i32.const 96
   i32.const 513
   i32.const 3
   call $~lib/builtins/abort
   unreachable
  end
  i32.const 352
  i32.const 352
  call $~lib/string/String.__eq
  i32.eqz
  if
   i32.const 0
   i32.const 96
   i32.const 517
   i32.const 3
   call $~lib/builtins/abort
   unreachable
  end
  i32.const 352
  i32.const 352
  call $~lib/string/String.__eq
  i32.eqz
  if
   i32.const 0
   i32.const 96
   i32.const 518
   i32.const 3
   call $~lib/builtins/abort
   unreachable
  end
  i32.const 400
  i32.const 400
  call $~lib/string/String.__eq
  i32.eqz
  if
   i32.const 0
   i32.const 96
   i32.const 519
   i32.const 3
   call $~lib/builtins/abort
   unreachable
  end
  i32.const 432
  i32.const 432
  call $~lib/string/String.__eq
  i32.eqz
  if
   i32.const 0
   i32.const 96
   i32.const 520
   i32.const 3
   call $~lib/builtins/abort
   unreachable
  end
  i32.const 464
  i32.const 464
  call $~lib/string/String.__eq
  i32.eqz
  if
   i32.const 0
   i32.const 96
   i32.const 521
   i32.const 3
   call $~lib/builtins/abort
   unreachable
  end
  i32.const 496
  i32.const 496
  call $~lib/string/String.__eq
  i32.eqz
  if
   i32.const 0
   i32.const 96
   i32.const 522
   i32.const 3
   call $~lib/builtins/abort
   unreachable
  end
  i32.const 528
  i32.const 528
  call $~lib/string/String.__eq
  i32.eqz
  if
   i32.const 0
   i32.const 96
   i32.const 523
   i32.const 3
   call $~lib/builtins/abort
   unreachable
  end
  i32.const 560
  i32.const 560
  call $~lib/string/String.__eq
  i32.eqz
  if
   i32.const 0
   i32.const 96
   i32.const 524
   i32.const 3
   call $~lib/builtins/abort
   unreachable
  end
  i32.const 592
  i32.const 592
  call $~lib/string/String.__eq
  i32.eqz
  if
   i32.const 0
   i32.const 96
   i32.const 525
   i32.const 3
   call $~lib/builtins/abort
   unreachable
  end
  i32.const 624
  i32.const 624
  call $~lib/string/String.__eq
  i32.eqz
  if
   i32.const 0
   i32.const 96
   i32.const 526
   i32.const 3
   call $~lib/builtins/abort
   unreachable
  end
  i32.const 656
  i32.const 656
  call $~lib/string/String.__eq
  i32.eqz
  if
   i32.const 0
   i32.const 96
   i32.const 527
   i32.const 3
   call $~lib/builtins/abort
   unreachable
  end
  i32.const 688
  i32.const 688
  call $~lib/string/String.__eq
  i32.eqz
  if
   i32.const 0
   i32.const 96
   i32.const 528
   i32.const 3
   call $~lib/builtins/abort
   unreachable
  end
  i32.const 720
  i32.const 720
  call $~lib/string/String.__eq
  i32.eqz
  if
   i32.const 0
   i32.const 96
   i32.const 529
   i32.const 3
   call $~lib/builtins/abort
   unreachable
  end
  i32.const 752
  i32.const 752
  call $~lib/string/String.__eq
  i32.eqz
  if
   i32.const 0
   i32.const 96
   i32.const 530
   i32.const 3
   call $~lib/builtins/abort
   unreachable
  end
  i32.const 784
  i32.const 784
  call $~lib/string/String.__eq
  i32.eqz
  if
   i32.const 0
   i32.const 96
   i32.const 531
   i32.const 3
   call $~lib/builtins/abort
   unreachable
  end
  i32.const 816
  i32.const 816
  call $~lib/string/String.__eq
  i32.eqz
  if
   i32.const 0
   i32.const 96
   i32.const 532
   i32.const 3
   call $~lib/builtins/abort
   unreachable
  end
  i32.const 848
  i32.const 848
  call $~lib/string/String.__eq
  i32.eqz
  if
   i32.const 0
   i32.const 96
   i32.const 533
   i32.const 3
   call $~lib/builtins/abort
   unreachable
  end
  i32.const 880
  i32.const 880
  call $~lib/string/String.__eq
  i32.eqz
  if
   i32.const 0
   i32.const 96
   i32.const 534
   i32.const 3
   call $~lib/builtins/abort
   unreachable
  end
  i32.const 432
  i32.const 432
  call $~lib/string/String.__eq
  i32.eqz
  if
   i32.const 0
   i32.const 96
   i32.const 535
   i32.const 3
   call $~lib/builtins/abort
   unreachable
  end
  i32.const 352
  i32.const 352
  call $~lib/string/String.__eq
  i32.eqz
  if
   i32.const 0
   i32.const 96
   i32.const 536
   i32.const 3
   call $~lib/builtins/abort
   unreachable
  end
  i32.const 1
  drop
  i32.const 0
  i32.eqz
  drop
  i32.const 0
  i32.eqz
  drop
  i32.const 0
  i32.eqz
  drop
  i32.const 0
  i32.eqz
  drop
  i32.const 0
  i32.eqz
  drop
  i32.const 0
  i32.eqz
  drop
  i32.const 0
  i32.eqz
  drop
  i32.const 0
  i32.eqz
  drop
  i32.const 0
  i32.eqz
  drop
  i32.const 0
  i32.eqz
  drop
  i32.const 0
  i32.eqz
  drop
  i32.const 0
  i32.eqz
  drop
  i32.const 0
  i32.const 0
  i32.eq
  drop
  i32.const 1
  i32.const 1
  i32.eq
  drop
  i32.const 2
  i32.const 2
  i32.eq
  drop
  i32.const 3
  i32.const 3
  i32.eq
  drop
  i32.const 4
  i32.const 4
  i32.eq
  drop
  i32.const 1
  drop
  i32.const 1
  drop
  i32.const 1
  drop
  i32.const 1
  drop
<<<<<<< HEAD
=======
  i32.const 3
  i32.const 2
  i32.const 1
  call $builtins/max3
  i32.const 3
  i32.eq
  i32.eqz
  if
   i32.const 0
   i32.const 96
   i32.const 570
   i32.const 1
   call $~lib/builtins/abort
   unreachable
  end
  i32.const 1
  i32.const 2
  i32.const 3
  call $builtins/min3
  i32.const 1
  i32.eq
  i32.eqz
  if
   i32.const 0
   i32.const 96
   i32.const 575
   i32.const 1
   call $~lib/builtins/abort
   unreachable
  end
  i32.const 3
  i32.const 2
  i32.const 1
  call $builtins/rotl3
  i32.const 48
  i32.eq
  i32.eqz
  if
   i32.const 0
   i32.const 96
   i32.const 580
   i32.const 1
   call $~lib/builtins/abort
   unreachable
  end
  i32.const 48
  i32.const 8
  i32.const 1
  call $builtins/rotr3
  i32.const 3
  i32.eq
  i32.eqz
  if
   i32.const 0
   i32.const 96
   i32.const 585
   i32.const 1
   call $~lib/builtins/abort
   unreachable
  end
  local.get $0
  call $~lib/rt/stub/__release
  local.get $1
  call $~lib/rt/stub/__release
>>>>>>> bdee8625
 )
 (func $builtins/test
  nop
 )
 (func $~start
  call $start:builtins
 )
)<|MERGE_RESOLUTION|>--- conflicted
+++ resolved
@@ -1775,10 +1775,6 @@
   end
   global.get $builtins/fn
   call $~lib/function/Function<%28i32%2Ci32%29=>i32>#get:name
-<<<<<<< HEAD
-=======
-  local.tee $1
->>>>>>> bdee8625
   i32.const 32
   call $~lib/string/String.__eq
   i32.eqz
@@ -1818,10 +1814,6 @@
   end
   global.get $builtins/fn
   call $~lib/function/Function<%28i32%2Ci32%29=>i32>#toString
-<<<<<<< HEAD
-=======
-  local.tee $0
->>>>>>> bdee8625
   i32.const 176
   call $~lib/string/String.__eq
   i32.eqz
@@ -2460,9 +2452,9 @@
    unreachable
   end
   i32.const 0
+  local.set $1
+  i32.const 0
   local.set $0
-  i32.const 0
-  local.set $1
   i32.const 23
   local.set $6
   i32.const 24
@@ -2471,9 +2463,9 @@
   local.set $8
   i32.const 256
   i32.const 5
+  local.get $1
+  f64.convert_i32_u
   local.get $0
-  f64.convert_i32_u
-  local.get $1
   f64.convert_i32_u
   local.get $6
   f64.convert_i32_u
@@ -2482,8 +2474,8 @@
   local.get $8
   f64.convert_i32_u
   call $~lib/builtins/trace
+  local.get $1
   local.get $0
-  local.get $1
   i32.eq
   i32.eqz
   if
@@ -2494,7 +2486,7 @@
    call $~lib/builtins/abort
    unreachable
   end
-  local.get $0
+  local.get $1
   local.get $6
   i32.ne
   i32.eqz
@@ -2836,8 +2828,6 @@
   drop
   i32.const 1
   drop
-<<<<<<< HEAD
-=======
   i32.const 3
   i32.const 2
   i32.const 1
@@ -2898,11 +2888,6 @@
    call $~lib/builtins/abort
    unreachable
   end
-  local.get $0
-  call $~lib/rt/stub/__release
-  local.get $1
-  call $~lib/rt/stub/__release
->>>>>>> bdee8625
  )
  (func $builtins/test
   nop
