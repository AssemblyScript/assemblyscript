--- conflicted
+++ resolved
@@ -3,14 +3,11 @@
  (type $FUNCSIG$if (func (param f32) (result i32)))
  (type $FUNCSIG$id (func (param f64) (result i32)))
  (type $FUNCSIG$vii (func (param i32 i32)))
-<<<<<<< HEAD
  (type $FUNCSIG$viiddddd (func (param i32 i32 f64 f64 f64 f64 f64)))
-=======
  (type $FUNCSIG$iii (func (param i32 i32) (result i32)))
  (type $FUNCSIG$ii (func (param i32) (result i32)))
  (type $FUNCSIG$vi (func (param i32)))
  (type $FUNCSIG$iiiiii (func (param i32 i32 i32 i32 i32) (result i32)))
->>>>>>> c2b672913129880bae1e80d356336cf268e5d470
  (type $FUNCSIG$v (func))
  (import "env" "abort" (func $~lib/builtins/abort (param i32 i32 i32 i32)))
  (import "env" "trace" (func $~lib/builtins/trace (param i32 i32 f64 f64 f64 f64 f64)))
@@ -18,33 +15,28 @@
  (data (i32.const 8) "\00\00\00\00\01\00\00\00\01\00\00\00\00\00\00\00")
  (data (i32.const 24) "\06\00\00\00\01\00\00\00\01\00\00\00\06\00\00\00a\00b\00c\00")
  (data (i32.const 48) "\16\00\00\00\01\00\00\00\01\00\00\00\16\00\00\00b\00u\00i\00l\00t\00i\00n\00s\00.\00t\00s\00")
-<<<<<<< HEAD
  (data (i32.const 88) "\14\00\00\00\01\00\00\00\01\00\00\00\14\00\00\00s\00i\00g\00n\00a\00t\00u\00r\00e\00s\00")
  (data (i32.const 128) "\0e\00\00\00\01\00\00\00\01\00\00\00\0e\00\00\00t\00e\00s\00t\00i\00n\00g\00")
- (table $0 2 funcref)
- (elem (i32.const 0) $null $start:builtins~anonymous|0)
-=======
- (data (i32.const 88) "\10\00\00\00\01\00\00\00\01\00\00\00\10\00\00\00F\00u\00n\00c\00t\00i\00o\00n\00")
- (data (i32.const 120) "\02\00\00\00\01\00\00\00\01\00\00\00\02\00\00\00C\00")
- (data (i32.const 144) "\0c\00\00\00\01\00\00\00\01\00\00\00\0c\00\00\00S\00t\00r\00i\00n\00g\00")
- (data (i32.const 176) "\08\00\00\00\01\00\00\00\01\00\00\00\08\00\00\00b\00o\00o\00l\00")
- (data (i32.const 200) "\04\00\00\00\01\00\00\00\01\00\00\00\04\00\00\00i\008\00")
- (data (i32.const 224) "\04\00\00\00\01\00\00\00\01\00\00\00\04\00\00\00u\008\00")
- (data (i32.const 248) "\06\00\00\00\01\00\00\00\01\00\00\00\06\00\00\00i\001\006\00")
- (data (i32.const 272) "\06\00\00\00\01\00\00\00\01\00\00\00\06\00\00\00u\001\006\00")
- (data (i32.const 296) "\06\00\00\00\01\00\00\00\01\00\00\00\06\00\00\00i\003\002\00")
- (data (i32.const 320) "\06\00\00\00\01\00\00\00\01\00\00\00\06\00\00\00u\003\002\00")
- (data (i32.const 344) "\06\00\00\00\01\00\00\00\01\00\00\00\06\00\00\00f\003\002\00")
- (data (i32.const 368) "\06\00\00\00\01\00\00\00\01\00\00\00\06\00\00\00i\006\004\00")
- (data (i32.const 392) "\06\00\00\00\01\00\00\00\01\00\00\00\06\00\00\00u\006\004\00")
- (data (i32.const 416) "\06\00\00\00\01\00\00\00\01\00\00\00\06\00\00\00f\006\004\00")
- (data (i32.const 440) "\n\00\00\00\01\00\00\00\01\00\00\00\n\00\00\00i\00s\00i\00z\00e\00")
- (data (i32.const 472) "\n\00\00\00\01\00\00\00\01\00\00\00\n\00\00\00u\00s\00i\00z\00e\00")
- (data (i32.const 504) "\08\00\00\00\01\00\00\00\01\00\00\00\08\00\00\00v\00o\00i\00d\00")
- (data (i32.const 528) "\14\00\00\00\01\00\00\00\01\00\00\00\14\00\00\00s\00o\00m\00e\00 \00v\00a\00l\00u\00e\00")
+ (data (i32.const 160) "\10\00\00\00\01\00\00\00\01\00\00\00\10\00\00\00F\00u\00n\00c\00t\00i\00o\00n\00")
+ (data (i32.const 192) "\02\00\00\00\01\00\00\00\01\00\00\00\02\00\00\00C\00")
+ (data (i32.const 216) "\0c\00\00\00\01\00\00\00\01\00\00\00\0c\00\00\00S\00t\00r\00i\00n\00g\00")
+ (data (i32.const 248) "\08\00\00\00\01\00\00\00\01\00\00\00\08\00\00\00b\00o\00o\00l\00")
+ (data (i32.const 272) "\04\00\00\00\01\00\00\00\01\00\00\00\04\00\00\00i\008\00")
+ (data (i32.const 296) "\04\00\00\00\01\00\00\00\01\00\00\00\04\00\00\00u\008\00")
+ (data (i32.const 320) "\06\00\00\00\01\00\00\00\01\00\00\00\06\00\00\00i\001\006\00")
+ (data (i32.const 344) "\06\00\00\00\01\00\00\00\01\00\00\00\06\00\00\00u\001\006\00")
+ (data (i32.const 368) "\06\00\00\00\01\00\00\00\01\00\00\00\06\00\00\00i\003\002\00")
+ (data (i32.const 392) "\06\00\00\00\01\00\00\00\01\00\00\00\06\00\00\00u\003\002\00")
+ (data (i32.const 416) "\06\00\00\00\01\00\00\00\01\00\00\00\06\00\00\00f\003\002\00")
+ (data (i32.const 440) "\06\00\00\00\01\00\00\00\01\00\00\00\06\00\00\00i\006\004\00")
+ (data (i32.const 464) "\06\00\00\00\01\00\00\00\01\00\00\00\06\00\00\00u\006\004\00")
+ (data (i32.const 488) "\06\00\00\00\01\00\00\00\01\00\00\00\06\00\00\00f\006\004\00")
+ (data (i32.const 512) "\n\00\00\00\01\00\00\00\01\00\00\00\n\00\00\00i\00s\00i\00z\00e\00")
+ (data (i32.const 544) "\n\00\00\00\01\00\00\00\01\00\00\00\n\00\00\00u\00s\00i\00z\00e\00")
+ (data (i32.const 576) "\08\00\00\00\01\00\00\00\01\00\00\00\08\00\00\00v\00o\00i\00d\00")
+ (data (i32.const 600) "\14\00\00\00\01\00\00\00\01\00\00\00\14\00\00\00s\00o\00m\00e\00 \00v\00a\00l\00u\00e\00")
  (table $0 3 funcref)
  (elem (i32.const 0) $null $start:builtins~anonymous|0 $start:builtins~anonymous|1)
->>>>>>> c2b672913129880bae1e80d356336cf268e5d470
  (global $builtins/b (mut i32) (i32.const 0))
  (global $builtins/i (mut i32) (i32.const 0))
  (global $builtins/I (mut i64) (i64.const 0))
@@ -115,16 +107,13 @@
  (func $start:builtins~anonymous|0 (; 6 ;) (type $FUNCSIG$vii) (param $0 i32) (param $1 i32)
   nop
  )
-<<<<<<< HEAD
- (func $start:builtins (; 7 ;) (type $FUNCSIG$v)
-=======
- (func $~lib/rt/stub/__retain (; 6 ;) (type $FUNCSIG$ii) (param $0 i32) (result i32)
+ (func $~lib/rt/stub/__retain (; 7 ;) (type $FUNCSIG$ii) (param $0 i32) (result i32)
   local.get $0
  )
- (func $~lib/rt/stub/__release (; 7 ;) (type $FUNCSIG$vi) (param $0 i32)
+ (func $~lib/rt/stub/__release (; 8 ;) (type $FUNCSIG$vi) (param $0 i32)
   nop
  )
- (func $~lib/string/String#get:length (; 8 ;) (type $FUNCSIG$ii) (param $0 i32) (result i32)
+ (func $~lib/string/String#get:length (; 9 ;) (type $FUNCSIG$ii) (param $0 i32) (result i32)
   local.get $0
   i32.const 16
   i32.sub
@@ -132,7 +121,7 @@
   i32.const 1
   i32.shr_u
  )
- (func $~lib/util/string/compareImpl (; 9 ;) (type $FUNCSIG$iiiiii) (param $0 i32) (param $1 i32) (param $2 i32) (param $3 i32) (param $4 i32) (result i32)
+ (func $~lib/util/string/compareImpl (; 10 ;) (type $FUNCSIG$iiiiii) (param $0 i32) (param $1 i32) (param $2 i32) (param $3 i32) (param $4 i32) (result i32)
   (local $5 i32)
   (local $6 i32)
   (local $7 i32)
@@ -197,7 +186,7 @@
   call $~lib/rt/stub/__release
   local.get $8
  )
- (func $~lib/string/String.__eq (; 10 ;) (type $FUNCSIG$iii) (param $0 i32) (param $1 i32) (result i32)
+ (func $~lib/string/String.__eq (; 11 ;) (type $FUNCSIG$iii) (param $0 i32) (param $1 i32) (result i32)
   (local $2 i32)
   (local $3 i32)
   local.get $0
@@ -270,11 +259,10 @@
   call $~lib/rt/stub/__release
   local.get $2
  )
- (func $start:builtins~anonymous|1 (; 11 ;) (type $FUNCSIG$v)
+ (func $start:builtins~anonymous|1 (; 12 ;) (type $FUNCSIG$v)
   nop
  )
- (func $start:builtins (; 12 ;) (type $FUNCSIG$v)
->>>>>>> c2b672913129880bae1e80d356336cf268e5d470
+ (func $start:builtins (; 13 ;) (type $FUNCSIG$v)
   (local $0 i32)
   (local $1 i32)
   (local $2 i64)
@@ -1343,7 +1331,6 @@
   f64.const 1
   f64.trunc
   drop
-<<<<<<< HEAD
   i32.const 0
   local.set $0
   i32.const 0
@@ -1373,87 +1360,92 @@
   i32.eqz
   if
    i32.const 144
-=======
-  i32.const 104
-  i32.const 104
-  call $~lib/string/String.__eq
-  i32.eqz
-  if
-   i32.const 0
-   i32.const 64
-   i32.const 423
-   i32.const 2
-   call $~lib/builtins/abort
-   unreachable
-  end
-  i32.const 104
-  i32.const 104
-  call $~lib/string/String.__eq
-  i32.eqz
-  if
-   i32.const 0
-   i32.const 64
-   i32.const 424
-   i32.const 2
-   call $~lib/builtins/abort
-   unreachable
-  end
-  i32.const 136
-  i32.const 136
-  call $~lib/string/String.__eq
-  i32.eqz
-  if
-   i32.const 0
-   i32.const 64
-   i32.const 425
-   i32.const 2
-   call $~lib/builtins/abort
-   unreachable
-  end
-  i32.const 160
-  i32.const 160
-  call $~lib/string/String.__eq
-  i32.eqz
-  if
-   i32.const 0
-   i32.const 64
-   i32.const 426
-   i32.const 2
-   call $~lib/builtins/abort
-   unreachable
-  end
-  i32.const 192
-  i32.const 192
-  call $~lib/string/String.__eq
-  i32.eqz
-  if
-   i32.const 0
-   i32.const 64
-   i32.const 427
-   i32.const 2
-   call $~lib/builtins/abort
-   unreachable
-  end
-  i32.const 216
-  i32.const 216
-  call $~lib/string/String.__eq
-  i32.eqz
-  if
-   i32.const 0
-   i32.const 64
-   i32.const 428
-   i32.const 2
-   call $~lib/builtins/abort
-   unreachable
-  end
-  i32.const 240
-  i32.const 240
-  call $~lib/string/String.__eq
-  i32.eqz
-  if
-   i32.const 0
-   i32.const 64
-   i32.const 429
+   i32.const 64
+   i32.const 430
+   i32.const 2
+   call $~lib/builtins/abort
+   unreachable
+  end
+  local.get $0
+  local.get $4
+  i32.ne
+  i32.eqz
+  if
+   i32.const 0
+   i32.const 64
+   i32.const 431
+   i32.const 2
+   call $~lib/builtins/abort
+   unreachable
+  end
+  local.get $4
+  i32.const 12
+  i32.eq
+  i32.eqz
+  if
+   i32.const 0
+   i32.const 64
+   i32.const 432
+   i32.const 2
+   call $~lib/builtins/abort
+   unreachable
+  end
+  local.get $5
+  local.get $6
+  i32.eq
+  i32.eqz
+  if
+   i32.const 0
+   i32.const 64
+   i32.const 433
+   i32.const 2
+   call $~lib/builtins/abort
+   unreachable
+  end
+  i32.const 176
+  i32.const 176
+  call $~lib/string/String.__eq
+  i32.eqz
+  if
+   i32.const 0
+   i32.const 64
+   i32.const 437
+   i32.const 2
+   call $~lib/builtins/abort
+   unreachable
+  end
+  i32.const 176
+  i32.const 176
+  call $~lib/string/String.__eq
+  i32.eqz
+  if
+   i32.const 0
+   i32.const 64
+   i32.const 438
+   i32.const 2
+   call $~lib/builtins/abort
+   unreachable
+  end
+  i32.const 208
+  i32.const 208
+  call $~lib/string/String.__eq
+  i32.eqz
+  if
+   i32.const 0
+   i32.const 64
+   i32.const 439
+   i32.const 2
+   call $~lib/builtins/abort
+   unreachable
+  end
+  i32.const 232
+  i32.const 232
+  call $~lib/string/String.__eq
+  i32.eqz
+  if
+   i32.const 0
+   i32.const 64
+   i32.const 440
    i32.const 2
    call $~lib/builtins/abort
    unreachable
@@ -1465,7 +1457,7 @@
   if
    i32.const 0
    i32.const 64
-   i32.const 430
+   i32.const 441
    i32.const 2
    call $~lib/builtins/abort
    unreachable
@@ -1476,181 +1468,187 @@
   i32.eqz
   if
    i32.const 0
->>>>>>> c2b672913129880bae1e80d356336cf268e5d470
-   i32.const 64
-   i32.const 431
-   i32.const 2
-   call $~lib/builtins/abort
-   unreachable
-  end
-<<<<<<< HEAD
-  local.get $0
-  local.get $4
-  i32.ne
-=======
+   i32.const 64
+   i32.const 442
+   i32.const 2
+   call $~lib/builtins/abort
+   unreachable
+  end
   i32.const 312
   i32.const 312
   call $~lib/string/String.__eq
->>>>>>> c2b672913129880bae1e80d356336cf268e5d470
-  i32.eqz
-  if
-   i32.const 0
-   i32.const 64
-   i32.const 432
-   i32.const 2
-   call $~lib/builtins/abort
-   unreachable
-  end
-<<<<<<< HEAD
-  local.get $4
-  i32.const 12
-  i32.eq
-=======
+  i32.eqz
+  if
+   i32.const 0
+   i32.const 64
+   i32.const 443
+   i32.const 2
+   call $~lib/builtins/abort
+   unreachable
+  end
   i32.const 336
   i32.const 336
   call $~lib/string/String.__eq
->>>>>>> c2b672913129880bae1e80d356336cf268e5d470
-  i32.eqz
-  if
-   i32.const 0
-   i32.const 64
-   i32.const 433
-   i32.const 2
-   call $~lib/builtins/abort
-   unreachable
-  end
-<<<<<<< HEAD
-  local.get $5
-  local.get $6
-  i32.eq
-=======
+  i32.eqz
+  if
+   i32.const 0
+   i32.const 64
+   i32.const 444
+   i32.const 2
+   call $~lib/builtins/abort
+   unreachable
+  end
   i32.const 360
   i32.const 360
   call $~lib/string/String.__eq
->>>>>>> c2b672913129880bae1e80d356336cf268e5d470
-  i32.eqz
-  if
-   i32.const 0
-   i32.const 64
-   i32.const 434
-   i32.const 2
-   call $~lib/builtins/abort
-   unreachable
-  end
-<<<<<<< HEAD
+  i32.eqz
+  if
+   i32.const 0
+   i32.const 64
+   i32.const 445
+   i32.const 2
+   call $~lib/builtins/abort
+   unreachable
+  end
+  i32.const 384
+  i32.const 384
+  call $~lib/string/String.__eq
+  i32.eqz
+  if
+   i32.const 0
+   i32.const 64
+   i32.const 446
+   i32.const 2
+   call $~lib/builtins/abort
+   unreachable
+  end
+  i32.const 408
+  i32.const 408
+  call $~lib/string/String.__eq
+  i32.eqz
+  if
+   i32.const 0
+   i32.const 64
+   i32.const 447
+   i32.const 2
+   call $~lib/builtins/abort
+   unreachable
+  end
+  i32.const 432
+  i32.const 432
+  call $~lib/string/String.__eq
+  i32.eqz
+  if
+   i32.const 0
+   i32.const 64
+   i32.const 448
+   i32.const 2
+   call $~lib/builtins/abort
+   unreachable
+  end
+  i32.const 456
+  i32.const 456
+  call $~lib/string/String.__eq
+  i32.eqz
+  if
+   i32.const 0
+   i32.const 64
+   i32.const 449
+   i32.const 2
+   call $~lib/builtins/abort
+   unreachable
+  end
+  i32.const 480
+  i32.const 480
+  call $~lib/string/String.__eq
+  i32.eqz
+  if
+   i32.const 0
+   i32.const 64
+   i32.const 450
+   i32.const 2
+   call $~lib/builtins/abort
+   unreachable
+  end
+  i32.const 504
+  i32.const 504
+  call $~lib/string/String.__eq
+  i32.eqz
+  if
+   i32.const 0
+   i32.const 64
+   i32.const 451
+   i32.const 2
+   call $~lib/builtins/abort
+   unreachable
+  end
+  i32.const 528
+  i32.const 528
+  call $~lib/string/String.__eq
+  i32.eqz
+  if
+   i32.const 0
+   i32.const 64
+   i32.const 452
+   i32.const 2
+   call $~lib/builtins/abort
+   unreachable
+  end
+  i32.const 560
+  i32.const 560
+  call $~lib/string/String.__eq
+  i32.eqz
+  if
+   i32.const 0
+   i32.const 64
+   i32.const 453
+   i32.const 2
+   call $~lib/builtins/abort
+   unreachable
+  end
+  i32.const 592
+  i32.const 592
+  call $~lib/string/String.__eq
+  i32.eqz
+  if
+   i32.const 0
+   i32.const 64
+   i32.const 454
+   i32.const 2
+   call $~lib/builtins/abort
+   unreachable
+  end
+  i32.const 232
+  i32.const 232
+  call $~lib/string/String.__eq
+  i32.eqz
+  if
+   i32.const 0
+   i32.const 64
+   i32.const 455
+   i32.const 2
+   call $~lib/builtins/abort
+   unreachable
+  end
+  i32.const 176
+  i32.const 176
+  call $~lib/string/String.__eq
+  i32.eqz
+  if
+   i32.const 0
+   i32.const 64
+   i32.const 456
+   i32.const 2
+   call $~lib/builtins/abort
+   unreachable
+  end
  )
- (func $builtins/test (; 8 ;) (type $FUNCSIG$v)
+ (func $builtins/test (; 14 ;) (type $FUNCSIG$v)
   nop
  )
- (func $start (; 9 ;) (type $FUNCSIG$v)
+ (func $start (; 15 ;) (type $FUNCSIG$v)
   call $start:builtins
  )
- (func $null (; 10 ;) (type $FUNCSIG$v)
-=======
-  i32.const 384
-  i32.const 384
-  call $~lib/string/String.__eq
-  i32.eqz
-  if
-   i32.const 0
-   i32.const 64
-   i32.const 435
-   i32.const 2
-   call $~lib/builtins/abort
-   unreachable
-  end
-  i32.const 408
-  i32.const 408
-  call $~lib/string/String.__eq
-  i32.eqz
-  if
-   i32.const 0
-   i32.const 64
-   i32.const 436
-   i32.const 2
-   call $~lib/builtins/abort
-   unreachable
-  end
-  i32.const 432
-  i32.const 432
-  call $~lib/string/String.__eq
-  i32.eqz
-  if
-   i32.const 0
-   i32.const 64
-   i32.const 437
-   i32.const 2
-   call $~lib/builtins/abort
-   unreachable
-  end
-  i32.const 456
-  i32.const 456
-  call $~lib/string/String.__eq
-  i32.eqz
-  if
-   i32.const 0
-   i32.const 64
-   i32.const 438
-   i32.const 2
-   call $~lib/builtins/abort
-   unreachable
-  end
-  i32.const 488
-  i32.const 488
-  call $~lib/string/String.__eq
-  i32.eqz
-  if
-   i32.const 0
-   i32.const 64
-   i32.const 439
-   i32.const 2
-   call $~lib/builtins/abort
-   unreachable
-  end
-  i32.const 520
-  i32.const 520
-  call $~lib/string/String.__eq
-  i32.eqz
-  if
-   i32.const 0
-   i32.const 64
-   i32.const 440
-   i32.const 2
-   call $~lib/builtins/abort
-   unreachable
-  end
-  i32.const 160
-  i32.const 160
-  call $~lib/string/String.__eq
-  i32.eqz
-  if
-   i32.const 0
-   i32.const 64
-   i32.const 441
-   i32.const 2
-   call $~lib/builtins/abort
-   unreachable
-  end
-  i32.const 104
-  i32.const 104
-  call $~lib/string/String.__eq
-  i32.eqz
-  if
-   i32.const 0
-   i32.const 64
-   i32.const 442
-   i32.const 2
-   call $~lib/builtins/abort
-   unreachable
-  end
- )
- (func $builtins/test (; 13 ;) (type $FUNCSIG$v)
-  nop
- )
- (func $start (; 14 ;) (type $FUNCSIG$v)
-  call $start:builtins
- )
- (func $null (; 15 ;) (type $FUNCSIG$v)
->>>>>>> c2b672913129880bae1e80d356336cf268e5d470
+ (func $null (; 16 ;) (type $FUNCSIG$v)
  )
 )