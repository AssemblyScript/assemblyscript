(module
 (type $i32_=>_i32 (func (param i32) (result i32)))
 (type $none_=>_none (func))
 (type $i32_i32_i32_i32_=>_none (func (param i32 i32 i32 i32)))
 (import "env" "abort" (func $~lib/builtins/abort (param i32 i32 i32 i32)))
 (memory $0 1)
 (data (i32.const 1024) "\n\00\00\00\01\00\00\00\01\00\00\00\n\00\00\00i\00f\00.\00t\00s")
 (data (i32.const 1056) "\n\00\00\00\01\00\00\00\01\00\00\00\n\00\00\00e\00r\00r\00o\00r")
 (export "memory" (memory $0))
 (export "ifThenElse" (func $if/ifThenElse))
 (export "ifThen" (func $if/ifThen))
 (export "ifThenElseBlock" (func $if/ifThenElse))
 (export "ifAlwaysReturns" (func $if/ifAlwaysReturns))
 (start $~start)
 (func $if/ifThenElse (; 1 ;) (param $0 i32) (result i32)
  i32.const 1
  i32.const 0
  local.get $0
  select
 )
 (func $if/ifThen (; 2 ;) (param $0 i32) (result i32)
  local.get $0
  if
   i32.const 1
   return
  end
  i32.const 0
 )
<<<<<<< HEAD
 (func $start:if (; 3 ;)
  i32.const 0
  call $if/ifThenElse
  if
   i32.const 0
   i32.const 1040
   i32.const 8
   i32.const 0
   call $~lib/builtins/abort
   unreachable
  end
  i32.const 1
  call $if/ifThenElse
  i32.const 1
  i32.ne
  if
   i32.const 0
   i32.const 1040
   i32.const 9
   i32.const 0
=======
 (func $if/ifAlwaysReturns (; 3 ;) (param $0 i32) (result i32)
  local.get $0
  if (result i32)
   i32.const 1
  else
   i32.const 64
   i32.const 32
   i32.const 37
   i32.const 4
>>>>>>> c7714613
   call $~lib/builtins/abort
   unreachable
  end
 )
 (func $~start (; 4 ;)
  i32.const 0
  call $if/ifThen
  if
   i32.const 0
   i32.const 1040
   i32.const 17
   i32.const 0
   call $~lib/builtins/abort
   unreachable
  end
  i32.const 1
  call $if/ifThen
  i32.const 1
  i32.ne
  if
   i32.const 0
   i32.const 1040
   i32.const 18
   i32.const 0
   call $~lib/builtins/abort
   unreachable
  end
<<<<<<< HEAD
  i32.const 0
  call $if/ifThenElse
  if
   i32.const 0
   i32.const 1040
   i32.const 30
   i32.const 0
   call $~lib/builtins/abort
   unreachable
  end
  i32.const 1
  call $if/ifThenElse
  i32.const 1
  i32.ne
  if
   i32.const 0
   i32.const 1040
   i32.const 31
   i32.const 0
   call $~lib/builtins/abort
   unreachable
  end
 )
 (func $if/ifAlwaysReturns (; 4 ;) (param $0 i32) (result i32)
  local.get $0
  if (result i32)
   i32.const 1
  else
   i32.const 1072
   i32.const 1040
   i32.const 37
   i32.const 4
   call $~lib/builtins/abort
   unreachable
  end
 )
 (func $~start (; 5 ;)
  call $start:if
=======
>>>>>>> c7714613
 )
)<|MERGE_RESOLUTION|>--- conflicted
+++ resolved
@@ -26,38 +26,15 @@
   end
   i32.const 0
  )
-<<<<<<< HEAD
- (func $start:if (; 3 ;)
-  i32.const 0
-  call $if/ifThenElse
-  if
-   i32.const 0
-   i32.const 1040
-   i32.const 8
-   i32.const 0
-   call $~lib/builtins/abort
-   unreachable
-  end
-  i32.const 1
-  call $if/ifThenElse
-  i32.const 1
-  i32.ne
-  if
-   i32.const 0
-   i32.const 1040
-   i32.const 9
-   i32.const 0
-=======
  (func $if/ifAlwaysReturns (; 3 ;) (param $0 i32) (result i32)
   local.get $0
   if (result i32)
    i32.const 1
   else
-   i32.const 64
-   i32.const 32
+   i32.const 1072
+   i32.const 1040
    i32.const 37
    i32.const 4
->>>>>>> c7714613
    call $~lib/builtins/abort
    unreachable
   end
@@ -85,46 +62,5 @@
    call $~lib/builtins/abort
    unreachable
   end
-<<<<<<< HEAD
-  i32.const 0
-  call $if/ifThenElse
-  if
-   i32.const 0
-   i32.const 1040
-   i32.const 30
-   i32.const 0
-   call $~lib/builtins/abort
-   unreachable
-  end
-  i32.const 1
-  call $if/ifThenElse
-  i32.const 1
-  i32.ne
-  if
-   i32.const 0
-   i32.const 1040
-   i32.const 31
-   i32.const 0
-   call $~lib/builtins/abort
-   unreachable
-  end
- )
- (func $if/ifAlwaysReturns (; 4 ;) (param $0 i32) (result i32)
-  local.get $0
-  if (result i32)
-   i32.const 1
-  else
-   i32.const 1072
-   i32.const 1040
-   i32.const 37
-   i32.const 4
-   call $~lib/builtins/abort
-   unreachable
-  end
- )
- (func $~start (; 5 ;)
-  call $start:if
-=======
->>>>>>> c7714613
  )
 )