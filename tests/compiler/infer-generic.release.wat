(module
 (type $none_=>_none (func))
 (type $i32_=>_none (func (param i32)))
 (type $i32_f32_i32_i32_=>_i32 (func (param i32 f32 i32 i32) (result i32)))
 (type $i32_i32_=>_none (func (param i32 i32)))
 (type $none_=>_i32 (func (result i32)))
 (type $i32_=>_i32 (func (param i32) (result i32)))
 (type $i32_i32_i32_i32_=>_none (func (param i32 i32 i32 i32)))
 (type $i32_i32_i32_=>_none (func (param i32 i32 i32)))
 (type $f32_=>_f32 (func (param f32) (result f32)))
 (import "env" "abort" (func $~lib/builtins/abort (param i32 i32 i32 i32)))
 (global $~lib/rt/itcms/total (mut i32) (i32.const 0))
 (global $~lib/rt/itcms/threshold (mut i32) (i32.const 0))
 (global $~lib/rt/itcms/state (mut i32) (i32.const 0))
 (global $~lib/rt/itcms/visitCount (mut i32) (i32.const 0))
 (global $~lib/rt/itcms/pinSpace (mut i32) (i32.const 0))
 (global $~lib/rt/itcms/iter (mut i32) (i32.const 0))
 (global $~lib/rt/itcms/toSpace (mut i32) (i32.const 0))
 (global $~lib/rt/itcms/white (mut i32) (i32.const 0))
 (global $~lib/rt/itcms/fromSpace (mut i32) (i32.const 0))
 (global $~lib/rt/tlsf/ROOT (mut i32) (i32.const 0))
 (global $~lib/memory/__stack_pointer (mut i32) (i32.const 18076))
 (memory $0 1)
 (data (i32.const 1036) "<")
 (data (i32.const 1048) "\01\00\00\00 \00\00\00i\00n\00f\00e\00r\00-\00g\00e\00n\00e\00r\00i\00c\00.\00t\00s")
 (data (i32.const 1100) "\1c")
 (data (i32.const 1116) "\0c\00\00\00\00\00\80?\00\00\00@\00\00@@")
 (data (i32.const 1132) ",")
 (data (i32.const 1144) "\03\00\00\00\10\00\00\00`\04\00\00`\04\00\00\0c\00\00\00\03")
 (data (i32.const 1180) "\1c")
 (data (i32.const 1192) "\04\00\00\00\08\00\00\00\01")
 (data (i32.const 1212) "<")
 (data (i32.const 1224) "\01\00\00\00(\00\00\00A\00l\00l\00o\00c\00a\00t\00i\00o\00n\00 \00t\00o\00o\00 \00l\00a\00r\00g\00e")
 (data (i32.const 1276) "<")
 (data (i32.const 1288) "\01\00\00\00 \00\00\00~\00l\00i\00b\00/\00r\00t\00/\00i\00t\00c\00m\00s\00.\00t\00s")
 (data (i32.const 1404) "<")
 (data (i32.const 1416) "\01\00\00\00$\00\00\00I\00n\00d\00e\00x\00 \00o\00u\00t\00 \00o\00f\00 \00r\00a\00n\00g\00e")
 (data (i32.const 1468) ",")
 (data (i32.const 1480) "\01\00\00\00\14\00\00\00~\00l\00i\00b\00/\00r\00t\00.\00t\00s")
 (data (i32.const 1548) "<")
 (data (i32.const 1560) "\01\00\00\00\1e\00\00\00~\00l\00i\00b\00/\00r\00t\00/\00t\00l\00s\00f\00.\00t\00s")
 (data (i32.const 1616) "\t\00\00\00 \00\00\00\00\00\00\00 ")
 (data (i32.const 1644) "\02\19")
 (data (i32.const 1660) " ")
 (table $0 2 2 funcref)
 (elem $0 (i32.const 1) $start:infer-generic~anonymous|0)
 (export "test1" (func $infer-generic/test1))
 (export "memory" (memory $0))
 (export "test2" (func $export:infer-generic/test2))
 (export "test3" (func $export:infer-generic/test2))
 (export "test4" (func $export:infer-generic/test2))
 (export "test5" (func $export:infer-generic/test2))
 (export "inferAssert" (func $export:infer-generic/inferAssert))
 (start $~start)
 (func $start:infer-generic~anonymous|0 (param $0 i32) (param $1 f32) (param $2 i32) (param $3 i32) (result i32)
  local.get $1
  f32.const 0
  f32.ne
  i32.const 0
  local.get $0
  select
 )
 (func $~lib/rt/itcms/visitRoots
  (local $0 i32)
  (local $1 i32)
  i32.const 1152
  call $byn-split-outlined-A$~lib/rt/itcms/__visit
  i32.const 1424
  call $byn-split-outlined-A$~lib/rt/itcms/__visit
  i32.const 1232
  call $byn-split-outlined-A$~lib/rt/itcms/__visit
  global.get $~lib/rt/itcms/pinSpace
  local.tee $1
  i32.load $0 offset=4
  i32.const -4
  i32.and
  local.set $0
  loop $while-continue|0
   local.get $0
   local.get $1
   i32.ne
   if
    local.get $0
    i32.load $0 offset=4
    i32.const 3
    i32.and
    i32.const 3
    i32.ne
    if
     i32.const 0
     i32.const 1296
     i32.const 159
     i32.const 16
     call $~lib/builtins/abort
     unreachable
    end
    local.get $0
    i32.const 20
    i32.add
    call $~lib/rt/__visit_members
    local.get $0
    i32.load $0 offset=4
    i32.const -4
    i32.and
    local.set $0
    br $while-continue|0
   end
  end
 )
 (func $~lib/rt/tlsf/removeBlock (param $0 i32) (param $1 i32)
  (local $2 i32)
  (local $3 i32)
  (local $4 i32)
  (local $5 i32)
  local.get $1
  i32.load $0
  local.tee $2
  i32.const 1
  i32.and
  i32.eqz
  if
   i32.const 0
   i32.const 1568
   i32.const 268
   i32.const 14
   call $~lib/builtins/abort
   unreachable
  end
  local.get $2
  i32.const -4
  i32.and
  local.tee $2
  i32.const 12
  i32.lt_u
  if
   i32.const 0
   i32.const 1568
   i32.const 270
   i32.const 14
   call $~lib/builtins/abort
   unreachable
  end
  local.get $2
  i32.const 256
  i32.lt_u
  if (result i32)
   local.get $2
   i32.const 4
   i32.shr_u
  else
   i32.const 31
   local.get $2
   i32.const 1073741820
   local.get $2
   i32.const 1073741820
   i32.lt_u
   select
   local.tee $2
   i32.clz
   i32.sub
   local.tee $4
   i32.const 7
   i32.sub
   local.set $3
   local.get $2
   local.get $4
   i32.const 4
   i32.sub
   i32.shr_u
   i32.const 16
   i32.xor
  end
  local.tee $2
  i32.const 16
  i32.lt_u
  local.get $3
  i32.const 23
  i32.lt_u
  i32.and
  i32.eqz
  if
   i32.const 0
   i32.const 1568
   i32.const 284
   i32.const 14
   call $~lib/builtins/abort
   unreachable
  end
  local.get $1
  i32.load $0 offset=8
  local.set $5
  local.get $1
  i32.load $0 offset=4
  local.tee $4
  if
   local.get $4
   local.get $5
   i32.store $0 offset=8
  end
  local.get $5
  if
   local.get $5
   local.get $4
   i32.store $0 offset=4
  end
  local.get $1
  local.get $0
  local.get $3
  i32.const 4
  i32.shl
  local.get $2
  i32.add
  i32.const 2
  i32.shl
  i32.add
  i32.load $0 offset=96
  i32.eq
  if
   local.get $0
   local.get $3
   i32.const 4
   i32.shl
   local.get $2
   i32.add
   i32.const 2
   i32.shl
   i32.add
   local.get $5
   i32.store $0 offset=96
   local.get $5
   i32.eqz
   if
    local.get $0
    local.get $3
    i32.const 2
    i32.shl
    i32.add
    local.tee $1
    i32.load $0 offset=4
    i32.const -2
    local.get $2
    i32.rotl
    i32.and
    local.set $2
    local.get $1
    local.get $2
    i32.store $0 offset=4
    local.get $2
    i32.eqz
    if
     local.get $0
     local.get $0
     i32.load $0
     i32.const -2
     local.get $3
     i32.rotl
     i32.and
     i32.store $0
    end
   end
  end
 )
 (func $~lib/rt/tlsf/insertBlock (param $0 i32) (param $1 i32)
  (local $2 i32)
  (local $3 i32)
  (local $4 i32)
  (local $5 i32)
  (local $6 i32)
  local.get $1
  i32.eqz
  if
   i32.const 0
   i32.const 1568
   i32.const 201
   i32.const 14
   call $~lib/builtins/abort
   unreachable
  end
  local.get $1
  i32.load $0
  local.tee $3
  i32.const 1
  i32.and
  i32.eqz
  if
   i32.const 0
   i32.const 1568
   i32.const 203
   i32.const 14
   call $~lib/builtins/abort
   unreachable
  end
  local.get $1
  i32.const 4
  i32.add
  local.get $1
  i32.load $0
  i32.const -4
  i32.and
  i32.add
  local.tee $4
  i32.load $0
  local.tee $2
  i32.const 1
  i32.and
  if
   local.get $0
   local.get $4
   call $~lib/rt/tlsf/removeBlock
   local.get $1
   local.get $3
   i32.const 4
   i32.add
   local.get $2
   i32.const -4
   i32.and
   i32.add
   local.tee $3
   i32.store $0
   local.get $1
   i32.const 4
   i32.add
   local.get $1
   i32.load $0
   i32.const -4
   i32.and
   i32.add
   local.tee $4
   i32.load $0
   local.set $2
  end
  local.get $3
  i32.const 2
  i32.and
  if
   local.get $1
   i32.const 4
   i32.sub
   i32.load $0
   local.tee $1
   i32.load $0
   local.tee $6
   i32.const 1
   i32.and
   i32.eqz
   if
    i32.const 0
    i32.const 1568
    i32.const 221
    i32.const 16
    call $~lib/builtins/abort
    unreachable
   end
   local.get $0
   local.get $1
   call $~lib/rt/tlsf/removeBlock
   local.get $1
   local.get $6
   i32.const 4
   i32.add
   local.get $3
   i32.const -4
   i32.and
   i32.add
   local.tee $3
   i32.store $0
  end
  local.get $4
  local.get $2
  i32.const 2
  i32.or
  i32.store $0
  local.get $3
  i32.const -4
  i32.and
  local.tee $2
  i32.const 12
  i32.lt_u
  if
   i32.const 0
   i32.const 1568
   i32.const 233
   i32.const 14
   call $~lib/builtins/abort
   unreachable
  end
  local.get $4
  local.get $1
  i32.const 4
  i32.add
  local.get $2
  i32.add
  i32.ne
  if
   i32.const 0
   i32.const 1568
   i32.const 234
   i32.const 14
   call $~lib/builtins/abort
   unreachable
  end
  local.get $4
  i32.const 4
  i32.sub
  local.get $1
  i32.store $0
  local.get $2
  i32.const 256
  i32.lt_u
  if (result i32)
   local.get $2
   i32.const 4
   i32.shr_u
  else
   i32.const 31
   local.get $2
   i32.const 1073741820
   local.get $2
   i32.const 1073741820
   i32.lt_u
   select
   local.tee $2
   i32.clz
   i32.sub
   local.tee $3
   i32.const 7
   i32.sub
   local.set $5
   local.get $2
   local.get $3
   i32.const 4
   i32.sub
   i32.shr_u
   i32.const 16
   i32.xor
  end
  local.tee $2
  i32.const 16
  i32.lt_u
  local.get $5
  i32.const 23
  i32.lt_u
  i32.and
  i32.eqz
  if
   i32.const 0
   i32.const 1568
   i32.const 251
   i32.const 14
   call $~lib/builtins/abort
   unreachable
  end
  local.get $0
  local.get $5
  i32.const 4
  i32.shl
  local.get $2
  i32.add
  i32.const 2
  i32.shl
  i32.add
  i32.load $0 offset=96
  local.set $3
  local.get $1
  i32.const 0
  i32.store $0 offset=4
  local.get $1
  local.get $3
  i32.store $0 offset=8
  local.get $3
  if
   local.get $3
   local.get $1
   i32.store $0 offset=4
  end
  local.get $0
  local.get $5
  i32.const 4
  i32.shl
  local.get $2
  i32.add
  i32.const 2
  i32.shl
  i32.add
  local.get $1
  i32.store $0 offset=96
  local.get $0
  local.get $0
  i32.load $0
  i32.const 1
  local.get $5
  i32.shl
  i32.or
  i32.store $0
  local.get $0
  local.get $5
  i32.const 2
  i32.shl
  i32.add
  local.tee $0
  local.get $0
  i32.load $0 offset=4
  i32.const 1
  local.get $2
  i32.shl
  i32.or
  i32.store $0 offset=4
 )
 (func $~lib/rt/tlsf/addMemory (param $0 i32) (param $1 i32) (param $2 i32)
  (local $3 i32)
  (local $4 i32)
  local.get $1
  local.get $2
  i32.gt_u
  if
   i32.const 0
   i32.const 1568
   i32.const 377
   i32.const 14
   call $~lib/builtins/abort
   unreachable
  end
  local.get $1
  i32.const 19
  i32.add
  i32.const -16
  i32.and
  i32.const 4
  i32.sub
  local.set $1
  local.get $0
  i32.load $0 offset=1568
  local.tee $4
  if
   local.get $4
   i32.const 4
   i32.add
   local.get $1
   i32.gt_u
   if
    i32.const 0
    i32.const 1568
    i32.const 384
    i32.const 16
    call $~lib/builtins/abort
    unreachable
   end
   local.get $1
   i32.const 16
   i32.sub
   local.get $4
   i32.eq
   if
    local.get $4
    i32.load $0
    local.set $3
    local.get $1
    i32.const 16
    i32.sub
    local.set $1
   end
  else
   local.get $0
   i32.const 1572
   i32.add
   local.get $1
   i32.gt_u
   if
    i32.const 0
    i32.const 1568
    i32.const 397
    i32.const 5
    call $~lib/builtins/abort
    unreachable
   end
  end
  local.get $2
  i32.const -16
  i32.and
  local.get $1
  i32.sub
  local.tee $2
  i32.const 20
  i32.lt_u
  if
   return
  end
  local.get $1
  local.get $3
  i32.const 2
  i32.and
  local.get $2
  i32.const 8
  i32.sub
  local.tee $2
  i32.const 1
  i32.or
  i32.or
  i32.store $0
  local.get $1
  i32.const 0
  i32.store $0 offset=4
  local.get $1
  i32.const 0
  i32.store $0 offset=8
  local.get $1
  i32.const 4
  i32.add
  local.get $2
  i32.add
  local.tee $2
  i32.const 2
  i32.store $0
  local.get $0
  local.get $2
  i32.store $0 offset=1568
  local.get $0
  local.get $1
  call $~lib/rt/tlsf/insertBlock
 )
 (func $~lib/rt/tlsf/initialize
  (local $0 i32)
  (local $1 i32)
  memory.size $0
  local.tee $1
  i32.const 0
  i32.le_s
  if (result i32)
   i32.const 1
   local.get $1
   i32.sub
   memory.grow $0
   i32.const 0
   i32.lt_s
  else
   i32.const 0
  end
  if
   unreachable
  end
  i32.const 18080
  i32.const 0
  i32.store $0
  i32.const 19648
  i32.const 0
  i32.store $0
  loop $for-loop|0
   local.get $0
   i32.const 23
   i32.lt_u
   if
    local.get $0
    i32.const 2
    i32.shl
    i32.const 18080
    i32.add
    i32.const 0
    i32.store $0 offset=4
    i32.const 0
    local.set $1
    loop $for-loop|1
     local.get $1
     i32.const 16
     i32.lt_u
     if
      local.get $0
      i32.const 4
      i32.shl
      local.get $1
      i32.add
      i32.const 2
      i32.shl
      i32.const 18080
      i32.add
      i32.const 0
      i32.store $0 offset=96
      local.get $1
      i32.const 1
      i32.add
      local.set $1
      br $for-loop|1
     end
    end
    local.get $0
    i32.const 1
    i32.add
    local.set $0
    br $for-loop|0
   end
  end
  i32.const 18080
  i32.const 19652
  memory.size $0
  i32.const 16
  i32.shl
  call $~lib/rt/tlsf/addMemory
  i32.const 18080
  global.set $~lib/rt/tlsf/ROOT
 )
 (func $~lib/rt/itcms/step (result i32)
  (local $0 i32)
  (local $1 i32)
  (local $2 i32)
  block $break|0
   block $case2|0
    block $case1|0
     block $case0|0
      global.get $~lib/rt/itcms/state
      br_table $case0|0 $case1|0 $case2|0 $break|0
     end
     i32.const 1
     global.set $~lib/rt/itcms/state
     i32.const 0
     global.set $~lib/rt/itcms/visitCount
     call $~lib/rt/itcms/visitRoots
     global.get $~lib/rt/itcms/toSpace
     global.set $~lib/rt/itcms/iter
     global.get $~lib/rt/itcms/visitCount
     return
    end
    global.get $~lib/rt/itcms/white
    i32.eqz
    local.set $1
    global.get $~lib/rt/itcms/iter
    i32.load $0 offset=4
    i32.const -4
    i32.and
    local.set $0
    loop $while-continue|1
     local.get $0
     global.get $~lib/rt/itcms/toSpace
     i32.ne
     if
      local.get $0
      global.set $~lib/rt/itcms/iter
      local.get $1
      local.get $0
      i32.load $0 offset=4
      i32.const 3
      i32.and
      i32.ne
      if
       local.get $0
       local.get $0
       i32.load $0 offset=4
       i32.const -4
       i32.and
       local.get $1
       i32.or
       i32.store $0 offset=4
       i32.const 0
       global.set $~lib/rt/itcms/visitCount
       local.get $0
       i32.const 20
       i32.add
       call $~lib/rt/__visit_members
       global.get $~lib/rt/itcms/visitCount
       return
      end
      local.get $0
      i32.load $0 offset=4
      i32.const -4
      i32.and
      local.set $0
      br $while-continue|1
     end
    end
    i32.const 0
    global.set $~lib/rt/itcms/visitCount
    call $~lib/rt/itcms/visitRoots
    global.get $~lib/rt/itcms/toSpace
    global.get $~lib/rt/itcms/iter
    i32.load $0 offset=4
    i32.const -4
    i32.and
    i32.eq
    if
     global.get $~lib/memory/__stack_pointer
     local.set $0
     loop $while-continue|0
      local.get $0
      i32.const 18076
      i32.lt_u
      if
       local.get $0
       i32.load $0
       local.tee $2
       if
        local.get $2
        call $byn-split-outlined-A$~lib/rt/itcms/__visit
       end
       local.get $0
       i32.const 4
       i32.add
       local.set $0
       br $while-continue|0
      end
     end
     global.get $~lib/rt/itcms/iter
     i32.load $0 offset=4
     i32.const -4
     i32.and
     local.set $0
     loop $while-continue|2
      local.get $0
      global.get $~lib/rt/itcms/toSpace
      i32.ne
      if
       local.get $1
       local.get $0
       i32.load $0 offset=4
       i32.const 3
       i32.and
       i32.ne
       if
        local.get $0
        local.get $0
        i32.load $0 offset=4
        i32.const -4
        i32.and
        local.get $1
        i32.or
        i32.store $0 offset=4
        local.get $0
        i32.const 20
        i32.add
        call $~lib/rt/__visit_members
       end
       local.get $0
       i32.load $0 offset=4
       i32.const -4
       i32.and
       local.set $0
       br $while-continue|2
      end
     end
     global.get $~lib/rt/itcms/fromSpace
     local.set $0
     global.get $~lib/rt/itcms/toSpace
     global.set $~lib/rt/itcms/fromSpace
     local.get $0
     global.set $~lib/rt/itcms/toSpace
     local.get $1
     global.set $~lib/rt/itcms/white
     local.get $0
     i32.load $0 offset=4
     i32.const -4
     i32.and
     global.set $~lib/rt/itcms/iter
     i32.const 2
     global.set $~lib/rt/itcms/state
    end
    global.get $~lib/rt/itcms/visitCount
    return
   end
   global.get $~lib/rt/itcms/iter
   local.tee $0
   global.get $~lib/rt/itcms/toSpace
   i32.ne
   if
    local.get $0
    i32.load $0 offset=4
    local.tee $1
    i32.const -4
    i32.and
    global.set $~lib/rt/itcms/iter
    global.get $~lib/rt/itcms/white
    i32.eqz
    local.get $1
    i32.const 3
    i32.and
    i32.ne
    if
     i32.const 0
     i32.const 1296
     i32.const 228
     i32.const 20
     call $~lib/builtins/abort
     unreachable
    end
    local.get $0
    i32.const 18076
    i32.lt_u
    if
     local.get $0
     i32.const 0
     i32.store $0 offset=4
     local.get $0
     i32.const 0
     i32.store $0 offset=8
    else
     global.get $~lib/rt/itcms/total
     local.get $0
     i32.load $0
     i32.const -4
     i32.and
     i32.const 4
     i32.add
     i32.sub
     global.set $~lib/rt/itcms/total
     local.get $0
     i32.const 4
     i32.add
     local.tee $0
     i32.const 18076
     i32.ge_u
     if
      global.get $~lib/rt/tlsf/ROOT
      i32.eqz
      if
       call $~lib/rt/tlsf/initialize
      end
      global.get $~lib/rt/tlsf/ROOT
      local.set $1
      local.get $0
      i32.const 4
      i32.sub
      local.set $2
      local.get $0
      i32.const 15
      i32.and
      i32.const 1
      local.get $0
      select
      if (result i32)
       i32.const 1
      else
       local.get $2
       i32.load $0
       i32.const 1
       i32.and
      end
      if
       i32.const 0
       i32.const 1568
       i32.const 559
       i32.const 3
       call $~lib/builtins/abort
       unreachable
      end
      local.get $2
      local.get $2
      i32.load $0
      i32.const 1
      i32.or
      i32.store $0
      local.get $1
      local.get $2
      call $~lib/rt/tlsf/insertBlock
     end
    end
    i32.const 10
    return
   end
   global.get $~lib/rt/itcms/toSpace
   local.tee $0
   local.get $0
   i32.store $0 offset=4
   local.get $0
   local.get $0
   i32.store $0 offset=8
   i32.const 0
   global.set $~lib/rt/itcms/state
  end
  i32.const 0
 )
 (func $~lib/rt/tlsf/searchBlock (param $0 i32) (result i32)
  (local $1 i32)
  (local $2 i32)
  local.get $0
  i32.load $0 offset=4
  i32.const -2
  i32.and
  local.tee $1
  if (result i32)
   local.get $0
   local.get $1
   i32.ctz
   i32.const 2
   i32.shl
   i32.add
   i32.load $0 offset=96
  else
   local.get $0
   i32.load $0
   i32.const -2
   i32.and
   local.tee $1
   if (result i32)
    local.get $0
    local.get $1
    i32.ctz
    local.tee $2
    i32.const 2
    i32.shl
    i32.add
    i32.load $0 offset=4
    local.tee $1
    i32.eqz
    if
     i32.const 0
     i32.const 1568
     i32.const 343
     i32.const 18
     call $~lib/builtins/abort
     unreachable
    end
    local.get $0
    local.get $1
    i32.ctz
    local.get $2
    i32.const 4
    i32.shl
    i32.add
    i32.const 2
    i32.shl
    i32.add
    i32.load $0 offset=96
   else
    i32.const 0
   end
  end
 )
 (func $~lib/rt/itcms/__new (result i32)
  (local $0 i32)
  (local $1 i32)
  (local $2 i32)
  (local $3 i32)
  global.get $~lib/rt/itcms/total
  global.get $~lib/rt/itcms/threshold
  i32.ge_u
  if
   block $__inlined_func$~lib/rt/itcms/interrupt
    i32.const 2048
    local.set $0
    loop $do-loop|0
     local.get $0
     call $~lib/rt/itcms/step
     i32.sub
     local.set $0
     global.get $~lib/rt/itcms/state
     i32.eqz
     if
      global.get $~lib/rt/itcms/total
      i64.extend_i32_u
      i64.const 200
      i64.mul
      i64.const 100
      i64.div_u
      i32.wrap_i64
      i32.const 1024
      i32.add
      global.set $~lib/rt/itcms/threshold
      br $__inlined_func$~lib/rt/itcms/interrupt
     end
     local.get $0
     i32.const 0
     i32.gt_s
     br_if $do-loop|0
    end
    global.get $~lib/rt/itcms/total
    local.tee $0
    local.get $0
    global.get $~lib/rt/itcms/threshold
    i32.sub
    i32.const 1024
    i32.lt_u
    i32.const 10
    i32.shl
    i32.add
    global.set $~lib/rt/itcms/threshold
   end
  end
  global.get $~lib/rt/tlsf/ROOT
  i32.eqz
  if
   call $~lib/rt/tlsf/initialize
  end
  global.get $~lib/rt/tlsf/ROOT
  local.tee $2
  call $~lib/rt/tlsf/searchBlock
  local.tee $0
  i32.eqz
  if
   memory.size $0
   local.tee $0
   i32.const 4
   local.get $2
   i32.load $0 offset=1568
   local.get $0
   i32.const 16
   i32.shl
   i32.const 4
   i32.sub
   i32.ne
   i32.shl
   i32.const 65563
   i32.add
   i32.const -65536
   i32.and
   i32.const 16
   i32.shr_u
   local.tee $1
   local.get $0
   local.get $1
   i32.gt_s
   select
   memory.grow $0
   i32.const 0
   i32.lt_s
   if
    local.get $1
    memory.grow $0
    i32.const 0
    i32.lt_s
    if
     unreachable
    end
   end
   local.get $2
   local.get $0
   i32.const 16
   i32.shl
   memory.size $0
   i32.const 16
   i32.shl
   call $~lib/rt/tlsf/addMemory
   local.get $2
   call $~lib/rt/tlsf/searchBlock
   local.tee $0
   i32.eqz
   if
    i32.const 0
    i32.const 1568
    i32.const 496
    i32.const 16
    call $~lib/builtins/abort
    unreachable
   end
  end
  local.get $0
  i32.load $0
  i32.const -4
  i32.and
  i32.const 28
  i32.lt_u
  if
   i32.const 0
   i32.const 1568
   i32.const 498
   i32.const 14
   call $~lib/builtins/abort
   unreachable
  end
  local.get $2
  local.get $0
  call $~lib/rt/tlsf/removeBlock
  local.get $0
  i32.load $0
  local.tee $3
  i32.const -4
  i32.and
  i32.const 28
  i32.sub
  local.tee $1
  i32.const 16
  i32.ge_u
  if
   local.get $0
   local.get $3
   i32.const 2
   i32.and
   i32.const 28
   i32.or
   i32.store $0
   local.get $0
   i32.const 32
   i32.add
   local.tee $3
   local.get $1
   i32.const 4
   i32.sub
   i32.const 1
   i32.or
   i32.store $0
   local.get $2
   local.get $3
   call $~lib/rt/tlsf/insertBlock
  else
   local.get $0
   local.get $3
   i32.const -2
   i32.and
   i32.store $0
   local.get $0
   i32.const 4
   i32.add
   local.get $0
   i32.load $0
   i32.const -4
   i32.and
   i32.add
   local.tee $1
   local.get $1
   i32.load $0
   i32.const -3
   i32.and
   i32.store $0
  end
  local.get $0
  i32.const 5
  i32.store $0 offset=12
  local.get $0
  i32.const 4
  i32.store $0 offset=16
  global.get $~lib/rt/itcms/fromSpace
  local.tee $1
  i32.load $0 offset=8
  local.set $2
  local.get $0
  local.get $1
  global.get $~lib/rt/itcms/white
  i32.or
  i32.store $0 offset=4
  local.get $0
  local.get $2
  i32.store $0 offset=8
  local.get $2
  local.get $0
  local.get $2
  i32.load $0 offset=4
  i32.const 3
  i32.and
  i32.or
  i32.store $0 offset=4
  local.get $1
  local.get $0
  i32.store $0 offset=8
  global.get $~lib/rt/itcms/total
  local.get $0
  i32.load $0
  i32.const -4
  i32.and
  i32.const 4
  i32.add
  i32.add
  global.set $~lib/rt/itcms/total
  local.get $0
  i32.const 20
  i32.add
  local.tee $0
  i32.const 0
  i32.store $0 align=1
  local.get $0
 )
 (func $infer-generic/test1 (param $0 f32) (result f32)
  local.get $0
 )
 (func $~lib/rt/__visit_members (param $0 i32)
  block $folding-inner1
   block $folding-inner0
    block $invalid
     block $infer-generic/Ref
      block $~lib/string/String
       block $~lib/arraybuffer/ArrayBuffer
        local.get $0
        i32.const 8
        i32.sub
<<<<<<< HEAD
        i32.load $0
        br_table $~lib/arraybuffer/ArrayBuffer $~lib/string/String $folding-inner1 $folding-inner1 $folding-inner0 $infer-generic/Ref $folding-inner0 $folding-inner0 $invalid
=======
        i32.load
        br_table $~lib/arraybuffer/ArrayBuffer $~lib/string/String $folding-inner1 $folding-inner1 $folding-inner0 $infer-generic/Ref $folding-inner0 $folding-inner0 $folding-inner0 $invalid
>>>>>>> 3ac6efd7
       end
       return
      end
      return
     end
     return
    end
    unreachable
   end
   local.get $0
   i32.load $0 offset=4
   local.tee $0
   if
    local.get $0
    call $byn-split-outlined-A$~lib/rt/itcms/__visit
   end
   return
  end
  local.get $0
  i32.load $0
  local.tee $0
  if
   local.get $0
   call $byn-split-outlined-A$~lib/rt/itcms/__visit
  end
 )
 (func $~start
  (local $0 i32)
  (local $1 i32)
  (local $2 i32)
  (local $3 i32)
  global.get $~lib/memory/__stack_pointer
  i32.const 12
  i32.sub
  global.set $~lib/memory/__stack_pointer
  block $folding-inner0
   global.get $~lib/memory/__stack_pointer
   i32.const 1692
   i32.lt_s
   br_if $folding-inner0
   global.get $~lib/memory/__stack_pointer
   local.tee $2
   i64.const 0
   i64.store $0
   local.get $2
   i32.const 0
   i32.store $0 offset=8
   local.get $2
   i32.const 1152
   i32.store $0
   local.get $2
   i32.const 1200
   i32.store $0 offset=4
   i32.const 1164
   i32.load $0
   local.set $3
   loop $for-loop|0
    local.get $0
    local.get $3
    i32.const 1164
    i32.load $0
    local.tee $2
    local.get $2
    local.get $3
    i32.gt_s
    select
    i32.lt_s
    if
     local.get $1
     i32.const 1156
     i32.load $0
     local.get $0
     i32.const 2
     i32.shl
     i32.add
     f32.load $0
     local.get $0
     i32.const 1152
     i32.const 1200
     i32.load $0
     call_indirect $0 (type $i32_f32_i32_i32_=>_i32)
     local.set $1
     local.get $0
     i32.const 1
     i32.add
     local.set $0
     br $for-loop|0
    end
   end
   memory.size $0
   i32.const 16
   i32.shl
   i32.const 18076
   i32.sub
   i32.const 1
   i32.shr_u
   global.set $~lib/rt/itcms/threshold
   i32.const 1348
   i32.const 1344
   i32.store $0
   i32.const 1352
   i32.const 1344
   i32.store $0
   i32.const 1344
   global.set $~lib/rt/itcms/pinSpace
   i32.const 1380
   i32.const 1376
   i32.store $0
   i32.const 1384
   i32.const 1376
   i32.store $0
   i32.const 1376
   global.set $~lib/rt/itcms/toSpace
   i32.const 1524
   i32.const 1520
   i32.store $0
   i32.const 1528
   i32.const 1520
   i32.store $0
   i32.const 1520
   global.set $~lib/rt/itcms/fromSpace
   global.get $~lib/memory/__stack_pointer
   local.tee $0
   i32.const 4
   i32.sub
   global.set $~lib/memory/__stack_pointer
   global.get $~lib/memory/__stack_pointer
   i32.const 1692
   i32.lt_s
   br_if $folding-inner0
   global.get $~lib/memory/__stack_pointer
   local.tee $1
   i32.const 0
   i32.store $0
   local.get $1
   call $~lib/rt/itcms/__new
   local.tee $1
   i32.store $0
   local.get $1
   i32.const 0
   i32.store $0
   global.get $~lib/memory/__stack_pointer
   i32.const 4
   i32.add
   global.set $~lib/memory/__stack_pointer
   local.get $0
   local.get $1
   i32.store $0 offset=8
   local.get $1
   i32.const 2
   i32.store $0
   global.get $~lib/memory/__stack_pointer
   local.get $1
   i32.store $0
   global.get $~lib/memory/__stack_pointer
   i32.const 12
   i32.add
   global.set $~lib/memory/__stack_pointer
   return
  end
  i32.const 18096
  i32.const 18144
  i32.const 1
  i32.const 1
  call $~lib/builtins/abort
  unreachable
 )
 (func $export:infer-generic/test2 (param $0 i32) (result i32)
  (local $1 i32)
  global.get $~lib/memory/__stack_pointer
  i32.const 4
  i32.sub
  global.set $~lib/memory/__stack_pointer
  global.get $~lib/memory/__stack_pointer
  i32.const 1692
  i32.lt_s
  if
   i32.const 18096
   i32.const 18144
   i32.const 1
   i32.const 1
   call $~lib/builtins/abort
   unreachable
  end
  global.get $~lib/memory/__stack_pointer
  local.tee $1
  local.get $0
  i32.store $0
  local.get $1
  i32.const 4
  i32.add
  global.set $~lib/memory/__stack_pointer
  local.get $0
 )
 (func $export:infer-generic/inferAssert (param $0 i32)
  global.get $~lib/memory/__stack_pointer
  i32.const 4
  i32.sub
  global.set $~lib/memory/__stack_pointer
  global.get $~lib/memory/__stack_pointer
  i32.const 1692
  i32.lt_s
  if
   i32.const 18096
   i32.const 18144
   i32.const 1
   i32.const 1
   call $~lib/builtins/abort
   unreachable
  end
  global.get $~lib/memory/__stack_pointer
  local.get $0
  i32.store $0
  local.get $0
  i32.eqz
  if
   i32.const 0
   i32.const 1056
   i32.const 75
   i32.const 3
   call $~lib/builtins/abort
   unreachable
  end
  local.get $0
  i32.load $0
  drop
  global.get $~lib/memory/__stack_pointer
  i32.const 4
  i32.add
  global.set $~lib/memory/__stack_pointer
 )
 (func $byn-split-outlined-A$~lib/rt/itcms/__visit (param $0 i32)
  (local $1 i32)
  (local $2 i32)
  (local $3 i32)
  global.get $~lib/rt/itcms/white
  local.get $0
  i32.const 20
  i32.sub
  local.tee $1
  i32.load $0 offset=4
  i32.const 3
  i32.and
  i32.eq
  if
   local.get $1
   global.get $~lib/rt/itcms/iter
   i32.eq
   if
    local.get $1
    i32.load $0 offset=8
    local.tee $0
    i32.eqz
    if
     i32.const 0
     i32.const 1296
     i32.const 147
     i32.const 30
     call $~lib/builtins/abort
     unreachable
    end
    local.get $0
    global.set $~lib/rt/itcms/iter
   end
   block $__inlined_func$~lib/rt/itcms/Object#unlink
    local.get $1
    i32.load $0 offset=4
    i32.const -4
    i32.and
    local.tee $0
    i32.eqz
    if
     i32.const 0
     local.get $1
     i32.const 18076
     i32.lt_u
     local.get $1
     i32.load $0 offset=8
     select
     i32.eqz
     if
      i32.const 0
      i32.const 1296
      i32.const 127
      i32.const 18
      call $~lib/builtins/abort
      unreachable
     end
     br $__inlined_func$~lib/rt/itcms/Object#unlink
    end
    local.get $1
    i32.load $0 offset=8
    local.tee $2
    i32.eqz
    if
     i32.const 0
     i32.const 1296
     i32.const 131
     i32.const 16
     call $~lib/builtins/abort
     unreachable
    end
    local.get $0
    local.get $2
    i32.store $0 offset=8
    local.get $2
    local.get $0
    local.get $2
    i32.load $0 offset=4
    i32.const 3
    i32.and
    i32.or
    i32.store $0 offset=4
   end
   global.get $~lib/rt/itcms/toSpace
   local.set $2
   local.get $1
   i32.load $0 offset=12
   local.tee $0
   i32.const 1
   i32.le_u
   if (result i32)
    i32.const 1
   else
    local.get $0
    i32.const 1616
    i32.load $0
    i32.gt_u
    if
     i32.const 1424
     i32.const 1488
     i32.const 22
     i32.const 28
     call $~lib/builtins/abort
     unreachable
    end
    local.get $0
    i32.const 3
    i32.shl
    i32.const 1620
    i32.add
    i32.load $0
    i32.const 32
    i32.and
   end
   local.set $3
   local.get $2
   i32.load $0 offset=8
   local.set $0
   local.get $1
   global.get $~lib/rt/itcms/white
   i32.eqz
   i32.const 2
   local.get $3
   select
   local.get $2
   i32.or
   i32.store $0 offset=4
   local.get $1
   local.get $0
   i32.store $0 offset=8
   local.get $0
   local.get $1
   local.get $0
   i32.load $0 offset=4
   i32.const 3
   i32.and
   i32.or
   i32.store $0 offset=4
   local.get $2
   local.get $1
   i32.store $0 offset=8
   global.get $~lib/rt/itcms/visitCount
   i32.const 1
   i32.add
   global.set $~lib/rt/itcms/visitCount
  end
 )
)<|MERGE_RESOLUTION|>--- conflicted
+++ resolved
@@ -1266,13 +1266,8 @@
         local.get $0
         i32.const 8
         i32.sub
-<<<<<<< HEAD
         i32.load $0
-        br_table $~lib/arraybuffer/ArrayBuffer $~lib/string/String $folding-inner1 $folding-inner1 $folding-inner0 $infer-generic/Ref $folding-inner0 $folding-inner0 $invalid
-=======
-        i32.load
         br_table $~lib/arraybuffer/ArrayBuffer $~lib/string/String $folding-inner1 $folding-inner1 $folding-inner0 $infer-generic/Ref $folding-inner0 $folding-inner0 $folding-inner0 $invalid
->>>>>>> 3ac6efd7
        end
        return
       end
