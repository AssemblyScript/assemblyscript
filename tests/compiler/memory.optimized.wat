(module
 (type $none_=>_none (func))
<<<<<<< HEAD
=======
 (type $none_=>_i32 (func (result i32)))
>>>>>>> 3633f4bd
 (type $i32_i32_i32_i32_=>_none (func (param i32 i32 i32 i32)))
 (import "env" "abort" (func $~lib/builtins/abort (param i32 i32 i32 i32)))
 (global $memory/ptr (mut i32) (i32.const 1088))
 (memory $0 1)
 (data (i32.const 1036) ",")
 (data (i32.const 1048) "\01\00\00\00\12\00\00\00m\00e\00m\00o\00r\00y\00.\00t\00s")
 (data (i32.const 1169) "\01\02\03")
 (data (i32.const 1174) "\c0?\00\00 @\00\00`@")
 (data (i32.const 1200) "\01")
 (data (i32.const 1208) "\01")
 (data (i32.const 1212) "\01")
 (data (i32.const 1214) "\01")
 (data (i32.const 1215) "\01")
 (data (i32.const 1216) "\01")
 (export "memory" (memory $0))
 (start $~start)
 (func $start:memory
  (local $0 i32)
  i32.const 1024
  i32.const 1024
  i32.load
  local.tee $0
  i32.const 1
  i32.add
  i32.store
  local.get $0
  if
   i32.const 0
   i32.const 1056
   i32.const 12
   i32.const 1
   call $~lib/builtins/abort
   unreachable
  end
  i32.const 1024
  i32.const 1024
  i32.load
  local.tee $0
  i32.const 1
  i32.add
  i32.store
  local.get $0
  i32.const 1
  i32.ne
  if
   i32.const 0
   i32.const 1056
   i32.const 13
   i32.const 1
   call $~lib/builtins/abort
   unreachable
  end
  i32.const 1024
  i32.const 1024
  i32.load
  local.tee $0
  i32.const 1
  i32.add
  i32.store
  local.get $0
  i32.const 2
  i32.ne
  if
   i32.const 0
   i32.const 1056
   i32.const 14
   i32.const 1
   call $~lib/builtins/abort
   unreachable
  end
  global.get $memory/ptr
  i32.const 16
  i32.add
  i32.const 1104
  global.set $memory/ptr
  i32.const 1104
  i32.ne
  if
   i32.const 0
   i32.const 1056
   i32.const 19
   i32.const 1
   call $~lib/builtins/abort
   unreachable
  end
  global.get $memory/ptr
  i32.const 8
  i32.add
  i32.const 1112
  global.set $memory/ptr
  i32.const 1112
  i32.ne
  if
   i32.const 0
   i32.const 1056
   i32.const 20
   i32.const 1
   call $~lib/builtins/abort
   unreachable
  end
  global.get $memory/ptr
  i32.const 4
  i32.add
  i32.const 1116
  global.set $memory/ptr
  i32.const 1116
  i32.ne
  if
   i32.const 0
   i32.const 1056
   i32.const 21
   i32.const 1
   call $~lib/builtins/abort
   unreachable
  end
  global.get $memory/ptr
  i32.const 2
  i32.add
  i32.const 1118
  global.set $memory/ptr
  i32.const 1118
  i32.ne
  if
   i32.const 0
   i32.const 1056
   i32.const 22
   i32.const 1
   call $~lib/builtins/abort
   unreachable
  end
  global.get $memory/ptr
  i32.const 1
  i32.add
  i32.const 1119
  global.set $memory/ptr
  i32.const 1119
  i32.ne
  if
   i32.const 0
   i32.const 1056
   i32.const 23
   i32.const 1
   call $~lib/builtins/abort
   unreachable
  end
  global.get $memory/ptr
  i32.const 1119
  i32.ne
  if
   i32.const 0
   i32.const 1056
   i32.const 24
   i32.const 1
   call $~lib/builtins/abort
   unreachable
  end
  i32.const 1136
  global.set $memory/ptr
  i32.const 1152
  global.set $memory/ptr
  i32.const 1160
  global.set $memory/ptr
  i32.const 1164
  global.set $memory/ptr
  i32.const 1166
  global.set $memory/ptr
  i32.const 1167
  global.set $memory/ptr
  i32.const 1169
  global.set $memory/ptr
  i32.const 1169
  i32.load8_u
  i32.const 1
  i32.ne
  if
   i32.const 0
   i32.const 1056
   i32.const 44
   i32.const 1
   call $~lib/builtins/abort
   unreachable
  end
  global.get $memory/ptr
  i32.load8_u offset=1
  i32.const 2
  i32.ne
  if
   i32.const 0
   i32.const 1056
   i32.const 45
   i32.const 1
   call $~lib/builtins/abort
   unreachable
  end
  global.get $memory/ptr
  i32.load8_u offset=2
  i32.const 3
  i32.ne
  if
   i32.const 0
   i32.const 1056
   i32.const 46
   i32.const 1
   call $~lib/builtins/abort
   unreachable
  end
  i32.const 1172
  global.set $memory/ptr
  i32.const 1172
  f32.load
  f32.const 1.5
  f32.ne
  if
   i32.const 0
   i32.const 1056
   i32.const 49
   i32.const 1
   call $~lib/builtins/abort
   unreachable
  end
  global.get $memory/ptr
  f32.load offset=4
  f32.const 2.5
  f32.ne
  if
   i32.const 0
   i32.const 1056
   i32.const 50
   i32.const 1
   call $~lib/builtins/abort
   unreachable
  end
  global.get $memory/ptr
  f32.load offset=8
  f32.const 3.5
  f32.ne
  if
   i32.const 0
   i32.const 1056
   i32.const 51
   i32.const 1
   call $~lib/builtins/abort
   unreachable
  end
  i32.const 1184
  global.set $memory/ptr
  i32.const 1200
  global.set $memory/ptr
  i32.const 1208
  global.set $memory/ptr
  i32.const 1212
  global.set $memory/ptr
  i32.const 1214
  global.set $memory/ptr
  i32.const 1215
  global.set $memory/ptr
 )
 (func $~start
  call $start:memory
 )
)<|MERGE_RESOLUTION|>--- conflicted
+++ resolved
@@ -1,9 +1,5 @@
 (module
  (type $none_=>_none (func))
-<<<<<<< HEAD
-=======
- (type $none_=>_i32 (func (result i32)))
->>>>>>> 3633f4bd
  (type $i32_i32_i32_i32_=>_none (func (param i32 i32 i32 i32)))
  (import "env" "abort" (func $~lib/builtins/abort (param i32 i32 i32 i32)))
  (global $memory/ptr (mut i32) (i32.const 1088))
