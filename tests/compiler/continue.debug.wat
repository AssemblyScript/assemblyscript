--- conflicted
+++ resolved
@@ -8,13 +8,8 @@
  (elem $0 (i32.const 1))
  (export "testInherit" (func $continue/testInherit))
  (export "memory" (memory $0))
-<<<<<<< HEAD
- (func $continue/testInherit (param $b i32)
+ (func $continue/testInherit (type $i32_=>_none) (param $b i32)
   (local $i i32)
-=======
- (func $continue/testInherit (type $i32_=>_none) (param $b i32)
-  (local $var$1 i32)
->>>>>>> 78b2d1af
   (local $var$2 i32)
   i32.const 0
   local.set $i
