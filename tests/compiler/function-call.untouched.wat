(module
 (type $i32_i32_=>_none (func (param i32 i32)))
 (type $i32_=>_i32 (func (param i32) (result i32)))
 (type $none_=>_none (func))
 (type $i32_i32_=>_i32 (func (param i32 i32) (result i32)))
 (type $i32_i32_i32_=>_i32 (func (param i32 i32 i32) (result i32)))
 (type $i32_=>_none (func (param i32)))
 (type $i32_i32_i32_=>_none (func (param i32 i32 i32)))
 (type $i32_i32_i32_i32_=>_none (func (param i32 i32 i32 i32)))
 (import "env" "abort" (func $~lib/builtins/abort (param i32 i32 i32 i32)))
 (memory $0 1)
<<<<<<< HEAD
 (data (i32.const 12) "\1c\00\00\00\00\00\00\00\00\00\00\00\03\00\00\00\08\00\00\00\01\00\00\00\00\00\00\00")
 (data (i32.const 44) "\1c\00\00\00\00\00\00\00\00\00\00\00\03\00\00\00\08\00\00\00\02\00\00\00\00\00\00\00")
 (data (i32.const 76) "\1c\00\00\00\00\00\00\00\00\00\00\00\04\00\00\00\08\00\00\00\03\00\00\00\00\00\00\00")
 (data (i32.const 108) "4\00\00\00\00\00\00\00\00\00\00\00\01\00\00\00 \00\00\00f\00u\00n\00c\00t\00i\00o\00n\00-\00c\00a\00l\00l\00.\00t\00s\00")
 (data (i32.const 172) "\1c\00\00\00\00\00\00\00\00\00\00\00\04\00\00\00\08\00\00\00\04\00\00\00\00\00\00\00")
 (data (i32.const 204) "\1c\00\00\00\00\00\00\00\00\00\00\00\05\00\00\00\08\00\00\00\05\00\00\00\00\00\00\00")
 (data (i32.const 240) "\00\00\00\00\00\00\00\00\00\00\00\00\00\00\00\00\00\00\00\00")
 (data (i32.const 268) "4\00\00\00\00\00\00\00\00\00\00\00\01\00\00\00\1e\00\00\00~\00l\00i\00b\00/\00r\00t\00/\00t\00c\00m\00s\00.\00t\00s\00\00\00")
 (data (i32.const 320) "\00\00\00\00\00\00\00\00\00\00\00\00\00\00\00\00\00\00\00\00")
 (data (i32.const 348) "4\00\00\00\00\00\00\00\00\00\00\00\01\00\00\00\1e\00\00\00~\00l\00i\00b\00/\00r\00t\00/\00t\00l\00s\00f\00.\00t\00s\00\00\00")
 (data (i32.const 412) "<\00\00\00\00\00\00\00\00\00\00\00\01\00\00\00(\00\00\00a\00l\00l\00o\00c\00a\00t\00i\00o\00n\00 \00t\00o\00o\00 \00l\00a\00r\00g\00e\00")
 (data (i32.const 476) "\1c\00\00\00\00\00\00\00\00\00\00\00\07\00\00\00\08\00\00\00\06\00\00\00\00\00\00\00")
 (data (i32.const 508) "\1c\00\00\00\00\00\00\00\00\00\00\00\05\00\00\00\08\00\00\00\07\00\00\00\00\00\00\00")
 (data (i32.const 540) "\1c\00\00\00\00\00\00\00\00\00\00\00\08\00\00\00\08\00\00\00\08\00\00\00\00\00\00\00")
=======
 (data (i32.const 12) "\1c\00\00\00\01\00\00\00\00\00\00\00\03\00\00\00\08\00\00\00\01\00\00\00\00\00\00\00\00\00\00\00")
 (data (i32.const 44) "\1c\00\00\00\01\00\00\00\00\00\00\00\03\00\00\00\08\00\00\00\02\00\00\00\00\00\00\00\00\00\00\00")
 (data (i32.const 76) "\1c\00\00\00\01\00\00\00\00\00\00\00\04\00\00\00\08\00\00\00\03\00\00\00\00\00\00\00\00\00\00\00")
 (data (i32.const 108) "<\00\00\00\01\00\00\00\00\00\00\00\01\00\00\00 \00\00\00f\00u\00n\00c\00t\00i\00o\00n\00-\00c\00a\00l\00l\00.\00t\00s\00\00\00\00\00\00\00\00\00\00\00\00\00")
 (data (i32.const 172) "\1c\00\00\00\01\00\00\00\00\00\00\00\04\00\00\00\08\00\00\00\04\00\00\00\00\00\00\00\00\00\00\00")
 (data (i32.const 204) "\1c\00\00\00\01\00\00\00\00\00\00\00\05\00\00\00\08\00\00\00\05\00\00\00\00\00\00\00\00\00\00\00")
 (data (i32.const 236) "\1c\00\00\00\01\00\00\00\00\00\00\00\07\00\00\00\08\00\00\00\06\00\00\00\00\00\00\00\00\00\00\00")
 (data (i32.const 268) "\1c\00\00\00\01\00\00\00\00\00\00\00\05\00\00\00\08\00\00\00\07\00\00\00\00\00\00\00\00\00\00\00")
 (data (i32.const 300) "\1c\00\00\00\01\00\00\00\00\00\00\00\08\00\00\00\08\00\00\00\08\00\00\00\00\00\00\00\00\00\00\00")
>>>>>>> c54dd649
 (table $0 9 funcref)
 (elem (i32.const 1) $start:function-call~anonymous|0 $start:function-call~anonymous|1 $start:function-call~anonymous|2 $start:function-call~anonymous|3 $start:function-call~fn2 $function-call/Foo#fnVoid $function-call/Foo#fnThis $function-call/Foo#fnRet)
 (global $function-call/fnVoid (mut i32) (i32.const 32))
 (global $~argumentsLength (mut i32) (i32.const 0))
 (global $function-call/faVoid (mut i32) (i32.const 64))
 (global $function-call/fnRet (mut i32) (i32.const 96))
 (global $function-call/faRet (mut i32) (i32.const 192))
 (global $function-call/fnThis (mut i32) (i32.const 224))
 (global $~lib/rt/tcms/state (mut i32) (i32.const 0))
 (global $~lib/rt/tcms/fromSpace (mut i32) (i32.const 240))
 (global $~lib/rt/tcms/toSpace (mut i32) (i32.const 320))
 (global $~lib/rt/tcms/iter (mut i32) (i32.const 0))
 (global $~lib/rt/tlsf/ROOT (mut i32) (i32.const 0))
 (global $~lib/ASC_LOW_MEMORY_LIMIT i32 (i32.const 0))
 (global $~lib/rt/tcms/white (mut i32) (i32.const 0))
 (global $~lib/ASC_SHRINK_LEVEL i32 (i32.const 0))
 (global $~lib/rt/tcms/total (mut i32) (i32.const 0))
 (global $~lib/rt/tcms/totalMem (mut i32) (i32.const 0))
 (global $function-call/foo (mut i32) (i32.const 0))
<<<<<<< HEAD
 (global $~lib/memory/__heap_base i32 (i32.const 568))
=======
 (global $~lib/memory/__heap_base i32 (i32.const 332))
>>>>>>> c54dd649
 (export "memory" (memory $0))
 (start $~start)
 (func $start:function-call~anonymous|0
  nop
 )
 (func $start:function-call~anonymous|1
  nop
 )
 (func $start:function-call~anonymous|2 (param $0 i32) (param $1 i32) (result i32)
  local.get $0
  local.get $1
  i32.add
 )
 (func $start:function-call~anonymous|3 (param $0 i32) (param $1 i32) (result i32)
  local.get $0
  local.get $1
  i32.add
 )
 (func $start:function-call~fn2 (param $0 i32) (result i32)
  local.get $0
 )
 (func $~lib/rt/tcms/Object#set:nextWithColor (param $0 i32) (param $1 i32)
  local.get $0
  local.get $1
  i32.store offset=4
 )
 (func $~lib/rt/tcms/Object#set:prev (param $0 i32) (param $1 i32)
  local.get $0
  local.get $1
  i32.store offset=8
 )
 (func $~lib/rt/tcms/init
  (local $0 i32)
  (local $1 i32)
  i32.const 4
  i32.const 4
  i32.eq
  drop
  global.get $~lib/rt/tcms/fromSpace
  local.set $0
  local.get $0
  local.get $0
  call $~lib/rt/tcms/Object#set:nextWithColor
  local.get $0
  local.get $0
  local.tee $1
  i32.eqz
  if (result i32)
   i32.const 0
   i32.const 288
   i32.const 153
   i32.const 17
   call $~lib/builtins/abort
   unreachable
  else
   local.get $1
  end
  call $~lib/rt/tcms/Object#set:prev
  global.get $~lib/rt/tcms/toSpace
  local.set $1
  local.get $1
  local.get $1
  call $~lib/rt/tcms/Object#set:nextWithColor
  local.get $1
  local.get $1
  local.tee $0
  i32.eqz
  if (result i32)
   i32.const 0
   i32.const 288
   i32.const 153
   i32.const 17
   call $~lib/builtins/abort
   unreachable
  else
   local.get $0
  end
  call $~lib/rt/tcms/Object#set:prev
  global.get $~lib/rt/tcms/toSpace
  global.set $~lib/rt/tcms/iter
  i32.const 1
  global.set $~lib/rt/tcms/state
 )
 (func $~lib/rt/tlsf/Root#set:flMap (param $0 i32) (param $1 i32)
  local.get $0
  local.get $1
  i32.store
 )
 (func $~lib/rt/common/BLOCK#set:mmInfo (param $0 i32) (param $1 i32)
  local.get $0
  local.get $1
  i32.store
 )
 (func $~lib/rt/tlsf/Block#set:prev (param $0 i32) (param $1 i32)
  local.get $0
  local.get $1
  i32.store offset=4
 )
 (func $~lib/rt/tlsf/Block#set:next (param $0 i32) (param $1 i32)
  local.get $0
  local.get $1
  i32.store offset=8
 )
 (func $~lib/rt/tlsf/removeBlock (param $0 i32) (param $1 i32)
  (local $2 i32)
  (local $3 i32)
  (local $4 i32)
  (local $5 i32)
  (local $6 i32)
  (local $7 i32)
  (local $8 i32)
  (local $9 i32)
  (local $10 i32)
  (local $11 i32)
  local.get $1
  i32.load
  local.set $2
  i32.const 1
  drop
  local.get $2
  i32.const 1
  i32.and
  i32.eqz
  if
   i32.const 0
   i32.const 368
   i32.const 272
   i32.const 14
   call $~lib/builtins/abort
   unreachable
  end
  local.get $2
  i32.const 3
  i32.const -1
  i32.xor
  i32.and
  local.set $3
  i32.const 1
  drop
  local.get $3
  i32.const 12
  i32.ge_u
  if (result i32)
   local.get $3
   i32.const 1073741820
   i32.lt_u
  else
   i32.const 0
  end
  i32.eqz
  if
   i32.const 0
   i32.const 368
   i32.const 274
   i32.const 14
   call $~lib/builtins/abort
   unreachable
  end
  local.get $3
  i32.const 256
  i32.lt_u
  if
   i32.const 0
   local.set $4
   local.get $3
   i32.const 4
   i32.shr_u
   local.set $5
  else
   i32.const 31
   local.get $3
   i32.clz
   i32.sub
   local.set $4
   local.get $3
   local.get $4
   i32.const 4
   i32.sub
   i32.shr_u
   i32.const 1
   i32.const 4
   i32.shl
   i32.xor
   local.set $5
   local.get $4
   i32.const 8
   i32.const 1
   i32.sub
   i32.sub
   local.set $4
  end
  i32.const 1
  drop
  local.get $4
  i32.const 23
  i32.lt_u
  if (result i32)
   local.get $5
   i32.const 16
   i32.lt_u
  else
   i32.const 0
  end
  i32.eqz
  if
   i32.const 0
   i32.const 368
   i32.const 287
   i32.const 14
   call $~lib/builtins/abort
   unreachable
  end
  local.get $1
  i32.load offset=4
  local.set $6
  local.get $1
  i32.load offset=8
  local.set $7
  local.get $6
  if
   local.get $6
   local.get $7
   call $~lib/rt/tlsf/Block#set:next
  end
  local.get $7
  if
   local.get $7
   local.get $6
   call $~lib/rt/tlsf/Block#set:prev
  end
  local.get $1
  local.get $0
  local.set $10
  local.get $4
  local.set $9
  local.get $5
  local.set $8
  local.get $10
  local.get $9
  i32.const 4
  i32.shl
  local.get $8
  i32.add
  i32.const 2
  i32.shl
  i32.add
  i32.load offset=96
  i32.eq
  if
   local.get $0
   local.set $11
   local.get $4
   local.set $10
   local.get $5
   local.set $9
   local.get $7
   local.set $8
   local.get $11
   local.get $10
   i32.const 4
   i32.shl
   local.get $9
   i32.add
   i32.const 2
   i32.shl
   i32.add
   local.get $8
   i32.store offset=96
   local.get $7
   i32.eqz
   if
    local.get $0
    local.set $9
    local.get $4
    local.set $8
    local.get $9
    local.get $8
    i32.const 2
    i32.shl
    i32.add
    i32.load offset=4
    local.set $9
    local.get $0
    local.set $8
    local.get $4
    local.set $11
    local.get $9
    i32.const 1
    local.get $5
    i32.shl
    i32.const -1
    i32.xor
    i32.and
    local.tee $9
    local.set $10
    local.get $8
    local.get $11
    i32.const 2
    i32.shl
    i32.add
    local.get $10
    i32.store offset=4
    local.get $9
    i32.eqz
    if
     local.get $0
     local.get $0
     i32.load
     i32.const 1
     local.get $4
     i32.shl
     i32.const -1
     i32.xor
     i32.and
     call $~lib/rt/tlsf/Root#set:flMap
    end
   end
  end
 )
 (func $~lib/rt/tlsf/insertBlock (param $0 i32) (param $1 i32)
  (local $2 i32)
  (local $3 i32)
  (local $4 i32)
  (local $5 i32)
  (local $6 i32)
  (local $7 i32)
  (local $8 i32)
  (local $9 i32)
  (local $10 i32)
  (local $11 i32)
  (local $12 i32)
  (local $13 i32)
  i32.const 1
  drop
  local.get $1
  i32.eqz
  if
   i32.const 0
   i32.const 368
   i32.const 200
   i32.const 14
   call $~lib/builtins/abort
   unreachable
  end
  local.get $1
  i32.load
  local.set $2
  i32.const 1
  drop
  local.get $2
  i32.const 1
  i32.and
  i32.eqz
  if
   i32.const 0
   i32.const 368
   i32.const 202
   i32.const 14
   call $~lib/builtins/abort
   unreachable
  end
  local.get $1
  local.set $3
  local.get $3
  i32.const 4
  i32.add
  local.get $3
  i32.load
  i32.const 3
  i32.const -1
  i32.xor
  i32.and
  i32.add
  local.set $4
  local.get $4
  i32.load
  local.set $5
  local.get $5
  i32.const 1
  i32.and
  if
   local.get $2
   i32.const 3
   i32.const -1
   i32.xor
   i32.and
   i32.const 4
   i32.add
   local.get $5
   i32.const 3
   i32.const -1
   i32.xor
   i32.and
   i32.add
   local.set $3
   local.get $3
   i32.const 1073741820
   i32.lt_u
   if
    local.get $0
    local.get $4
    call $~lib/rt/tlsf/removeBlock
    local.get $1
    local.get $2
    i32.const 3
    i32.and
    local.get $3
    i32.or
    local.tee $2
    call $~lib/rt/common/BLOCK#set:mmInfo
    local.get $1
    local.set $6
    local.get $6
    i32.const 4
    i32.add
    local.get $6
    i32.load
    i32.const 3
    i32.const -1
    i32.xor
    i32.and
    i32.add
    local.set $4
    local.get $4
    i32.load
    local.set $5
   end
  end
  local.get $2
  i32.const 2
  i32.and
  if
   local.get $1
   local.set $6
   local.get $6
   i32.const 4
   i32.sub
   i32.load
   local.set $6
   local.get $6
   i32.load
   local.set $3
   i32.const 1
   drop
   local.get $3
   i32.const 1
   i32.and
   i32.eqz
   if
    i32.const 0
    i32.const 368
    i32.const 223
    i32.const 16
    call $~lib/builtins/abort
    unreachable
   end
   local.get $3
   i32.const 3
   i32.const -1
   i32.xor
   i32.and
   i32.const 4
   i32.add
   local.get $2
   i32.const 3
   i32.const -1
   i32.xor
   i32.and
   i32.add
   local.set $7
   local.get $7
   i32.const 1073741820
   i32.lt_u
   if
    local.get $0
    local.get $6
    call $~lib/rt/tlsf/removeBlock
    local.get $6
    local.get $3
    i32.const 3
    i32.and
    local.get $7
    i32.or
    local.tee $2
    call $~lib/rt/common/BLOCK#set:mmInfo
    local.get $6
    local.set $1
   end
  end
  local.get $4
  local.get $5
  i32.const 2
  i32.or
  call $~lib/rt/common/BLOCK#set:mmInfo
  local.get $2
  i32.const 3
  i32.const -1
  i32.xor
  i32.and
  local.set $8
  i32.const 1
  drop
  local.get $8
  i32.const 12
  i32.ge_u
  if (result i32)
   local.get $8
   i32.const 1073741820
   i32.lt_u
  else
   i32.const 0
  end
  i32.eqz
  if
   i32.const 0
   i32.const 368
   i32.const 238
   i32.const 14
   call $~lib/builtins/abort
   unreachable
  end
  i32.const 1
  drop
  local.get $1
  i32.const 4
  i32.add
  local.get $8
  i32.add
  local.get $4
  i32.eq
  i32.eqz
  if
   i32.const 0
   i32.const 368
   i32.const 239
   i32.const 14
   call $~lib/builtins/abort
   unreachable
  end
  local.get $4
  i32.const 4
  i32.sub
  local.get $1
  i32.store
  local.get $8
  i32.const 256
  i32.lt_u
  if
   i32.const 0
   local.set $9
   local.get $8
   i32.const 4
   i32.shr_u
   local.set $10
  else
   i32.const 31
   local.get $8
   i32.clz
   i32.sub
   local.set $9
   local.get $8
   local.get $9
   i32.const 4
   i32.sub
   i32.shr_u
   i32.const 1
   i32.const 4
   i32.shl
   i32.xor
   local.set $10
   local.get $9
   i32.const 8
   i32.const 1
   i32.sub
   i32.sub
   local.set $9
  end
  i32.const 1
  drop
  local.get $9
  i32.const 23
  i32.lt_u
  if (result i32)
   local.get $10
   i32.const 16
   i32.lt_u
  else
   i32.const 0
  end
  i32.eqz
  if
   i32.const 0
   i32.const 368
   i32.const 255
   i32.const 14
   call $~lib/builtins/abort
   unreachable
  end
  local.get $0
  local.set $7
  local.get $9
  local.set $3
  local.get $10
  local.set $6
  local.get $7
  local.get $3
  i32.const 4
  i32.shl
  local.get $6
  i32.add
  i32.const 2
  i32.shl
  i32.add
  i32.load offset=96
  local.set $11
  local.get $1
  i32.const 0
  call $~lib/rt/tlsf/Block#set:prev
  local.get $1
  local.get $11
  call $~lib/rt/tlsf/Block#set:next
  local.get $11
  if
   local.get $11
   local.get $1
   call $~lib/rt/tlsf/Block#set:prev
  end
  local.get $0
  local.set $12
  local.get $9
  local.set $7
  local.get $10
  local.set $3
  local.get $1
  local.set $6
  local.get $12
  local.get $7
  i32.const 4
  i32.shl
  local.get $3
  i32.add
  i32.const 2
  i32.shl
  i32.add
  local.get $6
  i32.store offset=96
  local.get $0
  local.get $0
  i32.load
  i32.const 1
  local.get $9
  i32.shl
  i32.or
  call $~lib/rt/tlsf/Root#set:flMap
  local.get $0
  local.set $13
  local.get $9
  local.set $12
  local.get $0
  local.set $3
  local.get $9
  local.set $6
  local.get $3
  local.get $6
  i32.const 2
  i32.shl
  i32.add
  i32.load offset=4
  i32.const 1
  local.get $10
  i32.shl
  i32.or
  local.set $7
  local.get $13
  local.get $12
  i32.const 2
  i32.shl
  i32.add
  local.get $7
  i32.store offset=4
 )
 (func $~lib/rt/tlsf/addMemory (param $0 i32) (param $1 i32) (param $2 i32) (result i32)
  (local $3 i32)
  (local $4 i32)
  (local $5 i32)
  (local $6 i32)
  (local $7 i32)
  (local $8 i32)
  (local $9 i32)
  i32.const 1
  drop
  local.get $1
  local.get $2
  i32.le_u
  i32.eqz
  if
   i32.const 0
   i32.const 368
   i32.const 380
   i32.const 14
   call $~lib/builtins/abort
   unreachable
  end
  local.get $1
  i32.const 4
  i32.add
  i32.const 15
  i32.add
  i32.const 15
  i32.const -1
  i32.xor
  i32.and
  i32.const 4
  i32.sub
  local.set $1
  local.get $2
  i32.const 15
  i32.const -1
  i32.xor
  i32.and
  local.set $2
  local.get $0
  local.set $3
  local.get $3
  i32.load offset=1568
  local.set $4
  i32.const 0
  local.set $5
  local.get $4
  if
   i32.const 1
   drop
   local.get $1
   local.get $4
   i32.const 4
   i32.add
   i32.ge_u
   i32.eqz
   if
    i32.const 0
    i32.const 368
    i32.const 387
    i32.const 16
    call $~lib/builtins/abort
    unreachable
   end
   local.get $1
   i32.const 16
   i32.sub
   local.get $4
   i32.eq
   if
    local.get $1
    i32.const 16
    i32.sub
    local.set $1
    local.get $4
    i32.load
    local.set $5
   else
    nop
   end
  else
   i32.const 1
   drop
   local.get $1
   local.get $0
   i32.const 1572
   i32.add
   i32.ge_u
   i32.eqz
   if
    i32.const 0
    i32.const 368
    i32.const 400
    i32.const 5
    call $~lib/builtins/abort
    unreachable
   end
  end
  local.get $2
  local.get $1
  i32.sub
  local.set $6
  local.get $6
  i32.const 4
  i32.const 12
  i32.add
  i32.const 4
  i32.add
  i32.lt_u
  if
   i32.const 0
   return
  end
  local.get $6
  i32.const 2
  i32.const 4
  i32.mul
  i32.sub
  local.set $7
  local.get $1
  local.set $8
  local.get $8
  local.get $7
  i32.const 1
  i32.or
  local.get $5
  i32.const 2
  i32.and
  i32.or
  call $~lib/rt/common/BLOCK#set:mmInfo
  local.get $8
  i32.const 0
  call $~lib/rt/tlsf/Block#set:prev
  local.get $8
  i32.const 0
  call $~lib/rt/tlsf/Block#set:next
  local.get $1
  i32.const 4
  i32.add
  local.get $7
  i32.add
  local.set $4
  local.get $4
  i32.const 0
  i32.const 2
  i32.or
  call $~lib/rt/common/BLOCK#set:mmInfo
  local.get $0
  local.set $9
  local.get $4
  local.set $3
  local.get $9
  local.get $3
  i32.store offset=1568
  local.get $0
  local.get $8
  call $~lib/rt/tlsf/insertBlock
  i32.const 1
 )
 (func $~lib/rt/tlsf/initialize
  (local $0 i32)
  (local $1 i32)
  (local $2 i32)
  (local $3 i32)
  (local $4 i32)
  (local $5 i32)
  (local $6 i32)
  (local $7 i32)
  (local $8 i32)
  (local $9 i32)
  (local $10 i32)
  (local $11 i32)
  (local $12 i32)
  i32.const 0
  drop
  global.get $~lib/memory/__heap_base
  i32.const 15
  i32.add
  i32.const 15
  i32.const -1
  i32.xor
  i32.and
  local.set $0
  memory.size
  local.set $1
  local.get $0
  i32.const 1572
  i32.add
  i32.const 65535
  i32.add
  i32.const 65535
  i32.const -1
  i32.xor
  i32.and
  i32.const 16
  i32.shr_u
  local.set $2
  local.get $2
  local.get $1
  i32.gt_s
  if (result i32)
   local.get $2
   local.get $1
   i32.sub
   memory.grow
   i32.const 0
   i32.lt_s
  else
   i32.const 0
  end
  if
   unreachable
  end
  local.get $0
  local.set $3
  local.get $3
  i32.const 0
  call $~lib/rt/tlsf/Root#set:flMap
  local.get $3
  local.set $5
  i32.const 0
  local.set $4
  local.get $5
  local.get $4
  i32.store offset=1568
  i32.const 0
  local.set $5
  loop $for-loop|0
   local.get $5
   i32.const 23
   i32.lt_u
   local.set $4
   local.get $4
   if
    local.get $3
    local.set $8
    local.get $5
    local.set $7
    i32.const 0
    local.set $6
    local.get $8
    local.get $7
    i32.const 2
    i32.shl
    i32.add
    local.get $6
    i32.store offset=4
    i32.const 0
    local.set $8
    loop $for-loop|1
     local.get $8
     i32.const 16
     i32.lt_u
     local.set $7
     local.get $7
     if
      local.get $3
      local.set $11
      local.get $5
      local.set $10
      local.get $8
      local.set $9
      i32.const 0
      local.set $6
      local.get $11
      local.get $10
      i32.const 4
      i32.shl
      local.get $9
      i32.add
      i32.const 2
      i32.shl
      i32.add
      local.get $6
      i32.store offset=96
      local.get $8
      i32.const 1
      i32.add
      local.set $8
      br $for-loop|1
     end
    end
    local.get $5
    i32.const 1
    i32.add
    local.set $5
    br $for-loop|0
   end
  end
  local.get $0
  i32.const 1572
  i32.add
  local.set $12
  i32.const 0
  drop
  local.get $3
  local.get $12
  memory.size
  i32.const 16
  i32.shl
  call $~lib/rt/tlsf/addMemory
  drop
  local.get $3
  global.set $~lib/rt/tlsf/ROOT
 )
 (func $~lib/rt/tlsf/computeSize (param $0 i32) (result i32)
  local.get $0
  i32.const 12
  i32.le_u
  if (result i32)
   i32.const 12
  else
   local.get $0
   i32.const 4
   i32.add
   i32.const 15
   i32.add
   i32.const 15
   i32.const -1
   i32.xor
   i32.and
   i32.const 4
   i32.sub
  end
 )
 (func $~lib/rt/tlsf/prepareSize (param $0 i32) (result i32)
  local.get $0
  i32.const 1073741820
  i32.ge_u
  if
   i32.const 432
   i32.const 368
   i32.const 461
   i32.const 30
   call $~lib/builtins/abort
   unreachable
  end
  local.get $0
  call $~lib/rt/tlsf/computeSize
 )
 (func $~lib/rt/tlsf/searchBlock (param $0 i32) (param $1 i32) (result i32)
  (local $2 i32)
  (local $3 i32)
  (local $4 i32)
  (local $5 i32)
  (local $6 i32)
  (local $7 i32)
  (local $8 i32)
  (local $9 i32)
  local.get $1
  i32.const 256
  i32.lt_u
  if
   i32.const 0
   local.set $2
   local.get $1
   i32.const 4
   i32.shr_u
   local.set $3
  else
   local.get $1
   i32.const 536870910
   i32.lt_u
   if (result i32)
    local.get $1
    i32.const 1
    i32.const 27
    local.get $1
    i32.clz
    i32.sub
    i32.shl
    i32.add
    i32.const 1
    i32.sub
   else
    local.get $1
   end
   local.set $4
   i32.const 31
   local.get $4
   i32.clz
   i32.sub
   local.set $2
   local.get $4
   local.get $2
   i32.const 4
   i32.sub
   i32.shr_u
   i32.const 1
   i32.const 4
   i32.shl
   i32.xor
   local.set $3
   local.get $2
   i32.const 8
   i32.const 1
   i32.sub
   i32.sub
   local.set $2
  end
  i32.const 1
  drop
  local.get $2
  i32.const 23
  i32.lt_u
  if (result i32)
   local.get $3
   i32.const 16
   i32.lt_u
  else
   i32.const 0
  end
  i32.eqz
  if
   i32.const 0
   i32.const 368
   i32.const 333
   i32.const 14
   call $~lib/builtins/abort
   unreachable
  end
  local.get $0
  local.set $5
  local.get $2
  local.set $4
  local.get $5
  local.get $4
  i32.const 2
  i32.shl
  i32.add
  i32.load offset=4
  i32.const 0
  i32.const -1
  i32.xor
  local.get $3
  i32.shl
  i32.and
  local.set $6
  i32.const 0
  local.set $7
  local.get $6
  i32.eqz
  if
   local.get $0
   i32.load
   i32.const 0
   i32.const -1
   i32.xor
   local.get $2
   i32.const 1
   i32.add
   i32.shl
   i32.and
   local.set $5
   local.get $5
   i32.eqz
   if
    i32.const 0
    local.set $7
   else
    local.get $5
    i32.ctz
    local.set $2
    local.get $0
    local.set $8
    local.get $2
    local.set $4
    local.get $8
    local.get $4
    i32.const 2
    i32.shl
    i32.add
    i32.load offset=4
    local.set $6
    i32.const 1
    drop
    local.get $6
    i32.eqz
    if
     i32.const 0
     i32.const 368
     i32.const 346
     i32.const 18
     call $~lib/builtins/abort
     unreachable
    end
    local.get $0
    local.set $9
    local.get $2
    local.set $8
    local.get $6
    i32.ctz
    local.set $4
    local.get $9
    local.get $8
    i32.const 4
    i32.shl
    local.get $4
    i32.add
    i32.const 2
    i32.shl
    i32.add
    i32.load offset=96
    local.set $7
   end
  else
   local.get $0
   local.set $9
   local.get $2
   local.set $8
   local.get $6
   i32.ctz
   local.set $4
   local.get $9
   local.get $8
   i32.const 4
   i32.shl
   local.get $4
   i32.add
   i32.const 2
   i32.shl
   i32.add
   i32.load offset=96
   local.set $7
  end
  local.get $7
 )
 (func $~lib/rt/tlsf/growMemory (param $0 i32) (param $1 i32)
  (local $2 i32)
  (local $3 i32)
  (local $4 i32)
  (local $5 i32)
  (local $6 i32)
  (local $7 i32)
  i32.const 0
  drop
  local.get $1
  i32.const 536870910
  i32.lt_u
  if
   local.get $1
   i32.const 1
   i32.const 27
   local.get $1
   i32.clz
   i32.sub
   i32.shl
   i32.const 1
   i32.sub
   i32.add
   local.set $1
  end
  memory.size
  local.set $2
  local.get $1
  i32.const 4
  local.get $2
  i32.const 16
  i32.shl
  i32.const 4
  i32.sub
  local.get $0
  local.set $3
  local.get $3
  i32.load offset=1568
  i32.ne
  i32.shl
  i32.add
  local.set $1
  local.get $1
  i32.const 65535
  i32.add
  i32.const 65535
  i32.const -1
  i32.xor
  i32.and
  i32.const 16
  i32.shr_u
  local.set $4
  local.get $2
  local.tee $3
  local.get $4
  local.tee $5
  local.get $3
  local.get $5
  i32.gt_s
  select
  local.set $6
  local.get $6
  memory.grow
  i32.const 0
  i32.lt_s
  if
   local.get $4
   memory.grow
   i32.const 0
   i32.lt_s
   if
    unreachable
   end
  end
  memory.size
  local.set $7
  local.get $0
  local.get $2
  i32.const 16
  i32.shl
  local.get $7
  i32.const 16
  i32.shl
  call $~lib/rt/tlsf/addMemory
  drop
 )
 (func $~lib/rt/tlsf/prepareBlock (param $0 i32) (param $1 i32) (param $2 i32)
  (local $3 i32)
  (local $4 i32)
  (local $5 i32)
  local.get $1
  i32.load
  local.set $3
  i32.const 1
  drop
  local.get $2
  i32.const 4
  i32.add
  i32.const 15
  i32.and
  i32.eqz
  i32.eqz
  if
   i32.const 0
   i32.const 368
   i32.const 360
   i32.const 14
   call $~lib/builtins/abort
   unreachable
  end
  local.get $3
  i32.const 3
  i32.const -1
  i32.xor
  i32.and
  local.get $2
  i32.sub
  local.set $4
  local.get $4
  i32.const 4
  i32.const 12
  i32.add
  i32.ge_u
  if
   local.get $1
   local.get $2
   local.get $3
   i32.const 2
   i32.and
   i32.or
   call $~lib/rt/common/BLOCK#set:mmInfo
   local.get $1
   i32.const 4
   i32.add
   local.get $2
   i32.add
   local.set $5
   local.get $5
   local.get $4
   i32.const 4
   i32.sub
   i32.const 1
   i32.or
   call $~lib/rt/common/BLOCK#set:mmInfo
   local.get $0
   local.get $5
   call $~lib/rt/tlsf/insertBlock
  else
   local.get $1
   local.get $3
   i32.const 1
   i32.const -1
   i32.xor
   i32.and
   call $~lib/rt/common/BLOCK#set:mmInfo
   local.get $1
   local.set $5
   local.get $5
   i32.const 4
   i32.add
   local.get $5
   i32.load
   i32.const 3
   i32.const -1
   i32.xor
   i32.and
   i32.add
   local.get $1
   local.set $5
   local.get $5
   i32.const 4
   i32.add
   local.get $5
   i32.load
   i32.const 3
   i32.const -1
   i32.xor
   i32.and
   i32.add
   i32.load
   i32.const 2
   i32.const -1
   i32.xor
   i32.and
   call $~lib/rt/common/BLOCK#set:mmInfo
  end
 )
 (func $~lib/rt/tlsf/allocateBlock (param $0 i32) (param $1 i32) (result i32)
  (local $2 i32)
  (local $3 i32)
  local.get $1
  call $~lib/rt/tlsf/prepareSize
  local.set $2
  local.get $0
  local.get $2
  call $~lib/rt/tlsf/searchBlock
  local.set $3
  local.get $3
  i32.eqz
  if
   local.get $0
   local.get $2
   call $~lib/rt/tlsf/growMemory
   local.get $0
   local.get $2
   call $~lib/rt/tlsf/searchBlock
   local.set $3
   i32.const 1
   drop
   local.get $3
   i32.eqz
   if
    i32.const 0
    i32.const 368
    i32.const 499
    i32.const 16
    call $~lib/builtins/abort
    unreachable
   end
  end
  i32.const 1
  drop
  local.get $3
  i32.load
  i32.const 3
  i32.const -1
  i32.xor
  i32.and
  local.get $2
  i32.ge_u
  i32.eqz
  if
   i32.const 0
   i32.const 368
   i32.const 501
   i32.const 14
   call $~lib/builtins/abort
   unreachable
  end
  local.get $0
  local.get $3
  call $~lib/rt/tlsf/removeBlock
  local.get $0
  local.get $3
  local.get $2
  call $~lib/rt/tlsf/prepareBlock
  i32.const 0
  drop
  local.get $3
 )
 (func $~lib/rt/tlsf/__alloc (param $0 i32) (result i32)
  global.get $~lib/rt/tlsf/ROOT
  i32.eqz
  if
   call $~lib/rt/tlsf/initialize
  end
  global.get $~lib/rt/tlsf/ROOT
  local.get $0
  call $~lib/rt/tlsf/allocateBlock
  i32.const 4
  i32.add
 )
 (func $~lib/rt/tcms/Object#set:next (param $0 i32) (param $1 i32)
  local.get $0
  local.get $1
  local.get $0
  i32.load offset=4
  i32.const 3
  i32.and
  i32.or
  call $~lib/rt/tcms/Object#set:nextWithColor
 )
 (func $~lib/rt/tcms/ObjectList#push (param $0 i32) (param $1 i32)
  (local $2 i32)
  (local $3 i32)
  local.get $1
  global.get $~lib/rt/tcms/toSpace
  i32.ne
  if (result i32)
   local.get $1
   global.get $~lib/rt/tcms/fromSpace
   i32.ne
  else
   i32.const 0
  end
  i32.eqz
  if
   i32.const 0
   i32.const 288
   i32.const 142
   i32.const 5
   call $~lib/builtins/abort
   unreachable
  end
  local.get $0
  i32.load offset=8
  local.set $2
  local.get $1
  local.get $0
  local.tee $3
  i32.eqz
  if (result i32)
   i32.const 0
   i32.const 288
   i32.const 144
   i32.const 16
   call $~lib/builtins/abort
   unreachable
  else
   local.get $3
  end
  call $~lib/rt/tcms/Object#set:next
  local.get $1
  local.get $2
  local.tee $3
  i32.eqz
  if (result i32)
   i32.const 0
   i32.const 288
   i32.const 145
   i32.const 16
   call $~lib/builtins/abort
   unreachable
  else
   local.get $3
  end
  call $~lib/rt/tcms/Object#set:prev
  local.get $2
  local.get $1
  local.tee $3
  i32.eqz
  if (result i32)
   i32.const 0
   i32.const 288
   i32.const 146
   i32.const 17
   call $~lib/builtins/abort
   unreachable
  else
   local.get $3
  end
  call $~lib/rt/tcms/Object#set:next
  local.get $0
  local.get $1
  local.tee $3
  i32.eqz
  if (result i32)
   i32.const 0
   i32.const 288
   i32.const 147
   i32.const 17
   call $~lib/builtins/abort
   unreachable
  else
   local.get $3
  end
  call $~lib/rt/tcms/Object#set:prev
 )
 (func $~lib/rt/tcms/Object#set:color (param $0 i32) (param $1 i32)
  local.get $0
  local.get $0
  i32.load offset=4
  i32.const 3
  i32.const -1
  i32.xor
  i32.and
  local.get $1
  i32.or
  call $~lib/rt/tcms/Object#set:nextWithColor
 )
 (func $~lib/rt/tcms/Object#set:rtId (param $0 i32) (param $1 i32)
  local.get $0
  local.get $1
  i32.store offset=12
 )
 (func $~lib/rt/tcms/Object#set:rtSize (param $0 i32) (param $1 i32)
  local.get $0
  local.get $1
  i32.store offset=16
 )
 (func $~lib/memory/memory.fill (param $0 i32) (param $1 i32) (param $2 i32)
  (local $3 i32)
  (local $4 i32)
  (local $5 i32)
  (local $6 i32)
  (local $7 i32)
  (local $8 i32)
  (local $9 i64)
  (local $10 i32)
  block $~lib/util/memory/memset|inlined.0
   local.get $0
   local.set $5
   local.get $1
   local.set $4
   local.get $2
   local.set $3
   i32.const 0
   i32.const 1
   i32.gt_s
   drop
   local.get $3
   i32.eqz
   if
    br $~lib/util/memory/memset|inlined.0
   end
   local.get $5
   local.get $3
   i32.add
   i32.const 4
   i32.sub
   local.set $6
   local.get $5
   local.get $4
   i32.store8
   local.get $6
   local.get $4
   i32.store8 offset=3
   local.get $3
   i32.const 2
   i32.le_u
   if
    br $~lib/util/memory/memset|inlined.0
   end
   local.get $5
   local.get $4
   i32.store8 offset=1
   local.get $5
   local.get $4
   i32.store8 offset=2
   local.get $6
   local.get $4
   i32.store8 offset=2
   local.get $6
   local.get $4
   i32.store8 offset=1
   local.get $3
   i32.const 6
   i32.le_u
   if
    br $~lib/util/memory/memset|inlined.0
   end
   local.get $5
   local.get $4
   i32.store8 offset=3
   local.get $6
   local.get $4
   i32.store8
   local.get $3
   i32.const 8
   i32.le_u
   if
    br $~lib/util/memory/memset|inlined.0
   end
   i32.const 0
   local.get $5
   i32.sub
   i32.const 3
   i32.and
   local.set $7
   local.get $5
   local.get $7
   i32.add
   local.set $5
   local.get $3
   local.get $7
   i32.sub
   local.set $3
   local.get $3
   i32.const -4
   i32.and
   local.set $3
   i32.const -1
   i32.const 255
   i32.div_u
   local.get $4
   i32.const 255
   i32.and
   i32.mul
   local.set $8
   local.get $5
   local.get $3
   i32.add
   i32.const 28
   i32.sub
   local.set $6
   local.get $5
   local.get $8
   i32.store
   local.get $6
   local.get $8
   i32.store offset=24
   local.get $3
   i32.const 8
   i32.le_u
   if
    br $~lib/util/memory/memset|inlined.0
   end
   local.get $5
   local.get $8
   i32.store offset=4
   local.get $5
   local.get $8
   i32.store offset=8
   local.get $6
   local.get $8
   i32.store offset=16
   local.get $6
   local.get $8
   i32.store offset=20
   local.get $3
   i32.const 24
   i32.le_u
   if
    br $~lib/util/memory/memset|inlined.0
   end
   local.get $5
   local.get $8
   i32.store offset=12
   local.get $5
   local.get $8
   i32.store offset=16
   local.get $5
   local.get $8
   i32.store offset=20
   local.get $5
   local.get $8
   i32.store offset=24
   local.get $6
   local.get $8
   i32.store
   local.get $6
   local.get $8
   i32.store offset=4
   local.get $6
   local.get $8
   i32.store offset=8
   local.get $6
   local.get $8
   i32.store offset=12
   i32.const 24
   local.get $5
   i32.const 4
   i32.and
   i32.add
   local.set $7
   local.get $5
   local.get $7
   i32.add
   local.set $5
   local.get $3
   local.get $7
   i32.sub
   local.set $3
   local.get $8
   i64.extend_i32_u
   local.get $8
   i64.extend_i32_u
   i64.const 32
   i64.shl
   i64.or
   local.set $9
   loop $while-continue|0
    local.get $3
    i32.const 32
    i32.ge_u
    local.set $10
    local.get $10
    if
     local.get $5
     local.get $9
     i64.store
     local.get $5
     local.get $9
     i64.store offset=8
     local.get $5
     local.get $9
     i64.store offset=16
     local.get $5
     local.get $9
     i64.store offset=24
     local.get $3
     i32.const 32
     i32.sub
     local.set $3
     local.get $5
     i32.const 32
     i32.add
     local.set $5
     br $while-continue|0
    end
   end
  end
 )
 (func $~lib/rt/tcms/Object#get:size (param $0 i32) (result i32)
  i32.const 4
  local.get $0
  i32.load
  i32.const 3
  i32.const -1
  i32.xor
  i32.and
  i32.add
 )
 (func $~lib/rt/tcms/__new (param $0 i32) (param $1 i32) (result i32)
  (local $2 i32)
  (local $3 i32)
  (local $4 i32)
  global.get $~lib/rt/tcms/state
  i32.const 0
  i32.eq
  if
   call $~lib/rt/tcms/init
  end
  i32.const 16
  local.get $0
  i32.add
  call $~lib/rt/tlsf/__alloc
  i32.const 4
  i32.sub
  local.set $2
  global.get $~lib/rt/tcms/fromSpace
  local.get $2
  call $~lib/rt/tcms/ObjectList#push
  local.get $2
  global.get $~lib/rt/tcms/white
  call $~lib/rt/tcms/Object#set:color
  local.get $2
  local.get $1
  call $~lib/rt/tcms/Object#set:rtId
  local.get $2
  local.get $0
  call $~lib/rt/tcms/Object#set:rtSize
  local.get $2
  local.set $3
  local.get $3
  i32.const 20
  i32.add
  local.set $4
  local.get $4
  i32.const 0
  local.get $0
  call $~lib/memory/memory.fill
  global.get $~lib/rt/tcms/total
  i32.const 1
  i32.add
  global.set $~lib/rt/tcms/total
  global.get $~lib/rt/tcms/totalMem
  local.get $2
  call $~lib/rt/tcms/Object#get:size
  i32.add
  global.set $~lib/rt/tcms/totalMem
  local.get $4
 )
 (func $function-call/Foo#constructor (param $0 i32) (result i32)
  local.get $0
  i32.eqz
  if
   i32.const 0
   i32.const 6
   call $~lib/rt/tcms/__new
   local.set $0
  end
  local.get $0
 )
 (func $function-call/Foo#fnVoid (param $0 i32)
  nop
 )
 (func $function-call/Foo#fnThis (param $0 i32) (result i32)
  local.get $0
 )
 (func $function-call/Foo#fnRet (param $0 i32) (param $1 i32) (param $2 i32) (result i32)
  local.get $1
  local.get $2
  i32.add
 )
 (func $start:function-call
  i32.const 0
  global.set $~argumentsLength
  global.get $function-call/fnVoid
  i32.load
  call_indirect (type $none_=>_none)
  i32.const 0
  global.set $~argumentsLength
  global.get $function-call/faVoid
  i32.load
  call_indirect (type $none_=>_none)
  i32.const 1
  i32.const 2
  i32.const 2
  global.set $~argumentsLength
  global.get $function-call/fnRet
  i32.load
  call_indirect (type $i32_i32_=>_i32)
  i32.const 3
  i32.eq
  i32.eqz
  if
   i32.const 0
   i32.const 128
   i32.const 10
   i32.const 1
   call $~lib/builtins/abort
   unreachable
  end
  i32.const 2
  i32.const 3
  i32.const 2
  global.set $~argumentsLength
  global.get $function-call/faRet
  i32.load
  call_indirect (type $i32_i32_=>_i32)
  i32.const 5
  i32.eq
  i32.eqz
  if
   i32.const 0
   i32.const 128
   i32.const 15
   i32.const 1
   call $~lib/builtins/abort
   unreachable
  end
  i32.const 1
  i32.const 0
  global.set $~argumentsLength
  global.get $function-call/fnThis
  i32.load
  call_indirect (type $i32_=>_i32)
  i32.const 1
  i32.eq
  i32.eqz
  if
   i32.const 0
   i32.const 128
   i32.const 20
   i32.const 1
   call $~lib/builtins/abort
   unreachable
  end
  i32.const 0
  call $function-call/Foo#constructor
  global.set $function-call/foo
  global.get $function-call/foo
  i32.const 0
  global.set $~argumentsLength
  i32.const 496
  i32.load
  call_indirect (type $i32_=>_none)
  i32.const 1
  i32.const 0
  global.set $~argumentsLength
  i32.const 528
  i32.load
  call_indirect (type $i32_=>_i32)
  i32.const 1
  i32.eq
  i32.eqz
  if
   i32.const 0
   i32.const 128
   i32.const 33
   i32.const 1
   call $~lib/builtins/abort
   unreachable
  end
  global.get $function-call/foo
  i32.const 1
  i32.const 2
  i32.const 2
  global.set $~argumentsLength
  i32.const 560
  i32.load
  call_indirect (type $i32_i32_i32_=>_i32)
  i32.const 3
  i32.eq
  i32.eqz
  if
   i32.const 0
   i32.const 128
   i32.const 34
   i32.const 1
   call $~lib/builtins/abort
   unreachable
  end
 )
 (func $~start
  call $start:function-call
 )
)<|MERGE_RESOLUTION|>--- conflicted
+++ resolved
@@ -9,32 +9,20 @@
  (type $i32_i32_i32_i32_=>_none (func (param i32 i32 i32 i32)))
  (import "env" "abort" (func $~lib/builtins/abort (param i32 i32 i32 i32)))
  (memory $0 1)
-<<<<<<< HEAD
- (data (i32.const 12) "\1c\00\00\00\00\00\00\00\00\00\00\00\03\00\00\00\08\00\00\00\01\00\00\00\00\00\00\00")
- (data (i32.const 44) "\1c\00\00\00\00\00\00\00\00\00\00\00\03\00\00\00\08\00\00\00\02\00\00\00\00\00\00\00")
- (data (i32.const 76) "\1c\00\00\00\00\00\00\00\00\00\00\00\04\00\00\00\08\00\00\00\03\00\00\00\00\00\00\00")
- (data (i32.const 108) "4\00\00\00\00\00\00\00\00\00\00\00\01\00\00\00 \00\00\00f\00u\00n\00c\00t\00i\00o\00n\00-\00c\00a\00l\00l\00.\00t\00s\00")
- (data (i32.const 172) "\1c\00\00\00\00\00\00\00\00\00\00\00\04\00\00\00\08\00\00\00\04\00\00\00\00\00\00\00")
- (data (i32.const 204) "\1c\00\00\00\00\00\00\00\00\00\00\00\05\00\00\00\08\00\00\00\05\00\00\00\00\00\00\00")
+ (data (i32.const 12) "\1c\00\00\00\00\00\00\00\00\00\00\00\03\00\00\00\08\00\00\00\01\00\00\00\00\00\00\00\00\00\00\00")
+ (data (i32.const 44) "\1c\00\00\00\00\00\00\00\00\00\00\00\03\00\00\00\08\00\00\00\02\00\00\00\00\00\00\00\00\00\00\00")
+ (data (i32.const 76) "\1c\00\00\00\00\00\00\00\00\00\00\00\04\00\00\00\08\00\00\00\03\00\00\00\00\00\00\00\00\00\00\00")
+ (data (i32.const 108) "<\00\00\00\00\00\00\00\00\00\00\00\01\00\00\00 \00\00\00f\00u\00n\00c\00t\00i\00o\00n\00-\00c\00a\00l\00l\00.\00t\00s\00\00\00\00\00\00\00\00\00\00\00\00\00")
+ (data (i32.const 172) "\1c\00\00\00\00\00\00\00\00\00\00\00\04\00\00\00\08\00\00\00\04\00\00\00\00\00\00\00\00\00\00\00")
+ (data (i32.const 204) "\1c\00\00\00\00\00\00\00\00\00\00\00\05\00\00\00\08\00\00\00\05\00\00\00\00\00\00\00\00\00\00\00")
  (data (i32.const 240) "\00\00\00\00\00\00\00\00\00\00\00\00\00\00\00\00\00\00\00\00")
- (data (i32.const 268) "4\00\00\00\00\00\00\00\00\00\00\00\01\00\00\00\1e\00\00\00~\00l\00i\00b\00/\00r\00t\00/\00t\00c\00m\00s\00.\00t\00s\00\00\00")
- (data (i32.const 320) "\00\00\00\00\00\00\00\00\00\00\00\00\00\00\00\00\00\00\00\00")
- (data (i32.const 348) "4\00\00\00\00\00\00\00\00\00\00\00\01\00\00\00\1e\00\00\00~\00l\00i\00b\00/\00r\00t\00/\00t\00l\00s\00f\00.\00t\00s\00\00\00")
- (data (i32.const 412) "<\00\00\00\00\00\00\00\00\00\00\00\01\00\00\00(\00\00\00a\00l\00l\00o\00c\00a\00t\00i\00o\00n\00 \00t\00o\00o\00 \00l\00a\00r\00g\00e\00")
- (data (i32.const 476) "\1c\00\00\00\00\00\00\00\00\00\00\00\07\00\00\00\08\00\00\00\06\00\00\00\00\00\00\00")
- (data (i32.const 508) "\1c\00\00\00\00\00\00\00\00\00\00\00\05\00\00\00\08\00\00\00\07\00\00\00\00\00\00\00")
- (data (i32.const 540) "\1c\00\00\00\00\00\00\00\00\00\00\00\08\00\00\00\08\00\00\00\08\00\00\00\00\00\00\00")
-=======
- (data (i32.const 12) "\1c\00\00\00\01\00\00\00\00\00\00\00\03\00\00\00\08\00\00\00\01\00\00\00\00\00\00\00\00\00\00\00")
- (data (i32.const 44) "\1c\00\00\00\01\00\00\00\00\00\00\00\03\00\00\00\08\00\00\00\02\00\00\00\00\00\00\00\00\00\00\00")
- (data (i32.const 76) "\1c\00\00\00\01\00\00\00\00\00\00\00\04\00\00\00\08\00\00\00\03\00\00\00\00\00\00\00\00\00\00\00")
- (data (i32.const 108) "<\00\00\00\01\00\00\00\00\00\00\00\01\00\00\00 \00\00\00f\00u\00n\00c\00t\00i\00o\00n\00-\00c\00a\00l\00l\00.\00t\00s\00\00\00\00\00\00\00\00\00\00\00\00\00")
- (data (i32.const 172) "\1c\00\00\00\01\00\00\00\00\00\00\00\04\00\00\00\08\00\00\00\04\00\00\00\00\00\00\00\00\00\00\00")
- (data (i32.const 204) "\1c\00\00\00\01\00\00\00\00\00\00\00\05\00\00\00\08\00\00\00\05\00\00\00\00\00\00\00\00\00\00\00")
- (data (i32.const 236) "\1c\00\00\00\01\00\00\00\00\00\00\00\07\00\00\00\08\00\00\00\06\00\00\00\00\00\00\00\00\00\00\00")
- (data (i32.const 268) "\1c\00\00\00\01\00\00\00\00\00\00\00\05\00\00\00\08\00\00\00\07\00\00\00\00\00\00\00\00\00\00\00")
- (data (i32.const 300) "\1c\00\00\00\01\00\00\00\00\00\00\00\08\00\00\00\08\00\00\00\08\00\00\00\00\00\00\00\00\00\00\00")
->>>>>>> c54dd649
+ (data (i32.const 268) "<\00\00\00\00\00\00\00\00\00\00\00\01\00\00\00\1e\00\00\00~\00l\00i\00b\00/\00r\00t\00/\00t\00c\00m\00s\00.\00t\00s\00\00\00\00\00\00\00\00\00\00\00\00\00\00\00")
+ (data (i32.const 336) "\00\00\00\00\00\00\00\00\00\00\00\00\00\00\00\00\00\00\00\00")
+ (data (i32.const 364) "<\00\00\00\00\00\00\00\00\00\00\00\01\00\00\00\1e\00\00\00~\00l\00i\00b\00/\00r\00t\00/\00t\00l\00s\00f\00.\00t\00s\00\00\00\00\00\00\00\00\00\00\00\00\00\00\00")
+ (data (i32.const 428) "<\00\00\00\00\00\00\00\00\00\00\00\01\00\00\00(\00\00\00a\00l\00l\00o\00c\00a\00t\00i\00o\00n\00 \00t\00o\00o\00 \00l\00a\00r\00g\00e\00\00\00\00\00")
+ (data (i32.const 492) "\1c\00\00\00\00\00\00\00\00\00\00\00\07\00\00\00\08\00\00\00\06\00\00\00\00\00\00\00\00\00\00\00")
+ (data (i32.const 524) "\1c\00\00\00\00\00\00\00\00\00\00\00\05\00\00\00\08\00\00\00\07\00\00\00\00\00\00\00\00\00\00\00")
+ (data (i32.const 556) "\1c\00\00\00\00\00\00\00\00\00\00\00\08\00\00\00\08\00\00\00\08\00\00\00\00\00\00\00\00\00\00\00")
  (table $0 9 funcref)
  (elem (i32.const 1) $start:function-call~anonymous|0 $start:function-call~anonymous|1 $start:function-call~anonymous|2 $start:function-call~anonymous|3 $start:function-call~fn2 $function-call/Foo#fnVoid $function-call/Foo#fnThis $function-call/Foo#fnRet)
  (global $function-call/fnVoid (mut i32) (i32.const 32))
@@ -45,7 +33,7 @@
  (global $function-call/fnThis (mut i32) (i32.const 224))
  (global $~lib/rt/tcms/state (mut i32) (i32.const 0))
  (global $~lib/rt/tcms/fromSpace (mut i32) (i32.const 240))
- (global $~lib/rt/tcms/toSpace (mut i32) (i32.const 320))
+ (global $~lib/rt/tcms/toSpace (mut i32) (i32.const 336))
  (global $~lib/rt/tcms/iter (mut i32) (i32.const 0))
  (global $~lib/rt/tlsf/ROOT (mut i32) (i32.const 0))
  (global $~lib/ASC_LOW_MEMORY_LIMIT i32 (i32.const 0))
@@ -54,11 +42,7 @@
  (global $~lib/rt/tcms/total (mut i32) (i32.const 0))
  (global $~lib/rt/tcms/totalMem (mut i32) (i32.const 0))
  (global $function-call/foo (mut i32) (i32.const 0))
-<<<<<<< HEAD
- (global $~lib/memory/__heap_base i32 (i32.const 568))
-=======
- (global $~lib/memory/__heap_base i32 (i32.const 332))
->>>>>>> c54dd649
+ (global $~lib/memory/__heap_base i32 (i32.const 588))
  (export "memory" (memory $0))
  (start $~start)
  (func $start:function-call~anonymous|0
@@ -184,7 +168,7 @@
   i32.eqz
   if
    i32.const 0
-   i32.const 368
+   i32.const 384
    i32.const 272
    i32.const 14
    call $~lib/builtins/abort
@@ -211,7 +195,7 @@
   i32.eqz
   if
    i32.const 0
-   i32.const 368
+   i32.const 384
    i32.const 274
    i32.const 14
    call $~lib/builtins/abort
@@ -265,7 +249,7 @@
   i32.eqz
   if
    i32.const 0
-   i32.const 368
+   i32.const 384
    i32.const 287
    i32.const 14
    call $~lib/builtins/abort
@@ -397,7 +381,7 @@
   i32.eqz
   if
    i32.const 0
-   i32.const 368
+   i32.const 384
    i32.const 200
    i32.const 14
    call $~lib/builtins/abort
@@ -414,7 +398,7 @@
   i32.eqz
   if
    i32.const 0
-   i32.const 368
+   i32.const 384
    i32.const 202
    i32.const 14
    call $~lib/builtins/abort
@@ -509,7 +493,7 @@
    i32.eqz
    if
     i32.const 0
-    i32.const 368
+    i32.const 384
     i32.const 223
     i32.const 16
     call $~lib/builtins/abort
@@ -574,7 +558,7 @@
   i32.eqz
   if
    i32.const 0
-   i32.const 368
+   i32.const 384
    i32.const 238
    i32.const 14
    call $~lib/builtins/abort
@@ -592,7 +576,7 @@
   i32.eqz
   if
    i32.const 0
-   i32.const 368
+   i32.const 384
    i32.const 239
    i32.const 14
    call $~lib/builtins/abort
@@ -651,7 +635,7 @@
   i32.eqz
   if
    i32.const 0
-   i32.const 368
+   i32.const 384
    i32.const 255
    i32.const 14
    call $~lib/builtins/abort
@@ -756,7 +740,7 @@
   i32.eqz
   if
    i32.const 0
-   i32.const 368
+   i32.const 384
    i32.const 380
    i32.const 14
    call $~lib/builtins/abort
@@ -799,7 +783,7 @@
    i32.eqz
    if
     i32.const 0
-    i32.const 368
+    i32.const 384
     i32.const 387
     i32.const 16
     call $~lib/builtins/abort
@@ -832,7 +816,7 @@
    i32.eqz
    if
     i32.const 0
-    i32.const 368
+    i32.const 384
     i32.const 400
     i32.const 5
     call $~lib/builtins/abort
@@ -1071,8 +1055,8 @@
   i32.const 1073741820
   i32.ge_u
   if
-   i32.const 432
-   i32.const 368
+   i32.const 448
+   i32.const 384
    i32.const 461
    i32.const 30
    call $~lib/builtins/abort
@@ -1156,7 +1140,7 @@
   i32.eqz
   if
    i32.const 0
-   i32.const 368
+   i32.const 384
    i32.const 333
    i32.const 14
    call $~lib/builtins/abort
@@ -1221,7 +1205,7 @@
     i32.eqz
     if
      i32.const 0
-     i32.const 368
+     i32.const 384
      i32.const 346
      i32.const 18
      call $~lib/builtins/abort
@@ -1372,7 +1356,7 @@
   i32.eqz
   if
    i32.const 0
-   i32.const 368
+   i32.const 384
    i32.const 360
    i32.const 14
    call $~lib/builtins/abort
@@ -1481,7 +1465,7 @@
    i32.eqz
    if
     i32.const 0
-    i32.const 368
+    i32.const 384
     i32.const 499
     i32.const 16
     call $~lib/builtins/abort
@@ -1501,7 +1485,7 @@
   i32.eqz
   if
    i32.const 0
-   i32.const 368
+   i32.const 384
    i32.const 501
    i32.const 14
    call $~lib/builtins/abort
@@ -2013,13 +1997,13 @@
   global.get $function-call/foo
   i32.const 0
   global.set $~argumentsLength
-  i32.const 496
+  i32.const 512
   i32.load
   call_indirect (type $i32_=>_none)
   i32.const 1
   i32.const 0
   global.set $~argumentsLength
-  i32.const 528
+  i32.const 544
   i32.load
   call_indirect (type $i32_=>_i32)
   i32.const 1
@@ -2038,7 +2022,7 @@
   i32.const 2
   i32.const 2
   global.set $~argumentsLength
-  i32.const 560
+  i32.const 576
   i32.load
   call_indirect (type $i32_i32_i32_=>_i32)
   i32.const 3
