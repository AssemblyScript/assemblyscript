--- conflicted
+++ resolved
@@ -1284,13 +1284,8 @@
    local.get $0
    call $for/Ref#constructor
    local.tee $0
-<<<<<<< HEAD
-   i32.store
+   i32.store $0
    loop $for-loop|17
-=======
-   i32.store $0
-   loop $for-loop|08
->>>>>>> 28bfe64e
     local.get $0
     if
      local.get $1
@@ -1355,13 +1350,8 @@
    global.get $~lib/memory/__stack_pointer
    call $for/Ref#constructor
    local.tee $0
-<<<<<<< HEAD
-   i32.store
+   i32.store $0
    loop $for-loop|011
-=======
-   i32.store $0
-   loop $for-loop|012
->>>>>>> 28bfe64e
     call $for/Ref#constructor
     if
      block $for-break010
@@ -1379,13 +1369,8 @@
       global.get $~lib/memory/__stack_pointer
       call $for/Ref#constructor
       local.tee $0
-<<<<<<< HEAD
-      i32.store
+      i32.store $0
       br $for-loop|011
-=======
-      i32.store $0
-      br $for-loop|012
->>>>>>> 28bfe64e
      end
     end
    end
