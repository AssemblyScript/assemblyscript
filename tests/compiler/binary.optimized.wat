(module
 (type $v (func))
 (type $FUNCSIG$dd (func (param f64) (result f64)))
 (type $FUNCSIG$ff (func (param f32) (result f32)))
 (memory $0 0)
 (table $0 1 anyfunc)
 (elem (i32.const 0) $null)
 (global $binary/b (mut i32) (i32.const 0))
 (global $binary/i (mut i32) (i32.const 0))
 (global $binary/I (mut i64) (i64.const 0))
 (global $binary/f (mut f32) (f32.const 0))
 (global $binary/F (mut f64) (f64.const 0))
 (export "memory" (memory $0))
 (export "table" (table $0))
 (start $start)
 (func $~lib/math/NativeMath.pow (; 0 ;) (type $FUNCSIG$dd) (param $0 f64) (result f64)
  (local $1 i32)
  (local $2 i64)
  (local $3 i32)
  (local $4 i32)
  (local $5 i32)
  get_local $0
  i64.reinterpret/f64
  tee_local $2
  i32.wrap/i64
  set_local $3
  get_local $2
  i64.const 32
  i64.shr_u
  i32.wrap/i64
  tee_local $4
  i32.const 2147483647
  i32.and
  tee_local $5
  i32.const 2146435072
  i32.gt_s
  tee_local $1
  i32.eqz
  if
   get_local $5
   i32.const 2146435072
   i32.eq
   tee_local $1
   if
    get_local $3
    i32.const 0
    i32.ne
    set_local $1
   end
  end
  get_local $1
  i32.eqz
  if
   i32.const 0
   set_local $1
  end
  get_local $1
  i32.eqz
  if
   i32.const 0
   set_local $1
  end
  get_local $1
  if
   get_local $0
   f64.const 1
   f64.add
   return
  end
  get_local $0
 )
 (func $~lib/math/NativeMathf.mod (; 1 ;) (type $FUNCSIG$ff) (param $0 f32) (result f32)
  (local $1 i32)
  (local $2 i32)
  (local $3 i32)
  (local $4 i32)
  get_local $0
  i32.reinterpret/f32
  tee_local $1
  i32.const 23
  i32.shr_u
  i32.const 255
  i32.and
  set_local $2
  get_local $1
  i32.const -2147483648
  i32.and
  set_local $4
  get_local $2
  i32.const 255
  i32.eq
  tee_local $3
  i32.eqz
  if
   i32.const 0
   set_local $3
  end
  get_local $3
  if
   get_local $0
<<<<<<< HEAD
<<<<<<< HEAD
   i32.reinterpret/f32
   tee_local $1
   i32.const 23
   i32.shr_u
   i32.const 255
   i32.and
   set_local $2
   get_local $1
   i32.const -2147483648
   i32.and
   set_local $4
   get_local $2
   i32.const 255
   i32.eq
   tee_local $3
   i32.eqz
   if
    i32.const 0
    set_local $3
   end
   get_local $3
   if
    get_local $0
    get_local $0
    f32.div
    return
   end
=======
=======
>>>>>>> d5f72e32
   get_local $0
   f32.div
   return
  end
  block $folding-inner0
<<<<<<< HEAD
>>>>>>> threading
=======
>>>>>>> d5f72e32
   get_local $1
   i32.const 1
   i32.shl
   tee_local $3
   i32.const 2130706432
   i32.le_u
   if
    get_local $3
    i32.const 2130706432
    i32.eq
    br_if $folding-inner0
    get_local $0
    return
   end
   get_local $2
   if (result i32)
    get_local $1
    i32.const 8388607
    i32.and
    i32.const 8388608
    i32.or
   else    
    get_local $1
    i32.const 1
    get_local $2
    get_local $1
    i32.const 9
    i32.shl
    i32.clz
    i32.sub
    tee_local $2
    i32.sub
    i32.shl
   end
   set_local $1
   loop $continue|0
    get_local $2
    i32.const 127
    i32.gt_s
    if
     get_local $1
     i32.const 8388608
     i32.ge_u
     if
      get_local $1
      i32.const 8388608
      i32.eq
      br_if $folding-inner0
      get_local $1
      i32.const 8388608
      i32.sub
      set_local $1
     end
     get_local $1
     i32.const 1
     i32.shl
     set_local $1
     get_local $2
     i32.const 1
     i32.sub
     set_local $2
     br $continue|0
    end
   end
   get_local $1
   i32.const 8388608
   i32.ge_u
   if
    get_local $1
    i32.const 8388608
    i32.eq
    br_if $folding-inner0
    get_local $1
    i32.const 8388608
    i32.sub
    set_local $1
   end
   get_local $1
   get_local $1
   i32.const 8
   i32.shl
   i32.clz
   tee_local $3
   i32.shl
   set_local $1
   get_local $4
   get_local $2
   get_local $3
   i32.sub
   tee_local $2
   i32.const 0
   i32.gt_s
   if (result i32)
    get_local $1
    i32.const 8388608
    i32.sub
    get_local $2
    i32.const 23
    i32.shl
    i32.or
   else    
    get_local $1
    i32.const 1
    get_local $2
    i32.sub
    i32.shr_u
   end
   tee_local $1
   i32.or
   f32.reinterpret/i32
   return
  end
  f32.const 0
  get_local $0
  f32.mul
 )
 (func $~lib/math/NativeMath.mod (; 2 ;) (type $FUNCSIG$dd) (param $0 f64) (result f64)
  (local $1 i64)
  (local $2 i64)
  (local $3 i64)
  (local $4 i32)
  (local $5 i64)
  get_local $0
  i64.reinterpret/f64
  tee_local $1
  i64.const 52
  i64.shr_u
  i64.const 2047
  i64.and
  set_local $2
  get_local $1
  i64.const 63
  i64.shr_u
  set_local $5
  get_local $2
  i64.const 2047
  i64.eq
  tee_local $4
  i32.eqz
  if
   i32.const 0
   set_local $4
  end
  get_local $4
  if
   get_local $0
   get_local $0
   f64.div
   return
  end
  block $folding-inner0
   get_local $1
   i64.const 1
   i64.shl
   tee_local $3
   i64.const 9214364837600034816
   i64.le_u
   if
    get_local $3
    i64.const 9214364837600034816
    i64.eq
    br_if $folding-inner0
    get_local $0
    return
   end
   get_local $2
   i64.eqz
   if (result i64)
    get_local $1
    i64.const 0
    get_local $2
    get_local $1
    i64.const 12
    i64.shl
    i64.clz
    i64.sub
    tee_local $2
    i64.sub
    i64.const 1
    i64.add
    i64.shl
   else    
    get_local $1
    i64.const 4503599627370495
    i64.and
    i64.const 4503599627370496
    i64.or
   end
   set_local $1
   loop $continue|0
    get_local $2
    i64.const 1023
    i64.gt_s
    if
     get_local $1
     i64.const 4503599627370496
     i64.ge_u
     if
      get_local $1
      i64.const 4503599627370496
      i64.eq
      br_if $folding-inner0
      get_local $1
      i64.const 4503599627370496
      i64.sub
      set_local $1
     end
     get_local $1
     i64.const 1
     i64.shl
     set_local $1
     get_local $2
     i64.const 1
     i64.sub
     set_local $2
     br $continue|0
    end
   end
   get_local $1
   i64.const 4503599627370496
   i64.ge_u
   if
    get_local $1
    i64.const 4503599627370496
    i64.eq
    br_if $folding-inner0
    get_local $1
    i64.const 4503599627370496
    i64.sub
    set_local $1
   end
   get_local $1
   get_local $1
   i64.const 11
   i64.shl
   i64.clz
   tee_local $3
   i64.shl
   set_local $1
   get_local $2
   get_local $3
   i64.sub
   tee_local $2
   i64.const 0
   i64.gt_s
   if (result i64)
    get_local $1
    i64.const 4503599627370496
    i64.sub
    get_local $2
    i64.const 52
    i64.shl
    i64.or
   else    
    get_local $1
    i64.const 0
    get_local $2
    i64.sub
    i64.const 1
    i64.add
    i64.shr_u
   end
   tee_local $1
   get_local $5
   i64.const 63
   i64.shl
   i64.or
   f64.reinterpret/i64
   return
  end
  f64.const 0
  get_local $0
  f64.mul
 )
 (func $start (; 3 ;) (type $v)
  (local $0 f32)
  (local $1 i32)
  get_global $binary/i
  i32.const 1
  i32.rem_s
  drop
  get_global $binary/i
  f64.convert_s/i32
  call $~lib/math/NativeMath.pow
  drop
  get_global $binary/i
  i32.const 1
  i32.lt_s
  set_global $binary/b
  get_global $binary/i
  i32.const 1
  i32.gt_s
  set_global $binary/b
  get_global $binary/i
  i32.const 1
  i32.le_s
  set_global $binary/b
  get_global $binary/i
  i32.const 1
  i32.ge_s
  set_global $binary/b
  get_global $binary/i
  i32.const 1
  i32.eq
  set_global $binary/b
  get_global $binary/i
  i32.const 1
  i32.eq
  set_global $binary/b
  get_global $binary/i
  i32.const 1
  i32.add
  set_global $binary/i
  get_global $binary/i
  i32.const 1
  i32.sub
  set_global $binary/i
  get_global $binary/i
  i32.const 1
  i32.rem_s
  set_global $binary/i
  get_global $binary/i
  f64.convert_s/i32
  call $~lib/math/NativeMath.pow
  i32.trunc_s/f64
  set_global $binary/i
  get_global $binary/i
  i32.const 1
  i32.shl
  set_global $binary/i
  get_global $binary/i
  i32.const 1
  i32.shr_s
  set_global $binary/i
  get_global $binary/i
  i32.const 1
  i32.shr_u
  set_global $binary/i
  get_global $binary/i
  i32.const 1
  i32.and
  set_global $binary/i
  get_global $binary/i
  i32.const 1
  i32.or
  set_global $binary/i
  get_global $binary/i
  i32.const 1
  i32.xor
  set_global $binary/i
  get_global $binary/i
  i32.const 1
  i32.add
  set_global $binary/i
  get_global $binary/i
  i32.const 1
  i32.sub
  set_global $binary/i
  get_global $binary/i
  i32.const 1
  i32.rem_s
  set_global $binary/i
  get_global $binary/i
  i32.const 1
  i32.shl
  set_global $binary/i
  get_global $binary/i
  i32.const 1
  i32.shr_s
  set_global $binary/i
  get_global $binary/i
  i32.const 1
  i32.shr_u
  set_global $binary/i
  get_global $binary/i
  i32.const 1
  i32.and
  set_global $binary/i
  get_global $binary/i
  i32.const 1
  i32.or
  set_global $binary/i
  get_global $binary/i
  i32.const 1
  i32.xor
  set_global $binary/i
  get_global $binary/I
  i64.const 1
  i64.rem_s
  drop
  get_global $binary/I
  f64.convert_s/i64
  call $~lib/math/NativeMath.pow
  drop
  get_global $binary/I
  i64.const 1
  i64.lt_s
  set_global $binary/b
  get_global $binary/I
  i64.const 1
  i64.gt_s
  set_global $binary/b
  get_global $binary/I
  i64.const 1
  i64.le_s
  set_global $binary/b
  get_global $binary/I
  i64.const 1
  i64.ge_s
  set_global $binary/b
  get_global $binary/I
  i64.const 1
  i64.eq
  set_global $binary/b
  get_global $binary/I
  i64.const 1
  i64.eq
  set_global $binary/b
  get_global $binary/I
  i64.const 1
  i64.add
  set_global $binary/I
  get_global $binary/I
  i64.const 1
  i64.sub
  set_global $binary/I
  get_global $binary/I
  i64.const 1
  i64.rem_s
  set_global $binary/I
  get_global $binary/I
  f64.convert_s/i64
  call $~lib/math/NativeMath.pow
  i64.trunc_s/f64
  set_global $binary/I
  get_global $binary/I
  i64.const 1
  i64.shl
  set_global $binary/I
  get_global $binary/I
  i64.const 1
  i64.shr_s
  set_global $binary/I
  get_global $binary/I
  i64.const 1
  i64.shr_u
  set_global $binary/I
  get_global $binary/I
  i64.const 1
  i64.and
  set_global $binary/I
  get_global $binary/I
  i64.const 1
  i64.or
  set_global $binary/I
  get_global $binary/I
  i64.const 1
  i64.xor
  set_global $binary/I
  get_global $binary/I
  i64.const 1
  i64.add
  set_global $binary/I
  get_global $binary/I
  i64.const 1
  i64.sub
  set_global $binary/I
  get_global $binary/I
  i64.const 1
  i64.rem_s
  set_global $binary/I
  get_global $binary/I
  i64.const 1
  i64.shl
  set_global $binary/I
  get_global $binary/I
  i64.const 1
  i64.shr_s
  set_global $binary/I
  get_global $binary/I
  i64.const 1
  i64.shr_u
  set_global $binary/I
  get_global $binary/I
  i64.const 1
  i64.and
  set_global $binary/I
  get_global $binary/I
  i64.const 1
  i64.or
  set_global $binary/I
  get_global $binary/I
  i64.const 1
  i64.xor
  set_global $binary/I
  get_global $binary/f
  call $~lib/math/NativeMathf.mod
  drop
  get_global $binary/f
  tee_local $0
  i32.reinterpret/f32
  i32.const 2147483647
  i32.and
  i32.const 2139095040
  i32.gt_s
  tee_local $1
  i32.eqz
  if
   i32.const 0
   set_local $1
  end
  block $__inlined_func$~lib/math/NativeMathf.pow
   get_local $1
   br_if $__inlined_func$~lib/math/NativeMathf.pow
  end
  get_global $binary/f
  f32.const 1
  f32.lt
  set_global $binary/b
  get_global $binary/f
  f32.const 1
  f32.gt
  set_global $binary/b
  get_global $binary/f
  f32.const 1
  f32.le
  set_global $binary/b
  get_global $binary/f
  f32.const 1
  f32.ge
  set_global $binary/b
  get_global $binary/f
  f32.const 1
  f32.eq
  set_global $binary/b
  get_global $binary/f
  f32.const 1
  f32.eq
  set_global $binary/b
  get_global $binary/f
  f32.const 1
  f32.add
  set_global $binary/f
  get_global $binary/f
  f32.const 1
  f32.sub
  set_global $binary/f
  get_global $binary/f
  call $~lib/math/NativeMathf.mod
  set_global $binary/f
  get_global $binary/f
  tee_local $0
  i32.reinterpret/f32
  i32.const 2147483647
  i32.and
  i32.const 2139095040
  i32.gt_s
  tee_local $1
  i32.eqz
  if
   i32.const 0
   set_local $1
  end
  get_local $1
  if
   get_local $0
   f32.const 1
   f32.add
   set_local $0
  end
  get_local $0
  set_global $binary/f
  get_global $binary/f
  f32.const 1
  f32.add
  set_global $binary/f
  get_global $binary/f
  f32.const 1
  f32.sub
  set_global $binary/f
  get_global $binary/f
  call $~lib/math/NativeMathf.mod
  set_global $binary/f
  get_global $binary/f
  tee_local $0
  i32.reinterpret/f32
  i32.const 2147483647
  i32.and
  i32.const 2139095040
  i32.gt_s
  tee_local $1
  i32.eqz
  if
   i32.const 0
   set_local $1
  end
  get_local $1
  if
   get_local $0
   f32.const 1
   f32.add
   set_local $0
  end
  get_local $0
  set_global $binary/f
  get_global $binary/F
  call $~lib/math/NativeMath.mod
  drop
  get_global $binary/F
  call $~lib/math/NativeMath.pow
  drop
  get_global $binary/F
  f64.const 1
  f64.lt
  set_global $binary/b
  get_global $binary/F
  f64.const 1
  f64.gt
  set_global $binary/b
  get_global $binary/F
  f64.const 1
  f64.le
  set_global $binary/b
  get_global $binary/F
  f64.const 1
  f64.ge
  set_global $binary/b
  get_global $binary/F
  f64.const 1
  f64.eq
  set_global $binary/b
  get_global $binary/F
  f64.const 1
  f64.eq
  set_global $binary/b
  get_global $binary/F
  f64.const 1
  f64.add
  set_global $binary/F
  get_global $binary/F
  f64.const 1
  f64.sub
  set_global $binary/F
  get_global $binary/F
  call $~lib/math/NativeMath.mod
  set_global $binary/F
  get_global $binary/F
  call $~lib/math/NativeMath.pow
  set_global $binary/F
  get_global $binary/F
  f64.const 1
  f64.add
  set_global $binary/F
  get_global $binary/F
  f64.const 1
  f64.sub
  set_global $binary/F
  get_global $binary/F
  call $~lib/math/NativeMath.mod
  set_global $binary/F
  get_global $binary/F
  call $~lib/math/NativeMath.pow
  set_global $binary/F
 )
 (func $null (; 4 ;) (type $v)
  nop
 )
)<|MERGE_RESOLUTION|>--- conflicted
+++ resolved
@@ -98,47 +98,11 @@
   get_local $3
   if
    get_local $0
-<<<<<<< HEAD
-<<<<<<< HEAD
-   i32.reinterpret/f32
-   tee_local $1
-   i32.const 23
-   i32.shr_u
-   i32.const 255
-   i32.and
-   set_local $2
-   get_local $1
-   i32.const -2147483648
-   i32.and
-   set_local $4
-   get_local $2
-   i32.const 255
-   i32.eq
-   tee_local $3
-   i32.eqz
-   if
-    i32.const 0
-    set_local $3
-   end
-   get_local $3
-   if
-    get_local $0
-    get_local $0
-    f32.div
-    return
-   end
-=======
-=======
->>>>>>> d5f72e32
    get_local $0
    f32.div
    return
   end
   block $folding-inner0
-<<<<<<< HEAD
->>>>>>> threading
-=======
->>>>>>> d5f72e32
    get_local $1
    i32.const 1
    i32.shl
