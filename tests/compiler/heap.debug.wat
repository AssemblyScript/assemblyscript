--- conflicted
+++ resolved
@@ -41,22 +41,6 @@
   local.get $1
   i32.store $0 offset=8
  )
-<<<<<<< HEAD
- (func $~lib/rt/tlsf/removeBlock (param $0 i32) (param $1 i32)
-  (local $2 i32)
-  (local $3 i32)
-  (local $4 i32)
-  (local $5 i32)
-  (local $6 i32)
-  (local $7 i32)
-  (local $8 i32)
-  (local $9 i32)
-  (local $10 i32)
-  (local $11 i32)
-  local.get $1
-  i32.load $0
-  local.set $2
-=======
  (func $~lib/rt/tlsf/removeBlock (param $root i32) (param $block i32)
   (local $blockInfo i32)
   (local $size i32)
@@ -69,9 +53,8 @@
   (local $var$10 i32)
   (local $var$11 i32)
   local.get $block
-  i32.load
+  i32.load $0
   local.set $blockInfo
->>>>>>> 3ac6efd7
   i32.const 1
   drop
   local.get $blockInfo
@@ -169,23 +152,13 @@
    call $~lib/builtins/abort
    unreachable
   end
-<<<<<<< HEAD
-  local.get $1
+  local.get $block
   i32.load $0 offset=4
-  local.set $8
-  local.get $1
+  local.set $prev
+  local.get $block
   i32.load $0 offset=8
-  local.set $9
-  local.get $8
-=======
-  local.get $block
-  i32.load offset=4
-  local.set $prev
-  local.get $block
-  i32.load offset=8
   local.set $next
   local.get $prev
->>>>>>> 3ac6efd7
   if
    local.get $prev
    local.get $next
@@ -233,15 +206,9 @@
    i32.const 2
    i32.shl
    i32.add
-<<<<<<< HEAD
-   local.get $7
+   local.get $var$7
    i32.store $0 offset=96
-   local.get $9
-=======
-   local.get $var$7
-   i32.store offset=96
    local.get $next
->>>>>>> 3ac6efd7
    i32.eqz
    if
     local.get $root
@@ -253,23 +220,13 @@
     i32.const 2
     i32.shl
     i32.add
-<<<<<<< HEAD
     i32.load $0 offset=4
-    local.set $6
-    local.get $0
-    local.set $7
-    local.get $4
-    local.set $11
-    local.get $6
-=======
-    i32.load offset=4
     local.set $var$6
     local.get $root
     local.set $var$7
     local.get $fl
     local.set $var$11
     local.get $var$6
->>>>>>> 3ac6efd7
     i32.const 1
     local.get $sl
     i32.shl
@@ -283,25 +240,14 @@
     i32.const 2
     i32.shl
     i32.add
-<<<<<<< HEAD
-    local.get $10
+    local.get $var$10
     i32.store $0 offset=4
-    local.get $6
-    i32.eqz
-    if
-     local.get $0
-     local.get $0
-     i32.load $0
-=======
-    local.get $var$10
-    i32.store offset=4
     local.get $var$6
     i32.eqz
     if
      local.get $root
      local.get $root
-     i32.load
->>>>>>> 3ac6efd7
+     i32.load $0
      i32.const 1
      local.get $fl
      i32.shl
@@ -338,15 +284,9 @@
    call $~lib/builtins/abort
    unreachable
   end
-<<<<<<< HEAD
-  local.get $1
+  local.get $block
   i32.load $0
-  local.set $2
-=======
-  local.get $block
-  i32.load
   local.set $blockInfo
->>>>>>> 3ac6efd7
   i32.const 1
   drop
   local.get $blockInfo
@@ -366,31 +306,18 @@
   local.get $var$3
   i32.const 4
   i32.add
-<<<<<<< HEAD
-  local.get $3
+  local.get $var$3
   i32.load $0
-=======
-  local.get $var$3
-  i32.load
->>>>>>> 3ac6efd7
   i32.const 3
   i32.const -1
   i32.xor
   i32.and
   i32.add
-<<<<<<< HEAD
-  local.set $4
-  local.get $4
-  i32.load $0
-  local.set $5
-  local.get $5
-=======
   local.set $right
   local.get $right
-  i32.load
+  i32.load $0
   local.set $rightInfo
   local.get $rightInfo
->>>>>>> 3ac6efd7
   i32.const 1
   i32.and
   if
@@ -414,29 +341,17 @@
    local.get $var$3
    i32.const 4
    i32.add
-<<<<<<< HEAD
-   local.get $3
+   local.get $var$3
    i32.load $0
-=======
-   local.get $var$3
-   i32.load
->>>>>>> 3ac6efd7
    i32.const 3
    i32.const -1
    i32.xor
    i32.and
    i32.add
-<<<<<<< HEAD
-   local.set $4
-   local.get $4
-   i32.load $0
-   local.set $5
-=======
    local.set $right
    local.get $right
-   i32.load
+   i32.load $0
    local.set $rightInfo
->>>>>>> 3ac6efd7
   end
   local.get $blockInfo
   i32.const 2
@@ -447,19 +362,11 @@
    local.get $var$3
    i32.const 4
    i32.sub
-<<<<<<< HEAD
    i32.load $0
-   local.set $3
-   local.get $3
-   i32.load $0
-   local.set $6
-=======
-   i32.load
    local.set $var$3
    local.get $var$3
-   i32.load
+   i32.load $0
    local.set $var$6
->>>>>>> 3ac6efd7
    i32.const 1
    drop
    local.get $var$6
@@ -538,15 +445,9 @@
   local.get $right
   i32.const 4
   i32.sub
-<<<<<<< HEAD
-  local.get $1
+  local.get $block
   i32.store $0
-  local.get $7
-=======
-  local.get $block
-  i32.store
-  local.get $size
->>>>>>> 3ac6efd7
+  local.get $size
   i32.const 256
   i32.lt_u
   if
@@ -624,15 +525,9 @@
   i32.const 2
   i32.shl
   i32.add
-<<<<<<< HEAD
   i32.load $0 offset=96
-  local.set $11
-  local.get $1
-=======
-  i32.load offset=96
   local.set $head
   local.get $block
->>>>>>> 3ac6efd7
   i32.const 0
   call $~lib/rt/tlsf/Block#set:prev
   local.get $block
@@ -661,19 +556,11 @@
   i32.const 2
   i32.shl
   i32.add
-<<<<<<< HEAD
-  local.get $6
+  local.get $var$6
   i32.store $0 offset=96
-  local.get $0
-  local.get $0
+  local.get $root
+  local.get $root
   i32.load $0
-=======
-  local.get $var$6
-  i32.store offset=96
-  local.get $root
-  local.get $root
-  i32.load
->>>>>>> 3ac6efd7
   i32.const 1
   local.get $fl
   i32.shl
@@ -703,13 +590,8 @@
   i32.const 2
   i32.shl
   i32.add
-<<<<<<< HEAD
-  local.get $10
+  local.get $var$10
   i32.store $0 offset=4
-=======
-  local.get $var$10
-  i32.store offset=4
->>>>>>> 3ac6efd7
  )
  (func $~lib/rt/tlsf/addMemory (param $root i32) (param $start i32) (param $end i32) (result i32)
   (local $var$3 i32)
@@ -750,21 +632,12 @@
   i32.const -1
   i32.xor
   i32.and
-<<<<<<< HEAD
-  local.set $2
-  local.get $0
-  local.set $3
-  local.get $3
-  i32.load $0 offset=1568
-  local.set $4
-=======
   local.set $end
   local.get $root
   local.set $var$3
   local.get $var$3
-  i32.load offset=1568
+  i32.load $0 offset=1568
   local.set $tail
->>>>>>> 3ac6efd7
   i32.const 0
   local.set $tailInfo
   local.get $tail
@@ -794,17 +667,10 @@
     local.get $start
     i32.const 16
     i32.sub
-<<<<<<< HEAD
-    local.set $1
-    local.get $4
-    i32.load $0
-    local.set $5
-=======
     local.set $start
     local.get $tail
-    i32.load
+    i32.load $0
     local.set $tailInfo
->>>>>>> 3ac6efd7
    else
     nop
    end
@@ -875,27 +741,15 @@
   i32.const 2
   i32.or
   call $~lib/rt/common/BLOCK#set:mmInfo
-<<<<<<< HEAD
-  local.get $0
-  local.set $9
-  local.get $4
-  local.set $3
-  local.get $9
-  local.get $3
-  i32.store $0 offset=1568
-  local.get $0
-  local.get $8
-=======
   local.get $root
   local.set $var$9
   local.get $tail
   local.set $var$3
   local.get $var$9
   local.get $var$3
-  i32.store offset=1568
+  i32.store $0 offset=1568
   local.get $root
   local.get $left
->>>>>>> 3ac6efd7
   call $~lib/rt/tlsf/insertBlock
   i32.const 1
  )
@@ -922,17 +776,10 @@
   i32.const -1
   i32.xor
   i32.and
-<<<<<<< HEAD
-  local.set $0
+  local.set $rootOffset
   memory.size $0
-  local.set $1
-  local.get $0
-=======
-  local.set $rootOffset
-  memory.size
   local.set $pagesBefore
   local.get $rootOffset
->>>>>>> 3ac6efd7
   i32.const 1572
   i32.add
   i32.const 65535
@@ -968,17 +815,10 @@
   local.get $root
   local.set $var$5
   i32.const 0
-<<<<<<< HEAD
-  local.set $4
-  local.get $5
-  local.get $4
-  i32.store $0 offset=1568
-=======
   local.set $var$4
   local.get $var$5
   local.get $var$4
-  i32.store offset=1568
->>>>>>> 3ac6efd7
+  i32.store $0 offset=1568
   i32.const 0
   local.set $var$5
   loop $for-loop|0
@@ -999,13 +839,8 @@
     i32.const 2
     i32.shl
     i32.add
-<<<<<<< HEAD
-    local.get $6
+    local.get $var$6
     i32.store $0 offset=4
-=======
-    local.get $var$6
-    i32.store offset=4
->>>>>>> 3ac6efd7
     i32.const 0
     local.set $var$8
     loop $for-loop|1
@@ -1032,15 +867,9 @@
       i32.const 2
       i32.shl
       i32.add
-<<<<<<< HEAD
-      local.get $6
+      local.get $var$6
       i32.store $0 offset=96
-      local.get $8
-=======
-      local.get $var$6
-      i32.store offset=96
       local.get $var$8
->>>>>>> 3ac6efd7
       i32.const 1
       i32.add
       local.set $var$8
@@ -1060,15 +889,9 @@
   local.set $memStart
   i32.const 0
   drop
-<<<<<<< HEAD
-  local.get $3
-  local.get $12
+  local.get $root
+  local.get $memStart
   memory.size $0
-=======
-  local.get $root
-  local.get $memStart
-  memory.size
->>>>>>> 3ac6efd7
   i32.const 16
   i32.shl
   call $~lib/rt/tlsf/addMemory
@@ -1214,13 +1037,8 @@
   local.get $slMap
   i32.eqz
   if
-<<<<<<< HEAD
-   local.get $0
+   local.get $root
    i32.load $0
-=======
-   local.get $root
-   i32.load
->>>>>>> 3ac6efd7
    i32.const 0
    i32.const -1
    i32.xor
@@ -1248,13 +1066,8 @@
     i32.const 2
     i32.shl
     i32.add
-<<<<<<< HEAD
     i32.load $0 offset=4
-    local.set $6
-=======
-    i32.load offset=4
     local.set $slMap
->>>>>>> 3ac6efd7
     i32.const 1
     drop
     local.get $slMap
@@ -1283,13 +1096,8 @@
     i32.const 2
     i32.shl
     i32.add
-<<<<<<< HEAD
     i32.load $0 offset=96
-    local.set $7
-=======
-    i32.load offset=96
     local.set $head
->>>>>>> 3ac6efd7
    end
   else
    local.get $root
@@ -1308,13 +1116,8 @@
    i32.const 2
    i32.shl
    i32.add
-<<<<<<< HEAD
    i32.load $0 offset=96
-   local.set $7
-=======
-   i32.load offset=96
    local.set $head
->>>>>>> 3ac6efd7
   end
   local.get $head
  )
@@ -1343,32 +1146,19 @@
    i32.add
    local.set $size
   end
-<<<<<<< HEAD
   memory.size $0
-  local.set $2
-  local.get $1
-=======
-  memory.size
   local.set $pagesBefore
   local.get $size
->>>>>>> 3ac6efd7
   i32.const 4
   local.get $pagesBefore
   i32.const 16
   i32.shl
   i32.const 4
   i32.sub
-<<<<<<< HEAD
-  local.get $0
-  local.set $3
-  local.get $3
-  i32.load $0 offset=1568
-=======
   local.get $root
   local.set $var$3
   local.get $var$3
-  i32.load offset=1568
->>>>>>> 3ac6efd7
+  i32.load $0 offset=1568
   i32.ne
   i32.shl
   i32.add
@@ -1391,42 +1181,24 @@
   local.get $var$5
   i32.gt_s
   select
-<<<<<<< HEAD
-  local.set $6
-  local.get $6
+  local.set $pagesWanted
+  local.get $pagesWanted
   memory.grow $0
   i32.const 0
   i32.lt_s
   if
-   local.get $4
+   local.get $pagesNeeded
    memory.grow $0
-=======
-  local.set $pagesWanted
-  local.get $pagesWanted
-  memory.grow
-  i32.const 0
-  i32.lt_s
-  if
-   local.get $pagesNeeded
-   memory.grow
->>>>>>> 3ac6efd7
    i32.const 0
    i32.lt_s
    if
     unreachable
    end
   end
-<<<<<<< HEAD
   memory.size $0
-  local.set $7
-  local.get $0
-  local.get $2
-=======
-  memory.size
   local.set $pagesAfter
   local.get $root
   local.get $pagesBefore
->>>>>>> 3ac6efd7
   i32.const 16
   i32.shl
   local.get $pagesAfter
@@ -1435,23 +1207,13 @@
   call $~lib/rt/tlsf/addMemory
   drop
  )
-<<<<<<< HEAD
- (func $~lib/rt/tlsf/prepareBlock (param $0 i32) (param $1 i32) (param $2 i32)
-  (local $3 i32)
-  (local $4 i32)
-  (local $5 i32)
-  local.get $1
-  i32.load $0
-  local.set $3
-=======
  (func $~lib/rt/tlsf/prepareBlock (param $root i32) (param $block i32) (param $size i32)
   (local $blockInfo i32)
   (local $remaining i32)
   (local $var$5 i32)
   local.get $block
-  i32.load
+  i32.load $0
   local.set $blockInfo
->>>>>>> 3ac6efd7
   i32.const 1
   drop
   local.get $size
@@ -1519,13 +1281,8 @@
    local.get $var$5
    i32.const 4
    i32.add
-<<<<<<< HEAD
-   local.get $5
+   local.get $var$5
    i32.load $0
-=======
-   local.get $var$5
-   i32.load
->>>>>>> 3ac6efd7
    i32.const 3
    i32.const -1
    i32.xor
@@ -1536,13 +1293,8 @@
    local.get $var$5
    i32.const 4
    i32.add
-<<<<<<< HEAD
-   local.get $5
+   local.get $var$5
    i32.load $0
-=======
-   local.get $var$5
-   i32.load
->>>>>>> 3ac6efd7
    i32.const 3
    i32.const -1
    i32.xor
@@ -1591,13 +1343,8 @@
   end
   i32.const 1
   drop
-<<<<<<< HEAD
-  local.get $3
+  local.get $block
   i32.load $0
-=======
-  local.get $block
-  i32.load
->>>>>>> 3ac6efd7
   i32.const 3
   i32.const -1
   i32.xor
@@ -1658,13 +1405,8 @@
    i32.const 0
   end
   if (result i32)
-<<<<<<< HEAD
-   local.get $1
+   local.get $block
    i32.load $0
-=======
-   local.get $block
-   i32.load
->>>>>>> 3ac6efd7
    i32.const 1
    i32.and
    i32.eqz
@@ -1685,15 +1427,9 @@
  (func $~lib/rt/tlsf/freeBlock (param $root i32) (param $block i32)
   i32.const 0
   drop
-<<<<<<< HEAD
-  local.get $1
-  local.get $1
+  local.get $block
+  local.get $block
   i32.load $0
-=======
-  local.get $block
-  local.get $block
-  i32.load
->>>>>>> 3ac6efd7
   i32.const 1
   i32.or
   call $~lib/rt/common/BLOCK#set:mmInfo
@@ -1713,24 +1449,14 @@
   local.get $block
   i32.const 4
   i32.add
-<<<<<<< HEAD
-  local.get $1
+  local.get $block
   i32.load $0
-=======
-  local.get $block
-  i32.load
->>>>>>> 3ac6efd7
   i32.const 3
   i32.const -1
   i32.xor
   i32.and
-<<<<<<< HEAD
   memory.copy $0 $0
-  local.get $1
-=======
-  memory.copy
-  local.get $block
->>>>>>> 3ac6efd7
+  local.get $block
   global.get $~lib/memory/__heap_base
   i32.ge_u
   if
@@ -1751,19 +1477,11 @@
   (local $rightInfo i32)
   local.get $size
   call $~lib/rt/tlsf/prepareSize
-<<<<<<< HEAD
-  local.set $3
-  local.get $1
+  local.set $payloadSize
+  local.get $block
   i32.load $0
-  local.set $4
-  local.get $4
-=======
-  local.set $payloadSize
-  local.get $block
-  i32.load
   local.set $blockInfo
   local.get $blockInfo
->>>>>>> 3ac6efd7
   i32.const 3
   i32.const -1
   i32.xor
@@ -1787,31 +1505,18 @@
   local.get $var$6
   i32.const 4
   i32.add
-<<<<<<< HEAD
-  local.get $6
+  local.get $var$6
   i32.load $0
-=======
-  local.get $var$6
-  i32.load
->>>>>>> 3ac6efd7
   i32.const 3
   i32.const -1
   i32.xor
   i32.and
   i32.add
-<<<<<<< HEAD
-  local.set $7
-  local.get $7
-  i32.load $0
-  local.set $8
-  local.get $8
-=======
   local.set $right
   local.get $right
-  i32.load
+  i32.load $0
   local.set $rightInfo
   local.get $rightInfo
->>>>>>> 3ac6efd7
   i32.const 1
   i32.and
   if
