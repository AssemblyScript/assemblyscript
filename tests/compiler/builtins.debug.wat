--- conflicted
+++ resolved
@@ -98,15 +98,9 @@
   local.get $b
   i32.add
  )
-<<<<<<< HEAD
- (func $~lib/function/Function<%28i32%2Ci32%29=>i32>#get:index (param $0 i32) (result i32)
-  local.get $0
-  i32.load $0
-=======
  (func $~lib/function/Function<%28i32%2Ci32%29=>i32>#get:index (param $this i32) (result i32)
   local.get $this
-  i32.load
->>>>>>> 3ac6efd7
+  i32.load $0
  )
  (func $~lib/function/Function<%28i32%2Ci32%29=>i32>#get:name (param $this i32) (result i32)
   i32.const 32
@@ -159,17 +153,10 @@
   if
    block $do-break|0
     loop $do-loop|0
-<<<<<<< HEAD
-     local.get $5
+     local.get $ptr1
      i64.load $0
-     local.get $6
+     local.get $ptr2
      i64.load $0
-=======
-     local.get $ptr1
-     i64.load
-     local.get $ptr2
-     i64.load
->>>>>>> 3ac6efd7
      i64.ne
      if
       br $do-break|0
@@ -203,25 +190,14 @@
    local.set $var$7
    local.get $var$7
    if
-<<<<<<< HEAD
-    local.get $5
+    local.get $ptr1
     i32.load16_u $0
-    local.set $8
-    local.get $6
-    i32.load16_u $0
-    local.set $9
-    local.get $8
-    local.get $9
-=======
-    local.get $ptr1
-    i32.load16_u
     local.set $a
     local.get $ptr2
-    i32.load16_u
+    i32.load16_u $0
     local.set $b
     local.get $a
     local.get $b
->>>>>>> 3ac6efd7
     i32.ne
     if
      local.get $a
