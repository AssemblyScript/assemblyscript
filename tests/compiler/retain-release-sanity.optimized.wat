(module
 (type $i32_=>_none (func (param i32)))
 (type $i32_i32_=>_none (func (param i32 i32)))
 (type $i32_=>_i32 (func (param i32) (result i32)))
 (type $i32_i32_=>_i32 (func (param i32 i32) (result i32)))
 (type $none_=>_none (func))
 (type $i32_i32_i32_=>_none (func (param i32 i32 i32)))
 (type $i32_i32_i32_=>_i32 (func (param i32 i32 i32) (result i32)))
 (type $i32_i32_i32_i32_=>_none (func (param i32 i32 i32 i32)))
 (type $none_=>_i32 (func (result i32)))
 (import "env" "abort" (func $~lib/builtins/abort (param i32 i32 i32 i32)))
 (import "rtrace" "onalloc" (func $~lib/rt/rtrace/onalloc (param i32)))
 (import "rtrace" "onincrement" (func $~lib/rt/rtrace/onincrement (param i32)))
 (import "rtrace" "onrealloc" (func $~lib/rt/rtrace/onrealloc (param i32 i32)))
 (import "rtrace" "onfree" (func $~lib/rt/rtrace/onfree (param i32)))
 (import "rtrace" "ondecrement" (func $~lib/rt/rtrace/ondecrement (param i32)))
 (memory $0 1)
 (data (i32.const 1024) "\1c\00\00\00\01\00\00\00\01\00\00\00\1c\00\00\00I\00n\00v\00a\00l\00i\00d\00 \00l\00e\00n\00g\00t\00h")
 (data (i32.const 1072) "&\00\00\00\01\00\00\00\01\00\00\00&\00\00\00~\00l\00i\00b\00/\00a\00r\00r\00a\00y\00b\00u\00f\00f\00e\00r\00.\00t\00s")
 (data (i32.const 1136) "\1e\00\00\00\01\00\00\00\01\00\00\00\1e\00\00\00~\00l\00i\00b\00/\00r\00t\00/\00t\00l\00s\00f\00.\00t\00s")
 (data (i32.const 1184) "(\00\00\00\01\00\00\00\01\00\00\00(\00\00\00a\00l\00l\00o\00c\00a\00t\00i\00o\00n\00 \00t\00o\00o\00 \00l\00a\00r\00g\00e")
 (data (i32.const 1248) "\1e\00\00\00\01\00\00\00\01\00\00\00\1e\00\00\00~\00l\00i\00b\00/\00r\00t\00/\00p\00u\00r\00e\00.\00t\00s")
 (data (i32.const 1296) "\1a\00\00\00\01\00\00\00\01\00\00\00\1a\00\00\00~\00l\00i\00b\00/\00a\00r\00r\00a\00y\00.\00t\00s")
 (data (i32.const 1344) "\1c\00\00\00\01\00\00\00\01\00\00\00\1c\00\00\00A\00r\00r\00a\00y\00 \00i\00s\00 \00e\00m\00p\00t\00y")
 (data (i32.const 1396) "\01\00\00\00\01")
 (data (i32.const 1408) "\02\00\00\00\01\00\00\00\01\00\00\00\02\00\00\00a")
 (data (i32.const 1440) "\02\00\00\00\01\00\00\00\01\00\00\00\02\00\00\00b")
 (data (i32.const 1472) "\08\00\00\00\01\00\00\00\01\00\00\00\08\00\00\00n\00u\00l\00l")
 (data (i32.const 1504) "\02\00\00\00\01\00\00\00\01\00\00\00\02\00\00\00d")
 (data (i32.const 1536) "$\00\00\00\01\00\00\00\01\00\00\00$\00\00\00I\00n\00d\00e\00x\00 \00o\00u\00t\00 \00o\00f\00 \00r\00a\00n\00g\00e")
 (data (i32.const 1600) "\14\00\00\00\01\00\00\00\01\00\00\00\14\00\00\00~\00l\00i\00b\00/\00r\00t\00.\00t\00s")
 (data (i32.const 1648) "\08\00\00\00\10\00\00\00\00\00\00\00\10\00\00\00\00\00\00\00\10\00\00\00\00\00\00\00\93\04\00\00\02\00\00\00\93 \00\00\02\00\00\00\93 \00\00\02")
 (global $~lib/rt/tlsf/ROOT (mut i32) (i32.const 0))
 (global $~lib/rt/tlsf/collectLock (mut i32) (i32.const 0))
 (global $~lib/rt/pure/ROOTS (mut i32) (i32.const 0))
 (global $~lib/rt/pure/CUR (mut i32) (i32.const 0))
 (global $~lib/rt/pure/END (mut i32) (i32.const 0))
 (export "memory" (memory $0))
 (start $~start)
 (func $~lib/rt/tlsf/removeBlock (; 6 ;) (param $0 i32) (param $1 i32)
  (local $2 i32)
  (local $3 i32)
  (local $4 i32)
  (local $5 i32)
  local.get $1
  i32.load
  local.tee $2
  i32.const 1
  i32.and
  i32.eqz
  if
   i32.const 0
   i32.const 1152
   i32.const 277
   i32.const 13
   call $~lib/builtins/abort
   unreachable
  end
  local.get $2
  i32.const -4
  i32.and
  local.tee $2
  i32.const 16
  i32.ge_u
  if (result i32)
   local.get $2
   i32.const 1073741808
   i32.lt_u
  else
   i32.const 0
  end
  i32.eqz
  if
   i32.const 0
   i32.const 1152
   i32.const 279
   i32.const 13
   call $~lib/builtins/abort
   unreachable
  end
  local.get $2
  i32.const 256
  i32.lt_u
  if
   local.get $2
   i32.const 4
   i32.shr_u
   local.set $2
  else
   local.get $2
   i32.const 31
   local.get $2
   i32.clz
   i32.sub
   local.tee $4
   i32.const 4
   i32.sub
   i32.shr_u
   i32.const 16
   i32.xor
   local.set $2
   local.get $4
   i32.const 7
   i32.sub
   local.set $4
  end
  local.get $2
  i32.const 16
  i32.lt_u
  i32.const 0
  local.get $4
  i32.const 23
  i32.lt_u
  select
  i32.eqz
  if
   i32.const 0
   i32.const 1152
   i32.const 292
   i32.const 13
   call $~lib/builtins/abort
   unreachable
  end
  local.get $1
  i32.load offset=20
  local.set $3
  local.get $1
  i32.load offset=16
  local.tee $5
  if
   local.get $5
   local.get $3
   i32.store offset=20
  end
  local.get $3
  if
   local.get $3
   local.get $5
   i32.store offset=16
  end
  local.get $1
  local.get $0
  local.get $2
  local.get $4
  i32.const 4
  i32.shl
  i32.add
  i32.const 2
  i32.shl
  i32.add
  i32.load offset=96
  i32.eq
  if
   local.get $0
   local.get $2
   local.get $4
   i32.const 4
   i32.shl
   i32.add
   i32.const 2
   i32.shl
   i32.add
   local.get $3
   i32.store offset=96
   local.get $3
   i32.eqz
   if
    local.get $0
    local.get $4
    i32.const 2
    i32.shl
    i32.add
    local.tee $3
    i32.load offset=4
    i32.const 1
    local.get $2
    i32.shl
    i32.const -1
    i32.xor
    i32.and
    local.set $1
    local.get $3
    local.get $1
    i32.store offset=4
    local.get $1
    i32.eqz
    if
     local.get $0
     local.get $0
     i32.load
     i32.const 1
     local.get $4
     i32.shl
     i32.const -1
     i32.xor
     i32.and
     i32.store
    end
   end
  end
 )
 (func $~lib/rt/tlsf/insertBlock (; 7 ;) (param $0 i32) (param $1 i32)
  (local $2 i32)
  (local $3 i32)
  (local $4 i32)
  (local $5 i32)
  (local $6 i32)
  (local $7 i32)
  (local $8 i32)
  local.get $1
  i32.eqz
  if
   i32.const 0
   i32.const 1152
   i32.const 205
   i32.const 13
   call $~lib/builtins/abort
   unreachable
  end
  local.get $1
  i32.load
  local.tee $3
  i32.const 1
  i32.and
  i32.eqz
  if
   i32.const 0
   i32.const 1152
   i32.const 207
   i32.const 13
   call $~lib/builtins/abort
   unreachable
  end
  local.get $1
  i32.const 16
  i32.add
  local.get $1
  i32.load
  i32.const -4
  i32.and
  i32.add
  local.tee $4
  i32.load
  local.tee $5
  i32.const 1
  i32.and
  if
   local.get $3
   i32.const -4
   i32.and
   i32.const 16
   i32.add
   local.get $5
   i32.const -4
   i32.and
   i32.add
   local.tee $2
   i32.const 1073741808
   i32.lt_u
   if
    local.get $0
    local.get $4
    call $~lib/rt/tlsf/removeBlock
    local.get $1
    local.get $2
    local.get $3
    i32.const 3
    i32.and
    i32.or
    local.tee $3
    i32.store
    local.get $1
    i32.const 16
    i32.add
    local.get $1
    i32.load
    i32.const -4
    i32.and
    i32.add
    local.tee $4
    i32.load
    local.set $5
   end
  end
  local.get $3
  i32.const 2
  i32.and
  if
   local.get $1
   i32.const 4
   i32.sub
   i32.load
   local.tee $2
   i32.load
   local.tee $7
   i32.const 1
   i32.and
   i32.eqz
   if
    i32.const 0
    i32.const 1152
    i32.const 228
    i32.const 15
    call $~lib/builtins/abort
    unreachable
   end
   local.get $7
   i32.const -4
   i32.and
   i32.const 16
   i32.add
   local.get $3
   i32.const -4
   i32.and
   i32.add
   local.tee $8
   i32.const 1073741808
   i32.lt_u
   if
    local.get $0
    local.get $2
    call $~lib/rt/tlsf/removeBlock
    local.get $2
    local.get $8
    local.get $7
    i32.const 3
    i32.and
    i32.or
    local.tee $3
    i32.store
    local.get $2
    local.set $1
   end
  end
  local.get $4
  local.get $5
  i32.const 2
  i32.or
  i32.store
  local.get $3
  i32.const -4
  i32.and
  local.tee $2
  i32.const 16
  i32.ge_u
  if (result i32)
   local.get $2
   i32.const 1073741808
   i32.lt_u
  else
   i32.const 0
  end
  i32.eqz
  if
   i32.const 0
   i32.const 1152
   i32.const 243
   i32.const 13
   call $~lib/builtins/abort
   unreachable
  end
  local.get $2
  local.get $1
  i32.const 16
  i32.add
  i32.add
  local.get $4
  i32.ne
  if
   i32.const 0
   i32.const 1152
   i32.const 244
   i32.const 13
   call $~lib/builtins/abort
   unreachable
  end
  local.get $4
  i32.const 4
  i32.sub
  local.get $1
  i32.store
  local.get $2
  i32.const 256
  i32.lt_u
  if
   local.get $2
   i32.const 4
   i32.shr_u
   local.set $2
  else
   local.get $2
   i32.const 31
   local.get $2
   i32.clz
   i32.sub
   local.tee $3
   i32.const 4
   i32.sub
   i32.shr_u
   i32.const 16
   i32.xor
   local.set $2
   local.get $3
   i32.const 7
   i32.sub
   local.set $6
  end
  local.get $2
  i32.const 16
  i32.lt_u
  i32.const 0
  local.get $6
  i32.const 23
  i32.lt_u
  select
  i32.eqz
  if
   i32.const 0
   i32.const 1152
   i32.const 260
   i32.const 13
   call $~lib/builtins/abort
   unreachable
  end
  local.get $0
  local.get $2
  local.get $6
  i32.const 4
  i32.shl
  i32.add
  i32.const 2
  i32.shl
  i32.add
  i32.load offset=96
  local.set $3
  local.get $1
  i32.const 0
  i32.store offset=16
  local.get $1
  local.get $3
  i32.store offset=20
  local.get $3
  if
   local.get $3
   local.get $1
   i32.store offset=16
  end
  local.get $0
  local.get $2
  local.get $6
  i32.const 4
  i32.shl
  i32.add
  i32.const 2
  i32.shl
  i32.add
  local.get $1
  i32.store offset=96
  local.get $0
  local.get $0
  i32.load
  i32.const 1
  local.get $6
  i32.shl
  i32.or
  i32.store
  local.get $0
  local.get $6
  i32.const 2
  i32.shl
  i32.add
  local.tee $0
  local.get $0
  i32.load offset=4
  i32.const 1
  local.get $2
  i32.shl
  i32.or
  i32.store offset=4
 )
 (func $~lib/rt/tlsf/addMemory (; 8 ;) (param $0 i32) (param $1 i32) (param $2 i32)
  (local $3 i32)
  (local $4 i32)
  local.get $2
  i32.const 15
  i32.and
  i32.eqz
  i32.const 0
  local.get $1
  i32.const 15
  i32.and
  i32.eqz
  i32.const 0
  local.get $1
  local.get $2
  i32.le_u
  select
  select
  i32.eqz
  if
   i32.const 0
   i32.const 1152
   i32.const 386
   i32.const 4
   call $~lib/builtins/abort
   unreachable
  end
  local.get $0
  i32.load offset=1568
  local.tee $3
  if
   local.get $1
   local.get $3
   i32.const 16
   i32.add
   i32.lt_u
   if
    i32.const 0
    i32.const 1152
    i32.const 396
    i32.const 15
    call $~lib/builtins/abort
    unreachable
   end
   local.get $3
   local.get $1
   i32.const 16
   i32.sub
   i32.eq
   if
    local.get $3
    i32.load
    local.set $4
    local.get $1
    i32.const 16
    i32.sub
    local.set $1
   end
  else
   local.get $1
   local.get $0
   i32.const 1572
   i32.add
   i32.lt_u
   if
    i32.const 0
    i32.const 1152
    i32.const 408
    i32.const 4
    call $~lib/builtins/abort
    unreachable
   end
  end
  local.get $2
  local.get $1
  i32.sub
  local.tee $2
  i32.const 48
  i32.lt_u
  if
   return
  end
  local.get $1
  local.get $4
  i32.const 2
  i32.and
  local.get $2
  i32.const 32
  i32.sub
  i32.const 1
  i32.or
  i32.or
  i32.store
  local.get $1
  i32.const 0
  i32.store offset=16
  local.get $1
  i32.const 0
  i32.store offset=20
  local.get $1
  local.get $2
  i32.add
  i32.const 16
  i32.sub
  local.tee $2
  i32.const 2
  i32.store
  local.get $0
  local.get $2
  i32.store offset=1568
  local.get $0
  local.get $1
  call $~lib/rt/tlsf/insertBlock
 )
 (func $~lib/rt/tlsf/maybeInitialize (; 9 ;) (result i32)
  (local $0 i32)
  (local $1 i32)
  (local $2 i32)
  global.get $~lib/rt/tlsf/ROOT
  local.tee $0
  i32.eqz
  if
   i32.const 1
   memory.size
   local.tee $0
   i32.gt_s
   if (result i32)
    i32.const 1
    local.get $0
    i32.sub
    memory.grow
    i32.const 0
    i32.lt_s
   else
    i32.const 0
   end
   if
    unreachable
   end
   i32.const 1728
   local.tee $0
   i32.const 0
   i32.store
   i32.const 3296
   i32.const 0
   i32.store
   loop $for-loop|0
    local.get $1
    i32.const 23
    i32.lt_u
    if
     local.get $1
     i32.const 2
     i32.shl
     i32.const 1728
     i32.add
     i32.const 0
     i32.store offset=4
     i32.const 0
     local.set $2
     loop $for-loop|1
      local.get $2
      i32.const 16
      i32.lt_u
      if
       local.get $2
       local.get $1
       i32.const 4
       i32.shl
       i32.add
       i32.const 2
       i32.shl
       i32.const 1728
       i32.add
       i32.const 0
       i32.store offset=96
       local.get $2
       i32.const 1
       i32.add
       local.set $2
       br $for-loop|1
      end
     end
     local.get $1
     i32.const 1
     i32.add
     local.set $1
     br $for-loop|0
    end
   end
   i32.const 1728
   i32.const 3312
   memory.size
   i32.const 16
   i32.shl
   call $~lib/rt/tlsf/addMemory
   i32.const 1728
   global.set $~lib/rt/tlsf/ROOT
  end
  local.get $0
 )
 (func $~lib/rt/tlsf/prepareSize (; 10 ;) (param $0 i32) (result i32)
  local.get $0
  i32.const 1073741808
  i32.ge_u
  if
   i32.const 1200
   i32.const 1152
   i32.const 457
   i32.const 29
   call $~lib/builtins/abort
   unreachable
  end
  local.get $0
  i32.const 15
  i32.add
  i32.const -16
  i32.and
  local.tee $0
  i32.const 16
  local.get $0
  i32.const 16
  i32.gt_u
  select
 )
 (func $~lib/rt/tlsf/searchBlock (; 11 ;) (param $0 i32) (param $1 i32) (result i32)
  (local $2 i32)
  local.get $1
  i32.const 256
  i32.lt_u
  if
   local.get $1
   i32.const 4
   i32.shr_u
   local.set $1
  else
   local.get $1
   i32.const 536870904
   i32.lt_u
   if
    local.get $1
    i32.const 1
    i32.const 27
    local.get $1
    i32.clz
    i32.sub
    i32.shl
    i32.add
    i32.const 1
    i32.sub
    local.set $1
   end
   local.get $1
   i32.const 31
   local.get $1
   i32.clz
   i32.sub
   local.tee $2
   i32.const 4
   i32.sub
   i32.shr_u
   i32.const 16
   i32.xor
   local.set $1
   local.get $2
   i32.const 7
   i32.sub
   local.set $2
  end
  local.get $1
  i32.const 16
  i32.lt_u
  i32.const 0
  local.get $2
  i32.const 23
  i32.lt_u
  select
  i32.eqz
  if
   i32.const 0
   i32.const 1152
   i32.const 338
   i32.const 13
   call $~lib/builtins/abort
   unreachable
  end
  local.get $0
  local.get $2
  i32.const 2
  i32.shl
  i32.add
  i32.load offset=4
  i32.const -1
  local.get $1
  i32.shl
  i32.and
  local.tee $1
  if (result i32)
   local.get $0
   local.get $1
   i32.ctz
   local.get $2
   i32.const 4
   i32.shl
   i32.add
   i32.const 2
   i32.shl
   i32.add
   i32.load offset=96
  else
   local.get $0
   i32.load
   i32.const -1
   local.get $2
   i32.const 1
   i32.add
   i32.shl
   i32.and
   local.tee $1
   if (result i32)
    local.get $0
    local.get $1
    i32.ctz
    local.tee $1
    i32.const 2
    i32.shl
    i32.add
    i32.load offset=4
    local.tee $2
    i32.eqz
    if
     i32.const 0
     i32.const 1152
     i32.const 351
     i32.const 17
     call $~lib/builtins/abort
     unreachable
    end
    local.get $0
    local.get $2
    i32.ctz
    local.get $1
    i32.const 4
    i32.shl
    i32.add
    i32.const 2
    i32.shl
    i32.add
    i32.load offset=96
   else
    i32.const 0
   end
  end
 )
 (func $~lib/rt/tlsf/prepareBlock (; 12 ;) (param $0 i32) (param $1 i32) (param $2 i32)
  (local $3 i32)
  (local $4 i32)
  local.get $1
  i32.load
  local.set $3
  local.get $2
  i32.const 15
  i32.and
  if
   i32.const 0
   i32.const 1152
   i32.const 365
   i32.const 13
   call $~lib/builtins/abort
   unreachable
  end
  local.get $3
  i32.const -4
  i32.and
  local.get $2
  i32.sub
  local.tee $4
  i32.const 32
  i32.ge_u
  if
   local.get $1
   local.get $2
   local.get $3
   i32.const 2
   i32.and
   i32.or
   i32.store
   local.get $2
   local.get $1
   i32.const 16
   i32.add
   i32.add
   local.tee $1
   local.get $4
   i32.const 16
   i32.sub
   i32.const 1
   i32.or
   i32.store
   local.get $0
   local.get $1
   call $~lib/rt/tlsf/insertBlock
  else
   local.get $1
   local.get $3
   i32.const -2
   i32.and
   i32.store
   local.get $1
   i32.const 16
   i32.add
   local.tee $0
   local.get $1
   i32.load
   i32.const -4
   i32.and
   i32.add
   local.get $0
   local.get $1
   i32.load
   i32.const -4
   i32.and
   i32.add
   i32.load
   i32.const -3
   i32.and
   i32.store
  end
 )
 (func $~lib/rt/tlsf/allocateBlock (; 13 ;) (param $0 i32) (param $1 i32) (param $2 i32) (result i32)
  (local $3 i32)
  (local $4 i32)
  (local $5 i32)
  global.get $~lib/rt/tlsf/collectLock
  if
   i32.const 0
   i32.const 1152
   i32.const 490
   i32.const 13
   call $~lib/builtins/abort
   unreachable
  end
  local.get $0
  local.get $1
  call $~lib/rt/tlsf/prepareSize
  local.tee $4
  call $~lib/rt/tlsf/searchBlock
  local.tee $3
  i32.eqz
  if
   i32.const 1
   global.set $~lib/rt/tlsf/collectLock
   call $~lib/rt/pure/__collect
   i32.const 0
   global.set $~lib/rt/tlsf/collectLock
   local.get $0
   local.get $4
   call $~lib/rt/tlsf/searchBlock
   local.tee $3
   i32.eqz
   if
    i32.const 16
    memory.size
    local.tee $3
    i32.const 16
    i32.shl
    i32.const 16
    i32.sub
    local.get $0
    i32.load offset=1568
    i32.ne
    i32.shl
    local.get $4
    i32.const 1
    i32.const 27
    local.get $4
    i32.clz
    i32.sub
    i32.shl
    i32.const 1
    i32.sub
    i32.add
    local.get $4
    local.get $4
    i32.const 536870904
    i32.lt_u
    select
    i32.add
    i32.const 65535
    i32.add
    i32.const -65536
    i32.and
    i32.const 16
    i32.shr_u
    local.set $5
    local.get $3
    local.get $5
    local.get $3
    local.get $5
    i32.gt_s
    select
    memory.grow
    i32.const 0
    i32.lt_s
    if
     local.get $5
     memory.grow
     i32.const 0
     i32.lt_s
     if
      unreachable
     end
    end
    local.get $0
    local.get $3
    i32.const 16
    i32.shl
    memory.size
    i32.const 16
    i32.shl
    call $~lib/rt/tlsf/addMemory
    local.get $0
    local.get $4
    call $~lib/rt/tlsf/searchBlock
    local.tee $3
    i32.eqz
    if
     i32.const 0
     i32.const 1152
     i32.const 502
     i32.const 19
     call $~lib/builtins/abort
     unreachable
    end
   end
  end
  local.get $3
  i32.load
  i32.const -4
  i32.and
  local.get $4
  i32.lt_u
  if
   i32.const 0
   i32.const 1152
   i32.const 510
   i32.const 13
   call $~lib/builtins/abort
   unreachable
  end
  local.get $3
  i32.const 0
  i32.store offset=4
  local.get $3
  local.get $2
  i32.store offset=8
  local.get $3
  local.get $1
  i32.store offset=12
  local.get $0
  local.get $3
  call $~lib/rt/tlsf/removeBlock
  local.get $0
  local.get $3
  local.get $4
  call $~lib/rt/tlsf/prepareBlock
  local.get $3
  call $~lib/rt/rtrace/onalloc
  local.get $3
 )
 (func $~lib/rt/tlsf/__alloc (; 14 ;) (param $0 i32) (param $1 i32) (result i32)
  call $~lib/rt/tlsf/maybeInitialize
  local.get $0
  local.get $1
  call $~lib/rt/tlsf/allocateBlock
  i32.const 16
  i32.add
 )
 (func $~lib/memory/memory.fill (; 15 ;) (param $0 i32) (param $1 i32)
  (local $2 i32)
  block $~lib/util/memory/memset|inlined.0
   local.get $1
   i32.eqz
   br_if $~lib/util/memory/memset|inlined.0
   local.get $0
   i32.const 0
   i32.store8
   local.get $0
   local.get $1
   i32.add
   i32.const 1
   i32.sub
   i32.const 0
   i32.store8
   local.get $1
   i32.const 2
   i32.le_u
   br_if $~lib/util/memory/memset|inlined.0
   local.get $0
   i32.const 0
   i32.store8 offset=1
   local.get $0
   i32.const 0
   i32.store8 offset=2
   local.get $0
   local.get $1
   i32.add
   local.tee $2
   i32.const 2
   i32.sub
   i32.const 0
   i32.store8
   local.get $2
   i32.const 3
   i32.sub
   i32.const 0
   i32.store8
   local.get $1
   i32.const 6
   i32.le_u
   br_if $~lib/util/memory/memset|inlined.0
   local.get $0
   i32.const 0
   i32.store8 offset=3
   local.get $0
   local.get $1
   i32.add
   i32.const 4
   i32.sub
   i32.const 0
   i32.store8
   local.get $1
   i32.const 8
   i32.le_u
   br_if $~lib/util/memory/memset|inlined.0
   local.get $0
   i32.const 0
   local.get $0
   i32.sub
   i32.const 3
   i32.and
   local.tee $2
   i32.add
   local.tee $0
   i32.const 0
   i32.store
   local.get $0
   local.get $1
   local.get $2
   i32.sub
   i32.const -4
   i32.and
   local.tee $1
   i32.add
   i32.const 4
   i32.sub
   i32.const 0
   i32.store
   local.get $1
   i32.const 8
   i32.le_u
   br_if $~lib/util/memory/memset|inlined.0
   local.get $0
   i32.const 0
   i32.store offset=4
   local.get $0
   i32.const 0
   i32.store offset=8
   local.get $0
   local.get $1
   i32.add
   local.tee $2
   i32.const 12
   i32.sub
   i32.const 0
   i32.store
   local.get $2
   i32.const 8
   i32.sub
   i32.const 0
   i32.store
   local.get $1
   i32.const 24
   i32.le_u
   br_if $~lib/util/memory/memset|inlined.0
   local.get $0
   i32.const 0
   i32.store offset=12
   local.get $0
   i32.const 0
   i32.store offset=16
   local.get $0
   i32.const 0
   i32.store offset=20
   local.get $0
   i32.const 0
   i32.store offset=24
   local.get $0
   local.get $1
   i32.add
   local.tee $2
   i32.const 28
   i32.sub
   i32.const 0
   i32.store
   local.get $2
   i32.const 24
   i32.sub
   i32.const 0
   i32.store
   local.get $2
   i32.const 20
   i32.sub
   i32.const 0
   i32.store
   local.get $2
   i32.const 16
   i32.sub
   i32.const 0
   i32.store
   local.get $0
   local.get $0
   i32.const 4
   i32.and
   i32.const 24
   i32.add
   local.tee $2
   i32.add
   local.set $0
   local.get $1
   local.get $2
   i32.sub
   local.set $1
   loop $while-continue|0
    local.get $1
    i32.const 32
    i32.ge_u
    if
     local.get $0
     i64.const 0
     i64.store
     local.get $0
     i64.const 0
     i64.store offset=8
     local.get $0
     i64.const 0
     i64.store offset=16
     local.get $0
     i64.const 0
     i64.store offset=24
     local.get $1
     i32.const 32
     i32.sub
     local.set $1
     local.get $0
     i32.const 32
     i32.add
     local.set $0
     br $while-continue|0
    end
   end
  end
 )
 (func $~lib/rt/pure/__retain (; 16 ;) (param $0 i32) (result i32)
  (local $1 i32)
  (local $2 i32)
  local.get $0
<<<<<<< HEAD
  i32.load offset=4
  local.tee $1
  i32.const -268435456
  i32.and
  local.get $1
  i32.const 1
  i32.add
  i32.const -268435456
  i32.and
  i32.ne
  if
   i32.const 0
   i32.const 1264
   i32.const 109
   i32.const 2
   call $~lib/builtins/abort
   unreachable
  end
  local.get $0
  local.get $1
  i32.const 1
  i32.add
  i32.store offset=4
  local.get $0
  call $~lib/rt/rtrace/onincrement
  local.get $0
  i32.load
  i32.const 1
  i32.and
  if
   i32.const 0
   i32.const 1264
   i32.const 112
   i32.const 13
   call $~lib/builtins/abort
   unreachable
  end
 )
 (func $~lib/rt/pure/__retain (; 18 ;) (param $0 i32) (result i32)
  local.get $0
  i32.const 1716
=======
  i32.const 708
>>>>>>> c7714613
  i32.gt_u
  if
   local.get $0
   i32.const 16
   i32.sub
   local.tee $1
   i32.load offset=4
   local.tee $2
   i32.const -268435456
   i32.and
   local.get $2
   i32.const 1
   i32.add
   i32.const -268435456
   i32.and
   i32.ne
   if
    i32.const 0
    i32.const 256
    i32.const 109
    i32.const 2
    call $~lib/builtins/abort
    unreachable
   end
   local.get $1
   local.get $2
   i32.const 1
   i32.add
   i32.store offset=4
   local.get $1
   call $~lib/rt/rtrace/onincrement
   local.get $1
   i32.load
   i32.const 1
   i32.and
   if
    i32.const 0
    i32.const 256
    i32.const 112
    i32.const 13
    call $~lib/builtins/abort
    unreachable
   end
  end
  local.get $0
 )
 (func $~lib/rt/pure/__release (; 17 ;) (param $0 i32)
  local.get $0
  i32.const 1716
  i32.gt_u
  if
   local.get $0
   i32.const 16
   i32.sub
   call $~lib/rt/pure/decrement
  end
 )
 (func $~lib/arraybuffer/ArrayBufferView#constructor (; 18 ;) (param $0 i32) (param $1 i32) (result i32)
  (local $2 i32)
  (local $3 i32)
  (local $4 i32)
  local.get $1
  i32.const 268435452
  i32.gt_u
  if
   i32.const 1040
   i32.const 1088
   i32.const 23
   i32.const 56
   call $~lib/builtins/abort
   unreachable
  end
  local.get $1
  i32.const 2
  i32.shl
  local.tee $3
  i32.const 0
  call $~lib/rt/tlsf/__alloc
  local.tee $2
  local.get $3
  call $~lib/memory/memory.fill
  local.get $0
  i32.eqz
  if
   i32.const 12
   i32.const 2
   call $~lib/rt/tlsf/__alloc
   call $~lib/rt/pure/__retain
   local.set $0
  end
  local.get $0
  i32.const 0
  i32.store
  local.get $0
  i32.const 0
  i32.store offset=4
  local.get $0
  i32.const 0
  i32.store offset=8
  local.get $2
  local.tee $1
  local.get $0
  i32.load
  local.tee $4
  i32.ne
  if
   local.get $1
   call $~lib/rt/pure/__retain
   local.set $1
   local.get $4
   call $~lib/rt/pure/__release
  end
  local.get $0
  local.get $1
  i32.store
  local.get $0
  local.get $2
  i32.store offset=4
  local.get $0
  local.get $3
  i32.store offset=8
  local.get $0
 )
 (func $~lib/rt/tlsf/checkUsedBlock (; 19 ;) (param $0 i32) (result i32)
  (local $1 i32)
  local.get $0
  i32.const 16
  i32.sub
  local.set $1
  local.get $0
  i32.const 15
  i32.and
  i32.eqz
  i32.const 0
  local.get $0
  select
  if (result i32)
   local.get $1
   i32.load
   i32.const 1
   i32.and
   i32.eqz
  else
   i32.const 0
  end
  if (result i32)
   local.get $1
   i32.load offset=4
   i32.const -268435456
   i32.and
   i32.eqz
  else
   i32.const 0
  end
  i32.eqz
  if
   i32.const 0
   i32.const 1152
   i32.const 570
   i32.const 2
   call $~lib/builtins/abort
   unreachable
  end
  local.get $1
 )
 (func $~lib/memory/memory.copy (; 20 ;) (param $0 i32) (param $1 i32) (param $2 i32)
  (local $3 i32)
  (local $4 i32)
  block $~lib/util/memory/memmove|inlined.0
   local.get $2
   local.set $4
   local.get $0
   local.get $1
   i32.eq
   br_if $~lib/util/memory/memmove|inlined.0
   local.get $0
   local.get $1
   i32.lt_u
   if
    local.get $1
    i32.const 7
    i32.and
    local.get $0
    i32.const 7
    i32.and
    i32.eq
    if
     loop $while-continue|0
      local.get $0
      i32.const 7
      i32.and
      if
       local.get $4
       i32.eqz
       br_if $~lib/util/memory/memmove|inlined.0
       local.get $4
       i32.const 1
       i32.sub
       local.set $4
       local.get $0
       local.tee $2
       i32.const 1
       i32.add
       local.set $0
       local.get $1
       local.tee $3
       i32.const 1
       i32.add
       local.set $1
       local.get $2
       local.get $3
       i32.load8_u
       i32.store8
       br $while-continue|0
      end
     end
     loop $while-continue|1
      local.get $4
      i32.const 8
      i32.ge_u
      if
       local.get $0
       local.get $1
       i64.load
       i64.store
       local.get $4
       i32.const 8
       i32.sub
       local.set $4
       local.get $0
       i32.const 8
       i32.add
       local.set $0
       local.get $1
       i32.const 8
       i32.add
       local.set $1
       br $while-continue|1
      end
     end
    end
    loop $while-continue|2
     local.get $4
     if
      local.get $0
      local.tee $2
      i32.const 1
      i32.add
      local.set $0
      local.get $1
      local.tee $3
      i32.const 1
      i32.add
      local.set $1
      local.get $2
      local.get $3
      i32.load8_u
      i32.store8
      local.get $4
      i32.const 1
      i32.sub
      local.set $4
      br $while-continue|2
     end
    end
   else
    local.get $1
    i32.const 7
    i32.and
    local.get $0
    i32.const 7
    i32.and
    i32.eq
    if
     loop $while-continue|3
      local.get $0
      local.get $4
      i32.add
      i32.const 7
      i32.and
      if
       local.get $4
       i32.eqz
       br_if $~lib/util/memory/memmove|inlined.0
       local.get $4
       i32.const 1
       i32.sub
       local.tee $4
       local.get $0
       i32.add
       local.get $1
       local.get $4
       i32.add
       i32.load8_u
       i32.store8
       br $while-continue|3
      end
     end
     loop $while-continue|4
      local.get $4
      i32.const 8
      i32.ge_u
      if
       local.get $4
       i32.const 8
       i32.sub
       local.tee $4
       local.get $0
       i32.add
       local.get $1
       local.get $4
       i32.add
       i64.load
       i64.store
       br $while-continue|4
      end
     end
    end
    loop $while-continue|5
     local.get $4
     if
      local.get $4
      i32.const 1
      i32.sub
      local.tee $4
      local.get $0
      i32.add
      local.get $1
      local.get $4
      i32.add
      i32.load8_u
      i32.store8
      br $while-continue|5
     end
    end
   end
  end
 )
 (func $~lib/rt/tlsf/freeBlock (; 21 ;) (param $0 i32) (param $1 i32)
  local.get $1
  local.get $1
  i32.load
  i32.const 1
  i32.or
  i32.store
  local.get $0
  local.get $1
  call $~lib/rt/tlsf/insertBlock
  local.get $1
  call $~lib/rt/rtrace/onfree
 )
 (func $~lib/rt/tlsf/reallocateBlock (; 22 ;) (param $0 i32) (param $1 i32) (param $2 i32) (result i32)
  (local $3 i32)
  (local $4 i32)
  (local $5 i32)
  (local $6 i32)
  local.get $2
  call $~lib/rt/tlsf/prepareSize
  local.tee $3
  local.get $1
  i32.load
  local.tee $5
  i32.const -4
  i32.and
  i32.le_u
  if
   local.get $0
   local.get $1
   local.get $3
   call $~lib/rt/tlsf/prepareBlock
   local.get $1
   local.get $2
   i32.store offset=12
   local.get $1
   return
  end
  local.get $1
  i32.const 16
  i32.add
  local.get $1
  i32.load
  i32.const -4
  i32.and
  i32.add
  local.tee $6
  i32.load
  local.tee $4
  i32.const 1
  i32.and
  if
   local.get $5
   i32.const -4
   i32.and
   i32.const 16
   i32.add
   local.get $4
   i32.const -4
   i32.and
   i32.add
   local.tee $4
   local.get $3
   i32.ge_u
   if
    local.get $0
    local.get $6
    call $~lib/rt/tlsf/removeBlock
    local.get $1
    local.get $4
    local.get $5
    i32.const 3
    i32.and
    i32.or
    i32.store
    local.get $1
    local.get $2
    i32.store offset=12
    local.get $0
    local.get $1
    local.get $3
    call $~lib/rt/tlsf/prepareBlock
    local.get $1
    return
   end
  end
  local.get $0
  local.get $2
  local.get $1
  i32.load offset=8
  call $~lib/rt/tlsf/allocateBlock
  local.tee $3
  local.get $1
  i32.load offset=4
  i32.store offset=4
  local.get $3
  i32.const 16
  i32.add
  local.get $1
  i32.const 16
  i32.add
  local.get $2
  call $~lib/memory/memory.copy
  local.get $1
  i32.const 1716
  i32.ge_u
  if
   local.get $1
   local.get $3
   call $~lib/rt/rtrace/onrealloc
   local.get $0
   local.get $1
   call $~lib/rt/tlsf/freeBlock
  end
  local.get $3
 )
 (func $~lib/array/ensureSize (; 23 ;) (param $0 i32) (param $1 i32)
  (local $2 i32)
  (local $3 i32)
  (local $4 i32)
  local.get $1
  local.get $0
  i32.load offset=8
  local.tee $2
  i32.const 2
  i32.shr_u
  i32.gt_u
  if
   local.get $1
   i32.const 268435452
   i32.gt_u
   if
    i32.const 1040
    i32.const 1312
    i32.const 14
    i32.const 47
    call $~lib/builtins/abort
    unreachable
   end
   local.get $0
   i32.load
   local.set $3
   local.get $2
   call $~lib/rt/tlsf/maybeInitialize
   local.get $3
   call $~lib/rt/tlsf/checkUsedBlock
   local.get $1
   i32.const 2
   i32.shl
   local.tee $4
   call $~lib/rt/tlsf/reallocateBlock
   i32.const 16
   i32.add
   local.tee $1
   i32.add
   local.get $4
   local.get $2
   i32.sub
   call $~lib/memory/memory.fill
   local.get $1
   local.get $3
   i32.ne
   if
    local.get $0
    local.get $1
    i32.store
    local.get $0
    local.get $1
    i32.store offset=4
   end
   local.get $0
   local.get $4
   i32.store offset=8
  end
 )
 (func $~lib/array/Array<i32>#push (; 24 ;) (param $0 i32)
  (local $1 i32)
  (local $2 i32)
  local.get $0
  local.get $0
  i32.load offset=12
  local.tee $1
  i32.const 1
  i32.add
  local.tee $2
  call $~lib/array/ensureSize
  local.get $0
  i32.load offset=4
  local.get $1
  i32.const 2
  i32.shl
  i32.add
  i32.const 123
  i32.store
  local.get $0
  local.get $2
  i32.store offset=12
 )
<<<<<<< HEAD
 (func $~lib/array/Array<i32>#pop (; 27 ;) (param $0 i32)
  (local $1 i32)
  local.get $0
  i32.load offset=12
  local.tee $1
  i32.const 1
  i32.lt_s
  if
   i32.const 1360
   i32.const 1312
   i32.const 288
   i32.const 20
   call $~lib/builtins/abort
   unreachable
  end
  local.get $0
  i32.load offset=4
  local.get $1
  i32.const 1
  i32.sub
  local.tee $1
  i32.const 2
  i32.shl
  i32.add
  i32.load
  drop
  local.get $0
  local.get $1
  i32.store offset=12
 )
 (func $~lib/array/Array<~lib/string/String>#push (; 28 ;) (param $0 i32)
  (local $1 i32)
  (local $2 i32)
  local.get $0
  local.get $0
  i32.load offset=12
  local.tee $1
  i32.const 1
  i32.add
  local.tee $2
  call $~lib/array/ensureSize
  local.get $0
  i32.load offset=4
  local.get $1
  i32.const 2
  i32.shl
  i32.add
  i32.const 1408
  i32.store
  local.get $0
  local.get $2
  i32.store offset=12
 )
 (func $~lib/string/String#get:length (; 29 ;) (param $0 i32) (result i32)
=======
 (func $~lib/string/String#get:length (; 25 ;) (param $0 i32) (result i32)
>>>>>>> c7714613
  local.get $0
  i32.const 16
  i32.sub
  i32.load offset=12
  i32.const 1
  i32.shr_u
 )
 (func $~lib/string/String.__concat (; 26 ;) (param $0 i32) (param $1 i32) (result i32)
  (local $2 i32)
  (local $3 i32)
  (local $4 i32)
<<<<<<< HEAD
  local.get $1
  call $~lib/rt/pure/__retain
  local.tee $1
  i32.eqz
  if
   i32.const 1488
   local.set $3
   local.get $1
   i32.const 1488
   i32.ne
=======
  block $__inlined_func$~lib/string/String#concat (result i32)
   local.get $0
   i32.const 480
   local.get $0
   select
   local.set $2
   local.get $1
   call $~lib/rt/pure/__retain
   local.tee $0
   i32.eqz
>>>>>>> c7714613
   if
    local.get $0
    i32.const 480
    i32.ne
    if
     local.get $0
     call $~lib/rt/pure/__release
    end
    i32.const 480
    local.set $0
   end
   local.get $2
   call $~lib/string/String#get:length
   i32.const 1
   i32.shl
   local.tee $3
   local.get $0
   call $~lib/string/String#get:length
   i32.const 1
   i32.shl
   local.tee $4
   i32.add
   local.tee $1
   i32.eqz
   if
    local.get $0
    call $~lib/rt/pure/__release
    i32.const 400
    br $__inlined_func$~lib/string/String#concat
   end
<<<<<<< HEAD
   i32.const 1488
   local.set $1
  end
  local.get $0
  call $~lib/string/String#get:length
  i32.const 1
  i32.shl
  local.tee $3
  local.get $1
  call $~lib/string/String#get:length
  i32.const 1
  i32.shl
  local.tee $4
  i32.add
  local.tee $2
  i32.eqz
  if
=======
>>>>>>> c7714613
   local.get $1
   i32.const 1
   call $~lib/rt/tlsf/__alloc
   call $~lib/rt/pure/__retain
   local.tee $1
   local.get $2
   local.get $3
   call $~lib/memory/memory.copy
   local.get $1
   local.get $3
   i32.add
   local.get $0
   local.get $4
   call $~lib/memory/memory.copy
   local.get $0
   call $~lib/rt/pure/__release
<<<<<<< HEAD
   i32.const 1408
   local.tee $0
   return
  end
  local.get $2
  i32.const 1
  call $~lib/rt/tlsf/__alloc
  call $~lib/rt/pure/__retain
  local.tee $2
  local.get $0
  local.get $3
  call $~lib/memory/memory.copy
  local.get $2
  local.get $3
  i32.add
  local.get $1
  local.get $4
  call $~lib/memory/memory.copy
  local.get $1
  call $~lib/rt/pure/__release
  local.get $2
 )
 (func $~lib/string/String.__concat (; 31 ;) (param $0 i32) (param $1 i32) (result i32)
  local.get $0
  i32.const 1488
  local.get $0
  select
  local.get $1
  call $~lib/string/String#concat
=======
   local.get $1
  end
>>>>>>> c7714613
 )
 (func $start:retain-release-sanity (; 27 ;)
  (local $0 i32)
  (local $1 i32)
  (local $2 i32)
  (local $3 i32)
  (local $4 i32)
  (local $5 i32)
  i32.const 16
  i32.const 3
  call $~lib/rt/tlsf/__alloc
  call $~lib/rt/pure/__retain
  i32.const 3
  call $~lib/arraybuffer/ArrayBufferView#constructor
  local.tee $2
  i32.const 0
  i32.store offset=12
  local.get $2
  i32.const 3
  i32.store offset=12
  local.get $2
  call $~lib/array/Array<i32>#push
  local.get $2
  call $~lib/array/Array<i32>#push
  local.get $2
  local.tee $0
  i32.load offset=12
  local.tee $1
  i32.const 1
  i32.lt_s
  if
   i32.const 352
   i32.const 304
   i32.const 288
   i32.const 20
   call $~lib/builtins/abort
   unreachable
  end
  local.get $0
  i32.load offset=4
  local.get $1
  i32.const 1
  i32.sub
  local.tee $1
  i32.const 2
  i32.shl
  i32.add
  i32.load
  drop
  local.get $0
  local.get $1
  i32.store offset=12
  local.get $0
  call $~lib/rt/pure/__release
  i32.const 16
  i32.const 5
  call $~lib/rt/tlsf/__alloc
  call $~lib/rt/pure/__retain
  i32.const 0
  call $~lib/arraybuffer/ArrayBufferView#constructor
  local.tee $0
  i32.const 0
  i32.store offset=12
  local.get $0
  i32.const 0
  i32.store offset=12
  loop $for-loop|0
   local.get $3
   i32.const 10
   i32.lt_s
   if
    i32.const 16
    i32.const 4
    call $~lib/rt/tlsf/__alloc
    call $~lib/rt/pure/__retain
    i32.const 0
    call $~lib/arraybuffer/ArrayBufferView#constructor
    local.tee $2
    i32.const 0
    i32.store offset=12
    local.get $2
    i32.const 0
    i32.store offset=12
    i32.const 0
    local.set $1
    loop $for-loop|1
     local.get $1
     i32.const 10
     i32.lt_s
     if
      local.get $2
      local.get $2
      i32.load offset=12
      local.tee $4
      i32.const 1
      i32.add
      local.tee $5
      call $~lib/array/ensureSize
      local.get $2
      i32.load offset=4
      local.get $4
      i32.const 2
      i32.shl
      i32.add
      i32.const 400
      i32.store
      local.get $2
      local.get $5
      i32.store offset=12
      local.get $1
      i32.const 1
      i32.add
      local.set $1
      br $for-loop|1
     end
    end
    local.get $2
    call $~lib/rt/pure/__release
    local.get $3
    i32.const 1
    i32.add
    local.set $3
    br $for-loop|0
   end
  end
  local.get $0
  call $~lib/rt/pure/__release
  i32.const 1424
  i32.const 1456
  call $~lib/string/String.__concat
<<<<<<< HEAD
  local.tee $3
  i32.const 1520
=======
  local.tee $0
  i32.const 512
>>>>>>> c7714613
  call $~lib/string/String.__concat
  local.get $0
  call $~lib/rt/pure/__release
  call $~lib/rt/pure/__release
  i32.const 4
  i32.const 6
  call $~lib/rt/tlsf/__alloc
  call $~lib/rt/pure/__retain
  local.tee $0
  i32.const 0
  i32.store
  i32.const 4
  i32.const 7
  call $~lib/rt/tlsf/__alloc
  call $~lib/rt/pure/__retain
  local.tee $2
  i32.const 0
  i32.store
  local.get $2
  local.tee $1
  local.get $0
  local.tee $4
  i32.load
  local.tee $3
  i32.ne
  if
   local.get $1
   call $~lib/rt/pure/__retain
   local.set $1
   local.get $3
   call $~lib/rt/pure/__release
  end
  local.get $4
  local.get $1
  i32.store
  local.get $2
  local.tee $3
  local.get $4
  local.tee $1
  i32.load
  local.tee $4
  i32.ne
  if
   local.get $3
   call $~lib/rt/pure/__retain
   local.set $3
   local.get $4
   call $~lib/rt/pure/__release
  end
  local.get $1
  local.get $3
  i32.store
  local.get $1
  local.tee $3
  local.get $2
  local.tee $1
  i32.load
  local.tee $4
  i32.ne
  if
   local.get $3
   call $~lib/rt/pure/__retain
   local.set $3
   local.get $4
   call $~lib/rt/pure/__release
  end
  local.get $1
  local.get $3
  i32.store
  local.get $0
  local.tee $3
  local.get $1
  i32.load
  local.tee $4
  i32.ne
  if
   local.get $3
   call $~lib/rt/pure/__retain
   local.set $3
   local.get $4
   call $~lib/rt/pure/__release
  end
  local.get $1
  local.get $3
  i32.store
  local.get $1
  local.get $0
  local.tee $3
  i32.load
  local.tee $4
  i32.ne
  if
   local.get $1
   call $~lib/rt/pure/__retain
   local.set $1
   local.get $4
   call $~lib/rt/pure/__release
  end
  local.get $3
  local.get $1
  i32.store
  local.get $0
  local.get $2
  i32.load
  local.tee $1
  i32.ne
  if
   local.get $3
   call $~lib/rt/pure/__retain
   local.set $3
   local.get $1
   call $~lib/rt/pure/__release
  end
  local.get $2
  local.get $3
  i32.store
  local.get $0
  call $~lib/rt/pure/__release
  local.get $2
  call $~lib/rt/pure/__release
  call $~lib/rt/pure/__collect
 )
 (func $~start (; 28 ;)
  call $start:retain-release-sanity
 )
 (func $~lib/rt/pure/markGray (; 29 ;) (param $0 i32)
  (local $1 i32)
  local.get $0
  i32.load offset=4
  local.tee $1
  i32.const 1879048192
  i32.and
  i32.const 268435456
  i32.ne
  if
   local.get $0
   local.get $1
   i32.const -1879048193
   i32.and
   i32.const 268435456
   i32.or
   i32.store offset=4
   local.get $0
   i32.const 16
   i32.add
   i32.const 2
   call $~lib/rt/__visit_members
  end
 )
 (func $~lib/rt/pure/scanBlack (; 30 ;) (param $0 i32)
  local.get $0
  local.get $0
  i32.load offset=4
  i32.const -1879048193
  i32.and
  i32.store offset=4
  local.get $0
  i32.const 16
  i32.add
  i32.const 4
  call $~lib/rt/__visit_members
 )
 (func $~lib/rt/pure/scan (; 31 ;) (param $0 i32)
  (local $1 i32)
  local.get $0
  i32.load offset=4
  local.tee $1
  i32.const 1879048192
  i32.and
  i32.const 268435456
  i32.eq
  if
   local.get $1
   i32.const 268435455
   i32.and
   i32.const 0
   i32.gt_u
   if
    local.get $0
    call $~lib/rt/pure/scanBlack
   else
    local.get $0
    local.get $1
    i32.const -1879048193
    i32.and
    i32.const 536870912
    i32.or
    i32.store offset=4
    local.get $0
    i32.const 16
    i32.add
    i32.const 3
    call $~lib/rt/__visit_members
   end
  end
 )
 (func $~lib/rt/pure/collectWhite (; 32 ;) (param $0 i32)
  (local $1 i32)
  local.get $0
  i32.load offset=4
  local.tee $1
  i32.const 1879048192
  i32.and
  i32.const 536870912
  i32.eq
  if (result i32)
   local.get $1
   i32.const -2147483648
   i32.and
   i32.eqz
  else
   i32.const 0
  end
  if
   local.get $0
   local.get $1
   i32.const -1879048193
   i32.and
   i32.store offset=4
   local.get $0
   i32.const 16
   i32.add
   i32.const 5
   call $~lib/rt/__visit_members
   global.get $~lib/rt/tlsf/ROOT
   local.get $0
   call $~lib/rt/tlsf/freeBlock
  end
 )
 (func $~lib/rt/pure/__collect (; 33 ;)
  (local $0 i32)
  (local $1 i32)
  (local $2 i32)
  (local $3 i32)
  (local $4 i32)
  (local $5 i32)
  global.get $~lib/rt/pure/ROOTS
  local.tee $0
  local.tee $4
  local.set $3
  global.get $~lib/rt/pure/CUR
  local.set $1
  loop $for-loop|0
   local.get $3
   local.get $1
   i32.lt_u
   if
    local.get $3
    i32.load
    local.tee $2
    i32.load offset=4
    local.tee $5
    i32.const 1879048192
    i32.and
    i32.const 805306368
    i32.eq
    if (result i32)
     local.get $5
     i32.const 268435455
     i32.and
     i32.const 0
     i32.gt_u
    else
     i32.const 0
    end
    if
     local.get $2
     call $~lib/rt/pure/markGray
     local.get $4
     local.get $2
     i32.store
     local.get $4
     i32.const 4
     i32.add
     local.set $4
    else
     i32.const 0
     local.get $5
     i32.const 268435455
     i32.and
     i32.eqz
     local.get $5
     i32.const 1879048192
     i32.and
     select
     if
      global.get $~lib/rt/tlsf/ROOT
      local.get $2
      call $~lib/rt/tlsf/freeBlock
     else
      local.get $2
      local.get $5
      i32.const 2147483647
      i32.and
      i32.store offset=4
     end
    end
    local.get $3
    i32.const 4
    i32.add
    local.set $3
    br $for-loop|0
   end
  end
  local.get $4
  global.set $~lib/rt/pure/CUR
  local.get $0
  local.set $1
  loop $for-loop|1
   local.get $1
   local.get $4
   i32.lt_u
   if
    local.get $1
    i32.load
    call $~lib/rt/pure/scan
    local.get $1
    i32.const 4
    i32.add
    local.set $1
    br $for-loop|1
   end
  end
  local.get $0
  local.set $1
  loop $for-loop|2
   local.get $1
   local.get $4
   i32.lt_u
   if
    local.get $1
    i32.load
    local.tee $5
    local.get $5
    i32.load offset=4
    i32.const 2147483647
    i32.and
    i32.store offset=4
    local.get $5
    call $~lib/rt/pure/collectWhite
    local.get $1
    i32.const 4
    i32.add
    local.set $1
    br $for-loop|2
   end
  end
<<<<<<< HEAD
  local.get $5
  global.set $~lib/rt/pure/CUR
 )
 (func $~lib/rt/__typeinfo (; 39 ;) (param $0 i32) (result i32)
  local.get $0
  i32.const 1648
  i32.load
  i32.gt_u
  if
   i32.const 1552
   i32.const 1616
   i32.const 22
   i32.const 27
   call $~lib/builtins/abort
   unreachable
  end
  local.get $0
  i32.const 3
  i32.shl
  i32.const 1652
  i32.add
  i32.load
 )
 (func $~lib/rt/pure/growRoots (; 40 ;)
  (local $0 i32)
  (local $1 i32)
  (local $2 i32)
  (local $3 i32)
  global.get $~lib/rt/pure/CUR
  global.get $~lib/rt/pure/ROOTS
  local.tee $1
  i32.sub
  local.tee $2
  i32.const 1
  i32.shl
  local.tee $0
  i32.const 256
  local.get $0
  i32.const 256
  i32.gt_u
  select
  local.tee $3
  i32.const 0
  call $~lib/rt/tlsf/__alloc
  local.tee $0
  i32.const 16
  i32.sub
  call $~lib/rt/rtrace/onfree
  local.get $0
  local.get $1
  local.get $2
  call $~lib/memory/memory.copy
  local.get $1
  if
   local.get $1
   i32.const 16
   i32.sub
   call $~lib/rt/rtrace/onalloc
   call $~lib/rt/tlsf/maybeInitialize
   local.get $1
   call $~lib/rt/tlsf/checkUsedBlock
   call $~lib/rt/tlsf/freeBlock
  end
  local.get $0
  global.set $~lib/rt/pure/ROOTS
  local.get $0
  local.get $2
  i32.add
=======
  local.get $0
>>>>>>> c7714613
  global.set $~lib/rt/pure/CUR
 )
 (func $~lib/rt/pure/decrement (; 34 ;) (param $0 i32)
  (local $1 i32)
  (local $2 i32)
  (local $3 i32)
  (local $4 i32)
  local.get $0
  i32.load offset=4
  local.tee $2
  i32.const 268435455
  i32.and
  local.set $1
  local.get $0
  call $~lib/rt/rtrace/ondecrement
  local.get $0
  i32.load
  i32.const 1
  i32.and
  if
   i32.const 0
   i32.const 1264
   i32.const 122
   i32.const 13
   call $~lib/builtins/abort
   unreachable
  end
  local.get $1
  i32.const 1
  i32.eq
  if
   local.get $0
   i32.const 16
   i32.add
   i32.const 1
   call $~lib/rt/__visit_members
   local.get $2
   i32.const -2147483648
   i32.and
   if
    local.get $0
    i32.const -2147483648
    i32.store offset=4
   else
    global.get $~lib/rt/tlsf/ROOT
    local.get $0
    call $~lib/rt/tlsf/freeBlock
   end
  else
   local.get $1
   i32.const 0
   i32.le_u
   if
    i32.const 0
    i32.const 1264
    i32.const 136
    i32.const 15
    call $~lib/builtins/abort
    unreachable
   end
   local.get $0
   i32.load offset=8
   local.tee $3
   i32.const 640
   i32.load
   i32.gt_u
   if
    i32.const 544
    i32.const 608
    i32.const 22
    i32.const 27
    call $~lib/builtins/abort
    unreachable
   end
   local.get $3
   i32.const 3
   i32.shl
   i32.const 644
   i32.add
   i32.load
   i32.const 16
   i32.and
   if
    local.get $0
    local.get $1
    i32.const 1
    i32.sub
    local.get $2
    i32.const -268435456
    i32.and
    i32.or
    i32.store offset=4
   else
    local.get $0
    local.get $1
    i32.const 1
    i32.sub
    i32.const -1342177280
    i32.or
    i32.store offset=4
    local.get $2
    i32.const -2147483648
    i32.and
    i32.eqz
    if
     global.get $~lib/rt/pure/CUR
     local.tee $1
     global.get $~lib/rt/pure/END
     i32.ge_u
     if
      global.get $~lib/rt/pure/CUR
      global.get $~lib/rt/pure/ROOTS
      local.tee $1
      i32.sub
      local.tee $3
      i32.const 1
      i32.shl
      local.tee $2
      i32.const 256
      local.get $2
      i32.const 256
      i32.gt_u
      select
      local.tee $4
      i32.const 0
      call $~lib/rt/tlsf/__alloc
      local.tee $2
      i32.const 16
      i32.sub
      call $~lib/rt/rtrace/onfree
      local.get $2
      local.get $1
      local.get $3
      call $~lib/memory/memory.copy
      local.get $1
      if
       local.get $1
       i32.const 16
       i32.sub
       call $~lib/rt/rtrace/onalloc
       call $~lib/rt/tlsf/maybeInitialize
       local.get $1
       call $~lib/rt/tlsf/checkUsedBlock
       call $~lib/rt/tlsf/freeBlock
      end
      local.get $2
      global.set $~lib/rt/pure/ROOTS
      local.get $2
      local.get $3
      i32.add
      global.set $~lib/rt/pure/CUR
      local.get $2
      local.get $4
      i32.add
      global.set $~lib/rt/pure/END
      global.get $~lib/rt/pure/CUR
      local.set $1
     end
     local.get $1
     local.get $0
     i32.store
     local.get $1
     i32.const 4
     i32.add
     global.set $~lib/rt/pure/CUR
    end
   end
  end
 )
 (func $~lib/rt/pure/__visit (; 35 ;) (param $0 i32) (param $1 i32)
  local.get $0
  i32.const 1716
  i32.lt_u
  if
   return
  end
  local.get $0
  i32.const 16
  i32.sub
  local.set $0
  block $break|0
   block $case5|0
    block $case4|0
     block $case3|0
      block $case2|0
       block $case1|0
        local.get $1
        i32.const 1
        i32.ne
        if
         local.get $1
         i32.const 2
         i32.sub
         br_table $case1|0 $case2|0 $case3|0 $case4|0 $case5|0
        end
        local.get $0
        call $~lib/rt/pure/decrement
        br $break|0
       end
       local.get $0
       i32.load offset=4
       i32.const 268435455
       i32.and
       i32.const 0
       i32.le_u
       if
        i32.const 0
        i32.const 1264
        i32.const 79
        i32.const 19
        call $~lib/builtins/abort
        unreachable
       end
       local.get $0
       local.get $0
       i32.load offset=4
       i32.const 1
       i32.sub
       i32.store offset=4
       local.get $0
       call $~lib/rt/pure/markGray
       br $break|0
      end
      local.get $0
      call $~lib/rt/pure/scan
      br $break|0
     end
     local.get $0
     i32.load offset=4
     local.tee $1
     i32.const -268435456
     i32.and
     local.get $1
     i32.const 1
     i32.add
     i32.const -268435456
     i32.and
     i32.ne
     if
      i32.const 0
      i32.const 1264
      i32.const 90
      i32.const 8
      call $~lib/builtins/abort
      unreachable
     end
     local.get $0
     local.get $1
     i32.const 1
     i32.add
     i32.store offset=4
     local.get $1
     i32.const 1879048192
     i32.and
     if
      local.get $0
      call $~lib/rt/pure/scanBlack
     end
     br $break|0
    end
    local.get $0
    call $~lib/rt/pure/collectWhite
    br $break|0
   end
   i32.const 0
   i32.const 1264
   i32.const 101
   i32.const 26
   call $~lib/builtins/abort
   unreachable
  end
 )
 (func $~lib/array/Array<~lib/string/String>#__visit_impl (; 36 ;) (param $0 i32) (param $1 i32)
  (local $2 i32)
  (local $3 i32)
  local.get $0
  i32.load offset=4
  local.tee $2
  local.get $0
  i32.load offset=12
  i32.const 2
  i32.shl
  i32.add
  local.set $0
  loop $while-continue|0
   local.get $2
   local.get $0
   i32.lt_u
   if
    local.get $2
    i32.load
    local.tee $3
    if
     local.get $3
     local.get $1
     call $~lib/rt/pure/__visit
    end
    local.get $2
    i32.const 4
    i32.add
    local.set $2
    br $while-continue|0
   end
  end
 )
 (func $~lib/rt/__visit_members (; 37 ;) (param $0 i32) (param $1 i32)
  block $block$4$break
   block $switch$1$default
    block $switch$1$case$7
     block $switch$1$case$6
      block $switch$1$case$2
       local.get $0
       i32.const 8
       i32.sub
       i32.load
       br_table $switch$1$case$2 $switch$1$case$2 $block$4$break $block$4$break $switch$1$case$6 $switch$1$case$7 $block$4$break $block$4$break $switch$1$default
      end
      return
     end
     local.get $0
     local.get $1
     call $~lib/array/Array<~lib/string/String>#__visit_impl
     br $block$4$break
    end
    local.get $0
    local.get $1
    call $~lib/array/Array<~lib/string/String>#__visit_impl
    br $block$4$break
   end
   unreachable
  end
  local.get $0
  i32.load
  local.tee $0
  if
   local.get $0
   local.get $1
   call $~lib/rt/pure/__visit
  end
 )
)<|MERGE_RESOLUTION|>--- conflicted
+++ resolved
@@ -1245,51 +1245,7 @@
   (local $1 i32)
   (local $2 i32)
   local.get $0
-<<<<<<< HEAD
-  i32.load offset=4
-  local.tee $1
-  i32.const -268435456
-  i32.and
-  local.get $1
-  i32.const 1
-  i32.add
-  i32.const -268435456
-  i32.and
-  i32.ne
-  if
-   i32.const 0
-   i32.const 1264
-   i32.const 109
-   i32.const 2
-   call $~lib/builtins/abort
-   unreachable
-  end
-  local.get $0
-  local.get $1
-  i32.const 1
-  i32.add
-  i32.store offset=4
-  local.get $0
-  call $~lib/rt/rtrace/onincrement
-  local.get $0
-  i32.load
-  i32.const 1
-  i32.and
-  if
-   i32.const 0
-   i32.const 1264
-   i32.const 112
-   i32.const 13
-   call $~lib/builtins/abort
-   unreachable
-  end
- )
- (func $~lib/rt/pure/__retain (; 18 ;) (param $0 i32) (result i32)
-  local.get $0
   i32.const 1716
-=======
-  i32.const 708
->>>>>>> c7714613
   i32.gt_u
   if
    local.get $0
@@ -1308,7 +1264,7 @@
    i32.ne
    if
     i32.const 0
-    i32.const 256
+    i32.const 1264
     i32.const 109
     i32.const 2
     call $~lib/builtins/abort
@@ -1327,7 +1283,7 @@
    i32.and
    if
     i32.const 0
-    i32.const 256
+    i32.const 1264
     i32.const 112
     i32.const 13
     call $~lib/builtins/abort
@@ -1826,64 +1782,7 @@
   local.get $2
   i32.store offset=12
  )
-<<<<<<< HEAD
- (func $~lib/array/Array<i32>#pop (; 27 ;) (param $0 i32)
-  (local $1 i32)
-  local.get $0
-  i32.load offset=12
-  local.tee $1
-  i32.const 1
-  i32.lt_s
-  if
-   i32.const 1360
-   i32.const 1312
-   i32.const 288
-   i32.const 20
-   call $~lib/builtins/abort
-   unreachable
-  end
-  local.get $0
-  i32.load offset=4
-  local.get $1
-  i32.const 1
-  i32.sub
-  local.tee $1
-  i32.const 2
-  i32.shl
-  i32.add
-  i32.load
-  drop
-  local.get $0
-  local.get $1
-  i32.store offset=12
- )
- (func $~lib/array/Array<~lib/string/String>#push (; 28 ;) (param $0 i32)
-  (local $1 i32)
-  (local $2 i32)
-  local.get $0
-  local.get $0
-  i32.load offset=12
-  local.tee $1
-  i32.const 1
-  i32.add
-  local.tee $2
-  call $~lib/array/ensureSize
-  local.get $0
-  i32.load offset=4
-  local.get $1
-  i32.const 2
-  i32.shl
-  i32.add
-  i32.const 1408
-  i32.store
-  local.get $0
-  local.get $2
-  i32.store offset=12
- )
- (func $~lib/string/String#get:length (; 29 ;) (param $0 i32) (result i32)
-=======
  (func $~lib/string/String#get:length (; 25 ;) (param $0 i32) (result i32)
->>>>>>> c7714613
   local.get $0
   i32.const 16
   i32.sub
@@ -1895,21 +1794,9 @@
   (local $2 i32)
   (local $3 i32)
   (local $4 i32)
-<<<<<<< HEAD
-  local.get $1
-  call $~lib/rt/pure/__retain
-  local.tee $1
-  i32.eqz
-  if
+  block $__inlined_func$~lib/string/String#concat (result i32)
+   local.get $0
    i32.const 1488
-   local.set $3
-   local.get $1
-   i32.const 1488
-   i32.ne
-=======
-  block $__inlined_func$~lib/string/String#concat (result i32)
-   local.get $0
-   i32.const 480
    local.get $0
    select
    local.set $2
@@ -1917,16 +1804,15 @@
    call $~lib/rt/pure/__retain
    local.tee $0
    i32.eqz
->>>>>>> c7714613
    if
     local.get $0
-    i32.const 480
+    i32.const 1488
     i32.ne
     if
      local.get $0
      call $~lib/rt/pure/__release
     end
-    i32.const 480
+    i32.const 1488
     local.set $0
    end
    local.get $2
@@ -1945,29 +1831,9 @@
    if
     local.get $0
     call $~lib/rt/pure/__release
-    i32.const 400
+    i32.const 1408
     br $__inlined_func$~lib/string/String#concat
    end
-<<<<<<< HEAD
-   i32.const 1488
-   local.set $1
-  end
-  local.get $0
-  call $~lib/string/String#get:length
-  i32.const 1
-  i32.shl
-  local.tee $3
-  local.get $1
-  call $~lib/string/String#get:length
-  i32.const 1
-  i32.shl
-  local.tee $4
-  i32.add
-  local.tee $2
-  i32.eqz
-  if
-=======
->>>>>>> c7714613
    local.get $1
    i32.const 1
    call $~lib/rt/tlsf/__alloc
@@ -1984,40 +1850,8 @@
    call $~lib/memory/memory.copy
    local.get $0
    call $~lib/rt/pure/__release
-<<<<<<< HEAD
-   i32.const 1408
-   local.tee $0
-   return
-  end
-  local.get $2
-  i32.const 1
-  call $~lib/rt/tlsf/__alloc
-  call $~lib/rt/pure/__retain
-  local.tee $2
-  local.get $0
-  local.get $3
-  call $~lib/memory/memory.copy
-  local.get $2
-  local.get $3
-  i32.add
-  local.get $1
-  local.get $4
-  call $~lib/memory/memory.copy
-  local.get $1
-  call $~lib/rt/pure/__release
-  local.get $2
- )
- (func $~lib/string/String.__concat (; 31 ;) (param $0 i32) (param $1 i32) (result i32)
-  local.get $0
-  i32.const 1488
-  local.get $0
-  select
-  local.get $1
-  call $~lib/string/String#concat
-=======
-   local.get $1
-  end
->>>>>>> c7714613
+   local.get $1
+  end
  )
  (func $start:retain-release-sanity (; 27 ;)
   (local $0 i32)
@@ -2049,8 +1883,8 @@
   i32.const 1
   i32.lt_s
   if
-   i32.const 352
-   i32.const 304
+   i32.const 1360
+   i32.const 1312
    i32.const 288
    i32.const 20
    call $~lib/builtins/abort
@@ -2122,7 +1956,7 @@
       i32.const 2
       i32.shl
       i32.add
-      i32.const 400
+      i32.const 1408
       i32.store
       local.get $2
       local.get $5
@@ -2148,13 +1982,8 @@
   i32.const 1424
   i32.const 1456
   call $~lib/string/String.__concat
-<<<<<<< HEAD
-  local.tee $3
+  local.tee $0
   i32.const 1520
-=======
-  local.tee $0
-  i32.const 512
->>>>>>> c7714613
   call $~lib/string/String.__concat
   local.get $0
   call $~lib/rt/pure/__release
@@ -2502,78 +2331,7 @@
     br $for-loop|2
    end
   end
-<<<<<<< HEAD
-  local.get $5
-  global.set $~lib/rt/pure/CUR
- )
- (func $~lib/rt/__typeinfo (; 39 ;) (param $0 i32) (result i32)
-  local.get $0
-  i32.const 1648
-  i32.load
-  i32.gt_u
-  if
-   i32.const 1552
-   i32.const 1616
-   i32.const 22
-   i32.const 27
-   call $~lib/builtins/abort
-   unreachable
-  end
-  local.get $0
-  i32.const 3
-  i32.shl
-  i32.const 1652
-  i32.add
-  i32.load
- )
- (func $~lib/rt/pure/growRoots (; 40 ;)
-  (local $0 i32)
-  (local $1 i32)
-  (local $2 i32)
-  (local $3 i32)
-  global.get $~lib/rt/pure/CUR
-  global.get $~lib/rt/pure/ROOTS
-  local.tee $1
-  i32.sub
-  local.tee $2
-  i32.const 1
-  i32.shl
-  local.tee $0
-  i32.const 256
-  local.get $0
-  i32.const 256
-  i32.gt_u
-  select
-  local.tee $3
-  i32.const 0
-  call $~lib/rt/tlsf/__alloc
-  local.tee $0
-  i32.const 16
-  i32.sub
-  call $~lib/rt/rtrace/onfree
-  local.get $0
-  local.get $1
-  local.get $2
-  call $~lib/memory/memory.copy
-  local.get $1
-  if
-   local.get $1
-   i32.const 16
-   i32.sub
-   call $~lib/rt/rtrace/onalloc
-   call $~lib/rt/tlsf/maybeInitialize
-   local.get $1
-   call $~lib/rt/tlsf/checkUsedBlock
-   call $~lib/rt/tlsf/freeBlock
-  end
-  local.get $0
-  global.set $~lib/rt/pure/ROOTS
-  local.get $0
-  local.get $2
-  i32.add
-=======
-  local.get $0
->>>>>>> c7714613
+  local.get $0
   global.set $~lib/rt/pure/CUR
  )
  (func $~lib/rt/pure/decrement (; 34 ;) (param $0 i32)
@@ -2637,12 +2395,12 @@
    local.get $0
    i32.load offset=8
    local.tee $3
-   i32.const 640
+   i32.const 1648
    i32.load
    i32.gt_u
    if
-    i32.const 544
-    i32.const 608
+    i32.const 1552
+    i32.const 1616
     i32.const 22
     i32.const 27
     call $~lib/builtins/abort
@@ -2651,7 +2409,7 @@
    local.get $3
    i32.const 3
    i32.shl
-   i32.const 644
+   i32.const 1652
    i32.add
    i32.load
    i32.const 16
