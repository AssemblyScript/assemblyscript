(module
 (type $none_=>_i32 (func (result i32)))
 (type $i32_=>_i32 (func (param i32) (result i32)))
 (type $none_=>_none (func))
 (type $i32_i32_i32_i32_=>_none (func (param i32 i32 i32 i32)))
 (import "env" "abort" (func $~lib/builtins/abort (param i32 i32 i32 i32)))
 (memory $0 1)
 (data (i32.const 1024) "\18\00\00\00\01\00\00\00\01\00\00\00\18\00\00\00l\00o\00o\00p\00-\00f\00l\00o\00w\00.\00t\00s")
 (data (i32.const 1072) "\08\00\00\00\01\00\00\00\01\00\00\00\08\00\00\00t\00e\00r\00m")
 (export "memory" (memory $0))
 (export "whileReturn" (func $loop-flow/whileReturn))
 (export "whileThrow" (func $loop-flow/whileThrow))
 (export "whileContinue" (func $loop-flow/whileContinue))
 (export "whileAny" (func $loop-flow/whileAny))
 (export "forReturn" (func $loop-flow/whileReturn))
 (export "forThrow" (func $loop-flow/forThrow))
 (export "forContinue" (func $loop-flow/whileContinue))
 (export "forAny" (func $loop-flow/forAny))
 (export "doReturn" (func $loop-flow/whileReturn))
 (export "doThrow" (func $loop-flow/doThrow))
 (export "doAny" (func $loop-flow/doAny))
 (start $~start)
 (func $loop-flow/whileReturn (; 1 ;) (result i32)
  i32.const 1
 )
 (func $loop-flow/whileAny (; 2 ;) (param $0 i32) (result i32)
  (local $1 i32)
  local.get $0
  i32.const 1
  i32.eq
  local.set $1
  loop $while-continue|0 (result i32)
   local.get $1
   if (result i32)
    i32.const 1
   else
    local.get $0
    i32.const 2
    i32.ne
    br_if $while-continue|0
    i32.const 1088
    i32.const 1040
    i32.const 24
    i32.const 21
    call $~lib/builtins/abort
    unreachable
   end
  end
 )
 (func $loop-flow/forAny (; 3 ;) (param $0 i32) (result i32)
  (local $1 i32)
  local.get $0
  i32.const 1
  i32.eq
  local.set $1
  loop $for-loop|0 (result i32)
   local.get $1
   if (result i32)
    i32.const 1
   else
    local.get $0
    i32.const 2
    i32.eq
    if
     i32.const 1088
     i32.const 1040
     i32.const 54
     i32.const 21
     call $~lib/builtins/abort
     unreachable
    end
    br $for-loop|0
   end
  end
 )
 (func $loop-flow/doAny (; 4 ;) (param $0 i32) (result i32)
  (local $1 i32)
  local.get $0
  i32.const 1
  i32.eq
  local.set $1
  loop $do-continue|0 (result i32)
   local.get $1
   if (result i32)
    i32.const 1
   else
    local.get $0
    i32.const 2
    i32.ne
    br_if $do-continue|0
    i32.const 1088
    i32.const 1040
    i32.const 78
    i32.const 21
    call $~lib/builtins/abort
    unreachable
   end
  end
 )
 (func $loop-flow/whileThrow (; 5 ;) (result i32)
  i32.const 80
  i32.const 32
  i32.const 11
  i32.const 4
  call $~lib/builtins/abort
  unreachable
 )
 (func $loop-flow/whileContinue (; 6 ;) (result i32)
  loop $while-continue|0
   br $while-continue|0
  end
  unreachable
 )
 (func $loop-flow/forThrow (; 7 ;) (result i32)
  i32.const 80
  i32.const 32
  i32.const 41
  i32.const 4
  call $~lib/builtins/abort
  unreachable
 )
 (func $loop-flow/doThrow (; 8 ;) (result i32)
  i32.const 80
  i32.const 32
  i32.const 71
  i32.const 4
  call $~lib/builtins/abort
  unreachable
 )
 (func $~start (; 9 ;)
  i32.const 1
  call $loop-flow/whileAny
  i32.const 1
  i32.ne
  if
   i32.const 0
   i32.const 1040
   i32.const 29
   i32.const 0
   call $~lib/builtins/abort
   unreachable
  end
  i32.const 1
  call $loop-flow/forAny
  i32.const 1
  i32.ne
  if
   i32.const 0
   i32.const 1040
   i32.const 59
   i32.const 0
   call $~lib/builtins/abort
   unreachable
  end
  i32.const 1
  call $loop-flow/doAny
  i32.const 1
  i32.ne
  if
   i32.const 0
   i32.const 1040
   i32.const 83
   i32.const 0
   call $~lib/builtins/abort
   unreachable
  end
 )
<<<<<<< HEAD
 (func $loop-flow/whileThrow (; 6 ;) (result i32)
  i32.const 1088
  i32.const 1040
  i32.const 11
  i32.const 4
  call $~lib/builtins/abort
  unreachable
 )
 (func $loop-flow/whileContinue (; 7 ;) (result i32)
  loop $while-continue|0
   br $while-continue|0
  end
  unreachable
 )
 (func $loop-flow/forThrow (; 8 ;) (result i32)
  i32.const 1088
  i32.const 1040
  i32.const 41
  i32.const 4
  call $~lib/builtins/abort
  unreachable
 )
 (func $loop-flow/doThrow (; 9 ;) (result i32)
  i32.const 1088
  i32.const 1040
  i32.const 71
  i32.const 4
  call $~lib/builtins/abort
  unreachable
 )
 (func $~start (; 10 ;)
  call $start:loop-flow
 )
=======
>>>>>>> c7714613
)<|MERGE_RESOLUTION|>--- conflicted
+++ resolved
@@ -98,8 +98,8 @@
   end
  )
  (func $loop-flow/whileThrow (; 5 ;) (result i32)
-  i32.const 80
-  i32.const 32
+  i32.const 1088
+  i32.const 1040
   i32.const 11
   i32.const 4
   call $~lib/builtins/abort
@@ -112,16 +112,16 @@
   unreachable
  )
  (func $loop-flow/forThrow (; 7 ;) (result i32)
-  i32.const 80
-  i32.const 32
+  i32.const 1088
+  i32.const 1040
   i32.const 41
   i32.const 4
   call $~lib/builtins/abort
   unreachable
  )
  (func $loop-flow/doThrow (; 8 ;) (result i32)
-  i32.const 80
-  i32.const 32
+  i32.const 1088
+  i32.const 1040
   i32.const 71
   i32.const 4
   call $~lib/builtins/abort
@@ -165,40 +165,4 @@
    unreachable
   end
  )
-<<<<<<< HEAD
- (func $loop-flow/whileThrow (; 6 ;) (result i32)
-  i32.const 1088
-  i32.const 1040
-  i32.const 11
-  i32.const 4
-  call $~lib/builtins/abort
-  unreachable
- )
- (func $loop-flow/whileContinue (; 7 ;) (result i32)
-  loop $while-continue|0
-   br $while-continue|0
-  end
-  unreachable
- )
- (func $loop-flow/forThrow (; 8 ;) (result i32)
-  i32.const 1088
-  i32.const 1040
-  i32.const 41
-  i32.const 4
-  call $~lib/builtins/abort
-  unreachable
- )
- (func $loop-flow/doThrow (; 9 ;) (result i32)
-  i32.const 1088
-  i32.const 1040
-  i32.const 71
-  i32.const 4
-  call $~lib/builtins/abort
-  unreachable
- )
- (func $~start (; 10 ;)
-  call $start:loop-flow
- )
-=======
->>>>>>> c7714613
 )