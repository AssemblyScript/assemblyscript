--- conflicted
+++ resolved
@@ -7,15 +7,8 @@
  (global $logical/f (mut f32) (f32.const 0))
  (global $logical/F (mut f64) (f64.const 0))
  (export "memory" (memory $0))
-<<<<<<< HEAD
  (start $~start)
- (func $start:logical (; 1 ;)
-  (local $0 f32)
-  (local $1 f64)
-=======
- (start $start)
  (func $start:logical (; 0 ;)
->>>>>>> f700e2ab
   i32.const 2
   global.set $logical/i
   i32.const 1
@@ -49,11 +42,7 @@
   f64.const nan:0x8000000000000
   global.set $logical/F
  )
-<<<<<<< HEAD
- (func $~start (; 2 ;)
-=======
- (func $start (; 1 ;)
->>>>>>> f700e2ab
+ (func $~start (; 1 ;)
   call $start:logical
  )
 )