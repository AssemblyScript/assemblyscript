--- conflicted
+++ resolved
@@ -9,25 +9,18 @@
  (import "env" "abort" (func $~lib/builtins/abort (param i32 i32 i32 i32)))
  (import "env" "mark" (func $~lib/rt/tcms/__visit_externals (param i32)))
  (memory $0 1)
-<<<<<<< HEAD
- (data (i32.const 1036) "(")
+ (data (i32.const 1036) ",")
  (data (i32.const 1048) "\01\00\00\00\14\00\00\00l\00o\00g\00i\00c\00a\00l\00.\00t\00s")
- (data (i32.const 1116) "4")
+ (data (i32.const 1116) "<")
  (data (i32.const 1128) "\01\00\00\00\1e\00\00\00~\00l\00i\00b\00/\00r\00t\00/\00t\00c\00m\00s\00.\00t\00s")
- (data (i32.const 1196) "4")
- (data (i32.const 1208) "\01\00\00\00\1e\00\00\00~\00l\00i\00b\00/\00r\00t\00/\00t\00l\00s\00f\00.\00t\00s")
- (data (i32.const 1260) "<")
- (data (i32.const 1272) "\01\00\00\00(\00\00\00a\00l\00l\00o\00c\00a\00t\00i\00o\00n\00 \00t\00o\00o\00 \00l\00a\00r\00g\00e")
+ (data (i32.const 1212) "<")
+ (data (i32.const 1224) "\01\00\00\00\1e\00\00\00~\00l\00i\00b\00/\00r\00t\00/\00t\00l\00s\00f\00.\00t\00s")
+ (data (i32.const 1276) "<")
+ (data (i32.const 1288) "\01\00\00\00(\00\00\00a\00l\00l\00o\00c\00a\00t\00i\00o\00n\00 \00t\00o\00o\00 \00l\00a\00r\00g\00e")
  (global $~lib/rt/tcms/state (mut i32) (i32.const 0))
  (global $~lib/rt/tcms/fromSpace (mut i32) (i32.const 1088))
- (global $~lib/rt/tcms/toSpace (mut i32) (i32.const 1168))
+ (global $~lib/rt/tcms/toSpace (mut i32) (i32.const 1184))
  (global $~lib/rt/tcms/iter (mut i32) (i32.const 0))
-=======
- (data (i32.const 1036) ",\00\00\00\01\00\00\00\00\00\00\00\01\00\00\00\14\00\00\00l\00o\00g\00i\00c\00a\00l\00.\00t\00s")
- (data (i32.const 1084) "<\00\00\00\01\00\00\00\00\00\00\00\01\00\00\00(\00\00\00a\00l\00l\00o\00c\00a\00t\00i\00o\00n\00 \00t\00o\00o\00 \00l\00a\00r\00g\00e")
- (data (i32.const 1148) "<\00\00\00\01\00\00\00\00\00\00\00\01\00\00\00\1e\00\00\00~\00l\00i\00b\00/\00r\00t\00/\00p\00u\00r\00e\00.\00t\00s")
- (data (i32.const 1212) "<\00\00\00\01\00\00\00\00\00\00\00\01\00\00\00\1e\00\00\00~\00l\00i\00b\00/\00r\00t\00/\00t\00l\00s\00f\00.\00t\00s")
->>>>>>> c54dd649
  (global $~lib/rt/tlsf/ROOT (mut i32) (i32.const 0))
  (global $~lib/rt/tcms/white (mut i32) (i32.const 0))
  (global $~lib/rt/tcms/total (mut i32) (i32.const 0))
@@ -85,7 +78,7 @@
   i32.eqz
   if
    i32.const 0
-   i32.const 1216
+   i32.const 1232
    i32.const 272
    i32.const 14
    call $~lib/builtins/abort
@@ -105,7 +98,7 @@
   i32.eqz
   if
    i32.const 0
-   i32.const 1216
+   i32.const 1232
    i32.const 274
    i32.const 14
    call $~lib/builtins/abort
@@ -148,7 +141,7 @@
   i32.eqz
   if
    i32.const 0
-   i32.const 1216
+   i32.const 1232
    i32.const 287
    i32.const 14
    call $~lib/builtins/abort
@@ -240,7 +233,7 @@
   i32.eqz
   if
    i32.const 0
-   i32.const 1216
+   i32.const 1232
    i32.const 200
    i32.const 14
    call $~lib/builtins/abort
@@ -254,7 +247,7 @@
   i32.eqz
   if
    i32.const 0
-   i32.const 1216
+   i32.const 1232
    i32.const 202
    i32.const 14
    call $~lib/builtins/abort
@@ -327,7 +320,7 @@
    i32.eqz
    if
     i32.const 0
-    i32.const 1216
+    i32.const 1232
     i32.const 223
     i32.const 16
     call $~lib/builtins/abort
@@ -382,7 +375,7 @@
   i32.eqz
   if
    i32.const 0
-   i32.const 1216
+   i32.const 1232
    i32.const 238
    i32.const 14
    call $~lib/builtins/abort
@@ -397,7 +390,7 @@
   i32.ne
   if
    i32.const 0
-   i32.const 1216
+   i32.const 1232
    i32.const 239
    i32.const 14
    call $~lib/builtins/abort
@@ -445,7 +438,7 @@
   i32.eqz
   if
    i32.const 0
-   i32.const 1216
+   i32.const 1232
    i32.const 255
    i32.const 14
    call $~lib/builtins/abort
@@ -515,7 +508,7 @@
   i32.gt_u
   if
    i32.const 0
-   i32.const 1216
+   i32.const 1232
    i32.const 380
    i32.const 14
    call $~lib/builtins/abort
@@ -543,7 +536,7 @@
    i32.lt_u
    if
     i32.const 0
-    i32.const 1216
+    i32.const 1232
     i32.const 387
     i32.const 16
     call $~lib/builtins/abort
@@ -571,7 +564,7 @@
    i32.lt_u
    if
     i32.const 0
-    i32.const 1216
+    i32.const 1232
     i32.const 400
     i32.const 5
     call $~lib/builtins/abort
@@ -639,10 +632,10 @@
   if
    unreachable
   end
-  i32.const 1328
+  i32.const 1344
   i32.const 0
   i32.store
-  i32.const 2896
+  i32.const 2912
   i32.const 0
   i32.store
   loop $for-loop|0
@@ -653,7 +646,7 @@
     local.get $1
     i32.const 2
     i32.shl
-    i32.const 1328
+    i32.const 1344
     i32.add
     i32.const 0
     i32.store offset=4
@@ -671,7 +664,7 @@
       i32.add
       i32.const 2
       i32.shl
-      i32.const 1328
+      i32.const 1344
       i32.add
       i32.const 0
       i32.store offset=96
@@ -689,13 +682,13 @@
     br $for-loop|0
    end
   end
-  i32.const 1328
-  i32.const 2900
+  i32.const 1344
+  i32.const 2916
   memory.size
   i32.const 16
   i32.shl
   call $~lib/rt/tlsf/addMemory
-  i32.const 1328
+  i32.const 1344
   global.set $~lib/rt/tlsf/ROOT
  )
  (func $~lib/rt/tlsf/searchBlock (param $0 i32) (result i32)
@@ -733,7 +726,7 @@
     i32.eqz
     if
      i32.const 0
-     i32.const 1216
+     i32.const 1232
      i32.const 346
      i32.const 18
      call $~lib/builtins/abort
@@ -814,7 +807,7 @@
    i32.eqz
    if
     i32.const 0
-    i32.const 1216
+    i32.const 1232
     i32.const 499
     i32.const 16
     call $~lib/builtins/abort
@@ -829,7 +822,7 @@
   i32.lt_u
   if
    i32.const 0
-   i32.const 1216
+   i32.const 1232
    i32.const 501
    i32.const 14
    call $~lib/builtins/abort
@@ -919,7 +912,6 @@
   select
   i32.eqz
   if
-<<<<<<< HEAD
    i32.const 0
    i32.const 1136
    i32.const 142
@@ -1004,83 +996,6 @@
   i32.eqz
   if
    call $~lib/rt/tlsf/initialize
-=======
-   memory.size
-   local.tee $1
-   i32.const 1
-   i32.lt_s
-   if (result i32)
-    i32.const 1
-    local.get $1
-    i32.sub
-    memory.grow
-    i32.const 0
-    i32.lt_s
-   else
-    i32.const 0
-   end
-   if
-    unreachable
-   end
-   i32.const 1280
-   i32.const 0
-   i32.store
-   i32.const 2848
-   i32.const 0
-   i32.store
-   loop $for-loop|0
-    local.get $0
-    i32.const 23
-    i32.lt_u
-    if
-     local.get $0
-     i32.const 2
-     i32.shl
-     i32.const 1280
-     i32.add
-     i32.const 0
-     i32.store offset=4
-     i32.const 0
-     local.set $1
-     loop $for-loop|1
-      local.get $1
-      i32.const 16
-      i32.lt_u
-      if
-       local.get $1
-       local.get $0
-       i32.const 4
-       i32.shl
-       i32.add
-       i32.const 2
-       i32.shl
-       i32.const 1280
-       i32.add
-       i32.const 0
-       i32.store offset=96
-       local.get $1
-       i32.const 1
-       i32.add
-       local.set $1
-       br $for-loop|1
-      end
-     end
-     local.get $0
-     i32.const 1
-     i32.add
-     local.set $0
-     br $for-loop|0
-    end
-   end
-   i32.const 1280
-   i32.const 2852
-   memory.size
-   i32.const 16
-   i32.shl
-   call $~lib/rt/tlsf/addMemory
-   i32.const 1280
-   global.set $~lib/rt/tlsf/ROOT
->>>>>>> c54dd649
   end
   global.get $~lib/rt/tlsf/ROOT
   call $~lib/rt/tlsf/allocateBlock
@@ -1118,7 +1033,6 @@
   (local $0 i32)
   (local $1 i32)
   (local $2 i32)
-<<<<<<< HEAD
   block $break|0
    block $case3|0
     block $case2|0
@@ -1278,25 +1192,6 @@
    global.get $~lib/rt/tcms/iter
    local.tee $0
    global.get $~lib/rt/tcms/toSpace
-=======
-  local.get $0
-  i32.const 1276
-  i32.gt_u
-  if
-   local.get $0
-   i32.const 20
-   i32.sub
-   local.tee $1
-   i32.load offset=4
-   local.tee $2
-   i32.const -268435456
-   i32.and
-   local.get $2
-   i32.const 1
-   i32.add
-   i32.const -268435456
-   i32.and
->>>>>>> c54dd649
    i32.ne
    if
     local.get $0
@@ -1320,7 +1215,7 @@
      unreachable
     end
     local.get $0
-    i32.const 1320
+    i32.const 1340
     i32.ge_u
     if
      global.get $~lib/rt/tcms/total
@@ -1340,7 +1235,7 @@
      i32.const 4
      i32.add
      local.tee $2
-     i32.const 1320
+     i32.const 1340
      i32.ge_u
      if
       global.get $~lib/rt/tlsf/ROOT
@@ -1372,7 +1267,7 @@
       i32.eqz
       if
        i32.const 0
-       i32.const 1216
+       i32.const 1232
        i32.const 564
        i32.const 3
        call $~lib/builtins/abort
@@ -1405,17 +1300,6 @@
     call $~lib/builtins/abort
     unreachable
    end
-<<<<<<< HEAD
-=======
-  end
-  local.get $0
- )
- (func $~lib/rt/pure/__release (param $0 i32)
-  local.get $0
-  i32.const 1276
-  i32.gt_u
-  if
->>>>>>> c54dd649
    local.get $0
    local.get $0
    i32.store offset=8
@@ -1451,7 +1335,6 @@
   i32.const 1
   i32.gt_s
   if
-<<<<<<< HEAD
    loop $while-continue|0
     global.get $~lib/rt/tcms/state
     i32.const 1
@@ -1460,32 +1343,6 @@
      call $~lib/rt/tcms/step
      drop
      br $while-continue|0
-=======
-   block $__inlined_func$~lib/rt/__visit_members
-    block $invalid
-     block $~lib/arraybuffer/ArrayBufferView
-      local.get $0
-      i32.const 12
-      i32.add
-      i32.load
-      br_table $__inlined_func$~lib/rt/__visit_members $__inlined_func$~lib/rt/__visit_members $~lib/arraybuffer/ArrayBufferView $__inlined_func$~lib/rt/__visit_members $invalid
-     end
-     local.get $0
-     i32.load offset=20
-     local.tee $1
-     if
-      local.get $1
-      i32.const 1276
-      i32.ge_u
-      if
-       local.get $1
-       i32.const 20
-       i32.sub
-       call $~lib/rt/pure/decrement
-      end
-     end
-     br $__inlined_func$~lib/rt/__visit_members
->>>>>>> c54dd649
     end
    end
   end
