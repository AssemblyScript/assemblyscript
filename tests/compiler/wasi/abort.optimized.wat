--- conflicted
+++ resolved
@@ -12,17 +12,6 @@
  (export "_start" (func $~start))
  (export "memory" (memory $0))
  (export "test" (func $wasi/abort/test))
-<<<<<<< HEAD
- (func $~lib/string/String#get:length (param $0 i32) (result i32)
-  local.get $0
-  i32.const 20
-  i32.sub
-  i32.load offset=16
-  i32.const 1
-  i32.shr_u
- )
-=======
->>>>>>> b4ca3f96
  (func $~lib/string/String.UTF8.encodeUnsafe (param $0 i32) (param $1 i32) (param $2 i32) (result i32)
   (local $3 i32)
   (local $4 i32)
@@ -253,17 +242,11 @@
   i32.const 12
   i64.const 9071471065260641
   i64.store
-<<<<<<< HEAD
   i32.const 1056
-  i32.const 1056
-  call $~lib/string/String#get:length
-=======
-  i32.const 1040
-  i32.const 1036
+  i32.const 1052
   i32.load
   i32.const 1
   i32.shr_u
->>>>>>> b4ca3f96
   i32.const 19
   call $~lib/string/String.UTF8.encodeUnsafe
   i32.const 19
@@ -274,21 +257,13 @@
   local.get $1
   i32.const 4
   i32.add
-<<<<<<< HEAD
-  local.tee $3
+  local.tee $1
   i32.const 1104
-  i32.const 1104
-  call $~lib/string/String#get:length
-  local.get $3
-=======
-  local.tee $1
-  i32.const 1088
-  i32.const 1084
+  i32.const 1100
   i32.load
   i32.const 1
   i32.shr_u
   local.get $1
->>>>>>> b4ca3f96
   call $~lib/string/String.UTF8.encodeUnsafe
   i32.add
   local.tee $1
