(module
 (type $i32_=>_i32 (func (param i32) (result i32)))
 (type $none_=>_f64 (func (result f64)))
 (type $i32_i32_=>_none (func (param i32 i32)))
 (type $i32_i32_i32_i32_=>_i32 (func (param i32 i32 i32 i32) (result i32)))
 (type $none_=>_none (func))
 (type $i32_=>_none (func (param i32)))
 (type $i64_=>_none (func (param i64)))
 (type $i32_i32_i32_i32_=>_none (func (param i32 i32 i32 i32)))
 (type $i32_i32_=>_i32 (func (param i32 i32) (result i32)))
 (type $i64_=>_i64 (func (param i64) (result i64)))
 (import "wasi_snapshot_preview1" "random_get" (func $~lib/bindings/wasi_snapshot_preview1/random_get (param i32 i32) (result i32)))
 (import "wasi_snapshot_preview1" "fd_write" (func $~lib/bindings/wasi_snapshot_preview1/fd_write (param i32 i32 i32 i32) (result i32)))
 (import "wasi_snapshot_preview1" "proc_exit" (func $~lib/bindings/wasi_snapshot_preview1/proc_exit (param i32)))
 (memory $0 1)
 (data (i32.const 12) ",\00\00\00\00\00\00\00\00\00\00\00\01\00\00\00\18\00\00\00~\00l\00i\00b\00/\00m\00a\00t\00h\00.\00t\00s\00\00\00\00\00")
 (table $0 1 funcref)
 (global $~lib/math/random_seeded (mut i32) (i32.const 0))
 (global $~lib/math/random_state0_64 (mut i64) (i64.const 0))
 (global $~lib/math/random_state1_64 (mut i64) (i64.const 0))
 (global $~lib/math/random_state0_32 (mut i32) (i32.const 0))
 (global $~lib/math/random_state1_32 (mut i32) (i32.const 0))
 (global $~lib/memory/__data_end i32 (i32.const 60))
 (global $~lib/memory/__stack_pointer (mut i32) (i32.const 16444))
 (global $~lib/memory/__heap_base i32 (i32.const 16444))
 (export "test" (func $wasi/seed/test))
 (export "memory" (memory $0))
 (export "_start" (func $~start))
 (func $~lib/wasi/index/seed (result f64)
  (local $0 i64)
  (local $1 i64)
  (local $2 i32)
  i32.const 0
  i64.load
  local.set $0
  loop $do-continue|0
   i32.const 0
   i32.const 8
   call $~lib/bindings/wasi_snapshot_preview1/random_get
   drop
   i32.const 0
   i64.load
   local.set $1
   local.get $1
   i64.const 0
   i64.ne
   i32.eqz
   local.set $2
   local.get $2
   br_if $do-continue|0
  end
  i32.const 0
  local.get $0
  i64.store
  local.get $1
  f64.reinterpret_i64
 )
 (func $~lib/math/murmurHash3 (param $0 i64) (result i64)
  local.get $0
  local.get $0
  i64.const 33
  i64.shr_u
  i64.xor
  local.set $0
  local.get $0
  i64.const -49064778989728563
  i64.mul
  local.set $0
  local.get $0
  local.get $0
  i64.const 33
  i64.shr_u
  i64.xor
  local.set $0
  local.get $0
  i64.const -4265267296055464877
  i64.mul
  local.set $0
  local.get $0
  local.get $0
  i64.const 33
  i64.shr_u
  i64.xor
  local.set $0
  local.get $0
 )
 (func $~lib/math/splitMix32 (param $0 i32) (result i32)
  local.get $0
  i32.const 1831565813
  i32.add
  local.set $0
  local.get $0
  local.get $0
  i32.const 15
  i32.shr_u
  i32.xor
  local.get $0
  i32.const 1
  i32.or
  i32.mul
  local.set $0
  local.get $0
  local.get $0
  local.get $0
  local.get $0
  i32.const 7
  i32.shr_u
  i32.xor
  local.get $0
  i32.const 61
  i32.or
  i32.mul
  i32.add
  i32.xor
  local.set $0
  local.get $0
  local.get $0
  i32.const 14
  i32.shr_u
  i32.xor
 )
 (func $~lib/bindings/wasi_snapshot_preview1/iovec#set:buf (param $0 i32) (param $1 i32)
  local.get $0
  local.get $1
  i32.store
 )
 (func $~lib/string/String#get:length (param $0 i32) (result i32)
  local.get $0
  i32.const 20
  i32.sub
  i32.load offset=16
  i32.const 1
  i32.shr_u
 )
 (func $~lib/string/String.UTF8.encodeUnsafe (param $0 i32) (param $1 i32) (param $2 i32) (param $3 i32) (result i32)
  (local $4 i32)
  (local $5 i32)
  (local $6 i32)
  (local $7 i32)
  (local $8 i32)
  (local $9 i32)
  (local $10 i32)
  (local $11 i32)
  (local $12 i32)
  local.get $0
  local.get $1
  i32.const 1
  i32.shl
  i32.add
  local.set $4
  local.get $2
  local.set $5
  loop $while-continue|0
   local.get $0
   local.get $4
   i32.lt_u
   local.set $6
   local.get $6
   if
    local.get $0
    i32.load16_u
    local.set $7
    local.get $7
    i32.const 128
    i32.lt_u
    if
     local.get $5
     local.get $7
     i32.store8
     local.get $5
     i32.const 1
     i32.add
     local.set $5
    else
     local.get $7
     i32.const 2048
     i32.lt_u
     if
      local.get $7
      i32.const 6
      i32.shr_u
      i32.const 192
      i32.or
      local.set $8
      local.get $7
      i32.const 63
      i32.and
      i32.const 128
      i32.or
      local.set $9
      local.get $5
      local.get $9
      i32.const 8
      i32.shl
      local.get $8
      i32.or
      i32.store16
      local.get $5
      i32.const 2
      i32.add
      local.set $5
     else
      local.get $7
      i32.const 64512
      i32.and
      i32.const 55296
      i32.eq
      if (result i32)
       local.get $0
       i32.const 2
       i32.add
       local.get $4
       i32.lt_u
      else
       i32.const 0
      end
      if
       local.get $0
       i32.load16_u offset=2
       local.set $9
       local.get $9
       i32.const 64512
       i32.and
       i32.const 56320
       i32.eq
       if
        i32.const 65536
        local.get $7
        i32.const 1023
        i32.and
        i32.const 10
        i32.shl
        i32.add
        local.get $9
        i32.const 1023
        i32.and
        i32.or
        local.set $7
        local.get $7
        i32.const 18
        i32.shr_u
        i32.const 240
        i32.or
        local.set $8
        local.get $7
        i32.const 12
        i32.shr_u
        i32.const 63
        i32.and
        i32.const 128
        i32.or
        local.set $10
        local.get $7
        i32.const 6
        i32.shr_u
        i32.const 63
        i32.and
        i32.const 128
        i32.or
        local.set $11
        local.get $7
        i32.const 63
        i32.and
        i32.const 128
        i32.or
        local.set $12
        local.get $5
        local.get $12
        i32.const 24
        i32.shl
        local.get $11
        i32.const 16
        i32.shl
        i32.or
        local.get $10
        i32.const 8
        i32.shl
        i32.or
        local.get $8
        i32.or
        i32.store
        local.get $5
        i32.const 4
        i32.add
        local.set $5
        local.get $0
        i32.const 4
        i32.add
        local.set $0
        br $while-continue|0
       end
      end
      local.get $7
      i32.const 12
      i32.shr_u
      i32.const 224
      i32.or
      local.set $9
      local.get $7
      i32.const 6
      i32.shr_u
      i32.const 63
      i32.and
      i32.const 128
      i32.or
      local.set $12
      local.get $7
      i32.const 63
      i32.and
      i32.const 128
      i32.or
      local.set $11
      local.get $5
      local.get $12
      i32.const 8
      i32.shl
      local.get $9
      i32.or
      i32.store16
      local.get $5
      local.get $11
      i32.store8 offset=2
      local.get $5
      i32.const 3
      i32.add
      local.set $5
     end
    end
    local.get $0
    i32.const 2
    i32.add
    local.set $0
    br $while-continue|0
   end
  end
  local.get $3
  if
   local.get $5
   local.tee $6
   i32.const 1
   i32.add
   local.set $5
   local.get $6
   i32.const 0
   i32.store8
  end
  local.get $5
  local.get $2
  i32.sub
 )
 (func $~lib/util/number/decimalCount32 (param $0 i32) (result i32)
  local.get $0
  i32.const 100000
  i32.lt_u
  if
   local.get $0
   i32.const 100
   i32.lt_u
   if
    i32.const 1
    local.get $0
    i32.const 10
    i32.ge_u
    i32.add
    return
   else
    i32.const 3
    local.get $0
    i32.const 10000
    i32.ge_u
    i32.add
    local.get $0
    i32.const 1000
    i32.ge_u
    i32.add
    return
   end
   unreachable
  else
   local.get $0
   i32.const 10000000
   i32.lt_u
   if
    i32.const 6
    local.get $0
    i32.const 1000000
    i32.ge_u
    i32.add
    return
   else
    i32.const 8
    local.get $0
    i32.const 1000000000
    i32.ge_u
    i32.add
    local.get $0
    i32.const 100000000
    i32.ge_u
    i32.add
    return
   end
   unreachable
  end
  unreachable
 )
 (func $~lib/bindings/wasi_snapshot_preview1/iovec#set:buf_len (param $0 i32) (param $1 i32)
  local.get $0
  local.get $1
  i32.store offset=4
 )
 (func $~lib/wasi/index/abort (param $0 i32) (param $1 i32) (param $2 i32) (param $3 i32)
  (local $4 i32)
  (local $5 i32)
  (local $6 i32)
  (local $7 i32)
  (local $8 i32)
  i32.const 0
  i32.const 12
  call $~lib/bindings/wasi_snapshot_preview1/iovec#set:buf
  i32.const 12
  local.set $4
  local.get $4
  i64.const 9071471065260641
  i64.store
  local.get $4
  i32.const 7
  i32.add
  local.set $4
  local.get $0
  i32.const 0
  i32.ne
  if
   local.get $4
   local.get $0
   local.get $0
   call $~lib/string/String#get:length
   local.get $4
   i32.const 0
   call $~lib/string/String.UTF8.encodeUnsafe
   i32.add
   local.set $4
  end
  local.get $4
  i32.const 544106784
  i32.store
  local.get $4
  i32.const 4
  i32.add
  local.set $4
  local.get $1
  i32.const 0
  i32.ne
  if
   local.get $4
   local.get $1
   local.get $1
   call $~lib/string/String#get:length
   local.get $4
   i32.const 0
   call $~lib/string/String.UTF8.encodeUnsafe
   i32.add
   local.set $4
  end
  local.get $4
  local.tee $5
  i32.const 1
  i32.add
  local.set $4
  local.get $5
  i32.const 40
  i32.store8
  local.get $2
  call $~lib/util/number/decimalCount32
  local.set $6
  local.get $4
  local.get $6
  i32.add
  local.set $4
  loop $do-continue|0
   local.get $2
   i32.const 10
   i32.div_u
   local.set $5
   local.get $4
   i32.const 1
   i32.sub
   local.tee $4
   i32.const 48
   local.get $2
   i32.const 10
   i32.rem_u
   i32.add
   i32.store8
   local.get $5
   local.set $2
   local.get $2
   local.set $7
   local.get $7
   br_if $do-continue|0
  end
  local.get $4
  local.get $6
  i32.add
  local.set $4
  local.get $4
  local.tee $7
  i32.const 1
  i32.add
  local.set $4
  local.get $7
  i32.const 58
  i32.store8
  local.get $3
  call $~lib/util/number/decimalCount32
  local.set $6
  local.get $4
  local.get $6
  i32.add
  local.set $4
  loop $do-continue|1
   local.get $3
   i32.const 10
   i32.div_u
   local.set $7
   local.get $4
   i32.const 1
   i32.sub
   local.tee $4
   i32.const 48
   local.get $3
   i32.const 10
   i32.rem_u
   i32.add
   i32.store8
   local.get $7
   local.set $3
   local.get $3
   local.set $8
   local.get $8
   br_if $do-continue|1
  end
  local.get $4
  local.get $6
  i32.add
  local.set $4
  local.get $4
  i32.const 2601
  i32.store16
  local.get $4
  i32.const 2
  i32.add
  local.set $4
  i32.const 0
  local.get $4
  i32.const 12
  i32.sub
  call $~lib/bindings/wasi_snapshot_preview1/iovec#set:buf_len
  i32.const 2
  i32.const 0
  i32.const 1
  i32.const 8
  call $~lib/bindings/wasi_snapshot_preview1/fd_write
  drop
  i32.const 255
  call $~lib/bindings/wasi_snapshot_preview1/proc_exit
 )
 (func $~lib/math/NativeMath.seedRandom (param $0 i64)
  i32.const 1
  global.set $~lib/math/random_seeded
  local.get $0
  call $~lib/math/murmurHash3
  global.set $~lib/math/random_state0_64
  global.get $~lib/math/random_state0_64
  i64.const -1
  i64.xor
  call $~lib/math/murmurHash3
  global.set $~lib/math/random_state1_64
  local.get $0
  i32.wrap_i64
  call $~lib/math/splitMix32
  global.set $~lib/math/random_state0_32
  global.get $~lib/math/random_state0_32
  call $~lib/math/splitMix32
  global.set $~lib/math/random_state1_32
  global.get $~lib/math/random_state0_64
  i64.const 0
  i64.ne
  if (result i32)
   global.get $~lib/math/random_state1_64
   i64.const 0
   i64.ne
  else
   i32.const 0
  end
  if (result i32)
   global.get $~lib/math/random_state0_32
   i32.const 0
   i32.ne
  else
   i32.const 0
  end
  if (result i32)
   global.get $~lib/math/random_state1_32
   i32.const 0
   i32.ne
  else
   i32.const 0
  end
  i32.eqz
  if
   i32.const 0
   i32.const 32
<<<<<<< HEAD
   i32.const 1499
=======
   i32.const 1417
>>>>>>> 3005c64e
   i32.const 5
   call $~lib/wasi/index/abort
   unreachable
  end
 )
 (func $~lib/math/NativeMath.random (result f64)
  (local $0 i64)
  (local $1 i64)
  (local $2 i64)
  global.get $~lib/math/random_seeded
  i32.eqz
  if
   call $~lib/wasi/index/seed
   i64.reinterpret_f64
   call $~lib/math/NativeMath.seedRandom
  end
  global.get $~lib/math/random_state0_64
  local.set $0
  global.get $~lib/math/random_state1_64
  local.set $1
  local.get $1
  global.set $~lib/math/random_state0_64
  local.get $0
  local.get $0
  i64.const 23
  i64.shl
  i64.xor
  local.set $0
  local.get $0
  local.get $0
  i64.const 17
  i64.shr_u
  i64.xor
  local.set $0
  local.get $0
  local.get $1
  i64.xor
  local.set $0
  local.get $0
  local.get $1
  i64.const 26
  i64.shr_u
  i64.xor
  local.set $0
  local.get $0
  global.set $~lib/math/random_state1_64
  local.get $1
  i64.const 12
  i64.shr_u
  i64.const 4607182418800017408
  i64.or
  local.set $2
  local.get $2
  f64.reinterpret_i64
  f64.const 1
  f64.sub
 )
 (func $wasi/seed/test (result f64)
  call $~lib/math/NativeMath.random
 )
 (func $~start
  nop
 )
)<|MERGE_RESOLUTION|>--- conflicted
+++ resolved
@@ -610,11 +610,7 @@
   if
    i32.const 0
    i32.const 32
-<<<<<<< HEAD
-   i32.const 1499
-=======
    i32.const 1417
->>>>>>> 3005c64e
    i32.const 5
    call $~lib/wasi/index/abort
    unreachable
