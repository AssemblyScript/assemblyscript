--- conflicted
+++ resolved
@@ -1,17 +1,9 @@
 (module
  (type $none_=>_none (func))
-<<<<<<< HEAD
- (type $i32_=>_none (func (param i32)))
  (type $i32_i32_=>_i32 (func (param i32 i32) (result i32)))
  (type $i32_i32_i32_i32_=>_i32 (func (param i32 i32 i32 i32) (result i32)))
+ (type $i32_=>_none (func (param i32)))
  (type $none_=>_f64 (func (result f64)))
-=======
- (type $none_=>_f64 (func (result f64)))
- (type $i32_i32_=>_i32 (func (param i32 i32) (result i32)))
- (type $i64_=>_i64 (func (param i64) (result i64)))
- (type $i32_i32_i32_i32_=>_i32 (func (param i32 i32 i32 i32) (result i32)))
- (type $i32_=>_none (func (param i32)))
->>>>>>> 3633f4bd
  (import "wasi_snapshot_preview1" "random_get" (func $~lib/bindings/wasi_snapshot_preview1/random_get (param i32 i32) (result i32)))
  (import "wasi_snapshot_preview1" "fd_write" (func $~lib/bindings/wasi_snapshot_preview1/fd_write (param i32 i32 i32 i32) (result i32)))
  (import "wasi_snapshot_preview1" "proc_exit" (func $~lib/bindings/wasi_snapshot_preview1/proc_exit (param i32)))
