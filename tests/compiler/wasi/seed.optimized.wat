(module
 (type $none_=>_none (func))
 (type $i32_i32_=>_i32 (func (param i32 i32) (result i32)))
 (type $i32_i32_i32_i32_=>_i32 (func (param i32 i32 i32 i32) (result i32)))
 (type $i32_=>_none (func (param i32)))
 (type $none_=>_f64 (func (result f64)))
 (import "wasi_snapshot_preview1" "random_get" (func $~lib/bindings/wasi_snapshot_preview1/random_get (param i32 i32) (result i32)))
 (import "wasi_snapshot_preview1" "fd_write" (func $~lib/bindings/wasi_snapshot_preview1/fd_write (param i32 i32 i32 i32) (result i32)))
 (import "wasi_snapshot_preview1" "proc_exit" (func $~lib/bindings/wasi_snapshot_preview1/proc_exit (param i32)))
 (global $~lib/math/random_seeded (mut i32) (i32.const 0))
 (global $~lib/math/random_state0_64 (mut i64) (i64.const 0))
 (global $~lib/math/random_state1_64 (mut i64) (i64.const 0))
 (global $~lib/math/random_state0_32 (mut i32) (i32.const 0))
 (global $~lib/math/random_state1_32 (mut i32) (i32.const 0))
 (memory $0 1)
 (data (i32.const 1052) "<")
 (data (i32.const 1064) "\01\00\00\00$\00\00\00U\00n\00p\00a\00i\00r\00e\00d\00 \00s\00u\00r\00r\00o\00g\00a\00t\00e")
 (data (i32.const 1116) ",")
 (data (i32.const 1128) "\01\00\00\00\1c\00\00\00~\00l\00i\00b\00/\00s\00t\00r\00i\00n\00g\00.\00t\00s")
 (data (i32.const 1164) ",")
 (data (i32.const 1176) "\01\00\00\00\18\00\00\00~\00l\00i\00b\00/\00m\00a\00t\00h\00.\00t\00s")
 (export "test" (func $wasi/seed/test))
 (export "memory" (memory $0))
 (export "_start" (func $~start))
 (func $~lib/wasi/index/abort
  (local $0 i32)
  (local $1 i32)
  (local $2 i32)
  (local $3 i32)
  (local $4 i32)
  (local $5 i32)
  (local $6 i32)
  i32.const 5
  local.set $3
  i32.const 1425
  local.set $4
  i32.const 0
  i32.const 12
  i32.store
  i32.const 12
  i64.const 9071471065260641
  i64.store
  i32.const 19
  i32.const 544106784
  i32.store
  i32.const 1184
  local.set $2
  i32.const 1180
  i32.load
  i32.const 1
  i32.shr_u
  i32.const 1
  i32.shl
  i32.const 1184
  i32.add
  local.set $5
  i32.const 23
  local.set $0
  loop $while-continue|0
   local.get $2
   local.get $5
   i32.lt_u
   if
    local.get $2
    i32.load16_u
    local.tee $1
    i32.const 128
    i32.lt_u
    if (result i32)
     local.get $0
     local.get $1
     i32.store8
     local.get $0
     i32.const 1
     i32.add
    else
     local.get $1
     i32.const 2048
     i32.lt_u
     if (result i32)
      local.get $0
      local.get $1
      i32.const 6
      i32.shr_u
      i32.const 192
      i32.or
      local.get $1
      i32.const 63
      i32.and
      i32.const 128
      i32.or
      i32.const 8
      i32.shl
      i32.or
      i32.store16
      local.get $0
      i32.const 2
      i32.add
     else
      local.get $1
      i32.const 63488
      i32.and
      i32.const 55296
      i32.eq
      if
       local.get $5
       local.get $2
       i32.const 2
       i32.add
       i32.gt_u
       i32.const 0
       local.get $1
       i32.const 56320
       i32.lt_u
       select
       if
        local.get $2
        i32.load16_u offset=2
        local.tee $6
        i32.const 64512
        i32.and
        i32.const 56320
        i32.eq
        if
         local.get $0
         local.get $1
         i32.const 1023
         i32.and
         i32.const 10
         i32.shl
         i32.const 65536
         i32.add
         local.get $6
         i32.const 1023
         i32.and
         i32.or
         local.tee $1
         i32.const 63
         i32.and
         i32.const 128
         i32.or
         i32.const 24
         i32.shl
         local.get $1
         i32.const 6
         i32.shr_u
         i32.const 63
         i32.and
         i32.const 128
         i32.or
         i32.const 16
         i32.shl
         i32.or
         local.get $1
         i32.const 12
         i32.shr_u
         i32.const 63
         i32.and
         i32.const 128
         i32.or
         i32.const 8
         i32.shl
         i32.or
         local.get $1
         i32.const 18
         i32.shr_u
         i32.const 240
         i32.or
         i32.or
         i32.store
         local.get $0
         i32.const 4
         i32.add
         local.set $0
         local.get $2
         i32.const 4
         i32.add
         local.set $2
         br $while-continue|0
        end
       end
      end
      local.get $0
      local.get $1
      i32.const 12
      i32.shr_u
      i32.const 224
      i32.or
      local.get $1
      i32.const 6
      i32.shr_u
      i32.const 63
      i32.and
      i32.const 128
      i32.or
      i32.const 8
      i32.shl
      i32.or
      i32.store16
      local.get $0
      local.get $1
      i32.const 63
      i32.and
      i32.const 128
      i32.or
      i32.store8 offset=2
      local.get $0
      i32.const 3
      i32.add
     end
    end
    local.set $0
    local.get $2
    i32.const 2
    i32.add
    local.set $2
    br $while-continue|0
   end
  end
  local.get $0
  i32.const 40
  i32.store8
  local.get $0
  i32.const 5
  i32.add
  local.set $0
  loop $do-loop|0
   local.get $0
   i32.const 1
   i32.sub
   local.tee $0
   local.get $4
   i32.const 10
   i32.rem_u
   i32.const 48
   i32.add
   i32.store8
   local.get $4
   i32.const 10
   i32.div_u
   local.tee $4
   br_if $do-loop|0
  end
  local.get $0
  i32.const 4
  i32.add
  local.tee $0
  i32.const 58
  i32.store8
  local.get $0
  i32.const 2
  i32.add
  local.set $0
  loop $do-loop|1
   local.get $0
   i32.const 1
   i32.sub
   local.tee $0
   local.get $3
   i32.const 10
   i32.rem_u
   i32.const 48
   i32.add
   i32.store8
   local.get $3
   i32.const 10
   i32.div_u
   local.tee $3
   br_if $do-loop|1
  end
  local.get $0
  i32.const 1
  i32.add
  local.tee $0
  i32.const 2601
  i32.store16
  i32.const 4
  local.get $0
  i32.const 10
  i32.sub
  i32.store
  i32.const 2
  i32.const 0
  i32.const 1
  i32.const 8
  call $~lib/bindings/wasi_snapshot_preview1/fd_write
  drop
  i32.const 255
  call $~lib/bindings/wasi_snapshot_preview1/proc_exit
 )
 (func $wasi/seed/test (result f64)
  (local $0 i32)
  (local $1 i64)
  (local $2 i64)
  (local $3 i64)
  (local $4 i32)
  global.get $~lib/math/random_seeded
  i32.eqz
  if
   loop $do-loop|0
    i32.const 1024
    i32.const 8
    call $~lib/bindings/wasi_snapshot_preview1/random_get
    drop
    i32.const 1024
    i64.load
    local.tee $2
    i64.eqz
    br_if $do-loop|0
   end
<<<<<<< HEAD
   i32.const 0
   local.get $1
   i64.store
   i64.const -7046029254386353131
   local.get $2
   local.get $2
   i64.eqz
   select
   local.tee $2
=======
   i32.const 1
   global.set $~lib/math/random_seeded
>>>>>>> fe06a2f1
   local.get $2
   i64.const 33
   i64.shr_u
   i64.xor
   i64.const -49064778989728563
   i64.mul
   local.tee $1
   local.get $1
   i64.const 33
   i64.shr_u
   i64.xor
   i64.const -4265267296055464877
   i64.mul
   local.tee $1
   local.get $1
   i64.const 33
   i64.shr_u
   i64.xor
   global.set $~lib/math/random_state0_64
   global.get $~lib/math/random_state0_64
   local.tee $1
   i64.const -1
   i64.xor
   local.tee $3
   local.get $3
   i64.const 33
   i64.shr_u
   i64.xor
   i64.const -49064778989728563
   i64.mul
   local.tee $3
   local.get $3
   i64.const 33
   i64.shr_u
   i64.xor
   i64.const -4265267296055464877
   i64.mul
   local.tee $3
   local.get $3
   i64.const 33
   i64.shr_u
   i64.xor
   global.set $~lib/math/random_state1_64
   local.get $2
   i32.wrap_i64
   i32.const 1831565813
   i32.add
   local.tee $0
   i32.const 1
   i32.or
   local.get $0
   i32.const 15
   i32.shr_u
   local.get $0
   i32.xor
   i32.mul
   local.tee $0
   local.get $0
   local.get $0
   i32.const 61
   i32.or
   local.get $0
   i32.const 7
   i32.shr_u
   local.get $0
   i32.xor
   i32.mul
   i32.add
   i32.xor
   local.tee $0
   local.get $0
   i32.const 14
   i32.shr_u
   i32.xor
   global.set $~lib/math/random_state0_32
   global.get $~lib/math/random_state0_32
   local.tee $4
   i32.const 1831565813
   i32.add
   local.tee $0
   i32.const 1
   i32.or
   local.get $0
   i32.const 15
   i32.shr_u
   local.get $0
   i32.xor
   i32.mul
   local.tee $0
   local.get $0
   local.get $0
   i32.const 61
   i32.or
   local.get $0
   i32.const 7
   i32.shr_u
   local.get $0
   i32.xor
   i32.mul
   i32.add
   i32.xor
   local.tee $0
   local.get $0
   i32.const 14
   i32.shr_u
   i32.xor
   global.set $~lib/math/random_state1_32
   i32.const 1
   global.set $~lib/math/random_seeded
   global.get $~lib/math/random_state1_32
   i32.const 0
   i32.ne
   i32.const 0
   local.get $4
   i32.const 0
   global.get $~lib/math/random_state1_64
   i64.const 0
   i64.ne
   i32.const 0
   local.get $1
   i64.const 0
   i64.ne
   select
   select
   select
   i32.eqz
   if
    call $~lib/wasi/index/abort
    unreachable
   end
  end
  global.get $~lib/math/random_state0_64
  local.set $1
  global.get $~lib/math/random_state1_64
  local.tee $2
  global.set $~lib/math/random_state0_64
  local.get $2
  local.get $1
  i64.const 23
  i64.shl
  local.get $1
  i64.xor
  local.tee $1
  local.get $1
  i64.const 17
  i64.shr_u
  i64.xor
  i64.xor
  local.get $2
  i64.const 26
  i64.shr_u
  i64.xor
  global.set $~lib/math/random_state1_64
  local.get $2
  i64.const 12
  i64.shr_u
  i64.const 4607182418800017408
  i64.or
  f64.reinterpret_i64
  f64.const 1
  f64.sub
 )
 (func $~start
  nop
 )
)<|MERGE_RESOLUTION|>--- conflicted
+++ resolved
@@ -308,20 +308,13 @@
     i64.eqz
     br_if $do-loop|0
    end
-<<<<<<< HEAD
-   i32.const 0
-   local.get $1
-   i64.store
-   i64.const -7046029254386353131
+   i32.const 1
+   global.set $~lib/math/random_seeded
    local.get $2
    local.get $2
    i64.eqz
    select
    local.tee $2
-=======
-   i32.const 1
-   global.set $~lib/math/random_seeded
->>>>>>> fe06a2f1
    local.get $2
    i64.const 33
    i64.shr_u
