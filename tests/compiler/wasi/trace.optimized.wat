(module
<<<<<<< HEAD
 (type $i32_=>_i32 (func (param i32) (result i32)))
 (type $none_=>_none (func))
=======
>>>>>>> b4ca3f96
 (type $i32_i32_i32_=>_none (func (param i32 i32 i32)))
 (type $i32_=>_i32 (func (param i32) (result i32)))
 (type $i32_i32_i32_=>_i32 (func (param i32 i32 i32) (result i32)))
 (type $i32_f64_=>_i32 (func (param i32 f64) (result i32)))
 (type $i32_=>_none (func (param i32)))
 (type $i32_f64_f64_f64_f64_f64_=>_none (func (param i32 f64 f64 f64 f64 f64)))
 (type $none_=>_i32 (func (result i32)))
 (type $i32_i32_i32_i32_=>_i32 (func (param i32 i32 i32 i32) (result i32)))
 (type $i32_i64_i32_i64_i32_i64_i32_=>_i32 (func (param i32 i64 i32 i64 i32 i64 i32) (result i32)))
 (import "wasi_snapshot_preview1" "fd_write" (func $~lib/bindings/wasi_snapshot_preview1/fd_write (param i32 i32 i32 i32) (result i32)))
 (import "wasi_snapshot_preview1" "proc_exit" (func $~lib/bindings/wasi_snapshot_preview1/proc_exit (param i32)))
 (memory $0 1)
 (data (i32.const 1036) "\16\00\00\00\01\00\00\00\00\00\00\00\01\00\00\00\16\00\00\00t\00h\00e\00 \00m\00e\00s\00s\00a\00g\00e")
 (data (i32.const 1080) "\88\02\1c\08\a0\d5\8f\fav\bf>\a2\7f\e1\ae\bav\acU0 \fb\16\8b\ea5\ce]J\89B\cf-;eU\aa\b0k\9a\dfE\1a=\03\cf\1a\e6\ca\c6\9a\c7\17\fep\abO\dc\bc\be\fc\b1w\ff\0c\d6kA\ef\91V\be<\fc\7f\90\ad\1f\d0\8d\83\9aU1(\\Q\d3\b5\c9\a6\ad\8f\acq\9d\cb\8b\ee#w\"\9c\eamSx@\91I\cc\aeW\ce\b6]y\12<\827V\fbM6\94\10\c2O\98H8o\ea\96\90\c7:\82%\cb\85t\d7\f4\97\bf\97\cd\cf\86\a0\e5\ac*\17\98\n4\ef\8e\b25*\fbg8\b2;?\c6\d2\df\d4\c8\84\ba\cd\d3\1a\'D\dd\c5\96\c9%\bb\ce\9fk\93\84\a5b}$l\ac\db\f6\da_\0dXf\ab\a3&\f1\c3\de\93\f8\e2\f3\b8\80\ff\aa\a8\ad\b5\b5\8bJ|l\05_b\87S0\c14`\ff\bc\c9U&\ba\91\8c\85N\96\bd~)p$w\f9\df\8f\b8\e5\b8\9f\bd\df\a6\94}t\88\cf_\a9\f8\cf\9b\a8\8f\93pD\b9k\15\0f\bf\f8\f0\08\8a\b611eU%\b0\cd\ac\7f{\d0\c6\e2?\99\06;+*\c4\10\\\e4\d3\92si\99$$\aa\0e\ca\00\83\f2\b5\87\fd\eb\1a\11\92d\08\e5\bc\cc\88Po\t\cc\bc\8c,e\19\e2X\17\b7\d1\00\00\00\00\00\00@\9c\00\00\00\00\10\a5\d4\e8\00\00b\ac\c5\ebx\ad\84\t\94\f8x9?\81\b3\15\07\c9{\ce\97\c0p\\\ea{\ce2~\8fh\80\e9\ab\a48\d2\d5E\"\9a\17&\'O\9f\'\fb\c4\d41\a2c\ed\a8\ad\c8\8c8e\de\b0\dbe\ab\1a\8e\08\c7\83\9a\1dqB\f9\1d]\c4X\e7\1b\a6,iM\92\ea\8dp\1ad\ee\01\daJw\ef\9a\99\a3m\a2\85k}\b4{x\t\f2w\18\ddy\a1\e4T\b4\c2\c5\9b[\92\86[\86=]\96\c8\c5S5\c8\b3\a0\97\fa\\\b4*\95\e3_\a0\99\bd\9fF\de%\8c9\db4\c2\9b\a5\\\9f\98\a3r\9a\c6\f6\ce\be\e9TS\bf\dc\b7\e2A\"\f2\17\f3\fc\88\a5x\\\d3\9b\ce \cc\dfS!{\f3Z\16\98:0\1f\97\dc\b5\a0\e2\96\b3\e3\\S\d1\d9\a8<D\a7\a4\d9|\9b\fb\10D\a4\a7LLv\bb\1a\9c@\b6\ef\8e\ab\8b,\84W\a6\10\ef\1f\d0)1\91\e9\e5\a4\10\9b\9d\0c\9c\a1\fb\9b\10\e7)\f4;b\d9 (\ac\85\cf\a7z^KD\80-\dd\ac\03@\e4!\bf\8f\ffD^/\9cg\8eA\b8\8c\9c\9d\173\d4\a9\1b\e3\b4\92\db\19\9e\d9w\df\ban\bf\96\ebk\ee\f0\9b;\02\87\af")
 (data (i32.const 1776) "<\fbW\fbr\fb\8c\fb\a7\fb\c1\fb\dc\fb\f6\fb\11\fc,\fcF\fca\fc{\fc\96\fc\b1\fc\cb\fc\e6\fc\00\fd\1b\fd5\fdP\fdk\fd\85\fd\a0\fd\ba\fd\d5\fd\ef\fd\n\fe%\fe?\feZ\fet\fe\8f\fe\a9\fe\c4\fe\df\fe\f9\fe\14\ff.\ffI\ffc\ff~\ff\99\ff\b3\ff\ce\ff\e8\ff\03\00\1e\008\00S\00m\00\88\00\a2\00\bd\00\d8\00\f2\00\0d\01\'\01B\01\\\01w\01\92\01\ac\01\c7\01\e1\01\fc\01\16\021\02L\02f\02\81\02\9b\02\b6\02\d0\02\eb\02\06\03 \03;\03U\03p\03\8b\03\a5\03\c0\03\da\03\f5\03\0f\04*\04")
 (data (i32.const 1952) "\01\00\00\00\n\00\00\00d\00\00\00\e8\03\00\00\10\'\00\00\a0\86\01\00@B\0f\00\80\96\98\00\00\e1\f5\05\00\ca\9a;")
 (data (i32.const 1996) "\1e\00\00\00\01\00\00\00\00\00\00\00\01\00\00\00\1e\00\00\00~\00l\00i\00b\00/\00r\00t\00/\00s\00t\00u\00b\00.\00t\00s")
 (global $~lib/rt/stub/offset (mut i32) (i32.const 0))
 (global $~lib/util/number/_frc_plus (mut i64) (i64.const 0))
 (global $~lib/util/number/_frc_minus (mut i64) (i64.const 0))
 (global $~lib/util/number/_exp (mut i32) (i32.const 0))
 (global $~lib/util/number/_K (mut i32) (i32.const 0))
 (global $~lib/util/number/_frc_pow (mut i64) (i64.const 0))
 (global $~lib/util/number/_exp_pow (mut i32) (i32.const 0))
 (global $~started (mut i32) (i32.const 0))
 (export "_start" (func $~start))
 (export "memory" (memory $0))
 (func $~lib/string/String.UTF8.byteLength (result i32)
  (local $0 i32)
  (local $1 i32)
  (local $2 i32)
  (local $3 i32)
  i32.const 1056
  local.set $0
  i32.const 1052
  i32.load
  i32.const 1056
  i32.add
  local.set $2
  loop $while-continue|0
   local.get $0
   local.get $2
   i32.lt_u
   if
    local.get $0
    i32.load16_u
    local.tee $3
    i32.const 128
    i32.lt_u
    if (result i32)
     local.get $1
     i32.const 1
     i32.add
    else
     local.get $3
     i32.const 2048
     i32.lt_u
     if (result i32)
      local.get $1
      i32.const 2
      i32.add
     else
      local.get $0
      i32.const 2
      i32.add
      local.get $2
      i32.lt_u
      i32.const 0
      local.get $3
      i32.const 64512
      i32.and
      i32.const 55296
      i32.eq
      select
      if
       local.get $0
       i32.load16_u offset=2
       i32.const 64512
       i32.and
       i32.const 56320
       i32.eq
       if
        local.get $1
        i32.const 4
        i32.add
        local.set $1
        local.get $0
        i32.const 4
        i32.add
        local.set $0
        br $while-continue|0
       end
      end
      local.get $1
      i32.const 3
      i32.add
     end
    end
    local.set $1
    local.get $0
    i32.const 2
    i32.add
    local.set $0
    br $while-continue|0
   end
  end
  local.get $1
 )
 (func $~lib/rt/stub/__alloc (param $0 i32) (result i32)
  (local $1 i32)
  (local $2 i32)
  (local $3 i32)
  (local $4 i32)
  (local $5 i32)
  local.get $0
  i32.const 1073741820
  i32.gt_u
  if
   unreachable
  end
  global.get $~lib/rt/stub/offset
  global.get $~lib/rt/stub/offset
  i32.const 4
  i32.add
  local.tee $4
  local.get $0
  i32.const 19
  i32.add
  i32.const -16
  i32.and
  i32.const 4
  i32.sub
  local.tee $5
  i32.add
  local.tee $0
  memory.size
  local.tee $2
  i32.const 16
  i32.shl
  i32.const 19
  i32.add
  i32.const -16
  i32.and
  i32.const 4
  i32.sub
  local.tee $1
  i32.gt_u
  if
   local.get $2
   local.get $0
   local.get $1
   i32.sub
   i32.const 65535
   i32.add
   i32.const -65536
   i32.and
   i32.const 16
   i32.shr_u
   local.tee $1
   local.get $2
   local.get $1
   i32.gt_s
   select
   memory.grow
   i32.const 0
   i32.lt_s
   if
    local.get $1
    memory.grow
    i32.const 0
    i32.lt_s
    if
     unreachable
    end
   end
  end
  local.get $0
  global.set $~lib/rt/stub/offset
  local.get $5
  i32.store
  local.get $4
 )
<<<<<<< HEAD
 (func $~lib/string/String#get:length (param $0 i32) (result i32)
  local.get $0
  i32.const 20
  i32.sub
  i32.load offset=16
  i32.const 1
  i32.shr_u
 )
=======
>>>>>>> b4ca3f96
 (func $~lib/string/String.UTF8.encodeUnsafe (param $0 i32) (param $1 i32) (param $2 i32) (result i32)
  (local $3 i32)
  (local $4 i32)
  (local $5 i32)
  local.get $0
  local.get $1
  i32.const 1
  i32.shl
  i32.add
  local.set $4
  local.get $2
  local.set $1
  loop $while-continue|0
   local.get $0
   local.get $4
   i32.lt_u
   if
    local.get $0
    i32.load16_u
    local.tee $3
    i32.const 128
    i32.lt_u
    if (result i32)
     local.get $1
     local.get $3
     i32.store8
     local.get $1
     i32.const 1
     i32.add
    else
     local.get $3
     i32.const 2048
     i32.lt_u
     if (result i32)
      local.get $1
      local.get $3
      i32.const 6
      i32.shr_u
      i32.const 192
      i32.or
      local.get $3
      i32.const 63
      i32.and
      i32.const 128
      i32.or
      i32.const 8
      i32.shl
      i32.or
      i32.store16
      local.get $1
      i32.const 2
      i32.add
     else
      local.get $0
      i32.const 2
      i32.add
      local.get $4
      i32.lt_u
      i32.const 0
      local.get $3
      i32.const 64512
      i32.and
      i32.const 55296
      i32.eq
      select
      if
       local.get $0
       i32.load16_u offset=2
       local.tee $5
       i32.const 64512
       i32.and
       i32.const 56320
       i32.eq
       if
        local.get $1
        local.get $3
        i32.const 1023
        i32.and
        i32.const 10
        i32.shl
        i32.const 65536
        i32.add
        local.get $5
        i32.const 1023
        i32.and
        i32.or
        local.tee $3
        i32.const 63
        i32.and
        i32.const 128
        i32.or
        i32.const 24
        i32.shl
        local.get $3
        i32.const 6
        i32.shr_u
        i32.const 63
        i32.and
        i32.const 128
        i32.or
        i32.const 16
        i32.shl
        i32.or
        local.get $3
        i32.const 12
        i32.shr_u
        i32.const 63
        i32.and
        i32.const 128
        i32.or
        i32.const 8
        i32.shl
        i32.or
        local.get $3
        i32.const 18
        i32.shr_u
        i32.const 240
        i32.or
        i32.or
        i32.store
        local.get $1
        i32.const 4
        i32.add
        local.set $1
        local.get $0
        i32.const 4
        i32.add
        local.set $0
        br $while-continue|0
       end
      end
      local.get $1
      local.get $3
      i32.const 12
      i32.shr_u
      i32.const 224
      i32.or
      local.get $3
      i32.const 6
      i32.shr_u
      i32.const 63
      i32.and
      i32.const 128
      i32.or
      i32.const 8
      i32.shl
      i32.or
      i32.store16
      local.get $1
      local.get $3
      i32.const 63
      i32.and
      i32.const 128
      i32.or
      i32.store8 offset=2
      local.get $1
      i32.const 3
      i32.add
     end
    end
    local.set $1
    local.get $0
    i32.const 2
    i32.add
    local.set $0
    br $while-continue|0
   end
  end
  local.get $1
  local.get $2
  i32.sub
 )
 (func $~lib/util/number/decimalCount32 (param $0 i32) (result i32)
  local.get $0
  i32.const 10
  i32.ge_u
  i32.const 1
  i32.add
  local.get $0
  i32.const 10000
  i32.ge_u
  i32.const 3
  i32.add
  local.get $0
  i32.const 1000
  i32.ge_u
  i32.add
  local.get $0
  i32.const 100
  i32.lt_u
  select
  local.get $0
  i32.const 1000000
  i32.ge_u
  i32.const 6
  i32.add
  local.get $0
  i32.const 1000000000
  i32.ge_u
  i32.const 8
  i32.add
  local.get $0
  i32.const 100000000
  i32.ge_u
  i32.add
  local.get $0
  i32.const 10000000
  i32.lt_u
  select
  local.get $0
  i32.const 100000
  i32.lt_u
  select
 )
 (func $~lib/util/number/genDigits (param $0 i32) (param $1 i64) (param $2 i32) (param $3 i64) (param $4 i32) (param $5 i64) (param $6 i32) (result i32)
  (local $7 i64)
  (local $8 i64)
  (local $9 i32)
  (local $10 i64)
  (local $11 i32)
  (local $12 i64)
  (local $13 i64)
  local.get $3
  local.get $1
  i64.sub
  local.set $8
  local.get $3
  i64.const 1
  i32.const 0
  local.get $4
  i32.sub
  local.tee $11
  i64.extend_i32_s
  i64.shl
  local.tee $10
  i64.const 1
  i64.sub
  local.tee $12
  i64.and
  local.set $7
  local.get $3
  local.get $11
  i64.extend_i32_s
  i64.shr_u
  i32.wrap_i64
  local.tee $2
  call $~lib/util/number/decimalCount32
  local.set $9
  loop $while-continue|0
   local.get $9
   i32.const 0
   i32.gt_s
   if
    block $break|1
     block $case10|1
      block $case9|1
       block $case8|1
        block $case7|1
         block $case6|1
          block $case5|1
           block $case4|1
            block $case3|1
             block $case2|1
              block $case1|1
               block $case0|1
                local.get $9
                i32.const 1
                i32.sub
                br_table $case9|1 $case8|1 $case7|1 $case6|1 $case5|1 $case4|1 $case3|1 $case2|1 $case1|1 $case0|1 $case10|1
               end
               local.get $2
               i32.const 1000000000
               i32.div_u
               local.set $4
               local.get $2
               i32.const 1000000000
               i32.rem_u
               local.set $2
               br $break|1
              end
              local.get $2
              i32.const 100000000
              i32.div_u
              local.set $4
              local.get $2
              i32.const 100000000
              i32.rem_u
              local.set $2
              br $break|1
             end
             local.get $2
             i32.const 10000000
             i32.div_u
             local.set $4
             local.get $2
             i32.const 10000000
             i32.rem_u
             local.set $2
             br $break|1
            end
            local.get $2
            i32.const 1000000
            i32.div_u
            local.set $4
            local.get $2
            i32.const 1000000
            i32.rem_u
            local.set $2
            br $break|1
           end
           local.get $2
           i32.const 100000
           i32.div_u
           local.set $4
           local.get $2
           i32.const 100000
           i32.rem_u
           local.set $2
           br $break|1
          end
          local.get $2
          i32.const 10000
          i32.div_u
          local.set $4
          local.get $2
          i32.const 10000
          i32.rem_u
          local.set $2
          br $break|1
         end
         local.get $2
         i32.const 1000
         i32.div_u
         local.set $4
         local.get $2
         i32.const 1000
         i32.rem_u
         local.set $2
         br $break|1
        end
        local.get $2
        i32.const 100
        i32.div_u
        local.set $4
        local.get $2
        i32.const 100
        i32.rem_u
        local.set $2
        br $break|1
       end
       local.get $2
       i32.const 10
       i32.div_u
       local.set $4
       local.get $2
       i32.const 10
       i32.rem_u
       local.set $2
       br $break|1
      end
      local.get $2
      local.set $4
      i32.const 0
      local.set $2
      br $break|1
     end
     i32.const 0
     local.set $4
    end
    local.get $4
    local.get $6
    i32.or
    if
     local.get $0
     local.get $6
     i32.const 1
     i32.shl
     i32.add
     local.get $4
     i32.const 65535
     i32.and
     i32.const 48
     i32.add
     i32.store16
     local.get $6
     i32.const 1
     i32.add
     local.set $6
    end
    local.get $9
    i32.const 1
    i32.sub
    local.set $9
    local.get $7
    local.get $2
    i64.extend_i32_u
    local.get $11
    i64.extend_i32_s
    i64.shl
    i64.add
    local.tee $1
    local.get $5
    i64.le_u
    if
     local.get $9
     global.get $~lib/util/number/_K
     i32.add
     global.set $~lib/util/number/_K
     local.get $9
     i32.const 2
     i32.shl
     i32.const 1952
     i32.add
     i64.load32_u
     local.get $11
     i64.extend_i32_s
     i64.shl
     local.set $10
     local.get $0
     local.get $6
     i32.const 1
     i32.sub
     i32.const 1
     i32.shl
     i32.add
     local.tee $0
     i32.load16_u
     local.set $2
     loop $while-continue|3
      i32.const 1
      local.get $8
      local.get $1
      i64.sub
      local.get $1
      local.get $10
      i64.add
      local.tee $3
      local.get $8
      i64.sub
      i64.gt_u
      local.get $3
      local.get $8
      i64.lt_u
      select
      i32.const 0
      local.get $5
      local.get $1
      i64.sub
      local.get $10
      i64.ge_u
      i32.const 0
      local.get $1
      local.get $8
      i64.lt_u
      select
      select
      if
       local.get $2
       i32.const 1
       i32.sub
       local.set $2
       local.get $1
       local.get $10
       i64.add
       local.set $1
       br $while-continue|3
      end
     end
     local.get $0
     local.get $2
     i32.store16
     local.get $6
     return
    end
    br $while-continue|0
   end
  end
  local.get $11
  i64.extend_i32_s
  local.set $13
  loop $while-continue|4 (result i32)
   local.get $5
   i64.const 10
   i64.mul
   local.set $5
   local.get $7
   i64.const 10
   i64.mul
   local.tee $3
   local.get $13
   i64.shr_u
   local.tee $1
   local.get $6
   i64.extend_i32_s
   i64.or
   i64.const 0
   i64.ne
   if
    local.get $0
    local.get $6
    i32.const 1
    i32.shl
    i32.add
    local.get $1
    i32.wrap_i64
    i32.const 65535
    i32.and
    i32.const 48
    i32.add
    i32.store16
    local.get $6
    i32.const 1
    i32.add
    local.set $6
   end
   local.get $9
   i32.const 1
   i32.sub
   local.set $9
   local.get $3
   local.get $12
   i64.and
   local.tee $7
   local.get $5
   i64.ge_u
   br_if $while-continue|4
   local.get $9
   global.get $~lib/util/number/_K
   i32.add
   global.set $~lib/util/number/_K
   local.get $7
   local.set $1
   local.get $8
   i32.const 0
   local.get $9
   i32.sub
   i32.const 2
   i32.shl
   i32.const 1952
   i32.add
   i64.load32_u
   i64.mul
   local.set $8
   local.get $0
   local.get $6
   i32.const 1
   i32.sub
   i32.const 1
   i32.shl
   i32.add
   local.tee $0
   i32.load16_u
   local.set $2
   loop $while-continue|6
    i32.const 1
    local.get $8
    local.get $1
    i64.sub
    local.get $1
    local.get $10
    i64.add
    local.tee $3
    local.get $8
    i64.sub
    i64.gt_u
    local.get $3
    local.get $8
    i64.lt_u
    select
    i32.const 0
    local.get $5
    local.get $1
    i64.sub
    local.get $10
    i64.ge_u
    i32.const 0
    local.get $1
    local.get $8
    i64.lt_u
    select
    select
    if
     local.get $2
     i32.const 1
     i32.sub
     local.set $2
     local.get $1
     local.get $10
     i64.add
     local.set $1
     br $while-continue|6
    end
   end
   local.get $0
   local.get $2
   i32.store16
   local.get $6
  end
 )
 (func $~lib/memory/memory.copy (param $0 i32) (param $1 i32) (param $2 i32)
  (local $3 i32)
  (local $4 i32)
  block $~lib/util/memory/memmove|inlined.0
   local.get $2
   local.set $4
   local.get $0
   local.get $1
   i32.eq
   br_if $~lib/util/memory/memmove|inlined.0
   local.get $0
   local.get $1
   i32.lt_u
   if
    local.get $1
    i32.const 7
    i32.and
    local.get $0
    i32.const 7
    i32.and
    i32.eq
    if
     loop $while-continue|0
      local.get $0
      i32.const 7
      i32.and
      if
       local.get $4
       i32.eqz
       br_if $~lib/util/memory/memmove|inlined.0
       local.get $4
       i32.const 1
       i32.sub
       local.set $4
       local.get $0
       local.tee $2
       i32.const 1
       i32.add
       local.set $0
       local.get $1
       local.tee $3
       i32.const 1
       i32.add
       local.set $1
       local.get $2
       local.get $3
       i32.load8_u
       i32.store8
       br $while-continue|0
      end
     end
     loop $while-continue|1
      local.get $4
      i32.const 8
      i32.ge_u
      if
       local.get $0
       local.get $1
       i64.load
       i64.store
       local.get $4
       i32.const 8
       i32.sub
       local.set $4
       local.get $0
       i32.const 8
       i32.add
       local.set $0
       local.get $1
       i32.const 8
       i32.add
       local.set $1
       br $while-continue|1
      end
     end
    end
    loop $while-continue|2
     local.get $4
     if
      local.get $0
      local.tee $2
      i32.const 1
      i32.add
      local.set $0
      local.get $1
      local.tee $3
      i32.const 1
      i32.add
      local.set $1
      local.get $2
      local.get $3
      i32.load8_u
      i32.store8
      local.get $4
      i32.const 1
      i32.sub
      local.set $4
      br $while-continue|2
     end
    end
   else
    local.get $1
    i32.const 7
    i32.and
    local.get $0
    i32.const 7
    i32.and
    i32.eq
    if
     loop $while-continue|3
      local.get $0
      local.get $4
      i32.add
      i32.const 7
      i32.and
      if
       local.get $4
       i32.eqz
       br_if $~lib/util/memory/memmove|inlined.0
       local.get $4
       i32.const 1
       i32.sub
       local.tee $4
       local.get $0
       i32.add
       local.get $1
       local.get $4
       i32.add
       i32.load8_u
       i32.store8
       br $while-continue|3
      end
     end
     loop $while-continue|4
      local.get $4
      i32.const 8
      i32.ge_u
      if
       local.get $4
       i32.const 8
       i32.sub
       local.tee $4
       local.get $0
       i32.add
       local.get $1
       local.get $4
       i32.add
       i64.load
       i64.store
       br $while-continue|4
      end
     end
    end
    loop $while-continue|5
     local.get $4
     if
      local.get $4
      i32.const 1
      i32.sub
      local.tee $4
      local.get $0
      i32.add
      local.get $1
      local.get $4
      i32.add
      i32.load8_u
      i32.store8
      br $while-continue|5
     end
    end
   end
  end
 )
 (func $~lib/util/number/utoa_dec_simple<u32> (param $0 i32) (param $1 i32) (param $2 i32)
  (local $3 i32)
  loop $do-continue|0
   local.get $1
   i32.const 10
   i32.rem_u
   local.set $3
   local.get $1
   i32.const 10
   i32.div_u
   local.set $1
   local.get $0
   local.get $2
   i32.const 1
   i32.sub
   local.tee $2
   i32.const 1
   i32.shl
   i32.add
   local.get $3
   i32.const 48
   i32.add
   i32.store16
   local.get $1
   br_if $do-continue|0
  end
 )
 (func $~lib/util/number/prettify (param $0 i32) (param $1 i32) (param $2 i32) (result i32)
  (local $3 i32)
  local.get $2
  i32.eqz
  if
   local.get $0
   local.get $1
   i32.const 1
   i32.shl
   i32.add
   i32.const 3145774
   i32.store
   local.get $1
   i32.const 2
   i32.add
   return
  end
  local.get $1
  local.get $2
  i32.add
  local.tee $3
  i32.const 21
  i32.le_s
  i32.const 0
  local.get $1
  local.get $3
  i32.le_s
  select
  if (result i32)
   loop $for-loop|0
    local.get $1
    local.get $3
    i32.lt_s
    if
     local.get $0
     local.get $1
     i32.const 1
     i32.shl
     i32.add
     i32.const 48
     i32.store16
     local.get $1
     i32.const 1
     i32.add
     local.set $1
     br $for-loop|0
    end
   end
   local.get $0
   local.get $3
   i32.const 1
   i32.shl
   i32.add
   i32.const 3145774
   i32.store
   local.get $3
   i32.const 2
   i32.add
  else
   local.get $3
   i32.const 21
   i32.le_s
   i32.const 0
   local.get $3
   i32.const 0
   i32.gt_s
   select
   if (result i32)
    local.get $0
    local.get $3
    i32.const 1
    i32.shl
    i32.add
    local.tee $0
    i32.const 2
    i32.add
    local.get $0
    i32.const 0
    local.get $2
    i32.sub
    i32.const 1
    i32.shl
    call $~lib/memory/memory.copy
    local.get $0
    i32.const 46
    i32.store16
    local.get $1
    i32.const 1
    i32.add
   else
    local.get $3
    i32.const 0
    i32.le_s
    i32.const 0
    i32.const -6
    local.get $3
    i32.lt_s
    select
    if (result i32)
     local.get $0
     i32.const 2
     local.get $3
     i32.sub
     local.tee $3
     i32.const 1
     i32.shl
     i32.add
     local.get $0
     local.get $1
     i32.const 1
     i32.shl
     call $~lib/memory/memory.copy
     local.get $0
     i32.const 3014704
     i32.store
     i32.const 2
     local.set $2
     loop $for-loop|1
      local.get $2
      local.get $3
      i32.lt_s
      if
       local.get $0
       local.get $2
       i32.const 1
       i32.shl
       i32.add
       i32.const 48
       i32.store16
       local.get $2
       i32.const 1
       i32.add
       local.set $2
       br $for-loop|1
      end
     end
     local.get $1
     local.get $3
     i32.add
    else
     local.get $1
     i32.const 1
     i32.eq
     if (result i32)
      local.get $0
      i32.const 101
      i32.store16 offset=2
      local.get $0
      local.tee $1
      i32.const 4
      i32.add
      local.get $3
      i32.const 1
      i32.sub
      local.tee $0
      i32.const 0
      i32.lt_s
      local.tee $2
      if
       i32.const 0
       local.get $0
       i32.sub
       local.set $0
      end
      local.get $0
      local.get $0
      call $~lib/util/number/decimalCount32
      i32.const 1
      i32.add
      local.tee $0
      call $~lib/util/number/utoa_dec_simple<u32>
      local.get $1
      i32.const 45
      i32.const 43
      local.get $2
      select
      i32.store16 offset=4
      local.get $0
      i32.const 2
      i32.add
     else
      local.get $0
      i32.const 4
      i32.add
      local.get $0
      i32.const 2
      i32.add
      local.get $1
      i32.const 1
      i32.shl
      local.tee $2
      i32.const 2
      i32.sub
      call $~lib/memory/memory.copy
      local.get $0
      i32.const 46
      i32.store16 offset=2
      local.get $0
      local.get $2
      i32.add
      local.tee $0
      i32.const 101
      i32.store16 offset=2
      local.get $0
      local.tee $2
      i32.const 4
      i32.add
      local.get $3
      i32.const 1
      i32.sub
      local.tee $0
      i32.const 0
      i32.lt_s
      local.tee $3
      if
       i32.const 0
       local.get $0
       i32.sub
       local.set $0
      end
      local.get $0
      local.get $0
      call $~lib/util/number/decimalCount32
      i32.const 1
      i32.add
      local.tee $0
      call $~lib/util/number/utoa_dec_simple<u32>
      local.get $2
      i32.const 45
      i32.const 43
      local.get $3
      select
      i32.store16 offset=4
      local.get $0
      local.get $1
      i32.add
      i32.const 2
      i32.add
     end
    end
   end
  end
 )
 (func $~lib/util/number/dtoa_core (param $0 i32) (param $1 f64) (result i32)
  (local $2 i64)
  (local $3 i64)
  (local $4 i32)
  (local $5 i64)
  (local $6 i64)
  (local $7 i64)
  (local $8 i32)
  (local $9 i32)
  (local $10 i32)
  local.get $1
  f64.const 0
  f64.lt
  local.tee $9
  if (result f64)
   local.get $0
   i32.const 45
   i32.store16
   local.get $1
   f64.neg
  else
   local.get $1
  end
  i64.reinterpret_f64
  local.tee $2
  i64.const 9218868437227405312
  i64.and
  i64.const 52
  i64.shr_u
  i32.wrap_i64
  local.tee $8
  i32.const 0
  i32.ne
  i64.extend_i32_u
  i64.const 52
  i64.shl
  local.get $2
  i64.const 4503599627370495
  i64.and
  i64.add
  local.tee $3
  i64.const 1
  i64.shl
  i64.const 1
  i64.add
  local.tee $2
  local.get $2
  i64.clz
  i32.wrap_i64
  local.tee $4
  i64.extend_i32_s
  i64.shl
  global.set $~lib/util/number/_frc_plus
  local.get $8
  i32.const 1
  local.get $8
  select
  i32.const 1075
  i32.sub
  local.tee $8
  i32.const 1
  i32.sub
  local.get $4
  i32.sub
  local.set $4
  local.get $3
  local.get $3
  i64.const 4503599627370496
  i64.eq
  i32.const 1
  i32.add
  local.tee $10
  i64.extend_i32_s
  i64.shl
  i64.const 1
  i64.sub
  local.get $8
  local.get $10
  i32.sub
  local.get $4
  i32.sub
  i64.extend_i32_s
  i64.shl
  global.set $~lib/util/number/_frc_minus
  local.get $4
  global.set $~lib/util/number/_exp
  i32.const 348
  i32.const -61
  global.get $~lib/util/number/_exp
  i32.sub
  f64.convert_i32_s
  f64.const 0.30102999566398114
  f64.mul
  f64.const 347
  f64.add
  local.tee $1
  i32.trunc_f64_s
  local.tee $4
  local.get $1
  local.get $4
  f64.convert_i32_s
  f64.ne
  i32.add
  i32.const 3
  i32.shr_s
  i32.const 1
  i32.add
  local.tee $4
  i32.const 3
  i32.shl
  local.tee $10
  i32.sub
  global.set $~lib/util/number/_K
  local.get $10
  i32.const 1080
  i32.add
  i64.load
  global.set $~lib/util/number/_frc_pow
  local.get $4
  i32.const 1
  i32.shl
  i32.const 1776
  i32.add
  i32.load16_s
  global.set $~lib/util/number/_exp_pow
  global.get $~lib/util/number/_frc_pow
  local.tee $6
  i64.const 4294967295
  i64.and
  local.set $2
  local.get $6
  i64.const 32
  i64.shr_u
  local.tee $6
  global.get $~lib/util/number/_frc_plus
  local.tee $5
  i64.const 32
  i64.shr_u
  local.tee $7
  i64.mul
  local.get $2
  local.get $7
  i64.mul
  local.get $2
  local.get $5
  i64.const 4294967295
  i64.and
  local.tee $5
  i64.mul
  i64.const 32
  i64.shr_u
  i64.add
  local.tee $7
  i64.const 32
  i64.shr_u
  i64.add
  local.get $5
  local.get $6
  i64.mul
  local.get $7
  i64.const 4294967295
  i64.and
  i64.add
  i64.const 2147483647
  i64.add
  i64.const 32
  i64.shr_u
  i64.add
  i64.const 1
  i64.sub
  local.set $5
  local.get $0
  local.get $9
  i32.const 1
  i32.shl
  i32.add
  local.get $0
  local.get $6
  local.get $3
  local.get $3
  i64.clz
  i32.wrap_i64
  local.tee $0
  i64.extend_i32_s
  i64.shl
  local.tee $3
  i64.const 32
  i64.shr_u
  local.tee $7
  i64.mul
  local.get $2
  local.get $7
  i64.mul
  local.get $2
  local.get $3
  i64.const 4294967295
  i64.and
  local.tee $3
  i64.mul
  i64.const 32
  i64.shr_u
  i64.add
  local.tee $7
  i64.const 32
  i64.shr_u
  i64.add
  local.get $3
  local.get $6
  i64.mul
  local.get $7
  i64.const 4294967295
  i64.and
  i64.add
  i64.const 2147483647
  i64.add
  i64.const 32
  i64.shr_u
  i64.add
  global.get $~lib/util/number/_exp_pow
  local.tee $4
  local.get $8
  local.get $0
  i32.sub
  i32.add
  i32.const -64
  i32.sub
  local.get $5
  local.get $4
  global.get $~lib/util/number/_exp
  i32.add
  i32.const -64
  i32.sub
  local.get $5
  local.get $6
  global.get $~lib/util/number/_frc_minus
  local.tee $3
  i64.const 32
  i64.shr_u
  local.tee $5
  i64.mul
  local.get $2
  local.get $5
  i64.mul
  local.get $2
  local.get $3
  i64.const 4294967295
  i64.and
  local.tee $2
  i64.mul
  i64.const 32
  i64.shr_u
  i64.add
  local.tee $3
  i64.const 32
  i64.shr_u
  i64.add
  local.get $2
  local.get $6
  i64.mul
  local.get $3
  i64.const 4294967295
  i64.and
  i64.add
  i64.const 2147483647
  i64.add
  i64.const 32
  i64.shr_u
  i64.add
  i64.const 1
  i64.add
  i64.sub
  local.get $9
  call $~lib/util/number/genDigits
  local.get $9
  i32.sub
  global.get $~lib/util/number/_K
  call $~lib/util/number/prettify
  local.get $9
  i32.add
 )
 (func $~lib/util/number/dtoa_buffered (param $0 i32) (param $1 f64) (result i32)
  (local $2 i32)
  local.get $1
  f64.const 0
  f64.eq
  if
   local.get $0
   i32.const 48
   i32.store16
   local.get $0
   i32.const 46
   i32.store16 offset=2
   local.get $0
   i32.const 48
   i32.store16 offset=4
   i32.const 3
   return
  end
  local.get $1
  local.get $1
  f64.sub
  f64.const 0
  f64.ne
  if
   local.get $1
   local.get $1
   f64.ne
   if
    local.get $0
    i32.const 78
    i32.store16
    local.get $0
    i32.const 97
    i32.store16 offset=2
    local.get $0
    i32.const 78
    i32.store16 offset=4
    i32.const 3
    return
   else
    local.get $1
    f64.const 0
    f64.lt
    local.tee $2
    if
     local.get $0
     i32.const 45
     i32.store16
     local.get $0
     i32.const 2
     i32.add
     local.set $0
    end
    local.get $0
    i64.const 29555310648492105
    i64.store
    local.get $0
    i64.const 34058970405077102
    i64.store offset=8
    local.get $2
    i32.const 8
    i32.add
    return
   end
   unreachable
  end
  local.get $0
  local.get $1
  call $~lib/util/number/dtoa_core
 )
 (func $~lib/wasi/index/abort
  (local $0 i32)
  (local $1 i32)
  (local $2 i32)
  (local $3 i32)
  (local $4 i32)
  i32.const 3
  local.set $1
  i32.const 95
  local.set $0
  i32.const 0
  i32.const 12
  i32.store
  i32.const 12
  i64.const 9071471065260641
  i64.store
  i32.const 19
  i32.const 544106784
  i32.store
<<<<<<< HEAD
  i32.const 2016
  i32.const 2016
  call $~lib/string/String#get:length
=======
  i32.const 2000
  i32.const 1996
  i32.load
  i32.const 1
  i32.shr_u
>>>>>>> b4ca3f96
  i32.const 23
  call $~lib/string/String.UTF8.encodeUnsafe
  i32.const 23
  i32.add
  local.tee $2
  i32.const 40
  i32.store8
  i32.const 95
  call $~lib/util/number/decimalCount32
  local.tee $4
  local.get $2
  i32.const 1
  i32.add
  i32.add
  local.set $3
  loop $do-continue|0
   local.get $0
   i32.const 10
   i32.div_u
   local.get $3
   i32.const 1
   i32.sub
   local.tee $3
   local.get $0
   i32.const 10
   i32.rem_u
   i32.const 48
   i32.add
   i32.store8
   local.tee $0
   br_if $do-continue|0
  end
  local.get $3
  local.get $4
  i32.add
  local.tee $0
  i32.const 58
  i32.store8
  i32.const 3
  call $~lib/util/number/decimalCount32
  local.tee $2
  local.get $0
  i32.const 1
  i32.add
  i32.add
  local.set $3
  loop $do-continue|1
   local.get $1
   i32.const 10
   i32.div_u
   local.get $3
   i32.const 1
   i32.sub
   local.tee $3
   local.get $1
   i32.const 10
   i32.rem_u
   i32.const 48
   i32.add
   i32.store8
   local.tee $1
   br_if $do-continue|1
  end
  local.get $2
  local.get $3
  i32.add
  local.tee $1
  i32.const 2601
  i32.store16
  i32.const 4
  local.get $1
  i32.const -10
  i32.add
  i32.store
  i32.const 2
  i32.const 0
  i32.const 1
  i32.const 8
  call $~lib/bindings/wasi_snapshot_preview1/fd_write
  drop
  i32.const 255
  call $~lib/bindings/wasi_snapshot_preview1/proc_exit
 )
 (func $~lib/wasi/index/trace (param $0 i32) (param $1 f64) (param $2 f64) (param $3 f64) (param $4 f64) (param $5 f64)
  (local $6 i32)
  (local $7 i32)
  (local $8 i32)
  call $~lib/string/String.UTF8.byteLength
  local.tee $6
  i32.const 56
  local.get $6
  i32.const 56
  i32.gt_s
  select
  i32.const 13
  i32.add
  call $~lib/rt/stub/__alloc
  local.tee $6
  i32.const 8
  i32.add
  local.tee $8
  i32.const 4
  i32.add
  local.set $7
  local.get $6
  local.get $7
  i32.store
  local.get $7
  i64.const 9071406388179572
  i64.store
  local.get $6
  i32.const 7
  i32.store offset=4
  i32.const 2
  local.get $6
  i32.const 1
  local.get $8
  call $~lib/bindings/wasi_snapshot_preview1/fd_write
  drop
<<<<<<< HEAD
  local.get $7
  i32.const 1056
  i32.const 1056
  call $~lib/string/String#get:length
=======
>>>>>>> b4ca3f96
  local.get $6
  i32.const 1040
  i32.const 1036
  i32.load
  i32.const 1
  i32.shr_u
  local.get $7
  call $~lib/string/String.UTF8.encodeUnsafe
  i32.store offset=4
  i32.const 2
  local.get $6
  i32.const 1
  local.get $8
  call $~lib/bindings/wasi_snapshot_preview1/fd_write
  drop
  local.get $0
  if (result i32)
   local.get $7
   i32.const 32
   i32.store8
   local.get $6
   local.get $7
   i32.const 1
   i32.add
   local.tee $7
   local.get $7
   local.get $1
   call $~lib/util/number/dtoa_buffered
   local.get $7
   call $~lib/string/String.UTF8.encodeUnsafe
   i32.const 1
   i32.add
   i32.store offset=4
   i32.const 2
   local.get $6
   i32.const 1
   local.get $8
   call $~lib/bindings/wasi_snapshot_preview1/fd_write
   drop
   local.get $0
   i32.const 1
   i32.gt_s
   if
    local.get $6
    local.get $7
    local.get $7
    local.get $2
    call $~lib/util/number/dtoa_buffered
    local.get $7
    call $~lib/string/String.UTF8.encodeUnsafe
    i32.const 1
    i32.add
    i32.store offset=4
    i32.const 2
    local.get $6
    i32.const 1
    local.get $8
    call $~lib/bindings/wasi_snapshot_preview1/fd_write
    drop
    local.get $0
    i32.const 2
    i32.gt_s
    if
     local.get $6
     local.get $7
     local.get $7
     local.get $3
     call $~lib/util/number/dtoa_buffered
     local.get $7
     call $~lib/string/String.UTF8.encodeUnsafe
     i32.const 1
     i32.add
     i32.store offset=4
     i32.const 2
     local.get $6
     i32.const 1
     local.get $8
     call $~lib/bindings/wasi_snapshot_preview1/fd_write
     drop
     local.get $0
     i32.const 3
     i32.gt_s
     if
      local.get $6
      local.get $7
      local.get $7
      local.get $4
      call $~lib/util/number/dtoa_buffered
      local.get $7
      call $~lib/string/String.UTF8.encodeUnsafe
      i32.const 1
      i32.add
      i32.store offset=4
      i32.const 2
      local.get $6
      i32.const 1
      local.get $8
      call $~lib/bindings/wasi_snapshot_preview1/fd_write
      drop
      local.get $0
      i32.const 4
      i32.gt_s
      if
       local.get $6
       local.get $7
       local.get $7
       local.get $5
       call $~lib/util/number/dtoa_buffered
       local.get $7
       call $~lib/string/String.UTF8.encodeUnsafe
       i32.const 1
       i32.add
       i32.store offset=4
       i32.const 2
       local.get $6
       i32.const 1
       local.get $8
       call $~lib/bindings/wasi_snapshot_preview1/fd_write
       drop
      end
     end
    end
   end
   local.get $7
   i32.const 1
   i32.sub
  else
   local.get $7
  end
  i32.const 10
  i32.store8
  local.get $6
  i32.const 1
  i32.store offset=4
  i32.const 2
  local.get $6
  i32.const 1
  local.get $8
  call $~lib/bindings/wasi_snapshot_preview1/fd_write
  drop
  local.get $6
  i32.const 15
  i32.and
  i32.eqz
  i32.const 0
  local.get $6
  select
  i32.eqz
  if
   call $~lib/wasi/index/abort
   unreachable
  end
<<<<<<< HEAD
  global.get $~lib/rt/stub/offset
  local.get $7
  local.get $7
  i32.const 4
  i32.sub
  local.tee $0
=======
  local.get $6
  i32.const 16
  i32.sub
  local.tee $0
  i32.load offset=4
  i32.const 1
  i32.ne
  if
   i32.const 70
   i32.const 14
   call $~lib/wasi/index/abort
   unreachable
  end
  global.get $~lib/rt/stub/offset
  local.get $6
  local.get $0
>>>>>>> b4ca3f96
  i32.load
  i32.add
  i32.eq
  if
   local.get $0
   global.set $~lib/rt/stub/offset
  end
 )
 (func $~start
  global.get $~started
  if
   return
  else
   i32.const 1
   global.set $~started
  end
  i32.const 2060
  global.set $~lib/rt/stub/offset
  i32.const 0
  f64.const 0
  f64.const 0
  f64.const 0
  f64.const 0
  f64.const 0
  call $~lib/wasi/index/trace
  i32.const 1
  f64.const 1.5
  f64.const 0
  f64.const 0
  f64.const 0
  f64.const 0
  call $~lib/wasi/index/trace
  i32.const 5
  f64.const -2.00001
  f64.const 3
  f64.const nan:0x8000000000000
  f64.const inf
  f64.const -inf
  call $~lib/wasi/index/trace
 )
)<|MERGE_RESOLUTION|>--- conflicted
+++ resolved
@@ -1,9 +1,5 @@
 (module
-<<<<<<< HEAD
- (type $i32_=>_i32 (func (param i32) (result i32)))
  (type $none_=>_none (func))
-=======
->>>>>>> b4ca3f96
  (type $i32_i32_i32_=>_none (func (param i32 i32 i32)))
  (type $i32_=>_i32 (func (param i32) (result i32)))
  (type $i32_i32_i32_=>_i32 (func (param i32 i32 i32) (result i32)))
@@ -186,17 +182,6 @@
   i32.store
   local.get $4
  )
-<<<<<<< HEAD
- (func $~lib/string/String#get:length (param $0 i32) (result i32)
-  local.get $0
-  i32.const 20
-  i32.sub
-  i32.load offset=16
-  i32.const 1
-  i32.shr_u
- )
-=======
->>>>>>> b4ca3f96
  (func $~lib/string/String.UTF8.encodeUnsafe (param $0 i32) (param $1 i32) (param $2 i32) (result i32)
   (local $3 i32)
   (local $4 i32)
@@ -1608,17 +1593,11 @@
   i32.const 19
   i32.const 544106784
   i32.store
-<<<<<<< HEAD
   i32.const 2016
-  i32.const 2016
-  call $~lib/string/String#get:length
-=======
-  i32.const 2000
-  i32.const 1996
+  i32.const 2012
   i32.load
   i32.const 1
   i32.shr_u
->>>>>>> b4ca3f96
   i32.const 23
   call $~lib/string/String.UTF8.encodeUnsafe
   i32.const 23
@@ -1738,16 +1717,9 @@
   local.get $8
   call $~lib/bindings/wasi_snapshot_preview1/fd_write
   drop
-<<<<<<< HEAD
-  local.get $7
+  local.get $6
   i32.const 1056
-  i32.const 1056
-  call $~lib/string/String#get:length
-=======
->>>>>>> b4ca3f96
-  local.get $6
-  i32.const 1040
-  i32.const 1036
+  i32.const 1052
   i32.load
   i32.const 1
   i32.shr_u
@@ -1897,31 +1869,12 @@
    call $~lib/wasi/index/abort
    unreachable
   end
-<<<<<<< HEAD
   global.get $~lib/rt/stub/offset
-  local.get $7
-  local.get $7
+  local.get $6
+  local.get $6
   i32.const 4
   i32.sub
   local.tee $0
-=======
-  local.get $6
-  i32.const 16
-  i32.sub
-  local.tee $0
-  i32.load offset=4
-  i32.const 1
-  i32.ne
-  if
-   i32.const 70
-   i32.const 14
-   call $~lib/wasi/index/abort
-   unreachable
-  end
-  global.get $~lib/rt/stub/offset
-  local.get $6
-  local.get $0
->>>>>>> b4ca3f96
   i32.load
   i32.add
   i32.eq
