(module
 (type $i32_i32_i32_=>_none (func (param i32 i32 i32)))
 (type $i32_i32_i32_=>_i32 (func (param i32 i32 i32) (result i32)))
 (type $i32_i32_=>_none (func (param i32 i32)))
 (type $none_=>_none (func))
 (type $i32_f64_=>_i32 (func (param i32 f64) (result i32)))
 (type $i32_i32_i32_i32_=>_i32 (func (param i32 i32 i32 i32) (result i32)))
 (type $i32_=>_none (func (param i32)))
 (type $i32_i32_i32_i32_=>_none (func (param i32 i32 i32 i32)))
 (type $i32_i32_=>_i32 (func (param i32 i32) (result i32)))
 (type $i32_i64_i64_i32_i64_i32_=>_i32 (func (param i32 i64 i64 i32 i64 i32) (result i32)))
 (type $i32_f64_f64_f64_f64_f64_=>_none (func (param i32 f64 f64 f64 f64 f64)))
 (import "wasi_snapshot_preview1" "fd_write" (func $~lib/bindings/wasi_snapshot_preview1/fd_write (param i32 i32 i32 i32) (result i32)))
 (import "wasi_snapshot_preview1" "proc_exit" (func $~lib/bindings/wasi_snapshot_preview1/proc_exit (param i32)))
 (global $~lib/rt/tlsf/ROOT (mut i32) (i32.const 0))
 (global $~argumentsLength (mut i32) (i32.const 0))
 (global $~lib/util/number/_frc_plus (mut i64) (i64.const 0))
 (global $~lib/util/number/_frc_minus (mut i64) (i64.const 0))
 (global $~lib/util/number/_exp (mut i32) (i32.const 0))
 (global $~lib/util/number/_K (mut i32) (i32.const 0))
 (global $~lib/util/number/_frc_pow (mut i64) (i64.const 0))
 (global $~lib/util/number/_exp_pow (mut i32) (i32.const 0))
 (global $~lib/memory/__stack_pointer (mut i32) (i32.const 19024))
 (global $~started (mut i32) (i32.const 0))
 (memory $0 1)
 (data (i32.const 1036) ",")
 (data (i32.const 1048) "\01\00\00\00\16\00\00\00t\00h\00e\00 \00m\00e\00s\00s\00a\00g\00e")
 (data (i32.const 1084) "<")
 (data (i32.const 1096) "\01\00\00\00$\00\00\00U\00n\00p\00a\00i\00r\00e\00d\00 \00s\00u\00r\00r\00o\00g\00a\00t\00e")
 (data (i32.const 1148) ",")
 (data (i32.const 1160) "\01\00\00\00\1c\00\00\00~\00l\00i\00b\00/\00s\00t\00r\00i\00n\00g\00.\00t\00s")
 (data (i32.const 1196) "<")
 (data (i32.const 1208) "\01\00\00\00\1e\00\00\00~\00l\00i\00b\00/\00r\00t\00/\00t\00l\00s\00f\00.\00t\00s")
 (data (i32.const 1260) "<")
 (data (i32.const 1272) "\01\00\00\00(\00\00\00A\00l\00l\00o\00c\00a\00t\00i\00o\00n\00 \00t\00o\00o\00 \00l\00a\00r\00g\00e")
 (data (i32.const 1328) "\88\02\1c\08\a0\d5\8f\fav\bf>\a2\7f\e1\ae\bav\acU0 \fb\16\8b\ea5\ce]J\89B\cf-;eU\aa\b0k\9a\dfE\1a=\03\cf\1a\e6\ca\c6\9a\c7\17\fep\abO\dc\bc\be\fc\b1w\ff\0c\d6kA\ef\91V\be<\fc\7f\90\ad\1f\d0\8d\83\9aU1(\\Q\d3\b5\c9\a6\ad\8f\acq\9d\cb\8b\ee#w\"\9c\eamSx@\91I\cc\aeW\ce\b6]y\12<\827V\fbM6\94\10\c2O\98H8o\ea\96\90\c7:\82%\cb\85t\d7\f4\97\bf\97\cd\cf\86\a0\e5\ac*\17\98\n4\ef\8e\b25*\fbg8\b2;?\c6\d2\df\d4\c8\84\ba\cd\d3\1a\'D\dd\c5\96\c9%\bb\ce\9fk\93\84\a5b}$l\ac\db\f6\da_\0dXf\ab\a3&\f1\c3\de\93\f8\e2\f3\b8\80\ff\aa\a8\ad\b5\b5\8bJ|l\05_b\87S0\c14`\ff\bc\c9U&\ba\91\8c\85N\96\bd~)p$w\f9\df\8f\b8\e5\b8\9f\bd\df\a6\94}t\88\cf_\a9\f8\cf\9b\a8\8f\93pD\b9k\15\0f\bf\f8\f0\08\8a\b611eU%\b0\cd\ac\7f{\d0\c6\e2?\99\06;+*\c4\10\\\e4\d3\92si\99$$\aa\0e\ca\00\83\f2\b5\87\fd\eb\1a\11\92d\08\e5\bc\cc\88Po\t\cc\bc\8c,e\19\e2X\17\b7\d1\00\00\00\00\00\00@\9c\00\00\00\00\10\a5\d4\e8\00\00b\ac\c5\ebx\ad\84\t\94\f8x9?\81\b3\15\07\c9{\ce\97\c0p\\\ea{\ce2~\8fh\80\e9\ab\a48\d2\d5E\"\9a\17&\'O\9f\'\fb\c4\d41\a2c\ed\a8\ad\c8\8c8e\de\b0\dbe\ab\1a\8e\08\c7\83\9a\1dqB\f9\1d]\c4X\e7\1b\a6,iM\92\ea\8dp\1ad\ee\01\daJw\ef\9a\99\a3m\a2\85k}\b4{x\t\f2w\18\ddy\a1\e4T\b4\c2\c5\9b[\92\86[\86=]\96\c8\c5S5\c8\b3\a0\97\fa\\\b4*\95\e3_\a0\99\bd\9fF\de%\8c9\db4\c2\9b\a5\\\9f\98\a3r\9a\c6\f6\ce\be\e9TS\bf\dc\b7\e2A\"\f2\17\f3\fc\88\a5x\\\d3\9b\ce \cc\dfS!{\f3Z\16\98:0\1f\97\dc\b5\a0\e2\96\b3\e3\\S\d1\d9\a8<D\a7\a4\d9|\9b\fb\10D\a4\a7LLv\bb\1a\9c@\b6\ef\8e\ab\8b,\84W\a6\10\ef\1f\d0)1\91\e9\e5\a4\10\9b\9d\0c\9c\a1\fb\9b\10\e7)\f4;b\d9 (\ac\85\cf\a7z^KD\80-\dd\ac\03@\e4!\bf\8f\ffD^/\9cg\8eA\b8\8c\9c\9d\173\d4\a9\1b\e3\b4\92\db\19\9e\d9w\df\ban\bf\96\ebk\ee\f0\9b;\02\87\af")
 (data (i32.const 2024) "<\fbW\fbr\fb\8c\fb\a7\fb\c1\fb\dc\fb\f6\fb\11\fc,\fcF\fca\fc{\fc\96\fc\b1\fc\cb\fc\e6\fc\00\fd\1b\fd5\fdP\fdk\fd\85\fd\a0\fd\ba\fd\d5\fd\ef\fd\n\fe%\fe?\feZ\fet\fe\8f\fe\a9\fe\c4\fe\df\fe\f9\fe\14\ff.\ffI\ffc\ff~\ff\99\ff\b3\ff\ce\ff\e8\ff\03\00\1e\008\00S\00m\00\88\00\a2\00\bd\00\d8\00\f2\00\0d\01\'\01B\01\\\01w\01\92\01\ac\01\c7\01\e1\01\fc\01\16\021\02L\02f\02\81\02\9b\02\b6\02\d0\02\eb\02\06\03 \03;\03U\03p\03\8b\03\a5\03\c0\03\da\03\f5\03\0f\04*\04")
 (data (i32.const 2200) "\01\00\00\00\n\00\00\00d\00\00\00\e8\03\00\00\10\'\00\00\a0\86\01\00@B\0f\00\80\96\98\00\00\e1\f5\05\00\ca\9a;")
 (data (i32.const 2240) "0\000\000\001\000\002\000\003\000\004\000\005\000\006\000\007\000\008\000\009\001\000\001\001\001\002\001\003\001\004\001\005\001\006\001\007\001\008\001\009\002\000\002\001\002\002\002\003\002\004\002\005\002\006\002\007\002\008\002\009\003\000\003\001\003\002\003\003\003\004\003\005\003\006\003\007\003\008\003\009\004\000\004\001\004\002\004\003\004\004\004\005\004\006\004\007\004\008\004\009\005\000\005\001\005\002\005\003\005\004\005\005\005\006\005\007\005\008\005\009\006\000\006\001\006\002\006\003\006\004\006\005\006\006\006\007\006\008\006\009\007\000\007\001\007\002\007\003\007\004\007\005\007\006\007\007\007\008\007\009\008\000\008\001\008\002\008\003\008\004\008\005\008\006\008\007\008\008\008\009\009\000\009\001\009\002\009\003\009\004\009\005\009\006\009\007\009\008\009\009")
 (export "memory" (memory $0))
 (export "_start" (func $~start))
 (func $~lib/string/String.UTF8.encodeUnsafe@varargs (param $0 i32) (param $1 i32) (param $2 i32) (result i32)
  (local $3 i32)
  (local $4 i32)
  (local $5 i32)
  block $2of2
   block $outOfRange
    global.get $~argumentsLength
    i32.const 3
    i32.sub
    br_table $2of2 $2of2 $2of2 $outOfRange
   end
   unreachable
  end
  local.get $1
  i32.const 1
  i32.shl
  local.get $0
  i32.add
  local.set $3
  local.get $2
  local.set $1
  loop $while-continue|0
   local.get $0
   local.get $3
   i32.lt_u
   if
    local.get $0
    i32.load16_u
    local.tee $4
    i32.const 128
    i32.lt_u
    if (result i32)
     local.get $1
     local.get $4
     i32.store8
     local.get $1
     i32.const 1
     i32.add
    else
     local.get $4
     i32.const 2048
     i32.lt_u
     if (result i32)
      local.get $1
      local.get $4
      i32.const 6
      i32.shr_u
      i32.const 192
      i32.or
      local.get $4
      i32.const 63
      i32.and
      i32.const 128
      i32.or
      i32.const 8
      i32.shl
      i32.or
      i32.store16
      local.get $1
      i32.const 2
      i32.add
     else
      local.get $4
      i32.const 56320
      i32.lt_u
      local.get $3
      local.get $0
      i32.const 2
      i32.add
      i32.gt_u
      i32.and
      local.get $4
      i32.const 63488
      i32.and
      i32.const 55296
      i32.eq
      i32.and
      if
       local.get $0
       i32.load16_u offset=2
       local.tee $5
       i32.const 64512
       i32.and
       i32.const 56320
       i32.eq
       if
        local.get $1
        local.get $4
        i32.const 1023
        i32.and
        i32.const 10
        i32.shl
        i32.const 65536
        i32.add
        local.get $5
        i32.const 1023
        i32.and
        i32.or
        local.tee $4
        i32.const 63
        i32.and
        i32.const 128
        i32.or
        i32.const 24
        i32.shl
        local.get $4
        i32.const 6
        i32.shr_u
        i32.const 63
        i32.and
        i32.const 128
        i32.or
        i32.const 16
        i32.shl
        i32.or
        local.get $4
        i32.const 12
        i32.shr_u
        i32.const 63
        i32.and
        i32.const 128
        i32.or
        i32.const 8
        i32.shl
        i32.or
        local.get $4
        i32.const 18
        i32.shr_u
        i32.const 240
        i32.or
        i32.or
        i32.store
        local.get $1
        i32.const 4
        i32.add
        local.set $1
        local.get $0
        i32.const 4
        i32.add
        local.set $0
        br $while-continue|0
       end
      end
      local.get $1
      local.get $4
      i32.const 12
      i32.shr_u
      i32.const 224
      i32.or
      local.get $4
      i32.const 6
      i32.shr_u
      i32.const 63
      i32.and
      i32.const 128
      i32.or
      i32.const 8
      i32.shl
      i32.or
      i32.store16
      local.get $1
      local.get $4
      i32.const 63
      i32.and
      i32.const 128
      i32.or
      i32.store8 offset=2
      local.get $1
      i32.const 3
      i32.add
     end
    end
    local.set $1
    local.get $0
    i32.const 2
    i32.add
    local.set $0
    br $while-continue|0
   end
  end
  local.get $1
  local.get $2
  i32.sub
 )
 (func $~lib/wasi/index/abort (param $0 i32) (param $1 i32) (param $2 i32) (param $3 i32)
  (local $4 i32)
  i32.const 0
  i32.const 12
  i32.store
  i32.const 12
  i64.const 9071471065260641
  i64.store
  local.get $0
  if (result i32)
   local.get $0
   i32.const 20
   i32.sub
   i32.load offset=16
   i32.const 1
   i32.shr_u
   local.set $4
   i32.const 3
   global.set $~argumentsLength
   local.get $0
   local.get $4
   i32.const 19
   call $~lib/string/String.UTF8.encodeUnsafe@varargs
   i32.const 19
   i32.add
  else
   i32.const 19
  end
  local.tee $0
  i32.const 544106784
  i32.store
  local.get $0
  i32.const 4
  i32.add
  local.set $0
  local.get $1
  if
   local.get $1
   i32.const 20
   i32.sub
   i32.load offset=16
   i32.const 1
   i32.shr_u
   local.set $4
   i32.const 3
   global.set $~argumentsLength
   local.get $1
   local.get $4
   local.get $0
   call $~lib/string/String.UTF8.encodeUnsafe@varargs
   local.get $0
   i32.add
   local.set $0
  end
  local.get $0
  i32.const 40
  i32.store8
  local.get $2
  i32.const 100000
  i32.lt_u
  if (result i32)
   local.get $2
   i32.const 100
   i32.lt_u
   if (result i32)
    local.get $2
    i32.const 10
    i32.ge_u
    i32.const 1
    i32.add
   else
    local.get $2
    i32.const 10000
    i32.ge_u
    i32.const 3
    i32.add
    local.get $2
    i32.const 1000
    i32.ge_u
    i32.add
   end
  else
   local.get $2
   i32.const 10000000
   i32.lt_u
   if (result i32)
    local.get $2
    i32.const 1000000
    i32.ge_u
    i32.const 6
    i32.add
   else
    local.get $2
    i32.const 1000000000
    i32.ge_u
    i32.const 8
    i32.add
    local.get $2
    i32.const 100000000
    i32.ge_u
    i32.add
   end
  end
  local.tee $1
  local.get $0
  i32.const 1
  i32.add
  i32.add
  local.set $0
  loop $do-loop|0
   local.get $0
   i32.const 1
   i32.sub
   local.tee $0
   local.get $2
   i32.const 10
   i32.rem_u
   i32.const 48
   i32.add
   i32.store8
   local.get $2
   i32.const 10
   i32.div_u
   local.tee $2
   br_if $do-loop|0
  end
  local.get $0
  local.get $1
  i32.add
  local.tee $0
  i32.const 58
  i32.store8
  local.get $3
  i32.const 100000
  i32.lt_u
  if (result i32)
   local.get $3
   i32.const 100
   i32.lt_u
   if (result i32)
    local.get $3
    i32.const 10
    i32.ge_u
    i32.const 1
    i32.add
   else
    local.get $3
    i32.const 10000
    i32.ge_u
    i32.const 3
    i32.add
    local.get $3
    i32.const 1000
    i32.ge_u
    i32.add
   end
  else
   local.get $3
   i32.const 10000000
   i32.lt_u
   if (result i32)
    local.get $3
    i32.const 1000000
    i32.ge_u
    i32.const 6
    i32.add
   else
    local.get $3
    i32.const 1000000000
    i32.ge_u
    i32.const 8
    i32.add
    local.get $3
    i32.const 100000000
    i32.ge_u
    i32.add
   end
  end
  local.tee $1
  local.get $0
  i32.const 1
  i32.add
  i32.add
  local.set $0
  loop $do-loop|1
   local.get $0
   i32.const 1
   i32.sub
   local.tee $0
   local.get $3
   i32.const 10
   i32.rem_u
   i32.const 48
   i32.add
   i32.store8
   local.get $3
   i32.const 10
   i32.div_u
   local.tee $3
   br_if $do-loop|1
  end
  local.get $0
  local.get $1
  i32.add
  local.tee $0
  i32.const 2601
  i32.store16
  i32.const 4
  local.get $0
  i32.const 10
  i32.sub
  i32.store
  i32.const 2
  i32.const 0
  i32.const 1
  i32.const 8
  call $~lib/bindings/wasi_snapshot_preview1/fd_write
  drop
  i32.const 255
  call $~lib/bindings/wasi_snapshot_preview1/proc_exit
 )
 (func $~lib/rt/tlsf/removeBlock (param $0 i32) (param $1 i32)
  (local $2 i32)
  (local $3 i32)
  (local $4 i32)
  (local $5 i32)
  local.get $1
  i32.load
  local.tee $2
  i32.const 1
  i32.and
  i32.eqz
  if
   i32.const 0
   i32.const 1216
   i32.const 268
   i32.const 14
   call $~lib/wasi/index/abort
   unreachable
  end
  local.get $2
  i32.const -4
  i32.and
  local.tee $2
  i32.const 12
  i32.lt_u
  if
   i32.const 0
   i32.const 1216
   i32.const 270
   i32.const 14
   call $~lib/wasi/index/abort
   unreachable
  end
  local.get $2
  i32.const 256
  i32.lt_u
  if (result i32)
   local.get $2
   i32.const 4
   i32.shr_u
  else
   i32.const 31
   local.get $2
   i32.const 1073741820
   local.get $2
   i32.const 1073741820
   i32.lt_u
   select
   local.tee $2
   i32.clz
   i32.sub
   local.tee $4
   i32.const 7
   i32.sub
   local.set $3
   local.get $2
   local.get $4
   i32.const 4
   i32.sub
   i32.shr_u
   i32.const 16
   i32.xor
  end
  local.tee $2
  i32.const 16
  i32.lt_u
  local.get $3
  i32.const 23
  i32.lt_u
  i32.and
  i32.eqz
  if
   i32.const 0
   i32.const 1216
   i32.const 284
   i32.const 14
   call $~lib/wasi/index/abort
   unreachable
  end
  local.get $1
  i32.load offset=8
  local.set $5
  local.get $1
  i32.load offset=4
  local.tee $4
  if
   local.get $4
   local.get $5
   i32.store offset=8
  end
  local.get $5
  if
   local.get $5
   local.get $4
   i32.store offset=4
  end
  local.get $2
  local.get $3
  i32.const 4
  i32.shl
  i32.add
  i32.const 2
  i32.shl
  local.get $0
  i32.add
  i32.load offset=96
  local.get $1
  i32.eq
  if
   local.get $2
   local.get $3
   i32.const 4
   i32.shl
   i32.add
   i32.const 2
   i32.shl
   local.get $0
   i32.add
   local.get $5
   i32.store offset=96
   local.get $5
   i32.eqz
   if
    local.get $3
    i32.const 2
    i32.shl
    local.get $0
    i32.add
    local.tee $1
    i32.load offset=4
    i32.const -2
    local.get $2
    i32.rotl
    i32.and
    local.set $2
    local.get $1
    local.get $2
    i32.store offset=4
    local.get $2
    i32.eqz
    if
     local.get $0
     local.get $0
     i32.load
     i32.const -2
     local.get $3
     i32.rotl
     i32.and
     i32.store
    end
   end
  end
 )
 (func $~lib/rt/tlsf/insertBlock (param $0 i32) (param $1 i32)
  (local $2 i32)
  (local $3 i32)
  (local $4 i32)
  (local $5 i32)
  (local $6 i32)
  local.get $1
  i32.eqz
  if
   i32.const 0
   i32.const 1216
   i32.const 201
   i32.const 14
   call $~lib/wasi/index/abort
   unreachable
  end
  local.get $1
  i32.load
  local.tee $3
  i32.const 1
  i32.and
  i32.eqz
  if
   i32.const 0
   i32.const 1216
   i32.const 203
   i32.const 14
   call $~lib/wasi/index/abort
   unreachable
  end
  local.get $1
  i32.const 4
  i32.add
  local.get $1
  i32.load
  i32.const -4
  i32.and
  i32.add
  local.tee $4
  i32.load
  local.tee $2
  i32.const 1
  i32.and
  if
   local.get $0
   local.get $4
   call $~lib/rt/tlsf/removeBlock
   local.get $1
   local.get $3
   i32.const 4
   i32.add
   local.get $2
   i32.const -4
   i32.and
   i32.add
   local.tee $3
   i32.store
   local.get $1
   i32.const 4
   i32.add
   local.get $1
   i32.load
   i32.const -4
   i32.and
   i32.add
   local.tee $4
   i32.load
   local.set $2
  end
  local.get $3
  i32.const 2
  i32.and
  if
   local.get $1
   i32.const 4
   i32.sub
   i32.load
   local.tee $1
   i32.load
   local.tee $6
   i32.const 1
   i32.and
   i32.eqz
   if
    i32.const 0
    i32.const 1216
    i32.const 221
    i32.const 16
    call $~lib/wasi/index/abort
    unreachable
   end
   local.get $0
   local.get $1
   call $~lib/rt/tlsf/removeBlock
   local.get $1
   local.get $6
   i32.const 4
   i32.add
   local.get $3
   i32.const -4
   i32.and
   i32.add
   local.tee $3
   i32.store
  end
  local.get $4
  local.get $2
  i32.const 2
  i32.or
  i32.store
  local.get $3
  i32.const -4
  i32.and
  local.tee $2
  i32.const 12
  i32.lt_u
  if
   i32.const 0
   i32.const 1216
   i32.const 233
   i32.const 14
   call $~lib/wasi/index/abort
   unreachable
  end
  local.get $2
  local.get $1
  i32.const 4
  i32.add
  i32.add
  local.get $4
  i32.ne
  if
   i32.const 0
   i32.const 1216
   i32.const 234
   i32.const 14
   call $~lib/wasi/index/abort
   unreachable
  end
  local.get $4
  i32.const 4
  i32.sub
  local.get $1
  i32.store
  local.get $2
  i32.const 256
  i32.lt_u
  if (result i32)
   local.get $2
   i32.const 4
   i32.shr_u
  else
   i32.const 31
   local.get $2
   i32.const 1073741820
   local.get $2
   i32.const 1073741820
   i32.lt_u
   select
   local.tee $2
   i32.clz
   i32.sub
   local.tee $3
   i32.const 7
   i32.sub
   local.set $5
   local.get $2
   local.get $3
   i32.const 4
   i32.sub
   i32.shr_u
   i32.const 16
   i32.xor
  end
  local.tee $2
  i32.const 16
  i32.lt_u
  local.get $5
  i32.const 23
  i32.lt_u
  i32.and
  i32.eqz
  if
   i32.const 0
   i32.const 1216
   i32.const 251
   i32.const 14
   call $~lib/wasi/index/abort
   unreachable
  end
  local.get $2
  local.get $5
  i32.const 4
  i32.shl
  i32.add
  i32.const 2
  i32.shl
  local.get $0
  i32.add
  i32.load offset=96
  local.set $3
  local.get $1
  i32.const 0
  i32.store offset=4
  local.get $1
  local.get $3
  i32.store offset=8
  local.get $3
  if
   local.get $3
   local.get $1
   i32.store offset=4
  end
  local.get $2
  local.get $5
  i32.const 4
  i32.shl
  i32.add
  i32.const 2
  i32.shl
  local.get $0
  i32.add
  local.get $1
  i32.store offset=96
  local.get $0
  local.get $0
  i32.load
  i32.const 1
  local.get $5
  i32.shl
  i32.or
  i32.store
  local.get $5
  i32.const 2
  i32.shl
  local.get $0
  i32.add
  local.tee $0
  local.get $0
  i32.load offset=4
  i32.const 1
  local.get $2
  i32.shl
  i32.or
  i32.store offset=4
 )
 (func $~lib/rt/tlsf/addMemory (param $0 i32) (param $1 i32) (param $2 i32)
  (local $3 i32)
  (local $4 i32)
  local.get $1
  local.get $2
  i32.gt_u
  if
   i32.const 0
   i32.const 1216
   i32.const 377
   i32.const 14
   call $~lib/wasi/index/abort
   unreachable
  end
  local.get $1
  i32.const 19
  i32.add
  i32.const -16
  i32.and
  i32.const 4
  i32.sub
  local.set $1
  local.get $0
  i32.load offset=1568
  local.tee $4
  if
   local.get $1
   local.get $4
   i32.const 4
   i32.add
   i32.lt_u
   if
    i32.const 0
    i32.const 1216
    i32.const 384
    i32.const 16
    call $~lib/wasi/index/abort
    unreachable
   end
   local.get $4
   local.get $1
   i32.const 16
   i32.sub
   i32.eq
   if
    local.get $4
    i32.load
    local.set $3
    local.get $1
    i32.const 16
    i32.sub
    local.set $1
   end
  else
   local.get $1
   local.get $0
   i32.const 1572
   i32.add
   i32.lt_u
   if
    i32.const 0
    i32.const 1216
    i32.const 397
    i32.const 5
    call $~lib/wasi/index/abort
    unreachable
   end
  end
  local.get $2
  i32.const -16
  i32.and
  local.get $1
  i32.sub
  local.tee $2
  i32.const 20
  i32.lt_u
  if
   return
  end
  local.get $1
  local.get $3
  i32.const 2
  i32.and
  local.get $2
  i32.const 8
  i32.sub
  local.tee $2
  i32.const 1
  i32.or
  i32.or
  i32.store
  local.get $1
  i32.const 0
  i32.store offset=4
  local.get $1
  i32.const 0
  i32.store offset=8
  local.get $2
  local.get $1
  i32.const 4
  i32.add
  i32.add
  local.tee $2
  i32.const 2
  i32.store
  local.get $0
  local.get $2
  i32.store offset=1568
  local.get $0
  local.get $1
  call $~lib/rt/tlsf/insertBlock
 )
 (func $~lib/rt/tlsf/initialize
  (local $0 i32)
  (local $1 i32)
  memory.size
  local.tee $0
  i32.const 0
  i32.le_s
  if (result i32)
   i32.const 1
   local.get $0
   i32.sub
   memory.grow
   i32.const 0
   i32.lt_s
  else
   i32.const 0
  end
  if
   unreachable
  end
  i32.const 19024
  i32.const 0
  i32.store
  i32.const 20592
  i32.const 0
  i32.store
  loop $for-loop|0
   local.get $1
   i32.const 23
   i32.lt_u
   if
    local.get $1
    i32.const 2
    i32.shl
    i32.const 19024
    i32.add
    i32.const 0
    i32.store offset=4
    i32.const 0
    local.set $0
    loop $for-loop|1
     local.get $0
     i32.const 16
     i32.lt_u
     if
      local.get $0
      local.get $1
      i32.const 4
      i32.shl
      i32.add
      i32.const 2
      i32.shl
      i32.const 19024
      i32.add
      i32.const 0
      i32.store offset=96
      local.get $0
      i32.const 1
      i32.add
      local.set $0
      br $for-loop|1
     end
    end
    local.get $1
    i32.const 1
    i32.add
    local.set $1
    br $for-loop|0
   end
  end
  i32.const 19024
  i32.const 20596
  memory.size
  i32.const 16
  i32.shl
  call $~lib/rt/tlsf/addMemory
  i32.const 19024
  global.set $~lib/rt/tlsf/ROOT
 )
 (func $~lib/rt/tlsf/searchBlock (param $0 i32) (param $1 i32) (result i32)
  (local $2 i32)
  (local $3 i32)
  local.get $1
  i32.const 256
  i32.lt_u
  if (result i32)
   local.get $1
   i32.const 4
   i32.shr_u
  else
   i32.const 31
   i32.const 1
   i32.const 27
   local.get $1
   i32.clz
   i32.sub
   i32.shl
   local.get $1
   i32.add
   i32.const 1
   i32.sub
   local.get $1
   local.get $1
   i32.const 536870910
   i32.lt_u
   select
   local.tee $1
   i32.clz
   i32.sub
   local.tee $3
   i32.const 7
   i32.sub
   local.set $2
   local.get $1
   local.get $3
   i32.const 4
   i32.sub
   i32.shr_u
   i32.const 16
   i32.xor
  end
  local.tee $1
  i32.const 16
  i32.lt_u
  local.get $2
  i32.const 23
  i32.lt_u
  i32.and
  i32.eqz
  if
   i32.const 0
   i32.const 1216
   i32.const 330
   i32.const 14
   call $~lib/wasi/index/abort
   unreachable
  end
  local.get $2
  i32.const 2
  i32.shl
  local.get $0
  i32.add
  i32.load offset=4
  i32.const -1
  local.get $1
  i32.shl
  i32.and
  local.tee $1
  if (result i32)
   local.get $1
   i32.ctz
   local.get $2
   i32.const 4
   i32.shl
   i32.add
   i32.const 2
   i32.shl
   local.get $0
   i32.add
   i32.load offset=96
  else
   local.get $0
   i32.load
   i32.const -1
   local.get $2
   i32.const 1
   i32.add
   i32.shl
   i32.and
   local.tee $1
   if (result i32)
    local.get $1
    i32.ctz
    local.tee $1
    i32.const 2
    i32.shl
    local.get $0
    i32.add
    i32.load offset=4
    local.tee $2
    i32.eqz
    if
     i32.const 0
     i32.const 1216
     i32.const 343
     i32.const 18
     call $~lib/wasi/index/abort
     unreachable
    end
    local.get $2
    i32.ctz
    local.get $1
    i32.const 4
    i32.shl
    i32.add
    i32.const 2
    i32.shl
    local.get $0
    i32.add
    i32.load offset=96
   else
    i32.const 0
   end
  end
 )
 (func $~lib/util/number/genDigits (param $0 i32) (param $1 i64) (param $2 i64) (param $3 i32) (param $4 i64) (param $5 i32) (result i32)
  (local $6 i32)
  (local $7 i64)
  (local $8 i32)
  (local $9 i32)
  (local $10 i32)
  (local $11 i64)
  (local $12 i64)
  (local $13 i64)
  local.get $2
  local.get $1
  i64.sub
  local.set $12
  local.get $2
  i64.const 1
  i32.const 0
  local.get $3
  i32.sub
  local.tee $10
  i64.extend_i32_s
  local.tee $1
  i64.shl
  local.tee $13
  i64.const 1
  i64.sub
  local.tee $11
  i64.and
  local.set $7
  local.get $2
  local.get $1
  i64.shr_u
  i32.wrap_i64
  local.tee $3
  local.tee $6
  i32.const 100000
  i32.lt_u
  if (result i32)
   local.get $6
   i32.const 100
   i32.lt_u
   if (result i32)
    local.get $6
    i32.const 10
    i32.ge_u
    i32.const 1
    i32.add
   else
    local.get $6
    i32.const 10000
    i32.ge_u
    i32.const 3
    i32.add
    local.get $6
    i32.const 1000
    i32.ge_u
    i32.add
   end
  else
   local.get $6
   i32.const 10000000
   i32.lt_u
   if (result i32)
    local.get $6
    i32.const 1000000
    i32.ge_u
    i32.const 6
    i32.add
   else
    local.get $6
    i32.const 1000000000
    i32.ge_u
    i32.const 8
    i32.add
    local.get $6
    i32.const 100000000
    i32.ge_u
    i32.add
   end
  end
  local.set $9
  loop $while-continue|0
   local.get $9
   i32.const 0
   i32.gt_s
   if
    block $break|1
     block $case10|1
      block $case9|1
       block $case8|1
        block $case7|1
         block $case6|1
          block $case5|1
           block $case4|1
            block $case3|1
             block $case2|1
              block $case1|1
               block $case0|1
                local.get $9
                i32.const 1
                i32.sub
                br_table $case9|1 $case8|1 $case7|1 $case6|1 $case5|1 $case4|1 $case3|1 $case2|1 $case1|1 $case0|1 $case10|1
               end
               local.get $3
               i32.const 1000000000
               i32.div_u
               local.set $6
               local.get $3
               i32.const 1000000000
               i32.rem_u
               local.set $3
               br $break|1
              end
              local.get $3
              i32.const 100000000
              i32.div_u
              local.set $6
              local.get $3
              i32.const 100000000
              i32.rem_u
              local.set $3
              br $break|1
             end
             local.get $3
             i32.const 10000000
             i32.div_u
             local.set $6
             local.get $3
             i32.const 10000000
             i32.rem_u
             local.set $3
             br $break|1
            end
            local.get $3
            i32.const 1000000
            i32.div_u
            local.set $6
            local.get $3
            i32.const 1000000
            i32.rem_u
            local.set $3
            br $break|1
           end
           local.get $3
           i32.const 100000
           i32.div_u
           local.set $6
           local.get $3
           i32.const 100000
           i32.rem_u
           local.set $3
           br $break|1
          end
          local.get $3
          i32.const 10000
          i32.div_u
          local.set $6
          local.get $3
          i32.const 10000
          i32.rem_u
          local.set $3
          br $break|1
         end
         local.get $3
         i32.const 1000
         i32.div_u
         local.set $6
         local.get $3
         i32.const 1000
         i32.rem_u
         local.set $3
         br $break|1
        end
        local.get $3
        i32.const 100
        i32.div_u
        local.set $6
        local.get $3
        i32.const 100
        i32.rem_u
        local.set $3
        br $break|1
       end
       local.get $3
       i32.const 10
       i32.div_u
       local.set $6
       local.get $3
       i32.const 10
       i32.rem_u
       local.set $3
       br $break|1
      end
      local.get $3
      local.set $6
      i32.const 0
      local.set $3
      br $break|1
     end
     i32.const 0
     local.set $6
    end
    local.get $5
    local.get $6
    i32.or
    if
     local.get $5
     local.tee $8
     i32.const 1
     i32.add
     local.set $5
     local.get $8
     i32.const 1
     i32.shl
     local.get $0
     i32.add
     local.get $6
     i32.const 65535
     i32.and
     i32.const 48
     i32.add
     i32.store16
    end
    local.get $9
    i32.const 1
    i32.sub
    local.set $9
    local.get $4
    local.get $7
    local.get $3
    i64.extend_i32_u
    local.get $10
    i64.extend_i32_s
    i64.shl
    i64.add
    local.tee $1
    i64.ge_u
    if
     local.get $9
     global.get $~lib/util/number/_K
     i32.add
     global.set $~lib/util/number/_K
     local.get $9
     i32.const 2
     i32.shl
     i32.const 2200
     i32.add
     i64.load32_u
     local.get $10
     i64.extend_i32_s
     i64.shl
     local.set $2
     local.get $5
     i32.const 1
     i32.sub
     i32.const 1
     i32.shl
     local.get $0
     i32.add
     local.tee $0
     i32.load16_u
     local.set $6
     loop $while-continue|3
      local.get $1
      local.get $12
      i64.lt_u
      local.get $2
      local.get $4
      local.get $1
      i64.sub
      i64.le_u
      i32.and
      if (result i32)
       local.get $12
       local.get $1
       i64.sub
       local.get $1
       local.get $2
       i64.add
       local.tee $7
       local.get $12
       i64.sub
       i64.gt_u
       local.get $7
       local.get $12
       i64.lt_u
       i32.or
      else
       i32.const 0
      end
      if
       local.get $6
       i32.const 1
       i32.sub
       local.set $6
       local.get $1
       local.get $2
       i64.add
       local.set $1
       br $while-continue|3
      end
     end
     local.get $0
     local.get $6
     i32.store16
     local.get $5
     return
    end
    br $while-continue|0
   end
  end
  loop $while-continue|4 (result i32)
   local.get $4
   i64.const 10
   i64.mul
   local.set $4
   local.get $7
   i64.const 10
   i64.mul
   local.tee $1
   local.get $10
   i64.extend_i32_s
   i64.shr_u
   local.tee $2
   local.get $5
   i64.extend_i32_s
   i64.or
   i64.const 0
   i64.ne
   if
    local.get $5
    local.tee $3
    i32.const 1
    i32.add
    local.set $5
    local.get $3
    i32.const 1
    i32.shl
    local.get $0
    i32.add
    local.get $2
    i32.wrap_i64
    i32.const 65535
    i32.and
    i32.const 48
    i32.add
    i32.store16
   end
   local.get $9
   i32.const 1
   i32.sub
   local.set $9
   local.get $1
   local.get $11
   i64.and
   local.tee $7
   local.get $4
   i64.ge_u
   br_if $while-continue|4
   local.get $9
   global.get $~lib/util/number/_K
   i32.add
   global.set $~lib/util/number/_K
   local.get $7
   local.set $1
   i32.const 0
   local.get $9
   i32.sub
   i32.const 2
   i32.shl
   i32.const 2200
   i32.add
   i64.load32_u
   local.get $12
   i64.mul
   local.set $2
   local.get $5
   i32.const 1
   i32.sub
   i32.const 1
   i32.shl
   local.get $0
   i32.add
   local.tee $0
   i32.load16_u
   local.set $6
   loop $while-continue|6
    local.get $1
    local.get $2
    i64.lt_u
    local.get $13
    local.get $4
    local.get $1
    i64.sub
    i64.le_u
    i32.and
    if (result i32)
     local.get $2
     local.get $1
     i64.sub
     local.get $1
     local.get $13
     i64.add
     local.tee $7
     local.get $2
     i64.sub
     i64.gt_u
     local.get $2
     local.get $7
     i64.gt_u
     i32.or
    else
     i32.const 0
    end
    if
     local.get $6
     i32.const 1
     i32.sub
     local.set $6
     local.get $1
     local.get $13
     i64.add
     local.set $1
     br $while-continue|6
    end
   end
   local.get $0
   local.get $6
   i32.store16
   local.get $5
  end
 )
 (func $~lib/util/memory/memcpy (param $0 i32) (param $1 i32) (param $2 i32)
  (local $3 i32)
  (local $4 i32)
  (local $5 i32)
  loop $while-continue|0
   local.get $1
   i32.const 3
   i32.and
   i32.const 0
   local.get $2
   select
   if
    local.get $0
    local.tee $3
    i32.const 1
    i32.add
    local.set $0
    local.get $1
    local.tee $4
    i32.const 1
    i32.add
    local.set $1
    local.get $3
    local.get $4
    i32.load8_u
    i32.store8
    local.get $2
    i32.const 1
    i32.sub
    local.set $2
    br $while-continue|0
   end
  end
  local.get $0
  i32.const 3
  i32.and
  i32.eqz
  if
   loop $while-continue|1
    local.get $2
    i32.const 16
    i32.ge_u
    if
     local.get $0
     local.get $1
     i32.load
     i32.store
     local.get $0
     local.get $1
     i32.load offset=4
     i32.store offset=4
     local.get $0
     local.get $1
     i32.load offset=8
     i32.store offset=8
     local.get $0
     local.get $1
     i32.load offset=12
     i32.store offset=12
     local.get $1
     i32.const 16
     i32.add
     local.set $1
     local.get $0
     i32.const 16
     i32.add
     local.set $0
     local.get $2
     i32.const 16
     i32.sub
     local.set $2
     br $while-continue|1
    end
   end
   local.get $2
   i32.const 8
   i32.and
   if
    local.get $0
    local.get $1
    i32.load
    i32.store
    local.get $0
    local.get $1
    i32.load offset=4
    i32.store offset=4
    local.get $1
    i32.const 8
    i32.add
    local.set $1
    local.get $0
    i32.const 8
    i32.add
    local.set $0
   end
   local.get $2
   i32.const 4
   i32.and
   if
    local.get $0
    local.get $1
    i32.load
    i32.store
    local.get $1
    i32.const 4
    i32.add
    local.set $1
    local.get $0
    i32.const 4
    i32.add
    local.set $0
   end
   local.get $2
   i32.const 2
   i32.and
   if
    local.get $0
    local.get $1
    i32.load16_u
    i32.store16
    local.get $1
    i32.const 2
    i32.add
    local.set $1
    local.get $0
    i32.const 2
    i32.add
    local.set $0
   end
   local.get $2
   i32.const 1
   i32.and
   if
    local.get $0
    local.get $1
    i32.load8_u
    i32.store8
   end
   return
  end
  local.get $2
  i32.const 32
  i32.ge_u
  if
   block $break|2
    block $case2|2
     block $case1|2
      block $case0|2
       local.get $0
       i32.const 3
       i32.and
       i32.const 1
       i32.sub
       br_table $case0|2 $case1|2 $case2|2 $break|2
      end
      local.get $1
      i32.load
      local.set $5
      local.get $0
      local.get $1
      i32.load8_u
      i32.store8
      local.get $0
      local.get $1
      i32.load8_u offset=1
      i32.store8 offset=1
      local.get $0
      i32.const 2
      i32.add
      local.tee $3
      i32.const 1
      i32.add
      local.set $0
      local.get $1
      i32.const 2
      i32.add
      local.tee $4
      i32.const 1
      i32.add
      local.set $1
      local.get $3
      local.get $4
      i32.load8_u
      i32.store8
      local.get $2
      i32.const 3
      i32.sub
      local.set $2
      loop $while-continue|3
       local.get $2
       i32.const 17
       i32.ge_u
       if
        local.get $0
        local.get $1
        i32.load offset=1
        local.tee $3
        i32.const 8
        i32.shl
        local.get $5
        i32.const 24
        i32.shr_u
        i32.or
        i32.store
        local.get $0
        local.get $1
        i32.load offset=5
        local.tee $4
        i32.const 8
        i32.shl
        local.get $3
        i32.const 24
        i32.shr_u
        i32.or
        i32.store offset=4
        local.get $0
        local.get $1
        i32.load offset=9
        local.tee $3
        i32.const 8
        i32.shl
        local.get $4
        i32.const 24
        i32.shr_u
        i32.or
        i32.store offset=8
        local.get $0
        local.get $1
        i32.load offset=13
        local.tee $5
        i32.const 8
        i32.shl
        local.get $3
        i32.const 24
        i32.shr_u
        i32.or
        i32.store offset=12
        local.get $1
        i32.const 16
        i32.add
        local.set $1
        local.get $0
        i32.const 16
        i32.add
        local.set $0
        local.get $2
        i32.const 16
        i32.sub
        local.set $2
        br $while-continue|3
       end
      end
      br $break|2
     end
     local.get $1
     i32.load
     local.set $5
     local.get $0
     local.get $1
     i32.load8_u
     i32.store8
     local.get $0
     local.tee $3
     i32.const 2
     i32.add
     local.set $0
     local.get $1
     local.tee $4
     i32.const 2
     i32.add
     local.set $1
     local.get $3
     local.get $4
     i32.load8_u offset=1
     i32.store8 offset=1
     local.get $2
     i32.const 2
     i32.sub
     local.set $2
     loop $while-continue|4
      local.get $2
      i32.const 18
      i32.ge_u
      if
       local.get $0
       local.get $1
       i32.load offset=2
       local.tee $3
       i32.const 16
       i32.shl
       local.get $5
       i32.const 16
       i32.shr_u
       i32.or
       i32.store
       local.get $0
       local.get $1
       i32.load offset=6
       local.tee $4
       i32.const 16
       i32.shl
       local.get $3
       i32.const 16
       i32.shr_u
       i32.or
       i32.store offset=4
       local.get $0
       local.get $1
       i32.load offset=10
       local.tee $3
       i32.const 16
       i32.shl
       local.get $4
       i32.const 16
       i32.shr_u
       i32.or
       i32.store offset=8
       local.get $0
       local.get $1
       i32.load offset=14
       local.tee $5
       i32.const 16
       i32.shl
       local.get $3
       i32.const 16
       i32.shr_u
       i32.or
       i32.store offset=12
       local.get $1
       i32.const 16
       i32.add
       local.set $1
       local.get $0
       i32.const 16
       i32.add
       local.set $0
       local.get $2
       i32.const 16
       i32.sub
       local.set $2
       br $while-continue|4
      end
     end
     br $break|2
    end
    local.get $1
    i32.load
    local.set $5
    local.get $0
    local.tee $3
    i32.const 1
    i32.add
    local.set $0
    local.get $1
    local.tee $4
    i32.const 1
    i32.add
    local.set $1
    local.get $3
    local.get $4
    i32.load8_u
    i32.store8
    local.get $2
    i32.const 1
    i32.sub
    local.set $2
    loop $while-continue|5
     local.get $2
     i32.const 19
     i32.ge_u
     if
      local.get $0
      local.get $1
      i32.load offset=3
      local.tee $3
      i32.const 24
      i32.shl
      local.get $5
      i32.const 8
      i32.shr_u
      i32.or
      i32.store
      local.get $0
      local.get $1
      i32.load offset=7
      local.tee $4
      i32.const 24
      i32.shl
      local.get $3
      i32.const 8
      i32.shr_u
      i32.or
      i32.store offset=4
      local.get $0
      local.get $1
      i32.load offset=11
      local.tee $3
      i32.const 24
      i32.shl
      local.get $4
      i32.const 8
      i32.shr_u
      i32.or
      i32.store offset=8
      local.get $0
      local.get $1
      i32.load offset=15
      local.tee $5
      i32.const 24
      i32.shl
      local.get $3
      i32.const 8
      i32.shr_u
      i32.or
      i32.store offset=12
      local.get $1
      i32.const 16
      i32.add
      local.set $1
      local.get $0
      i32.const 16
      i32.add
      local.set $0
      local.get $2
      i32.const 16
      i32.sub
      local.set $2
      br $while-continue|5
     end
    end
   end
  end
  local.get $2
  i32.const 16
  i32.and
  if
   local.get $0
   local.get $1
   i32.load8_u
   i32.store8
   local.get $0
   local.get $1
   i32.load8_u offset=1
   i32.store8 offset=1
   local.get $0
   i32.const 2
   i32.add
   local.tee $0
   local.get $1
   i32.const 2
   i32.add
   local.tee $1
   i32.load8_u
   i32.store8
   local.get $0
   local.get $1
   i32.load8_u offset=1
   i32.store8 offset=1
   local.get $0
   i32.const 2
   i32.add
   local.tee $0
   local.get $1
   i32.const 2
   i32.add
   local.tee $1
   i32.load8_u
   i32.store8
   local.get $0
   local.get $1
   i32.load8_u offset=1
   i32.store8 offset=1
   local.get $0
   i32.const 2
   i32.add
   local.tee $0
   local.get $1
   i32.const 2
   i32.add
   local.tee $1
   i32.load8_u
   i32.store8
   local.get $0
   local.get $1
   i32.load8_u offset=1
   i32.store8 offset=1
   local.get $0
   i32.const 2
   i32.add
   local.tee $0
   local.get $1
   i32.const 2
   i32.add
   local.tee $1
   i32.load8_u
   i32.store8
   local.get $0
   local.get $1
   i32.load8_u offset=1
   i32.store8 offset=1
   local.get $0
   i32.const 2
   i32.add
   local.tee $0
   local.get $1
   i32.const 2
   i32.add
   local.tee $1
   i32.load8_u
   i32.store8
   local.get $0
   local.get $1
   i32.load8_u offset=1
   i32.store8 offset=1
   local.get $0
   i32.const 2
   i32.add
   local.tee $0
   local.get $1
   i32.const 2
   i32.add
   local.tee $1
   i32.load8_u
   i32.store8
   local.get $0
   local.get $1
   i32.load8_u offset=1
   i32.store8 offset=1
   local.get $0
   i32.const 2
   i32.add
   local.tee $0
   local.get $1
   i32.const 2
   i32.add
   local.tee $3
   i32.load8_u
   i32.store8
   local.get $3
   i32.const 2
   i32.add
   local.set $1
   local.get $0
   local.get $3
   i32.load8_u offset=1
   i32.store8 offset=1
   local.get $0
   i32.const 2
   i32.add
   local.set $0
  end
  local.get $2
  i32.const 8
  i32.and
  if
   local.get $0
   local.get $1
   i32.load8_u
   i32.store8
   local.get $0
   local.get $1
   i32.load8_u offset=1
   i32.store8 offset=1
   local.get $0
   i32.const 2
   i32.add
   local.tee $0
   local.get $1
   i32.const 2
   i32.add
   local.tee $1
   i32.load8_u
   i32.store8
   local.get $0
   local.get $1
   i32.load8_u offset=1
   i32.store8 offset=1
   local.get $0
   i32.const 2
   i32.add
   local.tee $0
   local.get $1
   i32.const 2
   i32.add
   local.tee $1
   i32.load8_u
   i32.store8
   local.get $0
   local.get $1
   i32.load8_u offset=1
   i32.store8 offset=1
   local.get $0
   i32.const 2
   i32.add
   local.tee $0
   local.get $1
   i32.const 2
   i32.add
   local.tee $3
   i32.load8_u
   i32.store8
   local.get $3
   i32.const 2
   i32.add
   local.set $1
   local.get $0
   local.get $3
   i32.load8_u offset=1
   i32.store8 offset=1
   local.get $0
   i32.const 2
   i32.add
   local.set $0
  end
  local.get $2
  i32.const 4
  i32.and
  if
   local.get $0
   local.get $1
   i32.load8_u
   i32.store8
   local.get $0
   local.get $1
   i32.load8_u offset=1
   i32.store8 offset=1
   local.get $0
   i32.const 2
   i32.add
   local.tee $0
   local.get $1
   i32.const 2
   i32.add
   local.tee $3
   i32.load8_u
   i32.store8
   local.get $3
   i32.const 2
   i32.add
   local.set $1
   local.get $0
   local.get $3
   i32.load8_u offset=1
   i32.store8 offset=1
   local.get $0
   i32.const 2
   i32.add
   local.set $0
  end
  local.get $2
  i32.const 2
  i32.and
  if
   local.get $0
   local.get $1
   i32.load8_u
   i32.store8
   local.get $0
   local.tee $3
   i32.const 2
   i32.add
   local.set $0
   local.get $1
   local.tee $4
   i32.const 2
   i32.add
   local.set $1
   local.get $3
   local.get $4
   i32.load8_u offset=1
   i32.store8 offset=1
  end
  local.get $2
  i32.const 1
  i32.and
  if
   local.get $0
   local.get $1
   i32.load8_u
   i32.store8
  end
 )
 (func $~lib/memory/memory.copy (param $0 i32) (param $1 i32) (param $2 i32)
  (local $3 i32)
  (local $4 i32)
  block $~lib/util/memory/memmove|inlined.0
   local.get $2
   local.set $4
   local.get $0
   local.get $1
   i32.eq
   br_if $~lib/util/memory/memmove|inlined.0
   local.get $1
   local.get $0
   i32.sub
   local.get $4
   i32.sub
   i32.const 0
   local.get $4
   i32.const 1
   i32.shl
   i32.sub
   i32.le_u
   if
    local.get $0
    local.get $1
    local.get $4
    call $~lib/util/memory/memcpy
    br $~lib/util/memory/memmove|inlined.0
   end
   local.get $0
   local.get $1
   i32.lt_u
   if
    local.get $1
    i32.const 7
    i32.and
    local.get $0
    i32.const 7
    i32.and
    i32.eq
    if
     loop $while-continue|0
      local.get $0
      i32.const 7
      i32.and
      if
       local.get $4
       i32.eqz
       br_if $~lib/util/memory/memmove|inlined.0
       local.get $4
       i32.const 1
       i32.sub
       local.set $4
       local.get $0
       local.tee $2
       i32.const 1
       i32.add
       local.set $0
       local.get $1
       local.tee $3
       i32.const 1
       i32.add
       local.set $1
       local.get $2
       local.get $3
       i32.load8_u
       i32.store8
       br $while-continue|0
      end
     end
     loop $while-continue|1
      local.get $4
      i32.const 8
      i32.ge_u
      if
       local.get $0
       local.get $1
       i64.load
       i64.store
       local.get $4
       i32.const 8
       i32.sub
       local.set $4
       local.get $0
       i32.const 8
       i32.add
       local.set $0
       local.get $1
       i32.const 8
       i32.add
       local.set $1
       br $while-continue|1
      end
     end
    end
    loop $while-continue|2
     local.get $4
     if
      local.get $0
      local.tee $2
      i32.const 1
      i32.add
      local.set $0
      local.get $1
      local.tee $3
      i32.const 1
      i32.add
      local.set $1
      local.get $2
      local.get $3
      i32.load8_u
      i32.store8
      local.get $4
      i32.const 1
      i32.sub
      local.set $4
      br $while-continue|2
     end
    end
   else
    local.get $1
    i32.const 7
    i32.and
    local.get $0
    i32.const 7
    i32.and
    i32.eq
    if
     loop $while-continue|3
      local.get $0
      local.get $4
      i32.add
      i32.const 7
      i32.and
      if
       local.get $4
       i32.eqz
       br_if $~lib/util/memory/memmove|inlined.0
       local.get $4
       i32.const 1
       i32.sub
       local.tee $4
       local.get $0
       i32.add
       local.get $1
       local.get $4
       i32.add
       i32.load8_u
       i32.store8
       br $while-continue|3
      end
     end
     loop $while-continue|4
      local.get $4
      i32.const 8
      i32.ge_u
      if
       local.get $4
       i32.const 8
       i32.sub
       local.tee $4
       local.get $0
       i32.add
       local.get $1
       local.get $4
       i32.add
       i64.load
       i64.store
       br $while-continue|4
      end
     end
    end
    loop $while-continue|5
     local.get $4
     if
      local.get $4
      i32.const 1
      i32.sub
      local.tee $4
      local.get $0
      i32.add
      local.get $1
      local.get $4
      i32.add
      i32.load8_u
      i32.store8
      br $while-continue|5
     end
    end
   end
  end
 )
 (func $~lib/util/number/utoa32_dec_lut (param $0 i32) (param $1 i32) (param $2 i32)
  (local $3 i32)
  loop $while-continue|0
   local.get $1
   i32.const 10000
   i32.ge_u
   if
    local.get $1
    i32.const 10000
    i32.rem_u
    local.set $3
    local.get $1
    i32.const 10000
    i32.div_u
    local.set $1
    local.get $2
    i32.const 4
    i32.sub
    local.tee $2
    i32.const 1
    i32.shl
    local.get $0
    i32.add
    local.get $3
    i32.const 100
    i32.div_u
    i32.const 2
    i32.shl
    i32.const 2240
    i32.add
    i64.load32_u
    local.get $3
    i32.const 100
    i32.rem_u
    i32.const 2
    i32.shl
    i32.const 2240
    i32.add
    i64.load32_u
    i64.const 32
    i64.shl
    i64.or
    i64.store
    br $while-continue|0
   end
  end
  local.get $1
  i32.const 100
  i32.ge_u
  if
   local.get $2
   i32.const 2
   i32.sub
   local.tee $2
   i32.const 1
   i32.shl
   local.get $0
   i32.add
   local.get $1
   i32.const 100
   i32.rem_u
   i32.const 2
   i32.shl
   i32.const 2240
   i32.add
   i32.load
   i32.store
   local.get $1
   i32.const 100
   i32.div_u
   local.set $1
  end
  local.get $1
  i32.const 10
  i32.ge_u
  if
   local.get $2
   i32.const 2
   i32.sub
   i32.const 1
   i32.shl
   local.get $0
   i32.add
   local.get $1
   i32.const 2
   i32.shl
   i32.const 2240
   i32.add
   i32.load
   i32.store
  else
   local.get $2
   i32.const 1
   i32.sub
   i32.const 1
   i32.shl
   local.get $0
   i32.add
   local.get $1
   i32.const 48
   i32.add
   i32.store16
  end
 )
 (func $~lib/util/number/prettify (param $0 i32) (param $1 i32) (param $2 i32) (result i32)
  (local $3 i32)
  local.get $2
  i32.eqz
  if
   local.get $1
   i32.const 1
   i32.shl
   local.get $0
   i32.add
   i32.const 3145774
   i32.store
   local.get $1
   i32.const 2
   i32.add
   return
  end
  local.get $1
  local.get $2
  i32.add
  local.tee $3
  i32.const 21
  i32.le_s
  local.get $1
  local.get $3
  i32.le_s
  i32.and
  if (result i32)
   loop $for-loop|0
    local.get $1
    local.get $3
    i32.lt_s
    if
     local.get $1
     i32.const 1
     i32.shl
     local.get $0
     i32.add
     i32.const 48
     i32.store16
     local.get $1
     i32.const 1
     i32.add
     local.set $1
     br $for-loop|0
    end
   end
   local.get $3
   i32.const 1
   i32.shl
   local.get $0
   i32.add
   i32.const 3145774
   i32.store
   local.get $3
   i32.const 2
   i32.add
  else
   local.get $3
   i32.const 21
   i32.le_s
   local.get $3
   i32.const 0
   i32.gt_s
   i32.and
   if (result i32)
    local.get $3
    i32.const 1
    i32.shl
    local.get $0
    i32.add
    local.tee $0
    i32.const 2
    i32.add
    local.get $0
    i32.const 0
    local.get $2
    i32.sub
    i32.const 1
    i32.shl
    call $~lib/memory/memory.copy
    local.get $0
    i32.const 46
    i32.store16
    local.get $1
    i32.const 1
    i32.add
   else
    local.get $3
    i32.const 0
    i32.le_s
    local.get $3
    i32.const -6
    i32.gt_s
    i32.and
    if (result i32)
     i32.const 2
     local.get $3
     i32.sub
     local.tee $3
     i32.const 1
     i32.shl
     local.get $0
     i32.add
     local.get $0
     local.get $1
     i32.const 1
     i32.shl
     call $~lib/memory/memory.copy
     local.get $0
     i32.const 3014704
     i32.store
     i32.const 2
     local.set $2
     loop $for-loop|1
      local.get $2
      local.get $3
      i32.lt_s
      if
       local.get $2
       i32.const 1
       i32.shl
       local.get $0
       i32.add
       i32.const 48
       i32.store16
       local.get $2
       i32.const 1
       i32.add
       local.set $2
       br $for-loop|1
      end
     end
     local.get $1
     local.get $3
     i32.add
    else
     local.get $1
     i32.const 1
     i32.eq
     if (result i32)
      local.get $0
      i32.const 101
      i32.store16 offset=2
      local.get $0
      i32.const 4
      i32.add
      local.get $3
      i32.const 1
      i32.sub
      local.tee $1
      i32.const 0
      i32.lt_s
      local.tee $2
      if
       i32.const 0
       local.get $1
       i32.sub
       local.set $1
      end
      local.get $1
      local.get $1
      i32.const 100000
      i32.lt_u
      if (result i32)
       local.get $1
       i32.const 100
       i32.lt_u
       if (result i32)
        local.get $1
        i32.const 10
        i32.ge_u
        i32.const 1
        i32.add
       else
        local.get $1
        i32.const 10000
        i32.ge_u
        i32.const 3
        i32.add
        local.get $1
        i32.const 1000
        i32.ge_u
        i32.add
       end
      else
       local.get $1
       i32.const 10000000
       i32.lt_u
       if (result i32)
        local.get $1
        i32.const 1000000
        i32.ge_u
        i32.const 6
        i32.add
       else
        local.get $1
        i32.const 1000000000
        i32.ge_u
        i32.const 8
        i32.add
        local.get $1
        i32.const 100000000
        i32.ge_u
        i32.add
       end
      end
      i32.const 1
      i32.add
      local.tee $1
      call $~lib/util/number/utoa32_dec_lut
      local.get $0
      i32.const 45
      i32.const 43
      local.get $2
      select
      i32.store16 offset=4
      local.get $1
      i32.const 2
      i32.add
     else
      local.get $0
      i32.const 4
      i32.add
      local.get $0
      i32.const 2
      i32.add
      local.get $1
      i32.const 1
      i32.shl
      local.tee $2
      i32.const 2
      i32.sub
      call $~lib/memory/memory.copy
      local.get $0
      i32.const 46
      i32.store16 offset=2
      local.get $0
      local.get $2
      i32.add
      local.tee $2
      i32.const 101
      i32.store16 offset=2
      local.get $2
      i32.const 4
      i32.add
      local.get $3
      i32.const 1
      i32.sub
      local.tee $0
      i32.const 0
      i32.lt_s
      local.tee $3
      if
       i32.const 0
       local.get $0
       i32.sub
       local.set $0
      end
      local.get $0
      local.get $0
      i32.const 100000
      i32.lt_u
      if (result i32)
       local.get $0
       i32.const 100
       i32.lt_u
       if (result i32)
        local.get $0
        i32.const 10
        i32.ge_u
        i32.const 1
        i32.add
       else
        local.get $0
        i32.const 10000
        i32.ge_u
        i32.const 3
        i32.add
        local.get $0
        i32.const 1000
        i32.ge_u
        i32.add
       end
      else
       local.get $0
       i32.const 10000000
       i32.lt_u
       if (result i32)
        local.get $0
        i32.const 1000000
        i32.ge_u
        i32.const 6
        i32.add
       else
        local.get $0
        i32.const 1000000000
        i32.ge_u
        i32.const 8
        i32.add
        local.get $0
        i32.const 100000000
        i32.ge_u
        i32.add
       end
      end
      i32.const 1
      i32.add
      local.tee $0
      call $~lib/util/number/utoa32_dec_lut
      local.get $2
      i32.const 45
      i32.const 43
      local.get $3
      select
      i32.store16 offset=4
      local.get $0
      local.get $1
      i32.add
      i32.const 2
      i32.add
     end
    end
   end
  end
 )
 (func $~lib/util/number/dtoa_core (param $0 i32) (param $1 f64) (result i32)
  (local $2 i64)
  (local $3 i32)
  (local $4 i64)
  (local $5 i64)
  (local $6 i64)
  (local $7 i64)
  (local $8 i32)
  (local $9 i32)
  (local $10 i32)
  (local $11 i64)
  (local $12 i64)
  (local $13 i64)
  (local $14 i64)
  (local $15 i64)
  (local $16 i64)
  local.get $1
  f64.const 0
  f64.lt
  local.tee $3
  if (result f64)
   local.get $0
   i32.const 45
   i32.store16
   local.get $1
   f64.neg
  else
   local.get $1
  end
  i64.reinterpret_f64
  local.tee $2
  i64.const 9218868437227405312
  i64.and
  i64.const 52
  i64.shr_u
  i32.wrap_i64
  local.tee $8
  i32.const 1
  local.get $8
  select
  i32.const 1075
  i32.sub
  local.tee $9
  i32.const 1
  i32.sub
  local.get $2
  i64.const 4503599627370495
  i64.and
  local.get $8
  i32.const 0
  i32.ne
  i64.extend_i32_u
  i64.const 52
  i64.shl
  i64.add
  local.tee $2
  i64.const 1
  i64.shl
  i64.const 1
  i64.add
  local.tee $4
  i64.clz
  i32.wrap_i64
  local.tee $8
  i32.sub
  local.set $10
  local.get $4
  local.get $8
  i64.extend_i32_s
  i64.shl
  global.set $~lib/util/number/_frc_plus
  local.get $2
  local.get $2
  i64.const 4503599627370496
  i64.eq
  i32.const 1
  i32.add
  local.tee $8
  i64.extend_i32_s
  i64.shl
  i64.const 1
  i64.sub
  local.get $9
  local.get $8
  i32.sub
  local.get $10
  i32.sub
  i64.extend_i32_s
  i64.shl
  global.set $~lib/util/number/_frc_minus
  local.get $10
  global.set $~lib/util/number/_exp
  i32.const 348
  i32.const -61
  global.get $~lib/util/number/_exp
  local.tee $8
  i32.sub
  f64.convert_i32_s
  f64.const 0.30102999566398114
  f64.mul
  f64.const 347
  f64.add
  local.tee $1
<<<<<<< HEAD
  i32.trunc_sat_f64_s
  local.tee $3
=======
  i32.trunc_f64_s
  local.tee $9
>>>>>>> 0520fcb2
  local.get $1
  local.get $9
  f64.convert_i32_s
  f64.ne
  i32.add
  i32.const 3
  i32.shr_s
  i32.const 1
  i32.add
  local.tee $9
  i32.const 3
  i32.shl
  local.tee $10
  i32.sub
  global.set $~lib/util/number/_K
  local.get $10
  i32.const 1328
  i32.add
  i64.load
  global.set $~lib/util/number/_frc_pow
  local.get $9
  i32.const 1
  i32.shl
  i32.const 2024
  i32.add
  i32.load16_s
  global.set $~lib/util/number/_exp_pow
  local.get $2
  local.get $2
  i64.clz
  i64.shl
  local.tee $2
  i64.const 4294967295
  i64.and
  local.set $11
  local.get $2
  i64.const 32
  i64.shr_u
  local.tee $5
  global.get $~lib/util/number/_frc_pow
  local.tee $7
  i64.const 4294967295
  i64.and
  local.tee $12
  local.tee $2
  i64.mul
  local.get $2
  local.get $11
  i64.mul
  i64.const 32
  i64.shr_u
  i64.add
  local.set $13
  global.get $~lib/util/number/_frc_plus
  local.tee $4
  i64.const 4294967295
  i64.and
  local.set $2
  local.get $4
  i64.const 32
  i64.shr_u
  local.tee $6
  local.get $12
  i64.mul
  local.get $2
  local.get $12
  i64.mul
  i64.const 32
  i64.shr_u
  i64.add
  local.set $14
  global.get $~lib/util/number/_frc_minus
  local.tee $15
  i64.const 4294967295
  i64.and
  local.set $4
  local.get $15
  i64.const 32
  i64.shr_u
  local.tee $15
  local.get $12
  i64.mul
  local.get $4
  local.get $12
  i64.mul
  i64.const 32
  i64.shr_u
  i64.add
  local.set $12
  local.get $3
  i32.const 1
  i32.shl
  local.get $0
  i32.add
  local.get $0
  local.get $5
  local.get $7
  i64.const 32
  i64.shr_u
  local.tee $16
  local.tee $7
  i64.mul
  local.get $13
  i64.const 32
  i64.shr_u
  i64.add
  local.get $7
  local.get $11
  i64.mul
  local.get $13
  i64.const 4294967295
  i64.and
  i64.add
  i64.const 2147483647
  i64.add
  i64.const 32
  i64.shr_u
  i64.add
  local.get $6
  local.get $16
  i64.mul
  local.get $14
  i64.const 32
  i64.shr_u
  i64.add
  local.get $2
  local.get $16
  i64.mul
  local.get $14
  i64.const 4294967295
  i64.and
  i64.add
  i64.const 2147483647
  i64.add
  i64.const 32
  i64.shr_u
  i64.add
  i64.const 1
  i64.sub
  local.tee $2
  global.get $~lib/util/number/_exp_pow
  local.get $8
  i32.add
  i32.const -64
  i32.sub
  local.get $2
  local.get $15
  local.get $16
  i64.mul
  local.get $12
  i64.const 32
  i64.shr_u
  i64.add
  local.get $4
  local.get $16
  i64.mul
  local.get $12
  i64.const 4294967295
  i64.and
  i64.add
  i64.const 2147483647
  i64.add
  i64.const 32
  i64.shr_u
  i64.add
  i64.const 1
  i64.add
  i64.sub
  local.get $3
  call $~lib/util/number/genDigits
  local.get $3
  i32.sub
  global.get $~lib/util/number/_K
  call $~lib/util/number/prettify
  local.get $3
  i32.add
 )
 (func $~lib/util/number/dtoa_buffered (param $0 i32) (param $1 f64) (result i32)
  (local $2 i32)
  local.get $1
  f64.const 0
  f64.eq
  if
   local.get $0
   i32.const 48
   i32.store16
   local.get $0
   i32.const 46
   i32.store16 offset=2
   local.get $0
   i32.const 48
   i32.store16 offset=4
   i32.const 3
   return
  end
  local.get $1
  local.get $1
  f64.sub
  f64.const 0
  f64.ne
  if
   local.get $1
   local.get $1
   f64.ne
   if
    local.get $0
    i32.const 78
    i32.store16
    local.get $0
    i32.const 97
    i32.store16 offset=2
    local.get $0
    i32.const 78
    i32.store16 offset=4
    i32.const 3
    return
   else
    local.get $1
    f64.const 0
    f64.lt
    local.tee $2
    if
     local.get $0
     i32.const 45
     i32.store16
     local.get $0
     i32.const 2
     i32.add
     local.set $0
    end
    local.get $0
    i64.const 29555310648492105
    i64.store
    local.get $0
    i64.const 34058970405077102
    i64.store offset=8
    local.get $2
    i32.const 8
    i32.add
    return
   end
   unreachable
  end
  local.get $0
  local.get $1
  call $~lib/util/number/dtoa_core
 )
 (func $~lib/wasi/index/trace (param $0 i32) (param $1 f64) (param $2 f64) (param $3 f64) (param $4 f64) (param $5 f64)
  (local $6 i32)
  (local $7 i32)
  (local $8 i32)
  (local $9 i32)
  (local $10 i32)
  i32.const 1056
  local.set $6
  i32.const 1052
  i32.load
  i32.const 1056
  i32.add
  local.set $8
  loop $while-continue|0
   local.get $6
   local.get $8
   i32.lt_u
   if
    local.get $6
    i32.load16_u
    local.tee $9
    i32.const 128
    i32.lt_u
    if (result i32)
     local.get $7
     i32.const 1
     i32.add
    else
     local.get $9
     i32.const 2048
     i32.lt_u
     if (result i32)
      local.get $7
      i32.const 2
      i32.add
     else
      local.get $9
      i32.const 64512
      i32.and
      i32.const 55296
      i32.eq
      local.get $8
      local.get $6
      i32.const 2
      i32.add
      i32.gt_u
      i32.and
      if
       local.get $6
       i32.load16_u offset=2
       i32.const 64512
       i32.and
       i32.const 56320
       i32.eq
       if
        local.get $7
        i32.const 4
        i32.add
        local.set $7
        local.get $6
        i32.const 4
        i32.add
        local.set $6
        br $while-continue|0
       end
      end
      local.get $7
      i32.const 3
      i32.add
     end
    end
    local.set $7
    local.get $6
    i32.const 2
    i32.add
    local.set $6
    br $while-continue|0
   end
  end
  global.get $~lib/rt/tlsf/ROOT
  i32.eqz
  if
   call $~lib/rt/tlsf/initialize
  end
  global.get $~lib/rt/tlsf/ROOT
  local.tee $8
  local.get $7
  i32.const 56
  local.get $7
  i32.const 56
  i32.gt_s
  select
  i32.const 13
  i32.add
  local.tee $6
  i32.const 1073741820
  i32.gt_u
  if
   i32.const 1280
   i32.const 1216
   i32.const 458
   i32.const 29
   call $~lib/wasi/index/abort
   unreachable
  end
  i32.const 12
  local.get $6
  i32.const 19
  i32.add
  i32.const -16
  i32.and
  i32.const 4
  i32.sub
  local.get $6
  i32.const 12
  i32.le_u
  select
  local.tee $9
  call $~lib/rt/tlsf/searchBlock
  local.tee $6
  i32.eqz
  if
   memory.size
   local.tee $6
   i32.const 4
   local.get $8
   i32.load offset=1568
   local.get $6
   i32.const 16
   i32.shl
   i32.const 4
   i32.sub
   i32.ne
   i32.shl
   i32.const 1
   i32.const 27
   local.get $9
   i32.clz
   i32.sub
   i32.shl
   i32.const 1
   i32.sub
   local.get $9
   i32.add
   local.get $9
   local.get $9
   i32.const 536870910
   i32.lt_u
   select
   i32.add
   i32.const 65535
   i32.add
   i32.const -65536
   i32.and
   i32.const 16
   i32.shr_u
   local.tee $7
   local.get $6
   local.get $7
   i32.gt_s
   select
   memory.grow
   i32.const 0
   i32.lt_s
   if
    local.get $7
    memory.grow
    i32.const 0
    i32.lt_s
    if
     unreachable
    end
   end
   local.get $8
   local.get $6
   i32.const 16
   i32.shl
   memory.size
   i32.const 16
   i32.shl
   call $~lib/rt/tlsf/addMemory
   local.get $8
   local.get $9
   call $~lib/rt/tlsf/searchBlock
   local.tee $6
   i32.eqz
   if
    i32.const 0
    i32.const 1216
    i32.const 496
    i32.const 16
    call $~lib/wasi/index/abort
    unreachable
   end
  end
  local.get $6
  i32.load
  i32.const -4
  i32.and
  local.get $9
  i32.lt_u
  if
   i32.const 0
   i32.const 1216
   i32.const 498
   i32.const 14
   call $~lib/wasi/index/abort
   unreachable
  end
  local.get $8
  local.get $6
  call $~lib/rt/tlsf/removeBlock
  local.get $6
  i32.load
  local.set $10
  local.get $9
  i32.const 4
  i32.add
  i32.const 15
  i32.and
  if
   i32.const 0
   i32.const 1216
   i32.const 357
   i32.const 14
   call $~lib/wasi/index/abort
   unreachable
  end
  local.get $10
  i32.const -4
  i32.and
  local.get $9
  i32.sub
  local.tee $7
  i32.const 16
  i32.ge_u
  if
   local.get $6
   local.get $10
   i32.const 2
   i32.and
   local.get $9
   i32.or
   i32.store
   local.get $9
   local.get $6
   i32.const 4
   i32.add
   i32.add
   local.tee $9
   local.get $7
   i32.const 4
   i32.sub
   i32.const 1
   i32.or
   i32.store
   local.get $8
   local.get $9
   call $~lib/rt/tlsf/insertBlock
  else
   local.get $6
   local.get $10
   i32.const -2
   i32.and
   i32.store
   local.get $6
   i32.const 4
   i32.add
   local.get $6
   i32.load
   i32.const -4
   i32.and
   i32.add
   local.tee $7
   local.get $7
   i32.load
   i32.const -3
   i32.and
   i32.store
  end
  local.get $6
  i32.const 4
  i32.add
  local.tee $6
  i32.const 8
  i32.add
  local.tee $7
  i32.const 4
  i32.add
  local.set $8
  local.get $6
  local.get $8
  i32.store
  local.get $8
  i64.const 9071406388179572
  i64.store
  local.get $6
  i32.const 7
  i32.store offset=4
  i32.const 2
  local.get $6
  i32.const 1
  local.get $7
  call $~lib/bindings/wasi_snapshot_preview1/fd_write
  drop
  i32.const 1052
  i32.load
  i32.const 1
  i32.shr_u
  local.set $9
  i32.const 3
  global.set $~argumentsLength
  local.get $6
  i32.const 1056
  local.get $9
  local.get $8
  call $~lib/string/String.UTF8.encodeUnsafe@varargs
  i32.store offset=4
  i32.const 2
  local.get $6
  i32.const 1
  local.get $7
  call $~lib/bindings/wasi_snapshot_preview1/fd_write
  drop
  local.get $0
  if (result i32)
   local.get $8
   i32.const 32
   i32.store8
   local.get $8
   i32.const 1
   i32.add
   local.tee $8
   local.get $1
   call $~lib/util/number/dtoa_buffered
   local.set $9
   i32.const 3
   global.set $~argumentsLength
   local.get $6
   local.get $8
   local.get $9
   local.get $8
   call $~lib/string/String.UTF8.encodeUnsafe@varargs
   i32.const 1
   i32.add
   i32.store offset=4
   i32.const 2
   local.get $6
   i32.const 1
   local.get $7
   call $~lib/bindings/wasi_snapshot_preview1/fd_write
   drop
   local.get $0
   i32.const 1
   i32.gt_s
   if
    local.get $8
    local.get $2
    call $~lib/util/number/dtoa_buffered
    local.set $9
    i32.const 3
    global.set $~argumentsLength
    local.get $6
    local.get $8
    local.get $9
    local.get $8
    call $~lib/string/String.UTF8.encodeUnsafe@varargs
    i32.const 1
    i32.add
    i32.store offset=4
    i32.const 2
    local.get $6
    i32.const 1
    local.get $7
    call $~lib/bindings/wasi_snapshot_preview1/fd_write
    drop
    local.get $0
    i32.const 2
    i32.gt_s
    if
     local.get $8
     local.get $3
     call $~lib/util/number/dtoa_buffered
     local.set $9
     i32.const 3
     global.set $~argumentsLength
     local.get $6
     local.get $8
     local.get $9
     local.get $8
     call $~lib/string/String.UTF8.encodeUnsafe@varargs
     i32.const 1
     i32.add
     i32.store offset=4
     i32.const 2
     local.get $6
     i32.const 1
     local.get $7
     call $~lib/bindings/wasi_snapshot_preview1/fd_write
     drop
     local.get $0
     i32.const 3
     i32.gt_s
     if
      local.get $8
      local.get $4
      call $~lib/util/number/dtoa_buffered
      local.set $9
      i32.const 3
      global.set $~argumentsLength
      local.get $6
      local.get $8
      local.get $9
      local.get $8
      call $~lib/string/String.UTF8.encodeUnsafe@varargs
      i32.const 1
      i32.add
      i32.store offset=4
      i32.const 2
      local.get $6
      i32.const 1
      local.get $7
      call $~lib/bindings/wasi_snapshot_preview1/fd_write
      drop
      local.get $0
      i32.const 4
      i32.gt_s
      if
       local.get $8
       local.get $5
       call $~lib/util/number/dtoa_buffered
       local.set $0
       i32.const 3
       global.set $~argumentsLength
       local.get $6
       local.get $8
       local.get $0
       local.get $8
       call $~lib/string/String.UTF8.encodeUnsafe@varargs
       i32.const 1
       i32.add
       i32.store offset=4
       i32.const 2
       local.get $6
       i32.const 1
       local.get $7
       call $~lib/bindings/wasi_snapshot_preview1/fd_write
       drop
      end
     end
    end
   end
   local.get $8
   i32.const 1
   i32.sub
  else
   local.get $8
  end
  i32.const 10
  i32.store8
  local.get $6
  i32.const 1
  i32.store offset=4
  i32.const 2
  local.get $6
  i32.const 1
  local.get $7
  call $~lib/bindings/wasi_snapshot_preview1/fd_write
  drop
  local.get $6
  i32.const 19024
  i32.ge_u
  if
   global.get $~lib/rt/tlsf/ROOT
   i32.eqz
   if
    call $~lib/rt/tlsf/initialize
   end
   global.get $~lib/rt/tlsf/ROOT
   local.get $6
   i32.const 4
   i32.sub
   local.set $7
   local.get $6
   i32.const 15
   i32.and
   i32.const 1
   local.get $6
   select
   if (result i32)
    i32.const 1
   else
    local.get $7
    i32.load
    i32.const 1
    i32.and
   end
   if
    i32.const 0
    i32.const 1216
    i32.const 559
    i32.const 3
    call $~lib/wasi/index/abort
    unreachable
   end
   local.get $7
   local.get $7
   i32.load
   i32.const 1
   i32.or
   i32.store
   local.get $7
   call $~lib/rt/tlsf/insertBlock
  end
 )
 (func $~start
  (local $0 i32)
  global.get $~started
  if
   return
  end
  i32.const 1
  global.set $~started
  global.get $~lib/memory/__stack_pointer
  i32.const 4
  i32.sub
  global.set $~lib/memory/__stack_pointer
  global.get $~lib/memory/__stack_pointer
  i32.const 2640
  i32.lt_s
  if
   i32.const 19056
   i32.const 19104
   i32.const 1
   i32.const 1
   call $~lib/wasi/index/abort
   unreachable
  end
  global.get $~lib/memory/__stack_pointer
  local.tee $0
  i32.const 0
  i32.store
  local.get $0
  i32.const 1056
  i32.store
  i32.const 0
  f64.const 0
  f64.const 0
  f64.const 0
  f64.const 0
  f64.const 0
  call $~lib/wasi/index/trace
  global.get $~lib/memory/__stack_pointer
  i32.const 1056
  i32.store
  i32.const 1
  f64.const 1.5
  f64.const 0
  f64.const 0
  f64.const 0
  f64.const 0
  call $~lib/wasi/index/trace
  global.get $~lib/memory/__stack_pointer
  i32.const 1056
  i32.store
  i32.const 5
  f64.const -2.00001
  f64.const 3
  f64.const nan:0x8000000000000
  f64.const inf
  f64.const -inf
  call $~lib/wasi/index/trace
  global.get $~lib/memory/__stack_pointer
  i32.const 4
  i32.add
  global.set $~lib/memory/__stack_pointer
 )
)<|MERGE_RESOLUTION|>--- conflicted
+++ resolved
@@ -2997,13 +2997,8 @@
   f64.const 347
   f64.add
   local.tee $1
-<<<<<<< HEAD
   i32.trunc_sat_f64_s
-  local.tee $3
-=======
-  i32.trunc_f64_s
   local.tee $9
->>>>>>> 0520fcb2
   local.get $1
   local.get $9
   f64.convert_i32_s
