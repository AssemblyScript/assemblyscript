--- conflicted
+++ resolved
@@ -83,15 +83,9 @@
   end
  )
  (func $features/reference-types/testLocal<externref>
-<<<<<<< HEAD
-  (local $0 externref)
-  (local $1 externref)
-  local.get $0
-=======
-  (local $local anyref)
-  (local $localInit anyref)
+  (local $local externref)
+  (local $localInit externref)
   local.get $local
->>>>>>> 3ac6efd7
   ref.is_null
   i32.eqz
   i32.eqz
@@ -104,15 +98,9 @@
    call $~lib/builtins/abort
    unreachable
   end
-<<<<<<< HEAD
   ref.null extern
-  local.set $0
-  local.get $0
-=======
-  ref.null any
   local.set $local
   local.get $local
->>>>>>> 3ac6efd7
   ref.is_null
   i32.eqz
   i32.eqz
@@ -125,15 +113,9 @@
    call $~lib/builtins/abort
    unreachable
   end
-<<<<<<< HEAD
   ref.null extern
-  local.set $1
-  local.get $1
-=======
-  ref.null any
   local.set $localInit
   local.get $localInit
->>>>>>> 3ac6efd7
   ref.is_null
   i32.eqz
   i32.eqz
@@ -151,13 +133,8 @@
   nop
  )
  (func $start:features/reference-types
-<<<<<<< HEAD
-  (local $0 funcref)
-  (local $1 externref)
-=======
   (local $var$0 funcref)
-  (local $var$1 anyref)
->>>>>>> 3ac6efd7
+  (local $var$1 externref)
   call $features/reference-types/somethingReal
   ref.is_null
   i32.eqz
@@ -371,19 +348,11 @@
   end
   global.set $features/reference-types/nonNullReal
  )
-<<<<<<< HEAD
- (func $features/reference-types/internal (param $0 externref) (result externref)
-  (local $1 externref)
-  (local $2 externref)
-  (local $3 externref)
-  local.get $0
-=======
- (func $features/reference-types/internal (param $a anyref) (result anyref)
-  (local $var$1 anyref)
-  (local $var$2 anyref)
-  (local $d anyref)
+ (func $features/reference-types/internal (param $a externref) (result externref)
+  (local $var$1 externref)
+  (local $var$2 externref)
+  (local $d externref)
   local.get $a
->>>>>>> 3ac6efd7
   call $features/reference-types/external
   local.set $var$1
   local.get $var$1
