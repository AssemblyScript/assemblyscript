--- conflicted
+++ resolved
@@ -120,11 +120,7 @@
   end
  )
  (func $~start (; 2 ;)
-<<<<<<< HEAD
-  i32.const 112
-=======
   i32.const 1120
->>>>>>> b7df27cc
   global.set $~lib/rt/stub/startOffset
   i32.const 1120
   global.set $~lib/rt/stub/offset
