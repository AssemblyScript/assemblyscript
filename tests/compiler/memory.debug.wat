--- conflicted
+++ resolved
@@ -40,24 +40,14 @@
  (func $memory/test (result i32)
   (local $value i32)
   i32.const 16
-<<<<<<< HEAD
   i32.load $0
-  local.set $0
-=======
-  i32.load
   local.set $value
->>>>>>> 3ac6efd7
   i32.const 16
   local.get $value
   i32.const 1
   i32.add
-<<<<<<< HEAD
   i32.store $0
-  local.get $0
-=======
-  i32.store
   local.get $value
->>>>>>> 3ac6efd7
  )
  (func $memory/testGeneric<v128> (result i32)
   i32.const 144
