(module
 (type $i32_i32_=>_none (func (param i32 i32)))
 (type $i32_=>_none (func (param i32)))
 (type $i32_=>_i32 (func (param i32) (result i32)))
 (type $none_=>_none (func))
 (type $i32_i32_=>_i32 (func (param i32 i32) (result i32)))
 (type $none_=>_i32 (func (result i32)))
 (type $i32_i32_i32_=>_none (func (param i32 i32 i32)))
 (type $i32_i32_i32_i32_=>_none (func (param i32 i32 i32 i32)))
 (type $i32_i32_i32_=>_i32 (func (param i32 i32 i32) (result i32)))
 (import "env" "abort" (func $~lib/builtins/abort (param i32 i32 i32 i32)))
 (import "env" "mark" (func $~lib/rt/tcms/__visit_externals (param i32)))
 (memory $0 1)
<<<<<<< HEAD
 (data (i32.const 16) "\00\00\00\00\00\00\00\00\00\00\00\00\00\00\00\00\00\00\00\00")
 (data (i32.const 44) "4\00\00\00\00\00\00\00\00\00\00\00\01\00\00\00\1e\00\00\00~\00l\00i\00b\00/\00r\00t\00/\00t\00c\00m\00s\00.\00t\00s\00\00\00")
 (data (i32.const 96) "\00\00\00\00\00\00\00\00\00\00\00\00\00\00\00\00\00\00\00\00")
 (data (i32.const 124) "4\00\00\00\00\00\00\00\00\00\00\00\01\00\00\00\1e\00\00\00~\00l\00i\00b\00/\00r\00t\00/\00t\00l\00s\00f\00.\00t\00s\00\00\00")
 (data (i32.const 188) "<\00\00\00\00\00\00\00\00\00\00\00\01\00\00\00(\00\00\00a\00l\00l\00o\00c\00a\00t\00i\00o\00n\00 \00t\00o\00o\00 \00l\00a\00r\00g\00e\00")
 (data (i32.const 252) "0\00\00\00\00\00\00\00\00\00\00\00\01\00\00\00\1c\00\00\00i\00s\00s\00u\00e\00s\00/\001\002\002\005\00.\00t\00s\00")
=======
 (data (i32.const 12) "<\00\00\00\01\00\00\00\00\00\00\00\01\00\00\00(\00\00\00a\00l\00l\00o\00c\00a\00t\00i\00o\00n\00 \00t\00o\00o\00 \00l\00a\00r\00g\00e\00\00\00\00\00")
 (data (i32.const 76) "<\00\00\00\01\00\00\00\00\00\00\00\01\00\00\00\1e\00\00\00~\00l\00i\00b\00/\00r\00t\00/\00p\00u\00r\00e\00.\00t\00s\00\00\00\00\00\00\00\00\00\00\00\00\00\00\00")
 (data (i32.const 140) "<\00\00\00\01\00\00\00\00\00\00\00\01\00\00\00\1e\00\00\00~\00l\00i\00b\00/\00r\00t\00/\00t\00l\00s\00f\00.\00t\00s\00\00\00\00\00\00\00\00\00\00\00\00\00\00\00")
 (data (i32.const 204) ",\00\00\00\01\00\00\00\00\00\00\00\01\00\00\00\1c\00\00\00i\00s\00s\00u\00e\00s\00/\001\002\002\005\00.\00t\00s\00")
>>>>>>> c54dd649
 (table $0 1 funcref)
 (global $~lib/rt/tcms/state (mut i32) (i32.const 0))
 (global $~lib/rt/tcms/fromSpace (mut i32) (i32.const 16))
 (global $~lib/rt/tcms/toSpace (mut i32) (i32.const 96))
 (global $~lib/rt/tcms/iter (mut i32) (i32.const 0))
 (global $~lib/rt/tlsf/ROOT (mut i32) (i32.const 0))
 (global $~lib/ASC_LOW_MEMORY_LIMIT i32 (i32.const 0))
 (global $~lib/rt/tcms/white (mut i32) (i32.const 0))
 (global $~lib/ASC_SHRINK_LEVEL i32 (i32.const 0))
 (global $~lib/rt/tcms/total (mut i32) (i32.const 0))
 (global $~lib/rt/tcms/totalMem (mut i32) (i32.const 0))
 (global $issues/1225/x (mut i32) (i32.const 0))
 (global $~lib/rt/tcms/depth (mut i32) (i32.const 0))
 (global $~lib/rt/tcms/threshold (mut i32) (i32.const 100))
 (global $~lib/rt/tcms/debt (mut i32) (i32.const 0))
 (global $~lib/memory/__heap_base i32 (i32.const 300))
 (export "memory" (memory $0))
 (export "normal" (func $issues/1225/normal))
 (export "viaThis" (func $issues/1225/viaThis))
 (start $~start)
 (func $issues/1225/X#set:viaThis (param $0 i32) (param $1 i32)
  local.get $0
  local.get $1
  i32.store offset=4
 )
 (func $issues/1225/X#set:normal (param $0 i32) (param $1 i32)
  local.get $0
  local.get $1
  i32.store
 )
 (func $~lib/rt/tcms/Object#set:nextWithColor (param $0 i32) (param $1 i32)
  local.get $0
  local.get $1
  i32.store offset=4
 )
 (func $~lib/rt/tcms/Object#set:prev (param $0 i32) (param $1 i32)
  local.get $0
  local.get $1
  i32.store offset=8
 )
 (func $~lib/rt/tcms/init
  (local $0 i32)
  (local $1 i32)
  i32.const 4
  i32.const 4
  i32.eq
  drop
  global.get $~lib/rt/tcms/fromSpace
  local.set $0
  local.get $0
  local.get $0
  call $~lib/rt/tcms/Object#set:nextWithColor
  local.get $0
  local.get $0
  local.tee $1
  i32.eqz
  if (result i32)
   i32.const 0
   i32.const 64
   i32.const 153
   i32.const 17
   call $~lib/builtins/abort
   unreachable
  else
   local.get $1
  end
  call $~lib/rt/tcms/Object#set:prev
  global.get $~lib/rt/tcms/toSpace
  local.set $1
  local.get $1
  local.get $1
  call $~lib/rt/tcms/Object#set:nextWithColor
  local.get $1
  local.get $1
  local.tee $0
  i32.eqz
  if (result i32)
   i32.const 0
   i32.const 64
   i32.const 153
   i32.const 17
   call $~lib/builtins/abort
   unreachable
  else
   local.get $0
  end
  call $~lib/rt/tcms/Object#set:prev
  global.get $~lib/rt/tcms/toSpace
  global.set $~lib/rt/tcms/iter
  i32.const 1
  global.set $~lib/rt/tcms/state
 )
 (func $~lib/rt/tlsf/Root#set:flMap (param $0 i32) (param $1 i32)
  local.get $0
  local.get $1
  i32.store
 )
 (func $~lib/rt/common/BLOCK#set:mmInfo (param $0 i32) (param $1 i32)
  local.get $0
  local.get $1
  i32.store
 )
 (func $~lib/rt/tlsf/Block#set:prev (param $0 i32) (param $1 i32)
  local.get $0
  local.get $1
  i32.store offset=4
 )
 (func $~lib/rt/tlsf/Block#set:next (param $0 i32) (param $1 i32)
  local.get $0
  local.get $1
  i32.store offset=8
 )
 (func $~lib/rt/tlsf/removeBlock (param $0 i32) (param $1 i32)
  (local $2 i32)
  (local $3 i32)
  (local $4 i32)
  (local $5 i32)
  (local $6 i32)
  (local $7 i32)
  (local $8 i32)
  (local $9 i32)
  (local $10 i32)
  (local $11 i32)
  local.get $1
  i32.load
  local.set $2
  i32.const 1
  drop
  local.get $2
  i32.const 1
  i32.and
  i32.eqz
  if
   i32.const 0
   i32.const 144
   i32.const 272
   i32.const 14
   call $~lib/builtins/abort
   unreachable
  end
  local.get $2
  i32.const 3
  i32.const -1
  i32.xor
  i32.and
  local.set $3
  i32.const 1
  drop
  local.get $3
  i32.const 12
  i32.ge_u
  if (result i32)
   local.get $3
   i32.const 1073741820
   i32.lt_u
  else
   i32.const 0
  end
  i32.eqz
  if
   i32.const 0
   i32.const 144
   i32.const 274
   i32.const 14
   call $~lib/builtins/abort
   unreachable
  end
  local.get $3
  i32.const 256
  i32.lt_u
  if
   i32.const 0
   local.set $4
   local.get $3
   i32.const 4
   i32.shr_u
   local.set $5
  else
   i32.const 31
   local.get $3
   i32.clz
   i32.sub
   local.set $4
   local.get $3
   local.get $4
   i32.const 4
   i32.sub
   i32.shr_u
   i32.const 1
   i32.const 4
   i32.shl
   i32.xor
   local.set $5
   local.get $4
   i32.const 8
   i32.const 1
   i32.sub
   i32.sub
   local.set $4
  end
  i32.const 1
  drop
  local.get $4
  i32.const 23
  i32.lt_u
  if (result i32)
   local.get $5
   i32.const 16
   i32.lt_u
  else
   i32.const 0
  end
  i32.eqz
  if
   i32.const 0
   i32.const 144
   i32.const 287
   i32.const 14
   call $~lib/builtins/abort
   unreachable
  end
  local.get $1
  i32.load offset=4
  local.set $6
  local.get $1
  i32.load offset=8
  local.set $7
  local.get $6
  if
   local.get $6
   local.get $7
   call $~lib/rt/tlsf/Block#set:next
  end
  local.get $7
  if
   local.get $7
   local.get $6
   call $~lib/rt/tlsf/Block#set:prev
  end
  local.get $1
  local.get $0
  local.set $10
  local.get $4
  local.set $9
  local.get $5
  local.set $8
  local.get $10
  local.get $9
  i32.const 4
  i32.shl
  local.get $8
  i32.add
  i32.const 2
  i32.shl
  i32.add
  i32.load offset=96
  i32.eq
  if
   local.get $0
   local.set $11
   local.get $4
   local.set $10
   local.get $5
   local.set $9
   local.get $7
   local.set $8
   local.get $11
   local.get $10
   i32.const 4
   i32.shl
   local.get $9
   i32.add
   i32.const 2
   i32.shl
   i32.add
   local.get $8
   i32.store offset=96
   local.get $7
   i32.eqz
   if
    local.get $0
    local.set $9
    local.get $4
    local.set $8
    local.get $9
    local.get $8
    i32.const 2
    i32.shl
    i32.add
    i32.load offset=4
    local.set $9
    local.get $0
    local.set $8
    local.get $4
    local.set $11
    local.get $9
    i32.const 1
    local.get $5
    i32.shl
    i32.const -1
    i32.xor
    i32.and
    local.tee $9
    local.set $10
    local.get $8
    local.get $11
    i32.const 2
    i32.shl
    i32.add
    local.get $10
    i32.store offset=4
    local.get $9
    i32.eqz
    if
     local.get $0
     local.get $0
     i32.load
     i32.const 1
     local.get $4
     i32.shl
     i32.const -1
     i32.xor
     i32.and
     call $~lib/rt/tlsf/Root#set:flMap
    end
   end
  end
 )
 (func $~lib/rt/tlsf/insertBlock (param $0 i32) (param $1 i32)
  (local $2 i32)
  (local $3 i32)
  (local $4 i32)
  (local $5 i32)
  (local $6 i32)
  (local $7 i32)
  (local $8 i32)
  (local $9 i32)
  (local $10 i32)
  (local $11 i32)
  (local $12 i32)
  (local $13 i32)
  i32.const 1
  drop
  local.get $1
  i32.eqz
  if
   i32.const 0
   i32.const 144
   i32.const 200
   i32.const 14
   call $~lib/builtins/abort
   unreachable
  end
  local.get $1
  i32.load
  local.set $2
  i32.const 1
  drop
  local.get $2
  i32.const 1
  i32.and
  i32.eqz
  if
   i32.const 0
   i32.const 144
   i32.const 202
   i32.const 14
   call $~lib/builtins/abort
   unreachable
  end
  local.get $1
  local.set $3
  local.get $3
  i32.const 4
  i32.add
  local.get $3
  i32.load
  i32.const 3
  i32.const -1
  i32.xor
  i32.and
  i32.add
  local.set $4
  local.get $4
  i32.load
  local.set $5
  local.get $5
  i32.const 1
  i32.and
  if
   local.get $2
   i32.const 3
   i32.const -1
   i32.xor
   i32.and
   i32.const 4
   i32.add
   local.get $5
   i32.const 3
   i32.const -1
   i32.xor
   i32.and
   i32.add
   local.set $3
   local.get $3
   i32.const 1073741820
   i32.lt_u
   if
    local.get $0
    local.get $4
    call $~lib/rt/tlsf/removeBlock
    local.get $1
    local.get $2
    i32.const 3
    i32.and
    local.get $3
    i32.or
    local.tee $2
    call $~lib/rt/common/BLOCK#set:mmInfo
    local.get $1
    local.set $6
    local.get $6
    i32.const 4
    i32.add
    local.get $6
    i32.load
    i32.const 3
    i32.const -1
    i32.xor
    i32.and
    i32.add
    local.set $4
    local.get $4
    i32.load
    local.set $5
   end
  end
  local.get $2
  i32.const 2
  i32.and
  if
   local.get $1
   local.set $6
   local.get $6
   i32.const 4
   i32.sub
   i32.load
   local.set $6
   local.get $6
   i32.load
   local.set $3
   i32.const 1
   drop
   local.get $3
   i32.const 1
   i32.and
   i32.eqz
   if
    i32.const 0
    i32.const 144
    i32.const 223
    i32.const 16
    call $~lib/builtins/abort
    unreachable
   end
   local.get $3
   i32.const 3
   i32.const -1
   i32.xor
   i32.and
   i32.const 4
   i32.add
   local.get $2
   i32.const 3
   i32.const -1
   i32.xor
   i32.and
   i32.add
   local.set $7
   local.get $7
   i32.const 1073741820
   i32.lt_u
   if
    local.get $0
    local.get $6
    call $~lib/rt/tlsf/removeBlock
    local.get $6
    local.get $3
    i32.const 3
    i32.and
    local.get $7
    i32.or
    local.tee $2
    call $~lib/rt/common/BLOCK#set:mmInfo
    local.get $6
    local.set $1
   end
  end
  local.get $4
  local.get $5
  i32.const 2
  i32.or
  call $~lib/rt/common/BLOCK#set:mmInfo
  local.get $2
  i32.const 3
  i32.const -1
  i32.xor
  i32.and
  local.set $8
  i32.const 1
  drop
  local.get $8
  i32.const 12
  i32.ge_u
  if (result i32)
   local.get $8
   i32.const 1073741820
   i32.lt_u
  else
   i32.const 0
  end
  i32.eqz
  if
   i32.const 0
   i32.const 144
   i32.const 238
   i32.const 14
   call $~lib/builtins/abort
   unreachable
  end
  i32.const 1
  drop
  local.get $1
  i32.const 4
  i32.add
  local.get $8
  i32.add
  local.get $4
  i32.eq
  i32.eqz
  if
   i32.const 0
   i32.const 144
   i32.const 239
   i32.const 14
   call $~lib/builtins/abort
   unreachable
  end
  local.get $4
  i32.const 4
  i32.sub
  local.get $1
  i32.store
  local.get $8
  i32.const 256
  i32.lt_u
  if
   i32.const 0
   local.set $9
   local.get $8
   i32.const 4
   i32.shr_u
   local.set $10
  else
   i32.const 31
   local.get $8
   i32.clz
   i32.sub
   local.set $9
   local.get $8
   local.get $9
   i32.const 4
   i32.sub
   i32.shr_u
   i32.const 1
   i32.const 4
   i32.shl
   i32.xor
   local.set $10
   local.get $9
   i32.const 8
   i32.const 1
   i32.sub
   i32.sub
   local.set $9
  end
  i32.const 1
  drop
  local.get $9
  i32.const 23
  i32.lt_u
  if (result i32)
   local.get $10
   i32.const 16
   i32.lt_u
  else
   i32.const 0
  end
  i32.eqz
  if
   i32.const 0
   i32.const 144
   i32.const 255
   i32.const 14
   call $~lib/builtins/abort
   unreachable
  end
  local.get $0
  local.set $7
  local.get $9
  local.set $3
  local.get $10
  local.set $6
  local.get $7
  local.get $3
  i32.const 4
  i32.shl
  local.get $6
  i32.add
  i32.const 2
  i32.shl
  i32.add
  i32.load offset=96
  local.set $11
  local.get $1
  i32.const 0
  call $~lib/rt/tlsf/Block#set:prev
  local.get $1
  local.get $11
  call $~lib/rt/tlsf/Block#set:next
  local.get $11
  if
   local.get $11
   local.get $1
   call $~lib/rt/tlsf/Block#set:prev
  end
  local.get $0
  local.set $12
  local.get $9
  local.set $7
  local.get $10
  local.set $3
  local.get $1
  local.set $6
  local.get $12
  local.get $7
  i32.const 4
  i32.shl
  local.get $3
  i32.add
  i32.const 2
  i32.shl
  i32.add
  local.get $6
  i32.store offset=96
  local.get $0
  local.get $0
  i32.load
  i32.const 1
  local.get $9
  i32.shl
  i32.or
  call $~lib/rt/tlsf/Root#set:flMap
  local.get $0
  local.set $13
  local.get $9
  local.set $12
  local.get $0
  local.set $3
  local.get $9
  local.set $6
  local.get $3
  local.get $6
  i32.const 2
  i32.shl
  i32.add
  i32.load offset=4
  i32.const 1
  local.get $10
  i32.shl
  i32.or
  local.set $7
  local.get $13
  local.get $12
  i32.const 2
  i32.shl
  i32.add
  local.get $7
  i32.store offset=4
 )
 (func $~lib/rt/tlsf/addMemory (param $0 i32) (param $1 i32) (param $2 i32) (result i32)
  (local $3 i32)
  (local $4 i32)
  (local $5 i32)
  (local $6 i32)
  (local $7 i32)
  (local $8 i32)
  (local $9 i32)
  i32.const 1
  drop
  local.get $1
  local.get $2
  i32.le_u
  i32.eqz
  if
   i32.const 0
   i32.const 144
   i32.const 380
   i32.const 14
   call $~lib/builtins/abort
   unreachable
  end
  local.get $1
  i32.const 4
  i32.add
  i32.const 15
  i32.add
  i32.const 15
  i32.const -1
  i32.xor
  i32.and
  i32.const 4
  i32.sub
  local.set $1
  local.get $2
  i32.const 15
  i32.const -1
  i32.xor
  i32.and
  local.set $2
  local.get $0
  local.set $3
  local.get $3
  i32.load offset=1568
  local.set $4
  i32.const 0
  local.set $5
  local.get $4
  if
   i32.const 1
   drop
   local.get $1
   local.get $4
   i32.const 4
   i32.add
   i32.ge_u
   i32.eqz
   if
    i32.const 0
    i32.const 144
    i32.const 387
    i32.const 16
    call $~lib/builtins/abort
    unreachable
   end
   local.get $1
   i32.const 16
   i32.sub
   local.get $4
   i32.eq
   if
    local.get $1
    i32.const 16
    i32.sub
    local.set $1
    local.get $4
    i32.load
    local.set $5
   else
    nop
   end
  else
   i32.const 1
   drop
   local.get $1
   local.get $0
   i32.const 1572
   i32.add
   i32.ge_u
   i32.eqz
   if
    i32.const 0
    i32.const 144
    i32.const 400
    i32.const 5
    call $~lib/builtins/abort
    unreachable
   end
  end
  local.get $2
  local.get $1
  i32.sub
  local.set $6
  local.get $6
  i32.const 4
  i32.const 12
  i32.add
  i32.const 4
  i32.add
  i32.lt_u
  if
   i32.const 0
   return
  end
  local.get $6
  i32.const 2
  i32.const 4
  i32.mul
  i32.sub
  local.set $7
  local.get $1
  local.set $8
  local.get $8
  local.get $7
  i32.const 1
  i32.or
  local.get $5
  i32.const 2
  i32.and
  i32.or
  call $~lib/rt/common/BLOCK#set:mmInfo
  local.get $8
  i32.const 0
  call $~lib/rt/tlsf/Block#set:prev
  local.get $8
  i32.const 0
  call $~lib/rt/tlsf/Block#set:next
  local.get $1
  i32.const 4
  i32.add
  local.get $7
  i32.add
  local.set $4
  local.get $4
  i32.const 0
  i32.const 2
  i32.or
  call $~lib/rt/common/BLOCK#set:mmInfo
  local.get $0
  local.set $9
  local.get $4
  local.set $3
  local.get $9
  local.get $3
  i32.store offset=1568
  local.get $0
  local.get $8
  call $~lib/rt/tlsf/insertBlock
  i32.const 1
 )
 (func $~lib/rt/tlsf/initialize
  (local $0 i32)
  (local $1 i32)
  (local $2 i32)
  (local $3 i32)
  (local $4 i32)
  (local $5 i32)
  (local $6 i32)
  (local $7 i32)
  (local $8 i32)
  (local $9 i32)
  (local $10 i32)
  (local $11 i32)
  (local $12 i32)
  i32.const 0
  drop
  global.get $~lib/memory/__heap_base
  i32.const 15
  i32.add
  i32.const 15
  i32.const -1
  i32.xor
  i32.and
  local.set $0
  memory.size
  local.set $1
  local.get $0
  i32.const 1572
  i32.add
  i32.const 65535
  i32.add
  i32.const 65535
  i32.const -1
  i32.xor
  i32.and
  i32.const 16
  i32.shr_u
  local.set $2
  local.get $2
  local.get $1
  i32.gt_s
  if (result i32)
   local.get $2
   local.get $1
   i32.sub
   memory.grow
   i32.const 0
   i32.lt_s
  else
   i32.const 0
  end
  if
   unreachable
  end
  local.get $0
  local.set $3
  local.get $3
  i32.const 0
  call $~lib/rt/tlsf/Root#set:flMap
  local.get $3
  local.set $5
  i32.const 0
  local.set $4
  local.get $5
  local.get $4
  i32.store offset=1568
  i32.const 0
  local.set $5
  loop $for-loop|0
   local.get $5
   i32.const 23
   i32.lt_u
   local.set $4
   local.get $4
   if
    local.get $3
    local.set $8
    local.get $5
    local.set $7
    i32.const 0
    local.set $6
    local.get $8
    local.get $7
    i32.const 2
    i32.shl
    i32.add
    local.get $6
    i32.store offset=4
    i32.const 0
    local.set $8
    loop $for-loop|1
     local.get $8
     i32.const 16
     i32.lt_u
     local.set $7
     local.get $7
     if
      local.get $3
      local.set $11
      local.get $5
      local.set $10
      local.get $8
      local.set $9
      i32.const 0
      local.set $6
      local.get $11
      local.get $10
      i32.const 4
      i32.shl
      local.get $9
      i32.add
      i32.const 2
      i32.shl
      i32.add
      local.get $6
      i32.store offset=96
      local.get $8
      i32.const 1
      i32.add
      local.set $8
      br $for-loop|1
     end
    end
    local.get $5
    i32.const 1
    i32.add
    local.set $5
    br $for-loop|0
   end
  end
  local.get $0
  i32.const 1572
  i32.add
  local.set $12
  i32.const 0
  drop
  local.get $3
  local.get $12
  memory.size
  i32.const 16
  i32.shl
  call $~lib/rt/tlsf/addMemory
  drop
  local.get $3
  global.set $~lib/rt/tlsf/ROOT
 )
 (func $~lib/rt/tlsf/computeSize (param $0 i32) (result i32)
  local.get $0
  i32.const 12
  i32.le_u
  if (result i32)
   i32.const 12
  else
   local.get $0
   i32.const 4
   i32.add
   i32.const 15
   i32.add
   i32.const 15
   i32.const -1
   i32.xor
   i32.and
   i32.const 4
   i32.sub
  end
 )
 (func $~lib/rt/tlsf/prepareSize (param $0 i32) (result i32)
  local.get $0
  i32.const 1073741820
  i32.ge_u
  if
   i32.const 208
   i32.const 144
   i32.const 461
   i32.const 30
   call $~lib/builtins/abort
   unreachable
  end
  local.get $0
  call $~lib/rt/tlsf/computeSize
 )
 (func $~lib/rt/tlsf/searchBlock (param $0 i32) (param $1 i32) (result i32)
  (local $2 i32)
  (local $3 i32)
  (local $4 i32)
  (local $5 i32)
  (local $6 i32)
  (local $7 i32)
  (local $8 i32)
  (local $9 i32)
  local.get $1
  i32.const 256
  i32.lt_u
  if
   i32.const 0
   local.set $2
   local.get $1
   i32.const 4
   i32.shr_u
   local.set $3
  else
   local.get $1
   i32.const 536870910
   i32.lt_u
   if (result i32)
    local.get $1
    i32.const 1
    i32.const 27
    local.get $1
    i32.clz
    i32.sub
    i32.shl
    i32.add
    i32.const 1
    i32.sub
   else
    local.get $1
   end
   local.set $4
   i32.const 31
   local.get $4
   i32.clz
   i32.sub
   local.set $2
   local.get $4
   local.get $2
   i32.const 4
   i32.sub
   i32.shr_u
   i32.const 1
   i32.const 4
   i32.shl
   i32.xor
   local.set $3
   local.get $2
   i32.const 8
   i32.const 1
   i32.sub
   i32.sub
   local.set $2
  end
  i32.const 1
  drop
  local.get $2
  i32.const 23
  i32.lt_u
  if (result i32)
   local.get $3
   i32.const 16
   i32.lt_u
  else
   i32.const 0
  end
  i32.eqz
  if
   i32.const 0
   i32.const 144
   i32.const 333
   i32.const 14
   call $~lib/builtins/abort
   unreachable
  end
  local.get $0
  local.set $5
  local.get $2
  local.set $4
  local.get $5
  local.get $4
  i32.const 2
  i32.shl
  i32.add
  i32.load offset=4
  i32.const 0
  i32.const -1
  i32.xor
  local.get $3
  i32.shl
  i32.and
  local.set $6
  i32.const 0
  local.set $7
  local.get $6
  i32.eqz
  if
   local.get $0
   i32.load
   i32.const 0
   i32.const -1
   i32.xor
   local.get $2
   i32.const 1
   i32.add
   i32.shl
   i32.and
   local.set $5
   local.get $5
   i32.eqz
   if
    i32.const 0
    local.set $7
   else
    local.get $5
    i32.ctz
    local.set $2
    local.get $0
    local.set $8
    local.get $2
    local.set $4
    local.get $8
    local.get $4
    i32.const 2
    i32.shl
    i32.add
    i32.load offset=4
    local.set $6
    i32.const 1
    drop
    local.get $6
    i32.eqz
    if
     i32.const 0
     i32.const 144
     i32.const 346
     i32.const 18
     call $~lib/builtins/abort
     unreachable
    end
    local.get $0
    local.set $9
    local.get $2
    local.set $8
    local.get $6
    i32.ctz
    local.set $4
    local.get $9
    local.get $8
    i32.const 4
    i32.shl
    local.get $4
    i32.add
    i32.const 2
    i32.shl
    i32.add
    i32.load offset=96
    local.set $7
   end
  else
   local.get $0
   local.set $9
   local.get $2
   local.set $8
   local.get $6
   i32.ctz
   local.set $4
   local.get $9
   local.get $8
   i32.const 4
   i32.shl
   local.get $4
   i32.add
   i32.const 2
   i32.shl
   i32.add
   i32.load offset=96
   local.set $7
  end
  local.get $7
 )
 (func $~lib/rt/tlsf/growMemory (param $0 i32) (param $1 i32)
  (local $2 i32)
  (local $3 i32)
  (local $4 i32)
  (local $5 i32)
  (local $6 i32)
  (local $7 i32)
  i32.const 0
  drop
  local.get $1
  i32.const 536870910
  i32.lt_u
  if
   local.get $1
   i32.const 1
   i32.const 27
   local.get $1
   i32.clz
   i32.sub
   i32.shl
   i32.const 1
   i32.sub
   i32.add
   local.set $1
  end
  memory.size
  local.set $2
  local.get $1
  i32.const 4
  local.get $2
  i32.const 16
  i32.shl
  i32.const 4
  i32.sub
  local.get $0
  local.set $3
  local.get $3
  i32.load offset=1568
  i32.ne
  i32.shl
  i32.add
  local.set $1
  local.get $1
  i32.const 65535
  i32.add
  i32.const 65535
  i32.const -1
  i32.xor
  i32.and
  i32.const 16
  i32.shr_u
  local.set $4
  local.get $2
  local.tee $3
  local.get $4
  local.tee $5
  local.get $3
  local.get $5
  i32.gt_s
  select
  local.set $6
  local.get $6
  memory.grow
  i32.const 0
  i32.lt_s
  if
   local.get $4
   memory.grow
   i32.const 0
   i32.lt_s
   if
    unreachable
   end
  end
  memory.size
  local.set $7
  local.get $0
  local.get $2
  i32.const 16
  i32.shl
  local.get $7
  i32.const 16
  i32.shl
  call $~lib/rt/tlsf/addMemory
  drop
 )
 (func $~lib/rt/tlsf/prepareBlock (param $0 i32) (param $1 i32) (param $2 i32)
  (local $3 i32)
  (local $4 i32)
  (local $5 i32)
  local.get $1
  i32.load
  local.set $3
  i32.const 1
  drop
  local.get $2
  i32.const 4
  i32.add
  i32.const 15
  i32.and
  i32.eqz
  i32.eqz
  if
   i32.const 0
   i32.const 144
   i32.const 360
   i32.const 14
   call $~lib/builtins/abort
   unreachable
  end
  local.get $3
  i32.const 3
  i32.const -1
  i32.xor
  i32.and
  local.get $2
  i32.sub
  local.set $4
  local.get $4
  i32.const 4
  i32.const 12
  i32.add
  i32.ge_u
  if
   local.get $1
   local.get $2
   local.get $3
   i32.const 2
   i32.and
   i32.or
   call $~lib/rt/common/BLOCK#set:mmInfo
   local.get $1
   i32.const 4
   i32.add
   local.get $2
   i32.add
   local.set $5
   local.get $5
   local.get $4
   i32.const 4
   i32.sub
   i32.const 1
   i32.or
   call $~lib/rt/common/BLOCK#set:mmInfo
   local.get $0
   local.get $5
   call $~lib/rt/tlsf/insertBlock
  else
   local.get $1
   local.get $3
   i32.const 1
   i32.const -1
   i32.xor
   i32.and
   call $~lib/rt/common/BLOCK#set:mmInfo
   local.get $1
   local.set $5
   local.get $5
   i32.const 4
   i32.add
   local.get $5
   i32.load
   i32.const 3
   i32.const -1
   i32.xor
   i32.and
   i32.add
   local.get $1
   local.set $5
   local.get $5
   i32.const 4
   i32.add
   local.get $5
   i32.load
   i32.const 3
   i32.const -1
   i32.xor
   i32.and
   i32.add
   i32.load
   i32.const 2
   i32.const -1
   i32.xor
   i32.and
   call $~lib/rt/common/BLOCK#set:mmInfo
  end
 )
 (func $~lib/rt/tlsf/allocateBlock (param $0 i32) (param $1 i32) (result i32)
  (local $2 i32)
  (local $3 i32)
  local.get $1
  call $~lib/rt/tlsf/prepareSize
  local.set $2
  local.get $0
  local.get $2
  call $~lib/rt/tlsf/searchBlock
  local.set $3
  local.get $3
  i32.eqz
  if
   local.get $0
   local.get $2
   call $~lib/rt/tlsf/growMemory
   local.get $0
   local.get $2
   call $~lib/rt/tlsf/searchBlock
   local.set $3
   i32.const 1
   drop
   local.get $3
   i32.eqz
   if
    i32.const 0
    i32.const 144
    i32.const 499
    i32.const 16
    call $~lib/builtins/abort
    unreachable
   end
  end
  i32.const 1
  drop
  local.get $3
  i32.load
  i32.const 3
  i32.const -1
  i32.xor
  i32.and
  local.get $2
  i32.ge_u
  i32.eqz
  if
   i32.const 0
   i32.const 144
   i32.const 501
   i32.const 14
   call $~lib/builtins/abort
   unreachable
  end
  local.get $0
  local.get $3
  call $~lib/rt/tlsf/removeBlock
  local.get $0
  local.get $3
  local.get $2
  call $~lib/rt/tlsf/prepareBlock
  i32.const 0
  drop
  local.get $3
 )
 (func $~lib/rt/tlsf/__alloc (param $0 i32) (result i32)
  global.get $~lib/rt/tlsf/ROOT
  i32.eqz
  if
   call $~lib/rt/tlsf/initialize
  end
  global.get $~lib/rt/tlsf/ROOT
  local.get $0
  call $~lib/rt/tlsf/allocateBlock
  i32.const 4
  i32.add
 )
 (func $~lib/rt/tcms/Object#set:next (param $0 i32) (param $1 i32)
  local.get $0
  local.get $1
  local.get $0
  i32.load offset=4
  i32.const 3
  i32.and
  i32.or
  call $~lib/rt/tcms/Object#set:nextWithColor
 )
 (func $~lib/rt/tcms/ObjectList#push (param $0 i32) (param $1 i32)
  (local $2 i32)
  (local $3 i32)
  local.get $1
  global.get $~lib/rt/tcms/toSpace
  i32.ne
  if (result i32)
   local.get $1
   global.get $~lib/rt/tcms/fromSpace
   i32.ne
  else
   i32.const 0
  end
  i32.eqz
  if
   i32.const 0
   i32.const 64
   i32.const 142
   i32.const 5
   call $~lib/builtins/abort
   unreachable
  end
  local.get $0
  i32.load offset=8
  local.set $2
  local.get $1
  local.get $0
  local.tee $3
  i32.eqz
  if (result i32)
   i32.const 0
   i32.const 64
   i32.const 144
   i32.const 16
   call $~lib/builtins/abort
   unreachable
  else
   local.get $3
  end
  call $~lib/rt/tcms/Object#set:next
  local.get $1
  local.get $2
  local.tee $3
  i32.eqz
  if (result i32)
   i32.const 0
   i32.const 64
   i32.const 145
   i32.const 16
   call $~lib/builtins/abort
   unreachable
  else
   local.get $3
  end
  call $~lib/rt/tcms/Object#set:prev
  local.get $2
  local.get $1
  local.tee $3
  i32.eqz
  if (result i32)
   i32.const 0
   i32.const 64
   i32.const 146
   i32.const 17
   call $~lib/builtins/abort
   unreachable
  else
   local.get $3
  end
  call $~lib/rt/tcms/Object#set:next
  local.get $0
  local.get $1
  local.tee $3
  i32.eqz
  if (result i32)
   i32.const 0
   i32.const 64
   i32.const 147
   i32.const 17
   call $~lib/builtins/abort
   unreachable
  else
   local.get $3
  end
  call $~lib/rt/tcms/Object#set:prev
 )
 (func $~lib/rt/tcms/Object#set:color (param $0 i32) (param $1 i32)
  local.get $0
  local.get $0
  i32.load offset=4
  i32.const 3
  i32.const -1
  i32.xor
  i32.and
  local.get $1
  i32.or
  call $~lib/rt/tcms/Object#set:nextWithColor
 )
 (func $~lib/rt/tcms/Object#set:rtId (param $0 i32) (param $1 i32)
  local.get $0
  local.get $1
  i32.store offset=12
 )
 (func $~lib/rt/tcms/Object#set:rtSize (param $0 i32) (param $1 i32)
  local.get $0
  local.get $1
  i32.store offset=16
 )
 (func $~lib/memory/memory.fill (param $0 i32) (param $1 i32) (param $2 i32)
  (local $3 i32)
  (local $4 i32)
  (local $5 i32)
  (local $6 i32)
  (local $7 i32)
  (local $8 i32)
  (local $9 i64)
  (local $10 i32)
  block $~lib/util/memory/memset|inlined.0
   local.get $0
   local.set $5
   local.get $1
   local.set $4
   local.get $2
   local.set $3
   i32.const 0
   i32.const 1
   i32.gt_s
   drop
   local.get $3
   i32.eqz
   if
    br $~lib/util/memory/memset|inlined.0
   end
   local.get $5
   local.get $3
   i32.add
   i32.const 4
   i32.sub
   local.set $6
   local.get $5
   local.get $4
   i32.store8
   local.get $6
   local.get $4
   i32.store8 offset=3
   local.get $3
   i32.const 2
   i32.le_u
   if
    br $~lib/util/memory/memset|inlined.0
   end
   local.get $5
   local.get $4
   i32.store8 offset=1
   local.get $5
   local.get $4
   i32.store8 offset=2
   local.get $6
   local.get $4
   i32.store8 offset=2
   local.get $6
   local.get $4
   i32.store8 offset=1
   local.get $3
   i32.const 6
   i32.le_u
   if
    br $~lib/util/memory/memset|inlined.0
   end
   local.get $5
   local.get $4
   i32.store8 offset=3
   local.get $6
   local.get $4
   i32.store8
   local.get $3
   i32.const 8
   i32.le_u
   if
    br $~lib/util/memory/memset|inlined.0
   end
   i32.const 0
   local.get $5
   i32.sub
   i32.const 3
   i32.and
   local.set $7
   local.get $5
   local.get $7
   i32.add
   local.set $5
   local.get $3
   local.get $7
   i32.sub
   local.set $3
   local.get $3
   i32.const -4
   i32.and
   local.set $3
   i32.const -1
   i32.const 255
   i32.div_u
   local.get $4
   i32.const 255
   i32.and
   i32.mul
   local.set $8
   local.get $5
   local.get $3
   i32.add
   i32.const 28
   i32.sub
   local.set $6
   local.get $5
   local.get $8
   i32.store
   local.get $6
   local.get $8
   i32.store offset=24
   local.get $3
   i32.const 8
   i32.le_u
   if
    br $~lib/util/memory/memset|inlined.0
   end
   local.get $5
   local.get $8
   i32.store offset=4
   local.get $5
   local.get $8
   i32.store offset=8
   local.get $6
   local.get $8
   i32.store offset=16
   local.get $6
   local.get $8
   i32.store offset=20
   local.get $3
   i32.const 24
   i32.le_u
   if
    br $~lib/util/memory/memset|inlined.0
   end
   local.get $5
   local.get $8
   i32.store offset=12
   local.get $5
   local.get $8
   i32.store offset=16
   local.get $5
   local.get $8
   i32.store offset=20
   local.get $5
   local.get $8
   i32.store offset=24
   local.get $6
   local.get $8
   i32.store
   local.get $6
   local.get $8
   i32.store offset=4
   local.get $6
   local.get $8
   i32.store offset=8
   local.get $6
   local.get $8
   i32.store offset=12
   i32.const 24
   local.get $5
   i32.const 4
   i32.and
   i32.add
   local.set $7
   local.get $5
   local.get $7
   i32.add
   local.set $5
   local.get $3
   local.get $7
   i32.sub
   local.set $3
   local.get $8
   i64.extend_i32_u
   local.get $8
   i64.extend_i32_u
   i64.const 32
   i64.shl
   i64.or
   local.set $9
   loop $while-continue|0
    local.get $3
    i32.const 32
    i32.ge_u
    local.set $10
    local.get $10
    if
     local.get $5
     local.get $9
     i64.store
     local.get $5
     local.get $9
     i64.store offset=8
     local.get $5
     local.get $9
     i64.store offset=16
     local.get $5
     local.get $9
     i64.store offset=24
     local.get $3
     i32.const 32
     i32.sub
     local.set $3
     local.get $5
     i32.const 32
     i32.add
     local.set $5
     br $while-continue|0
    end
   end
  end
 )
 (func $~lib/rt/tcms/Object#get:size (param $0 i32) (result i32)
  i32.const 4
  local.get $0
  i32.load
  i32.const 3
  i32.const -1
  i32.xor
  i32.and
  i32.add
 )
 (func $~lib/rt/tcms/__new (param $0 i32) (param $1 i32) (result i32)
  (local $2 i32)
  (local $3 i32)
  (local $4 i32)
  global.get $~lib/rt/tcms/state
  i32.const 0
  i32.eq
  if
   call $~lib/rt/tcms/init
  end
  i32.const 16
  local.get $0
  i32.add
  call $~lib/rt/tlsf/__alloc
  i32.const 4
  i32.sub
  local.set $2
  global.get $~lib/rt/tcms/fromSpace
  local.get $2
  call $~lib/rt/tcms/ObjectList#push
  local.get $2
  global.get $~lib/rt/tcms/white
  call $~lib/rt/tcms/Object#set:color
  local.get $2
  local.get $1
  call $~lib/rt/tcms/Object#set:rtId
  local.get $2
  local.get $0
  call $~lib/rt/tcms/Object#set:rtSize
  local.get $2
  local.set $3
  local.get $3
  i32.const 20
  i32.add
  local.set $4
  local.get $4
  i32.const 0
  local.get $0
  call $~lib/memory/memory.fill
  global.get $~lib/rt/tcms/total
  i32.const 1
  i32.add
  global.set $~lib/rt/tcms/total
  global.get $~lib/rt/tcms/totalMem
  local.get $2
  call $~lib/rt/tcms/Object#get:size
  i32.add
  global.set $~lib/rt/tcms/totalMem
  local.get $4
 )
 (func $issues/1225/X#set:x (param $0 i32) (param $1 i32)
  local.get $0
  local.get $1
  i32.store offset=8
 )
 (func $issues/1225/X#constructor (param $0 i32) (param $1 i32) (result i32)
  local.get $0
  i32.eqz
  if
   i32.const 12
   i32.const 3
   call $~lib/rt/tcms/__new
   local.set $0
  end
  local.get $0
  i32.const 0
  call $issues/1225/X#set:normal
  local.get $0
  i32.const 0
  call $issues/1225/X#set:viaThis
  local.get $0
  local.get $1
  call $issues/1225/X#set:x
  local.get $0
  local.get $0
  i32.load offset=8
  call $issues/1225/X#set:viaThis
  local.get $0
  local.get $1
  call $issues/1225/X#set:normal
  local.get $0
 )
 (func $issues/1225/normal (result i32)
  global.get $issues/1225/x
  i32.load
 )
 (func $issues/1225/viaThis (result i32)
  global.get $issues/1225/x
  i32.load offset=4
 )
 (func $~lib/rt/tcms/Object#get:next (param $0 i32) (result i32)
  local.get $0
  i32.load offset=4
  i32.const 3
  i32.const -1
  i32.xor
  i32.and
 )
 (func $~lib/rt/tcms/Object#get:color (param $0 i32) (result i32)
  local.get $0
  i32.load offset=4
  i32.const 3
  i32.and
 )
 (func $~lib/rt/tlsf/checkUsedBlock (param $0 i32) (result i32)
  (local $1 i32)
  local.get $0
  i32.const 4
  i32.sub
  local.set $1
  local.get $0
  i32.const 0
  i32.ne
  if (result i32)
   local.get $0
   i32.const 15
   i32.and
   i32.eqz
  else
   i32.const 0
  end
  if (result i32)
   local.get $1
   i32.load
   i32.const 1
   i32.and
   i32.eqz
  else
   i32.const 0
  end
  i32.eqz
  if
   i32.const 0
   i32.const 144
   i32.const 564
   i32.const 3
   call $~lib/builtins/abort
   unreachable
  end
  local.get $1
 )
 (func $~lib/rt/tlsf/freeBlock (param $0 i32) (param $1 i32)
  i32.const 0
  drop
  local.get $1
  local.get $1
  i32.load
  i32.const 1
  i32.or
  call $~lib/rt/common/BLOCK#set:mmInfo
  local.get $0
  local.get $1
  call $~lib/rt/tlsf/insertBlock
 )
 (func $~lib/rt/tlsf/__free (param $0 i32)
  local.get $0
  global.get $~lib/memory/__heap_base
  i32.lt_u
  if
   return
  end
  global.get $~lib/rt/tlsf/ROOT
  i32.eqz
  if
   call $~lib/rt/tlsf/initialize
  end
  global.get $~lib/rt/tlsf/ROOT
  local.get $0
  call $~lib/rt/tlsf/checkUsedBlock
  call $~lib/rt/tlsf/freeBlock
 )
 (func $~lib/rt/tcms/free (param $0 i32)
  local.get $0
  global.get $~lib/memory/__heap_base
  i32.lt_u
  if
   return
  end
  global.get $~lib/rt/tcms/total
  i32.const 1
  i32.sub
  global.set $~lib/rt/tcms/total
  global.get $~lib/rt/tcms/totalMem
  local.get $0
  call $~lib/rt/tcms/Object#get:size
  i32.sub
  global.set $~lib/rt/tcms/totalMem
  i32.const 0
  drop
  local.get $0
  i32.const 4
  i32.add
  call $~lib/rt/tlsf/__free
 )
 (func $~lib/rt/tcms/step (result i32)
  (local $0 i32)
  (local $1 i32)
  (local $2 i32)
  block $break|0
   block $case3|0
    block $case2|0
     block $case1|0
      block $case0|0
       global.get $~lib/rt/tcms/state
       local.set $1
       local.get $1
       i32.const 0
       i32.eq
       br_if $case0|0
       local.get $1
       i32.const 1
       i32.eq
       br_if $case1|0
       local.get $1
       i32.const 2
       i32.eq
       br_if $case2|0
       local.get $1
       i32.const 3
       i32.eq
       br_if $case3|0
       br $break|0
      end
      call $~lib/rt/tcms/init
     end
     i32.const 0
     call $~lib/rt/__visit_globals
     i32.const 0
     call $~lib/rt/tcms/__visit_externals
     i32.const 2
     global.set $~lib/rt/tcms/state
    end
    global.get $~lib/rt/tcms/white
    i32.eqz
    local.set $1
    global.get $~lib/rt/tcms/iter
    call $~lib/rt/tcms/Object#get:next
    local.set $0
    local.get $0
    global.get $~lib/rt/tcms/toSpace
    i32.ne
    if
     local.get $0
     global.set $~lib/rt/tcms/iter
     local.get $0
     local.get $1
     call $~lib/rt/tcms/Object#set:color
     local.get $0
     local.set $2
     local.get $2
     i32.const 20
     i32.add
     i32.const 0
     call $~lib/rt/__visit_members
    else
     i32.const 0
     call $~lib/rt/__visit_globals
     i32.const 0
     call $~lib/rt/tcms/__visit_externals
     global.get $~lib/rt/tcms/iter
     call $~lib/rt/tcms/Object#get:next
     local.set $0
     local.get $0
     global.get $~lib/rt/tcms/toSpace
     i32.eq
     if
      global.get $~lib/rt/tcms/fromSpace
      local.set $2
      global.get $~lib/rt/tcms/toSpace
      global.set $~lib/rt/tcms/fromSpace
      local.get $2
      global.set $~lib/rt/tcms/toSpace
      local.get $1
      global.set $~lib/rt/tcms/white
      local.get $2
      call $~lib/rt/tcms/Object#get:next
      global.set $~lib/rt/tcms/iter
      i32.const 3
      global.set $~lib/rt/tcms/state
     end
    end
    br $break|0
   end
   global.get $~lib/rt/tcms/iter
   local.set $0
   local.get $0
   global.get $~lib/rt/tcms/toSpace
   i32.ne
   if
    local.get $0
    call $~lib/rt/tcms/Object#get:next
    global.set $~lib/rt/tcms/iter
    i32.const 1
    drop
    local.get $0
    call $~lib/rt/tcms/Object#get:color
    global.get $~lib/rt/tcms/white
    i32.eqz
    i32.eq
    i32.eqz
    if
     i32.const 0
     i32.const 64
     i32.const 201
     i32.const 20
     call $~lib/builtins/abort
     unreachable
    end
    local.get $0
    call $~lib/rt/tcms/free
    i32.const 1
    return
   end
   global.get $~lib/rt/tcms/toSpace
   local.set $2
   local.get $2
   local.get $2
   call $~lib/rt/tcms/Object#set:nextWithColor
   local.get $2
   local.get $2
   local.tee $1
   i32.eqz
   if (result i32)
    i32.const 0
    i32.const 64
    i32.const 153
    i32.const 17
    call $~lib/builtins/abort
    unreachable
   else
    local.get $1
   end
   call $~lib/rt/tcms/Object#set:prev
   i32.const 1
   global.set $~lib/rt/tcms/state
   i32.const 0
   global.set $~lib/rt/tcms/debt
   br $break|0
  end
  i32.const 0
 )
 (func $~lib/rt/tcms/collectIncremental
  (local $0 i32)
  (local $1 i32)
  global.get $~lib/rt/tcms/depth
  i32.eqz
  i32.eqz
  if
   i32.const 0
   i32.const 64
   i32.const 372
   i32.const 3
   call $~lib/builtins/abort
   unreachable
  end
  global.get $~lib/rt/tcms/total
  global.get $~lib/rt/tcms/threshold
  i32.lt_u
  if
   return
  end
  i32.const 0
  drop
  global.get $~lib/rt/tcms/total
  global.get $~lib/rt/tcms/threshold
  i32.sub
  global.set $~lib/rt/tcms/debt
  i32.const 2
  i32.const 100
  i32.mul
  local.set $0
  loop $do-continue|0
   local.get $0
   call $~lib/rt/tcms/step
   i32.sub
   local.set $0
   global.get $~lib/rt/tcms/state
   i32.const 1
   i32.eq
   if
    i32.const 2
    global.get $~lib/rt/tcms/total
    i32.mul
    global.set $~lib/rt/tcms/threshold
    i32.const 0
    drop
    i32.const 0
    drop
    return
   end
   local.get $0
   i32.const 0
   i32.gt_s
   local.set $1
   local.get $1
   br_if $do-continue|0
  end
  global.get $~lib/rt/tcms/debt
  i32.const 100
  i32.lt_u
  if
   global.get $~lib/rt/tcms/total
   i32.const 100
   i32.add
   global.set $~lib/rt/tcms/threshold
  else
   global.get $~lib/rt/tcms/debt
   i32.const 100
   i32.sub
   global.set $~lib/rt/tcms/debt
   global.get $~lib/rt/tcms/total
   global.set $~lib/rt/tcms/threshold
  end
 )
 (func $~lib/rt/tcms/collectFull
  (local $0 i32)
  i32.const 0
  drop
  global.get $~lib/rt/tcms/state
  i32.const 1
  i32.gt_s
  if
   loop $while-continue|0
    global.get $~lib/rt/tcms/state
    i32.const 1
    i32.ne
    local.set $0
    local.get $0
    if
     call $~lib/rt/tcms/step
     drop
     br $while-continue|0
    end
   end
  end
  call $~lib/rt/tcms/step
  drop
  loop $while-continue|1
   global.get $~lib/rt/tcms/state
   i32.const 1
   i32.ne
   local.set $0
   local.get $0
   if
    call $~lib/rt/tcms/step
    drop
    br $while-continue|1
   end
  end
  i32.const 2
  global.get $~lib/rt/tcms/total
  i32.mul
  global.set $~lib/rt/tcms/threshold
  i32.const 0
  drop
  i32.const 0
  drop
 )
 (func $~lib/rt/tcms/__collect (param $0 i32)
  local.get $0
  if
   call $~lib/rt/tcms/collectIncremental
  else
   call $~lib/rt/tcms/collectFull
  end
 )
 (func $start:issues/1225
  i32.const 0
  i32.const 4
  call $issues/1225/X#constructor
  global.set $issues/1225/x
  call $issues/1225/normal
  i32.const 4
  i32.eq
  i32.eqz
  if
   i32.const 0
   i32.const 272
   i32.const 18
   i32.const 1
   call $~lib/builtins/abort
   unreachable
  end
  call $issues/1225/viaThis
  i32.const 4
  i32.eq
  i32.eqz
  if
   i32.const 0
   i32.const 272
   i32.const 19
   i32.const 1
   call $~lib/builtins/abort
   unreachable
  end
  i32.const 0
  global.set $issues/1225/x
  i32.const 0
  call $~lib/rt/tcms/__collect
 )
 (func $~start
  call $start:issues/1225
 )
 (func $~lib/rt/tcms/Object#unlink (param $0 i32)
  (local $1 i32)
  (local $2 i32)
  (local $3 i32)
  local.get $0
  call $~lib/rt/tcms/Object#get:next
  local.set $1
  local.get $0
  i32.load offset=8
  local.set $2
  local.get $1
  i32.const 0
  i32.eq
  if
   local.get $2
   i32.const 0
   i32.eq
   i32.eqz
   if
    i32.const 0
    i32.const 64
    i32.const 120
    i32.const 7
    call $~lib/builtins/abort
    unreachable
   end
   return
  end
  local.get $1
  local.get $2
  local.tee $3
  i32.eqz
  if (result i32)
   i32.const 0
   i32.const 64
   i32.const 123
   i32.const 17
   call $~lib/builtins/abort
   unreachable
  else
   local.get $3
  end
  call $~lib/rt/tcms/Object#set:prev
  local.get $2
  local.get $1
  call $~lib/rt/tcms/Object#set:next
 )
 (func $~lib/rt/tcms/Object#makeGray (param $0 i32)
  (local $1 i32)
  local.get $0
  global.get $~lib/rt/tcms/iter
  i32.eq
  if
   local.get $0
   i32.load offset=8
   local.tee $1
   i32.eqz
   if (result i32)
    i32.const 0
    i32.const 64
    i32.const 130
    i32.const 30
    call $~lib/builtins/abort
    unreachable
   else
    local.get $1
   end
   global.set $~lib/rt/tcms/iter
  end
  local.get $0
  call $~lib/rt/tcms/Object#unlink
  global.get $~lib/rt/tcms/toSpace
  local.get $0
  call $~lib/rt/tcms/ObjectList#push
  local.get $0
  i32.const 2
  call $~lib/rt/tcms/Object#set:color
 )
 (func $~lib/rt/tcms/__visit (param $0 i32) (param $1 i32)
  (local $2 i32)
  local.get $0
  i32.eqz
  if
   return
  end
  local.get $0
  local.set $2
  local.get $2
  i32.const 20
  i32.sub
  local.set $2
  i32.const 0
  drop
  local.get $2
  call $~lib/rt/tcms/Object#get:color
  global.get $~lib/rt/tcms/white
  i32.eq
  if
   local.get $2
   call $~lib/rt/tcms/Object#makeGray
  end
 )
 (func $~lib/rt/__visit_globals (param $0 i32)
  (local $1 i32)
  global.get $issues/1225/x
  local.tee $1
  if
   local.get $1
   local.get $0
   call $~lib/rt/tcms/__visit
  end
 )
 (func $~lib/arraybuffer/ArrayBuffer~visit (param $0 i32) (param $1 i32)
  nop
 )
 (func $~lib/string/String~visit (param $0 i32) (param $1 i32)
  nop
 )
 (func $~lib/arraybuffer/ArrayBufferView~visit (param $0 i32) (param $1 i32)
  (local $2 i32)
  local.get $0
  i32.load
  local.tee $2
  if
   local.get $2
   local.get $1
   call $~lib/rt/tcms/__visit
  end
 )
 (func $issues/1225/X~visit (param $0 i32) (param $1 i32)
  nop
 )
 (func $~lib/rt/__visit_members (param $0 i32) (param $1 i32)
  block $invalid
   block $issues/1225/X
    block $~lib/arraybuffer/ArrayBufferView
     block $~lib/string/String
      block $~lib/arraybuffer/ArrayBuffer
       local.get $0
       i32.const 8
       i32.sub
       i32.load
       br_table $~lib/arraybuffer/ArrayBuffer $~lib/string/String $~lib/arraybuffer/ArrayBufferView $issues/1225/X $invalid
      end
      local.get $0
      local.get $1
      call $~lib/arraybuffer/ArrayBuffer~visit
      return
     end
     local.get $0
     local.get $1
     call $~lib/string/String~visit
     return
    end
    local.get $0
    local.get $1
    call $~lib/arraybuffer/ArrayBufferView~visit
    return
   end
   local.get $0
   local.get $1
   call $issues/1225/X~visit
   return
  end
  unreachable
 )
)<|MERGE_RESOLUTION|>--- conflicted
+++ resolved
@@ -11,23 +11,16 @@
  (import "env" "abort" (func $~lib/builtins/abort (param i32 i32 i32 i32)))
  (import "env" "mark" (func $~lib/rt/tcms/__visit_externals (param i32)))
  (memory $0 1)
-<<<<<<< HEAD
  (data (i32.const 16) "\00\00\00\00\00\00\00\00\00\00\00\00\00\00\00\00\00\00\00\00")
- (data (i32.const 44) "4\00\00\00\00\00\00\00\00\00\00\00\01\00\00\00\1e\00\00\00~\00l\00i\00b\00/\00r\00t\00/\00t\00c\00m\00s\00.\00t\00s\00\00\00")
- (data (i32.const 96) "\00\00\00\00\00\00\00\00\00\00\00\00\00\00\00\00\00\00\00\00")
- (data (i32.const 124) "4\00\00\00\00\00\00\00\00\00\00\00\01\00\00\00\1e\00\00\00~\00l\00i\00b\00/\00r\00t\00/\00t\00l\00s\00f\00.\00t\00s\00\00\00")
- (data (i32.const 188) "<\00\00\00\00\00\00\00\00\00\00\00\01\00\00\00(\00\00\00a\00l\00l\00o\00c\00a\00t\00i\00o\00n\00 \00t\00o\00o\00 \00l\00a\00r\00g\00e\00")
- (data (i32.const 252) "0\00\00\00\00\00\00\00\00\00\00\00\01\00\00\00\1c\00\00\00i\00s\00s\00u\00e\00s\00/\001\002\002\005\00.\00t\00s\00")
-=======
- (data (i32.const 12) "<\00\00\00\01\00\00\00\00\00\00\00\01\00\00\00(\00\00\00a\00l\00l\00o\00c\00a\00t\00i\00o\00n\00 \00t\00o\00o\00 \00l\00a\00r\00g\00e\00\00\00\00\00")
- (data (i32.const 76) "<\00\00\00\01\00\00\00\00\00\00\00\01\00\00\00\1e\00\00\00~\00l\00i\00b\00/\00r\00t\00/\00p\00u\00r\00e\00.\00t\00s\00\00\00\00\00\00\00\00\00\00\00\00\00\00\00")
- (data (i32.const 140) "<\00\00\00\01\00\00\00\00\00\00\00\01\00\00\00\1e\00\00\00~\00l\00i\00b\00/\00r\00t\00/\00t\00l\00s\00f\00.\00t\00s\00\00\00\00\00\00\00\00\00\00\00\00\00\00\00")
- (data (i32.const 204) ",\00\00\00\01\00\00\00\00\00\00\00\01\00\00\00\1c\00\00\00i\00s\00s\00u\00e\00s\00/\001\002\002\005\00.\00t\00s\00")
->>>>>>> c54dd649
+ (data (i32.const 44) "<\00\00\00\00\00\00\00\00\00\00\00\01\00\00\00\1e\00\00\00~\00l\00i\00b\00/\00r\00t\00/\00t\00c\00m\00s\00.\00t\00s\00\00\00\00\00\00\00\00\00\00\00\00\00\00\00")
+ (data (i32.const 112) "\00\00\00\00\00\00\00\00\00\00\00\00\00\00\00\00\00\00\00\00")
+ (data (i32.const 140) "<\00\00\00\00\00\00\00\00\00\00\00\01\00\00\00\1e\00\00\00~\00l\00i\00b\00/\00r\00t\00/\00t\00l\00s\00f\00.\00t\00s\00\00\00\00\00\00\00\00\00\00\00\00\00\00\00")
+ (data (i32.const 204) "<\00\00\00\00\00\00\00\00\00\00\00\01\00\00\00(\00\00\00a\00l\00l\00o\00c\00a\00t\00i\00o\00n\00 \00t\00o\00o\00 \00l\00a\00r\00g\00e\00\00\00\00\00")
+ (data (i32.const 268) ",\00\00\00\00\00\00\00\00\00\00\00\01\00\00\00\1c\00\00\00i\00s\00s\00u\00e\00s\00/\001\002\002\005\00.\00t\00s\00")
  (table $0 1 funcref)
  (global $~lib/rt/tcms/state (mut i32) (i32.const 0))
  (global $~lib/rt/tcms/fromSpace (mut i32) (i32.const 16))
- (global $~lib/rt/tcms/toSpace (mut i32) (i32.const 96))
+ (global $~lib/rt/tcms/toSpace (mut i32) (i32.const 112))
  (global $~lib/rt/tcms/iter (mut i32) (i32.const 0))
  (global $~lib/rt/tlsf/ROOT (mut i32) (i32.const 0))
  (global $~lib/ASC_LOW_MEMORY_LIMIT i32 (i32.const 0))
@@ -39,7 +32,7 @@
  (global $~lib/rt/tcms/depth (mut i32) (i32.const 0))
  (global $~lib/rt/tcms/threshold (mut i32) (i32.const 100))
  (global $~lib/rt/tcms/debt (mut i32) (i32.const 0))
- (global $~lib/memory/__heap_base i32 (i32.const 300))
+ (global $~lib/memory/__heap_base i32 (i32.const 316))
  (export "memory" (memory $0))
  (export "normal" (func $issues/1225/normal))
  (export "viaThis" (func $issues/1225/viaThis))
@@ -158,7 +151,7 @@
   i32.eqz
   if
    i32.const 0
-   i32.const 144
+   i32.const 160
    i32.const 272
    i32.const 14
    call $~lib/builtins/abort
@@ -185,7 +178,7 @@
   i32.eqz
   if
    i32.const 0
-   i32.const 144
+   i32.const 160
    i32.const 274
    i32.const 14
    call $~lib/builtins/abort
@@ -239,7 +232,7 @@
   i32.eqz
   if
    i32.const 0
-   i32.const 144
+   i32.const 160
    i32.const 287
    i32.const 14
    call $~lib/builtins/abort
@@ -371,7 +364,7 @@
   i32.eqz
   if
    i32.const 0
-   i32.const 144
+   i32.const 160
    i32.const 200
    i32.const 14
    call $~lib/builtins/abort
@@ -388,7 +381,7 @@
   i32.eqz
   if
    i32.const 0
-   i32.const 144
+   i32.const 160
    i32.const 202
    i32.const 14
    call $~lib/builtins/abort
@@ -483,7 +476,7 @@
    i32.eqz
    if
     i32.const 0
-    i32.const 144
+    i32.const 160
     i32.const 223
     i32.const 16
     call $~lib/builtins/abort
@@ -548,7 +541,7 @@
   i32.eqz
   if
    i32.const 0
-   i32.const 144
+   i32.const 160
    i32.const 238
    i32.const 14
    call $~lib/builtins/abort
@@ -566,7 +559,7 @@
   i32.eqz
   if
    i32.const 0
-   i32.const 144
+   i32.const 160
    i32.const 239
    i32.const 14
    call $~lib/builtins/abort
@@ -625,7 +618,7 @@
   i32.eqz
   if
    i32.const 0
-   i32.const 144
+   i32.const 160
    i32.const 255
    i32.const 14
    call $~lib/builtins/abort
@@ -730,7 +723,7 @@
   i32.eqz
   if
    i32.const 0
-   i32.const 144
+   i32.const 160
    i32.const 380
    i32.const 14
    call $~lib/builtins/abort
@@ -773,7 +766,7 @@
    i32.eqz
    if
     i32.const 0
-    i32.const 144
+    i32.const 160
     i32.const 387
     i32.const 16
     call $~lib/builtins/abort
@@ -806,7 +799,7 @@
    i32.eqz
    if
     i32.const 0
-    i32.const 144
+    i32.const 160
     i32.const 400
     i32.const 5
     call $~lib/builtins/abort
@@ -1045,8 +1038,8 @@
   i32.const 1073741820
   i32.ge_u
   if
-   i32.const 208
-   i32.const 144
+   i32.const 224
+   i32.const 160
    i32.const 461
    i32.const 30
    call $~lib/builtins/abort
@@ -1130,7 +1123,7 @@
   i32.eqz
   if
    i32.const 0
-   i32.const 144
+   i32.const 160
    i32.const 333
    i32.const 14
    call $~lib/builtins/abort
@@ -1195,7 +1188,7 @@
     i32.eqz
     if
      i32.const 0
-     i32.const 144
+     i32.const 160
      i32.const 346
      i32.const 18
      call $~lib/builtins/abort
@@ -1346,7 +1339,7 @@
   i32.eqz
   if
    i32.const 0
-   i32.const 144
+   i32.const 160
    i32.const 360
    i32.const 14
    call $~lib/builtins/abort
@@ -1455,7 +1448,7 @@
    i32.eqz
    if
     i32.const 0
-    i32.const 144
+    i32.const 160
     i32.const 499
     i32.const 16
     call $~lib/builtins/abort
@@ -1475,7 +1468,7 @@
   i32.eqz
   if
    i32.const 0
-   i32.const 144
+   i32.const 160
    i32.const 501
    i32.const 14
    call $~lib/builtins/abort
@@ -1978,7 +1971,7 @@
   i32.eqz
   if
    i32.const 0
-   i32.const 144
+   i32.const 160
    i32.const 564
    i32.const 3
    call $~lib/builtins/abort
@@ -2322,7 +2315,7 @@
   i32.eqz
   if
    i32.const 0
-   i32.const 272
+   i32.const 288
    i32.const 18
    i32.const 1
    call $~lib/builtins/abort
@@ -2334,7 +2327,7 @@
   i32.eqz
   if
    i32.const 0
-   i32.const 272
+   i32.const 288
    i32.const 19
    i32.const 1
    call $~lib/builtins/abort
