(module
 (type $i32_=>_i32 (func (param i32) (result i32)))
 (type $none_=>_none (func))
 (type $i32_=>_none (func (param i32)))
 (type $i32_i32_=>_none (func (param i32 i32)))
 (type $i32_i32_i32_=>_none (func (param i32 i32 i32)))
 (type $i32_i32_i32_i32_=>_none (func (param i32 i32 i32 i32)))
 (import "env" "abort" (func $~lib/builtins/abort (param i32 i32 i32 i32)))
 (memory $0 1)
 (data (i32.const 1036) "(\00\00\00\01\00\00\00\00\00\00\00\01\00\00\00(\00\00\00a\00l\00l\00o\00c\00a\00t\00i\00o\00n\00 \00t\00o\00o\00 \00l\00a\00r\00g\00e")
 (data (i32.const 1100) "\1e\00\00\00\01\00\00\00\00\00\00\00\01\00\00\00\1e\00\00\00~\00l\00i\00b\00/\00r\00t\00/\00p\00u\00r\00e\00.\00t\00s")
 (data (i32.const 1164) "\1e\00\00\00\01\00\00\00\00\00\00\00\01\00\00\00\1e\00\00\00~\00l\00i\00b\00/\00r\00t\00/\00t\00l\00s\00f\00.\00t\00s")
 (data (i32.const 1228) "\08\00\00\00\01\00\00\00\00\00\00\00\01\00\00\00\08\00\00\00t\00e\00s\00t")
 (data (i32.const 1260) "\1e\00\00\00\01\00\00\00\00\00\00\00\01\00\00\00\1e\00\00\00u\00n\00e\00x\00p\00e\00c\00t\00e\00d\00 \00n\00u\00l\00l")
 (data (i32.const 1324) "\1c\00\00\00\01\00\00\00\00\00\00\00\01\00\00\00\1c\00\00\00i\00s\00s\00u\00e\00s\00/\001\000\009\005\00.\00t\00s")
 (global $~lib/rt/tlsf/ROOT (mut i32) (i32.const 0))
 (export "memory" (memory $0))
 (start $~start)
 (func $~lib/rt/tlsf/removeBlock (param $0 i32) (param $1 i32)
  (local $2 i32)
  (local $3 i32)
  (local $4 i32)
  (local $5 i32)
  local.get $1
  i32.load
  local.tee $2
  i32.const 1
  i32.and
  i32.eqz
  if
   i32.const 0
   i32.const 1184
   i32.const 272
   i32.const 14
   call $~lib/builtins/abort
   unreachable
  end
  local.get $2
  i32.const -4
  i32.and
  local.tee $2
  i32.const 1073741820
  i32.lt_u
  i32.const 0
  local.get $2
  i32.const 12
  i32.ge_u
  select
  i32.eqz
  if
   i32.const 0
   i32.const 1184
   i32.const 274
   i32.const 14
   call $~lib/builtins/abort
   unreachable
  end
  local.get $2
  i32.const 256
  i32.lt_u
  if
   local.get $2
   i32.const 4
   i32.shr_u
   local.set $2
  else
   local.get $2
   i32.const 31
   local.get $2
   i32.clz
   i32.sub
   local.tee $3
   i32.const 4
   i32.sub
   i32.shr_u
   i32.const 16
   i32.xor
   local.set $2
   local.get $3
   i32.const 7
   i32.sub
   local.set $3
  end
  local.get $2
  i32.const 16
  i32.lt_u
  i32.const 0
  local.get $3
  i32.const 23
  i32.lt_u
  select
  i32.eqz
  if
   i32.const 0
   i32.const 1184
   i32.const 287
   i32.const 14
   call $~lib/builtins/abort
   unreachable
  end
  local.get $1
  i32.load offset=8
  local.set $4
  local.get $1
  i32.load offset=4
  local.tee $5
  if
   local.get $5
   local.get $4
   i32.store offset=8
  end
  local.get $4
  if
   local.get $4
   local.get $5
   i32.store offset=4
  end
  local.get $1
  local.get $0
  local.get $2
  local.get $3
  i32.const 4
  i32.shl
  i32.add
  i32.const 2
  i32.shl
  i32.add
  i32.load offset=96
  i32.eq
  if
   local.get $0
   local.get $2
   local.get $3
   i32.const 4
   i32.shl
   i32.add
   i32.const 2
   i32.shl
   i32.add
   local.get $4
   i32.store offset=96
   local.get $4
   i32.eqz
   if
    local.get $0
    local.get $3
    i32.const 2
    i32.shl
    i32.add
    local.tee $4
    i32.load offset=4
    i32.const -2
    local.get $2
    i32.rotl
    i32.and
    local.set $1
    local.get $4
    local.get $1
    i32.store offset=4
    local.get $1
    i32.eqz
    if
     local.get $0
     local.get $0
     i32.load
     i32.const -2
     local.get $3
     i32.rotl
     i32.and
     i32.store
    end
   end
  end
 )
 (func $~lib/rt/tlsf/insertBlock (param $0 i32) (param $1 i32)
  (local $2 i32)
  (local $3 i32)
  (local $4 i32)
  (local $5 i32)
  (local $6 i32)
  (local $7 i32)
  (local $8 i32)
  local.get $1
  i32.eqz
  if
   i32.const 0
   i32.const 1184
   i32.const 200
   i32.const 14
   call $~lib/builtins/abort
   unreachable
  end
  local.get $1
  i32.load
  local.tee $4
  i32.const 1
  i32.and
  i32.eqz
  if
   i32.const 0
   i32.const 1184
   i32.const 202
   i32.const 14
   call $~lib/builtins/abort
   unreachable
  end
  local.get $1
  i32.const 4
  i32.add
  local.get $1
  i32.load
  i32.const -4
  i32.and
  i32.add
  local.tee $5
  i32.load
  local.tee $2
  i32.const 1
  i32.and
  if
   local.get $4
   i32.const -4
   i32.and
   i32.const 4
   i32.add
   local.get $2
   i32.const -4
   i32.and
   i32.add
   local.tee $3
   i32.const 1073741820
   i32.lt_u
   if
    local.get $0
    local.get $5
    call $~lib/rt/tlsf/removeBlock
    local.get $1
    local.get $3
    local.get $4
    i32.const 3
    i32.and
    i32.or
    local.tee $4
    i32.store
    local.get $1
    i32.const 4
    i32.add
    local.get $1
    i32.load
    i32.const -4
    i32.and
    i32.add
    local.tee $5
    i32.load
    local.set $2
   end
  end
  local.get $4
  i32.const 2
  i32.and
  if
   local.get $1
   i32.const 4
   i32.sub
   i32.load
   local.tee $3
   i32.load
   local.tee $7
   i32.const 1
   i32.and
   i32.eqz
   if
    i32.const 0
    i32.const 1184
    i32.const 223
    i32.const 16
    call $~lib/builtins/abort
    unreachable
   end
   local.get $7
   i32.const -4
   i32.and
   i32.const 4
   i32.add
   local.get $4
   i32.const -4
   i32.and
   i32.add
   local.tee $8
   i32.const 1073741820
   i32.lt_u
   if (result i32)
    local.get $0
    local.get $3
    call $~lib/rt/tlsf/removeBlock
    local.get $3
    local.get $8
    local.get $7
    i32.const 3
    i32.and
    i32.or
    local.tee $4
    i32.store
    local.get $3
   else
    local.get $1
   end
   local.set $1
  end
  local.get $5
  local.get $2
  i32.const 2
  i32.or
  i32.store
  local.get $4
  i32.const -4
  i32.and
  local.tee $3
  i32.const 1073741820
  i32.lt_u
  i32.const 0
  local.get $3
  i32.const 12
  i32.ge_u
  select
  i32.eqz
  if
   i32.const 0
   i32.const 1184
   i32.const 238
   i32.const 14
   call $~lib/builtins/abort
   unreachable
  end
  local.get $3
  local.get $1
  i32.const 4
  i32.add
  i32.add
  local.get $5
  i32.ne
  if
   i32.const 0
   i32.const 1184
   i32.const 239
   i32.const 14
   call $~lib/builtins/abort
   unreachable
  end
  local.get $5
  i32.const 4
  i32.sub
  local.get $1
  i32.store
  local.get $3
  i32.const 256
  i32.lt_u
  if
   local.get $3
   i32.const 4
   i32.shr_u
   local.set $3
  else
   local.get $3
   i32.const 31
   local.get $3
   i32.clz
   i32.sub
   local.tee $4
   i32.const 4
   i32.sub
   i32.shr_u
   i32.const 16
   i32.xor
   local.set $3
   local.get $4
   i32.const 7
   i32.sub
   local.set $6
  end
  local.get $3
  i32.const 16
  i32.lt_u
  i32.const 0
  local.get $6
  i32.const 23
  i32.lt_u
  select
  i32.eqz
  if
   i32.const 0
   i32.const 1184
   i32.const 255
   i32.const 14
   call $~lib/builtins/abort
   unreachable
  end
  local.get $0
  local.get $3
  local.get $6
  i32.const 4
  i32.shl
  i32.add
  i32.const 2
  i32.shl
  i32.add
  i32.load offset=96
  local.set $4
  local.get $1
  i32.const 0
  i32.store offset=4
  local.get $1
  local.get $4
  i32.store offset=8
  local.get $4
  if
   local.get $4
   local.get $1
   i32.store offset=4
  end
  local.get $0
  local.get $3
  local.get $6
  i32.const 4
  i32.shl
  i32.add
  i32.const 2
  i32.shl
  i32.add
  local.get $1
  i32.store offset=96
  local.get $0
  local.get $0
  i32.load
  i32.const 1
  local.get $6
  i32.shl
  i32.or
  i32.store
  local.get $0
  local.get $6
  i32.const 2
  i32.shl
  i32.add
  local.tee $0
  local.get $0
  i32.load offset=4
  i32.const 1
  local.get $3
  i32.shl
  i32.or
  i32.store offset=4
 )
 (func $~lib/rt/tlsf/addMemory (param $0 i32) (param $1 i32) (param $2 i32)
  (local $3 i32)
  (local $4 i32)
  local.get $1
  local.get $2
  i32.gt_u
  if
   i32.const 0
   i32.const 1184
   i32.const 380
   i32.const 14
   call $~lib/builtins/abort
   unreachable
  end
  local.get $1
  i32.const 19
  i32.add
  i32.const -16
  i32.and
  i32.const 4
  i32.sub
  local.set $1
  local.get $2
  i32.const -16
  i32.and
  local.get $0
  i32.load offset=1568
  local.tee $2
  if
   local.get $1
   local.get $2
   i32.const 4
   i32.add
   i32.lt_u
   if
    i32.const 0
    i32.const 1184
    i32.const 387
    i32.const 16
    call $~lib/builtins/abort
    unreachable
   end
   local.get $2
   local.get $1
   i32.const 16
   i32.sub
   i32.eq
   if
    local.get $2
    i32.load
    local.set $4
    local.get $1
    i32.const 16
    i32.sub
    local.set $1
   end
  else
   local.get $1
   local.get $0
   i32.const 1572
   i32.add
   i32.lt_u
   if
    i32.const 0
    i32.const 1184
    i32.const 400
    i32.const 5
    call $~lib/builtins/abort
    unreachable
   end
  end
  local.get $1
  i32.sub
  local.tee $2
  i32.const 20
  i32.lt_u
  if
   return
  end
  local.get $1
  local.get $4
  i32.const 2
  i32.and
  local.get $2
  i32.const 8
  i32.sub
  local.tee $2
  i32.const 1
  i32.or
  i32.or
  i32.store
  local.get $1
  i32.const 0
  i32.store offset=4
  local.get $1
  i32.const 0
  i32.store offset=8
  local.get $2
  local.get $1
  i32.const 4
  i32.add
  i32.add
  local.tee $2
  i32.const 2
  i32.store
  local.get $0
  local.get $2
  i32.store offset=1568
  local.get $0
  local.get $1
  call $~lib/rt/tlsf/insertBlock
 )
 (func $~lib/rt/tlsf/initialize
  (local $0 i32)
  (local $1 i32)
  i32.const 1
  memory.size
  local.tee $0
  i32.gt_s
  if (result i32)
   i32.const 1
   local.get $0
   i32.sub
   memory.grow
   i32.const 0
   i32.lt_s
  else
   i32.const 0
  end
  if
   unreachable
  end
  i32.const 1376
  i32.const 0
  i32.store
  i32.const 2944
  i32.const 0
  i32.store
  loop $for-loop|0
   local.get $1
   i32.const 23
   i32.lt_u
   if
    local.get $1
    i32.const 2
    i32.shl
    i32.const 1376
    i32.add
    i32.const 0
    i32.store offset=4
    i32.const 0
    local.set $0
    loop $for-loop|1
     local.get $0
     i32.const 16
     i32.lt_u
     if
      local.get $0
      local.get $1
      i32.const 4
      i32.shl
      i32.add
      i32.const 2
      i32.shl
      i32.const 1376
      i32.add
      i32.const 0
      i32.store offset=96
      local.get $0
      i32.const 1
      i32.add
      local.set $0
      br $for-loop|1
     end
    end
    local.get $1
    i32.const 1
    i32.add
    local.set $1
    br $for-loop|0
   end
  end
  i32.const 1376
  i32.const 2948
  memory.size
  i32.const 16
  i32.shl
  call $~lib/rt/tlsf/addMemory
  i32.const 1376
  global.set $~lib/rt/tlsf/ROOT
 )
 (func $~lib/rt/tlsf/searchBlock (param $0 i32) (result i32)
  (local $1 i32)
  (local $2 i32)
  local.get $0
  i32.load offset=4
  i32.const -2
  i32.and
  local.tee $2
  if (result i32)
   local.get $0
   local.get $2
   i32.ctz
   i32.const 2
   i32.shl
   i32.add
   i32.load offset=96
  else
   local.get $0
   i32.load
   i32.const -2
   i32.and
   local.tee $1
   if (result i32)
    local.get $0
    local.get $1
    i32.ctz
    local.tee $1
    i32.const 2
    i32.shl
    i32.add
    i32.load offset=4
    local.tee $2
    i32.eqz
    if
     i32.const 0
     i32.const 1184
     i32.const 346
     i32.const 18
     call $~lib/builtins/abort
     unreachable
    end
    local.get $0
    local.get $2
    i32.ctz
    local.get $1
    i32.const 4
    i32.shl
    i32.add
    i32.const 2
    i32.shl
    i32.add
    i32.load offset=96
   else
    i32.const 0
   end
  end
 )
 (func $~lib/rt/tlsf/allocateBlock (param $0 i32) (result i32)
  (local $1 i32)
  (local $2 i32)
  (local $3 i32)
  local.get $0
  call $~lib/rt/tlsf/searchBlock
  local.tee $1
  i32.eqz
  if
   i32.const 4
   memory.size
   local.tee $2
   i32.const 16
   i32.shl
   i32.const 4
   i32.sub
   local.get $0
   i32.load offset=1568
   i32.ne
   i32.shl
   i32.const 65563
   i32.add
   i32.const -65536
   i32.and
   i32.const 16
   i32.shr_u
   local.set $1
   local.get $2
   local.get $1
   local.get $2
   local.get $1
   i32.gt_s
   select
   memory.grow
   i32.const 0
   i32.lt_s
   if
    local.get $1
    memory.grow
    i32.const 0
    i32.lt_s
    if
     unreachable
    end
   end
   local.get $0
   local.get $2
   i32.const 16
   i32.shl
   memory.size
   i32.const 16
   i32.shl
   call $~lib/rt/tlsf/addMemory
   local.get $0
   call $~lib/rt/tlsf/searchBlock
   local.tee $1
   i32.eqz
   if
    i32.const 0
    i32.const 1184
    i32.const 498
    i32.const 16
    call $~lib/builtins/abort
    unreachable
   end
  end
  local.get $1
  i32.load
  i32.const -4
  i32.and
  i32.const 28
  i32.lt_u
  if
   i32.const 0
   i32.const 1184
   i32.const 500
   i32.const 14
   call $~lib/builtins/abort
   unreachable
  end
  local.get $0
  local.get $1
  call $~lib/rt/tlsf/removeBlock
  local.get $1
  i32.load
  local.tee $2
  i32.const -4
  i32.and
  i32.const 28
  i32.sub
  local.tee $3
  i32.const 16
  i32.ge_u
  if
   local.get $1
   local.get $2
   i32.const 2
   i32.and
   i32.const 28
   i32.or
   i32.store
   local.get $1
   i32.const 32
   i32.add
   local.tee $2
   local.get $3
   i32.const 4
   i32.sub
   i32.const 1
   i32.or
   i32.store
   local.get $0
   local.get $2
   call $~lib/rt/tlsf/insertBlock
  else
   local.get $1
   local.get $2
   i32.const -2
   i32.and
   i32.store
   local.get $1
   i32.const 4
   i32.add
   local.tee $0
   local.get $1
   i32.load
   i32.const -4
   i32.and
   i32.add
   local.get $0
   local.get $1
   i32.load
   i32.const -4
   i32.and
   i32.add
   i32.load
   i32.const -3
   i32.and
   i32.store
  end
  local.get $1
 )
 (func $~lib/rt/pure/__retain (param $0 i32) (result i32)
  (local $1 i32)
  (local $2 i32)
  local.get $0
  i32.const 1372
  i32.gt_u
  if
   local.get $0
   i32.const 20
   i32.sub
   local.tee $1
   i32.load offset=4
   local.tee $2
   i32.const -268435456
   i32.and
   local.get $2
   i32.const 1
   i32.add
   i32.const -268435456
   i32.and
   i32.ne
   if
    i32.const 0
    i32.const 1120
    i32.const 109
    i32.const 3
    call $~lib/builtins/abort
    unreachable
   end
   local.get $1
   local.get $2
   i32.const 1
   i32.add
   i32.store offset=4
   local.get $1
   i32.load
   i32.const 1
   i32.and
   if
    i32.const 0
    i32.const 1120
    i32.const 112
    i32.const 14
    call $~lib/builtins/abort
    unreachable
   end
  end
  local.get $0
 )
 (func $~lib/rt/pure/__release (param $0 i32)
  local.get $0
  i32.const 1372
  i32.gt_u
  if
   local.get $0
   i32.const 20
   i32.sub
   call $~lib/rt/pure/decrement
  end
 )
 (func $~start
  (local $0 i32)
  (local $1 i32)
  (local $2 i32)
  (local $3 i32)
  global.get $~lib/rt/tlsf/ROOT
  i32.eqz
  if
   call $~lib/rt/tlsf/initialize
  end
  global.get $~lib/rt/tlsf/ROOT
  call $~lib/rt/tlsf/allocateBlock
  i32.const 4
  i32.add
  local.tee $1
  i32.const 4
  i32.sub
  local.tee $0
  i32.const 0
  i32.store offset=4
  local.get $0
  i32.const 0
  i32.store offset=8
  local.get $0
  i32.const 3
  i32.store offset=12
  local.get $0
  i32.const 4
  i32.store offset=16
  local.get $1
  i32.const 16
  i32.add
  call $~lib/rt/pure/__retain
<<<<<<< HEAD
  local.tee $3
  i32.const 1248
=======
  local.tee $2
  i32.const 1200
>>>>>>> b4ca3f96
  i32.store
  local.get $2
  call $~lib/rt/pure/__retain
  local.tee $0
<<<<<<< HEAD
  local.set $2
=======
  local.set $3
>>>>>>> b4ca3f96
  local.get $0
  i32.load
  local.tee $1
  i32.eqz
  if
   i32.const 1280
   i32.const 1344
   i32.const 8
   i32.const 13
   call $~lib/builtins/abort
   unreachable
  end
  local.get $1
<<<<<<< HEAD
  local.get $2
=======
  local.get $0
>>>>>>> b4ca3f96
  i32.load
  local.tee $0
  i32.ne
  if
   local.get $1
   call $~lib/rt/pure/__retain
   local.set $1
<<<<<<< HEAD
   local.get $2
   call $~lib/rt/pure/__release
  end
  local.get $0
  local.get $1
  i32.store
  local.get $0
  call $~lib/rt/pure/__release
=======
   local.get $0
   call $~lib/rt/pure/__release
  end
  local.get $3
  local.get $1
  i32.store
>>>>>>> b4ca3f96
  local.get $3
  call $~lib/rt/pure/__release
  local.get $2
  call $~lib/rt/pure/__release
 )
 (func $~lib/rt/pure/decrement (param $0 i32)
  (local $1 i32)
  (local $2 i32)
  local.get $0
  i32.load offset=4
  local.tee $2
  i32.const 268435455
  i32.and
  local.set $1
  local.get $0
  i32.load
  i32.const 1
  i32.and
  if
   i32.const 0
   i32.const 1120
   i32.const 122
   i32.const 14
   call $~lib/builtins/abort
   unreachable
  end
  local.get $1
  i32.const 1
  i32.eq
  if
   block $__inlined_func$~lib/rt/__visit_members
    block $switch$1$default
     block $switch$1$case$4
      local.get $0
      i32.const 12
      i32.add
      i32.load
      br_table $__inlined_func$~lib/rt/__visit_members $__inlined_func$~lib/rt/__visit_members $switch$1$case$4 $switch$1$case$4 $switch$1$default
     end
     local.get $0
     i32.load offset=20
     local.tee $1
     if
      local.get $1
      i32.const 1372
      i32.ge_u
      if
       local.get $1
       i32.const 20
       i32.sub
       call $~lib/rt/pure/decrement
      end
     end
     br $__inlined_func$~lib/rt/__visit_members
    end
    unreachable
   end
   local.get $2
   i32.const -2147483648
   i32.and
   if
    i32.const 0
    i32.const 1120
    i32.const 126
    i32.const 18
    call $~lib/builtins/abort
    unreachable
   end
   local.get $0
   local.get $0
   i32.load
   i32.const 1
   i32.or
   i32.store
   global.get $~lib/rt/tlsf/ROOT
   local.get $0
   call $~lib/rt/tlsf/insertBlock
  else
   local.get $1
   i32.const 0
   i32.le_u
   if
    i32.const 0
    i32.const 1120
    i32.const 136
    i32.const 16
    call $~lib/builtins/abort
    unreachable
   end
   local.get $0
   local.get $1
   i32.const 1
   i32.sub
   local.get $2
   i32.const -268435456
   i32.and
   i32.or
   i32.store offset=4
  end
 )
)<|MERGE_RESOLUTION|>--- conflicted
+++ resolved
@@ -934,25 +934,16 @@
   i32.const 16
   i32.add
   call $~lib/rt/pure/__retain
-<<<<<<< HEAD
-  local.tee $3
+  local.tee $1
   i32.const 1248
-=======
-  local.tee $2
-  i32.const 1200
->>>>>>> b4ca3f96
   i32.store
-  local.get $2
+  local.get $1
   call $~lib/rt/pure/__retain
+  local.tee $2
+  local.set $3
+  local.get $2
+  i32.load
   local.tee $0
-<<<<<<< HEAD
-  local.set $2
-=======
-  local.set $3
->>>>>>> b4ca3f96
-  local.get $0
-  i32.load
-  local.tee $1
   i32.eqz
   if
    i32.const 1280
@@ -962,39 +953,24 @@
    call $~lib/builtins/abort
    unreachable
   end
-  local.get $1
-<<<<<<< HEAD
-  local.get $2
-=======
-  local.get $0
->>>>>>> b4ca3f96
+  local.get $0
+  local.get $2
   i32.load
-  local.tee $0
+  local.tee $2
   i32.ne
   if
-   local.get $1
+   local.get $0
    call $~lib/rt/pure/__retain
-   local.set $1
-<<<<<<< HEAD
+   local.set $0
    local.get $2
    call $~lib/rt/pure/__release
   end
-  local.get $0
-  local.get $1
+  local.get $3
+  local.get $0
   i32.store
-  local.get $0
-  call $~lib/rt/pure/__release
-=======
-   local.get $0
-   call $~lib/rt/pure/__release
-  end
-  local.get $3
-  local.get $1
-  i32.store
->>>>>>> b4ca3f96
   local.get $3
   call $~lib/rt/pure/__release
-  local.get $2
+  local.get $1
   call $~lib/rt/pure/__release
  )
  (func $~lib/rt/pure/decrement (param $0 i32)
