--- conflicted
+++ resolved
@@ -8,21 +8,16 @@
  (type $i32_i32_i32_i32_=>_none (func (param i32 i32 i32 i32)))
  (import "env" "abort" (func $~lib/builtins/abort (param i32 i32 i32 i32)))
  (memory $0 1)
-<<<<<<< HEAD
  (data (i32.const 1036) ",")
  (data (i32.const 1048) "\01\00\00\00\16\00\00\00r\00e\00e\00x\00p\00o\00r\00t\00.\00t\00s")
- (data (i32.const 1116) "4")
+ (data (i32.const 1116) "<")
  (data (i32.const 1128) "\01\00\00\00\1e\00\00\00~\00l\00i\00b\00/\00r\00t\00/\00t\00c\00m\00s\00.\00t\00s")
- (data (i32.const 1196) "4")
- (data (i32.const 1208) "\01\00\00\00\1e\00\00\00~\00l\00i\00b\00/\00r\00t\00/\00t\00l\00s\00f\00.\00t\00s")
- (data (i32.const 1260) "<")
- (data (i32.const 1272) "\01\00\00\00(\00\00\00a\00l\00l\00o\00c\00a\00t\00i\00o\00n\00 \00t\00o\00o\00 \00l\00a\00r\00g\00e")
- (data (i32.const 1324) "0")
- (data (i32.const 1336) "\01\00\00\00\1a\00\00\00r\00e\00r\00e\00e\00x\00p\00o\00r\00t\00.\00t\00s")
-=======
- (data (i32.const 1036) ",\00\00\00\01\00\00\00\00\00\00\00\01\00\00\00\16\00\00\00r\00e\00e\00x\00p\00o\00r\00t\00.\00t\00s")
- (data (i32.const 1084) ",\00\00\00\01\00\00\00\00\00\00\00\01\00\00\00\1a\00\00\00r\00e\00r\00e\00e\00x\00p\00o\00r\00t\00.\00t\00s")
->>>>>>> c54dd649
+ (data (i32.const 1212) "<")
+ (data (i32.const 1224) "\01\00\00\00\1e\00\00\00~\00l\00i\00b\00/\00r\00t\00/\00t\00l\00s\00f\00.\00t\00s")
+ (data (i32.const 1276) "<")
+ (data (i32.const 1288) "\01\00\00\00(\00\00\00a\00l\00l\00o\00c\00a\00t\00i\00o\00n\00 \00t\00o\00o\00 \00l\00a\00r\00g\00e")
+ (data (i32.const 1340) ",")
+ (data (i32.const 1352) "\01\00\00\00\1a\00\00\00r\00e\00r\00e\00e\00x\00p\00o\00r\00t\00.\00t\00s")
  (global $export/a i32 (i32.const 1))
  (global $export/b i32 (i32.const 2))
  (global $export/c i32 (i32.const 3))
@@ -72,7 +67,7 @@
   i32.eqz
   if
    i32.const 0
-   i32.const 1216
+   i32.const 1232
    i32.const 272
    i32.const 14
    call $~lib/builtins/abort
@@ -92,7 +87,7 @@
   i32.eqz
   if
    i32.const 0
-   i32.const 1216
+   i32.const 1232
    i32.const 274
    i32.const 14
    call $~lib/builtins/abort
@@ -135,7 +130,7 @@
   i32.eqz
   if
    i32.const 0
-   i32.const 1216
+   i32.const 1232
    i32.const 287
    i32.const 14
    call $~lib/builtins/abort
@@ -227,7 +222,7 @@
   i32.eqz
   if
    i32.const 0
-   i32.const 1216
+   i32.const 1232
    i32.const 200
    i32.const 14
    call $~lib/builtins/abort
@@ -241,7 +236,7 @@
   i32.eqz
   if
    i32.const 0
-   i32.const 1216
+   i32.const 1232
    i32.const 202
    i32.const 14
    call $~lib/builtins/abort
@@ -314,7 +309,7 @@
    i32.eqz
    if
     i32.const 0
-    i32.const 1216
+    i32.const 1232
     i32.const 223
     i32.const 16
     call $~lib/builtins/abort
@@ -369,7 +364,7 @@
   i32.eqz
   if
    i32.const 0
-   i32.const 1216
+   i32.const 1232
    i32.const 238
    i32.const 14
    call $~lib/builtins/abort
@@ -384,7 +379,7 @@
   i32.ne
   if
    i32.const 0
-   i32.const 1216
+   i32.const 1232
    i32.const 239
    i32.const 14
    call $~lib/builtins/abort
@@ -432,7 +427,7 @@
   i32.eqz
   if
    i32.const 0
-   i32.const 1216
+   i32.const 1232
    i32.const 255
    i32.const 14
    call $~lib/builtins/abort
@@ -502,7 +497,7 @@
   i32.gt_u
   if
    i32.const 0
-   i32.const 1216
+   i32.const 1232
    i32.const 380
    i32.const 14
    call $~lib/builtins/abort
@@ -530,7 +525,7 @@
    i32.lt_u
    if
     i32.const 0
-    i32.const 1216
+    i32.const 1232
     i32.const 387
     i32.const 16
     call $~lib/builtins/abort
@@ -558,7 +553,7 @@
    i32.lt_u
    if
     i32.const 0
-    i32.const 1216
+    i32.const 1232
     i32.const 400
     i32.const 5
     call $~lib/builtins/abort
@@ -641,7 +636,7 @@
     i32.eqz
     if
      i32.const 0
-     i32.const 1216
+     i32.const 1232
      i32.const 346
      i32.const 18
      call $~lib/builtins/abort
@@ -722,7 +717,7 @@
    i32.eqz
    if
     i32.const 0
-    i32.const 1216
+    i32.const 1232
     i32.const 499
     i32.const 16
     call $~lib/builtins/abort
@@ -737,7 +732,7 @@
   i32.lt_u
   if
    i32.const 0
-   i32.const 1216
+   i32.const 1232
    i32.const 501
    i32.const 14
    call $~lib/builtins/abort
@@ -828,11 +823,11 @@
    i32.const 1096
    i32.const 1088
    i32.store
-   i32.const 1172
-   i32.const 1168
+   i32.const 1188
+   i32.const 1184
    i32.store
-   i32.const 1176
-   i32.const 1168
+   i32.const 1192
+   i32.const 1184
    i32.store
    i32.const 1
    global.set $~lib/rt/tcms/state
@@ -857,10 +852,10 @@
    if
     unreachable
    end
-   i32.const 1376
+   i32.const 1392
    i32.const 0
    i32.store
-   i32.const 2944
+   i32.const 2960
    i32.const 0
    i32.store
    loop $for-loop|0
@@ -871,7 +866,7 @@
      local.get $1
      i32.const 2
      i32.shl
-     i32.const 1376
+     i32.const 1392
      i32.add
      i32.const 0
      i32.store offset=4
@@ -889,7 +884,7 @@
        i32.add
        i32.const 2
        i32.shl
-       i32.const 1376
+       i32.const 1392
        i32.add
        i32.const 0
        i32.store offset=96
@@ -907,13 +902,13 @@
      br $for-loop|0
     end
    end
-   i32.const 1376
-   i32.const 2948
+   i32.const 1392
+   i32.const 2964
    memory.size
    i32.const 16
    i32.shl
    call $~lib/rt/tlsf/addMemory
-   i32.const 1376
+   i32.const 1392
    global.set $~lib/rt/tlsf/ROOT
   end
   global.get $~lib/rt/tlsf/ROOT
@@ -925,7 +920,7 @@
   i32.ne
   i32.const 0
   local.get $1
-  i32.const 1168
+  i32.const 1184
   i32.ne
   select
   i32.eqz
@@ -1072,7 +1067,7 @@
   i32.ne
   if
    i32.const 0
-   i32.const 1344
+   i32.const 1360
    i32.const 18
    i32.const 1
    call $~lib/builtins/abort
@@ -1086,7 +1081,7 @@
   i32.ne
   if
    i32.const 0
-   i32.const 1344
+   i32.const 1360
    i32.const 24
    i32.const 1
    call $~lib/builtins/abort
