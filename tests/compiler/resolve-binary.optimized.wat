--- conflicted
+++ resolved
@@ -422,13 +422,8 @@
   local.set $4
   i32.const 1476
   i32.load
-<<<<<<< HEAD
-  local.set $13
+  local.set $12
   loop $while-continue|0
-=======
-  local.set $12
-  loop $continue|0
->>>>>>> f700e2ab
    local.get $4
    i32.const 0
    i32.gt_s
@@ -586,14 +581,13 @@
     i64.add
     local.tee $1
     local.get $5
-<<<<<<< HEAD
     i64.le_u
     if
      local.get $4
      global.get $~lib/util/number/_K
      i32.add
      global.set $~lib/util/number/_K
-     local.get $13
+     local.get $12
      local.get $4
      i32.const 2
      i32.shl
@@ -604,74 +598,16 @@
      i64.shl
      local.set $3
      local.get $0
-     local.get $6
+     local.get $2
      i32.const 1
      i32.sub
      i32.const 1
      i32.shl
      i32.add
-     local.tee $2
+     local.tee $0
      i32.load16_u
      local.set $4
      loop $while-continue|3
-=======
-    i64.gt_u
-    br_if $continue|0
-    local.get $4
-    global.get $~lib/util/number/_K
-    i32.add
-    global.set $~lib/util/number/_K
-    local.get $12
-    local.get $4
-    i32.const 2
-    i32.shl
-    i32.add
-    i64.load32_u
-    local.get $10
-    i64.extend_i32_s
-    i64.shl
-    local.set $3
-    local.get $0
-    local.get $2
-    i32.const 1
-    i32.sub
-    i32.const 1
-    i32.shl
-    i32.add
-    local.tee $0
-    i32.load16_u
-    local.set $4
-    loop $continue|2
-     i32.const 1
-     local.get $9
-     local.get $1
-     i64.sub
-     local.get $1
-     local.get $3
-     i64.add
-     local.tee $8
-     local.get $9
-     i64.sub
-     i64.gt_u
-     local.get $8
-     local.get $9
-     i64.lt_u
-     select
-     i32.const 0
-     local.get $5
-     local.get $1
-     i64.sub
-     local.get $3
-     i64.ge_u
-     i32.const 0
-     local.get $1
-     local.get $9
-     i64.lt_u
-     select
-     select
-     if
-      local.get $4
->>>>>>> f700e2ab
       i32.const 1
       local.get $9
       local.get $1
@@ -679,12 +615,11 @@
       local.get $1
       local.get $3
       i64.add
+      local.tee $8
       local.get $9
       i64.sub
       i64.gt_u
-      local.get $1
-      local.get $3
-      i64.add
+      local.get $8
       local.get $9
       i64.lt_u
       select
@@ -712,27 +647,16 @@
        br $while-continue|3
       end
      end
-     local.get $2
+     local.get $0
      local.get $4
      i32.store16
-     local.get $6
+     local.get $2
      return
     end
-<<<<<<< HEAD
     br $while-continue|0
    end
   end
-  loop $while-continue|4 (result i32)
-=======
-    local.get $0
-    local.get $4
-    i32.store16
-    local.get $2
-    return
-   end
-  end
-  loop $continue|3
->>>>>>> f700e2ab
+  loop $while-continue|4
    local.get $5
    i64.const 10
    i64.mul
@@ -779,38 +703,7 @@
    local.tee $8
    local.get $5
    i64.ge_u
-<<<<<<< HEAD
    br_if $while-continue|4
-   local.get $4
-   global.get $~lib/util/number/_K
-   i32.add
-   global.set $~lib/util/number/_K
-   local.get $12
-   local.set $1
-   local.get $9
-   local.get $13
-   i32.const 0
-   local.get $4
-   i32.sub
-   i32.const 2
-   i32.shl
-   i32.add
-   i64.load32_u
-   i64.mul
-   local.set $3
-   local.get $0
-   local.get $6
-   i32.const 1
-   i32.sub
-   i32.const 1
-   i32.shl
-   i32.add
-   local.tee $2
-   i32.load16_u
-   local.set $4
-   loop $while-continue|6
-=======
-   br_if $continue|3
   end
   local.get $4
   global.get $~lib/util/number/_K
@@ -839,7 +732,7 @@
   local.tee $0
   i32.load16_u
   local.set $4
-  loop $continue|4
+  loop $while-continue|6
    i32.const 1
    local.get $3
    local.get $1
@@ -869,44 +762,14 @@
    select
    if
     local.get $4
->>>>>>> f700e2ab
     i32.const 1
     i32.sub
     local.set $4
     local.get $1
     local.get $11
     i64.add
-<<<<<<< HEAD
-    local.get $3
-    i64.lt_u
-    select
-    i32.const 0
-    local.get $5
-    local.get $1
-    i64.sub
-    local.get $11
-    i64.ge_u
-    i32.const 0
-    local.get $1
-    local.get $3
-    i64.lt_u
-    select
-    select
-    if
-     local.get $4
-     i32.const 1
-     i32.sub
-     local.set $4
-     local.get $1
-     local.get $11
-     i64.add
-     local.set $1
-     br $while-continue|6
-    end
-=======
     local.set $1
-    br $continue|4
->>>>>>> f700e2ab
+    br $while-continue|6
    end
   end
   local.get $0
