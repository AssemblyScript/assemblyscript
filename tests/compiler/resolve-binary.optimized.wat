(module
 (type $i32_=>_i32 (func (param i32) (result i32)))
 (type $i32_i32_=>_i32 (func (param i32 i32) (result i32)))
 (type $none_=>_none (func))
 (type $i32_i32_i32_=>_none (func (param i32 i32 i32)))
 (type $i32_i32_i32_=>_i32 (func (param i32 i32 i32) (result i32)))
 (type $i32_i32_i32_i32_=>_none (func (param i32 i32 i32 i32)))
 (type $none_=>_i32 (func (result i32)))
 (type $i32_i64_i32_i64_i32_i64_=>_i32 (func (param i32 i64 i32 i64 i32 i64) (result i32)))
 (import "env" "abort" (func $~lib/builtins/abort (param i32 i32 i32 i32)))
 (memory $0 1)
 (data (i32.const 16) "\08\00\00\00\01\00\00\00\01\00\00\00\08\00\00\00t\00r\00u\00e")
 (data (i32.const 48) "\n\00\00\00\01\00\00\00\01\00\00\00\n\00\00\00f\00a\00l\00s\00e")
 (data (i32.const 80) "\"\00\00\00\01\00\00\00\01\00\00\00\"\00\00\00r\00e\00s\00o\00l\00v\00e\00-\00b\00i\00n\00a\00r\00y\00.\00t\00s")
 (data (i32.const 144) "\02\00\00\00\01\00\00\00\01\00\00\00\02\00\00\00a")
 (data (i32.const 176) "\02\00\00\00\01\00\00\00\01\00\00\00\02\00\00\000")
 (data (i32.const 208) "\02\00\00\00\01\00\00\00\01\00\00\00\02\00\00\001")
 (data (i32.const 240) "\02\00\00\00\01\00\00\00\01\00\00\00\02\00\00\002")
 (data (i32.const 272) "\06\00\00\00\01\00\00\00\01\00\00\00\06\00\00\000\00.\000")
 (data (i32.const 304) "\06\00\00\00\01\00\00\00\01\00\00\00\06\00\00\00N\00a\00N")
 (data (i32.const 336) "\12\00\00\00\01\00\00\00\01\00\00\00\12\00\00\00-\00I\00n\00f\00i\00n\00i\00t\00y")
 (data (i32.const 384) "\10\00\00\00\01\00\00\00\01\00\00\00\10\00\00\00I\00n\00f\00i\00n\00i\00t\00y")
 (data (i32.const 416) "\b8\02\00\00\01\00\00\00\03\00\00\00\b8\02\00\00\88\02\1c\08\a0\d5\8f\fav\bf>\a2\7f\e1\ae\bav\acU0 \fb\16\8b\ea5\ce]J\89B\cf-;eU\aa\b0k\9a\dfE\1a=\03\cf\1a\e6\ca\c6\9a\c7\17\fep\abO\dc\bc\be\fc\b1w\ff\0c\d6kA\ef\91V\be<\fc\7f\90\ad\1f\d0\8d\83\9aU1(\\Q\d3\b5\c9\a6\ad\8f\acq\9d\cb\8b\ee#w\"\9c\eamSx@\91I\cc\aeW\ce\b6]y\12<\827V\fbM6\94\10\c2O\98H8o\ea\96\90\c7:\82%\cb\85t\d7\f4\97\bf\97\cd\cf\86\a0\e5\ac*\17\98\n4\ef\8e\b25*\fbg8\b2;?\c6\d2\df\d4\c8\84\ba\cd\d3\1a\'D\dd\c5\96\c9%\bb\ce\9fk\93\84\a5b}$l\ac\db\f6\da_\0dXf\ab\a3&\f1\c3\de\93\f8\e2\f3\b8\80\ff\aa\a8\ad\b5\b5\8bJ|l\05_b\87S0\c14`\ff\bc\c9U&\ba\91\8c\85N\96\bd~)p$w\f9\df\8f\b8\e5\b8\9f\bd\df\a6\94}t\88\cf_\a9\f8\cf\9b\a8\8f\93pD\b9k\15\0f\bf\f8\f0\08\8a\b611eU%\b0\cd\ac\7f{\d0\c6\e2?\99\06;+*\c4\10\\\e4\d3\92si\99$$\aa\0e\ca\00\83\f2\b5\87\fd\eb\1a\11\92d\08\e5\bc\cc\88Po\t\cc\bc\8c,e\19\e2X\17\b7\d1\00\00\00\00\00\00@\9c\00\00\00\00\10\a5\d4\e8\00\00b\ac\c5\ebx\ad\84\t\94\f8x9?\81\b3\15\07\c9{\ce\97\c0p\\\ea{\ce2~\8fh\80\e9\ab\a48\d2\d5E\"\9a\17&\'O\9f\'\fb\c4\d41\a2c\ed\a8\ad\c8\8c8e\de\b0\dbe\ab\1a\8e\08\c7\83\9a\1dqB\f9\1d]\c4X\e7\1b\a6,iM\92\ea\8dp\1ad\ee\01\daJw\ef\9a\99\a3m\a2\85k}\b4{x\t\f2w\18\ddy\a1\e4T\b4\c2\c5\9b[\92\86[\86=]\96\c8\c5S5\c8\b3\a0\97\fa\\\b4*\95\e3_\a0\99\bd\9fF\de%\8c9\db4\c2\9b\a5\\\9f\98\a3r\9a\c6\f6\ce\be\e9TS\bf\dc\b7\e2A\"\f2\17\f3\fc\88\a5x\\\d3\9b\ce \cc\dfS!{\f3Z\16\98:0\1f\97\dc\b5\a0\e2\96\b3\e3\\S\d1\d9\a8<D\a7\a4\d9|\9b\fb\10D\a4\a7LLv\bb\1a\9c@\b6\ef\8e\ab\8b,\84W\a6\10\ef\1f\d0)1\91\e9\e5\a4\10\9b\9d\0c\9c\a1\fb\9b\10\e7)\f4;b\d9 (\ac\85\cf\a7z^KD\80-\dd\ac\03@\e4!\bf\8f\ffD^/\9cg\8eA\b8\8c\9c\9d\173\d4\a9\1b\e3\b4\92\db\19\9e\d9w\df\ban\bf\96\ebk\ee\f0\9b;\02\87\af")
 (data (i32.const 1136) "\ae\00\00\00\01\00\00\00\04\00\00\00\ae\00\00\00<\fbW\fbr\fb\8c\fb\a7\fb\c1\fb\dc\fb\f6\fb\11\fc,\fcF\fca\fc{\fc\96\fc\b1\fc\cb\fc\e6\fc\00\fd\1b\fd5\fdP\fdk\fd\85\fd\a0\fd\ba\fd\d5\fd\ef\fd\n\fe%\fe?\feZ\fet\fe\8f\fe\a9\fe\c4\fe\df\fe\f9\fe\14\ff.\ffI\ffc\ff~\ff\99\ff\b3\ff\ce\ff\e8\ff\03\00\1e\008\00S\00m\00\88\00\a2\00\bd\00\d8\00\f2\00\0d\01\'\01B\01\\\01w\01\92\01\ac\01\c7\01\e1\01\fc\01\16\021\02L\02f\02\81\02\9b\02\b6\02\d0\02\eb\02\06\03 \03;\03U\03p\03\8b\03\a5\03\c0\03\da\03\f5\03\0f\04*\04")
 (data (i32.const 1328) "(\00\00\00\01\00\00\00\05\00\00\00(\00\00\00\01\00\00\00\n\00\00\00d\00\00\00\e8\03\00\00\10\'\00\00\a0\86\01\00@B\0f\00\80\96\98\00\00\e1\f5\05\00\ca\9a;")
 (data (i32.const 1396) "\01\00\00\00\01")
 (data (i32.const 1408) "\1e\00\00\00\01\00\00\00\01\00\00\00\1e\00\00\00~\00l\00i\00b\00/\00r\00t\00/\00s\00t\00u\00b\00.\00t\00s")
 (data (i32.const 1456) "\06\00\00\00\01\00\00\00\01\00\00\00\06\00\00\004\00.\000")
 (data (i32.const 1488) "\02\00\00\00\01\00\00\00\01\00\00\00\02\00\00\004")
 (data (i32.const 1520) "\02\00\00\00\01\00\00\00\01\00\00\00\02\00\00\003")
 (data (i32.const 1552) "\04\00\00\00\01\00\00\00\01\00\00\00\04\00\00\00-\001")
 (data (i32.const 1584) "\04\00\00\00\01\00\00\00\01\00\00\00\04\00\00\00l\00t")
 (data (i32.const 1616) "\04\00\00\00\01\00\00\00\01\00\00\00\04\00\00\00g\00t")
 (data (i32.const 1648) "\04\00\00\00\01\00\00\00\01\00\00\00\04\00\00\00l\00e")
 (data (i32.const 1680) "\04\00\00\00\01\00\00\00\01\00\00\00\04\00\00\00g\00e")
 (data (i32.const 1712) "\04\00\00\00\01\00\00\00\01\00\00\00\04\00\00\00e\00q")
 (data (i32.const 1744) "\04\00\00\00\01\00\00\00\01\00\00\00\04\00\00\00n\00e")
 (data (i32.const 1776) "\06\00\00\00\01\00\00\00\01\00\00\00\06\00\00\00a\00d\00d")
 (data (i32.const 1808) "\06\00\00\00\01\00\00\00\01\00\00\00\06\00\00\00s\00u\00b")
 (data (i32.const 1840) "\06\00\00\00\01\00\00\00\01\00\00\00\06\00\00\00m\00u\00l")
 (data (i32.const 1872) "\06\00\00\00\01\00\00\00\01\00\00\00\06\00\00\00d\00i\00v")
 (data (i32.const 1904) "\06\00\00\00\01\00\00\00\01\00\00\00\06\00\00\00r\00e\00m")
 (data (i32.const 1936) "\06\00\00\00\01\00\00\00\01\00\00\00\06\00\00\00p\00o\00w")
 (global $resolve-binary/a (mut i32) (i32.const 0))
 (global $resolve-binary/f (mut f64) (f64.const 0))
 (global $~lib/rt/stub/startOffset (mut i32) (i32.const 0))
 (global $~lib/rt/stub/offset (mut i32) (i32.const 0))
 (global $~lib/util/number/_frc_plus (mut i64) (i64.const 0))
 (global $~lib/util/number/_frc_minus (mut i64) (i64.const 0))
 (global $~lib/util/number/_exp (mut i32) (i32.const 0))
 (global $~lib/util/number/_K (mut i32) (i32.const 0))
 (global $~lib/util/number/_frc_pow (mut i64) (i64.const 0))
 (global $~lib/util/number/_exp_pow (mut i32) (i32.const 0))
 (global $resolve-binary/foo (mut i32) (i32.const 0))
 (global $resolve-binary/bar (mut i32) (i32.const 0))
 (global $resolve-binary/bar2 (mut i32) (i32.const 0))
 (export "memory" (memory $0))
 (start $~start)
 (func $~lib/string/String#get:length (; 1 ;) (param $0 i32) (result i32)
  local.get $0
  i32.const 16
  i32.sub
  i32.load offset=12
  i32.const 1
  i32.shr_u
 )
 (func $~lib/util/string/compareImpl (; 2 ;) (param $0 i32) (param $1 i32) (param $2 i32) (result i32)
  (local $3 i32)
  (local $4 i32)
  local.get $0
  i32.const 7
  i32.and
  local.get $1
  i32.const 7
  i32.and
  i32.or
  i32.eqz
  i32.const 0
  local.get $2
  i32.const 4
  i32.ge_u
  select
  if
   loop $do-continue|0
    local.get $0
    i64.load
    local.get $1
    i64.load
    i64.eq
    if
     local.get $0
     i32.const 8
     i32.add
     local.set $0
     local.get $1
     i32.const 8
     i32.add
     local.set $1
     local.get $2
     i32.const 4
     i32.sub
     local.tee $2
     i32.const 4
     i32.ge_u
     br_if $do-continue|0
    end
   end
  end
  loop $while-continue|1
   local.get $2
   local.tee $3
   i32.const 1
   i32.sub
   local.set $2
   local.get $3
   if
    local.get $1
    i32.load16_u
    local.tee $3
    local.get $0
    i32.load16_u
    local.tee $4
    i32.ne
    if
     local.get $4
     local.get $3
     i32.sub
     return
    end
    local.get $0
    i32.const 2
    i32.add
    local.set $0
    local.get $1
    i32.const 2
    i32.add
    local.set $1
    br $while-continue|1
   end
  end
  i32.const 0
 )
 (func $~lib/string/String.__eq (; 3 ;) (param $0 i32) (param $1 i32) (result i32)
  (local $2 i32)
  local.get $0
  local.get $1
  i32.eq
  if
   i32.const 1
   return
  end
  block $folding-inner0
   local.get $1
   i32.eqz
   i32.const 1
   local.get $0
   select
   br_if $folding-inner0
   local.get $0
   call $~lib/string/String#get:length
   local.tee $2
   local.get $1
   call $~lib/string/String#get:length
   i32.ne
   br_if $folding-inner0
   local.get $0
   local.get $1
   local.get $2
   call $~lib/util/string/compareImpl
   i32.eqz
   return
  end
  i32.const 0
 )
<<<<<<< HEAD
 (func $~lib/util/number/decimalCount32 (; 4 ;) (param $0 i32) (result i32)
  i32.const 1
  i32.const 2
=======
 (func $~lib/util/number/decimalCount32 (; 5 ;) (param $0 i32) (result i32)
>>>>>>> 2c16369c
  local.get $0
  i32.const 10
  i32.ge_u
  i32.const 1
  i32.add
  local.get $0
  i32.const 10000
  i32.ge_u
  i32.const 3
  i32.add
  local.get $0
  i32.const 1000
  i32.ge_u
  i32.add
  local.get $0
  i32.const 100
  i32.lt_u
  select
  local.get $0
  i32.const 1000000
  i32.ge_u
  i32.const 6
  i32.add
  local.get $0
  i32.const 1000000000
  i32.ge_u
  i32.const 8
  i32.add
  local.get $0
  i32.const 100000000
  i32.ge_u
  i32.add
  local.get $0
  i32.const 10000000
  i32.lt_u
  select
  local.get $0
  i32.const 100000
  i32.lt_u
  select
 )
 (func $~lib/rt/stub/__alloc (; 5 ;) (param $0 i32) (param $1 i32) (result i32)
  (local $2 i32)
  (local $3 i32)
  (local $4 i32)
  (local $5 i32)
  (local $6 i32)
  local.get $0
  i32.const 1073741808
  i32.gt_u
  if
   unreachable
  end
  global.get $~lib/rt/stub/offset
  i32.const 16
  i32.add
  local.tee $4
  local.get $0
  i32.const 15
  i32.add
  i32.const -16
  i32.and
  local.tee $2
  i32.const 16
  local.get $2
  i32.const 16
  i32.gt_u
  select
  local.tee $6
  i32.add
  local.tee $2
  memory.size
  local.tee $5
  i32.const 16
  i32.shl
  local.tee $3
  i32.gt_u
  if
   local.get $5
   local.get $2
   local.get $3
   i32.sub
   i32.const 65535
   i32.add
   i32.const -65536
   i32.and
   i32.const 16
   i32.shr_u
   local.tee $3
   local.get $5
   local.get $3
   i32.gt_s
   select
   memory.grow
   i32.const 0
   i32.lt_s
   if
    local.get $3
    memory.grow
    i32.const 0
    i32.lt_s
    if
     unreachable
    end
   end
  end
  local.get $2
  global.set $~lib/rt/stub/offset
  local.get $4
  i32.const 16
  i32.sub
  local.tee $2
  local.get $6
  i32.store
  local.get $2
  i32.const 1
  i32.store offset=4
  local.get $2
  local.get $1
  i32.store offset=8
  local.get $2
  local.get $0
  i32.store offset=12
  local.get $4
 )
 (func $~lib/util/number/utoa_simple<u32> (; 6 ;) (param $0 i32) (param $1 i32) (param $2 i32)
  (local $3 i32)
  loop $do-continue|0
   local.get $1
   i32.const 10
   i32.rem_u
   local.set $3
   local.get $1
   i32.const 10
   i32.div_u
   local.set $1
   local.get $0
   local.get $2
   i32.const 1
   i32.sub
   local.tee $2
   i32.const 1
   i32.shl
   i32.add
   local.get $3
   i32.const 48
   i32.add
   i32.store16
   local.get $1
   br_if $do-continue|0
  end
 )
 (func $~lib/number/I32#toString (; 7 ;) (param $0 i32) (result i32)
  (local $1 i32)
  (local $2 i32)
  (local $3 i32)
  local.get $0
<<<<<<< HEAD
  if (result i32)
   local.get $0
=======
  i32.eqz
  if
   i32.const 192
   return
  end
  local.get $0
  i32.const 31
  i32.shr_u
  local.tee $1
  if
>>>>>>> 2c16369c
   i32.const 0
   i32.lt_s
   local.tee $1
   if
    i32.const 0
    local.get $0
    i32.sub
    local.set $0
   end
   local.get $0
   call $~lib/util/number/decimalCount32
   local.get $1
   i32.add
   local.tee $3
   i32.const 1
   i32.shl
   i32.const 1
   call $~lib/rt/stub/__alloc
   local.tee $2
   local.get $0
   local.get $3
   call $~lib/util/number/utoa_simple<u32>
   local.get $1
   if
    local.get $2
    i32.const 45
    i32.store16
   end
   local.get $2
  else
   i32.const 192
  end
 )
 (func $~lib/util/number/genDigits (; 8 ;) (param $0 i32) (param $1 i64) (param $2 i32) (param $3 i64) (param $4 i32) (param $5 i64) (result i32)
  (local $6 i32)
  (local $7 i64)
  (local $8 i32)
  (local $9 i64)
  (local $10 i32)
  (local $11 i64)
  (local $12 i64)
  local.get $3
  local.get $1
  i64.sub
  local.set $9
  local.get $3
  i64.const 1
  i32.const 0
  local.get $4
  i32.sub
  local.tee $10
  i64.extend_i32_s
  i64.shl
  local.tee $11
  i64.const 1
  i64.sub
  local.tee $12
  i64.and
  local.set $7
  local.get $3
  local.get $10
  i64.extend_i32_s
  i64.shr_u
  i32.wrap_i64
  local.tee $6
  call $~lib/util/number/decimalCount32
  local.set $4
  loop $while-continue|0
   local.get $4
   i32.const 0
   i32.gt_s
   if
    block $break|1
     block $case10|1
      block $case9|1
       block $case8|1
        block $case7|1
         block $case6|1
          block $case5|1
           block $case4|1
            block $case3|1
             block $case2|1
              block $case1|1
               local.get $4
               i32.const 10
               i32.ne
               if
                local.get $4
                i32.const 1
                i32.sub
                br_table $case9|1 $case8|1 $case7|1 $case6|1 $case5|1 $case4|1 $case3|1 $case2|1 $case1|1 $case10|1
               end
               local.get $6
               i32.const 1000000000
               i32.div_u
               local.set $2
               local.get $6
               i32.const 1000000000
               i32.rem_u
               local.set $6
               br $break|1
              end
              local.get $6
              i32.const 100000000
              i32.div_u
              local.set $2
              local.get $6
              i32.const 100000000
              i32.rem_u
              local.set $6
              br $break|1
             end
             local.get $6
             i32.const 10000000
             i32.div_u
             local.set $2
             local.get $6
             i32.const 10000000
             i32.rem_u
             local.set $6
             br $break|1
            end
            local.get $6
            i32.const 1000000
            i32.div_u
            local.set $2
            local.get $6
            i32.const 1000000
            i32.rem_u
            local.set $6
            br $break|1
           end
           local.get $6
           i32.const 100000
           i32.div_u
           local.set $2
           local.get $6
           i32.const 100000
           i32.rem_u
           local.set $6
           br $break|1
          end
          local.get $6
          i32.const 10000
          i32.div_u
          local.set $2
          local.get $6
          i32.const 10000
          i32.rem_u
          local.set $6
          br $break|1
         end
         local.get $6
         i32.const 1000
         i32.div_u
         local.set $2
         local.get $6
         i32.const 1000
         i32.rem_u
         local.set $6
         br $break|1
        end
        local.get $6
        i32.const 100
        i32.div_u
        local.set $2
        local.get $6
        i32.const 100
        i32.rem_u
        local.set $6
        br $break|1
       end
       local.get $6
       i32.const 10
       i32.div_u
       local.set $2
       local.get $6
       i32.const 10
       i32.rem_u
       local.set $6
       br $break|1
      end
      local.get $6
      local.set $2
      i32.const 0
      local.set $6
      br $break|1
     end
     i32.const 0
     local.set $2
    end
    local.get $2
    local.get $8
    i32.or
    if
     local.get $0
     local.get $8
     i32.const 1
     i32.shl
     i32.add
     local.get $2
     i32.const 65535
     i32.and
     i32.const 48
     i32.add
     i32.store16
     local.get $8
     i32.const 1
     i32.add
     local.set $8
    end
    local.get $4
    i32.const 1
    i32.sub
    local.set $4
    local.get $7
    local.get $6
    i64.extend_i32_u
    local.get $10
    i64.extend_i32_s
    i64.shl
    i64.add
    local.tee $1
    local.get $5
    i64.le_u
    if
     local.get $4
     global.get $~lib/util/number/_K
     i32.add
     global.set $~lib/util/number/_K
     local.get $4
     i32.const 2
     i32.shl
     i32.const 1344
     i32.add
     i64.load32_u
     local.get $10
     i64.extend_i32_s
     i64.shl
     local.set $3
     local.get $0
     local.get $8
     i32.const 1
     i32.sub
     i32.const 1
     i32.shl
     i32.add
     local.tee $0
     i32.load16_u
     local.set $4
     loop $while-continue|3
      i32.const 1
      local.get $9
      local.get $1
      i64.sub
      local.get $1
      local.get $3
      i64.add
      local.tee $7
      local.get $9
      i64.sub
      i64.gt_u
      local.get $7
      local.get $9
      i64.lt_u
      select
      i32.const 0
      local.get $5
      local.get $1
      i64.sub
      local.get $3
      i64.ge_u
      i32.const 0
      local.get $1
      local.get $9
      i64.lt_u
      select
      select
      if
       local.get $4
       i32.const 1
       i32.sub
       local.set $4
       local.get $1
       local.get $3
       i64.add
       local.set $1
       br $while-continue|3
      end
     end
     local.get $0
     local.get $4
     i32.store16
     local.get $8
     return
    end
    br $while-continue|0
   end
  end
  local.get $10
  i64.extend_i32_s
  local.set $1
  loop $while-continue|4
   local.get $5
   i64.const 10
   i64.mul
   local.set $5
   local.get $7
   i64.const 10
   i64.mul
   local.tee $3
   local.get $1
   i64.shr_u
   local.tee $7
   local.get $8
   i64.extend_i32_s
   i64.or
   i64.const 0
   i64.ne
   if
    local.get $0
    local.get $8
    i32.const 1
    i32.shl
    i32.add
    local.get $7
    i32.wrap_i64
    i32.const 65535
    i32.and
    i32.const 48
    i32.add
    i32.store16
    local.get $8
    i32.const 1
    i32.add
    local.set $8
   end
   local.get $4
   i32.const 1
   i32.sub
   local.set $4
   local.get $3
   local.get $12
   i64.and
   local.tee $7
   local.get $5
   i64.ge_u
   br_if $while-continue|4
  end
  local.get $4
  global.get $~lib/util/number/_K
  i32.add
  global.set $~lib/util/number/_K
  local.get $7
  local.set $1
  local.get $9
  i32.const 0
  local.get $4
  i32.sub
  i32.const 2
  i32.shl
  i32.const 1344
  i32.add
  i64.load32_u
  i64.mul
  local.set $3
  local.get $0
  local.get $8
  i32.const 1
  i32.sub
  i32.const 1
  i32.shl
  i32.add
  local.tee $0
  i32.load16_u
  local.set $4
  loop $while-continue|6
   i32.const 1
   local.get $3
   local.get $1
   i64.sub
   local.get $1
   local.get $11
   i64.add
   local.tee $7
   local.get $3
   i64.sub
   i64.gt_u
   local.get $7
   local.get $3
   i64.lt_u
   select
   i32.const 0
   local.get $5
   local.get $1
   i64.sub
   local.get $11
   i64.ge_u
   i32.const 0
   local.get $1
   local.get $3
   i64.lt_u
   select
   select
   if
    local.get $4
    i32.const 1
    i32.sub
    local.set $4
    local.get $1
    local.get $11
    i64.add
    local.set $1
    br $while-continue|6
   end
  end
  local.get $0
  local.get $4
  i32.store16
  local.get $8
 )
 (func $~lib/memory/memory.copy (; 9 ;) (param $0 i32) (param $1 i32) (param $2 i32)
  (local $3 i32)
  (local $4 i32)
  block $~lib/util/memory/memmove|inlined.0
   local.get $2
   local.set $4
   local.get $0
   local.get $1
   i32.eq
   br_if $~lib/util/memory/memmove|inlined.0
   local.get $0
   local.get $1
   i32.lt_u
   if
    local.get $1
    i32.const 7
    i32.and
    local.get $0
    i32.const 7
    i32.and
    i32.eq
    if
     loop $while-continue|0
      local.get $0
      i32.const 7
      i32.and
      if
       local.get $4
       i32.eqz
       br_if $~lib/util/memory/memmove|inlined.0
       local.get $4
       i32.const 1
       i32.sub
       local.set $4
       local.get $0
       local.tee $2
       i32.const 1
       i32.add
       local.set $0
       local.get $1
       local.tee $3
       i32.const 1
       i32.add
       local.set $1
       local.get $2
       local.get $3
       i32.load8_u
       i32.store8
       br $while-continue|0
      end
     end
     loop $while-continue|1
      local.get $4
      i32.const 8
      i32.ge_u
      if
       local.get $0
       local.get $1
       i64.load
       i64.store
       local.get $4
       i32.const 8
       i32.sub
       local.set $4
       local.get $0
       i32.const 8
       i32.add
       local.set $0
       local.get $1
       i32.const 8
       i32.add
       local.set $1
       br $while-continue|1
      end
     end
    end
    loop $while-continue|2
     local.get $4
     if
      local.get $0
      local.tee $2
      i32.const 1
      i32.add
      local.set $0
      local.get $1
      local.tee $3
      i32.const 1
      i32.add
      local.set $1
      local.get $2
      local.get $3
      i32.load8_u
      i32.store8
      local.get $4
      i32.const 1
      i32.sub
      local.set $4
      br $while-continue|2
     end
    end
   else
    local.get $1
    i32.const 7
    i32.and
    local.get $0
    i32.const 7
    i32.and
    i32.eq
    if
     loop $while-continue|3
      local.get $0
      local.get $4
      i32.add
      i32.const 7
      i32.and
      if
       local.get $4
       i32.eqz
       br_if $~lib/util/memory/memmove|inlined.0
       local.get $4
       i32.const 1
       i32.sub
       local.tee $4
       local.get $0
       i32.add
       local.get $1
       local.get $4
       i32.add
       i32.load8_u
       i32.store8
       br $while-continue|3
      end
     end
     loop $while-continue|4
      local.get $4
      i32.const 8
      i32.ge_u
      if
       local.get $4
       i32.const 8
       i32.sub
       local.tee $4
       local.get $0
       i32.add
       local.get $1
       local.get $4
       i32.add
       i64.load
       i64.store
       br $while-continue|4
      end
     end
    end
    loop $while-continue|5
     local.get $4
     if
      local.get $4
      i32.const 1
      i32.sub
      local.tee $4
      local.get $0
      i32.add
      local.get $1
      local.get $4
      i32.add
      i32.load8_u
      i32.store8
      br $while-continue|5
     end
    end
   end
  end
 )
 (func $~lib/util/number/prettify (; 10 ;) (param $0 i32) (param $1 i32) (param $2 i32) (result i32)
  (local $3 i32)
  local.get $2
  i32.eqz
  if
   local.get $0
   local.get $1
   i32.const 1
   i32.shl
   i32.add
   i32.const 3145774
   i32.store
   local.get $1
   i32.const 2
   i32.add
   return
  end
  local.get $1
  local.get $1
  local.get $2
  i32.add
  local.tee $3
  i32.le_s
  if (result i32)
   local.get $3
   i32.const 21
   i32.le_s
  else
   i32.const 0
  end
  if (result i32)
   loop $for-loop|0
    local.get $1
    local.get $3
    i32.lt_s
    if
     local.get $0
     local.get $1
     i32.const 1
     i32.shl
     i32.add
     i32.const 48
     i32.store16
     local.get $1
     i32.const 1
     i32.add
     local.set $1
     br $for-loop|0
    end
   end
   local.get $0
   local.get $3
   i32.const 1
   i32.shl
   i32.add
   i32.const 3145774
   i32.store
   local.get $3
   i32.const 2
   i32.add
  else
   local.get $3
   i32.const 21
   i32.le_s
   i32.const 0
   local.get $3
   i32.const 0
   i32.gt_s
   select
   if (result i32)
    local.get $0
    local.get $3
    i32.const 1
    i32.shl
    i32.add
    local.tee $0
    i32.const 2
    i32.add
    local.get $0
    i32.const 0
    local.get $2
    i32.sub
    i32.const 1
    i32.shl
    call $~lib/memory/memory.copy
    local.get $0
    i32.const 46
    i32.store16
    local.get $1
    i32.const 1
    i32.add
   else
    local.get $3
    i32.const 0
    i32.le_s
    i32.const 0
    i32.const -6
    local.get $3
    i32.lt_s
    select
    if (result i32)
     local.get $0
     i32.const 2
     local.get $3
     i32.sub
     local.tee $3
     i32.const 1
     i32.shl
     i32.add
     local.get $0
     local.get $1
     i32.const 1
     i32.shl
     call $~lib/memory/memory.copy
     local.get $0
     i32.const 3014704
     i32.store
     i32.const 2
     local.set $2
     loop $for-loop|1
      local.get $2
      local.get $3
      i32.lt_s
      if
       local.get $0
       local.get $2
       i32.const 1
       i32.shl
       i32.add
       i32.const 48
       i32.store16
       local.get $2
       i32.const 1
       i32.add
       local.set $2
       br $for-loop|1
      end
     end
     local.get $1
     local.get $3
     i32.add
    else
     local.get $1
     i32.const 1
     i32.eq
     if (result i32)
      local.get $0
      i32.const 101
      i32.store16 offset=2
      local.get $0
      i32.const 4
      i32.add
      local.tee $1
      local.get $3
      i32.const 1
      i32.sub
      local.tee $0
      i32.const 0
      i32.lt_s
      local.tee $2
      if
       i32.const 0
       local.get $0
       i32.sub
       local.set $0
      end
      local.get $0
      local.get $0
      call $~lib/util/number/decimalCount32
      i32.const 1
      i32.add
      local.tee $0
      call $~lib/util/number/utoa_simple<u32>
      local.get $1
      i32.const 45
      i32.const 43
      local.get $2
      select
      i32.store16
      local.get $0
      i32.const 2
      i32.add
     else
      local.get $0
      i32.const 4
      i32.add
      local.get $0
      i32.const 2
      i32.add
      local.get $1
      i32.const 1
      i32.shl
      local.tee $2
      i32.const 2
      i32.sub
      call $~lib/memory/memory.copy
      local.get $0
      i32.const 46
      i32.store16 offset=2
      local.get $0
      local.get $2
      i32.add
      local.tee $0
      i32.const 101
      i32.store16 offset=2
      local.get $0
      i32.const 4
      i32.add
      local.tee $2
      local.get $3
      i32.const 1
      i32.sub
      local.tee $0
      i32.const 0
      i32.lt_s
      local.tee $3
      if
       i32.const 0
       local.get $0
       i32.sub
       local.set $0
      end
      local.get $0
      local.get $0
      call $~lib/util/number/decimalCount32
      i32.const 1
      i32.add
      local.tee $0
      call $~lib/util/number/utoa_simple<u32>
      local.get $2
      i32.const 45
      i32.const 43
      local.get $3
      select
      i32.store16
      local.get $0
      local.get $1
      i32.add
      i32.const 2
      i32.add
     end
    end
   end
  end
 )
 (func $~lib/util/number/dtoa_core (; 11 ;) (param $0 i32) (result i32)
  (local $1 i64)
  (local $2 i64)
  (local $3 i64)
  (local $4 f64)
  i64.const -9223372036854774784
  global.set $~lib/util/number/_frc_plus
  i64.const 9223372036854775296
  global.set $~lib/util/number/_frc_minus
  i32.const -61
  global.set $~lib/util/number/_exp
  i32.const -4
  global.set $~lib/util/number/_K
  i32.const 784
  i64.load
  global.set $~lib/util/number/_frc_pow
  i32.const 1240
  i32.load16_s
  global.set $~lib/util/number/_exp_pow
  local.get $0
  local.get $0
  global.get $~lib/util/number/_frc_pow
  local.tee $2
  i64.const 32
  i64.shr_u
  local.tee $3
  i64.const 2147483648
  i64.mul
  local.get $2
  i64.const 4294967295
  i64.and
  local.tee $2
  i64.const 2147483648
  i64.mul
  i64.const 0
  i64.add
  local.tee $1
  i64.const 32
  i64.shr_u
  i64.add
  local.get $1
  i64.const 4294967295
  i64.and
  i64.const 0
  i64.add
  i64.const 2147483647
  i64.add
  i64.const 32
  i64.shr_u
  i64.add
  global.get $~lib/util/number/_exp_pow
  local.tee $0
  i32.const 3
  i32.add
  local.get $3
  i64.const 2147483648
  i64.mul
  local.get $2
  i64.const 2147483648
  i64.mul
  local.get $2
  i64.const 1024
  i64.mul
  i64.const 32
  i64.shr_u
  i64.add
  local.tee $1
  i64.const 32
  i64.shr_u
  i64.add
  local.get $3
  i64.const 1024
  i64.mul
  local.get $1
  i64.const 4294967295
  i64.and
  i64.add
  i64.const 2147483647
  i64.add
  i64.const 32
  i64.shr_u
  i64.add
  i64.const 1
  i64.sub
  local.tee $1
  local.get $0
  i32.const 3
  i32.add
  local.get $1
  local.get $3
  i64.const 2147483647
  i64.mul
  local.get $2
  i64.const 2147483647
  i64.mul
  local.get $2
  i64.const 4294966784
  i64.mul
  i64.const 32
  i64.shr_u
  i64.add
  local.tee $1
  i64.const 32
  i64.shr_u
  i64.add
  local.get $3
  i64.const 4294966784
  i64.mul
  local.get $1
  i64.const 4294967295
  i64.and
  i64.add
  i64.const 2147483647
  i64.add
  i64.const 32
  i64.shr_u
  i64.add
  i64.const 1
  i64.add
  i64.sub
  call $~lib/util/number/genDigits
  global.get $~lib/util/number/_K
  call $~lib/util/number/prettify
 )
 (func $~lib/string/String#substring (; 12 ;) (param $0 i32) (param $1 i32) (result i32)
  (local $2 i32)
  (local $3 i32)
  (local $4 i32)
  i32.const 0
  local.get $0
  call $~lib/string/String#get:length
  local.tee $2
  i32.const 0
  local.get $2
  i32.lt_s
  select
  local.tee $3
  local.get $1
  i32.const 0
  local.get $1
  i32.const 0
  i32.gt_s
  select
  local.tee $1
  local.get $2
  local.get $1
  local.get $2
  i32.lt_s
  select
  local.tee $1
  local.get $3
  local.get $1
  i32.gt_s
  select
  i32.const 1
  i32.shl
  local.tee $4
  local.get $3
  local.get $1
  local.get $3
  local.get $1
  i32.lt_s
  select
  i32.const 1
  i32.shl
  local.tee $1
  i32.sub
  local.tee $3
  i32.eqz
  if
   i32.const 1408
   return
  end
  i32.const 0
  local.get $4
  local.get $2
  i32.const 1
  i32.shl
  i32.eq
  local.get $1
  select
  if
   local.get $0
   return
  end
  local.get $3
  i32.const 1
  call $~lib/rt/stub/__alloc
  local.tee $2
  local.get $0
  local.get $1
  i32.add
  local.get $3
  call $~lib/memory/memory.copy
  local.get $2
 )
 (func $~lib/util/number/dtoa (; 13 ;) (result i32)
  (local $0 i32)
  (local $1 i32)
  (local $2 i32)
  i32.const 56
  i32.const 1
  call $~lib/rt/stub/__alloc
  local.tee $0
  call $~lib/util/number/dtoa_core
  local.tee $1
  i32.const 28
  i32.eq
  if
   local.get $0
   return
  end
  local.get $0
  local.get $1
  call $~lib/string/String#substring
  local.get $0
  i32.const 15
  i32.and
  i32.eqz
  i32.const 0
  local.get $0
  select
  i32.eqz
  if
   i32.const 0
   i32.const 1424
   i32.const 70
   i32.const 2
   call $~lib/builtins/abort
   unreachable
  end
  local.get $0
  i32.const 16
  i32.sub
  local.tee $1
  i32.load offset=4
  i32.const 1
  i32.ne
  if
   i32.const 0
   i32.const 1424
   i32.const 72
   i32.const 13
   call $~lib/builtins/abort
   unreachable
  end
  global.get $~lib/rt/stub/offset
  local.get $0
  local.get $1
  i32.load
  i32.add
  i32.eq
  if
   local.get $1
   global.set $~lib/rt/stub/offset
  end
 )
 (func $start:resolve-binary (; 14 ;)
  i32.const 32
  i32.const 32
  call $~lib/string/String.__eq
  i32.eqz
  if
   i32.const 0
   i32.const 96
   i32.const 2
   i32.const 0
   call $~lib/builtins/abort
   unreachable
  end
  i32.const 64
  i32.const 64
  call $~lib/string/String.__eq
  i32.eqz
  if
   i32.const 0
   i32.const 96
   i32.const 7
   i32.const 0
   call $~lib/builtins/abort
   unreachable
  end
  i32.const 32
  i32.const 32
  call $~lib/string/String.__eq
  i32.eqz
  if
   i32.const 0
   i32.const 96
   i32.const 12
   i32.const 0
   call $~lib/builtins/abort
   unreachable
  end
  i32.const 64
  i32.const 64
  call $~lib/string/String.__eq
  i32.eqz
  if
   i32.const 0
   i32.const 96
   i32.const 17
   i32.const 0
   call $~lib/builtins/abort
   unreachable
  end
  i32.const 64
  i32.const 64
  call $~lib/string/String.__eq
  i32.eqz
  if
   i32.const 0
   i32.const 96
   i32.const 22
   i32.const 0
   call $~lib/builtins/abort
   unreachable
  end
  i32.const 32
  i32.const 32
  call $~lib/string/String.__eq
  i32.eqz
  if
   i32.const 0
   i32.const 96
   i32.const 27
   i32.const 0
   call $~lib/builtins/abort
   unreachable
  end
  i32.const 32
  i32.const 32
  call $~lib/string/String.__eq
  i32.eqz
  if
   i32.const 0
   i32.const 96
   i32.const 34
   i32.const 0
   call $~lib/builtins/abort
   unreachable
  end
  i32.const 64
  i32.const 64
  call $~lib/string/String.__eq
  i32.eqz
  if
   i32.const 0
   i32.const 96
   i32.const 39
   i32.const 0
   call $~lib/builtins/abort
   unreachable
  end
  i32.const 1968
  global.set $~lib/rt/stub/startOffset
  i32.const 1968
  global.set $~lib/rt/stub/offset
  i32.const 1
  global.set $resolve-binary/a
  i32.const 1
  call $~lib/number/I32#toString
  i32.const 224
  call $~lib/string/String.__eq
  i32.eqz
  if
   i32.const 0
   i32.const 96
   i32.const 48
   i32.const 0
   call $~lib/builtins/abort
   unreachable
  end
  global.get $resolve-binary/a
  i32.const 1
  i32.add
  global.set $resolve-binary/a
  global.get $resolve-binary/a
  call $~lib/number/I32#toString
  i32.const 256
  call $~lib/string/String.__eq
  i32.eqz
  if
   i32.const 0
   i32.const 96
   i32.const 53
   i32.const 0
   call $~lib/builtins/abort
   unreachable
  end
  global.get $resolve-binary/a
  i32.const 1
  i32.sub
  global.set $resolve-binary/a
  global.get $resolve-binary/a
  call $~lib/number/I32#toString
  i32.const 224
  call $~lib/string/String.__eq
  i32.eqz
  if
   i32.const 0
   i32.const 96
   i32.const 58
   i32.const 0
   call $~lib/builtins/abort
   unreachable
  end
  global.get $resolve-binary/a
  i32.const 1
  i32.shl
  global.set $resolve-binary/a
  global.get $resolve-binary/a
  call $~lib/number/I32#toString
  i32.const 256
  call $~lib/string/String.__eq
  i32.eqz
  if
   i32.const 0
   i32.const 96
   i32.const 63
   i32.const 0
   call $~lib/builtins/abort
   unreachable
  end
  f64.const 2
  global.set $resolve-binary/f
  f64.const 4
  global.set $resolve-binary/f
  call $~lib/util/number/dtoa
  i32.const 1472
  call $~lib/string/String.__eq
  i32.eqz
  if
   i32.const 0
   i32.const 96
   i32.const 69
   i32.const 0
   call $~lib/builtins/abort
   unreachable
  end
  i32.const 4
  global.set $resolve-binary/a
  i32.const 2
  global.set $resolve-binary/a
  i32.const 2
  call $~lib/number/I32#toString
  i32.const 256
  call $~lib/string/String.__eq
  i32.eqz
  if
   i32.const 0
   i32.const 96
   i32.const 75
   i32.const 0
   call $~lib/builtins/abort
   unreachable
  end
  global.get $resolve-binary/a
  i32.const 3
  i32.rem_s
  global.set $resolve-binary/a
  global.get $resolve-binary/a
  call $~lib/number/I32#toString
  i32.const 256
  call $~lib/string/String.__eq
  i32.eqz
  if
   i32.const 0
   i32.const 96
   i32.const 80
   i32.const 0
   call $~lib/builtins/abort
   unreachable
  end
  global.get $resolve-binary/a
  i32.const 1
  i32.shl
  global.set $resolve-binary/a
  global.get $resolve-binary/a
  call $~lib/number/I32#toString
  i32.const 1504
  call $~lib/string/String.__eq
  i32.eqz
  if
   i32.const 0
   i32.const 96
   i32.const 85
   i32.const 0
   call $~lib/builtins/abort
   unreachable
  end
  global.get $resolve-binary/a
  i32.const 1
  i32.shr_s
  global.set $resolve-binary/a
  global.get $resolve-binary/a
  call $~lib/number/I32#toString
  i32.const 256
  call $~lib/string/String.__eq
  i32.eqz
  if
   i32.const 0
   i32.const 96
   i32.const 90
   i32.const 0
   call $~lib/builtins/abort
   unreachable
  end
  global.get $resolve-binary/a
  i32.const 1
  i32.shr_u
  global.set $resolve-binary/a
  global.get $resolve-binary/a
  call $~lib/number/I32#toString
  i32.const 224
  call $~lib/string/String.__eq
  i32.eqz
  if
   i32.const 0
   i32.const 96
   i32.const 95
   i32.const 0
   call $~lib/builtins/abort
   unreachable
  end
  global.get $resolve-binary/a
  i32.const 3
  i32.and
  global.set $resolve-binary/a
  global.get $resolve-binary/a
  call $~lib/number/I32#toString
  i32.const 224
  call $~lib/string/String.__eq
  i32.eqz
  if
   i32.const 0
   i32.const 96
   i32.const 100
   i32.const 0
   call $~lib/builtins/abort
   unreachable
  end
  global.get $resolve-binary/a
  i32.const 3
  i32.or
  global.set $resolve-binary/a
  global.get $resolve-binary/a
  call $~lib/number/I32#toString
  i32.const 1536
  call $~lib/string/String.__eq
  i32.eqz
  if
   i32.const 0
   i32.const 96
   i32.const 105
   i32.const 0
   call $~lib/builtins/abort
   unreachable
  end
  global.get $resolve-binary/a
  i32.const 2
  i32.xor
  global.set $resolve-binary/a
  global.get $resolve-binary/a
  call $~lib/number/I32#toString
  i32.const 224
  call $~lib/string/String.__eq
  i32.eqz
  if
   i32.const 0
   i32.const 96
   i32.const 110
   i32.const 0
   call $~lib/builtins/abort
   unreachable
  end
  i32.const 3
  call $~lib/number/I32#toString
  i32.const 1536
  call $~lib/string/String.__eq
  i32.eqz
  if
   i32.const 0
   i32.const 96
   i32.const 117
   i32.const 0
   call $~lib/builtins/abort
   unreachable
  end
  i32.const -1
  call $~lib/number/I32#toString
  i32.const 1568
  call $~lib/string/String.__eq
  i32.eqz
  if
   i32.const 0
   i32.const 96
   i32.const 122
   i32.const 0
   call $~lib/builtins/abort
   unreachable
  end
  i32.const 2
  call $~lib/number/I32#toString
  i32.const 256
  call $~lib/string/String.__eq
  i32.eqz
  if
   i32.const 0
   i32.const 96
   i32.const 127
   i32.const 0
   call $~lib/builtins/abort
   unreachable
  end
  i32.const 2
  call $~lib/number/I32#toString
  i32.const 256
  call $~lib/string/String.__eq
  i32.eqz
  if
   i32.const 0
   i32.const 96
   i32.const 132
   i32.const 0
   call $~lib/builtins/abort
   unreachable
  end
  i32.const 1
  call $~lib/number/I32#toString
  i32.const 224
  call $~lib/string/String.__eq
  i32.eqz
  if
   i32.const 0
   i32.const 96
   i32.const 137
   i32.const 0
   call $~lib/builtins/abort
   unreachable
  end
  call $~lib/util/number/dtoa
  i32.const 1472
  call $~lib/string/String.__eq
  i32.eqz
  if
   i32.const 0
   i32.const 96
   i32.const 144
   i32.const 0
   call $~lib/builtins/abort
   unreachable
  end
  i32.const 4
  call $~lib/number/I32#toString
  i32.const 1504
  call $~lib/string/String.__eq
  i32.eqz
  if
   i32.const 0
   i32.const 96
   i32.const 151
   i32.const 0
   call $~lib/builtins/abort
   unreachable
  end
  i32.const 1
  call $~lib/number/I32#toString
  i32.const 224
  call $~lib/string/String.__eq
  i32.eqz
  if
   i32.const 0
   i32.const 96
   i32.const 156
   i32.const 0
   call $~lib/builtins/abort
   unreachable
  end
  i32.const 3
  call $~lib/number/I32#toString
  i32.const 1536
  call $~lib/string/String.__eq
  i32.eqz
  if
   i32.const 0
   i32.const 96
   i32.const 161
   i32.const 0
   call $~lib/builtins/abort
   unreachable
  end
  i32.const 1
  call $~lib/number/I32#toString
  i32.const 224
  call $~lib/string/String.__eq
  i32.eqz
  if
   i32.const 0
   i32.const 96
   i32.const 168
   i32.const 0
   call $~lib/builtins/abort
   unreachable
  end
  i32.const 3
  call $~lib/number/I32#toString
  i32.const 1536
  call $~lib/string/String.__eq
  i32.eqz
  if
   i32.const 0
   i32.const 96
   i32.const 173
   i32.const 0
   call $~lib/builtins/abort
   unreachable
  end
  i32.const 2
  call $~lib/number/I32#toString
  i32.const 256
  call $~lib/string/String.__eq
  i32.eqz
  if
   i32.const 0
   i32.const 96
   i32.const 178
   i32.const 0
   call $~lib/builtins/abort
   unreachable
  end
  i32.const 2
  call $~lib/number/I32#toString
  i32.const 256
  call $~lib/string/String.__eq
  i32.eqz
  if
   i32.const 0
   i32.const 96
   i32.const 185
   i32.const 0
   call $~lib/builtins/abort
   unreachable
  end
  i32.const 0
  call $~lib/number/I32#toString
  i32.const 192
  call $~lib/string/String.__eq
  i32.eqz
  if
   i32.const 0
   i32.const 96
   i32.const 190
   i32.const 0
   call $~lib/builtins/abort
   unreachable
  end
  i32.const 1
  call $~lib/number/I32#toString
  i32.const 224
  call $~lib/string/String.__eq
  i32.eqz
  if
   i32.const 0
   i32.const 96
   i32.const 195
   i32.const 0
   call $~lib/builtins/abort
   unreachable
  end
  i32.const 2
  call $~lib/number/I32#toString
  i32.const 256
  call $~lib/string/String.__eq
  i32.eqz
  if
   i32.const 0
   i32.const 96
   i32.const 200
   i32.const 0
   call $~lib/builtins/abort
   unreachable
  end
  i32.const 0
  i32.const 6
  call $~lib/rt/stub/__alloc
  global.set $resolve-binary/foo
  i32.const 1600
  i32.const 1600
  call $~lib/string/String.__eq
  i32.eqz
  if
   i32.const 0
   i32.const 96
   i32.const 261
   i32.const 0
   call $~lib/builtins/abort
   unreachable
  end
  i32.const 1632
  i32.const 1632
  call $~lib/string/String.__eq
  i32.eqz
  if
   i32.const 0
   i32.const 96
   i32.const 266
   i32.const 0
   call $~lib/builtins/abort
   unreachable
  end
  i32.const 1664
  i32.const 1664
  call $~lib/string/String.__eq
  i32.eqz
  if
   i32.const 0
   i32.const 96
   i32.const 271
   i32.const 0
   call $~lib/builtins/abort
   unreachable
  end
  i32.const 1696
  i32.const 1696
  call $~lib/string/String.__eq
  i32.eqz
  if
   i32.const 0
   i32.const 96
   i32.const 276
   i32.const 0
   call $~lib/builtins/abort
   unreachable
  end
  i32.const 1728
  i32.const 1728
  call $~lib/string/String.__eq
  i32.eqz
  if
   i32.const 0
   i32.const 96
   i32.const 281
   i32.const 0
   call $~lib/builtins/abort
   unreachable
  end
  i32.const 1760
  i32.const 1760
  call $~lib/string/String.__eq
  i32.eqz
  if
   i32.const 0
   i32.const 96
   i32.const 286
   i32.const 0
   call $~lib/builtins/abort
   unreachable
  end
  i32.const 1792
  i32.const 1792
  call $~lib/string/String.__eq
  i32.eqz
  if
   i32.const 0
   i32.const 96
   i32.const 291
   i32.const 0
   call $~lib/builtins/abort
   unreachable
  end
  i32.const 1824
  i32.const 1824
  call $~lib/string/String.__eq
  i32.eqz
  if
   i32.const 0
   i32.const 96
   i32.const 296
   i32.const 0
   call $~lib/builtins/abort
   unreachable
  end
  i32.const 1856
  i32.const 1856
  call $~lib/string/String.__eq
  i32.eqz
  if
   i32.const 0
   i32.const 96
   i32.const 301
   i32.const 0
   call $~lib/builtins/abort
   unreachable
  end
  i32.const 1888
  i32.const 1888
  call $~lib/string/String.__eq
  i32.eqz
  if
   i32.const 0
   i32.const 96
   i32.const 306
   i32.const 0
   call $~lib/builtins/abort
   unreachable
  end
  i32.const 1920
  i32.const 1920
  call $~lib/string/String.__eq
  i32.eqz
  if
   i32.const 0
   i32.const 96
   i32.const 311
   i32.const 0
   call $~lib/builtins/abort
   unreachable
  end
  i32.const 1952
  i32.const 1952
  call $~lib/string/String.__eq
  i32.eqz
  if
   i32.const 0
   i32.const 96
   i32.const 316
   i32.const 0
   call $~lib/builtins/abort
   unreachable
  end
  i32.const 0
  i32.const 7
  call $~lib/rt/stub/__alloc
  global.set $resolve-binary/bar
  i32.const 0
  i32.const 7
  call $~lib/rt/stub/__alloc
  global.set $resolve-binary/bar2
  global.get $resolve-binary/bar2
  global.set $resolve-binary/bar
  global.get $resolve-binary/bar
  global.get $resolve-binary/bar2
  i32.ne
  if
   i32.const 0
   i32.const 96
   i32.const 334
   i32.const 0
   call $~lib/builtins/abort
   unreachable
  end
  global.get $resolve-binary/bar
  global.get $resolve-binary/bar2
  i32.ne
  if
   i32.const 0
   i32.const 96
   i32.const 339
   i32.const 0
   call $~lib/builtins/abort
   unreachable
  end
 )
 (func $~start (; 15 ;)
  call $start:resolve-binary
 )
)<|MERGE_RESOLUTION|>--- conflicted
+++ resolved
@@ -172,13 +172,7 @@
   end
   i32.const 0
  )
-<<<<<<< HEAD
- (func $~lib/util/number/decimalCount32 (; 4 ;) (param $0 i32) (result i32)
-  i32.const 1
-  i32.const 2
-=======
  (func $~lib/util/number/decimalCount32 (; 5 ;) (param $0 i32) (result i32)
->>>>>>> 2c16369c
   local.get $0
   i32.const 10
   i32.ge_u
@@ -336,10 +330,6 @@
   (local $2 i32)
   (local $3 i32)
   local.get $0
-<<<<<<< HEAD
-  if (result i32)
-   local.get $0
-=======
   i32.eqz
   if
    i32.const 192
@@ -350,7 +340,6 @@
   i32.shr_u
   local.tee $1
   if
->>>>>>> 2c16369c
    i32.const 0
    i32.lt_s
    local.tee $1
