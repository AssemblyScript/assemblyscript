(module
 (type $i32_i32_=>_i32 (func (param i32 i32) (result i32)))
 (type $none_=>_none (func))
<<<<<<< HEAD
=======
 (type $i32_i32_=>_none (func (param i32 i32)))
>>>>>>> 3633f4bd
 (type $i32_i32_i32_=>_none (func (param i32 i32 i32)))
 (type $i32_i32_=>_i32 (func (param i32 i32) (result i32)))
 (type $none_=>_i32 (func (result i32)))
<<<<<<< HEAD
 (type $i32_=>_none (func (param i32)))
 (type $i32_i32_=>_none (func (param i32 i32)))
=======
 (type $i32_=>_i32 (func (param i32) (result i32)))
 (type $i32_=>_none (func (param i32)))
>>>>>>> 3633f4bd
 (type $i32_i32_i32_i32_=>_none (func (param i32 i32 i32 i32)))
 (type $i32_=>_i32 (func (param i32) (result i32)))
 (type $i64_i32_i64_i32_i64_=>_i32 (func (param i64 i32 i64 i32 i64) (result i32)))
 (import "env" "abort" (func $~lib/builtins/abort (param i32 i32 i32 i32)))
 (global $resolve-binary/a (mut i32) (i32.const 0))
 (global $~lib/rt/itcms/total (mut i32) (i32.const 0))
 (global $~lib/rt/itcms/threshold (mut i32) (i32.const 0))
 (global $~lib/rt/itcms/state (mut i32) (i32.const 0))
 (global $~lib/rt/itcms/visitCount (mut i32) (i32.const 0))
 (global $~lib/rt/itcms/pinSpace (mut i32) (i32.const 0))
 (global $~lib/rt/itcms/iter (mut i32) (i32.const 0))
 (global $~lib/rt/itcms/toSpace (mut i32) (i32.const 0))
 (global $~lib/rt/itcms/white (mut i32) (i32.const 0))
 (global $~lib/rt/itcms/fromSpace (mut i32) (i32.const 0))
 (global $~lib/rt/tlsf/ROOT (mut i32) (i32.const 0))
 (global $~lib/util/number/_K (mut i32) (i32.const 0))
 (global $~lib/util/number/_frc_pow (mut i64) (i64.const 0))
 (global $~lib/util/number/_exp_pow (mut i32) (i32.const 0))
 (global $resolve-binary/foo (mut i32) (i32.const 0))
 (global $resolve-binary/bar (mut i32) (i32.const 0))
 (global $resolve-binary/bar2 (mut i32) (i32.const 0))
 (global $~lib/memory/__stack_pointer (mut i32) (i32.const 20060))
 (memory $0 1)
 (data (i32.const 1036) "\1c")
 (data (i32.const 1048) "\01\00\00\00\08\00\00\00t\00r\00u\00e")
 (data (i32.const 1068) "\1c")
 (data (i32.const 1080) "\01\00\00\00\n\00\00\00f\00a\00l\00s\00e")
 (data (i32.const 1100) "<")
 (data (i32.const 1112) "\01\00\00\00\"\00\00\00r\00e\00s\00o\00l\00v\00e\00-\00b\00i\00n\00a\00r\00y\00.\00t\00s")
 (data (i32.const 1164) "\1c")
 (data (i32.const 1176) "\01\00\00\00\02\00\00\00a")
 (data (i32.const 1196) "|")
 (data (i32.const 1208) "\01\00\00\00d\00\00\00t\00o\00S\00t\00r\00i\00n\00g\00(\00)\00 \00r\00a\00d\00i\00x\00 \00a\00r\00g\00u\00m\00e\00n\00t\00 \00m\00u\00s\00t\00 \00b\00e\00 \00b\00e\00t\00w\00e\00e\00n\00 \002\00 \00a\00n\00d\00 \003\006")
 (data (i32.const 1324) "<")
 (data (i32.const 1336) "\01\00\00\00&\00\00\00~\00l\00i\00b\00/\00u\00t\00i\00l\00/\00n\00u\00m\00b\00e\00r\00.\00t\00s")
 (data (i32.const 1388) "\1c")
 (data (i32.const 1400) "\01\00\00\00\02\00\00\000")
 (data (i32.const 1420) "<")
 (data (i32.const 1432) "\01\00\00\00(\00\00\00A\00l\00l\00o\00c\00a\00t\00i\00o\00n\00 \00t\00o\00o\00 \00l\00a\00r\00g\00e")
 (data (i32.const 1484) "<")
 (data (i32.const 1496) "\01\00\00\00 \00\00\00~\00l\00i\00b\00/\00r\00t\00/\00i\00t\00c\00m\00s\00.\00t\00s")
 (data (i32.const 1612) "<")
 (data (i32.const 1624) "\01\00\00\00$\00\00\00I\00n\00d\00e\00x\00 \00o\00u\00t\00 \00o\00f\00 \00r\00a\00n\00g\00e")
 (data (i32.const 1676) ",")
 (data (i32.const 1688) "\01\00\00\00\14\00\00\00~\00l\00i\00b\00/\00r\00t\00.\00t\00s")
 (data (i32.const 1756) "<")
 (data (i32.const 1768) "\01\00\00\00\1e\00\00\00~\00l\00i\00b\00/\00r\00t\00/\00t\00l\00s\00f\00.\00t\00s")
 (data (i32.const 1820) "0\000\000\001\000\002\000\003\000\004\000\005\000\006\000\007\000\008\000\009\001\000\001\001\001\002\001\003\001\004\001\005\001\006\001\007\001\008\001\009\002\000\002\001\002\002\002\003\002\004\002\005\002\006\002\007\002\008\002\009\003\000\003\001\003\002\003\003\003\004\003\005\003\006\003\007\003\008\003\009\004\000\004\001\004\002\004\003\004\004\004\005\004\006\004\007\004\008\004\009\005\000\005\001\005\002\005\003\005\004\005\005\005\006\005\007\005\008\005\009\006\000\006\001\006\002\006\003\006\004\006\005\006\006\006\007\006\008\006\009\007\000\007\001\007\002\007\003\007\004\007\005\007\006\007\007\007\008\007\009\008\000\008\001\008\002\008\003\008\004\008\005\008\006\008\007\008\008\008\009\009\000\009\001\009\002\009\003\009\004\009\005\009\006\009\007\009\008\009\009")
 (data (i32.const 2220) "\1c\04")
 (data (i32.const 2232) "\01\00\00\00\00\04\00\000\000\000\001\000\002\000\003\000\004\000\005\000\006\000\007\000\008\000\009\000\00a\000\00b\000\00c\000\00d\000\00e\000\00f\001\000\001\001\001\002\001\003\001\004\001\005\001\006\001\007\001\008\001\009\001\00a\001\00b\001\00c\001\00d\001\00e\001\00f\002\000\002\001\002\002\002\003\002\004\002\005\002\006\002\007\002\008\002\009\002\00a\002\00b\002\00c\002\00d\002\00e\002\00f\003\000\003\001\003\002\003\003\003\004\003\005\003\006\003\007\003\008\003\009\003\00a\003\00b\003\00c\003\00d\003\00e\003\00f\004\000\004\001\004\002\004\003\004\004\004\005\004\006\004\007\004\008\004\009\004\00a\004\00b\004\00c\004\00d\004\00e\004\00f\005\000\005\001\005\002\005\003\005\004\005\005\005\006\005\007\005\008\005\009\005\00a\005\00b\005\00c\005\00d\005\00e\005\00f\006\000\006\001\006\002\006\003\006\004\006\005\006\006\006\007\006\008\006\009\006\00a\006\00b\006\00c\006\00d\006\00e\006\00f\007\000\007\001\007\002\007\003\007\004\007\005\007\006\007\007\007\008\007\009\007\00a\007\00b\007\00c\007\00d\007\00e\007\00f\008\000\008\001\008\002\008\003\008\004\008\005\008\006\008\007\008\008\008\009\008\00a\008\00b\008\00c\008\00d\008\00e\008\00f\009\000\009\001\009\002\009\003\009\004\009\005\009\006\009\007\009\008\009\009\009\00a\009\00b\009\00c\009\00d\009\00e\009\00f\00a\000\00a\001\00a\002\00a\003\00a\004\00a\005\00a\006\00a\007\00a\008\00a\009\00a\00a\00a\00b\00a\00c\00a\00d\00a\00e\00a\00f\00b\000\00b\001\00b\002\00b\003\00b\004\00b\005\00b\006\00b\007\00b\008\00b\009\00b\00a\00b\00b\00b\00c\00b\00d\00b\00e\00b\00f\00c\000\00c\001\00c\002\00c\003\00c\004\00c\005\00c\006\00c\007\00c\008\00c\009\00c\00a\00c\00b\00c\00c\00c\00d\00c\00e\00c\00f\00d\000\00d\001\00d\002\00d\003\00d\004\00d\005\00d\006\00d\007\00d\008\00d\009\00d\00a\00d\00b\00d\00c\00d\00d\00d\00e\00d\00f\00e\000\00e\001\00e\002\00e\003\00e\004\00e\005\00e\006\00e\007\00e\008\00e\009\00e\00a\00e\00b\00e\00c\00e\00d\00e\00e\00e\00f\00f\000\00f\001\00f\002\00f\003\00f\004\00f\005\00f\006\00f\007\00f\008\00f\009\00f\00a\00f\00b\00f\00c\00f\00d\00f\00e\00f\00f")
 (data (i32.const 3276) "\\")
 (data (i32.const 3288) "\01\00\00\00H\00\00\000\001\002\003\004\005\006\007\008\009\00a\00b\00c\00d\00e\00f\00g\00h\00i\00j\00k\00l\00m\00n\00o\00p\00q\00r\00s\00t\00u\00v\00w\00x\00y\00z")
 (data (i32.const 3372) "\1c")
 (data (i32.const 3384) "\01\00\00\00\02\00\00\001")
 (data (i32.const 3404) "\1c")
<<<<<<< HEAD
 (data (i32.const 3416) "\01\00\00\00\02\00\00\002")
 (data (i32.const 3445) "\a0\f6?")
 (data (i32.const 3457) "\c8\b9\f2\82,\d6\bf\80V7($\b4\fa<\00\00\00\00\00\80\f6?")
 (data (i32.const 3489) "\08X\bf\bd\d1\d5\bf \f7\e0\d8\08\a5\1c\bd\00\00\00\00\00`\f6?")
 (data (i32.const 3521) "XE\17wv\d5\bfmP\b6\d5\a4b#\bd\00\00\00\00\00@\f6?")
 (data (i32.const 3553) "\f8-\87\ad\1a\d5\bf\d5g\b0\9e\e4\84\e6\bc\00\00\00\00\00 \f6?")
 (data (i32.const 3585) "xw\95_\be\d4\bf\e0>)\93i\1b\04\bd\00\00\00\00\00\00\f6?")
 (data (i32.const 3617) "`\1c\c2\8ba\d4\bf\cc\84LH/\d8\13=\00\00\00\00\00\e0\f5?")
 (data (i32.const 3649) "\a8\86\860\04\d4\bf:\0b\82\ed\f3B\dc<\00\00\00\00\00\c0\f5?")
 (data (i32.const 3681) "HiUL\a6\d3\bf`\94Q\86\c6\b1 =\00\00\00\00\00\a0\f5?")
 (data (i32.const 3713) "\80\98\9a\ddG\d3\bf\92\80\c5\d4MY%=\00\00\00\00\00\80\f5?")
 (data (i32.const 3745) " \e1\ba\e2\e8\d2\bf\d8+\b7\99\1e{&=\00\00\00\00\00`\f5?")
 (data (i32.const 3777) "\88\de\13Z\89\d2\bf?\b0\cf\b6\14\ca\15=\00\00\00\00\00`\f5?")
 (data (i32.const 3809) "\88\de\13Z\89\d2\bf?\b0\cf\b6\14\ca\15=\00\00\00\00\00@\f5?")
 (data (i32.const 3841) "x\cf\fbA)\d2\bfv\daS($Z\16\bd\00\00\00\00\00 \f5?")
 (data (i32.const 3873) "\98i\c1\98\c8\d1\bf\04T\e7h\bc\af\1f\bd\00\00\00\00\00\00\f5?")
 (data (i32.const 3905) "\a8\ab\ab\\g\d1\bf\f0\a8\823\c6\1f\1f=\00\00\00\00\00\e0\f4?")
 (data (i32.const 3937) "H\ae\f9\8b\05\d1\bffZ\05\fd\c4\a8&\bd\00\00\00\00\00\c0\f4?")
 (data (i32.const 3969) "\90s\e2$\a3\d0\bf\0e\03\f4~\eek\0c\bd\00\00\00\00\00\a0\f4?")
 (data (i32.const 4001) "\d0\b4\94%@\d0\bf\7f-\f4\9e\b86\f0\bc\00\00\00\00\00\a0\f4?")
 (data (i32.const 4033) "\d0\b4\94%@\d0\bf\7f-\f4\9e\b86\f0\bc\00\00\00\00\00\80\f4?")
 (data (i32.const 4065) "@^m\18\b9\cf\bf\87<\99\ab*W\0d=\00\00\00\00\00`\f4?")
 (data (i32.const 4097) "`\dc\cb\ad\f0\ce\bf$\af\86\9c\b7&+=\00\00\00\00\00@\f4?")
 (data (i32.const 4129) "\f0*n\07\'\ce\bf\10\ff?TO/\17\bd\00\00\00\00\00 \f4?")
 (data (i32.const 4161) "\c0Ok!\\\cd\bf\1bh\ca\bb\91\ba!=\00\00\00\00\00\00\f4?")
 (data (i32.const 4193) "\a0\9a\c7\f7\8f\cc\bf4\84\9fhOy\'=\00\00\00\00\00\00\f4?")
 (data (i32.const 4225) "\a0\9a\c7\f7\8f\cc\bf4\84\9fhOy\'=\00\00\00\00\00\e0\f3?")
 (data (i32.const 4257) "\90-t\86\c2\cb\bf\8f\b7\8b1\b0N\19=\00\00\00\00\00\c0\f3?")
 (data (i32.const 4289) "\c0\80N\c9\f3\ca\bff\90\cd?cN\ba<\00\00\00\00\00\a0\f3?")
 (data (i32.const 4321) "\b0\e2\1f\bc#\ca\bf\ea\c1F\dcd\8c%\bd\00\00\00\00\00\a0\f3?")
 (data (i32.const 4353) "\b0\e2\1f\bc#\ca\bf\ea\c1F\dcd\8c%\bd\00\00\00\00\00\80\f3?")
 (data (i32.const 4385) "P\f4\9cZR\c9\bf\e3\d4\c1\04\d9\d1*\bd\00\00\00\00\00`\f3?")
 (data (i32.const 4417) "\d0 e\a0\7f\c8\bf\t\fa\db\7f\bf\bd+=\00\00\00\00\00@\f3?")
 (data (i32.const 4449) "\e0\10\02\89\ab\c7\bfXJSr\90\db+=\00\00\00\00\00@\f3?")
 (data (i32.const 4481) "\e0\10\02\89\ab\c7\bfXJSr\90\db+=\00\00\00\00\00 \f3?")
 (data (i32.const 4513) "\d0\19\e7\0f\d6\c6\bff\e2\b2\a3j\e4\10\bd\00\00\00\00\00\00\f3?")
 (data (i32.const 4545) "\90\a7p0\ff\c5\bf9P\10\9fC\9e\1e\bd\00\00\00\00\00\00\f3?")
 (data (i32.const 4577) "\90\a7p0\ff\c5\bf9P\10\9fC\9e\1e\bd\00\00\00\00\00\e0\f2?")
 (data (i32.const 4609) "\b0\a1\e3\e5&\c5\bf\8f[\07\90\8b\de \bd\00\00\00\00\00\c0\f2?")
 (data (i32.const 4641) "\80\cbl+M\c4\bf<x5a\c1\0c\17=\00\00\00\00\00\c0\f2?")
 (data (i32.const 4673) "\80\cbl+M\c4\bf<x5a\c1\0c\17=\00\00\00\00\00\a0\f2?")
 (data (i32.const 4705) "\90\1e \fcq\c3\bf:T\'M\86x\f1<\00\00\00\00\00\80\f2?")
 (data (i32.const 4737) "\f0\1f\f8R\95\c2\bf\08\c4q\170\8d$\bd\00\00\00\00\00`\f2?")
 (data (i32.const 4769) "`/\d5*\b7\c1\bf\96\a3\11\18\a4\80.\bd\00\00\00\00\00`\f2?")
 (data (i32.const 4801) "`/\d5*\b7\c1\bf\96\a3\11\18\a4\80.\bd\00\00\00\00\00@\f2?")
 (data (i32.const 4833) "\90\d0|~\d7\c0\bf\f4[\e8\88\96i\n=\00\00\00\00\00@\f2?")
 (data (i32.const 4865) "\90\d0|~\d7\c0\bf\f4[\e8\88\96i\n=\00\00\00\00\00 \f2?")
 (data (i32.const 4897) "\e0\db1\91\ec\bf\bf\f23\a3\\Tu%\bd\00\00\00\00\00\00\f2?")
 (data (i32.const 4930) "+n\07\'\be\bf<\00\f0*,4*=\00\00\00\00\00\00\f2?")
 (data (i32.const 4962) "+n\07\'\be\bf<\00\f0*,4*=\00\00\00\00\00\e0\f1?")
 (data (i32.const 4993) "\c0[\8fT^\bc\bf\06\be_XW\0c\1d\bd\00\00\00\00\00\c0\f1?")
 (data (i32.const 5025) "\e0J:m\92\ba\bf\c8\aa[\e859%=\00\00\00\00\00\c0\f1?")
 (data (i32.const 5057) "\e0J:m\92\ba\bf\c8\aa[\e859%=\00\00\00\00\00\a0\f1?")
 (data (i32.const 5089) "\a01\d6E\c3\b8\bfhV/M)|\13=\00\00\00\00\00\a0\f1?")
 (data (i32.const 5121) "\a01\d6E\c3\b8\bfhV/M)|\13=\00\00\00\00\00\80\f1?")
 (data (i32.const 5153) "`\e5\8a\d2\f0\b6\bf\das3\c97\97&\bd\00\00\00\00\00`\f1?")
 (data (i32.const 5185) " \06?\07\1b\b5\bfW^\c6a[\02\1f=\00\00\00\00\00`\f1?")
 (data (i32.const 5217) " \06?\07\1b\b5\bfW^\c6a[\02\1f=\00\00\00\00\00@\f1?")
 (data (i32.const 5249) "\e0\1b\96\d7A\b3\bf\df\13\f9\cc\da^,=\00\00\00\00\00@\f1?")
 (data (i32.const 5281) "\e0\1b\96\d7A\b3\bf\df\13\f9\cc\da^,=\00\00\00\00\00 \f1?")
 (data (i32.const 5313) "\80\a3\ee6e\b1\bf\t\a3\8fv^|\14=\00\00\00\00\00\00\f1?")
 (data (i32.const 5345) "\80\11\c00\n\af\bf\91\8e6\83\9eY-=\00\00\00\00\00\00\f1?")
 (data (i32.const 5377) "\80\11\c00\n\af\bf\91\8e6\83\9eY-=\00\00\00\00\00\e0\f0?")
 (data (i32.const 5409) "\80\19q\ddB\ab\bfLp\d6\e5z\82\1c=\00\00\00\00\00\e0\f0?")
 (data (i32.const 5441) "\80\19q\ddB\ab\bfLp\d6\e5z\82\1c=\00\00\00\00\00\c0\f0?")
 (data (i32.const 5473) "\c02\f6Xt\a7\bf\ee\a1\f24F\fc,\bd\00\00\00\00\00\c0\f0?")
 (data (i32.const 5505) "\c02\f6Xt\a7\bf\ee\a1\f24F\fc,\bd\00\00\00\00\00\a0\f0?")
 (data (i32.const 5537) "\c0\fe\b9\87\9e\a3\bf\aa\fe&\f5\b7\02\f5<\00\00\00\00\00\a0\f0?")
 (data (i32.const 5569) "\c0\fe\b9\87\9e\a3\bf\aa\fe&\f5\b7\02\f5<\00\00\00\00\00\80\f0?")
 (data (i32.const 5602) "x\0e\9b\82\9f\bf\e4\t~|&\80)\bd\00\00\00\00\00\80\f0?")
 (data (i32.const 5634) "x\0e\9b\82\9f\bf\e4\t~|&\80)\bd\00\00\00\00\00`\f0?")
 (data (i32.const 5665) "\80\d5\07\1b\b9\97\bf9\a6\fa\93T\8d(\bd\00\00\00\00\00@\f0?")
 (data (i32.const 5698) "\fc\b0\a8\c0\8f\bf\9c\a6\d3\f6|\1e\df\bc\00\00\00\00\00@\f0?")
 (data (i32.const 5730) "\fc\b0\a8\c0\8f\bf\9c\a6\d3\f6|\1e\df\bc\00\00\00\00\00 \f0?")
 (data (i32.const 5762) "\10k*\e0\7f\bf\e4@\da\0d?\e2\19\bd\00\00\00\00\00 \f0?")
 (data (i32.const 5794) "\10k*\e0\7f\bf\e4@\da\0d?\e2\19\bd\00\00\00\00\00\00\f0?")
 (data (i32.const 5846) "\f0?")
 (data (i32.const 5877) "\c0\ef?")
 (data (i32.const 5890) "\89u\15\10\80?\e8+\9d\99k\c7\10\bd\00\00\00\00\00\80\ef?")
 (data (i32.const 5921) "\80\93XV \90?\d2\f7\e2\06[\dc#\bd\00\00\00\00\00@\ef?")
 (data (i32.const 5954) "\c9(%I\98?4\0cZ2\ba\a0*\bd\00\00\00\00\00\00\ef?")
 (data (i32.const 5985) "@\e7\89]A\a0?S\d7\f1\\\c0\11\01=\00\00\00\00\00\c0\ee?")
 (data (i32.const 6018) ".\d4\aef\a4?(\fd\bdus\16,\bd\00\00\00\00\00\80\ee?")
 (data (i32.const 6049) "\c0\9f\14\aa\94\a8?}&Z\d0\95y\19\bd\00\00\00\00\00@\ee?")
 (data (i32.const 6081) "\c0\dd\cds\cb\ac?\07(\d8G\f2h\1a\bd\00\00\00\00\00 \ee?")
 (data (i32.const 6113) "\c0\06\c01\ea\ae?{;\c9O>\11\0e\bd\00\00\00\00\00\e0\ed?")
 (data (i32.const 6145) "`F\d1;\97\b1?\9b\9e\0dV]2%\bd\00\00\00\00\00\a0\ed?")
 (data (i32.const 6177) "\e0\d1\a7\f5\bd\b3?\d7N\db\a5^\c8,=\00\00\00\00\00`\ed?")
 (data (i32.const 6209) "\a0\97MZ\e9\b5?\1e\1d]<\06i,\bd\00\00\00\00\00@\ed?")
 (data (i32.const 6241) "\c0\ea\n\d3\00\b7?2\ed\9d\a9\8d\1e\ec<\00\00\00\00\00\00\ed?")
 (data (i32.const 6273) "@Y]^3\b9?\daG\bd:\\\11#=\00\00\00\00\00\c0\ec?")
 (data (i32.const 6305) "`\ad\8d\c8j\bb?\e5h\f7+\80\90\13\bd\00\00\00\00\00\a0\ec?")
 (data (i32.const 6337) "@\bc\01X\88\bc?\d3\acZ\c6\d1F&=\00\00\00\00\00`\ec?")
 (data (i32.const 6369) " \n\839\c7\be?\e0E\e6\afh\c0-\bd\00\00\00\00\00@\ec?")
 (data (i32.const 6401) "\e0\db9\91\e8\bf?\fd\n\a1O\d64%\bd\00\00\00\00\00\00\ec?")
 (data (i32.const 6433) "\e0\'\82\8e\17\c1?\f2\07-\cex\ef!=\00\00\00\00\00\e0\eb?")
 (data (i32.const 6465) "\f0#~+\aa\c1?4\998D\8e\a7,=\00\00\00\00\00\a0\eb?")
 (data (i32.const 6497) "\80\86\0ca\d1\c2?\a1\b4\81\cbl\9d\03=\00\00\00\00\00\80\eb?")
 (data (i32.const 6529) "\90\15\b0\fce\c3?\89rK#\a8/\c6<\00\00\00\00\00@\eb?")
 (data (i32.const 6561) "\b03\83=\91\c4?x\b6\fdTy\83%=\00\00\00\00\00 \eb?")
 (data (i32.const 6593) "\b0\a1\e4\e5\'\c5?\c7}i\e5\e83&=\00\00\00\00\00\e0\ea?")
 (data (i32.const 6625) "\10\8c\beNW\c6?x.<,\8b\cf\19=\00\00\00\00\00\c0\ea?")
 (data (i32.const 6657) "pu\8b\12\f0\c6?\e1!\9c\e5\8d\11%\bd\00\00\00\00\00\a0\ea?")
 (data (i32.const 6689) "PD\85\8d\89\c7?\05C\91p\10f\1c\bd\00\00\00\00\00`\ea?")
 (data (i32.const 6722) "9\eb\af\be\c8?\d1,\e9\aaT=\07\bd\00\00\00\00\00@\ea?")
 (data (i32.const 6754) "\f7\dcZZ\c9?o\ff\a0X(\f2\07=\00\00\00\00\00\00\ea?")
 (data (i32.const 6785) "\e0\8a<\ed\93\ca?i!VPCr(\bd\00\00\00\00\00\e0\e9?")
 (data (i32.const 6817) "\d0[W\d81\cb?\aa\e1\acN\8d5\0c\bd\00\00\00\00\00\c0\e9?")
 (data (i32.const 6849) "\e0;8\87\d0\cb?\b6\12TY\c4K-\bd\00\00\00\00\00\a0\e9?")
 (data (i32.const 6881) "\10\f0\c6\fbo\cc?\d2+\96\c5r\ec\f1\bc\00\00\00\00\00`\e9?")
 (data (i32.const 6913) "\90\d4\b0=\b1\cd?5\b0\15\f7*\ff*\bd\00\00\00\00\00@\e9?")
 (data (i32.const 6945) "\10\e7\ff\0eS\ce?0\f4A`\'\12\c2<\00\00\00\00\00 \e9?")
 (data (i32.const 6978) "\dd\e4\ad\f5\ce?\11\8e\bbe\15!\ca\bc\00\00\00\00\00\00\e9?")
 (data (i32.const 7009) "\b0\b3l\1c\99\cf?0\df\0c\ca\ec\cb\1b=\00\00\00\00\00\c0\e8?")
 (data (i32.const 7041) "XM`8q\d0?\91N\ed\16\db\9c\f8<\00\00\00\00\00\a0\e8?")
 (data (i32.const 7073) "`ag-\c4\d0?\e9\ea<\16\8b\18\'=\00\00\00\00\00\80\e8?")
 (data (i32.const 7105) "\e8\'\82\8e\17\d1?\1c\f0\a5c\0e!,\bd\00\00\00\00\00`\e8?")
 (data (i32.const 7137) "\f8\ac\cb\\k\d1?\81\16\a5\f7\cd\9a+=\00\00\00\00\00@\e8?")
 (data (i32.const 7169) "hZc\99\bf\d1?\b7\bdGQ\ed\a6,=\00\00\00\00\00 \e8?")
 (data (i32.const 7201) "\b8\0emE\14\d2?\ea\baF\ba\de\87\n=\00\00\00\00\00\e0\e7?")
 (data (i32.const 7233) "\90\dc|\f0\be\d2?\f4\04PJ\fa\9c*=\00\00\00\00\00\c0\e7?")
 (data (i32.const 7265) "`\d3\e1\f1\14\d3?\b8<!\d3z\e2(\bd\00\00\00\00\00\a0\e7?")
 (data (i32.const 7297) "\10\bevgk\d3?\c8w\f1\b0\cdn\11=\00\00\00\00\00\80\e7?")
 (data (i32.const 7329) "03wR\c2\d3?\\\bd\06\b6T;\18=\00\00\00\00\00`\e7?")
 (data (i32.const 7361) "\e8\d5#\b4\19\d4?\9d\e0\90\ec6\e4\08=\00\00\00\00\00@\e7?")
 (data (i32.const 7393) "\c8q\c2\8dq\d4?u\d6g\t\ce\'/\bd\00\00\00\00\00 \e7?")
 (data (i32.const 7425) "0\17\9e\e0\c9\d4?\a4\d8\n\1b\89 .\bd\00\00\00\00\00\00\e7?")
 (data (i32.const 7457) "\a08\07\ae\"\d5?Y\c7d\81p\be.=\00\00\00\00\00\e0\e6?")
 (data (i32.const 7489) "\d0\c8S\f7{\d5?\ef@]\ee\ed\ad\1f=\00\00\00\00\00\c0\e6?")
 (data (i32.const 7521) "`Y\df\bd\d5\d5?\dce\a4\08*\0b\n\bd")
 (data (i32.const 7550) "\f0?n\bf\88\1aO;\9b<53\fb\a9=\f6\ef?]\dc\d8\9c\13`q\bca\80w>\9a\ec\ef?\d1f\87\10z^\90\bc\85\7fn\e8\15\e3\ef?\13\f6g5R\d2\8c<t\85\15\d3\b0\d9\ef?\fa\8e\f9#\80\ce\8b\bc\de\f6\dd)k\d0\ef?a\c8\e6aN\f7`<\c8\9bu\18E\c7\ef?\99\d33[\e4\a3\90<\83\f3\c6\ca>\be\ef?m{\83]\a6\9a\97<\0f\89\f9lX\b5\ef?\fc\ef\fd\92\1a\b5\8e<\f7Gr+\92\ac\ef?\d1\9c/p=\be><\a2\d1\d32\ec\a3\ef?\0bn\90\894\03j\bc\1b\d3\fe\aff\9b\ef?\0e\bd/*RV\95\bcQ[\12\d0\01\93\ef?U\eaN\8c\ef\80P\bc\cc1l\c0\bd\8a\ef?\16\f4\d5\b9#\c9\91\bc\e0-\a9\ae\9a\82\ef?\afU\\\e9\e3\d3\80<Q\8e\a5\c8\98z\ef?H\93\a5\ea\15\1b\80\bc{Q}<\b8r\ef?=2\deU\f0\1f\8f\bc\ea\8d\8c8\f9j\ef?\bfS\13?\8c\89\8b<u\cbo\eb[c\ef?&\eb\11v\9c\d9\96\bc\d4\\\04\84\e0[\ef?`/:>\f7\ec\9a<\aa\b9h1\87T\ef?\9d8\86\cb\82\e7\8f\bc\1d\d9\fc\"PM\ef?\8d\c3\a6DAo\8a<\d6\8cb\88;F\ef?}\04\e4\b0\05z\80<\96\dc}\91I?\ef?\94\a8\a8\e3\fd\8e\96<8bunz8\ef?}Ht\f2\18^\87<?\a6\b2O\ce1\ef?\f2\e7\1f\98+G\80<\dd|\e2eE+\ef?^\08q?{\b8\96\bc\81c\f5\e1\df$\ef?1\ab\tm\e1\f7\82<\e1\de\1f\f5\9d\1e\ef?\fa\bfo\1a\9b!=\bc\90\d9\da\d0\7f\18\ef?\b4\n\0cr\827\8b<\0b\03\e4\a6\85\12\ef?\8f\cb\ce\89\92\14n<V/>\a9\af\0c\ef?\b6\ab\b0MuM\83<\15\b71\n\fe\06\ef?Lt\ac\e2\01B\86<1\d8L\fcp\01\ef?J\f8\d3]9\dd\8f<\ff\16d\b2\08\fc\ee?\04[\8e;\80\a3\86\bc\f1\9f\92_\c5\f6\ee?hPK\cc\edJ\92\bc\cb\a9:7\a7\f1\ee?\8e-Q\1b\f8\07\99\bcf\d8\05m\ae\ec\ee?\d26\94>\e8\d1q\bc\f7\9f\e54\db\e7\ee?\15\1b\ce\b3\19\19\99\bc\e5\a8\13\c3-\e3\ee?mL*\a7H\9f\85<\"4\12L\a6\de\ee?\8ai(z`\12\93\bc\1c\80\ac\04E\da\ee?[\89\17H\8f\a7X\bc*.\f7!\n\d6\ee?\1b\9aIg\9b,|\bc\97\a8P\d9\f5\d1\ee?\11\ac\c2`\edcC<-\89a`\08\ce\ee?\efd\06;\tf\96<W\00\1d\edA\ca\ee?y\03\a1\da\e1\ccn<\d0<\c1\b5\a2\c6\ee?0\12\0f?\8e\ff\93<\de\d3\d7\f0*\c3\ee?\b0\afz\bb\ce\90v<\'*6\d5\da\bf\ee?w\e0T\eb\bd\1d\93<\0d\dd\fd\99\b2\bc\ee?\8e\a3q\004\94\8f\bc\a7,\9dv\b2\b9\ee?I\a3\93\dc\cc\de\87\bcBf\cf\a2\da\b6\ee?_8\0f\bd\c6\dex\bc\82O\9dV+\b4\ee?\f6\\{\ecF\12\86\bc\0f\92]\ca\a4\b1\ee?\8e\d7\fd\18\055\93<\da\'\b56G\af\ee?\05\9b\8a/\b7\98{<\fd\c7\97\d4\12\ad\ee?\tT\1c\e2\e1c\90<)TH\dd\07\ab\ee?\ea\c6\19P\85\c74<\b7FY\8a&\a9\ee?5\c0d+\e62\94<H!\ad\15o\a7\ee?\9fv\99aJ\e4\8c\bc\t\dcv\b9\e1\a5\ee?\a8M\ef;\c53\8c\bc\85U:\b0~\a4\ee?\ae\e9+\89xS\84\bc \c3\cc4F\a3\ee?XXVx\dd\ce\93\bc%\"U\828\a2\ee?d\19~\80\aa\10W<s\a9L\d4U\a1\ee?(\"^\bf\ef\b3\93\bc\cd;\7ff\9e\a0\ee?\82\b94\87\ad\12j\bc\bf\da\0bu\12\a0\ee?\ee\a9m\b8\efgc\bc/\1ae<\b2\9f\ee?Q\88\e0T=\dc\80\bc\84\94Q\f9}\9f\ee?\cf>Z~d\1fx\bct_\ec\e8u\9f\ee?\b0}\8b\c0J\ee\86\bct\81\a5H\9a\9f\ee?\8a\e6U\1e2\19\86\bc\c9gBV\eb\9f\ee?\d3\d4\t^\cb\9c\90<?]\deOi\a0\ee?\1d\a5M\b9\dc2{\bc\87\01\ebs\14\a1\ee?k\c0gT\fd\ec\94<2\c10\01\ed\a1\ee?Ul\d6\ab\e1\ebe<bN\cf6\f3\a2\ee?B\cf\b3/\c5\a1\88\bc\12\1a>T\'\a4\ee?47;\f1\b6i\93\bc\13\ceL\99\89\a5\ee?\1e\ff\19:\84^\80\bc\ad\c7#F\1a\a7\ee?nWr\d8P\d4\94\bc\ed\92D\9b\d9\a8\ee?\00\8a\0e[g\ad\90<\99f\8a\d9\c7\aa\ee?\b4\ea\f0\c1/\b7\8d<\db\a0*B\e5\ac\ee?\ff\e7\c5\9c`\b6e\bc\8cD\b5\162\af\ee?D_\f3Y\83\f6{<6w\15\99\ae\b1\ee?\83=\1e\a7\1f\t\93\bc\c6\ff\91\0b[\b4\ee?)\1el\8b\b8\a9]\bc\e5\c5\cd\b07\b7\ee?Y\b9\90|\f9#l\bc\0fR\c8\cbD\ba\ee?\aa\f9\f4\"CC\92\bcPN\de\9f\82\bd\ee?K\8ef\d7l\ca\85\bc\ba\07\cap\f1\c0\ee?\'\ce\91+\fc\afq<\90\f0\a3\82\91\c4\ee?\bbs\n\e15\d2m<##\e3\19c\c8\ee?c\"b\"\04\c5\87\bce\e5]{f\cc\ee?\d51\e2\e3\86\1c\8b<3-J\ec\9b\d0\ee?\15\bb\bc\d3\d1\bb\91\bc]%>\b2\03\d5\ee?\d21\ee\9c1\cc\90<X\b30\13\9e\d9\ee?\b3Zsn\84i\84<\bf\fdyUk\de\ee?\b4\9d\8e\97\cd\df\82\bcz\f3\d3\bfk\e3\ee?\873\cb\92w\1a\8c<\ad\d3Z\99\9f\e8\ee?\fa\d9\d1J\8f{\90\bcf\b6\8d)\07\ee\ee?\ba\ae\dcV\d9\c3U\bc\fb\15O\b8\a2\f3\ee?@\f6\a6=\0e\a4\90\bc:Y\e5\8dr\f9\ee?4\93\ad8\f4\d6h\bcG^\fb\f2v\ff\ee?5\8aXk\e2\ee\91\bcJ\06\a10\b0\05\ef?\cd\dd_\n\d7\fft<\d2\c1K\90\1e\0c\ef?\ac\98\92\fa\fb\bd\91\bc\t\1e\d7[\c2\12\ef?\b3\0c\af0\aens<\9cR\85\dd\9b\19\ef?\94\fd\9f\\2\e3\8e<z\d0\ff_\ab \ef?\acY\t\d1\8f\e0\84<K\d1W.\f1\'\ef?g\1aN8\af\cdc<\b5\e7\06\94m/\ef?h\19\92l,kg<i\90\ef\dc 7\ef?\d2\b5\cc\83\18\8a\80\bc\fa\c3]U\0b?\ef?o\fa\ff?]\ad\8f\bc|\89\07J-G\ef?I\a9u8\ae\0d\90\bc\f2\89\0d\08\87O\ef?\a7\07=\a6\85\a3t<\87\a4\fb\dc\18X\ef?\0f\"@ \9e\91\82\bc\98\83\c9\16\e3`\ef?\ac\92\c1\d5PZ\8e<\852\db\03\e6i\ef?Kk\01\acY:\84<`\b4\01\f3!s\ef?\1f>\b4\07!\d5\82\bc_\9b{3\97|\ef?\c9\0dG;\b9*\89\bc)\a1\f5\14F\86\ef?\d3\88:`\04\b6t<\f6?\8b\e7.\90\ef?qr\9dQ\ec\c5\83<\83L\c7\fbQ\9a\ef?\f0\91\d3\8f\12\f7\8f\bc\da\90\a4\a2\af\a4\ef?}t#\e2\98\ae\8d\bc\f1g\8e-H\af\ef?\08 \aaA\bc\c3\8e<\'Za\ee\1b\ba\ef?2\eb\a9\c3\94+\84<\97\bak7+\c5\ef?\ee\85\d11\a9d\8a<@En[v\d0\ef?\ed\e3;\e4\ba7\8e\bc\14\be\9c\ad\fd\db\ef?\9d\cd\91M;\89w<\d8\90\9e\81\c1\e7\ef?\89\cc`A\c1\05S<\f1q\8f+\c2\f3\ef?")
 (data (i32.const 9596) "\1c")
 (data (i32.const 9608) "\01\00\00\00\06\00\00\000\00.\000")
 (data (i32.const 9628) "\1c")
 (data (i32.const 9640) "\01\00\00\00\06\00\00\00N\00a\00N")
 (data (i32.const 9660) ",")
 (data (i32.const 9672) "\01\00\00\00\12\00\00\00-\00I\00n\00f\00i\00n\00i\00t\00y")
 (data (i32.const 9708) ",")
 (data (i32.const 9720) "\01\00\00\00\10\00\00\00I\00n\00f\00i\00n\00i\00t\00y")
 (data (i32.const 9816) "\88\02\1c\08\a0\d5\8f\fav\bf>\a2\7f\e1\ae\bav\acU0 \fb\16\8b\ea5\ce]J\89B\cf-;eU\aa\b0k\9a\dfE\1a=\03\cf\1a\e6\ca\c6\9a\c7\17\fep\abO\dc\bc\be\fc\b1w\ff\0c\d6kA\ef\91V\be<\fc\7f\90\ad\1f\d0\8d\83\9aU1(\\Q\d3\b5\c9\a6\ad\8f\acq\9d\cb\8b\ee#w\"\9c\eamSx@\91I\cc\aeW\ce\b6]y\12<\827V\fbM6\94\10\c2O\98H8o\ea\96\90\c7:\82%\cb\85t\d7\f4\97\bf\97\cd\cf\86\a0\e5\ac*\17\98\n4\ef\8e\b25*\fbg8\b2;?\c6\d2\df\d4\c8\84\ba\cd\d3\1a\'D\dd\c5\96\c9%\bb\ce\9fk\93\84\a5b}$l\ac\db\f6\da_\0dXf\ab\a3&\f1\c3\de\93\f8\e2\f3\b8\80\ff\aa\a8\ad\b5\b5\8bJ|l\05_b\87S0\c14`\ff\bc\c9U&\ba\91\8c\85N\96\bd~)p$w\f9\df\8f\b8\e5\b8\9f\bd\df\a6\94}t\88\cf_\a9\f8\cf\9b\a8\8f\93pD\b9k\15\0f\bf\f8\f0\08\8a\b611eU%\b0\cd\ac\7f{\d0\c6\e2?\99\06;+*\c4\10\\\e4\d3\92si\99$$\aa\0e\ca\00\83\f2\b5\87\fd\eb\1a\11\92d\08\e5\bc\cc\88Po\t\cc\bc\8c,e\19\e2X\17\b7\d1\00\00\00\00\00\00@\9c\00\00\00\00\10\a5\d4\e8\00\00b\ac\c5\ebx\ad\84\t\94\f8x9?\81\b3\15\07\c9{\ce\97\c0p\\\ea{\ce2~\8fh\80\e9\ab\a48\d2\d5E\"\9a\17&\'O\9f\'\fb\c4\d41\a2c\ed\a8\ad\c8\8c8e\de\b0\dbe\ab\1a\8e\08\c7\83\9a\1dqB\f9\1d]\c4X\e7\1b\a6,iM\92\ea\8dp\1ad\ee\01\daJw\ef\9a\99\a3m\a2\85k}\b4{x\t\f2w\18\ddy\a1\e4T\b4\c2\c5\9b[\92\86[\86=]\96\c8\c5S5\c8\b3\a0\97\fa\\\b4*\95\e3_\a0\99\bd\9fF\de%\8c9\db4\c2\9b\a5\\\9f\98\a3r\9a\c6\f6\ce\be\e9TS\bf\dc\b7\e2A\"\f2\17\f3\fc\88\a5x\\\d3\9b\ce \cc\dfS!{\f3Z\16\98:0\1f\97\dc\b5\a0\e2\96\b3\e3\\S\d1\d9\a8<D\a7\a4\d9|\9b\fb\10D\a4\a7LLv\bb\1a\9c@\b6\ef\8e\ab\8b,\84W\a6\10\ef\1f\d0)1\91\e9\e5\a4\10\9b\9d\0c\9c\a1\fb\9b\10\e7)\f4;b\d9 (\ac\85\cf\a7z^KD\80-\dd\ac\03@\e4!\bf\8f\ffD^/\9cg\8eA\b8\8c\9c\9d\173\d4\a9\1b\e3\b4\92\db\19\9e\d9w\df\ban\bf\96\ebk\ee\f0\9b;\02\87\af")
 (data (i32.const 10512) "<\fbW\fbr\fb\8c\fb\a7\fb\c1\fb\dc\fb\f6\fb\11\fc,\fcF\fca\fc{\fc\96\fc\b1\fc\cb\fc\e6\fc\00\fd\1b\fd5\fdP\fdk\fd\85\fd\a0\fd\ba\fd\d5\fd\ef\fd\n\fe%\fe?\feZ\fet\fe\8f\fe\a9\fe\c4\fe\df\fe\f9\fe\14\ff.\ffI\ffc\ff~\ff\99\ff\b3\ff\ce\ff\e8\ff\03\00\1e\008\00S\00m\00\88\00\a2\00\bd\00\d8\00\f2\00\0d\01\'\01B\01\\\01w\01\92\01\ac\01\c7\01\e1\01\fc\01\16\021\02L\02f\02\81\02\9b\02\b6\02\d0\02\eb\02\06\03 \03;\03U\03p\03\8b\03\a5\03\c0\03\da\03\f5\03\0f\04*\04")
 (data (i32.const 10688) "\01\00\00\00\n\00\00\00d\00\00\00\e8\03\00\00\10\'\00\00\a0\86\01\00@B\0f\00\80\96\98\00\00\e1\f5\05\00\ca\9a;")
 (data (i32.const 10732) "\1c")
 (data (i32.const 10744) "\01\00\00\00\06\00\00\004\00.\000")
 (data (i32.const 10764) "\1c")
 (data (i32.const 10776) "\01\00\00\00\02\00\00\004")
 (data (i32.const 10796) "\1c")
 (data (i32.const 10808) "\01\00\00\00\02\00\00\003")
 (data (i32.const 10828) "\1c")
 (data (i32.const 10840) "\01\00\00\00\04\00\00\00-\001")
 (data (i32.const 10860) "\1c")
 (data (i32.const 10872) "\01\00\00\00\04\00\00\00l\00t")
 (data (i32.const 10892) "\1c")
 (data (i32.const 10904) "\01\00\00\00\04\00\00\00g\00t")
 (data (i32.const 10924) "\1c")
 (data (i32.const 10936) "\01\00\00\00\04\00\00\00l\00e")
 (data (i32.const 10956) "\1c")
 (data (i32.const 10968) "\01\00\00\00\04\00\00\00g\00e")
 (data (i32.const 10988) "\1c")
 (data (i32.const 11000) "\01\00\00\00\04\00\00\00e\00q")
 (data (i32.const 11020) "\1c")
 (data (i32.const 11032) "\01\00\00\00\04\00\00\00n\00e")
 (data (i32.const 11052) "\1c")
 (data (i32.const 11064) "\01\00\00\00\06\00\00\00a\00d\00d")
 (data (i32.const 11084) "\1c")
 (data (i32.const 11096) "\01\00\00\00\06\00\00\00s\00u\00b")
 (data (i32.const 11116) "\1c")
 (data (i32.const 11128) "\01\00\00\00\06\00\00\00m\00u\00l")
 (data (i32.const 11148) "\1c")
 (data (i32.const 11160) "\01\00\00\00\06\00\00\00d\00i\00v")
 (data (i32.const 11180) "\1c")
 (data (i32.const 11192) "\01\00\00\00\06\00\00\00r\00e\00m")
 (data (i32.const 11212) "\1c")
 (data (i32.const 11224) "\01\00\00\00\06\00\00\00p\00o\00w")
 (data (i32.const 11248) "\05\00\00\00 \00\00\00\00\00\00\00 ")
 (data (i32.const 11276) " \00\00\00\00\00\00\00 ")
 (global $resolve-binary/a (mut i32) (i32.const 0))
 (global $~lib/rt/itcms/total (mut i32) (i32.const 0))
 (global $~lib/rt/itcms/threshold (mut i32) (i32.const 0))
 (global $~lib/rt/itcms/state (mut i32) (i32.const 0))
 (global $~lib/rt/itcms/visitCount (mut i32) (i32.const 0))
 (global $~lib/rt/itcms/pinSpace (mut i32) (i32.const 0))
 (global $~lib/rt/itcms/iter (mut i32) (i32.const 0))
 (global $~lib/rt/itcms/toSpace (mut i32) (i32.const 0))
 (global $~lib/rt/itcms/white (mut i32) (i32.const 0))
 (global $~lib/rt/itcms/fromSpace (mut i32) (i32.const 0))
 (global $~lib/rt/tlsf/ROOT (mut i32) (i32.const 0))
 (global $~lib/util/number/_K (mut i32) (i32.const 0))
 (global $~lib/util/number/_frc_pow (mut i64) (i64.const 0))
 (global $~lib/util/number/_exp_pow (mut i32) (i32.const 0))
 (global $resolve-binary/foo (mut i32) (i32.const 0))
 (global $resolve-binary/bar (mut i32) (i32.const 0))
 (global $resolve-binary/bar2 (mut i32) (i32.const 0))
 (global $~lib/memory/__stack_pointer (mut i32) (i32.const 27676))
=======
 (data (i32.const 3416) "\01\00\00\00\04\00\00\00n\00e")
 (data (i32.const 3436) "\1c")
 (data (i32.const 3448) "\01\00\00\00\06\00\00\00a\00d\00d")
 (data (i32.const 3468) "\1c")
 (data (i32.const 3480) "\01\00\00\00\06\00\00\00s\00u\00b")
 (data (i32.const 3500) "\1c")
 (data (i32.const 3512) "\01\00\00\00\06\00\00\00m\00u\00l")
 (data (i32.const 3532) "\1c")
 (data (i32.const 3544) "\01\00\00\00\06\00\00\00d\00i\00v")
 (data (i32.const 3564) "\1c")
 (data (i32.const 3576) "\01\00\00\00\06\00\00\00r\00e\00m")
 (data (i32.const 3596) "\1c")
 (data (i32.const 3608) "\01\00\00\00\06\00\00\00p\00o\00w")
 (data (i32.const 3632) "\05\00\00\00 \00\00\00\00\00\00\00 ")
 (data (i32.const 3660) " \00\00\00\00\00\00\00 ")
>>>>>>> 3633f4bd
 (export "memory" (memory $0))
 (start $~start)
 (func $~lib/string/String.__eq (param $0 i32) (param $1 i32) (result i32)
  (local $2 i32)
  (local $3 i32)
  (local $4 i32)
  local.get $0
  local.get $1
  i32.eq
  if
   i32.const 1
   return
  end
  local.get $1
  i32.const 0
  local.get $0
  select
  i32.eqz
  if
   i32.const 0
   return
  end
  local.get $0
  i32.const 20
  i32.sub
  i32.load offset=16
  i32.const 1
  i32.shr_u
  local.tee $4
  local.get $1
  i32.const 20
  i32.sub
  i32.load offset=16
  i32.const 1
  i32.shr_u
  i32.ne
  if
   i32.const 0
   return
  end
  block $__inlined_func$~lib/util/string/compareImpl (result i32)
   local.get $0
   local.set $2
   local.get $1
<<<<<<< HEAD
   local.set $3
   local.get $4
   local.tee $0
   i32.const 4
   i32.ge_u
   if (result i32)
    local.get $2
    i32.const 7
    i32.and
    local.get $3
    i32.const 7
    i32.and
    i32.or
    i32.eqz
   else
    i32.const 0
   end
=======
   i32.const 7
   i32.and
   i32.or
   i32.const 1
   local.get $2
   local.tee $0
   i32.const 4
   i32.ge_u
   select
   i32.eqz
>>>>>>> 3633f4bd
   if
    loop $do-continue|0
     local.get $2
     i64.load
     local.get $3
     i64.load
     i64.eq
     if
      local.get $2
      i32.const 8
      i32.add
      local.set $2
      local.get $3
      i32.const 8
      i32.add
      local.set $3
      local.get $0
      i32.const 4
      i32.sub
      local.tee $0
      i32.const 4
      i32.ge_u
      br_if $do-continue|0
     end
    end
   end
   loop $while-continue|1
    local.get $0
    local.tee $1
    i32.const 1
    i32.sub
    local.set $0
    local.get $1
    if
     local.get $2
     i32.load16_u
     local.tee $1
     local.get $3
     i32.load16_u
     local.tee $4
     i32.ne
     if
      local.get $1
      local.get $4
      i32.sub
      br $__inlined_func$~lib/util/string/compareImpl
     end
     local.get $2
     i32.const 2
     i32.add
     local.set $2
     local.get $3
     i32.const 2
     i32.add
     local.set $3
     br $while-continue|1
    end
   end
   i32.const 0
  end
  i32.eqz
 )
 (func $~lib/rt/itcms/visitRoots
  (local $0 i32)
  (local $1 i32)
  global.get $resolve-binary/foo
  local.tee $0
  if
   local.get $0
   call $~lib/rt/itcms/__visit
  end
  global.get $resolve-binary/bar
  local.tee $0
  if
   local.get $0
   call $~lib/rt/itcms/__visit
  end
  global.get $resolve-binary/bar2
  local.tee $0
  if
   local.get $0
   call $~lib/rt/itcms/__visit
  end
  i32.const 1632
  call $~lib/rt/itcms/__visit
  i32.const 1440
  call $~lib/rt/itcms/__visit
  i32.const 2240
  call $~lib/rt/itcms/__visit
  i32.const 3296
  call $~lib/rt/itcms/__visit
  global.get $~lib/rt/itcms/pinSpace
  local.tee $1
  i32.load offset=4
  i32.const -4
  i32.and
  local.set $0
  loop $while-continue|0
   local.get $0
   local.get $1
   i32.ne
   if
    local.get $0
    i32.load offset=4
    i32.const 3
    i32.and
    i32.const 3
    i32.ne
    if
     i32.const 0
     i32.const 1504
     i32.const 159
     i32.const 16
     call $~lib/builtins/abort
     unreachable
    end
    local.get $0
    i32.const 20
    i32.add
    call $~lib/rt/__visit_members
    local.get $0
    i32.load offset=4
    i32.const -4
    i32.and
    local.set $0
    br $while-continue|0
   end
  end
 )
 (func $~lib/rt/itcms/__visit (param $0 i32)
  (local $1 i32)
  (local $2 i32)
  (local $3 i32)
  local.get $0
  i32.eqz
  if
   return
  end
  global.get $~lib/rt/itcms/white
  local.get $0
  i32.const 20
  i32.sub
  local.tee $0
  i32.load offset=4
  i32.const 3
  i32.and
  i32.eq
  if
   local.get $0
   global.get $~lib/rt/itcms/iter
   i32.eq
   if
    local.get $0
    i32.load offset=8
    local.tee $1
    i32.eqz
    if
     i32.const 0
     i32.const 1504
     i32.const 147
     i32.const 30
     call $~lib/builtins/abort
     unreachable
    end
    local.get $1
    global.set $~lib/rt/itcms/iter
   end
   block $__inlined_func$~lib/rt/itcms/Object#unlink
    local.get $0
    i32.load offset=4
    i32.const -4
    i32.and
    local.tee $2
    i32.eqz
    if
     i32.const 0
     local.get $0
     i32.const 27676
     i32.lt_u
     local.get $0
     i32.load offset=8
     select
     i32.eqz
     if
      i32.const 0
      i32.const 1504
      i32.const 127
      i32.const 18
      call $~lib/builtins/abort
      unreachable
     end
     br $__inlined_func$~lib/rt/itcms/Object#unlink
    end
    local.get $0
    i32.load offset=8
    local.tee $1
    i32.eqz
    if
     i32.const 0
     i32.const 1504
     i32.const 131
     i32.const 16
     call $~lib/builtins/abort
     unreachable
    end
    local.get $2
    local.get $1
    i32.store offset=8
    local.get $1
    local.get $2
    local.get $1
    i32.load offset=4
    i32.const 3
    i32.and
    i32.or
    i32.store offset=4
   end
   global.get $~lib/rt/itcms/toSpace
   local.set $1
   local.get $0
   i32.load offset=12
   local.tee $2
   i32.const 1
   i32.le_u
   if (result i32)
    i32.const 1
   else
    local.get $2
    i32.const 11248
    i32.load
    i32.gt_u
    if
     i32.const 1632
     i32.const 1696
     i32.const 22
     i32.const 28
     call $~lib/builtins/abort
     unreachable
    end
    local.get $2
    i32.const 3
    i32.shl
    i32.const 11252
    i32.add
    i32.load
    i32.const 32
    i32.and
   end
   if (result i32)
    global.get $~lib/rt/itcms/white
    i32.eqz
   else
    i32.const 2
   end
   local.set $3
   local.get $1
   i32.load offset=8
   local.set $2
   local.get $0
   local.get $1
   local.get $3
   i32.or
   i32.store offset=4
   local.get $0
   local.get $2
   i32.store offset=8
   local.get $2
   local.get $0
   local.get $2
   i32.load offset=4
   i32.const 3
   i32.and
   i32.or
   i32.store offset=4
   local.get $1
   local.get $0
   i32.store offset=8
   global.get $~lib/rt/itcms/visitCount
   i32.const 1
   i32.add
   global.set $~lib/rt/itcms/visitCount
  end
 )
 (func $~lib/rt/tlsf/removeBlock (param $0 i32) (param $1 i32)
  (local $2 i32)
  (local $3 i32)
  (local $4 i32)
  (local $5 i32)
  local.get $1
  i32.load
  local.tee $2
  i32.const 1
  i32.and
  i32.eqz
  if
   i32.const 0
   i32.const 1776
   i32.const 268
   i32.const 14
   call $~lib/builtins/abort
   unreachable
  end
  local.get $2
  i32.const -4
  i32.and
  local.tee $2
  i32.const 12
  i32.lt_u
  if
   i32.const 0
   i32.const 1776
   i32.const 270
   i32.const 14
   call $~lib/builtins/abort
   unreachable
  end
  local.get $2
  i32.const 256
  i32.lt_u
  if
   local.get $2
   i32.const 4
   i32.shr_u
   local.set $2
  else
   i32.const 31
   local.get $2
   i32.const 1073741820
   local.get $2
   i32.const 1073741820
   i32.lt_u
   select
   local.tee $2
   i32.clz
   i32.sub
   local.set $3
   local.get $2
   local.get $3
   i32.const 4
   i32.sub
   i32.shr_u
   i32.const 16
   i32.xor
   local.set $2
   local.get $3
   i32.const 7
   i32.sub
   local.set $3
  end
  local.get $2
  i32.const 16
  i32.lt_u
  i32.const 0
  local.get $3
  i32.const 23
  i32.lt_u
  select
  i32.eqz
  if
   i32.const 0
   i32.const 1776
   i32.const 284
   i32.const 14
   call $~lib/builtins/abort
   unreachable
  end
  local.get $1
  i32.load offset=8
  local.set $4
  local.get $1
  i32.load offset=4
  local.tee $5
  if
   local.get $5
   local.get $4
   i32.store offset=8
  end
  local.get $4
  if
   local.get $4
   local.get $5
   i32.store offset=4
  end
  local.get $1
  local.get $0
  local.get $2
  local.get $3
  i32.const 4
  i32.shl
  i32.add
  i32.const 2
  i32.shl
  i32.add
  i32.load offset=96
  i32.eq
  if
   local.get $0
   local.get $2
   local.get $3
   i32.const 4
   i32.shl
   i32.add
   i32.const 2
   i32.shl
   i32.add
   local.get $4
   i32.store offset=96
   local.get $4
   i32.eqz
   if
    local.get $0
    local.get $3
    i32.const 2
    i32.shl
    i32.add
    local.tee $4
    i32.load offset=4
    i32.const -2
    local.get $2
    i32.rotl
    i32.and
    local.set $1
    local.get $4
    local.get $1
    i32.store offset=4
    local.get $1
    i32.eqz
    if
     local.get $0
     local.get $0
     i32.load
     i32.const -2
     local.get $3
     i32.rotl
     i32.and
     i32.store
    end
   end
  end
 )
 (func $~lib/rt/tlsf/insertBlock (param $0 i32) (param $1 i32)
  (local $2 i32)
  (local $3 i32)
  (local $4 i32)
  (local $5 i32)
  (local $6 i32)
  local.get $1
  i32.eqz
  if
   i32.const 0
   i32.const 1776
   i32.const 201
   i32.const 14
   call $~lib/builtins/abort
   unreachable
  end
  local.get $1
  i32.load
  local.tee $3
  i32.const 1
  i32.and
  i32.eqz
  if
   i32.const 0
   i32.const 1776
   i32.const 203
   i32.const 14
   call $~lib/builtins/abort
   unreachable
  end
  local.get $1
  i32.const 4
  i32.add
  local.get $1
  i32.load
  i32.const -4
  i32.and
  i32.add
  local.tee $4
  i32.load
  local.tee $2
  i32.const 1
  i32.and
  if
   local.get $0
   local.get $4
   call $~lib/rt/tlsf/removeBlock
   local.get $1
   local.get $3
   i32.const 4
   i32.add
   local.get $2
   i32.const -4
   i32.and
   i32.add
   local.tee $3
   i32.store
   local.get $1
   i32.const 4
   i32.add
   local.get $1
   i32.load
   i32.const -4
   i32.and
   i32.add
   local.tee $4
   i32.load
   local.set $2
  end
  local.get $3
  i32.const 2
  i32.and
  if
   local.get $1
   i32.const 4
   i32.sub
   i32.load
   local.tee $1
   i32.load
   local.tee $6
   i32.const 1
   i32.and
   i32.eqz
   if
    i32.const 0
    i32.const 1776
    i32.const 221
    i32.const 16
    call $~lib/builtins/abort
    unreachable
   end
   local.get $0
   local.get $1
   call $~lib/rt/tlsf/removeBlock
   local.get $1
   local.get $6
   i32.const 4
   i32.add
   local.get $3
   i32.const -4
   i32.and
   i32.add
   local.tee $3
   i32.store
  end
  local.get $4
  local.get $2
  i32.const 2
  i32.or
  i32.store
  local.get $3
  i32.const -4
  i32.and
  local.tee $3
  i32.const 12
  i32.lt_u
  if
   i32.const 0
   i32.const 1776
   i32.const 233
   i32.const 14
   call $~lib/builtins/abort
   unreachable
  end
  local.get $3
  local.get $1
  i32.const 4
  i32.add
  i32.add
  local.get $4
  i32.ne
  if
   i32.const 0
   i32.const 1776
   i32.const 234
   i32.const 14
   call $~lib/builtins/abort
   unreachable
  end
  local.get $4
  i32.const 4
  i32.sub
  local.get $1
  i32.store
  local.get $3
  i32.const 256
  i32.lt_u
  if (result i32)
   local.get $3
   i32.const 4
   i32.shr_u
  else
   i32.const 31
   local.get $3
   i32.const 1073741820
   local.get $3
   i32.const 1073741820
   i32.lt_u
   select
   local.tee $3
   i32.clz
   i32.sub
   local.tee $4
   i32.const 7
   i32.sub
   local.set $5
   local.get $3
   local.get $4
   i32.const 4
   i32.sub
   i32.shr_u
   i32.const 16
   i32.xor
  end
  local.tee $3
  i32.const 16
  i32.lt_u
  i32.const 0
  local.get $5
  i32.const 23
  i32.lt_u
  select
  i32.eqz
  if
   i32.const 0
   i32.const 1776
   i32.const 251
   i32.const 14
   call $~lib/builtins/abort
   unreachable
  end
  local.get $0
  local.get $3
  local.get $5
  i32.const 4
  i32.shl
  i32.add
  i32.const 2
  i32.shl
  i32.add
  i32.load offset=96
  local.set $4
  local.get $1
  i32.const 0
  i32.store offset=4
  local.get $1
  local.get $4
  i32.store offset=8
  local.get $4
  if
   local.get $4
   local.get $1
   i32.store offset=4
  end
  local.get $0
  local.get $3
  local.get $5
  i32.const 4
  i32.shl
  i32.add
  i32.const 2
  i32.shl
  i32.add
  local.get $1
  i32.store offset=96
  local.get $0
  local.get $0
  i32.load
  i32.const 1
  local.get $5
  i32.shl
  i32.or
  i32.store
  local.get $0
  local.get $5
  i32.const 2
  i32.shl
  i32.add
  local.tee $0
  local.get $0
  i32.load offset=4
  i32.const 1
  local.get $3
  i32.shl
  i32.or
  i32.store offset=4
 )
 (func $~lib/rt/tlsf/addMemory (param $0 i32) (param $1 i32) (param $2 i32)
  (local $3 i32)
  (local $4 i32)
  local.get $1
  local.get $2
  i32.gt_u
  if
   i32.const 0
   i32.const 1776
   i32.const 377
   i32.const 14
   call $~lib/builtins/abort
   unreachable
  end
  local.get $1
  i32.const 19
  i32.add
  i32.const -16
  i32.and
  i32.const 4
  i32.sub
  local.set $1
  local.get $2
  i32.const -16
  i32.and
  local.get $0
  i32.load offset=1568
  local.tee $2
  if
   local.get $1
   local.get $2
   i32.const 4
   i32.add
   i32.lt_u
   if
    i32.const 0
    i32.const 1776
    i32.const 384
    i32.const 16
    call $~lib/builtins/abort
    unreachable
   end
   local.get $2
   local.get $1
   i32.const 16
   i32.sub
   i32.eq
   if
    local.get $2
    i32.load
    local.set $4
    local.get $1
    i32.const 16
    i32.sub
    local.set $1
   end
  else
   local.get $1
   local.get $0
   i32.const 1572
   i32.add
   i32.lt_u
   if
    i32.const 0
    i32.const 1776
    i32.const 397
    i32.const 5
    call $~lib/builtins/abort
    unreachable
   end
  end
  local.get $1
  i32.sub
  local.tee $2
  i32.const 20
  i32.lt_u
  if
   return
  end
  local.get $1
  local.get $4
  i32.const 2
  i32.and
  local.get $2
  i32.const 8
  i32.sub
  local.tee $2
  i32.const 1
  i32.or
  i32.or
  i32.store
  local.get $1
  i32.const 0
  i32.store offset=4
  local.get $1
  i32.const 0
  i32.store offset=8
  local.get $2
  local.get $1
  i32.const 4
  i32.add
  i32.add
  local.tee $2
  i32.const 2
  i32.store
  local.get $0
  local.get $2
  i32.store offset=1568
  local.get $0
  local.get $1
  call $~lib/rt/tlsf/insertBlock
 )
 (func $~lib/rt/tlsf/initialize
  (local $0 i32)
  (local $1 i32)
  memory.size
  local.tee $0
  i32.const 1
  i32.lt_s
  if (result i32)
   i32.const 1
   local.get $0
   i32.sub
   memory.grow
   i32.const 0
   i32.lt_s
  else
   i32.const 0
  end
  if
   unreachable
  end
  i32.const 27680
  i32.const 0
  i32.store
  i32.const 29248
  i32.const 0
  i32.store
  loop $for-loop|0
   local.get $1
   i32.const 23
   i32.lt_u
   if
    local.get $1
    i32.const 2
    i32.shl
    i32.const 27680
    i32.add
    i32.const 0
    i32.store offset=4
    i32.const 0
    local.set $0
    loop $for-loop|1
     local.get $0
     i32.const 16
     i32.lt_u
     if
      local.get $0
      local.get $1
      i32.const 4
      i32.shl
      i32.add
      i32.const 2
      i32.shl
      i32.const 27680
      i32.add
      i32.const 0
      i32.store offset=96
      local.get $0
      i32.const 1
      i32.add
      local.set $0
      br $for-loop|1
     end
    end
    local.get $1
    i32.const 1
    i32.add
    local.set $1
    br $for-loop|0
   end
  end
  i32.const 27680
  i32.const 29252
  memory.size
  i32.const 16
  i32.shl
  call $~lib/rt/tlsf/addMemory
  i32.const 27680
  global.set $~lib/rt/tlsf/ROOT
 )
 (func $~lib/rt/itcms/step (result i32)
  (local $0 i32)
  (local $1 i32)
  (local $2 i32)
  block $folding-inner0
   block $break|0
    block $case2|0
     block $case1|0
      block $case0|0
       global.get $~lib/rt/itcms/state
       br_table $case0|0 $case1|0 $case2|0 $break|0
      end
      i32.const 1
      global.set $~lib/rt/itcms/state
      i32.const 0
      global.set $~lib/rt/itcms/visitCount
      call $~lib/rt/itcms/visitRoots
      global.get $~lib/rt/itcms/toSpace
      global.set $~lib/rt/itcms/iter
      br $folding-inner0
     end
     global.get $~lib/rt/itcms/white
     i32.eqz
     local.set $1
     global.get $~lib/rt/itcms/iter
     i32.load offset=4
     i32.const -4
     i32.and
     local.set $0
     loop $while-continue|1
      local.get $0
      global.get $~lib/rt/itcms/toSpace
      i32.ne
      if
       local.get $0
       global.set $~lib/rt/itcms/iter
       local.get $1
       local.get $0
       i32.load offset=4
       i32.const 3
       i32.and
       i32.ne
       if
        local.get $0
        local.get $1
        local.get $0
        i32.load offset=4
        i32.const -4
        i32.and
        i32.or
        i32.store offset=4
        i32.const 0
        global.set $~lib/rt/itcms/visitCount
        local.get $0
        i32.const 20
        i32.add
        call $~lib/rt/__visit_members
        br $folding-inner0
       end
       local.get $0
       i32.load offset=4
       i32.const -4
       i32.and
       local.set $0
       br $while-continue|1
      end
     end
     i32.const 0
     global.set $~lib/rt/itcms/visitCount
     call $~lib/rt/itcms/visitRoots
     global.get $~lib/rt/itcms/toSpace
     global.get $~lib/rt/itcms/iter
     i32.load offset=4
     i32.const -4
     i32.and
     i32.eq
     if
      global.get $~lib/memory/__stack_pointer
      local.set $0
      loop $while-continue|0
       local.get $0
       i32.const 27676
       i32.lt_u
       if
        local.get $0
        i32.load
        call $~lib/rt/itcms/__visit
        local.get $0
        i32.const 4
        i32.add
        local.set $0
        br $while-continue|0
       end
      end
      global.get $~lib/rt/itcms/iter
      i32.load offset=4
      i32.const -4
      i32.and
      local.set $0
      loop $while-continue|2
       local.get $0
       global.get $~lib/rt/itcms/toSpace
       i32.ne
       if
        local.get $1
        local.get $0
        i32.load offset=4
        i32.const 3
        i32.and
        i32.ne
        if
         local.get $0
         local.get $1
         local.get $0
         i32.load offset=4
         i32.const -4
         i32.and
         i32.or
         i32.store offset=4
         local.get $0
         i32.const 20
         i32.add
         call $~lib/rt/__visit_members
        end
        local.get $0
        i32.load offset=4
        i32.const -4
        i32.and
        local.set $0
        br $while-continue|2
       end
      end
      global.get $~lib/rt/itcms/fromSpace
      local.set $0
      global.get $~lib/rt/itcms/toSpace
      global.set $~lib/rt/itcms/fromSpace
      local.get $0
      global.set $~lib/rt/itcms/toSpace
      local.get $1
      global.set $~lib/rt/itcms/white
      local.get $0
      i32.load offset=4
      i32.const -4
      i32.and
      global.set $~lib/rt/itcms/iter
      i32.const 2
      global.set $~lib/rt/itcms/state
     end
     br $folding-inner0
    end
    global.get $~lib/rt/itcms/iter
    local.tee $0
    global.get $~lib/rt/itcms/toSpace
    i32.ne
    if
     local.get $0
     i32.load offset=4
     i32.const -4
     i32.and
     global.set $~lib/rt/itcms/iter
     global.get $~lib/rt/itcms/white
     i32.eqz
     local.get $0
     i32.load offset=4
     i32.const 3
     i32.and
     i32.ne
     if
      i32.const 0
      i32.const 1504
      i32.const 228
      i32.const 20
      call $~lib/builtins/abort
      unreachable
     end
     local.get $0
     i32.const 27676
     i32.lt_u
     if
      local.get $0
      i32.const 0
      i32.store offset=4
      local.get $0
      i32.const 0
      i32.store offset=8
     else
      global.get $~lib/rt/itcms/total
      local.get $0
      i32.load
      i32.const -4
      i32.and
      i32.const 4
      i32.add
      i32.sub
      global.set $~lib/rt/itcms/total
      local.get $0
      i32.const 4
      i32.add
      local.tee $0
      i32.const 27676
      i32.ge_u
      if
       global.get $~lib/rt/tlsf/ROOT
       i32.eqz
       if
        call $~lib/rt/tlsf/initialize
       end
       global.get $~lib/rt/tlsf/ROOT
       local.get $0
       i32.const 4
       i32.sub
       local.set $1
       local.get $0
       i32.const 15
       i32.and
<<<<<<< HEAD
       i32.eqz
       i32.const 0
       local.get $0
       select
       if (result i32)
        local.get $1
=======
       i32.const 1
       local.get $1
       select
       if (result i32)
        i32.const 1
       else
        local.get $0
>>>>>>> 3633f4bd
        i32.load
        i32.const 1
        i32.and
       end
       if
        i32.const 0
        i32.const 1776
        i32.const 559
        i32.const 3
        call $~lib/builtins/abort
        unreachable
       end
       local.get $1
       local.tee $0
       i32.load
       i32.const 1
       i32.or
       local.set $1
       local.get $0
       local.get $1
       i32.store
       local.get $0
       call $~lib/rt/tlsf/insertBlock
      end
     end
     i32.const 10
     return
    end
    global.get $~lib/rt/itcms/toSpace
    local.tee $0
    local.get $0
    i32.store offset=4
    global.get $~lib/rt/itcms/toSpace
    local.tee $0
    local.get $0
    i32.store offset=8
    i32.const 0
    global.set $~lib/rt/itcms/state
   end
   i32.const 0
   return
  end
  global.get $~lib/rt/itcms/visitCount
 )
 (func $~lib/rt/tlsf/searchBlock (param $0 i32) (param $1 i32) (result i32)
  (local $2 i32)
  local.get $1
  i32.const 256
  i32.lt_u
  if
   local.get $1
   i32.const 4
   i32.shr_u
   local.set $1
  else
   local.get $1
   i32.const 536870910
   i32.lt_u
   if
    local.get $1
    i32.const 1
    i32.const 27
    local.get $1
    i32.clz
    i32.sub
    i32.shl
    i32.add
    i32.const 1
    i32.sub
    local.set $1
   end
   local.get $1
   i32.const 31
   local.get $1
   i32.clz
   i32.sub
   local.tee $2
   i32.const 4
   i32.sub
   i32.shr_u
   i32.const 16
   i32.xor
   local.set $1
   local.get $2
   i32.const 7
   i32.sub
   local.set $2
  end
  local.get $1
  i32.const 16
  i32.lt_u
  i32.const 0
  local.get $2
  i32.const 23
  i32.lt_u
  select
  i32.eqz
  if
   i32.const 0
   i32.const 1776
   i32.const 330
   i32.const 14
   call $~lib/builtins/abort
   unreachable
  end
  local.get $0
  local.get $2
  i32.const 2
  i32.shl
  i32.add
  i32.load offset=4
  i32.const -1
  local.get $1
  i32.shl
  i32.and
  local.tee $1
  if (result i32)
   local.get $0
   local.get $1
   i32.ctz
   local.get $2
   i32.const 4
   i32.shl
   i32.add
   i32.const 2
   i32.shl
   i32.add
   i32.load offset=96
  else
   local.get $0
   i32.load
   i32.const -1
   local.get $2
   i32.const 1
   i32.add
   i32.shl
   i32.and
   local.tee $1
   if (result i32)
    local.get $0
    local.get $1
    i32.ctz
    local.tee $1
    i32.const 2
    i32.shl
    i32.add
    i32.load offset=4
    local.tee $2
    i32.eqz
    if
     i32.const 0
     i32.const 1776
     i32.const 343
     i32.const 18
     call $~lib/builtins/abort
     unreachable
    end
    local.get $0
    local.get $2
    i32.ctz
    local.get $1
    i32.const 4
    i32.shl
    i32.add
    i32.const 2
    i32.shl
    i32.add
    i32.load offset=96
   else
    i32.const 0
   end
  end
 )
 (func $~lib/rt/itcms/__new (param $0 i32) (param $1 i32) (result i32)
  (local $2 i32)
  (local $3 i32)
  (local $4 i32)
  (local $5 i32)
  (local $6 i32)
  local.get $0
  i32.const 1073741804
  i32.ge_u
  if
   i32.const 1440
   i32.const 1504
   i32.const 260
   i32.const 31
   call $~lib/builtins/abort
   unreachable
  end
  global.get $~lib/rt/itcms/total
  global.get $~lib/rt/itcms/threshold
  i32.ge_u
  if
   block $__inlined_func$~lib/rt/itcms/interrupt
    i32.const 2048
    local.set $2
    loop $do-continue|0
     local.get $2
     call $~lib/rt/itcms/step
     i32.sub
     local.set $2
     global.get $~lib/rt/itcms/state
     i32.eqz
     if
      global.get $~lib/rt/itcms/total
      i64.extend_i32_u
      i64.const 200
      i64.mul
      i64.const 100
      i64.div_u
      i32.wrap_i64
      i32.const 1024
      i32.add
      global.set $~lib/rt/itcms/threshold
      br $__inlined_func$~lib/rt/itcms/interrupt
     end
     local.get $2
     i32.const 0
     i32.gt_s
     br_if $do-continue|0
    end
    global.get $~lib/rt/itcms/total
    local.tee $2
    local.get $2
    global.get $~lib/rt/itcms/threshold
    i32.sub
    i32.const 1024
    i32.lt_u
    i32.const 10
    i32.shl
    i32.add
    global.set $~lib/rt/itcms/threshold
   end
  end
  local.get $0
  i32.const 16
  i32.add
  local.set $2
  global.get $~lib/rt/tlsf/ROOT
  i32.eqz
  if
   call $~lib/rt/tlsf/initialize
  end
  global.get $~lib/rt/tlsf/ROOT
  local.set $3
  local.get $2
  i32.const 1073741820
  i32.gt_u
  if
   i32.const 1440
   i32.const 1776
   i32.const 458
   i32.const 29
   call $~lib/builtins/abort
   unreachable
  end
  local.get $3
  local.get $2
  i32.const 12
  i32.le_u
  if (result i32)
   i32.const 12
  else
   local.get $2
   i32.const 19
   i32.add
   i32.const -16
   i32.and
   i32.const 4
   i32.sub
  end
  local.tee $2
  call $~lib/rt/tlsf/searchBlock
  local.tee $4
  i32.eqz
  if
   local.get $2
   i32.const 536870910
   i32.lt_u
   if (result i32)
    local.get $2
    i32.const 1
    i32.const 27
    local.get $2
    i32.clz
    i32.sub
    i32.shl
    i32.const 1
    i32.sub
    i32.add
   else
    local.get $2
   end
   i32.const 4
   memory.size
   local.tee $6
   i32.const 16
   i32.shl
   i32.const 4
   i32.sub
   local.get $3
   i32.load offset=1568
   i32.ne
   i32.shl
   i32.add
   i32.const 65535
   i32.add
   i32.const -65536
   i32.and
   i32.const 16
   i32.shr_u
   local.set $5
   local.get $6
   local.get $5
   local.get $5
   local.get $6
   i32.lt_s
   select
   memory.grow
   i32.const 0
   i32.lt_s
   if
    local.get $5
    memory.grow
    i32.const 0
    i32.lt_s
    if
     unreachable
    end
   end
   local.get $3
   local.get $6
   i32.const 16
   i32.shl
   memory.size
   i32.const 16
   i32.shl
   call $~lib/rt/tlsf/addMemory
   local.get $3
   local.get $2
   call $~lib/rt/tlsf/searchBlock
   local.tee $4
   i32.eqz
   if
    i32.const 0
    i32.const 1776
    i32.const 496
    i32.const 16
    call $~lib/builtins/abort
    unreachable
   end
  end
  local.get $2
  local.get $4
  i32.load
  i32.const -4
  i32.and
  i32.gt_u
  if
   i32.const 0
   i32.const 1776
   i32.const 498
   i32.const 14
   call $~lib/builtins/abort
   unreachable
  end
  local.get $3
  local.get $4
  call $~lib/rt/tlsf/removeBlock
  local.get $4
  i32.load
  local.set $6
  local.get $2
  i32.const 4
  i32.add
  i32.const 15
  i32.and
  if
   i32.const 0
   i32.const 1776
   i32.const 357
   i32.const 14
   call $~lib/builtins/abort
   unreachable
  end
  local.get $6
  i32.const -4
  i32.and
  local.get $2
  i32.sub
  local.tee $5
  i32.const 16
  i32.ge_u
  if
   local.get $4
   local.get $2
   local.get $6
   i32.const 2
   i32.and
   i32.or
   i32.store
   local.get $2
   local.get $4
   i32.const 4
   i32.add
   i32.add
   local.tee $2
   local.get $5
   i32.const 4
   i32.sub
   i32.const 1
   i32.or
   i32.store
   local.get $3
   local.get $2
   call $~lib/rt/tlsf/insertBlock
  else
   local.get $4
   local.get $6
   i32.const -2
   i32.and
   i32.store
   local.get $4
   i32.const 4
   i32.add
   local.tee $2
   local.get $4
   i32.load
   i32.const -4
   i32.and
   i32.add
   local.get $2
   local.get $4
   i32.load
   i32.const -4
   i32.and
   i32.add
   i32.load
   i32.const -3
   i32.and
   i32.store
  end
  local.get $4
  local.get $1
  i32.store offset=12
  local.get $4
  local.get $0
  i32.store offset=16
  global.get $~lib/rt/itcms/fromSpace
  local.tee $1
  i32.load offset=8
  local.set $2
  local.get $4
  local.get $1
  global.get $~lib/rt/itcms/white
  i32.or
  i32.store offset=4
  local.get $4
  local.get $2
  i32.store offset=8
  local.get $2
  local.get $4
  local.get $2
  i32.load offset=4
  i32.const 3
  i32.and
  i32.or
  i32.store offset=4
  local.get $1
  local.get $4
  i32.store offset=8
  global.get $~lib/rt/itcms/total
  local.get $4
  i32.load
  i32.const -4
  i32.and
  i32.const 4
  i32.add
  i32.add
  global.set $~lib/rt/itcms/total
  local.get $4
  i32.const 20
  i32.add
  local.tee $2
  local.set $3
  block $~lib/util/memory/memset|inlined.0
   local.get $0
   i32.eqz
   br_if $~lib/util/memory/memset|inlined.0
   local.get $3
   i32.const 0
   i32.store8
   local.get $0
   local.get $3
   i32.add
<<<<<<< HEAD
   i32.const 4
   i32.sub
   local.tee $1
   i32.const 0
   i32.store8 offset=3
   local.get $0
=======
   local.tee $2
   i32.const 1
   i32.sub
   i32.const 0
   i32.store8
   local.get $1
>>>>>>> 3633f4bd
   i32.const 2
   i32.le_u
   br_if $~lib/util/memory/memset|inlined.0
   local.get $3
   i32.const 0
   i32.store8 offset=1
   local.get $3
   i32.const 0
   i32.store8 offset=2
<<<<<<< HEAD
   local.get $1
   i32.const 0
   i32.store8 offset=2
   local.get $1
   i32.const 0
   i32.store8 offset=1
   local.get $0
=======
   local.get $2
   i32.const 2
   i32.sub
   i32.const 0
   i32.store8
   local.get $2
   i32.const 3
   i32.sub
   i32.const 0
   i32.store8
   local.get $1
>>>>>>> 3633f4bd
   i32.const 6
   i32.le_u
   br_if $~lib/util/memory/memset|inlined.0
   local.get $3
   i32.const 0
   i32.store8 offset=3
<<<<<<< HEAD
   local.get $1
=======
   local.get $2
   i32.const 4
   i32.sub
>>>>>>> 3633f4bd
   i32.const 0
   i32.store8
   local.get $0
   i32.const 8
   i32.le_u
   br_if $~lib/util/memory/memset|inlined.0
   local.get $3
   i32.const 0
   local.get $3
   i32.sub
   i32.const 3
   i32.and
   local.tee $1
   i32.add
   local.tee $5
   i32.const 0
   i32.store
   local.get $5
   local.get $0
   local.get $1
   i32.sub
   i32.const -4
   i32.and
   local.tee $3
   i32.add
<<<<<<< HEAD
   i32.const 28
   i32.sub
   local.tee $0
   i32.const 0
   i32.store offset=24
   local.get $3
=======
   local.tee $1
   i32.const 4
   i32.sub
   i32.const 0
   i32.store
   local.get $2
>>>>>>> 3633f4bd
   i32.const 8
   i32.le_u
   br_if $~lib/util/memory/memset|inlined.0
   local.get $5
   i32.const 0
   i32.store offset=4
   local.get $5
   i32.const 0
   i32.store offset=8
<<<<<<< HEAD
   local.get $0
   i32.const 0
   i32.store offset=16
   local.get $0
   i32.const 0
   i32.store offset=20
   local.get $3
=======
   local.get $1
   i32.const 12
   i32.sub
   i32.const 0
   i32.store
   local.get $1
   i32.const 8
   i32.sub
   i32.const 0
   i32.store
   local.get $2
>>>>>>> 3633f4bd
   i32.const 24
   i32.le_u
   br_if $~lib/util/memory/memset|inlined.0
   local.get $5
   i32.const 0
   i32.store offset=12
   local.get $5
   i32.const 0
   i32.store offset=16
   local.get $5
   i32.const 0
   i32.store offset=20
   local.get $5
   i32.const 0
   i32.store offset=24
<<<<<<< HEAD
   local.get $0
   i32.const 0
   i32.store
   local.get $0
   i32.const 0
   i32.store offset=4
   local.get $0
   i32.const 0
   i32.store offset=8
   local.get $0
   i32.const 0
   i32.store offset=12
   local.get $5
   local.get $5
=======
   local.get $1
   i32.const 28
   i32.sub
   i32.const 0
   i32.store
   local.get $1
   i32.const 24
   i32.sub
   i32.const 0
   i32.store
   local.get $1
   i32.const 20
   i32.sub
   i32.const 0
   i32.store
   local.get $1
   i32.const 16
   i32.sub
   i32.const 0
   i32.store
   local.get $0
   local.get $0
>>>>>>> 3633f4bd
   i32.const 4
   i32.and
   i32.const 24
   i32.add
   local.tee $1
   i32.add
   local.set $0
   local.get $3
   local.get $1
   i32.sub
   local.set $1
   loop $while-continue|0
    local.get $1
    i32.const 32
    i32.ge_u
    if
     local.get $0
     i64.const 0
     i64.store
     local.get $0
     i64.const 0
     i64.store offset=8
     local.get $0
     i64.const 0
     i64.store offset=16
     local.get $0
     i64.const 0
     i64.store offset=24
     local.get $1
     i32.const 32
     i32.sub
     local.set $1
     local.get $0
     i32.const 32
     i32.add
     local.set $0
     br $while-continue|0
    end
   end
  end
  local.get $2
 )
 (func $~lib/util/number/utoa32_dec_lut (param $0 i32) (param $1 i32) (param $2 i32)
  (local $3 i32)
  loop $while-continue|0
   local.get $1
   i32.const 10000
   i32.ge_u
   if
    local.get $1
    i32.const 10000
    i32.rem_u
    local.set $3
    local.get $1
    i32.const 10000
    i32.div_u
    local.set $1
    local.get $0
    local.get $2
    i32.const 4
    i32.sub
    local.tee $2
    i32.const 1
    i32.shl
    i32.add
    local.get $3
    i32.const 100
    i32.div_u
    i32.const 2
    i32.shl
    i32.const 1820
    i32.add
    i64.load32_u
    local.get $3
    i32.const 100
    i32.rem_u
    i32.const 2
    i32.shl
    i32.const 1820
    i32.add
    i64.load32_u
    i64.const 32
    i64.shl
    i64.or
    i64.store
    br $while-continue|0
   end
  end
  local.get $1
  i32.const 100
  i32.ge_u
  if
   local.get $0
   local.get $2
   i32.const 2
   i32.sub
   local.tee $2
   i32.const 1
   i32.shl
   i32.add
   local.get $1
   i32.const 100
   i32.rem_u
   i32.const 2
   i32.shl
   i32.const 1820
   i32.add
   i32.load
   i32.store
   local.get $1
   i32.const 100
   i32.div_u
   local.set $1
  end
  local.get $1
  i32.const 10
  i32.ge_u
  if
   local.get $0
   local.get $2
   i32.const 2
   i32.sub
   i32.const 1
   i32.shl
   i32.add
   local.get $1
   i32.const 2
   i32.shl
   i32.const 1820
   i32.add
   i32.load
   i32.store
  else
   local.get $0
   local.get $2
   i32.const 1
   i32.sub
   i32.const 1
   i32.shl
   i32.add
   local.get $1
   i32.const 48
   i32.add
   i32.store16
  end
 )
 (func $~lib/util/number/genDigits (param $0 i64) (param $1 i32) (param $2 i64) (param $3 i32) (param $4 i64) (result i32)
  (local $5 i32)
  (local $6 i64)
  (local $7 i32)
  (local $8 i64)
  (local $9 i32)
  (local $10 i64)
  (local $11 i64)
  local.get $2
  local.get $0
  i64.sub
  local.set $8
  local.get $2
  i64.const 1
  i32.const 0
  local.get $3
  i32.sub
  local.tee $9
  i64.extend_i32_s
  local.tee $0
  i64.shl
  local.tee $10
  i64.const 1
  i64.sub
  local.tee $11
  i64.and
  local.set $6
  local.get $2
  local.get $0
  i64.shr_u
  i32.wrap_i64
  local.tee $1
  local.set $3
  local.get $1
  i32.const 100000
  i32.lt_u
  if (result i32)
   local.get $3
   i32.const 100
   i32.lt_u
   if (result i32)
    local.get $3
    i32.const 10
    i32.ge_u
    i32.const 1
    i32.add
   else
    local.get $3
    i32.const 10000
    i32.ge_u
    i32.const 3
    i32.add
    local.get $3
    i32.const 1000
    i32.ge_u
    i32.add
   end
  else
   local.get $3
   i32.const 10000000
   i32.lt_u
   if (result i32)
    local.get $3
    i32.const 1000000
    i32.ge_u
    i32.const 6
    i32.add
   else
    local.get $3
    i32.const 1000000000
    i32.ge_u
    i32.const 8
    i32.add
    local.get $3
    i32.const 100000000
    i32.ge_u
    i32.add
   end
  end
  local.set $7
  loop $while-continue|0
   local.get $7
   i32.const 0
   i32.gt_s
   if
    block $break|1
     block $case10|1
      block $case9|1
       block $case8|1
        block $case7|1
         block $case6|1
          block $case5|1
           block $case4|1
            block $case3|1
             block $case2|1
              block $case1|1
               block $case0|1
                local.get $7
                i32.const 1
                i32.sub
                br_table $case9|1 $case8|1 $case7|1 $case6|1 $case5|1 $case4|1 $case3|1 $case2|1 $case1|1 $case0|1 $case10|1
               end
               local.get $1
               i32.const 1000000000
               i32.div_u
               local.set $3
               local.get $1
               i32.const 1000000000
               i32.rem_u
               local.set $1
               br $break|1
              end
              local.get $1
              i32.const 100000000
              i32.div_u
              local.set $3
              local.get $1
              i32.const 100000000
              i32.rem_u
              local.set $1
              br $break|1
             end
             local.get $1
             i32.const 10000000
             i32.div_u
             local.set $3
             local.get $1
             i32.const 10000000
             i32.rem_u
             local.set $1
             br $break|1
            end
            local.get $1
            i32.const 1000000
            i32.div_u
            local.set $3
            local.get $1
            i32.const 1000000
            i32.rem_u
            local.set $1
            br $break|1
           end
           local.get $1
           i32.const 100000
           i32.div_u
           local.set $3
           local.get $1
           i32.const 100000
           i32.rem_u
           local.set $1
           br $break|1
          end
          local.get $1
          i32.const 10000
          i32.div_u
          local.set $3
          local.get $1
          i32.const 10000
          i32.rem_u
          local.set $1
          br $break|1
         end
         local.get $1
         i32.const 1000
         i32.div_u
         local.set $3
         local.get $1
         i32.const 1000
         i32.rem_u
         local.set $1
         br $break|1
        end
        local.get $1
        i32.const 100
        i32.div_u
        local.set $3
        local.get $1
        i32.const 100
        i32.rem_u
        local.set $1
        br $break|1
       end
       local.get $1
       i32.const 10
       i32.div_u
       local.set $3
       local.get $1
       i32.const 10
       i32.rem_u
       local.set $1
       br $break|1
      end
      local.get $1
      local.set $3
      i32.const 0
      local.set $1
      br $break|1
     end
     i32.const 0
     local.set $3
    end
    local.get $3
    local.get $5
    i32.or
    if
     local.get $5
     i32.const 1
     i32.shl
     i32.const 9760
     i32.add
     local.get $3
     i32.const 65535
     i32.and
     i32.const 48
     i32.add
     i32.store16
     local.get $5
     i32.const 1
     i32.add
     local.set $5
    end
    local.get $7
    i32.const 1
    i32.sub
    local.set $7
    local.get $6
    local.get $1
    i64.extend_i32_u
    local.get $9
    i64.extend_i32_s
    i64.shl
    i64.add
    local.tee $0
    local.get $4
    i64.le_u
    if
     local.get $7
     global.get $~lib/util/number/_K
     i32.add
     global.set $~lib/util/number/_K
     local.get $7
     i32.const 2
     i32.shl
     i32.const 10688
     i32.add
     i64.load32_u
     local.get $9
     i64.extend_i32_s
     i64.shl
     local.set $2
     local.get $5
     i32.const 1
     i32.shl
     i32.const 9758
     i32.add
     local.tee $7
     i32.load16_u
     local.set $3
     loop $while-continue|3
      local.get $2
      local.get $4
      local.get $0
      i64.sub
      i64.le_u
      i32.const 0
      local.get $0
      local.get $8
      i64.lt_u
      select
      if (result i32)
       i32.const 1
       local.get $8
       local.get $0
       i64.sub
       local.get $0
       local.get $2
       i64.add
       local.tee $6
       local.get $8
       i64.sub
       i64.gt_u
       local.get $6
       local.get $8
       i64.lt_u
       select
      else
       i32.const 0
      end
      if
       local.get $3
       i32.const 1
       i32.sub
       local.set $3
       local.get $0
       local.get $2
       i64.add
       local.set $0
       br $while-continue|3
      end
     end
     local.get $7
     local.get $3
     i32.store16
     local.get $5
     return
    end
    br $while-continue|0
   end
  end
  local.get $9
  i64.extend_i32_s
  local.set $0
  loop $while-continue|4
   local.get $4
   i64.const 10
   i64.mul
   local.set $4
   local.get $6
   i64.const 10
   i64.mul
   local.tee $2
   local.get $0
   i64.shr_u
   local.tee $6
   local.get $5
   i64.extend_i32_s
   i64.or
   i64.const 0
   i64.ne
   if
    local.get $5
    i32.const 1
    i32.shl
    i32.const 9760
    i32.add
    local.get $6
    i32.wrap_i64
    i32.const 65535
    i32.and
    i32.const 48
    i32.add
    i32.store16
    local.get $5
    i32.const 1
    i32.add
    local.set $5
   end
   local.get $7
   i32.const 1
   i32.sub
   local.set $7
   local.get $4
   local.get $2
   local.get $11
   i64.and
   local.tee $6
   i64.le_u
   br_if $while-continue|4
  end
  local.get $7
  global.get $~lib/util/number/_K
  i32.add
  global.set $~lib/util/number/_K
  local.get $6
  local.set $0
  local.get $8
  i32.const 0
  local.get $7
  i32.sub
  i32.const 2
  i32.shl
  i32.const 10688
  i32.add
  i64.load32_u
  i64.mul
  local.set $2
  local.get $5
  i32.const 1
  i32.shl
  i32.const 9758
  i32.add
  local.tee $7
  i32.load16_u
  local.set $3
  loop $while-continue|6
   local.get $10
   local.get $4
   local.get $0
   i64.sub
   i64.le_u
   i32.const 0
   local.get $0
   local.get $2
   i64.lt_u
   select
   if (result i32)
    i32.const 1
    local.get $2
    local.get $0
    i64.sub
    local.get $0
    local.get $10
    i64.add
    local.tee $6
    local.get $2
    i64.sub
    i64.gt_u
    local.get $2
    local.get $6
    i64.gt_u
    select
   else
    i32.const 0
   end
   if
    local.get $3
    i32.const 1
    i32.sub
    local.set $3
    local.get $0
    local.get $10
    i64.add
    local.set $0
    br $while-continue|6
   end
  end
  local.get $7
  local.get $3
  i32.store16
  local.get $5
 )
 (func $~lib/util/memory/memcpy (param $0 i32) (param $1 i32) (param $2 i32)
  (local $3 i32)
  (local $4 i32)
  (local $5 i32)
  loop $while-continue|0
   local.get $1
   i32.const 3
   i32.and
   i32.const 0
   local.get $2
   select
   if
    local.get $0
    local.tee $3
    i32.const 1
    i32.add
    local.set $0
    local.get $1
    local.tee $4
    i32.const 1
    i32.add
    local.set $1
    local.get $3
    local.get $4
    i32.load8_u
    i32.store8
    local.get $2
    i32.const 1
    i32.sub
    local.set $2
    br $while-continue|0
   end
  end
  local.get $0
  i32.const 3
  i32.and
  i32.eqz
  if
   loop $while-continue|1
    local.get $2
    i32.const 16
    i32.ge_u
    if
     local.get $0
     local.get $1
     i32.load
     i32.store
     local.get $0
     local.get $1
     i32.load offset=4
     i32.store offset=4
     local.get $0
     local.get $1
     i32.load offset=8
     i32.store offset=8
     local.get $0
     local.get $1
     i32.load offset=12
     i32.store offset=12
     local.get $1
     i32.const 16
     i32.add
     local.set $1
     local.get $0
     i32.const 16
     i32.add
     local.set $0
     local.get $2
     i32.const 16
     i32.sub
     local.set $2
     br $while-continue|1
    end
   end
   local.get $2
   i32.const 8
   i32.and
   if
    local.get $0
    local.get $1
    i32.load
    i32.store
    local.get $0
    local.get $1
    i32.load offset=4
    i32.store offset=4
    local.get $1
    i32.const 8
    i32.add
    local.set $1
    local.get $0
    i32.const 8
    i32.add
    local.set $0
   end
   local.get $2
   i32.const 4
   i32.and
   if
    local.get $0
    local.get $1
    i32.load
    i32.store
    local.get $1
    i32.const 4
    i32.add
    local.set $1
    local.get $0
    i32.const 4
    i32.add
    local.set $0
   end
   local.get $2
   i32.const 2
   i32.and
   if
    local.get $0
    local.get $1
    i32.load16_u
    i32.store16
    local.get $1
    i32.const 2
    i32.add
    local.set $1
    local.get $0
    i32.const 2
    i32.add
    local.set $0
   end
   local.get $2
   i32.const 1
   i32.and
   if
    local.get $0
    local.get $1
    i32.load8_u
    i32.store8
   end
   return
  end
  local.get $2
  i32.const 32
  i32.ge_u
  if
   block $break|2
    block $case2|2
     block $case1|2
      block $case0|2
       local.get $0
       i32.const 3
       i32.and
       i32.const 1
       i32.sub
       br_table $case0|2 $case1|2 $case2|2 $break|2
      end
      local.get $1
      i32.load
      local.set $5
      local.get $0
      local.get $1
      i32.load8_u
      i32.store8
      local.get $0
      i32.const 1
      i32.add
      local.tee $0
      local.get $1
      i32.const 1
      i32.add
      local.tee $1
      i32.load8_u
      i32.store8
      local.get $0
      local.tee $4
      i32.const 2
      i32.add
      local.set $0
      local.get $1
      local.tee $3
      i32.const 2
      i32.add
      local.set $1
      local.get $4
      local.get $3
      i32.load8_u offset=1
      i32.store8 offset=1
      local.get $2
      i32.const 3
      i32.sub
      local.set $2
      loop $while-continue|3
       local.get $2
       i32.const 17
       i32.ge_u
       if
        local.get $0
        local.get $1
        i32.load offset=1
        local.tee $3
        i32.const 8
        i32.shl
        local.get $5
        i32.const 24
        i32.shr_u
        i32.or
        i32.store
        local.get $0
        local.get $3
        i32.const 24
        i32.shr_u
        local.get $1
        i32.load offset=5
        local.tee $3
        i32.const 8
        i32.shl
        i32.or
        i32.store offset=4
        local.get $0
        local.get $3
        i32.const 24
        i32.shr_u
        local.get $1
        i32.load offset=9
        local.tee $3
        i32.const 8
        i32.shl
        i32.or
        i32.store offset=8
        local.get $0
        local.get $1
        i32.load offset=13
        local.tee $5
        i32.const 8
        i32.shl
        local.get $3
        i32.const 24
        i32.shr_u
        i32.or
        i32.store offset=12
        local.get $1
        i32.const 16
        i32.add
        local.set $1
        local.get $0
        i32.const 16
        i32.add
        local.set $0
        local.get $2
        i32.const 16
        i32.sub
        local.set $2
        br $while-continue|3
       end
      end
      br $break|2
     end
     local.get $1
     i32.load
     local.set $5
     local.get $0
     local.get $1
     i32.load8_u
     i32.store8
     local.get $0
     local.tee $4
     i32.const 2
     i32.add
     local.set $0
     local.get $1
     local.tee $3
     i32.const 2
     i32.add
     local.set $1
     local.get $4
     local.get $3
     i32.load8_u offset=1
     i32.store8 offset=1
     local.get $2
     i32.const 2
     i32.sub
     local.set $2
     loop $while-continue|4
      local.get $2
      i32.const 18
      i32.ge_u
      if
       local.get $0
       local.get $1
       i32.load offset=2
       local.tee $3
       i32.const 16
       i32.shl
       local.get $5
       i32.const 16
       i32.shr_u
       i32.or
       i32.store
       local.get $0
       local.get $3
       i32.const 16
       i32.shr_u
       local.get $1
       i32.load offset=6
       local.tee $3
       i32.const 16
       i32.shl
       i32.or
       i32.store offset=4
       local.get $0
       local.get $3
       i32.const 16
       i32.shr_u
       local.get $1
       i32.load offset=10
       local.tee $3
       i32.const 16
       i32.shl
       i32.or
       i32.store offset=8
       local.get $0
       local.get $1
       i32.load offset=14
       local.tee $5
       i32.const 16
       i32.shl
       local.get $3
       i32.const 16
       i32.shr_u
       i32.or
       i32.store offset=12
       local.get $1
       i32.const 16
       i32.add
       local.set $1
       local.get $0
       i32.const 16
       i32.add
       local.set $0
       local.get $2
       i32.const 16
       i32.sub
       local.set $2
       br $while-continue|4
      end
     end
     br $break|2
    end
    local.get $1
    i32.load
    local.set $5
    local.get $0
    local.tee $3
    i32.const 1
    i32.add
    local.set $0
    local.get $1
    local.tee $4
    i32.const 1
    i32.add
    local.set $1
    local.get $3
    local.get $4
    i32.load8_u
    i32.store8
    local.get $2
    i32.const 1
    i32.sub
    local.set $2
    loop $while-continue|5
     local.get $2
     i32.const 19
     i32.ge_u
     if
      local.get $0
      local.get $1
      i32.load offset=3
      local.tee $3
      i32.const 24
      i32.shl
      local.get $5
      i32.const 8
      i32.shr_u
      i32.or
      i32.store
      local.get $0
      local.get $3
      i32.const 8
      i32.shr_u
      local.get $1
      i32.load offset=7
      local.tee $3
      i32.const 24
      i32.shl
      i32.or
      i32.store offset=4
      local.get $0
      local.get $3
      i32.const 8
      i32.shr_u
      local.get $1
      i32.load offset=11
      local.tee $3
      i32.const 24
      i32.shl
      i32.or
      i32.store offset=8
      local.get $0
      local.get $1
      i32.load offset=15
      local.tee $5
      i32.const 24
      i32.shl
      local.get $3
      i32.const 8
      i32.shr_u
      i32.or
      i32.store offset=12
      local.get $1
      i32.const 16
      i32.add
      local.set $1
      local.get $0
      i32.const 16
      i32.add
      local.set $0
      local.get $2
      i32.const 16
      i32.sub
      local.set $2
      br $while-continue|5
     end
    end
   end
  end
  local.get $2
  i32.const 16
  i32.and
  if
   local.get $0
   local.get $1
   i32.load8_u
   i32.store8
   local.get $0
   i32.const 1
   i32.add
   local.tee $0
   local.get $1
   i32.const 1
   i32.add
   local.tee $1
   i32.load8_u
   i32.store8
   local.get $0
   i32.const 1
   i32.add
   local.tee $0
   local.get $1
   i32.const 1
   i32.add
   local.tee $1
   i32.load8_u
   i32.store8
   local.get $0
   i32.const 1
   i32.add
   local.tee $0
   local.get $1
   i32.const 1
   i32.add
   local.tee $1
   i32.load8_u
   i32.store8
   local.get $0
   i32.const 1
   i32.add
   local.tee $0
   local.get $1
   i32.const 1
   i32.add
   local.tee $1
   i32.load8_u
   i32.store8
   local.get $0
   i32.const 1
   i32.add
   local.tee $0
   local.get $1
   i32.const 1
   i32.add
   local.tee $1
   i32.load8_u
   i32.store8
   local.get $0
   i32.const 1
   i32.add
   local.tee $0
   local.get $1
   i32.const 1
   i32.add
   local.tee $1
   i32.load8_u
   i32.store8
   local.get $0
   i32.const 1
   i32.add
   local.tee $0
   local.get $1
   i32.const 1
   i32.add
   local.tee $1
   i32.load8_u
   i32.store8
   local.get $0
   i32.const 1
   i32.add
   local.tee $0
   local.get $1
   i32.const 1
   i32.add
   local.tee $1
   i32.load8_u
   i32.store8
   local.get $0
   i32.const 1
   i32.add
   local.tee $0
   local.get $1
   i32.const 1
   i32.add
   local.tee $1
   i32.load8_u
   i32.store8
   local.get $0
   i32.const 1
   i32.add
   local.tee $0
   local.get $1
   i32.const 1
   i32.add
   local.tee $1
   i32.load8_u
   i32.store8
   local.get $0
   i32.const 1
   i32.add
   local.tee $0
   local.get $1
   i32.const 1
   i32.add
   local.tee $1
   i32.load8_u
   i32.store8
   local.get $0
   i32.const 1
   i32.add
   local.tee $0
   local.get $1
   i32.const 1
   i32.add
   local.tee $1
   i32.load8_u
   i32.store8
   local.get $0
   i32.const 1
   i32.add
   local.tee $0
   local.get $1
   i32.const 1
   i32.add
   local.tee $1
   i32.load8_u
   i32.store8
   local.get $0
   i32.const 1
   i32.add
   local.tee $0
   local.get $1
   i32.const 1
   i32.add
   local.tee $1
   i32.load8_u
   i32.store8
   local.get $0
   local.tee $4
   i32.const 2
   i32.add
   local.set $0
   local.get $1
   local.tee $3
   i32.const 2
   i32.add
   local.set $1
   local.get $4
   local.get $3
   i32.load8_u offset=1
   i32.store8 offset=1
  end
  local.get $2
  i32.const 8
  i32.and
  if
   local.get $0
   local.get $1
   i32.load8_u
   i32.store8
   local.get $0
   i32.const 1
   i32.add
   local.tee $0
   local.get $1
   i32.const 1
   i32.add
   local.tee $1
   i32.load8_u
   i32.store8
   local.get $0
   i32.const 1
   i32.add
   local.tee $0
   local.get $1
   i32.const 1
   i32.add
   local.tee $1
   i32.load8_u
   i32.store8
   local.get $0
   i32.const 1
   i32.add
   local.tee $0
   local.get $1
   i32.const 1
   i32.add
   local.tee $1
   i32.load8_u
   i32.store8
   local.get $0
   i32.const 1
   i32.add
   local.tee $0
   local.get $1
   i32.const 1
   i32.add
   local.tee $1
   i32.load8_u
   i32.store8
   local.get $0
   i32.const 1
   i32.add
   local.tee $0
   local.get $1
   i32.const 1
   i32.add
   local.tee $1
   i32.load8_u
   i32.store8
   local.get $0
   i32.const 1
   i32.add
   local.tee $0
   local.get $1
   i32.const 1
   i32.add
   local.tee $1
   i32.load8_u
   i32.store8
   local.get $0
   local.tee $4
   i32.const 2
   i32.add
   local.set $0
   local.get $1
   local.tee $3
   i32.const 2
   i32.add
   local.set $1
   local.get $4
   local.get $3
   i32.load8_u offset=1
   i32.store8 offset=1
  end
  local.get $2
  i32.const 4
  i32.and
  if
   local.get $0
   local.get $1
   i32.load8_u
   i32.store8
   local.get $0
   i32.const 1
   i32.add
   local.tee $0
   local.get $1
   i32.const 1
   i32.add
   local.tee $1
   i32.load8_u
   i32.store8
   local.get $0
   i32.const 1
   i32.add
   local.tee $0
   local.get $1
   i32.const 1
   i32.add
   local.tee $1
   i32.load8_u
   i32.store8
   local.get $0
   local.tee $4
   i32.const 2
   i32.add
   local.set $0
   local.get $1
   local.tee $3
   i32.const 2
   i32.add
   local.set $1
   local.get $4
   local.get $3
   i32.load8_u offset=1
   i32.store8 offset=1
  end
  local.get $2
  i32.const 2
  i32.and
  if
   local.get $0
   local.get $1
   i32.load8_u
   i32.store8
   local.get $0
   local.tee $4
   i32.const 2
   i32.add
   local.set $0
   local.get $1
   local.tee $3
   i32.const 2
   i32.add
   local.set $1
   local.get $4
   local.get $3
   i32.load8_u offset=1
   i32.store8 offset=1
  end
  local.get $2
  i32.const 1
  i32.and
  if
   local.get $0
   local.get $1
   i32.load8_u
   i32.store8
  end
 )
 (func $~lib/memory/memory.copy (param $0 i32) (param $1 i32) (param $2 i32)
  (local $3 i32)
  (local $4 i32)
  block $~lib/util/memory/memmove|inlined.0
   local.get $2
   local.set $4
   local.get $0
   local.get $1
   i32.eq
   br_if $~lib/util/memory/memmove|inlined.0
   local.get $1
   local.get $0
   i32.sub
   local.get $4
   i32.sub
   i32.const 0
   local.get $4
   i32.const 1
   i32.shl
   i32.sub
   i32.le_u
   if
    local.get $0
    local.get $1
    local.get $4
    call $~lib/util/memory/memcpy
    br $~lib/util/memory/memmove|inlined.0
   end
   local.get $0
   local.get $1
   i32.lt_u
   if
    local.get $1
    i32.const 7
    i32.and
    local.get $0
    i32.const 7
    i32.and
    i32.eq
    if
     loop $while-continue|0
      local.get $0
      i32.const 7
      i32.and
      if
       local.get $4
       i32.eqz
       br_if $~lib/util/memory/memmove|inlined.0
       local.get $4
       i32.const 1
       i32.sub
       local.set $4
       local.get $0
       local.tee $2
       i32.const 1
       i32.add
       local.set $0
       local.get $1
       local.tee $3
       i32.const 1
       i32.add
       local.set $1
       local.get $2
       local.get $3
       i32.load8_u
       i32.store8
       br $while-continue|0
      end
     end
     loop $while-continue|1
      local.get $4
      i32.const 8
      i32.ge_u
      if
       local.get $0
       local.get $1
       i64.load
       i64.store
       local.get $4
       i32.const 8
       i32.sub
       local.set $4
       local.get $0
       i32.const 8
       i32.add
       local.set $0
       local.get $1
       i32.const 8
       i32.add
       local.set $1
       br $while-continue|1
      end
     end
    end
    loop $while-continue|2
     local.get $4
     if
      local.get $0
      local.tee $2
      i32.const 1
      i32.add
      local.set $0
      local.get $1
      local.tee $3
      i32.const 1
      i32.add
      local.set $1
      local.get $2
      local.get $3
      i32.load8_u
      i32.store8
      local.get $4
      i32.const 1
      i32.sub
      local.set $4
      br $while-continue|2
     end
    end
   else
    local.get $1
    i32.const 7
    i32.and
    local.get $0
    i32.const 7
    i32.and
    i32.eq
    if
     loop $while-continue|3
      local.get $0
      local.get $4
      i32.add
      i32.const 7
      i32.and
      if
       local.get $4
       i32.eqz
       br_if $~lib/util/memory/memmove|inlined.0
       local.get $4
       i32.const 1
       i32.sub
       local.tee $4
       local.get $0
       i32.add
       local.get $1
       local.get $4
       i32.add
       i32.load8_u
       i32.store8
       br $while-continue|3
      end
     end
     loop $while-continue|4
      local.get $4
      i32.const 8
      i32.ge_u
      if
       local.get $4
       i32.const 8
       i32.sub
       local.tee $4
       local.get $0
       i32.add
       local.get $1
       local.get $4
       i32.add
       i64.load
       i64.store
       br $while-continue|4
      end
     end
    end
    loop $while-continue|5
     local.get $4
     if
      local.get $4
      i32.const 1
      i32.sub
      local.tee $4
      local.get $0
      i32.add
      local.get $1
      local.get $4
      i32.add
      i32.load8_u
      i32.store8
      br $while-continue|5
     end
    end
   end
  end
 )
 (func $~lib/util/number/prettify (param $0 i32) (param $1 i32) (result i32)
  (local $2 i32)
  (local $3 i32)
  (local $4 i32)
  (local $5 i32)
  local.get $1
  i32.eqz
  if
   local.get $0
   i32.const 1
   i32.shl
   i32.const 9760
   i32.add
   i32.const 3145774
   i32.store
   local.get $0
   i32.const 2
   i32.add
   return
  end
  local.get $0
  local.get $1
  i32.add
  local.tee $2
  i32.const 21
  i32.le_s
  i32.const 0
  local.get $0
  local.get $2
  i32.le_s
  select
  if (result i32)
   loop $for-loop|0
    local.get $0
    local.get $2
    i32.lt_s
    if
     local.get $0
     i32.const 1
     i32.shl
     i32.const 9760
     i32.add
     i32.const 48
     i32.store16
     local.get $0
     i32.const 1
     i32.add
     local.set $0
     br $for-loop|0
    end
   end
   local.get $2
   i32.const 1
   i32.shl
   i32.const 9760
   i32.add
   i32.const 3145774
   i32.store
   local.get $2
   i32.const 2
   i32.add
  else
   local.get $2
   i32.const 21
   i32.le_s
   i32.const 0
   local.get $2
   i32.const 0
   i32.gt_s
   select
   if (result i32)
    local.get $2
    i32.const 1
    i32.shl
    i32.const 9760
    i32.add
    local.tee $3
    i32.const 2
    i32.add
    local.get $3
    i32.const 0
    local.get $1
    i32.sub
    i32.const 1
    i32.shl
    call $~lib/memory/memory.copy
    local.get $3
    i32.const 46
    i32.store16
    local.get $0
    i32.const 1
    i32.add
   else
    local.get $2
    i32.const 0
    i32.le_s
    i32.const 0
    local.get $2
    i32.const -6
    i32.gt_s
    select
    if (result i32)
     i32.const 2
     local.get $2
     i32.sub
     local.tee $3
     i32.const 1
     i32.shl
     i32.const 9760
     i32.add
     i32.const 9760
     local.get $0
     i32.const 1
     i32.shl
     call $~lib/memory/memory.copy
     i32.const 9760
     i32.const 3014704
     i32.store
     i32.const 2
     local.set $1
     loop $for-loop|1
      local.get $1
      local.get $3
      i32.lt_s
      if
       local.get $1
       i32.const 1
       i32.shl
       i32.const 9760
       i32.add
       i32.const 48
       i32.store16
       local.get $1
       i32.const 1
       i32.add
       local.set $1
       br $for-loop|1
      end
     end
     local.get $0
     local.get $3
     i32.add
    else
     local.get $0
     i32.const 1
     i32.eq
     if (result i32)
      i32.const 9762
      i32.const 101
      i32.store16
      local.get $2
      i32.const 1
      i32.sub
      local.tee $1
      i32.const 0
      i32.lt_s
      local.tee $3
      if
       i32.const 0
       local.get $1
       i32.sub
       local.set $1
      end
      local.get $1
      i32.const 100000
      i32.lt_u
      if (result i32)
       local.get $1
       i32.const 100
       i32.lt_u
       if (result i32)
        local.get $1
        i32.const 10
        i32.ge_u
        i32.const 1
        i32.add
       else
        local.get $1
        i32.const 10000
        i32.ge_u
        i32.const 3
        i32.add
        local.get $1
        i32.const 1000
        i32.ge_u
        i32.add
       end
      else
       local.get $1
       i32.const 10000000
       i32.lt_u
       if (result i32)
        local.get $1
        i32.const 1000000
        i32.ge_u
        i32.const 6
        i32.add
       else
        local.get $1
        i32.const 1000000000
        i32.ge_u
        i32.const 8
        i32.add
        local.get $1
        i32.const 100000000
        i32.ge_u
        i32.add
       end
      end
      local.set $0
      i32.const 9764
      local.get $1
      local.get $0
      i32.const 1
      i32.add
      local.tee $0
      call $~lib/util/number/utoa32_dec_lut
      i32.const 9764
      i32.const 45
      i32.const 43
      local.get $3
      select
      i32.store16
      local.get $0
      i32.const 2
      i32.add
     else
      i32.const 9764
      i32.const 9762
      local.get $0
      i32.const 1
      i32.shl
      local.tee $1
      i32.const 2
      i32.sub
      call $~lib/memory/memory.copy
      i32.const 9762
      i32.const 46
      i32.store16
      local.get $1
      i32.const 9760
      i32.add
      local.tee $3
      i32.const 101
      i32.store16 offset=2
      local.get $3
      i32.const 4
      i32.add
      local.get $2
      i32.const 1
      i32.sub
      local.tee $1
      i32.const 0
      i32.lt_s
      local.tee $5
      if (result i32)
       i32.const 0
       local.get $1
       i32.sub
      else
       local.get $1
      end
      local.tee $2
      i32.const 100000
      i32.lt_u
      if (result i32)
       local.get $2
       i32.const 100
       i32.lt_u
       if (result i32)
        local.get $2
        i32.const 10
        i32.ge_u
        i32.const 1
        i32.add
       else
        local.get $2
        i32.const 10000
        i32.ge_u
        i32.const 3
        i32.add
        local.get $2
        i32.const 1000
        i32.ge_u
        i32.add
       end
      else
       local.get $2
       i32.const 10000000
       i32.lt_u
       if (result i32)
        local.get $2
        i32.const 1000000
        i32.ge_u
        i32.const 6
        i32.add
       else
        local.get $2
        i32.const 1000000000
        i32.ge_u
        i32.const 8
        i32.add
        local.get $2
        i32.const 100000000
        i32.ge_u
        i32.add
       end
      end
      local.set $1
      local.get $2
      local.get $1
      i32.const 1
      i32.add
      local.tee $1
      call $~lib/util/number/utoa32_dec_lut
      local.get $3
      i32.const 45
      i32.const 43
      local.get $5
      select
      i32.store16 offset=4
      local.get $0
      local.get $1
      i32.add
      i32.const 2
      i32.add
     end
    end
   end
  end
 )
 (func $~lib/number/F64#toString (result i32)
  (local $0 i64)
  (local $1 i64)
  (local $2 i64)
  (local $3 i32)
  (local $4 i32)
  (local $5 i64)
  global.get $~lib/memory/__stack_pointer
  i32.const 4
  i32.sub
  global.set $~lib/memory/__stack_pointer
  global.get $~lib/memory/__stack_pointer
  i32.const 11292
  i32.lt_s
  if
   i32.const 27696
   i32.const 27744
   i32.const 1
   i32.const 1
   call $~lib/builtins/abort
   unreachable
  end
  global.get $~lib/memory/__stack_pointer
  i32.const 0
  i32.store
  i32.const -4
  global.set $~lib/util/number/_K
  i32.const 10168
  i64.load
  global.set $~lib/util/number/_frc_pow
  i32.const 10600
  i32.load16_s
  global.set $~lib/util/number/_exp_pow
  global.get $~lib/util/number/_frc_pow
  local.tee $0
  i64.const 32
  i64.shr_u
  local.set $2
  local.get $0
  i64.const 4294967295
  i64.and
  local.tee $0
  i64.const 31
  i64.shl
  local.get $0
  i64.const 10
  i64.shl
  i64.const 32
  i64.shr_u
  i64.add
  local.set $1
  local.get $2
  i64.const 31
  i64.shl
  local.get $0
  i64.const 31
  i64.shl
  local.tee $5
  i64.const 32
  i64.shr_u
  i64.add
  local.get $5
  i64.const 4294967295
  i64.and
  i64.const 2147483647
  i64.add
  i64.const 32
  i64.shr_u
  i64.add
  global.get $~lib/util/number/_exp_pow
  local.tee $4
  i32.const 3
  i32.add
  local.get $2
  i64.const 31
  i64.shl
  local.get $1
  i64.const 32
  i64.shr_u
  i64.add
  local.get $1
  i64.const 4294967295
  i64.and
  local.get $2
  i64.const 10
  i64.shl
  i64.add
  i64.const 2147483647
  i64.add
  i64.const 32
  i64.shr_u
  i64.add
  i64.const 1
  i64.sub
  local.tee $1
  local.get $4
  i32.const 3
  i32.add
  local.get $1
  local.get $2
  i64.const 2147483647
  i64.mul
  local.get $0
  i64.const 2147483647
  i64.mul
  local.get $0
  i64.const 4294966784
  i64.mul
  i64.const 32
  i64.shr_u
  i64.add
  local.tee $1
  i64.const 32
  i64.shr_u
  i64.add
  local.get $2
  i64.const 4294966784
  i64.mul
  local.get $1
  i64.const 4294967295
  i64.and
  i64.add
  i64.const 2147483647
  i64.add
  i64.const 32
  i64.shr_u
  i64.add
  i64.const 1
  i64.add
  i64.sub
  call $~lib/util/number/genDigits
  global.get $~lib/util/number/_K
  call $~lib/util/number/prettify
  local.set $3
  global.get $~lib/memory/__stack_pointer
  local.get $3
  i32.const 1
  i32.shl
  local.tee $4
  i32.const 1
  call $~lib/rt/itcms/__new
  local.tee $3
  i32.store
  local.get $3
  i32.const 9760
  local.get $4
  call $~lib/memory/memory.copy
  global.get $~lib/memory/__stack_pointer
  i32.const 4
  i32.add
  global.set $~lib/memory/__stack_pointer
  local.get $3
 )
 (func $~lib/rt/__visit_members (param $0 i32)
  block $invalid
   block $resolve-binary/Bar
    block $resolve-binary/Foo
     block $~lib/arraybuffer/ArrayBufferView
      block $~lib/string/String
       block $~lib/arraybuffer/ArrayBuffer
        local.get $0
        i32.const 8
        i32.sub
        i32.load
        br_table $~lib/arraybuffer/ArrayBuffer $~lib/string/String $~lib/arraybuffer/ArrayBufferView $resolve-binary/Foo $resolve-binary/Bar $invalid
       end
       return
      end
      return
     end
     local.get $0
     i32.load
     local.tee $0
     if
      local.get $0
      call $~lib/rt/itcms/__visit
     end
     return
    end
    return
   end
   return
  end
  unreachable
 )
 (func $~start
  call $start:resolve-binary
 )
 (func $start:resolve-binary
  (local $0 i32)
  (local $1 i32)
  global.get $~lib/memory/__stack_pointer
  i32.const 20
  i32.sub
  global.set $~lib/memory/__stack_pointer
  block $folding-inner0
   global.get $~lib/memory/__stack_pointer
   i32.const 11292
   i32.lt_s
   br_if $folding-inner0
   global.get $~lib/memory/__stack_pointer
   local.tee $0
   i64.const 0
   i64.store
   local.get $0
   i64.const 0
   i64.store offset=8
   local.get $0
   i32.const 0
   i32.store offset=16
   local.get $0
   i32.const 1056
   i32.store
   local.get $0
   i32.const 1056
   i32.store offset=4
   i32.const 1056
   i32.const 1056
   call $~lib/string/String.__eq
   i32.eqz
   if
    i32.const 0
    i32.const 1120
    i32.const 2
    i32.const 1
    call $~lib/builtins/abort
    unreachable
   end
   global.get $~lib/memory/__stack_pointer
   local.tee $0
   i32.const 1088
   i32.store
   local.get $0
   i32.const 1088
   i32.store offset=4
   i32.const 1088
   i32.const 1088
   call $~lib/string/String.__eq
   i32.eqz
   if
    i32.const 0
    i32.const 1120
    i32.const 7
    i32.const 1
    call $~lib/builtins/abort
    unreachable
   end
   global.get $~lib/memory/__stack_pointer
   local.tee $0
   i32.const 1056
   i32.store
   local.get $0
   i32.const 1056
   i32.store offset=4
   i32.const 1056
   i32.const 1056
   call $~lib/string/String.__eq
   i32.eqz
   if
    i32.const 0
    i32.const 1120
    i32.const 12
    i32.const 1
    call $~lib/builtins/abort
    unreachable
   end
   global.get $~lib/memory/__stack_pointer
   local.tee $0
   i32.const 1088
   i32.store
   local.get $0
   i32.const 1088
   i32.store offset=4
   i32.const 1088
   i32.const 1088
   call $~lib/string/String.__eq
   i32.eqz
   if
    i32.const 0
    i32.const 1120
    i32.const 17
    i32.const 1
    call $~lib/builtins/abort
    unreachable
   end
   global.get $~lib/memory/__stack_pointer
   local.tee $0
   i32.const 1088
   i32.store
   local.get $0
   i32.const 1088
   i32.store offset=4
   i32.const 1088
   i32.const 1088
   call $~lib/string/String.__eq
   i32.eqz
   if
    i32.const 0
    i32.const 1120
    i32.const 22
    i32.const 1
    call $~lib/builtins/abort
    unreachable
   end
   global.get $~lib/memory/__stack_pointer
   local.tee $0
   i32.const 1056
   i32.store
   local.get $0
   i32.const 1056
   i32.store offset=4
   i32.const 1056
   i32.const 1056
   call $~lib/string/String.__eq
   i32.eqz
   if
    i32.const 0
    i32.const 1120
    i32.const 27
    i32.const 1
    call $~lib/builtins/abort
    unreachable
   end
   global.get $~lib/memory/__stack_pointer
   local.tee $0
   i32.const 1056
   i32.store
   local.get $0
   i32.const 1056
   i32.store offset=4
   i32.const 1056
   i32.const 1056
   call $~lib/string/String.__eq
   i32.eqz
   if
    i32.const 0
    i32.const 1120
    i32.const 34
    i32.const 1
    call $~lib/builtins/abort
    unreachable
   end
   global.get $~lib/memory/__stack_pointer
   local.tee $0
   i32.const 1088
   i32.store
   local.get $0
   i32.const 1088
   i32.store offset=4
   i32.const 1088
   i32.const 1088
   call $~lib/string/String.__eq
   i32.eqz
   if
    i32.const 0
    i32.const 1120
    i32.const 39
    i32.const 1
    call $~lib/builtins/abort
    unreachable
   end
   memory.size
   i32.const 16
   i32.shl
   i32.const 27676
   i32.sub
   i32.const 1
   i32.shr_u
   global.set $~lib/rt/itcms/threshold
   i32.const 1556
   i32.const 1552
   i32.store
   i32.const 1560
   i32.const 1552
   i32.store
   i32.const 1552
   global.set $~lib/rt/itcms/pinSpace
   i32.const 1588
   i32.const 1584
   i32.store
   i32.const 1592
   i32.const 1584
   i32.store
   i32.const 1584
   global.set $~lib/rt/itcms/toSpace
   i32.const 1732
   i32.const 1728
   i32.store
   i32.const 1736
   i32.const 1728
   i32.store
   i32.const 1728
   global.set $~lib/rt/itcms/fromSpace
   i32.const 1
   global.set $resolve-binary/a
   i32.const 1
   call $~lib/util/number/itoa32
   local.set $0
   global.get $~lib/memory/__stack_pointer
   local.tee $1
   local.get $0
   i32.store
   local.get $1
   i32.const 3392
   i32.store offset=4
   local.get $0
   i32.const 3392
   call $~lib/string/String.__eq
   i32.eqz
   if
    i32.const 0
    i32.const 1120
    i32.const 48
    i32.const 1
    call $~lib/builtins/abort
    unreachable
   end
   global.get $resolve-binary/a
   i32.const 1
   i32.add
   global.set $resolve-binary/a
   global.get $resolve-binary/a
   call $~lib/util/number/itoa32
   local.set $0
   global.get $~lib/memory/__stack_pointer
   local.tee $1
   local.get $0
   i32.store
   local.get $1
   i32.const 3424
   i32.store offset=4
   local.get $0
   i32.const 3424
   call $~lib/string/String.__eq
   i32.eqz
   if
    i32.const 0
    i32.const 1120
    i32.const 53
    i32.const 1
    call $~lib/builtins/abort
    unreachable
   end
   global.get $resolve-binary/a
   i32.const 1
   i32.sub
   global.set $resolve-binary/a
   global.get $resolve-binary/a
   call $~lib/util/number/itoa32
   local.set $0
   global.get $~lib/memory/__stack_pointer
   local.tee $1
   local.get $0
   i32.store
   local.get $1
   i32.const 3392
   i32.store offset=4
   local.get $0
   i32.const 3392
   call $~lib/string/String.__eq
   i32.eqz
   if
    i32.const 0
    i32.const 1120
    i32.const 58
    i32.const 1
    call $~lib/builtins/abort
    unreachable
   end
   global.get $resolve-binary/a
   i32.const 1
   i32.shl
   global.set $resolve-binary/a
   global.get $resolve-binary/a
   call $~lib/util/number/itoa32
   local.set $0
   global.get $~lib/memory/__stack_pointer
   local.tee $1
   local.get $0
   i32.store
   local.get $1
   i32.const 3424
   i32.store offset=4
   local.get $0
   i32.const 3424
   call $~lib/string/String.__eq
   i32.eqz
   if
    i32.const 0
    i32.const 1120
    i32.const 63
    i32.const 1
    call $~lib/builtins/abort
    unreachable
   end
   call $~lib/number/F64#toString
   local.set $0
   global.get $~lib/memory/__stack_pointer
   local.tee $1
   local.get $0
   i32.store
   local.get $1
   i32.const 10752
   i32.store offset=4
   local.get $0
   i32.const 10752
   call $~lib/string/String.__eq
   i32.eqz
   if
    i32.const 0
    i32.const 1120
    i32.const 69
    i32.const 1
    call $~lib/builtins/abort
    unreachable
   end
   i32.const 4
   global.set $resolve-binary/a
   i32.const 2
   global.set $resolve-binary/a
   i32.const 2
   call $~lib/util/number/itoa32
   local.set $0
   global.get $~lib/memory/__stack_pointer
   local.tee $1
   local.get $0
   i32.store
   local.get $1
   i32.const 3424
   i32.store offset=4
   local.get $0
   i32.const 3424
   call $~lib/string/String.__eq
   i32.eqz
   if
    i32.const 0
    i32.const 1120
    i32.const 75
    i32.const 1
    call $~lib/builtins/abort
    unreachable
   end
   global.get $resolve-binary/a
   i32.const 3
   i32.rem_s
   global.set $resolve-binary/a
   global.get $resolve-binary/a
   call $~lib/util/number/itoa32
   local.set $0
   global.get $~lib/memory/__stack_pointer
   local.tee $1
   local.get $0
   i32.store
   local.get $1
   i32.const 3424
   i32.store offset=4
   local.get $0
   i32.const 3424
   call $~lib/string/String.__eq
   i32.eqz
   if
    i32.const 0
    i32.const 1120
    i32.const 80
    i32.const 1
    call $~lib/builtins/abort
    unreachable
   end
   global.get $resolve-binary/a
   i32.const 1
   i32.shl
   global.set $resolve-binary/a
   global.get $resolve-binary/a
   call $~lib/util/number/itoa32
   local.set $0
   global.get $~lib/memory/__stack_pointer
   local.tee $1
   local.get $0
   i32.store
   local.get $1
   i32.const 10784
   i32.store offset=4
   local.get $0
   i32.const 10784
   call $~lib/string/String.__eq
   i32.eqz
   if
    i32.const 0
    i32.const 1120
    i32.const 85
    i32.const 1
    call $~lib/builtins/abort
    unreachable
   end
   global.get $resolve-binary/a
   i32.const 1
   i32.shr_s
   global.set $resolve-binary/a
   global.get $resolve-binary/a
   call $~lib/util/number/itoa32
   local.set $0
   global.get $~lib/memory/__stack_pointer
   local.tee $1
   local.get $0
   i32.store
   local.get $1
   i32.const 3424
   i32.store offset=4
   local.get $0
   i32.const 3424
   call $~lib/string/String.__eq
   i32.eqz
   if
    i32.const 0
    i32.const 1120
    i32.const 90
    i32.const 1
    call $~lib/builtins/abort
    unreachable
   end
   global.get $resolve-binary/a
   i32.const 1
   i32.shr_u
   global.set $resolve-binary/a
   global.get $resolve-binary/a
   call $~lib/util/number/itoa32
   local.set $0
   global.get $~lib/memory/__stack_pointer
   local.tee $1
   local.get $0
   i32.store
   local.get $1
   i32.const 3392
   i32.store offset=4
   local.get $0
   i32.const 3392
   call $~lib/string/String.__eq
   i32.eqz
   if
    i32.const 0
    i32.const 1120
    i32.const 95
    i32.const 1
    call $~lib/builtins/abort
    unreachable
   end
   global.get $resolve-binary/a
   i32.const 3
   i32.and
   global.set $resolve-binary/a
   global.get $resolve-binary/a
   call $~lib/util/number/itoa32
   local.set $0
   global.get $~lib/memory/__stack_pointer
   local.tee $1
   local.get $0
   i32.store
   local.get $1
   i32.const 3392
   i32.store offset=4
   local.get $0
   i32.const 3392
   call $~lib/string/String.__eq
   i32.eqz
   if
    i32.const 0
    i32.const 1120
    i32.const 100
    i32.const 1
    call $~lib/builtins/abort
    unreachable
   end
   global.get $resolve-binary/a
   i32.const 3
   i32.or
   global.set $resolve-binary/a
   global.get $resolve-binary/a
   call $~lib/util/number/itoa32
   local.set $0
   global.get $~lib/memory/__stack_pointer
   local.tee $1
   local.get $0
   i32.store
   local.get $1
   i32.const 10816
   i32.store offset=4
   local.get $0
   i32.const 10816
   call $~lib/string/String.__eq
   i32.eqz
   if
    i32.const 0
    i32.const 1120
    i32.const 105
    i32.const 1
    call $~lib/builtins/abort
    unreachable
   end
   global.get $resolve-binary/a
   i32.const 2
   i32.xor
   global.set $resolve-binary/a
   global.get $resolve-binary/a
   call $~lib/util/number/itoa32
   local.set $0
   global.get $~lib/memory/__stack_pointer
   local.tee $1
   local.get $0
   i32.store
   local.get $1
   i32.const 3392
   i32.store offset=4
   local.get $0
   i32.const 3392
   call $~lib/string/String.__eq
   i32.eqz
   if
    i32.const 0
    i32.const 1120
    i32.const 110
    i32.const 1
    call $~lib/builtins/abort
    unreachable
   end
   i32.const 3
   call $~lib/util/number/itoa32
   local.set $0
   global.get $~lib/memory/__stack_pointer
   local.tee $1
   local.get $0
   i32.store
   local.get $1
   i32.const 10816
   i32.store offset=4
   local.get $0
   i32.const 10816
   call $~lib/string/String.__eq
   i32.eqz
   if
    i32.const 0
    i32.const 1120
    i32.const 117
    i32.const 1
    call $~lib/builtins/abort
    unreachable
   end
   i32.const -1
   call $~lib/util/number/itoa32
   local.set $0
   global.get $~lib/memory/__stack_pointer
   local.tee $1
   local.get $0
   i32.store
   local.get $1
   i32.const 10848
   i32.store offset=4
   local.get $0
   i32.const 10848
   call $~lib/string/String.__eq
   i32.eqz
   if
    i32.const 0
    i32.const 1120
    i32.const 122
    i32.const 1
    call $~lib/builtins/abort
    unreachable
   end
   i32.const 2
   call $~lib/util/number/itoa32
   local.set $0
   global.get $~lib/memory/__stack_pointer
   local.tee $1
   local.get $0
   i32.store
   local.get $1
   i32.const 3424
   i32.store offset=4
   local.get $0
   i32.const 3424
   call $~lib/string/String.__eq
   i32.eqz
   if
    i32.const 0
    i32.const 1120
    i32.const 127
    i32.const 1
    call $~lib/builtins/abort
    unreachable
   end
   i32.const 2
   call $~lib/util/number/itoa32
   local.set $0
   global.get $~lib/memory/__stack_pointer
   local.tee $1
   local.get $0
   i32.store
   local.get $1
   i32.const 3424
   i32.store offset=4
   local.get $0
   i32.const 3424
   call $~lib/string/String.__eq
   i32.eqz
   if
    i32.const 0
    i32.const 1120
    i32.const 132
    i32.const 1
    call $~lib/builtins/abort
    unreachable
   end
   i32.const 1
   call $~lib/util/number/itoa32
   local.set $0
   global.get $~lib/memory/__stack_pointer
   local.tee $1
   local.get $0
   i32.store
   local.get $1
   i32.const 3392
   i32.store offset=4
   local.get $0
   i32.const 3392
   call $~lib/string/String.__eq
   i32.eqz
   if
    i32.const 0
    i32.const 1120
    i32.const 137
    i32.const 1
    call $~lib/builtins/abort
    unreachable
   end
   i32.const 4
   call $~lib/util/number/itoa32
   local.set $0
   global.get $~lib/memory/__stack_pointer
   local.tee $1
   local.get $0
   i32.store
   local.get $1
   i32.const 10784
   i32.store offset=4
   local.get $0
   i32.const 10784
   call $~lib/string/String.__eq
   i32.eqz
   if
    i32.const 0
    i32.const 1120
    i32.const 144
    i32.const 1
    call $~lib/builtins/abort
    unreachable
   end
   call $~lib/number/F64#toString
   local.set $0
   global.get $~lib/memory/__stack_pointer
   local.tee $1
   local.get $0
   i32.store
   local.get $1
   i32.const 10752
   i32.store offset=4
   local.get $0
   i32.const 10752
   call $~lib/string/String.__eq
   i32.eqz
   if
    i32.const 0
    i32.const 1120
    i32.const 151
    i32.const 1
    call $~lib/builtins/abort
    unreachable
   end
   call $~lib/number/F64#toString
   local.set $0
   global.get $~lib/memory/__stack_pointer
   local.tee $1
   local.get $0
   i32.store
   local.get $1
   i32.const 10752
   i32.store offset=4
   local.get $0
   i32.const 10752
   call $~lib/string/String.__eq
   i32.eqz
   if
    i32.const 0
    i32.const 1120
    i32.const 158
    i32.const 1
    call $~lib/builtins/abort
    unreachable
   end
   i32.const 4
   call $~lib/util/number/itoa32
   local.set $0
   global.get $~lib/memory/__stack_pointer
   local.tee $1
   local.get $0
   i32.store
   local.get $1
   i32.const 10784
   i32.store offset=4
   local.get $0
   i32.const 10784
   call $~lib/string/String.__eq
   i32.eqz
   if
    i32.const 0
    i32.const 1120
    i32.const 165
    i32.const 1
    call $~lib/builtins/abort
    unreachable
   end
   i32.const 1
   call $~lib/util/number/itoa32
   local.set $0
   global.get $~lib/memory/__stack_pointer
   local.tee $1
   local.get $0
   i32.store
   local.get $1
   i32.const 3392
   i32.store offset=4
   local.get $0
   i32.const 3392
   call $~lib/string/String.__eq
   i32.eqz
   if
    i32.const 0
    i32.const 1120
    i32.const 170
    i32.const 1
    call $~lib/builtins/abort
    unreachable
   end
   i32.const 3
   call $~lib/util/number/itoa32
   local.set $0
   global.get $~lib/memory/__stack_pointer
   local.tee $1
   local.get $0
   i32.store
   local.get $1
   i32.const 10816
   i32.store offset=4
   local.get $0
   i32.const 10816
   call $~lib/string/String.__eq
   i32.eqz
   if
    i32.const 0
    i32.const 1120
    i32.const 175
    i32.const 1
    call $~lib/builtins/abort
    unreachable
   end
   i32.const 1
   call $~lib/util/number/itoa32
   local.set $0
   global.get $~lib/memory/__stack_pointer
   local.tee $1
   local.get $0
   i32.store
   local.get $1
   i32.const 3392
   i32.store offset=4
   local.get $0
   i32.const 3392
   call $~lib/string/String.__eq
   i32.eqz
   if
    i32.const 0
    i32.const 1120
    i32.const 182
    i32.const 1
    call $~lib/builtins/abort
    unreachable
   end
   i32.const 3
   call $~lib/util/number/itoa32
   local.set $0
   global.get $~lib/memory/__stack_pointer
   local.tee $1
   local.get $0
   i32.store
   local.get $1
   i32.const 10816
   i32.store offset=4
   local.get $0
   i32.const 10816
   call $~lib/string/String.__eq
   i32.eqz
   if
    i32.const 0
    i32.const 1120
    i32.const 187
    i32.const 1
    call $~lib/builtins/abort
    unreachable
   end
   i32.const 2
   call $~lib/util/number/itoa32
   local.set $0
   global.get $~lib/memory/__stack_pointer
   local.tee $1
   local.get $0
   i32.store
   local.get $1
   i32.const 3424
   i32.store offset=4
   local.get $0
   i32.const 3424
   call $~lib/string/String.__eq
   i32.eqz
   if
    i32.const 0
    i32.const 1120
    i32.const 192
    i32.const 1
    call $~lib/builtins/abort
    unreachable
   end
   i32.const 2
   call $~lib/util/number/itoa32
   local.set $0
   global.get $~lib/memory/__stack_pointer
   local.tee $1
   local.get $0
   i32.store
   local.get $1
   i32.const 3424
   i32.store offset=4
   local.get $0
   i32.const 3424
   call $~lib/string/String.__eq
   i32.eqz
   if
    i32.const 0
    i32.const 1120
    i32.const 199
    i32.const 1
    call $~lib/builtins/abort
    unreachable
   end
   i32.const 0
   call $~lib/util/number/itoa32
   local.set $0
   global.get $~lib/memory/__stack_pointer
   local.tee $1
   local.get $0
   i32.store
   local.get $1
   i32.const 1408
   i32.store offset=4
   local.get $0
   i32.const 1408
   call $~lib/string/String.__eq
   i32.eqz
   if
    i32.const 0
    i32.const 1120
    i32.const 204
    i32.const 1
    call $~lib/builtins/abort
    unreachable
   end
   i32.const 1
   call $~lib/util/number/itoa32
   local.set $0
   global.get $~lib/memory/__stack_pointer
   local.tee $1
   local.get $0
   i32.store
   local.get $1
   i32.const 3392
   i32.store offset=4
   local.get $0
   i32.const 3392
   call $~lib/string/String.__eq
   i32.eqz
   if
    i32.const 0
    i32.const 1120
    i32.const 209
    i32.const 1
    call $~lib/builtins/abort
    unreachable
   end
   i32.const 2
   call $~lib/util/number/itoa32
   local.set $0
   global.get $~lib/memory/__stack_pointer
   local.tee $1
   local.get $0
   i32.store
   local.get $1
   i32.const 3424
   i32.store offset=4
   local.get $0
   i32.const 3424
   call $~lib/string/String.__eq
   i32.eqz
   if
    i32.const 0
    i32.const 1120
    i32.const 214
    i32.const 1
    call $~lib/builtins/abort
    unreachable
   end
   global.get $~lib/memory/__stack_pointer
   i32.const 4
   i32.sub
   global.set $~lib/memory/__stack_pointer
   global.get $~lib/memory/__stack_pointer
   i32.const 11292
   i32.lt_s
   br_if $folding-inner0
   global.get $~lib/memory/__stack_pointer
   local.tee $0
   i32.const 0
   i32.store
   local.get $0
   i32.const 0
   i32.const 3
   call $~lib/rt/itcms/__new
   local.tee $0
   i32.store
   global.get $~lib/memory/__stack_pointer
   i32.const 4
   i32.add
   global.set $~lib/memory/__stack_pointer
   local.get $0
   global.set $resolve-binary/foo
   global.get $~lib/memory/__stack_pointer
   local.tee $0
   global.get $resolve-binary/foo
   local.tee $1
   i32.store offset=12
   local.get $0
   local.get $1
   i32.store offset=16
   local.get $0
   i32.const 10880
   i32.store offset=8
   local.get $0
   i32.const 10880
   i32.store
   local.get $0
   i32.const 10880
   i32.store offset=4
   i32.const 10880
   i32.const 10880
   call $~lib/string/String.__eq
   i32.eqz
   if
    i32.const 0
    i32.const 1120
    i32.const 275
    i32.const 1
    call $~lib/builtins/abort
    unreachable
   end
   global.get $~lib/memory/__stack_pointer
   local.tee $0
   global.get $resolve-binary/foo
   local.tee $1
   i32.store offset=12
   local.get $0
   local.get $1
   i32.store offset=16
   local.get $0
   i32.const 10912
   i32.store offset=8
   local.get $0
   i32.const 10912
   i32.store
   local.get $0
   i32.const 10912
   i32.store offset=4
   i32.const 10912
   i32.const 10912
   call $~lib/string/String.__eq
   i32.eqz
   if
    i32.const 0
    i32.const 1120
    i32.const 280
    i32.const 1
    call $~lib/builtins/abort
    unreachable
   end
   global.get $~lib/memory/__stack_pointer
   local.tee $0
   global.get $resolve-binary/foo
   local.tee $1
   i32.store offset=12
   local.get $0
   local.get $1
   i32.store offset=16
   local.get $0
   i32.const 10944
   i32.store offset=8
   local.get $0
   i32.const 10944
   i32.store
   local.get $0
   i32.const 10944
   i32.store offset=4
   i32.const 10944
   i32.const 10944
   call $~lib/string/String.__eq
   i32.eqz
   if
    i32.const 0
    i32.const 1120
    i32.const 285
    i32.const 1
    call $~lib/builtins/abort
    unreachable
   end
   global.get $~lib/memory/__stack_pointer
   local.tee $0
   global.get $resolve-binary/foo
   local.tee $1
   i32.store offset=12
   local.get $0
   local.get $1
   i32.store offset=16
   local.get $0
   i32.const 10976
   i32.store offset=8
   local.get $0
   i32.const 10976
   i32.store
   local.get $0
   i32.const 10976
   i32.store offset=4
   i32.const 10976
   i32.const 10976
   call $~lib/string/String.__eq
   i32.eqz
   if
    i32.const 0
    i32.const 1120
    i32.const 290
    i32.const 1
    call $~lib/builtins/abort
    unreachable
   end
   global.get $~lib/memory/__stack_pointer
   local.tee $0
   global.get $resolve-binary/foo
   local.tee $1
   i32.store offset=12
   local.get $0
   local.get $1
   i32.store offset=16
   local.get $0
   i32.const 11008
   i32.store offset=8
   local.get $0
   i32.const 11008
   i32.store
   local.get $0
   i32.const 11008
   i32.store offset=4
   i32.const 11008
   i32.const 11008
   call $~lib/string/String.__eq
   i32.eqz
   if
    i32.const 0
    i32.const 1120
    i32.const 295
    i32.const 1
    call $~lib/builtins/abort
    unreachable
   end
   global.get $~lib/memory/__stack_pointer
   local.tee $0
   global.get $resolve-binary/foo
   local.tee $1
   i32.store offset=12
   local.get $0
   local.get $1
   i32.store offset=16
   local.get $0
   i32.const 11040
   i32.store offset=8
   local.get $0
   i32.const 11040
   i32.store
   local.get $0
   i32.const 11040
   i32.store offset=4
   i32.const 11040
   i32.const 11040
   call $~lib/string/String.__eq
   i32.eqz
   if
    i32.const 0
    i32.const 1120
    i32.const 300
    i32.const 1
    call $~lib/builtins/abort
    unreachable
   end
   global.get $~lib/memory/__stack_pointer
   local.tee $0
   global.get $resolve-binary/foo
   local.tee $1
   i32.store offset=12
   local.get $0
   local.get $1
   i32.store offset=16
   local.get $0
   i32.const 11072
   i32.store offset=8
   local.get $0
   i32.const 11072
   i32.store
   local.get $0
   i32.const 11072
   i32.store offset=4
   i32.const 11072
   i32.const 11072
   call $~lib/string/String.__eq
   i32.eqz
   if
    i32.const 0
    i32.const 1120
    i32.const 305
    i32.const 1
    call $~lib/builtins/abort
    unreachable
   end
   global.get $~lib/memory/__stack_pointer
   local.tee $0
   global.get $resolve-binary/foo
   local.tee $1
   i32.store offset=12
   local.get $0
   local.get $1
   i32.store offset=16
   local.get $0
   i32.const 11104
   i32.store offset=8
   local.get $0
   i32.const 11104
   i32.store
   local.get $0
   i32.const 11104
   i32.store offset=4
   i32.const 11104
   i32.const 11104
   call $~lib/string/String.__eq
   i32.eqz
   if
    i32.const 0
    i32.const 1120
    i32.const 310
    i32.const 1
    call $~lib/builtins/abort
    unreachable
   end
   global.get $~lib/memory/__stack_pointer
   local.tee $0
   global.get $resolve-binary/foo
   local.tee $1
   i32.store offset=12
   local.get $0
   local.get $1
   i32.store offset=16
   local.get $0
   i32.const 11136
   i32.store offset=8
   local.get $0
   i32.const 11136
   i32.store
   local.get $0
   i32.const 11136
   i32.store offset=4
   i32.const 11136
   i32.const 11136
   call $~lib/string/String.__eq
   i32.eqz
   if
    i32.const 0
    i32.const 1120
    i32.const 315
    i32.const 1
    call $~lib/builtins/abort
    unreachable
   end
   global.get $~lib/memory/__stack_pointer
   local.tee $0
   global.get $resolve-binary/foo
   local.tee $1
   i32.store offset=12
   local.get $0
   local.get $1
   i32.store offset=16
   local.get $0
   i32.const 11168
   i32.store offset=8
   local.get $0
   i32.const 11168
   i32.store
   local.get $0
   i32.const 11168
   i32.store offset=4
   i32.const 11168
   i32.const 11168
   call $~lib/string/String.__eq
   i32.eqz
   if
    i32.const 0
    i32.const 1120
    i32.const 320
    i32.const 1
    call $~lib/builtins/abort
    unreachable
   end
   global.get $~lib/memory/__stack_pointer
   local.tee $0
   global.get $resolve-binary/foo
   local.tee $1
   i32.store offset=12
   local.get $0
   local.get $1
   i32.store offset=16
   local.get $0
   i32.const 11200
   i32.store offset=8
   local.get $0
   i32.const 11200
   i32.store
   local.get $0
   i32.const 11200
   i32.store offset=4
   i32.const 11200
   i32.const 11200
   call $~lib/string/String.__eq
   i32.eqz
   if
    i32.const 0
    i32.const 1120
    i32.const 325
    i32.const 1
    call $~lib/builtins/abort
    unreachable
   end
   global.get $~lib/memory/__stack_pointer
   local.tee $0
   global.get $resolve-binary/foo
   local.tee $1
   i32.store offset=12
   local.get $0
   local.get $1
   i32.store offset=16
   local.get $0
   i32.const 11232
   i32.store offset=8
   local.get $0
   i32.const 11232
   i32.store
   local.get $0
   i32.const 11232
   i32.store offset=4
   i32.const 11232
   i32.const 11232
   call $~lib/string/String.__eq
   i32.eqz
   if
    i32.const 0
    i32.const 1120
    i32.const 330
    i32.const 1
    call $~lib/builtins/abort
    unreachable
   end
   call $resolve-binary/Bar#constructor
   global.set $resolve-binary/bar
   call $resolve-binary/Bar#constructor
   global.set $resolve-binary/bar2
   global.get $~lib/memory/__stack_pointer
   local.tee $0
   global.get $resolve-binary/bar
   i32.store offset=4
   local.get $0
   global.get $resolve-binary/bar2
   local.tee $1
   i32.store offset=8
   local.get $1
   global.set $resolve-binary/bar
   local.get $0
   global.get $resolve-binary/bar
   local.tee $0
   i32.store
   local.get $0
   local.get $1
   i32.ne
   if
    i32.const 0
    i32.const 1120
    i32.const 348
    i32.const 1
    call $~lib/builtins/abort
    unreachable
   end
   global.get $resolve-binary/bar
   global.get $resolve-binary/bar2
   i32.ne
   if
    i32.const 0
    i32.const 1120
    i32.const 353
    i32.const 1
    call $~lib/builtins/abort
    unreachable
   end
   global.get $~lib/memory/__stack_pointer
   i32.const 20
   i32.add
   global.set $~lib/memory/__stack_pointer
   return
  end
  i32.const 27696
  i32.const 27744
  i32.const 1
  i32.const 1
  call $~lib/builtins/abort
  unreachable
 )
 (func $~lib/util/number/itoa32 (param $0 i32) (result i32)
  (local $1 i32)
  (local $2 i32)
  (local $3 i32)
  global.get $~lib/memory/__stack_pointer
  i32.const 4
  i32.sub
  global.set $~lib/memory/__stack_pointer
  global.get $~lib/memory/__stack_pointer
  i32.const 11292
  i32.lt_s
  if
   i32.const 27696
   i32.const 27744
   i32.const 1
   i32.const 1
   call $~lib/builtins/abort
   unreachable
  end
  global.get $~lib/memory/__stack_pointer
  i32.const 0
  i32.store
  local.get $0
  i32.eqz
  if
   global.get $~lib/memory/__stack_pointer
   i32.const 4
   i32.add
   global.set $~lib/memory/__stack_pointer
   i32.const 1408
   return
  end
  global.get $~lib/memory/__stack_pointer
  i32.const 0
  local.get $0
  i32.sub
  local.get $0
  local.get $0
  i32.const 31
  i32.shr_u
  local.tee $1
  select
  local.tee $2
  local.tee $0
  i32.const 100000
  i32.lt_u
  if (result i32)
   local.get $0
   i32.const 100
   i32.lt_u
   if (result i32)
    local.get $0
    i32.const 10
    i32.ge_u
    i32.const 1
    i32.add
   else
    local.get $0
    i32.const 10000
    i32.ge_u
    i32.const 3
    i32.add
    local.get $0
    i32.const 1000
    i32.ge_u
    i32.add
   end
  else
   local.get $0
   i32.const 10000000
   i32.lt_u
   if (result i32)
    local.get $0
    i32.const 1000000
    i32.ge_u
    i32.const 6
    i32.add
   else
    local.get $0
    i32.const 1000000000
    i32.ge_u
    i32.const 8
    i32.add
    local.get $0
    i32.const 100000000
    i32.ge_u
    i32.add
   end
  end
  local.get $1
  i32.add
  local.tee $3
  i32.const 1
  i32.shl
  i32.const 1
  call $~lib/rt/itcms/__new
  local.tee $0
  i32.store
  local.get $0
  local.get $2
  local.get $3
  call $~lib/util/number/utoa32_dec_lut
  local.get $1
  if
   local.get $0
   i32.const 45
   i32.store16
  end
  global.get $~lib/memory/__stack_pointer
  i32.const 4
  i32.add
  global.set $~lib/memory/__stack_pointer
  local.get $0
 )
 (func $resolve-binary/Bar#constructor (result i32)
  (local $0 i32)
  global.get $~lib/memory/__stack_pointer
  i32.const 4
  i32.sub
  global.set $~lib/memory/__stack_pointer
  global.get $~lib/memory/__stack_pointer
  i32.const 11292
  i32.lt_s
  if
   i32.const 27696
   i32.const 27744
   i32.const 1
   i32.const 1
   call $~lib/builtins/abort
   unreachable
  end
  global.get $~lib/memory/__stack_pointer
  local.tee $0
  i32.const 0
  i32.store
  local.get $0
  i32.const 0
  i32.const 4
  call $~lib/rt/itcms/__new
  local.tee $0
  i32.store
  global.get $~lib/memory/__stack_pointer
  i32.const 4
  i32.add
  global.set $~lib/memory/__stack_pointer
  local.get $0
 )
)<|MERGE_RESOLUTION|>--- conflicted
+++ resolved
@@ -1,23 +1,13 @@
 (module
  (type $i32_i32_=>_i32 (func (param i32 i32) (result i32)))
  (type $none_=>_none (func))
-<<<<<<< HEAD
-=======
- (type $i32_i32_=>_none (func (param i32 i32)))
->>>>>>> 3633f4bd
  (type $i32_i32_i32_=>_none (func (param i32 i32 i32)))
- (type $i32_i32_=>_i32 (func (param i32 i32) (result i32)))
  (type $none_=>_i32 (func (result i32)))
-<<<<<<< HEAD
  (type $i32_=>_none (func (param i32)))
  (type $i32_i32_=>_none (func (param i32 i32)))
-=======
+ (type $i32_i32_i32_i32_=>_none (func (param i32 i32 i32 i32)))
+ (type $i64_i32_i64_i32_i64_=>_i32 (func (param i64 i32 i64 i32 i64) (result i32)))
  (type $i32_=>_i32 (func (param i32) (result i32)))
- (type $i32_=>_none (func (param i32)))
->>>>>>> 3633f4bd
- (type $i32_i32_i32_i32_=>_none (func (param i32 i32 i32 i32)))
- (type $i32_=>_i32 (func (param i32) (result i32)))
- (type $i64_i32_i64_i32_i64_=>_i32 (func (param i64 i32 i64 i32 i64) (result i32)))
  (import "env" "abort" (func $~lib/builtins/abort (param i32 i32 i32 i32)))
  (global $resolve-binary/a (mut i32) (i32.const 0))
  (global $~lib/rt/itcms/total (mut i32) (i32.const 0))
@@ -36,7 +26,7 @@
  (global $resolve-binary/foo (mut i32) (i32.const 0))
  (global $resolve-binary/bar (mut i32) (i32.const 0))
  (global $resolve-binary/bar2 (mut i32) (i32.const 0))
- (global $~lib/memory/__stack_pointer (mut i32) (i32.const 20060))
+ (global $~lib/memory/__stack_pointer (mut i32) (i32.const 27676))
  (memory $0 1)
  (data (i32.const 1036) "\1c")
  (data (i32.const 1048) "\01\00\00\00\08\00\00\00t\00r\00u\00e")
@@ -70,7 +60,6 @@
  (data (i32.const 3372) "\1c")
  (data (i32.const 3384) "\01\00\00\00\02\00\00\001")
  (data (i32.const 3404) "\1c")
-<<<<<<< HEAD
  (data (i32.const 3416) "\01\00\00\00\02\00\00\002")
  (data (i32.const 3445) "\a0\f6?")
  (data (i32.const 3457) "\c8\b9\f2\82,\d6\bf\80V7($\b4\fa<\00\00\00\00\00\80\f6?")
@@ -247,41 +236,6 @@
  (data (i32.const 11224) "\01\00\00\00\06\00\00\00p\00o\00w")
  (data (i32.const 11248) "\05\00\00\00 \00\00\00\00\00\00\00 ")
  (data (i32.const 11276) " \00\00\00\00\00\00\00 ")
- (global $resolve-binary/a (mut i32) (i32.const 0))
- (global $~lib/rt/itcms/total (mut i32) (i32.const 0))
- (global $~lib/rt/itcms/threshold (mut i32) (i32.const 0))
- (global $~lib/rt/itcms/state (mut i32) (i32.const 0))
- (global $~lib/rt/itcms/visitCount (mut i32) (i32.const 0))
- (global $~lib/rt/itcms/pinSpace (mut i32) (i32.const 0))
- (global $~lib/rt/itcms/iter (mut i32) (i32.const 0))
- (global $~lib/rt/itcms/toSpace (mut i32) (i32.const 0))
- (global $~lib/rt/itcms/white (mut i32) (i32.const 0))
- (global $~lib/rt/itcms/fromSpace (mut i32) (i32.const 0))
- (global $~lib/rt/tlsf/ROOT (mut i32) (i32.const 0))
- (global $~lib/util/number/_K (mut i32) (i32.const 0))
- (global $~lib/util/number/_frc_pow (mut i64) (i64.const 0))
- (global $~lib/util/number/_exp_pow (mut i32) (i32.const 0))
- (global $resolve-binary/foo (mut i32) (i32.const 0))
- (global $resolve-binary/bar (mut i32) (i32.const 0))
- (global $resolve-binary/bar2 (mut i32) (i32.const 0))
- (global $~lib/memory/__stack_pointer (mut i32) (i32.const 27676))
-=======
- (data (i32.const 3416) "\01\00\00\00\04\00\00\00n\00e")
- (data (i32.const 3436) "\1c")
- (data (i32.const 3448) "\01\00\00\00\06\00\00\00a\00d\00d")
- (data (i32.const 3468) "\1c")
- (data (i32.const 3480) "\01\00\00\00\06\00\00\00s\00u\00b")
- (data (i32.const 3500) "\1c")
- (data (i32.const 3512) "\01\00\00\00\06\00\00\00m\00u\00l")
- (data (i32.const 3532) "\1c")
- (data (i32.const 3544) "\01\00\00\00\06\00\00\00d\00i\00v")
- (data (i32.const 3564) "\1c")
- (data (i32.const 3576) "\01\00\00\00\06\00\00\00r\00e\00m")
- (data (i32.const 3596) "\1c")
- (data (i32.const 3608) "\01\00\00\00\06\00\00\00p\00o\00w")
- (data (i32.const 3632) "\05\00\00\00 \00\00\00\00\00\00\00 ")
- (data (i32.const 3660) " \00\00\00\00\00\00\00 ")
->>>>>>> 3633f4bd
  (export "memory" (memory $0))
  (start $~start)
  (func $~lib/string/String.__eq (param $0 i32) (param $1 i32) (result i32)
@@ -326,36 +280,21 @@
    local.get $0
    local.set $2
    local.get $1
-<<<<<<< HEAD
    local.set $3
-   local.get $4
-   local.tee $0
-   i32.const 4
-   i32.ge_u
-   if (result i32)
-    local.get $2
-    i32.const 7
-    i32.and
-    local.get $3
-    i32.const 7
-    i32.and
-    i32.or
-    i32.eqz
-   else
-    i32.const 0
-   end
-=======
+   local.get $2
+   i32.const 7
+   i32.and
+   local.get $3
    i32.const 7
    i32.and
    i32.or
    i32.const 1
-   local.get $2
+   local.get $4
    local.tee $0
    i32.const 4
    i32.ge_u
    select
    i32.eqz
->>>>>>> 3633f4bd
    if
     loop $do-continue|0
      local.get $2
@@ -1449,22 +1388,13 @@
        local.get $0
        i32.const 15
        i32.and
-<<<<<<< HEAD
-       i32.eqz
-       i32.const 0
+       i32.const 1
        local.get $0
-       select
-       if (result i32)
-        local.get $1
-=======
-       i32.const 1
-       local.get $1
        select
        if (result i32)
         i32.const 1
        else
-        local.get $0
->>>>>>> 3633f4bd
+        local.get $1
         i32.load
         i32.const 1
         i32.and
@@ -1961,21 +1891,12 @@
    local.get $0
    local.get $3
    i32.add
-<<<<<<< HEAD
-   i32.const 4
-   i32.sub
-   local.tee $1
-   i32.const 0
-   i32.store8 offset=3
-   local.get $0
-=======
-   local.tee $2
+   local.tee $1
    i32.const 1
    i32.sub
    i32.const 0
    i32.store8
-   local.get $1
->>>>>>> 3633f4bd
+   local.get $0
    i32.const 2
    i32.le_u
    br_if $~lib/util/memory/memset|inlined.0
@@ -1985,40 +1906,26 @@
    local.get $3
    i32.const 0
    i32.store8 offset=2
-<<<<<<< HEAD
-   local.get $1
-   i32.const 0
-   i32.store8 offset=2
-   local.get $1
-   i32.const 0
-   i32.store8 offset=1
-   local.get $0
-=======
-   local.get $2
+   local.get $1
    i32.const 2
    i32.sub
    i32.const 0
    i32.store8
-   local.get $2
+   local.get $1
    i32.const 3
    i32.sub
    i32.const 0
    i32.store8
-   local.get $1
->>>>>>> 3633f4bd
+   local.get $0
    i32.const 6
    i32.le_u
    br_if $~lib/util/memory/memset|inlined.0
    local.get $3
    i32.const 0
    i32.store8 offset=3
-<<<<<<< HEAD
-   local.get $1
-=======
-   local.get $2
+   local.get $1
    i32.const 4
    i32.sub
->>>>>>> 3633f4bd
    i32.const 0
    i32.store8
    local.get $0
@@ -2044,21 +1951,12 @@
    i32.and
    local.tee $3
    i32.add
-<<<<<<< HEAD
-   i32.const 28
-   i32.sub
    local.tee $0
-   i32.const 0
-   i32.store offset=24
-   local.get $3
-=======
-   local.tee $1
    i32.const 4
    i32.sub
    i32.const 0
    i32.store
-   local.get $2
->>>>>>> 3633f4bd
+   local.get $3
    i32.const 8
    i32.le_u
    br_if $~lib/util/memory/memset|inlined.0
@@ -2068,27 +1966,17 @@
    local.get $5
    i32.const 0
    i32.store offset=8
-<<<<<<< HEAD
-   local.get $0
-   i32.const 0
-   i32.store offset=16
-   local.get $0
-   i32.const 0
-   i32.store offset=20
-   local.get $3
-=======
-   local.get $1
+   local.get $0
    i32.const 12
    i32.sub
    i32.const 0
    i32.store
-   local.get $1
+   local.get $0
    i32.const 8
    i32.sub
    i32.const 0
    i32.store
-   local.get $2
->>>>>>> 3633f4bd
+   local.get $3
    i32.const 24
    i32.le_u
    br_if $~lib/util/memory/memset|inlined.0
@@ -2104,45 +1992,28 @@
    local.get $5
    i32.const 0
    i32.store offset=24
-<<<<<<< HEAD
-   local.get $0
-   i32.const 0
-   i32.store
-   local.get $0
-   i32.const 0
-   i32.store offset=4
-   local.get $0
-   i32.const 0
-   i32.store offset=8
-   local.get $0
-   i32.const 0
-   i32.store offset=12
-   local.get $5
-   local.get $5
-=======
-   local.get $1
+   local.get $0
    i32.const 28
    i32.sub
    i32.const 0
    i32.store
-   local.get $1
+   local.get $0
    i32.const 24
    i32.sub
    i32.const 0
    i32.store
-   local.get $1
+   local.get $0
    i32.const 20
    i32.sub
    i32.const 0
    i32.store
-   local.get $1
+   local.get $0
    i32.const 16
    i32.sub
    i32.const 0
    i32.store
-   local.get $0
-   local.get $0
->>>>>>> 3633f4bd
+   local.get $5
+   local.get $5
    i32.const 4
    i32.and
    i32.const 24
