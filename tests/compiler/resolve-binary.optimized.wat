(module
 (type $i32_=>_i32 (func (param i32) (result i32)))
 (type $i32_i32_=>_i32 (func (param i32 i32) (result i32)))
 (type $none_=>_none (func))
 (type $i32_i32_i32_=>_none (func (param i32 i32 i32)))
 (type $i32_i32_i32_=>_i32 (func (param i32 i32 i32) (result i32)))
 (type $i32_i32_i32_i32_=>_none (func (param i32 i32 i32 i32)))
 (type $none_=>_i32 (func (result i32)))
 (type $i32_i64_i32_i64_i32_i64_=>_i32 (func (param i32 i64 i32 i64 i32 i64) (result i32)))
 (import "env" "abort" (func $~lib/builtins/abort (param i32 i32 i32 i32)))
 (memory $0 1)
 (data (i32.const 1024) "\08\00\00\00\01\00\00\00\01\00\00\00\08\00\00\00t\00r\00u\00e")
 (data (i32.const 1056) "\n\00\00\00\01\00\00\00\01\00\00\00\n\00\00\00f\00a\00l\00s\00e")
 (data (i32.const 1088) "\"\00\00\00\01\00\00\00\01\00\00\00\"\00\00\00r\00e\00s\00o\00l\00v\00e\00-\00b\00i\00n\00a\00r\00y\00.\00t\00s")
 (data (i32.const 1152) "\02\00\00\00\01\00\00\00\01\00\00\00\02\00\00\00a")
 (data (i32.const 1184) "d\00\00\00\01\00\00\00\01\00\00\00d\00\00\00t\00o\00S\00t\00r\00i\00n\00g\00(\00)\00 \00r\00a\00d\00i\00x\00 \00a\00r\00g\00u\00m\00e\00n\00t\00 \00m\00u\00s\00t\00 \00b\00e\00 \00b\00e\00t\00w\00e\00e\00n\00 \002\00 \00a\00n\00d\00 \003\006")
 (data (i32.const 1312) "&\00\00\00\01\00\00\00\01\00\00\00&\00\00\00~\00l\00i\00b\00/\00u\00t\00i\00l\00/\00n\00u\00m\00b\00e\00r\00.\00t\00s")
 (data (i32.const 1376) "\02\00\00\00\01\00\00\00\01\00\00\00\02\00\00\000")
 (data (i32.const 1408) "H\00\00\00\01\00\00\00\01\00\00\00H\00\00\000\001\002\003\004\005\006\007\008\009\00a\00b\00c\00d\00e\00f\00g\00h\00i\00j\00k\00l\00m\00n\00o\00p\00q\00r\00s\00t\00u\00v\00w\00x\00y\00z")
 (data (i32.const 1504) "\02\00\00\00\01\00\00\00\01\00\00\00\02\00\00\001")
 (data (i32.const 1536) "\02\00\00\00\01\00\00\00\01\00\00\00\02\00\00\002")
 (data (i32.const 1568) "\06\00\00\00\01\00\00\00\01\00\00\00\06\00\00\000\00.\000")
 (data (i32.const 1600) "\06\00\00\00\01\00\00\00\01\00\00\00\06\00\00\00N\00a\00N")
 (data (i32.const 1632) "\12\00\00\00\01\00\00\00\01\00\00\00\12\00\00\00-\00I\00n\00f\00i\00n\00i\00t\00y")
 (data (i32.const 1680) "\10\00\00\00\01\00\00\00\01\00\00\00\10\00\00\00I\00n\00f\00i\00n\00i\00t\00y")
 (data (i32.const 1712) "\88\02\1c\08\a0\d5\8f\fav\bf>\a2\7f\e1\ae\bav\acU0 \fb\16\8b\ea5\ce]J\89B\cf-;eU\aa\b0k\9a\dfE\1a=\03\cf\1a\e6\ca\c6\9a\c7\17\fep\abO\dc\bc\be\fc\b1w\ff\0c\d6kA\ef\91V\be<\fc\7f\90\ad\1f\d0\8d\83\9aU1(\\Q\d3\b5\c9\a6\ad\8f\acq\9d\cb\8b\ee#w\"\9c\eamSx@\91I\cc\aeW\ce\b6]y\12<\827V\fbM6\94\10\c2O\98H8o\ea\96\90\c7:\82%\cb\85t\d7\f4\97\bf\97\cd\cf\86\a0\e5\ac*\17\98\n4\ef\8e\b25*\fbg8\b2;?\c6\d2\df\d4\c8\84\ba\cd\d3\1a\'D\dd\c5\96\c9%\bb\ce\9fk\93\84\a5b}$l\ac\db\f6\da_\0dXf\ab\a3&\f1\c3\de\93\f8\e2\f3\b8\80\ff\aa\a8\ad\b5\b5\8bJ|l\05_b\87S0\c14`\ff\bc\c9U&\ba\91\8c\85N\96\bd~)p$w\f9\df\8f\b8\e5\b8\9f\bd\df\a6\94}t\88\cf_\a9\f8\cf\9b\a8\8f\93pD\b9k\15\0f\bf\f8\f0\08\8a\b611eU%\b0\cd\ac\7f{\d0\c6\e2?\99\06;+*\c4\10\\\e4\d3\92si\99$$\aa\0e\ca\00\83\f2\b5\87\fd\eb\1a\11\92d\08\e5\bc\cc\88Po\t\cc\bc\8c,e\19\e2X\17\b7\d1\00\00\00\00\00\00@\9c\00\00\00\00\10\a5\d4\e8\00\00b\ac\c5\ebx\ad\84\t\94\f8x9?\81\b3\15\07\c9{\ce\97\c0p\\\ea{\ce2~\8fh\80\e9\ab\a48\d2\d5E\"\9a\17&\'O\9f\'\fb\c4\d41\a2c\ed\a8\ad\c8\8c8e\de\b0\dbe\ab\1a\8e\08\c7\83\9a\1dqB\f9\1d]\c4X\e7\1b\a6,iM\92\ea\8dp\1ad\ee\01\daJw\ef\9a\99\a3m\a2\85k}\b4{x\t\f2w\18\ddy\a1\e4T\b4\c2\c5\9b[\92\86[\86=]\96\c8\c5S5\c8\b3\a0\97\fa\\\b4*\95\e3_\a0\99\bd\9fF\de%\8c9\db4\c2\9b\a5\\\9f\98\a3r\9a\c6\f6\ce\be\e9TS\bf\dc\b7\e2A\"\f2\17\f3\fc\88\a5x\\\d3\9b\ce \cc\dfS!{\f3Z\16\98:0\1f\97\dc\b5\a0\e2\96\b3\e3\\S\d1\d9\a8<D\a7\a4\d9|\9b\fb\10D\a4\a7LLv\bb\1a\9c@\b6\ef\8e\ab\8b,\84W\a6\10\ef\1f\d0)1\91\e9\e5\a4\10\9b\9d\0c\9c\a1\fb\9b\10\e7)\f4;b\d9 (\ac\85\cf\a7z^KD\80-\dd\ac\03@\e4!\bf\8f\ffD^/\9cg\8eA\b8\8c\9c\9d\173\d4\a9\1b\e3\b4\92\db\19\9e\d9w\df\ban\bf\96\ebk\ee\f0\9b;\02\87\af")
 (data (i32.const 2408) "<\fbW\fbr\fb\8c\fb\a7\fb\c1\fb\dc\fb\f6\fb\11\fc,\fcF\fca\fc{\fc\96\fc\b1\fc\cb\fc\e6\fc\00\fd\1b\fd5\fdP\fdk\fd\85\fd\a0\fd\ba\fd\d5\fd\ef\fd\n\fe%\fe?\feZ\fet\fe\8f\fe\a9\fe\c4\fe\df\fe\f9\fe\14\ff.\ffI\ffc\ff~\ff\99\ff\b3\ff\ce\ff\e8\ff\03\00\1e\008\00S\00m\00\88\00\a2\00\bd\00\d8\00\f2\00\0d\01\'\01B\01\\\01w\01\92\01\ac\01\c7\01\e1\01\fc\01\16\021\02L\02f\02\81\02\9b\02\b6\02\d0\02\eb\02\06\03 \03;\03U\03p\03\8b\03\a5\03\c0\03\da\03\f5\03\0f\04*\04")
 (data (i32.const 2584) "\01\00\00\00\n\00\00\00d\00\00\00\e8\03\00\00\10\'\00\00\a0\86\01\00@B\0f\00\80\96\98\00\00\e1\f5\05\00\ca\9a;")
 (data (i32.const 2628) "\01\00\00\00\01")
 (data (i32.const 2640) "\1e\00\00\00\01\00\00\00\01\00\00\00\1e\00\00\00~\00l\00i\00b\00/\00r\00t\00/\00s\00t\00u\00b\00.\00t\00s")
 (data (i32.const 2688) "\06\00\00\00\01\00\00\00\01\00\00\00\06\00\00\004\00.\000")
 (data (i32.const 2720) "\02\00\00\00\01\00\00\00\01\00\00\00\02\00\00\004")
 (data (i32.const 2752) "\02\00\00\00\01\00\00\00\01\00\00\00\02\00\00\003")
 (data (i32.const 2784) "\04\00\00\00\01\00\00\00\01\00\00\00\04\00\00\00-\001")
 (data (i32.const 2816) "\04\00\00\00\01\00\00\00\01\00\00\00\04\00\00\00l\00t")
 (data (i32.const 2848) "\04\00\00\00\01\00\00\00\01\00\00\00\04\00\00\00g\00t")
 (data (i32.const 2880) "\04\00\00\00\01\00\00\00\01\00\00\00\04\00\00\00l\00e")
 (data (i32.const 2912) "\04\00\00\00\01\00\00\00\01\00\00\00\04\00\00\00g\00e")
 (data (i32.const 2944) "\04\00\00\00\01\00\00\00\01\00\00\00\04\00\00\00e\00q")
 (data (i32.const 2976) "\04\00\00\00\01\00\00\00\01\00\00\00\04\00\00\00n\00e")
 (data (i32.const 3008) "\06\00\00\00\01\00\00\00\01\00\00\00\06\00\00\00a\00d\00d")
 (data (i32.const 3040) "\06\00\00\00\01\00\00\00\01\00\00\00\06\00\00\00s\00u\00b")
 (data (i32.const 3072) "\06\00\00\00\01\00\00\00\01\00\00\00\06\00\00\00m\00u\00l")
 (data (i32.const 3104) "\06\00\00\00\01\00\00\00\01\00\00\00\06\00\00\00d\00i\00v")
 (data (i32.const 3136) "\06\00\00\00\01\00\00\00\01\00\00\00\06\00\00\00r\00e\00m")
 (data (i32.const 3168) "\06\00\00\00\01\00\00\00\01\00\00\00\06\00\00\00p\00o\00w")
 (global $resolve-binary/a (mut i32) (i32.const 0))
 (global $~lib/rt/stub/offset (mut i32) (i32.const 0))
 (global $~lib/util/number/_K (mut i32) (i32.const 0))
 (global $~lib/util/number/_frc_pow (mut i64) (i64.const 0))
 (global $~lib/util/number/_exp_pow (mut i32) (i32.const 0))
 (global $resolve-binary/bar (mut i32) (i32.const 0))
 (global $resolve-binary/bar2 (mut i32) (i32.const 0))
 (export "memory" (memory $0))
 (start $~start)
 (func $~lib/util/string/compareImpl (param $0 i32) (param $1 i32) (param $2 i32) (result i32)
  (local $3 i32)
  (local $4 i32)
  local.get $0
  i32.const 7
  i32.and
  local.get $1
  i32.const 7
  i32.and
  i32.or
  i32.eqz
  i32.const 0
  local.get $2
  i32.const 4
  i32.ge_u
  select
  if
   loop $do-continue|0
    local.get $0
    i64.load
    local.get $1
    i64.load
    i64.eq
    if
     local.get $0
     i32.const 8
     i32.add
     local.set $0
     local.get $1
     i32.const 8
     i32.add
     local.set $1
     local.get $2
     i32.const 4
     i32.sub
     local.tee $2
     i32.const 4
     i32.ge_u
     br_if $do-continue|0
    end
   end
  end
  loop $while-continue|1
   local.get $2
   local.tee $3
   i32.const 1
   i32.sub
   local.set $2
   local.get $3
   if
    local.get $0
    i32.load16_u
    local.tee $3
    local.get $1
    i32.load16_u
    local.tee $4
    i32.ne
    if
     local.get $3
     local.get $4
     i32.sub
     return
    end
    local.get $0
    i32.const 2
    i32.add
    local.set $0
    local.get $1
    i32.const 2
    i32.add
    local.set $1
    br $while-continue|1
   end
  end
  i32.const 0
 )
 (func $~lib/string/String.__eq (param $0 i32) (param $1 i32) (result i32)
  (local $2 i32)
  local.get $0
  local.get $1
  i32.eq
  if
   i32.const 1
   return
  end
  block $folding-inner0
   local.get $1
   i32.eqz
   i32.const 1
   local.get $0
   select
   br_if $folding-inner0
   local.get $0
   i32.const 16
   i32.sub
   i32.load offset=12
   i32.const 1
   i32.shr_u
   local.tee $2
   local.get $1
   i32.const 16
   i32.sub
   i32.load offset=12
   i32.const 1
   i32.shr_u
   i32.ne
   br_if $folding-inner0
   local.get $0
   local.get $1
   local.get $2
   call $~lib/util/string/compareImpl
   i32.eqz
   return
  end
  i32.const 0
 )
 (func $~lib/util/number/decimalCount32 (param $0 i32) (result i32)
  local.get $0
  i32.const 10
  i32.ge_u
  i32.const 1
  i32.add
  local.get $0
  i32.const 10000
  i32.ge_u
  i32.const 3
  i32.add
  local.get $0
  i32.const 1000
  i32.ge_u
  i32.add
  local.get $0
  i32.const 100
  i32.lt_u
  select
  local.get $0
  i32.const 1000000
  i32.ge_u
  i32.const 6
  i32.add
  local.get $0
  i32.const 1000000000
  i32.ge_u
  i32.const 8
  i32.add
  local.get $0
  i32.const 100000000
  i32.ge_u
  i32.add
  local.get $0
  i32.const 10000000
  i32.lt_u
  select
  local.get $0
  i32.const 100000
  i32.lt_u
  select
 )
 (func $~lib/rt/stub/__alloc (param $0 i32) (param $1 i32) (result i32)
  (local $2 i32)
  (local $3 i32)
  (local $4 i32)
  (local $5 i32)
  (local $6 i32)
  local.get $0
  i32.const 1073741808
  i32.gt_u
  if
   unreachable
  end
  global.get $~lib/rt/stub/offset
  i32.const 16
  i32.add
  local.tee $4
  local.get $0
  i32.const 15
  i32.add
  i32.const -16
  i32.and
  local.tee $2
  i32.const 16
  local.get $2
  i32.const 16
  i32.gt_u
  select
  local.tee $6
  i32.add
  local.tee $2
  memory.size
  local.tee $5
  i32.const 16
  i32.shl
  local.tee $3
  i32.gt_u
  if
   local.get $5
   local.get $2
   local.get $3
   i32.sub
   i32.const 65535
   i32.add
   i32.const -65536
   i32.and
   i32.const 16
   i32.shr_u
   local.tee $3
   local.get $5
   local.get $3
   i32.gt_s
   select
   memory.grow
   i32.const 0
   i32.lt_s
   if
    local.get $3
    memory.grow
    i32.const 0
    i32.lt_s
    if
     unreachable
    end
   end
  end
  local.get $2
  global.set $~lib/rt/stub/offset
  local.get $4
  i32.const 16
  i32.sub
  local.tee $2
  local.get $6
  i32.store
  local.get $2
  i32.const 1
  i32.store offset=4
  local.get $2
  local.get $1
  i32.store offset=8
  local.get $2
  local.get $0
  i32.store offset=12
  local.get $4
 )
 (func $~lib/util/number/utoa_dec_simple<u32> (param $0 i32) (param $1 i32) (param $2 i32)
  (local $3 i32)
  loop $do-continue|0
   local.get $1
   i32.const 10
   i32.rem_u
   local.set $3
   local.get $1
   i32.const 10
   i32.div_u
   local.set $1
   local.get $0
   local.get $2
   i32.const 1
   i32.sub
   local.tee $2
   i32.const 1
   i32.shl
   i32.add
   local.get $3
   i32.const 48
   i32.add
   i32.store16
   local.get $1
   br_if $do-continue|0
  end
 )
 (func $~lib/number/I32#toString (param $0 i32) (result i32)
  (local $1 i32)
  (local $2 i32)
  (local $3 i32)
  local.get $0
  if (result i32)
   local.get $0
   i32.const 31
   i32.shr_u
   local.tee $1
   if
    i32.const 0
    local.get $0
    i32.sub
    local.set $0
   end
   local.get $0
   call $~lib/util/number/decimalCount32
   local.get $1
   i32.add
   local.tee $3
   i32.const 1
   i32.shl
   i32.const 1
   call $~lib/rt/stub/__alloc
   local.tee $2
   local.get $0
   local.get $3
   call $~lib/util/number/utoa_dec_simple<u32>
   local.get $1
   if
    local.get $2
    i32.const 45
    i32.store16
   end
   local.get $2
  else
   i32.const 1392
  end
 )
 (func $~lib/util/number/genDigits (param $0 i32) (param $1 i64) (param $2 i32) (param $3 i64) (param $4 i32) (param $5 i64) (result i32)
  (local $6 i32)
  (local $7 i64)
  (local $8 i32)
  (local $9 i64)
  (local $10 i32)
  (local $11 i64)
  (local $12 i64)
  local.get $3
  local.get $1
  i64.sub
  local.set $9
  local.get $3
  i64.const 1
  i32.const 0
  local.get $4
  i32.sub
  local.tee $10
  i64.extend_i32_s
  i64.shl
  local.tee $11
  i64.const 1
  i64.sub
  local.tee $12
  i64.and
  local.set $7
  local.get $3
  local.get $10
  i64.extend_i32_s
  i64.shr_u
  i32.wrap_i64
  local.tee $2
  call $~lib/util/number/decimalCount32
  local.set $8
  loop $while-continue|0
   local.get $8
   i32.const 0
   i32.gt_s
   if
    block $break|1
     block $case10|1
      block $case9|1
       block $case8|1
        block $case7|1
         block $case6|1
          block $case5|1
           block $case4|1
            block $case3|1
             block $case2|1
              block $case1|1
               block $case0|1
                local.get $8
                i32.const 1
                i32.sub
                br_table $case9|1 $case8|1 $case7|1 $case6|1 $case5|1 $case4|1 $case3|1 $case2|1 $case1|1 $case0|1 $case10|1
               end
               local.get $2
               i32.const 1000000000
               i32.div_u
               local.set $4
               local.get $2
               i32.const 1000000000
               i32.rem_u
               local.set $2
               br $break|1
              end
              local.get $2
              i32.const 100000000
              i32.div_u
              local.set $4
              local.get $2
              i32.const 100000000
              i32.rem_u
              local.set $2
              br $break|1
             end
             local.get $2
             i32.const 10000000
             i32.div_u
             local.set $4
             local.get $2
             i32.const 10000000
             i32.rem_u
             local.set $2
             br $break|1
            end
            local.get $2
            i32.const 1000000
            i32.div_u
            local.set $4
            local.get $2
            i32.const 1000000
            i32.rem_u
            local.set $2
            br $break|1
           end
           local.get $2
           i32.const 100000
           i32.div_u
           local.set $4
           local.get $2
           i32.const 100000
           i32.rem_u
           local.set $2
           br $break|1
          end
          local.get $2
          i32.const 10000
          i32.div_u
          local.set $4
          local.get $2
          i32.const 10000
          i32.rem_u
          local.set $2
          br $break|1
         end
         local.get $2
         i32.const 1000
         i32.div_u
         local.set $4
         local.get $2
         i32.const 1000
         i32.rem_u
         local.set $2
         br $break|1
        end
        local.get $2
        i32.const 100
        i32.div_u
        local.set $4
        local.get $2
        i32.const 100
        i32.rem_u
        local.set $2
        br $break|1
       end
       local.get $2
       i32.const 10
       i32.div_u
       local.set $4
       local.get $2
       i32.const 10
       i32.rem_u
       local.set $2
       br $break|1
      end
      local.get $2
      local.set $4
      i32.const 0
      local.set $2
      br $break|1
     end
     i32.const 0
     local.set $4
    end
    local.get $4
    local.get $6
    i32.or
    if
     local.get $0
     local.get $6
     i32.const 1
     i32.shl
     i32.add
     local.get $4
     i32.const 65535
     i32.and
     i32.const 48
     i32.add
     i32.store16
     local.get $6
     i32.const 1
     i32.add
     local.set $6
    end
    local.get $8
    i32.const 1
    i32.sub
    local.set $8
    local.get $7
    local.get $2
    i64.extend_i32_u
    local.get $10
    i64.extend_i32_s
    i64.shl
    i64.add
    local.tee $1
    local.get $5
    i64.le_u
    if
     local.get $8
     global.get $~lib/util/number/_K
     i32.add
     global.set $~lib/util/number/_K
     local.get $8
     i32.const 2
     i32.shl
     i32.const 2584
     i32.add
     i64.load32_u
     local.get $10
     i64.extend_i32_s
     i64.shl
     local.set $3
     local.get $0
     local.get $6
     i32.const 1
     i32.sub
     i32.const 1
     i32.shl
     i32.add
     local.tee $0
     i32.load16_u
     local.set $2
     loop $while-continue|3
      i32.const 1
      local.get $9
      local.get $1
      i64.sub
      local.get $1
      local.get $3
      i64.add
      local.tee $7
      local.get $9
      i64.sub
      i64.gt_u
      local.get $7
      local.get $9
      i64.lt_u
      select
      i32.const 0
      local.get $5
      local.get $1
      i64.sub
      local.get $3
      i64.ge_u
      i32.const 0
      local.get $1
      local.get $9
      i64.lt_u
      select
      select
      if
       local.get $2
       i32.const 1
       i32.sub
       local.set $2
       local.get $1
       local.get $3
       i64.add
       local.set $1
       br $while-continue|3
      end
     end
     local.get $0
     local.get $2
     i32.store16
     local.get $6
     return
    end
    br $while-continue|0
   end
  end
  local.get $10
  i64.extend_i32_s
  local.set $1
  loop $while-continue|4
   local.get $5
   i64.const 10
   i64.mul
   local.set $5
   local.get $7
   i64.const 10
   i64.mul
   local.tee $3
   local.get $1
   i64.shr_u
   local.tee $7
   local.get $6
   i64.extend_i32_s
   i64.or
   i64.const 0
   i64.ne
   if
    local.get $0
    local.get $6
    i32.const 1
    i32.shl
    i32.add
    local.get $7
    i32.wrap_i64
    i32.const 65535
    i32.and
    i32.const 48
    i32.add
    i32.store16
    local.get $6
    i32.const 1
    i32.add
    local.set $6
   end
   local.get $8
   i32.const 1
   i32.sub
   local.set $8
   local.get $3
   local.get $12
   i64.and
   local.tee $7
   local.get $5
   i64.ge_u
   br_if $while-continue|4
  end
  local.get $8
  global.get $~lib/util/number/_K
  i32.add
  global.set $~lib/util/number/_K
  local.get $7
  local.set $1
  local.get $9
  i32.const 0
  local.get $8
  i32.sub
  i32.const 2
  i32.shl
  i32.const 2584
  i32.add
  i64.load32_u
  i64.mul
  local.set $3
  local.get $0
  local.get $6
  i32.const 1
  i32.sub
  i32.const 1
  i32.shl
  i32.add
  local.tee $0
  i32.load16_u
  local.set $2
  loop $while-continue|6
   i32.const 1
   local.get $3
   local.get $1
   i64.sub
   local.get $1
   local.get $11
   i64.add
   local.tee $7
   local.get $3
   i64.sub
   i64.gt_u
   local.get $7
   local.get $3
   i64.lt_u
   select
   i32.const 0
   local.get $5
   local.get $1
   i64.sub
   local.get $11
   i64.ge_u
   i32.const 0
   local.get $1
   local.get $3
   i64.lt_u
   select
   select
   if
    local.get $2
    i32.const 1
    i32.sub
    local.set $2
    local.get $1
    local.get $11
    i64.add
    local.set $1
    br $while-continue|6
   end
  end
  local.get $0
  local.get $2
  i32.store16
  local.get $6
 )
 (func $~lib/memory/memory.copy (param $0 i32) (param $1 i32) (param $2 i32)
  (local $3 i32)
  (local $4 i32)
  block $~lib/util/memory/memmove|inlined.0
   local.get $2
   local.set $4
   local.get $0
   local.get $1
   i32.eq
   br_if $~lib/util/memory/memmove|inlined.0
   local.get $0
   local.get $1
   i32.lt_u
   if
    local.get $1
    i32.const 7
    i32.and
    local.get $0
    i32.const 7
    i32.and
    i32.eq
    if
     loop $while-continue|0
      local.get $0
      i32.const 7
      i32.and
      if
       local.get $4
       i32.eqz
       br_if $~lib/util/memory/memmove|inlined.0
       local.get $4
       i32.const 1
       i32.sub
       local.set $4
       local.get $0
       local.tee $2
       i32.const 1
       i32.add
       local.set $0
       local.get $1
       local.tee $3
       i32.const 1
       i32.add
       local.set $1
       local.get $2
       local.get $3
       i32.load8_u
       i32.store8
       br $while-continue|0
      end
     end
     loop $while-continue|1
      local.get $4
      i32.const 8
      i32.ge_u
      if
       local.get $0
       local.get $1
       i64.load
       i64.store
       local.get $4
       i32.const 8
       i32.sub
       local.set $4
       local.get $0
       i32.const 8
       i32.add
       local.set $0
       local.get $1
       i32.const 8
       i32.add
       local.set $1
       br $while-continue|1
      end
     end
    end
    loop $while-continue|2
     local.get $4
     if
      local.get $0
      local.tee $2
      i32.const 1
      i32.add
      local.set $0
      local.get $1
      local.tee $3
      i32.const 1
      i32.add
      local.set $1
      local.get $2
      local.get $3
      i32.load8_u
      i32.store8
      local.get $4
      i32.const 1
      i32.sub
      local.set $4
      br $while-continue|2
     end
    end
   else
    local.get $1
    i32.const 7
    i32.and
    local.get $0
    i32.const 7
    i32.and
    i32.eq
    if
     loop $while-continue|3
      local.get $0
      local.get $4
      i32.add
      i32.const 7
      i32.and
      if
       local.get $4
       i32.eqz
       br_if $~lib/util/memory/memmove|inlined.0
       local.get $4
       i32.const 1
       i32.sub
       local.tee $4
       local.get $0
       i32.add
       local.get $1
       local.get $4
       i32.add
       i32.load8_u
       i32.store8
       br $while-continue|3
      end
     end
     loop $while-continue|4
      local.get $4
      i32.const 8
      i32.ge_u
      if
       local.get $4
       i32.const 8
       i32.sub
       local.tee $4
       local.get $0
       i32.add
       local.get $1
       local.get $4
       i32.add
       i64.load
       i64.store
       br $while-continue|4
      end
     end
    end
    loop $while-continue|5
     local.get $4
     if
      local.get $4
      i32.const 1
      i32.sub
      local.tee $4
      local.get $0
      i32.add
      local.get $1
      local.get $4
      i32.add
      i32.load8_u
      i32.store8
      br $while-continue|5
     end
    end
   end
  end
 )
 (func $~lib/util/number/prettify (param $0 i32) (param $1 i32) (param $2 i32) (result i32)
  (local $3 i32)
  local.get $2
  i32.eqz
  if
   local.get $0
   local.get $1
   i32.const 1
   i32.shl
   i32.add
   i32.const 3145774
   i32.store
   local.get $1
   i32.const 2
   i32.add
   return
  end
  local.get $1
  local.get $2
  i32.add
  local.tee $3
  i32.const 21
  i32.le_s
  i32.const 0
  local.get $1
  local.get $3
  i32.le_s
  select
  if (result i32)
   loop $for-loop|0
    local.get $1
    local.get $3
    i32.lt_s
    if
     local.get $0
     local.get $1
     i32.const 1
     i32.shl
     i32.add
     i32.const 48
     i32.store16
     local.get $1
     i32.const 1
     i32.add
     local.set $1
     br $for-loop|0
    end
   end
   local.get $0
   local.get $3
   i32.const 1
   i32.shl
   i32.add
   i32.const 3145774
   i32.store
   local.get $3
   i32.const 2
   i32.add
  else
   local.get $3
   i32.const 21
   i32.le_s
   i32.const 0
   local.get $3
   i32.const 0
   i32.gt_s
   select
   if (result i32)
    local.get $0
    local.get $3
    i32.const 1
    i32.shl
    i32.add
    local.tee $0
    i32.const 2
    i32.add
    local.get $0
    i32.const 0
    local.get $2
    i32.sub
    i32.const 1
    i32.shl
    call $~lib/memory/memory.copy
    local.get $0
    i32.const 46
    i32.store16
    local.get $1
    i32.const 1
    i32.add
   else
    local.get $3
    i32.const 0
    i32.le_s
    i32.const 0
    i32.const -6
    local.get $3
    i32.lt_s
    select
    if (result i32)
     local.get $0
     i32.const 2
     local.get $3
     i32.sub
     local.tee $3
     i32.const 1
     i32.shl
     i32.add
     local.get $0
     local.get $1
     i32.const 1
     i32.shl
     call $~lib/memory/memory.copy
     local.get $0
     i32.const 3014704
     i32.store
     i32.const 2
     local.set $2
     loop $for-loop|1
      local.get $2
      local.get $3
      i32.lt_s
      if
       local.get $0
       local.get $2
       i32.const 1
       i32.shl
       i32.add
       i32.const 48
       i32.store16
       local.get $2
       i32.const 1
       i32.add
       local.set $2
       br $for-loop|1
      end
     end
     local.get $1
     local.get $3
     i32.add
    else
     local.get $1
     i32.const 1
     i32.eq
     if (result i32)
      local.get $0
      i32.const 101
      i32.store16 offset=2
      local.get $0
      local.tee $1
      i32.const 4
      i32.add
      local.get $3
      i32.const 1
      i32.sub
      local.tee $0
      i32.const 0
      i32.lt_s
      local.tee $2
      if
       i32.const 0
       local.get $0
       i32.sub
       local.set $0
      end
      local.get $0
      local.get $0
      call $~lib/util/number/decimalCount32
      i32.const 1
      i32.add
      local.tee $0
      call $~lib/util/number/utoa_dec_simple<u32>
      local.get $1
      i32.const 45
      i32.const 43
      local.get $2
      select
      i32.store16 offset=4
      local.get $0
      i32.const 2
      i32.add
     else
      local.get $0
      i32.const 4
      i32.add
      local.get $0
      i32.const 2
      i32.add
      local.get $1
      i32.const 1
      i32.shl
      local.tee $2
      i32.const 2
      i32.sub
      call $~lib/memory/memory.copy
      local.get $0
      i32.const 46
      i32.store16 offset=2
      local.get $0
      local.get $2
      i32.add
      local.tee $0
      i32.const 101
      i32.store16 offset=2
      local.get $0
      local.tee $2
      i32.const 4
      i32.add
      local.get $3
      i32.const 1
      i32.sub
      local.tee $0
      i32.const 0
      i32.lt_s
      local.tee $3
      if
       i32.const 0
       local.get $0
       i32.sub
       local.set $0
      end
      local.get $0
      local.get $0
      call $~lib/util/number/decimalCount32
      i32.const 1
      i32.add
      local.tee $0
      call $~lib/util/number/utoa_dec_simple<u32>
      local.get $2
      i32.const 45
      i32.const 43
      local.get $3
      select
      i32.store16 offset=4
      local.get $0
      local.get $1
      i32.add
      i32.const 2
      i32.add
     end
    end
   end
  end
 )
 (func $~lib/util/number/dtoa_core (param $0 i32) (result i32)
  (local $1 i64)
  (local $2 i64)
  (local $3 i64)
  (local $4 i64)
  i32.const -4
  global.set $~lib/util/number/_K
  i32.const 2064
  i64.load
  global.set $~lib/util/number/_frc_pow
  i32.const 2496
  i32.load16_s
  global.set $~lib/util/number/_exp_pow
  global.get $~lib/util/number/_frc_pow
  local.tee $1
  i64.const 32
  i64.shr_u
  local.set $3
  local.get $1
  i64.const 4294967295
  i64.and
  local.tee $1
  i64.const 31
  i64.shl
  local.get $1
  i64.const 10
  i64.shl
  i64.const 32
  i64.shr_u
  i64.add
  local.set $2
  local.get $0
  local.get $0
  local.get $3
  i64.const 31
  i64.shl
  local.get $1
  i64.const 31
  i64.shl
  i64.const 0
  i64.add
  local.tee $4
  i64.const 32
  i64.shr_u
  i64.add
  local.get $4
  i64.const 4294967295
  i64.and
  i64.const 0
  i64.add
  i64.const 2147483647
  i64.add
  i64.const 32
  i64.shr_u
  i64.add
  global.get $~lib/util/number/_exp_pow
  local.tee $0
  i32.const 3
  i32.add
  local.get $3
  i64.const 31
  i64.shl
  local.get $2
  i64.const 32
  i64.shr_u
  i64.add
  local.get $2
  i64.const 4294967295
  i64.and
  local.get $3
  i64.const 10
  i64.shl
  i64.add
  i64.const 2147483647
  i64.add
  i64.const 32
  i64.shr_u
  i64.add
  i64.const 1
  i64.sub
  local.tee $2
  local.get $0
  i32.const 3
  i32.add
  local.get $2
  local.get $3
  i64.const 2147483647
  i64.mul
  local.get $1
  i64.const 2147483647
  i64.mul
  local.get $1
  i64.const 4294966784
  i64.mul
  i64.const 32
  i64.shr_u
  i64.add
  local.tee $2
  i64.const 32
  i64.shr_u
  i64.add
  local.get $3
  i64.const 4294966784
  i64.mul
  local.get $2
  i64.const 4294967295
  i64.and
  i64.add
  i64.const 2147483647
  i64.add
  i64.const 32
  i64.shr_u
  i64.add
  i64.const 1
  i64.add
  i64.sub
  call $~lib/util/number/genDigits
  global.get $~lib/util/number/_K
  call $~lib/util/number/prettify
 )
 (func $~lib/string/String#substring (param $0 i32) (param $1 i32) (result i32)
  (local $2 i32)
  (local $3 i32)
  (local $4 i32)
  i32.const 0
  local.get $0
<<<<<<< HEAD
  call $~lib/string/String#get:length
=======
  i32.const 16
  i32.sub
  i32.load offset=12
  i32.const 1
  i32.shr_u
>>>>>>> a5d11edb
  local.tee $2
  i32.const 0
  local.get $2
  i32.lt_s
  select
  local.tee $3
  local.get $1
  i32.const 0
  local.get $1
  i32.const 0
  i32.gt_s
  select
  local.tee $1
  local.get $2
  local.get $1
  local.get $2
  i32.lt_s
  select
  local.tee $1
  local.get $3
  local.get $1
  i32.gt_s
  select
  i32.const 1
  i32.shl
  local.tee $4
  local.get $3
  local.get $1
  local.get $3
  local.get $1
  i32.lt_s
  select
  i32.const 1
  i32.shl
  local.tee $1
  i32.sub
  local.tee $3
  i32.eqz
  if
   i32.const 2640
   return
  end
  i32.const 0
  local.get $4
  local.get $2
  i32.const 1
  i32.shl
  i32.eq
  local.get $1
  select
  if
   local.get $0
   return
  end
  local.get $3
  i32.const 1
  call $~lib/rt/stub/__alloc
  local.tee $2
  local.get $0
  local.get $1
  i32.add
  local.get $3
  call $~lib/memory/memory.copy
  local.get $2
 )
 (func $~lib/util/number/dtoa (result i32)
  (local $0 i32)
  (local $1 i32)
  (local $2 i32)
  i32.const 56
  i32.const 1
  call $~lib/rt/stub/__alloc
  local.tee $0
  call $~lib/util/number/dtoa_core
  local.tee $1
  i32.const 28
  i32.eq
  if
   local.get $0
   return
  end
  local.get $0
  local.get $1
  call $~lib/string/String#substring
  local.get $0
  i32.const 15
  i32.and
  i32.eqz
  i32.const 0
  local.get $0
  select
  i32.eqz
  if
   i32.const 0
   i32.const 2656
   i32.const 68
   i32.const 3
   call $~lib/builtins/abort
   unreachable
  end
  local.get $0
  i32.const 16
  i32.sub
  local.tee $1
  i32.load offset=4
  i32.const 1
  i32.ne
  if
   i32.const 0
   i32.const 2656
   i32.const 70
   i32.const 14
   call $~lib/builtins/abort
   unreachable
  end
  global.get $~lib/rt/stub/offset
  local.get $0
  local.get $1
  i32.load
  i32.add
  i32.eq
  if
   local.get $1
   global.set $~lib/rt/stub/offset
  end
 )
 (func $start:resolve-binary
  (local $0 i32)
  (local $1 i32)
  (local $2 i32)
  i32.const 1040
  i32.const 1040
  call $~lib/string/String.__eq
  i32.eqz
  if
   i32.const 0
   i32.const 1104
   i32.const 2
   i32.const 1
   call $~lib/builtins/abort
   unreachable
  end
  i32.const 1072
  i32.const 1072
  call $~lib/string/String.__eq
  i32.eqz
  if
   i32.const 0
   i32.const 1104
   i32.const 7
   i32.const 1
   call $~lib/builtins/abort
   unreachable
  end
  i32.const 1040
  i32.const 1040
  call $~lib/string/String.__eq
  i32.eqz
  if
   i32.const 0
   i32.const 1104
   i32.const 12
   i32.const 1
   call $~lib/builtins/abort
   unreachable
  end
  i32.const 1072
  i32.const 1072
  call $~lib/string/String.__eq
  i32.eqz
  if
   i32.const 0
   i32.const 1104
   i32.const 17
   i32.const 1
   call $~lib/builtins/abort
   unreachable
  end
  i32.const 1072
  i32.const 1072
  call $~lib/string/String.__eq
  i32.eqz
  if
   i32.const 0
   i32.const 1104
   i32.const 22
   i32.const 1
   call $~lib/builtins/abort
   unreachable
  end
  i32.const 1040
  i32.const 1040
  call $~lib/string/String.__eq
  i32.eqz
  if
   i32.const 0
   i32.const 1104
   i32.const 27
   i32.const 1
   call $~lib/builtins/abort
   unreachable
  end
  i32.const 1040
  i32.const 1040
  call $~lib/string/String.__eq
  i32.eqz
  if
   i32.const 0
   i32.const 1104
   i32.const 34
   i32.const 1
   call $~lib/builtins/abort
   unreachable
  end
  i32.const 1072
  i32.const 1072
  call $~lib/string/String.__eq
  i32.eqz
  if
   i32.const 0
   i32.const 1104
   i32.const 39
   i32.const 1
   call $~lib/builtins/abort
   unreachable
  end
  i32.const 3200
  global.set $~lib/rt/stub/offset
  i32.const 1
  global.set $resolve-binary/a
  i32.const 1
  call $~lib/number/I32#toString
  i32.const 1520
  call $~lib/string/String.__eq
  i32.eqz
  if
   i32.const 0
   i32.const 1104
   i32.const 48
   i32.const 1
   call $~lib/builtins/abort
   unreachable
  end
  global.get $resolve-binary/a
  i32.const 1
  i32.add
  global.set $resolve-binary/a
  global.get $resolve-binary/a
  call $~lib/number/I32#toString
  i32.const 1552
  call $~lib/string/String.__eq
  i32.eqz
  if
   i32.const 0
   i32.const 1104
   i32.const 53
   i32.const 1
   call $~lib/builtins/abort
   unreachable
  end
  global.get $resolve-binary/a
  i32.const 1
  i32.sub
  global.set $resolve-binary/a
  global.get $resolve-binary/a
  call $~lib/number/I32#toString
  i32.const 1520
  call $~lib/string/String.__eq
  i32.eqz
  if
   i32.const 0
   i32.const 1104
   i32.const 58
   i32.const 1
   call $~lib/builtins/abort
   unreachable
  end
  global.get $resolve-binary/a
  i32.const 1
  i32.shl
  global.set $resolve-binary/a
  global.get $resolve-binary/a
  call $~lib/number/I32#toString
  i32.const 1552
  call $~lib/string/String.__eq
  i32.eqz
  if
   i32.const 0
   i32.const 1104
   i32.const 63
   i32.const 1
   call $~lib/builtins/abort
   unreachable
  end
  call $~lib/util/number/dtoa
  i32.const 2704
  call $~lib/string/String.__eq
  i32.eqz
  if
   i32.const 0
   i32.const 1104
   i32.const 69
   i32.const 1
   call $~lib/builtins/abort
   unreachable
  end
  i32.const 4
  global.set $resolve-binary/a
  i32.const 2
  global.set $resolve-binary/a
  i32.const 2
  call $~lib/number/I32#toString
  i32.const 1552
  call $~lib/string/String.__eq
  i32.eqz
  if
   i32.const 0
   i32.const 1104
   i32.const 75
   i32.const 1
   call $~lib/builtins/abort
   unreachable
  end
  global.get $resolve-binary/a
  i32.const 3
  i32.rem_s
  global.set $resolve-binary/a
  global.get $resolve-binary/a
  call $~lib/number/I32#toString
  i32.const 1552
  call $~lib/string/String.__eq
  i32.eqz
  if
   i32.const 0
   i32.const 1104
   i32.const 80
   i32.const 1
   call $~lib/builtins/abort
   unreachable
  end
  global.get $resolve-binary/a
  i32.const 1
  i32.shl
  global.set $resolve-binary/a
  global.get $resolve-binary/a
  call $~lib/number/I32#toString
  i32.const 2736
  call $~lib/string/String.__eq
  i32.eqz
  if
   i32.const 0
   i32.const 1104
   i32.const 85
   i32.const 1
   call $~lib/builtins/abort
   unreachable
  end
  global.get $resolve-binary/a
  i32.const 1
  i32.shr_s
  global.set $resolve-binary/a
  global.get $resolve-binary/a
  call $~lib/number/I32#toString
  i32.const 1552
  call $~lib/string/String.__eq
  i32.eqz
  if
   i32.const 0
   i32.const 1104
   i32.const 90
   i32.const 1
   call $~lib/builtins/abort
   unreachable
  end
  global.get $resolve-binary/a
  i32.const 1
  i32.shr_u
  global.set $resolve-binary/a
  global.get $resolve-binary/a
  call $~lib/number/I32#toString
  i32.const 1520
  call $~lib/string/String.__eq
  i32.eqz
  if
   i32.const 0
   i32.const 1104
   i32.const 95
   i32.const 1
   call $~lib/builtins/abort
   unreachable
  end
  global.get $resolve-binary/a
  i32.const 3
  i32.and
  global.set $resolve-binary/a
  global.get $resolve-binary/a
  call $~lib/number/I32#toString
  i32.const 1520
  call $~lib/string/String.__eq
  i32.eqz
  if
   i32.const 0
   i32.const 1104
   i32.const 100
   i32.const 1
   call $~lib/builtins/abort
   unreachable
  end
  global.get $resolve-binary/a
  i32.const 3
  i32.or
  global.set $resolve-binary/a
  global.get $resolve-binary/a
  call $~lib/number/I32#toString
  i32.const 2768
  call $~lib/string/String.__eq
  i32.eqz
  if
   i32.const 0
   i32.const 1104
   i32.const 105
   i32.const 1
   call $~lib/builtins/abort
   unreachable
  end
  global.get $resolve-binary/a
  i32.const 2
  i32.xor
  global.set $resolve-binary/a
  global.get $resolve-binary/a
  call $~lib/number/I32#toString
  i32.const 1520
  call $~lib/string/String.__eq
  i32.eqz
  if
   i32.const 0
   i32.const 1104
   i32.const 110
   i32.const 1
   call $~lib/builtins/abort
   unreachable
  end
  i32.const 3
  call $~lib/number/I32#toString
  i32.const 2768
  call $~lib/string/String.__eq
  i32.eqz
  if
   i32.const 0
   i32.const 1104
   i32.const 117
   i32.const 1
   call $~lib/builtins/abort
   unreachable
  end
  i32.const -1
  call $~lib/number/I32#toString
  i32.const 2800
  call $~lib/string/String.__eq
  i32.eqz
  if
   i32.const 0
   i32.const 1104
   i32.const 122
   i32.const 1
   call $~lib/builtins/abort
   unreachable
  end
  i32.const 2
  call $~lib/number/I32#toString
  i32.const 1552
  call $~lib/string/String.__eq
  i32.eqz
  if
   i32.const 0
   i32.const 1104
   i32.const 127
   i32.const 1
   call $~lib/builtins/abort
   unreachable
  end
  i32.const 2
  call $~lib/number/I32#toString
  i32.const 1552
  call $~lib/string/String.__eq
  i32.eqz
  if
   i32.const 0
   i32.const 1104
   i32.const 132
   i32.const 1
   call $~lib/builtins/abort
   unreachable
  end
  i32.const 1
  call $~lib/number/I32#toString
  i32.const 1520
  call $~lib/string/String.__eq
  i32.eqz
  if
   i32.const 0
   i32.const 1104
   i32.const 137
   i32.const 1
   call $~lib/builtins/abort
   unreachable
  end
  i32.const 2
  local.set $0
  i32.const 2
  local.set $1
  i32.const 1
  local.set $2
  loop $while-continue|0
   local.get $1
   if
    local.get $0
    local.get $2
    i32.mul
    local.get $2
    local.get $1
    i32.const 1
    i32.and
    select
    local.set $2
    local.get $1
    i32.const 1
    i32.shr_u
    local.set $1
    local.get $0
    local.get $0
    i32.mul
    local.set $0
    br $while-continue|0
   end
  end
  local.get $2
  call $~lib/number/I32#toString
  i32.const 2736
  call $~lib/string/String.__eq
  i32.eqz
  if
   i32.const 0
   i32.const 1104
   i32.const 144
   i32.const 1
   call $~lib/builtins/abort
   unreachable
  end
  call $~lib/util/number/dtoa
  i32.const 2704
  call $~lib/string/String.__eq
  i32.eqz
  if
   i32.const 0
   i32.const 1104
   i32.const 151
   i32.const 1
   call $~lib/builtins/abort
   unreachable
  end
  call $~lib/util/number/dtoa
  i32.const 2704
  call $~lib/string/String.__eq
  i32.eqz
  if
   i32.const 0
   i32.const 1104
   i32.const 158
   i32.const 1
   call $~lib/builtins/abort
   unreachable
  end
  i32.const 4
  call $~lib/number/I32#toString
  i32.const 2736
  call $~lib/string/String.__eq
  i32.eqz
  if
   i32.const 0
   i32.const 1104
   i32.const 165
   i32.const 1
   call $~lib/builtins/abort
   unreachable
  end
  i32.const 1
  call $~lib/number/I32#toString
  i32.const 1520
  call $~lib/string/String.__eq
  i32.eqz
  if
   i32.const 0
   i32.const 1104
   i32.const 170
   i32.const 1
   call $~lib/builtins/abort
   unreachable
  end
  i32.const 3
  call $~lib/number/I32#toString
  i32.const 2768
  call $~lib/string/String.__eq
  i32.eqz
  if
   i32.const 0
   i32.const 1104
   i32.const 175
   i32.const 1
   call $~lib/builtins/abort
   unreachable
  end
  i32.const 1
  call $~lib/number/I32#toString
  i32.const 1520
  call $~lib/string/String.__eq
  i32.eqz
  if
   i32.const 0
   i32.const 1104
   i32.const 182
   i32.const 1
   call $~lib/builtins/abort
   unreachable
  end
  i32.const 3
  call $~lib/number/I32#toString
  i32.const 2768
  call $~lib/string/String.__eq
  i32.eqz
  if
   i32.const 0
   i32.const 1104
   i32.const 187
   i32.const 1
   call $~lib/builtins/abort
   unreachable
  end
  i32.const 2
  call $~lib/number/I32#toString
  i32.const 1552
  call $~lib/string/String.__eq
  i32.eqz
  if
   i32.const 0
   i32.const 1104
   i32.const 192
   i32.const 1
   call $~lib/builtins/abort
   unreachable
  end
  i32.const 2
  call $~lib/number/I32#toString
  i32.const 1552
  call $~lib/string/String.__eq
  i32.eqz
  if
   i32.const 0
   i32.const 1104
   i32.const 199
   i32.const 1
   call $~lib/builtins/abort
   unreachable
  end
  i32.const 0
  call $~lib/number/I32#toString
  i32.const 1392
  call $~lib/string/String.__eq
  i32.eqz
  if
   i32.const 0
   i32.const 1104
   i32.const 204
   i32.const 1
   call $~lib/builtins/abort
   unreachable
  end
  i32.const 1
  call $~lib/number/I32#toString
  i32.const 1520
  call $~lib/string/String.__eq
  i32.eqz
  if
   i32.const 0
   i32.const 1104
   i32.const 209
   i32.const 1
   call $~lib/builtins/abort
   unreachable
  end
  i32.const 2
  call $~lib/number/I32#toString
  i32.const 1552
  call $~lib/string/String.__eq
  i32.eqz
  if
   i32.const 0
   i32.const 1104
   i32.const 214
   i32.const 1
   call $~lib/builtins/abort
   unreachable
  end
  i32.const 0
  i32.const 3
  call $~lib/rt/stub/__alloc
  drop
  i32.const 2832
  i32.const 2832
  call $~lib/string/String.__eq
  i32.eqz
  if
   i32.const 0
   i32.const 1104
   i32.const 275
   i32.const 1
   call $~lib/builtins/abort
   unreachable
  end
  i32.const 2864
  i32.const 2864
  call $~lib/string/String.__eq
  i32.eqz
  if
   i32.const 0
   i32.const 1104
   i32.const 280
   i32.const 1
   call $~lib/builtins/abort
   unreachable
  end
  i32.const 2896
  i32.const 2896
  call $~lib/string/String.__eq
  i32.eqz
  if
   i32.const 0
   i32.const 1104
   i32.const 285
   i32.const 1
   call $~lib/builtins/abort
   unreachable
  end
  i32.const 2928
  i32.const 2928
  call $~lib/string/String.__eq
  i32.eqz
  if
   i32.const 0
   i32.const 1104
   i32.const 290
   i32.const 1
   call $~lib/builtins/abort
   unreachable
  end
  i32.const 2960
  i32.const 2960
  call $~lib/string/String.__eq
  i32.eqz
  if
   i32.const 0
   i32.const 1104
   i32.const 295
   i32.const 1
   call $~lib/builtins/abort
   unreachable
  end
  i32.const 2992
  i32.const 2992
  call $~lib/string/String.__eq
  i32.eqz
  if
   i32.const 0
   i32.const 1104
   i32.const 300
   i32.const 1
   call $~lib/builtins/abort
   unreachable
  end
  i32.const 3024
  i32.const 3024
  call $~lib/string/String.__eq
  i32.eqz
  if
   i32.const 0
   i32.const 1104
   i32.const 305
   i32.const 1
   call $~lib/builtins/abort
   unreachable
  end
  i32.const 3056
  i32.const 3056
  call $~lib/string/String.__eq
  i32.eqz
  if
   i32.const 0
   i32.const 1104
   i32.const 310
   i32.const 1
   call $~lib/builtins/abort
   unreachable
  end
  i32.const 3088
  i32.const 3088
  call $~lib/string/String.__eq
  i32.eqz
  if
   i32.const 0
   i32.const 1104
   i32.const 315
   i32.const 1
   call $~lib/builtins/abort
   unreachable
  end
  i32.const 3120
  i32.const 3120
  call $~lib/string/String.__eq
  i32.eqz
  if
   i32.const 0
   i32.const 1104
   i32.const 320
   i32.const 1
   call $~lib/builtins/abort
   unreachable
  end
  i32.const 3152
  i32.const 3152
  call $~lib/string/String.__eq
  i32.eqz
  if
   i32.const 0
   i32.const 1104
   i32.const 325
   i32.const 1
   call $~lib/builtins/abort
   unreachable
  end
  i32.const 3184
  i32.const 3184
  call $~lib/string/String.__eq
  i32.eqz
  if
   i32.const 0
   i32.const 1104
   i32.const 330
   i32.const 1
   call $~lib/builtins/abort
   unreachable
  end
  i32.const 0
  i32.const 4
  call $~lib/rt/stub/__alloc
  global.set $resolve-binary/bar
  i32.const 0
  i32.const 4
  call $~lib/rt/stub/__alloc
  global.set $resolve-binary/bar2
  global.get $resolve-binary/bar2
  global.set $resolve-binary/bar
  global.get $resolve-binary/bar
  global.get $resolve-binary/bar2
  i32.ne
  if
   i32.const 0
   i32.const 1104
   i32.const 348
   i32.const 1
   call $~lib/builtins/abort
   unreachable
  end
  global.get $resolve-binary/bar
  global.get $resolve-binary/bar2
  i32.ne
  if
   i32.const 0
   i32.const 1104
   i32.const 353
   i32.const 1
   call $~lib/builtins/abort
   unreachable
  end
 )
 (func $~start
  call $start:resolve-binary
 )
)<|MERGE_RESOLUTION|>--- conflicted
+++ resolved
@@ -1289,15 +1289,11 @@
   (local $4 i32)
   i32.const 0
   local.get $0
-<<<<<<< HEAD
-  call $~lib/string/String#get:length
-=======
   i32.const 16
   i32.sub
   i32.load offset=12
   i32.const 1
   i32.shr_u
->>>>>>> a5d11edb
   local.tee $2
   i32.const 0
   local.get $2
