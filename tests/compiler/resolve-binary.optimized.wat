(module
 (type $i32_i32_=>_i32 (func (param i32 i32) (result i32)))
 (type $none_=>_none (func))
 (type $i32_i32_i32_=>_none (func (param i32 i32 i32)))
 (type $none_=>_i32 (func (result i32)))
 (type $i32_=>_none (func (param i32)))
 (type $i32_i32_=>_none (func (param i32 i32)))
 (type $i32_i32_i32_i32_=>_none (func (param i32 i32 i32 i32)))
 (type $i32_=>_i32 (func (param i32) (result i32)))
 (type $i64_i64_i32_i64_=>_i32 (func (param i64 i64 i32 i64) (result i32)))
 (import "env" "abort" (func $~lib/builtins/abort (param i32 i32 i32 i32)))
 (global $resolve-binary/a (mut i32) (i32.const 0))
 (global $~lib/rt/itcms/total (mut i32) (i32.const 0))
 (global $~lib/rt/itcms/threshold (mut i32) (i32.const 0))
 (global $~lib/rt/itcms/state (mut i32) (i32.const 0))
 (global $~lib/rt/itcms/visitCount (mut i32) (i32.const 0))
 (global $~lib/rt/itcms/pinSpace (mut i32) (i32.const 0))
 (global $~lib/rt/itcms/iter (mut i32) (i32.const 0))
 (global $~lib/rt/itcms/toSpace (mut i32) (i32.const 0))
 (global $~lib/rt/itcms/white (mut i32) (i32.const 0))
 (global $~lib/rt/itcms/fromSpace (mut i32) (i32.const 0))
 (global $~lib/rt/tlsf/ROOT (mut i32) (i32.const 0))
 (global $~lib/util/number/_K (mut i32) (i32.const 0))
 (global $~lib/util/number/_frc_pow (mut i64) (i64.const 0))
 (global $~lib/util/number/_exp_pow (mut i32) (i32.const 0))
 (global $resolve-binary/foo (mut i32) (i32.const 0))
 (global $resolve-binary/bar (mut i32) (i32.const 0))
 (global $resolve-binary/bar2 (mut i32) (i32.const 0))
 (global $~lib/memory/__stack_pointer (mut i32) (i32.const 27676))
 (memory $0 1)
 (data (i32.const 1036) "\1c")
 (data (i32.const 1048) "\01\00\00\00\08\00\00\00t\00r\00u\00e")
 (data (i32.const 1068) "\1c")
 (data (i32.const 1080) "\01\00\00\00\n\00\00\00f\00a\00l\00s\00e")
 (data (i32.const 1100) "<")
 (data (i32.const 1112) "\01\00\00\00\"\00\00\00r\00e\00s\00o\00l\00v\00e\00-\00b\00i\00n\00a\00r\00y\00.\00t\00s")
 (data (i32.const 1164) "\1c")
 (data (i32.const 1176) "\01\00\00\00\02\00\00\00a")
 (data (i32.const 1196) "|")
 (data (i32.const 1208) "\01\00\00\00d\00\00\00t\00o\00S\00t\00r\00i\00n\00g\00(\00)\00 \00r\00a\00d\00i\00x\00 \00a\00r\00g\00u\00m\00e\00n\00t\00 \00m\00u\00s\00t\00 \00b\00e\00 \00b\00e\00t\00w\00e\00e\00n\00 \002\00 \00a\00n\00d\00 \003\006")
 (data (i32.const 1324) "<")
 (data (i32.const 1336) "\01\00\00\00&\00\00\00~\00l\00i\00b\00/\00u\00t\00i\00l\00/\00n\00u\00m\00b\00e\00r\00.\00t\00s")
 (data (i32.const 1388) "\1c")
 (data (i32.const 1400) "\01\00\00\00\02\00\00\000")
 (data (i32.const 1420) "<")
 (data (i32.const 1432) "\01\00\00\00(\00\00\00A\00l\00l\00o\00c\00a\00t\00i\00o\00n\00 \00t\00o\00o\00 \00l\00a\00r\00g\00e")
 (data (i32.const 1484) "<")
 (data (i32.const 1496) "\01\00\00\00 \00\00\00~\00l\00i\00b\00/\00r\00t\00/\00i\00t\00c\00m\00s\00.\00t\00s")
 (data (i32.const 1612) "<")
 (data (i32.const 1624) "\01\00\00\00$\00\00\00I\00n\00d\00e\00x\00 \00o\00u\00t\00 \00o\00f\00 \00r\00a\00n\00g\00e")
 (data (i32.const 1676) ",")
 (data (i32.const 1688) "\01\00\00\00\14\00\00\00~\00l\00i\00b\00/\00r\00t\00.\00t\00s")
 (data (i32.const 1756) "<")
 (data (i32.const 1768) "\01\00\00\00\1e\00\00\00~\00l\00i\00b\00/\00r\00t\00/\00t\00l\00s\00f\00.\00t\00s")
 (data (i32.const 1820) "0\000\000\001\000\002\000\003\000\004\000\005\000\006\000\007\000\008\000\009\001\000\001\001\001\002\001\003\001\004\001\005\001\006\001\007\001\008\001\009\002\000\002\001\002\002\002\003\002\004\002\005\002\006\002\007\002\008\002\009\003\000\003\001\003\002\003\003\003\004\003\005\003\006\003\007\003\008\003\009\004\000\004\001\004\002\004\003\004\004\004\005\004\006\004\007\004\008\004\009\005\000\005\001\005\002\005\003\005\004\005\005\005\006\005\007\005\008\005\009\006\000\006\001\006\002\006\003\006\004\006\005\006\006\006\007\006\008\006\009\007\000\007\001\007\002\007\003\007\004\007\005\007\006\007\007\007\008\007\009\008\000\008\001\008\002\008\003\008\004\008\005\008\006\008\007\008\008\008\009\009\000\009\001\009\002\009\003\009\004\009\005\009\006\009\007\009\008\009\009")
 (data (i32.const 2220) "\1c\04")
 (data (i32.const 2232) "\01\00\00\00\00\04\00\000\000\000\001\000\002\000\003\000\004\000\005\000\006\000\007\000\008\000\009\000\00a\000\00b\000\00c\000\00d\000\00e\000\00f\001\000\001\001\001\002\001\003\001\004\001\005\001\006\001\007\001\008\001\009\001\00a\001\00b\001\00c\001\00d\001\00e\001\00f\002\000\002\001\002\002\002\003\002\004\002\005\002\006\002\007\002\008\002\009\002\00a\002\00b\002\00c\002\00d\002\00e\002\00f\003\000\003\001\003\002\003\003\003\004\003\005\003\006\003\007\003\008\003\009\003\00a\003\00b\003\00c\003\00d\003\00e\003\00f\004\000\004\001\004\002\004\003\004\004\004\005\004\006\004\007\004\008\004\009\004\00a\004\00b\004\00c\004\00d\004\00e\004\00f\005\000\005\001\005\002\005\003\005\004\005\005\005\006\005\007\005\008\005\009\005\00a\005\00b\005\00c\005\00d\005\00e\005\00f\006\000\006\001\006\002\006\003\006\004\006\005\006\006\006\007\006\008\006\009\006\00a\006\00b\006\00c\006\00d\006\00e\006\00f\007\000\007\001\007\002\007\003\007\004\007\005\007\006\007\007\007\008\007\009\007\00a\007\00b\007\00c\007\00d\007\00e\007\00f\008\000\008\001\008\002\008\003\008\004\008\005\008\006\008\007\008\008\008\009\008\00a\008\00b\008\00c\008\00d\008\00e\008\00f\009\000\009\001\009\002\009\003\009\004\009\005\009\006\009\007\009\008\009\009\009\00a\009\00b\009\00c\009\00d\009\00e\009\00f\00a\000\00a\001\00a\002\00a\003\00a\004\00a\005\00a\006\00a\007\00a\008\00a\009\00a\00a\00a\00b\00a\00c\00a\00d\00a\00e\00a\00f\00b\000\00b\001\00b\002\00b\003\00b\004\00b\005\00b\006\00b\007\00b\008\00b\009\00b\00a\00b\00b\00b\00c\00b\00d\00b\00e\00b\00f\00c\000\00c\001\00c\002\00c\003\00c\004\00c\005\00c\006\00c\007\00c\008\00c\009\00c\00a\00c\00b\00c\00c\00c\00d\00c\00e\00c\00f\00d\000\00d\001\00d\002\00d\003\00d\004\00d\005\00d\006\00d\007\00d\008\00d\009\00d\00a\00d\00b\00d\00c\00d\00d\00d\00e\00d\00f\00e\000\00e\001\00e\002\00e\003\00e\004\00e\005\00e\006\00e\007\00e\008\00e\009\00e\00a\00e\00b\00e\00c\00e\00d\00e\00e\00e\00f\00f\000\00f\001\00f\002\00f\003\00f\004\00f\005\00f\006\00f\007\00f\008\00f\009\00f\00a\00f\00b\00f\00c\00f\00d\00f\00e\00f\00f")
 (data (i32.const 3276) "\\")
 (data (i32.const 3288) "\01\00\00\00H\00\00\000\001\002\003\004\005\006\007\008\009\00a\00b\00c\00d\00e\00f\00g\00h\00i\00j\00k\00l\00m\00n\00o\00p\00q\00r\00s\00t\00u\00v\00w\00x\00y\00z")
 (data (i32.const 3372) "\1c")
 (data (i32.const 3384) "\01\00\00\00\02\00\00\001")
 (data (i32.const 3404) "\1c")
 (data (i32.const 3416) "\01\00\00\00\02\00\00\002")
 (data (i32.const 3445) "\a0\f6?")
 (data (i32.const 3457) "\c8\b9\f2\82,\d6\bf\80V7($\b4\fa<\00\00\00\00\00\80\f6?")
 (data (i32.const 3489) "\08X\bf\bd\d1\d5\bf \f7\e0\d8\08\a5\1c\bd\00\00\00\00\00`\f6?")
 (data (i32.const 3521) "XE\17wv\d5\bfmP\b6\d5\a4b#\bd\00\00\00\00\00@\f6?")
 (data (i32.const 3553) "\f8-\87\ad\1a\d5\bf\d5g\b0\9e\e4\84\e6\bc\00\00\00\00\00 \f6?")
 (data (i32.const 3585) "xw\95_\be\d4\bf\e0>)\93i\1b\04\bd\00\00\00\00\00\00\f6?")
 (data (i32.const 3617) "`\1c\c2\8ba\d4\bf\cc\84LH/\d8\13=\00\00\00\00\00\e0\f5?")
 (data (i32.const 3649) "\a8\86\860\04\d4\bf:\0b\82\ed\f3B\dc<\00\00\00\00\00\c0\f5?")
 (data (i32.const 3681) "HiUL\a6\d3\bf`\94Q\86\c6\b1 =\00\00\00\00\00\a0\f5?")
 (data (i32.const 3713) "\80\98\9a\ddG\d3\bf\92\80\c5\d4MY%=\00\00\00\00\00\80\f5?")
 (data (i32.const 3745) " \e1\ba\e2\e8\d2\bf\d8+\b7\99\1e{&=\00\00\00\00\00`\f5?")
 (data (i32.const 3777) "\88\de\13Z\89\d2\bf?\b0\cf\b6\14\ca\15=\00\00\00\00\00`\f5?")
 (data (i32.const 3809) "\88\de\13Z\89\d2\bf?\b0\cf\b6\14\ca\15=\00\00\00\00\00@\f5?")
 (data (i32.const 3841) "x\cf\fbA)\d2\bfv\daS($Z\16\bd\00\00\00\00\00 \f5?")
 (data (i32.const 3873) "\98i\c1\98\c8\d1\bf\04T\e7h\bc\af\1f\bd\00\00\00\00\00\00\f5?")
 (data (i32.const 3905) "\a8\ab\ab\\g\d1\bf\f0\a8\823\c6\1f\1f=\00\00\00\00\00\e0\f4?")
 (data (i32.const 3937) "H\ae\f9\8b\05\d1\bffZ\05\fd\c4\a8&\bd\00\00\00\00\00\c0\f4?")
 (data (i32.const 3969) "\90s\e2$\a3\d0\bf\0e\03\f4~\eek\0c\bd\00\00\00\00\00\a0\f4?")
 (data (i32.const 4001) "\d0\b4\94%@\d0\bf\7f-\f4\9e\b86\f0\bc\00\00\00\00\00\a0\f4?")
 (data (i32.const 4033) "\d0\b4\94%@\d0\bf\7f-\f4\9e\b86\f0\bc\00\00\00\00\00\80\f4?")
 (data (i32.const 4065) "@^m\18\b9\cf\bf\87<\99\ab*W\0d=\00\00\00\00\00`\f4?")
 (data (i32.const 4097) "`\dc\cb\ad\f0\ce\bf$\af\86\9c\b7&+=\00\00\00\00\00@\f4?")
 (data (i32.const 4129) "\f0*n\07\'\ce\bf\10\ff?TO/\17\bd\00\00\00\00\00 \f4?")
 (data (i32.const 4161) "\c0Ok!\\\cd\bf\1bh\ca\bb\91\ba!=\00\00\00\00\00\00\f4?")
 (data (i32.const 4193) "\a0\9a\c7\f7\8f\cc\bf4\84\9fhOy\'=\00\00\00\00\00\00\f4?")
 (data (i32.const 4225) "\a0\9a\c7\f7\8f\cc\bf4\84\9fhOy\'=\00\00\00\00\00\e0\f3?")
 (data (i32.const 4257) "\90-t\86\c2\cb\bf\8f\b7\8b1\b0N\19=\00\00\00\00\00\c0\f3?")
 (data (i32.const 4289) "\c0\80N\c9\f3\ca\bff\90\cd?cN\ba<\00\00\00\00\00\a0\f3?")
 (data (i32.const 4321) "\b0\e2\1f\bc#\ca\bf\ea\c1F\dcd\8c%\bd\00\00\00\00\00\a0\f3?")
 (data (i32.const 4353) "\b0\e2\1f\bc#\ca\bf\ea\c1F\dcd\8c%\bd\00\00\00\00\00\80\f3?")
 (data (i32.const 4385) "P\f4\9cZR\c9\bf\e3\d4\c1\04\d9\d1*\bd\00\00\00\00\00`\f3?")
 (data (i32.const 4417) "\d0 e\a0\7f\c8\bf\t\fa\db\7f\bf\bd+=\00\00\00\00\00@\f3?")
 (data (i32.const 4449) "\e0\10\02\89\ab\c7\bfXJSr\90\db+=\00\00\00\00\00@\f3?")
 (data (i32.const 4481) "\e0\10\02\89\ab\c7\bfXJSr\90\db+=\00\00\00\00\00 \f3?")
 (data (i32.const 4513) "\d0\19\e7\0f\d6\c6\bff\e2\b2\a3j\e4\10\bd\00\00\00\00\00\00\f3?")
 (data (i32.const 4545) "\90\a7p0\ff\c5\bf9P\10\9fC\9e\1e\bd\00\00\00\00\00\00\f3?")
 (data (i32.const 4577) "\90\a7p0\ff\c5\bf9P\10\9fC\9e\1e\bd\00\00\00\00\00\e0\f2?")
 (data (i32.const 4609) "\b0\a1\e3\e5&\c5\bf\8f[\07\90\8b\de \bd\00\00\00\00\00\c0\f2?")
 (data (i32.const 4641) "\80\cbl+M\c4\bf<x5a\c1\0c\17=\00\00\00\00\00\c0\f2?")
 (data (i32.const 4673) "\80\cbl+M\c4\bf<x5a\c1\0c\17=\00\00\00\00\00\a0\f2?")
 (data (i32.const 4705) "\90\1e \fcq\c3\bf:T\'M\86x\f1<\00\00\00\00\00\80\f2?")
 (data (i32.const 4737) "\f0\1f\f8R\95\c2\bf\08\c4q\170\8d$\bd\00\00\00\00\00`\f2?")
 (data (i32.const 4769) "`/\d5*\b7\c1\bf\96\a3\11\18\a4\80.\bd\00\00\00\00\00`\f2?")
 (data (i32.const 4801) "`/\d5*\b7\c1\bf\96\a3\11\18\a4\80.\bd\00\00\00\00\00@\f2?")
 (data (i32.const 4833) "\90\d0|~\d7\c0\bf\f4[\e8\88\96i\n=\00\00\00\00\00@\f2?")
 (data (i32.const 4865) "\90\d0|~\d7\c0\bf\f4[\e8\88\96i\n=\00\00\00\00\00 \f2?")
 (data (i32.const 4897) "\e0\db1\91\ec\bf\bf\f23\a3\\Tu%\bd\00\00\00\00\00\00\f2?")
 (data (i32.const 4930) "+n\07\'\be\bf<\00\f0*,4*=\00\00\00\00\00\00\f2?")
 (data (i32.const 4962) "+n\07\'\be\bf<\00\f0*,4*=\00\00\00\00\00\e0\f1?")
 (data (i32.const 4993) "\c0[\8fT^\bc\bf\06\be_XW\0c\1d\bd\00\00\00\00\00\c0\f1?")
 (data (i32.const 5025) "\e0J:m\92\ba\bf\c8\aa[\e859%=\00\00\00\00\00\c0\f1?")
 (data (i32.const 5057) "\e0J:m\92\ba\bf\c8\aa[\e859%=\00\00\00\00\00\a0\f1?")
 (data (i32.const 5089) "\a01\d6E\c3\b8\bfhV/M)|\13=\00\00\00\00\00\a0\f1?")
 (data (i32.const 5121) "\a01\d6E\c3\b8\bfhV/M)|\13=\00\00\00\00\00\80\f1?")
 (data (i32.const 5153) "`\e5\8a\d2\f0\b6\bf\das3\c97\97&\bd\00\00\00\00\00`\f1?")
 (data (i32.const 5185) " \06?\07\1b\b5\bfW^\c6a[\02\1f=\00\00\00\00\00`\f1?")
 (data (i32.const 5217) " \06?\07\1b\b5\bfW^\c6a[\02\1f=\00\00\00\00\00@\f1?")
 (data (i32.const 5249) "\e0\1b\96\d7A\b3\bf\df\13\f9\cc\da^,=\00\00\00\00\00@\f1?")
 (data (i32.const 5281) "\e0\1b\96\d7A\b3\bf\df\13\f9\cc\da^,=\00\00\00\00\00 \f1?")
 (data (i32.const 5313) "\80\a3\ee6e\b1\bf\t\a3\8fv^|\14=\00\00\00\00\00\00\f1?")
 (data (i32.const 5345) "\80\11\c00\n\af\bf\91\8e6\83\9eY-=\00\00\00\00\00\00\f1?")
 (data (i32.const 5377) "\80\11\c00\n\af\bf\91\8e6\83\9eY-=\00\00\00\00\00\e0\f0?")
 (data (i32.const 5409) "\80\19q\ddB\ab\bfLp\d6\e5z\82\1c=\00\00\00\00\00\e0\f0?")
 (data (i32.const 5441) "\80\19q\ddB\ab\bfLp\d6\e5z\82\1c=\00\00\00\00\00\c0\f0?")
 (data (i32.const 5473) "\c02\f6Xt\a7\bf\ee\a1\f24F\fc,\bd\00\00\00\00\00\c0\f0?")
 (data (i32.const 5505) "\c02\f6Xt\a7\bf\ee\a1\f24F\fc,\bd\00\00\00\00\00\a0\f0?")
 (data (i32.const 5537) "\c0\fe\b9\87\9e\a3\bf\aa\fe&\f5\b7\02\f5<\00\00\00\00\00\a0\f0?")
 (data (i32.const 5569) "\c0\fe\b9\87\9e\a3\bf\aa\fe&\f5\b7\02\f5<\00\00\00\00\00\80\f0?")
 (data (i32.const 5602) "x\0e\9b\82\9f\bf\e4\t~|&\80)\bd\00\00\00\00\00\80\f0?")
 (data (i32.const 5634) "x\0e\9b\82\9f\bf\e4\t~|&\80)\bd\00\00\00\00\00`\f0?")
 (data (i32.const 5665) "\80\d5\07\1b\b9\97\bf9\a6\fa\93T\8d(\bd\00\00\00\00\00@\f0?")
 (data (i32.const 5698) "\fc\b0\a8\c0\8f\bf\9c\a6\d3\f6|\1e\df\bc\00\00\00\00\00@\f0?")
 (data (i32.const 5730) "\fc\b0\a8\c0\8f\bf\9c\a6\d3\f6|\1e\df\bc\00\00\00\00\00 \f0?")
 (data (i32.const 5762) "\10k*\e0\7f\bf\e4@\da\0d?\e2\19\bd\00\00\00\00\00 \f0?")
 (data (i32.const 5794) "\10k*\e0\7f\bf\e4@\da\0d?\e2\19\bd\00\00\00\00\00\00\f0?")
 (data (i32.const 5846) "\f0?")
 (data (i32.const 5877) "\c0\ef?")
 (data (i32.const 5890) "\89u\15\10\80?\e8+\9d\99k\c7\10\bd\00\00\00\00\00\80\ef?")
 (data (i32.const 5921) "\80\93XV \90?\d2\f7\e2\06[\dc#\bd\00\00\00\00\00@\ef?")
 (data (i32.const 5954) "\c9(%I\98?4\0cZ2\ba\a0*\bd\00\00\00\00\00\00\ef?")
 (data (i32.const 5985) "@\e7\89]A\a0?S\d7\f1\\\c0\11\01=\00\00\00\00\00\c0\ee?")
 (data (i32.const 6018) ".\d4\aef\a4?(\fd\bdus\16,\bd\00\00\00\00\00\80\ee?")
 (data (i32.const 6049) "\c0\9f\14\aa\94\a8?}&Z\d0\95y\19\bd\00\00\00\00\00@\ee?")
 (data (i32.const 6081) "\c0\dd\cds\cb\ac?\07(\d8G\f2h\1a\bd\00\00\00\00\00 \ee?")
 (data (i32.const 6113) "\c0\06\c01\ea\ae?{;\c9O>\11\0e\bd\00\00\00\00\00\e0\ed?")
 (data (i32.const 6145) "`F\d1;\97\b1?\9b\9e\0dV]2%\bd\00\00\00\00\00\a0\ed?")
 (data (i32.const 6177) "\e0\d1\a7\f5\bd\b3?\d7N\db\a5^\c8,=\00\00\00\00\00`\ed?")
 (data (i32.const 6209) "\a0\97MZ\e9\b5?\1e\1d]<\06i,\bd\00\00\00\00\00@\ed?")
 (data (i32.const 6241) "\c0\ea\n\d3\00\b7?2\ed\9d\a9\8d\1e\ec<\00\00\00\00\00\00\ed?")
 (data (i32.const 6273) "@Y]^3\b9?\daG\bd:\\\11#=\00\00\00\00\00\c0\ec?")
 (data (i32.const 6305) "`\ad\8d\c8j\bb?\e5h\f7+\80\90\13\bd\00\00\00\00\00\a0\ec?")
 (data (i32.const 6337) "@\bc\01X\88\bc?\d3\acZ\c6\d1F&=\00\00\00\00\00`\ec?")
 (data (i32.const 6369) " \n\839\c7\be?\e0E\e6\afh\c0-\bd\00\00\00\00\00@\ec?")
 (data (i32.const 6401) "\e0\db9\91\e8\bf?\fd\n\a1O\d64%\bd\00\00\00\00\00\00\ec?")
 (data (i32.const 6433) "\e0\'\82\8e\17\c1?\f2\07-\cex\ef!=\00\00\00\00\00\e0\eb?")
 (data (i32.const 6465) "\f0#~+\aa\c1?4\998D\8e\a7,=\00\00\00\00\00\a0\eb?")
 (data (i32.const 6497) "\80\86\0ca\d1\c2?\a1\b4\81\cbl\9d\03=\00\00\00\00\00\80\eb?")
 (data (i32.const 6529) "\90\15\b0\fce\c3?\89rK#\a8/\c6<\00\00\00\00\00@\eb?")
 (data (i32.const 6561) "\b03\83=\91\c4?x\b6\fdTy\83%=\00\00\00\00\00 \eb?")
 (data (i32.const 6593) "\b0\a1\e4\e5\'\c5?\c7}i\e5\e83&=\00\00\00\00\00\e0\ea?")
 (data (i32.const 6625) "\10\8c\beNW\c6?x.<,\8b\cf\19=\00\00\00\00\00\c0\ea?")
 (data (i32.const 6657) "pu\8b\12\f0\c6?\e1!\9c\e5\8d\11%\bd\00\00\00\00\00\a0\ea?")
 (data (i32.const 6689) "PD\85\8d\89\c7?\05C\91p\10f\1c\bd\00\00\00\00\00`\ea?")
 (data (i32.const 6722) "9\eb\af\be\c8?\d1,\e9\aaT=\07\bd\00\00\00\00\00@\ea?")
 (data (i32.const 6754) "\f7\dcZZ\c9?o\ff\a0X(\f2\07=\00\00\00\00\00\00\ea?")
 (data (i32.const 6785) "\e0\8a<\ed\93\ca?i!VPCr(\bd\00\00\00\00\00\e0\e9?")
 (data (i32.const 6817) "\d0[W\d81\cb?\aa\e1\acN\8d5\0c\bd\00\00\00\00\00\c0\e9?")
 (data (i32.const 6849) "\e0;8\87\d0\cb?\b6\12TY\c4K-\bd\00\00\00\00\00\a0\e9?")
 (data (i32.const 6881) "\10\f0\c6\fbo\cc?\d2+\96\c5r\ec\f1\bc\00\00\00\00\00`\e9?")
 (data (i32.const 6913) "\90\d4\b0=\b1\cd?5\b0\15\f7*\ff*\bd\00\00\00\00\00@\e9?")
 (data (i32.const 6945) "\10\e7\ff\0eS\ce?0\f4A`\'\12\c2<\00\00\00\00\00 \e9?")
 (data (i32.const 6978) "\dd\e4\ad\f5\ce?\11\8e\bbe\15!\ca\bc\00\00\00\00\00\00\e9?")
 (data (i32.const 7009) "\b0\b3l\1c\99\cf?0\df\0c\ca\ec\cb\1b=\00\00\00\00\00\c0\e8?")
 (data (i32.const 7041) "XM`8q\d0?\91N\ed\16\db\9c\f8<\00\00\00\00\00\a0\e8?")
 (data (i32.const 7073) "`ag-\c4\d0?\e9\ea<\16\8b\18\'=\00\00\00\00\00\80\e8?")
 (data (i32.const 7105) "\e8\'\82\8e\17\d1?\1c\f0\a5c\0e!,\bd\00\00\00\00\00`\e8?")
 (data (i32.const 7137) "\f8\ac\cb\\k\d1?\81\16\a5\f7\cd\9a+=\00\00\00\00\00@\e8?")
 (data (i32.const 7169) "hZc\99\bf\d1?\b7\bdGQ\ed\a6,=\00\00\00\00\00 \e8?")
 (data (i32.const 7201) "\b8\0emE\14\d2?\ea\baF\ba\de\87\n=\00\00\00\00\00\e0\e7?")
 (data (i32.const 7233) "\90\dc|\f0\be\d2?\f4\04PJ\fa\9c*=\00\00\00\00\00\c0\e7?")
 (data (i32.const 7265) "`\d3\e1\f1\14\d3?\b8<!\d3z\e2(\bd\00\00\00\00\00\a0\e7?")
 (data (i32.const 7297) "\10\bevgk\d3?\c8w\f1\b0\cdn\11=\00\00\00\00\00\80\e7?")
 (data (i32.const 7329) "03wR\c2\d3?\\\bd\06\b6T;\18=\00\00\00\00\00`\e7?")
 (data (i32.const 7361) "\e8\d5#\b4\19\d4?\9d\e0\90\ec6\e4\08=\00\00\00\00\00@\e7?")
 (data (i32.const 7393) "\c8q\c2\8dq\d4?u\d6g\t\ce\'/\bd\00\00\00\00\00 \e7?")
 (data (i32.const 7425) "0\17\9e\e0\c9\d4?\a4\d8\n\1b\89 .\bd\00\00\00\00\00\00\e7?")
 (data (i32.const 7457) "\a08\07\ae\"\d5?Y\c7d\81p\be.=\00\00\00\00\00\e0\e6?")
 (data (i32.const 7489) "\d0\c8S\f7{\d5?\ef@]\ee\ed\ad\1f=\00\00\00\00\00\c0\e6?")
 (data (i32.const 7521) "`Y\df\bd\d5\d5?\dce\a4\08*\0b\n\bd")
 (data (i32.const 7550) "\f0?n\bf\88\1aO;\9b<53\fb\a9=\f6\ef?]\dc\d8\9c\13`q\bca\80w>\9a\ec\ef?\d1f\87\10z^\90\bc\85\7fn\e8\15\e3\ef?\13\f6g5R\d2\8c<t\85\15\d3\b0\d9\ef?\fa\8e\f9#\80\ce\8b\bc\de\f6\dd)k\d0\ef?a\c8\e6aN\f7`<\c8\9bu\18E\c7\ef?\99\d33[\e4\a3\90<\83\f3\c6\ca>\be\ef?m{\83]\a6\9a\97<\0f\89\f9lX\b5\ef?\fc\ef\fd\92\1a\b5\8e<\f7Gr+\92\ac\ef?\d1\9c/p=\be><\a2\d1\d32\ec\a3\ef?\0bn\90\894\03j\bc\1b\d3\fe\aff\9b\ef?\0e\bd/*RV\95\bcQ[\12\d0\01\93\ef?U\eaN\8c\ef\80P\bc\cc1l\c0\bd\8a\ef?\16\f4\d5\b9#\c9\91\bc\e0-\a9\ae\9a\82\ef?\afU\\\e9\e3\d3\80<Q\8e\a5\c8\98z\ef?H\93\a5\ea\15\1b\80\bc{Q}<\b8r\ef?=2\deU\f0\1f\8f\bc\ea\8d\8c8\f9j\ef?\bfS\13?\8c\89\8b<u\cbo\eb[c\ef?&\eb\11v\9c\d9\96\bc\d4\\\04\84\e0[\ef?`/:>\f7\ec\9a<\aa\b9h1\87T\ef?\9d8\86\cb\82\e7\8f\bc\1d\d9\fc\"PM\ef?\8d\c3\a6DAo\8a<\d6\8cb\88;F\ef?}\04\e4\b0\05z\80<\96\dc}\91I?\ef?\94\a8\a8\e3\fd\8e\96<8bunz8\ef?}Ht\f2\18^\87<?\a6\b2O\ce1\ef?\f2\e7\1f\98+G\80<\dd|\e2eE+\ef?^\08q?{\b8\96\bc\81c\f5\e1\df$\ef?1\ab\tm\e1\f7\82<\e1\de\1f\f5\9d\1e\ef?\fa\bfo\1a\9b!=\bc\90\d9\da\d0\7f\18\ef?\b4\n\0cr\827\8b<\0b\03\e4\a6\85\12\ef?\8f\cb\ce\89\92\14n<V/>\a9\af\0c\ef?\b6\ab\b0MuM\83<\15\b71\n\fe\06\ef?Lt\ac\e2\01B\86<1\d8L\fcp\01\ef?J\f8\d3]9\dd\8f<\ff\16d\b2\08\fc\ee?\04[\8e;\80\a3\86\bc\f1\9f\92_\c5\f6\ee?hPK\cc\edJ\92\bc\cb\a9:7\a7\f1\ee?\8e-Q\1b\f8\07\99\bcf\d8\05m\ae\ec\ee?\d26\94>\e8\d1q\bc\f7\9f\e54\db\e7\ee?\15\1b\ce\b3\19\19\99\bc\e5\a8\13\c3-\e3\ee?mL*\a7H\9f\85<\"4\12L\a6\de\ee?\8ai(z`\12\93\bc\1c\80\ac\04E\da\ee?[\89\17H\8f\a7X\bc*.\f7!\n\d6\ee?\1b\9aIg\9b,|\bc\97\a8P\d9\f5\d1\ee?\11\ac\c2`\edcC<-\89a`\08\ce\ee?\efd\06;\tf\96<W\00\1d\edA\ca\ee?y\03\a1\da\e1\ccn<\d0<\c1\b5\a2\c6\ee?0\12\0f?\8e\ff\93<\de\d3\d7\f0*\c3\ee?\b0\afz\bb\ce\90v<\'*6\d5\da\bf\ee?w\e0T\eb\bd\1d\93<\0d\dd\fd\99\b2\bc\ee?\8e\a3q\004\94\8f\bc\a7,\9dv\b2\b9\ee?I\a3\93\dc\cc\de\87\bcBf\cf\a2\da\b6\ee?_8\0f\bd\c6\dex\bc\82O\9dV+\b4\ee?\f6\\{\ecF\12\86\bc\0f\92]\ca\a4\b1\ee?\8e\d7\fd\18\055\93<\da\'\b56G\af\ee?\05\9b\8a/\b7\98{<\fd\c7\97\d4\12\ad\ee?\tT\1c\e2\e1c\90<)TH\dd\07\ab\ee?\ea\c6\19P\85\c74<\b7FY\8a&\a9\ee?5\c0d+\e62\94<H!\ad\15o\a7\ee?\9fv\99aJ\e4\8c\bc\t\dcv\b9\e1\a5\ee?\a8M\ef;\c53\8c\bc\85U:\b0~\a4\ee?\ae\e9+\89xS\84\bc \c3\cc4F\a3\ee?XXVx\dd\ce\93\bc%\"U\828\a2\ee?d\19~\80\aa\10W<s\a9L\d4U\a1\ee?(\"^\bf\ef\b3\93\bc\cd;\7ff\9e\a0\ee?\82\b94\87\ad\12j\bc\bf\da\0bu\12\a0\ee?\ee\a9m\b8\efgc\bc/\1ae<\b2\9f\ee?Q\88\e0T=\dc\80\bc\84\94Q\f9}\9f\ee?\cf>Z~d\1fx\bct_\ec\e8u\9f\ee?\b0}\8b\c0J\ee\86\bct\81\a5H\9a\9f\ee?\8a\e6U\1e2\19\86\bc\c9gBV\eb\9f\ee?\d3\d4\t^\cb\9c\90<?]\deOi\a0\ee?\1d\a5M\b9\dc2{\bc\87\01\ebs\14\a1\ee?k\c0gT\fd\ec\94<2\c10\01\ed\a1\ee?Ul\d6\ab\e1\ebe<bN\cf6\f3\a2\ee?B\cf\b3/\c5\a1\88\bc\12\1a>T\'\a4\ee?47;\f1\b6i\93\bc\13\ceL\99\89\a5\ee?\1e\ff\19:\84^\80\bc\ad\c7#F\1a\a7\ee?nWr\d8P\d4\94\bc\ed\92D\9b\d9\a8\ee?\00\8a\0e[g\ad\90<\99f\8a\d9\c7\aa\ee?\b4\ea\f0\c1/\b7\8d<\db\a0*B\e5\ac\ee?\ff\e7\c5\9c`\b6e\bc\8cD\b5\162\af\ee?D_\f3Y\83\f6{<6w\15\99\ae\b1\ee?\83=\1e\a7\1f\t\93\bc\c6\ff\91\0b[\b4\ee?)\1el\8b\b8\a9]\bc\e5\c5\cd\b07\b7\ee?Y\b9\90|\f9#l\bc\0fR\c8\cbD\ba\ee?\aa\f9\f4\"CC\92\bcPN\de\9f\82\bd\ee?K\8ef\d7l\ca\85\bc\ba\07\cap\f1\c0\ee?\'\ce\91+\fc\afq<\90\f0\a3\82\91\c4\ee?\bbs\n\e15\d2m<##\e3\19c\c8\ee?c\"b\"\04\c5\87\bce\e5]{f\cc\ee?\d51\e2\e3\86\1c\8b<3-J\ec\9b\d0\ee?\15\bb\bc\d3\d1\bb\91\bc]%>\b2\03\d5\ee?\d21\ee\9c1\cc\90<X\b30\13\9e\d9\ee?\b3Zsn\84i\84<\bf\fdyUk\de\ee?\b4\9d\8e\97\cd\df\82\bcz\f3\d3\bfk\e3\ee?\873\cb\92w\1a\8c<\ad\d3Z\99\9f\e8\ee?\fa\d9\d1J\8f{\90\bcf\b6\8d)\07\ee\ee?\ba\ae\dcV\d9\c3U\bc\fb\15O\b8\a2\f3\ee?@\f6\a6=\0e\a4\90\bc:Y\e5\8dr\f9\ee?4\93\ad8\f4\d6h\bcG^\fb\f2v\ff\ee?5\8aXk\e2\ee\91\bcJ\06\a10\b0\05\ef?\cd\dd_\n\d7\fft<\d2\c1K\90\1e\0c\ef?\ac\98\92\fa\fb\bd\91\bc\t\1e\d7[\c2\12\ef?\b3\0c\af0\aens<\9cR\85\dd\9b\19\ef?\94\fd\9f\\2\e3\8e<z\d0\ff_\ab \ef?\acY\t\d1\8f\e0\84<K\d1W.\f1\'\ef?g\1aN8\af\cdc<\b5\e7\06\94m/\ef?h\19\92l,kg<i\90\ef\dc 7\ef?\d2\b5\cc\83\18\8a\80\bc\fa\c3]U\0b?\ef?o\fa\ff?]\ad\8f\bc|\89\07J-G\ef?I\a9u8\ae\0d\90\bc\f2\89\0d\08\87O\ef?\a7\07=\a6\85\a3t<\87\a4\fb\dc\18X\ef?\0f\"@ \9e\91\82\bc\98\83\c9\16\e3`\ef?\ac\92\c1\d5PZ\8e<\852\db\03\e6i\ef?Kk\01\acY:\84<`\b4\01\f3!s\ef?\1f>\b4\07!\d5\82\bc_\9b{3\97|\ef?\c9\0dG;\b9*\89\bc)\a1\f5\14F\86\ef?\d3\88:`\04\b6t<\f6?\8b\e7.\90\ef?qr\9dQ\ec\c5\83<\83L\c7\fbQ\9a\ef?\f0\91\d3\8f\12\f7\8f\bc\da\90\a4\a2\af\a4\ef?}t#\e2\98\ae\8d\bc\f1g\8e-H\af\ef?\08 \aaA\bc\c3\8e<\'Za\ee\1b\ba\ef?2\eb\a9\c3\94+\84<\97\bak7+\c5\ef?\ee\85\d11\a9d\8a<@En[v\d0\ef?\ed\e3;\e4\ba7\8e\bc\14\be\9c\ad\fd\db\ef?\9d\cd\91M;\89w<\d8\90\9e\81\c1\e7\ef?\89\cc`A\c1\05S<\f1q\8f+\c2\f3\ef?")
 (data (i32.const 9596) "\1c")
 (data (i32.const 9608) "\01\00\00\00\06\00\00\000\00.\000")
 (data (i32.const 9628) "\1c")
 (data (i32.const 9640) "\01\00\00\00\06\00\00\00N\00a\00N")
 (data (i32.const 9660) ",")
 (data (i32.const 9672) "\01\00\00\00\12\00\00\00-\00I\00n\00f\00i\00n\00i\00t\00y")
 (data (i32.const 9708) ",")
 (data (i32.const 9720) "\01\00\00\00\10\00\00\00I\00n\00f\00i\00n\00i\00t\00y")
 (data (i32.const 9816) "\88\02\1c\08\a0\d5\8f\fav\bf>\a2\7f\e1\ae\bav\acU0 \fb\16\8b\ea5\ce]J\89B\cf-;eU\aa\b0k\9a\dfE\1a=\03\cf\1a\e6\ca\c6\9a\c7\17\fep\abO\dc\bc\be\fc\b1w\ff\0c\d6kA\ef\91V\be<\fc\7f\90\ad\1f\d0\8d\83\9aU1(\\Q\d3\b5\c9\a6\ad\8f\acq\9d\cb\8b\ee#w\"\9c\eamSx@\91I\cc\aeW\ce\b6]y\12<\827V\fbM6\94\10\c2O\98H8o\ea\96\90\c7:\82%\cb\85t\d7\f4\97\bf\97\cd\cf\86\a0\e5\ac*\17\98\n4\ef\8e\b25*\fbg8\b2;?\c6\d2\df\d4\c8\84\ba\cd\d3\1a\'D\dd\c5\96\c9%\bb\ce\9fk\93\84\a5b}$l\ac\db\f6\da_\0dXf\ab\a3&\f1\c3\de\93\f8\e2\f3\b8\80\ff\aa\a8\ad\b5\b5\8bJ|l\05_b\87S0\c14`\ff\bc\c9U&\ba\91\8c\85N\96\bd~)p$w\f9\df\8f\b8\e5\b8\9f\bd\df\a6\94}t\88\cf_\a9\f8\cf\9b\a8\8f\93pD\b9k\15\0f\bf\f8\f0\08\8a\b611eU%\b0\cd\ac\7f{\d0\c6\e2?\99\06;+*\c4\10\\\e4\d3\92si\99$$\aa\0e\ca\00\83\f2\b5\87\fd\eb\1a\11\92d\08\e5\bc\cc\88Po\t\cc\bc\8c,e\19\e2X\17\b7\d1\00\00\00\00\00\00@\9c\00\00\00\00\10\a5\d4\e8\00\00b\ac\c5\ebx\ad\84\t\94\f8x9?\81\b3\15\07\c9{\ce\97\c0p\\\ea{\ce2~\8fh\80\e9\ab\a48\d2\d5E\"\9a\17&\'O\9f\'\fb\c4\d41\a2c\ed\a8\ad\c8\8c8e\de\b0\dbe\ab\1a\8e\08\c7\83\9a\1dqB\f9\1d]\c4X\e7\1b\a6,iM\92\ea\8dp\1ad\ee\01\daJw\ef\9a\99\a3m\a2\85k}\b4{x\t\f2w\18\ddy\a1\e4T\b4\c2\c5\9b[\92\86[\86=]\96\c8\c5S5\c8\b3\a0\97\fa\\\b4*\95\e3_\a0\99\bd\9fF\de%\8c9\db4\c2\9b\a5\\\9f\98\a3r\9a\c6\f6\ce\be\e9TS\bf\dc\b7\e2A\"\f2\17\f3\fc\88\a5x\\\d3\9b\ce \cc\dfS!{\f3Z\16\98:0\1f\97\dc\b5\a0\e2\96\b3\e3\\S\d1\d9\a8<D\a7\a4\d9|\9b\fb\10D\a4\a7LLv\bb\1a\9c@\b6\ef\8e\ab\8b,\84W\a6\10\ef\1f\d0)1\91\e9\e5\a4\10\9b\9d\0c\9c\a1\fb\9b\10\e7)\f4;b\d9 (\ac\85\cf\a7z^KD\80-\dd\ac\03@\e4!\bf\8f\ffD^/\9cg\8eA\b8\8c\9c\9d\173\d4\a9\1b\e3\b4\92\db\19\9e\d9w\df\ban\bf\96\ebk\ee\f0\9b;\02\87\af")
 (data (i32.const 10512) "<\fbW\fbr\fb\8c\fb\a7\fb\c1\fb\dc\fb\f6\fb\11\fc,\fcF\fca\fc{\fc\96\fc\b1\fc\cb\fc\e6\fc\00\fd\1b\fd5\fdP\fdk\fd\85\fd\a0\fd\ba\fd\d5\fd\ef\fd\n\fe%\fe?\feZ\fet\fe\8f\fe\a9\fe\c4\fe\df\fe\f9\fe\14\ff.\ffI\ffc\ff~\ff\99\ff\b3\ff\ce\ff\e8\ff\03\00\1e\008\00S\00m\00\88\00\a2\00\bd\00\d8\00\f2\00\0d\01\'\01B\01\\\01w\01\92\01\ac\01\c7\01\e1\01\fc\01\16\021\02L\02f\02\81\02\9b\02\b6\02\d0\02\eb\02\06\03 \03;\03U\03p\03\8b\03\a5\03\c0\03\da\03\f5\03\0f\04*\04")
 (data (i32.const 10688) "\01\00\00\00\n\00\00\00d\00\00\00\e8\03\00\00\10\'\00\00\a0\86\01\00@B\0f\00\80\96\98\00\00\e1\f5\05\00\ca\9a;")
 (data (i32.const 10732) "\1c")
 (data (i32.const 10744) "\01\00\00\00\06\00\00\004\00.\000")
 (data (i32.const 10764) "\1c")
 (data (i32.const 10776) "\01\00\00\00\02\00\00\004")
 (data (i32.const 10796) "\1c")
 (data (i32.const 10808) "\01\00\00\00\02\00\00\003")
 (data (i32.const 10828) "\1c")
 (data (i32.const 10840) "\01\00\00\00\04\00\00\00-\001")
 (data (i32.const 10860) "\1c")
 (data (i32.const 10872) "\01\00\00\00\04\00\00\00l\00t")
 (data (i32.const 10892) "\1c")
 (data (i32.const 10904) "\01\00\00\00\04\00\00\00g\00t")
 (data (i32.const 10924) "\1c")
 (data (i32.const 10936) "\01\00\00\00\04\00\00\00l\00e")
 (data (i32.const 10956) "\1c")
 (data (i32.const 10968) "\01\00\00\00\04\00\00\00g\00e")
 (data (i32.const 10988) "\1c")
 (data (i32.const 11000) "\01\00\00\00\04\00\00\00e\00q")
 (data (i32.const 11020) "\1c")
 (data (i32.const 11032) "\01\00\00\00\04\00\00\00n\00e")
 (data (i32.const 11052) "\1c")
 (data (i32.const 11064) "\01\00\00\00\06\00\00\00a\00d\00d")
 (data (i32.const 11084) "\1c")
 (data (i32.const 11096) "\01\00\00\00\06\00\00\00s\00u\00b")
 (data (i32.const 11116) "\1c")
 (data (i32.const 11128) "\01\00\00\00\06\00\00\00m\00u\00l")
 (data (i32.const 11148) "\1c")
 (data (i32.const 11160) "\01\00\00\00\06\00\00\00d\00i\00v")
 (data (i32.const 11180) "\1c")
 (data (i32.const 11192) "\01\00\00\00\06\00\00\00r\00e\00m")
 (data (i32.const 11212) "\1c")
 (data (i32.const 11224) "\01\00\00\00\06\00\00\00p\00o\00w")
 (data (i32.const 11248) "\05\00\00\00 \00\00\00\00\00\00\00 ")
 (data (i32.const 11276) " \00\00\00\00\00\00\00 ")
 (export "memory" (memory $0))
 (start $~start)
 (func $~lib/string/String.__eq (param $0 i32) (param $1 i32) (result i32)
  (local $2 i32)
  (local $3 i32)
  (local $4 i32)
  local.get $0
  local.get $1
  i32.eq
  if
   i32.const 1
   return
  end
  local.get $1
  i32.const 0
  local.get $0
  select
  i32.eqz
  if
   i32.const 0
   return
  end
  local.get $0
  i32.const 20
  i32.sub
  i32.load offset=16
  i32.const 1
  i32.shr_u
  local.tee $2
  local.get $1
  i32.const 20
  i32.sub
  i32.load offset=16
  i32.const 1
  i32.shr_u
  i32.ne
  if
   i32.const 0
   return
  end
  block $__inlined_func$~lib/util/string/compareImpl (result i32)
   local.get $0
   local.tee $3
   i32.const 7
   i32.and
   local.get $1
   i32.const 7
   i32.and
   i32.or
   i32.const 1
   local.get $2
   local.tee $0
   i32.const 4
   i32.ge_u
   select
   i32.eqz
   if
    loop $do-continue|0
     local.get $3
     i64.load
     local.get $1
     i64.load
     i64.eq
     if
      local.get $3
      i32.const 8
      i32.add
      local.set $3
      local.get $1
      i32.const 8
      i32.add
      local.set $1
      local.get $0
      i32.const 4
      i32.sub
      local.tee $0
      i32.const 4
      i32.ge_u
      br_if $do-continue|0
     end
    end
   end
   loop $while-continue|1
    local.get $0
    local.tee $2
    i32.const 1
    i32.sub
    local.set $0
    local.get $2
    if
     local.get $3
     i32.load16_u
     local.tee $2
     local.get $1
     i32.load16_u
     local.tee $4
     i32.ne
     if
      local.get $2
      local.get $4
      i32.sub
      br $__inlined_func$~lib/util/string/compareImpl
     end
     local.get $3
     i32.const 2
     i32.add
     local.set $3
     local.get $1
     i32.const 2
     i32.add
     local.set $1
     br $while-continue|1
    end
   end
   i32.const 0
  end
  i32.eqz
 )
 (func $~lib/rt/itcms/visitRoots
  (local $0 i32)
  (local $1 i32)
  global.get $resolve-binary/foo
  local.tee $0
  if
   local.get $0
   call $~lib/rt/itcms/__visit
  end
  global.get $resolve-binary/bar
  local.tee $0
  if
   local.get $0
   call $~lib/rt/itcms/__visit
  end
  global.get $resolve-binary/bar2
  local.tee $0
  if
   local.get $0
   call $~lib/rt/itcms/__visit
  end
  i32.const 1632
  call $~lib/rt/itcms/__visit
  i32.const 1440
  call $~lib/rt/itcms/__visit
  i32.const 2240
  call $~lib/rt/itcms/__visit
  i32.const 3296
  call $~lib/rt/itcms/__visit
  global.get $~lib/rt/itcms/pinSpace
  local.tee $1
  i32.load offset=4
  i32.const -4
  i32.and
  local.set $0
  loop $while-continue|0
   local.get $0
   local.get $1
   i32.ne
   if
    local.get $0
    i32.load offset=4
    i32.const 3
    i32.and
    i32.const 3
    i32.ne
    if
     i32.const 0
     i32.const 1504
     i32.const 159
     i32.const 16
     call $~lib/builtins/abort
     unreachable
    end
    local.get $0
    i32.const 20
    i32.add
    call $~lib/rt/__visit_members
    local.get $0
    i32.load offset=4
    i32.const -4
    i32.and
    local.set $0
    br $while-continue|0
   end
  end
 )
 (func $~lib/rt/itcms/__visit (param $0 i32)
  (local $1 i32)
  (local $2 i32)
  (local $3 i32)
  local.get $0
  i32.eqz
  if
   return
  end
  global.get $~lib/rt/itcms/white
  local.get $0
  i32.const 20
  i32.sub
  local.tee $0
  i32.load offset=4
  i32.const 3
  i32.and
  i32.eq
  if
   local.get $0
   global.get $~lib/rt/itcms/iter
   i32.eq
   if
    local.get $0
    i32.load offset=8
    local.tee $1
    i32.eqz
    if
     i32.const 0
     i32.const 1504
     i32.const 147
     i32.const 30
     call $~lib/builtins/abort
     unreachable
    end
    local.get $1
    global.set $~lib/rt/itcms/iter
   end
   block $__inlined_func$~lib/rt/itcms/Object#unlink
    local.get $0
    i32.load offset=4
    i32.const -4
    i32.and
    local.tee $2
    i32.eqz
    if
     i32.const 0
     local.get $0
     i32.const 27676
     i32.lt_u
     local.get $0
     i32.load offset=8
     select
     i32.eqz
     if
      i32.const 0
      i32.const 1504
      i32.const 127
      i32.const 18
      call $~lib/builtins/abort
      unreachable
     end
     br $__inlined_func$~lib/rt/itcms/Object#unlink
    end
    local.get $0
    i32.load offset=8
    local.tee $1
    i32.eqz
    if
     i32.const 0
     i32.const 1504
     i32.const 131
     i32.const 16
     call $~lib/builtins/abort
     unreachable
    end
    local.get $2
    local.get $1
    i32.store offset=8
    local.get $1
    local.get $2
    local.get $1
    i32.load offset=4
    i32.const 3
    i32.and
    i32.or
    i32.store offset=4
   end
   global.get $~lib/rt/itcms/toSpace
   local.set $2
   local.get $0
   i32.load offset=12
   local.tee $1
   i32.const 1
   i32.le_u
   if (result i32)
    i32.const 1
   else
    local.get $1
    i32.const 11248
    i32.load
    i32.gt_u
    if
     i32.const 1632
     i32.const 1696
     i32.const 22
     i32.const 28
     call $~lib/builtins/abort
     unreachable
    end
    local.get $1
    i32.const 3
    i32.shl
    i32.const 11252
    i32.add
    i32.load
    i32.const 32
    i32.and
   end
   if (result i32)
    global.get $~lib/rt/itcms/white
    i32.eqz
   else
    i32.const 2
   end
   local.set $3
   local.get $2
   i32.load offset=8
   local.set $1
   local.get $0
   local.get $2
   local.get $3
   i32.or
   i32.store offset=4
   local.get $0
   local.get $1
   i32.store offset=8
   local.get $1
   local.get $0
   local.get $1
   i32.load offset=4
   i32.const 3
   i32.and
   i32.or
   i32.store offset=4
   local.get $2
   local.get $0
   i32.store offset=8
   global.get $~lib/rt/itcms/visitCount
   i32.const 1
   i32.add
   global.set $~lib/rt/itcms/visitCount
  end
 )
 (func $~lib/rt/tlsf/removeBlock (param $0 i32) (param $1 i32)
  (local $2 i32)
  (local $3 i32)
  (local $4 i32)
  (local $5 i32)
  local.get $1
  i32.load
  local.tee $2
  i32.const 1
  i32.and
  i32.eqz
  if
   i32.const 0
   i32.const 1776
   i32.const 268
   i32.const 14
   call $~lib/builtins/abort
   unreachable
  end
  local.get $2
  i32.const -4
  i32.and
  local.tee $2
  i32.const 12
  i32.lt_u
  if
   i32.const 0
   i32.const 1776
   i32.const 270
   i32.const 14
   call $~lib/builtins/abort
   unreachable
  end
  local.get $2
  i32.const 256
  i32.lt_u
  if
   local.get $2
   i32.const 4
   i32.shr_u
   local.set $2
  else
   i32.const 31
   local.get $2
   i32.const 1073741820
   local.get $2
   i32.const 1073741820
   i32.lt_u
   select
   local.tee $2
   i32.clz
   i32.sub
   local.set $3
   local.get $2
   local.get $3
   i32.const 4
   i32.sub
   i32.shr_u
   i32.const 16
   i32.xor
   local.set $2
   local.get $3
   i32.const 7
   i32.sub
   local.set $3
  end
  local.get $2
  i32.const 16
  i32.lt_u
  i32.const 0
  local.get $3
  i32.const 23
  i32.lt_u
  select
  i32.eqz
  if
   i32.const 0
   i32.const 1776
   i32.const 284
   i32.const 14
   call $~lib/builtins/abort
   unreachable
  end
  local.get $1
  i32.load offset=8
  local.set $4
  local.get $1
  i32.load offset=4
  local.tee $5
  if
   local.get $5
   local.get $4
   i32.store offset=8
  end
  local.get $4
  if
   local.get $4
   local.get $5
   i32.store offset=4
  end
  local.get $2
  local.get $3
  i32.const 4
  i32.shl
  i32.add
  i32.const 2
  i32.shl
  local.get $0
  i32.add
  i32.load offset=96
  local.get $1
  i32.eq
  if
   local.get $2
   local.get $3
   i32.const 4
   i32.shl
   i32.add
   i32.const 2
   i32.shl
   local.get $0
   i32.add
   local.get $4
   i32.store offset=96
   local.get $4
   i32.eqz
   if
    local.get $0
    local.get $3
    i32.const 2
    i32.shl
    i32.add
    local.tee $1
    i32.load offset=4
    i32.const -2
    local.get $2
    i32.rotl
    i32.and
    local.set $2
    local.get $1
    local.get $2
    i32.store offset=4
    local.get $2
    i32.eqz
    if
     local.get $0
     local.get $0
     i32.load
     i32.const -2
     local.get $3
     i32.rotl
     i32.and
     i32.store
    end
   end
  end
 )
 (func $~lib/rt/tlsf/insertBlock (param $0 i32) (param $1 i32)
  (local $2 i32)
  (local $3 i32)
  (local $4 i32)
  (local $5 i32)
  (local $6 i32)
  local.get $1
  i32.eqz
  if
   i32.const 0
   i32.const 1776
   i32.const 201
   i32.const 14
   call $~lib/builtins/abort
   unreachable
  end
  local.get $1
  i32.load
  local.tee $3
  i32.const 1
  i32.and
  i32.eqz
  if
   i32.const 0
   i32.const 1776
   i32.const 203
   i32.const 14
   call $~lib/builtins/abort
   unreachable
  end
  local.get $1
  i32.const 4
  i32.add
  local.get $1
  i32.load
  i32.const -4
  i32.and
  i32.add
  local.tee $4
  i32.load
  local.tee $2
  i32.const 1
  i32.and
  if
   local.get $0
   local.get $4
   call $~lib/rt/tlsf/removeBlock
   local.get $1
   local.get $3
   i32.const 4
   i32.add
   local.get $2
   i32.const -4
   i32.and
   i32.add
   local.tee $3
   i32.store
   local.get $1
   i32.const 4
   i32.add
   local.get $1
   i32.load
   i32.const -4
   i32.and
   i32.add
   local.tee $4
   i32.load
   local.set $2
  end
  local.get $3
  i32.const 2
  i32.and
  if
   local.get $1
   i32.const 4
   i32.sub
   i32.load
   local.tee $1
   i32.load
   local.tee $6
   i32.const 1
   i32.and
   i32.eqz
   if
    i32.const 0
    i32.const 1776
    i32.const 221
    i32.const 16
    call $~lib/builtins/abort
    unreachable
   end
   local.get $0
   local.get $1
   call $~lib/rt/tlsf/removeBlock
   local.get $1
   local.get $6
   i32.const 4
   i32.add
   local.get $3
   i32.const -4
   i32.and
   i32.add
   local.tee $3
   i32.store
  end
  local.get $4
  local.get $2
  i32.const 2
  i32.or
  i32.store
  local.get $3
  i32.const -4
  i32.and
  local.tee $3
  i32.const 12
  i32.lt_u
  if
   i32.const 0
   i32.const 1776
   i32.const 233
   i32.const 14
   call $~lib/builtins/abort
   unreachable
  end
  local.get $3
  local.get $1
  i32.const 4
  i32.add
  i32.add
  local.get $4
  i32.ne
  if
   i32.const 0
   i32.const 1776
   i32.const 234
   i32.const 14
   call $~lib/builtins/abort
   unreachable
  end
  local.get $4
  i32.const 4
  i32.sub
  local.get $1
  i32.store
  local.get $3
  i32.const 256
  i32.lt_u
  if (result i32)
   local.get $3
   i32.const 4
   i32.shr_u
  else
   i32.const 31
   local.get $3
   i32.const 1073741820
   local.get $3
   i32.const 1073741820
   i32.lt_u
   select
   local.tee $3
   i32.clz
   i32.sub
   local.tee $4
   i32.const 7
   i32.sub
   local.set $5
   local.get $3
   local.get $4
   i32.const 4
   i32.sub
   i32.shr_u
   i32.const 16
   i32.xor
  end
  local.tee $3
  i32.const 16
  i32.lt_u
  i32.const 0
  local.get $5
  i32.const 23
  i32.lt_u
  select
  i32.eqz
  if
   i32.const 0
   i32.const 1776
   i32.const 251
   i32.const 14
   call $~lib/builtins/abort
   unreachable
  end
  local.get $3
  local.get $5
  i32.const 4
  i32.shl
  i32.add
  i32.const 2
  i32.shl
  local.get $0
  i32.add
  i32.load offset=96
  local.set $4
  local.get $1
  i32.const 0
  i32.store offset=4
  local.get $1
  local.get $4
  i32.store offset=8
  local.get $4
  if
   local.get $4
   local.get $1
   i32.store offset=4
  end
  local.get $3
  local.get $5
  i32.const 4
  i32.shl
  i32.add
  i32.const 2
  i32.shl
  local.get $0
  i32.add
  local.get $1
  i32.store offset=96
  local.get $0
  local.get $0
  i32.load
  i32.const 1
  local.get $5
  i32.shl
  i32.or
  i32.store
  local.get $0
  local.get $5
  i32.const 2
  i32.shl
  i32.add
  local.tee $0
  local.get $0
  i32.load offset=4
  i32.const 1
  local.get $3
  i32.shl
  i32.or
  i32.store offset=4
 )
 (func $~lib/rt/tlsf/addMemory (param $0 i32) (param $1 i32) (param $2 i32)
  (local $3 i32)
  (local $4 i32)
  local.get $1
  local.get $2
  i32.gt_u
  if
   i32.const 0
   i32.const 1776
   i32.const 377
   i32.const 14
   call $~lib/builtins/abort
   unreachable
  end
  local.get $1
  i32.const 19
  i32.add
  i32.const -16
  i32.and
  i32.const 4
  i32.sub
  local.set $1
  local.get $2
  i32.const -16
  i32.and
  local.get $0
  i32.load offset=1568
  local.tee $2
  if
   local.get $2
   i32.const 4
   i32.add
   local.get $1
   i32.gt_u
   if
    i32.const 0
    i32.const 1776
    i32.const 384
    i32.const 16
    call $~lib/builtins/abort
    unreachable
   end
   local.get $2
   local.get $1
   i32.const 16
   i32.sub
   i32.eq
   if
    local.get $2
    i32.load
    local.set $4
    local.get $1
    i32.const 16
    i32.sub
    local.set $1
   end
  else
   local.get $0
   i32.const 1572
   i32.add
   local.get $1
   i32.gt_u
   if
    i32.const 0
    i32.const 1776
    i32.const 397
    i32.const 5
    call $~lib/builtins/abort
    unreachable
   end
  end
  local.get $1
  i32.sub
  local.tee $2
  i32.const 20
  i32.lt_u
  if
   return
  end
  local.get $1
  local.get $4
  i32.const 2
  i32.and
  local.get $2
  i32.const 8
  i32.sub
  local.tee $2
  i32.const 1
  i32.or
  i32.or
  i32.store
  local.get $1
  i32.const 0
  i32.store offset=4
  local.get $1
  i32.const 0
  i32.store offset=8
  local.get $2
  local.get $1
  i32.const 4
  i32.add
  i32.add
  local.tee $2
  i32.const 2
  i32.store
  local.get $0
  local.get $2
  i32.store offset=1568
  local.get $0
  local.get $1
  call $~lib/rt/tlsf/insertBlock
 )
 (func $~lib/rt/tlsf/initialize
  (local $0 i32)
  (local $1 i32)
  memory.size
  local.tee $0
  i32.const 1
  i32.lt_s
  if (result i32)
   i32.const 1
   local.get $0
   i32.sub
   memory.grow
   i32.const 0
   i32.lt_s
  else
   i32.const 0
  end
  if
   unreachable
  end
  i32.const 27680
  i32.const 0
  i32.store
  i32.const 29248
  i32.const 0
  i32.store
  loop $for-loop|0
   local.get $1
   i32.const 23
   i32.lt_u
   if
    local.get $1
    i32.const 2
    i32.shl
    i32.const 27680
    i32.add
    i32.const 0
    i32.store offset=4
    i32.const 0
    local.set $0
    loop $for-loop|1
     local.get $0
     i32.const 16
     i32.lt_u
     if
      local.get $0
      local.get $1
      i32.const 4
      i32.shl
      i32.add
      i32.const 2
      i32.shl
      i32.const 27680
      i32.add
      i32.const 0
      i32.store offset=96
      local.get $0
      i32.const 1
      i32.add
      local.set $0
      br $for-loop|1
     end
    end
    local.get $1
    i32.const 1
    i32.add
    local.set $1
    br $for-loop|0
   end
  end
  i32.const 27680
  i32.const 29252
  memory.size
  i32.const 16
  i32.shl
  call $~lib/rt/tlsf/addMemory
  i32.const 27680
  global.set $~lib/rt/tlsf/ROOT
 )
 (func $~lib/rt/itcms/step (result i32)
  (local $0 i32)
  (local $1 i32)
  (local $2 i32)
  block $folding-inner0
   block $break|0
    block $case2|0
     block $case1|0
      block $case0|0
       global.get $~lib/rt/itcms/state
       br_table $case0|0 $case1|0 $case2|0 $break|0
      end
      i32.const 1
      global.set $~lib/rt/itcms/state
      i32.const 0
      global.set $~lib/rt/itcms/visitCount
      call $~lib/rt/itcms/visitRoots
      global.get $~lib/rt/itcms/toSpace
      global.set $~lib/rt/itcms/iter
      br $folding-inner0
     end
     global.get $~lib/rt/itcms/white
     i32.eqz
     local.set $1
     global.get $~lib/rt/itcms/iter
     i32.load offset=4
     i32.const -4
     i32.and
     local.set $0
     loop $while-continue|1
      global.get $~lib/rt/itcms/toSpace
      local.get $0
      i32.ne
      if
       local.get $0
       global.set $~lib/rt/itcms/iter
       local.get $0
       i32.load offset=4
       i32.const 3
       i32.and
       local.get $1
       i32.ne
       if
        local.get $0
        local.get $1
        local.get $0
        i32.load offset=4
        i32.const -4
        i32.and
        i32.or
        i32.store offset=4
        i32.const 0
        global.set $~lib/rt/itcms/visitCount
        local.get $0
        i32.const 20
        i32.add
        call $~lib/rt/__visit_members
        br $folding-inner0
       end
       local.get $0
       i32.load offset=4
       i32.const -4
       i32.and
       local.set $0
       br $while-continue|1
      end
     end
     i32.const 0
     global.set $~lib/rt/itcms/visitCount
     call $~lib/rt/itcms/visitRoots
     global.get $~lib/rt/itcms/toSpace
     global.get $~lib/rt/itcms/iter
     i32.load offset=4
     i32.const -4
     i32.and
     i32.eq
     if
      global.get $~lib/memory/__stack_pointer
      local.set $0
      loop $while-continue|0
       local.get $0
       i32.const 27676
       i32.lt_u
       if
        local.get $0
        i32.load
        call $~lib/rt/itcms/__visit
        local.get $0
        i32.const 4
        i32.add
        local.set $0
        br $while-continue|0
       end
      end
      global.get $~lib/rt/itcms/iter
      i32.load offset=4
      i32.const -4
      i32.and
      local.set $0
      loop $while-continue|2
       global.get $~lib/rt/itcms/toSpace
       local.get $0
       i32.ne
       if
        local.get $0
        i32.load offset=4
        i32.const 3
        i32.and
        local.get $1
        i32.ne
        if
         local.get $0
         local.get $1
         local.get $0
         i32.load offset=4
         i32.const -4
         i32.and
         i32.or
         i32.store offset=4
         local.get $0
         i32.const 20
         i32.add
         call $~lib/rt/__visit_members
        end
        local.get $0
        i32.load offset=4
        i32.const -4
        i32.and
        local.set $0
        br $while-continue|2
       end
      end
      global.get $~lib/rt/itcms/fromSpace
      local.set $0
      global.get $~lib/rt/itcms/toSpace
      global.set $~lib/rt/itcms/fromSpace
      local.get $0
      global.set $~lib/rt/itcms/toSpace
      local.get $1
      global.set $~lib/rt/itcms/white
      local.get $0
      i32.load offset=4
      i32.const -4
      i32.and
      global.set $~lib/rt/itcms/iter
      i32.const 2
      global.set $~lib/rt/itcms/state
     end
     br $folding-inner0
    end
    global.get $~lib/rt/itcms/iter
    local.tee $0
    global.get $~lib/rt/itcms/toSpace
    i32.ne
    if
     local.get $0
     i32.load offset=4
     i32.const -4
     i32.and
     global.set $~lib/rt/itcms/iter
     global.get $~lib/rt/itcms/white
     i32.eqz
     local.get $0
     i32.load offset=4
     i32.const 3
     i32.and
     i32.ne
     if
      i32.const 0
      i32.const 1504
      i32.const 228
      i32.const 20
      call $~lib/builtins/abort
      unreachable
     end
     local.get $0
     i32.const 27676
     i32.lt_u
     if
      local.get $0
      i32.const 0
      i32.store offset=4
      local.get $0
      i32.const 0
      i32.store offset=8
     else
      global.get $~lib/rt/itcms/total
      local.get $0
      i32.load
      i32.const -4
      i32.and
      i32.const 4
      i32.add
      i32.sub
      global.set $~lib/rt/itcms/total
      local.get $0
      i32.const 4
      i32.add
      local.tee $0
      i32.const 27676
      i32.ge_u
      if
       global.get $~lib/rt/tlsf/ROOT
       i32.eqz
       if
        call $~lib/rt/tlsf/initialize
       end
       global.get $~lib/rt/tlsf/ROOT
       local.get $0
       i32.const 4
       i32.sub
       local.set $1
       local.get $0
       i32.const 15
       i32.and
       i32.const 1
       local.get $0
       select
       if (result i32)
        i32.const 1
       else
        local.get $1
        i32.load
        i32.const 1
        i32.and
       end
       if
        i32.const 0
        i32.const 1776
        i32.const 559
        i32.const 3
        call $~lib/builtins/abort
        unreachable
       end
       local.get $1
       local.tee $0
       local.get $0
       i32.load
       i32.const 1
       i32.or
       i32.store
       local.get $0
       call $~lib/rt/tlsf/insertBlock
      end
     end
     i32.const 10
     return
    end
    global.get $~lib/rt/itcms/toSpace
    local.tee $0
    local.get $0
    i32.store offset=4
    global.get $~lib/rt/itcms/toSpace
    local.tee $0
    local.get $0
    i32.store offset=8
    i32.const 0
    global.set $~lib/rt/itcms/state
   end
   i32.const 0
   return
  end
  global.get $~lib/rt/itcms/visitCount
 )
 (func $~lib/rt/tlsf/searchBlock (param $0 i32) (param $1 i32) (result i32)
  (local $2 i32)
  local.get $1
  i32.const 256
  i32.lt_u
  if
   local.get $1
   i32.const 4
   i32.shr_u
   local.set $1
  else
   local.get $1
   i32.const 536870910
   i32.lt_u
   if
    i32.const 1
    i32.const 27
    local.get $1
    i32.clz
    i32.sub
    i32.shl
    local.get $1
    i32.add
    i32.const 1
    i32.sub
    local.set $1
   end
   local.get $1
   i32.const 31
   local.get $1
   i32.clz
   i32.sub
   local.tee $2
   i32.const 4
   i32.sub
   i32.shr_u
   i32.const 16
   i32.xor
   local.set $1
   local.get $2
   i32.const 7
   i32.sub
   local.set $2
  end
  local.get $1
  i32.const 16
  i32.lt_u
  i32.const 0
  local.get $2
  i32.const 23
  i32.lt_u
  select
  i32.eqz
  if
   i32.const 0
   i32.const 1776
   i32.const 330
   i32.const 14
   call $~lib/builtins/abort
   unreachable
  end
  local.get $2
  i32.const 2
  i32.shl
  local.get $0
  i32.add
  i32.load offset=4
  i32.const -1
  local.get $1
  i32.shl
  i32.and
  local.tee $1
  if (result i32)
   local.get $1
   i32.ctz
   local.get $2
   i32.const 4
   i32.shl
   i32.add
   i32.const 2
   i32.shl
   local.get $0
   i32.add
   i32.load offset=96
  else
   local.get $0
   i32.load
   i32.const -1
   local.get $2
   i32.const 1
   i32.add
   i32.shl
   i32.and
   local.tee $1
   if (result i32)
    local.get $1
    i32.ctz
    local.tee $1
    i32.const 2
    i32.shl
    local.get $0
    i32.add
    i32.load offset=4
    local.tee $2
    i32.eqz
    if
     i32.const 0
     i32.const 1776
     i32.const 343
     i32.const 18
     call $~lib/builtins/abort
     unreachable
    end
    local.get $2
    i32.ctz
    local.get $1
    i32.const 4
    i32.shl
    i32.add
    i32.const 2
    i32.shl
    local.get $0
    i32.add
    i32.load offset=96
   else
    i32.const 0
   end
  end
 )
 (func $~lib/rt/itcms/__new (param $0 i32) (param $1 i32) (result i32)
  (local $2 i32)
  (local $3 i32)
  (local $4 i32)
  (local $5 i32)
  (local $6 i32)
  local.get $0
  i32.const 1073741804
  i32.ge_u
  if
   i32.const 1440
   i32.const 1504
   i32.const 260
   i32.const 31
   call $~lib/builtins/abort
   unreachable
  end
  global.get $~lib/rt/itcms/total
  global.get $~lib/rt/itcms/threshold
  i32.ge_u
  if
   block $__inlined_func$~lib/rt/itcms/interrupt
    i32.const 2048
    local.set $3
    loop $do-continue|0
     local.get $3
     call $~lib/rt/itcms/step
     i32.sub
     local.set $3
     global.get $~lib/rt/itcms/state
     i32.eqz
     if
      global.get $~lib/rt/itcms/total
      i64.extend_i32_u
      i64.const 200
      i64.mul
      i64.const 100
      i64.div_u
      i32.wrap_i64
      i32.const 1024
      i32.add
      global.set $~lib/rt/itcms/threshold
      br $__inlined_func$~lib/rt/itcms/interrupt
     end
     local.get $3
     i32.const 0
     i32.gt_s
     br_if $do-continue|0
    end
    global.get $~lib/rt/itcms/total
    local.tee $3
    local.get $3
    global.get $~lib/rt/itcms/threshold
    i32.sub
    i32.const 1024
    i32.lt_u
    i32.const 10
    i32.shl
    i32.add
    global.set $~lib/rt/itcms/threshold
   end
  end
  local.get $0
  i32.const 16
  i32.add
  local.set $3
  global.get $~lib/rt/tlsf/ROOT
  i32.eqz
  if
   call $~lib/rt/tlsf/initialize
  end
  global.get $~lib/rt/tlsf/ROOT
  local.tee $6
  local.get $3
  i32.const 1073741820
  i32.gt_u
  if
   i32.const 1440
   i32.const 1776
   i32.const 458
   i32.const 29
   call $~lib/builtins/abort
   unreachable
  end
  local.get $3
  i32.const 12
  i32.le_u
  if (result i32)
   i32.const 12
  else
   local.get $3
   i32.const 19
   i32.add
   i32.const -16
   i32.and
   i32.const 4
   i32.sub
  end
  local.tee $3
  call $~lib/rt/tlsf/searchBlock
  local.tee $2
  i32.eqz
  if
   memory.size
   local.tee $5
   local.get $3
   i32.const 536870910
   i32.lt_u
   if (result i32)
    local.get $3
    i32.const 1
    i32.const 27
    local.get $3
    i32.clz
    i32.sub
    i32.shl
    i32.const 1
    i32.sub
    i32.add
   else
    local.get $3
   end
   i32.const 4
   local.get $6
   i32.load offset=1568
   local.get $5
   i32.const 16
   i32.shl
   i32.const 4
   i32.sub
   i32.ne
   i32.shl
   i32.add
   i32.const 65535
   i32.add
   i32.const -65536
   i32.and
   i32.const 16
   i32.shr_u
   local.tee $2
   local.get $2
   local.get $5
   i32.lt_s
   select
   memory.grow
   i32.const 0
   i32.lt_s
   if
    local.get $2
    memory.grow
    i32.const 0
    i32.lt_s
    if
     unreachable
    end
   end
   local.get $6
   local.get $5
   i32.const 16
   i32.shl
   memory.size
   i32.const 16
   i32.shl
   call $~lib/rt/tlsf/addMemory
   local.get $6
   local.get $3
   call $~lib/rt/tlsf/searchBlock
   local.tee $2
   i32.eqz
   if
    i32.const 0
    i32.const 1776
    i32.const 496
    i32.const 16
    call $~lib/builtins/abort
    unreachable
   end
  end
  local.get $3
  local.get $2
  i32.load
  i32.const -4
  i32.and
  i32.gt_u
  if
   i32.const 0
   i32.const 1776
   i32.const 498
   i32.const 14
   call $~lib/builtins/abort
   unreachable
  end
  local.get $6
  local.get $2
  call $~lib/rt/tlsf/removeBlock
  local.get $2
  i32.load
  local.set $5
  local.get $3
  i32.const 4
  i32.add
  i32.const 15
  i32.and
  if
   i32.const 0
   i32.const 1776
   i32.const 357
   i32.const 14
   call $~lib/builtins/abort
   unreachable
  end
  local.get $5
  i32.const -4
  i32.and
  local.get $3
  i32.sub
  local.tee $4
  i32.const 16
  i32.ge_u
  if
   local.get $2
   local.get $3
   local.get $5
   i32.const 2
   i32.and
   i32.or
   i32.store
   local.get $3
   local.get $2
   i32.const 4
   i32.add
   i32.add
   local.tee $3
   local.get $4
   i32.const 4
   i32.sub
   i32.const 1
   i32.or
   i32.store
   local.get $6
   local.get $3
   call $~lib/rt/tlsf/insertBlock
  else
   local.get $2
   local.get $5
   i32.const -2
   i32.and
   i32.store
   local.get $2
   i32.const 4
   i32.add
   local.tee $3
   local.get $2
   i32.load
   i32.const -4
   i32.and
   i32.add
   local.get $3
   local.get $2
   i32.load
   i32.const -4
   i32.and
   i32.add
   i32.load
   i32.const -3
   i32.and
   i32.store
  end
  local.get $2
  local.get $1
  i32.store offset=12
  local.get $2
  local.get $0
  i32.store offset=16
  global.get $~lib/rt/itcms/fromSpace
  local.tee $1
  i32.load offset=8
  local.set $3
  local.get $2
  local.get $1
  global.get $~lib/rt/itcms/white
  i32.or
  i32.store offset=4
  local.get $2
  local.get $3
  i32.store offset=8
  local.get $3
  local.get $2
  local.get $3
  i32.load offset=4
  i32.const 3
  i32.and
  i32.or
  i32.store offset=4
  local.get $1
  local.get $2
  i32.store offset=8
  global.get $~lib/rt/itcms/total
  local.get $2
  i32.load
  i32.const -4
  i32.and
  i32.const 4
  i32.add
  i32.add
  global.set $~lib/rt/itcms/total
  local.get $2
  i32.const 20
  i32.add
  local.tee $3
  local.set $2
  block $~lib/util/memory/memset|inlined.0
   local.get $0
   i32.eqz
   br_if $~lib/util/memory/memset|inlined.0
   local.get $2
   i32.const 0
   i32.store8
   local.get $0
   local.get $2
   i32.add
   local.tee $1
   i32.const 1
   i32.sub
   i32.const 0
   i32.store8
   local.get $0
   i32.const 2
   i32.le_u
   br_if $~lib/util/memory/memset|inlined.0
   local.get $2
   i32.const 0
   i32.store8 offset=1
   local.get $2
   i32.const 0
   i32.store8 offset=2
   local.get $1
   i32.const 2
   i32.sub
   i32.const 0
   i32.store8
   local.get $1
   i32.const 3
   i32.sub
   i32.const 0
   i32.store8
   local.get $0
   i32.const 6
   i32.le_u
   br_if $~lib/util/memory/memset|inlined.0
   local.get $2
   i32.const 0
   i32.store8 offset=3
   local.get $1
   i32.const 4
   i32.sub
   i32.const 0
   i32.store8
   local.get $0
   i32.const 8
   i32.le_u
   br_if $~lib/util/memory/memset|inlined.0
   local.get $2
   i32.const 0
   local.get $2
   i32.sub
   i32.const 3
   i32.and
   local.tee $1
   i32.add
   local.tee $4
   i32.const 0
   i32.store
   local.get $4
   local.get $0
   local.get $1
   i32.sub
   i32.const -4
   i32.and
   local.tee $2
   i32.add
   local.tee $0
   i32.const 4
   i32.sub
   i32.const 0
   i32.store
   local.get $2
   i32.const 8
   i32.le_u
   br_if $~lib/util/memory/memset|inlined.0
   local.get $4
   i32.const 0
   i32.store offset=4
   local.get $4
   i32.const 0
   i32.store offset=8
   local.get $0
   i32.const 12
   i32.sub
   i32.const 0
   i32.store
   local.get $0
   i32.const 8
   i32.sub
   i32.const 0
   i32.store
   local.get $2
   i32.const 24
   i32.le_u
   br_if $~lib/util/memory/memset|inlined.0
   local.get $4
   i32.const 0
   i32.store offset=12
   local.get $4
   i32.const 0
   i32.store offset=16
   local.get $4
   i32.const 0
   i32.store offset=20
   local.get $4
   i32.const 0
   i32.store offset=24
   local.get $0
   i32.const 28
   i32.sub
   i32.const 0
   i32.store
   local.get $0
   i32.const 24
   i32.sub
   i32.const 0
   i32.store
   local.get $0
   i32.const 20
   i32.sub
   i32.const 0
   i32.store
   local.get $0
   i32.const 16
   i32.sub
   i32.const 0
   i32.store
   local.get $4
   local.get $4
   i32.const 4
   i32.and
   i32.const 24
   i32.add
   local.tee $0
   i32.add
   local.set $1
   local.get $2
   local.get $0
   i32.sub
   local.set $0
   loop $while-continue|0
    local.get $0
    i32.const 32
    i32.ge_u
    if
     local.get $1
     i64.const 0
     i64.store
     local.get $1
     i64.const 0
     i64.store offset=8
     local.get $1
     i64.const 0
     i64.store offset=16
     local.get $1
     i64.const 0
     i64.store offset=24
     local.get $0
     i32.const 32
     i32.sub
     local.set $0
     local.get $1
     i32.const 32
     i32.add
     local.set $1
     br $while-continue|0
    end
   end
  end
  local.get $3
 )
 (func $~lib/util/number/utoa32_dec_lut (param $0 i32) (param $1 i32) (param $2 i32)
  (local $3 i32)
  loop $while-continue|0
   local.get $1
   i32.const 10000
   i32.ge_u
   if
    local.get $1
    i32.const 10000
    i32.rem_u
    local.set $3
    local.get $1
    i32.const 10000
    i32.div_u
    local.set $1
    local.get $2
    i32.const 4
    i32.sub
    local.tee $2
    i32.const 1
    i32.shl
    local.get $0
    i32.add
    local.get $3
    i32.const 100
    i32.div_u
    i32.const 2
    i32.shl
    i32.const 1820
    i32.add
    i64.load32_u
    local.get $3
    i32.const 100
    i32.rem_u
    i32.const 2
    i32.shl
    i32.const 1820
    i32.add
    i64.load32_u
    i64.const 32
    i64.shl
    i64.or
    i64.store
    br $while-continue|0
   end
  end
  local.get $1
  i32.const 100
  i32.ge_u
  if
   local.get $2
   i32.const 2
   i32.sub
   local.tee $2
   i32.const 1
   i32.shl
   local.get $0
   i32.add
   local.get $1
   i32.const 100
   i32.rem_u
   i32.const 2
   i32.shl
   i32.const 1820
   i32.add
   i32.load
   i32.store
   local.get $1
   i32.const 100
   i32.div_u
   local.set $1
  end
  local.get $1
  i32.const 10
  i32.ge_u
  if
   local.get $2
   i32.const 2
   i32.sub
   i32.const 1
   i32.shl
   local.get $0
   i32.add
   local.get $1
   i32.const 2
   i32.shl
   i32.const 1820
   i32.add
   i32.load
   i32.store
  else
   local.get $2
   i32.const 1
   i32.sub
   i32.const 1
   i32.shl
   local.get $0
   i32.add
   local.get $1
   i32.const 48
   i32.add
   i32.store16
  end
 )
 (func $~lib/number/I32#toString (param $0 i32) (result i32)
  (local $1 i32)
  (local $2 i32)
  (local $3 i32)
  global.get $~lib/memory/__stack_pointer
  i32.const 4
  i32.sub
  global.set $~lib/memory/__stack_pointer
  global.get $~lib/memory/__stack_pointer
  i32.const 11292
  i32.lt_s
  if
   i32.const 27696
   i32.const 27744
   i32.const 1
   i32.const 1
   call $~lib/builtins/abort
   unreachable
  end
  global.get $~lib/memory/__stack_pointer
  i32.const 0
  i32.store
  block $__inlined_func$~lib/util/number/itoa32
   local.get $0
   i32.eqz
   if
    global.get $~lib/memory/__stack_pointer
    i32.const 4
    i32.add
    global.set $~lib/memory/__stack_pointer
    i32.const 1408
    local.set $0
    br $__inlined_func$~lib/util/number/itoa32
   end
   global.get $~lib/memory/__stack_pointer
   i32.const 0
   local.get $0
   i32.sub
   local.get $0
   local.get $0
   i32.const 31
   i32.shr_u
   local.tee $1
   select
   local.tee $2
   local.tee $0
   i32.const 100000
   i32.lt_u
   if (result i32)
    local.get $0
    i32.const 100
    i32.lt_u
    if (result i32)
     local.get $0
     i32.const 10
     i32.ge_u
     i32.const 1
     i32.add
    else
     local.get $0
     i32.const 10000
     i32.ge_u
     i32.const 3
     i32.add
     local.get $0
     i32.const 1000
     i32.ge_u
     i32.add
    end
   else
    local.get $0
    i32.const 10000000
    i32.lt_u
    if (result i32)
     local.get $0
     i32.const 1000000
     i32.ge_u
     i32.const 6
     i32.add
    else
     local.get $0
     i32.const 1000000000
     i32.ge_u
     i32.const 8
     i32.add
     local.get $0
     i32.const 100000000
     i32.ge_u
     i32.add
    end
   end
   local.get $1
   i32.add
   local.tee $3
   i32.const 1
   i32.shl
   i32.const 1
   call $~lib/rt/itcms/__new
   local.tee $0
   i32.store
   local.get $0
   local.get $2
   local.get $3
   call $~lib/util/number/utoa32_dec_lut
   local.get $1
   if
    local.get $0
    i32.const 45
    i32.store16
   end
   global.get $~lib/memory/__stack_pointer
   i32.const 4
   i32.add
   global.set $~lib/memory/__stack_pointer
  end
  local.get $0
 )
 (func $~lib/util/number/genDigits (param $0 i64) (param $1 i64) (param $2 i32) (param $3 i64) (result i32)
  (local $4 i32)
  (local $5 i32)
  (local $6 i64)
  (local $7 i32)
  (local $8 i32)
  (local $9 i64)
  (local $10 i32)
  (local $11 i64)
  (local $12 i64)
  local.get $1
  local.get $0
  i64.sub
  local.set $9
  local.get $1
  i64.const 1
  i32.const 0
  local.get $2
  i32.sub
  local.tee $10
  i64.extend_i32_s
  local.tee $0
  i64.shl
  local.tee $11
  i64.const 1
  i64.sub
  local.tee $12
  i64.and
  local.set $6
  local.get $1
  local.get $0
  i64.shr_u
  i32.wrap_i64
  local.tee $2
  local.set $5
  local.get $2
  i32.const 100000
  i32.lt_u
  if (result i32)
   local.get $5
   i32.const 100
   i32.lt_u
   if (result i32)
    local.get $5
    i32.const 10
    i32.ge_u
    i32.const 1
    i32.add
   else
    local.get $5
    i32.const 10000
    i32.ge_u
    i32.const 3
    i32.add
    local.get $5
    i32.const 1000
    i32.ge_u
    i32.add
   end
  else
   local.get $5
   i32.const 10000000
   i32.lt_u
   if (result i32)
    local.get $5
    i32.const 1000000
    i32.ge_u
    i32.const 6
    i32.add
   else
    local.get $5
    i32.const 1000000000
    i32.ge_u
    i32.const 8
    i32.add
    local.get $5
    i32.const 100000000
    i32.ge_u
    i32.add
   end
  end
  local.set $8
  loop $while-continue|0
   local.get $8
   i32.const 0
   i32.gt_s
   if
    block $break|1
     block $case10|1
      block $case9|1
       block $case8|1
        block $case7|1
         block $case6|1
          block $case5|1
           block $case4|1
            block $case3|1
             block $case2|1
              block $case1|1
               block $case0|1
                local.get $8
                i32.const 1
                i32.sub
                br_table $case9|1 $case8|1 $case7|1 $case6|1 $case5|1 $case4|1 $case3|1 $case2|1 $case1|1 $case0|1 $case10|1
               end
               local.get $2
               i32.const 1000000000
               i32.div_u
               local.set $5
               local.get $2
               i32.const 1000000000
               i32.rem_u
               local.set $2
               br $break|1
              end
              local.get $2
              i32.const 100000000
              i32.div_u
              local.set $5
              local.get $2
              i32.const 100000000
              i32.rem_u
              local.set $2
              br $break|1
             end
             local.get $2
             i32.const 10000000
             i32.div_u
             local.set $5
             local.get $2
             i32.const 10000000
             i32.rem_u
             local.set $2
             br $break|1
            end
            local.get $2
            i32.const 1000000
            i32.div_u
            local.set $5
            local.get $2
            i32.const 1000000
            i32.rem_u
            local.set $2
            br $break|1
           end
           local.get $2
           i32.const 100000
           i32.div_u
           local.set $5
           local.get $2
           i32.const 100000
           i32.rem_u
           local.set $2
           br $break|1
          end
          local.get $2
          i32.const 10000
          i32.div_u
          local.set $5
          local.get $2
          i32.const 10000
          i32.rem_u
          local.set $2
          br $break|1
         end
         local.get $2
         i32.const 1000
         i32.div_u
         local.set $5
         local.get $2
         i32.const 1000
         i32.rem_u
         local.set $2
         br $break|1
        end
        local.get $2
        i32.const 100
        i32.div_u
        local.set $5
        local.get $2
        i32.const 100
        i32.rem_u
        local.set $2
        br $break|1
       end
       local.get $2
       i32.const 10
       i32.div_u
       local.set $5
       local.get $2
       i32.const 10
       i32.rem_u
       local.set $2
       br $break|1
      end
      local.get $2
      local.set $5
      i32.const 0
      local.set $2
      br $break|1
     end
     i32.const 0
     local.set $5
    end
    local.get $4
    local.get $5
    i32.or
    if
     local.get $4
     local.tee $7
     i32.const 1
     i32.add
     local.set $4
     local.get $7
     i32.const 1
     i32.shl
     i32.const 9760
     i32.add
     local.get $5
     i32.const 65535
     i32.and
     i32.const 48
     i32.add
     i32.store16
    end
    local.get $8
    i32.const 1
    i32.sub
    local.set $8
    local.get $6
    local.get $2
    i64.extend_i32_u
    local.get $10
    i64.extend_i32_s
    i64.shl
    i64.add
    local.tee $0
    local.get $3
    i64.le_u
    if
     local.get $8
     global.get $~lib/util/number/_K
     i32.add
     global.set $~lib/util/number/_K
     local.get $8
     i32.const 2
     i32.shl
     i32.const 10688
     i32.add
     i64.load32_u
     local.get $10
     i64.extend_i32_s
     i64.shl
     local.set $1
     local.get $4
     i32.const 1
     i32.shl
     i32.const 9758
     i32.add
     local.tee $8
     i32.load16_u
     local.set $5
     loop $while-continue|3
      local.get $1
      local.get $3
      local.get $0
      i64.sub
      i64.le_u
      i32.const 0
      local.get $0
      local.get $9
      i64.lt_u
      select
      if (result i32)
       i32.const 1
       local.get $9
       local.get $0
       i64.sub
       local.get $0
       local.get $1
       i64.add
       local.tee $6
       local.get $9
       i64.sub
       i64.gt_u
       local.get $6
       local.get $9
       i64.lt_u
       select
      else
       i32.const 0
      end
      if
       local.get $5
       i32.const 1
       i32.sub
       local.set $5
       local.get $0
       local.get $1
       i64.add
       local.set $0
       br $while-continue|3
      end
     end
     local.get $8
     local.get $5
     i32.store16
     local.get $4
     return
    end
    br $while-continue|0
   end
  end
  local.get $10
  i64.extend_i32_s
  local.set $0
  loop $while-continue|4
   local.get $3
   i64.const 10
   i64.mul
   local.set $3
   local.get $6
   i64.const 10
   i64.mul
   local.tee $1
   local.get $0
   i64.shr_u
   local.tee $6
   local.get $4
   i64.extend_i32_s
   i64.or
   i64.const 0
   i64.ne
   if
    local.get $4
    local.tee $2
    i32.const 1
    i32.add
    local.set $4
    local.get $2
    i32.const 1
    i32.shl
    i32.const 9760
    i32.add
    local.get $6
    i32.wrap_i64
    i32.const 65535
    i32.and
    i32.const 48
    i32.add
    i32.store16
   end
   local.get $8
   i32.const 1
   i32.sub
   local.set $8
   local.get $3
   local.get $1
   local.get $12
   i64.and
   local.tee $6
   i64.le_u
   br_if $while-continue|4
  end
  local.get $8
  global.get $~lib/util/number/_K
  i32.add
  global.set $~lib/util/number/_K
  local.get $6
  local.set $0
  local.get $9
  i32.const 0
  local.get $8
  i32.sub
  i32.const 2
  i32.shl
  i32.const 10688
  i32.add
  i64.load32_u
  i64.mul
  local.set $1
  local.get $4
  i32.const 1
  i32.shl
  i32.const 9758
  i32.add
  local.tee $8
  i32.load16_u
  local.set $5
  loop $while-continue|6
   local.get $11
   local.get $3
   local.get $0
   i64.sub
   i64.le_u
   i32.const 0
   local.get $0
   local.get $1
   i64.lt_u
   select
   if (result i32)
    i32.const 1
    local.get $1
    local.get $0
    i64.sub
    local.get $0
    local.get $11
    i64.add
    local.tee $6
    local.get $1
    i64.sub
    i64.gt_u
    local.get $1
    local.get $6
    i64.gt_u
    select
   else
    i32.const 0
   end
   if
    local.get $5
    i32.const 1
    i32.sub
    local.set $5
    local.get $0
    local.get $11
    i64.add
    local.set $0
    br $while-continue|6
   end
  end
  local.get $8
  local.get $5
  i32.store16
  local.get $4
 )
 (func $~lib/util/memory/memcpy (param $0 i32) (param $1 i32) (param $2 i32)
  (local $3 i32)
  (local $4 i32)
  (local $5 i32)
  loop $while-continue|0
   local.get $1
   i32.const 3
   i32.and
   i32.const 0
   local.get $2
   select
   if
    local.get $0
    local.tee $3
    i32.const 1
    i32.add
    local.set $0
    local.get $1
    local.tee $4
    i32.const 1
    i32.add
    local.set $1
    local.get $3
    local.get $4
    i32.load8_u
    i32.store8
    local.get $2
    i32.const 1
    i32.sub
    local.set $2
    br $while-continue|0
   end
  end
  local.get $0
  i32.const 3
  i32.and
  i32.eqz
  if
   loop $while-continue|1
    local.get $2
    i32.const 16
    i32.ge_u
    if
     local.get $0
     local.get $1
     i32.load
     i32.store
     local.get $0
     local.get $1
     i32.load offset=4
     i32.store offset=4
     local.get $0
     local.get $1
     i32.load offset=8
     i32.store offset=8
     local.get $0
     local.get $1
     i32.load offset=12
     i32.store offset=12
     local.get $1
     i32.const 16
     i32.add
     local.set $1
     local.get $0
     i32.const 16
     i32.add
     local.set $0
     local.get $2
     i32.const 16
     i32.sub
     local.set $2
     br $while-continue|1
    end
   end
   local.get $2
   i32.const 8
   i32.and
   if
    local.get $0
    local.get $1
    i32.load
    i32.store
    local.get $0
    local.get $1
    i32.load offset=4
    i32.store offset=4
    local.get $1
    i32.const 8
    i32.add
    local.set $1
    local.get $0
    i32.const 8
    i32.add
    local.set $0
   end
   local.get $2
   i32.const 4
   i32.and
   if
    local.get $0
    local.get $1
    i32.load
    i32.store
    local.get $1
    i32.const 4
    i32.add
    local.set $1
    local.get $0
    i32.const 4
    i32.add
    local.set $0
   end
   local.get $2
   i32.const 2
   i32.and
   if
    local.get $0
    local.get $1
    i32.load16_u
    i32.store16
    local.get $1
    i32.const 2
    i32.add
    local.set $1
    local.get $0
    i32.const 2
    i32.add
    local.set $0
   end
   local.get $2
   i32.const 1
   i32.and
   if
    local.get $0
    local.get $1
    i32.load8_u
    i32.store8
   end
   return
  end
  local.get $2
  i32.const 32
  i32.ge_u
  if
   block $break|2
    block $case2|2
     block $case1|2
      block $case0|2
       local.get $0
       i32.const 3
       i32.and
       i32.const 1
       i32.sub
       br_table $case0|2 $case1|2 $case2|2 $break|2
      end
      local.get $1
      i32.load
      local.set $5
      local.get $0
      local.get $1
      i32.load8_u
      i32.store8
      local.get $0
      local.get $1
      i32.load8_u offset=1
      i32.store8 offset=1
      local.get $0
      i32.const 2
      i32.add
      local.tee $3
      i32.const 1
      i32.add
      local.set $0
      local.get $1
      i32.const 2
      i32.add
      local.tee $4
      i32.const 1
      i32.add
      local.set $1
      local.get $3
      local.get $4
      i32.load8_u
      i32.store8
      local.get $2
      i32.const 3
      i32.sub
      local.set $2
      loop $while-continue|3
       local.get $2
       i32.const 17
       i32.ge_u
       if
        local.get $0
        local.get $1
        i32.load offset=1
        local.tee $3
        i32.const 8
        i32.shl
        local.get $5
        i32.const 24
        i32.shr_u
        i32.or
        i32.store
        local.get $0
        local.get $1
        i32.load offset=5
        local.tee $4
        i32.const 8
        i32.shl
        local.get $3
        i32.const 24
        i32.shr_u
        i32.or
        i32.store offset=4
        local.get $0
        local.get $1
        i32.load offset=9
        local.tee $3
        i32.const 8
        i32.shl
        local.get $4
        i32.const 24
        i32.shr_u
        i32.or
        i32.store offset=8
        local.get $0
        local.get $1
        i32.load offset=13
        local.tee $5
        i32.const 8
        i32.shl
        local.get $3
        i32.const 24
        i32.shr_u
        i32.or
        i32.store offset=12
        local.get $1
        i32.const 16
        i32.add
        local.set $1
        local.get $0
        i32.const 16
        i32.add
        local.set $0
        local.get $2
        i32.const 16
        i32.sub
        local.set $2
        br $while-continue|3
       end
      end
      br $break|2
     end
     local.get $1
     i32.load
     local.set $5
     local.get $0
     local.get $1
     i32.load8_u
     i32.store8
     local.get $0
     local.tee $4
     i32.const 2
     i32.add
     local.set $0
     local.get $1
     local.tee $3
     i32.const 2
     i32.add
     local.set $1
     local.get $4
     local.get $3
     i32.load8_u offset=1
     i32.store8 offset=1
     local.get $2
     i32.const 2
     i32.sub
     local.set $2
     loop $while-continue|4
      local.get $2
      i32.const 18
      i32.ge_u
      if
       local.get $0
       local.get $1
       i32.load offset=2
       local.tee $3
       i32.const 16
       i32.shl
       local.get $5
       i32.const 16
       i32.shr_u
       i32.or
       i32.store
       local.get $0
       local.get $1
       i32.load offset=6
       local.tee $4
       i32.const 16
       i32.shl
       local.get $3
       i32.const 16
       i32.shr_u
       i32.or
       i32.store offset=4
       local.get $0
       local.get $1
       i32.load offset=10
       local.tee $3
       i32.const 16
       i32.shl
       local.get $4
       i32.const 16
       i32.shr_u
       i32.or
       i32.store offset=8
       local.get $0
       local.get $1
       i32.load offset=14
       local.tee $5
       i32.const 16
       i32.shl
       local.get $3
       i32.const 16
       i32.shr_u
       i32.or
       i32.store offset=12
       local.get $1
       i32.const 16
       i32.add
       local.set $1
       local.get $0
       i32.const 16
       i32.add
       local.set $0
       local.get $2
       i32.const 16
       i32.sub
       local.set $2
       br $while-continue|4
      end
     end
     br $break|2
    end
    local.get $1
    i32.load
    local.set $5
    local.get $0
    local.tee $3
    i32.const 1
    i32.add
    local.set $0
    local.get $1
    local.tee $4
    i32.const 1
    i32.add
    local.set $1
    local.get $3
    local.get $4
    i32.load8_u
    i32.store8
    local.get $2
    i32.const 1
    i32.sub
    local.set $2
    loop $while-continue|5
     local.get $2
     i32.const 19
     i32.ge_u
     if
      local.get $0
      local.get $1
      i32.load offset=3
      local.tee $3
      i32.const 24
      i32.shl
      local.get $5
      i32.const 8
      i32.shr_u
      i32.or
      i32.store
      local.get $0
      local.get $1
      i32.load offset=7
      local.tee $4
      i32.const 24
      i32.shl
      local.get $3
      i32.const 8
      i32.shr_u
      i32.or
      i32.store offset=4
      local.get $0
      local.get $1
      i32.load offset=11
      local.tee $3
      i32.const 24
      i32.shl
      local.get $4
      i32.const 8
      i32.shr_u
      i32.or
      i32.store offset=8
      local.get $0
      local.get $1
      i32.load offset=15
      local.tee $5
      i32.const 24
      i32.shl
      local.get $3
      i32.const 8
      i32.shr_u
      i32.or
      i32.store offset=12
      local.get $1
      i32.const 16
      i32.add
      local.set $1
      local.get $0
      i32.const 16
      i32.add
      local.set $0
      local.get $2
      i32.const 16
      i32.sub
      local.set $2
      br $while-continue|5
     end
    end
   end
  end
  local.get $2
  i32.const 16
  i32.and
  if
   local.get $0
   local.get $1
   i32.load8_u
   i32.store8
   local.get $0
   local.tee $4
   i32.const 2
   i32.add
   local.set $0
   local.get $1
   local.tee $3
   i32.const 2
   i32.add
   local.set $1
   local.get $4
   local.get $3
   i32.load8_u offset=1
   i32.store8 offset=1
   local.get $0
   local.get $1
   i32.load8_u
   i32.store8
   local.get $0
   local.tee $4
   i32.const 2
   i32.add
   local.set $0
   local.get $1
   local.tee $3
   i32.const 2
   i32.add
   local.set $1
   local.get $4
   local.get $3
   i32.load8_u offset=1
   i32.store8 offset=1
   local.get $0
   local.get $1
   i32.load8_u
   i32.store8
   local.get $0
   local.tee $4
   i32.const 2
   i32.add
   local.set $0
   local.get $1
   local.tee $3
   i32.const 2
   i32.add
   local.set $1
   local.get $4
   local.get $3
   i32.load8_u offset=1
   i32.store8 offset=1
   local.get $0
   local.get $1
   i32.load8_u
   i32.store8
   local.get $0
   local.tee $4
   i32.const 2
   i32.add
   local.set $0
   local.get $1
   local.tee $3
   i32.const 2
   i32.add
   local.set $1
   local.get $4
   local.get $3
   i32.load8_u offset=1
   i32.store8 offset=1
   local.get $0
   local.get $1
   i32.load8_u
   i32.store8
   local.get $0
   local.tee $4
   i32.const 2
   i32.add
   local.set $0
   local.get $1
   local.tee $3
   i32.const 2
   i32.add
   local.set $1
   local.get $4
   local.get $3
   i32.load8_u offset=1
   i32.store8 offset=1
   local.get $0
   local.get $1
   i32.load8_u
   i32.store8
   local.get $0
   local.tee $4
   i32.const 2
   i32.add
   local.set $0
   local.get $1
   local.tee $3
   i32.const 2
   i32.add
   local.set $1
   local.get $4
   local.get $3
   i32.load8_u offset=1
   i32.store8 offset=1
   local.get $0
   local.get $1
   i32.load8_u
   i32.store8
   local.get $0
   local.tee $4
   i32.const 2
   i32.add
   local.set $0
   local.get $1
   local.tee $3
   i32.const 2
   i32.add
   local.set $1
   local.get $4
   local.get $3
   i32.load8_u offset=1
   i32.store8 offset=1
   local.get $0
   local.get $1
   i32.load8_u
   i32.store8
   local.get $0
   local.tee $4
   i32.const 2
   i32.add
   local.set $0
   local.get $1
   local.tee $3
   i32.const 2
   i32.add
   local.set $1
   local.get $4
   local.get $3
   i32.load8_u offset=1
   i32.store8 offset=1
  end
  local.get $2
  i32.const 8
  i32.and
  if
   local.get $0
   local.get $1
   i32.load8_u
   i32.store8
   local.get $0
   local.tee $4
   i32.const 2
   i32.add
   local.set $0
   local.get $1
   local.tee $3
   i32.const 2
   i32.add
   local.set $1
   local.get $4
   local.get $3
   i32.load8_u offset=1
   i32.store8 offset=1
   local.get $0
   local.get $1
   i32.load8_u
   i32.store8
   local.get $0
   local.tee $4
   i32.const 2
   i32.add
   local.set $0
   local.get $1
   local.tee $3
   i32.const 2
   i32.add
   local.set $1
   local.get $4
   local.get $3
   i32.load8_u offset=1
   i32.store8 offset=1
   local.get $0
   local.get $1
   i32.load8_u
   i32.store8
   local.get $0
   local.tee $4
   i32.const 2
   i32.add
   local.set $0
   local.get $1
   local.tee $3
   i32.const 2
   i32.add
   local.set $1
   local.get $4
   local.get $3
   i32.load8_u offset=1
   i32.store8 offset=1
   local.get $0
   local.get $1
   i32.load8_u
   i32.store8
   local.get $0
   local.tee $4
   i32.const 2
   i32.add
   local.set $0
   local.get $1
   local.tee $3
   i32.const 2
   i32.add
   local.set $1
   local.get $4
   local.get $3
   i32.load8_u offset=1
   i32.store8 offset=1
  end
  local.get $2
  i32.const 4
  i32.and
  if
   local.get $0
   local.get $1
   i32.load8_u
   i32.store8
   local.get $0
   local.tee $4
   i32.const 2
   i32.add
   local.set $0
   local.get $1
   local.tee $3
   i32.const 2
   i32.add
   local.set $1
   local.get $4
   local.get $3
   i32.load8_u offset=1
   i32.store8 offset=1
   local.get $0
   local.get $1
   i32.load8_u
   i32.store8
   local.get $0
   local.tee $4
   i32.const 2
   i32.add
   local.set $0
   local.get $1
   local.tee $3
   i32.const 2
   i32.add
   local.set $1
   local.get $4
   local.get $3
   i32.load8_u offset=1
   i32.store8 offset=1
  end
  local.get $2
  i32.const 2
  i32.and
  if
   local.get $0
   local.get $1
   i32.load8_u
   i32.store8
   local.get $0
   local.tee $4
   i32.const 2
   i32.add
   local.set $0
   local.get $1
   local.tee $3
   i32.const 2
   i32.add
   local.set $1
   local.get $4
   local.get $3
   i32.load8_u offset=1
   i32.store8 offset=1
  end
  local.get $2
  i32.const 1
  i32.and
  if
   local.get $0
   local.get $1
   i32.load8_u
   i32.store8
  end
 )
 (func $~lib/memory/memory.copy (param $0 i32) (param $1 i32) (param $2 i32)
  (local $3 i32)
  (local $4 i32)
  block $~lib/util/memory/memmove|inlined.0
   local.get $2
   local.set $4
   local.get $0
   local.get $1
   i32.eq
   br_if $~lib/util/memory/memmove|inlined.0
   local.get $1
   local.get $0
   i32.sub
   local.get $4
   i32.sub
   i32.const 0
   local.get $4
   i32.const 1
   i32.shl
   i32.sub
   i32.le_u
   if
    local.get $0
    local.get $1
    local.get $4
    call $~lib/util/memory/memcpy
    br $~lib/util/memory/memmove|inlined.0
   end
   local.get $0
   local.get $1
   i32.lt_u
   if
    local.get $1
    i32.const 7
    i32.and
    local.get $0
    i32.const 7
    i32.and
    i32.eq
    if
     loop $while-continue|0
      local.get $0
      i32.const 7
      i32.and
      if
       local.get $4
       i32.eqz
       br_if $~lib/util/memory/memmove|inlined.0
       local.get $4
       i32.const 1
       i32.sub
       local.set $4
       local.get $0
       local.tee $2
       i32.const 1
       i32.add
       local.set $0
       local.get $1
       local.tee $3
       i32.const 1
       i32.add
       local.set $1
       local.get $2
       local.get $3
       i32.load8_u
       i32.store8
       br $while-continue|0
      end
     end
     loop $while-continue|1
      local.get $4
      i32.const 8
      i32.ge_u
      if
       local.get $0
       local.get $1
       i64.load
       i64.store
       local.get $4
       i32.const 8
       i32.sub
       local.set $4
       local.get $0
       i32.const 8
       i32.add
       local.set $0
       local.get $1
       i32.const 8
       i32.add
       local.set $1
       br $while-continue|1
      end
     end
    end
    loop $while-continue|2
     local.get $4
     if
      local.get $0
      local.tee $2
      i32.const 1
      i32.add
      local.set $0
      local.get $1
      local.tee $3
      i32.const 1
      i32.add
      local.set $1
      local.get $2
      local.get $3
      i32.load8_u
      i32.store8
      local.get $4
      i32.const 1
      i32.sub
      local.set $4
      br $while-continue|2
     end
    end
   else
    local.get $1
    i32.const 7
    i32.and
    local.get $0
    i32.const 7
    i32.and
    i32.eq
    if
     loop $while-continue|3
      local.get $0
      local.get $4
      i32.add
      i32.const 7
      i32.and
      if
       local.get $4
       i32.eqz
       br_if $~lib/util/memory/memmove|inlined.0
       local.get $4
       i32.const 1
       i32.sub
       local.tee $4
       local.get $0
       i32.add
       local.get $1
       local.get $4
       i32.add
       i32.load8_u
       i32.store8
       br $while-continue|3
      end
     end
     loop $while-continue|4
      local.get $4
      i32.const 8
      i32.ge_u
      if
       local.get $4
       i32.const 8
       i32.sub
       local.tee $4
       local.get $0
       i32.add
       local.get $1
       local.get $4
       i32.add
       i64.load
       i64.store
       br $while-continue|4
      end
     end
    end
    loop $while-continue|5
     local.get $4
     if
      local.get $4
      i32.const 1
      i32.sub
      local.tee $4
      local.get $0
      i32.add
      local.get $1
      local.get $4
      i32.add
      i32.load8_u
      i32.store8
      br $while-continue|5
     end
    end
   end
  end
 )
 (func $~lib/util/number/prettify (param $0 i32) (param $1 i32) (result i32)
  (local $2 i32)
  (local $3 i32)
  (local $4 i32)
  (local $5 i32)
  local.get $1
  i32.eqz
  if
   local.get $0
   i32.const 1
   i32.shl
   i32.const 9760
   i32.add
   i32.const 3145774
   i32.store
   local.get $0
   i32.const 2
   i32.add
   return
  end
  local.get $0
  local.get $1
  i32.add
  local.tee $3
  i32.const 21
  i32.le_s
  i32.const 0
  local.get $0
  local.get $3
  i32.le_s
  select
  if (result i32)
   loop $for-loop|0
    local.get $0
    local.get $3
    i32.lt_s
    if
     local.get $0
     i32.const 1
     i32.shl
     i32.const 9760
     i32.add
     i32.const 48
     i32.store16
     local.get $0
     i32.const 1
     i32.add
     local.set $0
     br $for-loop|0
    end
   end
   local.get $3
   i32.const 1
   i32.shl
   i32.const 9760
   i32.add
   i32.const 3145774
   i32.store
   local.get $3
   i32.const 2
   i32.add
  else
   local.get $3
   i32.const 21
   i32.le_s
   i32.const 0
   local.get $3
   i32.const 0
   i32.gt_s
   select
   if (result i32)
    local.get $3
    i32.const 1
    i32.shl
    i32.const 9760
    i32.add
    local.tee $3
    i32.const 2
    i32.add
    local.get $3
    i32.const 0
    local.get $1
    i32.sub
    i32.const 1
    i32.shl
    call $~lib/memory/memory.copy
    local.get $3
    i32.const 46
    i32.store16
    local.get $0
    i32.const 1
    i32.add
   else
    local.get $3
    i32.const 0
    i32.le_s
    i32.const 0
    local.get $3
    i32.const -6
    i32.gt_s
    select
    if (result i32)
     i32.const 2
     local.get $3
     i32.sub
     local.tee $3
     i32.const 1
     i32.shl
     i32.const 9760
     i32.add
     i32.const 9760
     local.get $0
     i32.const 1
     i32.shl
     call $~lib/memory/memory.copy
     i32.const 9760
     i32.const 3014704
     i32.store
     i32.const 2
     local.set $1
     loop $for-loop|1
      local.get $1
      local.get $3
      i32.lt_s
      if
       local.get $1
       i32.const 1
       i32.shl
       i32.const 9760
       i32.add
       i32.const 48
       i32.store16
       local.get $1
       i32.const 1
       i32.add
       local.set $1
       br $for-loop|1
      end
     end
     local.get $0
     local.get $3
     i32.add
    else
     local.get $0
     i32.const 1
     i32.eq
     if (result i32)
      i32.const 9762
      i32.const 101
      i32.store16
      local.get $3
      i32.const 1
      i32.sub
      local.tee $1
      i32.const 0
      i32.lt_s
      local.tee $3
      if
       i32.const 0
       local.get $1
       i32.sub
       local.set $1
      end
      local.get $1
      local.tee $0
      i32.const 100000
      i32.lt_u
      if (result i32)
       local.get $0
       i32.const 100
       i32.lt_u
       if (result i32)
        local.get $0
        i32.const 10
        i32.ge_u
        i32.const 1
        i32.add
       else
        local.get $0
        i32.const 10000
        i32.ge_u
        i32.const 3
        i32.add
        local.get $0
        i32.const 1000
        i32.ge_u
        i32.add
       end
      else
       local.get $0
       i32.const 10000000
       i32.lt_u
       if (result i32)
        local.get $0
        i32.const 1000000
        i32.ge_u
        i32.const 6
        i32.add
       else
        local.get $0
        i32.const 1000000000
        i32.ge_u
        i32.const 8
        i32.add
        local.get $0
        i32.const 100000000
        i32.ge_u
        i32.add
       end
      end
      local.set $0
      i32.const 9764
      local.get $1
      local.get $0
      i32.const 1
      i32.add
      local.tee $0
      call $~lib/util/number/utoa32_dec_lut
      i32.const 9764
      i32.const 45
      i32.const 43
      local.get $3
      select
      i32.store16
      local.get $0
      i32.const 2
      i32.add
     else
      i32.const 9764
      i32.const 9762
      local.get $0
      i32.const 1
      i32.shl
      local.tee $1
      i32.const 2
      i32.sub
      call $~lib/memory/memory.copy
      i32.const 9762
      i32.const 46
      i32.store16
      local.get $1
      i32.const 9760
      i32.add
      local.tee $1
      i32.const 101
      i32.store16 offset=2
      local.get $1
      local.tee $2
      i32.const 4
      i32.add
      local.get $3
      i32.const 1
      i32.sub
      local.tee $1
      i32.const 0
      i32.lt_s
      local.tee $5
      if
       i32.const 0
       local.get $1
       i32.sub
       local.set $1
      end
      local.get $1
      local.tee $3
      i32.const 100000
      i32.lt_u
      if (result i32)
       local.get $3
       i32.const 100
       i32.lt_u
       if (result i32)
        local.get $3
        i32.const 10
        i32.ge_u
        i32.const 1
        i32.add
       else
        local.get $3
        i32.const 10000
        i32.ge_u
        i32.const 3
        i32.add
        local.get $3
        i32.const 1000
        i32.ge_u
        i32.add
       end
      else
       local.get $3
       i32.const 10000000
       i32.lt_u
       if (result i32)
        local.get $3
        i32.const 1000000
        i32.ge_u
        i32.const 6
        i32.add
       else
        local.get $3
        i32.const 1000000000
        i32.ge_u
        i32.const 8
        i32.add
        local.get $3
        i32.const 100000000
        i32.ge_u
        i32.add
       end
      end
      local.set $3
      local.get $1
      local.get $3
      i32.const 1
      i32.add
      local.tee $1
      call $~lib/util/number/utoa32_dec_lut
      local.get $2
      i32.const 45
      i32.const 43
      local.get $5
      select
      i32.store16 offset=4
      local.get $0
      local.get $1
      i32.add
      i32.const 2
      i32.add
     end
    end
   end
  end
 )
 (func $~lib/number/F64#toString (result i32)
  (local $0 i64)
  (local $1 i64)
  (local $2 i32)
  (local $3 i32)
  (local $4 i64)
<<<<<<< HEAD
  (local $5 f64)
  (local $6 i64)
=======
  (local $5 i32)
  (local $6 f64)
>>>>>>> 91b531c6
  global.get $~lib/memory/__stack_pointer
  i32.const 4
  i32.sub
  global.set $~lib/memory/__stack_pointer
  global.get $~lib/memory/__stack_pointer
  i32.const 11292
  i32.lt_s
  if
   i32.const 27696
   i32.const 27744
   i32.const 1
   i32.const 1
   call $~lib/builtins/abort
   unreachable
  end
  global.get $~lib/memory/__stack_pointer
  i32.const 0
  i32.store
  i32.const -4
  global.set $~lib/util/number/_K
  i32.const 10168
  i64.load
  global.set $~lib/util/number/_frc_pow
  i32.const 10600
  i32.load16_s
  global.set $~lib/util/number/_exp_pow
  global.get $~lib/util/number/_frc_pow
<<<<<<< HEAD
  local.tee $1
  i64.const 32
  i64.shr_u
  local.set $4
  local.get $1
  i64.const 4294967295
  i64.and
  local.tee $1
  i64.const 31
  i64.shl
  local.get $1
=======
  local.tee $4
  i64.const 4294967295
  i64.and
  local.set $1
  local.get $4
  i64.const 32
  i64.shr_u
  local.tee $4
  i64.const 31
  i64.shl
  local.get $1
  i64.const 31
  i64.shl
  local.get $1
>>>>>>> 91b531c6
  i64.const 10
  i64.shl
  i64.const 32
  i64.shr_u
  i64.add
<<<<<<< HEAD
  local.set $0
  local.get $4
  i64.const 31
  i64.shl
  local.get $1
  i64.const 31
  i64.shl
  local.tee $6
  i64.const 32
  i64.shr_u
  i64.add
  local.get $6
=======
  local.tee $2
  i64.const 32
  i64.shr_u
  i64.add
  local.get $2
>>>>>>> 91b531c6
  i64.const 4294967295
  i64.and
  local.get $4
  i64.const 10
  i64.shl
  i64.add
  i64.const 2147483647
  i64.add
  i64.const 32
  i64.shr_u
  i64.add
<<<<<<< HEAD
  global.get $~lib/util/number/_exp_pow
  local.tee $2
  i32.const 3
  i32.add
  local.get $4
  i64.const 31
  i64.shl
  local.get $0
  i64.const 32
  i64.shr_u
  i64.add
  local.get $0
  i64.const 4294967295
  i64.and
  local.get $4
  i64.const 10
  i64.shl
  i64.add
=======
  i64.const 1
  i64.sub
  local.set $0
  local.get $4
  i64.const 31
  i64.shl
  local.get $1
  i64.const 31
  i64.shl
  local.tee $2
  i64.const 32
  i64.shr_u
  i64.add
  local.get $2
  i64.const 4294967295
  i64.and
>>>>>>> 91b531c6
  i64.const 2147483647
  i64.add
  i64.const 32
  i64.shr_u
  i64.add
<<<<<<< HEAD
  i64.const 1
  i64.sub
  local.tee $0
  local.get $2
=======
  local.get $0
  global.get $~lib/util/number/_exp_pow
>>>>>>> 91b531c6
  i32.const 3
  i32.add
  local.get $0
  local.get $4
  i64.const 2147483647
  i64.mul
  local.get $1
  i64.const 2147483647
  i64.mul
  local.get $1
  i64.const 4294966784
  i64.mul
  i64.const 32
  i64.shr_u
  i64.add
  local.tee $0
  i64.const 32
  i64.shr_u
  i64.add
  local.get $4
  i64.const 4294966784
  i64.mul
  local.get $0
  i64.const 4294967295
  i64.and
  i64.add
  i64.const 2147483647
  i64.add
  i64.const 32
  i64.shr_u
  i64.add
  i64.const 1
  i64.add
  i64.sub
  call $~lib/util/number/genDigits
  global.get $~lib/util/number/_K
  call $~lib/util/number/prettify
  local.set $3
  global.get $~lib/memory/__stack_pointer
  local.get $3
  i32.const 1
  i32.shl
<<<<<<< HEAD
  local.tee $2
=======
  local.tee $5
>>>>>>> 91b531c6
  i32.const 1
  call $~lib/rt/itcms/__new
  local.tee $3
  i32.store
  local.get $3
  i32.const 9760
<<<<<<< HEAD
  local.get $2
=======
  local.get $5
>>>>>>> 91b531c6
  call $~lib/memory/memory.copy
  global.get $~lib/memory/__stack_pointer
  i32.const 4
  i32.add
  global.set $~lib/memory/__stack_pointer
  local.get $3
 )
 (func $~lib/rt/__visit_members (param $0 i32)
  block $invalid
   block $resolve-binary/Bar
    block $resolve-binary/Foo
     block $~lib/arraybuffer/ArrayBufferView
      block $~lib/string/String
       block $~lib/arraybuffer/ArrayBuffer
        local.get $0
        i32.const 8
        i32.sub
        i32.load
        br_table $~lib/arraybuffer/ArrayBuffer $~lib/string/String $~lib/arraybuffer/ArrayBufferView $resolve-binary/Foo $resolve-binary/Bar $invalid
       end
       return
      end
      return
     end
     local.get $0
     i32.load
     local.tee $0
     if
      local.get $0
      call $~lib/rt/itcms/__visit
     end
     return
    end
    return
   end
   return
  end
  unreachable
 )
 (func $~start
  call $start:resolve-binary
 )
 (func $start:resolve-binary
  (local $0 i32)
  (local $1 i32)
  global.get $~lib/memory/__stack_pointer
  i32.const 20
  i32.sub
  global.set $~lib/memory/__stack_pointer
  block $folding-inner0
   global.get $~lib/memory/__stack_pointer
   i32.const 11292
   i32.lt_s
   br_if $folding-inner0
   global.get $~lib/memory/__stack_pointer
   local.tee $0
   i64.const 0
   i64.store
   local.get $0
   i64.const 0
   i64.store offset=8
   local.get $0
   i32.const 0
   i32.store offset=16
   local.get $0
   i32.const 1056
   i32.store
   local.get $0
   i32.const 1056
   i32.store offset=4
   i32.const 1056
   i32.const 1056
   call $~lib/string/String.__eq
   i32.eqz
   if
    i32.const 0
    i32.const 1120
    i32.const 2
    i32.const 1
    call $~lib/builtins/abort
    unreachable
   end
   global.get $~lib/memory/__stack_pointer
   local.tee $0
   i32.const 1088
   i32.store
   local.get $0
   i32.const 1088
   i32.store offset=4
   i32.const 1088
   i32.const 1088
   call $~lib/string/String.__eq
   i32.eqz
   if
    i32.const 0
    i32.const 1120
    i32.const 7
    i32.const 1
    call $~lib/builtins/abort
    unreachable
   end
   global.get $~lib/memory/__stack_pointer
   local.tee $0
   i32.const 1056
   i32.store
   local.get $0
   i32.const 1056
   i32.store offset=4
   i32.const 1056
   i32.const 1056
   call $~lib/string/String.__eq
   i32.eqz
   if
    i32.const 0
    i32.const 1120
    i32.const 12
    i32.const 1
    call $~lib/builtins/abort
    unreachable
   end
   global.get $~lib/memory/__stack_pointer
   local.tee $0
   i32.const 1088
   i32.store
   local.get $0
   i32.const 1088
   i32.store offset=4
   i32.const 1088
   i32.const 1088
   call $~lib/string/String.__eq
   i32.eqz
   if
    i32.const 0
    i32.const 1120
    i32.const 17
    i32.const 1
    call $~lib/builtins/abort
    unreachable
   end
   global.get $~lib/memory/__stack_pointer
   local.tee $0
   i32.const 1088
   i32.store
   local.get $0
   i32.const 1088
   i32.store offset=4
   i32.const 1088
   i32.const 1088
   call $~lib/string/String.__eq
   i32.eqz
   if
    i32.const 0
    i32.const 1120
    i32.const 22
    i32.const 1
    call $~lib/builtins/abort
    unreachable
   end
   global.get $~lib/memory/__stack_pointer
   local.tee $0
   i32.const 1056
   i32.store
   local.get $0
   i32.const 1056
   i32.store offset=4
   i32.const 1056
   i32.const 1056
   call $~lib/string/String.__eq
   i32.eqz
   if
    i32.const 0
    i32.const 1120
    i32.const 27
    i32.const 1
    call $~lib/builtins/abort
    unreachable
   end
   global.get $~lib/memory/__stack_pointer
   local.tee $0
   i32.const 1056
   i32.store
   local.get $0
   i32.const 1056
   i32.store offset=4
   i32.const 1056
   i32.const 1056
   call $~lib/string/String.__eq
   i32.eqz
   if
    i32.const 0
    i32.const 1120
    i32.const 34
    i32.const 1
    call $~lib/builtins/abort
    unreachable
   end
   global.get $~lib/memory/__stack_pointer
   local.tee $0
   i32.const 1088
   i32.store
   local.get $0
   i32.const 1088
   i32.store offset=4
   i32.const 1088
   i32.const 1088
   call $~lib/string/String.__eq
   i32.eqz
   if
    i32.const 0
    i32.const 1120
    i32.const 39
    i32.const 1
    call $~lib/builtins/abort
    unreachable
   end
   memory.size
   i32.const 16
   i32.shl
   i32.const 27676
   i32.sub
   i32.const 1
   i32.shr_u
   global.set $~lib/rt/itcms/threshold
   i32.const 1556
   i32.const 1552
   i32.store
   i32.const 1560
   i32.const 1552
   i32.store
   i32.const 1552
   global.set $~lib/rt/itcms/pinSpace
   i32.const 1588
   i32.const 1584
   i32.store
   i32.const 1592
   i32.const 1584
   i32.store
   i32.const 1584
   global.set $~lib/rt/itcms/toSpace
   i32.const 1732
   i32.const 1728
   i32.store
   i32.const 1736
   i32.const 1728
   i32.store
   i32.const 1728
   global.set $~lib/rt/itcms/fromSpace
   i32.const 1
   global.set $resolve-binary/a
   i32.const 1
   call $~lib/number/I32#toString
   local.set $0
   global.get $~lib/memory/__stack_pointer
   local.tee $1
   local.get $0
   i32.store
   local.get $1
   i32.const 3392
   i32.store offset=4
   local.get $0
   i32.const 3392
   call $~lib/string/String.__eq
   i32.eqz
   if
    i32.const 0
    i32.const 1120
    i32.const 48
    i32.const 1
    call $~lib/builtins/abort
    unreachable
   end
   global.get $resolve-binary/a
   i32.const 1
   i32.add
   global.set $resolve-binary/a
   global.get $resolve-binary/a
   call $~lib/number/I32#toString
   local.set $0
   global.get $~lib/memory/__stack_pointer
   local.tee $1
   local.get $0
   i32.store
   local.get $1
   i32.const 3424
   i32.store offset=4
   local.get $0
   i32.const 3424
   call $~lib/string/String.__eq
   i32.eqz
   if
    i32.const 0
    i32.const 1120
    i32.const 53
    i32.const 1
    call $~lib/builtins/abort
    unreachable
   end
   global.get $resolve-binary/a
   i32.const 1
   i32.sub
   global.set $resolve-binary/a
   global.get $resolve-binary/a
   call $~lib/number/I32#toString
   local.set $0
   global.get $~lib/memory/__stack_pointer
   local.tee $1
   local.get $0
   i32.store
   local.get $1
   i32.const 3392
   i32.store offset=4
   local.get $0
   i32.const 3392
   call $~lib/string/String.__eq
   i32.eqz
   if
    i32.const 0
    i32.const 1120
    i32.const 58
    i32.const 1
    call $~lib/builtins/abort
    unreachable
   end
   global.get $resolve-binary/a
   i32.const 1
   i32.shl
   global.set $resolve-binary/a
   global.get $resolve-binary/a
   call $~lib/number/I32#toString
   local.set $0
   global.get $~lib/memory/__stack_pointer
   local.tee $1
   local.get $0
   i32.store
   local.get $1
   i32.const 3424
   i32.store offset=4
   local.get $0
   i32.const 3424
   call $~lib/string/String.__eq
   i32.eqz
   if
    i32.const 0
    i32.const 1120
    i32.const 63
    i32.const 1
    call $~lib/builtins/abort
    unreachable
   end
   call $~lib/number/F64#toString
   local.set $0
   global.get $~lib/memory/__stack_pointer
   local.tee $1
   local.get $0
   i32.store
   local.get $1
   i32.const 10752
   i32.store offset=4
   local.get $0
   i32.const 10752
   call $~lib/string/String.__eq
   i32.eqz
   if
    i32.const 0
    i32.const 1120
    i32.const 69
    i32.const 1
    call $~lib/builtins/abort
    unreachable
   end
   i32.const 4
   global.set $resolve-binary/a
   i32.const 2
   global.set $resolve-binary/a
   i32.const 2
   call $~lib/number/I32#toString
   local.set $0
   global.get $~lib/memory/__stack_pointer
   local.tee $1
   local.get $0
   i32.store
   local.get $1
   i32.const 3424
   i32.store offset=4
   local.get $0
   i32.const 3424
   call $~lib/string/String.__eq
   i32.eqz
   if
    i32.const 0
    i32.const 1120
    i32.const 75
    i32.const 1
    call $~lib/builtins/abort
    unreachable
   end
   global.get $resolve-binary/a
   i32.const 3
   i32.rem_s
   global.set $resolve-binary/a
   global.get $resolve-binary/a
   call $~lib/number/I32#toString
   local.set $0
   global.get $~lib/memory/__stack_pointer
   local.tee $1
   local.get $0
   i32.store
   local.get $1
   i32.const 3424
   i32.store offset=4
   local.get $0
   i32.const 3424
   call $~lib/string/String.__eq
   i32.eqz
   if
    i32.const 0
    i32.const 1120
    i32.const 80
    i32.const 1
    call $~lib/builtins/abort
    unreachable
   end
   global.get $resolve-binary/a
   i32.const 1
   i32.shl
   global.set $resolve-binary/a
   global.get $resolve-binary/a
   call $~lib/number/I32#toString
   local.set $0
   global.get $~lib/memory/__stack_pointer
   local.tee $1
   local.get $0
   i32.store
   local.get $1
   i32.const 10784
   i32.store offset=4
   local.get $0
   i32.const 10784
   call $~lib/string/String.__eq
   i32.eqz
   if
    i32.const 0
    i32.const 1120
    i32.const 85
    i32.const 1
    call $~lib/builtins/abort
    unreachable
   end
   global.get $resolve-binary/a
   i32.const 1
   i32.shr_s
   global.set $resolve-binary/a
   global.get $resolve-binary/a
   call $~lib/number/I32#toString
   local.set $0
   global.get $~lib/memory/__stack_pointer
   local.tee $1
   local.get $0
   i32.store
   local.get $1
   i32.const 3424
   i32.store offset=4
   local.get $0
   i32.const 3424
   call $~lib/string/String.__eq
   i32.eqz
   if
    i32.const 0
    i32.const 1120
    i32.const 90
    i32.const 1
    call $~lib/builtins/abort
    unreachable
   end
   global.get $resolve-binary/a
   i32.const 1
   i32.shr_u
   global.set $resolve-binary/a
   global.get $resolve-binary/a
   call $~lib/number/I32#toString
   local.set $0
   global.get $~lib/memory/__stack_pointer
   local.tee $1
   local.get $0
   i32.store
   local.get $1
   i32.const 3392
   i32.store offset=4
   local.get $0
   i32.const 3392
   call $~lib/string/String.__eq
   i32.eqz
   if
    i32.const 0
    i32.const 1120
    i32.const 95
    i32.const 1
    call $~lib/builtins/abort
    unreachable
   end
   global.get $resolve-binary/a
   i32.const 3
   i32.and
   global.set $resolve-binary/a
   global.get $resolve-binary/a
   call $~lib/number/I32#toString
   local.set $0
   global.get $~lib/memory/__stack_pointer
   local.tee $1
   local.get $0
   i32.store
   local.get $1
   i32.const 3392
   i32.store offset=4
   local.get $0
   i32.const 3392
   call $~lib/string/String.__eq
   i32.eqz
   if
    i32.const 0
    i32.const 1120
    i32.const 100
    i32.const 1
    call $~lib/builtins/abort
    unreachable
   end
   global.get $resolve-binary/a
   i32.const 3
   i32.or
   global.set $resolve-binary/a
   global.get $resolve-binary/a
   call $~lib/number/I32#toString
   local.set $0
   global.get $~lib/memory/__stack_pointer
   local.tee $1
   local.get $0
   i32.store
   local.get $1
   i32.const 10816
   i32.store offset=4
   local.get $0
   i32.const 10816
   call $~lib/string/String.__eq
   i32.eqz
   if
    i32.const 0
    i32.const 1120
    i32.const 105
    i32.const 1
    call $~lib/builtins/abort
    unreachable
   end
   global.get $resolve-binary/a
   i32.const 2
   i32.xor
   global.set $resolve-binary/a
   global.get $resolve-binary/a
   call $~lib/number/I32#toString
   local.set $0
   global.get $~lib/memory/__stack_pointer
   local.tee $1
   local.get $0
   i32.store
   local.get $1
   i32.const 3392
   i32.store offset=4
   local.get $0
   i32.const 3392
   call $~lib/string/String.__eq
   i32.eqz
   if
    i32.const 0
    i32.const 1120
    i32.const 110
    i32.const 1
    call $~lib/builtins/abort
    unreachable
   end
   i32.const 3
   call $~lib/number/I32#toString
   local.set $0
   global.get $~lib/memory/__stack_pointer
   local.tee $1
   local.get $0
   i32.store
   local.get $1
   i32.const 10816
   i32.store offset=4
   local.get $0
   i32.const 10816
   call $~lib/string/String.__eq
   i32.eqz
   if
    i32.const 0
    i32.const 1120
    i32.const 117
    i32.const 1
    call $~lib/builtins/abort
    unreachable
   end
   i32.const -1
   call $~lib/number/I32#toString
   local.set $0
   global.get $~lib/memory/__stack_pointer
   local.tee $1
   local.get $0
   i32.store
   local.get $1
   i32.const 10848
   i32.store offset=4
   local.get $0
   i32.const 10848
   call $~lib/string/String.__eq
   i32.eqz
   if
    i32.const 0
    i32.const 1120
    i32.const 122
    i32.const 1
    call $~lib/builtins/abort
    unreachable
   end
   i32.const 2
   call $~lib/number/I32#toString
   local.set $0
   global.get $~lib/memory/__stack_pointer
   local.tee $1
   local.get $0
   i32.store
   local.get $1
   i32.const 3424
   i32.store offset=4
   local.get $0
   i32.const 3424
   call $~lib/string/String.__eq
   i32.eqz
   if
    i32.const 0
    i32.const 1120
    i32.const 127
    i32.const 1
    call $~lib/builtins/abort
    unreachable
   end
   i32.const 2
   call $~lib/number/I32#toString
   local.set $0
   global.get $~lib/memory/__stack_pointer
   local.tee $1
   local.get $0
   i32.store
   local.get $1
   i32.const 3424
   i32.store offset=4
   local.get $0
   i32.const 3424
   call $~lib/string/String.__eq
   i32.eqz
   if
    i32.const 0
    i32.const 1120
    i32.const 132
    i32.const 1
    call $~lib/builtins/abort
    unreachable
   end
   i32.const 1
   call $~lib/number/I32#toString
   local.set $0
   global.get $~lib/memory/__stack_pointer
   local.tee $1
   local.get $0
   i32.store
   local.get $1
   i32.const 3392
   i32.store offset=4
   local.get $0
   i32.const 3392
   call $~lib/string/String.__eq
   i32.eqz
   if
    i32.const 0
    i32.const 1120
    i32.const 137
    i32.const 1
    call $~lib/builtins/abort
    unreachable
   end
   i32.const 4
   call $~lib/number/I32#toString
   local.set $0
   global.get $~lib/memory/__stack_pointer
   local.tee $1
   local.get $0
   i32.store
   local.get $1
   i32.const 10784
   i32.store offset=4
   local.get $0
   i32.const 10784
   call $~lib/string/String.__eq
   i32.eqz
   if
    i32.const 0
    i32.const 1120
    i32.const 144
    i32.const 1
    call $~lib/builtins/abort
    unreachable
   end
   call $~lib/number/F64#toString
   local.set $0
   global.get $~lib/memory/__stack_pointer
   local.tee $1
   local.get $0
   i32.store
   local.get $1
   i32.const 10752
   i32.store offset=4
   local.get $0
   i32.const 10752
   call $~lib/string/String.__eq
   i32.eqz
   if
    i32.const 0
    i32.const 1120
    i32.const 151
    i32.const 1
    call $~lib/builtins/abort
    unreachable
   end
   call $~lib/number/F64#toString
   local.set $0
   global.get $~lib/memory/__stack_pointer
   local.tee $1
   local.get $0
   i32.store
   local.get $1
   i32.const 10752
   i32.store offset=4
   local.get $0
   i32.const 10752
   call $~lib/string/String.__eq
   i32.eqz
   if
    i32.const 0
    i32.const 1120
    i32.const 158
    i32.const 1
    call $~lib/builtins/abort
    unreachable
   end
   i32.const 4
   call $~lib/number/I32#toString
   local.set $0
   global.get $~lib/memory/__stack_pointer
   local.tee $1
   local.get $0
   i32.store
   local.get $1
   i32.const 10784
   i32.store offset=4
   local.get $0
   i32.const 10784
   call $~lib/string/String.__eq
   i32.eqz
   if
    i32.const 0
    i32.const 1120
    i32.const 165
    i32.const 1
    call $~lib/builtins/abort
    unreachable
   end
   i32.const 1
   call $~lib/number/I32#toString
   local.set $0
   global.get $~lib/memory/__stack_pointer
   local.tee $1
   local.get $0
   i32.store
   local.get $1
   i32.const 3392
   i32.store offset=4
   local.get $0
   i32.const 3392
   call $~lib/string/String.__eq
   i32.eqz
   if
    i32.const 0
    i32.const 1120
    i32.const 170
    i32.const 1
    call $~lib/builtins/abort
    unreachable
   end
   i32.const 3
   call $~lib/number/I32#toString
   local.set $0
   global.get $~lib/memory/__stack_pointer
   local.tee $1
   local.get $0
   i32.store
   local.get $1
   i32.const 10816
   i32.store offset=4
   local.get $0
   i32.const 10816
   call $~lib/string/String.__eq
   i32.eqz
   if
    i32.const 0
    i32.const 1120
    i32.const 175
    i32.const 1
    call $~lib/builtins/abort
    unreachable
   end
   i32.const 1
   call $~lib/number/I32#toString
   local.set $0
   global.get $~lib/memory/__stack_pointer
   local.tee $1
   local.get $0
   i32.store
   local.get $1
   i32.const 3392
   i32.store offset=4
   local.get $0
   i32.const 3392
   call $~lib/string/String.__eq
   i32.eqz
   if
    i32.const 0
    i32.const 1120
    i32.const 182
    i32.const 1
    call $~lib/builtins/abort
    unreachable
   end
   i32.const 3
   call $~lib/number/I32#toString
   local.set $0
   global.get $~lib/memory/__stack_pointer
   local.tee $1
   local.get $0
   i32.store
   local.get $1
   i32.const 10816
   i32.store offset=4
   local.get $0
   i32.const 10816
   call $~lib/string/String.__eq
   i32.eqz
   if
    i32.const 0
    i32.const 1120
    i32.const 187
    i32.const 1
    call $~lib/builtins/abort
    unreachable
   end
   i32.const 2
   call $~lib/number/I32#toString
   local.set $0
   global.get $~lib/memory/__stack_pointer
   local.tee $1
   local.get $0
   i32.store
   local.get $1
   i32.const 3424
   i32.store offset=4
   local.get $0
   i32.const 3424
   call $~lib/string/String.__eq
   i32.eqz
   if
    i32.const 0
    i32.const 1120
    i32.const 192
    i32.const 1
    call $~lib/builtins/abort
    unreachable
   end
   i32.const 2
   call $~lib/number/I32#toString
   local.set $0
   global.get $~lib/memory/__stack_pointer
   local.tee $1
   local.get $0
   i32.store
   local.get $1
   i32.const 3424
   i32.store offset=4
   local.get $0
   i32.const 3424
   call $~lib/string/String.__eq
   i32.eqz
   if
    i32.const 0
    i32.const 1120
    i32.const 199
    i32.const 1
    call $~lib/builtins/abort
    unreachable
   end
   i32.const 0
   call $~lib/number/I32#toString
   local.set $0
   global.get $~lib/memory/__stack_pointer
   local.tee $1
   local.get $0
   i32.store
   local.get $1
   i32.const 1408
   i32.store offset=4
   local.get $0
   i32.const 1408
   call $~lib/string/String.__eq
   i32.eqz
   if
    i32.const 0
    i32.const 1120
    i32.const 204
    i32.const 1
    call $~lib/builtins/abort
    unreachable
   end
   i32.const 1
   call $~lib/number/I32#toString
   local.set $0
   global.get $~lib/memory/__stack_pointer
   local.tee $1
   local.get $0
   i32.store
   local.get $1
   i32.const 3392
   i32.store offset=4
   local.get $0
   i32.const 3392
   call $~lib/string/String.__eq
   i32.eqz
   if
    i32.const 0
    i32.const 1120
    i32.const 209
    i32.const 1
    call $~lib/builtins/abort
    unreachable
   end
   i32.const 2
   call $~lib/number/I32#toString
   local.set $0
   global.get $~lib/memory/__stack_pointer
   local.tee $1
   local.get $0
   i32.store
   local.get $1
   i32.const 3424
   i32.store offset=4
   local.get $0
   i32.const 3424
   call $~lib/string/String.__eq
   i32.eqz
   if
    i32.const 0
    i32.const 1120
    i32.const 214
    i32.const 1
    call $~lib/builtins/abort
    unreachable
   end
   global.get $~lib/memory/__stack_pointer
   i32.const 4
   i32.sub
   global.set $~lib/memory/__stack_pointer
   global.get $~lib/memory/__stack_pointer
   i32.const 11292
   i32.lt_s
   br_if $folding-inner0
   global.get $~lib/memory/__stack_pointer
   local.tee $0
   i32.const 0
   i32.store
   local.get $0
   i32.const 0
   i32.const 3
   call $~lib/rt/itcms/__new
   local.tee $0
   i32.store
   global.get $~lib/memory/__stack_pointer
   i32.const 4
   i32.add
   global.set $~lib/memory/__stack_pointer
   local.get $0
   global.set $resolve-binary/foo
   global.get $~lib/memory/__stack_pointer
   local.tee $0
   global.get $resolve-binary/foo
   local.tee $1
   i32.store offset=12
   local.get $0
   local.get $1
   i32.store offset=16
   local.get $0
   i32.const 10880
   i32.store offset=8
   local.get $0
   i32.const 10880
   i32.store
   local.get $0
   i32.const 10880
   i32.store offset=4
   i32.const 10880
   i32.const 10880
   call $~lib/string/String.__eq
   i32.eqz
   if
    i32.const 0
    i32.const 1120
    i32.const 275
    i32.const 1
    call $~lib/builtins/abort
    unreachable
   end
   global.get $~lib/memory/__stack_pointer
   local.tee $0
   global.get $resolve-binary/foo
   local.tee $1
   i32.store offset=12
   local.get $0
   local.get $1
   i32.store offset=16
   local.get $0
   i32.const 10912
   i32.store offset=8
   local.get $0
   i32.const 10912
   i32.store
   local.get $0
   i32.const 10912
   i32.store offset=4
   i32.const 10912
   i32.const 10912
   call $~lib/string/String.__eq
   i32.eqz
   if
    i32.const 0
    i32.const 1120
    i32.const 280
    i32.const 1
    call $~lib/builtins/abort
    unreachable
   end
   global.get $~lib/memory/__stack_pointer
   local.tee $0
   global.get $resolve-binary/foo
   local.tee $1
   i32.store offset=12
   local.get $0
   local.get $1
   i32.store offset=16
   local.get $0
   i32.const 10944
   i32.store offset=8
   local.get $0
   i32.const 10944
   i32.store
   local.get $0
   i32.const 10944
   i32.store offset=4
   i32.const 10944
   i32.const 10944
   call $~lib/string/String.__eq
   i32.eqz
   if
    i32.const 0
    i32.const 1120
    i32.const 285
    i32.const 1
    call $~lib/builtins/abort
    unreachable
   end
   global.get $~lib/memory/__stack_pointer
   local.tee $0
   global.get $resolve-binary/foo
   local.tee $1
   i32.store offset=12
   local.get $0
   local.get $1
   i32.store offset=16
   local.get $0
   i32.const 10976
   i32.store offset=8
   local.get $0
   i32.const 10976
   i32.store
   local.get $0
   i32.const 10976
   i32.store offset=4
   i32.const 10976
   i32.const 10976
   call $~lib/string/String.__eq
   i32.eqz
   if
    i32.const 0
    i32.const 1120
    i32.const 290
    i32.const 1
    call $~lib/builtins/abort
    unreachable
   end
   global.get $~lib/memory/__stack_pointer
   local.tee $0
   global.get $resolve-binary/foo
   local.tee $1
   i32.store offset=12
   local.get $0
   local.get $1
   i32.store offset=16
   local.get $0
   i32.const 11008
   i32.store offset=8
   local.get $0
   i32.const 11008
   i32.store
   local.get $0
   i32.const 11008
   i32.store offset=4
   i32.const 11008
   i32.const 11008
   call $~lib/string/String.__eq
   i32.eqz
   if
    i32.const 0
    i32.const 1120
    i32.const 295
    i32.const 1
    call $~lib/builtins/abort
    unreachable
   end
   global.get $~lib/memory/__stack_pointer
   local.tee $0
   global.get $resolve-binary/foo
   local.tee $1
   i32.store offset=12
   local.get $0
   local.get $1
   i32.store offset=16
   local.get $0
   i32.const 11040
   i32.store offset=8
   local.get $0
   i32.const 11040
   i32.store
   local.get $0
   i32.const 11040
   i32.store offset=4
   i32.const 11040
   i32.const 11040
   call $~lib/string/String.__eq
   i32.eqz
   if
    i32.const 0
    i32.const 1120
    i32.const 300
    i32.const 1
    call $~lib/builtins/abort
    unreachable
   end
   global.get $~lib/memory/__stack_pointer
   local.tee $0
   global.get $resolve-binary/foo
   local.tee $1
   i32.store offset=12
   local.get $0
   local.get $1
   i32.store offset=16
   local.get $0
   i32.const 11072
   i32.store offset=8
   local.get $0
   i32.const 11072
   i32.store
   local.get $0
   i32.const 11072
   i32.store offset=4
   i32.const 11072
   i32.const 11072
   call $~lib/string/String.__eq
   i32.eqz
   if
    i32.const 0
    i32.const 1120
    i32.const 305
    i32.const 1
    call $~lib/builtins/abort
    unreachable
   end
   global.get $~lib/memory/__stack_pointer
   local.tee $0
   global.get $resolve-binary/foo
   local.tee $1
   i32.store offset=12
   local.get $0
   local.get $1
   i32.store offset=16
   local.get $0
   i32.const 11104
   i32.store offset=8
   local.get $0
   i32.const 11104
   i32.store
   local.get $0
   i32.const 11104
   i32.store offset=4
   i32.const 11104
   i32.const 11104
   call $~lib/string/String.__eq
   i32.eqz
   if
    i32.const 0
    i32.const 1120
    i32.const 310
    i32.const 1
    call $~lib/builtins/abort
    unreachable
   end
   global.get $~lib/memory/__stack_pointer
   local.tee $0
   global.get $resolve-binary/foo
   local.tee $1
   i32.store offset=12
   local.get $0
   local.get $1
   i32.store offset=16
   local.get $0
   i32.const 11136
   i32.store offset=8
   local.get $0
   i32.const 11136
   i32.store
   local.get $0
   i32.const 11136
   i32.store offset=4
   i32.const 11136
   i32.const 11136
   call $~lib/string/String.__eq
   i32.eqz
   if
    i32.const 0
    i32.const 1120
    i32.const 315
    i32.const 1
    call $~lib/builtins/abort
    unreachable
   end
   global.get $~lib/memory/__stack_pointer
   local.tee $0
   global.get $resolve-binary/foo
   local.tee $1
   i32.store offset=12
   local.get $0
   local.get $1
   i32.store offset=16
   local.get $0
   i32.const 11168
   i32.store offset=8
   local.get $0
   i32.const 11168
   i32.store
   local.get $0
   i32.const 11168
   i32.store offset=4
   i32.const 11168
   i32.const 11168
   call $~lib/string/String.__eq
   i32.eqz
   if
    i32.const 0
    i32.const 1120
    i32.const 320
    i32.const 1
    call $~lib/builtins/abort
    unreachable
   end
   global.get $~lib/memory/__stack_pointer
   local.tee $0
   global.get $resolve-binary/foo
   local.tee $1
   i32.store offset=12
   local.get $0
   local.get $1
   i32.store offset=16
   local.get $0
   i32.const 11200
   i32.store offset=8
   local.get $0
   i32.const 11200
   i32.store
   local.get $0
   i32.const 11200
   i32.store offset=4
   i32.const 11200
   i32.const 11200
   call $~lib/string/String.__eq
   i32.eqz
   if
    i32.const 0
    i32.const 1120
    i32.const 325
    i32.const 1
    call $~lib/builtins/abort
    unreachable
   end
   global.get $~lib/memory/__stack_pointer
   local.tee $0
   global.get $resolve-binary/foo
   local.tee $1
   i32.store offset=12
   local.get $0
   local.get $1
   i32.store offset=16
   local.get $0
   i32.const 11232
   i32.store offset=8
   local.get $0
   i32.const 11232
   i32.store
   local.get $0
   i32.const 11232
   i32.store offset=4
   i32.const 11232
   i32.const 11232
   call $~lib/string/String.__eq
   i32.eqz
   if
    i32.const 0
    i32.const 1120
    i32.const 330
    i32.const 1
    call $~lib/builtins/abort
    unreachable
   end
   call $resolve-binary/Bar#constructor
   global.set $resolve-binary/bar
   call $resolve-binary/Bar#constructor
   global.set $resolve-binary/bar2
   global.get $~lib/memory/__stack_pointer
   local.tee $0
   global.get $resolve-binary/bar
   i32.store offset=4
   local.get $0
   global.get $resolve-binary/bar2
   local.tee $1
   i32.store offset=8
   local.get $1
   global.set $resolve-binary/bar
   local.get $0
   global.get $resolve-binary/bar
   local.tee $0
   i32.store
   local.get $0
   local.get $1
   i32.ne
   if
    i32.const 0
    i32.const 1120
    i32.const 348
    i32.const 1
    call $~lib/builtins/abort
    unreachable
   end
   global.get $resolve-binary/bar
   global.get $resolve-binary/bar2
   i32.ne
   if
    i32.const 0
    i32.const 1120
    i32.const 353
    i32.const 1
    call $~lib/builtins/abort
    unreachable
   end
   global.get $~lib/memory/__stack_pointer
   i32.const 20
   i32.add
   global.set $~lib/memory/__stack_pointer
   return
  end
  i32.const 27696
  i32.const 27744
  i32.const 1
  i32.const 1
  call $~lib/builtins/abort
  unreachable
 )
 (func $resolve-binary/Bar#constructor (result i32)
  (local $0 i32)
  global.get $~lib/memory/__stack_pointer
  i32.const 4
  i32.sub
  global.set $~lib/memory/__stack_pointer
  global.get $~lib/memory/__stack_pointer
  i32.const 11292
  i32.lt_s
  if
   i32.const 27696
   i32.const 27744
   i32.const 1
   i32.const 1
   call $~lib/builtins/abort
   unreachable
  end
  global.get $~lib/memory/__stack_pointer
  local.tee $0
  i32.const 0
  i32.store
  local.get $0
  i32.const 0
  i32.const 4
  call $~lib/rt/itcms/__new
  local.tee $0
  i32.store
  global.get $~lib/memory/__stack_pointer
  i32.const 4
  i32.add
  global.set $~lib/memory/__stack_pointer
  local.get $0
 )
)<|MERGE_RESOLUTION|>--- conflicted
+++ resolved
@@ -3967,13 +3967,8 @@
   (local $2 i32)
   (local $3 i32)
   (local $4 i64)
-<<<<<<< HEAD
-  (local $5 f64)
-  (local $6 i64)
-=======
   (local $5 i32)
   (local $6 f64)
->>>>>>> 91b531c6
   global.get $~lib/memory/__stack_pointer
   i32.const 4
   i32.sub
@@ -4001,19 +3996,6 @@
   i32.load16_s
   global.set $~lib/util/number/_exp_pow
   global.get $~lib/util/number/_frc_pow
-<<<<<<< HEAD
-  local.tee $1
-  i64.const 32
-  i64.shr_u
-  local.set $4
-  local.get $1
-  i64.const 4294967295
-  i64.and
-  local.tee $1
-  i64.const 31
-  i64.shl
-  local.get $1
-=======
   local.tee $4
   i64.const 4294967295
   i64.and
@@ -4028,32 +4010,16 @@
   i64.const 31
   i64.shl
   local.get $1
->>>>>>> 91b531c6
   i64.const 10
   i64.shl
   i64.const 32
   i64.shr_u
   i64.add
-<<<<<<< HEAD
-  local.set $0
-  local.get $4
-  i64.const 31
-  i64.shl
-  local.get $1
-  i64.const 31
-  i64.shl
-  local.tee $6
-  i64.const 32
-  i64.shr_u
-  i64.add
-  local.get $6
-=======
   local.tee $2
   i64.const 32
   i64.shr_u
   i64.add
   local.get $2
->>>>>>> 91b531c6
   i64.const 4294967295
   i64.and
   local.get $4
@@ -4065,26 +4031,6 @@
   i64.const 32
   i64.shr_u
   i64.add
-<<<<<<< HEAD
-  global.get $~lib/util/number/_exp_pow
-  local.tee $2
-  i32.const 3
-  i32.add
-  local.get $4
-  i64.const 31
-  i64.shl
-  local.get $0
-  i64.const 32
-  i64.shr_u
-  i64.add
-  local.get $0
-  i64.const 4294967295
-  i64.and
-  local.get $4
-  i64.const 10
-  i64.shl
-  i64.add
-=======
   i64.const 1
   i64.sub
   local.set $0
@@ -4101,21 +4047,13 @@
   local.get $2
   i64.const 4294967295
   i64.and
->>>>>>> 91b531c6
   i64.const 2147483647
   i64.add
   i64.const 32
   i64.shr_u
   i64.add
-<<<<<<< HEAD
-  i64.const 1
-  i64.sub
-  local.tee $0
-  local.get $2
-=======
   local.get $0
   global.get $~lib/util/number/_exp_pow
->>>>>>> 91b531c6
   i32.const 3
   i32.add
   local.get $0
@@ -4158,22 +4096,14 @@
   local.get $3
   i32.const 1
   i32.shl
-<<<<<<< HEAD
-  local.tee $2
-=======
   local.tee $5
->>>>>>> 91b531c6
   i32.const 1
   call $~lib/rt/itcms/__new
   local.tee $3
   i32.store
   local.get $3
   i32.const 9760
-<<<<<<< HEAD
-  local.get $2
-=======
   local.get $5
->>>>>>> 91b531c6
   call $~lib/memory/memory.copy
   global.get $~lib/memory/__stack_pointer
   i32.const 4
