(module
 (type $i32_=>_i32 (func (param i32) (result i32)))
 (type $i32_i32_=>_i32 (func (param i32 i32) (result i32)))
 (type $none_=>_none (func))
 (type $i32_i32_i32_=>_none (func (param i32 i32 i32)))
 (type $i32_i32_i32_=>_i32 (func (param i32 i32 i32) (result i32)))
 (type $i32_i32_i32_i32_=>_none (func (param i32 i32 i32 i32)))
 (type $i32_i64_i32_i64_i32_i64_=>_i32 (func (param i32 i64 i32 i64 i32 i64) (result i32)))
 (import "env" "abort" (func $~lib/builtins/abort (param i32 i32 i32 i32)))
 (memory $0 1)
 (data (i32.const 1024) "\08\00\00\00\01\00\00\00\01\00\00\00\08\00\00\00t\00r\00u\00e")
 (data (i32.const 1056) "\n\00\00\00\01\00\00\00\01\00\00\00\n\00\00\00f\00a\00l\00s\00e")
 (data (i32.const 1088) "\"\00\00\00\01\00\00\00\01\00\00\00\"\00\00\00r\00e\00s\00o\00l\00v\00e\00-\00b\00i\00n\00a\00r\00y\00.\00t\00s")
 (data (i32.const 1152) "\02\00\00\00\01\00\00\00\01\00\00\00\02\00\00\00a")
 (data (i32.const 1184) "d\00\00\00\01\00\00\00\01\00\00\00d\00\00\00t\00o\00S\00t\00r\00i\00n\00g\00(\00)\00 \00r\00a\00d\00i\00x\00 \00a\00r\00g\00u\00m\00e\00n\00t\00 \00m\00u\00s\00t\00 \00b\00e\00 \00b\00e\00t\00w\00e\00e\00n\00 \002\00 \00a\00n\00d\00 \003\006")
 (data (i32.const 1312) "&\00\00\00\01\00\00\00\01\00\00\00&\00\00\00~\00l\00i\00b\00/\00u\00t\00i\00l\00/\00n\00u\00m\00b\00e\00r\00.\00t\00s")
 (data (i32.const 1376) "\02\00\00\00\01\00\00\00\01\00\00\00\02\00\00\000")
 (data (i32.const 1408) "H\00\00\00\01\00\00\00\01\00\00\00H\00\00\000\001\002\003\004\005\006\007\008\009\00a\00b\00c\00d\00e\00f\00g\00h\00i\00j\00k\00l\00m\00n\00o\00p\00q\00r\00s\00t\00u\00v\00w\00x\00y\00z")
 (data (i32.const 1504) "\02\00\00\00\01\00\00\00\01\00\00\00\02\00\00\001")
 (data (i32.const 1536) "\02\00\00\00\01\00\00\00\01\00\00\00\02\00\00\002")
 (data (i32.const 1568) "\06\00\00\00\01\00\00\00\01\00\00\00\06\00\00\000\00.\000")
 (data (i32.const 1600) "\06\00\00\00\01\00\00\00\01\00\00\00\06\00\00\00N\00a\00N")
 (data (i32.const 1632) "\12\00\00\00\01\00\00\00\01\00\00\00\12\00\00\00-\00I\00n\00f\00i\00n\00i\00t\00y")
 (data (i32.const 1680) "\10\00\00\00\01\00\00\00\01\00\00\00\10\00\00\00I\00n\00f\00i\00n\00i\00t\00y")
 (data (i32.const 1712) "\88\02\1c\08\a0\d5\8f\fav\bf>\a2\7f\e1\ae\bav\acU0 \fb\16\8b\ea5\ce]J\89B\cf-;eU\aa\b0k\9a\dfE\1a=\03\cf\1a\e6\ca\c6\9a\c7\17\fep\abO\dc\bc\be\fc\b1w\ff\0c\d6kA\ef\91V\be<\fc\7f\90\ad\1f\d0\8d\83\9aU1(\\Q\d3\b5\c9\a6\ad\8f\acq\9d\cb\8b\ee#w\"\9c\eamSx@\91I\cc\aeW\ce\b6]y\12<\827V\fbM6\94\10\c2O\98H8o\ea\96\90\c7:\82%\cb\85t\d7\f4\97\bf\97\cd\cf\86\a0\e5\ac*\17\98\n4\ef\8e\b25*\fbg8\b2;?\c6\d2\df\d4\c8\84\ba\cd\d3\1a\'D\dd\c5\96\c9%\bb\ce\9fk\93\84\a5b}$l\ac\db\f6\da_\0dXf\ab\a3&\f1\c3\de\93\f8\e2\f3\b8\80\ff\aa\a8\ad\b5\b5\8bJ|l\05_b\87S0\c14`\ff\bc\c9U&\ba\91\8c\85N\96\bd~)p$w\f9\df\8f\b8\e5\b8\9f\bd\df\a6\94}t\88\cf_\a9\f8\cf\9b\a8\8f\93pD\b9k\15\0f\bf\f8\f0\08\8a\b611eU%\b0\cd\ac\7f{\d0\c6\e2?\99\06;+*\c4\10\\\e4\d3\92si\99$$\aa\0e\ca\00\83\f2\b5\87\fd\eb\1a\11\92d\08\e5\bc\cc\88Po\t\cc\bc\8c,e\19\e2X\17\b7\d1\00\00\00\00\00\00@\9c\00\00\00\00\10\a5\d4\e8\00\00b\ac\c5\ebx\ad\84\t\94\f8x9?\81\b3\15\07\c9{\ce\97\c0p\\\ea{\ce2~\8fh\80\e9\ab\a48\d2\d5E\"\9a\17&\'O\9f\'\fb\c4\d41\a2c\ed\a8\ad\c8\8c8e\de\b0\dbe\ab\1a\8e\08\c7\83\9a\1dqB\f9\1d]\c4X\e7\1b\a6,iM\92\ea\8dp\1ad\ee\01\daJw\ef\9a\99\a3m\a2\85k}\b4{x\t\f2w\18\ddy\a1\e4T\b4\c2\c5\9b[\92\86[\86=]\96\c8\c5S5\c8\b3\a0\97\fa\\\b4*\95\e3_\a0\99\bd\9fF\de%\8c9\db4\c2\9b\a5\\\9f\98\a3r\9a\c6\f6\ce\be\e9TS\bf\dc\b7\e2A\"\f2\17\f3\fc\88\a5x\\\d3\9b\ce \cc\dfS!{\f3Z\16\98:0\1f\97\dc\b5\a0\e2\96\b3\e3\\S\d1\d9\a8<D\a7\a4\d9|\9b\fb\10D\a4\a7LLv\bb\1a\9c@\b6\ef\8e\ab\8b,\84W\a6\10\ef\1f\d0)1\91\e9\e5\a4\10\9b\9d\0c\9c\a1\fb\9b\10\e7)\f4;b\d9 (\ac\85\cf\a7z^KD\80-\dd\ac\03@\e4!\bf\8f\ffD^/\9cg\8eA\b8\8c\9c\9d\173\d4\a9\1b\e3\b4\92\db\19\9e\d9w\df\ban\bf\96\ebk\ee\f0\9b;\02\87\af")
 (data (i32.const 2408) "<\fbW\fbr\fb\8c\fb\a7\fb\c1\fb\dc\fb\f6\fb\11\fc,\fcF\fca\fc{\fc\96\fc\b1\fc\cb\fc\e6\fc\00\fd\1b\fd5\fdP\fdk\fd\85\fd\a0\fd\ba\fd\d5\fd\ef\fd\n\fe%\fe?\feZ\fet\fe\8f\fe\a9\fe\c4\fe\df\fe\f9\fe\14\ff.\ffI\ffc\ff~\ff\99\ff\b3\ff\ce\ff\e8\ff\03\00\1e\008\00S\00m\00\88\00\a2\00\bd\00\d8\00\f2\00\0d\01\'\01B\01\\\01w\01\92\01\ac\01\c7\01\e1\01\fc\01\16\021\02L\02f\02\81\02\9b\02\b6\02\d0\02\eb\02\06\03 \03;\03U\03p\03\8b\03\a5\03\c0\03\da\03\f5\03\0f\04*\04")
 (data (i32.const 2584) "\01\00\00\00\n\00\00\00d\00\00\00\e8\03\00\00\10\'\00\00\a0\86\01\00@B\0f\00\80\96\98\00\00\e1\f5\05\00\ca\9a;")
 (data (i32.const 2628) "\01\00\00\00\01")
 (data (i32.const 2640) "\1e\00\00\00\01\00\00\00\01\00\00\00\1e\00\00\00~\00l\00i\00b\00/\00r\00t\00/\00s\00t\00u\00b\00.\00t\00s")
 (data (i32.const 2688) "\06\00\00\00\01\00\00\00\01\00\00\00\06\00\00\004\00.\000")
 (data (i32.const 2720) "\02\00\00\00\01\00\00\00\01\00\00\00\02\00\00\004")
 (data (i32.const 2752) "\02\00\00\00\01\00\00\00\01\00\00\00\02\00\00\003")
 (data (i32.const 2784) "\04\00\00\00\01\00\00\00\01\00\00\00\04\00\00\00-\001")
 (data (i32.const 2816) "\04\00\00\00\01\00\00\00\01\00\00\00\04\00\00\00l\00t")
 (data (i32.const 2848) "\04\00\00\00\01\00\00\00\01\00\00\00\04\00\00\00g\00t")
 (data (i32.const 2880) "\04\00\00\00\01\00\00\00\01\00\00\00\04\00\00\00l\00e")
 (data (i32.const 2912) "\04\00\00\00\01\00\00\00\01\00\00\00\04\00\00\00g\00e")
 (data (i32.const 2944) "\04\00\00\00\01\00\00\00\01\00\00\00\04\00\00\00e\00q")
 (data (i32.const 2976) "\04\00\00\00\01\00\00\00\01\00\00\00\04\00\00\00n\00e")
 (data (i32.const 3008) "\06\00\00\00\01\00\00\00\01\00\00\00\06\00\00\00a\00d\00d")
 (data (i32.const 3040) "\06\00\00\00\01\00\00\00\01\00\00\00\06\00\00\00s\00u\00b")
 (data (i32.const 3072) "\06\00\00\00\01\00\00\00\01\00\00\00\06\00\00\00m\00u\00l")
 (data (i32.const 3104) "\06\00\00\00\01\00\00\00\01\00\00\00\06\00\00\00d\00i\00v")
 (data (i32.const 3136) "\06\00\00\00\01\00\00\00\01\00\00\00\06\00\00\00r\00e\00m")
 (data (i32.const 3168) "\06\00\00\00\01\00\00\00\01\00\00\00\06\00\00\00p\00o\00w")
 (global $resolve-binary/a (mut i32) (i32.const 0))
 (global $~lib/rt/stub/offset (mut i32) (i32.const 0))
 (global $~lib/util/number/_K (mut i32) (i32.const 0))
 (global $~lib/util/number/_frc_pow (mut i64) (i64.const 0))
 (global $~lib/util/number/_exp_pow (mut i32) (i32.const 0))
 (global $resolve-binary/bar (mut i32) (i32.const 0))
 (global $resolve-binary/bar2 (mut i32) (i32.const 0))
 (export "memory" (memory $0))
 (start $~start)
 (func $~lib/string/String#get:length (param $0 i32) (result i32)
  local.get $0
  i32.const 16
  i32.sub
  i32.load offset=12
  i32.const 1
  i32.shr_u
 )
 (func $~lib/util/string/compareImpl (param $0 i32) (param $1 i32) (param $2 i32) (result i32)
  (local $3 i32)
  (local $4 i32)
  local.get $0
  i32.const 7
  i32.and
  local.get $1
  i32.const 7
  i32.and
  i32.or
  i32.eqz
  i32.const 0
  local.get $2
  i32.const 4
  i32.ge_u
  select
  if
   loop $do-continue|0
    local.get $0
    i64.load
    local.get $1
    i64.load
    i64.eq
    if
     local.get $0
     i32.const 8
     i32.add
     local.set $0
     local.get $1
     i32.const 8
     i32.add
     local.set $1
     local.get $2
     i32.const 4
     i32.sub
     local.tee $2
     i32.const 4
     i32.ge_u
     br_if $do-continue|0
    end
   end
  end
  loop $while-continue|1
   local.get $2
   local.tee $3
   i32.const 1
   i32.sub
   local.set $2
   local.get $3
   if
    local.get $0
    i32.load16_u
    local.tee $3
    local.get $1
    i32.load16_u
    local.tee $4
    i32.ne
    if
     local.get $3
     local.get $4
     i32.sub
     return
    end
    local.get $0
    i32.const 2
    i32.add
    local.set $0
    local.get $1
    i32.const 2
    i32.add
    local.set $1
    br $while-continue|1
   end
  end
  i32.const 0
 )
 (func $~lib/string/String.__eq (param $0 i32) (param $1 i32) (result i32)
  (local $2 i32)
  local.get $0
  local.get $1
  i32.eq
  if
   i32.const 1
   return
  end
  block $folding-inner0
   local.get $1
   i32.eqz
   i32.const 1
   local.get $0
   select
   br_if $folding-inner0
   local.get $0
   call $~lib/string/String#get:length
   local.tee $2
   local.get $1
   call $~lib/string/String#get:length
   i32.ne
   br_if $folding-inner0
   local.get $0
   local.get $1
   local.get $2
   call $~lib/util/string/compareImpl
   i32.eqz
   return
  end
  i32.const 0
 )
 (func $~lib/util/number/decimalCount32 (param $0 i32) (result i32)
  local.get $0
  i32.const 10
  i32.ge_u
  i32.const 1
  i32.add
  local.get $0
  i32.const 10000
  i32.ge_u
  i32.const 3
  i32.add
  local.get $0
  i32.const 1000
  i32.ge_u
  i32.add
  local.get $0
  i32.const 100
  i32.lt_u
  select
  local.get $0
  i32.const 1000000
  i32.ge_u
  i32.const 6
  i32.add
  local.get $0
  i32.const 1000000000
  i32.ge_u
  i32.const 8
  i32.add
  local.get $0
  i32.const 100000000
  i32.ge_u
  i32.add
  local.get $0
  i32.const 10000000
  i32.lt_u
  select
  local.get $0
  i32.const 100000
  i32.lt_u
  select
 )
 (func $~lib/rt/stub/__alloc (param $0 i32) (param $1 i32) (result i32)
  (local $2 i32)
  (local $3 i32)
  (local $4 i32)
  (local $5 i32)
  (local $6 i32)
  local.get $0
  i32.const 1073741808
  i32.gt_u
  if
   unreachable
  end
  global.get $~lib/rt/stub/offset
  i32.const 16
  i32.add
  local.tee $4
  local.get $0
  i32.const 15
  i32.add
  i32.const -16
  i32.and
  local.tee $2
  i32.const 16
  local.get $2
  i32.const 16
  i32.gt_u
  select
  local.tee $6
  i32.add
  local.tee $2
  memory.size
  local.tee $5
  i32.const 16
  i32.shl
  local.tee $3
  i32.gt_u
  if
   local.get $5
   local.get $2
   local.get $3
   i32.sub
   i32.const 65535
   i32.add
   i32.const -65536
   i32.and
   i32.const 16
   i32.shr_u
   local.tee $3
   local.get $5
   local.get $3
   i32.gt_s
   select
   memory.grow
   i32.const 0
   i32.lt_s
   if
    local.get $3
    memory.grow
    i32.const 0
    i32.lt_s
    if
     unreachable
    end
   end
  end
  local.get $2
  global.set $~lib/rt/stub/offset
  local.get $4
  i32.const 16
  i32.sub
  local.tee $2
  local.get $6
  i32.store
  local.get $2
  i32.const 1
  i32.store offset=4
  local.get $2
  local.get $1
  i32.store offset=8
  local.get $2
  local.get $0
  i32.store offset=12
  local.get $4
 )
 (func $~lib/util/number/utoa_dec_simple<u32> (param $0 i32) (param $1 i32) (param $2 i32)
  (local $3 i32)
  loop $do-continue|0
   local.get $1
   i32.const 10
   i32.rem_u
   local.set $3
   local.get $1
   i32.const 10
   i32.div_u
   local.set $1
   local.get $0
   local.get $2
   i32.const 1
   i32.sub
   local.tee $2
   i32.const 1
   i32.shl
   i32.add
   local.get $3
   i32.const 48
   i32.add
   i32.store16
   local.get $1
   br_if $do-continue|0
  end
 )
 (func $~lib/number/I32#toString (param $0 i32) (result i32)
  (local $1 i32)
  (local $2 i32)
  (local $3 i32)
  local.get $0
  if (result i32)
   local.get $0
   i32.const 31
   i32.shr_u
   local.tee $1
   if
    i32.const 0
    local.get $0
    i32.sub
    local.set $0
   end
   local.get $0
   call $~lib/util/number/decimalCount32
   local.get $1
   i32.add
   local.tee $3
   i32.const 1
   i32.shl
   i32.const 1
   call $~lib/rt/stub/__alloc
   local.tee $2
   local.get $0
   local.get $3
   call $~lib/util/number/utoa_dec_simple<u32>
   local.get $1
   if
    local.get $2
    i32.const 45
    i32.store16
   end
   local.get $2
  else
   i32.const 1392
  end
 )
 (func $~lib/util/number/genDigits (param $0 i32) (param $1 i64) (param $2 i32) (param $3 i64) (param $4 i32) (param $5 i64) (result i32)
  (local $6 i32)
  (local $7 i64)
  (local $8 i32)
  (local $9 i64)
  (local $10 i32)
  (local $11 i64)
  (local $12 i64)
  local.get $3
  local.get $1
  i64.sub
  local.set $9
  local.get $3
  i64.const 1
  i32.const 0
  local.get $4
  i32.sub
  local.tee $10
  i64.extend_i32_s
  i64.shl
  local.tee $11
  i64.const 1
  i64.sub
  local.tee $12
  i64.and
  local.set $7
  local.get $3
  local.get $10
  i64.extend_i32_s
  i64.shr_u
  i32.wrap_i64
  local.tee $6
  call $~lib/util/number/decimalCount32
  local.set $4
  loop $while-continue|0
   local.get $4
   i32.const 0
   i32.gt_s
   if
    block $break|1
     block $case10|1
      block $case9|1
       block $case8|1
        block $case7|1
         block $case6|1
          block $case5|1
           block $case4|1
            block $case3|1
             block $case2|1
              block $case1|1
               local.get $4
               i32.const 10
               i32.ne
               if
                local.get $4
                i32.const 1
                i32.sub
                br_table $case9|1 $case8|1 $case7|1 $case6|1 $case5|1 $case4|1 $case3|1 $case2|1 $case1|1 $case10|1
               end
               local.get $6
               i32.const 1000000000
               i32.div_u
               local.set $2
               local.get $6
               i32.const 1000000000
               i32.rem_u
               local.set $6
               br $break|1
              end
              local.get $6
              i32.const 100000000
              i32.div_u
              local.set $2
              local.get $6
              i32.const 100000000
              i32.rem_u
              local.set $6
              br $break|1
             end
             local.get $6
             i32.const 10000000
             i32.div_u
             local.set $2
             local.get $6
             i32.const 10000000
             i32.rem_u
             local.set $6
             br $break|1
            end
            local.get $6
            i32.const 1000000
            i32.div_u
            local.set $2
            local.get $6
            i32.const 1000000
            i32.rem_u
            local.set $6
            br $break|1
           end
           local.get $6
           i32.const 100000
           i32.div_u
           local.set $2
           local.get $6
           i32.const 100000
           i32.rem_u
           local.set $6
           br $break|1
          end
          local.get $6
          i32.const 10000
          i32.div_u
          local.set $2
          local.get $6
          i32.const 10000
          i32.rem_u
          local.set $6
          br $break|1
         end
         local.get $6
         i32.const 1000
         i32.div_u
         local.set $2
         local.get $6
         i32.const 1000
         i32.rem_u
         local.set $6
         br $break|1
        end
        local.get $6
        i32.const 100
        i32.div_u
        local.set $2
        local.get $6
        i32.const 100
        i32.rem_u
        local.set $6
        br $break|1
       end
       local.get $6
       i32.const 10
       i32.div_u
       local.set $2
       local.get $6
       i32.const 10
       i32.rem_u
       local.set $6
       br $break|1
      end
      local.get $6
      local.set $2
      i32.const 0
      local.set $6
      br $break|1
     end
     i32.const 0
     local.set $2
    end
    local.get $2
    local.get $8
    i32.or
    if
     local.get $0
     local.get $8
     i32.const 1
     i32.shl
     i32.add
     local.get $2
     i32.const 65535
     i32.and
     i32.const 48
     i32.add
     i32.store16
     local.get $8
     i32.const 1
     i32.add
     local.set $8
    end
    local.get $4
    i32.const 1
    i32.sub
    local.set $4
    local.get $7
    local.get $6
    i64.extend_i32_u
    local.get $10
    i64.extend_i32_s
    i64.shl
    i64.add
    local.tee $1
    local.get $5
    i64.le_u
    if
     local.get $4
     global.get $~lib/util/number/_K
     i32.add
     global.set $~lib/util/number/_K
     local.get $4
     i32.const 2
     i32.shl
     i32.const 2584
     i32.add
     i64.load32_u
     local.get $10
     i64.extend_i32_s
     i64.shl
     local.set $3
     local.get $0
     local.get $8
     i32.const 1
     i32.sub
     i32.const 1
     i32.shl
     i32.add
     local.tee $0
     i32.load16_u
     local.set $4
     loop $while-continue|3
      i32.const 1
      local.get $9
      local.get $1
      i64.sub
      local.get $1
      local.get $3
      i64.add
      local.tee $7
      local.get $9
      i64.sub
      i64.gt_u
      local.get $7
      local.get $9
      i64.lt_u
      select
      i32.const 0
      local.get $5
      local.get $1
      i64.sub
      local.get $3
      i64.ge_u
      i32.const 0
      local.get $1
      local.get $9
      i64.lt_u
      select
      select
      if
       local.get $4
       i32.const 1
       i32.sub
       local.set $4
       local.get $1
       local.get $3
       i64.add
       local.set $1
       br $while-continue|3
      end
     end
     local.get $0
     local.get $4
     i32.store16
     local.get $8
     return
    end
    br $while-continue|0
   end
  end
  local.get $10
  i64.extend_i32_s
  local.set $1
  loop $while-continue|4
   local.get $5
   i64.const 10
   i64.mul
   local.set $5
   local.get $7
   i64.const 10
   i64.mul
   local.tee $3
   local.get $1
   i64.shr_u
   local.tee $7
   local.get $8
   i64.extend_i32_s
   i64.or
   i64.const 0
   i64.ne
   if
    local.get $0
    local.get $8
    i32.const 1
    i32.shl
    i32.add
    local.get $7
    i32.wrap_i64
    i32.const 65535
    i32.and
    i32.const 48
    i32.add
    i32.store16
    local.get $8
    i32.const 1
    i32.add
    local.set $8
   end
   local.get $4
   i32.const 1
   i32.sub
   local.set $4
   local.get $3
   local.get $12
   i64.and
   local.tee $7
   local.get $5
   i64.ge_u
   br_if $while-continue|4
  end
  local.get $4
  global.get $~lib/util/number/_K
  i32.add
  global.set $~lib/util/number/_K
  local.get $7
  local.set $1
  local.get $9
  i32.const 0
  local.get $4
  i32.sub
  i32.const 2
  i32.shl
  i32.const 2584
  i32.add
  i64.load32_u
  i64.mul
  local.set $3
  local.get $0
  local.get $8
  i32.const 1
  i32.sub
  i32.const 1
  i32.shl
  i32.add
  local.tee $0
  i32.load16_u
  local.set $4
  loop $while-continue|6
   i32.const 1
   local.get $3
   local.get $1
   i64.sub
   local.get $1
   local.get $11
   i64.add
   local.tee $7
   local.get $3
   i64.sub
   i64.gt_u
   local.get $7
   local.get $3
   i64.lt_u
   select
   i32.const 0
   local.get $5
   local.get $1
   i64.sub
   local.get $11
   i64.ge_u
   i32.const 0
   local.get $1
   local.get $3
   i64.lt_u
   select
   select
   if
    local.get $4
    i32.const 1
    i32.sub
    local.set $4
    local.get $1
    local.get $11
    i64.add
    local.set $1
    br $while-continue|6
   end
  end
  local.get $0
  local.get $4
  i32.store16
  local.get $8
 )
 (func $~lib/memory/memory.copy (param $0 i32) (param $1 i32) (param $2 i32)
  (local $3 i32)
  (local $4 i32)
  block $~lib/util/memory/memmove|inlined.0
   local.get $2
   local.set $4
   local.get $0
   local.get $1
   i32.eq
   br_if $~lib/util/memory/memmove|inlined.0
   local.get $0
   local.get $1
   i32.lt_u
   if
    local.get $1
    i32.const 7
    i32.and
    local.get $0
    i32.const 7
    i32.and
    i32.eq
    if
     loop $while-continue|0
      local.get $0
      i32.const 7
      i32.and
      if
       local.get $4
       i32.eqz
       br_if $~lib/util/memory/memmove|inlined.0
       local.get $4
       i32.const 1
       i32.sub
       local.set $4
       local.get $0
       local.tee $2
       i32.const 1
       i32.add
       local.set $0
       local.get $1
       local.tee $3
       i32.const 1
       i32.add
       local.set $1
       local.get $2
       local.get $3
       i32.load8_u
       i32.store8
       br $while-continue|0
      end
     end
     loop $while-continue|1
      local.get $4
      i32.const 8
      i32.ge_u
      if
       local.get $0
       local.get $1
       i64.load
       i64.store
       local.get $4
       i32.const 8
       i32.sub
       local.set $4
       local.get $0
       i32.const 8
       i32.add
       local.set $0
       local.get $1
       i32.const 8
       i32.add
       local.set $1
       br $while-continue|1
      end
     end
    end
    loop $while-continue|2
     local.get $4
     if
      local.get $0
      local.tee $2
      i32.const 1
      i32.add
      local.set $0
      local.get $1
      local.tee $3
      i32.const 1
      i32.add
      local.set $1
      local.get $2
      local.get $3
      i32.load8_u
      i32.store8
      local.get $4
      i32.const 1
      i32.sub
      local.set $4
      br $while-continue|2
     end
    end
   else
    local.get $1
    i32.const 7
    i32.and
    local.get $0
    i32.const 7
    i32.and
    i32.eq
    if
     loop $while-continue|3
      local.get $0
      local.get $4
      i32.add
      i32.const 7
      i32.and
      if
       local.get $4
       i32.eqz
       br_if $~lib/util/memory/memmove|inlined.0
       local.get $4
       i32.const 1
       i32.sub
       local.tee $4
       local.get $0
       i32.add
       local.get $1
       local.get $4
       i32.add
       i32.load8_u
       i32.store8
       br $while-continue|3
      end
     end
     loop $while-continue|4
      local.get $4
      i32.const 8
      i32.ge_u
      if
       local.get $4
       i32.const 8
       i32.sub
       local.tee $4
       local.get $0
       i32.add
       local.get $1
       local.get $4
       i32.add
       i64.load
       i64.store
       br $while-continue|4
      end
     end
    end
    loop $while-continue|5
     local.get $4
     if
      local.get $4
      i32.const 1
      i32.sub
      local.tee $4
      local.get $0
      i32.add
      local.get $1
      local.get $4
      i32.add
      i32.load8_u
      i32.store8
      br $while-continue|5
     end
    end
   end
  end
 )
 (func $~lib/util/number/prettify (param $0 i32) (param $1 i32) (param $2 i32) (result i32)
  (local $3 i32)
  local.get $2
  i32.eqz
  if
   local.get $0
   local.get $1
   i32.const 1
   i32.shl
   i32.add
   i32.const 3145774
   i32.store
   local.get $1
   i32.const 2
   i32.add
   return
  end
  local.get $1
  local.get $1
  local.get $2
  i32.add
  local.tee $3
  i32.le_s
  if (result i32)
   local.get $3
   i32.const 21
   i32.le_s
  else
   i32.const 0
  end
  if (result i32)
   loop $for-loop|0
    local.get $1
    local.get $3
    i32.lt_s
    if
     local.get $0
     local.get $1
     i32.const 1
     i32.shl
     i32.add
     i32.const 48
     i32.store16
     local.get $1
     i32.const 1
     i32.add
     local.set $1
     br $for-loop|0
    end
   end
   local.get $0
   local.get $3
   i32.const 1
   i32.shl
   i32.add
   i32.const 3145774
   i32.store
   local.get $3
   i32.const 2
   i32.add
  else
   local.get $3
   i32.const 21
   i32.le_s
   i32.const 0
   local.get $3
   i32.const 0
   i32.gt_s
   select
   if (result i32)
    local.get $0
    local.get $3
    i32.const 1
    i32.shl
    i32.add
    local.tee $0
    i32.const 2
    i32.add
    local.get $0
    i32.const 0
    local.get $2
    i32.sub
    i32.const 1
    i32.shl
    call $~lib/memory/memory.copy
    local.get $0
    i32.const 46
    i32.store16
    local.get $1
    i32.const 1
    i32.add
   else
    local.get $3
    i32.const 0
    i32.le_s
    i32.const 0
    i32.const -6
    local.get $3
    i32.lt_s
    select
    if (result i32)
     local.get $0
     i32.const 2
     local.get $3
     i32.sub
     local.tee $3
     i32.const 1
     i32.shl
     i32.add
     local.get $0
     local.get $1
     i32.const 1
     i32.shl
     call $~lib/memory/memory.copy
     local.get $0
     i32.const 3014704
     i32.store
     i32.const 2
     local.set $2
     loop $for-loop|1
      local.get $2
      local.get $3
      i32.lt_s
      if
       local.get $0
       local.get $2
       i32.const 1
       i32.shl
       i32.add
       i32.const 48
       i32.store16
       local.get $2
       i32.const 1
       i32.add
       local.set $2
       br $for-loop|1
      end
     end
     local.get $1
     local.get $3
     i32.add
    else
     local.get $1
     i32.const 1
     i32.eq
     if (result i32)
      local.get $0
      i32.const 101
      i32.store16 offset=2
      local.get $0
      local.tee $1
      i32.const 4
      i32.add
      local.get $3
      i32.const 1
      i32.sub
      local.tee $0
      i32.const 0
      i32.lt_s
      local.tee $2
      if
       i32.const 0
       local.get $0
       i32.sub
       local.set $0
      end
      local.get $0
      local.get $0
      call $~lib/util/number/decimalCount32
      i32.const 1
      i32.add
      local.tee $0
      call $~lib/util/number/utoa_dec_simple<u32>
      local.get $1
      i32.const 45
      i32.const 43
      local.get $2
      select
      i32.store16 offset=4
      local.get $0
      i32.const 2
      i32.add
     else
      local.get $0
      i32.const 4
      i32.add
      local.get $0
      i32.const 2
      i32.add
      local.get $1
      i32.const 1
      i32.shl
      local.tee $2
      i32.const 2
      i32.sub
      call $~lib/memory/memory.copy
      local.get $0
      i32.const 46
      i32.store16 offset=2
      local.get $0
      local.get $2
      i32.add
      local.tee $0
      i32.const 101
      i32.store16 offset=2
      local.get $0
      local.tee $2
      i32.const 4
      i32.add
      local.get $3
      i32.const 1
      i32.sub
      local.tee $0
      i32.const 0
      i32.lt_s
      local.tee $3
      if
       i32.const 0
       local.get $0
       i32.sub
       local.set $0
      end
      local.get $0
      local.get $0
      call $~lib/util/number/decimalCount32
      i32.const 1
      i32.add
      local.tee $0
      call $~lib/util/number/utoa_dec_simple<u32>
      local.get $2
      i32.const 45
      i32.const 43
      local.get $3
      select
      i32.store16 offset=4
      local.get $0
      local.get $1
      i32.add
      i32.const 2
      i32.add
     end
    end
   end
  end
 )
 (func $~lib/util/number/dtoa_core (param $0 i32) (result i32)
  (local $1 i64)
  (local $2 i64)
  (local $3 i64)
  i32.const -4
  global.set $~lib/util/number/_K
  i32.const 2064
  i64.load
  global.set $~lib/util/number/_frc_pow
  i32.const 2496
  i32.load16_s
  global.set $~lib/util/number/_exp_pow
  local.get $0
  local.get $0
  global.get $~lib/util/number/_frc_pow
  local.tee $2
  i64.const 32
  i64.shr_u
  local.tee $3
  i64.const 2147483648
  i64.mul
  local.get $2
  i64.const 4294967295
  i64.and
  local.tee $2
  i64.const 2147483648
  i64.mul
  i64.const 0
  i64.add
  local.tee $1
  i64.const 32
  i64.shr_u
  i64.add
  local.get $1
  i64.const 4294967295
  i64.and
  i64.const 0
  i64.add
  i64.const 2147483647
  i64.add
  i64.const 32
  i64.shr_u
  i64.add
  global.get $~lib/util/number/_exp_pow
  local.tee $0
  i32.const 3
  i32.add
  local.get $3
  i64.const 2147483648
  i64.mul
  local.get $2
  i64.const 2147483648
  i64.mul
  local.get $2
  i64.const 1024
  i64.mul
  i64.const 32
  i64.shr_u
  i64.add
  local.tee $1
  i64.const 32
  i64.shr_u
  i64.add
  local.get $3
  i64.const 1024
  i64.mul
  local.get $1
  i64.const 4294967295
  i64.and
  i64.add
  i64.const 2147483647
  i64.add
  i64.const 32
  i64.shr_u
  i64.add
  i64.const 1
  i64.sub
  local.tee $1
  local.get $0
  i32.const 3
  i32.add
  local.get $1
  local.get $3
  i64.const 2147483647
  i64.mul
  local.get $2
  i64.const 2147483647
  i64.mul
  local.get $2
  i64.const 4294966784
  i64.mul
  i64.const 32
  i64.shr_u
  i64.add
  local.tee $1
  i64.const 32
  i64.shr_u
  i64.add
  local.get $3
  i64.const 4294966784
  i64.mul
  local.get $1
  i64.const 4294967295
  i64.and
  i64.add
  i64.const 2147483647
  i64.add
  i64.const 32
  i64.shr_u
  i64.add
  i64.const 1
  i64.add
  i64.sub
  call $~lib/util/number/genDigits
  global.get $~lib/util/number/_K
  call $~lib/util/number/prettify
 )
 (func $~lib/string/String#substring (param $0 i32) (param $1 i32) (result i32)
  (local $2 i32)
  (local $3 i32)
  (local $4 i32)
  i32.const 0
  local.get $0
  call $~lib/string/String#get:length
  local.tee $4
  i32.lt_s
  local.set $2
  local.get $1
  i32.const 0
  local.get $1
  i32.const 0
  i32.gt_s
  select
  local.tee $3
  local.get $4
  i32.lt_s
  local.set $1
  i32.const 0
  local.get $4
  local.get $2
  select
  local.tee $2
  local.get $3
  local.get $4
  local.get $1
  select
  local.tee $3
  local.get $2
  local.get $3
  i32.gt_s
  select
  i32.const 1
  i32.shl
  local.tee $1
  local.get $2
  local.get $3
  local.get $2
  local.get $3
  i32.lt_s
  select
  i32.const 1
  i32.shl
  local.tee $2
  i32.sub
  local.tee $3
  i32.eqz
  if
   i32.const 2640
   return
  end
  i32.const 0
  local.get $1
  local.get $4
  i32.const 1
  i32.shl
  i32.eq
  local.get $2
  select
  if
   local.get $0
   return
  end
  local.get $3
  i32.const 1
  call $~lib/rt/stub/__alloc
  local.tee $1
  local.get $0
  local.get $2
  i32.add
  local.get $3
  call $~lib/memory/memory.copy
  local.get $1
 )
 (func $start:resolve-binary
  (local $0 i32)
  (local $1 i32)
<<<<<<< HEAD
  (local $2 f64)
  (local $3 i32)
=======
  (local $2 i32)
  i32.const 56
  i32.const 1
  call $~lib/rt/stub/__alloc
  local.tee $0
  call $~lib/util/number/dtoa_core
  local.tee $1
  i32.const 28
  i32.ne
  if (result i32)
   local.get $0
   local.get $1
   call $~lib/string/String#substring
   local.get $0
   i32.const 15
   i32.and
   i32.eqz
   i32.const 0
   local.get $0
   select
   i32.eqz
   if
    i32.const 0
    i32.const 2656
    i32.const 68
    i32.const 3
    call $~lib/builtins/abort
    unreachable
   end
   local.get $0
   i32.const 16
   i32.sub
   local.tee $2
   i32.load offset=4
   i32.const 1
   i32.ne
   if
    i32.const 0
    i32.const 2656
    i32.const 70
    i32.const 14
    call $~lib/builtins/abort
    unreachable
   end
   global.get $~lib/rt/stub/offset
   local.get $0
   local.get $2
   i32.load
   i32.add
   i32.eq
   if
    local.get $2
    global.set $~lib/rt/stub/offset
   end
  else
   local.get $0
  end
 )
 (func $start:resolve-binary
>>>>>>> 94ba6af3
  i32.const 1040
  i32.const 1040
  call $~lib/string/String.__eq
  i32.eqz
  if
   i32.const 0
   i32.const 1104
   i32.const 2
   i32.const 1
   call $~lib/builtins/abort
   unreachable
  end
  i32.const 1072
  i32.const 1072
  call $~lib/string/String.__eq
  i32.eqz
  if
   i32.const 0
   i32.const 1104
   i32.const 7
   i32.const 1
   call $~lib/builtins/abort
   unreachable
  end
  i32.const 1040
  i32.const 1040
  call $~lib/string/String.__eq
  i32.eqz
  if
   i32.const 0
   i32.const 1104
   i32.const 12
   i32.const 1
   call $~lib/builtins/abort
   unreachable
  end
  i32.const 1072
  i32.const 1072
  call $~lib/string/String.__eq
  i32.eqz
  if
   i32.const 0
   i32.const 1104
   i32.const 17
   i32.const 1
   call $~lib/builtins/abort
   unreachable
  end
  i32.const 1072
  i32.const 1072
  call $~lib/string/String.__eq
  i32.eqz
  if
   i32.const 0
   i32.const 1104
   i32.const 22
   i32.const 1
   call $~lib/builtins/abort
   unreachable
  end
  i32.const 1040
  i32.const 1040
  call $~lib/string/String.__eq
  i32.eqz
  if
   i32.const 0
   i32.const 1104
   i32.const 27
   i32.const 1
   call $~lib/builtins/abort
   unreachable
  end
  i32.const 1040
  i32.const 1040
  call $~lib/string/String.__eq
  i32.eqz
  if
   i32.const 0
   i32.const 1104
   i32.const 34
   i32.const 1
   call $~lib/builtins/abort
   unreachable
  end
  i32.const 1072
  i32.const 1072
  call $~lib/string/String.__eq
  i32.eqz
  if
   i32.const 0
   i32.const 1104
   i32.const 39
   i32.const 1
   call $~lib/builtins/abort
   unreachable
  end
  i32.const 3200
  global.set $~lib/rt/stub/offset
  i32.const 1
  global.set $resolve-binary/a
  i32.const 1
  call $~lib/number/I32#toString
  i32.const 1520
  call $~lib/string/String.__eq
  i32.eqz
  if
   i32.const 0
   i32.const 1104
   i32.const 48
   i32.const 1
   call $~lib/builtins/abort
   unreachable
  end
  global.get $resolve-binary/a
  i32.const 1
  i32.add
  global.set $resolve-binary/a
  global.get $resolve-binary/a
  call $~lib/number/I32#toString
  i32.const 1552
  call $~lib/string/String.__eq
  i32.eqz
  if
   i32.const 0
   i32.const 1104
   i32.const 53
   i32.const 1
   call $~lib/builtins/abort
   unreachable
  end
  global.get $resolve-binary/a
  i32.const 1
  i32.sub
  global.set $resolve-binary/a
  global.get $resolve-binary/a
  call $~lib/number/I32#toString
  i32.const 1520
  call $~lib/string/String.__eq
  i32.eqz
  if
   i32.const 0
   i32.const 1104
   i32.const 58
   i32.const 1
   call $~lib/builtins/abort
   unreachable
  end
  global.get $resolve-binary/a
  i32.const 1
  i32.shl
  global.set $resolve-binary/a
  global.get $resolve-binary/a
  call $~lib/number/I32#toString
  i32.const 1552
  call $~lib/string/String.__eq
  i32.eqz
  if
   i32.const 0
   i32.const 1104
   i32.const 63
   i32.const 1
   call $~lib/builtins/abort
   unreachable
  end
<<<<<<< HEAD
  block $__inlined_func$~lib/util/number/dtoa
   i32.const 56
   i32.const 1
   call $~lib/rt/stub/__alloc
   local.tee $1
   call $~lib/util/number/dtoa_core
   local.tee $0
   i32.const 28
   i32.eq
   br_if $__inlined_func$~lib/util/number/dtoa
   local.get $1
   local.get $0
   call $~lib/string/String#substring
   local.get $1
   i32.const 15
   i32.and
   i32.eqz
   i32.const 0
   local.get $1
   select
   i32.eqz
   if
    i32.const 0
    i32.const 2368
    i32.const 70
    i32.const 3
    call $~lib/builtins/abort
    unreachable
   end
   local.get $1
   i32.const 16
   i32.sub
   local.tee $3
   i32.load offset=4
   i32.const 1
   i32.ne
   if
    i32.const 0
    i32.const 2368
    i32.const 72
    i32.const 14
    call $~lib/builtins/abort
    unreachable
   end
   global.get $~lib/rt/stub/offset
   local.get $1
   local.get $3
   i32.load
   i32.add
   i32.eq
   if
    local.get $3
    global.set $~lib/rt/stub/offset
   end
   local.set $1
  end
  local.get $1
  i32.const 2416
=======
  call $~lib/number/F64#toString
  i32.const 2704
>>>>>>> 94ba6af3
  call $~lib/string/String.__eq
  i32.eqz
  if
   i32.const 0
   i32.const 1104
   i32.const 69
   i32.const 1
   call $~lib/builtins/abort
   unreachable
  end
  i32.const 4
  global.set $resolve-binary/a
  i32.const 2
  global.set $resolve-binary/a
  i32.const 2
  call $~lib/number/I32#toString
  i32.const 1552
  call $~lib/string/String.__eq
  i32.eqz
  if
   i32.const 0
   i32.const 1104
   i32.const 75
   i32.const 1
   call $~lib/builtins/abort
   unreachable
  end
  global.get $resolve-binary/a
  i32.const 3
  i32.rem_s
  global.set $resolve-binary/a
  global.get $resolve-binary/a
  call $~lib/number/I32#toString
  i32.const 1552
  call $~lib/string/String.__eq
  i32.eqz
  if
   i32.const 0
   i32.const 1104
   i32.const 80
   i32.const 1
   call $~lib/builtins/abort
   unreachable
  end
  global.get $resolve-binary/a
  i32.const 1
  i32.shl
  global.set $resolve-binary/a
  global.get $resolve-binary/a
  call $~lib/number/I32#toString
  i32.const 2736
  call $~lib/string/String.__eq
  i32.eqz
  if
   i32.const 0
   i32.const 1104
   i32.const 85
   i32.const 1
   call $~lib/builtins/abort
   unreachable
  end
  global.get $resolve-binary/a
  i32.const 1
  i32.shr_s
  global.set $resolve-binary/a
  global.get $resolve-binary/a
  call $~lib/number/I32#toString
  i32.const 1552
  call $~lib/string/String.__eq
  i32.eqz
  if
   i32.const 0
   i32.const 1104
   i32.const 90
   i32.const 1
   call $~lib/builtins/abort
   unreachable
  end
  global.get $resolve-binary/a
  i32.const 1
  i32.shr_u
  global.set $resolve-binary/a
  global.get $resolve-binary/a
  call $~lib/number/I32#toString
  i32.const 1520
  call $~lib/string/String.__eq
  i32.eqz
  if
   i32.const 0
   i32.const 1104
   i32.const 95
   i32.const 1
   call $~lib/builtins/abort
   unreachable
  end
  global.get $resolve-binary/a
  i32.const 3
  i32.and
  global.set $resolve-binary/a
  global.get $resolve-binary/a
  call $~lib/number/I32#toString
  i32.const 1520
  call $~lib/string/String.__eq
  i32.eqz
  if
   i32.const 0
   i32.const 1104
   i32.const 100
   i32.const 1
   call $~lib/builtins/abort
   unreachable
  end
  global.get $resolve-binary/a
  i32.const 3
  i32.or
  global.set $resolve-binary/a
  global.get $resolve-binary/a
  call $~lib/number/I32#toString
  i32.const 2768
  call $~lib/string/String.__eq
  i32.eqz
  if
   i32.const 0
   i32.const 1104
   i32.const 105
   i32.const 1
   call $~lib/builtins/abort
   unreachable
  end
  global.get $resolve-binary/a
  i32.const 2
  i32.xor
  global.set $resolve-binary/a
  global.get $resolve-binary/a
  call $~lib/number/I32#toString
  i32.const 1520
  call $~lib/string/String.__eq
  i32.eqz
  if
   i32.const 0
   i32.const 1104
   i32.const 110
   i32.const 1
   call $~lib/builtins/abort
   unreachable
  end
  i32.const 3
  call $~lib/number/I32#toString
  i32.const 2768
  call $~lib/string/String.__eq
  i32.eqz
  if
   i32.const 0
   i32.const 1104
   i32.const 117
   i32.const 1
   call $~lib/builtins/abort
   unreachable
  end
  i32.const -1
  call $~lib/number/I32#toString
  i32.const 2800
  call $~lib/string/String.__eq
  i32.eqz
  if
   i32.const 0
   i32.const 1104
   i32.const 122
   i32.const 1
   call $~lib/builtins/abort
   unreachable
  end
  i32.const 2
  call $~lib/number/I32#toString
  i32.const 1552
  call $~lib/string/String.__eq
  i32.eqz
  if
   i32.const 0
   i32.const 1104
   i32.const 127
   i32.const 1
   call $~lib/builtins/abort
   unreachable
  end
  i32.const 2
  call $~lib/number/I32#toString
  i32.const 1552
  call $~lib/string/String.__eq
  i32.eqz
  if
   i32.const 0
   i32.const 1104
   i32.const 132
   i32.const 1
   call $~lib/builtins/abort
   unreachable
  end
  i32.const 1
  call $~lib/number/I32#toString
  i32.const 1520
  call $~lib/string/String.__eq
  i32.eqz
  if
   i32.const 0
   i32.const 1104
   i32.const 137
   i32.const 1
   call $~lib/builtins/abort
   unreachable
  end
<<<<<<< HEAD
  i32.const 2
  local.set $1
  i32.const 2
  local.set $0
  i32.const 1
  local.set $3
  loop $while-continue|0
   local.get $0
   if
    local.get $1
    local.get $3
    i32.mul
    local.get $3
    local.get $0
    i32.const 1
    i32.and
    select
    local.set $3
    local.get $0
    i32.const 1
    i32.shr_u
    local.set $0
    local.get $1
    local.get $1
    i32.mul
    local.set $1
    br $while-continue|0
   end
  end
  local.get $3
  call $~lib/number/I32#toString
  i32.const 2448
=======
  call $~lib/number/F64#toString
  i32.const 2704
>>>>>>> 94ba6af3
  call $~lib/string/String.__eq
  i32.eqz
  if
   i32.const 0
   i32.const 1104
   i32.const 144
   i32.const 1
   call $~lib/builtins/abort
   unreachable
  end
  i32.const 4
  call $~lib/number/I32#toString
  i32.const 2736
  call $~lib/string/String.__eq
  i32.eqz
  if
   i32.const 0
   i32.const 1104
   i32.const 151
   i32.const 1
   call $~lib/builtins/abort
   unreachable
  end
  i32.const 1
  call $~lib/number/I32#toString
  i32.const 1520
  call $~lib/string/String.__eq
  i32.eqz
  if
   i32.const 0
   i32.const 1104
   i32.const 156
   i32.const 1
   call $~lib/builtins/abort
   unreachable
  end
  i32.const 3
  call $~lib/number/I32#toString
  i32.const 2768
  call $~lib/string/String.__eq
  i32.eqz
  if
   i32.const 0
   i32.const 1104
   i32.const 161
   i32.const 1
   call $~lib/builtins/abort
   unreachable
  end
  i32.const 1
  call $~lib/number/I32#toString
  i32.const 1520
  call $~lib/string/String.__eq
  i32.eqz
  if
   i32.const 0
   i32.const 1104
   i32.const 168
   i32.const 1
   call $~lib/builtins/abort
   unreachable
  end
  i32.const 3
  call $~lib/number/I32#toString
  i32.const 2768
  call $~lib/string/String.__eq
  i32.eqz
  if
   i32.const 0
   i32.const 1104
   i32.const 173
   i32.const 1
   call $~lib/builtins/abort
   unreachable
  end
  i32.const 2
  call $~lib/number/I32#toString
  i32.const 1552
  call $~lib/string/String.__eq
  i32.eqz
  if
   i32.const 0
   i32.const 1104
   i32.const 178
   i32.const 1
   call $~lib/builtins/abort
   unreachable
  end
  i32.const 2
  call $~lib/number/I32#toString
  i32.const 1552
  call $~lib/string/String.__eq
  i32.eqz
  if
   i32.const 0
   i32.const 1104
   i32.const 185
   i32.const 1
   call $~lib/builtins/abort
   unreachable
  end
  i32.const 0
  call $~lib/number/I32#toString
  i32.const 1392
  call $~lib/string/String.__eq
  i32.eqz
  if
   i32.const 0
   i32.const 1104
   i32.const 190
   i32.const 1
   call $~lib/builtins/abort
   unreachable
  end
  i32.const 1
  call $~lib/number/I32#toString
  i32.const 1520
  call $~lib/string/String.__eq
  i32.eqz
  if
   i32.const 0
   i32.const 1104
   i32.const 195
   i32.const 1
   call $~lib/builtins/abort
   unreachable
  end
  i32.const 2
  call $~lib/number/I32#toString
  i32.const 1552
  call $~lib/string/String.__eq
  i32.eqz
  if
   i32.const 0
   i32.const 1104
   i32.const 200
   i32.const 1
   call $~lib/builtins/abort
   unreachable
  end
  i32.const 0
  i32.const 3
  call $~lib/rt/stub/__alloc
  drop
  i32.const 2832
  i32.const 2832
  call $~lib/string/String.__eq
  i32.eqz
  if
   i32.const 0
   i32.const 1104
   i32.const 261
   i32.const 1
   call $~lib/builtins/abort
   unreachable
  end
  i32.const 2864
  i32.const 2864
  call $~lib/string/String.__eq
  i32.eqz
  if
   i32.const 0
   i32.const 1104
   i32.const 266
   i32.const 1
   call $~lib/builtins/abort
   unreachable
  end
  i32.const 2896
  i32.const 2896
  call $~lib/string/String.__eq
  i32.eqz
  if
   i32.const 0
   i32.const 1104
   i32.const 271
   i32.const 1
   call $~lib/builtins/abort
   unreachable
  end
  i32.const 2928
  i32.const 2928
  call $~lib/string/String.__eq
  i32.eqz
  if
   i32.const 0
   i32.const 1104
   i32.const 276
   i32.const 1
   call $~lib/builtins/abort
   unreachable
  end
  i32.const 2960
  i32.const 2960
  call $~lib/string/String.__eq
  i32.eqz
  if
   i32.const 0
   i32.const 1104
   i32.const 281
   i32.const 1
   call $~lib/builtins/abort
   unreachable
  end
  i32.const 2992
  i32.const 2992
  call $~lib/string/String.__eq
  i32.eqz
  if
   i32.const 0
   i32.const 1104
   i32.const 286
   i32.const 1
   call $~lib/builtins/abort
   unreachable
  end
  i32.const 3024
  i32.const 3024
  call $~lib/string/String.__eq
  i32.eqz
  if
   i32.const 0
   i32.const 1104
   i32.const 291
   i32.const 1
   call $~lib/builtins/abort
   unreachable
  end
  i32.const 3056
  i32.const 3056
  call $~lib/string/String.__eq
  i32.eqz
  if
   i32.const 0
   i32.const 1104
   i32.const 296
   i32.const 1
   call $~lib/builtins/abort
   unreachable
  end
  i32.const 3088
  i32.const 3088
  call $~lib/string/String.__eq
  i32.eqz
  if
   i32.const 0
   i32.const 1104
   i32.const 301
   i32.const 1
   call $~lib/builtins/abort
   unreachable
  end
  i32.const 3120
  i32.const 3120
  call $~lib/string/String.__eq
  i32.eqz
  if
   i32.const 0
   i32.const 1104
   i32.const 306
   i32.const 1
   call $~lib/builtins/abort
   unreachable
  end
  i32.const 3152
  i32.const 3152
  call $~lib/string/String.__eq
  i32.eqz
  if
   i32.const 0
   i32.const 1104
   i32.const 311
   i32.const 1
   call $~lib/builtins/abort
   unreachable
  end
  i32.const 3184
  i32.const 3184
  call $~lib/string/String.__eq
  i32.eqz
  if
   i32.const 0
   i32.const 1104
   i32.const 316
   i32.const 1
   call $~lib/builtins/abort
   unreachable
  end
  i32.const 0
  i32.const 4
  call $~lib/rt/stub/__alloc
  global.set $resolve-binary/bar
  i32.const 0
  i32.const 4
  call $~lib/rt/stub/__alloc
  global.set $resolve-binary/bar2
  global.get $resolve-binary/bar2
  global.set $resolve-binary/bar
  global.get $resolve-binary/bar
  global.get $resolve-binary/bar2
  i32.ne
  if
   i32.const 0
   i32.const 1104
   i32.const 334
   i32.const 1
   call $~lib/builtins/abort
   unreachable
  end
  global.get $resolve-binary/bar
  global.get $resolve-binary/bar2
  i32.ne
  if
   i32.const 0
   i32.const 1104
   i32.const 339
   i32.const 1
   call $~lib/builtins/abort
   unreachable
  end
 )
 (func $~start
  call $start:resolve-binary
 )
)<|MERGE_RESOLUTION|>--- conflicted
+++ resolved
@@ -1363,10 +1363,6 @@
  (func $start:resolve-binary
   (local $0 i32)
   (local $1 i32)
-<<<<<<< HEAD
-  (local $2 f64)
-  (local $3 i32)
-=======
   (local $2 i32)
   i32.const 56
   i32.const 1
@@ -1426,7 +1422,6 @@
   end
  )
  (func $start:resolve-binary
->>>>>>> 94ba6af3
   i32.const 1040
   i32.const 1040
   call $~lib/string/String.__eq
@@ -1591,69 +1586,8 @@
    call $~lib/builtins/abort
    unreachable
   end
-<<<<<<< HEAD
-  block $__inlined_func$~lib/util/number/dtoa
-   i32.const 56
-   i32.const 1
-   call $~lib/rt/stub/__alloc
-   local.tee $1
-   call $~lib/util/number/dtoa_core
-   local.tee $0
-   i32.const 28
-   i32.eq
-   br_if $__inlined_func$~lib/util/number/dtoa
-   local.get $1
-   local.get $0
-   call $~lib/string/String#substring
-   local.get $1
-   i32.const 15
-   i32.and
-   i32.eqz
-   i32.const 0
-   local.get $1
-   select
-   i32.eqz
-   if
-    i32.const 0
-    i32.const 2368
-    i32.const 70
-    i32.const 3
-    call $~lib/builtins/abort
-    unreachable
-   end
-   local.get $1
-   i32.const 16
-   i32.sub
-   local.tee $3
-   i32.load offset=4
-   i32.const 1
-   i32.ne
-   if
-    i32.const 0
-    i32.const 2368
-    i32.const 72
-    i32.const 14
-    call $~lib/builtins/abort
-    unreachable
-   end
-   global.get $~lib/rt/stub/offset
-   local.get $1
-   local.get $3
-   i32.load
-   i32.add
-   i32.eq
-   if
-    local.get $3
-    global.set $~lib/rt/stub/offset
-   end
-   local.set $1
-  end
-  local.get $1
-  i32.const 2416
-=======
   call $~lib/number/F64#toString
   i32.const 2704
->>>>>>> 94ba6af3
   call $~lib/string/String.__eq
   i32.eqz
   if
@@ -1865,43 +1799,8 @@
    call $~lib/builtins/abort
    unreachable
   end
-<<<<<<< HEAD
-  i32.const 2
-  local.set $1
-  i32.const 2
-  local.set $0
-  i32.const 1
-  local.set $3
-  loop $while-continue|0
-   local.get $0
-   if
-    local.get $1
-    local.get $3
-    i32.mul
-    local.get $3
-    local.get $0
-    i32.const 1
-    i32.and
-    select
-    local.set $3
-    local.get $0
-    i32.const 1
-    i32.shr_u
-    local.set $0
-    local.get $1
-    local.get $1
-    i32.mul
-    local.set $1
-    br $while-continue|0
-   end
-  end
-  local.get $3
-  call $~lib/number/I32#toString
-  i32.const 2448
-=======
   call $~lib/number/F64#toString
   i32.const 2704
->>>>>>> 94ba6af3
   call $~lib/string/String.__eq
   i32.eqz
   if
