--- conflicted
+++ resolved
@@ -9,7 +9,6 @@
  (type $i32_i64_i32_i64_i32_i64_=>_i32 (func (param i32 i64 i32 i64 i32 i64) (result i32)))
  (import "env" "abort" (func $~lib/builtins/abort (param i32 i32 i32 i32)))
  (memory $0 1)
-<<<<<<< HEAD
  (data (i32.const 1024) "\08\00\00\00\01\00\00\00\01\00\00\00\08\00\00\00t\00r\00u\00e")
  (data (i32.const 1056) "\n\00\00\00\01\00\00\00\01\00\00\00\n\00\00\00f\00a\00l\00s\00e")
  (data (i32.const 1088) "\"\00\00\00\01\00\00\00\01\00\00\00\"\00\00\00r\00e\00s\00o\00l\00v\00e\00-\00b\00i\00n\00a\00r\00y\00.\00t\00s")
@@ -21,64 +20,27 @@
  (data (i32.const 1312) "\06\00\00\00\01\00\00\00\01\00\00\00\06\00\00\00N\00a\00N")
  (data (i32.const 1344) "\12\00\00\00\01\00\00\00\01\00\00\00\12\00\00\00-\00I\00n\00f\00i\00n\00i\00t\00y")
  (data (i32.const 1392) "\10\00\00\00\01\00\00\00\01\00\00\00\10\00\00\00I\00n\00f\00i\00n\00i\00t\00y")
- (data (i32.const 1424) "\b8\02\00\00\01\00\00\00\00\00\00\00\b8\02\00\00\88\02\1c\08\a0\d5\8f\fav\bf>\a2\7f\e1\ae\bav\acU0 \fb\16\8b\ea5\ce]J\89B\cf-;eU\aa\b0k\9a\dfE\1a=\03\cf\1a\e6\ca\c6\9a\c7\17\fep\abO\dc\bc\be\fc\b1w\ff\0c\d6kA\ef\91V\be<\fc\7f\90\ad\1f\d0\8d\83\9aU1(\\Q\d3\b5\c9\a6\ad\8f\acq\9d\cb\8b\ee#w\"\9c\eamSx@\91I\cc\aeW\ce\b6]y\12<\827V\fbM6\94\10\c2O\98H8o\ea\96\90\c7:\82%\cb\85t\d7\f4\97\bf\97\cd\cf\86\a0\e5\ac*\17\98\n4\ef\8e\b25*\fbg8\b2;?\c6\d2\df\d4\c8\84\ba\cd\d3\1a\'D\dd\c5\96\c9%\bb\ce\9fk\93\84\a5b}$l\ac\db\f6\da_\0dXf\ab\a3&\f1\c3\de\93\f8\e2\f3\b8\80\ff\aa\a8\ad\b5\b5\8bJ|l\05_b\87S0\c14`\ff\bc\c9U&\ba\91\8c\85N\96\bd~)p$w\f9\df\8f\b8\e5\b8\9f\bd\df\a6\94}t\88\cf_\a9\f8\cf\9b\a8\8f\93pD\b9k\15\0f\bf\f8\f0\08\8a\b611eU%\b0\cd\ac\7f{\d0\c6\e2?\99\06;+*\c4\10\\\e4\d3\92si\99$$\aa\0e\ca\00\83\f2\b5\87\fd\eb\1a\11\92d\08\e5\bc\cc\88Po\t\cc\bc\8c,e\19\e2X\17\b7\d1\00\00\00\00\00\00@\9c\00\00\00\00\10\a5\d4\e8\00\00b\ac\c5\ebx\ad\84\t\94\f8x9?\81\b3\15\07\c9{\ce\97\c0p\\\ea{\ce2~\8fh\80\e9\ab\a48\d2\d5E\"\9a\17&\'O\9f\'\fb\c4\d41\a2c\ed\a8\ad\c8\8c8e\de\b0\dbe\ab\1a\8e\08\c7\83\9a\1dqB\f9\1d]\c4X\e7\1b\a6,iM\92\ea\8dp\1ad\ee\01\daJw\ef\9a\99\a3m\a2\85k}\b4{x\t\f2w\18\ddy\a1\e4T\b4\c2\c5\9b[\92\86[\86=]\96\c8\c5S5\c8\b3\a0\97\fa\\\b4*\95\e3_\a0\99\bd\9fF\de%\8c9\db4\c2\9b\a5\\\9f\98\a3r\9a\c6\f6\ce\be\e9TS\bf\dc\b7\e2A\"\f2\17\f3\fc\88\a5x\\\d3\9b\ce \cc\dfS!{\f3Z\16\98:0\1f\97\dc\b5\a0\e2\96\b3\e3\\S\d1\d9\a8<D\a7\a4\d9|\9b\fb\10D\a4\a7LLv\bb\1a\9c@\b6\ef\8e\ab\8b,\84W\a6\10\ef\1f\d0)1\91\e9\e5\a4\10\9b\9d\0c\9c\a1\fb\9b\10\e7)\f4;b\d9 (\ac\85\cf\a7z^KD\80-\dd\ac\03@\e4!\bf\8f\ffD^/\9cg\8eA\b8\8c\9c\9d\173\d4\a9\1b\e3\b4\92\db\19\9e\d9w\df\ban\bf\96\ebk\ee\f0\9b;\02\87\af")
- (data (i32.const 2144) "\10\00\00\00\01\00\00\00\03\00\00\00\10\00\00\00\a0\05\00\00\a0\05\00\00\b8\02\00\00W")
- (data (i32.const 2176) "\ae\00\00\00\01\00\00\00\00\00\00\00\ae\00\00\00<\fbW\fbr\fb\8c\fb\a7\fb\c1\fb\dc\fb\f6\fb\11\fc,\fcF\fca\fc{\fc\96\fc\b1\fc\cb\fc\e6\fc\00\fd\1b\fd5\fdP\fdk\fd\85\fd\a0\fd\ba\fd\d5\fd\ef\fd\n\fe%\fe?\feZ\fet\fe\8f\fe\a9\fe\c4\fe\df\fe\f9\fe\14\ff.\ffI\ffc\ff~\ff\99\ff\b3\ff\ce\ff\e8\ff\03\00\1e\008\00S\00m\00\88\00\a2\00\bd\00\d8\00\f2\00\0d\01\'\01B\01\\\01w\01\92\01\ac\01\c7\01\e1\01\fc\01\16\021\02L\02f\02\81\02\9b\02\b6\02\d0\02\eb\02\06\03 \03;\03U\03p\03\8b\03\a5\03\c0\03\da\03\f5\03\0f\04*\04")
- (data (i32.const 2368) "\10\00\00\00\01\00\00\00\04\00\00\00\10\00\00\00\90\08\00\00\90\08\00\00\ae\00\00\00W")
- (data (i32.const 2400) "(\00\00\00\01\00\00\00\00\00\00\00(\00\00\00\01\00\00\00\n\00\00\00d\00\00\00\e8\03\00\00\10\'\00\00\a0\86\01\00@B\0f\00\80\96\98\00\00\e1\f5\05\00\ca\9a;")
- (data (i32.const 2464) "\10\00\00\00\01\00\00\00\05\00\00\00\10\00\00\00p\t\00\00p\t\00\00(\00\00\00\n")
- (data (i32.const 2500) "\01\00\00\00\01")
- (data (i32.const 2512) "\1e\00\00\00\01\00\00\00\01\00\00\00\1e\00\00\00~\00l\00i\00b\00/\00r\00t\00/\00s\00t\00u\00b\00.\00t\00s")
- (data (i32.const 2560) "\06\00\00\00\01\00\00\00\01\00\00\00\06\00\00\004\00.\000")
- (data (i32.const 2592) "\02\00\00\00\01\00\00\00\01\00\00\00\02\00\00\004")
- (data (i32.const 2624) "\02\00\00\00\01\00\00\00\01\00\00\00\02\00\00\003")
- (data (i32.const 2656) "\04\00\00\00\01\00\00\00\01\00\00\00\04\00\00\00-\001")
- (data (i32.const 2688) "\04\00\00\00\01\00\00\00\01\00\00\00\04\00\00\00l\00t")
- (data (i32.const 2720) "\04\00\00\00\01\00\00\00\01\00\00\00\04\00\00\00g\00t")
- (data (i32.const 2752) "\04\00\00\00\01\00\00\00\01\00\00\00\04\00\00\00l\00e")
- (data (i32.const 2784) "\04\00\00\00\01\00\00\00\01\00\00\00\04\00\00\00g\00e")
- (data (i32.const 2816) "\04\00\00\00\01\00\00\00\01\00\00\00\04\00\00\00e\00q")
- (data (i32.const 2848) "\04\00\00\00\01\00\00\00\01\00\00\00\04\00\00\00n\00e")
- (data (i32.const 2880) "\06\00\00\00\01\00\00\00\01\00\00\00\06\00\00\00a\00d\00d")
- (data (i32.const 2912) "\06\00\00\00\01\00\00\00\01\00\00\00\06\00\00\00s\00u\00b")
- (data (i32.const 2944) "\06\00\00\00\01\00\00\00\01\00\00\00\06\00\00\00m\00u\00l")
- (data (i32.const 2976) "\06\00\00\00\01\00\00\00\01\00\00\00\06\00\00\00d\00i\00v")
- (data (i32.const 3008) "\06\00\00\00\01\00\00\00\01\00\00\00\06\00\00\00r\00e\00m")
- (data (i32.const 3040) "\06\00\00\00\01\00\00\00\01\00\00\00\06\00\00\00p\00o\00w")
-=======
- (data (i32.const 16) "\08\00\00\00\01\00\00\00\01\00\00\00\08\00\00\00t\00r\00u\00e")
- (data (i32.const 48) "\n\00\00\00\01\00\00\00\01\00\00\00\n\00\00\00f\00a\00l\00s\00e")
- (data (i32.const 80) "\"\00\00\00\01\00\00\00\01\00\00\00\"\00\00\00r\00e\00s\00o\00l\00v\00e\00-\00b\00i\00n\00a\00r\00y\00.\00t\00s")
- (data (i32.const 144) "\02\00\00\00\01\00\00\00\01\00\00\00\02\00\00\00a")
- (data (i32.const 176) "\02\00\00\00\01\00\00\00\01\00\00\00\02\00\00\000")
- (data (i32.const 208) "\02\00\00\00\01\00\00\00\01\00\00\00\02\00\00\001")
- (data (i32.const 240) "\02\00\00\00\01\00\00\00\01\00\00\00\02\00\00\002")
- (data (i32.const 272) "\06\00\00\00\01\00\00\00\01\00\00\00\06\00\00\000\00.\000")
- (data (i32.const 304) "\06\00\00\00\01\00\00\00\01\00\00\00\06\00\00\00N\00a\00N")
- (data (i32.const 336) "\12\00\00\00\01\00\00\00\01\00\00\00\12\00\00\00-\00I\00n\00f\00i\00n\00i\00t\00y")
- (data (i32.const 384) "\10\00\00\00\01\00\00\00\01\00\00\00\10\00\00\00I\00n\00f\00i\00n\00i\00t\00y")
- (data (i32.const 416) "\b8\02\00\00\01\00\00\00\03\00\00\00\b8\02\00\00\88\02\1c\08\a0\d5\8f\fav\bf>\a2\7f\e1\ae\bav\acU0 \fb\16\8b\ea5\ce]J\89B\cf-;eU\aa\b0k\9a\dfE\1a=\03\cf\1a\e6\ca\c6\9a\c7\17\fep\abO\dc\bc\be\fc\b1w\ff\0c\d6kA\ef\91V\be<\fc\7f\90\ad\1f\d0\8d\83\9aU1(\\Q\d3\b5\c9\a6\ad\8f\acq\9d\cb\8b\ee#w\"\9c\eamSx@\91I\cc\aeW\ce\b6]y\12<\827V\fbM6\94\10\c2O\98H8o\ea\96\90\c7:\82%\cb\85t\d7\f4\97\bf\97\cd\cf\86\a0\e5\ac*\17\98\n4\ef\8e\b25*\fbg8\b2;?\c6\d2\df\d4\c8\84\ba\cd\d3\1a\'D\dd\c5\96\c9%\bb\ce\9fk\93\84\a5b}$l\ac\db\f6\da_\0dXf\ab\a3&\f1\c3\de\93\f8\e2\f3\b8\80\ff\aa\a8\ad\b5\b5\8bJ|l\05_b\87S0\c14`\ff\bc\c9U&\ba\91\8c\85N\96\bd~)p$w\f9\df\8f\b8\e5\b8\9f\bd\df\a6\94}t\88\cf_\a9\f8\cf\9b\a8\8f\93pD\b9k\15\0f\bf\f8\f0\08\8a\b611eU%\b0\cd\ac\7f{\d0\c6\e2?\99\06;+*\c4\10\\\e4\d3\92si\99$$\aa\0e\ca\00\83\f2\b5\87\fd\eb\1a\11\92d\08\e5\bc\cc\88Po\t\cc\bc\8c,e\19\e2X\17\b7\d1\00\00\00\00\00\00@\9c\00\00\00\00\10\a5\d4\e8\00\00b\ac\c5\ebx\ad\84\t\94\f8x9?\81\b3\15\07\c9{\ce\97\c0p\\\ea{\ce2~\8fh\80\e9\ab\a48\d2\d5E\"\9a\17&\'O\9f\'\fb\c4\d41\a2c\ed\a8\ad\c8\8c8e\de\b0\dbe\ab\1a\8e\08\c7\83\9a\1dqB\f9\1d]\c4X\e7\1b\a6,iM\92\ea\8dp\1ad\ee\01\daJw\ef\9a\99\a3m\a2\85k}\b4{x\t\f2w\18\ddy\a1\e4T\b4\c2\c5\9b[\92\86[\86=]\96\c8\c5S5\c8\b3\a0\97\fa\\\b4*\95\e3_\a0\99\bd\9fF\de%\8c9\db4\c2\9b\a5\\\9f\98\a3r\9a\c6\f6\ce\be\e9TS\bf\dc\b7\e2A\"\f2\17\f3\fc\88\a5x\\\d3\9b\ce \cc\dfS!{\f3Z\16\98:0\1f\97\dc\b5\a0\e2\96\b3\e3\\S\d1\d9\a8<D\a7\a4\d9|\9b\fb\10D\a4\a7LLv\bb\1a\9c@\b6\ef\8e\ab\8b,\84W\a6\10\ef\1f\d0)1\91\e9\e5\a4\10\9b\9d\0c\9c\a1\fb\9b\10\e7)\f4;b\d9 (\ac\85\cf\a7z^KD\80-\dd\ac\03@\e4!\bf\8f\ffD^/\9cg\8eA\b8\8c\9c\9d\173\d4\a9\1b\e3\b4\92\db\19\9e\d9w\df\ban\bf\96\ebk\ee\f0\9b;\02\87\af")
- (data (i32.const 1136) "\ae\00\00\00\01\00\00\00\04\00\00\00\ae\00\00\00<\fbW\fbr\fb\8c\fb\a7\fb\c1\fb\dc\fb\f6\fb\11\fc,\fcF\fca\fc{\fc\96\fc\b1\fc\cb\fc\e6\fc\00\fd\1b\fd5\fdP\fdk\fd\85\fd\a0\fd\ba\fd\d5\fd\ef\fd\n\fe%\fe?\feZ\fet\fe\8f\fe\a9\fe\c4\fe\df\fe\f9\fe\14\ff.\ffI\ffc\ff~\ff\99\ff\b3\ff\ce\ff\e8\ff\03\00\1e\008\00S\00m\00\88\00\a2\00\bd\00\d8\00\f2\00\0d\01\'\01B\01\\\01w\01\92\01\ac\01\c7\01\e1\01\fc\01\16\021\02L\02f\02\81\02\9b\02\b6\02\d0\02\eb\02\06\03 \03;\03U\03p\03\8b\03\a5\03\c0\03\da\03\f5\03\0f\04*\04")
- (data (i32.const 1328) "(\00\00\00\01\00\00\00\05\00\00\00(\00\00\00\01\00\00\00\n\00\00\00d\00\00\00\e8\03\00\00\10\'\00\00\a0\86\01\00@B\0f\00\80\96\98\00\00\e1\f5\05\00\ca\9a;")
- (data (i32.const 1396) "\01\00\00\00\01")
- (data (i32.const 1408) "\1e\00\00\00\01\00\00\00\01\00\00\00\1e\00\00\00~\00l\00i\00b\00/\00r\00t\00/\00s\00t\00u\00b\00.\00t\00s")
- (data (i32.const 1456) "\06\00\00\00\01\00\00\00\01\00\00\00\06\00\00\004\00.\000")
- (data (i32.const 1488) "\02\00\00\00\01\00\00\00\01\00\00\00\02\00\00\004")
- (data (i32.const 1520) "\02\00\00\00\01\00\00\00\01\00\00\00\02\00\00\003")
- (data (i32.const 1552) "\04\00\00\00\01\00\00\00\01\00\00\00\04\00\00\00-\001")
- (data (i32.const 1584) "\04\00\00\00\01\00\00\00\01\00\00\00\04\00\00\00l\00t")
- (data (i32.const 1616) "\04\00\00\00\01\00\00\00\01\00\00\00\04\00\00\00g\00t")
- (data (i32.const 1648) "\04\00\00\00\01\00\00\00\01\00\00\00\04\00\00\00l\00e")
- (data (i32.const 1680) "\04\00\00\00\01\00\00\00\01\00\00\00\04\00\00\00g\00e")
- (data (i32.const 1712) "\04\00\00\00\01\00\00\00\01\00\00\00\04\00\00\00e\00q")
- (data (i32.const 1744) "\04\00\00\00\01\00\00\00\01\00\00\00\04\00\00\00n\00e")
- (data (i32.const 1776) "\06\00\00\00\01\00\00\00\01\00\00\00\06\00\00\00a\00d\00d")
- (data (i32.const 1808) "\06\00\00\00\01\00\00\00\01\00\00\00\06\00\00\00s\00u\00b")
- (data (i32.const 1840) "\06\00\00\00\01\00\00\00\01\00\00\00\06\00\00\00m\00u\00l")
- (data (i32.const 1872) "\06\00\00\00\01\00\00\00\01\00\00\00\06\00\00\00d\00i\00v")
- (data (i32.const 1904) "\06\00\00\00\01\00\00\00\01\00\00\00\06\00\00\00r\00e\00m")
- (data (i32.const 1936) "\06\00\00\00\01\00\00\00\01\00\00\00\06\00\00\00p\00o\00w")
->>>>>>> c7714613
+ (data (i32.const 1424) "\b8\02\00\00\01\00\00\00\03\00\00\00\b8\02\00\00\88\02\1c\08\a0\d5\8f\fav\bf>\a2\7f\e1\ae\bav\acU0 \fb\16\8b\ea5\ce]J\89B\cf-;eU\aa\b0k\9a\dfE\1a=\03\cf\1a\e6\ca\c6\9a\c7\17\fep\abO\dc\bc\be\fc\b1w\ff\0c\d6kA\ef\91V\be<\fc\7f\90\ad\1f\d0\8d\83\9aU1(\\Q\d3\b5\c9\a6\ad\8f\acq\9d\cb\8b\ee#w\"\9c\eamSx@\91I\cc\aeW\ce\b6]y\12<\827V\fbM6\94\10\c2O\98H8o\ea\96\90\c7:\82%\cb\85t\d7\f4\97\bf\97\cd\cf\86\a0\e5\ac*\17\98\n4\ef\8e\b25*\fbg8\b2;?\c6\d2\df\d4\c8\84\ba\cd\d3\1a\'D\dd\c5\96\c9%\bb\ce\9fk\93\84\a5b}$l\ac\db\f6\da_\0dXf\ab\a3&\f1\c3\de\93\f8\e2\f3\b8\80\ff\aa\a8\ad\b5\b5\8bJ|l\05_b\87S0\c14`\ff\bc\c9U&\ba\91\8c\85N\96\bd~)p$w\f9\df\8f\b8\e5\b8\9f\bd\df\a6\94}t\88\cf_\a9\f8\cf\9b\a8\8f\93pD\b9k\15\0f\bf\f8\f0\08\8a\b611eU%\b0\cd\ac\7f{\d0\c6\e2?\99\06;+*\c4\10\\\e4\d3\92si\99$$\aa\0e\ca\00\83\f2\b5\87\fd\eb\1a\11\92d\08\e5\bc\cc\88Po\t\cc\bc\8c,e\19\e2X\17\b7\d1\00\00\00\00\00\00@\9c\00\00\00\00\10\a5\d4\e8\00\00b\ac\c5\ebx\ad\84\t\94\f8x9?\81\b3\15\07\c9{\ce\97\c0p\\\ea{\ce2~\8fh\80\e9\ab\a48\d2\d5E\"\9a\17&\'O\9f\'\fb\c4\d41\a2c\ed\a8\ad\c8\8c8e\de\b0\dbe\ab\1a\8e\08\c7\83\9a\1dqB\f9\1d]\c4X\e7\1b\a6,iM\92\ea\8dp\1ad\ee\01\daJw\ef\9a\99\a3m\a2\85k}\b4{x\t\f2w\18\ddy\a1\e4T\b4\c2\c5\9b[\92\86[\86=]\96\c8\c5S5\c8\b3\a0\97\fa\\\b4*\95\e3_\a0\99\bd\9fF\de%\8c9\db4\c2\9b\a5\\\9f\98\a3r\9a\c6\f6\ce\be\e9TS\bf\dc\b7\e2A\"\f2\17\f3\fc\88\a5x\\\d3\9b\ce \cc\dfS!{\f3Z\16\98:0\1f\97\dc\b5\a0\e2\96\b3\e3\\S\d1\d9\a8<D\a7\a4\d9|\9b\fb\10D\a4\a7LLv\bb\1a\9c@\b6\ef\8e\ab\8b,\84W\a6\10\ef\1f\d0)1\91\e9\e5\a4\10\9b\9d\0c\9c\a1\fb\9b\10\e7)\f4;b\d9 (\ac\85\cf\a7z^KD\80-\dd\ac\03@\e4!\bf\8f\ffD^/\9cg\8eA\b8\8c\9c\9d\173\d4\a9\1b\e3\b4\92\db\19\9e\d9w\df\ban\bf\96\ebk\ee\f0\9b;\02\87\af")
+ (data (i32.const 2144) "\ae\00\00\00\01\00\00\00\04\00\00\00\ae\00\00\00<\fbW\fbr\fb\8c\fb\a7\fb\c1\fb\dc\fb\f6\fb\11\fc,\fcF\fca\fc{\fc\96\fc\b1\fc\cb\fc\e6\fc\00\fd\1b\fd5\fdP\fdk\fd\85\fd\a0\fd\ba\fd\d5\fd\ef\fd\n\fe%\fe?\feZ\fet\fe\8f\fe\a9\fe\c4\fe\df\fe\f9\fe\14\ff.\ffI\ffc\ff~\ff\99\ff\b3\ff\ce\ff\e8\ff\03\00\1e\008\00S\00m\00\88\00\a2\00\bd\00\d8\00\f2\00\0d\01\'\01B\01\\\01w\01\92\01\ac\01\c7\01\e1\01\fc\01\16\021\02L\02f\02\81\02\9b\02\b6\02\d0\02\eb\02\06\03 \03;\03U\03p\03\8b\03\a5\03\c0\03\da\03\f5\03\0f\04*\04")
+ (data (i32.const 2336) "(\00\00\00\01\00\00\00\05\00\00\00(\00\00\00\01\00\00\00\n\00\00\00d\00\00\00\e8\03\00\00\10\'\00\00\a0\86\01\00@B\0f\00\80\96\98\00\00\e1\f5\05\00\ca\9a;")
+ (data (i32.const 2404) "\01\00\00\00\01")
+ (data (i32.const 2416) "\1e\00\00\00\01\00\00\00\01\00\00\00\1e\00\00\00~\00l\00i\00b\00/\00r\00t\00/\00s\00t\00u\00b\00.\00t\00s")
+ (data (i32.const 2464) "\06\00\00\00\01\00\00\00\01\00\00\00\06\00\00\004\00.\000")
+ (data (i32.const 2496) "\02\00\00\00\01\00\00\00\01\00\00\00\02\00\00\004")
+ (data (i32.const 2528) "\02\00\00\00\01\00\00\00\01\00\00\00\02\00\00\003")
+ (data (i32.const 2560) "\04\00\00\00\01\00\00\00\01\00\00\00\04\00\00\00-\001")
+ (data (i32.const 2592) "\04\00\00\00\01\00\00\00\01\00\00\00\04\00\00\00l\00t")
+ (data (i32.const 2624) "\04\00\00\00\01\00\00\00\01\00\00\00\04\00\00\00g\00t")
+ (data (i32.const 2656) "\04\00\00\00\01\00\00\00\01\00\00\00\04\00\00\00l\00e")
+ (data (i32.const 2688) "\04\00\00\00\01\00\00\00\01\00\00\00\04\00\00\00g\00e")
+ (data (i32.const 2720) "\04\00\00\00\01\00\00\00\01\00\00\00\04\00\00\00e\00q")
+ (data (i32.const 2752) "\04\00\00\00\01\00\00\00\01\00\00\00\04\00\00\00n\00e")
+ (data (i32.const 2784) "\06\00\00\00\01\00\00\00\01\00\00\00\06\00\00\00a\00d\00d")
+ (data (i32.const 2816) "\06\00\00\00\01\00\00\00\01\00\00\00\06\00\00\00s\00u\00b")
+ (data (i32.const 2848) "\06\00\00\00\01\00\00\00\01\00\00\00\06\00\00\00m\00u\00l")
+ (data (i32.const 2880) "\06\00\00\00\01\00\00\00\01\00\00\00\06\00\00\00d\00i\00v")
+ (data (i32.const 2912) "\06\00\00\00\01\00\00\00\01\00\00\00\06\00\00\00r\00e\00m")
+ (data (i32.const 2944) "\06\00\00\00\01\00\00\00\01\00\00\00\06\00\00\00p\00o\00w")
  (global $resolve-binary/a (mut i32) (i32.const 0))
  (global $resolve-binary/f (mut f64) (f64.const 0))
  (global $~lib/rt/stub/startOffset (mut i32) (i32.const 0))
@@ -94,17 +56,7 @@
  (global $resolve-binary/bar2 (mut i32) (i32.const 0))
  (export "memory" (memory $0))
  (start $~start)
-<<<<<<< HEAD
- (func $~lib/number/Bool#toString (; 1 ;) (param $0 i32) (result i32)
-  i32.const 1040
-  i32.const 1072
-  local.get $0
-  select
- )
- (func $~lib/string/String#get:length (; 2 ;) (param $0 i32) (result i32)
-=======
  (func $~lib/string/String#get:length (; 1 ;) (param $0 i32) (result i32)
->>>>>>> c7714613
   local.get $0
   i32.const 16
   i32.sub
@@ -378,21 +330,7 @@
   (local $2 i32)
   (local $3 i32)
   local.get $0
-<<<<<<< HEAD
-  i32.eqz
-  if
-   i32.const 1200
-   return
-  end
-  local.get $0
-  i32.const 0
-  i32.lt_s
-  local.tee $1
-  if
-   i32.const 0
-=======
   if (result i32)
->>>>>>> c7714613
    local.get $0
    i32.const 31
    i32.shr_u
@@ -424,7 +362,7 @@
    end
    local.get $2
   else
-   i32.const 192
+   i32.const 1200
   end
  )
  (func $~lib/util/number/genDigits (; 8 ;) (param $0 i32) (param $1 i64) (param $2 i32) (param $3 i64) (param $4 i32) (param $5 i64) (result i32)
@@ -461,12 +399,6 @@
   local.tee $6
   call $~lib/util/number/decimalCount32
   local.set $4
-<<<<<<< HEAD
-  i32.const 2484
-  i32.load
-  local.set $12
-=======
->>>>>>> c7714613
   loop $while-continue|0
    local.get $4
    i32.const 0
@@ -633,7 +565,7 @@
      local.get $4
      i32.const 2
      i32.shl
-     i32.const 1344
+     i32.const 2352
      i32.add
      i64.load32_u
      local.get $10
@@ -761,7 +693,7 @@
   i32.sub
   i32.const 2
   i32.shl
-  i32.const 1344
+  i32.const 2352
   i32.add
   i64.load32_u
   i64.mul
@@ -1252,23 +1184,10 @@
   global.set $~lib/util/number/_exp
   i32.const -4
   global.set $~lib/util/number/_K
-<<<<<<< HEAD
-  i32.const 2164
-  i32.load
-  i32.const 352
-  i32.add
+  i32.const 1792
   i64.load
   global.set $~lib/util/number/_frc_pow
-  i32.const 2388
-  i32.load
-  i32.const 88
-  i32.add
-=======
-  i32.const 784
-  i64.load
-  global.set $~lib/util/number/_frc_pow
-  i32.const 1240
->>>>>>> c7714613
+  i32.const 2248
   i32.load16_s
   global.set $~lib/util/number/_exp_pow
   local.get $0
@@ -1422,11 +1341,7 @@
   local.tee $3
   i32.eqz
   if
-<<<<<<< HEAD
-   i32.const 2512
-=======
-   i32.const 1408
->>>>>>> c7714613
+   i32.const 2416
    return
   end
   i32.const 0
@@ -1481,11 +1396,7 @@
   i32.eqz
   if
    i32.const 0
-<<<<<<< HEAD
-   i32.const 2528
-=======
-   i32.const 1424
->>>>>>> c7714613
+   i32.const 2432
    i32.const 70
    i32.const 2
    call $~lib/builtins/abort
@@ -1500,11 +1411,7 @@
   i32.ne
   if
    i32.const 0
-<<<<<<< HEAD
-   i32.const 2528
-=======
-   i32.const 1424
->>>>>>> c7714613
+   i32.const 2432
    i32.const 72
    i32.const 13
    call $~lib/builtins/abort
@@ -1521,42 +1428,9 @@
    global.set $~lib/rt/stub/offset
   end
  )
-<<<<<<< HEAD
- (func $~lib/util/number/dtoa (; 16 ;) (result i32)
-  (local $0 i32)
-  (local $1 i32)
-  i32.const 56
-  i32.const 1
-  call $~lib/rt/stub/__alloc
-  local.tee $0
-  call $~lib/util/number/dtoa_core
-  local.tee $1
-  i32.const 28
-  i32.eq
-  if
-   local.get $0
-   return
-  end
-  local.get $0
-  local.get $1
-  call $~lib/string/String#substring
-  local.get $0
-  call $~lib/rt/stub/__free
- )
- (func $resolve-binary/Bar#constructor (; 17 ;) (result i32)
-  i32.const 0
-  i32.const 7
-  call $~lib/rt/stub/__alloc
- )
- (func $start:resolve-binary (; 18 ;)
-  i32.const 1
-  call $~lib/number/Bool#toString
+ (func $start:resolve-binary (; 14 ;)
   i32.const 1040
-=======
- (func $start:resolve-binary (; 14 ;)
-  i32.const 32
-  i32.const 32
->>>>>>> c7714613
+  i32.const 1040
   call $~lib/string/String.__eq
   i32.eqz
   if
@@ -1567,14 +1441,8 @@
    call $~lib/builtins/abort
    unreachable
   end
-<<<<<<< HEAD
-  i32.const 0
-  call $~lib/number/Bool#toString
   i32.const 1072
-=======
-  i32.const 64
-  i32.const 64
->>>>>>> c7714613
+  i32.const 1072
   call $~lib/string/String.__eq
   i32.eqz
   if
@@ -1585,14 +1453,8 @@
    call $~lib/builtins/abort
    unreachable
   end
-<<<<<<< HEAD
-  i32.const 1
-  call $~lib/number/Bool#toString
   i32.const 1040
-=======
-  i32.const 32
-  i32.const 32
->>>>>>> c7714613
+  i32.const 1040
   call $~lib/string/String.__eq
   i32.eqz
   if
@@ -1603,14 +1465,8 @@
    call $~lib/builtins/abort
    unreachable
   end
-<<<<<<< HEAD
-  i32.const 0
-  call $~lib/number/Bool#toString
   i32.const 1072
-=======
-  i32.const 64
-  i32.const 64
->>>>>>> c7714613
+  i32.const 1072
   call $~lib/string/String.__eq
   i32.eqz
   if
@@ -1621,14 +1477,8 @@
    call $~lib/builtins/abort
    unreachable
   end
-<<<<<<< HEAD
-  i32.const 0
-  call $~lib/number/Bool#toString
   i32.const 1072
-=======
-  i32.const 64
-  i32.const 64
->>>>>>> c7714613
+  i32.const 1072
   call $~lib/string/String.__eq
   i32.eqz
   if
@@ -1639,14 +1489,8 @@
    call $~lib/builtins/abort
    unreachable
   end
-<<<<<<< HEAD
-  i32.const 1
-  call $~lib/number/Bool#toString
   i32.const 1040
-=======
-  i32.const 32
-  i32.const 32
->>>>>>> c7714613
+  i32.const 1040
   call $~lib/string/String.__eq
   i32.eqz
   if
@@ -1657,14 +1501,8 @@
    call $~lib/builtins/abort
    unreachable
   end
-<<<<<<< HEAD
-  i32.const 1
-  call $~lib/number/Bool#toString
   i32.const 1040
-=======
-  i32.const 32
-  i32.const 32
->>>>>>> c7714613
+  i32.const 1040
   call $~lib/string/String.__eq
   i32.eqz
   if
@@ -1675,14 +1513,8 @@
    call $~lib/builtins/abort
    unreachable
   end
-<<<<<<< HEAD
-  i32.const 0
-  call $~lib/number/Bool#toString
   i32.const 1072
-=======
-  i32.const 64
-  i32.const 64
->>>>>>> c7714613
+  i32.const 1072
   call $~lib/string/String.__eq
   i32.eqz
   if
@@ -1693,26 +1525,15 @@
    call $~lib/builtins/abort
    unreachable
   end
-<<<<<<< HEAD
-  i32.const 3072
+  i32.const 2976
   global.set $~lib/rt/stub/startOffset
-  i32.const 3072
-=======
-  i32.const 1968
-  global.set $~lib/rt/stub/startOffset
-  i32.const 1968
->>>>>>> c7714613
+  i32.const 2976
   global.set $~lib/rt/stub/offset
   i32.const 1
   global.set $resolve-binary/a
   i32.const 1
-<<<<<<< HEAD
-  call $~lib/util/number/itoa32
+  call $~lib/number/I32#toString
   i32.const 1232
-=======
-  call $~lib/number/I32#toString
-  i32.const 224
->>>>>>> c7714613
   call $~lib/string/String.__eq
   i32.eqz
   if
@@ -1728,13 +1549,8 @@
   i32.add
   global.set $resolve-binary/a
   global.get $resolve-binary/a
-<<<<<<< HEAD
-  call $~lib/util/number/itoa32
+  call $~lib/number/I32#toString
   i32.const 1264
-=======
-  call $~lib/number/I32#toString
-  i32.const 256
->>>>>>> c7714613
   call $~lib/string/String.__eq
   i32.eqz
   if
@@ -1750,13 +1566,8 @@
   i32.sub
   global.set $resolve-binary/a
   global.get $resolve-binary/a
-<<<<<<< HEAD
-  call $~lib/util/number/itoa32
+  call $~lib/number/I32#toString
   i32.const 1232
-=======
-  call $~lib/number/I32#toString
-  i32.const 224
->>>>>>> c7714613
   call $~lib/string/String.__eq
   i32.eqz
   if
@@ -1772,13 +1583,8 @@
   i32.shl
   global.set $resolve-binary/a
   global.get $resolve-binary/a
-<<<<<<< HEAD
-  call $~lib/util/number/itoa32
+  call $~lib/number/I32#toString
   i32.const 1264
-=======
-  call $~lib/number/I32#toString
-  i32.const 256
->>>>>>> c7714613
   call $~lib/string/String.__eq
   i32.eqz
   if
@@ -1794,11 +1600,7 @@
   f64.const 4
   global.set $resolve-binary/f
   call $~lib/util/number/dtoa
-<<<<<<< HEAD
-  i32.const 2576
-=======
-  i32.const 1472
->>>>>>> c7714613
+  i32.const 2480
   call $~lib/string/String.__eq
   i32.eqz
   if
@@ -1814,13 +1616,8 @@
   i32.const 2
   global.set $resolve-binary/a
   i32.const 2
-<<<<<<< HEAD
-  call $~lib/util/number/itoa32
+  call $~lib/number/I32#toString
   i32.const 1264
-=======
-  call $~lib/number/I32#toString
-  i32.const 256
->>>>>>> c7714613
   call $~lib/string/String.__eq
   i32.eqz
   if
@@ -1836,13 +1633,8 @@
   i32.rem_s
   global.set $resolve-binary/a
   global.get $resolve-binary/a
-<<<<<<< HEAD
-  call $~lib/util/number/itoa32
+  call $~lib/number/I32#toString
   i32.const 1264
-=======
-  call $~lib/number/I32#toString
-  i32.const 256
->>>>>>> c7714613
   call $~lib/string/String.__eq
   i32.eqz
   if
@@ -1858,13 +1650,8 @@
   i32.shl
   global.set $resolve-binary/a
   global.get $resolve-binary/a
-<<<<<<< HEAD
-  call $~lib/util/number/itoa32
-  i32.const 2608
-=======
-  call $~lib/number/I32#toString
-  i32.const 1504
->>>>>>> c7714613
+  call $~lib/number/I32#toString
+  i32.const 2512
   call $~lib/string/String.__eq
   i32.eqz
   if
@@ -1880,13 +1667,8 @@
   i32.shr_s
   global.set $resolve-binary/a
   global.get $resolve-binary/a
-<<<<<<< HEAD
-  call $~lib/util/number/itoa32
+  call $~lib/number/I32#toString
   i32.const 1264
-=======
-  call $~lib/number/I32#toString
-  i32.const 256
->>>>>>> c7714613
   call $~lib/string/String.__eq
   i32.eqz
   if
@@ -1902,13 +1684,8 @@
   i32.shr_u
   global.set $resolve-binary/a
   global.get $resolve-binary/a
-<<<<<<< HEAD
-  call $~lib/util/number/itoa32
+  call $~lib/number/I32#toString
   i32.const 1232
-=======
-  call $~lib/number/I32#toString
-  i32.const 224
->>>>>>> c7714613
   call $~lib/string/String.__eq
   i32.eqz
   if
@@ -1924,13 +1701,8 @@
   i32.and
   global.set $resolve-binary/a
   global.get $resolve-binary/a
-<<<<<<< HEAD
-  call $~lib/util/number/itoa32
+  call $~lib/number/I32#toString
   i32.const 1232
-=======
-  call $~lib/number/I32#toString
-  i32.const 224
->>>>>>> c7714613
   call $~lib/string/String.__eq
   i32.eqz
   if
@@ -1946,13 +1718,8 @@
   i32.or
   global.set $resolve-binary/a
   global.get $resolve-binary/a
-<<<<<<< HEAD
-  call $~lib/util/number/itoa32
-  i32.const 2640
-=======
-  call $~lib/number/I32#toString
-  i32.const 1536
->>>>>>> c7714613
+  call $~lib/number/I32#toString
+  i32.const 2544
   call $~lib/string/String.__eq
   i32.eqz
   if
@@ -1968,13 +1735,8 @@
   i32.xor
   global.set $resolve-binary/a
   global.get $resolve-binary/a
-<<<<<<< HEAD
-  call $~lib/util/number/itoa32
+  call $~lib/number/I32#toString
   i32.const 1232
-=======
-  call $~lib/number/I32#toString
-  i32.const 224
->>>>>>> c7714613
   call $~lib/string/String.__eq
   i32.eqz
   if
@@ -1986,13 +1748,8 @@
    unreachable
   end
   i32.const 3
-<<<<<<< HEAD
-  call $~lib/util/number/itoa32
-  i32.const 2640
-=======
-  call $~lib/number/I32#toString
-  i32.const 1536
->>>>>>> c7714613
+  call $~lib/number/I32#toString
+  i32.const 2544
   call $~lib/string/String.__eq
   i32.eqz
   if
@@ -2004,13 +1761,8 @@
    unreachable
   end
   i32.const -1
-<<<<<<< HEAD
-  call $~lib/util/number/itoa32
-  i32.const 2672
-=======
-  call $~lib/number/I32#toString
-  i32.const 1568
->>>>>>> c7714613
+  call $~lib/number/I32#toString
+  i32.const 2576
   call $~lib/string/String.__eq
   i32.eqz
   if
@@ -2022,13 +1774,8 @@
    unreachable
   end
   i32.const 2
-<<<<<<< HEAD
-  call $~lib/util/number/itoa32
+  call $~lib/number/I32#toString
   i32.const 1264
-=======
-  call $~lib/number/I32#toString
-  i32.const 256
->>>>>>> c7714613
   call $~lib/string/String.__eq
   i32.eqz
   if
@@ -2040,13 +1787,8 @@
    unreachable
   end
   i32.const 2
-<<<<<<< HEAD
-  call $~lib/util/number/itoa32
+  call $~lib/number/I32#toString
   i32.const 1264
-=======
-  call $~lib/number/I32#toString
-  i32.const 256
->>>>>>> c7714613
   call $~lib/string/String.__eq
   i32.eqz
   if
@@ -2058,13 +1800,8 @@
    unreachable
   end
   i32.const 1
-<<<<<<< HEAD
-  call $~lib/util/number/itoa32
+  call $~lib/number/I32#toString
   i32.const 1232
-=======
-  call $~lib/number/I32#toString
-  i32.const 224
->>>>>>> c7714613
   call $~lib/string/String.__eq
   i32.eqz
   if
@@ -2076,11 +1813,7 @@
    unreachable
   end
   call $~lib/util/number/dtoa
-<<<<<<< HEAD
-  i32.const 2576
-=======
-  i32.const 1472
->>>>>>> c7714613
+  i32.const 2480
   call $~lib/string/String.__eq
   i32.eqz
   if
@@ -2092,13 +1825,8 @@
    unreachable
   end
   i32.const 4
-<<<<<<< HEAD
-  call $~lib/util/number/itoa32
-  i32.const 2608
-=======
-  call $~lib/number/I32#toString
-  i32.const 1504
->>>>>>> c7714613
+  call $~lib/number/I32#toString
+  i32.const 2512
   call $~lib/string/String.__eq
   i32.eqz
   if
@@ -2110,13 +1838,8 @@
    unreachable
   end
   i32.const 1
-<<<<<<< HEAD
-  call $~lib/util/number/itoa32
+  call $~lib/number/I32#toString
   i32.const 1232
-=======
-  call $~lib/number/I32#toString
-  i32.const 224
->>>>>>> c7714613
   call $~lib/string/String.__eq
   i32.eqz
   if
@@ -2128,13 +1851,8 @@
    unreachable
   end
   i32.const 3
-<<<<<<< HEAD
-  call $~lib/util/number/itoa32
-  i32.const 2640
-=======
-  call $~lib/number/I32#toString
-  i32.const 1536
->>>>>>> c7714613
+  call $~lib/number/I32#toString
+  i32.const 2544
   call $~lib/string/String.__eq
   i32.eqz
   if
@@ -2146,13 +1864,8 @@
    unreachable
   end
   i32.const 1
-<<<<<<< HEAD
-  call $~lib/util/number/itoa32
+  call $~lib/number/I32#toString
   i32.const 1232
-=======
-  call $~lib/number/I32#toString
-  i32.const 224
->>>>>>> c7714613
   call $~lib/string/String.__eq
   i32.eqz
   if
@@ -2164,13 +1877,8 @@
    unreachable
   end
   i32.const 3
-<<<<<<< HEAD
-  call $~lib/util/number/itoa32
-  i32.const 2640
-=======
-  call $~lib/number/I32#toString
-  i32.const 1536
->>>>>>> c7714613
+  call $~lib/number/I32#toString
+  i32.const 2544
   call $~lib/string/String.__eq
   i32.eqz
   if
@@ -2182,13 +1890,8 @@
    unreachable
   end
   i32.const 2
-<<<<<<< HEAD
-  call $~lib/util/number/itoa32
+  call $~lib/number/I32#toString
   i32.const 1264
-=======
-  call $~lib/number/I32#toString
-  i32.const 256
->>>>>>> c7714613
   call $~lib/string/String.__eq
   i32.eqz
   if
@@ -2200,13 +1903,8 @@
    unreachable
   end
   i32.const 2
-<<<<<<< HEAD
-  call $~lib/util/number/itoa32
+  call $~lib/number/I32#toString
   i32.const 1264
-=======
-  call $~lib/number/I32#toString
-  i32.const 256
->>>>>>> c7714613
   call $~lib/string/String.__eq
   i32.eqz
   if
@@ -2218,13 +1916,8 @@
    unreachable
   end
   i32.const 0
-<<<<<<< HEAD
-  call $~lib/util/number/itoa32
+  call $~lib/number/I32#toString
   i32.const 1200
-=======
-  call $~lib/number/I32#toString
-  i32.const 192
->>>>>>> c7714613
   call $~lib/string/String.__eq
   i32.eqz
   if
@@ -2236,13 +1929,8 @@
    unreachable
   end
   i32.const 1
-<<<<<<< HEAD
-  call $~lib/util/number/itoa32
+  call $~lib/number/I32#toString
   i32.const 1232
-=======
-  call $~lib/number/I32#toString
-  i32.const 224
->>>>>>> c7714613
   call $~lib/string/String.__eq
   i32.eqz
   if
@@ -2254,13 +1942,8 @@
    unreachable
   end
   i32.const 2
-<<<<<<< HEAD
-  call $~lib/util/number/itoa32
+  call $~lib/number/I32#toString
   i32.const 1264
-=======
-  call $~lib/number/I32#toString
-  i32.const 256
->>>>>>> c7714613
   call $~lib/string/String.__eq
   i32.eqz
   if
@@ -2275,200 +1958,140 @@
   i32.const 6
   call $~lib/rt/stub/__alloc
   global.set $resolve-binary/foo
-<<<<<<< HEAD
+  i32.const 2608
+  i32.const 2608
+  call $~lib/string/String.__eq
+  i32.eqz
+  if
+   i32.const 0
+   i32.const 1104
+   i32.const 261
+   i32.const 0
+   call $~lib/builtins/abort
+   unreachable
+  end
+  i32.const 2640
+  i32.const 2640
+  call $~lib/string/String.__eq
+  i32.eqz
+  if
+   i32.const 0
+   i32.const 1104
+   i32.const 266
+   i32.const 0
+   call $~lib/builtins/abort
+   unreachable
+  end
+  i32.const 2672
+  i32.const 2672
+  call $~lib/string/String.__eq
+  i32.eqz
+  if
+   i32.const 0
+   i32.const 1104
+   i32.const 271
+   i32.const 0
+   call $~lib/builtins/abort
+   unreachable
+  end
   i32.const 2704
   i32.const 2704
-=======
-  i32.const 1600
-  i32.const 1600
->>>>>>> c7714613
-  call $~lib/string/String.__eq
-  i32.eqz
-  if
-   i32.const 0
-   i32.const 1104
-   i32.const 261
-   i32.const 0
-   call $~lib/builtins/abort
-   unreachable
-  end
-<<<<<<< HEAD
+  call $~lib/string/String.__eq
+  i32.eqz
+  if
+   i32.const 0
+   i32.const 1104
+   i32.const 276
+   i32.const 0
+   call $~lib/builtins/abort
+   unreachable
+  end
   i32.const 2736
   i32.const 2736
-=======
-  i32.const 1632
-  i32.const 1632
->>>>>>> c7714613
-  call $~lib/string/String.__eq
-  i32.eqz
-  if
-   i32.const 0
-   i32.const 1104
-   i32.const 266
-   i32.const 0
-   call $~lib/builtins/abort
-   unreachable
-  end
-<<<<<<< HEAD
+  call $~lib/string/String.__eq
+  i32.eqz
+  if
+   i32.const 0
+   i32.const 1104
+   i32.const 281
+   i32.const 0
+   call $~lib/builtins/abort
+   unreachable
+  end
   i32.const 2768
   i32.const 2768
-=======
-  i32.const 1664
-  i32.const 1664
->>>>>>> c7714613
-  call $~lib/string/String.__eq
-  i32.eqz
-  if
-   i32.const 0
-   i32.const 1104
-   i32.const 271
-   i32.const 0
-   call $~lib/builtins/abort
-   unreachable
-  end
-<<<<<<< HEAD
+  call $~lib/string/String.__eq
+  i32.eqz
+  if
+   i32.const 0
+   i32.const 1104
+   i32.const 286
+   i32.const 0
+   call $~lib/builtins/abort
+   unreachable
+  end
   i32.const 2800
   i32.const 2800
-=======
-  i32.const 1696
-  i32.const 1696
->>>>>>> c7714613
-  call $~lib/string/String.__eq
-  i32.eqz
-  if
-   i32.const 0
-   i32.const 1104
-   i32.const 276
-   i32.const 0
-   call $~lib/builtins/abort
-   unreachable
-  end
-<<<<<<< HEAD
+  call $~lib/string/String.__eq
+  i32.eqz
+  if
+   i32.const 0
+   i32.const 1104
+   i32.const 291
+   i32.const 0
+   call $~lib/builtins/abort
+   unreachable
+  end
   i32.const 2832
   i32.const 2832
-=======
-  i32.const 1728
-  i32.const 1728
->>>>>>> c7714613
-  call $~lib/string/String.__eq
-  i32.eqz
-  if
-   i32.const 0
-   i32.const 1104
-   i32.const 281
-   i32.const 0
-   call $~lib/builtins/abort
-   unreachable
-  end
-<<<<<<< HEAD
+  call $~lib/string/String.__eq
+  i32.eqz
+  if
+   i32.const 0
+   i32.const 1104
+   i32.const 296
+   i32.const 0
+   call $~lib/builtins/abort
+   unreachable
+  end
   i32.const 2864
   i32.const 2864
-=======
-  i32.const 1760
-  i32.const 1760
->>>>>>> c7714613
-  call $~lib/string/String.__eq
-  i32.eqz
-  if
-   i32.const 0
-   i32.const 1104
-   i32.const 286
-   i32.const 0
-   call $~lib/builtins/abort
-   unreachable
-  end
-<<<<<<< HEAD
+  call $~lib/string/String.__eq
+  i32.eqz
+  if
+   i32.const 0
+   i32.const 1104
+   i32.const 301
+   i32.const 0
+   call $~lib/builtins/abort
+   unreachable
+  end
   i32.const 2896
   i32.const 2896
-=======
-  i32.const 1792
-  i32.const 1792
->>>>>>> c7714613
-  call $~lib/string/String.__eq
-  i32.eqz
-  if
-   i32.const 0
-   i32.const 1104
-   i32.const 291
-   i32.const 0
-   call $~lib/builtins/abort
-   unreachable
-  end
-<<<<<<< HEAD
+  call $~lib/string/String.__eq
+  i32.eqz
+  if
+   i32.const 0
+   i32.const 1104
+   i32.const 306
+   i32.const 0
+   call $~lib/builtins/abort
+   unreachable
+  end
   i32.const 2928
   i32.const 2928
-=======
-  i32.const 1824
-  i32.const 1824
->>>>>>> c7714613
-  call $~lib/string/String.__eq
-  i32.eqz
-  if
-   i32.const 0
-   i32.const 1104
-   i32.const 296
-   i32.const 0
-   call $~lib/builtins/abort
-   unreachable
-  end
-<<<<<<< HEAD
+  call $~lib/string/String.__eq
+  i32.eqz
+  if
+   i32.const 0
+   i32.const 1104
+   i32.const 311
+   i32.const 0
+   call $~lib/builtins/abort
+   unreachable
+  end
   i32.const 2960
   i32.const 2960
-=======
-  i32.const 1856
-  i32.const 1856
->>>>>>> c7714613
-  call $~lib/string/String.__eq
-  i32.eqz
-  if
-   i32.const 0
-   i32.const 1104
-   i32.const 301
-   i32.const 0
-   call $~lib/builtins/abort
-   unreachable
-  end
-<<<<<<< HEAD
-  i32.const 2992
-  i32.const 2992
-=======
-  i32.const 1888
-  i32.const 1888
->>>>>>> c7714613
-  call $~lib/string/String.__eq
-  i32.eqz
-  if
-   i32.const 0
-   i32.const 1104
-   i32.const 306
-   i32.const 0
-   call $~lib/builtins/abort
-   unreachable
-  end
-<<<<<<< HEAD
-  i32.const 3024
-  i32.const 3024
-=======
-  i32.const 1920
-  i32.const 1920
->>>>>>> c7714613
-  call $~lib/string/String.__eq
-  i32.eqz
-  if
-   i32.const 0
-   i32.const 1104
-   i32.const 311
-   i32.const 0
-   call $~lib/builtins/abort
-   unreachable
-  end
-<<<<<<< HEAD
-  i32.const 3056
-  i32.const 3056
-=======
-  i32.const 1952
-  i32.const 1952
->>>>>>> c7714613
   call $~lib/string/String.__eq
   i32.eqz
   if
