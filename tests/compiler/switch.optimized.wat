(module
 (type $i32_=>_i32 (func (param i32) (result i32)))
 (type $none_=>_none (func))
 (type $i32_i32_i32_i32_=>_none (func (param i32 i32 i32 i32)))
 (import "env" "abort" (func $~lib/builtins/abort (param i32 i32 i32 i32)))
 (memory $0 1)
<<<<<<< HEAD
 (data (i32.const 1036) "(")
 (data (i32.const 1048) "\01\00\00\00\12\00\00\00s\00w\00i\00t\00c\00h\00.\00t\00s")
=======
 (data (i32.const 1036) ",\00\00\00\01\00\00\00\00\00\00\00\01\00\00\00\12\00\00\00s\00w\00i\00t\00c\00h\00.\00t\00s")
>>>>>>> c54dd649
 (export "memory" (memory $0))
 (start $~start)
 (func $switch/doSwitch (param $0 i32) (result i32)
  block $case4|0
   block $case2|0
    local.get $0
    i32.const 1
    i32.ne
    if
     local.get $0
     i32.eqz
     br_if $case2|0
     local.get $0
     i32.const 2
     i32.eq
     local.get $0
     i32.const 3
     i32.eq
     i32.or
     br_if $case4|0
     br $case2|0
    end
    i32.const 1
    return
   end
   i32.const 0
   return
  end
  i32.const 23
 )
 (func $switch/doSwitchDefaultOmitted (param $0 i32) (result i32)
  block $break|0
   block $case2|0
    local.get $0
    i32.const 1
    i32.ne
    if
     local.get $0
     i32.const 2
     i32.eq
     local.get $0
     i32.const 3
     i32.eq
     i32.or
     br_if $case2|0
     br $break|0
    end
    i32.const 1
    return
   end
   i32.const 23
   return
  end
  i32.const 0
 )
 (func $switch/doSwitchBreakCase (param $0 i32) (result i32)
  local.get $0
  i32.const 1
  i32.ne
  if
   i32.const 2
   return
  end
  i32.const 1
 )
 (func $switch/doSwitchBreakDefault (param $0 i32) (result i32)
  local.get $0
  i32.const 1
  i32.eq
  if
   i32.const 1
   return
  end
  i32.const 2
 )
 (func $start:switch
  i32.const 0
  call $switch/doSwitch
  if
   i32.const 0
   i32.const 1056
   i32.const 10
   i32.const 1
   call $~lib/builtins/abort
   unreachable
  end
  i32.const 1
  call $switch/doSwitch
  i32.const 1
  i32.ne
  if
   i32.const 0
   i32.const 1056
   i32.const 11
   i32.const 1
   call $~lib/builtins/abort
   unreachable
  end
  i32.const 2
  call $switch/doSwitch
  i32.const 23
  i32.ne
  if
   i32.const 0
   i32.const 1056
   i32.const 12
   i32.const 1
   call $~lib/builtins/abort
   unreachable
  end
  i32.const 3
  call $switch/doSwitch
  i32.const 23
  i32.ne
  if
   i32.const 0
   i32.const 1056
   i32.const 13
   i32.const 1
   call $~lib/builtins/abort
   unreachable
  end
  i32.const 4
  call $switch/doSwitch
  if
   i32.const 0
   i32.const 1056
   i32.const 14
   i32.const 1
   call $~lib/builtins/abort
   unreachable
  end
  i32.const 0
  call $switch/doSwitch
  if
   i32.const 0
   i32.const 1056
   i32.const 24
   i32.const 1
   call $~lib/builtins/abort
   unreachable
  end
  i32.const 1
  call $switch/doSwitch
  i32.const 1
  i32.ne
  if
   i32.const 0
   i32.const 1056
   i32.const 25
   i32.const 1
   call $~lib/builtins/abort
   unreachable
  end
  i32.const 2
  call $switch/doSwitch
  i32.const 23
  i32.ne
  if
   i32.const 0
   i32.const 1056
   i32.const 26
   i32.const 1
   call $~lib/builtins/abort
   unreachable
  end
  i32.const 3
  call $switch/doSwitch
  i32.const 23
  i32.ne
  if
   i32.const 0
   i32.const 1056
   i32.const 27
   i32.const 1
   call $~lib/builtins/abort
   unreachable
  end
  i32.const 4
  call $switch/doSwitch
  if
   i32.const 0
   i32.const 1056
   i32.const 28
   i32.const 1
   call $~lib/builtins/abort
   unreachable
  end
  i32.const 0
  call $switch/doSwitchDefaultOmitted
  if
   i32.const 0
   i32.const 1056
   i32.const 38
   i32.const 1
   call $~lib/builtins/abort
   unreachable
  end
  i32.const 1
  call $switch/doSwitchDefaultOmitted
  i32.const 1
  i32.ne
  if
   i32.const 0
   i32.const 1056
   i32.const 39
   i32.const 1
   call $~lib/builtins/abort
   unreachable
  end
  i32.const 2
  call $switch/doSwitchDefaultOmitted
  i32.const 23
  i32.ne
  if
   i32.const 0
   i32.const 1056
   i32.const 40
   i32.const 1
   call $~lib/builtins/abort
   unreachable
  end
  i32.const 3
  call $switch/doSwitchDefaultOmitted
  i32.const 23
  i32.ne
  if
   i32.const 0
   i32.const 1056
   i32.const 41
   i32.const 1
   call $~lib/builtins/abort
   unreachable
  end
  i32.const 4
  call $switch/doSwitchDefaultOmitted
  if
   i32.const 0
   i32.const 1056
   i32.const 42
   i32.const 1
   call $~lib/builtins/abort
   unreachable
  end
  i32.const 0
  call $switch/doSwitchBreakCase
  i32.const 2
  i32.ne
  if
   i32.const 0
   i32.const 1056
   i32.const 51
   i32.const 1
   call $~lib/builtins/abort
   unreachable
  end
  i32.const 1
  call $switch/doSwitchBreakCase
  i32.const 1
  i32.ne
  if
   i32.const 0
   i32.const 1056
   i32.const 52
   i32.const 1
   call $~lib/builtins/abort
   unreachable
  end
  i32.const 2
  call $switch/doSwitchBreakCase
  i32.const 2
  i32.ne
  if
   i32.const 0
   i32.const 1056
   i32.const 53
   i32.const 1
   call $~lib/builtins/abort
   unreachable
  end
  i32.const 0
  call $switch/doSwitchBreakDefault
  i32.const 2
  i32.ne
  if
   i32.const 0
   i32.const 1056
   i32.const 62
   i32.const 1
   call $~lib/builtins/abort
   unreachable
  end
  i32.const 1
  call $switch/doSwitchBreakDefault
  i32.const 1
  i32.ne
  if
   i32.const 0
   i32.const 1056
   i32.const 63
   i32.const 1
   call $~lib/builtins/abort
   unreachable
  end
  i32.const 2
  call $switch/doSwitchBreakDefault
  i32.const 2
  i32.ne
  if
   i32.const 0
   i32.const 1056
   i32.const 64
   i32.const 1
   call $~lib/builtins/abort
   unreachable
  end
  i32.const 0
  call $switch/doSwitchBreakCase
  i32.const 2
  i32.ne
  if
   i32.const 0
   i32.const 1056
   i32.const 73
   i32.const 1
   call $~lib/builtins/abort
   unreachable
  end
  i32.const 1
  call $switch/doSwitchBreakCase
  i32.const 1
  i32.ne
  if
   i32.const 0
   i32.const 1056
   i32.const 74
   i32.const 1
   call $~lib/builtins/abort
   unreachable
  end
  i32.const 2
  call $switch/doSwitchBreakCase
  i32.const 2
  i32.ne
  if
   i32.const 0
   i32.const 1056
   i32.const 75
   i32.const 1
   call $~lib/builtins/abort
   unreachable
  end
  i32.const 0
  call $switch/doSwitchBreakDefault
  i32.const 2
  i32.ne
  if
   i32.const 0
   i32.const 1056
   i32.const 84
   i32.const 1
   call $~lib/builtins/abort
   unreachable
  end
  i32.const 1
  call $switch/doSwitchBreakDefault
  i32.const 1
  i32.ne
  if
   i32.const 0
   i32.const 1056
   i32.const 85
   i32.const 1
   call $~lib/builtins/abort
   unreachable
  end
  i32.const 2
  call $switch/doSwitchBreakDefault
  i32.const 2
  i32.ne
  if
   i32.const 0
   i32.const 1056
   i32.const 86
   i32.const 1
   call $~lib/builtins/abort
   unreachable
  end
 )
 (func $~start
  call $start:switch
 )
)<|MERGE_RESOLUTION|>--- conflicted
+++ resolved
@@ -4,12 +4,8 @@
  (type $i32_i32_i32_i32_=>_none (func (param i32 i32 i32 i32)))
  (import "env" "abort" (func $~lib/builtins/abort (param i32 i32 i32 i32)))
  (memory $0 1)
-<<<<<<< HEAD
- (data (i32.const 1036) "(")
+ (data (i32.const 1036) ",")
  (data (i32.const 1048) "\01\00\00\00\12\00\00\00s\00w\00i\00t\00c\00h\00.\00t\00s")
-=======
- (data (i32.const 1036) ",\00\00\00\01\00\00\00\00\00\00\00\01\00\00\00\12\00\00\00s\00w\00i\00t\00c\00h\00.\00t\00s")
->>>>>>> c54dd649
  (export "memory" (memory $0))
  (start $~start)
  (func $switch/doSwitch (param $0 i32) (result i32)
