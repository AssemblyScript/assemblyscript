(module
 (type $none_=>_i32 (func_subtype (result i32) func))
 (type $none_=>_none (func_subtype func))
 (type $i32_i32_i32_i32_=>_none (func_subtype (param i32 i32 i32 i32) func))
 (import "env" "abort" (func $~lib/builtins/abort (param i32 i32 i32 i32)))
 (global $abi/condition (mut i32) (i32.const 0))
 (global $abi/y (mut i32) (i32.const 0))
 (global $~lib/memory/__data_end i32 (i32.const 44))
 (global $~lib/memory/__stack_pointer (mut i32) (i32.const 16428))
 (global $~lib/memory/__heap_base i32 (i32.const 16428))
 (memory $0 1)
 (data (i32.const 12) "\1c\00\00\00\00\00\00\00\00\00\00\00\01\00\00\00\0c\00\00\00a\00b\00i\00.\00t\00s\00")
 (table $0 1 1 funcref)
 (elem $0 (i32.const 1))
 (export "exported" (func $abi/exported))
 (export "exportedExported" (func $abi/exportedExported))
 (export "exportedInternal" (func $abi/exportedInternal))
 (export "memory" (memory $0))
 (start $~start)
 (func $abi/internal (type $none_=>_i32) (result i32)
  i32.const 128
 )
<<<<<<< HEAD
 (func $start:abi
  (local $x i32)
  (local $x_0 i32)
  (local $x_1 i32)
  (local $b i32)
  (local $x_2 i32)
=======
 (func $start:abi (type $none_=>_none)
  (local $var$0 i32)
  (local $var$1 i32)
>>>>>>> 78b2d1af
  call $abi/internal
  drop
  i32.const 0
  i32.eqz
  global.set $abi/condition
  i32.const 256
  local.set $x
  local.get $x
  i32.extend8_s
  i32.eqz
  i32.eqz
  if
   i32.const 0
   i32.const 32
   i32.const 32
   i32.const 3
   call $~lib/builtins/abort
   unreachable
  end
  i32.const 256
  local.set $x_0
  global.get $abi/condition
  if
   local.get $x_0
   i32.extend8_s
   i32.const 2
   i32.div_s
   local.set $x_0
  else
   local.get $x_0
   i32.extend8_s
   i32.const 2
   i32.div_s
   local.set $x_0
  end
  local.get $x_0
  i32.extend8_s
  i32.eqz
  i32.eqz
  if
   i32.const 0
   i32.const 32
   i32.const 45
   i32.const 3
   call $~lib/builtins/abort
   unreachable
  end
  i32.const 256
  local.set $x_1
  global.get $abi/condition
  if
   local.get $x_1
   i32.extend8_s
   i32.const 24
   i32.const 7
   i32.and
   i32.shr_s
   local.set $x_1
  else
   local.get $x_1
   i32.const 127
   i32.and
   local.set $x_1
  end
  local.get $x_1
  i32.eqz
  i32.eqz
  if
   i32.const 0
   i32.const 32
   i32.const 58
   i32.const 3
   call $~lib/builtins/abort
   unreachable
  end
  i32.const 256
  i32.extend8_s
  global.set $abi/y
  global.get $abi/y
  i32.eqz
  i32.eqz
  if
   i32.const 0
   i32.const 32
   i32.const 65
   i32.const 3
   call $~lib/builtins/abort
   unreachable
  end
  i32.const 2
  i32.ctz
  local.set $b
  local.get $b
  i32.const 0
  i32.ne
  i32.eqz
  if
   i32.const 0
   i32.const 32
   i32.const 72
   i32.const 3
   call $~lib/builtins/abort
   unreachable
  end
  i32.const 1
  i32.clz
  local.set $b
  local.get $b
  i32.const 0
  i32.ne
  i32.eqz
  if
   i32.const 0
   i32.const 32
   i32.const 74
   i32.const 3
   call $~lib/builtins/abort
   unreachable
  end
  i32.const 2
  i32.ctz
  local.set $x_2
  local.get $x_2
  i32.eqz
  if
   i32.const 0
   i32.const 32
   i32.const 77
   i32.const 3
   call $~lib/builtins/abort
   unreachable
  end
  i32.const 1
  i32.clz
  local.set $x_2
  local.get $x_2
  i32.eqz
  if
   i32.const 0
   i32.const 32
   i32.const 79
   i32.const 3
   call $~lib/builtins/abort
   unreachable
  end
 )
 (func $abi/exported (type $none_=>_i32) (result i32)
  i32.const 128
  i32.extend8_s
 )
 (func $abi/exportedExported (type $none_=>_i32) (result i32)
  call $abi/exported
 )
 (func $abi/exportedInternal (type $none_=>_i32) (result i32)
  call $abi/internal
  i32.extend8_s
 )
 (func $~start (type $none_=>_none)
  call $start:abi
 )
)<|MERGE_RESOLUTION|>--- conflicted
+++ resolved
@@ -20,18 +20,12 @@
  (func $abi/internal (type $none_=>_i32) (result i32)
   i32.const 128
  )
-<<<<<<< HEAD
- (func $start:abi
+ (func $start:abi (type $none_=>_none)
   (local $x i32)
   (local $x_0 i32)
   (local $x_1 i32)
   (local $b i32)
   (local $x_2 i32)
-=======
- (func $start:abi (type $none_=>_none)
-  (local $var$0 i32)
-  (local $var$1 i32)
->>>>>>> 78b2d1af
   call $abi/internal
   drop
   i32.const 0
