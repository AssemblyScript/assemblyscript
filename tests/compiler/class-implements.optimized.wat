--- conflicted
+++ resolved
@@ -6,23 +6,18 @@
  (type $i32_i32_i32_i32_=>_none (func (param i32 i32 i32 i32)))
  (import "env" "abort" (func $~lib/builtins/abort (param i32 i32 i32 i32)))
  (memory $0 1)
-<<<<<<< HEAD
- (data (i32.const 1052) "4")
+ (data (i32.const 1052) "<")
  (data (i32.const 1064) "\01\00\00\00\1e\00\00\00~\00l\00i\00b\00/\00r\00t\00/\00t\00c\00m\00s\00.\00t\00s")
- (data (i32.const 1132) "4")
- (data (i32.const 1144) "\01\00\00\00\1e\00\00\00~\00l\00i\00b\00/\00r\00t\00/\00t\00l\00s\00f\00.\00t\00s")
- (data (i32.const 1196) "<")
- (data (i32.const 1208) "\01\00\00\00(\00\00\00a\00l\00l\00o\00c\00a\00t\00i\00o\00n\00 \00t\00o\00o\00 \00l\00a\00r\00g\00e")
- (data (i32.const 1260) "<")
- (data (i32.const 1272) "\01\00\00\00&\00\00\00c\00l\00a\00s\00s\00-\00i\00m\00p\00l\00e\00m\00e\00n\00t\00s\00.\00t\00s")
+ (data (i32.const 1148) "<")
+ (data (i32.const 1160) "\01\00\00\00\1e\00\00\00~\00l\00i\00b\00/\00r\00t\00/\00t\00l\00s\00f\00.\00t\00s")
+ (data (i32.const 1212) "<")
+ (data (i32.const 1224) "\01\00\00\00(\00\00\00a\00l\00l\00o\00c\00a\00t\00i\00o\00n\00 \00t\00o\00o\00 \00l\00a\00r\00g\00e")
+ (data (i32.const 1276) "<")
+ (data (i32.const 1288) "\01\00\00\00&\00\00\00c\00l\00a\00s\00s\00-\00i\00m\00p\00l\00e\00m\00e\00n\00t\00s\00.\00t\00s")
  (global $~lib/rt/tcms/state (mut i32) (i32.const 0))
  (global $~lib/rt/tlsf/ROOT (mut i32) (i32.const 0))
  (global $~lib/rt/tcms/total (mut i32) (i32.const 0))
  (global $~lib/rt/tcms/totalMem (mut i32) (i32.const 0))
-=======
- (data (i32.const 1036) "<\00\00\00\01\00\00\00\00\00\00\00\01\00\00\00&\00\00\00c\00l\00a\00s\00s\00-\00i\00m\00p\00l\00e\00m\00e\00n\00t\00s\00.\00t\00s")
- (global $~lib/rt/stub/offset (mut i32) (i32.const 0))
->>>>>>> c54dd649
  (global $class-implements/A i32 (i32.const 3))
  (global $class-implements/C i32 (i32.const 5))
  (export "memory" (memory $0))
@@ -45,7 +40,7 @@
   i32.eqz
   if
    i32.const 0
-   i32.const 1152
+   i32.const 1168
    i32.const 272
    i32.const 14
    call $~lib/builtins/abort
@@ -65,7 +60,7 @@
   i32.eqz
   if
    i32.const 0
-   i32.const 1152
+   i32.const 1168
    i32.const 274
    i32.const 14
    call $~lib/builtins/abort
@@ -108,7 +103,7 @@
   i32.eqz
   if
    i32.const 0
-   i32.const 1152
+   i32.const 1168
    i32.const 287
    i32.const 14
    call $~lib/builtins/abort
@@ -200,7 +195,7 @@
   i32.eqz
   if
    i32.const 0
-   i32.const 1152
+   i32.const 1168
    i32.const 200
    i32.const 14
    call $~lib/builtins/abort
@@ -214,7 +209,7 @@
   i32.eqz
   if
    i32.const 0
-   i32.const 1152
+   i32.const 1168
    i32.const 202
    i32.const 14
    call $~lib/builtins/abort
@@ -287,7 +282,7 @@
    i32.eqz
    if
     i32.const 0
-    i32.const 1152
+    i32.const 1168
     i32.const 223
     i32.const 16
     call $~lib/builtins/abort
@@ -342,7 +337,7 @@
   i32.eqz
   if
    i32.const 0
-   i32.const 1152
+   i32.const 1168
    i32.const 238
    i32.const 14
    call $~lib/builtins/abort
@@ -357,7 +352,7 @@
   i32.ne
   if
    i32.const 0
-   i32.const 1152
+   i32.const 1168
    i32.const 239
    i32.const 14
    call $~lib/builtins/abort
@@ -405,7 +400,7 @@
   i32.eqz
   if
    i32.const 0
-   i32.const 1152
+   i32.const 1168
    i32.const 255
    i32.const 14
    call $~lib/builtins/abort
@@ -475,7 +470,7 @@
   i32.gt_u
   if
    i32.const 0
-   i32.const 1152
+   i32.const 1168
    i32.const 380
    i32.const 14
    call $~lib/builtins/abort
@@ -503,7 +498,7 @@
    i32.lt_u
    if
     i32.const 0
-    i32.const 1152
+    i32.const 1168
     i32.const 387
     i32.const 16
     call $~lib/builtins/abort
@@ -531,7 +526,7 @@
    i32.lt_u
    if
     i32.const 0
-    i32.const 1152
+    i32.const 1168
     i32.const 400
     i32.const 5
     call $~lib/builtins/abort
@@ -614,7 +609,7 @@
     i32.eqz
     if
      i32.const 0
-     i32.const 1152
+     i32.const 1168
      i32.const 346
      i32.const 18
      call $~lib/builtins/abort
@@ -695,7 +690,7 @@
    i32.eqz
    if
     i32.const 0
-    i32.const 1152
+    i32.const 1168
     i32.const 499
     i32.const 16
     call $~lib/builtins/abort
@@ -710,7 +705,7 @@
   i32.lt_u
   if
    i32.const 0
-   i32.const 1152
+   i32.const 1168
    i32.const 501
    i32.const 14
    call $~lib/builtins/abort
@@ -801,11 +796,11 @@
    i32.const 1032
    i32.const 1024
    i32.store
-   i32.const 1108
-   i32.const 1104
+   i32.const 1124
+   i32.const 1120
    i32.store
-   i32.const 1112
-   i32.const 1104
+   i32.const 1128
+   i32.const 1120
    i32.store
    i32.const 1
    global.set $~lib/rt/tcms/state
@@ -830,10 +825,10 @@
    if
     unreachable
    end
-   i32.const 1328
+   i32.const 1344
    i32.const 0
    i32.store
-   i32.const 2896
+   i32.const 2912
    i32.const 0
    i32.store
    loop $for-loop|0
@@ -844,7 +839,7 @@
      local.get $1
      i32.const 2
      i32.shl
-     i32.const 1328
+     i32.const 1344
      i32.add
      i32.const 0
      i32.store offset=4
@@ -862,7 +857,7 @@
        i32.add
        i32.const 2
        i32.shl
-       i32.const 1328
+       i32.const 1344
        i32.add
        i32.const 0
        i32.store offset=96
@@ -880,13 +875,13 @@
      br $for-loop|0
     end
    end
-   i32.const 1328
-   i32.const 2900
+   i32.const 1344
+   i32.const 2916
    memory.size
    i32.const 16
    i32.shl
    call $~lib/rt/tlsf/addMemory
-   i32.const 1328
+   i32.const 1344
    global.set $~lib/rt/tlsf/ROOT
   end
   global.get $~lib/rt/tlsf/ROOT
@@ -898,7 +893,7 @@
   i32.ne
   i32.const 0
   local.get $1
-  i32.const 1104
+  i32.const 1120
   i32.ne
   select
   i32.eqz
