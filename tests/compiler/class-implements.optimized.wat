(module
 (type $i32_=>_i32 (func (param i32) (result i32)))
 (type $none_=>_none (func))
 (type $i32_=>_none (func (param i32)))
 (type $i32_i32_=>_none (func (param i32 i32)))
 (type $i32_i32_i32_=>_none (func (param i32 i32 i32)))
 (type $i32_i32_i32_i32_=>_none (func (param i32 i32 i32 i32)))
 (type $none_=>_i32 (func (result i32)))
 (import "env" "abort" (func $~lib/builtins/abort (param i32 i32 i32 i32)))
 (global $~lib/rt/itcms/total (mut i32) (i32.const 0))
 (global $~lib/rt/itcms/threshold (mut i32) (i32.const 0))
 (global $~lib/rt/itcms/state (mut i32) (i32.const 0))
 (global $~lib/rt/itcms/visitCount (mut i32) (i32.const 0))
 (global $~lib/rt/itcms/pinSpace (mut i32) (i32.const 0))
 (global $~lib/rt/itcms/iter (mut i32) (i32.const 0))
 (global $~lib/rt/itcms/toSpace (mut i32) (i32.const 0))
 (global $~lib/rt/itcms/white (mut i32) (i32.const 0))
 (global $~lib/rt/itcms/fromSpace (mut i32) (i32.const 0))
 (global $~lib/rt/tlsf/ROOT (mut i32) (i32.const 0))
 (global $class-implements/a (mut i32) (i32.const 0))
 (global $class-implements/c (mut i32) (i32.const 0))
 (global $class-implements/A i32 (i32.const 3))
 (global $class-implements/C i32 (i32.const 5))
 (global $~lib/memory/__stack_pointer (mut i32) (i32.const 17948))
 (memory $0 1)
 (data (i32.const 1036) "<")
 (data (i32.const 1048) "\01\00\00\00(\00\00\00A\00l\00l\00o\00c\00a\00t\00i\00o\00n\00 \00t\00o\00o\00 \00l\00a\00r\00g\00e")
 (data (i32.const 1100) "<")
 (data (i32.const 1112) "\01\00\00\00 \00\00\00~\00l\00i\00b\00/\00r\00t\00/\00i\00t\00c\00m\00s\00.\00t\00s")
 (data (i32.const 1228) "<")
 (data (i32.const 1240) "\01\00\00\00$\00\00\00I\00n\00d\00e\00x\00 \00o\00u\00t\00 \00o\00f\00 \00r\00a\00n\00g\00e")
 (data (i32.const 1292) ",")
 (data (i32.const 1304) "\01\00\00\00\14\00\00\00~\00l\00i\00b\00/\00r\00t\00.\00t\00s")
 (data (i32.const 1372) "<")
 (data (i32.const 1384) "\01\00\00\00\1e\00\00\00~\00l\00i\00b\00/\00r\00t\00/\00t\00l\00s\00f\00.\00t\00s")
 (data (i32.const 1436) "<")
 (data (i32.const 1448) "\01\00\00\00&\00\00\00c\00l\00a\00s\00s\00-\00i\00m\00p\00l\00e\00m\00e\00n\00t\00s\00.\00t\00s")
 (data (i32.const 1504) "\07\00\00\00 \00\00\00\00\00\00\00 ")
 (data (i32.const 1532) " \00\00\00\00\00\00\00 \00\00\00\00\00\00\00 \00\00\00\06\00\00\00 ")
 (export "A" (global $class-implements/A))
 (export "C" (global $class-implements/C))
 (export "memory" (memory $0))
 (export "A#foo" (func $export:class-implements/A#foo))
 (export "A#constructor" (func $export:class-implements/A#constructor))
 (export "C#foo" (func $export:class-implements/C#foo))
 (export "C#constructor" (func $export:class-implements/C#constructor))
 (start $~start)
 (func $~lib/rt/itcms/visitRoots
  (local $0 i32)
  (local $1 i32)
  global.get $class-implements/a
  local.tee $0
  if
   local.get $0
   call $~lib/rt/itcms/__visit
  end
  global.get $class-implements/c
  local.tee $0
  if
   local.get $0
   call $~lib/rt/itcms/__visit
  end
  i32.const 1248
  call $~lib/rt/itcms/__visit
  i32.const 1056
  call $~lib/rt/itcms/__visit
  global.get $~lib/rt/itcms/pinSpace
  local.tee $1
  i32.load offset=4
  i32.const -4
  i32.and
  local.set $0
  loop $while-continue|0
   local.get $0
   local.get $1
   i32.ne
   if
    local.get $0
    i32.load offset=4
    i32.const 3
    i32.and
    i32.const 3
    i32.ne
    if
     i32.const 0
     i32.const 1120
     i32.const 159
     i32.const 16
     call $~lib/builtins/abort
     unreachable
    end
    local.get $0
    i32.const 20
    i32.add
    call $~lib/rt/__visit_members
    local.get $0
    i32.load offset=4
    i32.const -4
    i32.and
    local.set $0
    br $while-continue|0
   end
  end
 )
 (func $~lib/rt/itcms/__visit (param $0 i32)
  (local $1 i32)
  (local $2 i32)
  (local $3 i32)
  local.get $0
  i32.eqz
  if
   return
  end
  global.get $~lib/rt/itcms/white
  local.get $0
  i32.const 20
  i32.sub
  local.tee $0
  i32.load offset=4
  i32.const 3
  i32.and
  i32.eq
  if
   local.get $0
   global.get $~lib/rt/itcms/iter
   i32.eq
   if
    local.get $0
    i32.load offset=8
    local.tee $1
    i32.eqz
    if
     i32.const 0
     i32.const 1120
     i32.const 147
     i32.const 30
     call $~lib/builtins/abort
     unreachable
    end
    local.get $1
    global.set $~lib/rt/itcms/iter
   end
   block $__inlined_func$~lib/rt/itcms/Object#unlink
    local.get $0
    i32.load offset=4
    i32.const -4
    i32.and
    local.tee $2
    i32.eqz
    if
     i32.const 0
     local.get $0
     i32.const 17948
     i32.lt_u
     local.get $0
     i32.load offset=8
     select
     i32.eqz
     if
      i32.const 0
      i32.const 1120
      i32.const 127
      i32.const 18
      call $~lib/builtins/abort
      unreachable
     end
     br $__inlined_func$~lib/rt/itcms/Object#unlink
    end
    local.get $0
    i32.load offset=8
    local.tee $1
    i32.eqz
    if
     i32.const 0
     i32.const 1120
     i32.const 131
     i32.const 16
     call $~lib/builtins/abort
     unreachable
    end
    local.get $2
    local.get $1
    i32.store offset=8
    local.get $1
    local.get $2
    local.get $1
    i32.load offset=4
    i32.const 3
    i32.and
    i32.or
    i32.store offset=4
   end
   global.get $~lib/rt/itcms/toSpace
   local.set $1
   local.get $0
   i32.load offset=12
   local.tee $2
   i32.const 1
   i32.le_u
   if (result i32)
    i32.const 1
   else
    local.get $2
    i32.const 1504
    i32.load
    i32.gt_u
    if
     i32.const 1248
     i32.const 1312
     i32.const 22
     i32.const 28
     call $~lib/builtins/abort
     unreachable
    end
    local.get $2
    i32.const 3
    i32.shl
    i32.const 1508
    i32.add
    i32.load
    i32.const 32
    i32.and
   end
   if (result i32)
    global.get $~lib/rt/itcms/white
    i32.eqz
   else
    i32.const 2
   end
   local.set $3
   local.get $1
   i32.load offset=8
   local.set $2
   local.get $0
   local.get $1
   local.get $3
   i32.or
   i32.store offset=4
   local.get $0
   local.get $2
   i32.store offset=8
   local.get $2
   local.get $0
   local.get $2
   i32.load offset=4
   i32.const 3
   i32.and
   i32.or
   i32.store offset=4
   local.get $1
   local.get $0
   i32.store offset=8
   global.get $~lib/rt/itcms/visitCount
   i32.const 1
   i32.add
   global.set $~lib/rt/itcms/visitCount
  end
 )
 (func $~lib/rt/tlsf/removeBlock (param $0 i32) (param $1 i32)
  (local $2 i32)
  (local $3 i32)
  (local $4 i32)
  (local $5 i32)
  local.get $1
  i32.load
  local.tee $2
  i32.const 1
  i32.and
  i32.eqz
  if
   i32.const 0
   i32.const 1392
   i32.const 268
   i32.const 14
   call $~lib/builtins/abort
   unreachable
  end
  local.get $2
  i32.const -4
  i32.and
  local.tee $2
  i32.const 12
  i32.lt_u
  if
   i32.const 0
   i32.const 1392
   i32.const 270
   i32.const 14
   call $~lib/builtins/abort
   unreachable
  end
  local.get $2
  i32.const 256
  i32.lt_u
  if
   local.get $2
   i32.const 4
   i32.shr_u
   local.set $2
  else
   i32.const 31
   local.get $2
   i32.const 1073741820
   local.get $2
   i32.const 1073741820
   i32.lt_u
   select
   local.tee $2
   i32.clz
   i32.sub
   local.set $3
   local.get $2
   local.get $3
   i32.const 4
   i32.sub
   i32.shr_u
   i32.const 16
   i32.xor
   local.set $2
   local.get $3
   i32.const 7
   i32.sub
   local.set $3
  end
  local.get $2
  i32.const 16
  i32.lt_u
  i32.const 0
  local.get $3
  i32.const 23
  i32.lt_u
  select
  i32.eqz
  if
   i32.const 0
   i32.const 1392
   i32.const 284
   i32.const 14
   call $~lib/builtins/abort
   unreachable
  end
  local.get $1
  i32.load offset=8
  local.set $4
  local.get $1
  i32.load offset=4
  local.tee $5
  if
   local.get $5
   local.get $4
   i32.store offset=8
  end
  local.get $4
  if
   local.get $4
   local.get $5
   i32.store offset=4
  end
  local.get $1
  local.get $0
  local.get $2
  local.get $3
  i32.const 4
  i32.shl
  i32.add
  i32.const 2
  i32.shl
  i32.add
  i32.load offset=96
  i32.eq
  if
   local.get $0
   local.get $2
   local.get $3
   i32.const 4
   i32.shl
   i32.add
   i32.const 2
   i32.shl
   i32.add
   local.get $4
   i32.store offset=96
   local.get $4
   i32.eqz
   if
    local.get $0
    local.get $3
    i32.const 2
    i32.shl
    i32.add
    local.tee $4
    i32.load offset=4
    i32.const -2
    local.get $2
    i32.rotl
    i32.and
    local.set $1
    local.get $4
    local.get $1
    i32.store offset=4
    local.get $1
    i32.eqz
    if
     local.get $0
     local.get $0
     i32.load
     i32.const -2
     local.get $3
     i32.rotl
     i32.and
     i32.store
    end
   end
  end
 )
 (func $~lib/rt/tlsf/insertBlock (param $0 i32) (param $1 i32)
  (local $2 i32)
  (local $3 i32)
  (local $4 i32)
  (local $5 i32)
  (local $6 i32)
  local.get $1
  i32.eqz
  if
   i32.const 0
   i32.const 1392
   i32.const 201
   i32.const 14
   call $~lib/builtins/abort
   unreachable
  end
  local.get $1
  i32.load
  local.tee $3
  i32.const 1
  i32.and
  i32.eqz
  if
   i32.const 0
   i32.const 1392
   i32.const 203
   i32.const 14
   call $~lib/builtins/abort
   unreachable
  end
  local.get $1
  i32.const 4
  i32.add
  local.get $1
  i32.load
  i32.const -4
  i32.and
  i32.add
  local.tee $4
  i32.load
  local.tee $2
  i32.const 1
  i32.and
  if
   local.get $0
   local.get $4
   call $~lib/rt/tlsf/removeBlock
   local.get $1
   local.get $3
   i32.const 4
   i32.add
   local.get $2
   i32.const -4
   i32.and
   i32.add
   local.tee $3
   i32.store
   local.get $1
   i32.const 4
   i32.add
   local.get $1
   i32.load
   i32.const -4
   i32.and
   i32.add
   local.tee $4
   i32.load
   local.set $2
  end
  local.get $3
  i32.const 2
  i32.and
  if
   local.get $1
   i32.const 4
   i32.sub
   i32.load
   local.tee $1
   i32.load
   local.tee $6
   i32.const 1
   i32.and
   i32.eqz
   if
    i32.const 0
    i32.const 1392
    i32.const 221
    i32.const 16
    call $~lib/builtins/abort
    unreachable
   end
   local.get $0
   local.get $1
   call $~lib/rt/tlsf/removeBlock
   local.get $1
   local.get $6
   i32.const 4
   i32.add
   local.get $3
   i32.const -4
   i32.and
   i32.add
   local.tee $3
   i32.store
  end
  local.get $4
  local.get $2
  i32.const 2
  i32.or
  i32.store
  local.get $3
  i32.const -4
  i32.and
  local.tee $3
  i32.const 12
  i32.lt_u
  if
   i32.const 0
   i32.const 1392
   i32.const 233
   i32.const 14
   call $~lib/builtins/abort
   unreachable
  end
  local.get $3
  local.get $1
  i32.const 4
  i32.add
  i32.add
  local.get $4
  i32.ne
  if
   i32.const 0
   i32.const 1392
   i32.const 234
   i32.const 14
   call $~lib/builtins/abort
   unreachable
  end
  local.get $4
  i32.const 4
  i32.sub
  local.get $1
  i32.store
  local.get $3
  i32.const 256
  i32.lt_u
  if (result i32)
   local.get $3
   i32.const 4
   i32.shr_u
  else
   i32.const 31
   local.get $3
   i32.const 1073741820
   local.get $3
   i32.const 1073741820
   i32.lt_u
   select
   local.tee $3
   i32.clz
   i32.sub
   local.tee $4
   i32.const 7
   i32.sub
   local.set $5
   local.get $3
   local.get $4
   i32.const 4
   i32.sub
   i32.shr_u
   i32.const 16
   i32.xor
  end
  local.tee $3
  i32.const 16
  i32.lt_u
  i32.const 0
  local.get $5
  i32.const 23
  i32.lt_u
  select
  i32.eqz
  if
   i32.const 0
   i32.const 1392
   i32.const 251
   i32.const 14
   call $~lib/builtins/abort
   unreachable
  end
  local.get $0
  local.get $3
  local.get $5
  i32.const 4
  i32.shl
  i32.add
  i32.const 2
  i32.shl
  i32.add
  i32.load offset=96
  local.set $4
  local.get $1
  i32.const 0
  i32.store offset=4
  local.get $1
  local.get $4
  i32.store offset=8
  local.get $4
  if
   local.get $4
   local.get $1
   i32.store offset=4
  end
  local.get $0
  local.get $3
  local.get $5
  i32.const 4
  i32.shl
  i32.add
  i32.const 2
  i32.shl
  i32.add
  local.get $1
  i32.store offset=96
  local.get $0
  local.get $0
  i32.load
  i32.const 1
  local.get $5
  i32.shl
  i32.or
  i32.store
  local.get $0
  local.get $5
  i32.const 2
  i32.shl
  i32.add
  local.tee $0
  local.get $0
  i32.load offset=4
  i32.const 1
  local.get $3
  i32.shl
  i32.or
  i32.store offset=4
 )
 (func $~lib/rt/tlsf/addMemory (param $0 i32) (param $1 i32) (param $2 i32)
  (local $3 i32)
  (local $4 i32)
  local.get $1
  local.get $2
  i32.gt_u
  if
   i32.const 0
   i32.const 1392
   i32.const 377
   i32.const 14
   call $~lib/builtins/abort
   unreachable
  end
  local.get $1
  i32.const 19
  i32.add
  i32.const -16
  i32.and
  i32.const 4
  i32.sub
  local.set $1
  local.get $2
  i32.const -16
  i32.and
  local.get $0
  i32.load offset=1568
  local.tee $2
  if
   local.get $1
   local.get $2
   i32.const 4
   i32.add
   i32.lt_u
   if
    i32.const 0
    i32.const 1392
    i32.const 384
    i32.const 16
    call $~lib/builtins/abort
    unreachable
   end
   local.get $2
   local.get $1
   i32.const 16
   i32.sub
   i32.eq
   if
    local.get $2
    i32.load
    local.set $4
    local.get $1
    i32.const 16
    i32.sub
    local.set $1
   end
  else
   local.get $1
   local.get $0
   i32.const 1572
   i32.add
   i32.lt_u
   if
    i32.const 0
    i32.const 1392
    i32.const 397
    i32.const 5
    call $~lib/builtins/abort
    unreachable
   end
  end
  local.get $1
  i32.sub
  local.tee $2
  i32.const 20
  i32.lt_u
  if
   return
  end
  local.get $1
  local.get $4
  i32.const 2
  i32.and
  local.get $2
  i32.const 8
  i32.sub
  local.tee $2
  i32.const 1
  i32.or
  i32.or
  i32.store
  local.get $1
  i32.const 0
  i32.store offset=4
  local.get $1
  i32.const 0
  i32.store offset=8
  local.get $2
  local.get $1
  i32.const 4
  i32.add
  i32.add
  local.tee $2
  i32.const 2
  i32.store
  local.get $0
  local.get $2
  i32.store offset=1568
  local.get $0
  local.get $1
  call $~lib/rt/tlsf/insertBlock
 )
 (func $~lib/rt/tlsf/initialize
  (local $0 i32)
  (local $1 i32)
  memory.size
  local.tee $0
  i32.const 1
  i32.lt_s
  if (result i32)
   i32.const 1
   local.get $0
   i32.sub
   memory.grow
   i32.const 0
   i32.lt_s
  else
   i32.const 0
  end
  if
   unreachable
  end
  i32.const 17952
  i32.const 0
  i32.store
  i32.const 19520
  i32.const 0
  i32.store
  loop $for-loop|0
   local.get $1
   i32.const 23
   i32.lt_u
   if
    local.get $1
    i32.const 2
    i32.shl
    i32.const 17952
    i32.add
    i32.const 0
    i32.store offset=4
    i32.const 0
    local.set $0
    loop $for-loop|1
     local.get $0
     i32.const 16
     i32.lt_u
     if
      local.get $0
      local.get $1
      i32.const 4
      i32.shl
      i32.add
      i32.const 2
      i32.shl
      i32.const 17952
      i32.add
      i32.const 0
      i32.store offset=96
      local.get $0
      i32.const 1
      i32.add
      local.set $0
      br $for-loop|1
     end
    end
    local.get $1
    i32.const 1
    i32.add
    local.set $1
    br $for-loop|0
   end
  end
  i32.const 17952
  i32.const 19524
  memory.size
  i32.const 16
  i32.shl
  call $~lib/rt/tlsf/addMemory
  i32.const 17952
  global.set $~lib/rt/tlsf/ROOT
 )
 (func $~lib/rt/itcms/step (result i32)
  (local $0 i32)
  (local $1 i32)
  (local $2 i32)
  block $folding-inner0
   block $break|0
    block $case2|0
     block $case1|0
      block $case0|0
       global.get $~lib/rt/itcms/state
       br_table $case0|0 $case1|0 $case2|0 $break|0
      end
      i32.const 1
      global.set $~lib/rt/itcms/state
      i32.const 0
      global.set $~lib/rt/itcms/visitCount
      call $~lib/rt/itcms/visitRoots
      global.get $~lib/rt/itcms/toSpace
      global.set $~lib/rt/itcms/iter
      br $folding-inner0
     end
     global.get $~lib/rt/itcms/white
     i32.eqz
     local.set $1
     global.get $~lib/rt/itcms/iter
     i32.load offset=4
     i32.const -4
     i32.and
     local.set $0
     loop $while-continue|1
      local.get $0
      global.get $~lib/rt/itcms/toSpace
      i32.ne
      if
       local.get $0
       global.set $~lib/rt/itcms/iter
       local.get $1
       local.get $0
       i32.load offset=4
       i32.const 3
       i32.and
       i32.ne
       if
        local.get $0
        local.get $1
        local.get $0
        i32.load offset=4
        i32.const -4
        i32.and
        i32.or
        i32.store offset=4
        i32.const 0
        global.set $~lib/rt/itcms/visitCount
        local.get $0
        i32.const 20
        i32.add
        call $~lib/rt/__visit_members
        br $folding-inner0
       end
       local.get $0
       i32.load offset=4
       i32.const -4
       i32.and
       local.set $0
       br $while-continue|1
      end
     end
     i32.const 0
     global.set $~lib/rt/itcms/visitCount
     call $~lib/rt/itcms/visitRoots
     global.get $~lib/rt/itcms/toSpace
     global.get $~lib/rt/itcms/iter
     i32.load offset=4
     i32.const -4
     i32.and
     i32.eq
     if
      global.get $~lib/memory/__stack_pointer
      local.set $0
      loop $while-continue|0
       local.get $0
       i32.const 17948
       i32.lt_u
       if
        local.get $0
        i32.load
        call $~lib/rt/itcms/__visit
        local.get $0
        i32.const 4
        i32.add
        local.set $0
        br $while-continue|0
       end
      end
      global.get $~lib/rt/itcms/iter
      i32.load offset=4
      i32.const -4
      i32.and
      local.set $0
      loop $while-continue|2
       local.get $0
       global.get $~lib/rt/itcms/toSpace
       i32.ne
       if
        local.get $1
        local.get $0
        i32.load offset=4
        i32.const 3
        i32.and
        i32.ne
        if
         local.get $0
         local.get $1
         local.get $0
         i32.load offset=4
         i32.const -4
         i32.and
         i32.or
         i32.store offset=4
         local.get $0
         i32.const 20
         i32.add
         call $~lib/rt/__visit_members
        end
        local.get $0
        i32.load offset=4
        i32.const -4
        i32.and
        local.set $0
        br $while-continue|2
       end
      end
      global.get $~lib/rt/itcms/fromSpace
      local.set $0
      global.get $~lib/rt/itcms/toSpace
      global.set $~lib/rt/itcms/fromSpace
      local.get $0
      global.set $~lib/rt/itcms/toSpace
      local.get $1
      global.set $~lib/rt/itcms/white
      local.get $0
      i32.load offset=4
      i32.const -4
      i32.and
      global.set $~lib/rt/itcms/iter
      i32.const 2
      global.set $~lib/rt/itcms/state
     end
     br $folding-inner0
    end
    global.get $~lib/rt/itcms/iter
    local.tee $0
    global.get $~lib/rt/itcms/toSpace
    i32.ne
    if
     local.get $0
     i32.load offset=4
     i32.const -4
     i32.and
     global.set $~lib/rt/itcms/iter
     global.get $~lib/rt/itcms/white
     i32.eqz
     local.get $0
     i32.load offset=4
     i32.const 3
     i32.and
     i32.ne
     if
      i32.const 0
      i32.const 1120
      i32.const 228
      i32.const 20
      call $~lib/builtins/abort
      unreachable
     end
     local.get $0
     i32.const 17948
     i32.lt_u
     if
      local.get $0
      i32.const 0
      i32.store offset=4
      local.get $0
      i32.const 0
      i32.store offset=8
     else
      global.get $~lib/rt/itcms/total
      local.get $0
      i32.load
      i32.const -4
      i32.and
      i32.const 4
      i32.add
      i32.sub
      global.set $~lib/rt/itcms/total
      local.get $0
      i32.const 4
      i32.add
      local.tee $0
      i32.const 17948
      i32.ge_u
      if
       global.get $~lib/rt/tlsf/ROOT
       i32.eqz
       if
        call $~lib/rt/tlsf/initialize
       end
       global.get $~lib/rt/tlsf/ROOT
       local.get $0
       i32.const 4
       i32.sub
       local.set $1
       local.get $0
       i32.const 15
       i32.and
<<<<<<< HEAD
       i32.eqz
       i32.const 0
       local.get $0
       select
       if (result i32)
        local.get $1
=======
       i32.const 1
       local.get $1
       select
       if (result i32)
        i32.const 1
       else
        local.get $0
>>>>>>> 3633f4bd
        i32.load
        i32.const 1
        i32.and
       end
       if
        i32.const 0
        i32.const 1392
        i32.const 559
        i32.const 3
        call $~lib/builtins/abort
        unreachable
       end
       local.get $1
       local.tee $0
       i32.load
       i32.const 1
       i32.or
       local.set $1
       local.get $0
       local.get $1
       i32.store
       local.get $0
       call $~lib/rt/tlsf/insertBlock
      end
     end
     i32.const 10
     return
    end
    global.get $~lib/rt/itcms/toSpace
    local.tee $0
    local.get $0
    i32.store offset=4
    global.get $~lib/rt/itcms/toSpace
    local.tee $0
    local.get $0
    i32.store offset=8
    i32.const 0
    global.set $~lib/rt/itcms/state
   end
   i32.const 0
   return
  end
  global.get $~lib/rt/itcms/visitCount
 )
 (func $~lib/rt/tlsf/searchBlock (param $0 i32) (result i32)
  (local $1 i32)
  (local $2 i32)
  local.get $0
  i32.load offset=4
  i32.const -2
  i32.and
  local.tee $2
  if (result i32)
   local.get $0
   local.get $2
   i32.ctz
   i32.const 2
   i32.shl
   i32.add
   i32.load offset=96
  else
   local.get $0
   i32.load
   i32.const -2
   i32.and
   local.tee $1
   if (result i32)
    local.get $0
    local.get $1
    i32.ctz
    local.tee $1
    i32.const 2
    i32.shl
    i32.add
    i32.load offset=4
    local.tee $2
    i32.eqz
    if
     i32.const 0
     i32.const 1392
     i32.const 343
     i32.const 18
     call $~lib/builtins/abort
     unreachable
    end
    local.get $0
    local.get $2
    i32.ctz
    local.get $1
    i32.const 4
    i32.shl
    i32.add
    i32.const 2
    i32.shl
    i32.add
    i32.load offset=96
   else
    i32.const 0
   end
  end
 )
 (func $~lib/rt/itcms/__new (param $0 i32) (result i32)
  (local $1 i32)
  (local $2 i32)
  (local $3 i32)
  (local $4 i32)
  global.get $~lib/rt/itcms/total
  global.get $~lib/rt/itcms/threshold
  i32.ge_u
  if
   block $__inlined_func$~lib/rt/itcms/interrupt
    i32.const 2048
    local.set $1
    loop $do-continue|0
     local.get $1
     call $~lib/rt/itcms/step
     i32.sub
     local.set $1
     global.get $~lib/rt/itcms/state
     i32.eqz
     if
      global.get $~lib/rt/itcms/total
      i64.extend_i32_u
      i64.const 200
      i64.mul
      i64.const 100
      i64.div_u
      i32.wrap_i64
      i32.const 1024
      i32.add
      global.set $~lib/rt/itcms/threshold
      br $__inlined_func$~lib/rt/itcms/interrupt
     end
     local.get $1
     i32.const 0
     i32.gt_s
     br_if $do-continue|0
    end
    global.get $~lib/rt/itcms/total
    local.tee $1
    local.get $1
    global.get $~lib/rt/itcms/threshold
    i32.sub
    i32.const 1024
    i32.lt_u
    i32.const 10
    i32.shl
    i32.add
    global.set $~lib/rt/itcms/threshold
   end
  end
  global.get $~lib/rt/tlsf/ROOT
  i32.eqz
  if
   call $~lib/rt/tlsf/initialize
  end
  global.get $~lib/rt/tlsf/ROOT
  local.tee $2
  call $~lib/rt/tlsf/searchBlock
  local.tee $1
  i32.eqz
  if
   i32.const 4
   memory.size
   local.tee $1
   i32.const 16
   i32.shl
   i32.const 4
   i32.sub
   local.get $2
   i32.load offset=1568
   i32.ne
   i32.shl
   i32.const 65563
   i32.add
   i32.const -65536
   i32.and
   i32.const 16
   i32.shr_u
   local.set $3
   local.get $1
   local.get $3
   local.get $1
   local.get $3
   i32.gt_s
   select
   memory.grow
   i32.const 0
   i32.lt_s
   if
    local.get $3
    memory.grow
    i32.const 0
    i32.lt_s
    if
     unreachable
    end
   end
   local.get $2
   local.get $1
   i32.const 16
   i32.shl
   memory.size
   i32.const 16
   i32.shl
   call $~lib/rt/tlsf/addMemory
   local.get $2
   call $~lib/rt/tlsf/searchBlock
   local.tee $1
   i32.eqz
   if
    i32.const 0
    i32.const 1392
    i32.const 496
    i32.const 16
    call $~lib/builtins/abort
    unreachable
   end
  end
  local.get $1
  i32.load
  i32.const -4
  i32.and
  i32.const 28
  i32.lt_u
  if
   i32.const 0
   i32.const 1392
   i32.const 498
   i32.const 14
   call $~lib/builtins/abort
   unreachable
  end
  local.get $2
  local.get $1
  call $~lib/rt/tlsf/removeBlock
  local.get $1
  i32.load
  local.tee $3
  i32.const -4
  i32.and
  i32.const 28
  i32.sub
  local.tee $4
  i32.const 16
  i32.ge_u
  if
   local.get $1
   local.get $3
   i32.const 2
   i32.and
   i32.const 28
   i32.or
   i32.store
   local.get $1
   i32.const 32
   i32.add
   local.tee $3
   local.get $4
   i32.const 4
   i32.sub
   i32.const 1
   i32.or
   i32.store
   local.get $2
   local.get $3
   call $~lib/rt/tlsf/insertBlock
  else
   local.get $1
   local.get $3
   i32.const -2
   i32.and
   i32.store
   local.get $1
   i32.const 4
   i32.add
   local.tee $2
   local.get $1
   i32.load
   i32.const -4
   i32.and
   i32.add
   local.get $2
   local.get $1
   i32.load
   i32.const -4
   i32.and
   i32.add
   i32.load
   i32.const -3
   i32.and
   i32.store
  end
  local.get $1
  local.get $0
  i32.store offset=12
  local.get $1
  i32.const 0
  i32.store offset=16
  global.get $~lib/rt/itcms/fromSpace
  local.tee $2
  i32.load offset=8
  local.set $0
  local.get $1
  local.get $2
  global.get $~lib/rt/itcms/white
  i32.or
  i32.store offset=4
  local.get $1
  local.get $0
  i32.store offset=8
  local.get $0
  local.get $1
  local.get $0
  i32.load offset=4
  i32.const 3
  i32.and
  i32.or
  i32.store offset=4
  local.get $2
  local.get $1
  i32.store offset=8
  global.get $~lib/rt/itcms/total
  local.get $1
  i32.load
  i32.const -4
  i32.and
  i32.const 4
  i32.add
  i32.add
  global.set $~lib/rt/itcms/total
  local.get $1
  i32.const 20
  i32.add
 )
 (func $~lib/rt/__visit_members (param $0 i32)
  block $invalid
   block $class-implements/B
    block $class-implements/C
     block $class-implements/I
      block $class-implements/A
       block $~lib/arraybuffer/ArrayBufferView
        block $~lib/string/String
         block $~lib/arraybuffer/ArrayBuffer
          local.get $0
          i32.const 8
          i32.sub
          i32.load
          br_table $~lib/arraybuffer/ArrayBuffer $~lib/string/String $~lib/arraybuffer/ArrayBufferView $class-implements/A $class-implements/I $class-implements/C $class-implements/B $invalid
         end
         return
        end
        return
       end
       local.get $0
       i32.load
       local.tee $0
       if
        local.get $0
        call $~lib/rt/itcms/__visit
       end
       return
      end
      return
     end
     return
    end
    return
   end
   return
  end
  unreachable
 )
 (func $~start
  (local $0 i32)
  global.get $~lib/memory/__stack_pointer
  i32.const 4
  i32.sub
  global.set $~lib/memory/__stack_pointer
  global.get $~lib/memory/__stack_pointer
  i32.const 1564
  i32.lt_s
  if
   i32.const 17968
   i32.const 18016
   i32.const 1
   i32.const 1
   call $~lib/builtins/abort
   unreachable
  end
  global.get $~lib/memory/__stack_pointer
  i32.const 0
  i32.store
  memory.size
  i32.const 16
  i32.shl
  i32.const 17948
  i32.sub
  i32.const 1
  i32.shr_u
  global.set $~lib/rt/itcms/threshold
  i32.const 1172
  i32.const 1168
  i32.store
  i32.const 1176
  i32.const 1168
  i32.store
  i32.const 1168
  global.set $~lib/rt/itcms/pinSpace
  i32.const 1204
  i32.const 1200
  i32.store
  i32.const 1208
  i32.const 1200
  i32.store
  i32.const 1200
  global.set $~lib/rt/itcms/toSpace
  i32.const 1348
  i32.const 1344
  i32.store
  i32.const 1352
  i32.const 1344
  i32.store
  i32.const 1344
  global.set $~lib/rt/itcms/fromSpace
  i32.const 0
  call $class-implements/A#constructor
  global.set $class-implements/a
  global.get $~lib/memory/__stack_pointer
  global.get $class-implements/a
  i32.store
  i32.const 0
  call $class-implements/C#constructor
  global.set $class-implements/c
  global.get $~lib/memory/__stack_pointer
  local.tee $0
  global.get $class-implements/c
  i32.store
  local.get $0
  i32.const 4
  i32.add
  global.set $~lib/memory/__stack_pointer
 )
 (func $class-implements/A#constructor (param $0 i32) (result i32)
  global.get $~lib/memory/__stack_pointer
  i32.const 4
  i32.sub
  global.set $~lib/memory/__stack_pointer
  global.get $~lib/memory/__stack_pointer
  i32.const 1564
  i32.lt_s
  if
   i32.const 17968
   i32.const 18016
   i32.const 1
   i32.const 1
   call $~lib/builtins/abort
   unreachable
  end
  global.get $~lib/memory/__stack_pointer
  i32.const 0
  i32.store
  local.get $0
  i32.eqz
  if
   global.get $~lib/memory/__stack_pointer
   i32.const 3
   call $~lib/rt/itcms/__new
   local.tee $0
   i32.store
  end
  global.get $~lib/memory/__stack_pointer
  i32.const 4
  i32.add
  global.set $~lib/memory/__stack_pointer
  local.get $0
 )
 (func $class-implements/C#constructor (param $0 i32) (result i32)
  (local $1 i32)
  global.get $~lib/memory/__stack_pointer
  i32.const 4
  i32.sub
  global.set $~lib/memory/__stack_pointer
  block $folding-inner0
   global.get $~lib/memory/__stack_pointer
   i32.const 1564
   i32.lt_s
   br_if $folding-inner0
   global.get $~lib/memory/__stack_pointer
   i32.const 0
   i32.store
   local.get $0
   i32.eqz
   if
    global.get $~lib/memory/__stack_pointer
    i32.const 5
    call $~lib/rt/itcms/__new
    local.tee $0
    i32.store
   end
   global.get $~lib/memory/__stack_pointer
   local.tee $1
   i32.const 4
   i32.sub
   global.set $~lib/memory/__stack_pointer
   global.get $~lib/memory/__stack_pointer
   i32.const 1564
   i32.lt_s
   br_if $folding-inner0
   global.get $~lib/memory/__stack_pointer
   i32.const 0
   i32.store
   local.get $0
   i32.eqz
   if
    global.get $~lib/memory/__stack_pointer
    i32.const 6
    call $~lib/rt/itcms/__new
    local.tee $0
    i32.store
   end
   global.get $~lib/memory/__stack_pointer
   i32.const 4
   i32.add
   global.set $~lib/memory/__stack_pointer
   local.get $1
   local.get $0
   i32.store
   global.get $~lib/memory/__stack_pointer
   i32.const 4
   i32.add
   global.set $~lib/memory/__stack_pointer
   local.get $0
   return
  end
  i32.const 17968
  i32.const 18016
  i32.const 1
  i32.const 1
  call $~lib/builtins/abort
  unreachable
 )
 (func $export:class-implements/A#foo (param $0 i32) (result i32)
  (local $1 i32)
  global.get $~lib/memory/__stack_pointer
  i32.const 4
  i32.sub
  global.set $~lib/memory/__stack_pointer
  global.get $~lib/memory/__stack_pointer
  i32.const 1564
  i32.lt_s
  if
   i32.const 17968
   i32.const 18016
   i32.const 1
   i32.const 1
   call $~lib/builtins/abort
   unreachable
  end
  global.get $~lib/memory/__stack_pointer
  local.tee $1
  local.get $0
  i32.store
  local.get $1
  i32.const 4
  i32.add
  global.set $~lib/memory/__stack_pointer
  i32.const 1
 )
 (func $export:class-implements/A#constructor (param $0 i32) (result i32)
  global.get $~lib/memory/__stack_pointer
  i32.const 4
  i32.sub
  global.set $~lib/memory/__stack_pointer
  global.get $~lib/memory/__stack_pointer
  i32.const 1564
  i32.lt_s
  if
   i32.const 17968
   i32.const 18016
   i32.const 1
   i32.const 1
   call $~lib/builtins/abort
   unreachable
  end
  global.get $~lib/memory/__stack_pointer
  local.get $0
  i32.store
  local.get $0
  call $class-implements/A#constructor
  global.get $~lib/memory/__stack_pointer
  i32.const 4
  i32.add
  global.set $~lib/memory/__stack_pointer
 )
 (func $export:class-implements/C#foo (param $0 i32) (result i32)
  (local $1 i32)
  global.get $~lib/memory/__stack_pointer
  i32.const 4
  i32.sub
  global.set $~lib/memory/__stack_pointer
  global.get $~lib/memory/__stack_pointer
  i32.const 1564
  i32.lt_s
  if
   i32.const 17968
   i32.const 18016
   i32.const 1
   i32.const 1
   call $~lib/builtins/abort
   unreachable
  end
  global.get $~lib/memory/__stack_pointer
  local.tee $1
  local.get $0
  i32.store
  local.get $1
  i32.const 4
  i32.add
  global.set $~lib/memory/__stack_pointer
  i32.const 2
 )
 (func $export:class-implements/C#constructor (param $0 i32) (result i32)
  global.get $~lib/memory/__stack_pointer
  i32.const 4
  i32.sub
  global.set $~lib/memory/__stack_pointer
  global.get $~lib/memory/__stack_pointer
  i32.const 1564
  i32.lt_s
  if
   i32.const 17968
   i32.const 18016
   i32.const 1
   i32.const 1
   call $~lib/builtins/abort
   unreachable
  end
  global.get $~lib/memory/__stack_pointer
  local.get $0
  i32.store
  local.get $0
  call $class-implements/C#constructor
  global.get $~lib/memory/__stack_pointer
  i32.const 4
  i32.add
  global.set $~lib/memory/__stack_pointer
 )
)<|MERGE_RESOLUTION|>--- conflicted
+++ resolved
@@ -3,8 +3,8 @@
  (type $none_=>_none (func))
  (type $i32_=>_none (func (param i32)))
  (type $i32_i32_=>_none (func (param i32 i32)))
+ (type $i32_i32_i32_i32_=>_none (func (param i32 i32 i32 i32)))
  (type $i32_i32_i32_=>_none (func (param i32 i32 i32)))
- (type $i32_i32_i32_i32_=>_none (func (param i32 i32 i32 i32)))
  (type $none_=>_i32 (func (result i32)))
  (import "env" "abort" (func $~lib/builtins/abort (param i32 i32 i32 i32)))
  (global $~lib/rt/itcms/total (mut i32) (i32.const 0))
@@ -1066,22 +1066,13 @@
        local.get $0
        i32.const 15
        i32.and
-<<<<<<< HEAD
-       i32.eqz
-       i32.const 0
+       i32.const 1
        local.get $0
-       select
-       if (result i32)
-        local.get $1
-=======
-       i32.const 1
-       local.get $1
        select
        if (result i32)
         i32.const 1
        else
-        local.get $0
->>>>>>> 3633f4bd
+        local.get $1
         i32.load
         i32.const 1
         i32.and
