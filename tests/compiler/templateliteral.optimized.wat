(module
 (type $i32_i32_i32_=>_none (func (param i32 i32 i32)))
 (type $i32_=>_i32 (func (param i32) (result i32)))
 (type $none_=>_none (func))
 (type $i32_=>_none (func (param i32)))
 (type $i32_i32_=>_i32 (func (param i32 i32) (result i32)))
 (type $i32_i32_=>_none (func (param i32 i32)))
 (type $f64_=>_i32 (func (param f64) (result i32)))
 (type $i32_i32_i32_i32_=>_none (func (param i32 i32 i32 i32)))
 (type $none_=>_i32 (func (result i32)))
 (type $i64_i32_i64_i32_i64_i32_=>_i32 (func (param i64 i32 i64 i32 i64 i32) (result i32)))
 (type $i32_i32_i32_=>_i32 (func (param i32 i32 i32) (result i32)))
 (import "env" "abort" (func $~lib/builtins/abort (param i32 i32 i32 i32)))
 (global $~lib/rt/itcms/white (mut i32) (i32.const 0))
 (global $~lib/rt/itcms/iter (mut i32) (i32.const 0))
 (global $~lib/rt/itcms/toSpace (mut i32) (i32.const 0))
 (global $~lib/rt/itcms/state (mut i32) (i32.const 0))
 (global $~lib/rt/itcms/total (mut i32) (i32.const 0))
 (global $~lib/rt/itcms/threshold (mut i32) (i32.const 0))
 (global $~lib/rt/itcms/visitCount (mut i32) (i32.const 0))
 (global $~lib/rt/itcms/pinSpace (mut i32) (i32.const 0))
 (global $~lib/rt/itcms/fromSpace (mut i32) (i32.const 0))
 (global $~lib/rt/tlsf/ROOT (mut i32) (i32.const 0))
 (global $~lib/util/number/_frc_plus (mut i64) (i64.const 0))
 (global $~lib/util/number/_frc_minus (mut i64) (i64.const 0))
 (global $~lib/util/number/_exp (mut i32) (i32.const 0))
 (global $~lib/util/number/_K (mut i32) (i32.const 0))
 (global $~lib/util/number/_frc_pow (mut i64) (i64.const 0))
 (global $~lib/util/number/_exp_pow (mut i32) (i32.const 0))
 (global $~lib/memory/__stack_pointer (mut i32) (i32.const 20572))
 (global $~started (mut i32) (i32.const 0))
 (memory $0 1)
 (data (i32.const 1036) "\1c")
 (data (i32.const 1048) "\01\00\00\00\02\00\00\00a")
 (data (i32.const 1068) "\1c")
 (data (i32.const 1080) "\01\00\00\00\02\00\00\00b")
 (data (i32.const 1100) "\1c")
 (data (i32.const 1112) "\01")
 (data (i32.const 1132) "\1c")
 (data (i32.const 1144) "\03\00\00\00\0c\00\00\00`\04\00\00\00\00\00\00`\04")
 (data (i32.const 1164) "<")
 (data (i32.const 1176) "\01\00\00\00 \00\00\00~\00l\00i\00b\00/\00r\00t\00/\00i\00t\00c\00m\00s\00.\00t\00s")
 (data (i32.const 1260) "<")
 (data (i32.const 1272) "\01\00\00\00$\00\00\00I\00n\00d\00e\00x\00 \00o\00u\00t\00 \00o\00f\00 \00r\00a\00n\00g\00e")
 (data (i32.const 1324) ",")
 (data (i32.const 1336) "\01\00\00\00\14\00\00\00~\00l\00i\00b\00/\00r\00t\00.\00t\00s")
 (data (i32.const 1372) "<")
 (data (i32.const 1384) "\01\00\00\00(\00\00\00A\00l\00l\00o\00c\00a\00t\00i\00o\00n\00 \00t\00o\00o\00 \00l\00a\00r\00g\00e")
 (data (i32.const 1500) "<")
 (data (i32.const 1512) "\01\00\00\00\1e\00\00\00~\00l\00i\00b\00/\00r\00t\00/\00t\00l\00s\00f\00.\00t\00s")
 (data (i32.const 1564) "<")
 (data (i32.const 1576) "\01\00\00\00$\00\00\00t\00e\00m\00p\00l\00a\00t\00e\00l\00i\00t\00e\00r\00a\00l\00.\00t\00s")
 (data (i32.const 1628) ",")
 (data (i32.const 1640) "\03\00\00\00\14\00\00\00`\04\00\00\00\00\00\00`\04\00\00\00\00\00\00`\04")
 (data (i32.const 1676) "\1c")
 (data (i32.const 1688) "\01\00\00\00\04\00\00\00a\00b")
 (data (i32.const 1708) "\1c")
 (data (i32.const 1720) "\01\00\00\00\06\00\00\00(\00A\00=")
 (data (i32.const 1740) "\1c")
 (data (i32.const 1752) "\01\00\00\00\08\00\00\00,\00 \00B\00=")
 (data (i32.const 1772) "\1c")
 (data (i32.const 1784) "\01\00\00\00\02\00\00\00)")
 (data (i32.const 1804) ",")
 (data (i32.const 1816) "\03\00\00\00\14\00\00\00\c0\06\00\00\00\00\00\00\e0\06\00\00\00\00\00\00\00\07")
 (data (i32.const 1852) ",")
 (data (i32.const 1864) "\01\00\00\00\14\00\00\00(\00A\00=\00a\00,\00 \00B\00=\00b\00)")
 (data (i32.const 1900) "\1c")
 (data (i32.const 1912) "\03\00\00\00\0c\00\00\00`\04\00\00\00\00\00\00`\04")
 (data (i32.const 1932) "|")
 (data (i32.const 1944) "\01\00\00\00d\00\00\00t\00o\00S\00t\00r\00i\00n\00g\00(\00)\00 \00r\00a\00d\00i\00x\00 \00a\00r\00g\00u\00m\00e\00n\00t\00 \00m\00u\00s\00t\00 \00b\00e\00 \00b\00e\00t\00w\00e\00e\00n\00 \002\00 \00a\00n\00d\00 \003\006")
 (data (i32.const 2060) "<")
 (data (i32.const 2072) "\01\00\00\00&\00\00\00~\00l\00i\00b\00/\00u\00t\00i\00l\00/\00n\00u\00m\00b\00e\00r\00.\00t\00s")
 (data (i32.const 2124) "\1c")
 (data (i32.const 2136) "\01\00\00\00\02\00\00\000")
 (data (i32.const 2156) "0\000\000\001\000\002\000\003\000\004\000\005\000\006\000\007\000\008\000\009\001\000\001\001\001\002\001\003\001\004\001\005\001\006\001\007\001\008\001\009\002\000\002\001\002\002\002\003\002\004\002\005\002\006\002\007\002\008\002\009\003\000\003\001\003\002\003\003\003\004\003\005\003\006\003\007\003\008\003\009\004\000\004\001\004\002\004\003\004\004\004\005\004\006\004\007\004\008\004\009\005\000\005\001\005\002\005\003\005\004\005\005\005\006\005\007\005\008\005\009\006\000\006\001\006\002\006\003\006\004\006\005\006\006\006\007\006\008\006\009\007\000\007\001\007\002\007\003\007\004\007\005\007\006\007\007\007\008\007\009\008\000\008\001\008\002\008\003\008\004\008\005\008\006\008\007\008\008\008\009\009\000\009\001\009\002\009\003\009\004\009\005\009\006\009\007\009\008\009\009")
 (data (i32.const 2556) "\1c\04")
 (data (i32.const 2568) "\01\00\00\00\00\04\00\000\000\000\001\000\002\000\003\000\004\000\005\000\006\000\007\000\008\000\009\000\00a\000\00b\000\00c\000\00d\000\00e\000\00f\001\000\001\001\001\002\001\003\001\004\001\005\001\006\001\007\001\008\001\009\001\00a\001\00b\001\00c\001\00d\001\00e\001\00f\002\000\002\001\002\002\002\003\002\004\002\005\002\006\002\007\002\008\002\009\002\00a\002\00b\002\00c\002\00d\002\00e\002\00f\003\000\003\001\003\002\003\003\003\004\003\005\003\006\003\007\003\008\003\009\003\00a\003\00b\003\00c\003\00d\003\00e\003\00f\004\000\004\001\004\002\004\003\004\004\004\005\004\006\004\007\004\008\004\009\004\00a\004\00b\004\00c\004\00d\004\00e\004\00f\005\000\005\001\005\002\005\003\005\004\005\005\005\006\005\007\005\008\005\009\005\00a\005\00b\005\00c\005\00d\005\00e\005\00f\006\000\006\001\006\002\006\003\006\004\006\005\006\006\006\007\006\008\006\009\006\00a\006\00b\006\00c\006\00d\006\00e\006\00f\007\000\007\001\007\002\007\003\007\004\007\005\007\006\007\007\007\008\007\009\007\00a\007\00b\007\00c\007\00d\007\00e\007\00f\008\000\008\001\008\002\008\003\008\004\008\005\008\006\008\007\008\008\008\009\008\00a\008\00b\008\00c\008\00d\008\00e\008\00f\009\000\009\001\009\002\009\003\009\004\009\005\009\006\009\007\009\008\009\009\009\00a\009\00b\009\00c\009\00d\009\00e\009\00f\00a\000\00a\001\00a\002\00a\003\00a\004\00a\005\00a\006\00a\007\00a\008\00a\009\00a\00a\00a\00b\00a\00c\00a\00d\00a\00e\00a\00f\00b\000\00b\001\00b\002\00b\003\00b\004\00b\005\00b\006\00b\007\00b\008\00b\009\00b\00a\00b\00b\00b\00c\00b\00d\00b\00e\00b\00f\00c\000\00c\001\00c\002\00c\003\00c\004\00c\005\00c\006\00c\007\00c\008\00c\009\00c\00a\00c\00b\00c\00c\00c\00d\00c\00e\00c\00f\00d\000\00d\001\00d\002\00d\003\00d\004\00d\005\00d\006\00d\007\00d\008\00d\009\00d\00a\00d\00b\00d\00c\00d\00d\00d\00e\00d\00f\00e\000\00e\001\00e\002\00e\003\00e\004\00e\005\00e\006\00e\007\00e\008\00e\009\00e\00a\00e\00b\00e\00c\00e\00d\00e\00e\00e\00f\00f\000\00f\001\00f\002\00f\003\00f\004\00f\005\00f\006\00f\007\00f\008\00f\009\00f\00a\00f\00b\00f\00c\00f\00d\00f\00e\00f\00f")
 (data (i32.const 3612) "\\")
 (data (i32.const 3624) "\01\00\00\00H\00\00\000\001\002\003\004\005\006\007\008\009\00a\00b\00c\00d\00e\00f\00g\00h\00i\00j\00k\00l\00m\00n\00o\00p\00q\00r\00s\00t\00u\00v\00w\00x\00y\00z")
 (data (i32.const 3708) "\1c")
 (data (i32.const 3720) "\01\00\00\00\02\00\00\001")
 (data (i32.const 3740) ",")
<<<<<<< HEAD
 (data (i32.const 3752) "\03\00\00\00\14\00\00\00`\04\00\00\00\00\00\00`\04\00\00\00\00\00\00`\04")
 (data (i32.const 3788) "\1c")
 (data (i32.const 3800) "\01\00\00\00\04\00\00\001\002")
 (data (i32.const 3820) ",")
 (data (i32.const 3832) "\03\00\00\00\14\00\00\00\c0\06\00\00\00\00\00\00\e0\06\00\00\00\00\00\00\00\07")
 (data (i32.const 3868) ",")
 (data (i32.const 3880) "\01\00\00\00\14\00\00\00(\00A\00=\001\00,\00 \00B\00=\002\00)")
 (data (i32.const 3916) "\1c")
 (data (i32.const 3928) "\03\00\00\00\0c\00\00\00`\04\00\00\00\00\00\00`\04")
 (data (i32.const 3948) "\1c")
 (data (i32.const 3960) "\01\00\00\00\06\00\00\000\00.\000")
 (data (i32.const 3980) "\1c")
 (data (i32.const 3992) "\01\00\00\00\06\00\00\00N\00a\00N")
 (data (i32.const 4012) ",")
 (data (i32.const 4024) "\01\00\00\00\12\00\00\00-\00I\00n\00f\00i\00n\00i\00t\00y")
 (data (i32.const 4060) ",")
 (data (i32.const 4072) "\01\00\00\00\10\00\00\00I\00n\00f\00i\00n\00i\00t\00y")
 (data (i32.const 4168) "\88\02\1c\08\a0\d5\8f\fav\bf>\a2\7f\e1\ae\bav\acU0 \fb\16\8b\ea5\ce]J\89B\cf-;eU\aa\b0k\9a\dfE\1a=\03\cf\1a\e6\ca\c6\9a\c7\17\fep\abO\dc\bc\be\fc\b1w\ff\0c\d6kA\ef\91V\be<\fc\7f\90\ad\1f\d0\8d\83\9aU1(\\Q\d3\b5\c9\a6\ad\8f\acq\9d\cb\8b\ee#w\"\9c\eamSx@\91I\cc\aeW\ce\b6]y\12<\827V\fbM6\94\10\c2O\98H8o\ea\96\90\c7:\82%\cb\85t\d7\f4\97\bf\97\cd\cf\86\a0\e5\ac*\17\98\n4\ef\8e\b25*\fbg8\b2;?\c6\d2\df\d4\c8\84\ba\cd\d3\1a\'D\dd\c5\96\c9%\bb\ce\9fk\93\84\a5b}$l\ac\db\f6\da_\0dXf\ab\a3&\f1\c3\de\93\f8\e2\f3\b8\80\ff\aa\a8\ad\b5\b5\8bJ|l\05_b\87S0\c14`\ff\bc\c9U&\ba\91\8c\85N\96\bd~)p$w\f9\df\8f\b8\e5\b8\9f\bd\df\a6\94}t\88\cf_\a9\f8\cf\9b\a8\8f\93pD\b9k\15\0f\bf\f8\f0\08\8a\b611eU%\b0\cd\ac\7f{\d0\c6\e2?\99\06;+*\c4\10\\\e4\d3\92si\99$$\aa\0e\ca\00\83\f2\b5\87\fd\eb\1a\11\92d\08\e5\bc\cc\88Po\t\cc\bc\8c,e\19\e2X\17\b7\d1\00\00\00\00\00\00@\9c\00\00\00\00\10\a5\d4\e8\00\00b\ac\c5\ebx\ad\84\t\94\f8x9?\81\b3\15\07\c9{\ce\97\c0p\\\ea{\ce2~\8fh\80\e9\ab\a48\d2\d5E\"\9a\17&\'O\9f\'\fb\c4\d41\a2c\ed\a8\ad\c8\8c8e\de\b0\dbe\ab\1a\8e\08\c7\83\9a\1dqB\f9\1d]\c4X\e7\1b\a6,iM\92\ea\8dp\1ad\ee\01\daJw\ef\9a\99\a3m\a2\85k}\b4{x\t\f2w\18\ddy\a1\e4T\b4\c2\c5\9b[\92\86[\86=]\96\c8\c5S5\c8\b3\a0\97\fa\\\b4*\95\e3_\a0\99\bd\9fF\de%\8c9\db4\c2\9b\a5\\\9f\98\a3r\9a\c6\f6\ce\be\e9TS\bf\dc\b7\e2A\"\f2\17\f3\fc\88\a5x\\\d3\9b\ce \cc\dfS!{\f3Z\16\98:0\1f\97\dc\b5\a0\e2\96\b3\e3\\S\d1\d9\a8<D\a7\a4\d9|\9b\fb\10D\a4\a7LLv\bb\1a\9c@\b6\ef\8e\ab\8b,\84W\a6\10\ef\1f\d0)1\91\e9\e5\a4\10\9b\9d\0c\9c\a1\fb\9b\10\e7)\f4;b\d9 (\ac\85\cf\a7z^KD\80-\dd\ac\03@\e4!\bf\8f\ffD^/\9cg\8eA\b8\8c\9c\9d\173\d4\a9\1b\e3\b4\92\db\19\9e\d9w\df\ban\bf\96\ebk\ee\f0\9b;\02\87\af")
 (data (i32.const 4864) "<\fbW\fbr\fb\8c\fb\a7\fb\c1\fb\dc\fb\f6\fb\11\fc,\fcF\fca\fc{\fc\96\fc\b1\fc\cb\fc\e6\fc\00\fd\1b\fd5\fdP\fdk\fd\85\fd\a0\fd\ba\fd\d5\fd\ef\fd\n\fe%\fe?\feZ\fet\fe\8f\fe\a9\fe\c4\fe\df\fe\f9\fe\14\ff.\ffI\ffc\ff~\ff\99\ff\b3\ff\ce\ff\e8\ff\03\00\1e\008\00S\00m\00\88\00\a2\00\bd\00\d8\00\f2\00\0d\01\'\01B\01\\\01w\01\92\01\ac\01\c7\01\e1\01\fc\01\16\021\02L\02f\02\81\02\9b\02\b6\02\d0\02\eb\02\06\03 \03;\03U\03p\03\8b\03\a5\03\c0\03\da\03\f5\03\0f\04*\04")
 (data (i32.const 5040) "\01\00\00\00\n\00\00\00d\00\00\00\e8\03\00\00\10\'\00\00\a0\86\01\00@B\0f\00\80\96\98\00\00\e1\f5\05\00\ca\9a;")
 (data (i32.const 5084) "\1c")
 (data (i32.const 5096) "\01\00\00\00\06\00\00\001\00.\000")
 (data (i32.const 5116) ",")
 (data (i32.const 5128) "\03\00\00\00\14\00\00\00`\04\00\00\00\00\00\00`\04\00\00\00\00\00\00`\04")
 (data (i32.const 5164) "\1c")
 (data (i32.const 5176) "\01\00\00\00\0c\00\00\001\00.\000\002\00.\000")
 (data (i32.const 5196) ",")
 (data (i32.const 5208) "\03\00\00\00\14\00\00\00\c0\06\00\00\00\00\00\00\e0\06\00\00\00\00\00\00\00\07")
 (data (i32.const 5244) ",")
 (data (i32.const 5256) "\01\00\00\00\1c\00\00\00(\00A\00=\001\00.\000\00,\00 \00B\00=\002\00.\000\00)")
 (data (i32.const 5292) "\1c")
 (data (i32.const 5304) "\03\00\00\00\0c\00\00\00`\04\00\00\00\00\00\00`\04")
 (data (i32.const 5324) "\1c")
 (data (i32.const 5336) "\01\00\00\00\08\00\00\00r\00e\00f\00#")
 (data (i32.const 5356) "\1c")
 (data (i32.const 5368) "\01\00\00\00\n\00\00\00r\00e\00f\00#\001")
 (data (i32.const 5388) ",")
 (data (i32.const 5400) "\03\00\00\00\14\00\00\00`\04\00\00\00\00\00\00`\04\00\00\00\00\00\00`\04")
 (data (i32.const 5436) ",")
 (data (i32.const 5448) "\01\00\00\00\14\00\00\00r\00e\00f\00#\001\00r\00e\00f\00#\002")
 (data (i32.const 5484) ",")
 (data (i32.const 5496) "\03\00\00\00\14\00\00\00\c0\06\00\00\00\00\00\00\e0\06\00\00\00\00\00\00\00\07")
 (data (i32.const 5532) "<")
 (data (i32.const 5544) "\01\00\00\00$\00\00\00(\00A\00=\00r\00e\00f\00#\001\00,\00 \00B\00=\00r\00e\00f\00#\002\00)")
 (data (i32.const 5600) "\05\00\00\00 \00\00\00\00\00\00\00 ")
 (data (i32.const 5628) "\04A\00\00\00\00\00\00 ")
 (global $~lib/rt/itcms/white (mut i32) (i32.const 0))
 (global $~lib/rt/itcms/iter (mut i32) (i32.const 0))
 (global $~lib/rt/itcms/toSpace (mut i32) (i32.const 0))
 (global $~lib/rt/itcms/state (mut i32) (i32.const 0))
 (global $~lib/rt/itcms/total (mut i32) (i32.const 0))
 (global $~lib/rt/itcms/threshold (mut i32) (i32.const 0))
 (global $~lib/rt/itcms/visitCount (mut i32) (i32.const 0))
 (global $~lib/rt/itcms/pinSpace (mut i32) (i32.const 0))
 (global $~lib/rt/itcms/fromSpace (mut i32) (i32.const 0))
 (global $~lib/rt/tlsf/ROOT (mut i32) (i32.const 0))
 (global $~lib/util/number/_frc_plus (mut i64) (i64.const 0))
 (global $~lib/util/number/_frc_minus (mut i64) (i64.const 0))
 (global $~lib/util/number/_exp (mut i32) (i32.const 0))
 (global $~lib/util/number/_K (mut i32) (i32.const 0))
 (global $~lib/util/number/_frc_pow (mut i64) (i64.const 0))
 (global $~lib/util/number/_exp_pow (mut i32) (i32.const 0))
 (global $~lib/memory/__stack_pointer (mut i32) (i32.const 22028))
 (global $~started (mut i32) (i32.const 0))
=======
 (data (i32.const 3752) "\03\00\00\00\14\00\00\00\c0\06\00\00\00\00\00\00\e0\06\00\00\00\00\00\00\00\07")
 (data (i32.const 3788) ",")
 (data (i32.const 3800) "\01\00\00\00\1c\00\00\00(\00A\00=\001\00.\000\00,\00 \00B\00=\002\00.\000\00)")
 (data (i32.const 3836) "\1c")
 (data (i32.const 3848) "\03\00\00\00\0c\00\00\00`\04\00\00\00\00\00\00`\04")
 (data (i32.const 3868) "\1c")
 (data (i32.const 3880) "\01\00\00\00\08\00\00\00r\00e\00f\00#")
 (data (i32.const 3900) "\1c")
 (data (i32.const 3912) "\01\00\00\00\n\00\00\00r\00e\00f\00#\001")
 (data (i32.const 3932) ",")
 (data (i32.const 3944) "\03\00\00\00\14\00\00\00`\04\00\00\00\00\00\00`\04\00\00\00\00\00\00`\04")
 (data (i32.const 3980) ",")
 (data (i32.const 3992) "\01\00\00\00\14\00\00\00r\00e\00f\00#\001\00r\00e\00f\00#\002")
 (data (i32.const 4028) ",")
 (data (i32.const 4040) "\03\00\00\00\14\00\00\00\c0\06\00\00\00\00\00\00\e0\06\00\00\00\00\00\00\00\07")
 (data (i32.const 4076) "<")
 (data (i32.const 4088) "\01\00\00\00$\00\00\00(\00A\00=\00r\00e\00f\00#\001\00,\00 \00B\00=\00r\00e\00f\00#\002\00)")
 (data (i32.const 4144) "\05\00\00\00 \00\00\00\00\00\00\00 ")
 (data (i32.const 4172) "\04A\00\00\00\00\00\00 ")
>>>>>>> 3633f4bd
 (export "memory" (memory $0))
 (export "_start" (func $~start))
 (func $~lib/rt/itcms/Object#makeGray (param $0 i32)
  (local $1 i32)
  (local $2 i32)
  (local $3 i32)
  local.get $0
  global.get $~lib/rt/itcms/iter
  i32.eq
  if
   local.get $0
   i32.load offset=8
   local.tee $1
   i32.eqz
   if
    i32.const 0
    i32.const 1184
    i32.const 147
    i32.const 30
    call $~lib/builtins/abort
    unreachable
   end
   local.get $1
   global.set $~lib/rt/itcms/iter
  end
  block $__inlined_func$~lib/rt/itcms/Object#unlink
   local.get $0
   i32.load offset=4
   i32.const -4
   i32.and
   local.tee $2
   i32.eqz
   if
    i32.const 0
    local.get $0
    i32.const 22028
    i32.lt_u
    local.get $0
    i32.load offset=8
    select
    i32.eqz
    if
     i32.const 0
     i32.const 1184
     i32.const 127
     i32.const 18
     call $~lib/builtins/abort
     unreachable
    end
    br $__inlined_func$~lib/rt/itcms/Object#unlink
   end
   local.get $0
   i32.load offset=8
   local.tee $1
   i32.eqz
   if
    i32.const 0
    i32.const 1184
    i32.const 131
    i32.const 16
    call $~lib/builtins/abort
    unreachable
   end
   local.get $2
   local.get $1
   i32.store offset=8
   local.get $1
   local.get $2
   local.get $1
   i32.load offset=4
   i32.const 3
   i32.and
   i32.or
   i32.store offset=4
  end
  global.get $~lib/rt/itcms/toSpace
  local.set $2
  local.get $0
  i32.load offset=12
  local.tee $1
  i32.const 1
  i32.le_u
  if (result i32)
   i32.const 1
  else
   local.get $1
   i32.const 5600
   i32.load
   i32.gt_u
   if
    i32.const 1280
    i32.const 1344
    i32.const 22
    i32.const 28
    call $~lib/builtins/abort
    unreachable
   end
   local.get $1
   i32.const 3
   i32.shl
   i32.const 5604
   i32.add
   i32.load
   i32.const 32
   i32.and
  end
  if (result i32)
   global.get $~lib/rt/itcms/white
   i32.eqz
  else
   i32.const 2
  end
  local.set $3
  local.get $2
  i32.load offset=8
  local.set $1
  local.get $0
  local.get $2
  local.get $3
  i32.or
  i32.store offset=4
  local.get $0
  local.get $1
  i32.store offset=8
  local.get $1
  local.get $0
  local.get $1
  i32.load offset=4
  i32.const 3
  i32.and
  i32.or
  i32.store offset=4
  local.get $2
  local.get $0
  i32.store offset=8
 )
 (func $~lib/staticarray/StaticArray<~lib/string/String>#__uset (param $0 i32) (param $1 i32) (param $2 i32)
  local.get $0
  local.get $1
  i32.const 2
  i32.shl
  i32.add
  local.get $2
  i32.store
  local.get $2
  local.tee $1
  if
   local.get $0
   i32.eqz
   if
    i32.const 0
    i32.const 1184
    i32.const 294
    i32.const 14
    call $~lib/builtins/abort
    unreachable
   end
   global.get $~lib/rt/itcms/white
   local.get $1
   i32.const 20
   i32.sub
   local.tee $1
   i32.load offset=4
   i32.const 3
   i32.and
   i32.eq
   if
    local.get $0
    i32.const 20
    i32.sub
    local.tee $0
    i32.load offset=4
    i32.const 3
    i32.and
    local.tee $2
    global.get $~lib/rt/itcms/white
    i32.eqz
    i32.eq
    if
     local.get $0
     call $~lib/rt/itcms/Object#makeGray
    else
     global.get $~lib/rt/itcms/state
     i32.const 1
     i32.eq
     i32.const 0
     local.get $2
     i32.const 3
     i32.eq
     select
     if
      local.get $1
      call $~lib/rt/itcms/Object#makeGray
     end
    end
   end
  end
 )
 (func $~lib/rt/itcms/visitRoots
  (local $0 i32)
  (local $1 i32)
  i32.const 1280
  call $~lib/rt/itcms/__visit
  i32.const 1392
  call $~lib/rt/itcms/__visit
  i32.const 2576
  call $~lib/rt/itcms/__visit
  i32.const 3632
  call $~lib/rt/itcms/__visit
  global.get $~lib/rt/itcms/pinSpace
  local.tee $1
  i32.load offset=4
  i32.const -4
  i32.and
  local.set $0
  loop $while-continue|0
   local.get $0
   local.get $1
   i32.ne
   if
    local.get $0
    i32.load offset=4
    i32.const 3
    i32.and
    i32.const 3
    i32.ne
    if
     i32.const 0
     i32.const 1184
     i32.const 159
     i32.const 16
     call $~lib/builtins/abort
     unreachable
    end
    local.get $0
    i32.const 20
    i32.add
    call $~lib/rt/__visit_members
    local.get $0
    i32.load offset=4
    i32.const -4
    i32.and
    local.set $0
    br $while-continue|0
   end
  end
 )
 (func $~lib/rt/itcms/__visit (param $0 i32)
  local.get $0
  i32.eqz
  if
   return
  end
  global.get $~lib/rt/itcms/white
  local.get $0
  i32.const 20
  i32.sub
  local.tee $0
  i32.load offset=4
  i32.const 3
  i32.and
  i32.eq
  if
   local.get $0
   call $~lib/rt/itcms/Object#makeGray
   global.get $~lib/rt/itcms/visitCount
   i32.const 1
   i32.add
   global.set $~lib/rt/itcms/visitCount
  end
 )
 (func $~lib/rt/tlsf/removeBlock (param $0 i32) (param $1 i32)
  (local $2 i32)
  (local $3 i32)
  (local $4 i32)
  (local $5 i32)
  local.get $1
  i32.load
  local.tee $2
  i32.const 1
  i32.and
  i32.eqz
  if
   i32.const 0
   i32.const 1520
   i32.const 268
   i32.const 14
   call $~lib/builtins/abort
   unreachable
  end
  local.get $2
  i32.const -4
  i32.and
  local.tee $2
  i32.const 12
  i32.lt_u
  if
   i32.const 0
   i32.const 1520
   i32.const 270
   i32.const 14
   call $~lib/builtins/abort
   unreachable
  end
  local.get $2
  i32.const 256
  i32.lt_u
  if
   local.get $2
   i32.const 4
   i32.shr_u
   local.set $2
  else
   i32.const 31
   local.get $2
   i32.const 1073741820
   local.get $2
   i32.const 1073741820
   i32.lt_u
   select
   local.tee $2
   i32.clz
   i32.sub
   local.set $3
   local.get $2
   local.get $3
   i32.const 4
   i32.sub
   i32.shr_u
   i32.const 16
   i32.xor
   local.set $2
   local.get $3
   i32.const 7
   i32.sub
   local.set $3
  end
  local.get $2
  i32.const 16
  i32.lt_u
  i32.const 0
  local.get $3
  i32.const 23
  i32.lt_u
  select
  i32.eqz
  if
   i32.const 0
   i32.const 1520
   i32.const 284
   i32.const 14
   call $~lib/builtins/abort
   unreachable
  end
  local.get $1
  i32.load offset=8
  local.set $4
  local.get $1
  i32.load offset=4
  local.tee $5
  if
   local.get $5
   local.get $4
   i32.store offset=8
  end
  local.get $4
  if
   local.get $4
   local.get $5
   i32.store offset=4
  end
  local.get $1
  local.get $0
  local.get $2
  local.get $3
  i32.const 4
  i32.shl
  i32.add
  i32.const 2
  i32.shl
  i32.add
  i32.load offset=96
  i32.eq
  if
   local.get $0
   local.get $2
   local.get $3
   i32.const 4
   i32.shl
   i32.add
   i32.const 2
   i32.shl
   i32.add
   local.get $4
   i32.store offset=96
   local.get $4
   i32.eqz
   if
    local.get $0
    local.get $3
    i32.const 2
    i32.shl
    i32.add
    local.tee $4
    i32.load offset=4
    i32.const -2
    local.get $2
    i32.rotl
    i32.and
    local.set $1
    local.get $4
    local.get $1
    i32.store offset=4
    local.get $1
    i32.eqz
    if
     local.get $0
     local.get $0
     i32.load
     i32.const -2
     local.get $3
     i32.rotl
     i32.and
     i32.store
    end
   end
  end
 )
 (func $~lib/rt/tlsf/insertBlock (param $0 i32) (param $1 i32)
  (local $2 i32)
  (local $3 i32)
  (local $4 i32)
  (local $5 i32)
  (local $6 i32)
  local.get $1
  i32.eqz
  if
   i32.const 0
   i32.const 1520
   i32.const 201
   i32.const 14
   call $~lib/builtins/abort
   unreachable
  end
  local.get $1
  i32.load
  local.tee $3
  i32.const 1
  i32.and
  i32.eqz
  if
   i32.const 0
   i32.const 1520
   i32.const 203
   i32.const 14
   call $~lib/builtins/abort
   unreachable
  end
  local.get $1
  i32.const 4
  i32.add
  local.get $1
  i32.load
  i32.const -4
  i32.and
  i32.add
  local.tee $4
  i32.load
  local.tee $2
  i32.const 1
  i32.and
  if
   local.get $0
   local.get $4
   call $~lib/rt/tlsf/removeBlock
   local.get $1
   local.get $3
   i32.const 4
   i32.add
   local.get $2
   i32.const -4
   i32.and
   i32.add
   local.tee $3
   i32.store
   local.get $1
   i32.const 4
   i32.add
   local.get $1
   i32.load
   i32.const -4
   i32.and
   i32.add
   local.tee $4
   i32.load
   local.set $2
  end
  local.get $3
  i32.const 2
  i32.and
  if
   local.get $1
   i32.const 4
   i32.sub
   i32.load
   local.tee $1
   i32.load
   local.tee $6
   i32.const 1
   i32.and
   i32.eqz
   if
    i32.const 0
    i32.const 1520
    i32.const 221
    i32.const 16
    call $~lib/builtins/abort
    unreachable
   end
   local.get $0
   local.get $1
   call $~lib/rt/tlsf/removeBlock
   local.get $1
   local.get $6
   i32.const 4
   i32.add
   local.get $3
   i32.const -4
   i32.and
   i32.add
   local.tee $3
   i32.store
  end
  local.get $4
  local.get $2
  i32.const 2
  i32.or
  i32.store
  local.get $3
  i32.const -4
  i32.and
  local.tee $3
  i32.const 12
  i32.lt_u
  if
   i32.const 0
   i32.const 1520
   i32.const 233
   i32.const 14
   call $~lib/builtins/abort
   unreachable
  end
  local.get $3
  local.get $1
  i32.const 4
  i32.add
  i32.add
  local.get $4
  i32.ne
  if
   i32.const 0
   i32.const 1520
   i32.const 234
   i32.const 14
   call $~lib/builtins/abort
   unreachable
  end
  local.get $4
  i32.const 4
  i32.sub
  local.get $1
  i32.store
  local.get $3
  i32.const 256
  i32.lt_u
  if (result i32)
   local.get $3
   i32.const 4
   i32.shr_u
  else
   i32.const 31
   local.get $3
   i32.const 1073741820
   local.get $3
   i32.const 1073741820
   i32.lt_u
   select
   local.tee $3
   i32.clz
   i32.sub
   local.tee $4
   i32.const 7
   i32.sub
   local.set $5
   local.get $3
   local.get $4
   i32.const 4
   i32.sub
   i32.shr_u
   i32.const 16
   i32.xor
  end
  local.tee $3
  i32.const 16
  i32.lt_u
  i32.const 0
  local.get $5
  i32.const 23
  i32.lt_u
  select
  i32.eqz
  if
   i32.const 0
   i32.const 1520
   i32.const 251
   i32.const 14
   call $~lib/builtins/abort
   unreachable
  end
  local.get $0
  local.get $3
  local.get $5
  i32.const 4
  i32.shl
  i32.add
  i32.const 2
  i32.shl
  i32.add
  i32.load offset=96
  local.set $4
  local.get $1
  i32.const 0
  i32.store offset=4
  local.get $1
  local.get $4
  i32.store offset=8
  local.get $4
  if
   local.get $4
   local.get $1
   i32.store offset=4
  end
  local.get $0
  local.get $3
  local.get $5
  i32.const 4
  i32.shl
  i32.add
  i32.const 2
  i32.shl
  i32.add
  local.get $1
  i32.store offset=96
  local.get $0
  local.get $0
  i32.load
  i32.const 1
  local.get $5
  i32.shl
  i32.or
  i32.store
  local.get $0
  local.get $5
  i32.const 2
  i32.shl
  i32.add
  local.tee $0
  local.get $0
  i32.load offset=4
  i32.const 1
  local.get $3
  i32.shl
  i32.or
  i32.store offset=4
 )
 (func $~lib/rt/tlsf/addMemory (param $0 i32) (param $1 i32) (param $2 i32)
  (local $3 i32)
  (local $4 i32)
  local.get $1
  local.get $2
  i32.gt_u
  if
   i32.const 0
   i32.const 1520
   i32.const 377
   i32.const 14
   call $~lib/builtins/abort
   unreachable
  end
  local.get $1
  i32.const 19
  i32.add
  i32.const -16
  i32.and
  i32.const 4
  i32.sub
  local.set $1
  local.get $2
  i32.const -16
  i32.and
  local.get $0
  i32.load offset=1568
  local.tee $2
  if
   local.get $1
   local.get $2
   i32.const 4
   i32.add
   i32.lt_u
   if
    i32.const 0
    i32.const 1520
    i32.const 384
    i32.const 16
    call $~lib/builtins/abort
    unreachable
   end
   local.get $2
   local.get $1
   i32.const 16
   i32.sub
   i32.eq
   if
    local.get $2
    i32.load
    local.set $4
    local.get $1
    i32.const 16
    i32.sub
    local.set $1
   end
  else
   local.get $1
   local.get $0
   i32.const 1572
   i32.add
   i32.lt_u
   if
    i32.const 0
    i32.const 1520
    i32.const 397
    i32.const 5
    call $~lib/builtins/abort
    unreachable
   end
  end
  local.get $1
  i32.sub
  local.tee $2
  i32.const 20
  i32.lt_u
  if
   return
  end
  local.get $1
  local.get $4
  i32.const 2
  i32.and
  local.get $2
  i32.const 8
  i32.sub
  local.tee $2
  i32.const 1
  i32.or
  i32.or
  i32.store
  local.get $1
  i32.const 0
  i32.store offset=4
  local.get $1
  i32.const 0
  i32.store offset=8
  local.get $2
  local.get $1
  i32.const 4
  i32.add
  i32.add
  local.tee $2
  i32.const 2
  i32.store
  local.get $0
  local.get $2
  i32.store offset=1568
  local.get $0
  local.get $1
  call $~lib/rt/tlsf/insertBlock
 )
 (func $~lib/rt/tlsf/initialize
  (local $0 i32)
  (local $1 i32)
  memory.size
  local.tee $0
  i32.const 1
  i32.lt_s
  if (result i32)
   i32.const 1
   local.get $0
   i32.sub
   memory.grow
   i32.const 0
   i32.lt_s
  else
   i32.const 0
  end
  if
   unreachable
  end
  i32.const 22032
  i32.const 0
  i32.store
  i32.const 23600
  i32.const 0
  i32.store
  loop $for-loop|0
   local.get $1
   i32.const 23
   i32.lt_u
   if
    local.get $1
    i32.const 2
    i32.shl
    i32.const 22032
    i32.add
    i32.const 0
    i32.store offset=4
    i32.const 0
    local.set $0
    loop $for-loop|1
     local.get $0
     i32.const 16
     i32.lt_u
     if
      local.get $0
      local.get $1
      i32.const 4
      i32.shl
      i32.add
      i32.const 2
      i32.shl
      i32.const 22032
      i32.add
      i32.const 0
      i32.store offset=96
      local.get $0
      i32.const 1
      i32.add
      local.set $0
      br $for-loop|1
     end
    end
    local.get $1
    i32.const 1
    i32.add
    local.set $1
    br $for-loop|0
   end
  end
  i32.const 22032
  i32.const 23604
  memory.size
  i32.const 16
  i32.shl
  call $~lib/rt/tlsf/addMemory
  i32.const 22032
  global.set $~lib/rt/tlsf/ROOT
 )
 (func $~lib/rt/itcms/step (result i32)
  (local $0 i32)
  (local $1 i32)
  (local $2 i32)
  block $folding-inner0
   block $break|0
    block $case2|0
     block $case1|0
      block $case0|0
       global.get $~lib/rt/itcms/state
       br_table $case0|0 $case1|0 $case2|0 $break|0
      end
      i32.const 1
      global.set $~lib/rt/itcms/state
      i32.const 0
      global.set $~lib/rt/itcms/visitCount
      call $~lib/rt/itcms/visitRoots
      global.get $~lib/rt/itcms/toSpace
      global.set $~lib/rt/itcms/iter
      br $folding-inner0
     end
     global.get $~lib/rt/itcms/white
     i32.eqz
     local.set $1
     global.get $~lib/rt/itcms/iter
     i32.load offset=4
     i32.const -4
     i32.and
     local.set $0
     loop $while-continue|1
      local.get $0
      global.get $~lib/rt/itcms/toSpace
      i32.ne
      if
       local.get $0
       global.set $~lib/rt/itcms/iter
       local.get $1
       local.get $0
       i32.load offset=4
       i32.const 3
       i32.and
       i32.ne
       if
        local.get $0
        local.get $1
        local.get $0
        i32.load offset=4
        i32.const -4
        i32.and
        i32.or
        i32.store offset=4
        i32.const 0
        global.set $~lib/rt/itcms/visitCount
        local.get $0
        i32.const 20
        i32.add
        call $~lib/rt/__visit_members
        br $folding-inner0
       end
       local.get $0
       i32.load offset=4
       i32.const -4
       i32.and
       local.set $0
       br $while-continue|1
      end
     end
     i32.const 0
     global.set $~lib/rt/itcms/visitCount
     call $~lib/rt/itcms/visitRoots
     global.get $~lib/rt/itcms/toSpace
     global.get $~lib/rt/itcms/iter
     i32.load offset=4
     i32.const -4
     i32.and
     i32.eq
     if
      global.get $~lib/memory/__stack_pointer
      local.set $0
      loop $while-continue|0
       local.get $0
       i32.const 22028
       i32.lt_u
       if
        local.get $0
        i32.load
        call $~lib/rt/itcms/__visit
        local.get $0
        i32.const 4
        i32.add
        local.set $0
        br $while-continue|0
       end
      end
      global.get $~lib/rt/itcms/iter
      i32.load offset=4
      i32.const -4
      i32.and
      local.set $0
      loop $while-continue|2
       local.get $0
       global.get $~lib/rt/itcms/toSpace
       i32.ne
       if
        local.get $1
        local.get $0
        i32.load offset=4
        i32.const 3
        i32.and
        i32.ne
        if
         local.get $0
         local.get $1
         local.get $0
         i32.load offset=4
         i32.const -4
         i32.and
         i32.or
         i32.store offset=4
         local.get $0
         i32.const 20
         i32.add
         call $~lib/rt/__visit_members
        end
        local.get $0
        i32.load offset=4
        i32.const -4
        i32.and
        local.set $0
        br $while-continue|2
       end
      end
      global.get $~lib/rt/itcms/fromSpace
      local.set $0
      global.get $~lib/rt/itcms/toSpace
      global.set $~lib/rt/itcms/fromSpace
      local.get $0
      global.set $~lib/rt/itcms/toSpace
      local.get $1
      global.set $~lib/rt/itcms/white
      local.get $0
      i32.load offset=4
      i32.const -4
      i32.and
      global.set $~lib/rt/itcms/iter
      i32.const 2
      global.set $~lib/rt/itcms/state
     end
     br $folding-inner0
    end
    global.get $~lib/rt/itcms/iter
    local.tee $0
    global.get $~lib/rt/itcms/toSpace
    i32.ne
    if
     local.get $0
     i32.load offset=4
     i32.const -4
     i32.and
     global.set $~lib/rt/itcms/iter
     global.get $~lib/rt/itcms/white
     i32.eqz
     local.get $0
     i32.load offset=4
     i32.const 3
     i32.and
     i32.ne
     if
      i32.const 0
      i32.const 1184
      i32.const 228
      i32.const 20
      call $~lib/builtins/abort
      unreachable
     end
     local.get $0
     i32.const 22028
     i32.lt_u
     if
      local.get $0
      i32.const 0
      i32.store offset=4
      local.get $0
      i32.const 0
      i32.store offset=8
     else
      global.get $~lib/rt/itcms/total
      local.get $0
      i32.load
      i32.const -4
      i32.and
      i32.const 4
      i32.add
      i32.sub
      global.set $~lib/rt/itcms/total
      local.get $0
      i32.const 4
      i32.add
      local.tee $0
      i32.const 22028
      i32.ge_u
      if
       global.get $~lib/rt/tlsf/ROOT
       i32.eqz
       if
        call $~lib/rt/tlsf/initialize
       end
       global.get $~lib/rt/tlsf/ROOT
       local.get $0
       i32.const 4
       i32.sub
       local.set $1
       local.get $0
       i32.const 15
       i32.and
<<<<<<< HEAD
       i32.eqz
       i32.const 0
       local.get $0
       select
       if (result i32)
        local.get $1
=======
       i32.const 1
       local.get $1
       select
       if (result i32)
        i32.const 1
       else
        local.get $0
>>>>>>> 3633f4bd
        i32.load
        i32.const 1
        i32.and
       end
       if
        i32.const 0
        i32.const 1520
        i32.const 559
        i32.const 3
        call $~lib/builtins/abort
        unreachable
       end
       local.get $1
       local.tee $0
       i32.load
       i32.const 1
       i32.or
       local.set $1
       local.get $0
       local.get $1
       i32.store
       local.get $0
       call $~lib/rt/tlsf/insertBlock
      end
     end
     i32.const 10
     return
    end
    global.get $~lib/rt/itcms/toSpace
    local.tee $0
    local.get $0
    i32.store offset=4
    global.get $~lib/rt/itcms/toSpace
    local.tee $0
    local.get $0
    i32.store offset=8
    i32.const 0
    global.set $~lib/rt/itcms/state
   end
   i32.const 0
   return
  end
  global.get $~lib/rt/itcms/visitCount
 )
 (func $~lib/rt/tlsf/searchBlock (param $0 i32) (param $1 i32) (result i32)
  (local $2 i32)
  local.get $1
  i32.const 256
  i32.lt_u
  if
   local.get $1
   i32.const 4
   i32.shr_u
   local.set $1
  else
   local.get $1
   i32.const 536870910
   i32.lt_u
   if
    local.get $1
    i32.const 1
    i32.const 27
    local.get $1
    i32.clz
    i32.sub
    i32.shl
    i32.add
    i32.const 1
    i32.sub
    local.set $1
   end
   local.get $1
   i32.const 31
   local.get $1
   i32.clz
   i32.sub
   local.tee $2
   i32.const 4
   i32.sub
   i32.shr_u
   i32.const 16
   i32.xor
   local.set $1
   local.get $2
   i32.const 7
   i32.sub
   local.set $2
  end
  local.get $1
  i32.const 16
  i32.lt_u
  i32.const 0
  local.get $2
  i32.const 23
  i32.lt_u
  select
  i32.eqz
  if
   i32.const 0
   i32.const 1520
   i32.const 330
   i32.const 14
   call $~lib/builtins/abort
   unreachable
  end
  local.get $0
  local.get $2
  i32.const 2
  i32.shl
  i32.add
  i32.load offset=4
  i32.const -1
  local.get $1
  i32.shl
  i32.and
  local.tee $1
  if (result i32)
   local.get $0
   local.get $1
   i32.ctz
   local.get $2
   i32.const 4
   i32.shl
   i32.add
   i32.const 2
   i32.shl
   i32.add
   i32.load offset=96
  else
   local.get $0
   i32.load
   i32.const -1
   local.get $2
   i32.const 1
   i32.add
   i32.shl
   i32.and
   local.tee $1
   if (result i32)
    local.get $0
    local.get $1
    i32.ctz
    local.tee $1
    i32.const 2
    i32.shl
    i32.add
    i32.load offset=4
    local.tee $2
    i32.eqz
    if
     i32.const 0
     i32.const 1520
     i32.const 343
     i32.const 18
     call $~lib/builtins/abort
     unreachable
    end
    local.get $0
    local.get $2
    i32.ctz
    local.get $1
    i32.const 4
    i32.shl
    i32.add
    i32.const 2
    i32.shl
    i32.add
    i32.load offset=96
   else
    i32.const 0
   end
  end
 )
 (func $~lib/rt/itcms/__new (param $0 i32) (param $1 i32) (result i32)
  (local $2 i32)
  (local $3 i32)
  (local $4 i32)
  (local $5 i32)
  (local $6 i32)
  local.get $0
  i32.const 1073741804
  i32.ge_u
  if
   i32.const 1392
   i32.const 1184
   i32.const 260
   i32.const 31
   call $~lib/builtins/abort
   unreachable
  end
  global.get $~lib/rt/itcms/total
  global.get $~lib/rt/itcms/threshold
  i32.ge_u
  if
   block $__inlined_func$~lib/rt/itcms/interrupt
    i32.const 2048
    local.set $2
    loop $do-continue|0
     local.get $2
     call $~lib/rt/itcms/step
     i32.sub
     local.set $2
     global.get $~lib/rt/itcms/state
     i32.eqz
     if
      global.get $~lib/rt/itcms/total
      i64.extend_i32_u
      i64.const 200
      i64.mul
      i64.const 100
      i64.div_u
      i32.wrap_i64
      i32.const 1024
      i32.add
      global.set $~lib/rt/itcms/threshold
      br $__inlined_func$~lib/rt/itcms/interrupt
     end
     local.get $2
     i32.const 0
     i32.gt_s
     br_if $do-continue|0
    end
    global.get $~lib/rt/itcms/total
    local.tee $2
    local.get $2
    global.get $~lib/rt/itcms/threshold
    i32.sub
    i32.const 1024
    i32.lt_u
    i32.const 10
    i32.shl
    i32.add
    global.set $~lib/rt/itcms/threshold
   end
  end
  local.get $0
  i32.const 16
  i32.add
  local.set $2
  global.get $~lib/rt/tlsf/ROOT
  i32.eqz
  if
   call $~lib/rt/tlsf/initialize
  end
  global.get $~lib/rt/tlsf/ROOT
  local.set $3
  local.get $2
  i32.const 1073741820
  i32.gt_u
  if
   i32.const 1392
   i32.const 1520
   i32.const 458
   i32.const 29
   call $~lib/builtins/abort
   unreachable
  end
  local.get $3
  local.get $2
  i32.const 12
  i32.le_u
  if (result i32)
   i32.const 12
  else
   local.get $2
   i32.const 19
   i32.add
   i32.const -16
   i32.and
   i32.const 4
   i32.sub
  end
  local.tee $2
  call $~lib/rt/tlsf/searchBlock
  local.tee $4
  i32.eqz
  if
   local.get $2
   i32.const 536870910
   i32.lt_u
   if (result i32)
    local.get $2
    i32.const 1
    i32.const 27
    local.get $2
    i32.clz
    i32.sub
    i32.shl
    i32.const 1
    i32.sub
    i32.add
   else
    local.get $2
   end
   i32.const 4
   memory.size
   local.tee $6
   i32.const 16
   i32.shl
   i32.const 4
   i32.sub
   local.get $3
   i32.load offset=1568
   i32.ne
   i32.shl
   i32.add
   i32.const 65535
   i32.add
   i32.const -65536
   i32.and
   i32.const 16
   i32.shr_u
   local.set $5
   local.get $6
   local.get $5
   local.get $5
   local.get $6
   i32.lt_s
   select
   memory.grow
   i32.const 0
   i32.lt_s
   if
    local.get $5
    memory.grow
    i32.const 0
    i32.lt_s
    if
     unreachable
    end
   end
   local.get $3
   local.get $6
   i32.const 16
   i32.shl
   memory.size
   i32.const 16
   i32.shl
   call $~lib/rt/tlsf/addMemory
   local.get $3
   local.get $2
   call $~lib/rt/tlsf/searchBlock
   local.tee $4
   i32.eqz
   if
    i32.const 0
    i32.const 1520
    i32.const 496
    i32.const 16
    call $~lib/builtins/abort
    unreachable
   end
  end
  local.get $2
  local.get $4
  i32.load
  i32.const -4
  i32.and
  i32.gt_u
  if
   i32.const 0
   i32.const 1520
   i32.const 498
   i32.const 14
   call $~lib/builtins/abort
   unreachable
  end
  local.get $3
  local.get $4
  call $~lib/rt/tlsf/removeBlock
  local.get $4
  i32.load
  local.set $6
  local.get $2
  i32.const 4
  i32.add
  i32.const 15
  i32.and
  if
   i32.const 0
   i32.const 1520
   i32.const 357
   i32.const 14
   call $~lib/builtins/abort
   unreachable
  end
  local.get $6
  i32.const -4
  i32.and
  local.get $2
  i32.sub
  local.tee $5
  i32.const 16
  i32.ge_u
  if
   local.get $4
   local.get $2
   local.get $6
   i32.const 2
   i32.and
   i32.or
   i32.store
   local.get $2
   local.get $4
   i32.const 4
   i32.add
   i32.add
   local.tee $2
   local.get $5
   i32.const 4
   i32.sub
   i32.const 1
   i32.or
   i32.store
   local.get $3
   local.get $2
   call $~lib/rt/tlsf/insertBlock
  else
   local.get $4
   local.get $6
   i32.const -2
   i32.and
   i32.store
   local.get $4
   i32.const 4
   i32.add
   local.tee $2
   local.get $4
   i32.load
   i32.const -4
   i32.and
   i32.add
   local.get $2
   local.get $4
   i32.load
   i32.const -4
   i32.and
   i32.add
   i32.load
   i32.const -3
   i32.and
   i32.store
  end
  local.get $4
  local.get $1
  i32.store offset=12
  local.get $4
  local.get $0
  i32.store offset=16
  global.get $~lib/rt/itcms/fromSpace
  local.tee $1
  i32.load offset=8
  local.set $2
  local.get $4
  local.get $1
  global.get $~lib/rt/itcms/white
  i32.or
  i32.store offset=4
  local.get $4
  local.get $2
  i32.store offset=8
  local.get $2
  local.get $4
  local.get $2
  i32.load offset=4
  i32.const 3
  i32.and
  i32.or
  i32.store offset=4
  local.get $1
  local.get $4
  i32.store offset=8
  global.get $~lib/rt/itcms/total
  local.get $4
  i32.load
  i32.const -4
  i32.and
  i32.const 4
  i32.add
  i32.add
  global.set $~lib/rt/itcms/total
  local.get $4
  i32.const 20
  i32.add
  local.tee $2
  local.set $3
  block $~lib/util/memory/memset|inlined.0
   local.get $0
   i32.eqz
   br_if $~lib/util/memory/memset|inlined.0
   local.get $3
   i32.const 0
   i32.store8
   local.get $0
   local.get $3
   i32.add
<<<<<<< HEAD
   i32.const 4
   i32.sub
   local.tee $1
   i32.const 0
   i32.store8 offset=3
   local.get $0
=======
   local.tee $2
   i32.const 1
   i32.sub
   i32.const 0
   i32.store8
   local.get $1
>>>>>>> 3633f4bd
   i32.const 2
   i32.le_u
   br_if $~lib/util/memory/memset|inlined.0
   local.get $3
   i32.const 0
   i32.store8 offset=1
   local.get $3
   i32.const 0
   i32.store8 offset=2
<<<<<<< HEAD
   local.get $1
   i32.const 0
   i32.store8 offset=2
   local.get $1
   i32.const 0
   i32.store8 offset=1
   local.get $0
=======
   local.get $2
   i32.const 2
   i32.sub
   i32.const 0
   i32.store8
   local.get $2
   i32.const 3
   i32.sub
   i32.const 0
   i32.store8
   local.get $1
>>>>>>> 3633f4bd
   i32.const 6
   i32.le_u
   br_if $~lib/util/memory/memset|inlined.0
   local.get $3
   i32.const 0
   i32.store8 offset=3
<<<<<<< HEAD
   local.get $1
=======
   local.get $2
   i32.const 4
   i32.sub
>>>>>>> 3633f4bd
   i32.const 0
   i32.store8
   local.get $0
   i32.const 8
   i32.le_u
   br_if $~lib/util/memory/memset|inlined.0
   local.get $3
   i32.const 0
   local.get $3
   i32.sub
   i32.const 3
   i32.and
   local.tee $1
   i32.add
   local.tee $5
   i32.const 0
   i32.store
   local.get $5
   local.get $0
   local.get $1
   i32.sub
   i32.const -4
   i32.and
   local.tee $3
   i32.add
<<<<<<< HEAD
   i32.const 28
   i32.sub
   local.tee $0
   i32.const 0
   i32.store offset=24
   local.get $3
=======
   local.tee $1
   i32.const 4
   i32.sub
   i32.const 0
   i32.store
   local.get $2
>>>>>>> 3633f4bd
   i32.const 8
   i32.le_u
   br_if $~lib/util/memory/memset|inlined.0
   local.get $5
   i32.const 0
   i32.store offset=4
   local.get $5
   i32.const 0
   i32.store offset=8
<<<<<<< HEAD
   local.get $0
   i32.const 0
   i32.store offset=16
   local.get $0
   i32.const 0
   i32.store offset=20
   local.get $3
=======
   local.get $1
   i32.const 12
   i32.sub
   i32.const 0
   i32.store
   local.get $1
   i32.const 8
   i32.sub
   i32.const 0
   i32.store
   local.get $2
>>>>>>> 3633f4bd
   i32.const 24
   i32.le_u
   br_if $~lib/util/memory/memset|inlined.0
   local.get $5
   i32.const 0
   i32.store offset=12
   local.get $5
   i32.const 0
   i32.store offset=16
   local.get $5
   i32.const 0
   i32.store offset=20
   local.get $5
   i32.const 0
   i32.store offset=24
<<<<<<< HEAD
   local.get $0
   i32.const 0
   i32.store
   local.get $0
   i32.const 0
   i32.store offset=4
   local.get $0
   i32.const 0
   i32.store offset=8
   local.get $0
   i32.const 0
   i32.store offset=12
   local.get $5
   local.get $5
=======
   local.get $1
   i32.const 28
   i32.sub
   i32.const 0
   i32.store
   local.get $1
   i32.const 24
   i32.sub
   i32.const 0
   i32.store
   local.get $1
   i32.const 20
   i32.sub
   i32.const 0
   i32.store
   local.get $1
   i32.const 16
   i32.sub
   i32.const 0
   i32.store
   local.get $0
   local.get $0
>>>>>>> 3633f4bd
   i32.const 4
   i32.and
   i32.const 24
   i32.add
   local.tee $1
   i32.add
   local.set $0
   local.get $3
   local.get $1
   i32.sub
   local.set $1
   loop $while-continue|0
    local.get $1
    i32.const 32
    i32.ge_u
    if
     local.get $0
     i64.const 0
     i64.store
     local.get $0
     i64.const 0
     i64.store offset=8
     local.get $0
     i64.const 0
     i64.store offset=16
     local.get $0
     i64.const 0
     i64.store offset=24
     local.get $1
     i32.const 32
     i32.sub
     local.set $1
     local.get $0
     i32.const 32
     i32.add
     local.set $0
     br $while-continue|0
    end
   end
  end
  local.get $2
 )
 (func $~lib/util/memory/memcpy (param $0 i32) (param $1 i32) (param $2 i32)
  (local $3 i32)
  (local $4 i32)
  (local $5 i32)
  loop $while-continue|0
   local.get $1
   i32.const 3
   i32.and
   i32.const 0
   local.get $2
   select
   if
    local.get $0
    local.tee $3
    i32.const 1
    i32.add
    local.set $0
    local.get $1
    local.tee $4
    i32.const 1
    i32.add
    local.set $1
    local.get $3
    local.get $4
    i32.load8_u
    i32.store8
    local.get $2
    i32.const 1
    i32.sub
    local.set $2
    br $while-continue|0
   end
  end
  local.get $0
  i32.const 3
  i32.and
  i32.eqz
  if
   loop $while-continue|1
    local.get $2
    i32.const 16
    i32.ge_u
    if
     local.get $0
     local.get $1
     i32.load
     i32.store
     local.get $0
     local.get $1
     i32.load offset=4
     i32.store offset=4
     local.get $0
     local.get $1
     i32.load offset=8
     i32.store offset=8
     local.get $0
     local.get $1
     i32.load offset=12
     i32.store offset=12
     local.get $1
     i32.const 16
     i32.add
     local.set $1
     local.get $0
     i32.const 16
     i32.add
     local.set $0
     local.get $2
     i32.const 16
     i32.sub
     local.set $2
     br $while-continue|1
    end
   end
   local.get $2
   i32.const 8
   i32.and
   if
    local.get $0
    local.get $1
    i32.load
    i32.store
    local.get $0
    local.get $1
    i32.load offset=4
    i32.store offset=4
    local.get $1
    i32.const 8
    i32.add
    local.set $1
    local.get $0
    i32.const 8
    i32.add
    local.set $0
   end
   local.get $2
   i32.const 4
   i32.and
   if
    local.get $0
    local.get $1
    i32.load
    i32.store
    local.get $1
    i32.const 4
    i32.add
    local.set $1
    local.get $0
    i32.const 4
    i32.add
    local.set $0
   end
   local.get $2
   i32.const 2
   i32.and
   if
    local.get $0
    local.get $1
    i32.load16_u
    i32.store16
    local.get $1
    i32.const 2
    i32.add
    local.set $1
    local.get $0
    i32.const 2
    i32.add
    local.set $0
   end
   local.get $2
   i32.const 1
   i32.and
   if
    local.get $0
    local.get $1
    i32.load8_u
    i32.store8
   end
   return
  end
  local.get $2
  i32.const 32
  i32.ge_u
  if
   block $break|2
    block $case2|2
     block $case1|2
      block $case0|2
       local.get $0
       i32.const 3
       i32.and
       i32.const 1
       i32.sub
       br_table $case0|2 $case1|2 $case2|2 $break|2
      end
      local.get $1
      i32.load
      local.set $5
      local.get $0
      local.get $1
      i32.load8_u
      i32.store8
      local.get $0
      i32.const 1
      i32.add
      local.tee $0
      local.get $1
      i32.const 1
      i32.add
      local.tee $1
      i32.load8_u
      i32.store8
      local.get $0
      local.tee $4
      i32.const 2
      i32.add
      local.set $0
      local.get $1
      local.tee $3
      i32.const 2
      i32.add
      local.set $1
      local.get $4
      local.get $3
      i32.load8_u offset=1
      i32.store8 offset=1
      local.get $2
      i32.const 3
      i32.sub
      local.set $2
      loop $while-continue|3
       local.get $2
       i32.const 17
       i32.ge_u
       if
        local.get $0
        local.get $1
        i32.load offset=1
        local.tee $3
        i32.const 8
        i32.shl
        local.get $5
        i32.const 24
        i32.shr_u
        i32.or
        i32.store
        local.get $0
        local.get $3
        i32.const 24
        i32.shr_u
        local.get $1
        i32.load offset=5
        local.tee $3
        i32.const 8
        i32.shl
        i32.or
        i32.store offset=4
        local.get $0
        local.get $3
        i32.const 24
        i32.shr_u
        local.get $1
        i32.load offset=9
        local.tee $3
        i32.const 8
        i32.shl
        i32.or
        i32.store offset=8
        local.get $0
        local.get $1
        i32.load offset=13
        local.tee $5
        i32.const 8
        i32.shl
        local.get $3
        i32.const 24
        i32.shr_u
        i32.or
        i32.store offset=12
        local.get $1
        i32.const 16
        i32.add
        local.set $1
        local.get $0
        i32.const 16
        i32.add
        local.set $0
        local.get $2
        i32.const 16
        i32.sub
        local.set $2
        br $while-continue|3
       end
      end
      br $break|2
     end
     local.get $1
     i32.load
     local.set $5
     local.get $0
     local.get $1
     i32.load8_u
     i32.store8
     local.get $0
     local.tee $4
     i32.const 2
     i32.add
     local.set $0
     local.get $1
     local.tee $3
     i32.const 2
     i32.add
     local.set $1
     local.get $4
     local.get $3
     i32.load8_u offset=1
     i32.store8 offset=1
     local.get $2
     i32.const 2
     i32.sub
     local.set $2
     loop $while-continue|4
      local.get $2
      i32.const 18
      i32.ge_u
      if
       local.get $0
       local.get $1
       i32.load offset=2
       local.tee $3
       i32.const 16
       i32.shl
       local.get $5
       i32.const 16
       i32.shr_u
       i32.or
       i32.store
       local.get $0
       local.get $3
       i32.const 16
       i32.shr_u
       local.get $1
       i32.load offset=6
       local.tee $3
       i32.const 16
       i32.shl
       i32.or
       i32.store offset=4
       local.get $0
       local.get $3
       i32.const 16
       i32.shr_u
       local.get $1
       i32.load offset=10
       local.tee $3
       i32.const 16
       i32.shl
       i32.or
       i32.store offset=8
       local.get $0
       local.get $1
       i32.load offset=14
       local.tee $5
       i32.const 16
       i32.shl
       local.get $3
       i32.const 16
       i32.shr_u
       i32.or
       i32.store offset=12
       local.get $1
       i32.const 16
       i32.add
       local.set $1
       local.get $0
       i32.const 16
       i32.add
       local.set $0
       local.get $2
       i32.const 16
       i32.sub
       local.set $2
       br $while-continue|4
      end
     end
     br $break|2
    end
    local.get $1
    i32.load
    local.set $5
    local.get $0
    local.tee $3
    i32.const 1
    i32.add
    local.set $0
    local.get $1
    local.tee $4
    i32.const 1
    i32.add
    local.set $1
    local.get $3
    local.get $4
    i32.load8_u
    i32.store8
    local.get $2
    i32.const 1
    i32.sub
    local.set $2
    loop $while-continue|5
     local.get $2
     i32.const 19
     i32.ge_u
     if
      local.get $0
      local.get $1
      i32.load offset=3
      local.tee $3
      i32.const 24
      i32.shl
      local.get $5
      i32.const 8
      i32.shr_u
      i32.or
      i32.store
      local.get $0
      local.get $3
      i32.const 8
      i32.shr_u
      local.get $1
      i32.load offset=7
      local.tee $3
      i32.const 24
      i32.shl
      i32.or
      i32.store offset=4
      local.get $0
      local.get $3
      i32.const 8
      i32.shr_u
      local.get $1
      i32.load offset=11
      local.tee $3
      i32.const 24
      i32.shl
      i32.or
      i32.store offset=8
      local.get $0
      local.get $1
      i32.load offset=15
      local.tee $5
      i32.const 24
      i32.shl
      local.get $3
      i32.const 8
      i32.shr_u
      i32.or
      i32.store offset=12
      local.get $1
      i32.const 16
      i32.add
      local.set $1
      local.get $0
      i32.const 16
      i32.add
      local.set $0
      local.get $2
      i32.const 16
      i32.sub
      local.set $2
      br $while-continue|5
     end
    end
   end
  end
  local.get $2
  i32.const 16
  i32.and
  if
   local.get $0
   local.get $1
   i32.load8_u
   i32.store8
   local.get $0
   i32.const 1
   i32.add
   local.tee $0
   local.get $1
   i32.const 1
   i32.add
   local.tee $1
   i32.load8_u
   i32.store8
   local.get $0
   i32.const 1
   i32.add
   local.tee $0
   local.get $1
   i32.const 1
   i32.add
   local.tee $1
   i32.load8_u
   i32.store8
   local.get $0
   i32.const 1
   i32.add
   local.tee $0
   local.get $1
   i32.const 1
   i32.add
   local.tee $1
   i32.load8_u
   i32.store8
   local.get $0
   i32.const 1
   i32.add
   local.tee $0
   local.get $1
   i32.const 1
   i32.add
<<<<<<< HEAD
   local.tee $1
   i32.load8_u
   i32.store8
   local.get $0
   i32.const 1
   i32.add
   local.tee $0
   local.get $1
=======
   global.set $~lib/memory/__stack_pointer
  end
  local.get $0
 )
 (func $~lib/staticarray/StaticArray<~lib/string/String>#join (param $0 i32) (result i32)
  local.get $0
  local.get $0
  i32.const 20
  i32.sub
  i32.load offset=16
  i32.const 2
  i32.shr_u
  call $~lib/util/string/joinReferenceArray<~lib/string/String>
 )
 (func $~lib/string/String.__eq (param $0 i32) (param $1 i32) (result i32)
  (local $2 i32)
  (local $3 i32)
  (local $4 i32)
  local.get $0
  local.get $1
  i32.eq
  if
   i32.const 1
   return
  end
  local.get $1
  i32.const 0
  local.get $0
  select
  i32.eqz
  if
   i32.const 0
   return
  end
  local.get $0
  i32.const 20
  i32.sub
  i32.load offset=16
  i32.const 1
  i32.shr_u
  local.tee $2
  local.get $1
  i32.const 20
  i32.sub
  i32.load offset=16
  i32.const 1
  i32.shr_u
  i32.ne
  if
   i32.const 0
   return
  end
  block $__inlined_func$~lib/util/string/compareImpl (result i32)
   local.get $0
   local.tee $3
   i32.const 7
   i32.and
   local.get $1
   i32.const 7
   i32.and
   i32.or
   i32.const 1
   local.get $2
   local.tee $0
   i32.const 4
   i32.ge_u
   select
   i32.eqz
   if
    loop $do-continue|0
     local.get $3
     i64.load
     local.get $1
     i64.load
     i64.eq
     if
      local.get $3
      i32.const 8
      i32.add
      local.set $3
      local.get $1
      i32.const 8
      i32.add
      local.set $1
      local.get $0
      i32.const 4
      i32.sub
      local.tee $0
      i32.const 4
      i32.ge_u
      br_if $do-continue|0
     end
    end
   end
   loop $while-continue|1
    local.get $0
    local.tee $2
    i32.const 1
    i32.sub
    local.set $0
    local.get $2
    if
     local.get $3
     i32.load16_u
     local.tee $2
     local.get $1
     i32.load16_u
     local.tee $4
     i32.ne
     if
      local.get $2
      local.get $4
      i32.sub
      br $__inlined_func$~lib/util/string/compareImpl
     end
     local.get $3
     i32.const 2
     i32.add
     local.set $3
     local.get $1
     i32.const 2
     i32.add
     local.set $1
     br $while-continue|1
    end
   end
   i32.const 0
  end
  i32.eqz
 )
 (func $~lib/util/number/decimalCount32 (param $0 i32) (result i32)
  local.get $0
  i32.const 10
  i32.ge_u
  i32.const 1
  i32.add
  local.get $0
  i32.const 10000
  i32.ge_u
  i32.const 3
  i32.add
  local.get $0
  i32.const 1000
  i32.ge_u
  i32.add
  local.get $0
  i32.const 100
  i32.lt_u
  select
  local.get $0
  i32.const 1000000
  i32.ge_u
  i32.const 6
  i32.add
  local.get $0
  i32.const 1000000000
  i32.ge_u
  i32.const 8
  i32.add
  local.get $0
  i32.const 100000000
  i32.ge_u
  i32.add
  local.get $0
  i32.const 10000000
  i32.lt_u
  select
  local.get $0
  i32.const 100000
  i32.lt_u
  select
 )
 (func $~lib/util/number/utoa_dec_simple<u32> (param $0 i32) (param $1 i32) (param $2 i32)
  loop $do-continue|0
   local.get $0
   local.get $2
>>>>>>> 3633f4bd
   i32.const 1
   i32.add
   local.tee $1
   i32.load8_u
   i32.store8
   local.get $0
   i32.const 1
   i32.add
   local.tee $0
   local.get $1
   i32.const 1
   i32.add
   local.tee $1
   i32.load8_u
   i32.store8
   local.get $0
   i32.const 1
   i32.add
   local.tee $0
   local.get $1
   i32.const 1
   i32.add
   local.tee $1
   i32.load8_u
   i32.store8
   local.get $0
   i32.const 1
   i32.add
   local.tee $0
   local.get $1
   i32.const 1
   i32.add
   local.tee $1
   i32.load8_u
   i32.store8
   local.get $0
   i32.const 1
   i32.add
   local.tee $0
   local.get $1
   i32.const 1
   i32.add
   local.tee $1
   i32.load8_u
   i32.store8
   local.get $0
   i32.const 1
   i32.add
   local.tee $0
   local.get $1
   i32.const 1
   i32.add
   local.tee $1
   i32.load8_u
   i32.store8
   local.get $0
   i32.const 1
   i32.add
   local.tee $0
   local.get $1
   i32.const 1
   i32.add
   local.tee $1
   i32.load8_u
   i32.store8
   local.get $0
   i32.const 1
   i32.add
   local.tee $0
   local.get $1
   i32.const 1
   i32.add
   local.tee $1
   i32.load8_u
   i32.store8
   local.get $0
   i32.const 1
   i32.add
   local.tee $0
   local.get $1
   i32.const 1
   i32.add
   local.tee $1
   i32.load8_u
   i32.store8
   local.get $0
   i32.const 1
   i32.add
   local.tee $0
   local.get $1
   i32.const 1
   i32.add
   local.tee $1
   i32.load8_u
   i32.store8
   local.get $0
   local.tee $4
   i32.const 2
   i32.add
   local.set $0
   local.get $1
   local.tee $3
   i32.const 2
   i32.add
   local.set $1
   local.get $4
   local.get $3
   i32.load8_u offset=1
   i32.store8 offset=1
  end
  local.get $2
  i32.const 8
  i32.and
  if
   local.get $0
   local.get $1
   i32.load8_u
   i32.store8
   local.get $0
   i32.const 1
   i32.add
   local.tee $0
   local.get $1
   i32.const 1
   i32.add
   local.tee $1
   i32.load8_u
   i32.store8
   local.get $0
   i32.const 1
   i32.add
   local.tee $0
   local.get $1
   i32.const 1
   i32.add
   local.tee $1
   i32.load8_u
   i32.store8
   local.get $0
   i32.const 1
   i32.add
   local.tee $0
   local.get $1
   i32.const 1
   i32.add
   local.tee $1
   i32.load8_u
   i32.store8
   local.get $0
   i32.const 1
   i32.add
   local.tee $0
   local.get $1
   i32.const 1
   i32.add
   local.tee $1
   i32.load8_u
   i32.store8
   local.get $0
   i32.const 1
   i32.add
   local.tee $0
   local.get $1
   i32.const 1
   i32.add
   local.tee $1
   i32.load8_u
   i32.store8
   local.get $0
   i32.const 1
   i32.add
   local.tee $0
   local.get $1
   i32.const 1
   i32.add
   local.tee $1
   i32.load8_u
   i32.store8
   local.get $0
   local.tee $4
   i32.const 2
   i32.add
   local.set $0
   local.get $1
   local.tee $3
   i32.const 2
   i32.add
   local.set $1
   local.get $4
   local.get $3
   i32.load8_u offset=1
   i32.store8 offset=1
  end
  local.get $2
  i32.const 4
  i32.and
  if
   local.get $0
   local.get $1
   i32.load8_u
   i32.store8
   local.get $0
   i32.const 1
   i32.add
   local.tee $0
   local.get $1
   i32.const 1
   i32.add
   local.tee $1
   i32.load8_u
   i32.store8
   local.get $0
   i32.const 1
   i32.add
   local.tee $0
   local.get $1
   i32.const 1
   i32.add
   local.tee $1
   i32.load8_u
   i32.store8
   local.get $0
   local.tee $4
   i32.const 2
   i32.add
   local.set $0
   local.get $1
   local.tee $3
   i32.const 2
   i32.add
   local.set $1
   local.get $4
   local.get $3
   i32.load8_u offset=1
   i32.store8 offset=1
  end
  local.get $2
  i32.const 2
  i32.and
  if
   local.get $0
   local.get $1
   i32.load8_u
   i32.store8
   local.get $0
   local.tee $4
   i32.const 2
   i32.add
   local.set $0
   local.get $1
   local.tee $3
   i32.const 2
   i32.add
   local.set $1
   local.get $4
   local.get $3
   i32.load8_u offset=1
   i32.store8 offset=1
  end
  local.get $2
  i32.const 1
  i32.and
  if
   local.get $0
   local.get $1
   i32.load8_u
   i32.store8
  end
 )
 (func $~lib/memory/memory.copy (param $0 i32) (param $1 i32) (param $2 i32)
  (local $3 i32)
  (local $4 i32)
  block $~lib/util/memory/memmove|inlined.0
   local.get $2
   local.set $4
   local.get $0
   local.get $1
   i32.eq
   br_if $~lib/util/memory/memmove|inlined.0
   local.get $1
   local.get $0
   i32.sub
   local.get $4
   i32.sub
   i32.const 0
   local.get $4
   i32.const 1
   i32.shl
   i32.sub
   i32.le_u
   if
    local.get $0
    local.get $1
    local.get $4
    call $~lib/util/memory/memcpy
    br $~lib/util/memory/memmove|inlined.0
   end
   local.get $0
   local.get $1
   i32.lt_u
   if
    local.get $1
    i32.const 7
    i32.and
    local.get $0
    i32.const 7
    i32.and
    i32.eq
    if
     loop $while-continue|0
      local.get $0
      i32.const 7
      i32.and
      if
       local.get $4
       i32.eqz
       br_if $~lib/util/memory/memmove|inlined.0
       local.get $4
       i32.const 1
       i32.sub
       local.set $4
       local.get $0
       local.tee $2
       i32.const 1
       i32.add
       local.set $0
       local.get $1
       local.tee $3
       i32.const 1
       i32.add
       local.set $1
       local.get $2
       local.get $3
       i32.load8_u
       i32.store8
       br $while-continue|0
      end
     end
     loop $while-continue|1
      local.get $4
      i32.const 8
      i32.ge_u
      if
       local.get $0
       local.get $1
       i64.load
       i64.store
       local.get $4
       i32.const 8
       i32.sub
       local.set $4
       local.get $0
       i32.const 8
       i32.add
       local.set $0
       local.get $1
       i32.const 8
       i32.add
       local.set $1
       br $while-continue|1
      end
     end
    end
    loop $while-continue|2
     local.get $4
     if
      local.get $0
      local.tee $2
      i32.const 1
      i32.add
      local.set $0
      local.get $1
      local.tee $3
      i32.const 1
      i32.add
      local.set $1
      local.get $2
      local.get $3
      i32.load8_u
      i32.store8
      local.get $4
      i32.const 1
      i32.sub
      local.set $4
      br $while-continue|2
     end
    end
   else
    local.get $1
    i32.const 7
    i32.and
    local.get $0
    i32.const 7
    i32.and
    i32.eq
    if
     loop $while-continue|3
      local.get $0
      local.get $4
      i32.add
      i32.const 7
      i32.and
      if
       local.get $4
       i32.eqz
       br_if $~lib/util/memory/memmove|inlined.0
       local.get $4
       i32.const 1
       i32.sub
       local.tee $4
       local.get $0
       i32.add
       local.get $1
       local.get $4
       i32.add
       i32.load8_u
       i32.store8
       br $while-continue|3
      end
     end
     loop $while-continue|4
      local.get $4
      i32.const 8
      i32.ge_u
      if
       local.get $4
       i32.const 8
       i32.sub
       local.tee $4
       local.get $0
       i32.add
       local.get $1
       local.get $4
       i32.add
       i64.load
       i64.store
       br $while-continue|4
      end
     end
    end
    loop $while-continue|5
     local.get $4
     if
      local.get $4
      i32.const 1
      i32.sub
      local.tee $4
      local.get $0
      i32.add
      local.get $1
      local.get $4
      i32.add
      i32.load8_u
      i32.store8
      br $while-continue|5
     end
    end
   end
  end
 )
 (func $~lib/staticarray/StaticArray<~lib/string/String>#join (param $0 i32) (result i32)
  (local $1 i32)
  (local $2 i32)
  (local $3 i32)
  (local $4 i32)
  (local $5 i32)
  (local $6 i32)
  local.get $0
  i32.const 20
  i32.sub
  i32.load offset=16
  i32.const 2
  i32.shr_u
  local.set $5
  global.get $~lib/memory/__stack_pointer
  i32.const 12
  i32.sub
  global.set $~lib/memory/__stack_pointer
  global.get $~lib/memory/__stack_pointer
  i32.const 5644
  i32.lt_s
  if
   i32.const 22048
   i32.const 22096
   i32.const 1
   i32.const 1
   call $~lib/builtins/abort
   unreachable
  end
  global.get $~lib/memory/__stack_pointer
  local.tee $6
  i64.const 0
  i64.store
  local.get $6
  i32.const 0
  i32.store offset=8
  block $__inlined_func$~lib/util/string/joinStringArray
   local.get $5
   i32.const 1
   i32.sub
   local.tee $6
   i32.const 0
   i32.lt_s
   if
    global.get $~lib/memory/__stack_pointer
    i32.const 12
    i32.add
    global.set $~lib/memory/__stack_pointer
    i32.const 1120
    local.set $2
    br $__inlined_func$~lib/util/string/joinStringArray
   end
   local.get $6
   i32.eqz
   if
    global.get $~lib/memory/__stack_pointer
    local.tee $2
    local.get $0
    i32.load
    local.tee $0
    i32.store
    local.get $2
    i32.const 12
    i32.add
    global.set $~lib/memory/__stack_pointer
    local.get $0
    i32.const 1120
    local.get $0
    select
    local.set $2
    br $__inlined_func$~lib/util/string/joinStringArray
   end
   loop $for-loop|0
    local.get $3
    local.get $5
    i32.lt_s
    if
     global.get $~lib/memory/__stack_pointer
     local.get $0
     local.get $3
     i32.const 2
     i32.shl
     i32.add
     i32.load
     local.tee $4
     i32.store offset=4
     local.get $4
     if
      local.get $2
      local.get $4
      i32.const 20
      i32.sub
      i32.load offset=16
      i32.const 1
      i32.shr_u
      i32.add
      local.set $2
     end
     local.get $3
     i32.const 1
     i32.add
     local.set $3
     br $for-loop|0
    end
   end
   global.get $~lib/memory/__stack_pointer
   local.get $2
   local.get $6
   i32.const 1116
   i32.load
   i32.const 1
   i32.shr_u
   local.tee $5
   i32.mul
   i32.add
   i32.const 1
   i32.shl
   i32.const 1
   call $~lib/rt/itcms/__new
   local.tee $2
   i32.store offset=8
   i32.const 0
   local.set $3
   loop $for-loop|1
    local.get $3
    local.get $6
    i32.lt_s
    if
     global.get $~lib/memory/__stack_pointer
     local.get $0
     local.get $3
     i32.const 2
     i32.shl
     i32.add
     i32.load
     local.tee $4
     i32.store offset=4
     local.get $4
     if
      local.get $2
      local.get $1
      i32.const 1
      i32.shl
      i32.add
      local.get $4
      local.get $4
      i32.const 20
      i32.sub
      i32.load offset=16
      i32.const 1
      i32.shr_u
      local.tee $4
      i32.const 1
      i32.shl
      call $~lib/memory/memory.copy
      local.get $1
      local.get $4
      i32.add
      local.set $1
     end
     local.get $5
     if
      local.get $2
      local.get $1
      i32.const 1
      i32.shl
      i32.add
      i32.const 1120
      local.get $5
      i32.const 1
      i32.shl
      call $~lib/memory/memory.copy
      local.get $1
      local.get $5
      i32.add
      local.set $1
     end
     local.get $3
     i32.const 1
     i32.add
     local.set $3
     br $for-loop|1
    end
   end
   global.get $~lib/memory/__stack_pointer
   local.get $0
   local.get $6
   i32.const 2
   i32.shl
   i32.add
   i32.load
   local.tee $0
   i32.store offset=4
   local.get $0
   if
    local.get $2
    local.get $1
    i32.const 1
    i32.shl
    i32.add
    local.get $0
    local.get $0
    i32.const 20
    i32.sub
    i32.load offset=16
    i32.const 1
    i32.shr_u
    i32.const 1
    i32.shl
    call $~lib/memory/memory.copy
   end
   global.get $~lib/memory/__stack_pointer
   i32.const 12
   i32.add
   global.set $~lib/memory/__stack_pointer
  end
  local.get $2
 )
 (func $~lib/string/String.__eq (param $0 i32) (param $1 i32) (result i32)
  (local $2 i32)
  (local $3 i32)
  (local $4 i32)
  local.get $0
  local.get $1
  i32.eq
  if
   i32.const 1
   return
  end
  local.get $1
  i32.eqz
  i32.const 1
  local.get $0
  select
  if
   i32.const 0
   return
  end
  local.get $0
  i32.const 20
  i32.sub
  i32.load offset=16
  i32.const 1
  i32.shr_u
  local.tee $4
  local.get $1
  i32.const 20
  i32.sub
  i32.load offset=16
  i32.const 1
  i32.shr_u
  i32.ne
  if
   i32.const 0
   return
  end
  block $__inlined_func$~lib/util/string/compareImpl (result i32)
   local.get $0
   local.set $2
   local.get $1
   local.set $3
   local.get $4
   local.tee $0
   i32.const 4
   i32.ge_u
   if (result i32)
    local.get $2
    i32.const 7
    i32.and
    local.get $3
    i32.const 7
    i32.and
    i32.or
    i32.eqz
   else
    i32.const 0
   end
   if
    loop $do-continue|0
     local.get $2
     i64.load
     local.get $3
     i64.load
     i64.eq
     if
      local.get $2
      i32.const 8
      i32.add
      local.set $2
      local.get $3
      i32.const 8
      i32.add
      local.set $3
      local.get $0
      i32.const 4
      i32.sub
      local.tee $0
      i32.const 4
      i32.ge_u
      br_if $do-continue|0
     end
    end
   end
   loop $while-continue|1
    local.get $0
    local.tee $1
    i32.const 1
    i32.sub
    local.set $0
    local.get $1
    if
     local.get $2
     i32.load16_u
     local.tee $1
     local.get $3
     i32.load16_u
     local.tee $4
     i32.ne
     if
      local.get $1
      local.get $4
      i32.sub
      br $__inlined_func$~lib/util/string/compareImpl
     end
     local.get $2
     i32.const 2
     i32.add
     local.set $2
     local.get $3
     i32.const 2
     i32.add
     local.set $3
     br $while-continue|1
    end
   end
   i32.const 0
  end
  i32.eqz
 )
 (func $~lib/util/number/utoa32_dec_lut (param $0 i32) (param $1 i32) (param $2 i32)
  (local $3 i32)
  loop $while-continue|0
   local.get $1
   i32.const 10000
   i32.ge_u
   if
    local.get $1
    i32.const 10000
    i32.rem_u
    local.set $3
    local.get $1
    i32.const 10000
    i32.div_u
    local.set $1
    local.get $0
    local.get $2
    i32.const 4
    i32.sub
    local.tee $2
    i32.const 1
    i32.shl
    i32.add
    local.get $3
    i32.const 100
    i32.div_u
    i32.const 2
    i32.shl
    i32.const 2156
    i32.add
    i64.load32_u
    local.get $3
    i32.const 100
    i32.rem_u
    i32.const 2
    i32.shl
    i32.const 2156
    i32.add
    i64.load32_u
    i64.const 32
    i64.shl
    i64.or
    i64.store
    br $while-continue|0
   end
  end
  local.get $1
  i32.const 100
  i32.ge_u
  if
   local.get $0
   local.get $2
   i32.const 2
   i32.sub
   local.tee $2
   i32.const 1
   i32.shl
   i32.add
   local.get $1
   i32.const 100
   i32.rem_u
   i32.const 2
   i32.shl
   i32.const 2156
   i32.add
   i32.load
   i32.store
   local.get $1
   i32.const 100
   i32.div_u
   local.set $1
  end
  local.get $1
  i32.const 10
  i32.ge_u
  if
   local.get $0
   local.get $2
   i32.const 2
   i32.sub
   i32.const 1
   i32.shl
   i32.add
   local.get $1
   i32.const 2
   i32.shl
   i32.const 2156
   i32.add
   i32.load
   i32.store
  else
   local.get $0
   local.get $2
   i32.const 1
   i32.sub
   i32.const 1
   i32.shl
   i32.add
   local.get $1
   i32.const 48
   i32.add
   i32.store16
  end
 )
 (func $~lib/util/number/genDigits (param $0 i64) (param $1 i32) (param $2 i64) (param $3 i32) (param $4 i64) (param $5 i32) (result i32)
  (local $6 i64)
  (local $7 i32)
  (local $8 i64)
  (local $9 i32)
  (local $10 i64)
  (local $11 i64)
  local.get $2
  local.get $0
  i64.sub
  local.set $8
  local.get $2
  i64.const 1
  i32.const 0
  local.get $3
  i32.sub
  local.tee $9
  i64.extend_i32_s
  local.tee $0
  i64.shl
  local.tee $10
  i64.const 1
  i64.sub
  local.tee $11
  i64.and
  local.set $6
  local.get $2
  local.get $0
  i64.shr_u
  i32.wrap_i64
  local.tee $1
  local.set $3
  local.get $1
  i32.const 100000
  i32.lt_u
  if (result i32)
   local.get $3
   i32.const 100
   i32.lt_u
   if (result i32)
    local.get $3
    i32.const 10
    i32.ge_u
    i32.const 1
    i32.add
   else
    local.get $3
    i32.const 10000
    i32.ge_u
    i32.const 3
    i32.add
    local.get $3
    i32.const 1000
    i32.ge_u
    i32.add
   end
  else
   local.get $3
   i32.const 10000000
   i32.lt_u
   if (result i32)
    local.get $3
    i32.const 1000000
    i32.ge_u
    i32.const 6
    i32.add
   else
    local.get $3
    i32.const 1000000000
    i32.ge_u
    i32.const 8
    i32.add
    local.get $3
    i32.const 100000000
    i32.ge_u
    i32.add
   end
  end
  local.set $7
  loop $while-continue|0
   local.get $7
   i32.const 0
   i32.gt_s
   if
    block $break|1
     block $case10|1
      block $case9|1
       block $case8|1
        block $case7|1
         block $case6|1
          block $case5|1
           block $case4|1
            block $case3|1
             block $case2|1
              block $case1|1
               block $case0|1
                local.get $7
                i32.const 1
                i32.sub
                br_table $case9|1 $case8|1 $case7|1 $case6|1 $case5|1 $case4|1 $case3|1 $case2|1 $case1|1 $case0|1 $case10|1
               end
               local.get $1
               i32.const 1000000000
               i32.div_u
               local.set $3
               local.get $1
               i32.const 1000000000
               i32.rem_u
               local.set $1
               br $break|1
              end
              local.get $1
              i32.const 100000000
              i32.div_u
              local.set $3
              local.get $1
              i32.const 100000000
              i32.rem_u
              local.set $1
              br $break|1
             end
             local.get $1
             i32.const 10000000
             i32.div_u
             local.set $3
             local.get $1
             i32.const 10000000
             i32.rem_u
             local.set $1
             br $break|1
            end
            local.get $1
            i32.const 1000000
            i32.div_u
            local.set $3
            local.get $1
            i32.const 1000000
            i32.rem_u
            local.set $1
            br $break|1
           end
           local.get $1
           i32.const 100000
           i32.div_u
           local.set $3
           local.get $1
           i32.const 100000
           i32.rem_u
           local.set $1
           br $break|1
          end
          local.get $1
          i32.const 10000
          i32.div_u
          local.set $3
          local.get $1
          i32.const 10000
          i32.rem_u
          local.set $1
          br $break|1
         end
         local.get $1
         i32.const 1000
         i32.div_u
         local.set $3
         local.get $1
         i32.const 1000
         i32.rem_u
         local.set $1
         br $break|1
        end
        local.get $1
        i32.const 100
        i32.div_u
        local.set $3
        local.get $1
        i32.const 100
        i32.rem_u
        local.set $1
        br $break|1
       end
       local.get $1
       i32.const 10
       i32.div_u
       local.set $3
       local.get $1
       i32.const 10
       i32.rem_u
       local.set $1
       br $break|1
      end
      local.get $1
      local.set $3
      i32.const 0
      local.set $1
      br $break|1
     end
     i32.const 0
     local.set $3
    end
    local.get $3
    local.get $5
    i32.or
    if
     local.get $5
     i32.const 1
     i32.shl
     i32.const 4112
     i32.add
     local.get $3
     i32.const 65535
     i32.and
     i32.const 48
     i32.add
     i32.store16
     local.get $5
     i32.const 1
     i32.add
     local.set $5
    end
    local.get $7
    i32.const 1
    i32.sub
    local.set $7
    local.get $6
    local.get $1
    i64.extend_i32_u
    local.get $9
    i64.extend_i32_s
    i64.shl
    i64.add
    local.tee $0
    local.get $4
    i64.le_u
    if
     local.get $7
     global.get $~lib/util/number/_K
     i32.add
     global.set $~lib/util/number/_K
     local.get $7
     i32.const 2
     i32.shl
     i32.const 5040
     i32.add
     i64.load32_u
     local.get $9
     i64.extend_i32_s
     i64.shl
     local.set $2
     local.get $5
     i32.const 1
     i32.shl
     i32.const 4110
     i32.add
     local.tee $7
     i32.load16_u
     local.set $3
     loop $while-continue|3
      local.get $2
      local.get $4
      local.get $0
      i64.sub
      i64.le_u
      i32.const 0
      local.get $0
      local.get $8
      i64.lt_u
      select
      if (result i32)
       i32.const 1
       local.get $8
       local.get $0
       i64.sub
       local.get $0
       local.get $2
       i64.add
       local.tee $6
       local.get $8
       i64.sub
       i64.gt_u
       local.get $6
       local.get $8
       i64.lt_u
       select
      else
       i32.const 0
      end
      if
       local.get $3
       i32.const 1
       i32.sub
       local.set $3
       local.get $0
       local.get $2
       i64.add
       local.set $0
       br $while-continue|3
      end
     end
     local.get $7
     local.get $3
     i32.store16
     local.get $5
     return
    end
    br $while-continue|0
   end
  end
  local.get $9
  i64.extend_i32_s
  local.set $0
  loop $while-continue|4
   local.get $4
   i64.const 10
   i64.mul
   local.set $4
   local.get $6
   i64.const 10
   i64.mul
   local.tee $2
   local.get $0
   i64.shr_u
   local.tee $6
   local.get $5
   i64.extend_i32_s
   i64.or
   i64.const 0
   i64.ne
   if
    local.get $5
    i32.const 1
    i32.shl
    i32.const 4112
    i32.add
    local.get $6
    i32.wrap_i64
    i32.const 65535
    i32.and
    i32.const 48
    i32.add
    i32.store16
    local.get $5
    i32.const 1
    i32.add
    local.set $5
   end
   local.get $7
   i32.const 1
   i32.sub
   local.set $7
   local.get $4
   local.get $2
   local.get $11
   i64.and
   local.tee $6
   i64.le_u
   br_if $while-continue|4
  end
  local.get $7
  global.get $~lib/util/number/_K
  i32.add
  global.set $~lib/util/number/_K
  local.get $6
  local.set $0
  local.get $8
  i32.const 0
  local.get $7
  i32.sub
  i32.const 2
  i32.shl
  i32.const 5040
  i32.add
  i64.load32_u
  i64.mul
  local.set $2
  local.get $5
  i32.const 1
  i32.shl
  i32.const 4110
  i32.add
  local.tee $7
  i32.load16_u
  local.set $3
  loop $while-continue|6
   local.get $10
   local.get $4
   local.get $0
   i64.sub
   i64.le_u
   i32.const 0
   local.get $0
   local.get $2
   i64.lt_u
   select
   if (result i32)
    i32.const 1
    local.get $2
    local.get $0
    i64.sub
    local.get $0
    local.get $10
    i64.add
    local.tee $6
    local.get $2
    i64.sub
    i64.gt_u
    local.get $2
    local.get $6
    i64.gt_u
    select
   else
    i32.const 0
   end
   if
    local.get $3
    i32.const 1
    i32.sub
    local.set $3
    local.get $0
    local.get $10
    i64.add
    local.set $0
    br $while-continue|6
   end
  end
  local.get $7
  local.get $3
  i32.store16
  local.get $5
 )
 (func $~lib/util/number/prettify (param $0 i32) (param $1 i32) (param $2 i32) (result i32)
  (local $3 i32)
  (local $4 i32)
  (local $5 i32)
  (local $6 i32)
  local.get $2
  i32.eqz
  if
   local.get $0
   local.get $1
   i32.const 1
   i32.shl
   i32.add
   i32.const 3145774
   i32.store
   local.get $1
   i32.const 2
   i32.add
   return
  end
  local.get $1
  local.get $2
  i32.add
  local.tee $4
  i32.const 21
  i32.le_s
  i32.const 0
  local.get $1
  local.get $4
  i32.le_s
  select
  if (result i32)
   loop $for-loop|0
    local.get $1
    local.get $4
    i32.lt_s
    if
     local.get $0
     local.get $1
     i32.const 1
     i32.shl
     i32.add
     i32.const 48
     i32.store16
     local.get $1
     i32.const 1
     i32.add
     local.set $1
     br $for-loop|0
    end
   end
   local.get $0
   local.get $4
   i32.const 1
   i32.shl
   i32.add
   i32.const 3145774
   i32.store
   local.get $4
   i32.const 2
   i32.add
  else
   local.get $4
   i32.const 21
   i32.le_s
   i32.const 0
   local.get $4
   i32.const 0
   i32.gt_s
   select
   if (result i32)
    local.get $0
    local.get $4
    i32.const 1
    i32.shl
    i32.add
    local.tee $0
    i32.const 2
    i32.add
    local.get $0
    i32.const 0
    local.get $2
    i32.sub
    i32.const 1
    i32.shl
    call $~lib/memory/memory.copy
    local.get $0
    i32.const 46
    i32.store16
    local.get $1
    i32.const 1
    i32.add
   else
    local.get $4
    i32.const 0
    i32.le_s
    i32.const 0
    local.get $4
    i32.const -6
    i32.gt_s
    select
    if (result i32)
     local.get $0
     i32.const 2
     local.get $4
     i32.sub
     local.tee $5
     i32.const 1
     i32.shl
     i32.add
     local.get $0
     local.get $1
     i32.const 1
     i32.shl
     call $~lib/memory/memory.copy
     local.get $0
     i32.const 3014704
     i32.store
     i32.const 2
     local.set $2
     loop $for-loop|1
      local.get $2
      local.get $5
      i32.lt_s
      if
       local.get $0
       local.get $2
       i32.const 1
       i32.shl
       i32.add
       i32.const 48
       i32.store16
       local.get $2
       i32.const 1
       i32.add
       local.set $2
       br $for-loop|1
      end
     end
     local.get $1
     local.get $5
     i32.add
    else
     local.get $1
     i32.const 1
     i32.eq
     if (result i32)
      local.get $0
      i32.const 101
      i32.store16 offset=2
      local.get $0
      local.tee $3
      i32.const 4
      i32.add
      local.get $4
      i32.const 1
      i32.sub
      local.tee $0
      i32.const 0
      i32.lt_s
      local.tee $2
      if
       i32.const 0
       local.get $0
       i32.sub
       local.set $0
      end
      local.get $0
      local.tee $1
      i32.const 100000
      i32.lt_u
      if (result i32)
       local.get $1
       i32.const 100
       i32.lt_u
       if (result i32)
        local.get $1
        i32.const 10
        i32.ge_u
        i32.const 1
        i32.add
       else
        local.get $1
        i32.const 10000
        i32.ge_u
        i32.const 3
        i32.add
        local.get $1
        i32.const 1000
        i32.ge_u
        i32.add
       end
      else
       local.get $1
       i32.const 10000000
       i32.lt_u
       if (result i32)
        local.get $1
        i32.const 1000000
        i32.ge_u
        i32.const 6
        i32.add
       else
        local.get $1
        i32.const 1000000000
        i32.ge_u
        i32.const 8
        i32.add
        local.get $1
        i32.const 100000000
        i32.ge_u
        i32.add
       end
      end
      local.set $1
      local.get $0
      local.get $1
      i32.const 1
      i32.add
      local.tee $0
      call $~lib/util/number/utoa32_dec_lut
      local.get $3
      i32.const 45
      i32.const 43
      local.get $2
      select
      i32.store16 offset=4
      local.get $0
      i32.const 2
      i32.add
     else
      local.get $0
      i32.const 4
      i32.add
      local.get $0
      i32.const 2
      i32.add
      local.get $1
      i32.const 1
      i32.shl
      local.tee $2
      i32.const 2
      i32.sub
      call $~lib/memory/memory.copy
      local.get $0
      i32.const 46
      i32.store16 offset=2
      local.get $0
      local.get $2
      i32.add
      local.tee $0
      i32.const 101
      i32.store16 offset=2
      local.get $0
      local.tee $3
      i32.const 4
      i32.add
      local.get $4
      i32.const 1
      i32.sub
      local.tee $0
      i32.const 0
      i32.lt_s
      local.tee $5
      if
       i32.const 0
       local.get $0
       i32.sub
       local.set $0
      end
      local.get $0
      local.tee $2
      i32.const 100000
      i32.lt_u
      if (result i32)
       local.get $2
       i32.const 100
       i32.lt_u
       if (result i32)
        local.get $2
        i32.const 10
        i32.ge_u
        i32.const 1
        i32.add
       else
        local.get $2
        i32.const 10000
        i32.ge_u
        i32.const 3
        i32.add
        local.get $2
        i32.const 1000
        i32.ge_u
        i32.add
       end
      else
       local.get $2
       i32.const 10000000
       i32.lt_u
       if (result i32)
        local.get $2
        i32.const 1000000
        i32.ge_u
        i32.const 6
        i32.add
       else
        local.get $2
        i32.const 1000000000
        i32.ge_u
        i32.const 8
        i32.add
        local.get $2
        i32.const 100000000
        i32.ge_u
        i32.add
       end
      end
      local.set $2
      local.get $0
      local.get $2
      i32.const 1
      i32.add
      local.tee $0
      call $~lib/util/number/utoa32_dec_lut
      local.get $3
      i32.const 45
      i32.const 43
      local.get $5
      select
      i32.store16 offset=4
      local.get $0
      local.get $1
      i32.add
      i32.const 2
      i32.add
     end
    end
   end
  end
 )
 (func $~lib/util/number/dtoa_core (param $0 f64) (result i32)
  (local $1 i64)
  (local $2 i64)
  (local $3 i64)
  (local $4 i32)
  (local $5 i32)
  (local $6 i64)
  (local $7 i32)
  (local $8 i32)
  (local $9 i32)
  (local $10 i64)
  (local $11 i64)
  (local $12 i64)
  local.get $0
  f64.const 0
  f64.lt
  local.tee $8
  if (result f64)
   i32.const 4112
   i32.const 45
   i32.store16
   local.get $0
   f64.neg
  else
   local.get $0
  end
  i64.reinterpret_f64
  local.tee $2
  i64.const 9218868437227405312
  i64.and
  i64.const 52
  i64.shr_u
  i32.wrap_i64
  local.tee $7
  i32.const 0
  i32.ne
  i64.extend_i32_u
  i64.const 52
  i64.shl
  local.get $2
  i64.const 4503599627370495
  i64.and
  i64.add
  local.tee $1
  i64.const 1
  i64.shl
  i64.const 1
  i64.add
  local.tee $2
  i64.clz
  i32.wrap_i64
  local.set $4
  local.get $2
  local.get $4
  i64.extend_i32_s
  i64.shl
  global.set $~lib/util/number/_frc_plus
  local.get $7
  i32.const 1
  local.get $7
  select
  i32.const 1075
  i32.sub
  local.tee $7
  i32.const 1
  i32.sub
  local.get $4
  i32.sub
  local.set $4
  local.get $1
  local.get $1
  i64.const 4503599627370496
  i64.eq
  i32.const 1
  i32.add
  local.tee $5
  i64.extend_i32_s
  i64.shl
  i64.const 1
  i64.sub
  local.get $7
  local.get $5
  i32.sub
  local.get $4
  i32.sub
  i64.extend_i32_s
  i64.shl
  global.set $~lib/util/number/_frc_minus
  local.get $4
  global.set $~lib/util/number/_exp
  i32.const 348
  i32.const -61
  global.get $~lib/util/number/_exp
  local.tee $4
  i32.sub
  f64.convert_i32_s
  f64.const 0.30102999566398114
  f64.mul
  f64.const 347
  f64.add
  local.tee $0
  i32.trunc_f64_s
  local.tee $5
  local.get $0
  local.get $5
  f64.convert_i32_s
  f64.ne
  i32.add
  i32.const 3
  i32.shr_s
  i32.const 1
  i32.add
  local.tee $5
  i32.const 3
  i32.shl
  local.tee $9
  i32.sub
  global.set $~lib/util/number/_K
  local.get $9
  i32.const 4168
  i32.add
  i64.load
  global.set $~lib/util/number/_frc_pow
  local.get $5
  i32.const 1
  i32.shl
  i32.const 4864
  i32.add
  i32.load16_s
  global.set $~lib/util/number/_exp_pow
  global.get $~lib/util/number/_frc_pow
  local.tee $3
  i64.const 32
  i64.shr_u
  local.set $2
  local.get $3
  i64.const 4294967295
  i64.and
  local.tee $3
  global.get $~lib/util/number/_frc_plus
  local.tee $6
  i64.const 32
  i64.shr_u
  local.tee $11
  i64.mul
  local.get $3
  local.get $6
  i64.const 4294967295
  i64.and
  local.tee $12
  i64.mul
  i64.const 32
  i64.shr_u
  i64.add
  local.set $6
  local.get $8
  i32.const 1
  i32.shl
  i32.const 4112
  i32.add
  local.get $2
  local.get $1
  local.get $1
  i64.clz
  i32.wrap_i64
  local.tee $5
  i64.extend_i32_s
  i64.shl
  local.tee $1
  i64.const 32
  i64.shr_u
  local.tee $10
  i64.mul
  local.get $3
  local.get $10
  i64.mul
  local.get $3
  local.get $1
  i64.const 4294967295
  i64.and
  local.tee $1
  i64.mul
  i64.const 32
  i64.shr_u
  i64.add
  local.tee $10
  i64.const 32
  i64.shr_u
  i64.add
  local.get $1
  local.get $2
  i64.mul
  local.get $10
  i64.const 4294967295
  i64.and
  i64.add
  i64.const 2147483647
  i64.add
  i64.const 32
  i64.shr_u
  i64.add
  global.get $~lib/util/number/_exp_pow
  local.tee $9
  local.get $7
  local.get $5
  i32.sub
  i32.add
  i32.const -64
  i32.sub
  local.get $2
  local.get $11
  i64.mul
  local.get $6
  i64.const 32
  i64.shr_u
  i64.add
  local.get $2
  local.get $12
  i64.mul
  local.get $6
  i64.const 4294967295
  i64.and
  i64.add
  i64.const 2147483647
  i64.add
  i64.const 32
  i64.shr_u
  i64.add
  i64.const 1
  i64.sub
  local.tee $1
  local.get $4
  local.get $9
  i32.add
  i32.const -64
  i32.sub
  local.get $1
  local.get $2
  global.get $~lib/util/number/_frc_minus
  local.tee $1
  i64.const 32
  i64.shr_u
  local.tee $6
  i64.mul
  local.get $3
  local.get $6
  i64.mul
  local.get $3
  local.get $1
  i64.const 4294967295
  i64.and
  local.tee $3
  i64.mul
  i64.const 32
  i64.shr_u
  i64.add
  local.tee $1
  i64.const 32
  i64.shr_u
  i64.add
  local.get $2
  local.get $3
  i64.mul
  local.get $1
  i64.const 4294967295
  i64.and
  i64.add
  i64.const 2147483647
  i64.add
  i64.const 32
  i64.shr_u
  i64.add
  i64.const 1
  i64.add
  i64.sub
  local.get $8
  call $~lib/util/number/genDigits
  local.get $8
  i32.sub
  global.get $~lib/util/number/_K
  call $~lib/util/number/prettify
  local.get $8
  i32.add
 )
 (func $~lib/number/F64#toString (param $0 f64) (result i32)
  (local $1 i32)
  (local $2 i32)
  global.get $~lib/memory/__stack_pointer
  i32.const 4
  i32.sub
  global.set $~lib/memory/__stack_pointer
  global.get $~lib/memory/__stack_pointer
  i32.const 5644
  i32.lt_s
  if
   i32.const 22048
   i32.const 22096
   i32.const 1
   i32.const 1
   call $~lib/builtins/abort
   unreachable
  end
  global.get $~lib/memory/__stack_pointer
  i32.const 0
  i32.store
  block $__inlined_func$~lib/util/number/dtoa
   local.get $0
   f64.const 0
   f64.eq
   if
    global.get $~lib/memory/__stack_pointer
    i32.const 4
    i32.add
    global.set $~lib/memory/__stack_pointer
    i32.const 3968
    local.set $1
    br $__inlined_func$~lib/util/number/dtoa
   end
   local.get $0
   local.get $0
   f64.sub
   f64.const 0
   f64.ne
   if
    local.get $0
    local.get $0
    f64.ne
    if
     global.get $~lib/memory/__stack_pointer
     i32.const 4
     i32.add
     global.set $~lib/memory/__stack_pointer
     i32.const 4000
     local.set $1
     br $__inlined_func$~lib/util/number/dtoa
    end
    global.get $~lib/memory/__stack_pointer
    i32.const 4
    i32.add
    global.set $~lib/memory/__stack_pointer
    i32.const 4032
    i32.const 4080
    local.get $0
    f64.const 0
    f64.lt
    select
    local.set $1
    br $__inlined_func$~lib/util/number/dtoa
   end
   local.get $0
   call $~lib/util/number/dtoa_core
   i32.const 1
   i32.shl
   local.set $2
   global.get $~lib/memory/__stack_pointer
   local.get $2
   i32.const 1
   call $~lib/rt/itcms/__new
   local.tee $1
   i32.store
   local.get $1
   i32.const 4112
   local.get $2
   call $~lib/memory/memory.copy
   global.get $~lib/memory/__stack_pointer
   i32.const 4
   i32.add
   global.set $~lib/memory/__stack_pointer
  end
  local.get $1
 )
 (func $~lib/rt/__visit_members (param $0 i32)
  (local $1 i32)
  (local $2 i32)
  block $invalid
   block $templateliteral/Ref
    block $~lib/staticarray/StaticArray<~lib/string/String>
     block $~lib/arraybuffer/ArrayBufferView
      block $~lib/string/String
       block $~lib/arraybuffer/ArrayBuffer
        local.get $0
        i32.const 8
        i32.sub
        i32.load
        br_table $~lib/arraybuffer/ArrayBuffer $~lib/string/String $~lib/arraybuffer/ArrayBufferView $~lib/staticarray/StaticArray<~lib/string/String> $templateliteral/Ref $invalid
       end
       return
      end
      return
     end
     local.get $0
     i32.load
     local.tee $0
     if
      local.get $0
      call $~lib/rt/itcms/__visit
     end
     return
    end
    local.get $0
    local.get $0
    i32.const 20
    i32.sub
    i32.load offset=16
    i32.add
    local.set $1
    loop $while-continue|0
     local.get $0
     local.get $1
     i32.lt_u
     if
      local.get $0
      i32.load
      local.tee $2
      if
       local.get $2
       call $~lib/rt/itcms/__visit
      end
      local.get $0
      i32.const 4
      i32.add
      local.set $0
      br $while-continue|0
     end
    end
    return
   end
   return
  end
  unreachable
 )
 (func $~start
  (local $0 i32)
  (local $1 i32)
  (local $2 i32)
  (local $3 i32)
  global.get $~started
  if
   return
  end
  i32.const 1
  global.set $~started
  i32.const 1236
  i32.const 1232
  i32.store
  i32.const 1240
  i32.const 1232
  i32.store
  i32.const 1232
  global.set $~lib/rt/itcms/toSpace
  memory.size
  i32.const 16
  i32.shl
  i32.const 22028
  i32.sub
  i32.const 1
  i32.shr_u
  global.set $~lib/rt/itcms/threshold
  i32.const 1444
  i32.const 1440
  i32.store
  i32.const 1448
  i32.const 1440
  i32.store
  i32.const 1440
  global.set $~lib/rt/itcms/pinSpace
  i32.const 1476
  i32.const 1472
  i32.store
  i32.const 1480
  i32.const 1472
  i32.store
  i32.const 1472
  global.set $~lib/rt/itcms/fromSpace
  global.get $~lib/memory/__stack_pointer
  i32.const 24
  i32.sub
  global.set $~lib/memory/__stack_pointer
  block $folding-inner0
   global.get $~lib/memory/__stack_pointer
   i32.const 5644
   i32.lt_s
   br_if $folding-inner0
   global.get $~lib/memory/__stack_pointer
   local.tee $0
   i64.const 0
   i64.store
   local.get $0
   i64.const 0
   i64.store offset=8
   local.get $0
   i64.const 0
   i64.store offset=16
   local.get $0
   i32.const 1056
   i32.store
   local.get $0
   i32.const 1088
   i32.store offset=4
   local.get $0
   i32.const 1152
   i32.store offset=16
   i32.const 1152
   i32.const 1
   i32.const 1056
   call $~lib/staticarray/StaticArray<~lib/string/String>#__uset
   global.get $~lib/memory/__stack_pointer
   local.tee $0
   i32.const 1152
   i32.store offset=16
   local.get $0
   i32.const 1120
   i32.store offset=20
   i32.const 1152
   call $~lib/staticarray/StaticArray<~lib/string/String>#join
   local.set $0
   global.get $~lib/memory/__stack_pointer
   local.tee $1
   local.get $0
   i32.store offset=8
   local.get $1
   i32.const 1056
   i32.store offset=12
   local.get $0
   i32.const 1056
   call $~lib/string/String.__eq
   i32.eqz
   if
    i32.const 0
    i32.const 1584
    i32.const 4
    i32.const 3
    call $~lib/builtins/abort
    unreachable
   end
   global.get $~lib/memory/__stack_pointer
   i32.const 1648
   i32.store offset=16
   i32.const 1648
   i32.const 1
   i32.const 1056
   call $~lib/staticarray/StaticArray<~lib/string/String>#__uset
   global.get $~lib/memory/__stack_pointer
   i32.const 1648
   i32.store offset=16
   i32.const 1648
   i32.const 3
   i32.const 1088
   call $~lib/staticarray/StaticArray<~lib/string/String>#__uset
   global.get $~lib/memory/__stack_pointer
   local.tee $0
   i32.const 1648
   i32.store offset=16
   local.get $0
   i32.const 1120
   i32.store offset=20
   i32.const 1648
   call $~lib/staticarray/StaticArray<~lib/string/String>#join
   local.set $0
   global.get $~lib/memory/__stack_pointer
   local.tee $1
   local.get $0
   i32.store offset=8
   local.get $1
   i32.const 1696
   i32.store offset=12
   local.get $0
   i32.const 1696
   call $~lib/string/String.__eq
   i32.eqz
   if
    i32.const 0
    i32.const 1584
    i32.const 5
    i32.const 3
    call $~lib/builtins/abort
    unreachable
   end
   global.get $~lib/memory/__stack_pointer
   i32.const 1824
   i32.store offset=16
   i32.const 1824
   i32.const 1
   i32.const 1056
   call $~lib/staticarray/StaticArray<~lib/string/String>#__uset
   global.get $~lib/memory/__stack_pointer
   i32.const 1824
   i32.store offset=16
   i32.const 1824
   i32.const 3
   i32.const 1088
   call $~lib/staticarray/StaticArray<~lib/string/String>#__uset
   global.get $~lib/memory/__stack_pointer
   local.tee $0
   i32.const 1824
   i32.store offset=16
   local.get $0
   i32.const 1120
   i32.store offset=20
   i32.const 1824
   call $~lib/staticarray/StaticArray<~lib/string/String>#join
   local.set $0
   global.get $~lib/memory/__stack_pointer
   local.tee $1
   local.get $0
   i32.store offset=8
   local.get $1
   i32.const 1872
   i32.store offset=12
   local.get $0
   i32.const 1872
   call $~lib/string/String.__eq
   i32.eqz
   if
    i32.const 0
    i32.const 1584
    i32.const 6
    i32.const 3
    call $~lib/builtins/abort
    unreachable
   end
   global.get $~lib/memory/__stack_pointer
   i32.const 24
   i32.add
   global.set $~lib/memory/__stack_pointer
   global.get $~lib/memory/__stack_pointer
   i32.const 20
   i32.sub
   global.set $~lib/memory/__stack_pointer
   global.get $~lib/memory/__stack_pointer
   i32.const 5644
   i32.lt_s
   br_if $folding-inner0
   global.get $~lib/memory/__stack_pointer
   local.tee $0
   i64.const 0
   i64.store
   local.get $0
   i64.const 0
   i64.store offset=8
   local.get $0
   i32.const 0
   i32.store offset=16
   local.get $0
   i32.const 1920
   i32.store offset=8
   i32.const 1
   call $~lib/util/number/itoa32
   local.set $0
   global.get $~lib/memory/__stack_pointer
   local.get $0
   i32.store offset=12
   i32.const 1920
   i32.const 1
   local.get $0
   call $~lib/staticarray/StaticArray<~lib/string/String>#__uset
   global.get $~lib/memory/__stack_pointer
   local.tee $0
   i32.const 1920
   i32.store offset=8
   local.get $0
   i32.const 1120
   i32.store offset=16
   i32.const 1920
   call $~lib/staticarray/StaticArray<~lib/string/String>#join
   local.set $0
   global.get $~lib/memory/__stack_pointer
   local.tee $1
   local.get $0
   i32.store
   local.get $1
   i32.const 3728
   i32.store offset=4
   local.get $0
   i32.const 3728
   call $~lib/string/String.__eq
   i32.eqz
   if
    i32.const 0
    i32.const 1584
    i32.const 13
    i32.const 3
    call $~lib/builtins/abort
    unreachable
   end
   global.get $~lib/memory/__stack_pointer
   i32.const 3760
   i32.store offset=8
   i32.const 1
   call $~lib/util/number/itoa32
   local.set $0
   global.get $~lib/memory/__stack_pointer
   local.get $0
   i32.store offset=12
   i32.const 3760
   i32.const 1
   local.get $0
   call $~lib/staticarray/StaticArray<~lib/string/String>#__uset
   global.get $~lib/memory/__stack_pointer
   i32.const 3760
   i32.store offset=8
   i32.const 2
   call $~lib/util/number/itoa32
   local.set $0
   global.get $~lib/memory/__stack_pointer
   local.get $0
   i32.store offset=12
   i32.const 3760
   i32.const 3
   local.get $0
   call $~lib/staticarray/StaticArray<~lib/string/String>#__uset
   global.get $~lib/memory/__stack_pointer
   local.tee $0
   i32.const 3760
   i32.store offset=8
   local.get $0
   i32.const 1120
   i32.store offset=16
   i32.const 3760
   call $~lib/staticarray/StaticArray<~lib/string/String>#join
   local.set $0
   global.get $~lib/memory/__stack_pointer
   local.tee $1
   local.get $0
   i32.store
   local.get $1
   i32.const 3808
   i32.store offset=4
   local.get $0
   i32.const 3808
   call $~lib/string/String.__eq
   i32.eqz
   if
    i32.const 0
    i32.const 1584
    i32.const 14
    i32.const 3
    call $~lib/builtins/abort
    unreachable
   end
   global.get $~lib/memory/__stack_pointer
   i32.const 3840
   i32.store offset=8
   i32.const 1
   call $~lib/util/number/itoa32
   local.set $0
   global.get $~lib/memory/__stack_pointer
   local.get $0
   i32.store offset=12
   i32.const 3840
   i32.const 1
   local.get $0
   call $~lib/staticarray/StaticArray<~lib/string/String>#__uset
   global.get $~lib/memory/__stack_pointer
   i32.const 3840
   i32.store offset=8
   i32.const 2
   call $~lib/util/number/itoa32
   local.set $0
   global.get $~lib/memory/__stack_pointer
   local.get $0
   i32.store offset=12
   i32.const 3840
   i32.const 3
   local.get $0
   call $~lib/staticarray/StaticArray<~lib/string/String>#__uset
   global.get $~lib/memory/__stack_pointer
   local.tee $0
   i32.const 3840
   i32.store offset=8
   local.get $0
   i32.const 1120
   i32.store offset=16
   i32.const 3840
   call $~lib/staticarray/StaticArray<~lib/string/String>#join
   local.set $0
   global.get $~lib/memory/__stack_pointer
   local.tee $1
   local.get $0
   i32.store
   local.get $1
   i32.const 3888
   i32.store offset=4
   local.get $0
   i32.const 3888
   call $~lib/string/String.__eq
   i32.eqz
   if
    i32.const 0
    i32.const 1584
    i32.const 15
    i32.const 3
    call $~lib/builtins/abort
    unreachable
   end
   global.get $~lib/memory/__stack_pointer
   i32.const 20
   i32.add
   global.set $~lib/memory/__stack_pointer
   global.get $~lib/memory/__stack_pointer
   i32.const 20
   i32.sub
   global.set $~lib/memory/__stack_pointer
   global.get $~lib/memory/__stack_pointer
   i32.const 5644
   i32.lt_s
   br_if $folding-inner0
   global.get $~lib/memory/__stack_pointer
   local.tee $0
   i64.const 0
   i64.store
   local.get $0
   i64.const 0
   i64.store offset=8
   local.get $0
   i32.const 0
   i32.store offset=16
   local.get $0
   i32.const 3936
   i32.store offset=8
   f64.const 1
   call $~lib/number/F64#toString
   local.set $0
   global.get $~lib/memory/__stack_pointer
   local.get $0
   i32.store offset=12
   i32.const 3936
   i32.const 1
   local.get $0
   call $~lib/staticarray/StaticArray<~lib/string/String>#__uset
   global.get $~lib/memory/__stack_pointer
   local.tee $0
   i32.const 3936
   i32.store offset=8
   local.get $0
   i32.const 1120
   i32.store offset=16
   i32.const 3936
   call $~lib/staticarray/StaticArray<~lib/string/String>#join
   local.set $0
   global.get $~lib/memory/__stack_pointer
   local.tee $1
   local.get $0
   i32.store
   local.get $1
   i32.const 5104
   i32.store offset=4
   local.get $0
   i32.const 5104
   call $~lib/string/String.__eq
   i32.eqz
   if
    i32.const 0
    i32.const 1584
    i32.const 22
    i32.const 3
    call $~lib/builtins/abort
    unreachable
   end
   global.get $~lib/memory/__stack_pointer
   i32.const 5136
   i32.store offset=8
   f64.const 1
   call $~lib/number/F64#toString
   local.set $0
   global.get $~lib/memory/__stack_pointer
   local.get $0
   i32.store offset=12
   i32.const 5136
   i32.const 1
   local.get $0
   call $~lib/staticarray/StaticArray<~lib/string/String>#__uset
   global.get $~lib/memory/__stack_pointer
   i32.const 5136
   i32.store offset=8
   f64.const 2
   call $~lib/number/F64#toString
   local.set $0
   global.get $~lib/memory/__stack_pointer
   local.get $0
   i32.store offset=12
   i32.const 5136
   i32.const 3
   local.get $0
   call $~lib/staticarray/StaticArray<~lib/string/String>#__uset
   global.get $~lib/memory/__stack_pointer
   local.tee $0
   i32.const 5136
   i32.store offset=8
   local.get $0
   i32.const 1120
   i32.store offset=16
   i32.const 5136
   call $~lib/staticarray/StaticArray<~lib/string/String>#join
   local.set $0
   global.get $~lib/memory/__stack_pointer
   local.tee $1
   local.get $0
   i32.store
   local.get $1
   i32.const 5184
   i32.store offset=4
   local.get $0
   i32.const 5184
   call $~lib/string/String.__eq
   i32.eqz
   if
    i32.const 0
    i32.const 1584
    i32.const 23
    i32.const 3
    call $~lib/builtins/abort
    unreachable
   end
   global.get $~lib/memory/__stack_pointer
   i32.const 5216
   i32.store offset=8
   f64.const 1
   call $~lib/number/F64#toString
   local.set $0
   global.get $~lib/memory/__stack_pointer
   local.get $0
   i32.store offset=12
   i32.const 5216
   i32.const 1
   local.get $0
   call $~lib/staticarray/StaticArray<~lib/string/String>#__uset
   global.get $~lib/memory/__stack_pointer
   i32.const 5216
   i32.store offset=8
   f64.const 2
   call $~lib/number/F64#toString
   local.set $0
   global.get $~lib/memory/__stack_pointer
   local.get $0
   i32.store offset=12
   i32.const 5216
   i32.const 3
   local.get $0
   call $~lib/staticarray/StaticArray<~lib/string/String>#__uset
   global.get $~lib/memory/__stack_pointer
   local.tee $0
   i32.const 5216
   i32.store offset=8
   local.get $0
   i32.const 1120
   i32.store offset=16
   i32.const 5216
   call $~lib/staticarray/StaticArray<~lib/string/String>#join
   local.set $0
   global.get $~lib/memory/__stack_pointer
   local.tee $1
   local.get $0
   i32.store
   local.get $1
   i32.const 5264
   i32.store offset=4
   local.get $0
   i32.const 5264
   call $~lib/string/String.__eq
   i32.eqz
   if
    i32.const 0
    i32.const 1584
    i32.const 24
    i32.const 3
    call $~lib/builtins/abort
    unreachable
   end
   global.get $~lib/memory/__stack_pointer
   i32.const 20
   i32.add
   global.set $~lib/memory/__stack_pointer
   global.get $~lib/memory/__stack_pointer
   i32.const 28
   i32.sub
   global.set $~lib/memory/__stack_pointer
   global.get $~lib/memory/__stack_pointer
   i32.const 5644
   i32.lt_s
   br_if $folding-inner0
   global.get $~lib/memory/__stack_pointer
   local.tee $0
   i64.const 0
   i64.store
   local.get $0
   i64.const 0
   i64.store offset=8
   local.get $0
   i64.const 0
   i64.store offset=16
   local.get $0
   i32.const 0
   i32.store offset=24
   local.get $0
   i32.const 1
   call $templateliteral/Ref#constructor
   local.tee $0
   i32.store
   global.get $~lib/memory/__stack_pointer
   i32.const 2
   call $templateliteral/Ref#constructor
   local.tee $1
   i32.store offset=4
   global.get $~lib/memory/__stack_pointer
   i32.const 5312
   i32.store offset=16
   local.get $0
   call $templateliteral/Ref#toString
   local.set $2
   global.get $~lib/memory/__stack_pointer
   local.get $2
   i32.store offset=20
   i32.const 5312
   i32.const 1
   local.get $2
   call $~lib/staticarray/StaticArray<~lib/string/String>#__uset
   global.get $~lib/memory/__stack_pointer
   local.tee $2
   i32.const 5312
   i32.store offset=16
   local.get $2
   i32.const 1120
   i32.store offset=24
   i32.const 5312
   call $~lib/staticarray/StaticArray<~lib/string/String>#join
   local.set $2
   global.get $~lib/memory/__stack_pointer
   local.tee $3
   local.get $2
   i32.store offset=8
   local.get $3
   i32.const 5376
   i32.store offset=12
   local.get $2
   i32.const 5376
   call $~lib/string/String.__eq
   i32.eqz
   if
    i32.const 0
    i32.const 1584
    i32.const 38
    i32.const 3
    call $~lib/builtins/abort
    unreachable
   end
   global.get $~lib/memory/__stack_pointer
   i32.const 5408
   i32.store offset=16
   local.get $0
   call $templateliteral/Ref#toString
   local.set $2
   global.get $~lib/memory/__stack_pointer
   local.get $2
   i32.store offset=20
   i32.const 5408
   i32.const 1
   local.get $2
   call $~lib/staticarray/StaticArray<~lib/string/String>#__uset
   global.get $~lib/memory/__stack_pointer
   i32.const 5408
   i32.store offset=16
   local.get $1
   call $templateliteral/Ref#toString
   local.set $2
   global.get $~lib/memory/__stack_pointer
   local.get $2
   i32.store offset=20
   i32.const 5408
   i32.const 3
   local.get $2
   call $~lib/staticarray/StaticArray<~lib/string/String>#__uset
   global.get $~lib/memory/__stack_pointer
   local.tee $2
   i32.const 5408
   i32.store offset=16
   local.get $2
   i32.const 1120
   i32.store offset=24
   i32.const 5408
   call $~lib/staticarray/StaticArray<~lib/string/String>#join
   local.set $2
   global.get $~lib/memory/__stack_pointer
   local.tee $3
   local.get $2
   i32.store offset=8
   local.get $3
   i32.const 5456
   i32.store offset=12
   local.get $2
   i32.const 5456
   call $~lib/string/String.__eq
   i32.eqz
   if
    i32.const 0
    i32.const 1584
    i32.const 39
    i32.const 3
    call $~lib/builtins/abort
    unreachable
   end
   global.get $~lib/memory/__stack_pointer
   i32.const 5504
   i32.store offset=16
   local.get $0
   call $templateliteral/Ref#toString
   local.set $0
   global.get $~lib/memory/__stack_pointer
   local.get $0
   i32.store offset=20
   i32.const 5504
   i32.const 1
   local.get $0
   call $~lib/staticarray/StaticArray<~lib/string/String>#__uset
   global.get $~lib/memory/__stack_pointer
   i32.const 5504
   i32.store offset=16
   local.get $1
   call $templateliteral/Ref#toString
   local.set $0
   global.get $~lib/memory/__stack_pointer
   local.get $0
   i32.store offset=20
   i32.const 5504
   i32.const 3
   local.get $0
   call $~lib/staticarray/StaticArray<~lib/string/String>#__uset
   global.get $~lib/memory/__stack_pointer
   local.tee $0
   i32.const 5504
   i32.store offset=16
   local.get $0
   i32.const 1120
   i32.store offset=24
   i32.const 5504
   call $~lib/staticarray/StaticArray<~lib/string/String>#join
   local.set $0
   global.get $~lib/memory/__stack_pointer
   local.tee $1
   local.get $0
   i32.store offset=8
   local.get $1
   i32.const 5552
   i32.store offset=12
   local.get $0
   i32.const 5552
   call $~lib/string/String.__eq
   i32.eqz
   if
    i32.const 0
    i32.const 1584
    i32.const 40
    i32.const 3
    call $~lib/builtins/abort
    unreachable
   end
   global.get $~lib/memory/__stack_pointer
   i32.const 28
   i32.add
   global.set $~lib/memory/__stack_pointer
   return
  end
  i32.const 22048
  i32.const 22096
  i32.const 1
  i32.const 1
  call $~lib/builtins/abort
  unreachable
 )
 (func $templateliteral/Ref#toString (param $0 i32) (result i32)
  (local $1 i32)
  (local $2 i32)
  (local $3 i32)
  global.get $~lib/memory/__stack_pointer
  i32.const 8
  i32.sub
  global.set $~lib/memory/__stack_pointer
  block $folding-inner0
   global.get $~lib/memory/__stack_pointer
   i32.const 5644
   i32.lt_s
   br_if $folding-inner0
   global.get $~lib/memory/__stack_pointer
   local.tee $1
   i64.const 0
   i64.store
   local.get $1
   i32.const 5344
   i32.store
   local.get $0
   i32.load
   call $~lib/util/number/itoa32
   local.set $0
   global.get $~lib/memory/__stack_pointer
   local.tee $1
   local.get $0
   i32.store offset=4
   local.get $1
   i32.const 4
   i32.sub
   global.set $~lib/memory/__stack_pointer
   global.get $~lib/memory/__stack_pointer
   i32.const 5644
   i32.lt_s
   br_if $folding-inner0
   global.get $~lib/memory/__stack_pointer
   i32.const 0
   i32.store
   block $__inlined_func$~lib/string/String#concat
    i32.const 5340
    i32.load
    i32.const 1
    i32.shr_u
    i32.const 1
    i32.shl
    local.tee $2
    local.get $0
    i32.const 20
    i32.sub
    i32.load offset=16
    i32.const 1
    i32.shr_u
    i32.const 1
    i32.shl
    local.tee $3
    i32.add
    local.tee $1
    i32.eqz
    if
     global.get $~lib/memory/__stack_pointer
     i32.const 4
     i32.add
     global.set $~lib/memory/__stack_pointer
     i32.const 1120
     local.set $1
     br $__inlined_func$~lib/string/String#concat
    end
    global.get $~lib/memory/__stack_pointer
    local.get $1
    i32.const 1
    call $~lib/rt/itcms/__new
    local.tee $1
    i32.store
    local.get $1
    i32.const 5344
    local.get $2
    call $~lib/memory/memory.copy
    local.get $1
    local.get $2
    i32.add
    local.get $0
    local.get $3
    call $~lib/memory/memory.copy
    global.get $~lib/memory/__stack_pointer
    i32.const 4
    i32.add
    global.set $~lib/memory/__stack_pointer
   end
   global.get $~lib/memory/__stack_pointer
   i32.const 8
   i32.add
   global.set $~lib/memory/__stack_pointer
   local.get $1
   return
  end
  i32.const 22048
  i32.const 22096
  i32.const 1
  i32.const 1
  call $~lib/builtins/abort
  unreachable
 )
 (func $~lib/util/number/itoa32 (param $0 i32) (result i32)
  (local $1 i32)
  (local $2 i32)
  (local $3 i32)
  global.get $~lib/memory/__stack_pointer
  i32.const 4
  i32.sub
  global.set $~lib/memory/__stack_pointer
  global.get $~lib/memory/__stack_pointer
  i32.const 5644
  i32.lt_s
  if
   i32.const 22048
   i32.const 22096
   i32.const 1
   i32.const 1
   call $~lib/builtins/abort
   unreachable
  end
  global.get $~lib/memory/__stack_pointer
  i32.const 0
  i32.store
  local.get $0
  i32.eqz
  if
   global.get $~lib/memory/__stack_pointer
   i32.const 4
   i32.add
   global.set $~lib/memory/__stack_pointer
   i32.const 2144
   return
  end
  global.get $~lib/memory/__stack_pointer
  i32.const 0
  local.get $0
  i32.sub
  local.get $0
  local.get $0
  i32.const 31
  i32.shr_u
  local.tee $1
  select
  local.tee $2
  local.tee $0
  i32.const 100000
  i32.lt_u
  if (result i32)
   local.get $0
   i32.const 100
   i32.lt_u
   if (result i32)
    local.get $0
    i32.const 10
    i32.ge_u
    i32.const 1
    i32.add
   else
    local.get $0
    i32.const 10000
    i32.ge_u
    i32.const 3
    i32.add
    local.get $0
    i32.const 1000
    i32.ge_u
    i32.add
   end
  else
   local.get $0
   i32.const 10000000
   i32.lt_u
   if (result i32)
    local.get $0
    i32.const 1000000
    i32.ge_u
    i32.const 6
    i32.add
   else
    local.get $0
    i32.const 1000000000
    i32.ge_u
    i32.const 8
    i32.add
    local.get $0
    i32.const 100000000
    i32.ge_u
    i32.add
   end
  end
  local.get $1
  i32.add
  local.tee $3
  i32.const 1
  i32.shl
  i32.const 1
  call $~lib/rt/itcms/__new
  local.tee $0
  i32.store
  local.get $0
  local.get $2
  local.get $3
  call $~lib/util/number/utoa32_dec_lut
  local.get $1
  if
   local.get $0
   i32.const 45
   i32.store16
  end
  global.get $~lib/memory/__stack_pointer
  i32.const 4
  i32.add
  global.set $~lib/memory/__stack_pointer
  local.get $0
 )
 (func $templateliteral/Ref#constructor (param $0 i32) (result i32)
  (local $1 i32)
  global.get $~lib/memory/__stack_pointer
  i32.const 4
  i32.sub
  global.set $~lib/memory/__stack_pointer
  global.get $~lib/memory/__stack_pointer
  i32.const 5644
  i32.lt_s
  if
   i32.const 22048
   i32.const 22096
   i32.const 1
   i32.const 1
   call $~lib/builtins/abort
   unreachable
  end
  global.get $~lib/memory/__stack_pointer
  local.tee $1
  i32.const 0
  i32.store
  local.get $1
  i32.const 4
  i32.const 4
  call $~lib/rt/itcms/__new
  local.tee $1
  i32.store
  local.get $1
  local.get $0
  i32.store
  global.get $~lib/memory/__stack_pointer
  i32.const 4
  i32.add
  global.set $~lib/memory/__stack_pointer
  local.get $1
 )
)<|MERGE_RESOLUTION|>--- conflicted
+++ resolved
@@ -1,8 +1,8 @@
 (module
  (type $i32_i32_i32_=>_none (func (param i32 i32 i32)))
  (type $i32_=>_i32 (func (param i32) (result i32)))
+ (type $i32_=>_none (func (param i32)))
  (type $none_=>_none (func))
- (type $i32_=>_none (func (param i32)))
  (type $i32_i32_=>_i32 (func (param i32 i32) (result i32)))
  (type $i32_i32_=>_none (func (param i32 i32)))
  (type $f64_=>_i32 (func (param f64) (result i32)))
@@ -27,7 +27,7 @@
  (global $~lib/util/number/_K (mut i32) (i32.const 0))
  (global $~lib/util/number/_frc_pow (mut i64) (i64.const 0))
  (global $~lib/util/number/_exp_pow (mut i32) (i32.const 0))
- (global $~lib/memory/__stack_pointer (mut i32) (i32.const 20572))
+ (global $~lib/memory/__stack_pointer (mut i32) (i32.const 22028))
  (global $~started (mut i32) (i32.const 0))
  (memory $0 1)
  (data (i32.const 1036) "\1c")
@@ -80,7 +80,6 @@
  (data (i32.const 3708) "\1c")
  (data (i32.const 3720) "\01\00\00\00\02\00\00\001")
  (data (i32.const 3740) ",")
-<<<<<<< HEAD
  (data (i32.const 3752) "\03\00\00\00\14\00\00\00`\04\00\00\00\00\00\00`\04\00\00\00\00\00\00`\04")
  (data (i32.const 3788) "\1c")
  (data (i32.const 3800) "\01\00\00\00\04\00\00\001\002")
@@ -127,45 +126,6 @@
  (data (i32.const 5544) "\01\00\00\00$\00\00\00(\00A\00=\00r\00e\00f\00#\001\00,\00 \00B\00=\00r\00e\00f\00#\002\00)")
  (data (i32.const 5600) "\05\00\00\00 \00\00\00\00\00\00\00 ")
  (data (i32.const 5628) "\04A\00\00\00\00\00\00 ")
- (global $~lib/rt/itcms/white (mut i32) (i32.const 0))
- (global $~lib/rt/itcms/iter (mut i32) (i32.const 0))
- (global $~lib/rt/itcms/toSpace (mut i32) (i32.const 0))
- (global $~lib/rt/itcms/state (mut i32) (i32.const 0))
- (global $~lib/rt/itcms/total (mut i32) (i32.const 0))
- (global $~lib/rt/itcms/threshold (mut i32) (i32.const 0))
- (global $~lib/rt/itcms/visitCount (mut i32) (i32.const 0))
- (global $~lib/rt/itcms/pinSpace (mut i32) (i32.const 0))
- (global $~lib/rt/itcms/fromSpace (mut i32) (i32.const 0))
- (global $~lib/rt/tlsf/ROOT (mut i32) (i32.const 0))
- (global $~lib/util/number/_frc_plus (mut i64) (i64.const 0))
- (global $~lib/util/number/_frc_minus (mut i64) (i64.const 0))
- (global $~lib/util/number/_exp (mut i32) (i32.const 0))
- (global $~lib/util/number/_K (mut i32) (i32.const 0))
- (global $~lib/util/number/_frc_pow (mut i64) (i64.const 0))
- (global $~lib/util/number/_exp_pow (mut i32) (i32.const 0))
- (global $~lib/memory/__stack_pointer (mut i32) (i32.const 22028))
- (global $~started (mut i32) (i32.const 0))
-=======
- (data (i32.const 3752) "\03\00\00\00\14\00\00\00\c0\06\00\00\00\00\00\00\e0\06\00\00\00\00\00\00\00\07")
- (data (i32.const 3788) ",")
- (data (i32.const 3800) "\01\00\00\00\1c\00\00\00(\00A\00=\001\00.\000\00,\00 \00B\00=\002\00.\000\00)")
- (data (i32.const 3836) "\1c")
- (data (i32.const 3848) "\03\00\00\00\0c\00\00\00`\04\00\00\00\00\00\00`\04")
- (data (i32.const 3868) "\1c")
- (data (i32.const 3880) "\01\00\00\00\08\00\00\00r\00e\00f\00#")
- (data (i32.const 3900) "\1c")
- (data (i32.const 3912) "\01\00\00\00\n\00\00\00r\00e\00f\00#\001")
- (data (i32.const 3932) ",")
- (data (i32.const 3944) "\03\00\00\00\14\00\00\00`\04\00\00\00\00\00\00`\04\00\00\00\00\00\00`\04")
- (data (i32.const 3980) ",")
- (data (i32.const 3992) "\01\00\00\00\14\00\00\00r\00e\00f\00#\001\00r\00e\00f\00#\002")
- (data (i32.const 4028) ",")
- (data (i32.const 4040) "\03\00\00\00\14\00\00\00\c0\06\00\00\00\00\00\00\e0\06\00\00\00\00\00\00\00\07")
- (data (i32.const 4076) "<")
- (data (i32.const 4088) "\01\00\00\00$\00\00\00(\00A\00=\00r\00e\00f\00#\001\00,\00 \00B\00=\00r\00e\00f\00#\002\00)")
- (data (i32.const 4144) "\05\00\00\00 \00\00\00\00\00\00\00 ")
- (data (i32.const 4172) "\04A\00\00\00\00\00\00 ")
->>>>>>> 3633f4bd
  (export "memory" (memory $0))
  (export "_start" (func $~start))
  (func $~lib/rt/itcms/Object#makeGray (param $0 i32)
@@ -1247,22 +1207,13 @@
        local.get $0
        i32.const 15
        i32.and
-<<<<<<< HEAD
-       i32.eqz
-       i32.const 0
+       i32.const 1
        local.get $0
-       select
-       if (result i32)
-        local.get $1
-=======
-       i32.const 1
-       local.get $1
        select
        if (result i32)
         i32.const 1
        else
-        local.get $0
->>>>>>> 3633f4bd
+        local.get $1
         i32.load
         i32.const 1
         i32.and
@@ -1759,21 +1710,12 @@
    local.get $0
    local.get $3
    i32.add
-<<<<<<< HEAD
-   i32.const 4
-   i32.sub
    local.tee $1
-   i32.const 0
-   i32.store8 offset=3
-   local.get $0
-=======
-   local.tee $2
    i32.const 1
    i32.sub
    i32.const 0
    i32.store8
-   local.get $1
->>>>>>> 3633f4bd
+   local.get $0
    i32.const 2
    i32.le_u
    br_if $~lib/util/memory/memset|inlined.0
@@ -1783,40 +1725,26 @@
    local.get $3
    i32.const 0
    i32.store8 offset=2
-<<<<<<< HEAD
-   local.get $1
-   i32.const 0
-   i32.store8 offset=2
-   local.get $1
-   i32.const 0
-   i32.store8 offset=1
-   local.get $0
-=======
-   local.get $2
+   local.get $1
    i32.const 2
    i32.sub
    i32.const 0
    i32.store8
-   local.get $2
+   local.get $1
    i32.const 3
    i32.sub
    i32.const 0
    i32.store8
-   local.get $1
->>>>>>> 3633f4bd
+   local.get $0
    i32.const 6
    i32.le_u
    br_if $~lib/util/memory/memset|inlined.0
    local.get $3
    i32.const 0
    i32.store8 offset=3
-<<<<<<< HEAD
-   local.get $1
-=======
-   local.get $2
+   local.get $1
    i32.const 4
    i32.sub
->>>>>>> 3633f4bd
    i32.const 0
    i32.store8
    local.get $0
@@ -1842,21 +1770,12 @@
    i32.and
    local.tee $3
    i32.add
-<<<<<<< HEAD
-   i32.const 28
-   i32.sub
    local.tee $0
-   i32.const 0
-   i32.store offset=24
-   local.get $3
-=======
-   local.tee $1
    i32.const 4
    i32.sub
    i32.const 0
    i32.store
-   local.get $2
->>>>>>> 3633f4bd
+   local.get $3
    i32.const 8
    i32.le_u
    br_if $~lib/util/memory/memset|inlined.0
@@ -1866,27 +1785,17 @@
    local.get $5
    i32.const 0
    i32.store offset=8
-<<<<<<< HEAD
-   local.get $0
-   i32.const 0
-   i32.store offset=16
-   local.get $0
-   i32.const 0
-   i32.store offset=20
-   local.get $3
-=======
-   local.get $1
+   local.get $0
    i32.const 12
    i32.sub
    i32.const 0
    i32.store
-   local.get $1
+   local.get $0
    i32.const 8
    i32.sub
    i32.const 0
    i32.store
-   local.get $2
->>>>>>> 3633f4bd
+   local.get $3
    i32.const 24
    i32.le_u
    br_if $~lib/util/memory/memset|inlined.0
@@ -1902,45 +1811,28 @@
    local.get $5
    i32.const 0
    i32.store offset=24
-<<<<<<< HEAD
-   local.get $0
-   i32.const 0
-   i32.store
-   local.get $0
-   i32.const 0
-   i32.store offset=4
-   local.get $0
-   i32.const 0
-   i32.store offset=8
-   local.get $0
-   i32.const 0
-   i32.store offset=12
-   local.get $5
-   local.get $5
-=======
-   local.get $1
+   local.get $0
    i32.const 28
    i32.sub
    i32.const 0
    i32.store
-   local.get $1
+   local.get $0
    i32.const 24
    i32.sub
    i32.const 0
    i32.store
-   local.get $1
+   local.get $0
    i32.const 20
    i32.sub
    i32.const 0
    i32.store
-   local.get $1
+   local.get $0
    i32.const 16
    i32.sub
    i32.const 0
    i32.store
-   local.get $0
-   local.get $0
->>>>>>> 3633f4bd
+   local.get $5
+   local.get $5
    i32.const 4
    i32.and
    i32.const 24
@@ -2462,7 +2354,6 @@
    local.get $1
    i32.const 1
    i32.add
-<<<<<<< HEAD
    local.tee $1
    i32.load8_u
    i32.store8
@@ -2471,184 +2362,6 @@
    i32.add
    local.tee $0
    local.get $1
-=======
-   global.set $~lib/memory/__stack_pointer
-  end
-  local.get $0
- )
- (func $~lib/staticarray/StaticArray<~lib/string/String>#join (param $0 i32) (result i32)
-  local.get $0
-  local.get $0
-  i32.const 20
-  i32.sub
-  i32.load offset=16
-  i32.const 2
-  i32.shr_u
-  call $~lib/util/string/joinReferenceArray<~lib/string/String>
- )
- (func $~lib/string/String.__eq (param $0 i32) (param $1 i32) (result i32)
-  (local $2 i32)
-  (local $3 i32)
-  (local $4 i32)
-  local.get $0
-  local.get $1
-  i32.eq
-  if
-   i32.const 1
-   return
-  end
-  local.get $1
-  i32.const 0
-  local.get $0
-  select
-  i32.eqz
-  if
-   i32.const 0
-   return
-  end
-  local.get $0
-  i32.const 20
-  i32.sub
-  i32.load offset=16
-  i32.const 1
-  i32.shr_u
-  local.tee $2
-  local.get $1
-  i32.const 20
-  i32.sub
-  i32.load offset=16
-  i32.const 1
-  i32.shr_u
-  i32.ne
-  if
-   i32.const 0
-   return
-  end
-  block $__inlined_func$~lib/util/string/compareImpl (result i32)
-   local.get $0
-   local.tee $3
-   i32.const 7
-   i32.and
-   local.get $1
-   i32.const 7
-   i32.and
-   i32.or
-   i32.const 1
-   local.get $2
-   local.tee $0
-   i32.const 4
-   i32.ge_u
-   select
-   i32.eqz
-   if
-    loop $do-continue|0
-     local.get $3
-     i64.load
-     local.get $1
-     i64.load
-     i64.eq
-     if
-      local.get $3
-      i32.const 8
-      i32.add
-      local.set $3
-      local.get $1
-      i32.const 8
-      i32.add
-      local.set $1
-      local.get $0
-      i32.const 4
-      i32.sub
-      local.tee $0
-      i32.const 4
-      i32.ge_u
-      br_if $do-continue|0
-     end
-    end
-   end
-   loop $while-continue|1
-    local.get $0
-    local.tee $2
-    i32.const 1
-    i32.sub
-    local.set $0
-    local.get $2
-    if
-     local.get $3
-     i32.load16_u
-     local.tee $2
-     local.get $1
-     i32.load16_u
-     local.tee $4
-     i32.ne
-     if
-      local.get $2
-      local.get $4
-      i32.sub
-      br $__inlined_func$~lib/util/string/compareImpl
-     end
-     local.get $3
-     i32.const 2
-     i32.add
-     local.set $3
-     local.get $1
-     i32.const 2
-     i32.add
-     local.set $1
-     br $while-continue|1
-    end
-   end
-   i32.const 0
-  end
-  i32.eqz
- )
- (func $~lib/util/number/decimalCount32 (param $0 i32) (result i32)
-  local.get $0
-  i32.const 10
-  i32.ge_u
-  i32.const 1
-  i32.add
-  local.get $0
-  i32.const 10000
-  i32.ge_u
-  i32.const 3
-  i32.add
-  local.get $0
-  i32.const 1000
-  i32.ge_u
-  i32.add
-  local.get $0
-  i32.const 100
-  i32.lt_u
-  select
-  local.get $0
-  i32.const 1000000
-  i32.ge_u
-  i32.const 6
-  i32.add
-  local.get $0
-  i32.const 1000000000
-  i32.ge_u
-  i32.const 8
-  i32.add
-  local.get $0
-  i32.const 100000000
-  i32.ge_u
-  i32.add
-  local.get $0
-  i32.const 10000000
-  i32.lt_u
-  select
-  local.get $0
-  i32.const 100000
-  i32.lt_u
-  select
- )
- (func $~lib/util/number/utoa_dec_simple<u32> (param $0 i32) (param $1 i32) (param $2 i32)
-  loop $do-continue|0
-   local.get $0
-   local.get $2
->>>>>>> 3633f4bd
    i32.const 1
    i32.add
    local.tee $1
@@ -3339,10 +3052,10 @@
    return
   end
   local.get $1
-  i32.eqz
-  i32.const 1
+  i32.const 0
   local.get $0
   select
+  i32.eqz
   if
    i32.const 0
    return
@@ -3370,22 +3083,20 @@
    local.set $2
    local.get $1
    local.set $3
+   local.get $2
+   i32.const 7
+   i32.and
+   local.get $3
+   i32.const 7
+   i32.and
+   i32.or
+   i32.const 1
    local.get $4
    local.tee $0
    i32.const 4
    i32.ge_u
-   if (result i32)
-    local.get $2
-    i32.const 7
-    i32.and
-    local.get $3
-    i32.const 7
-    i32.and
-    i32.or
-    i32.eqz
-   else
-    i32.const 0
-   end
+   select
+   i32.eqz
    if
     loop $do-continue|0
      local.get $2
