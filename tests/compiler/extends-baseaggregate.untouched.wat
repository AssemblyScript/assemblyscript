(module
 (type $i32_i32_=>_none (func (param i32 i32)))
 (type $i32_=>_i32 (func (param i32) (result i32)))
 (type $i32_i32_i32_=>_none (func (param i32 i32 i32)))
 (type $i32_i32_=>_i32 (func (param i32 i32) (result i32)))
 (type $none_=>_none (func))
 (type $i32_i32_i32_=>_i32 (func (param i32 i32 i32) (result i32)))
 (type $i32_=>_none (func (param i32)))
 (type $i32_f64_=>_none (func (param i32 f64)))
 (type $i32_i32_i32_i32_=>_none (func (param i32 i32 i32 i32)))
 (import "env" "abort" (func $~lib/builtins/abort (param i32 i32 i32 i32)))
 (memory $0 1)
<<<<<<< HEAD
 (data (i32.const 12) "\14\00\00\00\00\00\00\00\00\00\00\00\00\00\00\00\00\00\00\00")
 (data (i32.const 44) "$\00\00\00\00\00\00\00\00\00\00\00\07\00\00\00\10\00\00\00 \00\00\00 \00\00\00\00\00\00\00\00\00\00\00")
 (data (i32.const 92) "\14\00\00\00\00\00\00\00\00\00\00\00\00\00\00\00\00\00\00\00")
 (data (i32.const 124) "$\00\00\00\00\00\00\00\00\00\00\00\08\00\00\00\10\00\00\00p\00\00\00p\00\00\00\00\00\00\00\00\00\00\00")
 (data (i32.const 160) "\00\00\00\00\00\00\00\00\00\00\00\00\00\00\00\00\00\00\00\00")
 (data (i32.const 188) "4\00\00\00\00\00\00\00\00\00\00\00\01\00\00\00\1e\00\00\00~\00l\00i\00b\00/\00r\00t\00/\00t\00c\00m\00s\00.\00t\00s\00\00\00")
 (data (i32.const 240) "\00\00\00\00\00\00\00\00\00\00\00\00\00\00\00\00\00\00\00\00")
 (data (i32.const 268) "4\00\00\00\00\00\00\00\00\00\00\00\01\00\00\00\1e\00\00\00~\00l\00i\00b\00/\00r\00t\00/\00t\00l\00s\00f\00.\00t\00s\00\00\00")
 (data (i32.const 332) "<\00\00\00\00\00\00\00\00\00\00\00\01\00\00\00(\00\00\00a\00l\00l\00o\00c\00a\00t\00i\00o\00n\00 \00t\00o\00o\00 \00l\00a\00r\00g\00e\00")
 (data (i32.const 396) "0\00\00\00\00\00\00\00\00\00\00\00\01\00\00\00\1c\00\00\00I\00n\00v\00a\00l\00i\00d\00 \00l\00e\00n\00g\00t\00h\00")
 (data (i32.const 444) "0\00\00\00\00\00\00\00\00\00\00\00\01\00\00\00\1a\00\00\00~\00l\00i\00b\00/\00a\00r\00r\00a\00y\00.\00t\00s\00\00\00")
=======
 (data (i32.const 12) "\1c\00\00\00\01\00\00\00\00\00\00\00\00\00\00\00\00\00\00\00\00\00\00\00\00\00\00\00\00\00\00\00")
 (data (i32.const 44) ",\00\00\00\01\00\00\00\00\00\00\00\07\00\00\00\10\00\00\00 \00\00\00 \00\00\00\00\00\00\00\00\00\00\00\00\00\00\00\00\00\00\00\00\00\00\00")
 (data (i32.const 92) "\1c\00\00\00\01\00\00\00\00\00\00\00\00\00\00\00\00\00\00\00\00\00\00\00\00\00\00\00\00\00\00\00")
 (data (i32.const 124) ",\00\00\00\01\00\00\00\00\00\00\00\08\00\00\00\10\00\00\00p\00\00\00p\00\00\00\00\00\00\00\00\00\00\00\00\00\00\00\00\00\00\00\00\00\00\00")
 (data (i32.const 172) "<\00\00\00\01\00\00\00\00\00\00\00\01\00\00\00(\00\00\00a\00l\00l\00o\00c\00a\00t\00i\00o\00n\00 \00t\00o\00o\00 \00l\00a\00r\00g\00e\00\00\00\00\00")
 (data (i32.const 236) "<\00\00\00\01\00\00\00\00\00\00\00\01\00\00\00\1e\00\00\00~\00l\00i\00b\00/\00r\00t\00/\00p\00u\00r\00e\00.\00t\00s\00\00\00\00\00\00\00\00\00\00\00\00\00\00\00")
 (data (i32.const 300) "<\00\00\00\01\00\00\00\00\00\00\00\01\00\00\00\1e\00\00\00~\00l\00i\00b\00/\00r\00t\00/\00t\00l\00s\00f\00.\00t\00s\00\00\00\00\00\00\00\00\00\00\00\00\00\00\00")
 (data (i32.const 364) ",\00\00\00\01\00\00\00\00\00\00\00\01\00\00\00\1c\00\00\00I\00n\00v\00a\00l\00i\00d\00 \00l\00e\00n\00g\00t\00h\00")
 (data (i32.const 412) ",\00\00\00\01\00\00\00\00\00\00\00\01\00\00\00\1a\00\00\00~\00l\00i\00b\00/\00a\00r\00r\00a\00y\00.\00t\00s\00\00\00")
 (data (i32.const 460) "<\00\00\00\01\00\00\00\00\00\00\00\01\00\00\00$\00\00\00I\00n\00d\00e\00x\00 \00o\00u\00t\00 \00o\00f\00 \00r\00a\00n\00g\00e\00\00\00\00\00\00\00\00\00")
 (data (i32.const 524) ",\00\00\00\01\00\00\00\00\00\00\00\01\00\00\00\14\00\00\00~\00l\00i\00b\00/\00r\00t\00.\00t\00s\00\00\00\00\00\00\00\00\00")
 (data (i32.const 576) "\t\00\00\00 \00\00\00\00\00\00\00 \00\00\00\00\00\00\00 \00\00\00\00\00\00\00 \00\00\00\00\00\00\00 \00\00\00\00\00\00\00\00\00\00\00\00\00\00\00\00\00\00\00\04\00\00\00\"A\00\00\00\00\00\00\"A\00\00\00\00\00\00")
>>>>>>> c54dd649
 (table $0 1 funcref)
 (global $extends-baseaggregate/poolB i32 (i32.const 64))
 (global $extends-baseaggregate/poolA i32 (i32.const 144))
 (global $~lib/rt/tcms/state (mut i32) (i32.const 0))
 (global $~lib/rt/tcms/fromSpace (mut i32) (i32.const 160))
 (global $~lib/rt/tcms/toSpace (mut i32) (i32.const 240))
 (global $~lib/rt/tcms/iter (mut i32) (i32.const 0))
 (global $~lib/rt/tlsf/ROOT (mut i32) (i32.const 0))
 (global $~lib/ASC_LOW_MEMORY_LIMIT i32 (i32.const 0))
 (global $~lib/rt/tcms/white (mut i32) (i32.const 0))
 (global $~lib/ASC_SHRINK_LEVEL i32 (i32.const 0))
 (global $~lib/rt/tcms/total (mut i32) (i32.const 0))
 (global $~lib/rt/tcms/totalMem (mut i32) (i32.const 0))
 (global $~lib/memory/__heap_base i32 (i32.const 492))
 (export "memory" (memory $0))
 (start $~start)
 (func $~lib/rt/tcms/Object#set:nextWithColor (param $0 i32) (param $1 i32)
  local.get $0
  local.get $1
  i32.store offset=4
 )
 (func $~lib/rt/tcms/Object#set:prev (param $0 i32) (param $1 i32)
  local.get $0
  local.get $1
  i32.store offset=8
 )
 (func $~lib/rt/tcms/init
  (local $0 i32)
  (local $1 i32)
  i32.const 4
  i32.const 4
  i32.eq
  drop
  global.get $~lib/rt/tcms/fromSpace
  local.set $0
  local.get $0
  local.get $0
  call $~lib/rt/tcms/Object#set:nextWithColor
  local.get $0
  local.get $0
  local.tee $1
  i32.eqz
  if (result i32)
   i32.const 0
   i32.const 208
   i32.const 153
   i32.const 17
   call $~lib/builtins/abort
   unreachable
  else
   local.get $1
  end
  call $~lib/rt/tcms/Object#set:prev
  global.get $~lib/rt/tcms/toSpace
  local.set $1
  local.get $1
  local.get $1
  call $~lib/rt/tcms/Object#set:nextWithColor
  local.get $1
  local.get $1
  local.tee $0
  i32.eqz
  if (result i32)
   i32.const 0
   i32.const 208
   i32.const 153
   i32.const 17
   call $~lib/builtins/abort
   unreachable
  else
   local.get $0
  end
  call $~lib/rt/tcms/Object#set:prev
  global.get $~lib/rt/tcms/toSpace
  global.set $~lib/rt/tcms/iter
  i32.const 1
  global.set $~lib/rt/tcms/state
 )
 (func $~lib/rt/tlsf/Root#set:flMap (param $0 i32) (param $1 i32)
  local.get $0
  local.get $1
  i32.store
 )
 (func $~lib/rt/common/BLOCK#set:mmInfo (param $0 i32) (param $1 i32)
  local.get $0
  local.get $1
  i32.store
 )
 (func $~lib/rt/tlsf/Block#set:prev (param $0 i32) (param $1 i32)
  local.get $0
  local.get $1
  i32.store offset=4
 )
 (func $~lib/rt/tlsf/Block#set:next (param $0 i32) (param $1 i32)
  local.get $0
  local.get $1
  i32.store offset=8
 )
 (func $~lib/rt/tlsf/removeBlock (param $0 i32) (param $1 i32)
  (local $2 i32)
  (local $3 i32)
  (local $4 i32)
  (local $5 i32)
  (local $6 i32)
  (local $7 i32)
  (local $8 i32)
  (local $9 i32)
  (local $10 i32)
  (local $11 i32)
  local.get $1
  i32.load
  local.set $2
  i32.const 1
  drop
  local.get $2
  i32.const 1
  i32.and
  i32.eqz
  if
   i32.const 0
   i32.const 288
   i32.const 272
   i32.const 14
   call $~lib/builtins/abort
   unreachable
  end
  local.get $2
  i32.const 3
  i32.const -1
  i32.xor
  i32.and
  local.set $3
  i32.const 1
  drop
  local.get $3
  i32.const 12
  i32.ge_u
  if (result i32)
   local.get $3
   i32.const 1073741820
   i32.lt_u
  else
   i32.const 0
  end
  i32.eqz
  if
   i32.const 0
   i32.const 288
   i32.const 274
   i32.const 14
   call $~lib/builtins/abort
   unreachable
  end
  local.get $3
  i32.const 256
  i32.lt_u
  if
   i32.const 0
   local.set $4
   local.get $3
   i32.const 4
   i32.shr_u
   local.set $5
  else
   i32.const 31
   local.get $3
   i32.clz
   i32.sub
   local.set $4
   local.get $3
   local.get $4
   i32.const 4
   i32.sub
   i32.shr_u
   i32.const 1
   i32.const 4
   i32.shl
   i32.xor
   local.set $5
   local.get $4
   i32.const 8
   i32.const 1
   i32.sub
   i32.sub
   local.set $4
  end
  i32.const 1
  drop
  local.get $4
  i32.const 23
  i32.lt_u
  if (result i32)
   local.get $5
   i32.const 16
   i32.lt_u
  else
   i32.const 0
  end
  i32.eqz
  if
   i32.const 0
   i32.const 288
   i32.const 287
   i32.const 14
   call $~lib/builtins/abort
   unreachable
  end
  local.get $1
  i32.load offset=4
  local.set $6
  local.get $1
  i32.load offset=8
  local.set $7
  local.get $6
  if
   local.get $6
   local.get $7
   call $~lib/rt/tlsf/Block#set:next
  end
  local.get $7
  if
   local.get $7
   local.get $6
   call $~lib/rt/tlsf/Block#set:prev
  end
  local.get $1
  local.get $0
  local.set $10
  local.get $4
  local.set $9
  local.get $5
  local.set $8
  local.get $10
  local.get $9
  i32.const 4
  i32.shl
  local.get $8
  i32.add
  i32.const 2
  i32.shl
  i32.add
  i32.load offset=96
  i32.eq
  if
   local.get $0
   local.set $11
   local.get $4
   local.set $10
   local.get $5
   local.set $9
   local.get $7
   local.set $8
   local.get $11
   local.get $10
   i32.const 4
   i32.shl
   local.get $9
   i32.add
   i32.const 2
   i32.shl
   i32.add
   local.get $8
   i32.store offset=96
   local.get $7
   i32.eqz
   if
    local.get $0
    local.set $9
    local.get $4
    local.set $8
    local.get $9
    local.get $8
    i32.const 2
    i32.shl
    i32.add
    i32.load offset=4
    local.set $9
    local.get $0
    local.set $8
    local.get $4
    local.set $11
    local.get $9
    i32.const 1
    local.get $5
    i32.shl
    i32.const -1
    i32.xor
    i32.and
    local.tee $9
    local.set $10
    local.get $8
    local.get $11
    i32.const 2
    i32.shl
    i32.add
    local.get $10
    i32.store offset=4
    local.get $9
    i32.eqz
    if
     local.get $0
     local.get $0
     i32.load
     i32.const 1
     local.get $4
     i32.shl
     i32.const -1
     i32.xor
     i32.and
     call $~lib/rt/tlsf/Root#set:flMap
    end
   end
  end
 )
 (func $~lib/rt/tlsf/insertBlock (param $0 i32) (param $1 i32)
  (local $2 i32)
  (local $3 i32)
  (local $4 i32)
  (local $5 i32)
  (local $6 i32)
  (local $7 i32)
  (local $8 i32)
  (local $9 i32)
  (local $10 i32)
  (local $11 i32)
  (local $12 i32)
  (local $13 i32)
  i32.const 1
  drop
  local.get $1
  i32.eqz
  if
   i32.const 0
   i32.const 288
   i32.const 200
   i32.const 14
   call $~lib/builtins/abort
   unreachable
  end
  local.get $1
  i32.load
  local.set $2
  i32.const 1
  drop
  local.get $2
  i32.const 1
  i32.and
  i32.eqz
  if
   i32.const 0
   i32.const 288
   i32.const 202
   i32.const 14
   call $~lib/builtins/abort
   unreachable
  end
  local.get $1
  local.set $3
  local.get $3
  i32.const 4
  i32.add
  local.get $3
  i32.load
  i32.const 3
  i32.const -1
  i32.xor
  i32.and
  i32.add
  local.set $4
  local.get $4
  i32.load
  local.set $5
  local.get $5
  i32.const 1
  i32.and
  if
   local.get $2
   i32.const 3
   i32.const -1
   i32.xor
   i32.and
   i32.const 4
   i32.add
   local.get $5
   i32.const 3
   i32.const -1
   i32.xor
   i32.and
   i32.add
   local.set $3
   local.get $3
   i32.const 1073741820
   i32.lt_u
   if
    local.get $0
    local.get $4
    call $~lib/rt/tlsf/removeBlock
    local.get $1
    local.get $2
    i32.const 3
    i32.and
    local.get $3
    i32.or
    local.tee $2
    call $~lib/rt/common/BLOCK#set:mmInfo
    local.get $1
    local.set $6
    local.get $6
    i32.const 4
    i32.add
    local.get $6
    i32.load
    i32.const 3
    i32.const -1
    i32.xor
    i32.and
    i32.add
    local.set $4
    local.get $4
    i32.load
    local.set $5
   end
  end
  local.get $2
  i32.const 2
  i32.and
  if
   local.get $1
   local.set $6
   local.get $6
   i32.const 4
   i32.sub
   i32.load
   local.set $6
   local.get $6
   i32.load
   local.set $3
   i32.const 1
   drop
   local.get $3
   i32.const 1
   i32.and
   i32.eqz
   if
    i32.const 0
    i32.const 288
    i32.const 223
    i32.const 16
    call $~lib/builtins/abort
    unreachable
   end
   local.get $3
   i32.const 3
   i32.const -1
   i32.xor
   i32.and
   i32.const 4
   i32.add
   local.get $2
   i32.const 3
   i32.const -1
   i32.xor
   i32.and
   i32.add
   local.set $7
   local.get $7
   i32.const 1073741820
   i32.lt_u
   if
    local.get $0
    local.get $6
    call $~lib/rt/tlsf/removeBlock
    local.get $6
    local.get $3
    i32.const 3
    i32.and
    local.get $7
    i32.or
    local.tee $2
    call $~lib/rt/common/BLOCK#set:mmInfo
    local.get $6
    local.set $1
   end
  end
  local.get $4
  local.get $5
  i32.const 2
  i32.or
  call $~lib/rt/common/BLOCK#set:mmInfo
  local.get $2
  i32.const 3
  i32.const -1
  i32.xor
  i32.and
  local.set $8
  i32.const 1
  drop
  local.get $8
  i32.const 12
  i32.ge_u
  if (result i32)
   local.get $8
   i32.const 1073741820
   i32.lt_u
  else
   i32.const 0
  end
  i32.eqz
  if
   i32.const 0
   i32.const 288
   i32.const 238
   i32.const 14
   call $~lib/builtins/abort
   unreachable
  end
  i32.const 1
  drop
  local.get $1
  i32.const 4
  i32.add
  local.get $8
  i32.add
  local.get $4
  i32.eq
  i32.eqz
  if
   i32.const 0
   i32.const 288
   i32.const 239
   i32.const 14
   call $~lib/builtins/abort
   unreachable
  end
  local.get $4
  i32.const 4
  i32.sub
  local.get $1
  i32.store
  local.get $8
  i32.const 256
  i32.lt_u
  if
   i32.const 0
   local.set $9
   local.get $8
   i32.const 4
   i32.shr_u
   local.set $10
  else
   i32.const 31
   local.get $8
   i32.clz
   i32.sub
   local.set $9
   local.get $8
   local.get $9
   i32.const 4
   i32.sub
   i32.shr_u
   i32.const 1
   i32.const 4
   i32.shl
   i32.xor
   local.set $10
   local.get $9
   i32.const 8
   i32.const 1
   i32.sub
   i32.sub
   local.set $9
  end
  i32.const 1
  drop
  local.get $9
  i32.const 23
  i32.lt_u
  if (result i32)
   local.get $10
   i32.const 16
   i32.lt_u
  else
   i32.const 0
  end
  i32.eqz
  if
   i32.const 0
   i32.const 288
   i32.const 255
   i32.const 14
   call $~lib/builtins/abort
   unreachable
  end
  local.get $0
  local.set $7
  local.get $9
  local.set $3
  local.get $10
  local.set $6
  local.get $7
  local.get $3
  i32.const 4
  i32.shl
  local.get $6
  i32.add
  i32.const 2
  i32.shl
  i32.add
  i32.load offset=96
  local.set $11
  local.get $1
  i32.const 0
  call $~lib/rt/tlsf/Block#set:prev
  local.get $1
  local.get $11
  call $~lib/rt/tlsf/Block#set:next
  local.get $11
  if
   local.get $11
   local.get $1
   call $~lib/rt/tlsf/Block#set:prev
  end
  local.get $0
  local.set $12
  local.get $9
  local.set $7
  local.get $10
  local.set $3
  local.get $1
  local.set $6
  local.get $12
  local.get $7
  i32.const 4
  i32.shl
  local.get $3
  i32.add
  i32.const 2
  i32.shl
  i32.add
  local.get $6
  i32.store offset=96
  local.get $0
  local.get $0
  i32.load
  i32.const 1
  local.get $9
  i32.shl
  i32.or
  call $~lib/rt/tlsf/Root#set:flMap
  local.get $0
  local.set $13
  local.get $9
  local.set $12
  local.get $0
  local.set $3
  local.get $9
  local.set $6
  local.get $3
  local.get $6
  i32.const 2
  i32.shl
  i32.add
  i32.load offset=4
  i32.const 1
  local.get $10
  i32.shl
  i32.or
  local.set $7
  local.get $13
  local.get $12
  i32.const 2
  i32.shl
  i32.add
  local.get $7
  i32.store offset=4
 )
 (func $~lib/rt/tlsf/addMemory (param $0 i32) (param $1 i32) (param $2 i32) (result i32)
  (local $3 i32)
  (local $4 i32)
  (local $5 i32)
  (local $6 i32)
  (local $7 i32)
  (local $8 i32)
  (local $9 i32)
  i32.const 1
  drop
  local.get $1
  local.get $2
  i32.le_u
  i32.eqz
  if
   i32.const 0
   i32.const 288
   i32.const 380
   i32.const 14
   call $~lib/builtins/abort
   unreachable
  end
  local.get $1
  i32.const 4
  i32.add
  i32.const 15
  i32.add
  i32.const 15
  i32.const -1
  i32.xor
  i32.and
  i32.const 4
  i32.sub
  local.set $1
  local.get $2
  i32.const 15
  i32.const -1
  i32.xor
  i32.and
  local.set $2
  local.get $0
  local.set $3
  local.get $3
  i32.load offset=1568
  local.set $4
  i32.const 0
  local.set $5
  local.get $4
  if
   i32.const 1
   drop
   local.get $1
   local.get $4
   i32.const 4
   i32.add
   i32.ge_u
   i32.eqz
   if
    i32.const 0
    i32.const 288
    i32.const 387
    i32.const 16
    call $~lib/builtins/abort
    unreachable
   end
   local.get $1
   i32.const 16
   i32.sub
   local.get $4
   i32.eq
   if
    local.get $1
    i32.const 16
    i32.sub
    local.set $1
    local.get $4
    i32.load
    local.set $5
   else
    nop
   end
  else
   i32.const 1
   drop
   local.get $1
   local.get $0
   i32.const 1572
   i32.add
   i32.ge_u
   i32.eqz
   if
    i32.const 0
    i32.const 288
    i32.const 400
    i32.const 5
    call $~lib/builtins/abort
    unreachable
   end
  end
  local.get $2
  local.get $1
  i32.sub
  local.set $6
  local.get $6
  i32.const 4
  i32.const 12
  i32.add
  i32.const 4
  i32.add
  i32.lt_u
  if
   i32.const 0
   return
  end
  local.get $6
  i32.const 2
  i32.const 4
  i32.mul
  i32.sub
  local.set $7
  local.get $1
  local.set $8
  local.get $8
  local.get $7
  i32.const 1
  i32.or
  local.get $5
  i32.const 2
  i32.and
  i32.or
  call $~lib/rt/common/BLOCK#set:mmInfo
  local.get $8
  i32.const 0
  call $~lib/rt/tlsf/Block#set:prev
  local.get $8
  i32.const 0
  call $~lib/rt/tlsf/Block#set:next
  local.get $1
  i32.const 4
  i32.add
  local.get $7
  i32.add
  local.set $4
  local.get $4
  i32.const 0
  i32.const 2
  i32.or
  call $~lib/rt/common/BLOCK#set:mmInfo
  local.get $0
  local.set $9
  local.get $4
  local.set $3
  local.get $9
  local.get $3
  i32.store offset=1568
  local.get $0
  local.get $8
  call $~lib/rt/tlsf/insertBlock
  i32.const 1
 )
 (func $~lib/rt/tlsf/initialize
  (local $0 i32)
  (local $1 i32)
  (local $2 i32)
  (local $3 i32)
  (local $4 i32)
  (local $5 i32)
  (local $6 i32)
  (local $7 i32)
  (local $8 i32)
  (local $9 i32)
  (local $10 i32)
  (local $11 i32)
  (local $12 i32)
  i32.const 0
  drop
  global.get $~lib/memory/__heap_base
  i32.const 15
  i32.add
  i32.const 15
  i32.const -1
  i32.xor
  i32.and
  local.set $0
  memory.size
  local.set $1
  local.get $0
  i32.const 1572
  i32.add
  i32.const 65535
  i32.add
  i32.const 65535
  i32.const -1
  i32.xor
  i32.and
  i32.const 16
  i32.shr_u
  local.set $2
  local.get $2
  local.get $1
  i32.gt_s
  if (result i32)
   local.get $2
   local.get $1
   i32.sub
   memory.grow
   i32.const 0
   i32.lt_s
  else
   i32.const 0
  end
  if
   unreachable
  end
  local.get $0
  local.set $3
  local.get $3
  i32.const 0
  call $~lib/rt/tlsf/Root#set:flMap
  local.get $3
  local.set $5
  i32.const 0
  local.set $4
  local.get $5
  local.get $4
  i32.store offset=1568
  i32.const 0
  local.set $5
  loop $for-loop|0
   local.get $5
   i32.const 23
   i32.lt_u
   local.set $4
   local.get $4
   if
    local.get $3
    local.set $8
    local.get $5
    local.set $7
    i32.const 0
    local.set $6
    local.get $8
    local.get $7
    i32.const 2
    i32.shl
    i32.add
    local.get $6
    i32.store offset=4
    i32.const 0
    local.set $8
    loop $for-loop|1
     local.get $8
     i32.const 16
     i32.lt_u
     local.set $7
     local.get $7
     if
      local.get $3
      local.set $11
      local.get $5
      local.set $10
      local.get $8
      local.set $9
      i32.const 0
      local.set $6
      local.get $11
      local.get $10
      i32.const 4
      i32.shl
      local.get $9
      i32.add
      i32.const 2
      i32.shl
      i32.add
      local.get $6
      i32.store offset=96
      local.get $8
      i32.const 1
      i32.add
      local.set $8
      br $for-loop|1
     end
    end
    local.get $5
    i32.const 1
    i32.add
    local.set $5
    br $for-loop|0
   end
  end
  local.get $0
  i32.const 1572
  i32.add
  local.set $12
  i32.const 0
  drop
  local.get $3
  local.get $12
  memory.size
  i32.const 16
  i32.shl
  call $~lib/rt/tlsf/addMemory
  drop
  local.get $3
  global.set $~lib/rt/tlsf/ROOT
 )
 (func $~lib/rt/tlsf/computeSize (param $0 i32) (result i32)
  local.get $0
  i32.const 12
  i32.le_u
  if (result i32)
   i32.const 12
  else
   local.get $0
   i32.const 4
   i32.add
   i32.const 15
   i32.add
   i32.const 15
   i32.const -1
   i32.xor
   i32.and
   i32.const 4
   i32.sub
  end
 )
 (func $~lib/rt/tlsf/prepareSize (param $0 i32) (result i32)
  local.get $0
  i32.const 1073741820
  i32.ge_u
  if
   i32.const 352
   i32.const 288
   i32.const 461
   i32.const 30
   call $~lib/builtins/abort
   unreachable
  end
  local.get $0
  call $~lib/rt/tlsf/computeSize
 )
 (func $~lib/rt/tlsf/searchBlock (param $0 i32) (param $1 i32) (result i32)
  (local $2 i32)
  (local $3 i32)
  (local $4 i32)
  (local $5 i32)
  (local $6 i32)
  (local $7 i32)
  (local $8 i32)
  (local $9 i32)
  local.get $1
  i32.const 256
  i32.lt_u
  if
   i32.const 0
   local.set $2
   local.get $1
   i32.const 4
   i32.shr_u
   local.set $3
  else
   local.get $1
   i32.const 536870910
   i32.lt_u
   if (result i32)
    local.get $1
    i32.const 1
    i32.const 27
    local.get $1
    i32.clz
    i32.sub
    i32.shl
    i32.add
    i32.const 1
    i32.sub
   else
    local.get $1
   end
   local.set $4
   i32.const 31
   local.get $4
   i32.clz
   i32.sub
   local.set $2
   local.get $4
   local.get $2
   i32.const 4
   i32.sub
   i32.shr_u
   i32.const 1
   i32.const 4
   i32.shl
   i32.xor
   local.set $3
   local.get $2
   i32.const 8
   i32.const 1
   i32.sub
   i32.sub
   local.set $2
  end
  i32.const 1
  drop
  local.get $2
  i32.const 23
  i32.lt_u
  if (result i32)
   local.get $3
   i32.const 16
   i32.lt_u
  else
   i32.const 0
  end
  i32.eqz
  if
   i32.const 0
   i32.const 288
   i32.const 333
   i32.const 14
   call $~lib/builtins/abort
   unreachable
  end
  local.get $0
  local.set $5
  local.get $2
  local.set $4
  local.get $5
  local.get $4
  i32.const 2
  i32.shl
  i32.add
  i32.load offset=4
  i32.const 0
  i32.const -1
  i32.xor
  local.get $3
  i32.shl
  i32.and
  local.set $6
  i32.const 0
  local.set $7
  local.get $6
  i32.eqz
  if
   local.get $0
   i32.load
   i32.const 0
   i32.const -1
   i32.xor
   local.get $2
   i32.const 1
   i32.add
   i32.shl
   i32.and
   local.set $5
   local.get $5
   i32.eqz
   if
    i32.const 0
    local.set $7
   else
    local.get $5
    i32.ctz
    local.set $2
    local.get $0
    local.set $8
    local.get $2
    local.set $4
    local.get $8
    local.get $4
    i32.const 2
    i32.shl
    i32.add
    i32.load offset=4
    local.set $6
    i32.const 1
    drop
    local.get $6
    i32.eqz
    if
     i32.const 0
     i32.const 288
     i32.const 346
     i32.const 18
     call $~lib/builtins/abort
     unreachable
    end
    local.get $0
    local.set $9
    local.get $2
    local.set $8
    local.get $6
    i32.ctz
    local.set $4
    local.get $9
    local.get $8
    i32.const 4
    i32.shl
    local.get $4
    i32.add
    i32.const 2
    i32.shl
    i32.add
    i32.load offset=96
    local.set $7
   end
  else
   local.get $0
   local.set $9
   local.get $2
   local.set $8
   local.get $6
   i32.ctz
   local.set $4
   local.get $9
   local.get $8
   i32.const 4
   i32.shl
   local.get $4
   i32.add
   i32.const 2
   i32.shl
   i32.add
   i32.load offset=96
   local.set $7
  end
  local.get $7
 )
 (func $~lib/rt/tlsf/growMemory (param $0 i32) (param $1 i32)
  (local $2 i32)
  (local $3 i32)
  (local $4 i32)
  (local $5 i32)
  (local $6 i32)
  (local $7 i32)
  i32.const 0
  drop
  local.get $1
  i32.const 536870910
  i32.lt_u
  if
   local.get $1
   i32.const 1
   i32.const 27
   local.get $1
   i32.clz
   i32.sub
   i32.shl
   i32.const 1
   i32.sub
   i32.add
   local.set $1
  end
  memory.size
  local.set $2
  local.get $1
  i32.const 4
  local.get $2
  i32.const 16
  i32.shl
  i32.const 4
  i32.sub
  local.get $0
  local.set $3
  local.get $3
  i32.load offset=1568
  i32.ne
  i32.shl
  i32.add
  local.set $1
  local.get $1
  i32.const 65535
  i32.add
  i32.const 65535
  i32.const -1
  i32.xor
  i32.and
  i32.const 16
  i32.shr_u
  local.set $4
  local.get $2
  local.tee $3
  local.get $4
  local.tee $5
  local.get $3
  local.get $5
  i32.gt_s
  select
  local.set $6
  local.get $6
  memory.grow
  i32.const 0
  i32.lt_s
  if
   local.get $4
   memory.grow
   i32.const 0
   i32.lt_s
   if
    unreachable
   end
  end
  memory.size
  local.set $7
  local.get $0
  local.get $2
  i32.const 16
  i32.shl
  local.get $7
  i32.const 16
  i32.shl
  call $~lib/rt/tlsf/addMemory
  drop
 )
 (func $~lib/rt/tlsf/prepareBlock (param $0 i32) (param $1 i32) (param $2 i32)
  (local $3 i32)
  (local $4 i32)
  (local $5 i32)
  local.get $1
  i32.load
  local.set $3
  i32.const 1
  drop
  local.get $2
  i32.const 4
  i32.add
  i32.const 15
  i32.and
  i32.eqz
  i32.eqz
  if
   i32.const 0
   i32.const 288
   i32.const 360
   i32.const 14
   call $~lib/builtins/abort
   unreachable
  end
  local.get $3
  i32.const 3
  i32.const -1
  i32.xor
  i32.and
  local.get $2
  i32.sub
  local.set $4
  local.get $4
  i32.const 4
  i32.const 12
  i32.add
  i32.ge_u
  if
   local.get $1
   local.get $2
   local.get $3
   i32.const 2
   i32.and
   i32.or
   call $~lib/rt/common/BLOCK#set:mmInfo
   local.get $1
   i32.const 4
   i32.add
   local.get $2
   i32.add
   local.set $5
   local.get $5
   local.get $4
   i32.const 4
   i32.sub
   i32.const 1
   i32.or
   call $~lib/rt/common/BLOCK#set:mmInfo
   local.get $0
   local.get $5
   call $~lib/rt/tlsf/insertBlock
  else
   local.get $1
   local.get $3
   i32.const 1
   i32.const -1
   i32.xor
   i32.and
   call $~lib/rt/common/BLOCK#set:mmInfo
   local.get $1
   local.set $5
   local.get $5
   i32.const 4
   i32.add
   local.get $5
   i32.load
   i32.const 3
   i32.const -1
   i32.xor
   i32.and
   i32.add
   local.get $1
   local.set $5
   local.get $5
   i32.const 4
   i32.add
   local.get $5
   i32.load
   i32.const 3
   i32.const -1
   i32.xor
   i32.and
   i32.add
   i32.load
   i32.const 2
   i32.const -1
   i32.xor
   i32.and
   call $~lib/rt/common/BLOCK#set:mmInfo
  end
 )
 (func $~lib/rt/tlsf/allocateBlock (param $0 i32) (param $1 i32) (result i32)
  (local $2 i32)
  (local $3 i32)
  local.get $1
  call $~lib/rt/tlsf/prepareSize
  local.set $2
  local.get $0
  local.get $2
  call $~lib/rt/tlsf/searchBlock
  local.set $3
  local.get $3
  i32.eqz
  if
   local.get $0
   local.get $2
   call $~lib/rt/tlsf/growMemory
   local.get $0
   local.get $2
   call $~lib/rt/tlsf/searchBlock
   local.set $3
   i32.const 1
   drop
   local.get $3
   i32.eqz
   if
    i32.const 0
    i32.const 288
    i32.const 499
    i32.const 16
    call $~lib/builtins/abort
    unreachable
   end
  end
  i32.const 1
  drop
  local.get $3
  i32.load
  i32.const 3
  i32.const -1
  i32.xor
  i32.and
  local.get $2
  i32.ge_u
  i32.eqz
  if
   i32.const 0
   i32.const 288
   i32.const 501
   i32.const 14
   call $~lib/builtins/abort
   unreachable
  end
  local.get $0
  local.get $3
  call $~lib/rt/tlsf/removeBlock
  local.get $0
  local.get $3
  local.get $2
  call $~lib/rt/tlsf/prepareBlock
  i32.const 0
  drop
  local.get $3
 )
 (func $~lib/rt/tlsf/__alloc (param $0 i32) (result i32)
  global.get $~lib/rt/tlsf/ROOT
  i32.eqz
  if
   call $~lib/rt/tlsf/initialize
  end
  global.get $~lib/rt/tlsf/ROOT
  local.get $0
  call $~lib/rt/tlsf/allocateBlock
  i32.const 4
  i32.add
 )
 (func $~lib/rt/tcms/Object#set:next (param $0 i32) (param $1 i32)
  local.get $0
  local.get $1
  local.get $0
  i32.load offset=4
  i32.const 3
  i32.and
  i32.or
  call $~lib/rt/tcms/Object#set:nextWithColor
 )
 (func $~lib/rt/tcms/ObjectList#push (param $0 i32) (param $1 i32)
  (local $2 i32)
  (local $3 i32)
  local.get $1
  global.get $~lib/rt/tcms/toSpace
  i32.ne
  if (result i32)
   local.get $1
   global.get $~lib/rt/tcms/fromSpace
   i32.ne
  else
   i32.const 0
  end
  i32.eqz
  if
   i32.const 0
   i32.const 208
   i32.const 142
   i32.const 5
   call $~lib/builtins/abort
   unreachable
  end
  local.get $0
  i32.load offset=8
  local.set $2
  local.get $1
  local.get $0
  local.tee $3
  i32.eqz
  if (result i32)
   i32.const 0
   i32.const 208
   i32.const 144
   i32.const 16
   call $~lib/builtins/abort
   unreachable
  else
   local.get $3
  end
  call $~lib/rt/tcms/Object#set:next
  local.get $1
  local.get $2
  local.tee $3
  i32.eqz
  if (result i32)
   i32.const 0
   i32.const 208
   i32.const 145
   i32.const 16
   call $~lib/builtins/abort
   unreachable
  else
   local.get $3
  end
  call $~lib/rt/tcms/Object#set:prev
  local.get $2
  local.get $1
  local.tee $3
  i32.eqz
  if (result i32)
   i32.const 0
   i32.const 208
   i32.const 146
   i32.const 17
   call $~lib/builtins/abort
   unreachable
  else
   local.get $3
  end
  call $~lib/rt/tcms/Object#set:next
  local.get $0
  local.get $1
  local.tee $3
  i32.eqz
  if (result i32)
   i32.const 0
   i32.const 208
   i32.const 147
   i32.const 17
   call $~lib/builtins/abort
   unreachable
  else
   local.get $3
  end
  call $~lib/rt/tcms/Object#set:prev
 )
 (func $~lib/rt/tcms/Object#set:color (param $0 i32) (param $1 i32)
  local.get $0
  local.get $0
  i32.load offset=4
  i32.const 3
  i32.const -1
  i32.xor
  i32.and
  local.get $1
  i32.or
  call $~lib/rt/tcms/Object#set:nextWithColor
 )
 (func $~lib/rt/tcms/Object#set:rtId (param $0 i32) (param $1 i32)
  local.get $0
  local.get $1
  i32.store offset=12
 )
 (func $~lib/rt/tcms/Object#set:rtSize (param $0 i32) (param $1 i32)
  local.get $0
  local.get $1
  i32.store offset=16
 )
 (func $~lib/memory/memory.fill (param $0 i32) (param $1 i32) (param $2 i32)
  (local $3 i32)
  (local $4 i32)
  (local $5 i32)
  (local $6 i32)
  (local $7 i32)
  (local $8 i32)
  (local $9 i64)
  (local $10 i32)
  block $~lib/util/memory/memset|inlined.0
   local.get $0
   local.set $5
   local.get $1
   local.set $4
   local.get $2
   local.set $3
   i32.const 0
   i32.const 1
   i32.gt_s
   drop
   local.get $3
   i32.eqz
   if
    br $~lib/util/memory/memset|inlined.0
   end
   local.get $5
   local.get $3
   i32.add
   i32.const 4
   i32.sub
   local.set $6
   local.get $5
   local.get $4
   i32.store8
   local.get $6
   local.get $4
   i32.store8 offset=3
   local.get $3
   i32.const 2
   i32.le_u
   if
    br $~lib/util/memory/memset|inlined.0
   end
   local.get $5
   local.get $4
   i32.store8 offset=1
   local.get $5
   local.get $4
   i32.store8 offset=2
   local.get $6
   local.get $4
   i32.store8 offset=2
   local.get $6
   local.get $4
   i32.store8 offset=1
   local.get $3
   i32.const 6
   i32.le_u
   if
    br $~lib/util/memory/memset|inlined.0
   end
   local.get $5
   local.get $4
   i32.store8 offset=3
   local.get $6
   local.get $4
   i32.store8
   local.get $3
   i32.const 8
   i32.le_u
   if
    br $~lib/util/memory/memset|inlined.0
   end
   i32.const 0
   local.get $5
   i32.sub
   i32.const 3
   i32.and
   local.set $7
   local.get $5
   local.get $7
   i32.add
   local.set $5
   local.get $3
   local.get $7
   i32.sub
   local.set $3
   local.get $3
   i32.const -4
   i32.and
   local.set $3
   i32.const -1
   i32.const 255
   i32.div_u
   local.get $4
   i32.const 255
   i32.and
   i32.mul
   local.set $8
   local.get $5
   local.get $3
   i32.add
   i32.const 28
   i32.sub
   local.set $6
   local.get $5
   local.get $8
   i32.store
   local.get $6
   local.get $8
   i32.store offset=24
   local.get $3
   i32.const 8
   i32.le_u
   if
    br $~lib/util/memory/memset|inlined.0
   end
   local.get $5
   local.get $8
   i32.store offset=4
   local.get $5
   local.get $8
   i32.store offset=8
   local.get $6
   local.get $8
   i32.store offset=16
   local.get $6
   local.get $8
   i32.store offset=20
   local.get $3
   i32.const 24
   i32.le_u
   if
    br $~lib/util/memory/memset|inlined.0
   end
   local.get $5
   local.get $8
   i32.store offset=12
   local.get $5
   local.get $8
   i32.store offset=16
   local.get $5
   local.get $8
   i32.store offset=20
   local.get $5
   local.get $8
   i32.store offset=24
   local.get $6
   local.get $8
   i32.store
   local.get $6
   local.get $8
   i32.store offset=4
   local.get $6
   local.get $8
   i32.store offset=8
   local.get $6
   local.get $8
   i32.store offset=12
   i32.const 24
   local.get $5
   i32.const 4
   i32.and
   i32.add
   local.set $7
   local.get $5
   local.get $7
   i32.add
   local.set $5
   local.get $3
   local.get $7
   i32.sub
   local.set $3
   local.get $8
   i64.extend_i32_u
   local.get $8
   i64.extend_i32_u
   i64.const 32
   i64.shl
   i64.or
   local.set $9
   loop $while-continue|0
    local.get $3
    i32.const 32
    i32.ge_u
    local.set $10
    local.get $10
    if
     local.get $5
     local.get $9
     i64.store
     local.get $5
     local.get $9
     i64.store offset=8
     local.get $5
     local.get $9
     i64.store offset=16
     local.get $5
     local.get $9
     i64.store offset=24
     local.get $3
     i32.const 32
     i32.sub
     local.set $3
     local.get $5
     i32.const 32
     i32.add
     local.set $5
     br $while-continue|0
    end
   end
  end
 )
 (func $~lib/rt/tcms/Object#get:size (param $0 i32) (result i32)
  i32.const 4
  local.get $0
  i32.load
  i32.const 3
  i32.const -1
  i32.xor
  i32.and
  i32.add
 )
 (func $~lib/rt/tcms/__new (param $0 i32) (param $1 i32) (result i32)
  (local $2 i32)
  (local $3 i32)
  (local $4 i32)
  global.get $~lib/rt/tcms/state
  i32.const 0
  i32.eq
  if
   call $~lib/rt/tcms/init
  end
  i32.const 16
  local.get $0
  i32.add
  call $~lib/rt/tlsf/__alloc
  i32.const 4
  i32.sub
  local.set $2
  global.get $~lib/rt/tcms/fromSpace
  local.get $2
  call $~lib/rt/tcms/ObjectList#push
  local.get $2
  global.get $~lib/rt/tcms/white
  call $~lib/rt/tcms/Object#set:color
  local.get $2
  local.get $1
  call $~lib/rt/tcms/Object#set:rtId
  local.get $2
  local.get $0
  call $~lib/rt/tcms/Object#set:rtSize
  local.get $2
  local.set $3
  local.get $3
  i32.const 20
  i32.add
  local.set $4
  local.get $4
  i32.const 0
  local.get $0
  call $~lib/memory/memory.fill
  global.get $~lib/rt/tcms/total
  i32.const 1
  i32.add
  global.set $~lib/rt/tcms/total
  global.get $~lib/rt/tcms/totalMem
  local.get $2
  call $~lib/rt/tcms/Object#get:size
  i32.add
  global.set $~lib/rt/tcms/totalMem
  local.get $4
 )
 (func $extends-baseaggregate/A1#set:padding0 (param $0 i32) (param $1 f64)
  local.get $0
  local.get $1
  f64.store
 )
 (func $extends-baseaggregate/A1#set:padding1 (param $0 i32) (param $1 f64)
  local.get $0
  local.get $1
  f64.store offset=8
 )
 (func $~lib/rt/tcms/Object#get:color (param $0 i32) (result i32)
  local.get $0
  i32.load offset=4
  i32.const 3
  i32.and
 )
 (func $~lib/rt/tcms/Object#get:next (param $0 i32) (result i32)
  local.get $0
  i32.load offset=4
  i32.const 3
  i32.const -1
  i32.xor
  i32.and
 )
 (func $~lib/rt/tcms/Object#unlink (param $0 i32)
  (local $1 i32)
  (local $2 i32)
  (local $3 i32)
  local.get $0
  call $~lib/rt/tcms/Object#get:next
  local.set $1
  local.get $0
  i32.load offset=8
  local.set $2
  local.get $1
  i32.const 0
  i32.eq
  if
   local.get $2
   i32.const 0
   i32.eq
   i32.eqz
   if
    i32.const 0
    i32.const 208
    i32.const 120
    i32.const 7
    call $~lib/builtins/abort
    unreachable
   end
   return
  end
  local.get $1
  local.get $2
  local.tee $3
  i32.eqz
  if (result i32)
   i32.const 0
   i32.const 208
   i32.const 123
   i32.const 17
   call $~lib/builtins/abort
   unreachable
  else
   local.get $3
  end
  call $~lib/rt/tcms/Object#set:prev
  local.get $2
  local.get $1
  call $~lib/rt/tcms/Object#set:next
 )
 (func $~lib/rt/tcms/Object#makeGray (param $0 i32)
  (local $1 i32)
  local.get $0
  global.get $~lib/rt/tcms/iter
  i32.eq
  if
   local.get $0
   i32.load offset=8
   local.tee $1
   i32.eqz
   if (result i32)
    i32.const 0
    i32.const 208
    i32.const 130
    i32.const 30
    call $~lib/builtins/abort
    unreachable
   else
    local.get $1
   end
   global.set $~lib/rt/tcms/iter
  end
  local.get $0
  call $~lib/rt/tcms/Object#unlink
  global.get $~lib/rt/tcms/toSpace
  local.get $0
  call $~lib/rt/tcms/ObjectList#push
  local.get $0
  i32.const 2
  call $~lib/rt/tcms/Object#set:color
 )
 (func $~lib/rt/tcms/__link (param $0 i32) (param $1 i32) (param $2 i32)
  (local $3 i32)
  (local $4 i32)
  (local $5 i32)
  local.get $1
  i32.eqz
  if
   return
  end
  global.get $~lib/rt/tcms/state
  i32.const 0
  i32.eq
  if
   call $~lib/rt/tcms/init
  end
  i32.const 1
  drop
  local.get $0
  i32.eqz
  if
   i32.const 0
   i32.const 208
   i32.const 299
   i32.const 14
   call $~lib/builtins/abort
   unreachable
  end
  global.get $~lib/rt/tcms/white
  i32.eqz
  local.set $3
  local.get $0
  local.set $4
  local.get $4
  i32.const 20
  i32.sub
  local.set $5
  local.get $5
  call $~lib/rt/tcms/Object#get:color
  local.get $3
  i32.eq
  if
   local.get $1
   local.set $4
   local.get $4
   i32.const 20
   i32.sub
   local.set $4
   local.get $4
   call $~lib/rt/tcms/Object#get:color
   global.get $~lib/rt/tcms/white
   i32.eq
   if
    local.get $2
    if
     local.get $5
     call $~lib/rt/tcms/Object#makeGray
    else
     local.get $4
     call $~lib/rt/tcms/Object#makeGray
    end
   end
  end
 )
 (func $extends-baseaggregate/A1#set:c1 (param $0 i32) (param $1 i32)
  local.get $0
  local.get $1
  i32.store offset=16
  local.get $0
  local.get $1
  i32.const 0
  call $~lib/rt/tcms/__link
 )
 (func $extends-baseaggregate/A1#constructor (param $0 i32) (result i32)
  local.get $0
  i32.eqz
  if
   i32.const 20
   i32.const 4
   call $~lib/rt/tcms/__new
   local.set $0
  end
  local.get $0
  f64.const 0
  call $extends-baseaggregate/A1#set:padding0
  local.get $0
  f64.const 0
  call $extends-baseaggregate/A1#set:padding1
  local.get $0
  i32.const 0
  call $extends-baseaggregate/A1#set:c1
  local.get $0
 )
 (func $extends-baseaggregate/A2#constructor (param $0 i32) (result i32)
  local.get $0
  i32.eqz
  if
   i32.const 20
   i32.const 6
   call $~lib/rt/tcms/__new
   local.set $0
  end
  local.get $0
  call $extends-baseaggregate/A1#constructor
  local.set $0
  local.get $0
 )
 (func $~lib/rt/tlsf/checkUsedBlock (param $0 i32) (result i32)
  (local $1 i32)
  local.get $0
  i32.const 4
  i32.sub
  local.set $1
  local.get $0
  i32.const 0
  i32.ne
  if (result i32)
   local.get $0
   i32.const 15
   i32.and
   i32.eqz
  else
   i32.const 0
  end
  if (result i32)
   local.get $1
   i32.load
   i32.const 1
   i32.and
   i32.eqz
  else
   i32.const 0
  end
  i32.eqz
  if
   i32.const 0
   i32.const 288
   i32.const 564
   i32.const 3
   call $~lib/builtins/abort
   unreachable
  end
  local.get $1
 )
 (func $~lib/util/memory/memcpy (param $0 i32) (param $1 i32) (param $2 i32)
  (local $3 i32)
  (local $4 i32)
  (local $5 i32)
  (local $6 i32)
  loop $while-continue|0
   local.get $2
   if (result i32)
    local.get $1
    i32.const 3
    i32.and
   else
    i32.const 0
   end
   local.set $5
   local.get $5
   if
    local.get $0
    local.tee $6
    i32.const 1
    i32.add
    local.set $0
    local.get $6
    local.get $1
    local.tee $6
    i32.const 1
    i32.add
    local.set $1
    local.get $6
    i32.load8_u
    i32.store8
    local.get $2
    i32.const 1
    i32.sub
    local.set $2
    br $while-continue|0
   end
  end
  local.get $0
  i32.const 3
  i32.and
  i32.const 0
  i32.eq
  if
   loop $while-continue|1
    local.get $2
    i32.const 16
    i32.ge_u
    local.set $5
    local.get $5
    if
     local.get $0
     local.get $1
     i32.load
     i32.store
     local.get $0
     i32.const 4
     i32.add
     local.get $1
     i32.const 4
     i32.add
     i32.load
     i32.store
     local.get $0
     i32.const 8
     i32.add
     local.get $1
     i32.const 8
     i32.add
     i32.load
     i32.store
     local.get $0
     i32.const 12
     i32.add
     local.get $1
     i32.const 12
     i32.add
     i32.load
     i32.store
     local.get $1
     i32.const 16
     i32.add
     local.set $1
     local.get $0
     i32.const 16
     i32.add
     local.set $0
     local.get $2
     i32.const 16
     i32.sub
     local.set $2
     br $while-continue|1
    end
   end
   local.get $2
   i32.const 8
   i32.and
   if
    local.get $0
    local.get $1
    i32.load
    i32.store
    local.get $0
    i32.const 4
    i32.add
    local.get $1
    i32.const 4
    i32.add
    i32.load
    i32.store
    local.get $0
    i32.const 8
    i32.add
    local.set $0
    local.get $1
    i32.const 8
    i32.add
    local.set $1
   end
   local.get $2
   i32.const 4
   i32.and
   if
    local.get $0
    local.get $1
    i32.load
    i32.store
    local.get $0
    i32.const 4
    i32.add
    local.set $0
    local.get $1
    i32.const 4
    i32.add
    local.set $1
   end
   local.get $2
   i32.const 2
   i32.and
   if
    local.get $0
    local.get $1
    i32.load16_u
    i32.store16
    local.get $0
    i32.const 2
    i32.add
    local.set $0
    local.get $1
    i32.const 2
    i32.add
    local.set $1
   end
   local.get $2
   i32.const 1
   i32.and
   if
    local.get $0
    local.tee $5
    i32.const 1
    i32.add
    local.set $0
    local.get $5
    local.get $1
    local.tee $5
    i32.const 1
    i32.add
    local.set $1
    local.get $5
    i32.load8_u
    i32.store8
   end
   return
  end
  local.get $2
  i32.const 32
  i32.ge_u
  if
   block $break|2
    block $case2|2
     block $case1|2
      block $case0|2
       local.get $0
       i32.const 3
       i32.and
       local.set $5
       local.get $5
       i32.const 1
       i32.eq
       br_if $case0|2
       local.get $5
       i32.const 2
       i32.eq
       br_if $case1|2
       local.get $5
       i32.const 3
       i32.eq
       br_if $case2|2
       br $break|2
      end
      local.get $1
      i32.load
      local.set $3
      local.get $0
      local.tee $5
      i32.const 1
      i32.add
      local.set $0
      local.get $5
      local.get $1
      local.tee $5
      i32.const 1
      i32.add
      local.set $1
      local.get $5
      i32.load8_u
      i32.store8
      local.get $0
      local.tee $5
      i32.const 1
      i32.add
      local.set $0
      local.get $5
      local.get $1
      local.tee $5
      i32.const 1
      i32.add
      local.set $1
      local.get $5
      i32.load8_u
      i32.store8
      local.get $0
      local.tee $5
      i32.const 1
      i32.add
      local.set $0
      local.get $5
      local.get $1
      local.tee $5
      i32.const 1
      i32.add
      local.set $1
      local.get $5
      i32.load8_u
      i32.store8
      local.get $2
      i32.const 3
      i32.sub
      local.set $2
      loop $while-continue|3
       local.get $2
       i32.const 17
       i32.ge_u
       local.set $5
       local.get $5
       if
        local.get $1
        i32.const 1
        i32.add
        i32.load
        local.set $4
        local.get $0
        local.get $3
        i32.const 24
        i32.shr_u
        local.get $4
        i32.const 8
        i32.shl
        i32.or
        i32.store
        local.get $1
        i32.const 5
        i32.add
        i32.load
        local.set $3
        local.get $0
        i32.const 4
        i32.add
        local.get $4
        i32.const 24
        i32.shr_u
        local.get $3
        i32.const 8
        i32.shl
        i32.or
        i32.store
        local.get $1
        i32.const 9
        i32.add
        i32.load
        local.set $4
        local.get $0
        i32.const 8
        i32.add
        local.get $3
        i32.const 24
        i32.shr_u
        local.get $4
        i32.const 8
        i32.shl
        i32.or
        i32.store
        local.get $1
        i32.const 13
        i32.add
        i32.load
        local.set $3
        local.get $0
        i32.const 12
        i32.add
        local.get $4
        i32.const 24
        i32.shr_u
        local.get $3
        i32.const 8
        i32.shl
        i32.or
        i32.store
        local.get $1
        i32.const 16
        i32.add
        local.set $1
        local.get $0
        i32.const 16
        i32.add
        local.set $0
        local.get $2
        i32.const 16
        i32.sub
        local.set $2
        br $while-continue|3
       end
      end
      br $break|2
     end
     local.get $1
     i32.load
     local.set $3
     local.get $0
     local.tee $5
     i32.const 1
     i32.add
     local.set $0
     local.get $5
     local.get $1
     local.tee $5
     i32.const 1
     i32.add
     local.set $1
     local.get $5
     i32.load8_u
     i32.store8
     local.get $0
     local.tee $5
     i32.const 1
     i32.add
     local.set $0
     local.get $5
     local.get $1
     local.tee $5
     i32.const 1
     i32.add
     local.set $1
     local.get $5
     i32.load8_u
     i32.store8
     local.get $2
     i32.const 2
     i32.sub
     local.set $2
     loop $while-continue|4
      local.get $2
      i32.const 18
      i32.ge_u
      local.set $5
      local.get $5
      if
       local.get $1
       i32.const 2
       i32.add
       i32.load
       local.set $4
       local.get $0
       local.get $3
       i32.const 16
       i32.shr_u
       local.get $4
       i32.const 16
       i32.shl
       i32.or
       i32.store
       local.get $1
       i32.const 6
       i32.add
       i32.load
       local.set $3
       local.get $0
       i32.const 4
       i32.add
       local.get $4
       i32.const 16
       i32.shr_u
       local.get $3
       i32.const 16
       i32.shl
       i32.or
       i32.store
       local.get $1
       i32.const 10
       i32.add
       i32.load
       local.set $4
       local.get $0
       i32.const 8
       i32.add
       local.get $3
       i32.const 16
       i32.shr_u
       local.get $4
       i32.const 16
       i32.shl
       i32.or
       i32.store
       local.get $1
       i32.const 14
       i32.add
       i32.load
       local.set $3
       local.get $0
       i32.const 12
       i32.add
       local.get $4
       i32.const 16
       i32.shr_u
       local.get $3
       i32.const 16
       i32.shl
       i32.or
       i32.store
       local.get $1
       i32.const 16
       i32.add
       local.set $1
       local.get $0
       i32.const 16
       i32.add
       local.set $0
       local.get $2
       i32.const 16
       i32.sub
       local.set $2
       br $while-continue|4
      end
     end
     br $break|2
    end
    local.get $1
    i32.load
    local.set $3
    local.get $0
    local.tee $5
    i32.const 1
    i32.add
    local.set $0
    local.get $5
    local.get $1
    local.tee $5
    i32.const 1
    i32.add
    local.set $1
    local.get $5
    i32.load8_u
    i32.store8
    local.get $2
    i32.const 1
    i32.sub
    local.set $2
    loop $while-continue|5
     local.get $2
     i32.const 19
     i32.ge_u
     local.set $5
     local.get $5
     if
      local.get $1
      i32.const 3
      i32.add
      i32.load
      local.set $4
      local.get $0
      local.get $3
      i32.const 8
      i32.shr_u
      local.get $4
      i32.const 24
      i32.shl
      i32.or
      i32.store
      local.get $1
      i32.const 7
      i32.add
      i32.load
      local.set $3
      local.get $0
      i32.const 4
      i32.add
      local.get $4
      i32.const 8
      i32.shr_u
      local.get $3
      i32.const 24
      i32.shl
      i32.or
      i32.store
      local.get $1
      i32.const 11
      i32.add
      i32.load
      local.set $4
      local.get $0
      i32.const 8
      i32.add
      local.get $3
      i32.const 8
      i32.shr_u
      local.get $4
      i32.const 24
      i32.shl
      i32.or
      i32.store
      local.get $1
      i32.const 15
      i32.add
      i32.load
      local.set $3
      local.get $0
      i32.const 12
      i32.add
      local.get $4
      i32.const 8
      i32.shr_u
      local.get $3
      i32.const 24
      i32.shl
      i32.or
      i32.store
      local.get $1
      i32.const 16
      i32.add
      local.set $1
      local.get $0
      i32.const 16
      i32.add
      local.set $0
      local.get $2
      i32.const 16
      i32.sub
      local.set $2
      br $while-continue|5
     end
    end
    br $break|2
   end
  end
  local.get $2
  i32.const 16
  i32.and
  if
   local.get $0
   local.tee $5
   i32.const 1
   i32.add
   local.set $0
   local.get $5
   local.get $1
   local.tee $5
   i32.const 1
   i32.add
   local.set $1
   local.get $5
   i32.load8_u
   i32.store8
   local.get $0
   local.tee $5
   i32.const 1
   i32.add
   local.set $0
   local.get $5
   local.get $1
   local.tee $5
   i32.const 1
   i32.add
   local.set $1
   local.get $5
   i32.load8_u
   i32.store8
   local.get $0
   local.tee $5
   i32.const 1
   i32.add
   local.set $0
   local.get $5
   local.get $1
   local.tee $5
   i32.const 1
   i32.add
   local.set $1
   local.get $5
   i32.load8_u
   i32.store8
   local.get $0
   local.tee $5
   i32.const 1
   i32.add
   local.set $0
   local.get $5
   local.get $1
   local.tee $5
   i32.const 1
   i32.add
   local.set $1
   local.get $5
   i32.load8_u
   i32.store8
   local.get $0
   local.tee $5
   i32.const 1
   i32.add
   local.set $0
   local.get $5
   local.get $1
   local.tee $5
   i32.const 1
   i32.add
   local.set $1
   local.get $5
   i32.load8_u
   i32.store8
   local.get $0
   local.tee $5
   i32.const 1
   i32.add
   local.set $0
   local.get $5
   local.get $1
   local.tee $5
   i32.const 1
   i32.add
   local.set $1
   local.get $5
   i32.load8_u
   i32.store8
   local.get $0
   local.tee $5
   i32.const 1
   i32.add
   local.set $0
   local.get $5
   local.get $1
   local.tee $5
   i32.const 1
   i32.add
   local.set $1
   local.get $5
   i32.load8_u
   i32.store8
   local.get $0
   local.tee $5
   i32.const 1
   i32.add
   local.set $0
   local.get $5
   local.get $1
   local.tee $5
   i32.const 1
   i32.add
   local.set $1
   local.get $5
   i32.load8_u
   i32.store8
   local.get $0
   local.tee $5
   i32.const 1
   i32.add
   local.set $0
   local.get $5
   local.get $1
   local.tee $5
   i32.const 1
   i32.add
   local.set $1
   local.get $5
   i32.load8_u
   i32.store8
   local.get $0
   local.tee $5
   i32.const 1
   i32.add
   local.set $0
   local.get $5
   local.get $1
   local.tee $5
   i32.const 1
   i32.add
   local.set $1
   local.get $5
   i32.load8_u
   i32.store8
   local.get $0
   local.tee $5
   i32.const 1
   i32.add
   local.set $0
   local.get $5
   local.get $1
   local.tee $5
   i32.const 1
   i32.add
   local.set $1
   local.get $5
   i32.load8_u
   i32.store8
   local.get $0
   local.tee $5
   i32.const 1
   i32.add
   local.set $0
   local.get $5
   local.get $1
   local.tee $5
   i32.const 1
   i32.add
   local.set $1
   local.get $5
   i32.load8_u
   i32.store8
   local.get $0
   local.tee $5
   i32.const 1
   i32.add
   local.set $0
   local.get $5
   local.get $1
   local.tee $5
   i32.const 1
   i32.add
   local.set $1
   local.get $5
   i32.load8_u
   i32.store8
   local.get $0
   local.tee $5
   i32.const 1
   i32.add
   local.set $0
   local.get $5
   local.get $1
   local.tee $5
   i32.const 1
   i32.add
   local.set $1
   local.get $5
   i32.load8_u
   i32.store8
   local.get $0
   local.tee $5
   i32.const 1
   i32.add
   local.set $0
   local.get $5
   local.get $1
   local.tee $5
   i32.const 1
   i32.add
   local.set $1
   local.get $5
   i32.load8_u
   i32.store8
   local.get $0
   local.tee $5
   i32.const 1
   i32.add
   local.set $0
   local.get $5
   local.get $1
   local.tee $5
   i32.const 1
   i32.add
   local.set $1
   local.get $5
   i32.load8_u
   i32.store8
  end
  local.get $2
  i32.const 8
  i32.and
  if
   local.get $0
   local.tee $5
   i32.const 1
   i32.add
   local.set $0
   local.get $5
   local.get $1
   local.tee $5
   i32.const 1
   i32.add
   local.set $1
   local.get $5
   i32.load8_u
   i32.store8
   local.get $0
   local.tee $5
   i32.const 1
   i32.add
   local.set $0
   local.get $5
   local.get $1
   local.tee $5
   i32.const 1
   i32.add
   local.set $1
   local.get $5
   i32.load8_u
   i32.store8
   local.get $0
   local.tee $5
   i32.const 1
   i32.add
   local.set $0
   local.get $5
   local.get $1
   local.tee $5
   i32.const 1
   i32.add
   local.set $1
   local.get $5
   i32.load8_u
   i32.store8
   local.get $0
   local.tee $5
   i32.const 1
   i32.add
   local.set $0
   local.get $5
   local.get $1
   local.tee $5
   i32.const 1
   i32.add
   local.set $1
   local.get $5
   i32.load8_u
   i32.store8
   local.get $0
   local.tee $5
   i32.const 1
   i32.add
   local.set $0
   local.get $5
   local.get $1
   local.tee $5
   i32.const 1
   i32.add
   local.set $1
   local.get $5
   i32.load8_u
   i32.store8
   local.get $0
   local.tee $5
   i32.const 1
   i32.add
   local.set $0
   local.get $5
   local.get $1
   local.tee $5
   i32.const 1
   i32.add
   local.set $1
   local.get $5
   i32.load8_u
   i32.store8
   local.get $0
   local.tee $5
   i32.const 1
   i32.add
   local.set $0
   local.get $5
   local.get $1
   local.tee $5
   i32.const 1
   i32.add
   local.set $1
   local.get $5
   i32.load8_u
   i32.store8
   local.get $0
   local.tee $5
   i32.const 1
   i32.add
   local.set $0
   local.get $5
   local.get $1
   local.tee $5
   i32.const 1
   i32.add
   local.set $1
   local.get $5
   i32.load8_u
   i32.store8
  end
  local.get $2
  i32.const 4
  i32.and
  if
   local.get $0
   local.tee $5
   i32.const 1
   i32.add
   local.set $0
   local.get $5
   local.get $1
   local.tee $5
   i32.const 1
   i32.add
   local.set $1
   local.get $5
   i32.load8_u
   i32.store8
   local.get $0
   local.tee $5
   i32.const 1
   i32.add
   local.set $0
   local.get $5
   local.get $1
   local.tee $5
   i32.const 1
   i32.add
   local.set $1
   local.get $5
   i32.load8_u
   i32.store8
   local.get $0
   local.tee $5
   i32.const 1
   i32.add
   local.set $0
   local.get $5
   local.get $1
   local.tee $5
   i32.const 1
   i32.add
   local.set $1
   local.get $5
   i32.load8_u
   i32.store8
   local.get $0
   local.tee $5
   i32.const 1
   i32.add
   local.set $0
   local.get $5
   local.get $1
   local.tee $5
   i32.const 1
   i32.add
   local.set $1
   local.get $5
   i32.load8_u
   i32.store8
  end
  local.get $2
  i32.const 2
  i32.and
  if
   local.get $0
   local.tee $5
   i32.const 1
   i32.add
   local.set $0
   local.get $5
   local.get $1
   local.tee $5
   i32.const 1
   i32.add
   local.set $1
   local.get $5
   i32.load8_u
   i32.store8
   local.get $0
   local.tee $5
   i32.const 1
   i32.add
   local.set $0
   local.get $5
   local.get $1
   local.tee $5
   i32.const 1
   i32.add
   local.set $1
   local.get $5
   i32.load8_u
   i32.store8
  end
  local.get $2
  i32.const 1
  i32.and
  if
   local.get $0
   local.tee $5
   i32.const 1
   i32.add
   local.set $0
   local.get $5
   local.get $1
   local.tee $5
   i32.const 1
   i32.add
   local.set $1
   local.get $5
   i32.load8_u
   i32.store8
  end
 )
 (func $~lib/memory/memory.copy (param $0 i32) (param $1 i32) (param $2 i32)
  (local $3 i32)
  (local $4 i32)
  (local $5 i32)
  (local $6 i32)
  (local $7 i32)
  block $~lib/util/memory/memmove|inlined.0
   local.get $0
   local.set $5
   local.get $1
   local.set $4
   local.get $2
   local.set $3
   local.get $5
   local.get $4
   i32.eq
   if
    br $~lib/util/memory/memmove|inlined.0
   end
   i32.const 0
   i32.const 1
   i32.lt_s
   drop
   local.get $4
   local.get $5
   i32.sub
   local.get $3
   i32.sub
   i32.const 0
   local.get $3
   i32.const 1
   i32.shl
   i32.sub
   i32.le_u
   if
    local.get $5
    local.get $4
    local.get $3
    call $~lib/util/memory/memcpy
    br $~lib/util/memory/memmove|inlined.0
   end
   local.get $5
   local.get $4
   i32.lt_u
   if
    i32.const 0
    i32.const 2
    i32.lt_s
    drop
    local.get $4
    i32.const 7
    i32.and
    local.get $5
    i32.const 7
    i32.and
    i32.eq
    if
     loop $while-continue|0
      local.get $5
      i32.const 7
      i32.and
      local.set $6
      local.get $6
      if
       local.get $3
       i32.eqz
       if
        br $~lib/util/memory/memmove|inlined.0
       end
       local.get $3
       i32.const 1
       i32.sub
       local.set $3
       local.get $5
       local.tee $7
       i32.const 1
       i32.add
       local.set $5
       local.get $7
       local.get $4
       local.tee $7
       i32.const 1
       i32.add
       local.set $4
       local.get $7
       i32.load8_u
       i32.store8
       br $while-continue|0
      end
     end
     loop $while-continue|1
      local.get $3
      i32.const 8
      i32.ge_u
      local.set $6
      local.get $6
      if
       local.get $5
       local.get $4
       i64.load
       i64.store
       local.get $3
       i32.const 8
       i32.sub
       local.set $3
       local.get $5
       i32.const 8
       i32.add
       local.set $5
       local.get $4
       i32.const 8
       i32.add
       local.set $4
       br $while-continue|1
      end
     end
    end
    loop $while-continue|2
     local.get $3
     local.set $6
     local.get $6
     if
      local.get $5
      local.tee $7
      i32.const 1
      i32.add
      local.set $5
      local.get $7
      local.get $4
      local.tee $7
      i32.const 1
      i32.add
      local.set $4
      local.get $7
      i32.load8_u
      i32.store8
      local.get $3
      i32.const 1
      i32.sub
      local.set $3
      br $while-continue|2
     end
    end
   else
    i32.const 0
    i32.const 2
    i32.lt_s
    drop
    local.get $4
    i32.const 7
    i32.and
    local.get $5
    i32.const 7
    i32.and
    i32.eq
    if
     loop $while-continue|3
      local.get $5
      local.get $3
      i32.add
      i32.const 7
      i32.and
      local.set $6
      local.get $6
      if
       local.get $3
       i32.eqz
       if
        br $~lib/util/memory/memmove|inlined.0
       end
       local.get $5
       local.get $3
       i32.const 1
       i32.sub
       local.tee $3
       i32.add
       local.get $4
       local.get $3
       i32.add
       i32.load8_u
       i32.store8
       br $while-continue|3
      end
     end
     loop $while-continue|4
      local.get $3
      i32.const 8
      i32.ge_u
      local.set $6
      local.get $6
      if
       local.get $3
       i32.const 8
       i32.sub
       local.set $3
       local.get $5
       local.get $3
       i32.add
       local.get $4
       local.get $3
       i32.add
       i64.load
       i64.store
       br $while-continue|4
      end
     end
    end
    loop $while-continue|5
     local.get $3
     local.set $6
     local.get $6
     if
      local.get $5
      local.get $3
      i32.const 1
      i32.sub
      local.tee $3
      i32.add
      local.get $4
      local.get $3
      i32.add
      i32.load8_u
      i32.store8
      br $while-continue|5
     end
    end
   end
  end
 )
 (func $~lib/rt/tlsf/freeBlock (param $0 i32) (param $1 i32)
  i32.const 0
  drop
  local.get $1
  local.get $1
  i32.load
  i32.const 1
  i32.or
  call $~lib/rt/common/BLOCK#set:mmInfo
  local.get $0
  local.get $1
  call $~lib/rt/tlsf/insertBlock
 )
 (func $~lib/rt/tlsf/moveBlock (param $0 i32) (param $1 i32) (param $2 i32) (result i32)
  (local $3 i32)
  local.get $0
  local.get $2
  call $~lib/rt/tlsf/allocateBlock
  local.set $3
  local.get $3
  i32.const 4
  i32.add
  local.get $1
  i32.const 4
  i32.add
  local.get $1
  i32.load
  i32.const 3
  i32.const -1
  i32.xor
  i32.and
  call $~lib/memory/memory.copy
  local.get $1
  global.get $~lib/memory/__heap_base
  i32.ge_u
  if
   i32.const 0
   drop
   local.get $0
   local.get $1
   call $~lib/rt/tlsf/freeBlock
  end
  local.get $3
 )
 (func $~lib/rt/tlsf/reallocateBlock (param $0 i32) (param $1 i32) (param $2 i32) (result i32)
  (local $3 i32)
  (local $4 i32)
  (local $5 i32)
  (local $6 i32)
  (local $7 i32)
  (local $8 i32)
  local.get $2
  call $~lib/rt/tlsf/prepareSize
  local.set $3
  local.get $1
  i32.load
  local.set $4
  local.get $4
  i32.const 3
  i32.const -1
  i32.xor
  i32.and
  local.set $5
  local.get $3
  local.get $5
  i32.le_u
  if
   local.get $0
   local.get $1
   local.get $3
   call $~lib/rt/tlsf/prepareBlock
   i32.const 0
   drop
   local.get $1
   return
  end
  local.get $1
  local.set $6
  local.get $6
  i32.const 4
  i32.add
  local.get $6
  i32.load
  i32.const 3
  i32.const -1
  i32.xor
  i32.and
  i32.add
  local.set $7
  local.get $7
  i32.load
  local.set $8
  local.get $8
  i32.const 1
  i32.and
  if
   local.get $5
   i32.const 4
   i32.add
   local.get $8
   i32.const 3
   i32.const -1
   i32.xor
   i32.and
   i32.add
   local.set $6
   local.get $6
   local.get $3
   i32.ge_u
   if
    local.get $0
    local.get $7
    call $~lib/rt/tlsf/removeBlock
    local.get $1
    local.get $4
    i32.const 3
    i32.and
    local.get $6
    i32.or
    call $~lib/rt/common/BLOCK#set:mmInfo
    local.get $0
    local.get $1
    local.get $3
    call $~lib/rt/tlsf/prepareBlock
    i32.const 0
    drop
    local.get $1
    return
   end
  end
  local.get $0
  local.get $1
  local.get $2
  call $~lib/rt/tlsf/moveBlock
 )
 (func $~lib/rt/tlsf/__realloc (param $0 i32) (param $1 i32) (result i32)
  global.get $~lib/rt/tlsf/ROOT
  i32.eqz
  if
   call $~lib/rt/tlsf/initialize
  end
  local.get $0
  global.get $~lib/memory/__heap_base
  i32.lt_u
  if (result i32)
   global.get $~lib/rt/tlsf/ROOT
   local.get $0
   call $~lib/rt/tlsf/checkUsedBlock
   local.get $1
   call $~lib/rt/tlsf/moveBlock
  else
   global.get $~lib/rt/tlsf/ROOT
   local.get $0
   call $~lib/rt/tlsf/checkUsedBlock
   local.get $1
   call $~lib/rt/tlsf/reallocateBlock
  end
  i32.const 4
  i32.add
 )
 (func $~lib/rt/tcms/__renew (param $0 i32) (param $1 i32) (result i32)
  (local $2 i32)
  (local $3 i32)
  (local $4 i32)
  (local $5 i32)
  (local $6 i32)
  (local $7 i32)
  global.get $~lib/rt/tcms/state
  i32.const 0
  i32.eq
  if
   call $~lib/rt/tcms/init
  end
  local.get $1
  i32.const 1073741804
  i32.gt_u
  if
   i32.const 352
   i32.const 208
   i32.const 261
   i32.const 30
   call $~lib/builtins/abort
   unreachable
  end
  local.get $0
  local.set $2
  local.get $2
  i32.const 20
  i32.sub
  local.set $3
  local.get $0
  global.get $~lib/memory/__heap_base
  i32.gt_u
  if
   global.get $~lib/rt/tcms/total
   i32.const 1
   i32.sub
   global.set $~lib/rt/tcms/total
   global.get $~lib/rt/tcms/totalMem
   local.get $3
   call $~lib/rt/tcms/Object#get:size
   i32.sub
   global.set $~lib/rt/tcms/totalMem
  end
  local.get $3
  call $~lib/rt/tcms/Object#get:next
  local.set $4
  local.get $3
  i32.load offset=8
  local.set $5
  local.get $0
  i32.const 16
  i32.sub
  i32.const 16
  local.get $1
  i32.add
  call $~lib/rt/tlsf/__realloc
  i32.const 16
  i32.add
  local.set $6
  local.get $6
  local.set $2
  local.get $2
  i32.const 20
  i32.sub
  local.set $7
  local.get $7
  local.get $1
  call $~lib/rt/tcms/Object#set:rtSize
  local.get $4
  if
   i32.const 1
   drop
   local.get $5
   if (result i32)
    local.get $5
    local.get $7
    i32.load offset=8
    i32.eq
   else
    i32.const 0
   end
   if (result i32)
    local.get $4
    local.get $7
    call $~lib/rt/tcms/Object#get:next
    i32.eq
   else
    i32.const 0
   end
   i32.eqz
   if
    i32.const 0
    i32.const 208
    i32.const 274
    i32.const 16
    call $~lib/builtins/abort
    unreachable
   end
   local.get $4
   local.get $7
   call $~lib/rt/tcms/Object#set:prev
   local.get $5
   local.get $7
   call $~lib/rt/tcms/Object#set:next
   global.get $~lib/rt/tcms/iter
   local.get $3
   i32.eq
   if
    local.get $7
    global.set $~lib/rt/tcms/iter
   end
  else
   i32.const 1
   drop
   local.get $5
   i32.eqz
   i32.eqz
   if
    i32.const 0
    i32.const 208
    i32.const 279
    i32.const 16
    call $~lib/builtins/abort
    unreachable
   end
   local.get $6
   global.get $~lib/memory/__heap_base
   i32.gt_u
   if
    i32.const 1
    drop
    local.get $7
    call $~lib/rt/tcms/Object#get:next
    i32.eqz
    if (result i32)
     local.get $7
     i32.load offset=8
     i32.eqz
    else
     i32.const 0
    end
    i32.eqz
    if
     i32.const 0
     i32.const 208
     i32.const 282
     i32.const 18
     call $~lib/builtins/abort
     unreachable
    end
    global.get $~lib/rt/tcms/fromSpace
    local.get $7
    call $~lib/rt/tcms/ObjectList#push
    local.get $7
    global.get $~lib/rt/tcms/white
    call $~lib/rt/tcms/Object#set:color
   end
  end
  local.get $6
  global.get $~lib/memory/__heap_base
  i32.gt_u
  if
   global.get $~lib/rt/tcms/total
   i32.const 1
   i32.add
   global.set $~lib/rt/tcms/total
   global.get $~lib/rt/tcms/totalMem
   local.get $7
   call $~lib/rt/tcms/Object#get:size
   i32.add
   global.set $~lib/rt/tcms/totalMem
  end
  local.get $6
 )
 (func $~lib/array/ensureSize (param $0 i32) (param $1 i32) (param $2 i32)
  (local $3 i32)
  (local $4 i32)
  (local $5 i32)
  (local $6 i32)
  local.get $0
  i32.load offset=8
  local.set $3
  local.get $1
  local.get $3
  local.get $2
  i32.shr_u
  i32.gt_u
  if
   local.get $1
   i32.const 1073741820
   local.get $2
   i32.shr_u
   i32.gt_u
   if
    i32.const 416
    i32.const 464
    i32.const 14
    i32.const 48
    call $~lib/builtins/abort
    unreachable
   end
   local.get $0
   i32.load
   local.set $4
   local.get $1
   local.get $2
   i32.shl
   local.set $5
   local.get $4
   local.get $5
   call $~lib/rt/tcms/__renew
   local.set $6
   local.get $6
   local.get $3
   i32.add
   i32.const 0
   local.get $5
   local.get $3
   i32.sub
   call $~lib/memory/memory.fill
   local.get $6
   local.get $4
   i32.ne
   if
    local.get $0
    local.get $6
    i32.store
    local.get $0
    local.get $6
    i32.store offset=4
   end
   local.get $0
   local.get $5
   i32.store offset=8
  end
 )
 (func $~lib/array/Array<extends-baseaggregate/A2>#set:length_ (param $0 i32) (param $1 i32)
  local.get $0
  local.get $1
  i32.store offset=12
 )
 (func $~lib/array/Array<extends-baseaggregate/A2>#push (param $0 i32) (param $1 i32) (result i32)
  (local $2 i32)
  (local $3 i32)
  local.get $0
  i32.load offset=12
  local.set $2
  local.get $2
  i32.const 1
  i32.add
  local.set $3
  local.get $0
  local.get $3
  i32.const 2
  call $~lib/array/ensureSize
  i32.const 1
  drop
  local.get $0
  i32.load offset=4
  local.get $2
  i32.const 2
  i32.shl
  i32.add
  local.get $1
  i32.store
  local.get $0
  local.get $1
  i32.const 1
  call $~lib/rt/tcms/__link
  local.get $0
  local.get $3
  call $~lib/array/Array<extends-baseaggregate/A2>#set:length_
  local.get $3
 )
 (func $start:extends-baseaggregate
  (local $0 i32)
  (local $1 i32)
  global.get $extends-baseaggregate/poolA
  i32.const 0
  call $extends-baseaggregate/A2#constructor
  call $~lib/array/Array<extends-baseaggregate/A2>#push
  drop
 )
 (func $~start
  call $start:extends-baseaggregate
 )
)<|MERGE_RESOLUTION|>--- conflicted
+++ resolved
@@ -10,38 +10,23 @@
  (type $i32_i32_i32_i32_=>_none (func (param i32 i32 i32 i32)))
  (import "env" "abort" (func $~lib/builtins/abort (param i32 i32 i32 i32)))
  (memory $0 1)
-<<<<<<< HEAD
- (data (i32.const 12) "\14\00\00\00\00\00\00\00\00\00\00\00\00\00\00\00\00\00\00\00")
- (data (i32.const 44) "$\00\00\00\00\00\00\00\00\00\00\00\07\00\00\00\10\00\00\00 \00\00\00 \00\00\00\00\00\00\00\00\00\00\00")
- (data (i32.const 92) "\14\00\00\00\00\00\00\00\00\00\00\00\00\00\00\00\00\00\00\00")
- (data (i32.const 124) "$\00\00\00\00\00\00\00\00\00\00\00\08\00\00\00\10\00\00\00p\00\00\00p\00\00\00\00\00\00\00\00\00\00\00")
- (data (i32.const 160) "\00\00\00\00\00\00\00\00\00\00\00\00\00\00\00\00\00\00\00\00")
- (data (i32.const 188) "4\00\00\00\00\00\00\00\00\00\00\00\01\00\00\00\1e\00\00\00~\00l\00i\00b\00/\00r\00t\00/\00t\00c\00m\00s\00.\00t\00s\00\00\00")
- (data (i32.const 240) "\00\00\00\00\00\00\00\00\00\00\00\00\00\00\00\00\00\00\00\00")
- (data (i32.const 268) "4\00\00\00\00\00\00\00\00\00\00\00\01\00\00\00\1e\00\00\00~\00l\00i\00b\00/\00r\00t\00/\00t\00l\00s\00f\00.\00t\00s\00\00\00")
- (data (i32.const 332) "<\00\00\00\00\00\00\00\00\00\00\00\01\00\00\00(\00\00\00a\00l\00l\00o\00c\00a\00t\00i\00o\00n\00 \00t\00o\00o\00 \00l\00a\00r\00g\00e\00")
- (data (i32.const 396) "0\00\00\00\00\00\00\00\00\00\00\00\01\00\00\00\1c\00\00\00I\00n\00v\00a\00l\00i\00d\00 \00l\00e\00n\00g\00t\00h\00")
- (data (i32.const 444) "0\00\00\00\00\00\00\00\00\00\00\00\01\00\00\00\1a\00\00\00~\00l\00i\00b\00/\00a\00r\00r\00a\00y\00.\00t\00s\00\00\00")
-=======
- (data (i32.const 12) "\1c\00\00\00\01\00\00\00\00\00\00\00\00\00\00\00\00\00\00\00\00\00\00\00\00\00\00\00\00\00\00\00")
- (data (i32.const 44) ",\00\00\00\01\00\00\00\00\00\00\00\07\00\00\00\10\00\00\00 \00\00\00 \00\00\00\00\00\00\00\00\00\00\00\00\00\00\00\00\00\00\00\00\00\00\00")
- (data (i32.const 92) "\1c\00\00\00\01\00\00\00\00\00\00\00\00\00\00\00\00\00\00\00\00\00\00\00\00\00\00\00\00\00\00\00")
- (data (i32.const 124) ",\00\00\00\01\00\00\00\00\00\00\00\08\00\00\00\10\00\00\00p\00\00\00p\00\00\00\00\00\00\00\00\00\00\00\00\00\00\00\00\00\00\00\00\00\00\00")
- (data (i32.const 172) "<\00\00\00\01\00\00\00\00\00\00\00\01\00\00\00(\00\00\00a\00l\00l\00o\00c\00a\00t\00i\00o\00n\00 \00t\00o\00o\00 \00l\00a\00r\00g\00e\00\00\00\00\00")
- (data (i32.const 236) "<\00\00\00\01\00\00\00\00\00\00\00\01\00\00\00\1e\00\00\00~\00l\00i\00b\00/\00r\00t\00/\00p\00u\00r\00e\00.\00t\00s\00\00\00\00\00\00\00\00\00\00\00\00\00\00\00")
- (data (i32.const 300) "<\00\00\00\01\00\00\00\00\00\00\00\01\00\00\00\1e\00\00\00~\00l\00i\00b\00/\00r\00t\00/\00t\00l\00s\00f\00.\00t\00s\00\00\00\00\00\00\00\00\00\00\00\00\00\00\00")
- (data (i32.const 364) ",\00\00\00\01\00\00\00\00\00\00\00\01\00\00\00\1c\00\00\00I\00n\00v\00a\00l\00i\00d\00 \00l\00e\00n\00g\00t\00h\00")
- (data (i32.const 412) ",\00\00\00\01\00\00\00\00\00\00\00\01\00\00\00\1a\00\00\00~\00l\00i\00b\00/\00a\00r\00r\00a\00y\00.\00t\00s\00\00\00")
- (data (i32.const 460) "<\00\00\00\01\00\00\00\00\00\00\00\01\00\00\00$\00\00\00I\00n\00d\00e\00x\00 \00o\00u\00t\00 \00o\00f\00 \00r\00a\00n\00g\00e\00\00\00\00\00\00\00\00\00")
- (data (i32.const 524) ",\00\00\00\01\00\00\00\00\00\00\00\01\00\00\00\14\00\00\00~\00l\00i\00b\00/\00r\00t\00.\00t\00s\00\00\00\00\00\00\00\00\00")
- (data (i32.const 576) "\t\00\00\00 \00\00\00\00\00\00\00 \00\00\00\00\00\00\00 \00\00\00\00\00\00\00 \00\00\00\00\00\00\00 \00\00\00\00\00\00\00\00\00\00\00\00\00\00\00\00\00\00\00\04\00\00\00\"A\00\00\00\00\00\00\"A\00\00\00\00\00\00")
->>>>>>> c54dd649
+ (data (i32.const 12) "\1c\00\00\00\00\00\00\00\00\00\00\00\00\00\00\00\00\00\00\00\00\00\00\00\00\00\00\00\00\00\00\00")
+ (data (i32.const 44) ",\00\00\00\00\00\00\00\00\00\00\00\07\00\00\00\10\00\00\00 \00\00\00 \00\00\00\00\00\00\00\00\00\00\00\00\00\00\00\00\00\00\00\00\00\00\00")
+ (data (i32.const 92) "\1c\00\00\00\00\00\00\00\00\00\00\00\00\00\00\00\00\00\00\00\00\00\00\00\00\00\00\00\00\00\00\00")
+ (data (i32.const 124) ",\00\00\00\00\00\00\00\00\00\00\00\08\00\00\00\10\00\00\00p\00\00\00p\00\00\00\00\00\00\00\00\00\00\00\00\00\00\00\00\00\00\00\00\00\00\00")
+ (data (i32.const 176) "\00\00\00\00\00\00\00\00\00\00\00\00\00\00\00\00\00\00\00\00")
+ (data (i32.const 204) "<\00\00\00\00\00\00\00\00\00\00\00\01\00\00\00\1e\00\00\00~\00l\00i\00b\00/\00r\00t\00/\00t\00c\00m\00s\00.\00t\00s\00\00\00\00\00\00\00\00\00\00\00\00\00\00\00")
+ (data (i32.const 272) "\00\00\00\00\00\00\00\00\00\00\00\00\00\00\00\00\00\00\00\00")
+ (data (i32.const 300) "<\00\00\00\00\00\00\00\00\00\00\00\01\00\00\00\1e\00\00\00~\00l\00i\00b\00/\00r\00t\00/\00t\00l\00s\00f\00.\00t\00s\00\00\00\00\00\00\00\00\00\00\00\00\00\00\00")
+ (data (i32.const 364) "<\00\00\00\00\00\00\00\00\00\00\00\01\00\00\00(\00\00\00a\00l\00l\00o\00c\00a\00t\00i\00o\00n\00 \00t\00o\00o\00 \00l\00a\00r\00g\00e\00\00\00\00\00")
+ (data (i32.const 428) ",\00\00\00\00\00\00\00\00\00\00\00\01\00\00\00\1c\00\00\00I\00n\00v\00a\00l\00i\00d\00 \00l\00e\00n\00g\00t\00h\00")
+ (data (i32.const 476) ",\00\00\00\00\00\00\00\00\00\00\00\01\00\00\00\1a\00\00\00~\00l\00i\00b\00/\00a\00r\00r\00a\00y\00.\00t\00s\00\00\00")
  (table $0 1 funcref)
  (global $extends-baseaggregate/poolB i32 (i32.const 64))
  (global $extends-baseaggregate/poolA i32 (i32.const 144))
  (global $~lib/rt/tcms/state (mut i32) (i32.const 0))
- (global $~lib/rt/tcms/fromSpace (mut i32) (i32.const 160))
- (global $~lib/rt/tcms/toSpace (mut i32) (i32.const 240))
+ (global $~lib/rt/tcms/fromSpace (mut i32) (i32.const 176))
+ (global $~lib/rt/tcms/toSpace (mut i32) (i32.const 272))
  (global $~lib/rt/tcms/iter (mut i32) (i32.const 0))
  (global $~lib/rt/tlsf/ROOT (mut i32) (i32.const 0))
  (global $~lib/ASC_LOW_MEMORY_LIMIT i32 (i32.const 0))
@@ -49,7 +34,7 @@
  (global $~lib/ASC_SHRINK_LEVEL i32 (i32.const 0))
  (global $~lib/rt/tcms/total (mut i32) (i32.const 0))
  (global $~lib/rt/tcms/totalMem (mut i32) (i32.const 0))
- (global $~lib/memory/__heap_base i32 (i32.const 492))
+ (global $~lib/memory/__heap_base i32 (i32.const 524))
  (export "memory" (memory $0))
  (start $~start)
  (func $~lib/rt/tcms/Object#set:nextWithColor (param $0 i32) (param $1 i32)
@@ -80,7 +65,7 @@
   i32.eqz
   if (result i32)
    i32.const 0
-   i32.const 208
+   i32.const 224
    i32.const 153
    i32.const 17
    call $~lib/builtins/abort
@@ -100,7 +85,7 @@
   i32.eqz
   if (result i32)
    i32.const 0
-   i32.const 208
+   i32.const 224
    i32.const 153
    i32.const 17
    call $~lib/builtins/abort
@@ -156,7 +141,7 @@
   i32.eqz
   if
    i32.const 0
-   i32.const 288
+   i32.const 320
    i32.const 272
    i32.const 14
    call $~lib/builtins/abort
@@ -183,7 +168,7 @@
   i32.eqz
   if
    i32.const 0
-   i32.const 288
+   i32.const 320
    i32.const 274
    i32.const 14
    call $~lib/builtins/abort
@@ -237,7 +222,7 @@
   i32.eqz
   if
    i32.const 0
-   i32.const 288
+   i32.const 320
    i32.const 287
    i32.const 14
    call $~lib/builtins/abort
@@ -369,7 +354,7 @@
   i32.eqz
   if
    i32.const 0
-   i32.const 288
+   i32.const 320
    i32.const 200
    i32.const 14
    call $~lib/builtins/abort
@@ -386,7 +371,7 @@
   i32.eqz
   if
    i32.const 0
-   i32.const 288
+   i32.const 320
    i32.const 202
    i32.const 14
    call $~lib/builtins/abort
@@ -481,7 +466,7 @@
    i32.eqz
    if
     i32.const 0
-    i32.const 288
+    i32.const 320
     i32.const 223
     i32.const 16
     call $~lib/builtins/abort
@@ -546,7 +531,7 @@
   i32.eqz
   if
    i32.const 0
-   i32.const 288
+   i32.const 320
    i32.const 238
    i32.const 14
    call $~lib/builtins/abort
@@ -564,7 +549,7 @@
   i32.eqz
   if
    i32.const 0
-   i32.const 288
+   i32.const 320
    i32.const 239
    i32.const 14
    call $~lib/builtins/abort
@@ -623,7 +608,7 @@
   i32.eqz
   if
    i32.const 0
-   i32.const 288
+   i32.const 320
    i32.const 255
    i32.const 14
    call $~lib/builtins/abort
@@ -728,7 +713,7 @@
   i32.eqz
   if
    i32.const 0
-   i32.const 288
+   i32.const 320
    i32.const 380
    i32.const 14
    call $~lib/builtins/abort
@@ -771,7 +756,7 @@
    i32.eqz
    if
     i32.const 0
-    i32.const 288
+    i32.const 320
     i32.const 387
     i32.const 16
     call $~lib/builtins/abort
@@ -804,7 +789,7 @@
    i32.eqz
    if
     i32.const 0
-    i32.const 288
+    i32.const 320
     i32.const 400
     i32.const 5
     call $~lib/builtins/abort
@@ -1043,8 +1028,8 @@
   i32.const 1073741820
   i32.ge_u
   if
-   i32.const 352
-   i32.const 288
+   i32.const 384
+   i32.const 320
    i32.const 461
    i32.const 30
    call $~lib/builtins/abort
@@ -1128,7 +1113,7 @@
   i32.eqz
   if
    i32.const 0
-   i32.const 288
+   i32.const 320
    i32.const 333
    i32.const 14
    call $~lib/builtins/abort
@@ -1193,7 +1178,7 @@
     i32.eqz
     if
      i32.const 0
-     i32.const 288
+     i32.const 320
      i32.const 346
      i32.const 18
      call $~lib/builtins/abort
@@ -1344,7 +1329,7 @@
   i32.eqz
   if
    i32.const 0
-   i32.const 288
+   i32.const 320
    i32.const 360
    i32.const 14
    call $~lib/builtins/abort
@@ -1453,7 +1438,7 @@
    i32.eqz
    if
     i32.const 0
-    i32.const 288
+    i32.const 320
     i32.const 499
     i32.const 16
     call $~lib/builtins/abort
@@ -1473,7 +1458,7 @@
   i32.eqz
   if
    i32.const 0
-   i32.const 288
+   i32.const 320
    i32.const 501
    i32.const 14
    call $~lib/builtins/abort
@@ -1528,7 +1513,7 @@
   i32.eqz
   if
    i32.const 0
-   i32.const 208
+   i32.const 224
    i32.const 142
    i32.const 5
    call $~lib/builtins/abort
@@ -1543,7 +1528,7 @@
   i32.eqz
   if (result i32)
    i32.const 0
-   i32.const 208
+   i32.const 224
    i32.const 144
    i32.const 16
    call $~lib/builtins/abort
@@ -1558,7 +1543,7 @@
   i32.eqz
   if (result i32)
    i32.const 0
-   i32.const 208
+   i32.const 224
    i32.const 145
    i32.const 16
    call $~lib/builtins/abort
@@ -1573,7 +1558,7 @@
   i32.eqz
   if (result i32)
    i32.const 0
-   i32.const 208
+   i32.const 224
    i32.const 146
    i32.const 17
    call $~lib/builtins/abort
@@ -1588,7 +1573,7 @@
   i32.eqz
   if (result i32)
    i32.const 0
-   i32.const 208
+   i32.const 224
    i32.const 147
    i32.const 17
    call $~lib/builtins/abort
@@ -1937,7 +1922,7 @@
    i32.eqz
    if
     i32.const 0
-    i32.const 208
+    i32.const 224
     i32.const 120
     i32.const 7
     call $~lib/builtins/abort
@@ -1951,7 +1936,7 @@
   i32.eqz
   if (result i32)
    i32.const 0
-   i32.const 208
+   i32.const 224
    i32.const 123
    i32.const 17
    call $~lib/builtins/abort
@@ -1976,7 +1961,7 @@
    i32.eqz
    if (result i32)
     i32.const 0
-    i32.const 208
+    i32.const 224
     i32.const 130
     i32.const 30
     call $~lib/builtins/abort
@@ -2016,7 +2001,7 @@
   i32.eqz
   if
    i32.const 0
-   i32.const 208
+   i32.const 224
    i32.const 299
    i32.const 14
    call $~lib/builtins/abort
@@ -2130,7 +2115,7 @@
   i32.eqz
   if
    i32.const 0
-   i32.const 288
+   i32.const 320
    i32.const 564
    i32.const 3
    call $~lib/builtins/abort
@@ -3568,8 +3553,8 @@
   i32.const 1073741804
   i32.gt_u
   if
-   i32.const 352
-   i32.const 208
+   i32.const 384
+   i32.const 224
    i32.const 261
    i32.const 30
    call $~lib/builtins/abort
@@ -3644,7 +3629,7 @@
    i32.eqz
    if
     i32.const 0
-    i32.const 208
+    i32.const 224
     i32.const 274
     i32.const 16
     call $~lib/builtins/abort
@@ -3671,7 +3656,7 @@
    i32.eqz
    if
     i32.const 0
-    i32.const 208
+    i32.const 224
     i32.const 279
     i32.const 16
     call $~lib/builtins/abort
@@ -3696,7 +3681,7 @@
     i32.eqz
     if
      i32.const 0
-     i32.const 208
+     i32.const 224
      i32.const 282
      i32.const 18
      call $~lib/builtins/abort
@@ -3746,8 +3731,8 @@
    i32.shr_u
    i32.gt_u
    if
-    i32.const 416
-    i32.const 464
+    i32.const 448
+    i32.const 496
     i32.const 14
     i32.const 48
     call $~lib/builtins/abort
