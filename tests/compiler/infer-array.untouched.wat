(module
 (type $i32_i32_=>_i32 (func (param i32 i32) (result i32)))
 (type $none_=>_none (func))
 (type $i32_=>_none (func (param i32)))
 (type $i32_i32_i32_=>_none (func (param i32 i32 i32)))
 (type $i32_=>_i32 (func (param i32) (result i32)))
 (type $i32_i32_=>_f32 (func (param i32 i32) (result f32)))
 (type $i32_i32_=>_f64 (func (param i32 i32) (result f64)))
 (type $i32_i32_i32_i32_=>_none (func (param i32 i32 i32 i32)))
 (type $i32_i32_i32_=>_i32 (func (param i32 i32 i32) (result i32)))
 (type $i32_i32_i32_i32_=>_i32 (func (param i32 i32 i32 i32) (result i32)))
 (import "env" "abort" (func $~lib/builtins/abort (param i32 i32 i32 i32)))
 (memory $0 1)
 (data (i32.const 16) "\0c\00\00\00\01\00\00\00\00\00\00\00\0c\00\00\00\01\00\00\00\02\00\00\00\03\00\00\00")
 (data (i32.const 48) "$\00\00\00\01\00\00\00\01\00\00\00$\00\00\00I\00n\00d\00e\00x\00 \00o\00u\00t\00 \00o\00f\00 \00r\00a\00n\00g\00e\00")
 (data (i32.const 112) "\1a\00\00\00\01\00\00\00\01\00\00\00\1a\00\00\00~\00l\00i\00b\00/\00a\00r\00r\00a\00y\00.\00t\00s\00")
 (data (i32.const 160) "\18\00\00\00\01\00\00\00\00\00\00\00\18\00\00\00\00\00\00\00\00\00\f0?\00\00\00\00\00\00\00@\00\00\00\00\00\00\08@")
 (data (i32.const 208) "\08\00\00\00\01\00\00\00\00\00\00\00\08\00\00\00\01\00\00\00\ff\ff\ff\ff")
 (data (i32.const 240) "\1c\00\00\00\01\00\00\00\01\00\00\00\1c\00\00\00i\00n\00f\00e\00r\00-\00a\00r\00r\00a\00y\00.\00t\00s\00")
 (data (i32.const 288) "\18\00\00\00\01\00\00\00\00\00\00\00\18\00\00\00\00\00\00\00\00\00\f0?\00\00\00\00\00\00\00@\00\00\00\00\00\00\08@")
 (data (i32.const 336) "\0c\00\00\00\01\00\00\00\00\00\00\00\0c\00\00\00\00\00\80?\00\00\00@\00\00@@")
 (data (i32.const 368) "\02\00\00\00\01\00\00\00\01\00\00\00\02\00\00\00a\00")
 (data (i32.const 400) "\08\00\00\00\01\00\00\00\00\00\00\00\08\00\00\00\00\00\00\00\80\01\00\00")
 (data (i32.const 432) "\04\00\00\00\01\00\00\00\00\00\00\00\04\00\00\00\00\00\00\00")
 (data (i32.const 464) "\08\00\00\00\01\00\00\00\00\00\00\00\08\00\00\00\00\00\00\00\00\00\00\00")
 (data (i32.const 496) "\08\00\00\00\01\00\00\00\00\00\00\00\08\00\00\00\01\00\00\00\00\00\00\00")
 (data (i32.const 528) "\08\00\00\00\01\00\00\00\00\00\00\00\08\00\00\00\00\00\00\00\01\00\00\00")
 (data (i32.const 560) "\04\00\00\00\01\00\00\00\00\00\00\00\04\00\00\00\01\00\00\00")
 (data (i32.const 592) "\04\00\00\00\01\00\00\00\00\00\00\00\04\00\00\00\02\00\00\00")
 (data (i32.const 624) "^\00\00\00\01\00\00\00\01\00\00\00^\00\00\00E\00l\00e\00m\00e\00n\00t\00 \00t\00y\00p\00e\00 \00m\00u\00s\00t\00 \00b\00e\00 \00n\00u\00l\00l\00a\00b\00l\00e\00 \00i\00f\00 \00a\00r\00r\00a\00y\00 \00i\00s\00 \00h\00o\00l\00e\00y\00")
 (table $0 1 funcref)
 (global $~lib/rt/stub/startOffset (mut i32) (i32.const 0))
 (global $~lib/rt/stub/offset (mut i32) (i32.const 0))
 (global $~lib/ASC_SHRINK_LEVEL i32 (i32.const 0))
 (global $~lib/heap/__heap_base i32 (i32.const 736))
 (export "memory" (memory $0))
 (start $~start)
 (func $~lib/rt/stub/maybeGrowMemory (; 1 ;) (param $0 i32)
  (local $1 i32)
  (local $2 i32)
  (local $3 i32)
  (local $4 i32)
  (local $5 i32)
  memory.size
  local.set $1
  local.get $1
  i32.const 16
  i32.shl
  local.set $2
  local.get $0
  local.get $2
  i32.gt_u
  if
   local.get $0
   local.get $2
   i32.sub
   i32.const 65535
   i32.add
   i32.const 65535
   i32.const -1
   i32.xor
   i32.and
   i32.const 16
   i32.shr_u
   local.set $3
   local.get $1
   local.tee $4
   local.get $3
   local.tee $5
   local.get $4
   local.get $5
   i32.gt_s
   select
   local.set $4
   local.get $4
   memory.grow
   i32.const 0
   i32.lt_s
   if
    local.get $3
    memory.grow
    i32.const 0
    i32.lt_s
    if
     unreachable
    end
   end
  end
  local.get $0
  global.set $~lib/rt/stub/offset
 )
 (func $~lib/rt/stub/__alloc (; 2 ;) (param $0 i32) (param $1 i32) (result i32)
  (local $2 i32)
  (local $3 i32)
  (local $4 i32)
  (local $5 i32)
  (local $6 i32)
  local.get $0
  i32.const 1073741808
  i32.gt_u
  if
   unreachable
  end
  global.get $~lib/rt/stub/offset
  i32.const 16
  i32.add
  local.set $2
  local.get $0
  i32.const 15
  i32.add
  i32.const 15
  i32.const -1
  i32.xor
  i32.and
  local.tee $3
  i32.const 16
  local.tee $4
  local.get $3
  local.get $4
  i32.gt_u
  select
  local.set $5
  local.get $2
  local.get $5
  i32.add
  call $~lib/rt/stub/maybeGrowMemory
  local.get $2
  i32.const 16
  i32.sub
  local.set $6
  local.get $6
  local.get $5
  i32.store
  local.get $6
  i32.const 1
  i32.store offset=4
  local.get $6
  local.get $1
  i32.store offset=8
  local.get $6
  local.get $0
  i32.store offset=12
  local.get $2
 )
 (func $~lib/util/memory/memcpy (; 3 ;) (param $0 i32) (param $1 i32) (param $2 i32)
  (local $3 i32)
  (local $4 i32)
  (local $5 i32)
  (local $6 i32)
  loop $while-continue|0
   local.get $2
   if (result i32)
    local.get $1
    i32.const 3
    i32.and
   else
    i32.const 0
   end
   local.set $5
   local.get $5
   if
    local.get $0
    local.tee $6
    i32.const 1
    i32.add
    local.set $0
    local.get $6
    local.get $1
    local.tee $6
    i32.const 1
    i32.add
    local.set $1
    local.get $6
    i32.load8_u
    i32.store8
    local.get $2
    i32.const 1
    i32.sub
    local.set $2
    br $while-continue|0
   end
  end
  local.get $0
  i32.const 3
  i32.and
  i32.const 0
  i32.eq
  if
   loop $while-continue|1
    local.get $2
    i32.const 16
    i32.ge_u
    local.set $5
    local.get $5
    if
     local.get $0
     local.get $1
     i32.load
     i32.store
     local.get $0
     i32.const 4
     i32.add
     local.get $1
     i32.const 4
     i32.add
     i32.load
     i32.store
     local.get $0
     i32.const 8
     i32.add
     local.get $1
     i32.const 8
     i32.add
     i32.load
     i32.store
     local.get $0
     i32.const 12
     i32.add
     local.get $1
     i32.const 12
     i32.add
     i32.load
     i32.store
     local.get $1
     i32.const 16
     i32.add
     local.set $1
     local.get $0
     i32.const 16
     i32.add
     local.set $0
     local.get $2
     i32.const 16
     i32.sub
     local.set $2
     br $while-continue|1
    end
   end
   local.get $2
   i32.const 8
   i32.and
   if
    local.get $0
    local.get $1
    i32.load
    i32.store
    local.get $0
    i32.const 4
    i32.add
    local.get $1
    i32.const 4
    i32.add
    i32.load
    i32.store
    local.get $0
    i32.const 8
    i32.add
    local.set $0
    local.get $1
    i32.const 8
    i32.add
    local.set $1
   end
   local.get $2
   i32.const 4
   i32.and
   if
    local.get $0
    local.get $1
    i32.load
    i32.store
    local.get $0
    i32.const 4
    i32.add
    local.set $0
    local.get $1
    i32.const 4
    i32.add
    local.set $1
   end
   local.get $2
   i32.const 2
   i32.and
   if
    local.get $0
    local.get $1
    i32.load16_u
    i32.store16
    local.get $0
    i32.const 2
    i32.add
    local.set $0
    local.get $1
    i32.const 2
    i32.add
    local.set $1
   end
   local.get $2
   i32.const 1
   i32.and
   if
    local.get $0
    local.tee $5
    i32.const 1
    i32.add
    local.set $0
    local.get $5
    local.get $1
    local.tee $5
    i32.const 1
    i32.add
    local.set $1
    local.get $5
    i32.load8_u
    i32.store8
   end
   return
  end
  local.get $2
  i32.const 32
  i32.ge_u
  if
   block $break|2
    block $case2|2
     block $case1|2
      block $case0|2
       local.get $0
       i32.const 3
       i32.and
       local.set $5
       local.get $5
       i32.const 1
       i32.eq
       br_if $case0|2
       local.get $5
       i32.const 2
       i32.eq
       br_if $case1|2
       local.get $5
       i32.const 3
       i32.eq
       br_if $case2|2
       br $break|2
      end
      local.get $1
      i32.load
      local.set $3
      local.get $0
      local.tee $5
      i32.const 1
      i32.add
      local.set $0
      local.get $5
      local.get $1
      local.tee $5
      i32.const 1
      i32.add
      local.set $1
      local.get $5
      i32.load8_u
      i32.store8
      local.get $0
      local.tee $5
      i32.const 1
      i32.add
      local.set $0
      local.get $5
      local.get $1
      local.tee $5
      i32.const 1
      i32.add
      local.set $1
      local.get $5
      i32.load8_u
      i32.store8
      local.get $0
      local.tee $5
      i32.const 1
      i32.add
      local.set $0
      local.get $5
      local.get $1
      local.tee $5
      i32.const 1
      i32.add
      local.set $1
      local.get $5
      i32.load8_u
      i32.store8
      local.get $2
      i32.const 3
      i32.sub
      local.set $2
      loop $while-continue|3
       local.get $2
       i32.const 17
       i32.ge_u
       local.set $5
       local.get $5
       if
        local.get $1
        i32.const 1
        i32.add
        i32.load
        local.set $4
        local.get $0
        local.get $3
        i32.const 24
        i32.shr_u
        local.get $4
        i32.const 8
        i32.shl
        i32.or
        i32.store
        local.get $1
        i32.const 5
        i32.add
        i32.load
        local.set $3
        local.get $0
        i32.const 4
        i32.add
        local.get $4
        i32.const 24
        i32.shr_u
        local.get $3
        i32.const 8
        i32.shl
        i32.or
        i32.store
        local.get $1
        i32.const 9
        i32.add
        i32.load
        local.set $4
        local.get $0
        i32.const 8
        i32.add
        local.get $3
        i32.const 24
        i32.shr_u
        local.get $4
        i32.const 8
        i32.shl
        i32.or
        i32.store
        local.get $1
        i32.const 13
        i32.add
        i32.load
        local.set $3
        local.get $0
        i32.const 12
        i32.add
        local.get $4
        i32.const 24
        i32.shr_u
        local.get $3
        i32.const 8
        i32.shl
        i32.or
        i32.store
        local.get $1
        i32.const 16
        i32.add
        local.set $1
        local.get $0
        i32.const 16
        i32.add
        local.set $0
        local.get $2
        i32.const 16
        i32.sub
        local.set $2
        br $while-continue|3
       end
      end
      br $break|2
     end
     local.get $1
     i32.load
     local.set $3
     local.get $0
     local.tee $5
     i32.const 1
     i32.add
     local.set $0
     local.get $5
     local.get $1
     local.tee $5
     i32.const 1
     i32.add
     local.set $1
     local.get $5
     i32.load8_u
     i32.store8
     local.get $0
     local.tee $5
     i32.const 1
     i32.add
     local.set $0
     local.get $5
     local.get $1
     local.tee $5
     i32.const 1
     i32.add
     local.set $1
     local.get $5
     i32.load8_u
     i32.store8
     local.get $2
     i32.const 2
     i32.sub
     local.set $2
     loop $while-continue|4
      local.get $2
      i32.const 18
      i32.ge_u
      local.set $5
      local.get $5
      if
       local.get $1
       i32.const 2
       i32.add
       i32.load
       local.set $4
       local.get $0
       local.get $3
       i32.const 16
       i32.shr_u
       local.get $4
       i32.const 16
       i32.shl
       i32.or
       i32.store
       local.get $1
       i32.const 6
       i32.add
       i32.load
       local.set $3
       local.get $0
       i32.const 4
       i32.add
       local.get $4
       i32.const 16
       i32.shr_u
       local.get $3
       i32.const 16
       i32.shl
       i32.or
       i32.store
       local.get $1
       i32.const 10
       i32.add
       i32.load
       local.set $4
       local.get $0
       i32.const 8
       i32.add
       local.get $3
       i32.const 16
       i32.shr_u
       local.get $4
       i32.const 16
       i32.shl
       i32.or
       i32.store
       local.get $1
       i32.const 14
       i32.add
       i32.load
       local.set $3
       local.get $0
       i32.const 12
       i32.add
       local.get $4
       i32.const 16
       i32.shr_u
       local.get $3
       i32.const 16
       i32.shl
       i32.or
       i32.store
       local.get $1
       i32.const 16
       i32.add
       local.set $1
       local.get $0
       i32.const 16
       i32.add
       local.set $0
       local.get $2
       i32.const 16
       i32.sub
       local.set $2
       br $while-continue|4
      end
     end
     br $break|2
    end
    local.get $1
    i32.load
    local.set $3
    local.get $0
    local.tee $5
    i32.const 1
    i32.add
    local.set $0
    local.get $5
    local.get $1
    local.tee $5
    i32.const 1
    i32.add
    local.set $1
    local.get $5
    i32.load8_u
    i32.store8
    local.get $2
    i32.const 1
    i32.sub
    local.set $2
    loop $while-continue|5
     local.get $2
     i32.const 19
     i32.ge_u
     local.set $5
     local.get $5
     if
      local.get $1
      i32.const 3
      i32.add
      i32.load
      local.set $4
      local.get $0
      local.get $3
      i32.const 8
      i32.shr_u
      local.get $4
      i32.const 24
      i32.shl
      i32.or
      i32.store
      local.get $1
      i32.const 7
      i32.add
      i32.load
      local.set $3
      local.get $0
      i32.const 4
      i32.add
      local.get $4
      i32.const 8
      i32.shr_u
      local.get $3
      i32.const 24
      i32.shl
      i32.or
      i32.store
      local.get $1
      i32.const 11
      i32.add
      i32.load
      local.set $4
      local.get $0
      i32.const 8
      i32.add
      local.get $3
      i32.const 8
      i32.shr_u
      local.get $4
      i32.const 24
      i32.shl
      i32.or
      i32.store
      local.get $1
      i32.const 15
      i32.add
      i32.load
      local.set $3
      local.get $0
      i32.const 12
      i32.add
      local.get $4
      i32.const 8
      i32.shr_u
      local.get $3
      i32.const 24
      i32.shl
      i32.or
      i32.store
      local.get $1
      i32.const 16
      i32.add
      local.set $1
      local.get $0
      i32.const 16
      i32.add
      local.set $0
      local.get $2
      i32.const 16
      i32.sub
      local.set $2
      br $while-continue|5
     end
    end
    br $break|2
   end
  end
  local.get $2
  i32.const 16
  i32.and
  if
   local.get $0
   local.tee $5
   i32.const 1
   i32.add
   local.set $0
   local.get $5
   local.get $1
   local.tee $5
   i32.const 1
   i32.add
   local.set $1
   local.get $5
   i32.load8_u
   i32.store8
   local.get $0
   local.tee $5
   i32.const 1
   i32.add
   local.set $0
   local.get $5
   local.get $1
   local.tee $5
   i32.const 1
   i32.add
   local.set $1
   local.get $5
   i32.load8_u
   i32.store8
   local.get $0
   local.tee $5
   i32.const 1
   i32.add
   local.set $0
   local.get $5
   local.get $1
   local.tee $5
   i32.const 1
   i32.add
   local.set $1
   local.get $5
   i32.load8_u
   i32.store8
   local.get $0
   local.tee $5
   i32.const 1
   i32.add
   local.set $0
   local.get $5
   local.get $1
   local.tee $5
   i32.const 1
   i32.add
   local.set $1
   local.get $5
   i32.load8_u
   i32.store8
   local.get $0
   local.tee $5
   i32.const 1
   i32.add
   local.set $0
   local.get $5
   local.get $1
   local.tee $5
   i32.const 1
   i32.add
   local.set $1
   local.get $5
   i32.load8_u
   i32.store8
   local.get $0
   local.tee $5
   i32.const 1
   i32.add
   local.set $0
   local.get $5
   local.get $1
   local.tee $5
   i32.const 1
   i32.add
   local.set $1
   local.get $5
   i32.load8_u
   i32.store8
   local.get $0
   local.tee $5
   i32.const 1
   i32.add
   local.set $0
   local.get $5
   local.get $1
   local.tee $5
   i32.const 1
   i32.add
   local.set $1
   local.get $5
   i32.load8_u
   i32.store8
   local.get $0
   local.tee $5
   i32.const 1
   i32.add
   local.set $0
   local.get $5
   local.get $1
   local.tee $5
   i32.const 1
   i32.add
   local.set $1
   local.get $5
   i32.load8_u
   i32.store8
   local.get $0
   local.tee $5
   i32.const 1
   i32.add
   local.set $0
   local.get $5
   local.get $1
   local.tee $5
   i32.const 1
   i32.add
   local.set $1
   local.get $5
   i32.load8_u
   i32.store8
   local.get $0
   local.tee $5
   i32.const 1
   i32.add
   local.set $0
   local.get $5
   local.get $1
   local.tee $5
   i32.const 1
   i32.add
   local.set $1
   local.get $5
   i32.load8_u
   i32.store8
   local.get $0
   local.tee $5
   i32.const 1
   i32.add
   local.set $0
   local.get $5
   local.get $1
   local.tee $5
   i32.const 1
   i32.add
   local.set $1
   local.get $5
   i32.load8_u
   i32.store8
   local.get $0
   local.tee $5
   i32.const 1
   i32.add
   local.set $0
   local.get $5
   local.get $1
   local.tee $5
   i32.const 1
   i32.add
   local.set $1
   local.get $5
   i32.load8_u
   i32.store8
   local.get $0
   local.tee $5
   i32.const 1
   i32.add
   local.set $0
   local.get $5
   local.get $1
   local.tee $5
   i32.const 1
   i32.add
   local.set $1
   local.get $5
   i32.load8_u
   i32.store8
   local.get $0
   local.tee $5
   i32.const 1
   i32.add
   local.set $0
   local.get $5
   local.get $1
   local.tee $5
   i32.const 1
   i32.add
   local.set $1
   local.get $5
   i32.load8_u
   i32.store8
   local.get $0
   local.tee $5
   i32.const 1
   i32.add
   local.set $0
   local.get $5
   local.get $1
   local.tee $5
   i32.const 1
   i32.add
   local.set $1
   local.get $5
   i32.load8_u
   i32.store8
   local.get $0
   local.tee $5
   i32.const 1
   i32.add
   local.set $0
   local.get $5
   local.get $1
   local.tee $5
   i32.const 1
   i32.add
   local.set $1
   local.get $5
   i32.load8_u
   i32.store8
  end
  local.get $2
  i32.const 8
  i32.and
  if
   local.get $0
   local.tee $5
   i32.const 1
   i32.add
   local.set $0
   local.get $5
   local.get $1
   local.tee $5
   i32.const 1
   i32.add
   local.set $1
   local.get $5
   i32.load8_u
   i32.store8
   local.get $0
   local.tee $5
   i32.const 1
   i32.add
   local.set $0
   local.get $5
   local.get $1
   local.tee $5
   i32.const 1
   i32.add
   local.set $1
   local.get $5
   i32.load8_u
   i32.store8
   local.get $0
   local.tee $5
   i32.const 1
   i32.add
   local.set $0
   local.get $5
   local.get $1
   local.tee $5
   i32.const 1
   i32.add
   local.set $1
   local.get $5
   i32.load8_u
   i32.store8
   local.get $0
   local.tee $5
   i32.const 1
   i32.add
   local.set $0
   local.get $5
   local.get $1
   local.tee $5
   i32.const 1
   i32.add
   local.set $1
   local.get $5
   i32.load8_u
   i32.store8
   local.get $0
   local.tee $5
   i32.const 1
   i32.add
   local.set $0
   local.get $5
   local.get $1
   local.tee $5
   i32.const 1
   i32.add
   local.set $1
   local.get $5
   i32.load8_u
   i32.store8
   local.get $0
   local.tee $5
   i32.const 1
   i32.add
   local.set $0
   local.get $5
   local.get $1
   local.tee $5
   i32.const 1
   i32.add
   local.set $1
   local.get $5
   i32.load8_u
   i32.store8
   local.get $0
   local.tee $5
   i32.const 1
   i32.add
   local.set $0
   local.get $5
   local.get $1
   local.tee $5
   i32.const 1
   i32.add
   local.set $1
   local.get $5
   i32.load8_u
   i32.store8
   local.get $0
   local.tee $5
   i32.const 1
   i32.add
   local.set $0
   local.get $5
   local.get $1
   local.tee $5
   i32.const 1
   i32.add
   local.set $1
   local.get $5
   i32.load8_u
   i32.store8
  end
  local.get $2
  i32.const 4
  i32.and
  if
   local.get $0
   local.tee $5
   i32.const 1
   i32.add
   local.set $0
   local.get $5
   local.get $1
   local.tee $5
   i32.const 1
   i32.add
   local.set $1
   local.get $5
   i32.load8_u
   i32.store8
   local.get $0
   local.tee $5
   i32.const 1
   i32.add
   local.set $0
   local.get $5
   local.get $1
   local.tee $5
   i32.const 1
   i32.add
   local.set $1
   local.get $5
   i32.load8_u
   i32.store8
   local.get $0
   local.tee $5
   i32.const 1
   i32.add
   local.set $0
   local.get $5
   local.get $1
   local.tee $5
   i32.const 1
   i32.add
   local.set $1
   local.get $5
   i32.load8_u
   i32.store8
   local.get $0
   local.tee $5
   i32.const 1
   i32.add
   local.set $0
   local.get $5
   local.get $1
   local.tee $5
   i32.const 1
   i32.add
   local.set $1
   local.get $5
   i32.load8_u
   i32.store8
  end
  local.get $2
  i32.const 2
  i32.and
  if
   local.get $0
   local.tee $5
   i32.const 1
   i32.add
   local.set $0
   local.get $5
   local.get $1
   local.tee $5
   i32.const 1
   i32.add
   local.set $1
   local.get $5
   i32.load8_u
   i32.store8
   local.get $0
   local.tee $5
   i32.const 1
   i32.add
   local.set $0
   local.get $5
   local.get $1
   local.tee $5
   i32.const 1
   i32.add
   local.set $1
   local.get $5
   i32.load8_u
   i32.store8
  end
  local.get $2
  i32.const 1
  i32.and
  if
   local.get $0
   local.tee $5
   i32.const 1
   i32.add
   local.set $0
   local.get $5
   local.get $1
   local.tee $5
   i32.const 1
   i32.add
   local.set $1
   local.get $5
   i32.load8_u
   i32.store8
  end
 )
 (func $~lib/memory/memory.copy (; 4 ;) (param $0 i32) (param $1 i32) (param $2 i32)
  (local $3 i32)
  (local $4 i32)
  (local $5 i32)
  (local $6 i32)
  (local $7 i32)
  block $~lib/util/memory/memmove|inlined.0
   local.get $0
   local.set $5
   local.get $1
   local.set $4
   local.get $2
   local.set $3
   local.get $5
   local.get $4
   i32.eq
   if
    br $~lib/util/memory/memmove|inlined.0
   end
   local.get $4
   local.get $3
   i32.add
   local.get $5
   i32.le_u
   if (result i32)
    i32.const 1
   else
    local.get $5
    local.get $3
    i32.add
    local.get $4
    i32.le_u
   end
   if
    local.get $5
    local.get $4
    local.get $3
    call $~lib/util/memory/memcpy
    br $~lib/util/memory/memmove|inlined.0
   end
   local.get $5
   local.get $4
   i32.lt_u
   if
    local.get $4
    i32.const 7
    i32.and
    local.get $5
    i32.const 7
    i32.and
    i32.eq
    if
     loop $while-continue|0
      local.get $5
      i32.const 7
      i32.and
      local.set $6
      local.get $6
      if
       local.get $3
       i32.eqz
       if
        br $~lib/util/memory/memmove|inlined.0
       end
       local.get $3
       i32.const 1
       i32.sub
       local.set $3
       local.get $5
       local.tee $7
       i32.const 1
       i32.add
       local.set $5
       local.get $7
       local.get $4
       local.tee $7
       i32.const 1
       i32.add
       local.set $4
       local.get $7
       i32.load8_u
       i32.store8
       br $while-continue|0
      end
     end
     loop $while-continue|1
      local.get $3
      i32.const 8
      i32.ge_u
      local.set $6
      local.get $6
      if
       local.get $5
       local.get $4
       i64.load
       i64.store
       local.get $3
       i32.const 8
       i32.sub
       local.set $3
       local.get $5
       i32.const 8
       i32.add
       local.set $5
       local.get $4
       i32.const 8
       i32.add
       local.set $4
       br $while-continue|1
      end
     end
    end
    loop $while-continue|2
     local.get $3
     local.set $6
     local.get $6
     if
      local.get $5
      local.tee $7
      i32.const 1
      i32.add
      local.set $5
      local.get $7
      local.get $4
      local.tee $7
      i32.const 1
      i32.add
      local.set $4
      local.get $7
      i32.load8_u
      i32.store8
      local.get $3
      i32.const 1
      i32.sub
      local.set $3
      br $while-continue|2
     end
    end
   else
    local.get $4
    i32.const 7
    i32.and
    local.get $5
    i32.const 7
    i32.and
    i32.eq
    if
     loop $while-continue|3
      local.get $5
      local.get $3
      i32.add
      i32.const 7
      i32.and
      local.set $6
      local.get $6
      if
       local.get $3
       i32.eqz
       if
        br $~lib/util/memory/memmove|inlined.0
       end
       local.get $5
       local.get $3
       i32.const 1
       i32.sub
       local.tee $3
       i32.add
       local.get $4
       local.get $3
       i32.add
       i32.load8_u
       i32.store8
       br $while-continue|3
      end
     end
     loop $while-continue|4
      local.get $3
      i32.const 8
      i32.ge_u
      local.set $6
      local.get $6
      if
       local.get $3
       i32.const 8
       i32.sub
       local.set $3
       local.get $5
       local.get $3
       i32.add
       local.get $4
       local.get $3
       i32.add
       i64.load
       i64.store
       br $while-continue|4
      end
     end
    end
    loop $while-continue|5
     local.get $3
     local.set $6
     local.get $6
     if
      local.get $5
      local.get $3
      i32.const 1
      i32.sub
      local.tee $3
      i32.add
      local.get $4
      local.get $3
      i32.add
      i32.load8_u
      i32.store8
      br $while-continue|5
     end
    end
   end
  end
 )
 (func $~lib/rt/__allocBuffer (; 5 ;) (param $0 i32) (param $1 i32) (param $2 i32) (result i32)
  (local $3 i32)
  local.get $0
  local.get $1
  call $~lib/rt/stub/__alloc
  local.set $3
  local.get $2
  if
   local.get $3
   local.get $2
   local.get $0
   call $~lib/memory/memory.copy
  end
  local.get $3
 )
 (func $~lib/rt/stub/__retain (; 6 ;) (param $0 i32) (result i32)
  local.get $0
 )
 (func $~lib/rt/__allocArray (; 7 ;) (param $0 i32) (param $1 i32) (param $2 i32) (param $3 i32) (result i32)
  (local $4 i32)
  (local $5 i32)
  (local $6 i32)
  i32.const 16
  local.get $2
  call $~lib/rt/stub/__alloc
  local.set $4
  local.get $0
  local.get $1
  i32.shl
  local.set $5
  local.get $5
  i32.const 0
  local.get $3
  call $~lib/rt/__allocBuffer
  local.set $6
  local.get $4
  local.get $6
  call $~lib/rt/stub/__retain
  i32.store
  local.get $4
  local.get $6
  i32.store offset=4
  local.get $4
  local.get $5
  i32.store offset=8
  local.get $4
  local.get $0
  i32.store offset=12
  local.get $4
 )
 (func $~lib/array/Array<i32>#__unchecked_get (; 8 ;) (param $0 i32) (param $1 i32) (result i32)
  local.get $0
  i32.load offset=4
  local.get $1
  i32.const 2
  i32.shl
  i32.add
  i32.load
 )
 (func $~lib/array/Array<i32>#__get (; 9 ;) (param $0 i32) (param $1 i32) (result i32)
  (local $2 i32)
  local.get $1
  local.get $0
  i32.load offset=12
  i32.ge_u
  if
   i32.const 64
   i32.const 128
<<<<<<< HEAD
   i32.const 107
   i32.const 41
=======
   i32.const 104
   i32.const 42
>>>>>>> 13340ed5
   call $~lib/builtins/abort
   unreachable
  end
  local.get $0
  local.get $1
  call $~lib/array/Array<i32>#__unchecked_get
  local.set $2
  local.get $2
 )
 (func $~lib/rt/stub/__release (; 10 ;) (param $0 i32)
  nop
 )
 (func $~lib/array/Array<f64>#__unchecked_get (; 11 ;) (param $0 i32) (param $1 i32) (result f64)
  local.get $0
  i32.load offset=4
  local.get $1
  i32.const 3
  i32.shl
  i32.add
  f64.load
 )
 (func $~lib/array/Array<f64>#__get (; 12 ;) (param $0 i32) (param $1 i32) (result f64)
  (local $2 f64)
  local.get $1
  local.get $0
  i32.load offset=12
  i32.ge_u
  if
   i32.const 64
   i32.const 128
<<<<<<< HEAD
   i32.const 107
   i32.const 41
=======
   i32.const 104
   i32.const 42
>>>>>>> 13340ed5
   call $~lib/builtins/abort
   unreachable
  end
  local.get $0
  local.get $1
  call $~lib/array/Array<f64>#__unchecked_get
  local.set $2
  local.get $2
 )
 (func $~lib/array/Array<u32>#__unchecked_get (; 13 ;) (param $0 i32) (param $1 i32) (result i32)
  local.get $0
  i32.load offset=4
  local.get $1
  i32.const 2
  i32.shl
  i32.add
  i32.load
 )
 (func $~lib/array/Array<u32>#__get (; 14 ;) (param $0 i32) (param $1 i32) (result i32)
  (local $2 i32)
  local.get $1
  local.get $0
  i32.load offset=12
  i32.ge_u
  if
   i32.const 64
   i32.const 128
<<<<<<< HEAD
   i32.const 107
   i32.const 41
=======
   i32.const 104
   i32.const 42
>>>>>>> 13340ed5
   call $~lib/builtins/abort
   unreachable
  end
  local.get $0
  local.get $1
  call $~lib/array/Array<u32>#__unchecked_get
  local.set $2
  local.get $2
 )
 (func $~lib/array/Array<f32>#__unchecked_get (; 15 ;) (param $0 i32) (param $1 i32) (result f32)
  local.get $0
  i32.load offset=4
  local.get $1
  i32.const 2
  i32.shl
  i32.add
  f32.load
 )
 (func $~lib/array/Array<f32>#__get (; 16 ;) (param $0 i32) (param $1 i32) (result f32)
  (local $2 f32)
  local.get $1
  local.get $0
  i32.load offset=12
  i32.ge_u
  if
   i32.const 64
   i32.const 128
<<<<<<< HEAD
   i32.const 107
   i32.const 41
=======
   i32.const 104
   i32.const 42
>>>>>>> 13340ed5
   call $~lib/builtins/abort
   unreachable
  end
  local.get $0
  local.get $1
  call $~lib/array/Array<f32>#__unchecked_get
  local.set $2
  local.get $2
 )
 (func $infer-array/Ref#constructor (; 17 ;) (param $0 i32) (result i32)
  local.get $0
  i32.eqz
  if
   i32.const 0
   i32.const 7
   call $~lib/rt/stub/__alloc
   call $~lib/rt/stub/__retain
   local.set $0
  end
  local.get $0
 )
 (func $~lib/array/Array<infer-array/Ref | null>#__unchecked_get (; 18 ;) (param $0 i32) (param $1 i32) (result i32)
  local.get $0
  i32.load offset=4
  local.get $1
  i32.const 2
  i32.shl
  i32.add
  i32.load
  call $~lib/rt/stub/__retain
 )
 (func $~lib/array/Array<infer-array/Ref | null>#__get (; 19 ;) (param $0 i32) (param $1 i32) (result i32)
  (local $2 i32)
  local.get $1
  local.get $0
  i32.load offset=12
  i32.ge_u
  if
   i32.const 64
   i32.const 128
<<<<<<< HEAD
   i32.const 107
   i32.const 41
=======
   i32.const 104
   i32.const 42
>>>>>>> 13340ed5
   call $~lib/builtins/abort
   unreachable
  end
  local.get $0
  local.get $1
  call $~lib/array/Array<infer-array/Ref | null>#__unchecked_get
  local.set $2
  local.get $2
 )
 (func $~lib/array/Array<~lib/string/String | null>#__unchecked_get (; 20 ;) (param $0 i32) (param $1 i32) (result i32)
  local.get $0
  i32.load offset=4
  local.get $1
  i32.const 2
  i32.shl
  i32.add
  i32.load
  call $~lib/rt/stub/__retain
 )
 (func $~lib/array/Array<~lib/string/String | null>#__get (; 21 ;) (param $0 i32) (param $1 i32) (result i32)
  (local $2 i32)
  local.get $1
  local.get $0
  i32.load offset=12
  i32.ge_u
  if
   i32.const 64
   i32.const 128
<<<<<<< HEAD
   i32.const 107
   i32.const 41
=======
   i32.const 104
   i32.const 42
>>>>>>> 13340ed5
   call $~lib/builtins/abort
   unreachable
  end
  local.get $0
  local.get $1
  call $~lib/array/Array<~lib/string/String | null>#__unchecked_get
  local.set $2
  local.get $2
 )
 (func $~lib/array/Array<usize>#__unchecked_get (; 22 ;) (param $0 i32) (param $1 i32) (result i32)
  local.get $0
  i32.load offset=4
  local.get $1
  i32.const 2
  i32.shl
  i32.add
  i32.load
 )
 (func $~lib/array/Array<usize>#__get (; 23 ;) (param $0 i32) (param $1 i32) (result i32)
  (local $2 i32)
  local.get $1
  local.get $0
  i32.load offset=12
  i32.ge_u
  if
   i32.const 64
   i32.const 128
<<<<<<< HEAD
   i32.const 107
   i32.const 41
=======
   i32.const 104
   i32.const 42
>>>>>>> 13340ed5
   call $~lib/builtins/abort
   unreachable
  end
  local.get $0
  local.get $1
  call $~lib/array/Array<usize>#__unchecked_get
  local.set $2
  local.get $2
 )
 (func $~lib/array/Array<~lib/array/Array<i32>>#__unchecked_get (; 24 ;) (param $0 i32) (param $1 i32) (result i32)
  local.get $0
  i32.load offset=4
  local.get $1
  i32.const 2
  i32.shl
  i32.add
  i32.load
  call $~lib/rt/stub/__retain
 )
 (func $~lib/array/Array<~lib/array/Array<i32>>#__get (; 25 ;) (param $0 i32) (param $1 i32) (result i32)
  (local $2 i32)
  local.get $1
  local.get $0
  i32.load offset=12
  i32.ge_u
  if
   i32.const 64
   i32.const 128
<<<<<<< HEAD
   i32.const 107
   i32.const 41
=======
   i32.const 104
   i32.const 42
>>>>>>> 13340ed5
   call $~lib/builtins/abort
   unreachable
  end
  local.get $0
  local.get $1
  call $~lib/array/Array<~lib/array/Array<i32>>#__unchecked_get
  local.set $2
  local.get $2
  i32.eqz
  if
   local.get $2
   call $~lib/rt/stub/__release
   i32.const 640
   i32.const 128
<<<<<<< HEAD
   i32.const 111
   i32.const 39
=======
   i32.const 108
   i32.const 40
>>>>>>> 13340ed5
   call $~lib/builtins/abort
   unreachable
  end
  local.get $2
 )
 (func $start:infer-array (; 26 ;)
  (local $0 i32)
  (local $1 i32)
  (local $2 f32)
  (local $3 i32)
  (local $4 i32)
  global.get $~lib/heap/__heap_base
  i32.const 15
  i32.add
  i32.const 15
  i32.const -1
  i32.xor
  i32.and
  global.set $~lib/rt/stub/startOffset
  global.get $~lib/rt/stub/startOffset
  global.set $~lib/rt/stub/offset
  i32.const 3
  i32.const 2
  i32.const 3
  i32.const 32
  call $~lib/rt/__allocArray
  call $~lib/rt/stub/__retain
  local.set $1
  local.get $1
  call $~lib/rt/stub/__release
  i32.const 3
  i32.const 3
  i32.const 4
  i32.const 176
  call $~lib/rt/__allocArray
  call $~lib/rt/stub/__retain
  local.set $0
  local.get $0
  call $~lib/rt/stub/__release
  i32.const 2
  i32.const 2
  i32.const 5
  i32.const 224
  call $~lib/rt/__allocArray
  call $~lib/rt/stub/__retain
  local.set $1
  local.get $1
  i32.const 1
  call $~lib/array/Array<u32>#__get
  i32.const -1
  i32.eq
  i32.eqz
  if
   i32.const 0
   i32.const 256
   i32.const 14
   i32.const 3
   call $~lib/builtins/abort
   unreachable
  end
  local.get $1
  call $~lib/rt/stub/__release
  i32.const 3
  i32.const 3
  i32.const 4
  i32.const 304
  call $~lib/rt/__allocArray
  call $~lib/rt/stub/__retain
  local.set $0
  local.get $0
  call $~lib/rt/stub/__release
  i32.const 3
  i32.const 2
  i32.const 6
  i32.const 352
  call $~lib/rt/__allocArray
  call $~lib/rt/stub/__retain
  local.set $1
  local.get $1
  i32.const 1
  call $~lib/array/Array<f32>#__get
  local.set $2
  local.get $1
  call $~lib/rt/stub/__release
  i32.const 0
  call $infer-array/Ref#constructor
  local.set $1
  i32.const 0
  call $infer-array/Ref#constructor
  local.set $0
  i32.const 2
  i32.const 2
  i32.const 8
  i32.const 0
  call $~lib/rt/__allocArray
  call $~lib/rt/stub/__retain
  local.set $3
  local.get $3
  i32.load offset=4
  local.set $4
  local.get $4
  local.get $1
  call $~lib/rt/stub/__retain
  i32.store
  local.get $4
  local.get $0
  call $~lib/rt/stub/__retain
  i32.store offset=4
  local.get $3
  local.set $4
  local.get $1
  call $~lib/rt/stub/__release
  local.get $0
  call $~lib/rt/stub/__release
  local.get $4
  call $~lib/rt/stub/__release
  local.get $3
  call $~lib/rt/stub/__release
  i32.const 0
  call $infer-array/Ref#constructor
  local.set $3
  i32.const 0
  call $infer-array/Ref#constructor
  local.set $4
  i32.const 2
  i32.const 2
  i32.const 8
  i32.const 0
  call $~lib/rt/__allocArray
  call $~lib/rt/stub/__retain
  local.set $0
  local.get $0
  i32.load offset=4
  local.set $1
  local.get $1
  local.get $3
  call $~lib/rt/stub/__retain
  i32.store
  local.get $1
  local.get $4
  call $~lib/rt/stub/__retain
  i32.store offset=4
  local.get $0
  local.set $1
  local.get $3
  call $~lib/rt/stub/__release
  local.get $4
  call $~lib/rt/stub/__release
  local.get $1
  call $~lib/rt/stub/__release
  local.get $0
  call $~lib/rt/stub/__release
  i32.const 0
  call $infer-array/Ref#constructor
  local.set $0
  i32.const 2
  i32.const 2
  i32.const 8
  i32.const 0
  call $~lib/rt/__allocArray
  call $~lib/rt/stub/__retain
  local.set $1
  local.get $1
  i32.load offset=4
  local.set $4
  local.get $4
  local.get $0
  call $~lib/rt/stub/__retain
  i32.store
  local.get $4
  i32.const 0
  call $~lib/rt/stub/__retain
  i32.store offset=4
  local.get $1
  local.set $4
  local.get $0
  call $~lib/rt/stub/__release
  local.get $4
  call $~lib/rt/stub/__release
  local.get $1
  call $~lib/rt/stub/__release
  i32.const 2
  i32.const 2
  i32.const 9
  i32.const 416
  call $~lib/rt/__allocArray
  call $~lib/rt/stub/__retain
  local.set $4
  local.get $4
  call $~lib/rt/stub/__release
  local.get $1
  call $~lib/rt/stub/__release
  i32.const 1
  i32.const 2
  i32.const 10
  i32.const 448
  call $~lib/rt/__allocArray
  call $~lib/rt/stub/__retain
  local.set $4
  i32.const 2
  i32.const 2
  i32.const 10
  i32.const 480
  call $~lib/rt/__allocArray
  call $~lib/rt/stub/__retain
  local.set $0
  local.get $4
  call $~lib/rt/stub/__release
  local.get $0
  call $~lib/rt/stub/__release
  i32.const 2
  i32.const 2
  i32.const 3
  i32.const 512
  call $~lib/rt/__allocArray
  call $~lib/rt/stub/__retain
  local.set $4
  i32.const 2
  i32.const 2
  i32.const 3
  i32.const 544
  call $~lib/rt/__allocArray
  call $~lib/rt/stub/__retain
  local.set $1
  local.get $4
  call $~lib/rt/stub/__release
  local.get $1
  call $~lib/rt/stub/__release
  i32.const 2
  i32.const 2
  i32.const 11
  i32.const 0
  call $~lib/rt/__allocArray
  call $~lib/rt/stub/__retain
  local.set $1
  local.get $1
  i32.load offset=4
  local.set $4
  local.get $4
  i32.const 1
  i32.const 2
  i32.const 3
  i32.const 576
  call $~lib/rt/__allocArray
  call $~lib/rt/stub/__retain
  i32.store
  local.get $4
  i32.const 1
  i32.const 2
  i32.const 3
  i32.const 608
  call $~lib/rt/__allocArray
  call $~lib/rt/stub/__retain
  i32.store offset=4
  local.get $1
  local.set $4
  local.get $4
  call $~lib/rt/stub/__release
  local.get $1
  call $~lib/rt/stub/__release
 )
 (func $~start (; 27 ;)
  call $start:infer-array
 )
)<|MERGE_RESOLUTION|>--- conflicted
+++ resolved
@@ -1454,13 +1454,8 @@
   if
    i32.const 64
    i32.const 128
-<<<<<<< HEAD
    i32.const 107
-   i32.const 41
-=======
-   i32.const 104
    i32.const 42
->>>>>>> 13340ed5
    call $~lib/builtins/abort
    unreachable
   end
@@ -1491,13 +1486,8 @@
   if
    i32.const 64
    i32.const 128
-<<<<<<< HEAD
    i32.const 107
-   i32.const 41
-=======
-   i32.const 104
    i32.const 42
->>>>>>> 13340ed5
    call $~lib/builtins/abort
    unreachable
   end
@@ -1525,13 +1515,8 @@
   if
    i32.const 64
    i32.const 128
-<<<<<<< HEAD
    i32.const 107
-   i32.const 41
-=======
-   i32.const 104
    i32.const 42
->>>>>>> 13340ed5
    call $~lib/builtins/abort
    unreachable
   end
@@ -1559,13 +1544,8 @@
   if
    i32.const 64
    i32.const 128
-<<<<<<< HEAD
    i32.const 107
-   i32.const 41
-=======
-   i32.const 104
    i32.const 42
->>>>>>> 13340ed5
    call $~lib/builtins/abort
    unreachable
   end
@@ -1606,13 +1586,8 @@
   if
    i32.const 64
    i32.const 128
-<<<<<<< HEAD
    i32.const 107
-   i32.const 41
-=======
-   i32.const 104
    i32.const 42
->>>>>>> 13340ed5
    call $~lib/builtins/abort
    unreachable
   end
@@ -1641,13 +1616,8 @@
   if
    i32.const 64
    i32.const 128
-<<<<<<< HEAD
    i32.const 107
-   i32.const 41
-=======
-   i32.const 104
    i32.const 42
->>>>>>> 13340ed5
    call $~lib/builtins/abort
    unreachable
   end
@@ -1675,13 +1645,8 @@
   if
    i32.const 64
    i32.const 128
-<<<<<<< HEAD
    i32.const 107
-   i32.const 41
-=======
-   i32.const 104
    i32.const 42
->>>>>>> 13340ed5
    call $~lib/builtins/abort
    unreachable
   end
@@ -1710,13 +1675,8 @@
   if
    i32.const 64
    i32.const 128
-<<<<<<< HEAD
    i32.const 107
-   i32.const 41
-=======
-   i32.const 104
    i32.const 42
->>>>>>> 13340ed5
    call $~lib/builtins/abort
    unreachable
   end
@@ -1731,13 +1691,8 @@
    call $~lib/rt/stub/__release
    i32.const 640
    i32.const 128
-<<<<<<< HEAD
    i32.const 111
-   i32.const 39
-=======
-   i32.const 108
    i32.const 40
->>>>>>> 13340ed5
    call $~lib/builtins/abort
    unreachable
   end
