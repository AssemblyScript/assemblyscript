(module
 (type $i32_i32_=>_i32 (func (param i32 i32) (result i32)))
 (type $none_=>_none (func))
 (type $i32_=>_none (func (param i32)))
 (type $i32_i32_i32_=>_none (func (param i32 i32 i32)))
 (type $i32_=>_i32 (func (param i32) (result i32)))
 (type $i32_i32_=>_f32 (func (param i32 i32) (result f32)))
 (type $i32_i32_=>_f64 (func (param i32 i32) (result f64)))
 (type $i32_i32_i32_i32_=>_none (func (param i32 i32 i32 i32)))
 (type $i32_i32_i32_=>_i32 (func (param i32 i32 i32) (result i32)))
 (type $i32_i32_i32_i32_=>_i32 (func (param i32 i32 i32 i32) (result i32)))
 (import "env" "abort" (func $~lib/builtins/abort (param i32 i32 i32 i32)))
 (memory $0 1)
 (data (i32.const 16) "\0c\00\00\00\01\00\00\00\00\00\00\00\0c\00\00\00\01\00\00\00\02\00\00\00\03\00\00\00")
 (data (i32.const 48) "$\00\00\00\01\00\00\00\01\00\00\00$\00\00\00I\00n\00d\00e\00x\00 \00o\00u\00t\00 \00o\00f\00 \00r\00a\00n\00g\00e\00")
 (data (i32.const 112) "\1a\00\00\00\01\00\00\00\01\00\00\00\1a\00\00\00~\00l\00i\00b\00/\00a\00r\00r\00a\00y\00.\00t\00s\00")
 (data (i32.const 160) "\18\00\00\00\01\00\00\00\00\00\00\00\18\00\00\00\00\00\00\00\00\00\f0?\00\00\00\00\00\00\00@\00\00\00\00\00\00\08@")
 (data (i32.const 208) "\08\00\00\00\01\00\00\00\00\00\00\00\08\00\00\00\01\00\00\00\ff\ff\ff\ff")
 (data (i32.const 240) "\1c\00\00\00\01\00\00\00\01\00\00\00\1c\00\00\00i\00n\00f\00e\00r\00-\00a\00r\00r\00a\00y\00.\00t\00s\00")
 (data (i32.const 288) "\18\00\00\00\01\00\00\00\00\00\00\00\18\00\00\00\00\00\00\00\00\00\f0?\00\00\00\00\00\00\00@\00\00\00\00\00\00\08@")
 (data (i32.const 336) "\0c\00\00\00\01\00\00\00\00\00\00\00\0c\00\00\00\00\00\80?\00\00\00@\00\00@@")
 (data (i32.const 368) "\02\00\00\00\01\00\00\00\01\00\00\00\02\00\00\00a\00")
 (data (i32.const 400) "\08\00\00\00\01\00\00\00\00\00\00\00\08\00\00\00\00\00\00\00\80\01\00\00")
 (data (i32.const 432) "\04\00\00\00\01\00\00\00\00\00\00\00\04\00\00\00\00\00\00\00")
 (data (i32.const 464) "\08\00\00\00\01\00\00\00\00\00\00\00\08\00\00\00\00\00\00\00\00\00\00\00")
 (data (i32.const 496) "\08\00\00\00\01\00\00\00\00\00\00\00\08\00\00\00\01\00\00\00\00\00\00\00")
 (data (i32.const 528) "\08\00\00\00\01\00\00\00\00\00\00\00\08\00\00\00\00\00\00\00\01\00\00\00")
 (data (i32.const 560) "\04\00\00\00\01\00\00\00\00\00\00\00\04\00\00\00\01\00\00\00")
 (data (i32.const 592) "\04\00\00\00\01\00\00\00\00\00\00\00\04\00\00\00\02\00\00\00")
 (data (i32.const 624) "^\00\00\00\01\00\00\00\01\00\00\00^\00\00\00E\00l\00e\00m\00e\00n\00t\00 \00t\00y\00p\00e\00 \00m\00u\00s\00t\00 \00b\00e\00 \00n\00u\00l\00l\00a\00b\00l\00e\00 \00i\00f\00 \00a\00r\00r\00a\00y\00 \00i\00s\00 \00h\00o\00l\00e\00y\00")
 (table $0 1 funcref)
 (global $~lib/rt/stub/startOffset (mut i32) (i32.const 0))
 (global $~lib/rt/stub/offset (mut i32) (i32.const 0))
 (global $~lib/ASC_SHRINK_LEVEL i32 (i32.const 0))
 (global $~lib/heap/__heap_base i32 (i32.const 736))
 (export "memory" (memory $0))
 (start $~start)
 (func $~lib/rt/stub/maybeGrowMemory (; 1 ;) (param $0 i32)
  (local $1 i32)
  (local $2 i32)
  (local $3 i32)
  (local $4 i32)
  (local $5 i32)
  memory.size
  local.set $1
  local.get $1
  i32.const 16
  i32.shl
  local.set $2
  local.get $0
  local.get $2
  i32.gt_u
  if
   local.get $0
   local.get $2
   i32.sub
   i32.const 65535
   i32.add
   i32.const 65535
   i32.const -1
   i32.xor
   i32.and
   i32.const 16
   i32.shr_u
   local.set $3
   local.get $1
   local.tee $4
   local.get $3
   local.tee $5
   local.get $4
   local.get $5
   i32.gt_s
   select
   local.set $4
   local.get $4
   memory.grow
   i32.const 0
   i32.lt_s
   if
    local.get $3
    memory.grow
    i32.const 0
    i32.lt_s
    if
     unreachable
    end
   end
  end
  local.get $0
  global.set $~lib/rt/stub/offset
 )
 (func $~lib/rt/stub/__alloc (; 2 ;) (param $0 i32) (param $1 i32) (result i32)
  (local $2 i32)
  (local $3 i32)
  (local $4 i32)
  (local $5 i32)
  (local $6 i32)
  local.get $0
  i32.const 1073741808
  i32.gt_u
  if
   unreachable
  end
  global.get $~lib/rt/stub/offset
  i32.const 16
  i32.add
  local.set $2
  local.get $0
  i32.const 15
  i32.add
  i32.const 15
  i32.const -1
  i32.xor
  i32.and
  local.tee $3
  i32.const 16
  local.tee $4
  local.get $3
  local.get $4
  i32.gt_u
  select
  local.set $5
  local.get $2
  local.get $5
  i32.add
  call $~lib/rt/stub/maybeGrowMemory
  local.get $2
  i32.const 16
  i32.sub
  local.set $6
  local.get $6
  local.get $5
  i32.store
  local.get $6
  i32.const 1
  i32.store offset=4
  local.get $6
  local.get $1
  i32.store offset=8
  local.get $6
  local.get $0
  i32.store offset=12
  local.get $2
 )
 (func $~lib/util/memory/memcpy (; 3 ;) (param $0 i32) (param $1 i32) (param $2 i32)
  (local $3 i32)
  (local $4 i32)
  (local $5 i32)
  (local $6 i32)
  loop $while-continue|0
   local.get $2
   if (result i32)
    local.get $1
    i32.const 3
    i32.and
   else
    i32.const 0
   end
   local.set $5
   local.get $5
   if
    local.get $0
    local.tee $6
    i32.const 1
    i32.add
    local.set $0
    local.get $6
    local.get $1
    local.tee $6
    i32.const 1
    i32.add
    local.set $1
    local.get $6
    i32.load8_u
    i32.store8
    local.get $2
    i32.const 1
    i32.sub
    local.set $2
    br $while-continue|0
   end
  end
  local.get $0
  i32.const 3
  i32.and
  i32.const 0
  i32.eq
  if
   loop $while-continue|1
    local.get $2
    i32.const 16
    i32.ge_u
    local.set $5
    local.get $5
    if
     local.get $0
     local.get $1
     i32.load
     i32.store
     local.get $0
     i32.const 4
     i32.add
     local.get $1
     i32.const 4
     i32.add
     i32.load
     i32.store
     local.get $0
     i32.const 8
     i32.add
     local.get $1
     i32.const 8
     i32.add
     i32.load
     i32.store
     local.get $0
     i32.const 12
     i32.add
     local.get $1
     i32.const 12
     i32.add
     i32.load
     i32.store
     local.get $1
     i32.const 16
     i32.add
     local.set $1
     local.get $0
     i32.const 16
     i32.add
     local.set $0
     local.get $2
     i32.const 16
     i32.sub
     local.set $2
     br $while-continue|1
    end
   end
   local.get $2
   i32.const 8
   i32.and
   if
    local.get $0
    local.get $1
    i32.load
    i32.store
    local.get $0
    i32.const 4
    i32.add
    local.get $1
    i32.const 4
    i32.add
    i32.load
    i32.store
    local.get $0
    i32.const 8
    i32.add
    local.set $0
    local.get $1
    i32.const 8
    i32.add
    local.set $1
   end
   local.get $2
   i32.const 4
   i32.and
   if
    local.get $0
    local.get $1
    i32.load
    i32.store
    local.get $0
    i32.const 4
    i32.add
    local.set $0
    local.get $1
    i32.const 4
    i32.add
    local.set $1
   end
   local.get $2
   i32.const 2
   i32.and
   if
    local.get $0
    local.get $1
    i32.load16_u
    i32.store16
    local.get $0
    i32.const 2
    i32.add
    local.set $0
    local.get $1
    i32.const 2
    i32.add
    local.set $1
   end
   local.get $2
   i32.const 1
   i32.and
   if
    local.get $0
    local.tee $5
    i32.const 1
    i32.add
    local.set $0
    local.get $5
    local.get $1
    local.tee $5
    i32.const 1
    i32.add
    local.set $1
    local.get $5
    i32.load8_u
    i32.store8
   end
   return
  end
  local.get $2
  i32.const 32
  i32.ge_u
  if
   block $break|2
    block $case2|2
     block $case1|2
      block $case0|2
       local.get $0
       i32.const 3
       i32.and
       local.set $5
       local.get $5
       i32.const 1
       i32.eq
       br_if $case0|2
       local.get $5
       i32.const 2
       i32.eq
       br_if $case1|2
       local.get $5
       i32.const 3
       i32.eq
       br_if $case2|2
       br $break|2
      end
      local.get $1
      i32.load
      local.set $3
      local.get $0
      local.tee $5
      i32.const 1
      i32.add
      local.set $0
      local.get $5
      local.get $1
      local.tee $5
      i32.const 1
      i32.add
      local.set $1
      local.get $5
      i32.load8_u
      i32.store8
      local.get $0
      local.tee $5
      i32.const 1
      i32.add
      local.set $0
      local.get $5
      local.get $1
      local.tee $5
      i32.const 1
      i32.add
      local.set $1
      local.get $5
      i32.load8_u
      i32.store8
      local.get $0
      local.tee $5
      i32.const 1
      i32.add
      local.set $0
      local.get $5
      local.get $1
      local.tee $5
      i32.const 1
      i32.add
      local.set $1
      local.get $5
      i32.load8_u
      i32.store8
      local.get $2
      i32.const 3
      i32.sub
      local.set $2
      loop $while-continue|3
       local.get $2
       i32.const 17
       i32.ge_u
       local.set $5
       local.get $5
       if
        local.get $1
        i32.const 1
        i32.add
        i32.load
        local.set $4
        local.get $0
        local.get $3
        i32.const 24
        i32.shr_u
        local.get $4
        i32.const 8
        i32.shl
        i32.or
        i32.store
        local.get $1
        i32.const 5
        i32.add
        i32.load
        local.set $3
        local.get $0
        i32.const 4
        i32.add
        local.get $4
        i32.const 24
        i32.shr_u
        local.get $3
        i32.const 8
        i32.shl
        i32.or
        i32.store
        local.get $1
        i32.const 9
        i32.add
        i32.load
        local.set $4
        local.get $0
        i32.const 8
        i32.add
        local.get $3
        i32.const 24
        i32.shr_u
        local.get $4
        i32.const 8
        i32.shl
        i32.or
        i32.store
        local.get $1
        i32.const 13
        i32.add
        i32.load
        local.set $3
        local.get $0
        i32.const 12
        i32.add
        local.get $4
        i32.const 24
        i32.shr_u
        local.get $3
        i32.const 8
        i32.shl
        i32.or
        i32.store
        local.get $1
        i32.const 16
        i32.add
        local.set $1
        local.get $0
        i32.const 16
        i32.add
        local.set $0
        local.get $2
        i32.const 16
        i32.sub
        local.set $2
        br $while-continue|3
       end
      end
      br $break|2
     end
     local.get $1
     i32.load
     local.set $3
     local.get $0
     local.tee $5
     i32.const 1
     i32.add
     local.set $0
     local.get $5
     local.get $1
     local.tee $5
     i32.const 1
     i32.add
     local.set $1
     local.get $5
     i32.load8_u
     i32.store8
     local.get $0
     local.tee $5
     i32.const 1
     i32.add
     local.set $0
     local.get $5
     local.get $1
     local.tee $5
     i32.const 1
     i32.add
     local.set $1
     local.get $5
     i32.load8_u
     i32.store8
     local.get $2
     i32.const 2
     i32.sub
     local.set $2
     loop $while-continue|4
      local.get $2
      i32.const 18
      i32.ge_u
      local.set $5
      local.get $5
      if
       local.get $1
       i32.const 2
       i32.add
       i32.load
       local.set $4
       local.get $0
       local.get $3
       i32.const 16
       i32.shr_u
       local.get $4
       i32.const 16
       i32.shl
       i32.or
       i32.store
       local.get $1
       i32.const 6
       i32.add
       i32.load
       local.set $3
       local.get $0
       i32.const 4
       i32.add
       local.get $4
       i32.const 16
       i32.shr_u
       local.get $3
       i32.const 16
       i32.shl
       i32.or
       i32.store
       local.get $1
       i32.const 10
       i32.add
       i32.load
       local.set $4
       local.get $0
       i32.const 8
       i32.add
       local.get $3
       i32.const 16
       i32.shr_u
       local.get $4
       i32.const 16
       i32.shl
       i32.or
       i32.store
       local.get $1
       i32.const 14
       i32.add
       i32.load
       local.set $3
       local.get $0
       i32.const 12
       i32.add
       local.get $4
       i32.const 16
       i32.shr_u
       local.get $3
       i32.const 16
       i32.shl
       i32.or
       i32.store
       local.get $1
       i32.const 16
       i32.add
       local.set $1
       local.get $0
       i32.const 16
       i32.add
       local.set $0
       local.get $2
       i32.const 16
       i32.sub
       local.set $2
       br $while-continue|4
      end
     end
     br $break|2
    end
    local.get $1
    i32.load
    local.set $3
    local.get $0
    local.tee $5
    i32.const 1
    i32.add
    local.set $0
    local.get $5
    local.get $1
    local.tee $5
    i32.const 1
    i32.add
    local.set $1
    local.get $5
    i32.load8_u
    i32.store8
    local.get $2
    i32.const 1
    i32.sub
    local.set $2
    loop $while-continue|5
     local.get $2
     i32.const 19
     i32.ge_u
     local.set $5
     local.get $5
     if
      local.get $1
      i32.const 3
      i32.add
      i32.load
      local.set $4
      local.get $0
      local.get $3
      i32.const 8
      i32.shr_u
      local.get $4
      i32.const 24
      i32.shl
      i32.or
      i32.store
      local.get $1
      i32.const 7
      i32.add
      i32.load
      local.set $3
      local.get $0
      i32.const 4
      i32.add
      local.get $4
      i32.const 8
      i32.shr_u
      local.get $3
      i32.const 24
      i32.shl
      i32.or
      i32.store
      local.get $1
      i32.const 11
      i32.add
      i32.load
      local.set $4
      local.get $0
      i32.const 8
      i32.add
      local.get $3
      i32.const 8
      i32.shr_u
      local.get $4
      i32.const 24
      i32.shl
      i32.or
      i32.store
      local.get $1
      i32.const 15
      i32.add
      i32.load
      local.set $3
      local.get $0
      i32.const 12
      i32.add
      local.get $4
      i32.const 8
      i32.shr_u
      local.get $3
      i32.const 24
      i32.shl
      i32.or
      i32.store
      local.get $1
      i32.const 16
      i32.add
      local.set $1
      local.get $0
      i32.const 16
      i32.add
      local.set $0
      local.get $2
      i32.const 16
      i32.sub
      local.set $2
      br $while-continue|5
     end
    end
    br $break|2
   end
  end
  local.get $2
  i32.const 16
  i32.and
  if
   local.get $0
   local.tee $5
   i32.const 1
   i32.add
   local.set $0
   local.get $5
   local.get $1
   local.tee $5
   i32.const 1
   i32.add
   local.set $1
   local.get $5
   i32.load8_u
   i32.store8
   local.get $0
   local.tee $5
   i32.const 1
   i32.add
   local.set $0
   local.get $5
   local.get $1
   local.tee $5
   i32.const 1
   i32.add
   local.set $1
   local.get $5
   i32.load8_u
   i32.store8
   local.get $0
   local.tee $5
   i32.const 1
   i32.add
   local.set $0
   local.get $5
   local.get $1
   local.tee $5
   i32.const 1
   i32.add
   local.set $1
   local.get $5
   i32.load8_u
   i32.store8
   local.get $0
   local.tee $5
   i32.const 1
   i32.add
   local.set $0
   local.get $5
   local.get $1
   local.tee $5
   i32.const 1
   i32.add
   local.set $1
   local.get $5
   i32.load8_u
   i32.store8
   local.get $0
   local.tee $5
   i32.const 1
   i32.add
   local.set $0
   local.get $5
   local.get $1
   local.tee $5
   i32.const 1
   i32.add
   local.set $1
   local.get $5
   i32.load8_u
   i32.store8
   local.get $0
   local.tee $5
   i32.const 1
   i32.add
   local.set $0
   local.get $5
   local.get $1
   local.tee $5
   i32.const 1
   i32.add
   local.set $1
   local.get $5
   i32.load8_u
   i32.store8
   local.get $0
   local.tee $5
   i32.const 1
   i32.add
   local.set $0
   local.get $5
   local.get $1
   local.tee $5
   i32.const 1
   i32.add
   local.set $1
   local.get $5
   i32.load8_u
   i32.store8
   local.get $0
   local.tee $5
   i32.const 1
   i32.add
   local.set $0
   local.get $5
   local.get $1
   local.tee $5
   i32.const 1
   i32.add
   local.set $1
   local.get $5
   i32.load8_u
   i32.store8
   local.get $0
   local.tee $5
   i32.const 1
   i32.add
   local.set $0
   local.get $5
   local.get $1
   local.tee $5
   i32.const 1
   i32.add
   local.set $1
   local.get $5
   i32.load8_u
   i32.store8
   local.get $0
   local.tee $5
   i32.const 1
   i32.add
   local.set $0
   local.get $5
   local.get $1
   local.tee $5
   i32.const 1
   i32.add
   local.set $1
   local.get $5
   i32.load8_u
   i32.store8
   local.get $0
   local.tee $5
   i32.const 1
   i32.add
   local.set $0
   local.get $5
   local.get $1
   local.tee $5
   i32.const 1
   i32.add
   local.set $1
   local.get $5
   i32.load8_u
   i32.store8
   local.get $0
   local.tee $5
   i32.const 1
   i32.add
   local.set $0
   local.get $5
   local.get $1
   local.tee $5
   i32.const 1
   i32.add
   local.set $1
   local.get $5
   i32.load8_u
   i32.store8
   local.get $0
   local.tee $5
   i32.const 1
   i32.add
   local.set $0
   local.get $5
   local.get $1
   local.tee $5
   i32.const 1
   i32.add
   local.set $1
   local.get $5
   i32.load8_u
   i32.store8
   local.get $0
   local.tee $5
   i32.const 1
   i32.add
   local.set $0
   local.get $5
   local.get $1
   local.tee $5
   i32.const 1
   i32.add
   local.set $1
   local.get $5
   i32.load8_u
   i32.store8
   local.get $0
   local.tee $5
   i32.const 1
   i32.add
   local.set $0
   local.get $5
   local.get $1
   local.tee $5
   i32.const 1
   i32.add
   local.set $1
   local.get $5
   i32.load8_u
   i32.store8
   local.get $0
   local.tee $5
   i32.const 1
   i32.add
   local.set $0
   local.get $5
   local.get $1
   local.tee $5
   i32.const 1
   i32.add
   local.set $1
   local.get $5
   i32.load8_u
   i32.store8
  end
  local.get $2
  i32.const 8
  i32.and
  if
   local.get $0
   local.tee $5
   i32.const 1
   i32.add
   local.set $0
   local.get $5
   local.get $1
   local.tee $5
   i32.const 1
   i32.add
   local.set $1
   local.get $5
   i32.load8_u
   i32.store8
   local.get $0
   local.tee $5
   i32.const 1
   i32.add
   local.set $0
   local.get $5
   local.get $1
   local.tee $5
   i32.const 1
   i32.add
   local.set $1
   local.get $5
   i32.load8_u
   i32.store8
   local.get $0
   local.tee $5
   i32.const 1
   i32.add
   local.set $0
   local.get $5
   local.get $1
   local.tee $5
   i32.const 1
   i32.add
   local.set $1
   local.get $5
   i32.load8_u
   i32.store8
   local.get $0
   local.tee $5
   i32.const 1
   i32.add
   local.set $0
   local.get $5
   local.get $1
   local.tee $5
   i32.const 1
   i32.add
   local.set $1
   local.get $5
   i32.load8_u
   i32.store8
   local.get $0
   local.tee $5
   i32.const 1
   i32.add
   local.set $0
   local.get $5
   local.get $1
   local.tee $5
   i32.const 1
   i32.add
   local.set $1
   local.get $5
   i32.load8_u
   i32.store8
   local.get $0
   local.tee $5
   i32.const 1
   i32.add
   local.set $0
   local.get $5
   local.get $1
   local.tee $5
   i32.const 1
   i32.add
   local.set $1
   local.get $5
   i32.load8_u
   i32.store8
   local.get $0
   local.tee $5
   i32.const 1
   i32.add
   local.set $0
   local.get $5
   local.get $1
   local.tee $5
   i32.const 1
   i32.add
   local.set $1
   local.get $5
   i32.load8_u
   i32.store8
   local.get $0
   local.tee $5
   i32.const 1
   i32.add
   local.set $0
   local.get $5
   local.get $1
   local.tee $5
   i32.const 1
   i32.add
   local.set $1
   local.get $5
   i32.load8_u
   i32.store8
  end
  local.get $2
  i32.const 4
  i32.and
  if
   local.get $0
   local.tee $5
   i32.const 1
   i32.add
   local.set $0
   local.get $5
   local.get $1
   local.tee $5
   i32.const 1
   i32.add
   local.set $1
   local.get $5
   i32.load8_u
   i32.store8
   local.get $0
   local.tee $5
   i32.const 1
   i32.add
   local.set $0
   local.get $5
   local.get $1
   local.tee $5
   i32.const 1
   i32.add
   local.set $1
   local.get $5
   i32.load8_u
   i32.store8
   local.get $0
   local.tee $5
   i32.const 1
   i32.add
   local.set $0
   local.get $5
   local.get $1
   local.tee $5
   i32.const 1
   i32.add
   local.set $1
   local.get $5
   i32.load8_u
   i32.store8
   local.get $0
   local.tee $5
   i32.const 1
   i32.add
   local.set $0
   local.get $5
   local.get $1
   local.tee $5
   i32.const 1
   i32.add
   local.set $1
   local.get $5
   i32.load8_u
   i32.store8
  end
  local.get $2
  i32.const 2
  i32.and
  if
   local.get $0
   local.tee $5
   i32.const 1
   i32.add
   local.set $0
   local.get $5
   local.get $1
   local.tee $5
   i32.const 1
   i32.add
   local.set $1
   local.get $5
   i32.load8_u
   i32.store8
   local.get $0
   local.tee $5
   i32.const 1
   i32.add
   local.set $0
   local.get $5
   local.get $1
   local.tee $5
   i32.const 1
   i32.add
   local.set $1
   local.get $5
   i32.load8_u
   i32.store8
  end
  local.get $2
  i32.const 1
  i32.and
  if
   local.get $0
   local.tee $5
   i32.const 1
   i32.add
   local.set $0
   local.get $5
   local.get $1
   local.tee $5
   i32.const 1
   i32.add
   local.set $1
   local.get $5
   i32.load8_u
   i32.store8
  end
 )
 (func $~lib/memory/memory.copy (; 4 ;) (param $0 i32) (param $1 i32) (param $2 i32)
  (local $3 i32)
  (local $4 i32)
  (local $5 i32)
  (local $6 i32)
  (local $7 i32)
  block $~lib/util/memory/memmove|inlined.0
   local.get $0
   local.set $5
   local.get $1
   local.set $4
   local.get $2
   local.set $3
   local.get $5
   local.get $4
   i32.eq
   if
    br $~lib/util/memory/memmove|inlined.0
   end
   local.get $4
   local.get $3
   i32.add
   local.get $5
   i32.le_u
   if (result i32)
    i32.const 1
   else
    local.get $5
    local.get $3
    i32.add
    local.get $4
    i32.le_u
   end
   if
    local.get $5
    local.get $4
    local.get $3
    call $~lib/util/memory/memcpy
    br $~lib/util/memory/memmove|inlined.0
   end
   local.get $5
   local.get $4
   i32.lt_u
   if
    local.get $4
    i32.const 7
    i32.and
    local.get $5
    i32.const 7
    i32.and
    i32.eq
    if
     loop $while-continue|0
      local.get $5
      i32.const 7
      i32.and
      local.set $6
      local.get $6
      if
       local.get $3
       i32.eqz
       if
        br $~lib/util/memory/memmove|inlined.0
       end
       local.get $3
       i32.const 1
       i32.sub
       local.set $3
       local.get $5
       local.tee $7
       i32.const 1
       i32.add
       local.set $5
       local.get $7
       local.get $4
       local.tee $7
       i32.const 1
       i32.add
       local.set $4
       local.get $7
       i32.load8_u
       i32.store8
       br $while-continue|0
      end
     end
     loop $while-continue|1
      local.get $3
      i32.const 8
      i32.ge_u
      local.set $6
      local.get $6
      if
       local.get $5
       local.get $4
       i64.load
       i64.store
       local.get $3
       i32.const 8
       i32.sub
       local.set $3
       local.get $5
       i32.const 8
       i32.add
       local.set $5
       local.get $4
       i32.const 8
       i32.add
       local.set $4
       br $while-continue|1
      end
     end
    end
    loop $while-continue|2
     local.get $3
     local.set $6
     local.get $6
     if
      local.get $5
      local.tee $7
      i32.const 1
      i32.add
      local.set $5
      local.get $7
      local.get $4
      local.tee $7
      i32.const 1
      i32.add
      local.set $4
      local.get $7
      i32.load8_u
      i32.store8
      local.get $3
      i32.const 1
      i32.sub
      local.set $3
      br $while-continue|2
     end
    end
   else
    local.get $4
    i32.const 7
    i32.and
    local.get $5
    i32.const 7
    i32.and
    i32.eq
    if
     loop $while-continue|3
      local.get $5
      local.get $3
      i32.add
      i32.const 7
      i32.and
      local.set $6
      local.get $6
      if
       local.get $3
       i32.eqz
       if
        br $~lib/util/memory/memmove|inlined.0
       end
       local.get $5
       local.get $3
       i32.const 1
       i32.sub
       local.tee $3
       i32.add
       local.get $4
       local.get $3
       i32.add
       i32.load8_u
       i32.store8
       br $while-continue|3
      end
     end
     loop $while-continue|4
      local.get $3
      i32.const 8
      i32.ge_u
      local.set $6
      local.get $6
      if
       local.get $3
       i32.const 8
       i32.sub
       local.set $3
       local.get $5
       local.get $3
       i32.add
       local.get $4
       local.get $3
       i32.add
       i64.load
       i64.store
       br $while-continue|4
      end
     end
    end
    loop $while-continue|5
     local.get $3
     local.set $6
     local.get $6
     if
      local.get $5
      local.get $3
      i32.const 1
      i32.sub
      local.tee $3
      i32.add
      local.get $4
      local.get $3
      i32.add
      i32.load8_u
      i32.store8
      br $while-continue|5
     end
    end
   end
  end
 )
 (func $~lib/rt/__allocBuffer (; 5 ;) (param $0 i32) (param $1 i32) (param $2 i32) (result i32)
  (local $3 i32)
  local.get $0
  local.get $1
  call $~lib/rt/stub/__alloc
  local.set $3
  local.get $2
  if
   local.get $3
   local.get $2
   local.get $0
   call $~lib/memory/memory.copy
  end
  local.get $3
 )
 (func $~lib/rt/stub/__retain (; 6 ;) (param $0 i32) (result i32)
  local.get $0
 )
 (func $~lib/rt/__allocArray (; 7 ;) (param $0 i32) (param $1 i32) (param $2 i32) (param $3 i32) (result i32)
  (local $4 i32)
  (local $5 i32)
  (local $6 i32)
  i32.const 16
  local.get $2
  call $~lib/rt/stub/__alloc
  local.set $4
  local.get $0
  local.get $1
  i32.shl
  local.set $5
  local.get $5
  i32.const 0
  local.get $3
  call $~lib/rt/__allocBuffer
  local.set $6
  local.get $4
  local.get $6
  call $~lib/rt/stub/__retain
  i32.store
  local.get $4
  local.get $6
  i32.store offset=4
  local.get $4
  local.get $5
  i32.store offset=8
  local.get $4
  local.get $0
  i32.store offset=12
  local.get $4
 )
 (func $~lib/array/Array<i32>#__unchecked_get (; 8 ;) (param $0 i32) (param $1 i32) (result i32)
  local.get $0
  i32.load offset=4
  local.get $1
  i32.const 2
  i32.shl
  i32.add
  i32.load
 )
 (func $~lib/array/Array<i32>#__get (; 9 ;) (param $0 i32) (param $1 i32) (result i32)
  (local $2 i32)
  local.get $1
  local.get $0
  i32.load offset=12
  i32.ge_u
  if
   i32.const 64
   i32.const 128
<<<<<<< HEAD
   i32.const 96
=======
   i32.const 104
>>>>>>> 88cc73b7
   i32.const 41
   call $~lib/builtins/abort
   unreachable
  end
  local.get $0
  local.get $1
  call $~lib/array/Array<i32>#__unchecked_get
  local.set $2
  local.get $2
 )
 (func $~lib/rt/stub/__release (; 10 ;) (param $0 i32)
  nop
 )
 (func $~lib/array/Array<f64>#__unchecked_get (; 11 ;) (param $0 i32) (param $1 i32) (result f64)
  local.get $0
  i32.load offset=4
  local.get $1
  i32.const 3
  i32.shl
  i32.add
  f64.load
 )
 (func $~lib/array/Array<f64>#__get (; 12 ;) (param $0 i32) (param $1 i32) (result f64)
  (local $2 f64)
  local.get $1
  local.get $0
  i32.load offset=12
  i32.ge_u
  if
   i32.const 64
   i32.const 128
<<<<<<< HEAD
   i32.const 96
=======
   i32.const 104
>>>>>>> 88cc73b7
   i32.const 41
   call $~lib/builtins/abort
   unreachable
  end
  local.get $0
  local.get $1
  call $~lib/array/Array<f64>#__unchecked_get
  local.set $2
  local.get $2
 )
 (func $~lib/array/Array<u32>#__unchecked_get (; 13 ;) (param $0 i32) (param $1 i32) (result i32)
  local.get $0
  i32.load offset=4
  local.get $1
  i32.const 2
  i32.shl
  i32.add
  i32.load
 )
 (func $~lib/array/Array<u32>#__get (; 14 ;) (param $0 i32) (param $1 i32) (result i32)
  (local $2 i32)
  local.get $1
  local.get $0
  i32.load offset=12
  i32.ge_u
  if
   i32.const 64
   i32.const 128
<<<<<<< HEAD
   i32.const 96
=======
   i32.const 104
>>>>>>> 88cc73b7
   i32.const 41
   call $~lib/builtins/abort
   unreachable
  end
  local.get $0
  local.get $1
  call $~lib/array/Array<u32>#__unchecked_get
  local.set $2
  local.get $2
 )
 (func $~lib/array/Array<f32>#__unchecked_get (; 15 ;) (param $0 i32) (param $1 i32) (result f32)
  local.get $0
  i32.load offset=4
  local.get $1
  i32.const 2
  i32.shl
  i32.add
  f32.load
 )
 (func $~lib/array/Array<f32>#__get (; 16 ;) (param $0 i32) (param $1 i32) (result f32)
  (local $2 f32)
  local.get $1
  local.get $0
  i32.load offset=12
  i32.ge_u
  if
   i32.const 64
   i32.const 128
<<<<<<< HEAD
   i32.const 96
=======
   i32.const 104
>>>>>>> 88cc73b7
   i32.const 41
   call $~lib/builtins/abort
   unreachable
  end
  local.get $0
  local.get $1
  call $~lib/array/Array<f32>#__unchecked_get
  local.set $2
  local.get $2
 )
 (func $infer-array/Ref#constructor (; 17 ;) (param $0 i32) (result i32)
  local.get $0
  i32.eqz
  if
   i32.const 0
   i32.const 7
   call $~lib/rt/stub/__alloc
   call $~lib/rt/stub/__retain
   local.set $0
  end
  local.get $0
 )
 (func $~lib/array/Array<infer-array/Ref | null>#__unchecked_get (; 18 ;) (param $0 i32) (param $1 i32) (result i32)
  local.get $0
  i32.load offset=4
  local.get $1
  i32.const 2
  i32.shl
  i32.add
  i32.load
  call $~lib/rt/stub/__retain
 )
 (func $~lib/array/Array<infer-array/Ref | null>#__get (; 19 ;) (param $0 i32) (param $1 i32) (result i32)
  (local $2 i32)
  local.get $1
  local.get $0
  i32.load offset=12
  i32.ge_u
  if
   i32.const 64
   i32.const 128
<<<<<<< HEAD
   i32.const 96
=======
   i32.const 104
>>>>>>> 88cc73b7
   i32.const 41
   call $~lib/builtins/abort
   unreachable
  end
  local.get $0
  local.get $1
  call $~lib/array/Array<infer-array/Ref | null>#__unchecked_get
  local.set $2
  local.get $2
 )
 (func $~lib/array/Array<~lib/string/String | null>#__unchecked_get (; 20 ;) (param $0 i32) (param $1 i32) (result i32)
  local.get $0
  i32.load offset=4
  local.get $1
  i32.const 2
  i32.shl
  i32.add
  i32.load
  call $~lib/rt/stub/__retain
 )
 (func $~lib/array/Array<~lib/string/String | null>#__get (; 21 ;) (param $0 i32) (param $1 i32) (result i32)
  (local $2 i32)
  local.get $1
  local.get $0
  i32.load offset=12
  i32.ge_u
  if
   i32.const 64
   i32.const 128
<<<<<<< HEAD
   i32.const 96
=======
   i32.const 104
>>>>>>> 88cc73b7
   i32.const 41
   call $~lib/builtins/abort
   unreachable
  end
  local.get $0
  local.get $1
  call $~lib/array/Array<~lib/string/String | null>#__unchecked_get
  local.set $2
  local.get $2
 )
 (func $~lib/array/Array<usize>#__unchecked_get (; 22 ;) (param $0 i32) (param $1 i32) (result i32)
  local.get $0
  i32.load offset=4
  local.get $1
  i32.const 2
  i32.shl
  i32.add
  i32.load
 )
 (func $~lib/array/Array<usize>#__get (; 23 ;) (param $0 i32) (param $1 i32) (result i32)
  (local $2 i32)
  local.get $1
  local.get $0
  i32.load offset=12
  i32.ge_u
  if
   i32.const 64
   i32.const 128
<<<<<<< HEAD
   i32.const 96
=======
   i32.const 104
>>>>>>> 88cc73b7
   i32.const 41
   call $~lib/builtins/abort
   unreachable
  end
  local.get $0
  local.get $1
  call $~lib/array/Array<usize>#__unchecked_get
  local.set $2
  local.get $2
 )
 (func $~lib/array/Array<~lib/array/Array<i32>>#__unchecked_get (; 24 ;) (param $0 i32) (param $1 i32) (result i32)
  local.get $0
  i32.load offset=4
  local.get $1
  i32.const 2
  i32.shl
  i32.add
  i32.load
  call $~lib/rt/stub/__retain
 )
 (func $~lib/array/Array<~lib/array/Array<i32>>#__get (; 25 ;) (param $0 i32) (param $1 i32) (result i32)
  (local $2 i32)
  local.get $1
  local.get $0
  i32.load offset=12
  i32.ge_u
  if
   i32.const 64
   i32.const 128
<<<<<<< HEAD
   i32.const 96
=======
   i32.const 104
>>>>>>> 88cc73b7
   i32.const 41
   call $~lib/builtins/abort
   unreachable
  end
  local.get $0
  local.get $1
  call $~lib/array/Array<~lib/array/Array<i32>>#__unchecked_get
  local.set $2
  local.get $2
  i32.eqz
  if
   local.get $2
   call $~lib/rt/stub/__release
   i32.const 640
   i32.const 128
<<<<<<< HEAD
   i32.const 100
=======
   i32.const 108
>>>>>>> 88cc73b7
   i32.const 39
   call $~lib/builtins/abort
   unreachable
  end
  local.get $2
 )
 (func $start:infer-array (; 26 ;)
  (local $0 i32)
  (local $1 i32)
  (local $2 f32)
  (local $3 i32)
  (local $4 i32)
  global.get $~lib/heap/__heap_base
  i32.const 15
  i32.add
  i32.const 15
  i32.const -1
  i32.xor
  i32.and
  global.set $~lib/rt/stub/startOffset
  global.get $~lib/rt/stub/startOffset
  global.set $~lib/rt/stub/offset
  i32.const 3
  i32.const 2
  i32.const 3
  i32.const 32
  call $~lib/rt/__allocArray
  call $~lib/rt/stub/__retain
  local.set $1
  local.get $1
  call $~lib/rt/stub/__release
  i32.const 3
  i32.const 3
  i32.const 4
  i32.const 176
  call $~lib/rt/__allocArray
  call $~lib/rt/stub/__retain
  local.set $0
  local.get $0
  call $~lib/rt/stub/__release
  i32.const 2
  i32.const 2
  i32.const 5
  i32.const 224
  call $~lib/rt/__allocArray
  call $~lib/rt/stub/__retain
  local.set $1
  local.get $1
  i32.const 1
  call $~lib/array/Array<u32>#__get
  i32.const -1
  i32.eq
  i32.eqz
  if
   i32.const 0
   i32.const 256
   i32.const 14
   i32.const 2
   call $~lib/builtins/abort
   unreachable
  end
  local.get $1
  call $~lib/rt/stub/__release
  i32.const 3
  i32.const 3
  i32.const 4
  i32.const 304
  call $~lib/rt/__allocArray
  call $~lib/rt/stub/__retain
  local.set $0
  local.get $0
  call $~lib/rt/stub/__release
  i32.const 3
  i32.const 2
  i32.const 6
  i32.const 352
  call $~lib/rt/__allocArray
  call $~lib/rt/stub/__retain
  local.set $1
  local.get $1
  i32.const 1
  call $~lib/array/Array<f32>#__get
  local.set $2
  local.get $1
  call $~lib/rt/stub/__release
  i32.const 0
  call $infer-array/Ref#constructor
  local.set $1
  i32.const 0
  call $infer-array/Ref#constructor
  local.set $0
  i32.const 2
  i32.const 2
  i32.const 8
  i32.const 0
  call $~lib/rt/__allocArray
  call $~lib/rt/stub/__retain
  local.set $3
  local.get $3
  i32.load offset=4
  local.set $4
  local.get $4
  local.get $1
  call $~lib/rt/stub/__retain
  i32.store
  local.get $4
  local.get $0
  call $~lib/rt/stub/__retain
  i32.store offset=4
  local.get $3
  local.set $4
  local.get $1
  call $~lib/rt/stub/__release
  local.get $0
  call $~lib/rt/stub/__release
  local.get $4
  call $~lib/rt/stub/__release
  local.get $3
  call $~lib/rt/stub/__release
  i32.const 0
  call $infer-array/Ref#constructor
  local.set $3
  i32.const 0
  call $infer-array/Ref#constructor
  local.set $4
  i32.const 2
  i32.const 2
  i32.const 8
  i32.const 0
  call $~lib/rt/__allocArray
  call $~lib/rt/stub/__retain
  local.set $0
  local.get $0
  i32.load offset=4
  local.set $1
  local.get $1
  local.get $3
  call $~lib/rt/stub/__retain
  i32.store
  local.get $1
  local.get $4
  call $~lib/rt/stub/__retain
  i32.store offset=4
  local.get $0
  local.set $1
  local.get $3
  call $~lib/rt/stub/__release
  local.get $4
  call $~lib/rt/stub/__release
  local.get $1
  call $~lib/rt/stub/__release
  local.get $0
  call $~lib/rt/stub/__release
  i32.const 0
  call $infer-array/Ref#constructor
  local.set $0
  i32.const 2
  i32.const 2
  i32.const 8
  i32.const 0
  call $~lib/rt/__allocArray
  call $~lib/rt/stub/__retain
  local.set $1
  local.get $1
  i32.load offset=4
  local.set $4
  local.get $4
  local.get $0
  call $~lib/rt/stub/__retain
  i32.store
  local.get $4
  i32.const 0
  call $~lib/rt/stub/__retain
  i32.store offset=4
  local.get $1
  local.set $4
  local.get $0
  call $~lib/rt/stub/__release
  local.get $4
  call $~lib/rt/stub/__release
  local.get $1
  call $~lib/rt/stub/__release
  i32.const 2
  i32.const 2
  i32.const 9
  i32.const 416
  call $~lib/rt/__allocArray
  call $~lib/rt/stub/__retain
  local.set $4
  local.get $4
  call $~lib/rt/stub/__release
  local.get $1
  call $~lib/rt/stub/__release
  i32.const 1
  i32.const 2
  i32.const 10
  i32.const 448
  call $~lib/rt/__allocArray
  call $~lib/rt/stub/__retain
  local.set $4
  i32.const 2
  i32.const 2
  i32.const 10
  i32.const 480
  call $~lib/rt/__allocArray
  call $~lib/rt/stub/__retain
  local.set $0
  local.get $4
  call $~lib/rt/stub/__release
  local.get $0
  call $~lib/rt/stub/__release
  i32.const 2
  i32.const 2
  i32.const 3
  i32.const 512
  call $~lib/rt/__allocArray
  call $~lib/rt/stub/__retain
  local.set $4
  i32.const 2
  i32.const 2
  i32.const 3
  i32.const 544
  call $~lib/rt/__allocArray
  call $~lib/rt/stub/__retain
  local.set $1
  local.get $4
  call $~lib/rt/stub/__release
  local.get $1
  call $~lib/rt/stub/__release
  i32.const 2
  i32.const 2
  i32.const 11
  i32.const 0
  call $~lib/rt/__allocArray
  call $~lib/rt/stub/__retain
  local.set $1
  local.get $1
  i32.load offset=4
  local.set $4
  local.get $4
  i32.const 1
  i32.const 2
  i32.const 3
  i32.const 576
  call $~lib/rt/__allocArray
  call $~lib/rt/stub/__retain
  i32.store
  local.get $4
  i32.const 1
  i32.const 2
  i32.const 3
  i32.const 608
  call $~lib/rt/__allocArray
  call $~lib/rt/stub/__retain
  i32.store offset=4
  local.get $1
  local.set $4
  local.get $4
  call $~lib/rt/stub/__release
  local.get $1
  call $~lib/rt/stub/__release
 )
 (func $~start (; 27 ;)
  call $start:infer-array
 )
)<|MERGE_RESOLUTION|>--- conflicted
+++ resolved
@@ -1454,11 +1454,7 @@
   if
    i32.const 64
    i32.const 128
-<<<<<<< HEAD
-   i32.const 96
-=======
-   i32.const 104
->>>>>>> 88cc73b7
+   i32.const 107
    i32.const 41
    call $~lib/builtins/abort
    unreachable
@@ -1490,11 +1486,7 @@
   if
    i32.const 64
    i32.const 128
-<<<<<<< HEAD
-   i32.const 96
-=======
-   i32.const 104
->>>>>>> 88cc73b7
+   i32.const 107
    i32.const 41
    call $~lib/builtins/abort
    unreachable
@@ -1523,11 +1515,7 @@
   if
    i32.const 64
    i32.const 128
-<<<<<<< HEAD
-   i32.const 96
-=======
-   i32.const 104
->>>>>>> 88cc73b7
+   i32.const 107
    i32.const 41
    call $~lib/builtins/abort
    unreachable
@@ -1556,11 +1544,7 @@
   if
    i32.const 64
    i32.const 128
-<<<<<<< HEAD
-   i32.const 96
-=======
-   i32.const 104
->>>>>>> 88cc73b7
+   i32.const 107
    i32.const 41
    call $~lib/builtins/abort
    unreachable
@@ -1602,11 +1586,7 @@
   if
    i32.const 64
    i32.const 128
-<<<<<<< HEAD
-   i32.const 96
-=======
-   i32.const 104
->>>>>>> 88cc73b7
+   i32.const 107
    i32.const 41
    call $~lib/builtins/abort
    unreachable
@@ -1636,11 +1616,7 @@
   if
    i32.const 64
    i32.const 128
-<<<<<<< HEAD
-   i32.const 96
-=======
-   i32.const 104
->>>>>>> 88cc73b7
+   i32.const 107
    i32.const 41
    call $~lib/builtins/abort
    unreachable
@@ -1669,11 +1645,7 @@
   if
    i32.const 64
    i32.const 128
-<<<<<<< HEAD
-   i32.const 96
-=======
-   i32.const 104
->>>>>>> 88cc73b7
+   i32.const 107
    i32.const 41
    call $~lib/builtins/abort
    unreachable
@@ -1703,11 +1675,7 @@
   if
    i32.const 64
    i32.const 128
-<<<<<<< HEAD
-   i32.const 96
-=======
-   i32.const 104
->>>>>>> 88cc73b7
+   i32.const 107
    i32.const 41
    call $~lib/builtins/abort
    unreachable
@@ -1723,11 +1691,7 @@
    call $~lib/rt/stub/__release
    i32.const 640
    i32.const 128
-<<<<<<< HEAD
-   i32.const 100
-=======
-   i32.const 108
->>>>>>> 88cc73b7
+   i32.const 111
    i32.const 39
    call $~lib/builtins/abort
    unreachable
