(module
 (type $i32_i32_=>_i32 (func (param i32 i32) (result i32)))
 (type $i32_i32_=>_none (func (param i32 i32)))
 (type $i32_i32_i32_=>_none (func (param i32 i32 i32)))
 (type $i32_=>_i32 (func (param i32) (result i32)))
 (type $none_=>_none (func))
 (type $i32_=>_none (func (param i32)))
 (type $i32_i32_i32_=>_i32 (func (param i32 i32 i32) (result i32)))
 (type $i32_i32_=>_f32 (func (param i32 i32) (result f32)))
 (type $i32_i32_=>_f64 (func (param i32 i32) (result f64)))
 (type $i32_i32_i32_i32_=>_none (func (param i32 i32 i32 i32)))
 (type $i32_i32_i32_i32_=>_i32 (func (param i32 i32 i32 i32) (result i32)))
 (import "env" "abort" (func $~lib/builtins/abort (param i32 i32 i32 i32)))
 (memory $0 1)
<<<<<<< HEAD
 (data (i32.const 12) " \00\00\00\00\00\00\00\00\00\00\00\00\00\00\00\0c\00\00\00\01\00\00\00\02\00\00\00\03\00\00\00")
 (data (i32.const 48) "\00\00\00\00\00\00\00\00\00\00\00\00\00\00\00\00\00\00\00\00")
 (data (i32.const 76) "4\00\00\00\00\00\00\00\00\00\00\00\01\00\00\00\1e\00\00\00~\00l\00i\00b\00/\00r\00t\00/\00t\00c\00m\00s\00.\00t\00s\00\00\00")
 (data (i32.const 128) "\00\00\00\00\00\00\00\00\00\00\00\00\00\00\00\00\00\00\00\00")
 (data (i32.const 156) "4\00\00\00\00\00\00\00\00\00\00\00\01\00\00\00\1e\00\00\00~\00l\00i\00b\00/\00r\00t\00/\00t\00l\00s\00f\00.\00t\00s\00\00\00")
 (data (i32.const 220) "<\00\00\00\00\00\00\00\00\00\00\00\01\00\00\00(\00\00\00a\00l\00l\00o\00c\00a\00t\00i\00o\00n\00 \00t\00o\00o\00 \00l\00a\00r\00g\00e\00")
 (data (i32.const 284) "8\00\00\00\00\00\00\00\00\00\00\00\01\00\00\00$\00\00\00I\00n\00d\00e\00x\00 \00o\00u\00t\00 \00o\00f\00 \00r\00a\00n\00g\00e\00")
 (data (i32.const 348) "0\00\00\00\00\00\00\00\00\00\00\00\01\00\00\00\1a\00\00\00~\00l\00i\00b\00/\00a\00r\00r\00a\00y\00.\00t\00s\00\00\00")
 (data (i32.const 396) ",\00\00\00\00\00\00\00\00\00\00\00\00\00\00\00\18\00\00\00\00\00\00\00\00\00\f0?\00\00\00\00\00\00\00@\00\00\00\00\00\00\08@")
 (data (i32.const 444) "\1c\00\00\00\00\00\00\00\00\00\00\00\00\00\00\00\08\00\00\00\01\00\00\00\ff\ff\ff\ff")
 (data (i32.const 476) "0\00\00\00\00\00\00\00\00\00\00\00\01\00\00\00\1c\00\00\00i\00n\00f\00e\00r\00-\00a\00r\00r\00a\00y\00.\00t\00s\00")
 (data (i32.const 524) ",\00\00\00\00\00\00\00\00\00\00\00\00\00\00\00\18\00\00\00\00\00\00\00\00\00\f0?\00\00\00\00\00\00\00@\00\00\00\00\00\00\08@")
 (data (i32.const 572) " \00\00\00\00\00\00\00\00\00\00\00\00\00\00\00\0c\00\00\00\00\00\80?\00\00\00@\00\00@@")
 (data (i32.const 604) "\18\00\00\00\00\00\00\00\00\00\00\00\01\00\00\00\02\00\00\00a\00\00\00")
 (data (i32.const 636) "\1c\00\00\00\00\00\00\00\00\00\00\00\00\00\00\00\08\00\00\00\00\00\00\00p\02\00\00")
 (data (i32.const 668) "\18\00\00\00\00\00\00\00\00\00\00\00\00\00\00\00\04\00\00\00\00\00\00\00")
 (data (i32.const 700) "\1c\00\00\00\00\00\00\00\00\00\00\00\00\00\00\00\08\00\00\00\00\00\00\00\00\00\00\00")
 (data (i32.const 732) "\1c\00\00\00\00\00\00\00\00\00\00\00\00\00\00\00\08\00\00\00\01\00\00\00\00\00\00\00")
 (data (i32.const 764) "\1c\00\00\00\00\00\00\00\00\00\00\00\00\00\00\00\08\00\00\00\00\00\00\00\01\00\00\00")
 (data (i32.const 796) "\18\00\00\00\00\00\00\00\00\00\00\00\00\00\00\00\04\00\00\00\01\00\00\00")
 (data (i32.const 828) "\18\00\00\00\00\00\00\00\00\00\00\00\00\00\00\00\04\00\00\00\02\00\00\00")
 (data (i32.const 860) "t\00\00\00\00\00\00\00\00\00\00\00\01\00\00\00^\00\00\00E\00l\00e\00m\00e\00n\00t\00 \00t\00y\00p\00e\00 \00m\00u\00s\00t\00 \00b\00e\00 \00n\00u\00l\00l\00a\00b\00l\00e\00 \00i\00f\00 \00a\00r\00r\00a\00y\00 \00i\00s\00 \00h\00o\00l\00e\00y\00\00\00")
=======
 (data (i32.const 12) "\1c\00\00\00\01\00\00\00\00\00\00\00\00\00\00\00\0c\00\00\00\01\00\00\00\02\00\00\00\03\00\00\00")
 (data (i32.const 44) "<\00\00\00\01\00\00\00\00\00\00\00\01\00\00\00$\00\00\00I\00n\00d\00e\00x\00 \00o\00u\00t\00 \00o\00f\00 \00r\00a\00n\00g\00e\00\00\00\00\00\00\00\00\00")
 (data (i32.const 108) ",\00\00\00\01\00\00\00\00\00\00\00\01\00\00\00\1a\00\00\00~\00l\00i\00b\00/\00a\00r\00r\00a\00y\00.\00t\00s\00\00\00")
 (data (i32.const 156) ",\00\00\00\01\00\00\00\00\00\00\00\00\00\00\00\18\00\00\00\00\00\00\00\00\00\f0?\00\00\00\00\00\00\00@\00\00\00\00\00\00\08@\00\00\00\00")
 (data (i32.const 204) "\1c\00\00\00\01\00\00\00\00\00\00\00\00\00\00\00\08\00\00\00\01\00\00\00\ff\ff\ff\ff\00\00\00\00")
 (data (i32.const 236) ",\00\00\00\01\00\00\00\00\00\00\00\01\00\00\00\1c\00\00\00i\00n\00f\00e\00r\00-\00a\00r\00r\00a\00y\00.\00t\00s\00")
 (data (i32.const 284) ",\00\00\00\01\00\00\00\00\00\00\00\00\00\00\00\18\00\00\00\00\00\00\00\00\00\f0?\00\00\00\00\00\00\00@\00\00\00\00\00\00\08@\00\00\00\00")
 (data (i32.const 332) "\1c\00\00\00\01\00\00\00\00\00\00\00\00\00\00\00\0c\00\00\00\00\00\80?\00\00\00@\00\00@@")
 (data (i32.const 364) "\1c\00\00\00\01\00\00\00\00\00\00\00\01\00\00\00\02\00\00\00a\00\00\00\00\00\00\00\00\00\00\00")
 (data (i32.const 396) "\1c\00\00\00\01\00\00\00\00\00\00\00\00\00\00\00\08\00\00\00\00\00\00\00\80\01\00\00\00\00\00\00")
 (data (i32.const 428) "\1c\00\00\00\01\00\00\00\00\00\00\00\00\00\00\00\04\00\00\00\00\00\00\00\00\00\00\00\00\00\00\00")
 (data (i32.const 460) "\1c\00\00\00\01\00\00\00\00\00\00\00\00\00\00\00\08\00\00\00\00\00\00\00\00\00\00\00\00\00\00\00")
 (data (i32.const 492) "\1c\00\00\00\01\00\00\00\00\00\00\00\00\00\00\00\08\00\00\00\01\00\00\00\00\00\00\00\00\00\00\00")
 (data (i32.const 524) "\1c\00\00\00\01\00\00\00\00\00\00\00\00\00\00\00\08\00\00\00\00\00\00\00\01\00\00\00\00\00\00\00")
 (data (i32.const 556) "\1c\00\00\00\01\00\00\00\00\00\00\00\00\00\00\00\04\00\00\00\01\00\00\00\00\00\00\00\00\00\00\00")
 (data (i32.const 588) "\1c\00\00\00\01\00\00\00\00\00\00\00\00\00\00\00\04\00\00\00\02\00\00\00\00\00\00\00\00\00\00\00")
 (data (i32.const 620) "|\00\00\00\01\00\00\00\00\00\00\00\01\00\00\00^\00\00\00E\00l\00e\00m\00e\00n\00t\00 \00t\00y\00p\00e\00 \00m\00u\00s\00t\00 \00b\00e\00 \00n\00u\00l\00l\00a\00b\00l\00e\00 \00i\00f\00 \00a\00r\00r\00a\00y\00 \00i\00s\00 \00h\00o\00l\00e\00y\00\00\00\00\00\00\00\00\00\00\00\00\00\00\00")
>>>>>>> c54dd649
 (table $0 1 funcref)
 (global $~lib/rt/tcms/state (mut i32) (i32.const 0))
 (global $~lib/rt/tcms/fromSpace (mut i32) (i32.const 48))
 (global $~lib/rt/tcms/toSpace (mut i32) (i32.const 128))
 (global $~lib/rt/tcms/iter (mut i32) (i32.const 0))
 (global $~lib/rt/tlsf/ROOT (mut i32) (i32.const 0))
 (global $~lib/ASC_LOW_MEMORY_LIMIT i32 (i32.const 0))
 (global $~lib/rt/tcms/white (mut i32) (i32.const 0))
 (global $~lib/ASC_SHRINK_LEVEL i32 (i32.const 0))
<<<<<<< HEAD
 (global $~lib/rt/tcms/total (mut i32) (i32.const 0))
 (global $~lib/rt/tcms/totalMem (mut i32) (i32.const 0))
 (global $~lib/memory/__heap_base i32 (i32.const 976))
=======
 (global $~lib/memory/__heap_base i32 (i32.const 748))
>>>>>>> c54dd649
 (export "memory" (memory $0))
 (start $~start)
 (func $~lib/rt/tcms/Object#set:nextWithColor (param $0 i32) (param $1 i32)
  local.get $0
  local.get $1
  i32.store offset=4
 )
 (func $~lib/rt/tcms/Object#set:prev (param $0 i32) (param $1 i32)
  local.get $0
  local.get $1
  i32.store offset=8
 )
 (func $~lib/rt/tcms/init
  (local $0 i32)
  (local $1 i32)
  i32.const 4
  i32.const 4
  i32.eq
  drop
  global.get $~lib/rt/tcms/fromSpace
  local.set $0
  local.get $0
  local.get $0
  call $~lib/rt/tcms/Object#set:nextWithColor
  local.get $0
  local.get $0
  local.tee $1
  i32.eqz
  if (result i32)
   i32.const 0
   i32.const 96
   i32.const 153
   i32.const 17
   call $~lib/builtins/abort
   unreachable
  else
   local.get $1
  end
  call $~lib/rt/tcms/Object#set:prev
  global.get $~lib/rt/tcms/toSpace
  local.set $1
  local.get $1
  local.get $1
  call $~lib/rt/tcms/Object#set:nextWithColor
  local.get $1
  local.get $1
  local.tee $0
  i32.eqz
  if (result i32)
   i32.const 0
   i32.const 96
   i32.const 153
   i32.const 17
   call $~lib/builtins/abort
   unreachable
  else
   local.get $0
  end
  call $~lib/rt/tcms/Object#set:prev
  global.get $~lib/rt/tcms/toSpace
  global.set $~lib/rt/tcms/iter
  i32.const 1
  global.set $~lib/rt/tcms/state
 )
 (func $~lib/rt/tlsf/Root#set:flMap (param $0 i32) (param $1 i32)
  local.get $0
  local.get $1
  i32.store
 )
 (func $~lib/rt/common/BLOCK#set:mmInfo (param $0 i32) (param $1 i32)
  local.get $0
  local.get $1
  i32.store
 )
 (func $~lib/rt/tlsf/Block#set:prev (param $0 i32) (param $1 i32)
  local.get $0
  local.get $1
  i32.store offset=4
 )
 (func $~lib/rt/tlsf/Block#set:next (param $0 i32) (param $1 i32)
  local.get $0
  local.get $1
  i32.store offset=8
 )
 (func $~lib/rt/tlsf/removeBlock (param $0 i32) (param $1 i32)
  (local $2 i32)
  (local $3 i32)
  (local $4 i32)
  (local $5 i32)
  (local $6 i32)
  (local $7 i32)
  (local $8 i32)
  (local $9 i32)
  (local $10 i32)
  (local $11 i32)
  local.get $1
  i32.load
  local.set $2
  i32.const 1
  drop
  local.get $2
  i32.const 1
  i32.and
  i32.eqz
  if
   i32.const 0
   i32.const 176
   i32.const 272
   i32.const 14
   call $~lib/builtins/abort
   unreachable
  end
  local.get $2
  i32.const 3
  i32.const -1
  i32.xor
  i32.and
  local.set $3
  i32.const 1
  drop
  local.get $3
  i32.const 12
  i32.ge_u
  if (result i32)
   local.get $3
   i32.const 1073741820
   i32.lt_u
  else
   i32.const 0
  end
  i32.eqz
  if
   i32.const 0
   i32.const 176
   i32.const 274
   i32.const 14
   call $~lib/builtins/abort
   unreachable
  end
  local.get $3
  i32.const 256
  i32.lt_u
  if
   i32.const 0
   local.set $4
   local.get $3
   i32.const 4
   i32.shr_u
   local.set $5
  else
   i32.const 31
   local.get $3
   i32.clz
   i32.sub
   local.set $4
   local.get $3
   local.get $4
   i32.const 4
   i32.sub
   i32.shr_u
   i32.const 1
   i32.const 4
   i32.shl
   i32.xor
   local.set $5
   local.get $4
   i32.const 8
   i32.const 1
   i32.sub
   i32.sub
   local.set $4
  end
  i32.const 1
  drop
  local.get $4
  i32.const 23
  i32.lt_u
  if (result i32)
   local.get $5
   i32.const 16
   i32.lt_u
  else
   i32.const 0
  end
  i32.eqz
  if
   i32.const 0
   i32.const 176
   i32.const 287
   i32.const 14
   call $~lib/builtins/abort
   unreachable
  end
  local.get $1
  i32.load offset=4
  local.set $6
  local.get $1
  i32.load offset=8
  local.set $7
  local.get $6
  if
   local.get $6
   local.get $7
   call $~lib/rt/tlsf/Block#set:next
  end
  local.get $7
  if
   local.get $7
   local.get $6
   call $~lib/rt/tlsf/Block#set:prev
  end
  local.get $1
  local.get $0
  local.set $10
  local.get $4
  local.set $9
  local.get $5
  local.set $8
  local.get $10
  local.get $9
  i32.const 4
  i32.shl
  local.get $8
  i32.add
  i32.const 2
  i32.shl
  i32.add
  i32.load offset=96
  i32.eq
  if
   local.get $0
   local.set $11
   local.get $4
   local.set $10
   local.get $5
   local.set $9
   local.get $7
   local.set $8
   local.get $11
   local.get $10
   i32.const 4
   i32.shl
   local.get $9
   i32.add
   i32.const 2
   i32.shl
   i32.add
   local.get $8
   i32.store offset=96
   local.get $7
   i32.eqz
   if
    local.get $0
    local.set $9
    local.get $4
    local.set $8
    local.get $9
    local.get $8
    i32.const 2
    i32.shl
    i32.add
    i32.load offset=4
    local.set $9
    local.get $0
    local.set $8
    local.get $4
    local.set $11
    local.get $9
    i32.const 1
    local.get $5
    i32.shl
    i32.const -1
    i32.xor
    i32.and
    local.tee $9
    local.set $10
    local.get $8
    local.get $11
    i32.const 2
    i32.shl
    i32.add
    local.get $10
    i32.store offset=4
    local.get $9
    i32.eqz
    if
     local.get $0
     local.get $0
     i32.load
     i32.const 1
     local.get $4
     i32.shl
     i32.const -1
     i32.xor
     i32.and
     call $~lib/rt/tlsf/Root#set:flMap
    end
   end
  end
 )
 (func $~lib/rt/tlsf/insertBlock (param $0 i32) (param $1 i32)
  (local $2 i32)
  (local $3 i32)
  (local $4 i32)
  (local $5 i32)
  (local $6 i32)
  (local $7 i32)
  (local $8 i32)
  (local $9 i32)
  (local $10 i32)
  (local $11 i32)
  (local $12 i32)
  (local $13 i32)
  i32.const 1
  drop
  local.get $1
  i32.eqz
  if
   i32.const 0
   i32.const 176
   i32.const 200
   i32.const 14
   call $~lib/builtins/abort
   unreachable
  end
  local.get $1
  i32.load
  local.set $2
  i32.const 1
  drop
  local.get $2
  i32.const 1
  i32.and
  i32.eqz
  if
   i32.const 0
   i32.const 176
   i32.const 202
   i32.const 14
   call $~lib/builtins/abort
   unreachable
  end
  local.get $1
  local.set $3
  local.get $3
  i32.const 4
  i32.add
  local.get $3
  i32.load
  i32.const 3
  i32.const -1
  i32.xor
  i32.and
  i32.add
  local.set $4
  local.get $4
  i32.load
  local.set $5
  local.get $5
  i32.const 1
  i32.and
  if
   local.get $2
   i32.const 3
   i32.const -1
   i32.xor
   i32.and
   i32.const 4
   i32.add
   local.get $5
   i32.const 3
   i32.const -1
   i32.xor
   i32.and
   i32.add
   local.set $3
   local.get $3
   i32.const 1073741820
   i32.lt_u
   if
    local.get $0
    local.get $4
    call $~lib/rt/tlsf/removeBlock
    local.get $1
    local.get $2
    i32.const 3
    i32.and
    local.get $3
    i32.or
    local.tee $2
    call $~lib/rt/common/BLOCK#set:mmInfo
    local.get $1
    local.set $6
    local.get $6
    i32.const 4
    i32.add
    local.get $6
    i32.load
    i32.const 3
    i32.const -1
    i32.xor
    i32.and
    i32.add
    local.set $4
    local.get $4
    i32.load
    local.set $5
   end
  end
  local.get $2
  i32.const 2
  i32.and
  if
   local.get $1
   local.set $6
   local.get $6
   i32.const 4
   i32.sub
   i32.load
   local.set $6
   local.get $6
   i32.load
   local.set $3
   i32.const 1
   drop
   local.get $3
   i32.const 1
   i32.and
   i32.eqz
   if
    i32.const 0
    i32.const 176
    i32.const 223
    i32.const 16
    call $~lib/builtins/abort
    unreachable
   end
   local.get $3
   i32.const 3
   i32.const -1
   i32.xor
   i32.and
   i32.const 4
   i32.add
   local.get $2
   i32.const 3
   i32.const -1
   i32.xor
   i32.and
   i32.add
   local.set $7
   local.get $7
   i32.const 1073741820
   i32.lt_u
   if
    local.get $0
    local.get $6
    call $~lib/rt/tlsf/removeBlock
    local.get $6
    local.get $3
    i32.const 3
    i32.and
    local.get $7
    i32.or
    local.tee $2
    call $~lib/rt/common/BLOCK#set:mmInfo
    local.get $6
    local.set $1
   end
  end
  local.get $4
  local.get $5
  i32.const 2
  i32.or
  call $~lib/rt/common/BLOCK#set:mmInfo
  local.get $2
  i32.const 3
  i32.const -1
  i32.xor
  i32.and
  local.set $8
  i32.const 1
  drop
  local.get $8
  i32.const 12
  i32.ge_u
  if (result i32)
   local.get $8
   i32.const 1073741820
   i32.lt_u
  else
   i32.const 0
  end
  i32.eqz
  if
   i32.const 0
   i32.const 176
   i32.const 238
   i32.const 14
   call $~lib/builtins/abort
   unreachable
  end
  i32.const 1
  drop
  local.get $1
  i32.const 4
  i32.add
  local.get $8
  i32.add
  local.get $4
  i32.eq
  i32.eqz
  if
   i32.const 0
   i32.const 176
   i32.const 239
   i32.const 14
   call $~lib/builtins/abort
   unreachable
  end
  local.get $4
  i32.const 4
  i32.sub
  local.get $1
  i32.store
  local.get $8
  i32.const 256
  i32.lt_u
  if
   i32.const 0
   local.set $9
   local.get $8
   i32.const 4
   i32.shr_u
   local.set $10
  else
   i32.const 31
   local.get $8
   i32.clz
   i32.sub
   local.set $9
   local.get $8
   local.get $9
   i32.const 4
   i32.sub
   i32.shr_u
   i32.const 1
   i32.const 4
   i32.shl
   i32.xor
   local.set $10
   local.get $9
   i32.const 8
   i32.const 1
   i32.sub
   i32.sub
   local.set $9
  end
  i32.const 1
  drop
  local.get $9
  i32.const 23
  i32.lt_u
  if (result i32)
   local.get $10
   i32.const 16
   i32.lt_u
  else
   i32.const 0
  end
  i32.eqz
  if
   i32.const 0
   i32.const 176
   i32.const 255
   i32.const 14
   call $~lib/builtins/abort
   unreachable
  end
  local.get $0
  local.set $7
  local.get $9
  local.set $3
  local.get $10
  local.set $6
  local.get $7
  local.get $3
  i32.const 4
  i32.shl
  local.get $6
  i32.add
  i32.const 2
  i32.shl
  i32.add
  i32.load offset=96
  local.set $11
  local.get $1
  i32.const 0
  call $~lib/rt/tlsf/Block#set:prev
  local.get $1
  local.get $11
  call $~lib/rt/tlsf/Block#set:next
  local.get $11
  if
   local.get $11
   local.get $1
   call $~lib/rt/tlsf/Block#set:prev
  end
  local.get $0
  local.set $12
  local.get $9
  local.set $7
  local.get $10
  local.set $3
  local.get $1
  local.set $6
  local.get $12
  local.get $7
  i32.const 4
  i32.shl
  local.get $3
  i32.add
  i32.const 2
  i32.shl
  i32.add
  local.get $6
  i32.store offset=96
  local.get $0
  local.get $0
  i32.load
  i32.const 1
  local.get $9
  i32.shl
  i32.or
  call $~lib/rt/tlsf/Root#set:flMap
  local.get $0
  local.set $13
  local.get $9
  local.set $12
  local.get $0
  local.set $3
  local.get $9
  local.set $6
  local.get $3
  local.get $6
  i32.const 2
  i32.shl
  i32.add
  i32.load offset=4
  i32.const 1
  local.get $10
  i32.shl
  i32.or
  local.set $7
  local.get $13
  local.get $12
  i32.const 2
  i32.shl
  i32.add
  local.get $7
  i32.store offset=4
 )
 (func $~lib/rt/tlsf/addMemory (param $0 i32) (param $1 i32) (param $2 i32) (result i32)
  (local $3 i32)
  (local $4 i32)
  (local $5 i32)
  (local $6 i32)
  (local $7 i32)
  (local $8 i32)
  (local $9 i32)
  i32.const 1
  drop
  local.get $1
  local.get $2
  i32.le_u
  i32.eqz
  if
   i32.const 0
   i32.const 176
   i32.const 380
   i32.const 14
   call $~lib/builtins/abort
   unreachable
  end
  local.get $1
  i32.const 4
  i32.add
  i32.const 15
  i32.add
  i32.const 15
  i32.const -1
  i32.xor
  i32.and
  i32.const 4
  i32.sub
  local.set $1
  local.get $2
  i32.const 15
  i32.const -1
  i32.xor
  i32.and
  local.set $2
  local.get $0
  local.set $3
  local.get $3
  i32.load offset=1568
  local.set $4
  i32.const 0
  local.set $5
  local.get $4
  if
   i32.const 1
   drop
   local.get $1
   local.get $4
   i32.const 4
   i32.add
   i32.ge_u
   i32.eqz
   if
    i32.const 0
    i32.const 176
    i32.const 387
    i32.const 16
    call $~lib/builtins/abort
    unreachable
   end
   local.get $1
   i32.const 16
   i32.sub
   local.get $4
   i32.eq
   if
    local.get $1
    i32.const 16
    i32.sub
    local.set $1
    local.get $4
    i32.load
    local.set $5
   else
    nop
   end
  else
   i32.const 1
   drop
   local.get $1
   local.get $0
   i32.const 1572
   i32.add
   i32.ge_u
   i32.eqz
   if
    i32.const 0
    i32.const 176
    i32.const 400
    i32.const 5
    call $~lib/builtins/abort
    unreachable
   end
  end
  local.get $2
  local.get $1
  i32.sub
  local.set $6
  local.get $6
  i32.const 4
  i32.const 12
  i32.add
  i32.const 4
  i32.add
  i32.lt_u
  if
   i32.const 0
   return
  end
  local.get $6
  i32.const 2
  i32.const 4
  i32.mul
  i32.sub
  local.set $7
  local.get $1
  local.set $8
  local.get $8
  local.get $7
  i32.const 1
  i32.or
  local.get $5
  i32.const 2
  i32.and
  i32.or
  call $~lib/rt/common/BLOCK#set:mmInfo
  local.get $8
  i32.const 0
  call $~lib/rt/tlsf/Block#set:prev
  local.get $8
  i32.const 0
  call $~lib/rt/tlsf/Block#set:next
  local.get $1
  i32.const 4
  i32.add
  local.get $7
  i32.add
  local.set $4
  local.get $4
  i32.const 0
  i32.const 2
  i32.or
  call $~lib/rt/common/BLOCK#set:mmInfo
  local.get $0
  local.set $9
  local.get $4
  local.set $3
  local.get $9
  local.get $3
  i32.store offset=1568
  local.get $0
  local.get $8
  call $~lib/rt/tlsf/insertBlock
  i32.const 1
 )
 (func $~lib/rt/tlsf/initialize
  (local $0 i32)
  (local $1 i32)
  (local $2 i32)
  (local $3 i32)
  (local $4 i32)
  (local $5 i32)
  (local $6 i32)
  (local $7 i32)
  (local $8 i32)
  (local $9 i32)
  (local $10 i32)
  (local $11 i32)
  (local $12 i32)
  i32.const 0
  drop
  global.get $~lib/memory/__heap_base
  i32.const 15
  i32.add
  i32.const 15
  i32.const -1
  i32.xor
  i32.and
  local.set $0
  memory.size
  local.set $1
  local.get $0
  i32.const 1572
  i32.add
  i32.const 65535
  i32.add
  i32.const 65535
  i32.const -1
  i32.xor
  i32.and
  i32.const 16
  i32.shr_u
  local.set $2
  local.get $2
  local.get $1
  i32.gt_s
  if (result i32)
   local.get $2
   local.get $1
   i32.sub
   memory.grow
   i32.const 0
   i32.lt_s
  else
   i32.const 0
  end
  if
   unreachable
  end
  local.get $0
  local.set $3
  local.get $3
  i32.const 0
  call $~lib/rt/tlsf/Root#set:flMap
  local.get $3
  local.set $5
  i32.const 0
  local.set $4
  local.get $5
  local.get $4
  i32.store offset=1568
  i32.const 0
  local.set $5
  loop $for-loop|0
   local.get $5
   i32.const 23
   i32.lt_u
   local.set $4
   local.get $4
   if
    local.get $3
    local.set $8
    local.get $5
    local.set $7
    i32.const 0
    local.set $6
    local.get $8
    local.get $7
    i32.const 2
    i32.shl
    i32.add
    local.get $6
    i32.store offset=4
    i32.const 0
    local.set $8
    loop $for-loop|1
     local.get $8
     i32.const 16
     i32.lt_u
     local.set $7
     local.get $7
     if
      local.get $3
      local.set $11
      local.get $5
      local.set $10
      local.get $8
      local.set $9
      i32.const 0
      local.set $6
      local.get $11
      local.get $10
      i32.const 4
      i32.shl
      local.get $9
      i32.add
      i32.const 2
      i32.shl
      i32.add
      local.get $6
      i32.store offset=96
      local.get $8
      i32.const 1
      i32.add
      local.set $8
      br $for-loop|1
     end
    end
    local.get $5
    i32.const 1
    i32.add
    local.set $5
    br $for-loop|0
   end
  end
  local.get $0
  i32.const 1572
  i32.add
  local.set $12
  i32.const 0
  drop
  local.get $3
  local.get $12
  memory.size
  i32.const 16
  i32.shl
  call $~lib/rt/tlsf/addMemory
  drop
  local.get $3
  global.set $~lib/rt/tlsf/ROOT
 )
 (func $~lib/rt/tlsf/computeSize (param $0 i32) (result i32)
  local.get $0
  i32.const 12
  i32.le_u
  if (result i32)
   i32.const 12
  else
   local.get $0
   i32.const 4
   i32.add
   i32.const 15
   i32.add
   i32.const 15
   i32.const -1
   i32.xor
   i32.and
   i32.const 4
   i32.sub
  end
 )
 (func $~lib/rt/tlsf/prepareSize (param $0 i32) (result i32)
  local.get $0
  i32.const 1073741820
  i32.ge_u
  if
   i32.const 240
   i32.const 176
   i32.const 461
   i32.const 30
   call $~lib/builtins/abort
   unreachable
  end
  local.get $0
  call $~lib/rt/tlsf/computeSize
 )
 (func $~lib/rt/tlsf/searchBlock (param $0 i32) (param $1 i32) (result i32)
  (local $2 i32)
  (local $3 i32)
  (local $4 i32)
  (local $5 i32)
  (local $6 i32)
  (local $7 i32)
  (local $8 i32)
  (local $9 i32)
  local.get $1
  i32.const 256
  i32.lt_u
  if
   i32.const 0
   local.set $2
   local.get $1
   i32.const 4
   i32.shr_u
   local.set $3
  else
   local.get $1
   i32.const 536870910
   i32.lt_u
   if (result i32)
    local.get $1
    i32.const 1
    i32.const 27
    local.get $1
    i32.clz
    i32.sub
    i32.shl
    i32.add
    i32.const 1
    i32.sub
   else
    local.get $1
   end
   local.set $4
   i32.const 31
   local.get $4
   i32.clz
   i32.sub
   local.set $2
   local.get $4
   local.get $2
   i32.const 4
   i32.sub
   i32.shr_u
   i32.const 1
   i32.const 4
   i32.shl
   i32.xor
   local.set $3
   local.get $2
   i32.const 8
   i32.const 1
   i32.sub
   i32.sub
   local.set $2
  end
  i32.const 1
  drop
  local.get $2
  i32.const 23
  i32.lt_u
  if (result i32)
   local.get $3
   i32.const 16
   i32.lt_u
  else
   i32.const 0
  end
  i32.eqz
  if
   i32.const 0
   i32.const 176
   i32.const 333
   i32.const 14
   call $~lib/builtins/abort
   unreachable
  end
  local.get $0
  local.set $5
  local.get $2
  local.set $4
  local.get $5
  local.get $4
  i32.const 2
  i32.shl
  i32.add
  i32.load offset=4
  i32.const 0
  i32.const -1
  i32.xor
  local.get $3
  i32.shl
  i32.and
  local.set $6
  i32.const 0
  local.set $7
  local.get $6
  i32.eqz
  if
   local.get $0
   i32.load
   i32.const 0
   i32.const -1
   i32.xor
   local.get $2
   i32.const 1
   i32.add
   i32.shl
   i32.and
   local.set $5
   local.get $5
   i32.eqz
   if
    i32.const 0
    local.set $7
   else
    local.get $5
    i32.ctz
    local.set $2
    local.get $0
    local.set $8
    local.get $2
    local.set $4
    local.get $8
    local.get $4
    i32.const 2
    i32.shl
    i32.add
    i32.load offset=4
    local.set $6
    i32.const 1
    drop
    local.get $6
    i32.eqz
    if
     i32.const 0
     i32.const 176
     i32.const 346
     i32.const 18
     call $~lib/builtins/abort
     unreachable
    end
    local.get $0
    local.set $9
    local.get $2
    local.set $8
    local.get $6
    i32.ctz
    local.set $4
    local.get $9
    local.get $8
    i32.const 4
    i32.shl
    local.get $4
    i32.add
    i32.const 2
    i32.shl
    i32.add
    i32.load offset=96
    local.set $7
   end
  else
   local.get $0
   local.set $9
   local.get $2
   local.set $8
   local.get $6
   i32.ctz
   local.set $4
   local.get $9
   local.get $8
   i32.const 4
   i32.shl
   local.get $4
   i32.add
   i32.const 2
   i32.shl
   i32.add
   i32.load offset=96
   local.set $7
  end
  local.get $7
 )
 (func $~lib/rt/tlsf/growMemory (param $0 i32) (param $1 i32)
  (local $2 i32)
  (local $3 i32)
  (local $4 i32)
  (local $5 i32)
  (local $6 i32)
  (local $7 i32)
  i32.const 0
  drop
  local.get $1
  i32.const 536870910
  i32.lt_u
  if
   local.get $1
   i32.const 1
   i32.const 27
   local.get $1
   i32.clz
   i32.sub
   i32.shl
   i32.const 1
   i32.sub
   i32.add
   local.set $1
  end
  memory.size
  local.set $2
  local.get $1
  i32.const 4
  local.get $2
  i32.const 16
  i32.shl
  i32.const 4
  i32.sub
  local.get $0
  local.set $3
  local.get $3
  i32.load offset=1568
  i32.ne
  i32.shl
  i32.add
  local.set $1
  local.get $1
  i32.const 65535
  i32.add
  i32.const 65535
  i32.const -1
  i32.xor
  i32.and
  i32.const 16
  i32.shr_u
  local.set $4
  local.get $2
  local.tee $3
  local.get $4
  local.tee $5
  local.get $3
  local.get $5
  i32.gt_s
  select
  local.set $6
  local.get $6
  memory.grow
  i32.const 0
  i32.lt_s
  if
   local.get $4
   memory.grow
   i32.const 0
   i32.lt_s
   if
    unreachable
   end
  end
  memory.size
  local.set $7
  local.get $0
  local.get $2
  i32.const 16
  i32.shl
  local.get $7
  i32.const 16
  i32.shl
  call $~lib/rt/tlsf/addMemory
  drop
 )
 (func $~lib/rt/tlsf/prepareBlock (param $0 i32) (param $1 i32) (param $2 i32)
  (local $3 i32)
  (local $4 i32)
  (local $5 i32)
  local.get $1
  i32.load
  local.set $3
  i32.const 1
  drop
  local.get $2
  i32.const 4
  i32.add
  i32.const 15
  i32.and
  i32.eqz
  i32.eqz
  if
   i32.const 0
   i32.const 176
   i32.const 360
   i32.const 14
   call $~lib/builtins/abort
   unreachable
  end
  local.get $3
  i32.const 3
  i32.const -1
  i32.xor
  i32.and
  local.get $2
  i32.sub
  local.set $4
  local.get $4
  i32.const 4
  i32.const 12
  i32.add
  i32.ge_u
  if
   local.get $1
   local.get $2
   local.get $3
   i32.const 2
   i32.and
   i32.or
   call $~lib/rt/common/BLOCK#set:mmInfo
   local.get $1
   i32.const 4
   i32.add
   local.get $2
   i32.add
   local.set $5
   local.get $5
   local.get $4
   i32.const 4
   i32.sub
   i32.const 1
   i32.or
   call $~lib/rt/common/BLOCK#set:mmInfo
   local.get $0
   local.get $5
   call $~lib/rt/tlsf/insertBlock
  else
   local.get $1
   local.get $3
   i32.const 1
   i32.const -1
   i32.xor
   i32.and
   call $~lib/rt/common/BLOCK#set:mmInfo
   local.get $1
   local.set $5
   local.get $5
   i32.const 4
   i32.add
   local.get $5
   i32.load
   i32.const 3
   i32.const -1
   i32.xor
   i32.and
   i32.add
   local.get $1
   local.set $5
   local.get $5
   i32.const 4
   i32.add
   local.get $5
   i32.load
   i32.const 3
   i32.const -1
   i32.xor
   i32.and
   i32.add
   i32.load
   i32.const 2
   i32.const -1
   i32.xor
   i32.and
   call $~lib/rt/common/BLOCK#set:mmInfo
  end
 )
 (func $~lib/rt/tlsf/allocateBlock (param $0 i32) (param $1 i32) (result i32)
  (local $2 i32)
  (local $3 i32)
  local.get $1
  call $~lib/rt/tlsf/prepareSize
  local.set $2
  local.get $0
  local.get $2
  call $~lib/rt/tlsf/searchBlock
  local.set $3
  local.get $3
  i32.eqz
  if
   local.get $0
   local.get $2
   call $~lib/rt/tlsf/growMemory
   local.get $0
   local.get $2
   call $~lib/rt/tlsf/searchBlock
   local.set $3
   i32.const 1
   drop
   local.get $3
   i32.eqz
   if
    i32.const 0
    i32.const 176
    i32.const 499
    i32.const 16
    call $~lib/builtins/abort
    unreachable
   end
  end
  i32.const 1
  drop
  local.get $3
  i32.load
  i32.const 3
  i32.const -1
  i32.xor
  i32.and
  local.get $2
  i32.ge_u
  i32.eqz
  if
   i32.const 0
   i32.const 176
   i32.const 501
   i32.const 14
   call $~lib/builtins/abort
   unreachable
  end
  local.get $0
  local.get $3
  call $~lib/rt/tlsf/removeBlock
  local.get $0
  local.get $3
  local.get $2
  call $~lib/rt/tlsf/prepareBlock
  i32.const 0
  drop
  local.get $3
 )
 (func $~lib/rt/tlsf/__alloc (param $0 i32) (result i32)
  global.get $~lib/rt/tlsf/ROOT
  i32.eqz
  if
   call $~lib/rt/tlsf/initialize
  end
  global.get $~lib/rt/tlsf/ROOT
  local.get $0
  call $~lib/rt/tlsf/allocateBlock
  i32.const 4
  i32.add
 )
 (func $~lib/rt/tcms/Object#set:next (param $0 i32) (param $1 i32)
  local.get $0
  local.get $1
  local.get $0
  i32.load offset=4
  i32.const 3
  i32.and
  i32.or
  call $~lib/rt/tcms/Object#set:nextWithColor
 )
 (func $~lib/rt/tcms/ObjectList#push (param $0 i32) (param $1 i32)
  (local $2 i32)
  (local $3 i32)
  local.get $1
  global.get $~lib/rt/tcms/toSpace
  i32.ne
  if (result i32)
   local.get $1
   global.get $~lib/rt/tcms/fromSpace
   i32.ne
  else
   i32.const 0
  end
  i32.eqz
  if
   i32.const 0
   i32.const 96
   i32.const 142
   i32.const 5
   call $~lib/builtins/abort
   unreachable
  end
  local.get $0
  i32.load offset=8
  local.set $2
  local.get $1
  local.get $0
  local.tee $3
  i32.eqz
  if (result i32)
   i32.const 0
   i32.const 96
   i32.const 144
   i32.const 16
   call $~lib/builtins/abort
   unreachable
  else
   local.get $3
  end
  call $~lib/rt/tcms/Object#set:next
  local.get $1
  local.get $2
  local.tee $3
  i32.eqz
  if (result i32)
   i32.const 0
   i32.const 96
   i32.const 145
   i32.const 16
   call $~lib/builtins/abort
   unreachable
  else
   local.get $3
  end
  call $~lib/rt/tcms/Object#set:prev
  local.get $2
  local.get $1
  local.tee $3
  i32.eqz
  if (result i32)
   i32.const 0
   i32.const 96
   i32.const 146
   i32.const 17
   call $~lib/builtins/abort
   unreachable
  else
   local.get $3
  end
  call $~lib/rt/tcms/Object#set:next
  local.get $0
  local.get $1
  local.tee $3
  i32.eqz
  if (result i32)
   i32.const 0
   i32.const 96
   i32.const 147
   i32.const 17
   call $~lib/builtins/abort
   unreachable
  else
   local.get $3
  end
  call $~lib/rt/tcms/Object#set:prev
 )
 (func $~lib/rt/tcms/Object#set:color (param $0 i32) (param $1 i32)
  local.get $0
  local.get $0
  i32.load offset=4
  i32.const 3
  i32.const -1
  i32.xor
  i32.and
  local.get $1
  i32.or
  call $~lib/rt/tcms/Object#set:nextWithColor
 )
 (func $~lib/rt/tcms/Object#set:rtId (param $0 i32) (param $1 i32)
  local.get $0
  local.get $1
  i32.store offset=12
 )
 (func $~lib/rt/tcms/Object#set:rtSize (param $0 i32) (param $1 i32)
  local.get $0
  local.get $1
  i32.store offset=16
 )
 (func $~lib/memory/memory.fill (param $0 i32) (param $1 i32) (param $2 i32)
  (local $3 i32)
  (local $4 i32)
  (local $5 i32)
  (local $6 i32)
  (local $7 i32)
  (local $8 i32)
  (local $9 i64)
  (local $10 i32)
  block $~lib/util/memory/memset|inlined.0
   local.get $0
   local.set $5
   local.get $1
   local.set $4
   local.get $2
   local.set $3
   i32.const 0
   i32.const 1
   i32.gt_s
   drop
   local.get $3
   i32.eqz
   if
    br $~lib/util/memory/memset|inlined.0
   end
   local.get $5
   local.get $3
   i32.add
   i32.const 4
   i32.sub
   local.set $6
   local.get $5
   local.get $4
   i32.store8
   local.get $6
   local.get $4
   i32.store8 offset=3
   local.get $3
   i32.const 2
   i32.le_u
   if
    br $~lib/util/memory/memset|inlined.0
   end
   local.get $5
   local.get $4
   i32.store8 offset=1
   local.get $5
   local.get $4
   i32.store8 offset=2
   local.get $6
   local.get $4
   i32.store8 offset=2
   local.get $6
   local.get $4
   i32.store8 offset=1
   local.get $3
   i32.const 6
   i32.le_u
   if
    br $~lib/util/memory/memset|inlined.0
   end
   local.get $5
   local.get $4
   i32.store8 offset=3
   local.get $6
   local.get $4
   i32.store8
   local.get $3
   i32.const 8
   i32.le_u
   if
    br $~lib/util/memory/memset|inlined.0
   end
   i32.const 0
   local.get $5
   i32.sub
   i32.const 3
   i32.and
   local.set $7
   local.get $5
   local.get $7
   i32.add
   local.set $5
   local.get $3
   local.get $7
   i32.sub
   local.set $3
   local.get $3
   i32.const -4
   i32.and
   local.set $3
   i32.const -1
   i32.const 255
   i32.div_u
   local.get $4
   i32.const 255
   i32.and
   i32.mul
   local.set $8
   local.get $5
   local.get $3
   i32.add
   i32.const 28
   i32.sub
   local.set $6
   local.get $5
   local.get $8
   i32.store
   local.get $6
   local.get $8
   i32.store offset=24
   local.get $3
   i32.const 8
   i32.le_u
   if
    br $~lib/util/memory/memset|inlined.0
   end
   local.get $5
   local.get $8
   i32.store offset=4
   local.get $5
   local.get $8
   i32.store offset=8
   local.get $6
   local.get $8
   i32.store offset=16
   local.get $6
   local.get $8
   i32.store offset=20
   local.get $3
   i32.const 24
   i32.le_u
   if
    br $~lib/util/memory/memset|inlined.0
   end
   local.get $5
   local.get $8
   i32.store offset=12
   local.get $5
   local.get $8
   i32.store offset=16
   local.get $5
   local.get $8
   i32.store offset=20
   local.get $5
   local.get $8
   i32.store offset=24
   local.get $6
   local.get $8
   i32.store
   local.get $6
   local.get $8
   i32.store offset=4
   local.get $6
   local.get $8
   i32.store offset=8
   local.get $6
   local.get $8
   i32.store offset=12
   i32.const 24
   local.get $5
   i32.const 4
   i32.and
   i32.add
   local.set $7
   local.get $5
   local.get $7
   i32.add
   local.set $5
   local.get $3
   local.get $7
   i32.sub
   local.set $3
   local.get $8
   i64.extend_i32_u
   local.get $8
   i64.extend_i32_u
   i64.const 32
   i64.shl
   i64.or
   local.set $9
   loop $while-continue|0
    local.get $3
    i32.const 32
    i32.ge_u
    local.set $10
    local.get $10
    if
     local.get $5
     local.get $9
     i64.store
     local.get $5
     local.get $9
     i64.store offset=8
     local.get $5
     local.get $9
     i64.store offset=16
     local.get $5
     local.get $9
     i64.store offset=24
     local.get $3
     i32.const 32
     i32.sub
     local.set $3
     local.get $5
     i32.const 32
     i32.add
     local.set $5
     br $while-continue|0
    end
   end
  end
 )
 (func $~lib/rt/tcms/Object#get:size (param $0 i32) (result i32)
  i32.const 4
  local.get $0
  i32.load
  i32.const 3
  i32.const -1
  i32.xor
  i32.and
  i32.add
 )
 (func $~lib/rt/tcms/__new (param $0 i32) (param $1 i32) (result i32)
  (local $2 i32)
  (local $3 i32)
  (local $4 i32)
  global.get $~lib/rt/tcms/state
  i32.const 0
  i32.eq
  if
   call $~lib/rt/tcms/init
  end
  i32.const 16
  local.get $0
  i32.add
  call $~lib/rt/tlsf/__alloc
  i32.const 4
  i32.sub
  local.set $2
  global.get $~lib/rt/tcms/fromSpace
  local.get $2
  call $~lib/rt/tcms/ObjectList#push
  local.get $2
  global.get $~lib/rt/tcms/white
  call $~lib/rt/tcms/Object#set:color
  local.get $2
  local.get $1
  call $~lib/rt/tcms/Object#set:rtId
  local.get $2
  local.get $0
  call $~lib/rt/tcms/Object#set:rtSize
  local.get $2
  local.set $3
  local.get $3
  i32.const 20
  i32.add
  local.set $4
  local.get $4
  i32.const 0
  local.get $0
  call $~lib/memory/memory.fill
  global.get $~lib/rt/tcms/total
  i32.const 1
  i32.add
  global.set $~lib/rt/tcms/total
  global.get $~lib/rt/tcms/totalMem
  local.get $2
  call $~lib/rt/tcms/Object#get:size
  i32.add
  global.set $~lib/rt/tcms/totalMem
  local.get $4
 )
 (func $~lib/util/memory/memcpy (param $0 i32) (param $1 i32) (param $2 i32)
  (local $3 i32)
  (local $4 i32)
  (local $5 i32)
  (local $6 i32)
  loop $while-continue|0
   local.get $2
   if (result i32)
    local.get $1
    i32.const 3
    i32.and
   else
    i32.const 0
   end
   local.set $5
   local.get $5
   if
    local.get $0
    local.tee $6
    i32.const 1
    i32.add
    local.set $0
    local.get $6
    local.get $1
    local.tee $6
    i32.const 1
    i32.add
    local.set $1
    local.get $6
    i32.load8_u
    i32.store8
    local.get $2
    i32.const 1
    i32.sub
    local.set $2
    br $while-continue|0
   end
  end
  local.get $0
  i32.const 3
  i32.and
  i32.const 0
  i32.eq
  if
   loop $while-continue|1
    local.get $2
    i32.const 16
    i32.ge_u
    local.set $5
    local.get $5
    if
     local.get $0
     local.get $1
     i32.load
     i32.store
     local.get $0
     i32.const 4
     i32.add
     local.get $1
     i32.const 4
     i32.add
     i32.load
     i32.store
     local.get $0
     i32.const 8
     i32.add
     local.get $1
     i32.const 8
     i32.add
     i32.load
     i32.store
     local.get $0
     i32.const 12
     i32.add
     local.get $1
     i32.const 12
     i32.add
     i32.load
     i32.store
     local.get $1
     i32.const 16
     i32.add
     local.set $1
     local.get $0
     i32.const 16
     i32.add
     local.set $0
     local.get $2
     i32.const 16
     i32.sub
     local.set $2
     br $while-continue|1
    end
   end
   local.get $2
   i32.const 8
   i32.and
   if
    local.get $0
    local.get $1
    i32.load
    i32.store
    local.get $0
    i32.const 4
    i32.add
    local.get $1
    i32.const 4
    i32.add
    i32.load
    i32.store
    local.get $0
    i32.const 8
    i32.add
    local.set $0
    local.get $1
    i32.const 8
    i32.add
    local.set $1
   end
   local.get $2
   i32.const 4
   i32.and
   if
    local.get $0
    local.get $1
    i32.load
    i32.store
    local.get $0
    i32.const 4
    i32.add
    local.set $0
    local.get $1
    i32.const 4
    i32.add
    local.set $1
   end
   local.get $2
   i32.const 2
   i32.and
   if
    local.get $0
    local.get $1
    i32.load16_u
    i32.store16
    local.get $0
    i32.const 2
    i32.add
    local.set $0
    local.get $1
    i32.const 2
    i32.add
    local.set $1
   end
   local.get $2
   i32.const 1
   i32.and
   if
    local.get $0
    local.tee $5
    i32.const 1
    i32.add
    local.set $0
    local.get $5
    local.get $1
    local.tee $5
    i32.const 1
    i32.add
    local.set $1
    local.get $5
    i32.load8_u
    i32.store8
   end
   return
  end
  local.get $2
  i32.const 32
  i32.ge_u
  if
   block $break|2
    block $case2|2
     block $case1|2
      block $case0|2
       local.get $0
       i32.const 3
       i32.and
       local.set $5
       local.get $5
       i32.const 1
       i32.eq
       br_if $case0|2
       local.get $5
       i32.const 2
       i32.eq
       br_if $case1|2
       local.get $5
       i32.const 3
       i32.eq
       br_if $case2|2
       br $break|2
      end
      local.get $1
      i32.load
      local.set $3
      local.get $0
      local.tee $5
      i32.const 1
      i32.add
      local.set $0
      local.get $5
      local.get $1
      local.tee $5
      i32.const 1
      i32.add
      local.set $1
      local.get $5
      i32.load8_u
      i32.store8
      local.get $0
      local.tee $5
      i32.const 1
      i32.add
      local.set $0
      local.get $5
      local.get $1
      local.tee $5
      i32.const 1
      i32.add
      local.set $1
      local.get $5
      i32.load8_u
      i32.store8
      local.get $0
      local.tee $5
      i32.const 1
      i32.add
      local.set $0
      local.get $5
      local.get $1
      local.tee $5
      i32.const 1
      i32.add
      local.set $1
      local.get $5
      i32.load8_u
      i32.store8
      local.get $2
      i32.const 3
      i32.sub
      local.set $2
      loop $while-continue|3
       local.get $2
       i32.const 17
       i32.ge_u
       local.set $5
       local.get $5
       if
        local.get $1
        i32.const 1
        i32.add
        i32.load
        local.set $4
        local.get $0
        local.get $3
        i32.const 24
        i32.shr_u
        local.get $4
        i32.const 8
        i32.shl
        i32.or
        i32.store
        local.get $1
        i32.const 5
        i32.add
        i32.load
        local.set $3
        local.get $0
        i32.const 4
        i32.add
        local.get $4
        i32.const 24
        i32.shr_u
        local.get $3
        i32.const 8
        i32.shl
        i32.or
        i32.store
        local.get $1
        i32.const 9
        i32.add
        i32.load
        local.set $4
        local.get $0
        i32.const 8
        i32.add
        local.get $3
        i32.const 24
        i32.shr_u
        local.get $4
        i32.const 8
        i32.shl
        i32.or
        i32.store
        local.get $1
        i32.const 13
        i32.add
        i32.load
        local.set $3
        local.get $0
        i32.const 12
        i32.add
        local.get $4
        i32.const 24
        i32.shr_u
        local.get $3
        i32.const 8
        i32.shl
        i32.or
        i32.store
        local.get $1
        i32.const 16
        i32.add
        local.set $1
        local.get $0
        i32.const 16
        i32.add
        local.set $0
        local.get $2
        i32.const 16
        i32.sub
        local.set $2
        br $while-continue|3
       end
      end
      br $break|2
     end
     local.get $1
     i32.load
     local.set $3
     local.get $0
     local.tee $5
     i32.const 1
     i32.add
     local.set $0
     local.get $5
     local.get $1
     local.tee $5
     i32.const 1
     i32.add
     local.set $1
     local.get $5
     i32.load8_u
     i32.store8
     local.get $0
     local.tee $5
     i32.const 1
     i32.add
     local.set $0
     local.get $5
     local.get $1
     local.tee $5
     i32.const 1
     i32.add
     local.set $1
     local.get $5
     i32.load8_u
     i32.store8
     local.get $2
     i32.const 2
     i32.sub
     local.set $2
     loop $while-continue|4
      local.get $2
      i32.const 18
      i32.ge_u
      local.set $5
      local.get $5
      if
       local.get $1
       i32.const 2
       i32.add
       i32.load
       local.set $4
       local.get $0
       local.get $3
       i32.const 16
       i32.shr_u
       local.get $4
       i32.const 16
       i32.shl
       i32.or
       i32.store
       local.get $1
       i32.const 6
       i32.add
       i32.load
       local.set $3
       local.get $0
       i32.const 4
       i32.add
       local.get $4
       i32.const 16
       i32.shr_u
       local.get $3
       i32.const 16
       i32.shl
       i32.or
       i32.store
       local.get $1
       i32.const 10
       i32.add
       i32.load
       local.set $4
       local.get $0
       i32.const 8
       i32.add
       local.get $3
       i32.const 16
       i32.shr_u
       local.get $4
       i32.const 16
       i32.shl
       i32.or
       i32.store
       local.get $1
       i32.const 14
       i32.add
       i32.load
       local.set $3
       local.get $0
       i32.const 12
       i32.add
       local.get $4
       i32.const 16
       i32.shr_u
       local.get $3
       i32.const 16
       i32.shl
       i32.or
       i32.store
       local.get $1
       i32.const 16
       i32.add
       local.set $1
       local.get $0
       i32.const 16
       i32.add
       local.set $0
       local.get $2
       i32.const 16
       i32.sub
       local.set $2
       br $while-continue|4
      end
     end
     br $break|2
    end
    local.get $1
    i32.load
    local.set $3
    local.get $0
    local.tee $5
    i32.const 1
    i32.add
    local.set $0
    local.get $5
    local.get $1
    local.tee $5
    i32.const 1
    i32.add
    local.set $1
    local.get $5
    i32.load8_u
    i32.store8
    local.get $2
    i32.const 1
    i32.sub
    local.set $2
    loop $while-continue|5
     local.get $2
     i32.const 19
     i32.ge_u
     local.set $5
     local.get $5
     if
      local.get $1
      i32.const 3
      i32.add
      i32.load
      local.set $4
      local.get $0
      local.get $3
      i32.const 8
      i32.shr_u
      local.get $4
      i32.const 24
      i32.shl
      i32.or
      i32.store
      local.get $1
      i32.const 7
      i32.add
      i32.load
      local.set $3
      local.get $0
      i32.const 4
      i32.add
      local.get $4
      i32.const 8
      i32.shr_u
      local.get $3
      i32.const 24
      i32.shl
      i32.or
      i32.store
      local.get $1
      i32.const 11
      i32.add
      i32.load
      local.set $4
      local.get $0
      i32.const 8
      i32.add
      local.get $3
      i32.const 8
      i32.shr_u
      local.get $4
      i32.const 24
      i32.shl
      i32.or
      i32.store
      local.get $1
      i32.const 15
      i32.add
      i32.load
      local.set $3
      local.get $0
      i32.const 12
      i32.add
      local.get $4
      i32.const 8
      i32.shr_u
      local.get $3
      i32.const 24
      i32.shl
      i32.or
      i32.store
      local.get $1
      i32.const 16
      i32.add
      local.set $1
      local.get $0
      i32.const 16
      i32.add
      local.set $0
      local.get $2
      i32.const 16
      i32.sub
      local.set $2
      br $while-continue|5
     end
    end
    br $break|2
   end
  end
  local.get $2
  i32.const 16
  i32.and
  if
   local.get $0
   local.tee $5
   i32.const 1
   i32.add
   local.set $0
   local.get $5
   local.get $1
   local.tee $5
   i32.const 1
   i32.add
   local.set $1
   local.get $5
   i32.load8_u
   i32.store8
   local.get $0
   local.tee $5
   i32.const 1
   i32.add
   local.set $0
   local.get $5
   local.get $1
   local.tee $5
   i32.const 1
   i32.add
   local.set $1
   local.get $5
   i32.load8_u
   i32.store8
   local.get $0
   local.tee $5
   i32.const 1
   i32.add
   local.set $0
   local.get $5
   local.get $1
   local.tee $5
   i32.const 1
   i32.add
   local.set $1
   local.get $5
   i32.load8_u
   i32.store8
   local.get $0
   local.tee $5
   i32.const 1
   i32.add
   local.set $0
   local.get $5
   local.get $1
   local.tee $5
   i32.const 1
   i32.add
   local.set $1
   local.get $5
   i32.load8_u
   i32.store8
   local.get $0
   local.tee $5
   i32.const 1
   i32.add
   local.set $0
   local.get $5
   local.get $1
   local.tee $5
   i32.const 1
   i32.add
   local.set $1
   local.get $5
   i32.load8_u
   i32.store8
   local.get $0
   local.tee $5
   i32.const 1
   i32.add
   local.set $0
   local.get $5
   local.get $1
   local.tee $5
   i32.const 1
   i32.add
   local.set $1
   local.get $5
   i32.load8_u
   i32.store8
   local.get $0
   local.tee $5
   i32.const 1
   i32.add
   local.set $0
   local.get $5
   local.get $1
   local.tee $5
   i32.const 1
   i32.add
   local.set $1
   local.get $5
   i32.load8_u
   i32.store8
   local.get $0
   local.tee $5
   i32.const 1
   i32.add
   local.set $0
   local.get $5
   local.get $1
   local.tee $5
   i32.const 1
   i32.add
   local.set $1
   local.get $5
   i32.load8_u
   i32.store8
   local.get $0
   local.tee $5
   i32.const 1
   i32.add
   local.set $0
   local.get $5
   local.get $1
   local.tee $5
   i32.const 1
   i32.add
   local.set $1
   local.get $5
   i32.load8_u
   i32.store8
   local.get $0
   local.tee $5
   i32.const 1
   i32.add
   local.set $0
   local.get $5
   local.get $1
   local.tee $5
   i32.const 1
   i32.add
   local.set $1
   local.get $5
   i32.load8_u
   i32.store8
   local.get $0
   local.tee $5
   i32.const 1
   i32.add
   local.set $0
   local.get $5
   local.get $1
   local.tee $5
   i32.const 1
   i32.add
   local.set $1
   local.get $5
   i32.load8_u
   i32.store8
   local.get $0
   local.tee $5
   i32.const 1
   i32.add
   local.set $0
   local.get $5
   local.get $1
   local.tee $5
   i32.const 1
   i32.add
   local.set $1
   local.get $5
   i32.load8_u
   i32.store8
   local.get $0
   local.tee $5
   i32.const 1
   i32.add
   local.set $0
   local.get $5
   local.get $1
   local.tee $5
   i32.const 1
   i32.add
   local.set $1
   local.get $5
   i32.load8_u
   i32.store8
   local.get $0
   local.tee $5
   i32.const 1
   i32.add
   local.set $0
   local.get $5
   local.get $1
   local.tee $5
   i32.const 1
   i32.add
   local.set $1
   local.get $5
   i32.load8_u
   i32.store8
   local.get $0
   local.tee $5
   i32.const 1
   i32.add
   local.set $0
   local.get $5
   local.get $1
   local.tee $5
   i32.const 1
   i32.add
   local.set $1
   local.get $5
   i32.load8_u
   i32.store8
   local.get $0
   local.tee $5
   i32.const 1
   i32.add
   local.set $0
   local.get $5
   local.get $1
   local.tee $5
   i32.const 1
   i32.add
   local.set $1
   local.get $5
   i32.load8_u
   i32.store8
  end
  local.get $2
  i32.const 8
  i32.and
  if
   local.get $0
   local.tee $5
   i32.const 1
   i32.add
   local.set $0
   local.get $5
   local.get $1
   local.tee $5
   i32.const 1
   i32.add
   local.set $1
   local.get $5
   i32.load8_u
   i32.store8
   local.get $0
   local.tee $5
   i32.const 1
   i32.add
   local.set $0
   local.get $5
   local.get $1
   local.tee $5
   i32.const 1
   i32.add
   local.set $1
   local.get $5
   i32.load8_u
   i32.store8
   local.get $0
   local.tee $5
   i32.const 1
   i32.add
   local.set $0
   local.get $5
   local.get $1
   local.tee $5
   i32.const 1
   i32.add
   local.set $1
   local.get $5
   i32.load8_u
   i32.store8
   local.get $0
   local.tee $5
   i32.const 1
   i32.add
   local.set $0
   local.get $5
   local.get $1
   local.tee $5
   i32.const 1
   i32.add
   local.set $1
   local.get $5
   i32.load8_u
   i32.store8
   local.get $0
   local.tee $5
   i32.const 1
   i32.add
   local.set $0
   local.get $5
   local.get $1
   local.tee $5
   i32.const 1
   i32.add
   local.set $1
   local.get $5
   i32.load8_u
   i32.store8
   local.get $0
   local.tee $5
   i32.const 1
   i32.add
   local.set $0
   local.get $5
   local.get $1
   local.tee $5
   i32.const 1
   i32.add
   local.set $1
   local.get $5
   i32.load8_u
   i32.store8
   local.get $0
   local.tee $5
   i32.const 1
   i32.add
   local.set $0
   local.get $5
   local.get $1
   local.tee $5
   i32.const 1
   i32.add
   local.set $1
   local.get $5
   i32.load8_u
   i32.store8
   local.get $0
   local.tee $5
   i32.const 1
   i32.add
   local.set $0
   local.get $5
   local.get $1
   local.tee $5
   i32.const 1
   i32.add
   local.set $1
   local.get $5
   i32.load8_u
   i32.store8
  end
  local.get $2
  i32.const 4
  i32.and
  if
   local.get $0
   local.tee $5
   i32.const 1
   i32.add
   local.set $0
   local.get $5
   local.get $1
   local.tee $5
   i32.const 1
   i32.add
   local.set $1
   local.get $5
   i32.load8_u
   i32.store8
   local.get $0
   local.tee $5
   i32.const 1
   i32.add
   local.set $0
   local.get $5
   local.get $1
   local.tee $5
   i32.const 1
   i32.add
   local.set $1
   local.get $5
   i32.load8_u
   i32.store8
   local.get $0
   local.tee $5
   i32.const 1
   i32.add
   local.set $0
   local.get $5
   local.get $1
   local.tee $5
   i32.const 1
   i32.add
   local.set $1
   local.get $5
   i32.load8_u
   i32.store8
   local.get $0
   local.tee $5
   i32.const 1
   i32.add
   local.set $0
   local.get $5
   local.get $1
   local.tee $5
   i32.const 1
   i32.add
   local.set $1
   local.get $5
   i32.load8_u
   i32.store8
  end
  local.get $2
  i32.const 2
  i32.and
  if
   local.get $0
   local.tee $5
   i32.const 1
   i32.add
   local.set $0
   local.get $5
   local.get $1
   local.tee $5
   i32.const 1
   i32.add
   local.set $1
   local.get $5
   i32.load8_u
   i32.store8
   local.get $0
   local.tee $5
   i32.const 1
   i32.add
   local.set $0
   local.get $5
   local.get $1
   local.tee $5
   i32.const 1
   i32.add
   local.set $1
   local.get $5
   i32.load8_u
   i32.store8
  end
  local.get $2
  i32.const 1
  i32.and
  if
   local.get $0
   local.tee $5
   i32.const 1
   i32.add
   local.set $0
   local.get $5
   local.get $1
   local.tee $5
   i32.const 1
   i32.add
   local.set $1
   local.get $5
   i32.load8_u
   i32.store8
  end
 )
 (func $~lib/memory/memory.copy (param $0 i32) (param $1 i32) (param $2 i32)
  (local $3 i32)
  (local $4 i32)
  (local $5 i32)
  (local $6 i32)
  (local $7 i32)
  block $~lib/util/memory/memmove|inlined.0
   local.get $0
   local.set $5
   local.get $1
   local.set $4
   local.get $2
   local.set $3
   local.get $5
   local.get $4
   i32.eq
   if
    br $~lib/util/memory/memmove|inlined.0
   end
   i32.const 0
   i32.const 1
   i32.lt_s
   drop
   local.get $4
   local.get $5
   i32.sub
   local.get $3
   i32.sub
   i32.const 0
   local.get $3
   i32.const 1
   i32.shl
   i32.sub
   i32.le_u
   if
    local.get $5
    local.get $4
    local.get $3
    call $~lib/util/memory/memcpy
    br $~lib/util/memory/memmove|inlined.0
   end
   local.get $5
   local.get $4
   i32.lt_u
   if
    i32.const 0
    i32.const 2
    i32.lt_s
    drop
    local.get $4
    i32.const 7
    i32.and
    local.get $5
    i32.const 7
    i32.and
    i32.eq
    if
     loop $while-continue|0
      local.get $5
      i32.const 7
      i32.and
      local.set $6
      local.get $6
      if
       local.get $3
       i32.eqz
       if
        br $~lib/util/memory/memmove|inlined.0
       end
       local.get $3
       i32.const 1
       i32.sub
       local.set $3
       local.get $5
       local.tee $7
       i32.const 1
       i32.add
       local.set $5
       local.get $7
       local.get $4
       local.tee $7
       i32.const 1
       i32.add
       local.set $4
       local.get $7
       i32.load8_u
       i32.store8
       br $while-continue|0
      end
     end
     loop $while-continue|1
      local.get $3
      i32.const 8
      i32.ge_u
      local.set $6
      local.get $6
      if
       local.get $5
       local.get $4
       i64.load
       i64.store
       local.get $3
       i32.const 8
       i32.sub
       local.set $3
       local.get $5
       i32.const 8
       i32.add
       local.set $5
       local.get $4
       i32.const 8
       i32.add
       local.set $4
       br $while-continue|1
      end
     end
    end
    loop $while-continue|2
     local.get $3
     local.set $6
     local.get $6
     if
      local.get $5
      local.tee $7
      i32.const 1
      i32.add
      local.set $5
      local.get $7
      local.get $4
      local.tee $7
      i32.const 1
      i32.add
      local.set $4
      local.get $7
      i32.load8_u
      i32.store8
      local.get $3
      i32.const 1
      i32.sub
      local.set $3
      br $while-continue|2
     end
    end
   else
    i32.const 0
    i32.const 2
    i32.lt_s
    drop
    local.get $4
    i32.const 7
    i32.and
    local.get $5
    i32.const 7
    i32.and
    i32.eq
    if
     loop $while-continue|3
      local.get $5
      local.get $3
      i32.add
      i32.const 7
      i32.and
      local.set $6
      local.get $6
      if
       local.get $3
       i32.eqz
       if
        br $~lib/util/memory/memmove|inlined.0
       end
       local.get $5
       local.get $3
       i32.const 1
       i32.sub
       local.tee $3
       i32.add
       local.get $4
       local.get $3
       i32.add
       i32.load8_u
       i32.store8
       br $while-continue|3
      end
     end
     loop $while-continue|4
      local.get $3
      i32.const 8
      i32.ge_u
      local.set $6
      local.get $6
      if
       local.get $3
       i32.const 8
       i32.sub
       local.set $3
       local.get $5
       local.get $3
       i32.add
       local.get $4
       local.get $3
       i32.add
       i64.load
       i64.store
       br $while-continue|4
      end
     end
    end
    loop $while-continue|5
     local.get $3
     local.set $6
     local.get $6
     if
      local.get $5
      local.get $3
      i32.const 1
      i32.sub
      local.tee $3
      i32.add
      local.get $4
      local.get $3
      i32.add
      i32.load8_u
      i32.store8
      br $while-continue|5
     end
    end
   end
  end
 )
 (func $~lib/rt/__newBuffer (param $0 i32) (param $1 i32) (param $2 i32) (result i32)
  (local $3 i32)
  local.get $0
  local.get $1
  call $~lib/rt/tcms/__new
  local.set $3
  local.get $2
  if
   local.get $3
   local.get $2
   local.get $0
   call $~lib/memory/memory.copy
  end
  local.get $3
 )
 (func $~lib/rt/tcms/Object#get:color (param $0 i32) (result i32)
  local.get $0
  i32.load offset=4
  i32.const 3
  i32.and
 )
 (func $~lib/rt/tcms/Object#get:next (param $0 i32) (result i32)
  local.get $0
  i32.load offset=4
  i32.const 3
  i32.const -1
  i32.xor
  i32.and
 )
 (func $~lib/rt/tcms/Object#unlink (param $0 i32)
  (local $1 i32)
  (local $2 i32)
  (local $3 i32)
  local.get $0
  call $~lib/rt/tcms/Object#get:next
  local.set $1
  local.get $0
  i32.load offset=8
  local.set $2
  local.get $1
  i32.const 0
  i32.eq
  if
   local.get $2
   i32.const 0
   i32.eq
   i32.eqz
   if
    i32.const 0
    i32.const 96
    i32.const 120
    i32.const 7
    call $~lib/builtins/abort
    unreachable
   end
   return
  end
  local.get $1
  local.get $2
  local.tee $3
  i32.eqz
  if (result i32)
   i32.const 0
   i32.const 96
   i32.const 123
   i32.const 17
   call $~lib/builtins/abort
   unreachable
  else
   local.get $3
  end
  call $~lib/rt/tcms/Object#set:prev
  local.get $2
  local.get $1
  call $~lib/rt/tcms/Object#set:next
 )
 (func $~lib/rt/tcms/Object#makeGray (param $0 i32)
  (local $1 i32)
  local.get $0
  global.get $~lib/rt/tcms/iter
  i32.eq
  if
   local.get $0
   i32.load offset=8
   local.tee $1
   i32.eqz
   if (result i32)
    i32.const 0
    i32.const 96
    i32.const 130
    i32.const 30
    call $~lib/builtins/abort
    unreachable
   else
    local.get $1
   end
   global.set $~lib/rt/tcms/iter
  end
  local.get $0
  call $~lib/rt/tcms/Object#unlink
  global.get $~lib/rt/tcms/toSpace
  local.get $0
  call $~lib/rt/tcms/ObjectList#push
  local.get $0
  i32.const 2
  call $~lib/rt/tcms/Object#set:color
 )
 (func $~lib/rt/tcms/__link (param $0 i32) (param $1 i32) (param $2 i32)
  (local $3 i32)
  (local $4 i32)
  (local $5 i32)
  local.get $1
  i32.eqz
  if
   return
  end
  global.get $~lib/rt/tcms/state
  i32.const 0
  i32.eq
  if
   call $~lib/rt/tcms/init
  end
  i32.const 1
  drop
  local.get $0
  i32.eqz
  if
   i32.const 0
   i32.const 96
   i32.const 299
   i32.const 14
   call $~lib/builtins/abort
   unreachable
  end
  global.get $~lib/rt/tcms/white
  i32.eqz
  local.set $3
  local.get $0
  local.set $4
  local.get $4
  i32.const 20
  i32.sub
  local.set $5
  local.get $5
  call $~lib/rt/tcms/Object#get:color
  local.get $3
  i32.eq
  if
   local.get $1
   local.set $4
   local.get $4
   i32.const 20
   i32.sub
   local.set $4
   local.get $4
   call $~lib/rt/tcms/Object#get:color
   global.get $~lib/rt/tcms/white
   i32.eq
   if
    local.get $2
    if
     local.get $5
     call $~lib/rt/tcms/Object#makeGray
    else
     local.get $4
     call $~lib/rt/tcms/Object#makeGray
    end
   end
  end
 )
 (func $~lib/rt/__newArray (param $0 i32) (param $1 i32) (param $2 i32) (param $3 i32) (result i32)
  (local $4 i32)
  (local $5 i32)
  (local $6 i32)
  i32.const 16
  local.get $2
  call $~lib/rt/tcms/__new
  local.set $4
  local.get $0
  local.get $1
  i32.shl
  local.set $5
  local.get $5
  i32.const 0
  local.get $3
  call $~lib/rt/__newBuffer
  local.set $6
  local.get $4
  local.get $6
  i32.store
  local.get $4
  local.get $6
  i32.const 0
  call $~lib/rt/tcms/__link
  local.get $4
  local.get $6
  i32.store offset=4
  local.get $4
  local.get $5
  i32.store offset=8
  local.get $4
  local.get $0
  i32.store offset=12
  local.get $4
 )
 (func $~lib/array/Array<i32>#__uget (param $0 i32) (param $1 i32) (result i32)
  local.get $0
  i32.load offset=4
  local.get $1
  i32.const 2
  i32.shl
  i32.add
  i32.load
 )
 (func $~lib/array/Array<i32>#__get (param $0 i32) (param $1 i32) (result i32)
  (local $2 i32)
  local.get $1
  local.get $0
  i32.load offset=12
  i32.ge_u
  if
   i32.const 304
   i32.const 368
   i32.const 92
   i32.const 42
   call $~lib/builtins/abort
   unreachable
  end
  local.get $0
  local.get $1
  call $~lib/array/Array<i32>#__uget
  local.set $2
  i32.const 0
  drop
  local.get $2
 )
 (func $~lib/array/Array<f64>#__uget (param $0 i32) (param $1 i32) (result f64)
  local.get $0
  i32.load offset=4
  local.get $1
  i32.const 3
  i32.shl
  i32.add
  f64.load
 )
 (func $~lib/array/Array<f64>#__get (param $0 i32) (param $1 i32) (result f64)
  (local $2 f64)
  local.get $1
  local.get $0
  i32.load offset=12
  i32.ge_u
  if
   i32.const 304
   i32.const 368
   i32.const 92
   i32.const 42
   call $~lib/builtins/abort
   unreachable
  end
  local.get $0
  local.get $1
  call $~lib/array/Array<f64>#__uget
  local.set $2
  i32.const 0
  drop
  local.get $2
 )
 (func $~lib/array/Array<u32>#__uget (param $0 i32) (param $1 i32) (result i32)
  local.get $0
  i32.load offset=4
  local.get $1
  i32.const 2
  i32.shl
  i32.add
  i32.load
 )
 (func $~lib/array/Array<u32>#__get (param $0 i32) (param $1 i32) (result i32)
  (local $2 i32)
  local.get $1
  local.get $0
  i32.load offset=12
  i32.ge_u
  if
   i32.const 304
   i32.const 368
   i32.const 92
   i32.const 42
   call $~lib/builtins/abort
   unreachable
  end
  local.get $0
  local.get $1
  call $~lib/array/Array<u32>#__uget
  local.set $2
  i32.const 0
  drop
  local.get $2
 )
 (func $~lib/array/Array<f32>#__uget (param $0 i32) (param $1 i32) (result f32)
  local.get $0
  i32.load offset=4
  local.get $1
  i32.const 2
  i32.shl
  i32.add
  f32.load
 )
 (func $~lib/array/Array<f32>#__get (param $0 i32) (param $1 i32) (result f32)
  (local $2 f32)
  local.get $1
  local.get $0
  i32.load offset=12
  i32.ge_u
  if
   i32.const 304
   i32.const 368
   i32.const 92
   i32.const 42
   call $~lib/builtins/abort
   unreachable
  end
  local.get $0
  local.get $1
  call $~lib/array/Array<f32>#__uget
  local.set $2
  i32.const 0
  drop
  local.get $2
 )
 (func $infer-array/Ref#constructor (param $0 i32) (result i32)
  local.get $0
  i32.eqz
  if
   i32.const 0
   i32.const 7
   call $~lib/rt/tcms/__new
   local.set $0
  end
  local.get $0
 )
 (func $~lib/array/Array<infer-array/Ref|null>#__uset (param $0 i32) (param $1 i32) (param $2 i32)
  local.get $0
  i32.load offset=4
  local.get $1
  i32.const 2
  i32.shl
  i32.add
  local.get $2
  i32.store
  i32.const 1
  drop
  local.get $0
  local.get $2
  i32.const 1
  call $~lib/rt/tcms/__link
 )
 (func $~lib/array/Array<infer-array/Ref|null>#__uget (param $0 i32) (param $1 i32) (result i32)
  local.get $0
  i32.load offset=4
  local.get $1
  i32.const 2
  i32.shl
  i32.add
  i32.load
 )
 (func $~lib/array/Array<infer-array/Ref|null>#__get (param $0 i32) (param $1 i32) (result i32)
  (local $2 i32)
  local.get $1
  local.get $0
  i32.load offset=12
  i32.ge_u
  if
   i32.const 304
   i32.const 368
   i32.const 92
   i32.const 42
   call $~lib/builtins/abort
   unreachable
  end
  local.get $0
  local.get $1
  call $~lib/array/Array<infer-array/Ref|null>#__uget
  local.set $2
  i32.const 1
  drop
  i32.const 1
  i32.eqz
  drop
  local.get $2
 )
 (func $~lib/array/Array<~lib/string/String|null>#__uget (param $0 i32) (param $1 i32) (result i32)
  local.get $0
  i32.load offset=4
  local.get $1
  i32.const 2
  i32.shl
  i32.add
  i32.load
 )
 (func $~lib/array/Array<~lib/string/String|null>#__get (param $0 i32) (param $1 i32) (result i32)
  (local $2 i32)
  local.get $1
  local.get $0
  i32.load offset=12
  i32.ge_u
  if
   i32.const 304
   i32.const 368
   i32.const 92
   i32.const 42
   call $~lib/builtins/abort
   unreachable
  end
  local.get $0
  local.get $1
  call $~lib/array/Array<~lib/string/String|null>#__uget
  local.set $2
  i32.const 1
  drop
  i32.const 1
  i32.eqz
  drop
  local.get $2
 )
 (func $~lib/array/Array<usize>#__uget (param $0 i32) (param $1 i32) (result i32)
  local.get $0
  i32.load offset=4
  local.get $1
  i32.const 2
  i32.shl
  i32.add
  i32.load
 )
 (func $~lib/array/Array<usize>#__get (param $0 i32) (param $1 i32) (result i32)
  (local $2 i32)
  local.get $1
  local.get $0
  i32.load offset=12
  i32.ge_u
  if
   i32.const 304
   i32.const 368
   i32.const 92
   i32.const 42
   call $~lib/builtins/abort
   unreachable
  end
  local.get $0
  local.get $1
  call $~lib/array/Array<usize>#__uget
  local.set $2
  i32.const 0
  drop
  local.get $2
 )
 (func $~lib/array/Array<~lib/array/Array<i32>>#__uset (param $0 i32) (param $1 i32) (param $2 i32)
  local.get $0
  i32.load offset=4
  local.get $1
  i32.const 2
  i32.shl
  i32.add
  local.get $2
  i32.store
  i32.const 1
  drop
  local.get $0
  local.get $2
  i32.const 1
  call $~lib/rt/tcms/__link
 )
 (func $~lib/array/Array<~lib/array/Array<i32>>#__uget (param $0 i32) (param $1 i32) (result i32)
  local.get $0
  i32.load offset=4
  local.get $1
  i32.const 2
  i32.shl
  i32.add
  i32.load
 )
 (func $~lib/array/Array<~lib/array/Array<i32>>#__get (param $0 i32) (param $1 i32) (result i32)
  (local $2 i32)
  local.get $1
  local.get $0
  i32.load offset=12
  i32.ge_u
  if
   i32.const 304
   i32.const 368
   i32.const 92
   i32.const 42
   call $~lib/builtins/abort
   unreachable
  end
  local.get $0
  local.get $1
  call $~lib/array/Array<~lib/array/Array<i32>>#__uget
  local.set $2
  i32.const 1
  drop
  i32.const 0
  i32.eqz
  drop
  local.get $2
  i32.eqz
  if
   i32.const 880
   i32.const 368
   i32.const 96
   i32.const 40
   call $~lib/builtins/abort
   unreachable
  end
  local.get $2
 )
 (func $start:infer-array
  (local $0 i32)
  (local $1 i32)
  (local $2 f32)
  (local $3 i32)
  (local $4 i32)
  i32.const 3
  i32.const 2
  i32.const 3
  i32.const 32
  call $~lib/rt/__newArray
  local.set $1
  i32.const 1
  drop
  i32.const 1
  drop
  i32.const 3
  i32.const 3
  i32.const 4
  i32.const 416
  call $~lib/rt/__newArray
  local.set $0
  i32.const 1
  drop
  i32.const 2
  i32.const 2
  i32.const 5
  i32.const 464
  call $~lib/rt/__newArray
  local.set $1
  i32.const 1
  drop
  i32.const 0
  i32.eqz
  drop
  local.get $1
  i32.const 1
  call $~lib/array/Array<u32>#__get
  i32.const -1
  i32.eq
  i32.eqz
  if
   i32.const 0
   i32.const 496
   i32.const 14
   i32.const 3
   call $~lib/builtins/abort
   unreachable
  end
  i32.const 3
  i32.const 3
  i32.const 4
  i32.const 544
  call $~lib/rt/__newArray
  local.set $0
  i32.const 1
  drop
  i32.const 3
  i32.const 2
  i32.const 6
  i32.const 592
  call $~lib/rt/__newArray
  local.set $1
  i32.const 1
  drop
  local.get $1
  i32.const 1
  call $~lib/array/Array<f32>#__get
  local.set $2
  i32.const 0
  call $infer-array/Ref#constructor
  local.set $1
  i32.const 0
  call $infer-array/Ref#constructor
  local.set $0
  i32.const 2
  i32.const 2
  i32.const 8
  i32.const 0
  call $~lib/rt/__newArray
  local.set $3
  local.get $3
  i32.load offset=4
  local.set $4
  local.get $3
  i32.const 0
  local.get $1
  call $~lib/array/Array<infer-array/Ref|null>#__uset
  local.get $3
  i32.const 1
  local.get $0
  call $~lib/array/Array<infer-array/Ref|null>#__uset
  local.get $3
  local.set $4
  i32.const 1
  drop
  i32.const 0
  call $infer-array/Ref#constructor
  local.set $4
  i32.const 0
  call $infer-array/Ref#constructor
  local.set $0
  i32.const 2
  i32.const 2
  i32.const 8
  i32.const 0
  call $~lib/rt/__newArray
  local.set $1
  local.get $1
  i32.load offset=4
  local.set $3
  local.get $1
  i32.const 0
  local.get $4
  call $~lib/array/Array<infer-array/Ref|null>#__uset
  local.get $1
  i32.const 1
  local.get $0
  call $~lib/array/Array<infer-array/Ref|null>#__uset
  local.get $1
  local.set $3
  i32.const 1
  drop
  i32.const 0
  call $infer-array/Ref#constructor
  local.set $3
  i32.const 2
  i32.const 2
  i32.const 8
  i32.const 0
  call $~lib/rt/__newArray
  local.set $0
  local.get $0
  i32.load offset=4
  local.set $4
  local.get $0
  i32.const 0
  local.get $3
  call $~lib/array/Array<infer-array/Ref|null>#__uset
  local.get $0
  i32.const 1
  i32.const 0
  call $~lib/array/Array<infer-array/Ref|null>#__uset
  local.get $0
  local.set $4
  i32.const 1
  drop
  i32.const 2
  i32.const 2
  i32.const 9
  i32.const 656
  call $~lib/rt/__newArray
  local.set $3
  i32.const 1
  drop
  i32.const 1
  i32.const 2
  i32.const 10
  i32.const 688
  call $~lib/rt/__newArray
  local.set $4
  i32.const 1
  drop
  i32.const 0
  i32.eqz
  drop
  i32.const 2
  i32.const 2
  i32.const 10
  i32.const 720
  call $~lib/rt/__newArray
  local.set $0
  i32.const 1
  drop
  i32.const 0
  i32.eqz
  drop
  i32.const 2
  i32.const 2
  i32.const 3
  i32.const 752
  call $~lib/rt/__newArray
  local.set $4
  i32.const 1
  drop
  i32.const 0
  i32.eqz
  drop
  i32.const 2
  i32.const 2
  i32.const 3
  i32.const 784
  call $~lib/rt/__newArray
  local.set $3
  i32.const 1
  drop
  i32.const 0
  i32.eqz
  drop
  i32.const 2
  i32.const 2
  i32.const 11
  i32.const 0
  call $~lib/rt/__newArray
  local.set $3
  local.get $3
  i32.load offset=4
  local.set $4
  local.get $3
  i32.const 0
  i32.const 1
  i32.const 2
  i32.const 3
  i32.const 816
  call $~lib/rt/__newArray
  call $~lib/array/Array<~lib/array/Array<i32>>#__uset
  local.get $3
  i32.const 1
  i32.const 1
  i32.const 2
  i32.const 3
  i32.const 848
  call $~lib/rt/__newArray
  call $~lib/array/Array<~lib/array/Array<i32>>#__uset
  local.get $3
  local.set $4
  i32.const 1
  drop
  i32.const 0
  i32.eqz
  drop
 )
 (func $~start
  call $start:infer-array
 )
)<|MERGE_RESOLUTION|>--- conflicted
+++ resolved
@@ -12,64 +12,40 @@
  (type $i32_i32_i32_i32_=>_i32 (func (param i32 i32 i32 i32) (result i32)))
  (import "env" "abort" (func $~lib/builtins/abort (param i32 i32 i32 i32)))
  (memory $0 1)
-<<<<<<< HEAD
- (data (i32.const 12) " \00\00\00\00\00\00\00\00\00\00\00\00\00\00\00\0c\00\00\00\01\00\00\00\02\00\00\00\03\00\00\00")
+ (data (i32.const 12) "\1c\00\00\00\00\00\00\00\00\00\00\00\00\00\00\00\0c\00\00\00\01\00\00\00\02\00\00\00\03\00\00\00")
  (data (i32.const 48) "\00\00\00\00\00\00\00\00\00\00\00\00\00\00\00\00\00\00\00\00")
- (data (i32.const 76) "4\00\00\00\00\00\00\00\00\00\00\00\01\00\00\00\1e\00\00\00~\00l\00i\00b\00/\00r\00t\00/\00t\00c\00m\00s\00.\00t\00s\00\00\00")
- (data (i32.const 128) "\00\00\00\00\00\00\00\00\00\00\00\00\00\00\00\00\00\00\00\00")
- (data (i32.const 156) "4\00\00\00\00\00\00\00\00\00\00\00\01\00\00\00\1e\00\00\00~\00l\00i\00b\00/\00r\00t\00/\00t\00l\00s\00f\00.\00t\00s\00\00\00")
- (data (i32.const 220) "<\00\00\00\00\00\00\00\00\00\00\00\01\00\00\00(\00\00\00a\00l\00l\00o\00c\00a\00t\00i\00o\00n\00 \00t\00o\00o\00 \00l\00a\00r\00g\00e\00")
- (data (i32.const 284) "8\00\00\00\00\00\00\00\00\00\00\00\01\00\00\00$\00\00\00I\00n\00d\00e\00x\00 \00o\00u\00t\00 \00o\00f\00 \00r\00a\00n\00g\00e\00")
- (data (i32.const 348) "0\00\00\00\00\00\00\00\00\00\00\00\01\00\00\00\1a\00\00\00~\00l\00i\00b\00/\00a\00r\00r\00a\00y\00.\00t\00s\00\00\00")
- (data (i32.const 396) ",\00\00\00\00\00\00\00\00\00\00\00\00\00\00\00\18\00\00\00\00\00\00\00\00\00\f0?\00\00\00\00\00\00\00@\00\00\00\00\00\00\08@")
- (data (i32.const 444) "\1c\00\00\00\00\00\00\00\00\00\00\00\00\00\00\00\08\00\00\00\01\00\00\00\ff\ff\ff\ff")
- (data (i32.const 476) "0\00\00\00\00\00\00\00\00\00\00\00\01\00\00\00\1c\00\00\00i\00n\00f\00e\00r\00-\00a\00r\00r\00a\00y\00.\00t\00s\00")
- (data (i32.const 524) ",\00\00\00\00\00\00\00\00\00\00\00\00\00\00\00\18\00\00\00\00\00\00\00\00\00\f0?\00\00\00\00\00\00\00@\00\00\00\00\00\00\08@")
- (data (i32.const 572) " \00\00\00\00\00\00\00\00\00\00\00\00\00\00\00\0c\00\00\00\00\00\80?\00\00\00@\00\00@@")
- (data (i32.const 604) "\18\00\00\00\00\00\00\00\00\00\00\00\01\00\00\00\02\00\00\00a\00\00\00")
- (data (i32.const 636) "\1c\00\00\00\00\00\00\00\00\00\00\00\00\00\00\00\08\00\00\00\00\00\00\00p\02\00\00")
- (data (i32.const 668) "\18\00\00\00\00\00\00\00\00\00\00\00\00\00\00\00\04\00\00\00\00\00\00\00")
- (data (i32.const 700) "\1c\00\00\00\00\00\00\00\00\00\00\00\00\00\00\00\08\00\00\00\00\00\00\00\00\00\00\00")
- (data (i32.const 732) "\1c\00\00\00\00\00\00\00\00\00\00\00\00\00\00\00\08\00\00\00\01\00\00\00\00\00\00\00")
- (data (i32.const 764) "\1c\00\00\00\00\00\00\00\00\00\00\00\00\00\00\00\08\00\00\00\00\00\00\00\01\00\00\00")
- (data (i32.const 796) "\18\00\00\00\00\00\00\00\00\00\00\00\00\00\00\00\04\00\00\00\01\00\00\00")
- (data (i32.const 828) "\18\00\00\00\00\00\00\00\00\00\00\00\00\00\00\00\04\00\00\00\02\00\00\00")
- (data (i32.const 860) "t\00\00\00\00\00\00\00\00\00\00\00\01\00\00\00^\00\00\00E\00l\00e\00m\00e\00n\00t\00 \00t\00y\00p\00e\00 \00m\00u\00s\00t\00 \00b\00e\00 \00n\00u\00l\00l\00a\00b\00l\00e\00 \00i\00f\00 \00a\00r\00r\00a\00y\00 \00i\00s\00 \00h\00o\00l\00e\00y\00\00\00")
-=======
- (data (i32.const 12) "\1c\00\00\00\01\00\00\00\00\00\00\00\00\00\00\00\0c\00\00\00\01\00\00\00\02\00\00\00\03\00\00\00")
- (data (i32.const 44) "<\00\00\00\01\00\00\00\00\00\00\00\01\00\00\00$\00\00\00I\00n\00d\00e\00x\00 \00o\00u\00t\00 \00o\00f\00 \00r\00a\00n\00g\00e\00\00\00\00\00\00\00\00\00")
- (data (i32.const 108) ",\00\00\00\01\00\00\00\00\00\00\00\01\00\00\00\1a\00\00\00~\00l\00i\00b\00/\00a\00r\00r\00a\00y\00.\00t\00s\00\00\00")
- (data (i32.const 156) ",\00\00\00\01\00\00\00\00\00\00\00\00\00\00\00\18\00\00\00\00\00\00\00\00\00\f0?\00\00\00\00\00\00\00@\00\00\00\00\00\00\08@\00\00\00\00")
- (data (i32.const 204) "\1c\00\00\00\01\00\00\00\00\00\00\00\00\00\00\00\08\00\00\00\01\00\00\00\ff\ff\ff\ff\00\00\00\00")
- (data (i32.const 236) ",\00\00\00\01\00\00\00\00\00\00\00\01\00\00\00\1c\00\00\00i\00n\00f\00e\00r\00-\00a\00r\00r\00a\00y\00.\00t\00s\00")
- (data (i32.const 284) ",\00\00\00\01\00\00\00\00\00\00\00\00\00\00\00\18\00\00\00\00\00\00\00\00\00\f0?\00\00\00\00\00\00\00@\00\00\00\00\00\00\08@\00\00\00\00")
- (data (i32.const 332) "\1c\00\00\00\01\00\00\00\00\00\00\00\00\00\00\00\0c\00\00\00\00\00\80?\00\00\00@\00\00@@")
- (data (i32.const 364) "\1c\00\00\00\01\00\00\00\00\00\00\00\01\00\00\00\02\00\00\00a\00\00\00\00\00\00\00\00\00\00\00")
- (data (i32.const 396) "\1c\00\00\00\01\00\00\00\00\00\00\00\00\00\00\00\08\00\00\00\00\00\00\00\80\01\00\00\00\00\00\00")
- (data (i32.const 428) "\1c\00\00\00\01\00\00\00\00\00\00\00\00\00\00\00\04\00\00\00\00\00\00\00\00\00\00\00\00\00\00\00")
- (data (i32.const 460) "\1c\00\00\00\01\00\00\00\00\00\00\00\00\00\00\00\08\00\00\00\00\00\00\00\00\00\00\00\00\00\00\00")
- (data (i32.const 492) "\1c\00\00\00\01\00\00\00\00\00\00\00\00\00\00\00\08\00\00\00\01\00\00\00\00\00\00\00\00\00\00\00")
- (data (i32.const 524) "\1c\00\00\00\01\00\00\00\00\00\00\00\00\00\00\00\08\00\00\00\00\00\00\00\01\00\00\00\00\00\00\00")
- (data (i32.const 556) "\1c\00\00\00\01\00\00\00\00\00\00\00\00\00\00\00\04\00\00\00\01\00\00\00\00\00\00\00\00\00\00\00")
- (data (i32.const 588) "\1c\00\00\00\01\00\00\00\00\00\00\00\00\00\00\00\04\00\00\00\02\00\00\00\00\00\00\00\00\00\00\00")
- (data (i32.const 620) "|\00\00\00\01\00\00\00\00\00\00\00\01\00\00\00^\00\00\00E\00l\00e\00m\00e\00n\00t\00 \00t\00y\00p\00e\00 \00m\00u\00s\00t\00 \00b\00e\00 \00n\00u\00l\00l\00a\00b\00l\00e\00 \00i\00f\00 \00a\00r\00r\00a\00y\00 \00i\00s\00 \00h\00o\00l\00e\00y\00\00\00\00\00\00\00\00\00\00\00\00\00\00\00")
->>>>>>> c54dd649
+ (data (i32.const 76) "<\00\00\00\00\00\00\00\00\00\00\00\01\00\00\00\1e\00\00\00~\00l\00i\00b\00/\00r\00t\00/\00t\00c\00m\00s\00.\00t\00s\00\00\00\00\00\00\00\00\00\00\00\00\00\00\00")
+ (data (i32.const 144) "\00\00\00\00\00\00\00\00\00\00\00\00\00\00\00\00\00\00\00\00")
+ (data (i32.const 172) "<\00\00\00\00\00\00\00\00\00\00\00\01\00\00\00\1e\00\00\00~\00l\00i\00b\00/\00r\00t\00/\00t\00l\00s\00f\00.\00t\00s\00\00\00\00\00\00\00\00\00\00\00\00\00\00\00")
+ (data (i32.const 236) "<\00\00\00\00\00\00\00\00\00\00\00\01\00\00\00(\00\00\00a\00l\00l\00o\00c\00a\00t\00i\00o\00n\00 \00t\00o\00o\00 \00l\00a\00r\00g\00e\00\00\00\00\00")
+ (data (i32.const 300) "<\00\00\00\00\00\00\00\00\00\00\00\01\00\00\00$\00\00\00I\00n\00d\00e\00x\00 \00o\00u\00t\00 \00o\00f\00 \00r\00a\00n\00g\00e\00\00\00\00\00\00\00\00\00")
+ (data (i32.const 364) ",\00\00\00\00\00\00\00\00\00\00\00\01\00\00\00\1a\00\00\00~\00l\00i\00b\00/\00a\00r\00r\00a\00y\00.\00t\00s\00\00\00")
+ (data (i32.const 412) ",\00\00\00\00\00\00\00\00\00\00\00\00\00\00\00\18\00\00\00\00\00\00\00\00\00\f0?\00\00\00\00\00\00\00@\00\00\00\00\00\00\08@\00\00\00\00")
+ (data (i32.const 460) "\1c\00\00\00\00\00\00\00\00\00\00\00\00\00\00\00\08\00\00\00\01\00\00\00\ff\ff\ff\ff\00\00\00\00")
+ (data (i32.const 492) ",\00\00\00\00\00\00\00\00\00\00\00\01\00\00\00\1c\00\00\00i\00n\00f\00e\00r\00-\00a\00r\00r\00a\00y\00.\00t\00s\00")
+ (data (i32.const 540) ",\00\00\00\00\00\00\00\00\00\00\00\00\00\00\00\18\00\00\00\00\00\00\00\00\00\f0?\00\00\00\00\00\00\00@\00\00\00\00\00\00\08@\00\00\00\00")
+ (data (i32.const 588) "\1c\00\00\00\00\00\00\00\00\00\00\00\00\00\00\00\0c\00\00\00\00\00\80?\00\00\00@\00\00@@")
+ (data (i32.const 620) "\1c\00\00\00\00\00\00\00\00\00\00\00\01\00\00\00\02\00\00\00a\00\00\00\00\00\00\00\00\00\00\00")
+ (data (i32.const 652) "\1c\00\00\00\00\00\00\00\00\00\00\00\00\00\00\00\08\00\00\00\00\00\00\00\80\02\00\00\00\00\00\00")
+ (data (i32.const 684) "\1c\00\00\00\00\00\00\00\00\00\00\00\00\00\00\00\04\00\00\00\00\00\00\00\00\00\00\00\00\00\00\00")
+ (data (i32.const 716) "\1c\00\00\00\00\00\00\00\00\00\00\00\00\00\00\00\08\00\00\00\00\00\00\00\00\00\00\00\00\00\00\00")
+ (data (i32.const 748) "\1c\00\00\00\00\00\00\00\00\00\00\00\00\00\00\00\08\00\00\00\01\00\00\00\00\00\00\00\00\00\00\00")
+ (data (i32.const 780) "\1c\00\00\00\00\00\00\00\00\00\00\00\00\00\00\00\08\00\00\00\00\00\00\00\01\00\00\00\00\00\00\00")
+ (data (i32.const 812) "\1c\00\00\00\00\00\00\00\00\00\00\00\00\00\00\00\04\00\00\00\01\00\00\00\00\00\00\00\00\00\00\00")
+ (data (i32.const 844) "\1c\00\00\00\00\00\00\00\00\00\00\00\00\00\00\00\04\00\00\00\02\00\00\00\00\00\00\00\00\00\00\00")
+ (data (i32.const 876) "|\00\00\00\00\00\00\00\00\00\00\00\01\00\00\00^\00\00\00E\00l\00e\00m\00e\00n\00t\00 \00t\00y\00p\00e\00 \00m\00u\00s\00t\00 \00b\00e\00 \00n\00u\00l\00l\00a\00b\00l\00e\00 \00i\00f\00 \00a\00r\00r\00a\00y\00 \00i\00s\00 \00h\00o\00l\00e\00y\00\00\00\00\00\00\00\00\00\00\00\00\00\00\00")
  (table $0 1 funcref)
  (global $~lib/rt/tcms/state (mut i32) (i32.const 0))
  (global $~lib/rt/tcms/fromSpace (mut i32) (i32.const 48))
- (global $~lib/rt/tcms/toSpace (mut i32) (i32.const 128))
+ (global $~lib/rt/tcms/toSpace (mut i32) (i32.const 144))
  (global $~lib/rt/tcms/iter (mut i32) (i32.const 0))
  (global $~lib/rt/tlsf/ROOT (mut i32) (i32.const 0))
  (global $~lib/ASC_LOW_MEMORY_LIMIT i32 (i32.const 0))
  (global $~lib/rt/tcms/white (mut i32) (i32.const 0))
  (global $~lib/ASC_SHRINK_LEVEL i32 (i32.const 0))
-<<<<<<< HEAD
  (global $~lib/rt/tcms/total (mut i32) (i32.const 0))
  (global $~lib/rt/tcms/totalMem (mut i32) (i32.const 0))
- (global $~lib/memory/__heap_base i32 (i32.const 976))
-=======
- (global $~lib/memory/__heap_base i32 (i32.const 748))
->>>>>>> c54dd649
+ (global $~lib/memory/__heap_base i32 (i32.const 1004))
  (export "memory" (memory $0))
  (start $~start)
  (func $~lib/rt/tcms/Object#set:nextWithColor (param $0 i32) (param $1 i32)
@@ -176,7 +152,7 @@
   i32.eqz
   if
    i32.const 0
-   i32.const 176
+   i32.const 192
    i32.const 272
    i32.const 14
    call $~lib/builtins/abort
@@ -203,7 +179,7 @@
   i32.eqz
   if
    i32.const 0
-   i32.const 176
+   i32.const 192
    i32.const 274
    i32.const 14
    call $~lib/builtins/abort
@@ -257,7 +233,7 @@
   i32.eqz
   if
    i32.const 0
-   i32.const 176
+   i32.const 192
    i32.const 287
    i32.const 14
    call $~lib/builtins/abort
@@ -389,7 +365,7 @@
   i32.eqz
   if
    i32.const 0
-   i32.const 176
+   i32.const 192
    i32.const 200
    i32.const 14
    call $~lib/builtins/abort
@@ -406,7 +382,7 @@
   i32.eqz
   if
    i32.const 0
-   i32.const 176
+   i32.const 192
    i32.const 202
    i32.const 14
    call $~lib/builtins/abort
@@ -501,7 +477,7 @@
    i32.eqz
    if
     i32.const 0
-    i32.const 176
+    i32.const 192
     i32.const 223
     i32.const 16
     call $~lib/builtins/abort
@@ -566,7 +542,7 @@
   i32.eqz
   if
    i32.const 0
-   i32.const 176
+   i32.const 192
    i32.const 238
    i32.const 14
    call $~lib/builtins/abort
@@ -584,7 +560,7 @@
   i32.eqz
   if
    i32.const 0
-   i32.const 176
+   i32.const 192
    i32.const 239
    i32.const 14
    call $~lib/builtins/abort
@@ -643,7 +619,7 @@
   i32.eqz
   if
    i32.const 0
-   i32.const 176
+   i32.const 192
    i32.const 255
    i32.const 14
    call $~lib/builtins/abort
@@ -748,7 +724,7 @@
   i32.eqz
   if
    i32.const 0
-   i32.const 176
+   i32.const 192
    i32.const 380
    i32.const 14
    call $~lib/builtins/abort
@@ -791,7 +767,7 @@
    i32.eqz
    if
     i32.const 0
-    i32.const 176
+    i32.const 192
     i32.const 387
     i32.const 16
     call $~lib/builtins/abort
@@ -824,7 +800,7 @@
    i32.eqz
    if
     i32.const 0
-    i32.const 176
+    i32.const 192
     i32.const 400
     i32.const 5
     call $~lib/builtins/abort
@@ -1063,8 +1039,8 @@
   i32.const 1073741820
   i32.ge_u
   if
-   i32.const 240
-   i32.const 176
+   i32.const 256
+   i32.const 192
    i32.const 461
    i32.const 30
    call $~lib/builtins/abort
@@ -1148,7 +1124,7 @@
   i32.eqz
   if
    i32.const 0
-   i32.const 176
+   i32.const 192
    i32.const 333
    i32.const 14
    call $~lib/builtins/abort
@@ -1213,7 +1189,7 @@
     i32.eqz
     if
      i32.const 0
-     i32.const 176
+     i32.const 192
      i32.const 346
      i32.const 18
      call $~lib/builtins/abort
@@ -1364,7 +1340,7 @@
   i32.eqz
   if
    i32.const 0
-   i32.const 176
+   i32.const 192
    i32.const 360
    i32.const 14
    call $~lib/builtins/abort
@@ -1473,7 +1449,7 @@
    i32.eqz
    if
     i32.const 0
-    i32.const 176
+    i32.const 192
     i32.const 499
     i32.const 16
     call $~lib/builtins/abort
@@ -1493,7 +1469,7 @@
   i32.eqz
   if
    i32.const 0
-   i32.const 176
+   i32.const 192
    i32.const 501
    i32.const 14
    call $~lib/builtins/abort
@@ -3387,8 +3363,8 @@
   i32.load offset=12
   i32.ge_u
   if
-   i32.const 304
-   i32.const 368
+   i32.const 320
+   i32.const 384
    i32.const 92
    i32.const 42
    call $~lib/builtins/abort
@@ -3418,8 +3394,8 @@
   i32.load offset=12
   i32.ge_u
   if
-   i32.const 304
-   i32.const 368
+   i32.const 320
+   i32.const 384
    i32.const 92
    i32.const 42
    call $~lib/builtins/abort
@@ -3449,8 +3425,8 @@
   i32.load offset=12
   i32.ge_u
   if
-   i32.const 304
-   i32.const 368
+   i32.const 320
+   i32.const 384
    i32.const 92
    i32.const 42
    call $~lib/builtins/abort
@@ -3480,8 +3456,8 @@
   i32.load offset=12
   i32.ge_u
   if
-   i32.const 304
-   i32.const 368
+   i32.const 320
+   i32.const 384
    i32.const 92
    i32.const 42
    call $~lib/builtins/abort
@@ -3538,8 +3514,8 @@
   i32.load offset=12
   i32.ge_u
   if
-   i32.const 304
-   i32.const 368
+   i32.const 320
+   i32.const 384
    i32.const 92
    i32.const 42
    call $~lib/builtins/abort
@@ -3572,8 +3548,8 @@
   i32.load offset=12
   i32.ge_u
   if
-   i32.const 304
-   i32.const 368
+   i32.const 320
+   i32.const 384
    i32.const 92
    i32.const 42
    call $~lib/builtins/abort
@@ -3606,8 +3582,8 @@
   i32.load offset=12
   i32.ge_u
   if
-   i32.const 304
-   i32.const 368
+   i32.const 320
+   i32.const 384
    i32.const 92
    i32.const 42
    call $~lib/builtins/abort
@@ -3653,8 +3629,8 @@
   i32.load offset=12
   i32.ge_u
   if
-   i32.const 304
-   i32.const 368
+   i32.const 320
+   i32.const 384
    i32.const 92
    i32.const 42
    call $~lib/builtins/abort
@@ -3672,8 +3648,8 @@
   local.get $2
   i32.eqz
   if
-   i32.const 880
-   i32.const 368
+   i32.const 896
+   i32.const 384
    i32.const 96
    i32.const 40
    call $~lib/builtins/abort
@@ -3700,7 +3676,7 @@
   i32.const 3
   i32.const 3
   i32.const 4
-  i32.const 416
+  i32.const 432
   call $~lib/rt/__newArray
   local.set $0
   i32.const 1
@@ -3708,7 +3684,7 @@
   i32.const 2
   i32.const 2
   i32.const 5
-  i32.const 464
+  i32.const 480
   call $~lib/rt/__newArray
   local.set $1
   i32.const 1
@@ -3724,7 +3700,7 @@
   i32.eqz
   if
    i32.const 0
-   i32.const 496
+   i32.const 512
    i32.const 14
    i32.const 3
    call $~lib/builtins/abort
@@ -3733,7 +3709,7 @@
   i32.const 3
   i32.const 3
   i32.const 4
-  i32.const 544
+  i32.const 560
   call $~lib/rt/__newArray
   local.set $0
   i32.const 1
@@ -3741,7 +3717,7 @@
   i32.const 3
   i32.const 2
   i32.const 6
-  i32.const 592
+  i32.const 608
   call $~lib/rt/__newArray
   local.set $1
   i32.const 1
@@ -3831,7 +3807,7 @@
   i32.const 2
   i32.const 2
   i32.const 9
-  i32.const 656
+  i32.const 672
   call $~lib/rt/__newArray
   local.set $3
   i32.const 1
@@ -3839,7 +3815,7 @@
   i32.const 1
   i32.const 2
   i32.const 10
-  i32.const 688
+  i32.const 704
   call $~lib/rt/__newArray
   local.set $4
   i32.const 1
@@ -3850,7 +3826,7 @@
   i32.const 2
   i32.const 2
   i32.const 10
-  i32.const 720
+  i32.const 736
   call $~lib/rt/__newArray
   local.set $0
   i32.const 1
@@ -3861,7 +3837,7 @@
   i32.const 2
   i32.const 2
   i32.const 3
-  i32.const 752
+  i32.const 768
   call $~lib/rt/__newArray
   local.set $4
   i32.const 1
@@ -3872,7 +3848,7 @@
   i32.const 2
   i32.const 2
   i32.const 3
-  i32.const 784
+  i32.const 800
   call $~lib/rt/__newArray
   local.set $3
   i32.const 1
@@ -3894,7 +3870,7 @@
   i32.const 1
   i32.const 2
   i32.const 3
-  i32.const 816
+  i32.const 832
   call $~lib/rt/__newArray
   call $~lib/array/Array<~lib/array/Array<i32>>#__uset
   local.get $3
@@ -3902,7 +3878,7 @@
   i32.const 1
   i32.const 2
   i32.const 3
-  i32.const 848
+  i32.const 864
   call $~lib/rt/__newArray
   call $~lib/array/Array<~lib/array/Array<i32>>#__uset
   local.get $3
