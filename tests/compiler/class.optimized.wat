(module
 (type $i32_i32_=>_none (func (param i32 i32)))
 (type $i32_i32_=>_i32 (func (param i32 i32) (result i32)))
 (type $none_=>_none (func))
 (type $i32_i32_i32_=>_none (func (param i32 i32 i32)))
 (type $i32_i32_i32_i32_=>_none (func (param i32 i32 i32 i32)))
 (type $i32_=>_i32 (func (param i32) (result i32)))
 (import "env" "abort" (func $~lib/builtins/abort (param i32 i32 i32 i32)))
 (memory $0 1)
<<<<<<< HEAD
 (data (i32.const 1052) "4")
 (data (i32.const 1064) "\01\00\00\00\1e\00\00\00~\00l\00i\00b\00/\00r\00t\00/\00t\00c\00m\00s\00.\00t\00s")
 (data (i32.const 1132) "4")
 (data (i32.const 1144) "\01\00\00\00\1e\00\00\00~\00l\00i\00b\00/\00r\00t\00/\00t\00l\00s\00f\00.\00t\00s")
 (data (i32.const 1196) "<")
 (data (i32.const 1208) "\01\00\00\00(\00\00\00a\00l\00l\00o\00c\00a\00t\00i\00o\00n\00 \00t\00o\00o\00 \00l\00a\00r\00g\00e")
 (data (i32.const 1260) "0")
 (data (i32.const 1272) "\01\00\00\00\1c\00\00\00I\00n\00v\00a\00l\00i\00d\00 \00l\00e\00n\00g\00t\00h")
 (data (i32.const 1308) "0")
 (data (i32.const 1320) "\01\00\00\00\1a\00\00\00~\00l\00i\00b\00/\00a\00r\00r\00a\00y\00.\00t\00s")
 (global $~lib/rt/tcms/state (mut i32) (i32.const 0))
 (global $~lib/rt/tcms/iter (mut i32) (i32.const 0))
 (global $~lib/rt/tlsf/ROOT (mut i32) (i32.const 0))
 (global $~lib/rt/tcms/total (mut i32) (i32.const 0))
 (global $~lib/rt/tcms/totalMem (mut i32) (i32.const 0))
=======
 (data (i32.const 1036) ",\00\00\00\01\00\00\00\00\00\00\00\01\00\00\00\1c\00\00\00I\00n\00v\00a\00l\00i\00d\00 \00l\00e\00n\00g\00t\00h")
 (data (i32.const 1084) ",\00\00\00\01\00\00\00\00\00\00\00\01\00\00\00\1a\00\00\00~\00l\00i\00b\00/\00a\00r\00r\00a\00y\00.\00t\00s")
 (global $~lib/rt/stub/offset (mut i32) (i32.const 0))
>>>>>>> c54dd649
 (export "memory" (memory $0))
 (export "test" (func $class/test))
 (export "testGenericInitializer" (func $class/testGenericInitializer))
 (func $class/test (param $0 i32) (result i32)
  local.get $0
  i32.load
  drop
  local.get $0
  i32.load16_s offset=4
  drop
  local.get $0
  i32.load8_s offset=6
  drop
  local.get $0
  i32.const 1
  i32.store
  local.get $0
  i32.const 2
  i32.store16 offset=4
  local.get $0
  i32.const 3
  i32.store8 offset=6
  local.get $0
 )
 (func $~lib/rt/tcms/init
  i32.const 1028
  i32.const 1024
  i32.store
  i32.const 1032
  i32.const 1024
  i32.store
  i32.const 1108
  i32.const 1104
  i32.store
  i32.const 1112
  i32.const 1104
  i32.store
  i32.const 1104
  global.set $~lib/rt/tcms/iter
  i32.const 1
  global.set $~lib/rt/tcms/state
 )
 (func $~lib/rt/tlsf/removeBlock (param $0 i32) (param $1 i32)
  (local $2 i32)
  (local $3 i32)
  (local $4 i32)
  (local $5 i32)
  local.get $1
  i32.load
  local.tee $2
  i32.const 1
  i32.and
  i32.eqz
  if
   i32.const 0
   i32.const 1152
   i32.const 272
   i32.const 14
   call $~lib/builtins/abort
   unreachable
  end
  local.get $2
  i32.const -4
  i32.and
  local.tee $2
  i32.const 1073741820
  i32.lt_u
  i32.const 0
  local.get $2
  i32.const 12
  i32.ge_u
  select
  i32.eqz
  if
   i32.const 0
   i32.const 1152
   i32.const 274
   i32.const 14
   call $~lib/builtins/abort
   unreachable
  end
  local.get $2
  i32.const 256
  i32.lt_u
  if
   local.get $2
   i32.const 4
   i32.shr_u
   local.set $2
  else
   local.get $2
   i32.const 31
   local.get $2
   i32.clz
   i32.sub
   local.tee $3
   i32.const 4
   i32.sub
   i32.shr_u
   i32.const 16
   i32.xor
   local.set $2
   local.get $3
   i32.const 7
   i32.sub
   local.set $3
  end
  local.get $2
  i32.const 16
  i32.lt_u
  i32.const 0
  local.get $3
  i32.const 23
  i32.lt_u
  select
  i32.eqz
  if
   i32.const 0
   i32.const 1152
   i32.const 287
   i32.const 14
   call $~lib/builtins/abort
   unreachable
  end
  local.get $1
  i32.load offset=8
  local.set $4
  local.get $1
  i32.load offset=4
  local.tee $5
  if
   local.get $5
   local.get $4
   i32.store offset=8
  end
  local.get $4
  if
   local.get $4
   local.get $5
   i32.store offset=4
  end
  local.get $1
  local.get $0
  local.get $2
  local.get $3
  i32.const 4
  i32.shl
  i32.add
  i32.const 2
  i32.shl
  i32.add
  i32.load offset=96
  i32.eq
  if
   local.get $0
   local.get $2
   local.get $3
   i32.const 4
   i32.shl
   i32.add
   i32.const 2
   i32.shl
   i32.add
   local.get $4
   i32.store offset=96
   local.get $4
   i32.eqz
   if
    local.get $0
    local.get $3
    i32.const 2
    i32.shl
    i32.add
    local.tee $4
    i32.load offset=4
    i32.const -2
    local.get $2
    i32.rotl
    i32.and
    local.set $1
    local.get $4
    local.get $1
    i32.store offset=4
    local.get $1
    i32.eqz
    if
     local.get $0
     local.get $0
     i32.load
     i32.const -2
     local.get $3
     i32.rotl
     i32.and
     i32.store
    end
   end
  end
 )
 (func $~lib/rt/tlsf/insertBlock (param $0 i32) (param $1 i32)
  (local $2 i32)
  (local $3 i32)
  (local $4 i32)
  (local $5 i32)
  (local $6 i32)
  (local $7 i32)
  (local $8 i32)
  local.get $1
  i32.eqz
  if
   i32.const 0
   i32.const 1152
   i32.const 200
   i32.const 14
   call $~lib/builtins/abort
   unreachable
  end
  local.get $1
  i32.load
  local.tee $4
  i32.const 1
  i32.and
  i32.eqz
  if
   i32.const 0
   i32.const 1152
   i32.const 202
   i32.const 14
   call $~lib/builtins/abort
   unreachable
  end
  local.get $1
  i32.const 4
  i32.add
  local.get $1
  i32.load
  i32.const -4
  i32.and
  i32.add
  local.tee $5
  i32.load
  local.tee $2
  i32.const 1
  i32.and
  if
   local.get $4
   i32.const -4
   i32.and
   i32.const 4
   i32.add
   local.get $2
   i32.const -4
   i32.and
   i32.add
   local.tee $3
   i32.const 1073741820
   i32.lt_u
   if
    local.get $0
    local.get $5
    call $~lib/rt/tlsf/removeBlock
    local.get $1
    local.get $3
    local.get $4
    i32.const 3
    i32.and
    i32.or
    local.tee $4
    i32.store
    local.get $1
    i32.const 4
    i32.add
    local.get $1
    i32.load
    i32.const -4
    i32.and
    i32.add
    local.tee $5
    i32.load
    local.set $2
   end
  end
  local.get $4
  i32.const 2
  i32.and
  if
   local.get $1
   i32.const 4
   i32.sub
   i32.load
   local.tee $3
   i32.load
   local.tee $7
   i32.const 1
   i32.and
   i32.eqz
   if
    i32.const 0
    i32.const 1152
    i32.const 223
    i32.const 16
    call $~lib/builtins/abort
    unreachable
   end
   local.get $7
   i32.const -4
   i32.and
   i32.const 4
   i32.add
   local.get $4
   i32.const -4
   i32.and
   i32.add
   local.tee $8
   i32.const 1073741820
   i32.lt_u
   if (result i32)
    local.get $0
    local.get $3
    call $~lib/rt/tlsf/removeBlock
    local.get $3
    local.get $8
    local.get $7
    i32.const 3
    i32.and
    i32.or
    local.tee $4
    i32.store
    local.get $3
   else
    local.get $1
   end
   local.set $1
  end
  local.get $5
  local.get $2
  i32.const 2
  i32.or
  i32.store
  local.get $4
  i32.const -4
  i32.and
  local.tee $3
  i32.const 1073741820
  i32.lt_u
  i32.const 0
  local.get $3
  i32.const 12
  i32.ge_u
  select
  i32.eqz
  if
   i32.const 0
   i32.const 1152
   i32.const 238
   i32.const 14
   call $~lib/builtins/abort
   unreachable
  end
  local.get $5
  local.get $3
  local.get $1
  i32.const 4
  i32.add
  i32.add
  i32.ne
  if
   i32.const 0
   i32.const 1152
   i32.const 239
   i32.const 14
   call $~lib/builtins/abort
   unreachable
  end
  local.get $5
  i32.const 4
  i32.sub
  local.get $1
  i32.store
  local.get $3
  i32.const 256
  i32.lt_u
  if
   local.get $3
   i32.const 4
   i32.shr_u
   local.set $3
  else
   local.get $3
   i32.const 31
   local.get $3
   i32.clz
   i32.sub
   local.tee $4
   i32.const 4
   i32.sub
   i32.shr_u
   i32.const 16
   i32.xor
   local.set $3
   local.get $4
   i32.const 7
   i32.sub
   local.set $6
  end
  local.get $3
  i32.const 16
  i32.lt_u
  i32.const 0
  local.get $6
  i32.const 23
  i32.lt_u
  select
  i32.eqz
  if
   i32.const 0
   i32.const 1152
   i32.const 255
   i32.const 14
   call $~lib/builtins/abort
   unreachable
  end
  local.get $0
  local.get $3
  local.get $6
  i32.const 4
  i32.shl
  i32.add
  i32.const 2
  i32.shl
  i32.add
  i32.load offset=96
  local.set $4
  local.get $1
  i32.const 0
  i32.store offset=4
  local.get $1
  local.get $4
  i32.store offset=8
  local.get $4
  if
   local.get $4
   local.get $1
   i32.store offset=4
  end
  local.get $0
  local.get $3
  local.get $6
  i32.const 4
  i32.shl
  i32.add
  i32.const 2
  i32.shl
  i32.add
  local.get $1
  i32.store offset=96
  local.get $0
  local.get $0
  i32.load
  i32.const 1
  local.get $6
  i32.shl
  i32.or
  i32.store
  local.get $0
  local.get $6
  i32.const 2
  i32.shl
  i32.add
  local.tee $0
  local.get $0
  i32.load offset=4
  i32.const 1
  local.get $3
  i32.shl
  i32.or
  i32.store offset=4
 )
 (func $~lib/rt/tlsf/addMemory (param $0 i32) (param $1 i32) (param $2 i32)
  (local $3 i32)
  (local $4 i32)
  local.get $1
  local.get $2
  i32.gt_u
  if
   i32.const 0
   i32.const 1152
   i32.const 380
   i32.const 14
   call $~lib/builtins/abort
   unreachable
  end
  local.get $1
  i32.const 19
  i32.add
  i32.const -16
  i32.and
  i32.const 4
  i32.sub
  local.set $1
  local.get $2
  i32.const -16
  i32.and
  local.get $0
  i32.load offset=1568
  local.tee $2
  if
   local.get $1
   local.get $2
   i32.const 4
   i32.add
   i32.lt_u
   if
    i32.const 0
    i32.const 1152
    i32.const 387
    i32.const 16
    call $~lib/builtins/abort
    unreachable
   end
   local.get $2
   local.get $1
   i32.const 16
   i32.sub
   i32.eq
   if
    local.get $2
    i32.load
    local.set $4
    local.get $1
    i32.const 16
    i32.sub
    local.set $1
   end
  else
   local.get $1
   local.get $0
   i32.const 1572
   i32.add
   i32.lt_u
   if
    i32.const 0
    i32.const 1152
    i32.const 400
    i32.const 5
    call $~lib/builtins/abort
    unreachable
   end
  end
  local.get $1
  i32.sub
  local.tee $2
  i32.const 20
  i32.lt_u
  if
   return
  end
  local.get $1
  local.get $4
  i32.const 2
  i32.and
  local.get $2
  i32.const 8
  i32.sub
  local.tee $2
  i32.const 1
  i32.or
  i32.or
  i32.store
  local.get $1
  i32.const 0
  i32.store offset=4
  local.get $1
  i32.const 0
  i32.store offset=8
  local.get $2
  local.get $1
  i32.const 4
  i32.add
  i32.add
  local.tee $2
  i32.const 2
  i32.store
  local.get $0
  local.get $2
  i32.store offset=1568
  local.get $0
  local.get $1
  call $~lib/rt/tlsf/insertBlock
 )
 (func $~lib/rt/tlsf/searchBlock (param $0 i32) (param $1 i32) (result i32)
  (local $2 i32)
  local.get $1
  i32.const 256
  i32.lt_u
  if
   local.get $1
   i32.const 4
   i32.shr_u
   local.set $1
  else
   i32.const 31
   local.get $1
   i32.const 1
   i32.const 27
   local.get $1
   i32.clz
   i32.sub
   i32.shl
   i32.add
   i32.const 1
   i32.sub
   local.get $1
   local.get $1
   i32.const 536870910
   i32.lt_u
   select
   local.tee $1
   i32.clz
   i32.sub
   local.set $2
   local.get $1
   local.get $2
   i32.const 4
   i32.sub
   i32.shr_u
   i32.const 16
   i32.xor
   local.set $1
   local.get $2
   i32.const 7
   i32.sub
   local.set $2
  end
  local.get $1
  i32.const 16
  i32.lt_u
  i32.const 0
  local.get $2
  i32.const 23
  i32.lt_u
  select
  i32.eqz
  if
   i32.const 0
   i32.const 1152
   i32.const 333
   i32.const 14
   call $~lib/builtins/abort
   unreachable
  end
  local.get $0
  local.get $2
  i32.const 2
  i32.shl
  i32.add
  i32.load offset=4
  i32.const -1
  local.get $1
  i32.shl
  i32.and
  local.tee $1
  if (result i32)
   local.get $0
   local.get $1
   i32.ctz
   local.get $2
   i32.const 4
   i32.shl
   i32.add
   i32.const 2
   i32.shl
   i32.add
   i32.load offset=96
  else
   local.get $0
   i32.load
   i32.const -1
   local.get $2
   i32.const 1
   i32.add
   i32.shl
   i32.and
   local.tee $1
   if (result i32)
    local.get $0
    local.get $1
    i32.ctz
    local.tee $1
    i32.const 2
    i32.shl
    i32.add
    i32.load offset=4
    local.tee $2
    i32.eqz
    if
     i32.const 0
     i32.const 1152
     i32.const 346
     i32.const 18
     call $~lib/builtins/abort
     unreachable
    end
    local.get $0
    local.get $2
    i32.ctz
    local.get $1
    i32.const 4
    i32.shl
    i32.add
    i32.const 2
    i32.shl
    i32.add
    i32.load offset=96
   else
    i32.const 0
   end
  end
 )
 (func $~lib/rt/tlsf/allocateBlock (param $0 i32) (param $1 i32) (result i32)
  (local $2 i32)
  (local $3 i32)
  (local $4 i32)
  local.get $1
  i32.const 1073741820
  i32.ge_u
  if
   i32.const 1216
   i32.const 1152
   i32.const 461
   i32.const 30
   call $~lib/builtins/abort
   unreachable
  end
  local.get $0
  i32.const 12
  local.get $1
  i32.const 19
  i32.add
  i32.const -16
  i32.and
  i32.const 4
  i32.sub
  local.get $1
  i32.const 12
  i32.le_u
  select
  local.tee $2
  call $~lib/rt/tlsf/searchBlock
  local.tee $1
  i32.eqz
  if
   i32.const 4
   memory.size
   local.tee $1
   i32.const 16
   i32.shl
   i32.const 4
   i32.sub
   local.get $0
   i32.load offset=1568
   i32.ne
   i32.shl
   local.get $2
   i32.const 1
   i32.const 27
   local.get $2
   i32.clz
   i32.sub
   i32.shl
   i32.const 1
   i32.sub
   i32.add
   local.get $2
   local.get $2
   i32.const 536870910
   i32.lt_u
   select
   i32.add
   i32.const 65535
   i32.add
   i32.const -65536
   i32.and
   i32.const 16
   i32.shr_u
   local.set $3
   local.get $1
   local.get $3
   local.get $1
   local.get $3
   i32.gt_s
   select
   memory.grow
   i32.const 0
   i32.lt_s
   if
    local.get $3
    memory.grow
    i32.const 0
    i32.lt_s
    if
     unreachable
    end
   end
   local.get $0
   local.get $1
   i32.const 16
   i32.shl
   memory.size
   i32.const 16
   i32.shl
   call $~lib/rt/tlsf/addMemory
   local.get $0
   local.get $2
   call $~lib/rt/tlsf/searchBlock
   local.tee $1
   i32.eqz
   if
    i32.const 0
    i32.const 1152
    i32.const 499
    i32.const 16
    call $~lib/builtins/abort
    unreachable
   end
  end
  local.get $2
  local.get $1
  i32.load
  i32.const -4
  i32.and
  i32.gt_u
  if
   i32.const 0
   i32.const 1152
   i32.const 501
   i32.const 14
   call $~lib/builtins/abort
   unreachable
  end
  local.get $0
  local.get $1
  call $~lib/rt/tlsf/removeBlock
  local.get $1
  i32.load
  local.set $3
  local.get $2
  i32.const 4
  i32.add
  i32.const 15
  i32.and
  if
   i32.const 0
   i32.const 1152
   i32.const 360
   i32.const 14
   call $~lib/builtins/abort
   unreachable
  end
  local.get $3
  i32.const -4
  i32.and
  local.get $2
  i32.sub
  local.tee $4
  i32.const 16
  i32.ge_u
  if
   local.get $1
   local.get $2
   local.get $3
   i32.const 2
   i32.and
   i32.or
   i32.store
   local.get $2
   local.get $1
   i32.const 4
   i32.add
   i32.add
   local.tee $2
   local.get $4
   i32.const 4
   i32.sub
   i32.const 1
   i32.or
   i32.store
   local.get $0
   local.get $2
   call $~lib/rt/tlsf/insertBlock
  else
   local.get $1
   local.get $3
   i32.const -2
   i32.and
   i32.store
   local.get $1
   i32.const 4
   i32.add
   local.tee $0
   local.get $1
   i32.load
   i32.const -4
   i32.and
   i32.add
   local.get $0
   local.get $1
   i32.load
   i32.const -4
   i32.and
   i32.add
   i32.load
   i32.const -3
   i32.and
   i32.store
  end
  local.get $1
 )
 (func $~lib/rt/tcms/Object#set:next (param $0 i32) (param $1 i32)
  local.get $0
  local.get $1
  local.get $0
  i32.load offset=4
  i32.const 3
  i32.and
  i32.or
  i32.store offset=4
 )
 (func $~lib/rt/tcms/ObjectList#push (param $0 i32) (param $1 i32)
  (local $2 i32)
  local.get $1
  i32.const 1024
  i32.ne
  i32.const 0
  local.get $1
  i32.const 1104
  i32.ne
  select
  i32.eqz
  if
   i32.const 0
   i32.const 1072
   i32.const 142
   i32.const 5
   call $~lib/builtins/abort
   unreachable
  end
  local.get $0
  i32.load offset=8
  local.set $2
  local.get $0
  i32.eqz
  if
   i32.const 0
   i32.const 1072
   i32.const 144
   i32.const 16
   call $~lib/builtins/abort
   unreachable
  end
  local.get $1
  local.get $0
  call $~lib/rt/tcms/Object#set:next
  local.get $2
  i32.eqz
  if
   i32.const 0
   i32.const 1072
   i32.const 145
   i32.const 16
   call $~lib/builtins/abort
   unreachable
  end
  local.get $1
  local.get $2
  i32.store offset=8
  local.get $1
  i32.eqz
  if
   i32.const 0
   i32.const 1072
   i32.const 146
   i32.const 17
   call $~lib/builtins/abort
   unreachable
  end
  local.get $2
  local.get $1
  call $~lib/rt/tcms/Object#set:next
  local.get $1
  i32.eqz
  if
   i32.const 0
   i32.const 1072
   i32.const 147
   i32.const 17
   call $~lib/builtins/abort
   unreachable
  end
  local.get $0
  local.get $1
  i32.store offset=8
 )
 (func $~lib/rt/tcms/Object#set:color (param $0 i32) (param $1 i32)
  local.get $0
  local.get $1
  local.get $0
  i32.load offset=4
  i32.const -4
  i32.and
  i32.or
  i32.store offset=4
 )
 (func $~lib/memory/memory.fill (param $0 i32) (param $1 i32)
  (local $2 i32)
  block $~lib/util/memory/memset|inlined.0
   local.get $1
   i32.eqz
   br_if $~lib/util/memory/memset|inlined.0
   local.get $0
   i32.const 0
   i32.store8
   local.get $0
   local.get $1
   i32.add
   i32.const 4
   i32.sub
   local.tee $2
   i32.const 0
   i32.store8 offset=3
   local.get $1
   i32.const 2
   i32.le_u
   br_if $~lib/util/memory/memset|inlined.0
   local.get $0
   i32.const 0
   i32.store8 offset=1
   local.get $0
   i32.const 0
   i32.store8 offset=2
   local.get $2
   i32.const 0
   i32.store8 offset=2
   local.get $2
   i32.const 0
   i32.store8 offset=1
   local.get $1
   i32.const 6
   i32.le_u
   br_if $~lib/util/memory/memset|inlined.0
   local.get $0
   i32.const 0
   i32.store8 offset=3
   local.get $2
   i32.const 0
   i32.store8
   local.get $1
   i32.const 8
   i32.le_u
   br_if $~lib/util/memory/memset|inlined.0
   local.get $0
   i32.const 0
   local.get $0
   i32.sub
   i32.const 3
   i32.and
   local.tee $2
   i32.add
   local.tee $0
   i32.const 0
   i32.store
   local.get $0
   local.get $1
   local.get $2
   i32.sub
   i32.const -4
   i32.and
   local.tee $2
   i32.add
   i32.const 28
   i32.sub
   local.tee $1
   i32.const 0
   i32.store offset=24
   local.get $2
   i32.const 8
   i32.le_u
   br_if $~lib/util/memory/memset|inlined.0
   local.get $0
   i32.const 0
   i32.store offset=4
   local.get $0
   i32.const 0
   i32.store offset=8
   local.get $1
   i32.const 0
   i32.store offset=16
   local.get $1
   i32.const 0
   i32.store offset=20
   local.get $2
   i32.const 24
   i32.le_u
   br_if $~lib/util/memory/memset|inlined.0
   local.get $0
   i32.const 0
   i32.store offset=12
   local.get $0
   i32.const 0
   i32.store offset=16
   local.get $0
   i32.const 0
   i32.store offset=20
   local.get $0
   i32.const 0
   i32.store offset=24
   local.get $1
   i32.const 0
   i32.store
   local.get $1
   i32.const 0
   i32.store offset=4
   local.get $1
   i32.const 0
   i32.store offset=8
   local.get $1
   i32.const 0
   i32.store offset=12
   local.get $0
   local.get $0
   i32.const 4
   i32.and
   i32.const 24
   i32.add
   local.tee $1
   i32.add
   local.set $0
   local.get $2
   local.get $1
   i32.sub
   local.set $1
   loop $while-continue|0
    local.get $1
    i32.const 32
    i32.ge_u
    if
     local.get $0
     i64.const 0
     i64.store
     local.get $0
     i64.const 0
     i64.store offset=8
     local.get $0
     i64.const 0
     i64.store offset=16
     local.get $0
     i64.const 0
     i64.store offset=24
     local.get $1
     i32.const 32
     i32.sub
     local.set $1
     local.get $0
     i32.const 32
     i32.add
     local.set $0
     br $while-continue|0
    end
   end
  end
 )
 (func $~lib/rt/tcms/__new (param $0 i32) (param $1 i32) (result i32)
  (local $2 i32)
  (local $3 i32)
  global.get $~lib/rt/tcms/state
  i32.eqz
  if
   call $~lib/rt/tcms/init
  end
  global.get $~lib/rt/tlsf/ROOT
  i32.eqz
  if
   memory.size
   local.tee $3
   i32.const 1
   i32.lt_s
   if (result i32)
    i32.const 1
    local.get $3
    i32.sub
    memory.grow
    i32.const 0
    i32.lt_s
   else
    i32.const 0
   end
   if
    unreachable
   end
   i32.const 1360
   i32.const 0
   i32.store
   i32.const 2928
   i32.const 0
   i32.store
   loop $for-loop|0
    local.get $2
    i32.const 23
    i32.lt_u
    if
     local.get $2
     i32.const 2
     i32.shl
     i32.const 1360
     i32.add
     i32.const 0
     i32.store offset=4
     i32.const 0
     local.set $3
     loop $for-loop|1
      local.get $3
      i32.const 16
      i32.lt_u
      if
       local.get $3
       local.get $2
       i32.const 4
       i32.shl
       i32.add
       i32.const 2
       i32.shl
       i32.const 1360
       i32.add
       i32.const 0
       i32.store offset=96
       local.get $3
       i32.const 1
       i32.add
       local.set $3
       br $for-loop|1
      end
     end
     local.get $2
     i32.const 1
     i32.add
     local.set $2
     br $for-loop|0
    end
   end
   i32.const 1360
   i32.const 2932
   memory.size
   i32.const 16
   i32.shl
   call $~lib/rt/tlsf/addMemory
   i32.const 1360
   global.set $~lib/rt/tlsf/ROOT
  end
  i32.const 1024
  global.get $~lib/rt/tlsf/ROOT
  local.get $0
  i32.const 16
  i32.add
  call $~lib/rt/tlsf/allocateBlock
  local.tee $2
  call $~lib/rt/tcms/ObjectList#push
  local.get $2
  i32.const 0
  call $~lib/rt/tcms/Object#set:color
  local.get $2
  local.get $1
  i32.store offset=12
  local.get $2
  local.get $0
  i32.store offset=16
  local.get $2
  i32.const 20
  i32.add
  local.tee $1
  local.get $0
  call $~lib/memory/memory.fill
  global.get $~lib/rt/tcms/total
  i32.const 1
  i32.add
  global.set $~lib/rt/tcms/total
  global.get $~lib/rt/tcms/totalMem
  local.get $2
  i32.load
  i32.const -4
  i32.and
  i32.const 4
  i32.add
  i32.add
  global.set $~lib/rt/tcms/totalMem
  local.get $1
 )
 (func $~lib/rt/tcms/__link (param $0 i32) (param $1 i32)
  (local $2 i32)
  local.get $1
  i32.eqz
  if
   return
  end
  global.get $~lib/rt/tcms/state
  i32.eqz
  if
   call $~lib/rt/tcms/init
  end
  local.get $0
  i32.eqz
  if
   i32.const 0
   i32.const 1072
   i32.const 299
   i32.const 14
   call $~lib/builtins/abort
   unreachable
  end
  local.get $0
  i32.const 20
  i32.sub
  i32.load offset=4
  i32.const 3
  i32.and
  i32.const 1
  i32.eq
  if
   local.get $1
   i32.const 20
   i32.sub
   local.tee $0
   i32.load offset=4
   i32.const 3
   i32.and
   i32.eqz
   if
    local.get $0
    global.get $~lib/rt/tcms/iter
    i32.eq
    if
     local.get $0
     i32.load offset=8
     local.tee $1
     i32.eqz
     if
      i32.const 0
      i32.const 1072
      i32.const 130
      i32.const 30
      call $~lib/builtins/abort
      unreachable
     end
     local.get $1
     global.set $~lib/rt/tcms/iter
    end
    local.get $0
    i32.load offset=8
    local.set $1
    block $__inlined_func$~lib/rt/tcms/Object#unlink
     local.get $0
     i32.load offset=4
     i32.const -4
     i32.and
     local.tee $2
     i32.eqz
     if
      local.get $1
      if
       i32.const 0
       i32.const 1072
       i32.const 120
       i32.const 7
       call $~lib/builtins/abort
       unreachable
      end
      br $__inlined_func$~lib/rt/tcms/Object#unlink
     end
     local.get $1
     i32.eqz
     if
      i32.const 0
      i32.const 1072
      i32.const 123
      i32.const 17
      call $~lib/builtins/abort
      unreachable
     end
     local.get $2
     local.get $1
     i32.store offset=8
     local.get $1
     local.get $2
     call $~lib/rt/tcms/Object#set:next
    end
    i32.const 1104
    local.get $0
    call $~lib/rt/tcms/ObjectList#push
    local.get $0
    i32.const 2
    call $~lib/rt/tcms/Object#set:color
   end
  end
 )
 (func $~lib/array/Array<i32>#set:buffer (param $0 i32) (param $1 i32)
  local.get $0
  local.get $1
  i32.store
  local.get $0
  local.get $1
  call $~lib/rt/tcms/__link
 )
 (func $class/testGenericInitializer
  (local $0 i32)
  (local $1 i32)
  (local $2 i32)
  i32.const 4
  i32.const 4
  call $~lib/rt/tcms/__new
  i32.const 16
  i32.const 5
  call $~lib/rt/tcms/__new
  local.tee $0
  i32.const 0
  call $~lib/array/Array<i32>#set:buffer
  local.get $0
  i32.const 0
  i32.store offset=4
  local.get $0
  i32.const 0
  i32.store offset=8
  local.get $0
  i32.const 0
  i32.store offset=12
  i32.const 0
  i32.const 0
  call $~lib/rt/tcms/__new
  local.tee $1
  i32.const 0
  call $~lib/memory/memory.fill
  local.get $0
  local.get $1
  call $~lib/array/Array<i32>#set:buffer
  local.get $0
  local.get $1
  i32.store offset=4
  local.get $0
  i32.const 0
  i32.store offset=8
  local.get $0
  i32.const 0
  i32.store offset=12
  local.get $0
  call $~lib/array/Array<i32>#set:buffer
 )
)<|MERGE_RESOLUTION|>--- conflicted
+++ resolved
@@ -7,27 +7,21 @@
  (type $i32_=>_i32 (func (param i32) (result i32)))
  (import "env" "abort" (func $~lib/builtins/abort (param i32 i32 i32 i32)))
  (memory $0 1)
-<<<<<<< HEAD
- (data (i32.const 1052) "4")
+ (data (i32.const 1052) "<")
  (data (i32.const 1064) "\01\00\00\00\1e\00\00\00~\00l\00i\00b\00/\00r\00t\00/\00t\00c\00m\00s\00.\00t\00s")
- (data (i32.const 1132) "4")
- (data (i32.const 1144) "\01\00\00\00\1e\00\00\00~\00l\00i\00b\00/\00r\00t\00/\00t\00l\00s\00f\00.\00t\00s")
- (data (i32.const 1196) "<")
- (data (i32.const 1208) "\01\00\00\00(\00\00\00a\00l\00l\00o\00c\00a\00t\00i\00o\00n\00 \00t\00o\00o\00 \00l\00a\00r\00g\00e")
- (data (i32.const 1260) "0")
- (data (i32.const 1272) "\01\00\00\00\1c\00\00\00I\00n\00v\00a\00l\00i\00d\00 \00l\00e\00n\00g\00t\00h")
- (data (i32.const 1308) "0")
- (data (i32.const 1320) "\01\00\00\00\1a\00\00\00~\00l\00i\00b\00/\00a\00r\00r\00a\00y\00.\00t\00s")
+ (data (i32.const 1148) "<")
+ (data (i32.const 1160) "\01\00\00\00\1e\00\00\00~\00l\00i\00b\00/\00r\00t\00/\00t\00l\00s\00f\00.\00t\00s")
+ (data (i32.const 1212) "<")
+ (data (i32.const 1224) "\01\00\00\00(\00\00\00a\00l\00l\00o\00c\00a\00t\00i\00o\00n\00 \00t\00o\00o\00 \00l\00a\00r\00g\00e")
+ (data (i32.const 1276) ",")
+ (data (i32.const 1288) "\01\00\00\00\1c\00\00\00I\00n\00v\00a\00l\00i\00d\00 \00l\00e\00n\00g\00t\00h")
+ (data (i32.const 1324) ",")
+ (data (i32.const 1336) "\01\00\00\00\1a\00\00\00~\00l\00i\00b\00/\00a\00r\00r\00a\00y\00.\00t\00s")
  (global $~lib/rt/tcms/state (mut i32) (i32.const 0))
  (global $~lib/rt/tcms/iter (mut i32) (i32.const 0))
  (global $~lib/rt/tlsf/ROOT (mut i32) (i32.const 0))
  (global $~lib/rt/tcms/total (mut i32) (i32.const 0))
  (global $~lib/rt/tcms/totalMem (mut i32) (i32.const 0))
-=======
- (data (i32.const 1036) ",\00\00\00\01\00\00\00\00\00\00\00\01\00\00\00\1c\00\00\00I\00n\00v\00a\00l\00i\00d\00 \00l\00e\00n\00g\00t\00h")
- (data (i32.const 1084) ",\00\00\00\01\00\00\00\00\00\00\00\01\00\00\00\1a\00\00\00~\00l\00i\00b\00/\00a\00r\00r\00a\00y\00.\00t\00s")
- (global $~lib/rt/stub/offset (mut i32) (i32.const 0))
->>>>>>> c54dd649
  (export "memory" (memory $0))
  (export "test" (func $class/test))
  (export "testGenericInitializer" (func $class/testGenericInitializer))
@@ -59,13 +53,13 @@
   i32.const 1032
   i32.const 1024
   i32.store
-  i32.const 1108
-  i32.const 1104
+  i32.const 1124
+  i32.const 1120
   i32.store
-  i32.const 1112
-  i32.const 1104
+  i32.const 1128
+  i32.const 1120
   i32.store
-  i32.const 1104
+  i32.const 1120
   global.set $~lib/rt/tcms/iter
   i32.const 1
   global.set $~lib/rt/tcms/state
@@ -83,7 +77,7 @@
   i32.eqz
   if
    i32.const 0
-   i32.const 1152
+   i32.const 1168
    i32.const 272
    i32.const 14
    call $~lib/builtins/abort
@@ -103,7 +97,7 @@
   i32.eqz
   if
    i32.const 0
-   i32.const 1152
+   i32.const 1168
    i32.const 274
    i32.const 14
    call $~lib/builtins/abort
@@ -146,7 +140,7 @@
   i32.eqz
   if
    i32.const 0
-   i32.const 1152
+   i32.const 1168
    i32.const 287
    i32.const 14
    call $~lib/builtins/abort
@@ -238,7 +232,7 @@
   i32.eqz
   if
    i32.const 0
-   i32.const 1152
+   i32.const 1168
    i32.const 200
    i32.const 14
    call $~lib/builtins/abort
@@ -252,7 +246,7 @@
   i32.eqz
   if
    i32.const 0
-   i32.const 1152
+   i32.const 1168
    i32.const 202
    i32.const 14
    call $~lib/builtins/abort
@@ -325,7 +319,7 @@
    i32.eqz
    if
     i32.const 0
-    i32.const 1152
+    i32.const 1168
     i32.const 223
     i32.const 16
     call $~lib/builtins/abort
@@ -380,7 +374,7 @@
   i32.eqz
   if
    i32.const 0
-   i32.const 1152
+   i32.const 1168
    i32.const 238
    i32.const 14
    call $~lib/builtins/abort
@@ -395,7 +389,7 @@
   i32.ne
   if
    i32.const 0
-   i32.const 1152
+   i32.const 1168
    i32.const 239
    i32.const 14
    call $~lib/builtins/abort
@@ -443,7 +437,7 @@
   i32.eqz
   if
    i32.const 0
-   i32.const 1152
+   i32.const 1168
    i32.const 255
    i32.const 14
    call $~lib/builtins/abort
@@ -513,7 +507,7 @@
   i32.gt_u
   if
    i32.const 0
-   i32.const 1152
+   i32.const 1168
    i32.const 380
    i32.const 14
    call $~lib/builtins/abort
@@ -541,7 +535,7 @@
    i32.lt_u
    if
     i32.const 0
-    i32.const 1152
+    i32.const 1168
     i32.const 387
     i32.const 16
     call $~lib/builtins/abort
@@ -569,7 +563,7 @@
    i32.lt_u
    if
     i32.const 0
-    i32.const 1152
+    i32.const 1168
     i32.const 400
     i32.const 5
     call $~lib/builtins/abort
@@ -672,7 +666,7 @@
   i32.eqz
   if
    i32.const 0
-   i32.const 1152
+   i32.const 1168
    i32.const 333
    i32.const 14
    call $~lib/builtins/abort
@@ -724,7 +718,7 @@
     i32.eqz
     if
      i32.const 0
-     i32.const 1152
+     i32.const 1168
      i32.const 346
      i32.const 18
      call $~lib/builtins/abort
@@ -754,8 +748,8 @@
   i32.const 1073741820
   i32.ge_u
   if
-   i32.const 1216
-   i32.const 1152
+   i32.const 1232
+   i32.const 1168
    i32.const 461
    i32.const 30
    call $~lib/builtins/abort
@@ -846,7 +840,7 @@
    i32.eqz
    if
     i32.const 0
-    i32.const 1152
+    i32.const 1168
     i32.const 499
     i32.const 16
     call $~lib/builtins/abort
@@ -861,7 +855,7 @@
   i32.gt_u
   if
    i32.const 0
-   i32.const 1152
+   i32.const 1168
    i32.const 501
    i32.const 14
    call $~lib/builtins/abort
@@ -880,7 +874,7 @@
   i32.and
   if
    i32.const 0
-   i32.const 1152
+   i32.const 1168
    i32.const 360
    i32.const 14
    call $~lib/builtins/abort
@@ -962,7 +956,7 @@
   i32.ne
   i32.const 0
   local.get $1
-  i32.const 1104
+  i32.const 1120
   i32.ne
   select
   i32.eqz
@@ -1226,10 +1220,10 @@
    if
     unreachable
    end
-   i32.const 1360
+   i32.const 1376
    i32.const 0
    i32.store
-   i32.const 2928
+   i32.const 2944
    i32.const 0
    i32.store
    loop $for-loop|0
@@ -1240,7 +1234,7 @@
      local.get $2
      i32.const 2
      i32.shl
-     i32.const 1360
+     i32.const 1376
      i32.add
      i32.const 0
      i32.store offset=4
@@ -1258,7 +1252,7 @@
        i32.add
        i32.const 2
        i32.shl
-       i32.const 1360
+       i32.const 1376
        i32.add
        i32.const 0
        i32.store offset=96
@@ -1276,13 +1270,13 @@
      br $for-loop|0
     end
    end
-   i32.const 1360
-   i32.const 2932
+   i32.const 1376
+   i32.const 2948
    memory.size
    i32.const 16
    i32.shl
    call $~lib/rt/tlsf/addMemory
-   i32.const 1360
+   i32.const 1376
    global.set $~lib/rt/tlsf/ROOT
   end
   i32.const 1024
@@ -1421,7 +1415,7 @@
      local.get $2
      call $~lib/rt/tcms/Object#set:next
     end
-    i32.const 1104
+    i32.const 1120
     local.get $0
     call $~lib/rt/tcms/ObjectList#push
     local.get $0
