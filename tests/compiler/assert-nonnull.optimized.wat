--- conflicted
+++ resolved
@@ -2,7 +2,6 @@
  (type $i32_=>_i32 (func (param i32) (result i32)))
  (type $none_=>_i32 (func (result i32)))
  (type $i32_i32_i32_i32_=>_none (func (param i32 i32 i32 i32)))
- (type $none_=>_none (func))
  (import "env" "abort" (func $~lib/builtins/abort (param i32 i32 i32 i32)))
  (global $~lib/memory/__stack_pointer (mut i32) (i32.const 17788))
  (memory $0 1)
@@ -211,7 +210,6 @@
   i32.const 4
   i32.sub
   global.set $~lib/memory/__stack_pointer
-<<<<<<< HEAD
   block $folding-inner1
    global.get $~lib/memory/__stack_pointer
    i32.const 1404
@@ -263,7 +261,7 @@
    if
     i32.const 1184
     i32.const 1248
-    i32.const 92
+    i32.const 99
     i32.const 42
     call $~lib/builtins/abort
     unreachable
@@ -279,7 +277,7 @@
    if
     i32.const 1296
     i32.const 1248
-    i32.const 96
+    i32.const 103
     i32.const 40
     call $~lib/builtins/abort
     unreachable
@@ -298,67 +296,6 @@
    global.set $~lib/memory/__stack_pointer
    local.get $0
    return
-=======
-  call $~stack_check
-  global.get $~lib/memory/__stack_pointer
-  local.get $0
-  i32.store
-  global.get $~lib/memory/__stack_pointer
-  i32.const 4
-  i32.sub
-  global.set $~lib/memory/__stack_pointer
-  call $~stack_check
-  global.get $~lib/memory/__stack_pointer
-  i32.const 0
-  i32.store
-  local.get $0
-  i32.eqz
-  if
-   i32.const 1056
-   i32.const 1120
-   i32.const 19
-   i32.const 10
-   call $~lib/builtins/abort
-   unreachable
-  end
-  global.get $~lib/memory/__stack_pointer
-  local.get $0
-  i32.store
-  global.get $~lib/memory/__stack_pointer
-  i32.const 4
-  i32.sub
-  global.set $~lib/memory/__stack_pointer
-  call $~stack_check
-  global.get $~lib/memory/__stack_pointer
-  i32.const 0
-  i32.store
-  local.get $0
-  i32.load offset=12
-  i32.eqz
-  if
-   i32.const 1184
-   i32.const 1248
-   i32.const 99
-   i32.const 42
-   call $~lib/builtins/abort
-   unreachable
-  end
-  global.get $~lib/memory/__stack_pointer
-  local.get $0
-  i32.load offset=4
-  i32.load
-  local.tee $0
-  i32.store
-  local.get $0
-  i32.eqz
-  if
-   i32.const 1296
-   i32.const 1248
-   i32.const 103
-   i32.const 40
-   call $~lib/builtins/abort
-   unreachable
->>>>>>> 3633f4bd
   end
   i32.const 17808
   i32.const 17856
