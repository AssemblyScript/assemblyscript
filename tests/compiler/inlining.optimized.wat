--- conflicted
+++ resolved
@@ -7,11 +7,7 @@
  (memory $0 1)
  (data (i32.const 8) "\0b\00\00\00i\00n\00l\00i\00n\00i\00n\00g\00.\00t\00s")
  (table $0 2 funcref)
-<<<<<<< HEAD
- (elem (i32.const 0) $null $inlining/func_ii_opt)
-=======
  (elem (i32.const 0) $null $inlining/test_funcs~anonymous|1)
->>>>>>> cd1cfe69
  (global $~argc (mut i32) (i32.const 0))
  (export "memory" (memory $0))
  (export "table" (table $0))
@@ -20,11 +16,7 @@
  (func $inlining/test (; 1 ;) (type $i) (result i32)
   i32.const 3
  )
-<<<<<<< HEAD
- (func $inlining/func_ii_opt (; 2 ;) (type $ii) (param $0 i32) (result i32)
-=======
  (func $inlining/test_funcs~anonymous|1 (; 2 ;) (type $ii) (param $0 i32) (result i32)
->>>>>>> cd1cfe69
   local.get $0
  )
  (func $inlining/test_funcs (; 3 ;) (type $v)
