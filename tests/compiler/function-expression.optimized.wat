--- conflicted
+++ resolved
@@ -93,22 +93,6 @@
   end
   i32.const 2
   global.set $~argumentsLength
-<<<<<<< HEAD
-  i32.const 1
-  i32.const 2
-  call $start:function-expression~anonymous|3
-  i32.const 3
-  i32.ne
-  if
-   i32.const 0
-   i32.const 1040
-   i32.const 34
-   i32.const 0
-   call $~lib/builtins/abort
-   unreachable
-  end
-=======
->>>>>>> c7714613
   i32.const 2
   global.set $~argumentsLength
   i32.const 2
