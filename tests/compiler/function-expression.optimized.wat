(module
 (type $none_=>_i32 (func (result i32)))
 (type $i32_=>_i32 (func (param i32) (result i32)))
 (type $i32_i32_=>_i32 (func (param i32 i32) (result i32)))
 (type $none_=>_none (func))
 (type $i32_i32_=>_none (func (param i32 i32)))
 (type $i32_=>_none (func (param i32)))
 (type $i32_i32_i32_=>_none (func (param i32 i32 i32)))
 (type $i32_i32_i32_i32_=>_none (func (param i32 i32 i32 i32)))
 (import "env" "abort" (func $~lib/builtins/abort (param i32 i32 i32 i32)))
 (memory $0 1)
<<<<<<< HEAD
 (data (i32.const 1036) "\1c")
 (data (i32.const 1048) "\03\00\00\00\08\00\00\00\01")
 (data (i32.const 1068) "@")
 (data (i32.const 1080) "\01\00\00\00,\00\00\00f\00u\00n\00c\00t\00i\00o\00n\00-\00e\00x\00p\00r\00e\00s\00s\00i\00o\00n\00.\00t\00s")
 (data (i32.const 1132) "\1c")
 (data (i32.const 1144) "\03\00\00\00\08\00\00\00\02")
 (data (i32.const 1164) "\1c")
 (data (i32.const 1176) "\04\00\00\00\08\00\00\00\03")
 (data (i32.const 1196) "\1c")
 (data (i32.const 1208) "\05\00\00\00\08\00\00\00\04")
 (data (i32.const 1228) "\1c")
 (data (i32.const 1240) "\06\00\00\00\08\00\00\00\05")
 (data (i32.const 1260) "\1c")
 (data (i32.const 1272) "\06\00\00\00\08\00\00\00\06")
 (data (i32.const 1292) "\1c")
 (data (i32.const 1304) "\06\00\00\00\08\00\00\00\07")
 (data (i32.const 1324) "\1c")
 (data (i32.const 1336) "\06\00\00\00\08\00\00\00\08")
 (data (i32.const 1356) "\1c")
 (data (i32.const 1368) "\06\00\00\00\08\00\00\00\t")
 (data (i32.const 1388) "\1c")
 (data (i32.const 1400) "\06\00\00\00\08\00\00\00\n")
 (data (i32.const 1420) "\1c")
 (data (i32.const 1432) "\05\00\00\00\08\00\00\00\0b")
 (data (i32.const 1452) "\1c")
 (data (i32.const 1464) "\03\00\00\00\08\00\00\00\0c")
 (data (i32.const 1484) "\1c")
 (data (i32.const 1496) "\07\00\00\00\08\00\00\00\0d")
 (data (i32.const 1516) "\1c")
 (data (i32.const 1528) "\03\00\00\00\08\00\00\00\0e")
 (data (i32.const 1548) "\1c")
 (data (i32.const 1560) "\07\00\00\00\08\00\00\00\0f")
 (data (i32.const 1612) "4")
 (data (i32.const 1624) "\01\00\00\00\1e\00\00\00~\00l\00i\00b\00/\00r\00t\00/\00t\00c\00m\00s\00.\00t\00s")
 (data (i32.const 1692) "4")
 (data (i32.const 1704) "\01\00\00\00\1e\00\00\00~\00l\00i\00b\00/\00r\00t\00/\00t\00l\00s\00f\00.\00t\00s")
 (data (i32.const 1756) "<")
 (data (i32.const 1768) "\01\00\00\00(\00\00\00a\00l\00l\00o\00c\00a\00t\00i\00o\00n\00 \00t\00o\00o\00 \00l\00a\00r\00g\00e")
 (data (i32.const 1820) "\1c")
 (data (i32.const 1832) "\03\00\00\00\08\00\00\00\10")
 (data (i32.const 1852) "\1c")
 (data (i32.const 1864) "\07\00\00\00\08\00\00\00\11")
=======
 (data (i32.const 1036) "\1c\00\00\00\01\00\00\00\00\00\00\00\03\00\00\00\08\00\00\00\01")
 (data (i32.const 1068) "<\00\00\00\01\00\00\00\00\00\00\00\01\00\00\00,\00\00\00f\00u\00n\00c\00t\00i\00o\00n\00-\00e\00x\00p\00r\00e\00s\00s\00i\00o\00n\00.\00t\00s")
 (data (i32.const 1132) "\1c\00\00\00\01\00\00\00\00\00\00\00\03\00\00\00\08\00\00\00\02")
 (data (i32.const 1164) "\1c\00\00\00\01\00\00\00\00\00\00\00\04\00\00\00\08\00\00\00\03")
 (data (i32.const 1196) "\1c\00\00\00\01\00\00\00\00\00\00\00\05\00\00\00\08\00\00\00\04")
 (data (i32.const 1228) "\1c\00\00\00\01\00\00\00\00\00\00\00\06\00\00\00\08\00\00\00\05")
 (data (i32.const 1260) "\1c\00\00\00\01\00\00\00\00\00\00\00\06\00\00\00\08\00\00\00\06")
 (data (i32.const 1292) "\1c\00\00\00\01\00\00\00\00\00\00\00\06\00\00\00\08\00\00\00\07")
 (data (i32.const 1324) "\1c\00\00\00\01\00\00\00\00\00\00\00\06\00\00\00\08\00\00\00\08")
 (data (i32.const 1356) "\1c\00\00\00\01\00\00\00\00\00\00\00\06\00\00\00\08\00\00\00\t")
 (data (i32.const 1388) "\1c\00\00\00\01\00\00\00\00\00\00\00\06\00\00\00\08\00\00\00\n")
 (data (i32.const 1420) "\1c\00\00\00\01\00\00\00\00\00\00\00\05\00\00\00\08\00\00\00\0b")
 (data (i32.const 1452) "\1c\00\00\00\01\00\00\00\00\00\00\00\03\00\00\00\08\00\00\00\0c")
 (data (i32.const 1484) "\1c\00\00\00\01\00\00\00\00\00\00\00\07\00\00\00\08\00\00\00\0d")
 (data (i32.const 1516) "\1c\00\00\00\01\00\00\00\00\00\00\00\03\00\00\00\08\00\00\00\0e")
 (data (i32.const 1548) "\1c\00\00\00\01\00\00\00\00\00\00\00\07\00\00\00\08\00\00\00\0f")
 (data (i32.const 1580) "\1c\00\00\00\01\00\00\00\00\00\00\00\03\00\00\00\08\00\00\00\10")
 (data (i32.const 1612) "\1c\00\00\00\01\00\00\00\00\00\00\00\07\00\00\00\08\00\00\00\11")
>>>>>>> c54dd649
 (table $0 18 funcref)
 (elem (i32.const 1) $start:function-expression~anonymous|0 $start:function-expression~anonymous|0 $start:function-expression~someName $start:function-expression~anonymous|2 $start:function-expression~anonymous|3 $start:function-expression~anonymous|4 $start:function-expression~anonymous|5 $start:function-expression~anonymous|3 $start:function-expression~anonymous|4 $start:function-expression~anonymous|5 $start:function-expression~anonymous|2 $function-expression/testGlobal~anonymous|0~anonymous|0 $function-expression/testGlobal~anonymous|0 $function-expression/testGlobal~anonymous|0~anonymous|0 $function-expression/testLocal~anonymous|0 $function-expression/testGlobal~anonymous|0~anonymous|0 $function-expression/testField~anonymous|0)
 (global $~lib/rt/tcms/state (mut i32) (i32.const 0))
 (global $~lib/rt/tcms/iter (mut i32) (i32.const 0))
 (global $~lib/rt/tlsf/ROOT (mut i32) (i32.const 0))
 (global $~lib/rt/tcms/total (mut i32) (i32.const 0))
 (global $~lib/rt/tcms/totalMem (mut i32) (i32.const 0))
 (export "memory" (memory $0))
 (start $~start)
 (func $start:function-expression~anonymous|0 (param $0 i32) (result i32)
  local.get $0
 )
 (func $start:function-expression~someName
  nop
 )
 (func $start:function-expression~anonymous|2 (result i32)
  i32.const 1
 )
 (func $start:function-expression~anonymous|3 (param $0 i32) (param $1 i32) (result i32)
  local.get $0
  local.get $1
  i32.add
 )
 (func $start:function-expression~anonymous|4 (param $0 i32) (param $1 i32) (result i32)
  local.get $0
 )
 (func $start:function-expression~anonymous|5 (param $0 i32) (param $1 i32) (result i32)
  i32.const 42
 )
 (func $function-expression/testGlobal~anonymous|0~anonymous|0 (param $0 i32) (result i32)
  local.get $0
  i32.const 24
  i32.add
 )
 (func $function-expression/testGlobal~anonymous|0 (result i32)
  i32.const 1472
 )
 (func $function-expression/testLocal~anonymous|0 (result i32)
  i32.const 1536
 )
 (func $~lib/rt/tcms/init
  i32.const 1588
  i32.const 1584
  i32.store
  i32.const 1592
  i32.const 1584
  i32.store
  i32.const 1668
  i32.const 1664
  i32.store
  i32.const 1672
  i32.const 1664
  i32.store
  i32.const 1664
  global.set $~lib/rt/tcms/iter
  i32.const 1
  global.set $~lib/rt/tcms/state
 )
 (func $~lib/rt/tlsf/removeBlock (param $0 i32) (param $1 i32)
  (local $2 i32)
  (local $3 i32)
  (local $4 i32)
  (local $5 i32)
  local.get $1
  i32.load
  local.tee $2
  i32.const 1
  i32.and
  i32.eqz
  if
   i32.const 0
   i32.const 1712
   i32.const 272
   i32.const 14
   call $~lib/builtins/abort
   unreachable
  end
  local.get $2
  i32.const -4
  i32.and
  local.tee $2
  i32.const 1073741820
  i32.lt_u
  i32.const 0
  local.get $2
  i32.const 12
  i32.ge_u
  select
  i32.eqz
  if
   i32.const 0
   i32.const 1712
   i32.const 274
   i32.const 14
   call $~lib/builtins/abort
   unreachable
  end
  local.get $2
  i32.const 256
  i32.lt_u
  if
   local.get $2
   i32.const 4
   i32.shr_u
   local.set $2
  else
   local.get $2
   i32.const 31
   local.get $2
   i32.clz
   i32.sub
   local.tee $3
   i32.const 4
   i32.sub
   i32.shr_u
   i32.const 16
   i32.xor
   local.set $2
   local.get $3
   i32.const 7
   i32.sub
   local.set $3
  end
  local.get $2
  i32.const 16
  i32.lt_u
  i32.const 0
  local.get $3
  i32.const 23
  i32.lt_u
  select
  i32.eqz
  if
   i32.const 0
   i32.const 1712
   i32.const 287
   i32.const 14
   call $~lib/builtins/abort
   unreachable
  end
  local.get $1
  i32.load offset=8
  local.set $4
  local.get $1
  i32.load offset=4
  local.tee $5
  if
   local.get $5
   local.get $4
   i32.store offset=8
  end
  local.get $4
  if
   local.get $4
   local.get $5
   i32.store offset=4
  end
  local.get $1
  local.get $0
  local.get $2
  local.get $3
  i32.const 4
  i32.shl
  i32.add
  i32.const 2
  i32.shl
  i32.add
  i32.load offset=96
  i32.eq
  if
   local.get $0
   local.get $2
   local.get $3
   i32.const 4
   i32.shl
   i32.add
   i32.const 2
   i32.shl
   i32.add
   local.get $4
   i32.store offset=96
   local.get $4
   i32.eqz
   if
    local.get $0
    local.get $3
    i32.const 2
    i32.shl
    i32.add
    local.tee $4
    i32.load offset=4
    i32.const -2
    local.get $2
    i32.rotl
    i32.and
    local.set $1
    local.get $4
    local.get $1
    i32.store offset=4
    local.get $1
    i32.eqz
    if
     local.get $0
     local.get $0
     i32.load
     i32.const -2
     local.get $3
     i32.rotl
     i32.and
     i32.store
    end
   end
  end
 )
 (func $~lib/rt/tlsf/insertBlock (param $0 i32) (param $1 i32)
  (local $2 i32)
  (local $3 i32)
  (local $4 i32)
  (local $5 i32)
  (local $6 i32)
  (local $7 i32)
  (local $8 i32)
  local.get $1
  i32.eqz
  if
   i32.const 0
   i32.const 1712
   i32.const 200
   i32.const 14
   call $~lib/builtins/abort
   unreachable
  end
  local.get $1
  i32.load
  local.tee $4
  i32.const 1
  i32.and
  i32.eqz
  if
   i32.const 0
   i32.const 1712
   i32.const 202
   i32.const 14
   call $~lib/builtins/abort
   unreachable
  end
  local.get $1
  i32.const 4
  i32.add
  local.get $1
  i32.load
  i32.const -4
  i32.and
  i32.add
  local.tee $5
  i32.load
  local.tee $2
  i32.const 1
  i32.and
  if
   local.get $4
   i32.const -4
   i32.and
   i32.const 4
   i32.add
   local.get $2
   i32.const -4
   i32.and
   i32.add
   local.tee $3
   i32.const 1073741820
   i32.lt_u
   if
    local.get $0
    local.get $5
    call $~lib/rt/tlsf/removeBlock
    local.get $1
    local.get $3
    local.get $4
    i32.const 3
    i32.and
    i32.or
    local.tee $4
    i32.store
    local.get $1
    i32.const 4
    i32.add
    local.get $1
    i32.load
    i32.const -4
    i32.and
    i32.add
    local.tee $5
    i32.load
    local.set $2
   end
  end
  local.get $4
  i32.const 2
  i32.and
  if
   local.get $1
   i32.const 4
   i32.sub
   i32.load
   local.tee $3
   i32.load
   local.tee $7
   i32.const 1
   i32.and
   i32.eqz
   if
    i32.const 0
    i32.const 1712
    i32.const 223
    i32.const 16
    call $~lib/builtins/abort
    unreachable
   end
   local.get $7
   i32.const -4
   i32.and
   i32.const 4
   i32.add
   local.get $4
   i32.const -4
   i32.and
   i32.add
   local.tee $8
   i32.const 1073741820
   i32.lt_u
   if (result i32)
    local.get $0
    local.get $3
    call $~lib/rt/tlsf/removeBlock
    local.get $3
    local.get $8
    local.get $7
    i32.const 3
    i32.and
    i32.or
    local.tee $4
    i32.store
    local.get $3
   else
    local.get $1
   end
   local.set $1
  end
  local.get $5
  local.get $2
  i32.const 2
  i32.or
  i32.store
  local.get $4
  i32.const -4
  i32.and
  local.tee $3
  i32.const 1073741820
  i32.lt_u
  i32.const 0
  local.get $3
  i32.const 12
  i32.ge_u
  select
  i32.eqz
  if
   i32.const 0
   i32.const 1712
   i32.const 238
   i32.const 14
   call $~lib/builtins/abort
   unreachable
  end
  local.get $5
  local.get $3
  local.get $1
  i32.const 4
  i32.add
  i32.add
  i32.ne
  if
   i32.const 0
   i32.const 1712
   i32.const 239
   i32.const 14
   call $~lib/builtins/abort
   unreachable
  end
  local.get $5
  i32.const 4
  i32.sub
  local.get $1
  i32.store
  local.get $3
  i32.const 256
  i32.lt_u
  if
   local.get $3
   i32.const 4
   i32.shr_u
   local.set $3
  else
   local.get $3
   i32.const 31
   local.get $3
   i32.clz
   i32.sub
   local.tee $4
   i32.const 4
   i32.sub
   i32.shr_u
   i32.const 16
   i32.xor
   local.set $3
   local.get $4
   i32.const 7
   i32.sub
   local.set $6
  end
  local.get $3
  i32.const 16
  i32.lt_u
  i32.const 0
  local.get $6
  i32.const 23
  i32.lt_u
  select
  i32.eqz
  if
   i32.const 0
   i32.const 1712
   i32.const 255
   i32.const 14
   call $~lib/builtins/abort
   unreachable
  end
  local.get $0
  local.get $3
  local.get $6
  i32.const 4
  i32.shl
  i32.add
  i32.const 2
  i32.shl
  i32.add
  i32.load offset=96
  local.set $4
  local.get $1
  i32.const 0
  i32.store offset=4
  local.get $1
  local.get $4
  i32.store offset=8
  local.get $4
  if
   local.get $4
   local.get $1
   i32.store offset=4
  end
  local.get $0
  local.get $3
  local.get $6
  i32.const 4
  i32.shl
  i32.add
  i32.const 2
  i32.shl
  i32.add
  local.get $1
  i32.store offset=96
  local.get $0
  local.get $0
  i32.load
  i32.const 1
  local.get $6
  i32.shl
  i32.or
  i32.store
  local.get $0
  local.get $6
  i32.const 2
  i32.shl
  i32.add
  local.tee $0
  local.get $0
  i32.load offset=4
  i32.const 1
  local.get $3
  i32.shl
  i32.or
  i32.store offset=4
 )
 (func $~lib/rt/tlsf/addMemory (param $0 i32) (param $1 i32) (param $2 i32)
  (local $3 i32)
  (local $4 i32)
  local.get $1
  local.get $2
  i32.gt_u
  if
   i32.const 0
   i32.const 1712
   i32.const 380
   i32.const 14
   call $~lib/builtins/abort
   unreachable
  end
  local.get $1
  i32.const 19
  i32.add
  i32.const -16
  i32.and
  i32.const 4
  i32.sub
  local.set $1
  local.get $2
  i32.const -16
  i32.and
  local.get $0
  i32.load offset=1568
  local.tee $2
  if
   local.get $1
   local.get $2
   i32.const 4
   i32.add
   i32.lt_u
   if
    i32.const 0
    i32.const 1712
    i32.const 387
    i32.const 16
    call $~lib/builtins/abort
    unreachable
   end
   local.get $2
   local.get $1
   i32.const 16
   i32.sub
   i32.eq
   if
    local.get $2
    i32.load
    local.set $4
    local.get $1
    i32.const 16
    i32.sub
    local.set $1
   end
  else
   local.get $1
   local.get $0
   i32.const 1572
   i32.add
   i32.lt_u
   if
    i32.const 0
    i32.const 1712
    i32.const 400
    i32.const 5
    call $~lib/builtins/abort
    unreachable
   end
  end
  local.get $1
  i32.sub
  local.tee $2
  i32.const 20
  i32.lt_u
  if
   return
  end
  local.get $1
  local.get $4
  i32.const 2
  i32.and
  local.get $2
  i32.const 8
  i32.sub
  local.tee $2
  i32.const 1
  i32.or
  i32.or
  i32.store
  local.get $1
  i32.const 0
  i32.store offset=4
  local.get $1
  i32.const 0
  i32.store offset=8
  local.get $2
  local.get $1
  i32.const 4
  i32.add
  i32.add
  local.tee $2
  i32.const 2
  i32.store
  local.get $0
  local.get $2
  i32.store offset=1568
  local.get $0
  local.get $1
  call $~lib/rt/tlsf/insertBlock
 )
 (func $~lib/rt/tlsf/searchBlock (param $0 i32) (result i32)
  (local $1 i32)
  (local $2 i32)
  local.get $0
  i32.load offset=4
  i32.const -2
  i32.and
  local.tee $2
  if (result i32)
   local.get $0
   local.get $2
   i32.ctz
   i32.const 2
   i32.shl
   i32.add
   i32.load offset=96
  else
   local.get $0
   i32.load
   i32.const -2
   i32.and
   local.tee $1
   if (result i32)
    local.get $0
    local.get $1
    i32.ctz
    local.tee $1
    i32.const 2
    i32.shl
    i32.add
    i32.load offset=4
    local.tee $2
    i32.eqz
    if
     i32.const 0
     i32.const 1712
     i32.const 346
     i32.const 18
     call $~lib/builtins/abort
     unreachable
    end
    local.get $0
    local.get $2
    i32.ctz
    local.get $1
    i32.const 4
    i32.shl
    i32.add
    i32.const 2
    i32.shl
    i32.add
    i32.load offset=96
   else
    i32.const 0
   end
  end
 )
 (func $~lib/rt/tlsf/allocateBlock (param $0 i32) (result i32)
  (local $1 i32)
  (local $2 i32)
  (local $3 i32)
  local.get $0
  call $~lib/rt/tlsf/searchBlock
  local.tee $1
  i32.eqz
  if
   i32.const 4
   memory.size
   local.tee $2
   i32.const 16
   i32.shl
   i32.const 4
   i32.sub
   local.get $0
   i32.load offset=1568
   i32.ne
   i32.shl
   i32.const 65563
   i32.add
   i32.const -65536
   i32.and
   i32.const 16
   i32.shr_u
   local.set $1
   local.get $2
   local.get $1
   local.get $1
   local.get $2
   i32.lt_s
   select
   memory.grow
   i32.const 0
   i32.lt_s
   if
    local.get $1
    memory.grow
    i32.const 0
    i32.lt_s
    if
     unreachable
    end
   end
   local.get $0
   local.get $2
   i32.const 16
   i32.shl
   memory.size
   i32.const 16
   i32.shl
   call $~lib/rt/tlsf/addMemory
   local.get $0
   call $~lib/rt/tlsf/searchBlock
   local.tee $1
   i32.eqz
   if
    i32.const 0
    i32.const 1712
    i32.const 499
    i32.const 16
    call $~lib/builtins/abort
    unreachable
   end
  end
  local.get $1
  i32.load
  i32.const -4
  i32.and
  i32.const 28
  i32.lt_u
  if
   i32.const 0
   i32.const 1712
   i32.const 501
   i32.const 14
   call $~lib/builtins/abort
   unreachable
  end
  local.get $0
  local.get $1
  call $~lib/rt/tlsf/removeBlock
  local.get $1
  i32.load
  local.tee $2
  i32.const -4
  i32.and
  i32.const 28
  i32.sub
  local.tee $3
  i32.const 16
  i32.ge_u
  if
   local.get $1
   local.get $2
   i32.const 2
   i32.and
   i32.const 28
   i32.or
   i32.store
   local.get $1
   i32.const 32
   i32.add
   local.tee $2
   local.get $3
   i32.const 4
   i32.sub
   i32.const 1
   i32.or
   i32.store
   local.get $0
   local.get $2
   call $~lib/rt/tlsf/insertBlock
  else
   local.get $1
   local.get $2
   i32.const -2
   i32.and
   i32.store
   local.get $1
   i32.const 4
   i32.add
   local.tee $0
   local.get $1
   i32.load
   i32.const -4
   i32.and
   i32.add
   local.get $0
   local.get $1
   i32.load
   i32.const -4
   i32.and
   i32.add
   i32.load
   i32.const -3
   i32.and
   i32.store
  end
  local.get $1
 )
 (func $~lib/rt/tcms/Object#set:next (param $0 i32) (param $1 i32)
  local.get $0
  local.get $1
  local.get $0
  i32.load offset=4
  i32.const 3
  i32.and
  i32.or
  i32.store offset=4
 )
 (func $~lib/rt/tcms/ObjectList#push (param $0 i32) (param $1 i32)
  (local $2 i32)
  local.get $1
  i32.const 1584
  i32.ne
  i32.const 0
  local.get $1
  i32.const 1664
  i32.ne
  select
  i32.eqz
  if
   i32.const 0
   i32.const 1632
   i32.const 142
   i32.const 5
   call $~lib/builtins/abort
   unreachable
  end
  local.get $0
  i32.load offset=8
  local.set $2
  local.get $0
  i32.eqz
  if
   i32.const 0
   i32.const 1632
   i32.const 144
   i32.const 16
   call $~lib/builtins/abort
   unreachable
  end
  local.get $1
  local.get $0
  call $~lib/rt/tcms/Object#set:next
  local.get $2
  i32.eqz
  if
   i32.const 0
   i32.const 1632
   i32.const 145
   i32.const 16
   call $~lib/builtins/abort
   unreachable
  end
  local.get $1
  local.get $2
  i32.store offset=8
  local.get $1
  i32.eqz
  if
   i32.const 0
   i32.const 1632
   i32.const 146
   i32.const 17
   call $~lib/builtins/abort
   unreachable
  end
  local.get $2
  local.get $1
  call $~lib/rt/tcms/Object#set:next
  local.get $1
  i32.eqz
  if
   i32.const 0
   i32.const 1632
   i32.const 147
   i32.const 17
   call $~lib/builtins/abort
   unreachable
  end
  local.get $0
  local.get $1
  i32.store offset=8
 )
 (func $~lib/rt/tcms/Object#set:color (param $0 i32) (param $1 i32)
  local.get $0
  local.get $1
  local.get $0
  i32.load offset=4
  i32.const -4
  i32.and
  i32.or
  i32.store offset=4
 )
 (func $~lib/rt/tcms/__new (result i32)
  (local $0 i32)
  (local $1 i32)
  global.get $~lib/rt/tcms/state
  i32.eqz
  if
   call $~lib/rt/tcms/init
  end
  global.get $~lib/rt/tlsf/ROOT
  i32.eqz
  if
   memory.size
   local.tee $1
   i32.const 1
   i32.lt_s
   if (result i32)
    i32.const 1
    local.get $1
    i32.sub
    memory.grow
    i32.const 0
    i32.lt_s
   else
    i32.const 0
   end
   if
    unreachable
   end
   i32.const 1888
   i32.const 0
   i32.store
   i32.const 3456
   i32.const 0
   i32.store
   loop $for-loop|0
    local.get $0
    i32.const 23
    i32.lt_u
    if
     local.get $0
     i32.const 2
     i32.shl
     i32.const 1888
     i32.add
     i32.const 0
     i32.store offset=4
     i32.const 0
     local.set $1
     loop $for-loop|1
      local.get $1
      i32.const 16
      i32.lt_u
      if
       local.get $1
       local.get $0
       i32.const 4
       i32.shl
       i32.add
       i32.const 2
       i32.shl
       i32.const 1888
       i32.add
       i32.const 0
       i32.store offset=96
       local.get $1
       i32.const 1
       i32.add
       local.set $1
       br $for-loop|1
      end
     end
     local.get $0
     i32.const 1
     i32.add
     local.set $0
     br $for-loop|0
    end
   end
   i32.const 1888
   i32.const 3460
   memory.size
   i32.const 16
   i32.shl
   call $~lib/rt/tlsf/addMemory
   i32.const 1888
   global.set $~lib/rt/tlsf/ROOT
  end
  i32.const 1584
  global.get $~lib/rt/tlsf/ROOT
  call $~lib/rt/tlsf/allocateBlock
  local.tee $1
  call $~lib/rt/tcms/ObjectList#push
  local.get $1
  i32.const 0
  call $~lib/rt/tcms/Object#set:color
  local.get $1
  i32.const 8
  i32.store offset=12
  local.get $1
  i32.const 4
  i32.store offset=16
  local.get $1
  i32.const 20
  i32.add
  local.tee $0
  i32.const 0
  i32.store8
  local.get $0
  i32.const 0
  i32.store8 offset=3
  local.get $0
  i32.const 0
  i32.store8 offset=1
  local.get $0
  i32.const 0
  i32.store8 offset=2
  local.get $0
  i32.const 0
  i32.store8 offset=2
  local.get $0
  i32.const 0
  i32.store8 offset=1
  global.get $~lib/rt/tcms/total
  i32.const 1
  i32.add
  global.set $~lib/rt/tcms/total
  global.get $~lib/rt/tcms/totalMem
  local.get $1
  i32.load
  i32.const -4
  i32.and
  i32.const 4
  i32.add
  i32.add
  global.set $~lib/rt/tcms/totalMem
  local.get $0
 )
 (func $~lib/rt/tcms/__link (param $0 i32)
  (local $1 i32)
  global.get $~lib/rt/tcms/state
  i32.eqz
  if
   call $~lib/rt/tcms/init
  end
  local.get $0
  i32.eqz
  if
   i32.const 0
   i32.const 1632
   i32.const 299
   i32.const 14
   call $~lib/builtins/abort
   unreachable
  end
  local.get $0
  i32.const 20
  i32.sub
  i32.load offset=4
  i32.const 3
  i32.and
  i32.const 1
  i32.eq
  if
   i32.const 1856
   i32.load
   i32.const 3
   i32.and
   i32.eqz
   if
    global.get $~lib/rt/tcms/iter
    i32.const 1852
    i32.eq
    if
     i32.const 1860
     i32.load
     local.tee $0
     i32.eqz
     if
      i32.const 0
      i32.const 1632
      i32.const 130
      i32.const 30
      call $~lib/builtins/abort
      unreachable
     end
     local.get $0
     global.set $~lib/rt/tcms/iter
    end
    i32.const 1860
    i32.load
    local.set $0
    block $__inlined_func$~lib/rt/tcms/Object#unlink
     i32.const 1856
     i32.load
     i32.const -4
     i32.and
     local.tee $1
     i32.eqz
     if
      local.get $0
      if
       i32.const 0
       i32.const 1632
       i32.const 120
       i32.const 7
       call $~lib/builtins/abort
       unreachable
      end
      br $__inlined_func$~lib/rt/tcms/Object#unlink
     end
     local.get $0
     i32.eqz
     if
      i32.const 0
      i32.const 1632
      i32.const 123
      i32.const 17
      call $~lib/builtins/abort
      unreachable
     end
     local.get $1
     local.get $0
     i32.store offset=8
     local.get $0
     local.get $1
     call $~lib/rt/tcms/Object#set:next
    end
    i32.const 1664
    i32.const 1852
    call $~lib/rt/tcms/ObjectList#push
    i32.const 1852
    i32.const 2
    call $~lib/rt/tcms/Object#set:color
   end
  end
 )
 (func $function-expression/testField~anonymous|0 (result i32)
  i32.const 1840
 )
 (func $start:function-expression
  (local $0 i32)
  i32.const 1
  i32.const 1056
  i32.load
  call_indirect (type $i32_=>_i32)
  i32.const 1
  i32.ne
  if
   i32.const 0
   i32.const 1088
   i32.const 4
   i32.const 1
   call $~lib/builtins/abort
   unreachable
  end
  i32.const 2
  i32.const 1152
  i32.load
  call_indirect (type $i32_=>_i32)
  i32.const 2
  i32.ne
  if
   i32.const 0
   i32.const 1088
   i32.const 9
   i32.const 1
   call $~lib/builtins/abort
   unreachable
  end
  i32.const 1184
  i32.load
  call_indirect (type $none_=>_none)
  i32.const 1216
  i32.load
  call_indirect (type $none_=>_i32)
  i32.const 1
  i32.ne
  if
   i32.const 0
   i32.const 1088
   i32.const 16
   i32.const 1
   call $~lib/builtins/abort
   unreachable
  end
  i32.const 1
  i32.const 2
  i32.const 1248
  i32.load
  call_indirect (type $i32_i32_=>_i32)
  i32.const 3
  i32.ne
  if
   i32.const 0
   i32.const 1088
   i32.const 21
   i32.const 1
   call $~lib/builtins/abort
   unreachable
  end
  i32.const 1
  i32.const 2
  i32.const 1280
  i32.load
  call_indirect (type $i32_i32_=>_i32)
  i32.const 1
  i32.ne
  if
   i32.const 0
   i32.const 1088
   i32.const 22
   i32.const 1
   call $~lib/builtins/abort
   unreachable
  end
  i32.const 1
  i32.const 2
  i32.const 1312
  i32.load
  call_indirect (type $i32_i32_=>_i32)
  i32.const 42
  i32.ne
  if
   i32.const 0
   i32.const 1088
   i32.const 23
   i32.const 1
   call $~lib/builtins/abort
   unreachable
  end
  i32.const 1
  i32.const 2
  i32.const 1344
  i32.load
  call_indirect (type $i32_i32_=>_i32)
  i32.const 3
  i32.ne
  if
   i32.const 0
   i32.const 1088
   i32.const 34
   i32.const 1
   call $~lib/builtins/abort
   unreachable
  end
  i32.const 1
  i32.const 2
  i32.const 1376
  i32.load
  call_indirect (type $i32_i32_=>_i32)
  i32.const 1
  i32.ne
  if
   i32.const 0
   i32.const 1088
   i32.const 35
   i32.const 1
   call $~lib/builtins/abort
   unreachable
  end
  i32.const 1
  i32.const 2
  i32.const 1408
  i32.load
  call_indirect (type $i32_i32_=>_i32)
  i32.const 42
  i32.ne
  if
   i32.const 0
   i32.const 1088
   i32.const 36
   i32.const 1
   call $~lib/builtins/abort
   unreachable
  end
  i32.const 1
  i32.const 1504
  i32.load
  call_indirect (type $none_=>_i32)
  i32.load
  call_indirect (type $i32_=>_i32)
  i32.const 25
  i32.ne
  if
   i32.const 0
   i32.const 1088
   i32.const 57
   i32.const 3
   call $~lib/builtins/abort
   unreachable
  end
  i32.const 1
  i32.const 1568
  i32.load
  call_indirect (type $none_=>_i32)
  i32.load
  call_indirect (type $i32_=>_i32)
  i32.const 25
  i32.ne
  if
   i32.const 0
   i32.const 1088
   i32.const 68
   i32.const 3
   call $~lib/builtins/abort
   unreachable
  end
  call $~lib/rt/tcms/__new
  local.tee $0
  i32.const 1872
  i32.store
  local.get $0
  call $~lib/rt/tcms/__link
  i32.const 1
  local.get $0
  i32.load
  i32.load
  call_indirect (type $none_=>_i32)
  i32.load
  call_indirect (type $i32_=>_i32)
  i32.const 25
  i32.ne
  if
   i32.const 0
   i32.const 1088
   i32.const 82
   i32.const 3
   call $~lib/builtins/abort
   unreachable
  end
 )
 (func $~start
  call $start:function-expression
 )
)<|MERGE_RESOLUTION|>--- conflicted
+++ resolved
@@ -9,10 +9,9 @@
  (type $i32_i32_i32_i32_=>_none (func (param i32 i32 i32 i32)))
  (import "env" "abort" (func $~lib/builtins/abort (param i32 i32 i32 i32)))
  (memory $0 1)
-<<<<<<< HEAD
  (data (i32.const 1036) "\1c")
  (data (i32.const 1048) "\03\00\00\00\08\00\00\00\01")
- (data (i32.const 1068) "@")
+ (data (i32.const 1068) "<")
  (data (i32.const 1080) "\01\00\00\00,\00\00\00f\00u\00n\00c\00t\00i\00o\00n\00-\00e\00x\00p\00r\00e\00s\00s\00i\00o\00n\00.\00t\00s")
  (data (i32.const 1132) "\1c")
  (data (i32.const 1144) "\03\00\00\00\08\00\00\00\02")
@@ -42,36 +41,16 @@
  (data (i32.const 1528) "\03\00\00\00\08\00\00\00\0e")
  (data (i32.const 1548) "\1c")
  (data (i32.const 1560) "\07\00\00\00\08\00\00\00\0f")
- (data (i32.const 1612) "4")
+ (data (i32.const 1612) "<")
  (data (i32.const 1624) "\01\00\00\00\1e\00\00\00~\00l\00i\00b\00/\00r\00t\00/\00t\00c\00m\00s\00.\00t\00s")
- (data (i32.const 1692) "4")
- (data (i32.const 1704) "\01\00\00\00\1e\00\00\00~\00l\00i\00b\00/\00r\00t\00/\00t\00l\00s\00f\00.\00t\00s")
- (data (i32.const 1756) "<")
- (data (i32.const 1768) "\01\00\00\00(\00\00\00a\00l\00l\00o\00c\00a\00t\00i\00o\00n\00 \00t\00o\00o\00 \00l\00a\00r\00g\00e")
- (data (i32.const 1820) "\1c")
- (data (i32.const 1832) "\03\00\00\00\08\00\00\00\10")
- (data (i32.const 1852) "\1c")
- (data (i32.const 1864) "\07\00\00\00\08\00\00\00\11")
-=======
- (data (i32.const 1036) "\1c\00\00\00\01\00\00\00\00\00\00\00\03\00\00\00\08\00\00\00\01")
- (data (i32.const 1068) "<\00\00\00\01\00\00\00\00\00\00\00\01\00\00\00,\00\00\00f\00u\00n\00c\00t\00i\00o\00n\00-\00e\00x\00p\00r\00e\00s\00s\00i\00o\00n\00.\00t\00s")
- (data (i32.const 1132) "\1c\00\00\00\01\00\00\00\00\00\00\00\03\00\00\00\08\00\00\00\02")
- (data (i32.const 1164) "\1c\00\00\00\01\00\00\00\00\00\00\00\04\00\00\00\08\00\00\00\03")
- (data (i32.const 1196) "\1c\00\00\00\01\00\00\00\00\00\00\00\05\00\00\00\08\00\00\00\04")
- (data (i32.const 1228) "\1c\00\00\00\01\00\00\00\00\00\00\00\06\00\00\00\08\00\00\00\05")
- (data (i32.const 1260) "\1c\00\00\00\01\00\00\00\00\00\00\00\06\00\00\00\08\00\00\00\06")
- (data (i32.const 1292) "\1c\00\00\00\01\00\00\00\00\00\00\00\06\00\00\00\08\00\00\00\07")
- (data (i32.const 1324) "\1c\00\00\00\01\00\00\00\00\00\00\00\06\00\00\00\08\00\00\00\08")
- (data (i32.const 1356) "\1c\00\00\00\01\00\00\00\00\00\00\00\06\00\00\00\08\00\00\00\t")
- (data (i32.const 1388) "\1c\00\00\00\01\00\00\00\00\00\00\00\06\00\00\00\08\00\00\00\n")
- (data (i32.const 1420) "\1c\00\00\00\01\00\00\00\00\00\00\00\05\00\00\00\08\00\00\00\0b")
- (data (i32.const 1452) "\1c\00\00\00\01\00\00\00\00\00\00\00\03\00\00\00\08\00\00\00\0c")
- (data (i32.const 1484) "\1c\00\00\00\01\00\00\00\00\00\00\00\07\00\00\00\08\00\00\00\0d")
- (data (i32.const 1516) "\1c\00\00\00\01\00\00\00\00\00\00\00\03\00\00\00\08\00\00\00\0e")
- (data (i32.const 1548) "\1c\00\00\00\01\00\00\00\00\00\00\00\07\00\00\00\08\00\00\00\0f")
- (data (i32.const 1580) "\1c\00\00\00\01\00\00\00\00\00\00\00\03\00\00\00\08\00\00\00\10")
- (data (i32.const 1612) "\1c\00\00\00\01\00\00\00\00\00\00\00\07\00\00\00\08\00\00\00\11")
->>>>>>> c54dd649
+ (data (i32.const 1708) "<")
+ (data (i32.const 1720) "\01\00\00\00\1e\00\00\00~\00l\00i\00b\00/\00r\00t\00/\00t\00l\00s\00f\00.\00t\00s")
+ (data (i32.const 1772) "<")
+ (data (i32.const 1784) "\01\00\00\00(\00\00\00a\00l\00l\00o\00c\00a\00t\00i\00o\00n\00 \00t\00o\00o\00 \00l\00a\00r\00g\00e")
+ (data (i32.const 1836) "\1c")
+ (data (i32.const 1848) "\03\00\00\00\08\00\00\00\10")
+ (data (i32.const 1868) "\1c")
+ (data (i32.const 1880) "\07\00\00\00\08\00\00\00\11")
  (table $0 18 funcref)
  (elem (i32.const 1) $start:function-expression~anonymous|0 $start:function-expression~anonymous|0 $start:function-expression~someName $start:function-expression~anonymous|2 $start:function-expression~anonymous|3 $start:function-expression~anonymous|4 $start:function-expression~anonymous|5 $start:function-expression~anonymous|3 $start:function-expression~anonymous|4 $start:function-expression~anonymous|5 $start:function-expression~anonymous|2 $function-expression/testGlobal~anonymous|0~anonymous|0 $function-expression/testGlobal~anonymous|0 $function-expression/testGlobal~anonymous|0~anonymous|0 $function-expression/testLocal~anonymous|0 $function-expression/testGlobal~anonymous|0~anonymous|0 $function-expression/testField~anonymous|0)
  (global $~lib/rt/tcms/state (mut i32) (i32.const 0))
@@ -119,13 +98,13 @@
   i32.const 1592
   i32.const 1584
   i32.store
-  i32.const 1668
-  i32.const 1664
+  i32.const 1684
+  i32.const 1680
   i32.store
-  i32.const 1672
-  i32.const 1664
+  i32.const 1688
+  i32.const 1680
   i32.store
-  i32.const 1664
+  i32.const 1680
   global.set $~lib/rt/tcms/iter
   i32.const 1
   global.set $~lib/rt/tcms/state
@@ -143,7 +122,7 @@
   i32.eqz
   if
    i32.const 0
-   i32.const 1712
+   i32.const 1728
    i32.const 272
    i32.const 14
    call $~lib/builtins/abort
@@ -163,7 +142,7 @@
   i32.eqz
   if
    i32.const 0
-   i32.const 1712
+   i32.const 1728
    i32.const 274
    i32.const 14
    call $~lib/builtins/abort
@@ -206,7 +185,7 @@
   i32.eqz
   if
    i32.const 0
-   i32.const 1712
+   i32.const 1728
    i32.const 287
    i32.const 14
    call $~lib/builtins/abort
@@ -298,7 +277,7 @@
   i32.eqz
   if
    i32.const 0
-   i32.const 1712
+   i32.const 1728
    i32.const 200
    i32.const 14
    call $~lib/builtins/abort
@@ -312,7 +291,7 @@
   i32.eqz
   if
    i32.const 0
-   i32.const 1712
+   i32.const 1728
    i32.const 202
    i32.const 14
    call $~lib/builtins/abort
@@ -385,7 +364,7 @@
    i32.eqz
    if
     i32.const 0
-    i32.const 1712
+    i32.const 1728
     i32.const 223
     i32.const 16
     call $~lib/builtins/abort
@@ -440,7 +419,7 @@
   i32.eqz
   if
    i32.const 0
-   i32.const 1712
+   i32.const 1728
    i32.const 238
    i32.const 14
    call $~lib/builtins/abort
@@ -455,7 +434,7 @@
   i32.ne
   if
    i32.const 0
-   i32.const 1712
+   i32.const 1728
    i32.const 239
    i32.const 14
    call $~lib/builtins/abort
@@ -503,7 +482,7 @@
   i32.eqz
   if
    i32.const 0
-   i32.const 1712
+   i32.const 1728
    i32.const 255
    i32.const 14
    call $~lib/builtins/abort
@@ -573,7 +552,7 @@
   i32.gt_u
   if
    i32.const 0
-   i32.const 1712
+   i32.const 1728
    i32.const 380
    i32.const 14
    call $~lib/builtins/abort
@@ -601,7 +580,7 @@
    i32.lt_u
    if
     i32.const 0
-    i32.const 1712
+    i32.const 1728
     i32.const 387
     i32.const 16
     call $~lib/builtins/abort
@@ -629,7 +608,7 @@
    i32.lt_u
    if
     i32.const 0
-    i32.const 1712
+    i32.const 1728
     i32.const 400
     i32.const 5
     call $~lib/builtins/abort
@@ -712,7 +691,7 @@
     i32.eqz
     if
      i32.const 0
-     i32.const 1712
+     i32.const 1728
      i32.const 346
      i32.const 18
      call $~lib/builtins/abort
@@ -793,7 +772,7 @@
    i32.eqz
    if
     i32.const 0
-    i32.const 1712
+    i32.const 1728
     i32.const 499
     i32.const 16
     call $~lib/builtins/abort
@@ -808,7 +787,7 @@
   i32.lt_u
   if
    i32.const 0
-   i32.const 1712
+   i32.const 1728
    i32.const 501
    i32.const 14
    call $~lib/builtins/abort
@@ -893,7 +872,7 @@
   i32.ne
   i32.const 0
   local.get $1
-  i32.const 1664
+  i32.const 1680
   i32.ne
   select
   i32.eqz
@@ -999,10 +978,10 @@
    if
     unreachable
    end
-   i32.const 1888
+   i32.const 1904
    i32.const 0
    i32.store
-   i32.const 3456
+   i32.const 3472
    i32.const 0
    i32.store
    loop $for-loop|0
@@ -1013,7 +992,7 @@
      local.get $0
      i32.const 2
      i32.shl
-     i32.const 1888
+     i32.const 1904
      i32.add
      i32.const 0
      i32.store offset=4
@@ -1031,7 +1010,7 @@
        i32.add
        i32.const 2
        i32.shl
-       i32.const 1888
+       i32.const 1904
        i32.add
        i32.const 0
        i32.store offset=96
@@ -1049,13 +1028,13 @@
      br $for-loop|0
     end
    end
-   i32.const 1888
-   i32.const 3460
+   i32.const 1904
+   i32.const 3476
    memory.size
    i32.const 16
    i32.shl
    call $~lib/rt/tlsf/addMemory
-   i32.const 1888
+   i32.const 1904
    global.set $~lib/rt/tlsf/ROOT
   end
   i32.const 1584
@@ -1134,17 +1113,17 @@
   i32.const 1
   i32.eq
   if
-   i32.const 1856
+   i32.const 1872
    i32.load
    i32.const 3
    i32.and
    i32.eqz
    if
     global.get $~lib/rt/tcms/iter
-    i32.const 1852
+    i32.const 1868
     i32.eq
     if
-     i32.const 1860
+     i32.const 1876
      i32.load
      local.tee $0
      i32.eqz
@@ -1159,11 +1138,11 @@
      local.get $0
      global.set $~lib/rt/tcms/iter
     end
-    i32.const 1860
+    i32.const 1876
     i32.load
     local.set $0
     block $__inlined_func$~lib/rt/tcms/Object#unlink
-     i32.const 1856
+     i32.const 1872
      i32.load
      i32.const -4
      i32.and
@@ -1198,17 +1177,17 @@
      local.get $1
      call $~lib/rt/tcms/Object#set:next
     end
-    i32.const 1664
-    i32.const 1852
+    i32.const 1680
+    i32.const 1868
     call $~lib/rt/tcms/ObjectList#push
-    i32.const 1852
+    i32.const 1868
     i32.const 2
     call $~lib/rt/tcms/Object#set:color
    end
   end
  )
  (func $function-expression/testField~anonymous|0 (result i32)
-  i32.const 1840
+  i32.const 1856
  )
  (func $start:function-expression
   (local $0 i32)
@@ -1380,7 +1359,7 @@
   end
   call $~lib/rt/tcms/__new
   local.tee $0
-  i32.const 1872
+  i32.const 1888
   i32.store
   local.get $0
   call $~lib/rt/tcms/__link
