(module
 (type $none_=>_none (func_subtype func))
 (type $none_=>_i32 (func_subtype (result i32) func))
 (type $i32_i32_=>_none (func_subtype (param i32 i32) func))
 (type $i32_=>_none (func_subtype (param i32) func))
 (type $i32_i32_i32_i32_=>_none (func_subtype (param i32 i32 i32 i32) func))
 (type $i32_i32_i32_=>_none (func_subtype (param i32 i32 i32) func))
 (type $i32_=>_i32 (func_subtype (param i32) (result i32) func))
 (import "env" "abort" (func $~lib/builtins/abort (param i32 i32 i32 i32)))
 (global $export/a i32 (i32.const 1))
 (global $export/b i32 (i32.const 2))
 (global $~lib/rt/itcms/total (mut i32) (i32.const 0))
 (global $~lib/rt/itcms/threshold (mut i32) (i32.const 0))
 (global $~lib/rt/itcms/state (mut i32) (i32.const 0))
 (global $~lib/rt/itcms/visitCount (mut i32) (i32.const 0))
 (global $~lib/rt/itcms/pinSpace (mut i32) (i32.const 0))
 (global $~lib/rt/itcms/iter (mut i32) (i32.const 0))
 (global $~lib/rt/itcms/toSpace (mut i32) (i32.const 0))
 (global $~lib/rt/itcms/white (mut i32) (i32.const 0))
 (global $~lib/rt/itcms/fromSpace (mut i32) (i32.const 0))
 (global $~lib/rt/tlsf/ROOT (mut i32) (i32.const 0))
 (global $reexport/car (mut i32) (i32.const 0))
 (global $rereexport/car (mut i32) (i32.const 0))
 (global $rereexport/exportsNamespaceCar (mut i32) (i32.const 0))
 (global $~lib/memory/__stack_pointer (mut i32) (i32.const 34340))
 (memory $0 1)
 (data (i32.const 1036) ",")
 (data (i32.const 1048) "\01\00\00\00\16\00\00\00r\00e\00e\00x\00p\00o\00r\00t\00.\00t\00s")
 (data (i32.const 1084) "<")
 (data (i32.const 1096) "\01\00\00\00(\00\00\00A\00l\00l\00o\00c\00a\00t\00i\00o\00n\00 \00t\00o\00o\00 \00l\00a\00r\00g\00e")
 (data (i32.const 1148) "<")
 (data (i32.const 1160) "\01\00\00\00 \00\00\00~\00l\00i\00b\00/\00r\00t\00/\00i\00t\00c\00m\00s\00.\00t\00s")
 (data (i32.const 1276) "<")
 (data (i32.const 1288) "\01\00\00\00$\00\00\00I\00n\00d\00e\00x\00 \00o\00u\00t\00 \00o\00f\00 \00r\00a\00n\00g\00e")
 (data (i32.const 1340) ",")
 (data (i32.const 1352) "\01\00\00\00\14\00\00\00~\00l\00i\00b\00/\00r\00t\00.\00t\00s")
 (data (i32.const 1420) "<")
 (data (i32.const 1432) "\01\00\00\00\1e\00\00\00~\00l\00i\00b\00/\00r\00t\00/\00t\00l\00s\00f\00.\00t\00s")
 (data (i32.const 1484) ",")
 (data (i32.const 1496) "\01\00\00\00\1a\00\00\00r\00e\00r\00e\00e\00x\00p\00o\00r\00t\00.\00t\00s")
 (data (i32.const 1536) "\04\00\00\00 \00\00\00\00\00\00\00 ")
 (data (i32.const 1564) " ")
 (export "a" (global $export/a))
 (export "renamed_a" (global $export/a))
 (export "renamed_b" (global $export/b))
 (export "renamed_renamed_b" (global $export/b))
 (export "default" (func $export-default/theDefault))
 (export "renamed_default" (func $export-default/theDefault))
 (export "memory" (memory $0))
 (start $~start)
 (func $~lib/rt/itcms/visitRoots (type $none_=>_none)
  (local $0 i32)
  (local $1 i32)
  i32.const 1296
  call $byn-split-outlined-A$~lib/rt/itcms/__visit
  i32.const 1104
  call $byn-split-outlined-A$~lib/rt/itcms/__visit
  global.get $rereexport/car
  local.tee $0
  if
   local.get $0
   call $byn-split-outlined-A$~lib/rt/itcms/__visit
  end
  global.get $rereexport/exportsNamespaceCar
  local.tee $0
  if
   local.get $0
   call $byn-split-outlined-A$~lib/rt/itcms/__visit
  end
  global.get $reexport/car
  local.tee $0
  if
   local.get $0
   call $byn-split-outlined-A$~lib/rt/itcms/__visit
  end
  global.get $~lib/rt/itcms/pinSpace
  local.tee $1
  i32.load $0 offset=4
  i32.const -4
  i32.and
  local.set $0
  loop $while-continue|0
   local.get $0
   local.get $1
   i32.ne
   if
    local.get $0
    i32.load $0 offset=4
    i32.const 3
    i32.and
    i32.const 3
    i32.ne
    if
     i32.const 0
     i32.const 1168
     i32.const 159
     i32.const 16
     call $~lib/builtins/abort
     unreachable
    end
    local.get $0
    i32.const 20
    i32.add
    call $~lib/rt/__visit_members
    local.get $0
    i32.load $0 offset=4
    i32.const -4
    i32.and
    local.set $0
    br $while-continue|0
   end
  end
 )
 (func $~lib/rt/tlsf/removeBlock (type $i32_i32_=>_none) (param $0 i32) (param $1 i32)
  (local $2 i32)
  (local $3 i32)
  (local $4 i32)
  (local $5 i32)
  local.get $1
  i32.load $0
  local.tee $2
  i32.const 1
  i32.and
  i32.eqz
  if
   i32.const 0
   i32.const 1440
   i32.const 268
   i32.const 14
   call $~lib/builtins/abort
   unreachable
  end
  local.get $2
  i32.const -4
  i32.and
  local.tee $2
  i32.const 12
  i32.lt_u
  if
   i32.const 0
   i32.const 1440
   i32.const 270
   i32.const 14
   call $~lib/builtins/abort
   unreachable
  end
  local.get $2
  i32.const 256
  i32.lt_u
  if (result i32)
   local.get $2
   i32.const 4
   i32.shr_u
  else
   i32.const 31
   i32.const 1073741820
   local.get $2
   local.get $2
   i32.const 1073741820
   i32.ge_u
   select
   local.tee $2
   i32.clz
   i32.sub
   local.tee $4
   i32.const 7
   i32.sub
   local.set $3
   local.get $2
   local.get $4
   i32.const 4
   i32.sub
   i32.shr_u
   i32.const 16
   i32.xor
  end
  local.tee $2
  i32.const 16
  i32.lt_u
  local.get $3
  i32.const 23
  i32.lt_u
  i32.and
  i32.eqz
  if
   i32.const 0
   i32.const 1440
   i32.const 284
   i32.const 14
   call $~lib/builtins/abort
   unreachable
  end
  local.get $1
  i32.load $0 offset=8
  local.set $5
  local.get $1
  i32.load $0 offset=4
  local.tee $4
  if
   local.get $4
   local.get $5
   i32.store $0 offset=8
  end
  local.get $5
  if
   local.get $5
   local.get $4
   i32.store $0 offset=4
  end
  local.get $1
  local.get $0
  local.get $3
  i32.const 4
  i32.shl
  local.get $2
  i32.add
  i32.const 2
  i32.shl
  i32.add
  i32.load $0 offset=96
  i32.eq
  if
   local.get $0
   local.get $3
   i32.const 4
   i32.shl
   local.get $2
   i32.add
   i32.const 2
   i32.shl
   i32.add
   local.get $5
   i32.store $0 offset=96
   local.get $5
   i32.eqz
   if
    local.get $0
    local.get $3
    i32.const 2
    i32.shl
    i32.add
    local.tee $1
    i32.load $0 offset=4
    i32.const -2
    local.get $2
    i32.rotl
    i32.and
    local.set $2
    local.get $1
    local.get $2
    i32.store $0 offset=4
    local.get $2
    i32.eqz
    if
     local.get $0
     local.get $0
     i32.load $0
     i32.const -2
     local.get $3
     i32.rotl
     i32.and
     i32.store $0
    end
   end
  end
 )
 (func $~lib/rt/tlsf/insertBlock (type $i32_i32_=>_none) (param $0 i32) (param $1 i32)
  (local $2 i32)
  (local $3 i32)
  (local $4 i32)
  (local $5 i32)
  (local $6 i32)
  local.get $1
  i32.eqz
  if
   i32.const 0
   i32.const 1440
   i32.const 201
   i32.const 14
   call $~lib/builtins/abort
   unreachable
  end
  local.get $1
  i32.load $0
  local.tee $3
  i32.const 1
  i32.and
  i32.eqz
  if
   i32.const 0
   i32.const 1440
   i32.const 203
   i32.const 14
   call $~lib/builtins/abort
   unreachable
  end
  local.get $1
  i32.const 4
  i32.add
  local.get $1
  i32.load $0
  i32.const -4
  i32.and
  i32.add
  local.tee $4
  i32.load $0
  local.tee $2
  i32.const 1
  i32.and
  if
   local.get $0
   local.get $4
   call $~lib/rt/tlsf/removeBlock
   local.get $1
   local.get $3
   i32.const 4
   i32.add
   local.get $2
   i32.const -4
   i32.and
   i32.add
   local.tee $3
   i32.store $0
   local.get $1
   i32.const 4
   i32.add
   local.get $1
   i32.load $0
   i32.const -4
   i32.and
   i32.add
   local.tee $4
   i32.load $0
   local.set $2
  end
  local.get $3
  i32.const 2
  i32.and
  if
   local.get $1
   i32.const 4
   i32.sub
   i32.load $0
   local.tee $1
   i32.load $0
   local.tee $6
   i32.const 1
   i32.and
   i32.eqz
   if
    i32.const 0
    i32.const 1440
    i32.const 221
    i32.const 16
    call $~lib/builtins/abort
    unreachable
   end
   local.get $0
   local.get $1
   call $~lib/rt/tlsf/removeBlock
   local.get $1
   local.get $6
   i32.const 4
   i32.add
   local.get $3
   i32.const -4
   i32.and
   i32.add
   local.tee $3
   i32.store $0
  end
  local.get $4
  local.get $2
  i32.const 2
  i32.or
  i32.store $0
  local.get $3
  i32.const -4
  i32.and
  local.tee $2
  i32.const 12
  i32.lt_u
  if
   i32.const 0
   i32.const 1440
   i32.const 233
   i32.const 14
   call $~lib/builtins/abort
   unreachable
  end
  local.get $4
  local.get $1
  i32.const 4
  i32.add
  local.get $2
  i32.add
  i32.ne
  if
   i32.const 0
   i32.const 1440
   i32.const 234
   i32.const 14
   call $~lib/builtins/abort
   unreachable
  end
  local.get $4
  i32.const 4
  i32.sub
  local.get $1
  i32.store $0
  local.get $2
  i32.const 256
  i32.lt_u
  if (result i32)
   local.get $2
   i32.const 4
   i32.shr_u
  else
   i32.const 31
   i32.const 1073741820
   local.get $2
   local.get $2
   i32.const 1073741820
   i32.ge_u
   select
   local.tee $2
   i32.clz
   i32.sub
   local.tee $3
   i32.const 7
   i32.sub
   local.set $5
   local.get $2
   local.get $3
   i32.const 4
   i32.sub
   i32.shr_u
   i32.const 16
   i32.xor
  end
  local.tee $2
  i32.const 16
  i32.lt_u
  local.get $5
  i32.const 23
  i32.lt_u
  i32.and
  i32.eqz
  if
   i32.const 0
   i32.const 1440
   i32.const 251
   i32.const 14
   call $~lib/builtins/abort
   unreachable
  end
  local.get $0
  local.get $5
  i32.const 4
  i32.shl
  local.get $2
  i32.add
  i32.const 2
  i32.shl
  i32.add
  i32.load $0 offset=96
  local.set $3
  local.get $1
  i32.const 0
  i32.store $0 offset=4
  local.get $1
  local.get $3
  i32.store $0 offset=8
  local.get $3
  if
   local.get $3
   local.get $1
   i32.store $0 offset=4
  end
  local.get $0
  local.get $5
  i32.const 4
  i32.shl
  local.get $2
  i32.add
  i32.const 2
  i32.shl
  i32.add
  local.get $1
  i32.store $0 offset=96
  local.get $0
  local.get $0
  i32.load $0
  i32.const 1
  local.get $5
  i32.shl
  i32.or
  i32.store $0
  local.get $0
  local.get $5
  i32.const 2
  i32.shl
  i32.add
  local.tee $0
  local.get $0
  i32.load $0 offset=4
  i32.const 1
  local.get $2
  i32.shl
  i32.or
  i32.store $0 offset=4
 )
 (func $~lib/rt/tlsf/addMemory (type $i32_i32_i32_=>_none) (param $0 i32) (param $1 i32) (param $2 i32)
  (local $3 i32)
  (local $4 i32)
  local.get $1
  local.get $2
  i32.gt_u
  if
   i32.const 0
   i32.const 1440
   i32.const 377
   i32.const 14
   call $~lib/builtins/abort
   unreachable
  end
  local.get $1
  i32.const 19
  i32.add
  i32.const -16
  i32.and
  i32.const 4
  i32.sub
  local.set $1
  local.get $0
  i32.load $0 offset=1568
  local.tee $4
  if
   local.get $4
   i32.const 4
   i32.add
   local.get $1
   i32.gt_u
   if
    i32.const 0
    i32.const 1440
    i32.const 384
    i32.const 16
    call $~lib/builtins/abort
    unreachable
   end
   local.get $1
   i32.const 16
   i32.sub
   local.get $4
   i32.eq
   if
    local.get $4
    i32.load $0
    local.set $3
    local.get $1
    i32.const 16
    i32.sub
    local.set $1
   end
  else
   local.get $0
   i32.const 1572
   i32.add
   local.get $1
   i32.gt_u
   if
    i32.const 0
    i32.const 1440
    i32.const 397
    i32.const 5
    call $~lib/builtins/abort
    unreachable
   end
  end
  local.get $2
  i32.const -16
  i32.and
  local.get $1
  i32.sub
  local.tee $2
  i32.const 20
  i32.lt_u
  if
   return
  end
  local.get $1
  local.get $3
  i32.const 2
  i32.and
  local.get $2
  i32.const 8
  i32.sub
  local.tee $2
  i32.const 1
  i32.or
  i32.or
  i32.store $0
  local.get $1
  i32.const 0
  i32.store $0 offset=4
  local.get $1
  i32.const 0
  i32.store $0 offset=8
  local.get $1
  i32.const 4
  i32.add
  local.get $2
  i32.add
  local.tee $2
  i32.const 2
  i32.store $0
  local.get $0
  local.get $2
  i32.store $0 offset=1568
  local.get $0
  local.get $1
  call $~lib/rt/tlsf/insertBlock
 )
 (func $~lib/rt/tlsf/initialize (type $none_=>_none)
  (local $0 i32)
  (local $1 i32)
  memory.size $0
  local.tee $1
  i32.const 0
  i32.le_s
  if (result i32)
   i32.const 1
   local.get $1
   i32.sub
   memory.grow $0
   i32.const 0
   i32.lt_s
  else
   i32.const 0
  end
  if
   unreachable
  end
  i32.const 34352
  i32.const 0
  i32.store $0
  i32.const 35920
  i32.const 0
  i32.store $0
  loop $for-loop|0
   local.get $0
   i32.const 23
   i32.lt_u
   if
    local.get $0
    i32.const 2
    i32.shl
    i32.const 34352
    i32.add
    i32.const 0
    i32.store $0 offset=4
    i32.const 0
    local.set $1
    loop $for-loop|1
     local.get $1
     i32.const 16
     i32.lt_u
     if
      local.get $0
      i32.const 4
      i32.shl
      local.get $1
      i32.add
      i32.const 2
      i32.shl
      i32.const 34352
      i32.add
      i32.const 0
      i32.store $0 offset=96
      local.get $1
      i32.const 1
      i32.add
      local.set $1
      br $for-loop|1
     end
    end
    local.get $0
    i32.const 1
    i32.add
    local.set $0
    br $for-loop|0
   end
  end
  i32.const 34352
  i32.const 35924
  memory.size $0
  i32.const 16
  i32.shl
  call $~lib/rt/tlsf/addMemory
  i32.const 34352
  global.set $~lib/rt/tlsf/ROOT
 )
 (func $~lib/rt/itcms/step (type $none_=>_i32) (result i32)
  (local $0 i32)
  (local $1 i32)
  (local $2 i32)
  block $break|0
   block $case2|0
    block $case1|0
     block $case0|0
      global.get $~lib/rt/itcms/state
      br_table $case0|0 $case1|0 $case2|0 $break|0
     end
     i32.const 1
     global.set $~lib/rt/itcms/state
     i32.const 0
     global.set $~lib/rt/itcms/visitCount
     call $~lib/rt/itcms/visitRoots
     global.get $~lib/rt/itcms/toSpace
     global.set $~lib/rt/itcms/iter
     global.get $~lib/rt/itcms/visitCount
     return
    end
    global.get $~lib/rt/itcms/white
    i32.eqz
    local.set $1
    global.get $~lib/rt/itcms/iter
    i32.load $0 offset=4
    i32.const -4
    i32.and
    local.set $0
    loop $while-continue|1
     local.get $0
     global.get $~lib/rt/itcms/toSpace
     i32.ne
     if
      local.get $0
      global.set $~lib/rt/itcms/iter
      local.get $1
      local.get $0
      i32.load $0 offset=4
      i32.const 3
      i32.and
      i32.ne
      if
       local.get $0
       local.get $0
       i32.load $0 offset=4
       i32.const -4
       i32.and
       local.get $1
       i32.or
       i32.store $0 offset=4
       i32.const 0
       global.set $~lib/rt/itcms/visitCount
       local.get $0
       i32.const 20
       i32.add
       call $~lib/rt/__visit_members
       global.get $~lib/rt/itcms/visitCount
       return
      end
      local.get $0
      i32.load $0 offset=4
      i32.const -4
      i32.and
      local.set $0
      br $while-continue|1
     end
    end
    i32.const 0
    global.set $~lib/rt/itcms/visitCount
    call $~lib/rt/itcms/visitRoots
    global.get $~lib/rt/itcms/toSpace
    global.get $~lib/rt/itcms/iter
    i32.load $0 offset=4
    i32.const -4
    i32.and
    i32.eq
    if
     global.get $~lib/memory/__stack_pointer
     local.set $0
     loop $while-continue|0
      local.get $0
      i32.const 34340
      i32.lt_u
      if
       local.get $0
       i32.load $0
       local.tee $2
       if
        local.get $2
        call $byn-split-outlined-A$~lib/rt/itcms/__visit
       end
       local.get $0
       i32.const 4
       i32.add
       local.set $0
       br $while-continue|0
      end
     end
     global.get $~lib/rt/itcms/iter
     i32.load $0 offset=4
     i32.const -4
     i32.and
     local.set $0
     loop $while-continue|2
      local.get $0
      global.get $~lib/rt/itcms/toSpace
      i32.ne
      if
       local.get $1
       local.get $0
       i32.load $0 offset=4
       i32.const 3
       i32.and
       i32.ne
       if
        local.get $0
        local.get $0
        i32.load $0 offset=4
        i32.const -4
        i32.and
        local.get $1
        i32.or
        i32.store $0 offset=4
        local.get $0
        i32.const 20
        i32.add
        call $~lib/rt/__visit_members
       end
       local.get $0
       i32.load $0 offset=4
       i32.const -4
       i32.and
       local.set $0
       br $while-continue|2
      end
     end
     global.get $~lib/rt/itcms/fromSpace
     local.set $0
     global.get $~lib/rt/itcms/toSpace
     global.set $~lib/rt/itcms/fromSpace
     local.get $0
     global.set $~lib/rt/itcms/toSpace
     local.get $1
     global.set $~lib/rt/itcms/white
     local.get $0
     i32.load $0 offset=4
     i32.const -4
     i32.and
     global.set $~lib/rt/itcms/iter
     i32.const 2
     global.set $~lib/rt/itcms/state
    end
    global.get $~lib/rt/itcms/visitCount
    return
   end
   global.get $~lib/rt/itcms/iter
   local.tee $0
   global.get $~lib/rt/itcms/toSpace
   i32.ne
   if
    local.get $0
    i32.load $0 offset=4
    local.tee $1
    i32.const -4
    i32.and
    global.set $~lib/rt/itcms/iter
    global.get $~lib/rt/itcms/white
    i32.eqz
    local.get $1
    i32.const 3
    i32.and
    i32.ne
    if
     i32.const 0
     i32.const 1168
     i32.const 228
     i32.const 20
     call $~lib/builtins/abort
     unreachable
    end
    local.get $0
    i32.const 34340
    i32.lt_u
    if
     local.get $0
     i32.const 0
     i32.store $0 offset=4
     local.get $0
     i32.const 0
     i32.store $0 offset=8
    else
     global.get $~lib/rt/itcms/total
     local.get $0
     i32.load $0
     i32.const -4
     i32.and
     i32.const 4
     i32.add
     i32.sub
     global.set $~lib/rt/itcms/total
     local.get $0
     i32.const 4
     i32.add
     local.tee $0
     i32.const 34340
     i32.ge_u
     if
      global.get $~lib/rt/tlsf/ROOT
      i32.eqz
      if
       call $~lib/rt/tlsf/initialize
      end
      global.get $~lib/rt/tlsf/ROOT
      local.set $1
      local.get $0
      i32.const 4
      i32.sub
      local.set $2
      local.get $0
      i32.const 15
      i32.and
      i32.const 1
      local.get $0
      select
      if (result i32)
       i32.const 1
      else
       local.get $2
       i32.load $0
       i32.const 1
       i32.and
      end
      if
       i32.const 0
       i32.const 1440
       i32.const 559
       i32.const 3
       call $~lib/builtins/abort
       unreachable
      end
      local.get $2
      local.get $2
      i32.load $0
      i32.const 1
      i32.or
      i32.store $0
      local.get $1
      local.get $2
      call $~lib/rt/tlsf/insertBlock
     end
    end
    i32.const 10
    return
   end
   global.get $~lib/rt/itcms/toSpace
   local.tee $0
   local.get $0
   i32.store $0 offset=4
   local.get $0
   local.get $0
   i32.store $0 offset=8
   i32.const 0
   global.set $~lib/rt/itcms/state
  end
  i32.const 0
 )
 (func $~lib/rt/tlsf/searchBlock (type $i32_=>_i32) (param $0 i32) (result i32)
  (local $1 i32)
  (local $2 i32)
  local.get $0
  i32.load $0 offset=4
  i32.const -2
  i32.and
  local.tee $1
  if (result i32)
   local.get $0
   local.get $1
   i32.ctz
   i32.const 2
   i32.shl
   i32.add
   i32.load $0 offset=96
  else
   local.get $0
   i32.load $0
   i32.const -2
   i32.and
   local.tee $1
   if (result i32)
    local.get $0
    local.get $1
    i32.ctz
    local.tee $2
    i32.const 2
    i32.shl
    i32.add
    i32.load $0 offset=4
    local.tee $1
    i32.eqz
    if
     i32.const 0
     i32.const 1440
     i32.const 343
     i32.const 18
     call $~lib/builtins/abort
     unreachable
    end
    local.get $0
    local.get $1
    i32.ctz
    local.get $2
    i32.const 4
    i32.shl
    i32.add
    i32.const 2
    i32.shl
    i32.add
    i32.load $0 offset=96
   else
    i32.const 0
   end
  end
 )
 (func $~lib/rt/itcms/__new (type $none_=>_i32) (result i32)
  (local $0 i32)
  (local $1 i32)
  (local $2 i32)
  (local $3 i32)
<<<<<<< HEAD
  (local $4 i32)
  global.get $~lib/memory/__stack_pointer
  i32.const 4
  i32.sub
  global.set $~lib/memory/__stack_pointer
  global.get $~lib/memory/__stack_pointer
  i32.const 1572
  i32.lt_s
  if
   i32.const 34368
   i32.const 34416
   i32.const 1
   i32.const 1
   call $~lib/builtins/abort
   unreachable
  end
  global.get $~lib/memory/__stack_pointer
  local.tee $1
  i32.const 0
  i32.store $0
=======
>>>>>>> 0fd4db24
  global.get $~lib/rt/itcms/total
  global.get $~lib/rt/itcms/threshold
  i32.ge_u
  if
   block $__inlined_func$~lib/rt/itcms/interrupt
    i32.const 2048
    local.set $0
    loop $do-loop|0
     local.get $0
     call $~lib/rt/itcms/step
     i32.sub
     local.set $0
     global.get $~lib/rt/itcms/state
     i32.eqz
     if
      global.get $~lib/rt/itcms/total
      i64.extend_i32_u
      i64.const 200
      i64.mul
      i64.const 100
      i64.div_u
      i32.wrap_i64
      i32.const 1024
      i32.add
      global.set $~lib/rt/itcms/threshold
      br $__inlined_func$~lib/rt/itcms/interrupt
     end
     local.get $0
     i32.const 0
     i32.gt_s
     br_if $do-loop|0
    end
    global.get $~lib/rt/itcms/total
    local.tee $0
    local.get $0
    global.get $~lib/rt/itcms/threshold
    i32.sub
    i32.const 1024
    i32.lt_u
    i32.const 10
    i32.shl
    i32.add
    global.set $~lib/rt/itcms/threshold
   end
  end
  global.get $~lib/rt/tlsf/ROOT
  i32.eqz
  if
   call $~lib/rt/tlsf/initialize
  end
  global.get $~lib/rt/tlsf/ROOT
<<<<<<< HEAD
  local.tee $2
=======
  local.tee $1
>>>>>>> 0fd4db24
  call $~lib/rt/tlsf/searchBlock
  local.tee $0
  i32.eqz
  if
   memory.size $0
   local.tee $0
   i32.const 4
<<<<<<< HEAD
   local.get $2
=======
   local.get $1
>>>>>>> 0fd4db24
   i32.load $0 offset=1568
   local.get $0
   i32.const 16
   i32.shl
   i32.const 4
   i32.sub
   i32.ne
   i32.shl
   i32.const 65563
   i32.add
   i32.const -65536
   i32.and
   i32.const 16
   i32.shr_u
<<<<<<< HEAD
   local.tee $3
   local.get $0
   local.get $3
=======
   local.tee $2
   local.get $0
   local.get $2
>>>>>>> 0fd4db24
   i32.gt_s
   select
   memory.grow $0
   i32.const 0
   i32.lt_s
   if
<<<<<<< HEAD
    local.get $3
=======
    local.get $2
>>>>>>> 0fd4db24
    memory.grow $0
    i32.const 0
    i32.lt_s
    if
     unreachable
    end
   end
<<<<<<< HEAD
   local.get $2
=======
   local.get $1
>>>>>>> 0fd4db24
   local.get $0
   i32.const 16
   i32.shl
   memory.size $0
   i32.const 16
   i32.shl
   call $~lib/rt/tlsf/addMemory
<<<<<<< HEAD
   local.get $2
=======
   local.get $1
>>>>>>> 0fd4db24
   call $~lib/rt/tlsf/searchBlock
   local.tee $0
   i32.eqz
   if
    i32.const 0
    i32.const 1440
    i32.const 496
    i32.const 16
    call $~lib/builtins/abort
    unreachable
   end
  end
  local.get $0
  i32.load $0
  i32.const -4
  i32.and
  i32.const 28
  i32.lt_u
  if
   i32.const 0
   i32.const 1440
   i32.const 498
   i32.const 14
   call $~lib/builtins/abort
   unreachable
  end
<<<<<<< HEAD
  local.get $2
=======
  local.get $1
>>>>>>> 0fd4db24
  local.get $0
  call $~lib/rt/tlsf/removeBlock
  local.get $0
  i32.load $0
<<<<<<< HEAD
  local.tee $3
=======
  local.tee $2
>>>>>>> 0fd4db24
  i32.const -4
  i32.and
  i32.const 28
  i32.sub
<<<<<<< HEAD
  local.tee $4
=======
  local.tee $3
>>>>>>> 0fd4db24
  i32.const 16
  i32.ge_u
  if
   local.get $0
<<<<<<< HEAD
   local.get $3
=======
   local.get $2
>>>>>>> 0fd4db24
   i32.const 2
   i32.and
   i32.const 28
   i32.or
   i32.store $0
   local.get $0
   i32.const 32
   i32.add
<<<<<<< HEAD
   local.tee $3
   local.get $4
=======
   local.tee $2
   local.get $3
>>>>>>> 0fd4db24
   i32.const 4
   i32.sub
   i32.const 1
   i32.or
   i32.store $0
<<<<<<< HEAD
   local.get $2
   local.get $3
   call $~lib/rt/tlsf/insertBlock
  else
   local.get $0
   local.get $3
=======
   local.get $1
   local.get $2
   call $~lib/rt/tlsf/insertBlock
  else
   local.get $0
   local.get $2
>>>>>>> 0fd4db24
   i32.const -2
   i32.and
   i32.store $0
   local.get $0
   i32.const 4
   i32.add
   local.get $0
   i32.load $0
   i32.const -4
   i32.and
   i32.add
   local.tee $2
   local.get $2
   i32.load $0
   i32.const -3
   i32.and
   i32.store $0
  end
  local.get $0
  i32.const 3
  i32.store $0 offset=12
  local.get $0
  i32.const 4
  i32.store $0 offset=16
  global.get $~lib/rt/itcms/fromSpace
  local.tee $2
  i32.load $0 offset=8
  local.set $2
  local.get $0
<<<<<<< HEAD
  global.get $~lib/rt/itcms/white
  local.get $2
=======
  local.get $1
  global.get $~lib/rt/itcms/white
>>>>>>> 0fd4db24
  i32.or
  i32.store $0 offset=4
  local.get $0
  local.get $2
  i32.store $0 offset=8
  local.get $2
  local.get $0
  local.get $2
  i32.load $0 offset=4
  i32.const 3
  i32.and
  i32.or
  i32.store $0 offset=4
  local.get $2
  local.get $0
  i32.store $0 offset=8
  global.get $~lib/rt/itcms/total
  local.get $0
  i32.load $0
  i32.const -4
  i32.and
  i32.const 4
  i32.add
  i32.add
  global.set $~lib/rt/itcms/total
  local.get $0
  i32.const 20
  i32.add
  local.tee $0
  i32.const 0
  i32.store $0 align=1
<<<<<<< HEAD
  local.get $1
=======
>>>>>>> 0fd4db24
  local.get $0
 )
 (func $export-default/theDefault (type $none_=>_none)
  nop
 )
 (func $~lib/rt/__visit_members (type $i32_=>_none) (param $0 i32)
  block $invalid
   block $exports/Car
    block $~lib/arraybuffer/ArrayBufferView
     block $~lib/string/String
      block $~lib/arraybuffer/ArrayBuffer
       local.get $0
       i32.const 8
       i32.sub
       i32.load $0
       br_table $~lib/arraybuffer/ArrayBuffer $~lib/string/String $~lib/arraybuffer/ArrayBufferView $exports/Car $invalid
      end
      return
     end
     return
    end
    local.get $0
    i32.load $0
    local.tee $0
    if
     local.get $0
     call $byn-split-outlined-A$~lib/rt/itcms/__visit
    end
    return
   end
   return
  end
  unreachable
 )
 (func $~start (type $none_=>_none)
  (local $0 i32)
  block $__inlined_func$start:exportstar-rereexport
   global.get $~lib/memory/__stack_pointer
   i32.const 4
   i32.sub
   global.set $~lib/memory/__stack_pointer
   block $folding-inner0
    global.get $~lib/memory/__stack_pointer
    i32.const 1572
    i32.lt_s
    br_if $folding-inner0
    global.get $~lib/memory/__stack_pointer
    local.tee $0
    i32.const 0
    i32.store $0
    local.get $0
    i32.const 4
    i32.sub
    global.set $~lib/memory/__stack_pointer
    global.get $~lib/memory/__stack_pointer
    i32.const 1572
    i32.lt_s
    br_if $folding-inner0
    global.get $~lib/memory/__stack_pointer
    i32.const 0
    i32.store $0
    memory.size $0
    i32.const 16
    i32.shl
    i32.const 34340
    i32.sub
    i32.const 1
    i32.shr_u
    global.set $~lib/rt/itcms/threshold
    i32.const 1220
    i32.const 1216
    i32.store $0
    i32.const 1224
    i32.const 1216
    i32.store $0
    i32.const 1216
    global.set $~lib/rt/itcms/pinSpace
    i32.const 1252
    i32.const 1248
    i32.store $0
    i32.const 1256
    i32.const 1248
    i32.store $0
    i32.const 1248
    global.set $~lib/rt/itcms/toSpace
    i32.const 1396
    i32.const 1392
    i32.store $0
    i32.const 1400
    i32.const 1392
    i32.store $0
    i32.const 1392
    global.set $~lib/rt/itcms/fromSpace
    call $exports/Car#constructor
    global.set $reexport/car
    global.get $~lib/memory/__stack_pointer
    global.get $reexport/car
    local.tee $0
    i32.store $0
    local.get $0
    i32.load $0
    i32.const 2
    i32.ne
    if
     i32.const 0
     i32.const 1056
     i32.const 40
     i32.const 1
     call $~lib/builtins/abort
     unreachable
    end
    global.get $~lib/memory/__stack_pointer
    i32.const 4
    i32.add
    global.set $~lib/memory/__stack_pointer
    call $exports/Car#constructor
    global.set $rereexport/car
    global.get $~lib/memory/__stack_pointer
    global.get $rereexport/car
    local.tee $0
    i32.store $0
    local.get $0
    i32.load $0
    i32.const 2
    i32.ne
    if
     i32.const 0
     i32.const 1504
     i32.const 18
     i32.const 1
     call $~lib/builtins/abort
     unreachable
    end
    call $exports/Car#constructor
    global.set $rereexport/exportsNamespaceCar
    global.get $~lib/memory/__stack_pointer
    global.get $rereexport/exportsNamespaceCar
    local.tee $0
    i32.store $0
    local.get $0
    i32.load $0
    i32.const 2
    i32.ne
    if
     i32.const 0
     i32.const 1504
     i32.const 24
     i32.const 1
     call $~lib/builtins/abort
     unreachable
    end
    global.get $~lib/memory/__stack_pointer
    i32.const 4
    i32.add
    global.set $~lib/memory/__stack_pointer
    br $__inlined_func$start:exportstar-rereexport
   end
   i32.const 34368
   i32.const 34416
   i32.const 1
   i32.const 1
   call $~lib/builtins/abort
   unreachable
  end
 )
 (func $exports/Car#constructor (type $none_=>_i32) (result i32)
  (local $0 i32)
  global.get $~lib/memory/__stack_pointer
  i32.const 4
  i32.sub
  global.set $~lib/memory/__stack_pointer
  global.get $~lib/memory/__stack_pointer
  i32.const 1572
  i32.lt_s
  if
   i32.const 34368
   i32.const 34416
   i32.const 1
   i32.const 1
   call $~lib/builtins/abort
   unreachable
  end
  global.get $~lib/memory/__stack_pointer
  local.tee $0
  i32.const 0
  i32.store $0
  local.get $0
  call $~lib/rt/itcms/__new
  local.tee $0
  i32.store $0
  local.get $0
  i32.const 2
  i32.store $0
  local.get $0
  i32.const 2
  i32.store $0
  global.get $~lib/memory/__stack_pointer
  i32.const 4
  i32.add
  global.set $~lib/memory/__stack_pointer
  local.get $0
 )
 (func $byn-split-outlined-A$~lib/rt/itcms/__visit (type $i32_=>_none) (param $0 i32)
  (local $1 i32)
  (local $2 i32)
  (local $3 i32)
  global.get $~lib/rt/itcms/white
  local.get $0
  i32.const 20
  i32.sub
  local.tee $1
  i32.load $0 offset=4
  i32.const 3
  i32.and
  i32.eq
  if
   local.get $1
   global.get $~lib/rt/itcms/iter
   i32.eq
   if
    local.get $1
    i32.load $0 offset=8
    local.tee $0
    i32.eqz
    if
     i32.const 0
     i32.const 1168
     i32.const 147
     i32.const 30
     call $~lib/builtins/abort
     unreachable
    end
    local.get $0
    global.set $~lib/rt/itcms/iter
   end
   block $__inlined_func$~lib/rt/itcms/Object#unlink
    local.get $1
    i32.load $0 offset=4
    i32.const -4
    i32.and
    local.tee $0
    i32.eqz
    if
     local.get $1
     i32.load $0 offset=8
     i32.eqz
     local.get $1
     i32.const 34340
     i32.lt_u
     i32.and
     i32.eqz
     if
      i32.const 0
      i32.const 1168
      i32.const 127
      i32.const 18
      call $~lib/builtins/abort
      unreachable
     end
     br $__inlined_func$~lib/rt/itcms/Object#unlink
    end
    local.get $1
    i32.load $0 offset=8
    local.tee $2
    i32.eqz
    if
     i32.const 0
     i32.const 1168
     i32.const 131
     i32.const 16
     call $~lib/builtins/abort
     unreachable
    end
    local.get $0
    local.get $2
    i32.store $0 offset=8
    local.get $2
    local.get $0
    local.get $2
    i32.load $0 offset=4
    i32.const 3
    i32.and
    i32.or
    i32.store $0 offset=4
   end
   global.get $~lib/rt/itcms/toSpace
   local.set $2
   local.get $1
   i32.load $0 offset=12
   local.tee $0
   i32.const 1
   i32.le_u
   if (result i32)
    i32.const 1
   else
    local.get $0
    i32.const 1536
    i32.load $0
    i32.gt_u
    if
     i32.const 1296
     i32.const 1360
     i32.const 22
     i32.const 28
     call $~lib/builtins/abort
     unreachable
    end
    local.get $0
    i32.const 3
    i32.shl
    i32.const 1540
    i32.add
    i32.load $0
    i32.const 32
    i32.and
   end
   local.set $3
   local.get $2
   i32.load $0 offset=8
   local.set $0
   local.get $1
   global.get $~lib/rt/itcms/white
   i32.eqz
   i32.const 2
   local.get $3
   select
   local.get $2
   i32.or
   i32.store $0 offset=4
   local.get $1
   local.get $0
   i32.store $0 offset=8
   local.get $0
   local.get $1
   local.get $0
   i32.load $0 offset=4
   i32.const 3
   i32.and
   i32.or
   i32.store $0 offset=4
   local.get $2
   local.get $1
   i32.store $0 offset=8
   global.get $~lib/rt/itcms/visitCount
   i32.const 1
   i32.add
   global.set $~lib/rt/itcms/visitCount
  end
 )
)<|MERGE_RESOLUTION|>--- conflicted
+++ resolved
@@ -1030,29 +1030,6 @@
   (local $1 i32)
   (local $2 i32)
   (local $3 i32)
-<<<<<<< HEAD
-  (local $4 i32)
-  global.get $~lib/memory/__stack_pointer
-  i32.const 4
-  i32.sub
-  global.set $~lib/memory/__stack_pointer
-  global.get $~lib/memory/__stack_pointer
-  i32.const 1572
-  i32.lt_s
-  if
-   i32.const 34368
-   i32.const 34416
-   i32.const 1
-   i32.const 1
-   call $~lib/builtins/abort
-   unreachable
-  end
-  global.get $~lib/memory/__stack_pointer
-  local.tee $1
-  i32.const 0
-  i32.store $0
-=======
->>>>>>> 0fd4db24
   global.get $~lib/rt/itcms/total
   global.get $~lib/rt/itcms/threshold
   i32.ge_u
@@ -1104,11 +1081,7 @@
    call $~lib/rt/tlsf/initialize
   end
   global.get $~lib/rt/tlsf/ROOT
-<<<<<<< HEAD
-  local.tee $2
-=======
   local.tee $1
->>>>>>> 0fd4db24
   call $~lib/rt/tlsf/searchBlock
   local.tee $0
   i32.eqz
@@ -1116,11 +1089,7 @@
    memory.size $0
    local.tee $0
    i32.const 4
-<<<<<<< HEAD
-   local.get $2
-=======
-   local.get $1
->>>>>>> 0fd4db24
+   local.get $1
    i32.load $0 offset=1568
    local.get $0
    i32.const 16
@@ -1135,26 +1104,16 @@
    i32.and
    i32.const 16
    i32.shr_u
-<<<<<<< HEAD
-   local.tee $3
-   local.get $0
-   local.get $3
-=======
    local.tee $2
    local.get $0
    local.get $2
->>>>>>> 0fd4db24
    i32.gt_s
    select
    memory.grow $0
    i32.const 0
    i32.lt_s
    if
-<<<<<<< HEAD
-    local.get $3
-=======
     local.get $2
->>>>>>> 0fd4db24
     memory.grow $0
     i32.const 0
     i32.lt_s
@@ -1162,11 +1121,7 @@
      unreachable
     end
    end
-<<<<<<< HEAD
-   local.get $2
-=======
-   local.get $1
->>>>>>> 0fd4db24
+   local.get $1
    local.get $0
    i32.const 16
    i32.shl
@@ -1174,11 +1129,7 @@
    i32.const 16
    i32.shl
    call $~lib/rt/tlsf/addMemory
-<<<<<<< HEAD
-   local.get $2
-=======
-   local.get $1
->>>>>>> 0fd4db24
+   local.get $1
    call $~lib/rt/tlsf/searchBlock
    local.tee $0
    i32.eqz
@@ -1205,38 +1156,22 @@
    call $~lib/builtins/abort
    unreachable
   end
-<<<<<<< HEAD
-  local.get $2
-=======
-  local.get $1
->>>>>>> 0fd4db24
+  local.get $1
   local.get $0
   call $~lib/rt/tlsf/removeBlock
   local.get $0
   i32.load $0
-<<<<<<< HEAD
-  local.tee $3
-=======
   local.tee $2
->>>>>>> 0fd4db24
   i32.const -4
   i32.and
   i32.const 28
   i32.sub
-<<<<<<< HEAD
-  local.tee $4
-=======
   local.tee $3
->>>>>>> 0fd4db24
   i32.const 16
   i32.ge_u
   if
    local.get $0
-<<<<<<< HEAD
-   local.get $3
-=======
    local.get $2
->>>>>>> 0fd4db24
    i32.const 2
    i32.and
    i32.const 28
@@ -1245,33 +1180,19 @@
    local.get $0
    i32.const 32
    i32.add
-<<<<<<< HEAD
-   local.tee $3
-   local.get $4
-=======
    local.tee $2
    local.get $3
->>>>>>> 0fd4db24
    i32.const 4
    i32.sub
    i32.const 1
    i32.or
    i32.store $0
-<<<<<<< HEAD
-   local.get $2
-   local.get $3
-   call $~lib/rt/tlsf/insertBlock
-  else
-   local.get $0
-   local.get $3
-=======
    local.get $1
    local.get $2
    call $~lib/rt/tlsf/insertBlock
   else
    local.get $0
    local.get $2
->>>>>>> 0fd4db24
    i32.const -2
    i32.and
    i32.store $0
@@ -1283,8 +1204,8 @@
    i32.const -4
    i32.and
    i32.add
-   local.tee $2
-   local.get $2
+   local.tee $1
+   local.get $1
    i32.load $0
    i32.const -3
    i32.and
@@ -1297,17 +1218,12 @@
   i32.const 4
   i32.store $0 offset=16
   global.get $~lib/rt/itcms/fromSpace
-  local.tee $2
+  local.tee $1
   i32.load $0 offset=8
   local.set $2
   local.get $0
-<<<<<<< HEAD
+  local.get $1
   global.get $~lib/rt/itcms/white
-  local.get $2
-=======
-  local.get $1
-  global.get $~lib/rt/itcms/white
->>>>>>> 0fd4db24
   i32.or
   i32.store $0 offset=4
   local.get $0
@@ -1321,7 +1237,7 @@
   i32.and
   i32.or
   i32.store $0 offset=4
-  local.get $2
+  local.get $1
   local.get $0
   i32.store $0 offset=8
   global.get $~lib/rt/itcms/total
@@ -1339,10 +1255,6 @@
   local.tee $0
   i32.const 0
   i32.store $0 align=1
-<<<<<<< HEAD
-  local.get $1
-=======
->>>>>>> 0fd4db24
   local.get $0
  )
  (func $export-default/theDefault (type $none_=>_none)
