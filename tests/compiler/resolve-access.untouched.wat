--- conflicted
+++ resolved
@@ -1448,11 +1448,7 @@
   if
    i32.const 64
    i32.const 128
-<<<<<<< HEAD
-   i32.const 96
-=======
-   i32.const 104
->>>>>>> 88cc73b7
+   i32.const 107
    i32.const 41
    call $~lib/builtins/abort
    unreachable
