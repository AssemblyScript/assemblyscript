(module
 (type $i32_i32_=>_i32 (func (param i32 i32) (result i32)))
 (type $i32_=>_none (func (param i32)))
 (type $i32_=>_i32 (func (param i32) (result i32)))
 (type $none_=>_none (func))
 (type $i32_i32_=>_none (func (param i32 i32)))
 (type $none_=>_i32 (func (result i32)))
 (memory $0 0)
 (global $exports/Animal.CAT i32 (i32.const 0))
 (global $exports/Animal.DOG i32 (i32.const 1))
 (global $exports/animals.Animal.CAT i32 (i32.const 0))
 (global $exports/animals.Animal.DOG i32 (i32.const 1))
 (global $exports/Car.TIRES i32 (i32.const 4))
 (global $exports/vehicles.Car.TIRES i32 (i32.const 4))
 (global $exports/outer.inner.a i32 (i32.const 42))
 (global $~lib/rt/stub/startOffset (mut i32) (i32.const 0))
 (global $~lib/rt/stub/offset (mut i32) (i32.const 0))
 (global $~argumentsLength (mut i32) (i32.const 0))
 (global $exports/Car i32 (i32.const 3))
 (global $exports/vehicles.Car i32 (i32.const 4))
 (export "memory" (memory $0))
 (export "add" (func $exports/add))
 (export "__setArgumentsLength" (func $~setArgumentsLength))
 (export "subOpt" (func $exports/subOpt|trampoline))
 (export "math.sub" (func $exports/subOpt))
 (export "Animal.CAT" (global $exports/Animal.CAT))
 (export "Animal.DOG" (global $exports/Animal.DOG))
 (export "animals.Animal.CAT" (global $exports/animals.Animal.CAT))
 (export "animals.Animal.DOG" (global $exports/animals.Animal.DOG))
 (export "Car" (global $exports/Car))
 (export "Car#get:doors" (func $exports/Car#get:doors))
 (export "Car#set:doors" (func $exports/Car#set:doors))
 (export "Car#constructor" (func $exports/Car#constructor|trampoline))
 (export "Car#get:numDoors" (func $exports/Car#get:doors))
 (export "Car#set:numDoors" (func $exports/Car#set:doors))
 (export "Car#openDoors" (func $exports/Car#openDoors))
 (export "Car.TIRES" (global $exports/Car.TIRES))
 (export "Car.getNumTires" (func $exports/Car.getNumTires))
 (export "vehicles.Car" (global $exports/vehicles.Car))
 (export "vehicles.Car#get:doors" (func $exports/Car#get:doors))
 (export "vehicles.Car#set:doors" (func $exports/Car#set:doors))
 (export "vehicles.Car#constructor" (func $exports/vehicles.Car#constructor|trampoline))
 (export "vehicles.Car#get:numDoors" (func $exports/Car#get:doors))
 (export "vehicles.Car#set:numDoors" (func $exports/Car#set:doors))
 (export "vehicles.Car#openDoors" (func $exports/Car#openDoors))
 (export "vehicles.Car.TIRES" (global $exports/vehicles.Car.TIRES))
 (export "vehicles.Car.getNumTires" (func $exports/Car.getNumTires))
 (export "outer.inner.a" (global $exports/outer.inner.a))
 (start $~start)
 (func $exports/add (; 0 ;) (param $0 i32) (param $1 i32) (result i32)
  local.get $0
  local.get $1
  i32.add
 )
 (func $exports/subOpt (; 1 ;) (param $0 i32) (param $1 i32) (result i32)
  local.get $0
  local.get $1
  i32.sub
 )
 (func $exports/Car.getNumTires (; 2 ;) (result i32)
  i32.const 4
 )
 (func $~lib/rt/stub/__alloc (; 3 ;) (param $0 i32) (result i32)
  (local $1 i32)
  (local $2 i32)
  (local $3 i32)
  (local $4 i32)
  global.get $~lib/rt/stub/offset
  i32.const 16
  i32.add
  local.tee $3
  i32.const 16
  i32.add
  local.tee $1
  memory.size
  local.tee $4
  i32.const 16
  i32.shl
  local.tee $2
  i32.gt_u
  if
   local.get $4
   local.get $1
   local.get $2
   i32.sub
   i32.const 65535
   i32.add
   i32.const -65536
   i32.and
   i32.const 16
   i32.shr_u
   local.tee $2
   local.get $4
   local.get $2
   i32.gt_s
   select
   memory.grow
   i32.const 0
   i32.lt_s
   if
    local.get $2
    memory.grow
    i32.const 0
    i32.lt_s
    if
     unreachable
    end
   end
  end
  local.get $1
  global.set $~lib/rt/stub/offset
  local.get $3
  i32.const 16
  i32.sub
  local.tee $1
  i32.const 16
  i32.store
  local.get $1
  i32.const 1
  i32.store offset=4
  local.get $1
  local.get $0
  i32.store offset=8
  local.get $1
  i32.const 4
  i32.store offset=12
  local.get $3
 )
 (func $exports/Car#get:doors (; 4 ;) (param $0 i32) (result i32)
  local.get $0
  i32.load
 )
 (func $exports/Car#set:doors (; 5 ;) (param $0 i32) (param $1 i32)
  local.get $0
  local.get $1
  i32.store
 )
 (func $exports/Car#openDoors (; 6 ;) (param $0 i32)
  nop
 )
<<<<<<< HEAD
 (func $~start (; 8 ;)
  i32.const 1024
=======
 (func $~start (; 7 ;)
  i32.const 16
>>>>>>> c7714613
  global.set $~lib/rt/stub/startOffset
  i32.const 1024
  global.set $~lib/rt/stub/offset
 )
 (func $exports/subOpt|trampoline (; 8 ;) (param $0 i32) (param $1 i32) (result i32)
  block $1of1
   block $0of1
    block $outOfRange
     global.get $~argumentsLength
     i32.const 1
     i32.sub
     br_table $0of1 $1of1 $outOfRange
    end
    unreachable
   end
   i32.const 0
   local.set $1
  end
  local.get $0
  local.get $1
  i32.sub
 )
 (func $~setArgumentsLength (; 9 ;) (param $0 i32)
  local.get $0
  global.set $~argumentsLength
 )
 (func $exports/Car#constructor|trampoline (; 10 ;) (param $0 i32) (param $1 i32) (result i32)
  block $1of1
   block $0of1
    block $outOfRange
     global.get $~argumentsLength
     br_table $0of1 $1of1 $outOfRange
    end
    unreachable
   end
   i32.const 2
   local.set $1
  end
  local.get $0
  i32.eqz
  if
   i32.const 3
   call $~lib/rt/stub/__alloc
   local.set $0
  end
  local.get $0
  local.get $1
  i32.store
  local.get $0
  local.get $1
  i32.store
  local.get $0
 )
 (func $exports/vehicles.Car#constructor|trampoline (; 11 ;) (param $0 i32) (param $1 i32) (result i32)
  block $1of1
   block $0of1
    block $outOfRange
     global.get $~argumentsLength
     br_table $0of1 $1of1 $outOfRange
    end
    unreachable
   end
   i32.const 2
   local.set $1
  end
  local.get $0
  i32.eqz
  if
   i32.const 4
   call $~lib/rt/stub/__alloc
   local.set $0
  end
  local.get $0
  local.get $1
  i32.store
  local.get $0
  local.get $1
  i32.store
  local.get $0
 )
)<|MERGE_RESOLUTION|>--- conflicted
+++ resolved
@@ -138,13 +138,8 @@
  (func $exports/Car#openDoors (; 6 ;) (param $0 i32)
   nop
  )
-<<<<<<< HEAD
- (func $~start (; 8 ;)
+ (func $~start (; 7 ;)
   i32.const 1024
-=======
- (func $~start (; 7 ;)
-  i32.const 16
->>>>>>> c7714613
   global.set $~lib/rt/stub/startOffset
   i32.const 1024
   global.set $~lib/rt/stub/offset
