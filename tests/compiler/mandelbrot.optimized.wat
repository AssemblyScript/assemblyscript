(module
 (type $f64_=>_f64 (func (param f64) (result f64)))
 (type $i32_i32_i32_i32_=>_none (func (param i32 i32 i32 i32)))
 (memory $0 0)
 (export "memory" (memory $0))
 (export "computeLine" (func $../../examples/mandelbrot/assembly/index/computeLine))
 (func $~lib/math/NativeMath.log (; 0 ;) (param $0 f64) (result f64)
  (local $1 i32)
  (local $2 i64)
  (local $3 f64)
  (local $4 f64)
  (local $5 f64)
  (local $6 i32)
  local.get $0
  i64.reinterpret_f64
  local.tee $2
  i64.const 32
  i64.shr_u
  i32.wrap_i64
  local.tee $1
  i32.const 1048576
  i32.lt_u
  if (result i32)
   i32.const 1
  else
   local.get $1
   i32.const 31
   i32.shr_u
  end
  if
   local.get $2
   i64.const 1
   i64.shl
   i64.eqz
   if
    f64.const -1
    local.get $0
    local.get $0
    f64.mul
    f64.div
    return
   end
   local.get $1
   i32.const 31
   i32.shr_u
   if
    local.get $0
    local.get $0
    f64.sub
    f64.const 0
    f64.div
    return
   end
   i32.const -54
   local.set $6
   local.get $0
   f64.const 18014398509481984
   f64.mul
   i64.reinterpret_f64
   local.tee $2
   i64.const 32
   i64.shr_u
   i32.wrap_i64
   local.set $1
  else
   local.get $1
   i32.const 2146435072
   i32.ge_u
   if
    local.get $0
    return
   else
    local.get $2
    i64.const 32
    i64.shl
    i64.eqz
    i32.const 0
    local.get $1
    i32.const 1072693248
    i32.eq
    select
    if
     f64.const 0
     return
    end
   end
  end
  local.get $2
  i64.const 4294967295
  i64.and
  local.get $1
  i32.const 614242
  i32.add
  local.tee $1
  i32.const 1048575
  i32.and
  i32.const 1072079006
  i32.add
  i64.extend_i32_u
  i64.const 32
  i64.shl
  i64.or
  f64.reinterpret_i64
  f64.const 1
  f64.sub
  local.tee $3
  f64.const 2
  local.get $3
  f64.add
  f64.div
  local.tee $4
  local.get $4
  f64.mul
  local.tee $5
  local.get $5
  f64.mul
  local.set $0
  local.get $4
  f64.const 0.5
  local.get $3
  f64.mul
  local.get $3
  f64.mul
  local.tee $4
  local.get $5
  f64.const 0.6666666666666735
  local.get $0
  f64.const 0.2857142874366239
  local.get $0
  f64.const 0.1818357216161805
  local.get $0
  f64.const 0.14798198605116586
  f64.mul
  f64.add
  f64.mul
  f64.add
  f64.mul
  f64.add
  f64.mul
  local.get $0
  f64.const 0.3999999999940942
  local.get $0
  f64.const 0.22222198432149784
  local.get $0
  f64.const 0.15313837699209373
  f64.mul
  f64.add
  f64.mul
  f64.add
  f64.mul
  f64.add
  f64.add
  f64.mul
  local.get $6
  local.get $1
  i32.const 20
  i32.shr_s
  i32.const 1023
  i32.sub
  i32.add
  f64.convert_i32_s
  local.tee $0
  f64.const 1.9082149292705877e-10
  f64.mul
  f64.add
  local.get $4
  f64.sub
  local.get $3
  f64.add
  local.get $0
  f64.const 0.6931471803691238
  f64.mul
  f64.add
 )
 (func $~lib/math/NativeMath.log2 (; 1 ;) (param $0 f64) (result f64)
  (local $1 f64)
  (local $2 i32)
  (local $3 i64)
  (local $4 f64)
  (local $5 f64)
  (local $6 f64)
  (local $7 i32)
  local.get $0
  i64.reinterpret_f64
  local.tee $3
  i64.const 32
  i64.shr_u
  i32.wrap_i64
  local.tee $2
  i32.const 1048576
  i32.lt_u
  if (result i32)
   i32.const 1
  else
   local.get $2
   i32.const 31
   i32.shr_u
  end
  if
   local.get $3
   i64.const 1
   i64.shl
   i64.eqz
   if
    f64.const -1
    local.get $0
    local.get $0
    f64.mul
    f64.div
    return
   end
   local.get $2
   i32.const 31
   i32.shr_u
   if
    local.get $0
    local.get $0
    f64.sub
    f64.const 0
    f64.div
    return
   end
   i32.const -54
   local.set $7
   local.get $0
   f64.const 18014398509481984
   f64.mul
   i64.reinterpret_f64
   local.tee $3
   i64.const 32
   i64.shr_u
   i32.wrap_i64
   local.set $2
  else
   local.get $2
   i32.const 2146435072
   i32.ge_u
   if
    local.get $0
    return
   else
    local.get $3
    i64.const 32
    i64.shl
    i64.eqz
    i32.const 0
    local.get $2
    i32.const 1072693248
    i32.eq
    select
    if
     f64.const 0
     return
    end
   end
  end
  local.get $3
  i64.const 4294967295
  i64.and
  local.get $2
  i32.const 614242
  i32.add
  local.tee $2
  i32.const 1048575
  i32.and
  i32.const 1072079006
  i32.add
  i64.extend_i32_u
  i64.const 32
  i64.shl
  i64.or
  f64.reinterpret_i64
  f64.const 1
  f64.sub
  local.tee $1
  f64.const 2
  local.get $1
  f64.add
  f64.div
  local.tee $4
  local.get $4
  f64.mul
  local.tee $5
  local.get $5
  f64.mul
  local.set $0
  local.get $1
  local.get $1
  f64.const 0.5
  local.get $1
  f64.mul
  local.get $1
  f64.mul
  local.tee $1
  f64.sub
  i64.reinterpret_f64
  i64.const -4294967296
  i64.and
  f64.reinterpret_i64
  local.tee $6
  f64.sub
  local.get $1
  f64.sub
  local.get $4
  local.get $1
  local.get $5
  f64.const 0.6666666666666735
  local.get $0
  f64.const 0.2857142874366239
  local.get $0
  f64.const 0.1818357216161805
  local.get $0
  f64.const 0.14798198605116586
  f64.mul
  f64.add
  f64.mul
  f64.add
  f64.mul
  f64.add
  f64.mul
  local.get $0
  f64.const 0.3999999999940942
  local.get $0
  f64.const 0.22222198432149784
  local.get $0
  f64.const 0.15313837699209373
  f64.mul
  f64.add
  f64.mul
  f64.add
  f64.mul
  f64.add
  f64.add
  f64.mul
  f64.add
  local.set $0
  local.get $7
  local.get $2
  i32.const 20
  i32.shr_u
  i32.const 1023
  i32.sub
  i32.add
  f64.convert_i32_s
  local.tee $4
  local.get $6
  f64.const 1.4426950407214463
  f64.mul
  local.tee $5
  f64.add
  local.set $1
  local.get $0
  local.get $6
  f64.add
  f64.const 1.6751713164886512e-10
  f64.mul
  local.get $0
  f64.const 1.4426950407214463
  f64.mul
  f64.add
  local.get $4
  local.get $1
  f64.sub
  local.get $5
  f64.add
  f64.add
  local.get $1
  f64.add
 )
 (func $../../examples/mandelbrot/assembly/index/computeLine (; 2 ;) (param $0 i32) (param $1 i32) (param $2 i32) (param $3 i32)
  (local $4 f64)
  (local $5 f64)
  (local $6 i32)
  (local $7 i32)
  (local $8 f64)
  (local $9 f64)
  (local $10 f64)
  (local $11 f64)
  (local $12 f64)
  (local $13 f64)
  (local $14 f64)
  local.get $0
  f64.convert_i32_u
  local.get $2
  f64.convert_i32_u
  f64.const 0.5
  f64.mul
  f64.sub
  f64.const 10
  local.get $1
  i32.const 3
  i32.mul
  local.tee $6
  local.get $2
  i32.const 2
  i32.shl
  local.tee $2
  local.get $6
  local.get $2
  i32.lt_s
  select
  f64.convert_i32_s
  f64.div
  local.tee $9
  f64.mul
  local.set $10
  local.get $1
  f64.convert_i32_u
  f64.const 0.625
  f64.mul
  local.get $9
  f64.mul
  local.set $12
  local.get $0
  local.get $1
  i32.mul
  i32.const 1
  i32.shl
  local.set $2
  f64.const 1
  local.get $3
  f64.convert_i32_u
  f64.div
  local.set $13
  i32.const 8
  local.get $3
  i32.const 8
  local.get $3
  i32.lt_u
  select
  local.set $0
<<<<<<< HEAD
  loop $for-loop|0
   local.get $8
=======
  i32.const 0
  local.set $6
  loop $loop|0
   local.get $6
>>>>>>> f700e2ab
   local.get $1
   i32.lt_u
   if
    local.get $6
    f64.convert_i32_u
    local.get $9
    f64.mul
    local.get $12
    f64.sub
    local.set $11
    f64.const 0
    local.set $4
    f64.const 0
    local.set $5
    i32.const 0
<<<<<<< HEAD
    local.set $6
    loop $while-continue|1
     local.get $4
     local.get $4
     f64.mul
     local.tee $15
     local.get $5
     local.get $5
     f64.mul
     local.tee $7
     f64.add
     f64.const 4
     f64.le
     if
      block $while-break|1
       f64.const 2
       local.get $4
       f64.mul
       local.get $5
       f64.mul
       local.get $11
       f64.add
       local.set $5
       local.get $15
       local.get $7
       f64.sub
       local.get $12
       f64.add
       local.set $4
       local.get $6
       local.get $3
       i32.ge_u
       br_if $while-break|1
       local.get $6
       i32.const 1
       i32.add
       local.set $6
       br $while-continue|1
      end
     end
    end
    loop $while-continue|2
     local.get $6
=======
    local.set $7
    loop $continue|1
     block $break|1
      local.get $4
      local.get $4
      f64.mul
      local.tee $14
      local.get $5
      local.get $5
      f64.mul
      local.tee $8
      f64.add
      f64.const 4
      f64.le
      i32.eqz
      br_if $break|1
      f64.const 2
      local.get $4
      f64.mul
      local.get $5
      f64.mul
      local.get $10
      f64.add
      local.set $5
      local.get $14
      local.get $8
      f64.sub
      local.get $11
      f64.add
      local.set $4
      local.get $7
      local.get $3
      i32.ge_u
      br_if $break|1
      local.get $7
      i32.const 1
      i32.add
      local.set $7
      br $continue|1
     end
    end
    loop $continue|2
     local.get $7
>>>>>>> f700e2ab
     local.get $0
     i32.lt_u
     if
      local.get $4
      local.get $4
      f64.mul
      local.get $5
      local.get $5
      f64.mul
      f64.sub
      local.get $11
      f64.add
      f64.const 2
      local.get $4
      f64.mul
      local.get $5
      f64.mul
      local.get $10
      f64.add
      local.set $5
      local.set $4
      local.get $7
      i32.const 1
      i32.add
<<<<<<< HEAD
      local.set $6
      br $while-continue|2
=======
      local.set $7
      br $continue|2
>>>>>>> f700e2ab
     end
    end
    local.get $6
    i32.const 1
    i32.shl
    local.get $2
    i32.add
    local.get $4
    local.get $4
    f64.mul
    local.get $5
    local.get $5
    f64.mul
    f64.add
    local.tee $8
    f64.const 1
    f64.gt
    if (result i32)
     f64.const 2047
     local.get $7
     i32.const 1
     i32.add
     f64.convert_i32_u
     f64.const 0.5
     local.get $8
     call $~lib/math/NativeMath.log
     f64.mul
     call $~lib/math/NativeMath.log2
     f64.sub
     local.get $13
     f64.mul
     f64.const 0
     f64.max
     f64.const 1
     f64.min
     f64.mul
     i32.trunc_f64_u
    else
     i32.const 2047
    end
    i32.store16
    local.get $6
    i32.const 1
    i32.add
<<<<<<< HEAD
    local.set $8
    br $for-loop|0
=======
    local.set $6
    br $loop|0
>>>>>>> f700e2ab
   end
  end
 )
)<|MERGE_RESOLUTION|>--- conflicted
+++ resolved
@@ -429,15 +429,10 @@
   i32.lt_u
   select
   local.set $0
-<<<<<<< HEAD
-  loop $for-loop|0
-   local.get $8
-=======
   i32.const 0
   local.set $6
-  loop $loop|0
+  loop $for-loop|0
    local.get $6
->>>>>>> f700e2ab
    local.get $1
    i32.lt_u
    if
@@ -453,17 +448,16 @@
     f64.const 0
     local.set $5
     i32.const 0
-<<<<<<< HEAD
-    local.set $6
+    local.set $7
     loop $while-continue|1
      local.get $4
      local.get $4
      f64.mul
-     local.tee $15
+     local.tee $14
      local.get $5
      local.get $5
      f64.mul
-     local.tee $7
+     local.tee $8
      f64.add
      f64.const 4
      f64.le
@@ -474,74 +468,29 @@
        f64.mul
        local.get $5
        f64.mul
+       local.get $10
+       f64.add
+       local.set $5
+       local.get $14
+       local.get $8
+       f64.sub
        local.get $11
        f64.add
-       local.set $5
-       local.get $15
+       local.set $4
        local.get $7
-       f64.sub
-       local.get $12
-       f64.add
-       local.set $4
-       local.get $6
        local.get $3
        i32.ge_u
        br_if $while-break|1
-       local.get $6
+       local.get $7
        i32.const 1
        i32.add
-       local.set $6
+       local.set $7
        br $while-continue|1
       end
      end
     end
     loop $while-continue|2
-     local.get $6
-=======
-    local.set $7
-    loop $continue|1
-     block $break|1
-      local.get $4
-      local.get $4
-      f64.mul
-      local.tee $14
-      local.get $5
-      local.get $5
-      f64.mul
-      local.tee $8
-      f64.add
-      f64.const 4
-      f64.le
-      i32.eqz
-      br_if $break|1
-      f64.const 2
-      local.get $4
-      f64.mul
-      local.get $5
-      f64.mul
-      local.get $10
-      f64.add
-      local.set $5
-      local.get $14
-      local.get $8
-      f64.sub
-      local.get $11
-      f64.add
-      local.set $4
-      local.get $7
-      local.get $3
-      i32.ge_u
-      br_if $break|1
-      local.get $7
-      i32.const 1
-      i32.add
-      local.set $7
-      br $continue|1
-     end
-    end
-    loop $continue|2
      local.get $7
->>>>>>> f700e2ab
      local.get $0
      i32.lt_u
      if
@@ -566,13 +515,8 @@
       local.get $7
       i32.const 1
       i32.add
-<<<<<<< HEAD
-      local.set $6
+      local.set $7
       br $while-continue|2
-=======
-      local.set $7
-      br $continue|2
->>>>>>> f700e2ab
      end
     end
     local.get $6
@@ -617,13 +561,8 @@
     local.get $6
     i32.const 1
     i32.add
-<<<<<<< HEAD
-    local.set $8
+    local.set $6
     br $for-loop|0
-=======
-    local.set $6
-    br $loop|0
->>>>>>> f700e2ab
    end
   end
  )
