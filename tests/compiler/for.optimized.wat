(module
 (type $i32_=>_none (func (param i32)))
 (type $none_=>_none (func))
 (type $i32_i32_=>_none (func (param i32 i32)))
 (type $none_=>_i32 (func (result i32)))
 (type $i32_=>_i32 (func (param i32) (result i32)))
 (type $i32_i32_i32_=>_none (func (param i32 i32 i32)))
 (type $i32_i32_i32_i32_=>_none (func (param i32 i32 i32 i32)))
 (import "env" "abort" (func $~lib/builtins/abort (param i32 i32 i32 i32)))
 (import "rtrace" "onalloc" (func $~lib/rt/rtrace/onalloc (param i32)))
 (import "rtrace" "onincrement" (func $~lib/rt/rtrace/onincrement (param i32)))
 (import "rtrace" "ondecrement" (func $~lib/rt/rtrace/ondecrement (param i32)))
 (import "rtrace" "onfree" (func $~lib/rt/rtrace/onfree (param i32)))
 (memory $0 1)
 (data (i32.const 1024) "\0c\00\00\00\01\00\00\00\01\00\00\00\0c\00\00\00f\00o\00r\00.\00t\00s")
 (data (i32.const 1056) "\1e\00\00\00\01\00\00\00\01\00\00\00\1e\00\00\00~\00l\00i\00b\00/\00r\00t\00/\00t\00l\00s\00f\00.\00t\00s")
 (data (i32.const 1104) "(\00\00\00\01\00\00\00\01\00\00\00(\00\00\00a\00l\00l\00o\00c\00a\00t\00i\00o\00n\00 \00t\00o\00o\00 \00l\00a\00r\00g\00e")
 (data (i32.const 1168) "\1e\00\00\00\01\00\00\00\01\00\00\00\1e\00\00\00~\00l\00i\00b\00/\00r\00t\00/\00p\00u\00r\00e\00.\00t\00s")
 (global $for/ran (mut i32) (i32.const 0))
 (global $~lib/rt/tlsf/ROOT (mut i32) (i32.const 0))
 (global $~lib/rt/tlsf/collectLock (mut i32) (i32.const 0))
 (global $~started (mut i32) (i32.const 0))
 (export "_start" (func $~start))
 (export "memory" (memory $0))
<<<<<<< HEAD
 (func $for/testInitExpression (; 5 ;)
  (local $0 i32)
  loop $for-loop|0
   local.get $0
   i32.const 10
   i32.lt_s
   if
    local.get $0
    i32.const 1
    i32.add
    local.set $0
    br $for-loop|0
   end
  end
  local.get $0
  i32.const 10
  i32.ne
  if
   i32.const 0
   i32.const 1040
   i32.const 8
   i32.const 2
   call $~lib/builtins/abort
   unreachable
  end
  i32.const 1
  global.set $for/ran
 )
 (func $for/testInitStatement (; 6 ;)
  (local $0 i32)
  loop $for-loop|0
   local.get $0
   i32.const 10
   i32.lt_s
   if
    local.get $0
    i32.const 1
    i32.add
    local.set $0
    br $for-loop|0
   end
  end
  local.get $0
  i32.const 10
  i32.ne
  if
   i32.const 0
   i32.const 1040
   i32.const 19
   i32.const 2
   call $~lib/builtins/abort
   unreachable
  end
  i32.const 1
  global.set $for/ran
 )
 (func $for/testEmpty (; 7 ;)
  (local $0 i32)
  i32.const 10
  local.set $0
  loop $for-loop|0
   local.get $0
   i32.const 0
   i32.gt_s
   if
    local.get $0
    i32.const 1
    i32.sub
    local.set $0
    br $for-loop|0
   end
  end
  local.get $0
  if
   i32.const 0
   i32.const 1040
   i32.const 29
   i32.const 2
   call $~lib/builtins/abort
   unreachable
  end
  i32.const 1
  global.set $for/ran
 )
 (func $for/testConditionOmitted (; 8 ;)
  (local $0 i32)
  loop $for-loop|0
   local.get $0
   i32.const 10
   i32.ne
   if
    local.get $0
    i32.const 1
    i32.add
    local.set $0
    br $for-loop|0
   end
  end
  local.get $0
  i32.const 10
  i32.ne
  if
   i32.const 0
   i32.const 1040
   i32.const 39
   i32.const 2
   call $~lib/builtins/abort
   unreachable
  end
  i32.const 1
  global.set $for/ran
 )
 (func $for/testAllOmitted (; 9 ;)
  (local $0 i32)
  i32.const 10
  local.set $0
  loop $for-loop|0
   local.get $0
   i32.const 1
   i32.sub
   local.tee $0
   br_if $for-loop|0
  end
  local.get $0
  if
   i32.const 0
   i32.const 1040
   i32.const 49
   i32.const 2
   call $~lib/builtins/abort
   unreachable
  end
  i32.const 1
  global.set $for/ran
 )
 (func $for/testAlwaysTrue (; 10 ;)
  (local $0 i32)
  loop $for-loop|0
   local.get $0
   i32.const 1
   i32.add
   local.tee $0
   i32.const 10
   i32.ne
   br_if $for-loop|0
  end
  local.get $0
  i32.const 10
  i32.ne
  if
   i32.const 0
   i32.const 1040
   i32.const 61
   i32.const 2
   call $~lib/builtins/abort
   unreachable
  end
  i32.const 1
  global.set $for/ran
 )
 (func $for/testAlwaysContinues (; 11 ;)
  (local $0 i32)
  loop $for-loop|0
   local.get $0
   i32.const 10
   i32.lt_s
   if
    local.get $0
    i32.const 1
    i32.add
    local.set $0
    br $for-loop|0
   end
  end
  local.get $0
  i32.const 10
  i32.ne
  if
   i32.const 0
   i32.const 1040
   i32.const 80
   i32.const 2
   call $~lib/builtins/abort
   unreachable
  end
  i32.const 1
  global.set $for/ran
 )
 (func $for/testNestedContinue (; 12 ;)
=======
 (func $for/testNestedContinue (; 5 ;)
>>>>>>> c7714613
  (local $0 i32)
  (local $1 i32)
  (local $2 i32)
  loop $for-loop|0
   local.get $0
   i32.const 10
   i32.lt_s
   if
    local.get $0
    i32.const 2
    i32.ge_s
    if
     i32.const 0
     local.set $1
     loop $for-loop|1
      local.get $1
      i32.const 10
      i32.lt_s
      if
       local.get $2
       i32.const 1
       i32.add
       local.get $2
       local.get $0
       local.get $1
       i32.lt_s
       select
       local.set $2
       local.get $1
       i32.const 1
       i32.add
       local.set $1
       br $for-loop|1
      end
     end
    end
    local.get $0
    i32.const 1
    i32.add
    local.set $0
    br $for-loop|0
   end
  end
  local.get $0
  i32.const 10
  i32.ne
  if
   i32.const 0
   i32.const 1040
   i32.const 120
   i32.const 2
   call $~lib/builtins/abort
   unreachable
  end
  local.get $1
  i32.const 10
  i32.ne
  if
   i32.const 0
   i32.const 1040
   i32.const 121
   i32.const 2
   call $~lib/builtins/abort
   unreachable
  end
  local.get $2
  i32.const 28
  i32.ne
  if
   i32.const 0
   i32.const 1040
   i32.const 122
   i32.const 2
   call $~lib/builtins/abort
   unreachable
  end
  i32.const 1
  global.set $for/ran
 )
 (func $~lib/rt/tlsf/removeBlock (; 6 ;) (param $0 i32) (param $1 i32)
  (local $2 i32)
  (local $3 i32)
  (local $4 i32)
  (local $5 i32)
  local.get $1
  i32.load
  local.tee $2
  i32.const 1
  i32.and
  i32.eqz
  if
   i32.const 0
   i32.const 1072
   i32.const 277
   i32.const 13
   call $~lib/builtins/abort
   unreachable
  end
  local.get $2
  i32.const -4
  i32.and
  local.tee $2
  i32.const 16
  i32.ge_u
  if (result i32)
   local.get $2
   i32.const 1073741808
   i32.lt_u
  else
   i32.const 0
  end
  i32.eqz
  if
   i32.const 0
   i32.const 1072
   i32.const 279
   i32.const 13
   call $~lib/builtins/abort
   unreachable
  end
  local.get $2
  i32.const 256
  i32.lt_u
  if
   local.get $2
   i32.const 4
   i32.shr_u
   local.set $2
  else
   local.get $2
   i32.const 31
   local.get $2
   i32.clz
   i32.sub
   local.tee $4
   i32.const 4
   i32.sub
   i32.shr_u
   i32.const 16
   i32.xor
   local.set $2
   local.get $4
   i32.const 7
   i32.sub
   local.set $4
  end
  local.get $2
  i32.const 16
  i32.lt_u
  i32.const 0
  local.get $4
  i32.const 23
  i32.lt_u
  select
  i32.eqz
  if
   i32.const 0
   i32.const 1072
   i32.const 292
   i32.const 13
   call $~lib/builtins/abort
   unreachable
  end
  local.get $1
  i32.load offset=20
  local.set $3
  local.get $1
  i32.load offset=16
  local.tee $5
  if
   local.get $5
   local.get $3
   i32.store offset=20
  end
  local.get $3
  if
   local.get $3
   local.get $5
   i32.store offset=16
  end
  local.get $1
  local.get $0
  local.get $2
  local.get $4
  i32.const 4
  i32.shl
  i32.add
  i32.const 2
  i32.shl
  i32.add
  i32.load offset=96
  i32.eq
  if
   local.get $0
   local.get $2
   local.get $4
   i32.const 4
   i32.shl
   i32.add
   i32.const 2
   i32.shl
   i32.add
   local.get $3
   i32.store offset=96
   local.get $3
   i32.eqz
   if
    local.get $0
    local.get $4
    i32.const 2
    i32.shl
    i32.add
    local.tee $3
    i32.load offset=4
    i32.const 1
    local.get $2
    i32.shl
    i32.const -1
    i32.xor
    i32.and
    local.set $1
    local.get $3
    local.get $1
    i32.store offset=4
    local.get $1
    i32.eqz
    if
     local.get $0
     local.get $0
     i32.load
     i32.const 1
     local.get $4
     i32.shl
     i32.const -1
     i32.xor
     i32.and
     i32.store
    end
   end
  end
 )
 (func $~lib/rt/tlsf/insertBlock (; 7 ;) (param $0 i32) (param $1 i32)
  (local $2 i32)
  (local $3 i32)
  (local $4 i32)
  (local $5 i32)
  (local $6 i32)
  (local $7 i32)
  (local $8 i32)
  local.get $1
  i32.eqz
  if
   i32.const 0
   i32.const 1072
   i32.const 205
   i32.const 13
   call $~lib/builtins/abort
   unreachable
  end
  local.get $1
  i32.load
  local.tee $3
  i32.const 1
  i32.and
  i32.eqz
  if
   i32.const 0
   i32.const 1072
   i32.const 207
   i32.const 13
   call $~lib/builtins/abort
   unreachable
  end
  local.get $1
  i32.const 16
  i32.add
  local.get $1
  i32.load
  i32.const -4
  i32.and
  i32.add
  local.tee $4
  i32.load
  local.tee $5
  i32.const 1
  i32.and
  if
   local.get $3
   i32.const -4
   i32.and
   i32.const 16
   i32.add
   local.get $5
   i32.const -4
   i32.and
   i32.add
   local.tee $2
   i32.const 1073741808
   i32.lt_u
   if
    local.get $0
    local.get $4
    call $~lib/rt/tlsf/removeBlock
    local.get $1
    local.get $2
    local.get $3
    i32.const 3
    i32.and
    i32.or
    local.tee $3
    i32.store
    local.get $1
    i32.const 16
    i32.add
    local.get $1
    i32.load
    i32.const -4
    i32.and
    i32.add
    local.tee $4
    i32.load
    local.set $5
   end
  end
  local.get $3
  i32.const 2
  i32.and
  if
   local.get $1
   i32.const 4
   i32.sub
   i32.load
   local.tee $2
   i32.load
   local.tee $7
   i32.const 1
   i32.and
   i32.eqz
   if
    i32.const 0
    i32.const 1072
    i32.const 228
    i32.const 15
    call $~lib/builtins/abort
    unreachable
   end
   local.get $7
   i32.const -4
   i32.and
   i32.const 16
   i32.add
   local.get $3
   i32.const -4
   i32.and
   i32.add
   local.tee $8
   i32.const 1073741808
   i32.lt_u
   if
    local.get $0
    local.get $2
    call $~lib/rt/tlsf/removeBlock
    local.get $2
    local.get $8
    local.get $7
    i32.const 3
    i32.and
    i32.or
    local.tee $3
    i32.store
    local.get $2
    local.set $1
   end
  end
  local.get $4
  local.get $5
  i32.const 2
  i32.or
  i32.store
  local.get $3
  i32.const -4
  i32.and
  local.tee $2
  i32.const 16
  i32.ge_u
  if (result i32)
   local.get $2
   i32.const 1073741808
   i32.lt_u
  else
   i32.const 0
  end
  i32.eqz
  if
   i32.const 0
   i32.const 1072
   i32.const 243
   i32.const 13
   call $~lib/builtins/abort
   unreachable
  end
  local.get $2
  local.get $1
  i32.const 16
  i32.add
  i32.add
  local.get $4
  i32.ne
  if
   i32.const 0
   i32.const 1072
   i32.const 244
   i32.const 13
   call $~lib/builtins/abort
   unreachable
  end
  local.get $4
  i32.const 4
  i32.sub
  local.get $1
  i32.store
  local.get $2
  i32.const 256
  i32.lt_u
  if
   local.get $2
   i32.const 4
   i32.shr_u
   local.set $2
  else
   local.get $2
   i32.const 31
   local.get $2
   i32.clz
   i32.sub
   local.tee $3
   i32.const 4
   i32.sub
   i32.shr_u
   i32.const 16
   i32.xor
   local.set $2
   local.get $3
   i32.const 7
   i32.sub
   local.set $6
  end
  local.get $2
  i32.const 16
  i32.lt_u
  i32.const 0
  local.get $6
  i32.const 23
  i32.lt_u
  select
  i32.eqz
  if
   i32.const 0
   i32.const 1072
   i32.const 260
   i32.const 13
   call $~lib/builtins/abort
   unreachable
  end
  local.get $0
  local.get $2
  local.get $6
  i32.const 4
  i32.shl
  i32.add
  i32.const 2
  i32.shl
  i32.add
  i32.load offset=96
  local.set $3
  local.get $1
  i32.const 0
  i32.store offset=16
  local.get $1
  local.get $3
  i32.store offset=20
  local.get $3
  if
   local.get $3
   local.get $1
   i32.store offset=16
  end
  local.get $0
  local.get $2
  local.get $6
  i32.const 4
  i32.shl
  i32.add
  i32.const 2
  i32.shl
  i32.add
  local.get $1
  i32.store offset=96
  local.get $0
  local.get $0
  i32.load
  i32.const 1
  local.get $6
  i32.shl
  i32.or
  i32.store
  local.get $0
  local.get $6
  i32.const 2
  i32.shl
  i32.add
  local.tee $0
  local.get $0
  i32.load offset=4
  i32.const 1
  local.get $2
  i32.shl
  i32.or
  i32.store offset=4
 )
 (func $~lib/rt/tlsf/addMemory (; 8 ;) (param $0 i32) (param $1 i32) (param $2 i32)
  (local $3 i32)
  (local $4 i32)
  local.get $2
  i32.const 15
  i32.and
  i32.eqz
  i32.const 0
  local.get $1
  i32.const 15
  i32.and
  i32.eqz
  i32.const 0
  local.get $1
  local.get $2
  i32.le_u
  select
  select
  i32.eqz
  if
   i32.const 0
   i32.const 1072
   i32.const 386
   i32.const 4
   call $~lib/builtins/abort
   unreachable
  end
  local.get $0
  i32.load offset=1568
  local.tee $3
  if
   local.get $1
   local.get $3
   i32.const 16
   i32.add
   i32.lt_u
   if
    i32.const 0
    i32.const 1072
    i32.const 396
    i32.const 15
    call $~lib/builtins/abort
    unreachable
   end
   local.get $3
   local.get $1
   i32.const 16
   i32.sub
   i32.eq
   if
    local.get $3
    i32.load
    local.set $4
    local.get $1
    i32.const 16
    i32.sub
    local.set $1
   end
  else
   local.get $1
   local.get $0
   i32.const 1572
   i32.add
   i32.lt_u
   if
    i32.const 0
    i32.const 1072
    i32.const 408
    i32.const 4
    call $~lib/builtins/abort
    unreachable
   end
  end
  local.get $2
  local.get $1
  i32.sub
  local.tee $2
  i32.const 48
  i32.lt_u
  if
   return
  end
  local.get $1
  local.get $4
  i32.const 2
  i32.and
  local.get $2
  i32.const 32
  i32.sub
  i32.const 1
  i32.or
  i32.or
  i32.store
  local.get $1
  i32.const 0
  i32.store offset=16
  local.get $1
  i32.const 0
  i32.store offset=20
  local.get $1
  local.get $2
  i32.add
  i32.const 16
  i32.sub
  local.tee $2
  i32.const 2
  i32.store
  local.get $0
  local.get $2
  i32.store offset=1568
  local.get $0
  local.get $1
  call $~lib/rt/tlsf/insertBlock
 )
 (func $~lib/rt/tlsf/maybeInitialize (; 9 ;) (result i32)
  (local $0 i32)
  (local $1 i32)
  (local $2 i32)
  global.get $~lib/rt/tlsf/ROOT
  local.tee $0
  i32.eqz
  if
   i32.const 1
   memory.size
   local.tee $0
   i32.gt_s
   if (result i32)
    i32.const 1
    local.get $0
    i32.sub
    memory.grow
    i32.const 0
    i32.lt_s
   else
    i32.const 0
   end
   if
    unreachable
   end
   i32.const 1216
   local.tee $0
   i32.const 0
   i32.store
   i32.const 2784
   i32.const 0
   i32.store
   loop $for-loop|0
    local.get $1
    i32.const 23
    i32.lt_u
    if
     local.get $1
     i32.const 2
     i32.shl
     i32.const 1216
     i32.add
     i32.const 0
     i32.store offset=4
     i32.const 0
     local.set $2
     loop $for-loop|1
      local.get $2
      i32.const 16
      i32.lt_u
      if
       local.get $2
       local.get $1
       i32.const 4
       i32.shl
       i32.add
       i32.const 2
       i32.shl
       i32.const 1216
       i32.add
       i32.const 0
       i32.store offset=96
       local.get $2
       i32.const 1
       i32.add
       local.set $2
       br $for-loop|1
      end
     end
     local.get $1
     i32.const 1
     i32.add
     local.set $1
     br $for-loop|0
    end
   end
   i32.const 1216
   i32.const 2800
   memory.size
   i32.const 16
   i32.shl
   call $~lib/rt/tlsf/addMemory
   i32.const 1216
   global.set $~lib/rt/tlsf/ROOT
  end
  local.get $0
 )
 (func $~lib/rt/tlsf/searchBlock (; 10 ;) (param $0 i32) (result i32)
  (local $1 i32)
  (local $2 i32)
  nop
  local.get $0
  i32.load offset=4
  i32.const -2
  i32.and
  local.tee $2
  if (result i32)
   local.get $0
   local.get $2
   i32.ctz
   i32.const 2
   i32.shl
   i32.add
   i32.load offset=96
  else
   local.get $0
   i32.load
   i32.const -2
   i32.and
   local.tee $1
   if (result i32)
    local.get $0
    local.get $1
    i32.ctz
    local.tee $1
    i32.const 2
    i32.shl
    i32.add
    i32.load offset=4
    local.tee $2
    i32.eqz
    if
     i32.const 0
     i32.const 1072
     i32.const 351
     i32.const 17
     call $~lib/builtins/abort
     unreachable
    end
    local.get $0
    local.get $2
    i32.ctz
    local.get $1
    i32.const 4
    i32.shl
    i32.add
    i32.const 2
    i32.shl
    i32.add
    i32.load offset=96
   else
    i32.const 0
   end
  end
 )
 (func $~lib/rt/tlsf/allocateBlock (; 11 ;) (param $0 i32) (result i32)
  (local $1 i32)
  (local $2 i32)
  (local $3 i32)
  global.get $~lib/rt/tlsf/collectLock
  if
   i32.const 0
   i32.const 1072
   i32.const 490
   i32.const 13
   call $~lib/builtins/abort
   unreachable
  end
  local.get $0
  call $~lib/rt/tlsf/searchBlock
  local.tee $1
  i32.eqz
  if
   i32.const 1
   global.set $~lib/rt/tlsf/collectLock
   i32.const 0
   global.set $~lib/rt/tlsf/collectLock
   local.get $0
   call $~lib/rt/tlsf/searchBlock
   local.tee $1
   i32.eqz
   if
    i32.const 16
    memory.size
    local.tee $2
    i32.const 16
    i32.shl
    i32.const 16
    i32.sub
    local.get $0
    i32.load offset=1568
    i32.ne
    i32.shl
    i32.const 65551
    i32.add
    i32.const -65536
    i32.and
    i32.const 16
    i32.shr_u
    local.set $1
    local.get $2
    local.get $1
    local.get $2
    local.get $1
    i32.gt_s
    select
    memory.grow
    i32.const 0
    i32.lt_s
    if
     local.get $1
     memory.grow
     i32.const 0
     i32.lt_s
     if
      unreachable
     end
    end
    local.get $0
    local.get $2
    i32.const 16
    i32.shl
    memory.size
    i32.const 16
    i32.shl
    call $~lib/rt/tlsf/addMemory
    local.get $0
    call $~lib/rt/tlsf/searchBlock
    local.tee $1
    i32.eqz
    if
     i32.const 0
     i32.const 1072
     i32.const 502
     i32.const 19
     call $~lib/builtins/abort
     unreachable
    end
   end
  end
  local.get $1
  i32.load
  i32.const -4
  i32.and
  i32.const 16
  i32.lt_u
  if
   i32.const 0
   i32.const 1072
   i32.const 510
   i32.const 13
   call $~lib/builtins/abort
   unreachable
  end
  local.get $1
  i32.const 0
  i32.store offset=4
  local.get $1
  i32.const 3
  i32.store offset=8
  local.get $1
  i32.const 0
  i32.store offset=12
  local.get $0
  local.get $1
  call $~lib/rt/tlsf/removeBlock
  local.get $1
  i32.load
  local.tee $2
  i32.const -4
  i32.and
  i32.const 16
  i32.sub
  local.tee $3
  i32.const 32
  i32.ge_u
  if
<<<<<<< HEAD
   i32.const 0
   i32.const 1184
   i32.const 109
=======
   local.get $1
   local.get $2
>>>>>>> c7714613
   i32.const 2
   i32.and
   i32.const 16
   i32.or
   i32.store
   local.get $1
   i32.const 32
   i32.add
   local.tee $2
   local.get $3
   i32.const 16
   i32.sub
   i32.const 1
   i32.or
   i32.store
   local.get $0
   local.get $2
   call $~lib/rt/tlsf/insertBlock
  else
   local.get $1
   local.get $2
   i32.const -2
   i32.and
   i32.store
   local.get $1
   i32.const 16
   i32.add
   local.tee $0
   local.get $1
   i32.load
   i32.const -4
   i32.and
   i32.add
   local.get $0
   local.get $1
   i32.load
   i32.const -4
   i32.and
   i32.add
   i32.load
   i32.const -3
   i32.and
   i32.store
  end
  local.get $1
<<<<<<< HEAD
  i32.const 1
  i32.add
  i32.store offset=4
  local.get $0
  call $~lib/rt/rtrace/onincrement
  local.get $0
  i32.load
  i32.const 1
  i32.and
  if
   i32.const 0
   i32.const 1184
   i32.const 112
   i32.const 13
   call $~lib/builtins/abort
   unreachable
  end
=======
  call $~lib/rt/rtrace/onalloc
  local.get $1
>>>>>>> c7714613
 )
 (func $for/Ref#constructor (; 12 ;) (result i32)
  (local $0 i32)
  (local $1 i32)
  (local $2 i32)
  call $~lib/rt/tlsf/maybeInitialize
  call $~lib/rt/tlsf/allocateBlock
  i32.const 16
  i32.add
<<<<<<< HEAD
  local.tee $0
  i32.const 1216
=======
  local.tee $1
  i32.const 208
>>>>>>> c7714613
  i32.gt_u
  if
   local.get $1
   i32.const 16
   i32.sub
<<<<<<< HEAD
   call $~lib/rt/pure/increment
  end
  local.get $0
 )
 (func $~lib/rt/pure/__release (; 23 ;) (param $0 i32)
  local.get $0
  i32.const 1216
=======
   local.tee $0
   i32.load offset=4
   local.tee $2
   i32.const -268435456
   i32.and
   local.get $2
   i32.const 1
   i32.add
   i32.const -268435456
   i32.and
   i32.ne
   if
    i32.const 0
    i32.const 176
    i32.const 109
    i32.const 2
    call $~lib/builtins/abort
    unreachable
   end
   local.get $0
   local.get $2
   i32.const 1
   i32.add
   i32.store offset=4
   local.get $0
   call $~lib/rt/rtrace/onincrement
   local.get $0
   i32.load
   i32.const 1
   i32.and
   if
    i32.const 0
    i32.const 176
    i32.const 112
    i32.const 13
    call $~lib/builtins/abort
    unreachable
   end
  end
  local.get $1
 )
 (func $~lib/rt/pure/__release (; 13 ;) (param $0 i32)
  local.get $0
  i32.const 208
>>>>>>> c7714613
  i32.gt_u
  if
   local.get $0
   i32.const 16
   i32.sub
   call $~lib/rt/pure/decrement
  end
 )
 (func $start:for (; 14 ;)
  (local $0 i32)
  (local $1 i32)
  (local $2 i32)
  (local $3 i32)
  i32.const 0
  global.set $for/ran
  loop $for-loop|0
   local.get $1
   i32.const 10
   i32.lt_s
   if
    local.get $1
    i32.const 1
    i32.add
    local.set $1
    br $for-loop|0
   end
  end
  local.get $1
  i32.const 10
  i32.ne
  if
   i32.const 0
<<<<<<< HEAD
   i32.const 1040
   i32.const 137
=======
   i32.const 32
   i32.const 8
>>>>>>> c7714613
   i32.const 2
   call $~lib/builtins/abort
   unreachable
  end
  i32.const 1
  global.set $for/ran
  i32.const 0
  global.set $for/ran
  i32.const 0
  local.set $1
  loop $for-loop|00
   local.get $1
   i32.const 10
   i32.lt_s
   if
    local.get $1
    i32.const 1
    i32.add
    local.set $1
    br $for-loop|00
   end
  end
  local.get $1
  i32.const 10
  i32.ne
  if
   i32.const 0
<<<<<<< HEAD
   i32.const 1040
   i32.const 138
=======
   i32.const 32
   i32.const 19
>>>>>>> c7714613
   i32.const 2
   call $~lib/builtins/abort
   unreachable
  end
  i32.const 1
  global.set $for/ran
  i32.const 0
  global.set $for/ran
  i32.const 10
  local.set $1
  loop $for-loop|01
   local.get $1
   i32.const 0
   i32.gt_s
   if
    local.get $1
    i32.const 1
    i32.sub
    local.set $1
    br $for-loop|01
   end
  end
  local.get $1
  if
   i32.const 0
<<<<<<< HEAD
   i32.const 1040
   i32.const 157
=======
   i32.const 32
   i32.const 29
>>>>>>> c7714613
   i32.const 2
   call $~lib/builtins/abort
   unreachable
  end
  i32.const 1
  global.set $for/ran
  i32.const 0
  global.set $for/ran
  i32.const 0
  local.set $1
  loop $for-loop|02
   local.get $1
   i32.const 10
   i32.ne
   if
    local.get $1
    i32.const 1
    i32.add
    local.set $1
    br $for-loop|02
   end
  end
  local.get $1
  i32.const 10
  i32.ne
  if
   i32.const 0
<<<<<<< HEAD
   i32.const 1040
   i32.const 158
=======
   i32.const 32
   i32.const 39
>>>>>>> c7714613
   i32.const 2
   call $~lib/builtins/abort
   unreachable
  end
  i32.const 1
  global.set $for/ran
  i32.const 0
  global.set $for/ran
  i32.const 10
  local.set $1
  loop $for-loop|03
   local.get $1
   i32.const 1
   i32.sub
   local.tee $1
   br_if $for-loop|03
  end
  local.get $1
  if
   i32.const 0
<<<<<<< HEAD
   i32.const 1040
   i32.const 13
   i32.const 0
=======
   i32.const 32
   i32.const 49
   i32.const 2
>>>>>>> c7714613
   call $~lib/builtins/abort
   unreachable
  end
  i32.const 1
  global.set $for/ran
  i32.const 0
  global.set $for/ran
  i32.const 0
  local.set $1
  loop $for-loop|04
   local.get $1
   i32.const 1
   i32.add
   local.tee $1
   i32.const 10
   i32.ne
   br_if $for-loop|04
  end
  local.get $1
  i32.const 10
  i32.ne
  if
   i32.const 0
<<<<<<< HEAD
   i32.const 1040
   i32.const 24
   i32.const 0
=======
   i32.const 32
   i32.const 61
   i32.const 2
>>>>>>> c7714613
   call $~lib/builtins/abort
   unreachable
  end
  i32.const 1
  global.set $for/ran
  i32.const 0
  global.set $for/ran
  i32.const 1
  global.set $for/ran
  i32.const 0
  global.set $for/ran
  i32.const 0
  local.set $1
  loop $for-loop|05
   local.get $1
   i32.const 10
   i32.lt_s
   if
    local.get $1
    i32.const 1
    i32.add
    local.set $1
    br $for-loop|05
   end
  end
  local.get $1
  i32.const 10
  i32.ne
  if
   i32.const 0
<<<<<<< HEAD
   i32.const 1040
   i32.const 34
   i32.const 0
=======
   i32.const 32
   i32.const 80
   i32.const 2
>>>>>>> c7714613
   call $~lib/builtins/abort
   unreachable
  end
  i32.const 1
  global.set $for/ran
  i32.const 0
  global.set $for/ran
  i32.const 1
  global.set $for/ran
  i32.const 0
  global.set $for/ran
  i32.const 1
  global.set $for/ran
  i32.const 0
  global.set $for/ran
  call $for/testNestedContinue
  global.get $for/ran
  i32.eqz
  if
   i32.const 0
<<<<<<< HEAD
   i32.const 1040
   i32.const 44
=======
   i32.const 32
   i32.const 127
>>>>>>> c7714613
   i32.const 0
   call $~lib/builtins/abort
   unreachable
  end
  i32.const 0
  global.set $for/ran
  call $for/Ref#constructor
  local.set $1
  loop $for-loop|06
   local.get $1
   if
    local.get $3
    i32.const 1
    i32.add
    local.tee $3
    i32.const 10
    i32.eq
    if
     i32.const 0
     local.set $0
     local.get $1
     if
      local.get $1
      call $~lib/rt/pure/__release
     end
    else
     call $for/Ref#constructor
     local.set $0
     local.get $1
     call $~lib/rt/pure/__release
    end
    local.get $0
    local.set $1
    br $for-loop|06
   end
  end
  local.get $3
  i32.const 10
  i32.ne
  if
   i32.const 0
<<<<<<< HEAD
   i32.const 1040
   i32.const 54
   i32.const 0
=======
   i32.const 32
   i32.const 137
   i32.const 2
>>>>>>> c7714613
   call $~lib/builtins/abort
   unreachable
  end
  local.get $1
  if
   i32.const 0
<<<<<<< HEAD
   i32.const 1040
   i32.const 66
   i32.const 0
=======
   i32.const 32
   i32.const 138
   i32.const 2
>>>>>>> c7714613
   call $~lib/builtins/abort
   unreachable
  end
  i32.const 1
  global.set $for/ran
  local.get $1
  call $~lib/rt/pure/__release
  global.get $for/ran
  i32.eqz
  if
   i32.const 0
<<<<<<< HEAD
   i32.const 1040
   i32.const 85
=======
   i32.const 32
   i32.const 143
>>>>>>> c7714613
   i32.const 0
   call $~lib/builtins/abort
   unreachable
  end
  i32.const 0
  global.set $for/ran
  call $for/Ref#constructor
  call $for/Ref#constructor
  local.set $0
  call $~lib/rt/pure/__release
  loop $for-loop|07
   block $for-break0
    call $for/Ref#constructor
    local.tee $1
    call $~lib/rt/pure/__release
    local.get $1
    if
     local.get $2
     i32.const 1
     i32.add
     local.tee $2
     i32.const 10
     i32.eq
     if
      local.get $0
      if
       local.get $0
       call $~lib/rt/pure/__release
      end
      i32.const 0
      local.set $0
      br $for-break0
     end
     call $for/Ref#constructor
     local.get $0
     call $~lib/rt/pure/__release
     local.set $0
     br $for-loop|07
    end
   end
  end
  local.get $2
  i32.const 10
  i32.ne
  if
   i32.const 0
<<<<<<< HEAD
   i32.const 1040
   i32.const 127
   i32.const 0
=======
   i32.const 32
   i32.const 157
   i32.const 2
>>>>>>> c7714613
   call $~lib/builtins/abort
   unreachable
  end
  local.get $0
  if
   i32.const 0
<<<<<<< HEAD
   i32.const 1040
   i32.const 143
   i32.const 0
=======
   i32.const 32
   i32.const 158
   i32.const 2
>>>>>>> c7714613
   call $~lib/builtins/abort
   unreachable
  end
  i32.const 1
  global.set $for/ran
  local.get $0
  call $~lib/rt/pure/__release
  global.get $for/ran
  i32.eqz
  if
   i32.const 0
   i32.const 1040
   i32.const 163
   i32.const 0
   call $~lib/builtins/abort
   unreachable
  end
 )
 (func $~start (; 15 ;)
  global.get $~started
  if
   return
  else
   i32.const 1
   global.set $~started
  end
  call $start:for
 )
 (func $~lib/rt/pure/decrement (; 16 ;) (param $0 i32)
  (local $1 i32)
  (local $2 i32)
  local.get $0
  i32.load offset=4
  local.tee $2
  i32.const 268435455
  i32.and
  local.set $1
  local.get $0
  call $~lib/rt/rtrace/ondecrement
  local.get $0
  i32.load
  i32.const 1
  i32.and
  if
   i32.const 0
   i32.const 1184
   i32.const 122
   i32.const 13
   call $~lib/builtins/abort
   unreachable
  end
  local.get $1
  i32.const 1
  i32.eq
  if
   block $__inlined_func$~lib/rt/__visit_members
    block $switch$1$default
     block $switch$1$case$4
      local.get $0
      i32.const 16
      i32.add
      local.tee $1
      i32.const 8
      i32.sub
      i32.load
      br_table $__inlined_func$~lib/rt/__visit_members $__inlined_func$~lib/rt/__visit_members $switch$1$case$4 $__inlined_func$~lib/rt/__visit_members $switch$1$default
     end
     local.get $1
     i32.load
     local.tee $1
     if
      local.get $1
      i32.const 208
      i32.ge_u
      if
       local.get $1
       i32.const 16
       i32.sub
       call $~lib/rt/pure/decrement
      end
     end
     br $__inlined_func$~lib/rt/__visit_members
    end
    unreachable
   end
   local.get $2
   i32.const -2147483648
   i32.and
   if
    i32.const 0
    i32.const 1184
    i32.const 126
    i32.const 17
    call $~lib/builtins/abort
    unreachable
   end
   local.get $0
   local.get $0
   i32.load
   i32.const 1
   i32.or
   i32.store
   global.get $~lib/rt/tlsf/ROOT
   local.get $0
   call $~lib/rt/tlsf/insertBlock
   local.get $0
   call $~lib/rt/rtrace/onfree
  else
   local.get $1
   i32.const 0
   i32.le_u
   if
    i32.const 0
    i32.const 1184
    i32.const 136
    i32.const 15
    call $~lib/builtins/abort
    unreachable
   end
   local.get $0
   local.get $1
   i32.const 1
   i32.sub
   local.get $2
   i32.const -268435456
   i32.and
   i32.or
   i32.store offset=4
  end
 )
<<<<<<< HEAD
 (func $~lib/rt/__visit_members (; 29 ;) (param $0 i32)
  block $switch$1$default
   block $switch$1$case$4
    block $switch$1$case$2
     local.get $0
     i32.const 8
     i32.sub
     i32.load
     br_table $switch$1$case$2 $switch$1$case$2 $switch$1$case$4 $switch$1$case$2 $switch$1$default
    end
    return
   end
   local.get $0
   i32.load
   local.tee $0
   if
    local.get $0
    i32.const 1216
    i32.ge_u
    if
     local.get $0
     i32.const 16
     i32.sub
     call $~lib/rt/pure/decrement
    end
   end
   return
  end
  unreachable
 )
=======
>>>>>>> c7714613
)<|MERGE_RESOLUTION|>--- conflicted
+++ resolved
@@ -22,199 +22,7 @@
  (global $~started (mut i32) (i32.const 0))
  (export "_start" (func $~start))
  (export "memory" (memory $0))
-<<<<<<< HEAD
- (func $for/testInitExpression (; 5 ;)
-  (local $0 i32)
-  loop $for-loop|0
-   local.get $0
-   i32.const 10
-   i32.lt_s
-   if
-    local.get $0
-    i32.const 1
-    i32.add
-    local.set $0
-    br $for-loop|0
-   end
-  end
-  local.get $0
-  i32.const 10
-  i32.ne
-  if
-   i32.const 0
-   i32.const 1040
-   i32.const 8
-   i32.const 2
-   call $~lib/builtins/abort
-   unreachable
-  end
-  i32.const 1
-  global.set $for/ran
- )
- (func $for/testInitStatement (; 6 ;)
-  (local $0 i32)
-  loop $for-loop|0
-   local.get $0
-   i32.const 10
-   i32.lt_s
-   if
-    local.get $0
-    i32.const 1
-    i32.add
-    local.set $0
-    br $for-loop|0
-   end
-  end
-  local.get $0
-  i32.const 10
-  i32.ne
-  if
-   i32.const 0
-   i32.const 1040
-   i32.const 19
-   i32.const 2
-   call $~lib/builtins/abort
-   unreachable
-  end
-  i32.const 1
-  global.set $for/ran
- )
- (func $for/testEmpty (; 7 ;)
-  (local $0 i32)
-  i32.const 10
-  local.set $0
-  loop $for-loop|0
-   local.get $0
-   i32.const 0
-   i32.gt_s
-   if
-    local.get $0
-    i32.const 1
-    i32.sub
-    local.set $0
-    br $for-loop|0
-   end
-  end
-  local.get $0
-  if
-   i32.const 0
-   i32.const 1040
-   i32.const 29
-   i32.const 2
-   call $~lib/builtins/abort
-   unreachable
-  end
-  i32.const 1
-  global.set $for/ran
- )
- (func $for/testConditionOmitted (; 8 ;)
-  (local $0 i32)
-  loop $for-loop|0
-   local.get $0
-   i32.const 10
-   i32.ne
-   if
-    local.get $0
-    i32.const 1
-    i32.add
-    local.set $0
-    br $for-loop|0
-   end
-  end
-  local.get $0
-  i32.const 10
-  i32.ne
-  if
-   i32.const 0
-   i32.const 1040
-   i32.const 39
-   i32.const 2
-   call $~lib/builtins/abort
-   unreachable
-  end
-  i32.const 1
-  global.set $for/ran
- )
- (func $for/testAllOmitted (; 9 ;)
-  (local $0 i32)
-  i32.const 10
-  local.set $0
-  loop $for-loop|0
-   local.get $0
-   i32.const 1
-   i32.sub
-   local.tee $0
-   br_if $for-loop|0
-  end
-  local.get $0
-  if
-   i32.const 0
-   i32.const 1040
-   i32.const 49
-   i32.const 2
-   call $~lib/builtins/abort
-   unreachable
-  end
-  i32.const 1
-  global.set $for/ran
- )
- (func $for/testAlwaysTrue (; 10 ;)
-  (local $0 i32)
-  loop $for-loop|0
-   local.get $0
-   i32.const 1
-   i32.add
-   local.tee $0
-   i32.const 10
-   i32.ne
-   br_if $for-loop|0
-  end
-  local.get $0
-  i32.const 10
-  i32.ne
-  if
-   i32.const 0
-   i32.const 1040
-   i32.const 61
-   i32.const 2
-   call $~lib/builtins/abort
-   unreachable
-  end
-  i32.const 1
-  global.set $for/ran
- )
- (func $for/testAlwaysContinues (; 11 ;)
-  (local $0 i32)
-  loop $for-loop|0
-   local.get $0
-   i32.const 10
-   i32.lt_s
-   if
-    local.get $0
-    i32.const 1
-    i32.add
-    local.set $0
-    br $for-loop|0
-   end
-  end
-  local.get $0
-  i32.const 10
-  i32.ne
-  if
-   i32.const 0
-   i32.const 1040
-   i32.const 80
-   i32.const 2
-   call $~lib/builtins/abort
-   unreachable
-  end
-  i32.const 1
-  global.set $for/ran
- )
- (func $for/testNestedContinue (; 12 ;)
-=======
  (func $for/testNestedContinue (; 5 ;)
->>>>>>> c7714613
   (local $0 i32)
   (local $1 i32)
   (local $2 i32)
@@ -1116,14 +924,8 @@
   i32.const 32
   i32.ge_u
   if
-<<<<<<< HEAD
-   i32.const 0
-   i32.const 1184
-   i32.const 109
-=======
-   local.get $1
-   local.get $2
->>>>>>> c7714613
+   local.get $1
+   local.get $2
    i32.const 2
    i32.and
    i32.const 16
@@ -1169,28 +971,8 @@
    i32.store
   end
   local.get $1
-<<<<<<< HEAD
-  i32.const 1
-  i32.add
-  i32.store offset=4
-  local.get $0
-  call $~lib/rt/rtrace/onincrement
-  local.get $0
-  i32.load
-  i32.const 1
-  i32.and
-  if
-   i32.const 0
-   i32.const 1184
-   i32.const 112
-   i32.const 13
-   call $~lib/builtins/abort
-   unreachable
-  end
-=======
   call $~lib/rt/rtrace/onalloc
   local.get $1
->>>>>>> c7714613
  )
  (func $for/Ref#constructor (; 12 ;) (result i32)
   (local $0 i32)
@@ -1200,27 +982,13 @@
   call $~lib/rt/tlsf/allocateBlock
   i32.const 16
   i32.add
-<<<<<<< HEAD
-  local.tee $0
+  local.tee $1
   i32.const 1216
-=======
-  local.tee $1
-  i32.const 208
->>>>>>> c7714613
   i32.gt_u
   if
    local.get $1
    i32.const 16
    i32.sub
-<<<<<<< HEAD
-   call $~lib/rt/pure/increment
-  end
-  local.get $0
- )
- (func $~lib/rt/pure/__release (; 23 ;) (param $0 i32)
-  local.get $0
-  i32.const 1216
-=======
    local.tee $0
    i32.load offset=4
    local.tee $2
@@ -1234,7 +1002,7 @@
    i32.ne
    if
     i32.const 0
-    i32.const 176
+    i32.const 1184
     i32.const 109
     i32.const 2
     call $~lib/builtins/abort
@@ -1253,7 +1021,7 @@
    i32.and
    if
     i32.const 0
-    i32.const 176
+    i32.const 1184
     i32.const 112
     i32.const 13
     call $~lib/builtins/abort
@@ -1264,8 +1032,7 @@
  )
  (func $~lib/rt/pure/__release (; 13 ;) (param $0 i32)
   local.get $0
-  i32.const 208
->>>>>>> c7714613
+  i32.const 1216
   i32.gt_u
   if
    local.get $0
@@ -1298,13 +1065,8 @@
   i32.ne
   if
    i32.const 0
-<<<<<<< HEAD
-   i32.const 1040
-   i32.const 137
-=======
-   i32.const 32
+   i32.const 1040
    i32.const 8
->>>>>>> c7714613
    i32.const 2
    call $~lib/builtins/abort
    unreachable
@@ -1332,13 +1094,8 @@
   i32.ne
   if
    i32.const 0
-<<<<<<< HEAD
-   i32.const 1040
-   i32.const 138
-=======
-   i32.const 32
+   i32.const 1040
    i32.const 19
->>>>>>> c7714613
    i32.const 2
    call $~lib/builtins/abort
    unreachable
@@ -1364,13 +1121,8 @@
   local.get $1
   if
    i32.const 0
-<<<<<<< HEAD
-   i32.const 1040
-   i32.const 157
-=======
-   i32.const 32
+   i32.const 1040
    i32.const 29
->>>>>>> c7714613
    i32.const 2
    call $~lib/builtins/abort
    unreachable
@@ -1398,13 +1150,8 @@
   i32.ne
   if
    i32.const 0
-<<<<<<< HEAD
-   i32.const 1040
-   i32.const 158
-=======
-   i32.const 32
+   i32.const 1040
    i32.const 39
->>>>>>> c7714613
    i32.const 2
    call $~lib/builtins/abort
    unreachable
@@ -1425,15 +1172,9 @@
   local.get $1
   if
    i32.const 0
-<<<<<<< HEAD
-   i32.const 1040
-   i32.const 13
-   i32.const 0
-=======
-   i32.const 32
+   i32.const 1040
    i32.const 49
    i32.const 2
->>>>>>> c7714613
    call $~lib/builtins/abort
    unreachable
   end
@@ -1457,15 +1198,9 @@
   i32.ne
   if
    i32.const 0
-<<<<<<< HEAD
-   i32.const 1040
-   i32.const 24
-   i32.const 0
-=======
-   i32.const 32
+   i32.const 1040
    i32.const 61
    i32.const 2
->>>>>>> c7714613
    call $~lib/builtins/abort
    unreachable
   end
@@ -1496,15 +1231,9 @@
   i32.ne
   if
    i32.const 0
-<<<<<<< HEAD
-   i32.const 1040
-   i32.const 34
-   i32.const 0
-=======
-   i32.const 32
+   i32.const 1040
    i32.const 80
    i32.const 2
->>>>>>> c7714613
    call $~lib/builtins/abort
    unreachable
   end
@@ -1525,13 +1254,8 @@
   i32.eqz
   if
    i32.const 0
-<<<<<<< HEAD
-   i32.const 1040
-   i32.const 44
-=======
-   i32.const 32
+   i32.const 1040
    i32.const 127
->>>>>>> c7714613
    i32.const 0
    call $~lib/builtins/abort
    unreachable
@@ -1573,30 +1297,18 @@
   i32.ne
   if
    i32.const 0
-<<<<<<< HEAD
-   i32.const 1040
-   i32.const 54
-   i32.const 0
-=======
-   i32.const 32
+   i32.const 1040
    i32.const 137
    i32.const 2
->>>>>>> c7714613
-   call $~lib/builtins/abort
-   unreachable
-  end
-  local.get $1
-  if
-   i32.const 0
-<<<<<<< HEAD
-   i32.const 1040
-   i32.const 66
-   i32.const 0
-=======
-   i32.const 32
+   call $~lib/builtins/abort
+   unreachable
+  end
+  local.get $1
+  if
+   i32.const 0
+   i32.const 1040
    i32.const 138
    i32.const 2
->>>>>>> c7714613
    call $~lib/builtins/abort
    unreachable
   end
@@ -1608,13 +1320,8 @@
   i32.eqz
   if
    i32.const 0
-<<<<<<< HEAD
-   i32.const 1040
-   i32.const 85
-=======
-   i32.const 32
+   i32.const 1040
    i32.const 143
->>>>>>> c7714613
    i32.const 0
    call $~lib/builtins/abort
    unreachable
@@ -1661,30 +1368,18 @@
   i32.ne
   if
    i32.const 0
-<<<<<<< HEAD
-   i32.const 1040
-   i32.const 127
-   i32.const 0
-=======
-   i32.const 32
+   i32.const 1040
    i32.const 157
    i32.const 2
->>>>>>> c7714613
-   call $~lib/builtins/abort
-   unreachable
-  end
-  local.get $0
-  if
-   i32.const 0
-<<<<<<< HEAD
-   i32.const 1040
-   i32.const 143
-   i32.const 0
-=======
-   i32.const 32
+   call $~lib/builtins/abort
+   unreachable
+  end
+  local.get $0
+  if
+   i32.const 0
+   i32.const 1040
    i32.const 158
    i32.const 2
->>>>>>> c7714613
    call $~lib/builtins/abort
    unreachable
   end
@@ -1757,7 +1452,7 @@
      local.tee $1
      if
       local.get $1
-      i32.const 208
+      i32.const 1216
       i32.ge_u
       if
        local.get $1
@@ -1815,37 +1510,4 @@
    i32.store offset=4
   end
  )
-<<<<<<< HEAD
- (func $~lib/rt/__visit_members (; 29 ;) (param $0 i32)
-  block $switch$1$default
-   block $switch$1$case$4
-    block $switch$1$case$2
-     local.get $0
-     i32.const 8
-     i32.sub
-     i32.load
-     br_table $switch$1$case$2 $switch$1$case$2 $switch$1$case$4 $switch$1$case$2 $switch$1$default
-    end
-    return
-   end
-   local.get $0
-   i32.load
-   local.tee $0
-   if
-    local.get $0
-    i32.const 1216
-    i32.ge_u
-    if
-     local.get $0
-     i32.const 16
-     i32.sub
-     call $~lib/rt/pure/decrement
-    end
-   end
-   return
-  end
-  unreachable
- )
-=======
->>>>>>> c7714613
 )