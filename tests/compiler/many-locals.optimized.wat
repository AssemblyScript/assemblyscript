(module
 (type $i32_=>_i32 (func (param i32) (result i32)))
 (memory $0 1)
 (data (i32.const 1036) "\1c\00\00\00\01\00\00\00\00\00\00\00\01\00\00\00\1c\00\00\00m\00a\00n\00y\00-\00l\00o\00c\00a\00l\00s\00.\00t\00s")
 (export "memory" (memory $0))
 (export "testI32" (func $many-locals/testI32))
 (export "testI8" (func $many-locals/testI8))
 (func $many-locals/testI32 (param $0 i32) (result i32)
  local.get $0
 )
 (func $many-locals/testI8 (param $0 i32) (result i32)
  local.get $0
  i32.const 24
  i32.shl
  i32.const 24
  i32.shr_s
 )
<<<<<<< HEAD
 (func $~start
  i32.const 42
  call $many-locals/testI8
  i32.const 42
  i32.ne
  if
   i32.const 0
   i32.const 1056
   i32.const 267
   i32.const 1
   call $~lib/builtins/abort
   unreachable
  end
 )
=======
>>>>>>> b4ca3f96
)<|MERGE_RESOLUTION|>--- conflicted
+++ resolved
@@ -15,21 +15,4 @@
   i32.const 24
   i32.shr_s
  )
-<<<<<<< HEAD
- (func $~start
-  i32.const 42
-  call $many-locals/testI8
-  i32.const 42
-  i32.ne
-  if
-   i32.const 0
-   i32.const 1056
-   i32.const 267
-   i32.const 1
-   call $~lib/builtins/abort
-   unreachable
-  end
- )
-=======
->>>>>>> b4ca3f96
 )