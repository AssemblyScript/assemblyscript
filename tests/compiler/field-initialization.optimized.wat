--- conflicted
+++ resolved
@@ -1,19 +1,12 @@
 (module
  (type $none_=>_none (func))
-<<<<<<< HEAD
  (type $i32_i32_=>_none (func (param i32 i32)))
  (type $i32_=>_none (func (param i32)))
  (type $none_=>_i32 (func (result i32)))
  (type $i32_i32_=>_i32 (func (param i32 i32) (result i32)))
  (type $i32_=>_i32 (func (param i32) (result i32)))
-=======
- (type $i32_i32_=>_i32 (func (param i32 i32) (result i32)))
- (type $i32_=>_i32 (func (param i32) (result i32)))
- (type $i32_=>_none (func (param i32)))
- (type $none_=>_i32 (func (result i32)))
->>>>>>> 3633f4bd
+ (type $i32_i32_i32_i32_=>_none (func (param i32 i32 i32 i32)))
  (type $i32_i32_i32_=>_none (func (param i32 i32 i32)))
- (type $i32_i32_i32_i32_=>_none (func (param i32 i32 i32 i32)))
  (import "env" "abort" (func $~lib/builtins/abort (param i32 i32 i32 i32)))
  (global $~lib/rt/itcms/total (mut i32) (i32.const 0))
  (global $~lib/rt/itcms/threshold (mut i32) (i32.const 0))
@@ -1076,22 +1069,13 @@
        local.get $0
        i32.const 15
        i32.and
-<<<<<<< HEAD
-       i32.eqz
-       i32.const 0
+       i32.const 1
        local.get $0
-       select
-       if (result i32)
-        local.get $1
-=======
-       i32.const 1
-       local.get $1
        select
        if (result i32)
         i32.const 1
        else
-        local.get $0
->>>>>>> 3633f4bd
+        local.get $1
         i32.load
         i32.const 1
         i32.and
@@ -1267,7 +1251,6 @@
  )
  (func $~lib/memory/memory.fill (param $0 i32) (param $1 i32)
   (local $2 i32)
-<<<<<<< HEAD
   block $~lib/util/memory/memset|inlined.0
    local.get $1
    i32.eqz
@@ -1278,49 +1261,11 @@
    local.get $0
    local.get $1
    i32.add
-=======
-  (local $3 i32)
-  (local $4 i32)
-  local.get $1
-  i32.const 1073741820
-  i32.gt_u
-  if
-   i32.const 1056
-   i32.const 1392
-   i32.const 458
-   i32.const 29
-   call $~lib/builtins/abort
-   unreachable
-  end
-  local.get $0
-  i32.const 12
-  local.get $1
-  i32.const 19
-  i32.add
-  i32.const -16
-  i32.and
-  i32.const 4
-  i32.sub
-  local.get $1
-  i32.const 12
-  i32.le_u
-  select
-  local.tee $2
-  call $~lib/rt/tlsf/searchBlock
-  local.tee $1
-  i32.eqz
-  if
-   i32.const 4
-   memory.size
-   local.tee $1
-   i32.const 16
-   i32.shl
->>>>>>> 3633f4bd
-   i32.const 4
-   i32.sub
    local.tee $2
-   i32.const 0
-   i32.store8 offset=3
+   i32.const 1
+   i32.sub
+   i32.const 0
+   i32.store8
    local.get $1
    i32.const 2
    i32.le_u
@@ -1332,11 +1277,15 @@
    i32.const 0
    i32.store8 offset=2
    local.get $2
-   i32.const 0
-   i32.store8 offset=2
-   local.get $2
-   i32.const 0
-   i32.store8 offset=1
+   i32.const 2
+   i32.sub
+   i32.const 0
+   i32.store8
+   local.get $2
+   i32.const 3
+   i32.sub
+   i32.const 0
+   i32.store8
    local.get $1
    i32.const 6
    i32.le_u
@@ -1345,6 +1294,8 @@
    i32.const 0
    i32.store8 offset=3
    local.get $2
+   i32.const 4
+   i32.sub
    i32.const 0
    i32.store8
    local.get $1
@@ -1365,220 +1316,6 @@
    local.get $0
    local.get $1
    local.get $2
-<<<<<<< HEAD
-=======
-   local.get $2
-   i32.const 536870910
-   i32.lt_u
-   select
-   i32.add
-   i32.const 65535
-   i32.add
-   i32.const -65536
-   i32.and
-   i32.const 16
-   i32.shr_u
-   local.set $3
-   local.get $1
-   local.get $3
-   local.get $1
-   local.get $3
-   i32.gt_s
-   select
-   memory.grow
-   i32.const 0
-   i32.lt_s
-   if
-    local.get $3
-    memory.grow
-    i32.const 0
-    i32.lt_s
-    if
-     unreachable
-    end
-   end
-   local.get $0
-   local.get $1
-   i32.const 16
-   i32.shl
-   memory.size
-   i32.const 16
-   i32.shl
-   call $~lib/rt/tlsf/addMemory
-   local.get $0
-   local.get $2
-   call $~lib/rt/tlsf/searchBlock
-   local.tee $1
-   i32.eqz
-   if
-    i32.const 0
-    i32.const 1392
-    i32.const 496
-    i32.const 16
-    call $~lib/builtins/abort
-    unreachable
-   end
-  end
-  local.get $2
-  local.get $1
-  i32.load
-  i32.const -4
-  i32.and
-  i32.gt_u
-  if
-   i32.const 0
-   i32.const 1392
-   i32.const 498
-   i32.const 14
-   call $~lib/builtins/abort
-   unreachable
-  end
-  local.get $0
-  local.get $1
-  call $~lib/rt/tlsf/removeBlock
-  local.get $1
-  i32.load
-  local.set $3
-  local.get $2
-  i32.const 4
-  i32.add
-  i32.const 15
-  i32.and
-  if
-   i32.const 0
-   i32.const 1392
-   i32.const 357
-   i32.const 14
-   call $~lib/builtins/abort
-   unreachable
-  end
-  local.get $3
-  i32.const -4
-  i32.and
-  local.get $2
-  i32.sub
-  local.tee $4
-  i32.const 16
-  i32.ge_u
-  if
-   local.get $1
-   local.get $2
-   local.get $3
-   i32.const 2
-   i32.and
-   i32.or
-   i32.store
-   local.get $2
-   local.get $1
-   i32.const 4
-   i32.add
-   i32.add
-   local.tee $2
-   local.get $4
-   i32.const 4
-   i32.sub
-   i32.const 1
-   i32.or
-   i32.store
-   local.get $0
-   local.get $2
-   call $~lib/rt/tlsf/insertBlock
-  else
-   local.get $1
-   local.get $3
-   i32.const -2
-   i32.and
-   i32.store
-   local.get $1
-   i32.const 4
-   i32.add
-   local.tee $0
-   local.get $1
-   i32.load
-   i32.const -4
-   i32.and
-   i32.add
-   local.get $0
-   local.get $1
-   i32.load
-   i32.const -4
-   i32.and
-   i32.add
-   i32.load
-   i32.const -3
-   i32.and
-   i32.store
-  end
-  local.get $1
- )
- (func $~lib/memory/memory.fill (param $0 i32) (param $1 i32)
-  (local $2 i32)
-  block $~lib/util/memory/memset|inlined.0
-   local.get $1
-   i32.eqz
-   br_if $~lib/util/memory/memset|inlined.0
-   local.get $0
-   i32.const 0
-   i32.store8
-   local.get $0
-   local.get $1
-   i32.add
-   local.tee $2
-   i32.const 1
-   i32.sub
-   i32.const 0
-   i32.store8
-   local.get $1
-   i32.const 2
-   i32.le_u
-   br_if $~lib/util/memory/memset|inlined.0
-   local.get $0
-   i32.const 0
-   i32.store8 offset=1
-   local.get $0
-   i32.const 0
-   i32.store8 offset=2
-   local.get $2
-   i32.const 2
-   i32.sub
-   i32.const 0
-   i32.store8
-   local.get $2
-   i32.const 3
-   i32.sub
-   i32.const 0
-   i32.store8
-   local.get $1
-   i32.const 6
-   i32.le_u
-   br_if $~lib/util/memory/memset|inlined.0
-   local.get $0
-   i32.const 0
-   i32.store8 offset=3
-   local.get $2
-   i32.const 4
-   i32.sub
-   i32.const 0
-   i32.store8
-   local.get $1
-   i32.const 8
-   i32.le_u
-   br_if $~lib/util/memory/memset|inlined.0
-   local.get $0
-   i32.const 0
-   local.get $0
-   i32.sub
-   i32.const 3
-   i32.and
-   local.tee $2
-   i32.add
-   local.tee $0
-   i32.const 0
-   i32.store
-   local.get $0
-   local.get $1
-   local.get $2
->>>>>>> 3633f4bd
    i32.sub
    i32.const -4
    i32.and
@@ -1762,12 +1499,12 @@
   global.get $~lib/rt/tlsf/ROOT
   local.get $6
   i32.const 1073741820
-  i32.ge_u
+  i32.gt_u
   if
    i32.const 1056
    i32.const 1392
    i32.const 458
-   i32.const 30
+   i32.const 29
    call $~lib/builtins/abort
    unreachable
   end
@@ -2100,36 +1837,21 @@
    local.get $0
    local.set $2
    local.get $1
-<<<<<<< HEAD
    local.set $3
-   local.get $4
-   local.tee $0
-   i32.const 4
-   i32.ge_u
-   if (result i32)
-    local.get $2
-    i32.const 7
-    i32.and
-    local.get $3
-    i32.const 7
-    i32.and
-    i32.or
-    i32.eqz
-   else
-    i32.const 0
-   end
-=======
+   local.get $2
+   i32.const 7
+   i32.and
+   local.get $3
    i32.const 7
    i32.and
    i32.or
    i32.const 1
-   local.get $2
+   local.get $4
    local.tee $0
    i32.const 4
    i32.ge_u
    select
    i32.eqz
->>>>>>> 3633f4bd
    if
     loop $do-continue|0
      local.get $2
