--- conflicted
+++ resolved
@@ -729,13 +729,8 @@
   global.get $~lib/rt/tlsf/collectLock
   if
    i32.const 0
-<<<<<<< HEAD
-   i32.const 32
+   i32.const 1040
    i32.const 501
-=======
-   i32.const 1040
-   i32.const 490
->>>>>>> 9876c3f5
    i32.const 13
    call $~lib/builtins/abort
    unreachable
@@ -804,13 +799,8 @@
     i32.eqz
     if
      i32.const 0
-<<<<<<< HEAD
-     i32.const 32
+     i32.const 1040
      i32.const 513
-=======
-     i32.const 1040
-     i32.const 502
->>>>>>> 9876c3f5
      i32.const 19
      call $~lib/builtins/abort
      unreachable
@@ -825,13 +815,8 @@
   i32.lt_u
   if
    i32.const 0
-<<<<<<< HEAD
-   i32.const 32
+   i32.const 1040
    i32.const 521
-=======
-   i32.const 1040
-   i32.const 510
->>>>>>> 9876c3f5
    i32.const 13
    call $~lib/builtins/abort
    unreachable
