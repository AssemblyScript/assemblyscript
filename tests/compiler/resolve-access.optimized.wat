--- conflicted
+++ resolved
@@ -392,14 +392,9 @@
    i32.const 1
    i32.shl
    i32.const 1
-<<<<<<< HEAD
    call $~lib/rt/stub/__new
-   local.tee $4
-=======
-   call $~lib/rt/stub/__alloc
    local.tee $3
    local.get $1
->>>>>>> b4ca3f96
    local.get $2
    call $~lib/util/number/utoa_dec_simple<u32>
   else
@@ -451,15 +446,9 @@
    i32.const 1
    i32.shl
    i32.const 1
-<<<<<<< HEAD
    call $~lib/rt/stub/__new
-   local.tee $4
-   local.set $3
-=======
-   call $~lib/rt/stub/__alloc
    local.tee $3
    local.set $2
->>>>>>> b4ca3f96
    loop $do-continue|0
     local.get $0
     i64.const 10
