(module
 (type $none_=>_i32 (func (result i32)))
 (type $i32_=>_none (func (param i32)))
 (type $none_=>_none (func))
 (type $i32_i32_=>_none (func (param i32 i32)))
 (type $i32_i32_i32_=>_none (func (param i32 i32 i32)))
 (type $i32_i32_=>_i32 (func (param i32 i32) (result i32)))
 (type $i32_i32_i32_i32_=>_none (func (param i32 i32 i32 i32)))
 (type $i64_=>_i32 (func (param i64) (result i32)))
 (import "env" "abort" (func $~lib/builtins/abort (param i32 i32 i32 i32)))
 (global $~lib/rt/itcms/total (mut i32) (i32.const 0))
 (global $~lib/rt/itcms/threshold (mut i32) (i32.const 0))
 (global $~lib/rt/itcms/state (mut i32) (i32.const 0))
 (global $~lib/rt/itcms/visitCount (mut i32) (i32.const 0))
 (global $~lib/rt/itcms/pinSpace (mut i32) (i32.const 0))
 (global $~lib/rt/itcms/iter (mut i32) (i32.const 0))
 (global $~lib/rt/itcms/toSpace (mut i32) (i32.const 0))
 (global $~lib/rt/itcms/white (mut i32) (i32.const 0))
 (global $~lib/rt/itcms/fromSpace (mut i32) (i32.const 0))
 (global $~lib/rt/tlsf/ROOT (mut i32) (i32.const 0))
 (global $~lib/memory/__stack_pointer (mut i32) (i32.const 19732))
 (memory $0 1)
 (data (i32.const 1036) "\1c")
 (data (i32.const 1052) "\08\00\00\00\01")
 (data (i32.const 1068) "<")
 (data (i32.const 1080) "\01\00\00\00(\00\00\00A\00l\00l\00o\00c\00a\00t\00i\00o\00n\00 \00t\00o\00o\00 \00l\00a\00r\00g\00e")
 (data (i32.const 1132) "<")
 (data (i32.const 1144) "\01\00\00\00 \00\00\00~\00l\00i\00b\00/\00r\00t\00/\00i\00t\00c\00m\00s\00.\00t\00s")
 (data (i32.const 1260) "<")
 (data (i32.const 1272) "\01\00\00\00$\00\00\00I\00n\00d\00e\00x\00 \00o\00u\00t\00 \00o\00f\00 \00r\00a\00n\00g\00e")
 (data (i32.const 1324) ",")
 (data (i32.const 1336) "\01\00\00\00\14\00\00\00~\00l\00i\00b\00/\00r\00t\00.\00t\00s")
 (data (i32.const 1404) "<")
 (data (i32.const 1416) "\01\00\00\00\1e\00\00\00~\00l\00i\00b\00/\00r\00t\00/\00t\00l\00s\00f\00.\00t\00s")
 (data (i32.const 1468) ",")
 (data (i32.const 1480) "\01\00\00\00\1a\00\00\00~\00l\00i\00b\00/\00a\00r\00r\00a\00y\00.\00t\00s")
 (data (i32.const 1516) "|")
 (data (i32.const 1528) "\01\00\00\00d\00\00\00t\00o\00S\00t\00r\00i\00n\00g\00(\00)\00 \00r\00a\00d\00i\00x\00 \00a\00r\00g\00u\00m\00e\00n\00t\00 \00m\00u\00s\00t\00 \00b\00e\00 \00b\00e\00t\00w\00e\00e\00n\00 \002\00 \00a\00n\00d\00 \003\006")
 (data (i32.const 1644) "<")
 (data (i32.const 1656) "\01\00\00\00&\00\00\00~\00l\00i\00b\00/\00u\00t\00i\00l\00/\00n\00u\00m\00b\00e\00r\00.\00t\00s")
 (data (i32.const 1708) "\1c")
 (data (i32.const 1720) "\01\00\00\00\02\00\00\000")
 (data (i32.const 1740) "0\000\000\001\000\002\000\003\000\004\000\005\000\006\000\007\000\008\000\009\001\000\001\001\001\002\001\003\001\004\001\005\001\006\001\007\001\008\001\009\002\000\002\001\002\002\002\003\002\004\002\005\002\006\002\007\002\008\002\009\003\000\003\001\003\002\003\003\003\004\003\005\003\006\003\007\003\008\003\009\004\000\004\001\004\002\004\003\004\004\004\005\004\006\004\007\004\008\004\009\005\000\005\001\005\002\005\003\005\004\005\005\005\006\005\007\005\008\005\009\006\000\006\001\006\002\006\003\006\004\006\005\006\006\006\007\006\008\006\009\007\000\007\001\007\002\007\003\007\004\007\005\007\006\007\007\007\008\007\009\008\000\008\001\008\002\008\003\008\004\008\005\008\006\008\007\008\008\008\009\009\000\009\001\009\002\009\003\009\004\009\005\009\006\009\007\009\008\009\009")
 (data (i32.const 2140) "\1c\04")
 (data (i32.const 2152) "\01\00\00\00\00\04\00\000\000\000\001\000\002\000\003\000\004\000\005\000\006\000\007\000\008\000\009\000\00a\000\00b\000\00c\000\00d\000\00e\000\00f\001\000\001\001\001\002\001\003\001\004\001\005\001\006\001\007\001\008\001\009\001\00a\001\00b\001\00c\001\00d\001\00e\001\00f\002\000\002\001\002\002\002\003\002\004\002\005\002\006\002\007\002\008\002\009\002\00a\002\00b\002\00c\002\00d\002\00e\002\00f\003\000\003\001\003\002\003\003\003\004\003\005\003\006\003\007\003\008\003\009\003\00a\003\00b\003\00c\003\00d\003\00e\003\00f\004\000\004\001\004\002\004\003\004\004\004\005\004\006\004\007\004\008\004\009\004\00a\004\00b\004\00c\004\00d\004\00e\004\00f\005\000\005\001\005\002\005\003\005\004\005\005\005\006\005\007\005\008\005\009\005\00a\005\00b\005\00c\005\00d\005\00e\005\00f\006\000\006\001\006\002\006\003\006\004\006\005\006\006\006\007\006\008\006\009\006\00a\006\00b\006\00c\006\00d\006\00e\006\00f\007\000\007\001\007\002\007\003\007\004\007\005\007\006\007\007\007\008\007\009\007\00a\007\00b\007\00c\007\00d\007\00e\007\00f\008\000\008\001\008\002\008\003\008\004\008\005\008\006\008\007\008\008\008\009\008\00a\008\00b\008\00c\008\00d\008\00e\008\00f\009\000\009\001\009\002\009\003\009\004\009\005\009\006\009\007\009\008\009\009\009\00a\009\00b\009\00c\009\00d\009\00e\009\00f\00a\000\00a\001\00a\002\00a\003\00a\004\00a\005\00a\006\00a\007\00a\008\00a\009\00a\00a\00a\00b\00a\00c\00a\00d\00a\00e\00a\00f\00b\000\00b\001\00b\002\00b\003\00b\004\00b\005\00b\006\00b\007\00b\008\00b\009\00b\00a\00b\00b\00b\00c\00b\00d\00b\00e\00b\00f\00c\000\00c\001\00c\002\00c\003\00c\004\00c\005\00c\006\00c\007\00c\008\00c\009\00c\00a\00c\00b\00c\00c\00c\00d\00c\00e\00c\00f\00d\000\00d\001\00d\002\00d\003\00d\004\00d\005\00d\006\00d\007\00d\008\00d\009\00d\00a\00d\00b\00d\00c\00d\00d\00d\00e\00d\00f\00e\000\00e\001\00e\002\00e\003\00e\004\00e\005\00e\006\00e\007\00e\008\00e\009\00e\00a\00e\00b\00e\00c\00e\00d\00e\00e\00e\00f\00f\000\00f\001\00f\002\00f\003\00f\004\00f\005\00f\006\00f\007\00f\008\00f\009\00f\00a\00f\00b\00f\00c\00f\00d\00f\00e\00f\00f")
 (data (i32.const 3196) "\\")
 (data (i32.const 3208) "\01\00\00\00H\00\00\000\001\002\003\004\005\006\007\008\009\00a\00b\00c\00d\00e\00f\00g\00h\00i\00j\00k\00l\00m\00n\00o\00p\00q\00r\00s\00t\00u\00v\00w\00x\00y\00z")
 (data (i32.const 3296) "\06\00\00\00 \00\00\00\00\00\00\00 ")
 (data (i32.const 3324) "\02\02\00\00\00\00\00\00\02\t\00\00\00\00\00\00 ")
 (export "arrayAccess" (func $resolve-access/arrayAccess))
 (export "fieldAccess" (func $resolve-access/fieldAccess))
 (export "propertyAccess" (func $resolve-access/propertyAccess))
 (export "memory" (memory $0))
 (start $~start)
 (func $~lib/rt/itcms/visitRoots
  (local $0 i32)
  (local $1 i32)
  i32.const 1280
  call $~lib/rt/itcms/__visit
  i32.const 1088
  call $~lib/rt/itcms/__visit
  i32.const 2160
  call $~lib/rt/itcms/__visit
  i32.const 3216
  call $~lib/rt/itcms/__visit
  global.get $~lib/rt/itcms/pinSpace
  local.tee $1
  i32.load offset=4
  i32.const -4
  i32.and
  local.set $0
  loop $while-continue|0
   local.get $0
   local.get $1
   i32.ne
   if
    local.get $0
    i32.load offset=4
    i32.const 3
    i32.and
    i32.const 3
    i32.ne
    if
     i32.const 0
     i32.const 1152
     i32.const 159
     i32.const 16
     call $~lib/builtins/abort
     unreachable
    end
    local.get $0
    i32.const 20
    i32.add
    call $~lib/rt/__visit_members
    local.get $0
    i32.load offset=4
    i32.const -4
    i32.and
    local.set $0
    br $while-continue|0
   end
  end
 )
 (func $~lib/rt/itcms/Object#makeGray (param $0 i32)
  (local $1 i32)
  (local $2 i32)
  (local $3 i32)
  local.get $0
  global.get $~lib/rt/itcms/iter
  i32.eq
  if
   local.get $0
   i32.load offset=8
   local.tee $1
   i32.eqz
   if
    i32.const 0
    i32.const 1152
    i32.const 147
    i32.const 30
    call $~lib/builtins/abort
    unreachable
   end
   local.get $1
   global.set $~lib/rt/itcms/iter
  end
  block $__inlined_func$~lib/rt/itcms/Object#unlink
   local.get $0
   i32.load offset=4
   i32.const -4
   i32.and
   local.tee $2
   i32.eqz
   if
    i32.const 0
    local.get $0
    i32.const 19732
    i32.lt_u
    local.get $0
    i32.load offset=8
    select
    i32.eqz
    if
     i32.const 0
     i32.const 1152
     i32.const 127
     i32.const 18
     call $~lib/builtins/abort
     unreachable
    end
    br $__inlined_func$~lib/rt/itcms/Object#unlink
   end
   local.get $0
   i32.load offset=8
   local.tee $1
   i32.eqz
   if
    i32.const 0
    i32.const 1152
    i32.const 131
    i32.const 16
    call $~lib/builtins/abort
    unreachable
   end
   local.get $2
   local.get $1
   i32.store offset=8
   local.get $1
   local.get $2
   local.get $1
   i32.load offset=4
   i32.const 3
   i32.and
   i32.or
   i32.store offset=4
  end
  global.get $~lib/rt/itcms/toSpace
  local.set $2
  local.get $0
  i32.load offset=12
  local.tee $1
  i32.const 1
  i32.le_u
  if (result i32)
   i32.const 1
  else
   local.get $1
   i32.const 3296
   i32.load
   i32.gt_u
   if
    i32.const 1280
    i32.const 1344
    i32.const 22
    i32.const 28
    call $~lib/builtins/abort
    unreachable
   end
   local.get $1
   i32.const 3
   i32.shl
   i32.const 3300
   i32.add
   i32.load
   i32.const 32
   i32.and
  end
  if (result i32)
   global.get $~lib/rt/itcms/white
   i32.eqz
  else
   i32.const 2
  end
  local.set $3
  local.get $2
  i32.load offset=8
  local.set $1
  local.get $0
  local.get $2
  local.get $3
  i32.or
  i32.store offset=4
  local.get $0
  local.get $1
  i32.store offset=8
  local.get $1
  local.get $0
  local.get $1
  i32.load offset=4
  i32.const 3
  i32.and
  i32.or
  i32.store offset=4
  local.get $2
  local.get $0
  i32.store offset=8
 )
 (func $~lib/rt/itcms/__visit (param $0 i32)
  local.get $0
  i32.eqz
  if
   return
  end
  global.get $~lib/rt/itcms/white
  local.get $0
  i32.const 20
  i32.sub
  local.tee $0
  i32.load offset=4
  i32.const 3
  i32.and
  i32.eq
  if
   local.get $0
   call $~lib/rt/itcms/Object#makeGray
   global.get $~lib/rt/itcms/visitCount
   i32.const 1
   i32.add
   global.set $~lib/rt/itcms/visitCount
  end
 )
 (func $~lib/rt/tlsf/removeBlock (param $0 i32) (param $1 i32)
  (local $2 i32)
  (local $3 i32)
  (local $4 i32)
  (local $5 i32)
  local.get $1
  i32.load
  local.tee $2
  i32.const 1
  i32.and
  i32.eqz
  if
   i32.const 0
   i32.const 1424
   i32.const 268
   i32.const 14
   call $~lib/builtins/abort
   unreachable
  end
  local.get $2
  i32.const -4
  i32.and
  local.tee $2
  i32.const 12
  i32.lt_u
  if
   i32.const 0
   i32.const 1424
   i32.const 270
   i32.const 14
   call $~lib/builtins/abort
   unreachable
  end
  local.get $2
  i32.const 256
  i32.lt_u
  if
   local.get $2
   i32.const 4
   i32.shr_u
   local.set $2
  else
   i32.const 31
   local.get $2
   i32.const 1073741820
   local.get $2
   i32.const 1073741820
   i32.lt_u
   select
   local.tee $2
   i32.clz
   i32.sub
   local.set $3
   local.get $2
   local.get $3
   i32.const 4
   i32.sub
   i32.shr_u
   i32.const 16
   i32.xor
   local.set $2
   local.get $3
   i32.const 7
   i32.sub
   local.set $3
  end
  local.get $2
  i32.const 16
  i32.lt_u
  i32.const 0
  local.get $3
  i32.const 23
  i32.lt_u
  select
  i32.eqz
  if
   i32.const 0
   i32.const 1424
   i32.const 284
   i32.const 14
   call $~lib/builtins/abort
   unreachable
  end
  local.get $1
  i32.load offset=8
  local.set $4
  local.get $1
  i32.load offset=4
  local.tee $5
  if
   local.get $5
   local.get $4
   i32.store offset=8
  end
  local.get $4
  if
   local.get $4
   local.get $5
   i32.store offset=4
  end
  local.get $2
  local.get $3
  i32.const 4
  i32.shl
  i32.add
  i32.const 2
  i32.shl
  local.get $0
  i32.add
  i32.load offset=96
  local.get $1
  i32.eq
  if
   local.get $2
   local.get $3
   i32.const 4
   i32.shl
   i32.add
   i32.const 2
   i32.shl
   local.get $0
   i32.add
   local.get $4
   i32.store offset=96
   local.get $4
   i32.eqz
   if
    local.get $0
    local.get $3
    i32.const 2
    i32.shl
    i32.add
    local.tee $1
    i32.load offset=4
    i32.const -2
    local.get $2
    i32.rotl
    i32.and
    local.set $2
    local.get $1
    local.get $2
    i32.store offset=4
    local.get $2
    i32.eqz
    if
     local.get $0
     local.get $0
     i32.load
     i32.const -2
     local.get $3
     i32.rotl
     i32.and
     i32.store
    end
   end
  end
 )
 (func $~lib/rt/tlsf/insertBlock (param $0 i32) (param $1 i32)
  (local $2 i32)
  (local $3 i32)
  (local $4 i32)
  (local $5 i32)
  (local $6 i32)
  local.get $1
  i32.eqz
  if
   i32.const 0
   i32.const 1424
   i32.const 201
   i32.const 14
   call $~lib/builtins/abort
   unreachable
  end
  local.get $1
  i32.load
  local.tee $3
  i32.const 1
  i32.and
  i32.eqz
  if
   i32.const 0
   i32.const 1424
   i32.const 203
   i32.const 14
   call $~lib/builtins/abort
   unreachable
  end
  local.get $1
  i32.const 4
  i32.add
  local.get $1
  i32.load
  i32.const -4
  i32.and
  i32.add
  local.tee $4
  i32.load
  local.tee $2
  i32.const 1
  i32.and
  if
   local.get $0
   local.get $4
   call $~lib/rt/tlsf/removeBlock
   local.get $1
   local.get $3
   i32.const 4
   i32.add
   local.get $2
   i32.const -4
   i32.and
   i32.add
   local.tee $3
   i32.store
   local.get $1
   i32.const 4
   i32.add
   local.get $1
   i32.load
   i32.const -4
   i32.and
   i32.add
   local.tee $4
   i32.load
   local.set $2
  end
  local.get $3
  i32.const 2
  i32.and
  if
   local.get $1
   i32.const 4
   i32.sub
   i32.load
   local.tee $1
   i32.load
   local.tee $6
   i32.const 1
   i32.and
   i32.eqz
   if
    i32.const 0
    i32.const 1424
    i32.const 221
    i32.const 16
    call $~lib/builtins/abort
    unreachable
   end
   local.get $0
   local.get $1
   call $~lib/rt/tlsf/removeBlock
   local.get $1
   local.get $6
   i32.const 4
   i32.add
   local.get $3
   i32.const -4
   i32.and
   i32.add
   local.tee $3
   i32.store
  end
  local.get $4
  local.get $2
  i32.const 2
  i32.or
  i32.store
  local.get $3
  i32.const -4
  i32.and
  local.tee $3
  i32.const 12
  i32.lt_u
  if
   i32.const 0
   i32.const 1424
   i32.const 233
   i32.const 14
   call $~lib/builtins/abort
   unreachable
  end
  local.get $3
  local.get $1
  i32.const 4
  i32.add
  i32.add
  local.get $4
  i32.ne
  if
   i32.const 0
   i32.const 1424
   i32.const 234
   i32.const 14
   call $~lib/builtins/abort
   unreachable
  end
  local.get $4
  i32.const 4
  i32.sub
  local.get $1
  i32.store
  local.get $3
  i32.const 256
  i32.lt_u
  if (result i32)
   local.get $3
   i32.const 4
   i32.shr_u
  else
   i32.const 31
   local.get $3
   i32.const 1073741820
   local.get $3
   i32.const 1073741820
   i32.lt_u
   select
   local.tee $3
   i32.clz
   i32.sub
   local.tee $4
   i32.const 7
   i32.sub
   local.set $5
   local.get $3
   local.get $4
   i32.const 4
   i32.sub
   i32.shr_u
   i32.const 16
   i32.xor
  end
  local.tee $3
  i32.const 16
  i32.lt_u
  i32.const 0
  local.get $5
  i32.const 23
  i32.lt_u
  select
  i32.eqz
  if
   i32.const 0
   i32.const 1424
   i32.const 251
   i32.const 14
   call $~lib/builtins/abort
   unreachable
  end
  local.get $3
  local.get $5
  i32.const 4
  i32.shl
  i32.add
  i32.const 2
  i32.shl
  local.get $0
  i32.add
  i32.load offset=96
  local.set $4
  local.get $1
  i32.const 0
  i32.store offset=4
  local.get $1
  local.get $4
  i32.store offset=8
  local.get $4
  if
   local.get $4
   local.get $1
   i32.store offset=4
  end
  local.get $3
  local.get $5
  i32.const 4
  i32.shl
  i32.add
  i32.const 2
  i32.shl
  local.get $0
  i32.add
  local.get $1
  i32.store offset=96
  local.get $0
  local.get $0
  i32.load
  i32.const 1
  local.get $5
  i32.shl
  i32.or
  i32.store
  local.get $0
  local.get $5
  i32.const 2
  i32.shl
  i32.add
  local.tee $0
  local.get $0
  i32.load offset=4
  i32.const 1
  local.get $3
  i32.shl
  i32.or
  i32.store offset=4
 )
 (func $~lib/rt/tlsf/addMemory (param $0 i32) (param $1 i32) (param $2 i32)
  (local $3 i32)
  (local $4 i32)
  local.get $1
  local.get $2
  i32.gt_u
  if
   i32.const 0
   i32.const 1424
   i32.const 377
   i32.const 14
   call $~lib/builtins/abort
   unreachable
  end
  local.get $1
  i32.const 19
  i32.add
  i32.const -16
  i32.and
  i32.const 4
  i32.sub
  local.set $1
  local.get $2
  i32.const -16
  i32.and
  local.get $0
  i32.load offset=1568
  local.tee $2
  if
   local.get $2
   i32.const 4
   i32.add
   local.get $1
   i32.gt_u
   if
    i32.const 0
    i32.const 1424
    i32.const 384
    i32.const 16
    call $~lib/builtins/abort
    unreachable
   end
   local.get $2
   local.get $1
   i32.const 16
   i32.sub
   i32.eq
   if
    local.get $2
    i32.load
    local.set $4
    local.get $1
    i32.const 16
    i32.sub
    local.set $1
   end
  else
   local.get $0
   i32.const 1572
   i32.add
   local.get $1
   i32.gt_u
   if
    i32.const 0
    i32.const 1424
    i32.const 397
    i32.const 5
    call $~lib/builtins/abort
    unreachable
   end
  end
  local.get $1
  i32.sub
  local.tee $2
  i32.const 20
  i32.lt_u
  if
   return
  end
  local.get $1
  local.get $4
  i32.const 2
  i32.and
  local.get $2
  i32.const 8
  i32.sub
  local.tee $2
  i32.const 1
  i32.or
  i32.or
  i32.store
  local.get $1
  i32.const 0
  i32.store offset=4
  local.get $1
  i32.const 0
  i32.store offset=8
  local.get $2
  local.get $1
  i32.const 4
  i32.add
  i32.add
  local.tee $2
  i32.const 2
  i32.store
  local.get $0
  local.get $2
  i32.store offset=1568
  local.get $0
  local.get $1
  call $~lib/rt/tlsf/insertBlock
 )
 (func $~lib/rt/tlsf/initialize
  (local $0 i32)
  (local $1 i32)
  memory.size
  local.tee $0
  i32.const 1
  i32.lt_s
  if (result i32)
   i32.const 1
   local.get $0
   i32.sub
   memory.grow
   i32.const 0
   i32.lt_s
  else
   i32.const 0
  end
  if
   unreachable
  end
  i32.const 19744
  i32.const 0
  i32.store
  i32.const 21312
  i32.const 0
  i32.store
  loop $for-loop|0
   local.get $1
   i32.const 23
   i32.lt_u
   if
    local.get $1
    i32.const 2
    i32.shl
    i32.const 19744
    i32.add
    i32.const 0
    i32.store offset=4
    i32.const 0
    local.set $0
    loop $for-loop|1
     local.get $0
     i32.const 16
     i32.lt_u
     if
      local.get $0
      local.get $1
      i32.const 4
      i32.shl
      i32.add
      i32.const 2
      i32.shl
      i32.const 19744
      i32.add
      i32.const 0
      i32.store offset=96
      local.get $0
      i32.const 1
      i32.add
      local.set $0
      br $for-loop|1
     end
    end
    local.get $1
    i32.const 1
    i32.add
    local.set $1
    br $for-loop|0
   end
  end
  i32.const 19744
  i32.const 21316
  memory.size
  i32.const 16
  i32.shl
  call $~lib/rt/tlsf/addMemory
  i32.const 19744
  global.set $~lib/rt/tlsf/ROOT
 )
 (func $~lib/rt/itcms/step (result i32)
  (local $0 i32)
  (local $1 i32)
  (local $2 i32)
  block $folding-inner0
   block $break|0
    block $case2|0
     block $case1|0
      block $case0|0
       global.get $~lib/rt/itcms/state
       br_table $case0|0 $case1|0 $case2|0 $break|0
      end
      i32.const 1
      global.set $~lib/rt/itcms/state
      i32.const 0
      global.set $~lib/rt/itcms/visitCount
      call $~lib/rt/itcms/visitRoots
      global.get $~lib/rt/itcms/toSpace
      global.set $~lib/rt/itcms/iter
      br $folding-inner0
     end
     global.get $~lib/rt/itcms/white
     i32.eqz
     local.set $1
     global.get $~lib/rt/itcms/iter
     i32.load offset=4
     i32.const -4
     i32.and
     local.set $0
     loop $while-continue|1
      global.get $~lib/rt/itcms/toSpace
      local.get $0
      i32.ne
      if
       local.get $0
       global.set $~lib/rt/itcms/iter
       local.get $0
       i32.load offset=4
       i32.const 3
       i32.and
       local.get $1
       i32.ne
       if
        local.get $0
        local.get $1
        local.get $0
        i32.load offset=4
        i32.const -4
        i32.and
        i32.or
        i32.store offset=4
        i32.const 0
        global.set $~lib/rt/itcms/visitCount
        local.get $0
        i32.const 20
        i32.add
        call $~lib/rt/__visit_members
        br $folding-inner0
       end
       local.get $0
       i32.load offset=4
       i32.const -4
       i32.and
       local.set $0
       br $while-continue|1
      end
     end
     i32.const 0
     global.set $~lib/rt/itcms/visitCount
     call $~lib/rt/itcms/visitRoots
     global.get $~lib/rt/itcms/toSpace
     global.get $~lib/rt/itcms/iter
     i32.load offset=4
     i32.const -4
     i32.and
     i32.eq
     if
      global.get $~lib/memory/__stack_pointer
      local.set $0
      loop $while-continue|0
       local.get $0
       i32.const 19732
       i32.lt_u
       if
        local.get $0
        i32.load
        call $~lib/rt/itcms/__visit
        local.get $0
        i32.const 4
        i32.add
        local.set $0
        br $while-continue|0
       end
      end
      global.get $~lib/rt/itcms/iter
      i32.load offset=4
      i32.const -4
      i32.and
      local.set $0
      loop $while-continue|2
       global.get $~lib/rt/itcms/toSpace
       local.get $0
       i32.ne
       if
        local.get $0
        i32.load offset=4
        i32.const 3
        i32.and
        local.get $1
        i32.ne
        if
         local.get $0
         local.get $1
         local.get $0
         i32.load offset=4
         i32.const -4
         i32.and
         i32.or
         i32.store offset=4
         local.get $0
         i32.const 20
         i32.add
         call $~lib/rt/__visit_members
        end
        local.get $0
        i32.load offset=4
        i32.const -4
        i32.and
        local.set $0
        br $while-continue|2
       end
      end
      global.get $~lib/rt/itcms/fromSpace
      local.set $0
      global.get $~lib/rt/itcms/toSpace
      global.set $~lib/rt/itcms/fromSpace
      local.get $0
      global.set $~lib/rt/itcms/toSpace
      local.get $1
      global.set $~lib/rt/itcms/white
      local.get $0
      i32.load offset=4
      i32.const -4
      i32.and
      global.set $~lib/rt/itcms/iter
      i32.const 2
      global.set $~lib/rt/itcms/state
     end
     br $folding-inner0
    end
    global.get $~lib/rt/itcms/iter
    local.tee $0
    global.get $~lib/rt/itcms/toSpace
    i32.ne
    if
     local.get $0
     i32.load offset=4
     i32.const -4
     i32.and
     global.set $~lib/rt/itcms/iter
     global.get $~lib/rt/itcms/white
     i32.eqz
     local.get $0
     i32.load offset=4
     i32.const 3
     i32.and
     i32.ne
     if
      i32.const 0
      i32.const 1152
      i32.const 228
      i32.const 20
      call $~lib/builtins/abort
      unreachable
     end
     local.get $0
     i32.const 19732
     i32.lt_u
     if
      local.get $0
      i32.const 0
      i32.store offset=4
      local.get $0
      i32.const 0
      i32.store offset=8
     else
      global.get $~lib/rt/itcms/total
      local.get $0
      i32.load
      i32.const -4
      i32.and
      i32.const 4
      i32.add
      i32.sub
      global.set $~lib/rt/itcms/total
      local.get $0
      i32.const 4
      i32.add
      local.tee $0
      i32.const 19732
      i32.ge_u
      if
       global.get $~lib/rt/tlsf/ROOT
       i32.eqz
       if
        call $~lib/rt/tlsf/initialize
       end
       global.get $~lib/rt/tlsf/ROOT
       local.get $0
       i32.const 4
       i32.sub
       local.set $1
       local.get $0
       i32.const 15
       i32.and
       i32.const 1
       local.get $0
       select
       if (result i32)
        i32.const 1
       else
        local.get $1
        i32.load
        i32.const 1
        i32.and
       end
       if
        i32.const 0
        i32.const 1424
        i32.const 559
        i32.const 3
        call $~lib/builtins/abort
        unreachable
       end
       local.get $1
       local.tee $0
       local.get $0
       i32.load
       i32.const 1
       i32.or
       i32.store
       local.get $0
       call $~lib/rt/tlsf/insertBlock
      end
     end
     i32.const 10
     return
    end
    global.get $~lib/rt/itcms/toSpace
    local.tee $0
    local.get $0
    i32.store offset=4
    global.get $~lib/rt/itcms/toSpace
    local.tee $0
    local.get $0
    i32.store offset=8
    i32.const 0
    global.set $~lib/rt/itcms/state
   end
   i32.const 0
   return
  end
  global.get $~lib/rt/itcms/visitCount
 )
 (func $~lib/rt/tlsf/searchBlock (param $0 i32) (param $1 i32) (result i32)
  (local $2 i32)
  local.get $1
  i32.const 256
  i32.lt_u
  if
   local.get $1
   i32.const 4
   i32.shr_u
   local.set $1
  else
   local.get $1
   i32.const 536870910
   i32.lt_u
   if
    i32.const 1
    i32.const 27
    local.get $1
    i32.clz
    i32.sub
    i32.shl
    local.get $1
    i32.add
    i32.const 1
    i32.sub
    local.set $1
   end
   local.get $1
   i32.const 31
   local.get $1
   i32.clz
   i32.sub
   local.tee $2
   i32.const 4
   i32.sub
   i32.shr_u
   i32.const 16
   i32.xor
   local.set $1
   local.get $2
   i32.const 7
   i32.sub
   local.set $2
  end
  local.get $1
  i32.const 16
  i32.lt_u
  i32.const 0
  local.get $2
  i32.const 23
  i32.lt_u
  select
  i32.eqz
  if
   i32.const 0
   i32.const 1424
   i32.const 330
   i32.const 14
   call $~lib/builtins/abort
   unreachable
  end
  local.get $2
  i32.const 2
  i32.shl
  local.get $0
  i32.add
  i32.load offset=4
  i32.const -1
  local.get $1
  i32.shl
  i32.and
  local.tee $1
  if (result i32)
   local.get $1
   i32.ctz
   local.get $2
   i32.const 4
   i32.shl
   i32.add
   i32.const 2
   i32.shl
   local.get $0
   i32.add
   i32.load offset=96
  else
   local.get $0
   i32.load
   i32.const -1
   local.get $2
   i32.const 1
   i32.add
   i32.shl
   i32.and
   local.tee $1
   if (result i32)
    local.get $1
    i32.ctz
    local.tee $1
    i32.const 2
    i32.shl
    local.get $0
    i32.add
    i32.load offset=4
    local.tee $2
    i32.eqz
    if
     i32.const 0
     i32.const 1424
     i32.const 343
     i32.const 18
     call $~lib/builtins/abort
     unreachable
    end
    local.get $2
    i32.ctz
    local.get $1
    i32.const 4
    i32.shl
    i32.add
    i32.const 2
    i32.shl
    local.get $0
    i32.add
    i32.load offset=96
   else
    i32.const 0
   end
  end
 )
 (func $~lib/rt/itcms/__new (param $0 i32) (param $1 i32) (result i32)
  (local $2 i32)
  (local $3 i32)
  (local $4 i32)
  (local $5 i32)
  (local $6 i32)
  local.get $0
  i32.const 1073741804
  i32.ge_u
  if
   i32.const 1088
   i32.const 1152
   i32.const 260
   i32.const 31
   call $~lib/builtins/abort
   unreachable
  end
  global.get $~lib/rt/itcms/total
  global.get $~lib/rt/itcms/threshold
  i32.ge_u
  if
   block $__inlined_func$~lib/rt/itcms/interrupt
    i32.const 2048
    local.set $3
    loop $do-continue|0
     local.get $3
     call $~lib/rt/itcms/step
     i32.sub
     local.set $3
     global.get $~lib/rt/itcms/state
     i32.eqz
     if
      global.get $~lib/rt/itcms/total
      i64.extend_i32_u
      i64.const 200
      i64.mul
      i64.const 100
      i64.div_u
      i32.wrap_i64
      i32.const 1024
      i32.add
      global.set $~lib/rt/itcms/threshold
      br $__inlined_func$~lib/rt/itcms/interrupt
     end
     local.get $3
     i32.const 0
     i32.gt_s
     br_if $do-continue|0
    end
    global.get $~lib/rt/itcms/total
    local.tee $3
    local.get $3
    global.get $~lib/rt/itcms/threshold
    i32.sub
    i32.const 1024
    i32.lt_u
    i32.const 10
    i32.shl
    i32.add
    global.set $~lib/rt/itcms/threshold
   end
  end
  local.get $0
  i32.const 16
  i32.add
  local.set $3
  global.get $~lib/rt/tlsf/ROOT
  i32.eqz
  if
   call $~lib/rt/tlsf/initialize
  end
  global.get $~lib/rt/tlsf/ROOT
  local.tee $6
  local.get $3
  i32.const 1073741820
  i32.gt_u
  if
   i32.const 1088
   i32.const 1424
   i32.const 458
   i32.const 29
   call $~lib/builtins/abort
   unreachable
  end
  local.get $3
  i32.const 12
  i32.le_u
  if (result i32)
   i32.const 12
  else
   local.get $3
   i32.const 19
   i32.add
   i32.const -16
   i32.and
   i32.const 4
   i32.sub
  end
  local.tee $3
  call $~lib/rt/tlsf/searchBlock
  local.tee $2
  i32.eqz
  if
   memory.size
   local.tee $5
   local.get $3
   i32.const 536870910
   i32.lt_u
   if (result i32)
    local.get $3
    i32.const 1
    i32.const 27
    local.get $3
    i32.clz
    i32.sub
    i32.shl
    i32.const 1
    i32.sub
    i32.add
   else
    local.get $3
   end
   i32.const 4
   local.get $6
   i32.load offset=1568
   local.get $5
   i32.const 16
   i32.shl
   i32.const 4
   i32.sub
   i32.ne
   i32.shl
   i32.add
   i32.const 65535
   i32.add
   i32.const -65536
   i32.and
   i32.const 16
   i32.shr_u
   local.tee $2
   local.get $2
   local.get $5
   i32.lt_s
   select
   memory.grow
   i32.const 0
   i32.lt_s
   if
    local.get $2
    memory.grow
    i32.const 0
    i32.lt_s
    if
     unreachable
    end
   end
   local.get $6
   local.get $5
   i32.const 16
   i32.shl
   memory.size
   i32.const 16
   i32.shl
   call $~lib/rt/tlsf/addMemory
   local.get $6
   local.get $3
   call $~lib/rt/tlsf/searchBlock
   local.tee $2
   i32.eqz
   if
    i32.const 0
    i32.const 1424
    i32.const 496
    i32.const 16
    call $~lib/builtins/abort
    unreachable
   end
  end
  local.get $3
  local.get $2
  i32.load
  i32.const -4
  i32.and
  i32.gt_u
  if
   i32.const 0
   i32.const 1424
   i32.const 498
   i32.const 14
   call $~lib/builtins/abort
   unreachable
  end
  local.get $6
  local.get $2
  call $~lib/rt/tlsf/removeBlock
  local.get $2
  i32.load
  local.set $5
  local.get $3
  i32.const 4
  i32.add
  i32.const 15
  i32.and
  if
   i32.const 0
   i32.const 1424
   i32.const 357
   i32.const 14
   call $~lib/builtins/abort
   unreachable
  end
  local.get $5
  i32.const -4
  i32.and
  local.get $3
  i32.sub
  local.tee $4
  i32.const 16
  i32.ge_u
  if
   local.get $2
   local.get $3
   local.get $5
   i32.const 2
   i32.and
   i32.or
   i32.store
   local.get $3
   local.get $2
   i32.const 4
   i32.add
   i32.add
   local.tee $3
   local.get $4
   i32.const 4
   i32.sub
   i32.const 1
   i32.or
   i32.store
   local.get $6
   local.get $3
   call $~lib/rt/tlsf/insertBlock
  else
   local.get $2
   local.get $5
   i32.const -2
   i32.and
   i32.store
   local.get $2
   i32.const 4
   i32.add
   local.tee $3
   local.get $2
   i32.load
   i32.const -4
   i32.and
   i32.add
   local.get $3
   local.get $2
   i32.load
   i32.const -4
   i32.and
   i32.add
   i32.load
   i32.const -3
   i32.and
   i32.store
  end
  local.get $2
  local.get $1
  i32.store offset=12
  local.get $2
  local.get $0
  i32.store offset=16
  global.get $~lib/rt/itcms/fromSpace
  local.tee $1
  i32.load offset=8
  local.set $3
  local.get $2
  local.get $1
  global.get $~lib/rt/itcms/white
  i32.or
  i32.store offset=4
  local.get $2
  local.get $3
  i32.store offset=8
  local.get $3
  local.get $2
  local.get $3
  i32.load offset=4
  i32.const 3
  i32.and
  i32.or
  i32.store offset=4
  local.get $1
  local.get $2
  i32.store offset=8
  global.get $~lib/rt/itcms/total
  local.get $2
  i32.load
  i32.const -4
  i32.and
  i32.const 4
  i32.add
  i32.add
  global.set $~lib/rt/itcms/total
  local.get $2
  i32.const 20
  i32.add
  local.tee $3
  local.set $2
  block $~lib/util/memory/memset|inlined.0
   local.get $0
   i32.eqz
   br_if $~lib/util/memory/memset|inlined.0
   local.get $2
   i32.const 0
   i32.store8
   local.get $0
   local.get $2
   i32.add
   local.tee $1
   i32.const 1
   i32.sub
   i32.const 0
   i32.store8
   local.get $0
   i32.const 2
   i32.le_u
   br_if $~lib/util/memory/memset|inlined.0
   local.get $2
   i32.const 0
   i32.store8 offset=1
   local.get $2
   i32.const 0
   i32.store8 offset=2
   local.get $1
   i32.const 2
   i32.sub
   i32.const 0
   i32.store8
   local.get $1
   i32.const 3
   i32.sub
   i32.const 0
   i32.store8
   local.get $0
   i32.const 6
   i32.le_u
   br_if $~lib/util/memory/memset|inlined.0
   local.get $2
   i32.const 0
   i32.store8 offset=3
   local.get $1
   i32.const 4
   i32.sub
   i32.const 0
   i32.store8
   local.get $0
   i32.const 8
   i32.le_u
   br_if $~lib/util/memory/memset|inlined.0
   local.get $2
   i32.const 0
   local.get $2
   i32.sub
   i32.const 3
   i32.and
   local.tee $1
   i32.add
   local.tee $4
   i32.const 0
   i32.store
   local.get $4
   local.get $0
   local.get $1
   i32.sub
   i32.const -4
   i32.and
   local.tee $2
   i32.add
   local.tee $0
   i32.const 4
   i32.sub
   i32.const 0
   i32.store
   local.get $2
   i32.const 8
   i32.le_u
   br_if $~lib/util/memory/memset|inlined.0
   local.get $4
   i32.const 0
   i32.store offset=4
   local.get $4
   i32.const 0
   i32.store offset=8
   local.get $0
   i32.const 12
   i32.sub
   i32.const 0
   i32.store
   local.get $0
   i32.const 8
   i32.sub
   i32.const 0
   i32.store
   local.get $2
   i32.const 24
   i32.le_u
   br_if $~lib/util/memory/memset|inlined.0
   local.get $4
   i32.const 0
   i32.store offset=12
   local.get $4
   i32.const 0
   i32.store offset=16
   local.get $4
   i32.const 0
   i32.store offset=20
   local.get $4
   i32.const 0
   i32.store offset=24
   local.get $0
   i32.const 28
   i32.sub
   i32.const 0
   i32.store
   local.get $0
   i32.const 24
   i32.sub
   i32.const 0
   i32.store
   local.get $0
   i32.const 20
   i32.sub
   i32.const 0
   i32.store
   local.get $0
   i32.const 16
   i32.sub
   i32.const 0
   i32.store
   local.get $4
   local.get $4
   i32.const 4
   i32.and
   i32.const 24
   i32.add
   local.tee $0
   i32.add
   local.set $1
   local.get $2
   local.get $0
   i32.sub
   local.set $0
   loop $while-continue|0
    local.get $0
    i32.const 32
    i32.ge_u
    if
     local.get $1
     i64.const 0
     i64.store
     local.get $1
     i64.const 0
     i64.store offset=8
     local.get $1
     i64.const 0
     i64.store offset=16
     local.get $1
     i64.const 0
     i64.store offset=24
     local.get $0
     i32.const 32
     i32.sub
     local.set $0
     local.get $1
     i32.const 32
     i32.add
     local.set $1
     br $while-continue|0
    end
   end
  end
  local.get $3
 )
 (func $~lib/util/memory/memcpy (param $0 i32)
  (local $1 i32)
  (local $2 i32)
  (local $3 i32)
  (local $4 i32)
  (local $5 i32)
  i32.const 8
  local.set $5
  i32.const 1056
  local.set $3
  loop $while-continue|0
   local.get $3
   i32.const 3
   i32.and
   i32.const 0
   local.get $5
   select
   if
    local.get $0
    local.tee $2
    i32.const 1
    i32.add
    local.set $0
    local.get $3
    local.tee $1
    i32.const 1
    i32.add
    local.set $3
    local.get $2
    local.get $1
    i32.load8_u
    i32.store8
    local.get $5
    i32.const 1
    i32.sub
    local.set $5
    br $while-continue|0
   end
  end
  local.get $0
  i32.const 3
  i32.and
  i32.eqz
  if
   loop $while-continue|1
    local.get $5
    i32.const 16
    i32.ge_u
    if
     local.get $0
     local.get $3
     i32.load
     i32.store
     local.get $0
     local.get $3
     i32.load offset=4
     i32.store offset=4
     local.get $0
     local.get $3
     i32.load offset=8
     i32.store offset=8
     local.get $0
     local.get $3
     i32.load offset=12
     i32.store offset=12
     local.get $3
     i32.const 16
     i32.add
     local.set $3
     local.get $0
     i32.const 16
     i32.add
     local.set $0
     local.get $5
     i32.const 16
     i32.sub
     local.set $5
     br $while-continue|1
    end
   end
   local.get $5
   i32.const 8
   i32.and
   if
    local.get $0
    local.get $3
    i32.load
    i32.store
    local.get $0
    local.get $3
    i32.load offset=4
    i32.store offset=4
    local.get $3
    i32.const 8
    i32.add
    local.set $3
    local.get $0
    i32.const 8
    i32.add
    local.set $0
   end
   local.get $5
   i32.const 4
   i32.and
   if
    local.get $0
    local.get $3
    i32.load
    i32.store
    local.get $3
    i32.const 4
    i32.add
    local.set $3
    local.get $0
    i32.const 4
    i32.add
    local.set $0
   end
   local.get $5
   i32.const 2
   i32.and
   if
    local.get $0
    local.get $3
    i32.load16_u
    i32.store16
    local.get $3
    i32.const 2
    i32.add
    local.set $3
    local.get $0
    i32.const 2
    i32.add
    local.set $0
   end
   local.get $5
   i32.const 1
   i32.and
   if
    local.get $0
    local.get $3
    i32.load8_u
    i32.store8
   end
   return
  end
  local.get $5
  i32.const 32
  i32.ge_u
  if
   block $break|2
    block $case2|2
     block $case1|2
      block $case0|2
       local.get $0
       i32.const 3
       i32.and
       i32.const 1
       i32.sub
       br_table $case0|2 $case1|2 $case2|2 $break|2
      end
      local.get $3
      i32.load
      local.set $4
      local.get $0
      local.get $3
      i32.load8_u
      i32.store8
      local.get $0
      local.get $3
      i32.load8_u offset=1
      i32.store8 offset=1
      local.get $0
      i32.const 2
      i32.add
      local.tee $2
      i32.const 1
      i32.add
      local.set $0
      local.get $3
      i32.const 2
      i32.add
      local.tee $1
      i32.const 1
      i32.add
      local.set $3
      local.get $2
      local.get $1
      i32.load8_u
      i32.store8
      local.get $5
      i32.const 3
      i32.sub
      local.set $5
      loop $while-continue|3
       local.get $5
       i32.const 17
       i32.ge_u
       if
        local.get $0
        local.get $3
        i32.load offset=1
        local.tee $2
        i32.const 8
        i32.shl
        local.get $4
        i32.const 24
        i32.shr_u
        i32.or
        i32.store
        local.get $0
        local.get $2
        i32.const 24
        i32.shr_u
        local.get $3
        i32.load offset=5
        local.tee $2
        i32.const 8
        i32.shl
        i32.or
        i32.store offset=4
        local.get $0
        local.get $2
        i32.const 24
        i32.shr_u
        local.get $3
        i32.load offset=9
        local.tee $2
        i32.const 8
        i32.shl
        i32.or
        i32.store offset=8
        local.get $0
        local.get $3
        i32.load offset=13
        local.tee $4
        i32.const 8
        i32.shl
        local.get $2
        i32.const 24
        i32.shr_u
        i32.or
        i32.store offset=12
        local.get $3
        i32.const 16
        i32.add
        local.set $3
        local.get $0
        i32.const 16
        i32.add
        local.set $0
        local.get $5
        i32.const 16
        i32.sub
        local.set $5
        br $while-continue|3
       end
      end
      br $break|2
     end
     local.get $3
     i32.load
     local.set $4
     local.get $0
     local.get $3
     i32.load8_u
     i32.store8
     local.get $0
     local.tee $1
     i32.const 2
     i32.add
     local.set $0
     local.get $3
     local.tee $2
     i32.const 2
     i32.add
     local.set $3
     local.get $1
     local.get $2
     i32.load8_u offset=1
     i32.store8 offset=1
     local.get $5
     i32.const 2
     i32.sub
     local.set $5
     loop $while-continue|4
      local.get $5
      i32.const 18
      i32.ge_u
      if
       local.get $0
       local.get $3
       i32.load offset=2
       local.tee $2
       i32.const 16
       i32.shl
       local.get $4
       i32.const 16
       i32.shr_u
       i32.or
       i32.store
       local.get $0
       local.get $2
       i32.const 16
       i32.shr_u
       local.get $3
       i32.load offset=6
       local.tee $2
       i32.const 16
       i32.shl
       i32.or
       i32.store offset=4
       local.get $0
       local.get $2
       i32.const 16
       i32.shr_u
       local.get $3
       i32.load offset=10
       local.tee $2
       i32.const 16
       i32.shl
       i32.or
       i32.store offset=8
       local.get $0
       local.get $3
       i32.load offset=14
       local.tee $4
       i32.const 16
       i32.shl
       local.get $2
       i32.const 16
       i32.shr_u
       i32.or
       i32.store offset=12
       local.get $3
       i32.const 16
       i32.add
       local.set $3
       local.get $0
       i32.const 16
       i32.add
       local.set $0
       local.get $5
       i32.const 16
       i32.sub
       local.set $5
       br $while-continue|4
      end
     end
     br $break|2
    end
    local.get $3
    i32.load
    local.set $4
    local.get $0
    local.tee $2
    i32.const 1
    i32.add
    local.set $0
    local.get $3
    local.tee $1
    i32.const 1
    i32.add
    local.set $3
    local.get $2
    local.get $1
    i32.load8_u
    i32.store8
    local.get $5
    i32.const 1
    i32.sub
    local.set $5
    loop $while-continue|5
     local.get $5
     i32.const 19
     i32.ge_u
     if
      local.get $0
      local.get $3
      i32.load offset=3
      local.tee $2
      i32.const 24
      i32.shl
      local.get $4
      i32.const 8
      i32.shr_u
      i32.or
      i32.store
      local.get $0
      local.get $2
      i32.const 8
      i32.shr_u
      local.get $3
      i32.load offset=7
      local.tee $2
      i32.const 24
      i32.shl
      i32.or
      i32.store offset=4
      local.get $0
      local.get $2
      i32.const 8
      i32.shr_u
      local.get $3
      i32.load offset=11
      local.tee $2
      i32.const 24
      i32.shl
      i32.or
      i32.store offset=8
      local.get $0
      local.get $3
      i32.load offset=15
      local.tee $4
      i32.const 24
      i32.shl
      local.get $2
      i32.const 8
      i32.shr_u
      i32.or
      i32.store offset=12
      local.get $3
      i32.const 16
      i32.add
      local.set $3
      local.get $0
      i32.const 16
      i32.add
      local.set $0
      local.get $5
      i32.const 16
      i32.sub
      local.set $5
      br $while-continue|5
     end
    end
   end
  end
  local.get $5
  i32.const 16
  i32.and
  if
   local.get $0
   local.get $3
   i32.load8_u
   i32.store8
   local.get $0
   local.tee $1
   i32.const 2
   i32.add
   local.set $0
   local.get $3
   local.tee $2
   i32.const 2
   i32.add
   local.set $3
   local.get $1
   local.get $2
   i32.load8_u offset=1
   i32.store8 offset=1
   local.get $0
   local.get $3
   i32.load8_u
   i32.store8
   local.get $0
   local.tee $1
   i32.const 2
   i32.add
   local.set $0
   local.get $3
   local.tee $2
   i32.const 2
   i32.add
   local.set $3
   local.get $1
   local.get $2
   i32.load8_u offset=1
   i32.store8 offset=1
   local.get $0
   local.get $3
   i32.load8_u
   i32.store8
   local.get $0
   local.tee $1
   i32.const 2
   i32.add
   local.set $0
   local.get $3
   local.tee $2
   i32.const 2
   i32.add
   local.set $3
   local.get $1
   local.get $2
   i32.load8_u offset=1
   i32.store8 offset=1
   local.get $0
   local.get $3
   i32.load8_u
   i32.store8
   local.get $0
   local.tee $1
   i32.const 2
   i32.add
   local.set $0
   local.get $3
   local.tee $2
   i32.const 2
   i32.add
   local.set $3
   local.get $1
   local.get $2
   i32.load8_u offset=1
   i32.store8 offset=1
   local.get $0
   local.get $3
   i32.load8_u
   i32.store8
   local.get $0
   local.tee $1
   i32.const 2
   i32.add
   local.set $0
   local.get $3
   local.tee $2
   i32.const 2
   i32.add
   local.set $3
   local.get $1
   local.get $2
   i32.load8_u offset=1
   i32.store8 offset=1
   local.get $0
   local.get $3
   i32.load8_u
   i32.store8
   local.get $0
   local.tee $1
   i32.const 2
   i32.add
   local.set $0
   local.get $3
   local.tee $2
   i32.const 2
   i32.add
   local.set $3
   local.get $1
   local.get $2
   i32.load8_u offset=1
   i32.store8 offset=1
   local.get $0
   local.get $3
   i32.load8_u
   i32.store8
   local.get $0
   local.tee $1
   i32.const 2
   i32.add
   local.set $0
   local.get $3
   local.tee $2
   i32.const 2
   i32.add
   local.set $3
   local.get $1
   local.get $2
   i32.load8_u offset=1
   i32.store8 offset=1
   local.get $0
   local.get $3
   i32.load8_u
   i32.store8
   local.get $0
   local.tee $1
   i32.const 2
   i32.add
   local.set $0
   local.get $3
   local.tee $2
   i32.const 2
   i32.add
   local.set $3
   local.get $1
   local.get $2
   i32.load8_u offset=1
   i32.store8 offset=1
  end
  local.get $5
  i32.const 8
  i32.and
  if
   local.get $0
   local.get $3
   i32.load8_u
   i32.store8
   local.get $0
   local.tee $1
   i32.const 2
   i32.add
   local.set $0
   local.get $3
   local.tee $2
   i32.const 2
   i32.add
   local.set $3
   local.get $1
   local.get $2
   i32.load8_u offset=1
   i32.store8 offset=1
   local.get $0
   local.get $3
   i32.load8_u
   i32.store8
   local.get $0
   local.tee $1
   i32.const 2
   i32.add
   local.set $0
   local.get $3
   local.tee $2
   i32.const 2
   i32.add
   local.set $3
   local.get $1
   local.get $2
   i32.load8_u offset=1
   i32.store8 offset=1
   local.get $0
   local.get $3
   i32.load8_u
   i32.store8
   local.get $0
   local.tee $1
   i32.const 2
   i32.add
   local.set $0
   local.get $3
   local.tee $2
   i32.const 2
   i32.add
   local.set $3
   local.get $1
   local.get $2
   i32.load8_u offset=1
   i32.store8 offset=1
   local.get $0
   local.get $3
   i32.load8_u
   i32.store8
   local.get $0
   local.tee $1
   i32.const 2
   i32.add
   local.set $0
   local.get $3
   local.tee $2
   i32.const 2
   i32.add
   local.set $3
   local.get $1
   local.get $2
   i32.load8_u offset=1
   i32.store8 offset=1
  end
  local.get $5
  i32.const 4
  i32.and
  if
   local.get $0
   local.get $3
   i32.load8_u
   i32.store8
   local.get $0
   local.tee $1
   i32.const 2
   i32.add
   local.set $0
   local.get $3
   local.tee $2
   i32.const 2
   i32.add
   local.set $3
   local.get $1
   local.get $2
   i32.load8_u offset=1
   i32.store8 offset=1
   local.get $0
   local.get $3
   i32.load8_u
   i32.store8
   local.get $0
   local.tee $1
   i32.const 2
   i32.add
   local.set $0
   local.get $3
   local.tee $2
   i32.const 2
   i32.add
   local.set $3
   local.get $1
   local.get $2
   i32.load8_u offset=1
   i32.store8 offset=1
  end
  local.get $5
  i32.const 2
  i32.and
  if
   local.get $0
   local.get $3
   i32.load8_u
   i32.store8
   local.get $0
   local.tee $1
   i32.const 2
   i32.add
   local.set $0
   local.get $3
   local.tee $2
   i32.const 2
   i32.add
   local.set $3
   local.get $1
   local.get $2
   i32.load8_u offset=1
   i32.store8 offset=1
  end
  local.get $5
  i32.const 1
  i32.and
  if
   local.get $0
   local.get $3
   i32.load8_u
   i32.store8
  end
 )
 (func $~lib/util/number/utoa32_dec_lut (param $0 i32) (param $1 i32) (param $2 i32)
  (local $3 i32)
  loop $while-continue|0
   local.get $1
   i32.const 10000
   i32.ge_u
   if
    local.get $1
    i32.const 10000
    i32.rem_u
    local.set $3
    local.get $1
    i32.const 10000
    i32.div_u
    local.set $1
    local.get $2
    i32.const 4
    i32.sub
    local.tee $2
    i32.const 1
    i32.shl
    local.get $0
    i32.add
    local.get $3
    i32.const 100
    i32.div_u
    i32.const 2
    i32.shl
    i32.const 1740
    i32.add
    i64.load32_u
    local.get $3
    i32.const 100
    i32.rem_u
    i32.const 2
    i32.shl
    i32.const 1740
    i32.add
    i64.load32_u
    i64.const 32
    i64.shl
    i64.or
    i64.store
    br $while-continue|0
   end
  end
  local.get $1
  i32.const 100
  i32.ge_u
  if
   local.get $2
   i32.const 2
   i32.sub
   local.tee $2
   i32.const 1
   i32.shl
   local.get $0
   i32.add
   local.get $1
   i32.const 100
   i32.rem_u
   i32.const 2
   i32.shl
   i32.const 1740
   i32.add
   i32.load
   i32.store
   local.get $1
   i32.const 100
   i32.div_u
   local.set $1
  end
  local.get $1
  i32.const 10
  i32.ge_u
  if
   local.get $2
   i32.const 2
   i32.sub
   i32.const 1
   i32.shl
   local.get $0
   i32.add
   local.get $1
   i32.const 2
   i32.shl
   i32.const 1740
   i32.add
   i32.load
   i32.store
  else
   local.get $2
   i32.const 1
   i32.sub
   i32.const 1
   i32.shl
   local.get $0
   i32.add
   local.get $1
   i32.const 48
   i32.add
   i32.store16
  end
 )
 (func $~lib/number/U64#toString (param $0 i64) (result i32)
  (local $1 i32)
  (local $2 i32)
  (local $3 i32)
  (local $4 i32)
  global.get $~lib/memory/__stack_pointer
  i32.const 4
  i32.sub
  global.set $~lib/memory/__stack_pointer
  global.get $~lib/memory/__stack_pointer
  i32.const 3348
  i32.lt_s
  if
   i32.const 19760
   i32.const 19808
   i32.const 1
   i32.const 1
   call $~lib/builtins/abort
   unreachable
  end
  global.get $~lib/memory/__stack_pointer
  i32.const 0
  i32.store
  block $__inlined_func$~lib/util/number/utoa64
   local.get $0
   i64.eqz
   if
    global.get $~lib/memory/__stack_pointer
    i32.const 4
    i32.add
    global.set $~lib/memory/__stack_pointer
    i32.const 1728
    local.set $2
    br $__inlined_func$~lib/util/number/utoa64
   end
   local.get $0
   i64.const 4294967295
   i64.le_u
   if
    global.get $~lib/memory/__stack_pointer
    local.get $0
    i32.wrap_i64
    local.tee $3
    local.tee $1
    i32.const 100000
    i32.lt_u
    if (result i32)
     local.get $1
     i32.const 100
     i32.lt_u
     if (result i32)
      local.get $1
      i32.const 10
      i32.ge_u
      i32.const 1
      i32.add
     else
      local.get $1
      i32.const 10000
      i32.ge_u
      i32.const 3
      i32.add
      local.get $1
      i32.const 1000
      i32.ge_u
      i32.add
     end
    else
     local.get $1
     i32.const 10000000
     i32.lt_u
     if (result i32)
      local.get $1
      i32.const 1000000
      i32.ge_u
      i32.const 6
      i32.add
     else
      local.get $1
      i32.const 1000000000
      i32.ge_u
      i32.const 8
      i32.add
      local.get $1
      i32.const 100000000
      i32.ge_u
      i32.add
     end
    end
    local.tee $1
    i32.const 1
    i32.shl
    i32.const 1
    call $~lib/rt/itcms/__new
    local.tee $2
    i32.store
    local.get $2
    local.get $3
    local.get $1
    call $~lib/util/number/utoa32_dec_lut
   else
    global.get $~lib/memory/__stack_pointer
    local.get $0
    i64.const 1000000000000000
    i64.lt_u
    if (result i32)
     local.get $0
     i64.const 1000000000000
     i64.lt_u
     if (result i32)
      local.get $0
      i64.const 100000000000
      i64.ge_u
      i32.const 10
      i32.add
      local.get $0
      i64.const 10000000000
      i64.ge_u
      i32.add
     else
      local.get $0
      i64.const 100000000000000
      i64.ge_u
      i32.const 13
      i32.add
      local.get $0
      i64.const 10000000000000
      i64.ge_u
      i32.add
     end
    else
     local.get $0
     i64.const 100000000000000000
     i64.lt_u
     if (result i32)
      local.get $0
      i64.const 10000000000000000
      i64.ge_u
      i32.const 16
      i32.add
     else
      local.get $0
      i64.const -8446744073709551616
      i64.ge_u
      i32.const 18
      i32.add
      local.get $0
      i64.const 1000000000000000000
      i64.ge_u
      i32.add
     end
    end
    local.tee $1
    i32.const 1
    i32.shl
    i32.const 1
    call $~lib/rt/itcms/__new
    local.tee $2
    i32.store
    loop $while-continue|0
     local.get $0
     i64.const 100000000
     i64.ge_u
     if
      local.get $2
      local.get $1
      i32.const 4
      i32.sub
      local.tee $1
      i32.const 1
      i32.shl
      i32.add
      local.get $0
      local.get $0
      i64.const 100000000
      i64.div_u
      local.tee $0
      i64.const 100000000
      i64.mul
      i64.sub
      i32.wrap_i64
      local.tee $3
      i32.const 10000
      i32.rem_u
      local.tee $4
      i32.const 100
      i32.div_u
      i32.const 2
      i32.shl
      i32.const 1740
      i32.add
      i64.load32_u
      local.get $4
      i32.const 100
      i32.rem_u
      i32.const 2
      i32.shl
      i32.const 1740
      i32.add
      i64.load32_u
      i64.const 32
      i64.shl
      i64.or
      i64.store
      local.get $2
      local.get $1
      i32.const 4
      i32.sub
      local.tee $1
      i32.const 1
      i32.shl
      i32.add
      local.get $3
      i32.const 10000
      i32.div_u
      local.tee $3
      i32.const 100
      i32.div_u
      i32.const 2
      i32.shl
      i32.const 1740
      i32.add
      i64.load32_u
      local.get $3
      i32.const 100
      i32.rem_u
      i32.const 2
      i32.shl
      i32.const 1740
      i32.add
      i64.load32_u
      i64.const 32
      i64.shl
      i64.or
      i64.store
      br $while-continue|0
     end
    end
    local.get $2
    local.get $0
    i32.wrap_i64
    local.get $1
    call $~lib/util/number/utoa32_dec_lut
   end
   global.get $~lib/memory/__stack_pointer
   i32.const 4
   i32.add
   global.set $~lib/memory/__stack_pointer
  end
  local.get $2
 )
 (func $~lib/rt/__visit_members (param $0 i32)
  block $invalid
   block $resolve-access/Container
    block $~lib/array/Array<i32>
     block $~lib/array/Array<u64>
      block $~lib/arraybuffer/ArrayBufferView
       block $~lib/string/String
        block $~lib/arraybuffer/ArrayBuffer
         local.get $0
         i32.const 8
         i32.sub
         i32.load
         br_table $~lib/arraybuffer/ArrayBuffer $~lib/string/String $~lib/arraybuffer/ArrayBufferView $~lib/array/Array<u64> $~lib/array/Array<i32> $resolve-access/Container $invalid
        end
        return
       end
       return
      end
      local.get $0
      i32.load
      local.tee $0
      if
       local.get $0
       call $~lib/rt/itcms/__visit
      end
      return
     end
     local.get $0
     i32.load
     call $~lib/rt/itcms/__visit
     return
    end
    local.get $0
    i32.load
    call $~lib/rt/itcms/__visit
    return
   end
   return
  end
  unreachable
 )
 (func $~start
  memory.size
  i32.const 16
  i32.shl
  i32.const 19732
  i32.sub
  i32.const 1
  i32.shr_u
  global.set $~lib/rt/itcms/threshold
  i32.const 1204
  i32.const 1200
  i32.store
  i32.const 1208
  i32.const 1200
  i32.store
  i32.const 1200
  global.set $~lib/rt/itcms/pinSpace
  i32.const 1236
  i32.const 1232
  i32.store
  i32.const 1240
  i32.const 1232
  i32.store
  i32.const 1232
  global.set $~lib/rt/itcms/toSpace
  i32.const 1380
  i32.const 1376
  i32.store
  i32.const 1384
  i32.const 1376
  i32.store
  i32.const 1376
  global.set $~lib/rt/itcms/fromSpace
 )
 (func $resolve-access/arrayAccess (result i32)
  (local $0 i32)
  (local $1 i32)
  (local $2 i32)
  (local $3 i32)
  (local $4 i32)
  (local $5 i32)
  (local $6 i32)
  (local $7 i32)
  global.get $~lib/memory/__stack_pointer
  i32.const 4
  i32.sub
  global.set $~lib/memory/__stack_pointer
  block $folding-inner0
   global.get $~lib/memory/__stack_pointer
   i32.const 3348
   i32.lt_s
   br_if $folding-inner0
   global.get $~lib/memory/__stack_pointer
   local.tee $6
   i32.const 0
   i32.store
   local.get $6
   i32.const 4
   i32.sub
   global.set $~lib/memory/__stack_pointer
   global.get $~lib/memory/__stack_pointer
   i32.const 3348
   i32.lt_s
   br_if $folding-inner0
   global.get $~lib/memory/__stack_pointer
   local.tee $5
   i32.const 0
   i32.store
   i32.const 1056
   local.set $0
   i32.const 8
   local.set $7
   block $~lib/util/memory/memmove|inlined.0
    i32.const 8
    i32.const 0
    call $~lib/rt/itcms/__new
    local.tee $4
    local.tee $3
    i32.const 1056
    i32.eq
    br_if $~lib/util/memory/memmove|inlined.0
    i32.const 1048
    local.get $3
    i32.sub
    i32.const -16
    i32.le_u
    if
     local.get $3
     call $~lib/util/memory/memcpy
     br $~lib/util/memory/memmove|inlined.0
    end
    local.get $3
    i32.const 1056
    i32.lt_u
    if
     local.get $3
     i32.const 7
     i32.and
     i32.eqz
     if
      loop $while-continue|0
       local.get $3
       i32.const 7
       i32.and
       if
        local.get $7
        i32.eqz
        br_if $~lib/util/memory/memmove|inlined.0
        local.get $7
        i32.const 1
        i32.sub
        local.set $7
        local.get $3
        local.tee $2
        i32.const 1
        i32.add
        local.set $3
        local.get $0
        local.tee $1
        i32.const 1
        i32.add
        local.set $0
        local.get $2
        local.get $1
        i32.load8_u
        i32.store8
        br $while-continue|0
       end
      end
      loop $while-continue|1
       local.get $7
       i32.const 8
       i32.ge_u
       if
        local.get $3
        local.get $0
        i64.load
        i64.store
        local.get $7
        i32.const 8
        i32.sub
        local.set $7
        local.get $3
        i32.const 8
        i32.add
        local.set $3
        local.get $0
        i32.const 8
        i32.add
        local.set $0
        br $while-continue|1
       end
      end
     end
     loop $while-continue|2
      local.get $7
      if
       local.get $3
       local.tee $2
       i32.const 1
       i32.add
       local.set $3
       local.get $0
       local.tee $1
       i32.const 1
       i32.add
       local.set $0
       local.get $2
       local.get $1
       i32.load8_u
       i32.store8
       local.get $7
       i32.const 1
       i32.sub
       local.set $7
       br $while-continue|2
      end
     end
    else
     local.get $3
     i32.const 7
     i32.and
     i32.eqz
     if
      loop $while-continue|3
       local.get $3
       local.get $7
       i32.add
       i32.const 7
       i32.and
       if
        local.get $7
        i32.eqz
        br_if $~lib/util/memory/memmove|inlined.0
        local.get $3
        local.get $7
        i32.const 1
        i32.sub
        local.tee $7
        i32.add
        local.get $7
        i32.const 1056
        i32.add
        i32.load8_u
        i32.store8
        br $while-continue|3
       end
      end
      loop $while-continue|4
       local.get $7
       i32.const 8
       i32.ge_u
       if
        local.get $3
        local.get $7
        i32.const 8
        i32.sub
        local.tee $7
        i32.add
        local.get $7
        i32.const 1056
        i32.add
        i64.load
        i64.store
        br $while-continue|4
       end
      end
     end
     loop $while-continue|5
      local.get $7
      if
       local.get $3
       local.get $7
       i32.const 1
       i32.sub
       local.tee $7
       i32.add
       local.get $7
       i32.const 1056
       i32.add
       i32.load8_u
       i32.store8
       br $while-continue|5
      end
     end
    end
   end
   local.get $5
   local.get $4
   local.tee $0
   i32.store
   i32.const 16
   i32.const 3
   call $~lib/rt/itcms/__new
   local.tee $3
   local.get $0
   i32.store
   local.get $0
   local.tee $1
   if
    local.get $3
    i32.eqz
    if
     i32.const 0
     i32.const 1152
     i32.const 294
     i32.const 14
     call $~lib/builtins/abort
     unreachable
    end
    global.get $~lib/rt/itcms/white
    local.get $1
    i32.const 20
    i32.sub
    local.tee $2
    i32.load offset=4
    i32.const 3
    i32.and
    i32.eq
    if
     local.get $3
     i32.const 20
     i32.sub
     i32.load offset=4
     i32.const 3
     i32.and
     local.tee $1
     global.get $~lib/rt/itcms/white
     i32.eqz
     i32.eq
     if
      local.get $2
      call $~lib/rt/itcms/Object#makeGray
     else
      global.get $~lib/rt/itcms/state
      i32.const 1
      i32.eq
      i32.const 0
      local.get $1
      i32.const 3
      i32.eq
      select
      if
       local.get $2
       call $~lib/rt/itcms/Object#makeGray
      end
     end
    end
   end
   local.get $3
   local.get $0
   i32.store offset=4
   local.get $3
   i32.const 8
   i32.store offset=8
   local.get $3
   i32.const 1
   i32.store offset=12
   global.get $~lib/memory/__stack_pointer
   i32.const 4
   i32.add
   global.set $~lib/memory/__stack_pointer
   local.get $6
   local.get $3
   i32.store
   local.get $3
   i32.load offset=12
   i32.eqz
   if
    i32.const 1280
    i32.const 1488
    i32.const 106
    i32.const 42
    call $~lib/builtins/abort
    unreachable
   end
<<<<<<< HEAD
   local.get $2
   local.get $0
   i32.wrap_i64
   local.get $1
   call $~lib/util/number/utoa32_dec_lut
  end
  global.get $~lib/memory/__stack_pointer
  i32.const 4
  i32.add
  global.set $~lib/memory/__stack_pointer
  local.get $2
 )
 (func $resolve-access/arrayAccess (result i32)
  (local $0 i32)
  global.get $~lib/memory/__stack_pointer
  i32.const 4
  i32.sub
  global.set $~lib/memory/__stack_pointer
  global.get $~lib/memory/__stack_pointer
  i32.const 3348
  i32.lt_s
  if
   i32.const 19760
   i32.const 19808
   i32.const 1
   i32.const 1
   call $~lib/builtins/abort
   unreachable
  end
  global.get $~lib/memory/__stack_pointer
  local.tee $0
  i32.const 0
  i32.store
  local.get $0
  call $~lib/rt/__newArray
  local.tee $0
  i32.store
  local.get $0
  i32.load offset=12
  i32.eqz
  if
   i32.const 1280
   i32.const 1488
   i32.const 107
   i32.const 42
   call $~lib/builtins/abort
   unreachable
=======
   local.get $3
   i32.load offset=4
   i64.load
   call $~lib/number/U64#toString
   global.get $~lib/memory/__stack_pointer
   i32.const 4
   i32.add
   global.set $~lib/memory/__stack_pointer
   return
>>>>>>> 91b531c6
  end
  i32.const 19760
  i32.const 19808
  i32.const 1
  i32.const 1
  call $~lib/builtins/abort
  unreachable
 )
 (func $resolve-access/Container#constructor (result i32)
  (local $0 i32)
  global.get $~lib/memory/__stack_pointer
  i32.const 4
  i32.sub
  global.set $~lib/memory/__stack_pointer
  global.get $~lib/memory/__stack_pointer
  i32.const 3348
  i32.lt_s
  if
   i32.const 19760
   i32.const 19808
   i32.const 1
   i32.const 1
   call $~lib/builtins/abort
   unreachable
  end
  global.get $~lib/memory/__stack_pointer
  local.tee $0
  i32.const 0
  i32.store
  local.get $0
  i32.const 8
  i32.const 5
  call $~lib/rt/itcms/__new
  local.tee $0
  i32.store
  local.get $0
  i64.const 0
  i64.store
  global.get $~lib/memory/__stack_pointer
  i32.const 4
  i32.add
  global.set $~lib/memory/__stack_pointer
  local.get $0
 )
 (func $resolve-access/fieldAccess (result i32)
  (local $0 i32)
  global.get $~lib/memory/__stack_pointer
  i32.const 4
  i32.sub
  global.set $~lib/memory/__stack_pointer
  global.get $~lib/memory/__stack_pointer
  i32.const 3348
  i32.lt_s
  if
   i32.const 19760
   i32.const 19808
   i32.const 1
   i32.const 1
   call $~lib/builtins/abort
   unreachable
  end
  global.get $~lib/memory/__stack_pointer
  local.tee $0
  i32.const 0
  i32.store
  local.get $0
  call $resolve-access/Container#constructor
  local.tee $0
  i32.store
  local.get $0
  i64.const 1
  i64.store
  local.get $0
  i64.load
  call $~lib/number/U64#toString
  global.get $~lib/memory/__stack_pointer
  i32.const 4
  i32.add
  global.set $~lib/memory/__stack_pointer
 )
 (func $resolve-access/propertyAccess (result i32)
  (local $0 i32)
  (local $1 i32)
  (local $2 i32)
  global.get $~lib/memory/__stack_pointer
  i32.const 4
  i32.sub
  global.set $~lib/memory/__stack_pointer
  block $folding-inner0
   global.get $~lib/memory/__stack_pointer
   i32.const 3348
   i32.lt_s
   br_if $folding-inner0
   global.get $~lib/memory/__stack_pointer
   local.tee $1
   i32.const 0
   i32.store
   local.get $1
   call $resolve-access/Container#constructor
   local.tee $1
   i32.store
   local.get $1
   i64.const 1
   i64.store
   block $__inlined_func$~lib/util/number/utoa32 (result i32)
    local.get $1
    i64.load
    i32.wrap_i64
    local.set $0
    global.get $~lib/memory/__stack_pointer
    i32.const 4
    i32.sub
    global.set $~lib/memory/__stack_pointer
    global.get $~lib/memory/__stack_pointer
    i32.const 3348
    i32.lt_s
    br_if $folding-inner0
    global.get $~lib/memory/__stack_pointer
    i32.const 0
    i32.store
    local.get $0
    i32.eqz
    if
     global.get $~lib/memory/__stack_pointer
     i32.const 4
     i32.add
     global.set $~lib/memory/__stack_pointer
     i32.const 1728
     br $__inlined_func$~lib/util/number/utoa32
    end
    global.get $~lib/memory/__stack_pointer
    local.get $0
    i32.const 100000
    i32.lt_u
    if (result i32)
     local.get $0
     i32.const 100
     i32.lt_u
     if (result i32)
      local.get $0
      i32.const 10
      i32.ge_u
      i32.const 1
      i32.add
     else
      local.get $0
      i32.const 10000
      i32.ge_u
      i32.const 3
      i32.add
      local.get $0
      i32.const 1000
      i32.ge_u
      i32.add
     end
    else
     local.get $0
     i32.const 10000000
     i32.lt_u
     if (result i32)
      local.get $0
      i32.const 1000000
      i32.ge_u
      i32.const 6
      i32.add
     else
      local.get $0
      i32.const 1000000000
      i32.ge_u
      i32.const 8
      i32.add
      local.get $0
      i32.const 100000000
      i32.ge_u
      i32.add
     end
    end
    local.tee $1
    i32.const 1
    i32.shl
    i32.const 1
    call $~lib/rt/itcms/__new
    local.tee $2
    i32.store
    local.get $2
    local.get $0
    local.get $1
    call $~lib/util/number/utoa32_dec_lut
    global.get $~lib/memory/__stack_pointer
    i32.const 4
    i32.add
    global.set $~lib/memory/__stack_pointer
    local.get $2
   end
   global.get $~lib/memory/__stack_pointer
   i32.const 4
   i32.add
   global.set $~lib/memory/__stack_pointer
   return
  end
  i32.const 19760
  i32.const 19808
  i32.const 1
  i32.const 1
  call $~lib/builtins/abort
  unreachable
 )
)<|MERGE_RESOLUTION|>--- conflicted
+++ resolved
@@ -3203,55 +3203,6 @@
     call $~lib/builtins/abort
     unreachable
    end
-<<<<<<< HEAD
-   local.get $2
-   local.get $0
-   i32.wrap_i64
-   local.get $1
-   call $~lib/util/number/utoa32_dec_lut
-  end
-  global.get $~lib/memory/__stack_pointer
-  i32.const 4
-  i32.add
-  global.set $~lib/memory/__stack_pointer
-  local.get $2
- )
- (func $resolve-access/arrayAccess (result i32)
-  (local $0 i32)
-  global.get $~lib/memory/__stack_pointer
-  i32.const 4
-  i32.sub
-  global.set $~lib/memory/__stack_pointer
-  global.get $~lib/memory/__stack_pointer
-  i32.const 3348
-  i32.lt_s
-  if
-   i32.const 19760
-   i32.const 19808
-   i32.const 1
-   i32.const 1
-   call $~lib/builtins/abort
-   unreachable
-  end
-  global.get $~lib/memory/__stack_pointer
-  local.tee $0
-  i32.const 0
-  i32.store
-  local.get $0
-  call $~lib/rt/__newArray
-  local.tee $0
-  i32.store
-  local.get $0
-  i32.load offset=12
-  i32.eqz
-  if
-   i32.const 1280
-   i32.const 1488
-   i32.const 107
-   i32.const 42
-   call $~lib/builtins/abort
-   unreachable
-=======
    local.get $3
    i32.load offset=4
    i64.load
@@ -3261,7 +3212,6 @@
    i32.add
    global.set $~lib/memory/__stack_pointer
    return
->>>>>>> 91b531c6
   end
   i32.const 19760
   i32.const 19808
