--- conflicted
+++ resolved
@@ -18,7 +18,7 @@
  (global $~lib/rt/itcms/white (mut i32) (i32.const 0))
  (global $~lib/rt/itcms/fromSpace (mut i32) (i32.const 0))
  (global $~lib/rt/tlsf/ROOT (mut i32) (i32.const 0))
- (global $~lib/memory/__stack_pointer (mut i32) (i32.const 18276))
+ (global $~lib/memory/__stack_pointer (mut i32) (i32.const 19732))
  (memory $0 1)
  (data (i32.const 1036) "\1c")
  (data (i32.const 1052) "\08\00\00\00\01")
@@ -40,7 +40,6 @@
  (data (i32.const 1656) "\01\00\00\00&\00\00\00~\00l\00i\00b\00/\00u\00t\00i\00l\00/\00n\00u\00m\00b\00e\00r\00.\00t\00s")
  (data (i32.const 1708) "\1c")
  (data (i32.const 1720) "\01\00\00\00\02\00\00\000")
-<<<<<<< HEAD
  (data (i32.const 1740) "0\000\000\001\000\002\000\003\000\004\000\005\000\006\000\007\000\008\000\009\001\000\001\001\001\002\001\003\001\004\001\005\001\006\001\007\001\008\001\009\002\000\002\001\002\002\002\003\002\004\002\005\002\006\002\007\002\008\002\009\003\000\003\001\003\002\003\003\003\004\003\005\003\006\003\007\003\008\003\009\004\000\004\001\004\002\004\003\004\004\004\005\004\006\004\007\004\008\004\009\005\000\005\001\005\002\005\003\005\004\005\005\005\006\005\007\005\008\005\009\006\000\006\001\006\002\006\003\006\004\006\005\006\006\006\007\006\008\006\009\007\000\007\001\007\002\007\003\007\004\007\005\007\006\007\007\007\008\007\009\008\000\008\001\008\002\008\003\008\004\008\005\008\006\008\007\008\008\008\009\009\000\009\001\009\002\009\003\009\004\009\005\009\006\009\007\009\008\009\009")
  (data (i32.const 2140) "\1c\04")
  (data (i32.const 2152) "\01\00\00\00\00\04\00\000\000\000\001\000\002\000\003\000\004\000\005\000\006\000\007\000\008\000\009\000\00a\000\00b\000\00c\000\00d\000\00e\000\00f\001\000\001\001\001\002\001\003\001\004\001\005\001\006\001\007\001\008\001\009\001\00a\001\00b\001\00c\001\00d\001\00e\001\00f\002\000\002\001\002\002\002\003\002\004\002\005\002\006\002\007\002\008\002\009\002\00a\002\00b\002\00c\002\00d\002\00e\002\00f\003\000\003\001\003\002\003\003\003\004\003\005\003\006\003\007\003\008\003\009\003\00a\003\00b\003\00c\003\00d\003\00e\003\00f\004\000\004\001\004\002\004\003\004\004\004\005\004\006\004\007\004\008\004\009\004\00a\004\00b\004\00c\004\00d\004\00e\004\00f\005\000\005\001\005\002\005\003\005\004\005\005\005\006\005\007\005\008\005\009\005\00a\005\00b\005\00c\005\00d\005\00e\005\00f\006\000\006\001\006\002\006\003\006\004\006\005\006\006\006\007\006\008\006\009\006\00a\006\00b\006\00c\006\00d\006\00e\006\00f\007\000\007\001\007\002\007\003\007\004\007\005\007\006\007\007\007\008\007\009\007\00a\007\00b\007\00c\007\00d\007\00e\007\00f\008\000\008\001\008\002\008\003\008\004\008\005\008\006\008\007\008\008\008\009\008\00a\008\00b\008\00c\008\00d\008\00e\008\00f\009\000\009\001\009\002\009\003\009\004\009\005\009\006\009\007\009\008\009\009\009\00a\009\00b\009\00c\009\00d\009\00e\009\00f\00a\000\00a\001\00a\002\00a\003\00a\004\00a\005\00a\006\00a\007\00a\008\00a\009\00a\00a\00a\00b\00a\00c\00a\00d\00a\00e\00a\00f\00b\000\00b\001\00b\002\00b\003\00b\004\00b\005\00b\006\00b\007\00b\008\00b\009\00b\00a\00b\00b\00b\00c\00b\00d\00b\00e\00b\00f\00c\000\00c\001\00c\002\00c\003\00c\004\00c\005\00c\006\00c\007\00c\008\00c\009\00c\00a\00c\00b\00c\00c\00c\00d\00c\00e\00c\00f\00d\000\00d\001\00d\002\00d\003\00d\004\00d\005\00d\006\00d\007\00d\008\00d\009\00d\00a\00d\00b\00d\00c\00d\00d\00d\00e\00d\00f\00e\000\00e\001\00e\002\00e\003\00e\004\00e\005\00e\006\00e\007\00e\008\00e\009\00e\00a\00e\00b\00e\00c\00e\00d\00e\00e\00e\00f\00f\000\00f\001\00f\002\00f\003\00f\004\00f\005\00f\006\00f\007\00f\008\00f\009\00f\00a\00f\00b\00f\00c\00f\00d\00f\00e\00f\00f")
@@ -48,23 +47,6 @@
  (data (i32.const 3208) "\01\00\00\00H\00\00\000\001\002\003\004\005\006\007\008\009\00a\00b\00c\00d\00e\00f\00g\00h\00i\00j\00k\00l\00m\00n\00o\00p\00q\00r\00s\00t\00u\00v\00w\00x\00y\00z")
  (data (i32.const 3296) "\06\00\00\00 \00\00\00\00\00\00\00 ")
  (data (i32.const 3324) "\02\02\00\00\00\00\00\00\02\t\00\00\00\00\00\00 ")
- (global $~lib/rt/itcms/total (mut i32) (i32.const 0))
- (global $~lib/rt/itcms/threshold (mut i32) (i32.const 0))
- (global $~lib/rt/itcms/state (mut i32) (i32.const 0))
- (global $~lib/rt/itcms/visitCount (mut i32) (i32.const 0))
- (global $~lib/rt/itcms/pinSpace (mut i32) (i32.const 0))
- (global $~lib/rt/itcms/iter (mut i32) (i32.const 0))
- (global $~lib/rt/itcms/toSpace (mut i32) (i32.const 0))
- (global $~lib/rt/itcms/white (mut i32) (i32.const 0))
- (global $~lib/rt/itcms/fromSpace (mut i32) (i32.const 0))
- (global $~lib/rt/tlsf/ROOT (mut i32) (i32.const 0))
- (global $~lib/memory/__stack_pointer (mut i32) (i32.const 19732))
-=======
- (data (i32.const 1740) "\\")
- (data (i32.const 1752) "\01\00\00\00H\00\00\000\001\002\003\004\005\006\007\008\009\00a\00b\00c\00d\00e\00f\00g\00h\00i\00j\00k\00l\00m\00n\00o\00p\00q\00r\00s\00t\00u\00v\00w\00x\00y\00z")
- (data (i32.const 1840) "\06\00\00\00 \00\00\00\00\00\00\00 ")
- (data (i32.const 1868) "\02\02\00\00\00\00\00\00\02\t\00\00\00\00\00\00 ")
->>>>>>> 3633f4bd
  (export "arrayAccess" (func $resolve-access/arrayAccess))
  (export "fieldAccess" (func $resolve-access/fieldAccess))
  (export "propertyAccess" (func $resolve-access/propertyAccess))
@@ -1087,22 +1069,13 @@
        local.get $0
        i32.const 15
        i32.and
-<<<<<<< HEAD
-       i32.eqz
-       i32.const 0
+       i32.const 1
        local.get $0
-       select
-       if (result i32)
-        local.get $1
-=======
-       i32.const 1
-       local.get $1
        select
        if (result i32)
         i32.const 1
        else
-        local.get $0
->>>>>>> 3633f4bd
+        local.get $1
         i32.load
         i32.const 1
         i32.and
@@ -1599,21 +1572,12 @@
    local.get $0
    local.get $3
    i32.add
-<<<<<<< HEAD
-   i32.const 4
+   local.tee $1
+   i32.const 1
    i32.sub
-   local.tee $1
-   i32.const 0
-   i32.store8 offset=3
-   local.get $0
-=======
-   local.tee $2
-   i32.const 1
-   i32.sub
    i32.const 0
    i32.store8
-   local.get $1
->>>>>>> 3633f4bd
+   local.get $0
    i32.const 2
    i32.le_u
    br_if $~lib/util/memory/memset|inlined.0
@@ -1623,40 +1587,26 @@
    local.get $3
    i32.const 0
    i32.store8 offset=2
-<<<<<<< HEAD
-   local.get $1
-   i32.const 0
-   i32.store8 offset=2
-   local.get $1
-   i32.const 0
-   i32.store8 offset=1
-   local.get $0
-=======
-   local.get $2
+   local.get $1
    i32.const 2
    i32.sub
    i32.const 0
    i32.store8
-   local.get $2
+   local.get $1
    i32.const 3
    i32.sub
    i32.const 0
    i32.store8
-   local.get $1
->>>>>>> 3633f4bd
+   local.get $0
    i32.const 6
    i32.le_u
    br_if $~lib/util/memory/memset|inlined.0
    local.get $3
    i32.const 0
    i32.store8 offset=3
-<<<<<<< HEAD
-   local.get $1
-=======
-   local.get $2
+   local.get $1
    i32.const 4
    i32.sub
->>>>>>> 3633f4bd
    i32.const 0
    i32.store8
    local.get $0
@@ -1682,21 +1632,12 @@
    i32.and
    local.tee $3
    i32.add
-<<<<<<< HEAD
-   i32.const 28
-   i32.sub
    local.tee $0
-   i32.const 0
-   i32.store offset=24
-   local.get $3
-=======
-   local.tee $1
    i32.const 4
    i32.sub
    i32.const 0
    i32.store
-   local.get $2
->>>>>>> 3633f4bd
+   local.get $3
    i32.const 8
    i32.le_u
    br_if $~lib/util/memory/memset|inlined.0
@@ -1706,27 +1647,17 @@
    local.get $5
    i32.const 0
    i32.store offset=8
-<<<<<<< HEAD
-   local.get $0
-   i32.const 0
-   i32.store offset=16
-   local.get $0
-   i32.const 0
-   i32.store offset=20
-   local.get $3
-=======
-   local.get $1
+   local.get $0
    i32.const 12
    i32.sub
    i32.const 0
    i32.store
-   local.get $1
+   local.get $0
    i32.const 8
    i32.sub
    i32.const 0
    i32.store
-   local.get $2
->>>>>>> 3633f4bd
+   local.get $3
    i32.const 24
    i32.le_u
    br_if $~lib/util/memory/memset|inlined.0
@@ -1742,45 +1673,28 @@
    local.get $5
    i32.const 0
    i32.store offset=24
-<<<<<<< HEAD
-   local.get $0
+   local.get $0
+   i32.const 28
+   i32.sub
    i32.const 0
    i32.store
    local.get $0
-   i32.const 0
-   i32.store offset=4
-   local.get $0
-   i32.const 0
-   i32.store offset=8
-   local.get $0
-   i32.const 0
-   i32.store offset=12
+   i32.const 24
+   i32.sub
+   i32.const 0
+   i32.store
+   local.get $0
+   i32.const 20
+   i32.sub
+   i32.const 0
+   i32.store
+   local.get $0
+   i32.const 16
+   i32.sub
+   i32.const 0
+   i32.store
    local.get $5
    local.get $5
-=======
-   local.get $1
-   i32.const 28
-   i32.sub
-   i32.const 0
-   i32.store
-   local.get $1
-   i32.const 24
-   i32.sub
-   i32.const 0
-   i32.store
-   local.get $1
-   i32.const 20
-   i32.sub
-   i32.const 0
-   i32.store
-   local.get $1
-   i32.const 16
-   i32.sub
-   i32.const 0
-   i32.store
-   local.get $0
-   local.get $0
->>>>>>> 3633f4bd
    i32.const 4
    i32.and
    i32.const 24
