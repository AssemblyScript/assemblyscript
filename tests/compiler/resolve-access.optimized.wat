--- conflicted
+++ resolved
@@ -279,22 +279,6 @@
   local.get $0
   i32.const 10
   i32.ge_u
-<<<<<<< HEAD
-  if
-   i32.const 64
-   i32.const 128
-   i32.const 96
-   i32.const 41
-   call $~lib/builtins/abort
-   unreachable
-  end
-  local.get $0
-  i32.load offset=4
-  i64.load
- )
- (func $~lib/util/number/decimalCount32 (; 6 ;) (param $0 i32) (result i32)
-=======
->>>>>>> 88cc73b7
   i32.const 1
   i32.add
   local.get $0
@@ -501,7 +485,7 @@
   if
    i32.const 1072
    i32.const 1136
-   i32.const 104
+   i32.const 107
    i32.const 41
    call $~lib/builtins/abort
    unreachable
