(module
 (type $none_=>_none (func))
 (type $i32_i32_=>_none (func (param i32 i32)))
 (type $i32_=>_none (func (param i32)))
 (type $i32_i32_i32_i32_=>_none (func (param i32 i32 i32 i32)))
 (import "env" "abort" (func $~lib/builtins/abort (param i32 i32 i32 i32)))
 (global $~argumentsLength (mut i32) (i32.const 0))
 (global $~lib/memory/__data_end i32 (i32.const 44))
 (global $~lib/memory/__stack_pointer (mut i32) (i32.const 16428))
 (global $~lib/memory/__heap_base i32 (i32.const 16428))
 (memory $0 1)
 (data (i32.const 12) "\1c\00\00\00\00\00\00\00\00\00\00\00\03\00\00\00\08\00\00\00\01\00\00\00\00\00\00\00\00\00\00\00")
 (table $0 2 2 funcref)
 (elem $0 (i32.const 1) $start:return~anonymous|0)
 (export "testVoidReturn" (func $return/testVoidReturn))
 (export "memory" (memory $0))
 (export "testVoidReturnFunction" (func $export:return/testVoidReturnFunction))
 (start $~start)
 (func $return/nop
  nop
 )
 (func $start:return~anonymous|0
  call $return/nop
 )
 (func $return/testVoidReturnFunction (param $cond i32) (param $fn i32)
  local.get $cond
  if
   i32.const 0
   global.set $~argumentsLength
<<<<<<< HEAD
   local.get $1
   i32.load $0
=======
   local.get $fn
   i32.load
>>>>>>> 3ac6efd7
   call_indirect $0 (type $none_=>_none)
   return
  end
  i32.const 0
  global.set $~argumentsLength
<<<<<<< HEAD
  local.get $1
  i32.load $0
=======
  local.get $fn
  i32.load
>>>>>>> 3ac6efd7
  call_indirect $0 (type $none_=>_none)
 )
 (func $return/testVoidReturn (param $cond i32)
  local.get $cond
  if
   call $return/nop
   return
  end
  call $return/nop
 )
 (func $~start
  call $start:return
 )
 (func $~stack_check
  global.get $~lib/memory/__stack_pointer
  global.get $~lib/memory/__data_end
  i32.lt_s
  if
   i32.const 16448
   i32.const 16496
   i32.const 1
   i32.const 1
   call $~lib/builtins/abort
   unreachable
  end
 )
 (func $start:return
  (local $0 i32)
  global.get $~lib/memory/__stack_pointer
  i32.const 4
  i32.sub
  global.set $~lib/memory/__stack_pointer
  call $~stack_check
  global.get $~lib/memory/__stack_pointer
  i32.const 0
  i32.store $0
  i32.const 1
  i32.const 32
  local.set $0
  global.get $~lib/memory/__stack_pointer
  local.get $0
  i32.store $0
  local.get $0
  call $return/testVoidReturnFunction
  global.get $~lib/memory/__stack_pointer
  i32.const 4
  i32.add
  global.set $~lib/memory/__stack_pointer
 )
 (func $export:return/testVoidReturnFunction (param $0 i32) (param $1 i32)
  global.get $~lib/memory/__stack_pointer
  i32.const 4
  i32.sub
  global.set $~lib/memory/__stack_pointer
  call $~stack_check
  global.get $~lib/memory/__stack_pointer
  local.get $1
  i32.store $0
  local.get $0
  local.get $1
  call $return/testVoidReturnFunction
  global.get $~lib/memory/__stack_pointer
  i32.const 4
  i32.add
  global.set $~lib/memory/__stack_pointer
 )
)<|MERGE_RESOLUTION|>--- conflicted
+++ resolved
@@ -27,25 +27,15 @@
   if
    i32.const 0
    global.set $~argumentsLength
-<<<<<<< HEAD
-   local.get $1
+   local.get $fn
    i32.load $0
-=======
-   local.get $fn
-   i32.load
->>>>>>> 3ac6efd7
    call_indirect $0 (type $none_=>_none)
    return
   end
   i32.const 0
   global.set $~argumentsLength
-<<<<<<< HEAD
-  local.get $1
+  local.get $fn
   i32.load $0
-=======
-  local.get $fn
-  i32.load
->>>>>>> 3ac6efd7
   call_indirect $0 (type $none_=>_none)
  )
  (func $return/testVoidReturn (param $cond i32)
