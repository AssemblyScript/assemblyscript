--- conflicted
+++ resolved
@@ -49,59 +49,12 @@
   global.set $function-types/i32Adder
   i32.const 2
   global.set $~argumentsLength
-<<<<<<< HEAD
-  i32.const 1
-  i32.const 2
-  call $function-types/makeAdder<i32>~anonymous|0
-  i32.const 3
-  i32.ne
-  if
-   i32.const 0
-   i32.const 1040
-   i32.const 11
-   i32.const 0
-   call $~lib/builtins/abort
-   unreachable
-  end
-=======
->>>>>>> c7714613
   i32.const 2
   global.set $function-types/i64Adder
   i32.const 2
   global.set $~argumentsLength
-<<<<<<< HEAD
-  i64.const 10
-  i64.const 20
-  call $function-types/makeAdder<i64>~anonymous|0
-  i64.const 30
-  i64.ne
-  if
-   i32.const 0
-   i32.const 1040
-   i32.const 15
-   i32.const 0
-   call $~lib/builtins/abort
-   unreachable
-  end
   i32.const 2
   global.set $~argumentsLength
-  f64.const 1.5
-  f64.const 2.5
-  call $function-types/makeAdder<f64>~anonymous|0
-  f64.const 4
-  f64.ne
-  if
-   i32.const 0
-   i32.const 1040
-   i32.const 17
-   i32.const 0
-   call $~lib/builtins/abort
-   unreachable
-  end
-=======
-  i32.const 2
-  global.set $~argumentsLength
->>>>>>> c7714613
   i32.const 2
   i32.const 3
   i32.const 1
@@ -118,22 +71,6 @@
   end
   i32.const 2
   global.set $~argumentsLength
-<<<<<<< HEAD
-  i32.const 3
-  i32.const 4
-  call $function-types/makeAdder<i32>~anonymous|0
-  i32.const 7
-  i32.ne
-  if
-   i32.const 0
-   i32.const 1040
-   i32.const 29
-   i32.const 0
-   call $~lib/builtins/abort
-   unreachable
-  end
-=======
->>>>>>> c7714613
   i32.const 4
   i32.const 5
   i32.const 4
