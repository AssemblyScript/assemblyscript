--- conflicted
+++ resolved
@@ -5914,6 +5914,14 @@
   global.get $~lib/memory/__stack_pointer
   i64.const 0
   i64.store offset=8
+  memory.size
+  i32.const 16
+  i32.shl
+  global.get $~lib/memory/__heap_base
+  i32.sub
+  i32.const 1
+  i32.shr_u
+  global.set $~lib/rt/itcms/threshold
   i32.const 256
   call $~lib/rt/itcms/initLazy
   global.set $~lib/rt/itcms/pinSpace
@@ -6306,135 +6314,6 @@
   global.set $~lib/memory/__stack_pointer
   call $~stack_check
   global.get $~lib/memory/__stack_pointer
-<<<<<<< HEAD
-=======
-  i64.const 0
-  i64.store
-  global.get $~lib/memory/__stack_pointer
-  i64.const 0
-  i64.store offset=8
-  memory.size
-  i32.const 16
-  i32.shl
-  global.get $~lib/memory/__heap_base
-  i32.sub
-  i32.const 1
-  i32.shr_u
-  global.set $~lib/rt/itcms/threshold
-  i32.const 256
-  call $~lib/rt/itcms/initLazy
-  global.set $~lib/rt/itcms/pinSpace
-  i32.const 288
-  call $~lib/rt/itcms/initLazy
-  global.set $~lib/rt/itcms/toSpace
-  i32.const 432
-  call $~lib/rt/itcms/initLazy
-  global.set $~lib/rt/itcms/fromSpace
-  i32.const 0
-  i32.const 8
-  call $~lib/arraybuffer/ArrayBuffer#constructor
-  global.set $std-wasi/crypto/ab
-  global.get $std-wasi/crypto/ab
-  local.set $2
-  global.get $~lib/memory/__stack_pointer
-  local.get $2
-  i32.store
-  local.get $2
-  i32.const 0
-  i32.const 4
-  call $~lib/typedarray/Uint8Array.wrap
-  global.set $std-wasi/crypto/buf
-  global.get $std-wasi/crypto/buf
-  local.set $2
-  global.get $~lib/memory/__stack_pointer
-  local.get $2
-  i32.store
-  local.get $2
-  call $~lib/crypto/crypto.getRandomValues
-  i32.const 3632
-  local.set $2
-  global.get $~lib/memory/__stack_pointer
-  local.get $2
-  i32.store offset=4
-  local.get $2
-  global.get $std-wasi/crypto/buf
-  local.set $2
-  global.get $~lib/memory/__stack_pointer
-  local.get $2
-  i32.store offset=12
-  local.get $2
-  call $~lib/typedarray/Uint8Array#toString
-  local.set $2
-  global.get $~lib/memory/__stack_pointer
-  local.get $2
-  i32.store offset=8
-  local.get $2
-  call $~lib/string/String.__concat
-  local.set $2
-  global.get $~lib/memory/__stack_pointer
-  local.get $2
-  i32.store
-  local.get $2
-  call $~lib/console/console.log
-  global.get $std-wasi/crypto/buf
-  local.set $2
-  global.get $~lib/memory/__stack_pointer
-  local.get $2
-  i32.store
-  local.get $2
-  i32.const 0
-  global.get $~lib/builtins/i32.MAX_VALUE
-  call $~lib/typedarray/Uint8Array#slice
-  global.set $std-wasi/crypto/b1
-  global.get $std-wasi/crypto/ab
-  local.set $2
-  global.get $~lib/memory/__stack_pointer
-  local.get $2
-  i32.store
-  local.get $2
-  i32.const 4
-  i32.const 4
-  call $~lib/typedarray/Uint8Array.wrap
-  global.set $std-wasi/crypto/buf
-  global.get $std-wasi/crypto/buf
-  local.set $2
-  global.get $~lib/memory/__stack_pointer
-  local.get $2
-  i32.store
-  local.get $2
-  call $~lib/crypto/crypto.getRandomValues
-  i32.const 3632
-  local.set $2
-  global.get $~lib/memory/__stack_pointer
-  local.get $2
-  i32.store offset=4
-  local.get $2
-  global.get $std-wasi/crypto/buf
-  local.set $2
-  global.get $~lib/memory/__stack_pointer
-  local.get $2
-  i32.store offset=12
-  local.get $2
-  call $~lib/typedarray/Uint8Array#toString
-  local.set $2
-  global.get $~lib/memory/__stack_pointer
-  local.get $2
-  i32.store offset=8
-  local.get $2
-  call $~lib/string/String.__concat
-  local.set $2
-  global.get $~lib/memory/__stack_pointer
-  local.get $2
-  i32.store
-  local.get $2
-  call $~lib/console/console.log
-  global.get $std-wasi/crypto/buf
-  local.set $2
-  global.get $~lib/memory/__stack_pointer
-  local.get $2
-  i32.store
-  local.get $2
->>>>>>> 4ccda0b5
   i32.const 0
   i32.store
   local.get $1
