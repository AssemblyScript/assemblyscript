(module
 (type $i32_=>_none (func (param i32)))
 (type $i32_i32_=>_none (func (param i32 i32)))
 (type $none_=>_none (func))
 (type $i32_i32_i32_=>_none (func (param i32 i32 i32)))
 (type $i32_=>_i32 (func (param i32) (result i32)))
 (type $i32_i32_=>_i32 (func (param i32 i32) (result i32)))
 (type $i32_i32_i32_=>_i32 (func (param i32 i32 i32) (result i32)))
 (type $i32_i32_i32_i32_=>_i32 (func (param i32 i32 i32 i32) (result i32)))
 (type $i32_i32_i32_i32_=>_none (func (param i32 i32 i32 i32)))
 (type $none_=>_i32 (func (result i32)))
<<<<<<< HEAD
 (type $i32_i32_i32_i32_=>_i32 (func (param i32 i32 i32 i32) (result i32)))
=======
>>>>>>> 3633f4bd
 (type $i32_i64_i32_=>_i32 (func (param i32 i64 i32) (result i32)))
 (type $none_=>_i64 (func (result i64)))
 (type $i32_i32_i64_=>_none (func (param i32 i32 i64)))
 (type $i64_=>_i32 (func (param i64) (result i32)))
 (import "wasi_snapshot_preview1" "fd_write" (func $~lib/bindings/wasi_snapshot_preview1/fd_write (param i32 i32 i32 i32) (result i32)))
 (import "wasi_snapshot_preview1" "proc_exit" (func $~lib/bindings/wasi_snapshot_preview1/proc_exit (param i32)))
 (import "wasi_snapshot_preview1" "clock_time_get" (func $~lib/bindings/wasi_snapshot_preview1/clock_time_get (param i32 i64 i32) (result i32)))
 (global $~lib/rt/tlsf/ROOT (mut i32) (i32.const 0))
 (global $~lib/rt/itcms/total (mut i32) (i32.const 0))
 (global $~lib/rt/itcms/threshold (mut i32) (i32.const 0))
 (global $~lib/rt/itcms/state (mut i32) (i32.const 0))
 (global $~lib/rt/itcms/visitCount (mut i32) (i32.const 0))
 (global $~lib/rt/itcms/pinSpace (mut i32) (i32.const 0))
 (global $~lib/rt/itcms/iter (mut i32) (i32.const 0))
 (global $~lib/rt/itcms/toSpace (mut i32) (i32.const 0))
 (global $~lib/rt/itcms/white (mut i32) (i32.const 0))
 (global $~lib/rt/itcms/fromSpace (mut i32) (i32.const 0))
 (global $~lib/console/timers (mut i32) (i32.const 0))
 (global $~lib/memory/__stack_pointer (mut i32) (i32.const 22788))
 (global $~started (mut i32) (i32.const 0))
 (memory $0 1)
 (data (i32.const 1036) "\1c")
 (data (i32.const 1048) "\01\00\00\00\0c\00\00\00w\00h\00o\00o\00p\00s")
 (data (i32.const 1068) "<")
 (data (i32.const 1080) "\01\00\00\00$\00\00\00A\00s\00s\00e\00r\00t\00i\00o\00n\00 \00f\00a\00i\00l\00e\00d\00:\00 ")
 (data (i32.const 1164) ",")
 (data (i32.const 1176) "\01\00\00\00\0e\00\00\00S\00U\00C\00C\00E\00S\00S")
 (data (i32.const 1212) "\1c")
 (data (i32.const 1224) "\01\00\00\00\0c\00\00\00T\00O\00O\00B\00I\00G")
 (data (i32.const 1244) "\1c")
 (data (i32.const 1256) "\01\00\00\00\n\00\00\00A\00C\00C\00E\00S")
 (data (i32.const 1276) ",")
 (data (i32.const 1288) "\01\00\00\00\12\00\00\00A\00D\00D\00R\00I\00N\00U\00S\00E")
 (data (i32.const 1324) ",")
 (data (i32.const 1336) "\01\00\00\00\18\00\00\00A\00D\00D\00R\00N\00O\00T\00A\00V\00A\00I\00L")
 (data (i32.const 1372) ",")
 (data (i32.const 1384) "\01\00\00\00\16\00\00\00A\00F\00N\00O\00S\00U\00P\00P\00O\00R\00T")
 (data (i32.const 1420) "\1c")
 (data (i32.const 1432) "\01\00\00\00\n\00\00\00A\00G\00A\00I\00N")
 (data (i32.const 1452) ",")
 (data (i32.const 1464) "\01\00\00\00\0e\00\00\00A\00L\00R\00E\00A\00D\00Y")
 (data (i32.const 1500) "\1c")
 (data (i32.const 1512) "\01\00\00\00\08\00\00\00B\00A\00D\00F")
 (data (i32.const 1532) "\1c")
 (data (i32.const 1544) "\01\00\00\00\0c\00\00\00B\00A\00D\00M\00S\00G")
 (data (i32.const 1564) "\1c")
 (data (i32.const 1576) "\01\00\00\00\08\00\00\00B\00U\00S\00Y")
 (data (i32.const 1596) ",")
 (data (i32.const 1608) "\01\00\00\00\10\00\00\00C\00A\00N\00C\00E\00L\00E\00D")
 (data (i32.const 1644) "\1c")
 (data (i32.const 1656) "\01\00\00\00\n\00\00\00C\00H\00I\00L\00D")
 (data (i32.const 1676) ",")
 (data (i32.const 1688) "\01\00\00\00\16\00\00\00C\00O\00N\00N\00A\00B\00O\00R\00T\00E\00D")
 (data (i32.const 1724) ",")
 (data (i32.const 1736) "\01\00\00\00\16\00\00\00C\00O\00N\00N\00R\00E\00F\00U\00S\00E\00D")
 (data (i32.const 1772) ",")
 (data (i32.const 1784) "\01\00\00\00\12\00\00\00C\00O\00N\00N\00R\00E\00S\00E\00T")
 (data (i32.const 1820) "\1c")
 (data (i32.const 1832) "\01\00\00\00\0c\00\00\00D\00E\00A\00D\00L\00K")
 (data (i32.const 1852) ",")
 (data (i32.const 1864) "\01\00\00\00\16\00\00\00D\00E\00S\00T\00A\00D\00D\00R\00R\00E\00Q")
 (data (i32.const 1900) "\1c")
 (data (i32.const 1912) "\01\00\00\00\06\00\00\00D\00O\00M")
 (data (i32.const 1932) "\1c")
 (data (i32.const 1944) "\01\00\00\00\n\00\00\00D\00Q\00U\00O\00T")
 (data (i32.const 1964) "\1c")
 (data (i32.const 1976) "\01\00\00\00\n\00\00\00E\00X\00I\00S\00T")
 (data (i32.const 1996) "\1c")
 (data (i32.const 2008) "\01\00\00\00\n\00\00\00F\00A\00U\00L\00T")
 (data (i32.const 2028) "\1c")
 (data (i32.const 2040) "\01\00\00\00\08\00\00\00F\00B\00I\00G")
 (data (i32.const 2060) ",")
 (data (i32.const 2072) "\01\00\00\00\16\00\00\00H\00O\00S\00T\00U\00N\00R\00E\00A\00C\00H")
 (data (i32.const 2108) "\1c")
 (data (i32.const 2120) "\01\00\00\00\08\00\00\00I\00D\00R\00M")
 (data (i32.const 2140) "\1c")
 (data (i32.const 2152) "\01\00\00\00\n\00\00\00I\00L\00S\00E\00Q")
 (data (i32.const 2172) ",")
 (data (i32.const 2184) "\01\00\00\00\14\00\00\00I\00N\00P\00R\00O\00G\00R\00E\00S\00S")
 (data (i32.const 2220) "\1c")
 (data (i32.const 2232) "\01\00\00\00\08\00\00\00I\00N\00T\00R")
 (data (i32.const 2252) "\1c")
 (data (i32.const 2264) "\01\00\00\00\n\00\00\00I\00N\00V\00A\00L")
 (data (i32.const 2284) "\1c")
 (data (i32.const 2296) "\01\00\00\00\04\00\00\00I\00O")
 (data (i32.const 2316) "\1c")
 (data (i32.const 2328) "\01\00\00\00\0c\00\00\00I\00S\00C\00O\00N\00N")
 (data (i32.const 2348) "\1c")
 (data (i32.const 2360) "\01\00\00\00\n\00\00\00I\00S\00D\00I\00R")
 (data (i32.const 2380) "\1c")
 (data (i32.const 2392) "\01\00\00\00\08\00\00\00L\00O\00O\00P")
 (data (i32.const 2412) "\1c")
 (data (i32.const 2424) "\01\00\00\00\n\00\00\00M\00F\00I\00L\00E")
 (data (i32.const 2444) "\1c")
 (data (i32.const 2456) "\01\00\00\00\n\00\00\00M\00L\00I\00N\00K")
 (data (i32.const 2476) ",")
 (data (i32.const 2488) "\01\00\00\00\0e\00\00\00M\00S\00G\00S\00I\00Z\00E")
 (data (i32.const 2524) ",")
 (data (i32.const 2536) "\01\00\00\00\10\00\00\00M\00U\00L\00T\00I\00H\00O\00P")
 (data (i32.const 2572) ",")
 (data (i32.const 2584) "\01\00\00\00\16\00\00\00N\00A\00M\00E\00T\00O\00O\00L\00O\00N\00G")
 (data (i32.const 2620) ",")
 (data (i32.const 2632) "\01\00\00\00\0e\00\00\00N\00E\00T\00D\00O\00W\00N")
 (data (i32.const 2668) ",")
 (data (i32.const 2680) "\01\00\00\00\10\00\00\00N\00E\00T\00R\00E\00S\00E\00T")
 (data (i32.const 2716) ",")
 (data (i32.const 2728) "\01\00\00\00\14\00\00\00N\00E\00T\00U\00N\00R\00E\00A\00C\00H")
 (data (i32.const 2764) "\1c")
 (data (i32.const 2776) "\01\00\00\00\n\00\00\00N\00F\00I\00L\00E")
 (data (i32.const 2796) "\1c")
 (data (i32.const 2808) "\01\00\00\00\0c\00\00\00N\00O\00B\00U\00F\00S")
 (data (i32.const 2828) "\1c")
 (data (i32.const 2840) "\01\00\00\00\n\00\00\00N\00O\00D\00E\00V")
 (data (i32.const 2860) "\1c")
 (data (i32.const 2872) "\01\00\00\00\n\00\00\00N\00O\00E\00N\00T")
 (data (i32.const 2892) "\1c")
 (data (i32.const 2904) "\01\00\00\00\0c\00\00\00N\00O\00E\00X\00E\00C")
 (data (i32.const 2924) "\1c")
 (data (i32.const 2936) "\01\00\00\00\n\00\00\00N\00O\00L\00C\00K")
 (data (i32.const 2956) "\1c")
 (data (i32.const 2968) "\01\00\00\00\0c\00\00\00N\00O\00L\00I\00N\00K")
 (data (i32.const 2988) "\1c")
 (data (i32.const 3000) "\01\00\00\00\n\00\00\00N\00O\00M\00E\00M")
 (data (i32.const 3020) "\1c")
 (data (i32.const 3032) "\01\00\00\00\n\00\00\00N\00O\00M\00S\00G")
 (data (i32.const 3052) ",")
 (data (i32.const 3064) "\01\00\00\00\14\00\00\00N\00O\00P\00R\00O\00T\00O\00O\00P\00T")
 (data (i32.const 3100) "\1c")
 (data (i32.const 3112) "\01\00\00\00\n\00\00\00N\00O\00S\00P\00C")
 (data (i32.const 3132) "\1c")
 (data (i32.const 3144) "\01\00\00\00\n\00\00\00N\00O\00S\00Y\00S")
 (data (i32.const 3164) ",")
 (data (i32.const 3176) "\01\00\00\00\0e\00\00\00N\00O\00T\00C\00O\00N\00N")
 (data (i32.const 3212) "\1c")
 (data (i32.const 3224) "\01\00\00\00\0c\00\00\00N\00O\00T\00D\00I\00R")
 (data (i32.const 3244) ",")
 (data (i32.const 3256) "\01\00\00\00\10\00\00\00N\00O\00T\00E\00M\00P\00T\00Y")
 (data (i32.const 3292) ",")
 (data (i32.const 3304) "\01\00\00\00\1c\00\00\00N\00O\00T\00R\00E\00C\00O\00V\00E\00R\00A\00B\00L\00E")
 (data (i32.const 3340) ",")
 (data (i32.const 3352) "\01\00\00\00\0e\00\00\00N\00O\00T\00S\00O\00C\00K")
 (data (i32.const 3388) "\1c")
 (data (i32.const 3400) "\01\00\00\00\0c\00\00\00N\00O\00T\00S\00U\00P")
 (data (i32.const 3420) "\1c")
 (data (i32.const 3432) "\01\00\00\00\n\00\00\00N\00O\00T\00T\00Y")
 (data (i32.const 3452) "\1c")
 (data (i32.const 3464) "\01\00\00\00\08\00\00\00N\00X\00I\00O")
 (data (i32.const 3484) ",")
 (data (i32.const 3496) "\01\00\00\00\10\00\00\00O\00V\00E\00R\00F\00L\00O\00W")
 (data (i32.const 3532) ",")
 (data (i32.const 3544) "\01\00\00\00\12\00\00\00O\00W\00N\00E\00R\00D\00E\00A\00D")
 (data (i32.const 3580) "\1c")
 (data (i32.const 3592) "\01\00\00\00\08\00\00\00P\00E\00R\00M")
 (data (i32.const 3612) "\1c")
 (data (i32.const 3624) "\01\00\00\00\08\00\00\00P\00I\00P\00E")
 (data (i32.const 3644) "\1c")
 (data (i32.const 3656) "\01\00\00\00\n\00\00\00P\00R\00O\00T\00O")
 (data (i32.const 3676) ",")
 (data (i32.const 3688) "\01\00\00\00\1c\00\00\00P\00R\00O\00T\00O\00N\00O\00S\00U\00P\00P\00O\00R\00T")
 (data (i32.const 3724) ",")
 (data (i32.const 3736) "\01\00\00\00\12\00\00\00P\00R\00O\00T\00O\00T\00Y\00P\00E")
 (data (i32.const 3772) "\1c")
 (data (i32.const 3784) "\01\00\00\00\n\00\00\00R\00A\00N\00G\00E")
 (data (i32.const 3804) "\1c")
 (data (i32.const 3816) "\01\00\00\00\08\00\00\00R\00O\00F\00S")
 (data (i32.const 3836) "\1c")
 (data (i32.const 3848) "\01\00\00\00\n\00\00\00S\00P\00I\00P\00E")
 (data (i32.const 3868) "\1c")
 (data (i32.const 3880) "\01\00\00\00\08\00\00\00S\00R\00C\00H")
 (data (i32.const 3900) "\1c")
 (data (i32.const 3912) "\01\00\00\00\n\00\00\00S\00T\00A\00L\00E")
 (data (i32.const 3932) ",")
 (data (i32.const 3944) "\01\00\00\00\10\00\00\00T\00I\00M\00E\00D\00O\00U\00T")
 (data (i32.const 3980) "\1c")
 (data (i32.const 3992) "\01\00\00\00\0c\00\00\00T\00X\00T\00B\00S\00Y")
 (data (i32.const 4012) "\1c")
 (data (i32.const 4024) "\01\00\00\00\08\00\00\00X\00D\00E\00V")
 (data (i32.const 4044) ",")
 (data (i32.const 4056) "\01\00\00\00\14\00\00\00N\00O\00T\00C\00A\00P\00A\00B\00L\00E")
 (data (i32.const 4092) ",")
 (data (i32.const 4104) "\01\00\00\00\0e\00\00\00U\00N\00K\00N\00O\00W\00N")
 (data (i32.const 4140) "<")
 (data (i32.const 4152) "\01\00\00\00\1e\00\00\00~\00l\00i\00b\00/\00p\00r\00o\00c\00e\00s\00s\00.\00t\00s")
 (data (i32.const 4204) "<")
 (data (i32.const 4216) "\01\00\00\00\1e\00\00\00~\00l\00i\00b\00/\00r\00t\00/\00t\00l\00s\00f\00.\00t\00s")
 (data (i32.const 4268) "<")
 (data (i32.const 4280) "\01\00\00\00(\00\00\00A\00l\00l\00o\00c\00a\00t\00i\00o\00n\00 \00t\00o\00o\00 \00l\00a\00r\00g\00e")
 (data (i32.const 4332) "\1c")
 (data (i32.const 4344) "\01\00\00\00\02\00\00\00\n")
 (data (i32.const 4364) "\1c")
 (data (i32.const 4376) "\01\00\00\00\08\00\00\00p\00h\00e\00w")
 (data (i32.const 4396) ",")
 (data (i32.const 4408) "\01\00\00\00\12\00\00\00h\00e\00l\00l\00o\00 \00l\00o\00g")
 (data (i32.const 4444) ",")
 (data (i32.const 4456) "\01\00\00\00\16\00\00\00h\00e\00l\00l\00o\00 \00d\00e\00b\00u\00g")
 (data (i32.const 4492) ",")
 (data (i32.const 4504) "\01\00\00\00\0e\00\00\00D\00e\00b\00u\00g\00:\00 ")
 (data (i32.const 4540) ",")
 (data (i32.const 4552) "\01\00\00\00\14\00\00\00h\00e\00l\00l\00o\00 \00i\00n\00f\00o")
 (data (i32.const 4588) "\1c")
 (data (i32.const 4600) "\01\00\00\00\0c\00\00\00I\00n\00f\00o\00:\00 ")
 (data (i32.const 4620) ",")
 (data (i32.const 4632) "\01\00\00\00\14\00\00\00h\00e\00l\00l\00o\00 \00w\00a\00r\00n")
 (data (i32.const 4668) ",")
 (data (i32.const 4680) "\01\00\00\00\12\00\00\00W\00a\00r\00n\00i\00n\00g\00:\00 ")
 (data (i32.const 4716) ",")
 (data (i32.const 4728) "\01\00\00\00\16\00\00\00h\00e\00l\00l\00o\00 \00e\00r\00r\00o\00r")
 (data (i32.const 4764) ",")
 (data (i32.const 4776) "\01\00\00\00\0e\00\00\00E\00r\00r\00o\00r\00:\00 ")
 (data (i32.const 4812) ",")
 (data (i32.const 4824) "\01\00\00\00\12\00\00\00s\00o\00m\00e\00L\00a\00b\00e\00l")
 (data (i32.const 4860) "<")
 (data (i32.const 4872) "\01\00\00\00 \00\00\00~\00l\00i\00b\00/\00r\00t\00/\00i\00t\00c\00m\00s\00.\00t\00s")
 (data (i32.const 4988) "<")
 (data (i32.const 5000) "\01\00\00\00$\00\00\00I\00n\00d\00e\00x\00 \00o\00u\00t\00 \00o\00f\00 \00r\00a\00n\00g\00e")
 (data (i32.const 5052) ",")
 (data (i32.const 5064) "\01\00\00\00\14\00\00\00~\00l\00i\00b\00/\00r\00t\00.\00t\00s")
 (data (i32.const 5132) ",")
 (data (i32.const 5144) "\01\00\00\00\1c\00\00\00I\00n\00v\00a\00l\00i\00d\00 \00l\00e\00n\00g\00t\00h")
 (data (i32.const 5180) "<")
 (data (i32.const 5192) "\01\00\00\00&\00\00\00~\00l\00i\00b\00/\00a\00r\00r\00a\00y\00b\00u\00f\00f\00e\00r\00.\00t\00s")
 (data (i32.const 5244) "<")
 (data (i32.const 5256) "\01\00\00\00 \00\00\00W\00a\00r\00n\00i\00n\00g\00:\00 \00L\00a\00b\00e\00l\00 \00\'")
 (data (i32.const 5308) "\\")
 (data (i32.const 5320) "\01\00\00\00H\00\00\00\'\00 \00a\00l\00r\00e\00a\00d\00y\00 \00e\00x\00i\00s\00t\00s\00 \00f\00o\00r\00 \00c\00o\00n\00s\00o\00l\00e\00.\00t\00i\00m\00e\00(\00)\00\n")
 (data (i32.const 5404) "L")
 (data (i32.const 5416) "\01\00\00\000\00\00\00W\00a\00r\00n\00i\00n\00g\00:\00 \00N\00o\00 \00s\00u\00c\00h\00 \00l\00a\00b\00e\00l\00 \00\'")
 (data (i32.const 5484) "L")
 (data (i32.const 5496) "\01\00\00\000\00\00\00\'\00 \00f\00o\00r\00 \00c\00o\00n\00s\00o\00l\00e\00.\00t\00i\00m\00e\00L\00o\00g\00(\00)\00\n")
 (data (i32.const 5564) "<")
 (data (i32.const 5576) "\01\00\00\00$\00\00\00K\00e\00y\00 \00d\00o\00e\00s\00 \00n\00o\00t\00 \00e\00x\00i\00s\00t")
 (data (i32.const 5628) ",")
 (data (i32.const 5640) "\01\00\00\00\16\00\00\00~\00l\00i\00b\00/\00m\00a\00p\00.\00t\00s")
 (data (i32.const 5676) "|")
 (data (i32.const 5688) "\01\00\00\00d\00\00\00t\00o\00S\00t\00r\00i\00n\00g\00(\00)\00 \00r\00a\00d\00i\00x\00 \00a\00r\00g\00u\00m\00e\00n\00t\00 \00m\00u\00s\00t\00 \00b\00e\00 \00b\00e\00t\00w\00e\00e\00n\00 \002\00 \00a\00n\00d\00 \003\006")
 (data (i32.const 5804) "<")
 (data (i32.const 5816) "\01\00\00\00&\00\00\00~\00l\00i\00b\00/\00u\00t\00i\00l\00/\00n\00u\00m\00b\00e\00r\00.\00t\00s")
 (data (i32.const 5868) "\1c")
 (data (i32.const 5880) "\01\00\00\00\02\00\00\000")
<<<<<<< HEAD
 (data (i32.const 5900) "0\000\000\001\000\002\000\003\000\004\000\005\000\006\000\007\000\008\000\009\001\000\001\001\001\002\001\003\001\004\001\005\001\006\001\007\001\008\001\009\002\000\002\001\002\002\002\003\002\004\002\005\002\006\002\007\002\008\002\009\003\000\003\001\003\002\003\003\003\004\003\005\003\006\003\007\003\008\003\009\004\000\004\001\004\002\004\003\004\004\004\005\004\006\004\007\004\008\004\009\005\000\005\001\005\002\005\003\005\004\005\005\005\006\005\007\005\008\005\009\006\000\006\001\006\002\006\003\006\004\006\005\006\006\006\007\006\008\006\009\007\000\007\001\007\002\007\003\007\004\007\005\007\006\007\007\007\008\007\009\008\000\008\001\008\002\008\003\008\004\008\005\008\006\008\007\008\008\008\009\009\000\009\001\009\002\009\003\009\004\009\005\009\006\009\007\009\008\009\009")
 (data (i32.const 6300) "\1c\04")
 (data (i32.const 6312) "\01\00\00\00\00\04\00\000\000\000\001\000\002\000\003\000\004\000\005\000\006\000\007\000\008\000\009\000\00a\000\00b\000\00c\000\00d\000\00e\000\00f\001\000\001\001\001\002\001\003\001\004\001\005\001\006\001\007\001\008\001\009\001\00a\001\00b\001\00c\001\00d\001\00e\001\00f\002\000\002\001\002\002\002\003\002\004\002\005\002\006\002\007\002\008\002\009\002\00a\002\00b\002\00c\002\00d\002\00e\002\00f\003\000\003\001\003\002\003\003\003\004\003\005\003\006\003\007\003\008\003\009\003\00a\003\00b\003\00c\003\00d\003\00e\003\00f\004\000\004\001\004\002\004\003\004\004\004\005\004\006\004\007\004\008\004\009\004\00a\004\00b\004\00c\004\00d\004\00e\004\00f\005\000\005\001\005\002\005\003\005\004\005\005\005\006\005\007\005\008\005\009\005\00a\005\00b\005\00c\005\00d\005\00e\005\00f\006\000\006\001\006\002\006\003\006\004\006\005\006\006\006\007\006\008\006\009\006\00a\006\00b\006\00c\006\00d\006\00e\006\00f\007\000\007\001\007\002\007\003\007\004\007\005\007\006\007\007\007\008\007\009\007\00a\007\00b\007\00c\007\00d\007\00e\007\00f\008\000\008\001\008\002\008\003\008\004\008\005\008\006\008\007\008\008\008\009\008\00a\008\00b\008\00c\008\00d\008\00e\008\00f\009\000\009\001\009\002\009\003\009\004\009\005\009\006\009\007\009\008\009\009\009\00a\009\00b\009\00c\009\00d\009\00e\009\00f\00a\000\00a\001\00a\002\00a\003\00a\004\00a\005\00a\006\00a\007\00a\008\00a\009\00a\00a\00a\00b\00a\00c\00a\00d\00a\00e\00a\00f\00b\000\00b\001\00b\002\00b\003\00b\004\00b\005\00b\006\00b\007\00b\008\00b\009\00b\00a\00b\00b\00b\00c\00b\00d\00b\00e\00b\00f\00c\000\00c\001\00c\002\00c\003\00c\004\00c\005\00c\006\00c\007\00c\008\00c\009\00c\00a\00c\00b\00c\00c\00c\00d\00c\00e\00c\00f\00d\000\00d\001\00d\002\00d\003\00d\004\00d\005\00d\006\00d\007\00d\008\00d\009\00d\00a\00d\00b\00d\00c\00d\00d\00d\00e\00d\00f\00e\000\00e\001\00e\002\00e\003\00e\004\00e\005\00e\006\00e\007\00e\008\00e\009\00e\00a\00e\00b\00e\00c\00e\00d\00e\00e\00e\00f\00f\000\00f\001\00f\002\00f\003\00f\004\00f\005\00f\006\00f\007\00f\008\00f\009\00f\00a\00f\00b\00f\00c\00f\00d\00f\00e\00f\00f")
 (data (i32.const 7356) "\\")
 (data (i32.const 7368) "\01\00\00\00H\00\00\000\001\002\003\004\005\006\007\008\009\00a\00b\00c\00d\00e\00f\00g\00h\00i\00j\00k\00l\00m\00n\00o\00p\00q\00r\00s\00t\00u\00v\00w\00x\00y\00z")
 (data (i32.const 7452) "\1c")
 (data (i32.const 7464) "\01\00\00\00\04\00\00\00:\00 ")
 (data (i32.const 7484) "\1c")
 (data (i32.const 7496) "\01\00\00\00\06\00\00\00m\00s\00\n")
 (data (i32.const 7516) "L")
 (data (i32.const 7528) "\01\00\00\000\00\00\00\'\00 \00f\00o\00r\00 \00c\00o\00n\00s\00o\00l\00e\00.\00t\00i\00m\00e\00E\00n\00d\00(\00)\00\n")
 (data (i32.const 7596) ",")
 (data (i32.const 7608) "\01\00\00\00\14\00\00\00w\00r\00o\00n\00g\00L\00a\00b\00e\00l")
 (data (i32.const 7644) ",")
 (data (i32.const 7656) "\01\00\00\00\1c\00\00\00d\00u\00p\00l\00i\00c\00a\00t\00e\00L\00a\00b\00e\00l")
 (data (i32.const 7692) "\1c")
 (data (i32.const 7704) "\01\00\00\00\02\00\00\001")
 (data (i32.const 7724) "\1c")
 (data (i32.const 7736) "\01\00\00\00\04\00\00\001\002")
 (data (i32.const 7756) "\1c")
 (data (i32.const 7768) "\01\00\00\00\06\00\00\001\002\003")
 (data (i32.const 7788) "\1c")
 (data (i32.const 7800) "\01\00\00\00\08\00\00\001\002\003\004")
 (data (i32.const 7824) "\04\00\00\00 \00\00\00\00\00\00\00 ")
 (data (i32.const 7852) "\10\02\82")
 (global $~lib/rt/tlsf/ROOT (mut i32) (i32.const 0))
 (global $~lib/rt/itcms/total (mut i32) (i32.const 0))
 (global $~lib/rt/itcms/threshold (mut i32) (i32.const 0))
 (global $~lib/rt/itcms/state (mut i32) (i32.const 0))
 (global $~lib/rt/itcms/visitCount (mut i32) (i32.const 0))
 (global $~lib/rt/itcms/pinSpace (mut i32) (i32.const 0))
 (global $~lib/rt/itcms/iter (mut i32) (i32.const 0))
 (global $~lib/rt/itcms/toSpace (mut i32) (i32.const 0))
 (global $~lib/rt/itcms/white (mut i32) (i32.const 0))
 (global $~lib/rt/itcms/fromSpace (mut i32) (i32.const 0))
 (global $~lib/console/timers (mut i32) (i32.const 0))
 (global $~lib/memory/__stack_pointer (mut i32) (i32.const 24244))
 (global $~started (mut i32) (i32.const 0))
=======
 (data (i32.const 5900) "\\")
 (data (i32.const 5912) "\01\00\00\00H\00\00\000\001\002\003\004\005\006\007\008\009\00a\00b\00c\00d\00e\00f\00g\00h\00i\00j\00k\00l\00m\00n\00o\00p\00q\00r\00s\00t\00u\00v\00w\00x\00y\00z")
 (data (i32.const 5996) "\1c")
 (data (i32.const 6008) "\01\00\00\00\04\00\00\00:\00 ")
 (data (i32.const 6028) "\1c")
 (data (i32.const 6040) "\01\00\00\00\06\00\00\00m\00s\00\n")
 (data (i32.const 6060) "L")
 (data (i32.const 6072) "\01\00\00\000\00\00\00\'\00 \00f\00o\00r\00 \00c\00o\00n\00s\00o\00l\00e\00.\00t\00i\00m\00e\00E\00n\00d\00(\00)\00\n")
 (data (i32.const 6140) ",")
 (data (i32.const 6152) "\01\00\00\00\14\00\00\00w\00r\00o\00n\00g\00L\00a\00b\00e\00l")
 (data (i32.const 6188) ",")
 (data (i32.const 6200) "\01\00\00\00\1c\00\00\00d\00u\00p\00l\00i\00c\00a\00t\00e\00L\00a\00b\00e\00l")
 (data (i32.const 6236) "\1c")
 (data (i32.const 6248) "\01\00\00\00\02\00\00\001")
 (data (i32.const 6268) "\1c")
 (data (i32.const 6280) "\01\00\00\00\04\00\00\001\002")
 (data (i32.const 6300) "\1c")
 (data (i32.const 6312) "\01\00\00\00\06\00\00\001\002\003")
 (data (i32.const 6332) "\1c")
 (data (i32.const 6344) "\01\00\00\00\08\00\00\001\002\003\004")
 (data (i32.const 6368) "\04\00\00\00 \00\00\00\00\00\00\00 ")
 (data (i32.const 6396) "\10\02\82")
>>>>>>> 3633f4bd
 (export "memory" (memory $0))
 (export "_start" (func $~start))
 (func $~lib/string/String.UTF8.encodeUnsafe (param $0 i32) (param $1 i32) (param $2 i32) (result i32)
  (local $3 i32)
  (local $4 i32)
  (local $5 i32)
  local.get $0
  local.get $1
  i32.const 1
  i32.shl
  i32.add
  local.set $4
  local.get $2
  local.set $1
  loop $while-continue|0
   local.get $0
   local.get $4
   i32.lt_u
   if
    local.get $0
    i32.load16_u
    local.tee $3
    i32.const 128
    i32.lt_u
    if (result i32)
     local.get $1
     local.get $3
     i32.store8
     local.get $1
     i32.const 1
     i32.add
    else
     local.get $3
     i32.const 2048
     i32.lt_u
     if (result i32)
      local.get $1
      local.get $3
      i32.const 6
      i32.shr_u
      i32.const 192
      i32.or
      local.get $3
      i32.const 63
      i32.and
      i32.const 128
      i32.or
      i32.const 8
      i32.shl
      i32.or
      i32.store16
      local.get $1
      i32.const 2
      i32.add
     else
      local.get $4
      local.get $0
      i32.const 2
      i32.add
      i32.gt_u
      i32.const 0
      local.get $3
      i32.const 64512
      i32.and
      i32.const 55296
      i32.eq
      select
      if
       local.get $0
       i32.load16_u offset=2
       local.tee $5
       i32.const 64512
       i32.and
       i32.const 56320
       i32.eq
       if
        local.get $1
        local.get $3
        i32.const 1023
        i32.and
        i32.const 10
        i32.shl
        i32.const 65536
        i32.add
        local.get $5
        i32.const 1023
        i32.and
        i32.or
        local.tee $3
        i32.const 63
        i32.and
        i32.const 128
        i32.or
        i32.const 24
        i32.shl
        local.get $3
        i32.const 6
        i32.shr_u
        i32.const 63
        i32.and
        i32.const 128
        i32.or
        i32.const 16
        i32.shl
        i32.or
        local.get $3
        i32.const 12
        i32.shr_u
        i32.const 63
        i32.and
        i32.const 128
        i32.or
        i32.const 8
        i32.shl
        i32.or
        local.get $3
        i32.const 18
        i32.shr_u
        i32.const 240
        i32.or
        i32.or
        i32.store
        local.get $1
        i32.const 4
        i32.add
        local.set $1
        local.get $0
        i32.const 4
        i32.add
        local.set $0
        br $while-continue|0
       end
      end
      local.get $1
      local.get $3
      i32.const 12
      i32.shr_u
      i32.const 224
      i32.or
      local.get $3
      i32.const 6
      i32.shr_u
      i32.const 63
      i32.and
      i32.const 128
      i32.or
      i32.const 8
      i32.shl
      i32.or
      i32.store16
      local.get $1
      local.get $3
      i32.const 63
      i32.and
      i32.const 128
      i32.or
      i32.store8 offset=2
      local.get $1
      i32.const 3
      i32.add
     end
    end
    local.set $1
    local.get $0
    i32.const 2
    i32.add
    local.set $0
    br $while-continue|0
   end
  end
  local.get $1
  local.get $2
  i32.sub
 )
 (func $~lib/wasi/index/abort (param $0 i32) (param $1 i32) (param $2 i32) (param $3 i32)
  (local $4 i32)
  i32.const 0
  i32.const 12
  i32.store
  i32.const 12
  i64.const 9071471065260641
  i64.store
  local.get $0
  if (result i32)
   local.get $0
   local.get $0
   i32.const 20
   i32.sub
   i32.load offset=16
   i32.const 1
   i32.shr_u
   i32.const 19
   call $~lib/string/String.UTF8.encodeUnsafe
   i32.const 19
   i32.add
  else
   i32.const 19
  end
  local.tee $4
  i32.const 544106784
  i32.store
  local.get $4
  i32.const 4
  i32.add
  local.set $4
  local.get $1
  if
   local.get $1
   local.get $1
   i32.const 20
   i32.sub
   i32.load offset=16
   i32.const 1
   i32.shr_u
   local.get $4
   call $~lib/string/String.UTF8.encodeUnsafe
   local.get $4
   i32.add
   local.set $4
  end
  local.get $4
  i32.const 40
  i32.store8
  local.get $2
  i32.const 100000
  i32.lt_u
  if (result i32)
   local.get $2
   i32.const 100
   i32.lt_u
   if (result i32)
    local.get $2
    i32.const 10
    i32.ge_u
    i32.const 1
    i32.add
   else
    local.get $2
    i32.const 10000
    i32.ge_u
    i32.const 3
    i32.add
    local.get $2
    i32.const 1000
    i32.ge_u
    i32.add
   end
  else
   local.get $2
   i32.const 10000000
   i32.lt_u
   if (result i32)
    local.get $2
    i32.const 1000000
    i32.ge_u
    i32.const 6
    i32.add
   else
    local.get $2
    i32.const 1000000000
    i32.ge_u
    i32.const 8
    i32.add
    local.get $2
    i32.const 100000000
    i32.ge_u
    i32.add
   end
  end
  local.tee $0
  local.get $4
  i32.const 1
  i32.add
  i32.add
  local.set $4
  loop $do-continue|0
   local.get $4
   i32.const 1
   i32.sub
   local.tee $4
   local.get $2
   i32.const 10
   i32.rem_u
   i32.const 48
   i32.add
   i32.store8
   local.get $2
   i32.const 10
   i32.div_u
   local.tee $2
   br_if $do-continue|0
  end
  local.get $0
  local.get $4
  i32.add
  local.tee $1
  i32.const 58
  i32.store8
  local.get $3
  i32.const 100000
  i32.lt_u
  if (result i32)
   local.get $3
   i32.const 100
   i32.lt_u
   if (result i32)
    local.get $3
    i32.const 10
    i32.ge_u
    i32.const 1
    i32.add
   else
    local.get $3
    i32.const 10000
    i32.ge_u
    i32.const 3
    i32.add
    local.get $3
    i32.const 1000
    i32.ge_u
    i32.add
   end
  else
   local.get $3
   i32.const 10000000
   i32.lt_u
   if (result i32)
    local.get $3
    i32.const 1000000
    i32.ge_u
    i32.const 6
    i32.add
   else
    local.get $3
    i32.const 1000000000
    i32.ge_u
    i32.const 8
    i32.add
    local.get $3
    i32.const 100000000
    i32.ge_u
    i32.add
   end
  end
  local.tee $0
  local.get $1
  i32.const 1
  i32.add
  i32.add
  local.set $4
  loop $do-continue|1
   local.get $4
   i32.const 1
   i32.sub
   local.tee $4
   local.get $3
   i32.const 10
   i32.rem_u
   i32.const 48
   i32.add
   i32.store8
   local.get $3
   i32.const 10
   i32.div_u
   local.tee $3
   br_if $do-continue|1
  end
  local.get $0
  local.get $4
  i32.add
  local.tee $0
  i32.const 2601
  i32.store16
  i32.const 4
  local.get $0
  i32.const 10
  i32.sub
  i32.store
  i32.const 2
  i32.const 0
  i32.const 1
  i32.const 8
  call $~lib/bindings/wasi_snapshot_preview1/fd_write
  drop
  i32.const 255
  call $~lib/bindings/wasi_snapshot_preview1/proc_exit
 )
 (func $~lib/bindings/wasi_snapshot_preview1/errnoToString (param $0 i32) (result i32)
  block $break|0
   block $case76|0
    block $case75|0
     block $case74|0
      block $case73|0
       block $case72|0
        block $case71|0
         block $case70|0
          block $case69|0
           block $case68|0
            block $case67|0
             block $case66|0
              block $case65|0
               block $case64|0
                block $case63|0
                 block $case62|0
                  block $case61|0
                   block $case60|0
                    block $case59|0
                     block $case58|0
                      block $case57|0
                       block $case56|0
                        block $case55|0
                         block $case54|0
                          block $case53|0
                           block $case52|0
                            block $case51|0
                             block $case50|0
                              block $case49|0
                               block $case48|0
                                block $case47|0
                                 block $case46|0
                                  block $case45|0
                                   block $case44|0
                                    block $case43|0
                                     block $case42|0
                                      block $case41|0
                                       block $case40|0
                                        block $case39|0
                                         block $case38|0
                                          block $case37|0
                                           block $case36|0
                                            block $case35|0
                                             block $case34|0
                                              block $case33|0
                                               block $case32|0
                                                block $case31|0
                                                 block $case30|0
                                                  block $case29|0
                                                   block $case28|0
                                                    block $case27|0
                                                     block $case26|0
                                                      block $case25|0
                                                       block $case24|0
                                                        block $case23|0
                                                         block $case22|0
                                                          block $case21|0
                                                           block $case20|0
                                                            block $case19|0
                                                             block $case18|0
                                                              block $case17|0
                                                               block $case16|0
                                                                block $case15|0
                                                                 block $case14|0
                                                                  block $case13|0
                                                                   block $case12|0
                                                                    block $case11|0
                                                                     block $case10|0
                                                                      block $case9|0
                                                                       block $case8|0
                                                                        block $case7|0
                                                                         block $case6|0
                                                                          block $case5|0
                                                                           block $case4|0
                                                                            block $case3|0
                                                                             block $case2|0
                                                                              block $case1|0
                                                                               block $case0|0
                                                                                local.get $0
                                                                                i32.const 65535
                                                                                i32.and
                                                                                br_table $case0|0 $case1|0 $case2|0 $case3|0 $case4|0 $case5|0 $case6|0 $case7|0 $case8|0 $case9|0 $case10|0 $case11|0 $case12|0 $case13|0 $case14|0 $case15|0 $case16|0 $case17|0 $case18|0 $case19|0 $case20|0 $case21|0 $case22|0 $case23|0 $case24|0 $case25|0 $case26|0 $case27|0 $case28|0 $case29|0 $case30|0 $case31|0 $case32|0 $case33|0 $case34|0 $case35|0 $case36|0 $case37|0 $case38|0 $case39|0 $case40|0 $case41|0 $case42|0 $case43|0 $case44|0 $case45|0 $case46|0 $case47|0 $case48|0 $case49|0 $case50|0 $case51|0 $case52|0 $case53|0 $case54|0 $case55|0 $case56|0 $case57|0 $case58|0 $case59|0 $case60|0 $case61|0 $case62|0 $case63|0 $case64|0 $case65|0 $case66|0 $case67|0 $case68|0 $case69|0 $case70|0 $case71|0 $case72|0 $case73|0 $case74|0 $case75|0 $case76|0 $break|0
                                                                               end
                                                                               i32.const 1184
                                                                               return
                                                                              end
                                                                              i32.const 1232
                                                                              return
                                                                             end
                                                                             i32.const 1264
                                                                             return
                                                                            end
                                                                            i32.const 1296
                                                                            return
                                                                           end
                                                                           i32.const 1344
                                                                           return
                                                                          end
                                                                          i32.const 1392
                                                                          return
                                                                         end
                                                                         i32.const 1440
                                                                         return
                                                                        end
                                                                        i32.const 1472
                                                                        return
                                                                       end
                                                                       i32.const 1520
                                                                       return
                                                                      end
                                                                      i32.const 1552
                                                                      return
                                                                     end
                                                                     i32.const 1584
                                                                     return
                                                                    end
                                                                    i32.const 1616
                                                                    return
                                                                   end
                                                                   i32.const 1664
                                                                   return
                                                                  end
                                                                  i32.const 1696
                                                                  return
                                                                 end
                                                                 i32.const 1744
                                                                 return
                                                                end
                                                                i32.const 1792
                                                                return
                                                               end
                                                               i32.const 1840
                                                               return
                                                              end
                                                              i32.const 1872
                                                              return
                                                             end
                                                             i32.const 1920
                                                             return
                                                            end
                                                            i32.const 1952
                                                            return
                                                           end
                                                           i32.const 1984
                                                           return
                                                          end
                                                          i32.const 2016
                                                          return
                                                         end
                                                         i32.const 2048
                                                         return
                                                        end
                                                        i32.const 2080
                                                        return
                                                       end
                                                       i32.const 2128
                                                       return
                                                      end
                                                      i32.const 2160
                                                      return
                                                     end
                                                     i32.const 2192
                                                     return
                                                    end
                                                    i32.const 2240
                                                    return
                                                   end
                                                   i32.const 2272
                                                   return
                                                  end
                                                  i32.const 2304
                                                  return
                                                 end
                                                 i32.const 2336
                                                 return
                                                end
                                                i32.const 2368
                                                return
                                               end
                                               i32.const 2400
                                               return
                                              end
                                              i32.const 2432
                                              return
                                             end
                                             i32.const 2464
                                             return
                                            end
                                            i32.const 2496
                                            return
                                           end
                                           i32.const 2544
                                           return
                                          end
                                          i32.const 2592
                                          return
                                         end
                                         i32.const 2640
                                         return
                                        end
                                        i32.const 2688
                                        return
                                       end
                                       i32.const 2736
                                       return
                                      end
                                      i32.const 2784
                                      return
                                     end
                                     i32.const 2816
                                     return
                                    end
                                    i32.const 2848
                                    return
                                   end
                                   i32.const 2880
                                   return
                                  end
                                  i32.const 2912
                                  return
                                 end
                                 i32.const 2944
                                 return
                                end
                                i32.const 2976
                                return
                               end
                               i32.const 3008
                               return
                              end
                              i32.const 3040
                              return
                             end
                             i32.const 3072
                             return
                            end
                            i32.const 3120
                            return
                           end
                           i32.const 3152
                           return
                          end
                          i32.const 3184
                          return
                         end
                         i32.const 3232
                         return
                        end
                        i32.const 3264
                        return
                       end
                       i32.const 3312
                       return
                      end
                      i32.const 3360
                      return
                     end
                     i32.const 3408
                     return
                    end
                    i32.const 3440
                    return
                   end
                   i32.const 3472
                   return
                  end
                  i32.const 3504
                  return
                 end
                 i32.const 3552
                 return
                end
                i32.const 3600
                return
               end
               i32.const 3632
               return
              end
              i32.const 3664
              return
             end
             i32.const 3696
             return
            end
            i32.const 3744
            return
           end
           i32.const 3792
           return
          end
          i32.const 3824
          return
         end
         i32.const 3856
         return
        end
        i32.const 3888
        return
       end
       i32.const 3920
       return
      end
      i32.const 3952
      return
     end
     i32.const 4000
     return
    end
    i32.const 4032
    return
   end
   i32.const 4064
   return
  end
  i32.const 4112
 )
 (func $~lib/rt/tlsf/removeBlock (param $0 i32) (param $1 i32)
  (local $2 i32)
  (local $3 i32)
  (local $4 i32)
  (local $5 i32)
  local.get $1
  i32.load
  local.tee $2
  i32.const 1
  i32.and
  i32.eqz
  if
   i32.const 0
   i32.const 4224
   i32.const 268
   i32.const 14
   call $~lib/wasi/index/abort
   unreachable
  end
  local.get $2
  i32.const -4
  i32.and
  local.tee $2
  i32.const 12
  i32.lt_u
  if
   i32.const 0
   i32.const 4224
   i32.const 270
   i32.const 14
   call $~lib/wasi/index/abort
   unreachable
  end
  local.get $2
  i32.const 256
  i32.lt_u
  if
   local.get $2
   i32.const 4
   i32.shr_u
   local.set $2
  else
   i32.const 31
   local.get $2
   i32.const 1073741820
   local.get $2
   i32.const 1073741820
   i32.lt_u
   select
   local.tee $2
   i32.clz
   i32.sub
   local.set $3
   local.get $2
   local.get $3
   i32.const 4
   i32.sub
   i32.shr_u
   i32.const 16
   i32.xor
   local.set $2
   local.get $3
   i32.const 7
   i32.sub
   local.set $3
  end
  local.get $2
  i32.const 16
  i32.lt_u
  i32.const 0
  local.get $3
  i32.const 23
  i32.lt_u
  select
  i32.eqz
  if
   i32.const 0
   i32.const 4224
   i32.const 284
   i32.const 14
   call $~lib/wasi/index/abort
   unreachable
  end
  local.get $1
  i32.load offset=8
  local.set $4
  local.get $1
  i32.load offset=4
  local.tee $5
  if
   local.get $5
   local.get $4
   i32.store offset=8
  end
  local.get $4
  if
   local.get $4
   local.get $5
   i32.store offset=4
  end
  local.get $1
  local.get $0
  local.get $2
  local.get $3
  i32.const 4
  i32.shl
  i32.add
  i32.const 2
  i32.shl
  i32.add
  i32.load offset=96
  i32.eq
  if
   local.get $0
   local.get $2
   local.get $3
   i32.const 4
   i32.shl
   i32.add
   i32.const 2
   i32.shl
   i32.add
   local.get $4
   i32.store offset=96
   local.get $4
   i32.eqz
   if
    local.get $0
    local.get $3
    i32.const 2
    i32.shl
    i32.add
    local.tee $4
    i32.load offset=4
    i32.const -2
    local.get $2
    i32.rotl
    i32.and
    local.set $1
    local.get $4
    local.get $1
    i32.store offset=4
    local.get $1
    i32.eqz
    if
     local.get $0
     local.get $0
     i32.load
     i32.const -2
     local.get $3
     i32.rotl
     i32.and
     i32.store
    end
   end
  end
 )
 (func $~lib/rt/tlsf/insertBlock (param $0 i32) (param $1 i32)
  (local $2 i32)
  (local $3 i32)
  (local $4 i32)
  (local $5 i32)
  (local $6 i32)
  local.get $1
  i32.eqz
  if
   i32.const 0
   i32.const 4224
   i32.const 201
   i32.const 14
   call $~lib/wasi/index/abort
   unreachable
  end
  local.get $1
  i32.load
  local.tee $3
  i32.const 1
  i32.and
  i32.eqz
  if
   i32.const 0
   i32.const 4224
   i32.const 203
   i32.const 14
   call $~lib/wasi/index/abort
   unreachable
  end
  local.get $1
  i32.const 4
  i32.add
  local.get $1
  i32.load
  i32.const -4
  i32.and
  i32.add
  local.tee $4
  i32.load
  local.tee $2
  i32.const 1
  i32.and
  if
   local.get $0
   local.get $4
   call $~lib/rt/tlsf/removeBlock
   local.get $1
   local.get $3
   i32.const 4
   i32.add
   local.get $2
   i32.const -4
   i32.and
   i32.add
   local.tee $3
   i32.store
   local.get $1
   i32.const 4
   i32.add
   local.get $1
   i32.load
   i32.const -4
   i32.and
   i32.add
   local.tee $4
   i32.load
   local.set $2
  end
  local.get $3
  i32.const 2
  i32.and
  if
   local.get $1
   i32.const 4
   i32.sub
   i32.load
   local.tee $1
   i32.load
   local.tee $6
   i32.const 1
   i32.and
   i32.eqz
   if
    i32.const 0
    i32.const 4224
    i32.const 221
    i32.const 16
    call $~lib/wasi/index/abort
    unreachable
   end
   local.get $0
   local.get $1
   call $~lib/rt/tlsf/removeBlock
   local.get $1
   local.get $6
   i32.const 4
   i32.add
   local.get $3
   i32.const -4
   i32.and
   i32.add
   local.tee $3
   i32.store
  end
  local.get $4
  local.get $2
  i32.const 2
  i32.or
  i32.store
  local.get $3
  i32.const -4
  i32.and
  local.tee $3
  i32.const 12
  i32.lt_u
  if
   i32.const 0
   i32.const 4224
   i32.const 233
   i32.const 14
   call $~lib/wasi/index/abort
   unreachable
  end
  local.get $3
  local.get $1
  i32.const 4
  i32.add
  i32.add
  local.get $4
  i32.ne
  if
   i32.const 0
   i32.const 4224
   i32.const 234
   i32.const 14
   call $~lib/wasi/index/abort
   unreachable
  end
  local.get $4
  i32.const 4
  i32.sub
  local.get $1
  i32.store
  local.get $3
  i32.const 256
  i32.lt_u
  if (result i32)
   local.get $3
   i32.const 4
   i32.shr_u
  else
   i32.const 31
   local.get $3
   i32.const 1073741820
   local.get $3
   i32.const 1073741820
   i32.lt_u
   select
   local.tee $3
   i32.clz
   i32.sub
   local.tee $4
   i32.const 7
   i32.sub
   local.set $5
   local.get $3
   local.get $4
   i32.const 4
   i32.sub
   i32.shr_u
   i32.const 16
   i32.xor
  end
  local.tee $3
  i32.const 16
  i32.lt_u
  i32.const 0
  local.get $5
  i32.const 23
  i32.lt_u
  select
  i32.eqz
  if
   i32.const 0
   i32.const 4224
   i32.const 251
   i32.const 14
   call $~lib/wasi/index/abort
   unreachable
  end
  local.get $0
  local.get $3
  local.get $5
  i32.const 4
  i32.shl
  i32.add
  i32.const 2
  i32.shl
  i32.add
  i32.load offset=96
  local.set $4
  local.get $1
  i32.const 0
  i32.store offset=4
  local.get $1
  local.get $4
  i32.store offset=8
  local.get $4
  if
   local.get $4
   local.get $1
   i32.store offset=4
  end
  local.get $0
  local.get $3
  local.get $5
  i32.const 4
  i32.shl
  i32.add
  i32.const 2
  i32.shl
  i32.add
  local.get $1
  i32.store offset=96
  local.get $0
  local.get $0
  i32.load
  i32.const 1
  local.get $5
  i32.shl
  i32.or
  i32.store
  local.get $0
  local.get $5
  i32.const 2
  i32.shl
  i32.add
  local.tee $0
  local.get $0
  i32.load offset=4
  i32.const 1
  local.get $3
  i32.shl
  i32.or
  i32.store offset=4
 )
 (func $~lib/rt/tlsf/addMemory (param $0 i32) (param $1 i32) (param $2 i32)
  (local $3 i32)
  (local $4 i32)
  local.get $1
  local.get $2
  i32.gt_u
  if
   i32.const 0
   i32.const 4224
   i32.const 377
   i32.const 14
   call $~lib/wasi/index/abort
   unreachable
  end
  local.get $1
  i32.const 19
  i32.add
  i32.const -16
  i32.and
  i32.const 4
  i32.sub
  local.set $1
  local.get $2
  i32.const -16
  i32.and
  local.get $0
  i32.load offset=1568
  local.tee $2
  if
   local.get $1
   local.get $2
   i32.const 4
   i32.add
   i32.lt_u
   if
    i32.const 0
    i32.const 4224
    i32.const 384
    i32.const 16
    call $~lib/wasi/index/abort
    unreachable
   end
   local.get $2
   local.get $1
   i32.const 16
   i32.sub
   i32.eq
   if
    local.get $2
    i32.load
    local.set $4
    local.get $1
    i32.const 16
    i32.sub
    local.set $1
   end
  else
   local.get $1
   local.get $0
   i32.const 1572
   i32.add
   i32.lt_u
   if
    i32.const 0
    i32.const 4224
    i32.const 397
    i32.const 5
    call $~lib/wasi/index/abort
    unreachable
   end
  end
  local.get $1
  i32.sub
  local.tee $2
  i32.const 20
  i32.lt_u
  if
   return
  end
  local.get $1
  local.get $4
  i32.const 2
  i32.and
  local.get $2
  i32.const 8
  i32.sub
  local.tee $2
  i32.const 1
  i32.or
  i32.or
  i32.store
  local.get $1
  i32.const 0
  i32.store offset=4
  local.get $1
  i32.const 0
  i32.store offset=8
  local.get $2
  local.get $1
  i32.const 4
  i32.add
  i32.add
  local.tee $2
  i32.const 2
  i32.store
  local.get $0
  local.get $2
  i32.store offset=1568
  local.get $0
  local.get $1
  call $~lib/rt/tlsf/insertBlock
 )
 (func $~lib/rt/tlsf/initialize
  (local $0 i32)
  (local $1 i32)
  memory.size
  local.tee $0
  i32.const 1
  i32.lt_s
  if (result i32)
   i32.const 1
   local.get $0
   i32.sub
   memory.grow
   i32.const 0
   i32.lt_s
  else
   i32.const 0
  end
  if
   unreachable
  end
  i32.const 24256
  i32.const 0
  i32.store
  i32.const 25824
  i32.const 0
  i32.store
  loop $for-loop|0
   local.get $1
   i32.const 23
   i32.lt_u
   if
    local.get $1
    i32.const 2
    i32.shl
    i32.const 24256
    i32.add
    i32.const 0
    i32.store offset=4
    i32.const 0
    local.set $0
    loop $for-loop|1
     local.get $0
     i32.const 16
     i32.lt_u
     if
      local.get $0
      local.get $1
      i32.const 4
      i32.shl
      i32.add
      i32.const 2
      i32.shl
      i32.const 24256
      i32.add
      i32.const 0
      i32.store offset=96
      local.get $0
      i32.const 1
      i32.add
      local.set $0
      br $for-loop|1
     end
    end
    local.get $1
    i32.const 1
    i32.add
    local.set $1
    br $for-loop|0
   end
  end
  i32.const 24256
  i32.const 25828
  memory.size
  i32.const 16
  i32.shl
  call $~lib/rt/tlsf/addMemory
  i32.const 24256
  global.set $~lib/rt/tlsf/ROOT
 )
 (func $~lib/rt/tlsf/searchBlock (param $0 i32) (param $1 i32) (result i32)
  (local $2 i32)
  local.get $1
  i32.const 256
  i32.lt_u
  if
   local.get $1
   i32.const 4
   i32.shr_u
   local.set $1
  else
   local.get $1
   i32.const 536870910
   i32.lt_u
   if
    local.get $1
    i32.const 1
    i32.const 27
    local.get $1
    i32.clz
    i32.sub
    i32.shl
    i32.add
    i32.const 1
    i32.sub
    local.set $1
   end
   local.get $1
   i32.const 31
   local.get $1
   i32.clz
   i32.sub
   local.tee $2
   i32.const 4
   i32.sub
   i32.shr_u
   i32.const 16
   i32.xor
   local.set $1
   local.get $2
   i32.const 7
   i32.sub
   local.set $2
  end
  local.get $1
  i32.const 16
  i32.lt_u
  i32.const 0
  local.get $2
  i32.const 23
  i32.lt_u
  select
  i32.eqz
  if
   i32.const 0
   i32.const 4224
   i32.const 330
   i32.const 14
   call $~lib/wasi/index/abort
   unreachable
  end
  local.get $0
  local.get $2
  i32.const 2
  i32.shl
  i32.add
  i32.load offset=4
  i32.const -1
  local.get $1
  i32.shl
  i32.and
  local.tee $1
  if (result i32)
   local.get $0
   local.get $1
   i32.ctz
   local.get $2
   i32.const 4
   i32.shl
   i32.add
   i32.const 2
   i32.shl
   i32.add
   i32.load offset=96
  else
   local.get $0
   i32.load
   i32.const -1
   local.get $2
   i32.const 1
   i32.add
   i32.shl
   i32.and
   local.tee $1
   if (result i32)
    local.get $0
    local.get $1
    i32.ctz
    local.tee $1
    i32.const 2
    i32.shl
    i32.add
    i32.load offset=4
    local.tee $2
    i32.eqz
    if
     i32.const 0
     i32.const 4224
     i32.const 343
     i32.const 18
     call $~lib/wasi/index/abort
     unreachable
    end
    local.get $0
    local.get $2
    i32.ctz
    local.get $1
    i32.const 4
    i32.shl
    i32.add
    i32.const 2
    i32.shl
    i32.add
    i32.load offset=96
   else
    i32.const 0
   end
  end
 )
 (func $~lib/rt/tlsf/allocateBlock (param $0 i32) (param $1 i32) (result i32)
  (local $2 i32)
  (local $3 i32)
  (local $4 i32)
  local.get $1
  i32.const 1073741820
  i32.gt_u
  if
   i32.const 4288
   i32.const 4224
   i32.const 458
   i32.const 29
   call $~lib/wasi/index/abort
   unreachable
  end
  local.get $0
  local.tee $2
  local.get $1
  i32.const 12
  i32.le_u
  if (result i32)
   i32.const 12
  else
   local.get $1
   i32.const 19
   i32.add
   i32.const -16
   i32.and
   i32.const 4
   i32.sub
  end
  local.tee $0
  call $~lib/rt/tlsf/searchBlock
  local.tee $1
  i32.eqz
  if
   local.get $0
   i32.const 536870910
   i32.lt_u
   if (result i32)
    local.get $0
    i32.const 1
    i32.const 27
    local.get $0
    i32.clz
    i32.sub
    i32.shl
    i32.const 1
    i32.sub
    i32.add
   else
    local.get $0
   end
   i32.const 4
   memory.size
   local.tee $1
   i32.const 16
   i32.shl
   i32.const 4
   i32.sub
   local.get $2
   i32.load offset=1568
   i32.ne
   i32.shl
   i32.add
   i32.const 65535
   i32.add
   i32.const -65536
   i32.and
   i32.const 16
   i32.shr_u
   local.set $3
   local.get $1
   local.get $3
   local.get $1
   local.get $3
   i32.gt_s
   select
   memory.grow
   i32.const 0
   i32.lt_s
   if
    local.get $3
    memory.grow
    i32.const 0
    i32.lt_s
    if
     unreachable
    end
   end
   local.get $2
   local.get $1
   i32.const 16
   i32.shl
   memory.size
   i32.const 16
   i32.shl
   call $~lib/rt/tlsf/addMemory
   local.get $2
   local.get $0
   call $~lib/rt/tlsf/searchBlock
   local.tee $1
   i32.eqz
   if
    i32.const 0
    i32.const 4224
    i32.const 496
    i32.const 16
    call $~lib/wasi/index/abort
    unreachable
   end
  end
  local.get $0
  local.get $1
  i32.load
  i32.const -4
  i32.and
  i32.gt_u
  if
   i32.const 0
   i32.const 4224
   i32.const 498
   i32.const 14
   call $~lib/wasi/index/abort
   unreachable
  end
  local.get $2
  local.get $1
  call $~lib/rt/tlsf/removeBlock
  local.get $1
  i32.load
  local.set $3
  local.get $0
  i32.const 4
  i32.add
  i32.const 15
  i32.and
  if
   i32.const 0
   i32.const 4224
   i32.const 357
   i32.const 14
   call $~lib/wasi/index/abort
   unreachable
  end
  local.get $3
  i32.const -4
  i32.and
  local.get $0
  i32.sub
  local.tee $4
  i32.const 16
  i32.ge_u
  if
   local.get $1
   local.get $0
   local.get $3
   i32.const 2
   i32.and
   i32.or
   i32.store
   local.get $0
   local.get $1
   i32.const 4
   i32.add
   i32.add
   local.tee $0
   local.get $4
   i32.const 4
   i32.sub
   i32.const 1
   i32.or
   i32.store
   local.get $2
   local.get $0
   call $~lib/rt/tlsf/insertBlock
  else
   local.get $1
   local.get $3
   i32.const -2
   i32.and
   i32.store
   local.get $1
   i32.const 4
   i32.add
   local.tee $0
   local.get $1
   i32.load
   i32.const -4
   i32.and
   i32.add
   local.get $0
   local.get $1
   i32.load
   i32.const -4
   i32.and
   i32.add
   i32.load
   i32.const -3
   i32.and
   i32.store
  end
  local.get $1
 )
 (func $~lib/rt/tlsf/__free (param $0 i32)
  (local $1 i32)
  (local $2 i32)
  local.get $0
  i32.const 24244
  i32.lt_u
  if
   return
  end
  global.get $~lib/rt/tlsf/ROOT
  i32.eqz
  if
   call $~lib/rt/tlsf/initialize
  end
  global.get $~lib/rt/tlsf/ROOT
  local.get $0
  i32.const 4
  i32.sub
  local.set $1
  local.get $0
  i32.const 15
  i32.and
  i32.const 1
  local.get $0
  select
  if (result i32)
   i32.const 1
  else
   local.get $1
   i32.load
   i32.const 1
   i32.and
  end
  if
   i32.const 0
   i32.const 4224
   i32.const 559
   i32.const 3
   call $~lib/wasi/index/abort
   unreachable
  end
  local.get $1
  local.tee $0
  i32.load
  i32.const 1
  i32.or
  local.set $1
  local.get $0
  local.get $1
  i32.store
  local.get $0
  call $~lib/rt/tlsf/insertBlock
 )
 (func $~lib/process/writeString (param $0 i32) (param $1 i32)
  (local $2 i32)
  (local $3 i32)
  (local $4 i32)
  (local $5 i32)
  i32.const -1
  local.set $2
  i32.const -1
  local.set $3
  i32.const -1
  local.set $4
  block $break|0
   block $case4|0
    block $case3|0
     block $case2|0
      block $case1|0
       block $case0|0
        local.get $1
        i32.const 20
        i32.sub
        i32.load offset=16
        i32.const 1
        i32.shr_u
        br_table $case4|0 $case3|0 $case2|0 $case1|0 $case0|0 $break|0
       end
       local.get $1
       i32.load16_u offset=6
       local.tee $4
       i32.const 128
       i32.ge_u
       br_if $break|0
      end
      local.get $1
      i32.load16_u offset=4
      local.tee $3
      i32.const 128
      i32.ge_u
      br_if $break|0
     end
     local.get $1
     i32.load16_u offset=2
     local.tee $2
     i32.const 128
     i32.ge_u
     br_if $break|0
    end
    local.get $1
    i32.load16_u
    local.tee $5
    i32.const 128
    i32.ge_u
    br_if $break|0
    i32.const 1136
    i32.const 1144
    i32.store
    i32.const 1140
    local.get $2
    i32.const -1
    i32.ne
    i32.const 1
    i32.add
    local.get $3
    i32.const -1
    i32.ne
    i32.add
    local.get $4
    i32.const -1
    i32.ne
    i32.add
    i32.store
    i32.const 1144
    local.get $5
    local.get $2
    i32.const 8
    i32.shl
    i32.or
    local.get $3
    i32.const 16
    i32.shl
    i32.or
    local.get $4
    i32.const 24
    i32.shl
    i32.or
    i32.store
    local.get $0
    i32.const 1136
    i32.const 1
    i32.const 1148
    call $~lib/bindings/wasi_snapshot_preview1/fd_write
    local.tee $0
    i32.const 65535
    i32.and
    if
     local.get $0
     call $~lib/bindings/wasi_snapshot_preview1/errnoToString
     i32.const 4160
     i32.const 178
     i32.const 16
     call $~lib/wasi/index/abort
     unreachable
    end
   end
   return
  end
  local.get $1
  local.tee $2
  local.get $2
  i32.const 20
  i32.sub
  i32.load offset=16
  i32.add
  local.set $4
  i32.const 0
  local.set $3
  loop $while-continue|0
   local.get $2
   local.get $4
   i32.lt_u
   if
    local.get $2
    i32.load16_u
    local.tee $5
    i32.const 128
    i32.lt_u
    if (result i32)
     local.get $3
     i32.const 1
     i32.add
    else
     local.get $5
     i32.const 2048
     i32.lt_u
     if (result i32)
      local.get $3
      i32.const 2
      i32.add
     else
      local.get $4
      local.get $2
      i32.const 2
      i32.add
      i32.gt_u
      i32.const 0
      local.get $5
      i32.const 64512
      i32.and
      i32.const 55296
      i32.eq
      select
      if
       local.get $2
       i32.load16_u offset=2
       i32.const 64512
       i32.and
       i32.const 56320
       i32.eq
       if
        local.get $3
        i32.const 4
        i32.add
        local.set $3
        local.get $2
        i32.const 4
        i32.add
        local.set $2
        br $while-continue|0
       end
      end
      local.get $3
      i32.const 3
      i32.add
     end
    end
    local.set $3
    local.get $2
    i32.const 2
    i32.add
    local.set $2
    br $while-continue|0
   end
  end
  global.get $~lib/rt/tlsf/ROOT
  i32.eqz
  if
   call $~lib/rt/tlsf/initialize
  end
  global.get $~lib/rt/tlsf/ROOT
  local.get $3
  call $~lib/rt/tlsf/allocateBlock
  i32.const 4
  i32.add
  local.set $2
  local.get $1
  local.get $1
  i32.const 20
  i32.sub
  i32.load offset=16
  i32.const 1
  i32.shr_u
  local.get $2
  call $~lib/string/String.UTF8.encodeUnsafe
  local.get $3
  i32.ne
  if
   i32.const 0
   i32.const 4160
   i32.const 184
   i32.const 3
   call $~lib/wasi/index/abort
   unreachable
  end
  i32.const 1136
  local.get $2
  i32.store
  i32.const 1140
  local.get $3
  i32.store
  local.get $0
  i32.const 1136
  i32.const 1
  i32.const 1144
  call $~lib/bindings/wasi_snapshot_preview1/fd_write
  local.set $0
  local.get $2
  call $~lib/rt/tlsf/__free
  local.get $0
  i32.const 65535
  i32.and
  if
   local.get $0
   call $~lib/bindings/wasi_snapshot_preview1/errnoToString
   i32.const 4160
   i32.const 189
   i32.const 12
   call $~lib/wasi/index/abort
   unreachable
  end
 )
 (func $~lib/rt/itcms/visitRoots
  (local $0 i32)
  (local $1 i32)
  global.get $~lib/console/timers
  local.tee $0
  if
   local.get $0
   call $~lib/rt/itcms/__visit
  end
  i32.const 5008
  call $~lib/rt/itcms/__visit
  i32.const 5152
  call $~lib/rt/itcms/__visit
  i32.const 5584
  call $~lib/rt/itcms/__visit
  i32.const 4288
  call $~lib/rt/itcms/__visit
  i32.const 6320
  call $~lib/rt/itcms/__visit
  i32.const 7376
  call $~lib/rt/itcms/__visit
  global.get $~lib/rt/itcms/pinSpace
  local.tee $1
  i32.load offset=4
  i32.const -4
  i32.and
  local.set $0
  loop $while-continue|0
   local.get $0
   local.get $1
   i32.ne
   if
    local.get $0
    i32.load offset=4
    i32.const 3
    i32.and
    i32.const 3
    i32.ne
    if
     i32.const 0
     i32.const 4880
     i32.const 159
     i32.const 16
     call $~lib/wasi/index/abort
     unreachable
    end
    local.get $0
    i32.const 20
    i32.add
    call $~lib/rt/__visit_members
    local.get $0
    i32.load offset=4
    i32.const -4
    i32.and
    local.set $0
    br $while-continue|0
   end
  end
 )
 (func $~lib/rt/itcms/Object#makeGray (param $0 i32)
  (local $1 i32)
  (local $2 i32)
  (local $3 i32)
  local.get $0
  global.get $~lib/rt/itcms/iter
  i32.eq
  if
   local.get $0
   i32.load offset=8
   local.tee $1
   i32.eqz
   if
    i32.const 0
    i32.const 4880
    i32.const 147
    i32.const 30
    call $~lib/wasi/index/abort
    unreachable
   end
   local.get $1
   global.set $~lib/rt/itcms/iter
  end
  block $__inlined_func$~lib/rt/itcms/Object#unlink
   local.get $0
   i32.load offset=4
   i32.const -4
   i32.and
   local.tee $2
   i32.eqz
   if
    i32.const 0
    local.get $0
    i32.const 24244
    i32.lt_u
    local.get $0
    i32.load offset=8
    select
    i32.eqz
    if
     i32.const 0
     i32.const 4880
     i32.const 127
     i32.const 18
     call $~lib/wasi/index/abort
     unreachable
    end
    br $__inlined_func$~lib/rt/itcms/Object#unlink
   end
   local.get $0
   i32.load offset=8
   local.tee $1
   i32.eqz
   if
    i32.const 0
    i32.const 4880
    i32.const 131
    i32.const 16
    call $~lib/wasi/index/abort
    unreachable
   end
   local.get $2
   local.get $1
   i32.store offset=8
   local.get $1
   local.get $2
   local.get $1
   i32.load offset=4
   i32.const 3
   i32.and
   i32.or
   i32.store offset=4
  end
  global.get $~lib/rt/itcms/toSpace
  local.set $2
  local.get $0
  i32.load offset=12
  local.tee $1
  i32.const 1
  i32.le_u
  if (result i32)
   i32.const 1
  else
   local.get $1
   i32.const 7824
   i32.load
   i32.gt_u
   if
    i32.const 5008
    i32.const 5072
    i32.const 22
    i32.const 28
    call $~lib/wasi/index/abort
    unreachable
   end
   local.get $1
   i32.const 3
   i32.shl
   i32.const 7828
   i32.add
   i32.load
   i32.const 32
   i32.and
  end
  if (result i32)
   global.get $~lib/rt/itcms/white
   i32.eqz
  else
   i32.const 2
  end
  local.set $3
  local.get $2
  i32.load offset=8
  local.set $1
  local.get $0
  local.get $2
  local.get $3
  i32.or
  i32.store offset=4
  local.get $0
  local.get $1
  i32.store offset=8
  local.get $1
  local.get $0
  local.get $1
  i32.load offset=4
  i32.const 3
  i32.and
  i32.or
  i32.store offset=4
  local.get $2
  local.get $0
  i32.store offset=8
 )
 (func $~lib/rt/itcms/__visit (param $0 i32)
  local.get $0
  i32.eqz
  if
   return
  end
  global.get $~lib/rt/itcms/white
  local.get $0
  i32.const 20
  i32.sub
  local.tee $0
  i32.load offset=4
  i32.const 3
  i32.and
  i32.eq
  if
   local.get $0
   call $~lib/rt/itcms/Object#makeGray
   global.get $~lib/rt/itcms/visitCount
   i32.const 1
   i32.add
   global.set $~lib/rt/itcms/visitCount
  end
 )
 (func $~lib/rt/itcms/step (result i32)
  (local $0 i32)
  (local $1 i32)
  block $folding-inner0
   block $break|0
    block $case2|0
     block $case1|0
      block $case0|0
       global.get $~lib/rt/itcms/state
       br_table $case0|0 $case1|0 $case2|0 $break|0
      end
      i32.const 1
      global.set $~lib/rt/itcms/state
      i32.const 0
      global.set $~lib/rt/itcms/visitCount
      call $~lib/rt/itcms/visitRoots
      global.get $~lib/rt/itcms/toSpace
      global.set $~lib/rt/itcms/iter
      br $folding-inner0
     end
     global.get $~lib/rt/itcms/white
     i32.eqz
     local.set $1
     global.get $~lib/rt/itcms/iter
     i32.load offset=4
     i32.const -4
     i32.and
     local.set $0
     loop $while-continue|1
      local.get $0
      global.get $~lib/rt/itcms/toSpace
      i32.ne
      if
       local.get $0
       global.set $~lib/rt/itcms/iter
       local.get $1
       local.get $0
       i32.load offset=4
       i32.const 3
       i32.and
       i32.ne
       if
        local.get $0
        local.get $1
        local.get $0
        i32.load offset=4
        i32.const -4
        i32.and
        i32.or
        i32.store offset=4
        i32.const 0
        global.set $~lib/rt/itcms/visitCount
        local.get $0
        i32.const 20
        i32.add
        call $~lib/rt/__visit_members
        br $folding-inner0
       end
       local.get $0
       i32.load offset=4
       i32.const -4
       i32.and
       local.set $0
       br $while-continue|1
      end
     end
     i32.const 0
     global.set $~lib/rt/itcms/visitCount
     call $~lib/rt/itcms/visitRoots
     global.get $~lib/rt/itcms/toSpace
     global.get $~lib/rt/itcms/iter
     i32.load offset=4
     i32.const -4
     i32.and
     i32.eq
     if
      global.get $~lib/memory/__stack_pointer
      local.set $0
      loop $while-continue|0
       local.get $0
       i32.const 24244
       i32.lt_u
       if
        local.get $0
        i32.load
        call $~lib/rt/itcms/__visit
        local.get $0
        i32.const 4
        i32.add
        local.set $0
        br $while-continue|0
       end
      end
      global.get $~lib/rt/itcms/iter
      i32.load offset=4
      i32.const -4
      i32.and
      local.set $0
      loop $while-continue|2
       local.get $0
       global.get $~lib/rt/itcms/toSpace
       i32.ne
       if
        local.get $1
        local.get $0
        i32.load offset=4
        i32.const 3
        i32.and
        i32.ne
        if
         local.get $0
         local.get $1
         local.get $0
         i32.load offset=4
         i32.const -4
         i32.and
         i32.or
         i32.store offset=4
         local.get $0
         i32.const 20
         i32.add
         call $~lib/rt/__visit_members
        end
        local.get $0
        i32.load offset=4
        i32.const -4
        i32.and
        local.set $0
        br $while-continue|2
       end
      end
      global.get $~lib/rt/itcms/fromSpace
      local.set $0
      global.get $~lib/rt/itcms/toSpace
      global.set $~lib/rt/itcms/fromSpace
      local.get $0
      global.set $~lib/rt/itcms/toSpace
      local.get $1
      global.set $~lib/rt/itcms/white
      local.get $0
      i32.load offset=4
      i32.const -4
      i32.and
      global.set $~lib/rt/itcms/iter
      i32.const 2
      global.set $~lib/rt/itcms/state
     end
     br $folding-inner0
    end
    global.get $~lib/rt/itcms/iter
    local.tee $0
    global.get $~lib/rt/itcms/toSpace
    i32.ne
    if
     local.get $0
     i32.load offset=4
     i32.const -4
     i32.and
     global.set $~lib/rt/itcms/iter
     global.get $~lib/rt/itcms/white
     i32.eqz
     local.get $0
     i32.load offset=4
     i32.const 3
     i32.and
     i32.ne
     if
      i32.const 0
      i32.const 4880
      i32.const 228
      i32.const 20
      call $~lib/wasi/index/abort
      unreachable
     end
     local.get $0
     i32.const 24244
     i32.lt_u
     if
      local.get $0
      i32.const 0
      i32.store offset=4
      local.get $0
      i32.const 0
      i32.store offset=8
     else
      global.get $~lib/rt/itcms/total
      local.get $0
      i32.load
      i32.const -4
      i32.and
      i32.const 4
      i32.add
      i32.sub
      global.set $~lib/rt/itcms/total
      local.get $0
      i32.const 4
      i32.add
      call $~lib/rt/tlsf/__free
     end
     i32.const 10
     return
    end
    global.get $~lib/rt/itcms/toSpace
    local.tee $0
    local.get $0
    i32.store offset=4
    global.get $~lib/rt/itcms/toSpace
    local.tee $0
    local.get $0
    i32.store offset=8
    i32.const 0
    global.set $~lib/rt/itcms/state
   end
   i32.const 0
   return
  end
  global.get $~lib/rt/itcms/visitCount
 )
 (func $~lib/memory/memory.fill (param $0 i32) (param $1 i32)
  (local $2 i32)
  block $~lib/util/memory/memset|inlined.0
   local.get $1
   i32.eqz
   br_if $~lib/util/memory/memset|inlined.0
   local.get $0
   i32.const 0
   i32.store8
   local.get $0
   local.get $1
   i32.add
   local.tee $2
   i32.const 1
   i32.sub
   i32.const 0
   i32.store8
   local.get $1
   i32.const 2
   i32.le_u
   br_if $~lib/util/memory/memset|inlined.0
   local.get $0
   i32.const 0
   i32.store8 offset=1
   local.get $0
   i32.const 0
   i32.store8 offset=2
   local.get $2
   i32.const 2
   i32.sub
   i32.const 0
   i32.store8
   local.get $2
   i32.const 3
   i32.sub
   i32.const 0
   i32.store8
   local.get $1
   i32.const 6
   i32.le_u
   br_if $~lib/util/memory/memset|inlined.0
   local.get $0
   i32.const 0
   i32.store8 offset=3
   local.get $2
   i32.const 4
   i32.sub
   i32.const 0
   i32.store8
   local.get $1
   i32.const 8
   i32.le_u
   br_if $~lib/util/memory/memset|inlined.0
   local.get $0
   i32.const 0
   local.get $0
   i32.sub
   i32.const 3
   i32.and
   local.tee $2
   i32.add
   local.tee $0
   i32.const 0
   i32.store
   local.get $0
   local.get $1
   local.get $2
   i32.sub
   i32.const -4
   i32.and
   local.tee $2
   i32.add
   local.tee $1
   i32.const 4
   i32.sub
   i32.const 0
   i32.store
   local.get $2
   i32.const 8
   i32.le_u
   br_if $~lib/util/memory/memset|inlined.0
   local.get $0
   i32.const 0
   i32.store offset=4
   local.get $0
   i32.const 0
   i32.store offset=8
   local.get $1
   i32.const 12
   i32.sub
   i32.const 0
   i32.store
   local.get $1
   i32.const 8
   i32.sub
   i32.const 0
   i32.store
   local.get $2
   i32.const 24
   i32.le_u
   br_if $~lib/util/memory/memset|inlined.0
   local.get $0
   i32.const 0
   i32.store offset=12
   local.get $0
   i32.const 0
   i32.store offset=16
   local.get $0
   i32.const 0
   i32.store offset=20
   local.get $0
   i32.const 0
   i32.store offset=24
   local.get $1
   i32.const 28
   i32.sub
   i32.const 0
   i32.store
   local.get $1
   i32.const 24
   i32.sub
   i32.const 0
   i32.store
   local.get $1
   i32.const 20
   i32.sub
   i32.const 0
   i32.store
   local.get $1
   i32.const 16
   i32.sub
   i32.const 0
   i32.store
   local.get $0
   local.get $0
   i32.const 4
   i32.and
   i32.const 24
   i32.add
   local.tee $1
   i32.add
   local.set $0
   local.get $2
   local.get $1
   i32.sub
   local.set $1
   loop $while-continue|0
    local.get $1
    i32.const 32
    i32.ge_u
    if
     local.get $0
     i64.const 0
     i64.store
     local.get $0
     i64.const 0
     i64.store offset=8
     local.get $0
     i64.const 0
     i64.store offset=16
     local.get $0
     i64.const 0
     i64.store offset=24
     local.get $1
     i32.const 32
     i32.sub
     local.set $1
     local.get $0
     i32.const 32
     i32.add
     local.set $0
     br $while-continue|0
    end
   end
  end
 )
 (func $~lib/rt/itcms/__new (param $0 i32) (param $1 i32) (result i32)
  (local $2 i32)
  (local $3 i32)
  local.get $0
  i32.const 1073741804
  i32.ge_u
  if
   i32.const 4288
   i32.const 4880
   i32.const 260
   i32.const 31
   call $~lib/wasi/index/abort
   unreachable
  end
  global.get $~lib/rt/itcms/total
  global.get $~lib/rt/itcms/threshold
  i32.ge_u
  if
   block $__inlined_func$~lib/rt/itcms/interrupt
    i32.const 2048
    local.set $2
    loop $do-continue|0
     local.get $2
     call $~lib/rt/itcms/step
     i32.sub
     local.set $2
     global.get $~lib/rt/itcms/state
     i32.eqz
     if
      global.get $~lib/rt/itcms/total
      i64.extend_i32_u
      i64.const 200
      i64.mul
      i64.const 100
      i64.div_u
      i32.wrap_i64
      i32.const 1024
      i32.add
      global.set $~lib/rt/itcms/threshold
      br $__inlined_func$~lib/rt/itcms/interrupt
     end
     local.get $2
     i32.const 0
     i32.gt_s
     br_if $do-continue|0
    end
    global.get $~lib/rt/itcms/total
    local.tee $2
    local.get $2
    global.get $~lib/rt/itcms/threshold
    i32.sub
    i32.const 1024
    i32.lt_u
    i32.const 10
    i32.shl
    i32.add
    global.set $~lib/rt/itcms/threshold
   end
  end
  local.get $0
  i32.const 16
  i32.add
  local.set $2
  global.get $~lib/rt/tlsf/ROOT
  i32.eqz
  if
   call $~lib/rt/tlsf/initialize
  end
  global.get $~lib/rt/tlsf/ROOT
  local.get $2
  call $~lib/rt/tlsf/allocateBlock
  local.tee $2
  local.get $1
  i32.store offset=12
  local.get $2
  local.get $0
  i32.store offset=16
  global.get $~lib/rt/itcms/fromSpace
  local.tee $3
  i32.load offset=8
  local.set $1
  local.get $2
  local.get $3
  global.get $~lib/rt/itcms/white
  i32.or
  i32.store offset=4
  local.get $2
  local.get $1
  i32.store offset=8
  local.get $1
  local.get $2
  local.get $1
  i32.load offset=4
  i32.const 3
  i32.and
  i32.or
  i32.store offset=4
  local.get $3
  local.get $2
  i32.store offset=8
  global.get $~lib/rt/itcms/total
  local.get $2
  i32.load
  i32.const -4
  i32.and
  i32.const 4
  i32.add
  i32.add
  global.set $~lib/rt/itcms/total
  local.get $2
  i32.const 20
  i32.add
  local.tee $1
  local.get $0
  call $~lib/memory/memory.fill
  local.get $1
 )
 (func $~lib/rt/itcms/__link (param $0 i32) (param $1 i32) (param $2 i32)
  (local $3 i32)
  local.get $1
  i32.eqz
  if
   return
  end
  local.get $0
  i32.eqz
  if
   i32.const 0
   i32.const 4880
   i32.const 294
   i32.const 14
   call $~lib/wasi/index/abort
   unreachable
  end
  global.get $~lib/rt/itcms/white
  local.get $1
  i32.const 20
  i32.sub
  local.tee $1
  i32.load offset=4
  i32.const 3
  i32.and
  i32.eq
  if
   local.get $0
   i32.const 20
   i32.sub
   local.tee $0
   i32.load offset=4
   i32.const 3
   i32.and
   local.tee $3
   global.get $~lib/rt/itcms/white
   i32.eqz
   i32.eq
   if
    local.get $0
    local.get $1
    local.get $2
    select
    call $~lib/rt/itcms/Object#makeGray
   else
    global.get $~lib/rt/itcms/state
    i32.const 1
    i32.eq
    i32.const 0
    local.get $3
    i32.const 3
    i32.eq
    select
    if
     local.get $1
     call $~lib/rt/itcms/Object#makeGray
    end
   end
  end
 )
 (func $~lib/util/hash/HASH<~lib/string/String> (param $0 i32) (result i32)
  (local $1 i32)
  (local $2 i32)
  (local $3 i32)
  (local $4 i32)
  (local $5 i32)
  (local $6 i32)
  (local $7 i32)
  local.get $0
  if (result i32)
   local.get $0
   local.tee $1
   i32.const 20
   i32.sub
   i32.load offset=16
   i32.const 1
   i32.shr_u
   i32.const 1
   i32.shl
   local.tee $3
   i32.const 16
   i32.ge_u
   if (result i32)
    i32.const 606290984
    local.set $2
    i32.const -2048144777
    local.set $4
    i32.const 1640531535
    local.set $5
    local.get $1
    local.get $3
    i32.add
    i32.const 16
    i32.sub
    local.set $7
    loop $while-continue|0
     local.get $1
     local.get $7
     i32.le_u
     if
      local.get $2
      local.get $1
      i32.load
      i32.const -2048144777
      i32.mul
      i32.add
      i32.const 13
      i32.rotl
      i32.const -1640531535
      i32.mul
      local.set $2
      local.get $4
      local.get $1
      i32.load offset=4
      i32.const -2048144777
      i32.mul
      i32.add
      i32.const 13
      i32.rotl
      i32.const -1640531535
      i32.mul
      local.set $4
      local.get $6
      local.get $1
      i32.load offset=8
      i32.const -2048144777
      i32.mul
      i32.add
      i32.const 13
      i32.rotl
      i32.const -1640531535
      i32.mul
      local.set $6
      local.get $5
      local.get $1
      i32.load offset=12
      i32.const -2048144777
      i32.mul
      i32.add
      i32.const 13
      i32.rotl
      i32.const -1640531535
      i32.mul
      local.set $5
      local.get $1
      i32.const 16
      i32.add
      local.set $1
      br $while-continue|0
     end
    end
    local.get $3
    local.get $2
    i32.const 1
    i32.rotl
    local.get $4
    i32.const 7
    i32.rotl
    i32.add
    local.get $6
    i32.const 12
    i32.rotl
    i32.add
    local.get $5
    i32.const 18
    i32.rotl
    i32.add
    i32.add
   else
    local.get $3
    i32.const 374761393
    i32.add
   end
   local.set $2
   local.get $0
   local.get $3
   i32.add
   i32.const 4
   i32.sub
   local.set $4
   loop $while-continue|1
    local.get $1
    local.get $4
    i32.le_u
    if
     local.get $2
     local.get $1
     i32.load
     i32.const -1028477379
     i32.mul
     i32.add
     i32.const 17
     i32.rotl
     i32.const 668265263
     i32.mul
     local.set $2
     local.get $1
     i32.const 4
     i32.add
     local.set $1
     br $while-continue|1
    end
   end
   local.get $0
   local.get $3
   i32.add
   local.set $0
   loop $while-continue|2
    local.get $0
    local.get $1
    i32.gt_u
    if
     local.get $2
     local.get $1
     i32.load8_u
     i32.const 374761393
     i32.mul
     i32.add
     i32.const 11
     i32.rotl
     i32.const -1640531535
     i32.mul
     local.set $2
     local.get $1
     i32.const 1
     i32.add
     local.set $1
     br $while-continue|2
    end
   end
   local.get $2
   local.get $2
   i32.const 15
   i32.shr_u
   i32.xor
   i32.const -2048144777
   i32.mul
   local.tee $0
   local.get $0
   i32.const 13
   i32.shr_u
   i32.xor
   i32.const -1028477379
   i32.mul
   local.tee $0
   local.get $0
   i32.const 16
   i32.shr_u
   i32.xor
  else
   i32.const 0
  end
 )
 (func $~lib/process/process.hrtime (result i64)
  (local $0 i32)
  i32.const 1
  i64.const 0
  i32.const 1136
  call $~lib/bindings/wasi_snapshot_preview1/clock_time_get
  local.tee $0
  i32.const 65535
  i32.and
  if
   local.get $0
   call $~lib/bindings/wasi_snapshot_preview1/errnoToString
   i32.const 4160
   i32.const 59
   i32.const 14
   call $~lib/wasi/index/abort
   unreachable
  end
  i32.const 1136
  i64.load
 )
 (func $~lib/map/Map<~lib/string/String,u64>#rehash (param $0 i32) (param $1 i32)
  (local $2 i32)
  (local $3 i32)
  (local $4 i32)
  (local $5 i32)
  (local $6 i32)
  (local $7 i32)
  (local $8 i32)
  global.get $~lib/memory/__stack_pointer
  i32.const 12
  i32.sub
  global.set $~lib/memory/__stack_pointer
  global.get $~lib/memory/__stack_pointer
  i32.const 7860
  i32.lt_s
  if
   i32.const 24272
   i32.const 24320
   i32.const 1
   i32.const 1
   call $~lib/wasi/index/abort
   unreachable
  end
  global.get $~lib/memory/__stack_pointer
  local.tee $2
  i64.const 0
  i64.store
  local.get $2
  i32.const 0
  i32.store offset=8
  local.get $2
  local.get $1
  i32.const 1
  i32.add
  local.tee $2
  i32.const 2
  i32.shl
  call $~lib/arraybuffer/ArrayBuffer#constructor
  local.tee $6
  i32.store
  global.get $~lib/memory/__stack_pointer
  local.get $2
  i32.const 3
  i32.shl
  i32.const 3
  i32.div_s
  local.tee $5
  i32.const 24
  i32.mul
  call $~lib/arraybuffer/ArrayBuffer#constructor
  local.tee $3
  i32.store offset=4
  local.get $0
  i32.load offset=8
  local.tee $8
  local.get $0
  i32.load offset=16
  i32.const 24
  i32.mul
  i32.add
  local.set $4
  local.get $3
  local.set $2
  loop $while-continue|0
   local.get $4
   local.get $8
   i32.ne
   if
    local.get $8
    i32.load offset=16
    i32.const 1
    i32.and
    i32.eqz
    if
     global.get $~lib/memory/__stack_pointer
     local.get $8
     i32.load
     local.tee $7
     i32.store offset=8
     local.get $2
     local.get $7
     i32.store
     local.get $2
     local.get $8
     i64.load offset=8
     i64.store offset=8
     local.get $2
     local.get $6
     local.get $7
     call $~lib/util/hash/HASH<~lib/string/String>
     local.get $1
     i32.and
     i32.const 2
     i32.shl
     i32.add
     local.tee $7
     i32.load
     i32.store offset=16
     local.get $7
     local.get $2
     i32.store
     local.get $2
     i32.const 24
     i32.add
     local.set $2
    end
    local.get $8
    i32.const 24
    i32.add
    local.set $8
    br $while-continue|0
   end
  end
  local.get $0
  local.get $6
  i32.store
  local.get $0
  local.get $6
  i32.const 0
  call $~lib/rt/itcms/__link
  local.get $0
  local.get $1
  i32.store offset=4
  local.get $0
  local.get $3
  i32.store offset=8
  local.get $0
  local.get $3
  i32.const 0
  call $~lib/rt/itcms/__link
  local.get $0
  local.get $5
  i32.store offset=12
  local.get $0
  local.get $0
  i32.load offset=20
  i32.store offset=16
  global.get $~lib/memory/__stack_pointer
  i32.const 12
  i32.add
  global.set $~lib/memory/__stack_pointer
 )
 (func $~lib/util/number/utoa32_dec_lut (param $0 i32) (param $1 i32) (param $2 i32)
  (local $3 i32)
  loop $while-continue|0
   local.get $1
   i32.const 10000
   i32.ge_u
   if
    local.get $1
    i32.const 10000
    i32.rem_u
    local.set $3
    local.get $1
    i32.const 10000
    i32.div_u
    local.set $1
    local.get $0
    local.get $2
    i32.const 4
    i32.sub
    local.tee $2
    i32.const 1
    i32.shl
    i32.add
    local.get $3
    i32.const 100
    i32.div_u
    i32.const 2
    i32.shl
    i32.const 5900
    i32.add
    i64.load32_u
    local.get $3
    i32.const 100
    i32.rem_u
    i32.const 2
    i32.shl
    i32.const 5900
    i32.add
    i64.load32_u
    i64.const 32
    i64.shl
    i64.or
    i64.store
    br $while-continue|0
   end
  end
  local.get $1
  i32.const 100
  i32.ge_u
  if
   local.get $0
   local.get $2
   i32.const 2
   i32.sub
   local.tee $2
   i32.const 1
   i32.shl
   i32.add
   local.get $1
   i32.const 100
   i32.rem_u
   i32.const 2
   i32.shl
   i32.const 5900
   i32.add
   i32.load
   i32.store
   local.get $1
   i32.const 100
   i32.div_u
   local.set $1
  end
  local.get $1
  i32.const 10
  i32.ge_u
  if
   local.get $0
   local.get $2
   i32.const 2
   i32.sub
   i32.const 1
   i32.shl
   i32.add
   local.get $1
   i32.const 2
   i32.shl
   i32.const 5900
   i32.add
   i32.load
   i32.store
  else
   local.get $0
   local.get $2
   i32.const 1
   i32.sub
   i32.const 1
   i32.shl
   i32.add
   local.get $1
   i32.const 48
   i32.add
   i32.store16
  end
 )
 (func $~lib/rt/__visit_members (param $0 i32)
  (local $1 i32)
  (local $2 i32)
  block $invalid
   block $~lib/map/Map<~lib/string/String,u64>
    block $~lib/arraybuffer/ArrayBufferView
     block $~lib/string/String
      block $~lib/arraybuffer/ArrayBuffer
       local.get $0
       i32.const 8
       i32.sub
       i32.load
       br_table $~lib/arraybuffer/ArrayBuffer $~lib/string/String $~lib/arraybuffer/ArrayBufferView $~lib/map/Map<~lib/string/String,u64> $invalid
      end
      return
     end
     return
    end
    local.get $0
    i32.load
    local.tee $0
    if
     local.get $0
     call $~lib/rt/itcms/__visit
    end
    return
   end
   local.get $0
   i32.load
   call $~lib/rt/itcms/__visit
   local.get $0
   i32.load offset=8
   local.tee $2
   local.tee $1
   local.get $0
   i32.load offset=16
   i32.const 24
   i32.mul
   i32.add
   local.set $0
   loop $while-continue|0
    local.get $0
    local.get $1
    i32.gt_u
    if
     local.get $1
     i32.load offset=16
     i32.const 1
     i32.and
     i32.eqz
     if
      local.get $1
      i32.load
      call $~lib/rt/itcms/__visit
     end
     local.get $1
     i32.const 24
     i32.add
     local.set $1
     br $while-continue|0
    end
   end
   local.get $2
   call $~lib/rt/itcms/__visit
   return
  end
  unreachable
 )
 (func $~start
  global.get $~started
  if
   return
  end
  i32.const 1
  global.set $~started
  call $start:std-wasi/console
 )
 (func $~lib/console/console.assert<bool> (param $0 i32) (param $1 i32)
  global.get $~lib/memory/__stack_pointer
  i32.const 4
  i32.sub
  global.set $~lib/memory/__stack_pointer
  global.get $~lib/memory/__stack_pointer
  i32.const 7860
  i32.lt_s
  if
   i32.const 24272
   i32.const 24320
   i32.const 1
   i32.const 1
   call $~lib/wasi/index/abort
   unreachable
  end
  global.get $~lib/memory/__stack_pointer
  i32.const 0
  i32.store
  local.get $0
  i32.eqz
  if
   global.get $~lib/memory/__stack_pointer
   i32.const 1088
   i32.store
   i32.const 2
   i32.const 1088
   call $~lib/process/writeString
   i32.const 2
   local.get $1
   call $~lib/process/writeString
   global.get $~lib/memory/__stack_pointer
   i32.const 4352
   i32.store
   i32.const 2
   i32.const 4352
   call $~lib/process/writeString
  end
  global.get $~lib/memory/__stack_pointer
  i32.const 4
  i32.add
  global.set $~lib/memory/__stack_pointer
 )
 (func $~lib/console/console.log (param $0 i32)
  global.get $~lib/memory/__stack_pointer
  i32.const 4
  i32.sub
  global.set $~lib/memory/__stack_pointer
  global.get $~lib/memory/__stack_pointer
  i32.const 7860
  i32.lt_s
  if
   i32.const 24272
   i32.const 24320
   i32.const 1
   i32.const 1
   call $~lib/wasi/index/abort
   unreachable
  end
  global.get $~lib/memory/__stack_pointer
  i32.const 0
  i32.store
  i32.const 1
  local.get $0
  call $~lib/process/writeString
  global.get $~lib/memory/__stack_pointer
  i32.const 4352
  i32.store
  i32.const 1
  i32.const 4352
  call $~lib/process/writeString
  global.get $~lib/memory/__stack_pointer
  i32.const 4
  i32.add
  global.set $~lib/memory/__stack_pointer
 )
 (func $~lib/map/Map<~lib/string/String,u64>#find (param $0 i32) (param $1 i32) (param $2 i32) (result i32)
  (local $3 i32)
  (local $4 i32)
  (local $5 i32)
  (local $6 i32)
  (local $7 i32)
  global.get $~lib/memory/__stack_pointer
  i32.const 4
  i32.sub
  global.set $~lib/memory/__stack_pointer
  global.get $~lib/memory/__stack_pointer
  i32.const 7860
  i32.lt_s
  if
   i32.const 24272
   i32.const 24320
   i32.const 1
   i32.const 1
   call $~lib/wasi/index/abort
   unreachable
  end
  global.get $~lib/memory/__stack_pointer
  i32.const 0
  i32.store
  local.get $0
  i32.load
  local.get $2
  local.get $0
  i32.load offset=4
  i32.and
  i32.const 2
  i32.shl
  i32.add
  i32.load
  local.set $0
  loop $while-continue|0
   local.get $0
   if
    local.get $0
    i32.load offset=16
    local.tee $6
    i32.const 1
    i32.and
    if (result i32)
     i32.const 0
    else
     global.get $~lib/memory/__stack_pointer
     local.get $0
     i32.load
     local.tee $2
     i32.store
     block $__inlined_func$~lib/string/String.__eq (result i32)
      i32.const 1
      local.get $1
      local.get $2
      i32.eq
      br_if $__inlined_func$~lib/string/String.__eq
      drop
      i32.const 0
      local.get $1
<<<<<<< HEAD
      i32.eqz
      i32.const 1
      local.get $2
=======
      i32.const 0
      local.get $4
>>>>>>> 3633f4bd
      select
      i32.eqz
      br_if $__inlined_func$~lib/string/String.__eq
      drop
      i32.const 0
      local.get $2
      i32.const 20
      i32.sub
      i32.load offset=16
      i32.const 1
      i32.shr_u
      local.tee $3
      local.get $1
      i32.const 20
      i32.sub
      i32.load offset=16
      i32.const 1
      i32.shr_u
      i32.ne
      br_if $__inlined_func$~lib/string/String.__eq
      drop
      block $__inlined_func$~lib/util/string/compareImpl (result i32)
       local.get $2
       local.set $4
       local.get $1
<<<<<<< HEAD
       local.set $5
=======
       local.tee $2
       i32.const 7
       i32.and
       i32.or
       i32.const 1
>>>>>>> 3633f4bd
       local.get $3
       local.tee $2
       i32.const 4
       i32.ge_u
<<<<<<< HEAD
       if (result i32)
        local.get $4
        i32.const 7
        i32.and
        local.get $5
        i32.const 7
        i32.and
        i32.or
        i32.eqz
       else
        i32.const 0
       end
=======
       select
       i32.eqz
>>>>>>> 3633f4bd
       if
        loop $do-continue|0
         local.get $4
         i64.load
         local.get $5
         i64.load
         i64.eq
         if
          local.get $4
          i32.const 8
          i32.add
          local.set $4
          local.get $5
          i32.const 8
          i32.add
          local.set $5
          local.get $2
          i32.const 4
          i32.sub
          local.tee $2
          i32.const 4
          i32.ge_u
          br_if $do-continue|0
         end
        end
       end
       loop $while-continue|1
        local.get $2
        local.tee $3
        i32.const 1
        i32.sub
        local.set $2
        local.get $3
        if
         local.get $4
         i32.load16_u
         local.tee $3
         local.get $5
         i32.load16_u
         local.tee $7
         i32.ne
         if
          local.get $3
          local.get $7
          i32.sub
          br $__inlined_func$~lib/util/string/compareImpl
         end
         local.get $4
         i32.const 2
         i32.add
         local.set $4
         local.get $5
         i32.const 2
         i32.add
         local.set $5
         br $while-continue|1
        end
       end
       i32.const 0
      end
      i32.eqz
     end
    end
    if
     global.get $~lib/memory/__stack_pointer
     i32.const 4
     i32.add
     global.set $~lib/memory/__stack_pointer
     local.get $0
     return
    end
    local.get $6
    i32.const -2
    i32.and
    local.set $0
    br $while-continue|0
   end
  end
  global.get $~lib/memory/__stack_pointer
  i32.const 4
  i32.add
  global.set $~lib/memory/__stack_pointer
  i32.const 0
 )
 (func $~lib/console/console.time (param $0 i32)
  (local $1 i32)
  (local $2 i32)
  (local $3 i64)
  (local $4 i32)
  (local $5 i32)
  global.get $~lib/memory/__stack_pointer
  i32.const 8
  i32.sub
  global.set $~lib/memory/__stack_pointer
  block $folding-inner0
   global.get $~lib/memory/__stack_pointer
   i32.const 7860
   i32.lt_s
   br_if $folding-inner0
   global.get $~lib/memory/__stack_pointer
   local.tee $1
   i64.const 0
   i64.store
   local.get $1
   global.get $~lib/console/timers
   local.tee $1
   i32.store
   local.get $1
   local.get $0
   local.get $0
   call $~lib/util/hash/HASH<~lib/string/String>
   call $~lib/map/Map<~lib/string/String,u64>#find
   if
    global.get $~lib/memory/__stack_pointer
    i32.const 5264
    i32.store offset=4
    i32.const 1
    i32.const 5264
    call $~lib/process/writeString
    i32.const 1
    local.get $0
    call $~lib/process/writeString
    global.get $~lib/memory/__stack_pointer
    i32.const 5328
    i32.store offset=4
    i32.const 1
    i32.const 5328
    call $~lib/process/writeString
    global.get $~lib/memory/__stack_pointer
    i32.const 8
    i32.add
    global.set $~lib/memory/__stack_pointer
    return
   end
   global.get $~lib/memory/__stack_pointer
   global.get $~lib/console/timers
   local.tee $1
   i32.store
   call $~lib/process/process.hrtime
   local.set $3
   global.get $~lib/memory/__stack_pointer
   i32.const 4
   i32.sub
   global.set $~lib/memory/__stack_pointer
   global.get $~lib/memory/__stack_pointer
   i32.const 7860
   i32.lt_s
   br_if $folding-inner0
   local.get $0
   local.set $2
   global.get $~lib/memory/__stack_pointer
   i32.const 0
   i32.store
   local.get $1
   local.tee $0
   local.get $2
   local.get $2
   call $~lib/util/hash/HASH<~lib/string/String>
   local.tee $4
   call $~lib/map/Map<~lib/string/String,u64>#find
   local.tee $1
   if
    local.get $1
    local.get $3
    i64.store offset=8
   else
    local.get $0
    i32.load offset=16
    local.get $0
    i32.load offset=12
    i32.eq
    if
     local.get $0
     local.get $0
     i32.load offset=20
     local.get $0
     i32.load offset=12
     i32.const 3
     i32.mul
     i32.const 4
     i32.div_s
     i32.lt_s
     if (result i32)
      local.get $0
      i32.load offset=4
     else
      local.get $0
      i32.load offset=4
      i32.const 1
      i32.shl
      i32.const 1
      i32.or
     end
     call $~lib/map/Map<~lib/string/String,u64>#rehash
    end
    global.get $~lib/memory/__stack_pointer
    local.get $0
    i32.load offset=8
    local.tee $5
    i32.store
    local.get $0
    local.get $0
    i32.load offset=16
    local.tee $1
    i32.const 1
    i32.add
    i32.store offset=16
    local.get $5
    local.get $1
    i32.const 24
    i32.mul
    i32.add
    local.tee $1
    local.get $2
    i32.store
    local.get $0
    local.get $2
    i32.const 1
    call $~lib/rt/itcms/__link
    local.get $1
    local.get $3
    i64.store offset=8
    local.get $0
    local.get $0
    i32.load offset=20
    i32.const 1
    i32.add
    i32.store offset=20
    local.get $1
    local.get $0
    i32.load
    local.get $4
    local.get $0
    i32.load offset=4
    i32.and
    i32.const 2
    i32.shl
    i32.add
    local.tee $0
    i32.load
    i32.store offset=16
    local.get $0
    local.get $1
    i32.store
   end
   global.get $~lib/memory/__stack_pointer
   i32.const 4
   i32.add
   global.set $~lib/memory/__stack_pointer
   global.get $~lib/memory/__stack_pointer
   i32.const 8
   i32.add
   global.set $~lib/memory/__stack_pointer
   return
  end
  i32.const 24272
  i32.const 24320
  i32.const 1
  i32.const 1
  call $~lib/wasi/index/abort
  unreachable
 )
 (func $~lib/console/timeLogImpl (param $0 i32)
  (local $1 i32)
  (local $2 i64)
  (local $3 i32)
  (local $4 i32)
  (local $5 i32)
  (local $6 i32)
  global.get $~lib/memory/__stack_pointer
  i32.const 12
  i32.sub
  global.set $~lib/memory/__stack_pointer
  block $folding-inner0
   global.get $~lib/memory/__stack_pointer
   i32.const 7860
   i32.lt_s
   br_if $folding-inner0
   global.get $~lib/memory/__stack_pointer
   local.tee $1
   i64.const 0
   i64.store
   local.get $1
   i32.const 0
   i32.store offset=8
   local.get $1
   global.get $~lib/console/timers
   local.tee $1
   i32.store
   local.get $1
   local.get $0
   local.get $0
   call $~lib/util/hash/HASH<~lib/string/String>
   call $~lib/map/Map<~lib/string/String,u64>#find
   local.tee $1
   i32.eqz
   if
    i32.const 5584
    i32.const 5648
    i32.const 105
    i32.const 17
    call $~lib/wasi/index/abort
    unreachable
   end
   local.get $1
   i64.load offset=8
   local.set $2
   call $~lib/process/process.hrtime
   local.get $2
   i64.sub
   i64.const 1000000
   i64.div_u
   local.set $2
   global.get $~lib/memory/__stack_pointer
   local.tee $5
   i32.const 4
   i32.sub
   global.set $~lib/memory/__stack_pointer
   global.get $~lib/memory/__stack_pointer
   i32.const 7860
   i32.lt_s
   br_if $folding-inner0
   global.get $~lib/memory/__stack_pointer
   i32.const 0
   i32.store
   block $__inlined_func$~lib/util/number/utoa64
    local.get $2
    i64.eqz
    if
     global.get $~lib/memory/__stack_pointer
     i32.const 4
     i32.add
     global.set $~lib/memory/__stack_pointer
     i32.const 5888
     local.set $3
     br $__inlined_func$~lib/util/number/utoa64
    end
    local.get $2
    i64.const 4294967295
    i64.le_u
    if
     global.get $~lib/memory/__stack_pointer
     local.get $2
     i32.wrap_i64
     local.tee $4
     local.tee $1
     i32.const 100000
     i32.lt_u
     if (result i32)
      local.get $1
      i32.const 100
      i32.lt_u
      if (result i32)
       local.get $1
       i32.const 10
       i32.ge_u
       i32.const 1
       i32.add
      else
       local.get $1
       i32.const 10000
       i32.ge_u
       i32.const 3
       i32.add
       local.get $1
       i32.const 1000
       i32.ge_u
       i32.add
      end
     else
      local.get $1
      i32.const 10000000
      i32.lt_u
      if (result i32)
       local.get $1
       i32.const 1000000
       i32.ge_u
       i32.const 6
       i32.add
      else
       local.get $1
       i32.const 1000000000
       i32.ge_u
       i32.const 8
       i32.add
       local.get $1
       i32.const 100000000
       i32.ge_u
       i32.add
      end
     end
     local.tee $1
     i32.const 1
     i32.shl
     i32.const 1
     call $~lib/rt/itcms/__new
     local.tee $3
     i32.store
     local.get $3
     local.get $4
     local.get $1
     call $~lib/util/number/utoa32_dec_lut
    else
     global.get $~lib/memory/__stack_pointer
     local.get $2
     i64.const 1000000000000000
     i64.lt_u
     if (result i32)
      local.get $2
      i64.const 1000000000000
      i64.lt_u
      if (result i32)
       local.get $2
       i64.const 100000000000
       i64.ge_u
       i32.const 10
       i32.add
       local.get $2
       i64.const 10000000000
       i64.ge_u
       i32.add
      else
       local.get $2
       i64.const 100000000000000
       i64.ge_u
       i32.const 13
       i32.add
       local.get $2
       i64.const 10000000000000
       i64.ge_u
       i32.add
      end
     else
      local.get $2
      i64.const 100000000000000000
      i64.lt_u
      if (result i32)
       local.get $2
       i64.const 10000000000000000
       i64.ge_u
       i32.const 16
       i32.add
      else
       local.get $2
       i64.const -8446744073709551616
       i64.ge_u
       i32.const 18
       i32.add
       local.get $2
       i64.const 1000000000000000000
       i64.ge_u
       i32.add
      end
     end
     local.tee $1
     i32.const 1
     i32.shl
     i32.const 1
     call $~lib/rt/itcms/__new
     local.tee $3
     i32.store
     loop $while-continue|0
      local.get $2
      i64.const 100000000
      i64.ge_u
      if
       local.get $3
       local.get $1
       i32.const 4
       i32.sub
       local.tee $1
       i32.const 1
       i32.shl
       i32.add
       local.get $2
       local.get $2
       i64.const 100000000
       i64.div_u
       local.tee $2
       i64.const 100000000
       i64.mul
       i64.sub
       i32.wrap_i64
       local.tee $4
       i32.const 10000
       i32.rem_u
       local.tee $6
       i32.const 100
       i32.div_u
       i32.const 2
       i32.shl
       i32.const 5900
       i32.add
       i64.load32_u
       local.get $6
       i32.const 100
       i32.rem_u
       i32.const 2
       i32.shl
       i32.const 5900
       i32.add
       i64.load32_u
       i64.const 32
       i64.shl
       i64.or
       i64.store
       local.get $3
       local.get $1
       i32.const 4
       i32.sub
       local.tee $1
       i32.const 1
       i32.shl
       i32.add
       local.get $4
       i32.const 10000
       i32.div_u
       local.tee $4
       i32.const 100
       i32.div_u
       i32.const 2
       i32.shl
       i32.const 5900
       i32.add
       i64.load32_u
       local.get $4
       i32.const 100
       i32.rem_u
       i32.const 2
       i32.shl
       i32.const 5900
       i32.add
       i64.load32_u
       i64.const 32
       i64.shl
       i64.or
       i64.store
       br $while-continue|0
      end
     end
     local.get $3
     local.get $2
     i32.wrap_i64
     local.get $1
     call $~lib/util/number/utoa32_dec_lut
    end
    global.get $~lib/memory/__stack_pointer
    i32.const 4
    i32.add
    global.set $~lib/memory/__stack_pointer
   end
   local.get $5
   local.get $3
   i32.store offset=4
   i32.const 1
   local.get $0
   call $~lib/process/writeString
   global.get $~lib/memory/__stack_pointer
   i32.const 7472
   i32.store offset=8
   i32.const 1
   i32.const 7472
   call $~lib/process/writeString
   i32.const 1
   local.get $3
   call $~lib/process/writeString
   global.get $~lib/memory/__stack_pointer
   i32.const 7504
   i32.store offset=8
   i32.const 1
   i32.const 7504
   call $~lib/process/writeString
   global.get $~lib/memory/__stack_pointer
   i32.const 12
   i32.add
   global.set $~lib/memory/__stack_pointer
   return
  end
  i32.const 24272
  i32.const 24320
  i32.const 1
  i32.const 1
  call $~lib/wasi/index/abort
  unreachable
 )
 (func $~lib/console/console.timeLog (param $0 i32)
  (local $1 i32)
  global.get $~lib/memory/__stack_pointer
  i32.const 8
  i32.sub
  global.set $~lib/memory/__stack_pointer
  global.get $~lib/memory/__stack_pointer
  i32.const 7860
  i32.lt_s
  if
   i32.const 24272
   i32.const 24320
   i32.const 1
   i32.const 1
   call $~lib/wasi/index/abort
   unreachable
  end
  global.get $~lib/memory/__stack_pointer
  local.tee $1
  i64.const 0
  i64.store
  local.get $1
  global.get $~lib/console/timers
  local.tee $1
  i32.store
  local.get $1
  local.get $0
  local.get $0
  call $~lib/util/hash/HASH<~lib/string/String>
  call $~lib/map/Map<~lib/string/String,u64>#find
  i32.eqz
  if
   global.get $~lib/memory/__stack_pointer
   i32.const 5424
   i32.store offset=4
   i32.const 1
   i32.const 5424
   call $~lib/process/writeString
   i32.const 1
   local.get $0
   call $~lib/process/writeString
   global.get $~lib/memory/__stack_pointer
   i32.const 5504
   i32.store offset=4
   i32.const 1
   i32.const 5504
   call $~lib/process/writeString
   global.get $~lib/memory/__stack_pointer
   i32.const 8
   i32.add
   global.set $~lib/memory/__stack_pointer
   return
  end
  local.get $0
  call $~lib/console/timeLogImpl
  global.get $~lib/memory/__stack_pointer
  i32.const 8
  i32.add
  global.set $~lib/memory/__stack_pointer
 )
 (func $~lib/console/console.timeEnd (param $0 i32)
  (local $1 i32)
  (local $2 i32)
  global.get $~lib/memory/__stack_pointer
  i32.const 8
  i32.sub
  global.set $~lib/memory/__stack_pointer
  global.get $~lib/memory/__stack_pointer
  i32.const 7860
  i32.lt_s
  if
   i32.const 24272
   i32.const 24320
   i32.const 1
   i32.const 1
   call $~lib/wasi/index/abort
   unreachable
  end
  global.get $~lib/memory/__stack_pointer
  local.tee $1
  i64.const 0
  i64.store
  local.get $1
  global.get $~lib/console/timers
  local.tee $1
  i32.store
  local.get $1
  local.get $0
  local.get $0
  call $~lib/util/hash/HASH<~lib/string/String>
  call $~lib/map/Map<~lib/string/String,u64>#find
  i32.eqz
  if
   global.get $~lib/memory/__stack_pointer
   i32.const 5424
   i32.store offset=4
   i32.const 1
   i32.const 5424
   call $~lib/process/writeString
   i32.const 1
   local.get $0
   call $~lib/process/writeString
   global.get $~lib/memory/__stack_pointer
   i32.const 7536
   i32.store offset=4
   i32.const 1
   i32.const 7536
   call $~lib/process/writeString
   global.get $~lib/memory/__stack_pointer
   i32.const 8
   i32.add
   global.set $~lib/memory/__stack_pointer
   return
  end
  local.get $0
  call $~lib/console/timeLogImpl
  global.get $~lib/memory/__stack_pointer
  global.get $~lib/console/timers
  local.tee $1
  i32.store
  local.get $1
  local.get $0
  local.get $0
  call $~lib/util/hash/HASH<~lib/string/String>
  call $~lib/map/Map<~lib/string/String,u64>#find
  local.tee $0
  if
   local.get $0
   local.get $0
   i32.load offset=16
   i32.const 1
   i32.or
   i32.store offset=16
   local.get $1
   local.get $1
   i32.load offset=20
   i32.const 1
   i32.sub
   i32.store offset=20
   local.get $1
   i32.load offset=4
   i32.const 1
   i32.shr_u
   local.tee $2
   i32.const 1
   i32.add
   i32.const 4
   local.get $1
   i32.load offset=20
   local.tee $0
   local.get $0
   i32.const 4
   i32.lt_u
   select
   i32.ge_u
   if (result i32)
    local.get $1
    i32.load offset=20
    local.get $1
    i32.load offset=12
    i32.const 3
    i32.mul
    i32.const 4
    i32.div_s
    i32.lt_s
   else
    i32.const 0
   end
   if
    local.get $1
    local.get $2
    call $~lib/map/Map<~lib/string/String,u64>#rehash
   end
  end
  global.get $~lib/memory/__stack_pointer
  i32.const 8
  i32.add
  global.set $~lib/memory/__stack_pointer
 )
 (func $start:std-wasi/console
  (local $0 i32)
  (local $1 i32)
  global.get $~lib/memory/__stack_pointer
  i32.const 8
  i32.sub
  global.set $~lib/memory/__stack_pointer
  block $folding-inner0
   global.get $~lib/memory/__stack_pointer
   i32.const 7860
   i32.lt_s
   br_if $folding-inner0
   global.get $~lib/memory/__stack_pointer
   local.tee $0
   i64.const 0
   i64.store
   local.get $0
   i32.const 1056
   i32.store
   i32.const 0
   i32.const 1056
   call $~lib/console/console.assert<bool>
   global.get $~lib/memory/__stack_pointer
   i32.const 4384
   i32.store
   i32.const 1
   i32.const 4384
   call $~lib/console/console.assert<bool>
   global.get $~lib/memory/__stack_pointer
   i32.const 4416
   i32.store offset=4
   i32.const 4416
   call $~lib/console/console.log
   global.get $~lib/memory/__stack_pointer
   local.tee $0
   i32.const 4464
   i32.store offset=4
   local.get $0
   i32.const 4
   i32.sub
   global.set $~lib/memory/__stack_pointer
   global.get $~lib/memory/__stack_pointer
   i32.const 7860
   i32.lt_s
   br_if $folding-inner0
   global.get $~lib/memory/__stack_pointer
   local.tee $0
   i32.const 0
   i32.store
   local.get $0
   i32.const 4512
   i32.store
   i32.const 1
   i32.const 4512
   call $~lib/process/writeString
   i32.const 1
   i32.const 4464
   call $~lib/process/writeString
   global.get $~lib/memory/__stack_pointer
   i32.const 4352
   i32.store
   i32.const 1
   i32.const 4352
   call $~lib/process/writeString
   global.get $~lib/memory/__stack_pointer
   i32.const 4
   i32.add
   global.set $~lib/memory/__stack_pointer
   global.get $~lib/memory/__stack_pointer
   local.tee $0
   i32.const 4560
   i32.store offset=4
   local.get $0
   i32.const 4
   i32.sub
   global.set $~lib/memory/__stack_pointer
   global.get $~lib/memory/__stack_pointer
   i32.const 7860
   i32.lt_s
   br_if $folding-inner0
   global.get $~lib/memory/__stack_pointer
   local.tee $0
   i32.const 0
   i32.store
   local.get $0
   i32.const 4608
   i32.store
   i32.const 1
   i32.const 4608
   call $~lib/process/writeString
   i32.const 1
   i32.const 4560
   call $~lib/process/writeString
   global.get $~lib/memory/__stack_pointer
   i32.const 4352
   i32.store
   i32.const 1
   i32.const 4352
   call $~lib/process/writeString
   global.get $~lib/memory/__stack_pointer
   i32.const 4
   i32.add
   global.set $~lib/memory/__stack_pointer
   global.get $~lib/memory/__stack_pointer
   local.tee $0
   i32.const 4640
   i32.store offset=4
   local.get $0
   i32.const 4
   i32.sub
   global.set $~lib/memory/__stack_pointer
   global.get $~lib/memory/__stack_pointer
   i32.const 7860
   i32.lt_s
   br_if $folding-inner0
   global.get $~lib/memory/__stack_pointer
   local.tee $0
   i32.const 0
   i32.store
   local.get $0
   i32.const 4688
   i32.store
   i32.const 1
   i32.const 4688
   call $~lib/process/writeString
   i32.const 1
   i32.const 4640
   call $~lib/process/writeString
   global.get $~lib/memory/__stack_pointer
   i32.const 4352
   i32.store
   i32.const 1
   i32.const 4352
   call $~lib/process/writeString
   global.get $~lib/memory/__stack_pointer
   i32.const 4
   i32.add
   global.set $~lib/memory/__stack_pointer
   global.get $~lib/memory/__stack_pointer
   local.tee $0
   i32.const 4736
   i32.store offset=4
   local.get $0
   i32.const 4
   i32.sub
   global.set $~lib/memory/__stack_pointer
   global.get $~lib/memory/__stack_pointer
   i32.const 7860
   i32.lt_s
   br_if $folding-inner0
   global.get $~lib/memory/__stack_pointer
   local.tee $0
   i32.const 0
   i32.store
   local.get $0
   i32.const 4784
   i32.store
   i32.const 1
   i32.const 4784
   call $~lib/process/writeString
   i32.const 1
   i32.const 4736
   call $~lib/process/writeString
   global.get $~lib/memory/__stack_pointer
   i32.const 4352
   i32.store
   i32.const 1
   i32.const 4352
   call $~lib/process/writeString
   global.get $~lib/memory/__stack_pointer
   i32.const 4
   i32.add
   global.set $~lib/memory/__stack_pointer
   memory.size
   i32.const 16
   i32.shl
   i32.const 24244
   i32.sub
   i32.const 1
   i32.shr_u
   global.set $~lib/rt/itcms/threshold
   i32.const 4932
   i32.const 4928
   i32.store
   i32.const 4936
   i32.const 4928
   i32.store
   i32.const 4928
   global.set $~lib/rt/itcms/pinSpace
   i32.const 4964
   i32.const 4960
   i32.store
   i32.const 4968
   i32.const 4960
   i32.store
   i32.const 4960
   global.set $~lib/rt/itcms/toSpace
   i32.const 5108
   i32.const 5104
   i32.store
   i32.const 5112
   i32.const 5104
   i32.store
   i32.const 5104
   global.set $~lib/rt/itcms/fromSpace
   global.get $~lib/memory/__stack_pointer
   i32.const 4
   i32.sub
   global.set $~lib/memory/__stack_pointer
   global.get $~lib/memory/__stack_pointer
   i32.const 7860
   i32.lt_s
   br_if $folding-inner0
   global.get $~lib/memory/__stack_pointer
   local.tee $0
   i32.const 0
   i32.store
   local.get $0
   i32.const 24
   i32.const 3
   call $~lib/rt/itcms/__new
   local.tee $0
   i32.store
   local.get $0
   i32.const 16
   call $~lib/arraybuffer/ArrayBuffer#constructor
   local.tee $1
   i32.store
   local.get $0
   local.get $1
   i32.const 0
   call $~lib/rt/itcms/__link
   local.get $0
   i32.const 3
   i32.store offset=4
   local.get $0
   i32.const 96
   call $~lib/arraybuffer/ArrayBuffer#constructor
   local.tee $1
   i32.store offset=8
   local.get $0
   local.get $1
   i32.const 0
   call $~lib/rt/itcms/__link
   local.get $0
   i32.const 4
   i32.store offset=12
   local.get $0
   i32.const 0
   i32.store offset=16
   local.get $0
   i32.const 0
   i32.store offset=20
   global.get $~lib/memory/__stack_pointer
   i32.const 4
   i32.add
   global.set $~lib/memory/__stack_pointer
   local.get $0
   global.set $~lib/console/timers
   global.get $~lib/memory/__stack_pointer
   i32.const 4832
   i32.store offset=4
   i32.const 4832
   call $~lib/console/console.time
   global.get $~lib/memory/__stack_pointer
   i32.const 4832
   i32.store offset=4
   i32.const 4832
   call $~lib/console/console.timeLog
   global.get $~lib/memory/__stack_pointer
   i32.const 4832
   i32.store offset=4
   i32.const 4832
   call $~lib/console/console.timeEnd
   global.get $~lib/memory/__stack_pointer
   i32.const 7616
   i32.store offset=4
   i32.const 7616
   call $~lib/console/console.timeLog
   global.get $~lib/memory/__stack_pointer
   i32.const 7616
   i32.store offset=4
   i32.const 7616
   call $~lib/console/console.timeEnd
   global.get $~lib/memory/__stack_pointer
   i32.const 7664
   i32.store offset=4
   i32.const 7664
   call $~lib/console/console.time
   global.get $~lib/memory/__stack_pointer
   i32.const 7664
   i32.store offset=4
   i32.const 7664
   call $~lib/console/console.time
   global.get $~lib/memory/__stack_pointer
   i32.const 7712
   i32.store offset=4
   i32.const 7712
   call $~lib/console/console.log
   global.get $~lib/memory/__stack_pointer
   i32.const 7744
   i32.store offset=4
   i32.const 7744
   call $~lib/console/console.log
   global.get $~lib/memory/__stack_pointer
   i32.const 7776
   i32.store offset=4
   i32.const 7776
   call $~lib/console/console.log
   global.get $~lib/memory/__stack_pointer
   i32.const 7808
   i32.store offset=4
   i32.const 7808
   call $~lib/console/console.log
   global.get $~lib/memory/__stack_pointer
   i32.const 8
   i32.add
   global.set $~lib/memory/__stack_pointer
   return
  end
  i32.const 24272
  i32.const 24320
  i32.const 1
  i32.const 1
  call $~lib/wasi/index/abort
  unreachable
 )
 (func $~lib/arraybuffer/ArrayBuffer#constructor (param $0 i32) (result i32)
  (local $1 i32)
  global.get $~lib/memory/__stack_pointer
  i32.const 4
  i32.sub
  global.set $~lib/memory/__stack_pointer
  global.get $~lib/memory/__stack_pointer
  i32.const 7860
  i32.lt_s
  if
   i32.const 24272
   i32.const 24320
   i32.const 1
   i32.const 1
   call $~lib/wasi/index/abort
   unreachable
  end
  global.get $~lib/memory/__stack_pointer
  i32.const 0
  i32.store
  local.get $0
  i32.const 1073741820
  i32.gt_u
  if
   i32.const 5152
   i32.const 5200
   i32.const 49
   i32.const 43
   call $~lib/wasi/index/abort
   unreachable
  end
  global.get $~lib/memory/__stack_pointer
  local.get $0
  i32.const 0
  call $~lib/rt/itcms/__new
  local.tee $1
  i32.store
  local.get $1
  local.get $0
  call $~lib/memory/memory.fill
  global.get $~lib/memory/__stack_pointer
  i32.const 4
  i32.add
  global.set $~lib/memory/__stack_pointer
  local.get $1
 )
)<|MERGE_RESOLUTION|>--- conflicted
+++ resolved
@@ -2,21 +2,15 @@
  (type $i32_=>_none (func (param i32)))
  (type $i32_i32_=>_none (func (param i32 i32)))
  (type $none_=>_none (func))
+ (type $i32_=>_i32 (func (param i32) (result i32)))
  (type $i32_i32_i32_=>_none (func (param i32 i32 i32)))
- (type $i32_=>_i32 (func (param i32) (result i32)))
  (type $i32_i32_=>_i32 (func (param i32 i32) (result i32)))
  (type $i32_i32_i32_=>_i32 (func (param i32 i32 i32) (result i32)))
  (type $i32_i32_i32_i32_=>_i32 (func (param i32 i32 i32 i32) (result i32)))
  (type $i32_i32_i32_i32_=>_none (func (param i32 i32 i32 i32)))
  (type $none_=>_i32 (func (result i32)))
-<<<<<<< HEAD
- (type $i32_i32_i32_i32_=>_i32 (func (param i32 i32 i32 i32) (result i32)))
-=======
->>>>>>> 3633f4bd
  (type $i32_i64_i32_=>_i32 (func (param i32 i64 i32) (result i32)))
  (type $none_=>_i64 (func (result i64)))
- (type $i32_i32_i64_=>_none (func (param i32 i32 i64)))
- (type $i64_=>_i32 (func (param i64) (result i32)))
  (import "wasi_snapshot_preview1" "fd_write" (func $~lib/bindings/wasi_snapshot_preview1/fd_write (param i32 i32 i32 i32) (result i32)))
  (import "wasi_snapshot_preview1" "proc_exit" (func $~lib/bindings/wasi_snapshot_preview1/proc_exit (param i32)))
  (import "wasi_snapshot_preview1" "clock_time_get" (func $~lib/bindings/wasi_snapshot_preview1/clock_time_get (param i32 i64 i32) (result i32)))
@@ -31,7 +25,7 @@
  (global $~lib/rt/itcms/white (mut i32) (i32.const 0))
  (global $~lib/rt/itcms/fromSpace (mut i32) (i32.const 0))
  (global $~lib/console/timers (mut i32) (i32.const 0))
- (global $~lib/memory/__stack_pointer (mut i32) (i32.const 22788))
+ (global $~lib/memory/__stack_pointer (mut i32) (i32.const 24244))
  (global $~started (mut i32) (i32.const 0))
  (memory $0 1)
  (data (i32.const 1036) "\1c")
@@ -252,7 +246,6 @@
  (data (i32.const 5816) "\01\00\00\00&\00\00\00~\00l\00i\00b\00/\00u\00t\00i\00l\00/\00n\00u\00m\00b\00e\00r\00.\00t\00s")
  (data (i32.const 5868) "\1c")
  (data (i32.const 5880) "\01\00\00\00\02\00\00\000")
-<<<<<<< HEAD
  (data (i32.const 5900) "0\000\000\001\000\002\000\003\000\004\000\005\000\006\000\007\000\008\000\009\001\000\001\001\001\002\001\003\001\004\001\005\001\006\001\007\001\008\001\009\002\000\002\001\002\002\002\003\002\004\002\005\002\006\002\007\002\008\002\009\003\000\003\001\003\002\003\003\003\004\003\005\003\006\003\007\003\008\003\009\004\000\004\001\004\002\004\003\004\004\004\005\004\006\004\007\004\008\004\009\005\000\005\001\005\002\005\003\005\004\005\005\005\006\005\007\005\008\005\009\006\000\006\001\006\002\006\003\006\004\006\005\006\006\006\007\006\008\006\009\007\000\007\001\007\002\007\003\007\004\007\005\007\006\007\007\007\008\007\009\008\000\008\001\008\002\008\003\008\004\008\005\008\006\008\007\008\008\008\009\009\000\009\001\009\002\009\003\009\004\009\005\009\006\009\007\009\008\009\009")
  (data (i32.const 6300) "\1c\04")
  (data (i32.const 6312) "\01\00\00\00\00\04\00\000\000\000\001\000\002\000\003\000\004\000\005\000\006\000\007\000\008\000\009\000\00a\000\00b\000\00c\000\00d\000\00e\000\00f\001\000\001\001\001\002\001\003\001\004\001\005\001\006\001\007\001\008\001\009\001\00a\001\00b\001\00c\001\00d\001\00e\001\00f\002\000\002\001\002\002\002\003\002\004\002\005\002\006\002\007\002\008\002\009\002\00a\002\00b\002\00c\002\00d\002\00e\002\00f\003\000\003\001\003\002\003\003\003\004\003\005\003\006\003\007\003\008\003\009\003\00a\003\00b\003\00c\003\00d\003\00e\003\00f\004\000\004\001\004\002\004\003\004\004\004\005\004\006\004\007\004\008\004\009\004\00a\004\00b\004\00c\004\00d\004\00e\004\00f\005\000\005\001\005\002\005\003\005\004\005\005\005\006\005\007\005\008\005\009\005\00a\005\00b\005\00c\005\00d\005\00e\005\00f\006\000\006\001\006\002\006\003\006\004\006\005\006\006\006\007\006\008\006\009\006\00a\006\00b\006\00c\006\00d\006\00e\006\00f\007\000\007\001\007\002\007\003\007\004\007\005\007\006\007\007\007\008\007\009\007\00a\007\00b\007\00c\007\00d\007\00e\007\00f\008\000\008\001\008\002\008\003\008\004\008\005\008\006\008\007\008\008\008\009\008\00a\008\00b\008\00c\008\00d\008\00e\008\00f\009\000\009\001\009\002\009\003\009\004\009\005\009\006\009\007\009\008\009\009\009\00a\009\00b\009\00c\009\00d\009\00e\009\00f\00a\000\00a\001\00a\002\00a\003\00a\004\00a\005\00a\006\00a\007\00a\008\00a\009\00a\00a\00a\00b\00a\00c\00a\00d\00a\00e\00a\00f\00b\000\00b\001\00b\002\00b\003\00b\004\00b\005\00b\006\00b\007\00b\008\00b\009\00b\00a\00b\00b\00b\00c\00b\00d\00b\00e\00b\00f\00c\000\00c\001\00c\002\00c\003\00c\004\00c\005\00c\006\00c\007\00c\008\00c\009\00c\00a\00c\00b\00c\00c\00c\00d\00c\00e\00c\00f\00d\000\00d\001\00d\002\00d\003\00d\004\00d\005\00d\006\00d\007\00d\008\00d\009\00d\00a\00d\00b\00d\00c\00d\00d\00d\00e\00d\00f\00e\000\00e\001\00e\002\00e\003\00e\004\00e\005\00e\006\00e\007\00e\008\00e\009\00e\00a\00e\00b\00e\00c\00e\00d\00e\00e\00e\00f\00f\000\00f\001\00f\002\00f\003\00f\004\00f\005\00f\006\00f\007\00f\008\00f\009\00f\00a\00f\00b\00f\00c\00f\00d\00f\00e\00f\00f")
@@ -278,43 +271,6 @@
  (data (i32.const 7800) "\01\00\00\00\08\00\00\001\002\003\004")
  (data (i32.const 7824) "\04\00\00\00 \00\00\00\00\00\00\00 ")
  (data (i32.const 7852) "\10\02\82")
- (global $~lib/rt/tlsf/ROOT (mut i32) (i32.const 0))
- (global $~lib/rt/itcms/total (mut i32) (i32.const 0))
- (global $~lib/rt/itcms/threshold (mut i32) (i32.const 0))
- (global $~lib/rt/itcms/state (mut i32) (i32.const 0))
- (global $~lib/rt/itcms/visitCount (mut i32) (i32.const 0))
- (global $~lib/rt/itcms/pinSpace (mut i32) (i32.const 0))
- (global $~lib/rt/itcms/iter (mut i32) (i32.const 0))
- (global $~lib/rt/itcms/toSpace (mut i32) (i32.const 0))
- (global $~lib/rt/itcms/white (mut i32) (i32.const 0))
- (global $~lib/rt/itcms/fromSpace (mut i32) (i32.const 0))
- (global $~lib/console/timers (mut i32) (i32.const 0))
- (global $~lib/memory/__stack_pointer (mut i32) (i32.const 24244))
- (global $~started (mut i32) (i32.const 0))
-=======
- (data (i32.const 5900) "\\")
- (data (i32.const 5912) "\01\00\00\00H\00\00\000\001\002\003\004\005\006\007\008\009\00a\00b\00c\00d\00e\00f\00g\00h\00i\00j\00k\00l\00m\00n\00o\00p\00q\00r\00s\00t\00u\00v\00w\00x\00y\00z")
- (data (i32.const 5996) "\1c")
- (data (i32.const 6008) "\01\00\00\00\04\00\00\00:\00 ")
- (data (i32.const 6028) "\1c")
- (data (i32.const 6040) "\01\00\00\00\06\00\00\00m\00s\00\n")
- (data (i32.const 6060) "L")
- (data (i32.const 6072) "\01\00\00\000\00\00\00\'\00 \00f\00o\00r\00 \00c\00o\00n\00s\00o\00l\00e\00.\00t\00i\00m\00e\00E\00n\00d\00(\00)\00\n")
- (data (i32.const 6140) ",")
- (data (i32.const 6152) "\01\00\00\00\14\00\00\00w\00r\00o\00n\00g\00L\00a\00b\00e\00l")
- (data (i32.const 6188) ",")
- (data (i32.const 6200) "\01\00\00\00\1c\00\00\00d\00u\00p\00l\00i\00c\00a\00t\00e\00L\00a\00b\00e\00l")
- (data (i32.const 6236) "\1c")
- (data (i32.const 6248) "\01\00\00\00\02\00\00\001")
- (data (i32.const 6268) "\1c")
- (data (i32.const 6280) "\01\00\00\00\04\00\00\001\002")
- (data (i32.const 6300) "\1c")
- (data (i32.const 6312) "\01\00\00\00\06\00\00\001\002\003")
- (data (i32.const 6332) "\1c")
- (data (i32.const 6344) "\01\00\00\00\08\00\00\001\002\003\004")
- (data (i32.const 6368) "\04\00\00\00 \00\00\00\00\00\00\00 ")
- (data (i32.const 6396) "\10\02\82")
->>>>>>> 3633f4bd
  (export "memory" (memory $0))
  (export "_start" (func $~start))
  (func $~lib/string/String.UTF8.encodeUnsafe (param $0 i32) (param $1 i32) (param $2 i32) (result i32)
@@ -3700,14 +3656,8 @@
       drop
       i32.const 0
       local.get $1
-<<<<<<< HEAD
-      i32.eqz
-      i32.const 1
+      i32.const 0
       local.get $2
-=======
-      i32.const 0
-      local.get $4
->>>>>>> 3633f4bd
       select
       i32.eqz
       br_if $__inlined_func$~lib/string/String.__eq
@@ -3731,38 +3681,21 @@
       drop
       block $__inlined_func$~lib/util/string/compareImpl (result i32)
        local.get $2
-       local.set $4
+       local.tee $4
+       i32.const 7
+       i32.and
        local.get $1
-<<<<<<< HEAD
-       local.set $5
-=======
-       local.tee $2
+       local.tee $5
        i32.const 7
        i32.and
        i32.or
        i32.const 1
->>>>>>> 3633f4bd
        local.get $3
        local.tee $2
        i32.const 4
        i32.ge_u
-<<<<<<< HEAD
-       if (result i32)
-        local.get $4
-        i32.const 7
-        i32.and
-        local.get $5
-        i32.const 7
-        i32.and
-        i32.or
-        i32.eqz
-       else
-        i32.const 0
-       end
-=======
        select
        i32.eqz
->>>>>>> 3633f4bd
        if
         loop $do-continue|0
          local.get $4
