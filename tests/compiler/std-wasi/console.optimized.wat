--- conflicted
+++ resolved
@@ -2952,609 +2952,6 @@
   i32.const 0
   call $~lib/rt/itcms/__link
  )
-<<<<<<< HEAD
- (func $~lib/util/hash/hashStr (param $0 i32) (result i32)
-  (local $1 i32)
-  (local $2 i32)
-  (local $3 i32)
-  i32.const -2128831035
-  local.set $1
-  local.get $0
-  if
-=======
- (func $~lib/process/process.hrtime (result i64)
-  (local $0 i32)
-  i32.const 1
-  i64.const 0
-  i32.const 1136
-  call $~lib/bindings/wasi_snapshot_preview1/clock_time_get
-  local.tee $0
-  i32.const 65535
-  i32.and
-  if
-   local.get $0
-   call $~lib/bindings/wasi_snapshot_preview1/errnoToString
-   i32.const 4160
-   i32.const 59
-   i32.const 14
-   call $~lib/wasi/index/abort
-   unreachable
-  end
-  i32.const 1136
-  i64.load
- )
- (func $~lib/rt/__visit_members (param $0 i32)
-  (local $1 i32)
-  (local $2 i32)
-  block $invalid
-   block $~lib/map/Map<~lib/string/String,u64>
-    block $~lib/arraybuffer/ArrayBufferView
-     block $~lib/string/String
-      block $~lib/arraybuffer/ArrayBuffer
-       local.get $0
-       i32.const 8
-       i32.sub
-       i32.load
-       br_table $~lib/arraybuffer/ArrayBuffer $~lib/string/String $~lib/arraybuffer/ArrayBufferView $~lib/map/Map<~lib/string/String,u64> $invalid
-      end
-      return
-     end
-     return
-    end
-    local.get $0
-    i32.load
-    local.tee $0
-    if
-     local.get $0
-     call $~lib/rt/itcms/__visit
-    end
-    return
-   end
-   local.get $0
-   i32.load
-   call $~lib/rt/itcms/__visit
-   local.get $0
-   i32.load offset=8
-   local.tee $2
-   local.tee $1
-   local.get $0
-   i32.load offset=16
-   i32.const 24
-   i32.mul
-   i32.add
-   local.set $0
-   loop $while-continue|0
-    local.get $0
-    local.get $1
-    i32.gt_u
-    if
-     local.get $1
-     i32.load offset=16
-     i32.const 1
-     i32.and
-     i32.eqz
-     if
-      local.get $1
-      i32.load
-      call $~lib/rt/itcms/__visit
-     end
-     local.get $1
-     i32.const 24
-     i32.add
-     local.set $1
-     br $while-continue|0
-    end
-   end
-   local.get $2
-   call $~lib/rt/itcms/__visit
-   return
-  end
-  unreachable
- )
- (func $~start
-  global.get $~started
-  if
-   return
-  end
-  i32.const 1
-  global.set $~started
-  call $start:std-wasi/console
- )
- (func $~stack_check
-  global.get $~lib/memory/__stack_pointer
-  i32.const 6404
-  i32.lt_s
-  if
-   i32.const 22816
-   i32.const 22864
-   i32.const 1
-   i32.const 1
-   call $~lib/wasi/index/abort
-   unreachable
-  end
- )
- (func $~lib/wasi/index/abort (param $0 i32) (param $1 i32) (param $2 i32) (param $3 i32)
-  (local $4 i32)
-  global.get $~lib/memory/__stack_pointer
-  i32.const 4
-  i32.sub
-  global.set $~lib/memory/__stack_pointer
-  call $~stack_check
-  global.get $~lib/memory/__stack_pointer
-  i32.const 0
-  i32.store
-  i32.const 0
-  i32.const 12
-  i32.store
-  i32.const 12
-  i64.const 9071471065260641
-  i64.store
-  local.get $0
-  if (result i32)
-   global.get $~lib/memory/__stack_pointer
-   local.get $0
-   i32.store
-   local.get $0
-   local.get $0
-   i32.const 20
-   i32.sub
-   i32.load offset=16
-   i32.const 1
-   i32.shr_u
-   i32.const 19
-   call $~lib/string/String.UTF8.encodeUnsafe
-   i32.const 19
-   i32.add
-  else
-   i32.const 19
-  end
-  local.tee $4
-  i32.const 544106784
-  i32.store
-  local.get $4
-  i32.const 4
-  i32.add
-  local.set $4
-  local.get $1
-  if
-   global.get $~lib/memory/__stack_pointer
-   local.get $1
-   i32.store
-   local.get $1
-   local.get $1
-   i32.const 20
-   i32.sub
-   i32.load offset=16
-   i32.const 1
-   i32.shr_u
-   local.get $4
-   call $~lib/string/String.UTF8.encodeUnsafe
-   local.get $4
-   i32.add
-   local.set $4
-  end
-  local.get $4
-  i32.const 40
-  i32.store8
-  local.get $2
-  call $~lib/util/number/decimalCount32
-  local.tee $0
-  local.get $4
-  i32.const 1
-  i32.add
-  i32.add
-  local.set $4
-  loop $do-continue|0
-   local.get $4
-   i32.const 1
-   i32.sub
-   local.tee $4
-   local.get $2
-   i32.const 10
-   i32.rem_u
-   i32.const 48
-   i32.add
-   i32.store8
-   local.get $2
-   i32.const 10
-   i32.div_u
-   local.tee $2
-   br_if $do-continue|0
-  end
-  local.get $0
-  local.get $4
-  i32.add
-  local.tee $0
-  i32.const 58
-  i32.store8
-  local.get $3
-  call $~lib/util/number/decimalCount32
-  local.tee $1
-  local.get $0
-  i32.const 1
-  i32.add
-  i32.add
-  local.set $4
-  loop $do-continue|1
-   local.get $4
-   i32.const 1
-   i32.sub
-   local.tee $4
-   local.get $3
-   i32.const 10
-   i32.rem_u
-   i32.const 48
-   i32.add
-   i32.store8
-   local.get $3
-   i32.const 10
-   i32.div_u
-   local.tee $3
-   br_if $do-continue|1
-  end
-  local.get $1
-  local.get $4
-  i32.add
-  local.tee $0
-  i32.const 2601
-  i32.store16
-  i32.const 4
-  local.get $0
-  i32.const 10
-  i32.sub
-  i32.store
-  i32.const 2
-  i32.const 0
-  i32.const 1
-  i32.const 8
-  call $~lib/bindings/wasi_snapshot_preview1/fd_write
-  drop
-  i32.const 255
-  call $~lib/bindings/wasi_snapshot_preview1/proc_exit
-  global.get $~lib/memory/__stack_pointer
-  i32.const 4
-  i32.add
-  global.set $~lib/memory/__stack_pointer
- )
- (func $~lib/process/writeString (param $0 i32) (param $1 i32)
-  (local $2 i32)
-  (local $3 i32)
-  (local $4 i32)
-  (local $5 i32)
-  global.get $~lib/memory/__stack_pointer
-  i32.const 4
-  i32.sub
-  global.set $~lib/memory/__stack_pointer
-  call $~stack_check
-  global.get $~lib/memory/__stack_pointer
-  i32.const 0
-  i32.store
-  i32.const -1
-  local.set $4
-  i32.const -1
-  local.set $5
-  i32.const -1
-  local.set $2
-  global.get $~lib/memory/__stack_pointer
-  local.get $1
-  i32.store
-  block $break|0
-   block $case4|0
-    block $case3|0
-     block $case2|0
-      block $case1|0
-       block $case0|0
-        local.get $1
-        i32.const 20
-        i32.sub
-        i32.load offset=16
-        i32.const 1
-        i32.shr_u
-        br_table $case4|0 $case3|0 $case2|0 $case1|0 $case0|0 $break|0
-       end
-       local.get $1
-       i32.load16_u offset=6
-       local.tee $2
-       i32.const 128
-       i32.ge_u
-       br_if $break|0
-      end
-      local.get $1
-      i32.load16_u offset=4
-      local.tee $5
-      i32.const 128
-      i32.ge_u
-      br_if $break|0
-     end
-     local.get $1
-     i32.load16_u offset=2
-     local.tee $4
-     i32.const 128
-     i32.ge_u
-     br_if $break|0
-    end
-    local.get $1
-    i32.load16_u
-    local.tee $3
-    i32.const 128
-    i32.ge_u
-    br_if $break|0
-    i32.const 1136
-    i32.const 1144
-    i32.store
-    i32.const 1140
-    local.get $4
-    i32.const -1
-    i32.ne
-    i32.const 1
-    i32.add
-    local.get $5
-    i32.const -1
-    i32.ne
-    i32.add
-    local.get $2
-    i32.const -1
-    i32.ne
-    i32.add
-    i32.store
-    i32.const 1144
-    local.get $3
-    local.get $4
-    i32.const 8
-    i32.shl
-    i32.or
-    local.get $5
-    i32.const 16
-    i32.shl
-    i32.or
-    local.get $2
-    i32.const 24
-    i32.shl
-    i32.or
-    i32.store
-    local.get $0
-    i32.const 1136
-    i32.const 1
-    i32.const 1148
-    call $~lib/bindings/wasi_snapshot_preview1/fd_write
-    local.tee $0
-    i32.const 65535
-    i32.and
-    if
-     local.get $0
-     call $~lib/bindings/wasi_snapshot_preview1/errnoToString
-     i32.const 4160
-     i32.const 178
-     i32.const 16
-     call $~lib/wasi/index/abort
-     unreachable
-    end
-   end
-   global.get $~lib/memory/__stack_pointer
-   i32.const 4
-   i32.add
-   global.set $~lib/memory/__stack_pointer
-   return
-  end
-  global.get $~lib/memory/__stack_pointer
-  local.get $1
-  i32.store
-  local.get $1
-  local.set $2
-  i32.const 0
-  local.set $3
-  local.get $1
-  local.get $1
-  i32.const 20
-  i32.sub
-  i32.load offset=16
-  i32.add
-  local.set $4
-  loop $while-continue|0
-   local.get $2
-   local.get $4
-   i32.lt_u
-   if
-    local.get $2
-    i32.load16_u
-    local.tee $5
-    i32.const 128
-    i32.lt_u
-    if (result i32)
-     local.get $3
-     i32.const 1
-     i32.add
-    else
-     local.get $5
-     i32.const 2048
-     i32.lt_u
-     if (result i32)
-      local.get $3
-      i32.const 2
-      i32.add
-     else
-      local.get $4
-      local.get $2
-      i32.const 2
-      i32.add
-      i32.gt_u
-      i32.const 0
-      local.get $5
-      i32.const 64512
-      i32.and
-      i32.const 55296
-      i32.eq
-      select
-      if
-       local.get $2
-       i32.load16_u offset=2
-       i32.const 64512
-       i32.and
-       i32.const 56320
-       i32.eq
-       if
-        local.get $3
-        i32.const 4
-        i32.add
-        local.set $3
-        local.get $2
-        i32.const 4
-        i32.add
-        local.set $2
-        br $while-continue|0
-       end
-      end
-      local.get $3
-      i32.const 3
-      i32.add
-     end
-    end
-    local.set $3
-    local.get $2
-    i32.const 2
-    i32.add
-    local.set $2
-    br $while-continue|0
-   end
-  end
-  local.get $3
-  call $~lib/rt/tlsf/__alloc
-  local.set $2
-  global.get $~lib/memory/__stack_pointer
-  local.get $1
-  i32.store
-  local.get $1
-  local.get $1
-  i32.const 20
-  i32.sub
-  i32.load offset=16
-  i32.const 1
-  i32.shr_u
-  local.get $2
-  call $~lib/string/String.UTF8.encodeUnsafe
-  local.get $3
-  i32.ne
-  if
-   i32.const 0
-   i32.const 4160
-   i32.const 184
-   i32.const 3
-   call $~lib/wasi/index/abort
-   unreachable
-  end
-  i32.const 1136
-  local.get $2
-  i32.store
-  i32.const 1140
-  local.get $3
-  i32.store
-  local.get $0
-  i32.const 1136
-  i32.const 1
-  i32.const 1144
-  call $~lib/bindings/wasi_snapshot_preview1/fd_write
-  local.set $0
-  local.get $2
-  call $~lib/rt/tlsf/__free
-  local.get $0
-  i32.const 65535
-  i32.and
-  if
-   local.get $0
-   call $~lib/bindings/wasi_snapshot_preview1/errnoToString
-   i32.const 4160
-   i32.const 189
-   i32.const 12
-   call $~lib/wasi/index/abort
-   unreachable
-  end
-  global.get $~lib/memory/__stack_pointer
-  i32.const 4
-  i32.add
-  global.set $~lib/memory/__stack_pointer
- )
- (func $~lib/process/WritableStream#write<~lib/string/String> (param $0 i32) (param $1 i32)
-  global.get $~lib/memory/__stack_pointer
-  i32.const 4
-  i32.sub
-  global.set $~lib/memory/__stack_pointer
-  call $~stack_check
-  global.get $~lib/memory/__stack_pointer
-  i32.const 0
-  i32.store
-  global.get $~lib/memory/__stack_pointer
-  local.get $1
-  i32.store
-  local.get $0
-  local.get $1
-  call $~lib/process/writeString
-  global.get $~lib/memory/__stack_pointer
-  i32.const 4
-  i32.add
-  global.set $~lib/memory/__stack_pointer
- )
- (func $~lib/console/console.assert<bool> (param $0 i32) (param $1 i32)
-  global.get $~lib/memory/__stack_pointer
-  i32.const 4
-  i32.sub
-  global.set $~lib/memory/__stack_pointer
-  call $~stack_check
-  global.get $~lib/memory/__stack_pointer
-  i32.const 0
-  i32.store
-  local.get $0
-  i32.eqz
-  if
-   global.get $~lib/memory/__stack_pointer
-   i32.const 1088
-   i32.store
-   i32.const 2
-   i32.const 1088
-   call $~lib/process/WritableStream#write<~lib/string/String>
-   global.get $~lib/memory/__stack_pointer
-   local.get $1
-   i32.store
-   i32.const 2
-   local.get $1
-   call $~lib/process/WritableStream#write<~lib/string/String>
-   global.get $~lib/memory/__stack_pointer
-   i32.const 4352
-   i32.store
-   i32.const 2
-   i32.const 4352
-   call $~lib/process/WritableStream#write<~lib/string/String>
-  end
-  global.get $~lib/memory/__stack_pointer
-  i32.const 4
-  i32.add
-  global.set $~lib/memory/__stack_pointer
- )
- (func $~lib/console/console.log (param $0 i32)
-  global.get $~lib/memory/__stack_pointer
-  i32.const 4
-  i32.sub
-  global.set $~lib/memory/__stack_pointer
-  call $~stack_check
-  global.get $~lib/memory/__stack_pointer
-  i32.const 0
-  i32.store
-  global.get $~lib/memory/__stack_pointer
-  local.get $0
-  i32.store
-  i32.const 1
-  local.get $0
-  call $~lib/process/WritableStream#write<~lib/string/String>
-  global.get $~lib/memory/__stack_pointer
-  i32.const 4352
-  i32.store
-  i32.const 1
-  i32.const 4352
-  call $~lib/process/WritableStream#write<~lib/string/String>
-  global.get $~lib/memory/__stack_pointer
-  i32.const 4
-  i32.add
-  global.set $~lib/memory/__stack_pointer
- )
  (func $~lib/util/hash/HASH<~lib/string/String> (param $0 i32) (result i32)
   (local $1 i32)
   (local $2 i32)
@@ -3563,27 +2960,8 @@
   (local $5 i32)
   (local $6 i32)
   (local $7 i32)
-  global.get $~lib/memory/__stack_pointer
-  i32.const 8
-  i32.sub
-  global.set $~lib/memory/__stack_pointer
-  call $~stack_check
-  global.get $~lib/memory/__stack_pointer
-  i64.const 0
-  i64.store
-  block $~lib/util/hash/hashStr|inlined.0 (result i32)
-   global.get $~lib/memory/__stack_pointer
-   local.get $0
-   i32.store
-   i32.const 0
-   local.get $0
-   i32.eqz
-   br_if $~lib/util/hash/hashStr|inlined.0
-   drop
-   global.get $~lib/memory/__stack_pointer
-   local.get $0
-   i32.store offset=4
->>>>>>> 4ccda0b5
+  local.get $0
+  if (result i32)
    local.get $0
    local.tee $1
    i32.const 20
@@ -3763,54 +3141,11 @@
    i32.const 16
    i32.shr_u
    i32.xor
-  end
-<<<<<<< HEAD
-=======
-  global.get $~lib/memory/__stack_pointer
-  i32.const 8
-  i32.add
-  global.set $~lib/memory/__stack_pointer
- )
- (func $~lib/string/String.__eq (param $0 i32) (param $1 i32) (result i32)
-  (local $2 i32)
-  (local $3 i32)
-  (local $4 i32)
-  global.get $~lib/memory/__stack_pointer
-  i32.const 8
-  i32.sub
-  global.set $~lib/memory/__stack_pointer
-  call $~stack_check
-  global.get $~lib/memory/__stack_pointer
-  i64.const 0
-  i64.store
-  local.get $0
->>>>>>> 4ccda0b5
-  local.get $1
+  else
+   i32.const 0
+  end
  )
  (func $~lib/map/Map<~lib/string/String,u64>#has (param $0 i32) (param $1 i32) (result i32)
-<<<<<<< HEAD
-=======
-  global.get $~lib/memory/__stack_pointer
-  i32.const 12
-  i32.sub
-  global.set $~lib/memory/__stack_pointer
-  call $~stack_check
-  global.get $~lib/memory/__stack_pointer
-  i64.const 0
-  i64.store
-  global.get $~lib/memory/__stack_pointer
-  i32.const 0
-  i32.store offset=8
-  global.get $~lib/memory/__stack_pointer
-  local.get $0
-  i32.store
-  global.get $~lib/memory/__stack_pointer
-  local.get $1
-  i32.store offset=4
-  global.get $~lib/memory/__stack_pointer
-  local.get $1
-  i32.store offset=8
->>>>>>> 4ccda0b5
   local.get $0
   local.get $1
   local.get $1
@@ -3818,7 +3153,6 @@
   call $~lib/map/Map<~lib/string/String,u64>#find
   i32.const 0
   i32.ne
-<<<<<<< HEAD
  )
  (func $~lib/process/process.hrtime (result i64)
   (local $0 i32)
@@ -3840,12 +3174,6 @@
   end
   i32.const 1136
   i64.load
-=======
-  global.get $~lib/memory/__stack_pointer
-  i32.const 12
-  i32.add
-  global.set $~lib/memory/__stack_pointer
->>>>>>> 4ccda0b5
  )
  (func $~lib/map/Map<~lib/string/String,u64>#rehash (param $0 i32) (param $1 i32)
   (local $2 i32)
@@ -3856,11 +3184,7 @@
   (local $7 i32)
   (local $8 i32)
   global.get $~lib/memory/__stack_pointer
-<<<<<<< HEAD
   i32.const 12
-=======
-  i32.const 16
->>>>>>> 4ccda0b5
   i32.sub
   global.set $~lib/memory/__stack_pointer
   call $~stack_check
@@ -3868,13 +3192,8 @@
   i64.const 0
   i64.store
   global.get $~lib/memory/__stack_pointer
-<<<<<<< HEAD
   i32.const 0
   i32.store offset=8
-=======
-  i64.const 0
-  i64.store offset=8
->>>>>>> 4ccda0b5
   global.get $~lib/memory/__stack_pointer
   local.get $1
   i32.const 1
@@ -3931,12 +3250,6 @@
      local.get $8
      i64.load offset=8
      i64.store offset=8
-<<<<<<< HEAD
-=======
-     global.get $~lib/memory/__stack_pointer
-     local.get $7
-     i32.store offset=12
->>>>>>> 4ccda0b5
      local.get $2
      local.get $6
      local.get $7
@@ -3981,11 +3294,7 @@
   i32.load offset=20
   i32.store offset=16
   global.get $~lib/memory/__stack_pointer
-<<<<<<< HEAD
   i32.const 12
-=======
-  i32.const 16
->>>>>>> 4ccda0b5
   i32.add
   global.set $~lib/memory/__stack_pointer
  )
@@ -4127,7 +3436,6 @@
   global.get $~lib/memory/__stack_pointer
   i32.const 4352
   i32.store
-<<<<<<< HEAD
   i32.const 1
   i32.const 4352
   call $~lib/process/writeString
@@ -4150,17 +3458,6 @@
   global.get $~lib/memory/__stack_pointer
   i32.const 0
   i32.store
-=======
-  local.get $1
-  call $~lib/util/hash/HASH<~lib/string/String>
-  local.set $4
-  global.get $~lib/memory/__stack_pointer
-  local.get $0
-  i32.store
-  global.get $~lib/memory/__stack_pointer
-  local.get $1
-  i32.store offset=4
->>>>>>> 4ccda0b5
   local.get $0
   i32.load
   local.get $2
@@ -4175,27 +3472,11 @@
   loop $while-continue|0
    local.get $5
    if
-<<<<<<< HEAD
     local.get $5
     i32.load offset=16
     local.tee $6
     i32.const 1
     i32.and
-=======
-    global.get $~lib/memory/__stack_pointer
-    local.get $0
-    i32.store
-    local.get $0
-    local.get $0
-    i32.load offset=20
-    local.get $0
-    i32.load offset=12
-    i32.const 3
-    i32.mul
-    i32.const 4
-    i32.div_s
-    i32.lt_s
->>>>>>> 4ccda0b5
     if (result i32)
      i32.const 0
     else
@@ -4329,58 +3610,6 @@
     local.set $5
     br $while-continue|0
    end
-<<<<<<< HEAD
-=======
-   global.get $~lib/memory/__stack_pointer
-   local.get $0
-   i32.load offset=8
-   local.tee $3
-   i32.store offset=8
-   local.get $0
-   local.get $0
-   i32.load offset=16
-   local.tee $5
-   i32.const 1
-   i32.add
-   i32.store offset=16
-   local.get $3
-   local.get $5
-   i32.const 24
-   i32.mul
-   i32.add
-   local.tee $3
-   local.get $1
-   i32.store
-   local.get $0
-   local.get $1
-   i32.const 1
-   call $~lib/rt/itcms/__link
-   local.get $3
-   local.get $2
-   i64.store offset=8
-   local.get $0
-   local.get $0
-   i32.load offset=20
-   i32.const 1
-   i32.add
-   i32.store offset=20
-   local.get $3
-   local.get $0
-   i32.load
-   local.get $4
-   local.get $0
-   i32.load offset=4
-   i32.and
-   i32.const 2
-   i32.shl
-   i32.add
-   local.tee $0
-   i32.load
-   i32.store offset=16
-   local.get $0
-   local.get $3
-   i32.store
->>>>>>> 4ccda0b5
   end
   global.get $~lib/memory/__stack_pointer
   i32.const 4
@@ -4458,32 +3687,6 @@
   global.get $~lib/console/timers
   local.tee $1
   i32.store
-<<<<<<< HEAD
-=======
-  global.get $~lib/memory/__stack_pointer
-  local.get $0
-  i32.store offset=4
-  global.get $~lib/memory/__stack_pointer
-  i32.const 12
-  i32.sub
-  global.set $~lib/memory/__stack_pointer
-  call $~stack_check
-  global.get $~lib/memory/__stack_pointer
-  i64.const 0
-  i64.store
-  global.get $~lib/memory/__stack_pointer
-  i32.const 0
-  i32.store offset=8
-  global.get $~lib/memory/__stack_pointer
-  local.get $1
-  i32.store
-  global.get $~lib/memory/__stack_pointer
-  local.get $0
-  i32.store offset=4
-  global.get $~lib/memory/__stack_pointer
-  local.get $0
-  i32.store offset=8
->>>>>>> 4ccda0b5
   local.get $1
   local.get $0
   local.get $0
@@ -4502,13 +3705,6 @@
   local.get $1
   i64.load offset=8
   local.set $2
-<<<<<<< HEAD
-=======
-  global.get $~lib/memory/__stack_pointer
-  i32.const 12
-  i32.add
-  global.set $~lib/memory/__stack_pointer
->>>>>>> 4ccda0b5
   call $~lib/process/process.hrtime
   local.get $2
   i64.sub
@@ -4545,10 +3741,6 @@
  )
  (func $~lib/console/console.timeLog (param $0 i32)
   (local $1 i32)
-<<<<<<< HEAD
-=======
-  (local $2 i32)
->>>>>>> 4ccda0b5
   global.get $~lib/memory/__stack_pointer
   i32.const 8
   i32.sub
@@ -4559,112 +3751,6 @@
   i64.store
   global.get $~lib/memory/__stack_pointer
   global.get $~lib/console/timers
-<<<<<<< HEAD
-=======
-  local.tee $1
-  i32.store
-  local.get $1
-  global.get $~lib/memory/__stack_pointer
-  local.get $0
-  local.tee $1
-  i32.store offset=4
-  local.get $1
-  call $~lib/map/Map<~lib/string/String,u64>#has
-  i32.eqz
-  if
-   global.get $~lib/memory/__stack_pointer
-   i32.const 5424
-   i32.store offset=4
-   i32.const 1
-   i32.const 5424
-   call $~lib/process/WritableStream#write<~lib/string/String>
-   global.get $~lib/memory/__stack_pointer
-   local.get $1
-   i32.store offset=4
-   i32.const 1
-   local.get $1
-   call $~lib/process/WritableStream#write<~lib/string/String>
-   global.get $~lib/memory/__stack_pointer
-   i32.const 5504
-   i32.store offset=4
-   i32.const 1
-   i32.const 5504
-   call $~lib/process/WritableStream#write<~lib/string/String>
-   global.get $~lib/memory/__stack_pointer
-   i32.const 8
-   i32.add
-   global.set $~lib/memory/__stack_pointer
-   return
-  end
-  global.get $~lib/memory/__stack_pointer
-  local.get $1
-  i32.store
-  local.get $1
-  call $~lib/console/timeLogImpl
-  global.get $~lib/memory/__stack_pointer
-  i32.const 8
-  i32.add
-  global.set $~lib/memory/__stack_pointer
- )
- (func $~lib/map/Map<~lib/string/String,u64>#delete (param $0 i32) (param $1 i32)
-  (local $2 i32)
-  global.get $~lib/memory/__stack_pointer
-  i32.const 12
-  i32.sub
-  global.set $~lib/memory/__stack_pointer
-  call $~stack_check
-  global.get $~lib/memory/__stack_pointer
-  i64.const 0
-  i64.store
-  global.get $~lib/memory/__stack_pointer
-  i32.const 0
-  i32.store offset=8
-  global.get $~lib/memory/__stack_pointer
-  local.get $0
-  i32.store
-  global.get $~lib/memory/__stack_pointer
-  local.get $1
-  i32.store offset=4
-  global.get $~lib/memory/__stack_pointer
-  local.get $1
-  i32.store offset=8
-  local.get $0
-  local.get $1
-  local.get $1
-  call $~lib/util/hash/HASH<~lib/string/String>
-  call $~lib/map/Map<~lib/string/String,u64>#find
-  local.tee $1
-  i32.eqz
-  if
-   global.get $~lib/memory/__stack_pointer
-   i32.const 12
-   i32.add
-   global.set $~lib/memory/__stack_pointer
-   return
-  end
-  local.get $1
-  local.get $1
-  i32.load offset=16
-  i32.const 1
-  i32.or
-  i32.store offset=16
-  local.get $0
-  local.get $0
-  i32.load offset=20
-  i32.const 1
-  i32.sub
-  i32.store offset=20
-  local.get $0
-  i32.load offset=4
-  i32.const 1
-  i32.shr_u
-  local.tee $2
-  i32.const 1
-  i32.add
-  i32.const 4
-  local.get $0
-  i32.load offset=20
->>>>>>> 4ccda0b5
   local.tee $1
   i32.store
   local.get $1
@@ -4696,11 +3782,7 @@
   local.get $0
   call $~lib/console/timeLogImpl
   global.get $~lib/memory/__stack_pointer
-<<<<<<< HEAD
   i32.const 8
-=======
-  i32.const 12
->>>>>>> 4ccda0b5
   i32.add
   global.set $~lib/memory/__stack_pointer
  )
@@ -4754,7 +3836,7 @@
   local.get $1
   local.get $0
   local.get $0
-  call $~lib/util/hash/hashStr
+  call $~lib/util/hash/HASH<~lib/string/String>
   call $~lib/map/Map<~lib/string/String,u64>#find
   local.tee $0
   if
@@ -5125,7 +4207,7 @@
   local.get $0
   local.get $1
   local.get $1
-  call $~lib/util/hash/hashStr
+  call $~lib/util/hash/HASH<~lib/string/String>
   local.tee $4
   call $~lib/map/Map<~lib/string/String,u64>#find
   local.tee $3
