--- conflicted
+++ resolved
@@ -3060,13 +3060,8 @@
     i32.const 4
     i32.add
     global.set $~lib/memory/__stack_pointer
-<<<<<<< HEAD
     i32.const 6320
-    local.set $1
-=======
-    i32.const 6000
     local.set $2
->>>>>>> 256a6b0a
     br $__inlined_func$~lib/util/number/utoa64
    end
    local.get $0
