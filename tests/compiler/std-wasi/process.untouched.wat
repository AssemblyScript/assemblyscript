(module
 (type $i32_i32_=>_none (func (param i32 i32)))
 (type $i32_=>_i32 (func (param i32) (result i32)))
 (type $i32_i32_=>_i32 (func (param i32 i32) (result i32)))
 (type $i32_=>_none (func (param i32)))
 (type $i32_i32_i32_=>_none (func (param i32 i32 i32)))
 (type $i32_i32_i32_=>_i32 (func (param i32 i32 i32) (result i32)))
 (type $none_=>_none (func))
 (type $i64_i32_=>_i32 (func (param i64 i32) (result i32)))
 (type $none_=>_i32 (func (result i32)))
 (type $i32_i64_i32_=>_none (func (param i32 i64 i32)))
 (type $i32_i32_i32_i32_=>_i32 (func (param i32 i32 i32 i32) (result i32)))
 (type $none_=>_i64 (func (result i64)))
 (type $i32_i32_i32_i32_=>_none (func (param i32 i32 i32 i32)))
 (type $i32_i64_i32_i32_=>_none (func (param i32 i64 i32 i32)))
 (type $i64_=>_i32 (func (param i64) (result i32)))
 (type $i32_i32_i32_i32_i32_=>_i32 (func (param i32 i32 i32 i32 i32) (result i32)))
 (type $i32_i64_i32_=>_i32 (func (param i32 i64 i32) (result i32)))
 (import "wasi_snapshot_preview1" "fd_write" (func $~lib/bindings/wasi_snapshot_preview1/fd_write (param i32 i32 i32 i32) (result i32)))
 (import "wasi_snapshot_preview1" "proc_exit" (func $~lib/bindings/wasi_snapshot_preview1/proc_exit (param i32)))
 (import "wasi_snapshot_preview1" "args_sizes_get" (func $~lib/bindings/wasi_snapshot_preview1/args_sizes_get (param i32 i32) (result i32)))
 (import "wasi_snapshot_preview1" "args_get" (func $~lib/bindings/wasi_snapshot_preview1/args_get (param i32 i32) (result i32)))
 (import "wasi_snapshot_preview1" "environ_sizes_get" (func $~lib/bindings/wasi_snapshot_preview1/environ_sizes_get (param i32 i32) (result i32)))
 (import "wasi_snapshot_preview1" "environ_get" (func $~lib/bindings/wasi_snapshot_preview1/environ_get (param i32 i32) (result i32)))
 (import "wasi_snapshot_preview1" "clock_time_get" (func $~lib/bindings/wasi_snapshot_preview1/clock_time_get (param i32 i64 i32) (result i32)))
 (memory $0 1)
 (data (i32.const 12) ",\00\00\00\00\00\00\00\00\00\00\00\01\00\00\00\14\00\00\00=\00=\00 \00a\00r\00c\00h\00 \00=\00=\00\00\00\00\00\00\00\00\00")
 (data (i32.const 64) "\00\00\00\00\00\00\00\00\00\00\00\00\00\00\00\00")
 (data (i32.const 92) ",\00\00\00\00\00\00\00\00\00\00\00\01\00\00\00\0e\00\00\00S\00U\00C\00C\00E\00S\00S\00\00\00\00\00\00\00\00\00\00\00\00\00\00\00")
 (data (i32.const 140) "\1c\00\00\00\00\00\00\00\00\00\00\00\01\00\00\00\0c\00\00\00T\00O\00O\00B\00I\00G\00")
 (data (i32.const 172) "\1c\00\00\00\00\00\00\00\00\00\00\00\01\00\00\00\n\00\00\00A\00C\00C\00E\00S\00\00\00")
 (data (i32.const 204) ",\00\00\00\00\00\00\00\00\00\00\00\01\00\00\00\12\00\00\00A\00D\00D\00R\00I\00N\00U\00S\00E\00\00\00\00\00\00\00\00\00\00\00")
 (data (i32.const 252) ",\00\00\00\00\00\00\00\00\00\00\00\01\00\00\00\18\00\00\00A\00D\00D\00R\00N\00O\00T\00A\00V\00A\00I\00L\00\00\00\00\00")
 (data (i32.const 300) ",\00\00\00\00\00\00\00\00\00\00\00\01\00\00\00\16\00\00\00A\00F\00N\00O\00S\00U\00P\00P\00O\00R\00T\00\00\00\00\00\00\00")
 (data (i32.const 348) "\1c\00\00\00\00\00\00\00\00\00\00\00\01\00\00\00\n\00\00\00A\00G\00A\00I\00N\00\00\00")
 (data (i32.const 380) ",\00\00\00\00\00\00\00\00\00\00\00\01\00\00\00\0e\00\00\00A\00L\00R\00E\00A\00D\00Y\00\00\00\00\00\00\00\00\00\00\00\00\00\00\00")
 (data (i32.const 428) "\1c\00\00\00\00\00\00\00\00\00\00\00\01\00\00\00\08\00\00\00B\00A\00D\00F\00\00\00\00\00")
 (data (i32.const 460) "\1c\00\00\00\00\00\00\00\00\00\00\00\01\00\00\00\0c\00\00\00B\00A\00D\00M\00S\00G\00")
 (data (i32.const 492) "\1c\00\00\00\00\00\00\00\00\00\00\00\01\00\00\00\08\00\00\00B\00U\00S\00Y\00\00\00\00\00")
 (data (i32.const 524) ",\00\00\00\00\00\00\00\00\00\00\00\01\00\00\00\10\00\00\00C\00A\00N\00C\00E\00L\00E\00D\00\00\00\00\00\00\00\00\00\00\00\00\00")
 (data (i32.const 572) "\1c\00\00\00\00\00\00\00\00\00\00\00\01\00\00\00\n\00\00\00C\00H\00I\00L\00D\00\00\00")
 (data (i32.const 604) ",\00\00\00\00\00\00\00\00\00\00\00\01\00\00\00\16\00\00\00C\00O\00N\00N\00A\00B\00O\00R\00T\00E\00D\00\00\00\00\00\00\00")
 (data (i32.const 652) ",\00\00\00\00\00\00\00\00\00\00\00\01\00\00\00\16\00\00\00C\00O\00N\00N\00R\00E\00F\00U\00S\00E\00D\00\00\00\00\00\00\00")
 (data (i32.const 700) ",\00\00\00\00\00\00\00\00\00\00\00\01\00\00\00\12\00\00\00C\00O\00N\00N\00R\00E\00S\00E\00T\00\00\00\00\00\00\00\00\00\00\00")
 (data (i32.const 748) "\1c\00\00\00\00\00\00\00\00\00\00\00\01\00\00\00\0c\00\00\00D\00E\00A\00D\00L\00K\00")
 (data (i32.const 780) ",\00\00\00\00\00\00\00\00\00\00\00\01\00\00\00\16\00\00\00D\00E\00S\00T\00A\00D\00D\00R\00R\00E\00Q\00\00\00\00\00\00\00")
 (data (i32.const 828) "\1c\00\00\00\00\00\00\00\00\00\00\00\01\00\00\00\06\00\00\00D\00O\00M\00\00\00\00\00\00\00")
 (data (i32.const 860) "\1c\00\00\00\00\00\00\00\00\00\00\00\01\00\00\00\n\00\00\00D\00Q\00U\00O\00T\00\00\00")
 (data (i32.const 892) "\1c\00\00\00\00\00\00\00\00\00\00\00\01\00\00\00\n\00\00\00E\00X\00I\00S\00T\00\00\00")
 (data (i32.const 924) "\1c\00\00\00\00\00\00\00\00\00\00\00\01\00\00\00\n\00\00\00F\00A\00U\00L\00T\00\00\00")
 (data (i32.const 956) "\1c\00\00\00\00\00\00\00\00\00\00\00\01\00\00\00\08\00\00\00F\00B\00I\00G\00\00\00\00\00")
 (data (i32.const 988) ",\00\00\00\00\00\00\00\00\00\00\00\01\00\00\00\16\00\00\00H\00O\00S\00T\00U\00N\00R\00E\00A\00C\00H\00\00\00\00\00\00\00")
 (data (i32.const 1036) "\1c\00\00\00\00\00\00\00\00\00\00\00\01\00\00\00\08\00\00\00I\00D\00R\00M\00\00\00\00\00")
 (data (i32.const 1068) "\1c\00\00\00\00\00\00\00\00\00\00\00\01\00\00\00\n\00\00\00I\00L\00S\00E\00Q\00\00\00")
 (data (i32.const 1100) ",\00\00\00\00\00\00\00\00\00\00\00\01\00\00\00\14\00\00\00I\00N\00P\00R\00O\00G\00R\00E\00S\00S\00\00\00\00\00\00\00\00\00")
 (data (i32.const 1148) "\1c\00\00\00\00\00\00\00\00\00\00\00\01\00\00\00\08\00\00\00I\00N\00T\00R\00\00\00\00\00")
 (data (i32.const 1180) "\1c\00\00\00\00\00\00\00\00\00\00\00\01\00\00\00\n\00\00\00I\00N\00V\00A\00L\00\00\00")
 (data (i32.const 1212) "\1c\00\00\00\00\00\00\00\00\00\00\00\01\00\00\00\04\00\00\00I\00O\00\00\00\00\00\00\00\00\00")
 (data (i32.const 1244) "\1c\00\00\00\00\00\00\00\00\00\00\00\01\00\00\00\0c\00\00\00I\00S\00C\00O\00N\00N\00")
 (data (i32.const 1276) "\1c\00\00\00\00\00\00\00\00\00\00\00\01\00\00\00\n\00\00\00I\00S\00D\00I\00R\00\00\00")
 (data (i32.const 1308) "\1c\00\00\00\00\00\00\00\00\00\00\00\01\00\00\00\08\00\00\00L\00O\00O\00P\00\00\00\00\00")
 (data (i32.const 1340) "\1c\00\00\00\00\00\00\00\00\00\00\00\01\00\00\00\n\00\00\00M\00F\00I\00L\00E\00\00\00")
 (data (i32.const 1372) "\1c\00\00\00\00\00\00\00\00\00\00\00\01\00\00\00\n\00\00\00M\00L\00I\00N\00K\00\00\00")
 (data (i32.const 1404) ",\00\00\00\00\00\00\00\00\00\00\00\01\00\00\00\0e\00\00\00M\00S\00G\00S\00I\00Z\00E\00\00\00\00\00\00\00\00\00\00\00\00\00\00\00")
 (data (i32.const 1452) ",\00\00\00\00\00\00\00\00\00\00\00\01\00\00\00\10\00\00\00M\00U\00L\00T\00I\00H\00O\00P\00\00\00\00\00\00\00\00\00\00\00\00\00")
 (data (i32.const 1500) ",\00\00\00\00\00\00\00\00\00\00\00\01\00\00\00\16\00\00\00N\00A\00M\00E\00T\00O\00O\00L\00O\00N\00G\00\00\00\00\00\00\00")
 (data (i32.const 1548) ",\00\00\00\00\00\00\00\00\00\00\00\01\00\00\00\0e\00\00\00N\00E\00T\00D\00O\00W\00N\00\00\00\00\00\00\00\00\00\00\00\00\00\00\00")
 (data (i32.const 1596) ",\00\00\00\00\00\00\00\00\00\00\00\01\00\00\00\10\00\00\00N\00E\00T\00R\00E\00S\00E\00T\00\00\00\00\00\00\00\00\00\00\00\00\00")
 (data (i32.const 1644) ",\00\00\00\00\00\00\00\00\00\00\00\01\00\00\00\14\00\00\00N\00E\00T\00U\00N\00R\00E\00A\00C\00H\00\00\00\00\00\00\00\00\00")
 (data (i32.const 1692) "\1c\00\00\00\00\00\00\00\00\00\00\00\01\00\00\00\n\00\00\00N\00F\00I\00L\00E\00\00\00")
 (data (i32.const 1724) "\1c\00\00\00\00\00\00\00\00\00\00\00\01\00\00\00\0c\00\00\00N\00O\00B\00U\00F\00S\00")
 (data (i32.const 1756) "\1c\00\00\00\00\00\00\00\00\00\00\00\01\00\00\00\n\00\00\00N\00O\00D\00E\00V\00\00\00")
 (data (i32.const 1788) "\1c\00\00\00\00\00\00\00\00\00\00\00\01\00\00\00\n\00\00\00N\00O\00E\00N\00T\00\00\00")
 (data (i32.const 1820) "\1c\00\00\00\00\00\00\00\00\00\00\00\01\00\00\00\0c\00\00\00N\00O\00E\00X\00E\00C\00")
 (data (i32.const 1852) "\1c\00\00\00\00\00\00\00\00\00\00\00\01\00\00\00\n\00\00\00N\00O\00L\00C\00K\00\00\00")
 (data (i32.const 1884) "\1c\00\00\00\00\00\00\00\00\00\00\00\01\00\00\00\0c\00\00\00N\00O\00L\00I\00N\00K\00")
 (data (i32.const 1916) "\1c\00\00\00\00\00\00\00\00\00\00\00\01\00\00\00\n\00\00\00N\00O\00M\00E\00M\00\00\00")
 (data (i32.const 1948) "\1c\00\00\00\00\00\00\00\00\00\00\00\01\00\00\00\n\00\00\00N\00O\00M\00S\00G\00\00\00")
 (data (i32.const 1980) ",\00\00\00\00\00\00\00\00\00\00\00\01\00\00\00\14\00\00\00N\00O\00P\00R\00O\00T\00O\00O\00P\00T\00\00\00\00\00\00\00\00\00")
 (data (i32.const 2028) "\1c\00\00\00\00\00\00\00\00\00\00\00\01\00\00\00\n\00\00\00N\00O\00S\00P\00C\00\00\00")
 (data (i32.const 2060) "\1c\00\00\00\00\00\00\00\00\00\00\00\01\00\00\00\n\00\00\00N\00O\00S\00Y\00S\00\00\00")
 (data (i32.const 2092) ",\00\00\00\00\00\00\00\00\00\00\00\01\00\00\00\0e\00\00\00N\00O\00T\00C\00O\00N\00N\00\00\00\00\00\00\00\00\00\00\00\00\00\00\00")
 (data (i32.const 2140) "\1c\00\00\00\00\00\00\00\00\00\00\00\01\00\00\00\0c\00\00\00N\00O\00T\00D\00I\00R\00")
 (data (i32.const 2172) ",\00\00\00\00\00\00\00\00\00\00\00\01\00\00\00\10\00\00\00N\00O\00T\00E\00M\00P\00T\00Y\00\00\00\00\00\00\00\00\00\00\00\00\00")
 (data (i32.const 2220) ",\00\00\00\00\00\00\00\00\00\00\00\01\00\00\00\1c\00\00\00N\00O\00T\00R\00E\00C\00O\00V\00E\00R\00A\00B\00L\00E\00")
 (data (i32.const 2268) ",\00\00\00\00\00\00\00\00\00\00\00\01\00\00\00\0e\00\00\00N\00O\00T\00S\00O\00C\00K\00\00\00\00\00\00\00\00\00\00\00\00\00\00\00")
 (data (i32.const 2316) "\1c\00\00\00\00\00\00\00\00\00\00\00\01\00\00\00\0c\00\00\00N\00O\00T\00S\00U\00P\00")
 (data (i32.const 2348) "\1c\00\00\00\00\00\00\00\00\00\00\00\01\00\00\00\n\00\00\00N\00O\00T\00T\00Y\00\00\00")
 (data (i32.const 2380) "\1c\00\00\00\00\00\00\00\00\00\00\00\01\00\00\00\08\00\00\00N\00X\00I\00O\00\00\00\00\00")
 (data (i32.const 2412) ",\00\00\00\00\00\00\00\00\00\00\00\01\00\00\00\10\00\00\00O\00V\00E\00R\00F\00L\00O\00W\00\00\00\00\00\00\00\00\00\00\00\00\00")
 (data (i32.const 2460) ",\00\00\00\00\00\00\00\00\00\00\00\01\00\00\00\12\00\00\00O\00W\00N\00E\00R\00D\00E\00A\00D\00\00\00\00\00\00\00\00\00\00\00")
 (data (i32.const 2508) "\1c\00\00\00\00\00\00\00\00\00\00\00\01\00\00\00\08\00\00\00P\00E\00R\00M\00\00\00\00\00")
 (data (i32.const 2540) "\1c\00\00\00\00\00\00\00\00\00\00\00\01\00\00\00\08\00\00\00P\00I\00P\00E\00\00\00\00\00")
 (data (i32.const 2572) "\1c\00\00\00\00\00\00\00\00\00\00\00\01\00\00\00\n\00\00\00P\00R\00O\00T\00O\00\00\00")
 (data (i32.const 2604) ",\00\00\00\00\00\00\00\00\00\00\00\01\00\00\00\1c\00\00\00P\00R\00O\00T\00O\00N\00O\00S\00U\00P\00P\00O\00R\00T\00")
 (data (i32.const 2652) ",\00\00\00\00\00\00\00\00\00\00\00\01\00\00\00\12\00\00\00P\00R\00O\00T\00O\00T\00Y\00P\00E\00\00\00\00\00\00\00\00\00\00\00")
 (data (i32.const 2700) "\1c\00\00\00\00\00\00\00\00\00\00\00\01\00\00\00\n\00\00\00R\00A\00N\00G\00E\00\00\00")
 (data (i32.const 2732) "\1c\00\00\00\00\00\00\00\00\00\00\00\01\00\00\00\08\00\00\00R\00O\00F\00S\00\00\00\00\00")
 (data (i32.const 2764) "\1c\00\00\00\00\00\00\00\00\00\00\00\01\00\00\00\n\00\00\00S\00P\00I\00P\00E\00\00\00")
 (data (i32.const 2796) "\1c\00\00\00\00\00\00\00\00\00\00\00\01\00\00\00\08\00\00\00S\00R\00C\00H\00\00\00\00\00")
 (data (i32.const 2828) "\1c\00\00\00\00\00\00\00\00\00\00\00\01\00\00\00\n\00\00\00S\00T\00A\00L\00E\00\00\00")
 (data (i32.const 2860) ",\00\00\00\00\00\00\00\00\00\00\00\01\00\00\00\10\00\00\00T\00I\00M\00E\00D\00O\00U\00T\00\00\00\00\00\00\00\00\00\00\00\00\00")
 (data (i32.const 2908) "\1c\00\00\00\00\00\00\00\00\00\00\00\01\00\00\00\0c\00\00\00T\00X\00T\00B\00S\00Y\00")
 (data (i32.const 2940) "\1c\00\00\00\00\00\00\00\00\00\00\00\01\00\00\00\08\00\00\00X\00D\00E\00V\00\00\00\00\00")
 (data (i32.const 2972) ",\00\00\00\00\00\00\00\00\00\00\00\01\00\00\00\14\00\00\00N\00O\00T\00C\00A\00P\00A\00B\00L\00E\00\00\00\00\00\00\00\00\00")
 (data (i32.const 3020) ",\00\00\00\00\00\00\00\00\00\00\00\01\00\00\00\0e\00\00\00U\00N\00K\00N\00O\00W\00N\00\00\00\00\00\00\00\00\00\00\00\00\00\00\00")
 (data (i32.const 3068) "<\00\00\00\00\00\00\00\00\00\00\00\01\00\00\00\1e\00\00\00~\00l\00i\00b\00/\00p\00r\00o\00c\00e\00s\00s\00.\00t\00s\00\00\00\00\00\00\00\00\00\00\00\00\00\00\00")
 (data (i32.const 3132) "<\00\00\00\00\00\00\00\00\00\00\00\01\00\00\00\1e\00\00\00~\00l\00i\00b\00/\00r\00t\00/\00t\00l\00s\00f\00.\00t\00s\00\00\00\00\00\00\00\00\00\00\00\00\00\00\00")
 (data (i32.const 3196) "<\00\00\00\00\00\00\00\00\00\00\00\01\00\00\00(\00\00\00A\00l\00l\00o\00c\00a\00t\00i\00o\00n\00 \00t\00o\00o\00 \00l\00a\00r\00g\00e\00\00\00\00\00")
 (data (i32.const 3260) "\1c\00\00\00\00\00\00\00\00\00\00\00\01\00\00\00\02\00\00\00\n\00\00\00\00\00\00\00\00\00\00\00")
 (data (i32.const 3292) "\1c\00\00\00\00\00\00\00\00\00\00\00\01\00\00\00\0c\00\00\00w\00a\00s\00m\003\002\00")
 (data (i32.const 3324) ",\00\00\00\00\00\00\00\00\00\00\00\01\00\00\00\1c\00\00\00=\00=\00 \00p\00l\00a\00t\00f\00o\00r\00m\00 \00=\00=\00")
 (data (i32.const 3372) "\1c\00\00\00\00\00\00\00\00\00\00\00\01\00\00\00\08\00\00\00w\00a\00s\00m\00\00\00\00\00")
 (data (i32.const 3404) ",\00\00\00\00\00\00\00\00\00\00\00\01\00\00\00\1c\00\00\00I\00n\00v\00a\00l\00i\00d\00 \00l\00e\00n\00g\00t\00h\00")
 (data (i32.const 3452) ",\00\00\00\00\00\00\00\00\00\00\00\01\00\00\00\1a\00\00\00~\00l\00i\00b\00/\00a\00r\00r\00a\00y\00.\00t\00s\00\00\00")
 (data (i32.const 3500) "<\00\00\00\00\00\00\00\00\00\00\00\01\00\00\00 \00\00\00~\00l\00i\00b\00/\00r\00t\00/\00i\00t\00c\00m\00s\00.\00t\00s\00\00\00\00\00\00\00\00\00\00\00\00\00")
 (data (i32.const 3568) "\00\00\00\00\00\00\00\00\00\00\00\00\00\00\00\00\00\00\00\00")
 (data (i32.const 3600) "\00\00\00\00\00\00\00\00\00\00\00\00\00\00\00\00\00\00\00\00")
 (data (i32.const 3628) "<\00\00\00\00\00\00\00\00\00\00\00\01\00\00\00$\00\00\00I\00n\00d\00e\00x\00 \00o\00u\00t\00 \00o\00f\00 \00r\00a\00n\00g\00e\00\00\00\00\00\00\00\00\00")
 (data (i32.const 3692) ",\00\00\00\00\00\00\00\00\00\00\00\01\00\00\00\14\00\00\00~\00l\00i\00b\00/\00r\00t\00.\00t\00s\00\00\00\00\00\00\00\00\00")
 (data (i32.const 3744) "\00\00\00\00\00\00\00\00\00\00\00\00\00\00\00\00\00\00\00\00")
 (data (i32.const 3772) ",\00\00\00\00\00\00\00\00\00\00\00\01\00\00\00\1c\00\00\00~\00l\00i\00b\00/\00s\00t\00r\00i\00n\00g\00.\00t\00s\00")
 (data (i32.const 3820) ",\00\00\00\00\00\00\00\00\00\00\00\01\00\00\00\14\00\00\00=\00=\00 \00a\00r\00g\00v\00 \00=\00=\00\00\00\00\00\00\00\00\00")
 (data (i32.const 3868) "|\00\00\00\00\00\00\00\00\00\00\00\01\00\00\00^\00\00\00E\00l\00e\00m\00e\00n\00t\00 \00t\00y\00p\00e\00 \00m\00u\00s\00t\00 \00b\00e\00 \00n\00u\00l\00l\00a\00b\00l\00e\00 \00i\00f\00 \00a\00r\00r\00a\00y\00 \00i\00s\00 \00h\00o\00l\00e\00y\00\00\00\00\00\00\00\00\00\00\00\00\00\00\00")
 (data (i32.const 3996) "<\00\00\00\00\00\00\00\00\00\00\00\01\00\00\00&\00\00\00~\00l\00i\00b\00/\00a\00r\00r\00a\00y\00b\00u\00f\00f\00e\00r\00.\00t\00s\00\00\00\00\00\00\00")
 (data (i32.const 4060) "\1c\00\00\00\00\00\00\00\00\00\00\00\01\00\00\00\02\00\00\00=\00\00\00\00\00\00\00\00\00\00\00")
 (data (i32.const 4092) "\1c\00\00\00\00\00\00\00\00\00\00\00\01\00\00\00\00\00\00\00\00\00\00\00\00\00\00\00\00\00\00\00")
 (data (i32.const 4124) ",\00\00\00\00\00\00\00\00\00\00\00\01\00\00\00\12\00\00\00=\00=\00 \00e\00n\00v\00 \00=\00=\00\00\00\00\00\00\00\00\00\00\00")
 (data (i32.const 4172) "\1c\00\00\00\00\00\00\00\00\00\00\00\01\00\00\00\n\00\00\00k\00e\00y\00:\00 \00\00\00")
 (data (i32.const 4204) "\1c\00\00\00\00\00\00\00\00\00\00\00\01\00\00\00\n\00\00\00v\00a\00l\00:\00 \00\00\00")
 (data (i32.const 4236) "<\00\00\00\00\00\00\00\00\00\00\00\01\00\00\00$\00\00\00K\00e\00y\00 \00d\00o\00e\00s\00 \00n\00o\00t\00 \00e\00x\00i\00s\00t\00\00\00\00\00\00\00\00\00")
 (data (i32.const 4300) ",\00\00\00\00\00\00\00\00\00\00\00\01\00\00\00\16\00\00\00~\00l\00i\00b\00/\00m\00a\00p\00.\00t\00s\00\00\00\00\00\00\00")
 (data (i32.const 4348) ",\00\00\00\00\00\00\00\00\00\00\00\01\00\00\00\14\00\00\00=\00=\00 \00t\00i\00m\00e\00 \00=\00=\00\00\00\00\00\00\00\00\00")
 (data (i32.const 4396) "|\00\00\00\00\00\00\00\00\00\00\00\01\00\00\00d\00\00\00t\00o\00S\00t\00r\00i\00n\00g\00(\00)\00 \00r\00a\00d\00i\00x\00 \00a\00r\00g\00u\00m\00e\00n\00t\00 \00m\00u\00s\00t\00 \00b\00e\00 \00b\00e\00t\00w\00e\00e\00n\00 \002\00 \00a\00n\00d\00 \003\006\00\00\00\00\00\00\00\00\00")
 (data (i32.const 4524) "<\00\00\00\00\00\00\00\00\00\00\00\01\00\00\00&\00\00\00~\00l\00i\00b\00/\00u\00t\00i\00l\00/\00n\00u\00m\00b\00e\00r\00.\00t\00s\00\00\00\00\00\00\00")
 (data (i32.const 4588) "\1c\00\00\00\00\00\00\00\00\00\00\00\01\00\00\00\02\00\00\000\00\00\00\00\00\00\00\00\00\00\00")
 (data (i32.const 4620) "0\000\000\001\000\002\000\003\000\004\000\005\000\006\000\007\000\008\000\009\001\000\001\001\001\002\001\003\001\004\001\005\001\006\001\007\001\008\001\009\002\000\002\001\002\002\002\003\002\004\002\005\002\006\002\007\002\008\002\009\003\000\003\001\003\002\003\003\003\004\003\005\003\006\003\007\003\008\003\009\004\000\004\001\004\002\004\003\004\004\004\005\004\006\004\007\004\008\004\009\005\000\005\001\005\002\005\003\005\004\005\005\005\006\005\007\005\008\005\009\006\000\006\001\006\002\006\003\006\004\006\005\006\006\006\007\006\008\006\009\007\000\007\001\007\002\007\003\007\004\007\005\007\006\007\007\007\008\007\009\008\000\008\001\008\002\008\003\008\004\008\005\008\006\008\007\008\008\008\009\009\000\009\001\009\002\009\003\009\004\009\005\009\006\009\007\009\008\009\009\00")
 (data (i32.const 5020) "\1c\04\00\00\00\00\00\00\00\00\00\00\01\00\00\00\00\04\00\000\000\000\001\000\002\000\003\000\004\000\005\000\006\000\007\000\008\000\009\000\00a\000\00b\000\00c\000\00d\000\00e\000\00f\001\000\001\001\001\002\001\003\001\004\001\005\001\006\001\007\001\008\001\009\001\00a\001\00b\001\00c\001\00d\001\00e\001\00f\002\000\002\001\002\002\002\003\002\004\002\005\002\006\002\007\002\008\002\009\002\00a\002\00b\002\00c\002\00d\002\00e\002\00f\003\000\003\001\003\002\003\003\003\004\003\005\003\006\003\007\003\008\003\009\003\00a\003\00b\003\00c\003\00d\003\00e\003\00f\004\000\004\001\004\002\004\003\004\004\004\005\004\006\004\007\004\008\004\009\004\00a\004\00b\004\00c\004\00d\004\00e\004\00f\005\000\005\001\005\002\005\003\005\004\005\005\005\006\005\007\005\008\005\009\005\00a\005\00b\005\00c\005\00d\005\00e\005\00f\006\000\006\001\006\002\006\003\006\004\006\005\006\006\006\007\006\008\006\009\006\00a\006\00b\006\00c\006\00d\006\00e\006\00f\007\000\007\001\007\002\007\003\007\004\007\005\007\006\007\007\007\008\007\009\007\00a\007\00b\007\00c\007\00d\007\00e\007\00f\008\000\008\001\008\002\008\003\008\004\008\005\008\006\008\007\008\008\008\009\008\00a\008\00b\008\00c\008\00d\008\00e\008\00f\009\000\009\001\009\002\009\003\009\004\009\005\009\006\009\007\009\008\009\009\009\00a\009\00b\009\00c\009\00d\009\00e\009\00f\00a\000\00a\001\00a\002\00a\003\00a\004\00a\005\00a\006\00a\007\00a\008\00a\009\00a\00a\00a\00b\00a\00c\00a\00d\00a\00e\00a\00f\00b\000\00b\001\00b\002\00b\003\00b\004\00b\005\00b\006\00b\007\00b\008\00b\009\00b\00a\00b\00b\00b\00c\00b\00d\00b\00e\00b\00f\00c\000\00c\001\00c\002\00c\003\00c\004\00c\005\00c\006\00c\007\00c\008\00c\009\00c\00a\00c\00b\00c\00c\00c\00d\00c\00e\00c\00f\00d\000\00d\001\00d\002\00d\003\00d\004\00d\005\00d\006\00d\007\00d\008\00d\009\00d\00a\00d\00b\00d\00c\00d\00d\00d\00e\00d\00f\00e\000\00e\001\00e\002\00e\003\00e\004\00e\005\00e\006\00e\007\00e\008\00e\009\00e\00a\00e\00b\00e\00c\00e\00d\00e\00e\00e\00f\00f\000\00f\001\00f\002\00f\003\00f\004\00f\005\00f\006\00f\007\00f\008\00f\009\00f\00a\00f\00b\00f\00c\00f\00d\00f\00e\00f\00f\00\00\00\00\00\00\00\00\00\00\00\00\00")
 (data (i32.const 6076) "\\\00\00\00\00\00\00\00\00\00\00\00\01\00\00\00H\00\00\000\001\002\003\004\005\006\007\008\009\00a\00b\00c\00d\00e\00f\00g\00h\00i\00j\00k\00l\00m\00n\00o\00p\00q\00r\00s\00t\00u\00v\00w\00x\00y\00z\00\00\00\00\00")
 (data (i32.const 6172) ",\00\00\00\00\00\00\00\00\00\00\00\01\00\00\00\18\00\00\00=\00=\00 \00h\00r\00t\00i\00m\00e\00 \00=\00=\00\00\00\00\00")
 (data (i32.const 6220) ",\00\00\00\00\00\00\00\00\00\00\00\01\00\00\00\14\00\00\00=\00=\00 \00e\00x\00i\00t\00 \00=\00=\00\00\00\00\00\00\00\00\00")
 (data (i32.const 6272) "\05\00\00\00 \00\00\00\00\00\00\00 \00\00\00\00\00\00\00\00\00\00\00\00\00\00\00\02A\00\00\00\00\00\00\10A\82\00\00\00\00\00")
 (table $0 1 funcref)
 (global $~lib/process/process.stdout i32 (i32.const 1))
 (global $~lib/process/iobuf i32 (i32.const 64))
 (global $~lib/rt/tlsf/ROOT (mut i32) (i32.const 0))
 (global $~lib/ASC_LOW_MEMORY_LIMIT i32 (i32.const 0))
 (global $~lib/process/process.arch i32 (i32.const 3312))
 (global $~lib/process/process.platform i32 (i32.const 3392))
 (global $~lib/rt/itcms/total (mut i32) (i32.const 0))
 (global $~lib/rt/itcms/threshold (mut i32) (i32.const 0))
 (global $~lib/rt/itcms/state (mut i32) (i32.const 0))
 (global $~lib/rt/itcms/visitCount (mut i32) (i32.const 0))
 (global $~lib/rt/itcms/pinSpace (mut i32) (i32.const 0))
 (global $~lib/rt/itcms/iter (mut i32) (i32.const 0))
 (global $~lib/rt/itcms/toSpace (mut i32) (i32.const 0))
 (global $~lib/rt/itcms/white (mut i32) (i32.const 0))
 (global $~lib/rt/itcms/fromSpace (mut i32) (i32.const 0))
 (global $~lib/ASC_SHRINK_LEVEL i32 (i32.const 0))
 (global $~lib/process/process.argv (mut i32) (i32.const 0))
 (global $std-wasi/process/argv (mut i32) (i32.const 0))
 (global $~lib/builtins/i32.MAX_VALUE i32 (i32.const 2147483647))
 (global $~lib/process/process.env (mut i32) (i32.const 0))
 (global $std-wasi/process/env (mut i32) (i32.const 0))
 (global $std-wasi/process/envKeys (mut i32) (i32.const 0))
 (global $~lib/builtins/u32.MAX_VALUE i32 (i32.const -1))
 (global $~lib/rt/__rtti_base i32 (i32.const 6272))
 (global $~lib/memory/__data_end i32 (i32.const 6316))
 (global $~lib/memory/__stack_pointer (mut i32) (i32.const 22700))
 (global $~lib/memory/__heap_base i32 (i32.const 22700))
 (global $~started (mut i32) (i32.const 0))
 (export "memory" (memory $0))
 (export "_start" (func $~start))
 (func $~lib/string/String#get:length (param $0 i32) (result i32)
  local.get $0
  i32.const 20
  i32.sub
  i32.load offset=16
  i32.const 1
  i32.shr_u
 )
 (func $~lib/bindings/wasi_snapshot_preview1/iovec#set:buf (param $0 i32) (param $1 i32)
  local.get $0
  local.get $1
  i32.store
 )
 (func $~lib/string/String.UTF8.encodeUnsafe (param $0 i32) (param $1 i32) (param $2 i32) (param $3 i32) (result i32)
  (local $4 i32)
  (local $5 i32)
  (local $6 i32)
  (local $7 i32)
  (local $8 i32)
  (local $9 i32)
  (local $10 i32)
  (local $11 i32)
  (local $12 i32)
  local.get $0
  local.get $1
  i32.const 1
  i32.shl
  i32.add
  local.set $4
  local.get $2
  local.set $5
  loop $while-continue|0
   local.get $0
   local.get $4
   i32.lt_u
   local.set $6
   local.get $6
   if
    local.get $0
    i32.load16_u
    local.set $7
    local.get $7
    i32.const 128
    i32.lt_u
    if
     local.get $5
     local.get $7
     i32.store8
     local.get $5
     i32.const 1
     i32.add
     local.set $5
    else
     local.get $7
     i32.const 2048
     i32.lt_u
     if
      local.get $7
      i32.const 6
      i32.shr_u
      i32.const 192
      i32.or
      local.set $8
      local.get $7
      i32.const 63
      i32.and
      i32.const 128
      i32.or
      local.set $9
      local.get $5
      local.get $9
      i32.const 8
      i32.shl
      local.get $8
      i32.or
      i32.store16
      local.get $5
      i32.const 2
      i32.add
      local.set $5
     else
      local.get $7
      i32.const 64512
      i32.and
      i32.const 55296
      i32.eq
      if (result i32)
       local.get $0
       i32.const 2
       i32.add
       local.get $4
       i32.lt_u
      else
       i32.const 0
      end
      if
       local.get $0
       i32.load16_u offset=2
       local.set $9
       local.get $9
       i32.const 64512
       i32.and
       i32.const 56320
       i32.eq
       if
        i32.const 65536
        local.get $7
        i32.const 1023
        i32.and
        i32.const 10
        i32.shl
        i32.add
        local.get $9
        i32.const 1023
        i32.and
        i32.or
        local.set $7
        local.get $7
        i32.const 18
        i32.shr_u
        i32.const 240
        i32.or
        local.set $8
        local.get $7
        i32.const 12
        i32.shr_u
        i32.const 63
        i32.and
        i32.const 128
        i32.or
        local.set $10
        local.get $7
        i32.const 6
        i32.shr_u
        i32.const 63
        i32.and
        i32.const 128
        i32.or
        local.set $11
        local.get $7
        i32.const 63
        i32.and
        i32.const 128
        i32.or
        local.set $12
        local.get $5
        local.get $12
        i32.const 24
        i32.shl
        local.get $11
        i32.const 16
        i32.shl
        i32.or
        local.get $10
        i32.const 8
        i32.shl
        i32.or
        local.get $8
        i32.or
        i32.store
        local.get $5
        i32.const 4
        i32.add
        local.set $5
        local.get $0
        i32.const 4
        i32.add
        local.set $0
        br $while-continue|0
       end
      end
      local.get $7
      i32.const 12
      i32.shr_u
      i32.const 224
      i32.or
      local.set $9
      local.get $7
      i32.const 6
      i32.shr_u
      i32.const 63
      i32.and
      i32.const 128
      i32.or
      local.set $12
      local.get $7
      i32.const 63
      i32.and
      i32.const 128
      i32.or
      local.set $11
      local.get $5
      local.get $12
      i32.const 8
      i32.shl
      local.get $9
      i32.or
      i32.store16
      local.get $5
      local.get $11
      i32.store8 offset=2
      local.get $5
      i32.const 3
      i32.add
      local.set $5
     end
    end
    local.get $0
    i32.const 2
    i32.add
    local.set $0
    br $while-continue|0
   end
  end
  local.get $3
  if
   local.get $5
   local.tee $6
   i32.const 1
   i32.add
   local.set $5
   local.get $6
   i32.const 0
   i32.store8
  end
  local.get $5
  local.get $2
  i32.sub
 )
 (func $~lib/util/number/decimalCount32 (param $0 i32) (result i32)
  local.get $0
  i32.const 100000
  i32.lt_u
  if
   local.get $0
   i32.const 100
   i32.lt_u
   if
    i32.const 1
    local.get $0
    i32.const 10
    i32.ge_u
    i32.add
    return
   else
    i32.const 3
    local.get $0
    i32.const 10000
    i32.ge_u
    i32.add
    local.get $0
    i32.const 1000
    i32.ge_u
    i32.add
    return
   end
   unreachable
  else
   local.get $0
   i32.const 10000000
   i32.lt_u
   if
    i32.const 6
    local.get $0
    i32.const 1000000
    i32.ge_u
    i32.add
    return
   else
    i32.const 8
    local.get $0
    i32.const 1000000000
    i32.ge_u
    i32.add
    local.get $0
    i32.const 100000000
    i32.ge_u
    i32.add
    return
   end
   unreachable
  end
  unreachable
 )
 (func $~lib/bindings/wasi_snapshot_preview1/iovec#set:buf_len (param $0 i32) (param $1 i32)
  local.get $0
  local.get $1
  i32.store offset=4
 )
 (func $~lib/wasi/index/abort (param $0 i32) (param $1 i32) (param $2 i32) (param $3 i32)
  (local $4 i32)
  (local $5 i32)
  (local $6 i32)
  (local $7 i32)
  (local $8 i32)
  i32.const 0
  i32.const 12
  call $~lib/bindings/wasi_snapshot_preview1/iovec#set:buf
  i32.const 12
  local.set $4
  local.get $4
  i64.const 9071471065260641
  i64.store
  local.get $4
  i32.const 7
  i32.add
  local.set $4
  local.get $0
  i32.const 0
  i32.ne
  if
   local.get $4
   local.get $0
   local.get $0
   call $~lib/string/String#get:length
   local.get $4
   i32.const 0
   call $~lib/string/String.UTF8.encodeUnsafe
   i32.add
   local.set $4
  end
  local.get $4
  i32.const 544106784
  i32.store
  local.get $4
  i32.const 4
  i32.add
  local.set $4
  local.get $1
  i32.const 0
  i32.ne
  if
   local.get $4
   local.get $1
   local.get $1
   call $~lib/string/String#get:length
   local.get $4
   i32.const 0
   call $~lib/string/String.UTF8.encodeUnsafe
   i32.add
   local.set $4
  end
  local.get $4
  local.tee $5
  i32.const 1
  i32.add
  local.set $4
  local.get $5
  i32.const 40
  i32.store8
  local.get $2
  call $~lib/util/number/decimalCount32
  local.set $6
  local.get $4
  local.get $6
  i32.add
  local.set $4
  loop $do-continue|0
   local.get $2
   i32.const 10
   i32.div_u
   local.set $5
   local.get $4
   i32.const 1
   i32.sub
   local.tee $4
   i32.const 48
   local.get $2
   i32.const 10
   i32.rem_u
   i32.add
   i32.store8
   local.get $5
   local.set $2
   local.get $2
   local.set $7
   local.get $7
   br_if $do-continue|0
  end
  local.get $4
  local.get $6
  i32.add
  local.set $4
  local.get $4
  local.tee $7
  i32.const 1
  i32.add
  local.set $4
  local.get $7
  i32.const 58
  i32.store8
  local.get $3
  call $~lib/util/number/decimalCount32
  local.set $6
  local.get $4
  local.get $6
  i32.add
  local.set $4
  loop $do-continue|1
   local.get $3
   i32.const 10
   i32.div_u
   local.set $7
   local.get $4
   i32.const 1
   i32.sub
   local.tee $4
   i32.const 48
   local.get $3
   i32.const 10
   i32.rem_u
   i32.add
   i32.store8
   local.get $7
   local.set $3
   local.get $3
   local.set $8
   local.get $8
   br_if $do-continue|1
  end
  local.get $4
  local.get $6
  i32.add
  local.set $4
  local.get $4
  i32.const 2601
  i32.store16
  local.get $4
  i32.const 2
  i32.add
  local.set $4
  i32.const 0
  local.get $4
  i32.const 12
  i32.sub
  call $~lib/bindings/wasi_snapshot_preview1/iovec#set:buf_len
  i32.const 2
  i32.const 0
  i32.const 1
  i32.const 8
  call $~lib/bindings/wasi_snapshot_preview1/fd_write
  drop
  i32.const 255
  call $~lib/bindings/wasi_snapshot_preview1/proc_exit
 )
 (func $~lib/bindings/wasi_snapshot_preview1/errnoToString (param $0 i32) (result i32)
  (local $1 i32)
  block $break|0
   block $case76|0
    block $case75|0
     block $case74|0
      block $case73|0
       block $case72|0
        block $case71|0
         block $case70|0
          block $case69|0
           block $case68|0
            block $case67|0
             block $case66|0
              block $case65|0
               block $case64|0
                block $case63|0
                 block $case62|0
                  block $case61|0
                   block $case60|0
                    block $case59|0
                     block $case58|0
                      block $case57|0
                       block $case56|0
                        block $case55|0
                         block $case54|0
                          block $case53|0
                           block $case52|0
                            block $case51|0
                             block $case50|0
                              block $case49|0
                               block $case48|0
                                block $case47|0
                                 block $case46|0
                                  block $case45|0
                                   block $case44|0
                                    block $case43|0
                                     block $case42|0
                                      block $case41|0
                                       block $case40|0
                                        block $case39|0
                                         block $case38|0
                                          block $case37|0
                                           block $case36|0
                                            block $case35|0
                                             block $case34|0
                                              block $case33|0
                                               block $case32|0
                                                block $case31|0
                                                 block $case30|0
                                                  block $case29|0
                                                   block $case28|0
                                                    block $case27|0
                                                     block $case26|0
                                                      block $case25|0
                                                       block $case24|0
                                                        block $case23|0
                                                         block $case22|0
                                                          block $case21|0
                                                           block $case20|0
                                                            block $case19|0
                                                             block $case18|0
                                                              block $case17|0
                                                               block $case16|0
                                                                block $case15|0
                                                                 block $case14|0
                                                                  block $case13|0
                                                                   block $case12|0
                                                                    block $case11|0
                                                                     block $case10|0
                                                                      block $case9|0
                                                                       block $case8|0
                                                                        block $case7|0
                                                                         block $case6|0
                                                                          block $case5|0
                                                                           block $case4|0
                                                                            block $case3|0
                                                                             block $case2|0
                                                                              block $case1|0
                                                                               block $case0|0
                                                                                local.get $0
                                                                                i32.const 65535
                                                                                i32.and
                                                                                local.set $1
                                                                                local.get $1
                                                                                i32.const 0
                                                                                i32.eq
                                                                                br_if $case0|0
                                                                                local.get $1
                                                                                i32.const 1
                                                                                i32.eq
                                                                                br_if $case1|0
                                                                                local.get $1
                                                                                i32.const 2
                                                                                i32.eq
                                                                                br_if $case2|0
                                                                                local.get $1
                                                                                i32.const 3
                                                                                i32.eq
                                                                                br_if $case3|0
                                                                                local.get $1
                                                                                i32.const 4
                                                                                i32.eq
                                                                                br_if $case4|0
                                                                                local.get $1
                                                                                i32.const 5
                                                                                i32.eq
                                                                                br_if $case5|0
                                                                                local.get $1
                                                                                i32.const 6
                                                                                i32.eq
                                                                                br_if $case6|0
                                                                                local.get $1
                                                                                i32.const 7
                                                                                i32.eq
                                                                                br_if $case7|0
                                                                                local.get $1
                                                                                i32.const 8
                                                                                i32.eq
                                                                                br_if $case8|0
                                                                                local.get $1
                                                                                i32.const 9
                                                                                i32.eq
                                                                                br_if $case9|0
                                                                                local.get $1
                                                                                i32.const 10
                                                                                i32.eq
                                                                                br_if $case10|0
                                                                                local.get $1
                                                                                i32.const 11
                                                                                i32.eq
                                                                                br_if $case11|0
                                                                                local.get $1
                                                                                i32.const 12
                                                                                i32.eq
                                                                                br_if $case12|0
                                                                                local.get $1
                                                                                i32.const 13
                                                                                i32.eq
                                                                                br_if $case13|0
                                                                                local.get $1
                                                                                i32.const 14
                                                                                i32.eq
                                                                                br_if $case14|0
                                                                                local.get $1
                                                                                i32.const 15
                                                                                i32.eq
                                                                                br_if $case15|0
                                                                                local.get $1
                                                                                i32.const 16
                                                                                i32.eq
                                                                                br_if $case16|0
                                                                                local.get $1
                                                                                i32.const 17
                                                                                i32.eq
                                                                                br_if $case17|0
                                                                                local.get $1
                                                                                i32.const 18
                                                                                i32.eq
                                                                                br_if $case18|0
                                                                                local.get $1
                                                                                i32.const 19
                                                                                i32.eq
                                                                                br_if $case19|0
                                                                                local.get $1
                                                                                i32.const 20
                                                                                i32.eq
                                                                                br_if $case20|0
                                                                                local.get $1
                                                                                i32.const 21
                                                                                i32.eq
                                                                                br_if $case21|0
                                                                                local.get $1
                                                                                i32.const 22
                                                                                i32.eq
                                                                                br_if $case22|0
                                                                                local.get $1
                                                                                i32.const 23
                                                                                i32.eq
                                                                                br_if $case23|0
                                                                                local.get $1
                                                                                i32.const 24
                                                                                i32.eq
                                                                                br_if $case24|0
                                                                                local.get $1
                                                                                i32.const 25
                                                                                i32.eq
                                                                                br_if $case25|0
                                                                                local.get $1
                                                                                i32.const 26
                                                                                i32.eq
                                                                                br_if $case26|0
                                                                                local.get $1
                                                                                i32.const 27
                                                                                i32.eq
                                                                                br_if $case27|0
                                                                                local.get $1
                                                                                i32.const 28
                                                                                i32.eq
                                                                                br_if $case28|0
                                                                                local.get $1
                                                                                i32.const 29
                                                                                i32.eq
                                                                                br_if $case29|0
                                                                                local.get $1
                                                                                i32.const 30
                                                                                i32.eq
                                                                                br_if $case30|0
                                                                                local.get $1
                                                                                i32.const 31
                                                                                i32.eq
                                                                                br_if $case31|0
                                                                                local.get $1
                                                                                i32.const 32
                                                                                i32.eq
                                                                                br_if $case32|0
                                                                                local.get $1
                                                                                i32.const 33
                                                                                i32.eq
                                                                                br_if $case33|0
                                                                                local.get $1
                                                                                i32.const 34
                                                                                i32.eq
                                                                                br_if $case34|0
                                                                                local.get $1
                                                                                i32.const 35
                                                                                i32.eq
                                                                                br_if $case35|0
                                                                                local.get $1
                                                                                i32.const 36
                                                                                i32.eq
                                                                                br_if $case36|0
                                                                                local.get $1
                                                                                i32.const 37
                                                                                i32.eq
                                                                                br_if $case37|0
                                                                                local.get $1
                                                                                i32.const 38
                                                                                i32.eq
                                                                                br_if $case38|0
                                                                                local.get $1
                                                                                i32.const 39
                                                                                i32.eq
                                                                                br_if $case39|0
                                                                                local.get $1
                                                                                i32.const 40
                                                                                i32.eq
                                                                                br_if $case40|0
                                                                                local.get $1
                                                                                i32.const 41
                                                                                i32.eq
                                                                                br_if $case41|0
                                                                                local.get $1
                                                                                i32.const 42
                                                                                i32.eq
                                                                                br_if $case42|0
                                                                                local.get $1
                                                                                i32.const 43
                                                                                i32.eq
                                                                                br_if $case43|0
                                                                                local.get $1
                                                                                i32.const 44
                                                                                i32.eq
                                                                                br_if $case44|0
                                                                                local.get $1
                                                                                i32.const 45
                                                                                i32.eq
                                                                                br_if $case45|0
                                                                                local.get $1
                                                                                i32.const 46
                                                                                i32.eq
                                                                                br_if $case46|0
                                                                                local.get $1
                                                                                i32.const 47
                                                                                i32.eq
                                                                                br_if $case47|0
                                                                                local.get $1
                                                                                i32.const 48
                                                                                i32.eq
                                                                                br_if $case48|0
                                                                                local.get $1
                                                                                i32.const 49
                                                                                i32.eq
                                                                                br_if $case49|0
                                                                                local.get $1
                                                                                i32.const 50
                                                                                i32.eq
                                                                                br_if $case50|0
                                                                                local.get $1
                                                                                i32.const 51
                                                                                i32.eq
                                                                                br_if $case51|0
                                                                                local.get $1
                                                                                i32.const 52
                                                                                i32.eq
                                                                                br_if $case52|0
                                                                                local.get $1
                                                                                i32.const 53
                                                                                i32.eq
                                                                                br_if $case53|0
                                                                                local.get $1
                                                                                i32.const 54
                                                                                i32.eq
                                                                                br_if $case54|0
                                                                                local.get $1
                                                                                i32.const 55
                                                                                i32.eq
                                                                                br_if $case55|0
                                                                                local.get $1
                                                                                i32.const 56
                                                                                i32.eq
                                                                                br_if $case56|0
                                                                                local.get $1
                                                                                i32.const 57
                                                                                i32.eq
                                                                                br_if $case57|0
                                                                                local.get $1
                                                                                i32.const 58
                                                                                i32.eq
                                                                                br_if $case58|0
                                                                                local.get $1
                                                                                i32.const 59
                                                                                i32.eq
                                                                                br_if $case59|0
                                                                                local.get $1
                                                                                i32.const 60
                                                                                i32.eq
                                                                                br_if $case60|0
                                                                                local.get $1
                                                                                i32.const 61
                                                                                i32.eq
                                                                                br_if $case61|0
                                                                                local.get $1
                                                                                i32.const 62
                                                                                i32.eq
                                                                                br_if $case62|0
                                                                                local.get $1
                                                                                i32.const 63
                                                                                i32.eq
                                                                                br_if $case63|0
                                                                                local.get $1
                                                                                i32.const 64
                                                                                i32.eq
                                                                                br_if $case64|0
                                                                                local.get $1
                                                                                i32.const 65
                                                                                i32.eq
                                                                                br_if $case65|0
                                                                                local.get $1
                                                                                i32.const 66
                                                                                i32.eq
                                                                                br_if $case66|0
                                                                                local.get $1
                                                                                i32.const 67
                                                                                i32.eq
                                                                                br_if $case67|0
                                                                                local.get $1
                                                                                i32.const 68
                                                                                i32.eq
                                                                                br_if $case68|0
                                                                                local.get $1
                                                                                i32.const 69
                                                                                i32.eq
                                                                                br_if $case69|0
                                                                                local.get $1
                                                                                i32.const 70
                                                                                i32.eq
                                                                                br_if $case70|0
                                                                                local.get $1
                                                                                i32.const 71
                                                                                i32.eq
                                                                                br_if $case71|0
                                                                                local.get $1
                                                                                i32.const 72
                                                                                i32.eq
                                                                                br_if $case72|0
                                                                                local.get $1
                                                                                i32.const 73
                                                                                i32.eq
                                                                                br_if $case73|0
                                                                                local.get $1
                                                                                i32.const 74
                                                                                i32.eq
                                                                                br_if $case74|0
                                                                                local.get $1
                                                                                i32.const 75
                                                                                i32.eq
                                                                                br_if $case75|0
                                                                                local.get $1
                                                                                i32.const 76
                                                                                i32.eq
                                                                                br_if $case76|0
                                                                                br $break|0
                                                                               end
                                                                               i32.const 112
                                                                               return
                                                                              end
                                                                              i32.const 160
                                                                              return
                                                                             end
                                                                             i32.const 192
                                                                             return
                                                                            end
                                                                            i32.const 224
                                                                            return
                                                                           end
                                                                           i32.const 272
                                                                           return
                                                                          end
                                                                          i32.const 320
                                                                          return
                                                                         end
                                                                         i32.const 368
                                                                         return
                                                                        end
                                                                        i32.const 400
                                                                        return
                                                                       end
                                                                       i32.const 448
                                                                       return
                                                                      end
                                                                      i32.const 480
                                                                      return
                                                                     end
                                                                     i32.const 512
                                                                     return
                                                                    end
                                                                    i32.const 544
                                                                    return
                                                                   end
                                                                   i32.const 592
                                                                   return
                                                                  end
                                                                  i32.const 624
                                                                  return
                                                                 end
                                                                 i32.const 672
                                                                 return
                                                                end
                                                                i32.const 720
                                                                return
                                                               end
                                                               i32.const 768
                                                               return
                                                              end
                                                              i32.const 800
                                                              return
                                                             end
                                                             i32.const 848
                                                             return
                                                            end
                                                            i32.const 880
                                                            return
                                                           end
                                                           i32.const 912
                                                           return
                                                          end
                                                          i32.const 944
                                                          return
                                                         end
                                                         i32.const 976
                                                         return
                                                        end
                                                        i32.const 1008
                                                        return
                                                       end
                                                       i32.const 1056
                                                       return
                                                      end
                                                      i32.const 1088
                                                      return
                                                     end
                                                     i32.const 1120
                                                     return
                                                    end
                                                    i32.const 1168
                                                    return
                                                   end
                                                   i32.const 1200
                                                   return
                                                  end
                                                  i32.const 1232
                                                  return
                                                 end
                                                 i32.const 1264
                                                 return
                                                end
                                                i32.const 1296
                                                return
                                               end
                                               i32.const 1328
                                               return
                                              end
                                              i32.const 1360
                                              return
                                             end
                                             i32.const 1392
                                             return
                                            end
                                            i32.const 1424
                                            return
                                           end
                                           i32.const 1472
                                           return
                                          end
                                          i32.const 1520
                                          return
                                         end
                                         i32.const 1568
                                         return
                                        end
                                        i32.const 1616
                                        return
                                       end
                                       i32.const 1664
                                       return
                                      end
                                      i32.const 1712
                                      return
                                     end
                                     i32.const 1744
                                     return
                                    end
                                    i32.const 1776
                                    return
                                   end
                                   i32.const 1808
                                   return
                                  end
                                  i32.const 1840
                                  return
                                 end
                                 i32.const 1872
                                 return
                                end
                                i32.const 1904
                                return
                               end
                               i32.const 1936
                               return
                              end
                              i32.const 1968
                              return
                             end
                             i32.const 2000
                             return
                            end
                            i32.const 2048
                            return
                           end
                           i32.const 2080
                           return
                          end
                          i32.const 2112
                          return
                         end
                         i32.const 2160
                         return
                        end
                        i32.const 2192
                        return
                       end
                       i32.const 2240
                       return
                      end
                      i32.const 2288
                      return
                     end
                     i32.const 2336
                     return
                    end
                    i32.const 2368
                    return
                   end
                   i32.const 2400
                   return
                  end
                  i32.const 2432
                  return
                 end
                 i32.const 2480
                 return
                end
                i32.const 2528
                return
               end
               i32.const 2560
               return
              end
              i32.const 2592
              return
             end
             i32.const 2624
             return
            end
            i32.const 2672
            return
           end
           i32.const 2720
           return
          end
          i32.const 2752
          return
         end
         i32.const 2784
         return
        end
        i32.const 2816
        return
       end
       i32.const 2848
       return
      end
      i32.const 2880
      return
     end
     i32.const 2928
     return
    end
    i32.const 2960
    return
   end
   i32.const 2992
   return
  end
  i32.const 3040
 )
 (func $~lib/string/String.UTF8.byteLength (param $0 i32) (param $1 i32) (result i32)
  (local $2 i32)
  (local $3 i32)
  (local $4 i32)
  (local $5 i32)
  (local $6 i32)
  local.get $0
  local.set $2
  local.get $2
  local.get $0
  i32.const 20
  i32.sub
  i32.load offset=16
  i32.add
  local.set $3
  local.get $1
  i32.const 0
  i32.ne
  local.set $4
  block $while-break|0
   loop $while-continue|0
    local.get $2
    local.get $3
    i32.lt_u
    local.set $5
    local.get $5
    if
     local.get $2
     i32.load16_u
     local.set $6
     local.get $6
     i32.const 128
     i32.lt_u
     if
      local.get $1
      local.get $6
      i32.eqz
      i32.and
      if
       br $while-break|0
      end
      local.get $4
      i32.const 1
      i32.add
      local.set $4
     else
      local.get $6
      i32.const 2048
      i32.lt_u
      if
       local.get $4
       i32.const 2
       i32.add
       local.set $4
      else
       local.get $6
       i32.const 64512
       i32.and
       i32.const 55296
       i32.eq
       if (result i32)
        local.get $2
        i32.const 2
        i32.add
        local.get $3
        i32.lt_u
       else
        i32.const 0
       end
       if
        local.get $2
        i32.load16_u offset=2
        i32.const 64512
        i32.and
        i32.const 56320
        i32.eq
        if
         local.get $4
         i32.const 4
         i32.add
         local.set $4
         local.get $2
         i32.const 4
         i32.add
         local.set $2
         br $while-continue|0
        end
       end
       local.get $4
       i32.const 3
       i32.add
       local.set $4
      end
     end
     local.get $2
     i32.const 2
     i32.add
     local.set $2
     br $while-continue|0
    end
   end
  end
  local.get $4
 )
 (func $~lib/rt/tlsf/Root#set:flMap (param $0 i32) (param $1 i32)
  local.get $0
  local.get $1
  i32.store
 )
 (func $~lib/rt/common/BLOCK#set:mmInfo (param $0 i32) (param $1 i32)
  local.get $0
  local.get $1
  i32.store
 )
 (func $~lib/rt/tlsf/Block#set:prev (param $0 i32) (param $1 i32)
  local.get $0
  local.get $1
  i32.store offset=4
 )
 (func $~lib/rt/tlsf/Block#set:next (param $0 i32) (param $1 i32)
  local.get $0
  local.get $1
  i32.store offset=8
 )
 (func $~lib/rt/tlsf/removeBlock (param $0 i32) (param $1 i32)
  (local $2 i32)
  (local $3 i32)
  (local $4 i32)
  (local $5 i32)
  (local $6 i32)
  (local $7 i32)
  (local $8 i32)
  (local $9 i32)
  (local $10 i32)
  (local $11 i32)
  local.get $1
  i32.load
  local.set $2
  i32.const 1
  drop
  local.get $2
  i32.const 1
  i32.and
  i32.eqz
  if
   i32.const 0
   i32.const 3152
   i32.const 273
   i32.const 14
   call $~lib/wasi/index/abort
   unreachable
  end
  local.get $2
  i32.const 3
  i32.const -1
  i32.xor
  i32.and
  local.set $3
  i32.const 1
  drop
  local.get $3
  i32.const 12
  i32.ge_u
  if (result i32)
   local.get $3
   i32.const 1073741820
   i32.lt_u
  else
   i32.const 0
  end
  i32.eqz
  if
   i32.const 0
   i32.const 3152
   i32.const 275
   i32.const 14
   call $~lib/wasi/index/abort
   unreachable
  end
  local.get $3
  i32.const 256
  i32.lt_u
  if
   i32.const 0
   local.set $4
   local.get $3
   i32.const 4
   i32.shr_u
   local.set $5
  else
   i32.const 31
   local.get $3
   i32.clz
   i32.sub
   local.set $4
   local.get $3
   local.get $4
   i32.const 4
   i32.sub
   i32.shr_u
   i32.const 1
   i32.const 4
   i32.shl
   i32.xor
   local.set $5
   local.get $4
   i32.const 8
   i32.const 1
   i32.sub
   i32.sub
   local.set $4
  end
  i32.const 1
  drop
  local.get $4
  i32.const 23
  i32.lt_u
  if (result i32)
   local.get $5
   i32.const 16
   i32.lt_u
  else
   i32.const 0
  end
  i32.eqz
  if
   i32.const 0
   i32.const 3152
   i32.const 288
   i32.const 14
   call $~lib/wasi/index/abort
   unreachable
  end
  local.get $1
  i32.load offset=4
  local.set $6
  local.get $1
  i32.load offset=8
  local.set $7
  local.get $6
  if
   local.get $6
   local.get $7
   call $~lib/rt/tlsf/Block#set:next
  end
  local.get $7
  if
   local.get $7
   local.get $6
   call $~lib/rt/tlsf/Block#set:prev
  end
  local.get $1
  local.get $0
  local.set $10
  local.get $4
  local.set $9
  local.get $5
  local.set $8
  local.get $10
  local.get $9
  i32.const 4
  i32.shl
  local.get $8
  i32.add
  i32.const 2
  i32.shl
  i32.add
  i32.load offset=96
  i32.eq
  if
   local.get $0
   local.set $11
   local.get $4
   local.set $10
   local.get $5
   local.set $9
   local.get $7
   local.set $8
   local.get $11
   local.get $10
   i32.const 4
   i32.shl
   local.get $9
   i32.add
   i32.const 2
   i32.shl
   i32.add
   local.get $8
   i32.store offset=96
   local.get $7
   i32.eqz
   if
    local.get $0
    local.set $9
    local.get $4
    local.set $8
    local.get $9
    local.get $8
    i32.const 2
    i32.shl
    i32.add
    i32.load offset=4
    local.set $9
    local.get $0
    local.set $8
    local.get $4
    local.set $11
    local.get $9
    i32.const 1
    local.get $5
    i32.shl
    i32.const -1
    i32.xor
    i32.and
    local.tee $9
    local.set $10
    local.get $8
    local.get $11
    i32.const 2
    i32.shl
    i32.add
    local.get $10
    i32.store offset=4
    local.get $9
    i32.eqz
    if
     local.get $0
     local.get $0
     i32.load
     i32.const 1
     local.get $4
     i32.shl
     i32.const -1
     i32.xor
     i32.and
     call $~lib/rt/tlsf/Root#set:flMap
    end
   end
  end
 )
 (func $~lib/rt/tlsf/insertBlock (param $0 i32) (param $1 i32)
  (local $2 i32)
  (local $3 i32)
  (local $4 i32)
  (local $5 i32)
  (local $6 i32)
  (local $7 i32)
  (local $8 i32)
  (local $9 i32)
  (local $10 i32)
  (local $11 i32)
  (local $12 i32)
  (local $13 i32)
  i32.const 1
  drop
  local.get $1
  i32.eqz
  if
   i32.const 0
   i32.const 3152
   i32.const 201
   i32.const 14
   call $~lib/wasi/index/abort
   unreachable
  end
  local.get $1
  i32.load
  local.set $2
  i32.const 1
  drop
  local.get $2
  i32.const 1
  i32.and
  i32.eqz
  if
   i32.const 0
   i32.const 3152
   i32.const 203
   i32.const 14
   call $~lib/wasi/index/abort
   unreachable
  end
  local.get $1
  local.set $3
  local.get $3
  i32.const 4
  i32.add
  local.get $3
  i32.load
  i32.const 3
  i32.const -1
  i32.xor
  i32.and
  i32.add
  local.set $4
  local.get $4
  i32.load
  local.set $5
  local.get $5
  i32.const 1
  i32.and
  if
   local.get $2
   i32.const 3
   i32.const -1
   i32.xor
   i32.and
   i32.const 4
   i32.add
   local.get $5
   i32.const 3
   i32.const -1
   i32.xor
   i32.and
   i32.add
   local.set $3
   local.get $3
   i32.const 1073741820
   i32.lt_u
   if
    local.get $0
    local.get $4
    call $~lib/rt/tlsf/removeBlock
    local.get $1
    local.get $2
    i32.const 3
    i32.and
    local.get $3
    i32.or
    local.tee $2
    call $~lib/rt/common/BLOCK#set:mmInfo
    local.get $1
    local.set $6
    local.get $6
    i32.const 4
    i32.add
    local.get $6
    i32.load
    i32.const 3
    i32.const -1
    i32.xor
    i32.and
    i32.add
    local.set $4
    local.get $4
    i32.load
    local.set $5
   end
  end
  local.get $2
  i32.const 2
  i32.and
  if
   local.get $1
   local.set $6
   local.get $6
   i32.const 4
   i32.sub
   i32.load
   local.set $6
   local.get $6
   i32.load
   local.set $3
   i32.const 1
   drop
   local.get $3
   i32.const 1
   i32.and
   i32.eqz
   if
    i32.const 0
    i32.const 3152
    i32.const 224
    i32.const 16
    call $~lib/wasi/index/abort
    unreachable
   end
   local.get $3
   i32.const 3
   i32.const -1
   i32.xor
   i32.and
   i32.const 4
   i32.add
   local.get $2
   i32.const 3
   i32.const -1
   i32.xor
   i32.and
   i32.add
   local.set $7
   local.get $7
   i32.const 1073741820
   i32.lt_u
   if
    local.get $0
    local.get $6
    call $~lib/rt/tlsf/removeBlock
    local.get $6
    local.get $3
    i32.const 3
    i32.and
    local.get $7
    i32.or
    local.tee $2
    call $~lib/rt/common/BLOCK#set:mmInfo
    local.get $6
    local.set $1
   end
  end
  local.get $4
  local.get $5
  i32.const 2
  i32.or
  call $~lib/rt/common/BLOCK#set:mmInfo
  local.get $2
  i32.const 3
  i32.const -1
  i32.xor
  i32.and
  local.set $8
  i32.const 1
  drop
  local.get $8
  i32.const 12
  i32.ge_u
  if (result i32)
   local.get $8
   i32.const 1073741820
   i32.lt_u
  else
   i32.const 0
  end
  i32.eqz
  if
   i32.const 0
   i32.const 3152
   i32.const 239
   i32.const 14
   call $~lib/wasi/index/abort
   unreachable
  end
  i32.const 1
  drop
  local.get $1
  i32.const 4
  i32.add
  local.get $8
  i32.add
  local.get $4
  i32.eq
  i32.eqz
  if
   i32.const 0
   i32.const 3152
   i32.const 240
   i32.const 14
   call $~lib/wasi/index/abort
   unreachable
  end
  local.get $4
  i32.const 4
  i32.sub
  local.get $1
  i32.store
  local.get $8
  i32.const 256
  i32.lt_u
  if
   i32.const 0
   local.set $9
   local.get $8
   i32.const 4
   i32.shr_u
   local.set $10
  else
   i32.const 31
   local.get $8
   i32.clz
   i32.sub
   local.set $9
   local.get $8
   local.get $9
   i32.const 4
   i32.sub
   i32.shr_u
   i32.const 1
   i32.const 4
   i32.shl
   i32.xor
   local.set $10
   local.get $9
   i32.const 8
   i32.const 1
   i32.sub
   i32.sub
   local.set $9
  end
  i32.const 1
  drop
  local.get $9
  i32.const 23
  i32.lt_u
  if (result i32)
   local.get $10
   i32.const 16
   i32.lt_u
  else
   i32.const 0
  end
  i32.eqz
  if
   i32.const 0
   i32.const 3152
   i32.const 256
   i32.const 14
   call $~lib/wasi/index/abort
   unreachable
  end
  local.get $0
  local.set $7
  local.get $9
  local.set $3
  local.get $10
  local.set $6
  local.get $7
  local.get $3
  i32.const 4
  i32.shl
  local.get $6
  i32.add
  i32.const 2
  i32.shl
  i32.add
  i32.load offset=96
  local.set $11
  local.get $1
  i32.const 0
  call $~lib/rt/tlsf/Block#set:prev
  local.get $1
  local.get $11
  call $~lib/rt/tlsf/Block#set:next
  local.get $11
  if
   local.get $11
   local.get $1
   call $~lib/rt/tlsf/Block#set:prev
  end
  local.get $0
  local.set $12
  local.get $9
  local.set $7
  local.get $10
  local.set $3
  local.get $1
  local.set $6
  local.get $12
  local.get $7
  i32.const 4
  i32.shl
  local.get $3
  i32.add
  i32.const 2
  i32.shl
  i32.add
  local.get $6
  i32.store offset=96
  local.get $0
  local.get $0
  i32.load
  i32.const 1
  local.get $9
  i32.shl
  i32.or
  call $~lib/rt/tlsf/Root#set:flMap
  local.get $0
  local.set $13
  local.get $9
  local.set $12
  local.get $0
  local.set $3
  local.get $9
  local.set $6
  local.get $3
  local.get $6
  i32.const 2
  i32.shl
  i32.add
  i32.load offset=4
  i32.const 1
  local.get $10
  i32.shl
  i32.or
  local.set $7
  local.get $13
  local.get $12
  i32.const 2
  i32.shl
  i32.add
  local.get $7
  i32.store offset=4
 )
 (func $~lib/rt/tlsf/addMemory (param $0 i32) (param $1 i32) (param $2 i32) (result i32)
  (local $3 i32)
  (local $4 i32)
  (local $5 i32)
  (local $6 i32)
  (local $7 i32)
  (local $8 i32)
  (local $9 i32)
  i32.const 1
  drop
  local.get $1
  local.get $2
  i32.le_u
  i32.eqz
  if
   i32.const 0
   i32.const 3152
   i32.const 381
   i32.const 14
   call $~lib/wasi/index/abort
   unreachable
  end
  local.get $1
  i32.const 4
  i32.add
  i32.const 15
  i32.add
  i32.const 15
  i32.const -1
  i32.xor
  i32.and
  i32.const 4
  i32.sub
  local.set $1
  local.get $2
  i32.const 15
  i32.const -1
  i32.xor
  i32.and
  local.set $2
  local.get $0
  local.set $3
  local.get $3
  i32.load offset=1568
  local.set $4
  i32.const 0
  local.set $5
  local.get $4
  if
   i32.const 1
   drop
   local.get $1
   local.get $4
   i32.const 4
   i32.add
   i32.ge_u
   i32.eqz
   if
    i32.const 0
    i32.const 3152
    i32.const 388
    i32.const 16
    call $~lib/wasi/index/abort
    unreachable
   end
   local.get $1
   i32.const 16
   i32.sub
   local.get $4
   i32.eq
   if
    local.get $1
    i32.const 16
    i32.sub
    local.set $1
    local.get $4
    i32.load
    local.set $5
   else
    nop
   end
  else
   i32.const 1
   drop
   local.get $1
   local.get $0
   i32.const 1572
   i32.add
   i32.ge_u
   i32.eqz
   if
    i32.const 0
    i32.const 3152
    i32.const 401
    i32.const 5
    call $~lib/wasi/index/abort
    unreachable
   end
  end
  local.get $2
  local.get $1
  i32.sub
  local.set $6
  local.get $6
  i32.const 4
  i32.const 12
  i32.add
  i32.const 4
  i32.add
  i32.lt_u
  if
   i32.const 0
   return
  end
  local.get $6
  i32.const 2
  i32.const 4
  i32.mul
  i32.sub
  local.set $7
  local.get $1
  local.set $8
  local.get $8
  local.get $7
  i32.const 1
  i32.or
  local.get $5
  i32.const 2
  i32.and
  i32.or
  call $~lib/rt/common/BLOCK#set:mmInfo
  local.get $8
  i32.const 0
  call $~lib/rt/tlsf/Block#set:prev
  local.get $8
  i32.const 0
  call $~lib/rt/tlsf/Block#set:next
  local.get $1
  i32.const 4
  i32.add
  local.get $7
  i32.add
  local.set $4
  local.get $4
  i32.const 0
  i32.const 2
  i32.or
  call $~lib/rt/common/BLOCK#set:mmInfo
  local.get $0
  local.set $9
  local.get $4
  local.set $3
  local.get $9
  local.get $3
  i32.store offset=1568
  local.get $0
  local.get $8
  call $~lib/rt/tlsf/insertBlock
  i32.const 1
 )
 (func $~lib/rt/tlsf/initialize
  (local $0 i32)
  (local $1 i32)
  (local $2 i32)
  (local $3 i32)
  (local $4 i32)
  (local $5 i32)
  (local $6 i32)
  (local $7 i32)
  (local $8 i32)
  (local $9 i32)
  (local $10 i32)
  (local $11 i32)
  (local $12 i32)
  i32.const 0
  drop
  global.get $~lib/memory/__heap_base
  i32.const 15
  i32.add
  i32.const 15
  i32.const -1
  i32.xor
  i32.and
  local.set $0
  memory.size
  local.set $1
  local.get $0
  i32.const 1572
  i32.add
  i32.const 65535
  i32.add
  i32.const 65535
  i32.const -1
  i32.xor
  i32.and
  i32.const 16
  i32.shr_u
  local.set $2
  local.get $2
  local.get $1
  i32.gt_s
  if (result i32)
   local.get $2
   local.get $1
   i32.sub
   memory.grow
   i32.const 0
   i32.lt_s
  else
   i32.const 0
  end
  if
   unreachable
  end
  local.get $0
  local.set $3
  local.get $3
  i32.const 0
  call $~lib/rt/tlsf/Root#set:flMap
  local.get $3
  local.set $5
  i32.const 0
  local.set $4
  local.get $5
  local.get $4
  i32.store offset=1568
  i32.const 0
  local.set $5
  loop $for-loop|0
   local.get $5
   i32.const 23
   i32.lt_u
   local.set $4
   local.get $4
   if
    local.get $3
    local.set $8
    local.get $5
    local.set $7
    i32.const 0
    local.set $6
    local.get $8
    local.get $7
    i32.const 2
    i32.shl
    i32.add
    local.get $6
    i32.store offset=4
    i32.const 0
    local.set $8
    loop $for-loop|1
     local.get $8
     i32.const 16
     i32.lt_u
     local.set $7
     local.get $7
     if
      local.get $3
      local.set $11
      local.get $5
      local.set $10
      local.get $8
      local.set $9
      i32.const 0
      local.set $6
      local.get $11
      local.get $10
      i32.const 4
      i32.shl
      local.get $9
      i32.add
      i32.const 2
      i32.shl
      i32.add
      local.get $6
      i32.store offset=96
      local.get $8
      i32.const 1
      i32.add
      local.set $8
      br $for-loop|1
     end
    end
    local.get $5
    i32.const 1
    i32.add
    local.set $5
    br $for-loop|0
   end
  end
  local.get $0
  i32.const 1572
  i32.add
  local.set $12
  i32.const 0
  drop
  local.get $3
  local.get $12
  memory.size
  i32.const 16
  i32.shl
  call $~lib/rt/tlsf/addMemory
  drop
  local.get $3
  global.set $~lib/rt/tlsf/ROOT
 )
 (func $~lib/rt/tlsf/computeSize (param $0 i32) (result i32)
  local.get $0
  i32.const 12
  i32.le_u
  if (result i32)
   i32.const 12
  else
   local.get $0
   i32.const 4
   i32.add
   i32.const 15
   i32.add
   i32.const 15
   i32.const -1
   i32.xor
   i32.and
   i32.const 4
   i32.sub
  end
 )
 (func $~lib/rt/tlsf/prepareSize (param $0 i32) (result i32)
  local.get $0
  i32.const 1073741820
  i32.ge_u
  if
   i32.const 3216
   i32.const 3152
   i32.const 462
   i32.const 30
   call $~lib/wasi/index/abort
   unreachable
  end
  local.get $0
  call $~lib/rt/tlsf/computeSize
 )
 (func $~lib/rt/tlsf/searchBlock (param $0 i32) (param $1 i32) (result i32)
  (local $2 i32)
  (local $3 i32)
  (local $4 i32)
  (local $5 i32)
  (local $6 i32)
  (local $7 i32)
  (local $8 i32)
  (local $9 i32)
  local.get $1
  i32.const 256
  i32.lt_u
  if
   i32.const 0
   local.set $2
   local.get $1
   i32.const 4
   i32.shr_u
   local.set $3
  else
   local.get $1
   i32.const 536870910
   i32.lt_u
   if (result i32)
    local.get $1
    i32.const 1
    i32.const 27
    local.get $1
    i32.clz
    i32.sub
    i32.shl
    i32.add
    i32.const 1
    i32.sub
   else
    local.get $1
   end
   local.set $4
   i32.const 31
   local.get $4
   i32.clz
   i32.sub
   local.set $2
   local.get $4
   local.get $2
   i32.const 4
   i32.sub
   i32.shr_u
   i32.const 1
   i32.const 4
   i32.shl
   i32.xor
   local.set $3
   local.get $2
   i32.const 8
   i32.const 1
   i32.sub
   i32.sub
   local.set $2
  end
  i32.const 1
  drop
  local.get $2
  i32.const 23
  i32.lt_u
  if (result i32)
   local.get $3
   i32.const 16
   i32.lt_u
  else
   i32.const 0
  end
  i32.eqz
  if
   i32.const 0
   i32.const 3152
   i32.const 334
   i32.const 14
   call $~lib/wasi/index/abort
   unreachable
  end
  local.get $0
  local.set $5
  local.get $2
  local.set $4
  local.get $5
  local.get $4
  i32.const 2
  i32.shl
  i32.add
  i32.load offset=4
  i32.const 0
  i32.const -1
  i32.xor
  local.get $3
  i32.shl
  i32.and
  local.set $6
  i32.const 0
  local.set $7
  local.get $6
  i32.eqz
  if
   local.get $0
   i32.load
   i32.const 0
   i32.const -1
   i32.xor
   local.get $2
   i32.const 1
   i32.add
   i32.shl
   i32.and
   local.set $5
   local.get $5
   i32.eqz
   if
    i32.const 0
    local.set $7
   else
    local.get $5
    i32.ctz
    local.set $2
    local.get $0
    local.set $8
    local.get $2
    local.set $4
    local.get $8
    local.get $4
    i32.const 2
    i32.shl
    i32.add
    i32.load offset=4
    local.set $6
    i32.const 1
    drop
    local.get $6
    i32.eqz
    if
     i32.const 0
     i32.const 3152
     i32.const 347
     i32.const 18
     call $~lib/wasi/index/abort
     unreachable
    end
    local.get $0
    local.set $9
    local.get $2
    local.set $8
    local.get $6
    i32.ctz
    local.set $4
    local.get $9
    local.get $8
    i32.const 4
    i32.shl
    local.get $4
    i32.add
    i32.const 2
    i32.shl
    i32.add
    i32.load offset=96
    local.set $7
   end
  else
   local.get $0
   local.set $9
   local.get $2
   local.set $8
   local.get $6
   i32.ctz
   local.set $4
   local.get $9
   local.get $8
   i32.const 4
   i32.shl
   local.get $4
   i32.add
   i32.const 2
   i32.shl
   i32.add
   i32.load offset=96
   local.set $7
  end
  local.get $7
 )
 (func $~lib/rt/tlsf/growMemory (param $0 i32) (param $1 i32)
  (local $2 i32)
  (local $3 i32)
  (local $4 i32)
  (local $5 i32)
  (local $6 i32)
  (local $7 i32)
  i32.const 0
  drop
  local.get $1
  i32.const 536870910
  i32.lt_u
  if
   local.get $1
   i32.const 1
   i32.const 27
   local.get $1
   i32.clz
   i32.sub
   i32.shl
   i32.const 1
   i32.sub
   i32.add
   local.set $1
  end
  memory.size
  local.set $2
  local.get $1
  i32.const 4
  local.get $2
  i32.const 16
  i32.shl
  i32.const 4
  i32.sub
  local.get $0
  local.set $3
  local.get $3
  i32.load offset=1568
  i32.ne
  i32.shl
  i32.add
  local.set $1
  local.get $1
  i32.const 65535
  i32.add
  i32.const 65535
  i32.const -1
  i32.xor
  i32.and
  i32.const 16
  i32.shr_u
  local.set $4
  local.get $2
  local.tee $3
  local.get $4
  local.tee $5
  local.get $3
  local.get $5
  i32.gt_s
  select
  local.set $6
  local.get $6
  memory.grow
  i32.const 0
  i32.lt_s
  if
   local.get $4
   memory.grow
   i32.const 0
   i32.lt_s
   if
    unreachable
   end
  end
  memory.size
  local.set $7
  local.get $0
  local.get $2
  i32.const 16
  i32.shl
  local.get $7
  i32.const 16
  i32.shl
  call $~lib/rt/tlsf/addMemory
  drop
 )
 (func $~lib/rt/tlsf/prepareBlock (param $0 i32) (param $1 i32) (param $2 i32)
  (local $3 i32)
  (local $4 i32)
  (local $5 i32)
  local.get $1
  i32.load
  local.set $3
  i32.const 1
  drop
  local.get $2
  i32.const 4
  i32.add
  i32.const 15
  i32.and
  i32.eqz
  i32.eqz
  if
   i32.const 0
   i32.const 3152
   i32.const 361
   i32.const 14
   call $~lib/wasi/index/abort
   unreachable
  end
  local.get $3
  i32.const 3
  i32.const -1
  i32.xor
  i32.and
  local.get $2
  i32.sub
  local.set $4
  local.get $4
  i32.const 4
  i32.const 12
  i32.add
  i32.ge_u
  if
   local.get $1
   local.get $2
   local.get $3
   i32.const 2
   i32.and
   i32.or
   call $~lib/rt/common/BLOCK#set:mmInfo
   local.get $1
   i32.const 4
   i32.add
   local.get $2
   i32.add
   local.set $5
   local.get $5
   local.get $4
   i32.const 4
   i32.sub
   i32.const 1
   i32.or
   call $~lib/rt/common/BLOCK#set:mmInfo
   local.get $0
   local.get $5
   call $~lib/rt/tlsf/insertBlock
  else
   local.get $1
   local.get $3
   i32.const 1
   i32.const -1
   i32.xor
   i32.and
   call $~lib/rt/common/BLOCK#set:mmInfo
   local.get $1
   local.set $5
   local.get $5
   i32.const 4
   i32.add
   local.get $5
   i32.load
   i32.const 3
   i32.const -1
   i32.xor
   i32.and
   i32.add
   local.get $1
   local.set $5
   local.get $5
   i32.const 4
   i32.add
   local.get $5
   i32.load
   i32.const 3
   i32.const -1
   i32.xor
   i32.and
   i32.add
   i32.load
   i32.const 2
   i32.const -1
   i32.xor
   i32.and
   call $~lib/rt/common/BLOCK#set:mmInfo
  end
 )
 (func $~lib/rt/tlsf/allocateBlock (param $0 i32) (param $1 i32) (result i32)
  (local $2 i32)
  (local $3 i32)
  local.get $1
  call $~lib/rt/tlsf/prepareSize
  local.set $2
  local.get $0
  local.get $2
  call $~lib/rt/tlsf/searchBlock
  local.set $3
  local.get $3
  i32.eqz
  if
   local.get $0
   local.get $2
   call $~lib/rt/tlsf/growMemory
   local.get $0
   local.get $2
   call $~lib/rt/tlsf/searchBlock
   local.set $3
   i32.const 1
   drop
   local.get $3
   i32.eqz
   if
    i32.const 0
    i32.const 3152
    i32.const 500
    i32.const 16
    call $~lib/wasi/index/abort
    unreachable
   end
  end
  i32.const 1
  drop
  local.get $3
  i32.load
  i32.const 3
  i32.const -1
  i32.xor
  i32.and
  local.get $2
  i32.ge_u
  i32.eqz
  if
   i32.const 0
   i32.const 3152
   i32.const 502
   i32.const 14
   call $~lib/wasi/index/abort
   unreachable
  end
  local.get $0
  local.get $3
  call $~lib/rt/tlsf/removeBlock
  local.get $0
  local.get $3
  local.get $2
  call $~lib/rt/tlsf/prepareBlock
  i32.const 0
  drop
  local.get $3
 )
 (func $~lib/rt/tlsf/__alloc (param $0 i32) (result i32)
  global.get $~lib/rt/tlsf/ROOT
  i32.eqz
  if
   call $~lib/rt/tlsf/initialize
  end
  global.get $~lib/rt/tlsf/ROOT
  local.get $0
  call $~lib/rt/tlsf/allocateBlock
  i32.const 4
  i32.add
 )
 (func $~lib/rt/tlsf/checkUsedBlock (param $0 i32) (result i32)
  (local $1 i32)
  local.get $0
  i32.const 4
  i32.sub
  local.set $1
  local.get $0
  i32.const 0
  i32.ne
  if (result i32)
   local.get $0
   i32.const 15
   i32.and
   i32.eqz
  else
   i32.const 0
  end
  if (result i32)
   local.get $1
   i32.load
   i32.const 1
   i32.and
   i32.eqz
  else
   i32.const 0
  end
  i32.eqz
  if
   i32.const 0
   i32.const 3152
   i32.const 565
   i32.const 3
   call $~lib/wasi/index/abort
   unreachable
  end
  local.get $1
 )
 (func $~lib/rt/tlsf/freeBlock (param $0 i32) (param $1 i32)
  i32.const 0
  drop
  local.get $1
  local.get $1
  i32.load
  i32.const 1
  i32.or
  call $~lib/rt/common/BLOCK#set:mmInfo
  local.get $0
  local.get $1
  call $~lib/rt/tlsf/insertBlock
 )
 (func $~lib/rt/tlsf/__free (param $0 i32)
  local.get $0
  global.get $~lib/memory/__heap_base
  i32.lt_u
  if
   return
  end
  global.get $~lib/rt/tlsf/ROOT
  i32.eqz
  if
   call $~lib/rt/tlsf/initialize
  end
  global.get $~lib/rt/tlsf/ROOT
  local.get $0
  call $~lib/rt/tlsf/checkUsedBlock
  call $~lib/rt/tlsf/freeBlock
 )
 (func $~lib/process/writeString (param $0 i32) (param $1 i32)
  (local $2 i32)
  (local $3 i32)
  (local $4 i32)
  (local $5 i32)
  (local $6 i32)
  (local $7 i32)
  (local $8 i32)
  (local $9 i32)
  i32.const -1
  local.set $2
  i32.const -1
  local.set $3
  i32.const -1
  local.set $4
  block $break|0
   block $case4|0
    block $case3|0
     block $case2|0
      block $case1|0
       block $case0|0
        local.get $1
        call $~lib/string/String#get:length
        local.set $5
        local.get $5
        i32.const 4
        i32.eq
        br_if $case0|0
        local.get $5
        i32.const 3
        i32.eq
        br_if $case1|0
        local.get $5
        i32.const 2
        i32.eq
        br_if $case2|0
        local.get $5
        i32.const 1
        i32.eq
        br_if $case3|0
        local.get $5
        i32.const 0
        i32.eq
        br_if $case4|0
        br $break|0
       end
       local.get $1
       i32.load16_u offset=6
       local.set $4
       local.get $4
       i32.const 128
       i32.ge_s
       if
        br $break|0
       end
      end
      local.get $1
      i32.load16_u offset=4
      local.set $3
      local.get $3
      i32.const 128
      i32.ge_s
      if
       br $break|0
      end
     end
     local.get $1
     i32.load16_u offset=2
     local.set $2
     local.get $2
     i32.const 128
     i32.ge_s
     if
      br $break|0
     end
    end
    local.get $1
    i32.load16_u
    local.set $5
    local.get $5
    i32.const 128
    i32.ge_s
    if
     br $break|0
    end
    global.get $~lib/process/iobuf
    global.get $~lib/process/iobuf
    i32.const 2
    i32.const 4
    i32.mul
    i32.add
    i32.store
    global.get $~lib/process/iobuf
    i32.const 1
    local.get $2
    i32.const -1
    i32.ne
    i32.add
    local.get $3
    i32.const -1
    i32.ne
    i32.add
    local.get $4
    i32.const -1
    i32.ne
    i32.add
    i32.store offset=4
    global.get $~lib/process/iobuf
    local.get $5
    local.get $2
    i32.const 8
    i32.shl
    i32.or
    local.get $3
    i32.const 16
    i32.shl
    i32.or
    local.get $4
    i32.const 24
    i32.shl
    i32.or
    i32.store offset=8
    local.get $0
    global.get $~lib/process/iobuf
    i32.const 1
    global.get $~lib/process/iobuf
    i32.const 3
    i32.const 4
    i32.mul
    i32.add
    call $~lib/bindings/wasi_snapshot_preview1/fd_write
    local.set $6
    local.get $6
    i32.const 65535
    i32.and
    if
     local.get $6
     call $~lib/bindings/wasi_snapshot_preview1/errnoToString
     i32.const 3088
     i32.const 178
     i32.const 16
     call $~lib/wasi/index/abort
     unreachable
    end
   end
   return
  end
  local.get $1
  i32.const 0
  call $~lib/string/String.UTF8.byteLength
  local.set $7
  local.get $7
  call $~lib/rt/tlsf/__alloc
  local.set $8
  local.get $1
  local.get $1
  call $~lib/string/String#get:length
  local.get $8
  i32.const 0
  call $~lib/string/String.UTF8.encodeUnsafe
  local.get $7
  i32.eq
  i32.eqz
  if
   i32.const 0
   i32.const 3088
   i32.const 184
   i32.const 3
   call $~lib/wasi/index/abort
   unreachable
  end
  global.get $~lib/process/iobuf
  local.get $8
  i32.store
  global.get $~lib/process/iobuf
  local.get $7
  i32.store offset=4
  local.get $0
  global.get $~lib/process/iobuf
  i32.const 1
  global.get $~lib/process/iobuf
  i32.const 2
  i32.const 4
  i32.mul
  i32.add
  call $~lib/bindings/wasi_snapshot_preview1/fd_write
  local.set $9
  local.get $8
  call $~lib/rt/tlsf/__free
  local.get $9
  i32.const 65535
  i32.and
  if
   local.get $9
   call $~lib/bindings/wasi_snapshot_preview1/errnoToString
   i32.const 3088
   i32.const 189
   i32.const 12
   call $~lib/wasi/index/abort
   unreachable
  end
 )
 (func $~lib/process/WritableStream#write<~lib/string/String> (param $0 i32) (param $1 i32)
  i32.const 1
  drop
  local.get $0
  local.get $1
  call $~lib/process/writeString
 )
 (func $~lib/rt/itcms/Object#set:nextWithColor (param $0 i32) (param $1 i32)
  local.get $0
  local.get $1
  i32.store offset=4
 )
 (func $~lib/rt/itcms/Object#set:prev (param $0 i32) (param $1 i32)
  local.get $0
  local.get $1
  i32.store offset=8
 )
 (func $~lib/rt/itcms/initLazy (param $0 i32) (result i32)
  local.get $0
  local.get $0
  call $~lib/rt/itcms/Object#set:nextWithColor
  local.get $0
  local.get $0
  call $~lib/rt/itcms/Object#set:prev
  local.get $0
 )
 (func $~lib/rt/itcms/Object#get:next (param $0 i32) (result i32)
  local.get $0
  i32.load offset=4
  i32.const 3
  i32.const -1
  i32.xor
  i32.and
 )
 (func $~lib/rt/itcms/Object#get:color (param $0 i32) (result i32)
  local.get $0
  i32.load offset=4
  i32.const 3
  i32.and
 )
 (func $~lib/rt/itcms/visitRoots (param $0 i32)
  (local $1 i32)
  (local $2 i32)
  (local $3 i32)
  local.get $0
  call $~lib/rt/__visit_globals
  global.get $~lib/rt/itcms/pinSpace
  local.set $1
  local.get $1
  call $~lib/rt/itcms/Object#get:next
  local.set $2
  loop $while-continue|0
   local.get $2
   local.get $1
   i32.ne
   local.set $3
   local.get $3
   if
    i32.const 1
    drop
    local.get $2
    call $~lib/rt/itcms/Object#get:color
    i32.const 3
    i32.eq
    i32.eqz
    if
     i32.const 0
     i32.const 3520
     i32.const 159
     i32.const 16
     call $~lib/wasi/index/abort
     unreachable
    end
    local.get $2
    i32.const 20
    i32.add
    local.get $0
    call $~lib/rt/__visit_members
    local.get $2
    call $~lib/rt/itcms/Object#get:next
    local.set $2
    br $while-continue|0
   end
  end
 )
 (func $~lib/rt/itcms/Object#set:color (param $0 i32) (param $1 i32)
  local.get $0
  local.get $0
  i32.load offset=4
  i32.const 3
  i32.const -1
  i32.xor
  i32.and
  local.get $1
  i32.or
  call $~lib/rt/itcms/Object#set:nextWithColor
 )
 (func $~lib/rt/itcms/Object#set:next (param $0 i32) (param $1 i32)
  local.get $0
  local.get $1
  local.get $0
  i32.load offset=4
  i32.const 3
  i32.and
  i32.or
  call $~lib/rt/itcms/Object#set:nextWithColor
 )
 (func $~lib/rt/itcms/Object#unlink (param $0 i32)
  (local $1 i32)
  (local $2 i32)
  local.get $0
  call $~lib/rt/itcms/Object#get:next
  local.set $1
  local.get $1
  i32.const 0
  i32.eq
  if
   i32.const 1
   drop
   local.get $0
   i32.load offset=8
   i32.const 0
   i32.eq
   if (result i32)
    local.get $0
    global.get $~lib/memory/__heap_base
    i32.lt_u
   else
    i32.const 0
   end
   i32.eqz
   if
    i32.const 0
    i32.const 3520
    i32.const 127
    i32.const 18
    call $~lib/wasi/index/abort
    unreachable
   end
   return
  end
  local.get $0
  i32.load offset=8
  local.set $2
  i32.const 1
  drop
  local.get $2
  i32.eqz
  if
   i32.const 0
   i32.const 3520
   i32.const 131
   i32.const 16
   call $~lib/wasi/index/abort
   unreachable
  end
  local.get $1
  local.get $2
  call $~lib/rt/itcms/Object#set:prev
  local.get $2
  local.get $1
  call $~lib/rt/itcms/Object#set:next
 )
 (func $~lib/rt/__typeinfo (param $0 i32) (result i32)
  (local $1 i32)
  global.get $~lib/rt/__rtti_base
  local.set $1
  local.get $0
  local.get $1
  i32.load
  i32.gt_u
  if
   i32.const 3648
   i32.const 3712
   i32.const 22
   i32.const 28
   call $~lib/wasi/index/abort
   unreachable
  end
  local.get $1
  i32.const 4
  i32.add
  local.get $0
  i32.const 8
  i32.mul
  i32.add
  i32.load
 )
 (func $~lib/rt/itcms/Object#get:isPointerfree (param $0 i32) (result i32)
  (local $1 i32)
  local.get $0
  i32.load offset=12
  local.set $1
  local.get $1
  i32.const 1
  i32.le_u
  if (result i32)
   i32.const 1
  else
   local.get $1
   call $~lib/rt/__typeinfo
   i32.const 32
   i32.and
   i32.const 0
   i32.ne
  end
 )
 (func $~lib/rt/itcms/Object#linkTo (param $0 i32) (param $1 i32) (param $2 i32)
  (local $3 i32)
  local.get $1
  i32.load offset=8
  local.set $3
  local.get $0
  local.get $1
  local.get $2
  i32.or
  call $~lib/rt/itcms/Object#set:nextWithColor
  local.get $0
  local.get $3
  call $~lib/rt/itcms/Object#set:prev
  local.get $3
  local.get $0
  call $~lib/rt/itcms/Object#set:next
  local.get $1
  local.get $0
  call $~lib/rt/itcms/Object#set:prev
 )
 (func $~lib/rt/itcms/Object#makeGray (param $0 i32)
  (local $1 i32)
  local.get $0
  global.get $~lib/rt/itcms/iter
  i32.eq
  if
   local.get $0
   i32.load offset=8
   local.tee $1
   i32.eqz
   if (result i32)
    i32.const 0
    i32.const 3520
    i32.const 147
    i32.const 30
    call $~lib/wasi/index/abort
    unreachable
   else
    local.get $1
   end
   global.set $~lib/rt/itcms/iter
  end
  local.get $0
  call $~lib/rt/itcms/Object#unlink
  local.get $0
  global.get $~lib/rt/itcms/toSpace
  local.get $0
  call $~lib/rt/itcms/Object#get:isPointerfree
  if (result i32)
   global.get $~lib/rt/itcms/white
   i32.eqz
  else
   i32.const 2
  end
  call $~lib/rt/itcms/Object#linkTo
 )
 (func $~lib/rt/itcms/__visit (param $0 i32) (param $1 i32)
  (local $2 i32)
  local.get $0
  i32.eqz
  if
   return
  end
  local.get $0
  i32.const 20
  i32.sub
  local.set $2
  i32.const 0
  drop
  local.get $2
  call $~lib/rt/itcms/Object#get:color
  global.get $~lib/rt/itcms/white
  i32.eq
  if
   local.get $2
   call $~lib/rt/itcms/Object#makeGray
   global.get $~lib/rt/itcms/visitCount
   i32.const 1
   i32.add
   global.set $~lib/rt/itcms/visitCount
  end
 )
 (func $~lib/rt/itcms/visitStack (param $0 i32)
  (local $1 i32)
  (local $2 i32)
  global.get $~lib/memory/__stack_pointer
  local.set $1
  loop $while-continue|0
   local.get $1
   global.get $~lib/memory/__heap_base
   i32.lt_u
   local.set $2
   local.get $2
   if
    local.get $1
    i32.load
    local.get $0
    call $~lib/rt/itcms/__visit
    local.get $1
    i32.const 4
    i32.add
    local.set $1
    br $while-continue|0
   end
  end
 )
 (func $~lib/rt/itcms/Object#get:size (param $0 i32) (result i32)
  i32.const 4
  local.get $0
  i32.load
  i32.const 3
  i32.const -1
  i32.xor
  i32.and
  i32.add
 )
 (func $~lib/rt/itcms/free (param $0 i32)
  local.get $0
  global.get $~lib/memory/__heap_base
  i32.lt_u
  if
   local.get $0
   i32.const 0
   call $~lib/rt/itcms/Object#set:nextWithColor
   local.get $0
   i32.const 0
   call $~lib/rt/itcms/Object#set:prev
  else
   global.get $~lib/rt/itcms/total
   local.get $0
   call $~lib/rt/itcms/Object#get:size
   i32.sub
   global.set $~lib/rt/itcms/total
   i32.const 0
   drop
   local.get $0
   i32.const 4
   i32.add
   call $~lib/rt/tlsf/__free
  end
 )
 (func $~lib/rt/itcms/step (result i32)
  (local $0 i32)
  (local $1 i32)
  (local $2 i32)
  block $break|0
   block $case2|0
    block $case1|0
     block $case0|0
      global.get $~lib/rt/itcms/state
      local.set $1
      local.get $1
      i32.const 0
      i32.eq
      br_if $case0|0
      local.get $1
      i32.const 1
      i32.eq
      br_if $case1|0
      local.get $1
      i32.const 2
      i32.eq
      br_if $case2|0
      br $break|0
     end
     i32.const 1
     global.set $~lib/rt/itcms/state
     i32.const 0
     global.set $~lib/rt/itcms/visitCount
     i32.const 0
     call $~lib/rt/itcms/visitRoots
     global.get $~lib/rt/itcms/toSpace
     global.set $~lib/rt/itcms/iter
     global.get $~lib/rt/itcms/visitCount
     i32.const 1
     i32.mul
     return
    end
    global.get $~lib/rt/itcms/white
    i32.eqz
    local.set $1
    global.get $~lib/rt/itcms/iter
    call $~lib/rt/itcms/Object#get:next
    local.set $0
    loop $while-continue|1
     local.get $0
     global.get $~lib/rt/itcms/toSpace
     i32.ne
     local.set $2
     local.get $2
     if
      local.get $0
      global.set $~lib/rt/itcms/iter
      local.get $0
      call $~lib/rt/itcms/Object#get:color
      local.get $1
      i32.ne
      if
       local.get $0
       local.get $1
       call $~lib/rt/itcms/Object#set:color
       i32.const 0
       global.set $~lib/rt/itcms/visitCount
       local.get $0
       i32.const 20
       i32.add
       i32.const 0
       call $~lib/rt/__visit_members
       global.get $~lib/rt/itcms/visitCount
       i32.const 1
       i32.mul
       return
      end
      local.get $0
      call $~lib/rt/itcms/Object#get:next
      local.set $0
      br $while-continue|1
     end
    end
    i32.const 0
    global.set $~lib/rt/itcms/visitCount
    i32.const 0
    call $~lib/rt/itcms/visitRoots
    global.get $~lib/rt/itcms/iter
    call $~lib/rt/itcms/Object#get:next
    local.set $0
    local.get $0
    global.get $~lib/rt/itcms/toSpace
    i32.eq
    if
     i32.const 0
     call $~lib/rt/itcms/visitStack
     global.get $~lib/rt/itcms/iter
     call $~lib/rt/itcms/Object#get:next
     local.set $0
     loop $while-continue|2
      local.get $0
      global.get $~lib/rt/itcms/toSpace
      i32.ne
      local.set $2
      local.get $2
      if
       local.get $0
       call $~lib/rt/itcms/Object#get:color
       local.get $1
       i32.ne
       if
        local.get $0
        local.get $1
        call $~lib/rt/itcms/Object#set:color
        local.get $0
        i32.const 20
        i32.add
        i32.const 0
        call $~lib/rt/__visit_members
       end
       local.get $0
       call $~lib/rt/itcms/Object#get:next
       local.set $0
       br $while-continue|2
      end
     end
     global.get $~lib/rt/itcms/fromSpace
     local.set $2
     global.get $~lib/rt/itcms/toSpace
     global.set $~lib/rt/itcms/fromSpace
     local.get $2
     global.set $~lib/rt/itcms/toSpace
     local.get $1
     global.set $~lib/rt/itcms/white
     local.get $2
     call $~lib/rt/itcms/Object#get:next
     global.set $~lib/rt/itcms/iter
     i32.const 2
     global.set $~lib/rt/itcms/state
    end
    global.get $~lib/rt/itcms/visitCount
    i32.const 1
    i32.mul
    return
   end
   global.get $~lib/rt/itcms/iter
   local.set $0
   local.get $0
   global.get $~lib/rt/itcms/toSpace
   i32.ne
   if
    local.get $0
    call $~lib/rt/itcms/Object#get:next
    global.set $~lib/rt/itcms/iter
    i32.const 1
    drop
    local.get $0
    call $~lib/rt/itcms/Object#get:color
    global.get $~lib/rt/itcms/white
    i32.eqz
    i32.eq
    i32.eqz
    if
     i32.const 0
     i32.const 3520
     i32.const 228
     i32.const 20
     call $~lib/wasi/index/abort
     unreachable
    end
    local.get $0
    call $~lib/rt/itcms/free
    i32.const 10
    return
   end
   global.get $~lib/rt/itcms/toSpace
   global.get $~lib/rt/itcms/toSpace
   call $~lib/rt/itcms/Object#set:nextWithColor
   global.get $~lib/rt/itcms/toSpace
   global.get $~lib/rt/itcms/toSpace
   call $~lib/rt/itcms/Object#set:prev
   i32.const 0
   global.set $~lib/rt/itcms/state
   br $break|0
  end
  i32.const 0
 )
 (func $~lib/rt/itcms/interrupt
  (local $0 i32)
  (local $1 i32)
  i32.const 0
  drop
  i32.const 0
  drop
  i32.const 1024
  i32.const 200
  i32.mul
  i32.const 100
  i32.div_u
  local.set $0
  loop $do-continue|0
   local.get $0
   call $~lib/rt/itcms/step
   i32.sub
   local.set $0
   global.get $~lib/rt/itcms/state
   i32.const 0
   i32.eq
   if
    i32.const 0
    drop
    global.get $~lib/rt/itcms/total
    i64.extend_i32_u
    i64.const 200
    i64.mul
    i64.const 100
    i64.div_u
    i32.wrap_i64
    i32.const 1024
    i32.add
    global.set $~lib/rt/itcms/threshold
    i32.const 0
    drop
    return
   end
   local.get $0
   i32.const 0
   i32.gt_s
   local.set $1
   local.get $1
   br_if $do-continue|0
  end
  i32.const 0
  drop
  global.get $~lib/rt/itcms/total
  i32.const 1024
  global.get $~lib/rt/itcms/total
  global.get $~lib/rt/itcms/threshold
  i32.sub
  i32.const 1024
  i32.lt_u
  i32.mul
  i32.add
  global.set $~lib/rt/itcms/threshold
  i32.const 0
  drop
 )
 (func $~lib/rt/itcms/Object#set:rtId (param $0 i32) (param $1 i32)
  local.get $0
  local.get $1
  i32.store offset=12
 )
 (func $~lib/rt/itcms/Object#set:rtSize (param $0 i32) (param $1 i32)
  local.get $0
  local.get $1
  i32.store offset=16
 )
 (func $~lib/memory/memory.fill (param $0 i32) (param $1 i32) (param $2 i32)
  (local $3 i32)
  (local $4 i32)
  (local $5 i32)
  (local $6 i32)
  (local $7 i32)
  (local $8 i32)
  (local $9 i64)
  (local $10 i32)
  block $~lib/util/memory/memset|inlined.0
   local.get $0
   local.set $5
   local.get $1
   local.set $4
   local.get $2
   local.set $3
   i32.const 0
   i32.const 1
   i32.gt_s
   drop
   local.get $3
   i32.eqz
   if
    br $~lib/util/memory/memset|inlined.0
   end
   local.get $5
   local.get $3
   i32.add
   i32.const 4
   i32.sub
   local.set $6
   local.get $5
   local.get $4
   i32.store8
   local.get $6
   local.get $4
   i32.store8 offset=3
   local.get $3
   i32.const 2
   i32.le_u
   if
    br $~lib/util/memory/memset|inlined.0
   end
   local.get $5
   local.get $4
   i32.store8 offset=1
   local.get $5
   local.get $4
   i32.store8 offset=2
   local.get $6
   local.get $4
   i32.store8 offset=2
   local.get $6
   local.get $4
   i32.store8 offset=1
   local.get $3
   i32.const 6
   i32.le_u
   if
    br $~lib/util/memory/memset|inlined.0
   end
   local.get $5
   local.get $4
   i32.store8 offset=3
   local.get $6
   local.get $4
   i32.store8
   local.get $3
   i32.const 8
   i32.le_u
   if
    br $~lib/util/memory/memset|inlined.0
   end
   i32.const 0
   local.get $5
   i32.sub
   i32.const 3
   i32.and
   local.set $7
   local.get $5
   local.get $7
   i32.add
   local.set $5
   local.get $3
   local.get $7
   i32.sub
   local.set $3
   local.get $3
   i32.const -4
   i32.and
   local.set $3
   i32.const -1
   i32.const 255
   i32.div_u
   local.get $4
   i32.const 255
   i32.and
   i32.mul
   local.set $8
   local.get $5
   local.get $3
   i32.add
   i32.const 28
   i32.sub
   local.set $6
   local.get $5
   local.get $8
   i32.store
   local.get $6
   local.get $8
   i32.store offset=24
   local.get $3
   i32.const 8
   i32.le_u
   if
    br $~lib/util/memory/memset|inlined.0
   end
   local.get $5
   local.get $8
   i32.store offset=4
   local.get $5
   local.get $8
   i32.store offset=8
   local.get $6
   local.get $8
   i32.store offset=16
   local.get $6
   local.get $8
   i32.store offset=20
   local.get $3
   i32.const 24
   i32.le_u
   if
    br $~lib/util/memory/memset|inlined.0
   end
   local.get $5
   local.get $8
   i32.store offset=12
   local.get $5
   local.get $8
   i32.store offset=16
   local.get $5
   local.get $8
   i32.store offset=20
   local.get $5
   local.get $8
   i32.store offset=24
   local.get $6
   local.get $8
   i32.store
   local.get $6
   local.get $8
   i32.store offset=4
   local.get $6
   local.get $8
   i32.store offset=8
   local.get $6
   local.get $8
   i32.store offset=12
   i32.const 24
   local.get $5
   i32.const 4
   i32.and
   i32.add
   local.set $7
   local.get $5
   local.get $7
   i32.add
   local.set $5
   local.get $3
   local.get $7
   i32.sub
   local.set $3
   local.get $8
   i64.extend_i32_u
   local.get $8
   i64.extend_i32_u
   i64.const 32
   i64.shl
   i64.or
   local.set $9
   loop $while-continue|0
    local.get $3
    i32.const 32
    i32.ge_u
    local.set $10
    local.get $10
    if
     local.get $5
     local.get $9
     i64.store
     local.get $5
     local.get $9
     i64.store offset=8
     local.get $5
     local.get $9
     i64.store offset=16
     local.get $5
     local.get $9
     i64.store offset=24
     local.get $3
     i32.const 32
     i32.sub
     local.set $3
     local.get $5
     i32.const 32
     i32.add
     local.set $5
     br $while-continue|0
    end
   end
  end
 )
 (func $~lib/rt/itcms/__new (param $0 i32) (param $1 i32) (result i32)
  (local $2 i32)
  (local $3 i32)
  local.get $0
  i32.const 1073741804
  i32.ge_u
  if
   i32.const 3216
   i32.const 3520
   i32.const 260
   i32.const 31
   call $~lib/wasi/index/abort
   unreachable
  end
  global.get $~lib/rt/itcms/total
  global.get $~lib/rt/itcms/threshold
  i32.ge_u
  if
   call $~lib/rt/itcms/interrupt
  end
  i32.const 16
  local.get $0
  i32.add
  call $~lib/rt/tlsf/__alloc
  i32.const 4
  i32.sub
  local.set $2
  local.get $2
  local.get $1
  call $~lib/rt/itcms/Object#set:rtId
  local.get $2
  local.get $0
  call $~lib/rt/itcms/Object#set:rtSize
  local.get $2
  global.get $~lib/rt/itcms/fromSpace
  global.get $~lib/rt/itcms/white
  call $~lib/rt/itcms/Object#linkTo
  global.get $~lib/rt/itcms/total
  local.get $2
  call $~lib/rt/itcms/Object#get:size
  i32.add
  global.set $~lib/rt/itcms/total
  local.get $2
  i32.const 20
  i32.add
  local.set $3
  local.get $3
  i32.const 0
  local.get $0
  call $~lib/memory/memory.fill
  local.get $3
 )
 (func $~lib/rt/itcms/__link (param $0 i32) (param $1 i32) (param $2 i32)
  (local $3 i32)
  (local $4 i32)
  (local $5 i32)
  local.get $1
  i32.eqz
  if
   return
  end
  i32.const 1
  drop
  local.get $0
  i32.eqz
  if
   i32.const 0
   i32.const 3520
   i32.const 294
   i32.const 14
   call $~lib/wasi/index/abort
   unreachable
  end
  local.get $1
  i32.const 20
  i32.sub
  local.set $3
  local.get $3
  call $~lib/rt/itcms/Object#get:color
  global.get $~lib/rt/itcms/white
  i32.eq
  if
   local.get $0
   i32.const 20
   i32.sub
   local.set $4
   local.get $4
   call $~lib/rt/itcms/Object#get:color
   local.set $5
   local.get $5
   global.get $~lib/rt/itcms/white
   i32.eqz
   i32.eq
   if
    local.get $2
    if
     local.get $4
     call $~lib/rt/itcms/Object#makeGray
    else
     local.get $3
     call $~lib/rt/itcms/Object#makeGray
    end
   else
    local.get $5
    i32.const 3
    i32.eq
    if (result i32)
     global.get $~lib/rt/itcms/state
     i32.const 1
     i32.eq
    else
     i32.const 0
    end
    if
     local.get $3
     call $~lib/rt/itcms/Object#makeGray
    end
   end
  end
 )
 (func $~lib/array/Array<~lib/string/String>#set:buffer (param $0 i32) (param $1 i32)
  local.get $0
  local.get $1
  i32.store
  local.get $0
  local.get $1
  i32.const 0
  call $~lib/rt/itcms/__link
 )
 (func $~lib/array/Array<~lib/string/String>#set:dataStart (param $0 i32) (param $1 i32)
  local.get $0
  local.get $1
  i32.store offset=4
 )
 (func $~lib/array/Array<~lib/string/String>#set:byteLength (param $0 i32) (param $1 i32)
  local.get $0
  local.get $1
  i32.store offset=8
 )
 (func $~lib/array/Array<~lib/string/String>#set:length_ (param $0 i32) (param $1 i32)
  local.get $0
  local.get $1
  i32.store offset=12
 )
 (func $~lib/util/memory/memcpy (param $0 i32) (param $1 i32) (param $2 i32)
  (local $3 i32)
  (local $4 i32)
  (local $5 i32)
  (local $6 i32)
  loop $while-continue|0
   local.get $2
   if (result i32)
    local.get $1
    i32.const 3
    i32.and
   else
    i32.const 0
   end
   local.set $5
   local.get $5
   if
    local.get $0
    local.tee $6
    i32.const 1
    i32.add
    local.set $0
    local.get $6
    local.get $1
    local.tee $6
    i32.const 1
    i32.add
    local.set $1
    local.get $6
    i32.load8_u
    i32.store8
    local.get $2
    i32.const 1
    i32.sub
    local.set $2
    br $while-continue|0
   end
  end
  local.get $0
  i32.const 3
  i32.and
  i32.const 0
  i32.eq
  if
   loop $while-continue|1
    local.get $2
    i32.const 16
    i32.ge_u
    local.set $5
    local.get $5
    if
     local.get $0
     local.get $1
     i32.load
     i32.store
     local.get $0
     i32.const 4
     i32.add
     local.get $1
     i32.const 4
     i32.add
     i32.load
     i32.store
     local.get $0
     i32.const 8
     i32.add
     local.get $1
     i32.const 8
     i32.add
     i32.load
     i32.store
     local.get $0
     i32.const 12
     i32.add
     local.get $1
     i32.const 12
     i32.add
     i32.load
     i32.store
     local.get $1
     i32.const 16
     i32.add
     local.set $1
     local.get $0
     i32.const 16
     i32.add
     local.set $0
     local.get $2
     i32.const 16
     i32.sub
     local.set $2
     br $while-continue|1
    end
   end
   local.get $2
   i32.const 8
   i32.and
   if
    local.get $0
    local.get $1
    i32.load
    i32.store
    local.get $0
    i32.const 4
    i32.add
    local.get $1
    i32.const 4
    i32.add
    i32.load
    i32.store
    local.get $0
    i32.const 8
    i32.add
    local.set $0
    local.get $1
    i32.const 8
    i32.add
    local.set $1
   end
   local.get $2
   i32.const 4
   i32.and
   if
    local.get $0
    local.get $1
    i32.load
    i32.store
    local.get $0
    i32.const 4
    i32.add
    local.set $0
    local.get $1
    i32.const 4
    i32.add
    local.set $1
   end
   local.get $2
   i32.const 2
   i32.and
   if
    local.get $0
    local.get $1
    i32.load16_u
    i32.store16
    local.get $0
    i32.const 2
    i32.add
    local.set $0
    local.get $1
    i32.const 2
    i32.add
    local.set $1
   end
   local.get $2
   i32.const 1
   i32.and
   if
    local.get $0
    local.tee $5
    i32.const 1
    i32.add
    local.set $0
    local.get $5
    local.get $1
    local.tee $5
    i32.const 1
    i32.add
    local.set $1
    local.get $5
    i32.load8_u
    i32.store8
   end
   return
  end
  local.get $2
  i32.const 32
  i32.ge_u
  if
   block $break|2
    block $case2|2
     block $case1|2
      block $case0|2
       local.get $0
       i32.const 3
       i32.and
       local.set $5
       local.get $5
       i32.const 1
       i32.eq
       br_if $case0|2
       local.get $5
       i32.const 2
       i32.eq
       br_if $case1|2
       local.get $5
       i32.const 3
       i32.eq
       br_if $case2|2
       br $break|2
      end
      local.get $1
      i32.load
      local.set $3
      local.get $0
      local.tee $5
      i32.const 1
      i32.add
      local.set $0
      local.get $5
      local.get $1
      local.tee $5
      i32.const 1
      i32.add
      local.set $1
      local.get $5
      i32.load8_u
      i32.store8
      local.get $0
      local.tee $5
      i32.const 1
      i32.add
      local.set $0
      local.get $5
      local.get $1
      local.tee $5
      i32.const 1
      i32.add
      local.set $1
      local.get $5
      i32.load8_u
      i32.store8
      local.get $0
      local.tee $5
      i32.const 1
      i32.add
      local.set $0
      local.get $5
      local.get $1
      local.tee $5
      i32.const 1
      i32.add
      local.set $1
      local.get $5
      i32.load8_u
      i32.store8
      local.get $2
      i32.const 3
      i32.sub
      local.set $2
      loop $while-continue|3
       local.get $2
       i32.const 17
       i32.ge_u
       local.set $5
       local.get $5
       if
        local.get $1
        i32.const 1
        i32.add
        i32.load
        local.set $4
        local.get $0
        local.get $3
        i32.const 24
        i32.shr_u
        local.get $4
        i32.const 8
        i32.shl
        i32.or
        i32.store
        local.get $1
        i32.const 5
        i32.add
        i32.load
        local.set $3
        local.get $0
        i32.const 4
        i32.add
        local.get $4
        i32.const 24
        i32.shr_u
        local.get $3
        i32.const 8
        i32.shl
        i32.or
        i32.store
        local.get $1
        i32.const 9
        i32.add
        i32.load
        local.set $4
        local.get $0
        i32.const 8
        i32.add
        local.get $3
        i32.const 24
        i32.shr_u
        local.get $4
        i32.const 8
        i32.shl
        i32.or
        i32.store
        local.get $1
        i32.const 13
        i32.add
        i32.load
        local.set $3
        local.get $0
        i32.const 12
        i32.add
        local.get $4
        i32.const 24
        i32.shr_u
        local.get $3
        i32.const 8
        i32.shl
        i32.or
        i32.store
        local.get $1
        i32.const 16
        i32.add
        local.set $1
        local.get $0
        i32.const 16
        i32.add
        local.set $0
        local.get $2
        i32.const 16
        i32.sub
        local.set $2
        br $while-continue|3
       end
      end
      br $break|2
     end
     local.get $1
     i32.load
     local.set $3
     local.get $0
     local.tee $5
     i32.const 1
     i32.add
     local.set $0
     local.get $5
     local.get $1
     local.tee $5
     i32.const 1
     i32.add
     local.set $1
     local.get $5
     i32.load8_u
     i32.store8
     local.get $0
     local.tee $5
     i32.const 1
     i32.add
     local.set $0
     local.get $5
     local.get $1
     local.tee $5
     i32.const 1
     i32.add
     local.set $1
     local.get $5
     i32.load8_u
     i32.store8
     local.get $2
     i32.const 2
     i32.sub
     local.set $2
     loop $while-continue|4
      local.get $2
      i32.const 18
      i32.ge_u
      local.set $5
      local.get $5
      if
       local.get $1
       i32.const 2
       i32.add
       i32.load
       local.set $4
       local.get $0
       local.get $3
       i32.const 16
       i32.shr_u
       local.get $4
       i32.const 16
       i32.shl
       i32.or
       i32.store
       local.get $1
       i32.const 6
       i32.add
       i32.load
       local.set $3
       local.get $0
       i32.const 4
       i32.add
       local.get $4
       i32.const 16
       i32.shr_u
       local.get $3
       i32.const 16
       i32.shl
       i32.or
       i32.store
       local.get $1
       i32.const 10
       i32.add
       i32.load
       local.set $4
       local.get $0
       i32.const 8
       i32.add
       local.get $3
       i32.const 16
       i32.shr_u
       local.get $4
       i32.const 16
       i32.shl
       i32.or
       i32.store
       local.get $1
       i32.const 14
       i32.add
       i32.load
       local.set $3
       local.get $0
       i32.const 12
       i32.add
       local.get $4
       i32.const 16
       i32.shr_u
       local.get $3
       i32.const 16
       i32.shl
       i32.or
       i32.store
       local.get $1
       i32.const 16
       i32.add
       local.set $1
       local.get $0
       i32.const 16
       i32.add
       local.set $0
       local.get $2
       i32.const 16
       i32.sub
       local.set $2
       br $while-continue|4
      end
     end
     br $break|2
    end
    local.get $1
    i32.load
    local.set $3
    local.get $0
    local.tee $5
    i32.const 1
    i32.add
    local.set $0
    local.get $5
    local.get $1
    local.tee $5
    i32.const 1
    i32.add
    local.set $1
    local.get $5
    i32.load8_u
    i32.store8
    local.get $2
    i32.const 1
    i32.sub
    local.set $2
    loop $while-continue|5
     local.get $2
     i32.const 19
     i32.ge_u
     local.set $5
     local.get $5
     if
      local.get $1
      i32.const 3
      i32.add
      i32.load
      local.set $4
      local.get $0
      local.get $3
      i32.const 8
      i32.shr_u
      local.get $4
      i32.const 24
      i32.shl
      i32.or
      i32.store
      local.get $1
      i32.const 7
      i32.add
      i32.load
      local.set $3
      local.get $0
      i32.const 4
      i32.add
      local.get $4
      i32.const 8
      i32.shr_u
      local.get $3
      i32.const 24
      i32.shl
      i32.or
      i32.store
      local.get $1
      i32.const 11
      i32.add
      i32.load
      local.set $4
      local.get $0
      i32.const 8
      i32.add
      local.get $3
      i32.const 8
      i32.shr_u
      local.get $4
      i32.const 24
      i32.shl
      i32.or
      i32.store
      local.get $1
      i32.const 15
      i32.add
      i32.load
      local.set $3
      local.get $0
      i32.const 12
      i32.add
      local.get $4
      i32.const 8
      i32.shr_u
      local.get $3
      i32.const 24
      i32.shl
      i32.or
      i32.store
      local.get $1
      i32.const 16
      i32.add
      local.set $1
      local.get $0
      i32.const 16
      i32.add
      local.set $0
      local.get $2
      i32.const 16
      i32.sub
      local.set $2
      br $while-continue|5
     end
    end
    br $break|2
   end
  end
  local.get $2
  i32.const 16
  i32.and
  if
   local.get $0
   local.tee $5
   i32.const 1
   i32.add
   local.set $0
   local.get $5
   local.get $1
   local.tee $5
   i32.const 1
   i32.add
   local.set $1
   local.get $5
   i32.load8_u
   i32.store8
   local.get $0
   local.tee $5
   i32.const 1
   i32.add
   local.set $0
   local.get $5
   local.get $1
   local.tee $5
   i32.const 1
   i32.add
   local.set $1
   local.get $5
   i32.load8_u
   i32.store8
   local.get $0
   local.tee $5
   i32.const 1
   i32.add
   local.set $0
   local.get $5
   local.get $1
   local.tee $5
   i32.const 1
   i32.add
   local.set $1
   local.get $5
   i32.load8_u
   i32.store8
   local.get $0
   local.tee $5
   i32.const 1
   i32.add
   local.set $0
   local.get $5
   local.get $1
   local.tee $5
   i32.const 1
   i32.add
   local.set $1
   local.get $5
   i32.load8_u
   i32.store8
   local.get $0
   local.tee $5
   i32.const 1
   i32.add
   local.set $0
   local.get $5
   local.get $1
   local.tee $5
   i32.const 1
   i32.add
   local.set $1
   local.get $5
   i32.load8_u
   i32.store8
   local.get $0
   local.tee $5
   i32.const 1
   i32.add
   local.set $0
   local.get $5
   local.get $1
   local.tee $5
   i32.const 1
   i32.add
   local.set $1
   local.get $5
   i32.load8_u
   i32.store8
   local.get $0
   local.tee $5
   i32.const 1
   i32.add
   local.set $0
   local.get $5
   local.get $1
   local.tee $5
   i32.const 1
   i32.add
   local.set $1
   local.get $5
   i32.load8_u
   i32.store8
   local.get $0
   local.tee $5
   i32.const 1
   i32.add
   local.set $0
   local.get $5
   local.get $1
   local.tee $5
   i32.const 1
   i32.add
   local.set $1
   local.get $5
   i32.load8_u
   i32.store8
   local.get $0
   local.tee $5
   i32.const 1
   i32.add
   local.set $0
   local.get $5
   local.get $1
   local.tee $5
   i32.const 1
   i32.add
   local.set $1
   local.get $5
   i32.load8_u
   i32.store8
   local.get $0
   local.tee $5
   i32.const 1
   i32.add
   local.set $0
   local.get $5
   local.get $1
   local.tee $5
   i32.const 1
   i32.add
   local.set $1
   local.get $5
   i32.load8_u
   i32.store8
   local.get $0
   local.tee $5
   i32.const 1
   i32.add
   local.set $0
   local.get $5
   local.get $1
   local.tee $5
   i32.const 1
   i32.add
   local.set $1
   local.get $5
   i32.load8_u
   i32.store8
   local.get $0
   local.tee $5
   i32.const 1
   i32.add
   local.set $0
   local.get $5
   local.get $1
   local.tee $5
   i32.const 1
   i32.add
   local.set $1
   local.get $5
   i32.load8_u
   i32.store8
   local.get $0
   local.tee $5
   i32.const 1
   i32.add
   local.set $0
   local.get $5
   local.get $1
   local.tee $5
   i32.const 1
   i32.add
   local.set $1
   local.get $5
   i32.load8_u
   i32.store8
   local.get $0
   local.tee $5
   i32.const 1
   i32.add
   local.set $0
   local.get $5
   local.get $1
   local.tee $5
   i32.const 1
   i32.add
   local.set $1
   local.get $5
   i32.load8_u
   i32.store8
   local.get $0
   local.tee $5
   i32.const 1
   i32.add
   local.set $0
   local.get $5
   local.get $1
   local.tee $5
   i32.const 1
   i32.add
   local.set $1
   local.get $5
   i32.load8_u
   i32.store8
   local.get $0
   local.tee $5
   i32.const 1
   i32.add
   local.set $0
   local.get $5
   local.get $1
   local.tee $5
   i32.const 1
   i32.add
   local.set $1
   local.get $5
   i32.load8_u
   i32.store8
  end
  local.get $2
  i32.const 8
  i32.and
  if
   local.get $0
   local.tee $5
   i32.const 1
   i32.add
   local.set $0
   local.get $5
   local.get $1
   local.tee $5
   i32.const 1
   i32.add
   local.set $1
   local.get $5
   i32.load8_u
   i32.store8
   local.get $0
   local.tee $5
   i32.const 1
   i32.add
   local.set $0
   local.get $5
   local.get $1
   local.tee $5
   i32.const 1
   i32.add
   local.set $1
   local.get $5
   i32.load8_u
   i32.store8
   local.get $0
   local.tee $5
   i32.const 1
   i32.add
   local.set $0
   local.get $5
   local.get $1
   local.tee $5
   i32.const 1
   i32.add
   local.set $1
   local.get $5
   i32.load8_u
   i32.store8
   local.get $0
   local.tee $5
   i32.const 1
   i32.add
   local.set $0
   local.get $5
   local.get $1
   local.tee $5
   i32.const 1
   i32.add
   local.set $1
   local.get $5
   i32.load8_u
   i32.store8
   local.get $0
   local.tee $5
   i32.const 1
   i32.add
   local.set $0
   local.get $5
   local.get $1
   local.tee $5
   i32.const 1
   i32.add
   local.set $1
   local.get $5
   i32.load8_u
   i32.store8
   local.get $0
   local.tee $5
   i32.const 1
   i32.add
   local.set $0
   local.get $5
   local.get $1
   local.tee $5
   i32.const 1
   i32.add
   local.set $1
   local.get $5
   i32.load8_u
   i32.store8
   local.get $0
   local.tee $5
   i32.const 1
   i32.add
   local.set $0
   local.get $5
   local.get $1
   local.tee $5
   i32.const 1
   i32.add
   local.set $1
   local.get $5
   i32.load8_u
   i32.store8
   local.get $0
   local.tee $5
   i32.const 1
   i32.add
   local.set $0
   local.get $5
   local.get $1
   local.tee $5
   i32.const 1
   i32.add
   local.set $1
   local.get $5
   i32.load8_u
   i32.store8
  end
  local.get $2
  i32.const 4
  i32.and
  if
   local.get $0
   local.tee $5
   i32.const 1
   i32.add
   local.set $0
   local.get $5
   local.get $1
   local.tee $5
   i32.const 1
   i32.add
   local.set $1
   local.get $5
   i32.load8_u
   i32.store8
   local.get $0
   local.tee $5
   i32.const 1
   i32.add
   local.set $0
   local.get $5
   local.get $1
   local.tee $5
   i32.const 1
   i32.add
   local.set $1
   local.get $5
   i32.load8_u
   i32.store8
   local.get $0
   local.tee $5
   i32.const 1
   i32.add
   local.set $0
   local.get $5
   local.get $1
   local.tee $5
   i32.const 1
   i32.add
   local.set $1
   local.get $5
   i32.load8_u
   i32.store8
   local.get $0
   local.tee $5
   i32.const 1
   i32.add
   local.set $0
   local.get $5
   local.get $1
   local.tee $5
   i32.const 1
   i32.add
   local.set $1
   local.get $5
   i32.load8_u
   i32.store8
  end
  local.get $2
  i32.const 2
  i32.and
  if
   local.get $0
   local.tee $5
   i32.const 1
   i32.add
   local.set $0
   local.get $5
   local.get $1
   local.tee $5
   i32.const 1
   i32.add
   local.set $1
   local.get $5
   i32.load8_u
   i32.store8
   local.get $0
   local.tee $5
   i32.const 1
   i32.add
   local.set $0
   local.get $5
   local.get $1
   local.tee $5
   i32.const 1
   i32.add
   local.set $1
   local.get $5
   i32.load8_u
   i32.store8
  end
  local.get $2
  i32.const 1
  i32.and
  if
   local.get $0
   local.tee $5
   i32.const 1
   i32.add
   local.set $0
   local.get $5
   local.get $1
   local.tee $5
   i32.const 1
   i32.add
   local.set $1
   local.get $5
   i32.load8_u
   i32.store8
  end
 )
 (func $~lib/memory/memory.copy (param $0 i32) (param $1 i32) (param $2 i32)
  (local $3 i32)
  (local $4 i32)
  (local $5 i32)
  (local $6 i32)
  (local $7 i32)
  block $~lib/util/memory/memmove|inlined.0
   local.get $0
   local.set $5
   local.get $1
   local.set $4
   local.get $2
   local.set $3
   local.get $5
   local.get $4
   i32.eq
   if
    br $~lib/util/memory/memmove|inlined.0
   end
   i32.const 0
   i32.const 1
   i32.lt_s
   drop
   local.get $4
   local.get $5
   i32.sub
   local.get $3
   i32.sub
   i32.const 0
   local.get $3
   i32.const 1
   i32.shl
   i32.sub
   i32.le_u
   if
    local.get $5
    local.get $4
    local.get $3
    call $~lib/util/memory/memcpy
    br $~lib/util/memory/memmove|inlined.0
   end
   local.get $5
   local.get $4
   i32.lt_u
   if
    i32.const 0
    i32.const 2
    i32.lt_s
    drop
    local.get $4
    i32.const 7
    i32.and
    local.get $5
    i32.const 7
    i32.and
    i32.eq
    if
     loop $while-continue|0
      local.get $5
      i32.const 7
      i32.and
      local.set $6
      local.get $6
      if
       local.get $3
       i32.eqz
       if
        br $~lib/util/memory/memmove|inlined.0
       end
       local.get $3
       i32.const 1
       i32.sub
       local.set $3
       local.get $5
       local.tee $7
       i32.const 1
       i32.add
       local.set $5
       local.get $7
       local.get $4
       local.tee $7
       i32.const 1
       i32.add
       local.set $4
       local.get $7
       i32.load8_u
       i32.store8
       br $while-continue|0
      end
     end
     loop $while-continue|1
      local.get $3
      i32.const 8
      i32.ge_u
      local.set $6
      local.get $6
      if
       local.get $5
       local.get $4
       i64.load
       i64.store
       local.get $3
       i32.const 8
       i32.sub
       local.set $3
       local.get $5
       i32.const 8
       i32.add
       local.set $5
       local.get $4
       i32.const 8
       i32.add
       local.set $4
       br $while-continue|1
      end
     end
    end
    loop $while-continue|2
     local.get $3
     local.set $6
     local.get $6
     if
      local.get $5
      local.tee $7
      i32.const 1
      i32.add
      local.set $5
      local.get $7
      local.get $4
      local.tee $7
      i32.const 1
      i32.add
      local.set $4
      local.get $7
      i32.load8_u
      i32.store8
      local.get $3
      i32.const 1
      i32.sub
      local.set $3
      br $while-continue|2
     end
    end
   else
    i32.const 0
    i32.const 2
    i32.lt_s
    drop
    local.get $4
    i32.const 7
    i32.and
    local.get $5
    i32.const 7
    i32.and
    i32.eq
    if
     loop $while-continue|3
      local.get $5
      local.get $3
      i32.add
      i32.const 7
      i32.and
      local.set $6
      local.get $6
      if
       local.get $3
       i32.eqz
       if
        br $~lib/util/memory/memmove|inlined.0
       end
       local.get $5
       local.get $3
       i32.const 1
       i32.sub
       local.tee $3
       i32.add
       local.get $4
       local.get $3
       i32.add
       i32.load8_u
       i32.store8
       br $while-continue|3
      end
     end
     loop $while-continue|4
      local.get $3
      i32.const 8
      i32.ge_u
      local.set $6
      local.get $6
      if
       local.get $3
       i32.const 8
       i32.sub
       local.set $3
       local.get $5
       local.get $3
       i32.add
       local.get $4
       local.get $3
       i32.add
       i64.load
       i64.store
       br $while-continue|4
      end
     end
    end
    loop $while-continue|5
     local.get $3
     local.set $6
     local.get $6
     if
      local.get $5
      local.get $3
      i32.const 1
      i32.sub
      local.tee $3
      i32.add
      local.get $4
      local.get $3
      i32.add
      i32.load8_u
      i32.store8
      br $while-continue|5
     end
    end
   end
  end
 )
 (func $~lib/rt/itcms/__renew (param $0 i32) (param $1 i32) (result i32)
  (local $2 i32)
  (local $3 i32)
  (local $4 i32)
  (local $5 i32)
  local.get $0
  i32.const 20
  i32.sub
  local.set $2
  local.get $1
  local.get $2
  i32.load
  i32.const 3
  i32.const -1
  i32.xor
  i32.and
  i32.const 16
  i32.sub
  i32.le_u
  if
   local.get $2
   local.get $1
   call $~lib/rt/itcms/Object#set:rtSize
   local.get $0
   return
  end
  local.get $1
  local.get $2
  i32.load offset=12
  call $~lib/rt/itcms/__new
  local.set $3
  local.get $3
  local.get $0
  local.get $1
  local.tee $4
  local.get $2
  i32.load offset=16
  local.tee $5
  local.get $4
  local.get $5
  i32.lt_u
  select
  call $~lib/memory/memory.copy
  local.get $3
 )
 (func $~lib/array/ensureSize (param $0 i32) (param $1 i32) (param $2 i32)
  (local $3 i32)
  (local $4 i32)
  (local $5 i32)
  (local $6 i32)
  local.get $0
  i32.load offset=8
  local.set $3
  local.get $1
  local.get $3
  local.get $2
  i32.shr_u
  i32.gt_u
  if
   local.get $1
   i32.const 1073741820
   local.get $2
   i32.shr_u
   i32.gt_u
   if
    i32.const 3424
    i32.const 3472
    i32.const 14
    i32.const 48
    call $~lib/wasi/index/abort
    unreachable
   end
   local.get $0
   i32.load
   local.set $4
   local.get $1
   local.get $2
   i32.shl
   local.set $5
   local.get $4
   local.get $5
   call $~lib/rt/itcms/__renew
   local.set $6
   local.get $6
   local.get $3
   i32.add
   i32.const 0
   local.get $5
   local.get $3
   i32.sub
   call $~lib/memory/memory.fill
   local.get $6
   local.get $4
   i32.ne
   if
    local.get $0
    local.get $6
    i32.store
    local.get $0
    local.get $6
    i32.store offset=4
    local.get $0
    local.get $6
    i32.const 0
    call $~lib/rt/itcms/__link
   end
   local.get $0
   local.get $5
   i32.store offset=8
  end
 )
 (func $~lib/array/Array<~lib/string/String>#__uset (param $0 i32) (param $1 i32) (param $2 i32)
  local.get $0
  i32.load offset=4
  local.get $1
  i32.const 2
  i32.shl
  i32.add
  local.get $2
  i32.store
  i32.const 1
  drop
  local.get $0
  local.get $2
  i32.const 1
  call $~lib/rt/itcms/__link
 )
 (func $~lib/array/Array<~lib/string/String>#__set (param $0 i32) (param $1 i32) (param $2 i32)
  local.get $1
  local.get $0
  i32.load offset=12
  i32.ge_u
  if
   local.get $1
   i32.const 0
   i32.lt_s
   if
    i32.const 3648
    i32.const 3472
    i32.const 108
    i32.const 22
    call $~lib/wasi/index/abort
    unreachable
   end
   local.get $0
   local.get $1
   i32.const 1
   i32.add
   i32.const 2
   call $~lib/array/ensureSize
   local.get $0
   local.get $1
   i32.const 1
   i32.add
   call $~lib/array/Array<~lib/string/String>#set:length_
  end
  local.get $0
  local.get $1
  local.get $2
  call $~lib/array/Array<~lib/string/String>#__uset
 )
 (func $~lib/array/Array<~lib/string/String>#get:length (param $0 i32) (result i32)
  local.get $0
  i32.load offset=12
 )
 (func $~lib/map/Map<~lib/string/String,~lib/string/String>#set:buckets (param $0 i32) (param $1 i32)
  local.get $0
  local.get $1
  i32.store
  local.get $0
  local.get $1
  i32.const 0
  call $~lib/rt/itcms/__link
 )
 (func $~lib/map/Map<~lib/string/String,~lib/string/String>#set:bucketsMask (param $0 i32) (param $1 i32)
  local.get $0
  local.get $1
  i32.store offset=4
 )
 (func $~lib/map/Map<~lib/string/String,~lib/string/String>#set:entries (param $0 i32) (param $1 i32)
  local.get $0
  local.get $1
  i32.store offset=8
  local.get $0
  local.get $1
  i32.const 0
  call $~lib/rt/itcms/__link
 )
 (func $~lib/map/Map<~lib/string/String,~lib/string/String>#set:entriesCapacity (param $0 i32) (param $1 i32)
  local.get $0
  local.get $1
  i32.store offset=12
 )
 (func $~lib/map/Map<~lib/string/String,~lib/string/String>#set:entriesOffset (param $0 i32) (param $1 i32)
  local.get $0
  local.get $1
  i32.store offset=16
 )
 (func $~lib/map/Map<~lib/string/String,~lib/string/String>#set:entriesCount (param $0 i32) (param $1 i32)
  local.get $0
  local.get $1
  i32.store offset=20
 )
 (func $~lib/util/string/compareImpl (param $0 i32) (param $1 i32) (param $2 i32) (param $3 i32) (param $4 i32) (result i32)
  (local $5 i32)
  (local $6 i32)
  (local $7 i32)
  (local $8 i32)
  (local $9 i32)
  local.get $0
  local.get $1
  i32.const 1
  i32.shl
  i32.add
  local.set $5
  local.get $2
  local.get $3
  i32.const 1
  i32.shl
  i32.add
  local.set $6
  i32.const 0
  i32.const 2
  i32.lt_s
  drop
  local.get $4
  i32.const 4
  i32.ge_u
  if (result i32)
   local.get $5
   i32.const 7
   i32.and
   local.get $6
   i32.const 7
   i32.and
   i32.or
   i32.eqz
  else
   i32.const 0
  end
  if
   block $do-break|0
    loop $do-continue|0
     local.get $5
     i64.load
     local.get $6
     i64.load
     i64.ne
     if
      br $do-break|0
     end
     local.get $5
     i32.const 8
     i32.add
     local.set $5
     local.get $6
     i32.const 8
     i32.add
     local.set $6
     local.get $4
     i32.const 4
     i32.sub
     local.set $4
     local.get $4
     i32.const 4
     i32.ge_u
     local.set $7
     local.get $7
     br_if $do-continue|0
    end
   end
  end
  loop $while-continue|1
   local.get $4
   local.tee $7
   i32.const 1
   i32.sub
   local.set $4
   local.get $7
   local.set $7
   local.get $7
   if
    local.get $5
    i32.load16_u
    local.set $8
    local.get $6
    i32.load16_u
    local.set $9
    local.get $8
    local.get $9
    i32.ne
    if
     local.get $8
     local.get $9
     i32.sub
     return
    end
    local.get $5
    i32.const 2
    i32.add
    local.set $5
    local.get $6
    i32.const 2
    i32.add
    local.set $6
    br $while-continue|1
   end
  end
  i32.const 0
 )
 (func $~lib/string/String#indexOf (param $0 i32) (param $1 i32) (param $2 i32) (result i32)
  (local $3 i32)
  (local $4 i32)
  (local $5 i32)
  (local $6 i32)
  (local $7 i32)
  local.get $1
  call $~lib/string/String#get:length
  local.set $3
  local.get $3
  i32.eqz
  if
   i32.const 0
   return
  end
  local.get $0
  call $~lib/string/String#get:length
  local.set $4
  local.get $4
  i32.eqz
  if
   i32.const -1
   return
  end
  local.get $2
  local.tee $5
  i32.const 0
  local.tee $6
  local.get $5
  local.get $6
  i32.gt_s
  select
  local.tee $6
  local.get $4
  local.tee $5
  local.get $6
  local.get $5
  i32.lt_s
  select
  local.set $7
  local.get $4
  local.get $3
  i32.sub
  local.set $4
  loop $for-loop|0
   local.get $7
   local.get $4
   i32.le_s
   local.set $6
   local.get $6
   if
    local.get $0
    local.get $7
    local.get $1
    i32.const 0
    local.get $3
    call $~lib/util/string/compareImpl
    i32.eqz
    if
     local.get $7
     return
    end
    local.get $7
    i32.const 1
    i32.add
    local.set $7
    br $for-loop|0
   end
  end
  i32.const -1
 )
 (func $~lib/util/hash/hashStr (param $0 i32) (result i32)
  (local $1 i32)
  (local $2 i32)
  (local $3 i32)
  (local $4 i32)
  i32.const -2128831035
  local.set $1
  local.get $0
  i32.const 0
  i32.ne
  if
   i32.const 0
   local.set $2
   local.get $0
   call $~lib/string/String#get:length
   i32.const 1
   i32.shl
   local.set $3
   loop $for-loop|0
    local.get $2
    local.get $3
    i32.lt_u
    local.set $4
    local.get $4
    if
     local.get $1
     local.get $0
     local.get $2
     i32.add
     i32.load8_u
     i32.xor
     i32.const 16777619
     i32.mul
     local.set $1
     local.get $2
     i32.const 1
     i32.add
     local.set $2
     br $for-loop|0
    end
   end
  end
  local.get $1
 )
 (func $~lib/string/String.__eq (param $0 i32) (param $1 i32) (result i32)
  (local $2 i32)
  local.get $0
  local.get $1
  i32.eq
  if
   i32.const 1
   return
  end
  local.get $0
  i32.const 0
  i32.eq
  if (result i32)
   i32.const 1
  else
   local.get $1
   i32.const 0
   i32.eq
  end
  if
   i32.const 0
   return
  end
  local.get $0
  call $~lib/string/String#get:length
  local.set $2
  local.get $2
  local.get $1
  call $~lib/string/String#get:length
  i32.ne
  if
   i32.const 0
   return
  end
  local.get $0
  i32.const 0
  local.get $1
  i32.const 0
  local.get $2
  call $~lib/util/string/compareImpl
  i32.eqz
 )
 (func $~lib/map/MapEntry<~lib/string/String,~lib/string/String>#set:value (param $0 i32) (param $1 i32)
  local.get $0
  local.get $1
  i32.store offset=4
 )
 (func $~lib/map/MapEntry<~lib/string/String,~lib/string/String>#set:key (param $0 i32) (param $1 i32)
  local.get $0
  local.get $1
  i32.store
 )
 (func $~lib/map/MapEntry<~lib/string/String,~lib/string/String>#set:taggedNext (param $0 i32) (param $1 i32)
  local.get $0
  local.get $1
  i32.store offset=8
 )
 (func $~lib/map/Map<~lib/string/String,~lib/string/String>#rehash (param $0 i32) (param $1 i32)
  (local $2 i32)
  (local $3 i32)
  (local $4 i32)
  (local $5 i32)
  (local $6 i32)
  (local $7 i32)
  (local $8 i32)
  (local $9 i32)
  (local $10 i32)
  (local $11 i32)
  (local $12 i32)
  (local $13 i32)
  (local $14 i32)
  global.get $~lib/memory/__stack_pointer
  i32.const 12
  i32.sub
  global.set $~lib/memory/__stack_pointer
  call $~stack_check
  global.get $~lib/memory/__stack_pointer
  i64.const 0
  i64.store
  global.get $~lib/memory/__stack_pointer
  i32.const 0
  i32.store offset=8
  local.get $1
  i32.const 1
  i32.add
  local.set $2
  global.get $~lib/memory/__stack_pointer
  i32.const 0
  local.get $2
  i32.const 4
  i32.mul
  call $~lib/arraybuffer/ArrayBuffer#constructor
  local.tee $3
  i32.store
  local.get $2
  i32.const 8
  i32.mul
  i32.const 3
  i32.div_s
  local.set $4
  global.get $~lib/memory/__stack_pointer
  i32.const 0
  local.get $4
  i32.const 12
  i32.mul
  call $~lib/arraybuffer/ArrayBuffer#constructor
  local.tee $5
  i32.store offset=4
  local.get $0
  i32.load offset=8
  local.set $6
  local.get $6
  local.get $0
  i32.load offset=16
  i32.const 12
  i32.mul
  i32.add
  local.set $7
  local.get $5
  local.set $8
  loop $while-continue|0
   local.get $6
   local.get $7
   i32.ne
   local.set $9
   local.get $9
   if
    local.get $6
    local.set $10
    local.get $10
    i32.load offset=8
    i32.const 1
    i32.and
    i32.eqz
    if
     local.get $8
     local.set $11
     global.get $~lib/memory/__stack_pointer
     local.get $10
     i32.load
     local.tee $12
     i32.store offset=8
     local.get $11
     local.get $12
     call $~lib/map/MapEntry<~lib/string/String,~lib/string/String>#set:key
     local.get $11
     local.get $10
     i32.load offset=4
     call $~lib/map/MapEntry<~lib/string/String,~lib/string/String>#set:value
     block $~lib/util/hash/HASH<~lib/string/String>|inlined.1 (result i32)
      local.get $12
      local.set $13
      i32.const 1
      drop
      local.get $13
      call $~lib/util/hash/hashStr
      br $~lib/util/hash/HASH<~lib/string/String>|inlined.1
     end
     local.get $1
     i32.and
     local.set $13
     local.get $3
     local.get $13
     i32.const 4
     i32.mul
     i32.add
     local.set $14
     local.get $11
     local.get $14
     i32.load
     call $~lib/map/MapEntry<~lib/string/String,~lib/string/String>#set:taggedNext
     local.get $14
     local.get $8
     i32.store
     local.get $8
     i32.const 12
     i32.add
     local.set $8
    end
    local.get $6
    i32.const 12
    i32.add
    local.set $6
    br $while-continue|0
   end
  end
  local.get $0
  local.get $3
  call $~lib/map/Map<~lib/string/String,~lib/string/String>#set:buckets
  local.get $0
  local.get $1
  call $~lib/map/Map<~lib/string/String,~lib/string/String>#set:bucketsMask
  local.get $0
  local.get $5
  call $~lib/map/Map<~lib/string/String,~lib/string/String>#set:entries
  local.get $0
  local.get $4
  call $~lib/map/Map<~lib/string/String,~lib/string/String>#set:entriesCapacity
  local.get $0
  local.get $0
  i32.load offset=20
  call $~lib/map/Map<~lib/string/String,~lib/string/String>#set:entriesOffset
  global.get $~lib/memory/__stack_pointer
  i32.const 12
  i32.add
  global.set $~lib/memory/__stack_pointer
 )
 (func $~lib/array/Array<~lib/string/String>#set:length (param $0 i32) (param $1 i32)
  local.get $0
  local.get $1
  i32.const 2
  call $~lib/array/ensureSize
  local.get $0
  local.get $1
  call $~lib/array/Array<~lib/string/String>#set:length_
 )
 (func $~lib/map/Map<~lib/string/String,~lib/string/String>#get (param $0 i32) (param $1 i32) (result i32)
  (local $2 i32)
  (local $3 i32)
  local.get $0
  local.get $1
  block $~lib/util/hash/HASH<~lib/string/String>|inlined.2 (result i32)
   local.get $1
   local.set $2
   i32.const 1
   drop
   local.get $2
   call $~lib/util/hash/hashStr
   br $~lib/util/hash/HASH<~lib/string/String>|inlined.2
  end
  call $~lib/map/Map<~lib/string/String,~lib/string/String>#find
  local.set $3
  local.get $3
  i32.eqz
  if
   i32.const 4256
   i32.const 4320
   i32.const 105
   i32.const 17
   call $~lib/wasi/index/abort
   unreachable
  end
  local.get $3
  i32.load offset=4
 )
 (func $~lib/process/process.time (result i64)
  (local $0 i32)
  i32.const 0
  i64.const 1000000
  global.get $~lib/process/iobuf
  call $~lib/bindings/wasi_snapshot_preview1/clock_time_get
  local.set $0
  local.get $0
  i32.const 65535
  i32.and
  if
   local.get $0
   call $~lib/bindings/wasi_snapshot_preview1/errnoToString
   i32.const 3088
   i32.const 53
   i32.const 14
   call $~lib/wasi/index/abort
   unreachable
  end
  global.get $~lib/process/iobuf
  i64.load
  i64.const 1000000
  i64.div_u
 )
 (func $~lib/util/number/utoa32_dec_lut (param $0 i32) (param $1 i32) (param $2 i32)
  (local $3 i32)
  (local $4 i32)
  (local $5 i32)
  (local $6 i32)
  (local $7 i32)
  (local $8 i64)
  (local $9 i64)
  (local $10 i32)
  (local $11 i32)
  loop $while-continue|0
   local.get $1
   i32.const 10000
   i32.ge_u
   local.set $3
   local.get $3
   if
    local.get $1
    i32.const 10000
    i32.div_u
    local.set $4
    local.get $1
    i32.const 10000
    i32.rem_u
    local.set $5
    local.get $4
    local.set $1
    local.get $5
    i32.const 100
    i32.div_u
    local.set $6
    local.get $5
    i32.const 100
    i32.rem_u
    local.set $7
    i32.const 4620
    local.get $6
    i32.const 2
    i32.shl
    i32.add
    i64.load32_u
    local.set $8
    i32.const 4620
    local.get $7
    i32.const 2
    i32.shl
    i32.add
    i64.load32_u
    local.set $9
    local.get $2
    i32.const 4
    i32.sub
    local.set $2
    local.get $0
    local.get $2
    i32.const 1
    i32.shl
    i32.add
    local.get $8
    local.get $9
    i64.const 32
    i64.shl
    i64.or
    i64.store
    br $while-continue|0
   end
  end
  local.get $1
  i32.const 100
  i32.ge_u
  if
   local.get $1
   i32.const 100
   i32.div_u
   local.set $3
   local.get $1
   i32.const 100
   i32.rem_u
   local.set $10
   local.get $3
   local.set $1
   local.get $2
   i32.const 2
   i32.sub
   local.set $2
   i32.const 4620
   local.get $10
   i32.const 2
   i32.shl
   i32.add
   i32.load
   local.set $11
   local.get $0
   local.get $2
   i32.const 1
   i32.shl
   i32.add
   local.get $11
   i32.store
  end
  local.get $1
  i32.const 10
  i32.ge_u
  if
   local.get $2
   i32.const 2
   i32.sub
   local.set $2
   i32.const 4620
   local.get $1
   i32.const 2
   i32.shl
   i32.add
   i32.load
   local.set $11
   local.get $0
   local.get $2
   i32.const 1
   i32.shl
   i32.add
   local.get $11
   i32.store
  else
   local.get $2
   i32.const 1
   i32.sub
   local.set $2
   i32.const 48
   local.get $1
   i32.add
   local.set $11
   local.get $0
   local.get $2
   i32.const 1
   i32.shl
   i32.add
   local.get $11
   i32.store16
  end
 )
 (func $~lib/util/number/decimalCount64High (param $0 i64) (result i32)
  local.get $0
  i64.const 1000000000000000
  i64.lt_u
  if
   local.get $0
   i64.const 1000000000000
   i64.lt_u
   if
    i32.const 10
    local.get $0
    i64.const 100000000000
    i64.ge_u
    i32.add
    local.get $0
    i64.const 10000000000
    i64.ge_u
    i32.add
    return
   else
    i32.const 13
    local.get $0
    i64.const 100000000000000
    i64.ge_u
    i32.add
    local.get $0
    i64.const 10000000000000
    i64.ge_u
    i32.add
    return
   end
   unreachable
  else
   local.get $0
   i64.const 100000000000000000
   i64.lt_u
   if
    i32.const 16
    local.get $0
    i64.const 10000000000000000
    i64.ge_u
    i32.add
    return
   else
    i32.const 18
    local.get $0
    i64.const -8446744073709551616
    i64.ge_u
    i32.add
    local.get $0
    i64.const 1000000000000000000
    i64.ge_u
    i32.add
    return
   end
   unreachable
  end
  unreachable
 )
 (func $~lib/util/number/utoa64_dec_lut (param $0 i32) (param $1 i64) (param $2 i32)
  (local $3 i32)
  (local $4 i64)
  (local $5 i32)
  (local $6 i32)
  (local $7 i32)
  (local $8 i32)
  (local $9 i32)
  (local $10 i32)
  (local $11 i32)
  (local $12 i64)
  (local $13 i64)
  loop $while-continue|0
   local.get $1
   i64.const 100000000
   i64.ge_u
   local.set $3
   local.get $3
   if
    local.get $1
    i64.const 100000000
    i64.div_u
    local.set $4
    local.get $1
    local.get $4
    i64.const 100000000
    i64.mul
    i64.sub
    i32.wrap_i64
    local.set $5
    local.get $4
    local.set $1
    local.get $5
    i32.const 10000
    i32.div_u
    local.set $6
    local.get $5
    i32.const 10000
    i32.rem_u
    local.set $7
    local.get $6
    i32.const 100
    i32.div_u
    local.set $8
    local.get $6
    i32.const 100
    i32.rem_u
    local.set $9
    local.get $7
    i32.const 100
    i32.div_u
    local.set $10
    local.get $7
    i32.const 100
    i32.rem_u
    local.set $11
    i32.const 4620
    local.get $10
    i32.const 2
    i32.shl
    i32.add
    i64.load32_u
    local.set $12
    i32.const 4620
    local.get $11
    i32.const 2
    i32.shl
    i32.add
    i64.load32_u
    local.set $13
    local.get $2
    i32.const 4
    i32.sub
    local.set $2
    local.get $0
    local.get $2
    i32.const 1
    i32.shl
    i32.add
    local.get $12
    local.get $13
    i64.const 32
    i64.shl
    i64.or
    i64.store
    i32.const 4620
    local.get $8
    i32.const 2
    i32.shl
    i32.add
    i64.load32_u
    local.set $12
    i32.const 4620
    local.get $9
    i32.const 2
    i32.shl
    i32.add
    i64.load32_u
    local.set $13
    local.get $2
    i32.const 4
    i32.sub
    local.set $2
    local.get $0
    local.get $2
    i32.const 1
    i32.shl
    i32.add
    local.get $12
    local.get $13
    i64.const 32
    i64.shl
    i64.or
    i64.store
    br $while-continue|0
   end
  end
  local.get $0
  local.get $1
  i32.wrap_i64
  local.get $2
  call $~lib/util/number/utoa32_dec_lut
 )
 (func $~lib/util/number/utoa_hex_lut (param $0 i32) (param $1 i64) (param $2 i32)
  (local $3 i32)
  loop $while-continue|0
   local.get $2
   i32.const 2
   i32.ge_u
   local.set $3
   local.get $3
   if
    local.get $2
    i32.const 2
    i32.sub
    local.set $2
    local.get $0
    local.get $2
    i32.const 1
    i32.shl
    i32.add
    i32.const 5040
    local.get $1
    i32.wrap_i64
    i32.const 255
    i32.and
    i32.const 2
    i32.shl
    i32.add
    i32.load
    i32.store
    local.get $1
    i64.const 8
    i64.shr_u
    local.set $1
    br $while-continue|0
   end
  end
  local.get $2
  i32.const 1
  i32.and
  if
   local.get $0
   i32.const 5040
   local.get $1
   i32.wrap_i64
   i32.const 6
   i32.shl
   i32.add
   i32.load16_u
   i32.store16
  end
 )
 (func $~lib/util/number/ulog_base (param $0 i64) (param $1 i32) (result i32)
  (local $2 i32)
  (local $3 i64)
  (local $4 i64)
  (local $5 i32)
  local.get $1
  local.set $2
  local.get $2
  i32.popcnt
  i32.const 1
  i32.eq
  if
   i32.const 63
   local.get $0
   i64.clz
   i32.wrap_i64
   i32.sub
   i32.const 31
   local.get $1
   i32.clz
   i32.sub
   i32.div_u
   i32.const 1
   i32.add
   return
  end
  local.get $1
  i64.extend_i32_s
  local.set $3
  local.get $3
  local.set $4
  i32.const 1
  local.set $5
  loop $while-continue|0
   local.get $0
   local.get $4
   i64.ge_u
   local.set $2
   local.get $2
   if
    local.get $0
    local.get $4
    i64.div_u
    local.set $0
    local.get $4
    local.get $4
    i64.mul
    local.set $4
    local.get $5
    i32.const 1
    i32.shl
    local.set $5
    br $while-continue|0
   end
  end
  loop $while-continue|1
   local.get $0
   i64.const 1
   i64.ge_u
   local.set $2
   local.get $2
   if
    local.get $0
    local.get $3
    i64.div_u
    local.set $0
    local.get $5
    i32.const 1
    i32.add
    local.set $5
    br $while-continue|1
   end
  end
  local.get $5
  i32.const 1
  i32.sub
 )
 (func $~lib/util/number/utoa64_any_core (param $0 i32) (param $1 i64) (param $2 i32) (param $3 i32)
  (local $4 i64)
  (local $5 i64)
  (local $6 i64)
  (local $7 i32)
  local.get $3
  i64.extend_i32_s
  local.set $4
  local.get $3
  local.get $3
  i32.const 1
  i32.sub
  i32.and
  i32.const 0
  i32.eq
  if
   local.get $3
   i32.ctz
   i32.const 7
   i32.and
   i64.extend_i32_s
   local.set $5
   local.get $4
   i64.const 1
   i64.sub
   local.set $6
   loop $do-continue|0
    local.get $2
    i32.const 1
    i32.sub
    local.set $2
    local.get $0
    local.get $2
    i32.const 1
    i32.shl
    i32.add
    i32.const 6096
    local.get $1
    local.get $6
    i64.and
    i32.wrap_i64
    i32.const 1
    i32.shl
    i32.add
    i32.load16_u
    i32.store16
    local.get $1
    local.get $5
    i64.shr_u
    local.set $1
    local.get $1
    i64.const 0
    i64.ne
    local.set $7
    local.get $7
    br_if $do-continue|0
   end
  else
   loop $do-continue|1
    local.get $2
    i32.const 1
    i32.sub
    local.set $2
    local.get $1
    local.get $4
    i64.div_u
    local.set $6
    local.get $0
    local.get $2
    i32.const 1
    i32.shl
    i32.add
    i32.const 6096
    local.get $1
    local.get $6
    local.get $4
    i64.mul
    i64.sub
    i32.wrap_i64
    i32.const 1
    i32.shl
    i32.add
    i32.load16_u
    i32.store16
    local.get $6
    local.set $1
    local.get $1
    i64.const 0
    i64.ne
    local.set $7
    local.get $7
    br_if $do-continue|1
   end
  end
 )
 (func $~lib/number/I64#toString (param $0 i64) (param $1 i32) (result i32)
  local.get $0
  local.get $1
  call $~lib/util/number/itoa64
 )
<<<<<<< HEAD
 (func $~lib/process/process.hrtime (result i64)
  (local $0 i32)
  i32.const 1
  i64.const 0
  global.get $~lib/process/iobuf
  call $~lib/bindings/wasi_snapshot_preview1/clock_time_get
  local.set $0
  local.get $0
  i32.const 65535
  i32.and
  if
   local.get $0
   call $~lib/bindings/wasi_snapshot_preview1/errnoToString
   i32.const 3088
   i32.const 59
   i32.const 14
   call $~lib/wasi/index/abort
   unreachable
  end
  global.get $~lib/process/iobuf
  i64.load
=======
 (func $~lib/util/hash/HASH<~lib/string/String> (param $0 i32) (result i32)
  (local $1 i32)
  (local $2 i32)
  (local $3 i32)
  (local $4 i32)
  (local $5 i32)
  (local $6 i32)
  (local $7 i32)
  (local $8 i32)
  (local $9 i32)
  (local $10 i32)
  (local $11 i32)
  (local $12 i32)
  (local $13 i32)
  global.get $~lib/memory/__stack_pointer
  i32.const 8
  i32.sub
  global.set $~lib/memory/__stack_pointer
  call $~stack_check
  global.get $~lib/memory/__stack_pointer
  i64.const 0
  i64.store
  i32.const 1
  drop
  block $~lib/util/hash/hashStr|inlined.0 (result i32)
   global.get $~lib/memory/__stack_pointer
   local.get $0
   local.tee $1
   i32.store
   local.get $1
   i32.const 0
   i32.eq
   if
    i32.const 0
    br $~lib/util/hash/hashStr|inlined.0
   end
   local.get $1
   local.set $13
   global.get $~lib/memory/__stack_pointer
   local.get $13
   i32.store offset=4
   local.get $13
   call $~lib/string/String#get:length
   i32.const 1
   i32.shl
   local.set $2
   local.get $2
   local.set $3
   local.get $1
   local.set $4
   local.get $3
   i32.const 16
   i32.ge_u
   if
    i32.const 0
    i32.const -1640531535
    i32.add
    i32.const -2048144777
    i32.add
    local.set $5
    i32.const 0
    i32.const -2048144777
    i32.add
    local.set $6
    i32.const 0
    local.set $7
    i32.const 0
    i32.const -1640531535
    i32.sub
    local.set $8
    local.get $3
    local.get $4
    i32.add
    i32.const 16
    i32.sub
    local.set $9
    loop $while-continue|0
     local.get $4
     local.get $9
     i32.le_u
     local.set $10
     local.get $10
     if
      local.get $5
      local.set $12
      local.get $4
      i32.load
      local.set $11
      local.get $12
      local.get $11
      i32.const -2048144777
      i32.mul
      i32.add
      i32.const 13
      i32.rotl
      i32.const -1640531535
      i32.mul
      local.set $5
      local.get $6
      local.set $12
      local.get $4
      i32.load offset=4
      local.set $11
      local.get $12
      local.get $11
      i32.const -2048144777
      i32.mul
      i32.add
      i32.const 13
      i32.rotl
      i32.const -1640531535
      i32.mul
      local.set $6
      local.get $7
      local.set $12
      local.get $4
      i32.load offset=8
      local.set $11
      local.get $12
      local.get $11
      i32.const -2048144777
      i32.mul
      i32.add
      i32.const 13
      i32.rotl
      i32.const -1640531535
      i32.mul
      local.set $7
      local.get $8
      local.set $12
      local.get $4
      i32.load offset=12
      local.set $11
      local.get $12
      local.get $11
      i32.const -2048144777
      i32.mul
      i32.add
      i32.const 13
      i32.rotl
      i32.const -1640531535
      i32.mul
      local.set $8
      local.get $4
      i32.const 16
      i32.add
      local.set $4
      br $while-continue|0
     end
    end
    local.get $2
    local.get $5
    i32.const 1
    i32.rotl
    local.get $6
    i32.const 7
    i32.rotl
    i32.add
    local.get $7
    i32.const 12
    i32.rotl
    i32.add
    local.get $8
    i32.const 18
    i32.rotl
    i32.add
    i32.add
    local.set $2
   else
    local.get $2
    i32.const 0
    i32.const 374761393
    i32.add
    i32.add
    local.set $2
   end
   local.get $1
   local.get $3
   i32.add
   i32.const 4
   i32.sub
   local.set $9
   loop $while-continue|1
    local.get $4
    local.get $9
    i32.le_u
    local.set $8
    local.get $8
    if
     local.get $2
     local.get $4
     i32.load
     i32.const -1028477379
     i32.mul
     i32.add
     local.set $2
     local.get $2
     i32.const 17
     i32.rotl
     i32.const 668265263
     i32.mul
     local.set $2
     local.get $4
     i32.const 4
     i32.add
     local.set $4
     br $while-continue|1
    end
   end
   local.get $1
   local.get $3
   i32.add
   local.set $9
   loop $while-continue|2
    local.get $4
    local.get $9
    i32.lt_u
    local.set $8
    local.get $8
    if
     local.get $2
     local.get $4
     i32.load8_u
     i32.const 374761393
     i32.mul
     i32.add
     local.set $2
     local.get $2
     i32.const 11
     i32.rotl
     i32.const -1640531535
     i32.mul
     local.set $2
     local.get $4
     i32.const 1
     i32.add
     local.set $4
     br $while-continue|2
    end
   end
   local.get $2
   local.get $2
   i32.const 15
   i32.shr_u
   i32.xor
   local.set $2
   local.get $2
   i32.const -2048144777
   i32.mul
   local.set $2
   local.get $2
   local.get $2
   i32.const 13
   i32.shr_u
   i32.xor
   local.set $2
   local.get $2
   i32.const -1028477379
   i32.mul
   local.set $2
   local.get $2
   local.get $2
   i32.const 16
   i32.shr_u
   i32.xor
   local.set $2
   local.get $2
  end
  local.set $13
  global.get $~lib/memory/__stack_pointer
  i32.const 8
  i32.add
  global.set $~lib/memory/__stack_pointer
  local.get $13
  return
>>>>>>> 4ccda0b5
 )
 (func $~lib/number/U64#toString (param $0 i64) (param $1 i32) (result i32)
  local.get $0
  local.get $1
  call $~lib/util/number/utoa64
 )
 (func $~lib/process/process.exit (param $0 i32)
  local.get $0
  call $~lib/bindings/wasi_snapshot_preview1/proc_exit
 )
 (func $~lib/rt/__visit_globals (param $0 i32)
  (local $1 i32)
  global.get $~lib/process/process.arch
  local.tee $1
  if
   local.get $1
   local.get $0
   call $~lib/rt/itcms/__visit
  end
  global.get $~lib/process/process.platform
  local.tee $1
  if
   local.get $1
   local.get $0
   call $~lib/rt/itcms/__visit
  end
  global.get $~lib/process/process.argv
  local.tee $1
  if
   local.get $1
   local.get $0
   call $~lib/rt/itcms/__visit
  end
  global.get $~lib/process/process.env
  local.tee $1
  if
   local.get $1
   local.get $0
   call $~lib/rt/itcms/__visit
  end
  global.get $std-wasi/process/argv
  local.tee $1
  if
   local.get $1
   local.get $0
   call $~lib/rt/itcms/__visit
  end
  global.get $std-wasi/process/env
  local.tee $1
  if
   local.get $1
   local.get $0
   call $~lib/rt/itcms/__visit
  end
  global.get $std-wasi/process/envKeys
  local.tee $1
  if
   local.get $1
   local.get $0
   call $~lib/rt/itcms/__visit
  end
  i32.const 3648
  local.get $0
  call $~lib/rt/itcms/__visit
  i32.const 3424
  local.get $0
  call $~lib/rt/itcms/__visit
  i32.const 3888
  local.get $0
  call $~lib/rt/itcms/__visit
  i32.const 4256
  local.get $0
  call $~lib/rt/itcms/__visit
  i32.const 3216
  local.get $0
  call $~lib/rt/itcms/__visit
  i32.const 5040
  local.get $0
  call $~lib/rt/itcms/__visit
  i32.const 6096
  local.get $0
  call $~lib/rt/itcms/__visit
 )
 (func $~lib/arraybuffer/ArrayBufferView~visit (param $0 i32) (param $1 i32)
  (local $2 i32)
  local.get $0
  i32.load
  local.tee $2
  if
   local.get $2
   local.get $1
   call $~lib/rt/itcms/__visit
  end
 )
 (func $~lib/array/Array<~lib/string/String>#__visit (param $0 i32) (param $1 i32)
  (local $2 i32)
  (local $3 i32)
  (local $4 i32)
  (local $5 i32)
  i32.const 1
  drop
  local.get $0
  i32.load offset=4
  local.set $2
  local.get $2
  local.get $0
  i32.load offset=12
  i32.const 2
  i32.shl
  i32.add
  local.set $3
  loop $while-continue|0
   local.get $2
   local.get $3
   i32.lt_u
   local.set $4
   local.get $4
   if
    local.get $2
    i32.load
    local.set $5
    local.get $5
    if
     local.get $5
     local.get $1
     call $~lib/rt/itcms/__visit
    end
    local.get $2
    i32.const 4
    i32.add
    local.set $2
    br $while-continue|0
   end
  end
  local.get $0
  i32.load
  local.get $1
  call $~lib/rt/itcms/__visit
 )
 (func $~lib/array/Array<~lib/string/String>~visit (param $0 i32) (param $1 i32)
  local.get $0
  local.get $1
  call $~lib/array/Array<~lib/string/String>#__visit
 )
 (func $~lib/map/Map<~lib/string/String,~lib/string/String>#__visit (param $0 i32) (param $1 i32)
  (local $2 i32)
  (local $3 i32)
  (local $4 i32)
  (local $5 i32)
  (local $6 i32)
  (local $7 i32)
<<<<<<< HEAD
  local.get $0
  i32.load
=======
  (local $8 i32)
  (local $9 i32)
  (local $10 i32)
  (local $11 i32)
  (local $12 i32)
  (local $13 i32)
  (local $14 i32)
  (local $15 i32)
  global.get $~lib/memory/__stack_pointer
  i32.const 16
  i32.sub
  global.set $~lib/memory/__stack_pointer
  call $~stack_check
  global.get $~lib/memory/__stack_pointer
  i64.const 0
  i64.store
  global.get $~lib/memory/__stack_pointer
  i64.const 0
  i64.store offset=8
>>>>>>> 4ccda0b5
  local.get $1
  call $~lib/rt/itcms/__visit
  local.get $0
  i32.load offset=8
  local.set $2
  i32.const 1
  if (result i32)
   i32.const 1
  else
   i32.const 1
  end
  drop
  local.get $2
  local.set $3
  local.get $3
  local.get $0
  i32.load offset=16
  i32.const 12
  i32.mul
  i32.add
  local.set $4
  loop $while-continue|0
   local.get $3
   local.get $4
   i32.lt_u
   local.set $5
   local.get $5
   if
    local.get $3
    local.set $6
    local.get $6
    i32.load offset=8
    i32.const 1
    i32.and
    i32.eqz
    if
     i32.const 1
     drop
     local.get $6
     i32.load
     local.set $7
     i32.const 0
     drop
     local.get $7
     local.get $1
     call $~lib/rt/itcms/__visit
     i32.const 1
     drop
     local.get $6
     i32.load offset=4
<<<<<<< HEAD
     local.set $7
     i32.const 0
     drop
     local.get $7
     local.get $1
     call $~lib/rt/itcms/__visit
    end
    local.get $3
    i32.const 12
    i32.add
    local.set $3
    br $while-continue|0
   end
  end
  local.get $2
  local.get $1
  call $~lib/rt/itcms/__visit
 )
 (func $~lib/map/Map<~lib/string/String,~lib/string/String>~visit (param $0 i32) (param $1 i32)
  local.get $0
  local.get $1
  call $~lib/map/Map<~lib/string/String,~lib/string/String>#__visit
 )
 (func $~lib/rt/__visit_members (param $0 i32) (param $1 i32)
  block $invalid
   block $~lib/map/Map<~lib/string/String,~lib/string/String>
    block $~lib/array/Array<~lib/string/String>
     block $~lib/arraybuffer/ArrayBufferView
      block $~lib/string/String
       block $~lib/arraybuffer/ArrayBuffer
        local.get $0
        i32.const 8
        i32.sub
        i32.load
        br_table $~lib/arraybuffer/ArrayBuffer $~lib/string/String $~lib/arraybuffer/ArrayBufferView $~lib/array/Array<~lib/string/String> $~lib/map/Map<~lib/string/String,~lib/string/String> $invalid
       end
       return
      end
      return
     end
     local.get $0
=======
     call $~lib/map/MapEntry<~lib/string/String,~lib/string/String>#set:value
     local.get $12
     local.set $15
     global.get $~lib/memory/__stack_pointer
     local.get $15
     i32.store offset=12
     local.get $15
     call $~lib/util/hash/HASH<~lib/string/String>
>>>>>>> 4ccda0b5
     local.get $1
     call $~lib/arraybuffer/ArrayBufferView~visit
     return
    end
    local.get $0
    local.get $1
    call $~lib/array/Array<~lib/string/String>~visit
    return
   end
   local.get $0
   local.get $1
   call $~lib/map/Map<~lib/string/String,~lib/string/String>~visit
   return
  end
  unreachable
 )
 (func $~start
  global.get $~started
  if
   return
  end
  i32.const 1
  global.set $~started
  call $start:std-wasi/process
 )
 (func $~stack_check
  global.get $~lib/memory/__stack_pointer
  global.get $~lib/memory/__data_end
  i32.lt_s
  if
   i32.const 22720
   i32.const 22768
   i32.const 1
   i32.const 1
   call $~lib/wasi/index/abort
   unreachable
  end
 )
 (func $~lib/console/console.log (param $0 i32)
  (local $1 i32)
  (local $2 i32)
  global.get $~lib/memory/__stack_pointer
  i32.const 4
  i32.sub
  global.set $~lib/memory/__stack_pointer
  call $~stack_check
  global.get $~lib/memory/__stack_pointer
  i32.const 0
  i32.store
  global.get $~lib/process/process.stdout
  local.set $1
  local.get $1
  local.get $0
  call $~lib/process/WritableStream#write<~lib/string/String>
  local.get $1
  i32.const 3280
  local.set $2
  global.get $~lib/memory/__stack_pointer
<<<<<<< HEAD
  local.get $2
  i32.store
  local.get $2
  call $~lib/process/WritableStream#write<~lib/string/String>
  global.get $~lib/memory/__stack_pointer
  i32.const 4
=======
  i32.const 16
>>>>>>> 4ccda0b5
  i32.add
  global.set $~lib/memory/__stack_pointer
 )
 (func $~lib/map/Map<~lib/string/String,~lib/string/String>#find (param $0 i32) (param $1 i32) (param $2 i32) (result i32)
  (local $3 i32)
  (local $4 i32)
  (local $5 i32)
  (local $6 i32)
  global.get $~lib/memory/__stack_pointer
  i32.const 4
  i32.sub
  global.set $~lib/memory/__stack_pointer
  call $~stack_check
  global.get $~lib/memory/__stack_pointer
  i32.const 0
<<<<<<< HEAD
  i32.store
  local.get $0
  i32.load
  local.get $2
  local.get $0
  i32.load offset=4
  i32.and
  i32.const 4
  i32.mul
  i32.add
  i32.load
  local.set $3
  loop $while-continue|0
   local.get $3
   local.set $4
   local.get $4
   if
    local.get $3
    i32.load offset=8
    local.set $5
    local.get $5
    i32.const 1
    i32.and
    i32.eqz
    if (result i32)
     local.get $3
     i32.load
     local.set $6
     global.get $~lib/memory/__stack_pointer
     local.get $6
     i32.store
     local.get $6
     local.get $1
     call $~lib/string/String.__eq
    else
     i32.const 0
    end
    if
     local.get $3
     local.set $6
     global.get $~lib/memory/__stack_pointer
     i32.const 4
     i32.add
     global.set $~lib/memory/__stack_pointer
     local.get $6
     return
    end
    local.get $5
    i32.const 1
    i32.const -1
    i32.xor
    i32.and
    local.set $3
    br $while-continue|0
   end
=======
  i32.store offset=8
  local.get $1
  local.set $7
  global.get $~lib/memory/__stack_pointer
  local.get $7
  i32.store
  local.get $7
  call $~lib/util/hash/HASH<~lib/string/String>
  local.set $3
  local.get $0
  local.set $7
  global.get $~lib/memory/__stack_pointer
  local.get $7
  i32.store
  local.get $7
  local.get $1
  local.set $7
  global.get $~lib/memory/__stack_pointer
  local.get $7
  i32.store offset=4
  local.get $7
  local.get $3
  call $~lib/map/Map<~lib/string/String,~lib/string/String>#find
  local.set $4
  local.get $4
  if
   local.get $4
   local.get $2
   call $~lib/map/MapEntry<~lib/string/String,~lib/string/String>#set:value
   i32.const 1
   drop
   local.get $0
   local.get $2
   i32.const 1
   call $~lib/rt/itcms/__link
  else
   local.get $0
   i32.load offset=16
   local.get $0
   i32.load offset=12
   i32.eq
   if
    local.get $0
    local.set $7
    global.get $~lib/memory/__stack_pointer
    local.get $7
    i32.store
    local.get $7
    local.get $0
    i32.load offset=20
    local.get $0
    i32.load offset=12
    i32.const 3
    i32.mul
    i32.const 4
    i32.div_s
    i32.lt_s
    if (result i32)
     local.get $0
     i32.load offset=4
    else
     local.get $0
     i32.load offset=4
     i32.const 1
     i32.shl
     i32.const 1
     i32.or
    end
    call $~lib/map/Map<~lib/string/String,~lib/string/String>#rehash
   end
   global.get $~lib/memory/__stack_pointer
   local.get $0
   i32.load offset=8
   local.tee $5
   i32.store offset=8
   local.get $5
   local.get $0
   local.get $0
   i32.load offset=16
   local.tee $6
   i32.const 1
   i32.add
   call $~lib/map/Map<~lib/string/String,~lib/string/String>#set:entriesOffset
   local.get $6
   i32.const 12
   i32.mul
   i32.add
   local.set $4
   local.get $4
   local.get $1
   call $~lib/map/MapEntry<~lib/string/String,~lib/string/String>#set:key
   i32.const 1
   drop
   local.get $0
   local.get $1
   i32.const 1
   call $~lib/rt/itcms/__link
   local.get $4
   local.get $2
   call $~lib/map/MapEntry<~lib/string/String,~lib/string/String>#set:value
   i32.const 1
   drop
   local.get $0
   local.get $2
   i32.const 1
   call $~lib/rt/itcms/__link
   local.get $0
   local.get $0
   i32.load offset=20
   i32.const 1
   i32.add
   call $~lib/map/Map<~lib/string/String,~lib/string/String>#set:entriesCount
   local.get $0
   i32.load
   local.get $3
   local.get $0
   i32.load offset=4
   i32.and
   i32.const 4
   i32.mul
   i32.add
   local.set $6
   local.get $4
   local.get $6
   i32.load
   call $~lib/map/MapEntry<~lib/string/String,~lib/string/String>#set:taggedNext
   local.get $6
   local.get $4
   i32.store
>>>>>>> 4ccda0b5
  end
  i32.const 0
  local.set $6
  global.get $~lib/memory/__stack_pointer
  i32.const 4
  i32.add
  global.set $~lib/memory/__stack_pointer
  local.get $6
 )
 (func $~lib/process/lazyEnv (result i32)
  (local $0 i32)
  (local $1 i32)
  (local $2 i32)
  (local $3 i32)
  (local $4 i32)
  (local $5 i32)
  (local $6 i32)
  (local $7 i32)
  (local $8 i32)
  (local $9 i32)
  (local $10 i32)
  (local $11 i32)
  (local $12 i32)
  global.get $~lib/memory/__stack_pointer
  i32.const 16
  i32.sub
  global.set $~lib/memory/__stack_pointer
  call $~stack_check
  global.get $~lib/memory/__stack_pointer
  i64.const 0
  i64.store
  global.get $~lib/memory/__stack_pointer
  i64.const 0
  i64.store offset=8
  global.get $~lib/process/iobuf
  global.get $~lib/process/iobuf
  i32.const 4
  i32.add
  call $~lib/bindings/wasi_snapshot_preview1/environ_sizes_get
  local.set $0
  local.get $0
  i32.const 65535
  i32.and
  if
   local.get $0
   call $~lib/bindings/wasi_snapshot_preview1/errnoToString
   i32.const 3088
   i32.const 87
   i32.const 12
   call $~lib/wasi/index/abort
   unreachable
  end
  global.get $~lib/process/iobuf
  i32.load
  local.set $1
  local.get $1
  i32.const 4
  i32.mul
  local.set $2
  global.get $~lib/process/iobuf
  i32.load offset=4
  local.set $3
  local.get $2
  local.get $3
  i32.add
  local.set $4
  local.get $4
  call $~lib/rt/tlsf/__alloc
  local.set $5
  local.get $5
  local.get $5
  local.get $2
  i32.add
  call $~lib/bindings/wasi_snapshot_preview1/environ_get
  local.set $0
  local.get $0
  i32.const 65535
  i32.and
  if
   local.get $0
   call $~lib/bindings/wasi_snapshot_preview1/errnoToString
   i32.const 3088
   i32.const 94
   i32.const 12
   call $~lib/wasi/index/abort
   unreachable
  end
  global.get $~lib/memory/__stack_pointer
  i32.const 0
  call $~lib/map/Map<~lib/string/String,~lib/string/String>#constructor
  local.tee $6
  i32.store
  i32.const 0
  local.set $7
  loop $for-loop|0
   local.get $7
   local.get $1
   i32.lt_u
   local.set $8
   local.get $8
   if
    local.get $5
    local.get $7
    i32.const 4
    i32.mul
    i32.add
    i32.load
    local.set $9
    global.get $~lib/memory/__stack_pointer
    local.get $9
    local.get $9
    local.get $4
    i32.add
    local.get $5
    i32.sub
    i32.const 1
    call $~lib/string/String.UTF8.decodeUnsafe
    local.tee $10
    i32.store offset=4
    local.get $10
    i32.const 4080
    local.set $12
    global.get $~lib/memory/__stack_pointer
    local.get $12
    i32.store offset=8
    local.get $12
    i32.const 0
    call $~lib/string/String#indexOf
    local.set $11
    local.get $11
    i32.const -1
    i32.xor
    if
     local.get $6
     local.get $10
     i32.const 0
     local.get $11
     call $~lib/string/String#substring
     local.set $12
     global.get $~lib/memory/__stack_pointer
     local.get $12
     i32.store offset=8
     local.get $12
     local.get $10
     local.get $11
     i32.const 1
     i32.add
     global.get $~lib/builtins/i32.MAX_VALUE
     call $~lib/string/String#substring
     local.set $12
     global.get $~lib/memory/__stack_pointer
     local.get $12
     i32.store offset=12
     local.get $12
     call $~lib/map/Map<~lib/string/String,~lib/string/String>#set
     drop
    else
     local.get $6
     local.get $10
     i32.const 4112
     local.set $12
     global.get $~lib/memory/__stack_pointer
     local.get $12
     i32.store offset=12
     local.get $12
     call $~lib/map/Map<~lib/string/String,~lib/string/String>#set
     drop
    end
    local.get $7
    i32.const 1
    i32.add
    local.set $7
    br $for-loop|0
   end
  end
  local.get $5
  call $~lib/rt/tlsf/__free
  local.get $6
  local.set $12
  global.get $~lib/memory/__stack_pointer
  i32.const 16
  i32.add
  global.set $~lib/memory/__stack_pointer
  local.get $12
 )
 (func $~lib/map/Map<~lib/string/String,~lib/string/String>#keys (param $0 i32) (result i32)
  (local $1 i32)
  (local $2 i32)
  (local $3 i32)
  (local $4 i32)
  (local $5 i32)
  (local $6 i32)
  (local $7 i32)
  (local $8 i32)
  (local $9 i32)
  global.get $~lib/memory/__stack_pointer
  i32.const 8
  i32.sub
  global.set $~lib/memory/__stack_pointer
  call $~stack_check
  global.get $~lib/memory/__stack_pointer
  i64.const 0
  i64.store
  local.get $0
  i32.load offset=8
  local.set $1
  local.get $0
  i32.load offset=16
  local.set $2
  global.get $~lib/memory/__stack_pointer
  i32.const 0
  local.get $2
  call $~lib/array/Array<~lib/string/String>#constructor
  local.tee $3
  i32.store
  i32.const 0
  local.set $4
  i32.const 0
  local.set $5
  loop $for-loop|0
   local.get $5
   local.get $2
   i32.lt_s
   local.set $6
   local.get $6
   if
    local.get $1
    local.get $5
    i32.const 12
    i32.mul
    i32.add
    local.set $7
    local.get $7
    i32.load offset=8
    i32.const 1
    i32.and
    i32.eqz
    if
     local.get $3
     local.get $4
     local.tee $8
     i32.const 1
     i32.add
     local.set $4
     local.get $8
     local.get $7
     i32.load
     local.set $9
     global.get $~lib/memory/__stack_pointer
     local.get $9
     i32.store offset=4
     local.get $9
     call $~lib/array/Array<~lib/string/String>#__set
    end
    local.get $5
    i32.const 1
    i32.add
    local.set $5
    br $for-loop|0
   end
  end
  local.get $3
  local.get $4
  call $~lib/array/Array<~lib/string/String>#set:length
  local.get $3
  local.set $9
  global.get $~lib/memory/__stack_pointer
  i32.const 8
  i32.add
  global.set $~lib/memory/__stack_pointer
  local.get $9
 )
<<<<<<< HEAD
=======
 (func $~lib/map/Map<~lib/string/String,~lib/string/String>#get (param $0 i32) (param $1 i32) (result i32)
  (local $2 i32)
  (local $3 i32)
  global.get $~lib/memory/__stack_pointer
  i32.const 12
  i32.sub
  global.set $~lib/memory/__stack_pointer
  call $~stack_check
  global.get $~lib/memory/__stack_pointer
  i64.const 0
  i64.store
  global.get $~lib/memory/__stack_pointer
  i32.const 0
  i32.store offset=8
  local.get $0
  local.set $3
  global.get $~lib/memory/__stack_pointer
  local.get $3
  i32.store
  local.get $3
  local.get $1
  local.set $3
  global.get $~lib/memory/__stack_pointer
  local.get $3
  i32.store offset=4
  local.get $3
  local.get $1
  local.set $3
  global.get $~lib/memory/__stack_pointer
  local.get $3
  i32.store offset=8
  local.get $3
  call $~lib/util/hash/HASH<~lib/string/String>
  call $~lib/map/Map<~lib/string/String,~lib/string/String>#find
  local.set $2
  local.get $2
  i32.eqz
  if
   i32.const 4256
   i32.const 4320
   i32.const 105
   i32.const 17
   call $~lib/wasi/index/abort
   unreachable
  end
  local.get $2
  i32.load offset=4
  local.set $3
  global.get $~lib/memory/__stack_pointer
  i32.const 12
  i32.add
  global.set $~lib/memory/__stack_pointer
  local.get $3
 )
>>>>>>> 4ccda0b5
 (func $start:std-wasi/process
  (local $0 i32)
  (local $1 i32)
  (local $2 i32)
  (local $3 i32)
  (local $4 i32)
  global.get $~lib/memory/__stack_pointer
  i32.const 12
  i32.sub
  global.set $~lib/memory/__stack_pointer
  call $~stack_check
  global.get $~lib/memory/__stack_pointer
  i64.const 0
  i64.store
  global.get $~lib/memory/__stack_pointer
  i32.const 0
  i32.store offset=8
  i32.const 32
  local.set $4
  global.get $~lib/memory/__stack_pointer
  local.get $4
  i32.store
  local.get $4
  call $~lib/console/console.log
  global.get $~lib/process/process.arch
  local.set $4
  global.get $~lib/memory/__stack_pointer
  local.get $4
  i32.store
  local.get $4
  call $~lib/console/console.log
  i32.const 3344
  local.set $4
  global.get $~lib/memory/__stack_pointer
  local.get $4
  i32.store
  local.get $4
  call $~lib/console/console.log
  global.get $~lib/process/process.platform
  local.set $4
  global.get $~lib/memory/__stack_pointer
  local.get $4
  i32.store
  local.get $4
  call $~lib/console/console.log
  memory.size
  i32.const 16
  i32.shl
  global.get $~lib/memory/__heap_base
  i32.sub
  i32.const 1
  i32.shr_u
  global.set $~lib/rt/itcms/threshold
  i32.const 3568
  call $~lib/rt/itcms/initLazy
  global.set $~lib/rt/itcms/pinSpace
  i32.const 3600
  call $~lib/rt/itcms/initLazy
  global.set $~lib/rt/itcms/toSpace
  i32.const 3744
  call $~lib/rt/itcms/initLazy
  global.set $~lib/rt/itcms/fromSpace
  call $~lib/process/lazyArgv
  global.set $~lib/process/process.argv
  global.get $~lib/process/process.argv
  global.set $std-wasi/process/argv
  i32.const 3840
  local.set $4
  global.get $~lib/memory/__stack_pointer
  local.get $4
  i32.store
  local.get $4
  call $~lib/console/console.log
  i32.const 0
  local.set $0
  global.get $std-wasi/process/argv
  local.set $4
  global.get $~lib/memory/__stack_pointer
  local.get $4
  i32.store
  local.get $4
  call $~lib/array/Array<~lib/string/String>#get:length
  local.set $1
  loop $for-loop|0
   local.get $0
   local.get $1
   i32.lt_s
   local.set $2
   local.get $2
   if
    global.get $std-wasi/process/argv
    local.set $4
    global.get $~lib/memory/__stack_pointer
    local.get $4
    i32.store offset=4
    local.get $4
    local.get $0
    call $~lib/array/Array<~lib/string/String>#__get
    local.set $4
    global.get $~lib/memory/__stack_pointer
    local.get $4
    i32.store
    local.get $4
    call $~lib/console/console.log
    local.get $0
    i32.const 1
    i32.add
    local.set $0
    br $for-loop|0
   end
  end
  call $~lib/process/lazyEnv
  global.set $~lib/process/process.env
  global.get $~lib/process/process.env
  global.set $std-wasi/process/env
  global.get $std-wasi/process/env
  local.set $4
  global.get $~lib/memory/__stack_pointer
  local.get $4
  i32.store
  local.get $4
  call $~lib/map/Map<~lib/string/String,~lib/string/String>#keys
  global.set $std-wasi/process/envKeys
  i32.const 4144
  local.set $4
  global.get $~lib/memory/__stack_pointer
  local.get $4
  i32.store
  local.get $4
  call $~lib/console/console.log
  i32.const 0
  local.set $1
  global.get $std-wasi/process/envKeys
  local.set $4
  global.get $~lib/memory/__stack_pointer
  local.get $4
  i32.store
  local.get $4
  call $~lib/array/Array<~lib/string/String>#get:length
  local.set $0
  loop $for-loop|1
   local.get $1
   local.get $0
   i32.lt_s
   local.set $2
   local.get $2
   if
    global.get $~lib/memory/__stack_pointer
    global.get $std-wasi/process/envKeys
    local.set $4
    global.get $~lib/memory/__stack_pointer
    local.get $4
    i32.store
    local.get $4
    local.get $1
    call $~lib/array/Array<~lib/string/String>#__get
    local.tee $3
    i32.store offset=8
    global.get $~lib/process/process.stdout
    i32.const 4192
    local.set $4
    global.get $~lib/memory/__stack_pointer
    local.get $4
    i32.store offset=4
    local.get $4
    call $~lib/process/WritableStream#write<~lib/string/String>
    local.get $3
    call $~lib/console/console.log
    global.get $~lib/process/process.stdout
    i32.const 4224
    local.set $4
    global.get $~lib/memory/__stack_pointer
    local.get $4
    i32.store offset=4
    local.get $4
    call $~lib/process/WritableStream#write<~lib/string/String>
    global.get $std-wasi/process/env
    local.set $4
    global.get $~lib/memory/__stack_pointer
    local.get $4
    i32.store offset=4
    local.get $4
    local.get $3
    call $~lib/map/Map<~lib/string/String,~lib/string/String>#get
    local.set $4
    global.get $~lib/memory/__stack_pointer
    local.get $4
    i32.store
    local.get $4
    call $~lib/console/console.log
    local.get $1
    i32.const 1
    i32.add
    local.set $1
    br $for-loop|1
   end
  end
  i32.const 4368
  local.set $4
  global.get $~lib/memory/__stack_pointer
  local.get $4
  i32.store
  local.get $4
  call $~lib/console/console.log
  call $~lib/process/process.time
  i32.const 10
  call $~lib/number/I64#toString
  local.set $4
  global.get $~lib/memory/__stack_pointer
  local.get $4
  i32.store
  local.get $4
  call $~lib/console/console.log
  i32.const 6192
  local.set $4
  global.get $~lib/memory/__stack_pointer
  local.get $4
  i32.store
  local.get $4
  call $~lib/console/console.log
  call $~lib/process/process.hrtime
  i32.const 10
  call $~lib/number/U64#toString
  local.set $4
  global.get $~lib/memory/__stack_pointer
  local.get $4
  i32.store
  local.get $4
  call $~lib/console/console.log
  i32.const 6240
  local.set $4
  global.get $~lib/memory/__stack_pointer
  local.get $4
  i32.store
  local.get $4
  call $~lib/console/console.log
  i32.const 42
  call $~lib/process/process.exit
  global.get $~lib/memory/__stack_pointer
  i32.const 12
  i32.add
  global.set $~lib/memory/__stack_pointer
 )
 (func $~lib/array/Array<~lib/string/String>#constructor (param $0 i32) (param $1 i32) (result i32)
  (local $2 i32)
  (local $3 i32)
  (local $4 i32)
  global.get $~lib/memory/__stack_pointer
  i32.const 8
  i32.sub
  global.set $~lib/memory/__stack_pointer
  call $~stack_check
  global.get $~lib/memory/__stack_pointer
  i64.const 0
  i64.store
  local.get $0
  i32.eqz
  if
   global.get $~lib/memory/__stack_pointer
   i32.const 16
   i32.const 3
   call $~lib/rt/itcms/__new
   local.tee $0
   i32.store
  end
  local.get $0
  i32.const 0
  call $~lib/array/Array<~lib/string/String>#set:buffer
  local.get $0
  i32.const 0
  call $~lib/array/Array<~lib/string/String>#set:dataStart
  local.get $0
  i32.const 0
  call $~lib/array/Array<~lib/string/String>#set:byteLength
  local.get $0
  i32.const 0
  call $~lib/array/Array<~lib/string/String>#set:length_
  local.get $1
  i32.const 1073741820
  i32.const 2
  i32.shr_u
  i32.gt_u
  if
   i32.const 3424
   i32.const 3472
   i32.const 58
   i32.const 60
   call $~lib/wasi/index/abort
   unreachable
  end
  local.get $1
  i32.const 2
  i32.shl
  local.set $2
  global.get $~lib/memory/__stack_pointer
  local.get $2
  i32.const 0
  call $~lib/rt/itcms/__new
  local.tee $3
  i32.store offset=4
  local.get $3
  i32.const 0
  local.get $2
  call $~lib/memory/memory.fill
  local.get $0
  local.get $3
  call $~lib/array/Array<~lib/string/String>#set:buffer
  local.get $0
  local.get $3
  call $~lib/array/Array<~lib/string/String>#set:dataStart
  local.get $0
  local.get $2
  call $~lib/array/Array<~lib/string/String>#set:byteLength
  local.get $0
  local.get $1
  call $~lib/array/Array<~lib/string/String>#set:length_
  local.get $0
  local.set $4
  global.get $~lib/memory/__stack_pointer
  i32.const 8
  i32.add
  global.set $~lib/memory/__stack_pointer
  local.get $4
 )
 (func $~lib/string/String.UTF8.decodeUnsafe (param $0 i32) (param $1 i32) (param $2 i32) (result i32)
  (local $3 i32)
  (local $4 i32)
  (local $5 i32)
  (local $6 i32)
  (local $7 i32)
  (local $8 i32)
  (local $9 i32)
  (local $10 i32)
  (local $11 i32)
  (local $12 i32)
  (local $13 i32)
  global.get $~lib/memory/__stack_pointer
  i32.const 4
  i32.sub
  global.set $~lib/memory/__stack_pointer
  call $~stack_check
  global.get $~lib/memory/__stack_pointer
  i32.const 0
  i32.store
  local.get $0
  local.set $3
  local.get $0
  local.get $1
  i32.add
  local.set $4
  local.get $4
  local.get $3
  i32.ge_u
  i32.eqz
  if
   i32.const 0
   i32.const 3792
   i32.const 749
   i32.const 7
   call $~lib/wasi/index/abort
   unreachable
  end
  global.get $~lib/memory/__stack_pointer
  local.get $1
  i32.const 1
  i32.shl
  i32.const 1
  call $~lib/rt/itcms/__new
  local.tee $5
  i32.store
  local.get $5
  local.set $6
  block $while-break|0
   loop $while-continue|0
    local.get $3
    local.get $4
    i32.lt_u
    local.set $7
    local.get $7
    if
     local.get $3
     i32.load8_u
     local.set $8
     local.get $3
     i32.const 1
     i32.add
     local.set $3
     local.get $8
     i32.const 128
     i32.and
     i32.eqz
     if
      local.get $2
      local.get $8
      i32.eqz
      i32.and
      if
       br $while-break|0
      end
      local.get $6
      local.get $8
      i32.store16
     else
      local.get $4
      local.get $3
      i32.eq
      if
       br $while-break|0
      end
      local.get $3
      i32.load8_u
      i32.const 63
      i32.and
      local.set $9
      local.get $3
      i32.const 1
      i32.add
      local.set $3
      local.get $8
      i32.const 224
      i32.and
      i32.const 192
      i32.eq
      if
       local.get $6
       local.get $8
       i32.const 31
       i32.and
       i32.const 6
       i32.shl
       local.get $9
       i32.or
       i32.store16
      else
       local.get $4
       local.get $3
       i32.eq
       if
        br $while-break|0
       end
       local.get $3
       i32.load8_u
       i32.const 63
       i32.and
       local.set $10
       local.get $3
       i32.const 1
       i32.add
       local.set $3
       local.get $8
       i32.const 240
       i32.and
       i32.const 224
       i32.eq
       if
        local.get $8
        i32.const 15
        i32.and
        i32.const 12
        i32.shl
        local.get $9
        i32.const 6
        i32.shl
        i32.or
        local.get $10
        i32.or
        local.set $8
       else
        local.get $4
        local.get $3
        i32.eq
        if
         br $while-break|0
        end
        local.get $8
        i32.const 7
        i32.and
        i32.const 18
        i32.shl
        local.get $9
        i32.const 12
        i32.shl
        i32.or
        local.get $10
        i32.const 6
        i32.shl
        i32.or
        local.get $3
        i32.load8_u
        i32.const 63
        i32.and
        i32.or
        local.set $8
        local.get $3
        i32.const 1
        i32.add
        local.set $3
       end
       local.get $8
       i32.const 65536
       i32.lt_u
       if
        local.get $6
        local.get $8
        i32.store16
       else
        local.get $8
        i32.const 65536
        i32.sub
        local.set $8
        local.get $8
        i32.const 10
        i32.shr_u
        i32.const 55296
        i32.or
        local.set $11
        local.get $8
        i32.const 1023
        i32.and
        i32.const 56320
        i32.or
        local.set $12
        local.get $6
        local.get $11
        local.get $12
        i32.const 16
        i32.shl
        i32.or
        i32.store
        local.get $6
        i32.const 2
        i32.add
        local.set $6
       end
      end
     end
     local.get $6
     i32.const 2
     i32.add
     local.set $6
     br $while-continue|0
    end
   end
  end
  local.get $5
  local.get $6
  local.get $5
  i32.sub
  call $~lib/rt/itcms/__renew
  local.set $13
  global.get $~lib/memory/__stack_pointer
  i32.const 4
  i32.add
  global.set $~lib/memory/__stack_pointer
  local.get $13
 )
 (func $~lib/process/lazyArgv (result i32)
  (local $0 i32)
  (local $1 i32)
  (local $2 i32)
  (local $3 i32)
  (local $4 i32)
  (local $5 i32)
  (local $6 i32)
  (local $7 i32)
  (local $8 i32)
  (local $9 i32)
  (local $10 i32)
  (local $11 i32)
  (local $12 i32)
  global.get $~lib/memory/__stack_pointer
  i32.const 8
  i32.sub
  global.set $~lib/memory/__stack_pointer
  call $~stack_check
  global.get $~lib/memory/__stack_pointer
  i64.const 0
  i64.store
  global.get $~lib/process/iobuf
  global.get $~lib/process/iobuf
  i32.const 4
  i32.add
  call $~lib/bindings/wasi_snapshot_preview1/args_sizes_get
  local.set $0
  local.get $0
  i32.const 65535
  i32.and
  if
   local.get $0
   call $~lib/bindings/wasi_snapshot_preview1/errnoToString
   i32.const 3088
   i32.const 66
   i32.const 12
   call $~lib/wasi/index/abort
   unreachable
  end
  global.get $~lib/process/iobuf
  i32.load
  local.set $1
  local.get $1
  i32.const 4
  i32.mul
  local.set $2
  global.get $~lib/process/iobuf
  i32.load offset=4
  local.set $3
  local.get $2
  local.get $3
  i32.add
  local.set $4
  local.get $4
  call $~lib/rt/tlsf/__alloc
  local.set $5
  local.get $5
  local.get $5
  local.get $2
  i32.add
  call $~lib/bindings/wasi_snapshot_preview1/args_get
  local.set $0
  local.get $0
  i32.const 65535
  i32.and
  if
   local.get $0
   call $~lib/bindings/wasi_snapshot_preview1/errnoToString
   i32.const 3088
   i32.const 73
   i32.const 12
   call $~lib/wasi/index/abort
   unreachable
  end
  local.get $1
  local.set $6
  global.get $~lib/memory/__stack_pointer
  i32.const 0
  local.get $6
  call $~lib/array/Array<~lib/string/String>#constructor
  local.tee $7
  i32.store
  i32.const 0
  local.set $8
  loop $for-loop|0
   local.get $8
   local.get $6
   i32.lt_s
   local.set $9
   local.get $9
   if
    local.get $5
    local.get $8
    i32.const 4
    i32.mul
    i32.add
    i32.load
    local.set $10
    global.get $~lib/memory/__stack_pointer
    local.get $10
    local.get $10
    local.get $4
    i32.add
    local.get $5
    i32.sub
    i32.const 1
    call $~lib/string/String.UTF8.decodeUnsafe
    local.tee $11
    i32.store offset=4
    local.get $7
    local.get $8
    local.get $11
    call $~lib/array/Array<~lib/string/String>#__set
    local.get $8
    i32.const 1
    i32.add
    local.set $8
    br $for-loop|0
   end
  end
  local.get $5
  call $~lib/rt/tlsf/__free
  local.get $7
  local.set $12
  global.get $~lib/memory/__stack_pointer
  i32.const 8
  i32.add
  global.set $~lib/memory/__stack_pointer
  local.get $12
 )
 (func $~lib/array/Array<~lib/string/String>#__get (param $0 i32) (param $1 i32) (result i32)
  (local $2 i32)
  (local $3 i32)
  global.get $~lib/memory/__stack_pointer
  i32.const 4
  i32.sub
  global.set $~lib/memory/__stack_pointer
  call $~stack_check
  global.get $~lib/memory/__stack_pointer
  i32.const 0
  i32.store
  local.get $1
  local.get $0
  i32.load offset=12
  i32.ge_u
  if
   i32.const 3648
   i32.const 3472
   i32.const 92
   i32.const 42
   call $~lib/wasi/index/abort
   unreachable
  end
  global.get $~lib/memory/__stack_pointer
  local.get $0
  i32.load offset=4
  local.get $1
  i32.const 2
  i32.shl
  i32.add
  i32.load
  local.tee $2
  i32.store
  i32.const 1
  drop
  i32.const 0
  i32.eqz
  drop
  local.get $2
  i32.eqz
  if
   i32.const 3888
   i32.const 3472
   i32.const 96
   i32.const 40
   call $~lib/wasi/index/abort
   unreachable
  end
  local.get $2
  local.set $3
  global.get $~lib/memory/__stack_pointer
  i32.const 4
  i32.add
  global.set $~lib/memory/__stack_pointer
  local.get $3
 )
 (func $~lib/arraybuffer/ArrayBuffer#constructor (param $0 i32) (param $1 i32) (result i32)
  (local $2 i32)
  (local $3 i32)
  global.get $~lib/memory/__stack_pointer
  i32.const 4
  i32.sub
  global.set $~lib/memory/__stack_pointer
  call $~stack_check
  global.get $~lib/memory/__stack_pointer
  i32.const 0
  i32.store
  local.get $1
  i32.const 1073741820
  i32.gt_u
  if
   i32.const 3424
   i32.const 4016
   i32.const 49
   i32.const 43
   call $~lib/wasi/index/abort
   unreachable
  end
  global.get $~lib/memory/__stack_pointer
  local.get $1
  i32.const 0
  call $~lib/rt/itcms/__new
  local.tee $2
  i32.store
  local.get $2
  i32.const 0
  local.get $1
  call $~lib/memory/memory.fill
  local.get $2
  local.set $3
  global.get $~lib/memory/__stack_pointer
  i32.const 4
  i32.add
  global.set $~lib/memory/__stack_pointer
  local.get $3
 )
 (func $~lib/map/Map<~lib/string/String,~lib/string/String>#constructor (param $0 i32) (result i32)
  (local $1 i32)
  global.get $~lib/memory/__stack_pointer
  i32.const 4
  i32.sub
  global.set $~lib/memory/__stack_pointer
  call $~stack_check
  global.get $~lib/memory/__stack_pointer
  i32.const 0
  i32.store
  local.get $0
  i32.eqz
  if
   global.get $~lib/memory/__stack_pointer
   i32.const 24
   i32.const 4
   call $~lib/rt/itcms/__new
   local.tee $0
   i32.store
  end
  local.get $0
  i32.const 0
  i32.const 4
  i32.const 4
  i32.mul
  call $~lib/arraybuffer/ArrayBuffer#constructor
  call $~lib/map/Map<~lib/string/String,~lib/string/String>#set:buckets
  local.get $0
  i32.const 4
  i32.const 1
  i32.sub
  call $~lib/map/Map<~lib/string/String,~lib/string/String>#set:bucketsMask
  local.get $0
  i32.const 0
  i32.const 4
  i32.const 12
  i32.mul
  call $~lib/arraybuffer/ArrayBuffer#constructor
  call $~lib/map/Map<~lib/string/String,~lib/string/String>#set:entries
  local.get $0
  i32.const 4
  call $~lib/map/Map<~lib/string/String,~lib/string/String>#set:entriesCapacity
  local.get $0
  i32.const 0
  call $~lib/map/Map<~lib/string/String,~lib/string/String>#set:entriesOffset
  local.get $0
  i32.const 0
  call $~lib/map/Map<~lib/string/String,~lib/string/String>#set:entriesCount
  local.get $0
  local.set $1
  global.get $~lib/memory/__stack_pointer
  i32.const 4
  i32.add
  global.set $~lib/memory/__stack_pointer
  local.get $1
 )
 (func $~lib/string/String#substring (param $0 i32) (param $1 i32) (param $2 i32) (result i32)
  (local $3 i32)
  (local $4 i32)
  (local $5 i32)
  (local $6 i32)
  (local $7 i32)
  (local $8 i32)
  (local $9 i32)
  (local $10 i32)
  (local $11 i32)
  (local $12 i32)
  global.get $~lib/memory/__stack_pointer
  i32.const 4
  i32.sub
  global.set $~lib/memory/__stack_pointer
  call $~stack_check
  global.get $~lib/memory/__stack_pointer
  i32.const 0
  i32.store
  local.get $0
  call $~lib/string/String#get:length
  local.set $3
  local.get $1
  local.tee $4
  i32.const 0
  local.tee $5
  local.get $4
  local.get $5
  i32.gt_s
  select
  local.tee $5
  local.get $3
  local.tee $4
  local.get $5
  local.get $4
  i32.lt_s
  select
  local.set $6
  local.get $2
  local.tee $4
  i32.const 0
  local.tee $5
  local.get $4
  local.get $5
  i32.gt_s
  select
  local.tee $5
  local.get $3
  local.tee $4
  local.get $5
  local.get $4
  i32.lt_s
  select
  local.set $7
  local.get $6
  local.tee $4
  local.get $7
  local.tee $5
  local.get $4
  local.get $5
  i32.lt_s
  select
  i32.const 1
  i32.shl
  local.set $8
  local.get $6
  local.tee $5
  local.get $7
  local.tee $4
  local.get $5
  local.get $4
  i32.gt_s
  select
  i32.const 1
  i32.shl
  local.set $9
  local.get $9
  local.get $8
  i32.sub
  local.set $10
  local.get $10
  i32.eqz
  if
   i32.const 4112
   local.set $12
   global.get $~lib/memory/__stack_pointer
   i32.const 4
   i32.add
   global.set $~lib/memory/__stack_pointer
   local.get $12
   return
  end
  local.get $8
  i32.eqz
  if (result i32)
   local.get $9
   local.get $3
   i32.const 1
   i32.shl
   i32.eq
  else
   i32.const 0
  end
  if
   local.get $0
   local.set $12
   global.get $~lib/memory/__stack_pointer
   i32.const 4
   i32.add
   global.set $~lib/memory/__stack_pointer
   local.get $12
   return
  end
  global.get $~lib/memory/__stack_pointer
  local.get $10
  i32.const 1
  call $~lib/rt/itcms/__new
  local.tee $11
  i32.store
  local.get $11
  local.get $0
  local.get $8
  i32.add
  local.get $10
  call $~lib/memory/memory.copy
  local.get $11
  local.set $12
  global.get $~lib/memory/__stack_pointer
  i32.const 4
  i32.add
  global.set $~lib/memory/__stack_pointer
  local.get $12
 )
 (func $~lib/map/Map<~lib/string/String,~lib/string/String>#set (param $0 i32) (param $1 i32) (param $2 i32) (result i32)
  (local $3 i32)
  (local $4 i32)
  (local $5 i32)
  (local $6 i32)
  (local $7 i32)
  global.get $~lib/memory/__stack_pointer
  i32.const 4
  i32.sub
  global.set $~lib/memory/__stack_pointer
  call $~stack_check
  global.get $~lib/memory/__stack_pointer
  i32.const 0
  i32.store
  block $~lib/util/hash/HASH<~lib/string/String>|inlined.0 (result i32)
   local.get $1
   local.set $3
   i32.const 1
   drop
   local.get $3
   call $~lib/util/hash/hashStr
   br $~lib/util/hash/HASH<~lib/string/String>|inlined.0
  end
  local.set $4
  local.get $0
  local.get $1
  local.get $4
  call $~lib/map/Map<~lib/string/String,~lib/string/String>#find
  local.set $5
  local.get $5
  if
   local.get $5
   local.get $2
   call $~lib/map/MapEntry<~lib/string/String,~lib/string/String>#set:value
   i32.const 1
   drop
   local.get $0
   local.get $2
   i32.const 1
   call $~lib/rt/itcms/__link
  else
   local.get $0
   i32.load offset=16
   local.get $0
   i32.load offset=12
   i32.eq
   if
    local.get $0
    local.get $0
    i32.load offset=20
    local.get $0
    i32.load offset=12
    i32.const 3
    i32.mul
    i32.const 4
    i32.div_s
    i32.lt_s
    if (result i32)
     local.get $0
     i32.load offset=4
    else
     local.get $0
     i32.load offset=4
     i32.const 1
     i32.shl
     i32.const 1
     i32.or
    end
    call $~lib/map/Map<~lib/string/String,~lib/string/String>#rehash
   end
   global.get $~lib/memory/__stack_pointer
   local.get $0
   i32.load offset=8
   local.tee $3
   i32.store
   local.get $3
   local.get $0
   local.get $0
   i32.load offset=16
   local.tee $6
   i32.const 1
   i32.add
   call $~lib/map/Map<~lib/string/String,~lib/string/String>#set:entriesOffset
   local.get $6
   i32.const 12
   i32.mul
   i32.add
   local.set $5
   local.get $5
   local.get $1
   call $~lib/map/MapEntry<~lib/string/String,~lib/string/String>#set:key
   i32.const 1
   drop
   local.get $0
   local.get $1
   i32.const 1
   call $~lib/rt/itcms/__link
   local.get $5
   local.get $2
   call $~lib/map/MapEntry<~lib/string/String,~lib/string/String>#set:value
   i32.const 1
   drop
   local.get $0
   local.get $2
   i32.const 1
   call $~lib/rt/itcms/__link
   local.get $0
   local.get $0
   i32.load offset=20
   i32.const 1
   i32.add
   call $~lib/map/Map<~lib/string/String,~lib/string/String>#set:entriesCount
   local.get $0
   i32.load
   local.get $4
   local.get $0
   i32.load offset=4
   i32.and
   i32.const 4
   i32.mul
   i32.add
   local.set $6
   local.get $5
   local.get $6
   i32.load
   call $~lib/map/MapEntry<~lib/string/String,~lib/string/String>#set:taggedNext
   local.get $6
   local.get $5
   i32.store
  end
  local.get $0
  local.set $7
  global.get $~lib/memory/__stack_pointer
  i32.const 4
  i32.add
  global.set $~lib/memory/__stack_pointer
  local.get $7
 )
 (func $~lib/util/number/itoa64 (param $0 i64) (param $1 i32) (result i32)
  (local $2 i32)
  (local $3 i32)
  (local $4 i32)
  (local $5 i32)
  (local $6 i32)
  (local $7 i32)
  (local $8 i32)
  (local $9 i64)
  (local $10 i32)
  global.get $~lib/memory/__stack_pointer
  i32.const 4
  i32.sub
  global.set $~lib/memory/__stack_pointer
  call $~stack_check
  global.get $~lib/memory/__stack_pointer
  i32.const 0
  i32.store
  local.get $1
  i32.const 2
  i32.lt_s
  if (result i32)
   i32.const 1
  else
   local.get $1
   i32.const 36
   i32.gt_s
  end
  if
   i32.const 4416
   i32.const 4544
   i32.const 431
   i32.const 5
   call $~lib/wasi/index/abort
   unreachable
  end
  local.get $0
  i64.const 0
  i64.ne
  i32.eqz
  if
   i32.const 4608
   local.set $10
   global.get $~lib/memory/__stack_pointer
   i32.const 4
   i32.add
   global.set $~lib/memory/__stack_pointer
   local.get $10
   return
  end
  local.get $0
  i64.const 63
  i64.shr_u
  i32.wrap_i64
  local.set $2
  local.get $2
  if
   i64.const 0
   local.get $0
   i64.sub
   local.set $0
  end
  local.get $1
  i32.const 10
  i32.eq
  if
   local.get $0
   global.get $~lib/builtins/u32.MAX_VALUE
   i64.extend_i32_u
   i64.le_u
   if
    local.get $0
    i32.wrap_i64
    local.set $4
    local.get $4
    call $~lib/util/number/decimalCount32
    local.get $2
    i32.add
    local.set $5
    global.get $~lib/memory/__stack_pointer
    local.get $5
    i32.const 1
    i32.shl
    i32.const 1
    call $~lib/rt/itcms/__new
    local.tee $3
    i32.store
    local.get $3
    local.set $8
    local.get $4
    local.set $7
    local.get $5
    local.set $6
    i32.const 0
    i32.const 1
    i32.ge_s
    drop
    local.get $8
    local.get $7
    local.get $6
    call $~lib/util/number/utoa32_dec_lut
   else
    local.get $0
    call $~lib/util/number/decimalCount64High
    local.get $2
    i32.add
    local.set $5
    global.get $~lib/memory/__stack_pointer
    local.get $5
    i32.const 1
    i32.shl
    i32.const 1
    call $~lib/rt/itcms/__new
    local.tee $3
    i32.store
    local.get $3
    local.set $7
    local.get $0
    local.set $9
    local.get $5
    local.set $6
    i32.const 0
    i32.const 1
    i32.ge_s
    drop
    local.get $7
    local.get $9
    local.get $6
    call $~lib/util/number/utoa64_dec_lut
   end
  else
   local.get $1
   i32.const 16
   i32.eq
   if
    i32.const 63
    local.get $0
    i64.clz
    i32.wrap_i64
    i32.sub
    i32.const 2
    i32.shr_s
    i32.const 1
    i32.add
    local.get $2
    i32.add
    local.set $5
    global.get $~lib/memory/__stack_pointer
    local.get $5
    i32.const 1
    i32.shl
    i32.const 1
    call $~lib/rt/itcms/__new
    local.tee $3
    i32.store
    local.get $3
    local.set $4
    local.get $0
    local.set $9
    local.get $5
    local.set $8
    i32.const 0
    i32.const 1
    i32.ge_s
    drop
    local.get $4
    local.get $9
    local.get $8
    call $~lib/util/number/utoa_hex_lut
   else
    local.get $0
    local.get $1
    call $~lib/util/number/ulog_base
    local.get $2
    i32.add
    local.set $5
    global.get $~lib/memory/__stack_pointer
    local.get $5
    i32.const 1
    i32.shl
    i32.const 1
    call $~lib/rt/itcms/__new
    local.tee $3
    i32.store
    local.get $3
    local.get $0
    local.get $5
    local.get $1
    call $~lib/util/number/utoa64_any_core
   end
  end
  local.get $2
  if
   local.get $3
   i32.const 45
   i32.store16
  end
  local.get $3
  local.set $10
  global.get $~lib/memory/__stack_pointer
  i32.const 4
  i32.add
  global.set $~lib/memory/__stack_pointer
  local.get $10
 )
 (func $~lib/util/number/utoa64 (param $0 i64) (param $1 i32) (result i32)
  (local $2 i32)
  (local $3 i32)
  (local $4 i32)
  (local $5 i32)
  (local $6 i32)
  (local $7 i32)
  (local $8 i64)
  (local $9 i32)
  global.get $~lib/memory/__stack_pointer
  i32.const 4
  i32.sub
  global.set $~lib/memory/__stack_pointer
  call $~stack_check
  global.get $~lib/memory/__stack_pointer
  i32.const 0
  i32.store
  local.get $1
  i32.const 2
  i32.lt_s
  if (result i32)
   i32.const 1
  else
   local.get $1
   i32.const 36
   i32.gt_s
  end
  if
   i32.const 4416
   i32.const 4544
   i32.const 401
   i32.const 5
   call $~lib/wasi/index/abort
   unreachable
  end
  local.get $0
  i64.const 0
  i64.ne
  i32.eqz
  if
   i32.const 4608
   local.set $9
   global.get $~lib/memory/__stack_pointer
   i32.const 4
   i32.add
   global.set $~lib/memory/__stack_pointer
   local.get $9
   return
  end
  local.get $1
  i32.const 10
  i32.eq
  if
   local.get $0
   global.get $~lib/builtins/u32.MAX_VALUE
   i64.extend_i32_u
   i64.le_u
   if
    local.get $0
    i32.wrap_i64
    local.set $3
    local.get $3
    call $~lib/util/number/decimalCount32
    local.set $4
    global.get $~lib/memory/__stack_pointer
    local.get $4
    i32.const 1
    i32.shl
    i32.const 1
    call $~lib/rt/itcms/__new
    local.tee $2
    i32.store
    local.get $2
    local.set $7
    local.get $3
    local.set $6
    local.get $4
    local.set $5
    i32.const 0
    i32.const 1
    i32.ge_s
    drop
    local.get $7
    local.get $6
    local.get $5
    call $~lib/util/number/utoa32_dec_lut
   else
    local.get $0
    call $~lib/util/number/decimalCount64High
    local.set $4
    global.get $~lib/memory/__stack_pointer
    local.get $4
    i32.const 1
    i32.shl
    i32.const 1
    call $~lib/rt/itcms/__new
    local.tee $2
    i32.store
    local.get $2
    local.set $6
    local.get $0
    local.set $8
    local.get $4
    local.set $5
    i32.const 0
    i32.const 1
    i32.ge_s
    drop
    local.get $6
    local.get $8
    local.get $5
    call $~lib/util/number/utoa64_dec_lut
   end
  else
   local.get $1
   i32.const 16
   i32.eq
   if
    i32.const 63
    local.get $0
    i64.clz
    i32.wrap_i64
    i32.sub
    i32.const 2
    i32.shr_s
    i32.const 1
    i32.add
    local.set $4
    global.get $~lib/memory/__stack_pointer
    local.get $4
    i32.const 1
    i32.shl
    i32.const 1
    call $~lib/rt/itcms/__new
    local.tee $2
    i32.store
    local.get $2
    local.set $3
    local.get $0
    local.set $8
    local.get $4
    local.set $7
    i32.const 0
    i32.const 1
    i32.ge_s
    drop
    local.get $3
    local.get $8
    local.get $7
    call $~lib/util/number/utoa_hex_lut
   else
    local.get $0
    local.get $1
    call $~lib/util/number/ulog_base
    local.set $4
    global.get $~lib/memory/__stack_pointer
    local.get $4
    i32.const 1
    i32.shl
    i32.const 1
    call $~lib/rt/itcms/__new
    local.tee $2
    i32.store
    local.get $2
    local.get $0
    local.get $4
    local.get $1
    call $~lib/util/number/utoa64_any_core
   end
  end
  local.get $2
  local.set $9
  global.get $~lib/memory/__stack_pointer
  i32.const 4
  i32.add
  global.set $~lib/memory/__stack_pointer
  local.get $9
 )
)<|MERGE_RESOLUTION|>--- conflicted
+++ resolved
@@ -5595,891 +5595,6 @@
   end
   i32.const -1
  )
- (func $~lib/util/hash/hashStr (param $0 i32) (result i32)
-  (local $1 i32)
-  (local $2 i32)
-  (local $3 i32)
-  (local $4 i32)
-  i32.const -2128831035
-  local.set $1
-  local.get $0
-  i32.const 0
-  i32.ne
-  if
-   i32.const 0
-   local.set $2
-   local.get $0
-   call $~lib/string/String#get:length
-   i32.const 1
-   i32.shl
-   local.set $3
-   loop $for-loop|0
-    local.get $2
-    local.get $3
-    i32.lt_u
-    local.set $4
-    local.get $4
-    if
-     local.get $1
-     local.get $0
-     local.get $2
-     i32.add
-     i32.load8_u
-     i32.xor
-     i32.const 16777619
-     i32.mul
-     local.set $1
-     local.get $2
-     i32.const 1
-     i32.add
-     local.set $2
-     br $for-loop|0
-    end
-   end
-  end
-  local.get $1
- )
- (func $~lib/string/String.__eq (param $0 i32) (param $1 i32) (result i32)
-  (local $2 i32)
-  local.get $0
-  local.get $1
-  i32.eq
-  if
-   i32.const 1
-   return
-  end
-  local.get $0
-  i32.const 0
-  i32.eq
-  if (result i32)
-   i32.const 1
-  else
-   local.get $1
-   i32.const 0
-   i32.eq
-  end
-  if
-   i32.const 0
-   return
-  end
-  local.get $0
-  call $~lib/string/String#get:length
-  local.set $2
-  local.get $2
-  local.get $1
-  call $~lib/string/String#get:length
-  i32.ne
-  if
-   i32.const 0
-   return
-  end
-  local.get $0
-  i32.const 0
-  local.get $1
-  i32.const 0
-  local.get $2
-  call $~lib/util/string/compareImpl
-  i32.eqz
- )
- (func $~lib/map/MapEntry<~lib/string/String,~lib/string/String>#set:value (param $0 i32) (param $1 i32)
-  local.get $0
-  local.get $1
-  i32.store offset=4
- )
- (func $~lib/map/MapEntry<~lib/string/String,~lib/string/String>#set:key (param $0 i32) (param $1 i32)
-  local.get $0
-  local.get $1
-  i32.store
- )
- (func $~lib/map/MapEntry<~lib/string/String,~lib/string/String>#set:taggedNext (param $0 i32) (param $1 i32)
-  local.get $0
-  local.get $1
-  i32.store offset=8
- )
- (func $~lib/map/Map<~lib/string/String,~lib/string/String>#rehash (param $0 i32) (param $1 i32)
-  (local $2 i32)
-  (local $3 i32)
-  (local $4 i32)
-  (local $5 i32)
-  (local $6 i32)
-  (local $7 i32)
-  (local $8 i32)
-  (local $9 i32)
-  (local $10 i32)
-  (local $11 i32)
-  (local $12 i32)
-  (local $13 i32)
-  (local $14 i32)
-  global.get $~lib/memory/__stack_pointer
-  i32.const 12
-  i32.sub
-  global.set $~lib/memory/__stack_pointer
-  call $~stack_check
-  global.get $~lib/memory/__stack_pointer
-  i64.const 0
-  i64.store
-  global.get $~lib/memory/__stack_pointer
-  i32.const 0
-  i32.store offset=8
-  local.get $1
-  i32.const 1
-  i32.add
-  local.set $2
-  global.get $~lib/memory/__stack_pointer
-  i32.const 0
-  local.get $2
-  i32.const 4
-  i32.mul
-  call $~lib/arraybuffer/ArrayBuffer#constructor
-  local.tee $3
-  i32.store
-  local.get $2
-  i32.const 8
-  i32.mul
-  i32.const 3
-  i32.div_s
-  local.set $4
-  global.get $~lib/memory/__stack_pointer
-  i32.const 0
-  local.get $4
-  i32.const 12
-  i32.mul
-  call $~lib/arraybuffer/ArrayBuffer#constructor
-  local.tee $5
-  i32.store offset=4
-  local.get $0
-  i32.load offset=8
-  local.set $6
-  local.get $6
-  local.get $0
-  i32.load offset=16
-  i32.const 12
-  i32.mul
-  i32.add
-  local.set $7
-  local.get $5
-  local.set $8
-  loop $while-continue|0
-   local.get $6
-   local.get $7
-   i32.ne
-   local.set $9
-   local.get $9
-   if
-    local.get $6
-    local.set $10
-    local.get $10
-    i32.load offset=8
-    i32.const 1
-    i32.and
-    i32.eqz
-    if
-     local.get $8
-     local.set $11
-     global.get $~lib/memory/__stack_pointer
-     local.get $10
-     i32.load
-     local.tee $12
-     i32.store offset=8
-     local.get $11
-     local.get $12
-     call $~lib/map/MapEntry<~lib/string/String,~lib/string/String>#set:key
-     local.get $11
-     local.get $10
-     i32.load offset=4
-     call $~lib/map/MapEntry<~lib/string/String,~lib/string/String>#set:value
-     block $~lib/util/hash/HASH<~lib/string/String>|inlined.1 (result i32)
-      local.get $12
-      local.set $13
-      i32.const 1
-      drop
-      local.get $13
-      call $~lib/util/hash/hashStr
-      br $~lib/util/hash/HASH<~lib/string/String>|inlined.1
-     end
-     local.get $1
-     i32.and
-     local.set $13
-     local.get $3
-     local.get $13
-     i32.const 4
-     i32.mul
-     i32.add
-     local.set $14
-     local.get $11
-     local.get $14
-     i32.load
-     call $~lib/map/MapEntry<~lib/string/String,~lib/string/String>#set:taggedNext
-     local.get $14
-     local.get $8
-     i32.store
-     local.get $8
-     i32.const 12
-     i32.add
-     local.set $8
-    end
-    local.get $6
-    i32.const 12
-    i32.add
-    local.set $6
-    br $while-continue|0
-   end
-  end
-  local.get $0
-  local.get $3
-  call $~lib/map/Map<~lib/string/String,~lib/string/String>#set:buckets
-  local.get $0
-  local.get $1
-  call $~lib/map/Map<~lib/string/String,~lib/string/String>#set:bucketsMask
-  local.get $0
-  local.get $5
-  call $~lib/map/Map<~lib/string/String,~lib/string/String>#set:entries
-  local.get $0
-  local.get $4
-  call $~lib/map/Map<~lib/string/String,~lib/string/String>#set:entriesCapacity
-  local.get $0
-  local.get $0
-  i32.load offset=20
-  call $~lib/map/Map<~lib/string/String,~lib/string/String>#set:entriesOffset
-  global.get $~lib/memory/__stack_pointer
-  i32.const 12
-  i32.add
-  global.set $~lib/memory/__stack_pointer
- )
- (func $~lib/array/Array<~lib/string/String>#set:length (param $0 i32) (param $1 i32)
-  local.get $0
-  local.get $1
-  i32.const 2
-  call $~lib/array/ensureSize
-  local.get $0
-  local.get $1
-  call $~lib/array/Array<~lib/string/String>#set:length_
- )
- (func $~lib/map/Map<~lib/string/String,~lib/string/String>#get (param $0 i32) (param $1 i32) (result i32)
-  (local $2 i32)
-  (local $3 i32)
-  local.get $0
-  local.get $1
-  block $~lib/util/hash/HASH<~lib/string/String>|inlined.2 (result i32)
-   local.get $1
-   local.set $2
-   i32.const 1
-   drop
-   local.get $2
-   call $~lib/util/hash/hashStr
-   br $~lib/util/hash/HASH<~lib/string/String>|inlined.2
-  end
-  call $~lib/map/Map<~lib/string/String,~lib/string/String>#find
-  local.set $3
-  local.get $3
-  i32.eqz
-  if
-   i32.const 4256
-   i32.const 4320
-   i32.const 105
-   i32.const 17
-   call $~lib/wasi/index/abort
-   unreachable
-  end
-  local.get $3
-  i32.load offset=4
- )
- (func $~lib/process/process.time (result i64)
-  (local $0 i32)
-  i32.const 0
-  i64.const 1000000
-  global.get $~lib/process/iobuf
-  call $~lib/bindings/wasi_snapshot_preview1/clock_time_get
-  local.set $0
-  local.get $0
-  i32.const 65535
-  i32.and
-  if
-   local.get $0
-   call $~lib/bindings/wasi_snapshot_preview1/errnoToString
-   i32.const 3088
-   i32.const 53
-   i32.const 14
-   call $~lib/wasi/index/abort
-   unreachable
-  end
-  global.get $~lib/process/iobuf
-  i64.load
-  i64.const 1000000
-  i64.div_u
- )
- (func $~lib/util/number/utoa32_dec_lut (param $0 i32) (param $1 i32) (param $2 i32)
-  (local $3 i32)
-  (local $4 i32)
-  (local $5 i32)
-  (local $6 i32)
-  (local $7 i32)
-  (local $8 i64)
-  (local $9 i64)
-  (local $10 i32)
-  (local $11 i32)
-  loop $while-continue|0
-   local.get $1
-   i32.const 10000
-   i32.ge_u
-   local.set $3
-   local.get $3
-   if
-    local.get $1
-    i32.const 10000
-    i32.div_u
-    local.set $4
-    local.get $1
-    i32.const 10000
-    i32.rem_u
-    local.set $5
-    local.get $4
-    local.set $1
-    local.get $5
-    i32.const 100
-    i32.div_u
-    local.set $6
-    local.get $5
-    i32.const 100
-    i32.rem_u
-    local.set $7
-    i32.const 4620
-    local.get $6
-    i32.const 2
-    i32.shl
-    i32.add
-    i64.load32_u
-    local.set $8
-    i32.const 4620
-    local.get $7
-    i32.const 2
-    i32.shl
-    i32.add
-    i64.load32_u
-    local.set $9
-    local.get $2
-    i32.const 4
-    i32.sub
-    local.set $2
-    local.get $0
-    local.get $2
-    i32.const 1
-    i32.shl
-    i32.add
-    local.get $8
-    local.get $9
-    i64.const 32
-    i64.shl
-    i64.or
-    i64.store
-    br $while-continue|0
-   end
-  end
-  local.get $1
-  i32.const 100
-  i32.ge_u
-  if
-   local.get $1
-   i32.const 100
-   i32.div_u
-   local.set $3
-   local.get $1
-   i32.const 100
-   i32.rem_u
-   local.set $10
-   local.get $3
-   local.set $1
-   local.get $2
-   i32.const 2
-   i32.sub
-   local.set $2
-   i32.const 4620
-   local.get $10
-   i32.const 2
-   i32.shl
-   i32.add
-   i32.load
-   local.set $11
-   local.get $0
-   local.get $2
-   i32.const 1
-   i32.shl
-   i32.add
-   local.get $11
-   i32.store
-  end
-  local.get $1
-  i32.const 10
-  i32.ge_u
-  if
-   local.get $2
-   i32.const 2
-   i32.sub
-   local.set $2
-   i32.const 4620
-   local.get $1
-   i32.const 2
-   i32.shl
-   i32.add
-   i32.load
-   local.set $11
-   local.get $0
-   local.get $2
-   i32.const 1
-   i32.shl
-   i32.add
-   local.get $11
-   i32.store
-  else
-   local.get $2
-   i32.const 1
-   i32.sub
-   local.set $2
-   i32.const 48
-   local.get $1
-   i32.add
-   local.set $11
-   local.get $0
-   local.get $2
-   i32.const 1
-   i32.shl
-   i32.add
-   local.get $11
-   i32.store16
-  end
- )
- (func $~lib/util/number/decimalCount64High (param $0 i64) (result i32)
-  local.get $0
-  i64.const 1000000000000000
-  i64.lt_u
-  if
-   local.get $0
-   i64.const 1000000000000
-   i64.lt_u
-   if
-    i32.const 10
-    local.get $0
-    i64.const 100000000000
-    i64.ge_u
-    i32.add
-    local.get $0
-    i64.const 10000000000
-    i64.ge_u
-    i32.add
-    return
-   else
-    i32.const 13
-    local.get $0
-    i64.const 100000000000000
-    i64.ge_u
-    i32.add
-    local.get $0
-    i64.const 10000000000000
-    i64.ge_u
-    i32.add
-    return
-   end
-   unreachable
-  else
-   local.get $0
-   i64.const 100000000000000000
-   i64.lt_u
-   if
-    i32.const 16
-    local.get $0
-    i64.const 10000000000000000
-    i64.ge_u
-    i32.add
-    return
-   else
-    i32.const 18
-    local.get $0
-    i64.const -8446744073709551616
-    i64.ge_u
-    i32.add
-    local.get $0
-    i64.const 1000000000000000000
-    i64.ge_u
-    i32.add
-    return
-   end
-   unreachable
-  end
-  unreachable
- )
- (func $~lib/util/number/utoa64_dec_lut (param $0 i32) (param $1 i64) (param $2 i32)
-  (local $3 i32)
-  (local $4 i64)
-  (local $5 i32)
-  (local $6 i32)
-  (local $7 i32)
-  (local $8 i32)
-  (local $9 i32)
-  (local $10 i32)
-  (local $11 i32)
-  (local $12 i64)
-  (local $13 i64)
-  loop $while-continue|0
-   local.get $1
-   i64.const 100000000
-   i64.ge_u
-   local.set $3
-   local.get $3
-   if
-    local.get $1
-    i64.const 100000000
-    i64.div_u
-    local.set $4
-    local.get $1
-    local.get $4
-    i64.const 100000000
-    i64.mul
-    i64.sub
-    i32.wrap_i64
-    local.set $5
-    local.get $4
-    local.set $1
-    local.get $5
-    i32.const 10000
-    i32.div_u
-    local.set $6
-    local.get $5
-    i32.const 10000
-    i32.rem_u
-    local.set $7
-    local.get $6
-    i32.const 100
-    i32.div_u
-    local.set $8
-    local.get $6
-    i32.const 100
-    i32.rem_u
-    local.set $9
-    local.get $7
-    i32.const 100
-    i32.div_u
-    local.set $10
-    local.get $7
-    i32.const 100
-    i32.rem_u
-    local.set $11
-    i32.const 4620
-    local.get $10
-    i32.const 2
-    i32.shl
-    i32.add
-    i64.load32_u
-    local.set $12
-    i32.const 4620
-    local.get $11
-    i32.const 2
-    i32.shl
-    i32.add
-    i64.load32_u
-    local.set $13
-    local.get $2
-    i32.const 4
-    i32.sub
-    local.set $2
-    local.get $0
-    local.get $2
-    i32.const 1
-    i32.shl
-    i32.add
-    local.get $12
-    local.get $13
-    i64.const 32
-    i64.shl
-    i64.or
-    i64.store
-    i32.const 4620
-    local.get $8
-    i32.const 2
-    i32.shl
-    i32.add
-    i64.load32_u
-    local.set $12
-    i32.const 4620
-    local.get $9
-    i32.const 2
-    i32.shl
-    i32.add
-    i64.load32_u
-    local.set $13
-    local.get $2
-    i32.const 4
-    i32.sub
-    local.set $2
-    local.get $0
-    local.get $2
-    i32.const 1
-    i32.shl
-    i32.add
-    local.get $12
-    local.get $13
-    i64.const 32
-    i64.shl
-    i64.or
-    i64.store
-    br $while-continue|0
-   end
-  end
-  local.get $0
-  local.get $1
-  i32.wrap_i64
-  local.get $2
-  call $~lib/util/number/utoa32_dec_lut
- )
- (func $~lib/util/number/utoa_hex_lut (param $0 i32) (param $1 i64) (param $2 i32)
-  (local $3 i32)
-  loop $while-continue|0
-   local.get $2
-   i32.const 2
-   i32.ge_u
-   local.set $3
-   local.get $3
-   if
-    local.get $2
-    i32.const 2
-    i32.sub
-    local.set $2
-    local.get $0
-    local.get $2
-    i32.const 1
-    i32.shl
-    i32.add
-    i32.const 5040
-    local.get $1
-    i32.wrap_i64
-    i32.const 255
-    i32.and
-    i32.const 2
-    i32.shl
-    i32.add
-    i32.load
-    i32.store
-    local.get $1
-    i64.const 8
-    i64.shr_u
-    local.set $1
-    br $while-continue|0
-   end
-  end
-  local.get $2
-  i32.const 1
-  i32.and
-  if
-   local.get $0
-   i32.const 5040
-   local.get $1
-   i32.wrap_i64
-   i32.const 6
-   i32.shl
-   i32.add
-   i32.load16_u
-   i32.store16
-  end
- )
- (func $~lib/util/number/ulog_base (param $0 i64) (param $1 i32) (result i32)
-  (local $2 i32)
-  (local $3 i64)
-  (local $4 i64)
-  (local $5 i32)
-  local.get $1
-  local.set $2
-  local.get $2
-  i32.popcnt
-  i32.const 1
-  i32.eq
-  if
-   i32.const 63
-   local.get $0
-   i64.clz
-   i32.wrap_i64
-   i32.sub
-   i32.const 31
-   local.get $1
-   i32.clz
-   i32.sub
-   i32.div_u
-   i32.const 1
-   i32.add
-   return
-  end
-  local.get $1
-  i64.extend_i32_s
-  local.set $3
-  local.get $3
-  local.set $4
-  i32.const 1
-  local.set $5
-  loop $while-continue|0
-   local.get $0
-   local.get $4
-   i64.ge_u
-   local.set $2
-   local.get $2
-   if
-    local.get $0
-    local.get $4
-    i64.div_u
-    local.set $0
-    local.get $4
-    local.get $4
-    i64.mul
-    local.set $4
-    local.get $5
-    i32.const 1
-    i32.shl
-    local.set $5
-    br $while-continue|0
-   end
-  end
-  loop $while-continue|1
-   local.get $0
-   i64.const 1
-   i64.ge_u
-   local.set $2
-   local.get $2
-   if
-    local.get $0
-    local.get $3
-    i64.div_u
-    local.set $0
-    local.get $5
-    i32.const 1
-    i32.add
-    local.set $5
-    br $while-continue|1
-   end
-  end
-  local.get $5
-  i32.const 1
-  i32.sub
- )
- (func $~lib/util/number/utoa64_any_core (param $0 i32) (param $1 i64) (param $2 i32) (param $3 i32)
-  (local $4 i64)
-  (local $5 i64)
-  (local $6 i64)
-  (local $7 i32)
-  local.get $3
-  i64.extend_i32_s
-  local.set $4
-  local.get $3
-  local.get $3
-  i32.const 1
-  i32.sub
-  i32.and
-  i32.const 0
-  i32.eq
-  if
-   local.get $3
-   i32.ctz
-   i32.const 7
-   i32.and
-   i64.extend_i32_s
-   local.set $5
-   local.get $4
-   i64.const 1
-   i64.sub
-   local.set $6
-   loop $do-continue|0
-    local.get $2
-    i32.const 1
-    i32.sub
-    local.set $2
-    local.get $0
-    local.get $2
-    i32.const 1
-    i32.shl
-    i32.add
-    i32.const 6096
-    local.get $1
-    local.get $6
-    i64.and
-    i32.wrap_i64
-    i32.const 1
-    i32.shl
-    i32.add
-    i32.load16_u
-    i32.store16
-    local.get $1
-    local.get $5
-    i64.shr_u
-    local.set $1
-    local.get $1
-    i64.const 0
-    i64.ne
-    local.set $7
-    local.get $7
-    br_if $do-continue|0
-   end
-  else
-   loop $do-continue|1
-    local.get $2
-    i32.const 1
-    i32.sub
-    local.set $2
-    local.get $1
-    local.get $4
-    i64.div_u
-    local.set $6
-    local.get $0
-    local.get $2
-    i32.const 1
-    i32.shl
-    i32.add
-    i32.const 6096
-    local.get $1
-    local.get $6
-    local.get $4
-    i64.mul
-    i64.sub
-    i32.wrap_i64
-    i32.const 1
-    i32.shl
-    i32.add
-    i32.load16_u
-    i32.store16
-    local.get $6
-    local.set $1
-    local.get $1
-    i64.const 0
-    i64.ne
-    local.set $7
-    local.get $7
-    br_if $do-continue|1
-   end
-  end
- )
- (func $~lib/number/I64#toString (param $0 i64) (param $1 i32) (result i32)
-  local.get $0
-  local.get $1
-  call $~lib/util/number/itoa64
- )
-<<<<<<< HEAD
- (func $~lib/process/process.hrtime (result i64)
-  (local $0 i32)
-  i32.const 1
-  i64.const 0
-  global.get $~lib/process/iobuf
-  call $~lib/bindings/wasi_snapshot_preview1/clock_time_get
-  local.set $0
-  local.get $0
-  i32.const 65535
-  i32.and
-  if
-   local.get $0
-   call $~lib/bindings/wasi_snapshot_preview1/errnoToString
-   i32.const 3088
-   i32.const 59
-   i32.const 14
-   call $~lib/wasi/index/abort
-   unreachable
-  end
-  global.get $~lib/process/iobuf
-  i64.load
-=======
  (func $~lib/util/hash/HASH<~lib/string/String> (param $0 i32) (result i32)
   (local $1 i32)
   (local $2 i32)
@@ -6493,22 +5608,11 @@
   (local $10 i32)
   (local $11 i32)
   (local $12 i32)
-  (local $13 i32)
-  global.get $~lib/memory/__stack_pointer
-  i32.const 8
-  i32.sub
-  global.set $~lib/memory/__stack_pointer
-  call $~stack_check
-  global.get $~lib/memory/__stack_pointer
-  i64.const 0
-  i64.store
   i32.const 1
   drop
   block $~lib/util/hash/hashStr|inlined.0 (result i32)
-   global.get $~lib/memory/__stack_pointer
-   local.get $0
-   local.tee $1
-   i32.store
+   local.get $0
+   local.set $1
    local.get $1
    i32.const 0
    i32.eq
@@ -6517,11 +5621,6 @@
     br $~lib/util/hash/hashStr|inlined.0
    end
    local.get $1
-   local.set $13
-   global.get $~lib/memory/__stack_pointer
-   local.get $13
-   i32.store offset=4
-   local.get $13
    call $~lib/string/String#get:length
    i32.const 1
    i32.shl
@@ -6748,14 +5847,832 @@
    local.set $2
    local.get $2
   end
-  local.set $13
+  return
+ )
+ (func $~lib/string/String.__eq (param $0 i32) (param $1 i32) (result i32)
+  (local $2 i32)
+  local.get $0
+  local.get $1
+  i32.eq
+  if
+   i32.const 1
+   return
+  end
+  local.get $0
+  i32.const 0
+  i32.eq
+  if (result i32)
+   i32.const 1
+  else
+   local.get $1
+   i32.const 0
+   i32.eq
+  end
+  if
+   i32.const 0
+   return
+  end
+  local.get $0
+  call $~lib/string/String#get:length
+  local.set $2
+  local.get $2
+  local.get $1
+  call $~lib/string/String#get:length
+  i32.ne
+  if
+   i32.const 0
+   return
+  end
+  local.get $0
+  i32.const 0
+  local.get $1
+  i32.const 0
+  local.get $2
+  call $~lib/util/string/compareImpl
+  i32.eqz
+ )
+ (func $~lib/map/MapEntry<~lib/string/String,~lib/string/String>#set:value (param $0 i32) (param $1 i32)
+  local.get $0
+  local.get $1
+  i32.store offset=4
+ )
+ (func $~lib/map/MapEntry<~lib/string/String,~lib/string/String>#set:key (param $0 i32) (param $1 i32)
+  local.get $0
+  local.get $1
+  i32.store
+ )
+ (func $~lib/map/MapEntry<~lib/string/String,~lib/string/String>#set:taggedNext (param $0 i32) (param $1 i32)
+  local.get $0
+  local.get $1
+  i32.store offset=8
+ )
+ (func $~lib/map/Map<~lib/string/String,~lib/string/String>#rehash (param $0 i32) (param $1 i32)
+  (local $2 i32)
+  (local $3 i32)
+  (local $4 i32)
+  (local $5 i32)
+  (local $6 i32)
+  (local $7 i32)
+  (local $8 i32)
+  (local $9 i32)
+  (local $10 i32)
+  (local $11 i32)
+  (local $12 i32)
+  (local $13 i32)
+  (local $14 i32)
   global.get $~lib/memory/__stack_pointer
+  i32.const 12
+  i32.sub
+  global.set $~lib/memory/__stack_pointer
+  call $~stack_check
+  global.get $~lib/memory/__stack_pointer
+  i64.const 0
+  i64.store
+  global.get $~lib/memory/__stack_pointer
+  i32.const 0
+  i32.store offset=8
+  local.get $1
+  i32.const 1
+  i32.add
+  local.set $2
+  global.get $~lib/memory/__stack_pointer
+  i32.const 0
+  local.get $2
+  i32.const 4
+  i32.mul
+  call $~lib/arraybuffer/ArrayBuffer#constructor
+  local.tee $3
+  i32.store
+  local.get $2
   i32.const 8
+  i32.mul
+  i32.const 3
+  i32.div_s
+  local.set $4
+  global.get $~lib/memory/__stack_pointer
+  i32.const 0
+  local.get $4
+  i32.const 12
+  i32.mul
+  call $~lib/arraybuffer/ArrayBuffer#constructor
+  local.tee $5
+  i32.store offset=4
+  local.get $0
+  i32.load offset=8
+  local.set $6
+  local.get $6
+  local.get $0
+  i32.load offset=16
+  i32.const 12
+  i32.mul
+  i32.add
+  local.set $7
+  local.get $5
+  local.set $8
+  loop $while-continue|0
+   local.get $6
+   local.get $7
+   i32.ne
+   local.set $9
+   local.get $9
+   if
+    local.get $6
+    local.set $10
+    local.get $10
+    i32.load offset=8
+    i32.const 1
+    i32.and
+    i32.eqz
+    if
+     local.get $8
+     local.set $11
+     global.get $~lib/memory/__stack_pointer
+     local.get $10
+     i32.load
+     local.tee $12
+     i32.store offset=8
+     local.get $11
+     local.get $12
+     call $~lib/map/MapEntry<~lib/string/String,~lib/string/String>#set:key
+     local.get $11
+     local.get $10
+     i32.load offset=4
+     call $~lib/map/MapEntry<~lib/string/String,~lib/string/String>#set:value
+     local.get $12
+     call $~lib/util/hash/HASH<~lib/string/String>
+     local.get $1
+     i32.and
+     local.set $13
+     local.get $3
+     local.get $13
+     i32.const 4
+     i32.mul
+     i32.add
+     local.set $14
+     local.get $11
+     local.get $14
+     i32.load
+     call $~lib/map/MapEntry<~lib/string/String,~lib/string/String>#set:taggedNext
+     local.get $14
+     local.get $8
+     i32.store
+     local.get $8
+     i32.const 12
+     i32.add
+     local.set $8
+    end
+    local.get $6
+    i32.const 12
+    i32.add
+    local.set $6
+    br $while-continue|0
+   end
+  end
+  local.get $0
+  local.get $3
+  call $~lib/map/Map<~lib/string/String,~lib/string/String>#set:buckets
+  local.get $0
+  local.get $1
+  call $~lib/map/Map<~lib/string/String,~lib/string/String>#set:bucketsMask
+  local.get $0
+  local.get $5
+  call $~lib/map/Map<~lib/string/String,~lib/string/String>#set:entries
+  local.get $0
+  local.get $4
+  call $~lib/map/Map<~lib/string/String,~lib/string/String>#set:entriesCapacity
+  local.get $0
+  local.get $0
+  i32.load offset=20
+  call $~lib/map/Map<~lib/string/String,~lib/string/String>#set:entriesOffset
+  global.get $~lib/memory/__stack_pointer
+  i32.const 12
   i32.add
   global.set $~lib/memory/__stack_pointer
-  local.get $13
-  return
->>>>>>> 4ccda0b5
+ )
+ (func $~lib/array/Array<~lib/string/String>#set:length (param $0 i32) (param $1 i32)
+  local.get $0
+  local.get $1
+  i32.const 2
+  call $~lib/array/ensureSize
+  local.get $0
+  local.get $1
+  call $~lib/array/Array<~lib/string/String>#set:length_
+ )
+ (func $~lib/map/Map<~lib/string/String,~lib/string/String>#get (param $0 i32) (param $1 i32) (result i32)
+  (local $2 i32)
+  local.get $0
+  local.get $1
+  local.get $1
+  call $~lib/util/hash/HASH<~lib/string/String>
+  call $~lib/map/Map<~lib/string/String,~lib/string/String>#find
+  local.set $2
+  local.get $2
+  i32.eqz
+  if
+   i32.const 4256
+   i32.const 4320
+   i32.const 105
+   i32.const 17
+   call $~lib/wasi/index/abort
+   unreachable
+  end
+  local.get $2
+  i32.load offset=4
+ )
+ (func $~lib/process/process.time (result i64)
+  (local $0 i32)
+  i32.const 0
+  i64.const 1000000
+  global.get $~lib/process/iobuf
+  call $~lib/bindings/wasi_snapshot_preview1/clock_time_get
+  local.set $0
+  local.get $0
+  i32.const 65535
+  i32.and
+  if
+   local.get $0
+   call $~lib/bindings/wasi_snapshot_preview1/errnoToString
+   i32.const 3088
+   i32.const 53
+   i32.const 14
+   call $~lib/wasi/index/abort
+   unreachable
+  end
+  global.get $~lib/process/iobuf
+  i64.load
+  i64.const 1000000
+  i64.div_u
+ )
+ (func $~lib/util/number/utoa32_dec_lut (param $0 i32) (param $1 i32) (param $2 i32)
+  (local $3 i32)
+  (local $4 i32)
+  (local $5 i32)
+  (local $6 i32)
+  (local $7 i32)
+  (local $8 i64)
+  (local $9 i64)
+  (local $10 i32)
+  (local $11 i32)
+  loop $while-continue|0
+   local.get $1
+   i32.const 10000
+   i32.ge_u
+   local.set $3
+   local.get $3
+   if
+    local.get $1
+    i32.const 10000
+    i32.div_u
+    local.set $4
+    local.get $1
+    i32.const 10000
+    i32.rem_u
+    local.set $5
+    local.get $4
+    local.set $1
+    local.get $5
+    i32.const 100
+    i32.div_u
+    local.set $6
+    local.get $5
+    i32.const 100
+    i32.rem_u
+    local.set $7
+    i32.const 4620
+    local.get $6
+    i32.const 2
+    i32.shl
+    i32.add
+    i64.load32_u
+    local.set $8
+    i32.const 4620
+    local.get $7
+    i32.const 2
+    i32.shl
+    i32.add
+    i64.load32_u
+    local.set $9
+    local.get $2
+    i32.const 4
+    i32.sub
+    local.set $2
+    local.get $0
+    local.get $2
+    i32.const 1
+    i32.shl
+    i32.add
+    local.get $8
+    local.get $9
+    i64.const 32
+    i64.shl
+    i64.or
+    i64.store
+    br $while-continue|0
+   end
+  end
+  local.get $1
+  i32.const 100
+  i32.ge_u
+  if
+   local.get $1
+   i32.const 100
+   i32.div_u
+   local.set $3
+   local.get $1
+   i32.const 100
+   i32.rem_u
+   local.set $10
+   local.get $3
+   local.set $1
+   local.get $2
+   i32.const 2
+   i32.sub
+   local.set $2
+   i32.const 4620
+   local.get $10
+   i32.const 2
+   i32.shl
+   i32.add
+   i32.load
+   local.set $11
+   local.get $0
+   local.get $2
+   i32.const 1
+   i32.shl
+   i32.add
+   local.get $11
+   i32.store
+  end
+  local.get $1
+  i32.const 10
+  i32.ge_u
+  if
+   local.get $2
+   i32.const 2
+   i32.sub
+   local.set $2
+   i32.const 4620
+   local.get $1
+   i32.const 2
+   i32.shl
+   i32.add
+   i32.load
+   local.set $11
+   local.get $0
+   local.get $2
+   i32.const 1
+   i32.shl
+   i32.add
+   local.get $11
+   i32.store
+  else
+   local.get $2
+   i32.const 1
+   i32.sub
+   local.set $2
+   i32.const 48
+   local.get $1
+   i32.add
+   local.set $11
+   local.get $0
+   local.get $2
+   i32.const 1
+   i32.shl
+   i32.add
+   local.get $11
+   i32.store16
+  end
+ )
+ (func $~lib/util/number/decimalCount64High (param $0 i64) (result i32)
+  local.get $0
+  i64.const 1000000000000000
+  i64.lt_u
+  if
+   local.get $0
+   i64.const 1000000000000
+   i64.lt_u
+   if
+    i32.const 10
+    local.get $0
+    i64.const 100000000000
+    i64.ge_u
+    i32.add
+    local.get $0
+    i64.const 10000000000
+    i64.ge_u
+    i32.add
+    return
+   else
+    i32.const 13
+    local.get $0
+    i64.const 100000000000000
+    i64.ge_u
+    i32.add
+    local.get $0
+    i64.const 10000000000000
+    i64.ge_u
+    i32.add
+    return
+   end
+   unreachable
+  else
+   local.get $0
+   i64.const 100000000000000000
+   i64.lt_u
+   if
+    i32.const 16
+    local.get $0
+    i64.const 10000000000000000
+    i64.ge_u
+    i32.add
+    return
+   else
+    i32.const 18
+    local.get $0
+    i64.const -8446744073709551616
+    i64.ge_u
+    i32.add
+    local.get $0
+    i64.const 1000000000000000000
+    i64.ge_u
+    i32.add
+    return
+   end
+   unreachable
+  end
+  unreachable
+ )
+ (func $~lib/util/number/utoa64_dec_lut (param $0 i32) (param $1 i64) (param $2 i32)
+  (local $3 i32)
+  (local $4 i64)
+  (local $5 i32)
+  (local $6 i32)
+  (local $7 i32)
+  (local $8 i32)
+  (local $9 i32)
+  (local $10 i32)
+  (local $11 i32)
+  (local $12 i64)
+  (local $13 i64)
+  loop $while-continue|0
+   local.get $1
+   i64.const 100000000
+   i64.ge_u
+   local.set $3
+   local.get $3
+   if
+    local.get $1
+    i64.const 100000000
+    i64.div_u
+    local.set $4
+    local.get $1
+    local.get $4
+    i64.const 100000000
+    i64.mul
+    i64.sub
+    i32.wrap_i64
+    local.set $5
+    local.get $4
+    local.set $1
+    local.get $5
+    i32.const 10000
+    i32.div_u
+    local.set $6
+    local.get $5
+    i32.const 10000
+    i32.rem_u
+    local.set $7
+    local.get $6
+    i32.const 100
+    i32.div_u
+    local.set $8
+    local.get $6
+    i32.const 100
+    i32.rem_u
+    local.set $9
+    local.get $7
+    i32.const 100
+    i32.div_u
+    local.set $10
+    local.get $7
+    i32.const 100
+    i32.rem_u
+    local.set $11
+    i32.const 4620
+    local.get $10
+    i32.const 2
+    i32.shl
+    i32.add
+    i64.load32_u
+    local.set $12
+    i32.const 4620
+    local.get $11
+    i32.const 2
+    i32.shl
+    i32.add
+    i64.load32_u
+    local.set $13
+    local.get $2
+    i32.const 4
+    i32.sub
+    local.set $2
+    local.get $0
+    local.get $2
+    i32.const 1
+    i32.shl
+    i32.add
+    local.get $12
+    local.get $13
+    i64.const 32
+    i64.shl
+    i64.or
+    i64.store
+    i32.const 4620
+    local.get $8
+    i32.const 2
+    i32.shl
+    i32.add
+    i64.load32_u
+    local.set $12
+    i32.const 4620
+    local.get $9
+    i32.const 2
+    i32.shl
+    i32.add
+    i64.load32_u
+    local.set $13
+    local.get $2
+    i32.const 4
+    i32.sub
+    local.set $2
+    local.get $0
+    local.get $2
+    i32.const 1
+    i32.shl
+    i32.add
+    local.get $12
+    local.get $13
+    i64.const 32
+    i64.shl
+    i64.or
+    i64.store
+    br $while-continue|0
+   end
+  end
+  local.get $0
+  local.get $1
+  i32.wrap_i64
+  local.get $2
+  call $~lib/util/number/utoa32_dec_lut
+ )
+ (func $~lib/util/number/utoa_hex_lut (param $0 i32) (param $1 i64) (param $2 i32)
+  (local $3 i32)
+  loop $while-continue|0
+   local.get $2
+   i32.const 2
+   i32.ge_u
+   local.set $3
+   local.get $3
+   if
+    local.get $2
+    i32.const 2
+    i32.sub
+    local.set $2
+    local.get $0
+    local.get $2
+    i32.const 1
+    i32.shl
+    i32.add
+    i32.const 5040
+    local.get $1
+    i32.wrap_i64
+    i32.const 255
+    i32.and
+    i32.const 2
+    i32.shl
+    i32.add
+    i32.load
+    i32.store
+    local.get $1
+    i64.const 8
+    i64.shr_u
+    local.set $1
+    br $while-continue|0
+   end
+  end
+  local.get $2
+  i32.const 1
+  i32.and
+  if
+   local.get $0
+   i32.const 5040
+   local.get $1
+   i32.wrap_i64
+   i32.const 6
+   i32.shl
+   i32.add
+   i32.load16_u
+   i32.store16
+  end
+ )
+ (func $~lib/util/number/ulog_base (param $0 i64) (param $1 i32) (result i32)
+  (local $2 i32)
+  (local $3 i64)
+  (local $4 i64)
+  (local $5 i32)
+  local.get $1
+  local.set $2
+  local.get $2
+  i32.popcnt
+  i32.const 1
+  i32.eq
+  if
+   i32.const 63
+   local.get $0
+   i64.clz
+   i32.wrap_i64
+   i32.sub
+   i32.const 31
+   local.get $1
+   i32.clz
+   i32.sub
+   i32.div_u
+   i32.const 1
+   i32.add
+   return
+  end
+  local.get $1
+  i64.extend_i32_s
+  local.set $3
+  local.get $3
+  local.set $4
+  i32.const 1
+  local.set $5
+  loop $while-continue|0
+   local.get $0
+   local.get $4
+   i64.ge_u
+   local.set $2
+   local.get $2
+   if
+    local.get $0
+    local.get $4
+    i64.div_u
+    local.set $0
+    local.get $4
+    local.get $4
+    i64.mul
+    local.set $4
+    local.get $5
+    i32.const 1
+    i32.shl
+    local.set $5
+    br $while-continue|0
+   end
+  end
+  loop $while-continue|1
+   local.get $0
+   i64.const 1
+   i64.ge_u
+   local.set $2
+   local.get $2
+   if
+    local.get $0
+    local.get $3
+    i64.div_u
+    local.set $0
+    local.get $5
+    i32.const 1
+    i32.add
+    local.set $5
+    br $while-continue|1
+   end
+  end
+  local.get $5
+  i32.const 1
+  i32.sub
+ )
+ (func $~lib/util/number/utoa64_any_core (param $0 i32) (param $1 i64) (param $2 i32) (param $3 i32)
+  (local $4 i64)
+  (local $5 i64)
+  (local $6 i64)
+  (local $7 i32)
+  local.get $3
+  i64.extend_i32_s
+  local.set $4
+  local.get $3
+  local.get $3
+  i32.const 1
+  i32.sub
+  i32.and
+  i32.const 0
+  i32.eq
+  if
+   local.get $3
+   i32.ctz
+   i32.const 7
+   i32.and
+   i64.extend_i32_s
+   local.set $5
+   local.get $4
+   i64.const 1
+   i64.sub
+   local.set $6
+   loop $do-continue|0
+    local.get $2
+    i32.const 1
+    i32.sub
+    local.set $2
+    local.get $0
+    local.get $2
+    i32.const 1
+    i32.shl
+    i32.add
+    i32.const 6096
+    local.get $1
+    local.get $6
+    i64.and
+    i32.wrap_i64
+    i32.const 1
+    i32.shl
+    i32.add
+    i32.load16_u
+    i32.store16
+    local.get $1
+    local.get $5
+    i64.shr_u
+    local.set $1
+    local.get $1
+    i64.const 0
+    i64.ne
+    local.set $7
+    local.get $7
+    br_if $do-continue|0
+   end
+  else
+   loop $do-continue|1
+    local.get $2
+    i32.const 1
+    i32.sub
+    local.set $2
+    local.get $1
+    local.get $4
+    i64.div_u
+    local.set $6
+    local.get $0
+    local.get $2
+    i32.const 1
+    i32.shl
+    i32.add
+    i32.const 6096
+    local.get $1
+    local.get $6
+    local.get $4
+    i64.mul
+    i64.sub
+    i32.wrap_i64
+    i32.const 1
+    i32.shl
+    i32.add
+    i32.load16_u
+    i32.store16
+    local.get $6
+    local.set $1
+    local.get $1
+    i64.const 0
+    i64.ne
+    local.set $7
+    local.get $7
+    br_if $do-continue|1
+   end
+  end
+ )
+ (func $~lib/number/I64#toString (param $0 i64) (param $1 i32) (result i32)
+  local.get $0
+  local.get $1
+  call $~lib/util/number/itoa64
+ )
+ (func $~lib/process/process.hrtime (result i64)
+  (local $0 i32)
+  i32.const 1
+  i64.const 0
+  global.get $~lib/process/iobuf
+  call $~lib/bindings/wasi_snapshot_preview1/clock_time_get
+  local.set $0
+  local.get $0
+  i32.const 65535
+  i32.and
+  if
+   local.get $0
+   call $~lib/bindings/wasi_snapshot_preview1/errnoToString
+   i32.const 3088
+   i32.const 59
+   i32.const 14
+   call $~lib/wasi/index/abort
+   unreachable
+  end
+  global.get $~lib/process/iobuf
+  i64.load
  )
  (func $~lib/number/U64#toString (param $0 i64) (param $1 i32) (result i32)
   local.get $0
@@ -6907,30 +6824,8 @@
   (local $5 i32)
   (local $6 i32)
   (local $7 i32)
-<<<<<<< HEAD
   local.get $0
   i32.load
-=======
-  (local $8 i32)
-  (local $9 i32)
-  (local $10 i32)
-  (local $11 i32)
-  (local $12 i32)
-  (local $13 i32)
-  (local $14 i32)
-  (local $15 i32)
-  global.get $~lib/memory/__stack_pointer
-  i32.const 16
-  i32.sub
-  global.set $~lib/memory/__stack_pointer
-  call $~stack_check
-  global.get $~lib/memory/__stack_pointer
-  i64.const 0
-  i64.store
-  global.get $~lib/memory/__stack_pointer
-  i64.const 0
-  i64.store offset=8
->>>>>>> 4ccda0b5
   local.get $1
   call $~lib/rt/itcms/__visit
   local.get $0
@@ -6981,7 +6876,6 @@
      drop
      local.get $6
      i32.load offset=4
-<<<<<<< HEAD
      local.set $7
      i32.const 0
      drop
@@ -7023,16 +6917,6 @@
       return
      end
      local.get $0
-=======
-     call $~lib/map/MapEntry<~lib/string/String,~lib/string/String>#set:value
-     local.get $12
-     local.set $15
-     global.get $~lib/memory/__stack_pointer
-     local.get $15
-     i32.store offset=12
-     local.get $15
-     call $~lib/util/hash/HASH<~lib/string/String>
->>>>>>> 4ccda0b5
      local.get $1
      call $~lib/arraybuffer/ArrayBufferView~visit
      return
@@ -7091,16 +6975,12 @@
   i32.const 3280
   local.set $2
   global.get $~lib/memory/__stack_pointer
-<<<<<<< HEAD
   local.get $2
   i32.store
   local.get $2
   call $~lib/process/WritableStream#write<~lib/string/String>
   global.get $~lib/memory/__stack_pointer
   i32.const 4
-=======
-  i32.const 16
->>>>>>> 4ccda0b5
   i32.add
   global.set $~lib/memory/__stack_pointer
  )
@@ -7116,7 +6996,6 @@
   call $~stack_check
   global.get $~lib/memory/__stack_pointer
   i32.const 0
-<<<<<<< HEAD
   i32.store
   local.get $0
   i32.load
@@ -7172,137 +7051,6 @@
     local.set $3
     br $while-continue|0
    end
-=======
-  i32.store offset=8
-  local.get $1
-  local.set $7
-  global.get $~lib/memory/__stack_pointer
-  local.get $7
-  i32.store
-  local.get $7
-  call $~lib/util/hash/HASH<~lib/string/String>
-  local.set $3
-  local.get $0
-  local.set $7
-  global.get $~lib/memory/__stack_pointer
-  local.get $7
-  i32.store
-  local.get $7
-  local.get $1
-  local.set $7
-  global.get $~lib/memory/__stack_pointer
-  local.get $7
-  i32.store offset=4
-  local.get $7
-  local.get $3
-  call $~lib/map/Map<~lib/string/String,~lib/string/String>#find
-  local.set $4
-  local.get $4
-  if
-   local.get $4
-   local.get $2
-   call $~lib/map/MapEntry<~lib/string/String,~lib/string/String>#set:value
-   i32.const 1
-   drop
-   local.get $0
-   local.get $2
-   i32.const 1
-   call $~lib/rt/itcms/__link
-  else
-   local.get $0
-   i32.load offset=16
-   local.get $0
-   i32.load offset=12
-   i32.eq
-   if
-    local.get $0
-    local.set $7
-    global.get $~lib/memory/__stack_pointer
-    local.get $7
-    i32.store
-    local.get $7
-    local.get $0
-    i32.load offset=20
-    local.get $0
-    i32.load offset=12
-    i32.const 3
-    i32.mul
-    i32.const 4
-    i32.div_s
-    i32.lt_s
-    if (result i32)
-     local.get $0
-     i32.load offset=4
-    else
-     local.get $0
-     i32.load offset=4
-     i32.const 1
-     i32.shl
-     i32.const 1
-     i32.or
-    end
-    call $~lib/map/Map<~lib/string/String,~lib/string/String>#rehash
-   end
-   global.get $~lib/memory/__stack_pointer
-   local.get $0
-   i32.load offset=8
-   local.tee $5
-   i32.store offset=8
-   local.get $5
-   local.get $0
-   local.get $0
-   i32.load offset=16
-   local.tee $6
-   i32.const 1
-   i32.add
-   call $~lib/map/Map<~lib/string/String,~lib/string/String>#set:entriesOffset
-   local.get $6
-   i32.const 12
-   i32.mul
-   i32.add
-   local.set $4
-   local.get $4
-   local.get $1
-   call $~lib/map/MapEntry<~lib/string/String,~lib/string/String>#set:key
-   i32.const 1
-   drop
-   local.get $0
-   local.get $1
-   i32.const 1
-   call $~lib/rt/itcms/__link
-   local.get $4
-   local.get $2
-   call $~lib/map/MapEntry<~lib/string/String,~lib/string/String>#set:value
-   i32.const 1
-   drop
-   local.get $0
-   local.get $2
-   i32.const 1
-   call $~lib/rt/itcms/__link
-   local.get $0
-   local.get $0
-   i32.load offset=20
-   i32.const 1
-   i32.add
-   call $~lib/map/Map<~lib/string/String,~lib/string/String>#set:entriesCount
-   local.get $0
-   i32.load
-   local.get $3
-   local.get $0
-   i32.load offset=4
-   i32.and
-   i32.const 4
-   i32.mul
-   i32.add
-   local.set $6
-   local.get $4
-   local.get $6
-   i32.load
-   call $~lib/map/MapEntry<~lib/string/String,~lib/string/String>#set:taggedNext
-   local.get $6
-   local.get $4
-   i32.store
->>>>>>> 4ccda0b5
   end
   i32.const 0
   local.set $6
@@ -7575,63 +7323,6 @@
   global.set $~lib/memory/__stack_pointer
   local.get $9
  )
-<<<<<<< HEAD
-=======
- (func $~lib/map/Map<~lib/string/String,~lib/string/String>#get (param $0 i32) (param $1 i32) (result i32)
-  (local $2 i32)
-  (local $3 i32)
-  global.get $~lib/memory/__stack_pointer
-  i32.const 12
-  i32.sub
-  global.set $~lib/memory/__stack_pointer
-  call $~stack_check
-  global.get $~lib/memory/__stack_pointer
-  i64.const 0
-  i64.store
-  global.get $~lib/memory/__stack_pointer
-  i32.const 0
-  i32.store offset=8
-  local.get $0
-  local.set $3
-  global.get $~lib/memory/__stack_pointer
-  local.get $3
-  i32.store
-  local.get $3
-  local.get $1
-  local.set $3
-  global.get $~lib/memory/__stack_pointer
-  local.get $3
-  i32.store offset=4
-  local.get $3
-  local.get $1
-  local.set $3
-  global.get $~lib/memory/__stack_pointer
-  local.get $3
-  i32.store offset=8
-  local.get $3
-  call $~lib/util/hash/HASH<~lib/string/String>
-  call $~lib/map/Map<~lib/string/String,~lib/string/String>#find
-  local.set $2
-  local.get $2
-  i32.eqz
-  if
-   i32.const 4256
-   i32.const 4320
-   i32.const 105
-   i32.const 17
-   call $~lib/wasi/index/abort
-   unreachable
-  end
-  local.get $2
-  i32.load offset=4
-  local.set $3
-  global.get $~lib/memory/__stack_pointer
-  i32.const 12
-  i32.add
-  global.set $~lib/memory/__stack_pointer
-  local.get $3
- )
->>>>>>> 4ccda0b5
  (func $start:std-wasi/process
   (local $0 i32)
   (local $1 i32)
@@ -8618,24 +8309,17 @@
   global.get $~lib/memory/__stack_pointer
   i32.const 0
   i32.store
-  block $~lib/util/hash/HASH<~lib/string/String>|inlined.0 (result i32)
-   local.get $1
-   local.set $3
-   i32.const 1
-   drop
-   local.get $3
-   call $~lib/util/hash/hashStr
-   br $~lib/util/hash/HASH<~lib/string/String>|inlined.0
-  end
+  local.get $1
+  call $~lib/util/hash/HASH<~lib/string/String>
+  local.set $3
+  local.get $0
+  local.get $1
+  local.get $3
+  call $~lib/map/Map<~lib/string/String,~lib/string/String>#find
   local.set $4
-  local.get $0
-  local.get $1
   local.get $4
-  call $~lib/map/Map<~lib/string/String,~lib/string/String>#find
-  local.set $5
-  local.get $5
-  if
-   local.get $5
+  if
+   local.get $4
    local.get $2
    call $~lib/map/MapEntry<~lib/string/String,~lib/string/String>#set:value
    i32.const 1
@@ -8677,9 +8361,9 @@
    global.get $~lib/memory/__stack_pointer
    local.get $0
    i32.load offset=8
-   local.tee $3
+   local.tee $5
    i32.store
-   local.get $3
+   local.get $5
    local.get $0
    local.get $0
    i32.load offset=16
@@ -8691,8 +8375,8 @@
    i32.const 12
    i32.mul
    i32.add
-   local.set $5
-   local.get $5
+   local.set $4
+   local.get $4
    local.get $1
    call $~lib/map/MapEntry<~lib/string/String,~lib/string/String>#set:key
    i32.const 1
@@ -8701,7 +8385,7 @@
    local.get $1
    i32.const 1
    call $~lib/rt/itcms/__link
-   local.get $5
+   local.get $4
    local.get $2
    call $~lib/map/MapEntry<~lib/string/String,~lib/string/String>#set:value
    i32.const 1
@@ -8718,7 +8402,7 @@
    call $~lib/map/Map<~lib/string/String,~lib/string/String>#set:entriesCount
    local.get $0
    i32.load
-   local.get $4
+   local.get $3
    local.get $0
    i32.load offset=4
    i32.and
@@ -8726,12 +8410,12 @@
    i32.mul
    i32.add
    local.set $6
-   local.get $5
+   local.get $4
    local.get $6
    i32.load
    call $~lib/map/MapEntry<~lib/string/String,~lib/string/String>#set:taggedNext
    local.get $6
-   local.get $5
+   local.get $4
    i32.store
   end
   local.get $0
