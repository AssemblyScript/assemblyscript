--- conflicted
+++ resolved
@@ -8,18 +8,10 @@
  (type $none_=>_none (func))
  (type $i64_i32_=>_i32 (func (param i64 i32) (result i32)))
  (type $i32_i32_i32_i32_=>_i32 (func (param i32 i32 i32 i32) (result i32)))
-<<<<<<< HEAD
  (type $none_=>_i32 (func (result i32)))
+ (type $i32_i32_i32_i32_=>_none (func (param i32 i32 i32 i32)))
  (type $none_=>_i64 (func (result i64)))
  (type $i32_i64_i32_=>_none (func (param i32 i64 i32)))
- (type $i32_i32_i32_i32_=>_none (func (param i32 i32 i32 i32)))
-=======
- (type $i32_i32_i32_i32_=>_none (func (param i32 i32 i32 i32)))
- (type $i32_i64_i32_=>_none (func (param i32 i64 i32)))
- (type $none_=>_i64 (func (result i64)))
- (type $i32_i64_i32_i32_=>_none (func (param i32 i64 i32 i32)))
- (type $i64_=>_i32 (func (param i64) (result i32)))
->>>>>>> 5e19467b
  (type $i32_i32_i32_i32_i32_=>_i32 (func (param i32 i32 i32 i32 i32) (result i32)))
  (type $i32_i64_i32_=>_i32 (func (param i32 i64 i32) (result i32)))
  (type $i64_=>_i32 (func (param i64) (result i32)))
