--- conflicted
+++ resolved
@@ -27,8 +27,7 @@
  (global $~lib/heap/__heap_base i32 (i32.const 244))
  (export "_start" (func $~start))
  (export "memory" (memory $0))
-<<<<<<< HEAD
- (func $~lib/rt/stub/maybeGrowMemory (; 1 ;) (param $0 i32)
+ (func $~lib/rt/stub/maybeGrowMemory (param $0 i32)
   (local $1 i32)
   (local $2 i32)
   (local $3 i32)
@@ -79,16 +78,10 @@
     end
    end
   end
-=======
- (export "test" (func $class-overloading/test))
- (start $~start)
- (func $~lib/rt/stub/__retain (param $0 i32) (result i32)
->>>>>>> 5c7e8d43
   local.get $0
   global.set $~lib/rt/stub/offset
  )
-<<<<<<< HEAD
- (func $~lib/rt/stub/__alloc (; 2 ;) (param $0 i32) (param $1 i32) (result i32)
+ (func $~lib/rt/stub/__alloc (param $0 i32) (param $1 i32) (result i32)
   (local $2 i32)
   (local $3 i32)
   (local $4 i32)
@@ -141,10 +134,10 @@
   i32.store offset=12
   local.get $2
  )
- (func $~lib/rt/stub/__retain (; 3 ;) (param $0 i32) (result i32)
-  local.get $0
- )
- (func $class-overloading/A#constructor (; 4 ;) (param $0 i32) (result i32)
+ (func $~lib/rt/stub/__retain (param $0 i32) (result i32)
+  local.get $0
+ )
+ (func $class-overloading/A#constructor (param $0 i32) (result i32)
   local.get $0
   i32.eqz
   if
@@ -156,7 +149,7 @@
   end
   local.get $0
  )
- (func $class-overloading/B#constructor (; 5 ;) (param $0 i32) (result i32)
+ (func $class-overloading/B#constructor (param $0 i32) (result i32)
   local.get $0
   i32.eqz
   if
@@ -171,10 +164,10 @@
   local.set $0
   local.get $0
  )
- (func $~lib/rt/stub/__release (; 6 ;) (param $0 i32)
+ (func $~lib/rt/stub/__release (param $0 i32)
   nop
  )
- (func $class-overloading/A#a<i32> (; 7 ;) (param $0 i32) (param $1 i32)
+ (func $class-overloading/A#a<i32> (param $0 i32) (param $1 i32)
   (local $2 i32)
   i32.const 48
   local.set $2
@@ -183,7 +176,7 @@
   local.get $2
   global.set $class-overloading/which
  )
- (func $~lib/string/String#get:length (; 8 ;) (param $0 i32) (result i32)
+ (func $~lib/string/String#get:length (param $0 i32) (result i32)
   local.get $0
   i32.const 16
   i32.sub
@@ -191,22 +184,13 @@
   i32.const 1
   i32.shr_u
  )
- (func $~lib/util/string/compareImpl (; 9 ;) (param $0 i32) (param $1 i32) (param $2 i32) (param $3 i32) (param $4 i32) (result i32)
+ (func $~lib/util/string/compareImpl (param $0 i32) (param $1 i32) (param $2 i32) (param $3 i32) (param $4 i32) (result i32)
   (local $5 i32)
   (local $6 i32)
   (local $7 i32)
   (local $8 i32)
   (local $9 i32)
   (local $10 i32)
-=======
- (func $class-overloading/Foo#baz (param $0 i32)
-  nop
- )
- (func $~lib/rt/stub/__release (param $0 i32)
-  nop
- )
- (func $class-overloading/test (param $0 i32)
->>>>>>> 5c7e8d43
   local.get $0
   call $~lib/rt/stub/__retain
   local.set $0
@@ -322,7 +306,7 @@
   call $~lib/rt/stub/__release
   local.get $7
  )
- (func $~lib/string/String.__eq (; 10 ;) (param $0 i32) (param $1 i32) (result i32)
+ (func $~lib/string/String.__eq (param $0 i32) (param $1 i32) (result i32)
   (local $2 i32)
   (local $3 i32)
   local.get $0
@@ -395,7 +379,7 @@
   call $~lib/rt/stub/__release
   local.get $2
  )
- (func $class-overloading/A#b (; 11 ;) (param $0 i32) (param $1 i32)
+ (func $class-overloading/A#b (param $0 i32) (param $1 i32)
   (local $2 i32)
   i32.const 48
   local.set $2
@@ -404,7 +388,7 @@
   local.get $2
   global.set $class-overloading/which
  )
- (func $class-overloading/A#get:c (; 12 ;) (param $0 i32) (result i32)
+ (func $class-overloading/A#get:c (param $0 i32) (result i32)
   (local $1 i32)
   i32.const 48
   local.set $1
@@ -414,7 +398,7 @@
   global.set $class-overloading/which
   i32.const 0
  )
- (func $class-overloading/A#set:c (; 13 ;) (param $0 i32) (param $1 i32)
+ (func $class-overloading/A#set:c (param $0 i32) (param $1 i32)
   (local $2 i32)
   i32.const 48
   local.set $2
@@ -423,7 +407,7 @@
   local.get $2
   global.set $class-overloading/which
  )
- (func $class-overloading/C#constructor (; 14 ;) (param $0 i32) (result i32)
+ (func $class-overloading/C#constructor (param $0 i32) (result i32)
   local.get $0
   i32.eqz
   if
@@ -438,16 +422,16 @@
   local.set $0
   local.get $0
  )
- (func $class-overloading/B#a<i32> (; 15 ;) (param $0 i32) (param $1 i32)
-  (local $2 i32)
-  i32.const 80
-  local.set $2
-  global.get $class-overloading/which
-  call $~lib/rt/stub/__release
-  local.get $2
-  global.set $class-overloading/which
- )
- (func $class-overloading/C#a<i32> (; 16 ;) (param $0 i32) (param $1 i32)
+ (func $class-overloading/B#a<i32> (param $0 i32) (param $1 i32)
+  (local $2 i32)
+  i32.const 80
+  local.set $2
+  global.get $class-overloading/which
+  call $~lib/rt/stub/__release
+  local.get $2
+  global.set $class-overloading/which
+ )
+ (func $class-overloading/C#a<i32> (param $0 i32) (param $1 i32)
   (local $2 i32)
   local.get $0
   local.get $1
@@ -471,7 +455,7 @@
   local.get $2
   global.set $class-overloading/which
  )
- (func $class-overloading/C#b (; 17 ;) (param $0 i32) (param $1 i32)
+ (func $class-overloading/C#b (param $0 i32) (param $1 i32)
   (local $2 i32)
   i32.const 176
   local.set $2
@@ -480,7 +464,7 @@
   local.get $2
   global.set $class-overloading/which
  )
- (func $class-overloading/C#get:c (; 18 ;) (param $0 i32) (result i32)
+ (func $class-overloading/C#get:c (param $0 i32) (result i32)
   (local $1 i32)
   i32.const 176
   local.set $1
@@ -490,7 +474,7 @@
   global.set $class-overloading/which
   i32.const 0
  )
- (func $class-overloading/C#set:c (; 19 ;) (param $0 i32) (param $1 i32)
+ (func $class-overloading/C#set:c (param $0 i32) (param $1 i32)
   (local $2 i32)
   i32.const 176
   local.set $2
@@ -499,8 +483,7 @@
   local.get $2
   global.set $class-overloading/which
  )
-<<<<<<< HEAD
- (func $class-overloading/D#constructor (; 20 ;) (param $0 i32) (result i32)
+ (func $class-overloading/D#constructor (param $0 i32) (result i32)
   local.get $0
   i32.eqz
   if
@@ -515,7 +498,7 @@
   local.set $0
   local.get $0
  )
- (func $class-overloading/E#constructor (; 21 ;) (param $0 i32) (result i32)
+ (func $class-overloading/E#constructor (param $0 i32) (result i32)
   local.get $0
   i32.eqz
   if
@@ -530,7 +513,7 @@
   local.set $0
   local.get $0
  )
- (func $class-overloading/F#constructor (; 22 ;) (param $0 i32) (result i32)
+ (func $class-overloading/F#constructor (param $0 i32) (result i32)
   local.get $0
   i32.eqz
   if
@@ -545,7 +528,7 @@
   local.set $0
   local.get $0
  )
- (func $class-overloading/IB#constructor (; 23 ;) (param $0 i32) (result i32)
+ (func $class-overloading/IB#constructor (param $0 i32) (result i32)
   local.get $0
   i32.eqz
   if
@@ -557,10 +540,10 @@
   end
   local.get $0
  )
- (func $class-overloading/IA#foo (; 24 ;) (param $0 i32)
+ (func $class-overloading/IA#foo (param $0 i32)
   unreachable
  )
- (func $start:class-overloading (; 25 ;)
+ (func $start:class-overloading
   (local $0 i32)
   global.get $~lib/heap/__heap_base
   i32.const 15
@@ -904,9 +887,6 @@
    call $~lib/builtins/abort
    unreachable
   end
-=======
- (func $start:class-overloading
->>>>>>> 5c7e8d43
   i32.const 0
   call $class-overloading/F#constructor
   local.set $0
@@ -980,8 +960,7 @@
    unreachable
   end
  )
-<<<<<<< HEAD
- (func $~start (; 26 ;)
+ (func $~start
   global.get $~started
   if
    return
@@ -989,12 +968,9 @@
    i32.const 1
    global.set $~started
   end
-=======
- (func $~start
->>>>>>> 5c7e8d43
   call $start:class-overloading
  )
- (func $class-overloading/F#a<i32> (; 27 ;) (param $0 i32) (param $1 i32)
+ (func $class-overloading/F#a<i32> (param $0 i32) (param $1 i32)
   (local $2 i32)
   i32.const 208
   local.set $2
@@ -1003,7 +979,7 @@
   local.get $2
   global.set $class-overloading/which
  )
- (func $class-overloading/A#a<i32>|virtual (; 28 ;) (param $0 i32) (param $1 i32)
+ (func $class-overloading/A#a<i32>|virtual (param $0 i32) (param $1 i32)
   (local $2 i32)
   block $default
    block $case2
@@ -1055,16 +1031,16 @@
   local.get $1
   call $class-overloading/A#a<i32>
  )
- (func $class-overloading/B#b (; 29 ;) (param $0 i32) (param $1 i32)
-  (local $2 i32)
-  i32.const 80
-  local.set $2
-  global.get $class-overloading/which
-  call $~lib/rt/stub/__release
-  local.get $2
-  global.set $class-overloading/which
- )
- (func $class-overloading/F#b (; 30 ;) (param $0 i32) (param $1 i32)
+ (func $class-overloading/B#b (param $0 i32) (param $1 i32)
+  (local $2 i32)
+  i32.const 80
+  local.set $2
+  global.get $class-overloading/which
+  call $~lib/rt/stub/__release
+  local.get $2
+  global.set $class-overloading/which
+ )
+ (func $class-overloading/F#b (param $0 i32) (param $1 i32)
   (local $2 i32)
   i32.const 208
   local.set $2
@@ -1073,7 +1049,7 @@
   local.get $2
   global.set $class-overloading/which
  )
- (func $class-overloading/A#b|virtual (; 31 ;) (param $0 i32) (param $1 i32)
+ (func $class-overloading/A#b|virtual (param $0 i32) (param $1 i32)
   (local $2 i32)
   block $default
    block $case2
@@ -1125,7 +1101,7 @@
   local.get $1
   call $class-overloading/A#b
  )
- (func $class-overloading/B#get:c (; 32 ;) (param $0 i32) (result i32)
+ (func $class-overloading/B#get:c (param $0 i32) (result i32)
   (local $1 i32)
   i32.const 80
   local.set $1
@@ -1135,7 +1111,7 @@
   global.set $class-overloading/which
   i32.const 0
  )
- (func $class-overloading/F#get:c (; 33 ;) (param $0 i32) (result i32)
+ (func $class-overloading/F#get:c (param $0 i32) (result i32)
   (local $1 i32)
   i32.const 208
   local.set $1
@@ -1145,7 +1121,7 @@
   global.set $class-overloading/which
   i32.const 0
  )
- (func $class-overloading/A#get:c|virtual (; 34 ;) (param $0 i32) (result i32)
+ (func $class-overloading/A#get:c|virtual (param $0 i32) (result i32)
   (local $1 i32)
   block $default
    block $case2
@@ -1201,16 +1177,16 @@
   local.get $0
   call $class-overloading/A#get:c
  )
- (func $class-overloading/B#set:c (; 35 ;) (param $0 i32) (param $1 i32)
-  (local $2 i32)
-  i32.const 80
-  local.set $2
-  global.get $class-overloading/which
-  call $~lib/rt/stub/__release
-  local.get $2
-  global.set $class-overloading/which
- )
- (func $class-overloading/F#set:c (; 36 ;) (param $0 i32) (param $1 i32)
+ (func $class-overloading/B#set:c (param $0 i32) (param $1 i32)
+  (local $2 i32)
+  i32.const 80
+  local.set $2
+  global.get $class-overloading/which
+  call $~lib/rt/stub/__release
+  local.get $2
+  global.set $class-overloading/which
+ )
+ (func $class-overloading/F#set:c (param $0 i32) (param $1 i32)
   (local $2 i32)
   i32.const 208
   local.set $2
@@ -1219,7 +1195,7 @@
   local.get $2
   global.set $class-overloading/which
  )
- (func $class-overloading/A#set:c|virtual (; 37 ;) (param $0 i32) (param $1 i32)
+ (func $class-overloading/A#set:c|virtual (param $0 i32) (param $1 i32)
   (local $2 i32)
   block $default
    block $case2
@@ -1279,7 +1255,7 @@
   local.get $1
   call $class-overloading/A#set:c
  )
- (func $class-overloading/IB#foo (; 38 ;) (param $0 i32)
+ (func $class-overloading/IB#foo (param $0 i32)
   (local $1 i32)
   i32.const 240
   local.set $1
@@ -1288,7 +1264,7 @@
   local.get $1
   global.set $class-overloading/which
  )
- (func $class-overloading/IA#foo|virtual (; 39 ;) (param $0 i32)
+ (func $class-overloading/IA#foo|virtual (param $0 i32)
   (local $1 i32)
   block $default
    block $case0
