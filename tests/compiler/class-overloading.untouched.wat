(module
 (type $i32_i32_=>_none (func (param i32 i32)))
 (type $i32_=>_i32 (func (param i32) (result i32)))
 (type $none_=>_none (func))
 (type $i32_=>_none (func (param i32)))
 (type $i32_i32_=>_i32 (func (param i32 i32) (result i32)))
 (type $i32_i32_i32_=>_none (func (param i32 i32 i32)))
 (type $i32_i32_i32_i32_=>_none (func (param i32 i32 i32 i32)))
 (type $i32_i32_i32_=>_i32 (func (param i32 i32 i32) (result i32)))
 (type $i32_i32_i32_i32_i32_=>_i32 (func (param i32 i32 i32 i32 i32) (result i32)))
 (import "env" "abort" (func $~lib/builtins/abort (param i32 i32 i32 i32)))
 (memory $0 1)
 (data (i32.const 12) "\00\00\00\00\01\00\00\00\00\00\00\00\01\00\00\00\00\00\00\00")
<<<<<<< HEAD
 (data (i32.const 32) "\00\00\00\00\00\00\00\00\00\00\00\00\00\00\00\00\00\00\00\00")
 (data (i32.const 60) "\1e\00\00\00\01\00\00\00\00\00\00\00\01\00\00\00\1e\00\00\00~\00l\00i\00b\00/\00r\00t\00/\00t\00c\00m\00s\00.\00t\00s\00")
 (data (i32.const 112) "\00\00\00\00\00\00\00\00\00\00\00\00\00\00\00\00\00\00\00\00")
 (data (i32.const 140) "\1e\00\00\00\01\00\00\00\00\00\00\00\01\00\00\00\1e\00\00\00~\00l\00i\00b\00/\00r\00t\00/\00t\00l\00s\00f\00.\00t\00s\00")
 (data (i32.const 204) "(\00\00\00\01\00\00\00\00\00\00\00\01\00\00\00(\00\00\00a\00l\00l\00o\00c\00a\00t\00i\00o\00n\00 \00t\00o\00o\00 \00l\00a\00r\00g\00e\00")
 (data (i32.const 268) "\02\00\00\00\01\00\00\00\00\00\00\00\01\00\00\00\02\00\00\00A\00")
 (data (i32.const 300) "\02\00\00\00\01\00\00\00\00\00\00\00\01\00\00\00\02\00\00\00B\00")
 (data (i32.const 332) "(\00\00\00\01\00\00\00\00\00\00\00\01\00\00\00(\00\00\00c\00l\00a\00s\00s\00-\00o\00v\00e\00r\00l\00o\00a\00d\00i\00n\00g\00.\00t\00s\00")
 (data (i32.const 396) "\02\00\00\00\01\00\00\00\00\00\00\00\01\00\00\00\02\00\00\00C\00")
 (data (i32.const 428) "\02\00\00\00\01\00\00\00\00\00\00\00\01\00\00\00\02\00\00\00F\00")
 (data (i32.const 460) "\04\00\00\00\01\00\00\00\00\00\00\00\01\00\00\00\04\00\00\00I\00B\00")
 (data (i32.const 492) "\04\00\00\00\01\00\00\00\00\00\00\00\01\00\00\00\04\00\00\00I\00C\00")
=======
 (data (i32.const 44) "\02\00\00\00\01\00\00\00\00\00\00\00\01\00\00\00\02\00\00\00A\00")
 (data (i32.const 76) "\02\00\00\00\01\00\00\00\00\00\00\00\01\00\00\00\02\00\00\00B\00")
 (data (i32.const 108) "(\00\00\00\01\00\00\00\00\00\00\00\01\00\00\00(\00\00\00c\00l\00a\00s\00s\00-\00o\00v\00e\00r\00l\00o\00a\00d\00i\00n\00g\00.\00t\00s\00")
 (data (i32.const 172) "\02\00\00\00\01\00\00\00\00\00\00\00\01\00\00\00\02\00\00\00C\00")
 (data (i32.const 204) "\02\00\00\00\01\00\00\00\00\00\00\00\01\00\00\00\02\00\00\00F\00")
 (data (i32.const 236) "\04\00\00\00\01\00\00\00\00\00\00\00\01\00\00\00\04\00\00\00I\00B\00")
 (data (i32.const 268) "\04\00\00\00\01\00\00\00\00\00\00\00\01\00\00\00\04\00\00\00I\00C\00")
 (data (i32.const 300) "\1e\00\00\00\01\00\00\00\00\00\00\00\01\00\00\00\1e\00\00\00n\00o\00t\00 \00i\00m\00p\00l\00e\00m\00e\00n\00t\00e\00d\00")
>>>>>>> 1f611c65
 (table $0 1 funcref)
 (global $class-overloading/which (mut i32) (i32.const 32))
 (global $~lib/rt/tcms/state (mut i32) (i32.const 0))
 (global $~lib/rt/tcms/fromSpace (mut i32) (i32.const 32))
 (global $~lib/rt/tcms/toSpace (mut i32) (i32.const 112))
 (global $~lib/rt/tcms/iter (mut i32) (i32.const 0))
 (global $~lib/rt/tlsf/ROOT (mut i32) (i32.const 0))
 (global $~lib/ASC_LOW_MEMORY_LIMIT i32 (i32.const 0))
 (global $~lib/rt/tcms/white (mut i32) (i32.const 0))
 (global $~lib/ASC_SHRINK_LEVEL i32 (i32.const 0))
 (global $~lib/rt/tcms/total (mut i32) (i32.const 0))
 (global $~lib/rt/tcms/totalMem (mut i32) (i32.const 0))
 (global $class-overloading/a (mut i32) (i32.const 0))
 (global $class-overloading/c (mut i32) (i32.const 0))
 (global $class-overloading/ia (mut i32) (i32.const 0))
 (global $class-overloading/ic (mut i32) (i32.const 0))
 (global $class-overloading/b2 (mut i32) (i32.const 0))
 (global $~started (mut i32) (i32.const 0))
<<<<<<< HEAD
 (global $~lib/memory/__heap_base i32 (i32.const 516))
=======
 (global $~lib/memory/__heap_base i32 (i32.const 352))
>>>>>>> 1f611c65
 (export "_start" (func $~start))
 (export "memory" (memory $0))
 (func $~lib/rt/tcms/Object#set:nextWithColor (param $0 i32) (param $1 i32)
  local.get $0
  local.get $1
  i32.store offset=4
 )
 (func $~lib/rt/tcms/Object#set:prev (param $0 i32) (param $1 i32)
  local.get $0
  local.get $1
  i32.store offset=8
 )
 (func $~lib/rt/tcms/init
  (local $0 i32)
  (local $1 i32)
  i32.const 4
  i32.const 4
  i32.eq
  drop
  global.get $~lib/rt/tcms/fromSpace
  local.set $0
  local.get $0
  local.get $0
  call $~lib/rt/tcms/Object#set:nextWithColor
  local.get $0
  local.get $0
  local.tee $1
  i32.eqz
  if (result i32)
   i32.const 0
   i32.const 80
   i32.const 153
   i32.const 17
   call $~lib/builtins/abort
   unreachable
  else
   local.get $1
  end
  call $~lib/rt/tcms/Object#set:prev
  global.get $~lib/rt/tcms/toSpace
  local.set $1
  local.get $1
  local.get $1
  call $~lib/rt/tcms/Object#set:nextWithColor
  local.get $1
  local.get $1
  local.tee $0
  i32.eqz
  if (result i32)
   i32.const 0
   i32.const 80
   i32.const 153
   i32.const 17
   call $~lib/builtins/abort
   unreachable
  else
   local.get $0
  end
  call $~lib/rt/tcms/Object#set:prev
  global.get $~lib/rt/tcms/toSpace
  global.set $~lib/rt/tcms/iter
  i32.const 1
  global.set $~lib/rt/tcms/state
 )
 (func $~lib/rt/tlsf/Root#set:flMap (param $0 i32) (param $1 i32)
  local.get $0
  local.get $1
  i32.store
 )
 (func $~lib/rt/common/BLOCK#set:mmInfo (param $0 i32) (param $1 i32)
  local.get $0
  local.get $1
  i32.store
 )
 (func $~lib/rt/tlsf/Block#set:prev (param $0 i32) (param $1 i32)
  local.get $0
  local.get $1
  i32.store offset=4
 )
 (func $~lib/rt/tlsf/Block#set:next (param $0 i32) (param $1 i32)
  local.get $0
  local.get $1
  i32.store offset=8
 )
 (func $~lib/rt/tlsf/removeBlock (param $0 i32) (param $1 i32)
  (local $2 i32)
  (local $3 i32)
  (local $4 i32)
  (local $5 i32)
  (local $6 i32)
  (local $7 i32)
  (local $8 i32)
  (local $9 i32)
  (local $10 i32)
  (local $11 i32)
  local.get $1
  i32.load
  local.set $2
  i32.const 1
  drop
  local.get $2
  i32.const 1
  i32.and
  i32.eqz
  if
   i32.const 0
   i32.const 160
   i32.const 272
   i32.const 14
   call $~lib/builtins/abort
   unreachable
  end
  local.get $2
  i32.const 3
  i32.const -1
  i32.xor
  i32.and
  local.set $3
  i32.const 1
  drop
  local.get $3
  i32.const 12
  i32.ge_u
  if (result i32)
   local.get $3
   i32.const 1073741820
   i32.lt_u
  else
   i32.const 0
  end
  i32.eqz
  if
   i32.const 0
   i32.const 160
   i32.const 274
   i32.const 14
   call $~lib/builtins/abort
   unreachable
  end
  local.get $3
  i32.const 256
  i32.lt_u
  if
   i32.const 0
   local.set $4
   local.get $3
   i32.const 4
   i32.shr_u
   local.set $5
  else
   i32.const 31
   local.get $3
   i32.clz
   i32.sub
   local.set $4
   local.get $3
   local.get $4
   i32.const 4
   i32.sub
   i32.shr_u
   i32.const 1
   i32.const 4
   i32.shl
   i32.xor
   local.set $5
   local.get $4
   i32.const 8
   i32.const 1
   i32.sub
   i32.sub
   local.set $4
  end
  i32.const 1
  drop
  local.get $4
  i32.const 23
  i32.lt_u
  if (result i32)
   local.get $5
   i32.const 16
   i32.lt_u
  else
   i32.const 0
  end
  i32.eqz
  if
   i32.const 0
   i32.const 160
   i32.const 287
   i32.const 14
   call $~lib/builtins/abort
   unreachable
  end
  local.get $1
  i32.load offset=4
  local.set $6
  local.get $1
  i32.load offset=8
  local.set $7
  local.get $6
  if
   local.get $6
   local.get $7
   call $~lib/rt/tlsf/Block#set:next
  end
  local.get $7
  if
   local.get $7
   local.get $6
   call $~lib/rt/tlsf/Block#set:prev
  end
  local.get $1
  local.get $0
  local.set $10
  local.get $4
  local.set $9
  local.get $5
  local.set $8
  local.get $10
  local.get $9
  i32.const 4
  i32.shl
  local.get $8
  i32.add
  i32.const 2
  i32.shl
  i32.add
  i32.load offset=96
  i32.eq
  if
   local.get $0
   local.set $11
   local.get $4
   local.set $10
   local.get $5
   local.set $9
   local.get $7
   local.set $8
   local.get $11
   local.get $10
   i32.const 4
   i32.shl
   local.get $9
   i32.add
   i32.const 2
   i32.shl
   i32.add
   local.get $8
   i32.store offset=96
   local.get $7
   i32.eqz
   if
    local.get $0
    local.set $9
    local.get $4
    local.set $8
    local.get $9
    local.get $8
    i32.const 2
    i32.shl
    i32.add
    i32.load offset=4
    local.set $9
    local.get $0
    local.set $8
    local.get $4
    local.set $11
    local.get $9
    i32.const 1
    local.get $5
    i32.shl
    i32.const -1
    i32.xor
    i32.and
    local.tee $9
    local.set $10
    local.get $8
    local.get $11
    i32.const 2
    i32.shl
    i32.add
    local.get $10
    i32.store offset=4
    local.get $9
    i32.eqz
    if
     local.get $0
     local.get $0
     i32.load
     i32.const 1
     local.get $4
     i32.shl
     i32.const -1
     i32.xor
     i32.and
     call $~lib/rt/tlsf/Root#set:flMap
    end
   end
  end
 )
 (func $~lib/rt/tlsf/insertBlock (param $0 i32) (param $1 i32)
  (local $2 i32)
  (local $3 i32)
  (local $4 i32)
  (local $5 i32)
  (local $6 i32)
  (local $7 i32)
  (local $8 i32)
  (local $9 i32)
  (local $10 i32)
  (local $11 i32)
  (local $12 i32)
  (local $13 i32)
  i32.const 1
  drop
  local.get $1
  i32.eqz
  if
   i32.const 0
   i32.const 160
   i32.const 200
   i32.const 14
   call $~lib/builtins/abort
   unreachable
  end
  local.get $1
  i32.load
  local.set $2
  i32.const 1
  drop
  local.get $2
  i32.const 1
  i32.and
  i32.eqz
  if
   i32.const 0
   i32.const 160
   i32.const 202
   i32.const 14
   call $~lib/builtins/abort
   unreachable
  end
  local.get $1
  local.set $3
  local.get $3
  i32.const 4
  i32.add
  local.get $3
  i32.load
  i32.const 3
  i32.const -1
  i32.xor
  i32.and
  i32.add
  local.set $4
  local.get $4
  i32.load
  local.set $5
  local.get $5
  i32.const 1
  i32.and
  if
   local.get $2
   i32.const 3
   i32.const -1
   i32.xor
   i32.and
   i32.const 4
   i32.add
   local.get $5
   i32.const 3
   i32.const -1
   i32.xor
   i32.and
   i32.add
   local.set $3
   local.get $3
   i32.const 1073741820
   i32.lt_u
   if
    local.get $0
    local.get $4
    call $~lib/rt/tlsf/removeBlock
    local.get $1
    local.get $2
    i32.const 3
    i32.and
    local.get $3
    i32.or
    local.tee $2
    call $~lib/rt/common/BLOCK#set:mmInfo
    local.get $1
    local.set $6
    local.get $6
    i32.const 4
    i32.add
    local.get $6
    i32.load
    i32.const 3
    i32.const -1
    i32.xor
    i32.and
    i32.add
    local.set $4
    local.get $4
    i32.load
    local.set $5
   end
  end
  local.get $2
  i32.const 2
  i32.and
  if
   local.get $1
   local.set $6
   local.get $6
   i32.const 4
   i32.sub
   i32.load
   local.set $6
   local.get $6
   i32.load
   local.set $3
   i32.const 1
   drop
   local.get $3
   i32.const 1
   i32.and
   i32.eqz
   if
    i32.const 0
    i32.const 160
    i32.const 223
    i32.const 16
    call $~lib/builtins/abort
    unreachable
   end
   local.get $3
   i32.const 3
   i32.const -1
   i32.xor
   i32.and
   i32.const 4
   i32.add
   local.get $2
   i32.const 3
   i32.const -1
   i32.xor
   i32.and
   i32.add
   local.set $7
   local.get $7
   i32.const 1073741820
   i32.lt_u
   if
    local.get $0
    local.get $6
    call $~lib/rt/tlsf/removeBlock
    local.get $6
    local.get $3
    i32.const 3
    i32.and
    local.get $7
    i32.or
    local.tee $2
    call $~lib/rt/common/BLOCK#set:mmInfo
    local.get $6
    local.set $1
   end
  end
  local.get $4
  local.get $5
  i32.const 2
  i32.or
  call $~lib/rt/common/BLOCK#set:mmInfo
  local.get $2
  i32.const 3
  i32.const -1
  i32.xor
  i32.and
  local.set $8
  i32.const 1
  drop
  local.get $8
  i32.const 12
  i32.ge_u
  if (result i32)
   local.get $8
   i32.const 1073741820
   i32.lt_u
  else
   i32.const 0
  end
  i32.eqz
  if
   i32.const 0
   i32.const 160
   i32.const 238
   i32.const 14
   call $~lib/builtins/abort
   unreachable
  end
  i32.const 1
  drop
  local.get $1
  i32.const 4
  i32.add
  local.get $8
  i32.add
  local.get $4
  i32.eq
  i32.eqz
  if
   i32.const 0
   i32.const 160
   i32.const 239
   i32.const 14
   call $~lib/builtins/abort
   unreachable
  end
  local.get $4
  i32.const 4
  i32.sub
  local.get $1
  i32.store
  local.get $8
  i32.const 256
  i32.lt_u
  if
   i32.const 0
   local.set $9
   local.get $8
   i32.const 4
   i32.shr_u
   local.set $10
  else
   i32.const 31
   local.get $8
   i32.clz
   i32.sub
   local.set $9
   local.get $8
   local.get $9
   i32.const 4
   i32.sub
   i32.shr_u
   i32.const 1
   i32.const 4
   i32.shl
   i32.xor
   local.set $10
   local.get $9
   i32.const 8
   i32.const 1
   i32.sub
   i32.sub
   local.set $9
  end
  i32.const 1
  drop
  local.get $9
  i32.const 23
  i32.lt_u
  if (result i32)
   local.get $10
   i32.const 16
   i32.lt_u
  else
   i32.const 0
  end
  i32.eqz
  if
   i32.const 0
   i32.const 160
   i32.const 255
   i32.const 14
   call $~lib/builtins/abort
   unreachable
  end
  local.get $0
  local.set $7
  local.get $9
  local.set $3
  local.get $10
  local.set $6
  local.get $7
  local.get $3
  i32.const 4
  i32.shl
  local.get $6
  i32.add
  i32.const 2
  i32.shl
  i32.add
  i32.load offset=96
  local.set $11
  local.get $1
  i32.const 0
  call $~lib/rt/tlsf/Block#set:prev
  local.get $1
  local.get $11
  call $~lib/rt/tlsf/Block#set:next
  local.get $11
  if
   local.get $11
   local.get $1
   call $~lib/rt/tlsf/Block#set:prev
  end
  local.get $0
  local.set $12
  local.get $9
  local.set $7
  local.get $10
  local.set $3
  local.get $1
  local.set $6
  local.get $12
  local.get $7
  i32.const 4
  i32.shl
  local.get $3
  i32.add
  i32.const 2
  i32.shl
  i32.add
  local.get $6
  i32.store offset=96
  local.get $0
  local.get $0
  i32.load
  i32.const 1
  local.get $9
  i32.shl
  i32.or
  call $~lib/rt/tlsf/Root#set:flMap
  local.get $0
  local.set $13
  local.get $9
  local.set $12
  local.get $0
  local.set $3
  local.get $9
  local.set $6
  local.get $3
  local.get $6
  i32.const 2
  i32.shl
  i32.add
  i32.load offset=4
  i32.const 1
  local.get $10
  i32.shl
  i32.or
  local.set $7
  local.get $13
  local.get $12
  i32.const 2
  i32.shl
  i32.add
  local.get $7
  i32.store offset=4
 )
 (func $~lib/rt/tlsf/addMemory (param $0 i32) (param $1 i32) (param $2 i32) (result i32)
  (local $3 i32)
  (local $4 i32)
  (local $5 i32)
  (local $6 i32)
  (local $7 i32)
  (local $8 i32)
  (local $9 i32)
  i32.const 1
  drop
  local.get $1
  local.get $2
  i32.le_u
  i32.eqz
  if
   i32.const 0
   i32.const 160
   i32.const 380
   i32.const 14
   call $~lib/builtins/abort
   unreachable
  end
  local.get $1
  i32.const 4
  i32.add
  i32.const 15
  i32.add
  i32.const 15
  i32.const -1
  i32.xor
  i32.and
  i32.const 4
  i32.sub
  local.set $1
  local.get $2
  i32.const 15
  i32.const -1
  i32.xor
  i32.and
  local.set $2
  local.get $0
  local.set $3
  local.get $3
  i32.load offset=1568
  local.set $4
  i32.const 0
  local.set $5
  local.get $4
  if
   i32.const 1
   drop
   local.get $1
   local.get $4
   i32.const 4
   i32.add
   i32.ge_u
   i32.eqz
   if
    i32.const 0
    i32.const 160
    i32.const 387
    i32.const 16
    call $~lib/builtins/abort
    unreachable
   end
   local.get $1
   i32.const 16
   i32.sub
   local.get $4
   i32.eq
   if
    local.get $1
    i32.const 16
    i32.sub
    local.set $1
    local.get $4
    i32.load
    local.set $5
   else
    nop
   end
  else
   i32.const 1
   drop
   local.get $1
   local.get $0
   i32.const 1572
   i32.add
   i32.ge_u
   i32.eqz
   if
    i32.const 0
    i32.const 160
    i32.const 400
    i32.const 5
    call $~lib/builtins/abort
    unreachable
   end
  end
  local.get $2
  local.get $1
  i32.sub
  local.set $6
  local.get $6
  i32.const 4
  i32.const 12
  i32.add
  i32.const 4
  i32.add
  i32.lt_u
  if
   i32.const 0
   return
  end
  local.get $6
  i32.const 2
  i32.const 4
  i32.mul
  i32.sub
  local.set $7
  local.get $1
  local.set $8
  local.get $8
  local.get $7
  i32.const 1
  i32.or
  local.get $5
  i32.const 2
  i32.and
  i32.or
  call $~lib/rt/common/BLOCK#set:mmInfo
  local.get $8
  i32.const 0
  call $~lib/rt/tlsf/Block#set:prev
  local.get $8
  i32.const 0
  call $~lib/rt/tlsf/Block#set:next
  local.get $1
  i32.const 4
  i32.add
  local.get $7
  i32.add
  local.set $4
  local.get $4
  i32.const 0
  i32.const 2
  i32.or
  call $~lib/rt/common/BLOCK#set:mmInfo
  local.get $0
  local.set $9
  local.get $4
  local.set $3
  local.get $9
  local.get $3
  i32.store offset=1568
  local.get $0
  local.get $8
  call $~lib/rt/tlsf/insertBlock
  i32.const 1
 )
 (func $~lib/rt/tlsf/initialize
  (local $0 i32)
  (local $1 i32)
  (local $2 i32)
  (local $3 i32)
  (local $4 i32)
  (local $5 i32)
  (local $6 i32)
  (local $7 i32)
  (local $8 i32)
  (local $9 i32)
  (local $10 i32)
  (local $11 i32)
  (local $12 i32)
  i32.const 0
  drop
  global.get $~lib/memory/__heap_base
  i32.const 15
  i32.add
  i32.const 15
  i32.const -1
  i32.xor
  i32.and
  local.set $0
  memory.size
  local.set $1
  local.get $0
  i32.const 1572
  i32.add
  i32.const 65535
  i32.add
  i32.const 65535
  i32.const -1
  i32.xor
  i32.and
  i32.const 16
  i32.shr_u
  local.set $2
  local.get $2
  local.get $1
  i32.gt_s
  if (result i32)
   local.get $2
   local.get $1
   i32.sub
   memory.grow
   i32.const 0
   i32.lt_s
  else
   i32.const 0
  end
  if
   unreachable
  end
  local.get $0
  local.set $3
  local.get $3
  i32.const 0
  call $~lib/rt/tlsf/Root#set:flMap
  local.get $3
  local.set $5
  i32.const 0
  local.set $4
  local.get $5
  local.get $4
  i32.store offset=1568
  i32.const 0
  local.set $5
  loop $for-loop|0
   local.get $5
   i32.const 23
   i32.lt_u
   local.set $4
   local.get $4
   if
    local.get $3
    local.set $8
    local.get $5
    local.set $7
    i32.const 0
    local.set $6
    local.get $8
    local.get $7
    i32.const 2
    i32.shl
    i32.add
    local.get $6
    i32.store offset=4
    i32.const 0
    local.set $8
    loop $for-loop|1
     local.get $8
     i32.const 16
     i32.lt_u
     local.set $7
     local.get $7
     if
      local.get $3
      local.set $11
      local.get $5
      local.set $10
      local.get $8
      local.set $9
      i32.const 0
      local.set $6
      local.get $11
      local.get $10
      i32.const 4
      i32.shl
      local.get $9
      i32.add
      i32.const 2
      i32.shl
      i32.add
      local.get $6
      i32.store offset=96
      local.get $8
      i32.const 1
      i32.add
      local.set $8
      br $for-loop|1
     end
    end
    local.get $5
    i32.const 1
    i32.add
    local.set $5
    br $for-loop|0
   end
  end
  local.get $0
  i32.const 1572
  i32.add
  local.set $12
  i32.const 0
  drop
  local.get $3
  local.get $12
  memory.size
  i32.const 16
  i32.shl
  call $~lib/rt/tlsf/addMemory
  drop
  local.get $3
  global.set $~lib/rt/tlsf/ROOT
 )
 (func $~lib/rt/tlsf/computeSize (param $0 i32) (result i32)
  local.get $0
  i32.const 12
  i32.le_u
  if (result i32)
   i32.const 12
  else
   local.get $0
   i32.const 4
   i32.add
   i32.const 15
   i32.add
   i32.const 15
   i32.const -1
   i32.xor
   i32.and
   i32.const 4
   i32.sub
  end
 )
 (func $~lib/rt/tlsf/prepareSize (param $0 i32) (result i32)
  local.get $0
  i32.const 1073741820
  i32.ge_u
  if
   i32.const 224
   i32.const 160
   i32.const 461
   i32.const 30
   call $~lib/builtins/abort
   unreachable
  end
  local.get $0
  call $~lib/rt/tlsf/computeSize
 )
 (func $~lib/rt/tlsf/searchBlock (param $0 i32) (param $1 i32) (result i32)
  (local $2 i32)
  (local $3 i32)
  (local $4 i32)
  (local $5 i32)
  (local $6 i32)
  (local $7 i32)
  (local $8 i32)
  (local $9 i32)
  local.get $1
  i32.const 256
  i32.lt_u
  if
   i32.const 0
   local.set $2
   local.get $1
   i32.const 4
   i32.shr_u
   local.set $3
  else
   local.get $1
   i32.const 536870910
   i32.lt_u
   if (result i32)
    local.get $1
    i32.const 1
    i32.const 27
    local.get $1
    i32.clz
    i32.sub
    i32.shl
    i32.add
    i32.const 1
    i32.sub
   else
    local.get $1
   end
   local.set $4
   i32.const 31
   local.get $4
   i32.clz
   i32.sub
   local.set $2
   local.get $4
   local.get $2
   i32.const 4
   i32.sub
   i32.shr_u
   i32.const 1
   i32.const 4
   i32.shl
   i32.xor
   local.set $3
   local.get $2
   i32.const 8
   i32.const 1
   i32.sub
   i32.sub
   local.set $2
  end
  i32.const 1
  drop
  local.get $2
  i32.const 23
  i32.lt_u
  if (result i32)
   local.get $3
   i32.const 16
   i32.lt_u
  else
   i32.const 0
  end
  i32.eqz
  if
   i32.const 0
   i32.const 160
   i32.const 333
   i32.const 14
   call $~lib/builtins/abort
   unreachable
  end
  local.get $0
  local.set $5
  local.get $2
  local.set $4
  local.get $5
  local.get $4
  i32.const 2
  i32.shl
  i32.add
  i32.load offset=4
  i32.const 0
  i32.const -1
  i32.xor
  local.get $3
  i32.shl
  i32.and
  local.set $6
  i32.const 0
  local.set $7
  local.get $6
  i32.eqz
  if
   local.get $0
   i32.load
   i32.const 0
   i32.const -1
   i32.xor
   local.get $2
   i32.const 1
   i32.add
   i32.shl
   i32.and
   local.set $5
   local.get $5
   i32.eqz
   if
    i32.const 0
    local.set $7
   else
    local.get $5
    i32.ctz
    local.set $2
    local.get $0
    local.set $8
    local.get $2
    local.set $4
    local.get $8
    local.get $4
    i32.const 2
    i32.shl
    i32.add
    i32.load offset=4
    local.set $6
    i32.const 1
    drop
    local.get $6
    i32.eqz
    if
     i32.const 0
     i32.const 160
     i32.const 346
     i32.const 18
     call $~lib/builtins/abort
     unreachable
    end
    local.get $0
    local.set $9
    local.get $2
    local.set $8
    local.get $6
    i32.ctz
    local.set $4
    local.get $9
    local.get $8
    i32.const 4
    i32.shl
    local.get $4
    i32.add
    i32.const 2
    i32.shl
    i32.add
    i32.load offset=96
    local.set $7
   end
  else
   local.get $0
   local.set $9
   local.get $2
   local.set $8
   local.get $6
   i32.ctz
   local.set $4
   local.get $9
   local.get $8
   i32.const 4
   i32.shl
   local.get $4
   i32.add
   i32.const 2
   i32.shl
   i32.add
   i32.load offset=96
   local.set $7
  end
  local.get $7
 )
 (func $~lib/rt/tlsf/growMemory (param $0 i32) (param $1 i32)
  (local $2 i32)
  (local $3 i32)
  (local $4 i32)
  (local $5 i32)
  (local $6 i32)
  (local $7 i32)
  i32.const 0
  drop
  local.get $1
  i32.const 536870910
  i32.lt_u
  if
   local.get $1
   i32.const 1
   i32.const 27
   local.get $1
   i32.clz
   i32.sub
   i32.shl
   i32.const 1
   i32.sub
   i32.add
   local.set $1
  end
  memory.size
  local.set $2
  local.get $1
  i32.const 4
  local.get $2
  i32.const 16
  i32.shl
  i32.const 4
  i32.sub
  local.get $0
  local.set $3
  local.get $3
  i32.load offset=1568
  i32.ne
  i32.shl
  i32.add
  local.set $1
  local.get $1
  i32.const 65535
  i32.add
  i32.const 65535
  i32.const -1
  i32.xor
  i32.and
  i32.const 16
  i32.shr_u
  local.set $4
  local.get $2
  local.tee $3
  local.get $4
  local.tee $5
  local.get $3
  local.get $5
  i32.gt_s
  select
  local.set $6
  local.get $6
  memory.grow
  i32.const 0
  i32.lt_s
  if
   local.get $4
   memory.grow
   i32.const 0
   i32.lt_s
   if
    unreachable
   end
  end
  memory.size
  local.set $7
  local.get $0
  local.get $2
  i32.const 16
  i32.shl
  local.get $7
  i32.const 16
  i32.shl
  call $~lib/rt/tlsf/addMemory
  drop
 )
 (func $~lib/rt/tlsf/prepareBlock (param $0 i32) (param $1 i32) (param $2 i32)
  (local $3 i32)
  (local $4 i32)
  (local $5 i32)
  local.get $1
  i32.load
  local.set $3
  i32.const 1
  drop
  local.get $2
  i32.const 4
  i32.add
  i32.const 15
  i32.and
  i32.eqz
  i32.eqz
  if
   i32.const 0
   i32.const 160
   i32.const 360
   i32.const 14
   call $~lib/builtins/abort
   unreachable
  end
  local.get $3
  i32.const 3
  i32.const -1
  i32.xor
  i32.and
  local.get $2
  i32.sub
  local.set $4
  local.get $4
  i32.const 4
  i32.const 12
  i32.add
  i32.ge_u
  if
   local.get $1
   local.get $2
   local.get $3
   i32.const 2
   i32.and
   i32.or
   call $~lib/rt/common/BLOCK#set:mmInfo
   local.get $1
   i32.const 4
   i32.add
   local.get $2
   i32.add
   local.set $5
   local.get $5
   local.get $4
   i32.const 4
   i32.sub
   i32.const 1
   i32.or
   call $~lib/rt/common/BLOCK#set:mmInfo
   local.get $0
   local.get $5
   call $~lib/rt/tlsf/insertBlock
  else
   local.get $1
   local.get $3
   i32.const 1
   i32.const -1
   i32.xor
   i32.and
   call $~lib/rt/common/BLOCK#set:mmInfo
   local.get $1
   local.set $5
   local.get $5
   i32.const 4
   i32.add
   local.get $5
   i32.load
   i32.const 3
   i32.const -1
   i32.xor
   i32.and
   i32.add
   local.get $1
   local.set $5
   local.get $5
   i32.const 4
   i32.add
   local.get $5
   i32.load
   i32.const 3
   i32.const -1
   i32.xor
   i32.and
   i32.add
   i32.load
   i32.const 2
   i32.const -1
   i32.xor
   i32.and
   call $~lib/rt/common/BLOCK#set:mmInfo
  end
 )
 (func $~lib/rt/tlsf/allocateBlock (param $0 i32) (param $1 i32) (result i32)
  (local $2 i32)
  (local $3 i32)
  local.get $1
  call $~lib/rt/tlsf/prepareSize
  local.set $2
  local.get $0
  local.get $2
  call $~lib/rt/tlsf/searchBlock
  local.set $3
  local.get $3
  i32.eqz
  if
   local.get $0
   local.get $2
   call $~lib/rt/tlsf/growMemory
   local.get $0
   local.get $2
   call $~lib/rt/tlsf/searchBlock
   local.set $3
   i32.const 1
   drop
   local.get $3
   i32.eqz
   if
    i32.const 0
    i32.const 160
    i32.const 499
    i32.const 16
    call $~lib/builtins/abort
    unreachable
   end
  end
  i32.const 1
  drop
  local.get $3
  i32.load
  i32.const 3
  i32.const -1
  i32.xor
  i32.and
  local.get $2
  i32.ge_u
  i32.eqz
  if
   i32.const 0
   i32.const 160
   i32.const 501
   i32.const 14
   call $~lib/builtins/abort
   unreachable
  end
  local.get $0
  local.get $3
  call $~lib/rt/tlsf/removeBlock
  local.get $0
  local.get $3
  local.get $2
  call $~lib/rt/tlsf/prepareBlock
  i32.const 0
  drop
  local.get $3
 )
 (func $~lib/rt/tlsf/__alloc (param $0 i32) (result i32)
  global.get $~lib/rt/tlsf/ROOT
  i32.eqz
  if
   call $~lib/rt/tlsf/initialize
  end
  global.get $~lib/rt/tlsf/ROOT
  local.get $0
  call $~lib/rt/tlsf/allocateBlock
  i32.const 4
  i32.add
 )
 (func $~lib/rt/tcms/Object#set:next (param $0 i32) (param $1 i32)
  local.get $0
  local.get $1
  local.get $0
  i32.load offset=4
  i32.const 3
  i32.and
  i32.or
  call $~lib/rt/tcms/Object#set:nextWithColor
 )
 (func $~lib/rt/tcms/ObjectList#push (param $0 i32) (param $1 i32)
  (local $2 i32)
  (local $3 i32)
  local.get $1
  global.get $~lib/rt/tcms/toSpace
  i32.ne
  if (result i32)
   local.get $1
   global.get $~lib/rt/tcms/fromSpace
   i32.ne
  else
   i32.const 0
  end
  i32.eqz
  if
   i32.const 0
   i32.const 80
   i32.const 142
   i32.const 5
   call $~lib/builtins/abort
   unreachable
  end
  local.get $0
  i32.load offset=8
  local.set $2
  local.get $1
  local.get $0
  local.tee $3
  i32.eqz
  if (result i32)
   i32.const 0
   i32.const 80
   i32.const 144
   i32.const 16
   call $~lib/builtins/abort
   unreachable
  else
   local.get $3
  end
  call $~lib/rt/tcms/Object#set:next
  local.get $1
  local.get $2
  local.tee $3
  i32.eqz
  if (result i32)
   i32.const 0
   i32.const 80
   i32.const 145
   i32.const 16
   call $~lib/builtins/abort
   unreachable
  else
   local.get $3
  end
  call $~lib/rt/tcms/Object#set:prev
  local.get $2
  local.get $1
  local.tee $3
  i32.eqz
  if (result i32)
   i32.const 0
   i32.const 80
   i32.const 146
   i32.const 17
   call $~lib/builtins/abort
   unreachable
  else
   local.get $3
  end
  call $~lib/rt/tcms/Object#set:next
  local.get $0
  local.get $1
  local.tee $3
  i32.eqz
  if (result i32)
   i32.const 0
   i32.const 80
   i32.const 147
   i32.const 17
   call $~lib/builtins/abort
   unreachable
  else
   local.get $3
  end
  call $~lib/rt/tcms/Object#set:prev
 )
 (func $~lib/rt/tcms/Object#set:color (param $0 i32) (param $1 i32)
  local.get $0
  local.get $0
  i32.load offset=4
  i32.const 3
  i32.const -1
  i32.xor
  i32.and
  local.get $1
  i32.or
  call $~lib/rt/tcms/Object#set:nextWithColor
 )
 (func $~lib/rt/tcms/Object#set:rtId (param $0 i32) (param $1 i32)
  local.get $0
  local.get $1
  i32.store offset=12
 )
 (func $~lib/rt/tcms/Object#set:rtSize (param $0 i32) (param $1 i32)
  local.get $0
  local.get $1
  i32.store offset=16
 )
 (func $~lib/memory/memory.fill (param $0 i32) (param $1 i32) (param $2 i32)
  (local $3 i32)
  (local $4 i32)
  (local $5 i32)
  (local $6 i32)
  (local $7 i32)
  (local $8 i32)
  (local $9 i64)
  (local $10 i32)
  block $~lib/util/memory/memset|inlined.0
   local.get $0
   local.set $5
   local.get $1
   local.set $4
   local.get $2
   local.set $3
   i32.const 0
   i32.const 1
   i32.gt_s
   drop
   local.get $3
   i32.eqz
   if
    br $~lib/util/memory/memset|inlined.0
   end
   local.get $5
   local.get $3
   i32.add
   i32.const 4
   i32.sub
   local.set $6
   local.get $5
   local.get $4
   i32.store8
   local.get $6
   local.get $4
   i32.store8 offset=3
   local.get $3
   i32.const 2
   i32.le_u
   if
    br $~lib/util/memory/memset|inlined.0
   end
   local.get $5
   local.get $4
   i32.store8 offset=1
   local.get $5
   local.get $4
   i32.store8 offset=2
   local.get $6
   local.get $4
   i32.store8 offset=2
   local.get $6
   local.get $4
   i32.store8 offset=1
   local.get $3
   i32.const 6
   i32.le_u
   if
    br $~lib/util/memory/memset|inlined.0
   end
   local.get $5
   local.get $4
   i32.store8 offset=3
   local.get $6
   local.get $4
   i32.store8
   local.get $3
   i32.const 8
   i32.le_u
   if
    br $~lib/util/memory/memset|inlined.0
   end
   i32.const 0
   local.get $5
   i32.sub
   i32.const 3
   i32.and
   local.set $7
   local.get $5
   local.get $7
   i32.add
   local.set $5
   local.get $3
   local.get $7
   i32.sub
   local.set $3
   local.get $3
   i32.const -4
   i32.and
   local.set $3
   i32.const -1
   i32.const 255
   i32.div_u
   local.get $4
   i32.const 255
   i32.and
   i32.mul
   local.set $8
   local.get $5
   local.get $3
   i32.add
   i32.const 28
   i32.sub
   local.set $6
   local.get $5
   local.get $8
   i32.store
   local.get $6
   local.get $8
   i32.store offset=24
   local.get $3
   i32.const 8
   i32.le_u
   if
    br $~lib/util/memory/memset|inlined.0
   end
   local.get $5
   local.get $8
   i32.store offset=4
   local.get $5
   local.get $8
   i32.store offset=8
   local.get $6
   local.get $8
   i32.store offset=16
   local.get $6
   local.get $8
   i32.store offset=20
   local.get $3
   i32.const 24
   i32.le_u
   if
    br $~lib/util/memory/memset|inlined.0
   end
   local.get $5
   local.get $8
   i32.store offset=12
   local.get $5
   local.get $8
   i32.store offset=16
   local.get $5
   local.get $8
   i32.store offset=20
   local.get $5
   local.get $8
   i32.store offset=24
   local.get $6
   local.get $8
   i32.store
   local.get $6
   local.get $8
   i32.store offset=4
   local.get $6
   local.get $8
   i32.store offset=8
   local.get $6
   local.get $8
   i32.store offset=12
   i32.const 24
   local.get $5
   i32.const 4
   i32.and
   i32.add
   local.set $7
   local.get $5
   local.get $7
   i32.add
   local.set $5
   local.get $3
   local.get $7
   i32.sub
   local.set $3
   local.get $8
   i64.extend_i32_u
   local.get $8
   i64.extend_i32_u
   i64.const 32
   i64.shl
   i64.or
   local.set $9
   loop $while-continue|0
    local.get $3
    i32.const 32
    i32.ge_u
    local.set $10
    local.get $10
    if
     local.get $5
     local.get $9
     i64.store
     local.get $5
     local.get $9
     i64.store offset=8
     local.get $5
     local.get $9
     i64.store offset=16
     local.get $5
     local.get $9
     i64.store offset=24
     local.get $3
     i32.const 32
     i32.sub
     local.set $3
     local.get $5
     i32.const 32
     i32.add
     local.set $5
     br $while-continue|0
    end
   end
  end
 )
 (func $~lib/rt/tcms/Object#get:size (param $0 i32) (result i32)
  i32.const 4
  local.get $0
  i32.load
  i32.const 3
  i32.const -1
  i32.xor
  i32.and
  i32.add
 )
 (func $~lib/rt/tcms/__new (param $0 i32) (param $1 i32) (result i32)
  (local $2 i32)
  (local $3 i32)
  (local $4 i32)
  global.get $~lib/rt/tcms/state
  i32.const 0
  i32.eq
  if
   call $~lib/rt/tcms/init
  end
  i32.const 16
  local.get $0
  i32.add
  call $~lib/rt/tlsf/__alloc
  i32.const 4
  i32.sub
  local.set $2
  global.get $~lib/rt/tcms/fromSpace
  local.get $2
  call $~lib/rt/tcms/ObjectList#push
  local.get $2
  global.get $~lib/rt/tcms/white
  call $~lib/rt/tcms/Object#set:color
  local.get $2
  local.get $1
  call $~lib/rt/tcms/Object#set:rtId
  local.get $2
  local.get $0
  call $~lib/rt/tcms/Object#set:rtSize
  local.get $2
  local.set $3
  local.get $3
  i32.const 20
  i32.add
  local.set $4
  local.get $4
  i32.const 0
  local.get $0
  call $~lib/memory/memory.fill
  global.get $~lib/rt/tcms/total
  i32.const 1
  i32.add
  global.set $~lib/rt/tcms/total
  global.get $~lib/rt/tcms/totalMem
  local.get $2
  call $~lib/rt/tcms/Object#get:size
  i32.add
  global.set $~lib/rt/tcms/totalMem
  local.get $4
 )
 (func $class-overloading/A#constructor (param $0 i32) (result i32)
  local.get $0
  i32.eqz
  if
   i32.const 0
   i32.const 3
   call $~lib/rt/tcms/__new
   local.set $0
  end
  local.get $0
 )
 (func $class-overloading/B#constructor (param $0 i32) (result i32)
  local.get $0
  i32.eqz
  if
   i32.const 0
   i32.const 4
   call $~lib/rt/tcms/__new
   local.set $0
  end
  local.get $0
  call $class-overloading/A#constructor
  local.set $0
  local.get $0
 )
 (func $class-overloading/A#a<i32> (param $0 i32) (param $1 i32)
  i32.const 288
  global.set $class-overloading/which
 )
 (func $~lib/string/String#get:length (param $0 i32) (result i32)
  local.get $0
  i32.const 20
  i32.sub
  i32.load offset=16
  i32.const 1
  i32.shr_u
 )
 (func $~lib/util/string/compareImpl (param $0 i32) (param $1 i32) (param $2 i32) (param $3 i32) (param $4 i32) (result i32)
  (local $5 i32)
  (local $6 i32)
  (local $7 i32)
  (local $8 i32)
  (local $9 i32)
  local.get $0
  local.get $1
  i32.const 1
  i32.shl
  i32.add
  local.set $5
  local.get $2
  local.get $3
  i32.const 1
  i32.shl
  i32.add
  local.set $6
  i32.const 0
  i32.const 2
  i32.lt_s
  drop
  local.get $4
  i32.const 4
  i32.ge_u
  if (result i32)
   local.get $5
   i32.const 7
   i32.and
   local.get $6
   i32.const 7
   i32.and
   i32.or
   i32.eqz
  else
   i32.const 0
  end
  if
   block $do-break|0
    loop $do-continue|0
     local.get $5
     i64.load
     local.get $6
     i64.load
     i64.ne
     if
      br $do-break|0
     end
     local.get $5
     i32.const 8
     i32.add
     local.set $5
     local.get $6
     i32.const 8
     i32.add
     local.set $6
     local.get $4
     i32.const 4
     i32.sub
     local.set $4
     local.get $4
     i32.const 4
     i32.ge_u
     local.set $7
     local.get $7
     br_if $do-continue|0
    end
   end
  end
  loop $while-continue|1
   local.get $4
   local.tee $7
   i32.const 1
   i32.sub
   local.set $4
   local.get $7
   local.set $7
   local.get $7
   if
    local.get $5
    i32.load16_u
    local.set $8
    local.get $6
    i32.load16_u
    local.set $9
    local.get $8
    local.get $9
    i32.ne
    if
     local.get $8
     local.get $9
     i32.sub
     return
    end
    local.get $5
    i32.const 2
    i32.add
    local.set $5
    local.get $6
    i32.const 2
    i32.add
    local.set $6
    br $while-continue|1
   end
  end
  i32.const 0
 )
 (func $~lib/string/String.__eq (param $0 i32) (param $1 i32) (result i32)
  (local $2 i32)
  local.get $0
  local.get $1
  i32.eq
  if
   i32.const 1
   return
  end
  local.get $0
  i32.const 0
  i32.eq
  if (result i32)
   i32.const 1
  else
   local.get $1
   i32.const 0
   i32.eq
  end
  if
   i32.const 0
   return
  end
  local.get $0
  call $~lib/string/String#get:length
  local.set $2
  local.get $2
  local.get $1
  call $~lib/string/String#get:length
  i32.ne
  if
   i32.const 0
   return
  end
  local.get $0
  i32.const 0
  local.get $1
  i32.const 0
  local.get $2
  call $~lib/util/string/compareImpl
  i32.eqz
 )
 (func $class-overloading/A#b (param $0 i32) (param $1 i32)
  i32.const 288
  global.set $class-overloading/which
 )
 (func $class-overloading/A#get:c (param $0 i32) (result i32)
  i32.const 288
  global.set $class-overloading/which
  i32.const 0
 )
 (func $class-overloading/A#set:c (param $0 i32) (param $1 i32)
  i32.const 288
  global.set $class-overloading/which
 )
 (func $class-overloading/C#constructor (param $0 i32) (result i32)
  local.get $0
  i32.eqz
  if
   i32.const 0
   i32.const 5
   call $~lib/rt/tcms/__new
   local.set $0
  end
  local.get $0
  call $class-overloading/B#constructor
  local.set $0
  local.get $0
 )
 (func $class-overloading/B#a<i32> (param $0 i32) (param $1 i32)
  i32.const 320
  global.set $class-overloading/which
 )
 (func $class-overloading/C#a<i32> (param $0 i32) (param $1 i32)
  local.get $0
  local.get $1
  call $class-overloading/B#a<i32>
  global.get $class-overloading/which
  i32.const 320
  call $~lib/string/String.__eq
  i32.eqz
  if
   i32.const 0
   i32.const 352
   i32.const 52
   i32.const 5
   call $~lib/builtins/abort
   unreachable
  end
  i32.const 416
  global.set $class-overloading/which
 )
 (func $class-overloading/C#b (param $0 i32) (param $1 i32)
  i32.const 416
  global.set $class-overloading/which
 )
 (func $class-overloading/C#get:c (param $0 i32) (result i32)
  i32.const 416
  global.set $class-overloading/which
  i32.const 0
 )
 (func $class-overloading/C#set:c (param $0 i32) (param $1 i32)
  i32.const 416
  global.set $class-overloading/which
 )
 (func $class-overloading/D#constructor (param $0 i32) (result i32)
  local.get $0
  i32.eqz
  if
   i32.const 0
   i32.const 6
   call $~lib/rt/tcms/__new
   local.set $0
  end
  local.get $0
  call $class-overloading/B#constructor
  local.set $0
  local.get $0
 )
 (func $class-overloading/E#constructor (param $0 i32) (result i32)
  local.get $0
  i32.eqz
  if
   i32.const 0
   i32.const 7
   call $~lib/rt/tcms/__new
   local.set $0
  end
  local.get $0
  call $class-overloading/D#constructor
  local.set $0
  local.get $0
 )
 (func $class-overloading/F#constructor (param $0 i32) (result i32)
  local.get $0
  i32.eqz
  if
   i32.const 0
   i32.const 8
   call $~lib/rt/tcms/__new
   local.set $0
  end
  local.get $0
  call $class-overloading/E#constructor
  local.set $0
  local.get $0
 )
 (func $class-overloading/CA#constructor (param $0 i32) (result i32)
  local.get $0
  i32.eqz
  if
   i32.const 0
   i32.const 10
   call $~lib/rt/tcms/__new
   local.set $0
  end
  local.get $0
 )
 (func $class-overloading/IA#foo (param $0 i32)
  unreachable
 )
 (func $class-overloading/CC#constructor (param $0 i32) (result i32)
  local.get $0
  i32.eqz
  if
   i32.const 0
   i32.const 12
   call $~lib/rt/tcms/__new
   local.set $0
  end
  local.get $0
 )
 (func $class-overloading/A2#constructor (param $0 i32) (result i32)
  local.get $0
  i32.eqz
  if
   i32.const 0
   i32.const 13
   call $~lib/rt/stub/__new
   call $~lib/rt/stub/__retain
   local.set $0
  end
  local.get $0
 )
 (func $class-overloading/B2#constructor (param $0 i32) (result i32)
  local.get $0
  i32.eqz
  if
   i32.const 0
   i32.const 14
   call $~lib/rt/stub/__new
   call $~lib/rt/stub/__retain
   local.set $0
  end
  local.get $0
  call $class-overloading/A2#constructor
  local.set $0
  local.get $0
 )
 (func $class-overloading/A2#foo (param $0 i32) (result i32)
  i32.const 320
  i32.const 128
  i32.const 198
  i32.const 5
  call $~lib/builtins/abort
  unreachable
 )
 (func $start:class-overloading
  i32.const 0
  call $class-overloading/B#constructor
  global.set $class-overloading/a
  global.get $class-overloading/a
  i32.const 1
  call $class-overloading/A#a<i32>@virtual
  global.get $class-overloading/which
  i32.const 320
  call $~lib/string/String.__eq
  i32.eqz
  if
   i32.const 0
   i32.const 352
   i32.const 38
   i32.const 1
   call $~lib/builtins/abort
   unreachable
  end
  i32.const 32
  global.set $class-overloading/which
  global.get $class-overloading/a
  i32.const 1
  call $class-overloading/A#b@virtual
  global.get $class-overloading/which
  i32.const 320
  call $~lib/string/String.__eq
  i32.eqz
  if
   i32.const 0
   i32.const 352
   i32.const 41
   i32.const 1
   call $~lib/builtins/abort
   unreachable
  end
  i32.const 32
  global.set $class-overloading/which
  global.get $class-overloading/a
  call $class-overloading/A#get:c@virtual
  drop
  global.get $class-overloading/which
  i32.const 320
  call $~lib/string/String.__eq
  i32.eqz
  if
   i32.const 0
   i32.const 352
   i32.const 44
   i32.const 1
   call $~lib/builtins/abort
   unreachable
  end
  i32.const 32
  global.set $class-overloading/which
  global.get $class-overloading/a
  i32.const 1
  call $class-overloading/A#set:c@virtual
  global.get $class-overloading/which
  i32.const 320
  call $~lib/string/String.__eq
  i32.eqz
  if
   i32.const 0
   i32.const 352
   i32.const 47
   i32.const 1
   call $~lib/builtins/abort
   unreachable
  end
  i32.const 0
  call $class-overloading/C#constructor
  global.set $class-overloading/c
  i32.const 32
  global.set $class-overloading/which
  global.get $class-overloading/c
  i32.const 1
  call $class-overloading/C#a<i32>
  global.get $class-overloading/which
  i32.const 416
  call $~lib/string/String.__eq
  i32.eqz
  if
   i32.const 0
   i32.const 352
   i32.const 71
   i32.const 1
   call $~lib/builtins/abort
   unreachable
  end
  i32.const 32
  global.set $class-overloading/which
  global.get $class-overloading/c
  i32.const 1
  call $class-overloading/C#b
  global.get $class-overloading/which
  i32.const 416
  call $~lib/string/String.__eq
  i32.eqz
  if
   i32.const 0
   i32.const 352
   i32.const 74
   i32.const 1
   call $~lib/builtins/abort
   unreachable
  end
  i32.const 32
  global.set $class-overloading/which
  global.get $class-overloading/c
  call $class-overloading/C#get:c
  drop
  global.get $class-overloading/which
  i32.const 416
  call $~lib/string/String.__eq
  i32.eqz
  if
   i32.const 0
   i32.const 352
   i32.const 77
   i32.const 1
   call $~lib/builtins/abort
   unreachable
  end
  global.get $class-overloading/c
  i32.const 1
  call $class-overloading/C#set:c
  global.get $class-overloading/which
  i32.const 416
  call $~lib/string/String.__eq
  i32.eqz
  if
   i32.const 0
   i32.const 352
   i32.const 79
   i32.const 1
   call $~lib/builtins/abort
   unreachable
  end
  i32.const 0
  call $class-overloading/D#constructor
  global.set $class-overloading/a
  i32.const 32
  global.set $class-overloading/which
  global.get $class-overloading/a
  i32.const 1
  call $class-overloading/A#a<i32>@virtual
  global.get $class-overloading/which
  i32.const 320
  call $~lib/string/String.__eq
  i32.eqz
  if
   i32.const 0
   i32.const 352
   i32.const 89
   i32.const 1
   call $~lib/builtins/abort
   unreachable
  end
  i32.const 32
  global.set $class-overloading/which
  global.get $class-overloading/a
  i32.const 1
  call $class-overloading/A#b@virtual
  global.get $class-overloading/which
  i32.const 320
  call $~lib/string/String.__eq
  i32.eqz
  if
   i32.const 0
   i32.const 352
   i32.const 92
   i32.const 1
   call $~lib/builtins/abort
   unreachable
  end
  i32.const 32
  global.set $class-overloading/which
  global.get $class-overloading/a
  call $class-overloading/A#get:c@virtual
  drop
  global.get $class-overloading/which
  i32.const 320
  call $~lib/string/String.__eq
  i32.eqz
  if
   i32.const 0
   i32.const 352
   i32.const 95
   i32.const 1
   call $~lib/builtins/abort
   unreachable
  end
  global.get $class-overloading/a
  i32.const 1
  call $class-overloading/A#set:c@virtual
  global.get $class-overloading/which
  i32.const 320
  call $~lib/string/String.__eq
  i32.eqz
  if
   i32.const 0
   i32.const 352
   i32.const 97
   i32.const 1
   call $~lib/builtins/abort
   unreachable
  end
  i32.const 0
  call $class-overloading/E#constructor
  global.set $class-overloading/a
  i32.const 32
  global.set $class-overloading/which
  global.get $class-overloading/a
  i32.const 1
  call $class-overloading/A#a<i32>@virtual
  global.get $class-overloading/which
  i32.const 320
  call $~lib/string/String.__eq
  i32.eqz
  if
   i32.const 0
   i32.const 352
   i32.const 107
   i32.const 1
   call $~lib/builtins/abort
   unreachable
  end
  i32.const 32
  global.set $class-overloading/which
  global.get $class-overloading/a
  i32.const 1
  call $class-overloading/A#b@virtual
  global.get $class-overloading/which
  i32.const 320
  call $~lib/string/String.__eq
  i32.eqz
  if
   i32.const 0
   i32.const 352
   i32.const 110
   i32.const 1
   call $~lib/builtins/abort
   unreachable
  end
  i32.const 32
  global.set $class-overloading/which
  global.get $class-overloading/a
  call $class-overloading/A#get:c@virtual
  drop
  global.get $class-overloading/which
  i32.const 320
  call $~lib/string/String.__eq
  i32.eqz
  if
   i32.const 0
   i32.const 352
   i32.const 113
   i32.const 1
   call $~lib/builtins/abort
   unreachable
  end
  global.get $class-overloading/a
  i32.const 1
  call $class-overloading/A#set:c@virtual
  global.get $class-overloading/which
  i32.const 320
  call $~lib/string/String.__eq
  i32.eqz
  if
   i32.const 0
   i32.const 352
   i32.const 115
   i32.const 1
   call $~lib/builtins/abort
   unreachable
  end
  i32.const 0
  call $class-overloading/F#constructor
  global.set $class-overloading/a
  i32.const 32
  global.set $class-overloading/which
  global.get $class-overloading/a
  i32.const 1
  call $class-overloading/A#a<i32>@virtual
  global.get $class-overloading/which
  i32.const 448
  call $~lib/string/String.__eq
  i32.eqz
  if
   i32.const 0
   i32.const 352
   i32.const 137
   i32.const 1
   call $~lib/builtins/abort
   unreachable
  end
  i32.const 32
  global.set $class-overloading/which
  global.get $class-overloading/a
  i32.const 1
  call $class-overloading/A#b@virtual
  global.get $class-overloading/which
  i32.const 448
  call $~lib/string/String.__eq
  i32.eqz
  if
   i32.const 0
   i32.const 352
   i32.const 140
   i32.const 1
   call $~lib/builtins/abort
   unreachable
  end
  i32.const 32
  global.set $class-overloading/which
  global.get $class-overloading/a
  call $class-overloading/A#get:c@virtual
  drop
  global.get $class-overloading/which
  i32.const 448
  call $~lib/string/String.__eq
  i32.eqz
  if
   i32.const 0
   i32.const 352
   i32.const 143
   i32.const 1
   call $~lib/builtins/abort
   unreachable
  end
  i32.const 32
  global.set $class-overloading/which
  global.get $class-overloading/a
  i32.const 1
  call $class-overloading/A#set:c@virtual
  global.get $class-overloading/which
  i32.const 448
  call $~lib/string/String.__eq
  i32.eqz
  if
   i32.const 0
   i32.const 352
   i32.const 146
   i32.const 1
   call $~lib/builtins/abort
   unreachable
  end
  i32.const 0
  call $class-overloading/CA#constructor
  global.set $class-overloading/ia
  i32.const 32
  global.set $class-overloading/which
  global.get $class-overloading/ia
  call $class-overloading/IA#foo@virtual
  global.get $class-overloading/which
  i32.const 480
  call $~lib/string/String.__eq
  i32.eqz
  if
   i32.const 0
   i32.const 352
   i32.const 162
   i32.const 1
   call $~lib/builtins/abort
   unreachable
  end
  i32.const 0
  call $class-overloading/CC#constructor
  global.set $class-overloading/ic
  i32.const 32
  global.set $class-overloading/which
  global.get $class-overloading/ic
  call $class-overloading/IA#foo@virtual
  global.get $class-overloading/which
  i32.const 512
  call $~lib/string/String.__eq
  i32.eqz
  if
   i32.const 0
   i32.const 352
   i32.const 177
   i32.const 1
   call $~lib/builtins/abort
   unreachable
  end
  i32.const 0
  call $class-overloading/B2#constructor
  global.set $class-overloading/b2
  global.get $class-overloading/b2
  call $class-overloading/A2#foo@virtual
  i32.const 3
  i32.eq
  i32.eqz
  if
   i32.const 0
   i32.const 128
   i32.const 209
   i32.const 1
   call $~lib/builtins/abort
   unreachable
  end
 )
 (func $~start
  global.get $~started
  if
   return
  end
  i32.const 1
  global.set $~started
  call $start:class-overloading
 )
 (func $class-overloading/F#a<i32> (param $0 i32) (param $1 i32)
  i32.const 448
  global.set $class-overloading/which
 )
 (func $class-overloading/A#a<i32>@virtual (param $0 i32) (param $1 i32)
  (local $2 i32)
  block $default
   block $case2
    block $case1
     block $case0
      local.get $0
      i32.const 8
      i32.sub
      i32.load
      local.set $2
      local.get $2
      i32.const 4
      i32.eq
      br_if $case0
      local.get $2
      i32.const 6
      i32.eq
      br_if $case0
      local.get $2
      i32.const 7
      i32.eq
      br_if $case0
      local.get $2
      i32.const 5
      i32.eq
      br_if $case1
      local.get $2
      i32.const 8
      i32.eq
      br_if $case2
      br $default
     end
     local.get $0
     local.get $1
     call $class-overloading/B#a<i32>
     return
    end
    local.get $0
    local.get $1
    call $class-overloading/C#a<i32>
    return
   end
   local.get $0
   local.get $1
   call $class-overloading/F#a<i32>
   return
  end
  local.get $0
  local.get $1
  call $class-overloading/A#a<i32>
 )
 (func $class-overloading/B#b (param $0 i32) (param $1 i32)
  i32.const 320
  global.set $class-overloading/which
 )
 (func $class-overloading/F#b (param $0 i32) (param $1 i32)
  i32.const 448
  global.set $class-overloading/which
 )
 (func $class-overloading/A#b@virtual (param $0 i32) (param $1 i32)
  (local $2 i32)
  block $default
   block $case2
    block $case1
     block $case0
      local.get $0
      i32.const 8
      i32.sub
      i32.load
      local.set $2
      local.get $2
      i32.const 4
      i32.eq
      br_if $case0
      local.get $2
      i32.const 6
      i32.eq
      br_if $case0
      local.get $2
      i32.const 7
      i32.eq
      br_if $case0
      local.get $2
      i32.const 5
      i32.eq
      br_if $case1
      local.get $2
      i32.const 8
      i32.eq
      br_if $case2
      br $default
     end
     local.get $0
     local.get $1
     call $class-overloading/B#b
     return
    end
    local.get $0
    local.get $1
    call $class-overloading/C#b
    return
   end
   local.get $0
   local.get $1
   call $class-overloading/F#b
   return
  end
  local.get $0
  local.get $1
  call $class-overloading/A#b
 )
 (func $class-overloading/B#get:c (param $0 i32) (result i32)
  i32.const 320
  global.set $class-overloading/which
  i32.const 0
 )
 (func $class-overloading/F#get:c (param $0 i32) (result i32)
  i32.const 448
  global.set $class-overloading/which
  i32.const 0
 )
 (func $class-overloading/A#get:c@virtual (param $0 i32) (result i32)
  (local $1 i32)
  block $default
   block $case2
    block $case1
     block $case0
      local.get $0
      i32.const 8
      i32.sub
      i32.load
      local.set $1
      local.get $1
      i32.const 4
      i32.eq
      br_if $case0
      local.get $1
      i32.const 6
      i32.eq
      br_if $case0
      local.get $1
      i32.const 7
      i32.eq
      br_if $case0
      local.get $1
      i32.const 5
      i32.eq
      br_if $case1
      local.get $1
      i32.const 8
      i32.eq
      br_if $case2
      br $default
     end
     local.get $0
     call $class-overloading/B#get:c
     return
    end
    local.get $0
    call $class-overloading/C#get:c
    return
   end
   local.get $0
   call $class-overloading/F#get:c
   return
  end
  local.get $0
  call $class-overloading/A#get:c
 )
 (func $class-overloading/B#set:c (param $0 i32) (param $1 i32)
  i32.const 320
  global.set $class-overloading/which
 )
 (func $class-overloading/F#set:c (param $0 i32) (param $1 i32)
  i32.const 448
  global.set $class-overloading/which
 )
 (func $class-overloading/A#set:c@virtual (param $0 i32) (param $1 i32)
  (local $2 i32)
  block $default
   block $case2
    block $case1
     block $case0
      local.get $0
      i32.const 8
      i32.sub
      i32.load
      local.set $2
      local.get $2
      i32.const 4
      i32.eq
      br_if $case0
      local.get $2
      i32.const 6
      i32.eq
      br_if $case0
      local.get $2
      i32.const 7
      i32.eq
      br_if $case0
      local.get $2
      i32.const 5
      i32.eq
      br_if $case1
      local.get $2
      i32.const 8
      i32.eq
      br_if $case2
      br $default
     end
     local.get $0
     local.get $1
     call $class-overloading/B#set:c
     return
    end
    local.get $0
    local.get $1
    call $class-overloading/C#set:c
    return
   end
   local.get $0
   local.get $1
   call $class-overloading/F#set:c
   return
  end
  local.get $0
  local.get $1
  call $class-overloading/A#set:c
 )
 (func $class-overloading/CA#foo (param $0 i32)
  i32.const 480
  global.set $class-overloading/which
 )
 (func $class-overloading/CC#foo (param $0 i32)
  i32.const 512
  global.set $class-overloading/which
 )
 (func $class-overloading/IA#foo@virtual (param $0 i32)
  (local $1 i32)
  block $default
   block $case1
    block $case0
     local.get $0
     i32.const 8
     i32.sub
     i32.load
     local.set $1
     local.get $1
     i32.const 10
     i32.eq
     br_if $case0
     local.get $1
     i32.const 12
     i32.eq
     br_if $case1
     br $default
    end
    local.get $0
    call $class-overloading/CA#foo
    return
   end
   local.get $0
   call $class-overloading/CC#foo
   return
  end
  unreachable
 )
 (func $class-overloading/A1#constructor (param $0 i32) (result i32)
  local.get $0
  i32.eqz
  if
   i32.const 0
   i32.const 16
   call $~lib/rt/stub/__new
   call $~lib/rt/stub/__retain
   local.set $0
  end
  local.get $0
 )
 (func $class-overloading/B1#constructor (param $0 i32) (result i32)
  local.get $0
  i32.eqz
  if
   i32.const 0
   i32.const 15
   call $~lib/rt/stub/__new
   call $~lib/rt/stub/__retain
   local.set $0
  end
  local.get $0
  call $class-overloading/A1#constructor
  local.set $0
  local.get $0
 )
 (func $class-overloading/A1#baz (param $0 i32) (result i32)
  i32.const 320
  i32.const 128
  i32.const 186
  i32.const 5
  call $~lib/builtins/abort
  unreachable
 )
 (func $class-overloading/A1#bar (param $0 i32) (result i32)
  local.get $0
  call $class-overloading/A1#baz@virtual
 )
 (func $class-overloading/B2#foo (param $0 i32) (result i32)
  (local $1 i32)
  (local $2 i32)
  i32.const 0
  call $class-overloading/B1#constructor
  local.tee $1
  call $class-overloading/A1#bar
  local.set $2
  local.get $1
  call $~lib/rt/stub/__release
  local.get $2
 )
 (func $class-overloading/A2#foo@virtual (param $0 i32) (result i32)
  (local $1 i32)
  block $default
   block $case0
    local.get $0
    i32.const 8
    i32.sub
    i32.load
    local.set $1
    local.get $1
    i32.const 14
    i32.eq
    br_if $case0
    br $default
   end
   local.get $0
   call $class-overloading/B2#foo
   return
  end
  local.get $0
  call $class-overloading/A2#foo
 )
 (func $class-overloading/B1#baz (param $0 i32) (result i32)
  i32.const 3
 )
 (func $class-overloading/A1#baz@virtual (param $0 i32) (result i32)
  (local $1 i32)
  block $default
   block $case0
    local.get $0
    i32.const 8
    i32.sub
    i32.load
    local.set $1
    local.get $1
    i32.const 15
    i32.eq
    br_if $case0
    br $default
   end
   local.get $0
   call $class-overloading/B1#baz
   return
  end
  local.get $0
  call $class-overloading/A1#baz
 )
)<|MERGE_RESOLUTION|>--- conflicted
+++ resolved
@@ -11,7 +11,6 @@
  (import "env" "abort" (func $~lib/builtins/abort (param i32 i32 i32 i32)))
  (memory $0 1)
  (data (i32.const 12) "\00\00\00\00\01\00\00\00\00\00\00\00\01\00\00\00\00\00\00\00")
-<<<<<<< HEAD
  (data (i32.const 32) "\00\00\00\00\00\00\00\00\00\00\00\00\00\00\00\00\00\00\00\00")
  (data (i32.const 60) "\1e\00\00\00\01\00\00\00\00\00\00\00\01\00\00\00\1e\00\00\00~\00l\00i\00b\00/\00r\00t\00/\00t\00c\00m\00s\00.\00t\00s\00")
  (data (i32.const 112) "\00\00\00\00\00\00\00\00\00\00\00\00\00\00\00\00\00\00\00\00")
@@ -24,16 +23,7 @@
  (data (i32.const 428) "\02\00\00\00\01\00\00\00\00\00\00\00\01\00\00\00\02\00\00\00F\00")
  (data (i32.const 460) "\04\00\00\00\01\00\00\00\00\00\00\00\01\00\00\00\04\00\00\00I\00B\00")
  (data (i32.const 492) "\04\00\00\00\01\00\00\00\00\00\00\00\01\00\00\00\04\00\00\00I\00C\00")
-=======
- (data (i32.const 44) "\02\00\00\00\01\00\00\00\00\00\00\00\01\00\00\00\02\00\00\00A\00")
- (data (i32.const 76) "\02\00\00\00\01\00\00\00\00\00\00\00\01\00\00\00\02\00\00\00B\00")
- (data (i32.const 108) "(\00\00\00\01\00\00\00\00\00\00\00\01\00\00\00(\00\00\00c\00l\00a\00s\00s\00-\00o\00v\00e\00r\00l\00o\00a\00d\00i\00n\00g\00.\00t\00s\00")
- (data (i32.const 172) "\02\00\00\00\01\00\00\00\00\00\00\00\01\00\00\00\02\00\00\00C\00")
- (data (i32.const 204) "\02\00\00\00\01\00\00\00\00\00\00\00\01\00\00\00\02\00\00\00F\00")
- (data (i32.const 236) "\04\00\00\00\01\00\00\00\00\00\00\00\01\00\00\00\04\00\00\00I\00B\00")
- (data (i32.const 268) "\04\00\00\00\01\00\00\00\00\00\00\00\01\00\00\00\04\00\00\00I\00C\00")
- (data (i32.const 300) "\1e\00\00\00\01\00\00\00\00\00\00\00\01\00\00\00\1e\00\00\00n\00o\00t\00 \00i\00m\00p\00l\00e\00m\00e\00n\00t\00e\00d\00")
->>>>>>> 1f611c65
+ (data (i32.const 524) "\1e\00\00\00\01\00\00\00\00\00\00\00\01\00\00\00\1e\00\00\00n\00o\00t\00 \00i\00m\00p\00l\00e\00m\00e\00n\00t\00e\00d\00")
  (table $0 1 funcref)
  (global $class-overloading/which (mut i32) (i32.const 32))
  (global $~lib/rt/tcms/state (mut i32) (i32.const 0))
@@ -52,11 +42,7 @@
  (global $class-overloading/ic (mut i32) (i32.const 0))
  (global $class-overloading/b2 (mut i32) (i32.const 0))
  (global $~started (mut i32) (i32.const 0))
-<<<<<<< HEAD
- (global $~lib/memory/__heap_base i32 (i32.const 516))
-=======
- (global $~lib/memory/__heap_base i32 (i32.const 352))
->>>>>>> 1f611c65
+ (global $~lib/memory/__heap_base i32 (i32.const 576))
  (export "_start" (func $~start))
  (export "memory" (memory $0))
  (func $~lib/rt/tcms/Object#set:nextWithColor (param $0 i32) (param $1 i32)
@@ -2222,8 +2208,7 @@
   if
    i32.const 0
    i32.const 13
-   call $~lib/rt/stub/__new
-   call $~lib/rt/stub/__retain
+   call $~lib/rt/tcms/__new
    local.set $0
   end
   local.get $0
@@ -2234,8 +2219,7 @@
   if
    i32.const 0
    i32.const 14
-   call $~lib/rt/stub/__new
-   call $~lib/rt/stub/__retain
+   call $~lib/rt/tcms/__new
    local.set $0
   end
   local.get $0
@@ -2244,8 +2228,8 @@
   local.get $0
  )
  (func $class-overloading/A2#foo (param $0 i32) (result i32)
-  i32.const 320
-  i32.const 128
+  i32.const 544
+  i32.const 352
   i32.const 198
   i32.const 5
   call $~lib/builtins/abort
@@ -2647,7 +2631,7 @@
   i32.eqz
   if
    i32.const 0
-   i32.const 128
+   i32.const 352
    i32.const 209
    i32.const 1
    call $~lib/builtins/abort
@@ -2941,8 +2925,7 @@
   if
    i32.const 0
    i32.const 16
-   call $~lib/rt/stub/__new
-   call $~lib/rt/stub/__retain
+   call $~lib/rt/tcms/__new
    local.set $0
   end
   local.get $0
@@ -2953,8 +2936,7 @@
   if
    i32.const 0
    i32.const 15
-   call $~lib/rt/stub/__new
-   call $~lib/rt/stub/__retain
+   call $~lib/rt/tcms/__new
    local.set $0
   end
   local.get $0
@@ -2963,8 +2945,8 @@
   local.get $0
  )
  (func $class-overloading/A1#baz (param $0 i32) (result i32)
-  i32.const 320
-  i32.const 128
+  i32.const 544
+  i32.const 352
   i32.const 186
   i32.const 5
   call $~lib/builtins/abort
@@ -2975,16 +2957,9 @@
   call $class-overloading/A1#baz@virtual
  )
  (func $class-overloading/B2#foo (param $0 i32) (result i32)
-  (local $1 i32)
-  (local $2 i32)
   i32.const 0
   call $class-overloading/B1#constructor
-  local.tee $1
   call $class-overloading/A1#bar
-  local.set $2
-  local.get $1
-  call $~lib/rt/stub/__release
-  local.get $2
  )
  (func $class-overloading/A2#foo@virtual (param $0 i32) (result i32)
   (local $1 i32)
