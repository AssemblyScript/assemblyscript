(module
 (type $none_=>_none (func))
 (type $i32_i32_i32_=>_none (func (param i32 i32 i32)))
 (type $i32_i32_i32_i32_=>_none (func (param i32 i32 i32 i32)))
 (type $i32_i32_=>_i32 (func (param i32 i32) (result i32)))
 (type $i32_i32_i32_i32_=>_i32 (func (param i32 i32 i32 i32) (result i32)))
 (import "env" "abort" (func $~lib/builtins/abort (param i32 i32 i32 i32)))
 (memory $0 1)
 (data (i32.const 1024) "\0c\00\00\00\01\00\00\00\00\00\00\00\0c\00\00\00\01\00\00\00\02\00\00\00\03")
 (data (i32.const 1056) "$\00\00\00\01\00\00\00\01\00\00\00$\00\00\00I\00n\00d\00e\00x\00 \00o\00u\00t\00 \00o\00f\00 \00r\00a\00n\00g\00e")
 (data (i32.const 1120) "\1a\00\00\00\01\00\00\00\01\00\00\00\1a\00\00\00~\00l\00i\00b\00/\00a\00r\00r\00a\00y\00.\00t\00s")
 (data (i32.const 1168) "\18\00\00\00\01\00\00\00\00\00\00\00\18")
 (data (i32.const 1190) "\f0?\00\00\00\00\00\00\00@\00\00\00\00\00\00\08@")
 (data (i32.const 1216) "\08\00\00\00\01\00\00\00\00\00\00\00\08\00\00\00\01\00\00\00\ff\ff\ff\ff")
 (data (i32.const 1248) "\1c\00\00\00\01\00\00\00\01\00\00\00\1c\00\00\00i\00n\00f\00e\00r\00-\00a\00r\00r\00a\00y\00.\00t\00s")
 (data (i32.const 1296) "\18\00\00\00\01\00\00\00\00\00\00\00\18")
 (data (i32.const 1318) "\f0?\00\00\00\00\00\00\00@\00\00\00\00\00\00\08@")
 (data (i32.const 1344) "\0c\00\00\00\01\00\00\00\00\00\00\00\0c\00\00\00\00\00\80?\00\00\00@\00\00@@")
 (data (i32.const 1376) "\02\00\00\00\01\00\00\00\01\00\00\00\02\00\00\00a")
 (data (i32.const 1408) "\08\00\00\00\01\00\00\00\00\00\00\00\08\00\00\00\00\00\00\00p\05")
 (data (i32.const 1440) "\04\00\00\00\01\00\00\00\00\00\00\00\04")
 (data (i32.const 1472) "\08\00\00\00\01\00\00\00\00\00\00\00\08")
 (data (i32.const 1504) "\08\00\00\00\01\00\00\00\00\00\00\00\08\00\00\00\01")
 (data (i32.const 1536) "\08\00\00\00\01\00\00\00\00\00\00\00\08\00\00\00\00\00\00\00\01")
 (data (i32.const 1568) "\04\00\00\00\01\00\00\00\00\00\00\00\04\00\00\00\01")
 (data (i32.const 1600) "\04\00\00\00\01\00\00\00\00\00\00\00\04\00\00\00\02")
 (data (i32.const 1632) "^\00\00\00\01\00\00\00\01\00\00\00^\00\00\00E\00l\00e\00m\00e\00n\00t\00 \00t\00y\00p\00e\00 \00m\00u\00s\00t\00 \00b\00e\00 \00n\00u\00l\00l\00a\00b\00l\00e\00 \00i\00f\00 \00a\00r\00r\00a\00y\00 \00i\00s\00 \00h\00o\00l\00e\00y")
 (global $~lib/rt/stub/startOffset (mut i32) (i32.const 0))
 (global $~lib/rt/stub/offset (mut i32) (i32.const 0))
 (export "memory" (memory $0))
 (start $~start)
 (func $~lib/rt/stub/__alloc (; 1 ;) (param $0 i32) (param $1 i32) (result i32)
  (local $2 i32)
  (local $3 i32)
  (local $4 i32)
  (local $5 i32)
  (local $6 i32)
  local.get $0
  i32.const 1073741808
  i32.gt_u
  if
   unreachable
  end
  global.get $~lib/rt/stub/offset
  i32.const 16
  i32.add
  local.tee $4
  local.get $0
  i32.const 15
  i32.add
  i32.const -16
  i32.and
  local.tee $2
  i32.const 16
  local.get $2
  i32.const 16
  i32.gt_u
  select
  local.tee $6
  i32.add
  local.tee $2
  memory.size
  local.tee $5
  i32.const 16
  i32.shl
  local.tee $3
  i32.gt_u
  if
   local.get $5
   local.get $2
   local.get $3
   i32.sub
   i32.const 65535
   i32.add
   i32.const -65536
   i32.and
   i32.const 16
   i32.shr_u
   local.tee $3
   local.get $5
   local.get $3
   i32.gt_s
   select
   memory.grow
   i32.const 0
   i32.lt_s
   if
    local.get $3
    memory.grow
    i32.const 0
    i32.lt_s
    if
     unreachable
    end
   end
  end
  local.get $2
  global.set $~lib/rt/stub/offset
  local.get $4
  i32.const 16
  i32.sub
  local.tee $2
  local.get $6
  i32.store
  local.get $2
  i32.const 1
  i32.store offset=4
  local.get $2
  local.get $1
  i32.store offset=8
  local.get $2
  local.get $0
  i32.store offset=12
  local.get $4
 )
 (func $~lib/memory/memory.copy (; 2 ;) (param $0 i32) (param $1 i32) (param $2 i32)
  (local $3 i32)
  (local $4 i32)
  block $~lib/util/memory/memmove|inlined.0
   local.get $2
   local.set $4
   local.get $0
   local.get $1
   i32.eq
   br_if $~lib/util/memory/memmove|inlined.0
   local.get $0
   local.get $1
   i32.lt_u
   if
    local.get $1
    i32.const 7
    i32.and
    local.get $0
    i32.const 7
    i32.and
    i32.eq
    if
     loop $while-continue|0
      local.get $0
      i32.const 7
      i32.and
      if
       local.get $4
       i32.eqz
       br_if $~lib/util/memory/memmove|inlined.0
       local.get $4
       i32.const 1
       i32.sub
       local.set $4
       local.get $0
       local.tee $2
       i32.const 1
       i32.add
       local.set $0
       local.get $1
       local.tee $3
       i32.const 1
       i32.add
       local.set $1
       local.get $2
       local.get $3
       i32.load8_u
       i32.store8
       br $while-continue|0
      end
     end
     loop $while-continue|1
      local.get $4
      i32.const 8
      i32.ge_u
      if
       local.get $0
       local.get $1
       i64.load
       i64.store
       local.get $4
       i32.const 8
       i32.sub
       local.set $4
       local.get $0
       i32.const 8
       i32.add
       local.set $0
       local.get $1
       i32.const 8
       i32.add
       local.set $1
       br $while-continue|1
      end
     end
    end
    loop $while-continue|2
     local.get $4
     if
      local.get $0
      local.tee $2
      i32.const 1
      i32.add
      local.set $0
      local.get $1
      local.tee $3
      i32.const 1
      i32.add
      local.set $1
      local.get $2
      local.get $3
      i32.load8_u
      i32.store8
      local.get $4
      i32.const 1
      i32.sub
      local.set $4
      br $while-continue|2
     end
    end
   else
    local.get $1
    i32.const 7
    i32.and
    local.get $0
    i32.const 7
    i32.and
    i32.eq
    if
     loop $while-continue|3
      local.get $0
      local.get $4
      i32.add
      i32.const 7
      i32.and
      if
       local.get $4
       i32.eqz
       br_if $~lib/util/memory/memmove|inlined.0
       local.get $4
       i32.const 1
       i32.sub
       local.tee $4
       local.get $0
       i32.add
       local.get $1
       local.get $4
       i32.add
       i32.load8_u
       i32.store8
       br $while-continue|3
      end
     end
     loop $while-continue|4
      local.get $4
      i32.const 8
      i32.ge_u
      if
       local.get $4
       i32.const 8
       i32.sub
       local.tee $4
       local.get $0
       i32.add
       local.get $1
       local.get $4
       i32.add
       i64.load
       i64.store
       br $while-continue|4
      end
     end
    end
    loop $while-continue|5
     local.get $4
     if
      local.get $4
      i32.const 1
      i32.sub
      local.tee $4
      local.get $0
      i32.add
      local.get $1
      local.get $4
      i32.add
      i32.load8_u
      i32.store8
      br $while-continue|5
     end
    end
   end
  end
 )
 (func $~lib/rt/__allocArray (; 3 ;) (param $0 i32) (param $1 i32) (param $2 i32) (param $3 i32) (result i32)
  (local $4 i32)
  (local $5 i32)
  (local $6 i32)
  i32.const 16
  local.get $2
  call $~lib/rt/stub/__alloc
  local.tee $2
  local.get $0
  local.get $1
  i32.shl
  local.tee $4
  local.set $6
  local.get $4
  i32.const 0
  call $~lib/rt/stub/__alloc
  local.set $1
  local.get $3
  if
   local.get $1
   local.get $3
   local.get $6
   call $~lib/memory/memory.copy
  end
  local.get $1
  i32.store
  local.get $2
  local.get $1
  i32.store offset=4
  local.get $2
  local.get $4
  i32.store offset=8
  local.get $2
  local.get $0
  i32.store offset=12
  local.get $2
 )
<<<<<<< HEAD
 (func $~lib/array/Array<i32>#__get (; 5 ;) (param $0 i32) (result i32)
  i32.const 1
  local.get $0
  i32.load offset=12
  i32.ge_u
  if
   i32.const 1072
   i32.const 1136
   i32.const 93
   i32.const 41
   call $~lib/builtins/abort
   unreachable
  end
  local.get $0
  i32.load offset=4
  i32.load offset=4
 )
 (func $~lib/array/Array<f32>#__get (; 6 ;) (param $0 i32)
  i32.const 1
  local.get $0
  i32.load offset=12
  i32.ge_u
  if
   i32.const 1072
   i32.const 1136
   i32.const 93
   i32.const 41
   call $~lib/builtins/abort
   unreachable
  end
  local.get $0
  i32.load offset=4
  f32.load offset=4
  drop
 )
 (func $infer-array/Ref#constructor (; 7 ;) (result i32)
  i32.const 0
  i32.const 7
  call $~lib/rt/stub/__alloc
 )
 (func $start:infer-array (; 8 ;)
=======
 (func $start:infer-array (; 4 ;)
>>>>>>> c7714613
  (local $0 i32)
  (local $1 i32)
  (local $2 i32)
  i32.const 1744
  global.set $~lib/rt/stub/startOffset
  i32.const 1744
  global.set $~lib/rt/stub/offset
  i32.const 3
  i32.const 2
  i32.const 3
  i32.const 1040
  call $~lib/rt/__allocArray
  drop
  i32.const 3
  i32.const 3
  i32.const 4
  i32.const 1184
  call $~lib/rt/__allocArray
  drop
<<<<<<< HEAD
  i32.const 2
  i32.const 2
  i32.const 5
  i32.const 1232
  call $~lib/rt/__allocArray
  call $~lib/array/Array<i32>#__get
  i32.const -1
  i32.ne
  if
   i32.const 0
   i32.const 1264
   i32.const 14
=======
  block $folding-inner0
   i32.const 1
   i32.const 2
   i32.const 2
   i32.const 5
   i32.const 224
   call $~lib/rt/__allocArray
   local.tee $0
   i32.load offset=12
   i32.ge_u
   br_if $folding-inner0
   local.get $0
   i32.load offset=4
   i32.const 4
   i32.add
   i32.load
   i32.const -1
   i32.ne
   if
    i32.const 0
    i32.const 256
    i32.const 14
    i32.const 2
    call $~lib/builtins/abort
    unreachable
   end
   i32.const 3
   i32.const 3
   i32.const 4
   i32.const 304
   call $~lib/rt/__allocArray
   drop
   i32.const 1
   i32.const 3
   i32.const 2
   i32.const 6
   i32.const 352
   call $~lib/rt/__allocArray
   local.tee $0
   i32.load offset=12
   i32.ge_u
   br_if $folding-inner0
   local.get $0
   i32.load offset=4
   i32.const 4
   i32.add
   f32.load
   drop
   i32.const 0
   i32.const 7
   call $~lib/rt/stub/__alloc
   local.set $0
   i32.const 0
   i32.const 7
   call $~lib/rt/stub/__alloc
   local.set $1
>>>>>>> c7714613
   i32.const 2
   i32.const 2
   i32.const 8
   i32.const 0
   call $~lib/rt/__allocArray
   i32.load offset=4
   local.tee $2
   local.get $0
   i32.store
   local.get $2
   local.get $1
   i32.store offset=4
   i32.const 0
   i32.const 7
   call $~lib/rt/stub/__alloc
   local.set $0
   i32.const 0
   i32.const 7
   call $~lib/rt/stub/__alloc
   local.set $1
   i32.const 2
   i32.const 2
   i32.const 8
   i32.const 0
   call $~lib/rt/__allocArray
   i32.load offset=4
   local.tee $2
   local.get $0
   i32.store
   local.get $2
   local.get $1
   i32.store offset=4
   i32.const 0
   i32.const 7
   call $~lib/rt/stub/__alloc
   local.set $0
   i32.const 2
   i32.const 2
   i32.const 8
   i32.const 0
   call $~lib/rt/__allocArray
   i32.load offset=4
   local.tee $1
   local.get $0
   i32.store
   local.get $1
   i32.const 0
   i32.store offset=4
   i32.const 2
   i32.const 2
   i32.const 9
   i32.const 416
   call $~lib/rt/__allocArray
   drop
   i32.const 1
   i32.const 2
   i32.const 10
   i32.const 448
   call $~lib/rt/__allocArray
   drop
   i32.const 2
   i32.const 2
   i32.const 10
   i32.const 480
   call $~lib/rt/__allocArray
   drop
   i32.const 2
   i32.const 2
   i32.const 3
   i32.const 512
   call $~lib/rt/__allocArray
   drop
   i32.const 2
   i32.const 2
   i32.const 3
   i32.const 544
   call $~lib/rt/__allocArray
   drop
   i32.const 2
   i32.const 2
   i32.const 11
   i32.const 0
   call $~lib/rt/__allocArray
   i32.load offset=4
   local.tee $0
   i32.const 1
   i32.const 2
   i32.const 3
   i32.const 576
   call $~lib/rt/__allocArray
   i32.store
   local.get $0
   i32.const 1
   i32.const 2
   i32.const 3
   i32.const 608
   call $~lib/rt/__allocArray
   i32.store offset=4
   return
  end
<<<<<<< HEAD
  i32.const 3
  i32.const 3
  i32.const 4
  i32.const 1312
  call $~lib/rt/__allocArray
  drop
  i32.const 3
  i32.const 2
  i32.const 6
  i32.const 1360
  call $~lib/rt/__allocArray
  call $~lib/array/Array<f32>#__get
  call $infer-array/Ref#constructor
  local.set $0
  call $infer-array/Ref#constructor
  local.set $1
  i32.const 2
  i32.const 2
  i32.const 8
  i32.const 0
  call $~lib/rt/__allocArray
  i32.load offset=4
  local.tee $2
  local.get $0
  i32.store
  local.get $2
  local.get $1
  i32.store offset=4
  call $infer-array/Ref#constructor
  local.set $0
  call $infer-array/Ref#constructor
  local.set $1
  i32.const 2
  i32.const 2
  i32.const 8
  i32.const 0
  call $~lib/rt/__allocArray
  i32.load offset=4
  local.tee $2
  local.get $0
  i32.store
  local.get $2
  local.get $1
  i32.store offset=4
  call $infer-array/Ref#constructor
  local.set $0
  i32.const 2
  i32.const 2
  i32.const 8
  i32.const 0
  call $~lib/rt/__allocArray
  i32.load offset=4
  local.tee $1
  local.get $0
  i32.store
  local.get $1
  i32.const 0
  i32.store offset=4
  i32.const 2
  i32.const 2
  i32.const 9
  i32.const 1424
  call $~lib/rt/__allocArray
  drop
  i32.const 1
  i32.const 2
  i32.const 10
  i32.const 1456
  call $~lib/rt/__allocArray
  drop
  i32.const 2
  i32.const 2
  i32.const 10
  i32.const 1488
  call $~lib/rt/__allocArray
  drop
  i32.const 2
  i32.const 2
  i32.const 3
  i32.const 1520
  call $~lib/rt/__allocArray
  drop
  i32.const 2
  i32.const 2
  i32.const 3
  i32.const 1552
  call $~lib/rt/__allocArray
  drop
  i32.const 2
  i32.const 2
  i32.const 11
  i32.const 0
  call $~lib/rt/__allocArray
  i32.load offset=4
  local.tee $0
  i32.const 1
  i32.const 2
  i32.const 3
  i32.const 1584
  call $~lib/rt/__allocArray
  i32.store
  local.get $0
  i32.const 1
  i32.const 2
  i32.const 3
  i32.const 1616
  call $~lib/rt/__allocArray
  i32.store offset=4
=======
  i32.const 64
  i32.const 128
  i32.const 93
  i32.const 41
  call $~lib/builtins/abort
  unreachable
>>>>>>> c7714613
 )
 (func $~start (; 5 ;)
  call $start:infer-array
 )
)<|MERGE_RESOLUTION|>--- conflicted
+++ resolved
@@ -323,51 +323,7 @@
   i32.store offset=12
   local.get $2
  )
-<<<<<<< HEAD
- (func $~lib/array/Array<i32>#__get (; 5 ;) (param $0 i32) (result i32)
-  i32.const 1
-  local.get $0
-  i32.load offset=12
-  i32.ge_u
-  if
-   i32.const 1072
-   i32.const 1136
-   i32.const 93
-   i32.const 41
-   call $~lib/builtins/abort
-   unreachable
-  end
-  local.get $0
-  i32.load offset=4
-  i32.load offset=4
- )
- (func $~lib/array/Array<f32>#__get (; 6 ;) (param $0 i32)
-  i32.const 1
-  local.get $0
-  i32.load offset=12
-  i32.ge_u
-  if
-   i32.const 1072
-   i32.const 1136
-   i32.const 93
-   i32.const 41
-   call $~lib/builtins/abort
-   unreachable
-  end
-  local.get $0
-  i32.load offset=4
-  f32.load offset=4
-  drop
- )
- (func $infer-array/Ref#constructor (; 7 ;) (result i32)
-  i32.const 0
-  i32.const 7
-  call $~lib/rt/stub/__alloc
- )
- (func $start:infer-array (; 8 ;)
-=======
  (func $start:infer-array (; 4 ;)
->>>>>>> c7714613
   (local $0 i32)
   (local $1 i32)
   (local $2 i32)
@@ -387,26 +343,12 @@
   i32.const 1184
   call $~lib/rt/__allocArray
   drop
-<<<<<<< HEAD
-  i32.const 2
-  i32.const 2
-  i32.const 5
-  i32.const 1232
-  call $~lib/rt/__allocArray
-  call $~lib/array/Array<i32>#__get
-  i32.const -1
-  i32.ne
-  if
-   i32.const 0
-   i32.const 1264
-   i32.const 14
-=======
   block $folding-inner0
    i32.const 1
    i32.const 2
    i32.const 2
    i32.const 5
-   i32.const 224
+   i32.const 1232
    call $~lib/rt/__allocArray
    local.tee $0
    i32.load offset=12
@@ -414,14 +356,12 @@
    br_if $folding-inner0
    local.get $0
    i32.load offset=4
-   i32.const 4
-   i32.add
-   i32.load
+   i32.load offset=4
    i32.const -1
    i32.ne
    if
     i32.const 0
-    i32.const 256
+    i32.const 1264
     i32.const 14
     i32.const 2
     call $~lib/builtins/abort
@@ -430,14 +370,14 @@
    i32.const 3
    i32.const 3
    i32.const 4
-   i32.const 304
+   i32.const 1312
    call $~lib/rt/__allocArray
    drop
    i32.const 1
    i32.const 3
    i32.const 2
    i32.const 6
-   i32.const 352
+   i32.const 1360
    call $~lib/rt/__allocArray
    local.tee $0
    i32.load offset=12
@@ -445,9 +385,7 @@
    br_if $folding-inner0
    local.get $0
    i32.load offset=4
-   i32.const 4
-   i32.add
-   f32.load
+   f32.load offset=4
    drop
    i32.const 0
    i32.const 7
@@ -457,7 +395,6 @@
    i32.const 7
    call $~lib/rt/stub/__alloc
    local.set $1
->>>>>>> c7714613
    i32.const 2
    i32.const 2
    i32.const 8
@@ -509,31 +446,31 @@
    i32.const 2
    i32.const 2
    i32.const 9
-   i32.const 416
+   i32.const 1424
    call $~lib/rt/__allocArray
    drop
    i32.const 1
    i32.const 2
    i32.const 10
-   i32.const 448
+   i32.const 1456
    call $~lib/rt/__allocArray
    drop
    i32.const 2
    i32.const 2
    i32.const 10
-   i32.const 480
-   call $~lib/rt/__allocArray
-   drop
-   i32.const 2
-   i32.const 2
-   i32.const 3
-   i32.const 512
-   call $~lib/rt/__allocArray
-   drop
-   i32.const 2
-   i32.const 2
-   i32.const 3
-   i32.const 544
+   i32.const 1488
+   call $~lib/rt/__allocArray
+   drop
+   i32.const 2
+   i32.const 2
+   i32.const 3
+   i32.const 1520
+   call $~lib/rt/__allocArray
+   drop
+   i32.const 2
+   i32.const 2
+   i32.const 3
+   i32.const 1552
    call $~lib/rt/__allocArray
    drop
    i32.const 2
@@ -546,135 +483,24 @@
    i32.const 1
    i32.const 2
    i32.const 3
-   i32.const 576
+   i32.const 1584
    call $~lib/rt/__allocArray
    i32.store
    local.get $0
    i32.const 1
    i32.const 2
    i32.const 3
-   i32.const 608
+   i32.const 1616
    call $~lib/rt/__allocArray
    i32.store offset=4
    return
   end
-<<<<<<< HEAD
-  i32.const 3
-  i32.const 3
-  i32.const 4
-  i32.const 1312
-  call $~lib/rt/__allocArray
-  drop
-  i32.const 3
-  i32.const 2
-  i32.const 6
-  i32.const 1360
-  call $~lib/rt/__allocArray
-  call $~lib/array/Array<f32>#__get
-  call $infer-array/Ref#constructor
-  local.set $0
-  call $infer-array/Ref#constructor
-  local.set $1
-  i32.const 2
-  i32.const 2
-  i32.const 8
-  i32.const 0
-  call $~lib/rt/__allocArray
-  i32.load offset=4
-  local.tee $2
-  local.get $0
-  i32.store
-  local.get $2
-  local.get $1
-  i32.store offset=4
-  call $infer-array/Ref#constructor
-  local.set $0
-  call $infer-array/Ref#constructor
-  local.set $1
-  i32.const 2
-  i32.const 2
-  i32.const 8
-  i32.const 0
-  call $~lib/rt/__allocArray
-  i32.load offset=4
-  local.tee $2
-  local.get $0
-  i32.store
-  local.get $2
-  local.get $1
-  i32.store offset=4
-  call $infer-array/Ref#constructor
-  local.set $0
-  i32.const 2
-  i32.const 2
-  i32.const 8
-  i32.const 0
-  call $~lib/rt/__allocArray
-  i32.load offset=4
-  local.tee $1
-  local.get $0
-  i32.store
-  local.get $1
-  i32.const 0
-  i32.store offset=4
-  i32.const 2
-  i32.const 2
-  i32.const 9
-  i32.const 1424
-  call $~lib/rt/__allocArray
-  drop
-  i32.const 1
-  i32.const 2
-  i32.const 10
-  i32.const 1456
-  call $~lib/rt/__allocArray
-  drop
-  i32.const 2
-  i32.const 2
-  i32.const 10
-  i32.const 1488
-  call $~lib/rt/__allocArray
-  drop
-  i32.const 2
-  i32.const 2
-  i32.const 3
-  i32.const 1520
-  call $~lib/rt/__allocArray
-  drop
-  i32.const 2
-  i32.const 2
-  i32.const 3
-  i32.const 1552
-  call $~lib/rt/__allocArray
-  drop
-  i32.const 2
-  i32.const 2
-  i32.const 11
-  i32.const 0
-  call $~lib/rt/__allocArray
-  i32.load offset=4
-  local.tee $0
-  i32.const 1
-  i32.const 2
-  i32.const 3
-  i32.const 1584
-  call $~lib/rt/__allocArray
-  i32.store
-  local.get $0
-  i32.const 1
-  i32.const 2
-  i32.const 3
-  i32.const 1616
-  call $~lib/rt/__allocArray
-  i32.store offset=4
-=======
-  i32.const 64
-  i32.const 128
+  i32.const 1072
+  i32.const 1136
   i32.const 93
   i32.const 41
   call $~lib/builtins/abort
   unreachable
->>>>>>> c7714613
  )
  (func $~start (; 5 ;)
   call $start:infer-array
