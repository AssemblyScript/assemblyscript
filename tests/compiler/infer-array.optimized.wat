(module
 (type $i32_i32_=>_none (func (param i32 i32)))
 (type $i32_i32_i32_=>_none (func (param i32 i32 i32)))
 (type $none_=>_none (func))
 (type $i32_i32_=>_i32 (func (param i32 i32) (result i32)))
 (type $i32_=>_none (func (param i32)))
 (type $i32_i32_i32_i32_=>_none (func (param i32 i32 i32 i32)))
 (type $i32_i32_i32_i32_=>_i32 (func (param i32 i32 i32 i32) (result i32)))
 (import "env" "abort" (func $~lib/builtins/abort (param i32 i32 i32 i32)))
 (memory $0 1)
<<<<<<< HEAD
 (data (i32.const 1036) " ")
 (data (i32.const 1052) "\0c\00\00\00\01\00\00\00\02\00\00\00\03")
 (data (i32.const 1100) "4")
 (data (i32.const 1112) "\01\00\00\00\1e\00\00\00~\00l\00i\00b\00/\00r\00t\00/\00t\00c\00m\00s\00.\00t\00s")
 (data (i32.const 1180) "4")
 (data (i32.const 1192) "\01\00\00\00\1e\00\00\00~\00l\00i\00b\00/\00r\00t\00/\00t\00l\00s\00f\00.\00t\00s")
 (data (i32.const 1244) "<")
 (data (i32.const 1256) "\01\00\00\00(\00\00\00a\00l\00l\00o\00c\00a\00t\00i\00o\00n\00 \00t\00o\00o\00 \00l\00a\00r\00g\00e")
 (data (i32.const 1308) "8")
 (data (i32.const 1320) "\01\00\00\00$\00\00\00I\00n\00d\00e\00x\00 \00o\00u\00t\00 \00o\00f\00 \00r\00a\00n\00g\00e")
 (data (i32.const 1372) "0")
 (data (i32.const 1384) "\01\00\00\00\1a\00\00\00~\00l\00i\00b\00/\00a\00r\00r\00a\00y\00.\00t\00s")
 (data (i32.const 1420) ",")
 (data (i32.const 1436) "\18")
 (data (i32.const 1446) "\f0?\00\00\00\00\00\00\00@\00\00\00\00\00\00\08@")
 (data (i32.const 1468) "\1c")
 (data (i32.const 1484) "\08\00\00\00\01\00\00\00\ff\ff\ff\ff")
 (data (i32.const 1500) "0")
 (data (i32.const 1512) "\01\00\00\00\1c\00\00\00i\00n\00f\00e\00r\00-\00a\00r\00r\00a\00y\00.\00t\00s")
 (data (i32.const 1548) ",")
 (data (i32.const 1564) "\18")
 (data (i32.const 1574) "\f0?\00\00\00\00\00\00\00@\00\00\00\00\00\00\08@")
 (data (i32.const 1596) " ")
 (data (i32.const 1612) "\0c\00\00\00\00\00\80?\00\00\00@\00\00@@")
 (data (i32.const 1628) "\18")
 (data (i32.const 1640) "\01\00\00\00\02\00\00\00a")
 (data (i32.const 1660) "\1c")
 (data (i32.const 1676) "\08\00\00\00\00\00\00\00p\06")
 (data (i32.const 1692) "\18")
 (data (i32.const 1708) "\04")
 (data (i32.const 1724) "\1c")
 (data (i32.const 1740) "\08")
 (data (i32.const 1756) "\1c")
 (data (i32.const 1772) "\08\00\00\00\01")
 (data (i32.const 1788) "\1c")
 (data (i32.const 1804) "\08\00\00\00\00\00\00\00\01")
 (data (i32.const 1820) "\18")
 (data (i32.const 1836) "\04\00\00\00\01")
 (data (i32.const 1852) "\18")
 (data (i32.const 1868) "\04\00\00\00\02")
 (data (i32.const 1884) "t")
 (data (i32.const 1896) "\01\00\00\00^\00\00\00E\00l\00e\00m\00e\00n\00t\00 \00t\00y\00p\00e\00 \00m\00u\00s\00t\00 \00b\00e\00 \00n\00u\00l\00l\00a\00b\00l\00e\00 \00i\00f\00 \00a\00r\00r\00a\00y\00 \00i\00s\00 \00h\00o\00l\00e\00y")
 (global $~lib/rt/tcms/state (mut i32) (i32.const 0))
 (global $~lib/rt/tcms/iter (mut i32) (i32.const 0))
 (global $~lib/rt/tlsf/ROOT (mut i32) (i32.const 0))
 (global $~lib/rt/tcms/total (mut i32) (i32.const 0))
 (global $~lib/rt/tcms/totalMem (mut i32) (i32.const 0))
=======
 (data (i32.const 1036) "\1c\00\00\00\01")
 (data (i32.const 1052) "\0c\00\00\00\01\00\00\00\02\00\00\00\03")
 (data (i32.const 1068) "<\00\00\00\01\00\00\00\00\00\00\00\01\00\00\00$\00\00\00I\00n\00d\00e\00x\00 \00o\00u\00t\00 \00o\00f\00 \00r\00a\00n\00g\00e")
 (data (i32.const 1132) ",\00\00\00\01\00\00\00\00\00\00\00\01\00\00\00\1a\00\00\00~\00l\00i\00b\00/\00a\00r\00r\00a\00y\00.\00t\00s")
 (data (i32.const 1180) ",\00\00\00\01")
 (data (i32.const 1196) "\18")
 (data (i32.const 1206) "\f0?\00\00\00\00\00\00\00@\00\00\00\00\00\00\08@")
 (data (i32.const 1228) "\1c\00\00\00\01")
 (data (i32.const 1244) "\08\00\00\00\01\00\00\00\ff\ff\ff\ff")
 (data (i32.const 1260) ",\00\00\00\01\00\00\00\00\00\00\00\01\00\00\00\1c\00\00\00i\00n\00f\00e\00r\00-\00a\00r\00r\00a\00y\00.\00t\00s")
 (data (i32.const 1308) ",\00\00\00\01")
 (data (i32.const 1324) "\18")
 (data (i32.const 1334) "\f0?\00\00\00\00\00\00\00@\00\00\00\00\00\00\08@")
 (data (i32.const 1356) "\1c\00\00\00\01")
 (data (i32.const 1372) "\0c\00\00\00\00\00\80?\00\00\00@\00\00@@")
 (data (i32.const 1388) "\1c\00\00\00\01\00\00\00\00\00\00\00\01\00\00\00\02\00\00\00a")
 (data (i32.const 1420) "\1c\00\00\00\01")
 (data (i32.const 1436) "\08\00\00\00\00\00\00\00\80\05")
 (data (i32.const 1452) "\1c\00\00\00\01")
 (data (i32.const 1468) "\04")
 (data (i32.const 1484) "\1c\00\00\00\01")
 (data (i32.const 1500) "\08")
 (data (i32.const 1516) "\1c\00\00\00\01")
 (data (i32.const 1532) "\08\00\00\00\01")
 (data (i32.const 1548) "\1c\00\00\00\01")
 (data (i32.const 1564) "\08\00\00\00\00\00\00\00\01")
 (data (i32.const 1580) "\1c\00\00\00\01")
 (data (i32.const 1596) "\04\00\00\00\01")
 (data (i32.const 1612) "\1c\00\00\00\01")
 (data (i32.const 1628) "\04\00\00\00\02")
 (data (i32.const 1644) "|\00\00\00\01\00\00\00\00\00\00\00\01\00\00\00^\00\00\00E\00l\00e\00m\00e\00n\00t\00 \00t\00y\00p\00e\00 \00m\00u\00s\00t\00 \00b\00e\00 \00n\00u\00l\00l\00a\00b\00l\00e\00 \00i\00f\00 \00a\00r\00r\00a\00y\00 \00i\00s\00 \00h\00o\00l\00e\00y")
 (global $~lib/rt/stub/offset (mut i32) (i32.const 0))
>>>>>>> c54dd649
 (export "memory" (memory $0))
 (start $~start)
 (func $~lib/rt/tcms/init
  i32.const 1076
  i32.const 1072
  i32.store
  i32.const 1080
  i32.const 1072
  i32.store
  i32.const 1156
  i32.const 1152
  i32.store
  i32.const 1160
  i32.const 1152
  i32.store
  i32.const 1152
  global.set $~lib/rt/tcms/iter
  i32.const 1
  global.set $~lib/rt/tcms/state
 )
 (func $~lib/rt/tlsf/removeBlock (param $0 i32) (param $1 i32)
  (local $2 i32)
  (local $3 i32)
  (local $4 i32)
  (local $5 i32)
  local.get $1
  i32.load
  local.tee $2
  i32.const 1
  i32.and
  i32.eqz
  if
   i32.const 0
   i32.const 1200
   i32.const 272
   i32.const 14
   call $~lib/builtins/abort
   unreachable
  end
  local.get $2
  i32.const -4
  i32.and
  local.tee $2
  i32.const 1073741820
  i32.lt_u
  i32.const 0
  local.get $2
  i32.const 12
  i32.ge_u
  select
  i32.eqz
  if
   i32.const 0
   i32.const 1200
   i32.const 274
   i32.const 14
   call $~lib/builtins/abort
   unreachable
  end
  local.get $2
  i32.const 256
  i32.lt_u
  if
   local.get $2
   i32.const 4
   i32.shr_u
   local.set $2
  else
   local.get $2
   i32.const 31
   local.get $2
   i32.clz
   i32.sub
   local.tee $3
   i32.const 4
   i32.sub
   i32.shr_u
   i32.const 16
   i32.xor
   local.set $2
   local.get $3
   i32.const 7
   i32.sub
   local.set $3
  end
  local.get $2
  i32.const 16
  i32.lt_u
  i32.const 0
  local.get $3
  i32.const 23
  i32.lt_u
  select
  i32.eqz
  if
   i32.const 0
   i32.const 1200
   i32.const 287
   i32.const 14
   call $~lib/builtins/abort
   unreachable
  end
  local.get $1
  i32.load offset=8
  local.set $4
  local.get $1
  i32.load offset=4
  local.tee $5
  if
   local.get $5
   local.get $4
   i32.store offset=8
  end
  local.get $4
  if
   local.get $4
   local.get $5
   i32.store offset=4
  end
  local.get $1
  local.get $0
  local.get $2
  local.get $3
  i32.const 4
  i32.shl
  i32.add
  i32.const 2
  i32.shl
  i32.add
  i32.load offset=96
  i32.eq
  if
   local.get $0
   local.get $2
   local.get $3
   i32.const 4
   i32.shl
   i32.add
   i32.const 2
   i32.shl
   i32.add
   local.get $4
   i32.store offset=96
   local.get $4
   i32.eqz
   if
    local.get $0
    local.get $3
    i32.const 2
    i32.shl
    i32.add
    local.tee $4
    i32.load offset=4
    i32.const -2
    local.get $2
    i32.rotl
    i32.and
    local.set $1
    local.get $4
    local.get $1
    i32.store offset=4
    local.get $1
    i32.eqz
    if
     local.get $0
     local.get $0
     i32.load
     i32.const -2
     local.get $3
     i32.rotl
     i32.and
     i32.store
    end
   end
  end
 )
 (func $~lib/rt/tlsf/insertBlock (param $0 i32) (param $1 i32)
  (local $2 i32)
  (local $3 i32)
  (local $4 i32)
  (local $5 i32)
  (local $6 i32)
  (local $7 i32)
  (local $8 i32)
  local.get $1
  i32.eqz
  if
   i32.const 0
   i32.const 1200
   i32.const 200
   i32.const 14
   call $~lib/builtins/abort
   unreachable
  end
  local.get $1
  i32.load
  local.tee $4
  i32.const 1
  i32.and
  i32.eqz
  if
   i32.const 0
   i32.const 1200
   i32.const 202
   i32.const 14
   call $~lib/builtins/abort
   unreachable
  end
  local.get $1
  i32.const 4
  i32.add
  local.get $1
  i32.load
  i32.const -4
  i32.and
  i32.add
  local.tee $5
  i32.load
  local.tee $2
  i32.const 1
  i32.and
  if
   local.get $4
   i32.const -4
   i32.and
   i32.const 4
   i32.add
   local.get $2
   i32.const -4
   i32.and
   i32.add
   local.tee $3
   i32.const 1073741820
   i32.lt_u
   if
    local.get $0
    local.get $5
    call $~lib/rt/tlsf/removeBlock
    local.get $1
    local.get $3
    local.get $4
    i32.const 3
    i32.and
    i32.or
    local.tee $4
    i32.store
    local.get $1
    i32.const 4
    i32.add
    local.get $1
    i32.load
    i32.const -4
    i32.and
    i32.add
    local.tee $5
    i32.load
    local.set $2
   end
  end
  local.get $4
  i32.const 2
  i32.and
  if
   local.get $1
   i32.const 4
   i32.sub
   i32.load
   local.tee $3
   i32.load
   local.tee $7
   i32.const 1
   i32.and
   i32.eqz
   if
    i32.const 0
    i32.const 1200
    i32.const 223
    i32.const 16
    call $~lib/builtins/abort
    unreachable
   end
   local.get $7
   i32.const -4
   i32.and
   i32.const 4
   i32.add
   local.get $4
   i32.const -4
   i32.and
   i32.add
   local.tee $8
   i32.const 1073741820
   i32.lt_u
   if (result i32)
    local.get $0
    local.get $3
    call $~lib/rt/tlsf/removeBlock
    local.get $3
    local.get $8
    local.get $7
    i32.const 3
    i32.and
    i32.or
    local.tee $4
    i32.store
    local.get $3
   else
    local.get $1
   end
   local.set $1
  end
  local.get $5
  local.get $2
  i32.const 2
  i32.or
  i32.store
  local.get $4
  i32.const -4
  i32.and
  local.tee $3
  i32.const 1073741820
  i32.lt_u
  i32.const 0
  local.get $3
  i32.const 12
  i32.ge_u
  select
  i32.eqz
  if
   i32.const 0
   i32.const 1200
   i32.const 238
   i32.const 14
   call $~lib/builtins/abort
   unreachable
  end
  local.get $5
  local.get $3
  local.get $1
  i32.const 4
  i32.add
  i32.add
  i32.ne
  if
   i32.const 0
   i32.const 1200
   i32.const 239
   i32.const 14
   call $~lib/builtins/abort
   unreachable
  end
  local.get $5
  i32.const 4
  i32.sub
  local.get $1
  i32.store
  local.get $3
  i32.const 256
  i32.lt_u
  if
   local.get $3
   i32.const 4
   i32.shr_u
   local.set $3
  else
   local.get $3
   i32.const 31
   local.get $3
   i32.clz
   i32.sub
   local.tee $4
   i32.const 4
   i32.sub
   i32.shr_u
   i32.const 16
   i32.xor
   local.set $3
   local.get $4
   i32.const 7
   i32.sub
   local.set $6
  end
  local.get $3
  i32.const 16
  i32.lt_u
  i32.const 0
  local.get $6
  i32.const 23
  i32.lt_u
  select
  i32.eqz
  if
   i32.const 0
   i32.const 1200
   i32.const 255
   i32.const 14
   call $~lib/builtins/abort
   unreachable
  end
  local.get $0
  local.get $3
  local.get $6
  i32.const 4
  i32.shl
  i32.add
  i32.const 2
  i32.shl
  i32.add
  i32.load offset=96
  local.set $4
  local.get $1
  i32.const 0
  i32.store offset=4
  local.get $1
  local.get $4
  i32.store offset=8
  local.get $4
  if
   local.get $4
   local.get $1
   i32.store offset=4
  end
  local.get $0
  local.get $3
  local.get $6
  i32.const 4
  i32.shl
  i32.add
  i32.const 2
  i32.shl
  i32.add
  local.get $1
  i32.store offset=96
  local.get $0
  local.get $0
  i32.load
  i32.const 1
  local.get $6
  i32.shl
  i32.or
  i32.store
  local.get $0
  local.get $6
  i32.const 2
  i32.shl
  i32.add
  local.tee $0
  local.get $0
  i32.load offset=4
  i32.const 1
  local.get $3
  i32.shl
  i32.or
  i32.store offset=4
 )
 (func $~lib/rt/tlsf/addMemory (param $0 i32) (param $1 i32) (param $2 i32)
  (local $3 i32)
  (local $4 i32)
  local.get $1
  local.get $2
  i32.gt_u
  if
   i32.const 0
   i32.const 1200
   i32.const 380
   i32.const 14
   call $~lib/builtins/abort
   unreachable
  end
  local.get $1
  i32.const 19
  i32.add
  i32.const -16
  i32.and
  i32.const 4
  i32.sub
  local.set $1
  local.get $2
  i32.const -16
  i32.and
  local.get $0
  i32.load offset=1568
  local.tee $2
  if
   local.get $1
   local.get $2
   i32.const 4
   i32.add
   i32.lt_u
   if
    i32.const 0
    i32.const 1200
    i32.const 387
    i32.const 16
    call $~lib/builtins/abort
    unreachable
   end
   local.get $2
   local.get $1
   i32.const 16
   i32.sub
   i32.eq
   if
    local.get $2
    i32.load
    local.set $4
    local.get $1
    i32.const 16
    i32.sub
    local.set $1
   end
  else
   local.get $1
   local.get $0
   i32.const 1572
   i32.add
   i32.lt_u
   if
    i32.const 0
    i32.const 1200
    i32.const 400
    i32.const 5
    call $~lib/builtins/abort
    unreachable
   end
  end
  local.get $1
  i32.sub
  local.tee $2
  i32.const 20
  i32.lt_u
  if
   return
  end
  local.get $1
  local.get $4
  i32.const 2
  i32.and
  local.get $2
  i32.const 8
  i32.sub
  local.tee $2
  i32.const 1
  i32.or
  i32.or
  i32.store
  local.get $1
  i32.const 0
  i32.store offset=4
  local.get $1
  i32.const 0
  i32.store offset=8
  local.get $2
  local.get $1
  i32.const 4
  i32.add
  i32.add
  local.tee $2
  i32.const 2
  i32.store
  local.get $0
  local.get $2
  i32.store offset=1568
  local.get $0
  local.get $1
  call $~lib/rt/tlsf/insertBlock
 )
 (func $~lib/rt/tlsf/searchBlock (param $0 i32) (param $1 i32) (result i32)
  (local $2 i32)
  local.get $1
  i32.const 256
  i32.lt_u
  if
   local.get $1
   i32.const 4
   i32.shr_u
   local.set $1
  else
   i32.const 31
   local.get $1
   i32.const 1
   i32.const 27
   local.get $1
   i32.clz
   i32.sub
   i32.shl
   i32.add
   i32.const 1
   i32.sub
   local.get $1
   local.get $1
   i32.const 536870910
   i32.lt_u
   select
   local.tee $1
   i32.clz
   i32.sub
   local.set $2
   local.get $1
   local.get $2
   i32.const 4
   i32.sub
   i32.shr_u
   i32.const 16
   i32.xor
   local.set $1
   local.get $2
   i32.const 7
   i32.sub
   local.set $2
  end
  local.get $1
  i32.const 16
  i32.lt_u
  i32.const 0
  local.get $2
  i32.const 23
  i32.lt_u
  select
  i32.eqz
  if
   i32.const 0
   i32.const 1200
   i32.const 333
   i32.const 14
   call $~lib/builtins/abort
   unreachable
  end
  local.get $0
  local.get $2
  i32.const 2
  i32.shl
  i32.add
  i32.load offset=4
  i32.const -1
  local.get $1
  i32.shl
  i32.and
  local.tee $1
  if (result i32)
   local.get $0
   local.get $1
   i32.ctz
   local.get $2
   i32.const 4
   i32.shl
   i32.add
   i32.const 2
   i32.shl
   i32.add
   i32.load offset=96
  else
   local.get $0
   i32.load
   i32.const -1
   local.get $2
   i32.const 1
   i32.add
   i32.shl
   i32.and
   local.tee $1
   if (result i32)
    local.get $0
    local.get $1
    i32.ctz
    local.tee $1
    i32.const 2
    i32.shl
    i32.add
    i32.load offset=4
    local.tee $2
    i32.eqz
    if
     i32.const 0
     i32.const 1200
     i32.const 346
     i32.const 18
     call $~lib/builtins/abort
     unreachable
    end
    local.get $0
    local.get $2
    i32.ctz
    local.get $1
    i32.const 4
    i32.shl
    i32.add
    i32.const 2
    i32.shl
    i32.add
    i32.load offset=96
   else
    i32.const 0
   end
  end
 )
 (func $~lib/rt/tlsf/allocateBlock (param $0 i32) (param $1 i32) (result i32)
  (local $2 i32)
  (local $3 i32)
  (local $4 i32)
  local.get $1
  i32.const 1073741820
  i32.ge_u
  if
   i32.const 1264
   i32.const 1200
   i32.const 461
   i32.const 30
   call $~lib/builtins/abort
   unreachable
  end
  local.get $0
  i32.const 12
  local.get $1
  i32.const 19
  i32.add
  i32.const -16
  i32.and
  i32.const 4
  i32.sub
  local.get $1
  i32.const 12
  i32.le_u
  select
  local.tee $2
  call $~lib/rt/tlsf/searchBlock
  local.tee $1
  i32.eqz
  if
   i32.const 4
   memory.size
   local.tee $1
   i32.const 16
   i32.shl
   i32.const 4
   i32.sub
   local.get $0
   i32.load offset=1568
   i32.ne
   i32.shl
   local.get $2
   i32.const 1
   i32.const 27
   local.get $2
   i32.clz
   i32.sub
   i32.shl
   i32.const 1
   i32.sub
   i32.add
   local.get $2
   local.get $2
   i32.const 536870910
   i32.lt_u
   select
   i32.add
   i32.const 65535
   i32.add
   i32.const -65536
   i32.and
   i32.const 16
   i32.shr_u
   local.set $3
   local.get $1
   local.get $3
   local.get $1
   local.get $3
   i32.gt_s
   select
   memory.grow
   i32.const 0
   i32.lt_s
   if
    local.get $3
    memory.grow
    i32.const 0
    i32.lt_s
    if
     unreachable
    end
   end
   local.get $0
   local.get $1
   i32.const 16
   i32.shl
   memory.size
   i32.const 16
   i32.shl
   call $~lib/rt/tlsf/addMemory
   local.get $0
   local.get $2
   call $~lib/rt/tlsf/searchBlock
   local.tee $1
   i32.eqz
   if
    i32.const 0
    i32.const 1200
    i32.const 499
    i32.const 16
    call $~lib/builtins/abort
    unreachable
   end
  end
  local.get $2
  local.get $1
  i32.load
  i32.const -4
  i32.and
  i32.gt_u
  if
   i32.const 0
   i32.const 1200
   i32.const 501
   i32.const 14
   call $~lib/builtins/abort
   unreachable
  end
  local.get $0
  local.get $1
  call $~lib/rt/tlsf/removeBlock
  local.get $1
  i32.load
  local.set $3
  local.get $2
  i32.const 4
  i32.add
  i32.const 15
  i32.and
  if
   i32.const 0
   i32.const 1200
   i32.const 360
   i32.const 14
   call $~lib/builtins/abort
   unreachable
  end
  local.get $3
  i32.const -4
  i32.and
  local.get $2
  i32.sub
  local.tee $4
  i32.const 16
  i32.ge_u
  if
   local.get $1
   local.get $2
   local.get $3
   i32.const 2
   i32.and
   i32.or
   i32.store
   local.get $2
   local.get $1
   i32.const 4
   i32.add
   i32.add
   local.tee $2
   local.get $4
   i32.const 4
   i32.sub
   i32.const 1
   i32.or
   i32.store
   local.get $0
   local.get $2
   call $~lib/rt/tlsf/insertBlock
  else
   local.get $1
   local.get $3
   i32.const -2
   i32.and
   i32.store
   local.get $1
   i32.const 4
   i32.add
   local.tee $0
   local.get $1
   i32.load
   i32.const -4
   i32.and
   i32.add
   local.get $0
   local.get $1
   i32.load
   i32.const -4
   i32.and
   i32.add
   i32.load
   i32.const -3
   i32.and
   i32.store
  end
  local.get $1
 )
 (func $~lib/rt/tcms/Object#set:next (param $0 i32) (param $1 i32)
  local.get $0
  local.get $1
  local.get $0
  i32.load offset=4
  i32.const 3
  i32.and
  i32.or
  i32.store offset=4
 )
 (func $~lib/rt/tcms/ObjectList#push (param $0 i32) (param $1 i32)
  (local $2 i32)
  local.get $1
  i32.const 1072
  i32.ne
  i32.const 0
  local.get $1
  i32.const 1152
  i32.ne
  select
  i32.eqz
  if
   i32.const 0
   i32.const 1120
   i32.const 142
   i32.const 5
   call $~lib/builtins/abort
   unreachable
  end
  local.get $0
  i32.load offset=8
  local.set $2
  local.get $0
  i32.eqz
  if
   i32.const 0
   i32.const 1120
   i32.const 144
   i32.const 16
   call $~lib/builtins/abort
   unreachable
  end
  local.get $1
  local.get $0
  call $~lib/rt/tcms/Object#set:next
  local.get $2
  i32.eqz
  if
   i32.const 0
   i32.const 1120
   i32.const 145
   i32.const 16
   call $~lib/builtins/abort
   unreachable
  end
  local.get $1
  local.get $2
  i32.store offset=8
  local.get $1
  i32.eqz
  if
   i32.const 0
   i32.const 1120
   i32.const 146
   i32.const 17
   call $~lib/builtins/abort
   unreachable
  end
  local.get $2
  local.get $1
  call $~lib/rt/tcms/Object#set:next
  local.get $1
  i32.eqz
  if
   i32.const 0
   i32.const 1120
   i32.const 147
   i32.const 17
   call $~lib/builtins/abort
   unreachable
  end
  local.get $0
  local.get $1
  i32.store offset=8
 )
 (func $~lib/rt/tcms/Object#set:color (param $0 i32) (param $1 i32)
  local.get $0
  local.get $1
  local.get $0
  i32.load offset=4
  i32.const -4
  i32.and
  i32.or
  i32.store offset=4
 )
 (func $~lib/memory/memory.fill (param $0 i32) (param $1 i32)
  (local $2 i32)
  block $~lib/util/memory/memset|inlined.0
   local.get $1
   i32.eqz
   br_if $~lib/util/memory/memset|inlined.0
   local.get $0
   i32.const 0
   i32.store8
   local.get $0
   local.get $1
   i32.add
   i32.const 4
   i32.sub
   local.tee $2
   i32.const 0
   i32.store8 offset=3
   local.get $1
   i32.const 2
   i32.le_u
   br_if $~lib/util/memory/memset|inlined.0
   local.get $0
   i32.const 0
   i32.store8 offset=1
   local.get $0
   i32.const 0
   i32.store8 offset=2
   local.get $2
   i32.const 0
   i32.store8 offset=2
   local.get $2
   i32.const 0
   i32.store8 offset=1
   local.get $1
   i32.const 6
   i32.le_u
   br_if $~lib/util/memory/memset|inlined.0
   local.get $0
   i32.const 0
   i32.store8 offset=3
   local.get $2
   i32.const 0
   i32.store8
   local.get $1
   i32.const 8
   i32.le_u
   br_if $~lib/util/memory/memset|inlined.0
   local.get $0
   i32.const 0
   local.get $0
   i32.sub
   i32.const 3
   i32.and
   local.tee $2
   i32.add
   local.tee $0
   i32.const 0
   i32.store
   local.get $0
   local.get $1
   local.get $2
   i32.sub
   i32.const -4
   i32.and
   local.tee $2
   i32.add
   i32.const 28
   i32.sub
   local.tee $1
   i32.const 0
   i32.store offset=24
   local.get $2
   i32.const 8
   i32.le_u
   br_if $~lib/util/memory/memset|inlined.0
   local.get $0
   i32.const 0
   i32.store offset=4
   local.get $0
   i32.const 0
   i32.store offset=8
   local.get $1
   i32.const 0
   i32.store offset=16
   local.get $1
   i32.const 0
   i32.store offset=20
   local.get $2
   i32.const 24
   i32.le_u
   br_if $~lib/util/memory/memset|inlined.0
   local.get $0
   i32.const 0
   i32.store offset=12
   local.get $0
   i32.const 0
   i32.store offset=16
   local.get $0
   i32.const 0
   i32.store offset=20
   local.get $0
   i32.const 0
   i32.store offset=24
   local.get $1
   i32.const 0
   i32.store
   local.get $1
   i32.const 0
   i32.store offset=4
   local.get $1
   i32.const 0
   i32.store offset=8
   local.get $1
   i32.const 0
   i32.store offset=12
   local.get $0
   local.get $0
   i32.const 4
   i32.and
   i32.const 24
   i32.add
   local.tee $1
   i32.add
   local.set $0
   local.get $2
   local.get $1
   i32.sub
   local.set $1
   loop $while-continue|0
    local.get $1
    i32.const 32
    i32.ge_u
    if
     local.get $0
     i64.const 0
     i64.store
     local.get $0
     i64.const 0
     i64.store offset=8
     local.get $0
     i64.const 0
     i64.store offset=16
     local.get $0
     i64.const 0
     i64.store offset=24
     local.get $1
     i32.const 32
     i32.sub
     local.set $1
     local.get $0
     i32.const 32
     i32.add
     local.set $0
     br $while-continue|0
    end
   end
  end
 )
 (func $~lib/rt/tcms/__new (param $0 i32) (param $1 i32) (result i32)
  (local $2 i32)
  (local $3 i32)
  global.get $~lib/rt/tcms/state
  i32.eqz
  if
   call $~lib/rt/tcms/init
  end
  global.get $~lib/rt/tlsf/ROOT
  i32.eqz
  if
   memory.size
   local.tee $3
   i32.const 1
   i32.lt_s
   if (result i32)
    i32.const 1
    local.get $3
    i32.sub
    memory.grow
    i32.const 0
    i32.lt_s
   else
    i32.const 0
   end
   if
    unreachable
   end
   i32.const 2000
   i32.const 0
   i32.store
   i32.const 3568
   i32.const 0
   i32.store
   loop $for-loop|0
    local.get $2
    i32.const 23
    i32.lt_u
    if
     local.get $2
     i32.const 2
     i32.shl
     i32.const 2000
     i32.add
     i32.const 0
     i32.store offset=4
     i32.const 0
     local.set $3
     loop $for-loop|1
      local.get $3
      i32.const 16
      i32.lt_u
      if
       local.get $3
       local.get $2
       i32.const 4
       i32.shl
       i32.add
       i32.const 2
       i32.shl
       i32.const 2000
       i32.add
       i32.const 0
       i32.store offset=96
       local.get $3
       i32.const 1
       i32.add
       local.set $3
       br $for-loop|1
      end
     end
     local.get $2
     i32.const 1
     i32.add
     local.set $2
     br $for-loop|0
    end
   end
   i32.const 2000
   i32.const 3572
   memory.size
   i32.const 16
   i32.shl
   call $~lib/rt/tlsf/addMemory
   i32.const 2000
   global.set $~lib/rt/tlsf/ROOT
  end
  i32.const 1072
  global.get $~lib/rt/tlsf/ROOT
  local.get $0
  i32.const 16
  i32.add
  call $~lib/rt/tlsf/allocateBlock
  local.tee $2
  call $~lib/rt/tcms/ObjectList#push
  local.get $2
  i32.const 0
  call $~lib/rt/tcms/Object#set:color
  local.get $2
  local.get $1
  i32.store offset=12
  local.get $2
  local.get $0
  i32.store offset=16
  local.get $2
  i32.const 20
  i32.add
  local.tee $1
  local.get $0
  call $~lib/memory/memory.fill
  global.get $~lib/rt/tcms/total
  i32.const 1
  i32.add
  global.set $~lib/rt/tcms/total
  global.get $~lib/rt/tcms/totalMem
  local.get $2
  i32.load
  i32.const -4
  i32.and
  i32.const 4
  i32.add
  i32.add
  global.set $~lib/rt/tcms/totalMem
  local.get $1
 )
 (func $~lib/memory/memory.copy (param $0 i32) (param $1 i32) (param $2 i32)
  (local $3 i32)
  (local $4 i32)
  block $~lib/util/memory/memmove|inlined.0
   local.get $2
   local.set $4
   local.get $0
   local.get $1
   i32.eq
   br_if $~lib/util/memory/memmove|inlined.0
   local.get $0
   local.get $1
   i32.lt_u
   if
    local.get $1
    i32.const 7
    i32.and
    local.get $0
    i32.const 7
    i32.and
    i32.eq
    if
     loop $while-continue|0
      local.get $0
      i32.const 7
      i32.and
      if
       local.get $4
       i32.eqz
       br_if $~lib/util/memory/memmove|inlined.0
       local.get $4
       i32.const 1
       i32.sub
       local.set $4
       local.get $0
       local.tee $2
       i32.const 1
       i32.add
       local.set $0
       local.get $1
       local.tee $3
       i32.const 1
       i32.add
       local.set $1
       local.get $2
       local.get $3
       i32.load8_u
       i32.store8
       br $while-continue|0
      end
     end
     loop $while-continue|1
      local.get $4
      i32.const 8
      i32.ge_u
      if
       local.get $0
       local.get $1
       i64.load
       i64.store
       local.get $4
       i32.const 8
       i32.sub
       local.set $4
       local.get $0
       i32.const 8
       i32.add
       local.set $0
       local.get $1
       i32.const 8
       i32.add
       local.set $1
       br $while-continue|1
      end
     end
    end
    loop $while-continue|2
     local.get $4
     if
      local.get $0
      local.tee $2
      i32.const 1
      i32.add
      local.set $0
      local.get $1
      local.tee $3
      i32.const 1
      i32.add
      local.set $1
      local.get $2
      local.get $3
      i32.load8_u
      i32.store8
      local.get $4
      i32.const 1
      i32.sub
      local.set $4
      br $while-continue|2
     end
    end
   else
    local.get $1
    i32.const 7
    i32.and
    local.get $0
    i32.const 7
    i32.and
    i32.eq
    if
     loop $while-continue|3
      local.get $0
      local.get $4
      i32.add
      i32.const 7
      i32.and
      if
       local.get $4
       i32.eqz
       br_if $~lib/util/memory/memmove|inlined.0
       local.get $4
       i32.const 1
       i32.sub
       local.tee $4
       local.get $0
       i32.add
       local.get $1
       local.get $4
       i32.add
       i32.load8_u
       i32.store8
       br $while-continue|3
      end
     end
     loop $while-continue|4
      local.get $4
      i32.const 8
      i32.ge_u
      if
       local.get $4
       i32.const 8
       i32.sub
       local.tee $4
       local.get $0
       i32.add
       local.get $1
       local.get $4
       i32.add
       i64.load
       i64.store
       br $while-continue|4
      end
     end
    end
    loop $while-continue|5
     local.get $4
     if
      local.get $4
      i32.const 1
      i32.sub
      local.tee $4
      local.get $0
      i32.add
      local.get $1
      local.get $4
      i32.add
      i32.load8_u
      i32.store8
      br $while-continue|5
     end
    end
   end
  end
 )
 (func $~lib/rt/tcms/Object#makeGray (param $0 i32)
  (local $1 i32)
  (local $2 i32)
  local.get $0
  global.get $~lib/rt/tcms/iter
  i32.eq
  if
   local.get $0
   i32.load offset=8
   local.tee $1
   i32.eqz
   if
    i32.const 0
    i32.const 1120
    i32.const 130
    i32.const 30
    call $~lib/builtins/abort
    unreachable
   end
   local.get $1
   global.set $~lib/rt/tcms/iter
  end
  local.get $0
  i32.load offset=8
  local.set $1
  block $__inlined_func$~lib/rt/tcms/Object#unlink
   local.get $0
   i32.load offset=4
   i32.const -4
   i32.and
   local.tee $2
   i32.eqz
   if
    local.get $1
    if
     i32.const 0
     i32.const 1120
     i32.const 120
     i32.const 7
     call $~lib/builtins/abort
     unreachable
    end
    br $__inlined_func$~lib/rt/tcms/Object#unlink
   end
   local.get $1
   i32.eqz
   if
    i32.const 0
    i32.const 1120
    i32.const 123
    i32.const 17
    call $~lib/builtins/abort
    unreachable
   end
   local.get $2
   local.get $1
   i32.store offset=8
   local.get $1
   local.get $2
   call $~lib/rt/tcms/Object#set:next
  end
  i32.const 1152
  local.get $0
  call $~lib/rt/tcms/ObjectList#push
  local.get $0
  i32.const 2
  call $~lib/rt/tcms/Object#set:color
 )
 (func $~lib/rt/tcms/__link (param $0 i32) (param $1 i32) (param $2 i32)
  local.get $1
  i32.eqz
  if
   return
  end
  global.get $~lib/rt/tcms/state
  i32.eqz
  if
   call $~lib/rt/tcms/init
  end
  local.get $0
  i32.eqz
  if
   i32.const 0
   i32.const 1120
   i32.const 299
   i32.const 14
   call $~lib/builtins/abort
   unreachable
  end
  local.get $0
  i32.const 20
  i32.sub
  local.tee $0
  i32.load offset=4
  i32.const 3
  i32.and
  i32.const 1
  i32.eq
  if
   local.get $1
   i32.const 20
   i32.sub
   local.tee $1
   i32.load offset=4
   i32.const 3
   i32.and
   i32.eqz
   if
    local.get $2
    if
     local.get $0
     call $~lib/rt/tcms/Object#makeGray
    else
     local.get $1
     call $~lib/rt/tcms/Object#makeGray
    end
   end
  end
 )
 (func $~lib/rt/__newArray (param $0 i32) (param $1 i32) (param $2 i32) (param $3 i32) (result i32)
  (local $4 i32)
  (local $5 i32)
  i32.const 16
  local.get $2
  call $~lib/rt/tcms/__new
  local.tee $2
  local.get $0
  local.get $1
  i32.shl
  local.tee $1
  local.set $5
  local.get $1
  i32.const 0
  call $~lib/rt/tcms/__new
  local.set $4
  local.get $3
  if
   local.get $4
   local.get $3
   local.get $5
   call $~lib/memory/memory.copy
  end
  local.get $4
  local.tee $3
  i32.store
  local.get $2
  local.get $3
  i32.const 0
  call $~lib/rt/tcms/__link
  local.get $2
  local.get $3
  i32.store offset=4
  local.get $2
  local.get $1
  i32.store offset=8
  local.get $2
  local.get $0
  i32.store offset=12
  local.get $2
 )
 (func $~lib/array/Array<infer-array/Ref|null>#__uset (param $0 i32) (param $1 i32) (param $2 i32)
  local.get $0
  i32.load offset=4
  local.get $1
  i32.const 2
  i32.shl
  i32.add
  local.get $2
  i32.store
  local.get $0
  local.get $2
  i32.const 1
  call $~lib/rt/tcms/__link
 )
 (func $start:infer-array
  (local $0 i32)
  (local $1 i32)
  (local $2 i32)
  i32.const 3
  i32.const 2
  i32.const 3
  i32.const 1056
  call $~lib/rt/__newArray
  drop
  i32.const 3
  i32.const 3
  i32.const 4
  i32.const 1440
  call $~lib/rt/__newArray
  drop
  block $folding-inner0
   i32.const 2
   i32.const 2
   i32.const 5
   i32.const 1488
   call $~lib/rt/__newArray
   local.tee $0
   i32.load offset=12
   i32.const 1
   i32.le_u
   br_if $folding-inner0
   local.get $0
   i32.load offset=4
   i32.load offset=4
   i32.const -1
   i32.ne
   if
    i32.const 0
    i32.const 1520
    i32.const 14
    i32.const 3
    call $~lib/builtins/abort
    unreachable
   end
   i32.const 3
   i32.const 3
   i32.const 4
   i32.const 1568
   call $~lib/rt/__newArray
   drop
   i32.const 3
   i32.const 2
   i32.const 6
   i32.const 1616
   call $~lib/rt/__newArray
   local.tee $0
   i32.load offset=12
   i32.const 1
   i32.le_u
   br_if $folding-inner0
   local.get $0
   i32.load offset=4
   f32.load offset=4
   drop
   i32.const 0
   i32.const 7
   call $~lib/rt/tcms/__new
   local.set $1
   i32.const 0
   i32.const 7
   call $~lib/rt/tcms/__new
   local.set $2
   i32.const 2
   i32.const 2
   i32.const 8
   i32.const 0
   call $~lib/rt/__newArray
   local.tee $0
   i32.load offset=4
   drop
   local.get $0
   i32.const 0
   local.get $1
   call $~lib/array/Array<infer-array/Ref|null>#__uset
   local.get $0
   i32.const 1
   local.get $2
   call $~lib/array/Array<infer-array/Ref|null>#__uset
   i32.const 0
   i32.const 7
   call $~lib/rt/tcms/__new
   local.set $1
   i32.const 0
   i32.const 7
   call $~lib/rt/tcms/__new
   local.set $2
   i32.const 2
   i32.const 2
   i32.const 8
   i32.const 0
   call $~lib/rt/__newArray
   local.tee $0
   i32.load offset=4
   drop
   local.get $0
   i32.const 0
   local.get $1
   call $~lib/array/Array<infer-array/Ref|null>#__uset
   local.get $0
   i32.const 1
   local.get $2
   call $~lib/array/Array<infer-array/Ref|null>#__uset
   i32.const 0
   i32.const 7
   call $~lib/rt/tcms/__new
   local.set $1
   i32.const 2
   i32.const 2
   i32.const 8
   i32.const 0
   call $~lib/rt/__newArray
   local.tee $0
   i32.load offset=4
   drop
   local.get $0
   i32.const 0
   local.get $1
   call $~lib/array/Array<infer-array/Ref|null>#__uset
   local.get $0
   i32.const 1
   i32.const 0
   call $~lib/array/Array<infer-array/Ref|null>#__uset
   i32.const 2
   i32.const 2
   i32.const 9
   i32.const 1680
   call $~lib/rt/__newArray
   drop
   i32.const 1
   i32.const 2
   i32.const 10
   i32.const 1712
   call $~lib/rt/__newArray
   drop
   i32.const 2
   i32.const 2
   i32.const 10
   i32.const 1744
   call $~lib/rt/__newArray
   drop
   i32.const 2
   i32.const 2
   i32.const 3
   i32.const 1776
   call $~lib/rt/__newArray
   drop
   i32.const 2
   i32.const 2
   i32.const 3
   i32.const 1808
   call $~lib/rt/__newArray
   drop
   i32.const 2
   i32.const 2
   i32.const 11
   i32.const 0
   call $~lib/rt/__newArray
   local.tee $0
   i32.load offset=4
   drop
   local.get $0
   i32.const 0
   i32.const 1
   i32.const 2
   i32.const 3
   i32.const 1840
   call $~lib/rt/__newArray
   call $~lib/array/Array<infer-array/Ref|null>#__uset
   local.get $0
   i32.const 1
   i32.const 1
   i32.const 2
   i32.const 3
   i32.const 1872
   call $~lib/rt/__newArray
   call $~lib/array/Array<infer-array/Ref|null>#__uset
   return
  end
  i32.const 1328
  i32.const 1392
  i32.const 92
  i32.const 42
  call $~lib/builtins/abort
  unreachable
 )
 (func $~start
  call $start:infer-array
 )
)<|MERGE_RESOLUTION|>--- conflicted
+++ resolved
@@ -8,88 +8,53 @@
  (type $i32_i32_i32_i32_=>_i32 (func (param i32 i32 i32 i32) (result i32)))
  (import "env" "abort" (func $~lib/builtins/abort (param i32 i32 i32 i32)))
  (memory $0 1)
-<<<<<<< HEAD
- (data (i32.const 1036) " ")
+ (data (i32.const 1036) "\1c")
  (data (i32.const 1052) "\0c\00\00\00\01\00\00\00\02\00\00\00\03")
- (data (i32.const 1100) "4")
+ (data (i32.const 1100) "<")
  (data (i32.const 1112) "\01\00\00\00\1e\00\00\00~\00l\00i\00b\00/\00r\00t\00/\00t\00c\00m\00s\00.\00t\00s")
- (data (i32.const 1180) "4")
- (data (i32.const 1192) "\01\00\00\00\1e\00\00\00~\00l\00i\00b\00/\00r\00t\00/\00t\00l\00s\00f\00.\00t\00s")
- (data (i32.const 1244) "<")
- (data (i32.const 1256) "\01\00\00\00(\00\00\00a\00l\00l\00o\00c\00a\00t\00i\00o\00n\00 \00t\00o\00o\00 \00l\00a\00r\00g\00e")
- (data (i32.const 1308) "8")
- (data (i32.const 1320) "\01\00\00\00$\00\00\00I\00n\00d\00e\00x\00 \00o\00u\00t\00 \00o\00f\00 \00r\00a\00n\00g\00e")
- (data (i32.const 1372) "0")
- (data (i32.const 1384) "\01\00\00\00\1a\00\00\00~\00l\00i\00b\00/\00a\00r\00r\00a\00y\00.\00t\00s")
- (data (i32.const 1420) ",")
- (data (i32.const 1436) "\18")
- (data (i32.const 1446) "\f0?\00\00\00\00\00\00\00@\00\00\00\00\00\00\08@")
- (data (i32.const 1468) "\1c")
- (data (i32.const 1484) "\08\00\00\00\01\00\00\00\ff\ff\ff\ff")
- (data (i32.const 1500) "0")
- (data (i32.const 1512) "\01\00\00\00\1c\00\00\00i\00n\00f\00e\00r\00-\00a\00r\00r\00a\00y\00.\00t\00s")
- (data (i32.const 1548) ",")
- (data (i32.const 1564) "\18")
- (data (i32.const 1574) "\f0?\00\00\00\00\00\00\00@\00\00\00\00\00\00\08@")
- (data (i32.const 1596) " ")
- (data (i32.const 1612) "\0c\00\00\00\00\00\80?\00\00\00@\00\00@@")
- (data (i32.const 1628) "\18")
- (data (i32.const 1640) "\01\00\00\00\02\00\00\00a")
- (data (i32.const 1660) "\1c")
- (data (i32.const 1676) "\08\00\00\00\00\00\00\00p\06")
- (data (i32.const 1692) "\18")
- (data (i32.const 1708) "\04")
- (data (i32.const 1724) "\1c")
- (data (i32.const 1740) "\08")
- (data (i32.const 1756) "\1c")
- (data (i32.const 1772) "\08\00\00\00\01")
- (data (i32.const 1788) "\1c")
- (data (i32.const 1804) "\08\00\00\00\00\00\00\00\01")
- (data (i32.const 1820) "\18")
- (data (i32.const 1836) "\04\00\00\00\01")
- (data (i32.const 1852) "\18")
- (data (i32.const 1868) "\04\00\00\00\02")
- (data (i32.const 1884) "t")
- (data (i32.const 1896) "\01\00\00\00^\00\00\00E\00l\00e\00m\00e\00n\00t\00 \00t\00y\00p\00e\00 \00m\00u\00s\00t\00 \00b\00e\00 \00n\00u\00l\00l\00a\00b\00l\00e\00 \00i\00f\00 \00a\00r\00r\00a\00y\00 \00i\00s\00 \00h\00o\00l\00e\00y")
+ (data (i32.const 1196) "<")
+ (data (i32.const 1208) "\01\00\00\00\1e\00\00\00~\00l\00i\00b\00/\00r\00t\00/\00t\00l\00s\00f\00.\00t\00s")
+ (data (i32.const 1260) "<")
+ (data (i32.const 1272) "\01\00\00\00(\00\00\00a\00l\00l\00o\00c\00a\00t\00i\00o\00n\00 \00t\00o\00o\00 \00l\00a\00r\00g\00e")
+ (data (i32.const 1324) "<")
+ (data (i32.const 1336) "\01\00\00\00$\00\00\00I\00n\00d\00e\00x\00 \00o\00u\00t\00 \00o\00f\00 \00r\00a\00n\00g\00e")
+ (data (i32.const 1388) ",")
+ (data (i32.const 1400) "\01\00\00\00\1a\00\00\00~\00l\00i\00b\00/\00a\00r\00r\00a\00y\00.\00t\00s")
+ (data (i32.const 1436) ",")
+ (data (i32.const 1452) "\18")
+ (data (i32.const 1462) "\f0?\00\00\00\00\00\00\00@\00\00\00\00\00\00\08@")
+ (data (i32.const 1484) "\1c")
+ (data (i32.const 1500) "\08\00\00\00\01\00\00\00\ff\ff\ff\ff")
+ (data (i32.const 1516) ",")
+ (data (i32.const 1528) "\01\00\00\00\1c\00\00\00i\00n\00f\00e\00r\00-\00a\00r\00r\00a\00y\00.\00t\00s")
+ (data (i32.const 1564) ",")
+ (data (i32.const 1580) "\18")
+ (data (i32.const 1590) "\f0?\00\00\00\00\00\00\00@\00\00\00\00\00\00\08@")
+ (data (i32.const 1612) "\1c")
+ (data (i32.const 1628) "\0c\00\00\00\00\00\80?\00\00\00@\00\00@@")
+ (data (i32.const 1644) "\1c")
+ (data (i32.const 1656) "\01\00\00\00\02\00\00\00a")
+ (data (i32.const 1676) "\1c")
+ (data (i32.const 1692) "\08\00\00\00\00\00\00\00\80\06")
+ (data (i32.const 1708) "\1c")
+ (data (i32.const 1724) "\04")
+ (data (i32.const 1740) "\1c")
+ (data (i32.const 1756) "\08")
+ (data (i32.const 1772) "\1c")
+ (data (i32.const 1788) "\08\00\00\00\01")
+ (data (i32.const 1804) "\1c")
+ (data (i32.const 1820) "\08\00\00\00\00\00\00\00\01")
+ (data (i32.const 1836) "\1c")
+ (data (i32.const 1852) "\04\00\00\00\01")
+ (data (i32.const 1868) "\1c")
+ (data (i32.const 1884) "\04\00\00\00\02")
+ (data (i32.const 1900) "|")
+ (data (i32.const 1912) "\01\00\00\00^\00\00\00E\00l\00e\00m\00e\00n\00t\00 \00t\00y\00p\00e\00 \00m\00u\00s\00t\00 \00b\00e\00 \00n\00u\00l\00l\00a\00b\00l\00e\00 \00i\00f\00 \00a\00r\00r\00a\00y\00 \00i\00s\00 \00h\00o\00l\00e\00y")
  (global $~lib/rt/tcms/state (mut i32) (i32.const 0))
  (global $~lib/rt/tcms/iter (mut i32) (i32.const 0))
  (global $~lib/rt/tlsf/ROOT (mut i32) (i32.const 0))
  (global $~lib/rt/tcms/total (mut i32) (i32.const 0))
  (global $~lib/rt/tcms/totalMem (mut i32) (i32.const 0))
-=======
- (data (i32.const 1036) "\1c\00\00\00\01")
- (data (i32.const 1052) "\0c\00\00\00\01\00\00\00\02\00\00\00\03")
- (data (i32.const 1068) "<\00\00\00\01\00\00\00\00\00\00\00\01\00\00\00$\00\00\00I\00n\00d\00e\00x\00 \00o\00u\00t\00 \00o\00f\00 \00r\00a\00n\00g\00e")
- (data (i32.const 1132) ",\00\00\00\01\00\00\00\00\00\00\00\01\00\00\00\1a\00\00\00~\00l\00i\00b\00/\00a\00r\00r\00a\00y\00.\00t\00s")
- (data (i32.const 1180) ",\00\00\00\01")
- (data (i32.const 1196) "\18")
- (data (i32.const 1206) "\f0?\00\00\00\00\00\00\00@\00\00\00\00\00\00\08@")
- (data (i32.const 1228) "\1c\00\00\00\01")
- (data (i32.const 1244) "\08\00\00\00\01\00\00\00\ff\ff\ff\ff")
- (data (i32.const 1260) ",\00\00\00\01\00\00\00\00\00\00\00\01\00\00\00\1c\00\00\00i\00n\00f\00e\00r\00-\00a\00r\00r\00a\00y\00.\00t\00s")
- (data (i32.const 1308) ",\00\00\00\01")
- (data (i32.const 1324) "\18")
- (data (i32.const 1334) "\f0?\00\00\00\00\00\00\00@\00\00\00\00\00\00\08@")
- (data (i32.const 1356) "\1c\00\00\00\01")
- (data (i32.const 1372) "\0c\00\00\00\00\00\80?\00\00\00@\00\00@@")
- (data (i32.const 1388) "\1c\00\00\00\01\00\00\00\00\00\00\00\01\00\00\00\02\00\00\00a")
- (data (i32.const 1420) "\1c\00\00\00\01")
- (data (i32.const 1436) "\08\00\00\00\00\00\00\00\80\05")
- (data (i32.const 1452) "\1c\00\00\00\01")
- (data (i32.const 1468) "\04")
- (data (i32.const 1484) "\1c\00\00\00\01")
- (data (i32.const 1500) "\08")
- (data (i32.const 1516) "\1c\00\00\00\01")
- (data (i32.const 1532) "\08\00\00\00\01")
- (data (i32.const 1548) "\1c\00\00\00\01")
- (data (i32.const 1564) "\08\00\00\00\00\00\00\00\01")
- (data (i32.const 1580) "\1c\00\00\00\01")
- (data (i32.const 1596) "\04\00\00\00\01")
- (data (i32.const 1612) "\1c\00\00\00\01")
- (data (i32.const 1628) "\04\00\00\00\02")
- (data (i32.const 1644) "|\00\00\00\01\00\00\00\00\00\00\00\01\00\00\00^\00\00\00E\00l\00e\00m\00e\00n\00t\00 \00t\00y\00p\00e\00 \00m\00u\00s\00t\00 \00b\00e\00 \00n\00u\00l\00l\00a\00b\00l\00e\00 \00i\00f\00 \00a\00r\00r\00a\00y\00 \00i\00s\00 \00h\00o\00l\00e\00y")
- (global $~lib/rt/stub/offset (mut i32) (i32.const 0))
->>>>>>> c54dd649
  (export "memory" (memory $0))
  (start $~start)
  (func $~lib/rt/tcms/init
@@ -99,13 +64,13 @@
   i32.const 1080
   i32.const 1072
   i32.store
-  i32.const 1156
-  i32.const 1152
+  i32.const 1172
+  i32.const 1168
   i32.store
-  i32.const 1160
-  i32.const 1152
+  i32.const 1176
+  i32.const 1168
   i32.store
-  i32.const 1152
+  i32.const 1168
   global.set $~lib/rt/tcms/iter
   i32.const 1
   global.set $~lib/rt/tcms/state
@@ -123,7 +88,7 @@
   i32.eqz
   if
    i32.const 0
-   i32.const 1200
+   i32.const 1216
    i32.const 272
    i32.const 14
    call $~lib/builtins/abort
@@ -143,7 +108,7 @@
   i32.eqz
   if
    i32.const 0
-   i32.const 1200
+   i32.const 1216
    i32.const 274
    i32.const 14
    call $~lib/builtins/abort
@@ -186,7 +151,7 @@
   i32.eqz
   if
    i32.const 0
-   i32.const 1200
+   i32.const 1216
    i32.const 287
    i32.const 14
    call $~lib/builtins/abort
@@ -278,7 +243,7 @@
   i32.eqz
   if
    i32.const 0
-   i32.const 1200
+   i32.const 1216
    i32.const 200
    i32.const 14
    call $~lib/builtins/abort
@@ -292,7 +257,7 @@
   i32.eqz
   if
    i32.const 0
-   i32.const 1200
+   i32.const 1216
    i32.const 202
    i32.const 14
    call $~lib/builtins/abort
@@ -365,7 +330,7 @@
    i32.eqz
    if
     i32.const 0
-    i32.const 1200
+    i32.const 1216
     i32.const 223
     i32.const 16
     call $~lib/builtins/abort
@@ -420,7 +385,7 @@
   i32.eqz
   if
    i32.const 0
-   i32.const 1200
+   i32.const 1216
    i32.const 238
    i32.const 14
    call $~lib/builtins/abort
@@ -435,7 +400,7 @@
   i32.ne
   if
    i32.const 0
-   i32.const 1200
+   i32.const 1216
    i32.const 239
    i32.const 14
    call $~lib/builtins/abort
@@ -483,7 +448,7 @@
   i32.eqz
   if
    i32.const 0
-   i32.const 1200
+   i32.const 1216
    i32.const 255
    i32.const 14
    call $~lib/builtins/abort
@@ -553,7 +518,7 @@
   i32.gt_u
   if
    i32.const 0
-   i32.const 1200
+   i32.const 1216
    i32.const 380
    i32.const 14
    call $~lib/builtins/abort
@@ -581,7 +546,7 @@
    i32.lt_u
    if
     i32.const 0
-    i32.const 1200
+    i32.const 1216
     i32.const 387
     i32.const 16
     call $~lib/builtins/abort
@@ -609,7 +574,7 @@
    i32.lt_u
    if
     i32.const 0
-    i32.const 1200
+    i32.const 1216
     i32.const 400
     i32.const 5
     call $~lib/builtins/abort
@@ -712,7 +677,7 @@
   i32.eqz
   if
    i32.const 0
-   i32.const 1200
+   i32.const 1216
    i32.const 333
    i32.const 14
    call $~lib/builtins/abort
@@ -764,7 +729,7 @@
     i32.eqz
     if
      i32.const 0
-     i32.const 1200
+     i32.const 1216
      i32.const 346
      i32.const 18
      call $~lib/builtins/abort
@@ -794,8 +759,8 @@
   i32.const 1073741820
   i32.ge_u
   if
-   i32.const 1264
-   i32.const 1200
+   i32.const 1280
+   i32.const 1216
    i32.const 461
    i32.const 30
    call $~lib/builtins/abort
@@ -886,7 +851,7 @@
    i32.eqz
    if
     i32.const 0
-    i32.const 1200
+    i32.const 1216
     i32.const 499
     i32.const 16
     call $~lib/builtins/abort
@@ -901,7 +866,7 @@
   i32.gt_u
   if
    i32.const 0
-   i32.const 1200
+   i32.const 1216
    i32.const 501
    i32.const 14
    call $~lib/builtins/abort
@@ -920,7 +885,7 @@
   i32.and
   if
    i32.const 0
-   i32.const 1200
+   i32.const 1216
    i32.const 360
    i32.const 14
    call $~lib/builtins/abort
@@ -1002,7 +967,7 @@
   i32.ne
   i32.const 0
   local.get $1
-  i32.const 1152
+  i32.const 1168
   i32.ne
   select
   i32.eqz
@@ -1266,10 +1231,10 @@
    if
     unreachable
    end
-   i32.const 2000
+   i32.const 2032
    i32.const 0
    i32.store
-   i32.const 3568
+   i32.const 3600
    i32.const 0
    i32.store
    loop $for-loop|0
@@ -1280,7 +1245,7 @@
      local.get $2
      i32.const 2
      i32.shl
-     i32.const 2000
+     i32.const 2032
      i32.add
      i32.const 0
      i32.store offset=4
@@ -1298,7 +1263,7 @@
        i32.add
        i32.const 2
        i32.shl
-       i32.const 2000
+       i32.const 2032
        i32.add
        i32.const 0
        i32.store offset=96
@@ -1316,13 +1281,13 @@
      br $for-loop|0
     end
    end
-   i32.const 2000
-   i32.const 3572
+   i32.const 2032
+   i32.const 3604
    memory.size
    i32.const 16
    i32.shl
    call $~lib/rt/tlsf/addMemory
-   i32.const 2000
+   i32.const 2032
    global.set $~lib/rt/tlsf/ROOT
   end
   i32.const 1072
@@ -1597,7 +1562,7 @@
    local.get $2
    call $~lib/rt/tcms/Object#set:next
   end
-  i32.const 1152
+  i32.const 1168
   local.get $0
   call $~lib/rt/tcms/ObjectList#push
   local.get $0
@@ -1723,14 +1688,14 @@
   i32.const 3
   i32.const 3
   i32.const 4
-  i32.const 1440
+  i32.const 1456
   call $~lib/rt/__newArray
   drop
   block $folding-inner0
    i32.const 2
    i32.const 2
    i32.const 5
-   i32.const 1488
+   i32.const 1504
    call $~lib/rt/__newArray
    local.tee $0
    i32.load offset=12
@@ -1744,7 +1709,7 @@
    i32.ne
    if
     i32.const 0
-    i32.const 1520
+    i32.const 1536
     i32.const 14
     i32.const 3
     call $~lib/builtins/abort
@@ -1753,13 +1718,13 @@
    i32.const 3
    i32.const 3
    i32.const 4
-   i32.const 1568
+   i32.const 1584
    call $~lib/rt/__newArray
    drop
    i32.const 3
    i32.const 2
    i32.const 6
-   i32.const 1616
+   i32.const 1632
    call $~lib/rt/__newArray
    local.tee $0
    i32.load offset=12
@@ -1841,31 +1806,31 @@
    i32.const 2
    i32.const 2
    i32.const 9
-   i32.const 1680
+   i32.const 1696
    call $~lib/rt/__newArray
    drop
    i32.const 1
    i32.const 2
    i32.const 10
-   i32.const 1712
+   i32.const 1728
    call $~lib/rt/__newArray
    drop
    i32.const 2
    i32.const 2
    i32.const 10
-   i32.const 1744
+   i32.const 1760
    call $~lib/rt/__newArray
    drop
    i32.const 2
    i32.const 2
    i32.const 3
-   i32.const 1776
+   i32.const 1792
    call $~lib/rt/__newArray
    drop
    i32.const 2
    i32.const 2
    i32.const 3
-   i32.const 1808
+   i32.const 1824
    call $~lib/rt/__newArray
    drop
    i32.const 2
@@ -1881,7 +1846,7 @@
    i32.const 1
    i32.const 2
    i32.const 3
-   i32.const 1840
+   i32.const 1856
    call $~lib/rt/__newArray
    call $~lib/array/Array<infer-array/Ref|null>#__uset
    local.get $0
@@ -1889,13 +1854,13 @@
    i32.const 1
    i32.const 2
    i32.const 3
-   i32.const 1872
+   i32.const 1888
    call $~lib/rt/__newArray
    call $~lib/array/Array<infer-array/Ref|null>#__uset
    return
   end
-  i32.const 1328
-  i32.const 1392
+  i32.const 1344
+  i32.const 1408
   i32.const 92
   i32.const 42
   call $~lib/builtins/abort
