--- conflicted
+++ resolved
@@ -325,13 +325,8 @@
   (local $5 i32)
   i32.const 16
   local.get $2
-<<<<<<< HEAD
   call $~lib/rt/stub/__new
-  local.set $2
-=======
-  call $~lib/rt/stub/__alloc
   local.tee $2
->>>>>>> b4ca3f96
   local.get $0
   local.get $1
   i32.shl
@@ -339,13 +334,8 @@
   local.set $5
   local.get $1
   i32.const 0
-<<<<<<< HEAD
   call $~lib/rt/stub/__new
-  local.set $1
-=======
-  call $~lib/rt/stub/__alloc
   local.set $4
->>>>>>> b4ca3f96
   local.get $3
   if
    local.get $4
