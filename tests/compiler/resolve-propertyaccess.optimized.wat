--- conflicted
+++ resolved
@@ -22,71 +22,53 @@
  (global $~lib/rt/stub/offset (mut i32) (i32.const 0))
  (export "memory" (memory $0))
  (start $~start)
-<<<<<<< HEAD
- (func $~lib/rt/stub/__alloc (; 1 ;) (param $0 i32) (param $1 i32) (result i32)
+ (func $~lib/util/number/decimalCount32 (; 1 ;) (param $0 i32) (result i32)
+  local.get $0
+  i32.const 10
+  i32.ge_u
+  i32.const 1
+  i32.add
+  local.get $0
+  i32.const 10000
+  i32.ge_u
+  i32.const 3
+  i32.add
+  local.get $0
+  i32.const 1000
+  i32.ge_u
+  i32.add
+  local.get $0
+  i32.const 100
+  i32.lt_u
+  select
+  local.get $0
+  i32.const 1000000
+  i32.ge_u
+  i32.const 6
+  i32.add
+  local.get $0
+  i32.const 1000000000
+  i32.ge_u
+  i32.const 8
+  i32.add
+  local.get $0
+  i32.const 100000000
+  i32.ge_u
+  i32.add
+  local.get $0
+  i32.const 10000000
+  i32.lt_u
+  select
+  local.get $0
+  i32.const 100000
+  i32.lt_u
+  select
+ )
+ (func $~lib/rt/stub/maybeGrowMemory (; 2 ;) (param $0 i32)
+  (local $1 i32)
   (local $2 i32)
-  (local $3 i32)
-  (local $4 i32)
-  (local $5 i32)
-  (local $6 i32)
-=======
- (func $~lib/util/number/decimalCount32 (; 1 ;) (param $0 i32) (result i32)
-  local.get $0
-  i32.const 10
-  i32.ge_u
-  i32.const 1
-  i32.add
-  local.get $0
-  i32.const 10000
-  i32.ge_u
-  i32.const 3
-  i32.add
-  local.get $0
-  i32.const 1000
-  i32.ge_u
-  i32.add
-  local.get $0
-  i32.const 100
-  i32.lt_u
-  select
-  local.get $0
-  i32.const 1000000
-  i32.ge_u
-  i32.const 6
-  i32.add
-  local.get $0
-  i32.const 1000000000
-  i32.ge_u
-  i32.const 8
-  i32.add
-  local.get $0
-  i32.const 100000000
-  i32.ge_u
-  i32.add
->>>>>>> 2c16369c
-  local.get $0
-  i32.const 1073741808
-  i32.gt_u
-  if
-   unreachable
-  end
-  global.get $~lib/rt/stub/offset
-  i32.const 16
-  i32.add
-  local.tee $4
-  local.get $0
-  i32.const 15
-  i32.add
-  i32.const -16
-  i32.and
-  local.tee $2
-  i32.const 16
-  local.get $2
-  i32.const 16
-  i32.gt_u
-  select
-  local.tee $6
-  i32.add
+  local.get $0
+  memory.size
   local.tee $2
   memory.size
   local.tee $5
