(module
 (type $i32_i32_=>_none (func (param i32 i32)))
 (type $i32_i32_=>_i32 (func (param i32 i32) (result i32)))
 (type $none_=>_none (func))
 (type $i32_i32_i32_=>_none (func (param i32 i32 i32)))
 (type $i32_i32_i32_i32_=>_none (func (param i32 i32 i32 i32)))
 (type $i32_=>_i32 (func (param i32) (result i32)))
 (import "env" "abort" (func $~lib/builtins/abort (param i32 i32 i32 i32)))
 (memory $0 1)
<<<<<<< HEAD
 (data (i32.const 1036) "x")
 (data (i32.const 1048) "\01\00\00\00d\00\00\00t\00o\00S\00t\00r\00i\00n\00g\00(\00)\00 \00r\00a\00d\00i\00x\00 \00a\00r\00g\00u\00m\00e\00n\00t\00 \00m\00u\00s\00t\00 \00b\00e\00 \00b\00e\00t\00w\00e\00e\00n\00 \002\00 \00a\00n\00d\00 \003\006")
 (data (i32.const 1164) "<")
 (data (i32.const 1176) "\01\00\00\00&\00\00\00~\00l\00i\00b\00/\00u\00t\00i\00l\00/\00n\00u\00m\00b\00e\00r\00.\00t\00s")
 (data (i32.const 1228) "\18")
 (data (i32.const 1240) "\01\00\00\00\02\00\00\000")
 (data (i32.const 1292) "4")
 (data (i32.const 1304) "\01\00\00\00\1e\00\00\00~\00l\00i\00b\00/\00r\00t\00/\00t\00c\00m\00s\00.\00t\00s")
 (data (i32.const 1372) "4")
 (data (i32.const 1384) "\01\00\00\00\1e\00\00\00~\00l\00i\00b\00/\00r\00t\00/\00t\00l\00s\00f\00.\00t\00s")
 (data (i32.const 1436) "<")
 (data (i32.const 1448) "\01\00\00\00(\00\00\00a\00l\00l\00o\00c\00a\00t\00i\00o\00n\00 \00t\00o\00o\00 \00l\00a\00r\00g\00e")
 (data (i32.const 1500) "\\")
 (data (i32.const 1512) "\01\00\00\00H\00\00\000\001\002\003\004\005\006\007\008\009\00a\00b\00c\00d\00e\00f\00g\00h\00i\00j\00k\00l\00m\00n\00o\00p\00q\00r\00s\00t\00u\00v\00w\00x\00y\00z")
 (data (i32.const 1596) "\18")
 (data (i32.const 1608) "\01\00\00\00\02\00\00\001")
 (data (i32.const 1628) "H")
 (data (i32.const 1640) "\01\00\00\002\00\00\00r\00e\00s\00o\00l\00v\00e\00-\00p\00r\00o\00p\00e\00r\00t\00y\00a\00c\00c\00e\00s\00s\00.\00t\00s")
 (data (i32.const 1708) "\18")
 (data (i32.const 1720) "\01\00\00\00\04\00\00\001\001")
 (data (i32.const 1740) "\18")
 (data (i32.const 1752) "\01\00\00\00\02\00\00\002")
 (data (i32.const 1772) "\18")
 (data (i32.const 1784) "\01\00\00\00\04\00\00\002\002")
 (data (i32.const 1804) "\18")
 (data (i32.const 1816) "\01\00\00\00\02\00\00\003")
 (data (i32.const 1836) "\18")
 (data (i32.const 1848) "\01\00\00\00\04\00\00\003\003")
 (data (i32.const 1868) "\18")
 (data (i32.const 1880) "\01\00\00\00\02\00\00\004")
 (data (i32.const 1900) "\18")
 (data (i32.const 1912) "\01\00\00\00\02\00\00\005")
 (data (i32.const 1932) "\18")
 (data (i32.const 1944) "\01\00\00\00\04\00\00\005\005")
 (data (i32.const 1964) "\18")
 (data (i32.const 1976) "\01\00\00\00\02\00\00\007")
 (data (i32.const 1996) "\18")
 (data (i32.const 2008) "\01\00\00\00\02\00\00\006")
 (data (i32.const 2028) "\18")
 (data (i32.const 2040) "\01\00\00\00\02\00\00\008")
 (global $~lib/rt/tcms/state (mut i32) (i32.const 0))
 (global $~lib/rt/tlsf/ROOT (mut i32) (i32.const 0))
 (global $~lib/rt/tcms/total (mut i32) (i32.const 0))
 (global $~lib/rt/tcms/totalMem (mut i32) (i32.const 0))
=======
 (data (i32.const 1036) "|\00\00\00\01\00\00\00\00\00\00\00\01\00\00\00d\00\00\00t\00o\00S\00t\00r\00i\00n\00g\00(\00)\00 \00r\00a\00d\00i\00x\00 \00a\00r\00g\00u\00m\00e\00n\00t\00 \00m\00u\00s\00t\00 \00b\00e\00 \00b\00e\00t\00w\00e\00e\00n\00 \002\00 \00a\00n\00d\00 \003\006")
 (data (i32.const 1164) "<\00\00\00\01\00\00\00\00\00\00\00\01\00\00\00&\00\00\00~\00l\00i\00b\00/\00u\00t\00i\00l\00/\00n\00u\00m\00b\00e\00r\00.\00t\00s")
 (data (i32.const 1228) "\1c\00\00\00\01\00\00\00\00\00\00\00\01\00\00\00\02\00\00\000")
 (data (i32.const 1260) "\\\00\00\00\01\00\00\00\00\00\00\00\01\00\00\00H\00\00\000\001\002\003\004\005\006\007\008\009\00a\00b\00c\00d\00e\00f\00g\00h\00i\00j\00k\00l\00m\00n\00o\00p\00q\00r\00s\00t\00u\00v\00w\00x\00y\00z")
 (data (i32.const 1356) "\1c\00\00\00\01\00\00\00\00\00\00\00\01\00\00\00\02\00\00\001")
 (data (i32.const 1388) "L\00\00\00\01\00\00\00\00\00\00\00\01\00\00\002\00\00\00r\00e\00s\00o\00l\00v\00e\00-\00p\00r\00o\00p\00e\00r\00t\00y\00a\00c\00c\00e\00s\00s\00.\00t\00s")
 (data (i32.const 1468) "\1c\00\00\00\01\00\00\00\00\00\00\00\01\00\00\00\04\00\00\001\001")
 (data (i32.const 1500) "\1c\00\00\00\01\00\00\00\00\00\00\00\01\00\00\00\02\00\00\002")
 (data (i32.const 1532) "\1c\00\00\00\01\00\00\00\00\00\00\00\01\00\00\00\04\00\00\002\002")
 (data (i32.const 1564) "\1c\00\00\00\01\00\00\00\00\00\00\00\01\00\00\00\02\00\00\003")
 (data (i32.const 1596) "\1c\00\00\00\01\00\00\00\00\00\00\00\01\00\00\00\04\00\00\003\003")
 (data (i32.const 1628) "\1c\00\00\00\01\00\00\00\00\00\00\00\01\00\00\00\02\00\00\004")
 (data (i32.const 1660) "\1c\00\00\00\01\00\00\00\00\00\00\00\01\00\00\00\02\00\00\005")
 (data (i32.const 1692) "\1c\00\00\00\01\00\00\00\00\00\00\00\01\00\00\00\04\00\00\005\005")
 (data (i32.const 1724) "\1c\00\00\00\01\00\00\00\00\00\00\00\01\00\00\00\02\00\00\007")
 (data (i32.const 1756) "\1c\00\00\00\01\00\00\00\00\00\00\00\01\00\00\00\02\00\00\006")
 (data (i32.const 1788) "\1c\00\00\00\01\00\00\00\00\00\00\00\01\00\00\00\02\00\00\008")
 (global $~lib/rt/stub/offset (mut i32) (i32.const 0))
>>>>>>> c54dd649
 (export "memory" (memory $0))
 (start $~start)
 (func $~lib/rt/tlsf/removeBlock (param $0 i32) (param $1 i32)
  (local $2 i32)
  (local $3 i32)
  (local $4 i32)
  (local $5 i32)
  local.get $1
  i32.load
  local.tee $2
  i32.const 1
  i32.and
  i32.eqz
  if
   i32.const 0
   i32.const 1392
   i32.const 272
   i32.const 14
   call $~lib/builtins/abort
   unreachable
  end
  local.get $2
  i32.const -4
  i32.and
  local.tee $2
  i32.const 1073741820
  i32.lt_u
  i32.const 0
  local.get $2
  i32.const 12
  i32.ge_u
  select
  i32.eqz
  if
   i32.const 0
   i32.const 1392
   i32.const 274
   i32.const 14
   call $~lib/builtins/abort
   unreachable
  end
  local.get $2
  i32.const 256
  i32.lt_u
  if
   local.get $2
   i32.const 4
   i32.shr_u
   local.set $2
  else
   local.get $2
   i32.const 31
   local.get $2
   i32.clz
   i32.sub
   local.tee $3
   i32.const 4
   i32.sub
   i32.shr_u
   i32.const 16
   i32.xor
   local.set $2
   local.get $3
   i32.const 7
   i32.sub
   local.set $3
  end
  local.get $2
  i32.const 16
  i32.lt_u
  i32.const 0
  local.get $3
  i32.const 23
  i32.lt_u
  select
  i32.eqz
  if
   i32.const 0
   i32.const 1392
   i32.const 287
   i32.const 14
   call $~lib/builtins/abort
   unreachable
  end
  local.get $1
  i32.load offset=8
  local.set $4
  local.get $1
  i32.load offset=4
  local.tee $5
  if
   local.get $5
   local.get $4
   i32.store offset=8
  end
  local.get $4
  if
   local.get $4
   local.get $5
   i32.store offset=4
  end
  local.get $1
  local.get $0
  local.get $2
  local.get $3
  i32.const 4
  i32.shl
  i32.add
  i32.const 2
  i32.shl
  i32.add
  i32.load offset=96
  i32.eq
  if
   local.get $0
   local.get $2
   local.get $3
   i32.const 4
   i32.shl
   i32.add
   i32.const 2
   i32.shl
   i32.add
   local.get $4
   i32.store offset=96
   local.get $4
   i32.eqz
   if
    local.get $0
    local.get $3
    i32.const 2
    i32.shl
    i32.add
    local.tee $4
    i32.load offset=4
    i32.const -2
    local.get $2
    i32.rotl
    i32.and
    local.set $1
    local.get $4
    local.get $1
    i32.store offset=4
    local.get $1
    i32.eqz
    if
     local.get $0
     local.get $0
     i32.load
     i32.const -2
     local.get $3
     i32.rotl
     i32.and
     i32.store
    end
   end
  end
 )
 (func $~lib/rt/tlsf/insertBlock (param $0 i32) (param $1 i32)
  (local $2 i32)
  (local $3 i32)
  (local $4 i32)
  (local $5 i32)
  (local $6 i32)
  (local $7 i32)
  (local $8 i32)
  local.get $1
  i32.eqz
  if
   i32.const 0
   i32.const 1392
   i32.const 200
   i32.const 14
   call $~lib/builtins/abort
   unreachable
  end
  local.get $1
  i32.load
  local.tee $4
  i32.const 1
  i32.and
  i32.eqz
  if
   i32.const 0
   i32.const 1392
   i32.const 202
   i32.const 14
   call $~lib/builtins/abort
   unreachable
  end
  local.get $1
  i32.const 4
  i32.add
  local.get $1
  i32.load
  i32.const -4
  i32.and
  i32.add
  local.tee $5
  i32.load
  local.tee $2
  i32.const 1
  i32.and
  if
   local.get $4
   i32.const -4
   i32.and
   i32.const 4
   i32.add
   local.get $2
   i32.const -4
   i32.and
   i32.add
   local.tee $3
   i32.const 1073741820
   i32.lt_u
   if
    local.get $0
    local.get $5
    call $~lib/rt/tlsf/removeBlock
    local.get $1
    local.get $3
    local.get $4
    i32.const 3
    i32.and
    i32.or
    local.tee $4
    i32.store
    local.get $1
    i32.const 4
    i32.add
    local.get $1
    i32.load
    i32.const -4
    i32.and
    i32.add
    local.tee $5
    i32.load
    local.set $2
   end
  end
  local.get $4
  i32.const 2
  i32.and
  if
   local.get $1
   i32.const 4
   i32.sub
   i32.load
   local.tee $3
   i32.load
   local.tee $7
   i32.const 1
   i32.and
   i32.eqz
   if
    i32.const 0
    i32.const 1392
    i32.const 223
    i32.const 16
    call $~lib/builtins/abort
    unreachable
   end
   local.get $7
   i32.const -4
   i32.and
   i32.const 4
   i32.add
   local.get $4
   i32.const -4
   i32.and
   i32.add
   local.tee $8
   i32.const 1073741820
   i32.lt_u
   if (result i32)
    local.get $0
    local.get $3
    call $~lib/rt/tlsf/removeBlock
    local.get $3
    local.get $8
    local.get $7
    i32.const 3
    i32.and
    i32.or
    local.tee $4
    i32.store
    local.get $3
   else
    local.get $1
   end
   local.set $1
  end
  local.get $5
  local.get $2
  i32.const 2
  i32.or
  i32.store
  local.get $4
  i32.const -4
  i32.and
  local.tee $3
  i32.const 1073741820
  i32.lt_u
  i32.const 0
  local.get $3
  i32.const 12
  i32.ge_u
  select
  i32.eqz
  if
   i32.const 0
   i32.const 1392
   i32.const 238
   i32.const 14
   call $~lib/builtins/abort
   unreachable
  end
  local.get $5
  local.get $3
  local.get $1
  i32.const 4
  i32.add
  i32.add
  i32.ne
  if
   i32.const 0
   i32.const 1392
   i32.const 239
   i32.const 14
   call $~lib/builtins/abort
   unreachable
  end
  local.get $5
  i32.const 4
  i32.sub
  local.get $1
  i32.store
  local.get $3
  i32.const 256
  i32.lt_u
  if
   local.get $3
   i32.const 4
   i32.shr_u
   local.set $3
  else
   local.get $3
   i32.const 31
   local.get $3
   i32.clz
   i32.sub
   local.tee $4
   i32.const 4
   i32.sub
   i32.shr_u
   i32.const 16
   i32.xor
   local.set $3
   local.get $4
   i32.const 7
   i32.sub
   local.set $6
  end
  local.get $3
  i32.const 16
  i32.lt_u
  i32.const 0
  local.get $6
  i32.const 23
  i32.lt_u
  select
  i32.eqz
  if
   i32.const 0
   i32.const 1392
   i32.const 255
   i32.const 14
   call $~lib/builtins/abort
   unreachable
  end
  local.get $0
  local.get $3
  local.get $6
  i32.const 4
  i32.shl
  i32.add
  i32.const 2
  i32.shl
  i32.add
  i32.load offset=96
  local.set $4
  local.get $1
  i32.const 0
  i32.store offset=4
  local.get $1
  local.get $4
  i32.store offset=8
  local.get $4
  if
   local.get $4
   local.get $1
   i32.store offset=4
  end
  local.get $0
  local.get $3
  local.get $6
  i32.const 4
  i32.shl
  i32.add
  i32.const 2
  i32.shl
  i32.add
  local.get $1
  i32.store offset=96
  local.get $0
  local.get $0
  i32.load
  i32.const 1
  local.get $6
  i32.shl
  i32.or
  i32.store
  local.get $0
  local.get $6
  i32.const 2
  i32.shl
  i32.add
  local.tee $0
  local.get $0
  i32.load offset=4
  i32.const 1
  local.get $3
  i32.shl
  i32.or
  i32.store offset=4
 )
 (func $~lib/rt/tlsf/addMemory (param $0 i32) (param $1 i32) (param $2 i32)
  (local $3 i32)
  (local $4 i32)
  local.get $1
  local.get $2
  i32.gt_u
  if
   i32.const 0
   i32.const 1392
   i32.const 380
   i32.const 14
   call $~lib/builtins/abort
   unreachable
  end
  local.get $1
  i32.const 19
  i32.add
  i32.const -16
  i32.and
  i32.const 4
  i32.sub
  local.set $1
  local.get $2
  i32.const -16
  i32.and
  local.get $0
  i32.load offset=1568
  local.tee $2
  if
   local.get $1
   local.get $2
   i32.const 4
   i32.add
   i32.lt_u
   if
    i32.const 0
    i32.const 1392
    i32.const 387
    i32.const 16
    call $~lib/builtins/abort
    unreachable
   end
   local.get $2
   local.get $1
   i32.const 16
   i32.sub
   i32.eq
   if
    local.get $2
    i32.load
    local.set $4
    local.get $1
    i32.const 16
    i32.sub
    local.set $1
   end
  else
   local.get $1
   local.get $0
   i32.const 1572
   i32.add
   i32.lt_u
   if
    i32.const 0
    i32.const 1392
    i32.const 400
    i32.const 5
    call $~lib/builtins/abort
    unreachable
   end
  end
  local.get $1
  i32.sub
  local.tee $2
  i32.const 20
  i32.lt_u
  if
   return
  end
  local.get $1
  local.get $4
  i32.const 2
  i32.and
  local.get $2
  i32.const 8
  i32.sub
  local.tee $2
  i32.const 1
  i32.or
  i32.or
  i32.store
  local.get $1
  i32.const 0
  i32.store offset=4
  local.get $1
  i32.const 0
  i32.store offset=8
  local.get $2
  local.get $1
  i32.const 4
  i32.add
  i32.add
  local.tee $2
  i32.const 2
  i32.store
  local.get $0
  local.get $2
  i32.store offset=1568
  local.get $0
  local.get $1
  call $~lib/rt/tlsf/insertBlock
 )
 (func $~lib/rt/tlsf/searchBlock (param $0 i32) (param $1 i32) (result i32)
  (local $2 i32)
  local.get $1
  i32.const 256
  i32.lt_u
  if
   local.get $1
   i32.const 4
   i32.shr_u
   local.set $1
  else
   i32.const 31
   local.get $1
   i32.const 1
   i32.const 27
   local.get $1
   i32.clz
   i32.sub
   i32.shl
   i32.add
   i32.const 1
   i32.sub
   local.get $1
   local.get $1
   i32.const 536870910
   i32.lt_u
   select
   local.tee $1
   i32.clz
   i32.sub
   local.set $2
   local.get $1
   local.get $2
   i32.const 4
   i32.sub
   i32.shr_u
   i32.const 16
   i32.xor
   local.set $1
   local.get $2
   i32.const 7
   i32.sub
   local.set $2
  end
  local.get $1
  i32.const 16
  i32.lt_u
  i32.const 0
  local.get $2
  i32.const 23
  i32.lt_u
  select
  i32.eqz
  if
   i32.const 0
   i32.const 1392
   i32.const 333
   i32.const 14
   call $~lib/builtins/abort
   unreachable
  end
  local.get $0
  local.get $2
  i32.const 2
  i32.shl
  i32.add
  i32.load offset=4
  i32.const -1
  local.get $1
  i32.shl
  i32.and
  local.tee $1
  if (result i32)
   local.get $0
   local.get $1
   i32.ctz
   local.get $2
   i32.const 4
   i32.shl
   i32.add
   i32.const 2
   i32.shl
   i32.add
   i32.load offset=96
  else
   local.get $0
   i32.load
   i32.const -1
   local.get $2
   i32.const 1
   i32.add
   i32.shl
   i32.and
   local.tee $1
   if (result i32)
    local.get $0
    local.get $1
    i32.ctz
    local.tee $1
    i32.const 2
    i32.shl
    i32.add
    i32.load offset=4
    local.tee $2
    i32.eqz
    if
     i32.const 0
     i32.const 1392
     i32.const 346
     i32.const 18
     call $~lib/builtins/abort
     unreachable
    end
    local.get $0
    local.get $2
    i32.ctz
    local.get $1
    i32.const 4
    i32.shl
    i32.add
    i32.const 2
    i32.shl
    i32.add
    i32.load offset=96
   else
    i32.const 0
   end
  end
 )
 (func $~lib/rt/tlsf/allocateBlock (param $0 i32) (param $1 i32) (result i32)
  (local $2 i32)
  (local $3 i32)
  (local $4 i32)
  local.get $1
  i32.const 1073741820
  i32.ge_u
  if
   i32.const 1456
   i32.const 1392
   i32.const 461
   i32.const 30
   call $~lib/builtins/abort
   unreachable
  end
  local.get $0
  i32.const 12
  local.get $1
  i32.const 19
  i32.add
  i32.const -16
  i32.and
  i32.const 4
  i32.sub
  local.get $1
  i32.const 12
  i32.le_u
  select
  local.tee $2
  call $~lib/rt/tlsf/searchBlock
  local.tee $1
  i32.eqz
  if
   i32.const 4
   memory.size
   local.tee $1
   i32.const 16
   i32.shl
   i32.const 4
   i32.sub
   local.get $0
   i32.load offset=1568
   i32.ne
   i32.shl
   local.get $2
   i32.const 1
   i32.const 27
   local.get $2
   i32.clz
   i32.sub
   i32.shl
   i32.const 1
   i32.sub
   i32.add
   local.get $2
   local.get $2
   i32.const 536870910
   i32.lt_u
   select
   i32.add
   i32.const 65535
   i32.add
   i32.const -65536
   i32.and
   i32.const 16
   i32.shr_u
   local.set $3
   local.get $1
   local.get $3
   local.get $1
   local.get $3
   i32.gt_s
   select
   memory.grow
   i32.const 0
   i32.lt_s
   if
    local.get $3
    memory.grow
    i32.const 0
    i32.lt_s
    if
     unreachable
    end
   end
   local.get $0
   local.get $1
   i32.const 16
   i32.shl
   memory.size
   i32.const 16
   i32.shl
   call $~lib/rt/tlsf/addMemory
   local.get $0
   local.get $2
   call $~lib/rt/tlsf/searchBlock
   local.tee $1
   i32.eqz
   if
    i32.const 0
    i32.const 1392
    i32.const 499
    i32.const 16
    call $~lib/builtins/abort
    unreachable
   end
  end
  local.get $2
  local.get $1
  i32.load
  i32.const -4
  i32.and
  i32.gt_u
  if
   i32.const 0
   i32.const 1392
   i32.const 501
   i32.const 14
   call $~lib/builtins/abort
   unreachable
  end
  local.get $0
  local.get $1
  call $~lib/rt/tlsf/removeBlock
  local.get $1
  i32.load
  local.set $3
  local.get $2
  i32.const 4
  i32.add
  i32.const 15
  i32.and
  if
   i32.const 0
   i32.const 1392
   i32.const 360
   i32.const 14
   call $~lib/builtins/abort
   unreachable
  end
  local.get $3
  i32.const -4
  i32.and
  local.get $2
  i32.sub
  local.tee $4
  i32.const 16
  i32.ge_u
  if
   local.get $1
   local.get $2
   local.get $3
   i32.const 2
   i32.and
   i32.or
   i32.store
   local.get $2
   local.get $1
   i32.const 4
   i32.add
   i32.add
   local.tee $2
   local.get $4
   i32.const 4
   i32.sub
   i32.const 1
   i32.or
   i32.store
   local.get $0
   local.get $2
   call $~lib/rt/tlsf/insertBlock
  else
   local.get $1
   local.get $3
   i32.const -2
   i32.and
   i32.store
   local.get $1
   i32.const 4
   i32.add
   local.tee $0
   local.get $1
   i32.load
   i32.const -4
   i32.and
   i32.add
   local.get $0
   local.get $1
   i32.load
   i32.const -4
   i32.and
   i32.add
   i32.load
   i32.const -3
   i32.and
   i32.store
  end
  local.get $1
 )
 (func $~lib/rt/tcms/Object#set:next (param $0 i32) (param $1 i32)
  local.get $0
  local.get $1
  local.get $0
  i32.load offset=4
  i32.const 3
  i32.and
  i32.or
  i32.store offset=4
 )
 (func $~lib/memory/memory.fill (param $0 i32) (param $1 i32)
  (local $2 i32)
  block $~lib/util/memory/memset|inlined.0
   local.get $1
   i32.eqz
   br_if $~lib/util/memory/memset|inlined.0
   local.get $0
   i32.const 0
   i32.store8
   local.get $0
   local.get $1
   i32.add
   i32.const 4
   i32.sub
   local.tee $2
   i32.const 0
   i32.store8 offset=3
   local.get $1
   i32.const 2
   i32.le_u
   br_if $~lib/util/memory/memset|inlined.0
   local.get $0
   i32.const 0
   i32.store8 offset=1
   local.get $0
   i32.const 0
   i32.store8 offset=2
   local.get $2
   i32.const 0
   i32.store8 offset=2
   local.get $2
   i32.const 0
   i32.store8 offset=1
   local.get $1
   i32.const 6
   i32.le_u
   br_if $~lib/util/memory/memset|inlined.0
   local.get $0
   i32.const 0
   i32.store8 offset=3
   local.get $2
   i32.const 0
   i32.store8
   local.get $1
   i32.const 8
   i32.le_u
   br_if $~lib/util/memory/memset|inlined.0
   local.get $0
   i32.const 0
   local.get $0
   i32.sub
   i32.const 3
   i32.and
   local.tee $2
   i32.add
   local.tee $0
   i32.const 0
   i32.store
   local.get $0
   local.get $1
   local.get $2
   i32.sub
   i32.const -4
   i32.and
   local.tee $2
   i32.add
   i32.const 28
   i32.sub
   local.tee $1
   i32.const 0
   i32.store offset=24
   local.get $2
   i32.const 8
   i32.le_u
   br_if $~lib/util/memory/memset|inlined.0
   local.get $0
   i32.const 0
   i32.store offset=4
   local.get $0
   i32.const 0
   i32.store offset=8
   local.get $1
   i32.const 0
   i32.store offset=16
   local.get $1
   i32.const 0
   i32.store offset=20
   local.get $2
   i32.const 24
   i32.le_u
   br_if $~lib/util/memory/memset|inlined.0
   local.get $0
   i32.const 0
   i32.store offset=12
   local.get $0
   i32.const 0
   i32.store offset=16
   local.get $0
   i32.const 0
   i32.store offset=20
   local.get $0
   i32.const 0
   i32.store offset=24
   local.get $1
   i32.const 0
   i32.store
   local.get $1
   i32.const 0
   i32.store offset=4
   local.get $1
   i32.const 0
   i32.store offset=8
   local.get $1
   i32.const 0
   i32.store offset=12
   local.get $0
   local.get $0
   i32.const 4
   i32.and
   i32.const 24
   i32.add
   local.tee $1
   i32.add
   local.set $0
   local.get $2
   local.get $1
   i32.sub
   local.set $1
   loop $while-continue|0
    local.get $1
    i32.const 32
    i32.ge_u
    if
     local.get $0
     i64.const 0
     i64.store
     local.get $0
     i64.const 0
     i64.store offset=8
     local.get $0
     i64.const 0
     i64.store offset=16
     local.get $0
     i64.const 0
     i64.store offset=24
     local.get $1
     i32.const 32
     i32.sub
     local.set $1
     local.get $0
     i32.const 32
     i32.add
     local.set $0
     br $while-continue|0
    end
   end
  end
 )
 (func $~lib/rt/tcms/__new (param $0 i32) (param $1 i32) (result i32)
  (local $2 i32)
  (local $3 i32)
  (local $4 i32)
  global.get $~lib/rt/tcms/state
  i32.eqz
  if
   i32.const 1268
   i32.const 1264
   i32.store
   i32.const 1272
   i32.const 1264
   i32.store
   i32.const 1348
   i32.const 1344
   i32.store
   i32.const 1352
   i32.const 1344
   i32.store
   i32.const 1
   global.set $~lib/rt/tcms/state
  end
  local.get $0
  i32.const 16
  i32.add
  local.set $4
  global.get $~lib/rt/tlsf/ROOT
  i32.eqz
  if
   memory.size
   local.tee $3
   i32.const 1
   i32.lt_s
   if (result i32)
    i32.const 1
    local.get $3
    i32.sub
    memory.grow
    i32.const 0
    i32.lt_s
   else
    i32.const 0
   end
   if
    unreachable
   end
   i32.const 2064
   i32.const 0
   i32.store
   i32.const 3632
   i32.const 0
   i32.store
   loop $for-loop|0
    local.get $2
    i32.const 23
    i32.lt_u
    if
     local.get $2
     i32.const 2
     i32.shl
     i32.const 2064
     i32.add
     i32.const 0
     i32.store offset=4
     i32.const 0
     local.set $3
     loop $for-loop|1
      local.get $3
      i32.const 16
      i32.lt_u
      if
       local.get $3
       local.get $2
       i32.const 4
       i32.shl
       i32.add
       i32.const 2
       i32.shl
       i32.const 2064
       i32.add
       i32.const 0
       i32.store offset=96
       local.get $3
       i32.const 1
       i32.add
       local.set $3
       br $for-loop|1
      end
     end
     local.get $2
     i32.const 1
     i32.add
     local.set $2
     br $for-loop|0
    end
   end
   i32.const 2064
   i32.const 3636
   memory.size
   i32.const 16
   i32.shl
   call $~lib/rt/tlsf/addMemory
   i32.const 2064
   global.set $~lib/rt/tlsf/ROOT
  end
  global.get $~lib/rt/tlsf/ROOT
  local.get $4
  call $~lib/rt/tlsf/allocateBlock
  local.tee $3
  local.tee $2
  i32.const 1264
  i32.ne
  i32.const 0
  local.get $2
  i32.const 1344
  i32.ne
  select
  i32.eqz
  if
   i32.const 0
   i32.const 1312
   i32.const 142
   i32.const 5
   call $~lib/builtins/abort
   unreachable
  end
  i32.const 1272
  i32.load
  local.set $4
  local.get $2
  i32.const 1264
  call $~lib/rt/tcms/Object#set:next
  local.get $4
  i32.eqz
  if
   i32.const 0
   i32.const 1312
   i32.const 145
   i32.const 16
   call $~lib/builtins/abort
   unreachable
  end
  local.get $2
  local.get $4
  i32.store offset=8
  local.get $2
  i32.eqz
  if
   i32.const 0
   i32.const 1312
   i32.const 146
   i32.const 17
   call $~lib/builtins/abort
   unreachable
  end
  local.get $4
  local.get $2
  call $~lib/rt/tcms/Object#set:next
  local.get $2
  i32.eqz
  if
   i32.const 0
   i32.const 1312
   i32.const 147
   i32.const 17
   call $~lib/builtins/abort
   unreachable
  end
  i32.const 1272
  local.get $2
  i32.store
  local.get $3
  local.get $3
  i32.load offset=4
  i32.const -4
  i32.and
  i32.store offset=4
  local.get $3
  local.get $1
  i32.store offset=12
  local.get $3
  local.get $0
  i32.store offset=16
  local.get $3
  i32.const 20
  i32.add
  local.tee $1
  local.get $0
  call $~lib/memory/memory.fill
  global.get $~lib/rt/tcms/total
  i32.const 1
  i32.add
  global.set $~lib/rt/tcms/total
  global.get $~lib/rt/tcms/totalMem
  local.get $3
  i32.load
  i32.const -4
  i32.and
  i32.const 4
  i32.add
  i32.add
  global.set $~lib/rt/tcms/totalMem
  local.get $1
 )
 (func $~lib/util/number/itoa32 (param $0 i32) (result i32)
  (local $1 i32)
  (local $2 i32)
  (local $3 i32)
  (local $4 i32)
  local.get $0
  i32.eqz
  if
   i32.const 1248
   return
  end
  i32.const 0
  local.get $0
  i32.sub
  local.get $0
  local.get $0
  i32.const 31
  i32.shr_u
  local.tee $2
  select
  local.tee $0
  i32.const 10
  i32.ge_u
  i32.const 1
  i32.add
  local.get $0
  i32.const 10000
  i32.ge_u
  i32.const 3
  i32.add
  local.get $0
  i32.const 1000
  i32.ge_u
  i32.add
  local.get $0
  i32.const 100
  i32.lt_u
  select
  local.get $0
  i32.const 1000000
  i32.ge_u
  i32.const 6
  i32.add
  local.get $0
  i32.const 1000000000
  i32.ge_u
  i32.const 8
  i32.add
  local.get $0
  i32.const 100000000
  i32.ge_u
  i32.add
  local.get $0
  i32.const 10000000
  i32.lt_u
  select
  local.get $0
  i32.const 100000
  i32.lt_u
  select
  local.get $2
  i32.add
  local.tee $1
  i32.const 1
  i32.shl
  i32.const 1
  call $~lib/rt/tcms/__new
  local.tee $3
  local.set $4
  loop $do-continue|0
   local.get $4
   local.get $1
   i32.const 1
   i32.sub
   local.tee $1
   i32.const 1
   i32.shl
   i32.add
   local.get $0
   i32.const 10
   i32.rem_u
   i32.const 48
   i32.add
   i32.store16
   local.get $0
   i32.const 10
   i32.div_u
   local.tee $0
   br_if $do-continue|0
  end
  local.get $2
  if
   local.get $3
   i32.const 45
   i32.store16
  end
  local.get $3
 )
 (func $~lib/string/String.__eq (param $0 i32) (param $1 i32) (result i32)
  (local $2 i32)
  (local $3 i32)
  (local $4 i32)
  local.get $0
  local.get $1
  i32.eq
  if
   i32.const 1
   return
  end
  local.get $1
  i32.eqz
  i32.const 1
  local.get $0
  select
  if
   i32.const 0
   return
  end
  local.get $0
  i32.const 20
  i32.sub
  i32.load offset=16
  i32.const 1
  i32.shr_u
  local.tee $2
  local.get $1
  i32.const 20
  i32.sub
  i32.load offset=16
  i32.const 1
  i32.shr_u
  i32.ne
  if
   i32.const 0
   return
  end
  block $__inlined_func$~lib/util/string/compareImpl (result i32)
   local.get $0
   local.tee $3
   i32.const 7
   i32.and
   local.get $1
   i32.const 7
   i32.and
   i32.or
   i32.eqz
   i32.const 0
   local.get $2
   local.tee $0
   i32.const 4
   i32.ge_u
   select
   if
    loop $do-continue|0
     local.get $3
     i64.load
     local.get $1
     i64.load
     i64.eq
     if
      local.get $3
      i32.const 8
      i32.add
      local.set $3
      local.get $1
      i32.const 8
      i32.add
      local.set $1
      local.get $0
      i32.const 4
      i32.sub
      local.tee $0
      i32.const 4
      i32.ge_u
      br_if $do-continue|0
     end
    end
   end
   loop $while-continue|1
    local.get $0
    local.tee $2
    i32.const 1
    i32.sub
    local.set $0
    local.get $2
    if
     local.get $3
     i32.load16_u
     local.tee $2
     local.get $1
     i32.load16_u
     local.tee $4
     i32.ne
     if
      local.get $2
      local.get $4
      i32.sub
      br $__inlined_func$~lib/util/string/compareImpl
     end
     local.get $3
     i32.const 2
     i32.add
     local.set $3
     local.get $1
     i32.const 2
     i32.add
     local.set $1
     br $while-continue|1
    end
   end
   i32.const 0
  end
  i32.eqz
 )
 (func $start:resolve-propertyaccess
  (local $0 i32)
  i32.const 1
  call $~lib/util/number/itoa32
  i32.const 1616
  call $~lib/string/String.__eq
  i32.eqz
  if
   i32.const 0
   i32.const 1648
   i32.const 6
   i32.const 1
   call $~lib/builtins/abort
   unreachable
  end
  i32.const 11
  call $~lib/util/number/itoa32
  i32.const 1728
  call $~lib/string/String.__eq
  i32.eqz
  if
   i32.const 0
   i32.const 1648
   i32.const 12
   i32.const 1
   call $~lib/builtins/abort
   unreachable
  end
  i32.const 2
  call $~lib/util/number/itoa32
  i32.const 1760
  call $~lib/string/String.__eq
  i32.eqz
  if
   i32.const 0
   i32.const 1648
   i32.const 24
   i32.const 1
   call $~lib/builtins/abort
   unreachable
  end
  i32.const 22
  call $~lib/util/number/itoa32
  i32.const 1792
  call $~lib/string/String.__eq
  i32.eqz
  if
   i32.const 0
   i32.const 1648
   i32.const 30
   i32.const 1
   call $~lib/builtins/abort
   unreachable
  end
  i32.const 3
  call $~lib/util/number/itoa32
  i32.const 1824
  call $~lib/string/String.__eq
  i32.eqz
  if
   i32.const 0
   i32.const 1648
   i32.const 42
   i32.const 1
   call $~lib/builtins/abort
   unreachable
  end
  i32.const 33
  call $~lib/util/number/itoa32
  i32.const 1856
  call $~lib/string/String.__eq
  i32.eqz
  if
   i32.const 0
   i32.const 1648
   i32.const 48
   i32.const 1
   call $~lib/builtins/abort
   unreachable
  end
  i32.const 4
  call $~lib/util/number/itoa32
  i32.const 1888
  call $~lib/string/String.__eq
  i32.eqz
  if
   i32.const 0
   i32.const 1648
   i32.const 58
   i32.const 1
   call $~lib/builtins/abort
   unreachable
  end
  i32.const 5
  call $~lib/util/number/itoa32
  i32.const 1920
  call $~lib/string/String.__eq
  i32.eqz
  if
   i32.const 0
   i32.const 1648
   i32.const 72
   i32.const 1
   call $~lib/builtins/abort
   unreachable
  end
  i32.const 55
  call $~lib/util/number/itoa32
  i32.const 1952
  call $~lib/string/String.__eq
  i32.eqz
  if
   i32.const 0
   i32.const 1648
   i32.const 78
   i32.const 1
   call $~lib/builtins/abort
   unreachable
  end
  i32.const 7
  call $~lib/util/number/itoa32
  i32.const 1984
  call $~lib/string/String.__eq
  i32.eqz
  if
   i32.const 0
   i32.const 1648
   i32.const 84
   i32.const 1
   call $~lib/builtins/abort
   unreachable
  end
  i32.const 4
  i32.const 3
  call $~lib/rt/tcms/__new
  local.tee $0
  i32.const 6
  i32.store
  local.get $0
  i32.load
  call $~lib/util/number/itoa32
  i32.const 2016
  call $~lib/string/String.__eq
  i32.eqz
  if
   i32.const 0
   i32.const 1648
   i32.const 92
   i32.const 3
   call $~lib/builtins/abort
   unreachable
  end
  i32.const 8
  call $~lib/util/number/itoa32
  i32.const 2048
  call $~lib/string/String.__eq
  i32.eqz
  if
   i32.const 0
   i32.const 1648
   i32.const 97
   i32.const 3
   call $~lib/builtins/abort
   unreachable
  end
 )
 (func $~start
  call $start:resolve-propertyaccess
 )
)<|MERGE_RESOLUTION|>--- conflicted
+++ resolved
@@ -7,71 +7,50 @@
  (type $i32_=>_i32 (func (param i32) (result i32)))
  (import "env" "abort" (func $~lib/builtins/abort (param i32 i32 i32 i32)))
  (memory $0 1)
-<<<<<<< HEAD
- (data (i32.const 1036) "x")
+ (data (i32.const 1036) "|")
  (data (i32.const 1048) "\01\00\00\00d\00\00\00t\00o\00S\00t\00r\00i\00n\00g\00(\00)\00 \00r\00a\00d\00i\00x\00 \00a\00r\00g\00u\00m\00e\00n\00t\00 \00m\00u\00s\00t\00 \00b\00e\00 \00b\00e\00t\00w\00e\00e\00n\00 \002\00 \00a\00n\00d\00 \003\006")
  (data (i32.const 1164) "<")
  (data (i32.const 1176) "\01\00\00\00&\00\00\00~\00l\00i\00b\00/\00u\00t\00i\00l\00/\00n\00u\00m\00b\00e\00r\00.\00t\00s")
- (data (i32.const 1228) "\18")
+ (data (i32.const 1228) "\1c")
  (data (i32.const 1240) "\01\00\00\00\02\00\00\000")
- (data (i32.const 1292) "4")
+ (data (i32.const 1292) "<")
  (data (i32.const 1304) "\01\00\00\00\1e\00\00\00~\00l\00i\00b\00/\00r\00t\00/\00t\00c\00m\00s\00.\00t\00s")
- (data (i32.const 1372) "4")
- (data (i32.const 1384) "\01\00\00\00\1e\00\00\00~\00l\00i\00b\00/\00r\00t\00/\00t\00l\00s\00f\00.\00t\00s")
- (data (i32.const 1436) "<")
- (data (i32.const 1448) "\01\00\00\00(\00\00\00a\00l\00l\00o\00c\00a\00t\00i\00o\00n\00 \00t\00o\00o\00 \00l\00a\00r\00g\00e")
- (data (i32.const 1500) "\\")
- (data (i32.const 1512) "\01\00\00\00H\00\00\000\001\002\003\004\005\006\007\008\009\00a\00b\00c\00d\00e\00f\00g\00h\00i\00j\00k\00l\00m\00n\00o\00p\00q\00r\00s\00t\00u\00v\00w\00x\00y\00z")
- (data (i32.const 1596) "\18")
- (data (i32.const 1608) "\01\00\00\00\02\00\00\001")
- (data (i32.const 1628) "H")
- (data (i32.const 1640) "\01\00\00\002\00\00\00r\00e\00s\00o\00l\00v\00e\00-\00p\00r\00o\00p\00e\00r\00t\00y\00a\00c\00c\00e\00s\00s\00.\00t\00s")
- (data (i32.const 1708) "\18")
- (data (i32.const 1720) "\01\00\00\00\04\00\00\001\001")
- (data (i32.const 1740) "\18")
- (data (i32.const 1752) "\01\00\00\00\02\00\00\002")
- (data (i32.const 1772) "\18")
- (data (i32.const 1784) "\01\00\00\00\04\00\00\002\002")
- (data (i32.const 1804) "\18")
- (data (i32.const 1816) "\01\00\00\00\02\00\00\003")
- (data (i32.const 1836) "\18")
- (data (i32.const 1848) "\01\00\00\00\04\00\00\003\003")
- (data (i32.const 1868) "\18")
- (data (i32.const 1880) "\01\00\00\00\02\00\00\004")
- (data (i32.const 1900) "\18")
- (data (i32.const 1912) "\01\00\00\00\02\00\00\005")
- (data (i32.const 1932) "\18")
- (data (i32.const 1944) "\01\00\00\00\04\00\00\005\005")
- (data (i32.const 1964) "\18")
- (data (i32.const 1976) "\01\00\00\00\02\00\00\007")
- (data (i32.const 1996) "\18")
- (data (i32.const 2008) "\01\00\00\00\02\00\00\006")
- (data (i32.const 2028) "\18")
- (data (i32.const 2040) "\01\00\00\00\02\00\00\008")
+ (data (i32.const 1388) "<")
+ (data (i32.const 1400) "\01\00\00\00\1e\00\00\00~\00l\00i\00b\00/\00r\00t\00/\00t\00l\00s\00f\00.\00t\00s")
+ (data (i32.const 1452) "<")
+ (data (i32.const 1464) "\01\00\00\00(\00\00\00a\00l\00l\00o\00c\00a\00t\00i\00o\00n\00 \00t\00o\00o\00 \00l\00a\00r\00g\00e")
+ (data (i32.const 1516) "\\")
+ (data (i32.const 1528) "\01\00\00\00H\00\00\000\001\002\003\004\005\006\007\008\009\00a\00b\00c\00d\00e\00f\00g\00h\00i\00j\00k\00l\00m\00n\00o\00p\00q\00r\00s\00t\00u\00v\00w\00x\00y\00z")
+ (data (i32.const 1612) "\1c")
+ (data (i32.const 1624) "\01\00\00\00\02\00\00\001")
+ (data (i32.const 1644) "L")
+ (data (i32.const 1656) "\01\00\00\002\00\00\00r\00e\00s\00o\00l\00v\00e\00-\00p\00r\00o\00p\00e\00r\00t\00y\00a\00c\00c\00e\00s\00s\00.\00t\00s")
+ (data (i32.const 1724) "\1c")
+ (data (i32.const 1736) "\01\00\00\00\04\00\00\001\001")
+ (data (i32.const 1756) "\1c")
+ (data (i32.const 1768) "\01\00\00\00\02\00\00\002")
+ (data (i32.const 1788) "\1c")
+ (data (i32.const 1800) "\01\00\00\00\04\00\00\002\002")
+ (data (i32.const 1820) "\1c")
+ (data (i32.const 1832) "\01\00\00\00\02\00\00\003")
+ (data (i32.const 1852) "\1c")
+ (data (i32.const 1864) "\01\00\00\00\04\00\00\003\003")
+ (data (i32.const 1884) "\1c")
+ (data (i32.const 1896) "\01\00\00\00\02\00\00\004")
+ (data (i32.const 1916) "\1c")
+ (data (i32.const 1928) "\01\00\00\00\02\00\00\005")
+ (data (i32.const 1948) "\1c")
+ (data (i32.const 1960) "\01\00\00\00\04\00\00\005\005")
+ (data (i32.const 1980) "\1c")
+ (data (i32.const 1992) "\01\00\00\00\02\00\00\007")
+ (data (i32.const 2012) "\1c")
+ (data (i32.const 2024) "\01\00\00\00\02\00\00\006")
+ (data (i32.const 2044) "\1c")
+ (data (i32.const 2056) "\01\00\00\00\02\00\00\008")
  (global $~lib/rt/tcms/state (mut i32) (i32.const 0))
  (global $~lib/rt/tlsf/ROOT (mut i32) (i32.const 0))
  (global $~lib/rt/tcms/total (mut i32) (i32.const 0))
  (global $~lib/rt/tcms/totalMem (mut i32) (i32.const 0))
-=======
- (data (i32.const 1036) "|\00\00\00\01\00\00\00\00\00\00\00\01\00\00\00d\00\00\00t\00o\00S\00t\00r\00i\00n\00g\00(\00)\00 \00r\00a\00d\00i\00x\00 \00a\00r\00g\00u\00m\00e\00n\00t\00 \00m\00u\00s\00t\00 \00b\00e\00 \00b\00e\00t\00w\00e\00e\00n\00 \002\00 \00a\00n\00d\00 \003\006")
- (data (i32.const 1164) "<\00\00\00\01\00\00\00\00\00\00\00\01\00\00\00&\00\00\00~\00l\00i\00b\00/\00u\00t\00i\00l\00/\00n\00u\00m\00b\00e\00r\00.\00t\00s")
- (data (i32.const 1228) "\1c\00\00\00\01\00\00\00\00\00\00\00\01\00\00\00\02\00\00\000")
- (data (i32.const 1260) "\\\00\00\00\01\00\00\00\00\00\00\00\01\00\00\00H\00\00\000\001\002\003\004\005\006\007\008\009\00a\00b\00c\00d\00e\00f\00g\00h\00i\00j\00k\00l\00m\00n\00o\00p\00q\00r\00s\00t\00u\00v\00w\00x\00y\00z")
- (data (i32.const 1356) "\1c\00\00\00\01\00\00\00\00\00\00\00\01\00\00\00\02\00\00\001")
- (data (i32.const 1388) "L\00\00\00\01\00\00\00\00\00\00\00\01\00\00\002\00\00\00r\00e\00s\00o\00l\00v\00e\00-\00p\00r\00o\00p\00e\00r\00t\00y\00a\00c\00c\00e\00s\00s\00.\00t\00s")
- (data (i32.const 1468) "\1c\00\00\00\01\00\00\00\00\00\00\00\01\00\00\00\04\00\00\001\001")
- (data (i32.const 1500) "\1c\00\00\00\01\00\00\00\00\00\00\00\01\00\00\00\02\00\00\002")
- (data (i32.const 1532) "\1c\00\00\00\01\00\00\00\00\00\00\00\01\00\00\00\04\00\00\002\002")
- (data (i32.const 1564) "\1c\00\00\00\01\00\00\00\00\00\00\00\01\00\00\00\02\00\00\003")
- (data (i32.const 1596) "\1c\00\00\00\01\00\00\00\00\00\00\00\01\00\00\00\04\00\00\003\003")
- (data (i32.const 1628) "\1c\00\00\00\01\00\00\00\00\00\00\00\01\00\00\00\02\00\00\004")
- (data (i32.const 1660) "\1c\00\00\00\01\00\00\00\00\00\00\00\01\00\00\00\02\00\00\005")
- (data (i32.const 1692) "\1c\00\00\00\01\00\00\00\00\00\00\00\01\00\00\00\04\00\00\005\005")
- (data (i32.const 1724) "\1c\00\00\00\01\00\00\00\00\00\00\00\01\00\00\00\02\00\00\007")
- (data (i32.const 1756) "\1c\00\00\00\01\00\00\00\00\00\00\00\01\00\00\00\02\00\00\006")
- (data (i32.const 1788) "\1c\00\00\00\01\00\00\00\00\00\00\00\01\00\00\00\02\00\00\008")
- (global $~lib/rt/stub/offset (mut i32) (i32.const 0))
->>>>>>> c54dd649
  (export "memory" (memory $0))
  (start $~start)
  (func $~lib/rt/tlsf/removeBlock (param $0 i32) (param $1 i32)
@@ -87,7 +66,7 @@
   i32.eqz
   if
    i32.const 0
-   i32.const 1392
+   i32.const 1408
    i32.const 272
    i32.const 14
    call $~lib/builtins/abort
@@ -107,7 +86,7 @@
   i32.eqz
   if
    i32.const 0
-   i32.const 1392
+   i32.const 1408
    i32.const 274
    i32.const 14
    call $~lib/builtins/abort
@@ -150,7 +129,7 @@
   i32.eqz
   if
    i32.const 0
-   i32.const 1392
+   i32.const 1408
    i32.const 287
    i32.const 14
    call $~lib/builtins/abort
@@ -242,7 +221,7 @@
   i32.eqz
   if
    i32.const 0
-   i32.const 1392
+   i32.const 1408
    i32.const 200
    i32.const 14
    call $~lib/builtins/abort
@@ -256,7 +235,7 @@
   i32.eqz
   if
    i32.const 0
-   i32.const 1392
+   i32.const 1408
    i32.const 202
    i32.const 14
    call $~lib/builtins/abort
@@ -329,7 +308,7 @@
    i32.eqz
    if
     i32.const 0
-    i32.const 1392
+    i32.const 1408
     i32.const 223
     i32.const 16
     call $~lib/builtins/abort
@@ -384,7 +363,7 @@
   i32.eqz
   if
    i32.const 0
-   i32.const 1392
+   i32.const 1408
    i32.const 238
    i32.const 14
    call $~lib/builtins/abort
@@ -399,7 +378,7 @@
   i32.ne
   if
    i32.const 0
-   i32.const 1392
+   i32.const 1408
    i32.const 239
    i32.const 14
    call $~lib/builtins/abort
@@ -447,7 +426,7 @@
   i32.eqz
   if
    i32.const 0
-   i32.const 1392
+   i32.const 1408
    i32.const 255
    i32.const 14
    call $~lib/builtins/abort
@@ -517,7 +496,7 @@
   i32.gt_u
   if
    i32.const 0
-   i32.const 1392
+   i32.const 1408
    i32.const 380
    i32.const 14
    call $~lib/builtins/abort
@@ -545,7 +524,7 @@
    i32.lt_u
    if
     i32.const 0
-    i32.const 1392
+    i32.const 1408
     i32.const 387
     i32.const 16
     call $~lib/builtins/abort
@@ -573,7 +552,7 @@
    i32.lt_u
    if
     i32.const 0
-    i32.const 1392
+    i32.const 1408
     i32.const 400
     i32.const 5
     call $~lib/builtins/abort
@@ -676,7 +655,7 @@
   i32.eqz
   if
    i32.const 0
-   i32.const 1392
+   i32.const 1408
    i32.const 333
    i32.const 14
    call $~lib/builtins/abort
@@ -728,7 +707,7 @@
     i32.eqz
     if
      i32.const 0
-     i32.const 1392
+     i32.const 1408
      i32.const 346
      i32.const 18
      call $~lib/builtins/abort
@@ -758,8 +737,8 @@
   i32.const 1073741820
   i32.ge_u
   if
-   i32.const 1456
-   i32.const 1392
+   i32.const 1472
+   i32.const 1408
    i32.const 461
    i32.const 30
    call $~lib/builtins/abort
@@ -850,7 +829,7 @@
    i32.eqz
    if
     i32.const 0
-    i32.const 1392
+    i32.const 1408
     i32.const 499
     i32.const 16
     call $~lib/builtins/abort
@@ -865,7 +844,7 @@
   i32.gt_u
   if
    i32.const 0
-   i32.const 1392
+   i32.const 1408
    i32.const 501
    i32.const 14
    call $~lib/builtins/abort
@@ -884,7 +863,7 @@
   i32.and
   if
    i32.const 0
-   i32.const 1392
+   i32.const 1408
    i32.const 360
    i32.const 14
    call $~lib/builtins/abort
@@ -1130,11 +1109,11 @@
    i32.const 1272
    i32.const 1264
    i32.store
-   i32.const 1348
-   i32.const 1344
+   i32.const 1364
+   i32.const 1360
    i32.store
-   i32.const 1352
-   i32.const 1344
+   i32.const 1368
+   i32.const 1360
    i32.store
    i32.const 1
    global.set $~lib/rt/tcms/state
@@ -1163,10 +1142,10 @@
    if
     unreachable
    end
-   i32.const 2064
+   i32.const 2080
    i32.const 0
    i32.store
-   i32.const 3632
+   i32.const 3648
    i32.const 0
    i32.store
    loop $for-loop|0
@@ -1177,7 +1156,7 @@
      local.get $2
      i32.const 2
      i32.shl
-     i32.const 2064
+     i32.const 2080
      i32.add
      i32.const 0
      i32.store offset=4
@@ -1195,7 +1174,7 @@
        i32.add
        i32.const 2
        i32.shl
-       i32.const 2064
+       i32.const 2080
        i32.add
        i32.const 0
        i32.store offset=96
@@ -1213,13 +1192,13 @@
      br $for-loop|0
     end
    end
-   i32.const 2064
-   i32.const 3636
+   i32.const 2080
+   i32.const 3652
    memory.size
    i32.const 16
    i32.shl
    call $~lib/rt/tlsf/addMemory
-   i32.const 2064
+   i32.const 2080
    global.set $~lib/rt/tlsf/ROOT
   end
   global.get $~lib/rt/tlsf/ROOT
@@ -1231,7 +1210,7 @@
   i32.ne
   i32.const 0
   local.get $2
-  i32.const 1344
+  i32.const 1360
   i32.ne
   select
   i32.eqz
@@ -1539,12 +1518,12 @@
   (local $0 i32)
   i32.const 1
   call $~lib/util/number/itoa32
-  i32.const 1616
+  i32.const 1632
   call $~lib/string/String.__eq
   i32.eqz
   if
    i32.const 0
-   i32.const 1648
+   i32.const 1664
    i32.const 6
    i32.const 1
    call $~lib/builtins/abort
@@ -1552,12 +1531,12 @@
   end
   i32.const 11
   call $~lib/util/number/itoa32
-  i32.const 1728
+  i32.const 1744
   call $~lib/string/String.__eq
   i32.eqz
   if
    i32.const 0
-   i32.const 1648
+   i32.const 1664
    i32.const 12
    i32.const 1
    call $~lib/builtins/abort
@@ -1565,12 +1544,12 @@
   end
   i32.const 2
   call $~lib/util/number/itoa32
-  i32.const 1760
+  i32.const 1776
   call $~lib/string/String.__eq
   i32.eqz
   if
    i32.const 0
-   i32.const 1648
+   i32.const 1664
    i32.const 24
    i32.const 1
    call $~lib/builtins/abort
@@ -1578,12 +1557,12 @@
   end
   i32.const 22
   call $~lib/util/number/itoa32
-  i32.const 1792
+  i32.const 1808
   call $~lib/string/String.__eq
   i32.eqz
   if
    i32.const 0
-   i32.const 1648
+   i32.const 1664
    i32.const 30
    i32.const 1
    call $~lib/builtins/abort
@@ -1591,12 +1570,12 @@
   end
   i32.const 3
   call $~lib/util/number/itoa32
-  i32.const 1824
+  i32.const 1840
   call $~lib/string/String.__eq
   i32.eqz
   if
    i32.const 0
-   i32.const 1648
+   i32.const 1664
    i32.const 42
    i32.const 1
    call $~lib/builtins/abort
@@ -1604,12 +1583,12 @@
   end
   i32.const 33
   call $~lib/util/number/itoa32
-  i32.const 1856
+  i32.const 1872
   call $~lib/string/String.__eq
   i32.eqz
   if
    i32.const 0
-   i32.const 1648
+   i32.const 1664
    i32.const 48
    i32.const 1
    call $~lib/builtins/abort
@@ -1617,12 +1596,12 @@
   end
   i32.const 4
   call $~lib/util/number/itoa32
-  i32.const 1888
+  i32.const 1904
   call $~lib/string/String.__eq
   i32.eqz
   if
    i32.const 0
-   i32.const 1648
+   i32.const 1664
    i32.const 58
    i32.const 1
    call $~lib/builtins/abort
@@ -1630,12 +1609,12 @@
   end
   i32.const 5
   call $~lib/util/number/itoa32
-  i32.const 1920
+  i32.const 1936
   call $~lib/string/String.__eq
   i32.eqz
   if
    i32.const 0
-   i32.const 1648
+   i32.const 1664
    i32.const 72
    i32.const 1
    call $~lib/builtins/abort
@@ -1643,12 +1622,12 @@
   end
   i32.const 55
   call $~lib/util/number/itoa32
-  i32.const 1952
+  i32.const 1968
   call $~lib/string/String.__eq
   i32.eqz
   if
    i32.const 0
-   i32.const 1648
+   i32.const 1664
    i32.const 78
    i32.const 1
    call $~lib/builtins/abort
@@ -1656,12 +1635,12 @@
   end
   i32.const 7
   call $~lib/util/number/itoa32
-  i32.const 1984
+  i32.const 2000
   call $~lib/string/String.__eq
   i32.eqz
   if
    i32.const 0
-   i32.const 1648
+   i32.const 1664
    i32.const 84
    i32.const 1
    call $~lib/builtins/abort
@@ -1676,12 +1655,12 @@
   local.get $0
   i32.load
   call $~lib/util/number/itoa32
-  i32.const 2016
+  i32.const 2032
   call $~lib/string/String.__eq
   i32.eqz
   if
    i32.const 0
-   i32.const 1648
+   i32.const 1664
    i32.const 92
    i32.const 3
    call $~lib/builtins/abort
@@ -1689,12 +1668,12 @@
   end
   i32.const 8
   call $~lib/util/number/itoa32
-  i32.const 2048
+  i32.const 2064
   call $~lib/string/String.__eq
   i32.eqz
   if
    i32.const 0
-   i32.const 1648
+   i32.const 1664
    i32.const 97
    i32.const 3
    call $~lib/builtins/abort
