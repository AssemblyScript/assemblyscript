(module
<<<<<<< HEAD
 (type $i32_=>_i32 (func (param i32) (result i32)))
=======
>>>>>>> b4ca3f96
 (type $none_=>_none (func))
 (type $i32_i32_=>_i32 (func (param i32 i32) (result i32)))
 (type $i32_i32_i32_i32_=>_none (func (param i32 i32 i32 i32)))
 (type $i32_=>_i32 (func (param i32) (result i32)))
 (type $i32_i32_i32_=>_i32 (func (param i32 i32 i32) (result i32)))
 (import "env" "abort" (func $~lib/builtins/abort (param i32 i32 i32 i32)))
 (memory $0 1)
 (data (i32.const 1036) "d\00\00\00\01\00\00\00\00\00\00\00\01\00\00\00d\00\00\00t\00o\00S\00t\00r\00i\00n\00g\00(\00)\00 \00r\00a\00d\00i\00x\00 \00a\00r\00g\00u\00m\00e\00n\00t\00 \00m\00u\00s\00t\00 \00b\00e\00 \00b\00e\00t\00w\00e\00e\00n\00 \002\00 \00a\00n\00d\00 \003\006")
 (data (i32.const 1164) "&\00\00\00\01\00\00\00\00\00\00\00\01\00\00\00&\00\00\00~\00l\00i\00b\00/\00u\00t\00i\00l\00/\00n\00u\00m\00b\00e\00r\00.\00t\00s")
 (data (i32.const 1228) "\02\00\00\00\01\00\00\00\00\00\00\00\01\00\00\00\02\00\00\000")
 (data (i32.const 1260) "H\00\00\00\01\00\00\00\00\00\00\00\01\00\00\00H\00\00\000\001\002\003\004\005\006\007\008\009\00a\00b\00c\00d\00e\00f\00g\00h\00i\00j\00k\00l\00m\00n\00o\00p\00q\00r\00s\00t\00u\00v\00w\00x\00y\00z")
 (data (i32.const 1356) "\04\00\00\00\01\00\00\00\00\00\00\00\01\00\00\00\04\00\00\00-\001")
 (data (i32.const 1388) " \00\00\00\01\00\00\00\00\00\00\00\01\00\00\00 \00\00\00r\00e\00s\00o\00l\00v\00e\00-\00u\00n\00a\00r\00y\00.\00t\00s")
 (data (i32.const 1452) "\02\00\00\00\01\00\00\00\00\00\00\00\01\00\00\00\02\00\00\001")
 (data (i32.const 1484) "\02\00\00\00\01\00\00\00\00\00\00\00\01\00\00\00\02\00\00\002")
 (data (i32.const 1516) "\08\00\00\00\01\00\00\00\00\00\00\00\01\00\00\00\08\00\00\00t\00r\00u\00e")
 (data (i32.const 1548) "\n\00\00\00\01\00\00\00\00\00\00\00\01\00\00\00\n\00\00\00f\00a\00l\00s\00e")
 (data (i32.const 1580) "\04\00\00\00\01\00\00\00\00\00\00\00\01\00\00\00\04\00\00\00-\002")
 (data (i32.const 1612) "\02\00\00\00\01\00\00\00\00\00\00\00\01\00\00\00\02\00\00\00+")
 (data (i32.const 1644) "\02\00\00\00\01\00\00\00\00\00\00\00\01\00\00\00\02\00\00\00-")
 (data (i32.const 1676) "\02\00\00\00\01\00\00\00\00\00\00\00\01\00\00\00\02\00\00\00!")
 (data (i32.const 1708) "\02\00\00\00\01\00\00\00\00\00\00\00\01\00\00\00\02\00\00\00~")
 (data (i32.const 1740) "\06\00\00\00\01\00\00\00\00\00\00\00\01\00\00\00\06\00\00\00+\00+\00i")
 (data (i32.const 1772) "\06\00\00\00\01\00\00\00\00\00\00\00\01\00\00\00\06\00\00\00-\00-\00i")
 (data (i32.const 1804) "\06\00\00\00\01\00\00\00\00\00\00\00\01\00\00\00\06\00\00\00i\00+\00+")
 (data (i32.const 1836) "\06\00\00\00\01\00\00\00\00\00\00\00\01\00\00\00\06\00\00\00i\00-\00-")
 (global $~lib/rt/stub/offset (mut i32) (i32.const 0))
 (global $resolve-unary/a (mut i32) (i32.const 1))
 (global $resolve-unary/b (mut i32) (i32.const 1))
 (global $resolve-unary/foo (mut i32) (i32.const 0))
 (export "memory" (memory $0))
 (start $~start)
 (func $~lib/rt/stub/__alloc (param $0 i32) (result i32)
  (local $1 i32)
  (local $2 i32)
  (local $3 i32)
  (local $4 i32)
  (local $5 i32)
  local.get $0
  i32.const 1073741820
  i32.gt_u
  if
   unreachable
  end
  global.get $~lib/rt/stub/offset
  global.get $~lib/rt/stub/offset
  i32.const 4
  i32.add
  local.tee $4
  local.get $0
  i32.const 19
  i32.add
  i32.const -16
  i32.and
  i32.const 4
  i32.sub
  local.tee $5
  i32.add
  local.tee $0
  memory.size
  local.tee $2
  i32.const 16
  i32.shl
  i32.const 19
  i32.add
  i32.const -16
  i32.and
  i32.const 4
  i32.sub
  local.tee $1
  i32.gt_u
  if
   local.get $2
   local.get $0
   local.get $1
   i32.sub
   i32.const 65535
   i32.add
   i32.const -65536
   i32.and
   i32.const 16
   i32.shr_u
   local.tee $1
   local.get $2
   local.get $1
   i32.gt_s
   select
   memory.grow
   i32.const 0
   i32.lt_s
   if
    local.get $1
    memory.grow
    i32.const 0
    i32.lt_s
    if
     unreachable
    end
   end
  end
  local.get $0
  global.set $~lib/rt/stub/offset
  local.get $5
  i32.store
  local.get $4
 )
 (func $~lib/rt/stub/__new (param $0 i32) (param $1 i32) (result i32)
  (local $2 i32)
  (local $3 i32)
  local.get $0
  i32.const 1073741804
  i32.gt_u
  if
   unreachable
  end
  local.get $0
  i32.const 16
  i32.add
  call $~lib/rt/stub/__alloc
  local.tee $3
  i32.const 4
  i32.sub
  local.tee $2
  i32.const 0
  i32.store offset=4
  local.get $2
  i32.const 0
  i32.store offset=8
  local.get $2
  local.get $1
  i32.store offset=12
  local.get $2
  local.get $0
  i32.store offset=16
  local.get $3
  i32.const 16
  i32.add
 )
 (func $~lib/util/number/itoa32 (param $0 i32) (result i32)
  (local $1 i32)
  (local $2 i32)
  (local $3 i32)
  (local $4 i32)
  (local $5 i32)
  local.get $0
  i32.eqz
  if
   i32.const 1248
   return
  end
  local.get $0
  i32.const 31
  i32.shr_u
  local.tee $1
  if
   i32.const 0
   local.get $0
   i32.sub
   local.set $0
  end
  local.get $0
  i32.const 10
  i32.ge_u
  i32.const 1
  i32.add
  local.get $0
  i32.const 10000
  i32.ge_u
  i32.const 3
  i32.add
  local.get $0
  i32.const 1000
  i32.ge_u
  i32.add
  local.get $0
  i32.const 100
  i32.lt_u
  select
  local.get $0
  i32.const 1000000
  i32.ge_u
  i32.const 6
  i32.add
  local.get $0
  i32.const 1000000000
  i32.ge_u
  i32.const 8
  i32.add
  local.get $0
  i32.const 100000000
  i32.ge_u
  i32.add
  local.get $0
  i32.const 10000000
  i32.lt_u
  select
  local.get $0
  i32.const 100000
  i32.lt_u
  select
  local.get $1
  i32.add
  local.tee $2
  i32.const 1
  i32.shl
  i32.const 1
<<<<<<< HEAD
  call $~lib/rt/stub/__new
  local.tee $4
  local.set $5
=======
  call $~lib/rt/stub/__alloc
  local.tee $3
  local.set $4
>>>>>>> b4ca3f96
  loop $do-continue|0
   local.get $0
   i32.const 10
   i32.rem_u
   local.set $5
   local.get $0
   i32.const 10
   i32.div_u
   local.set $0
   local.get $4
   local.get $2
   i32.const 1
   i32.sub
   local.tee $2
   i32.const 1
   i32.shl
   i32.add
   local.get $5
   i32.const 48
   i32.add
   i32.store16
   local.get $0
   br_if $do-continue|0
  end
  local.get $1
  if
   local.get $3
   i32.const 45
   i32.store16
  end
<<<<<<< HEAD
  local.get $4
 )
 (func $~lib/string/String#get:length (param $0 i32) (result i32)
  local.get $0
  i32.const 20
  i32.sub
  i32.load offset=16
  i32.const 1
  i32.shr_u
=======
  local.get $3
>>>>>>> b4ca3f96
 )
 (func $~lib/util/string/compareImpl (param $0 i32) (param $1 i32) (param $2 i32) (result i32)
  (local $3 i32)
  (local $4 i32)
  local.get $0
  i32.const 7
  i32.and
  local.get $1
  i32.const 7
  i32.and
  i32.or
  i32.eqz
  i32.const 0
  local.get $2
  i32.const 4
  i32.ge_u
  select
  if
   loop $do-continue|0
    local.get $0
    i64.load
    local.get $1
    i64.load
    i64.eq
    if
     local.get $0
     i32.const 8
     i32.add
     local.set $0
     local.get $1
     i32.const 8
     i32.add
     local.set $1
     local.get $2
     i32.const 4
     i32.sub
     local.tee $2
     i32.const 4
     i32.ge_u
     br_if $do-continue|0
    end
   end
  end
  loop $while-continue|1
   local.get $2
   local.tee $3
   i32.const 1
   i32.sub
   local.set $2
   local.get $3
   if
    local.get $0
    i32.load16_u
    local.tee $3
    local.get $1
    i32.load16_u
    local.tee $4
    i32.ne
    if
     local.get $3
     local.get $4
     i32.sub
     return
    end
    local.get $0
    i32.const 2
    i32.add
    local.set $0
    local.get $1
    i32.const 2
    i32.add
    local.set $1
    br $while-continue|1
   end
  end
  i32.const 0
 )
 (func $~lib/string/String.__eq (param $0 i32) (param $1 i32) (result i32)
  (local $2 i32)
  local.get $0
  local.get $1
  i32.eq
  if
   i32.const 1
   return
  end
  block $folding-inner0
   local.get $1
   i32.eqz
   i32.const 1
   local.get $0
   select
   br_if $folding-inner0
   local.get $0
   i32.const 16
   i32.sub
   i32.load offset=12
   i32.const 1
   i32.shr_u
   local.tee $2
   local.get $1
   i32.const 16
   i32.sub
   i32.load offset=12
   i32.const 1
   i32.shr_u
   i32.ne
   br_if $folding-inner0
   local.get $0
   local.get $1
   local.get $2
   call $~lib/util/string/compareImpl
   i32.eqz
   return
  end
  i32.const 0
 )
 (func $start:resolve-unary
  (local $0 i32)
  i32.const 1868
  global.set $~lib/rt/stub/offset
  i32.const -1
  call $~lib/util/number/itoa32
  i32.const 1376
  call $~lib/string/String.__eq
  i32.eqz
  if
   i32.const 0
   i32.const 1408
   i32.const 2
   i32.const 1
   call $~lib/builtins/abort
   unreachable
  end
  i32.const 1
  call $~lib/util/number/itoa32
  i32.const 1472
  call $~lib/string/String.__eq
  i32.eqz
  if
   i32.const 0
   i32.const 1408
   i32.const 7
   i32.const 1
   call $~lib/builtins/abort
   unreachable
  end
  global.get $resolve-unary/a
  i32.const 1
  i32.add
  global.set $resolve-unary/a
  global.get $resolve-unary/a
  call $~lib/util/number/itoa32
  i32.const 1504
  call $~lib/string/String.__eq
  i32.eqz
  if
   i32.const 0
   i32.const 1408
   i32.const 13
   i32.const 1
   call $~lib/builtins/abort
   unreachable
  end
  global.get $resolve-unary/a
  i32.const 1
  i32.sub
  global.set $resolve-unary/a
  global.get $resolve-unary/a
  call $~lib/util/number/itoa32
  i32.const 1472
  call $~lib/string/String.__eq
  i32.eqz
  if
   i32.const 0
   i32.const 1408
   i32.const 18
   i32.const 1
   call $~lib/builtins/abort
   unreachable
  end
  i32.const 1568
  i32.const 1536
  global.get $resolve-unary/a
  select
  i32.const 1568
  call $~lib/string/String.__eq
  i32.eqz
  if
   i32.const 0
   i32.const 1408
   i32.const 23
   i32.const 1
   call $~lib/builtins/abort
   unreachable
  end
  i32.const 1536
  i32.const 1568
  global.get $resolve-unary/a
  select
  i32.const 1536
  call $~lib/string/String.__eq
  i32.eqz
  if
   i32.const 0
   i32.const 1408
   i32.const 28
   i32.const 1
   call $~lib/builtins/abort
   unreachable
  end
  global.get $resolve-unary/a
  i32.const -1
  i32.xor
  call $~lib/util/number/itoa32
  i32.const 1600
  call $~lib/string/String.__eq
  i32.eqz
  if
   i32.const 0
   i32.const 1408
   i32.const 33
   i32.const 1
   call $~lib/builtins/abort
   unreachable
  end
  global.get $resolve-unary/b
  local.tee $0
  i32.const 1
  i32.add
  global.set $resolve-unary/b
  local.get $0
  call $~lib/util/number/itoa32
  i32.const 1472
  call $~lib/string/String.__eq
  i32.eqz
  if
   i32.const 0
   i32.const 1408
   i32.const 41
   i32.const 1
   call $~lib/builtins/abort
   unreachable
  end
  global.get $resolve-unary/b
  local.tee $0
  i32.const 1
  i32.sub
  global.set $resolve-unary/b
  local.get $0
  call $~lib/util/number/itoa32
  i32.const 1504
  call $~lib/string/String.__eq
  i32.eqz
  if
   i32.const 0
   i32.const 1408
   i32.const 46
   i32.const 1
   call $~lib/builtins/abort
   unreachable
  end
  i32.const 0
  i32.const 3
  call $~lib/rt/stub/__new
  global.set $resolve-unary/foo
  i32.const 1632
  i32.const 1632
  call $~lib/string/String.__eq
  i32.eqz
  if
   i32.const 0
   i32.const 1408
   i32.const 91
   i32.const 1
   call $~lib/builtins/abort
   unreachable
  end
  i32.const 1664
  i32.const 1664
  call $~lib/string/String.__eq
  i32.eqz
  if
   i32.const 0
   i32.const 1408
   i32.const 96
   i32.const 1
   call $~lib/builtins/abort
   unreachable
  end
  i32.const 1696
  i32.const 1696
  call $~lib/string/String.__eq
  i32.eqz
  if
   i32.const 0
   i32.const 1408
   i32.const 111
   i32.const 1
   call $~lib/builtins/abort
   unreachable
  end
  i32.const 1728
  i32.const 1728
  call $~lib/string/String.__eq
  i32.eqz
  if
   i32.const 0
   i32.const 1408
   i32.const 116
   i32.const 1
   call $~lib/builtins/abort
   unreachable
  end
  global.get $resolve-unary/foo
  local.tee $0
  global.set $resolve-unary/foo
  local.get $0
  global.get $resolve-unary/foo
  i32.ne
  if
   i32.const 0
   i32.const 1408
   i32.const 121
   i32.const 1
   call $~lib/builtins/abort
   unreachable
  end
  global.get $resolve-unary/foo
  local.tee $0
  global.set $resolve-unary/foo
  local.get $0
  global.get $resolve-unary/foo
  i32.ne
  if
   i32.const 0
   i32.const 1408
   i32.const 126
   i32.const 1
   call $~lib/builtins/abort
   unreachable
  end
  i32.const 0
  i32.const 4
  call $~lib/rt/stub/__new
  drop
  i32.const 1760
  i32.const 1760
  call $~lib/string/String.__eq
  i32.eqz
  if
   i32.const 0
   i32.const 1408
   i32.const 151
   i32.const 1
   call $~lib/builtins/abort
   unreachable
  end
  i32.const 1792
  i32.const 1792
  call $~lib/string/String.__eq
  i32.eqz
  if
   i32.const 0
   i32.const 1408
   i32.const 156
   i32.const 1
   call $~lib/builtins/abort
   unreachable
  end
  i32.const 1824
  i32.const 1824
  call $~lib/string/String.__eq
  i32.eqz
  if
   i32.const 0
   i32.const 1408
   i32.const 161
   i32.const 1
   call $~lib/builtins/abort
   unreachable
  end
  i32.const 1856
  i32.const 1856
  call $~lib/string/String.__eq
  i32.eqz
  if
   i32.const 0
   i32.const 1408
   i32.const 166
   i32.const 1
   call $~lib/builtins/abort
   unreachable
  end
 )
 (func $~start
  call $start:resolve-unary
 )
)<|MERGE_RESOLUTION|>--- conflicted
+++ resolved
@@ -1,12 +1,8 @@
 (module
-<<<<<<< HEAD
+ (type $none_=>_none (func))
  (type $i32_=>_i32 (func (param i32) (result i32)))
-=======
->>>>>>> b4ca3f96
- (type $none_=>_none (func))
  (type $i32_i32_=>_i32 (func (param i32 i32) (result i32)))
  (type $i32_i32_i32_i32_=>_none (func (param i32 i32 i32 i32)))
- (type $i32_=>_i32 (func (param i32) (result i32)))
  (type $i32_i32_i32_=>_i32 (func (param i32 i32 i32) (result i32)))
  (import "env" "abort" (func $~lib/builtins/abort (param i32 i32 i32 i32)))
  (memory $0 1)
@@ -209,15 +205,9 @@
   i32.const 1
   i32.shl
   i32.const 1
-<<<<<<< HEAD
   call $~lib/rt/stub/__new
-  local.tee $4
-  local.set $5
-=======
-  call $~lib/rt/stub/__alloc
   local.tee $3
   local.set $4
->>>>>>> b4ca3f96
   loop $do-continue|0
    local.get $0
    i32.const 10
@@ -248,19 +238,7 @@
    i32.const 45
    i32.store16
   end
-<<<<<<< HEAD
-  local.get $4
- )
- (func $~lib/string/String#get:length (param $0 i32) (result i32)
-  local.get $0
-  i32.const 20
-  i32.sub
-  i32.load offset=16
-  i32.const 1
-  i32.shr_u
-=======
   local.get $3
->>>>>>> b4ca3f96
  )
  (func $~lib/util/string/compareImpl (param $0 i32) (param $1 i32) (param $2 i32) (result i32)
   (local $3 i32)
@@ -355,16 +333,16 @@
    select
    br_if $folding-inner0
    local.get $0
-   i32.const 16
+   i32.const 20
    i32.sub
-   i32.load offset=12
+   i32.load offset=16
    i32.const 1
    i32.shr_u
    local.tee $2
    local.get $1
-   i32.const 16
+   i32.const 20
    i32.sub
-   i32.load offset=12
+   i32.load offset=16
    i32.const 1
    i32.shr_u
    i32.ne
