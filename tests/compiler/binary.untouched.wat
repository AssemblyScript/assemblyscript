(module
<<<<<<< HEAD
 (type $FUNCSIG$ddd (func (param f64 f64) (result f64)))
 (type $FUNCSIG$fff (func (param f32 f32) (result f32)))
 (type $FUNCSIG$v (func))
 (memory $0 1)
 (data (i32.const 8) "\00\10\00\00\01\00\00\00\00\00\00\00\00\10\00\00\00\00\00\00\00\a0\f6?\00\00\00\00\00\00\00\00\00\c8\b9\f2\82,\d6\bf\80V7($\b4\fa<\00\00\00\00\00\80\f6?\00\00\00\00\00\00\00\00\00\08X\bf\bd\d1\d5\bf \f7\e0\d8\08\a5\1c\bd\00\00\00\00\00`\f6?\00\00\00\00\00\00\00\00\00XE\17wv\d5\bfmP\b6\d5\a4b#\bd\00\00\00\00\00@\f6?\00\00\00\00\00\00\00\00\00\f8-\87\ad\1a\d5\bf\d5g\b0\9e\e4\84\e6\bc\00\00\00\00\00 \f6?\00\00\00\00\00\00\00\00\00xw\95_\be\d4\bf\e0>)\93i\1b\04\bd\00\00\00\00\00\00\f6?\00\00\00\00\00\00\00\00\00`\1c\c2\8ba\d4\bf\cc\84LH/\d8\13=\00\00\00\00\00\e0\f5?\00\00\00\00\00\00\00\00\00\a8\86\860\04\d4\bf:\0b\82\ed\f3B\dc<\00\00\00\00\00\c0\f5?\00\00\00\00\00\00\00\00\00HiUL\a6\d3\bf`\94Q\86\c6\b1 =\00\00\00\00\00\a0\f5?\00\00\00\00\00\00\00\00\00\80\98\9a\ddG\d3\bf\92\80\c5\d4MY%=\00\00\00\00\00\80\f5?\00\00\00\00\00\00\00\00\00 \e1\ba\e2\e8\d2\bf\d8+\b7\99\1e{&=\00\00\00\00\00`\f5?\00\00\00\00\00\00\00\00\00\88\de\13Z\89\d2\bf?\b0\cf\b6\14\ca\15=\00\00\00\00\00`\f5?\00\00\00\00\00\00\00\00\00\88\de\13Z\89\d2\bf?\b0\cf\b6\14\ca\15=\00\00\00\00\00@\f5?\00\00\00\00\00\00\00\00\00x\cf\fbA)\d2\bfv\daS($Z\16\bd\00\00\00\00\00 \f5?\00\00\00\00\00\00\00\00\00\98i\c1\98\c8\d1\bf\04T\e7h\bc\af\1f\bd\00\00\00\00\00\00\f5?\00\00\00\00\00\00\00\00\00\a8\ab\ab\\g\d1\bf\f0\a8\823\c6\1f\1f=\00\00\00\00\00\e0\f4?\00\00\00\00\00\00\00\00\00H\ae\f9\8b\05\d1\bffZ\05\fd\c4\a8&\bd\00\00\00\00\00\c0\f4?\00\00\00\00\00\00\00\00\00\90s\e2$\a3\d0\bf\0e\03\f4~\eek\0c\bd\00\00\00\00\00\a0\f4?\00\00\00\00\00\00\00\00\00\d0\b4\94%@\d0\bf\7f-\f4\9e\b86\f0\bc\00\00\00\00\00\a0\f4?\00\00\00\00\00\00\00\00\00\d0\b4\94%@\d0\bf\7f-\f4\9e\b86\f0\bc\00\00\00\00\00\80\f4?\00\00\00\00\00\00\00\00\00@^m\18\b9\cf\bf\87<\99\ab*W\0d=\00\00\00\00\00`\f4?\00\00\00\00\00\00\00\00\00`\dc\cb\ad\f0\ce\bf$\af\86\9c\b7&+=\00\00\00\00\00@\f4?\00\00\00\00\00\00\00\00\00\f0*n\07\'\ce\bf\10\ff?TO/\17\bd\00\00\00\00\00 \f4?\00\00\00\00\00\00\00\00\00\c0Ok!\\\cd\bf\1bh\ca\bb\91\ba!=\00\00\00\00\00\00\f4?\00\00\00\00\00\00\00\00\00\a0\9a\c7\f7\8f\cc\bf4\84\9fhOy\'=\00\00\00\00\00\00\f4?\00\00\00\00\00\00\00\00\00\a0\9a\c7\f7\8f\cc\bf4\84\9fhOy\'=\00\00\00\00\00\e0\f3?\00\00\00\00\00\00\00\00\00\90-t\86\c2\cb\bf\8f\b7\8b1\b0N\19=\00\00\00\00\00\c0\f3?\00\00\00\00\00\00\00\00\00\c0\80N\c9\f3\ca\bff\90\cd?cN\ba<\00\00\00\00\00\a0\f3?\00\00\00\00\00\00\00\00\00\b0\e2\1f\bc#\ca\bf\ea\c1F\dcd\8c%\bd\00\00\00\00\00\a0\f3?\00\00\00\00\00\00\00\00\00\b0\e2\1f\bc#\ca\bf\ea\c1F\dcd\8c%\bd\00\00\00\00\00\80\f3?\00\00\00\00\00\00\00\00\00P\f4\9cZR\c9\bf\e3\d4\c1\04\d9\d1*\bd\00\00\00\00\00`\f3?\00\00\00\00\00\00\00\00\00\d0 e\a0\7f\c8\bf\t\fa\db\7f\bf\bd+=\00\00\00\00\00@\f3?\00\00\00\00\00\00\00\00\00\e0\10\02\89\ab\c7\bfXJSr\90\db+=\00\00\00\00\00@\f3?\00\00\00\00\00\00\00\00\00\e0\10\02\89\ab\c7\bfXJSr\90\db+=\00\00\00\00\00 \f3?\00\00\00\00\00\00\00\00\00\d0\19\e7\0f\d6\c6\bff\e2\b2\a3j\e4\10\bd\00\00\00\00\00\00\f3?\00\00\00\00\00\00\00\00\00\90\a7p0\ff\c5\bf9P\10\9fC\9e\1e\bd\00\00\00\00\00\00\f3?\00\00\00\00\00\00\00\00\00\90\a7p0\ff\c5\bf9P\10\9fC\9e\1e\bd\00\00\00\00\00\e0\f2?\00\00\00\00\00\00\00\00\00\b0\a1\e3\e5&\c5\bf\8f[\07\90\8b\de \bd\00\00\00\00\00\c0\f2?\00\00\00\00\00\00\00\00\00\80\cbl+M\c4\bf<x5a\c1\0c\17=\00\00\00\00\00\c0\f2?\00\00\00\00\00\00\00\00\00\80\cbl+M\c4\bf<x5a\c1\0c\17=\00\00\00\00\00\a0\f2?\00\00\00\00\00\00\00\00\00\90\1e \fcq\c3\bf:T\'M\86x\f1<\00\00\00\00\00\80\f2?\00\00\00\00\00\00\00\00\00\f0\1f\f8R\95\c2\bf\08\c4q\170\8d$\bd\00\00\00\00\00`\f2?\00\00\00\00\00\00\00\00\00`/\d5*\b7\c1\bf\96\a3\11\18\a4\80.\bd\00\00\00\00\00`\f2?\00\00\00\00\00\00\00\00\00`/\d5*\b7\c1\bf\96\a3\11\18\a4\80.\bd\00\00\00\00\00@\f2?\00\00\00\00\00\00\00\00\00\90\d0|~\d7\c0\bf\f4[\e8\88\96i\n=\00\00\00\00\00@\f2?\00\00\00\00\00\00\00\00\00\90\d0|~\d7\c0\bf\f4[\e8\88\96i\n=\00\00\00\00\00 \f2?\00\00\00\00\00\00\00\00\00\e0\db1\91\ec\bf\bf\f23\a3\\Tu%\bd\00\00\00\00\00\00\f2?\00\00\00\00\00\00\00\00\00\00+n\07\'\be\bf<\00\f0*,4*=\00\00\00\00\00\00\f2?\00\00\00\00\00\00\00\00\00\00+n\07\'\be\bf<\00\f0*,4*=\00\00\00\00\00\e0\f1?\00\00\00\00\00\00\00\00\00\c0[\8fT^\bc\bf\06\be_XW\0c\1d\bd\00\00\00\00\00\c0\f1?\00\00\00\00\00\00\00\00\00\e0J:m\92\ba\bf\c8\aa[\e859%=\00\00\00\00\00\c0\f1?\00\00\00\00\00\00\00\00\00\e0J:m\92\ba\bf\c8\aa[\e859%=\00\00\00\00\00\a0\f1?\00\00\00\00\00\00\00\00\00\a01\d6E\c3\b8\bfhV/M)|\13=\00\00\00\00\00\a0\f1?\00\00\00\00\00\00\00\00\00\a01\d6E\c3\b8\bfhV/M)|\13=\00\00\00\00\00\80\f1?\00\00\00\00\00\00\00\00\00`\e5\8a\d2\f0\b6\bf\das3\c97\97&\bd\00\00\00\00\00`\f1?\00\00\00\00\00\00\00\00\00 \06?\07\1b\b5\bfW^\c6a[\02\1f=\00\00\00\00\00`\f1?\00\00\00\00\00\00\00\00\00 \06?\07\1b\b5\bfW^\c6a[\02\1f=\00\00\00\00\00@\f1?\00\00\00\00\00\00\00\00\00\e0\1b\96\d7A\b3\bf\df\13\f9\cc\da^,=\00\00\00\00\00@\f1?\00\00\00\00\00\00\00\00\00\e0\1b\96\d7A\b3\bf\df\13\f9\cc\da^,=\00\00\00\00\00 \f1?\00\00\00\00\00\00\00\00\00\80\a3\ee6e\b1\bf\t\a3\8fv^|\14=\00\00\00\00\00\00\f1?\00\00\00\00\00\00\00\00\00\80\11\c00\n\af\bf\91\8e6\83\9eY-=\00\00\00\00\00\00\f1?\00\00\00\00\00\00\00\00\00\80\11\c00\n\af\bf\91\8e6\83\9eY-=\00\00\00\00\00\e0\f0?\00\00\00\00\00\00\00\00\00\80\19q\ddB\ab\bfLp\d6\e5z\82\1c=\00\00\00\00\00\e0\f0?\00\00\00\00\00\00\00\00\00\80\19q\ddB\ab\bfLp\d6\e5z\82\1c=\00\00\00\00\00\c0\f0?\00\00\00\00\00\00\00\00\00\c02\f6Xt\a7\bf\ee\a1\f24F\fc,\bd\00\00\00\00\00\c0\f0?\00\00\00\00\00\00\00\00\00\c02\f6Xt\a7\bf\ee\a1\f24F\fc,\bd\00\00\00\00\00\a0\f0?\00\00\00\00\00\00\00\00\00\c0\fe\b9\87\9e\a3\bf\aa\fe&\f5\b7\02\f5<\00\00\00\00\00\a0\f0?\00\00\00\00\00\00\00\00\00\c0\fe\b9\87\9e\a3\bf\aa\fe&\f5\b7\02\f5<\00\00\00\00\00\80\f0?\00\00\00\00\00\00\00\00\00\00x\0e\9b\82\9f\bf\e4\t~|&\80)\bd\00\00\00\00\00\80\f0?\00\00\00\00\00\00\00\00\00\00x\0e\9b\82\9f\bf\e4\t~|&\80)\bd\00\00\00\00\00`\f0?\00\00\00\00\00\00\00\00\00\80\d5\07\1b\b9\97\bf9\a6\fa\93T\8d(\bd\00\00\00\00\00@\f0?\00\00\00\00\00\00\00\00\00\00\fc\b0\a8\c0\8f\bf\9c\a6\d3\f6|\1e\df\bc\00\00\00\00\00@\f0?\00\00\00\00\00\00\00\00\00\00\fc\b0\a8\c0\8f\bf\9c\a6\d3\f6|\1e\df\bc\00\00\00\00\00 \f0?\00\00\00\00\00\00\00\00\00\00\10k*\e0\7f\bf\e4@\da\0d?\e2\19\bd\00\00\00\00\00 \f0?\00\00\00\00\00\00\00\00\00\00\10k*\e0\7f\bf\e4@\da\0d?\e2\19\bd\00\00\00\00\00\00\f0?\00\00\00\00\00\00\00\00\00\00\00\00\00\00\00\00\00\00\00\00\00\00\00\00\00\00\00\00\00\00\f0?\00\00\00\00\00\00\00\00\00\00\00\00\00\00\00\00\00\00\00\00\00\00\00\00\00\00\00\00\00\c0\ef?\00\00\00\00\00\00\00\00\00\00\89u\15\10\80?\e8+\9d\99k\c7\10\bd\00\00\00\00\00\80\ef?\00\00\00\00\00\00\00\00\00\80\93XV \90?\d2\f7\e2\06[\dc#\bd\00\00\00\00\00@\ef?\00\00\00\00\00\00\00\00\00\00\c9(%I\98?4\0cZ2\ba\a0*\bd\00\00\00\00\00\00\ef?\00\00\00\00\00\00\00\00\00@\e7\89]A\a0?S\d7\f1\\\c0\11\01=\00\00\00\00\00\c0\ee?\00\00\00\00\00\00\00\00\00\00.\d4\aef\a4?(\fd\bdus\16,\bd\00\00\00\00\00\80\ee?\00\00\00\00\00\00\00\00\00\c0\9f\14\aa\94\a8?}&Z\d0\95y\19\bd\00\00\00\00\00@\ee?\00\00\00\00\00\00\00\00\00\c0\dd\cds\cb\ac?\07(\d8G\f2h\1a\bd\00\00\00\00\00 \ee?\00\00\00\00\00\00\00\00\00\c0\06\c01\ea\ae?{;\c9O>\11\0e\bd\00\00\00\00\00\e0\ed?\00\00\00\00\00\00\00\00\00`F\d1;\97\b1?\9b\9e\0dV]2%\bd\00\00\00\00\00\a0\ed?\00\00\00\00\00\00\00\00\00\e0\d1\a7\f5\bd\b3?\d7N\db\a5^\c8,=\00\00\00\00\00`\ed?\00\00\00\00\00\00\00\00\00\a0\97MZ\e9\b5?\1e\1d]<\06i,\bd\00\00\00\00\00@\ed?\00\00\00\00\00\00\00\00\00\c0\ea\n\d3\00\b7?2\ed\9d\a9\8d\1e\ec<\00\00\00\00\00\00\ed?\00\00\00\00\00\00\00\00\00@Y]^3\b9?\daG\bd:\\\11#=\00\00\00\00\00\c0\ec?\00\00\00\00\00\00\00\00\00`\ad\8d\c8j\bb?\e5h\f7+\80\90\13\bd\00\00\00\00\00\a0\ec?\00\00\00\00\00\00\00\00\00@\bc\01X\88\bc?\d3\acZ\c6\d1F&=\00\00\00\00\00`\ec?\00\00\00\00\00\00\00\00\00 \n\839\c7\be?\e0E\e6\afh\c0-\bd\00\00\00\00\00@\ec?\00\00\00\00\00\00\00\00\00\e0\db9\91\e8\bf?\fd\n\a1O\d64%\bd\00\00\00\00\00\00\ec?\00\00\00\00\00\00\00\00\00\e0\'\82\8e\17\c1?\f2\07-\cex\ef!=\00\00\00\00\00\e0\eb?\00\00\00\00\00\00\00\00\00\f0#~+\aa\c1?4\998D\8e\a7,=\00\00\00\00\00\a0\eb?\00\00\00\00\00\00\00\00\00\80\86\0ca\d1\c2?\a1\b4\81\cbl\9d\03=\00\00\00\00\00\80\eb?\00\00\00\00\00\00\00\00\00\90\15\b0\fce\c3?\89rK#\a8/\c6<\00\00\00\00\00@\eb?\00\00\00\00\00\00\00\00\00\b03\83=\91\c4?x\b6\fdTy\83%=\00\00\00\00\00 \eb?\00\00\00\00\00\00\00\00\00\b0\a1\e4\e5\'\c5?\c7}i\e5\e83&=\00\00\00\00\00\e0\ea?\00\00\00\00\00\00\00\00\00\10\8c\beNW\c6?x.<,\8b\cf\19=\00\00\00\00\00\c0\ea?\00\00\00\00\00\00\00\00\00pu\8b\12\f0\c6?\e1!\9c\e5\8d\11%\bd\00\00\00\00\00\a0\ea?\00\00\00\00\00\00\00\00\00PD\85\8d\89\c7?\05C\91p\10f\1c\bd\00\00\00\00\00`\ea?\00\00\00\00\00\00\00\00\00\009\eb\af\be\c8?\d1,\e9\aaT=\07\bd\00\00\00\00\00@\ea?\00\00\00\00\00\00\00\00\00\00\f7\dcZZ\c9?o\ff\a0X(\f2\07=\00\00\00\00\00\00\ea?\00\00\00\00\00\00\00\00\00\e0\8a<\ed\93\ca?i!VPCr(\bd\00\00\00\00\00\e0\e9?\00\00\00\00\00\00\00\00\00\d0[W\d81\cb?\aa\e1\acN\8d5\0c\bd\00\00\00\00\00\c0\e9?\00\00\00\00\00\00\00\00\00\e0;8\87\d0\cb?\b6\12TY\c4K-\bd\00\00\00\00\00\a0\e9?\00\00\00\00\00\00\00\00\00\10\f0\c6\fbo\cc?\d2+\96\c5r\ec\f1\bc\00\00\00\00\00`\e9?\00\00\00\00\00\00\00\00\00\90\d4\b0=\b1\cd?5\b0\15\f7*\ff*\bd\00\00\00\00\00@\e9?\00\00\00\00\00\00\00\00\00\10\e7\ff\0eS\ce?0\f4A`\'\12\c2<\00\00\00\00\00 \e9?\00\00\00\00\00\00\00\00\00\00\dd\e4\ad\f5\ce?\11\8e\bbe\15!\ca\bc\00\00\00\00\00\00\e9?\00\00\00\00\00\00\00\00\00\b0\b3l\1c\99\cf?0\df\0c\ca\ec\cb\1b=\00\00\00\00\00\c0\e8?\00\00\00\00\00\00\00\00\00XM`8q\d0?\91N\ed\16\db\9c\f8<\00\00\00\00\00\a0\e8?\00\00\00\00\00\00\00\00\00`ag-\c4\d0?\e9\ea<\16\8b\18\'=\00\00\00\00\00\80\e8?\00\00\00\00\00\00\00\00\00\e8\'\82\8e\17\d1?\1c\f0\a5c\0e!,\bd\00\00\00\00\00`\e8?\00\00\00\00\00\00\00\00\00\f8\ac\cb\\k\d1?\81\16\a5\f7\cd\9a+=\00\00\00\00\00@\e8?\00\00\00\00\00\00\00\00\00hZc\99\bf\d1?\b7\bdGQ\ed\a6,=\00\00\00\00\00 \e8?\00\00\00\00\00\00\00\00\00\b8\0emE\14\d2?\ea\baF\ba\de\87\n=\00\00\00\00\00\e0\e7?\00\00\00\00\00\00\00\00\00\90\dc|\f0\be\d2?\f4\04PJ\fa\9c*=\00\00\00\00\00\c0\e7?\00\00\00\00\00\00\00\00\00`\d3\e1\f1\14\d3?\b8<!\d3z\e2(\bd\00\00\00\00\00\a0\e7?\00\00\00\00\00\00\00\00\00\10\bevgk\d3?\c8w\f1\b0\cdn\11=\00\00\00\00\00\80\e7?\00\00\00\00\00\00\00\00\0003wR\c2\d3?\\\bd\06\b6T;\18=\00\00\00\00\00`\e7?\00\00\00\00\00\00\00\00\00\e8\d5#\b4\19\d4?\9d\e0\90\ec6\e4\08=\00\00\00\00\00@\e7?\00\00\00\00\00\00\00\00\00\c8q\c2\8dq\d4?u\d6g\t\ce\'/\bd\00\00\00\00\00 \e7?\00\00\00\00\00\00\00\00\000\17\9e\e0\c9\d4?\a4\d8\n\1b\89 .\bd\00\00\00\00\00\00\e7?\00\00\00\00\00\00\00\00\00\a08\07\ae\"\d5?Y\c7d\81p\be.=\00\00\00\00\00\e0\e6?\00\00\00\00\00\00\00\00\00\d0\c8S\f7{\d5?\ef@]\ee\ed\ad\1f=\00\00\00\00\00\c0\e6?\00\00\00\00\00\00\00\00\00`Y\df\bd\d5\d5?\dce\a4\08*\0b\n\bd")
 (data (i32.const 4120) "\10\00\00\00\01\00\00\00\03\00\00\00\10\00\00\00\18\00\00\00\18\00\00\00\00\10\00\00\00\02\00\00")
 (data (i32.const 4152) "\00\08\00\00\01\00\00\00\00\00\00\00\00\08\00\00\00\00\00\00\00\00\00\00\00\00\00\00\00\00\f0?n\bf\88\1aO;\9b<53\fb\a9=\f6\ef?]\dc\d8\9c\13`q\bca\80w>\9a\ec\ef?\d1f\87\10z^\90\bc\85\7fn\e8\15\e3\ef?\13\f6g5R\d2\8c<t\85\15\d3\b0\d9\ef?\fa\8e\f9#\80\ce\8b\bc\de\f6\dd)k\d0\ef?a\c8\e6aN\f7`<\c8\9bu\18E\c7\ef?\99\d33[\e4\a3\90<\83\f3\c6\ca>\be\ef?m{\83]\a6\9a\97<\0f\89\f9lX\b5\ef?\fc\ef\fd\92\1a\b5\8e<\f7Gr+\92\ac\ef?\d1\9c/p=\be><\a2\d1\d32\ec\a3\ef?\0bn\90\894\03j\bc\1b\d3\fe\aff\9b\ef?\0e\bd/*RV\95\bcQ[\12\d0\01\93\ef?U\eaN\8c\ef\80P\bc\cc1l\c0\bd\8a\ef?\16\f4\d5\b9#\c9\91\bc\e0-\a9\ae\9a\82\ef?\afU\\\e9\e3\d3\80<Q\8e\a5\c8\98z\ef?H\93\a5\ea\15\1b\80\bc{Q}<\b8r\ef?=2\deU\f0\1f\8f\bc\ea\8d\8c8\f9j\ef?\bfS\13?\8c\89\8b<u\cbo\eb[c\ef?&\eb\11v\9c\d9\96\bc\d4\\\04\84\e0[\ef?`/:>\f7\ec\9a<\aa\b9h1\87T\ef?\9d8\86\cb\82\e7\8f\bc\1d\d9\fc\"PM\ef?\8d\c3\a6DAo\8a<\d6\8cb\88;F\ef?}\04\e4\b0\05z\80<\96\dc}\91I?\ef?\94\a8\a8\e3\fd\8e\96<8bunz8\ef?}Ht\f2\18^\87<?\a6\b2O\ce1\ef?\f2\e7\1f\98+G\80<\dd|\e2eE+\ef?^\08q?{\b8\96\bc\81c\f5\e1\df$\ef?1\ab\tm\e1\f7\82<\e1\de\1f\f5\9d\1e\ef?\fa\bfo\1a\9b!=\bc\90\d9\da\d0\7f\18\ef?\b4\n\0cr\827\8b<\0b\03\e4\a6\85\12\ef?\8f\cb\ce\89\92\14n<V/>\a9\af\0c\ef?\b6\ab\b0MuM\83<\15\b71\n\fe\06\ef?Lt\ac\e2\01B\86<1\d8L\fcp\01\ef?J\f8\d3]9\dd\8f<\ff\16d\b2\08\fc\ee?\04[\8e;\80\a3\86\bc\f1\9f\92_\c5\f6\ee?hPK\cc\edJ\92\bc\cb\a9:7\a7\f1\ee?\8e-Q\1b\f8\07\99\bcf\d8\05m\ae\ec\ee?\d26\94>\e8\d1q\bc\f7\9f\e54\db\e7\ee?\15\1b\ce\b3\19\19\99\bc\e5\a8\13\c3-\e3\ee?mL*\a7H\9f\85<\"4\12L\a6\de\ee?\8ai(z`\12\93\bc\1c\80\ac\04E\da\ee?[\89\17H\8f\a7X\bc*.\f7!\n\d6\ee?\1b\9aIg\9b,|\bc\97\a8P\d9\f5\d1\ee?\11\ac\c2`\edcC<-\89a`\08\ce\ee?\efd\06;\tf\96<W\00\1d\edA\ca\ee?y\03\a1\da\e1\ccn<\d0<\c1\b5\a2\c6\ee?0\12\0f?\8e\ff\93<\de\d3\d7\f0*\c3\ee?\b0\afz\bb\ce\90v<\'*6\d5\da\bf\ee?w\e0T\eb\bd\1d\93<\0d\dd\fd\99\b2\bc\ee?\8e\a3q\004\94\8f\bc\a7,\9dv\b2\b9\ee?I\a3\93\dc\cc\de\87\bcBf\cf\a2\da\b6\ee?_8\0f\bd\c6\dex\bc\82O\9dV+\b4\ee?\f6\\{\ecF\12\86\bc\0f\92]\ca\a4\b1\ee?\8e\d7\fd\18\055\93<\da\'\b56G\af\ee?\05\9b\8a/\b7\98{<\fd\c7\97\d4\12\ad\ee?\tT\1c\e2\e1c\90<)TH\dd\07\ab\ee?\ea\c6\19P\85\c74<\b7FY\8a&\a9\ee?5\c0d+\e62\94<H!\ad\15o\a7\ee?\9fv\99aJ\e4\8c\bc\t\dcv\b9\e1\a5\ee?\a8M\ef;\c53\8c\bc\85U:\b0~\a4\ee?\ae\e9+\89xS\84\bc \c3\cc4F\a3\ee?XXVx\dd\ce\93\bc%\"U\828\a2\ee?d\19~\80\aa\10W<s\a9L\d4U\a1\ee?(\"^\bf\ef\b3\93\bc\cd;\7ff\9e\a0\ee?\82\b94\87\ad\12j\bc\bf\da\0bu\12\a0\ee?\ee\a9m\b8\efgc\bc/\1ae<\b2\9f\ee?Q\88\e0T=\dc\80\bc\84\94Q\f9}\9f\ee?\cf>Z~d\1fx\bct_\ec\e8u\9f\ee?\b0}\8b\c0J\ee\86\bct\81\a5H\9a\9f\ee?\8a\e6U\1e2\19\86\bc\c9gBV\eb\9f\ee?\d3\d4\t^\cb\9c\90<?]\deOi\a0\ee?\1d\a5M\b9\dc2{\bc\87\01\ebs\14\a1\ee?k\c0gT\fd\ec\94<2\c10\01\ed\a1\ee?Ul\d6\ab\e1\ebe<bN\cf6\f3\a2\ee?B\cf\b3/\c5\a1\88\bc\12\1a>T\'\a4\ee?47;\f1\b6i\93\bc\13\ceL\99\89\a5\ee?\1e\ff\19:\84^\80\bc\ad\c7#F\1a\a7\ee?nWr\d8P\d4\94\bc\ed\92D\9b\d9\a8\ee?\00\8a\0e[g\ad\90<\99f\8a\d9\c7\aa\ee?\b4\ea\f0\c1/\b7\8d<\db\a0*B\e5\ac\ee?\ff\e7\c5\9c`\b6e\bc\8cD\b5\162\af\ee?D_\f3Y\83\f6{<6w\15\99\ae\b1\ee?\83=\1e\a7\1f\t\93\bc\c6\ff\91\0b[\b4\ee?)\1el\8b\b8\a9]\bc\e5\c5\cd\b07\b7\ee?Y\b9\90|\f9#l\bc\0fR\c8\cbD\ba\ee?\aa\f9\f4\"CC\92\bcPN\de\9f\82\bd\ee?K\8ef\d7l\ca\85\bc\ba\07\cap\f1\c0\ee?\'\ce\91+\fc\afq<\90\f0\a3\82\91\c4\ee?\bbs\n\e15\d2m<##\e3\19c\c8\ee?c\"b\"\04\c5\87\bce\e5]{f\cc\ee?\d51\e2\e3\86\1c\8b<3-J\ec\9b\d0\ee?\15\bb\bc\d3\d1\bb\91\bc]%>\b2\03\d5\ee?\d21\ee\9c1\cc\90<X\b30\13\9e\d9\ee?\b3Zsn\84i\84<\bf\fdyUk\de\ee?\b4\9d\8e\97\cd\df\82\bcz\f3\d3\bfk\e3\ee?\873\cb\92w\1a\8c<\ad\d3Z\99\9f\e8\ee?\fa\d9\d1J\8f{\90\bcf\b6\8d)\07\ee\ee?\ba\ae\dcV\d9\c3U\bc\fb\15O\b8\a2\f3\ee?@\f6\a6=\0e\a4\90\bc:Y\e5\8dr\f9\ee?4\93\ad8\f4\d6h\bcG^\fb\f2v\ff\ee?5\8aXk\e2\ee\91\bcJ\06\a10\b0\05\ef?\cd\dd_\n\d7\fft<\d2\c1K\90\1e\0c\ef?\ac\98\92\fa\fb\bd\91\bc\t\1e\d7[\c2\12\ef?\b3\0c\af0\aens<\9cR\85\dd\9b\19\ef?\94\fd\9f\\2\e3\8e<z\d0\ff_\ab \ef?\acY\t\d1\8f\e0\84<K\d1W.\f1\'\ef?g\1aN8\af\cdc<\b5\e7\06\94m/\ef?h\19\92l,kg<i\90\ef\dc 7\ef?\d2\b5\cc\83\18\8a\80\bc\fa\c3]U\0b?\ef?o\fa\ff?]\ad\8f\bc|\89\07J-G\ef?I\a9u8\ae\0d\90\bc\f2\89\0d\08\87O\ef?\a7\07=\a6\85\a3t<\87\a4\fb\dc\18X\ef?\0f\"@ \9e\91\82\bc\98\83\c9\16\e3`\ef?\ac\92\c1\d5PZ\8e<\852\db\03\e6i\ef?Kk\01\acY:\84<`\b4\01\f3!s\ef?\1f>\b4\07!\d5\82\bc_\9b{3\97|\ef?\c9\0dG;\b9*\89\bc)\a1\f5\14F\86\ef?\d3\88:`\04\b6t<\f6?\8b\e7.\90\ef?qr\9dQ\ec\c5\83<\83L\c7\fbQ\9a\ef?\f0\91\d3\8f\12\f7\8f\bc\da\90\a4\a2\af\a4\ef?}t#\e2\98\ae\8d\bc\f1g\8e-H\af\ef?\08 \aaA\bc\c3\8e<\'Za\ee\1b\ba\ef?2\eb\a9\c3\94+\84<\97\bak7+\c5\ef?\ee\85\d11\a9d\8a<@En[v\d0\ef?\ed\e3;\e4\ba7\8e\bc\14\be\9c\ad\fd\db\ef?\9d\cd\91M;\89w<\d8\90\9e\81\c1\e7\ef?\89\cc`A\c1\05S<\f1q\8f+\c2\f3\ef?")
 (data (i32.const 6216) "\10\00\00\00\01\00\00\00\04\00\00\00\10\00\00\00H\10\00\00H\10\00\00\00\08\00\00\00\01\00\00")
 (data (i32.const 6248) "\00\01\00\00\01\00\00\00\00\00\00\00\00\01\00\00\be\f3\f8y\eca\f6?\190\96[\c6\fe\de\bf=\88\afJ\edq\f5?\a4\fc\d42h\0b\db\bf\b0\10\f0\f09\95\f4?{\b7\1f\n\8bA\d7\bf\85\03\b8\b0\95\c9\f3?{\cfm\1a\e9\9d\d3\bf\a5d\88\0c\19\0d\f3?1\b6\f2\f3\9b\1d\d0\bf\a0\8e\0b{\"^\f2?\f0z;\1b\1d|\c9\bf?4\1aJJ\bb\f1?\9f<\af\93\e3\f9\c2\bf\ba\e5\8a\f0X#\f1?\\\8dx\bf\cb`\b9\bf\a7\00\99A?\95\f0?\ce_G\b6\9do\aa\bf\00\00\00\00\00\00\f0?\00\00\00\00\00\00\00\00\acG\9a\fd\8c`\ee?=\f5$\9f\ca8\b3?\a0j\02\1f\b3\a4\ec?\ba\918T\a9v\c4?\e6\fcjW6 \eb?\d2\e4\c4J\0b\84\ce?-\aa\a1c\d1\c2\e9?\1ce\c6\f0E\06\d4?\edAx\03\e6\86\e8?\f8\9f\1b,\9c\8e\d8?bHS\f5\dcg\e7?\cc{\b1N\a4\e0\dc?")
 (data (i32.const 6520) "\10\00\00\00\01\00\00\00\03\00\00\00\10\00\00\00x\18\00\00x\18\00\00\00\01\00\00 \00\00\00")
 (data (i32.const 6552) "\00\01\00\00\01\00\00\00\00\00\00\00\00\01\00\00\00\00\00\00\00\00\f0?t\85\15\d3\b0\d9\ef?\0f\89\f9lX\b5\ef?Q[\12\d0\01\93\ef?{Q}<\b8r\ef?\aa\b9h1\87T\ef?8bunz8\ef?\e1\de\1f\f5\9d\1e\ef?\15\b71\n\fe\06\ef?\cb\a9:7\a7\f1\ee?\"4\12L\a6\de\ee?-\89a`\08\ce\ee?\'*6\d5\da\bf\ee?\82O\9dV+\b4\ee?)TH\dd\07\ab\ee?\85U:\b0~\a4\ee?\cd;\7ff\9e\a0\ee?t_\ec\e8u\9f\ee?\87\01\ebs\14\a1\ee?\13\ceL\99\89\a5\ee?\db\a0*B\e5\ac\ee?\e5\c5\cd\b07\b7\ee?\90\f0\a3\82\91\c4\ee?]%>\b2\03\d5\ee?\ad\d3Z\99\9f\e8\ee?G^\fb\f2v\ff\ee?\9cR\85\dd\9b\19\ef?i\90\ef\dc 7\ef?\87\a4\fb\dc\18X\ef?_\9b{3\97|\ef?\da\90\a4\a2\af\a4\ef?@En[v\d0\ef?")
 (data (i32.const 6824) "\10\00\00\00\01\00\00\00\04\00\00\00\10\00\00\00\a8\19\00\00\a8\19\00\00\00\01\00\00 \00\00\00")
=======
 (type $none_=>_none (func))
 (type $f32_f32_=>_f32 (func (param f32 f32) (result f32)))
 (type $f64_f64_=>_f64 (func (param f64 f64) (result f64)))
 (type $f32_i32_=>_f32 (func (param f32 i32) (result f32)))
 (type $f64_i32_=>_f64 (func (param f64 i32) (result f64)))
 (memory $0 0)
>>>>>>> e2804df3
 (table $0 1 funcref)
 (elem (i32.const 0) $null)
 (global $binary/b (mut i32) (i32.const 0))
 (global $binary/i (mut i32) (i32.const 0))
 (global $~lib/ASC_SHRINK_LEVEL i32 (i32.const 0))
 (global $~lib/util/math/EXP_TABLE_BITS i32 (i32.const 7))
 (global $~lib/util/math/SIGN_BIAS i32 (i32.const 262144))
 (global $~lib/util/math/POW_LOG_TABLE_BITS i32 (i32.const 7))
 (global $~lib/util/math/pow_log_data_tab i32 (i32.const 4136))
 (global $~lib/util/math/log_tail (mut f64) (f64.const 0))
 (global $~lib/util/math/exp_data_tab i32 (i32.const 6232))
 (global $binary/I (mut i64) (i64.const 0))
 (global $binary/f (mut f32) (f32.const 0))
 (global $~lib/util/math/EXP2F_TABLE_BITS i32 (i32.const 5))
 (global $~lib/util/math/LOG2F_TABLE_BITS i32 (i32.const 4))
 (global $~lib/util/math/log2f_data_tab i32 (i32.const 6536))
 (global $~lib/util/math/exp2f_data_tab i32 (i32.const 6840))
 (global $binary/F (mut f64) (f64.const 0))
 (export "memory" (memory $0))
 (start $start)
<<<<<<< HEAD
 (func $~lib/math/NativeMath.pow (; 0 ;) (type $FUNCSIG$ddd) (param $0 f64) (param $1 f64) (result f64)
  (local $2 f64)
  (local $3 f64)
=======
 (func $~lib/math/NativeMath.scalbn (; 0 ;) (param $0 f64) (param $1 i32) (result f64)
  (local $2 f64)
  (local $3 i32)
  (local $4 i32)
  local.get $0
  local.set $2
  local.get $1
  i32.const 1023
  i32.gt_s
  if
   local.get $2
   f64.const 8988465674311579538646525e283
   f64.mul
   local.set $2
   local.get $1
   i32.const 1023
   i32.sub
   local.set $1
   local.get $1
   i32.const 1023
   i32.gt_s
   if
    local.get $2
    f64.const 8988465674311579538646525e283
    f64.mul
    local.set $2
    local.get $1
    i32.const 1023
    i32.sub
    local.tee $3
    i32.const 1023
    local.tee $4
    local.get $3
    local.get $4
    i32.lt_s
    select
    local.set $1
   end
  else
   local.get $1
   i32.const -1022
   i32.lt_s
   if
    local.get $2
    f64.const 2.2250738585072014e-308
    f64.const 9007199254740992
    f64.mul
    f64.mul
    local.set $2
    local.get $1
    i32.const 1022
    i32.const 53
    i32.sub
    i32.add
    local.set $1
    local.get $1
    i32.const -1022
    i32.lt_s
    if
     local.get $2
     f64.const 2.2250738585072014e-308
     f64.const 9007199254740992
     f64.mul
     f64.mul
     local.set $2
     local.get $1
     i32.const 1022
     i32.add
     i32.const 53
     i32.sub
     local.tee $3
     i32.const -1022
     local.tee $4
     local.get $3
     local.get $4
     i32.gt_s
     select
     local.set $1
    end
   end
  end
  local.get $2
  i64.const 1023
  local.get $1
  i64.extend_i32_s
  i64.add
  i64.const 52
  i64.shl
  f64.reinterpret_i64
  f64.mul
 )
 (func $~lib/math/NativeMath.pow (; 1 ;) (param $0 f64) (param $1 f64) (result f64)
  (local $2 i64)
  (local $3 i32)
>>>>>>> e2804df3
  (local $4 i32)
  (local $5 i64)
  (local $6 i64)
  (local $7 i64)
  (local $8 i64)
  (local $9 i64)
  (local $10 f64)
  (local $11 i64)
  (local $12 i32)
  (local $13 i64)
  (local $14 i64)
  (local $15 f64)
  (local $16 i32)
  (local $17 f64)
  (local $18 f64)
  (local $19 f64)
  (local $20 f64)
  (local $21 f64)
  (local $22 f64)
  (local $23 f64)
  (local $24 f64)
  (local $25 f64)
  (local $26 f64)
  (local $27 f64)
  (local $28 f64)
  (local $29 f64)
  (local $30 f64)
  (local $31 f64)
  (local $32 f64)
  (local $33 f64)
  (local $34 f64)
  (local $35 f64)
  (local $36 f64)
  (local $37 f64)
  (local $38 f64)
  (local $39 f64)
  (local $40 i32)
  (local $41 i32)
  (local $42 i32)
  (local $43 i64)
  (local $44 i64)
  block $~lib/util/math/pow_lut|inlined.0 (result f64)
   local.get $0
   local.set $3
   local.get $1
   local.set $2
   i32.const 0
   local.set $4
   local.get $3
   i64.reinterpret_f64
   local.set $5
   local.get $2
   i64.reinterpret_f64
   local.set $6
   local.get $5
   i64.const 52
   i64.shr_u
   local.set $7
   local.get $6
   i64.const 52
   i64.shr_u
   local.set $8
   local.get $7
   i64.const 1
   i64.sub
   i64.const 2046
   i64.ge_u
   if (result i32)
    i32.const 1
   else
    local.get $8
    i64.const 2047
    i64.and
    i64.const 958
    i64.sub
    i64.const 128
    i64.ge_u
   end
   if
    local.get $6
    local.set $9
    local.get $9
    i64.const 1
    i64.shl
    i64.const 1
    i64.sub
    i64.const -9007199254740993
    i64.ge_u
    if
     local.get $6
     i64.const 1
     i64.shl
     i64.const 0
     i64.eq
     if
      f64.const 1
      br $~lib/util/math/pow_lut|inlined.0
     end
     local.get $5
     i64.const 4607182418800017408
     i64.eq
     if
      f64.const nan:0x8000000000000
      br $~lib/util/math/pow_lut|inlined.0
     end
     local.get $5
     i64.const 1
     i64.shl
     i64.const -9007199254740992
     i64.gt_u
     if (result i32)
      i32.const 1
     else
      local.get $6
      i64.const 1
      i64.shl
      i64.const -9007199254740992
      i64.gt_u
     end
     if
      local.get $3
      local.get $2
      f64.add
      br $~lib/util/math/pow_lut|inlined.0
     end
     local.get $5
     i64.const 1
     i64.shl
     i64.const 9214364837600034816
     i64.eq
     if
      f64.const nan:0x8000000000000
      br $~lib/util/math/pow_lut|inlined.0
     end
     local.get $5
     i64.const 1
     i64.shl
     i64.const 9214364837600034816
     i64.lt_u
     local.get $6
     i64.const 63
     i64.shr_u
     i64.const 0
     i64.ne
     i32.eqz
     i32.eq
     if
      f64.const 0
      br $~lib/util/math/pow_lut|inlined.0
     end
     local.get $2
     local.get $2
     f64.mul
     br $~lib/util/math/pow_lut|inlined.0
    end
    local.get $5
    local.set $9
    local.get $9
    i64.const 1
    i64.shl
    i64.const 1
    i64.sub
    i64.const -9007199254740993
    i64.ge_u
    if
     local.get $3
     local.get $3
     f64.mul
     local.set $10
     local.get $5
     i64.const 63
     i64.shr_u
     i32.wrap_i64
     if (result i32)
      block $~lib/util/math/checkint|inlined.0 (result i32)
       local.get $6
       local.set $9
       local.get $9
       i64.const 52
       i64.shr_u
       i64.const 2047
       i64.and
       local.set $11
       local.get $11
       i64.const 1023
       i64.lt_u
       if
        i32.const 0
        br $~lib/util/math/checkint|inlined.0
       end
       local.get $11
       i64.const 1075
       i64.gt_u
       if
        i32.const 2
        br $~lib/util/math/checkint|inlined.0
       end
       i64.const 1
       i64.const 1075
       local.get $11
       i64.sub
       i64.shl
       local.set $11
       local.get $9
       local.get $11
       i64.const 1
       i64.sub
       i64.and
       i64.const 0
       i64.ne
       if
        i32.const 0
        br $~lib/util/math/checkint|inlined.0
       end
       local.get $9
       local.get $11
       i64.and
       i64.const 0
       i64.ne
       if
        i32.const 1
        br $~lib/util/math/checkint|inlined.0
       end
       i32.const 2
      end
      i32.const 1
      i32.eq
     else
      i32.const 0
     end
     if
      local.get $10
      f64.neg
      local.set $10
     end
     local.get $6
     i64.const 63
     i64.shr_u
     i64.const 0
     i64.ne
     if (result f64)
      f64.const 1
      local.get $10
      f64.div
     else
      local.get $10
     end
     br $~lib/util/math/pow_lut|inlined.0
    end
    local.get $5
    i64.const 63
    i64.shr_u
    i64.const 0
    i64.ne
    if
     block $~lib/util/math/checkint|inlined.1 (result i32)
      local.get $6
      local.set $9
      local.get $9
      i64.const 52
      i64.shr_u
      i64.const 2047
      i64.and
      local.set $11
      local.get $11
      i64.const 1023
      i64.lt_u
      if
       i32.const 0
       br $~lib/util/math/checkint|inlined.1
      end
      local.get $11
      i64.const 1075
      i64.gt_u
      if
       i32.const 2
       br $~lib/util/math/checkint|inlined.1
      end
      i64.const 1
      i64.const 1023
      i64.const 52
      i64.add
      local.get $11
      i64.sub
      i64.shl
      local.set $11
      local.get $9
      local.get $11
      i64.const 1
      i64.sub
      i64.and
      i64.const 0
      i64.ne
      if
       i32.const 0
       br $~lib/util/math/checkint|inlined.1
      end
      local.get $9
      local.get $11
      i64.and
      i64.const 0
      i64.ne
      if
       i32.const 1
       br $~lib/util/math/checkint|inlined.1
      end
      i32.const 2
     end
     local.set $12
     local.get $12
     i32.const 0
     i32.eq
     if
      local.get $3
      local.get $3
      f64.sub
      local.get $3
      local.get $3
      f64.sub
      f64.div
      br $~lib/util/math/pow_lut|inlined.0
     end
     local.get $12
     i32.const 1
     i32.eq
     if
      global.get $~lib/util/math/SIGN_BIAS
      local.set $4
     end
     local.get $5
     i64.const 9223372036854775807
     i64.and
     local.set $5
     local.get $7
     i64.const 2047
     i64.and
     local.set $7
    end
    local.get $8
    i64.const 2047
    i64.and
    i64.const 958
    i64.sub
    i64.const 128
    i64.ge_u
    if
     local.get $5
     i64.const 4607182418800017408
     i64.eq
     if
      f64.const 1
      br $~lib/util/math/pow_lut|inlined.0
     end
     local.get $8
     i64.const 2047
     i64.and
     i64.const 958
     i64.lt_u
     if
      f64.const 1
      br $~lib/util/math/pow_lut|inlined.0
     end
     local.get $5
     i64.const 4607182418800017408
     i64.gt_u
     local.get $8
     i64.const 2048
     i64.lt_u
     i32.eq
     if (result f64)
      f64.const inf
     else
      f64.const 0
     end
     br $~lib/util/math/pow_lut|inlined.0
    end
    local.get $7
    i64.const 0
    i64.eq
    if
     local.get $3
     f64.const 4503599627370496
     f64.mul
     i64.reinterpret_f64
     local.set $5
     local.get $5
     i64.const 9223372036854775807
     i64.and
     local.set $5
     local.get $5
     i64.const 52
     i64.const 52
     i64.shl
     i64.sub
     local.set $5
    end
   end
   local.get $5
   local.set $9
   local.get $9
   i64.const 4604531861337669632
   i64.sub
   local.set $11
   local.get $11
   i64.const 52
   global.get $~lib/util/math/POW_LOG_TABLE_BITS
   i64.extend_i32_s
   i64.sub
   i64.shr_u
   i64.const 127
   i64.and
   i32.wrap_i64
   local.set $12
   local.get $11
   i64.const 52
   i64.shr_s
   local.set $13
   local.get $9
   local.get $11
   i64.const 4095
   i64.const 52
   i64.shl
   i64.and
   i64.sub
   local.set $14
   local.get $14
   f64.reinterpret_i64
   local.set $10
   local.get $13
   f64.convert_i64_s
   local.set $15
   i32.const 4136
   i32.load offset=4
   local.set $16
   local.get $16
   local.get $12
   i32.const 2
   i32.const 3
   i32.add
   i32.shl
   i32.add
   f64.load
   local.set $17
   local.get $16
   local.get $12
   i32.const 2
   i32.const 3
   i32.add
   i32.shl
   i32.add
   f64.load offset=16
   local.set $18
   local.get $16
   local.get $12
   i32.const 2
   i32.const 3
   i32.add
   i32.shl
   i32.add
   f64.load offset=24
   local.set $19
   local.get $14
   i64.const 2147483648
   i64.add
   i64.const -4294967296
   i64.and
   f64.reinterpret_i64
   local.set $20
   local.get $10
   local.get $20
   f64.sub
   local.set $21
   local.get $20
   local.get $17
   f64.mul
   f64.const 1
   f64.sub
   local.set $22
   local.get $21
   local.get $17
   f64.mul
   local.set $23
   local.get $22
   local.get $23
   f64.add
   local.set $24
   local.get $15
   f64.const 0.6931471805598903
   f64.mul
   local.get $18
   f64.add
   local.set $25
   local.get $25
   local.get $24
   f64.add
   local.set $26
   local.get $15
   f64.const 5.497923018708371e-14
   f64.mul
   local.get $19
   f64.add
   local.set $27
   local.get $25
   local.get $26
   f64.sub
   local.get $24
   f64.add
   local.set $28
   f64.const -0.5
   local.get $24
   f64.mul
   local.set $29
   local.get $24
   local.get $29
   f64.mul
   local.set $30
   local.get $24
   local.get $30
   f64.mul
   local.set $31
   f64.const -0.5
   local.get $22
   f64.mul
   local.set $32
   local.get $22
   local.get $32
   f64.mul
   local.set $33
   local.get $26
   local.get $33
   f64.add
   local.set $34
   local.get $23
   local.get $29
   local.get $32
   f64.add
   f64.mul
   local.set $35
   local.get $26
   local.get $34
   f64.sub
   local.get $33
   f64.add
   local.set $36
   local.get $31
   f64.const -0.6666666666666679
   local.get $24
   f64.const 0.5000000000000007
   f64.mul
   f64.add
   local.get $30
   f64.const 0.7999999995323976
   local.get $24
   f64.const -0.6666666663487739
   f64.mul
   f64.add
   local.get $30
   f64.const -1.142909628459501
   local.get $24
   f64.const 1.0000415263675542
   f64.mul
   f64.add
   f64.mul
   f64.add
   f64.mul
   f64.add
   f64.mul
   local.set $37
   local.get $27
   local.get $28
   f64.add
   local.get $35
   f64.add
   local.get $36
   f64.add
   local.get $37
   f64.add
   local.set $38
   local.get $34
   local.get $38
   f64.add
   local.set $39
   local.get $34
   local.get $39
   f64.sub
   local.get $38
   f64.add
   global.set $~lib/util/math/log_tail
   local.get $39
   local.set $39
   global.get $~lib/util/math/log_tail
   local.set $38
   local.get $6
   i64.const -134217728
   i64.and
   f64.reinterpret_i64
   local.set $35
   local.get $2
   local.get $35
   f64.sub
   local.set $34
   local.get $39
   i64.reinterpret_f64
   i64.const -134217728
   i64.and
   f64.reinterpret_i64
   local.set $33
   local.get $39
   local.get $33
   f64.sub
   local.get $38
   f64.add
   local.set $32
   local.get $35
   local.get $33
   f64.mul
   local.set $37
   local.get $34
   local.get $33
   f64.mul
   local.get $2
   local.get $32
   f64.mul
   f64.add
   local.set $36
   block $~lib/util/math/exp_inline|inlined.0 (result f64)
    local.get $37
    local.set $15
    local.get $36
    local.set $10
    local.get $4
    local.set $12
    local.get $15
    i64.reinterpret_f64
    local.set $9
    local.get $9
    i64.const 52
    i64.shr_u
    i32.wrap_i64
    i32.const 2047
    i32.and
    local.set $16
    local.get $16
    i32.const 969
    i32.sub
<<<<<<< HEAD
    i32.const 63
=======
    local.set $28
   end
   local.get $20
   local.get $23
   f64.sub
   local.set $20
  end
  local.get $21
  local.get $20
  f64.add
  local.set $23
  local.get $23
  i64.reinterpret_f64
  i64.const -4294967296
  i64.and
  f64.reinterpret_i64
  local.set $23
  local.get $23
  f64.const 0.6931471824645996
  f64.mul
  local.set $24
  local.get $21
  local.get $23
  local.get $20
  f64.sub
  f64.sub
  f64.const 0.6931471805599453
  f64.mul
  local.get $23
  f64.const -1.904654299957768e-09
  f64.mul
  f64.add
  local.set $25
  local.get $24
  local.get $25
  f64.add
  local.set $15
  local.get $25
  local.get $15
  local.get $24
  f64.sub
  f64.sub
  local.set $26
  local.get $15
  local.get $15
  f64.mul
  local.set $23
  local.get $15
  local.get $23
  f64.const 0.16666666666666602
  local.get $23
  f64.const -2.7777777777015593e-03
  local.get $23
  f64.const 6.613756321437934e-05
  local.get $23
  f64.const -1.6533902205465252e-06
  local.get $23
  f64.const 4.1381367970572385e-08
  f64.mul
  f64.add
  f64.mul
  f64.add
  f64.mul
  f64.add
  f64.mul
  f64.add
  f64.mul
  f64.sub
  local.set $18
  local.get $15
  local.get $18
  f64.mul
  local.get $18
  f64.const 2
  f64.sub
  f64.div
  local.get $26
  local.get $15
  local.get $26
  f64.mul
  f64.add
  f64.sub
  local.set $22
  f64.const 1
  local.get $22
  local.get $15
  f64.sub
  f64.sub
  local.set $15
  local.get $15
  i64.reinterpret_f64
  i64.const 32
  i64.shr_u
  i32.wrap_i64
  local.set $27
  local.get $27
  local.get $28
  i32.const 20
  i32.shl
  i32.add
  local.set $27
  local.get $27
  i32.const 20
  i32.shr_s
  i32.const 0
  i32.le_s
  if
   local.get $15
   local.get $28
   call $~lib/math/NativeMath.scalbn
   local.set $15
  else
   local.get $15
   i64.reinterpret_f64
   i64.const 4294967295
   i64.and
   local.get $27
   i64.extend_i32_s
   i64.const 32
   i64.shl
   i64.or
   f64.reinterpret_i64
   local.set $15
  end
  local.get $17
  local.get $15
  f64.mul
 )
 (func $~lib/math/NativeMathf.mod (; 2 ;) (param $0 f32) (param $1 f32) (result f32)
  (local $2 i32)
  (local $3 i32)
  (local $4 i32)
  (local $5 i32)
  (local $6 i32)
  (local $7 i32)
  (local $8 f32)
  (local $9 i32)
  (local $10 i32)
  local.get $0
  i32.reinterpret_f32
  local.set $2
  local.get $1
  i32.reinterpret_f32
  local.set $3
  local.get $2
  i32.const 23
  i32.shr_u
  i32.const 255
  i32.and
  local.set $4
  local.get $3
  i32.const 23
  i32.shr_u
  i32.const 255
  i32.and
  local.set $5
  local.get $2
  i32.const -2147483648
  i32.and
  local.set $6
  local.get $3
  i32.const 1
  i32.shl
  local.set $7
  local.get $7
  i32.const 0
  i32.eq
  if (result i32)
   i32.const 1
  else
   local.get $4
   i32.const 255
   i32.eq
  end
  if (result i32)
   i32.const 1
  else
   local.get $1
   local.get $1
   f32.ne
  end
  if
   local.get $0
   local.get $1
   f32.mul
   local.set $8
   local.get $8
   local.get $8
   f32.div
   return
  end
  local.get $2
  i32.const 1
  i32.shl
  local.set $9
  local.get $9
  local.get $7
  i32.le_u
  if
   local.get $9
   local.get $7
   i32.eq
   if
    f32.const 0
    local.get $0
    f32.mul
    return
   end
   local.get $0
   return
  end
  local.get $4
  i32.eqz
  if
   local.get $4
   local.get $2
   i32.const 9
   i32.shl
   i32.clz
   i32.sub
   local.set $4
   local.get $2
   i32.const 0
   local.get $4
   i32.sub
   i32.const 1
   i32.add
   i32.shl
   local.set $2
  else
   local.get $2
   i32.const -1
   i32.const 9
   i32.shr_u
   i32.and
   local.set $2
   local.get $2
   i32.const 1
   i32.const 23
   i32.shl
   i32.or
   local.set $2
  end
  local.get $5
  i32.eqz
  if
   local.get $5
   local.get $3
   i32.const 9
   i32.shl
   i32.clz
   i32.sub
   local.set $5
   local.get $3
   i32.const 0
   local.get $5
   i32.sub
   i32.const 1
   i32.add
   i32.shl
   local.set $3
  else
   local.get $3
   i32.const -1
   i32.const 9
   i32.shr_u
   i32.and
   local.set $3
   local.get $3
   i32.const 1
   i32.const 23
   i32.shl
   i32.or
   local.set $3
  end
  block $break|0
   loop $continue|0
    local.get $4
    local.get $5
    i32.gt_s
    i32.eqz
    br_if $break|0
    local.get $2
    local.get $3
>>>>>>> e2804df3
    i32.ge_u
    if
     local.get $16
     i32.const 969
     i32.sub
     i32.const -2147483648
     i32.ge_u
     if
      f64.const -1
      f64.const 1
      local.get $12
      select
      br $~lib/util/math/exp_inline|inlined.0
     end
     local.get $16
     i32.const 1033
     i32.ge_u
     if
      local.get $9
      i64.const 63
      i64.shr_u
      i64.const 0
      i64.ne
      if (result f64)
       local.get $12
       local.set $41
       local.get $41
       local.set $42
       i64.const 1152921504606846976
       f64.reinterpret_i64
       local.set $17
       local.get $17
       f64.neg
       local.get $17
       local.get $42
       select
       local.get $17
       f64.mul
      else
       local.get $12
       local.set $42
       local.get $42
       local.set $41
       i64.const 8070450532247928832
       f64.reinterpret_i64
       local.set $18
       local.get $18
       f64.neg
       local.get $18
       local.get $41
       select
       local.get $18
       f64.mul
      end
      br $~lib/util/math/exp_inline|inlined.0
     end
     i32.const 0
     local.set $16
    end
<<<<<<< HEAD
    f64.const 184.6649652337873
    local.get $15
    f64.mul
    local.set $30
    local.get $30
    f64.const 6755399441055744
    f64.add
    local.set $31
    local.get $31
    i64.reinterpret_f64
    local.set $14
    local.get $31
    f64.const 6755399441055744
    f64.sub
    local.set $31
    local.get $15
    local.get $31
    f64.const -0.005415212348111709
    f64.mul
    f64.add
    local.get $31
    f64.const -1.2864023111638346e-14
    f64.mul
    f64.add
    local.set $29
    local.get $29
    local.get $10
    f64.add
    local.set $29
    local.get $14
    i64.const 127
    i64.and
    i64.const 1
    i64.shl
    i32.wrap_i64
    local.set $40
    local.get $14
    local.get $12
    i64.extend_i32_u
    i64.add
    i64.const 52
    global.get $~lib/util/math/EXP_TABLE_BITS
    i64.extend_i32_s
    i64.sub
    i64.shl
    local.set $13
    i32.const 6232
    i32.load offset=4
    local.set $42
    local.get $42
    local.get $40
    i32.const 3
    i32.shl
    i32.add
    i64.load
    f64.reinterpret_i64
    local.set $26
    local.get $42
    local.get $40
    i32.const 3
    i32.shl
=======
    local.get $2
    i32.const 1
    i32.shl
    local.set $2
    local.get $4
    i32.const 1
    i32.sub
    local.set $4
    br $continue|0
   end
   unreachable
  end
  local.get $2
  local.get $3
  i32.ge_u
  if
   local.get $2
   local.get $3
   i32.eq
   if
    f32.const 0
    local.get $0
    f32.mul
    return
   end
   local.get $2
   local.get $3
   i32.sub
   local.set $2
  end
  local.get $2
  i32.const 8
  i32.shl
  i32.clz
  local.set $10
  local.get $4
  local.get $10
  i32.sub
  local.set $4
  local.get $2
  local.get $10
  i32.shl
  local.set $2
  local.get $4
  i32.const 0
  i32.gt_s
  if
   local.get $2
   i32.const 1
   i32.const 23
   i32.shl
   i32.sub
   local.set $2
   local.get $2
   local.get $4
   i32.const 23
   i32.shl
   i32.or
   local.set $2
  else
   local.get $2
   i32.const 0
   local.get $4
   i32.sub
   i32.const 1
   i32.add
   i32.shr_u
   local.set $2
  end
  local.get $2
  local.get $6
  i32.or
  local.set $2
  local.get $2
  f32.reinterpret_i32
 )
 (func $~lib/math/NativeMathf.scalbn (; 3 ;) (param $0 f32) (param $1 i32) (result f32)
  (local $2 f32)
  (local $3 i32)
  (local $4 i32)
  local.get $0
  local.set $2
  local.get $1
  i32.const 127
  i32.gt_s
  if
   local.get $2
   f32.const 1701411834604692317316873e14
   f32.mul
   local.set $2
   local.get $1
   i32.const 127
   i32.sub
   local.set $1
   local.get $1
   i32.const 127
   i32.gt_s
   if
    local.get $2
    f32.const 1701411834604692317316873e14
    f32.mul
    local.set $2
    local.get $1
    i32.const 127
    i32.sub
    local.tee $3
    i32.const 127
    local.tee $4
    local.get $3
    local.get $4
    i32.lt_s
    select
    local.set $1
   end
  else
   local.get $1
   i32.const -126
   i32.lt_s
   if
    local.get $2
    f32.const 1.1754943508222875e-38
    f32.const 16777216
    f32.mul
    f32.mul
    local.set $2
    local.get $1
    i32.const 126
    i32.const 24
    i32.sub
>>>>>>> e2804df3
    i32.add
    i64.load offset=8
    local.get $13
    i64.add
    local.set $11
    local.get $29
    local.get $29
    f64.mul
    local.set $28
    local.get $26
    local.get $29
    f64.add
    local.get $28
    f64.const 0.49999999999996786
    local.get $29
    f64.const 0.16666666666665886
    f64.mul
    f64.add
    f64.mul
    f64.add
    local.get $28
    local.get $28
    f64.mul
    f64.const 0.0416666808410674
    local.get $29
    f64.const 0.008333335853059549
    f64.mul
    f64.add
    f64.mul
    f64.add
    local.set $25
    local.get $16
    i32.const 0
    i32.eq
    if
     block $~lib/util/math/specialcase|inlined.0 (result f64)
      local.get $25
      local.set $19
      local.get $11
      local.set $44
      local.get $14
      local.set $43
      local.get $43
      i64.const 2147483648
      i64.and
      i64.const 0
      i64.ne
      i32.eqz
      if
       local.get $44
       i64.const 1009
       i64.const 52
       i64.shl
       i64.sub
       local.set $44
       local.get $44
       f64.reinterpret_i64
       local.set $18
       f64.const 5486124068793688683255936e279
       local.get $18
       local.get $18
       local.get $19
       f64.mul
       f64.add
       f64.mul
       br $~lib/util/math/specialcase|inlined.0
      end
      local.get $44
      i64.const 1022
      i64.const 52
      i64.shl
      i64.add
      local.set $44
      local.get $44
      f64.reinterpret_i64
      local.set $18
      local.get $18
      local.get $18
      local.get $19
      f64.mul
      f64.add
      local.set $17
      local.get $17
      f64.abs
      f64.const 1
      f64.lt
      if
       f64.const 1
       local.get $17
       f64.copysign
       local.set $24
       local.get $18
       local.get $17
       f64.sub
       local.get $18
       local.get $19
       f64.mul
       f64.add
       local.set $23
       local.get $24
       local.get $17
       f64.add
       local.set $22
       local.get $24
       local.get $22
       f64.sub
       local.get $17
       f64.add
       local.get $23
       f64.add
       local.set $23
       local.get $22
       local.get $23
       f64.add
       local.get $24
       f64.sub
       local.set $17
       local.get $17
       f64.const 0
       f64.eq
       if
        local.get $44
        i64.const -9223372036854775808
        i64.and
        f64.reinterpret_i64
        local.set $17
       end
      end
      local.get $17
      f64.const 2.2250738585072014e-308
      f64.mul
     end
     br $~lib/util/math/exp_inline|inlined.0
    end
    local.get $11
    f64.reinterpret_i64
    local.set $27
    local.get $27
    local.get $27
    local.get $25
    f64.mul
    f64.add
   end
  end
  return
 )
<<<<<<< HEAD
 (func $~lib/math/NativeMathf.mod (; 1 ;) (type $FUNCSIG$fff) (param $0 f32) (param $1 f32) (result f32)
=======
 (func $~lib/math/NativeMathf.pow (; 4 ;) (param $0 f32) (param $1 f32) (result f32)
>>>>>>> e2804df3
  (local $2 i32)
  (local $3 i32)
  (local $4 i32)
  (local $5 i32)
  (local $6 i32)
  (local $7 i32)
  (local $8 f32)
  (local $9 i32)
  (local $10 i32)
  local.get $0
  i32.reinterpret_f32
  local.set $2
  local.get $1
  i32.reinterpret_f32
  local.set $3
  local.get $2
  i32.const 23
  i32.shr_u
  i32.const 255
  i32.and
  local.set $4
  local.get $3
  i32.const 23
  i32.shr_u
  i32.const 255
  i32.and
  local.set $5
  local.get $2
  i32.const -2147483648
  i32.and
  local.set $6
  local.get $3
  i32.const 1
  i32.shl
  local.set $7
  local.get $7
  i32.const 0
  i32.eq
  if (result i32)
   i32.const 1
  else
   local.get $4
   i32.const 255
   i32.eq
  end
  if (result i32)
   i32.const 1
  else
   local.get $1
   local.get $1
   f32.ne
  end
  if
   local.get $0
   local.get $1
   f32.mul
   local.set $8
   local.get $8
   local.get $8
   f32.div
   return
  end
  local.get $2
  i32.const 1
  i32.shl
  local.set $9
  local.get $9
  local.get $7
  i32.le_u
  if
   local.get $9
   local.get $7
   i32.eq
   if
    f32.const 0
    local.get $0
    f32.mul
    return
   end
   local.get $0
   return
  end
  local.get $4
  i32.eqz
  if
   local.get $4
   local.get $2
   i32.const 9
   i32.shl
   i32.clz
   i32.sub
   local.set $4
   local.get $2
   i32.const 0
   local.get $4
   i32.sub
   i32.const 1
   i32.add
   i32.shl
   local.set $2
  else
   local.get $2
   i32.const -1
   i32.const 9
   i32.shr_u
   i32.and
   local.set $2
   local.get $2
   i32.const 1
   i32.const 23
   i32.shl
   i32.or
   local.set $2
  end
  local.get $5
  i32.eqz
  if
   local.get $5
   local.get $3
   i32.const 9
   i32.shl
   i32.clz
   i32.sub
   local.set $5
   local.get $3
   i32.const 0
   local.get $5
   i32.sub
   i32.const 1
   i32.add
   i32.shl
   local.set $3
  else
   local.get $3
   i32.const -1
   i32.const 9
   i32.shr_u
   i32.and
   local.set $3
   local.get $3
   i32.const 1
   i32.const 23
   i32.shl
   i32.or
   local.set $3
  end
  block $break|0
   loop $continue|0
    local.get $4
    local.get $5
    i32.gt_s
    i32.eqz
    br_if $break|0
    local.get $2
    local.get $3
    i32.ge_u
    if
     local.get $2
     local.get $3
     i32.eq
     if
      f32.const 0
      local.get $0
      f32.mul
      return
     end
     local.get $2
     local.get $3
     i32.sub
     local.set $2
    end
    local.get $2
    i32.const 1
    i32.shl
    local.set $2
    local.get $4
    i32.const 1
    i32.sub
    local.set $4
    br $continue|0
   end
   unreachable
  end
  local.get $2
  local.get $3
  i32.ge_u
  if
   local.get $2
   local.get $3
   i32.eq
   if
    f32.const 0
    local.get $0
    f32.mul
    return
   end
   local.get $2
   local.get $3
   i32.sub
   local.set $2
  end
  local.get $2
  i32.const 8
  i32.shl
  i32.clz
  local.set $10
  local.get $4
  local.get $10
  i32.sub
  local.set $4
  local.get $2
  local.get $10
  i32.shl
  local.set $2
  local.get $4
  i32.const 0
  i32.gt_s
  if
   local.get $2
   i32.const 1
   i32.const 23
   i32.shl
   i32.sub
   local.set $2
   local.get $2
   local.get $4
   i32.const 23
   i32.shl
   i32.or
   local.set $2
  else
   local.get $2
   i32.const 0
   local.get $4
   i32.sub
   i32.const 1
   i32.add
   i32.shr_u
   local.set $2
  end
  local.get $2
  local.get $6
  i32.or
  local.set $2
  local.get $2
  f32.reinterpret_i32
 )
 (func $~lib/math/NativeMathf.pow (; 2 ;) (type $FUNCSIG$fff) (param $0 f32) (param $1 f32) (result f32)
  (local $2 f32)
  (local $3 f32)
  (local $4 i32)
  (local $5 i32)
  (local $6 i32)
  (local $7 i32)
  (local $8 i32)
  (local $9 f32)
  (local $10 i32)
  (local $11 i32)
  (local $12 i32)
  (local $13 i32)
  (local $14 i32)
  (local $15 i32)
  (local $16 f64)
  (local $17 f64)
  (local $18 f64)
  (local $19 f64)
  (local $20 f64)
  (local $21 f64)
  (local $22 f64)
  (local $23 f64)
  (local $24 i64)
  (local $25 i64)
  block $~lib/util/math/powf_lut|inlined.0 (result f32)
   local.get $0
   local.set $3
   local.get $1
   local.set $2
   i32.const 0
   local.set $4
   local.get $3
   i32.reinterpret_f32
   local.set $5
   local.get $2
   i32.reinterpret_f32
   local.set $6
   i32.const 0
   local.set $7
   local.get $5
   i32.const 8388608
   i32.sub
   i32.const 2130706432
   i32.ge_u
   local.get $6
   local.set $8
   local.get $8
   i32.const 1
   i32.shl
   i32.const 1
   i32.sub
   i32.const -16777217
   i32.ge_u
   i32.const 0
   i32.ne
   local.tee $7
   i32.or
   if
    local.get $7
    if
     local.get $6
     i32.const 1
     i32.shl
     i32.const 0
     i32.eq
     if
      f32.const 1
      br $~lib/util/math/powf_lut|inlined.0
     end
     local.get $5
     i32.const 1065353216
     i32.eq
     if
      f32.const nan:0x400000
      br $~lib/util/math/powf_lut|inlined.0
     end
     local.get $5
     i32.const 1
     i32.shl
     i32.const -16777216
     i32.gt_u
     if (result i32)
      i32.const 1
     else
      local.get $6
      i32.const 1
      i32.shl
      i32.const -16777216
      i32.gt_u
     end
     if
      local.get $3
      local.get $2
      f32.add
      br $~lib/util/math/powf_lut|inlined.0
     end
     local.get $5
     i32.const 1
     i32.shl
     i32.const 2130706432
     i32.eq
     if
      f32.const nan:0x400000
      br $~lib/util/math/powf_lut|inlined.0
     end
     local.get $5
     i32.const 1
     i32.shl
     i32.const 2130706432
     i32.lt_u
     local.get $6
     i32.const 31
     i32.shr_u
     i32.eqz
     i32.eq
     if
      f32.const 0
      br $~lib/util/math/powf_lut|inlined.0
     end
     local.get $2
     local.get $2
     f32.mul
     br $~lib/util/math/powf_lut|inlined.0
    end
    local.get $5
    local.set $8
    local.get $8
    i32.const 1
    i32.shl
    i32.const 1
    i32.sub
    i32.const -16777217
    i32.ge_u
    if
     local.get $3
     local.get $3
     f32.mul
     local.set $9
     local.get $5
     i32.const 31
     i32.shr_u
     if (result i32)
      block $~lib/util/math/checkintf|inlined.0 (result i32)
       local.get $6
       local.set $8
       local.get $8
       i32.const 23
       i32.shr_u
       i32.const 255
       i32.and
       local.set $10
       local.get $10
       i32.const 127
       i32.lt_u
       if
        i32.const 0
        br $~lib/util/math/checkintf|inlined.0
       end
       local.get $10
       i32.const 150
       i32.gt_u
       if
        i32.const 2
        br $~lib/util/math/checkintf|inlined.0
       end
       i32.const 1
       i32.const 150
       local.get $10
       i32.sub
       i32.shl
       local.set $10
       local.get $8
       local.get $10
       i32.const 1
       i32.sub
       i32.and
       if
        i32.const 0
        br $~lib/util/math/checkintf|inlined.0
       end
       local.get $8
       local.get $10
       i32.and
       if
        i32.const 1
        br $~lib/util/math/checkintf|inlined.0
       end
       i32.const 2
      end
      i32.const 1
      i32.eq
     else
      i32.const 0
     end
     if
      local.get $9
      f32.neg
      local.set $9
     end
     local.get $6
     i32.const 31
     i32.shr_u
     if (result f32)
      f32.const 1
      local.get $9
      f32.div
     else
      local.get $9
     end
     br $~lib/util/math/powf_lut|inlined.0
    end
    local.get $5
    i32.const 31
    i32.shr_u
    if
     block $~lib/util/math/checkintf|inlined.1 (result i32)
      local.get $6
      local.set $8
      local.get $8
      i32.const 23
      i32.shr_u
      i32.const 255
      i32.and
      local.set $10
      local.get $10
      i32.const 127
      i32.lt_u
      if
       i32.const 0
       br $~lib/util/math/checkintf|inlined.1
      end
      local.get $10
      i32.const 150
      i32.gt_u
      if
       i32.const 2
       br $~lib/util/math/checkintf|inlined.1
      end
      i32.const 1
      i32.const 127
      i32.const 23
      i32.add
      local.get $10
      i32.sub
      i32.shl
      local.set $10
      local.get $8
      local.get $10
      i32.const 1
      i32.sub
      i32.and
      if
       i32.const 0
       br $~lib/util/math/checkintf|inlined.1
      end
      local.get $8
      local.get $10
      i32.and
      if
       i32.const 1
       br $~lib/util/math/checkintf|inlined.1
      end
      i32.const 2
     end
     local.set $10
     local.get $10
     i32.const 0
     i32.eq
     if
      local.get $3
      local.get $3
      f32.sub
      local.get $3
      local.get $3
      f32.sub
      f32.div
      br $~lib/util/math/powf_lut|inlined.0
     end
     local.get $10
     i32.const 1
     i32.eq
     if
      i32.const 65536
      local.set $4
     end
     local.get $5
     i32.const 2147483647
     i32.and
     local.set $5
    end
    local.get $5
    i32.const 8388608
    i32.lt_u
    if
     local.get $3
     f32.const 8388608
     f32.mul
     i32.reinterpret_f32
     local.set $5
     local.get $5
     i32.const 2147483647
     i32.and
     local.set $5
     local.get $5
     i32.const 23
     i32.const 23
     i32.shl
     i32.sub
     local.set $5
    end
   end
   local.get $5
   local.set $8
   local.get $8
   i32.const 1060306944
   i32.sub
   local.set $10
   local.get $10
   i32.const 23
   global.get $~lib/util/math/LOG2F_TABLE_BITS
   i32.sub
   i32.shr_u
   i32.const 15
   i32.and
   local.set $11
   local.get $10
   i32.const -8388608
   i32.and
   local.set $12
   local.get $8
   local.get $12
   i32.sub
   local.set $13
   local.get $12
   i32.const 23
   i32.shr_s
   local.set $14
   i32.const 6536
   i32.load offset=4
   local.set $15
   local.get $15
   local.get $11
   i32.const 1
   i32.const 3
   i32.add
   i32.shl
   i32.add
   f64.load
   local.set $16
   local.get $15
   local.get $11
   i32.const 1
   i32.const 3
   i32.add
   i32.shl
   i32.add
   f64.load offset=8
   local.set $17
   local.get $13
   f32.reinterpret_i32
   f64.promote_f32
   local.set $18
   local.get $18
   local.get $16
   f64.mul
   f64.const 1
   f64.sub
   local.set $19
   local.get $17
   local.get $14
   f64.convert_i32_s
   f64.add
   local.set $20
   f64.const 0.288457581109214
   local.get $19
   f64.mul
   f64.const -0.36092606229713164
   f64.add
   local.set $21
   f64.const 0.480898481472577
   local.get $19
   f64.mul
   f64.const -0.7213474675006291
   f64.add
   local.set $22
   f64.const 1.4426950408774342
   local.get $19
   f64.mul
   local.get $20
   f64.add
   local.set $23
   local.get $19
   local.get $19
   f64.mul
   local.set $19
   local.get $23
   local.get $22
   local.get $19
   f64.mul
   f64.add
   local.set $23
   local.get $21
   local.get $19
   local.get $19
   f64.mul
   f64.mul
   local.get $23
   f64.add
   local.set $21
   local.get $21
   local.set $23
   local.get $2
   f64.promote_f32
   local.get $23
   f64.mul
   local.set $22
   local.get $22
   i64.reinterpret_f64
   i64.const 47
   i64.shr_u
   i64.const 65535
   i64.and
   i64.const 32959
   i64.ge_u
   if
    local.get $22
    f64.const 127.99999995700433
    f64.gt
    if
     local.get $4
     local.set $8
     local.get $8
     local.set $10
     i32.const 1879048192
     f32.reinterpret_i32
     local.set $9
     local.get $9
     f32.neg
     local.get $9
     local.get $10
     select
     local.get $9
     f32.mul
     br $~lib/util/math/powf_lut|inlined.0
    end
    local.get $22
    f64.const -150
    f64.le
    if
     local.get $4
     local.set $11
     local.get $11
     local.set $12
     i32.const 268435456
     f32.reinterpret_i32
     local.set $9
     local.get $9
     f32.neg
     local.get $9
     local.get $12
     select
     local.get $9
     f32.mul
     br $~lib/util/math/powf_lut|inlined.0
    end
   end
   local.get $22
   local.set $16
   local.get $4
   local.set $13
   local.get $16
   f64.const 211106232532992
   f64.add
   local.set $21
   local.get $21
   i64.reinterpret_f64
   local.set $24
   local.get $16
   local.get $21
   f64.const 211106232532992
   f64.sub
   f64.sub
   local.set $20
   i32.const 6840
   i32.load offset=4
   local.set $11
   local.get $11
   local.get $24
   i32.wrap_i64
   i32.const 31
   i32.and
   i32.const 3
   i32.shl
   i32.add
   i64.load
   local.set $25
   local.get $25
   local.get $24
   local.get $13
   i64.extend_i32_u
   i64.add
   i64.const 52
   global.get $~lib/util/math/EXP2F_TABLE_BITS
   i64.extend_i32_s
   i64.sub
   i64.shl
   i64.add
   local.set $25
   local.get $25
   f64.reinterpret_i64
   local.set $17
   f64.const 0.05550361559341535
   local.get $20
   f64.mul
   f64.const 0.2402284522445722
   f64.add
   local.set $19
   f64.const 0.6931471806916203
   local.get $20
   f64.mul
   f64.const 1
   f64.add
   local.set $18
   local.get $18
   local.get $19
   local.get $20
   local.get $20
   f64.mul
   f64.mul
   f64.add
   local.set $18
   local.get $18
   local.get $17
   f64.mul
   local.set $18
   local.get $18
   f32.demote_f64
  end
 )
<<<<<<< HEAD
 (func $~lib/math/NativeMath.mod (; 3 ;) (type $FUNCSIG$ddd) (param $0 f64) (param $1 f64) (result f64)
=======
 (func $~lib/math/NativeMath.mod (; 5 ;) (param $0 f64) (param $1 f64) (result f64)
>>>>>>> e2804df3
  (local $2 i64)
  (local $3 i64)
  (local $4 i64)
  (local $5 i64)
  (local $6 i64)
  (local $7 i64)
  (local $8 f64)
  (local $9 i64)
  (local $10 i64)
  local.get $0
  i64.reinterpret_f64
  local.set $2
  local.get $1
  i64.reinterpret_f64
  local.set $3
  local.get $2
  i64.const 52
  i64.shr_u
  i64.const 2047
  i64.and
  local.set $4
  local.get $3
  i64.const 52
  i64.shr_u
  i64.const 2047
  i64.and
  local.set $5
  local.get $2
  i64.const 63
  i64.shr_u
  local.set $6
  local.get $3
  i64.const 1
  i64.shl
  local.set $7
  local.get $7
  i64.const 0
  i64.eq
  if (result i32)
   i32.const 1
  else
   local.get $4
   i64.const 2047
   i64.eq
  end
  if (result i32)
   i32.const 1
  else
   local.get $1
   local.get $1
   f64.ne
  end
  if
   local.get $0
   local.get $1
   f64.mul
   local.set $8
   local.get $8
   local.get $8
   f64.div
   return
  end
  local.get $2
  i64.const 1
  i64.shl
  local.set $9
  local.get $9
  local.get $7
  i64.le_u
  if
   local.get $9
   local.get $7
   i64.eq
   if
    f64.const 0
    local.get $0
    f64.mul
    return
   end
   local.get $0
   return
  end
  local.get $4
  i64.const 0
  i64.ne
  i32.eqz
  if
   local.get $4
   local.get $2
   i64.const 12
   i64.shl
   i64.clz
   i64.sub
   local.set $4
   local.get $2
   i64.const 0
   local.get $4
   i64.sub
   i64.const 1
   i64.add
   i64.shl
   local.set $2
  else
   local.get $2
   i64.const -1
   i64.const 12
   i64.shr_u
   i64.and
   local.set $2
   local.get $2
   i64.const 1
   i64.const 52
   i64.shl
   i64.or
   local.set $2
  end
  local.get $5
  i64.const 0
  i64.ne
  i32.eqz
  if
   local.get $5
   local.get $3
   i64.const 12
   i64.shl
   i64.clz
   i64.sub
   local.set $5
   local.get $3
   i64.const 0
   local.get $5
   i64.sub
   i64.const 1
   i64.add
   i64.shl
   local.set $3
  else
   local.get $3
   i64.const -1
   i64.const 12
   i64.shr_u
   i64.and
   local.set $3
   local.get $3
   i64.const 1
   i64.const 52
   i64.shl
   i64.or
   local.set $3
  end
  block $break|0
   loop $continue|0
    local.get $4
    local.get $5
    i64.gt_s
    i32.eqz
    br_if $break|0
    local.get $2
    local.get $3
    i64.ge_u
    if
     local.get $2
     local.get $3
     i64.eq
     if
      f64.const 0
      local.get $0
      f64.mul
      return
     end
     local.get $2
     local.get $3
     i64.sub
     local.set $2
    end
    local.get $2
    i64.const 1
    i64.shl
    local.set $2
    local.get $4
    i64.const 1
    i64.sub
    local.set $4
    br $continue|0
   end
   unreachable
  end
  local.get $2
  local.get $3
  i64.ge_u
  if
   local.get $2
   local.get $3
   i64.eq
   if
    f64.const 0
    local.get $0
    f64.mul
    return
   end
   local.get $2
   local.get $3
   i64.sub
   local.set $2
  end
  local.get $2
  i64.const 11
  i64.shl
  i64.clz
  local.set $10
  local.get $4
  local.get $10
  i64.sub
  local.set $4
  local.get $2
  local.get $10
  i64.shl
  local.set $2
  local.get $4
  i64.const 0
  i64.gt_s
  if
   local.get $2
   i64.const 1
   i64.const 52
   i64.shl
   i64.sub
   local.set $2
   local.get $2
   local.get $4
   i64.const 52
   i64.shl
   i64.or
   local.set $2
  else
   local.get $2
   i64.const 0
   local.get $4
   i64.sub
   i64.const 1
   i64.add
   i64.shr_u
   local.set $2
  end
  local.get $2
  local.get $6
  i64.const 63
  i64.shl
  i64.or
  local.set $2
  local.get $2
  f64.reinterpret_i64
 )
<<<<<<< HEAD
 (func $start:binary (; 4 ;) (type $FUNCSIG$v)
=======
 (func $start:binary (; 6 ;)
>>>>>>> e2804df3
  global.get $binary/i
  i32.const 1
  i32.lt_s
  drop
  global.get $binary/i
  i32.const 1
  i32.gt_s
  drop
  global.get $binary/i
  i32.const 1
  i32.le_s
  drop
  global.get $binary/i
  i32.const 1
  i32.ge_s
  drop
  global.get $binary/i
  i32.const 1
  i32.eq
  drop
  global.get $binary/i
  i32.const 1
  i32.eq
  drop
  global.get $binary/i
  i32.const 1
  i32.add
  drop
  global.get $binary/i
  i32.const 1
  i32.sub
  drop
  global.get $binary/i
  i32.const 1
  i32.mul
  drop
  global.get $binary/i
  i32.const 1
  i32.div_s
  drop
  global.get $binary/i
  i32.const 1
  i32.rem_s
  drop
  global.get $binary/i
  f64.convert_i32_s
  f64.const 1
  call $~lib/math/NativeMath.pow
  drop
  global.get $binary/i
  i32.const 1
  i32.shl
  drop
  global.get $binary/i
  i32.const 1
  i32.shr_s
  drop
  global.get $binary/i
  i32.const 1
  i32.shr_u
  drop
  global.get $binary/i
  i32.const 1
  i32.and
  drop
  global.get $binary/i
  i32.const 1
  i32.or
  drop
  global.get $binary/i
  i32.const 1
  i32.xor
  drop
  global.get $binary/i
  i32.const 1
  i32.lt_s
  global.set $binary/b
  global.get $binary/i
  i32.const 1
  i32.gt_s
  global.set $binary/b
  global.get $binary/i
  i32.const 1
  i32.le_s
  global.set $binary/b
  global.get $binary/i
  i32.const 1
  i32.ge_s
  global.set $binary/b
  global.get $binary/i
  i32.const 1
  i32.eq
  global.set $binary/b
  global.get $binary/i
  i32.const 1
  i32.eq
  global.set $binary/b
  global.get $binary/i
  i32.const 1
  i32.add
  global.set $binary/i
  global.get $binary/i
  i32.const 1
  i32.sub
  global.set $binary/i
  global.get $binary/i
  i32.const 1
  i32.mul
  global.set $binary/i
  global.get $binary/i
  i32.const 1
  i32.div_s
  global.set $binary/i
  global.get $binary/i
  i32.const 1
  i32.rem_s
  global.set $binary/i
  global.get $binary/i
  f64.convert_i32_s
  f64.const 1
  call $~lib/math/NativeMath.pow
  i32.trunc_f64_s
  global.set $binary/i
  global.get $binary/i
  i32.const 1
  i32.shl
  global.set $binary/i
  global.get $binary/i
  i32.const 1
  i32.shr_s
  global.set $binary/i
  global.get $binary/i
  i32.const 1
  i32.shr_u
  global.set $binary/i
  global.get $binary/i
  i32.const 1
  i32.and
  global.set $binary/i
  global.get $binary/i
  i32.const 1
  i32.or
  global.set $binary/i
  global.get $binary/i
  i32.const 1
  i32.xor
  global.set $binary/i
  global.get $binary/i
  i32.const 1
  i32.add
  global.set $binary/i
  global.get $binary/i
  i32.const 1
  i32.sub
  global.set $binary/i
  global.get $binary/i
  i32.const 1
  i32.mul
  global.set $binary/i
  global.get $binary/i
  i32.const 1
  i32.rem_s
  global.set $binary/i
  global.get $binary/i
  i32.const 1
  i32.shl
  global.set $binary/i
  global.get $binary/i
  i32.const 1
  i32.shr_s
  global.set $binary/i
  global.get $binary/i
  i32.const 1
  i32.shr_u
  global.set $binary/i
  global.get $binary/i
  i32.const 1
  i32.and
  global.set $binary/i
  global.get $binary/i
  i32.const 1
  i32.or
  global.set $binary/i
  global.get $binary/i
  i32.const 1
  i32.xor
  global.set $binary/i
  global.get $binary/I
  i64.const 1
  i64.lt_s
  drop
  global.get $binary/I
  i64.const 1
  i64.gt_s
  drop
  global.get $binary/I
  i64.const 1
  i64.le_s
  drop
  global.get $binary/I
  i64.const 1
  i64.ge_s
  drop
  global.get $binary/I
  i64.const 1
  i64.eq
  drop
  global.get $binary/I
  i64.const 1
  i64.eq
  drop
  global.get $binary/I
  i64.const 1
  i64.add
  drop
  global.get $binary/I
  i64.const 1
  i64.sub
  drop
  global.get $binary/I
  i64.const 1
  i64.mul
  drop
  global.get $binary/I
  i64.const 1
  i64.div_s
  drop
  global.get $binary/I
  i64.const 1
  i64.rem_s
  drop
  global.get $binary/I
  f64.convert_i64_s
  f64.const 1
  call $~lib/math/NativeMath.pow
  drop
  global.get $binary/I
  i64.const 1
  i64.shl
  drop
  global.get $binary/I
  i64.const 1
  i64.shr_s
  drop
  global.get $binary/I
  i64.const 1
  i64.shr_u
  drop
  global.get $binary/I
  i64.const 1
  i64.and
  drop
  global.get $binary/I
  i64.const 1
  i64.or
  drop
  global.get $binary/I
  i64.const 1
  i64.xor
  drop
  global.get $binary/I
  i64.const 1
  i64.lt_s
  global.set $binary/b
  global.get $binary/I
  i64.const 1
  i64.gt_s
  global.set $binary/b
  global.get $binary/I
  i64.const 1
  i64.le_s
  global.set $binary/b
  global.get $binary/I
  i64.const 1
  i64.ge_s
  global.set $binary/b
  global.get $binary/I
  i64.const 1
  i64.eq
  global.set $binary/b
  global.get $binary/I
  i64.const 1
  i64.eq
  global.set $binary/b
  global.get $binary/I
  i64.const 1
  i64.add
  global.set $binary/I
  global.get $binary/I
  i64.const 1
  i64.sub
  global.set $binary/I
  global.get $binary/I
  i64.const 1
  i64.mul
  global.set $binary/I
  global.get $binary/I
  i64.const 1
  i64.div_s
  global.set $binary/I
  global.get $binary/I
  i64.const 1
  i64.rem_s
  global.set $binary/I
  global.get $binary/I
  f64.convert_i64_s
  f64.const 1
  call $~lib/math/NativeMath.pow
  i64.trunc_f64_s
  global.set $binary/I
  global.get $binary/I
  i64.const 1
  i64.shl
  global.set $binary/I
  global.get $binary/I
  i64.const 1
  i64.shr_s
  global.set $binary/I
  global.get $binary/I
  i64.const 1
  i64.shr_u
  global.set $binary/I
  global.get $binary/I
  i64.const 1
  i64.and
  global.set $binary/I
  global.get $binary/I
  i64.const 1
  i64.or
  global.set $binary/I
  global.get $binary/I
  i64.const 1
  i64.xor
  global.set $binary/I
  global.get $binary/I
  i64.const 1
  i64.add
  global.set $binary/I
  global.get $binary/I
  i64.const 1
  i64.sub
  global.set $binary/I
  global.get $binary/I
  i64.const 1
  i64.mul
  global.set $binary/I
  global.get $binary/I
  i64.const 1
  i64.rem_s
  global.set $binary/I
  global.get $binary/I
  i64.const 1
  i64.shl
  global.set $binary/I
  global.get $binary/I
  i64.const 1
  i64.shr_s
  global.set $binary/I
  global.get $binary/I
  i64.const 1
  i64.shr_u
  global.set $binary/I
  global.get $binary/I
  i64.const 1
  i64.and
  global.set $binary/I
  global.get $binary/I
  i64.const 1
  i64.or
  global.set $binary/I
  global.get $binary/I
  i64.const 1
  i64.xor
  global.set $binary/I
  global.get $binary/f
  f32.const 1
  f32.lt
  drop
  global.get $binary/f
  f32.const 1
  f32.gt
  drop
  global.get $binary/f
  f32.const 1
  f32.le
  drop
  global.get $binary/f
  f32.const 1
  f32.ge
  drop
  global.get $binary/f
  f32.const 1
  f32.eq
  drop
  global.get $binary/f
  f32.const 1
  f32.eq
  drop
  global.get $binary/f
  f32.const 1
  f32.add
  drop
  global.get $binary/f
  f32.const 1
  f32.sub
  drop
  global.get $binary/f
  f32.const 1
  f32.mul
  drop
  global.get $binary/f
  f32.const 1
  f32.div
  drop
  global.get $binary/f
  f32.const 1
  call $~lib/math/NativeMathf.mod
  drop
  global.get $binary/f
  f32.const 1
  call $~lib/math/NativeMathf.pow
  drop
  global.get $binary/f
  f32.const 1
  f32.lt
  global.set $binary/b
  global.get $binary/f
  f32.const 1
  f32.gt
  global.set $binary/b
  global.get $binary/f
  f32.const 1
  f32.le
  global.set $binary/b
  global.get $binary/f
  f32.const 1
  f32.ge
  global.set $binary/b
  global.get $binary/f
  f32.const 1
  f32.eq
  global.set $binary/b
  global.get $binary/f
  f32.const 1
  f32.eq
  global.set $binary/b
  global.get $binary/f
  f32.const 1
  f32.add
  global.set $binary/f
  global.get $binary/f
  f32.const 1
  f32.sub
  global.set $binary/f
  global.get $binary/f
  f32.const 1
  f32.mul
  global.set $binary/f
  global.get $binary/f
  f32.const 1
  f32.div
  global.set $binary/f
  global.get $binary/f
  f32.const 1
  call $~lib/math/NativeMathf.mod
  global.set $binary/f
  global.get $binary/f
  f32.const 1
  call $~lib/math/NativeMathf.pow
  global.set $binary/f
  global.get $binary/f
  f32.const 1
  f32.add
  global.set $binary/f
  global.get $binary/f
  f32.const 1
  f32.sub
  global.set $binary/f
  global.get $binary/f
  f32.const 1
  f32.mul
  global.set $binary/f
  global.get $binary/f
  f32.const 1
  call $~lib/math/NativeMathf.mod
  global.set $binary/f
  global.get $binary/f
  f32.const 1
  call $~lib/math/NativeMathf.pow
  global.set $binary/f
  global.get $binary/F
  f64.const 1
  f64.lt
  drop
  global.get $binary/F
  f64.const 1
  f64.gt
  drop
  global.get $binary/F
  f64.const 1
  f64.le
  drop
  global.get $binary/F
  f64.const 1
  f64.ge
  drop
  global.get $binary/F
  f64.const 1
  f64.eq
  drop
  global.get $binary/F
  f64.const 1
  f64.eq
  drop
  global.get $binary/F
  f64.const 1
  f64.add
  drop
  global.get $binary/F
  f64.const 1
  f64.sub
  drop
  global.get $binary/F
  f64.const 1
  f64.mul
  drop
  global.get $binary/F
  f64.const 1
  f64.div
  drop
  global.get $binary/F
  f64.const 1
  call $~lib/math/NativeMath.mod
  drop
  global.get $binary/F
  f64.const 1
  call $~lib/math/NativeMath.pow
  drop
  global.get $binary/F
  f64.const 1
  f64.lt
  global.set $binary/b
  global.get $binary/F
  f64.const 1
  f64.gt
  global.set $binary/b
  global.get $binary/F
  f64.const 1
  f64.le
  global.set $binary/b
  global.get $binary/F
  f64.const 1
  f64.ge
  global.set $binary/b
  global.get $binary/F
  f64.const 1
  f64.eq
  global.set $binary/b
  global.get $binary/F
  f64.const 1
  f64.eq
  global.set $binary/b
  global.get $binary/F
  f64.const 1
  f64.add
  global.set $binary/F
  global.get $binary/F
  f64.const 1
  f64.sub
  global.set $binary/F
  global.get $binary/F
  f64.const 1
  f64.mul
  global.set $binary/F
  global.get $binary/F
  f64.const 1
  f64.div
  global.set $binary/F
  global.get $binary/F
  f64.const 1
  call $~lib/math/NativeMath.mod
  global.set $binary/F
  global.get $binary/F
  f64.const 1
  call $~lib/math/NativeMath.pow
  global.set $binary/F
  global.get $binary/F
  f64.const 1
  f64.add
  global.set $binary/F
  global.get $binary/F
  f64.const 1
  f64.sub
  global.set $binary/F
  global.get $binary/F
  f64.const 1
  f64.mul
  global.set $binary/F
  global.get $binary/F
  f64.const 1
  call $~lib/math/NativeMath.mod
  global.set $binary/F
  global.get $binary/F
  f64.const 1
  call $~lib/math/NativeMath.pow
  global.set $binary/F
 )
<<<<<<< HEAD
 (func $start (; 5 ;) (type $FUNCSIG$v)
  call $start:binary
 )
 (func $null (; 6 ;) (type $FUNCSIG$v)
=======
 (func $start (; 7 ;)
  call $start:binary
 )
 (func $null (; 8 ;)
>>>>>>> e2804df3
  unreachable
 )
)<|MERGE_RESOLUTION|>--- conflicted
+++ resolved
@@ -1,25 +1,10 @@
 (module
-<<<<<<< HEAD
- (type $FUNCSIG$ddd (func (param f64 f64) (result f64)))
- (type $FUNCSIG$fff (func (param f32 f32) (result f32)))
- (type $FUNCSIG$v (func))
- (memory $0 1)
- (data (i32.const 8) "\00\10\00\00\01\00\00\00\00\00\00\00\00\10\00\00\00\00\00\00\00\a0\f6?\00\00\00\00\00\00\00\00\00\c8\b9\f2\82,\d6\bf\80V7($\b4\fa<\00\00\00\00\00\80\f6?\00\00\00\00\00\00\00\00\00\08X\bf\bd\d1\d5\bf \f7\e0\d8\08\a5\1c\bd\00\00\00\00\00`\f6?\00\00\00\00\00\00\00\00\00XE\17wv\d5\bfmP\b6\d5\a4b#\bd\00\00\00\00\00@\f6?\00\00\00\00\00\00\00\00\00\f8-\87\ad\1a\d5\bf\d5g\b0\9e\e4\84\e6\bc\00\00\00\00\00 \f6?\00\00\00\00\00\00\00\00\00xw\95_\be\d4\bf\e0>)\93i\1b\04\bd\00\00\00\00\00\00\f6?\00\00\00\00\00\00\00\00\00`\1c\c2\8ba\d4\bf\cc\84LH/\d8\13=\00\00\00\00\00\e0\f5?\00\00\00\00\00\00\00\00\00\a8\86\860\04\d4\bf:\0b\82\ed\f3B\dc<\00\00\00\00\00\c0\f5?\00\00\00\00\00\00\00\00\00HiUL\a6\d3\bf`\94Q\86\c6\b1 =\00\00\00\00\00\a0\f5?\00\00\00\00\00\00\00\00\00\80\98\9a\ddG\d3\bf\92\80\c5\d4MY%=\00\00\00\00\00\80\f5?\00\00\00\00\00\00\00\00\00 \e1\ba\e2\e8\d2\bf\d8+\b7\99\1e{&=\00\00\00\00\00`\f5?\00\00\00\00\00\00\00\00\00\88\de\13Z\89\d2\bf?\b0\cf\b6\14\ca\15=\00\00\00\00\00`\f5?\00\00\00\00\00\00\00\00\00\88\de\13Z\89\d2\bf?\b0\cf\b6\14\ca\15=\00\00\00\00\00@\f5?\00\00\00\00\00\00\00\00\00x\cf\fbA)\d2\bfv\daS($Z\16\bd\00\00\00\00\00 \f5?\00\00\00\00\00\00\00\00\00\98i\c1\98\c8\d1\bf\04T\e7h\bc\af\1f\bd\00\00\00\00\00\00\f5?\00\00\00\00\00\00\00\00\00\a8\ab\ab\\g\d1\bf\f0\a8\823\c6\1f\1f=\00\00\00\00\00\e0\f4?\00\00\00\00\00\00\00\00\00H\ae\f9\8b\05\d1\bffZ\05\fd\c4\a8&\bd\00\00\00\00\00\c0\f4?\00\00\00\00\00\00\00\00\00\90s\e2$\a3\d0\bf\0e\03\f4~\eek\0c\bd\00\00\00\00\00\a0\f4?\00\00\00\00\00\00\00\00\00\d0\b4\94%@\d0\bf\7f-\f4\9e\b86\f0\bc\00\00\00\00\00\a0\f4?\00\00\00\00\00\00\00\00\00\d0\b4\94%@\d0\bf\7f-\f4\9e\b86\f0\bc\00\00\00\00\00\80\f4?\00\00\00\00\00\00\00\00\00@^m\18\b9\cf\bf\87<\99\ab*W\0d=\00\00\00\00\00`\f4?\00\00\00\00\00\00\00\00\00`\dc\cb\ad\f0\ce\bf$\af\86\9c\b7&+=\00\00\00\00\00@\f4?\00\00\00\00\00\00\00\00\00\f0*n\07\'\ce\bf\10\ff?TO/\17\bd\00\00\00\00\00 \f4?\00\00\00\00\00\00\00\00\00\c0Ok!\\\cd\bf\1bh\ca\bb\91\ba!=\00\00\00\00\00\00\f4?\00\00\00\00\00\00\00\00\00\a0\9a\c7\f7\8f\cc\bf4\84\9fhOy\'=\00\00\00\00\00\00\f4?\00\00\00\00\00\00\00\00\00\a0\9a\c7\f7\8f\cc\bf4\84\9fhOy\'=\00\00\00\00\00\e0\f3?\00\00\00\00\00\00\00\00\00\90-t\86\c2\cb\bf\8f\b7\8b1\b0N\19=\00\00\00\00\00\c0\f3?\00\00\00\00\00\00\00\00\00\c0\80N\c9\f3\ca\bff\90\cd?cN\ba<\00\00\00\00\00\a0\f3?\00\00\00\00\00\00\00\00\00\b0\e2\1f\bc#\ca\bf\ea\c1F\dcd\8c%\bd\00\00\00\00\00\a0\f3?\00\00\00\00\00\00\00\00\00\b0\e2\1f\bc#\ca\bf\ea\c1F\dcd\8c%\bd\00\00\00\00\00\80\f3?\00\00\00\00\00\00\00\00\00P\f4\9cZR\c9\bf\e3\d4\c1\04\d9\d1*\bd\00\00\00\00\00`\f3?\00\00\00\00\00\00\00\00\00\d0 e\a0\7f\c8\bf\t\fa\db\7f\bf\bd+=\00\00\00\00\00@\f3?\00\00\00\00\00\00\00\00\00\e0\10\02\89\ab\c7\bfXJSr\90\db+=\00\00\00\00\00@\f3?\00\00\00\00\00\00\00\00\00\e0\10\02\89\ab\c7\bfXJSr\90\db+=\00\00\00\00\00 \f3?\00\00\00\00\00\00\00\00\00\d0\19\e7\0f\d6\c6\bff\e2\b2\a3j\e4\10\bd\00\00\00\00\00\00\f3?\00\00\00\00\00\00\00\00\00\90\a7p0\ff\c5\bf9P\10\9fC\9e\1e\bd\00\00\00\00\00\00\f3?\00\00\00\00\00\00\00\00\00\90\a7p0\ff\c5\bf9P\10\9fC\9e\1e\bd\00\00\00\00\00\e0\f2?\00\00\00\00\00\00\00\00\00\b0\a1\e3\e5&\c5\bf\8f[\07\90\8b\de \bd\00\00\00\00\00\c0\f2?\00\00\00\00\00\00\00\00\00\80\cbl+M\c4\bf<x5a\c1\0c\17=\00\00\00\00\00\c0\f2?\00\00\00\00\00\00\00\00\00\80\cbl+M\c4\bf<x5a\c1\0c\17=\00\00\00\00\00\a0\f2?\00\00\00\00\00\00\00\00\00\90\1e \fcq\c3\bf:T\'M\86x\f1<\00\00\00\00\00\80\f2?\00\00\00\00\00\00\00\00\00\f0\1f\f8R\95\c2\bf\08\c4q\170\8d$\bd\00\00\00\00\00`\f2?\00\00\00\00\00\00\00\00\00`/\d5*\b7\c1\bf\96\a3\11\18\a4\80.\bd\00\00\00\00\00`\f2?\00\00\00\00\00\00\00\00\00`/\d5*\b7\c1\bf\96\a3\11\18\a4\80.\bd\00\00\00\00\00@\f2?\00\00\00\00\00\00\00\00\00\90\d0|~\d7\c0\bf\f4[\e8\88\96i\n=\00\00\00\00\00@\f2?\00\00\00\00\00\00\00\00\00\90\d0|~\d7\c0\bf\f4[\e8\88\96i\n=\00\00\00\00\00 \f2?\00\00\00\00\00\00\00\00\00\e0\db1\91\ec\bf\bf\f23\a3\\Tu%\bd\00\00\00\00\00\00\f2?\00\00\00\00\00\00\00\00\00\00+n\07\'\be\bf<\00\f0*,4*=\00\00\00\00\00\00\f2?\00\00\00\00\00\00\00\00\00\00+n\07\'\be\bf<\00\f0*,4*=\00\00\00\00\00\e0\f1?\00\00\00\00\00\00\00\00\00\c0[\8fT^\bc\bf\06\be_XW\0c\1d\bd\00\00\00\00\00\c0\f1?\00\00\00\00\00\00\00\00\00\e0J:m\92\ba\bf\c8\aa[\e859%=\00\00\00\00\00\c0\f1?\00\00\00\00\00\00\00\00\00\e0J:m\92\ba\bf\c8\aa[\e859%=\00\00\00\00\00\a0\f1?\00\00\00\00\00\00\00\00\00\a01\d6E\c3\b8\bfhV/M)|\13=\00\00\00\00\00\a0\f1?\00\00\00\00\00\00\00\00\00\a01\d6E\c3\b8\bfhV/M)|\13=\00\00\00\00\00\80\f1?\00\00\00\00\00\00\00\00\00`\e5\8a\d2\f0\b6\bf\das3\c97\97&\bd\00\00\00\00\00`\f1?\00\00\00\00\00\00\00\00\00 \06?\07\1b\b5\bfW^\c6a[\02\1f=\00\00\00\00\00`\f1?\00\00\00\00\00\00\00\00\00 \06?\07\1b\b5\bfW^\c6a[\02\1f=\00\00\00\00\00@\f1?\00\00\00\00\00\00\00\00\00\e0\1b\96\d7A\b3\bf\df\13\f9\cc\da^,=\00\00\00\00\00@\f1?\00\00\00\00\00\00\00\00\00\e0\1b\96\d7A\b3\bf\df\13\f9\cc\da^,=\00\00\00\00\00 \f1?\00\00\00\00\00\00\00\00\00\80\a3\ee6e\b1\bf\t\a3\8fv^|\14=\00\00\00\00\00\00\f1?\00\00\00\00\00\00\00\00\00\80\11\c00\n\af\bf\91\8e6\83\9eY-=\00\00\00\00\00\00\f1?\00\00\00\00\00\00\00\00\00\80\11\c00\n\af\bf\91\8e6\83\9eY-=\00\00\00\00\00\e0\f0?\00\00\00\00\00\00\00\00\00\80\19q\ddB\ab\bfLp\d6\e5z\82\1c=\00\00\00\00\00\e0\f0?\00\00\00\00\00\00\00\00\00\80\19q\ddB\ab\bfLp\d6\e5z\82\1c=\00\00\00\00\00\c0\f0?\00\00\00\00\00\00\00\00\00\c02\f6Xt\a7\bf\ee\a1\f24F\fc,\bd\00\00\00\00\00\c0\f0?\00\00\00\00\00\00\00\00\00\c02\f6Xt\a7\bf\ee\a1\f24F\fc,\bd\00\00\00\00\00\a0\f0?\00\00\00\00\00\00\00\00\00\c0\fe\b9\87\9e\a3\bf\aa\fe&\f5\b7\02\f5<\00\00\00\00\00\a0\f0?\00\00\00\00\00\00\00\00\00\c0\fe\b9\87\9e\a3\bf\aa\fe&\f5\b7\02\f5<\00\00\00\00\00\80\f0?\00\00\00\00\00\00\00\00\00\00x\0e\9b\82\9f\bf\e4\t~|&\80)\bd\00\00\00\00\00\80\f0?\00\00\00\00\00\00\00\00\00\00x\0e\9b\82\9f\bf\e4\t~|&\80)\bd\00\00\00\00\00`\f0?\00\00\00\00\00\00\00\00\00\80\d5\07\1b\b9\97\bf9\a6\fa\93T\8d(\bd\00\00\00\00\00@\f0?\00\00\00\00\00\00\00\00\00\00\fc\b0\a8\c0\8f\bf\9c\a6\d3\f6|\1e\df\bc\00\00\00\00\00@\f0?\00\00\00\00\00\00\00\00\00\00\fc\b0\a8\c0\8f\bf\9c\a6\d3\f6|\1e\df\bc\00\00\00\00\00 \f0?\00\00\00\00\00\00\00\00\00\00\10k*\e0\7f\bf\e4@\da\0d?\e2\19\bd\00\00\00\00\00 \f0?\00\00\00\00\00\00\00\00\00\00\10k*\e0\7f\bf\e4@\da\0d?\e2\19\bd\00\00\00\00\00\00\f0?\00\00\00\00\00\00\00\00\00\00\00\00\00\00\00\00\00\00\00\00\00\00\00\00\00\00\00\00\00\00\f0?\00\00\00\00\00\00\00\00\00\00\00\00\00\00\00\00\00\00\00\00\00\00\00\00\00\00\00\00\00\c0\ef?\00\00\00\00\00\00\00\00\00\00\89u\15\10\80?\e8+\9d\99k\c7\10\bd\00\00\00\00\00\80\ef?\00\00\00\00\00\00\00\00\00\80\93XV \90?\d2\f7\e2\06[\dc#\bd\00\00\00\00\00@\ef?\00\00\00\00\00\00\00\00\00\00\c9(%I\98?4\0cZ2\ba\a0*\bd\00\00\00\00\00\00\ef?\00\00\00\00\00\00\00\00\00@\e7\89]A\a0?S\d7\f1\\\c0\11\01=\00\00\00\00\00\c0\ee?\00\00\00\00\00\00\00\00\00\00.\d4\aef\a4?(\fd\bdus\16,\bd\00\00\00\00\00\80\ee?\00\00\00\00\00\00\00\00\00\c0\9f\14\aa\94\a8?}&Z\d0\95y\19\bd\00\00\00\00\00@\ee?\00\00\00\00\00\00\00\00\00\c0\dd\cds\cb\ac?\07(\d8G\f2h\1a\bd\00\00\00\00\00 \ee?\00\00\00\00\00\00\00\00\00\c0\06\c01\ea\ae?{;\c9O>\11\0e\bd\00\00\00\00\00\e0\ed?\00\00\00\00\00\00\00\00\00`F\d1;\97\b1?\9b\9e\0dV]2%\bd\00\00\00\00\00\a0\ed?\00\00\00\00\00\00\00\00\00\e0\d1\a7\f5\bd\b3?\d7N\db\a5^\c8,=\00\00\00\00\00`\ed?\00\00\00\00\00\00\00\00\00\a0\97MZ\e9\b5?\1e\1d]<\06i,\bd\00\00\00\00\00@\ed?\00\00\00\00\00\00\00\00\00\c0\ea\n\d3\00\b7?2\ed\9d\a9\8d\1e\ec<\00\00\00\00\00\00\ed?\00\00\00\00\00\00\00\00\00@Y]^3\b9?\daG\bd:\\\11#=\00\00\00\00\00\c0\ec?\00\00\00\00\00\00\00\00\00`\ad\8d\c8j\bb?\e5h\f7+\80\90\13\bd\00\00\00\00\00\a0\ec?\00\00\00\00\00\00\00\00\00@\bc\01X\88\bc?\d3\acZ\c6\d1F&=\00\00\00\00\00`\ec?\00\00\00\00\00\00\00\00\00 \n\839\c7\be?\e0E\e6\afh\c0-\bd\00\00\00\00\00@\ec?\00\00\00\00\00\00\00\00\00\e0\db9\91\e8\bf?\fd\n\a1O\d64%\bd\00\00\00\00\00\00\ec?\00\00\00\00\00\00\00\00\00\e0\'\82\8e\17\c1?\f2\07-\cex\ef!=\00\00\00\00\00\e0\eb?\00\00\00\00\00\00\00\00\00\f0#~+\aa\c1?4\998D\8e\a7,=\00\00\00\00\00\a0\eb?\00\00\00\00\00\00\00\00\00\80\86\0ca\d1\c2?\a1\b4\81\cbl\9d\03=\00\00\00\00\00\80\eb?\00\00\00\00\00\00\00\00\00\90\15\b0\fce\c3?\89rK#\a8/\c6<\00\00\00\00\00@\eb?\00\00\00\00\00\00\00\00\00\b03\83=\91\c4?x\b6\fdTy\83%=\00\00\00\00\00 \eb?\00\00\00\00\00\00\00\00\00\b0\a1\e4\e5\'\c5?\c7}i\e5\e83&=\00\00\00\00\00\e0\ea?\00\00\00\00\00\00\00\00\00\10\8c\beNW\c6?x.<,\8b\cf\19=\00\00\00\00\00\c0\ea?\00\00\00\00\00\00\00\00\00pu\8b\12\f0\c6?\e1!\9c\e5\8d\11%\bd\00\00\00\00\00\a0\ea?\00\00\00\00\00\00\00\00\00PD\85\8d\89\c7?\05C\91p\10f\1c\bd\00\00\00\00\00`\ea?\00\00\00\00\00\00\00\00\00\009\eb\af\be\c8?\d1,\e9\aaT=\07\bd\00\00\00\00\00@\ea?\00\00\00\00\00\00\00\00\00\00\f7\dcZZ\c9?o\ff\a0X(\f2\07=\00\00\00\00\00\00\ea?\00\00\00\00\00\00\00\00\00\e0\8a<\ed\93\ca?i!VPCr(\bd\00\00\00\00\00\e0\e9?\00\00\00\00\00\00\00\00\00\d0[W\d81\cb?\aa\e1\acN\8d5\0c\bd\00\00\00\00\00\c0\e9?\00\00\00\00\00\00\00\00\00\e0;8\87\d0\cb?\b6\12TY\c4K-\bd\00\00\00\00\00\a0\e9?\00\00\00\00\00\00\00\00\00\10\f0\c6\fbo\cc?\d2+\96\c5r\ec\f1\bc\00\00\00\00\00`\e9?\00\00\00\00\00\00\00\00\00\90\d4\b0=\b1\cd?5\b0\15\f7*\ff*\bd\00\00\00\00\00@\e9?\00\00\00\00\00\00\00\00\00\10\e7\ff\0eS\ce?0\f4A`\'\12\c2<\00\00\00\00\00 \e9?\00\00\00\00\00\00\00\00\00\00\dd\e4\ad\f5\ce?\11\8e\bbe\15!\ca\bc\00\00\00\00\00\00\e9?\00\00\00\00\00\00\00\00\00\b0\b3l\1c\99\cf?0\df\0c\ca\ec\cb\1b=\00\00\00\00\00\c0\e8?\00\00\00\00\00\00\00\00\00XM`8q\d0?\91N\ed\16\db\9c\f8<\00\00\00\00\00\a0\e8?\00\00\00\00\00\00\00\00\00`ag-\c4\d0?\e9\ea<\16\8b\18\'=\00\00\00\00\00\80\e8?\00\00\00\00\00\00\00\00\00\e8\'\82\8e\17\d1?\1c\f0\a5c\0e!,\bd\00\00\00\00\00`\e8?\00\00\00\00\00\00\00\00\00\f8\ac\cb\\k\d1?\81\16\a5\f7\cd\9a+=\00\00\00\00\00@\e8?\00\00\00\00\00\00\00\00\00hZc\99\bf\d1?\b7\bdGQ\ed\a6,=\00\00\00\00\00 \e8?\00\00\00\00\00\00\00\00\00\b8\0emE\14\d2?\ea\baF\ba\de\87\n=\00\00\00\00\00\e0\e7?\00\00\00\00\00\00\00\00\00\90\dc|\f0\be\d2?\f4\04PJ\fa\9c*=\00\00\00\00\00\c0\e7?\00\00\00\00\00\00\00\00\00`\d3\e1\f1\14\d3?\b8<!\d3z\e2(\bd\00\00\00\00\00\a0\e7?\00\00\00\00\00\00\00\00\00\10\bevgk\d3?\c8w\f1\b0\cdn\11=\00\00\00\00\00\80\e7?\00\00\00\00\00\00\00\00\0003wR\c2\d3?\\\bd\06\b6T;\18=\00\00\00\00\00`\e7?\00\00\00\00\00\00\00\00\00\e8\d5#\b4\19\d4?\9d\e0\90\ec6\e4\08=\00\00\00\00\00@\e7?\00\00\00\00\00\00\00\00\00\c8q\c2\8dq\d4?u\d6g\t\ce\'/\bd\00\00\00\00\00 \e7?\00\00\00\00\00\00\00\00\000\17\9e\e0\c9\d4?\a4\d8\n\1b\89 .\bd\00\00\00\00\00\00\e7?\00\00\00\00\00\00\00\00\00\a08\07\ae\"\d5?Y\c7d\81p\be.=\00\00\00\00\00\e0\e6?\00\00\00\00\00\00\00\00\00\d0\c8S\f7{\d5?\ef@]\ee\ed\ad\1f=\00\00\00\00\00\c0\e6?\00\00\00\00\00\00\00\00\00`Y\df\bd\d5\d5?\dce\a4\08*\0b\n\bd")
- (data (i32.const 4120) "\10\00\00\00\01\00\00\00\03\00\00\00\10\00\00\00\18\00\00\00\18\00\00\00\00\10\00\00\00\02\00\00")
- (data (i32.const 4152) "\00\08\00\00\01\00\00\00\00\00\00\00\00\08\00\00\00\00\00\00\00\00\00\00\00\00\00\00\00\00\f0?n\bf\88\1aO;\9b<53\fb\a9=\f6\ef?]\dc\d8\9c\13`q\bca\80w>\9a\ec\ef?\d1f\87\10z^\90\bc\85\7fn\e8\15\e3\ef?\13\f6g5R\d2\8c<t\85\15\d3\b0\d9\ef?\fa\8e\f9#\80\ce\8b\bc\de\f6\dd)k\d0\ef?a\c8\e6aN\f7`<\c8\9bu\18E\c7\ef?\99\d33[\e4\a3\90<\83\f3\c6\ca>\be\ef?m{\83]\a6\9a\97<\0f\89\f9lX\b5\ef?\fc\ef\fd\92\1a\b5\8e<\f7Gr+\92\ac\ef?\d1\9c/p=\be><\a2\d1\d32\ec\a3\ef?\0bn\90\894\03j\bc\1b\d3\fe\aff\9b\ef?\0e\bd/*RV\95\bcQ[\12\d0\01\93\ef?U\eaN\8c\ef\80P\bc\cc1l\c0\bd\8a\ef?\16\f4\d5\b9#\c9\91\bc\e0-\a9\ae\9a\82\ef?\afU\\\e9\e3\d3\80<Q\8e\a5\c8\98z\ef?H\93\a5\ea\15\1b\80\bc{Q}<\b8r\ef?=2\deU\f0\1f\8f\bc\ea\8d\8c8\f9j\ef?\bfS\13?\8c\89\8b<u\cbo\eb[c\ef?&\eb\11v\9c\d9\96\bc\d4\\\04\84\e0[\ef?`/:>\f7\ec\9a<\aa\b9h1\87T\ef?\9d8\86\cb\82\e7\8f\bc\1d\d9\fc\"PM\ef?\8d\c3\a6DAo\8a<\d6\8cb\88;F\ef?}\04\e4\b0\05z\80<\96\dc}\91I?\ef?\94\a8\a8\e3\fd\8e\96<8bunz8\ef?}Ht\f2\18^\87<?\a6\b2O\ce1\ef?\f2\e7\1f\98+G\80<\dd|\e2eE+\ef?^\08q?{\b8\96\bc\81c\f5\e1\df$\ef?1\ab\tm\e1\f7\82<\e1\de\1f\f5\9d\1e\ef?\fa\bfo\1a\9b!=\bc\90\d9\da\d0\7f\18\ef?\b4\n\0cr\827\8b<\0b\03\e4\a6\85\12\ef?\8f\cb\ce\89\92\14n<V/>\a9\af\0c\ef?\b6\ab\b0MuM\83<\15\b71\n\fe\06\ef?Lt\ac\e2\01B\86<1\d8L\fcp\01\ef?J\f8\d3]9\dd\8f<\ff\16d\b2\08\fc\ee?\04[\8e;\80\a3\86\bc\f1\9f\92_\c5\f6\ee?hPK\cc\edJ\92\bc\cb\a9:7\a7\f1\ee?\8e-Q\1b\f8\07\99\bcf\d8\05m\ae\ec\ee?\d26\94>\e8\d1q\bc\f7\9f\e54\db\e7\ee?\15\1b\ce\b3\19\19\99\bc\e5\a8\13\c3-\e3\ee?mL*\a7H\9f\85<\"4\12L\a6\de\ee?\8ai(z`\12\93\bc\1c\80\ac\04E\da\ee?[\89\17H\8f\a7X\bc*.\f7!\n\d6\ee?\1b\9aIg\9b,|\bc\97\a8P\d9\f5\d1\ee?\11\ac\c2`\edcC<-\89a`\08\ce\ee?\efd\06;\tf\96<W\00\1d\edA\ca\ee?y\03\a1\da\e1\ccn<\d0<\c1\b5\a2\c6\ee?0\12\0f?\8e\ff\93<\de\d3\d7\f0*\c3\ee?\b0\afz\bb\ce\90v<\'*6\d5\da\bf\ee?w\e0T\eb\bd\1d\93<\0d\dd\fd\99\b2\bc\ee?\8e\a3q\004\94\8f\bc\a7,\9dv\b2\b9\ee?I\a3\93\dc\cc\de\87\bcBf\cf\a2\da\b6\ee?_8\0f\bd\c6\dex\bc\82O\9dV+\b4\ee?\f6\\{\ecF\12\86\bc\0f\92]\ca\a4\b1\ee?\8e\d7\fd\18\055\93<\da\'\b56G\af\ee?\05\9b\8a/\b7\98{<\fd\c7\97\d4\12\ad\ee?\tT\1c\e2\e1c\90<)TH\dd\07\ab\ee?\ea\c6\19P\85\c74<\b7FY\8a&\a9\ee?5\c0d+\e62\94<H!\ad\15o\a7\ee?\9fv\99aJ\e4\8c\bc\t\dcv\b9\e1\a5\ee?\a8M\ef;\c53\8c\bc\85U:\b0~\a4\ee?\ae\e9+\89xS\84\bc \c3\cc4F\a3\ee?XXVx\dd\ce\93\bc%\"U\828\a2\ee?d\19~\80\aa\10W<s\a9L\d4U\a1\ee?(\"^\bf\ef\b3\93\bc\cd;\7ff\9e\a0\ee?\82\b94\87\ad\12j\bc\bf\da\0bu\12\a0\ee?\ee\a9m\b8\efgc\bc/\1ae<\b2\9f\ee?Q\88\e0T=\dc\80\bc\84\94Q\f9}\9f\ee?\cf>Z~d\1fx\bct_\ec\e8u\9f\ee?\b0}\8b\c0J\ee\86\bct\81\a5H\9a\9f\ee?\8a\e6U\1e2\19\86\bc\c9gBV\eb\9f\ee?\d3\d4\t^\cb\9c\90<?]\deOi\a0\ee?\1d\a5M\b9\dc2{\bc\87\01\ebs\14\a1\ee?k\c0gT\fd\ec\94<2\c10\01\ed\a1\ee?Ul\d6\ab\e1\ebe<bN\cf6\f3\a2\ee?B\cf\b3/\c5\a1\88\bc\12\1a>T\'\a4\ee?47;\f1\b6i\93\bc\13\ceL\99\89\a5\ee?\1e\ff\19:\84^\80\bc\ad\c7#F\1a\a7\ee?nWr\d8P\d4\94\bc\ed\92D\9b\d9\a8\ee?\00\8a\0e[g\ad\90<\99f\8a\d9\c7\aa\ee?\b4\ea\f0\c1/\b7\8d<\db\a0*B\e5\ac\ee?\ff\e7\c5\9c`\b6e\bc\8cD\b5\162\af\ee?D_\f3Y\83\f6{<6w\15\99\ae\b1\ee?\83=\1e\a7\1f\t\93\bc\c6\ff\91\0b[\b4\ee?)\1el\8b\b8\a9]\bc\e5\c5\cd\b07\b7\ee?Y\b9\90|\f9#l\bc\0fR\c8\cbD\ba\ee?\aa\f9\f4\"CC\92\bcPN\de\9f\82\bd\ee?K\8ef\d7l\ca\85\bc\ba\07\cap\f1\c0\ee?\'\ce\91+\fc\afq<\90\f0\a3\82\91\c4\ee?\bbs\n\e15\d2m<##\e3\19c\c8\ee?c\"b\"\04\c5\87\bce\e5]{f\cc\ee?\d51\e2\e3\86\1c\8b<3-J\ec\9b\d0\ee?\15\bb\bc\d3\d1\bb\91\bc]%>\b2\03\d5\ee?\d21\ee\9c1\cc\90<X\b30\13\9e\d9\ee?\b3Zsn\84i\84<\bf\fdyUk\de\ee?\b4\9d\8e\97\cd\df\82\bcz\f3\d3\bfk\e3\ee?\873\cb\92w\1a\8c<\ad\d3Z\99\9f\e8\ee?\fa\d9\d1J\8f{\90\bcf\b6\8d)\07\ee\ee?\ba\ae\dcV\d9\c3U\bc\fb\15O\b8\a2\f3\ee?@\f6\a6=\0e\a4\90\bc:Y\e5\8dr\f9\ee?4\93\ad8\f4\d6h\bcG^\fb\f2v\ff\ee?5\8aXk\e2\ee\91\bcJ\06\a10\b0\05\ef?\cd\dd_\n\d7\fft<\d2\c1K\90\1e\0c\ef?\ac\98\92\fa\fb\bd\91\bc\t\1e\d7[\c2\12\ef?\b3\0c\af0\aens<\9cR\85\dd\9b\19\ef?\94\fd\9f\\2\e3\8e<z\d0\ff_\ab \ef?\acY\t\d1\8f\e0\84<K\d1W.\f1\'\ef?g\1aN8\af\cdc<\b5\e7\06\94m/\ef?h\19\92l,kg<i\90\ef\dc 7\ef?\d2\b5\cc\83\18\8a\80\bc\fa\c3]U\0b?\ef?o\fa\ff?]\ad\8f\bc|\89\07J-G\ef?I\a9u8\ae\0d\90\bc\f2\89\0d\08\87O\ef?\a7\07=\a6\85\a3t<\87\a4\fb\dc\18X\ef?\0f\"@ \9e\91\82\bc\98\83\c9\16\e3`\ef?\ac\92\c1\d5PZ\8e<\852\db\03\e6i\ef?Kk\01\acY:\84<`\b4\01\f3!s\ef?\1f>\b4\07!\d5\82\bc_\9b{3\97|\ef?\c9\0dG;\b9*\89\bc)\a1\f5\14F\86\ef?\d3\88:`\04\b6t<\f6?\8b\e7.\90\ef?qr\9dQ\ec\c5\83<\83L\c7\fbQ\9a\ef?\f0\91\d3\8f\12\f7\8f\bc\da\90\a4\a2\af\a4\ef?}t#\e2\98\ae\8d\bc\f1g\8e-H\af\ef?\08 \aaA\bc\c3\8e<\'Za\ee\1b\ba\ef?2\eb\a9\c3\94+\84<\97\bak7+\c5\ef?\ee\85\d11\a9d\8a<@En[v\d0\ef?\ed\e3;\e4\ba7\8e\bc\14\be\9c\ad\fd\db\ef?\9d\cd\91M;\89w<\d8\90\9e\81\c1\e7\ef?\89\cc`A\c1\05S<\f1q\8f+\c2\f3\ef?")
- (data (i32.const 6216) "\10\00\00\00\01\00\00\00\04\00\00\00\10\00\00\00H\10\00\00H\10\00\00\00\08\00\00\00\01\00\00")
- (data (i32.const 6248) "\00\01\00\00\01\00\00\00\00\00\00\00\00\01\00\00\be\f3\f8y\eca\f6?\190\96[\c6\fe\de\bf=\88\afJ\edq\f5?\a4\fc\d42h\0b\db\bf\b0\10\f0\f09\95\f4?{\b7\1f\n\8bA\d7\bf\85\03\b8\b0\95\c9\f3?{\cfm\1a\e9\9d\d3\bf\a5d\88\0c\19\0d\f3?1\b6\f2\f3\9b\1d\d0\bf\a0\8e\0b{\"^\f2?\f0z;\1b\1d|\c9\bf?4\1aJJ\bb\f1?\9f<\af\93\e3\f9\c2\bf\ba\e5\8a\f0X#\f1?\\\8dx\bf\cb`\b9\bf\a7\00\99A?\95\f0?\ce_G\b6\9do\aa\bf\00\00\00\00\00\00\f0?\00\00\00\00\00\00\00\00\acG\9a\fd\8c`\ee?=\f5$\9f\ca8\b3?\a0j\02\1f\b3\a4\ec?\ba\918T\a9v\c4?\e6\fcjW6 \eb?\d2\e4\c4J\0b\84\ce?-\aa\a1c\d1\c2\e9?\1ce\c6\f0E\06\d4?\edAx\03\e6\86\e8?\f8\9f\1b,\9c\8e\d8?bHS\f5\dcg\e7?\cc{\b1N\a4\e0\dc?")
- (data (i32.const 6520) "\10\00\00\00\01\00\00\00\03\00\00\00\10\00\00\00x\18\00\00x\18\00\00\00\01\00\00 \00\00\00")
- (data (i32.const 6552) "\00\01\00\00\01\00\00\00\00\00\00\00\00\01\00\00\00\00\00\00\00\00\f0?t\85\15\d3\b0\d9\ef?\0f\89\f9lX\b5\ef?Q[\12\d0\01\93\ef?{Q}<\b8r\ef?\aa\b9h1\87T\ef?8bunz8\ef?\e1\de\1f\f5\9d\1e\ef?\15\b71\n\fe\06\ef?\cb\a9:7\a7\f1\ee?\"4\12L\a6\de\ee?-\89a`\08\ce\ee?\'*6\d5\da\bf\ee?\82O\9dV+\b4\ee?)TH\dd\07\ab\ee?\85U:\b0~\a4\ee?\cd;\7ff\9e\a0\ee?t_\ec\e8u\9f\ee?\87\01\ebs\14\a1\ee?\13\ceL\99\89\a5\ee?\db\a0*B\e5\ac\ee?\e5\c5\cd\b07\b7\ee?\90\f0\a3\82\91\c4\ee?]%>\b2\03\d5\ee?\ad\d3Z\99\9f\e8\ee?G^\fb\f2v\ff\ee?\9cR\85\dd\9b\19\ef?i\90\ef\dc 7\ef?\87\a4\fb\dc\18X\ef?_\9b{3\97|\ef?\da\90\a4\a2\af\a4\ef?@En[v\d0\ef?")
- (data (i32.const 6824) "\10\00\00\00\01\00\00\00\04\00\00\00\10\00\00\00\a8\19\00\00\a8\19\00\00\00\01\00\00 \00\00\00")
-=======
  (type $none_=>_none (func))
  (type $f32_f32_=>_f32 (func (param f32 f32) (result f32)))
  (type $f64_f64_=>_f64 (func (param f64 f64) (result f64)))
  (type $f32_i32_=>_f32 (func (param f32 i32) (result f32)))
  (type $f64_i32_=>_f64 (func (param f64 i32) (result f64)))
  (memory $0 0)
->>>>>>> e2804df3
  (table $0 1 funcref)
  (elem (i32.const 0) $null)
  (global $binary/b (mut i32) (i32.const 0))
@@ -40,14 +25,9 @@
  (global $binary/F (mut f64) (f64.const 0))
  (export "memory" (memory $0))
  (start $start)
-<<<<<<< HEAD
- (func $~lib/math/NativeMath.pow (; 0 ;) (type $FUNCSIG$ddd) (param $0 f64) (param $1 f64) (result f64)
+ (func $~lib/math/NativeMath.scalbn (; 0 ;) (param $0 f64) (param $1 i32) (result f64)
   (local $2 f64)
   (local $3 f64)
-=======
- (func $~lib/math/NativeMath.scalbn (; 0 ;) (param $0 f64) (param $1 i32) (result f64)
-  (local $2 f64)
-  (local $3 i32)
   (local $4 i32)
   local.get $0
   local.set $2
@@ -139,15 +119,14 @@
  (func $~lib/math/NativeMath.pow (; 1 ;) (param $0 f64) (param $1 f64) (result f64)
   (local $2 i64)
   (local $3 i32)
->>>>>>> e2804df3
   (local $4 i32)
-  (local $5 i64)
-  (local $6 i64)
-  (local $7 i64)
-  (local $8 i64)
-  (local $9 i64)
-  (local $10 f64)
-  (local $11 i64)
+  (local $5 i32)
+  (local $6 i32)
+  (local $7 i32)
+  (local $8 i32)
+  (local $9 i32)
+  (local $10 i32)
+  (local $11 i32)
   (local $12 i32)
   (local $13 i64)
   (local $14 i64)
@@ -785,294 +764,7 @@
     local.get $16
     i32.const 969
     i32.sub
-<<<<<<< HEAD
     i32.const 63
-=======
-    local.set $28
-   end
-   local.get $20
-   local.get $23
-   f64.sub
-   local.set $20
-  end
-  local.get $21
-  local.get $20
-  f64.add
-  local.set $23
-  local.get $23
-  i64.reinterpret_f64
-  i64.const -4294967296
-  i64.and
-  f64.reinterpret_i64
-  local.set $23
-  local.get $23
-  f64.const 0.6931471824645996
-  f64.mul
-  local.set $24
-  local.get $21
-  local.get $23
-  local.get $20
-  f64.sub
-  f64.sub
-  f64.const 0.6931471805599453
-  f64.mul
-  local.get $23
-  f64.const -1.904654299957768e-09
-  f64.mul
-  f64.add
-  local.set $25
-  local.get $24
-  local.get $25
-  f64.add
-  local.set $15
-  local.get $25
-  local.get $15
-  local.get $24
-  f64.sub
-  f64.sub
-  local.set $26
-  local.get $15
-  local.get $15
-  f64.mul
-  local.set $23
-  local.get $15
-  local.get $23
-  f64.const 0.16666666666666602
-  local.get $23
-  f64.const -2.7777777777015593e-03
-  local.get $23
-  f64.const 6.613756321437934e-05
-  local.get $23
-  f64.const -1.6533902205465252e-06
-  local.get $23
-  f64.const 4.1381367970572385e-08
-  f64.mul
-  f64.add
-  f64.mul
-  f64.add
-  f64.mul
-  f64.add
-  f64.mul
-  f64.add
-  f64.mul
-  f64.sub
-  local.set $18
-  local.get $15
-  local.get $18
-  f64.mul
-  local.get $18
-  f64.const 2
-  f64.sub
-  f64.div
-  local.get $26
-  local.get $15
-  local.get $26
-  f64.mul
-  f64.add
-  f64.sub
-  local.set $22
-  f64.const 1
-  local.get $22
-  local.get $15
-  f64.sub
-  f64.sub
-  local.set $15
-  local.get $15
-  i64.reinterpret_f64
-  i64.const 32
-  i64.shr_u
-  i32.wrap_i64
-  local.set $27
-  local.get $27
-  local.get $28
-  i32.const 20
-  i32.shl
-  i32.add
-  local.set $27
-  local.get $27
-  i32.const 20
-  i32.shr_s
-  i32.const 0
-  i32.le_s
-  if
-   local.get $15
-   local.get $28
-   call $~lib/math/NativeMath.scalbn
-   local.set $15
-  else
-   local.get $15
-   i64.reinterpret_f64
-   i64.const 4294967295
-   i64.and
-   local.get $27
-   i64.extend_i32_s
-   i64.const 32
-   i64.shl
-   i64.or
-   f64.reinterpret_i64
-   local.set $15
-  end
-  local.get $17
-  local.get $15
-  f64.mul
- )
- (func $~lib/math/NativeMathf.mod (; 2 ;) (param $0 f32) (param $1 f32) (result f32)
-  (local $2 i32)
-  (local $3 i32)
-  (local $4 i32)
-  (local $5 i32)
-  (local $6 i32)
-  (local $7 i32)
-  (local $8 f32)
-  (local $9 i32)
-  (local $10 i32)
-  local.get $0
-  i32.reinterpret_f32
-  local.set $2
-  local.get $1
-  i32.reinterpret_f32
-  local.set $3
-  local.get $2
-  i32.const 23
-  i32.shr_u
-  i32.const 255
-  i32.and
-  local.set $4
-  local.get $3
-  i32.const 23
-  i32.shr_u
-  i32.const 255
-  i32.and
-  local.set $5
-  local.get $2
-  i32.const -2147483648
-  i32.and
-  local.set $6
-  local.get $3
-  i32.const 1
-  i32.shl
-  local.set $7
-  local.get $7
-  i32.const 0
-  i32.eq
-  if (result i32)
-   i32.const 1
-  else
-   local.get $4
-   i32.const 255
-   i32.eq
-  end
-  if (result i32)
-   i32.const 1
-  else
-   local.get $1
-   local.get $1
-   f32.ne
-  end
-  if
-   local.get $0
-   local.get $1
-   f32.mul
-   local.set $8
-   local.get $8
-   local.get $8
-   f32.div
-   return
-  end
-  local.get $2
-  i32.const 1
-  i32.shl
-  local.set $9
-  local.get $9
-  local.get $7
-  i32.le_u
-  if
-   local.get $9
-   local.get $7
-   i32.eq
-   if
-    f32.const 0
-    local.get $0
-    f32.mul
-    return
-   end
-   local.get $0
-   return
-  end
-  local.get $4
-  i32.eqz
-  if
-   local.get $4
-   local.get $2
-   i32.const 9
-   i32.shl
-   i32.clz
-   i32.sub
-   local.set $4
-   local.get $2
-   i32.const 0
-   local.get $4
-   i32.sub
-   i32.const 1
-   i32.add
-   i32.shl
-   local.set $2
-  else
-   local.get $2
-   i32.const -1
-   i32.const 9
-   i32.shr_u
-   i32.and
-   local.set $2
-   local.get $2
-   i32.const 1
-   i32.const 23
-   i32.shl
-   i32.or
-   local.set $2
-  end
-  local.get $5
-  i32.eqz
-  if
-   local.get $5
-   local.get $3
-   i32.const 9
-   i32.shl
-   i32.clz
-   i32.sub
-   local.set $5
-   local.get $3
-   i32.const 0
-   local.get $5
-   i32.sub
-   i32.const 1
-   i32.add
-   i32.shl
-   local.set $3
-  else
-   local.get $3
-   i32.const -1
-   i32.const 9
-   i32.shr_u
-   i32.and
-   local.set $3
-   local.get $3
-   i32.const 1
-   i32.const 23
-   i32.shl
-   i32.or
-   local.set $3
-  end
-  block $break|0
-   loop $continue|0
-    local.get $4
-    local.get $5
-    i32.gt_s
-    i32.eqz
-    br_if $break|0
-    local.get $2
-    local.get $3
->>>>>>> e2804df3
     i32.ge_u
     if
      local.get $16
@@ -1132,7 +824,6 @@
      i32.const 0
      local.set $16
     end
-<<<<<<< HEAD
     f64.const 184.6649652337873
     local.get $15
     f64.mul
@@ -1194,137 +885,6 @@
     local.get $40
     i32.const 3
     i32.shl
-=======
-    local.get $2
-    i32.const 1
-    i32.shl
-    local.set $2
-    local.get $4
-    i32.const 1
-    i32.sub
-    local.set $4
-    br $continue|0
-   end
-   unreachable
-  end
-  local.get $2
-  local.get $3
-  i32.ge_u
-  if
-   local.get $2
-   local.get $3
-   i32.eq
-   if
-    f32.const 0
-    local.get $0
-    f32.mul
-    return
-   end
-   local.get $2
-   local.get $3
-   i32.sub
-   local.set $2
-  end
-  local.get $2
-  i32.const 8
-  i32.shl
-  i32.clz
-  local.set $10
-  local.get $4
-  local.get $10
-  i32.sub
-  local.set $4
-  local.get $2
-  local.get $10
-  i32.shl
-  local.set $2
-  local.get $4
-  i32.const 0
-  i32.gt_s
-  if
-   local.get $2
-   i32.const 1
-   i32.const 23
-   i32.shl
-   i32.sub
-   local.set $2
-   local.get $2
-   local.get $4
-   i32.const 23
-   i32.shl
-   i32.or
-   local.set $2
-  else
-   local.get $2
-   i32.const 0
-   local.get $4
-   i32.sub
-   i32.const 1
-   i32.add
-   i32.shr_u
-   local.set $2
-  end
-  local.get $2
-  local.get $6
-  i32.or
-  local.set $2
-  local.get $2
-  f32.reinterpret_i32
- )
- (func $~lib/math/NativeMathf.scalbn (; 3 ;) (param $0 f32) (param $1 i32) (result f32)
-  (local $2 f32)
-  (local $3 i32)
-  (local $4 i32)
-  local.get $0
-  local.set $2
-  local.get $1
-  i32.const 127
-  i32.gt_s
-  if
-   local.get $2
-   f32.const 1701411834604692317316873e14
-   f32.mul
-   local.set $2
-   local.get $1
-   i32.const 127
-   i32.sub
-   local.set $1
-   local.get $1
-   i32.const 127
-   i32.gt_s
-   if
-    local.get $2
-    f32.const 1701411834604692317316873e14
-    f32.mul
-    local.set $2
-    local.get $1
-    i32.const 127
-    i32.sub
-    local.tee $3
-    i32.const 127
-    local.tee $4
-    local.get $3
-    local.get $4
-    i32.lt_s
-    select
-    local.set $1
-   end
-  else
-   local.get $1
-   i32.const -126
-   i32.lt_s
-   if
-    local.get $2
-    f32.const 1.1754943508222875e-38
-    f32.const 16777216
-    f32.mul
-    f32.mul
-    local.set $2
-    local.get $1
-    i32.const 126
-    i32.const 24
-    i32.sub
->>>>>>> e2804df3
     i32.add
     i64.load offset=8
     local.get $13
@@ -1471,11 +1031,7 @@
   end
   return
  )
-<<<<<<< HEAD
- (func $~lib/math/NativeMathf.mod (; 1 ;) (type $FUNCSIG$fff) (param $0 f32) (param $1 f32) (result f32)
-=======
- (func $~lib/math/NativeMathf.pow (; 4 ;) (param $0 f32) (param $1 f32) (result f32)
->>>>>>> e2804df3
+ (func $~lib/math/NativeMathf.mod (; 2 ;) (param $0 f32) (param $1 f32) (result f32)
   (local $2 i32)
   (local $3 i32)
   (local $4 i32)
@@ -1723,9 +1279,99 @@
   local.get $2
   f32.reinterpret_i32
  )
- (func $~lib/math/NativeMathf.pow (; 2 ;) (type $FUNCSIG$fff) (param $0 f32) (param $1 f32) (result f32)
+ (func $~lib/math/NativeMathf.scalbn (; 3 ;) (param $0 f32) (param $1 i32) (result f32)
   (local $2 f32)
   (local $3 f32)
+  (local $4 i32)
+  local.get $0
+  local.set $2
+  local.get $1
+  i32.const 127
+  i32.gt_s
+  if
+   local.get $2
+   f32.const 1701411834604692317316873e14
+   f32.mul
+   local.set $2
+   local.get $1
+   i32.const 127
+   i32.sub
+   local.set $1
+   local.get $1
+   i32.const 127
+   i32.gt_s
+   if
+    local.get $2
+    f32.const 1701411834604692317316873e14
+    f32.mul
+    local.set $2
+    local.get $1
+    i32.const 127
+    i32.sub
+    local.tee $3
+    i32.const 127
+    local.tee $4
+    local.get $3
+    local.get $4
+    i32.lt_s
+    select
+    local.set $1
+   end
+  else
+   local.get $1
+   i32.const -126
+   i32.lt_s
+   if
+    local.get $2
+    f32.const 1.1754943508222875e-38
+    f32.const 16777216
+    f32.mul
+    f32.mul
+    local.set $2
+    local.get $1
+    i32.const 126
+    i32.const 24
+    i32.sub
+    i32.add
+    local.set $1
+    local.get $1
+    i32.const -126
+    i32.lt_s
+    if
+     local.get $2
+     f32.const 1.1754943508222875e-38
+     f32.const 16777216
+     f32.mul
+     f32.mul
+     local.set $2
+     local.get $1
+     i32.const 126
+     i32.add
+     i32.const 24
+     i32.sub
+     local.tee $3
+     i32.const -126
+     local.tee $4
+     local.get $3
+     local.get $4
+     i32.gt_s
+     select
+     local.set $1
+    end
+   end
+  end
+  local.get $2
+  i32.const 127
+  local.get $1
+  i32.add
+  i32.const 23
+  i32.shl
+  f32.reinterpret_i32
+  f32.mul
+ )
+ (func $~lib/math/NativeMathf.pow (; 4 ;) (param $0 f32) (param $1 f32) (result f32)
+  (local $2 i32)
+  (local $3 i32)
   (local $4 i32)
   (local $5 i32)
   (local $6 i32)
@@ -2263,11 +1909,7 @@
    f32.demote_f64
   end
  )
-<<<<<<< HEAD
- (func $~lib/math/NativeMath.mod (; 3 ;) (type $FUNCSIG$ddd) (param $0 f64) (param $1 f64) (result f64)
-=======
  (func $~lib/math/NativeMath.mod (; 5 ;) (param $0 f64) (param $1 f64) (result f64)
->>>>>>> e2804df3
   (local $2 i64)
   (local $3 i64)
   (local $4 i64)
@@ -2521,11 +2163,7 @@
   local.get $2
   f64.reinterpret_i64
  )
-<<<<<<< HEAD
- (func $start:binary (; 4 ;) (type $FUNCSIG$v)
-=======
  (func $start:binary (; 6 ;)
->>>>>>> e2804df3
   global.get $binary/i
   i32.const 1
   i32.lt_s
@@ -3133,17 +2771,10 @@
   call $~lib/math/NativeMath.pow
   global.set $binary/F
  )
-<<<<<<< HEAD
- (func $start (; 5 ;) (type $FUNCSIG$v)
-  call $start:binary
- )
- (func $null (; 6 ;) (type $FUNCSIG$v)
-=======
  (func $start (; 7 ;)
   call $start:binary
  )
  (func $null (; 8 ;)
->>>>>>> e2804df3
   unreachable
  )
 )