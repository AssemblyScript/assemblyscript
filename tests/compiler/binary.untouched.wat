--- conflicted
+++ resolved
@@ -2,9 +2,7 @@
  (type $FFF (func (param f64 f64) (result f64)))
  (type $FiF (func (param f64 i32) (result f64)))
  (type $fff (func (param f32 f32) (result f32)))
- (type $fi (func (param f32) (result i32)))
  (type $fif (func (param f32 i32) (result f32)))
- (type $Fi (func (param f64) (result i32)))
  (type $v (func))
  (memory $0 0)
  (table $0 1 funcref)
@@ -1198,12 +1196,7 @@
   local.get $16
   f64.mul
  )
- (func $~lib/builtins/isNaN<f32> (; 2 ;) (type $fi) (param $0 f32) (result i32)
-  local.get $0
-  local.get $0
-  f32.ne
- )
- (func $~lib/math/NativeMathf.mod (; 3 ;) (type $fff) (param $0 f32) (param $1 f32) (result f32)
+ (func $~lib/math/NativeMathf.mod (; 2 ;) (type $fff) (param $0 f32) (param $1 f32) (result f32)
   (local $2 i32)
   (local $3 i32)
   (local $4 i32)
@@ -1214,10 +1207,6 @@
   (local $9 f32)
   (local $10 i32)
   (local $11 i32)
-<<<<<<< HEAD
-  (local $12 f32)
-=======
->>>>>>> cd1cfe69
   local.get $0
   i32.reinterpret_f32
   local.set $2
@@ -1260,15 +1249,11 @@
    local.get $8
   else   
    local.get $1
-<<<<<<< HEAD
-   local.set $12
-   local.get $12
-   local.get $12
-=======
    local.get $1
->>>>>>> cd1cfe69
    f32.ne
   end
+  i32.const 0
+  i32.ne
   if
    local.get $0
    local.get $1
@@ -1465,7 +1450,7 @@
   local.get $2
   f32.reinterpret_i32
  )
- (func $~lib/math/NativeMathf.scalbn (; 4 ;) (type $fif) (param $0 f32) (param $1 i32) (result f32)
+ (func $~lib/math/NativeMathf.scalbn (; 3 ;) (type $fif) (param $0 f32) (param $1 i32) (result f32)
   (local $2 f32)
   (local $3 i32)
   (local $4 i32)
@@ -1555,7 +1540,7 @@
   f32.reinterpret_i32
   f32.mul
  )
- (func $~lib/math/NativeMathf.pow (; 5 ;) (type $fff) (param $0 f32) (param $1 f32) (result f32)
+ (func $~lib/math/NativeMathf.pow (; 4 ;) (type $fff) (param $0 f32) (param $1 f32) (result f32)
   (local $2 i32)
   (local $3 i32)
   (local $4 i32)
@@ -2493,12 +2478,7 @@
   local.get $11
   f32.mul
  )
- (func $~lib/builtins/isNaN<f64> (; 6 ;) (type $Fi) (param $0 f64) (result i32)
-  local.get $0
-  local.get $0
-  f64.ne
- )
- (func $~lib/math/NativeMath.mod (; 7 ;) (type $FFF) (param $0 f64) (param $1 f64) (result f64)
+ (func $~lib/math/NativeMath.mod (; 5 ;) (type $FFF) (param $0 f64) (param $1 f64) (result f64)
   (local $2 i64)
   (local $3 i64)
   (local $4 i64)
@@ -2509,10 +2489,6 @@
   (local $9 f64)
   (local $10 i64)
   (local $11 i64)
-<<<<<<< HEAD
-  (local $12 f64)
-=======
->>>>>>> cd1cfe69
   local.get $0
   i64.reinterpret_f64
   local.set $2
@@ -2555,15 +2531,11 @@
    local.get $8
   else   
    local.get $1
-<<<<<<< HEAD
-   local.set $12
-   local.get $12
-   local.get $12
-=======
    local.get $1
->>>>>>> cd1cfe69
    f64.ne
   end
+  i32.const 0
+  i32.ne
   if
    local.get $0
    local.get $1
@@ -2762,11 +2734,7 @@
   local.get $2
   f64.reinterpret_i64
  )
-<<<<<<< HEAD
- (func $start (; 8 ;) (type $v)
-=======
  (func $start (; 6 ;) (type $v)
->>>>>>> cd1cfe69
   global.get $binary/i
   i32.const 1
   i32.lt_s
@@ -3374,6 +3342,6 @@
   call $~lib/math/NativeMath.pow
   global.set $binary/F
  )
- (func $null (; 9 ;) (type $v)
+ (func $null (; 7 ;) (type $v)
  )
 )