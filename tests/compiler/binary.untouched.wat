(module
 (type $none_=>_none (func))
 (type $f32_f32_=>_f32 (func (param f32 f32) (result f32)))
 (type $f64_f64_=>_f64 (func (param f64 f64) (result f64)))
 (memory $0 1)
 (data (i32.const 8) "\00\10\00\00\01\00\00\00\00\00\00\00\00\10\00\00\00\00\00\00\00\a0\f6?\00\00\00\00\00\00\00\00\00\c8\b9\f2\82,\d6\bf\80V7($\b4\fa<\00\00\00\00\00\80\f6?\00\00\00\00\00\00\00\00\00\08X\bf\bd\d1\d5\bf \f7\e0\d8\08\a5\1c\bd\00\00\00\00\00`\f6?\00\00\00\00\00\00\00\00\00XE\17wv\d5\bfmP\b6\d5\a4b#\bd\00\00\00\00\00@\f6?\00\00\00\00\00\00\00\00\00\f8-\87\ad\1a\d5\bf\d5g\b0\9e\e4\84\e6\bc\00\00\00\00\00 \f6?\00\00\00\00\00\00\00\00\00xw\95_\be\d4\bf\e0>)\93i\1b\04\bd\00\00\00\00\00\00\f6?\00\00\00\00\00\00\00\00\00`\1c\c2\8ba\d4\bf\cc\84LH/\d8\13=\00\00\00\00\00\e0\f5?\00\00\00\00\00\00\00\00\00\a8\86\860\04\d4\bf:\0b\82\ed\f3B\dc<\00\00\00\00\00\c0\f5?\00\00\00\00\00\00\00\00\00HiUL\a6\d3\bf`\94Q\86\c6\b1 =\00\00\00\00\00\a0\f5?\00\00\00\00\00\00\00\00\00\80\98\9a\ddG\d3\bf\92\80\c5\d4MY%=\00\00\00\00\00\80\f5?\00\00\00\00\00\00\00\00\00 \e1\ba\e2\e8\d2\bf\d8+\b7\99\1e{&=\00\00\00\00\00`\f5?\00\00\00\00\00\00\00\00\00\88\de\13Z\89\d2\bf?\b0\cf\b6\14\ca\15=\00\00\00\00\00`\f5?\00\00\00\00\00\00\00\00\00\88\de\13Z\89\d2\bf?\b0\cf\b6\14\ca\15=\00\00\00\00\00@\f5?\00\00\00\00\00\00\00\00\00x\cf\fbA)\d2\bfv\daS($Z\16\bd\00\00\00\00\00 \f5?\00\00\00\00\00\00\00\00\00\98i\c1\98\c8\d1\bf\04T\e7h\bc\af\1f\bd\00\00\00\00\00\00\f5?\00\00\00\00\00\00\00\00\00\a8\ab\ab\\g\d1\bf\f0\a8\823\c6\1f\1f=\00\00\00\00\00\e0\f4?\00\00\00\00\00\00\00\00\00H\ae\f9\8b\05\d1\bffZ\05\fd\c4\a8&\bd\00\00\00\00\00\c0\f4?\00\00\00\00\00\00\00\00\00\90s\e2$\a3\d0\bf\0e\03\f4~\eek\0c\bd\00\00\00\00\00\a0\f4?\00\00\00\00\00\00\00\00\00\d0\b4\94%@\d0\bf\7f-\f4\9e\b86\f0\bc\00\00\00\00\00\a0\f4?\00\00\00\00\00\00\00\00\00\d0\b4\94%@\d0\bf\7f-\f4\9e\b86\f0\bc\00\00\00\00\00\80\f4?\00\00\00\00\00\00\00\00\00@^m\18\b9\cf\bf\87<\99\ab*W\0d=\00\00\00\00\00`\f4?\00\00\00\00\00\00\00\00\00`\dc\cb\ad\f0\ce\bf$\af\86\9c\b7&+=\00\00\00\00\00@\f4?\00\00\00\00\00\00\00\00\00\f0*n\07\'\ce\bf\10\ff?TO/\17\bd\00\00\00\00\00 \f4?\00\00\00\00\00\00\00\00\00\c0Ok!\\\cd\bf\1bh\ca\bb\91\ba!=\00\00\00\00\00\00\f4?\00\00\00\00\00\00\00\00\00\a0\9a\c7\f7\8f\cc\bf4\84\9fhOy\'=\00\00\00\00\00\00\f4?\00\00\00\00\00\00\00\00\00\a0\9a\c7\f7\8f\cc\bf4\84\9fhOy\'=\00\00\00\00\00\e0\f3?\00\00\00\00\00\00\00\00\00\90-t\86\c2\cb\bf\8f\b7\8b1\b0N\19=\00\00\00\00\00\c0\f3?\00\00\00\00\00\00\00\00\00\c0\80N\c9\f3\ca\bff\90\cd?cN\ba<\00\00\00\00\00\a0\f3?\00\00\00\00\00\00\00\00\00\b0\e2\1f\bc#\ca\bf\ea\c1F\dcd\8c%\bd\00\00\00\00\00\a0\f3?\00\00\00\00\00\00\00\00\00\b0\e2\1f\bc#\ca\bf\ea\c1F\dcd\8c%\bd\00\00\00\00\00\80\f3?\00\00\00\00\00\00\00\00\00P\f4\9cZR\c9\bf\e3\d4\c1\04\d9\d1*\bd\00\00\00\00\00`\f3?\00\00\00\00\00\00\00\00\00\d0 e\a0\7f\c8\bf\t\fa\db\7f\bf\bd+=\00\00\00\00\00@\f3?\00\00\00\00\00\00\00\00\00\e0\10\02\89\ab\c7\bfXJSr\90\db+=\00\00\00\00\00@\f3?\00\00\00\00\00\00\00\00\00\e0\10\02\89\ab\c7\bfXJSr\90\db+=\00\00\00\00\00 \f3?\00\00\00\00\00\00\00\00\00\d0\19\e7\0f\d6\c6\bff\e2\b2\a3j\e4\10\bd\00\00\00\00\00\00\f3?\00\00\00\00\00\00\00\00\00\90\a7p0\ff\c5\bf9P\10\9fC\9e\1e\bd\00\00\00\00\00\00\f3?\00\00\00\00\00\00\00\00\00\90\a7p0\ff\c5\bf9P\10\9fC\9e\1e\bd\00\00\00\00\00\e0\f2?\00\00\00\00\00\00\00\00\00\b0\a1\e3\e5&\c5\bf\8f[\07\90\8b\de \bd\00\00\00\00\00\c0\f2?\00\00\00\00\00\00\00\00\00\80\cbl+M\c4\bf<x5a\c1\0c\17=\00\00\00\00\00\c0\f2?\00\00\00\00\00\00\00\00\00\80\cbl+M\c4\bf<x5a\c1\0c\17=\00\00\00\00\00\a0\f2?\00\00\00\00\00\00\00\00\00\90\1e \fcq\c3\bf:T\'M\86x\f1<\00\00\00\00\00\80\f2?\00\00\00\00\00\00\00\00\00\f0\1f\f8R\95\c2\bf\08\c4q\170\8d$\bd\00\00\00\00\00`\f2?\00\00\00\00\00\00\00\00\00`/\d5*\b7\c1\bf\96\a3\11\18\a4\80.\bd\00\00\00\00\00`\f2?\00\00\00\00\00\00\00\00\00`/\d5*\b7\c1\bf\96\a3\11\18\a4\80.\bd\00\00\00\00\00@\f2?\00\00\00\00\00\00\00\00\00\90\d0|~\d7\c0\bf\f4[\e8\88\96i\n=\00\00\00\00\00@\f2?\00\00\00\00\00\00\00\00\00\90\d0|~\d7\c0\bf\f4[\e8\88\96i\n=\00\00\00\00\00 \f2?\00\00\00\00\00\00\00\00\00\e0\db1\91\ec\bf\bf\f23\a3\\Tu%\bd\00\00\00\00\00\00\f2?\00\00\00\00\00\00\00\00\00\00+n\07\'\be\bf<\00\f0*,4*=\00\00\00\00\00\00\f2?\00\00\00\00\00\00\00\00\00\00+n\07\'\be\bf<\00\f0*,4*=\00\00\00\00\00\e0\f1?\00\00\00\00\00\00\00\00\00\c0[\8fT^\bc\bf\06\be_XW\0c\1d\bd\00\00\00\00\00\c0\f1?\00\00\00\00\00\00\00\00\00\e0J:m\92\ba\bf\c8\aa[\e859%=\00\00\00\00\00\c0\f1?\00\00\00\00\00\00\00\00\00\e0J:m\92\ba\bf\c8\aa[\e859%=\00\00\00\00\00\a0\f1?\00\00\00\00\00\00\00\00\00\a01\d6E\c3\b8\bfhV/M)|\13=\00\00\00\00\00\a0\f1?\00\00\00\00\00\00\00\00\00\a01\d6E\c3\b8\bfhV/M)|\13=\00\00\00\00\00\80\f1?\00\00\00\00\00\00\00\00\00`\e5\8a\d2\f0\b6\bf\das3\c97\97&\bd\00\00\00\00\00`\f1?\00\00\00\00\00\00\00\00\00 \06?\07\1b\b5\bfW^\c6a[\02\1f=\00\00\00\00\00`\f1?\00\00\00\00\00\00\00\00\00 \06?\07\1b\b5\bfW^\c6a[\02\1f=\00\00\00\00\00@\f1?\00\00\00\00\00\00\00\00\00\e0\1b\96\d7A\b3\bf\df\13\f9\cc\da^,=\00\00\00\00\00@\f1?\00\00\00\00\00\00\00\00\00\e0\1b\96\d7A\b3\bf\df\13\f9\cc\da^,=\00\00\00\00\00 \f1?\00\00\00\00\00\00\00\00\00\80\a3\ee6e\b1\bf\t\a3\8fv^|\14=\00\00\00\00\00\00\f1?\00\00\00\00\00\00\00\00\00\80\11\c00\n\af\bf\91\8e6\83\9eY-=\00\00\00\00\00\00\f1?\00\00\00\00\00\00\00\00\00\80\11\c00\n\af\bf\91\8e6\83\9eY-=\00\00\00\00\00\e0\f0?\00\00\00\00\00\00\00\00\00\80\19q\ddB\ab\bfLp\d6\e5z\82\1c=\00\00\00\00\00\e0\f0?\00\00\00\00\00\00\00\00\00\80\19q\ddB\ab\bfLp\d6\e5z\82\1c=\00\00\00\00\00\c0\f0?\00\00\00\00\00\00\00\00\00\c02\f6Xt\a7\bf\ee\a1\f24F\fc,\bd\00\00\00\00\00\c0\f0?\00\00\00\00\00\00\00\00\00\c02\f6Xt\a7\bf\ee\a1\f24F\fc,\bd\00\00\00\00\00\a0\f0?\00\00\00\00\00\00\00\00\00\c0\fe\b9\87\9e\a3\bf\aa\fe&\f5\b7\02\f5<\00\00\00\00\00\a0\f0?\00\00\00\00\00\00\00\00\00\c0\fe\b9\87\9e\a3\bf\aa\fe&\f5\b7\02\f5<\00\00\00\00\00\80\f0?\00\00\00\00\00\00\00\00\00\00x\0e\9b\82\9f\bf\e4\t~|&\80)\bd\00\00\00\00\00\80\f0?\00\00\00\00\00\00\00\00\00\00x\0e\9b\82\9f\bf\e4\t~|&\80)\bd\00\00\00\00\00`\f0?\00\00\00\00\00\00\00\00\00\80\d5\07\1b\b9\97\bf9\a6\fa\93T\8d(\bd\00\00\00\00\00@\f0?\00\00\00\00\00\00\00\00\00\00\fc\b0\a8\c0\8f\bf\9c\a6\d3\f6|\1e\df\bc\00\00\00\00\00@\f0?\00\00\00\00\00\00\00\00\00\00\fc\b0\a8\c0\8f\bf\9c\a6\d3\f6|\1e\df\bc\00\00\00\00\00 \f0?\00\00\00\00\00\00\00\00\00\00\10k*\e0\7f\bf\e4@\da\0d?\e2\19\bd\00\00\00\00\00 \f0?\00\00\00\00\00\00\00\00\00\00\10k*\e0\7f\bf\e4@\da\0d?\e2\19\bd\00\00\00\00\00\00\f0?\00\00\00\00\00\00\00\00\00\00\00\00\00\00\00\00\00\00\00\00\00\00\00\00\00\00\00\00\00\00\f0?\00\00\00\00\00\00\00\00\00\00\00\00\00\00\00\00\00\00\00\00\00\00\00\00\00\00\00\00\00\c0\ef?\00\00\00\00\00\00\00\00\00\00\89u\15\10\80?\e8+\9d\99k\c7\10\bd\00\00\00\00\00\80\ef?\00\00\00\00\00\00\00\00\00\80\93XV \90?\d2\f7\e2\06[\dc#\bd\00\00\00\00\00@\ef?\00\00\00\00\00\00\00\00\00\00\c9(%I\98?4\0cZ2\ba\a0*\bd\00\00\00\00\00\00\ef?\00\00\00\00\00\00\00\00\00@\e7\89]A\a0?S\d7\f1\\\c0\11\01=\00\00\00\00\00\c0\ee?\00\00\00\00\00\00\00\00\00\00.\d4\aef\a4?(\fd\bdus\16,\bd\00\00\00\00\00\80\ee?\00\00\00\00\00\00\00\00\00\c0\9f\14\aa\94\a8?}&Z\d0\95y\19\bd\00\00\00\00\00@\ee?\00\00\00\00\00\00\00\00\00\c0\dd\cds\cb\ac?\07(\d8G\f2h\1a\bd\00\00\00\00\00 \ee?\00\00\00\00\00\00\00\00\00\c0\06\c01\ea\ae?{;\c9O>\11\0e\bd\00\00\00\00\00\e0\ed?\00\00\00\00\00\00\00\00\00`F\d1;\97\b1?\9b\9e\0dV]2%\bd\00\00\00\00\00\a0\ed?\00\00\00\00\00\00\00\00\00\e0\d1\a7\f5\bd\b3?\d7N\db\a5^\c8,=\00\00\00\00\00`\ed?\00\00\00\00\00\00\00\00\00\a0\97MZ\e9\b5?\1e\1d]<\06i,\bd\00\00\00\00\00@\ed?\00\00\00\00\00\00\00\00\00\c0\ea\n\d3\00\b7?2\ed\9d\a9\8d\1e\ec<\00\00\00\00\00\00\ed?\00\00\00\00\00\00\00\00\00@Y]^3\b9?\daG\bd:\\\11#=\00\00\00\00\00\c0\ec?\00\00\00\00\00\00\00\00\00`\ad\8d\c8j\bb?\e5h\f7+\80\90\13\bd\00\00\00\00\00\a0\ec?\00\00\00\00\00\00\00\00\00@\bc\01X\88\bc?\d3\acZ\c6\d1F&=\00\00\00\00\00`\ec?\00\00\00\00\00\00\00\00\00 \n\839\c7\be?\e0E\e6\afh\c0-\bd\00\00\00\00\00@\ec?\00\00\00\00\00\00\00\00\00\e0\db9\91\e8\bf?\fd\n\a1O\d64%\bd\00\00\00\00\00\00\ec?\00\00\00\00\00\00\00\00\00\e0\'\82\8e\17\c1?\f2\07-\cex\ef!=\00\00\00\00\00\e0\eb?\00\00\00\00\00\00\00\00\00\f0#~+\aa\c1?4\998D\8e\a7,=\00\00\00\00\00\a0\eb?\00\00\00\00\00\00\00\00\00\80\86\0ca\d1\c2?\a1\b4\81\cbl\9d\03=\00\00\00\00\00\80\eb?\00\00\00\00\00\00\00\00\00\90\15\b0\fce\c3?\89rK#\a8/\c6<\00\00\00\00\00@\eb?\00\00\00\00\00\00\00\00\00\b03\83=\91\c4?x\b6\fdTy\83%=\00\00\00\00\00 \eb?\00\00\00\00\00\00\00\00\00\b0\a1\e4\e5\'\c5?\c7}i\e5\e83&=\00\00\00\00\00\e0\ea?\00\00\00\00\00\00\00\00\00\10\8c\beNW\c6?x.<,\8b\cf\19=\00\00\00\00\00\c0\ea?\00\00\00\00\00\00\00\00\00pu\8b\12\f0\c6?\e1!\9c\e5\8d\11%\bd\00\00\00\00\00\a0\ea?\00\00\00\00\00\00\00\00\00PD\85\8d\89\c7?\05C\91p\10f\1c\bd\00\00\00\00\00`\ea?\00\00\00\00\00\00\00\00\00\009\eb\af\be\c8?\d1,\e9\aaT=\07\bd\00\00\00\00\00@\ea?\00\00\00\00\00\00\00\00\00\00\f7\dcZZ\c9?o\ff\a0X(\f2\07=\00\00\00\00\00\00\ea?\00\00\00\00\00\00\00\00\00\e0\8a<\ed\93\ca?i!VPCr(\bd\00\00\00\00\00\e0\e9?\00\00\00\00\00\00\00\00\00\d0[W\d81\cb?\aa\e1\acN\8d5\0c\bd\00\00\00\00\00\c0\e9?\00\00\00\00\00\00\00\00\00\e0;8\87\d0\cb?\b6\12TY\c4K-\bd\00\00\00\00\00\a0\e9?\00\00\00\00\00\00\00\00\00\10\f0\c6\fbo\cc?\d2+\96\c5r\ec\f1\bc\00\00\00\00\00`\e9?\00\00\00\00\00\00\00\00\00\90\d4\b0=\b1\cd?5\b0\15\f7*\ff*\bd\00\00\00\00\00@\e9?\00\00\00\00\00\00\00\00\00\10\e7\ff\0eS\ce?0\f4A`\'\12\c2<\00\00\00\00\00 \e9?\00\00\00\00\00\00\00\00\00\00\dd\e4\ad\f5\ce?\11\8e\bbe\15!\ca\bc\00\00\00\00\00\00\e9?\00\00\00\00\00\00\00\00\00\b0\b3l\1c\99\cf?0\df\0c\ca\ec\cb\1b=\00\00\00\00\00\c0\e8?\00\00\00\00\00\00\00\00\00XM`8q\d0?\91N\ed\16\db\9c\f8<\00\00\00\00\00\a0\e8?\00\00\00\00\00\00\00\00\00`ag-\c4\d0?\e9\ea<\16\8b\18\'=\00\00\00\00\00\80\e8?\00\00\00\00\00\00\00\00\00\e8\'\82\8e\17\d1?\1c\f0\a5c\0e!,\bd\00\00\00\00\00`\e8?\00\00\00\00\00\00\00\00\00\f8\ac\cb\\k\d1?\81\16\a5\f7\cd\9a+=\00\00\00\00\00@\e8?\00\00\00\00\00\00\00\00\00hZc\99\bf\d1?\b7\bdGQ\ed\a6,=\00\00\00\00\00 \e8?\00\00\00\00\00\00\00\00\00\b8\0emE\14\d2?\ea\baF\ba\de\87\n=\00\00\00\00\00\e0\e7?\00\00\00\00\00\00\00\00\00\90\dc|\f0\be\d2?\f4\04PJ\fa\9c*=\00\00\00\00\00\c0\e7?\00\00\00\00\00\00\00\00\00`\d3\e1\f1\14\d3?\b8<!\d3z\e2(\bd\00\00\00\00\00\a0\e7?\00\00\00\00\00\00\00\00\00\10\bevgk\d3?\c8w\f1\b0\cdn\11=\00\00\00\00\00\80\e7?\00\00\00\00\00\00\00\00\0003wR\c2\d3?\\\bd\06\b6T;\18=\00\00\00\00\00`\e7?\00\00\00\00\00\00\00\00\00\e8\d5#\b4\19\d4?\9d\e0\90\ec6\e4\08=\00\00\00\00\00@\e7?\00\00\00\00\00\00\00\00\00\c8q\c2\8dq\d4?u\d6g\t\ce\'/\bd\00\00\00\00\00 \e7?\00\00\00\00\00\00\00\00\000\17\9e\e0\c9\d4?\a4\d8\n\1b\89 .\bd\00\00\00\00\00\00\e7?\00\00\00\00\00\00\00\00\00\a08\07\ae\"\d5?Y\c7d\81p\be.=\00\00\00\00\00\e0\e6?\00\00\00\00\00\00\00\00\00\d0\c8S\f7{\d5?\ef@]\ee\ed\ad\1f=\00\00\00\00\00\c0\e6?\00\00\00\00\00\00\00\00\00`Y\df\bd\d5\d5?\dce\a4\08*\0b\n\bd")
 (data (i32.const 4120) "\10\00\00\00\01\00\00\00\03\00\00\00\10\00\00\00\18\00\00\00\18\00\00\00\00\10\00\00\00\02\00\00")
 (data (i32.const 4152) "\00\08\00\00\01\00\00\00\00\00\00\00\00\08\00\00\00\00\00\00\00\00\00\00\00\00\00\00\00\00\f0?n\bf\88\1aO;\9b<53\fb\a9=\f6\ef?]\dc\d8\9c\13`q\bca\80w>\9a\ec\ef?\d1f\87\10z^\90\bc\85\7fn\e8\15\e3\ef?\13\f6g5R\d2\8c<t\85\15\d3\b0\d9\ef?\fa\8e\f9#\80\ce\8b\bc\de\f6\dd)k\d0\ef?a\c8\e6aN\f7`<\c8\9bu\18E\c7\ef?\99\d33[\e4\a3\90<\83\f3\c6\ca>\be\ef?m{\83]\a6\9a\97<\0f\89\f9lX\b5\ef?\fc\ef\fd\92\1a\b5\8e<\f7Gr+\92\ac\ef?\d1\9c/p=\be><\a2\d1\d32\ec\a3\ef?\0bn\90\894\03j\bc\1b\d3\fe\aff\9b\ef?\0e\bd/*RV\95\bcQ[\12\d0\01\93\ef?U\eaN\8c\ef\80P\bc\cc1l\c0\bd\8a\ef?\16\f4\d5\b9#\c9\91\bc\e0-\a9\ae\9a\82\ef?\afU\\\e9\e3\d3\80<Q\8e\a5\c8\98z\ef?H\93\a5\ea\15\1b\80\bc{Q}<\b8r\ef?=2\deU\f0\1f\8f\bc\ea\8d\8c8\f9j\ef?\bfS\13?\8c\89\8b<u\cbo\eb[c\ef?&\eb\11v\9c\d9\96\bc\d4\\\04\84\e0[\ef?`/:>\f7\ec\9a<\aa\b9h1\87T\ef?\9d8\86\cb\82\e7\8f\bc\1d\d9\fc\"PM\ef?\8d\c3\a6DAo\8a<\d6\8cb\88;F\ef?}\04\e4\b0\05z\80<\96\dc}\91I?\ef?\94\a8\a8\e3\fd\8e\96<8bunz8\ef?}Ht\f2\18^\87<?\a6\b2O\ce1\ef?\f2\e7\1f\98+G\80<\dd|\e2eE+\ef?^\08q?{\b8\96\bc\81c\f5\e1\df$\ef?1\ab\tm\e1\f7\82<\e1\de\1f\f5\9d\1e\ef?\fa\bfo\1a\9b!=\bc\90\d9\da\d0\7f\18\ef?\b4\n\0cr\827\8b<\0b\03\e4\a6\85\12\ef?\8f\cb\ce\89\92\14n<V/>\a9\af\0c\ef?\b6\ab\b0MuM\83<\15\b71\n\fe\06\ef?Lt\ac\e2\01B\86<1\d8L\fcp\01\ef?J\f8\d3]9\dd\8f<\ff\16d\b2\08\fc\ee?\04[\8e;\80\a3\86\bc\f1\9f\92_\c5\f6\ee?hPK\cc\edJ\92\bc\cb\a9:7\a7\f1\ee?\8e-Q\1b\f8\07\99\bcf\d8\05m\ae\ec\ee?\d26\94>\e8\d1q\bc\f7\9f\e54\db\e7\ee?\15\1b\ce\b3\19\19\99\bc\e5\a8\13\c3-\e3\ee?mL*\a7H\9f\85<\"4\12L\a6\de\ee?\8ai(z`\12\93\bc\1c\80\ac\04E\da\ee?[\89\17H\8f\a7X\bc*.\f7!\n\d6\ee?\1b\9aIg\9b,|\bc\97\a8P\d9\f5\d1\ee?\11\ac\c2`\edcC<-\89a`\08\ce\ee?\efd\06;\tf\96<W\00\1d\edA\ca\ee?y\03\a1\da\e1\ccn<\d0<\c1\b5\a2\c6\ee?0\12\0f?\8e\ff\93<\de\d3\d7\f0*\c3\ee?\b0\afz\bb\ce\90v<\'*6\d5\da\bf\ee?w\e0T\eb\bd\1d\93<\0d\dd\fd\99\b2\bc\ee?\8e\a3q\004\94\8f\bc\a7,\9dv\b2\b9\ee?I\a3\93\dc\cc\de\87\bcBf\cf\a2\da\b6\ee?_8\0f\bd\c6\dex\bc\82O\9dV+\b4\ee?\f6\\{\ecF\12\86\bc\0f\92]\ca\a4\b1\ee?\8e\d7\fd\18\055\93<\da\'\b56G\af\ee?\05\9b\8a/\b7\98{<\fd\c7\97\d4\12\ad\ee?\tT\1c\e2\e1c\90<)TH\dd\07\ab\ee?\ea\c6\19P\85\c74<\b7FY\8a&\a9\ee?5\c0d+\e62\94<H!\ad\15o\a7\ee?\9fv\99aJ\e4\8c\bc\t\dcv\b9\e1\a5\ee?\a8M\ef;\c53\8c\bc\85U:\b0~\a4\ee?\ae\e9+\89xS\84\bc \c3\cc4F\a3\ee?XXVx\dd\ce\93\bc%\"U\828\a2\ee?d\19~\80\aa\10W<s\a9L\d4U\a1\ee?(\"^\bf\ef\b3\93\bc\cd;\7ff\9e\a0\ee?\82\b94\87\ad\12j\bc\bf\da\0bu\12\a0\ee?\ee\a9m\b8\efgc\bc/\1ae<\b2\9f\ee?Q\88\e0T=\dc\80\bc\84\94Q\f9}\9f\ee?\cf>Z~d\1fx\bct_\ec\e8u\9f\ee?\b0}\8b\c0J\ee\86\bct\81\a5H\9a\9f\ee?\8a\e6U\1e2\19\86\bc\c9gBV\eb\9f\ee?\d3\d4\t^\cb\9c\90<?]\deOi\a0\ee?\1d\a5M\b9\dc2{\bc\87\01\ebs\14\a1\ee?k\c0gT\fd\ec\94<2\c10\01\ed\a1\ee?Ul\d6\ab\e1\ebe<bN\cf6\f3\a2\ee?B\cf\b3/\c5\a1\88\bc\12\1a>T\'\a4\ee?47;\f1\b6i\93\bc\13\ceL\99\89\a5\ee?\1e\ff\19:\84^\80\bc\ad\c7#F\1a\a7\ee?nWr\d8P\d4\94\bc\ed\92D\9b\d9\a8\ee?\00\8a\0e[g\ad\90<\99f\8a\d9\c7\aa\ee?\b4\ea\f0\c1/\b7\8d<\db\a0*B\e5\ac\ee?\ff\e7\c5\9c`\b6e\bc\8cD\b5\162\af\ee?D_\f3Y\83\f6{<6w\15\99\ae\b1\ee?\83=\1e\a7\1f\t\93\bc\c6\ff\91\0b[\b4\ee?)\1el\8b\b8\a9]\bc\e5\c5\cd\b07\b7\ee?Y\b9\90|\f9#l\bc\0fR\c8\cbD\ba\ee?\aa\f9\f4\"CC\92\bcPN\de\9f\82\bd\ee?K\8ef\d7l\ca\85\bc\ba\07\cap\f1\c0\ee?\'\ce\91+\fc\afq<\90\f0\a3\82\91\c4\ee?\bbs\n\e15\d2m<##\e3\19c\c8\ee?c\"b\"\04\c5\87\bce\e5]{f\cc\ee?\d51\e2\e3\86\1c\8b<3-J\ec\9b\d0\ee?\15\bb\bc\d3\d1\bb\91\bc]%>\b2\03\d5\ee?\d21\ee\9c1\cc\90<X\b30\13\9e\d9\ee?\b3Zsn\84i\84<\bf\fdyUk\de\ee?\b4\9d\8e\97\cd\df\82\bcz\f3\d3\bfk\e3\ee?\873\cb\92w\1a\8c<\ad\d3Z\99\9f\e8\ee?\fa\d9\d1J\8f{\90\bcf\b6\8d)\07\ee\ee?\ba\ae\dcV\d9\c3U\bc\fb\15O\b8\a2\f3\ee?@\f6\a6=\0e\a4\90\bc:Y\e5\8dr\f9\ee?4\93\ad8\f4\d6h\bcG^\fb\f2v\ff\ee?5\8aXk\e2\ee\91\bcJ\06\a10\b0\05\ef?\cd\dd_\n\d7\fft<\d2\c1K\90\1e\0c\ef?\ac\98\92\fa\fb\bd\91\bc\t\1e\d7[\c2\12\ef?\b3\0c\af0\aens<\9cR\85\dd\9b\19\ef?\94\fd\9f\\2\e3\8e<z\d0\ff_\ab \ef?\acY\t\d1\8f\e0\84<K\d1W.\f1\'\ef?g\1aN8\af\cdc<\b5\e7\06\94m/\ef?h\19\92l,kg<i\90\ef\dc 7\ef?\d2\b5\cc\83\18\8a\80\bc\fa\c3]U\0b?\ef?o\fa\ff?]\ad\8f\bc|\89\07J-G\ef?I\a9u8\ae\0d\90\bc\f2\89\0d\08\87O\ef?\a7\07=\a6\85\a3t<\87\a4\fb\dc\18X\ef?\0f\"@ \9e\91\82\bc\98\83\c9\16\e3`\ef?\ac\92\c1\d5PZ\8e<\852\db\03\e6i\ef?Kk\01\acY:\84<`\b4\01\f3!s\ef?\1f>\b4\07!\d5\82\bc_\9b{3\97|\ef?\c9\0dG;\b9*\89\bc)\a1\f5\14F\86\ef?\d3\88:`\04\b6t<\f6?\8b\e7.\90\ef?qr\9dQ\ec\c5\83<\83L\c7\fbQ\9a\ef?\f0\91\d3\8f\12\f7\8f\bc\da\90\a4\a2\af\a4\ef?}t#\e2\98\ae\8d\bc\f1g\8e-H\af\ef?\08 \aaA\bc\c3\8e<\'Za\ee\1b\ba\ef?2\eb\a9\c3\94+\84<\97\bak7+\c5\ef?\ee\85\d11\a9d\8a<@En[v\d0\ef?\ed\e3;\e4\ba7\8e\bc\14\be\9c\ad\fd\db\ef?\9d\cd\91M;\89w<\d8\90\9e\81\c1\e7\ef?\89\cc`A\c1\05S<\f1q\8f+\c2\f3\ef?")
 (data (i32.const 6216) "\10\00\00\00\01\00\00\00\04\00\00\00\10\00\00\00H\10\00\00H\10\00\00\00\08\00\00\00\01\00\00")
 (data (i32.const 6248) "\00\01\00\00\01\00\00\00\00\00\00\00\00\01\00\00\be\f3\f8y\eca\f6?\190\96[\c6\fe\de\bf=\88\afJ\edq\f5?\a4\fc\d42h\0b\db\bf\b0\10\f0\f09\95\f4?{\b7\1f\n\8bA\d7\bf\85\03\b8\b0\95\c9\f3?{\cfm\1a\e9\9d\d3\bf\a5d\88\0c\19\0d\f3?1\b6\f2\f3\9b\1d\d0\bf\a0\8e\0b{\"^\f2?\f0z;\1b\1d|\c9\bf?4\1aJJ\bb\f1?\9f<\af\93\e3\f9\c2\bf\ba\e5\8a\f0X#\f1?\\\8dx\bf\cb`\b9\bf\a7\00\99A?\95\f0?\ce_G\b6\9do\aa\bf\00\00\00\00\00\00\f0?\00\00\00\00\00\00\00\00\acG\9a\fd\8c`\ee?=\f5$\9f\ca8\b3?\a0j\02\1f\b3\a4\ec?\ba\918T\a9v\c4?\e6\fcjW6 \eb?\d2\e4\c4J\0b\84\ce?-\aa\a1c\d1\c2\e9?\1ce\c6\f0E\06\d4?\edAx\03\e6\86\e8?\f8\9f\1b,\9c\8e\d8?bHS\f5\dcg\e7?\cc{\b1N\a4\e0\dc?")
 (data (i32.const 6520) "\10\00\00\00\01\00\00\00\03\00\00\00\10\00\00\00x\18\00\00x\18\00\00\00\01\00\00 \00\00\00")
 (data (i32.const 6552) "\00\01\00\00\01\00\00\00\00\00\00\00\00\01\00\00\00\00\00\00\00\00\f0?t\85\15\d3\b0\d9\ef?\0f\89\f9lX\b5\ef?Q[\12\d0\01\93\ef?{Q}<\b8r\ef?\aa\b9h1\87T\ef?8bunz8\ef?\e1\de\1f\f5\9d\1e\ef?\15\b71\n\fe\06\ef?\cb\a9:7\a7\f1\ee?\"4\12L\a6\de\ee?-\89a`\08\ce\ee?\'*6\d5\da\bf\ee?\82O\9dV+\b4\ee?)TH\dd\07\ab\ee?\85U:\b0~\a4\ee?\cd;\7ff\9e\a0\ee?t_\ec\e8u\9f\ee?\87\01\ebs\14\a1\ee?\13\ceL\99\89\a5\ee?\db\a0*B\e5\ac\ee?\e5\c5\cd\b07\b7\ee?\90\f0\a3\82\91\c4\ee?]%>\b2\03\d5\ee?\ad\d3Z\99\9f\e8\ee?G^\fb\f2v\ff\ee?\9cR\85\dd\9b\19\ef?i\90\ef\dc 7\ef?\87\a4\fb\dc\18X\ef?_\9b{3\97|\ef?\da\90\a4\a2\af\a4\ef?@En[v\d0\ef?")
 (data (i32.const 6824) "\10\00\00\00\01\00\00\00\04\00\00\00\10\00\00\00\a8\19\00\00\a8\19\00\00\00\01\00\00 \00\00\00")
 (table $0 1 funcref)
 (global $binary/b (mut i32) (i32.const 0))
 (global $binary/i (mut i32) (i32.const 0))
 (global $~lib/ASC_SHRINK_LEVEL i32 (i32.const 0))
 (global $~lib/util/math/EXP_TABLE_BITS i32 (i32.const 7))
 (global $~lib/util/math/SIGN_BIAS i32 (i32.const 262144))
 (global $~lib/util/math/POW_LOG_TABLE_BITS i32 (i32.const 7))
 (global $~lib/util/math/pow_log_data_tab i32 (i32.const 4136))
 (global $~lib/util/math/log_tail (mut f64) (f64.const 0))
 (global $~lib/util/math/exp_data_tab i32 (i32.const 6232))
 (global $binary/I (mut i64) (i64.const 0))
 (global $binary/f (mut f32) (f32.const 0))
 (global $~lib/util/math/EXP2F_TABLE_BITS i32 (i32.const 5))
 (global $~lib/util/math/LOG2F_TABLE_BITS i32 (i32.const 4))
 (global $~lib/util/math/log2f_data_tab i32 (i32.const 6536))
 (global $~lib/util/math/exp2f_data_tab i32 (i32.const 6840))
 (global $binary/F (mut f64) (f64.const 0))
 (export "memory" (memory $0))
 (start $start)
 (func $~lib/math/NativeMath.pow (; 0 ;) (param $0 f64) (param $1 f64) (result f64)
  (local $2 f64)
  (local $3 f64)
  (local $4 i32)
  (local $5 i64)
  (local $6 i64)
  (local $7 i64)
  (local $8 i64)
  (local $9 i64)
  (local $10 f64)
  (local $11 i64)
  (local $12 i32)
  (local $13 i64)
  (local $14 i64)
  (local $15 f64)
  (local $16 i32)
  (local $17 f64)
  (local $18 f64)
  (local $19 f64)
  (local $20 f64)
  (local $21 f64)
  (local $22 f64)
  (local $23 f64)
  (local $24 f64)
  (local $25 f64)
  (local $26 f64)
  (local $27 f64)
  (local $28 f64)
  (local $29 f64)
  (local $30 f64)
  (local $31 f64)
  (local $32 f64)
  (local $33 f64)
  (local $34 f64)
  (local $35 f64)
  (local $36 f64)
  (local $37 f64)
  (local $38 f64)
  (local $39 f64)
  (local $40 i32)
  (local $41 i32)
  (local $42 i32)
  (local $43 i64)
  (local $44 i64)
  block $~lib/util/math/pow_lut|inlined.0 (result f64)
   local.get $0
   local.set $3
   local.get $1
   local.set $2
   i32.const 0
   local.set $4
   local.get $3
   i64.reinterpret_f64
   local.set $5
   local.get $2
   i64.reinterpret_f64
   local.set $6
   local.get $5
   i64.const 52
   i64.shr_u
   local.set $7
   local.get $6
   i64.const 52
   i64.shr_u
   local.set $8
   local.get $7
   i64.const 1
   i64.sub
   i64.const 2046
   i64.ge_u
   if (result i32)
    i32.const 1
   else
    local.get $8
    i64.const 2047
    i64.and
    i64.const 958
    i64.sub
    i64.const 128
    i64.ge_u
   end
   if
    local.get $6
    local.set $9
    local.get $9
    i64.const 1
    i64.shl
    i64.const 1
    i64.sub
    i64.const -9007199254740993
    i64.ge_u
    if
     local.get $6
     i64.const 1
     i64.shl
     i64.const 0
     i64.eq
     if
      f64.const 1
      br $~lib/util/math/pow_lut|inlined.0
     end
     local.get $5
     i64.const 4607182418800017408
     i64.eq
     if
      f64.const nan:0x8000000000000
      br $~lib/util/math/pow_lut|inlined.0
     end
     local.get $5
     i64.const 1
     i64.shl
     i64.const -9007199254740992
     i64.gt_u
     if (result i32)
      i32.const 1
     else
      local.get $6
      i64.const 1
      i64.shl
      i64.const -9007199254740992
      i64.gt_u
     end
     if
      local.get $3
      local.get $2
      f64.add
      br $~lib/util/math/pow_lut|inlined.0
     end
     local.get $5
     i64.const 1
     i64.shl
     i64.const 9214364837600034816
     i64.eq
     if
      f64.const nan:0x8000000000000
      br $~lib/util/math/pow_lut|inlined.0
     end
     local.get $5
     i64.const 1
     i64.shl
     i64.const 9214364837600034816
     i64.lt_u
     local.get $6
     i64.const 63
     i64.shr_u
     i64.const 0
     i64.ne
     i32.eqz
     i32.eq
     if
      f64.const 0
      br $~lib/util/math/pow_lut|inlined.0
     end
     local.get $2
     local.get $2
     f64.mul
     br $~lib/util/math/pow_lut|inlined.0
    end
    local.get $5
    local.set $9
    local.get $9
    i64.const 1
    i64.shl
    i64.const 1
    i64.sub
    i64.const -9007199254740993
    i64.ge_u
    if
     local.get $3
     local.get $3
     f64.mul
     local.set $10
     local.get $5
     i64.const 63
     i64.shr_u
     i32.wrap_i64
     if (result i32)
      block $~lib/util/math/checkint|inlined.0 (result i32)
       local.get $6
       local.set $9
       local.get $9
       i64.const 52
       i64.shr_u
       i64.const 2047
       i64.and
       local.set $11
       local.get $11
       i64.const 1023
       i64.lt_u
       if
        i32.const 0
        br $~lib/util/math/checkint|inlined.0
       end
       local.get $11
       i64.const 1075
       i64.gt_u
       if
        i32.const 2
        br $~lib/util/math/checkint|inlined.0
       end
       i64.const 1
       i64.const 1075
       local.get $11
       i64.sub
       i64.shl
       local.set $11
       local.get $9
       local.get $11
       i64.const 1
       i64.sub
       i64.and
       i64.const 0
       i64.ne
       if
        i32.const 0
        br $~lib/util/math/checkint|inlined.0
       end
       local.get $9
       local.get $11
       i64.and
       i64.const 0
       i64.ne
       if
        i32.const 1
        br $~lib/util/math/checkint|inlined.0
       end
       i32.const 2
      end
      i32.const 1
      i32.eq
     else
      i32.const 0
     end
     if
      local.get $10
      f64.neg
      local.set $10
     end
     local.get $6
     i64.const 63
     i64.shr_u
     i64.const 0
     i64.ne
     if (result f64)
      f64.const 1
      local.get $10
      f64.div
     else
      local.get $10
     end
     br $~lib/util/math/pow_lut|inlined.0
    end
    local.get $5
    i64.const 63
    i64.shr_u
    i64.const 0
    i64.ne
    if
     block $~lib/util/math/checkint|inlined.1 (result i32)
      local.get $6
      local.set $9
      local.get $9
      i64.const 52
      i64.shr_u
      i64.const 2047
      i64.and
      local.set $11
      local.get $11
      i64.const 1023
      i64.lt_u
      if
       i32.const 0
       br $~lib/util/math/checkint|inlined.1
      end
      local.get $11
      i64.const 1075
      i64.gt_u
      if
       i32.const 2
       br $~lib/util/math/checkint|inlined.1
      end
      i64.const 1
      i64.const 1023
      i64.const 52
      i64.add
      local.get $11
      i64.sub
      i64.shl
      local.set $11
      local.get $9
      local.get $11
      i64.const 1
      i64.sub
      i64.and
      i64.const 0
      i64.ne
      if
       i32.const 0
       br $~lib/util/math/checkint|inlined.1
      end
      local.get $9
      local.get $11
      i64.and
      i64.const 0
      i64.ne
      if
       i32.const 1
       br $~lib/util/math/checkint|inlined.1
      end
      i32.const 2
     end
     local.set $12
     local.get $12
     i32.const 0
     i32.eq
     if
      local.get $3
      local.get $3
      f64.sub
      local.get $3
      local.get $3
      f64.sub
      f64.div
      br $~lib/util/math/pow_lut|inlined.0
     end
     local.get $12
     i32.const 1
     i32.eq
     if
      global.get $~lib/util/math/SIGN_BIAS
      local.set $4
     end
     local.get $5
     i64.const 9223372036854775807
     i64.and
     local.set $5
     local.get $7
     i64.const 2047
     i64.and
     local.set $7
    end
    local.get $8
    i64.const 2047
    i64.and
    i64.const 958
    i64.sub
    i64.const 128
    i64.ge_u
    if
     local.get $5
     i64.const 4607182418800017408
     i64.eq
     if
      f64.const 1
      br $~lib/util/math/pow_lut|inlined.0
     end
     local.get $8
     i64.const 2047
     i64.and
     i64.const 958
     i64.lt_u
     if
      f64.const 1
      br $~lib/util/math/pow_lut|inlined.0
     end
     local.get $5
     i64.const 4607182418800017408
     i64.gt_u
     local.get $8
     i64.const 2048
     i64.lt_u
     i32.eq
     if (result f64)
      f64.const inf
     else
      f64.const 0
     end
     br $~lib/util/math/pow_lut|inlined.0
    end
    local.get $7
    i64.const 0
    i64.eq
    if
     local.get $3
     f64.const 4503599627370496
     f64.mul
     i64.reinterpret_f64
     local.set $5
     local.get $5
     i64.const 9223372036854775807
     i64.and
     local.set $5
     local.get $5
     i64.const 52
     i64.const 52
     i64.shl
     i64.sub
     local.set $5
    end
   end
   local.get $5
   local.set $9
   local.get $9
   i64.const 4604531861337669632
   i64.sub
   local.set $11
   local.get $11
   i64.const 52
   global.get $~lib/util/math/POW_LOG_TABLE_BITS
   i64.extend_i32_s
   i64.sub
   i64.shr_u
   i64.const 127
   i64.and
   i32.wrap_i64
   local.set $12
   local.get $11
   i64.const 52
   i64.shr_s
   local.set $13
   local.get $9
   local.get $11
   i64.const 4095
   i64.const 52
   i64.shl
   i64.and
   i64.sub
   local.set $14
   local.get $14
   f64.reinterpret_i64
   local.set $10
   local.get $13
   f64.convert_i64_s
   local.set $15
   i32.const 4136
   i32.load offset=4
   local.set $16
   local.get $16
   local.get $12
   i32.const 2
   i32.const 3
   i32.add
   i32.shl
   i32.add
   f64.load
   local.set $17
   local.get $16
   local.get $12
   i32.const 2
   i32.const 3
   i32.add
   i32.shl
   i32.add
   f64.load offset=16
   local.set $18
   local.get $16
   local.get $12
   i32.const 2
   i32.const 3
   i32.add
   i32.shl
   i32.add
   f64.load offset=24
   local.set $19
   local.get $14
   i64.const 2147483648
   i64.add
   i64.const -4294967296
   i64.and
   f64.reinterpret_i64
   local.set $20
   local.get $10
   local.get $20
   f64.sub
   local.set $21
   local.get $20
   local.get $17
   f64.mul
   f64.const 1
   f64.sub
   local.set $22
   local.get $21
   local.get $17
   f64.mul
   local.set $23
   local.get $22
   local.get $23
   f64.add
   local.set $24
   local.get $15
   f64.const 0.6931471805598903
   f64.mul
   local.get $18
   f64.add
   local.set $25
   local.get $25
   local.get $24
   f64.add
   local.set $26
   local.get $15
   f64.const 5.497923018708371e-14
   f64.mul
   local.get $19
   f64.add
   local.set $27
   local.get $25
   local.get $26
   f64.sub
   local.get $24
   f64.add
   local.set $28
   f64.const -0.5
   local.get $24
   f64.mul
   local.set $29
   local.get $24
   local.get $29
   f64.mul
   local.set $30
   local.get $24
   local.get $30
   f64.mul
   local.set $31
   f64.const -0.5
   local.get $22
   f64.mul
   local.set $32
   local.get $22
   local.get $32
   f64.mul
   local.set $33
   local.get $26
   local.get $33
   f64.add
   local.set $34
   local.get $23
   local.get $29
   local.get $32
   f64.add
   f64.mul
   local.set $35
   local.get $26
   local.get $34
   f64.sub
   local.get $33
   f64.add
   local.set $36
   local.get $31
   f64.const -0.6666666666666679
   local.get $24
   f64.const 0.5000000000000007
   f64.mul
   f64.add
   local.get $30
   f64.const 0.7999999995323976
   local.get $24
   f64.const -0.6666666663487739
   f64.mul
   f64.add
   local.get $30
   f64.const -1.142909628459501
   local.get $24
   f64.const 1.0000415263675542
   f64.mul
   f64.add
   f64.mul
   f64.add
   f64.mul
   f64.add
   f64.mul
   local.set $37
   local.get $27
   local.get $28
   f64.add
   local.get $35
   f64.add
   local.get $36
   f64.add
   local.get $37
   f64.add
   local.set $38
   local.get $34
   local.get $38
   f64.add
   local.set $39
   local.get $34
   local.get $39
   f64.sub
   local.get $38
   f64.add
   global.set $~lib/util/math/log_tail
   local.get $39
   local.set $39
   global.get $~lib/util/math/log_tail
   local.set $38
   local.get $6
   i64.const -134217728
   i64.and
   f64.reinterpret_i64
   local.set $35
   local.get $2
   local.get $35
   f64.sub
   local.set $34
   local.get $39
   i64.reinterpret_f64
   i64.const -134217728
   i64.and
   f64.reinterpret_i64
   local.set $33
   local.get $39
   local.get $33
   f64.sub
   local.get $38
   f64.add
   local.set $32
   local.get $35
   local.get $33
   f64.mul
   local.set $37
   local.get $34
   local.get $33
   f64.mul
   local.get $2
   local.get $32
   f64.mul
   f64.add
   local.set $36
   block $~lib/util/math/exp_inline|inlined.0 (result f64)
    local.get $37
    local.set $15
    local.get $36
    local.set $10
    local.get $4
    local.set $12
    local.get $15
    i64.reinterpret_f64
    local.set $9
    local.get $9
    i64.const 52
    i64.shr_u
    i32.wrap_i64
    i32.const 2047
    i32.and
    local.set $16
    local.get $16
    i32.const 969
    i32.sub
    i32.const 63
    i32.ge_u
    if
     local.get $16
     i32.const 969
     i32.sub
     i32.const -2147483648
     i32.ge_u
     if
      f64.const -1
      f64.const 1
      local.get $12
      select
      br $~lib/util/math/exp_inline|inlined.0
     end
     local.get $16
     i32.const 1033
     i32.ge_u
     if
      local.get $9
      i64.const 63
      i64.shr_u
      i64.const 0
      i64.ne
      if (result f64)
       local.get $12
       local.set $41
       local.get $41
       local.set $42
       i64.const 1152921504606846976
       f64.reinterpret_i64
       local.set $17
       local.get $17
       f64.neg
       local.get $17
       local.get $42
       select
       local.get $17
       f64.mul
      else
       local.get $12
       local.set $42
       local.get $42
       local.set $41
       i64.const 8070450532247928832
       f64.reinterpret_i64
       local.set $18
       local.get $18
       f64.neg
       local.get $18
       local.get $41
       select
       local.get $18
       f64.mul
      end
      br $~lib/util/math/exp_inline|inlined.0
     end
     i32.const 0
     local.set $16
    end
    f64.const 184.6649652337873
    local.get $15
    f64.mul
    local.set $30
    local.get $30
    f64.const 6755399441055744
    f64.add
    local.set $31
    local.get $31
    i64.reinterpret_f64
    local.set $14
    local.get $31
    f64.const 6755399441055744
    f64.sub
    local.set $31
    local.get $15
    local.get $31
    f64.const -0.005415212348111709
    f64.mul
    f64.add
    local.get $31
    f64.const -1.2864023111638346e-14
    f64.mul
    f64.add
    local.set $29
    local.get $29
    local.get $10
    f64.add
    local.set $29
    local.get $14
    i64.const 127
    i64.and
    i64.const 1
    i64.shl
    i32.wrap_i64
    local.set $40
    local.get $14
    local.get $12
    i64.extend_i32_u
    i64.add
    i64.const 52
    global.get $~lib/util/math/EXP_TABLE_BITS
    i64.extend_i32_s
    i64.sub
    i64.shl
    local.set $13
    i32.const 6232
    i32.load offset=4
    local.set $42
    local.get $42
    local.get $40
    i32.const 3
    i32.shl
    i32.add
    i64.load
    f64.reinterpret_i64
    local.set $26
    local.get $42
    local.get $40
    i32.const 3
    i32.shl
    i32.add
    i64.load offset=8
    local.get $13
    i64.add
    local.set $11
    local.get $29
    local.get $29
    f64.mul
    local.set $28
    local.get $26
    local.get $29
    f64.add
    local.get $28
    f64.const 0.49999999999996786
    local.get $29
    f64.const 0.16666666666665886
    f64.mul
    f64.add
    f64.mul
    f64.add
    local.get $28
    local.get $28
    f64.mul
    f64.const 0.0416666808410674
    local.get $29
    f64.const 0.008333335853059549
    f64.mul
    f64.add
    f64.mul
    f64.add
    local.set $25
    local.get $16
    i32.const 0
    i32.eq
    if
     block $~lib/util/math/specialcase|inlined.0 (result f64)
      local.get $25
      local.set $19
      local.get $11
      local.set $44
      local.get $14
      local.set $43
      local.get $43
      i64.const 2147483648
      i64.and
      i64.const 0
      i64.ne
      i32.eqz
      if
       local.get $44
       i64.const 1009
       i64.const 52
       i64.shl
       i64.sub
       local.set $44
       local.get $44
       f64.reinterpret_i64
       local.set $18
       f64.const 5486124068793688683255936e279
       local.get $18
       local.get $18
       local.get $19
       f64.mul
       f64.add
       f64.mul
       br $~lib/util/math/specialcase|inlined.0
      end
      local.get $44
      i64.const 1022
      i64.const 52
      i64.shl
      i64.add
      local.set $44
      local.get $44
      f64.reinterpret_i64
      local.set $18
      local.get $18
      local.get $18
      local.get $19
      f64.mul
      f64.add
      local.set $17
      local.get $17
      f64.abs
      f64.const 1
      f64.lt
      if
       f64.const 1
       local.get $17
       f64.copysign
       local.set $24
       local.get $18
       local.get $17
       f64.sub
       local.get $18
       local.get $19
       f64.mul
       f64.add
       local.set $23
       local.get $24
       local.get $17
       f64.add
       local.set $22
       local.get $24
       local.get $22
       f64.sub
       local.get $17
       f64.add
       local.get $23
       f64.add
       local.set $23
       local.get $22
       local.get $23
       f64.add
       local.get $24
       f64.sub
       local.set $17
       local.get $17
       f64.const 0
       f64.eq
       if
        local.get $44
        i64.const -9223372036854775808
        i64.and
        f64.reinterpret_i64
        local.set $17
       end
      end
      local.get $17
      f64.const 2.2250738585072014e-308
      f64.mul
     end
     br $~lib/util/math/exp_inline|inlined.0
    end
    local.get $11
    f64.reinterpret_i64
    local.set $27
    local.get $27
    local.get $27
    local.get $25
    f64.mul
    f64.add
   end
  end
  return
 )
 (func $~lib/math/NativeMathf.mod (; 1 ;) (param $0 f32) (param $1 f32) (result f32)
  (local $2 i32)
  (local $3 i32)
  (local $4 i32)
  (local $5 i32)
  (local $6 i32)
  (local $7 i32)
  (local $8 f32)
  (local $9 i32)
  (local $10 i32)
  local.get $0
  i32.reinterpret_f32
  local.set $2
  local.get $1
  i32.reinterpret_f32
  local.set $3
  local.get $2
  i32.const 23
  i32.shr_u
  i32.const 255
  i32.and
  local.set $4
  local.get $3
  i32.const 23
  i32.shr_u
  i32.const 255
  i32.and
  local.set $5
  local.get $2
  i32.const -2147483648
  i32.and
  local.set $6
  local.get $3
  i32.const 1
  i32.shl
  local.set $7
  local.get $7
  i32.const 0
  i32.eq
  if (result i32)
   i32.const 1
  else
   local.get $4
   i32.const 255
   i32.eq
  end
  if (result i32)
   i32.const 1
  else
   local.get $1
   local.get $1
   f32.ne
  end
  if
   local.get $0
   local.get $1
   f32.mul
   local.set $8
   local.get $8
   local.get $8
   f32.div
   return
  end
  local.get $2
  i32.const 1
  i32.shl
  local.set $9
  local.get $9
  local.get $7
  i32.le_u
  if
   local.get $9
   local.get $7
   i32.eq
   if
    f32.const 0
    local.get $0
    f32.mul
    return
   end
   local.get $0
   return
  end
  local.get $4
  i32.eqz
  if
   local.get $4
   local.get $2
   i32.const 9
   i32.shl
   i32.clz
   i32.sub
   local.set $4
   local.get $2
   i32.const 0
   local.get $4
   i32.sub
   i32.const 1
   i32.add
   i32.shl
   local.set $2
  else
   local.get $2
   i32.const -1
   i32.const 9
   i32.shr_u
   i32.and
   local.set $2
   local.get $2
   i32.const 1
   i32.const 23
   i32.shl
   i32.or
   local.set $2
  end
  local.get $5
  i32.eqz
  if
   local.get $5
   local.get $3
   i32.const 9
   i32.shl
   i32.clz
   i32.sub
   local.set $5
   local.get $3
   i32.const 0
   local.get $5
   i32.sub
   i32.const 1
   i32.add
   i32.shl
   local.set $3
  else
   local.get $3
   i32.const -1
   i32.const 9
   i32.shr_u
   i32.and
   local.set $3
   local.get $3
   i32.const 1
   i32.const 23
   i32.shl
   i32.or
   local.set $3
  end
  block $break|0
   loop $continue|0
    local.get $4
    local.get $5
    i32.gt_s
    i32.eqz
    br_if $break|0
    local.get $2
    local.get $3
    i32.ge_u
    if
     local.get $2
     local.get $3
     i32.eq
     if
      f32.const 0
      local.get $0
      f32.mul
      return
     end
     local.get $2
     local.get $3
     i32.sub
     local.set $2
    end
    local.get $2
    i32.const 1
    i32.shl
    local.set $2
    local.get $4
    i32.const 1
    i32.sub
    local.set $4
    br $continue|0
   end
   unreachable
  end
  local.get $2
  local.get $3
  i32.ge_u
  if
   local.get $2
   local.get $3
   i32.eq
   if
    f32.const 0
    local.get $0
    f32.mul
    return
   end
   local.get $2
   local.get $3
   i32.sub
   local.set $2
  end
  local.get $2
  i32.const 8
  i32.shl
  i32.clz
  local.set $10
  local.get $4
  local.get $10
  i32.sub
  local.set $4
  local.get $2
  local.get $10
  i32.shl
  local.set $2
  local.get $4
  i32.const 0
  i32.gt_s
  if
   local.get $2
   i32.const 1
   i32.const 23
   i32.shl
   i32.sub
   local.set $2
   local.get $2
   local.get $4
   i32.const 23
   i32.shl
   i32.or
   local.set $2
  else
   local.get $2
   i32.const 0
   local.get $4
   i32.sub
   i32.const 1
   i32.add
   i32.shr_u
   local.set $2
  end
  local.get $2
  local.get $6
  i32.or
  local.set $2
  local.get $2
  f32.reinterpret_i32
 )
 (func $~lib/math/NativeMathf.pow (; 2 ;) (param $0 f32) (param $1 f32) (result f32)
  (local $2 f32)
  (local $3 f32)
  (local $4 i32)
  (local $5 i32)
  (local $6 i32)
  (local $7 i32)
  (local $8 i32)
  (local $9 f32)
  (local $10 i32)
  (local $11 i32)
  (local $12 i32)
  (local $13 i32)
  (local $14 i32)
  (local $15 i32)
  (local $16 f64)
  (local $17 f64)
  (local $18 f64)
  (local $19 f64)
  (local $20 f64)
  (local $21 f64)
  (local $22 f64)
  (local $23 f64)
  (local $24 i64)
  (local $25 i64)
  block $~lib/util/math/powf_lut|inlined.0 (result f32)
   local.get $0
   local.set $3
   local.get $1
   local.set $2
   i32.const 0
   local.set $4
   local.get $3
   i32.reinterpret_f32
   local.set $5
   local.get $2
   i32.reinterpret_f32
   local.set $6
   i32.const 0
   local.set $7
   local.get $5
   i32.const 8388608
   i32.sub
   i32.const 2130706432
   i32.ge_u
   local.get $6
   local.set $8
   local.get $8
   i32.const 1
   i32.shl
   i32.const 1
   i32.sub
   i32.const -16777217
   i32.ge_u
   i32.const 0
   i32.ne
   local.tee $7
   i32.or
   if
    local.get $7
    if
     local.get $6
     i32.const 1
     i32.shl
     i32.const 0
     i32.eq
     if
      f32.const 1
      br $~lib/util/math/powf_lut|inlined.0
     end
     local.get $5
     i32.const 1065353216
     i32.eq
     if
      f32.const nan:0x400000
      br $~lib/util/math/powf_lut|inlined.0
     end
     local.get $5
     i32.const 1
     i32.shl
     i32.const -16777216
     i32.gt_u
     if (result i32)
      i32.const 1
     else
      local.get $6
      i32.const 1
      i32.shl
      i32.const -16777216
      i32.gt_u
     end
     if
      local.get $3
      local.get $2
      f32.add
      br $~lib/util/math/powf_lut|inlined.0
     end
     local.get $5
     i32.const 1
     i32.shl
     i32.const 2130706432
     i32.eq
     if
      f32.const nan:0x400000
      br $~lib/util/math/powf_lut|inlined.0
     end
     local.get $5
     i32.const 1
     i32.shl
     i32.const 2130706432
     i32.lt_u
     local.get $6
     i32.const 31
     i32.shr_u
     i32.eqz
     i32.eq
     if
      f32.const 0
      br $~lib/util/math/powf_lut|inlined.0
     end
     local.get $2
     local.get $2
     f32.mul
     br $~lib/util/math/powf_lut|inlined.0
    end
    local.get $5
    local.set $8
    local.get $8
    i32.const 1
    i32.shl
    i32.const 1
    i32.sub
    i32.const -16777217
    i32.ge_u
    if
     local.get $3
     local.get $3
     f32.mul
     local.set $9
     local.get $5
     i32.const 31
     i32.shr_u
     if (result i32)
      block $~lib/util/math/checkintf|inlined.0 (result i32)
       local.get $6
       local.set $8
       local.get $8
       i32.const 23
       i32.shr_u
       i32.const 255
       i32.and
       local.set $10
       local.get $10
       i32.const 127
       i32.lt_u
       if
        i32.const 0
        br $~lib/util/math/checkintf|inlined.0
       end
       local.get $10
       i32.const 150
       i32.gt_u
       if
        i32.const 2
        br $~lib/util/math/checkintf|inlined.0
       end
       i32.const 1
       i32.const 150
       local.get $10
       i32.sub
       i32.shl
       local.set $10
       local.get $8
       local.get $10
       i32.const 1
       i32.sub
       i32.and
       if
        i32.const 0
        br $~lib/util/math/checkintf|inlined.0
       end
       local.get $8
       local.get $10
       i32.and
       if
        i32.const 1
        br $~lib/util/math/checkintf|inlined.0
       end
       i32.const 2
      end
      i32.const 1
      i32.eq
     else
      i32.const 0
     end
     if
      local.get $9
      f32.neg
      local.set $9
     end
     local.get $6
     i32.const 31
     i32.shr_u
     if (result f32)
      f32.const 1
      local.get $9
      f32.div
     else
      local.get $9
     end
     br $~lib/util/math/powf_lut|inlined.0
    end
    local.get $5
    i32.const 31
    i32.shr_u
    if
     block $~lib/util/math/checkintf|inlined.1 (result i32)
      local.get $6
      local.set $8
      local.get $8
      i32.const 23
      i32.shr_u
      i32.const 255
      i32.and
      local.set $10
      local.get $10
      i32.const 127
      i32.lt_u
      if
       i32.const 0
       br $~lib/util/math/checkintf|inlined.1
      end
      local.get $10
      i32.const 150
      i32.gt_u
      if
       i32.const 2
       br $~lib/util/math/checkintf|inlined.1
      end
      i32.const 1
      i32.const 127
      i32.const 23
      i32.add
      local.get $10
      i32.sub
      i32.shl
      local.set $10
      local.get $8
      local.get $10
      i32.const 1
      i32.sub
      i32.and
      if
       i32.const 0
       br $~lib/util/math/checkintf|inlined.1
      end
      local.get $8
      local.get $10
      i32.and
      if
       i32.const 1
       br $~lib/util/math/checkintf|inlined.1
      end
      i32.const 2
     end
     local.set $10
     local.get $10
     i32.const 0
     i32.eq
     if
      local.get $3
      local.get $3
      f32.sub
      local.get $3
      local.get $3
      f32.sub
      f32.div
      br $~lib/util/math/powf_lut|inlined.0
     end
     local.get $10
     i32.const 1
     i32.eq
     if
      i32.const 65536
      local.set $4
     end
     local.get $5
     i32.const 2147483647
     i32.and
     local.set $5
    end
    local.get $5
    i32.const 8388608
    i32.lt_u
    if
     local.get $3
     f32.const 8388608
     f32.mul
     i32.reinterpret_f32
     local.set $5
     local.get $5
     i32.const 2147483647
     i32.and
     local.set $5
     local.get $5
     i32.const 23
     i32.const 23
     i32.shl
     i32.sub
     local.set $5
    end
   end
   local.get $5
   local.set $8
   local.get $8
   i32.const 1060306944
   i32.sub
   local.set $10
   local.get $10
   i32.const 23
   global.get $~lib/util/math/LOG2F_TABLE_BITS
   i32.sub
   i32.shr_u
   i32.const 15
   i32.and
   local.set $11
   local.get $10
   i32.const -8388608
   i32.and
   local.set $12
   local.get $8
   local.get $12
   i32.sub
   local.set $13
   local.get $12
   i32.const 23
   i32.shr_s
   local.set $14
   i32.const 6536
   i32.load offset=4
   local.set $15
   local.get $15
   local.get $11
   i32.const 1
   i32.const 3
   i32.add
   i32.shl
   i32.add
   f64.load
   local.set $16
   local.get $15
   local.get $11
   i32.const 1
   i32.const 3
   i32.add
   i32.shl
   i32.add
   f64.load offset=8
   local.set $17
   local.get $13
   f32.reinterpret_i32
   f64.promote_f32
   local.set $18
   local.get $18
   local.get $16
   f64.mul
   f64.const 1
   f64.sub
   local.set $19
   local.get $17
   local.get $14
   f64.convert_i32_s
   f64.add
   local.set $20
   f64.const 0.288457581109214
   local.get $19
   f64.mul
   f64.const -0.36092606229713164
   f64.add
   local.set $21
   f64.const 0.480898481472577
   local.get $19
   f64.mul
   f64.const -0.7213474675006291
   f64.add
   local.set $22
   f64.const 1.4426950408774342
   local.get $19
   f64.mul
   local.get $20
   f64.add
   local.set $23
   local.get $19
   local.get $19
   f64.mul
   local.set $19
   local.get $23
   local.get $22
   local.get $19
   f64.mul
   f64.add
   local.set $23
   local.get $21
   local.get $19
   local.get $19
   f64.mul
   f64.mul
   local.get $23
   f64.add
   local.set $21
   local.get $21
   local.set $23
   local.get $2
   f64.promote_f32
   local.get $23
   f64.mul
   local.set $22
   local.get $22
   i64.reinterpret_f64
   i64.const 47
   i64.shr_u
   i64.const 65535
   i64.and
   i64.const 32959
   i64.ge_u
   if
    local.get $22
    f64.const 127.99999995700433
    f64.gt
    if
     local.get $4
     local.set $8
     local.get $8
     local.set $10
     i32.const 1879048192
     f32.reinterpret_i32
     local.set $9
     local.get $9
     f32.neg
     local.get $9
     local.get $10
     select
     local.get $9
     f32.mul
     br $~lib/util/math/powf_lut|inlined.0
    end
    local.get $22
    f64.const -150
    f64.le
    if
     local.get $4
     local.set $11
     local.get $11
     local.set $12
     i32.const 268435456
     f32.reinterpret_i32
     local.set $9
     local.get $9
     f32.neg
     local.get $9
     local.get $12
     select
     local.get $9
     f32.mul
     br $~lib/util/math/powf_lut|inlined.0
    end
   end
   local.get $22
   local.set $16
   local.get $4
   local.set $13
   local.get $16
   f64.const 211106232532992
   f64.add
   local.set $21
   local.get $21
   i64.reinterpret_f64
   local.set $24
   local.get $16
   local.get $21
   f64.const 211106232532992
   f64.sub
   f64.sub
   local.set $20
   i32.const 6840
   i32.load offset=4
   local.set $11
   local.get $11
   local.get $24
   i32.wrap_i64
   i32.const 31
   i32.and
   i32.const 3
   i32.shl
   i32.add
   i64.load
   local.set $25
   local.get $25
   local.get $24
   local.get $13
   i64.extend_i32_u
   i64.add
   i64.const 52
   global.get $~lib/util/math/EXP2F_TABLE_BITS
   i64.extend_i32_s
   i64.sub
   i64.shl
   i64.add
   local.set $25
   local.get $25
   f64.reinterpret_i64
   local.set $17
   f64.const 0.05550361559341535
   local.get $20
   f64.mul
   f64.const 0.2402284522445722
   f64.add
   local.set $19
   f64.const 0.6931471806916203
   local.get $20
   f64.mul
   f64.const 1
   f64.add
   local.set $18
   local.get $18
   local.get $19
   local.get $20
   local.get $20
   f64.mul
   f64.mul
   f64.add
   local.set $18
   local.get $18
   local.get $17
   f64.mul
   local.set $18
   local.get $18
   f32.demote_f64
  end
 )
 (func $~lib/math/NativeMath.mod (; 3 ;) (param $0 f64) (param $1 f64) (result f64)
  (local $2 i64)
  (local $3 i64)
  (local $4 i64)
  (local $5 i64)
  (local $6 i64)
  (local $7 i64)
  (local $8 f64)
  (local $9 i64)
  (local $10 i64)
  local.get $0
  i64.reinterpret_f64
  local.set $2
  local.get $1
  i64.reinterpret_f64
  local.set $3
  local.get $2
  i64.const 52
  i64.shr_u
  i64.const 2047
  i64.and
  local.set $4
  local.get $3
  i64.const 52
  i64.shr_u
  i64.const 2047
  i64.and
  local.set $5
  local.get $2
  i64.const 63
  i64.shr_u
  local.set $6
  local.get $3
  i64.const 1
  i64.shl
  local.set $7
  local.get $7
  i64.const 0
  i64.eq
  if (result i32)
   i32.const 1
  else
   local.get $4
   i64.const 2047
   i64.eq
  end
  if (result i32)
   i32.const 1
  else
   local.get $1
   local.get $1
   f64.ne
  end
  if
   local.get $0
   local.get $1
   f64.mul
   local.set $8
   local.get $8
   local.get $8
   f64.div
   return
  end
  local.get $2
  i64.const 1
  i64.shl
  local.set $9
  local.get $9
  local.get $7
  i64.le_u
  if
   local.get $9
   local.get $7
   i64.eq
   if
    f64.const 0
    local.get $0
    f64.mul
    return
   end
   local.get $0
   return
  end
  local.get $4
  i64.const 0
  i64.ne
  i32.eqz
  if
   local.get $4
   local.get $2
   i64.const 12
   i64.shl
   i64.clz
   i64.sub
   local.set $4
   local.get $2
   i64.const 0
   local.get $4
   i64.sub
   i64.const 1
   i64.add
   i64.shl
   local.set $2
  else
   local.get $2
   i64.const -1
   i64.const 12
   i64.shr_u
   i64.and
   local.set $2
   local.get $2
   i64.const 1
   i64.const 52
   i64.shl
   i64.or
   local.set $2
  end
  local.get $5
  i64.const 0
  i64.ne
  i32.eqz
  if
   local.get $5
   local.get $3
   i64.const 12
   i64.shl
   i64.clz
   i64.sub
   local.set $5
   local.get $3
   i64.const 0
   local.get $5
   i64.sub
   i64.const 1
   i64.add
   i64.shl
   local.set $3
  else
   local.get $3
   i64.const -1
   i64.const 12
   i64.shr_u
   i64.and
   local.set $3
   local.get $3
   i64.const 1
   i64.const 52
   i64.shl
   i64.or
   local.set $3
  end
  block $break|0
   loop $continue|0
    local.get $4
    local.get $5
    i64.gt_s
    i32.eqz
    br_if $break|0
    local.get $2
    local.get $3
    i64.ge_u
    if
     local.get $2
     local.get $3
     i64.eq
     if
      f64.const 0
      local.get $0
      f64.mul
      return
     end
     local.get $2
     local.get $3
     i64.sub
     local.set $2
    end
    local.get $2
    i64.const 1
    i64.shl
    local.set $2
    local.get $4
    i64.const 1
    i64.sub
    local.set $4
    br $continue|0
   end
   unreachable
  end
  local.get $2
  local.get $3
  i64.ge_u
  if
   local.get $2
   local.get $3
   i64.eq
   if
    f64.const 0
    local.get $0
    f64.mul
    return
   end
   local.get $2
   local.get $3
   i64.sub
   local.set $2
  end
  local.get $2
  i64.const 11
  i64.shl
  i64.clz
  local.set $10
  local.get $4
  local.get $10
  i64.sub
  local.set $4
  local.get $2
  local.get $10
  i64.shl
  local.set $2
  local.get $4
  i64.const 0
  i64.gt_s
  if
   local.get $2
   i64.const 1
   i64.const 52
   i64.shl
   i64.sub
   local.set $2
   local.get $2
   local.get $4
   i64.const 52
   i64.shl
   i64.or
   local.set $2
  else
   local.get $2
   i64.const 0
   local.get $4
   i64.sub
   i64.const 1
   i64.add
   i64.shr_u
   local.set $2
  end
  local.get $2
  local.get $6
  i64.const 63
  i64.shl
  i64.or
  local.set $2
  local.get $2
  f64.reinterpret_i64
 )
 (func $start:binary (; 4 ;)
  global.get $binary/i
  i32.const 1
  i32.lt_s
  drop
  global.get $binary/i
  i32.const 1
  i32.gt_s
  drop
  global.get $binary/i
  i32.const 1
  i32.le_s
  drop
  global.get $binary/i
  i32.const 1
  i32.ge_s
  drop
  global.get $binary/i
  i32.const 1
  i32.eq
  drop
  global.get $binary/i
  i32.const 1
  i32.eq
  drop
  global.get $binary/i
  i32.const 1
  i32.add
  drop
  global.get $binary/i
  i32.const 1
  i32.sub
  drop
  global.get $binary/i
  i32.const 1
  i32.mul
  drop
  global.get $binary/i
  i32.const 1
  i32.div_s
  drop
  global.get $binary/i
  i32.const 1
  i32.rem_s
  drop
  global.get $binary/i
  f64.convert_i32_s
  f64.const 1
  call $~lib/math/NativeMath.pow
  drop
  global.get $binary/i
  i32.const 1
  i32.shl
  drop
  global.get $binary/i
  i32.const 1
  i32.shr_s
  drop
  global.get $binary/i
  i32.const 1
  i32.shr_u
  drop
  global.get $binary/i
  i32.const 1
  i32.and
  drop
  global.get $binary/i
  i32.const 1
  i32.or
  drop
  global.get $binary/i
  i32.const 1
  i32.xor
  drop
  global.get $binary/i
  i32.const 1
  i32.lt_s
  global.set $binary/b
  global.get $binary/i
  i32.const 1
  i32.gt_s
  global.set $binary/b
  global.get $binary/i
  i32.const 1
  i32.le_s
  global.set $binary/b
  global.get $binary/i
  i32.const 1
  i32.ge_s
  global.set $binary/b
  global.get $binary/i
  i32.const 1
  i32.eq
  global.set $binary/b
  global.get $binary/i
  i32.const 1
  i32.eq
  global.set $binary/b
  global.get $binary/i
  i32.const 1
  i32.add
  global.set $binary/i
  global.get $binary/i
  i32.const 1
  i32.sub
  global.set $binary/i
  global.get $binary/i
  i32.const 1
  i32.mul
  global.set $binary/i
  global.get $binary/i
  i32.const 1
  i32.div_s
  global.set $binary/i
  global.get $binary/i
  i32.const 1
  i32.rem_s
  global.set $binary/i
  global.get $binary/i
  f64.convert_i32_s
  f64.const 1
  call $~lib/math/NativeMath.pow
  i32.trunc_f64_s
  global.set $binary/i
  global.get $binary/i
  i32.const 1
  i32.shl
  global.set $binary/i
  global.get $binary/i
  i32.const 1
  i32.shr_s
  global.set $binary/i
  global.get $binary/i
  i32.const 1
  i32.shr_u
  global.set $binary/i
  global.get $binary/i
  i32.const 1
  i32.and
  global.set $binary/i
  global.get $binary/i
  i32.const 1
  i32.or
  global.set $binary/i
  global.get $binary/i
  i32.const 1
  i32.xor
  global.set $binary/i
  global.get $binary/i
  i32.const 1
  i32.add
  global.set $binary/i
  global.get $binary/i
  i32.const 1
  i32.sub
  global.set $binary/i
  global.get $binary/i
  i32.const 1
  i32.mul
  global.set $binary/i
  global.get $binary/i
  i32.const 1
  i32.rem_s
  global.set $binary/i
  global.get $binary/i
  i32.const 1
  i32.shl
  global.set $binary/i
  global.get $binary/i
  i32.const 1
  i32.shr_s
  global.set $binary/i
  global.get $binary/i
  i32.const 1
  i32.shr_u
  global.set $binary/i
  global.get $binary/i
  i32.const 1
  i32.and
  global.set $binary/i
  global.get $binary/i
  i32.const 1
  i32.or
  global.set $binary/i
  global.get $binary/i
  i32.const 1
  i32.xor
  global.set $binary/i
  global.get $binary/I
  i64.const 1
  i64.lt_s
  drop
  global.get $binary/I
  i64.const 1
  i64.gt_s
  drop
  global.get $binary/I
  i64.const 1
  i64.le_s
  drop
  global.get $binary/I
  i64.const 1
  i64.ge_s
  drop
  global.get $binary/I
  i64.const 1
  i64.eq
  drop
  global.get $binary/I
  i64.const 1
  i64.eq
  drop
  global.get $binary/I
  i64.const 1
  i64.add
  drop
  global.get $binary/I
  i64.const 1
  i64.sub
  drop
  global.get $binary/I
  i64.const 1
  i64.mul
  drop
  global.get $binary/I
  i64.const 1
  i64.div_s
  drop
  global.get $binary/I
  i64.const 1
  i64.rem_s
  drop
  global.get $binary/I
  f64.convert_i64_s
  f64.const 1
  call $~lib/math/NativeMath.pow
  drop
  global.get $binary/I
  i64.const 1
  i64.shl
  drop
  global.get $binary/I
  i64.const 1
  i64.shr_s
  drop
  global.get $binary/I
  i64.const 1
  i64.shr_u
  drop
  global.get $binary/I
  i64.const 1
  i64.and
  drop
  global.get $binary/I
  i64.const 1
  i64.or
  drop
  global.get $binary/I
  i64.const 1
  i64.xor
  drop
  global.get $binary/I
  i64.const 1
  i64.lt_s
  global.set $binary/b
  global.get $binary/I
  i64.const 1
  i64.gt_s
  global.set $binary/b
  global.get $binary/I
  i64.const 1
  i64.le_s
  global.set $binary/b
  global.get $binary/I
  i64.const 1
  i64.ge_s
  global.set $binary/b
  global.get $binary/I
  i64.const 1
  i64.eq
  global.set $binary/b
  global.get $binary/I
  i64.const 1
  i64.eq
  global.set $binary/b
  global.get $binary/I
  i64.const 1
  i64.add
  global.set $binary/I
  global.get $binary/I
  i64.const 1
  i64.sub
  global.set $binary/I
  global.get $binary/I
  i64.const 1
  i64.mul
  global.set $binary/I
  global.get $binary/I
  i64.const 1
  i64.div_s
  global.set $binary/I
  global.get $binary/I
  i64.const 1
  i64.rem_s
  global.set $binary/I
  global.get $binary/I
  f64.convert_i64_s
  f64.const 1
  call $~lib/math/NativeMath.pow
  i64.trunc_f64_s
  global.set $binary/I
  global.get $binary/I
  i64.const 1
  i64.shl
  global.set $binary/I
  global.get $binary/I
  i64.const 1
  i64.shr_s
  global.set $binary/I
  global.get $binary/I
  i64.const 1
  i64.shr_u
  global.set $binary/I
  global.get $binary/I
  i64.const 1
  i64.and
  global.set $binary/I
  global.get $binary/I
  i64.const 1
  i64.or
  global.set $binary/I
  global.get $binary/I
  i64.const 1
  i64.xor
  global.set $binary/I
  global.get $binary/I
  i64.const 1
  i64.add
  global.set $binary/I
  global.get $binary/I
  i64.const 1
  i64.sub
  global.set $binary/I
  global.get $binary/I
  i64.const 1
  i64.mul
  global.set $binary/I
  global.get $binary/I
  i64.const 1
  i64.rem_s
  global.set $binary/I
  global.get $binary/I
  i64.const 1
  i64.shl
  global.set $binary/I
  global.get $binary/I
  i64.const 1
  i64.shr_s
  global.set $binary/I
  global.get $binary/I
  i64.const 1
  i64.shr_u
  global.set $binary/I
  global.get $binary/I
  i64.const 1
  i64.and
  global.set $binary/I
  global.get $binary/I
  i64.const 1
  i64.or
  global.set $binary/I
  global.get $binary/I
  i64.const 1
  i64.xor
  global.set $binary/I
  global.get $binary/f
  f32.const 1
  f32.lt
  drop
  global.get $binary/f
  f32.const 1
  f32.gt
  drop
  global.get $binary/f
  f32.const 1
  f32.le
  drop
  global.get $binary/f
  f32.const 1
  f32.ge
  drop
  global.get $binary/f
  f32.const 1
  f32.eq
  drop
  global.get $binary/f
  f32.const 1
  f32.eq
  drop
  global.get $binary/f
  f32.const 1
  f32.add
  drop
  global.get $binary/f
  f32.const 1
  f32.sub
  drop
  global.get $binary/f
  f32.const 1
  f32.mul
  drop
  global.get $binary/f
  f32.const 1
  f32.div
  drop
  global.get $binary/f
  f32.const 1
  call $~lib/math/NativeMathf.mod
  drop
  global.get $binary/f
  f32.const 1
  call $~lib/math/NativeMathf.pow
  drop
  global.get $binary/f
  f32.const 1
  f32.lt
  global.set $binary/b
  global.get $binary/f
  f32.const 1
  f32.gt
  global.set $binary/b
  global.get $binary/f
  f32.const 1
  f32.le
  global.set $binary/b
  global.get $binary/f
  f32.const 1
  f32.ge
  global.set $binary/b
  global.get $binary/f
  f32.const 1
  f32.eq
  global.set $binary/b
  global.get $binary/f
  f32.const 1
  f32.eq
  global.set $binary/b
  global.get $binary/f
  f32.const 1
  f32.add
  global.set $binary/f
  global.get $binary/f
  f32.const 1
  f32.sub
  global.set $binary/f
  global.get $binary/f
  f32.const 1
  f32.mul
  global.set $binary/f
  global.get $binary/f
  f32.const 1
  f32.div
  global.set $binary/f
  global.get $binary/f
  f32.const 1
  call $~lib/math/NativeMathf.mod
  global.set $binary/f
  global.get $binary/f
  f32.const 1
  call $~lib/math/NativeMathf.pow
  global.set $binary/f
  global.get $binary/f
  f32.const 1
  f32.add
  global.set $binary/f
  global.get $binary/f
  f32.const 1
  f32.sub
  global.set $binary/f
  global.get $binary/f
  f32.const 1
  f32.mul
  global.set $binary/f
  global.get $binary/f
  f32.const 1
  call $~lib/math/NativeMathf.mod
  global.set $binary/f
  global.get $binary/f
  f32.const 1
  call $~lib/math/NativeMathf.pow
  global.set $binary/f
  global.get $binary/F
  f64.const 1
  f64.lt
  drop
  global.get $binary/F
  f64.const 1
  f64.gt
  drop
  global.get $binary/F
  f64.const 1
  f64.le
  drop
  global.get $binary/F
  f64.const 1
  f64.ge
  drop
  global.get $binary/F
  f64.const 1
  f64.eq
  drop
  global.get $binary/F
  f64.const 1
  f64.eq
  drop
  global.get $binary/F
  f64.const 1
  f64.add
  drop
  global.get $binary/F
  f64.const 1
  f64.sub
  drop
  global.get $binary/F
  f64.const 1
  f64.mul
  drop
  global.get $binary/F
  f64.const 1
  f64.div
  drop
  global.get $binary/F
  f64.const 1
  call $~lib/math/NativeMath.mod
  drop
  global.get $binary/F
  f64.const 1
  call $~lib/math/NativeMath.pow
  drop
  global.get $binary/F
  f64.const 1
  f64.lt
  global.set $binary/b
  global.get $binary/F
  f64.const 1
  f64.gt
  global.set $binary/b
  global.get $binary/F
  f64.const 1
  f64.le
  global.set $binary/b
  global.get $binary/F
  f64.const 1
  f64.ge
  global.set $binary/b
  global.get $binary/F
  f64.const 1
  f64.eq
  global.set $binary/b
  global.get $binary/F
  f64.const 1
  f64.eq
  global.set $binary/b
  global.get $binary/F
  f64.const 1
  f64.add
  global.set $binary/F
  global.get $binary/F
  f64.const 1
  f64.sub
  global.set $binary/F
  global.get $binary/F
  f64.const 1
  f64.mul
  global.set $binary/F
  global.get $binary/F
  f64.const 1
  f64.div
  global.set $binary/F
  global.get $binary/F
  f64.const 1
  call $~lib/math/NativeMath.mod
  global.set $binary/F
  global.get $binary/F
  f64.const 1
  call $~lib/math/NativeMath.pow
  global.set $binary/F
  global.get $binary/F
  f64.const 1
  f64.add
  global.set $binary/F
  global.get $binary/F
  f64.const 1
  f64.sub
  global.set $binary/F
  global.get $binary/F
  f64.const 1
  f64.mul
  global.set $binary/F
  global.get $binary/F
  f64.const 1
  call $~lib/math/NativeMath.mod
  global.set $binary/F
  global.get $binary/F
  f64.const 1
  call $~lib/math/NativeMath.pow
  global.set $binary/F
 )
 (func $start (; 5 ;)
  call $start:binary
 )
<<<<<<< HEAD
 (func $null (; 6 ;)
  unreachable
 )
=======
>>>>>>> 5926d5df
)<|MERGE_RESOLUTION|>--- conflicted
+++ resolved
@@ -2598,10 +2598,4 @@
  (func $start (; 5 ;)
   call $start:binary
  )
-<<<<<<< HEAD
- (func $null (; 6 ;)
-  unreachable
- )
-=======
->>>>>>> 5926d5df
 )