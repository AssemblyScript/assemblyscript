--- conflicted
+++ resolved
@@ -1,19 +1,11 @@
 (module
  (type $none_=>_none (func))
-<<<<<<< HEAD
+ (type $i32_i32_=>_i32 (func (param i32 i32) (result i32)))
  (type $none_=>_i32 (func (result i32)))
- (type $i32_i32_=>_i32 (func (param i32 i32) (result i32)))
  (type $i32_=>_none (func (param i32)))
  (type $i32_i32_=>_none (func (param i32 i32)))
-=======
- (type $i32_i32_=>_none (func (param i32 i32)))
- (type $i32_i32_=>_i32 (func (param i32 i32) (result i32)))
- (type $i32_=>_i32 (func (param i32) (result i32)))
- (type $i32_=>_none (func (param i32)))
- (type $none_=>_i32 (func (result i32)))
->>>>>>> 3633f4bd
+ (type $i32_i32_i32_i32_=>_none (func (param i32 i32 i32 i32)))
  (type $i32_i32_i32_=>_none (func (param i32 i32 i32)))
- (type $i32_i32_i32_i32_=>_none (func (param i32 i32 i32 i32)))
  (type $i32_=>_i32 (func (param i32) (result i32)))
  (import "env" "abort" (func $~lib/builtins/abort (param i32 i32 i32 i32)))
  (global $export/a i32 (i32.const 1))
@@ -1103,22 +1095,13 @@
        local.get $0
        i32.const 15
        i32.and
-<<<<<<< HEAD
-       i32.eqz
-       i32.const 0
+       i32.const 1
        local.get $0
-       select
-       if (result i32)
-        local.get $1
-=======
-       i32.const 1
-       local.get $1
        select
        if (result i32)
         i32.const 1
        else
-        local.get $0
->>>>>>> 3633f4bd
+        local.get $1
         i32.load
         i32.const 1
         i32.and
@@ -1412,67 +1395,7 @@
    i32.and
    i32.store
   end
-<<<<<<< HEAD
-  local.get $0
-=======
-  local.get $1
- )
- (func $~lib/rt/itcms/__new (result i32)
-  (local $0 i32)
-  (local $1 i32)
-  global.get $~lib/rt/itcms/total
-  global.get $~lib/rt/itcms/threshold
-  i32.ge_u
-  if
-   block $__inlined_func$~lib/rt/itcms/interrupt
-    i32.const 2048
-    local.set $0
-    loop $do-continue|0
-     local.get $0
-     call $~lib/rt/itcms/step
-     i32.sub
-     local.set $0
-     global.get $~lib/rt/itcms/state
-     i32.eqz
-     if
-      global.get $~lib/rt/itcms/total
-      i64.extend_i32_u
-      i64.const 200
-      i64.mul
-      i64.const 100
-      i64.div_u
-      i32.wrap_i64
-      i32.const 1024
-      i32.add
-      global.set $~lib/rt/itcms/threshold
-      br $__inlined_func$~lib/rt/itcms/interrupt
-     end
-     local.get $0
-     i32.const 0
-     i32.gt_s
-     br_if $do-continue|0
-    end
-    global.get $~lib/rt/itcms/total
-    global.get $~lib/rt/itcms/total
-    global.get $~lib/rt/itcms/threshold
-    i32.sub
-    i32.const 1024
-    i32.lt_u
-    i32.const 10
-    i32.shl
-    i32.add
-    global.set $~lib/rt/itcms/threshold
-   end
-  end
-  global.get $~lib/rt/tlsf/ROOT
-  i32.eqz
-  if
-   call $~lib/rt/tlsf/initialize
-  end
-  global.get $~lib/rt/tlsf/ROOT
-  call $~lib/rt/tlsf/allocateBlock
-  local.tee $0
->>>>>>> 3633f4bd
+  local.get $0
   i32.const 3
   i32.store offset=12
   local.get $0
