--- conflicted
+++ resolved
@@ -3,12 +3,8 @@
  (type $i32_i32_i32_i32_=>_none (func (param i32 i32 i32 i32)))
  (import "env" "abort" (func $~lib/builtins/abort (param i32 i32 i32 i32)))
  (memory $0 1)
-<<<<<<< HEAD
- (data (i32.const 1036) "0")
+ (data (i32.const 1036) ",")
  (data (i32.const 1048) "\01\00\00\00\1a\00\00\00i\00n\00s\00t\00a\00n\00c\00e\00o\00f\00.\00t\00s")
-=======
- (data (i32.const 1036) ",\00\00\00\01\00\00\00\00\00\00\00\01\00\00\00\1a\00\00\00i\00n\00s\00t\00a\00n\00c\00e\00o\00f\00.\00t\00s")
->>>>>>> c54dd649
  (global $instanceof/an (mut i32) (i32.const 0))
  (export "memory" (memory $0))
  (start $~start)
