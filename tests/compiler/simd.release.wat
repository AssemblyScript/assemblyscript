(module
 (type $none_=>_none (func))
 (type $i32_=>_none (func (param i32)))
 (type $i32_i32_i32_=>_v128 (func (param i32 i32 i32) (result v128)))
 (type $i32_i32_=>_none (func (param i32 i32)))
 (type $i32_i32_=>_i32 (func (param i32 i32) (result i32)))
 (type $i32_i32_i32_i32_=>_none (func (param i32 i32 i32 i32)))
 (type $i32_i32_i32_=>_none (func (param i32 i32 i32)))
 (type $none_=>_i32 (func (result i32)))
 (type $i32_=>_i32 (func (param i32) (result i32)))
 (type $i32_i32_i32_i32_i32_i32_i32_i32_i32_i32_i32_i32_i32_i32_i32_i32_=>_v128 (func (param i32 i32 i32 i32 i32 i32 i32 i32 i32 i32 i32 i32 i32 i32 i32 i32) (result v128)))
 (type $i32_i32_i32_i32_i32_i32_i32_i32_=>_v128 (func (param i32 i32 i32 i32 i32 i32 i32 i32) (result v128)))
 (type $i32_i32_i32_i32_=>_v128 (func (param i32 i32 i32 i32) (result v128)))
 (type $i64_=>_v128 (func (param i64) (result v128)))
 (type $i64_i64_=>_v128 (func (param i64 i64) (result v128)))
 (type $f32_f32_f32_=>_v128 (func (param f32 f32 f32) (result v128)))
 (type $f32_f32_f32_f32_=>_v128 (func (param f32 f32 f32 f32) (result v128)))
 (type $f64_=>_v128 (func (param f64) (result v128)))
 (type $f64_f64_=>_v128 (func (param f64 f64) (result v128)))
 (import "env" "abort" (func $~lib/builtins/abort (param i32 i32 i32 i32)))
 (global $~lib/rt/itcms/total (mut i32) (i32.const 0))
 (global $~lib/rt/itcms/threshold (mut i32) (i32.const 0))
 (global $~lib/rt/itcms/state (mut i32) (i32.const 0))
 (global $~lib/rt/itcms/visitCount (mut i32) (i32.const 0))
 (global $~lib/rt/itcms/pinSpace (mut i32) (i32.const 0))
 (global $~lib/rt/itcms/iter (mut i32) (i32.const 0))
 (global $~lib/rt/itcms/toSpace (mut i32) (i32.const 0))
 (global $~lib/rt/itcms/white (mut i32) (i32.const 0))
 (global $~lib/rt/itcms/fromSpace (mut i32) (i32.const 0))
 (global $~lib/rt/tlsf/ROOT (mut i32) (i32.const 0))
 (global $~lib/memory/__stack_pointer (mut i32) (i32.const 18012))
 (memory $0 1)
 (data (i32.const 1036) ",")
 (data (i32.const 1052) "\10\00\00\00\01\00\00\00\02\00\00\00\03\00\00\00\04")
 (data (i32.const 1084) "<")
 (data (i32.const 1096) "\01\00\00\00(\00\00\00A\00l\00l\00o\00c\00a\00t\00i\00o\00n\00 \00t\00o\00o\00 \00l\00a\00r\00g\00e")
 (data (i32.const 1148) "<")
 (data (i32.const 1160) "\01\00\00\00 \00\00\00~\00l\00i\00b\00/\00r\00t\00/\00i\00t\00c\00m\00s\00.\00t\00s")
 (data (i32.const 1276) "<")
 (data (i32.const 1288) "\01\00\00\00$\00\00\00I\00n\00d\00e\00x\00 \00o\00u\00t\00 \00o\00f\00 \00r\00a\00n\00g\00e")
 (data (i32.const 1340) ",")
 (data (i32.const 1352) "\01\00\00\00\14\00\00\00~\00l\00i\00b\00/\00r\00t\00.\00t\00s")
 (data (i32.const 1420) "<")
 (data (i32.const 1432) "\01\00\00\00\1e\00\00\00~\00l\00i\00b\00/\00r\00t\00/\00t\00l\00s\00f\00.\00t\00s")
 (data (i32.const 1484) ",")
 (data (i32.const 1496) "\01\00\00\00\1a\00\00\00~\00l\00i\00b\00/\00a\00r\00r\00a\00y\00.\00t\00s")
 (data (i32.const 1532) ",")
 (data (i32.const 1544) "\01\00\00\00\0e\00\00\00s\00i\00m\00d\00.\00t\00s")
 (data (i32.const 1584) "\05\00\00\00 \00\00\00\00\00\00\00 ")
 (data (i32.const 1612) "\02\04\00\00\00\00\00\00\02\t")
 (export "test_vars_i8x16_partial" (func $simd/test_vars_i8x16_partial))
 (export "test_vars_i8x16_full" (func $simd/test_vars_i8x16_full))
 (export "test_vars_i16x8_partial" (func $simd/test_vars_i16x8_partial))
 (export "test_vars_i16x8_full" (func $simd/test_vars_i16x8_full))
 (export "test_vars_i32x4_partial" (func $simd/test_vars_i32x4_partial))
 (export "test_vars_i32x4_full" (func $simd/test_vars_i32x4_full))
 (export "test_vars_i64x2_partial" (func $simd/test_vars_i64x2_partial))
 (export "test_vars_i64x2_full" (func $simd/test_vars_i64x2_full))
 (export "test_vars_f32x4_partial" (func $simd/test_vars_f32x4_partial))
 (export "test_vars_f32x4_full" (func $simd/test_vars_f32x4_full))
 (export "test_vars_f64x2_partial" (func $simd/test_vars_f64x2_partial))
 (export "test_vars_f64x2_full" (func $simd/test_vars_f64x2_full))
 (export "memory" (memory $0))
 (start $~start)
 (func $~lib/rt/itcms/visitRoots
  (local $0 i32)
  (local $1 i32)
  i32.const 1296
  call $byn-split-outlined-A$~lib/rt/itcms/__visit
  i32.const 1104
  call $byn-split-outlined-A$~lib/rt/itcms/__visit
  global.get $~lib/rt/itcms/pinSpace
  local.tee $1
  i32.load offset=4
  i32.const -4
  i32.and
  local.set $0
  loop $while-continue|0
   local.get $0
   local.get $1
   i32.ne
   if
    local.get $0
    i32.load offset=4
    i32.const 3
    i32.and
    i32.const 3
    i32.ne
    if
     i32.const 0
     i32.const 1168
     i32.const 159
     i32.const 16
     call $~lib/builtins/abort
     unreachable
    end
    local.get $0
    i32.const 20
    i32.add
    call $~lib/rt/__visit_members
    local.get $0
    i32.load offset=4
    i32.const -4
    i32.and
    local.set $0
    br $while-continue|0
   end
  end
 )
 (func $~lib/rt/itcms/Object#makeGray (param $0 i32)
  (local $1 i32)
  (local $2 i32)
  (local $3 i32)
  local.get $0
  global.get $~lib/rt/itcms/iter
  i32.eq
  if
   local.get $0
   i32.load offset=8
   local.tee $1
   i32.eqz
   if
    i32.const 0
    i32.const 1168
    i32.const 147
    i32.const 30
    call $~lib/builtins/abort
    unreachable
   end
   local.get $1
   global.set $~lib/rt/itcms/iter
  end
  block $__inlined_func$~lib/rt/itcms/Object#unlink
   local.get $0
   i32.load offset=4
   i32.const -4
   i32.and
   local.tee $1
   i32.eqz
   if
    i32.const 0
    local.get $0
    i32.const 18012
    i32.lt_u
    local.get $0
    i32.load offset=8
    select
    i32.eqz
    if
     i32.const 0
     i32.const 1168
     i32.const 127
     i32.const 18
     call $~lib/builtins/abort
     unreachable
    end
    br $__inlined_func$~lib/rt/itcms/Object#unlink
   end
   local.get $0
   i32.load offset=8
   local.tee $2
   i32.eqz
   if
    i32.const 0
    i32.const 1168
    i32.const 131
    i32.const 16
    call $~lib/builtins/abort
    unreachable
   end
   local.get $1
   local.get $2
   i32.store offset=8
   local.get $2
   local.get $1
   local.get $2
   i32.load offset=4
   i32.const 3
   i32.and
   i32.or
   i32.store offset=4
  end
  global.get $~lib/rt/itcms/toSpace
  local.set $2
  local.get $0
  i32.load offset=12
  local.tee $1
  i32.const 1
  i32.le_u
  if (result i32)
   i32.const 1
  else
   local.get $1
   i32.const 1584
   i32.load
   i32.gt_u
   if
    i32.const 1296
    i32.const 1360
    i32.const 22
    i32.const 28
    call $~lib/builtins/abort
    unreachable
   end
   local.get $1
   i32.const 3
   i32.shl
   i32.const 1588
   i32.add
   i32.load
   i32.const 32
   i32.and
  end
  local.set $3
  local.get $2
  i32.load offset=8
  local.set $1
  local.get $0
  global.get $~lib/rt/itcms/white
  i32.eqz
  i32.const 2
  local.get $3
  select
  local.get $2
  i32.or
  i32.store offset=4
  local.get $0
  local.get $1
  i32.store offset=8
  local.get $1
  local.get $0
  local.get $1
  i32.load offset=4
  i32.const 3
  i32.and
  i32.or
  i32.store offset=4
  local.get $2
  local.get $0
  i32.store offset=8
 )
 (func $~lib/rt/tlsf/removeBlock (param $0 i32) (param $1 i32)
  (local $2 i32)
  (local $3 i32)
  (local $4 i32)
  (local $5 i32)
  local.get $1
  i32.load
  local.tee $2
  i32.const 1
  i32.and
  i32.eqz
  if
   i32.const 0
   i32.const 1440
   i32.const 268
   i32.const 14
   call $~lib/builtins/abort
   unreachable
  end
  local.get $2
  i32.const -4
  i32.and
  local.tee $2
  i32.const 12
  i32.lt_u
  if
   i32.const 0
   i32.const 1440
   i32.const 270
   i32.const 14
   call $~lib/builtins/abort
   unreachable
  end
  local.get $2
  i32.const 256
  i32.lt_u
  if (result i32)
   local.get $2
   i32.const 4
   i32.shr_u
  else
   i32.const 31
   local.get $2
   i32.const 1073741820
   local.get $2
   i32.const 1073741820
   i32.lt_u
   select
   local.tee $2
   i32.clz
   i32.sub
   local.tee $4
   i32.const 7
   i32.sub
   local.set $3
   local.get $2
   local.get $4
   i32.const 4
   i32.sub
   i32.shr_u
   i32.const 16
   i32.xor
  end
  local.tee $2
  i32.const 16
  i32.lt_u
  local.get $3
  i32.const 23
  i32.lt_u
  i32.and
  i32.eqz
  if
   i32.const 0
   i32.const 1440
   i32.const 284
   i32.const 14
   call $~lib/builtins/abort
   unreachable
  end
  local.get $1
  i32.load offset=8
  local.set $5
  local.get $1
  i32.load offset=4
  local.tee $4
  if
   local.get $4
   local.get $5
   i32.store offset=8
  end
  local.get $5
  if
   local.get $5
   local.get $4
   i32.store offset=4
  end
  local.get $1
  local.get $0
  local.get $3
  i32.const 4
  i32.shl
  local.get $2
  i32.add
  i32.const 2
  i32.shl
  i32.add
  i32.load offset=96
  i32.eq
  if
   local.get $0
   local.get $3
   i32.const 4
   i32.shl
   local.get $2
   i32.add
   i32.const 2
   i32.shl
   i32.add
   local.get $5
   i32.store offset=96
   local.get $5
   i32.eqz
   if
    local.get $0
    local.get $3
    i32.const 2
    i32.shl
    i32.add
    local.tee $1
    i32.load offset=4
    i32.const -2
    local.get $2
    i32.rotl
    i32.and
    local.set $2
    local.get $1
    local.get $2
    i32.store offset=4
    local.get $2
    i32.eqz
    if
     local.get $0
     local.get $0
     i32.load
     i32.const -2
     local.get $3
     i32.rotl
     i32.and
     i32.store
    end
   end
  end
 )
 (func $~lib/rt/tlsf/insertBlock (param $0 i32) (param $1 i32)
  (local $2 i32)
  (local $3 i32)
  (local $4 i32)
  (local $5 i32)
  (local $6 i32)
  local.get $1
  i32.eqz
  if
   i32.const 0
   i32.const 1440
   i32.const 201
   i32.const 14
   call $~lib/builtins/abort
   unreachable
  end
  local.get $1
  i32.load
  local.tee $3
  i32.const 1
  i32.and
  i32.eqz
  if
   i32.const 0
   i32.const 1440
   i32.const 203
   i32.const 14
   call $~lib/builtins/abort
   unreachable
  end
  local.get $1
  i32.const 4
  i32.add
  local.get $1
  i32.load
  i32.const -4
  i32.and
  i32.add
  local.tee $4
  i32.load
  local.tee $2
  i32.const 1
  i32.and
  if
   local.get $0
   local.get $4
   call $~lib/rt/tlsf/removeBlock
   local.get $1
   local.get $3
   i32.const 4
   i32.add
   local.get $2
   i32.const -4
   i32.and
   i32.add
   local.tee $3
   i32.store
   local.get $1
   i32.const 4
   i32.add
   local.get $1
   i32.load
   i32.const -4
   i32.and
   i32.add
   local.tee $4
   i32.load
   local.set $2
  end
  local.get $3
  i32.const 2
  i32.and
  if
   local.get $1
   i32.const 4
   i32.sub
   i32.load
   local.tee $1
   i32.load
   local.tee $6
   i32.const 1
   i32.and
   i32.eqz
   if
    i32.const 0
    i32.const 1440
    i32.const 221
    i32.const 16
    call $~lib/builtins/abort
    unreachable
   end
   local.get $0
   local.get $1
   call $~lib/rt/tlsf/removeBlock
   local.get $1
   local.get $6
   i32.const 4
   i32.add
   local.get $3
   i32.const -4
   i32.and
   i32.add
   local.tee $3
   i32.store
  end
  local.get $4
  local.get $2
  i32.const 2
  i32.or
  i32.store
  local.get $3
  i32.const -4
  i32.and
  local.tee $2
  i32.const 12
  i32.lt_u
  if
   i32.const 0
   i32.const 1440
   i32.const 233
   i32.const 14
   call $~lib/builtins/abort
   unreachable
  end
  local.get $4
  local.get $1
  i32.const 4
  i32.add
  local.get $2
  i32.add
  i32.ne
  if
   i32.const 0
   i32.const 1440
   i32.const 234
   i32.const 14
   call $~lib/builtins/abort
   unreachable
  end
  local.get $4
  i32.const 4
  i32.sub
  local.get $1
  i32.store
  local.get $2
  i32.const 256
  i32.lt_u
  if (result i32)
   local.get $2
   i32.const 4
   i32.shr_u
  else
   i32.const 31
   local.get $2
   i32.const 1073741820
   local.get $2
   i32.const 1073741820
   i32.lt_u
   select
   local.tee $2
   i32.clz
   i32.sub
   local.tee $3
   i32.const 7
   i32.sub
   local.set $5
   local.get $2
   local.get $3
   i32.const 4
   i32.sub
   i32.shr_u
   i32.const 16
   i32.xor
  end
  local.tee $2
  i32.const 16
  i32.lt_u
  local.get $5
  i32.const 23
  i32.lt_u
  i32.and
  i32.eqz
  if
   i32.const 0
   i32.const 1440
   i32.const 251
   i32.const 14
   call $~lib/builtins/abort
   unreachable
  end
  local.get $0
  local.get $5
  i32.const 4
  i32.shl
  local.get $2
  i32.add
  i32.const 2
  i32.shl
  i32.add
  i32.load offset=96
  local.set $3
  local.get $1
  i32.const 0
  i32.store offset=4
  local.get $1
  local.get $3
  i32.store offset=8
  local.get $3
  if
   local.get $3
   local.get $1
   i32.store offset=4
  end
  local.get $0
  local.get $5
  i32.const 4
  i32.shl
  local.get $2
  i32.add
  i32.const 2
  i32.shl
  i32.add
  local.get $1
  i32.store offset=96
  local.get $0
  local.get $0
  i32.load
  i32.const 1
  local.get $5
  i32.shl
  i32.or
  i32.store
  local.get $0
  local.get $5
  i32.const 2
  i32.shl
  i32.add
  local.tee $0
  local.get $0
  i32.load offset=4
  i32.const 1
  local.get $2
  i32.shl
  i32.or
  i32.store offset=4
 )
 (func $~lib/rt/tlsf/addMemory (param $0 i32) (param $1 i32) (param $2 i32)
  (local $3 i32)
  (local $4 i32)
  local.get $1
  local.get $2
  i32.gt_u
  if
   i32.const 0
   i32.const 1440
   i32.const 377
   i32.const 14
   call $~lib/builtins/abort
   unreachable
  end
  local.get $1
  i32.const 19
  i32.add
  i32.const -16
  i32.and
  i32.const 4
  i32.sub
  local.set $1
  local.get $0
  i32.load offset=1568
  local.tee $4
  if
   local.get $4
   i32.const 4
   i32.add
   local.get $1
   i32.gt_u
   if
    i32.const 0
    i32.const 1440
    i32.const 384
    i32.const 16
    call $~lib/builtins/abort
    unreachable
   end
   local.get $1
   i32.const 16
   i32.sub
   local.get $4
   i32.eq
   if
    local.get $4
    i32.load
    local.set $3
    local.get $1
    i32.const 16
    i32.sub
    local.set $1
   end
  else
   local.get $0
   i32.const 1572
   i32.add
   local.get $1
   i32.gt_u
   if
    i32.const 0
    i32.const 1440
    i32.const 397
    i32.const 5
    call $~lib/builtins/abort
    unreachable
   end
  end
  local.get $2
  i32.const -16
  i32.and
  local.get $1
  i32.sub
  local.tee $2
  i32.const 20
  i32.lt_u
  if
   return
  end
  local.get $1
  local.get $3
  i32.const 2
  i32.and
  local.get $2
  i32.const 8
  i32.sub
  local.tee $2
  i32.const 1
  i32.or
  i32.or
  i32.store
  local.get $1
  i32.const 0
  i32.store offset=4
  local.get $1
  i32.const 0
  i32.store offset=8
  local.get $1
  i32.const 4
  i32.add
  local.get $2
  i32.add
  local.tee $2
  i32.const 2
  i32.store
  local.get $0
  local.get $2
  i32.store offset=1568
  local.get $0
  local.get $1
  call $~lib/rt/tlsf/insertBlock
 )
 (func $~lib/rt/tlsf/initialize
  (local $0 i32)
  (local $1 i32)
  memory.size
  local.tee $1
  i32.const 0
  i32.le_s
  if (result i32)
   i32.const 1
   local.get $1
   i32.sub
   memory.grow
   i32.const 0
   i32.lt_s
  else
   i32.const 0
  end
  if
   unreachable
  end
  i32.const 18016
  i32.const 0
  i32.store
  i32.const 19584
  i32.const 0
  i32.store
  loop $for-loop|0
   local.get $0
   i32.const 23
   i32.lt_u
   if
    local.get $0
    i32.const 2
    i32.shl
    i32.const 18016
    i32.add
    i32.const 0
    i32.store offset=4
    i32.const 0
    local.set $1
    loop $for-loop|1
     local.get $1
     i32.const 16
     i32.lt_u
     if
      local.get $0
      i32.const 4
      i32.shl
      local.get $1
      i32.add
      i32.const 2
      i32.shl
      i32.const 18016
      i32.add
      i32.const 0
      i32.store offset=96
      local.get $1
      i32.const 1
      i32.add
      local.set $1
      br $for-loop|1
     end
    end
    local.get $0
    i32.const 1
    i32.add
    local.set $0
    br $for-loop|0
   end
  end
  i32.const 18016
  i32.const 19588
  memory.size
  i32.const 16
  i32.shl
  call $~lib/rt/tlsf/addMemory
  i32.const 18016
  global.set $~lib/rt/tlsf/ROOT
 )
 (func $~lib/rt/tlsf/__free (param $0 i32)
  (local $1 i32)
  (local $2 i32)
  local.get $0
  i32.const 18012
  i32.lt_u
  if
   return
  end
  global.get $~lib/rt/tlsf/ROOT
  i32.eqz
  if
   call $~lib/rt/tlsf/initialize
  end
  global.get $~lib/rt/tlsf/ROOT
  local.get $0
  i32.const 4
  i32.sub
  local.set $1
  local.get $0
  i32.const 15
  i32.and
  i32.const 1
  local.get $0
  select
  if (result i32)
   i32.const 1
  else
   local.get $1
   i32.load
   i32.const 1
   i32.and
  end
  if
   i32.const 0
   i32.const 1440
   i32.const 559
   i32.const 3
   call $~lib/builtins/abort
   unreachable
  end
  local.get $1
  local.get $1
  i32.load
  i32.const 1
  i32.or
  i32.store
  local.get $1
  call $~lib/rt/tlsf/insertBlock
 )
 (func $~lib/rt/itcms/step (result i32)
  (local $0 i32)
  (local $1 i32)
  (local $2 i32)
  block $break|0
   block $case2|0
    block $case1|0
     block $case0|0
      global.get $~lib/rt/itcms/state
      br_table $case0|0 $case1|0 $case2|0 $break|0
     end
     i32.const 1
     global.set $~lib/rt/itcms/state
     i32.const 0
     global.set $~lib/rt/itcms/visitCount
     call $~lib/rt/itcms/visitRoots
     global.get $~lib/rt/itcms/toSpace
     global.set $~lib/rt/itcms/iter
     global.get $~lib/rt/itcms/visitCount
     return
    end
    global.get $~lib/rt/itcms/white
    i32.eqz
    local.set $1
    global.get $~lib/rt/itcms/iter
    i32.load offset=4
    i32.const -4
    i32.and
    local.set $0
    loop $while-continue|1
     local.get $0
     global.get $~lib/rt/itcms/toSpace
     i32.ne
     if
      local.get $0
      global.set $~lib/rt/itcms/iter
      local.get $1
      local.get $0
      i32.load offset=4
      i32.const 3
      i32.and
      i32.ne
      if
       local.get $0
       local.get $0
       i32.load offset=4
       i32.const -4
       i32.and
       local.get $1
       i32.or
       i32.store offset=4
       i32.const 0
       global.set $~lib/rt/itcms/visitCount
       local.get $0
       i32.const 20
       i32.add
       call $~lib/rt/__visit_members
       global.get $~lib/rt/itcms/visitCount
       return
      end
      local.get $0
      i32.load offset=4
      i32.const -4
      i32.and
      local.set $0
      br $while-continue|1
     end
    end
    i32.const 0
    global.set $~lib/rt/itcms/visitCount
    call $~lib/rt/itcms/visitRoots
    global.get $~lib/rt/itcms/toSpace
    global.get $~lib/rt/itcms/iter
    i32.load offset=4
    i32.const -4
    i32.and
    i32.eq
    if
     global.get $~lib/memory/__stack_pointer
     local.set $0
     loop $while-continue|0
      local.get $0
      i32.const 18012
      i32.lt_u
      if
       local.get $0
       i32.load
       local.tee $2
       if
        local.get $2
        call $byn-split-outlined-A$~lib/rt/itcms/__visit
       end
       local.get $0
       i32.const 4
       i32.add
       local.set $0
       br $while-continue|0
      end
     end
     global.get $~lib/rt/itcms/iter
     i32.load offset=4
     i32.const -4
     i32.and
     local.set $0
     loop $while-continue|2
      local.get $0
      global.get $~lib/rt/itcms/toSpace
      i32.ne
      if
       local.get $1
       local.get $0
       i32.load offset=4
       i32.const 3
       i32.and
       i32.ne
       if
        local.get $0
        local.get $0
        i32.load offset=4
        i32.const -4
        i32.and
        local.get $1
        i32.or
        i32.store offset=4
        local.get $0
        i32.const 20
        i32.add
        call $~lib/rt/__visit_members
       end
       local.get $0
       i32.load offset=4
       i32.const -4
       i32.and
       local.set $0
       br $while-continue|2
      end
     end
     global.get $~lib/rt/itcms/fromSpace
     local.set $0
     global.get $~lib/rt/itcms/toSpace
     global.set $~lib/rt/itcms/fromSpace
     local.get $0
     global.set $~lib/rt/itcms/toSpace
     local.get $1
     global.set $~lib/rt/itcms/white
     local.get $0
     i32.load offset=4
     i32.const -4
     i32.and
     global.set $~lib/rt/itcms/iter
     i32.const 2
     global.set $~lib/rt/itcms/state
    end
    global.get $~lib/rt/itcms/visitCount
    return
   end
   global.get $~lib/rt/itcms/iter
   local.tee $0
   global.get $~lib/rt/itcms/toSpace
   i32.ne
   if
    local.get $0
    i32.load offset=4
    local.tee $1
    i32.const -4
    i32.and
    global.set $~lib/rt/itcms/iter
    global.get $~lib/rt/itcms/white
    i32.eqz
    local.get $1
    i32.const 3
    i32.and
    i32.ne
    if
     i32.const 0
     i32.const 1168
     i32.const 228
     i32.const 20
     call $~lib/builtins/abort
     unreachable
    end
    local.get $0
    i32.const 18012
    i32.lt_u
    if
     local.get $0
     i32.const 0
     i32.store offset=4
     local.get $0
     i32.const 0
     i32.store offset=8
    else
     global.get $~lib/rt/itcms/total
     local.get $0
     i32.load
     i32.const -4
     i32.and
     i32.const 4
     i32.add
     i32.sub
     global.set $~lib/rt/itcms/total
     local.get $0
     i32.const 4
     i32.add
     call $~lib/rt/tlsf/__free
    end
    i32.const 10
    return
   end
   global.get $~lib/rt/itcms/toSpace
   local.tee $0
   local.get $0
   i32.store offset=4
   local.get $0
   local.get $0
   i32.store offset=8
   i32.const 0
   global.set $~lib/rt/itcms/state
  end
  i32.const 0
 )
 (func $~lib/rt/tlsf/searchBlock (param $0 i32) (param $1 i32) (result i32)
  (local $2 i32)
  (local $3 i32)
  local.get $1
  i32.const 256
  i32.lt_u
  if (result i32)
   local.get $1
   i32.const 4
   i32.shr_u
  else
   i32.const 31
   local.get $1
   i32.const 1
   i32.const 27
   local.get $1
   i32.clz
   i32.sub
   i32.shl
   i32.add
   i32.const 1
   i32.sub
   local.get $1
   local.get $1
   i32.const 536870910
   i32.lt_u
   select
   local.tee $1
   i32.clz
   i32.sub
   local.tee $3
   i32.const 7
   i32.sub
   local.set $2
   local.get $1
   local.get $3
   i32.const 4
   i32.sub
   i32.shr_u
   i32.const 16
   i32.xor
  end
  local.tee $1
  i32.const 16
  i32.lt_u
  local.get $2
  i32.const 23
  i32.lt_u
  i32.and
  i32.eqz
  if
   i32.const 0
   i32.const 1440
   i32.const 330
   i32.const 14
   call $~lib/builtins/abort
   unreachable
  end
  local.get $0
  local.get $2
  i32.const 2
  i32.shl
  i32.add
  i32.load offset=4
  i32.const -1
  local.get $1
  i32.shl
  i32.and
  local.tee $1
  if (result i32)
   local.get $0
   local.get $1
   i32.ctz
   local.get $2
   i32.const 4
   i32.shl
   i32.add
   i32.const 2
   i32.shl
   i32.add
   i32.load offset=96
  else
   local.get $0
   i32.load
   i32.const -1
   local.get $2
   i32.const 1
   i32.add
   i32.shl
   i32.and
   local.tee $1
   if (result i32)
    local.get $0
    local.get $1
    i32.ctz
    local.tee $1
    i32.const 2
    i32.shl
    i32.add
    i32.load offset=4
    local.tee $2
    i32.eqz
    if
     i32.const 0
     i32.const 1440
     i32.const 343
     i32.const 18
     call $~lib/builtins/abort
     unreachable
    end
    local.get $0
    local.get $2
    i32.ctz
    local.get $1
    i32.const 4
    i32.shl
    i32.add
    i32.const 2
    i32.shl
    i32.add
    i32.load offset=96
   else
    i32.const 0
   end
  end
 )
 (func $~lib/rt/tlsf/allocateBlock (param $0 i32) (param $1 i32) (result i32)
  (local $2 i32)
  (local $3 i32)
  (local $4 i32)
  local.get $1
  i32.const 1073741820
  i32.gt_u
  if
   i32.const 1104
   i32.const 1440
   i32.const 458
   i32.const 29
   call $~lib/builtins/abort
   unreachable
  end
  local.get $0
  i32.const 12
  local.get $1
  i32.const 19
  i32.add
  i32.const -16
  i32.and
  i32.const 4
  i32.sub
  local.get $1
  i32.const 12
  i32.le_u
  select
  local.tee $3
  call $~lib/rt/tlsf/searchBlock
  local.tee $1
  i32.eqz
  if
   memory.size
   local.tee $1
   i32.const 4
   local.get $0
   i32.load offset=1568
   local.get $1
   i32.const 16
   i32.shl
   i32.const 4
   i32.sub
   i32.ne
   i32.shl
   local.get $3
   i32.const 1
   i32.const 27
   local.get $3
   i32.clz
   i32.sub
   i32.shl
   i32.const 1
   i32.sub
   i32.add
   local.get $3
   local.get $3
   i32.const 536870910
   i32.lt_u
   select
   i32.add
   i32.const 65535
   i32.add
   i32.const -65536
   i32.and
   i32.const 16
   i32.shr_u
   local.tee $2
   local.get $1
   local.get $2
   i32.gt_s
   select
   memory.grow
   i32.const 0
   i32.lt_s
   if
    local.get $2
    memory.grow
    i32.const 0
    i32.lt_s
    if
     unreachable
    end
   end
   local.get $0
   local.get $1
   i32.const 16
   i32.shl
   memory.size
   i32.const 16
   i32.shl
   call $~lib/rt/tlsf/addMemory
   local.get $0
   local.get $3
   call $~lib/rt/tlsf/searchBlock
   local.tee $1
   i32.eqz
   if
    i32.const 0
    i32.const 1440
    i32.const 496
    i32.const 16
    call $~lib/builtins/abort
    unreachable
   end
  end
  local.get $3
  local.get $1
  i32.load
  i32.const -4
  i32.and
  i32.gt_u
  if
   i32.const 0
   i32.const 1440
   i32.const 498
   i32.const 14
   call $~lib/builtins/abort
   unreachable
  end
  local.get $0
  local.get $1
  call $~lib/rt/tlsf/removeBlock
  local.get $1
  i32.load
  local.set $4
  local.get $3
  i32.const 4
  i32.add
  i32.const 15
  i32.and
  if
   i32.const 0
   i32.const 1440
   i32.const 357
   i32.const 14
   call $~lib/builtins/abort
   unreachable
  end
  local.get $4
  i32.const -4
  i32.and
  local.get $3
  i32.sub
  local.tee $2
  i32.const 16
  i32.ge_u
  if
   local.get $1
   local.get $3
   local.get $4
   i32.const 2
   i32.and
   i32.or
   i32.store
   local.get $1
   i32.const 4
   i32.add
   local.get $3
   i32.add
   local.tee $3
   local.get $2
   i32.const 4
   i32.sub
   i32.const 1
   i32.or
   i32.store
   local.get $0
   local.get $3
   call $~lib/rt/tlsf/insertBlock
  else
   local.get $1
   local.get $4
   i32.const -2
   i32.and
   i32.store
   local.get $1
   i32.const 4
   i32.add
   local.get $1
   i32.load
   i32.const -4
   i32.and
   i32.add
   local.tee $0
   local.get $0
   i32.load
   i32.const -3
   i32.and
   i32.store
  end
  local.get $1
 )
 (func $~lib/rt/itcms/__new (param $0 i32) (result i32)
  (local $1 i32)
  (local $2 i32)
  global.get $~lib/rt/itcms/total
  global.get $~lib/rt/itcms/threshold
  i32.ge_u
  if
   block $__inlined_func$~lib/rt/itcms/interrupt
    i32.const 2048
    local.set $1
    loop $do-loop|0
     local.get $1
     call $~lib/rt/itcms/step
     i32.sub
     local.set $1
     global.get $~lib/rt/itcms/state
     i32.eqz
     if
      global.get $~lib/rt/itcms/total
      i64.extend_i32_u
      i64.const 200
      i64.mul
      i64.const 100
      i64.div_u
      i32.wrap_i64
      i32.const 1024
      i32.add
      global.set $~lib/rt/itcms/threshold
      br $__inlined_func$~lib/rt/itcms/interrupt
     end
     local.get $1
     i32.const 0
     i32.gt_s
     br_if $do-loop|0
    end
    global.get $~lib/rt/itcms/total
    local.tee $1
    global.get $~lib/rt/itcms/threshold
    i32.sub
    i32.const 1024
    i32.lt_u
    i32.const 10
    i32.shl
    local.get $1
    i32.add
    global.set $~lib/rt/itcms/threshold
   end
  end
  global.get $~lib/rt/tlsf/ROOT
  i32.eqz
  if
   call $~lib/rt/tlsf/initialize
  end
  global.get $~lib/rt/tlsf/ROOT
<<<<<<< HEAD
  local.set $2
=======
  i32.const 32
  call $~lib/rt/tlsf/allocateBlock
  local.tee $1
>>>>>>> c6b4e845
  local.get $0
  i32.store offset=12
  local.get $1
  i32.const 16
  i32.store offset=16
  global.get $~lib/rt/itcms/fromSpace
  local.tee $2
  i32.load offset=8
  local.set $0
  local.get $1
  local.get $2
  global.get $~lib/rt/itcms/white
  i32.or
<<<<<<< HEAD
  i32.store
  local.get $2
=======
  i32.store offset=4
>>>>>>> c6b4e845
  local.get $1
  local.get $0
  i32.store offset=8
  local.get $0
  local.get $1
  local.get $0
  i32.load offset=4
  i32.const 3
  i32.and
  i32.or
  i32.store offset=4
  local.get $2
  local.get $1
  i32.store offset=8
  global.get $~lib/rt/itcms/total
  local.get $1
  i32.load
  i32.const -4
  i32.and
  i32.const 4
  i32.add
  i32.add
  global.set $~lib/rt/itcms/total
  local.get $1
  i32.const 20
  i32.add
  local.tee $0
  v128.const i32x4 0x00000000 0x00000000 0x00000000 0x00000000
  v128.store align=1
  local.get $0
 )
 (func $simd/test_v128
  (local $0 i32)
  (local $1 v128)
  global.get $~lib/rt/tlsf/ROOT
  i32.eqz
  if
   call $~lib/rt/tlsf/initialize
  end
  global.get $~lib/rt/tlsf/ROOT
  i32.const 64
  call $~lib/rt/tlsf/allocateBlock
  i32.const 4
  i32.add
  local.tee $0
  local.get $0
  v128.load offset=16
  v128.store offset=32
  local.get $0
  call $~lib/rt/tlsf/__free
  global.get $~lib/rt/tlsf/ROOT
  i32.eqz
  if
   call $~lib/rt/tlsf/initialize
  end
  global.get $~lib/rt/tlsf/ROOT
  i32.const 16
  call $~lib/rt/tlsf/allocateBlock
  i32.const 4
  i32.add
  local.tee $0
  i32.const 42
  i32.store8
  local.get $0
  v128.load8_splat
  v128.const i32x4 0x2a2a2a2a 0x2a2a2a2a 0x2a2a2a2a 0x2a2a2a2a
  i8x16.eq
  i8x16.all_true
  i32.eqz
  if
   i32.const 0
   i32.const 1552
   i32.const 71
   i32.const 5
   call $~lib/builtins/abort
   unreachable
  end
  local.get $0
  call $~lib/rt/tlsf/__free
  global.get $~lib/rt/tlsf/ROOT
  i32.eqz
  if
   call $~lib/rt/tlsf/initialize
  end
  global.get $~lib/rt/tlsf/ROOT
  i32.const 16
  call $~lib/rt/tlsf/allocateBlock
  i32.const 4
  i32.add
  local.tee $0
  i32.const 42
  i32.store16
  local.get $0
  v128.load16_splat
  v128.const i32x4 0x002a002a 0x002a002a 0x002a002a 0x002a002a
  i8x16.eq
  i8x16.all_true
  i32.eqz
  if
   i32.const 0
   i32.const 1552
   i32.const 81
   i32.const 5
   call $~lib/builtins/abort
   unreachable
  end
  local.get $0
  call $~lib/rt/tlsf/__free
  global.get $~lib/rt/tlsf/ROOT
  i32.eqz
  if
   call $~lib/rt/tlsf/initialize
  end
  global.get $~lib/rt/tlsf/ROOT
  i32.const 16
  call $~lib/rt/tlsf/allocateBlock
  i32.const 4
  i32.add
  local.tee $0
  i32.const 42
  i32.store
  local.get $0
  v128.load32_splat
  v128.const i32x4 0x0000002a 0x0000002a 0x0000002a 0x0000002a
  i8x16.eq
  i8x16.all_true
  i32.eqz
  if
   i32.const 0
   i32.const 1552
   i32.const 91
   i32.const 5
   call $~lib/builtins/abort
   unreachable
  end
  local.get $0
  call $~lib/rt/tlsf/__free
  global.get $~lib/rt/tlsf/ROOT
  i32.eqz
  if
   call $~lib/rt/tlsf/initialize
  end
  global.get $~lib/rt/tlsf/ROOT
  i32.const 16
  call $~lib/rt/tlsf/allocateBlock
  i32.const 4
  i32.add
  local.tee $0
  i64.const 42
  i64.store
  local.get $0
  v128.load64_splat
  v128.const i32x4 0x0000002a 0x00000000 0x0000002a 0x00000000
  i8x16.eq
  i8x16.all_true
  i32.eqz
  if
   i32.const 0
   i32.const 1552
   i32.const 101
   i32.const 5
   call $~lib/builtins/abort
   unreachable
  end
  local.get $0
  call $~lib/rt/tlsf/__free
  global.get $~lib/rt/tlsf/ROOT
  i32.eqz
  if
   call $~lib/rt/tlsf/initialize
  end
  global.get $~lib/rt/tlsf/ROOT
  i32.const 16
  call $~lib/rt/tlsf/allocateBlock
  i32.const 4
  i32.add
  local.tee $0
  i32.const 42
  i32.store
  local.get $0
  v128.load32_zero
  v128.const i32x4 0x0000002a 0x00000000 0x00000000 0x00000000
  i8x16.eq
  i8x16.all_true
  i32.eqz
  if
   i32.const 0
   i32.const 1552
   i32.const 111
   i32.const 5
   call $~lib/builtins/abort
   unreachable
  end
  local.get $0
  call $~lib/rt/tlsf/__free
  global.get $~lib/rt/tlsf/ROOT
  i32.eqz
  if
   call $~lib/rt/tlsf/initialize
  end
  global.get $~lib/rt/tlsf/ROOT
  i32.const 16
  call $~lib/rt/tlsf/allocateBlock
  i32.const 4
  i32.add
  local.tee $0
  i64.const 42
  i64.store
  local.get $0
  v128.load64_zero
  v128.const i32x4 0x0000002a 0x00000000 0x00000000 0x00000000
  i8x16.eq
  i8x16.all_true
  i32.eqz
  if
   i32.const 0
   i32.const 1552
   i32.const 121
   i32.const 5
   call $~lib/builtins/abort
   unreachable
  end
  local.get $0
  call $~lib/rt/tlsf/__free
  global.get $~lib/rt/tlsf/ROOT
  i32.eqz
  if
   call $~lib/rt/tlsf/initialize
  end
  global.get $~lib/rt/tlsf/ROOT
  i32.const 16
  call $~lib/rt/tlsf/allocateBlock
  i32.const 4
  i32.add
  local.tee $0
  i32.const 42
  i32.store
  local.get $0
  v128.const i32x4 0x00000000 0x00000000 0x00000000 0x00000000
  v128.load32_lane 0
  v128.const i32x4 0x0000002a 0x00000000 0x00000000 0x00000000
  i8x16.eq
  i8x16.all_true
  i32.eqz
  if
   i32.const 0
   i32.const 1552
   i32.const 192
   i32.const 5
   call $~lib/builtins/abort
   unreachable
  end
  local.get $0
  call $~lib/rt/tlsf/__free
  global.get $~lib/rt/tlsf/ROOT
  i32.eqz
  if
   call $~lib/rt/tlsf/initialize
  end
  global.get $~lib/rt/tlsf/ROOT
  i32.const 16
  call $~lib/rt/tlsf/allocateBlock
  i32.const 4
  i32.add
  local.tee $0
  i32.const 42
  i32.store
  local.get $0
  v128.const i32x4 0x00000000 0x00000000 0x00000000 0x00000000
  v128.load32_lane 0
  local.tee $1
  v128.const i32x4 0x0000002a 0x00000000 0x00000000 0x00000000
  i8x16.eq
  i8x16.all_true
  i32.eqz
  if
   i32.const 0
   i32.const 1552
   i32.const 200
   i32.const 5
   call $~lib/builtins/abort
   unreachable
  end
  local.get $0
  local.get $1
  v128.load8_lane 0
  local.tee $1
  v128.const i32x4 0x0000002a 0x00000000 0x00000000 0x00000000
  i8x16.eq
  i8x16.all_true
  i32.eqz
  if
   i32.const 0
   i32.const 1552
   i32.const 202
   i32.const 5
   call $~lib/builtins/abort
   unreachable
  end
  local.get $0
  local.get $1
  v128.load16_lane 0
  local.tee $1
  v128.const i32x4 0x0000002a 0x00000000 0x00000000 0x00000000
  i8x16.eq
  i8x16.all_true
  i32.eqz
  if
   i32.const 0
   i32.const 1552
   i32.const 204
   i32.const 5
   call $~lib/builtins/abort
   unreachable
  end
  local.get $0
  local.get $1
  v128.load32_lane 0
  local.tee $1
  v128.const i32x4 0x0000002a 0x00000000 0x00000000 0x00000000
  i8x16.eq
  i8x16.all_true
  i32.eqz
  if
   i32.const 0
   i32.const 1552
   i32.const 206
   i32.const 5
   call $~lib/builtins/abort
   unreachable
  end
  local.get $0
  local.get $1
  v128.load64_lane 0
  v128.const i32x4 0x0000002a 0x00000000 0x00000000 0x00000000
  i8x16.eq
  i8x16.all_true
  i32.eqz
  if
   i32.const 0
   i32.const 1552
   i32.const 208
   i32.const 5
   call $~lib/builtins/abort
   unreachable
  end
  local.get $0
  call $~lib/rt/tlsf/__free
 )
 (func $start:simd
  (local $0 i32)
  (local $1 i32)
  (local $2 i32)
  (local $3 i32)
  (local $4 i32)
  global.get $~lib/memory/__stack_pointer
  i32.const 4
  i32.sub
  global.set $~lib/memory/__stack_pointer
  block $folding-inner0
   global.get $~lib/memory/__stack_pointer
   i32.const 1628
   i32.lt_s
   br_if $folding-inner0
   global.get $~lib/memory/__stack_pointer
   local.tee $0
   i32.const 0
   i32.store
   memory.size
   i32.const 16
   i32.shl
   i32.const 18012
   i32.sub
   i32.const 1
   i32.shr_u
   global.set $~lib/rt/itcms/threshold
   i32.const 1220
   i32.const 1216
   i32.store
   i32.const 1224
   i32.const 1216
   i32.store
   i32.const 1216
   global.set $~lib/rt/itcms/pinSpace
   i32.const 1252
   i32.const 1248
   i32.store
   i32.const 1256
   i32.const 1248
   i32.store
   i32.const 1248
   global.set $~lib/rt/itcms/toSpace
   i32.const 1396
   i32.const 1392
   i32.store
   i32.const 1400
   i32.const 1392
   i32.store
   i32.const 1392
   global.set $~lib/rt/itcms/fromSpace
   local.get $0
   i32.const 4
   i32.sub
   global.set $~lib/memory/__stack_pointer
   global.get $~lib/memory/__stack_pointer
   i32.const 1628
   i32.lt_s
   br_if $folding-inner0
   global.get $~lib/memory/__stack_pointer
   local.tee $1
   i32.const 0
   i32.store
   i32.const 0
   call $~lib/rt/itcms/__new
   local.tee $3
   i32.const 1056
   v128.load align=1
   v128.store align=1
   local.get $1
   local.get $3
   i32.store
   i32.const 3
   call $~lib/rt/itcms/__new
   local.tee $2
   local.get $3
   i32.store
   local.get $3
   if
    local.get $2
    i32.eqz
    if
     i32.const 0
     i32.const 1168
     i32.const 294
     i32.const 14
     call $~lib/builtins/abort
     unreachable
    end
    global.get $~lib/rt/itcms/white
    local.get $3
    i32.const 20
    i32.sub
    local.tee $4
    i32.load offset=4
    i32.const 3
    i32.and
    i32.eq
    if
     local.get $2
     i32.const 20
     i32.sub
     i32.load offset=4
     i32.const 3
     i32.and
     local.tee $1
     global.get $~lib/rt/itcms/white
     i32.eqz
     i32.eq
     if
      local.get $4
      call $~lib/rt/itcms/Object#makeGray
     else
      global.get $~lib/rt/itcms/state
      i32.const 1
      i32.eq
      local.get $1
      i32.const 3
      i32.eq
      i32.and
      if
       local.get $4
       call $~lib/rt/itcms/Object#makeGray
      end
     end
    end
   end
   local.get $2
   local.get $3
   i32.store offset=4
   local.get $2
   i32.const 16
   i32.store offset=8
   local.get $2
   i32.const 1
   i32.store offset=12
   global.get $~lib/memory/__stack_pointer
   i32.const 4
   i32.add
   global.set $~lib/memory/__stack_pointer
   local.get $0
   local.get $2
   i32.store
   local.get $2
   i32.load offset=12
   i32.eqz
   if
    i32.const 1296
    i32.const 1504
    i32.const 114
    i32.const 42
    call $~lib/builtins/abort
    unreachable
   end
   local.get $2
   i32.load offset=4
   v128.load
   i32x4.extract_lane 0
   i32.const 1
   i32.ne
   if
    i32.const 0
    i32.const 1552
    i32.const 5
    i32.const 3
    call $~lib/builtins/abort
    unreachable
   end
   call $simd/test_v128
   global.get $~lib/rt/tlsf/ROOT
   i32.eqz
   if
    call $~lib/rt/tlsf/initialize
   end
   global.get $~lib/rt/tlsf/ROOT
   i32.const 16
   call $~lib/rt/tlsf/allocateBlock
   i32.const 4
   i32.add
   local.tee $0
   i32.const 1
   i32.store8
   local.get $0
   i32.const 2
   i32.store8 offset=1
   local.get $0
   i32.const 3
   i32.store8 offset=2
   local.get $0
   i32.const 4
   i32.store8 offset=3
   local.get $0
   i32.const 5
   i32.store8 offset=4
   local.get $0
   i32.const 6
   i32.store8 offset=5
   local.get $0
   i32.const 7
   i32.store8 offset=6
   local.get $0
   i32.const 255
   i32.store8 offset=7
   local.get $0
   v128.load8x8_s align=1
   v128.const i32x4 0x00020001 0x00040003 0x00060005 0xffff0007
   i8x16.eq
   i8x16.all_true
   i32.eqz
   if
    i32.const 0
    i32.const 1552
    i32.const 599
    i32.const 5
    call $~lib/builtins/abort
    unreachable
   end
   local.get $0
   v128.load8x8_u align=1
   v128.const i32x4 0x00020001 0x00040003 0x00060005 0x00ff0007
   i8x16.eq
   i8x16.all_true
   i32.eqz
   if
    i32.const 0
    i32.const 1552
    i32.const 604
    i32.const 5
    call $~lib/builtins/abort
    unreachable
   end
   local.get $0
   call $~lib/rt/tlsf/__free
   global.get $~lib/rt/tlsf/ROOT
   i32.eqz
   if
    call $~lib/rt/tlsf/initialize
   end
   global.get $~lib/rt/tlsf/ROOT
   i32.const 16
   call $~lib/rt/tlsf/allocateBlock
   i32.const 4
   i32.add
   local.tee $0
   i32.const 1
   i32.store16
   local.get $0
   i32.const 2
   i32.store16 offset=2
   local.get $0
   i32.const 3
   i32.store16 offset=4
   local.get $0
   i32.const 65535
   i32.store16 offset=6
   local.get $0
   v128.load16x4_s align=2
   v128.const i32x4 0x00000001 0x00000002 0x00000003 0xffffffff
   i8x16.eq
   i8x16.all_true
   i32.eqz
   if
    i32.const 0
    i32.const 1552
    i32.const 780
    i32.const 5
    call $~lib/builtins/abort
    unreachable
   end
   local.get $0
   v128.load16x4_u align=2
   v128.const i32x4 0x00000001 0x00000002 0x00000003 0x0000ffff
   i8x16.eq
   i8x16.all_true
   i32.eqz
   if
    i32.const 0
    i32.const 1552
    i32.const 785
    i32.const 5
    call $~lib/builtins/abort
    unreachable
   end
   local.get $0
   call $~lib/rt/tlsf/__free
   global.get $~lib/rt/tlsf/ROOT
   i32.eqz
   if
    call $~lib/rt/tlsf/initialize
   end
   global.get $~lib/rt/tlsf/ROOT
   i32.const 16
   call $~lib/rt/tlsf/allocateBlock
   i32.const 4
   i32.add
   local.tee $0
   i32.const 1
   i32.store
   local.get $0
   i32.const -1
   i32.store offset=4
   local.get $0
   v128.load32x2_s align=4
   v128.const i32x4 0x00000001 0x00000000 0xffffffff 0xffffffff
   i8x16.eq
   i8x16.all_true
   i32.eqz
   if
    i32.const 0
    i32.const 1552
    i32.const 852
    i32.const 5
    call $~lib/builtins/abort
    unreachable
   end
   local.get $0
   v128.load32x2_u align=4
   v128.const i32x4 0x00000001 0x00000000 0xffffffff 0x00000000
   i8x16.eq
   i8x16.all_true
   i32.eqz
   if
    i32.const 0
    i32.const 1552
    i32.const 857
    i32.const 5
    call $~lib/builtins/abort
    unreachable
   end
   local.get $0
   call $~lib/rt/tlsf/__free
   global.get $~lib/memory/__stack_pointer
   i32.const 4
   i32.add
   global.set $~lib/memory/__stack_pointer
   return
  end
  i32.const 18032
  i32.const 18080
  i32.const 1
  i32.const 1
  call $~lib/builtins/abort
  unreachable
 )
 (func $simd/test_vars_i8x16_partial (param $0 i32) (param $1 i32) (param $2 i32) (result v128)
  v128.const i32x4 0x03000100 0x07000504 0x0b0a0908 0x000e0d0c
  local.get $0
  i8x16.replace_lane 2
  local.get $1
  i8x16.replace_lane 6
  local.get $2
  i8x16.replace_lane 15
 )
 (func $simd/test_vars_i8x16_full (param $0 i32) (param $1 i32) (param $2 i32) (param $3 i32) (param $4 i32) (param $5 i32) (param $6 i32) (param $7 i32) (param $8 i32) (param $9 i32) (param $10 i32) (param $11 i32) (param $12 i32) (param $13 i32) (param $14 i32) (param $15 i32) (result v128)
  local.get $0
  i8x16.splat
  local.get $1
  i8x16.replace_lane 1
  local.get $2
  i8x16.replace_lane 2
  local.get $3
  i8x16.replace_lane 3
  local.get $4
  i8x16.replace_lane 4
  local.get $5
  i8x16.replace_lane 5
  local.get $6
  i8x16.replace_lane 6
  local.get $7
  i8x16.replace_lane 7
  local.get $8
  i8x16.replace_lane 8
  local.get $9
  i8x16.replace_lane 9
  local.get $10
  i8x16.replace_lane 10
  local.get $11
  i8x16.replace_lane 11
  local.get $12
  i8x16.replace_lane 12
  local.get $13
  i8x16.replace_lane 13
  local.get $14
  i8x16.replace_lane 14
  local.get $15
  i8x16.replace_lane 15
 )
 (func $simd/test_vars_i16x8_partial (param $0 i32) (param $1 i32) (param $2 i32) (result v128)
  v128.const i32x4 0x00010000 0x00030000 0x00050000 0x00000006
  local.get $0
  i16x8.replace_lane 2
  local.get $1
  i16x8.replace_lane 4
  local.get $2
  i16x8.replace_lane 7
 )
 (func $simd/test_vars_i16x8_full (param $0 i32) (param $1 i32) (param $2 i32) (param $3 i32) (param $4 i32) (param $5 i32) (param $6 i32) (param $7 i32) (result v128)
  local.get $0
  i16x8.splat
  local.get $1
  i16x8.replace_lane 1
  local.get $2
  i16x8.replace_lane 2
  local.get $3
  i16x8.replace_lane 3
  local.get $4
  i16x8.replace_lane 4
  local.get $5
  i16x8.replace_lane 5
  local.get $6
  i16x8.replace_lane 6
  local.get $7
  i16x8.replace_lane 7
 )
 (func $simd/test_vars_i32x4_partial (param $0 i32) (param $1 i32) (param $2 i32) (result v128)
  v128.const i32x4 0x00000000 0x00000000 0x00000000 0x00000000
  local.get $0
  i32x4.replace_lane 1
  local.get $1
  i32x4.replace_lane 2
  local.get $2
  i32x4.replace_lane 3
 )
 (func $simd/test_vars_i32x4_full (param $0 i32) (param $1 i32) (param $2 i32) (param $3 i32) (result v128)
  local.get $0
  i32x4.splat
  local.get $1
  i32x4.replace_lane 1
  local.get $2
  i32x4.replace_lane 2
  local.get $3
  i32x4.replace_lane 3
 )
 (func $simd/test_vars_i64x2_partial (param $0 i64) (result v128)
  v128.const i32x4 0x00000000 0x00000000 0x00000000 0x00000000
  local.get $0
  i64x2.replace_lane 1
 )
 (func $simd/test_vars_i64x2_full (param $0 i64) (param $1 i64) (result v128)
  local.get $0
  i64x2.splat
  local.get $1
  i64x2.replace_lane 1
 )
 (func $simd/test_vars_f32x4_partial (param $0 f32) (param $1 f32) (param $2 f32) (result v128)
  v128.const i32x4 0x00000000 0x00000000 0x00000000 0x00000000
  local.get $0
  f32x4.replace_lane 1
  local.get $1
  f32x4.replace_lane 2
  local.get $2
  f32x4.replace_lane 3
 )
 (func $simd/test_vars_f32x4_full (param $0 f32) (param $1 f32) (param $2 f32) (param $3 f32) (result v128)
  local.get $0
  f32x4.splat
  local.get $1
  f32x4.replace_lane 1
  local.get $2
  f32x4.replace_lane 2
  local.get $3
  f32x4.replace_lane 3
 )
 (func $simd/test_vars_f64x2_partial (param $0 f64) (result v128)
  v128.const i32x4 0x00000000 0x00000000 0x00000000 0x00000000
  local.get $0
  f64x2.replace_lane 1
 )
 (func $simd/test_vars_f64x2_full (param $0 f64) (param $1 f64) (result v128)
  local.get $0
  f64x2.splat
  local.get $1
  f64x2.replace_lane 1
 )
 (func $~lib/rt/__visit_members (param $0 i32)
  block $folding-inner0
   block $invalid
    block $~lib/string/String
     block $~lib/arraybuffer/ArrayBuffer
      local.get $0
      i32.const 8
      i32.sub
      i32.load
      br_table $~lib/arraybuffer/ArrayBuffer $~lib/string/String $folding-inner0 $folding-inner0 $folding-inner0 $invalid
     end
     return
    end
    return
   end
   unreachable
  end
  local.get $0
  i32.load
  local.tee $0
  if
   local.get $0
   call $byn-split-outlined-A$~lib/rt/itcms/__visit
  end
 )
 (func $~start
  call $start:simd
 )
 (func $byn-split-outlined-A$~lib/rt/itcms/__visit (param $0 i32)
  global.get $~lib/rt/itcms/white
  local.get $0
  i32.const 20
  i32.sub
  local.tee $0
  i32.load offset=4
  i32.const 3
  i32.and
  i32.eq
  if
   local.get $0
   call $~lib/rt/itcms/Object#makeGray
   global.get $~lib/rt/itcms/visitCount
   i32.const 1
   i32.add
   global.set $~lib/rt/itcms/visitCount
  end
 )
)<|MERGE_RESOLUTION|>--- conflicted
+++ resolved
@@ -844,6 +844,7 @@
    call $~lib/rt/tlsf/initialize
   end
   global.get $~lib/rt/tlsf/ROOT
+  local.set $2
   local.get $0
   i32.const 4
   i32.sub
@@ -876,6 +877,7 @@
   i32.const 1
   i32.or
   i32.store
+  local.get $2
   local.get $1
   call $~lib/rt/tlsf/insertBlock
  )
@@ -1456,13 +1458,13 @@
     end
     global.get $~lib/rt/itcms/total
     local.tee $1
+    local.get $1
     global.get $~lib/rt/itcms/threshold
     i32.sub
     i32.const 1024
     i32.lt_u
     i32.const 10
     i32.shl
-    local.get $1
     i32.add
     global.set $~lib/rt/itcms/threshold
    end
@@ -1473,13 +1475,9 @@
    call $~lib/rt/tlsf/initialize
   end
   global.get $~lib/rt/tlsf/ROOT
-<<<<<<< HEAD
-  local.set $2
-=======
   i32.const 32
   call $~lib/rt/tlsf/allocateBlock
   local.tee $1
->>>>>>> c6b4e845
   local.get $0
   i32.store offset=12
   local.get $1
@@ -1493,12 +1491,7 @@
   local.get $2
   global.get $~lib/rt/itcms/white
   i32.or
-<<<<<<< HEAD
-  i32.store
-  local.get $2
-=======
   i32.store offset=4
->>>>>>> c6b4e845
   local.get $1
   local.get $0
   i32.store offset=8
