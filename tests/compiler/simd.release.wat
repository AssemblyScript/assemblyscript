--- conflicted
+++ resolved
@@ -6,13 +6,9 @@
  (type $i32_i32_=>_i32 (func (param i32 i32) (result i32)))
  (type $i32_i32_i32_i32_=>_none (func (param i32 i32 i32 i32)))
  (type $i32_i32_i32_=>_none (func (param i32 i32 i32)))
-<<<<<<< HEAD
- (type $i32_=>_none (func (param i32)))
- (type $v128_=>_v128 (func (param v128) (result v128)))
-=======
  (type $none_=>_i32 (func (result i32)))
  (type $i32_=>_i32 (func (param i32) (result i32)))
->>>>>>> afa0e2de
+ (type $v128_=>_v128 (func (param v128) (result v128)))
  (type $i32_i32_i32_i32_i32_i32_i32_i32_i32_i32_i32_i32_i32_i32_i32_i32_=>_v128 (func (param i32 i32 i32 i32 i32 i32 i32 i32 i32 i32 i32 i32 i32 i32 i32 i32) (result v128)))
  (type $i32_i32_i32_i32_i32_i32_i32_i32_=>_v128 (func (param i32 i32 i32 i32 i32 i32 i32 i32) (result v128)))
  (type $i32_i32_i32_i32_=>_v128 (func (param i32 i32 i32 i32) (result v128)))
@@ -23,9 +19,6 @@
  (type $f64_=>_v128 (func (param f64) (result v128)))
  (type $f64_f64_=>_v128 (func (param f64 f64) (result v128)))
  (import "env" "abort" (func $~lib/builtins/abort (param i32 i32 i32 i32)))
-<<<<<<< HEAD
- (global $simd/vec (mut v128) (v128.const i32x4 0x00000000 0x00000000 0x00000000 0x00000000))
-=======
  (global $~lib/rt/itcms/total (mut i32) (i32.const 0))
  (global $~lib/rt/itcms/threshold (mut i32) (i32.const 0))
  (global $~lib/rt/itcms/state (mut i32) (i32.const 0))
@@ -35,19 +28,10 @@
  (global $~lib/rt/itcms/toSpace (mut i32) (i32.const 0))
  (global $~lib/rt/itcms/white (mut i32) (i32.const 0))
  (global $~lib/rt/itcms/fromSpace (mut i32) (i32.const 0))
->>>>>>> afa0e2de
  (global $~lib/rt/tlsf/ROOT (mut i32) (i32.const 0))
+ (global $simd/vec (mut v128) (v128.const i32x4 0x00000000 0x00000000 0x00000000 0x00000000))
  (global $~lib/memory/__stack_pointer (mut i32) (i32.const 18012))
  (memory $0 1)
-<<<<<<< HEAD
- (data (i32.const 1036) "<")
- (data (i32.const 1048) "\01\00\00\00\1e\00\00\00~\00l\00i\00b\00/\00r\00t\00/\00t\00l\00s\00f\00.\00t\00s")
- (data (i32.const 1100) "<")
- (data (i32.const 1112) "\01\00\00\00(\00\00\00A\00l\00l\00o\00c\00a\00t\00i\00o\00n\00 \00t\00o\00o\00 \00l\00a\00r\00g\00e")
- (data (i32.const 1164) ",")
- (data (i32.const 1176) "\01\00\00\00\0e\00\00\00s\00i\00m\00d\00.\00t\00s")
- (export "reexport" (func $simd/reexport))
-=======
  (data (i32.const 1036) ",")
  (data (i32.const 1052) "\10\00\00\00\01\00\00\00\02\00\00\00\03\00\00\00\04")
  (data (i32.const 1084) "<")
@@ -66,7 +50,7 @@
  (data (i32.const 1544) "\01\00\00\00\0e\00\00\00s\00i\00m\00d\00.\00t\00s")
  (data (i32.const 1584) "\05\00\00\00 \00\00\00\00\00\00\00 ")
  (data (i32.const 1612) "\02\04\00\00\00\00\00\00\02\t")
->>>>>>> afa0e2de
+ (export "reexport" (func $simd/reexport))
  (export "test_vars_i8x16_partial" (func $simd/test_vars_i8x16_partial))
  (export "test_vars_i8x16_full" (func $simd/test_vars_i8x16_full))
  (export "test_vars_i16x8_partial" (func $simd/test_vars_i16x8_partial))
@@ -1859,12 +1843,6 @@
   local.get $0
   call $~lib/rt/tlsf/__free
  )
-<<<<<<< HEAD
- (func $simd/reexport (param $0 v128) (result v128)
-  local.get $0
-  local.get $0
-  i32x4.mul
-=======
  (func $start:simd
   (local $0 i32)
   (local $1 i32)
@@ -2033,6 +2011,8 @@
     call $~lib/builtins/abort
     unreachable
    end
+   v128.const i32x4 0x00000001 0x00000001 0x00000001 0x00000001
+   global.set $simd/vec
    call $simd/test_v128
    global.get $~lib/rt/tlsf/ROOT
    i32.eqz
@@ -2208,7 +2188,11 @@
   i32.const 1
   call $~lib/builtins/abort
   unreachable
->>>>>>> afa0e2de
+ )
+ (func $simd/reexport (param $0 v128) (result v128)
+  local.get $0
+  local.get $0
+  i32x4.mul
  )
  (func $simd/test_vars_i8x16_partial (param $0 i32) (param $1 i32) (param $2 i32) (result v128)
   v128.const i32x4 0x03000100 0x07000504 0x0b0a0908 0x000e0d0c
@@ -2340,73 +2324,6 @@
   local.get $1
   f64x2.replace_lane 1
  )
-<<<<<<< HEAD
- (func $~start
-  (local $0 i32)
-  v128.const i32x4 0x00000001 0x00000001 0x00000001 0x00000001
-  global.set $simd/vec
-  call $simd/test_v128
-  global.get $~lib/rt/tlsf/ROOT
-  i32.eqz
-  if
-   call $~lib/rt/tlsf/initialize
-  end
-  global.get $~lib/rt/tlsf/ROOT
-  i32.const 16
-  call $~lib/rt/tlsf/allocateBlock
-  i32.const 4
-  i32.add
-  local.tee $0
-  i32.const 1
-  i32.store8
-  local.get $0
-  i32.const 2
-  i32.store8 offset=1
-  local.get $0
-  i32.const 3
-  i32.store8 offset=2
-  local.get $0
-  i32.const 4
-  i32.store8 offset=3
-  local.get $0
-  i32.const 5
-  i32.store8 offset=4
-  local.get $0
-  i32.const 6
-  i32.store8 offset=5
-  local.get $0
-  i32.const 7
-  i32.store8 offset=6
-  local.get $0
-  i32.const 255
-  i32.store8 offset=7
-  local.get $0
-  v128.load8x8_s align=1
-  v128.const i32x4 0x00020001 0x00040003 0x00060005 0xffff0007
-  i8x16.eq
-  i8x16.all_true
-  i32.eqz
-  if
-   i32.const 0
-   i32.const 1184
-   i32.const 459
-   i32.const 5
-   call $~lib/builtins/abort
-   unreachable
-  end
-  local.get $0
-  v128.load8x8_u align=1
-  v128.const i32x4 0x00020001 0x00040003 0x00060005 0x00ff0007
-  i8x16.eq
-  i8x16.all_true
-  i32.eqz
-  if
-   i32.const 0
-   i32.const 1184
-   i32.const 464
-   i32.const 5
-   call $~lib/builtins/abort
-=======
  (func $~lib/rt/__visit_members (param $0 i32)
   block $folding-inner0
    block $invalid
@@ -2422,7 +2339,6 @@
     end
     return
    end
->>>>>>> afa0e2de
    unreachable
   end
   local.get $0
