(module
 (type $none_=>_none (func))
 (type $i32_i32_i32_=>_v128 (func (param i32 i32 i32) (result v128)))
 (type $i32_i32_=>_none (func (param i32 i32)))
 (type $i32_i32_=>_i32 (func (param i32 i32) (result i32)))
 (type $i32_i32_i32_i32_=>_none (func (param i32 i32 i32 i32)))
 (type $i32_i32_i32_=>_none (func (param i32 i32 i32)))
 (type $i32_=>_none (func (param i32)))
 (type $i32_i32_i32_i32_i32_i32_i32_i32_i32_i32_i32_i32_i32_i32_i32_i32_=>_v128 (func (param i32 i32 i32 i32 i32 i32 i32 i32 i32 i32 i32 i32 i32 i32 i32 i32) (result v128)))
 (type $i32_i32_i32_i32_i32_i32_i32_i32_=>_v128 (func (param i32 i32 i32 i32 i32 i32 i32 i32) (result v128)))
 (type $i32_i32_i32_i32_=>_v128 (func (param i32 i32 i32 i32) (result v128)))
 (type $i64_=>_v128 (func (param i64) (result v128)))
 (type $i64_i64_=>_v128 (func (param i64 i64) (result v128)))
 (type $f32_f32_f32_=>_v128 (func (param f32 f32 f32) (result v128)))
 (type $f32_f32_f32_f32_=>_v128 (func (param f32 f32 f32 f32) (result v128)))
 (type $f64_=>_v128 (func (param f64) (result v128)))
 (type $f64_f64_=>_v128 (func (param f64 f64) (result v128)))
 (import "env" "abort" (func $~lib/builtins/abort (param i32 i32 i32 i32)))
 (global $~lib/rt/tlsf/ROOT (mut i32) (i32.const 0))
 (memory $0 1)
 (data (i32.const 1036) "<")
 (data (i32.const 1048) "\01\00\00\00\1e\00\00\00~\00l\00i\00b\00/\00r\00t\00/\00t\00l\00s\00f\00.\00t\00s")
 (data (i32.const 1100) "<")
 (data (i32.const 1112) "\01\00\00\00(\00\00\00A\00l\00l\00o\00c\00a\00t\00i\00o\00n\00 \00t\00o\00o\00 \00l\00a\00r\00g\00e")
 (data (i32.const 1164) ",")
 (data (i32.const 1176) "\01\00\00\00\0e\00\00\00s\00i\00m\00d\00.\00t\00s")
 (export "test_vars_i8x16_partial" (func $simd/test_vars_i8x16_partial))
 (export "test_vars_i8x16_full" (func $simd/test_vars_i8x16_full))
 (export "test_vars_i16x8_partial" (func $simd/test_vars_i16x8_partial))
 (export "test_vars_i16x8_full" (func $simd/test_vars_i16x8_full))
 (export "test_vars_i32x4_partial" (func $simd/test_vars_i32x4_partial))
 (export "test_vars_i32x4_full" (func $simd/test_vars_i32x4_full))
 (export "test_vars_i64x2_partial" (func $simd/test_vars_i64x2_partial))
 (export "test_vars_i64x2_full" (func $simd/test_vars_i64x2_full))
 (export "test_vars_f32x4_partial" (func $simd/test_vars_f32x4_partial))
 (export "test_vars_f32x4_full" (func $simd/test_vars_f32x4_full))
 (export "test_vars_f64x2_partial" (func $simd/test_vars_f64x2_partial))
 (export "test_vars_f64x2_full" (func $simd/test_vars_f64x2_full))
 (export "memory" (memory $0))
 (start $~start)
 (func $~lib/rt/tlsf/removeBlock (param $0 i32) (param $1 i32)
  (local $2 i32)
  (local $3 i32)
  (local $4 i32)
  (local $5 i32)
  local.get $1
  i32.load
  local.tee $2
  i32.const 1
  i32.and
  i32.eqz
  if
   i32.const 0
   i32.const 1056
   i32.const 268
   i32.const 14
   call $~lib/builtins/abort
   unreachable
  end
  local.get $2
  i32.const -4
  i32.and
  local.tee $2
  i32.const 12
  i32.lt_u
  if
   i32.const 0
   i32.const 1056
   i32.const 270
   i32.const 14
   call $~lib/builtins/abort
   unreachable
  end
  local.get $2
  i32.const 256
  i32.lt_u
  if (result i32)
   local.get $2
   i32.const 4
   i32.shr_u
  else
   i32.const 31
   local.get $2
   i32.const 1073741820
   local.get $2
   i32.const 1073741820
   i32.lt_u
   select
   local.tee $2
   i32.clz
   i32.sub
   local.tee $4
   i32.const 7
   i32.sub
   local.set $3
   local.get $2
   local.get $4
   i32.const 4
   i32.sub
   i32.shr_u
   i32.const 16
   i32.xor
  end
  local.tee $2
  i32.const 16
  i32.lt_u
  local.get $3
  i32.const 23
  i32.lt_u
  i32.and
  i32.eqz
  if
   i32.const 0
   i32.const 1056
   i32.const 284
   i32.const 14
   call $~lib/builtins/abort
   unreachable
  end
  local.get $1
  i32.load offset=8
  local.set $5
  local.get $1
  i32.load offset=4
  local.tee $4
  if
   local.get $4
   local.get $5
   i32.store offset=8
  end
  local.get $5
  if
   local.get $5
   local.get $4
   i32.store offset=4
  end
  local.get $1
  local.get $0
  local.get $3
  i32.const 4
  i32.shl
  local.get $2
  i32.add
  i32.const 2
  i32.shl
  i32.add
  i32.load offset=96
  i32.eq
  if
   local.get $0
   local.get $3
   i32.const 4
   i32.shl
   local.get $2
   i32.add
   i32.const 2
   i32.shl
   i32.add
   local.get $5
   i32.store offset=96
   local.get $5
   i32.eqz
   if
    local.get $0
    local.get $3
    i32.const 2
    i32.shl
    i32.add
    local.tee $1
    i32.load offset=4
    i32.const -2
    local.get $2
    i32.rotl
    i32.and
    local.set $2
    local.get $1
    local.get $2
    i32.store offset=4
    local.get $2
    i32.eqz
    if
     local.get $0
     local.get $0
     i32.load
     i32.const -2
     local.get $3
     i32.rotl
     i32.and
     i32.store
    end
   end
  end
 )
 (func $~lib/rt/tlsf/insertBlock (param $0 i32) (param $1 i32)
  (local $2 i32)
  (local $3 i32)
  (local $4 i32)
  (local $5 i32)
  (local $6 i32)
  local.get $1
  i32.eqz
  if
   i32.const 0
   i32.const 1056
   i32.const 201
   i32.const 14
   call $~lib/builtins/abort
   unreachable
  end
  local.get $1
  i32.load
  local.tee $3
  i32.const 1
  i32.and
  i32.eqz
  if
   i32.const 0
   i32.const 1056
   i32.const 203
   i32.const 14
   call $~lib/builtins/abort
   unreachable
  end
  local.get $1
  i32.const 4
  i32.add
  local.get $1
  i32.load
  i32.const -4
  i32.and
  i32.add
  local.tee $4
  i32.load
  local.tee $2
  i32.const 1
  i32.and
  if
   local.get $0
   local.get $4
   call $~lib/rt/tlsf/removeBlock
   local.get $1
   local.get $3
   i32.const 4
   i32.add
   local.get $2
   i32.const -4
   i32.and
   i32.add
   local.tee $3
   i32.store
   local.get $1
   i32.const 4
   i32.add
   local.get $1
   i32.load
   i32.const -4
   i32.and
   i32.add
   local.tee $4
   i32.load
   local.set $2
  end
  local.get $3
  i32.const 2
  i32.and
  if
   local.get $1
   i32.const 4
   i32.sub
   i32.load
   local.tee $1
   i32.load
   local.tee $6
   i32.const 1
   i32.and
   i32.eqz
   if
    i32.const 0
    i32.const 1056
    i32.const 221
    i32.const 16
    call $~lib/builtins/abort
    unreachable
   end
   local.get $0
   local.get $1
   call $~lib/rt/tlsf/removeBlock
   local.get $1
   local.get $6
   i32.const 4
   i32.add
   local.get $3
   i32.const -4
   i32.and
   i32.add
   local.tee $3
   i32.store
  end
  local.get $4
  local.get $2
  i32.const 2
  i32.or
  i32.store
  local.get $3
  i32.const -4
  i32.and
  local.tee $2
  i32.const 12
  i32.lt_u
  if
   i32.const 0
   i32.const 1056
   i32.const 233
   i32.const 14
   call $~lib/builtins/abort
   unreachable
  end
  local.get $4
  local.get $1
  i32.const 4
  i32.add
  local.get $2
  i32.add
  i32.ne
  if
   i32.const 0
   i32.const 1056
   i32.const 234
   i32.const 14
   call $~lib/builtins/abort
   unreachable
  end
  local.get $4
  i32.const 4
  i32.sub
  local.get $1
  i32.store
  local.get $2
  i32.const 256
  i32.lt_u
  if (result i32)
   local.get $2
   i32.const 4
   i32.shr_u
  else
   i32.const 31
   local.get $2
   i32.const 1073741820
   local.get $2
   i32.const 1073741820
   i32.lt_u
   select
   local.tee $2
   i32.clz
   i32.sub
   local.tee $3
   i32.const 7
   i32.sub
   local.set $5
   local.get $2
   local.get $3
   i32.const 4
   i32.sub
   i32.shr_u
   i32.const 16
   i32.xor
  end
  local.tee $2
  i32.const 16
  i32.lt_u
  local.get $5
  i32.const 23
  i32.lt_u
  i32.and
  i32.eqz
  if
   i32.const 0
   i32.const 1056
   i32.const 251
   i32.const 14
   call $~lib/builtins/abort
   unreachable
  end
  local.get $0
  local.get $5
  i32.const 4
  i32.shl
  local.get $2
  i32.add
  i32.const 2
  i32.shl
  i32.add
  i32.load offset=96
  local.set $3
  local.get $1
  i32.const 0
  i32.store offset=4
  local.get $1
  local.get $3
  i32.store offset=8
  local.get $3
  if
   local.get $3
   local.get $1
   i32.store offset=4
  end
  local.get $0
  local.get $5
  i32.const 4
  i32.shl
  local.get $2
  i32.add
  i32.const 2
  i32.shl
  i32.add
  local.get $1
  i32.store offset=96
  local.get $0
  local.get $0
  i32.load
  i32.const 1
  local.get $5
  i32.shl
  i32.or
  i32.store
  local.get $0
  local.get $5
  i32.const 2
  i32.shl
  i32.add
  local.tee $0
  local.get $0
  i32.load offset=4
  i32.const 1
  local.get $2
  i32.shl
  i32.or
  i32.store offset=4
 )
 (func $~lib/rt/tlsf/addMemory (param $0 i32) (param $1 i32) (param $2 i32)
  (local $3 i32)
  (local $4 i32)
  local.get $1
  local.get $2
  i32.gt_u
  if
   i32.const 0
   i32.const 1056
   i32.const 377
   i32.const 14
   call $~lib/builtins/abort
   unreachable
  end
  local.get $1
  i32.const 19
  i32.add
  i32.const -16
  i32.and
  i32.const 4
  i32.sub
  local.set $1
  local.get $0
  i32.load offset=1568
  local.tee $4
  if
   local.get $4
   i32.const 4
   i32.add
   local.get $1
   i32.gt_u
   if
    i32.const 0
    i32.const 1056
    i32.const 384
    i32.const 16
    call $~lib/builtins/abort
    unreachable
   end
   local.get $1
   i32.const 16
   i32.sub
   local.get $4
   i32.eq
   if
    local.get $4
    i32.load
    local.set $3
    local.get $1
    i32.const 16
    i32.sub
    local.set $1
   end
  else
   local.get $0
   i32.const 1572
   i32.add
   local.get $1
   i32.gt_u
   if
    i32.const 0
    i32.const 1056
    i32.const 397
    i32.const 5
    call $~lib/builtins/abort
    unreachable
   end
  end
  local.get $2
  i32.const -16
  i32.and
  local.get $1
  i32.sub
  local.tee $2
  i32.const 20
  i32.lt_u
  if
   return
  end
  local.get $1
  local.get $3
  i32.const 2
  i32.and
  local.get $2
  i32.const 8
  i32.sub
  local.tee $2
  i32.const 1
  i32.or
  i32.or
  i32.store
  local.get $1
  i32.const 0
  i32.store offset=4
  local.get $1
  i32.const 0
  i32.store offset=8
  local.get $1
  i32.const 4
  i32.add
  local.get $2
  i32.add
  local.tee $2
  i32.const 2
  i32.store
  local.get $0
  local.get $2
  i32.store offset=1568
  local.get $0
  local.get $1
  call $~lib/rt/tlsf/insertBlock
 )
 (func $~lib/rt/tlsf/initialize
  (local $0 i32)
  (local $1 i32)
  memory.size
  local.tee $1
  i32.const 0
  i32.le_s
  if (result i32)
   i32.const 1
   local.get $1
   i32.sub
   memory.grow
   i32.const 0
   i32.lt_s
  else
   i32.const 0
  end
  if
   unreachable
  end
  i32.const 17600
  i32.const 0
  i32.store
  i32.const 19168
  i32.const 0
  i32.store
  loop $for-loop|0
   local.get $0
   i32.const 23
   i32.lt_u
   if
    local.get $0
    i32.const 2
    i32.shl
    i32.const 17600
    i32.add
    i32.const 0
    i32.store offset=4
    i32.const 0
    local.set $1
    loop $for-loop|1
     local.get $1
     i32.const 16
     i32.lt_u
     if
      local.get $0
      i32.const 4
      i32.shl
      local.get $1
      i32.add
      i32.const 2
      i32.shl
      i32.const 17600
      i32.add
      i32.const 0
      i32.store offset=96
      local.get $1
      i32.const 1
      i32.add
      local.set $1
      br $for-loop|1
     end
    end
    local.get $0
    i32.const 1
    i32.add
    local.set $0
    br $for-loop|0
   end
  end
  i32.const 17600
  i32.const 19172
  memory.size
  i32.const 16
  i32.shl
  call $~lib/rt/tlsf/addMemory
  i32.const 17600
  global.set $~lib/rt/tlsf/ROOT
 )
 (func $~lib/rt/tlsf/searchBlock (param $0 i32) (param $1 i32) (result i32)
  (local $2 i32)
  (local $3 i32)
  local.get $1
  i32.const 256
  i32.lt_u
  if (result i32)
   local.get $1
   i32.const 4
   i32.shr_u
  else
   i32.const 31
   local.get $1
   i32.const 1
   i32.const 27
   local.get $1
   i32.clz
   i32.sub
   i32.shl
   i32.add
   i32.const 1
   i32.sub
   local.get $1
   local.get $1
   i32.const 536870910
   i32.lt_u
   select
   local.tee $1
   i32.clz
   i32.sub
   local.tee $3
   i32.const 7
   i32.sub
   local.set $2
   local.get $1
   local.get $3
   i32.const 4
   i32.sub
   i32.shr_u
   i32.const 16
   i32.xor
  end
  local.tee $1
  i32.const 16
  i32.lt_u
  local.get $2
  i32.const 23
  i32.lt_u
  i32.and
  i32.eqz
  if
   i32.const 0
   i32.const 1056
   i32.const 330
   i32.const 14
   call $~lib/builtins/abort
   unreachable
  end
  local.get $0
  local.get $2
  i32.const 2
  i32.shl
  i32.add
  i32.load offset=4
  i32.const -1
  local.get $1
  i32.shl
  i32.and
  local.tee $1
  if (result i32)
   local.get $0
   local.get $1
   i32.ctz
   local.get $2
   i32.const 4
   i32.shl
   i32.add
   i32.const 2
   i32.shl
   i32.add
   i32.load offset=96
  else
   local.get $0
   i32.load
   i32.const -1
   local.get $2
   i32.const 1
   i32.add
   i32.shl
   i32.and
   local.tee $1
   if (result i32)
    local.get $0
    local.get $1
    i32.ctz
    local.tee $1
    i32.const 2
    i32.shl
    i32.add
    i32.load offset=4
    local.tee $2
    i32.eqz
    if
     i32.const 0
     i32.const 1056
     i32.const 343
     i32.const 18
     call $~lib/builtins/abort
     unreachable
    end
    local.get $0
    local.get $2
    i32.ctz
    local.get $1
    i32.const 4
    i32.shl
    i32.add
    i32.const 2
    i32.shl
    i32.add
    i32.load offset=96
   else
    i32.const 0
   end
  end
 )
 (func $~lib/rt/tlsf/allocateBlock (param $0 i32) (param $1 i32) (result i32)
  (local $2 i32)
  (local $3 i32)
  (local $4 i32)
  local.get $1
  i32.const 1073741820
  i32.gt_u
  if
   i32.const 1120
   i32.const 1056
   i32.const 458
   i32.const 29
   call $~lib/builtins/abort
   unreachable
  end
  local.get $0
  i32.const 12
  local.get $1
  i32.const 19
  i32.add
  i32.const -16
  i32.and
  i32.const 4
  i32.sub
  local.get $1
  i32.const 12
  i32.le_u
  select
  local.tee $3
  call $~lib/rt/tlsf/searchBlock
  local.tee $1
  i32.eqz
  if
   memory.size
   local.tee $1
   i32.const 4
   local.get $0
   i32.load offset=1568
   local.get $1
   i32.const 16
   i32.shl
   i32.const 4
   i32.sub
   i32.ne
   i32.shl
   local.get $3
   i32.const 1
   i32.const 27
   local.get $3
   i32.clz
   i32.sub
   i32.shl
   i32.const 1
   i32.sub
   i32.add
   local.get $3
   local.get $3
   i32.const 536870910
   i32.lt_u
   select
   i32.add
   i32.const 65535
   i32.add
   i32.const -65536
   i32.and
   i32.const 16
   i32.shr_u
   local.tee $2
   local.get $1
   local.get $2
   i32.gt_s
   select
   memory.grow
   i32.const 0
   i32.lt_s
   if
    local.get $2
    memory.grow
    i32.const 0
    i32.lt_s
    if
     unreachable
    end
   end
   local.get $0
   local.get $1
   i32.const 16
   i32.shl
   memory.size
   i32.const 16
   i32.shl
   call $~lib/rt/tlsf/addMemory
   local.get $0
   local.get $3
   call $~lib/rt/tlsf/searchBlock
   local.tee $1
   i32.eqz
   if
    i32.const 0
    i32.const 1056
    i32.const 496
    i32.const 16
    call $~lib/builtins/abort
    unreachable
   end
  end
  local.get $3
  local.get $1
  i32.load
  i32.const -4
  i32.and
  i32.gt_u
  if
   i32.const 0
   i32.const 1056
   i32.const 498
   i32.const 14
   call $~lib/builtins/abort
   unreachable
  end
  local.get $0
  local.get $1
  call $~lib/rt/tlsf/removeBlock
  local.get $1
  i32.load
  local.set $4
  local.get $3
  i32.const 4
  i32.add
  i32.const 15
  i32.and
  if
   i32.const 0
   i32.const 1056
   i32.const 357
   i32.const 14
   call $~lib/builtins/abort
   unreachable
  end
  local.get $4
  i32.const -4
  i32.and
  local.get $3
  i32.sub
  local.tee $2
  i32.const 16
  i32.ge_u
  if
   local.get $1
   local.get $3
   local.get $4
   i32.const 2
   i32.and
   i32.or
   i32.store
   local.get $1
   i32.const 4
   i32.add
   local.get $3
   i32.add
   local.tee $3
   local.get $2
   i32.const 4
   i32.sub
   i32.const 1
   i32.or
   i32.store
   local.get $0
   local.get $3
   call $~lib/rt/tlsf/insertBlock
  else
   local.get $1
   local.get $4
   i32.const -2
   i32.and
   i32.store
   local.get $1
   i32.const 4
   i32.add
   local.get $1
   i32.load
   i32.const -4
   i32.and
   i32.add
   local.tee $0
   local.get $0
   i32.load
   i32.const -3
   i32.and
   i32.store
  end
  local.get $1
 )
 (func $~lib/rt/tlsf/__free (param $0 i32)
  (local $1 i32)
  (local $2 i32)
  local.get $0
  i32.const 17596
  i32.lt_u
  if
   return
  end
  global.get $~lib/rt/tlsf/ROOT
  i32.eqz
  if
   call $~lib/rt/tlsf/initialize
  end
  global.get $~lib/rt/tlsf/ROOT
  local.get $0
  i32.const 4
  i32.sub
  local.set $1
  local.get $0
  i32.const 15
  i32.and
  i32.const 1
  local.get $0
  select
  if (result i32)
   i32.const 1
  else
   local.get $1
   i32.load
   i32.const 1
   i32.and
  end
  if
   i32.const 0
   i32.const 1056
   i32.const 559
   i32.const 3
   call $~lib/builtins/abort
   unreachable
  end
  local.get $1
  local.get $1
  i32.load
  i32.const 1
  i32.or
  i32.store
  local.get $1
  call $~lib/rt/tlsf/insertBlock
 )
 (func $simd/test_v128
  (local $0 i32)
  global.get $~lib/rt/tlsf/ROOT
  i32.eqz
  if
   call $~lib/rt/tlsf/initialize
  end
  global.get $~lib/rt/tlsf/ROOT
  i32.const 64
  call $~lib/rt/tlsf/allocateBlock
  i32.const 4
  i32.add
  local.tee $0
  local.get $0
  v128.load offset=16
  v128.store offset=32
  local.get $0
  call $~lib/rt/tlsf/__free
  global.get $~lib/rt/tlsf/ROOT
  i32.eqz
  if
   call $~lib/rt/tlsf/initialize
  end
  global.get $~lib/rt/tlsf/ROOT
  i32.const 16
  call $~lib/rt/tlsf/allocateBlock
  i32.const 4
  i32.add
  local.tee $0
  i32.const 42
  i32.store8
  local.get $0
  v128.load8_splat
  v128.const i32x4 0x2a2a2a2a 0x2a2a2a2a 0x2a2a2a2a 0x2a2a2a2a
  i8x16.eq
  i8x16.all_true
  i32.eqz
  if
   i32.const 0
   i32.const 1184
   i32.const 67
   i32.const 5
   call $~lib/builtins/abort
   unreachable
  end
  local.get $0
  call $~lib/rt/tlsf/__free
  global.get $~lib/rt/tlsf/ROOT
  i32.eqz
  if
   call $~lib/rt/tlsf/initialize
  end
  global.get $~lib/rt/tlsf/ROOT
  i32.const 16
  call $~lib/rt/tlsf/allocateBlock
  i32.const 4
  i32.add
  local.tee $0
  i32.const 42
  i32.store16
  local.get $0
  v128.load16_splat
  v128.const i32x4 0x002a002a 0x002a002a 0x002a002a 0x002a002a
  i8x16.eq
  i8x16.all_true
  i32.eqz
  if
   i32.const 0
   i32.const 1184
   i32.const 77
   i32.const 5
   call $~lib/builtins/abort
   unreachable
  end
  local.get $0
  call $~lib/rt/tlsf/__free
  global.get $~lib/rt/tlsf/ROOT
  i32.eqz
  if
   call $~lib/rt/tlsf/initialize
  end
  global.get $~lib/rt/tlsf/ROOT
  i32.const 16
  call $~lib/rt/tlsf/allocateBlock
  i32.const 4
  i32.add
  local.tee $0
  i32.const 42
  i32.store
  local.get $0
  v128.load32_splat
  v128.const i32x4 0x0000002a 0x0000002a 0x0000002a 0x0000002a
  i8x16.eq
  i8x16.all_true
  i32.eqz
  if
   i32.const 0
   i32.const 1184
   i32.const 87
   i32.const 5
   call $~lib/builtins/abort
   unreachable
  end
  local.get $0
  call $~lib/rt/tlsf/__free
  global.get $~lib/rt/tlsf/ROOT
  i32.eqz
  if
   call $~lib/rt/tlsf/initialize
  end
  global.get $~lib/rt/tlsf/ROOT
  i32.const 16
  call $~lib/rt/tlsf/allocateBlock
  i32.const 4
  i32.add
  local.tee $0
  i64.const 42
  i64.store
  local.get $0
  v128.load64_splat
  v128.const i32x4 0x0000002a 0x00000000 0x0000002a 0x00000000
  i8x16.eq
  i8x16.all_true
  i32.eqz
  if
   i32.const 0
   i32.const 1184
   i32.const 97
   i32.const 5
   call $~lib/builtins/abort
   unreachable
  end
  local.get $0
  call $~lib/rt/tlsf/__free
  global.get $~lib/rt/tlsf/ROOT
  i32.eqz
  if
   call $~lib/rt/tlsf/initialize
  end
  global.get $~lib/rt/tlsf/ROOT
  i32.const 16
  call $~lib/rt/tlsf/allocateBlock
  i32.const 4
  i32.add
  local.tee $0
  i32.const 42
  i32.store
  local.get $0
  v128.load32_zero
  v128.const i32x4 0x0000002a 0x00000000 0x00000000 0x00000000
  i8x16.eq
  i8x16.all_true
  i32.eqz
  if
   i32.const 0
   i32.const 1184
   i32.const 107
   i32.const 5
   call $~lib/builtins/abort
   unreachable
  end
  local.get $0
  call $~lib/rt/tlsf/__free
  global.get $~lib/rt/tlsf/ROOT
  i32.eqz
  if
   call $~lib/rt/tlsf/initialize
  end
  global.get $~lib/rt/tlsf/ROOT
  i32.const 16
  call $~lib/rt/tlsf/allocateBlock
  i32.const 4
  i32.add
  local.tee $0
  i64.const 42
  i64.store
  local.get $0
  v128.load64_zero
  v128.const i32x4 0x0000002a 0x00000000 0x00000000 0x00000000
  i8x16.eq
  i8x16.all_true
  i32.eqz
  if
   i32.const 0
   i32.const 1184
   i32.const 117
   i32.const 5
   call $~lib/builtins/abort
   unreachable
  end
  local.get $0
  call $~lib/rt/tlsf/__free
  global.get $~lib/rt/tlsf/ROOT
  i32.eqz
  if
   call $~lib/rt/tlsf/initialize
  end
  global.get $~lib/rt/tlsf/ROOT
  i32.const 16
  call $~lib/rt/tlsf/allocateBlock
  i32.const 4
  i32.add
  local.tee $0
  i32.const 42
  i32.store
  local.get $0
  v128.const i32x4 0x00000000 0x00000000 0x00000000 0x00000000
  v128.load32_lane 0
  v128.const i32x4 0x0000002a 0x00000000 0x00000000 0x00000000
  i8x16.eq
  i8x16.all_true
  i32.eqz
  if
   i32.const 0
   i32.const 1184
   i32.const 188
   i32.const 5
   call $~lib/builtins/abort
   unreachable
  end
  local.get $0
  call $~lib/rt/tlsf/__free
 )
 (func $simd/test_vars_i8x16_partial (param $0 i32) (param $1 i32) (param $2 i32) (result v128)
  v128.const i32x4 0x03000100 0x07000504 0x0b0a0908 0x000e0d0c
  local.get $0
  i8x16.replace_lane 2
  local.get $1
  i8x16.replace_lane 6
  local.get $2
  i8x16.replace_lane 15
 )
 (func $simd/test_vars_i8x16_full (param $0 i32) (param $1 i32) (param $2 i32) (param $3 i32) (param $4 i32) (param $5 i32) (param $6 i32) (param $7 i32) (param $8 i32) (param $9 i32) (param $10 i32) (param $11 i32) (param $12 i32) (param $13 i32) (param $14 i32) (param $15 i32) (result v128)
  local.get $0
  i8x16.splat
  local.get $1
  i8x16.replace_lane 1
  local.get $2
  i8x16.replace_lane 2
  local.get $3
  i8x16.replace_lane 3
  local.get $4
  i8x16.replace_lane 4
  local.get $5
  i8x16.replace_lane 5
  local.get $6
  i8x16.replace_lane 6
  local.get $7
  i8x16.replace_lane 7
  local.get $8
  i8x16.replace_lane 8
  local.get $9
  i8x16.replace_lane 9
  local.get $10
  i8x16.replace_lane 10
  local.get $11
  i8x16.replace_lane 11
  local.get $12
  i8x16.replace_lane 12
  local.get $13
  i8x16.replace_lane 13
  local.get $14
  i8x16.replace_lane 14
  local.get $15
  i8x16.replace_lane 15
 )
 (func $simd/test_vars_i16x8_partial (param $0 i32) (param $1 i32) (param $2 i32) (result v128)
  v128.const i32x4 0x00010000 0x00030000 0x00050000 0x00000006
  local.get $0
  i16x8.replace_lane 2
  local.get $1
  i16x8.replace_lane 4
  local.get $2
  i16x8.replace_lane 7
 )
 (func $simd/test_vars_i16x8_full (param $0 i32) (param $1 i32) (param $2 i32) (param $3 i32) (param $4 i32) (param $5 i32) (param $6 i32) (param $7 i32) (result v128)
  local.get $0
  i16x8.splat
  local.get $1
  i16x8.replace_lane 1
  local.get $2
  i16x8.replace_lane 2
  local.get $3
  i16x8.replace_lane 3
  local.get $4
  i16x8.replace_lane 4
  local.get $5
  i16x8.replace_lane 5
  local.get $6
  i16x8.replace_lane 6
  local.get $7
  i16x8.replace_lane 7
 )
 (func $simd/test_vars_i32x4_partial (param $0 i32) (param $1 i32) (param $2 i32) (result v128)
  v128.const i32x4 0x00000000 0x00000000 0x00000000 0x00000000
  local.get $0
  i32x4.replace_lane 1
  local.get $1
  i32x4.replace_lane 2
  local.get $2
  i32x4.replace_lane 3
 )
 (func $simd/test_vars_i32x4_full (param $0 i32) (param $1 i32) (param $2 i32) (param $3 i32) (result v128)
  local.get $0
  i32x4.splat
  local.get $1
  i32x4.replace_lane 1
  local.get $2
  i32x4.replace_lane 2
  local.get $3
  i32x4.replace_lane 3
 )
 (func $simd/test_vars_i64x2_partial (param $0 i64) (result v128)
  v128.const i32x4 0x00000000 0x00000000 0x00000000 0x00000000
  local.get $0
  i64x2.replace_lane 1
 )
 (func $simd/test_vars_i64x2_full (param $0 i64) (param $1 i64) (result v128)
  local.get $0
  i64x2.splat
  local.get $1
  i64x2.replace_lane 1
 )
 (func $simd/test_vars_f32x4_partial (param $0 f32) (param $1 f32) (param $2 f32) (result v128)
  v128.const i32x4 0x00000000 0x00000000 0x00000000 0x00000000
  local.get $0
  f32x4.replace_lane 1
  local.get $1
  f32x4.replace_lane 2
  local.get $2
  f32x4.replace_lane 3
 )
 (func $simd/test_vars_f32x4_full (param $0 f32) (param $1 f32) (param $2 f32) (param $3 f32) (result v128)
  local.get $0
  f32x4.splat
  local.get $1
  f32x4.replace_lane 1
  local.get $2
  f32x4.replace_lane 2
  local.get $3
  f32x4.replace_lane 3
 )
 (func $simd/test_vars_f64x2_partial (param $0 f64) (result v128)
  v128.const i32x4 0x00000000 0x00000000 0x00000000 0x00000000
  local.get $0
  f64x2.replace_lane 1
 )
 (func $simd/test_vars_f64x2_full (param $0 f64) (param $1 f64) (result v128)
  local.get $0
  f64x2.splat
  local.get $1
  f64x2.replace_lane 1
 )
 (func $~start
  (local $0 i32)
  call $simd/test_v128
  global.get $~lib/rt/tlsf/ROOT
  i32.eqz
  if
   call $~lib/rt/tlsf/initialize
  end
  global.get $~lib/rt/tlsf/ROOT
  i32.const 16
  call $~lib/rt/tlsf/allocateBlock
  i32.const 4
  i32.add
  local.tee $0
  i32.const 1
  i32.store8
  local.get $0
  i32.const 2
  i32.store8 offset=1
  local.get $0
  i32.const 3
  i32.store8 offset=2
  local.get $0
  i32.const 4
  i32.store8 offset=3
  local.get $0
  i32.const 5
  i32.store8 offset=4
  local.get $0
  i32.const 6
  i32.store8 offset=5
  local.get $0
  i32.const 7
  i32.store8 offset=6
  local.get $0
  i32.const 255
  i32.store8 offset=7
  local.get $0
  v128.load8x8_s align=1
  v128.const i32x4 0x00020001 0x00040003 0x00060005 0xffff0007
  i8x16.eq
  i8x16.all_true
  i32.eqz
  if
   i32.const 0
   i32.const 1184
<<<<<<< HEAD
   i32.const 416
=======
   i32.const 459
>>>>>>> 7db10061
   i32.const 5
   call $~lib/builtins/abort
   unreachable
  end
  local.get $0
  v128.load8x8_u align=1
  v128.const i32x4 0x00020001 0x00040003 0x00060005 0x00ff0007
  i8x16.eq
  i8x16.all_true
  i32.eqz
  if
   i32.const 0
   i32.const 1184
<<<<<<< HEAD
   i32.const 421
=======
   i32.const 464
>>>>>>> 7db10061
   i32.const 5
   call $~lib/builtins/abort
   unreachable
  end
  local.get $0
  call $~lib/rt/tlsf/__free
  global.get $~lib/rt/tlsf/ROOT
  i32.eqz
  if
   call $~lib/rt/tlsf/initialize
  end
  global.get $~lib/rt/tlsf/ROOT
  i32.const 16
  call $~lib/rt/tlsf/allocateBlock
  i32.const 4
  i32.add
  local.tee $0
  i32.const 1
  i32.store16
  local.get $0
  i32.const 2
  i32.store16 offset=2
  local.get $0
  i32.const 3
  i32.store16 offset=4
  local.get $0
  i32.const 65535
  i32.store16 offset=6
  local.get $0
  v128.load16x4_s align=2
  v128.const i32x4 0x00000001 0x00000002 0x00000003 0xffffffff
  i8x16.eq
  i8x16.all_true
  i32.eqz
  if
   i32.const 0
   i32.const 1184
<<<<<<< HEAD
   i32.const 552
=======
   i32.const 590
>>>>>>> 7db10061
   i32.const 5
   call $~lib/builtins/abort
   unreachable
  end
  local.get $0
  v128.load16x4_u align=2
  v128.const i32x4 0x00000001 0x00000002 0x00000003 0x0000ffff
  i8x16.eq
  i8x16.all_true
  i32.eqz
  if
   i32.const 0
   i32.const 1184
<<<<<<< HEAD
   i32.const 557
=======
   i32.const 595
>>>>>>> 7db10061
   i32.const 5
   call $~lib/builtins/abort
   unreachable
  end
  local.get $0
  call $~lib/rt/tlsf/__free
  global.get $~lib/rt/tlsf/ROOT
  i32.eqz
  if
   call $~lib/rt/tlsf/initialize
  end
  global.get $~lib/rt/tlsf/ROOT
  i32.const 16
  call $~lib/rt/tlsf/allocateBlock
  i32.const 4
  i32.add
  local.tee $0
  i32.const 1
  i32.store
  local.get $0
  i32.const -1
  i32.store offset=4
  local.get $0
  v128.load32x2_s align=4
  v128.const i32x4 0x00000001 0x00000000 0xffffffff 0xffffffff
  i8x16.eq
  i8x16.all_true
  i32.eqz
  if
   i32.const 0
   i32.const 1184
<<<<<<< HEAD
   i32.const 611
=======
   i32.const 649
>>>>>>> 7db10061
   i32.const 5
   call $~lib/builtins/abort
   unreachable
  end
  local.get $0
  v128.load32x2_u align=4
  v128.const i32x4 0x00000001 0x00000000 0xffffffff 0x00000000
  i8x16.eq
  i8x16.all_true
  i32.eqz
  if
   i32.const 0
   i32.const 1184
<<<<<<< HEAD
   i32.const 616
=======
   i32.const 654
>>>>>>> 7db10061
   i32.const 5
   call $~lib/builtins/abort
   unreachable
  end
  local.get $0
  call $~lib/rt/tlsf/__free
 )
)<|MERGE_RESOLUTION|>--- conflicted
+++ resolved
@@ -1396,11 +1396,7 @@
   if
    i32.const 0
    i32.const 1184
-<<<<<<< HEAD
-   i32.const 416
-=======
-   i32.const 459
->>>>>>> 7db10061
+   i32.const 469
    i32.const 5
    call $~lib/builtins/abort
    unreachable
@@ -1414,11 +1410,7 @@
   if
    i32.const 0
    i32.const 1184
-<<<<<<< HEAD
-   i32.const 421
-=======
-   i32.const 464
->>>>>>> 7db10061
+   i32.const 474
    i32.const 5
    call $~lib/builtins/abort
    unreachable
@@ -1456,11 +1448,7 @@
   if
    i32.const 0
    i32.const 1184
-<<<<<<< HEAD
-   i32.const 552
-=======
-   i32.const 590
->>>>>>> 7db10061
+   i32.const 605
    i32.const 5
    call $~lib/builtins/abort
    unreachable
@@ -1474,11 +1462,7 @@
   if
    i32.const 0
    i32.const 1184
-<<<<<<< HEAD
-   i32.const 557
-=======
-   i32.const 595
->>>>>>> 7db10061
+   i32.const 610
    i32.const 5
    call $~lib/builtins/abort
    unreachable
@@ -1510,11 +1494,7 @@
   if
    i32.const 0
    i32.const 1184
-<<<<<<< HEAD
-   i32.const 611
-=======
-   i32.const 649
->>>>>>> 7db10061
+   i32.const 664
    i32.const 5
    call $~lib/builtins/abort
    unreachable
@@ -1528,11 +1508,7 @@
   if
    i32.const 0
    i32.const 1184
-<<<<<<< HEAD
-   i32.const 616
-=======
-   i32.const 654
->>>>>>> 7db10061
+   i32.const 669
    i32.const 5
    call $~lib/builtins/abort
    unreachable
