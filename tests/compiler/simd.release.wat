--- conflicted
+++ resolved
@@ -2051,7 +2051,7 @@
    if
     i32.const 0
     i32.const 1552
-    i32.const 589
+    i32.const 599
     i32.const 5
     call $~lib/builtins/abort
     unreachable
@@ -2065,7 +2065,7 @@
    if
     i32.const 0
     i32.const 1552
-    i32.const 594
+    i32.const 604
     i32.const 5
     call $~lib/builtins/abort
     unreachable
@@ -2103,7 +2103,7 @@
    if
     i32.const 0
     i32.const 1552
-    i32.const 765
+    i32.const 780
     i32.const 5
     call $~lib/builtins/abort
     unreachable
@@ -2117,7 +2117,7 @@
    if
     i32.const 0
     i32.const 1552
-    i32.const 770
+    i32.const 785
     i32.const 5
     call $~lib/builtins/abort
     unreachable
@@ -2149,7 +2149,7 @@
    if
     i32.const 0
     i32.const 1552
-    i32.const 837
+    i32.const 852
     i32.const 5
     call $~lib/builtins/abort
     unreachable
@@ -2163,7 +2163,7 @@
    if
     i32.const 0
     i32.const 1552
-    i32.const 842
+    i32.const 857
     i32.const 5
     call $~lib/builtins/abort
     unreachable
@@ -2313,71 +2313,6 @@
   local.get $1
   f64x2.replace_lane 1
  )
-<<<<<<< HEAD
- (func $~start
-  (local $0 i32)
-  call $simd/test_v128
-  global.get $~lib/rt/tlsf/ROOT
-  i32.eqz
-  if
-   call $~lib/rt/tlsf/initialize
-  end
-  global.get $~lib/rt/tlsf/ROOT
-  i32.const 16
-  call $~lib/rt/tlsf/allocateBlock
-  i32.const 4
-  i32.add
-  local.tee $0
-  i32.const 1
-  i32.store8
-  local.get $0
-  i32.const 2
-  i32.store8 offset=1
-  local.get $0
-  i32.const 3
-  i32.store8 offset=2
-  local.get $0
-  i32.const 4
-  i32.store8 offset=3
-  local.get $0
-  i32.const 5
-  i32.store8 offset=4
-  local.get $0
-  i32.const 6
-  i32.store8 offset=5
-  local.get $0
-  i32.const 7
-  i32.store8 offset=6
-  local.get $0
-  i32.const 255
-  i32.store8 offset=7
-  local.get $0
-  v128.load8x8_s align=1
-  v128.const i32x4 0x00020001 0x00040003 0x00060005 0xffff0007
-  i8x16.eq
-  i8x16.all_true
-  i32.eqz
-  if
-   i32.const 0
-   i32.const 1184
-   i32.const 469
-   i32.const 5
-   call $~lib/builtins/abort
-   unreachable
-  end
-  local.get $0
-  v128.load8x8_u align=1
-  v128.const i32x4 0x00020001 0x00040003 0x00060005 0x00ff0007
-  i8x16.eq
-  i8x16.all_true
-  i32.eqz
-  if
-   i32.const 0
-   i32.const 1184
-   i32.const 474
-   i32.const 5
-   call $~lib/builtins/abort
-=======
  (func $~lib/rt/__visit_members (param $0 i32)
   block $folding-inner0
    block $invalid
@@ -2393,56 +2328,14 @@
     end
     return
    end
->>>>>>> 847dbde6
    unreachable
   end
   local.get $0
   i32.load
   local.tee $0
-<<<<<<< HEAD
-  i32.const 1
-  i32.store16
-  local.get $0
-  i32.const 2
-  i32.store16 offset=2
-  local.get $0
-  i32.const 3
-  i32.store16 offset=4
-  local.get $0
-  i32.const 65535
-  i32.store16 offset=6
-  local.get $0
-  v128.load16x4_s align=2
-  v128.const i32x4 0x00000001 0x00000002 0x00000003 0xffffffff
-  i8x16.eq
-  i8x16.all_true
-  i32.eqz
-  if
-   i32.const 0
-   i32.const 1184
-   i32.const 605
-   i32.const 5
-   call $~lib/builtins/abort
-   unreachable
-  end
-  local.get $0
-  v128.load16x4_u align=2
-  v128.const i32x4 0x00000001 0x00000002 0x00000003 0x0000ffff
-  i8x16.eq
-  i8x16.all_true
-  i32.eqz
-  if
-   i32.const 0
-   i32.const 1184
-   i32.const 610
-   i32.const 5
-   call $~lib/builtins/abort
-   unreachable
-=======
   if
    local.get $0
    call $byn-split-outlined-A$~lib/rt/itcms/__visit
->>>>>>> 847dbde6
   end
  )
  (func $~start
@@ -2454,40 +2347,6 @@
   i32.const 20
   i32.sub
   local.tee $0
-<<<<<<< HEAD
-  i32.const 1
-  i32.store
-  local.get $0
-  i32.const -1
-  i32.store offset=4
-  local.get $0
-  v128.load32x2_s align=4
-  v128.const i32x4 0x00000001 0x00000000 0xffffffff 0xffffffff
-  i8x16.eq
-  i8x16.all_true
-  i32.eqz
-  if
-   i32.const 0
-   i32.const 1184
-   i32.const 664
-   i32.const 5
-   call $~lib/builtins/abort
-   unreachable
-  end
-  local.get $0
-  v128.load32x2_u align=4
-  v128.const i32x4 0x00000001 0x00000000 0xffffffff 0x00000000
-  i8x16.eq
-  i8x16.all_true
-  i32.eqz
-  if
-   i32.const 0
-   i32.const 1184
-   i32.const 669
-   i32.const 5
-   call $~lib/builtins/abort
-   unreachable
-=======
   i32.load offset=4
   i32.const 3
   i32.and
@@ -2499,7 +2358,6 @@
    i32.const 1
    i32.add
    global.set $~lib/rt/itcms/visitCount
->>>>>>> 847dbde6
   end
  )
 )