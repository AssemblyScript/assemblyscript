(module
 (type $i32_i32_i32_=>_none (func (param i32 i32 i32)))
 (type $i32_i32_=>_i32 (func (param i32 i32) (result i32)))
 (type $none_=>_none (func))
 (type $i32_=>_none (func (param i32)))
 (type $i32_i32_=>_none (func (param i32 i32)))
 (type $i32_i32_i32_i32_=>_none (func (param i32 i32 i32 i32)))
 (type $none_=>_i32 (func (result i32)))
 (type $i32_i32_f32_=>_none (func (param i32 i32 f32)))
 (type $i32_i32_=>_f32 (func (param i32 i32) (result f32)))
 (type $i64_i64_i32_i64_i32_=>_i32 (func (param i64 i64 i32 i64 i32) (result i32)))
 (type $i32_i32_i32_=>_i32 (func (param i32 i32 i32) (result i32)))
 (type $f64_=>_i32 (func (param f64) (result i32)))
 (type $f32_=>_i32 (func (param f32) (result i32)))
 (type $i32_=>_i32 (func (param i32) (result i32)))
 (import "env" "abort" (func $~lib/builtins/abort (param i32 i32 i32 i32)))
 (global $~lib/rt/itcms/total (mut i32) (i32.const 0))
 (global $~lib/rt/itcms/threshold (mut i32) (i32.const 0))
 (global $~lib/rt/itcms/state (mut i32) (i32.const 0))
 (global $~lib/rt/itcms/visitCount (mut i32) (i32.const 0))
 (global $~lib/rt/itcms/pinSpace (mut i32) (i32.const 0))
 (global $~lib/rt/itcms/iter (mut i32) (i32.const 0))
 (global $~lib/rt/itcms/toSpace (mut i32) (i32.const 0))
 (global $~lib/rt/itcms/white (mut i32) (i32.const 0))
 (global $~lib/rt/itcms/fromSpace (mut i32) (i32.const 0))
 (global $~lib/rt/tlsf/ROOT (mut i32) (i32.const 0))
 (global $resolve-elementaccess/arr (mut i32) (i32.const 0))
 (global $~lib/util/number/_frc_plus (mut i64) (i64.const 0))
 (global $~lib/util/number/_frc_minus (mut i64) (i64.const 0))
 (global $~lib/util/number/_exp (mut i32) (i32.const 0))
 (global $~lib/util/number/_K (mut i32) (i32.const 0))
 (global $~lib/util/number/_frc_pow (mut i64) (i64.const 0))
 (global $~lib/util/number/_exp_pow (mut i32) (i32.const 0))
 (global $resolve-elementaccess/buf (mut i32) (i32.const 0))
 (global $~lib/memory/__stack_pointer (mut i32) (i32.const 21236))
 (memory $0 1)
 (data (i32.const 1036) ",")
 (data (i32.const 1048) "\01\00\00\00\1c\00\00\00I\00n\00v\00a\00l\00i\00d\00 \00l\00e\00n\00g\00t\00h")
 (data (i32.const 1084) "<")
 (data (i32.const 1096) "\01\00\00\00&\00\00\00~\00l\00i\00b\00/\00a\00r\00r\00a\00y\00b\00u\00f\00f\00e\00r\00.\00t\00s")
 (data (i32.const 1148) "<")
 (data (i32.const 1160) "\01\00\00\00(\00\00\00A\00l\00l\00o\00c\00a\00t\00i\00o\00n\00 \00t\00o\00o\00 \00l\00a\00r\00g\00e")
 (data (i32.const 1212) "<")
 (data (i32.const 1224) "\01\00\00\00 \00\00\00~\00l\00i\00b\00/\00r\00t\00/\00i\00t\00c\00m\00s\00.\00t\00s")
 (data (i32.const 1340) "<")
 (data (i32.const 1352) "\01\00\00\00$\00\00\00I\00n\00d\00e\00x\00 \00o\00u\00t\00 \00o\00f\00 \00r\00a\00n\00g\00e")
 (data (i32.const 1404) ",")
 (data (i32.const 1416) "\01\00\00\00\14\00\00\00~\00l\00i\00b\00/\00r\00t\00.\00t\00s")
 (data (i32.const 1484) "<")
 (data (i32.const 1496) "\01\00\00\00\1e\00\00\00~\00l\00i\00b\00/\00r\00t\00/\00t\00l\00s\00f\00.\00t\00s")
 (data (i32.const 1548) "<")
 (data (i32.const 1560) "\01\00\00\00$\00\00\00~\00l\00i\00b\00/\00t\00y\00p\00e\00d\00a\00r\00r\00a\00y\00.\00t\00s")
 (data (i32.const 1612) "\1c")
 (data (i32.const 1624) "\01\00\00\00\06\00\00\000\00.\000")
 (data (i32.const 1644) "\1c")
 (data (i32.const 1656) "\01\00\00\00\06\00\00\00N\00a\00N")
 (data (i32.const 1676) ",")
 (data (i32.const 1688) "\01\00\00\00\12\00\00\00-\00I\00n\00f\00i\00n\00i\00t\00y")
 (data (i32.const 1724) ",")
 (data (i32.const 1736) "\01\00\00\00\10\00\00\00I\00n\00f\00i\00n\00i\00t\00y")
 (data (i32.const 1832) "\88\02\1c\08\a0\d5\8f\fav\bf>\a2\7f\e1\ae\bav\acU0 \fb\16\8b\ea5\ce]J\89B\cf-;eU\aa\b0k\9a\dfE\1a=\03\cf\1a\e6\ca\c6\9a\c7\17\fep\abO\dc\bc\be\fc\b1w\ff\0c\d6kA\ef\91V\be<\fc\7f\90\ad\1f\d0\8d\83\9aU1(\\Q\d3\b5\c9\a6\ad\8f\acq\9d\cb\8b\ee#w\"\9c\eamSx@\91I\cc\aeW\ce\b6]y\12<\827V\fbM6\94\10\c2O\98H8o\ea\96\90\c7:\82%\cb\85t\d7\f4\97\bf\97\cd\cf\86\a0\e5\ac*\17\98\n4\ef\8e\b25*\fbg8\b2;?\c6\d2\df\d4\c8\84\ba\cd\d3\1a\'D\dd\c5\96\c9%\bb\ce\9fk\93\84\a5b}$l\ac\db\f6\da_\0dXf\ab\a3&\f1\c3\de\93\f8\e2\f3\b8\80\ff\aa\a8\ad\b5\b5\8bJ|l\05_b\87S0\c14`\ff\bc\c9U&\ba\91\8c\85N\96\bd~)p$w\f9\df\8f\b8\e5\b8\9f\bd\df\a6\94}t\88\cf_\a9\f8\cf\9b\a8\8f\93pD\b9k\15\0f\bf\f8\f0\08\8a\b611eU%\b0\cd\ac\7f{\d0\c6\e2?\99\06;+*\c4\10\\\e4\d3\92si\99$$\aa\0e\ca\00\83\f2\b5\87\fd\eb\1a\11\92d\08\e5\bc\cc\88Po\t\cc\bc\8c,e\19\e2X\17\b7\d1\00\00\00\00\00\00@\9c\00\00\00\00\10\a5\d4\e8\00\00b\ac\c5\ebx\ad\84\t\94\f8x9?\81\b3\15\07\c9{\ce\97\c0p\\\ea{\ce2~\8fh\80\e9\ab\a48\d2\d5E\"\9a\17&\'O\9f\'\fb\c4\d41\a2c\ed\a8\ad\c8\8c8e\de\b0\dbe\ab\1a\8e\08\c7\83\9a\1dqB\f9\1d]\c4X\e7\1b\a6,iM\92\ea\8dp\1ad\ee\01\daJw\ef\9a\99\a3m\a2\85k}\b4{x\t\f2w\18\ddy\a1\e4T\b4\c2\c5\9b[\92\86[\86=]\96\c8\c5S5\c8\b3\a0\97\fa\\\b4*\95\e3_\a0\99\bd\9fF\de%\8c9\db4\c2\9b\a5\\\9f\98\a3r\9a\c6\f6\ce\be\e9TS\bf\dc\b7\e2A\"\f2\17\f3\fc\88\a5x\\\d3\9b\ce \cc\dfS!{\f3Z\16\98:0\1f\97\dc\b5\a0\e2\96\b3\e3\\S\d1\d9\a8<D\a7\a4\d9|\9b\fb\10D\a4\a7LLv\bb\1a\9c@\b6\ef\8e\ab\8b,\84W\a6\10\ef\1f\d0)1\91\e9\e5\a4\10\9b\9d\0c\9c\a1\fb\9b\10\e7)\f4;b\d9 (\ac\85\cf\a7z^KD\80-\dd\ac\03@\e4!\bf\8f\ffD^/\9cg\8eA\b8\8c\9c\9d\173\d4\a9\1b\e3\b4\92\db\19\9e\d9w\df\ban\bf\96\ebk\ee\f0\9b;\02\87\af")
 (data (i32.const 2528) "<\fbW\fbr\fb\8c\fb\a7\fb\c1\fb\dc\fb\f6\fb\11\fc,\fcF\fca\fc{\fc\96\fc\b1\fc\cb\fc\e6\fc\00\fd\1b\fd5\fdP\fdk\fd\85\fd\a0\fd\ba\fd\d5\fd\ef\fd\n\fe%\fe?\feZ\fet\fe\8f\fe\a9\fe\c4\fe\df\fe\f9\fe\14\ff.\ffI\ffc\ff~\ff\99\ff\b3\ff\ce\ff\e8\ff\03\00\1e\008\00S\00m\00\88\00\a2\00\bd\00\d8\00\f2\00\0d\01\'\01B\01\\\01w\01\92\01\ac\01\c7\01\e1\01\fc\01\16\021\02L\02f\02\81\02\9b\02\b6\02\d0\02\eb\02\06\03 \03;\03U\03p\03\8b\03\a5\03\c0\03\da\03\f5\03\0f\04*\04")
 (data (i32.const 2704) "\01\00\00\00\n\00\00\00d\00\00\00\e8\03\00\00\10\'\00\00\a0\86\01\00@B\0f\00\80\96\98\00\00\e1\f5\05\00\ca\9a;")
 (data (i32.const 2744) "0\000\000\001\000\002\000\003\000\004\000\005\000\006\000\007\000\008\000\009\001\000\001\001\001\002\001\003\001\004\001\005\001\006\001\007\001\008\001\009\002\000\002\001\002\002\002\003\002\004\002\005\002\006\002\007\002\008\002\009\003\000\003\001\003\002\003\003\003\004\003\005\003\006\003\007\003\008\003\009\004\000\004\001\004\002\004\003\004\004\004\005\004\006\004\007\004\008\004\009\005\000\005\001\005\002\005\003\005\004\005\005\005\006\005\007\005\008\005\009\006\000\006\001\006\002\006\003\006\004\006\005\006\006\006\007\006\008\006\009\007\000\007\001\007\002\007\003\007\004\007\005\007\006\007\007\007\008\007\009\008\000\008\001\008\002\008\003\008\004\008\005\008\006\008\007\008\008\008\009\009\000\009\001\009\002\009\003\009\004\009\005\009\006\009\007\009\008\009\009")
 (data (i32.const 3148) "\1c")
 (data (i32.const 3160) "\01\00\00\00\06\00\00\001\00.\000")
 (data (i32.const 3180) "L")
 (data (i32.const 3192) "\01\00\00\000\00\00\00r\00e\00s\00o\00l\00v\00e\00-\00e\00l\00e\00m\00e\00n\00t\00a\00c\00c\00e\00s\00s\00.\00t\00s")
 (data (i32.const 3260) "\1c")
 (data (i32.const 3272) "\01\00\00\00\06\00\00\002\00.\000")
 (data (i32.const 3292) "\1c")
 (data (i32.const 3304) "\01\00\00\00\08\00\00\001\001\00.\000")
 (data (i32.const 3324) "|")
 (data (i32.const 3336) "\01\00\00\00d\00\00\00t\00o\00S\00t\00r\00i\00n\00g\00(\00)\00 \00r\00a\00d\00i\00x\00 \00a\00r\00g\00u\00m\00e\00n\00t\00 \00m\00u\00s\00t\00 \00b\00e\00 \00b\00e\00t\00w\00e\00e\00n\00 \002\00 \00a\00n\00d\00 \003\006")
 (data (i32.const 3452) "<")
 (data (i32.const 3464) "\01\00\00\00&\00\00\00~\00l\00i\00b\00/\00u\00t\00i\00l\00/\00n\00u\00m\00b\00e\00r\00.\00t\00s")
 (data (i32.const 3516) "\1c")
 (data (i32.const 3528) "\01\00\00\00\02\00\00\000")
 (data (i32.const 3548) "\1c\04")
 (data (i32.const 3560) "\01\00\00\00\00\04\00\000\000\000\001\000\002\000\003\000\004\000\005\000\006\000\007\000\008\000\009\000\00a\000\00b\000\00c\000\00d\000\00e\000\00f\001\000\001\001\001\002\001\003\001\004\001\005\001\006\001\007\001\008\001\009\001\00a\001\00b\001\00c\001\00d\001\00e\001\00f\002\000\002\001\002\002\002\003\002\004\002\005\002\006\002\007\002\008\002\009\002\00a\002\00b\002\00c\002\00d\002\00e\002\00f\003\000\003\001\003\002\003\003\003\004\003\005\003\006\003\007\003\008\003\009\003\00a\003\00b\003\00c\003\00d\003\00e\003\00f\004\000\004\001\004\002\004\003\004\004\004\005\004\006\004\007\004\008\004\009\004\00a\004\00b\004\00c\004\00d\004\00e\004\00f\005\000\005\001\005\002\005\003\005\004\005\005\005\006\005\007\005\008\005\009\005\00a\005\00b\005\00c\005\00d\005\00e\005\00f\006\000\006\001\006\002\006\003\006\004\006\005\006\006\006\007\006\008\006\009\006\00a\006\00b\006\00c\006\00d\006\00e\006\00f\007\000\007\001\007\002\007\003\007\004\007\005\007\006\007\007\007\008\007\009\007\00a\007\00b\007\00c\007\00d\007\00e\007\00f\008\000\008\001\008\002\008\003\008\004\008\005\008\006\008\007\008\008\008\009\008\00a\008\00b\008\00c\008\00d\008\00e\008\00f\009\000\009\001\009\002\009\003\009\004\009\005\009\006\009\007\009\008\009\009\009\00a\009\00b\009\00c\009\00d\009\00e\009\00f\00a\000\00a\001\00a\002\00a\003\00a\004\00a\005\00a\006\00a\007\00a\008\00a\009\00a\00a\00a\00b\00a\00c\00a\00d\00a\00e\00a\00f\00b\000\00b\001\00b\002\00b\003\00b\004\00b\005\00b\006\00b\007\00b\008\00b\009\00b\00a\00b\00b\00b\00c\00b\00d\00b\00e\00b\00f\00c\000\00c\001\00c\002\00c\003\00c\004\00c\005\00c\006\00c\007\00c\008\00c\009\00c\00a\00c\00b\00c\00c\00c\00d\00c\00e\00c\00f\00d\000\00d\001\00d\002\00d\003\00d\004\00d\005\00d\006\00d\007\00d\008\00d\009\00d\00a\00d\00b\00d\00c\00d\00d\00d\00e\00d\00f\00e\000\00e\001\00e\002\00e\003\00e\004\00e\005\00e\006\00e\007\00e\008\00e\009\00e\00a\00e\00b\00e\00c\00e\00d\00e\00e\00e\00f\00f\000\00f\001\00f\002\00f\003\00f\004\00f\005\00f\006\00f\007\00f\008\00f\009\00f\00a\00f\00b\00f\00c\00f\00d\00f\00e\00f\00f")
 (data (i32.const 4604) "\\")
 (data (i32.const 4616) "\01\00\00\00H\00\00\000\001\002\003\004\005\006\007\008\009\00a\00b\00c\00d\00e\00f\00g\00h\00i\00j\00k\00l\00m\00n\00o\00p\00q\00r\00s\00t\00u\00v\00w\00x\00y\00z")
 (data (i32.const 4700) "\1c")
 (data (i32.const 4712) "\01\00\00\00\02\00\00\001")
 (data (i32.const 4732) "\1c")
 (data (i32.const 4744) "\01\00\00\00\02\00\00\002")
 (data (i32.const 4764) "\1c")
 (data (i32.const 4776) "\01\00\00\00\04\00\00\001\001")
 (data (i32.const 4800) "\06\00\00\00 \00\00\00\00\00\00\00 ")
 (data (i32.const 4828) "\01\19\00\00\02\00\00\00A\00\00\00\05\00\00\00A\00\00\00\02")
 (export "memory" (memory $0))
 (start $~start)
 (func $~lib/rt/itcms/visitRoots
  (local $0 i32)
  (local $1 i32)
  global.get $resolve-elementaccess/arr
  local.tee $0
  if
   local.get $0
   call $byn-split-outlined-A$~lib/rt/itcms/__visit
  end
  global.get $resolve-elementaccess/buf
  local.tee $0
  if
   local.get $0
   call $byn-split-outlined-A$~lib/rt/itcms/__visit
  end
  i32.const 1360
  call $byn-split-outlined-A$~lib/rt/itcms/__visit
  i32.const 1056
  call $byn-split-outlined-A$~lib/rt/itcms/__visit
  i32.const 1168
  call $byn-split-outlined-A$~lib/rt/itcms/__visit
  i32.const 3568
  call $byn-split-outlined-A$~lib/rt/itcms/__visit
  i32.const 4624
  call $byn-split-outlined-A$~lib/rt/itcms/__visit
  global.get $~lib/rt/itcms/pinSpace
  local.tee $1
  i32.load offset=4
  i32.const -4
  i32.and
  local.set $0
  loop $while-continue|0
   local.get $0
   local.get $1
   i32.ne
   if
    local.get $0
    i32.load offset=4
    i32.const 3
    i32.and
    i32.const 3
    i32.ne
    if
     i32.const 0
     i32.const 1232
     i32.const 159
     i32.const 16
     call $~lib/builtins/abort
     unreachable
    end
    local.get $0
    i32.const 20
    i32.add
    call $~lib/rt/__visit_members
    local.get $0
    i32.load offset=4
    i32.const -4
    i32.and
    local.set $0
    br $while-continue|0
   end
  end
 )
 (func $~lib/rt/itcms/Object#makeGray (param $0 i32)
  (local $1 i32)
  (local $2 i32)
  (local $3 i32)
  global.get $~lib/rt/itcms/iter
  local.get $0
  i32.eq
  if
   local.get $0
   i32.load offset=8
   local.tee $1
   i32.eqz
   if
    i32.const 0
    i32.const 1232
    i32.const 147
    i32.const 30
    call $~lib/builtins/abort
    unreachable
   end
   local.get $1
   global.set $~lib/rt/itcms/iter
  end
  block $__inlined_func$~lib/rt/itcms/Object#unlink
   local.get $0
   i32.load offset=4
   i32.const -4
   i32.and
   local.tee $1
   i32.eqz
   if
    i32.const 0
    local.get $0
    i32.const 21236
    i32.lt_u
    local.get $0
    i32.load offset=8
    select
    i32.eqz
    if
     i32.const 0
     i32.const 1232
     i32.const 127
     i32.const 18
     call $~lib/builtins/abort
     unreachable
    end
    br $__inlined_func$~lib/rt/itcms/Object#unlink
   end
   local.get $0
   i32.load offset=8
   local.tee $2
   i32.eqz
   if
    i32.const 0
    i32.const 1232
    i32.const 131
    i32.const 16
    call $~lib/builtins/abort
    unreachable
   end
   local.get $1
   local.get $2
   i32.store offset=8
   local.get $2
   local.get $2
   i32.load offset=4
   i32.const 3
   i32.and
   local.get $1
   i32.or
   i32.store offset=4
  end
  global.get $~lib/rt/itcms/toSpace
  local.set $2
  local.get $0
  i32.load offset=12
  local.tee $1
  i32.const 1
  i32.le_u
  if (result i32)
   i32.const 1
  else
   i32.const 4800
   i32.load
   local.get $1
   i32.lt_u
   if
    i32.const 1360
    i32.const 1424
    i32.const 22
    i32.const 28
    call $~lib/builtins/abort
    unreachable
   end
   local.get $1
   i32.const 3
   i32.shl
   i32.const 4804
   i32.add
   i32.load
   i32.const 32
   i32.and
  end
  if (result i32)
   global.get $~lib/rt/itcms/white
   i32.eqz
  else
   i32.const 2
  end
  local.set $3
  local.get $2
  i32.load offset=8
  local.set $1
  local.get $0
  local.get $2
  local.get $3
  i32.or
  i32.store offset=4
  local.get $0
  local.get $1
  i32.store offset=8
  local.get $1
  local.get $1
  i32.load offset=4
  i32.const 3
  i32.and
  local.get $0
  i32.or
  i32.store offset=4
  local.get $2
  local.get $0
  i32.store offset=8
 )
 (func $~lib/rt/tlsf/removeBlock (param $0 i32) (param $1 i32)
  (local $2 i32)
  (local $3 i32)
  (local $4 i32)
  (local $5 i32)
  local.get $1
  i32.load
  local.tee $2
  i32.const 1
  i32.and
  i32.eqz
  if
   i32.const 0
   i32.const 1504
   i32.const 268
   i32.const 14
   call $~lib/builtins/abort
   unreachable
  end
  local.get $2
  i32.const -4
  i32.and
  local.tee $2
  i32.const 12
  i32.lt_u
  if
   i32.const 0
   i32.const 1504
   i32.const 270
   i32.const 14
   call $~lib/builtins/abort
   unreachable
  end
  local.get $2
  i32.const 256
  i32.lt_u
  if (result i32)
   local.get $2
   i32.const 4
   i32.shr_u
  else
   i32.const 31
   local.get $2
   i32.const 1073741820
   local.get $2
   i32.const 1073741820
   i32.lt_u
   select
   local.tee $2
   i32.clz
   i32.sub
   local.tee $4
   i32.const 7
   i32.sub
   local.set $3
   local.get $2
   local.get $4
   i32.const 4
   i32.sub
   i32.shr_u
   i32.const 16
   i32.xor
  end
  local.tee $2
  i32.const 16
  i32.lt_u
  local.get $3
  i32.const 23
  i32.lt_u
  i32.and
  i32.eqz
  if
   i32.const 0
   i32.const 1504
   i32.const 284
   i32.const 14
   call $~lib/builtins/abort
   unreachable
  end
  local.get $1
  i32.load offset=8
  local.set $5
  local.get $1
  i32.load offset=4
  local.tee $4
  if
   local.get $4
   local.get $5
   i32.store offset=8
  end
  local.get $5
  if
   local.get $5
   local.get $4
   i32.store offset=4
  end
  local.get $2
  local.get $3
  i32.const 4
  i32.shl
  i32.add
  i32.const 2
  i32.shl
  local.get $0
  i32.add
  i32.load offset=96
  local.get $1
  i32.eq
  if
   local.get $2
   local.get $3
   i32.const 4
   i32.shl
   i32.add
   i32.const 2
   i32.shl
   local.get $0
   i32.add
   local.get $5
   i32.store offset=96
   local.get $5
   i32.eqz
   if
    local.get $3
    i32.const 2
    i32.shl
    local.get $0
    i32.add
    local.tee $1
    i32.load offset=4
    i32.const -2
    local.get $2
    i32.rotl
    i32.and
    local.set $2
    local.get $1
    local.get $2
    i32.store offset=4
    local.get $2
    i32.eqz
    if
     local.get $0
     local.get $0
     i32.load
     i32.const -2
     local.get $3
     i32.rotl
     i32.and
     i32.store
    end
   end
  end
 )
 (func $~lib/rt/tlsf/insertBlock (param $0 i32) (param $1 i32)
  (local $2 i32)
  (local $3 i32)
  (local $4 i32)
  (local $5 i32)
  (local $6 i32)
  local.get $1
  i32.eqz
  if
   i32.const 0
   i32.const 1504
   i32.const 201
   i32.const 14
   call $~lib/builtins/abort
   unreachable
  end
  local.get $1
  i32.load
  local.tee $3
  i32.const 1
  i32.and
  i32.eqz
  if
   i32.const 0
   i32.const 1504
   i32.const 203
   i32.const 14
   call $~lib/builtins/abort
   unreachable
  end
  local.get $1
  i32.const 4
  i32.add
  local.get $1
  i32.load
  i32.const -4
  i32.and
  i32.add
  local.tee $4
  i32.load
  local.tee $2
  i32.const 1
  i32.and
  if
   local.get $0
   local.get $4
   call $~lib/rt/tlsf/removeBlock
   local.get $1
   local.get $3
   i32.const 4
   i32.add
   local.get $2
   i32.const -4
   i32.and
   i32.add
   local.tee $3
   i32.store
   local.get $1
   i32.const 4
   i32.add
   local.get $1
   i32.load
   i32.const -4
   i32.and
   i32.add
   local.tee $4
   i32.load
   local.set $2
  end
  local.get $3
  i32.const 2
  i32.and
  if
   local.get $1
   i32.const 4
   i32.sub
   i32.load
   local.tee $1
   i32.load
   local.tee $6
   i32.const 1
   i32.and
   i32.eqz
   if
    i32.const 0
    i32.const 1504
    i32.const 221
    i32.const 16
    call $~lib/builtins/abort
    unreachable
   end
   local.get $0
   local.get $1
   call $~lib/rt/tlsf/removeBlock
   local.get $1
   local.get $6
   i32.const 4
   i32.add
   local.get $3
   i32.const -4
   i32.and
   i32.add
   local.tee $3
   i32.store
  end
  local.get $4
  local.get $2
  i32.const 2
  i32.or
  i32.store
  local.get $3
  i32.const -4
  i32.and
  local.tee $2
  i32.const 12
  i32.lt_u
  if
   i32.const 0
   i32.const 1504
   i32.const 233
   i32.const 14
   call $~lib/builtins/abort
   unreachable
  end
  local.get $2
  local.get $1
  i32.const 4
  i32.add
  i32.add
  local.get $4
  i32.ne
  if
   i32.const 0
   i32.const 1504
   i32.const 234
   i32.const 14
   call $~lib/builtins/abort
   unreachable
  end
  local.get $4
  i32.const 4
  i32.sub
  local.get $1
  i32.store
  local.get $2
  i32.const 256
  i32.lt_u
  if (result i32)
   local.get $2
   i32.const 4
   i32.shr_u
  else
   i32.const 31
   local.get $2
   i32.const 1073741820
   local.get $2
   i32.const 1073741820
   i32.lt_u
   select
   local.tee $2
   i32.clz
   i32.sub
   local.tee $3
   i32.const 7
   i32.sub
   local.set $5
   local.get $2
   local.get $3
   i32.const 4
   i32.sub
   i32.shr_u
   i32.const 16
   i32.xor
  end
  local.tee $2
  i32.const 16
  i32.lt_u
  local.get $5
  i32.const 23
  i32.lt_u
  i32.and
  i32.eqz
  if
   i32.const 0
   i32.const 1504
   i32.const 251
   i32.const 14
   call $~lib/builtins/abort
   unreachable
  end
  local.get $2
  local.get $5
  i32.const 4
  i32.shl
  i32.add
  i32.const 2
  i32.shl
  local.get $0
  i32.add
  i32.load offset=96
  local.set $3
  local.get $1
  i32.const 0
  i32.store offset=4
  local.get $1
  local.get $3
  i32.store offset=8
  local.get $3
  if
   local.get $3
   local.get $1
   i32.store offset=4
  end
  local.get $2
  local.get $5
  i32.const 4
  i32.shl
  i32.add
  i32.const 2
  i32.shl
  local.get $0
  i32.add
  local.get $1
  i32.store offset=96
  local.get $0
  local.get $0
  i32.load
  i32.const 1
  local.get $5
  i32.shl
  i32.or
  i32.store
  local.get $5
  i32.const 2
  i32.shl
  local.get $0
  i32.add
  local.tee $0
  local.get $0
  i32.load offset=4
  i32.const 1
  local.get $2
  i32.shl
  i32.or
  i32.store offset=4
 )
 (func $~lib/rt/tlsf/addMemory (param $0 i32) (param $1 i32) (param $2 i32)
  (local $3 i32)
  (local $4 i32)
  local.get $1
  local.get $2
  i32.gt_u
  if
   i32.const 0
   i32.const 1504
   i32.const 377
   i32.const 14
   call $~lib/builtins/abort
   unreachable
  end
  local.get $1
  i32.const 19
  i32.add
  i32.const -16
  i32.and
  i32.const 4
  i32.sub
  local.set $1
  local.get $0
  i32.load offset=1568
  local.tee $4
  if
   local.get $1
   local.get $4
   i32.const 4
   i32.add
   i32.lt_u
   if
    i32.const 0
    i32.const 1504
    i32.const 384
    i32.const 16
    call $~lib/builtins/abort
    unreachable
   end
   local.get $4
   local.get $1
   i32.const 16
   i32.sub
   i32.eq
   if
    local.get $4
    i32.load
    local.set $3
    local.get $1
    i32.const 16
    i32.sub
    local.set $1
   end
  else
   local.get $1
   local.get $0
   i32.const 1572
   i32.add
   i32.lt_u
   if
    i32.const 0
    i32.const 1504
    i32.const 397
    i32.const 5
    call $~lib/builtins/abort
    unreachable
   end
  end
  local.get $2
  i32.const -16
  i32.and
  local.get $1
  i32.sub
  local.tee $2
  i32.const 20
  i32.lt_u
  if
   return
  end
  local.get $1
  local.get $3
  i32.const 2
  i32.and
  local.get $2
  i32.const 8
  i32.sub
  local.tee $2
  i32.const 1
  i32.or
  i32.or
  i32.store
  local.get $1
  i32.const 0
  i32.store offset=4
  local.get $1
  i32.const 0
  i32.store offset=8
  local.get $2
  local.get $1
  i32.const 4
  i32.add
  i32.add
  local.tee $2
  i32.const 2
  i32.store
  local.get $0
  local.get $2
  i32.store offset=1568
  local.get $0
  local.get $1
  call $~lib/rt/tlsf/insertBlock
 )
 (func $~lib/rt/tlsf/initialize
  (local $0 i32)
  (local $1 i32)
  memory.size
  local.tee $0
  i32.const 0
  i32.le_s
  if (result i32)
   i32.const 1
   local.get $0
   i32.sub
   memory.grow
   i32.const 0
   i32.lt_s
  else
   i32.const 0
  end
  if
   unreachable
  end
  i32.const 21248
  i32.const 0
  i32.store
  i32.const 22816
  i32.const 0
  i32.store
  loop $for-loop|0
   local.get $1
   i32.const 23
   i32.lt_u
   if
    local.get $1
    i32.const 2
    i32.shl
    i32.const 21248
    i32.add
    i32.const 0
    i32.store offset=4
    i32.const 0
    local.set $0
    loop $for-loop|1
     local.get $0
     i32.const 16
     i32.lt_u
     if
      local.get $0
      local.get $1
      i32.const 4
      i32.shl
      i32.add
      i32.const 2
      i32.shl
      i32.const 21248
      i32.add
      i32.const 0
      i32.store offset=96
      local.get $0
      i32.const 1
      i32.add
      local.set $0
      br $for-loop|1
     end
    end
    local.get $1
    i32.const 1
    i32.add
    local.set $1
    br $for-loop|0
   end
  end
  i32.const 21248
  i32.const 22820
  memory.size
  i32.const 16
  i32.shl
  call $~lib/rt/tlsf/addMemory
  i32.const 21248
  global.set $~lib/rt/tlsf/ROOT
 )
 (func $~lib/rt/itcms/step (result i32)
  (local $0 i32)
  (local $1 i32)
  (local $2 i32)
  block $folding-inner0
   block $break|0
    block $case2|0
     block $case1|0
      block $case0|0
       global.get $~lib/rt/itcms/state
       br_table $case0|0 $case1|0 $case2|0 $break|0
      end
      i32.const 1
      global.set $~lib/rt/itcms/state
      i32.const 0
      global.set $~lib/rt/itcms/visitCount
      call $~lib/rt/itcms/visitRoots
      global.get $~lib/rt/itcms/toSpace
      global.set $~lib/rt/itcms/iter
      br $folding-inner0
     end
     global.get $~lib/rt/itcms/white
     i32.eqz
     local.set $1
     global.get $~lib/rt/itcms/iter
     i32.load offset=4
     i32.const -4
     i32.and
     local.set $0
     loop $while-continue|1
      global.get $~lib/rt/itcms/toSpace
      local.get $0
      i32.ne
      if
       local.get $0
       global.set $~lib/rt/itcms/iter
       local.get $0
       i32.load offset=4
       i32.const 3
       i32.and
       local.get $1
       i32.ne
       if
        local.get $0
        local.get $1
        local.get $0
        i32.load offset=4
        i32.const -4
        i32.and
        i32.or
        i32.store offset=4
        i32.const 0
        global.set $~lib/rt/itcms/visitCount
        local.get $0
        i32.const 20
        i32.add
        call $~lib/rt/__visit_members
        br $folding-inner0
       end
       local.get $0
       i32.load offset=4
       i32.const -4
       i32.and
       local.set $0
       br $while-continue|1
      end
     end
     i32.const 0
     global.set $~lib/rt/itcms/visitCount
     call $~lib/rt/itcms/visitRoots
     global.get $~lib/rt/itcms/toSpace
     global.get $~lib/rt/itcms/iter
     i32.load offset=4
     i32.const -4
     i32.and
     i32.eq
     if
      global.get $~lib/memory/__stack_pointer
      local.set $0
      loop $while-continue|0
       local.get $0
       i32.const 21236
       i32.lt_u
       if
        local.get $0
        i32.load
        local.tee $2
        if
         local.get $2
         call $byn-split-outlined-A$~lib/rt/itcms/__visit
        end
        local.get $0
        i32.const 4
        i32.add
        local.set $0
        br $while-continue|0
       end
      end
      global.get $~lib/rt/itcms/iter
      i32.load offset=4
      i32.const -4
      i32.and
      local.set $0
      loop $while-continue|2
       global.get $~lib/rt/itcms/toSpace
       local.get $0
       i32.ne
       if
        local.get $0
        i32.load offset=4
        i32.const 3
        i32.and
        local.get $1
        i32.ne
        if
         local.get $0
         local.get $1
         local.get $0
         i32.load offset=4
         i32.const -4
         i32.and
         i32.or
         i32.store offset=4
         local.get $0
         i32.const 20
         i32.add
         call $~lib/rt/__visit_members
        end
        local.get $0
        i32.load offset=4
        i32.const -4
        i32.and
        local.set $0
        br $while-continue|2
       end
      end
      global.get $~lib/rt/itcms/fromSpace
      local.set $0
      global.get $~lib/rt/itcms/toSpace
      global.set $~lib/rt/itcms/fromSpace
      local.get $0
      global.set $~lib/rt/itcms/toSpace
      local.get $1
      global.set $~lib/rt/itcms/white
      local.get $0
      i32.load offset=4
      i32.const -4
      i32.and
      global.set $~lib/rt/itcms/iter
      i32.const 2
      global.set $~lib/rt/itcms/state
     end
     br $folding-inner0
    end
    global.get $~lib/rt/itcms/iter
    local.tee $0
    global.get $~lib/rt/itcms/toSpace
    i32.ne
    if
     local.get $0
     i32.load offset=4
     local.tee $1
     i32.const -4
     i32.and
     global.set $~lib/rt/itcms/iter
     global.get $~lib/rt/itcms/white
     i32.eqz
     local.get $1
     i32.const 3
     i32.and
     i32.ne
     if
      i32.const 0
      i32.const 1232
      i32.const 228
      i32.const 20
      call $~lib/builtins/abort
      unreachable
     end
     local.get $0
     i32.const 21236
     i32.lt_u
     if
      local.get $0
      i32.const 0
      i32.store offset=4
      local.get $0
      i32.const 0
      i32.store offset=8
     else
      global.get $~lib/rt/itcms/total
      local.get $0
      i32.load
      i32.const -4
      i32.and
      i32.const 4
      i32.add
      i32.sub
      global.set $~lib/rt/itcms/total
      local.get $0
      i32.const 4
      i32.add
      local.tee $0
      i32.const 21236
      i32.ge_u
      if
       global.get $~lib/rt/tlsf/ROOT
       i32.eqz
       if
        call $~lib/rt/tlsf/initialize
       end
       global.get $~lib/rt/tlsf/ROOT
       local.get $0
       i32.const 4
       i32.sub
       local.set $2
       local.get $0
       i32.const 15
       i32.and
       i32.const 1
       local.get $0
       select
       if (result i32)
        i32.const 1
       else
        local.get $2
        i32.load
        i32.const 1
        i32.and
       end
       if
        i32.const 0
        i32.const 1504
        i32.const 559
        i32.const 3
        call $~lib/builtins/abort
        unreachable
       end
       local.get $2
       local.get $2
       i32.load
       i32.const 1
       i32.or
       i32.store
       local.get $2
       call $~lib/rt/tlsf/insertBlock
      end
     end
     i32.const 10
     return
    end
    global.get $~lib/rt/itcms/toSpace
    local.tee $0
    local.tee $1
    local.get $1
    i32.store offset=4
    local.get $0
    local.get $0
    i32.store offset=8
    i32.const 0
    global.set $~lib/rt/itcms/state
   end
   i32.const 0
   return
  end
  global.get $~lib/rt/itcms/visitCount
 )
 (func $~lib/rt/tlsf/searchBlock (param $0 i32) (param $1 i32) (result i32)
  (local $2 i32)
  (local $3 i32)
  local.get $1
  i32.const 256
  i32.lt_u
  if (result i32)
   local.get $1
   i32.const 4
   i32.shr_u
  else
   i32.const 31
   i32.const 1
   i32.const 27
   local.get $1
   i32.clz
   i32.sub
   i32.shl
   local.get $1
   i32.add
   i32.const 1
   i32.sub
   local.get $1
   local.get $1
   i32.const 536870910
   i32.lt_u
   select
   local.tee $1
   i32.clz
   i32.sub
   local.tee $3
   i32.const 7
   i32.sub
   local.set $2
   local.get $1
   local.get $3
   i32.const 4
   i32.sub
   i32.shr_u
   i32.const 16
   i32.xor
  end
  local.tee $1
  i32.const 16
  i32.lt_u
  local.get $2
  i32.const 23
  i32.lt_u
  i32.and
  i32.eqz
  if
   i32.const 0
   i32.const 1504
   i32.const 330
   i32.const 14
   call $~lib/builtins/abort
   unreachable
  end
  local.get $2
  i32.const 2
  i32.shl
  local.get $0
  i32.add
  i32.load offset=4
  i32.const -1
  local.get $1
  i32.shl
  i32.and
  local.tee $1
  if (result i32)
   local.get $1
   i32.ctz
   local.get $2
   i32.const 4
   i32.shl
   i32.add
   i32.const 2
   i32.shl
   local.get $0
   i32.add
   i32.load offset=96
  else
   local.get $0
   i32.load
   i32.const -1
   local.get $2
   i32.const 1
   i32.add
   i32.shl
   i32.and
   local.tee $1
   if (result i32)
    local.get $1
    i32.ctz
    local.tee $1
    i32.const 2
    i32.shl
    local.get $0
    i32.add
    i32.load offset=4
    local.tee $2
    i32.eqz
    if
     i32.const 0
     i32.const 1504
     i32.const 343
     i32.const 18
     call $~lib/builtins/abort
     unreachable
    end
    local.get $2
    i32.ctz
    local.get $1
    i32.const 4
    i32.shl
    i32.add
    i32.const 2
    i32.shl
    local.get $0
    i32.add
    i32.load offset=96
   else
    i32.const 0
   end
  end
 )
 (func $~lib/memory/memory.fill (param $0 i32) (param $1 i32)
  (local $2 i32)
  block $~lib/util/memory/memset|inlined.0
   local.get $1
   i32.eqz
   br_if $~lib/util/memory/memset|inlined.0
   local.get $0
   i32.const 0
   i32.store8
   local.get $0
   local.get $1
   i32.add
   local.tee $2
   i32.const 1
   i32.sub
   i32.const 0
   i32.store8
   local.get $1
   i32.const 2
   i32.le_u
   br_if $~lib/util/memory/memset|inlined.0
   local.get $0
   i32.const 0
   i32.store8 offset=1
   local.get $0
   i32.const 0
   i32.store8 offset=2
   local.get $2
   i32.const 2
   i32.sub
   i32.const 0
   i32.store8
   local.get $2
   i32.const 3
   i32.sub
   i32.const 0
   i32.store8
   local.get $1
   i32.const 6
   i32.le_u
   br_if $~lib/util/memory/memset|inlined.0
   local.get $0
   i32.const 0
   i32.store8 offset=3
   local.get $2
   i32.const 4
   i32.sub
   i32.const 0
   i32.store8
   local.get $1
   i32.const 8
   i32.le_u
   br_if $~lib/util/memory/memset|inlined.0
   local.get $0
   i32.const 0
   local.get $0
   i32.sub
   i32.const 3
   i32.and
   local.tee $2
   i32.add
   local.tee $0
   i32.const 0
   i32.store
   local.get $0
   local.get $1
   local.get $2
   i32.sub
   i32.const -4
   i32.and
   local.tee $1
   i32.add
   local.tee $2
   i32.const 4
   i32.sub
   i32.const 0
   i32.store
   local.get $1
   i32.const 8
   i32.le_u
   br_if $~lib/util/memory/memset|inlined.0
   local.get $0
   i32.const 0
   i32.store offset=4
   local.get $0
   i32.const 0
   i32.store offset=8
   local.get $2
   i32.const 12
   i32.sub
   i32.const 0
   i32.store
   local.get $2
   i32.const 8
   i32.sub
   i32.const 0
   i32.store
   local.get $1
   i32.const 24
   i32.le_u
   br_if $~lib/util/memory/memset|inlined.0
   local.get $0
   i32.const 0
   i32.store offset=12
   local.get $0
   i32.const 0
   i32.store offset=16
   local.get $0
   i32.const 0
   i32.store offset=20
   local.get $0
   i32.const 0
   i32.store offset=24
   local.get $2
   i32.const 28
   i32.sub
   i32.const 0
   i32.store
   local.get $2
   i32.const 24
   i32.sub
   i32.const 0
   i32.store
   local.get $2
   i32.const 20
   i32.sub
   i32.const 0
   i32.store
   local.get $2
   i32.const 16
   i32.sub
   i32.const 0
   i32.store
   local.get $0
   local.get $0
   i32.const 4
   i32.and
   i32.const 24
   i32.add
   local.tee $2
   i32.add
   local.set $0
   local.get $1
   local.get $2
   i32.sub
   local.set $1
   loop $while-continue|0
    local.get $1
    i32.const 32
    i32.ge_u
    if
     local.get $0
     i64.const 0
     i64.store
     local.get $0
     i64.const 0
     i64.store offset=8
     local.get $0
     i64.const 0
     i64.store offset=16
     local.get $0
     i64.const 0
     i64.store offset=24
     local.get $1
     i32.const 32
     i32.sub
     local.set $1
     local.get $0
     i32.const 32
     i32.add
     local.set $0
     br $while-continue|0
    end
   end
  end
 )
 (func $~lib/rt/itcms/__new (param $0 i32) (param $1 i32) (result i32)
  (local $2 i32)
  (local $3 i32)
  (local $4 i32)
  (local $5 i32)
  (local $6 i32)
  local.get $0
  i32.const 1073741804
  i32.ge_u
  if
   i32.const 1168
   i32.const 1232
   i32.const 260
   i32.const 31
   call $~lib/builtins/abort
   unreachable
  end
  global.get $~lib/rt/itcms/total
  global.get $~lib/rt/itcms/threshold
  i32.ge_u
  if
   block $__inlined_func$~lib/rt/itcms/interrupt
    i32.const 2048
    local.set $2
    loop $do-loop|0
     local.get $2
     call $~lib/rt/itcms/step
     i32.sub
     local.set $2
     global.get $~lib/rt/itcms/state
     i32.eqz
     if
      global.get $~lib/rt/itcms/total
      i64.extend_i32_u
      i64.const 200
      i64.mul
      i64.const 100
      i64.div_u
      i32.wrap_i64
      i32.const 1024
      i32.add
      global.set $~lib/rt/itcms/threshold
      br $__inlined_func$~lib/rt/itcms/interrupt
     end
     local.get $2
     i32.const 0
     i32.gt_s
     br_if $do-loop|0
    end
    global.get $~lib/rt/itcms/total
    local.tee $2
    local.get $2
    global.get $~lib/rt/itcms/threshold
    i32.sub
    i32.const 1024
    i32.lt_u
    i32.const 10
    i32.shl
    i32.add
    global.set $~lib/rt/itcms/threshold
   end
  end
  global.get $~lib/rt/tlsf/ROOT
  i32.eqz
  if
   call $~lib/rt/tlsf/initialize
  end
  global.get $~lib/rt/tlsf/ROOT
  local.tee $5
  local.get $0
  i32.const 16
  i32.add
  local.tee $3
  i32.const 1073741820
  i32.gt_u
  if
   i32.const 1168
   i32.const 1504
   i32.const 458
   i32.const 29
   call $~lib/builtins/abort
   unreachable
  end
  i32.const 12
  local.get $3
  i32.const 19
  i32.add
  i32.const -16
  i32.and
  i32.const 4
  i32.sub
  local.get $3
  i32.const 12
  i32.le_u
  select
  local.tee $3
  call $~lib/rt/tlsf/searchBlock
  local.tee $2
  i32.eqz
  if
   memory.size
   local.tee $2
   i32.const 4
   local.get $5
   i32.load offset=1568
   local.get $2
   i32.const 16
   i32.shl
   i32.const 4
   i32.sub
   i32.ne
   i32.shl
   i32.const 1
   i32.const 27
   local.get $3
   i32.clz
   i32.sub
   i32.shl
   i32.const 1
   i32.sub
   local.get $3
   i32.add
   local.get $3
   local.get $3
   i32.const 536870910
   i32.lt_u
   select
   i32.add
   i32.const 65535
   i32.add
   i32.const -65536
   i32.and
   i32.const 16
   i32.shr_u
   local.tee $4
   local.get $2
   local.get $4
   i32.gt_s
   select
   memory.grow
   i32.const 0
   i32.lt_s
   if
    local.get $4
    memory.grow
    i32.const 0
    i32.lt_s
    if
     unreachable
    end
   end
   local.get $5
   local.get $2
   i32.const 16
   i32.shl
   memory.size
   i32.const 16
   i32.shl
   call $~lib/rt/tlsf/addMemory
   local.get $5
   local.get $3
   call $~lib/rt/tlsf/searchBlock
   local.tee $2
   i32.eqz
   if
    i32.const 0
    i32.const 1504
    i32.const 496
    i32.const 16
    call $~lib/builtins/abort
    unreachable
   end
  end
  local.get $2
  i32.load
  i32.const -4
  i32.and
  local.get $3
  i32.lt_u
  if
   i32.const 0
   i32.const 1504
   i32.const 498
   i32.const 14
   call $~lib/builtins/abort
   unreachable
  end
  local.get $5
  local.get $2
  call $~lib/rt/tlsf/removeBlock
  local.get $2
  i32.load
  local.set $6
  local.get $3
  i32.const 4
  i32.add
  i32.const 15
  i32.and
  if
   i32.const 0
   i32.const 1504
   i32.const 357
   i32.const 14
   call $~lib/builtins/abort
   unreachable
  end
  local.get $6
  i32.const -4
  i32.and
  local.get $3
  i32.sub
  local.tee $4
  i32.const 16
  i32.ge_u
  if
   local.get $2
   local.get $6
   i32.const 2
   i32.and
   local.get $3
   i32.or
   i32.store
   local.get $3
   local.get $2
   i32.const 4
   i32.add
   i32.add
   local.tee $3
   local.get $4
   i32.const 4
   i32.sub
   i32.const 1
   i32.or
   i32.store
   local.get $5
   local.get $3
   call $~lib/rt/tlsf/insertBlock
  else
   local.get $2
   local.get $6
   i32.const -2
   i32.and
   i32.store
   local.get $2
   i32.const 4
   i32.add
   local.get $2
   i32.load
   i32.const -4
   i32.and
   i32.add
   local.tee $3
   local.get $3
   i32.load
   i32.const -3
   i32.and
   i32.store
  end
  local.get $2
  local.get $1
  i32.store offset=12
  local.get $2
  local.get $0
  i32.store offset=16
  global.get $~lib/rt/itcms/fromSpace
  local.tee $1
  i32.load offset=8
  local.set $3
  local.get $2
  local.get $1
  global.get $~lib/rt/itcms/white
  i32.or
  i32.store offset=4
  local.get $2
  local.get $3
  i32.store offset=8
  local.get $3
  local.get $3
  i32.load offset=4
  i32.const 3
  i32.and
  local.get $2
  i32.or
  i32.store offset=4
  local.get $1
  local.get $2
  i32.store offset=8
  global.get $~lib/rt/itcms/total
  local.get $2
  i32.load
  i32.const -4
  i32.and
  i32.const 4
  i32.add
  i32.add
  global.set $~lib/rt/itcms/total
  local.get $2
  i32.const 20
  i32.add
  local.tee $1
  local.get $0
  call $~lib/memory/memory.fill
  local.get $1
 )
 (func $~lib/typedarray/Float32Array#__set (param $0 i32) (param $1 i32) (param $2 f32)
  local.get $0
  i32.load offset=8
  i32.const 2
  i32.shr_u
  local.get $1
  i32.le_u
  if
   i32.const 1360
   i32.const 1568
   i32.const 1305
   i32.const 64
   call $~lib/builtins/abort
   unreachable
  end
  local.get $0
  i32.load offset=4
  local.get $1
  i32.const 2
  i32.shl
  i32.add
  local.get $2
  f32.store
 )
 (func $~lib/typedarray/Float32Array#__get (param $0 i32) (param $1 i32) (result f32)
  local.get $0
  i32.load offset=8
  i32.const 2
  i32.shr_u
  local.get $1
  i32.le_u
  if
   i32.const 1360
   i32.const 1568
   i32.const 1294
   i32.const 64
   call $~lib/builtins/abort
   unreachable
  end
  local.get $0
  i32.load offset=4
  local.get $1
  i32.const 2
  i32.shl
  i32.add
  f32.load
 )
 (func $~lib/util/number/genDigits (param $0 i64) (param $1 i64) (param $2 i32) (param $3 i64) (param $4 i32) (result i32)
  (local $5 i32)
  (local $6 i64)
  (local $7 i32)
  (local $8 i32)
  (local $9 i64)
  (local $10 i32)
  (local $11 i64)
  (local $12 i64)
  local.get $1
  local.get $0
  i64.sub
  local.set $9
  local.get $1
  i64.const 1
  i32.const 0
  local.get $2
  i32.sub
  local.tee $10
  i64.extend_i32_s
  local.tee $0
  i64.shl
  local.tee $11
  i64.const 1
  i64.sub
  local.tee $12
  i64.and
  local.set $6
  local.get $1
  local.get $0
  i64.shr_u
  i32.wrap_i64
  local.tee $2
  local.tee $5
  i32.const 100000
  i32.lt_u
  if (result i32)
   local.get $5
   i32.const 100
   i32.lt_u
   if (result i32)
    local.get $5
    i32.const 10
    i32.ge_u
    i32.const 1
    i32.add
   else
    local.get $5
    i32.const 10000
    i32.ge_u
    i32.const 3
    i32.add
    local.get $5
    i32.const 1000
    i32.ge_u
    i32.add
   end
  else
   local.get $5
   i32.const 10000000
   i32.lt_u
   if (result i32)
    local.get $5
    i32.const 1000000
    i32.ge_u
    i32.const 6
    i32.add
   else
    local.get $5
    i32.const 1000000000
    i32.ge_u
    i32.const 8
    i32.add
    local.get $5
    i32.const 100000000
    i32.ge_u
    i32.add
   end
  end
  local.set $8
  loop $while-continue|0
   local.get $8
   i32.const 0
   i32.gt_s
   if
    block $break|1
     block $case10|1
      block $case9|1
       block $case8|1
        block $case7|1
         block $case6|1
          block $case5|1
           block $case4|1
            block $case3|1
             block $case2|1
              block $case1|1
               block $case0|1
                local.get $8
                i32.const 1
                i32.sub
                br_table $case9|1 $case8|1 $case7|1 $case6|1 $case5|1 $case4|1 $case3|1 $case2|1 $case1|1 $case0|1 $case10|1
               end
               local.get $2
               i32.const 1000000000
               i32.div_u
               local.set $5
               local.get $2
               i32.const 1000000000
               i32.rem_u
               local.set $2
               br $break|1
              end
              local.get $2
              i32.const 100000000
              i32.div_u
              local.set $5
              local.get $2
              i32.const 100000000
              i32.rem_u
              local.set $2
              br $break|1
             end
             local.get $2
             i32.const 10000000
             i32.div_u
             local.set $5
             local.get $2
             i32.const 10000000
             i32.rem_u
             local.set $2
             br $break|1
            end
            local.get $2
            i32.const 1000000
            i32.div_u
            local.set $5
            local.get $2
            i32.const 1000000
            i32.rem_u
            local.set $2
            br $break|1
           end
           local.get $2
           i32.const 100000
           i32.div_u
           local.set $5
           local.get $2
           i32.const 100000
           i32.rem_u
           local.set $2
           br $break|1
          end
          local.get $2
          i32.const 10000
          i32.div_u
          local.set $5
          local.get $2
          i32.const 10000
          i32.rem_u
          local.set $2
          br $break|1
         end
         local.get $2
         i32.const 1000
         i32.div_u
         local.set $5
         local.get $2
         i32.const 1000
         i32.rem_u
         local.set $2
         br $break|1
        end
        local.get $2
        i32.const 100
        i32.div_u
        local.set $5
        local.get $2
        i32.const 100
        i32.rem_u
        local.set $2
        br $break|1
       end
       local.get $2
       i32.const 10
       i32.div_u
       local.set $5
       local.get $2
       i32.const 10
       i32.rem_u
       local.set $2
       br $break|1
      end
      local.get $2
      local.set $5
      i32.const 0
      local.set $2
      br $break|1
     end
     i32.const 0
     local.set $5
    end
    local.get $4
    local.get $5
    i32.or
    if
     local.get $4
     local.tee $7
     i32.const 1
     i32.add
     local.set $4
     local.get $7
     i32.const 1
     i32.shl
     i32.const 1776
     i32.add
     local.get $5
     i32.const 65535
     i32.and
     i32.const 48
     i32.add
     i32.store16
    end
    local.get $8
    i32.const 1
    i32.sub
    local.set $8
    local.get $6
    local.get $2
    i64.extend_i32_u
    local.get $10
    i64.extend_i32_s
    i64.shl
    i64.add
    local.tee $0
    local.get $3
    i64.le_u
    if
     local.get $8
     global.get $~lib/util/number/_K
     i32.add
     global.set $~lib/util/number/_K
     local.get $8
     i32.const 2
     i32.shl
     i32.const 2704
     i32.add
     i64.load32_u
     local.get $10
     i64.extend_i32_s
     i64.shl
     local.set $1
     local.get $4
     i32.const 1
     i32.shl
     i32.const 1774
     i32.add
     local.tee $2
     i32.load16_u
     local.set $5
     loop $while-continue|3
      local.get $0
      local.get $9
      i64.lt_u
      local.get $1
      local.get $3
      local.get $0
      i64.sub
      i64.le_u
      i32.and
      if (result i32)
       local.get $9
       local.get $0
       i64.sub
       local.get $0
       local.get $1
       i64.add
       local.tee $6
       local.get $9
       i64.sub
       i64.gt_u
       local.get $6
       local.get $9
       i64.lt_u
       i32.or
      else
       i32.const 0
      end
      if
       local.get $5
       i32.const 1
       i32.sub
       local.set $5
       local.get $0
       local.get $1
       i64.add
       local.set $0
       br $while-continue|3
      end
     end
     local.get $2
     local.get $5
     i32.store16
     local.get $4
     return
    end
    br $while-continue|0
   end
  end
  loop $while-continue|4
   local.get $3
   i64.const 10
   i64.mul
   local.set $3
   local.get $6
   i64.const 10
   i64.mul
   local.tee $0
   local.get $10
   i64.extend_i32_s
   i64.shr_u
   local.tee $1
   local.get $4
   i64.extend_i32_s
   i64.or
   i64.const 0
   i64.ne
   if
    local.get $4
    local.tee $2
    i32.const 1
    i32.add
    local.set $4
    local.get $2
    i32.const 1
    i32.shl
    i32.const 1776
    i32.add
    local.get $1
    i32.wrap_i64
    i32.const 65535
    i32.and
    i32.const 48
    i32.add
    i32.store16
   end
   local.get $8
   i32.const 1
   i32.sub
   local.set $8
   local.get $3
   local.get $0
   local.get $12
   i64.and
   local.tee $6
   i64.le_u
   br_if $while-continue|4
  end
  local.get $8
  global.get $~lib/util/number/_K
  i32.add
  global.set $~lib/util/number/_K
  local.get $6
  local.set $0
  i32.const 0
  local.get $8
  i32.sub
  i32.const 2
  i32.shl
  i32.const 2704
  i32.add
  i64.load32_u
  local.get $9
  i64.mul
  local.set $1
  local.get $4
  i32.const 1
  i32.shl
  i32.const 1774
  i32.add
  local.tee $2
  i32.load16_u
  local.set $5
  loop $while-continue|6
   local.get $0
   local.get $1
   i64.lt_u
   local.get $11
   local.get $3
   local.get $0
   i64.sub
   i64.le_u
   i32.and
   if (result i32)
    local.get $1
    local.get $0
    i64.sub
    local.get $0
    local.get $11
    i64.add
    local.tee $6
    local.get $1
    i64.sub
    i64.gt_u
    local.get $1
    local.get $6
    i64.gt_u
    i32.or
   else
    i32.const 0
   end
   if
    local.get $5
    i32.const 1
    i32.sub
    local.set $5
    local.get $0
    local.get $11
    i64.add
    local.set $0
    br $while-continue|6
   end
  end
  local.get $2
  local.get $5
  i32.store16
  local.get $4
 )
 (func $~lib/util/memory/memcpy (param $0 i32) (param $1 i32) (param $2 i32)
  (local $3 i32)
  (local $4 i32)
  (local $5 i32)
  loop $while-continue|0
   local.get $1
   i32.const 3
   i32.and
   i32.const 0
   local.get $2
   select
   if
    local.get $0
    local.tee $3
    i32.const 1
    i32.add
    local.set $0
    local.get $1
    local.tee $4
    i32.const 1
    i32.add
    local.set $1
    local.get $3
    local.get $4
    i32.load8_u
    i32.store8
    local.get $2
    i32.const 1
    i32.sub
    local.set $2
    br $while-continue|0
   end
  end
  local.get $0
  i32.const 3
  i32.and
  i32.eqz
  if
   loop $while-continue|1
    local.get $2
    i32.const 16
    i32.ge_u
    if
     local.get $0
     local.get $1
     i32.load
     i32.store
     local.get $0
     local.get $1
     i32.load offset=4
     i32.store offset=4
     local.get $0
     local.get $1
     i32.load offset=8
     i32.store offset=8
     local.get $0
     local.get $1
     i32.load offset=12
     i32.store offset=12
     local.get $1
     i32.const 16
     i32.add
     local.set $1
     local.get $0
     i32.const 16
     i32.add
     local.set $0
     local.get $2
     i32.const 16
     i32.sub
     local.set $2
     br $while-continue|1
    end
   end
   local.get $2
   i32.const 8
   i32.and
   if
    local.get $0
    local.get $1
    i32.load
    i32.store
    local.get $0
    local.get $1
    i32.load offset=4
    i32.store offset=4
    local.get $1
    i32.const 8
    i32.add
    local.set $1
    local.get $0
    i32.const 8
    i32.add
    local.set $0
   end
   local.get $2
   i32.const 4
   i32.and
   if
    local.get $0
    local.get $1
    i32.load
    i32.store
    local.get $1
    i32.const 4
    i32.add
    local.set $1
    local.get $0
    i32.const 4
    i32.add
    local.set $0
   end
   local.get $2
   i32.const 2
   i32.and
   if
    local.get $0
    local.get $1
    i32.load16_u
    i32.store16
    local.get $1
    i32.const 2
    i32.add
    local.set $1
    local.get $0
    i32.const 2
    i32.add
    local.set $0
   end
   local.get $2
   i32.const 1
   i32.and
   if
    local.get $0
    local.get $1
    i32.load8_u
    i32.store8
   end
   return
  end
  local.get $2
  i32.const 32
  i32.ge_u
  if
   block $break|2
    block $case2|2
     block $case1|2
      block $case0|2
       local.get $0
       i32.const 3
       i32.and
       i32.const 1
       i32.sub
       br_table $case0|2 $case1|2 $case2|2 $break|2
      end
      local.get $1
      i32.load
      local.set $5
      local.get $0
      local.get $1
      i32.load8_u
      i32.store8
      local.get $0
      local.get $1
      i32.load8_u offset=1
      i32.store8 offset=1
      local.get $0
      i32.const 2
      i32.add
      local.tee $3
      i32.const 1
      i32.add
      local.set $0
      local.get $1
      i32.const 2
      i32.add
      local.tee $4
      i32.const 1
      i32.add
      local.set $1
      local.get $3
      local.get $4
      i32.load8_u
      i32.store8
      local.get $2
      i32.const 3
      i32.sub
      local.set $2
      loop $while-continue|3
       local.get $2
       i32.const 17
       i32.ge_u
       if
        local.get $0
        local.get $1
        i32.load offset=1
        local.tee $3
        i32.const 8
        i32.shl
        local.get $5
        i32.const 24
        i32.shr_u
        i32.or
        i32.store
        local.get $0
        local.get $1
        i32.load offset=5
        local.tee $4
        i32.const 8
        i32.shl
        local.get $3
        i32.const 24
        i32.shr_u
        i32.or
        i32.store offset=4
        local.get $0
        local.get $1
        i32.load offset=9
        local.tee $3
        i32.const 8
        i32.shl
        local.get $4
        i32.const 24
        i32.shr_u
        i32.or
        i32.store offset=8
        local.get $0
        local.get $1
        i32.load offset=13
        local.tee $5
        i32.const 8
        i32.shl
        local.get $3
        i32.const 24
        i32.shr_u
        i32.or
        i32.store offset=12
        local.get $1
        i32.const 16
        i32.add
        local.set $1
        local.get $0
        i32.const 16
        i32.add
        local.set $0
        local.get $2
        i32.const 16
        i32.sub
        local.set $2
        br $while-continue|3
       end
      end
      br $break|2
     end
     local.get $1
     i32.load
     local.set $5
     local.get $0
     local.get $1
     i32.load8_u
     i32.store8
     local.get $0
     local.tee $3
     i32.const 2
     i32.add
     local.set $0
     local.get $1
     local.tee $4
     i32.const 2
     i32.add
     local.set $1
     local.get $3
     local.get $4
     i32.load8_u offset=1
     i32.store8 offset=1
     local.get $2
     i32.const 2
     i32.sub
     local.set $2
     loop $while-continue|4
      local.get $2
      i32.const 18
      i32.ge_u
      if
       local.get $0
       local.get $1
       i32.load offset=2
       local.tee $3
       i32.const 16
       i32.shl
       local.get $5
       i32.const 16
       i32.shr_u
       i32.or
       i32.store
       local.get $0
       local.get $1
       i32.load offset=6
       local.tee $4
       i32.const 16
       i32.shl
       local.get $3
       i32.const 16
       i32.shr_u
       i32.or
       i32.store offset=4
       local.get $0
       local.get $1
       i32.load offset=10
       local.tee $3
       i32.const 16
       i32.shl
       local.get $4
       i32.const 16
       i32.shr_u
       i32.or
       i32.store offset=8
       local.get $0
       local.get $1
       i32.load offset=14
       local.tee $5
       i32.const 16
       i32.shl
       local.get $3
       i32.const 16
       i32.shr_u
       i32.or
       i32.store offset=12
       local.get $1
       i32.const 16
       i32.add
       local.set $1
       local.get $0
       i32.const 16
       i32.add
       local.set $0
       local.get $2
       i32.const 16
       i32.sub
       local.set $2
       br $while-continue|4
      end
     end
     br $break|2
    end
    local.get $1
    i32.load
    local.set $5
    local.get $0
    local.tee $3
    i32.const 1
    i32.add
    local.set $0
    local.get $1
    local.tee $4
    i32.const 1
    i32.add
    local.set $1
    local.get $3
    local.get $4
    i32.load8_u
    i32.store8
    local.get $2
    i32.const 1
    i32.sub
    local.set $2
    loop $while-continue|5
     local.get $2
     i32.const 19
     i32.ge_u
     if
      local.get $0
      local.get $1
      i32.load offset=3
      local.tee $3
      i32.const 24
      i32.shl
      local.get $5
      i32.const 8
      i32.shr_u
      i32.or
      i32.store
      local.get $0
      local.get $1
      i32.load offset=7
      local.tee $4
      i32.const 24
      i32.shl
      local.get $3
      i32.const 8
      i32.shr_u
      i32.or
      i32.store offset=4
      local.get $0
      local.get $1
      i32.load offset=11
      local.tee $3
      i32.const 24
      i32.shl
      local.get $4
      i32.const 8
      i32.shr_u
      i32.or
      i32.store offset=8
      local.get $0
      local.get $1
      i32.load offset=15
      local.tee $5
      i32.const 24
      i32.shl
      local.get $3
      i32.const 8
      i32.shr_u
      i32.or
      i32.store offset=12
      local.get $1
      i32.const 16
      i32.add
      local.set $1
      local.get $0
      i32.const 16
      i32.add
      local.set $0
      local.get $2
      i32.const 16
      i32.sub
      local.set $2
      br $while-continue|5
     end
    end
   end
  end
  local.get $2
  i32.const 16
  i32.and
  if
   local.get $0
   local.get $1
   i32.load8_u
   i32.store8
   local.get $0
   local.get $1
   i32.load8_u offset=1
   i32.store8 offset=1
   local.get $0
   i32.const 2
   i32.add
   local.tee $0
   local.get $1
   i32.const 2
   i32.add
   local.tee $1
   i32.load8_u
   i32.store8
   local.get $0
   local.get $1
   i32.load8_u offset=1
   i32.store8 offset=1
   local.get $0
   i32.const 2
   i32.add
   local.tee $0
   local.get $1
   i32.const 2
   i32.add
   local.tee $1
   i32.load8_u
   i32.store8
   local.get $0
   local.get $1
   i32.load8_u offset=1
   i32.store8 offset=1
   local.get $0
   i32.const 2
   i32.add
   local.tee $0
   local.get $1
   i32.const 2
   i32.add
   local.tee $1
   i32.load8_u
   i32.store8
   local.get $0
   local.get $1
   i32.load8_u offset=1
   i32.store8 offset=1
   local.get $0
   i32.const 2
   i32.add
   local.tee $0
   local.get $1
   i32.const 2
   i32.add
   local.tee $1
   i32.load8_u
   i32.store8
   local.get $0
   local.get $1
   i32.load8_u offset=1
   i32.store8 offset=1
   local.get $0
   i32.const 2
   i32.add
   local.tee $0
   local.get $1
   i32.const 2
   i32.add
   local.tee $1
   i32.load8_u
   i32.store8
   local.get $0
   local.get $1
   i32.load8_u offset=1
   i32.store8 offset=1
   local.get $0
   i32.const 2
   i32.add
   local.tee $0
   local.get $1
   i32.const 2
   i32.add
   local.tee $1
   i32.load8_u
   i32.store8
   local.get $0
   local.get $1
   i32.load8_u offset=1
   i32.store8 offset=1
   local.get $0
   i32.const 2
   i32.add
   local.tee $0
   local.get $1
   i32.const 2
   i32.add
   local.tee $3
   i32.load8_u
   i32.store8
   local.get $3
   i32.const 2
   i32.add
   local.set $1
   local.get $0
   local.get $3
   i32.load8_u offset=1
   i32.store8 offset=1
   local.get $0
   i32.const 2
   i32.add
   local.set $0
  end
  local.get $2
  i32.const 8
  i32.and
  if
   local.get $0
   local.get $1
   i32.load8_u
   i32.store8
   local.get $0
   local.get $1
   i32.load8_u offset=1
   i32.store8 offset=1
   local.get $0
   i32.const 2
   i32.add
   local.tee $0
   local.get $1
   i32.const 2
   i32.add
   local.tee $1
   i32.load8_u
   i32.store8
   local.get $0
   local.get $1
   i32.load8_u offset=1
   i32.store8 offset=1
   local.get $0
   i32.const 2
   i32.add
   local.tee $0
   local.get $1
   i32.const 2
   i32.add
   local.tee $1
   i32.load8_u
   i32.store8
   local.get $0
   local.get $1
   i32.load8_u offset=1
   i32.store8 offset=1
   local.get $0
   i32.const 2
   i32.add
   local.tee $0
   local.get $1
   i32.const 2
   i32.add
   local.tee $3
   i32.load8_u
   i32.store8
   local.get $3
   i32.const 2
   i32.add
   local.set $1
   local.get $0
   local.get $3
   i32.load8_u offset=1
   i32.store8 offset=1
   local.get $0
   i32.const 2
   i32.add
   local.set $0
  end
  local.get $2
  i32.const 4
  i32.and
  if
   local.get $0
   local.get $1
   i32.load8_u
   i32.store8
   local.get $0
   local.get $1
   i32.load8_u offset=1
   i32.store8 offset=1
   local.get $0
   i32.const 2
   i32.add
   local.tee $0
   local.get $1
   i32.const 2
   i32.add
   local.tee $3
   i32.load8_u
   i32.store8
   local.get $3
   i32.const 2
   i32.add
   local.set $1
   local.get $0
   local.get $3
   i32.load8_u offset=1
   i32.store8 offset=1
   local.get $0
   i32.const 2
   i32.add
   local.set $0
  end
  local.get $2
  i32.const 2
  i32.and
  if
   local.get $0
   local.get $1
   i32.load8_u
   i32.store8
   local.get $0
   local.tee $3
   i32.const 2
   i32.add
   local.set $0
   local.get $1
   local.tee $4
   i32.const 2
   i32.add
   local.set $1
   local.get $3
   local.get $4
   i32.load8_u offset=1
   i32.store8 offset=1
  end
  local.get $2
  i32.const 1
  i32.and
  if
   local.get $0
   local.get $1
   i32.load8_u
   i32.store8
  end
 )
 (func $~lib/memory/memory.copy (param $0 i32) (param $1 i32) (param $2 i32)
  (local $3 i32)
  (local $4 i32)
  block $~lib/util/memory/memmove|inlined.0
   local.get $2
   local.set $4
   local.get $0
   local.get $1
   i32.eq
   br_if $~lib/util/memory/memmove|inlined.0
   local.get $1
   local.get $0
   i32.sub
   local.get $4
   i32.sub
   i32.const 0
   local.get $4
   i32.const 1
   i32.shl
   i32.sub
   i32.le_u
   if
    local.get $0
    local.get $1
    local.get $4
    call $~lib/util/memory/memcpy
    br $~lib/util/memory/memmove|inlined.0
   end
   local.get $0
   local.get $1
   i32.lt_u
   if
    local.get $1
    i32.const 7
    i32.and
    local.get $0
    i32.const 7
    i32.and
    i32.eq
    if
     loop $while-continue|0
      local.get $0
      i32.const 7
      i32.and
      if
       local.get $4
       i32.eqz
       br_if $~lib/util/memory/memmove|inlined.0
       local.get $4
       i32.const 1
       i32.sub
       local.set $4
       local.get $0
       local.tee $2
       i32.const 1
       i32.add
       local.set $0
       local.get $1
       local.tee $3
       i32.const 1
       i32.add
       local.set $1
       local.get $2
       local.get $3
       i32.load8_u
       i32.store8
       br $while-continue|0
      end
     end
     loop $while-continue|1
      local.get $4
      i32.const 8
      i32.ge_u
      if
       local.get $0
       local.get $1
       i64.load
       i64.store
       local.get $4
       i32.const 8
       i32.sub
       local.set $4
       local.get $0
       i32.const 8
       i32.add
       local.set $0
       local.get $1
       i32.const 8
       i32.add
       local.set $1
       br $while-continue|1
      end
     end
    end
    loop $while-continue|2
     local.get $4
     if
      local.get $0
      local.tee $2
      i32.const 1
      i32.add
      local.set $0
      local.get $1
      local.tee $3
      i32.const 1
      i32.add
      local.set $1
      local.get $2
      local.get $3
      i32.load8_u
      i32.store8
      local.get $4
      i32.const 1
      i32.sub
      local.set $4
      br $while-continue|2
     end
    end
   else
    local.get $1
    i32.const 7
    i32.and
    local.get $0
    i32.const 7
    i32.and
    i32.eq
    if
     loop $while-continue|3
      local.get $0
      local.get $4
      i32.add
      i32.const 7
      i32.and
      if
       local.get $4
       i32.eqz
       br_if $~lib/util/memory/memmove|inlined.0
       local.get $4
       i32.const 1
       i32.sub
       local.tee $4
       local.get $0
       i32.add
       local.get $1
       local.get $4
       i32.add
       i32.load8_u
       i32.store8
       br $while-continue|3
      end
     end
     loop $while-continue|4
      local.get $4
      i32.const 8
      i32.ge_u
      if
       local.get $4
       i32.const 8
       i32.sub
       local.tee $4
       local.get $0
       i32.add
       local.get $1
       local.get $4
       i32.add
       i64.load
       i64.store
       br $while-continue|4
      end
     end
    end
    loop $while-continue|5
     local.get $4
     if
      local.get $4
      i32.const 1
      i32.sub
      local.tee $4
      local.get $0
      i32.add
      local.get $1
      local.get $4
      i32.add
      i32.load8_u
      i32.store8
      br $while-continue|5
     end
    end
   end
  end
 )
 (func $~lib/util/number/utoa32_dec_lut (param $0 i32) (param $1 i32) (param $2 i32)
  (local $3 i32)
  loop $while-continue|0
   local.get $1
   i32.const 10000
   i32.ge_u
   if
    local.get $1
    i32.const 10000
    i32.rem_u
    local.set $3
    local.get $1
    i32.const 10000
    i32.div_u
    local.set $1
    local.get $2
    i32.const 4
    i32.sub
    local.tee $2
    i32.const 1
    i32.shl
    local.get $0
    i32.add
    local.get $3
    i32.const 100
    i32.div_u
    i32.const 2
    i32.shl
    i32.const 2744
    i32.add
    i64.load32_u
    local.get $3
    i32.const 100
    i32.rem_u
    i32.const 2
    i32.shl
    i32.const 2744
    i32.add
    i64.load32_u
    i64.const 32
    i64.shl
    i64.or
    i64.store
    br $while-continue|0
   end
  end
  local.get $1
  i32.const 100
  i32.ge_u
  if
   local.get $2
   i32.const 2
   i32.sub
   local.tee $2
   i32.const 1
   i32.shl
   local.get $0
   i32.add
   local.get $1
   i32.const 100
   i32.rem_u
   i32.const 2
   i32.shl
   i32.const 2744
   i32.add
   i32.load
   i32.store
   local.get $1
   i32.const 100
   i32.div_u
   local.set $1
  end
  local.get $1
  i32.const 10
  i32.ge_u
  if
   local.get $2
   i32.const 2
   i32.sub
   i32.const 1
   i32.shl
   local.get $0
   i32.add
   local.get $1
   i32.const 2
   i32.shl
   i32.const 2744
   i32.add
   i32.load
   i32.store
  else
   local.get $2
   i32.const 1
   i32.sub
   i32.const 1
   i32.shl
   local.get $0
   i32.add
   local.get $1
   i32.const 48
   i32.add
   i32.store16
  end
 )
 (func $~lib/util/number/prettify (param $0 i32) (param $1 i32) (param $2 i32) (result i32)
  (local $3 i32)
  local.get $2
  i32.eqz
  if
   local.get $1
   i32.const 1
   i32.shl
   local.get $0
   i32.add
   i32.const 3145774
   i32.store
   local.get $1
   i32.const 2
   i32.add
   return
  end
  local.get $1
  local.get $2
  i32.add
  local.tee $3
  i32.const 21
  i32.le_s
  local.get $1
  local.get $3
  i32.le_s
  i32.and
  if (result i32)
   loop $for-loop|0
    local.get $1
    local.get $3
    i32.lt_s
    if
     local.get $1
     i32.const 1
     i32.shl
     local.get $0
     i32.add
     i32.const 48
     i32.store16
     local.get $1
     i32.const 1
     i32.add
     local.set $1
     br $for-loop|0
    end
   end
   local.get $3
   i32.const 1
   i32.shl
   local.get $0
   i32.add
   i32.const 3145774
   i32.store
   local.get $3
   i32.const 2
   i32.add
  else
   local.get $3
   i32.const 21
   i32.le_s
   local.get $3
   i32.const 0
   i32.gt_s
   i32.and
   if (result i32)
    local.get $3
    i32.const 1
    i32.shl
    local.get $0
    i32.add
    local.tee $0
    i32.const 2
    i32.add
    local.get $0
    i32.const 0
    local.get $2
    i32.sub
    i32.const 1
    i32.shl
    call $~lib/memory/memory.copy
    local.get $0
    i32.const 46
    i32.store16
    local.get $1
    i32.const 1
    i32.add
   else
    local.get $3
    i32.const 0
    i32.le_s
    local.get $3
    i32.const -6
    i32.gt_s
    i32.and
    if (result i32)
     i32.const 2
     local.get $3
     i32.sub
     local.tee $3
     i32.const 1
     i32.shl
     local.get $0
     i32.add
     local.get $0
     local.get $1
     i32.const 1
     i32.shl
     call $~lib/memory/memory.copy
     local.get $0
     i32.const 3014704
     i32.store
     i32.const 2
     local.set $2
     loop $for-loop|1
      local.get $2
      local.get $3
      i32.lt_s
      if
       local.get $2
       i32.const 1
       i32.shl
       local.get $0
       i32.add
       i32.const 48
       i32.store16
       local.get $2
       i32.const 1
       i32.add
       local.set $2
       br $for-loop|1
      end
     end
     local.get $1
     local.get $3
     i32.add
    else
     local.get $1
     i32.const 1
     i32.eq
     if (result i32)
      local.get $0
      i32.const 101
      i32.store16 offset=2
      local.get $0
      i32.const 4
      i32.add
      local.get $3
      i32.const 1
      i32.sub
      local.tee $1
      i32.const 0
      i32.lt_s
      local.tee $2
      if
       i32.const 0
       local.get $1
       i32.sub
       local.set $1
      end
      local.get $1
      local.get $1
      i32.const 100000
      i32.lt_u
      if (result i32)
       local.get $1
       i32.const 100
       i32.lt_u
       if (result i32)
        local.get $1
        i32.const 10
        i32.ge_u
        i32.const 1
        i32.add
       else
        local.get $1
        i32.const 10000
        i32.ge_u
        i32.const 3
        i32.add
        local.get $1
        i32.const 1000
        i32.ge_u
        i32.add
       end
      else
       local.get $1
       i32.const 10000000
       i32.lt_u
       if (result i32)
        local.get $1
        i32.const 1000000
        i32.ge_u
        i32.const 6
        i32.add
       else
        local.get $1
        i32.const 1000000000
        i32.ge_u
        i32.const 8
        i32.add
        local.get $1
        i32.const 100000000
        i32.ge_u
        i32.add
       end
      end
      i32.const 1
      i32.add
      local.tee $1
      call $~lib/util/number/utoa32_dec_lut
      local.get $0
      i32.const 45
      i32.const 43
      local.get $2
      select
      i32.store16 offset=4
      local.get $1
      i32.const 2
      i32.add
     else
      local.get $0
      i32.const 4
      i32.add
      local.get $0
      i32.const 2
      i32.add
      local.get $1
      i32.const 1
      i32.shl
      local.tee $2
      i32.const 2
      i32.sub
      call $~lib/memory/memory.copy
      local.get $0
      i32.const 46
      i32.store16 offset=2
      local.get $0
      local.get $2
      i32.add
      local.tee $2
      i32.const 101
      i32.store16 offset=2
      local.get $2
      i32.const 4
      i32.add
      local.get $3
      i32.const 1
      i32.sub
      local.tee $0
      i32.const 0
      i32.lt_s
      local.tee $3
      if
       i32.const 0
       local.get $0
       i32.sub
       local.set $0
      end
      local.get $0
      local.get $0
      i32.const 100000
      i32.lt_u
      if (result i32)
       local.get $0
       i32.const 100
       i32.lt_u
       if (result i32)
        local.get $0
        i32.const 10
        i32.ge_u
        i32.const 1
        i32.add
       else
        local.get $0
        i32.const 10000
        i32.ge_u
        i32.const 3
        i32.add
        local.get $0
        i32.const 1000
        i32.ge_u
        i32.add
       end
      else
       local.get $0
       i32.const 10000000
       i32.lt_u
       if (result i32)
        local.get $0
        i32.const 1000000
        i32.ge_u
        i32.const 6
        i32.add
       else
        local.get $0
        i32.const 1000000000
        i32.ge_u
        i32.const 8
        i32.add
        local.get $0
        i32.const 100000000
        i32.ge_u
        i32.add
       end
      end
      i32.const 1
      i32.add
      local.tee $0
      call $~lib/util/number/utoa32_dec_lut
      local.get $2
      i32.const 45
      i32.const 43
      local.get $3
      select
      i32.store16 offset=4
      local.get $0
      local.get $1
      i32.add
      i32.const 2
      i32.add
     end
    end
   end
  end
 )
 (func $~lib/util/number/dtoa_core (param $0 f64) (result i32)
  (local $1 i64)
  (local $2 i32)
  (local $3 i64)
  (local $4 i64)
  (local $5 i64)
  (local $6 i32)
  (local $7 i32)
  (local $8 i32)
  (local $9 i64)
  (local $10 i64)
  (local $11 i64)
  (local $12 i64)
  (local $13 i64)
  (local $14 i64)
  local.get $0
  f64.const 0
  f64.lt
  local.tee $2
  if (result f64)
   i32.const 1776
   i32.const 45
   i32.store16
   local.get $0
   f64.neg
  else
   local.get $0
  end
  i64.reinterpret_f64
  local.tee $1
  i64.const 9218868437227405312
  i64.and
  i64.const 52
  i64.shr_u
  i32.wrap_i64
  local.tee $6
  i32.const 1
  local.get $6
  select
  i32.const 1075
  i32.sub
  local.tee $7
  i32.const 1
  i32.sub
  local.get $1
  i64.const 4503599627370495
  i64.and
  local.get $6
  i32.const 0
  i32.ne
  i64.extend_i32_u
  i64.const 52
  i64.shl
  i64.add
  local.tee $1
  i64.const 1
  i64.shl
  i64.const 1
  i64.add
  local.tee $3
  i64.clz
  i32.wrap_i64
  local.tee $6
  i32.sub
  local.set $8
  local.get $3
  local.get $6
  i64.extend_i32_s
  i64.shl
  global.set $~lib/util/number/_frc_plus
  local.get $1
  local.get $1
  i64.const 4503599627370496
  i64.eq
  i32.const 1
  i32.add
  local.tee $6
  i64.extend_i32_s
  i64.shl
  i64.const 1
  i64.sub
  local.get $7
  local.get $6
  i32.sub
  local.get $8
  i32.sub
  i64.extend_i32_s
  i64.shl
  global.set $~lib/util/number/_frc_minus
  local.get $8
  global.set $~lib/util/number/_exp
  i32.const 348
  i32.const -61
  global.get $~lib/util/number/_exp
  local.tee $6
  i32.sub
  f64.convert_i32_s
  f64.const 0.30102999566398114
  f64.mul
  f64.const 347
  f64.add
  local.tee $0
<<<<<<< HEAD
  i32.trunc_sat_f64_s
  local.tee $2
=======
  i32.trunc_f64_s
  local.tee $7
>>>>>>> 0520fcb2
  local.get $0
  local.get $7
  f64.convert_i32_s
  f64.ne
  i32.add
  i32.const 3
  i32.shr_s
  i32.const 1
  i32.add
  local.tee $7
  i32.const 3
  i32.shl
  local.tee $8
  i32.sub
  global.set $~lib/util/number/_K
  local.get $8
  i32.const 1832
  i32.add
  i64.load
  global.set $~lib/util/number/_frc_pow
  local.get $7
  i32.const 1
  i32.shl
  i32.const 2528
  i32.add
  i32.load16_s
  global.set $~lib/util/number/_exp_pow
  local.get $1
  local.get $1
  i64.clz
  i64.shl
  local.tee $1
  i64.const 4294967295
  i64.and
  local.set $3
  local.get $1
  i64.const 32
  i64.shr_u
  local.tee $9
  global.get $~lib/util/number/_frc_pow
  local.tee $10
  i64.const 4294967295
  i64.and
  local.tee $11
  local.tee $1
  i64.mul
  local.get $1
  local.get $3
  i64.mul
  i64.const 32
  i64.shr_u
  i64.add
  local.set $4
  global.get $~lib/util/number/_frc_plus
  local.tee $1
  i64.const 4294967295
  i64.and
  local.set $12
  local.get $1
  i64.const 32
  i64.shr_u
  local.tee $1
  local.get $11
  i64.mul
  local.get $11
  local.get $12
  i64.mul
  i64.const 32
  i64.shr_u
  i64.add
  local.set $5
  global.get $~lib/util/number/_frc_minus
  local.tee $13
  i64.const 4294967295
  i64.and
  local.set $14
  local.get $13
  i64.const 32
  i64.shr_u
  local.tee $13
  local.get $11
  i64.mul
  local.get $11
  local.get $14
  i64.mul
  i64.const 32
  i64.shr_u
  i64.add
  local.set $11
  local.get $2
  i32.const 1
  i32.shl
  i32.const 1776
  i32.add
  local.get $9
  local.get $10
  i64.const 32
  i64.shr_u
  local.tee $9
  local.tee $10
  i64.mul
  local.get $4
  i64.const 32
  i64.shr_u
  i64.add
  local.get $3
  local.get $10
  i64.mul
  local.get $4
  i64.const 4294967295
  i64.and
  i64.add
  i64.const 2147483647
  i64.add
  i64.const 32
  i64.shr_u
  i64.add
  local.get $1
  local.get $9
  i64.mul
  local.get $5
  i64.const 32
  i64.shr_u
  i64.add
  local.get $9
  local.get $12
  i64.mul
  local.get $5
  i64.const 4294967295
  i64.and
  i64.add
  i64.const 2147483647
  i64.add
  i64.const 32
  i64.shr_u
  i64.add
  i64.const 1
  i64.sub
  local.tee $1
  global.get $~lib/util/number/_exp_pow
  local.get $6
  i32.add
  i32.const -64
  i32.sub
  local.get $1
  local.get $9
  local.get $13
  i64.mul
  local.get $11
  i64.const 32
  i64.shr_u
  i64.add
  local.get $9
  local.get $14
  i64.mul
  local.get $11
  i64.const 4294967295
  i64.and
  i64.add
  i64.const 2147483647
  i64.add
  i64.const 32
  i64.shr_u
  i64.add
  i64.const 1
  i64.add
  i64.sub
  local.get $2
  call $~lib/util/number/genDigits
  local.get $2
  i32.sub
  global.get $~lib/util/number/_K
  call $~lib/util/number/prettify
  local.get $2
  i32.add
 )
 (func $~lib/number/F32#toString (param $0 f32) (result i32)
  (local $1 f64)
  (local $2 i32)
  (local $3 i32)
  block $__inlined_func$~lib/util/number/dtoa (result i32)
   global.get $~lib/memory/__stack_pointer
   i32.const 4
   i32.sub
   global.set $~lib/memory/__stack_pointer
   global.get $~lib/memory/__stack_pointer
   i32.const 4852
   i32.lt_s
   if
    i32.const 21264
    i32.const 21312
    i32.const 1
    i32.const 1
    call $~lib/builtins/abort
    unreachable
   end
   global.get $~lib/memory/__stack_pointer
   i32.const 0
   i32.store
   local.get $0
   f64.promote_f32
   local.tee $1
   f64.const 0
   f64.eq
   if
    global.get $~lib/memory/__stack_pointer
    i32.const 4
    i32.add
    global.set $~lib/memory/__stack_pointer
    i32.const 1632
    br $__inlined_func$~lib/util/number/dtoa
   end
   local.get $1
   local.get $1
   f64.sub
   f64.const 0
   f64.ne
   if
    local.get $1
    local.get $1
    f64.ne
    if
     global.get $~lib/memory/__stack_pointer
     i32.const 4
     i32.add
     global.set $~lib/memory/__stack_pointer
     i32.const 1664
     br $__inlined_func$~lib/util/number/dtoa
    end
    global.get $~lib/memory/__stack_pointer
    i32.const 4
    i32.add
    global.set $~lib/memory/__stack_pointer
    i32.const 1696
    i32.const 1744
    local.get $1
    f64.const 0
    f64.lt
    select
    br $__inlined_func$~lib/util/number/dtoa
   end
   local.get $1
   call $~lib/util/number/dtoa_core
   i32.const 1
   i32.shl
   local.set $2
   global.get $~lib/memory/__stack_pointer
   local.get $2
   i32.const 1
   call $~lib/rt/itcms/__new
   local.tee $3
   i32.store
   local.get $3
   i32.const 1776
   local.get $2
   call $~lib/memory/memory.copy
   global.get $~lib/memory/__stack_pointer
   i32.const 4
   i32.add
   global.set $~lib/memory/__stack_pointer
   local.get $3
  end
 )
 (func $~lib/string/String.__eq (param $0 i32) (param $1 i32) (result i32)
  (local $2 i32)
  (local $3 i32)
  (local $4 i32)
  local.get $0
  local.get $1
  i32.eq
  if
   i32.const 1
   return
  end
  local.get $1
  i32.const 0
  local.get $0
  select
  i32.eqz
  if
   i32.const 0
   return
  end
  local.get $0
  i32.const 20
  i32.sub
  i32.load offset=16
  i32.const 1
  i32.shr_u
  local.tee $3
  local.get $1
  i32.const 20
  i32.sub
  i32.load offset=16
  i32.const 1
  i32.shr_u
  i32.ne
  if
   i32.const 0
   return
  end
  block $__inlined_func$~lib/util/string/compareImpl (result i32)
   local.get $0
   local.tee $2
   i32.const 7
   i32.and
   local.get $1
   i32.const 7
   i32.and
   i32.or
   i32.eqz
   local.get $3
   local.tee $0
   i32.const 4
   i32.ge_u
   i32.and
   if
    loop $do-loop|0
     local.get $2
     i64.load
     local.get $1
     i64.load
     i64.eq
     if
      local.get $2
      i32.const 8
      i32.add
      local.set $2
      local.get $1
      i32.const 8
      i32.add
      local.set $1
      local.get $0
      i32.const 4
      i32.sub
      local.tee $0
      i32.const 4
      i32.ge_u
      br_if $do-loop|0
     end
    end
   end
   loop $while-continue|1
    local.get $0
    local.tee $3
    i32.const 1
    i32.sub
    local.set $0
    local.get $3
    if
     local.get $2
     i32.load16_u
     local.tee $3
     local.get $1
     i32.load16_u
     local.tee $4
     i32.ne
     if
      local.get $3
      local.get $4
      i32.sub
      br $__inlined_func$~lib/util/string/compareImpl
     end
     local.get $2
     i32.const 2
     i32.add
     local.set $2
     local.get $1
     i32.const 2
     i32.add
     local.set $1
     br $while-continue|1
    end
   end
   i32.const 0
  end
  i32.eqz
 )
 (func $~lib/typedarray/Uint8Array#__set (param $0 i32) (param $1 i32) (param $2 i32)
  local.get $0
  i32.load offset=8
  local.get $1
  i32.le_u
  if
   i32.const 1360
   i32.const 1568
   i32.const 177
   i32.const 45
   call $~lib/builtins/abort
   unreachable
  end
  local.get $1
  local.get $0
  i32.load offset=4
  i32.add
  local.get $2
  i32.store8
 )
 (func $~lib/typedarray/Uint8Array#__get (param $0 i32) (param $1 i32) (result i32)
  local.get $0
  i32.load offset=8
  local.get $1
  i32.le_u
  if
   i32.const 1360
   i32.const 1568
   i32.const 166
   i32.const 45
   call $~lib/builtins/abort
   unreachable
  end
  local.get $1
  local.get $0
  i32.load offset=4
  i32.add
  i32.load8_u
 )
 (func $~lib/number/U8#toString (param $0 i32) (result i32)
  (local $1 i32)
  (local $2 i32)
  block $__inlined_func$~lib/util/number/utoa32 (result i32)
   global.get $~lib/memory/__stack_pointer
   i32.const 4
   i32.sub
   global.set $~lib/memory/__stack_pointer
   global.get $~lib/memory/__stack_pointer
   i32.const 4852
   i32.lt_s
   if
    i32.const 21264
    i32.const 21312
    i32.const 1
    i32.const 1
    call $~lib/builtins/abort
    unreachable
   end
   global.get $~lib/memory/__stack_pointer
   i32.const 0
   i32.store
   local.get $0
   i32.const 255
   i32.and
   local.tee $2
   i32.eqz
   if
    global.get $~lib/memory/__stack_pointer
    i32.const 4
    i32.add
    global.set $~lib/memory/__stack_pointer
    i32.const 3536
    br $__inlined_func$~lib/util/number/utoa32
   end
   global.get $~lib/memory/__stack_pointer
   local.get $2
   i32.const 100000
   i32.lt_u
   if (result i32)
    local.get $2
    i32.const 100
    i32.lt_u
    if (result i32)
     local.get $2
     i32.const 10
     i32.ge_u
     i32.const 1
     i32.add
    else
     local.get $2
     i32.const 10000
     i32.ge_u
     i32.const 3
     i32.add
     local.get $2
     i32.const 1000
     i32.ge_u
     i32.add
    end
   else
    local.get $2
    i32.const 10000000
    i32.lt_u
    if (result i32)
     local.get $2
     i32.const 1000000
     i32.ge_u
     i32.const 6
     i32.add
    else
     local.get $2
     i32.const 1000000000
     i32.ge_u
     i32.const 8
     i32.add
     local.get $2
     i32.const 100000000
     i32.ge_u
     i32.add
    end
   end
   local.tee $1
   i32.const 1
   i32.shl
   i32.const 1
   call $~lib/rt/itcms/__new
   local.tee $0
   i32.store
   local.get $0
   local.get $2
   local.get $1
   call $~lib/util/number/utoa32_dec_lut
   global.get $~lib/memory/__stack_pointer
   i32.const 4
   i32.add
   global.set $~lib/memory/__stack_pointer
   local.get $0
  end
 )
 (func $~lib/rt/__visit_members (param $0 i32)
  block $folding-inner0
   block $invalid
    block $~lib/arraybuffer/ArrayBufferView
     block $~lib/string/String
      block $~lib/arraybuffer/ArrayBuffer
       local.get $0
       i32.const 8
       i32.sub
       i32.load
       br_table $~lib/arraybuffer/ArrayBuffer $~lib/string/String $~lib/arraybuffer/ArrayBufferView $folding-inner0 $folding-inner0 $folding-inner0 $invalid
      end
      return
     end
     return
    end
    local.get $0
    i32.load
    local.tee $0
    if
     local.get $0
     call $byn-split-outlined-A$~lib/rt/itcms/__visit
    end
    return
   end
   unreachable
  end
  local.get $0
  i32.load
  local.tee $0
  if
   local.get $0
   call $byn-split-outlined-A$~lib/rt/itcms/__visit
  end
 )
 (func $~start
  call $start:resolve-elementaccess
 )
 (func $start:resolve-elementaccess
  (local $0 i32)
  (local $1 i32)
  block $folding-inner0
   global.get $~lib/memory/__stack_pointer
   i32.const 16
   i32.sub
   global.set $~lib/memory/__stack_pointer
   global.get $~lib/memory/__stack_pointer
   i32.const 4852
   i32.lt_s
   br_if $folding-inner0
   global.get $~lib/memory/__stack_pointer
   local.tee $0
   i64.const 0
   i64.store
   local.get $0
   i64.const 0
   i64.store offset=8
   memory.size
   i32.const 16
   i32.shl
   i32.const 21236
   i32.sub
   i32.const 1
   i32.shr_u
   global.set $~lib/rt/itcms/threshold
   i32.const 1284
   i32.const 1280
   i32.store
   i32.const 1288
   i32.const 1280
   i32.store
   i32.const 1280
   global.set $~lib/rt/itcms/pinSpace
   i32.const 1316
   i32.const 1312
   i32.store
   i32.const 1320
   i32.const 1312
   i32.store
   i32.const 1312
   global.set $~lib/rt/itcms/toSpace
   i32.const 1460
   i32.const 1456
   i32.store
   i32.const 1464
   i32.const 1456
   i32.store
   i32.const 1456
   global.set $~lib/rt/itcms/fromSpace
   local.get $0
   i32.const 4
   i32.sub
   global.set $~lib/memory/__stack_pointer
   global.get $~lib/memory/__stack_pointer
   i32.const 4852
   i32.lt_s
   br_if $folding-inner0
   global.get $~lib/memory/__stack_pointer
   local.tee $0
   i32.const 0
   i32.store
   local.get $0
   i32.const 12
   i32.const 3
   call $~lib/rt/itcms/__new
   local.tee $0
   i32.store
   global.get $~lib/memory/__stack_pointer
   local.get $0
   i32.const 2
   call $~lib/arraybuffer/ArrayBufferView#constructor
   local.tee $0
   i32.store
   global.get $~lib/memory/__stack_pointer
   i32.const 4
   i32.add
   global.set $~lib/memory/__stack_pointer
   local.get $0
   global.set $resolve-elementaccess/arr
   global.get $~lib/memory/__stack_pointer
   global.get $resolve-elementaccess/arr
   local.tee $0
   i32.store
   local.get $0
   i32.const 0
   f32.const 1
   call $~lib/typedarray/Float32Array#__set
   global.get $~lib/memory/__stack_pointer
   global.get $resolve-elementaccess/arr
   local.tee $0
   i32.store
   local.get $0
   i32.const 1
   f32.const 2
   call $~lib/typedarray/Float32Array#__set
   global.get $~lib/memory/__stack_pointer
   global.get $resolve-elementaccess/arr
   local.tee $0
   i32.store offset=8
   local.get $0
   i32.const 0
   call $~lib/typedarray/Float32Array#__get
   call $~lib/number/F32#toString
   local.set $0
   global.get $~lib/memory/__stack_pointer
   local.get $0
   i32.store
   global.get $~lib/memory/__stack_pointer
   i32.const 3168
   i32.store offset=4
   local.get $0
   i32.const 3168
   call $~lib/string/String.__eq
   i32.eqz
   if
    i32.const 0
    i32.const 3200
    i32.const 5
    i32.const 1
    call $~lib/builtins/abort
    unreachable
   end
   global.get $~lib/memory/__stack_pointer
   global.get $resolve-elementaccess/arr
   local.tee $0
   i32.store offset=8
   local.get $0
   i32.const 1
   call $~lib/typedarray/Float32Array#__get
   call $~lib/number/F32#toString
   local.set $0
   global.get $~lib/memory/__stack_pointer
   local.get $0
   i32.store
   global.get $~lib/memory/__stack_pointer
   i32.const 3280
   i32.store offset=4
   local.get $0
   i32.const 3280
   call $~lib/string/String.__eq
   i32.eqz
   if
    i32.const 0
    i32.const 3200
    i32.const 10
    i32.const 1
    call $~lib/builtins/abort
    unreachable
   end
   global.get $~lib/memory/__stack_pointer
   local.tee $0
   global.get $resolve-elementaccess/arr
   local.tee $1
   i32.store offset=12
   local.get $0
   local.get $1
   i32.store offset=8
   local.get $1
   i32.const 0
   local.get $1
   i32.const 0
   call $~lib/typedarray/Float32Array#__get
   f32.const 10
   f32.add
   call $~lib/typedarray/Float32Array#__set
   local.get $1
   i32.const 0
   call $~lib/typedarray/Float32Array#__get
   call $~lib/number/F32#toString
   local.set $0
   global.get $~lib/memory/__stack_pointer
   local.get $0
   i32.store
   global.get $~lib/memory/__stack_pointer
   i32.const 3312
   i32.store offset=4
   local.get $0
   i32.const 3312
   call $~lib/string/String.__eq
   i32.eqz
   if
    i32.const 0
    i32.const 3200
    i32.const 15
    i32.const 1
    call $~lib/builtins/abort
    unreachable
   end
   global.get $~lib/memory/__stack_pointer
   local.tee $0
   global.get $resolve-elementaccess/arr
   local.tee $1
   i32.store
   local.get $0
   local.get $1
   i32.store offset=4
   local.get $1
   i32.const 0
   local.get $1
   i32.const 0
   call $~lib/typedarray/Float32Array#__get
   f32.const 10
   f32.add
   call $~lib/typedarray/Float32Array#__set
   global.get $~lib/memory/__stack_pointer
   global.get $resolve-elementaccess/arr
   local.tee $0
   i32.store
   local.get $0
   i32.const 0
   call $~lib/typedarray/Float32Array#__get
   f32.const 21
   f32.ne
   if
    i32.const 0
    i32.const 3200
    i32.const 21
    i32.const 1
    call $~lib/builtins/abort
    unreachable
   end
   global.get $~lib/memory/__stack_pointer
   i32.const 4
   i32.sub
   global.set $~lib/memory/__stack_pointer
   global.get $~lib/memory/__stack_pointer
   i32.const 4852
   i32.lt_s
   br_if $folding-inner0
   global.get $~lib/memory/__stack_pointer
   local.tee $0
   i32.const 0
   i32.store
   local.get $0
   i32.const 12
   i32.const 4
   call $~lib/rt/itcms/__new
   local.tee $0
   i32.store
   global.get $~lib/memory/__stack_pointer
   global.get $~lib/memory/__stack_pointer
   i32.const 4
   i32.sub
   global.set $~lib/memory/__stack_pointer
   global.get $~lib/memory/__stack_pointer
   i32.const 4852
   i32.lt_s
   br_if $folding-inner0
   global.get $~lib/memory/__stack_pointer
   i32.const 0
   i32.store
   local.get $0
   i32.eqz
   if
    global.get $~lib/memory/__stack_pointer
    i32.const 12
    i32.const 5
    call $~lib/rt/itcms/__new
    local.tee $0
    i32.store
   end
   global.get $~lib/memory/__stack_pointer
   local.get $0
   i32.const 0
   call $~lib/arraybuffer/ArrayBufferView#constructor
   local.tee $0
   i32.store
   global.get $~lib/memory/__stack_pointer
   i32.const 4
   i32.add
   global.set $~lib/memory/__stack_pointer
   local.get $0
   i32.store
   global.get $~lib/memory/__stack_pointer
   i32.const 4
   i32.add
   global.set $~lib/memory/__stack_pointer
   local.get $0
   global.set $resolve-elementaccess/buf
   global.get $~lib/memory/__stack_pointer
   global.get $resolve-elementaccess/buf
   local.tee $0
   i32.store
   local.get $0
   i32.const 0
   i32.const 1
   call $~lib/typedarray/Uint8Array#__set
   global.get $~lib/memory/__stack_pointer
   global.get $resolve-elementaccess/buf
   local.tee $0
   i32.store
   local.get $0
   i32.const 1
   i32.const 2
   call $~lib/typedarray/Uint8Array#__set
   global.get $~lib/memory/__stack_pointer
   global.get $resolve-elementaccess/buf
   local.tee $0
   i32.store offset=8
   local.get $0
   i32.const 0
   call $~lib/typedarray/Uint8Array#__get
   call $~lib/number/U8#toString
   local.set $0
   global.get $~lib/memory/__stack_pointer
   local.get $0
   i32.store
   global.get $~lib/memory/__stack_pointer
   i32.const 4720
   i32.store offset=4
   local.get $0
   i32.const 4720
   call $~lib/string/String.__eq
   i32.eqz
   if
    i32.const 0
    i32.const 3200
    i32.const 28
    i32.const 1
    call $~lib/builtins/abort
    unreachable
   end
   global.get $~lib/memory/__stack_pointer
   global.get $resolve-elementaccess/buf
   local.tee $0
   i32.store offset=8
   local.get $0
   i32.const 1
   call $~lib/typedarray/Uint8Array#__get
   call $~lib/number/U8#toString
   local.set $0
   global.get $~lib/memory/__stack_pointer
   local.get $0
   i32.store
   global.get $~lib/memory/__stack_pointer
   i32.const 4752
   i32.store offset=4
   local.get $0
   i32.const 4752
   call $~lib/string/String.__eq
   i32.eqz
   if
    i32.const 0
    i32.const 3200
    i32.const 33
    i32.const 1
    call $~lib/builtins/abort
    unreachable
   end
   global.get $~lib/memory/__stack_pointer
   local.tee $0
   global.get $resolve-elementaccess/buf
   local.tee $1
   i32.store offset=12
   local.get $0
   local.get $1
   i32.store offset=8
   local.get $1
   i32.const 0
   local.get $1
   i32.const 0
   call $~lib/typedarray/Uint8Array#__get
   i32.const 10
   i32.add
   call $~lib/typedarray/Uint8Array#__set
   local.get $1
   i32.const 0
   call $~lib/typedarray/Uint8Array#__get
   call $~lib/number/U8#toString
   local.set $0
   global.get $~lib/memory/__stack_pointer
   local.get $0
   i32.store
   global.get $~lib/memory/__stack_pointer
   i32.const 4784
   i32.store offset=4
   local.get $0
   i32.const 4784
   call $~lib/string/String.__eq
   i32.eqz
   if
    i32.const 0
    i32.const 3200
    i32.const 38
    i32.const 1
    call $~lib/builtins/abort
    unreachable
   end
   global.get $~lib/memory/__stack_pointer
   local.tee $0
   global.get $resolve-elementaccess/buf
   local.tee $1
   i32.store
   local.get $0
   local.get $1
   i32.store offset=4
   local.get $1
   i32.const 0
   local.get $1
   i32.const 0
   call $~lib/typedarray/Uint8Array#__get
   i32.const 10
   i32.add
   call $~lib/typedarray/Uint8Array#__set
   global.get $~lib/memory/__stack_pointer
   global.get $resolve-elementaccess/buf
   local.tee $0
   i32.store
   local.get $0
   i32.const 0
   call $~lib/typedarray/Uint8Array#__get
   i32.const 21
   i32.ne
   if
    i32.const 0
    i32.const 3200
    i32.const 44
    i32.const 1
    call $~lib/builtins/abort
    unreachable
   end
   global.get $~lib/memory/__stack_pointer
   i32.const 16
   i32.add
   global.set $~lib/memory/__stack_pointer
   return
  end
  i32.const 21264
  i32.const 21312
  i32.const 1
  i32.const 1
  call $~lib/builtins/abort
  unreachable
 )
 (func $~lib/arraybuffer/ArrayBufferView#constructor (param $0 i32) (param $1 i32) (result i32)
  (local $2 i32)
  (local $3 i32)
  (local $4 i32)
  global.get $~lib/memory/__stack_pointer
  i32.const 8
  i32.sub
  global.set $~lib/memory/__stack_pointer
  global.get $~lib/memory/__stack_pointer
  i32.const 4852
  i32.lt_s
  if
   i32.const 21264
   i32.const 21312
   i32.const 1
   i32.const 1
   call $~lib/builtins/abort
   unreachable
  end
  global.get $~lib/memory/__stack_pointer
  i64.const 0
  i64.store
  local.get $0
  i32.eqz
  if
   global.get $~lib/memory/__stack_pointer
   i32.const 12
   i32.const 2
   call $~lib/rt/itcms/__new
   local.tee $0
   i32.store
  end
  local.get $0
  i32.const 0
  i32.store
  local.get $0
  i32.const 0
  i32.store offset=4
  local.get $0
  i32.const 0
  i32.store offset=8
  i32.const 1073741820
  local.get $1
  i32.shr_u
  i32.const 2
  i32.lt_u
  if
   i32.const 1056
   i32.const 1104
   i32.const 18
   i32.const 57
   call $~lib/builtins/abort
   unreachable
  end
  global.get $~lib/memory/__stack_pointer
  i32.const 2
  local.get $1
  i32.shl
  local.tee $4
  i32.const 0
  call $~lib/rt/itcms/__new
  local.tee $3
  i32.store offset=4
  local.get $3
  local.get $4
  call $~lib/memory/memory.fill
  local.get $0
  local.get $3
  i32.store
  local.get $3
  if
   local.get $0
   i32.eqz
   if
    i32.const 0
    i32.const 1232
    i32.const 294
    i32.const 14
    call $~lib/builtins/abort
    unreachable
   end
   global.get $~lib/rt/itcms/white
   local.get $3
   i32.const 20
   i32.sub
   local.tee $1
   i32.load offset=4
   i32.const 3
   i32.and
   i32.eq
   if
    local.get $0
    i32.const 20
    i32.sub
    i32.load offset=4
    i32.const 3
    i32.and
    local.tee $2
    global.get $~lib/rt/itcms/white
    i32.eqz
    i32.eq
    if
     local.get $1
     call $~lib/rt/itcms/Object#makeGray
    else
     global.get $~lib/rt/itcms/state
     i32.const 1
     i32.eq
     local.get $2
     i32.const 3
     i32.eq
     i32.and
     if
      local.get $1
      call $~lib/rt/itcms/Object#makeGray
     end
    end
   end
  end
  local.get $0
  local.get $3
  i32.store offset=4
  local.get $0
  local.get $4
  i32.store offset=8
  global.get $~lib/memory/__stack_pointer
  i32.const 8
  i32.add
  global.set $~lib/memory/__stack_pointer
  local.get $0
 )
 (func $byn-split-outlined-A$~lib/rt/itcms/__visit (param $0 i32)
  global.get $~lib/rt/itcms/white
  local.get $0
  i32.const 20
  i32.sub
  local.tee $0
  i32.load offset=4
  i32.const 3
  i32.and
  i32.eq
  if
   local.get $0
   call $~lib/rt/itcms/Object#makeGray
   global.get $~lib/rt/itcms/visitCount
   i32.const 1
   i32.add
   global.set $~lib/rt/itcms/visitCount
  end
 )
)<|MERGE_RESOLUTION|>--- conflicted
+++ resolved
@@ -3629,13 +3629,8 @@
   f64.const 347
   f64.add
   local.tee $0
-<<<<<<< HEAD
   i32.trunc_sat_f64_s
-  local.tee $2
-=======
-  i32.trunc_f64_s
   local.tee $7
->>>>>>> 0520fcb2
   local.get $0
   local.get $7
   f64.convert_i32_s
