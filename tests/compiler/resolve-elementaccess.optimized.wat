--- conflicted
+++ resolved
@@ -13,7 +13,6 @@
  (type $i32_i32_=>_f32 (func (param i32 i32) (result f32)))
  (import "env" "abort" (func $~lib/builtins/abort (param i32 i32 i32 i32)))
  (memory $0 1)
-<<<<<<< HEAD
  (data (i32.const 1024) "\1c\00\00\00\01\00\00\00\01\00\00\00\1c\00\00\00I\00n\00v\00a\00l\00i\00d\00 \00l\00e\00n\00g\00t\00h")
  (data (i32.const 1072) "&\00\00\00\01\00\00\00\01\00\00\00&\00\00\00~\00l\00i\00b\00/\00a\00r\00r\00a\00y\00b\00u\00f\00f\00e\00r\00.\00t\00s")
  (data (i32.const 1136) "$\00\00\00\01\00\00\00\01\00\00\00$\00\00\00I\00n\00d\00e\00x\00 \00o\00u\00t\00 \00o\00f\00 \00r\00a\00n\00g\00e")
@@ -22,41 +21,19 @@
  (data (i32.const 1296) "\06\00\00\00\01\00\00\00\01\00\00\00\06\00\00\00N\00a\00N")
  (data (i32.const 1328) "\12\00\00\00\01\00\00\00\01\00\00\00\12\00\00\00-\00I\00n\00f\00i\00n\00i\00t\00y")
  (data (i32.const 1376) "\10\00\00\00\01\00\00\00\01\00\00\00\10\00\00\00I\00n\00f\00i\00n\00i\00t\00y")
- (data (i32.const 1408) "\b8\02\00\00\01\00\00\00\00\00\00\00\b8\02\00\00\88\02\1c\08\a0\d5\8f\fav\bf>\a2\7f\e1\ae\bav\acU0 \fb\16\8b\ea5\ce]J\89B\cf-;eU\aa\b0k\9a\dfE\1a=\03\cf\1a\e6\ca\c6\9a\c7\17\fep\abO\dc\bc\be\fc\b1w\ff\0c\d6kA\ef\91V\be<\fc\7f\90\ad\1f\d0\8d\83\9aU1(\\Q\d3\b5\c9\a6\ad\8f\acq\9d\cb\8b\ee#w\"\9c\eamSx@\91I\cc\aeW\ce\b6]y\12<\827V\fbM6\94\10\c2O\98H8o\ea\96\90\c7:\82%\cb\85t\d7\f4\97\bf\97\cd\cf\86\a0\e5\ac*\17\98\n4\ef\8e\b25*\fbg8\b2;?\c6\d2\df\d4\c8\84\ba\cd\d3\1a\'D\dd\c5\96\c9%\bb\ce\9fk\93\84\a5b}$l\ac\db\f6\da_\0dXf\ab\a3&\f1\c3\de\93\f8\e2\f3\b8\80\ff\aa\a8\ad\b5\b5\8bJ|l\05_b\87S0\c14`\ff\bc\c9U&\ba\91\8c\85N\96\bd~)p$w\f9\df\8f\b8\e5\b8\9f\bd\df\a6\94}t\88\cf_\a9\f8\cf\9b\a8\8f\93pD\b9k\15\0f\bf\f8\f0\08\8a\b611eU%\b0\cd\ac\7f{\d0\c6\e2?\99\06;+*\c4\10\\\e4\d3\92si\99$$\aa\0e\ca\00\83\f2\b5\87\fd\eb\1a\11\92d\08\e5\bc\cc\88Po\t\cc\bc\8c,e\19\e2X\17\b7\d1\00\00\00\00\00\00@\9c\00\00\00\00\10\a5\d4\e8\00\00b\ac\c5\ebx\ad\84\t\94\f8x9?\81\b3\15\07\c9{\ce\97\c0p\\\ea{\ce2~\8fh\80\e9\ab\a48\d2\d5E\"\9a\17&\'O\9f\'\fb\c4\d41\a2c\ed\a8\ad\c8\8c8e\de\b0\dbe\ab\1a\8e\08\c7\83\9a\1dqB\f9\1d]\c4X\e7\1b\a6,iM\92\ea\8dp\1ad\ee\01\daJw\ef\9a\99\a3m\a2\85k}\b4{x\t\f2w\18\ddy\a1\e4T\b4\c2\c5\9b[\92\86[\86=]\96\c8\c5S5\c8\b3\a0\97\fa\\\b4*\95\e3_\a0\99\bd\9fF\de%\8c9\db4\c2\9b\a5\\\9f\98\a3r\9a\c6\f6\ce\be\e9TS\bf\dc\b7\e2A\"\f2\17\f3\fc\88\a5x\\\d3\9b\ce \cc\dfS!{\f3Z\16\98:0\1f\97\dc\b5\a0\e2\96\b3\e3\\S\d1\d9\a8<D\a7\a4\d9|\9b\fb\10D\a4\a7LLv\bb\1a\9c@\b6\ef\8e\ab\8b,\84W\a6\10\ef\1f\d0)1\91\e9\e5\a4\10\9b\9d\0c\9c\a1\fb\9b\10\e7)\f4;b\d9 (\ac\85\cf\a7z^KD\80-\dd\ac\03@\e4!\bf\8f\ffD^/\9cg\8eA\b8\8c\9c\9d\173\d4\a9\1b\e3\b4\92\db\19\9e\d9w\df\ban\bf\96\ebk\ee\f0\9b;\02\87\af")
- (data (i32.const 2128) "\10\00\00\00\01\00\00\00\04\00\00\00\10\00\00\00\90\05\00\00\90\05\00\00\b8\02\00\00W")
- (data (i32.const 2160) "\ae\00\00\00\01\00\00\00\00\00\00\00\ae\00\00\00<\fbW\fbr\fb\8c\fb\a7\fb\c1\fb\dc\fb\f6\fb\11\fc,\fcF\fca\fc{\fc\96\fc\b1\fc\cb\fc\e6\fc\00\fd\1b\fd5\fdP\fdk\fd\85\fd\a0\fd\ba\fd\d5\fd\ef\fd\n\fe%\fe?\feZ\fet\fe\8f\fe\a9\fe\c4\fe\df\fe\f9\fe\14\ff.\ffI\ffc\ff~\ff\99\ff\b3\ff\ce\ff\e8\ff\03\00\1e\008\00S\00m\00\88\00\a2\00\bd\00\d8\00\f2\00\0d\01\'\01B\01\\\01w\01\92\01\ac\01\c7\01\e1\01\fc\01\16\021\02L\02f\02\81\02\9b\02\b6\02\d0\02\eb\02\06\03 \03;\03U\03p\03\8b\03\a5\03\c0\03\da\03\f5\03\0f\04*\04")
- (data (i32.const 2352) "\10\00\00\00\01\00\00\00\05\00\00\00\10\00\00\00\80\08\00\00\80\08\00\00\ae\00\00\00W")
- (data (i32.const 2384) "(\00\00\00\01\00\00\00\00\00\00\00(\00\00\00\01\00\00\00\n\00\00\00d\00\00\00\e8\03\00\00\10\'\00\00\a0\86\01\00@B\0f\00\80\96\98\00\00\e1\f5\05\00\ca\9a;")
- (data (i32.const 2448) "\10\00\00\00\01\00\00\00\06\00\00\00\10\00\00\00`\t\00\00`\t\00\00(\00\00\00\n")
- (data (i32.const 2484) "\01\00\00\00\01")
- (data (i32.const 2496) "\1e\00\00\00\01\00\00\00\01\00\00\00\1e\00\00\00~\00l\00i\00b\00/\00r\00t\00/\00s\00t\00u\00b\00.\00t\00s")
- (data (i32.const 2544) "\06\00\00\00\01\00\00\00\01\00\00\00\06\00\00\001\00.\000")
- (data (i32.const 2576) "0\00\00\00\01\00\00\00\01\00\00\000\00\00\00r\00e\00s\00o\00l\00v\00e\00-\00e\00l\00e\00m\00e\00n\00t\00a\00c\00c\00e\00s\00s\00.\00t\00s")
- (data (i32.const 2640) "\06\00\00\00\01\00\00\00\01\00\00\00\06\00\00\002\00.\000")
- (data (i32.const 2672) "\08\00\00\00\01\00\00\00\01\00\00\00\08\00\00\001\001\00.\000")
-=======
- (data (i32.const 16) "\1c\00\00\00\01\00\00\00\01\00\00\00\1c\00\00\00I\00n\00v\00a\00l\00i\00d\00 \00l\00e\00n\00g\00t\00h")
- (data (i32.const 64) "&\00\00\00\01\00\00\00\01\00\00\00&\00\00\00~\00l\00i\00b\00/\00a\00r\00r\00a\00y\00b\00u\00f\00f\00e\00r\00.\00t\00s")
- (data (i32.const 128) "$\00\00\00\01\00\00\00\01\00\00\00$\00\00\00I\00n\00d\00e\00x\00 \00o\00u\00t\00 \00o\00f\00 \00r\00a\00n\00g\00e")
- (data (i32.const 192) "$\00\00\00\01\00\00\00\01\00\00\00$\00\00\00~\00l\00i\00b\00/\00t\00y\00p\00e\00d\00a\00r\00r\00a\00y\00.\00t\00s")
- (data (i32.const 256) "\06\00\00\00\01\00\00\00\01\00\00\00\06\00\00\000\00.\000")
- (data (i32.const 288) "\06\00\00\00\01\00\00\00\01\00\00\00\06\00\00\00N\00a\00N")
- (data (i32.const 320) "\12\00\00\00\01\00\00\00\01\00\00\00\12\00\00\00-\00I\00n\00f\00i\00n\00i\00t\00y")
- (data (i32.const 368) "\10\00\00\00\01\00\00\00\01\00\00\00\10\00\00\00I\00n\00f\00i\00n\00i\00t\00y")
- (data (i32.const 400) "\b8\02\00\00\01\00\00\00\04\00\00\00\b8\02\00\00\88\02\1c\08\a0\d5\8f\fav\bf>\a2\7f\e1\ae\bav\acU0 \fb\16\8b\ea5\ce]J\89B\cf-;eU\aa\b0k\9a\dfE\1a=\03\cf\1a\e6\ca\c6\9a\c7\17\fep\abO\dc\bc\be\fc\b1w\ff\0c\d6kA\ef\91V\be<\fc\7f\90\ad\1f\d0\8d\83\9aU1(\\Q\d3\b5\c9\a6\ad\8f\acq\9d\cb\8b\ee#w\"\9c\eamSx@\91I\cc\aeW\ce\b6]y\12<\827V\fbM6\94\10\c2O\98H8o\ea\96\90\c7:\82%\cb\85t\d7\f4\97\bf\97\cd\cf\86\a0\e5\ac*\17\98\n4\ef\8e\b25*\fbg8\b2;?\c6\d2\df\d4\c8\84\ba\cd\d3\1a\'D\dd\c5\96\c9%\bb\ce\9fk\93\84\a5b}$l\ac\db\f6\da_\0dXf\ab\a3&\f1\c3\de\93\f8\e2\f3\b8\80\ff\aa\a8\ad\b5\b5\8bJ|l\05_b\87S0\c14`\ff\bc\c9U&\ba\91\8c\85N\96\bd~)p$w\f9\df\8f\b8\e5\b8\9f\bd\df\a6\94}t\88\cf_\a9\f8\cf\9b\a8\8f\93pD\b9k\15\0f\bf\f8\f0\08\8a\b611eU%\b0\cd\ac\7f{\d0\c6\e2?\99\06;+*\c4\10\\\e4\d3\92si\99$$\aa\0e\ca\00\83\f2\b5\87\fd\eb\1a\11\92d\08\e5\bc\cc\88Po\t\cc\bc\8c,e\19\e2X\17\b7\d1\00\00\00\00\00\00@\9c\00\00\00\00\10\a5\d4\e8\00\00b\ac\c5\ebx\ad\84\t\94\f8x9?\81\b3\15\07\c9{\ce\97\c0p\\\ea{\ce2~\8fh\80\e9\ab\a48\d2\d5E\"\9a\17&\'O\9f\'\fb\c4\d41\a2c\ed\a8\ad\c8\8c8e\de\b0\dbe\ab\1a\8e\08\c7\83\9a\1dqB\f9\1d]\c4X\e7\1b\a6,iM\92\ea\8dp\1ad\ee\01\daJw\ef\9a\99\a3m\a2\85k}\b4{x\t\f2w\18\ddy\a1\e4T\b4\c2\c5\9b[\92\86[\86=]\96\c8\c5S5\c8\b3\a0\97\fa\\\b4*\95\e3_\a0\99\bd\9fF\de%\8c9\db4\c2\9b\a5\\\9f\98\a3r\9a\c6\f6\ce\be\e9TS\bf\dc\b7\e2A\"\f2\17\f3\fc\88\a5x\\\d3\9b\ce \cc\dfS!{\f3Z\16\98:0\1f\97\dc\b5\a0\e2\96\b3\e3\\S\d1\d9\a8<D\a7\a4\d9|\9b\fb\10D\a4\a7LLv\bb\1a\9c@\b6\ef\8e\ab\8b,\84W\a6\10\ef\1f\d0)1\91\e9\e5\a4\10\9b\9d\0c\9c\a1\fb\9b\10\e7)\f4;b\d9 (\ac\85\cf\a7z^KD\80-\dd\ac\03@\e4!\bf\8f\ffD^/\9cg\8eA\b8\8c\9c\9d\173\d4\a9\1b\e3\b4\92\db\19\9e\d9w\df\ban\bf\96\ebk\ee\f0\9b;\02\87\af")
- (data (i32.const 1120) "\ae\00\00\00\01\00\00\00\05\00\00\00\ae\00\00\00<\fbW\fbr\fb\8c\fb\a7\fb\c1\fb\dc\fb\f6\fb\11\fc,\fcF\fca\fc{\fc\96\fc\b1\fc\cb\fc\e6\fc\00\fd\1b\fd5\fdP\fdk\fd\85\fd\a0\fd\ba\fd\d5\fd\ef\fd\n\fe%\fe?\feZ\fet\fe\8f\fe\a9\fe\c4\fe\df\fe\f9\fe\14\ff.\ffI\ffc\ff~\ff\99\ff\b3\ff\ce\ff\e8\ff\03\00\1e\008\00S\00m\00\88\00\a2\00\bd\00\d8\00\f2\00\0d\01\'\01B\01\\\01w\01\92\01\ac\01\c7\01\e1\01\fc\01\16\021\02L\02f\02\81\02\9b\02\b6\02\d0\02\eb\02\06\03 \03;\03U\03p\03\8b\03\a5\03\c0\03\da\03\f5\03\0f\04*\04")
- (data (i32.const 1312) "(\00\00\00\01\00\00\00\06\00\00\00(\00\00\00\01\00\00\00\n\00\00\00d\00\00\00\e8\03\00\00\10\'\00\00\a0\86\01\00@B\0f\00\80\96\98\00\00\e1\f5\05\00\ca\9a;")
- (data (i32.const 1380) "\01\00\00\00\01")
- (data (i32.const 1392) "\1e\00\00\00\01\00\00\00\01\00\00\00\1e\00\00\00~\00l\00i\00b\00/\00r\00t\00/\00s\00t\00u\00b\00.\00t\00s")
- (data (i32.const 1440) "\06\00\00\00\01\00\00\00\01\00\00\00\06\00\00\001\00.\000")
- (data (i32.const 1472) "0\00\00\00\01\00\00\00\01\00\00\000\00\00\00r\00e\00s\00o\00l\00v\00e\00-\00e\00l\00e\00m\00e\00n\00t\00a\00c\00c\00e\00s\00s\00.\00t\00s")
- (data (i32.const 1536) "\06\00\00\00\01\00\00\00\01\00\00\00\06\00\00\002\00.\000")
- (data (i32.const 1568) "\08\00\00\00\01\00\00\00\01\00\00\00\08\00\00\001\001\00.\000")
- (data (i32.const 1600) "\02\00\00\00\01\00\00\00\01\00\00\00\02\00\00\000")
- (data (i32.const 1632) "\02\00\00\00\01\00\00\00\01\00\00\00\02\00\00\001")
- (data (i32.const 1664) "\02\00\00\00\01\00\00\00\01\00\00\00\02\00\00\002")
- (data (i32.const 1696) "\04\00\00\00\01\00\00\00\01\00\00\00\04\00\00\001\001")
->>>>>>> c7714613
+ (data (i32.const 1408) "\b8\02\00\00\01\00\00\00\04\00\00\00\b8\02\00\00\88\02\1c\08\a0\d5\8f\fav\bf>\a2\7f\e1\ae\bav\acU0 \fb\16\8b\ea5\ce]J\89B\cf-;eU\aa\b0k\9a\dfE\1a=\03\cf\1a\e6\ca\c6\9a\c7\17\fep\abO\dc\bc\be\fc\b1w\ff\0c\d6kA\ef\91V\be<\fc\7f\90\ad\1f\d0\8d\83\9aU1(\\Q\d3\b5\c9\a6\ad\8f\acq\9d\cb\8b\ee#w\"\9c\eamSx@\91I\cc\aeW\ce\b6]y\12<\827V\fbM6\94\10\c2O\98H8o\ea\96\90\c7:\82%\cb\85t\d7\f4\97\bf\97\cd\cf\86\a0\e5\ac*\17\98\n4\ef\8e\b25*\fbg8\b2;?\c6\d2\df\d4\c8\84\ba\cd\d3\1a\'D\dd\c5\96\c9%\bb\ce\9fk\93\84\a5b}$l\ac\db\f6\da_\0dXf\ab\a3&\f1\c3\de\93\f8\e2\f3\b8\80\ff\aa\a8\ad\b5\b5\8bJ|l\05_b\87S0\c14`\ff\bc\c9U&\ba\91\8c\85N\96\bd~)p$w\f9\df\8f\b8\e5\b8\9f\bd\df\a6\94}t\88\cf_\a9\f8\cf\9b\a8\8f\93pD\b9k\15\0f\bf\f8\f0\08\8a\b611eU%\b0\cd\ac\7f{\d0\c6\e2?\99\06;+*\c4\10\\\e4\d3\92si\99$$\aa\0e\ca\00\83\f2\b5\87\fd\eb\1a\11\92d\08\e5\bc\cc\88Po\t\cc\bc\8c,e\19\e2X\17\b7\d1\00\00\00\00\00\00@\9c\00\00\00\00\10\a5\d4\e8\00\00b\ac\c5\ebx\ad\84\t\94\f8x9?\81\b3\15\07\c9{\ce\97\c0p\\\ea{\ce2~\8fh\80\e9\ab\a48\d2\d5E\"\9a\17&\'O\9f\'\fb\c4\d41\a2c\ed\a8\ad\c8\8c8e\de\b0\dbe\ab\1a\8e\08\c7\83\9a\1dqB\f9\1d]\c4X\e7\1b\a6,iM\92\ea\8dp\1ad\ee\01\daJw\ef\9a\99\a3m\a2\85k}\b4{x\t\f2w\18\ddy\a1\e4T\b4\c2\c5\9b[\92\86[\86=]\96\c8\c5S5\c8\b3\a0\97\fa\\\b4*\95\e3_\a0\99\bd\9fF\de%\8c9\db4\c2\9b\a5\\\9f\98\a3r\9a\c6\f6\ce\be\e9TS\bf\dc\b7\e2A\"\f2\17\f3\fc\88\a5x\\\d3\9b\ce \cc\dfS!{\f3Z\16\98:0\1f\97\dc\b5\a0\e2\96\b3\e3\\S\d1\d9\a8<D\a7\a4\d9|\9b\fb\10D\a4\a7LLv\bb\1a\9c@\b6\ef\8e\ab\8b,\84W\a6\10\ef\1f\d0)1\91\e9\e5\a4\10\9b\9d\0c\9c\a1\fb\9b\10\e7)\f4;b\d9 (\ac\85\cf\a7z^KD\80-\dd\ac\03@\e4!\bf\8f\ffD^/\9cg\8eA\b8\8c\9c\9d\173\d4\a9\1b\e3\b4\92\db\19\9e\d9w\df\ban\bf\96\ebk\ee\f0\9b;\02\87\af")
+ (data (i32.const 2128) "\ae\00\00\00\01\00\00\00\05\00\00\00\ae\00\00\00<\fbW\fbr\fb\8c\fb\a7\fb\c1\fb\dc\fb\f6\fb\11\fc,\fcF\fca\fc{\fc\96\fc\b1\fc\cb\fc\e6\fc\00\fd\1b\fd5\fdP\fdk\fd\85\fd\a0\fd\ba\fd\d5\fd\ef\fd\n\fe%\fe?\feZ\fet\fe\8f\fe\a9\fe\c4\fe\df\fe\f9\fe\14\ff.\ffI\ffc\ff~\ff\99\ff\b3\ff\ce\ff\e8\ff\03\00\1e\008\00S\00m\00\88\00\a2\00\bd\00\d8\00\f2\00\0d\01\'\01B\01\\\01w\01\92\01\ac\01\c7\01\e1\01\fc\01\16\021\02L\02f\02\81\02\9b\02\b6\02\d0\02\eb\02\06\03 \03;\03U\03p\03\8b\03\a5\03\c0\03\da\03\f5\03\0f\04*\04")
+ (data (i32.const 2320) "(\00\00\00\01\00\00\00\06\00\00\00(\00\00\00\01\00\00\00\n\00\00\00d\00\00\00\e8\03\00\00\10\'\00\00\a0\86\01\00@B\0f\00\80\96\98\00\00\e1\f5\05\00\ca\9a;")
+ (data (i32.const 2388) "\01\00\00\00\01")
+ (data (i32.const 2400) "\1e\00\00\00\01\00\00\00\01\00\00\00\1e\00\00\00~\00l\00i\00b\00/\00r\00t\00/\00s\00t\00u\00b\00.\00t\00s")
+ (data (i32.const 2448) "\06\00\00\00\01\00\00\00\01\00\00\00\06\00\00\001\00.\000")
+ (data (i32.const 2480) "0\00\00\00\01\00\00\00\01\00\00\000\00\00\00r\00e\00s\00o\00l\00v\00e\00-\00e\00l\00e\00m\00e\00n\00t\00a\00c\00c\00e\00s\00s\00.\00t\00s")
+ (data (i32.const 2544) "\06\00\00\00\01\00\00\00\01\00\00\00\06\00\00\002\00.\000")
+ (data (i32.const 2576) "\08\00\00\00\01\00\00\00\01\00\00\00\08\00\00\001\001\00.\000")
+ (data (i32.const 2608) "\02\00\00\00\01\00\00\00\01\00\00\00\02\00\00\000")
+ (data (i32.const 2640) "\02\00\00\00\01\00\00\00\01\00\00\00\02\00\00\001")
+ (data (i32.const 2672) "\02\00\00\00\01\00\00\00\01\00\00\00\02\00\00\002")
+ (data (i32.const 2704) "\04\00\00\00\01\00\00\00\01\00\00\00\04\00\00\001\001")
  (global $~lib/rt/stub/startOffset (mut i32) (i32.const 0))
  (global $~lib/rt/stub/offset (mut i32) (i32.const 0))
  (global $resolve-elementaccess/arr (mut i32) (i32.const 0))
@@ -153,27 +130,6 @@
   i32.store offset=12
   local.get $4
  )
-<<<<<<< HEAD
- (func $~lib/memory/memory.fill (; 3 ;) (param $0 i32)
-  (local $1 i32)
-  local.get $0
-  i32.const 0
-  i32.store8
-  local.get $0
-  i32.const 8
-  i32.add
-  local.tee $1
-  i32.const 1
-  i32.sub
-  i32.const 0
-  i32.store8
-  local.get $0
-  i32.const 0
-  i32.store8 offset=1
-  local.get $0
-  i32.const 0
-  i32.store8 offset=2
-=======
  (func $~lib/memory/memory.fill (; 2 ;) (param $0 i32) (param $1 i32)
   (local $2 i32)
   block $~lib/util/memory/memset|inlined.0
@@ -195,15 +151,11 @@
    i32.le_u
    br_if $~lib/util/memory/memset|inlined.0
    local.get $0
-   i32.const 1
-   i32.add
-   i32.const 0
-   i32.store8
-   local.get $0
-   i32.const 2
-   i32.add
-   i32.const 0
-   i32.store8
+   i32.const 0
+   i32.store8 offset=1
+   local.get $0
+   i32.const 0
+   i32.store8 offset=2
    local.get $0
    local.get $1
    i32.add
@@ -222,10 +174,8 @@
    i32.le_u
    br_if $~lib/util/memory/memset|inlined.0
    local.get $0
-   i32.const 3
-   i32.add
-   i32.const 0
-   i32.store8
+   i32.const 0
+   i32.store8 offset=3
    local.get $0
    local.get $1
    i32.add
@@ -265,15 +215,11 @@
    i32.le_u
    br_if $~lib/util/memory/memset|inlined.0
    local.get $0
-   i32.const 4
-   i32.add
-   i32.const 0
-   i32.store
-   local.get $0
-   i32.const 8
-   i32.add
-   i32.const 0
-   i32.store
+   i32.const 0
+   i32.store offset=4
+   local.get $0
+   i32.const 0
+   i32.store offset=8
    local.get $0
    local.get $1
    i32.add
@@ -292,25 +238,17 @@
    i32.le_u
    br_if $~lib/util/memory/memset|inlined.0
    local.get $0
-   i32.const 12
-   i32.add
-   i32.const 0
-   i32.store
-   local.get $0
-   i32.const 16
-   i32.add
-   i32.const 0
-   i32.store
-   local.get $0
-   i32.const 20
-   i32.add
-   i32.const 0
-   i32.store
-   local.get $0
-   i32.const 24
-   i32.add
-   i32.const 0
-   i32.store
+   i32.const 0
+   i32.store offset=12
+   local.get $0
+   i32.const 0
+   i32.store offset=16
+   local.get $0
+   i32.const 0
+   i32.store offset=20
+   local.get $0
+   i32.const 0
+   i32.store offset=24
    local.get $0
    local.get $1
    i32.add
@@ -356,20 +294,14 @@
      i64.const 0
      i64.store
      local.get $0
-     i32.const 8
-     i32.add
      i64.const 0
-     i64.store
+     i64.store offset=8
      local.get $0
-     i32.const 16
-     i32.add
      i64.const 0
-     i64.store
+     i64.store offset=16
      local.get $0
-     i32.const 24
-     i32.add
      i64.const 0
-     i64.store
+     i64.store offset=24
      local.get $1
      i32.const 32
      i32.sub
@@ -387,33 +319,18 @@
   (local $2 i32)
   i32.const 2
   i32.const 1073741808
->>>>>>> c7714613
   local.get $1
   i32.shr_u
   i32.gt_u
   if
-   i32.const 32
-   i32.const 80
+   i32.const 1040
+   i32.const 1088
    i32.const 23
    i32.const 56
    call $~lib/builtins/abort
    unreachable
   end
   i32.const 2
-<<<<<<< HEAD
-  i32.sub
-  i32.const 0
-  i32.store8
-  local.get $1
-  i32.const 3
-  i32.sub
-  i32.const 0
-  i32.store8
-  local.get $0
-  i32.const 0
-  i32.store8 offset=3
-=======
->>>>>>> c7714613
   local.get $1
   i32.shl
   local.tee $2
@@ -576,12 +493,6 @@
   local.tee $7
   call $~lib/util/number/decimalCount32
   local.set $4
-<<<<<<< HEAD
-  i32.const 2468
-  i32.load
-  local.set $13
-=======
->>>>>>> c7714613
   loop $while-continue|0
    local.get $4
    i32.const 0
@@ -749,7 +660,7 @@
      local.get $4
      i32.const 2
      i32.shl
-     i32.const 1328
+     i32.const 2336
      i32.add
      i64.load32_u
      local.get $10
@@ -877,7 +788,7 @@
    i32.sub
    i32.const 2
    i32.shl
-   i32.const 1328
+   i32.const 2336
    i32.add
    i64.load32_u
    i64.mul
@@ -1498,29 +1409,15 @@
   local.tee $9
   i32.sub
   global.set $~lib/util/number/_K
-<<<<<<< HEAD
-  i32.const 2148
-  i32.load
-  local.get $3
-  i32.const 3
-  i32.shl
-  i32.add
-  i64.load
-  global.set $~lib/util/number/_frc_pow
-  i32.const 2372
-  i32.load
-  local.get $3
-=======
   local.get $9
-  i32.const 416
+  i32.const 1424
   i32.add
   i64.load
   global.set $~lib/util/number/_frc_pow
   local.get $4
->>>>>>> c7714613
   i32.const 1
   i32.shl
-  i32.const 1136
+  i32.const 2144
   i32.add
   i32.load16_s
   global.set $~lib/util/number/_exp_pow
@@ -1744,11 +1641,7 @@
   local.tee $3
   i32.eqz
   if
-<<<<<<< HEAD
-   i32.const 2496
-=======
-   i32.const 1392
->>>>>>> c7714613
+   i32.const 2400
    return
   end
   i32.const 0
@@ -1774,55 +1667,7 @@
   call $~lib/memory/memory.copy
   local.get $2
  )
-<<<<<<< HEAD
- (func $~lib/rt/stub/__free (; 15 ;) (param $0 i32)
-  (local $1 i32)
-  local.get $0
-  i32.const 15
-  i32.and
-  i32.eqz
-  i32.const 0
-  local.get $0
-  select
-  i32.eqz
-  if
-   i32.const 0
-   i32.const 2512
-   i32.const 70
-   i32.const 2
-   call $~lib/builtins/abort
-   unreachable
-  end
-  local.get $0
-  i32.const 16
-  i32.sub
-  local.tee $1
-  i32.load offset=4
-  i32.const 1
-  i32.ne
-  if
-   i32.const 0
-   i32.const 2512
-   i32.const 72
-   i32.const 13
-   call $~lib/builtins/abort
-   unreachable
-  end
-  global.get $~lib/rt/stub/offset
-  local.get $0
-  local.get $1
-  i32.load
-  i32.add
-  i32.eq
-  if
-   local.get $1
-   global.set $~lib/rt/stub/offset
-  end
- )
- (func $~lib/util/number/dtoa (; 16 ;) (param $0 f64) (result i32)
-=======
  (func $~lib/util/number/dtoa (; 14 ;) (param $0 f64) (result i32)
->>>>>>> c7714613
   (local $1 i32)
   (local $2 i32)
   (local $3 i32)
@@ -1880,7 +1725,7 @@
   i32.eqz
   if
    i32.const 0
-   i32.const 1408
+   i32.const 2416
    i32.const 70
    i32.const 2
    call $~lib/builtins/abort
@@ -1895,7 +1740,7 @@
   i32.ne
   if
    i32.const 0
-   i32.const 1408
+   i32.const 2416
    i32.const 72
    i32.const 13
    call $~lib/builtins/abort
@@ -2026,8 +1871,8 @@
   i32.load offset=8
   i32.ge_u
   if
-   i32.const 144
-   i32.const 208
+   i32.const 1152
+   i32.const 1216
    i32.const 163
    i32.const 44
    call $~lib/builtins/abort
@@ -2046,8 +1891,8 @@
   i32.load offset=8
   i32.ge_u
   if
-   i32.const 144
-   i32.const 208
+   i32.const 1152
+   i32.const 1216
    i32.const 152
    i32.const 44
    call $~lib/builtins/abort
@@ -2069,7 +1914,7 @@
    local.tee $1
    i32.eqz
    if
-    i32.const 1616
+    i32.const 2624
     local.set $0
     br $__inlined_func$~lib/util/number/utoa32
    end
@@ -2089,15 +1934,9 @@
  )
  (func $start:resolve-elementaccess (; 20 ;)
   (local $0 i32)
-<<<<<<< HEAD
-  i32.const 2704
+  i32.const 2736
   global.set $~lib/rt/stub/startOffset
-  i32.const 2704
-=======
-  i32.const 1728
-  global.set $~lib/rt/stub/startOffset
-  i32.const 1728
->>>>>>> c7714613
+  i32.const 2736
   global.set $~lib/rt/stub/offset
   i32.const 12
   i32.const 3
@@ -2116,25 +1955,15 @@
   global.get $resolve-elementaccess/arr
   i32.const 0
   call $~lib/typedarray/Float32Array#__get
-<<<<<<< HEAD
-  call $~lib/number/F32#toString
-  i32.const 2560
-=======
   f64.promote_f32
   call $~lib/util/number/dtoa
-  i32.const 1456
->>>>>>> c7714613
+  i32.const 2464
   call $~lib/string/String.__eq
   i32.eqz
   if
    i32.const 0
-<<<<<<< HEAD
-   i32.const 2592
-   i32.const 4
-=======
-   i32.const 1488
+   i32.const 2496
    i32.const 5
->>>>>>> c7714613
    i32.const 0
    call $~lib/builtins/abort
    unreachable
@@ -2142,25 +1971,15 @@
   global.get $resolve-elementaccess/arr
   i32.const 1
   call $~lib/typedarray/Float32Array#__get
-<<<<<<< HEAD
-  call $~lib/number/F32#toString
-  i32.const 2656
-=======
   f64.promote_f32
   call $~lib/util/number/dtoa
-  i32.const 1552
->>>>>>> c7714613
+  i32.const 2560
   call $~lib/string/String.__eq
   i32.eqz
   if
    i32.const 0
-<<<<<<< HEAD
-   i32.const 2592
-   i32.const 9
-=======
-   i32.const 1488
+   i32.const 2496
    i32.const 10
->>>>>>> c7714613
    i32.const 0
    call $~lib/builtins/abort
    unreachable
@@ -2177,25 +1996,15 @@
   local.get $0
   i32.const 0
   call $~lib/typedarray/Float32Array#__get
-<<<<<<< HEAD
-  call $~lib/number/F32#toString
-  i32.const 2688
-=======
   f64.promote_f32
   call $~lib/util/number/dtoa
-  i32.const 1584
->>>>>>> c7714613
+  i32.const 2592
   call $~lib/string/String.__eq
   i32.eqz
   if
    i32.const 0
-<<<<<<< HEAD
-   i32.const 2592
-   i32.const 14
-=======
-   i32.const 1488
+   i32.const 2496
    i32.const 15
->>>>>>> c7714613
    i32.const 0
    call $~lib/builtins/abort
    unreachable
@@ -2215,11 +2024,7 @@
   f32.ne
   if
    i32.const 0
-<<<<<<< HEAD
-   i32.const 2592
-   i32.const 20
-=======
-   i32.const 1488
+   i32.const 2496
    i32.const 21
    i32.const 0
    call $~lib/builtins/abort
@@ -2252,12 +2057,12 @@
   i32.const 0
   call $~lib/typedarray/Uint8Array#__get
   call $~lib/number/U8#toString
-  i32.const 1648
+  i32.const 2656
   call $~lib/string/String.__eq
   i32.eqz
   if
    i32.const 0
-   i32.const 1488
+   i32.const 2496
    i32.const 28
    i32.const 0
    call $~lib/builtins/abort
@@ -2267,12 +2072,12 @@
   i32.const 1
   call $~lib/typedarray/Uint8Array#__get
   call $~lib/number/U8#toString
-  i32.const 1680
+  i32.const 2688
   call $~lib/string/String.__eq
   i32.eqz
   if
    i32.const 0
-   i32.const 1488
+   i32.const 2496
    i32.const 33
    i32.const 0
    call $~lib/builtins/abort
@@ -2291,12 +2096,12 @@
   i32.const 0
   call $~lib/typedarray/Uint8Array#__get
   call $~lib/number/U8#toString
-  i32.const 1712
+  i32.const 2720
   call $~lib/string/String.__eq
   i32.eqz
   if
    i32.const 0
-   i32.const 1488
+   i32.const 2496
    i32.const 38
    i32.const 0
    call $~lib/builtins/abort
@@ -2317,9 +2122,8 @@
   i32.ne
   if
    i32.const 0
-   i32.const 1488
+   i32.const 2496
    i32.const 44
->>>>>>> c7714613
    i32.const 0
    call $~lib/builtins/abort
    unreachable
