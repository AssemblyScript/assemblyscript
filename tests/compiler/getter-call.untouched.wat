(module
 (type $i32_i32_=>_none (func (param i32 i32)))
 (type $i32_=>_i32 (func (param i32) (result i32)))
 (type $none_=>_i32 (func (result i32)))
 (type $i32_i32_=>_i32 (func (param i32 i32) (result i32)))
 (type $none_=>_none (func))
 (type $i32_i32_i32_=>_none (func (param i32 i32 i32)))
 (type $i32_i32_i32_i32_=>_none (func (param i32 i32 i32 i32)))
 (type $i32_i32_i32_=>_i32 (func (param i32 i32 i32) (result i32)))
 (import "env" "abort" (func $~lib/builtins/abort (param i32 i32 i32 i32)))
 (memory $0 1)
<<<<<<< HEAD
 (data (i32.const 16) "\00\00\00\00\00\00\00\00\00\00\00\00\00\00\00\00\00\00\00\00")
 (data (i32.const 44) "4\00\00\00\00\00\00\00\00\00\00\00\01\00\00\00\1e\00\00\00~\00l\00i\00b\00/\00r\00t\00/\00t\00c\00m\00s\00.\00t\00s\00\00\00")
 (data (i32.const 96) "\00\00\00\00\00\00\00\00\00\00\00\00\00\00\00\00\00\00\00\00")
 (data (i32.const 124) "4\00\00\00\00\00\00\00\00\00\00\00\01\00\00\00\1e\00\00\00~\00l\00i\00b\00/\00r\00t\00/\00t\00l\00s\00f\00.\00t\00s\00\00\00")
 (data (i32.const 188) "<\00\00\00\00\00\00\00\00\00\00\00\01\00\00\00(\00\00\00a\00l\00l\00o\00c\00a\00t\00i\00o\00n\00 \00t\00o\00o\00 \00l\00a\00r\00g\00e\00")
 (data (i32.const 252) "\1c\00\00\00\00\00\00\00\00\00\00\00\04\00\00\00\08\00\00\00\01\00\00\00\00\00\00\00")
=======
 (data (i32.const 12) "\1c\00\00\00\01\00\00\00\00\00\00\00\04\00\00\00\08\00\00\00\01\00\00\00\00\00\00\00\00\00\00\00")
>>>>>>> c54dd649
 (table $0 2 funcref)
 (elem (i32.const 1) $getter-call/C#get:x~anonymous|0)
 (global $~lib/rt/tcms/state (mut i32) (i32.const 0))
 (global $~lib/rt/tcms/fromSpace (mut i32) (i32.const 16))
 (global $~lib/rt/tcms/toSpace (mut i32) (i32.const 96))
 (global $~lib/rt/tcms/iter (mut i32) (i32.const 0))
 (global $~lib/rt/tlsf/ROOT (mut i32) (i32.const 0))
 (global $~lib/ASC_LOW_MEMORY_LIMIT i32 (i32.const 0))
 (global $~lib/rt/tcms/white (mut i32) (i32.const 0))
 (global $~lib/ASC_SHRINK_LEVEL i32 (i32.const 0))
 (global $~lib/rt/tcms/total (mut i32) (i32.const 0))
 (global $~lib/rt/tcms/totalMem (mut i32) (i32.const 0))
 (global $~argumentsLength (mut i32) (i32.const 0))
<<<<<<< HEAD
 (global $~lib/memory/__heap_base i32 (i32.const 280))
=======
 (global $~lib/memory/__heap_base i32 (i32.const 44))
>>>>>>> c54dd649
 (export "memory" (memory $0))
 (export "test" (func $getter-call/test))
 (func $~lib/rt/tcms/Object#set:nextWithColor (param $0 i32) (param $1 i32)
  local.get $0
  local.get $1
  i32.store offset=4
 )
 (func $~lib/rt/tcms/Object#set:prev (param $0 i32) (param $1 i32)
  local.get $0
  local.get $1
  i32.store offset=8
 )
 (func $~lib/rt/tcms/init
  (local $0 i32)
  (local $1 i32)
  i32.const 4
  i32.const 4
  i32.eq
  drop
  global.get $~lib/rt/tcms/fromSpace
  local.set $0
  local.get $0
  local.get $0
  call $~lib/rt/tcms/Object#set:nextWithColor
  local.get $0
  local.get $0
  local.tee $1
  i32.eqz
  if (result i32)
   i32.const 0
   i32.const 64
   i32.const 153
   i32.const 17
   call $~lib/builtins/abort
   unreachable
  else
   local.get $1
  end
  call $~lib/rt/tcms/Object#set:prev
  global.get $~lib/rt/tcms/toSpace
  local.set $1
  local.get $1
  local.get $1
  call $~lib/rt/tcms/Object#set:nextWithColor
  local.get $1
  local.get $1
  local.tee $0
  i32.eqz
  if (result i32)
   i32.const 0
   i32.const 64
   i32.const 153
   i32.const 17
   call $~lib/builtins/abort
   unreachable
  else
   local.get $0
  end
  call $~lib/rt/tcms/Object#set:prev
  global.get $~lib/rt/tcms/toSpace
  global.set $~lib/rt/tcms/iter
  i32.const 1
  global.set $~lib/rt/tcms/state
 )
 (func $~lib/rt/tlsf/Root#set:flMap (param $0 i32) (param $1 i32)
  local.get $0
  local.get $1
  i32.store
 )
 (func $~lib/rt/common/BLOCK#set:mmInfo (param $0 i32) (param $1 i32)
  local.get $0
  local.get $1
  i32.store
 )
 (func $~lib/rt/tlsf/Block#set:prev (param $0 i32) (param $1 i32)
  local.get $0
  local.get $1
  i32.store offset=4
 )
 (func $~lib/rt/tlsf/Block#set:next (param $0 i32) (param $1 i32)
  local.get $0
  local.get $1
  i32.store offset=8
 )
 (func $~lib/rt/tlsf/removeBlock (param $0 i32) (param $1 i32)
  (local $2 i32)
  (local $3 i32)
  (local $4 i32)
  (local $5 i32)
  (local $6 i32)
  (local $7 i32)
  (local $8 i32)
  (local $9 i32)
  (local $10 i32)
  (local $11 i32)
  local.get $1
  i32.load
  local.set $2
  i32.const 1
  drop
  local.get $2
  i32.const 1
  i32.and
  i32.eqz
  if
   i32.const 0
   i32.const 144
   i32.const 272
   i32.const 14
   call $~lib/builtins/abort
   unreachable
  end
  local.get $2
  i32.const 3
  i32.const -1
  i32.xor
  i32.and
  local.set $3
  i32.const 1
  drop
  local.get $3
  i32.const 12
  i32.ge_u
  if (result i32)
   local.get $3
   i32.const 1073741820
   i32.lt_u
  else
   i32.const 0
  end
  i32.eqz
  if
   i32.const 0
   i32.const 144
   i32.const 274
   i32.const 14
   call $~lib/builtins/abort
   unreachable
  end
  local.get $3
  i32.const 256
  i32.lt_u
  if
   i32.const 0
   local.set $4
   local.get $3
   i32.const 4
   i32.shr_u
   local.set $5
  else
   i32.const 31
   local.get $3
   i32.clz
   i32.sub
   local.set $4
   local.get $3
   local.get $4
   i32.const 4
   i32.sub
   i32.shr_u
   i32.const 1
   i32.const 4
   i32.shl
   i32.xor
   local.set $5
   local.get $4
   i32.const 8
   i32.const 1
   i32.sub
   i32.sub
   local.set $4
  end
  i32.const 1
  drop
  local.get $4
  i32.const 23
  i32.lt_u
  if (result i32)
   local.get $5
   i32.const 16
   i32.lt_u
  else
   i32.const 0
  end
  i32.eqz
  if
   i32.const 0
   i32.const 144
   i32.const 287
   i32.const 14
   call $~lib/builtins/abort
   unreachable
  end
  local.get $1
  i32.load offset=4
  local.set $6
  local.get $1
  i32.load offset=8
  local.set $7
  local.get $6
  if
   local.get $6
   local.get $7
   call $~lib/rt/tlsf/Block#set:next
  end
  local.get $7
  if
   local.get $7
   local.get $6
   call $~lib/rt/tlsf/Block#set:prev
  end
  local.get $1
  local.get $0
  local.set $10
  local.get $4
  local.set $9
  local.get $5
  local.set $8
  local.get $10
  local.get $9
  i32.const 4
  i32.shl
  local.get $8
  i32.add
  i32.const 2
  i32.shl
  i32.add
  i32.load offset=96
  i32.eq
  if
   local.get $0
   local.set $11
   local.get $4
   local.set $10
   local.get $5
   local.set $9
   local.get $7
   local.set $8
   local.get $11
   local.get $10
   i32.const 4
   i32.shl
   local.get $9
   i32.add
   i32.const 2
   i32.shl
   i32.add
   local.get $8
   i32.store offset=96
   local.get $7
   i32.eqz
   if
    local.get $0
    local.set $9
    local.get $4
    local.set $8
    local.get $9
    local.get $8
    i32.const 2
    i32.shl
    i32.add
    i32.load offset=4
    local.set $9
    local.get $0
    local.set $8
    local.get $4
    local.set $11
    local.get $9
    i32.const 1
    local.get $5
    i32.shl
    i32.const -1
    i32.xor
    i32.and
    local.tee $9
    local.set $10
    local.get $8
    local.get $11
    i32.const 2
    i32.shl
    i32.add
    local.get $10
    i32.store offset=4
    local.get $9
    i32.eqz
    if
     local.get $0
     local.get $0
     i32.load
     i32.const 1
     local.get $4
     i32.shl
     i32.const -1
     i32.xor
     i32.and
     call $~lib/rt/tlsf/Root#set:flMap
    end
   end
  end
 )
 (func $~lib/rt/tlsf/insertBlock (param $0 i32) (param $1 i32)
  (local $2 i32)
  (local $3 i32)
  (local $4 i32)
  (local $5 i32)
  (local $6 i32)
  (local $7 i32)
  (local $8 i32)
  (local $9 i32)
  (local $10 i32)
  (local $11 i32)
  (local $12 i32)
  (local $13 i32)
  i32.const 1
  drop
  local.get $1
  i32.eqz
  if
   i32.const 0
   i32.const 144
   i32.const 200
   i32.const 14
   call $~lib/builtins/abort
   unreachable
  end
  local.get $1
  i32.load
  local.set $2
  i32.const 1
  drop
  local.get $2
  i32.const 1
  i32.and
  i32.eqz
  if
   i32.const 0
   i32.const 144
   i32.const 202
   i32.const 14
   call $~lib/builtins/abort
   unreachable
  end
  local.get $1
  local.set $3
  local.get $3
  i32.const 4
  i32.add
  local.get $3
  i32.load
  i32.const 3
  i32.const -1
  i32.xor
  i32.and
  i32.add
  local.set $4
  local.get $4
  i32.load
  local.set $5
  local.get $5
  i32.const 1
  i32.and
  if
   local.get $2
   i32.const 3
   i32.const -1
   i32.xor
   i32.and
   i32.const 4
   i32.add
   local.get $5
   i32.const 3
   i32.const -1
   i32.xor
   i32.and
   i32.add
   local.set $3
   local.get $3
   i32.const 1073741820
   i32.lt_u
   if
    local.get $0
    local.get $4
    call $~lib/rt/tlsf/removeBlock
    local.get $1
    local.get $2
    i32.const 3
    i32.and
    local.get $3
    i32.or
    local.tee $2
    call $~lib/rt/common/BLOCK#set:mmInfo
    local.get $1
    local.set $6
    local.get $6
    i32.const 4
    i32.add
    local.get $6
    i32.load
    i32.const 3
    i32.const -1
    i32.xor
    i32.and
    i32.add
    local.set $4
    local.get $4
    i32.load
    local.set $5
   end
  end
  local.get $2
  i32.const 2
  i32.and
  if
   local.get $1
   local.set $6
   local.get $6
   i32.const 4
   i32.sub
   i32.load
   local.set $6
   local.get $6
   i32.load
   local.set $3
   i32.const 1
   drop
   local.get $3
   i32.const 1
   i32.and
   i32.eqz
   if
    i32.const 0
    i32.const 144
    i32.const 223
    i32.const 16
    call $~lib/builtins/abort
    unreachable
   end
   local.get $3
   i32.const 3
   i32.const -1
   i32.xor
   i32.and
   i32.const 4
   i32.add
   local.get $2
   i32.const 3
   i32.const -1
   i32.xor
   i32.and
   i32.add
   local.set $7
   local.get $7
   i32.const 1073741820
   i32.lt_u
   if
    local.get $0
    local.get $6
    call $~lib/rt/tlsf/removeBlock
    local.get $6
    local.get $3
    i32.const 3
    i32.and
    local.get $7
    i32.or
    local.tee $2
    call $~lib/rt/common/BLOCK#set:mmInfo
    local.get $6
    local.set $1
   end
  end
  local.get $4
  local.get $5
  i32.const 2
  i32.or
  call $~lib/rt/common/BLOCK#set:mmInfo
  local.get $2
  i32.const 3
  i32.const -1
  i32.xor
  i32.and
  local.set $8
  i32.const 1
  drop
  local.get $8
  i32.const 12
  i32.ge_u
  if (result i32)
   local.get $8
   i32.const 1073741820
   i32.lt_u
  else
   i32.const 0
  end
  i32.eqz
  if
   i32.const 0
   i32.const 144
   i32.const 238
   i32.const 14
   call $~lib/builtins/abort
   unreachable
  end
  i32.const 1
  drop
  local.get $1
  i32.const 4
  i32.add
  local.get $8
  i32.add
  local.get $4
  i32.eq
  i32.eqz
  if
   i32.const 0
   i32.const 144
   i32.const 239
   i32.const 14
   call $~lib/builtins/abort
   unreachable
  end
  local.get $4
  i32.const 4
  i32.sub
  local.get $1
  i32.store
  local.get $8
  i32.const 256
  i32.lt_u
  if
   i32.const 0
   local.set $9
   local.get $8
   i32.const 4
   i32.shr_u
   local.set $10
  else
   i32.const 31
   local.get $8
   i32.clz
   i32.sub
   local.set $9
   local.get $8
   local.get $9
   i32.const 4
   i32.sub
   i32.shr_u
   i32.const 1
   i32.const 4
   i32.shl
   i32.xor
   local.set $10
   local.get $9
   i32.const 8
   i32.const 1
   i32.sub
   i32.sub
   local.set $9
  end
  i32.const 1
  drop
  local.get $9
  i32.const 23
  i32.lt_u
  if (result i32)
   local.get $10
   i32.const 16
   i32.lt_u
  else
   i32.const 0
  end
  i32.eqz
  if
   i32.const 0
   i32.const 144
   i32.const 255
   i32.const 14
   call $~lib/builtins/abort
   unreachable
  end
  local.get $0
  local.set $7
  local.get $9
  local.set $3
  local.get $10
  local.set $6
  local.get $7
  local.get $3
  i32.const 4
  i32.shl
  local.get $6
  i32.add
  i32.const 2
  i32.shl
  i32.add
  i32.load offset=96
  local.set $11
  local.get $1
  i32.const 0
  call $~lib/rt/tlsf/Block#set:prev
  local.get $1
  local.get $11
  call $~lib/rt/tlsf/Block#set:next
  local.get $11
  if
   local.get $11
   local.get $1
   call $~lib/rt/tlsf/Block#set:prev
  end
  local.get $0
  local.set $12
  local.get $9
  local.set $7
  local.get $10
  local.set $3
  local.get $1
  local.set $6
  local.get $12
  local.get $7
  i32.const 4
  i32.shl
  local.get $3
  i32.add
  i32.const 2
  i32.shl
  i32.add
  local.get $6
  i32.store offset=96
  local.get $0
  local.get $0
  i32.load
  i32.const 1
  local.get $9
  i32.shl
  i32.or
  call $~lib/rt/tlsf/Root#set:flMap
  local.get $0
  local.set $13
  local.get $9
  local.set $12
  local.get $0
  local.set $3
  local.get $9
  local.set $6
  local.get $3
  local.get $6
  i32.const 2
  i32.shl
  i32.add
  i32.load offset=4
  i32.const 1
  local.get $10
  i32.shl
  i32.or
  local.set $7
  local.get $13
  local.get $12
  i32.const 2
  i32.shl
  i32.add
  local.get $7
  i32.store offset=4
 )
 (func $~lib/rt/tlsf/addMemory (param $0 i32) (param $1 i32) (param $2 i32) (result i32)
  (local $3 i32)
  (local $4 i32)
  (local $5 i32)
  (local $6 i32)
  (local $7 i32)
  (local $8 i32)
  (local $9 i32)
  i32.const 1
  drop
  local.get $1
  local.get $2
  i32.le_u
  i32.eqz
  if
   i32.const 0
   i32.const 144
   i32.const 380
   i32.const 14
   call $~lib/builtins/abort
   unreachable
  end
  local.get $1
  i32.const 4
  i32.add
  i32.const 15
  i32.add
  i32.const 15
  i32.const -1
  i32.xor
  i32.and
  i32.const 4
  i32.sub
  local.set $1
  local.get $2
  i32.const 15
  i32.const -1
  i32.xor
  i32.and
  local.set $2
  local.get $0
  local.set $3
  local.get $3
  i32.load offset=1568
  local.set $4
  i32.const 0
  local.set $5
  local.get $4
  if
   i32.const 1
   drop
   local.get $1
   local.get $4
   i32.const 4
   i32.add
   i32.ge_u
   i32.eqz
   if
    i32.const 0
    i32.const 144
    i32.const 387
    i32.const 16
    call $~lib/builtins/abort
    unreachable
   end
   local.get $1
   i32.const 16
   i32.sub
   local.get $4
   i32.eq
   if
    local.get $1
    i32.const 16
    i32.sub
    local.set $1
    local.get $4
    i32.load
    local.set $5
   else
    nop
   end
  else
   i32.const 1
   drop
   local.get $1
   local.get $0
   i32.const 1572
   i32.add
   i32.ge_u
   i32.eqz
   if
    i32.const 0
    i32.const 144
    i32.const 400
    i32.const 5
    call $~lib/builtins/abort
    unreachable
   end
  end
  local.get $2
  local.get $1
  i32.sub
  local.set $6
  local.get $6
  i32.const 4
  i32.const 12
  i32.add
  i32.const 4
  i32.add
  i32.lt_u
  if
   i32.const 0
   return
  end
  local.get $6
  i32.const 2
  i32.const 4
  i32.mul
  i32.sub
  local.set $7
  local.get $1
  local.set $8
  local.get $8
  local.get $7
  i32.const 1
  i32.or
  local.get $5
  i32.const 2
  i32.and
  i32.or
  call $~lib/rt/common/BLOCK#set:mmInfo
  local.get $8
  i32.const 0
  call $~lib/rt/tlsf/Block#set:prev
  local.get $8
  i32.const 0
  call $~lib/rt/tlsf/Block#set:next
  local.get $1
  i32.const 4
  i32.add
  local.get $7
  i32.add
  local.set $4
  local.get $4
  i32.const 0
  i32.const 2
  i32.or
  call $~lib/rt/common/BLOCK#set:mmInfo
  local.get $0
  local.set $9
  local.get $4
  local.set $3
  local.get $9
  local.get $3
  i32.store offset=1568
  local.get $0
  local.get $8
  call $~lib/rt/tlsf/insertBlock
  i32.const 1
 )
 (func $~lib/rt/tlsf/initialize
  (local $0 i32)
  (local $1 i32)
  (local $2 i32)
  (local $3 i32)
  (local $4 i32)
  (local $5 i32)
  (local $6 i32)
  (local $7 i32)
  (local $8 i32)
  (local $9 i32)
  (local $10 i32)
  (local $11 i32)
  (local $12 i32)
  i32.const 0
  drop
  global.get $~lib/memory/__heap_base
  i32.const 15
  i32.add
  i32.const 15
  i32.const -1
  i32.xor
  i32.and
  local.set $0
  memory.size
  local.set $1
  local.get $0
  i32.const 1572
  i32.add
  i32.const 65535
  i32.add
  i32.const 65535
  i32.const -1
  i32.xor
  i32.and
  i32.const 16
  i32.shr_u
  local.set $2
  local.get $2
  local.get $1
  i32.gt_s
  if (result i32)
   local.get $2
   local.get $1
   i32.sub
   memory.grow
   i32.const 0
   i32.lt_s
  else
   i32.const 0
  end
  if
   unreachable
  end
  local.get $0
  local.set $3
  local.get $3
  i32.const 0
  call $~lib/rt/tlsf/Root#set:flMap
  local.get $3
  local.set $5
  i32.const 0
  local.set $4
  local.get $5
  local.get $4
  i32.store offset=1568
  i32.const 0
  local.set $5
  loop $for-loop|0
   local.get $5
   i32.const 23
   i32.lt_u
   local.set $4
   local.get $4
   if
    local.get $3
    local.set $8
    local.get $5
    local.set $7
    i32.const 0
    local.set $6
    local.get $8
    local.get $7
    i32.const 2
    i32.shl
    i32.add
    local.get $6
    i32.store offset=4
    i32.const 0
    local.set $8
    loop $for-loop|1
     local.get $8
     i32.const 16
     i32.lt_u
     local.set $7
     local.get $7
     if
      local.get $3
      local.set $11
      local.get $5
      local.set $10
      local.get $8
      local.set $9
      i32.const 0
      local.set $6
      local.get $11
      local.get $10
      i32.const 4
      i32.shl
      local.get $9
      i32.add
      i32.const 2
      i32.shl
      i32.add
      local.get $6
      i32.store offset=96
      local.get $8
      i32.const 1
      i32.add
      local.set $8
      br $for-loop|1
     end
    end
    local.get $5
    i32.const 1
    i32.add
    local.set $5
    br $for-loop|0
   end
  end
  local.get $0
  i32.const 1572
  i32.add
  local.set $12
  i32.const 0
  drop
  local.get $3
  local.get $12
  memory.size
  i32.const 16
  i32.shl
  call $~lib/rt/tlsf/addMemory
  drop
  local.get $3
  global.set $~lib/rt/tlsf/ROOT
 )
 (func $~lib/rt/tlsf/computeSize (param $0 i32) (result i32)
  local.get $0
  i32.const 12
  i32.le_u
  if (result i32)
   i32.const 12
  else
   local.get $0
   i32.const 4
   i32.add
   i32.const 15
   i32.add
   i32.const 15
   i32.const -1
   i32.xor
   i32.and
   i32.const 4
   i32.sub
  end
 )
 (func $~lib/rt/tlsf/prepareSize (param $0 i32) (result i32)
  local.get $0
  i32.const 1073741820
  i32.ge_u
  if
   i32.const 208
   i32.const 144
   i32.const 461
   i32.const 30
   call $~lib/builtins/abort
   unreachable
  end
  local.get $0
  call $~lib/rt/tlsf/computeSize
 )
 (func $~lib/rt/tlsf/searchBlock (param $0 i32) (param $1 i32) (result i32)
  (local $2 i32)
  (local $3 i32)
  (local $4 i32)
  (local $5 i32)
  (local $6 i32)
  (local $7 i32)
  (local $8 i32)
  (local $9 i32)
  local.get $1
  i32.const 256
  i32.lt_u
  if
   i32.const 0
   local.set $2
   local.get $1
   i32.const 4
   i32.shr_u
   local.set $3
  else
   local.get $1
   i32.const 536870910
   i32.lt_u
   if (result i32)
    local.get $1
    i32.const 1
    i32.const 27
    local.get $1
    i32.clz
    i32.sub
    i32.shl
    i32.add
    i32.const 1
    i32.sub
   else
    local.get $1
   end
   local.set $4
   i32.const 31
   local.get $4
   i32.clz
   i32.sub
   local.set $2
   local.get $4
   local.get $2
   i32.const 4
   i32.sub
   i32.shr_u
   i32.const 1
   i32.const 4
   i32.shl
   i32.xor
   local.set $3
   local.get $2
   i32.const 8
   i32.const 1
   i32.sub
   i32.sub
   local.set $2
  end
  i32.const 1
  drop
  local.get $2
  i32.const 23
  i32.lt_u
  if (result i32)
   local.get $3
   i32.const 16
   i32.lt_u
  else
   i32.const 0
  end
  i32.eqz
  if
   i32.const 0
   i32.const 144
   i32.const 333
   i32.const 14
   call $~lib/builtins/abort
   unreachable
  end
  local.get $0
  local.set $5
  local.get $2
  local.set $4
  local.get $5
  local.get $4
  i32.const 2
  i32.shl
  i32.add
  i32.load offset=4
  i32.const 0
  i32.const -1
  i32.xor
  local.get $3
  i32.shl
  i32.and
  local.set $6
  i32.const 0
  local.set $7
  local.get $6
  i32.eqz
  if
   local.get $0
   i32.load
   i32.const 0
   i32.const -1
   i32.xor
   local.get $2
   i32.const 1
   i32.add
   i32.shl
   i32.and
   local.set $5
   local.get $5
   i32.eqz
   if
    i32.const 0
    local.set $7
   else
    local.get $5
    i32.ctz
    local.set $2
    local.get $0
    local.set $8
    local.get $2
    local.set $4
    local.get $8
    local.get $4
    i32.const 2
    i32.shl
    i32.add
    i32.load offset=4
    local.set $6
    i32.const 1
    drop
    local.get $6
    i32.eqz
    if
     i32.const 0
     i32.const 144
     i32.const 346
     i32.const 18
     call $~lib/builtins/abort
     unreachable
    end
    local.get $0
    local.set $9
    local.get $2
    local.set $8
    local.get $6
    i32.ctz
    local.set $4
    local.get $9
    local.get $8
    i32.const 4
    i32.shl
    local.get $4
    i32.add
    i32.const 2
    i32.shl
    i32.add
    i32.load offset=96
    local.set $7
   end
  else
   local.get $0
   local.set $9
   local.get $2
   local.set $8
   local.get $6
   i32.ctz
   local.set $4
   local.get $9
   local.get $8
   i32.const 4
   i32.shl
   local.get $4
   i32.add
   i32.const 2
   i32.shl
   i32.add
   i32.load offset=96
   local.set $7
  end
  local.get $7
 )
 (func $~lib/rt/tlsf/growMemory (param $0 i32) (param $1 i32)
  (local $2 i32)
  (local $3 i32)
  (local $4 i32)
  (local $5 i32)
  (local $6 i32)
  (local $7 i32)
  i32.const 0
  drop
  local.get $1
  i32.const 536870910
  i32.lt_u
  if
   local.get $1
   i32.const 1
   i32.const 27
   local.get $1
   i32.clz
   i32.sub
   i32.shl
   i32.const 1
   i32.sub
   i32.add
   local.set $1
  end
  memory.size
  local.set $2
  local.get $1
  i32.const 4
  local.get $2
  i32.const 16
  i32.shl
  i32.const 4
  i32.sub
  local.get $0
  local.set $3
  local.get $3
  i32.load offset=1568
  i32.ne
  i32.shl
  i32.add
  local.set $1
  local.get $1
  i32.const 65535
  i32.add
  i32.const 65535
  i32.const -1
  i32.xor
  i32.and
  i32.const 16
  i32.shr_u
  local.set $4
  local.get $2
  local.tee $3
  local.get $4
  local.tee $5
  local.get $3
  local.get $5
  i32.gt_s
  select
  local.set $6
  local.get $6
  memory.grow
  i32.const 0
  i32.lt_s
  if
   local.get $4
   memory.grow
   i32.const 0
   i32.lt_s
   if
    unreachable
   end
  end
  memory.size
  local.set $7
  local.get $0
  local.get $2
  i32.const 16
  i32.shl
  local.get $7
  i32.const 16
  i32.shl
  call $~lib/rt/tlsf/addMemory
  drop
 )
 (func $~lib/rt/tlsf/prepareBlock (param $0 i32) (param $1 i32) (param $2 i32)
  (local $3 i32)
  (local $4 i32)
  (local $5 i32)
  local.get $1
  i32.load
  local.set $3
  i32.const 1
  drop
  local.get $2
  i32.const 4
  i32.add
  i32.const 15
  i32.and
  i32.eqz
  i32.eqz
  if
   i32.const 0
   i32.const 144
   i32.const 360
   i32.const 14
   call $~lib/builtins/abort
   unreachable
  end
  local.get $3
  i32.const 3
  i32.const -1
  i32.xor
  i32.and
  local.get $2
  i32.sub
  local.set $4
  local.get $4
  i32.const 4
  i32.const 12
  i32.add
  i32.ge_u
  if
   local.get $1
   local.get $2
   local.get $3
   i32.const 2
   i32.and
   i32.or
   call $~lib/rt/common/BLOCK#set:mmInfo
   local.get $1
   i32.const 4
   i32.add
   local.get $2
   i32.add
   local.set $5
   local.get $5
   local.get $4
   i32.const 4
   i32.sub
   i32.const 1
   i32.or
   call $~lib/rt/common/BLOCK#set:mmInfo
   local.get $0
   local.get $5
   call $~lib/rt/tlsf/insertBlock
  else
   local.get $1
   local.get $3
   i32.const 1
   i32.const -1
   i32.xor
   i32.and
   call $~lib/rt/common/BLOCK#set:mmInfo
   local.get $1
   local.set $5
   local.get $5
   i32.const 4
   i32.add
   local.get $5
   i32.load
   i32.const 3
   i32.const -1
   i32.xor
   i32.and
   i32.add
   local.get $1
   local.set $5
   local.get $5
   i32.const 4
   i32.add
   local.get $5
   i32.load
   i32.const 3
   i32.const -1
   i32.xor
   i32.and
   i32.add
   i32.load
   i32.const 2
   i32.const -1
   i32.xor
   i32.and
   call $~lib/rt/common/BLOCK#set:mmInfo
  end
 )
 (func $~lib/rt/tlsf/allocateBlock (param $0 i32) (param $1 i32) (result i32)
  (local $2 i32)
  (local $3 i32)
  local.get $1
  call $~lib/rt/tlsf/prepareSize
  local.set $2
  local.get $0
  local.get $2
  call $~lib/rt/tlsf/searchBlock
  local.set $3
  local.get $3
  i32.eqz
  if
   local.get $0
   local.get $2
   call $~lib/rt/tlsf/growMemory
   local.get $0
   local.get $2
   call $~lib/rt/tlsf/searchBlock
   local.set $3
   i32.const 1
   drop
   local.get $3
   i32.eqz
   if
    i32.const 0
    i32.const 144
    i32.const 499
    i32.const 16
    call $~lib/builtins/abort
    unreachable
   end
  end
  i32.const 1
  drop
  local.get $3
  i32.load
  i32.const 3
  i32.const -1
  i32.xor
  i32.and
  local.get $2
  i32.ge_u
  i32.eqz
  if
   i32.const 0
   i32.const 144
   i32.const 501
   i32.const 14
   call $~lib/builtins/abort
   unreachable
  end
  local.get $0
  local.get $3
  call $~lib/rt/tlsf/removeBlock
  local.get $0
  local.get $3
  local.get $2
  call $~lib/rt/tlsf/prepareBlock
  i32.const 0
  drop
  local.get $3
 )
 (func $~lib/rt/tlsf/__alloc (param $0 i32) (result i32)
  global.get $~lib/rt/tlsf/ROOT
  i32.eqz
  if
   call $~lib/rt/tlsf/initialize
  end
  global.get $~lib/rt/tlsf/ROOT
  local.get $0
  call $~lib/rt/tlsf/allocateBlock
  i32.const 4
  i32.add
 )
 (func $~lib/rt/tcms/Object#set:next (param $0 i32) (param $1 i32)
  local.get $0
  local.get $1
  local.get $0
  i32.load offset=4
  i32.const 3
  i32.and
  i32.or
  call $~lib/rt/tcms/Object#set:nextWithColor
 )
 (func $~lib/rt/tcms/ObjectList#push (param $0 i32) (param $1 i32)
  (local $2 i32)
  (local $3 i32)
  local.get $1
  global.get $~lib/rt/tcms/toSpace
  i32.ne
  if (result i32)
   local.get $1
   global.get $~lib/rt/tcms/fromSpace
   i32.ne
  else
   i32.const 0
  end
  i32.eqz
  if
   i32.const 0
   i32.const 64
   i32.const 142
   i32.const 5
   call $~lib/builtins/abort
   unreachable
  end
  local.get $0
  i32.load offset=8
  local.set $2
  local.get $1
  local.get $0
  local.tee $3
  i32.eqz
  if (result i32)
   i32.const 0
   i32.const 64
   i32.const 144
   i32.const 16
   call $~lib/builtins/abort
   unreachable
  else
   local.get $3
  end
  call $~lib/rt/tcms/Object#set:next
  local.get $1
  local.get $2
  local.tee $3
  i32.eqz
  if (result i32)
   i32.const 0
   i32.const 64
   i32.const 145
   i32.const 16
   call $~lib/builtins/abort
   unreachable
  else
   local.get $3
  end
  call $~lib/rt/tcms/Object#set:prev
  local.get $2
  local.get $1
  local.tee $3
  i32.eqz
  if (result i32)
   i32.const 0
   i32.const 64
   i32.const 146
   i32.const 17
   call $~lib/builtins/abort
   unreachable
  else
   local.get $3
  end
  call $~lib/rt/tcms/Object#set:next
  local.get $0
  local.get $1
  local.tee $3
  i32.eqz
  if (result i32)
   i32.const 0
   i32.const 64
   i32.const 147
   i32.const 17
   call $~lib/builtins/abort
   unreachable
  else
   local.get $3
  end
  call $~lib/rt/tcms/Object#set:prev
 )
 (func $~lib/rt/tcms/Object#set:color (param $0 i32) (param $1 i32)
  local.get $0
  local.get $0
  i32.load offset=4
  i32.const 3
  i32.const -1
  i32.xor
  i32.and
  local.get $1
  i32.or
  call $~lib/rt/tcms/Object#set:nextWithColor
 )
 (func $~lib/rt/tcms/Object#set:rtId (param $0 i32) (param $1 i32)
  local.get $0
  local.get $1
  i32.store offset=12
 )
 (func $~lib/rt/tcms/Object#set:rtSize (param $0 i32) (param $1 i32)
  local.get $0
  local.get $1
  i32.store offset=16
 )
 (func $~lib/memory/memory.fill (param $0 i32) (param $1 i32) (param $2 i32)
  (local $3 i32)
  (local $4 i32)
  (local $5 i32)
  (local $6 i32)
  (local $7 i32)
  (local $8 i32)
  (local $9 i64)
  (local $10 i32)
  block $~lib/util/memory/memset|inlined.0
   local.get $0
   local.set $5
   local.get $1
   local.set $4
   local.get $2
   local.set $3
   i32.const 0
   i32.const 1
   i32.gt_s
   drop
   local.get $3
   i32.eqz
   if
    br $~lib/util/memory/memset|inlined.0
   end
   local.get $5
   local.get $3
   i32.add
   i32.const 4
   i32.sub
   local.set $6
   local.get $5
   local.get $4
   i32.store8
   local.get $6
   local.get $4
   i32.store8 offset=3
   local.get $3
   i32.const 2
   i32.le_u
   if
    br $~lib/util/memory/memset|inlined.0
   end
   local.get $5
   local.get $4
   i32.store8 offset=1
   local.get $5
   local.get $4
   i32.store8 offset=2
   local.get $6
   local.get $4
   i32.store8 offset=2
   local.get $6
   local.get $4
   i32.store8 offset=1
   local.get $3
   i32.const 6
   i32.le_u
   if
    br $~lib/util/memory/memset|inlined.0
   end
   local.get $5
   local.get $4
   i32.store8 offset=3
   local.get $6
   local.get $4
   i32.store8
   local.get $3
   i32.const 8
   i32.le_u
   if
    br $~lib/util/memory/memset|inlined.0
   end
   i32.const 0
   local.get $5
   i32.sub
   i32.const 3
   i32.and
   local.set $7
   local.get $5
   local.get $7
   i32.add
   local.set $5
   local.get $3
   local.get $7
   i32.sub
   local.set $3
   local.get $3
   i32.const -4
   i32.and
   local.set $3
   i32.const -1
   i32.const 255
   i32.div_u
   local.get $4
   i32.const 255
   i32.and
   i32.mul
   local.set $8
   local.get $5
   local.get $3
   i32.add
   i32.const 28
   i32.sub
   local.set $6
   local.get $5
   local.get $8
   i32.store
   local.get $6
   local.get $8
   i32.store offset=24
   local.get $3
   i32.const 8
   i32.le_u
   if
    br $~lib/util/memory/memset|inlined.0
   end
   local.get $5
   local.get $8
   i32.store offset=4
   local.get $5
   local.get $8
   i32.store offset=8
   local.get $6
   local.get $8
   i32.store offset=16
   local.get $6
   local.get $8
   i32.store offset=20
   local.get $3
   i32.const 24
   i32.le_u
   if
    br $~lib/util/memory/memset|inlined.0
   end
   local.get $5
   local.get $8
   i32.store offset=12
   local.get $5
   local.get $8
   i32.store offset=16
   local.get $5
   local.get $8
   i32.store offset=20
   local.get $5
   local.get $8
   i32.store offset=24
   local.get $6
   local.get $8
   i32.store
   local.get $6
   local.get $8
   i32.store offset=4
   local.get $6
   local.get $8
   i32.store offset=8
   local.get $6
   local.get $8
   i32.store offset=12
   i32.const 24
   local.get $5
   i32.const 4
   i32.and
   i32.add
   local.set $7
   local.get $5
   local.get $7
   i32.add
   local.set $5
   local.get $3
   local.get $7
   i32.sub
   local.set $3
   local.get $8
   i64.extend_i32_u
   local.get $8
   i64.extend_i32_u
   i64.const 32
   i64.shl
   i64.or
   local.set $9
   loop $while-continue|0
    local.get $3
    i32.const 32
    i32.ge_u
    local.set $10
    local.get $10
    if
     local.get $5
     local.get $9
     i64.store
     local.get $5
     local.get $9
     i64.store offset=8
     local.get $5
     local.get $9
     i64.store offset=16
     local.get $5
     local.get $9
     i64.store offset=24
     local.get $3
     i32.const 32
     i32.sub
     local.set $3
     local.get $5
     i32.const 32
     i32.add
     local.set $5
     br $while-continue|0
    end
   end
  end
 )
 (func $~lib/rt/tcms/Object#get:size (param $0 i32) (result i32)
  i32.const 4
  local.get $0
  i32.load
  i32.const 3
  i32.const -1
  i32.xor
  i32.and
  i32.add
 )
 (func $~lib/rt/tcms/__new (param $0 i32) (param $1 i32) (result i32)
  (local $2 i32)
  (local $3 i32)
  (local $4 i32)
  global.get $~lib/rt/tcms/state
  i32.const 0
  i32.eq
  if
   call $~lib/rt/tcms/init
  end
  i32.const 16
  local.get $0
  i32.add
  call $~lib/rt/tlsf/__alloc
  i32.const 4
  i32.sub
  local.set $2
  global.get $~lib/rt/tcms/fromSpace
  local.get $2
  call $~lib/rt/tcms/ObjectList#push
  local.get $2
  global.get $~lib/rt/tcms/white
  call $~lib/rt/tcms/Object#set:color
  local.get $2
  local.get $1
  call $~lib/rt/tcms/Object#set:rtId
  local.get $2
  local.get $0
  call $~lib/rt/tcms/Object#set:rtSize
  local.get $2
  local.set $3
  local.get $3
  i32.const 20
  i32.add
  local.set $4
  local.get $4
  i32.const 0
  local.get $0
  call $~lib/memory/memory.fill
  global.get $~lib/rt/tcms/total
  i32.const 1
  i32.add
  global.set $~lib/rt/tcms/total
  global.get $~lib/rt/tcms/totalMem
  local.get $2
  call $~lib/rt/tcms/Object#get:size
  i32.add
  global.set $~lib/rt/tcms/totalMem
  local.get $4
 )
 (func $getter-call/C#constructor (param $0 i32) (result i32)
  local.get $0
  i32.eqz
  if
   i32.const 0
   i32.const 3
   call $~lib/rt/tcms/__new
   local.set $0
  end
  local.get $0
 )
 (func $getter-call/C#get:x~anonymous|0 (result i32)
  i32.const 42
 )
 (func $getter-call/C#get:x (param $0 i32) (result i32)
  i32.const 272
 )
 (func $getter-call/test (result i32)
  (local $0 i32)
  i32.const 0
  call $getter-call/C#constructor
  local.set $0
  i32.const 0
  global.set $~argumentsLength
  local.get $0
  call $getter-call/C#get:x
  i32.load
  call_indirect (type $none_=>_i32)
 )
)<|MERGE_RESOLUTION|>--- conflicted
+++ resolved
@@ -9,21 +9,17 @@
  (type $i32_i32_i32_=>_i32 (func (param i32 i32 i32) (result i32)))
  (import "env" "abort" (func $~lib/builtins/abort (param i32 i32 i32 i32)))
  (memory $0 1)
-<<<<<<< HEAD
  (data (i32.const 16) "\00\00\00\00\00\00\00\00\00\00\00\00\00\00\00\00\00\00\00\00")
- (data (i32.const 44) "4\00\00\00\00\00\00\00\00\00\00\00\01\00\00\00\1e\00\00\00~\00l\00i\00b\00/\00r\00t\00/\00t\00c\00m\00s\00.\00t\00s\00\00\00")
- (data (i32.const 96) "\00\00\00\00\00\00\00\00\00\00\00\00\00\00\00\00\00\00\00\00")
- (data (i32.const 124) "4\00\00\00\00\00\00\00\00\00\00\00\01\00\00\00\1e\00\00\00~\00l\00i\00b\00/\00r\00t\00/\00t\00l\00s\00f\00.\00t\00s\00\00\00")
- (data (i32.const 188) "<\00\00\00\00\00\00\00\00\00\00\00\01\00\00\00(\00\00\00a\00l\00l\00o\00c\00a\00t\00i\00o\00n\00 \00t\00o\00o\00 \00l\00a\00r\00g\00e\00")
- (data (i32.const 252) "\1c\00\00\00\00\00\00\00\00\00\00\00\04\00\00\00\08\00\00\00\01\00\00\00\00\00\00\00")
-=======
- (data (i32.const 12) "\1c\00\00\00\01\00\00\00\00\00\00\00\04\00\00\00\08\00\00\00\01\00\00\00\00\00\00\00\00\00\00\00")
->>>>>>> c54dd649
+ (data (i32.const 44) "<\00\00\00\00\00\00\00\00\00\00\00\01\00\00\00\1e\00\00\00~\00l\00i\00b\00/\00r\00t\00/\00t\00c\00m\00s\00.\00t\00s\00\00\00\00\00\00\00\00\00\00\00\00\00\00\00")
+ (data (i32.const 112) "\00\00\00\00\00\00\00\00\00\00\00\00\00\00\00\00\00\00\00\00")
+ (data (i32.const 140) "<\00\00\00\00\00\00\00\00\00\00\00\01\00\00\00\1e\00\00\00~\00l\00i\00b\00/\00r\00t\00/\00t\00l\00s\00f\00.\00t\00s\00\00\00\00\00\00\00\00\00\00\00\00\00\00\00")
+ (data (i32.const 204) "<\00\00\00\00\00\00\00\00\00\00\00\01\00\00\00(\00\00\00a\00l\00l\00o\00c\00a\00t\00i\00o\00n\00 \00t\00o\00o\00 \00l\00a\00r\00g\00e\00\00\00\00\00")
+ (data (i32.const 268) "\1c\00\00\00\00\00\00\00\00\00\00\00\04\00\00\00\08\00\00\00\01\00\00\00\00\00\00\00\00\00\00\00")
  (table $0 2 funcref)
  (elem (i32.const 1) $getter-call/C#get:x~anonymous|0)
  (global $~lib/rt/tcms/state (mut i32) (i32.const 0))
  (global $~lib/rt/tcms/fromSpace (mut i32) (i32.const 16))
- (global $~lib/rt/tcms/toSpace (mut i32) (i32.const 96))
+ (global $~lib/rt/tcms/toSpace (mut i32) (i32.const 112))
  (global $~lib/rt/tcms/iter (mut i32) (i32.const 0))
  (global $~lib/rt/tlsf/ROOT (mut i32) (i32.const 0))
  (global $~lib/ASC_LOW_MEMORY_LIMIT i32 (i32.const 0))
@@ -32,11 +28,7 @@
  (global $~lib/rt/tcms/total (mut i32) (i32.const 0))
  (global $~lib/rt/tcms/totalMem (mut i32) (i32.const 0))
  (global $~argumentsLength (mut i32) (i32.const 0))
-<<<<<<< HEAD
- (global $~lib/memory/__heap_base i32 (i32.const 280))
-=======
- (global $~lib/memory/__heap_base i32 (i32.const 44))
->>>>>>> c54dd649
+ (global $~lib/memory/__heap_base i32 (i32.const 300))
  (export "memory" (memory $0))
  (export "test" (func $getter-call/test))
  (func $~lib/rt/tcms/Object#set:nextWithColor (param $0 i32) (param $1 i32)
@@ -143,7 +135,7 @@
   i32.eqz
   if
    i32.const 0
-   i32.const 144
+   i32.const 160
    i32.const 272
    i32.const 14
    call $~lib/builtins/abort
@@ -170,7 +162,7 @@
   i32.eqz
   if
    i32.const 0
-   i32.const 144
+   i32.const 160
    i32.const 274
    i32.const 14
    call $~lib/builtins/abort
@@ -224,7 +216,7 @@
   i32.eqz
   if
    i32.const 0
-   i32.const 144
+   i32.const 160
    i32.const 287
    i32.const 14
    call $~lib/builtins/abort
@@ -356,7 +348,7 @@
   i32.eqz
   if
    i32.const 0
-   i32.const 144
+   i32.const 160
    i32.const 200
    i32.const 14
    call $~lib/builtins/abort
@@ -373,7 +365,7 @@
   i32.eqz
   if
    i32.const 0
-   i32.const 144
+   i32.const 160
    i32.const 202
    i32.const 14
    call $~lib/builtins/abort
@@ -468,7 +460,7 @@
    i32.eqz
    if
     i32.const 0
-    i32.const 144
+    i32.const 160
     i32.const 223
     i32.const 16
     call $~lib/builtins/abort
@@ -533,7 +525,7 @@
   i32.eqz
   if
    i32.const 0
-   i32.const 144
+   i32.const 160
    i32.const 238
    i32.const 14
    call $~lib/builtins/abort
@@ -551,7 +543,7 @@
   i32.eqz
   if
    i32.const 0
-   i32.const 144
+   i32.const 160
    i32.const 239
    i32.const 14
    call $~lib/builtins/abort
@@ -610,7 +602,7 @@
   i32.eqz
   if
    i32.const 0
-   i32.const 144
+   i32.const 160
    i32.const 255
    i32.const 14
    call $~lib/builtins/abort
@@ -715,7 +707,7 @@
   i32.eqz
   if
    i32.const 0
-   i32.const 144
+   i32.const 160
    i32.const 380
    i32.const 14
    call $~lib/builtins/abort
@@ -758,7 +750,7 @@
    i32.eqz
    if
     i32.const 0
-    i32.const 144
+    i32.const 160
     i32.const 387
     i32.const 16
     call $~lib/builtins/abort
@@ -791,7 +783,7 @@
    i32.eqz
    if
     i32.const 0
-    i32.const 144
+    i32.const 160
     i32.const 400
     i32.const 5
     call $~lib/builtins/abort
@@ -1030,8 +1022,8 @@
   i32.const 1073741820
   i32.ge_u
   if
-   i32.const 208
-   i32.const 144
+   i32.const 224
+   i32.const 160
    i32.const 461
    i32.const 30
    call $~lib/builtins/abort
@@ -1115,7 +1107,7 @@
   i32.eqz
   if
    i32.const 0
-   i32.const 144
+   i32.const 160
    i32.const 333
    i32.const 14
    call $~lib/builtins/abort
@@ -1180,7 +1172,7 @@
     i32.eqz
     if
      i32.const 0
-     i32.const 144
+     i32.const 160
      i32.const 346
      i32.const 18
      call $~lib/builtins/abort
@@ -1331,7 +1323,7 @@
   i32.eqz
   if
    i32.const 0
-   i32.const 144
+   i32.const 160
    i32.const 360
    i32.const 14
    call $~lib/builtins/abort
@@ -1440,7 +1432,7 @@
    i32.eqz
    if
     i32.const 0
-    i32.const 144
+    i32.const 160
     i32.const 499
     i32.const 16
     call $~lib/builtins/abort
@@ -1460,7 +1452,7 @@
   i32.eqz
   if
    i32.const 0
-   i32.const 144
+   i32.const 160
    i32.const 501
    i32.const 14
    call $~lib/builtins/abort
@@ -1895,7 +1887,7 @@
   i32.const 42
  )
  (func $getter-call/C#get:x (param $0 i32) (result i32)
-  i32.const 272
+  i32.const 288
  )
  (func $getter-call/test (result i32)
   (local $0 i32)
