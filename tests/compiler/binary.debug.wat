--- conflicted
+++ resolved
@@ -752,13 +752,8 @@
    i32.add
    i32.shl
    i32.add
-<<<<<<< HEAD
    f64.load $0
-   local.set $16
-=======
-   f64.load
    local.set $var$16
->>>>>>> 3ac6efd7
    i32.const 8
    local.get $var$12
    i32.const 2
@@ -766,13 +761,8 @@
    i32.add
    i32.shl
    i32.add
-<<<<<<< HEAD
    f64.load $0 offset=16
-   local.set $17
-=======
-   f64.load offset=16
    local.set $var$17
->>>>>>> 3ac6efd7
    i32.const 8
    local.get $var$12
    i32.const 2
@@ -780,15 +770,9 @@
    i32.add
    i32.shl
    i32.add
-<<<<<<< HEAD
    f64.load $0 offset=24
-   local.set $18
-   local.get $14
-=======
-   f64.load offset=24
    local.set $var$18
    local.get $var$14
->>>>>>> 3ac6efd7
    i64.const 2147483648
    i64.add
    i64.const -4294967296
@@ -1090,13 +1074,8 @@
     i32.const 3
     i32.shl
     i32.add
-<<<<<<< HEAD
     i64.load $0 offset=8
-    local.get $13
-=======
-    i64.load offset=8
     local.get $var$13
->>>>>>> 3ac6efd7
     i64.add
     local.set $var$11
     local.get $var$28
@@ -1916,13 +1895,8 @@
    i32.add
    i32.shl
    i32.add
-<<<<<<< HEAD
    f64.load $0
-   local.set $15
-=======
-   f64.load
    local.set $var$15
->>>>>>> 3ac6efd7
    i32.const 6152
    local.get $var$11
    i32.const 1
@@ -1930,15 +1904,9 @@
    i32.add
    i32.shl
    i32.add
-<<<<<<< HEAD
    f64.load $0 offset=8
-   local.set $16
-   local.get $13
-=======
-   f64.load offset=8
    local.set $var$16
    local.get $var$13
->>>>>>> 3ac6efd7
    f32.reinterpret_i32
    f64.promote_f32
    local.set $var$17
@@ -2071,19 +2039,11 @@
    i32.const 3
    i32.shl
    i32.add
-<<<<<<< HEAD
    i64.load $0
-   local.set $24
-   local.get $24
-   local.get $23
-   local.get $13
-=======
-   i64.load
    local.set $var$24
    local.get $var$24
    local.get $var$23
    local.get $var$13
->>>>>>> 3ac6efd7
    i64.extend_i32_u
    i64.add
    i64.const 52
