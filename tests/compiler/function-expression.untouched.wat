--- conflicted
+++ resolved
@@ -39,13 +39,7 @@
   local.get $1
   i32.add
  )
-<<<<<<< HEAD
- (func $function-expression/testOmitted (; 7 ;) (param $0 i32) (result i32)
-=======
  (func $function-expression/testOmitted (param $0 i32) (result i32)
-  i32.const 2
-  global.set $~argumentsLength
->>>>>>> 5c7e8d43
   i32.const 1
   i32.const 2
   i32.const 2
