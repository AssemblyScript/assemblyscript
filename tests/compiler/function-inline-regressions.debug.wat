--- conflicted
+++ resolved
@@ -47,17 +47,10 @@
   local.get $1
   i32.store $0 offset=8
  )
-<<<<<<< HEAD
- (func $function-inline-regressions/foo (param $v0 i32) (param $v1 i32) (param $v2 i32) (result i32)
+ (func $function-inline-regressions/foo (type $i32_i32_i32_=>_i32) (param $v0 i32) (param $v1 i32) (param $v2 i32) (result i32)
   (local $x i32)
   (local $y i32)
   (local $z i32)
-=======
- (func $function-inline-regressions/foo (type $i32_i32_i32_=>_i32) (param $v0 i32) (param $v1 i32) (param $v2 i32) (result i32)
-  (local $var$3 i32)
-  (local $var$4 i32)
-  (local $var$5 i32)
->>>>>>> 78b2d1af
   local.get $v0
   i32.const 0
   call $function-inline-regressions/loadX
