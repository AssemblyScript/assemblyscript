--- conflicted
+++ resolved
@@ -2559,13 +2559,8 @@
   i32.const 0
   call $for/Ref#constructor
   local.tee $ref
-<<<<<<< HEAD
-  i32.store
+  i32.store $0
   loop $for-loop|1
-=======
-  i32.store $0
-  loop $for-loop|0
->>>>>>> 28bfe64e
    local.get $ref
    local.set $var$3
    local.get $var$3
