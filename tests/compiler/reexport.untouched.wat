--- conflicted
+++ resolved
@@ -10,16 +10,12 @@
  (type $i32_i32_i32_=>_i32 (func (param i32 i32 i32) (result i32)))
  (import "env" "abort" (func $~lib/builtins/abort (param i32 i32 i32 i32)))
  (memory $0 1)
-<<<<<<< HEAD
- (data (i32.const 12) ",\00\00\00\00\00\00\00\00\00\00\00\01\00\00\00\16\00\00\00r\00e\00e\00x\00p\00o\00r\00t\00.\00t\00s\00\00\00")
+ (data (i32.const 12) ",\00\00\00\00\00\00\00\00\00\00\00\01\00\00\00\16\00\00\00r\00e\00e\00x\00p\00o\00r\00t\00.\00t\00s\00\00\00\00\00\00\00")
  (data (i32.const 64) "\00\00\00\00\00\00\00\00\00\00\00\00\00\00\00\00\00\00\00\00")
- (data (i32.const 92) "4\00\00\00\00\00\00\00\00\00\00\00\01\00\00\00\1e\00\00\00~\00l\00i\00b\00/\00r\00t\00/\00t\00c\00m\00s\00.\00t\00s\00\00\00")
- (data (i32.const 144) "\00\00\00\00\00\00\00\00\00\00\00\00\00\00\00\00\00\00\00\00")
- (data (i32.const 172) "4\00\00\00\00\00\00\00\00\00\00\00\01\00\00\00\1e\00\00\00~\00l\00i\00b\00/\00r\00t\00/\00t\00l\00s\00f\00.\00t\00s\00\00\00")
- (data (i32.const 236) "<\00\00\00\00\00\00\00\00\00\00\00\01\00\00\00(\00\00\00a\00l\00l\00o\00c\00a\00t\00i\00o\00n\00 \00t\00o\00o\00 \00l\00a\00r\00g\00e\00")
-=======
- (data (i32.const 12) ",\00\00\00\01\00\00\00\00\00\00\00\01\00\00\00\16\00\00\00r\00e\00e\00x\00p\00o\00r\00t\00.\00t\00s\00\00\00\00\00\00\00")
->>>>>>> c54dd649
+ (data (i32.const 92) "<\00\00\00\00\00\00\00\00\00\00\00\01\00\00\00\1e\00\00\00~\00l\00i\00b\00/\00r\00t\00/\00t\00c\00m\00s\00.\00t\00s\00\00\00\00\00\00\00\00\00\00\00\00\00\00\00")
+ (data (i32.const 160) "\00\00\00\00\00\00\00\00\00\00\00\00\00\00\00\00\00\00\00\00")
+ (data (i32.const 188) "<\00\00\00\00\00\00\00\00\00\00\00\01\00\00\00\1e\00\00\00~\00l\00i\00b\00/\00r\00t\00/\00t\00l\00s\00f\00.\00t\00s\00\00\00\00\00\00\00\00\00\00\00\00\00\00\00")
+ (data (i32.const 252) "<\00\00\00\00\00\00\00\00\00\00\00\01\00\00\00(\00\00\00a\00l\00l\00o\00c\00a\00t\00i\00o\00n\00 \00t\00o\00o\00 \00l\00a\00r\00g\00e\00\00\00\00\00")
  (table $0 1 funcref)
  (global $export/a i32 (i32.const 1))
  (global $export/b i32 (i32.const 2))
@@ -33,7 +29,7 @@
  (global $exports/outer.inner.a i32 (i32.const 42))
  (global $~lib/rt/tcms/state (mut i32) (i32.const 0))
  (global $~lib/rt/tcms/fromSpace (mut i32) (i32.const 64))
- (global $~lib/rt/tcms/toSpace (mut i32) (i32.const 144))
+ (global $~lib/rt/tcms/toSpace (mut i32) (i32.const 160))
  (global $~lib/rt/tcms/iter (mut i32) (i32.const 0))
  (global $~lib/rt/tlsf/ROOT (mut i32) (i32.const 0))
  (global $~lib/ASC_LOW_MEMORY_LIMIT i32 (i32.const 0))
@@ -42,11 +38,7 @@
  (global $~lib/rt/tcms/total (mut i32) (i32.const 0))
  (global $~lib/rt/tcms/totalMem (mut i32) (i32.const 0))
  (global $reexport/car (mut i32) (i32.const 0))
-<<<<<<< HEAD
- (global $~lib/memory/__heap_base i32 (i32.const 296))
-=======
- (global $~lib/memory/__heap_base i32 (i32.const 60))
->>>>>>> c54dd649
+ (global $~lib/memory/__heap_base i32 (i32.const 316))
  (global $exports/Car i32 (i32.const 3))
  (global $~argumentsLength (mut i32) (i32.const 0))
  (global $exports/vehicles.Car i32 (i32.const 4))
@@ -234,7 +226,7 @@
   i32.eqz
   if
    i32.const 0
-   i32.const 192
+   i32.const 208
    i32.const 272
    i32.const 14
    call $~lib/builtins/abort
@@ -261,7 +253,7 @@
   i32.eqz
   if
    i32.const 0
-   i32.const 192
+   i32.const 208
    i32.const 274
    i32.const 14
    call $~lib/builtins/abort
@@ -315,7 +307,7 @@
   i32.eqz
   if
    i32.const 0
-   i32.const 192
+   i32.const 208
    i32.const 287
    i32.const 14
    call $~lib/builtins/abort
@@ -447,7 +439,7 @@
   i32.eqz
   if
    i32.const 0
-   i32.const 192
+   i32.const 208
    i32.const 200
    i32.const 14
    call $~lib/builtins/abort
@@ -464,7 +456,7 @@
   i32.eqz
   if
    i32.const 0
-   i32.const 192
+   i32.const 208
    i32.const 202
    i32.const 14
    call $~lib/builtins/abort
@@ -559,7 +551,7 @@
    i32.eqz
    if
     i32.const 0
-    i32.const 192
+    i32.const 208
     i32.const 223
     i32.const 16
     call $~lib/builtins/abort
@@ -624,7 +616,7 @@
   i32.eqz
   if
    i32.const 0
-   i32.const 192
+   i32.const 208
    i32.const 238
    i32.const 14
    call $~lib/builtins/abort
@@ -642,7 +634,7 @@
   i32.eqz
   if
    i32.const 0
-   i32.const 192
+   i32.const 208
    i32.const 239
    i32.const 14
    call $~lib/builtins/abort
@@ -701,7 +693,7 @@
   i32.eqz
   if
    i32.const 0
-   i32.const 192
+   i32.const 208
    i32.const 255
    i32.const 14
    call $~lib/builtins/abort
@@ -806,7 +798,7 @@
   i32.eqz
   if
    i32.const 0
-   i32.const 192
+   i32.const 208
    i32.const 380
    i32.const 14
    call $~lib/builtins/abort
@@ -849,7 +841,7 @@
    i32.eqz
    if
     i32.const 0
-    i32.const 192
+    i32.const 208
     i32.const 387
     i32.const 16
     call $~lib/builtins/abort
@@ -882,7 +874,7 @@
    i32.eqz
    if
     i32.const 0
-    i32.const 192
+    i32.const 208
     i32.const 400
     i32.const 5
     call $~lib/builtins/abort
@@ -1121,8 +1113,8 @@
   i32.const 1073741820
   i32.ge_u
   if
-   i32.const 256
-   i32.const 192
+   i32.const 272
+   i32.const 208
    i32.const 461
    i32.const 30
    call $~lib/builtins/abort
@@ -1206,7 +1198,7 @@
   i32.eqz
   if
    i32.const 0
-   i32.const 192
+   i32.const 208
    i32.const 333
    i32.const 14
    call $~lib/builtins/abort
@@ -1271,7 +1263,7 @@
     i32.eqz
     if
      i32.const 0
-     i32.const 192
+     i32.const 208
      i32.const 346
      i32.const 18
      call $~lib/builtins/abort
@@ -1422,7 +1414,7 @@
   i32.eqz
   if
    i32.const 0
-   i32.const 192
+   i32.const 208
    i32.const 360
    i32.const 14
    call $~lib/builtins/abort
@@ -1531,7 +1523,7 @@
    i32.eqz
    if
     i32.const 0
-    i32.const 192
+    i32.const 208
     i32.const 499
     i32.const 16
     call $~lib/builtins/abort
@@ -1551,7 +1543,7 @@
   i32.eqz
   if
    i32.const 0
-   i32.const 192
+   i32.const 208
    i32.const 501
    i32.const 14
    call $~lib/builtins/abort
