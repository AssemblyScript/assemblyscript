(module
 (type $iiiiv (func (param i32 i32 i32 i32)))
 (type $FF (func (param f64) (result f64)))
 (type $FFFF (func (param f64 f64 f64) (result f64)))
 (type $v (func))
 (memory $0 0)
 (table $0 1 funcref)
 (elem (i32.const 0) $null)
 (global $../../examples/mandelbrot/assembly/index/NUM_COLORS i32 (i32.const 2048))
 (global $HEAP_BASE i32 (i32.const 8))
 (export "memory" (memory $0))
 (export "table" (table $0))
 (export "computeLine" (func $../../examples/mandelbrot/assembly/index/computeLine))
 (func $~lib/math/NativeMath.log (; 0 ;) (type $FF) (param $0 f64) (result f64)
  (local $1 i64)
  (local $2 i32)
  (local $3 i32)
  (local $4 i32)
  (local $5 f64)
  (local $6 f64)
  (local $7 f64)
  (local $8 f64)
  (local $9 f64)
  (local $10 f64)
  (local $11 f64)
  (local $12 f64)
  (local $13 i32)
  local.get $0
  i64.reinterpret_f64
  local.set $1
  local.get $1
  i64.const 32
  i64.shr_u
  i32.wrap_i64
  local.set $2
  i32.const 0
  local.set $3
  local.get $2
  i32.const 1048576
  i32.lt_u
  local.tee $4
  if (result i32)
   local.get $4
  else   
   local.get $2
   i32.const 31
   i32.shr_u
  end
  if
   local.get $1
   i64.const 1
   i64.shl
   i64.const 0
   i64.eq
   if
    f64.const -1
    local.get $0
    local.get $0
    f64.mul
    f64.div
    return
   end
   local.get $2
   i32.const 31
   i32.shr_u
   if
    local.get $0
    local.get $0
    f64.sub
    f64.const 0
    f64.div
    return
   end
   local.get $3
   i32.const 54
   i32.sub
   local.set $3
   local.get $0
   f64.const 18014398509481984
   f64.mul
   local.set $0
   local.get $0
   i64.reinterpret_f64
   local.set $1
   local.get $1
   i64.const 32
   i64.shr_u
   i32.wrap_i64
   local.set $2
  else   
   local.get $2
   i32.const 2146435072
   i32.ge_u
   if
    local.get $0
    return
   else    
    local.get $2
    i32.const 1072693248
    i32.eq
    local.tee $4
    if (result i32)
     local.get $1
     i64.const 32
     i64.shl
     i64.const 0
     i64.eq
    else     
     local.get $4
    end
    if
     f64.const 0
     return
    end
   end
  end
  local.get $2
  i32.const 1072693248
  i32.const 1072079006
  i32.sub
  i32.add
  local.set $2
  local.get $3
  local.get $2
  i32.const 20
  i32.shr_s
  i32.const 1023
  i32.sub
  i32.add
  local.set $3
  local.get $2
  i32.const 1048575
  i32.and
  i32.const 1072079006
  i32.add
  local.set $2
  local.get $2
  i64.extend_i32_u
  i64.const 32
  i64.shl
  local.get $1
  i64.const 4294967295
  i64.and
  i64.or
  local.set $1
  local.get $1
  f64.reinterpret_i64
  local.set $0
  local.get $0
  f64.const 1
  f64.sub
  local.set $5
  f64.const 0.5
  local.get $5
  f64.mul
  local.get $5
  f64.mul
  local.set $6
  local.get $5
  f64.const 2
  local.get $5
  f64.add
  f64.div
  local.set $7
  local.get $7
  local.get $7
  f64.mul
  local.set $8
  local.get $8
  local.get $8
  f64.mul
  local.set $9
  local.get $9
  f64.const 0.3999999999940942
  local.get $9
  f64.const 0.22222198432149784
  local.get $9
  f64.const 0.15313837699209373
  f64.mul
  f64.add
  f64.mul
  f64.add
  f64.mul
  local.set $10
  local.get $8
  f64.const 0.6666666666666735
  local.get $9
  f64.const 0.2857142874366239
  local.get $9
  f64.const 0.1818357216161805
  local.get $9
  f64.const 0.14798198605116586
  f64.mul
  f64.add
  f64.mul
  f64.add
  f64.mul
  f64.add
  f64.mul
  local.set $11
  local.get $11
  local.get $10
  f64.add
  local.set $12
  local.get $3
  local.set $13
  local.get $7
  local.get $6
  local.get $12
  f64.add
  f64.mul
  local.get $13
  f64.convert_i32_s
  f64.const 1.9082149292705877e-10
  f64.mul
  f64.add
  local.get $6
  f64.sub
  local.get $5
  f64.add
  local.get $13
  f64.convert_i32_s
  f64.const 0.6931471803691238
  f64.mul
  f64.add
 )
 (func $~lib/math/NativeMath.log2 (; 1 ;) (type $FF) (param $0 f64) (result f64)
  (local $1 i64)
  (local $2 i32)
  (local $3 i32)
  (local $4 i32)
  (local $5 f64)
  (local $6 f64)
  (local $7 f64)
  (local $8 f64)
  (local $9 f64)
  (local $10 f64)
  (local $11 f64)
  (local $12 f64)
  (local $13 f64)
  (local $14 f64)
  (local $15 f64)
  (local $16 f64)
  (local $17 f64)
  local.get $0
  i64.reinterpret_f64
  local.set $1
  local.get $1
  i64.const 32
  i64.shr_u
  i32.wrap_i64
  local.set $2
  i32.const 0
  local.set $3
  local.get $2
  i32.const 1048576
  i32.lt_u
  local.tee $4
  if (result i32)
   local.get $4
  else   
   local.get $2
   i32.const 31
   i32.shr_u
  end
  if
   local.get $1
   i64.const 1
   i64.shl
   i64.const 0
   i64.eq
   if
    f64.const -1
    local.get $0
    local.get $0
    f64.mul
    f64.div
    return
   end
   local.get $2
   i32.const 31
   i32.shr_u
   if
    local.get $0
    local.get $0
    f64.sub
    f64.const 0
    f64.div
    return
   end
   local.get $3
   i32.const 54
   i32.sub
   local.set $3
   local.get $0
   f64.const 18014398509481984
   f64.mul
   local.set $0
   local.get $0
   i64.reinterpret_f64
   local.set $1
   local.get $1
   i64.const 32
   i64.shr_u
   i32.wrap_i64
   local.set $2
  else   
   local.get $2
   i32.const 2146435072
   i32.ge_u
   if
    local.get $0
    return
   else    
    local.get $2
    i32.const 1072693248
    i32.eq
    local.tee $4
    if (result i32)
     local.get $1
     i64.const 32
     i64.shl
     i64.const 0
     i64.eq
    else     
     local.get $4
    end
    if
     f64.const 0
     return
    end
   end
  end
  local.get $2
  i32.const 1072693248
  i32.const 1072079006
  i32.sub
  i32.add
  local.set $2
  local.get $3
  local.get $2
  i32.const 20
  i32.shr_u
  i32.const 1023
  i32.sub
  i32.add
  local.set $3
  local.get $2
  i32.const 1048575
  i32.and
  i32.const 1072079006
  i32.add
  local.set $2
  local.get $2
  i64.extend_i32_u
  i64.const 32
  i64.shl
  local.get $1
  i64.const 4294967295
  i64.and
  i64.or
  local.set $1
  local.get $1
  f64.reinterpret_i64
  local.set $0
  local.get $0
  f64.const 1
  f64.sub
  local.set $5
  f64.const 0.5
  local.get $5
  f64.mul
  local.get $5
  f64.mul
  local.set $6
  local.get $5
  f64.const 2
  local.get $5
  f64.add
  f64.div
  local.set $7
  local.get $7
  local.get $7
  f64.mul
  local.set $8
  local.get $8
  local.get $8
  f64.mul
  local.set $9
  local.get $9
  f64.const 0.3999999999940942
  local.get $9
  f64.const 0.22222198432149784
  local.get $9
  f64.const 0.15313837699209373
  f64.mul
  f64.add
  f64.mul
  f64.add
  f64.mul
  local.set $10
  local.get $8
  f64.const 0.6666666666666735
  local.get $9
  f64.const 0.2857142874366239
  local.get $9
  f64.const 0.1818357216161805
  local.get $9
  f64.const 0.14798198605116586
  f64.mul
  f64.add
  f64.mul
  f64.add
  f64.mul
  f64.add
  f64.mul
  local.set $11
  local.get $11
  local.get $10
  f64.add
  local.set $12
  local.get $5
  local.get $6
  f64.sub
  local.set $13
  local.get $13
  i64.reinterpret_f64
  local.set $1
  local.get $1
  i64.const -4294967296
  i64.and
  local.set $1
  local.get $1
  f64.reinterpret_i64
  local.set $13
  local.get $5
  local.get $13
  f64.sub
  local.get $6
  f64.sub
  local.get $7
  local.get $6
  local.get $12
  f64.add
  f64.mul
  f64.add
  local.set $14
  local.get $13
  f64.const 1.4426950407214463
  f64.mul
  local.set $15
  local.get $14
  local.get $13
  f64.add
  f64.const 1.6751713164886512e-10
  f64.mul
  local.get $14
  f64.const 1.4426950407214463
  f64.mul
  f64.add
  local.set $16
  local.get $3
  f64.convert_i32_s
  local.set $17
  local.get $17
  local.get $15
  f64.add
  local.set $9
  local.get $16
  local.get $17
  local.get $9
  f64.sub
  local.get $15
  f64.add
  f64.add
  local.set $16
  local.get $9
  local.set $15
  local.get $16
  local.get $15
  f64.add
 )
 (func $../../examples/mandelbrot/assembly/index/clamp<f64> (; 2 ;) (type $FFFF) (param $0 f64) (param $1 f64) (param $2 f64) (result f64)
  local.get $0
  local.get $1
  f64.max
  local.get $2
  f64.min
 )
 (func $../../examples/mandelbrot/assembly/index/computeLine (; 3 ;) (type $iiiiv) (param $0 i32) (param $1 i32) (param $2 i32) (param $3 i32)
  (local $4 f64)
  (local $5 f64)
  (local $6 f64)
  (local $7 f64)
  (local $8 f64)
  (local $9 i32)
  (local $10 f64)
  (local $11 f64)
  (local $12 i32)
  (local $13 f64)
  (local $14 f64)
  (local $15 f64)
  (local $16 f64)
  (local $17 f64)
  (local $18 i32)
  (local $19 f64)
  (local $20 i32)
  (local $21 f64)
<<<<<<< HEAD
  (local $22 f64)
  (local $23 f64)
  (local $24 f64)
=======
>>>>>>> cd1cfe69
  local.get $1
  f64.convert_i32_u
  f64.const 1
  f64.const 1.6
  f64.div
  f64.mul
  local.set $4
  local.get $2
  f64.convert_i32_u
  f64.const 1
  f64.const 2
  f64.div
  f64.mul
  local.set $5
  f64.const 10
  f64.const 3
  local.get $1
  f64.convert_i32_u
  f64.mul
  f64.const 4
  local.get $2
  f64.convert_i32_u
  f64.mul
  f64.min
  f64.div
  local.set $6
  local.get $0
  f64.convert_i32_u
  local.get $5
  f64.sub
  local.get $6
  f64.mul
  local.set $7
  local.get $4
  local.get $6
  f64.mul
  local.set $8
  local.get $0
  local.get $1
  i32.mul
  i32.const 1
  i32.shl
  local.set $9
  f64.const 1
  local.get $3
  f64.convert_i32_u
  f64.div
  local.set $10
  f64.const 8
  local.get $3
  f64.convert_i32_u
  f64.min
  local.set $11
  block $break|0
   i32.const 0
   local.set $12
   loop $repeat|0
    local.get $12
    local.get $1
    i32.lt_u
    i32.eqz
    br_if $break|0
    block
     local.get $12
     f64.convert_i32_u
     local.get $6
     f64.mul
     local.get $8
     f64.sub
     local.set $13
     f64.const 0
     local.set $14
     f64.const 0
     local.set $15
     i32.const 0
     local.set $18
     block $break|1
      loop $continue|1
       local.get $14
       local.get $14
       f64.mul
       local.tee $16
       local.get $15
       local.get $15
       f64.mul
       local.tee $17
       f64.add
       f64.const 4
       f64.le
       if
        block
         f64.const 2
         local.get $14
         f64.mul
         local.get $15
         f64.mul
         local.get $7
         f64.add
         local.set $15
         local.get $16
         local.get $17
         f64.sub
         local.get $13
         f64.add
         local.set $14
         local.get $18
         local.get $3
         i32.ge_u
         if
          br $break|1
         end
         local.get $18
         i32.const 1
         i32.add
         local.set $18
        end
        br $continue|1
       end
      end
     end
     block $break|2
      loop $continue|2
       local.get $18
       f64.convert_i32_u
       local.get $11
       f64.lt
       if
        block
         local.get $14
         local.get $14
         f64.mul
         local.get $15
         local.get $15
         f64.mul
         f64.sub
         local.get $13
         f64.add
         local.set $19
         f64.const 2
         local.get $14
         f64.mul
         local.get $15
         f64.mul
         local.get $7
         f64.add
         local.set $15
         local.get $19
         local.set $14
         local.get $18
         i32.const 1
         i32.add
         local.set $18
        end
        br $continue|2
       end
      end
     end
     global.get $../../examples/mandelbrot/assembly/index/NUM_COLORS
     i32.const 1
     i32.sub
     local.set $20
     local.get $14
     local.get $14
     f64.mul
     local.get $15
     local.get $15
     f64.mul
     f64.add
     local.set $19
     local.get $19
     f64.const 1
     f64.gt
     if
      f64.const 0.5
      local.get $19
      call $~lib/math/NativeMath.log
      f64.mul
      call $~lib/math/NativeMath.log2
      local.set $21
      global.get $../../examples/mandelbrot/assembly/index/NUM_COLORS
      i32.const 1
      i32.sub
      f64.convert_i32_s
<<<<<<< HEAD
      block $__inlined_func$../../examples/mandelbrot/assembly/index/clamp<f64> (result f64)
       local.get $18
       i32.const 1
       i32.add
       f64.convert_i32_u
       local.get $21
       f64.sub
       local.get $10
       f64.mul
       local.set $22
       f64.const 0
       local.set $23
       f64.const 1
       local.set $24
       local.get $22
       local.get $23
       f64.max
       local.get $24
       f64.min
      end
=======
      local.get $18
      i32.const 1
      i32.add
      f64.convert_i32_u
      local.get $21
      f64.sub
      local.get $10
      f64.mul
      f64.const 0
      f64.const 1
      call $../../examples/mandelbrot/assembly/index/clamp<f64>
>>>>>>> cd1cfe69
      f64.mul
      i32.trunc_f64_u
      local.set $20
     end
     local.get $9
     local.get $12
     i32.const 1
     i32.shl
     i32.add
     local.get $20
     i32.store16
    end
    local.get $12
    i32.const 1
    i32.add
    local.set $12
    br $repeat|0
    unreachable
   end
   unreachable
  end
 )
 (func $null (; 4 ;) (type $v)
 )
)<|MERGE_RESOLUTION|>--- conflicted
+++ resolved
@@ -506,12 +506,6 @@
   (local $19 f64)
   (local $20 i32)
   (local $21 f64)
-<<<<<<< HEAD
-  (local $22 f64)
-  (local $23 f64)
-  (local $24 f64)
-=======
->>>>>>> cd1cfe69
   local.get $1
   f64.convert_i32_u
   f64.const 1
@@ -695,28 +689,6 @@
       i32.const 1
       i32.sub
       f64.convert_i32_s
-<<<<<<< HEAD
-      block $__inlined_func$../../examples/mandelbrot/assembly/index/clamp<f64> (result f64)
-       local.get $18
-       i32.const 1
-       i32.add
-       f64.convert_i32_u
-       local.get $21
-       f64.sub
-       local.get $10
-       f64.mul
-       local.set $22
-       f64.const 0
-       local.set $23
-       f64.const 1
-       local.set $24
-       local.get $22
-       local.get $23
-       f64.max
-       local.get $24
-       f64.min
-      end
-=======
       local.get $18
       i32.const 1
       i32.add
@@ -728,7 +700,6 @@
       f64.const 0
       f64.const 1
       call $../../examples/mandelbrot/assembly/index/clamp<f64>
->>>>>>> cd1cfe69
       f64.mul
       i32.trunc_f64_u
       local.set $20
