--- conflicted
+++ resolved
@@ -105,9 +105,6 @@
   i32.const 1
   global.set $do/ran
  )
-<<<<<<< HEAD
- (func $~lib/rt/tlsf/removeBlock (; 6 ;) (param $0 i32) (param $1 i32)
-=======
  (func $do/testAlwaysTrue (; 8 ;)
   (local $0 i32)
   loop $do-continue|0
@@ -207,7 +204,6 @@
   global.set $do/ran
  )
  (func $~lib/rt/tlsf/removeBlock (; 11 ;) (param $0 i32) (param $1 i32)
->>>>>>> a3b18e71
   (local $2 i32)
   (local $3 i32)
   (local $4 i32)
@@ -1171,7 +1167,7 @@
   if
    i32.const 0
    i32.const 32
-   i32.const 10
+   i32.const 150
    i32.const 2
    call $~lib/builtins/abort
    unreachable
@@ -1182,7 +1178,7 @@
   if
    i32.const 0
    i32.const 32
-   i32.const 11
+   i32.const 151
    i32.const 2
    call $~lib/builtins/abort
    unreachable
@@ -1208,13 +1204,27 @@
   if
    i32.const 0
    i32.const 32
-   i32.const 21
-   i32.const 2
-   call $~lib/builtins/abort
-   unreachable
-  end
-  i32.const 1
-  global.set $do/ran
+   i32.const 170
+   i32.const 2
+   call $~lib/builtins/abort
+   unreachable
+  end
+  local.get $0
+  if
+   i32.const 0
+   i32.const 32
+   i32.const 171
+   i32.const 2
+   call $~lib/builtins/abort
+   unreachable
+  end
+  i32.const 1
+  global.set $do/ran
+  local.get $0
+  call $~lib/rt/pure/__release
+ )
+ (func $start:do (; 24 ;)
+  (local $0 i32)
   i32.const 0
   global.set $do/ran
   call $do/testNested
@@ -1340,6 +1350,28 @@
    call $~lib/builtins/abort
    unreachable
   end
+  loop $do-continue|0
+   local.get $0
+   i32.const 1
+   i32.add
+   local.tee $0
+   i32.const 10
+   i32.ne
+   br_if $do-continue|0
+  end
+  local.get $0
+  i32.const 10
+  i32.ne
+  if
+   i32.const 0
+   i32.const 32
+   i32.const 70
+   i32.const 0
+   call $~lib/builtins/abort
+   unreachable
+  end
+  i32.const 0
+  global.set $do/ran
   i32.const 1
   global.set $do/ran
   i32.const 0
@@ -1377,16 +1409,10 @@
   if
    i32.const 0
    i32.const 32
-   i32.const 150
-   i32.const 2
-   call $~lib/builtins/abort
-   unreachable
-  end
-  local.get $0
-  if
-   i32.const 0
-   i32.const 32
-   i32.const 151
+   i32.const 121
+   i32.const 0
+   i32.const 32
+   i32.const 142
    i32.const 2
    call $~lib/builtins/abort
    unreachable
@@ -1400,7 +1426,7 @@
   if
    i32.const 0
    i32.const 32
-   i32.const 147
+   i32.const 140
    i32.const 0
    call $~lib/builtins/abort
    unreachable
@@ -1444,16 +1470,10 @@
   if
    i32.const 0
    i32.const 32
-   i32.const 170
-   i32.const 2
-   call $~lib/builtins/abort
-   unreachable
-  end
-  local.get $0
-  if
-   i32.const 0
-   i32.const 32
-   i32.const 171
+   i32.const 156
+   i32.const 0
+   i32.const 32
+   i32.const 162
    i32.const 2
    call $~lib/builtins/abort
    unreachable
@@ -1462,138 +1482,6 @@
   global.set $do/ran
   local.get $0
   call $~lib/rt/pure/__release
-<<<<<<< HEAD
-=======
- )
- (func $start:do (; 24 ;)
-  (local $0 i32)
-  i32.const 0
-  global.set $do/ran
-  call $do/testSimple
-  global.get $do/ran
-  i32.eqz
-  if
-   i32.const 0
-   i32.const 32
-   i32.const 16
-   i32.const 0
-   call $~lib/builtins/abort
-   unreachable
-  end
-  i32.const 0
-  global.set $do/ran
-  call $do/testEmpty
-  global.get $do/ran
-  i32.eqz
-  if
-   i32.const 0
-   i32.const 32
-   i32.const 26
-   i32.const 0
-   call $~lib/builtins/abort
-   unreachable
-  end
-  i32.const 0
-  global.set $do/ran
-  call $do/testNested
-  global.get $do/ran
-  i32.eqz
-  if
-   i32.const 0
-   i32.const 32
-   i32.const 49
-   i32.const 0
-   call $~lib/builtins/abort
-   unreachable
-  end
-  i32.const 0
-  global.set $do/ran
-  call $do/testAlwaysTrue
-  global.get $do/ran
-  i32.eqz
-  if
-   i32.const 0
-   i32.const 32
-   i32.const 61
-   i32.const 0
-   call $~lib/builtins/abort
-   unreachable
-  end
-  loop $do-continue|0
-   local.get $0
-   i32.const 1
-   i32.add
-   local.tee $0
-   i32.const 10
-   i32.ne
-   br_if $do-continue|0
-  end
-  local.get $0
-  i32.const 10
-  i32.ne
-  if
-   i32.const 0
-   i32.const 32
-   i32.const 70
-   i32.const 0
-   call $~lib/builtins/abort
-   unreachable
-  end
-  i32.const 0
-  global.set $do/ran
-  i32.const 1
-  global.set $do/ran
-  i32.const 0
-  global.set $do/ran
-  i32.const 1
-  global.set $do/ran
-  i32.const 0
-  global.set $do/ran
-  i32.const 1
-  global.set $do/ran
-  i32.const 0
-  global.set $do/ran
-  call $do/testContinue
-  global.get $do/ran
-  i32.eqz
-  if
-   i32.const 0
-   i32.const 32
-   i32.const 121
-   i32.const 0
-   call $~lib/builtins/abort
-   unreachable
-  end
-  i32.const 0
-  global.set $do/ran
-  call $do/testNestedContinue
-  global.get $do/ran
-  i32.eqz
-  if
-   i32.const 0
-   i32.const 32
-   i32.const 140
-   i32.const 0
-   call $~lib/builtins/abort
-   unreachable
-  end
-  i32.const 0
-  global.set $do/ran
-  call $do/testRef
-  global.get $do/ran
-  i32.eqz
-  if
-   i32.const 0
-   i32.const 32
-   i32.const 156
-   i32.const 0
-   call $~lib/builtins/abort
-   unreachable
-  end
-  i32.const 0
-  global.set $do/ran
-  call $do/testRefAutorelease
->>>>>>> a3b18e71
   global.get $do/ran
   i32.eqz
   if
