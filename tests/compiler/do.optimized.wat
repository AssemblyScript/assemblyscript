--- conflicted
+++ resolved
@@ -22,78 +22,7 @@
  (global $~started (mut i32) (i32.const 0))
  (export "_start" (func $~start))
  (export "memory" (memory $0))
-<<<<<<< HEAD
- (func $do/testSimple (; 5 ;)
-  (local $0 i32)
-  (local $1 i32)
-  i32.const 10
-  local.set $0
-  loop $do-continue|0
-   local.get $1
-   i32.const 1
-   i32.add
-   local.set $1
-   local.get $0
-   i32.const 1
-   i32.sub
-   local.tee $0
-   br_if $do-continue|0
-  end
-  local.get $0
-  if
-   i32.const 0
-   i32.const 1040
-   i32.const 10
-   i32.const 2
-   call $~lib/builtins/abort
-   unreachable
-  end
-  local.get $1
-  i32.const 10
-  i32.ne
-  if
-   i32.const 0
-   i32.const 1040
-   i32.const 11
-   i32.const 2
-   call $~lib/builtins/abort
-   unreachable
-  end
-  i32.const 1
-  global.set $do/ran
- )
- (func $do/testEmpty (; 6 ;)
-  (local $0 i32)
-  (local $1 i32)
-  i32.const 10
-  local.set $0
-  loop $do-continue|0
-   local.get $0
-   local.tee $1
-   i32.const 1
-   i32.sub
-   local.set $0
-   local.get $1
-   br_if $do-continue|0
-  end
-  local.get $0
-  i32.const -1
-  i32.ne
-  if
-   i32.const 0
-   i32.const 1040
-   i32.const 21
-   i32.const 2
-   call $~lib/builtins/abort
-   unreachable
-  end
-  i32.const 1
-  global.set $do/ran
- )
- (func $do/testNested (; 7 ;)
-=======
  (func $do/testNested (; 5 ;)
->>>>>>> c7714613
   (local $0 i32)
   (local $1 i32)
   (local $2 i32)
@@ -176,109 +105,7 @@
   i32.const 1
   global.set $do/ran
  )
-<<<<<<< HEAD
- (func $do/testAlwaysTrue (; 8 ;)
-  (local $0 i32)
-  loop $do-continue|0
-   local.get $0
-   i32.const 1
-   i32.add
-   local.tee $0
-   i32.const 10
-   i32.ne
-   br_if $do-continue|0
-  end
-  local.get $0
-  i32.const 10
-  i32.ne
-  if
-   i32.const 0
-   i32.const 1040
-   i32.const 56
-   i32.const 2
-   call $~lib/builtins/abort
-   unreachable
-  end
-  i32.const 1
-  global.set $do/ran
- )
- (func $do/testContinue (; 9 ;)
-  (local $0 i32)
-  loop $do-continue|0
-   local.get $0
-   i32.const 1
-   i32.add
-   local.tee $0
-   i32.const 10
-   i32.ne
-   br_if $do-continue|0
-  end
-  local.get $0
-  i32.const 10
-  i32.ne
-  if
-   i32.const 0
-   i32.const 1040
-   i32.const 107
-   i32.const 2
-   call $~lib/builtins/abort
-   unreachable
-  end
-  i32.const 1
-  global.set $do/ran
- )
- (func $do/testNestedContinue (; 10 ;)
-  (local $0 i32)
-  (local $1 i32)
-  loop $do-continue|0
-   local.get $0
-   i32.const 1
-   i32.add
-   local.tee $0
-   i32.const 10
-   i32.ne
-   if
-    loop $do-continue|1
-     local.get $1
-     i32.const 1
-     i32.add
-     local.tee $1
-     i32.const 10
-     i32.rem_s
-     br_if $do-continue|1
-    end
-    br $do-continue|0
-   end
-  end
-  local.get $0
-  i32.const 10
-  i32.ne
-  if
-   i32.const 0
-   i32.const 1040
-   i32.const 125
-   i32.const 2
-   call $~lib/builtins/abort
-   unreachable
-  end
-  local.get $1
-  i32.const 90
-  i32.ne
-  if
-   i32.const 0
-   i32.const 1040
-   i32.const 126
-   i32.const 2
-   call $~lib/builtins/abort
-   unreachable
-  end
-  i32.const 1
-  global.set $do/ran
- )
- (func $~lib/rt/tlsf/removeBlock (; 11 ;) (param $0 i32) (param $1 i32)
-=======
  (func $~lib/rt/tlsf/removeBlock (; 6 ;) (param $0 i32) (param $1 i32)
->>>>>>> c7714613
   (local $2 i32)
   (local $3 i32)
   (local $4 i32)
@@ -1100,14 +927,8 @@
   i32.const 32
   i32.ge_u
   if
-<<<<<<< HEAD
-   i32.const 0
-   i32.const 1184
-   i32.const 109
-=======
-   local.get $1
-   local.get $2
->>>>>>> c7714613
+   local.get $1
+   local.get $2
    i32.const 2
    i32.and
    i32.const 16
@@ -1153,28 +974,8 @@
    i32.store
   end
   local.get $1
-<<<<<<< HEAD
-  i32.const 1
-  i32.add
-  i32.store offset=4
-  local.get $0
-  call $~lib/rt/rtrace/onincrement
-  local.get $0
-  i32.load
-  i32.const 1
-  i32.and
-  if
-   i32.const 0
-   i32.const 1184
-   i32.const 112
-   i32.const 13
-   call $~lib/builtins/abort
-   unreachable
-  end
-=======
   call $~lib/rt/rtrace/onalloc
   local.get $1
->>>>>>> c7714613
  )
  (func $do/Ref#constructor (; 12 ;) (result i32)
   (local $0 i32)
@@ -1184,25 +985,8 @@
   call $~lib/rt/tlsf/allocateBlock
   i32.const 16
   i32.add
-<<<<<<< HEAD
-  local.tee $0
+  local.tee $1
   i32.const 1216
-  i32.gt_u
-  if
-   local.get $0
-   i32.const 16
-   i32.sub
-   call $~lib/rt/pure/increment
-  end
-  local.get $0
- )
- (func $~lib/rt/pure/__release (; 21 ;) (param $0 i32)
-  local.get $0
-  i32.const 1216
-=======
-  local.tee $1
-  i32.const 208
->>>>>>> c7714613
   i32.gt_u
   if
    local.get $1
@@ -1221,7 +1005,7 @@
    i32.ne
    if
     i32.const 0
-    i32.const 176
+    i32.const 1184
     i32.const 109
     i32.const 2
     call $~lib/builtins/abort
@@ -1240,7 +1024,7 @@
    i32.and
    if
     i32.const 0
-    i32.const 176
+    i32.const 1184
     i32.const 112
     i32.const 13
     call $~lib/builtins/abort
@@ -1248,38 +1032,16 @@
    end
   end
   local.get $1
-<<<<<<< HEAD
-  i32.const 10
-  i32.ne
-  if
-   i32.const 0
-   i32.const 1040
-   i32.const 141
-   i32.const 2
-   call $~lib/builtins/abort
-   unreachable
-  end
-=======
  )
  (func $~lib/rt/pure/__release (; 13 ;) (param $0 i32)
->>>>>>> c7714613
-  local.get $0
-  i32.const 208
+  local.get $0
+  i32.const 1216
   i32.gt_u
   if
-<<<<<<< HEAD
-   i32.const 0
-   i32.const 1040
-   i32.const 142
-   i32.const 2
-   call $~lib/builtins/abort
-   unreachable
-=======
    local.get $0
    i32.const 16
    i32.sub
    call $~lib/rt/pure/decrement
->>>>>>> c7714613
   end
  )
  (func $start:do (; 14 ;)
@@ -1304,13 +1066,8 @@
   local.get $0
   if
    i32.const 0
-<<<<<<< HEAD
-   i32.const 1040
-   i32.const 161
-=======
-   i32.const 32
+   i32.const 1040
    i32.const 10
->>>>>>> c7714613
    i32.const 2
    call $~lib/builtins/abort
    unreachable
@@ -1320,13 +1077,8 @@
   i32.ne
   if
    i32.const 0
-<<<<<<< HEAD
-   i32.const 1040
-   i32.const 162
-=======
-   i32.const 32
+   i32.const 1040
    i32.const 11
->>>>>>> c7714613
    i32.const 2
    call $~lib/builtins/abort
    unreachable
@@ -1351,15 +1103,9 @@
   i32.ne
   if
    i32.const 0
-<<<<<<< HEAD
-   i32.const 1040
-   i32.const 16
-   i32.const 0
-=======
-   i32.const 32
+   i32.const 1040
    i32.const 21
    i32.const 2
->>>>>>> c7714613
    call $~lib/builtins/abort
    unreachable
   end
@@ -1372,13 +1118,8 @@
   i32.eqz
   if
    i32.const 0
-<<<<<<< HEAD
-   i32.const 1040
-   i32.const 26
-=======
-   i32.const 32
+   i32.const 1040
    i32.const 49
->>>>>>> c7714613
    i32.const 0
    call $~lib/builtins/abort
    unreachable
@@ -1401,15 +1142,9 @@
   i32.ne
   if
    i32.const 0
-<<<<<<< HEAD
-   i32.const 1040
-   i32.const 49
-   i32.const 0
-=======
-   i32.const 32
+   i32.const 1040
    i32.const 56
    i32.const 2
->>>>>>> c7714613
    call $~lib/builtins/abort
    unreachable
   end
@@ -1431,13 +1166,8 @@
   i32.ne
   if
    i32.const 0
-<<<<<<< HEAD
-   i32.const 1040
-   i32.const 61
-=======
-   i32.const 32
+   i32.const 1040
    i32.const 70
->>>>>>> c7714613
    i32.const 0
    call $~lib/builtins/abort
    unreachable
@@ -1472,15 +1202,9 @@
   i32.ne
   if
    i32.const 0
-<<<<<<< HEAD
-   i32.const 1040
-   i32.const 112
-   i32.const 0
-=======
-   i32.const 32
+   i32.const 1040
    i32.const 116
    i32.const 2
->>>>>>> c7714613
    call $~lib/builtins/abort
    unreachable
   end
@@ -1517,11 +1241,7 @@
   i32.ne
   if
    i32.const 0
-<<<<<<< HEAD
-   i32.const 1040
-   i32.const 131
-=======
-   i32.const 32
+   i32.const 1040
    i32.const 134
    i32.const 2
    call $~lib/builtins/abort
@@ -1531,9 +1251,8 @@
   i32.const 90
   i32.ne
   if
->>>>>>> c7714613
-   i32.const 0
-   i32.const 32
+   i32.const 0
+   i32.const 1040
    i32.const 135
    i32.const 2
    call $~lib/builtins/abort
@@ -1575,7 +1294,7 @@
   i32.ne
   if
    i32.const 0
-   i32.const 32
+   i32.const 1040
    i32.const 150
    i32.const 2
    call $~lib/builtins/abort
@@ -1584,7 +1303,7 @@
   local.get $1
   if
    i32.const 0
-   i32.const 32
+   i32.const 1040
    i32.const 151
    i32.const 2
    call $~lib/builtins/abort
@@ -1598,13 +1317,8 @@
   i32.eqz
   if
    i32.const 0
-<<<<<<< HEAD
-   i32.const 1040
-   i32.const 147
-=======
-   i32.const 32
+   i32.const 1040
    i32.const 156
->>>>>>> c7714613
    i32.const 0
    call $~lib/builtins/abort
    unreachable
@@ -1645,7 +1359,7 @@
   i32.ne
   if
    i32.const 0
-   i32.const 32
+   i32.const 1040
    i32.const 170
    i32.const 2
    call $~lib/builtins/abort
@@ -1654,7 +1368,7 @@
   local.get $1
   if
    i32.const 0
-   i32.const 32
+   i32.const 1040
    i32.const 171
    i32.const 2
    call $~lib/builtins/abort
@@ -1668,13 +1382,8 @@
   i32.eqz
   if
    i32.const 0
-<<<<<<< HEAD
-   i32.const 1040
-   i32.const 167
-=======
-   i32.const 32
+   i32.const 1040
    i32.const 176
->>>>>>> c7714613
    i32.const 0
    call $~lib/builtins/abort
    unreachable
@@ -1734,7 +1443,7 @@
      local.tee $1
      if
       local.get $1
-      i32.const 208
+      i32.const 1216
       i32.ge_u
       if
        local.get $1
@@ -1792,37 +1501,4 @@
    i32.store offset=4
   end
  )
-<<<<<<< HEAD
- (func $~lib/rt/__visit_members (; 27 ;) (param $0 i32)
-  block $switch$1$default
-   block $switch$1$case$4
-    block $switch$1$case$2
-     local.get $0
-     i32.const 8
-     i32.sub
-     i32.load
-     br_table $switch$1$case$2 $switch$1$case$2 $switch$1$case$4 $switch$1$case$2 $switch$1$default
-    end
-    return
-   end
-   local.get $0
-   i32.load
-   local.tee $0
-   if
-    local.get $0
-    i32.const 1216
-    i32.ge_u
-    if
-     local.get $0
-     i32.const 16
-     i32.sub
-     call $~lib/rt/pure/decrement
-    end
-   end
-   return
-  end
-  unreachable
- )
-=======
->>>>>>> c7714613
 )