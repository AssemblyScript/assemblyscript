--- conflicted
+++ resolved
@@ -9,32 +9,20 @@
  (type $i32_i32_i32_i32_i32_=>_i32 (func (param i32 i32 i32 i32 i32) (result i32)))
  (import "env" "abort" (func $~lib/builtins/abort (param i32 i32 i32 i32)))
  (memory $0 1)
-<<<<<<< HEAD
- (data (i32.const 12) " \00\00\00\00\00\00\00\00\00\00\00\01\00\00\00\0c\00\00\00n\00u\00m\00b\00e\00r\00")
- (data (i32.const 44) " \00\00\00\00\00\00\00\00\00\00\00\01\00\00\00\0c\00\00\00o\00b\00j\00e\00c\00t\00")
- (data (i32.const 76) "(\00\00\00\00\00\00\00\00\00\00\00\01\00\00\00\12\00\00\00t\00y\00p\00e\00o\00f\00.\00t\00s\00\00\00")
- (data (i32.const 124) "$\00\00\00\00\00\00\00\00\00\00\00\01\00\00\00\10\00\00\00f\00u\00n\00c\00t\00i\00o\00n\00")
- (data (i32.const 172) "$\00\00\00\00\00\00\00\00\00\00\00\01\00\00\00\0e\00\00\00b\00o\00o\00l\00e\00a\00n\00\00\00")
- (data (i32.const 220) "\18\00\00\00\00\00\00\00\00\00\00\00\01\00\00\00\02\00\00\001\00\00\00")
- (data (i32.const 252) " \00\00\00\00\00\00\00\00\00\00\00\01\00\00\00\0c\00\00\00s\00t\00r\00i\00n\00g\00")
- (data (i32.const 284) "\1c\00\00\00\00\00\00\00\00\00\00\00\03\00\00\00\08\00\00\00\01\00\00\00\00\00\00\00")
+ (data (i32.const 12) "\1c\00\00\00\00\00\00\00\00\00\00\00\01\00\00\00\0c\00\00\00n\00u\00m\00b\00e\00r\00")
+ (data (i32.const 44) "\1c\00\00\00\00\00\00\00\00\00\00\00\01\00\00\00\0c\00\00\00o\00b\00j\00e\00c\00t\00")
+ (data (i32.const 76) ",\00\00\00\00\00\00\00\00\00\00\00\01\00\00\00\12\00\00\00t\00y\00p\00e\00o\00f\00.\00t\00s\00\00\00\00\00\00\00\00\00\00\00")
+ (data (i32.const 124) ",\00\00\00\00\00\00\00\00\00\00\00\01\00\00\00\10\00\00\00f\00u\00n\00c\00t\00i\00o\00n\00\00\00\00\00\00\00\00\00\00\00\00\00")
+ (data (i32.const 172) ",\00\00\00\00\00\00\00\00\00\00\00\01\00\00\00\0e\00\00\00b\00o\00o\00l\00e\00a\00n\00\00\00\00\00\00\00\00\00\00\00\00\00\00\00")
+ (data (i32.const 220) "\1c\00\00\00\00\00\00\00\00\00\00\00\01\00\00\00\02\00\00\001\00\00\00\00\00\00\00\00\00\00\00")
+ (data (i32.const 252) "\1c\00\00\00\00\00\00\00\00\00\00\00\01\00\00\00\0c\00\00\00s\00t\00r\00i\00n\00g\00")
+ (data (i32.const 284) "\1c\00\00\00\00\00\00\00\00\00\00\00\03\00\00\00\08\00\00\00\01\00\00\00\00\00\00\00\00\00\00\00")
  (data (i32.const 320) "\00\00\00\00\00\00\00\00\00\00\00\00\00\00\00\00\00\00\00\00")
- (data (i32.const 348) "4\00\00\00\00\00\00\00\00\00\00\00\01\00\00\00\1e\00\00\00~\00l\00i\00b\00/\00r\00t\00/\00t\00c\00m\00s\00.\00t\00s\00\00\00")
- (data (i32.const 400) "\00\00\00\00\00\00\00\00\00\00\00\00\00\00\00\00\00\00\00\00")
- (data (i32.const 428) "4\00\00\00\00\00\00\00\00\00\00\00\01\00\00\00\1e\00\00\00~\00l\00i\00b\00/\00r\00t\00/\00t\00l\00s\00f\00.\00t\00s\00\00\00")
- (data (i32.const 492) "<\00\00\00\00\00\00\00\00\00\00\00\01\00\00\00(\00\00\00a\00l\00l\00o\00c\00a\00t\00i\00o\00n\00 \00t\00o\00o\00 \00l\00a\00r\00g\00e\00")
- (data (i32.const 556) "(\00\00\00\00\00\00\00\00\00\00\00\01\00\00\00\12\00\00\00u\00n\00d\00e\00f\00i\00n\00e\00d\00\00\00")
-=======
- (data (i32.const 12) "\1c\00\00\00\01\00\00\00\00\00\00\00\01\00\00\00\0c\00\00\00n\00u\00m\00b\00e\00r\00")
- (data (i32.const 44) "\1c\00\00\00\01\00\00\00\00\00\00\00\01\00\00\00\0c\00\00\00o\00b\00j\00e\00c\00t\00")
- (data (i32.const 76) ",\00\00\00\01\00\00\00\00\00\00\00\01\00\00\00\12\00\00\00t\00y\00p\00e\00o\00f\00.\00t\00s\00\00\00\00\00\00\00\00\00\00\00")
- (data (i32.const 124) ",\00\00\00\01\00\00\00\00\00\00\00\01\00\00\00\10\00\00\00f\00u\00n\00c\00t\00i\00o\00n\00\00\00\00\00\00\00\00\00\00\00\00\00")
- (data (i32.const 172) ",\00\00\00\01\00\00\00\00\00\00\00\01\00\00\00\0e\00\00\00b\00o\00o\00l\00e\00a\00n\00\00\00\00\00\00\00\00\00\00\00\00\00\00\00")
- (data (i32.const 220) "\1c\00\00\00\01\00\00\00\00\00\00\00\01\00\00\00\02\00\00\001\00\00\00\00\00\00\00\00\00\00\00")
- (data (i32.const 252) "\1c\00\00\00\01\00\00\00\00\00\00\00\01\00\00\00\0c\00\00\00s\00t\00r\00i\00n\00g\00")
- (data (i32.const 284) "\1c\00\00\00\01\00\00\00\00\00\00\00\03\00\00\00\08\00\00\00\01\00\00\00\00\00\00\00\00\00\00\00")
- (data (i32.const 316) ",\00\00\00\01\00\00\00\00\00\00\00\01\00\00\00\12\00\00\00u\00n\00d\00e\00f\00i\00n\00e\00d\00\00\00\00\00\00\00\00\00\00\00")
->>>>>>> c54dd649
+ (data (i32.const 348) "<\00\00\00\00\00\00\00\00\00\00\00\01\00\00\00\1e\00\00\00~\00l\00i\00b\00/\00r\00t\00/\00t\00c\00m\00s\00.\00t\00s\00\00\00\00\00\00\00\00\00\00\00\00\00\00\00")
+ (data (i32.const 416) "\00\00\00\00\00\00\00\00\00\00\00\00\00\00\00\00\00\00\00\00")
+ (data (i32.const 444) "<\00\00\00\00\00\00\00\00\00\00\00\01\00\00\00\1e\00\00\00~\00l\00i\00b\00/\00r\00t\00/\00t\00l\00s\00f\00.\00t\00s\00\00\00\00\00\00\00\00\00\00\00\00\00\00\00")
+ (data (i32.const 508) "<\00\00\00\00\00\00\00\00\00\00\00\01\00\00\00(\00\00\00a\00l\00l\00o\00c\00a\00t\00i\00o\00n\00 \00t\00o\00o\00 \00l\00a\00r\00g\00e\00\00\00\00\00")
+ (data (i32.const 572) ",\00\00\00\00\00\00\00\00\00\00\00\01\00\00\00\12\00\00\00u\00n\00d\00e\00f\00i\00n\00e\00d\00\00\00\00\00\00\00\00\00\00\00")
  (table $0 2 funcref)
  (elem (i32.const 1) $start:typeof~anonymous|0)
  (global $typeof/SomeNamespace.a i32 (i32.const 1))
@@ -48,7 +36,7 @@
  (global $typeof/fn (mut i32) (i32.const 304))
  (global $~lib/rt/tcms/state (mut i32) (i32.const 0))
  (global $~lib/rt/tcms/fromSpace (mut i32) (i32.const 320))
- (global $~lib/rt/tcms/toSpace (mut i32) (i32.const 400))
+ (global $~lib/rt/tcms/toSpace (mut i32) (i32.const 416))
  (global $~lib/rt/tcms/iter (mut i32) (i32.const 0))
  (global $~lib/rt/tlsf/ROOT (mut i32) (i32.const 0))
  (global $~lib/ASC_LOW_MEMORY_LIMIT i32 (i32.const 0))
@@ -57,11 +45,7 @@
  (global $~lib/rt/tcms/totalMem (mut i32) (i32.const 0))
  (global $typeof/c (mut i32) (i32.const 0))
  (global $~started (mut i32) (i32.const 0))
-<<<<<<< HEAD
- (global $~lib/memory/__heap_base i32 (i32.const 596))
-=======
- (global $~lib/memory/__heap_base i32 (i32.const 364))
->>>>>>> c54dd649
+ (global $~lib/memory/__heap_base i32 (i32.const 620))
  (export "_start" (func $~start))
  (export "memory" (memory $0))
  (func $~lib/string/String#get:length (param $0 i32) (result i32)
@@ -328,7 +312,7 @@
   i32.eqz
   if
    i32.const 0
-   i32.const 448
+   i32.const 464
    i32.const 272
    i32.const 14
    call $~lib/builtins/abort
@@ -355,7 +339,7 @@
   i32.eqz
   if
    i32.const 0
-   i32.const 448
+   i32.const 464
    i32.const 274
    i32.const 14
    call $~lib/builtins/abort
@@ -409,7 +393,7 @@
   i32.eqz
   if
    i32.const 0
-   i32.const 448
+   i32.const 464
    i32.const 287
    i32.const 14
    call $~lib/builtins/abort
@@ -541,7 +525,7 @@
   i32.eqz
   if
    i32.const 0
-   i32.const 448
+   i32.const 464
    i32.const 200
    i32.const 14
    call $~lib/builtins/abort
@@ -558,7 +542,7 @@
   i32.eqz
   if
    i32.const 0
-   i32.const 448
+   i32.const 464
    i32.const 202
    i32.const 14
    call $~lib/builtins/abort
@@ -653,7 +637,7 @@
    i32.eqz
    if
     i32.const 0
-    i32.const 448
+    i32.const 464
     i32.const 223
     i32.const 16
     call $~lib/builtins/abort
@@ -718,7 +702,7 @@
   i32.eqz
   if
    i32.const 0
-   i32.const 448
+   i32.const 464
    i32.const 238
    i32.const 14
    call $~lib/builtins/abort
@@ -736,7 +720,7 @@
   i32.eqz
   if
    i32.const 0
-   i32.const 448
+   i32.const 464
    i32.const 239
    i32.const 14
    call $~lib/builtins/abort
@@ -795,7 +779,7 @@
   i32.eqz
   if
    i32.const 0
-   i32.const 448
+   i32.const 464
    i32.const 255
    i32.const 14
    call $~lib/builtins/abort
@@ -900,7 +884,7 @@
   i32.eqz
   if
    i32.const 0
-   i32.const 448
+   i32.const 464
    i32.const 380
    i32.const 14
    call $~lib/builtins/abort
@@ -943,7 +927,7 @@
    i32.eqz
    if
     i32.const 0
-    i32.const 448
+    i32.const 464
     i32.const 387
     i32.const 16
     call $~lib/builtins/abort
@@ -976,7 +960,7 @@
    i32.eqz
    if
     i32.const 0
-    i32.const 448
+    i32.const 464
     i32.const 400
     i32.const 5
     call $~lib/builtins/abort
@@ -1215,8 +1199,8 @@
   i32.const 1073741820
   i32.ge_u
   if
-   i32.const 512
-   i32.const 448
+   i32.const 528
+   i32.const 464
    i32.const 461
    i32.const 30
    call $~lib/builtins/abort
@@ -1300,7 +1284,7 @@
   i32.eqz
   if
    i32.const 0
-   i32.const 448
+   i32.const 464
    i32.const 333
    i32.const 14
    call $~lib/builtins/abort
@@ -1365,7 +1349,7 @@
     i32.eqz
     if
      i32.const 0
-     i32.const 448
+     i32.const 464
      i32.const 346
      i32.const 18
      call $~lib/builtins/abort
@@ -1516,7 +1500,7 @@
   i32.eqz
   if
    i32.const 0
-   i32.const 448
+   i32.const 464
    i32.const 360
    i32.const 14
    call $~lib/builtins/abort
@@ -1625,7 +1609,7 @@
    i32.eqz
    if
     i32.const 0
-    i32.const 448
+    i32.const 464
     i32.const 499
     i32.const 16
     call $~lib/builtins/abort
@@ -1645,7 +1629,7 @@
   i32.eqz
   if
    i32.const 0
-   i32.const 448
+   i32.const 464
    i32.const 501
    i32.const 14
    call $~lib/builtins/abort
@@ -2352,8 +2336,8 @@
    call $~lib/builtins/abort
    unreachable
   end
-  i32.const 576
-  i32.const 576
+  i32.const 592
+  i32.const 592
   call $~lib/string/String.__eq
   i32.eqz
   if
@@ -2366,8 +2350,8 @@
   end
   global.get $typeof/c
   drop
-  i32.const 576
-  i32.const 576
+  i32.const 592
+  i32.const 592
   call $~lib/string/String.__eq
   i32.eqz
   if
@@ -2380,8 +2364,8 @@
   end
   global.get $typeof/c
   drop
-  i32.const 576
-  i32.const 576
+  i32.const 592
+  i32.const 592
   call $~lib/string/String.__eq
   i32.eqz
   if
