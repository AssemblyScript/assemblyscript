--- conflicted
+++ resolved
@@ -418,8 +418,6 @@
 
 f32.trunc(1.0);
 f64.trunc(1.0);
-
-<<<<<<< HEAD
 
 {
   let a = idof<() => void>();
@@ -457,6 +455,7 @@
   assert(nameof("some value") == "String");
   assert(nameof((): void => {}) == "Function");
 }
+
 assert(isVoid<void>());
 assert(!isVoid<i8>());
 assert(!isVoid<u8>());
@@ -471,9 +470,8 @@
 assert(!isVoid<C>());
 assert(!isVoid<string>());
 // assert(!isVoid<v128>());
-=======
+
 assert(ParameterCount<() => void>() == 0);
 assert(ParameterCount<(a: i32) => void>() == 1);
 assert(ParameterCount<(a: i32, b: C) => void>() == 2);
-assert(ParameterCount<(a: i32, b: C, c: string) => void>() == 3);
->>>>>>> 02531c5d
+assert(ParameterCount<(a: i32, b: C, c: string) => void>() == 3);