--- conflicted
+++ resolved
@@ -17,17 +17,6 @@
  (global $~started (mut i32) (i32.const 0))
  (export "_start" (func $~start))
  (export "memory" (memory $0))
-<<<<<<< HEAD
- (func $~lib/string/String#get:length (param $0 i32) (result i32)
-  local.get $0
-  i32.const 20
-  i32.sub
-  i32.load offset=16
-  i32.const 1
-  i32.shr_u
- )
-=======
->>>>>>> b4ca3f96
  (func $~lib/util/string/compareImpl (param $0 i32) (param $1 i32) (param $2 i32) (result i32)
   (local $3 i32)
   (local $4 i32)
@@ -121,16 +110,16 @@
    select
    br_if $folding-inner0
    local.get $0
-   i32.const 16
+   i32.const 20
    i32.sub
-   i32.load offset=12
+   i32.load offset=16
    i32.const 1
    i32.shr_u
    local.tee $2
    local.get $1
-   i32.const 16
+   i32.const 20
    i32.sub
-   i32.load offset=12
+   i32.load offset=16
    i32.const 1
    i32.shr_u
    i32.ne
