(module
 (type $none_=>_none (func))
 (type $i32_i32_i32_i32_=>_none (func (param i32 i32 i32 i32)))
 (type $i32_=>_i32 (func (param i32) (result i32)))
 (type $i32_i32_=>_i32 (func (param i32 i32) (result i32)))
 (type $i32_i32_i32_=>_i32 (func (param i32 i32 i32) (result i32)))
 (import "env" "abort" (func $~lib/builtins/abort (param i32 i32 i32 i32)))
 (memory $0 1)
 (data (i32.const 1024) "\0c\00\00\00\01\00\00\00\01\00\00\00\0c\00\00\00n\00u\00m\00b\00e\00r")
 (data (i32.const 1056) "\0c\00\00\00\01\00\00\00\01\00\00\00\0c\00\00\00o\00b\00j\00e\00c\00t")
 (data (i32.const 1088) "\12\00\00\00\01\00\00\00\01\00\00\00\12\00\00\00t\00y\00p\00e\00o\00f\00.\00t\00s")
 (data (i32.const 1136) "\10\00\00\00\01\00\00\00\01\00\00\00\10\00\00\00f\00u\00n\00c\00t\00i\00o\00n")
 (data (i32.const 1168) "\0e\00\00\00\01\00\00\00\01\00\00\00\0e\00\00\00b\00o\00o\00l\00e\00a\00n")
 (data (i32.const 1200) "\02\00\00\00\01\00\00\00\01\00\00\00\02\00\00\001")
 (data (i32.const 1232) "\0c\00\00\00\01\00\00\00\01\00\00\00\0c\00\00\00s\00t\00r\00i\00n\00g")
 (data (i32.const 1264) "\12\00\00\00\01\00\00\00\01\00\00\00\12\00\00\00u\00n\00d\00e\00f\00i\00n\00e\00d")
 (global $~lib/rt/stub/startOffset (mut i32) (i32.const 0))
 (global $~lib/rt/stub/offset (mut i32) (i32.const 0))
 (global $typeof/c (mut i32) (i32.const 0))
 (global $~started (mut i32) (i32.const 0))
 (export "_start" (func $~start))
 (export "memory" (memory $0))
 (func $~lib/string/String#get:length (; 1 ;) (param $0 i32) (result i32)
  local.get $0
  i32.const 16
  i32.sub
  i32.load offset=12
  i32.const 1
  i32.shr_u
 )
 (func $~lib/util/string/compareImpl (; 2 ;) (param $0 i32) (param $1 i32) (param $2 i32) (result i32)
  (local $3 i32)
  (local $4 i32)
  local.get $0
  i32.const 7
  i32.and
  local.get $1
  i32.const 7
  i32.and
  i32.or
  i32.eqz
  i32.const 0
  local.get $2
  i32.const 4
  i32.ge_u
  select
  if
   loop $do-continue|0
    local.get $0
    i64.load
    local.get $1
    i64.load
    i64.eq
    if
     local.get $0
     i32.const 8
     i32.add
     local.set $0
     local.get $1
     i32.const 8
     i32.add
     local.set $1
     local.get $2
     i32.const 4
     i32.sub
     local.tee $2
     i32.const 4
     i32.ge_u
     br_if $do-continue|0
    end
   end
  end
  loop $while-continue|1
   local.get $2
   local.tee $3
   i32.const 1
   i32.sub
   local.set $2
   local.get $3
   if
    local.get $1
    i32.load16_u
    local.tee $3
    local.get $0
    i32.load16_u
    local.tee $4
    i32.ne
    if
     local.get $4
     local.get $3
     i32.sub
     return
    end
    local.get $0
    i32.const 2
    i32.add
    local.set $0
    local.get $1
    i32.const 2
    i32.add
    local.set $1
    br $while-continue|1
   end
  end
  i32.const 0
 )
 (func $~lib/string/String.__eq (; 3 ;) (param $0 i32) (param $1 i32) (result i32)
  (local $2 i32)
  local.get $0
  local.get $1
  i32.eq
  if
   i32.const 1
   return
  end
  block $folding-inner0
   local.get $1
   i32.eqz
   i32.const 1
   local.get $0
   select
   br_if $folding-inner0
   local.get $0
   call $~lib/string/String#get:length
   local.tee $2
   local.get $1
   call $~lib/string/String#get:length
   i32.ne
   br_if $folding-inner0
   local.get $0
   local.get $1
   local.get $2
   call $~lib/util/string/compareImpl
   i32.eqz
   return
  end
  i32.const 0
 )
 (func $start:typeof (; 4 ;)
  (local $0 i32)
  (local $1 i32)
<<<<<<< HEAD
  global.get $~lib/rt/stub/offset
  i32.const 16
  i32.add
  local.tee $1
  i32.const 16
  i32.add
  call $~lib/rt/stub/maybeGrowMemory
  local.get $1
  i32.const 16
  i32.sub
  local.tee $0
  i32.const 16
  i32.store
  local.get $0
  i32.const 1
  i32.store offset=4
  local.get $0
  i32.const 3
  i32.store offset=8
  local.get $0
  i32.const 0
  i32.store offset=12
  local.get $1
 )
 (func $start:typeof (; 6 ;)
  i32.const 1072
  i32.const 1072
=======
  i32.const 64
  i32.const 64
>>>>>>> c7714613
  call $~lib/string/String.__eq
  i32.eqz
  if
   i32.const 0
   i32.const 1104
   i32.const 13
   i32.const 0
   call $~lib/builtins/abort
   unreachable
  end
  i32.const 1072
  i32.const 1072
  call $~lib/string/String.__eq
  i32.eqz
  if
   i32.const 0
   i32.const 1104
   i32.const 14
   i32.const 0
   call $~lib/builtins/abort
   unreachable
  end
  i32.const 1072
  i32.const 1072
  call $~lib/string/String.__eq
  i32.eqz
  if
   i32.const 0
   i32.const 1104
   i32.const 15
   i32.const 0
   call $~lib/builtins/abort
   unreachable
  end
  i32.const 1152
  i32.const 1152
  call $~lib/string/String.__eq
  i32.eqz
  if
   i32.const 0
   i32.const 1104
   i32.const 16
   i32.const 0
   call $~lib/builtins/abort
   unreachable
  end
  i32.const 1152
  i32.const 1152
  call $~lib/string/String.__eq
  i32.eqz
  if
   i32.const 0
   i32.const 1104
   i32.const 17
   i32.const 0
   call $~lib/builtins/abort
   unreachable
  end
  i32.const 1184
  i32.const 1184
  call $~lib/string/String.__eq
  i32.eqz
  if
   i32.const 0
   i32.const 1104
   i32.const 19
   i32.const 0
   call $~lib/builtins/abort
   unreachable
  end
  i32.const 1072
  i32.const 1072
  call $~lib/string/String.__eq
  i32.eqz
  if
   i32.const 0
   i32.const 1104
   i32.const 20
   i32.const 0
   call $~lib/builtins/abort
   unreachable
  end
  i32.const 1040
  i32.const 1040
  call $~lib/string/String.__eq
  i32.eqz
  if
   i32.const 0
   i32.const 1104
   i32.const 21
   i32.const 0
   call $~lib/builtins/abort
   unreachable
  end
  i32.const 1040
  i32.const 1040
  call $~lib/string/String.__eq
  i32.eqz
  if
   i32.const 0
   i32.const 1104
   i32.const 22
   i32.const 0
   call $~lib/builtins/abort
   unreachable
  end
  i32.const 1040
  i32.const 1040
  call $~lib/string/String.__eq
  i32.eqz
  if
   i32.const 0
   i32.const 1104
   i32.const 23
   i32.const 0
   call $~lib/builtins/abort
   unreachable
  end
  i32.const 1248
  i32.const 1248
  call $~lib/string/String.__eq
  i32.eqz
  if
   i32.const 0
   i32.const 1104
   i32.const 24
   i32.const 0
   call $~lib/builtins/abort
   unreachable
  end
  i32.const 1184
  i32.const 1184
  call $~lib/string/String.__eq
  i32.eqz
  if
   i32.const 0
   i32.const 1104
   i32.const 27
   i32.const 0
   call $~lib/builtins/abort
   unreachable
  end
  i32.const 1040
  i32.const 1040
  call $~lib/string/String.__eq
  i32.eqz
  if
   i32.const 0
   i32.const 1104
   i32.const 29
   i32.const 0
   call $~lib/builtins/abort
   unreachable
  end
  i32.const 1040
  i32.const 1040
  call $~lib/string/String.__eq
  i32.eqz
  if
   i32.const 0
   i32.const 1104
   i32.const 31
   i32.const 0
   call $~lib/builtins/abort
   unreachable
  end
  i32.const 1040
  i32.const 1040
  call $~lib/string/String.__eq
  i32.eqz
  if
   i32.const 0
   i32.const 1104
   i32.const 33
   i32.const 0
   call $~lib/builtins/abort
   unreachable
  end
  i32.const 1040
  i32.const 1040
  call $~lib/string/String.__eq
  i32.eqz
  if
   i32.const 0
   i32.const 1104
   i32.const 35
   i32.const 0
   call $~lib/builtins/abort
   unreachable
  end
  i32.const 1248
  i32.const 1248
  call $~lib/string/String.__eq
  i32.eqz
  if
   i32.const 0
   i32.const 1104
   i32.const 37
   i32.const 0
   call $~lib/builtins/abort
   unreachable
  end
  i32.const 1152
  i32.const 1152
  call $~lib/string/String.__eq
  i32.eqz
  if
   i32.const 0
   i32.const 1104
   i32.const 39
   i32.const 0
   call $~lib/builtins/abort
   unreachable
  end
  i32.const 1312
  global.set $~lib/rt/stub/startOffset
  i32.const 1312
  global.set $~lib/rt/stub/offset
  i32.const 336
  memory.size
  local.tee $1
  i32.const 16
  i32.shl
  local.tee $0
  i32.gt_u
  if
   local.get $1
   i32.const 65871
   local.get $0
   i32.sub
   i32.const -65536
   i32.and
   i32.const 16
   i32.shr_u
   local.tee $0
   local.get $1
   local.get $0
   i32.gt_s
   select
   memory.grow
   i32.const 0
   i32.lt_s
   if
    local.get $0
    memory.grow
    i32.const 0
    i32.lt_s
    if
     unreachable
    end
   end
  end
  i32.const 336
  global.set $~lib/rt/stub/offset
  i32.const 304
  i32.const 16
  i32.store
  i32.const 308
  i32.const 1
  i32.store
  i32.const 312
  i32.const 3
  i32.store
  i32.const 316
  i32.const 0
  i32.store
  i32.const 320
  global.set $typeof/c
  i32.const 1072
  i32.const 1072
  call $~lib/string/String.__eq
  i32.eqz
  if
   i32.const 0
   i32.const 1104
   i32.const 41
   i32.const 0
   call $~lib/builtins/abort
   unreachable
  end
  i32.const 1152
  i32.const 1152
  call $~lib/string/String.__eq
  i32.eqz
  if
   i32.const 0
   i32.const 1104
   i32.const 42
   i32.const 0
   call $~lib/builtins/abort
   unreachable
  end
  i32.const 1280
  i32.const 1280
  call $~lib/string/String.__eq
  i32.eqz
  if
   i32.const 0
   i32.const 1104
   i32.const 46
   i32.const 0
   call $~lib/builtins/abort
   unreachable
  end
  i32.const 1280
  i32.const 1280
  call $~lib/string/String.__eq
  i32.eqz
  if
   i32.const 0
   i32.const 1104
   i32.const 47
   i32.const 0
   call $~lib/builtins/abort
   unreachable
  end
  i32.const 1280
  i32.const 1280
  call $~lib/string/String.__eq
  i32.eqz
  if
   i32.const 0
   i32.const 1104
   i32.const 48
   i32.const 0
   call $~lib/builtins/abort
   unreachable
  end
 )
 (func $~start (; 5 ;)
  global.get $~started
  if
   return
  else
   i32.const 1
   global.set $~started
  end
  call $start:typeof
 )
)<|MERGE_RESOLUTION|>--- conflicted
+++ resolved
@@ -139,38 +139,8 @@
  (func $start:typeof (; 4 ;)
   (local $0 i32)
   (local $1 i32)
-<<<<<<< HEAD
-  global.get $~lib/rt/stub/offset
-  i32.const 16
-  i32.add
-  local.tee $1
-  i32.const 16
-  i32.add
-  call $~lib/rt/stub/maybeGrowMemory
-  local.get $1
-  i32.const 16
-  i32.sub
-  local.tee $0
-  i32.const 16
-  i32.store
-  local.get $0
-  i32.const 1
-  i32.store offset=4
-  local.get $0
-  i32.const 3
-  i32.store offset=8
-  local.get $0
-  i32.const 0
-  i32.store offset=12
-  local.get $1
- )
- (func $start:typeof (; 6 ;)
-  i32.const 1072
-  i32.const 1072
-=======
-  i32.const 64
-  i32.const 64
->>>>>>> c7714613
+  i32.const 1072
+  i32.const 1072
   call $~lib/string/String.__eq
   i32.eqz
   if
@@ -389,7 +359,7 @@
   global.set $~lib/rt/stub/startOffset
   i32.const 1312
   global.set $~lib/rt/stub/offset
-  i32.const 336
+  i32.const 1344
   memory.size
   local.tee $1
   i32.const 16
@@ -398,7 +368,7 @@
   i32.gt_u
   if
    local.get $1
-   i32.const 65871
+   i32.const 66879
    local.get $0
    i32.sub
    i32.const -65536
@@ -423,21 +393,21 @@
     end
    end
   end
-  i32.const 336
+  i32.const 1344
   global.set $~lib/rt/stub/offset
-  i32.const 304
+  i32.const 1312
   i32.const 16
   i32.store
-  i32.const 308
+  i32.const 1316
   i32.const 1
   i32.store
-  i32.const 312
+  i32.const 1320
   i32.const 3
   i32.store
-  i32.const 316
+  i32.const 1324
   i32.const 0
   i32.store
-  i32.const 320
+  i32.const 1328
   global.set $typeof/c
   i32.const 1072
   i32.const 1072
