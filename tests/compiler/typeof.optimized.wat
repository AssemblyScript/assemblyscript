(module
 (type $none_=>_none (func))
 (type $i32_i32_i32_i32_=>_none (func (param i32 i32 i32 i32)))
 (type $i32_=>_i32 (func (param i32) (result i32)))
 (type $i32_i32_=>_i32 (func (param i32 i32) (result i32)))
 (type $i32_i32_i32_=>_i32 (func (param i32 i32 i32) (result i32)))
 (import "env" "abort" (func $~lib/builtins/abort (param i32 i32 i32 i32)))
 (memory $0 1)
<<<<<<< HEAD
 (data (i32.const 16) "\0c\00\00\00\01\00\00\00\01\00\00\00\0c\00\00\00n\00u\00m\00b\00e\00r")
 (data (i32.const 48) "\12\00\00\00\01\00\00\00\01\00\00\00\12\00\00\00t\00y\00p\00e\00o\00f\00.\00t\00s")
 (data (i32.const 96) "\0c\00\00\00\01\00\00\00\01\00\00\00\0c\00\00\00o\00b\00j\00e\00c\00t")
 (data (i32.const 128) "\10\00\00\00\01\00\00\00\01\00\00\00\10\00\00\00f\00u\00n\00c\00t\00i\00o\00n")
 (data (i32.const 160) "\0e\00\00\00\01\00\00\00\01\00\00\00\0e\00\00\00b\00o\00o\00l\00e\00a\00n")
 (data (i32.const 192) "\02\00\00\00\01\00\00\00\01\00\00\00\02\00\00\001")
 (data (i32.const 224) "\0c\00\00\00\01\00\00\00\01\00\00\00\0c\00\00\00s\00t\00r\00i\00n\00g")
 (data (i32.const 256) "\12\00\00\00\01\00\00\00\01\00\00\00\12\00\00\00u\00n\00d\00e\00f\00i\00n\00e\00d")
=======
 (data (i32.const 1024) "\0c\00\00\00\01\00\00\00\01\00\00\00\0c\00\00\00n\00u\00m\00b\00e\00r")
 (data (i32.const 1056) "\0c\00\00\00\01\00\00\00\01\00\00\00\0c\00\00\00o\00b\00j\00e\00c\00t")
 (data (i32.const 1088) "\12\00\00\00\01\00\00\00\01\00\00\00\12\00\00\00t\00y\00p\00e\00o\00f\00.\00t\00s")
 (data (i32.const 1136) "\10\00\00\00\01\00\00\00\01\00\00\00\10\00\00\00f\00u\00n\00c\00t\00i\00o\00n")
 (data (i32.const 1168) "\0e\00\00\00\01\00\00\00\01\00\00\00\0e\00\00\00b\00o\00o\00l\00e\00a\00n")
 (data (i32.const 1200) "\02\00\00\00\01\00\00\00\01\00\00\00\02\00\00\001")
 (data (i32.const 1232) "\0c\00\00\00\01\00\00\00\01\00\00\00\0c\00\00\00s\00t\00r\00i\00n\00g")
 (data (i32.const 1264) "\12\00\00\00\01\00\00\00\01\00\00\00\12\00\00\00u\00n\00d\00e\00f\00i\00n\00e\00d")
>>>>>>> 88cc73b7
 (global $~lib/rt/stub/startOffset (mut i32) (i32.const 0))
 (global $~lib/rt/stub/offset (mut i32) (i32.const 0))
 (global $typeof/c (mut i32) (i32.const 0))
 (global $~started (mut i32) (i32.const 0))
 (export "_start" (func $~start))
 (export "memory" (memory $0))
 (func $~lib/string/String#get:length (; 1 ;) (param $0 i32) (result i32)
  local.get $0
  i32.const 16
  i32.sub
  i32.load offset=12
  i32.const 1
  i32.shr_u
 )
 (func $~lib/util/string/compareImpl (; 2 ;) (param $0 i32) (param $1 i32) (param $2 i32) (result i32)
  (local $3 i32)
  (local $4 i32)
  local.get $0
  i32.const 7
  i32.and
  local.get $1
  i32.const 7
  i32.and
  i32.or
  i32.eqz
  i32.const 0
  local.get $2
  i32.const 4
  i32.ge_u
  select
  if
   loop $do-continue|0
    local.get $0
    i64.load
    local.get $1
    i64.load
    i64.eq
    if
     local.get $0
     i32.const 8
     i32.add
     local.set $0
     local.get $1
     i32.const 8
     i32.add
     local.set $1
     local.get $2
     i32.const 4
     i32.sub
     local.tee $2
     i32.const 4
     i32.ge_u
     br_if $do-continue|0
    end
   end
  end
  loop $while-continue|1
   local.get $2
   local.tee $3
   i32.const 1
   i32.sub
   local.set $2
   local.get $3
   if
    local.get $1
    i32.load16_u
    local.tee $3
    local.get $0
    i32.load16_u
    local.tee $4
    i32.ne
    if
     local.get $4
     local.get $3
     i32.sub
     return
    end
    local.get $0
    i32.const 2
    i32.add
    local.set $0
    local.get $1
    i32.const 2
    i32.add
    local.set $1
    br $while-continue|1
   end
  end
  i32.const 0
 )
 (func $~lib/string/String.__eq (; 3 ;) (param $0 i32) (param $1 i32) (result i32)
  (local $2 i32)
  local.get $0
  local.get $1
  i32.eq
  if
   i32.const 1
   return
  end
  block $folding-inner0
   local.get $1
   i32.eqz
   i32.const 1
   local.get $0
   select
   br_if $folding-inner0
   local.get $0
   call $~lib/string/String#get:length
   local.tee $2
   local.get $1
   call $~lib/string/String#get:length
   i32.ne
   br_if $folding-inner0
   local.get $0
   local.get $1
   local.get $2
   call $~lib/util/string/compareImpl
   i32.eqz
   return
  end
  i32.const 0
 )
 (func $start:typeof (; 4 ;)
  (local $0 i32)
  (local $1 i32)
<<<<<<< HEAD
  global.get $~lib/rt/stub/offset
  i32.const 16
  i32.add
  local.tee $1
  i32.const 16
  i32.add
  call $~lib/rt/stub/maybeGrowMemory
  local.get $1
  i32.const 16
  i32.sub
  local.tee $0
  i32.const 16
  i32.store
  local.get $0
  i32.const 1
  i32.store offset=4
  local.get $0
  i32.const 3
  i32.store offset=8
  local.get $0
  i32.const 0
  i32.store offset=12
  local.get $1
 )
 (func $start:typeof (; 6 ;)
  i32.const 32
  i32.const 32
  call $~lib/string/String.__eq
  i32.eqz
  if
   i32.const 0
   i32.const 64
   i32.const 1
   i32.const 0
   call $~lib/builtins/abort
   unreachable
  end
  i32.const 112
  i32.const 112
=======
  i32.const 1072
  i32.const 1072
>>>>>>> 88cc73b7
  call $~lib/string/String.__eq
  i32.eqz
  if
   i32.const 0
<<<<<<< HEAD
   i32.const 64
=======
   i32.const 1104
>>>>>>> 88cc73b7
   i32.const 13
   i32.const 0
   call $~lib/builtins/abort
   unreachable
  end
<<<<<<< HEAD
  i32.const 112
  i32.const 112
=======
  i32.const 1072
  i32.const 1072
>>>>>>> 88cc73b7
  call $~lib/string/String.__eq
  i32.eqz
  if
   i32.const 0
<<<<<<< HEAD
   i32.const 64
=======
   i32.const 1104
>>>>>>> 88cc73b7
   i32.const 14
   i32.const 0
   call $~lib/builtins/abort
   unreachable
  end
<<<<<<< HEAD
  i32.const 112
  i32.const 112
=======
  i32.const 1072
  i32.const 1072
>>>>>>> 88cc73b7
  call $~lib/string/String.__eq
  i32.eqz
  if
   i32.const 0
<<<<<<< HEAD
   i32.const 64
=======
   i32.const 1104
>>>>>>> 88cc73b7
   i32.const 15
   i32.const 0
   call $~lib/builtins/abort
   unreachable
  end
  i32.const 1152
  i32.const 1152
  call $~lib/string/String.__eq
  i32.eqz
  if
   i32.const 0
<<<<<<< HEAD
   i32.const 64
=======
   i32.const 1104
>>>>>>> 88cc73b7
   i32.const 16
   i32.const 0
   call $~lib/builtins/abort
   unreachable
  end
  i32.const 1152
  i32.const 1152
  call $~lib/string/String.__eq
  i32.eqz
  if
   i32.const 0
<<<<<<< HEAD
   i32.const 64
=======
   i32.const 1104
>>>>>>> 88cc73b7
   i32.const 17
   i32.const 0
   call $~lib/builtins/abort
   unreachable
  end
  i32.const 1184
  i32.const 1184
  call $~lib/string/String.__eq
  i32.eqz
  if
   i32.const 0
<<<<<<< HEAD
   i32.const 64
=======
   i32.const 1104
>>>>>>> 88cc73b7
   i32.const 19
   i32.const 0
   call $~lib/builtins/abort
   unreachable
  end
<<<<<<< HEAD
  i32.const 112
  i32.const 112
=======
  i32.const 1072
  i32.const 1072
>>>>>>> 88cc73b7
  call $~lib/string/String.__eq
  i32.eqz
  if
   i32.const 0
<<<<<<< HEAD
   i32.const 64
=======
   i32.const 1104
>>>>>>> 88cc73b7
   i32.const 20
   i32.const 0
   call $~lib/builtins/abort
   unreachable
  end
  i32.const 1040
  i32.const 1040
  call $~lib/string/String.__eq
  i32.eqz
  if
   i32.const 0
<<<<<<< HEAD
   i32.const 64
=======
   i32.const 1104
>>>>>>> 88cc73b7
   i32.const 21
   i32.const 0
   call $~lib/builtins/abort
   unreachable
  end
  i32.const 1040
  i32.const 1040
  call $~lib/string/String.__eq
  i32.eqz
  if
   i32.const 0
<<<<<<< HEAD
   i32.const 64
=======
   i32.const 1104
>>>>>>> 88cc73b7
   i32.const 22
   i32.const 0
   call $~lib/builtins/abort
   unreachable
  end
  i32.const 1040
  i32.const 1040
  call $~lib/string/String.__eq
  i32.eqz
  if
   i32.const 0
<<<<<<< HEAD
   i32.const 64
=======
   i32.const 1104
>>>>>>> 88cc73b7
   i32.const 23
   i32.const 0
   call $~lib/builtins/abort
   unreachable
  end
  i32.const 1248
  i32.const 1248
  call $~lib/string/String.__eq
  i32.eqz
  if
   i32.const 0
<<<<<<< HEAD
   i32.const 64
=======
   i32.const 1104
>>>>>>> 88cc73b7
   i32.const 24
   i32.const 0
   call $~lib/builtins/abort
   unreachable
  end
  i32.const 1184
  i32.const 1184
  call $~lib/string/String.__eq
  i32.eqz
  if
   i32.const 0
<<<<<<< HEAD
   i32.const 64
=======
   i32.const 1104
>>>>>>> 88cc73b7
   i32.const 27
   i32.const 0
   call $~lib/builtins/abort
   unreachable
  end
  i32.const 1040
  i32.const 1040
  call $~lib/string/String.__eq
  i32.eqz
  if
   i32.const 0
<<<<<<< HEAD
   i32.const 64
=======
   i32.const 1104
>>>>>>> 88cc73b7
   i32.const 29
   i32.const 0
   call $~lib/builtins/abort
   unreachable
  end
  i32.const 1040
  i32.const 1040
  call $~lib/string/String.__eq
  i32.eqz
  if
   i32.const 0
<<<<<<< HEAD
   i32.const 64
=======
   i32.const 1104
>>>>>>> 88cc73b7
   i32.const 31
   i32.const 0
   call $~lib/builtins/abort
   unreachable
  end
  i32.const 1040
  i32.const 1040
  call $~lib/string/String.__eq
  i32.eqz
  if
   i32.const 0
<<<<<<< HEAD
   i32.const 64
=======
   i32.const 1104
>>>>>>> 88cc73b7
   i32.const 33
   i32.const 0
   call $~lib/builtins/abort
   unreachable
  end
  i32.const 1040
  i32.const 1040
  call $~lib/string/String.__eq
  i32.eqz
  if
   i32.const 0
<<<<<<< HEAD
   i32.const 64
=======
   i32.const 1104
>>>>>>> 88cc73b7
   i32.const 35
   i32.const 0
   call $~lib/builtins/abort
   unreachable
  end
  i32.const 1248
  i32.const 1248
  call $~lib/string/String.__eq
  i32.eqz
  if
   i32.const 0
<<<<<<< HEAD
   i32.const 64
=======
   i32.const 1104
>>>>>>> 88cc73b7
   i32.const 37
   i32.const 0
   call $~lib/builtins/abort
   unreachable
  end
  i32.const 1152
  i32.const 1152
  call $~lib/string/String.__eq
  i32.eqz
  if
   i32.const 0
<<<<<<< HEAD
   i32.const 64
=======
   i32.const 1104
>>>>>>> 88cc73b7
   i32.const 39
   i32.const 0
   call $~lib/builtins/abort
   unreachable
  end
  i32.const 1312
  global.set $~lib/rt/stub/startOffset
  i32.const 1312
  global.set $~lib/rt/stub/offset
  i32.const 1344
  memory.size
  local.tee $1
  i32.const 16
  i32.shl
  local.tee $0
  i32.gt_u
  if
   local.get $1
   i32.const 66879
   local.get $0
   i32.sub
   i32.const -65536
   i32.and
   i32.const 16
   i32.shr_u
   local.tee $0
   local.get $1
   local.get $0
   i32.gt_s
   select
   memory.grow
   i32.const 0
   i32.lt_s
   if
    local.get $0
    memory.grow
    i32.const 0
    i32.lt_s
    if
     unreachable
    end
   end
  end
  i32.const 1344
  global.set $~lib/rt/stub/offset
  i32.const 1312
  i32.const 16
  i32.store
  i32.const 1316
  i32.const 1
  i32.store
  i32.const 1320
  i32.const 3
  i32.store
  i32.const 1324
  i32.const 0
  i32.store
  i32.const 1328
  global.set $typeof/c
<<<<<<< HEAD
  i32.const 112
  i32.const 112
=======
  i32.const 1072
  i32.const 1072
>>>>>>> 88cc73b7
  call $~lib/string/String.__eq
  i32.eqz
  if
   i32.const 0
<<<<<<< HEAD
   i32.const 64
=======
   i32.const 1104
>>>>>>> 88cc73b7
   i32.const 41
   i32.const 0
   call $~lib/builtins/abort
   unreachable
  end
  i32.const 1152
  i32.const 1152
  call $~lib/string/String.__eq
  i32.eqz
  if
   i32.const 0
<<<<<<< HEAD
   i32.const 64
=======
   i32.const 1104
>>>>>>> 88cc73b7
   i32.const 42
   i32.const 0
   call $~lib/builtins/abort
   unreachable
  end
  i32.const 1280
  i32.const 1280
  call $~lib/string/String.__eq
  i32.eqz
  if
   i32.const 0
<<<<<<< HEAD
   i32.const 64
=======
   i32.const 1104
>>>>>>> 88cc73b7
   i32.const 46
   i32.const 0
   call $~lib/builtins/abort
   unreachable
  end
  i32.const 1280
  i32.const 1280
  call $~lib/string/String.__eq
  i32.eqz
  if
   i32.const 0
<<<<<<< HEAD
   i32.const 64
=======
   i32.const 1104
>>>>>>> 88cc73b7
   i32.const 47
   i32.const 0
   call $~lib/builtins/abort
   unreachable
  end
  i32.const 1280
  i32.const 1280
  call $~lib/string/String.__eq
  i32.eqz
  if
   i32.const 0
<<<<<<< HEAD
   i32.const 64
=======
   i32.const 1104
>>>>>>> 88cc73b7
   i32.const 48
   i32.const 0
   call $~lib/builtins/abort
   unreachable
  end
 )
 (func $~start (; 5 ;)
  global.get $~started
  if
   return
  else
   i32.const 1
   global.set $~started
  end
  call $start:typeof
 )
)<|MERGE_RESOLUTION|>--- conflicted
+++ resolved
@@ -6,25 +6,14 @@
  (type $i32_i32_i32_=>_i32 (func (param i32 i32 i32) (result i32)))
  (import "env" "abort" (func $~lib/builtins/abort (param i32 i32 i32 i32)))
  (memory $0 1)
-<<<<<<< HEAD
- (data (i32.const 16) "\0c\00\00\00\01\00\00\00\01\00\00\00\0c\00\00\00n\00u\00m\00b\00e\00r")
- (data (i32.const 48) "\12\00\00\00\01\00\00\00\01\00\00\00\12\00\00\00t\00y\00p\00e\00o\00f\00.\00t\00s")
- (data (i32.const 96) "\0c\00\00\00\01\00\00\00\01\00\00\00\0c\00\00\00o\00b\00j\00e\00c\00t")
- (data (i32.const 128) "\10\00\00\00\01\00\00\00\01\00\00\00\10\00\00\00f\00u\00n\00c\00t\00i\00o\00n")
- (data (i32.const 160) "\0e\00\00\00\01\00\00\00\01\00\00\00\0e\00\00\00b\00o\00o\00l\00e\00a\00n")
- (data (i32.const 192) "\02\00\00\00\01\00\00\00\01\00\00\00\02\00\00\001")
- (data (i32.const 224) "\0c\00\00\00\01\00\00\00\01\00\00\00\0c\00\00\00s\00t\00r\00i\00n\00g")
- (data (i32.const 256) "\12\00\00\00\01\00\00\00\01\00\00\00\12\00\00\00u\00n\00d\00e\00f\00i\00n\00e\00d")
-=======
  (data (i32.const 1024) "\0c\00\00\00\01\00\00\00\01\00\00\00\0c\00\00\00n\00u\00m\00b\00e\00r")
- (data (i32.const 1056) "\0c\00\00\00\01\00\00\00\01\00\00\00\0c\00\00\00o\00b\00j\00e\00c\00t")
- (data (i32.const 1088) "\12\00\00\00\01\00\00\00\01\00\00\00\12\00\00\00t\00y\00p\00e\00o\00f\00.\00t\00s")
+ (data (i32.const 1056) "\12\00\00\00\01\00\00\00\01\00\00\00\12\00\00\00t\00y\00p\00e\00o\00f\00.\00t\00s")
+ (data (i32.const 1104) "\0c\00\00\00\01\00\00\00\01\00\00\00\0c\00\00\00o\00b\00j\00e\00c\00t")
  (data (i32.const 1136) "\10\00\00\00\01\00\00\00\01\00\00\00\10\00\00\00f\00u\00n\00c\00t\00i\00o\00n")
  (data (i32.const 1168) "\0e\00\00\00\01\00\00\00\01\00\00\00\0e\00\00\00b\00o\00o\00l\00e\00a\00n")
  (data (i32.const 1200) "\02\00\00\00\01\00\00\00\01\00\00\00\02\00\00\001")
  (data (i32.const 1232) "\0c\00\00\00\01\00\00\00\01\00\00\00\0c\00\00\00s\00t\00r\00i\00n\00g")
  (data (i32.const 1264) "\12\00\00\00\01\00\00\00\01\00\00\00\12\00\00\00u\00n\00d\00e\00f\00i\00n\00e\00d")
->>>>>>> 88cc73b7
  (global $~lib/rt/stub/startOffset (mut i32) (i32.const 0))
  (global $~lib/rt/stub/offset (mut i32) (i32.const 0))
  (global $typeof/c (mut i32) (i32.const 0))
@@ -150,101 +139,49 @@
  (func $start:typeof (; 4 ;)
   (local $0 i32)
   (local $1 i32)
-<<<<<<< HEAD
-  global.get $~lib/rt/stub/offset
-  i32.const 16
-  i32.add
-  local.tee $1
-  i32.const 16
-  i32.add
-  call $~lib/rt/stub/maybeGrowMemory
-  local.get $1
-  i32.const 16
-  i32.sub
-  local.tee $0
-  i32.const 16
-  i32.store
-  local.get $0
-  i32.const 1
-  i32.store offset=4
-  local.get $0
-  i32.const 3
-  i32.store offset=8
-  local.get $0
-  i32.const 0
-  i32.store offset=12
-  local.get $1
- )
- (func $start:typeof (; 6 ;)
-  i32.const 32
-  i32.const 32
-  call $~lib/string/String.__eq
-  i32.eqz
-  if
-   i32.const 0
-   i32.const 64
+  i32.const 1040
+  i32.const 1040
+  call $~lib/string/String.__eq
+  i32.eqz
+  if
+   i32.const 0
+   i32.const 1072
    i32.const 1
    i32.const 0
    call $~lib/builtins/abort
    unreachable
   end
-  i32.const 112
-  i32.const 112
-=======
-  i32.const 1072
-  i32.const 1072
->>>>>>> 88cc73b7
-  call $~lib/string/String.__eq
-  i32.eqz
-  if
-   i32.const 0
-<<<<<<< HEAD
-   i32.const 64
-=======
-   i32.const 1104
->>>>>>> 88cc73b7
+  i32.const 1120
+  i32.const 1120
+  call $~lib/string/String.__eq
+  i32.eqz
+  if
+   i32.const 0
+   i32.const 1072
    i32.const 13
    i32.const 0
    call $~lib/builtins/abort
    unreachable
   end
-<<<<<<< HEAD
-  i32.const 112
-  i32.const 112
-=======
-  i32.const 1072
-  i32.const 1072
->>>>>>> 88cc73b7
-  call $~lib/string/String.__eq
-  i32.eqz
-  if
-   i32.const 0
-<<<<<<< HEAD
-   i32.const 64
-=======
-   i32.const 1104
->>>>>>> 88cc73b7
+  i32.const 1120
+  i32.const 1120
+  call $~lib/string/String.__eq
+  i32.eqz
+  if
+   i32.const 0
+   i32.const 1072
    i32.const 14
    i32.const 0
    call $~lib/builtins/abort
    unreachable
   end
-<<<<<<< HEAD
-  i32.const 112
-  i32.const 112
-=======
-  i32.const 1072
-  i32.const 1072
->>>>>>> 88cc73b7
-  call $~lib/string/String.__eq
-  i32.eqz
-  if
-   i32.const 0
-<<<<<<< HEAD
-   i32.const 64
-=======
-   i32.const 1104
->>>>>>> 88cc73b7
+  i32.const 1120
+  i32.const 1120
+  call $~lib/string/String.__eq
+  i32.eqz
+  if
+   i32.const 0
+   i32.const 1072
    i32.const 15
    i32.const 0
    call $~lib/builtins/abort
@@ -256,11 +193,7 @@
   i32.eqz
   if
    i32.const 0
-<<<<<<< HEAD
-   i32.const 64
-=======
-   i32.const 1104
->>>>>>> 88cc73b7
+   i32.const 1072
    i32.const 16
    i32.const 0
    call $~lib/builtins/abort
@@ -272,11 +205,7 @@
   i32.eqz
   if
    i32.const 0
-<<<<<<< HEAD
-   i32.const 64
-=======
-   i32.const 1104
->>>>>>> 88cc73b7
+   i32.const 1072
    i32.const 17
    i32.const 0
    call $~lib/builtins/abort
@@ -288,32 +217,19 @@
   i32.eqz
   if
    i32.const 0
-<<<<<<< HEAD
-   i32.const 64
-=======
-   i32.const 1104
->>>>>>> 88cc73b7
+   i32.const 1072
    i32.const 19
    i32.const 0
    call $~lib/builtins/abort
    unreachable
   end
-<<<<<<< HEAD
-  i32.const 112
-  i32.const 112
-=======
-  i32.const 1072
-  i32.const 1072
->>>>>>> 88cc73b7
-  call $~lib/string/String.__eq
-  i32.eqz
-  if
-   i32.const 0
-<<<<<<< HEAD
-   i32.const 64
-=======
-   i32.const 1104
->>>>>>> 88cc73b7
+  i32.const 1120
+  i32.const 1120
+  call $~lib/string/String.__eq
+  i32.eqz
+  if
+   i32.const 0
+   i32.const 1072
    i32.const 20
    i32.const 0
    call $~lib/builtins/abort
@@ -325,11 +241,7 @@
   i32.eqz
   if
    i32.const 0
-<<<<<<< HEAD
-   i32.const 64
-=======
-   i32.const 1104
->>>>>>> 88cc73b7
+   i32.const 1072
    i32.const 21
    i32.const 0
    call $~lib/builtins/abort
@@ -341,11 +253,7 @@
   i32.eqz
   if
    i32.const 0
-<<<<<<< HEAD
-   i32.const 64
-=======
-   i32.const 1104
->>>>>>> 88cc73b7
+   i32.const 1072
    i32.const 22
    i32.const 0
    call $~lib/builtins/abort
@@ -357,11 +265,7 @@
   i32.eqz
   if
    i32.const 0
-<<<<<<< HEAD
-   i32.const 64
-=======
-   i32.const 1104
->>>>>>> 88cc73b7
+   i32.const 1072
    i32.const 23
    i32.const 0
    call $~lib/builtins/abort
@@ -373,11 +277,7 @@
   i32.eqz
   if
    i32.const 0
-<<<<<<< HEAD
-   i32.const 64
-=======
-   i32.const 1104
->>>>>>> 88cc73b7
+   i32.const 1072
    i32.const 24
    i32.const 0
    call $~lib/builtins/abort
@@ -389,11 +289,7 @@
   i32.eqz
   if
    i32.const 0
-<<<<<<< HEAD
-   i32.const 64
-=======
-   i32.const 1104
->>>>>>> 88cc73b7
+   i32.const 1072
    i32.const 27
    i32.const 0
    call $~lib/builtins/abort
@@ -405,11 +301,7 @@
   i32.eqz
   if
    i32.const 0
-<<<<<<< HEAD
-   i32.const 64
-=======
-   i32.const 1104
->>>>>>> 88cc73b7
+   i32.const 1072
    i32.const 29
    i32.const 0
    call $~lib/builtins/abort
@@ -421,11 +313,7 @@
   i32.eqz
   if
    i32.const 0
-<<<<<<< HEAD
-   i32.const 64
-=======
-   i32.const 1104
->>>>>>> 88cc73b7
+   i32.const 1072
    i32.const 31
    i32.const 0
    call $~lib/builtins/abort
@@ -437,11 +325,7 @@
   i32.eqz
   if
    i32.const 0
-<<<<<<< HEAD
-   i32.const 64
-=======
-   i32.const 1104
->>>>>>> 88cc73b7
+   i32.const 1072
    i32.const 33
    i32.const 0
    call $~lib/builtins/abort
@@ -453,11 +337,7 @@
   i32.eqz
   if
    i32.const 0
-<<<<<<< HEAD
-   i32.const 64
-=======
-   i32.const 1104
->>>>>>> 88cc73b7
+   i32.const 1072
    i32.const 35
    i32.const 0
    call $~lib/builtins/abort
@@ -469,11 +349,7 @@
   i32.eqz
   if
    i32.const 0
-<<<<<<< HEAD
-   i32.const 64
-=======
-   i32.const 1104
->>>>>>> 88cc73b7
+   i32.const 1072
    i32.const 37
    i32.const 0
    call $~lib/builtins/abort
@@ -485,11 +361,7 @@
   i32.eqz
   if
    i32.const 0
-<<<<<<< HEAD
-   i32.const 64
-=======
-   i32.const 1104
->>>>>>> 88cc73b7
+   i32.const 1072
    i32.const 39
    i32.const 0
    call $~lib/builtins/abort
@@ -549,22 +421,13 @@
   i32.store
   i32.const 1328
   global.set $typeof/c
-<<<<<<< HEAD
-  i32.const 112
-  i32.const 112
-=======
-  i32.const 1072
-  i32.const 1072
->>>>>>> 88cc73b7
-  call $~lib/string/String.__eq
-  i32.eqz
-  if
-   i32.const 0
-<<<<<<< HEAD
-   i32.const 64
-=======
-   i32.const 1104
->>>>>>> 88cc73b7
+  i32.const 1120
+  i32.const 1120
+  call $~lib/string/String.__eq
+  i32.eqz
+  if
+   i32.const 0
+   i32.const 1072
    i32.const 41
    i32.const 0
    call $~lib/builtins/abort
@@ -576,11 +439,7 @@
   i32.eqz
   if
    i32.const 0
-<<<<<<< HEAD
-   i32.const 64
-=======
-   i32.const 1104
->>>>>>> 88cc73b7
+   i32.const 1072
    i32.const 42
    i32.const 0
    call $~lib/builtins/abort
@@ -592,11 +451,7 @@
   i32.eqz
   if
    i32.const 0
-<<<<<<< HEAD
-   i32.const 64
-=======
-   i32.const 1104
->>>>>>> 88cc73b7
+   i32.const 1072
    i32.const 46
    i32.const 0
    call $~lib/builtins/abort
@@ -608,11 +463,7 @@
   i32.eqz
   if
    i32.const 0
-<<<<<<< HEAD
-   i32.const 64
-=======
-   i32.const 1104
->>>>>>> 88cc73b7
+   i32.const 1072
    i32.const 47
    i32.const 0
    call $~lib/builtins/abort
@@ -624,11 +475,7 @@
   i32.eqz
   if
    i32.const 0
-<<<<<<< HEAD
-   i32.const 64
-=======
-   i32.const 1104
->>>>>>> 88cc73b7
+   i32.const 1072
    i32.const 48
    i32.const 0
    call $~lib/builtins/abort
