(module
 (type $i32_i32_=>_none (func_subtype (param i32 i32) func))
 (type $i32_=>_i32 (func_subtype (param i32) (result i32) func))
 (type $i32_=>_none (func_subtype (param i32) func))
 (type $none_=>_none (func_subtype func))
 (type $i32_i32_=>_i32 (func_subtype (param i32 i32) (result i32) func))
 (type $i32_i32_i32_=>_none (func_subtype (param i32 i32 i32) func))
 (type $i32_i32_i32_=>_i32 (func_subtype (param i32 i32 i32) (result i32) func))
 (type $i32_i32_i32_i32_=>_none (func_subtype (param i32 i32 i32 i32) func))
 (type $none_=>_i32 (func_subtype (result i32) func))
 (type $i32_f64_f64_=>_f64 (func_subtype (param i32 f64 f64) (result f64) func))
 (import "env" "abort" (func $~lib/builtins/abort (param i32 i32 i32 i32)))
 (global $~lib/rt/itcms/total (mut i32) (i32.const 0))
 (global $~lib/rt/itcms/threshold (mut i32) (i32.const 0))
 (global $~lib/rt/itcms/state (mut i32) (i32.const 0))
 (global $~lib/rt/itcms/visitCount (mut i32) (i32.const 0))
 (global $~lib/rt/itcms/pinSpace (mut i32) (i32.const 0))
 (global $~lib/rt/itcms/iter (mut i32) (i32.const 0))
 (global $~lib/rt/itcms/toSpace (mut i32) (i32.const 0))
 (global $~lib/rt/itcms/white (mut i32) (i32.const 0))
 (global $~lib/shared/runtime/Runtime.Stub i32 (i32.const 0))
 (global $~lib/shared/runtime/Runtime.Minimal i32 (i32.const 1))
 (global $~lib/shared/runtime/Runtime.Incremental i32 (i32.const 2))
 (global $~lib/rt/itcms/fromSpace (mut i32) (i32.const 0))
 (global $~lib/rt/tlsf/ROOT (mut i32) (i32.const 0))
 (global $~lib/native/ASC_LOW_MEMORY_LIMIT i32 (i32.const 0))
 (global $optional-typeparameters/tConcrete (mut i32) (i32.const 0))
 (global $optional-typeparameters/tDerived (mut i32) (i32.const 0))
 (global $optional-typeparameters/tMethodDerived (mut i32) (i32.const 0))
 (global $optional-typeparameters/tMethodDerived2 (mut i32) (i32.const 0))
 (global $~lib/rt/__rtti_base i32 (i32.const 416))
 (global $~lib/memory/__data_end i32 (i32.const 484))
 (global $~lib/memory/__stack_pointer (mut i32) (i32.const 16868))
 (global $~lib/memory/__heap_base i32 (i32.const 16868))
 (memory $0 1)
 (data (i32.const 12) "<\00\00\00\00\00\00\00\00\00\00\00\01\00\00\00(\00\00\00A\00l\00l\00o\00c\00a\00t\00i\00o\00n\00 \00t\00o\00o\00 \00l\00a\00r\00g\00e\00\00\00\00\00")
 (data (i32.const 76) "<\00\00\00\00\00\00\00\00\00\00\00\01\00\00\00 \00\00\00~\00l\00i\00b\00/\00r\00t\00/\00i\00t\00c\00m\00s\00.\00t\00s\00\00\00\00\00\00\00\00\00\00\00\00\00")
 (data (i32.const 144) "\00\00\00\00\00\00\00\00\00\00\00\00\00\00\00\00\00\00\00\00")
 (data (i32.const 176) "\00\00\00\00\00\00\00\00\00\00\00\00\00\00\00\00\00\00\00\00")
 (data (i32.const 204) "<\00\00\00\00\00\00\00\00\00\00\00\01\00\00\00$\00\00\00I\00n\00d\00e\00x\00 \00o\00u\00t\00 \00o\00f\00 \00r\00a\00n\00g\00e\00\00\00\00\00\00\00\00\00")
 (data (i32.const 268) ",\00\00\00\00\00\00\00\00\00\00\00\01\00\00\00\14\00\00\00~\00l\00i\00b\00/\00r\00t\00.\00t\00s\00\00\00\00\00\00\00\00\00")
 (data (i32.const 320) "\00\00\00\00\00\00\00\00\00\00\00\00\00\00\00\00\00\00\00\00")
 (data (i32.const 348) "<\00\00\00\00\00\00\00\00\00\00\00\01\00\00\00\1e\00\00\00~\00l\00i\00b\00/\00r\00t\00/\00t\00l\00s\00f\00.\00t\00s\00\00\00\00\00\00\00\00\00\00\00\00\00\00\00")
 (data (i32.const 416) "\08\00\00\00 \00\00\00\00\00\00\00 \00\00\00\00\00\00\00\00\00\00\00\00\00\00\00 \00\00\00\00\00\00\00 \00\00\00\00\00\00\00 \00\00\00\00\00\00\00\02A\00\00\00\00\00\00 \00\00\00\00\00\00\00")
 (table $0 1 1 funcref)
 (elem $0 (i32.const 1))
 (export "memory" (memory $0))
 (start $~start)
 (func $optional-typeparameters/testConcrete<i32,i32> (type $i32_=>_i32) (param $a i32) (result i32)
  local.get $a
 )
 (func $optional-typeparameters/testDerived<i32,i32> (type $i32_=>_i32) (param $a i32) (result i32)
  local.get $a
 )
 (func $~lib/rt/itcms/Object#set:nextWithColor (type $i32_i32_=>_none) (param $0 i32) (param $1 i32)
  local.get $0
  local.get $1
  i32.store $0 offset=4
 )
 (func $~lib/rt/itcms/Object#set:prev (type $i32_i32_=>_none) (param $0 i32) (param $1 i32)
  local.get $0
  local.get $1
  i32.store $0 offset=8
 )
 (func $~lib/rt/itcms/initLazy (type $i32_=>_i32) (param $space i32) (result i32)
  local.get $space
  local.get $space
  call $~lib/rt/itcms/Object#set:nextWithColor
  local.get $space
  local.get $space
  call $~lib/rt/itcms/Object#set:prev
  local.get $space
 )
 (func $~lib/rt/itcms/Object#get:next (type $i32_=>_i32) (param $this i32) (result i32)
  local.get $this
  i32.load $0 offset=4
  i32.const 3
  i32.const -1
  i32.xor
  i32.and
 )
 (func $~lib/rt/itcms/Object#get:color (type $i32_=>_i32) (param $this i32) (result i32)
  local.get $this
  i32.load $0 offset=4
  i32.const 3
  i32.and
 )
 (func $~lib/rt/itcms/visitRoots (type $i32_=>_none) (param $cookie i32)
  (local $pn i32)
  (local $iter i32)
  (local $var$3 i32)
  local.get $cookie
  call $~lib/rt/__visit_globals
  global.get $~lib/rt/itcms/pinSpace
  local.set $pn
  local.get $pn
  call $~lib/rt/itcms/Object#get:next
  local.set $iter
  loop $while-continue|0
   local.get $iter
   local.get $pn
   i32.ne
   local.set $var$3
   local.get $var$3
   if
    i32.const 1
    drop
    local.get $iter
    call $~lib/rt/itcms/Object#get:color
    i32.const 3
    i32.eq
    i32.eqz
    if
     i32.const 0
     i32.const 96
     i32.const 159
     i32.const 16
     call $~lib/builtins/abort
     unreachable
    end
    local.get $iter
    i32.const 20
    i32.add
    local.get $cookie
    call $~lib/rt/__visit_members
    local.get $iter
    call $~lib/rt/itcms/Object#get:next
    local.set $iter
    br $while-continue|0
   end
  end
 )
 (func $~lib/rt/itcms/Object#set:color (type $i32_i32_=>_none) (param $this i32) (param $color i32)
  local.get $this
  local.get $this
  i32.load $0 offset=4
  i32.const 3
  i32.const -1
  i32.xor
  i32.and
  local.get $color
  i32.or
  call $~lib/rt/itcms/Object#set:nextWithColor
 )
 (func $~lib/rt/itcms/Object#set:next (type $i32_i32_=>_none) (param $this i32) (param $obj i32)
  local.get $this
  local.get $obj
  local.get $this
  i32.load $0 offset=4
  i32.const 3
  i32.and
  i32.or
  call $~lib/rt/itcms/Object#set:nextWithColor
 )
 (func $~lib/rt/itcms/Object#unlink (type $i32_=>_none) (param $this i32)
  (local $next i32)
  (local $prev i32)
  local.get $this
  call $~lib/rt/itcms/Object#get:next
  local.set $next
  local.get $next
  i32.const 0
  i32.eq
  if
   i32.const 1
   drop
   local.get $this
   i32.load $0 offset=8
   i32.const 0
   i32.eq
   if (result i32)
    local.get $this
    global.get $~lib/memory/__heap_base
    i32.lt_u
   else
    i32.const 0
   end
   i32.eqz
   if
    i32.const 0
    i32.const 96
    i32.const 127
    i32.const 18
    call $~lib/builtins/abort
    unreachable
   end
   return
  end
  local.get $this
  i32.load $0 offset=8
  local.set $prev
  i32.const 1
  drop
  local.get $prev
  i32.eqz
  if
   i32.const 0
   i32.const 96
   i32.const 131
   i32.const 16
   call $~lib/builtins/abort
   unreachable
  end
  local.get $next
  local.get $prev
  call $~lib/rt/itcms/Object#set:prev
  local.get $prev
  local.get $next
  call $~lib/rt/itcms/Object#set:next
 )
 (func $~lib/rt/__typeinfo (type $i32_=>_i32) (param $id i32) (result i32)
  (local $ptr i32)
  global.get $~lib/rt/__rtti_base
  local.set $ptr
  local.get $id
  local.get $ptr
  i32.load $0
  i32.gt_u
  if
   i32.const 224
   i32.const 288
   i32.const 22
   i32.const 28
   call $~lib/builtins/abort
   unreachable
  end
  local.get $ptr
  i32.const 4
  i32.add
  local.get $id
  i32.const 8
  i32.mul
  i32.add
  i32.load $0
 )
 (func $~lib/rt/itcms/Object#get:isPointerfree (type $i32_=>_i32) (param $this i32) (result i32)
  (local $rtId i32)
  local.get $this
  i32.load $0 offset=12
  local.set $rtId
  local.get $rtId
  i32.const 1
  i32.le_u
  if (result i32)
   i32.const 1
  else
   local.get $rtId
   call $~lib/rt/__typeinfo
   i32.const 32
   i32.and
   i32.const 0
   i32.ne
  end
 )
 (func $~lib/rt/itcms/Object#linkTo (type $i32_i32_i32_=>_none) (param $this i32) (param $list i32) (param $withColor i32)
  (local $prev i32)
  local.get $list
  i32.load $0 offset=8
  local.set $prev
  local.get $this
  local.get $list
  local.get $withColor
  i32.or
  call $~lib/rt/itcms/Object#set:nextWithColor
  local.get $this
  local.get $prev
  call $~lib/rt/itcms/Object#set:prev
  local.get $prev
  local.get $this
  call $~lib/rt/itcms/Object#set:next
  local.get $list
  local.get $this
  call $~lib/rt/itcms/Object#set:prev
 )
 (func $~lib/rt/itcms/Object#makeGray (type $i32_=>_none) (param $this i32)
  (local $var$1 i32)
  local.get $this
  global.get $~lib/rt/itcms/iter
  i32.eq
  if
   local.get $this
   i32.load $0 offset=8
   local.tee $var$1
   i32.eqz
   if (result i32)
    i32.const 0
    i32.const 96
    i32.const 147
    i32.const 30
    call $~lib/builtins/abort
    unreachable
   else
    local.get $var$1
   end
   global.set $~lib/rt/itcms/iter
  end
  local.get $this
  call $~lib/rt/itcms/Object#unlink
  local.get $this
  global.get $~lib/rt/itcms/toSpace
  local.get $this
  call $~lib/rt/itcms/Object#get:isPointerfree
  if (result i32)
   global.get $~lib/rt/itcms/white
   i32.eqz
  else
   i32.const 2
  end
  call $~lib/rt/itcms/Object#linkTo
 )
 (func $~lib/rt/itcms/__visit (type $i32_i32_=>_none) (param $ptr i32) (param $cookie i32)
  (local $obj i32)
  local.get $ptr
  i32.eqz
  if
   return
  end
  local.get $ptr
  i32.const 20
  i32.sub
  local.set $obj
  i32.const 0
  drop
  local.get $obj
  call $~lib/rt/itcms/Object#get:color
  global.get $~lib/rt/itcms/white
  i32.eq
  if
   local.get $obj
   call $~lib/rt/itcms/Object#makeGray
   global.get $~lib/rt/itcms/visitCount
   i32.const 1
   i32.add
   global.set $~lib/rt/itcms/visitCount
  end
 )
 (func $~lib/rt/itcms/visitStack (type $i32_=>_none) (param $cookie i32)
  (local $ptr i32)
  (local $var$2 i32)
  global.get $~lib/memory/__stack_pointer
  local.set $ptr
  loop $while-continue|0
   local.get $ptr
   global.get $~lib/memory/__heap_base
   i32.lt_u
   local.set $var$2
   local.get $var$2
   if
    local.get $ptr
    i32.load $0
    local.get $cookie
    call $~lib/rt/itcms/__visit
    local.get $ptr
    i32.const 4
    i32.add
    local.set $ptr
    br $while-continue|0
   end
  end
 )
 (func $~lib/rt/itcms/Object#get:size (type $i32_=>_i32) (param $this i32) (result i32)
  i32.const 4
  local.get $this
  i32.load $0
  i32.const 3
  i32.const -1
  i32.xor
  i32.and
  i32.add
 )
 (func $~lib/rt/tlsf/Root#set:flMap (type $i32_i32_=>_none) (param $0 i32) (param $1 i32)
  local.get $0
  local.get $1
  i32.store $0
 )
 (func $~lib/rt/common/BLOCK#set:mmInfo (type $i32_i32_=>_none) (param $0 i32) (param $1 i32)
  local.get $0
  local.get $1
  i32.store $0
 )
 (func $~lib/rt/tlsf/Block#set:prev (type $i32_i32_=>_none) (param $0 i32) (param $1 i32)
  local.get $0
  local.get $1
  i32.store $0 offset=4
 )
 (func $~lib/rt/tlsf/Block#set:next (type $i32_i32_=>_none) (param $0 i32) (param $1 i32)
  local.get $0
  local.get $1
  i32.store $0 offset=8
 )
 (func $~lib/rt/tlsf/removeBlock (type $i32_i32_=>_none) (param $root i32) (param $block i32)
  (local $blockInfo i32)
  (local $size i32)
  (local $fl i32)
  (local $sl i32)
  (local $var$6 i32)
  (local $var$7 i32)
  (local $boundedSize i32)
  (local $prev i32)
  (local $next i32)
  (local $sl_0 i32)
  (local $fl_0 i32)
  (local $root_0 i32)
  (local $head i32)
  (local $sl_1 i32)
  (local $fl_1 i32)
  (local $root_1 i32)
  (local $fl_2 i32)
  (local $root_2 i32)
  (local $slMap i32)
  (local $slMap_0 i32)
  (local $fl_3 i32)
  (local $root_3 i32)
  local.get $block
  i32.load $0
  local.set $blockInfo
  i32.const 1
  drop
  local.get $blockInfo
  i32.const 1
  i32.and
  i32.eqz
  if
   i32.const 0
   i32.const 368
   i32.const 268
   i32.const 14
   call $~lib/builtins/abort
   unreachable
  end
  local.get $blockInfo
  i32.const 3
  i32.const -1
  i32.xor
  i32.and
  local.set $size
  i32.const 1
  drop
  local.get $size
  i32.const 12
  i32.ge_u
  i32.eqz
  if
   i32.const 0
   i32.const 368
   i32.const 270
   i32.const 14
   call $~lib/builtins/abort
   unreachable
  end
  local.get $size
  i32.const 256
  i32.lt_u
  if
   i32.const 0
   local.set $fl
   local.get $size
   i32.const 4
   i32.shr_u
   local.set $sl
  else
   local.get $size
   local.tee $var$6
   i32.const 1073741820
   local.tee $var$7
   local.get $var$6
   local.get $var$7
   i32.lt_u
   select
   local.set $boundedSize
   i32.const 31
   local.get $boundedSize
   i32.clz
   i32.sub
   local.set $fl
   local.get $boundedSize
   local.get $fl
   i32.const 4
   i32.sub
   i32.shr_u
   i32.const 1
   i32.const 4
   i32.shl
   i32.xor
   local.set $sl
   local.get $fl
   i32.const 8
   i32.const 1
   i32.sub
   i32.sub
   local.set $fl
  end
  i32.const 1
  drop
  local.get $fl
  i32.const 23
  i32.lt_u
  if (result i32)
   local.get $sl
   i32.const 16
   i32.lt_u
  else
   i32.const 0
  end
  i32.eqz
  if
   i32.const 0
   i32.const 368
   i32.const 284
   i32.const 14
   call $~lib/builtins/abort
   unreachable
  end
  local.get $block
  i32.load $0 offset=4
  local.set $prev
  local.get $block
  i32.load $0 offset=8
  local.set $next
  local.get $prev
  if
   local.get $prev
   local.get $next
   call $~lib/rt/tlsf/Block#set:next
  end
  local.get $next
  if
   local.get $next
   local.get $prev
   call $~lib/rt/tlsf/Block#set:prev
  end
  local.get $block
  local.get $root
  local.set $root_0
  local.get $fl
  local.set $fl_0
  local.get $sl
  local.set $sl_0
  local.get $root_0
  local.get $fl_0
  i32.const 4
  i32.shl
  local.get $sl_0
  i32.add
  i32.const 2
  i32.shl
  i32.add
  i32.load $0 offset=96
  i32.eq
  if
   local.get $root
   local.set $root_1
   local.get $fl
   local.set $fl_1
   local.get $sl
   local.set $sl_1
   local.get $next
   local.set $head
   local.get $root_1
   local.get $fl_1
   i32.const 4
   i32.shl
   local.get $sl_1
   i32.add
   i32.const 2
   i32.shl
   i32.add
   local.get $head
   i32.store $0 offset=96
   local.get $next
   i32.eqz
   if
    local.get $root
    local.set $root_2
    local.get $fl
    local.set $fl_2
    local.get $root_2
    local.get $fl_2
    i32.const 2
    i32.shl
    i32.add
    i32.load $0 offset=4
    local.set $slMap
    local.get $root
    local.set $root_3
    local.get $fl
    local.set $fl_3
    local.get $slMap
    i32.const 1
    local.get $sl
    i32.shl
    i32.const -1
    i32.xor
    i32.and
    local.tee $slMap
    local.set $slMap_0
    local.get $root_3
    local.get $fl_3
    i32.const 2
    i32.shl
    i32.add
    local.get $slMap_0
    i32.store $0 offset=4
    local.get $slMap
    i32.eqz
    if
     local.get $root
     local.get $root
     i32.load $0
     i32.const 1
     local.get $fl
     i32.shl
     i32.const -1
     i32.xor
     i32.and
     call $~lib/rt/tlsf/Root#set:flMap
    end
   end
  end
 )
 (func $~lib/rt/tlsf/insertBlock (type $i32_i32_=>_none) (param $root i32) (param $block i32)
  (local $blockInfo i32)
  (local $block_0 i32)
  (local $right i32)
  (local $rightInfo i32)
  (local $block_1 i32)
  (local $block_2 i32)
  (local $left i32)
  (local $leftInfo i32)
  (local $size i32)
  (local $fl i32)
  (local $sl i32)
  (local $var$13 i32)
  (local $var$14 i32)
  (local $boundedSize i32)
  (local $sl_0 i32)
  (local $fl_0 i32)
  (local $root_0 i32)
  (local $head i32)
  (local $head_0 i32)
  (local $sl_1 i32)
  (local $fl_1 i32)
  (local $root_1 i32)
  (local $fl_2 i32)
  (local $root_2 i32)
  (local $slMap i32)
  (local $fl_3 i32)
  (local $root_3 i32)
  i32.const 1
  drop
  local.get $block
  i32.eqz
  if
   i32.const 0
   i32.const 368
   i32.const 201
   i32.const 14
   call $~lib/builtins/abort
   unreachable
  end
  local.get $block
  i32.load $0
  local.set $blockInfo
  i32.const 1
  drop
  local.get $blockInfo
  i32.const 1
  i32.and
  i32.eqz
  if
   i32.const 0
   i32.const 368
   i32.const 203
   i32.const 14
   call $~lib/builtins/abort
   unreachable
  end
  local.get $block
  local.set $block_0
  local.get $block_0
  i32.const 4
  i32.add
  local.get $block_0
  i32.load $0
  i32.const 3
  i32.const -1
  i32.xor
  i32.and
  i32.add
  local.set $right
  local.get $right
  i32.load $0
  local.set $rightInfo
  local.get $rightInfo
  i32.const 1
  i32.and
  if
   local.get $root
   local.get $right
   call $~lib/rt/tlsf/removeBlock
   local.get $block
   local.get $blockInfo
   i32.const 4
   i32.add
   local.get $rightInfo
   i32.const 3
   i32.const -1
   i32.xor
   i32.and
   i32.add
   local.tee $blockInfo
   call $~lib/rt/common/BLOCK#set:mmInfo
   local.get $block
   local.set $block_1
   local.get $block_1
   i32.const 4
   i32.add
   local.get $block_1
   i32.load $0
   i32.const 3
   i32.const -1
   i32.xor
   i32.and
   i32.add
   local.set $right
   local.get $right
   i32.load $0
   local.set $rightInfo
  end
  local.get $blockInfo
  i32.const 2
  i32.and
  if
   local.get $block
   local.set $block_2
   local.get $block_2
   i32.const 4
   i32.sub
   i32.load $0
   local.set $left
   local.get $left
   i32.load $0
   local.set $leftInfo
   i32.const 1
   drop
   local.get $leftInfo
   i32.const 1
   i32.and
   i32.eqz
   if
    i32.const 0
    i32.const 368
    i32.const 221
    i32.const 16
    call $~lib/builtins/abort
    unreachable
   end
   local.get $root
   local.get $left
   call $~lib/rt/tlsf/removeBlock
   local.get $left
   local.set $block
   local.get $block
   local.get $leftInfo
   i32.const 4
   i32.add
   local.get $blockInfo
   i32.const 3
   i32.const -1
   i32.xor
   i32.and
   i32.add
   local.tee $blockInfo
   call $~lib/rt/common/BLOCK#set:mmInfo
  end
  local.get $right
  local.get $rightInfo
  i32.const 2
  i32.or
  call $~lib/rt/common/BLOCK#set:mmInfo
  local.get $blockInfo
  i32.const 3
  i32.const -1
  i32.xor
  i32.and
  local.set $size
  i32.const 1
  drop
  local.get $size
  i32.const 12
  i32.ge_u
  i32.eqz
  if
   i32.const 0
   i32.const 368
   i32.const 233
   i32.const 14
   call $~lib/builtins/abort
   unreachable
  end
  i32.const 1
  drop
  local.get $block
  i32.const 4
  i32.add
  local.get $size
  i32.add
  local.get $right
  i32.eq
  i32.eqz
  if
   i32.const 0
   i32.const 368
   i32.const 234
   i32.const 14
   call $~lib/builtins/abort
   unreachable
  end
  local.get $right
  i32.const 4
  i32.sub
  local.get $block
  i32.store $0
  local.get $size
  i32.const 256
  i32.lt_u
  if
   i32.const 0
   local.set $fl
   local.get $size
   i32.const 4
   i32.shr_u
   local.set $sl
  else
   local.get $size
   local.tee $var$13
   i32.const 1073741820
   local.tee $var$14
   local.get $var$13
   local.get $var$14
   i32.lt_u
   select
   local.set $boundedSize
   i32.const 31
   local.get $boundedSize
   i32.clz
   i32.sub
   local.set $fl
   local.get $boundedSize
   local.get $fl
   i32.const 4
   i32.sub
   i32.shr_u
   i32.const 1
   i32.const 4
   i32.shl
   i32.xor
   local.set $sl
   local.get $fl
   i32.const 8
   i32.const 1
   i32.sub
   i32.sub
   local.set $fl
  end
  i32.const 1
  drop
  local.get $fl
  i32.const 23
  i32.lt_u
  if (result i32)
   local.get $sl
   i32.const 16
   i32.lt_u
  else
   i32.const 0
  end
  i32.eqz
  if
   i32.const 0
   i32.const 368
   i32.const 251
   i32.const 14
   call $~lib/builtins/abort
   unreachable
  end
  local.get $root
  local.set $root_0
  local.get $fl
  local.set $fl_0
  local.get $sl
  local.set $sl_0
  local.get $root_0
  local.get $fl_0
  i32.const 4
  i32.shl
  local.get $sl_0
  i32.add
  i32.const 2
  i32.shl
  i32.add
  i32.load $0 offset=96
  local.set $head
  local.get $block
  i32.const 0
  call $~lib/rt/tlsf/Block#set:prev
  local.get $block
  local.get $head
  call $~lib/rt/tlsf/Block#set:next
  local.get $head
  if
   local.get $head
   local.get $block
   call $~lib/rt/tlsf/Block#set:prev
  end
  local.get $root
  local.set $root_1
  local.get $fl
  local.set $fl_1
  local.get $sl
  local.set $sl_1
  local.get $block
  local.set $head_0
  local.get $root_1
  local.get $fl_1
  i32.const 4
  i32.shl
  local.get $sl_1
  i32.add
  i32.const 2
  i32.shl
  i32.add
  local.get $head_0
  i32.store $0 offset=96
  local.get $root
  local.get $root
  i32.load $0
  i32.const 1
  local.get $fl
  i32.shl
  i32.or
  call $~lib/rt/tlsf/Root#set:flMap
  local.get $root
  local.set $root_3
  local.get $fl
  local.set $fl_3
  local.get $root
  local.set $root_2
  local.get $fl
  local.set $fl_2
  local.get $root_2
  local.get $fl_2
  i32.const 2
  i32.shl
  i32.add
  i32.load $0 offset=4
  i32.const 1
  local.get $sl
  i32.shl
  i32.or
  local.set $slMap
  local.get $root_3
  local.get $fl_3
  i32.const 2
  i32.shl
  i32.add
  local.get $slMap
  i32.store $0 offset=4
 )
<<<<<<< HEAD
 (func $~lib/rt/tlsf/addMemory (param $root i32) (param $start i32) (param $end i32) (result i32)
  (local $root_0 i32)
=======
 (func $~lib/rt/tlsf/addMemory (type $i32_i32_i32_=>_i32) (param $root i32) (param $start i32) (param $end i32) (result i32)
  (local $var$3 i32)
>>>>>>> 78b2d1af
  (local $tail i32)
  (local $tailInfo i32)
  (local $size i32)
  (local $leftSize i32)
  (local $left i32)
  (local $tail_0 i32)
  (local $root_1 i32)
  i32.const 1
  drop
  local.get $start
  local.get $end
  i32.le_u
  i32.eqz
  if
   i32.const 0
   i32.const 368
   i32.const 377
   i32.const 14
   call $~lib/builtins/abort
   unreachable
  end
  local.get $start
  i32.const 4
  i32.add
  i32.const 15
  i32.add
  i32.const 15
  i32.const -1
  i32.xor
  i32.and
  i32.const 4
  i32.sub
  local.set $start
  local.get $end
  i32.const 15
  i32.const -1
  i32.xor
  i32.and
  local.set $end
  local.get $root
  local.set $root_0
  local.get $root_0
  i32.load $0 offset=1568
  local.set $tail
  i32.const 0
  local.set $tailInfo
  local.get $tail
  if
   i32.const 1
   drop
   local.get $start
   local.get $tail
   i32.const 4
   i32.add
   i32.ge_u
   i32.eqz
   if
    i32.const 0
    i32.const 368
    i32.const 384
    i32.const 16
    call $~lib/builtins/abort
    unreachable
   end
   local.get $start
   i32.const 16
   i32.sub
   local.get $tail
   i32.eq
   if
    local.get $start
    i32.const 16
    i32.sub
    local.set $start
    local.get $tail
    i32.load $0
    local.set $tailInfo
   else
    nop
   end
  else
   i32.const 1
   drop
   local.get $start
   local.get $root
   i32.const 1572
   i32.add
   i32.ge_u
   i32.eqz
   if
    i32.const 0
    i32.const 368
    i32.const 397
    i32.const 5
    call $~lib/builtins/abort
    unreachable
   end
  end
  local.get $end
  local.get $start
  i32.sub
  local.set $size
  local.get $size
  i32.const 4
  i32.const 12
  i32.add
  i32.const 4
  i32.add
  i32.lt_u
  if
   i32.const 0
   return
  end
  local.get $size
  i32.const 2
  i32.const 4
  i32.mul
  i32.sub
  local.set $leftSize
  local.get $start
  local.set $left
  local.get $left
  local.get $leftSize
  i32.const 1
  i32.or
  local.get $tailInfo
  i32.const 2
  i32.and
  i32.or
  call $~lib/rt/common/BLOCK#set:mmInfo
  local.get $left
  i32.const 0
  call $~lib/rt/tlsf/Block#set:prev
  local.get $left
  i32.const 0
  call $~lib/rt/tlsf/Block#set:next
  local.get $start
  i32.const 4
  i32.add
  local.get $leftSize
  i32.add
  local.set $tail
  local.get $tail
  i32.const 0
  i32.const 2
  i32.or
  call $~lib/rt/common/BLOCK#set:mmInfo
  local.get $root
  local.set $root_1
  local.get $tail
  local.set $tail_0
  local.get $root_1
  local.get $tail_0
  i32.store $0 offset=1568
  local.get $root
  local.get $left
  call $~lib/rt/tlsf/insertBlock
  i32.const 1
 )
 (func $~lib/rt/tlsf/initialize (type $none_=>_none)
  (local $rootOffset i32)
  (local $pagesBefore i32)
  (local $pagesNeeded i32)
  (local $root i32)
  (local $tail i32)
  (local $root_0 i32)
  (local $fl i32)
  (local $var$7 i32)
  (local $slMap i32)
  (local $fl_0 i32)
  (local $root_1 i32)
  (local $sl i32)
  (local $var$12 i32)
  (local $head i32)
  (local $sl_0 i32)
  (local $fl_1 i32)
  (local $root_2 i32)
  (local $memStart i32)
  i32.const 0
  drop
  global.get $~lib/memory/__heap_base
  i32.const 15
  i32.add
  i32.const 15
  i32.const -1
  i32.xor
  i32.and
  local.set $rootOffset
  memory.size $0
  local.set $pagesBefore
  local.get $rootOffset
  i32.const 1572
  i32.add
  i32.const 65535
  i32.add
  i32.const 65535
  i32.const -1
  i32.xor
  i32.and
  i32.const 16
  i32.shr_u
  local.set $pagesNeeded
  local.get $pagesNeeded
  local.get $pagesBefore
  i32.gt_s
  if (result i32)
   local.get $pagesNeeded
   local.get $pagesBefore
   i32.sub
   memory.grow $0
   i32.const 0
   i32.lt_s
  else
   i32.const 0
  end
  if
   unreachable
  end
  local.get $rootOffset
  local.set $root
  local.get $root
  i32.const 0
  call $~lib/rt/tlsf/Root#set:flMap
  local.get $root
  local.set $root_0
  i32.const 0
  local.set $tail
  local.get $root_0
  local.get $tail
  i32.store $0 offset=1568
  i32.const 0
  local.set $fl
  loop $for-loop|0
   local.get $fl
   i32.const 23
   i32.lt_u
   local.set $var$7
   local.get $var$7
   if
    local.get $root
    local.set $root_1
    local.get $fl
    local.set $fl_0
    i32.const 0
    local.set $slMap
    local.get $root_1
    local.get $fl_0
    i32.const 2
    i32.shl
    i32.add
    local.get $slMap
    i32.store $0 offset=4
    i32.const 0
    local.set $sl
    loop $for-loop|1
     local.get $sl
     i32.const 16
     i32.lt_u
     local.set $var$12
     local.get $var$12
     if
      local.get $root
      local.set $root_2
      local.get $fl
      local.set $fl_1
      local.get $sl
      local.set $sl_0
      i32.const 0
      local.set $head
      local.get $root_2
      local.get $fl_1
      i32.const 4
      i32.shl
      local.get $sl_0
      i32.add
      i32.const 2
      i32.shl
      i32.add
      local.get $head
      i32.store $0 offset=96
      local.get $sl
      i32.const 1
      i32.add
      local.set $sl
      br $for-loop|1
     end
    end
    local.get $fl
    i32.const 1
    i32.add
    local.set $fl
    br $for-loop|0
   end
  end
  local.get $rootOffset
  i32.const 1572
  i32.add
  local.set $memStart
  i32.const 0
  drop
  local.get $root
  local.get $memStart
  memory.size $0
  i32.const 16
  i32.shl
  call $~lib/rt/tlsf/addMemory
  drop
  local.get $root
  global.set $~lib/rt/tlsf/ROOT
 )
 (func $~lib/rt/tlsf/checkUsedBlock (type $i32_=>_i32) (param $ptr i32) (result i32)
  (local $block i32)
  local.get $ptr
  i32.const 4
  i32.sub
  local.set $block
  local.get $ptr
  i32.const 0
  i32.ne
  if (result i32)
   local.get $ptr
   i32.const 15
   i32.and
   i32.eqz
  else
   i32.const 0
  end
  if (result i32)
   local.get $block
   i32.load $0
   i32.const 1
   i32.and
   i32.eqz
  else
   i32.const 0
  end
  i32.eqz
  if
   i32.const 0
   i32.const 368
   i32.const 559
   i32.const 3
   call $~lib/builtins/abort
   unreachable
  end
  local.get $block
 )
 (func $~lib/rt/tlsf/freeBlock (type $i32_i32_=>_none) (param $root i32) (param $block i32)
  i32.const 0
  drop
  local.get $block
  local.get $block
  i32.load $0
  i32.const 1
  i32.or
  call $~lib/rt/common/BLOCK#set:mmInfo
  local.get $root
  local.get $block
  call $~lib/rt/tlsf/insertBlock
 )
 (func $~lib/rt/tlsf/__free (type $i32_=>_none) (param $ptr i32)
  local.get $ptr
  global.get $~lib/memory/__heap_base
  i32.lt_u
  if
   return
  end
  global.get $~lib/rt/tlsf/ROOT
  i32.eqz
  if
   call $~lib/rt/tlsf/initialize
  end
  global.get $~lib/rt/tlsf/ROOT
  local.get $ptr
  call $~lib/rt/tlsf/checkUsedBlock
  call $~lib/rt/tlsf/freeBlock
 )
 (func $~lib/rt/itcms/free (type $i32_=>_none) (param $obj i32)
  local.get $obj
  global.get $~lib/memory/__heap_base
  i32.lt_u
  if
   local.get $obj
   i32.const 0
   call $~lib/rt/itcms/Object#set:nextWithColor
   local.get $obj
   i32.const 0
   call $~lib/rt/itcms/Object#set:prev
  else
   global.get $~lib/rt/itcms/total
   local.get $obj
   call $~lib/rt/itcms/Object#get:size
   i32.sub
   global.set $~lib/rt/itcms/total
   i32.const 0
   drop
   local.get $obj
   i32.const 4
   i32.add
   call $~lib/rt/tlsf/__free
  end
 )
 (func $~lib/rt/itcms/step (type $none_=>_i32) (result i32)
  (local $obj i32)
  (local $var$1 i32)
  (local $black i32)
  (local $var$3 i32)
  (local $var$4 i32)
  (local $from i32)
  block $break|0
   block $case2|0
    block $case1|0
     block $case0|0
      global.get $~lib/rt/itcms/state
      local.set $var$1
      local.get $var$1
      i32.const 0
      i32.eq
      br_if $case0|0
      local.get $var$1
      i32.const 1
      i32.eq
      br_if $case1|0
      local.get $var$1
      i32.const 2
      i32.eq
      br_if $case2|0
      br $break|0
     end
     i32.const 1
     global.set $~lib/rt/itcms/state
     i32.const 0
     global.set $~lib/rt/itcms/visitCount
     i32.const 0
     call $~lib/rt/itcms/visitRoots
     global.get $~lib/rt/itcms/toSpace
     global.set $~lib/rt/itcms/iter
     global.get $~lib/rt/itcms/visitCount
     i32.const 1
     i32.mul
     return
    end
    global.get $~lib/rt/itcms/white
    i32.eqz
    local.set $black
    global.get $~lib/rt/itcms/iter
    call $~lib/rt/itcms/Object#get:next
    local.set $obj
    loop $while-continue|1
     local.get $obj
     global.get $~lib/rt/itcms/toSpace
     i32.ne
     local.set $var$3
     local.get $var$3
     if
      local.get $obj
      global.set $~lib/rt/itcms/iter
      local.get $obj
      call $~lib/rt/itcms/Object#get:color
      local.get $black
      i32.ne
      if
       local.get $obj
       local.get $black
       call $~lib/rt/itcms/Object#set:color
       i32.const 0
       global.set $~lib/rt/itcms/visitCount
       local.get $obj
       i32.const 20
       i32.add
       i32.const 0
       call $~lib/rt/__visit_members
       global.get $~lib/rt/itcms/visitCount
       i32.const 1
       i32.mul
       return
      end
      local.get $obj
      call $~lib/rt/itcms/Object#get:next
      local.set $obj
      br $while-continue|1
     end
    end
    i32.const 0
    global.set $~lib/rt/itcms/visitCount
    i32.const 0
    call $~lib/rt/itcms/visitRoots
    global.get $~lib/rt/itcms/iter
    call $~lib/rt/itcms/Object#get:next
    local.set $obj
    local.get $obj
    global.get $~lib/rt/itcms/toSpace
    i32.eq
    if
     i32.const 0
     call $~lib/rt/itcms/visitStack
     global.get $~lib/rt/itcms/iter
     call $~lib/rt/itcms/Object#get:next
     local.set $obj
     loop $while-continue|2
      local.get $obj
      global.get $~lib/rt/itcms/toSpace
      i32.ne
      local.set $var$4
      local.get $var$4
      if
       local.get $obj
       call $~lib/rt/itcms/Object#get:color
       local.get $black
       i32.ne
       if
        local.get $obj
        local.get $black
        call $~lib/rt/itcms/Object#set:color
        local.get $obj
        i32.const 20
        i32.add
        i32.const 0
        call $~lib/rt/__visit_members
       end
       local.get $obj
       call $~lib/rt/itcms/Object#get:next
       local.set $obj
       br $while-continue|2
      end
     end
     global.get $~lib/rt/itcms/fromSpace
     local.set $from
     global.get $~lib/rt/itcms/toSpace
     global.set $~lib/rt/itcms/fromSpace
     local.get $from
     global.set $~lib/rt/itcms/toSpace
     local.get $black
     global.set $~lib/rt/itcms/white
     local.get $from
     call $~lib/rt/itcms/Object#get:next
     global.set $~lib/rt/itcms/iter
     i32.const 2
     global.set $~lib/rt/itcms/state
    end
    global.get $~lib/rt/itcms/visitCount
    i32.const 1
    i32.mul
    return
   end
   global.get $~lib/rt/itcms/iter
   local.set $obj
   local.get $obj
   global.get $~lib/rt/itcms/toSpace
   i32.ne
   if
    local.get $obj
    call $~lib/rt/itcms/Object#get:next
    global.set $~lib/rt/itcms/iter
    i32.const 1
    drop
    local.get $obj
    call $~lib/rt/itcms/Object#get:color
    global.get $~lib/rt/itcms/white
    i32.eqz
    i32.eq
    i32.eqz
    if
     i32.const 0
     i32.const 96
     i32.const 228
     i32.const 20
     call $~lib/builtins/abort
     unreachable
    end
    local.get $obj
    call $~lib/rt/itcms/free
    i32.const 10
    return
   end
   global.get $~lib/rt/itcms/toSpace
   global.get $~lib/rt/itcms/toSpace
   call $~lib/rt/itcms/Object#set:nextWithColor
   global.get $~lib/rt/itcms/toSpace
   global.get $~lib/rt/itcms/toSpace
   call $~lib/rt/itcms/Object#set:prev
   i32.const 0
   global.set $~lib/rt/itcms/state
   br $break|0
  end
  i32.const 0
 )
 (func $~lib/rt/itcms/interrupt (type $none_=>_none)
  (local $budget i32)
  i32.const 0
  drop
  i32.const 0
  drop
  i32.const 1024
  i32.const 200
  i32.mul
  i32.const 100
  i32.div_u
  local.set $budget
  loop $do-loop|0
   local.get $budget
   call $~lib/rt/itcms/step
   i32.sub
   local.set $budget
   global.get $~lib/rt/itcms/state
   i32.const 0
   i32.eq
   if
    i32.const 0
    drop
    global.get $~lib/rt/itcms/total
    i64.extend_i32_u
    i32.const 200
    i64.extend_i32_u
    i64.mul
    i64.const 100
    i64.div_u
    i32.wrap_i64
    i32.const 1024
    i32.add
    global.set $~lib/rt/itcms/threshold
    i32.const 0
    drop
    return
   end
   local.get $budget
   i32.const 0
   i32.gt_s
   br_if $do-loop|0
  end
  i32.const 0
  drop
  global.get $~lib/rt/itcms/total
  i32.const 1024
  global.get $~lib/rt/itcms/total
  global.get $~lib/rt/itcms/threshold
  i32.sub
  i32.const 1024
  i32.lt_u
  i32.mul
  i32.add
  global.set $~lib/rt/itcms/threshold
  i32.const 0
  drop
 )
 (func $~lib/rt/tlsf/computeSize (type $i32_=>_i32) (param $size i32) (result i32)
  local.get $size
  i32.const 12
  i32.le_u
  if (result i32)
   i32.const 12
  else
   local.get $size
   i32.const 4
   i32.add
   i32.const 15
   i32.add
   i32.const 15
   i32.const -1
   i32.xor
   i32.and
   i32.const 4
   i32.sub
  end
 )
 (func $~lib/rt/tlsf/prepareSize (type $i32_=>_i32) (param $size i32) (result i32)
  local.get $size
  i32.const 1073741820
  i32.gt_u
  if
   i32.const 32
   i32.const 368
   i32.const 458
   i32.const 29
   call $~lib/builtins/abort
   unreachable
  end
  local.get $size
  call $~lib/rt/tlsf/computeSize
 )
 (func $~lib/rt/tlsf/searchBlock (type $i32_i32_=>_i32) (param $root i32) (param $size i32) (result i32)
  (local $fl i32)
  (local $sl i32)
  (local $requestSize i32)
  (local $fl_0 i32)
  (local $root_0 i32)
  (local $slMap i32)
  (local $head i32)
  (local $flMap i32)
  (local $fl_1 i32)
  (local $root_1 i32)
  (local $sl_0 i32)
  (local $fl_2 i32)
  (local $root_2 i32)
  (local $sl_1 i32)
  (local $fl_3 i32)
  (local $root_3 i32)
  local.get $size
  i32.const 256
  i32.lt_u
  if
   i32.const 0
   local.set $fl
   local.get $size
   i32.const 4
   i32.shr_u
   local.set $sl
  else
   local.get $size
   i32.const 536870910
   i32.lt_u
   if (result i32)
    local.get $size
    i32.const 1
    i32.const 27
    local.get $size
    i32.clz
    i32.sub
    i32.shl
    i32.add
    i32.const 1
    i32.sub
   else
    local.get $size
   end
   local.set $requestSize
   i32.const 31
   local.get $requestSize
   i32.clz
   i32.sub
   local.set $fl
   local.get $requestSize
   local.get $fl
   i32.const 4
   i32.sub
   i32.shr_u
   i32.const 1
   i32.const 4
   i32.shl
   i32.xor
   local.set $sl
   local.get $fl
   i32.const 8
   i32.const 1
   i32.sub
   i32.sub
   local.set $fl
  end
  i32.const 1
  drop
  local.get $fl
  i32.const 23
  i32.lt_u
  if (result i32)
   local.get $sl
   i32.const 16
   i32.lt_u
  else
   i32.const 0
  end
  i32.eqz
  if
   i32.const 0
   i32.const 368
   i32.const 330
   i32.const 14
   call $~lib/builtins/abort
   unreachable
  end
  local.get $root
  local.set $root_0
  local.get $fl
  local.set $fl_0
  local.get $root_0
  local.get $fl_0
  i32.const 2
  i32.shl
  i32.add
  i32.load $0 offset=4
  i32.const 0
  i32.const -1
  i32.xor
  local.get $sl
  i32.shl
  i32.and
  local.set $slMap
  i32.const 0
  local.set $head
  local.get $slMap
  i32.eqz
  if
   local.get $root
   i32.load $0
   i32.const 0
   i32.const -1
   i32.xor
   local.get $fl
   i32.const 1
   i32.add
   i32.shl
   i32.and
   local.set $flMap
   local.get $flMap
   i32.eqz
   if
    i32.const 0
    local.set $head
   else
    local.get $flMap
    i32.ctz
    local.set $fl
    local.get $root
    local.set $root_1
    local.get $fl
    local.set $fl_1
    local.get $root_1
    local.get $fl_1
    i32.const 2
    i32.shl
    i32.add
    i32.load $0 offset=4
    local.set $slMap
    i32.const 1
    drop
    local.get $slMap
    i32.eqz
    if
     i32.const 0
     i32.const 368
     i32.const 343
     i32.const 18
     call $~lib/builtins/abort
     unreachable
    end
    local.get $root
    local.set $root_2
    local.get $fl
    local.set $fl_2
    local.get $slMap
    i32.ctz
    local.set $sl_0
    local.get $root_2
    local.get $fl_2
    i32.const 4
    i32.shl
    local.get $sl_0
    i32.add
    i32.const 2
    i32.shl
    i32.add
    i32.load $0 offset=96
    local.set $head
   end
  else
   local.get $root
   local.set $root_3
   local.get $fl
   local.set $fl_3
   local.get $slMap
   i32.ctz
   local.set $sl_1
   local.get $root_3
   local.get $fl_3
   i32.const 4
   i32.shl
   local.get $sl_1
   i32.add
   i32.const 2
   i32.shl
   i32.add
   i32.load $0 offset=96
   local.set $head
  end
  local.get $head
 )
 (func $~lib/rt/tlsf/growMemory (type $i32_i32_=>_none) (param $root i32) (param $size i32)
  (local $pagesBefore i32)
  (local $root_0 i32)
  (local $pagesNeeded i32)
  (local $var$5 i32)
  (local $var$6 i32)
  (local $pagesWanted i32)
  (local $pagesAfter i32)
  i32.const 0
  drop
  local.get $size
  i32.const 536870910
  i32.lt_u
  if
   local.get $size
   i32.const 1
   i32.const 27
   local.get $size
   i32.clz
   i32.sub
   i32.shl
   i32.const 1
   i32.sub
   i32.add
   local.set $size
  end
  memory.size $0
  local.set $pagesBefore
  local.get $size
  i32.const 4
  local.get $pagesBefore
  i32.const 16
  i32.shl
  i32.const 4
  i32.sub
  local.get $root
  local.set $root_0
  local.get $root_0
  i32.load $0 offset=1568
  i32.ne
  i32.shl
  i32.add
  local.set $size
  local.get $size
  i32.const 65535
  i32.add
  i32.const 65535
  i32.const -1
  i32.xor
  i32.and
  i32.const 16
  i32.shr_u
  local.set $pagesNeeded
  local.get $pagesBefore
  local.tee $var$5
  local.get $pagesNeeded
  local.tee $var$6
  local.get $var$5
  local.get $var$6
  i32.gt_s
  select
  local.set $pagesWanted
  local.get $pagesWanted
  memory.grow $0
  i32.const 0
  i32.lt_s
  if
   local.get $pagesNeeded
   memory.grow $0
   i32.const 0
   i32.lt_s
   if
    unreachable
   end
  end
  memory.size $0
  local.set $pagesAfter
  local.get $root
  local.get $pagesBefore
  i32.const 16
  i32.shl
  local.get $pagesAfter
  i32.const 16
  i32.shl
  call $~lib/rt/tlsf/addMemory
  drop
 )
 (func $~lib/rt/tlsf/prepareBlock (type $i32_i32_i32_=>_none) (param $root i32) (param $block i32) (param $size i32)
  (local $blockInfo i32)
  (local $remaining i32)
  (local $spare i32)
  (local $block_0 i32)
  (local $block_1 i32)
  local.get $block
  i32.load $0
  local.set $blockInfo
  i32.const 1
  drop
  local.get $size
  i32.const 4
  i32.add
  i32.const 15
  i32.and
  i32.eqz
  i32.eqz
  if
   i32.const 0
   i32.const 368
   i32.const 357
   i32.const 14
   call $~lib/builtins/abort
   unreachable
  end
  local.get $blockInfo
  i32.const 3
  i32.const -1
  i32.xor
  i32.and
  local.get $size
  i32.sub
  local.set $remaining
  local.get $remaining
  i32.const 4
  i32.const 12
  i32.add
  i32.ge_u
  if
   local.get $block
   local.get $size
   local.get $blockInfo
   i32.const 2
   i32.and
   i32.or
   call $~lib/rt/common/BLOCK#set:mmInfo
   local.get $block
   i32.const 4
   i32.add
   local.get $size
   i32.add
   local.set $spare
   local.get $spare
   local.get $remaining
   i32.const 4
   i32.sub
   i32.const 1
   i32.or
   call $~lib/rt/common/BLOCK#set:mmInfo
   local.get $root
   local.get $spare
   call $~lib/rt/tlsf/insertBlock
  else
   local.get $block
   local.get $blockInfo
   i32.const 1
   i32.const -1
   i32.xor
   i32.and
   call $~lib/rt/common/BLOCK#set:mmInfo
   local.get $block
   local.set $block_1
   local.get $block_1
   i32.const 4
   i32.add
   local.get $block_1
   i32.load $0
   i32.const 3
   i32.const -1
   i32.xor
   i32.and
   i32.add
   local.get $block
   local.set $block_0
   local.get $block_0
   i32.const 4
   i32.add
   local.get $block_0
   i32.load $0
   i32.const 3
   i32.const -1
   i32.xor
   i32.and
   i32.add
   i32.load $0
   i32.const 2
   i32.const -1
   i32.xor
   i32.and
   call $~lib/rt/common/BLOCK#set:mmInfo
  end
 )
 (func $~lib/rt/tlsf/allocateBlock (type $i32_i32_=>_i32) (param $root i32) (param $size i32) (result i32)
  (local $payloadSize i32)
  (local $block i32)
  local.get $size
  call $~lib/rt/tlsf/prepareSize
  local.set $payloadSize
  local.get $root
  local.get $payloadSize
  call $~lib/rt/tlsf/searchBlock
  local.set $block
  local.get $block
  i32.eqz
  if
   local.get $root
   local.get $payloadSize
   call $~lib/rt/tlsf/growMemory
   local.get $root
   local.get $payloadSize
   call $~lib/rt/tlsf/searchBlock
   local.set $block
   i32.const 1
   drop
   local.get $block
   i32.eqz
   if
    i32.const 0
    i32.const 368
    i32.const 496
    i32.const 16
    call $~lib/builtins/abort
    unreachable
   end
  end
  i32.const 1
  drop
  local.get $block
  i32.load $0
  i32.const 3
  i32.const -1
  i32.xor
  i32.and
  local.get $payloadSize
  i32.ge_u
  i32.eqz
  if
   i32.const 0
   i32.const 368
   i32.const 498
   i32.const 14
   call $~lib/builtins/abort
   unreachable
  end
  local.get $root
  local.get $block
  call $~lib/rt/tlsf/removeBlock
  local.get $root
  local.get $block
  local.get $payloadSize
  call $~lib/rt/tlsf/prepareBlock
  i32.const 0
  drop
  local.get $block
 )
 (func $~lib/rt/tlsf/__alloc (type $i32_=>_i32) (param $size i32) (result i32)
  global.get $~lib/rt/tlsf/ROOT
  i32.eqz
  if
   call $~lib/rt/tlsf/initialize
  end
  global.get $~lib/rt/tlsf/ROOT
  local.get $size
  call $~lib/rt/tlsf/allocateBlock
  i32.const 4
  i32.add
 )
 (func $~lib/rt/itcms/Object#set:rtId (type $i32_i32_=>_none) (param $0 i32) (param $1 i32)
  local.get $0
  local.get $1
  i32.store $0 offset=12
 )
 (func $~lib/rt/itcms/Object#set:rtSize (type $i32_i32_=>_none) (param $0 i32) (param $1 i32)
  local.get $0
  local.get $1
  i32.store $0 offset=16
 )
 (func $~lib/rt/itcms/__new (type $i32_i32_=>_i32) (param $size i32) (param $id i32) (result i32)
  (local $obj i32)
  (local $ptr i32)
  local.get $size
  i32.const 1073741804
  i32.ge_u
  if
   i32.const 32
   i32.const 96
   i32.const 260
   i32.const 31
   call $~lib/builtins/abort
   unreachable
  end
  global.get $~lib/rt/itcms/total
  global.get $~lib/rt/itcms/threshold
  i32.ge_u
  if
   call $~lib/rt/itcms/interrupt
  end
  i32.const 16
  local.get $size
  i32.add
  call $~lib/rt/tlsf/__alloc
  i32.const 4
  i32.sub
  local.set $obj
  local.get $obj
  local.get $id
  call $~lib/rt/itcms/Object#set:rtId
  local.get $obj
  local.get $size
  call $~lib/rt/itcms/Object#set:rtSize
  local.get $obj
  global.get $~lib/rt/itcms/fromSpace
  global.get $~lib/rt/itcms/white
  call $~lib/rt/itcms/Object#linkTo
  global.get $~lib/rt/itcms/total
  local.get $obj
  call $~lib/rt/itcms/Object#get:size
  i32.add
  global.set $~lib/rt/itcms/total
  local.get $obj
  i32.const 20
  i32.add
  local.set $ptr
  local.get $ptr
  i32.const 0
  local.get $size
  memory.fill $0
  local.get $ptr
 )
 (func $optional-typeparameters/TestConcrete<i32,i32>#test<i32> (type $i32_i32_i32_=>_i32) (param $this i32) (param $a i32) (param $b i32) (result i32)
  local.get $a
  local.get $b
  i32.add
 )
 (func $optional-typeparameters/TestDerived<f64,f64>#test<f64> (type $i32_f64_f64_=>_f64) (param $this i32) (param $a f64) (param $b f64) (result f64)
  local.get $a
  local.get $b
  f64.add
 )
 (func $optional-typeparameters/TestMethodDerived<~lib/string/String>#test<~lib/array/Array<~lib/string/String>> (type $i32_=>_none) (param $this i32)
  i32.const 6
  i32.const 6
  i32.eq
  drop
 )
 (func $optional-typeparameters/TestMethodDerived2<f64>#foo (type $i32_i32_=>_none) (param $this i32) (param $v i32)
  local.get $v
  call $optional-typeparameters/TestMethodDerived<~lib/string/String>#test<~lib/array/Array<~lib/string/String>>
 )
 (func $~lib/rt/__visit_globals (type $i32_=>_none) (param $0 i32)
  (local $1 i32)
  global.get $optional-typeparameters/tConcrete
  local.tee $1
  if
   local.get $1
   local.get $0
   call $~lib/rt/itcms/__visit
  end
  global.get $optional-typeparameters/tDerived
  local.tee $1
  if
   local.get $1
   local.get $0
   call $~lib/rt/itcms/__visit
  end
  global.get $optional-typeparameters/tMethodDerived
  local.tee $1
  if
   local.get $1
   local.get $0
   call $~lib/rt/itcms/__visit
  end
  global.get $optional-typeparameters/tMethodDerived2
  local.tee $1
  if
   local.get $1
   local.get $0
   call $~lib/rt/itcms/__visit
  end
  i32.const 224
  local.get $0
  call $~lib/rt/itcms/__visit
  i32.const 32
  local.get $0
  call $~lib/rt/itcms/__visit
 )
 (func $~lib/arraybuffer/ArrayBufferView~visit (type $i32_i32_=>_none) (param $0 i32) (param $1 i32)
  (local $2 i32)
  local.get $0
  i32.load $0
  local.tee $2
  if
   local.get $2
   local.get $1
   call $~lib/rt/itcms/__visit
  end
 )
<<<<<<< HEAD
 (func $~lib/array/Array<~lib/string/String>#__visit (param $this i32) (param $cookie i32)
  (local $cur i32)
  (local $end i32)
=======
 (func $~lib/array/Array<~lib/string/String>#__visit (type $i32_i32_=>_none) (param $this i32) (param $cookie i32)
  (local $var$2 i32)
  (local $var$3 i32)
>>>>>>> 78b2d1af
  (local $var$4 i32)
  (local $val i32)
  i32.const 1
  drop
  local.get $this
  i32.load $0 offset=4
  local.set $cur
  local.get $cur
  local.get $this
  i32.load $0 offset=12
  i32.const 2
  i32.shl
  i32.add
  local.set $end
  loop $while-continue|0
   local.get $cur
   local.get $end
   i32.lt_u
   local.set $var$4
   local.get $var$4
   if
    local.get $cur
    i32.load $0
    local.set $val
    local.get $val
    if
     local.get $val
     local.get $cookie
     call $~lib/rt/itcms/__visit
    end
    local.get $cur
    i32.const 4
    i32.add
    local.set $cur
    br $while-continue|0
   end
  end
  local.get $this
  i32.load $0
  local.get $cookie
  call $~lib/rt/itcms/__visit
 )
 (func $~lib/array/Array<~lib/string/String>~visit (type $i32_i32_=>_none) (param $0 i32) (param $1 i32)
  local.get $0
  local.get $1
  call $~lib/array/Array<~lib/string/String>#__visit
 )
 (func $~lib/rt/__visit_members (type $i32_i32_=>_none) (param $0 i32) (param $1 i32)
  block $invalid
   block $optional-typeparameters/TestMethodDerived2<f64>
    block $~lib/array/Array<~lib/string/String>
     block $optional-typeparameters/TestMethodDerived<~lib/string/String>
      block $optional-typeparameters/TestDerived<f64,f64>
       block $optional-typeparameters/TestConcrete<i32,i32>
        block $~lib/arraybuffer/ArrayBufferView
         block $~lib/string/String
          block $~lib/arraybuffer/ArrayBuffer
           local.get $0
           i32.const 8
           i32.sub
           i32.load $0
           br_table $~lib/arraybuffer/ArrayBuffer $~lib/string/String $~lib/arraybuffer/ArrayBufferView $optional-typeparameters/TestConcrete<i32,i32> $optional-typeparameters/TestDerived<f64,f64> $optional-typeparameters/TestMethodDerived<~lib/string/String> $~lib/array/Array<~lib/string/String> $optional-typeparameters/TestMethodDerived2<f64> $invalid
          end
          return
         end
         return
        end
        local.get $0
        local.get $1
        call $~lib/arraybuffer/ArrayBufferView~visit
        return
       end
       return
      end
      return
     end
     return
    end
    local.get $0
    local.get $1
    call $~lib/array/Array<~lib/string/String>~visit
    return
   end
   return
  end
  unreachable
 )
 (func $~start (type $none_=>_none)
  call $start:optional-typeparameters
 )
 (func $~stack_check (type $none_=>_none)
  global.get $~lib/memory/__stack_pointer
  global.get $~lib/memory/__data_end
  i32.lt_s
  if
   i32.const 16896
   i32.const 16944
   i32.const 1
   i32.const 1
   call $~lib/builtins/abort
   unreachable
  end
 )
 (func $start:optional-typeparameters (type $none_=>_none)
  (local $0 i32)
  global.get $~lib/memory/__stack_pointer
  i32.const 8
  i32.sub
  global.set $~lib/memory/__stack_pointer
  call $~stack_check
  global.get $~lib/memory/__stack_pointer
  i64.const 0
  i64.store $0
  i32.const 1
  call $optional-typeparameters/testConcrete<i32,i32>
  drop
  i32.const 2
  call $optional-typeparameters/testDerived<i32,i32>
  drop
  memory.size $0
  i32.const 16
  i32.shl
  global.get $~lib/memory/__heap_base
  i32.sub
  i32.const 1
  i32.shr_u
  global.set $~lib/rt/itcms/threshold
  i32.const 144
  call $~lib/rt/itcms/initLazy
  global.set $~lib/rt/itcms/pinSpace
  i32.const 176
  call $~lib/rt/itcms/initLazy
  global.set $~lib/rt/itcms/toSpace
  i32.const 320
  call $~lib/rt/itcms/initLazy
  global.set $~lib/rt/itcms/fromSpace
  i32.const 0
  call $optional-typeparameters/TestConcrete<i32,i32>#constructor
  global.set $optional-typeparameters/tConcrete
  global.get $optional-typeparameters/tConcrete
  local.set $0
  global.get $~lib/memory/__stack_pointer
  local.get $0
  i32.store $0
  local.get $0
  i32.const 1
  i32.const 2
  call $optional-typeparameters/TestConcrete<i32,i32>#test<i32>
  drop
  i32.const 0
  call $optional-typeparameters/TestDerived<f64,f64>#constructor
  global.set $optional-typeparameters/tDerived
  global.get $optional-typeparameters/tDerived
  local.set $0
  global.get $~lib/memory/__stack_pointer
  local.get $0
  i32.store $0
  local.get $0
  f64.const 1
  f64.const 2
  call $optional-typeparameters/TestDerived<f64,f64>#test<f64>
  drop
  i32.const 0
  call $optional-typeparameters/TestMethodDerived<~lib/string/String>#constructor
  global.set $optional-typeparameters/tMethodDerived
  global.get $optional-typeparameters/tMethodDerived
  local.set $0
  global.get $~lib/memory/__stack_pointer
  local.get $0
  i32.store $0
  local.get $0
  call $optional-typeparameters/TestMethodDerived<~lib/string/String>#test<~lib/array/Array<~lib/string/String>>
  i32.const 0
  call $optional-typeparameters/TestMethodDerived2<f64>#constructor
  global.set $optional-typeparameters/tMethodDerived2
  global.get $optional-typeparameters/tMethodDerived2
  local.set $0
  global.get $~lib/memory/__stack_pointer
  local.get $0
  i32.store $0
  local.get $0
  global.get $optional-typeparameters/tMethodDerived
  local.set $0
  global.get $~lib/memory/__stack_pointer
  local.get $0
  i32.store $0 offset=4
  local.get $0
  call $optional-typeparameters/TestMethodDerived2<f64>#foo
  global.get $~lib/memory/__stack_pointer
  i32.const 8
  i32.add
  global.set $~lib/memory/__stack_pointer
 )
 (func $optional-typeparameters/TestConcrete<i32,i32>#constructor (type $i32_=>_i32) (param $this i32) (result i32)
  (local $1 i32)
  global.get $~lib/memory/__stack_pointer
  i32.const 4
  i32.sub
  global.set $~lib/memory/__stack_pointer
  call $~stack_check
  global.get $~lib/memory/__stack_pointer
  i32.const 0
  i32.store $0
  local.get $this
  i32.eqz
  if
   global.get $~lib/memory/__stack_pointer
   i32.const 0
   i32.const 3
   call $~lib/rt/itcms/__new
   local.tee $this
   i32.store $0
  end
  local.get $this
  local.set $1
  global.get $~lib/memory/__stack_pointer
  i32.const 4
  i32.add
  global.set $~lib/memory/__stack_pointer
  local.get $1
 )
 (func $optional-typeparameters/TestDerived<f64,f64>#constructor (type $i32_=>_i32) (param $this i32) (result i32)
  (local $1 i32)
  global.get $~lib/memory/__stack_pointer
  i32.const 4
  i32.sub
  global.set $~lib/memory/__stack_pointer
  call $~stack_check
  global.get $~lib/memory/__stack_pointer
  i32.const 0
  i32.store $0
  local.get $this
  i32.eqz
  if
   global.get $~lib/memory/__stack_pointer
   i32.const 0
   i32.const 4
   call $~lib/rt/itcms/__new
   local.tee $this
   i32.store $0
  end
  local.get $this
  local.set $1
  global.get $~lib/memory/__stack_pointer
  i32.const 4
  i32.add
  global.set $~lib/memory/__stack_pointer
  local.get $1
 )
 (func $optional-typeparameters/TestMethodDerived<~lib/string/String>#constructor (type $i32_=>_i32) (param $this i32) (result i32)
  (local $1 i32)
  global.get $~lib/memory/__stack_pointer
  i32.const 4
  i32.sub
  global.set $~lib/memory/__stack_pointer
  call $~stack_check
  global.get $~lib/memory/__stack_pointer
  i32.const 0
  i32.store $0
  local.get $this
  i32.eqz
  if
   global.get $~lib/memory/__stack_pointer
   i32.const 0
   i32.const 5
   call $~lib/rt/itcms/__new
   local.tee $this
   i32.store $0
  end
  local.get $this
  local.set $1
  global.get $~lib/memory/__stack_pointer
  i32.const 4
  i32.add
  global.set $~lib/memory/__stack_pointer
  local.get $1
 )
 (func $optional-typeparameters/TestMethodDerived2<f64>#constructor (type $i32_=>_i32) (param $this i32) (result i32)
  (local $1 i32)
  global.get $~lib/memory/__stack_pointer
  i32.const 4
  i32.sub
  global.set $~lib/memory/__stack_pointer
  call $~stack_check
  global.get $~lib/memory/__stack_pointer
  i32.const 0
  i32.store $0
  local.get $this
  i32.eqz
  if
   global.get $~lib/memory/__stack_pointer
   i32.const 0
   i32.const 7
   call $~lib/rt/itcms/__new
   local.tee $this
   i32.store $0
  end
  local.get $this
  local.set $1
  global.get $~lib/memory/__stack_pointer
  i32.const 4
  i32.add
  global.set $~lib/memory/__stack_pointer
  local.get $1
 )
)<|MERGE_RESOLUTION|>--- conflicted
+++ resolved
@@ -967,13 +967,8 @@
   local.get $slMap
   i32.store $0 offset=4
  )
-<<<<<<< HEAD
- (func $~lib/rt/tlsf/addMemory (param $root i32) (param $start i32) (param $end i32) (result i32)
+ (func $~lib/rt/tlsf/addMemory (type $i32_i32_i32_=>_i32) (param $root i32) (param $start i32) (param $end i32) (result i32)
   (local $root_0 i32)
-=======
- (func $~lib/rt/tlsf/addMemory (type $i32_i32_i32_=>_i32) (param $root i32) (param $start i32) (param $end i32) (result i32)
-  (local $var$3 i32)
->>>>>>> 78b2d1af
   (local $tail i32)
   (local $tailInfo i32)
   (local $size i32)
@@ -2244,15 +2239,9 @@
    call $~lib/rt/itcms/__visit
   end
  )
-<<<<<<< HEAD
- (func $~lib/array/Array<~lib/string/String>#__visit (param $this i32) (param $cookie i32)
+ (func $~lib/array/Array<~lib/string/String>#__visit (type $i32_i32_=>_none) (param $this i32) (param $cookie i32)
   (local $cur i32)
   (local $end i32)
-=======
- (func $~lib/array/Array<~lib/string/String>#__visit (type $i32_i32_=>_none) (param $this i32) (param $cookie i32)
-  (local $var$2 i32)
-  (local $var$3 i32)
->>>>>>> 78b2d1af
   (local $var$4 i32)
   (local $val i32)
   i32.const 1
