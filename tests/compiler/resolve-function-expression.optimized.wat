--- conflicted
+++ resolved
@@ -219,17 +219,6 @@
    i32.store16
   end
   local.get $3
-<<<<<<< HEAD
- )
- (func $~lib/string/String#get:length (param $0 i32) (result i32)
-  local.get $0
-  i32.const 16
-  i32.sub
-  i32.load offset=12
-  i32.const 1
-  i32.shr_u
-=======
->>>>>>> a5d11edb
  )
  (func $~lib/util/string/compareImpl (param $0 i32) (param $1 i32) (result i32)
   (local $2 i32)
@@ -356,12 +345,6 @@
     i32.eqz
     br_if $folding-inner0
     local.get $0
-<<<<<<< HEAD
-    call $~lib/string/String#get:length
-    local.tee $1
-    i32.const 1536
-    call $~lib/string/String#get:length
-=======
     i32.const 16
     i32.sub
     i32.load offset=12
@@ -372,7 +355,6 @@
     i32.load
     i32.const 1
     i32.shr_u
->>>>>>> a5d11edb
     i32.ne
     br_if $folding-inner0
     local.get $0
