(module
 (type $i32_i32_=>_i32 (func_subtype (param i32 i32) (result i32) func))
 (type $none_=>_none (func_subtype func))
 (type $none_=>_i32 (func_subtype (result i32) func))
 (type $i32_i32_=>_none (func_subtype (param i32 i32) func))
 (type $i32_i32_i32_=>_none (func_subtype (param i32 i32 i32) func))
 (type $i32_=>_none (func_subtype (param i32) func))
 (type $i32_i32_i32_i32_=>_none (func_subtype (param i32 i32 i32 i32) func))
 (type $i32_=>_i32 (func_subtype (param i32) (result i32) func))
 (type $i64_i64_i32_i64_=>_i32 (func_subtype (param i64 i64 i32 i64) (result i32) func))
 (import "env" "abort" (func $~lib/builtins/abort (param i32 i32 i32 i32)))
 (global $resolve-binary/a (mut i32) (i32.const 0))
 (global $~lib/rt/itcms/total (mut i32) (i32.const 0))
 (global $~lib/rt/itcms/threshold (mut i32) (i32.const 0))
 (global $~lib/rt/itcms/state (mut i32) (i32.const 0))
 (global $~lib/rt/itcms/visitCount (mut i32) (i32.const 0))
 (global $~lib/rt/itcms/pinSpace (mut i32) (i32.const 0))
 (global $~lib/rt/itcms/iter (mut i32) (i32.const 0))
 (global $~lib/rt/itcms/toSpace (mut i32) (i32.const 0))
 (global $~lib/rt/itcms/white (mut i32) (i32.const 0))
 (global $~lib/rt/itcms/fromSpace (mut i32) (i32.const 0))
 (global $~lib/rt/tlsf/ROOT (mut i32) (i32.const 0))
 (global $~lib/util/number/_K (mut i32) (i32.const 0))
 (global $~lib/util/number/_frc_pow (mut i64) (i64.const 0))
 (global $~lib/util/number/_exp_pow (mut i32) (i32.const 0))
 (global $resolve-binary/foo (mut i32) (i32.const 0))
 (global $resolve-binary/bar (mut i32) (i32.const 0))
 (global $resolve-binary/bar2 (mut i32) (i32.const 0))
 (global $resolve-binary/baz (mut i32) (i32.const 0))
 (global $~lib/memory/__stack_pointer (mut i32) (i32.const 27652))
 (memory $0 1)
 (data (i32.const 1036) "\1c")
 (data (i32.const 1048) "\01\00\00\00\08\00\00\00t\00r\00u\00e")
 (data (i32.const 1068) "\1c")
 (data (i32.const 1080) "\01\00\00\00\n\00\00\00f\00a\00l\00s\00e")
 (data (i32.const 1100) "<")
 (data (i32.const 1112) "\01\00\00\00\"\00\00\00r\00e\00s\00o\00l\00v\00e\00-\00b\00i\00n\00a\00r\00y\00.\00t\00s")
 (data (i32.const 1164) "|")
 (data (i32.const 1176) "\01\00\00\00d\00\00\00t\00o\00S\00t\00r\00i\00n\00g\00(\00)\00 \00r\00a\00d\00i\00x\00 \00a\00r\00g\00u\00m\00e\00n\00t\00 \00m\00u\00s\00t\00 \00b\00e\00 \00b\00e\00t\00w\00e\00e\00n\00 \002\00 \00a\00n\00d\00 \003\006")
 (data (i32.const 1292) "<")
 (data (i32.const 1304) "\01\00\00\00&\00\00\00~\00l\00i\00b\00/\00u\00t\00i\00l\00/\00n\00u\00m\00b\00e\00r\00.\00t\00s")
 (data (i32.const 1356) "\1c")
 (data (i32.const 1368) "\01\00\00\00\02\00\00\000")
 (data (i32.const 1388) "<")
 (data (i32.const 1400) "\01\00\00\00(\00\00\00A\00l\00l\00o\00c\00a\00t\00i\00o\00n\00 \00t\00o\00o\00 \00l\00a\00r\00g\00e")
 (data (i32.const 1452) "<")
 (data (i32.const 1464) "\01\00\00\00 \00\00\00~\00l\00i\00b\00/\00r\00t\00/\00i\00t\00c\00m\00s\00.\00t\00s")
 (data (i32.const 1580) "<")
 (data (i32.const 1592) "\01\00\00\00$\00\00\00I\00n\00d\00e\00x\00 \00o\00u\00t\00 \00o\00f\00 \00r\00a\00n\00g\00e")
 (data (i32.const 1644) ",")
 (data (i32.const 1656) "\01\00\00\00\14\00\00\00~\00l\00i\00b\00/\00r\00t\00.\00t\00s")
 (data (i32.const 1724) "<")
 (data (i32.const 1736) "\01\00\00\00\1e\00\00\00~\00l\00i\00b\00/\00r\00t\00/\00t\00l\00s\00f\00.\00t\00s")
 (data (i32.const 1788) "0\000\000\001\000\002\000\003\000\004\000\005\000\006\000\007\000\008\000\009\001\000\001\001\001\002\001\003\001\004\001\005\001\006\001\007\001\008\001\009\002\000\002\001\002\002\002\003\002\004\002\005\002\006\002\007\002\008\002\009\003\000\003\001\003\002\003\003\003\004\003\005\003\006\003\007\003\008\003\009\004\000\004\001\004\002\004\003\004\004\004\005\004\006\004\007\004\008\004\009\005\000\005\001\005\002\005\003\005\004\005\005\005\006\005\007\005\008\005\009\006\000\006\001\006\002\006\003\006\004\006\005\006\006\006\007\006\008\006\009\007\000\007\001\007\002\007\003\007\004\007\005\007\006\007\007\007\008\007\009\008\000\008\001\008\002\008\003\008\004\008\005\008\006\008\007\008\008\008\009\009\000\009\001\009\002\009\003\009\004\009\005\009\006\009\007\009\008\009\009")
 (data (i32.const 2188) "\1c\04")
 (data (i32.const 2200) "\01\00\00\00\00\04\00\000\000\000\001\000\002\000\003\000\004\000\005\000\006\000\007\000\008\000\009\000\00a\000\00b\000\00c\000\00d\000\00e\000\00f\001\000\001\001\001\002\001\003\001\004\001\005\001\006\001\007\001\008\001\009\001\00a\001\00b\001\00c\001\00d\001\00e\001\00f\002\000\002\001\002\002\002\003\002\004\002\005\002\006\002\007\002\008\002\009\002\00a\002\00b\002\00c\002\00d\002\00e\002\00f\003\000\003\001\003\002\003\003\003\004\003\005\003\006\003\007\003\008\003\009\003\00a\003\00b\003\00c\003\00d\003\00e\003\00f\004\000\004\001\004\002\004\003\004\004\004\005\004\006\004\007\004\008\004\009\004\00a\004\00b\004\00c\004\00d\004\00e\004\00f\005\000\005\001\005\002\005\003\005\004\005\005\005\006\005\007\005\008\005\009\005\00a\005\00b\005\00c\005\00d\005\00e\005\00f\006\000\006\001\006\002\006\003\006\004\006\005\006\006\006\007\006\008\006\009\006\00a\006\00b\006\00c\006\00d\006\00e\006\00f\007\000\007\001\007\002\007\003\007\004\007\005\007\006\007\007\007\008\007\009\007\00a\007\00b\007\00c\007\00d\007\00e\007\00f\008\000\008\001\008\002\008\003\008\004\008\005\008\006\008\007\008\008\008\009\008\00a\008\00b\008\00c\008\00d\008\00e\008\00f\009\000\009\001\009\002\009\003\009\004\009\005\009\006\009\007\009\008\009\009\009\00a\009\00b\009\00c\009\00d\009\00e\009\00f\00a\000\00a\001\00a\002\00a\003\00a\004\00a\005\00a\006\00a\007\00a\008\00a\009\00a\00a\00a\00b\00a\00c\00a\00d\00a\00e\00a\00f\00b\000\00b\001\00b\002\00b\003\00b\004\00b\005\00b\006\00b\007\00b\008\00b\009\00b\00a\00b\00b\00b\00c\00b\00d\00b\00e\00b\00f\00c\000\00c\001\00c\002\00c\003\00c\004\00c\005\00c\006\00c\007\00c\008\00c\009\00c\00a\00c\00b\00c\00c\00c\00d\00c\00e\00c\00f\00d\000\00d\001\00d\002\00d\003\00d\004\00d\005\00d\006\00d\007\00d\008\00d\009\00d\00a\00d\00b\00d\00c\00d\00d\00d\00e\00d\00f\00e\000\00e\001\00e\002\00e\003\00e\004\00e\005\00e\006\00e\007\00e\008\00e\009\00e\00a\00e\00b\00e\00c\00e\00d\00e\00e\00e\00f\00f\000\00f\001\00f\002\00f\003\00f\004\00f\005\00f\006\00f\007\00f\008\00f\009\00f\00a\00f\00b\00f\00c\00f\00d\00f\00e\00f\00f")
 (data (i32.const 3244) "\\")
 (data (i32.const 3256) "\01\00\00\00H\00\00\000\001\002\003\004\005\006\007\008\009\00a\00b\00c\00d\00e\00f\00g\00h\00i\00j\00k\00l\00m\00n\00o\00p\00q\00r\00s\00t\00u\00v\00w\00x\00y\00z")
 (data (i32.const 3340) "\1c")
 (data (i32.const 3352) "\01\00\00\00\02\00\00\001")
 (data (i32.const 3372) "\1c")
 (data (i32.const 3384) "\01\00\00\00\02\00\00\002")
 (data (i32.const 3413) "\a0\f6?")
 (data (i32.const 3425) "\c8\b9\f2\82,\d6\bf\80V7($\b4\fa<\00\00\00\00\00\80\f6?")
 (data (i32.const 3457) "\08X\bf\bd\d1\d5\bf \f7\e0\d8\08\a5\1c\bd\00\00\00\00\00`\f6?")
 (data (i32.const 3489) "XE\17wv\d5\bfmP\b6\d5\a4b#\bd\00\00\00\00\00@\f6?")
 (data (i32.const 3521) "\f8-\87\ad\1a\d5\bf\d5g\b0\9e\e4\84\e6\bc\00\00\00\00\00 \f6?")
 (data (i32.const 3553) "xw\95_\be\d4\bf\e0>)\93i\1b\04\bd\00\00\00\00\00\00\f6?")
 (data (i32.const 3585) "`\1c\c2\8ba\d4\bf\cc\84LH/\d8\13=\00\00\00\00\00\e0\f5?")
 (data (i32.const 3617) "\a8\86\860\04\d4\bf:\0b\82\ed\f3B\dc<\00\00\00\00\00\c0\f5?")
 (data (i32.const 3649) "HiUL\a6\d3\bf`\94Q\86\c6\b1 =\00\00\00\00\00\a0\f5?")
 (data (i32.const 3681) "\80\98\9a\ddG\d3\bf\92\80\c5\d4MY%=\00\00\00\00\00\80\f5?")
 (data (i32.const 3713) " \e1\ba\e2\e8\d2\bf\d8+\b7\99\1e{&=\00\00\00\00\00`\f5?")
 (data (i32.const 3745) "\88\de\13Z\89\d2\bf?\b0\cf\b6\14\ca\15=\00\00\00\00\00`\f5?")
 (data (i32.const 3777) "\88\de\13Z\89\d2\bf?\b0\cf\b6\14\ca\15=\00\00\00\00\00@\f5?")
 (data (i32.const 3809) "x\cf\fbA)\d2\bfv\daS($Z\16\bd\00\00\00\00\00 \f5?")
 (data (i32.const 3841) "\98i\c1\98\c8\d1\bf\04T\e7h\bc\af\1f\bd\00\00\00\00\00\00\f5?")
 (data (i32.const 3873) "\a8\ab\ab\\g\d1\bf\f0\a8\823\c6\1f\1f=\00\00\00\00\00\e0\f4?")
 (data (i32.const 3905) "H\ae\f9\8b\05\d1\bffZ\05\fd\c4\a8&\bd\00\00\00\00\00\c0\f4?")
 (data (i32.const 3937) "\90s\e2$\a3\d0\bf\0e\03\f4~\eek\0c\bd\00\00\00\00\00\a0\f4?")
 (data (i32.const 3969) "\d0\b4\94%@\d0\bf\7f-\f4\9e\b86\f0\bc\00\00\00\00\00\a0\f4?")
 (data (i32.const 4001) "\d0\b4\94%@\d0\bf\7f-\f4\9e\b86\f0\bc\00\00\00\00\00\80\f4?")
 (data (i32.const 4033) "@^m\18\b9\cf\bf\87<\99\ab*W\r=\00\00\00\00\00`\f4?")
 (data (i32.const 4065) "`\dc\cb\ad\f0\ce\bf$\af\86\9c\b7&+=\00\00\00\00\00@\f4?")
 (data (i32.const 4097) "\f0*n\07\'\ce\bf\10\ff?TO/\17\bd\00\00\00\00\00 \f4?")
 (data (i32.const 4129) "\c0Ok!\\\cd\bf\1bh\ca\bb\91\ba!=\00\00\00\00\00\00\f4?")
 (data (i32.const 4161) "\a0\9a\c7\f7\8f\cc\bf4\84\9fhOy\'=\00\00\00\00\00\00\f4?")
 (data (i32.const 4193) "\a0\9a\c7\f7\8f\cc\bf4\84\9fhOy\'=\00\00\00\00\00\e0\f3?")
 (data (i32.const 4225) "\90-t\86\c2\cb\bf\8f\b7\8b1\b0N\19=\00\00\00\00\00\c0\f3?")
 (data (i32.const 4257) "\c0\80N\c9\f3\ca\bff\90\cd?cN\ba<\00\00\00\00\00\a0\f3?")
 (data (i32.const 4289) "\b0\e2\1f\bc#\ca\bf\ea\c1F\dcd\8c%\bd\00\00\00\00\00\a0\f3?")
 (data (i32.const 4321) "\b0\e2\1f\bc#\ca\bf\ea\c1F\dcd\8c%\bd\00\00\00\00\00\80\f3?")
 (data (i32.const 4353) "P\f4\9cZR\c9\bf\e3\d4\c1\04\d9\d1*\bd\00\00\00\00\00`\f3?")
 (data (i32.const 4385) "\d0 e\a0\7f\c8\bf\t\fa\db\7f\bf\bd+=\00\00\00\00\00@\f3?")
 (data (i32.const 4417) "\e0\10\02\89\ab\c7\bfXJSr\90\db+=\00\00\00\00\00@\f3?")
 (data (i32.const 4449) "\e0\10\02\89\ab\c7\bfXJSr\90\db+=\00\00\00\00\00 \f3?")
 (data (i32.const 4481) "\d0\19\e7\0f\d6\c6\bff\e2\b2\a3j\e4\10\bd\00\00\00\00\00\00\f3?")
 (data (i32.const 4513) "\90\a7p0\ff\c5\bf9P\10\9fC\9e\1e\bd\00\00\00\00\00\00\f3?")
 (data (i32.const 4545) "\90\a7p0\ff\c5\bf9P\10\9fC\9e\1e\bd\00\00\00\00\00\e0\f2?")
 (data (i32.const 4577) "\b0\a1\e3\e5&\c5\bf\8f[\07\90\8b\de \bd\00\00\00\00\00\c0\f2?")
 (data (i32.const 4609) "\80\cbl+M\c4\bf<x5a\c1\0c\17=\00\00\00\00\00\c0\f2?")
 (data (i32.const 4641) "\80\cbl+M\c4\bf<x5a\c1\0c\17=\00\00\00\00\00\a0\f2?")
 (data (i32.const 4673) "\90\1e \fcq\c3\bf:T\'M\86x\f1<\00\00\00\00\00\80\f2?")
 (data (i32.const 4705) "\f0\1f\f8R\95\c2\bf\08\c4q\170\8d$\bd\00\00\00\00\00`\f2?")
 (data (i32.const 4737) "`/\d5*\b7\c1\bf\96\a3\11\18\a4\80.\bd\00\00\00\00\00`\f2?")
 (data (i32.const 4769) "`/\d5*\b7\c1\bf\96\a3\11\18\a4\80.\bd\00\00\00\00\00@\f2?")
 (data (i32.const 4801) "\90\d0|~\d7\c0\bf\f4[\e8\88\96i\n=\00\00\00\00\00@\f2?")
 (data (i32.const 4833) "\90\d0|~\d7\c0\bf\f4[\e8\88\96i\n=\00\00\00\00\00 \f2?")
 (data (i32.const 4865) "\e0\db1\91\ec\bf\bf\f23\a3\\Tu%\bd\00\00\00\00\00\00\f2?")
 (data (i32.const 4898) "+n\07\'\be\bf<\00\f0*,4*=\00\00\00\00\00\00\f2?")
 (data (i32.const 4930) "+n\07\'\be\bf<\00\f0*,4*=\00\00\00\00\00\e0\f1?")
 (data (i32.const 4961) "\c0[\8fT^\bc\bf\06\be_XW\0c\1d\bd\00\00\00\00\00\c0\f1?")
 (data (i32.const 4993) "\e0J:m\92\ba\bf\c8\aa[\e859%=\00\00\00\00\00\c0\f1?")
 (data (i32.const 5025) "\e0J:m\92\ba\bf\c8\aa[\e859%=\00\00\00\00\00\a0\f1?")
 (data (i32.const 5057) "\a01\d6E\c3\b8\bfhV/M)|\13=\00\00\00\00\00\a0\f1?")
 (data (i32.const 5089) "\a01\d6E\c3\b8\bfhV/M)|\13=\00\00\00\00\00\80\f1?")
 (data (i32.const 5121) "`\e5\8a\d2\f0\b6\bf\das3\c97\97&\bd\00\00\00\00\00`\f1?")
 (data (i32.const 5153) " \06?\07\1b\b5\bfW^\c6a[\02\1f=\00\00\00\00\00`\f1?")
 (data (i32.const 5185) " \06?\07\1b\b5\bfW^\c6a[\02\1f=\00\00\00\00\00@\f1?")
 (data (i32.const 5217) "\e0\1b\96\d7A\b3\bf\df\13\f9\cc\da^,=\00\00\00\00\00@\f1?")
 (data (i32.const 5249) "\e0\1b\96\d7A\b3\bf\df\13\f9\cc\da^,=\00\00\00\00\00 \f1?")
 (data (i32.const 5281) "\80\a3\ee6e\b1\bf\t\a3\8fv^|\14=\00\00\00\00\00\00\f1?")
 (data (i32.const 5313) "\80\11\c00\n\af\bf\91\8e6\83\9eY-=\00\00\00\00\00\00\f1?")
 (data (i32.const 5345) "\80\11\c00\n\af\bf\91\8e6\83\9eY-=\00\00\00\00\00\e0\f0?")
 (data (i32.const 5377) "\80\19q\ddB\ab\bfLp\d6\e5z\82\1c=\00\00\00\00\00\e0\f0?")
 (data (i32.const 5409) "\80\19q\ddB\ab\bfLp\d6\e5z\82\1c=\00\00\00\00\00\c0\f0?")
 (data (i32.const 5441) "\c02\f6Xt\a7\bf\ee\a1\f24F\fc,\bd\00\00\00\00\00\c0\f0?")
 (data (i32.const 5473) "\c02\f6Xt\a7\bf\ee\a1\f24F\fc,\bd\00\00\00\00\00\a0\f0?")
 (data (i32.const 5505) "\c0\fe\b9\87\9e\a3\bf\aa\fe&\f5\b7\02\f5<\00\00\00\00\00\a0\f0?")
 (data (i32.const 5537) "\c0\fe\b9\87\9e\a3\bf\aa\fe&\f5\b7\02\f5<\00\00\00\00\00\80\f0?")
 (data (i32.const 5570) "x\0e\9b\82\9f\bf\e4\t~|&\80)\bd\00\00\00\00\00\80\f0?")
 (data (i32.const 5602) "x\0e\9b\82\9f\bf\e4\t~|&\80)\bd\00\00\00\00\00`\f0?")
 (data (i32.const 5633) "\80\d5\07\1b\b9\97\bf9\a6\fa\93T\8d(\bd\00\00\00\00\00@\f0?")
 (data (i32.const 5666) "\fc\b0\a8\c0\8f\bf\9c\a6\d3\f6|\1e\df\bc\00\00\00\00\00@\f0?")
 (data (i32.const 5698) "\fc\b0\a8\c0\8f\bf\9c\a6\d3\f6|\1e\df\bc\00\00\00\00\00 \f0?")
 (data (i32.const 5730) "\10k*\e0\7f\bf\e4@\da\r?\e2\19\bd\00\00\00\00\00 \f0?")
 (data (i32.const 5762) "\10k*\e0\7f\bf\e4@\da\r?\e2\19\bd\00\00\00\00\00\00\f0?")
 (data (i32.const 5814) "\f0?")
 (data (i32.const 5845) "\c0\ef?")
 (data (i32.const 5858) "\89u\15\10\80?\e8+\9d\99k\c7\10\bd\00\00\00\00\00\80\ef?")
 (data (i32.const 5889) "\80\93XV \90?\d2\f7\e2\06[\dc#\bd\00\00\00\00\00@\ef?")
 (data (i32.const 5922) "\c9(%I\98?4\0cZ2\ba\a0*\bd\00\00\00\00\00\00\ef?")
 (data (i32.const 5953) "@\e7\89]A\a0?S\d7\f1\\\c0\11\01=\00\00\00\00\00\c0\ee?")
 (data (i32.const 5986) ".\d4\aef\a4?(\fd\bdus\16,\bd\00\00\00\00\00\80\ee?")
 (data (i32.const 6017) "\c0\9f\14\aa\94\a8?}&Z\d0\95y\19\bd\00\00\00\00\00@\ee?")
 (data (i32.const 6049) "\c0\dd\cds\cb\ac?\07(\d8G\f2h\1a\bd\00\00\00\00\00 \ee?")
 (data (i32.const 6081) "\c0\06\c01\ea\ae?{;\c9O>\11\0e\bd\00\00\00\00\00\e0\ed?")
 (data (i32.const 6113) "`F\d1;\97\b1?\9b\9e\rV]2%\bd\00\00\00\00\00\a0\ed?")
 (data (i32.const 6145) "\e0\d1\a7\f5\bd\b3?\d7N\db\a5^\c8,=\00\00\00\00\00`\ed?")
 (data (i32.const 6177) "\a0\97MZ\e9\b5?\1e\1d]<\06i,\bd\00\00\00\00\00@\ed?")
 (data (i32.const 6209) "\c0\ea\n\d3\00\b7?2\ed\9d\a9\8d\1e\ec<\00\00\00\00\00\00\ed?")
 (data (i32.const 6241) "@Y]^3\b9?\daG\bd:\\\11#=\00\00\00\00\00\c0\ec?")
 (data (i32.const 6273) "`\ad\8d\c8j\bb?\e5h\f7+\80\90\13\bd\00\00\00\00\00\a0\ec?")
 (data (i32.const 6305) "@\bc\01X\88\bc?\d3\acZ\c6\d1F&=\00\00\00\00\00`\ec?")
 (data (i32.const 6337) " \n\839\c7\be?\e0E\e6\afh\c0-\bd\00\00\00\00\00@\ec?")
 (data (i32.const 6369) "\e0\db9\91\e8\bf?\fd\n\a1O\d64%\bd\00\00\00\00\00\00\ec?")
 (data (i32.const 6401) "\e0\'\82\8e\17\c1?\f2\07-\cex\ef!=\00\00\00\00\00\e0\eb?")
 (data (i32.const 6433) "\f0#~+\aa\c1?4\998D\8e\a7,=\00\00\00\00\00\a0\eb?")
 (data (i32.const 6465) "\80\86\0ca\d1\c2?\a1\b4\81\cbl\9d\03=\00\00\00\00\00\80\eb?")
 (data (i32.const 6497) "\90\15\b0\fce\c3?\89rK#\a8/\c6<\00\00\00\00\00@\eb?")
 (data (i32.const 6529) "\b03\83=\91\c4?x\b6\fdTy\83%=\00\00\00\00\00 \eb?")
 (data (i32.const 6561) "\b0\a1\e4\e5\'\c5?\c7}i\e5\e83&=\00\00\00\00\00\e0\ea?")
 (data (i32.const 6593) "\10\8c\beNW\c6?x.<,\8b\cf\19=\00\00\00\00\00\c0\ea?")
 (data (i32.const 6625) "pu\8b\12\f0\c6?\e1!\9c\e5\8d\11%\bd\00\00\00\00\00\a0\ea?")
 (data (i32.const 6657) "PD\85\8d\89\c7?\05C\91p\10f\1c\bd\00\00\00\00\00`\ea?")
 (data (i32.const 6690) "9\eb\af\be\c8?\d1,\e9\aaT=\07\bd\00\00\00\00\00@\ea?")
 (data (i32.const 6722) "\f7\dcZZ\c9?o\ff\a0X(\f2\07=\00\00\00\00\00\00\ea?")
 (data (i32.const 6753) "\e0\8a<\ed\93\ca?i!VPCr(\bd\00\00\00\00\00\e0\e9?")
 (data (i32.const 6785) "\d0[W\d81\cb?\aa\e1\acN\8d5\0c\bd\00\00\00\00\00\c0\e9?")
 (data (i32.const 6817) "\e0;8\87\d0\cb?\b6\12TY\c4K-\bd\00\00\00\00\00\a0\e9?")
 (data (i32.const 6849) "\10\f0\c6\fbo\cc?\d2+\96\c5r\ec\f1\bc\00\00\00\00\00`\e9?")
 (data (i32.const 6881) "\90\d4\b0=\b1\cd?5\b0\15\f7*\ff*\bd\00\00\00\00\00@\e9?")
 (data (i32.const 6913) "\10\e7\ff\0eS\ce?0\f4A`\'\12\c2<\00\00\00\00\00 \e9?")
 (data (i32.const 6946) "\dd\e4\ad\f5\ce?\11\8e\bbe\15!\ca\bc\00\00\00\00\00\00\e9?")
 (data (i32.const 6977) "\b0\b3l\1c\99\cf?0\df\0c\ca\ec\cb\1b=\00\00\00\00\00\c0\e8?")
 (data (i32.const 7009) "XM`8q\d0?\91N\ed\16\db\9c\f8<\00\00\00\00\00\a0\e8?")
 (data (i32.const 7041) "`ag-\c4\d0?\e9\ea<\16\8b\18\'=\00\00\00\00\00\80\e8?")
 (data (i32.const 7073) "\e8\'\82\8e\17\d1?\1c\f0\a5c\0e!,\bd\00\00\00\00\00`\e8?")
 (data (i32.const 7105) "\f8\ac\cb\\k\d1?\81\16\a5\f7\cd\9a+=\00\00\00\00\00@\e8?")
 (data (i32.const 7137) "hZc\99\bf\d1?\b7\bdGQ\ed\a6,=\00\00\00\00\00 \e8?")
 (data (i32.const 7169) "\b8\0emE\14\d2?\ea\baF\ba\de\87\n=\00\00\00\00\00\e0\e7?")
 (data (i32.const 7201) "\90\dc|\f0\be\d2?\f4\04PJ\fa\9c*=\00\00\00\00\00\c0\e7?")
 (data (i32.const 7233) "`\d3\e1\f1\14\d3?\b8<!\d3z\e2(\bd\00\00\00\00\00\a0\e7?")
 (data (i32.const 7265) "\10\bevgk\d3?\c8w\f1\b0\cdn\11=\00\00\00\00\00\80\e7?")
 (data (i32.const 7297) "03wR\c2\d3?\\\bd\06\b6T;\18=\00\00\00\00\00`\e7?")
 (data (i32.const 7329) "\e8\d5#\b4\19\d4?\9d\e0\90\ec6\e4\08=\00\00\00\00\00@\e7?")
 (data (i32.const 7361) "\c8q\c2\8dq\d4?u\d6g\t\ce\'/\bd\00\00\00\00\00 \e7?")
 (data (i32.const 7393) "0\17\9e\e0\c9\d4?\a4\d8\n\1b\89 .\bd\00\00\00\00\00\00\e7?")
 (data (i32.const 7425) "\a08\07\ae\"\d5?Y\c7d\81p\be.=\00\00\00\00\00\e0\e6?")
 (data (i32.const 7457) "\d0\c8S\f7{\d5?\ef@]\ee\ed\ad\1f=\00\00\00\00\00\c0\e6?")
 (data (i32.const 7489) "`Y\df\bd\d5\d5?\dce\a4\08*\0b\n\bd")
 (data (i32.const 7518) "\f0?n\bf\88\1aO;\9b<53\fb\a9=\f6\ef?]\dc\d8\9c\13`q\bca\80w>\9a\ec\ef?\d1f\87\10z^\90\bc\85\7fn\e8\15\e3\ef?\13\f6g5R\d2\8c<t\85\15\d3\b0\d9\ef?\fa\8e\f9#\80\ce\8b\bc\de\f6\dd)k\d0\ef?a\c8\e6aN\f7`<\c8\9bu\18E\c7\ef?\99\d33[\e4\a3\90<\83\f3\c6\ca>\be\ef?m{\83]\a6\9a\97<\0f\89\f9lX\b5\ef?\fc\ef\fd\92\1a\b5\8e<\f7Gr+\92\ac\ef?\d1\9c/p=\be><\a2\d1\d32\ec\a3\ef?\0bn\90\894\03j\bc\1b\d3\fe\aff\9b\ef?\0e\bd/*RV\95\bcQ[\12\d0\01\93\ef?U\eaN\8c\ef\80P\bc\cc1l\c0\bd\8a\ef?\16\f4\d5\b9#\c9\91\bc\e0-\a9\ae\9a\82\ef?\afU\\\e9\e3\d3\80<Q\8e\a5\c8\98z\ef?H\93\a5\ea\15\1b\80\bc{Q}<\b8r\ef?=2\deU\f0\1f\8f\bc\ea\8d\8c8\f9j\ef?\bfS\13?\8c\89\8b<u\cbo\eb[c\ef?&\eb\11v\9c\d9\96\bc\d4\\\04\84\e0[\ef?`/:>\f7\ec\9a<\aa\b9h1\87T\ef?\9d8\86\cb\82\e7\8f\bc\1d\d9\fc\"PM\ef?\8d\c3\a6DAo\8a<\d6\8cb\88;F\ef?}\04\e4\b0\05z\80<\96\dc}\91I?\ef?\94\a8\a8\e3\fd\8e\96<8bunz8\ef?}Ht\f2\18^\87<?\a6\b2O\ce1\ef?\f2\e7\1f\98+G\80<\dd|\e2eE+\ef?^\08q?{\b8\96\bc\81c\f5\e1\df$\ef?1\ab\tm\e1\f7\82<\e1\de\1f\f5\9d\1e\ef?\fa\bfo\1a\9b!=\bc\90\d9\da\d0\7f\18\ef?\b4\n\0cr\827\8b<\0b\03\e4\a6\85\12\ef?\8f\cb\ce\89\92\14n<V/>\a9\af\0c\ef?\b6\ab\b0MuM\83<\15\b71\n\fe\06\ef?Lt\ac\e2\01B\86<1\d8L\fcp\01\ef?J\f8\d3]9\dd\8f<\ff\16d\b2\08\fc\ee?\04[\8e;\80\a3\86\bc\f1\9f\92_\c5\f6\ee?hPK\cc\edJ\92\bc\cb\a9:7\a7\f1\ee?\8e-Q\1b\f8\07\99\bcf\d8\05m\ae\ec\ee?\d26\94>\e8\d1q\bc\f7\9f\e54\db\e7\ee?\15\1b\ce\b3\19\19\99\bc\e5\a8\13\c3-\e3\ee?mL*\a7H\9f\85<\"4\12L\a6\de\ee?\8ai(z`\12\93\bc\1c\80\ac\04E\da\ee?[\89\17H\8f\a7X\bc*.\f7!\n\d6\ee?\1b\9aIg\9b,|\bc\97\a8P\d9\f5\d1\ee?\11\ac\c2`\edcC<-\89a`\08\ce\ee?\efd\06;\tf\96<W\00\1d\edA\ca\ee?y\03\a1\da\e1\ccn<\d0<\c1\b5\a2\c6\ee?0\12\0f?\8e\ff\93<\de\d3\d7\f0*\c3\ee?\b0\afz\bb\ce\90v<\'*6\d5\da\bf\ee?w\e0T\eb\bd\1d\93<\r\dd\fd\99\b2\bc\ee?\8e\a3q\004\94\8f\bc\a7,\9dv\b2\b9\ee?I\a3\93\dc\cc\de\87\bcBf\cf\a2\da\b6\ee?_8\0f\bd\c6\dex\bc\82O\9dV+\b4\ee?\f6\\{\ecF\12\86\bc\0f\92]\ca\a4\b1\ee?\8e\d7\fd\18\055\93<\da\'\b56G\af\ee?\05\9b\8a/\b7\98{<\fd\c7\97\d4\12\ad\ee?\tT\1c\e2\e1c\90<)TH\dd\07\ab\ee?\ea\c6\19P\85\c74<\b7FY\8a&\a9\ee?5\c0d+\e62\94<H!\ad\15o\a7\ee?\9fv\99aJ\e4\8c\bc\t\dcv\b9\e1\a5\ee?\a8M\ef;\c53\8c\bc\85U:\b0~\a4\ee?\ae\e9+\89xS\84\bc \c3\cc4F\a3\ee?XXVx\dd\ce\93\bc%\"U\828\a2\ee?d\19~\80\aa\10W<s\a9L\d4U\a1\ee?(\"^\bf\ef\b3\93\bc\cd;\7ff\9e\a0\ee?\82\b94\87\ad\12j\bc\bf\da\0bu\12\a0\ee?\ee\a9m\b8\efgc\bc/\1ae<\b2\9f\ee?Q\88\e0T=\dc\80\bc\84\94Q\f9}\9f\ee?\cf>Z~d\1fx\bct_\ec\e8u\9f\ee?\b0}\8b\c0J\ee\86\bct\81\a5H\9a\9f\ee?\8a\e6U\1e2\19\86\bc\c9gBV\eb\9f\ee?\d3\d4\t^\cb\9c\90<?]\deOi\a0\ee?\1d\a5M\b9\dc2{\bc\87\01\ebs\14\a1\ee?k\c0gT\fd\ec\94<2\c10\01\ed\a1\ee?Ul\d6\ab\e1\ebe<bN\cf6\f3\a2\ee?B\cf\b3/\c5\a1\88\bc\12\1a>T\'\a4\ee?47;\f1\b6i\93\bc\13\ceL\99\89\a5\ee?\1e\ff\19:\84^\80\bc\ad\c7#F\1a\a7\ee?nWr\d8P\d4\94\bc\ed\92D\9b\d9\a8\ee?\00\8a\0e[g\ad\90<\99f\8a\d9\c7\aa\ee?\b4\ea\f0\c1/\b7\8d<\db\a0*B\e5\ac\ee?\ff\e7\c5\9c`\b6e\bc\8cD\b5\162\af\ee?D_\f3Y\83\f6{<6w\15\99\ae\b1\ee?\83=\1e\a7\1f\t\93\bc\c6\ff\91\0b[\b4\ee?)\1el\8b\b8\a9]\bc\e5\c5\cd\b07\b7\ee?Y\b9\90|\f9#l\bc\0fR\c8\cbD\ba\ee?\aa\f9\f4\"CC\92\bcPN\de\9f\82\bd\ee?K\8ef\d7l\ca\85\bc\ba\07\cap\f1\c0\ee?\'\ce\91+\fc\afq<\90\f0\a3\82\91\c4\ee?\bbs\n\e15\d2m<##\e3\19c\c8\ee?c\"b\"\04\c5\87\bce\e5]{f\cc\ee?\d51\e2\e3\86\1c\8b<3-J\ec\9b\d0\ee?\15\bb\bc\d3\d1\bb\91\bc]%>\b2\03\d5\ee?\d21\ee\9c1\cc\90<X\b30\13\9e\d9\ee?\b3Zsn\84i\84<\bf\fdyUk\de\ee?\b4\9d\8e\97\cd\df\82\bcz\f3\d3\bfk\e3\ee?\873\cb\92w\1a\8c<\ad\d3Z\99\9f\e8\ee?\fa\d9\d1J\8f{\90\bcf\b6\8d)\07\ee\ee?\ba\ae\dcV\d9\c3U\bc\fb\15O\b8\a2\f3\ee?@\f6\a6=\0e\a4\90\bc:Y\e5\8dr\f9\ee?4\93\ad8\f4\d6h\bcG^\fb\f2v\ff\ee?5\8aXk\e2\ee\91\bcJ\06\a10\b0\05\ef?\cd\dd_\n\d7\fft<\d2\c1K\90\1e\0c\ef?\ac\98\92\fa\fb\bd\91\bc\t\1e\d7[\c2\12\ef?\b3\0c\af0\aens<\9cR\85\dd\9b\19\ef?\94\fd\9f\\2\e3\8e<z\d0\ff_\ab \ef?\acY\t\d1\8f\e0\84<K\d1W.\f1\'\ef?g\1aN8\af\cdc<\b5\e7\06\94m/\ef?h\19\92l,kg<i\90\ef\dc 7\ef?\d2\b5\cc\83\18\8a\80\bc\fa\c3]U\0b?\ef?o\fa\ff?]\ad\8f\bc|\89\07J-G\ef?I\a9u8\ae\r\90\bc\f2\89\r\08\87O\ef?\a7\07=\a6\85\a3t<\87\a4\fb\dc\18X\ef?\0f\"@ \9e\91\82\bc\98\83\c9\16\e3`\ef?\ac\92\c1\d5PZ\8e<\852\db\03\e6i\ef?Kk\01\acY:\84<`\b4\01\f3!s\ef?\1f>\b4\07!\d5\82\bc_\9b{3\97|\ef?\c9\rG;\b9*\89\bc)\a1\f5\14F\86\ef?\d3\88:`\04\b6t<\f6?\8b\e7.\90\ef?qr\9dQ\ec\c5\83<\83L\c7\fbQ\9a\ef?\f0\91\d3\8f\12\f7\8f\bc\da\90\a4\a2\af\a4\ef?}t#\e2\98\ae\8d\bc\f1g\8e-H\af\ef?\08 \aaA\bc\c3\8e<\'Za\ee\1b\ba\ef?2\eb\a9\c3\94+\84<\97\bak7+\c5\ef?\ee\85\d11\a9d\8a<@En[v\d0\ef?\ed\e3;\e4\ba7\8e\bc\14\be\9c\ad\fd\db\ef?\9d\cd\91M;\89w<\d8\90\9e\81\c1\e7\ef?\89\cc`A\c1\05S<\f1q\8f+\c2\f3\ef?")
 (data (i32.const 9564) "\1c")
 (data (i32.const 9576) "\01\00\00\00\06\00\00\000\00.\000")
 (data (i32.const 9596) "\1c")
 (data (i32.const 9608) "\01\00\00\00\06\00\00\00N\00a\00N")
 (data (i32.const 9628) ",")
 (data (i32.const 9640) "\01\00\00\00\12\00\00\00-\00I\00n\00f\00i\00n\00i\00t\00y")
 (data (i32.const 9676) ",")
 (data (i32.const 9688) "\01\00\00\00\10\00\00\00I\00n\00f\00i\00n\00i\00t\00y")
 (data (i32.const 9784) "\88\02\1c\08\a0\d5\8f\fav\bf>\a2\7f\e1\ae\bav\acU0 \fb\16\8b\ea5\ce]J\89B\cf-;eU\aa\b0k\9a\dfE\1a=\03\cf\1a\e6\ca\c6\9a\c7\17\fep\abO\dc\bc\be\fc\b1w\ff\0c\d6kA\ef\91V\be<\fc\7f\90\ad\1f\d0\8d\83\9aU1(\\Q\d3\b5\c9\a6\ad\8f\acq\9d\cb\8b\ee#w\"\9c\eamSx@\91I\cc\aeW\ce\b6]y\12<\827V\fbM6\94\10\c2O\98H8o\ea\96\90\c7:\82%\cb\85t\d7\f4\97\bf\97\cd\cf\86\a0\e5\ac*\17\98\n4\ef\8e\b25*\fbg8\b2;?\c6\d2\df\d4\c8\84\ba\cd\d3\1a\'D\dd\c5\96\c9%\bb\ce\9fk\93\84\a5b}$l\ac\db\f6\da_\rXf\ab\a3&\f1\c3\de\93\f8\e2\f3\b8\80\ff\aa\a8\ad\b5\b5\8bJ|l\05_b\87S0\c14`\ff\bc\c9U&\ba\91\8c\85N\96\bd~)p$w\f9\df\8f\b8\e5\b8\9f\bd\df\a6\94}t\88\cf_\a9\f8\cf\9b\a8\8f\93pD\b9k\15\0f\bf\f8\f0\08\8a\b611eU%\b0\cd\ac\7f{\d0\c6\e2?\99\06;+*\c4\10\\\e4\d3\92si\99$$\aa\0e\ca\00\83\f2\b5\87\fd\eb\1a\11\92d\08\e5\bc\cc\88Po\t\cc\bc\8c,e\19\e2X\17\b7\d1\00\00\00\00\00\00@\9c\00\00\00\00\10\a5\d4\e8\00\00b\ac\c5\ebx\ad\84\t\94\f8x9?\81\b3\15\07\c9{\ce\97\c0p\\\ea{\ce2~\8fh\80\e9\ab\a48\d2\d5E\"\9a\17&\'O\9f\'\fb\c4\d41\a2c\ed\a8\ad\c8\8c8e\de\b0\dbe\ab\1a\8e\08\c7\83\9a\1dqB\f9\1d]\c4X\e7\1b\a6,iM\92\ea\8dp\1ad\ee\01\daJw\ef\9a\99\a3m\a2\85k}\b4{x\t\f2w\18\ddy\a1\e4T\b4\c2\c5\9b[\92\86[\86=]\96\c8\c5S5\c8\b3\a0\97\fa\\\b4*\95\e3_\a0\99\bd\9fF\de%\8c9\db4\c2\9b\a5\\\9f\98\a3r\9a\c6\f6\ce\be\e9TS\bf\dc\b7\e2A\"\f2\17\f3\fc\88\a5x\\\d3\9b\ce \cc\dfS!{\f3Z\16\98:0\1f\97\dc\b5\a0\e2\96\b3\e3\\S\d1\d9\a8<D\a7\a4\d9|\9b\fb\10D\a4\a7LLv\bb\1a\9c@\b6\ef\8e\ab\8b,\84W\a6\10\ef\1f\d0)1\91\e9\e5\a4\10\9b\9d\0c\9c\a1\fb\9b\10\e7)\f4;b\d9 (\ac\85\cf\a7z^KD\80-\dd\ac\03@\e4!\bf\8f\ffD^/\9cg\8eA\b8\8c\9c\9d\173\d4\a9\1b\e3\b4\92\db\19\9e\d9w\df\ban\bf\96\ebk\ee\f0\9b;\02\87\af")
 (data (i32.const 10480) "<\fbW\fbr\fb\8c\fb\a7\fb\c1\fb\dc\fb\f6\fb\11\fc,\fcF\fca\fc{\fc\96\fc\b1\fc\cb\fc\e6\fc\00\fd\1b\fd5\fdP\fdk\fd\85\fd\a0\fd\ba\fd\d5\fd\ef\fd\n\fe%\fe?\feZ\fet\fe\8f\fe\a9\fe\c4\fe\df\fe\f9\fe\14\ff.\ffI\ffc\ff~\ff\99\ff\b3\ff\ce\ff\e8\ff\03\00\1e\008\00S\00m\00\88\00\a2\00\bd\00\d8\00\f2\00\r\01\'\01B\01\\\01w\01\92\01\ac\01\c7\01\e1\01\fc\01\16\021\02L\02f\02\81\02\9b\02\b6\02\d0\02\eb\02\06\03 \03;\03U\03p\03\8b\03\a5\03\c0\03\da\03\f5\03\0f\04*\04")
 (data (i32.const 10656) "\01\00\00\00\n\00\00\00d\00\00\00\e8\03\00\00\10\'\00\00\a0\86\01\00@B\0f\00\80\96\98\00\00\e1\f5\05\00\ca\9a;")
 (data (i32.const 10700) "\1c")
 (data (i32.const 10712) "\01\00\00\00\06\00\00\004\00.\000")
 (data (i32.const 10732) "\1c")
 (data (i32.const 10744) "\01\00\00\00\02\00\00\004")
 (data (i32.const 10764) "\1c")
 (data (i32.const 10776) "\01\00\00\00\02\00\00\003")
 (data (i32.const 10796) "\1c")
 (data (i32.const 10808) "\01\00\00\00\04\00\00\00-\001")
 (data (i32.const 10828) "\1c")
 (data (i32.const 10840) "\01\00\00\00\04\00\00\00l\00t")
 (data (i32.const 10860) "\1c")
 (data (i32.const 10872) "\01\00\00\00\04\00\00\00g\00t")
 (data (i32.const 10892) "\1c")
 (data (i32.const 10904) "\01\00\00\00\04\00\00\00l\00e")
 (data (i32.const 10924) "\1c")
 (data (i32.const 10936) "\01\00\00\00\04\00\00\00g\00e")
 (data (i32.const 10956) "\1c")
 (data (i32.const 10968) "\01\00\00\00\04\00\00\00e\00q")
 (data (i32.const 10988) "\1c")
 (data (i32.const 11000) "\01\00\00\00\04\00\00\00n\00e")
 (data (i32.const 11020) "\1c")
 (data (i32.const 11032) "\01\00\00\00\06\00\00\00a\00d\00d")
 (data (i32.const 11052) "\1c")
 (data (i32.const 11064) "\01\00\00\00\06\00\00\00s\00u\00b")
 (data (i32.const 11084) "\1c")
 (data (i32.const 11096) "\01\00\00\00\06\00\00\00m\00u\00l")
 (data (i32.const 11116) "\1c")
 (data (i32.const 11128) "\01\00\00\00\06\00\00\00d\00i\00v")
 (data (i32.const 11148) "\1c")
 (data (i32.const 11160) "\01\00\00\00\06\00\00\00r\00e\00m")
 (data (i32.const 11180) "\1c")
 (data (i32.const 11192) "\01\00\00\00\06\00\00\00p\00o\00w")
 (data (i32.const 11216) "\06\00\00\00 \00\00\00\00\00\00\00 ")
 (data (i32.const 11244) " \00\00\00\00\00\00\00 \00\00\00\00\00\00\00 ")
 (export "memory" (memory $0))
 (start $~start)
 (func $~lib/string/String.__eq (type $i32_i32_=>_i32) (param $0 i32) (param $1 i32) (result i32)
  (local $2 i32)
  (local $3 i32)
  (local $4 i32)
  (local $5 i32)
  local.get $0
  local.get $1
  i32.eq
  if
   i32.const 1
   return
  end
  local.get $1
  i32.eqz
  local.get $0
  i32.eqz
  i32.or
  if
   i32.const 0
   return
  end
  local.get $0
  i32.const 20
  i32.sub
  i32.load $0 offset=16
  i32.const 1
  i32.shr_u
  local.tee $3
  local.get $1
  i32.const 20
  i32.sub
  i32.load $0 offset=16
  i32.const 1
  i32.shr_u
  i32.ne
  if
   i32.const 0
   return
  end
  local.get $0
  local.tee $2
  i32.const 7
  i32.and
  local.get $1
  i32.const 7
  i32.and
  i32.or
  i32.eqz
  local.get $3
  local.tee $0
  i32.const 4
  i32.ge_u
  i32.and
  if
   loop $do-loop|0
    local.get $2
    i64.load $0
    local.get $1
    i64.load $0
    i64.eq
    if
     local.get $2
     i32.const 8
     i32.add
     local.set $2
     local.get $1
     i32.const 8
     i32.add
     local.set $1
     local.get $0
     i32.const 4
     i32.sub
     local.tee $0
     i32.const 4
     i32.ge_u
     br_if $do-loop|0
    end
   end
  end
  block $__inlined_func$~lib/util/string/compareImpl
   loop $while-continue|1
    local.get $0
    local.tee $3
    i32.const 1
    i32.sub
    local.set $0
    local.get $3
    if
     local.get $2
     i32.load16_u $0
     local.tee $5
     local.get $1
     i32.load16_u $0
     local.tee $4
     i32.sub
     local.set $3
     local.get $4
     local.get $5
     i32.ne
     br_if $__inlined_func$~lib/util/string/compareImpl
     local.get $2
     i32.const 2
     i32.add
     local.set $2
     local.get $1
     i32.const 2
     i32.add
     local.set $1
     br $while-continue|1
    end
   end
   i32.const 0
   local.set $3
  end
  local.get $3
  i32.eqz
 )
 (func $~lib/rt/itcms/visitRoots (type $none_=>_none)
  (local $0 i32)
  (local $1 i32)
  global.get $resolve-binary/foo
  local.tee $0
  if
   local.get $0
   call $byn-split-outlined-A$~lib/rt/itcms/__visit
  end
  global.get $resolve-binary/bar
  local.tee $0
  if
   local.get $0
   call $byn-split-outlined-A$~lib/rt/itcms/__visit
  end
  global.get $resolve-binary/bar2
  local.tee $0
  if
   local.get $0
   call $byn-split-outlined-A$~lib/rt/itcms/__visit
  end
  global.get $resolve-binary/baz
  local.tee $0
  if
   local.get $0
   call $byn-split-outlined-A$~lib/rt/itcms/__visit
  end
  i32.const 1600
  call $byn-split-outlined-A$~lib/rt/itcms/__visit
  i32.const 1408
  call $byn-split-outlined-A$~lib/rt/itcms/__visit
  i32.const 2208
  call $byn-split-outlined-A$~lib/rt/itcms/__visit
  i32.const 3264
  call $byn-split-outlined-A$~lib/rt/itcms/__visit
  global.get $~lib/rt/itcms/pinSpace
  local.tee $1
  i32.load $0 offset=4
  i32.const -4
  i32.and
  local.set $0
  loop $while-continue|0
   local.get $0
   local.get $1
   i32.ne
   if
    local.get $0
    i32.load $0 offset=4
    i32.const 3
    i32.and
    i32.const 3
    i32.ne
    if
     i32.const 0
     i32.const 1472
     i32.const 159
     i32.const 16
     call $~lib/builtins/abort
     unreachable
    end
    local.get $0
    i32.const 20
    i32.add
    call $~lib/rt/__visit_members
    local.get $0
    i32.load $0 offset=4
    i32.const -4
    i32.and
    local.set $0
    br $while-continue|0
   end
  end
 )
 (func $~lib/rt/tlsf/removeBlock (type $i32_i32_=>_none) (param $0 i32) (param $1 i32)
  (local $2 i32)
  (local $3 i32)
  (local $4 i32)
  (local $5 i32)
  local.get $1
  i32.load $0
  local.tee $2
  i32.const 1
  i32.and
  i32.eqz
  if
   i32.const 0
   i32.const 1744
   i32.const 268
   i32.const 14
   call $~lib/builtins/abort
   unreachable
  end
  local.get $2
  i32.const -4
  i32.and
  local.tee $2
  i32.const 12
  i32.lt_u
  if
   i32.const 0
   i32.const 1744
   i32.const 270
   i32.const 14
   call $~lib/builtins/abort
   unreachable
  end
  local.get $2
  i32.const 256
  i32.lt_u
  if (result i32)
   local.get $2
   i32.const 4
   i32.shr_u
  else
   i32.const 31
   i32.const 1073741820
   local.get $2
   local.get $2
   i32.const 1073741820
   i32.ge_u
   select
   local.tee $2
   i32.clz
   i32.sub
   local.tee $4
   i32.const 7
   i32.sub
   local.set $3
   local.get $2
   local.get $4
   i32.const 4
   i32.sub
   i32.shr_u
   i32.const 16
   i32.xor
  end
  local.tee $2
  i32.const 16
  i32.lt_u
  local.get $3
  i32.const 23
  i32.lt_u
  i32.and
  i32.eqz
  if
   i32.const 0
   i32.const 1744
   i32.const 284
   i32.const 14
   call $~lib/builtins/abort
   unreachable
  end
  local.get $1
  i32.load $0 offset=8
  local.set $5
  local.get $1
  i32.load $0 offset=4
  local.tee $4
  if
   local.get $4
   local.get $5
   i32.store $0 offset=8
  end
  local.get $5
  if
   local.get $5
   local.get $4
   i32.store $0 offset=4
  end
  local.get $1
  local.get $0
  local.get $3
  i32.const 4
  i32.shl
  local.get $2
  i32.add
  i32.const 2
  i32.shl
  i32.add
  i32.load $0 offset=96
  i32.eq
  if
   local.get $0
   local.get $3
   i32.const 4
   i32.shl
   local.get $2
   i32.add
   i32.const 2
   i32.shl
   i32.add
   local.get $5
   i32.store $0 offset=96
   local.get $5
   i32.eqz
   if
    local.get $0
    local.get $3
    i32.const 2
    i32.shl
    i32.add
    local.tee $1
    i32.load $0 offset=4
    i32.const -2
    local.get $2
    i32.rotl
    i32.and
    local.set $2
    local.get $1
    local.get $2
    i32.store $0 offset=4
    local.get $2
    i32.eqz
    if
     local.get $0
     local.get $0
     i32.load $0
     i32.const -2
     local.get $3
     i32.rotl
     i32.and
     i32.store $0
    end
   end
  end
 )
 (func $~lib/rt/tlsf/insertBlock (type $i32_i32_=>_none) (param $0 i32) (param $1 i32)
  (local $2 i32)
  (local $3 i32)
  (local $4 i32)
  (local $5 i32)
  (local $6 i32)
  local.get $1
  i32.eqz
  if
   i32.const 0
   i32.const 1744
   i32.const 201
   i32.const 14
   call $~lib/builtins/abort
   unreachable
  end
  local.get $1
  i32.load $0
  local.tee $3
  i32.const 1
  i32.and
  i32.eqz
  if
   i32.const 0
   i32.const 1744
   i32.const 203
   i32.const 14
   call $~lib/builtins/abort
   unreachable
  end
  local.get $1
  i32.const 4
  i32.add
  local.get $1
  i32.load $0
  i32.const -4
  i32.and
  i32.add
  local.tee $4
  i32.load $0
  local.tee $2
  i32.const 1
  i32.and
  if
   local.get $0
   local.get $4
   call $~lib/rt/tlsf/removeBlock
   local.get $1
   local.get $3
   i32.const 4
   i32.add
   local.get $2
   i32.const -4
   i32.and
   i32.add
   local.tee $3
   i32.store $0
   local.get $1
   i32.const 4
   i32.add
   local.get $1
   i32.load $0
   i32.const -4
   i32.and
   i32.add
   local.tee $4
   i32.load $0
   local.set $2
  end
  local.get $3
  i32.const 2
  i32.and
  if
   local.get $1
   i32.const 4
   i32.sub
   i32.load $0
   local.tee $1
   i32.load $0
   local.tee $6
   i32.const 1
   i32.and
   i32.eqz
   if
    i32.const 0
    i32.const 1744
    i32.const 221
    i32.const 16
    call $~lib/builtins/abort
    unreachable
   end
   local.get $0
   local.get $1
   call $~lib/rt/tlsf/removeBlock
   local.get $1
   local.get $6
   i32.const 4
   i32.add
   local.get $3
   i32.const -4
   i32.and
   i32.add
   local.tee $3
   i32.store $0
  end
  local.get $4
  local.get $2
  i32.const 2
  i32.or
  i32.store $0
  local.get $3
  i32.const -4
  i32.and
  local.tee $2
  i32.const 12
  i32.lt_u
  if
   i32.const 0
   i32.const 1744
   i32.const 233
   i32.const 14
   call $~lib/builtins/abort
   unreachable
  end
  local.get $4
  local.get $1
  i32.const 4
  i32.add
  local.get $2
  i32.add
  i32.ne
  if
   i32.const 0
   i32.const 1744
   i32.const 234
   i32.const 14
   call $~lib/builtins/abort
   unreachable
  end
  local.get $4
  i32.const 4
  i32.sub
  local.get $1
  i32.store $0
  local.get $2
  i32.const 256
  i32.lt_u
  if (result i32)
   local.get $2
   i32.const 4
   i32.shr_u
  else
   i32.const 31
   i32.const 1073741820
   local.get $2
   local.get $2
   i32.const 1073741820
   i32.ge_u
   select
   local.tee $2
   i32.clz
   i32.sub
   local.tee $3
   i32.const 7
   i32.sub
   local.set $5
   local.get $2
   local.get $3
   i32.const 4
   i32.sub
   i32.shr_u
   i32.const 16
   i32.xor
  end
  local.tee $2
  i32.const 16
  i32.lt_u
  local.get $5
  i32.const 23
  i32.lt_u
  i32.and
  i32.eqz
  if
   i32.const 0
   i32.const 1744
   i32.const 251
   i32.const 14
   call $~lib/builtins/abort
   unreachable
  end
  local.get $0
  local.get $5
  i32.const 4
  i32.shl
  local.get $2
  i32.add
  i32.const 2
  i32.shl
  i32.add
  i32.load $0 offset=96
  local.set $3
  local.get $1
  i32.const 0
  i32.store $0 offset=4
  local.get $1
  local.get $3
  i32.store $0 offset=8
  local.get $3
  if
   local.get $3
   local.get $1
   i32.store $0 offset=4
  end
  local.get $0
  local.get $5
  i32.const 4
  i32.shl
  local.get $2
  i32.add
  i32.const 2
  i32.shl
  i32.add
  local.get $1
  i32.store $0 offset=96
  local.get $0
  local.get $0
  i32.load $0
  i32.const 1
  local.get $5
  i32.shl
  i32.or
  i32.store $0
  local.get $0
  local.get $5
  i32.const 2
  i32.shl
  i32.add
  local.tee $0
  local.get $0
  i32.load $0 offset=4
  i32.const 1
  local.get $2
  i32.shl
  i32.or
  i32.store $0 offset=4
 )
 (func $~lib/rt/tlsf/addMemory (type $i32_i32_i32_=>_none) (param $0 i32) (param $1 i32) (param $2 i32)
  (local $3 i32)
  (local $4 i32)
  local.get $1
  local.get $2
  i32.gt_u
  if
   i32.const 0
   i32.const 1744
   i32.const 377
   i32.const 14
   call $~lib/builtins/abort
   unreachable
  end
  local.get $1
  i32.const 19
  i32.add
  i32.const -16
  i32.and
  i32.const 4
  i32.sub
  local.set $1
  local.get $0
  i32.load $0 offset=1568
  local.tee $4
  if
   local.get $4
   i32.const 4
   i32.add
   local.get $1
   i32.gt_u
   if
    i32.const 0
    i32.const 1744
    i32.const 384
    i32.const 16
    call $~lib/builtins/abort
    unreachable
   end
   local.get $1
   i32.const 16
   i32.sub
   local.get $4
   i32.eq
   if
    local.get $4
    i32.load $0
    local.set $3
    local.get $1
    i32.const 16
    i32.sub
    local.set $1
   end
  else
   local.get $0
   i32.const 1572
   i32.add
   local.get $1
   i32.gt_u
   if
    i32.const 0
    i32.const 1744
    i32.const 397
    i32.const 5
    call $~lib/builtins/abort
    unreachable
   end
  end
  local.get $2
  i32.const -16
  i32.and
  local.get $1
  i32.sub
  local.tee $2
  i32.const 20
  i32.lt_u
  if
   return
  end
  local.get $1
  local.get $3
  i32.const 2
  i32.and
  local.get $2
  i32.const 8
  i32.sub
  local.tee $2
  i32.const 1
  i32.or
  i32.or
  i32.store $0
  local.get $1
  i32.const 0
  i32.store $0 offset=4
  local.get $1
  i32.const 0
  i32.store $0 offset=8
  local.get $1
  i32.const 4
  i32.add
  local.get $2
  i32.add
  local.tee $2
  i32.const 2
  i32.store $0
  local.get $0
  local.get $2
  i32.store $0 offset=1568
  local.get $0
  local.get $1
  call $~lib/rt/tlsf/insertBlock
 )
 (func $~lib/rt/tlsf/initialize (type $none_=>_none)
  (local $0 i32)
  (local $1 i32)
  memory.size $0
  local.tee $1
  i32.const 0
  i32.le_s
  if (result i32)
   i32.const 1
   local.get $1
   i32.sub
   memory.grow $0
   i32.const 0
   i32.lt_s
  else
   i32.const 0
  end
  if
   unreachable
  end
  i32.const 27664
  i32.const 0
  i32.store $0
  i32.const 29232
  i32.const 0
  i32.store $0
  loop $for-loop|0
   local.get $0
   i32.const 23
   i32.lt_u
   if
    local.get $0
    i32.const 2
    i32.shl
    i32.const 27664
    i32.add
    i32.const 0
    i32.store $0 offset=4
    i32.const 0
    local.set $1
    loop $for-loop|1
     local.get $1
     i32.const 16
     i32.lt_u
     if
      local.get $0
      i32.const 4
      i32.shl
      local.get $1
      i32.add
      i32.const 2
      i32.shl
      i32.const 27664
      i32.add
      i32.const 0
      i32.store $0 offset=96
      local.get $1
      i32.const 1
      i32.add
      local.set $1
      br $for-loop|1
     end
    end
    local.get $0
    i32.const 1
    i32.add
    local.set $0
    br $for-loop|0
   end
  end
  i32.const 27664
  i32.const 29236
  memory.size $0
  i32.const 16
  i32.shl
  call $~lib/rt/tlsf/addMemory
  i32.const 27664
  global.set $~lib/rt/tlsf/ROOT
 )
 (func $~lib/rt/itcms/step (type $none_=>_i32) (result i32)
  (local $0 i32)
  (local $1 i32)
  (local $2 i32)
  block $break|0
   block $case2|0
    block $case1|0
     block $case0|0
      global.get $~lib/rt/itcms/state
      br_table $case0|0 $case1|0 $case2|0 $break|0
     end
     i32.const 1
     global.set $~lib/rt/itcms/state
     i32.const 0
     global.set $~lib/rt/itcms/visitCount
     call $~lib/rt/itcms/visitRoots
     global.get $~lib/rt/itcms/toSpace
     global.set $~lib/rt/itcms/iter
     global.get $~lib/rt/itcms/visitCount
     return
    end
    global.get $~lib/rt/itcms/white
    i32.eqz
    local.set $1
    global.get $~lib/rt/itcms/iter
    i32.load $0 offset=4
    i32.const -4
    i32.and
    local.set $0
    loop $while-continue|1
     local.get $0
     global.get $~lib/rt/itcms/toSpace
     i32.ne
     if
      local.get $0
      global.set $~lib/rt/itcms/iter
      local.get $1
      local.get $0
      i32.load $0 offset=4
      i32.const 3
      i32.and
      i32.ne
      if
       local.get $0
       local.get $0
       i32.load $0 offset=4
       i32.const -4
       i32.and
       local.get $1
       i32.or
       i32.store $0 offset=4
       i32.const 0
       global.set $~lib/rt/itcms/visitCount
       local.get $0
       i32.const 20
       i32.add
       call $~lib/rt/__visit_members
       global.get $~lib/rt/itcms/visitCount
       return
      end
      local.get $0
      i32.load $0 offset=4
      i32.const -4
      i32.and
      local.set $0
      br $while-continue|1
     end
    end
    i32.const 0
    global.set $~lib/rt/itcms/visitCount
    call $~lib/rt/itcms/visitRoots
    global.get $~lib/rt/itcms/toSpace
    global.get $~lib/rt/itcms/iter
    i32.load $0 offset=4
    i32.const -4
    i32.and
    i32.eq
    if
     global.get $~lib/memory/__stack_pointer
     local.set $0
     loop $while-continue|0
      local.get $0
      i32.const 27652
      i32.lt_u
      if
       local.get $0
       i32.load $0
       local.tee $2
       if
        local.get $2
        call $byn-split-outlined-A$~lib/rt/itcms/__visit
       end
       local.get $0
       i32.const 4
       i32.add
       local.set $0
       br $while-continue|0
      end
     end
     global.get $~lib/rt/itcms/iter
     i32.load $0 offset=4
     i32.const -4
     i32.and
     local.set $0
     loop $while-continue|2
      local.get $0
      global.get $~lib/rt/itcms/toSpace
      i32.ne
      if
       local.get $1
       local.get $0
       i32.load $0 offset=4
       i32.const 3
       i32.and
       i32.ne
       if
        local.get $0
        local.get $0
        i32.load $0 offset=4
        i32.const -4
        i32.and
        local.get $1
        i32.or
        i32.store $0 offset=4
        local.get $0
        i32.const 20
        i32.add
        call $~lib/rt/__visit_members
       end
       local.get $0
       i32.load $0 offset=4
       i32.const -4
       i32.and
       local.set $0
       br $while-continue|2
      end
     end
     global.get $~lib/rt/itcms/fromSpace
     local.set $0
     global.get $~lib/rt/itcms/toSpace
     global.set $~lib/rt/itcms/fromSpace
     local.get $0
     global.set $~lib/rt/itcms/toSpace
     local.get $1
     global.set $~lib/rt/itcms/white
     local.get $0
     i32.load $0 offset=4
     i32.const -4
     i32.and
     global.set $~lib/rt/itcms/iter
     i32.const 2
     global.set $~lib/rt/itcms/state
    end
    global.get $~lib/rt/itcms/visitCount
    return
   end
   global.get $~lib/rt/itcms/iter
   local.tee $0
   global.get $~lib/rt/itcms/toSpace
   i32.ne
   if
    local.get $0
    i32.load $0 offset=4
    local.tee $1
    i32.const -4
    i32.and
    global.set $~lib/rt/itcms/iter
    global.get $~lib/rt/itcms/white
    i32.eqz
    local.get $1
    i32.const 3
    i32.and
    i32.ne
    if
     i32.const 0
     i32.const 1472
     i32.const 228
     i32.const 20
     call $~lib/builtins/abort
     unreachable
    end
    local.get $0
    i32.const 27652
    i32.lt_u
    if
     local.get $0
     i32.const 0
     i32.store $0 offset=4
     local.get $0
     i32.const 0
     i32.store $0 offset=8
    else
     global.get $~lib/rt/itcms/total
     local.get $0
     i32.load $0
     i32.const -4
     i32.and
     i32.const 4
     i32.add
     i32.sub
     global.set $~lib/rt/itcms/total
     local.get $0
     i32.const 4
     i32.add
     local.tee $0
     i32.const 27652
     i32.ge_u
     if
      global.get $~lib/rt/tlsf/ROOT
      i32.eqz
      if
       call $~lib/rt/tlsf/initialize
      end
      global.get $~lib/rt/tlsf/ROOT
      local.set $1
      local.get $0
      i32.const 4
      i32.sub
      local.set $2
      local.get $0
      i32.const 15
      i32.and
      i32.const 1
      local.get $0
      select
      if (result i32)
       i32.const 1
      else
       local.get $2
       i32.load $0
       i32.const 1
       i32.and
      end
      if
       i32.const 0
       i32.const 1744
       i32.const 559
       i32.const 3
       call $~lib/builtins/abort
       unreachable
      end
      local.get $2
      local.get $2
      i32.load $0
      i32.const 1
      i32.or
      i32.store $0
      local.get $1
      local.get $2
      call $~lib/rt/tlsf/insertBlock
     end
    end
    i32.const 10
    return
   end
   global.get $~lib/rt/itcms/toSpace
   local.tee $0
   local.get $0
   i32.store $0 offset=4
   local.get $0
   local.get $0
   i32.store $0 offset=8
   i32.const 0
   global.set $~lib/rt/itcms/state
  end
  i32.const 0
 )
 (func $~lib/rt/tlsf/searchBlock (type $i32_i32_=>_i32) (param $0 i32) (param $1 i32) (result i32)
  (local $2 i32)
  (local $3 i32)
  local.get $1
  i32.const 256
  i32.lt_u
  if (result i32)
   local.get $1
   i32.const 4
   i32.shr_u
  else
   i32.const 31
   local.get $1
   i32.const 1
   i32.const 27
   local.get $1
   i32.clz
   i32.sub
   i32.shl
   i32.add
   i32.const 1
   i32.sub
   local.get $1
   local.get $1
   i32.const 536870910
   i32.lt_u
   select
   local.tee $1
   i32.clz
   i32.sub
   local.tee $3
   i32.const 7
   i32.sub
   local.set $2
   local.get $1
   local.get $3
   i32.const 4
   i32.sub
   i32.shr_u
   i32.const 16
   i32.xor
  end
  local.tee $1
  i32.const 16
  i32.lt_u
  local.get $2
  i32.const 23
  i32.lt_u
  i32.and
  i32.eqz
  if
   i32.const 0
   i32.const 1744
   i32.const 330
   i32.const 14
   call $~lib/builtins/abort
   unreachable
  end
  local.get $0
  local.get $2
  i32.const 2
  i32.shl
  i32.add
  i32.load $0 offset=4
  i32.const -1
  local.get $1
  i32.shl
  i32.and
  local.tee $1
  if (result i32)
   local.get $0
   local.get $1
   i32.ctz
   local.get $2
   i32.const 4
   i32.shl
   i32.add
   i32.const 2
   i32.shl
   i32.add
   i32.load $0 offset=96
  else
   local.get $0
   i32.load $0
   i32.const -1
   local.get $2
   i32.const 1
   i32.add
   i32.shl
   i32.and
   local.tee $1
   if (result i32)
    local.get $0
    local.get $1
    i32.ctz
    local.tee $1
    i32.const 2
    i32.shl
    i32.add
    i32.load $0 offset=4
    local.tee $2
    i32.eqz
    if
     i32.const 0
     i32.const 1744
     i32.const 343
     i32.const 18
     call $~lib/builtins/abort
     unreachable
    end
    local.get $0
    local.get $2
    i32.ctz
    local.get $1
    i32.const 4
    i32.shl
    i32.add
    i32.const 2
    i32.shl
    i32.add
    i32.load $0 offset=96
   else
    i32.const 0
   end
  end
 )
 (func $~lib/rt/itcms/__new (type $i32_i32_=>_i32) (param $0 i32) (param $1 i32) (result i32)
  (local $2 i32)
  (local $3 i32)
  (local $4 i32)
  (local $5 i32)
  (local $6 i32)
  local.get $0
  i32.const 1073741804
  i32.ge_u
  if
   i32.const 1408
   i32.const 1472
   i32.const 260
   i32.const 31
   call $~lib/builtins/abort
   unreachable
  end
  global.get $~lib/rt/itcms/total
  global.get $~lib/rt/itcms/threshold
  i32.ge_u
  if
   block $__inlined_func$~lib/rt/itcms/interrupt
    i32.const 2048
    local.set $2
    loop $do-loop|0
     local.get $2
     call $~lib/rt/itcms/step
     i32.sub
     local.set $2
     global.get $~lib/rt/itcms/state
     i32.eqz
     if
      global.get $~lib/rt/itcms/total
      i64.extend_i32_u
      i64.const 200
      i64.mul
      i64.const 100
      i64.div_u
      i32.wrap_i64
      i32.const 1024
      i32.add
      global.set $~lib/rt/itcms/threshold
      br $__inlined_func$~lib/rt/itcms/interrupt
     end
     local.get $2
     i32.const 0
     i32.gt_s
     br_if $do-loop|0
    end
    global.get $~lib/rt/itcms/total
    local.tee $2
    local.get $2
    global.get $~lib/rt/itcms/threshold
    i32.sub
    i32.const 1024
    i32.lt_u
    i32.const 10
    i32.shl
    i32.add
    global.set $~lib/rt/itcms/threshold
   end
  end
  global.get $~lib/rt/tlsf/ROOT
  i32.eqz
  if
   call $~lib/rt/tlsf/initialize
  end
  global.get $~lib/rt/tlsf/ROOT
  local.set $4
  local.get $0
  i32.const 16
  i32.add
  local.tee $2
  i32.const 1073741820
  i32.gt_u
  if
   i32.const 1408
   i32.const 1744
   i32.const 458
   i32.const 29
   call $~lib/builtins/abort
   unreachable
  end
  local.get $4
  i32.const 12
  local.get $2
  i32.const 19
  i32.add
  i32.const -16
  i32.and
  i32.const 4
  i32.sub
  local.get $2
  i32.const 12
  i32.le_u
  select
  local.tee $5
  call $~lib/rt/tlsf/searchBlock
  local.tee $2
  i32.eqz
  if
   memory.size $0
   local.tee $2
   i32.const 4
   local.get $4
   i32.load $0 offset=1568
   local.get $2
   i32.const 16
   i32.shl
   i32.const 4
   i32.sub
   i32.ne
   i32.shl
   local.get $5
   i32.const 1
   i32.const 27
   local.get $5
   i32.clz
   i32.sub
   i32.shl
   i32.const 1
   i32.sub
   i32.add
   local.get $5
   local.get $5
   i32.const 536870910
   i32.lt_u
   select
   i32.add
   i32.const 65535
   i32.add
   i32.const -65536
   i32.and
   i32.const 16
   i32.shr_u
   local.tee $3
   local.get $2
   local.get $3
   i32.gt_s
   select
   memory.grow $0
   i32.const 0
   i32.lt_s
   if
    local.get $3
    memory.grow $0
    i32.const 0
    i32.lt_s
    if
     unreachable
    end
   end
   local.get $4
   local.get $2
   i32.const 16
   i32.shl
   memory.size $0
   i32.const 16
   i32.shl
   call $~lib/rt/tlsf/addMemory
   local.get $4
   local.get $5
   call $~lib/rt/tlsf/searchBlock
   local.tee $2
   i32.eqz
   if
    i32.const 0
    i32.const 1744
    i32.const 496
    i32.const 16
    call $~lib/builtins/abort
    unreachable
   end
  end
  local.get $5
  local.get $2
  i32.load $0
  i32.const -4
  i32.and
  i32.gt_u
  if
   i32.const 0
   i32.const 1744
   i32.const 498
   i32.const 14
   call $~lib/builtins/abort
   unreachable
  end
  local.get $4
  local.get $2
  call $~lib/rt/tlsf/removeBlock
  local.get $2
  i32.load $0
  local.set $3
  local.get $5
  i32.const 4
  i32.add
  i32.const 15
  i32.and
  if
   i32.const 0
   i32.const 1744
   i32.const 357
   i32.const 14
   call $~lib/builtins/abort
   unreachable
  end
  local.get $3
  i32.const -4
  i32.and
  local.get $5
  i32.sub
  local.tee $6
  i32.const 16
  i32.ge_u
  if
   local.get $2
   local.get $5
   local.get $3
   i32.const 2
   i32.and
   i32.or
   i32.store $0
   local.get $2
   i32.const 4
   i32.add
   local.get $5
   i32.add
   local.tee $3
   local.get $6
   i32.const 4
   i32.sub
   i32.const 1
   i32.or
   i32.store $0
   local.get $4
   local.get $3
   call $~lib/rt/tlsf/insertBlock
  else
   local.get $2
   local.get $3
   i32.const -2
   i32.and
   i32.store $0
   local.get $2
   i32.const 4
   i32.add
   local.get $2
   i32.load $0
   i32.const -4
   i32.and
   i32.add
   local.tee $3
   local.get $3
   i32.load $0
   i32.const -3
   i32.and
   i32.store $0
  end
  local.get $2
  local.get $1
  i32.store $0 offset=12
  local.get $2
  local.get $0
  i32.store $0 offset=16
  global.get $~lib/rt/itcms/fromSpace
  local.tee $1
  i32.load $0 offset=8
  local.set $3
  local.get $2
  local.get $1
  global.get $~lib/rt/itcms/white
  i32.or
  i32.store $0 offset=4
  local.get $2
  local.get $3
  i32.store $0 offset=8
  local.get $3
  local.get $2
  local.get $3
  i32.load $0 offset=4
  i32.const 3
  i32.and
  i32.or
  i32.store $0 offset=4
  local.get $1
  local.get $2
  i32.store $0 offset=8
  global.get $~lib/rt/itcms/total
  local.get $2
  i32.load $0
  i32.const -4
  i32.and
  i32.const 4
  i32.add
  i32.add
  global.set $~lib/rt/itcms/total
  local.get $2
  i32.const 20
  i32.add
  local.tee $1
  i32.const 0
  local.get $0
  memory.fill $0
  local.get $1
 )
 (func $~lib/util/number/utoa32_dec_lut (type $i32_i32_i32_=>_none) (param $0 i32) (param $1 i32) (param $2 i32)
  (local $3 i32)
  loop $while-continue|0
   local.get $1
   i32.const 10000
   i32.ge_u
   if
    local.get $1
    i32.const 10000
    i32.rem_u
    local.set $3
    local.get $1
    i32.const 10000
    i32.div_u
    local.set $1
    local.get $0
    local.get $2
    i32.const 4
    i32.sub
    local.tee $2
    i32.const 1
    i32.shl
    i32.add
    local.get $3
    i32.const 100
    i32.div_u
    i32.const 2
    i32.shl
    i32.const 1788
    i32.add
    i64.load32_u $0
    local.get $3
    i32.const 100
    i32.rem_u
    i32.const 2
    i32.shl
    i32.const 1788
    i32.add
    i64.load32_u $0
    i64.const 32
    i64.shl
    i64.or
    i64.store $0
    br $while-continue|0
   end
  end
  local.get $1
  i32.const 100
  i32.ge_u
  if
   local.get $0
   local.get $2
   i32.const 2
   i32.sub
   local.tee $2
   i32.const 1
   i32.shl
   i32.add
   local.get $1
   i32.const 100
   i32.rem_u
   i32.const 2
   i32.shl
   i32.const 1788
   i32.add
   i32.load $0
   i32.store $0
   local.get $1
   i32.const 100
   i32.div_u
   local.set $1
  end
  local.get $1
  i32.const 10
  i32.ge_u
  if
   local.get $0
   local.get $2
   i32.const 2
   i32.sub
   i32.const 1
   i32.shl
   i32.add
   local.get $1
   i32.const 2
   i32.shl
   i32.const 1788
   i32.add
   i32.load $0
   i32.store $0
  else
   local.get $0
   local.get $2
   i32.const 1
   i32.sub
   i32.const 1
   i32.shl
   i32.add
   local.get $1
   i32.const 48
   i32.add
   i32.store16 $0
  end
 )
 (func $~lib/number/I32#toString (type $i32_=>_i32) (param $0 i32) (result i32)
  (local $1 i32)
  (local $2 i32)
  (local $3 i32)
  global.get $~lib/memory/__stack_pointer
  i32.const 4
  i32.sub
  global.set $~lib/memory/__stack_pointer
  global.get $~lib/memory/__stack_pointer
  i32.const 11268
  i32.lt_s
  if
   i32.const 27680
   i32.const 27728
   i32.const 1
   i32.const 1
   call $~lib/builtins/abort
   unreachable
  end
  global.get $~lib/memory/__stack_pointer
  i32.const 0
  i32.store $0
  block $__inlined_func$~lib/util/number/itoa32
   local.get $0
   i32.eqz
   if
    global.get $~lib/memory/__stack_pointer
    i32.const 4
    i32.add
    global.set $~lib/memory/__stack_pointer
    i32.const 1376
    local.set $0
    br $__inlined_func$~lib/util/number/itoa32
   end
   global.get $~lib/memory/__stack_pointer
   i32.const 0
   local.get $0
   i32.sub
   local.get $0
   local.get $0
   i32.const 31
   i32.shr_u
   i32.const 1
   i32.shl
   local.tee $1
   select
   local.tee $3
   i32.const 100000
   i32.lt_u
   if (result i32)
    local.get $3
    i32.const 100
    i32.lt_u
    if (result i32)
     local.get $3
     i32.const 10
     i32.ge_u
     i32.const 1
     i32.add
    else
     local.get $3
     i32.const 10000
     i32.ge_u
     i32.const 3
     i32.add
     local.get $3
     i32.const 1000
     i32.ge_u
     i32.add
    end
   else
    local.get $3
    i32.const 10000000
    i32.lt_u
    if (result i32)
     local.get $3
     i32.const 1000000
     i32.ge_u
     i32.const 6
     i32.add
    else
     local.get $3
     i32.const 1000000000
     i32.ge_u
     i32.const 8
     i32.add
     local.get $3
     i32.const 100000000
     i32.ge_u
     i32.add
    end
   end
   local.tee $2
   i32.const 1
   i32.shl
   local.get $1
   i32.add
   i32.const 1
   call $~lib/rt/itcms/__new
   local.tee $0
   i32.store $0
   local.get $0
   local.get $1
   i32.add
   local.get $3
   local.get $2
   call $~lib/util/number/utoa32_dec_lut
   local.get $1
   if
    local.get $0
    i32.const 45
    i32.store16 $0
   end
   global.get $~lib/memory/__stack_pointer
   i32.const 4
   i32.add
   global.set $~lib/memory/__stack_pointer
  end
  local.get $0
 )
 (func $~lib/util/number/genDigits (type $i64_i64_i32_i64_=>_i32) (param $0 i64) (param $1 i64) (param $2 i32) (param $3 i64) (result i32)
  (local $4 i32)
  (local $5 i32)
<<<<<<< HEAD
  (local $6 i32)
  (local $7 i32)
  (local $8 i64)
=======
  (local $6 i64)
  (local $7 i32)
  (local $8 i32)
>>>>>>> 78b2d1af
  (local $9 i64)
  (local $10 i32)
  (local $11 i64)
  (local $12 i64)
  local.get $1
  local.get $0
  i64.sub
  local.set $9
  i64.const 1
  i32.const 0
  local.get $2
  i32.sub
  local.tee $10
  i64.extend_i32_s
  local.tee $0
  i64.shl
  local.tee $11
  i64.const 1
  i64.sub
  local.tee $12
  local.get $1
  i64.and
<<<<<<< HEAD
  local.set $8
=======
  local.set $6
>>>>>>> 78b2d1af
  local.get $1
  local.get $0
  i64.shr_u
  i32.wrap_i64
  local.tee $5
  i32.const 100000
  i32.lt_u
  if (result i32)
   local.get $5
   i32.const 100
   i32.lt_u
   if (result i32)
    local.get $5
    i32.const 10
    i32.ge_u
    i32.const 1
    i32.add
   else
    local.get $5
    i32.const 10000
    i32.ge_u
    i32.const 3
    i32.add
    local.get $5
    i32.const 1000
    i32.ge_u
    i32.add
   end
  else
   local.get $5
   i32.const 10000000
   i32.lt_u
   if (result i32)
    local.get $5
    i32.const 1000000
    i32.ge_u
    i32.const 6
    i32.add
   else
    local.get $5
    i32.const 1000000000
    i32.ge_u
    i32.const 8
    i32.add
    local.get $5
    i32.const 100000000
    i32.ge_u
    i32.add
   end
  end
<<<<<<< HEAD
  local.set $7
  loop $while-continue|0
   local.get $7
=======
  local.set $8
  loop $while-continue|0
   local.get $8
>>>>>>> 78b2d1af
   i32.const 0
   i32.gt_s
   if
    block $break|1
     block $case10|1
      block $case9|1
       block $case8|1
        block $case7|1
         block $case6|1
          block $case5|1
           block $case4|1
            block $case3|1
             block $case2|1
              block $case1|1
               block $case0|1
<<<<<<< HEAD
                local.get $7
=======
                local.get $8
>>>>>>> 78b2d1af
                i32.const 1
                i32.sub
                br_table $case9|1 $case8|1 $case7|1 $case6|1 $case5|1 $case4|1 $case3|1 $case2|1 $case1|1 $case0|1 $case10|1
               end
               local.get $5
               i32.const 1000000000
               i32.div_u
               local.set $2
               local.get $5
               i32.const 1000000000
               i32.rem_u
               local.set $5
               br $break|1
              end
              local.get $5
              i32.const 100000000
              i32.div_u
              local.set $2
              local.get $5
              i32.const 100000000
              i32.rem_u
              local.set $5
              br $break|1
             end
             local.get $5
             i32.const 10000000
             i32.div_u
             local.set $2
             local.get $5
             i32.const 10000000
             i32.rem_u
             local.set $5
             br $break|1
            end
            local.get $5
            i32.const 1000000
            i32.div_u
            local.set $2
            local.get $5
            i32.const 1000000
            i32.rem_u
            local.set $5
            br $break|1
           end
           local.get $5
           i32.const 100000
           i32.div_u
           local.set $2
           local.get $5
           i32.const 100000
           i32.rem_u
           local.set $5
           br $break|1
          end
          local.get $5
          i32.const 10000
          i32.div_u
          local.set $2
          local.get $5
          i32.const 10000
          i32.rem_u
          local.set $5
          br $break|1
         end
         local.get $5
         i32.const 1000
         i32.div_u
         local.set $2
         local.get $5
         i32.const 1000
         i32.rem_u
         local.set $5
         br $break|1
        end
        local.get $5
        i32.const 100
        i32.div_u
        local.set $2
        local.get $5
        i32.const 100
        i32.rem_u
        local.set $5
        br $break|1
       end
       local.get $5
       i32.const 10
       i32.div_u
       local.set $2
       local.get $5
       i32.const 10
       i32.rem_u
       local.set $5
       br $break|1
      end
      local.get $5
      local.set $2
      i32.const 0
      local.set $5
      br $break|1
     end
     i32.const 0
     local.set $2
    end
    local.get $2
    local.get $4
    i32.or
    if
     local.get $4
<<<<<<< HEAD
     local.tee $6
     i32.const 1
     i32.add
     local.set $4
     local.get $6
=======
     local.tee $7
     i32.const 1
     i32.add
     local.set $4
     local.get $7
>>>>>>> 78b2d1af
     i32.const 1
     i32.shl
     i32.const 9728
     i32.add
     local.get $2
     i32.const 65535
     i32.and
     i32.const 48
     i32.add
     i32.store16 $0
    end
<<<<<<< HEAD
    local.get $7
    i32.const 1
    i32.sub
    local.set $7
=======
    local.get $8
    i32.const 1
    i32.sub
    local.set $8
>>>>>>> 78b2d1af
    local.get $3
    local.get $5
    i64.extend_i32_u
    local.get $10
    i64.extend_i32_s
    i64.shl
<<<<<<< HEAD
    local.get $8
=======
    local.get $6
>>>>>>> 78b2d1af
    i64.add
    local.tee $0
    i64.ge_u
    if
     global.get $~lib/util/number/_K
<<<<<<< HEAD
     local.get $7
     i32.add
     global.set $~lib/util/number/_K
     local.get $7
=======
     local.get $8
     i32.add
     global.set $~lib/util/number/_K
     local.get $8
>>>>>>> 78b2d1af
     i32.const 2
     i32.shl
     i32.const 10656
     i32.add
     i64.load32_u $0
     local.get $10
     i64.extend_i32_s
     i64.shl
     local.set $1
     local.get $4
     i32.const 1
     i32.shl
     i32.const 9726
     i32.add
     local.tee $5
     i32.load16_u $0
     local.set $2
     loop $while-continue|3
      local.get $0
      local.get $9
      i64.lt_u
      local.get $3
      local.get $0
      i64.sub
      local.get $1
      i64.ge_u
      i32.and
      if (result i32)
       local.get $0
       local.get $1
       i64.add
<<<<<<< HEAD
       local.tee $8
=======
       local.tee $6
>>>>>>> 78b2d1af
       local.get $9
       i64.lt_u
       local.get $9
       local.get $0
       i64.sub
<<<<<<< HEAD
       local.get $8
=======
       local.get $6
>>>>>>> 78b2d1af
       local.get $9
       i64.sub
       i64.gt_u
       i32.or
      else
       i32.const 0
      end
      if
       local.get $2
       i32.const 1
       i32.sub
       local.set $2
       local.get $0
       local.get $1
       i64.add
       local.set $0
       br $while-continue|3
      end
     end
     local.get $5
     local.get $2
     i32.store16 $0
     local.get $4
     return
    end
    br $while-continue|0
   end
  end
  loop $while-continue|4
   local.get $3
   i64.const 10
   i64.mul
   local.set $3
<<<<<<< HEAD
   local.get $8
=======
   local.get $6
>>>>>>> 78b2d1af
   i64.const 10
   i64.mul
   local.tee $0
   local.get $10
   i64.extend_i32_s
   i64.shr_u
   local.tee $1
   local.get $4
   i64.extend_i32_s
   i64.or
   i64.const 0
   i64.ne
   if
    local.get $4
    local.tee $2
    i32.const 1
    i32.add
    local.set $4
    local.get $2
    i32.const 1
    i32.shl
    i32.const 9728
    i32.add
    local.get $1
    i32.wrap_i64
    i32.const 65535
    i32.and
    i32.const 48
    i32.add
    i32.store16 $0
   end
<<<<<<< HEAD
   local.get $7
   i32.const 1
   i32.sub
   local.set $7
   local.get $0
   local.get $12
   i64.and
   local.tee $8
=======
   local.get $8
   i32.const 1
   i32.sub
   local.set $8
   local.get $0
   local.get $12
   i64.and
   local.tee $6
>>>>>>> 78b2d1af
   local.get $3
   i64.ge_u
   br_if $while-continue|4
  end
  global.get $~lib/util/number/_K
<<<<<<< HEAD
  local.get $7
  i32.add
  global.set $~lib/util/number/_K
  local.get $9
  i32.const 0
  local.get $7
=======
  local.get $8
  i32.add
  global.set $~lib/util/number/_K
  local.get $6
  local.set $0
  local.get $9
  i32.const 0
  local.get $8
>>>>>>> 78b2d1af
  i32.sub
  i32.const 2
  i32.shl
  i32.const 10656
  i32.add
  i64.load32_u $0
  i64.mul
  local.set $0
  local.get $4
  i32.const 1
  i32.shl
  i32.const 9726
  i32.add
  local.tee $5
  i32.load16_u $0
  local.set $2
  loop $while-continue|6
   local.get $0
   local.get $8
   i64.gt_u
   local.get $3
   local.get $8
   i64.sub
   local.get $11
   i64.ge_u
   i32.and
   if (result i32)
<<<<<<< HEAD
    local.get $8
    local.get $11
    i64.add
    local.tee $1
    local.get $0
    i64.lt_u
    local.get $0
    local.get $8
    i64.sub
    local.get $1
    local.get $0
=======
    local.get $0
    local.get $11
    i64.add
    local.tee $6
    local.get $1
    i64.lt_u
    local.get $1
    local.get $0
    i64.sub
    local.get $6
    local.get $1
>>>>>>> 78b2d1af
    i64.sub
    i64.gt_u
    i32.or
   else
    i32.const 0
   end
   if
    local.get $2
    i32.const 1
    i32.sub
    local.set $2
<<<<<<< HEAD
    local.get $8
=======
    local.get $0
>>>>>>> 78b2d1af
    local.get $11
    i64.add
    local.set $8
    br $while-continue|6
   end
  end
  local.get $5
  local.get $2
  i32.store16 $0
  local.get $4
 )
 (func $~lib/util/number/prettify (type $i32_i32_=>_i32) (param $0 i32) (param $1 i32) (result i32)
  (local $2 i32)
  (local $3 i32)
  local.get $1
  i32.eqz
  if
   local.get $0
   i32.const 1
   i32.shl
   i32.const 9728
   i32.add
   i32.const 3145774
   i32.store $0
   local.get $0
   i32.const 2
   i32.add
   return
  end
  local.get $0
  local.get $1
  i32.add
  local.tee $2
  i32.const 21
  i32.le_s
  local.get $0
  local.get $2
  i32.le_s
  i32.and
  if (result i32)
   loop $for-loop|0
    local.get $0
    local.get $2
    i32.lt_s
    if
     local.get $0
     i32.const 1
     i32.shl
     i32.const 9728
     i32.add
     i32.const 48
     i32.store16 $0
     local.get $0
     i32.const 1
     i32.add
     local.set $0
     br $for-loop|0
    end
   end
   local.get $2
   i32.const 1
   i32.shl
   i32.const 9728
   i32.add
   i32.const 3145774
   i32.store $0
   local.get $2
   i32.const 2
   i32.add
  else
   local.get $2
   i32.const 21
   i32.le_s
   local.get $2
   i32.const 0
   i32.gt_s
   i32.and
   if (result i32)
    local.get $2
    i32.const 1
    i32.shl
    i32.const 9728
    i32.add
    local.tee $2
    i32.const 2
    i32.add
    local.get $2
    i32.const 0
    local.get $1
    i32.sub
    i32.const 1
    i32.shl
    memory.copy $0 $0
    local.get $2
    i32.const 46
    i32.store16 $0
    local.get $0
    i32.const 1
    i32.add
   else
    local.get $2
    i32.const 0
    i32.le_s
    local.get $2
    i32.const -6
    i32.gt_s
    i32.and
    if (result i32)
     i32.const 2
     local.get $2
     i32.sub
     local.tee $2
     i32.const 1
     i32.shl
     i32.const 9728
     i32.add
     i32.const 9728
     local.get $0
     i32.const 1
     i32.shl
     memory.copy $0 $0
     i32.const 9728
     i32.const 3014704
     i32.store $0
     i32.const 2
     local.set $1
     loop $for-loop|1
      local.get $1
      local.get $2
      i32.lt_s
      if
       local.get $1
       i32.const 1
       i32.shl
       i32.const 9728
       i32.add
       i32.const 48
       i32.store16 $0
       local.get $1
       i32.const 1
       i32.add
       local.set $1
       br $for-loop|1
      end
     end
     local.get $0
     local.get $2
     i32.add
    else
     local.get $0
     i32.const 1
     i32.eq
     if
      i32.const 9730
      i32.const 101
      i32.store16 $0
      local.get $2
      i32.const 1
      i32.sub
      local.tee $0
      i32.const 0
      i32.lt_s
      local.tee $1
      if
       i32.const 0
       local.get $0
       i32.sub
       local.set $0
      end
      i32.const 9732
      local.get $0
      local.get $0
      i32.const 100000
      i32.lt_u
      if (result i32)
       local.get $0
       i32.const 100
       i32.lt_u
       if (result i32)
        local.get $0
        i32.const 10
        i32.ge_u
        i32.const 1
        i32.add
       else
        local.get $0
        i32.const 10000
        i32.ge_u
        i32.const 3
        i32.add
        local.get $0
        i32.const 1000
        i32.ge_u
        i32.add
       end
      else
       local.get $0
       i32.const 10000000
       i32.lt_u
       if (result i32)
        local.get $0
        i32.const 1000000
        i32.ge_u
        i32.const 6
        i32.add
       else
        local.get $0
        i32.const 1000000000
        i32.ge_u
        i32.const 8
        i32.add
        local.get $0
        i32.const 100000000
        i32.ge_u
        i32.add
       end
      end
      i32.const 1
      i32.add
      local.tee $0
      call $~lib/util/number/utoa32_dec_lut
      i32.const 9732
      i32.const 45
      i32.const 43
      local.get $1
      select
      i32.store16 $0
     else
      i32.const 9732
      i32.const 9730
      local.get $0
      i32.const 1
      i32.shl
      local.tee $1
      i32.const 2
      i32.sub
      memory.copy $0 $0
      i32.const 9730
      i32.const 46
      i32.store16 $0
      local.get $1
      i32.const 9728
      i32.add
      local.tee $1
      i32.const 101
      i32.store16 $0 offset=2
      local.get $1
      i32.const 4
      i32.add
      local.tee $3
      local.get $2
      i32.const 1
      i32.sub
      local.tee $1
      i32.const 0
      i32.lt_s
      local.tee $2
      if
       i32.const 0
       local.get $1
       i32.sub
       local.set $1
      end
      local.get $1
      local.get $1
      i32.const 100000
      i32.lt_u
      if (result i32)
       local.get $1
       i32.const 100
       i32.lt_u
       if (result i32)
        local.get $1
        i32.const 10
        i32.ge_u
        i32.const 1
        i32.add
       else
        local.get $1
        i32.const 10000
        i32.ge_u
        i32.const 3
        i32.add
        local.get $1
        i32.const 1000
        i32.ge_u
        i32.add
       end
      else
       local.get $1
       i32.const 10000000
       i32.lt_u
       if (result i32)
        local.get $1
        i32.const 1000000
        i32.ge_u
        i32.const 6
        i32.add
       else
        local.get $1
        i32.const 1000000000
        i32.ge_u
        i32.const 8
        i32.add
        local.get $1
        i32.const 100000000
        i32.ge_u
        i32.add
       end
      end
      i32.const 1
      i32.add
      local.tee $1
      call $~lib/util/number/utoa32_dec_lut
      local.get $3
      i32.const 45
      i32.const 43
      local.get $2
      select
      i32.store16 $0
      local.get $0
      local.get $1
      i32.add
      local.set $0
     end
     local.get $0
     i32.const 2
     i32.add
    end
   end
  end
 )
 (func $~lib/number/F64#toString (type $none_=>_i32) (result i32)
  (local $0 i64)
  (local $1 i32)
  (local $2 i32)
  (local $3 i64)
  (local $4 i64)
  (local $5 i64)
  global.get $~lib/memory/__stack_pointer
  i32.const 4
  i32.sub
  global.set $~lib/memory/__stack_pointer
  global.get $~lib/memory/__stack_pointer
  i32.const 11268
  i32.lt_s
  if
   i32.const 27680
   i32.const 27728
   i32.const 1
   i32.const 1
   call $~lib/builtins/abort
   unreachable
  end
  global.get $~lib/memory/__stack_pointer
  i32.const 0
  i32.store $0
  i32.const -4
  global.set $~lib/util/number/_K
  i32.const 10136
  i64.load $0
  global.set $~lib/util/number/_frc_pow
  i32.const 10568
  i32.load16_s $0
  global.set $~lib/util/number/_exp_pow
  global.get $~lib/util/number/_frc_pow
  local.tee $3
  i64.const 4294967295
  i64.and
  local.tee $0
  i64.const 31
  i64.shl
  local.set $4
  local.get $3
  i64.const 32
  i64.shr_u
  local.tee $3
  i64.const 31
  i64.shl
  local.get $0
  i64.const 31
  i64.shl
  local.get $0
  i64.const 10
  i64.shl
  i64.const 32
  i64.shr_u
  i64.add
  local.tee $5
  i64.const 32
  i64.shr_u
  i64.add
  local.get $5
  i64.const 4294967295
  i64.and
  local.get $3
  i64.const 10
  i64.shl
  i64.add
  i64.const 2147483647
  i64.add
  i64.const 32
  i64.shr_u
  i64.add
  i64.const 1
  i64.sub
  local.set $5
  local.get $3
  i64.const 31
  i64.shl
  local.get $4
  i64.const 32
  i64.shr_u
  i64.add
  local.get $4
  i64.const 4294967295
  i64.and
  i64.const 2147483647
  i64.add
  i64.const 32
  i64.shr_u
  i64.add
  local.get $5
  global.get $~lib/util/number/_exp_pow
  i32.const 3
  i32.add
  local.get $5
  local.get $3
  i64.const 2147483647
  i64.mul
  local.get $0
  i64.const 2147483647
  i64.mul
  local.get $0
  i64.const 4294966784
  i64.mul
  i64.const 32
  i64.shr_u
  i64.add
  local.tee $0
  i64.const 32
  i64.shr_u
  i64.add
  local.get $3
  i64.const 4294966784
  i64.mul
  local.get $0
  i64.const 4294967295
  i64.and
  i64.add
  i64.const 2147483647
  i64.add
  i64.const 32
  i64.shr_u
  i64.add
  i64.const 1
  i64.add
  i64.sub
  call $~lib/util/number/genDigits
  global.get $~lib/util/number/_K
  call $~lib/util/number/prettify
  i32.const 1
  i32.shl
  local.set $1
  global.get $~lib/memory/__stack_pointer
  local.get $1
  i32.const 1
  call $~lib/rt/itcms/__new
  local.tee $2
  i32.store $0
  local.get $2
  i32.const 9728
  local.get $1
  memory.copy $0 $0
  global.get $~lib/memory/__stack_pointer
  i32.const 4
  i32.add
  global.set $~lib/memory/__stack_pointer
  local.get $2
 )
 (func $~lib/rt/__visit_members (type $i32_=>_none) (param $0 i32)
  block $invalid
   block $resolve-binary/Baz
    block $resolve-binary/Bar
     block $resolve-binary/Foo
      block $~lib/arraybuffer/ArrayBufferView
       block $~lib/string/String
        block $~lib/arraybuffer/ArrayBuffer
         local.get $0
         i32.const 8
         i32.sub
         i32.load $0
         br_table $~lib/arraybuffer/ArrayBuffer $~lib/string/String $~lib/arraybuffer/ArrayBufferView $resolve-binary/Foo $resolve-binary/Bar $resolve-binary/Baz $invalid
        end
        return
       end
       return
      end
      local.get $0
      i32.load $0
      local.tee $0
      if
       local.get $0
       call $byn-split-outlined-A$~lib/rt/itcms/__visit
      end
      return
     end
     return
    end
    return
   end
   return
  end
  unreachable
 )
 (func $~start (type $none_=>_none)
  call $start:resolve-binary
 )
 (func $start:resolve-binary (type $none_=>_none)
  (local $0 i32)
  (local $1 i32)
  global.get $~lib/memory/__stack_pointer
  i32.const 20
  i32.sub
  global.set $~lib/memory/__stack_pointer
  block $folding-inner0
   global.get $~lib/memory/__stack_pointer
   i32.const 11268
   i32.lt_s
   br_if $folding-inner0
   global.get $~lib/memory/__stack_pointer
   local.tee $0
   i32.const 0
   i32.const 20
   memory.fill $0
   local.get $0
   i32.const 1056
   i32.store $0
   local.get $0
   i32.const 1056
   i32.store $0 offset=4
   i32.const 1056
   i32.const 1056
   call $~lib/string/String.__eq
   i32.eqz
   if
    i32.const 0
    i32.const 1120
    i32.const 2
    i32.const 1
    call $~lib/builtins/abort
    unreachable
   end
   global.get $~lib/memory/__stack_pointer
   local.tee $0
   i32.const 1088
   i32.store $0
   local.get $0
   i32.const 1088
   i32.store $0 offset=4
   i32.const 1088
   i32.const 1088
   call $~lib/string/String.__eq
   i32.eqz
   if
    i32.const 0
    i32.const 1120
    i32.const 7
    i32.const 1
    call $~lib/builtins/abort
    unreachable
   end
   global.get $~lib/memory/__stack_pointer
   local.tee $0
   i32.const 1056
   i32.store $0
   local.get $0
   i32.const 1056
   i32.store $0 offset=4
   i32.const 1056
   i32.const 1056
   call $~lib/string/String.__eq
   i32.eqz
   if
    i32.const 0
    i32.const 1120
    i32.const 12
    i32.const 1
    call $~lib/builtins/abort
    unreachable
   end
   global.get $~lib/memory/__stack_pointer
   local.tee $0
   i32.const 1088
   i32.store $0
   local.get $0
   i32.const 1088
   i32.store $0 offset=4
   i32.const 1088
   i32.const 1088
   call $~lib/string/String.__eq
   i32.eqz
   if
    i32.const 0
    i32.const 1120
    i32.const 17
    i32.const 1
    call $~lib/builtins/abort
    unreachable
   end
   global.get $~lib/memory/__stack_pointer
   local.tee $0
   i32.const 1088
   i32.store $0
   local.get $0
   i32.const 1088
   i32.store $0 offset=4
   i32.const 1088
   i32.const 1088
   call $~lib/string/String.__eq
   i32.eqz
   if
    i32.const 0
    i32.const 1120
    i32.const 22
    i32.const 1
    call $~lib/builtins/abort
    unreachable
   end
   global.get $~lib/memory/__stack_pointer
   local.tee $0
   i32.const 1056
   i32.store $0
   local.get $0
   i32.const 1056
   i32.store $0 offset=4
   i32.const 1056
   i32.const 1056
   call $~lib/string/String.__eq
   i32.eqz
   if
    i32.const 0
    i32.const 1120
    i32.const 27
    i32.const 1
    call $~lib/builtins/abort
    unreachable
   end
   memory.size $0
   i32.const 16
   i32.shl
   i32.const 27652
   i32.sub
   i32.const 1
   i32.shr_u
   global.set $~lib/rt/itcms/threshold
   i32.const 1524
   i32.const 1520
   i32.store $0
   i32.const 1528
   i32.const 1520
   i32.store $0
   i32.const 1520
   global.set $~lib/rt/itcms/pinSpace
   i32.const 1556
   i32.const 1552
   i32.store $0
   i32.const 1560
   i32.const 1552
   i32.store $0
   i32.const 1552
   global.set $~lib/rt/itcms/toSpace
   i32.const 1700
   i32.const 1696
   i32.store $0
   i32.const 1704
   i32.const 1696
   i32.store $0
   i32.const 1696
   global.set $~lib/rt/itcms/fromSpace
   i32.const 1
   global.set $resolve-binary/a
   i32.const 1
   call $~lib/number/I32#toString
   local.set $0
   global.get $~lib/memory/__stack_pointer
   local.tee $1
   local.get $0
   i32.store $0
   local.get $1
   i32.const 3360
   i32.store $0 offset=4
   local.get $0
   i32.const 3360
   call $~lib/string/String.__eq
   i32.eqz
   if
    i32.const 0
    i32.const 1120
    i32.const 36
    i32.const 1
    call $~lib/builtins/abort
    unreachable
   end
   global.get $resolve-binary/a
   i32.const 1
   i32.add
   global.set $resolve-binary/a
   global.get $resolve-binary/a
   call $~lib/number/I32#toString
   local.set $0
   global.get $~lib/memory/__stack_pointer
   local.tee $1
   local.get $0
   i32.store $0
   local.get $1
   i32.const 3392
   i32.store $0 offset=4
   local.get $0
   i32.const 3392
   call $~lib/string/String.__eq
   i32.eqz
   if
    i32.const 0
    i32.const 1120
    i32.const 41
    i32.const 1
    call $~lib/builtins/abort
    unreachable
   end
   global.get $resolve-binary/a
   i32.const 1
   i32.sub
   global.set $resolve-binary/a
   global.get $resolve-binary/a
   call $~lib/number/I32#toString
   local.set $0
   global.get $~lib/memory/__stack_pointer
   local.tee $1
   local.get $0
   i32.store $0
   local.get $1
   i32.const 3360
   i32.store $0 offset=4
   local.get $0
   i32.const 3360
   call $~lib/string/String.__eq
   i32.eqz
   if
    i32.const 0
    i32.const 1120
    i32.const 46
    i32.const 1
    call $~lib/builtins/abort
    unreachable
   end
   global.get $resolve-binary/a
   i32.const 1
   i32.shl
   global.set $resolve-binary/a
   global.get $resolve-binary/a
   call $~lib/number/I32#toString
   local.set $0
   global.get $~lib/memory/__stack_pointer
   local.tee $1
   local.get $0
   i32.store $0
   local.get $1
   i32.const 3392
   i32.store $0 offset=4
   local.get $0
   i32.const 3392
   call $~lib/string/String.__eq
   i32.eqz
   if
    i32.const 0
    i32.const 1120
    i32.const 51
    i32.const 1
    call $~lib/builtins/abort
    unreachable
   end
   call $~lib/number/F64#toString
   local.set $0
   global.get $~lib/memory/__stack_pointer
   local.tee $1
   local.get $0
   i32.store $0
   local.get $1
   i32.const 10720
   i32.store $0 offset=4
   local.get $0
   i32.const 10720
   call $~lib/string/String.__eq
   i32.eqz
   if
    i32.const 0
    i32.const 1120
    i32.const 57
    i32.const 1
    call $~lib/builtins/abort
    unreachable
   end
   i32.const 4
   global.set $resolve-binary/a
   i32.const 2
   global.set $resolve-binary/a
   i32.const 2
   call $~lib/number/I32#toString
   local.set $0
   global.get $~lib/memory/__stack_pointer
   local.tee $1
   local.get $0
   i32.store $0
   local.get $1
   i32.const 3392
   i32.store $0 offset=4
   local.get $0
   i32.const 3392
   call $~lib/string/String.__eq
   i32.eqz
   if
    i32.const 0
    i32.const 1120
    i32.const 63
    i32.const 1
    call $~lib/builtins/abort
    unreachable
   end
   global.get $resolve-binary/a
   i32.const 3
   i32.rem_s
   global.set $resolve-binary/a
   global.get $resolve-binary/a
   call $~lib/number/I32#toString
   local.set $0
   global.get $~lib/memory/__stack_pointer
   local.tee $1
   local.get $0
   i32.store $0
   local.get $1
   i32.const 3392
   i32.store $0 offset=4
   local.get $0
   i32.const 3392
   call $~lib/string/String.__eq
   i32.eqz
   if
    i32.const 0
    i32.const 1120
    i32.const 68
    i32.const 1
    call $~lib/builtins/abort
    unreachable
   end
   global.get $resolve-binary/a
   i32.const 1
   i32.shl
   global.set $resolve-binary/a
   global.get $resolve-binary/a
   call $~lib/number/I32#toString
   local.set $0
   global.get $~lib/memory/__stack_pointer
   local.tee $1
   local.get $0
   i32.store $0
   local.get $1
   i32.const 10752
   i32.store $0 offset=4
   local.get $0
   i32.const 10752
   call $~lib/string/String.__eq
   i32.eqz
   if
    i32.const 0
    i32.const 1120
    i32.const 73
    i32.const 1
    call $~lib/builtins/abort
    unreachable
   end
   global.get $resolve-binary/a
   i32.const 1
   i32.shr_s
   global.set $resolve-binary/a
   global.get $resolve-binary/a
   call $~lib/number/I32#toString
   local.set $0
   global.get $~lib/memory/__stack_pointer
   local.tee $1
   local.get $0
   i32.store $0
   local.get $1
   i32.const 3392
   i32.store $0 offset=4
   local.get $0
   i32.const 3392
   call $~lib/string/String.__eq
   i32.eqz
   if
    i32.const 0
    i32.const 1120
    i32.const 78
    i32.const 1
    call $~lib/builtins/abort
    unreachable
   end
   global.get $resolve-binary/a
   i32.const 1
   i32.shr_u
   global.set $resolve-binary/a
   global.get $resolve-binary/a
   call $~lib/number/I32#toString
   local.set $0
   global.get $~lib/memory/__stack_pointer
   local.tee $1
   local.get $0
   i32.store $0
   local.get $1
   i32.const 3360
   i32.store $0 offset=4
   local.get $0
   i32.const 3360
   call $~lib/string/String.__eq
   i32.eqz
   if
    i32.const 0
    i32.const 1120
    i32.const 83
    i32.const 1
    call $~lib/builtins/abort
    unreachable
   end
   global.get $resolve-binary/a
   i32.const 3
   i32.and
   global.set $resolve-binary/a
   global.get $resolve-binary/a
   call $~lib/number/I32#toString
   local.set $0
   global.get $~lib/memory/__stack_pointer
   local.tee $1
   local.get $0
   i32.store $0
   local.get $1
   i32.const 3360
   i32.store $0 offset=4
   local.get $0
   i32.const 3360
   call $~lib/string/String.__eq
   i32.eqz
   if
    i32.const 0
    i32.const 1120
    i32.const 88
    i32.const 1
    call $~lib/builtins/abort
    unreachable
   end
   global.get $resolve-binary/a
   i32.const 3
   i32.or
   global.set $resolve-binary/a
   global.get $resolve-binary/a
   call $~lib/number/I32#toString
   local.set $0
   global.get $~lib/memory/__stack_pointer
   local.tee $1
   local.get $0
   i32.store $0
   local.get $1
   i32.const 10784
   i32.store $0 offset=4
   local.get $0
   i32.const 10784
   call $~lib/string/String.__eq
   i32.eqz
   if
    i32.const 0
    i32.const 1120
    i32.const 93
    i32.const 1
    call $~lib/builtins/abort
    unreachable
   end
   global.get $resolve-binary/a
   i32.const 2
   i32.xor
   global.set $resolve-binary/a
   global.get $resolve-binary/a
   call $~lib/number/I32#toString
   local.set $0
   global.get $~lib/memory/__stack_pointer
   local.tee $1
   local.get $0
   i32.store $0
   local.get $1
   i32.const 3360
   i32.store $0 offset=4
   local.get $0
   i32.const 3360
   call $~lib/string/String.__eq
   i32.eqz
   if
    i32.const 0
    i32.const 1120
    i32.const 98
    i32.const 1
    call $~lib/builtins/abort
    unreachable
   end
   i32.const 3
   call $~lib/number/I32#toString
   local.set $0
   global.get $~lib/memory/__stack_pointer
   local.tee $1
   local.get $0
   i32.store $0
   local.get $1
   i32.const 10784
   i32.store $0 offset=4
   local.get $0
   i32.const 10784
   call $~lib/string/String.__eq
   i32.eqz
   if
    i32.const 0
    i32.const 1120
    i32.const 105
    i32.const 1
    call $~lib/builtins/abort
    unreachable
   end
   i32.const -1
   call $~lib/number/I32#toString
   local.set $0
   global.get $~lib/memory/__stack_pointer
   local.tee $1
   local.get $0
   i32.store $0
   local.get $1
   i32.const 10816
   i32.store $0 offset=4
   local.get $0
   i32.const 10816
   call $~lib/string/String.__eq
   i32.eqz
   if
    i32.const 0
    i32.const 1120
    i32.const 110
    i32.const 1
    call $~lib/builtins/abort
    unreachable
   end
   i32.const 2
   call $~lib/number/I32#toString
   local.set $0
   global.get $~lib/memory/__stack_pointer
   local.tee $1
   local.get $0
   i32.store $0
   local.get $1
   i32.const 3392
   i32.store $0 offset=4
   local.get $0
   i32.const 3392
   call $~lib/string/String.__eq
   i32.eqz
   if
    i32.const 0
    i32.const 1120
    i32.const 115
    i32.const 1
    call $~lib/builtins/abort
    unreachable
   end
   i32.const 2
   call $~lib/number/I32#toString
   local.set $0
   global.get $~lib/memory/__stack_pointer
   local.tee $1
   local.get $0
   i32.store $0
   local.get $1
   i32.const 3392
   i32.store $0 offset=4
   local.get $0
   i32.const 3392
   call $~lib/string/String.__eq
   i32.eqz
   if
    i32.const 0
    i32.const 1120
    i32.const 120
    i32.const 1
    call $~lib/builtins/abort
    unreachable
   end
   i32.const 1
   call $~lib/number/I32#toString
   local.set $0
   global.get $~lib/memory/__stack_pointer
   local.tee $1
   local.get $0
   i32.store $0
   local.get $1
   i32.const 3360
   i32.store $0 offset=4
   local.get $0
   i32.const 3360
   call $~lib/string/String.__eq
   i32.eqz
   if
    i32.const 0
    i32.const 1120
    i32.const 125
    i32.const 1
    call $~lib/builtins/abort
    unreachable
   end
   i32.const 4
   call $~lib/number/I32#toString
   local.set $0
   global.get $~lib/memory/__stack_pointer
   local.tee $1
   local.get $0
   i32.store $0
   local.get $1
   i32.const 10752
   i32.store $0 offset=4
   local.get $0
   i32.const 10752
   call $~lib/string/String.__eq
   i32.eqz
   if
    i32.const 0
    i32.const 1120
    i32.const 132
    i32.const 1
    call $~lib/builtins/abort
    unreachable
   end
   call $~lib/number/F64#toString
   local.set $0
   global.get $~lib/memory/__stack_pointer
   local.tee $1
   local.get $0
   i32.store $0
   local.get $1
   i32.const 10720
   i32.store $0 offset=4
   local.get $0
   i32.const 10720
   call $~lib/string/String.__eq
   i32.eqz
   if
    i32.const 0
    i32.const 1120
    i32.const 139
    i32.const 1
    call $~lib/builtins/abort
    unreachable
   end
   call $~lib/number/F64#toString
   local.set $0
   global.get $~lib/memory/__stack_pointer
   local.tee $1
   local.get $0
   i32.store $0
   local.get $1
   i32.const 10720
   i32.store $0 offset=4
   local.get $0
   i32.const 10720
   call $~lib/string/String.__eq
   i32.eqz
   if
    i32.const 0
    i32.const 1120
    i32.const 146
    i32.const 1
    call $~lib/builtins/abort
    unreachable
   end
   i32.const 4
   call $~lib/number/I32#toString
   local.set $0
   global.get $~lib/memory/__stack_pointer
   local.tee $1
   local.get $0
   i32.store $0
   local.get $1
   i32.const 10752
   i32.store $0 offset=4
   local.get $0
   i32.const 10752
   call $~lib/string/String.__eq
   i32.eqz
   if
    i32.const 0
    i32.const 1120
    i32.const 153
    i32.const 1
    call $~lib/builtins/abort
    unreachable
   end
   i32.const 1
   call $~lib/number/I32#toString
   local.set $0
   global.get $~lib/memory/__stack_pointer
   local.tee $1
   local.get $0
   i32.store $0
   local.get $1
   i32.const 3360
   i32.store $0 offset=4
   local.get $0
   i32.const 3360
   call $~lib/string/String.__eq
   i32.eqz
   if
    i32.const 0
    i32.const 1120
    i32.const 158
    i32.const 1
    call $~lib/builtins/abort
    unreachable
   end
   i32.const 3
   call $~lib/number/I32#toString
   local.set $0
   global.get $~lib/memory/__stack_pointer
   local.tee $1
   local.get $0
   i32.store $0
   local.get $1
   i32.const 10784
   i32.store $0 offset=4
   local.get $0
   i32.const 10784
   call $~lib/string/String.__eq
   i32.eqz
   if
    i32.const 0
    i32.const 1120
    i32.const 163
    i32.const 1
    call $~lib/builtins/abort
    unreachable
   end
   i32.const 1
   call $~lib/number/I32#toString
   local.set $0
   global.get $~lib/memory/__stack_pointer
   local.tee $1
   local.get $0
   i32.store $0
   local.get $1
   i32.const 3360
   i32.store $0 offset=4
   local.get $0
   i32.const 3360
   call $~lib/string/String.__eq
   i32.eqz
   if
    i32.const 0
    i32.const 1120
    i32.const 170
    i32.const 1
    call $~lib/builtins/abort
    unreachable
   end
   i32.const 3
   call $~lib/number/I32#toString
   local.set $0
   global.get $~lib/memory/__stack_pointer
   local.tee $1
   local.get $0
   i32.store $0
   local.get $1
   i32.const 10784
   i32.store $0 offset=4
   local.get $0
   i32.const 10784
   call $~lib/string/String.__eq
   i32.eqz
   if
    i32.const 0
    i32.const 1120
    i32.const 175
    i32.const 1
    call $~lib/builtins/abort
    unreachable
   end
   i32.const 2
   call $~lib/number/I32#toString
   local.set $0
   global.get $~lib/memory/__stack_pointer
   local.tee $1
   local.get $0
   i32.store $0
   local.get $1
   i32.const 3392
   i32.store $0 offset=4
   local.get $0
   i32.const 3392
   call $~lib/string/String.__eq
   i32.eqz
   if
    i32.const 0
    i32.const 1120
    i32.const 180
    i32.const 1
    call $~lib/builtins/abort
    unreachable
   end
   i32.const 2
   call $~lib/number/I32#toString
   local.set $0
   global.get $~lib/memory/__stack_pointer
   local.tee $1
   local.get $0
   i32.store $0
   local.get $1
   i32.const 3392
   i32.store $0 offset=4
   local.get $0
   i32.const 3392
   call $~lib/string/String.__eq
   i32.eqz
   if
    i32.const 0
    i32.const 1120
    i32.const 187
    i32.const 1
    call $~lib/builtins/abort
    unreachable
   end
   i32.const 0
   call $~lib/number/I32#toString
   local.set $0
   global.get $~lib/memory/__stack_pointer
   local.tee $1
   local.get $0
   i32.store $0
   local.get $1
   i32.const 1376
   i32.store $0 offset=4
   local.get $0
   i32.const 1376
   call $~lib/string/String.__eq
   i32.eqz
   if
    i32.const 0
    i32.const 1120
    i32.const 192
    i32.const 1
    call $~lib/builtins/abort
    unreachable
   end
   i32.const 1
   call $~lib/number/I32#toString
   local.set $0
   global.get $~lib/memory/__stack_pointer
   local.tee $1
   local.get $0
   i32.store $0
   local.get $1
   i32.const 3360
   i32.store $0 offset=4
   local.get $0
   i32.const 3360
   call $~lib/string/String.__eq
   i32.eqz
   if
    i32.const 0
    i32.const 1120
    i32.const 197
    i32.const 1
    call $~lib/builtins/abort
    unreachable
   end
   i32.const 2
   call $~lib/number/I32#toString
   local.set $0
   global.get $~lib/memory/__stack_pointer
   local.tee $1
   local.get $0
   i32.store $0
   local.get $1
   i32.const 3392
   i32.store $0 offset=4
   local.get $0
   i32.const 3392
   call $~lib/string/String.__eq
   i32.eqz
   if
    i32.const 0
    i32.const 1120
    i32.const 202
    i32.const 1
    call $~lib/builtins/abort
    unreachable
   end
   global.get $~lib/memory/__stack_pointer
   i32.const 4
   i32.sub
   global.set $~lib/memory/__stack_pointer
   global.get $~lib/memory/__stack_pointer
   i32.const 11268
   i32.lt_s
   br_if $folding-inner0
   global.get $~lib/memory/__stack_pointer
   local.tee $0
   i32.const 0
   i32.store $0
   local.get $0
   i32.const 0
   i32.const 3
   call $~lib/rt/itcms/__new
   local.tee $0
   i32.store $0
   global.get $~lib/memory/__stack_pointer
   i32.const 4
   i32.add
   global.set $~lib/memory/__stack_pointer
   local.get $0
   global.set $resolve-binary/foo
   global.get $~lib/memory/__stack_pointer
   global.get $resolve-binary/foo
   local.tee $0
   i32.store $0 offset=12
   global.get $~lib/memory/__stack_pointer
   local.get $0
   i32.store $0 offset=16
   global.get $~lib/memory/__stack_pointer
   i32.const 10848
   i32.store $0 offset=8
   global.get $~lib/memory/__stack_pointer
   i32.const 10848
   i32.store $0
   global.get $~lib/memory/__stack_pointer
   i32.const 10848
   i32.store $0 offset=4
   i32.const 10848
   i32.const 10848
   call $~lib/string/String.__eq
   i32.eqz
   if
    i32.const 0
    i32.const 1120
    i32.const 263
    i32.const 1
    call $~lib/builtins/abort
    unreachable
   end
   global.get $~lib/memory/__stack_pointer
   local.tee $0
   global.get $resolve-binary/foo
   local.tee $1
   i32.store $0 offset=12
   local.get $0
   local.get $1
   i32.store $0 offset=16
   local.get $0
   i32.const 10880
   i32.store $0 offset=8
   local.get $0
   i32.const 10880
   i32.store $0
   local.get $0
   i32.const 10880
   i32.store $0 offset=4
   i32.const 10880
   i32.const 10880
   call $~lib/string/String.__eq
   i32.eqz
   if
    i32.const 0
    i32.const 1120
    i32.const 268
    i32.const 1
    call $~lib/builtins/abort
    unreachable
   end
   global.get $~lib/memory/__stack_pointer
   local.tee $0
   global.get $resolve-binary/foo
   local.tee $1
   i32.store $0 offset=12
   local.get $0
   local.get $1
   i32.store $0 offset=16
   local.get $0
   i32.const 10912
   i32.store $0 offset=8
   local.get $0
   i32.const 10912
   i32.store $0
   local.get $0
   i32.const 10912
   i32.store $0 offset=4
   i32.const 10912
   i32.const 10912
   call $~lib/string/String.__eq
   i32.eqz
   if
    i32.const 0
    i32.const 1120
    i32.const 273
    i32.const 1
    call $~lib/builtins/abort
    unreachable
   end
   global.get $~lib/memory/__stack_pointer
   local.tee $0
   global.get $resolve-binary/foo
   local.tee $1
   i32.store $0 offset=12
   local.get $0
   local.get $1
   i32.store $0 offset=16
   local.get $0
   i32.const 10944
   i32.store $0 offset=8
   local.get $0
   i32.const 10944
   i32.store $0
   local.get $0
   i32.const 10944
   i32.store $0 offset=4
   i32.const 10944
   i32.const 10944
   call $~lib/string/String.__eq
   i32.eqz
   if
    i32.const 0
    i32.const 1120
    i32.const 278
    i32.const 1
    call $~lib/builtins/abort
    unreachable
   end
   global.get $~lib/memory/__stack_pointer
   local.tee $0
   global.get $resolve-binary/foo
   local.tee $1
   i32.store $0 offset=12
   local.get $0
   local.get $1
   i32.store $0 offset=16
   local.get $0
   i32.const 10976
   i32.store $0 offset=8
   local.get $0
   i32.const 10976
   i32.store $0
   local.get $0
   i32.const 10976
   i32.store $0 offset=4
   i32.const 10976
   i32.const 10976
   call $~lib/string/String.__eq
   i32.eqz
   if
    i32.const 0
    i32.const 1120
    i32.const 283
    i32.const 1
    call $~lib/builtins/abort
    unreachable
   end
   global.get $~lib/memory/__stack_pointer
   local.tee $0
   global.get $resolve-binary/foo
   local.tee $1
   i32.store $0 offset=12
   local.get $0
   local.get $1
   i32.store $0 offset=16
   local.get $0
   i32.const 11008
   i32.store $0 offset=8
   local.get $0
   i32.const 11008
   i32.store $0
   local.get $0
   i32.const 11008
   i32.store $0 offset=4
   i32.const 11008
   i32.const 11008
   call $~lib/string/String.__eq
   i32.eqz
   if
    i32.const 0
    i32.const 1120
    i32.const 288
    i32.const 1
    call $~lib/builtins/abort
    unreachable
   end
   global.get $~lib/memory/__stack_pointer
   local.tee $0
   global.get $resolve-binary/foo
   local.tee $1
   i32.store $0 offset=12
   local.get $0
   local.get $1
   i32.store $0 offset=16
   local.get $0
   i32.const 11040
   i32.store $0 offset=8
   local.get $0
   i32.const 11040
   i32.store $0
   local.get $0
   i32.const 11040
   i32.store $0 offset=4
   i32.const 11040
   i32.const 11040
   call $~lib/string/String.__eq
   i32.eqz
   if
    i32.const 0
    i32.const 1120
    i32.const 293
    i32.const 1
    call $~lib/builtins/abort
    unreachable
   end
   global.get $~lib/memory/__stack_pointer
   local.tee $0
   global.get $resolve-binary/foo
   local.tee $1
   i32.store $0 offset=12
   local.get $0
   local.get $1
   i32.store $0 offset=16
   local.get $0
   i32.const 11072
   i32.store $0 offset=8
   local.get $0
   i32.const 11072
   i32.store $0
   local.get $0
   i32.const 11072
   i32.store $0 offset=4
   i32.const 11072
   i32.const 11072
   call $~lib/string/String.__eq
   i32.eqz
   if
    i32.const 0
    i32.const 1120
    i32.const 298
    i32.const 1
    call $~lib/builtins/abort
    unreachable
   end
   global.get $~lib/memory/__stack_pointer
   local.tee $0
   global.get $resolve-binary/foo
   local.tee $1
   i32.store $0 offset=12
   local.get $0
   local.get $1
   i32.store $0 offset=16
   local.get $0
   i32.const 11104
   i32.store $0 offset=8
   local.get $0
   i32.const 11104
   i32.store $0
   local.get $0
   i32.const 11104
   i32.store $0 offset=4
   i32.const 11104
   i32.const 11104
   call $~lib/string/String.__eq
   i32.eqz
   if
    i32.const 0
    i32.const 1120
    i32.const 303
    i32.const 1
    call $~lib/builtins/abort
    unreachable
   end
   global.get $~lib/memory/__stack_pointer
   local.tee $0
   global.get $resolve-binary/foo
   local.tee $1
   i32.store $0 offset=12
   local.get $0
   local.get $1
   i32.store $0 offset=16
   local.get $0
   i32.const 11136
   i32.store $0 offset=8
   local.get $0
   i32.const 11136
   i32.store $0
   local.get $0
   i32.const 11136
   i32.store $0 offset=4
   i32.const 11136
   i32.const 11136
   call $~lib/string/String.__eq
   i32.eqz
   if
    i32.const 0
    i32.const 1120
    i32.const 308
    i32.const 1
    call $~lib/builtins/abort
    unreachable
   end
   global.get $~lib/memory/__stack_pointer
   local.tee $0
   global.get $resolve-binary/foo
   local.tee $1
   i32.store $0 offset=12
   local.get $0
   local.get $1
   i32.store $0 offset=16
   local.get $0
   i32.const 11168
   i32.store $0 offset=8
   local.get $0
   i32.const 11168
   i32.store $0
   local.get $0
   i32.const 11168
   i32.store $0 offset=4
   i32.const 11168
   i32.const 11168
   call $~lib/string/String.__eq
   i32.eqz
   if
    i32.const 0
    i32.const 1120
    i32.const 313
    i32.const 1
    call $~lib/builtins/abort
    unreachable
   end
   global.get $~lib/memory/__stack_pointer
   local.tee $0
   global.get $resolve-binary/foo
   local.tee $1
   i32.store $0 offset=12
   local.get $0
   local.get $1
   i32.store $0 offset=16
   local.get $0
   i32.const 11200
   i32.store $0 offset=8
   local.get $0
   i32.const 11200
   i32.store $0
   local.get $0
   i32.const 11200
   i32.store $0 offset=4
   i32.const 11200
   i32.const 11200
   call $~lib/string/String.__eq
   i32.eqz
   if
    i32.const 0
    i32.const 1120
    i32.const 318
    i32.const 1
    call $~lib/builtins/abort
    unreachable
   end
   call $resolve-binary/Bar#constructor
   global.set $resolve-binary/bar
   call $resolve-binary/Bar#constructor
   global.set $resolve-binary/bar2
   global.get $~lib/memory/__stack_pointer
   local.tee $0
   global.get $resolve-binary/bar
   i32.store $0 offset=4
   local.get $0
   global.get $resolve-binary/bar2
   local.tee $1
   i32.store $0 offset=8
   local.get $1
   global.set $resolve-binary/bar
   local.get $0
   global.get $resolve-binary/bar
   local.tee $0
   i32.store $0
   local.get $0
   local.get $1
   i32.ne
   if
    i32.const 0
    i32.const 1120
    i32.const 336
    i32.const 1
    call $~lib/builtins/abort
    unreachable
   end
   global.get $resolve-binary/bar
   global.get $resolve-binary/bar2
   i32.ne
   if
    i32.const 0
    i32.const 1120
    i32.const 341
    i32.const 1
    call $~lib/builtins/abort
    unreachable
   end
   global.get $~lib/memory/__stack_pointer
   i32.const 4
   i32.sub
   global.set $~lib/memory/__stack_pointer
   global.get $~lib/memory/__stack_pointer
   i32.const 11268
   i32.lt_s
   br_if $folding-inner0
   global.get $~lib/memory/__stack_pointer
   local.tee $0
   i32.const 0
   i32.store $0
   local.get $0
   i32.const 0
   i32.const 5
   call $~lib/rt/itcms/__new
   local.tee $0
   i32.store $0
   global.get $~lib/memory/__stack_pointer
   i32.const 4
   i32.add
   global.set $~lib/memory/__stack_pointer
   local.get $0
   global.set $resolve-binary/baz
   global.get $~lib/memory/__stack_pointer
   global.get $resolve-binary/baz
   local.tee $0
   i32.store $0
   global.get $~lib/memory/__stack_pointer
   local.get $0
   i32.store $0
   global.get $~lib/memory/__stack_pointer
   local.tee $1
   local.get $0
   i32.store $0
   local.get $1
   local.get $0
   i32.store $0
   global.get $~lib/memory/__stack_pointer
   i32.const 20
   i32.add
   global.set $~lib/memory/__stack_pointer
   return
  end
  i32.const 27680
  i32.const 27728
  i32.const 1
  i32.const 1
  call $~lib/builtins/abort
  unreachable
 )
 (func $resolve-binary/Bar#constructor (type $none_=>_i32) (result i32)
  (local $0 i32)
  global.get $~lib/memory/__stack_pointer
  i32.const 4
  i32.sub
  global.set $~lib/memory/__stack_pointer
  global.get $~lib/memory/__stack_pointer
  i32.const 11268
  i32.lt_s
  if
   i32.const 27680
   i32.const 27728
   i32.const 1
   i32.const 1
   call $~lib/builtins/abort
   unreachable
  end
  global.get $~lib/memory/__stack_pointer
  local.tee $0
  i32.const 0
  i32.store $0
  local.get $0
  i32.const 0
  i32.const 4
  call $~lib/rt/itcms/__new
  local.tee $0
  i32.store $0
  global.get $~lib/memory/__stack_pointer
  i32.const 4
  i32.add
  global.set $~lib/memory/__stack_pointer
  local.get $0
 )
 (func $byn-split-outlined-A$~lib/rt/itcms/__visit (type $i32_=>_none) (param $0 i32)
  (local $1 i32)
  (local $2 i32)
  (local $3 i32)
  global.get $~lib/rt/itcms/white
  local.get $0
  i32.const 20
  i32.sub
  local.tee $1
  i32.load $0 offset=4
  i32.const 3
  i32.and
  i32.eq
  if
   local.get $1
   global.get $~lib/rt/itcms/iter
   i32.eq
   if
    local.get $1
    i32.load $0 offset=8
    local.tee $0
    i32.eqz
    if
     i32.const 0
     i32.const 1472
     i32.const 147
     i32.const 30
     call $~lib/builtins/abort
     unreachable
    end
    local.get $0
    global.set $~lib/rt/itcms/iter
   end
   block $__inlined_func$~lib/rt/itcms/Object#unlink
    local.get $1
    i32.load $0 offset=4
    i32.const -4
    i32.and
    local.tee $0
    i32.eqz
    if
     local.get $1
     i32.load $0 offset=8
     i32.eqz
     local.get $1
     i32.const 27652
     i32.lt_u
     i32.and
     i32.eqz
     if
      i32.const 0
      i32.const 1472
      i32.const 127
      i32.const 18
      call $~lib/builtins/abort
      unreachable
     end
     br $__inlined_func$~lib/rt/itcms/Object#unlink
    end
    local.get $1
    i32.load $0 offset=8
    local.tee $2
    i32.eqz
    if
     i32.const 0
     i32.const 1472
     i32.const 131
     i32.const 16
     call $~lib/builtins/abort
     unreachable
    end
    local.get $0
    local.get $2
    i32.store $0 offset=8
    local.get $2
    local.get $0
    local.get $2
    i32.load $0 offset=4
    i32.const 3
    i32.and
    i32.or
    i32.store $0 offset=4
   end
   global.get $~lib/rt/itcms/toSpace
   local.set $2
   local.get $1
   i32.load $0 offset=12
   local.tee $0
   i32.const 1
   i32.le_u
   if (result i32)
    i32.const 1
   else
    local.get $0
    i32.const 11216
    i32.load $0
    i32.gt_u
    if
     i32.const 1600
     i32.const 1664
     i32.const 22
     i32.const 28
     call $~lib/builtins/abort
     unreachable
    end
    local.get $0
    i32.const 3
    i32.shl
    i32.const 11220
    i32.add
    i32.load $0
    i32.const 32
    i32.and
   end
   local.set $3
   local.get $2
   i32.load $0 offset=8
   local.set $0
   local.get $1
   global.get $~lib/rt/itcms/white
   i32.eqz
   i32.const 2
   local.get $3
   select
   local.get $2
   i32.or
   i32.store $0 offset=4
   local.get $1
   local.get $0
   i32.store $0 offset=8
   local.get $0
   local.get $1
   local.get $0
   i32.load $0 offset=4
   i32.const 3
   i32.and
   i32.or
   i32.store $0 offset=4
   local.get $2
   local.get $1
   i32.store $0 offset=8
   global.get $~lib/rt/itcms/visitCount
   i32.const 1
   i32.add
   global.set $~lib/rt/itcms/visitCount
  end
 )
)<|MERGE_RESOLUTION|>--- conflicted
+++ resolved
@@ -1943,15 +1943,9 @@
  (func $~lib/util/number/genDigits (type $i64_i64_i32_i64_=>_i32) (param $0 i64) (param $1 i64) (param $2 i32) (param $3 i64) (result i32)
   (local $4 i32)
   (local $5 i32)
-<<<<<<< HEAD
   (local $6 i32)
   (local $7 i32)
   (local $8 i64)
-=======
-  (local $6 i64)
-  (local $7 i32)
-  (local $8 i32)
->>>>>>> 78b2d1af
   (local $9 i64)
   (local $10 i32)
   (local $11 i64)
@@ -1974,11 +1968,7 @@
   local.tee $12
   local.get $1
   i64.and
-<<<<<<< HEAD
   local.set $8
-=======
-  local.set $6
->>>>>>> 78b2d1af
   local.get $1
   local.get $0
   i64.shr_u
@@ -2029,15 +2019,9 @@
     i32.add
    end
   end
-<<<<<<< HEAD
   local.set $7
   loop $while-continue|0
    local.get $7
-=======
-  local.set $8
-  loop $while-continue|0
-   local.get $8
->>>>>>> 78b2d1af
    i32.const 0
    i32.gt_s
    if
@@ -2053,11 +2037,7 @@
              block $case2|1
               block $case1|1
                block $case0|1
-<<<<<<< HEAD
                 local.get $7
-=======
-                local.get $8
->>>>>>> 78b2d1af
                 i32.const 1
                 i32.sub
                 br_table $case9|1 $case8|1 $case7|1 $case6|1 $case5|1 $case4|1 $case3|1 $case2|1 $case1|1 $case0|1 $case10|1
@@ -2166,19 +2146,11 @@
     i32.or
     if
      local.get $4
-<<<<<<< HEAD
      local.tee $6
      i32.const 1
      i32.add
      local.set $4
      local.get $6
-=======
-     local.tee $7
-     i32.const 1
-     i32.add
-     local.set $4
-     local.get $7
->>>>>>> 78b2d1af
      i32.const 1
      i32.shl
      i32.const 9728
@@ -2190,44 +2162,26 @@
      i32.add
      i32.store16 $0
     end
-<<<<<<< HEAD
     local.get $7
     i32.const 1
     i32.sub
     local.set $7
-=======
-    local.get $8
-    i32.const 1
-    i32.sub
-    local.set $8
->>>>>>> 78b2d1af
     local.get $3
     local.get $5
     i64.extend_i32_u
     local.get $10
     i64.extend_i32_s
     i64.shl
-<<<<<<< HEAD
     local.get $8
-=======
-    local.get $6
->>>>>>> 78b2d1af
     i64.add
     local.tee $0
     i64.ge_u
     if
      global.get $~lib/util/number/_K
-<<<<<<< HEAD
      local.get $7
      i32.add
      global.set $~lib/util/number/_K
      local.get $7
-=======
-     local.get $8
-     i32.add
-     global.set $~lib/util/number/_K
-     local.get $8
->>>>>>> 78b2d1af
      i32.const 2
      i32.shl
      i32.const 10656
@@ -2259,21 +2213,13 @@
        local.get $0
        local.get $1
        i64.add
-<<<<<<< HEAD
        local.tee $8
-=======
-       local.tee $6
->>>>>>> 78b2d1af
        local.get $9
        i64.lt_u
        local.get $9
        local.get $0
        i64.sub
-<<<<<<< HEAD
        local.get $8
-=======
-       local.get $6
->>>>>>> 78b2d1af
        local.get $9
        i64.sub
        i64.gt_u
@@ -2307,11 +2253,7 @@
    i64.const 10
    i64.mul
    local.set $3
-<<<<<<< HEAD
    local.get $8
-=======
-   local.get $6
->>>>>>> 78b2d1af
    i64.const 10
    i64.mul
    local.tee $0
@@ -2343,7 +2285,6 @@
     i32.add
     i32.store16 $0
    end
-<<<<<<< HEAD
    local.get $7
    i32.const 1
    i32.sub
@@ -2352,38 +2293,17 @@
    local.get $12
    i64.and
    local.tee $8
-=======
-   local.get $8
-   i32.const 1
-   i32.sub
-   local.set $8
-   local.get $0
-   local.get $12
-   i64.and
-   local.tee $6
->>>>>>> 78b2d1af
    local.get $3
    i64.ge_u
    br_if $while-continue|4
   end
   global.get $~lib/util/number/_K
-<<<<<<< HEAD
   local.get $7
   i32.add
   global.set $~lib/util/number/_K
   local.get $9
   i32.const 0
   local.get $7
-=======
-  local.get $8
-  i32.add
-  global.set $~lib/util/number/_K
-  local.get $6
-  local.set $0
-  local.get $9
-  i32.const 0
-  local.get $8
->>>>>>> 78b2d1af
   i32.sub
   i32.const 2
   i32.shl
@@ -2411,7 +2331,6 @@
    i64.ge_u
    i32.and
    if (result i32)
-<<<<<<< HEAD
     local.get $8
     local.get $11
     i64.add
@@ -2423,19 +2342,6 @@
     i64.sub
     local.get $1
     local.get $0
-=======
-    local.get $0
-    local.get $11
-    i64.add
-    local.tee $6
-    local.get $1
-    i64.lt_u
-    local.get $1
-    local.get $0
-    i64.sub
-    local.get $6
-    local.get $1
->>>>>>> 78b2d1af
     i64.sub
     i64.gt_u
     i32.or
@@ -2447,11 +2353,7 @@
     i32.const 1
     i32.sub
     local.set $2
-<<<<<<< HEAD
     local.get $8
-=======
-    local.get $0
->>>>>>> 78b2d1af
     local.get $11
     i64.add
     local.set $8
