--- conflicted
+++ resolved
@@ -8,20 +8,16 @@
  (type $i32_i32_i32_=>_i32 (func (param i32 i32 i32) (result i32)))
  (import "env" "abort" (func $~lib/builtins/abort (param i32 i32 i32 i32)))
  (memory $0 1)
-<<<<<<< HEAD
- (data (i32.const 12) "0\00\00\00\00\00\00\00\00\00\00\00\01\00\00\00\1a\00\00\00c\00a\00l\00l\00-\00s\00u\00p\00e\00r\00.\00t\00s\00\00\00")
+ (data (i32.const 12) ",\00\00\00\00\00\00\00\00\00\00\00\01\00\00\00\1a\00\00\00c\00a\00l\00l\00-\00s\00u\00p\00e\00r\00.\00t\00s\00\00\00")
  (data (i32.const 64) "\00\00\00\00\00\00\00\00\00\00\00\00\00\00\00\00\00\00\00\00")
- (data (i32.const 92) "4\00\00\00\00\00\00\00\00\00\00\00\01\00\00\00\1e\00\00\00~\00l\00i\00b\00/\00r\00t\00/\00t\00c\00m\00s\00.\00t\00s\00\00\00")
- (data (i32.const 144) "\00\00\00\00\00\00\00\00\00\00\00\00\00\00\00\00\00\00\00\00")
- (data (i32.const 172) "4\00\00\00\00\00\00\00\00\00\00\00\01\00\00\00\1e\00\00\00~\00l\00i\00b\00/\00r\00t\00/\00t\00l\00s\00f\00.\00t\00s\00\00\00")
- (data (i32.const 236) "<\00\00\00\00\00\00\00\00\00\00\00\01\00\00\00(\00\00\00a\00l\00l\00o\00c\00a\00t\00i\00o\00n\00 \00t\00o\00o\00 \00l\00a\00r\00g\00e\00")
-=======
- (data (i32.const 12) ",\00\00\00\01\00\00\00\00\00\00\00\01\00\00\00\1a\00\00\00c\00a\00l\00l\00-\00s\00u\00p\00e\00r\00.\00t\00s\00\00\00")
->>>>>>> c54dd649
+ (data (i32.const 92) "<\00\00\00\00\00\00\00\00\00\00\00\01\00\00\00\1e\00\00\00~\00l\00i\00b\00/\00r\00t\00/\00t\00c\00m\00s\00.\00t\00s\00\00\00\00\00\00\00\00\00\00\00\00\00\00\00")
+ (data (i32.const 160) "\00\00\00\00\00\00\00\00\00\00\00\00\00\00\00\00\00\00\00\00")
+ (data (i32.const 188) "<\00\00\00\00\00\00\00\00\00\00\00\01\00\00\00\1e\00\00\00~\00l\00i\00b\00/\00r\00t\00/\00t\00l\00s\00f\00.\00t\00s\00\00\00\00\00\00\00\00\00\00\00\00\00\00\00")
+ (data (i32.const 252) "<\00\00\00\00\00\00\00\00\00\00\00\01\00\00\00(\00\00\00a\00l\00l\00o\00c\00a\00t\00i\00o\00n\00 \00t\00o\00o\00 \00l\00a\00r\00g\00e\00\00\00\00\00")
  (table $0 1 funcref)
  (global $~lib/rt/tcms/state (mut i32) (i32.const 0))
  (global $~lib/rt/tcms/fromSpace (mut i32) (i32.const 64))
- (global $~lib/rt/tcms/toSpace (mut i32) (i32.const 144))
+ (global $~lib/rt/tcms/toSpace (mut i32) (i32.const 160))
  (global $~lib/rt/tcms/iter (mut i32) (i32.const 0))
  (global $~lib/rt/tlsf/ROOT (mut i32) (i32.const 0))
  (global $~lib/ASC_LOW_MEMORY_LIMIT i32 (i32.const 0))
@@ -29,7 +25,7 @@
  (global $~lib/ASC_SHRINK_LEVEL i32 (i32.const 0))
  (global $~lib/rt/tcms/total (mut i32) (i32.const 0))
  (global $~lib/rt/tcms/totalMem (mut i32) (i32.const 0))
- (global $~lib/memory/__heap_base i32 (i32.const 296))
+ (global $~lib/memory/__heap_base i32 (i32.const 316))
  (export "memory" (memory $0))
  (start $~start)
  (func $~lib/rt/tcms/Object#set:nextWithColor (param $0 i32) (param $1 i32)
@@ -136,7 +132,7 @@
   i32.eqz
   if
    i32.const 0
-   i32.const 192
+   i32.const 208
    i32.const 272
    i32.const 14
    call $~lib/builtins/abort
@@ -163,7 +159,7 @@
   i32.eqz
   if
    i32.const 0
-   i32.const 192
+   i32.const 208
    i32.const 274
    i32.const 14
    call $~lib/builtins/abort
@@ -217,7 +213,7 @@
   i32.eqz
   if
    i32.const 0
-   i32.const 192
+   i32.const 208
    i32.const 287
    i32.const 14
    call $~lib/builtins/abort
@@ -349,7 +345,7 @@
   i32.eqz
   if
    i32.const 0
-   i32.const 192
+   i32.const 208
    i32.const 200
    i32.const 14
    call $~lib/builtins/abort
@@ -366,7 +362,7 @@
   i32.eqz
   if
    i32.const 0
-   i32.const 192
+   i32.const 208
    i32.const 202
    i32.const 14
    call $~lib/builtins/abort
@@ -461,7 +457,7 @@
    i32.eqz
    if
     i32.const 0
-    i32.const 192
+    i32.const 208
     i32.const 223
     i32.const 16
     call $~lib/builtins/abort
@@ -526,7 +522,7 @@
   i32.eqz
   if
    i32.const 0
-   i32.const 192
+   i32.const 208
    i32.const 238
    i32.const 14
    call $~lib/builtins/abort
@@ -544,7 +540,7 @@
   i32.eqz
   if
    i32.const 0
-   i32.const 192
+   i32.const 208
    i32.const 239
    i32.const 14
    call $~lib/builtins/abort
@@ -603,7 +599,7 @@
   i32.eqz
   if
    i32.const 0
-   i32.const 192
+   i32.const 208
    i32.const 255
    i32.const 14
    call $~lib/builtins/abort
@@ -708,7 +704,7 @@
   i32.eqz
   if
    i32.const 0
-   i32.const 192
+   i32.const 208
    i32.const 380
    i32.const 14
    call $~lib/builtins/abort
@@ -751,7 +747,7 @@
    i32.eqz
    if
     i32.const 0
-    i32.const 192
+    i32.const 208
     i32.const 387
     i32.const 16
     call $~lib/builtins/abort
@@ -784,7 +780,7 @@
    i32.eqz
    if
     i32.const 0
-    i32.const 192
+    i32.const 208
     i32.const 400
     i32.const 5
     call $~lib/builtins/abort
@@ -1023,8 +1019,8 @@
   i32.const 1073741820
   i32.ge_u
   if
-   i32.const 256
-   i32.const 192
+   i32.const 272
+   i32.const 208
    i32.const 461
    i32.const 30
    call $~lib/builtins/abort
@@ -1108,7 +1104,7 @@
   i32.eqz
   if
    i32.const 0
-   i32.const 192
+   i32.const 208
    i32.const 333
    i32.const 14
    call $~lib/builtins/abort
@@ -1173,7 +1169,7 @@
     i32.eqz
     if
      i32.const 0
-     i32.const 192
+     i32.const 208
      i32.const 346
      i32.const 18
      call $~lib/builtins/abort
@@ -1324,7 +1320,7 @@
   i32.eqz
   if
    i32.const 0
-   i32.const 192
+   i32.const 208
    i32.const 360
    i32.const 14
    call $~lib/builtins/abort
@@ -1433,7 +1429,7 @@
    i32.eqz
    if
     i32.const 0
-    i32.const 192
+    i32.const 208
     i32.const 499
     i32.const 16
     call $~lib/builtins/abort
@@ -1453,7 +1449,7 @@
   i32.eqz
   if
    i32.const 0
-   i32.const 192
+   i32.const 208
    i32.const 501
    i32.const 14
    call $~lib/builtins/abort
