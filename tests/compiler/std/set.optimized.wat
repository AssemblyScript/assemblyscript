--- conflicted
+++ resolved
@@ -1,13 +1,12 @@
 (module
  (type $i32_i32_=>_none (func (param i32 i32)))
- (type $i32_=>_i32 (func (param i32) (result i32)))
  (type $i32_i32_=>_i32 (func (param i32 i32) (result i32)))
  (type $none_=>_none (func))
  (type $none_=>_i32 (func (result i32)))
  (type $i32_i32_i32_=>_none (func (param i32 i32 i32)))
+ (type $i32_=>_i32 (func (param i32) (result i32)))
  (type $i32_=>_none (func (param i32)))
  (type $i32_i64_=>_none (func (param i32 i64)))
- (type $i32_=>_i32 (func (param i32) (result i32)))
  (type $i32_i32_i32_=>_i32 (func (param i32 i32 i32) (result i32)))
  (type $i32_f32_=>_none (func (param i32 f32)))
  (type $i32_f64_=>_none (func (param i32 f64)))
@@ -1903,14 +1902,7 @@
   local.get $0
   local.get $1
   local.get $1
-  i32.const 24
-  i32.shl
-  i32.const 24
-  i32.shr_s
-  i32.const -2128831035
-  i32.xor
-  i32.const 16777619
-  i32.mul
+  call $~lib/util/hash/HASH<i8>
   call $~lib/set/Set<i8>#find
   i32.const 0
   i32.ne
@@ -2032,20 +2024,11 @@
   (local $2 i32)
   (local $3 i32)
   (local $4 i32)
-  local.get $1
-  i32.const 24
-  i32.shl
-  i32.const 24
-  i32.shr_s
-  i32.const -2128831035
-  i32.xor
-  i32.const 16777619
-  i32.mul
-  local.tee $2
-  local.set $3
-  local.get $0
-  local.get $1
-  local.get $2
+  local.get $0
+  local.get $1
+  local.get $1
+  call $~lib/util/hash/HASH<i8>
+  local.tee $3
   call $~lib/set/Set<i8>#find
   i32.eqz
   if
@@ -2457,14 +2440,7 @@
   local.get $0
   local.get $1
   local.get $1
-  i32.const 24
-  i32.shl
-  i32.const 24
-  i32.shr_s
-  i32.const -2128831035
-  i32.xor
-  i32.const 16777619
-  i32.mul
+  call $~lib/util/hash/HASH<i8>
   call $~lib/set/Set<i8>#find
   local.tee $1
   i32.eqz
@@ -2540,45 +2516,9 @@
   i32.const 0
   i32.store offset=20
  )
-<<<<<<< HEAD
  (func $std/set/testNumeric<i8>
   (local $0 i32)
   (local $1 i32)
-=======
- (func $~lib/util/hash/HASH<u8> (param $0 i32) (result i32)
-  local.get $0
-  i32.const 255
-  i32.and
-  i32.const -1028477379
-  i32.mul
-  i32.const 374761394
-  i32.add
-  i32.const 17
-  i32.rotl
-  i32.const 668265263
-  i32.mul
-  local.tee $0
-  local.get $0
-  i32.const 15
-  i32.shr_u
-  i32.xor
-  i32.const -2048144777
-  i32.mul
-  local.tee $0
-  local.get $0
-  i32.const 13
-  i32.shr_u
-  i32.xor
-  i32.const -1028477379
-  i32.mul
-  local.tee $0
-  local.get $0
-  i32.const 16
-  i32.shr_u
-  i32.xor
- )
- (func $~lib/set/Set<u8>#rehash (param $0 i32) (param $1 i32)
->>>>>>> 4ccda0b5
   (local $2 i32)
   (local $3 i32)
   (local $4 i32)
@@ -2602,8 +2542,495 @@
   global.get $~lib/memory/__stack_pointer
   call $~lib/set/Set<i8>#constructor
   local.tee $2
-<<<<<<< HEAD
-=======
+  i32.store
+  loop $for-loop|1
+   local.get $1
+   i32.const 24
+   i32.shl
+   i32.const 24
+   i32.shr_s
+   i32.const 100
+   i32.lt_s
+   if
+    local.get $2
+    local.get $1
+    call $~lib/set/Set<i8>#has
+    if
+     i32.const 0
+     i32.const 1568
+     i32.const 6
+     i32.const 5
+     call $~lib/builtins/abort
+     unreachable
+    end
+    local.get $2
+    local.get $1
+    call $~lib/set/Set<i8>#add
+    local.get $2
+    local.get $1
+    call $~lib/set/Set<i8>#has
+    i32.eqz
+    if
+     i32.const 0
+     i32.const 1568
+     i32.const 8
+     i32.const 5
+     call $~lib/builtins/abort
+     unreachable
+    end
+    local.get $1
+    i32.const 1
+    i32.add
+    local.set $1
+    br $for-loop|1
+   end
+  end
+  local.get $2
+  i32.load offset=20
+  i32.const 100
+  i32.ne
+  if
+   i32.const 0
+   i32.const 1568
+   i32.const 10
+   i32.const 3
+   call $~lib/builtins/abort
+   unreachable
+  end
+  i32.const 50
+  local.set $1
+  loop $for-loop|3
+   local.get $1
+   i32.const 24
+   i32.shl
+   i32.const 24
+   i32.shr_s
+   i32.const 100
+   i32.lt_s
+   if
+    local.get $2
+    local.get $1
+    call $~lib/set/Set<i8>#has
+    i32.eqz
+    if
+     i32.const 0
+     i32.const 1568
+     i32.const 14
+     i32.const 5
+     call $~lib/builtins/abort
+     unreachable
+    end
+    local.get $2
+    local.get $1
+    call $~lib/set/Set<i8>#add
+    local.get $2
+    local.get $1
+    call $~lib/set/Set<i8>#has
+    i32.eqz
+    if
+     i32.const 0
+     i32.const 1568
+     i32.const 16
+     i32.const 5
+     call $~lib/builtins/abort
+     unreachable
+    end
+    local.get $1
+    i32.const 1
+    i32.add
+    local.set $1
+    br $for-loop|3
+   end
+  end
+  local.get $2
+  i32.load offset=20
+  i32.const 100
+  i32.ne
+  if
+   i32.const 0
+   i32.const 1568
+   i32.const 18
+   i32.const 3
+   call $~lib/builtins/abort
+   unreachable
+  end
+  global.get $~lib/memory/__stack_pointer
+  global.get $~lib/memory/__stack_pointer
+  i32.const 4
+  i32.sub
+  global.set $~lib/memory/__stack_pointer
+  call $~stack_check
+  global.get $~lib/memory/__stack_pointer
+  i32.const 0
+  i32.store
+  local.get $2
+  i32.load offset=8
+  local.set $8
+  global.get $~lib/memory/__stack_pointer
+  local.get $2
+  i32.load offset=16
+  local.tee $10
+  local.set $4
+  global.get $~lib/memory/__stack_pointer
+  i32.const 8
+  i32.sub
+  global.set $~lib/memory/__stack_pointer
+  call $~stack_check
+  global.get $~lib/memory/__stack_pointer
+  i64.const 0
+  i64.store
+  global.get $~lib/memory/__stack_pointer
+  i32.const 16
+  i32.const 4
+  call $~lib/rt/itcms/__new
+  local.tee $1
+  i32.store
+  local.get $1
+  i32.const 0
+  call $~lib/set/Set<i8>#set:buckets
+  local.get $1
+  i32.const 0
+  i32.store offset=4
+  local.get $1
+  i32.const 0
+  i32.store offset=8
+  local.get $1
+  i32.const 0
+  i32.store offset=12
+  local.get $4
+  i32.const 1073741820
+  i32.gt_u
+  if
+   i32.const 1456
+   i32.const 1616
+   i32.const 58
+   i32.const 60
+   call $~lib/builtins/abort
+   unreachable
+  end
+  global.get $~lib/memory/__stack_pointer
+  local.get $4
+  i32.const 0
+  call $~lib/rt/itcms/__new
+  local.tee $5
+  i32.store offset=4
+  local.get $5
+  local.get $4
+  call $~lib/memory/memory.fill
+  local.get $1
+  local.get $5
+  call $~lib/set/Set<i8>#set:buckets
+  local.get $1
+  local.get $5
+  i32.store offset=4
+  local.get $1
+  local.get $4
+  i32.store offset=8
+  local.get $1
+  local.get $4
+  i32.store offset=12
+  global.get $~lib/memory/__stack_pointer
+  i32.const 8
+  i32.add
+  global.set $~lib/memory/__stack_pointer
+  local.get $1
+  i32.store
+  loop $for-loop|0
+   local.get $6
+   local.get $10
+   i32.lt_s
+   if
+    local.get $8
+    local.get $6
+    i32.const 3
+    i32.shl
+    i32.add
+    local.tee $4
+    i32.load offset=4
+    i32.const 1
+    i32.and
+    i32.eqz
+    if
+     local.get $1
+     local.get $0
+     local.get $4
+     i32.load8_s
+     call $~lib/array/Array<i8>#__set
+     local.get $0
+     i32.const 1
+     i32.add
+     local.set $0
+    end
+    local.get $6
+    i32.const 1
+    i32.add
+    local.set $6
+    br $for-loop|0
+   end
+  end
+  local.get $1
+  local.get $0
+  call $~lib/array/Array<i8>#set:length
+  global.get $~lib/memory/__stack_pointer
+  i32.const 4
+  i32.add
+  global.set $~lib/memory/__stack_pointer
+  local.get $1
+  i32.store offset=4
+  global.get $~lib/memory/__stack_pointer
+  call $~lib/set/Set<i8>#constructor
+  local.tee $4
+  i32.store offset=8
+  loop $for-loop|4
+   local.get $3
+   local.get $1
+   i32.load offset=12
+   i32.lt_s
+   if
+    local.get $2
+    local.get $1
+    local.get $3
+    call $~lib/array/Array<i8>#__get
+    call $~lib/set/Set<i8>#has
+    i32.eqz
+    if
+     i32.const 0
+     i32.const 1568
+     i32.const 24
+     i32.const 5
+     call $~lib/builtins/abort
+     unreachable
+    end
+    local.get $4
+    local.get $1
+    local.get $3
+    call $~lib/array/Array<i8>#__get
+    call $~lib/set/Set<i8>#add
+    local.get $3
+    i32.const 1
+    i32.add
+    local.set $3
+    br $for-loop|4
+   end
+  end
+  local.get $4
+  i32.load offset=20
+  local.get $2
+  i32.load offset=20
+  i32.ne
+  if
+   i32.const 0
+   i32.const 1568
+   i32.const 27
+   i32.const 3
+   call $~lib/builtins/abort
+   unreachable
+  end
+  i32.const 0
+  local.set $3
+  loop $for-loop|6
+   local.get $3
+   i32.const 24
+   i32.shl
+   i32.const 24
+   i32.shr_s
+   i32.const 50
+   i32.lt_s
+   if
+    local.get $2
+    local.get $3
+    call $~lib/set/Set<i8>#has
+    i32.eqz
+    if
+     i32.const 0
+     i32.const 1568
+     i32.const 31
+     i32.const 5
+     call $~lib/builtins/abort
+     unreachable
+    end
+    local.get $2
+    local.get $3
+    call $~lib/set/Set<i8>#delete
+    local.get $2
+    local.get $3
+    call $~lib/set/Set<i8>#has
+    if
+     i32.const 0
+     i32.const 1568
+     i32.const 33
+     i32.const 5
+     call $~lib/builtins/abort
+     unreachable
+    end
+    local.get $3
+    i32.const 1
+    i32.add
+    local.set $3
+    br $for-loop|6
+   end
+  end
+  local.get $2
+  i32.load offset=20
+  i32.const 50
+  i32.ne
+  if
+   i32.const 0
+   i32.const 1568
+   i32.const 35
+   i32.const 3
+   call $~lib/builtins/abort
+   unreachable
+  end
+  i32.const 0
+  local.set $3
+  loop $for-loop|8
+   local.get $3
+   i32.const 24
+   i32.shl
+   i32.const 24
+   i32.shr_s
+   i32.const 50
+   i32.lt_s
+   if
+    local.get $2
+    local.get $3
+    call $~lib/set/Set<i8>#has
+    if
+     i32.const 0
+     i32.const 1568
+     i32.const 39
+     i32.const 5
+     call $~lib/builtins/abort
+     unreachable
+    end
+    local.get $2
+    local.get $3
+    call $~lib/set/Set<i8>#add
+    local.get $2
+    local.get $3
+    call $~lib/set/Set<i8>#has
+    i32.eqz
+    if
+     i32.const 0
+     i32.const 1568
+     i32.const 41
+     i32.const 5
+     call $~lib/builtins/abort
+     unreachable
+    end
+    local.get $2
+    local.get $3
+    call $~lib/set/Set<i8>#delete
+    local.get $2
+    local.get $3
+    call $~lib/set/Set<i8>#has
+    if
+     i32.const 0
+     i32.const 1568
+     i32.const 43
+     i32.const 5
+     call $~lib/builtins/abort
+     unreachable
+    end
+    local.get $3
+    i32.const 1
+    i32.add
+    local.set $3
+    br $for-loop|8
+   end
+  end
+  local.get $2
+  i32.load offset=20
+  i32.const 50
+  i32.ne
+  if
+   i32.const 0
+   i32.const 1568
+   i32.const 45
+   i32.const 3
+   call $~lib/builtins/abort
+   unreachable
+  end
+  local.get $2
+  call $~lib/set/Set<i8>#clear
+  local.get $2
+  i32.load offset=20
+  if
+   i32.const 0
+   i32.const 1568
+   i32.const 49
+   i32.const 3
+   call $~lib/builtins/abort
+   unreachable
+  end
+  global.get $~lib/memory/__stack_pointer
+  i32.const 12
+  i32.add
+  global.set $~lib/memory/__stack_pointer
+ )
+ (func $~lib/util/hash/HASH<u8> (param $0 i32) (result i32)
+  local.get $0
+  i32.const 255
+  i32.and
+  i32.const -1028477379
+  i32.mul
+  i32.const 374761394
+  i32.add
+  i32.const 17
+  i32.rotl
+  i32.const 668265263
+  i32.mul
+  local.tee $0
+  local.get $0
+  i32.const 15
+  i32.shr_u
+  i32.xor
+  i32.const -2048144777
+  i32.mul
+  local.tee $0
+  local.get $0
+  i32.const 13
+  i32.shr_u
+  i32.xor
+  i32.const -1028477379
+  i32.mul
+  local.tee $0
+  local.get $0
+  i32.const 16
+  i32.shr_u
+  i32.xor
+ )
+ (func $~lib/set/Set<u8>#has (param $0 i32) (param $1 i32) (result i32)
+  local.get $0
+  local.get $1
+  local.get $1
+  call $~lib/util/hash/HASH<u8>
+  call $~lib/set/Set<i8>#find
+  i32.const 0
+  i32.ne
+ )
+ (func $~lib/set/Set<u8>#rehash (param $0 i32) (param $1 i32)
+  (local $2 i32)
+  (local $3 i32)
+  (local $4 i32)
+  (local $5 i32)
+  (local $6 i32)
+  (local $7 i32)
+  (local $8 i32)
+  global.get $~lib/memory/__stack_pointer
+  i32.const 8
+  i32.sub
+  global.set $~lib/memory/__stack_pointer
+  call $~stack_check
+  global.get $~lib/memory/__stack_pointer
+  i64.const 0
+  i64.store
+  global.get $~lib/memory/__stack_pointer
+  local.get $1
+  i32.const 1
+  i32.add
+  local.tee $2
   i32.const 2
   i32.shl
   call $~lib/arraybuffer/ArrayBuffer#constructor
@@ -2696,6 +3123,87 @@
   i32.add
   global.set $~lib/memory/__stack_pointer
  )
+ (func $~lib/set/Set<u8>#add (param $0 i32) (param $1 i32)
+  (local $2 i32)
+  (local $3 i32)
+  (local $4 i32)
+  local.get $0
+  local.get $1
+  local.get $1
+  call $~lib/util/hash/HASH<u8>
+  local.tee $3
+  call $~lib/set/Set<i8>#find
+  i32.eqz
+  if
+   local.get $0
+   i32.load offset=16
+   local.get $0
+   i32.load offset=12
+   i32.eq
+   if
+    local.get $0
+    local.get $0
+    i32.load offset=20
+    local.get $0
+    i32.load offset=12
+    i32.const 3
+    i32.mul
+    i32.const 4
+    i32.div_s
+    i32.lt_s
+    if (result i32)
+     local.get $0
+     i32.load offset=4
+    else
+     local.get $0
+     i32.load offset=4
+     i32.const 1
+     i32.shl
+     i32.const 1
+     i32.or
+    end
+    call $~lib/set/Set<u8>#rehash
+   end
+   local.get $0
+   i32.load offset=8
+   local.get $0
+   local.get $0
+   i32.load offset=16
+   local.tee $4
+   i32.const 1
+   i32.add
+   i32.store offset=16
+   local.get $4
+   i32.const 3
+   i32.shl
+   i32.add
+   local.tee $2
+   local.get $1
+   i32.store8
+   local.get $0
+   local.get $0
+   i32.load offset=20
+   i32.const 1
+   i32.add
+   i32.store offset=20
+   local.get $2
+   local.get $0
+   i32.load
+   local.get $3
+   local.get $0
+   i32.load offset=4
+   i32.and
+   i32.const 2
+   i32.shl
+   i32.add
+   local.tee $0
+   i32.load
+   i32.store offset=4
+   local.get $0
+   local.get $2
+   i32.store
+  end
+ )
  (func $~lib/array/Array<u8>#__get (param $0 i32) (param $1 i32) (result i32)
   local.get $1
   local.get $0
@@ -2714,6 +3222,510 @@
   local.get $1
   i32.add
   i32.load8_u
+ )
+ (func $~lib/set/Set<u8>#delete (param $0 i32) (param $1 i32)
+  (local $2 i32)
+  local.get $0
+  local.get $1
+  local.get $1
+  call $~lib/util/hash/HASH<u8>
+  call $~lib/set/Set<i8>#find
+  local.tee $1
+  i32.eqz
+  if
+   return
+  end
+  local.get $1
+  local.get $1
+  i32.load offset=4
+  i32.const 1
+  i32.or
+  i32.store offset=4
+  local.get $0
+  local.get $0
+  i32.load offset=20
+  i32.const 1
+  i32.sub
+  i32.store offset=20
+  local.get $0
+  i32.load offset=4
+  i32.const 1
+  i32.shr_u
+  local.tee $2
+  i32.const 1
+  i32.add
+  i32.const 4
+  local.get $0
+  i32.load offset=20
+  local.tee $1
+  local.get $1
+  i32.const 4
+  i32.lt_u
+  select
+  i32.ge_u
+  if (result i32)
+   local.get $0
+   i32.load offset=20
+   local.get $0
+   i32.load offset=12
+   i32.const 3
+   i32.mul
+   i32.const 4
+   i32.div_s
+   i32.lt_s
+  else
+   i32.const 0
+  end
+  if
+   local.get $0
+   local.get $2
+   call $~lib/set/Set<u8>#rehash
+  end
+ )
+ (func $std/set/testNumeric<u8>
+  (local $0 i32)
+  (local $1 i32)
+  (local $2 i32)
+  (local $3 i32)
+  (local $4 i32)
+  (local $5 i32)
+  (local $6 i32)
+  (local $7 i32)
+  (local $8 i32)
+  (local $9 i32)
+  (local $10 i32)
+  global.get $~lib/memory/__stack_pointer
+  i32.const 12
+  i32.sub
+  global.set $~lib/memory/__stack_pointer
+  call $~stack_check
+  global.get $~lib/memory/__stack_pointer
+  i64.const 0
+  i64.store
+  global.get $~lib/memory/__stack_pointer
+  i32.const 0
+  i32.store offset=8
+  global.get $~lib/memory/__stack_pointer
+  call $~lib/set/Set<u8>#constructor
+  local.tee $2
+  i32.store
+  loop $for-loop|1
+   local.get $1
+   i32.const 255
+   i32.and
+   i32.const 100
+   i32.lt_u
+   if
+    local.get $2
+    local.get $1
+    call $~lib/set/Set<u8>#has
+    if
+     i32.const 0
+     i32.const 1568
+     i32.const 6
+     i32.const 5
+     call $~lib/builtins/abort
+     unreachable
+    end
+    local.get $2
+    local.get $1
+    call $~lib/set/Set<u8>#add
+    local.get $2
+    local.get $1
+    call $~lib/set/Set<u8>#has
+    i32.eqz
+    if
+     i32.const 0
+     i32.const 1568
+     i32.const 8
+     i32.const 5
+     call $~lib/builtins/abort
+     unreachable
+    end
+    local.get $1
+    i32.const 1
+    i32.add
+    local.set $1
+    br $for-loop|1
+   end
+  end
+  local.get $2
+  i32.load offset=20
+  i32.const 100
+  i32.ne
+  if
+   i32.const 0
+   i32.const 1568
+   i32.const 10
+   i32.const 3
+   call $~lib/builtins/abort
+   unreachable
+  end
+  i32.const 50
+  local.set $1
+  loop $for-loop|3
+   local.get $1
+   i32.const 255
+   i32.and
+   i32.const 100
+   i32.lt_u
+   if
+    local.get $2
+    local.get $1
+    call $~lib/set/Set<u8>#has
+    i32.eqz
+    if
+     i32.const 0
+     i32.const 1568
+     i32.const 14
+     i32.const 5
+     call $~lib/builtins/abort
+     unreachable
+    end
+    local.get $2
+    local.get $1
+    call $~lib/set/Set<u8>#add
+    local.get $2
+    local.get $1
+    call $~lib/set/Set<u8>#has
+    i32.eqz
+    if
+     i32.const 0
+     i32.const 1568
+     i32.const 16
+     i32.const 5
+     call $~lib/builtins/abort
+     unreachable
+    end
+    local.get $1
+    i32.const 1
+    i32.add
+    local.set $1
+    br $for-loop|3
+   end
+  end
+  local.get $2
+  i32.load offset=20
+  i32.const 100
+  i32.ne
+  if
+   i32.const 0
+   i32.const 1568
+   i32.const 18
+   i32.const 3
+   call $~lib/builtins/abort
+   unreachable
+  end
+  global.get $~lib/memory/__stack_pointer
+  global.get $~lib/memory/__stack_pointer
+  i32.const 4
+  i32.sub
+  global.set $~lib/memory/__stack_pointer
+  call $~stack_check
+  global.get $~lib/memory/__stack_pointer
+  i32.const 0
+  i32.store
+  local.get $2
+  i32.load offset=8
+  local.set $8
+  global.get $~lib/memory/__stack_pointer
+  local.get $2
+  i32.load offset=16
+  local.tee $10
+  local.set $4
+  global.get $~lib/memory/__stack_pointer
+  i32.const 8
+  i32.sub
+  global.set $~lib/memory/__stack_pointer
+  call $~stack_check
+  global.get $~lib/memory/__stack_pointer
+  i64.const 0
+  i64.store
+  global.get $~lib/memory/__stack_pointer
+  i32.const 16
+  i32.const 6
+  call $~lib/rt/itcms/__new
+  local.tee $1
+  i32.store
+  local.get $1
+  i32.const 0
+  call $~lib/set/Set<i8>#set:buckets
+  local.get $1
+  i32.const 0
+  i32.store offset=4
+  local.get $1
+  i32.const 0
+  i32.store offset=8
+  local.get $1
+  i32.const 0
+  i32.store offset=12
+  local.get $4
+  i32.const 1073741820
+  i32.gt_u
+  if
+   i32.const 1456
+   i32.const 1616
+   i32.const 58
+   i32.const 60
+   call $~lib/builtins/abort
+   unreachable
+  end
+  global.get $~lib/memory/__stack_pointer
+  local.get $4
+  i32.const 0
+  call $~lib/rt/itcms/__new
+  local.tee $5
+  i32.store offset=4
+  local.get $5
+  local.get $4
+  call $~lib/memory/memory.fill
+  local.get $1
+  local.get $5
+  call $~lib/set/Set<i8>#set:buckets
+  local.get $1
+  local.get $5
+  i32.store offset=4
+  local.get $1
+  local.get $4
+  i32.store offset=8
+  local.get $1
+  local.get $4
+  i32.store offset=12
+  global.get $~lib/memory/__stack_pointer
+  i32.const 8
+  i32.add
+  global.set $~lib/memory/__stack_pointer
+  local.get $1
+  i32.store
+  loop $for-loop|0
+   local.get $6
+   local.get $10
+   i32.lt_s
+   if
+    local.get $8
+    local.get $6
+    i32.const 3
+    i32.shl
+    i32.add
+    local.tee $4
+    i32.load offset=4
+    i32.const 1
+    i32.and
+    i32.eqz
+    if
+     local.get $1
+     local.get $0
+     local.get $4
+     i32.load8_u
+     call $~lib/array/Array<i8>#__set
+     local.get $0
+     i32.const 1
+     i32.add
+     local.set $0
+    end
+    local.get $6
+    i32.const 1
+    i32.add
+    local.set $6
+    br $for-loop|0
+   end
+  end
+  local.get $1
+  local.get $0
+  call $~lib/array/Array<i8>#set:length
+  global.get $~lib/memory/__stack_pointer
+  i32.const 4
+  i32.add
+  global.set $~lib/memory/__stack_pointer
+  local.get $1
+  i32.store offset=4
+  global.get $~lib/memory/__stack_pointer
+  call $~lib/set/Set<u8>#constructor
+  local.tee $4
+  i32.store offset=8
+  loop $for-loop|4
+   local.get $3
+   local.get $1
+   i32.load offset=12
+   i32.lt_s
+   if
+    local.get $2
+    local.get $1
+    local.get $3
+    call $~lib/array/Array<u8>#__get
+    call $~lib/set/Set<u8>#has
+    i32.eqz
+    if
+     i32.const 0
+     i32.const 1568
+     i32.const 24
+     i32.const 5
+     call $~lib/builtins/abort
+     unreachable
+    end
+    local.get $4
+    local.get $1
+    local.get $3
+    call $~lib/array/Array<u8>#__get
+    call $~lib/set/Set<u8>#add
+    local.get $3
+    i32.const 1
+    i32.add
+    local.set $3
+    br $for-loop|4
+   end
+  end
+  local.get $4
+  i32.load offset=20
+  local.get $2
+  i32.load offset=20
+  i32.ne
+  if
+   i32.const 0
+   i32.const 1568
+   i32.const 27
+   i32.const 3
+   call $~lib/builtins/abort
+   unreachable
+  end
+  i32.const 0
+  local.set $3
+  loop $for-loop|6
+   local.get $3
+   i32.const 255
+   i32.and
+   i32.const 50
+   i32.lt_u
+   if
+    local.get $2
+    local.get $3
+    call $~lib/set/Set<u8>#has
+    i32.eqz
+    if
+     i32.const 0
+     i32.const 1568
+     i32.const 31
+     i32.const 5
+     call $~lib/builtins/abort
+     unreachable
+    end
+    local.get $2
+    local.get $3
+    call $~lib/set/Set<u8>#delete
+    local.get $2
+    local.get $3
+    call $~lib/set/Set<u8>#has
+    if
+     i32.const 0
+     i32.const 1568
+     i32.const 33
+     i32.const 5
+     call $~lib/builtins/abort
+     unreachable
+    end
+    local.get $3
+    i32.const 1
+    i32.add
+    local.set $3
+    br $for-loop|6
+   end
+  end
+  local.get $2
+  i32.load offset=20
+  i32.const 50
+  i32.ne
+  if
+   i32.const 0
+   i32.const 1568
+   i32.const 35
+   i32.const 3
+   call $~lib/builtins/abort
+   unreachable
+  end
+  i32.const 0
+  local.set $3
+  loop $for-loop|8
+   local.get $3
+   i32.const 255
+   i32.and
+   i32.const 50
+   i32.lt_u
+   if
+    local.get $2
+    local.get $3
+    call $~lib/set/Set<u8>#has
+    if
+     i32.const 0
+     i32.const 1568
+     i32.const 39
+     i32.const 5
+     call $~lib/builtins/abort
+     unreachable
+    end
+    local.get $2
+    local.get $3
+    call $~lib/set/Set<u8>#add
+    local.get $2
+    local.get $3
+    call $~lib/set/Set<u8>#has
+    i32.eqz
+    if
+     i32.const 0
+     i32.const 1568
+     i32.const 41
+     i32.const 5
+     call $~lib/builtins/abort
+     unreachable
+    end
+    local.get $2
+    local.get $3
+    call $~lib/set/Set<u8>#delete
+    local.get $2
+    local.get $3
+    call $~lib/set/Set<u8>#has
+    if
+     i32.const 0
+     i32.const 1568
+     i32.const 43
+     i32.const 5
+     call $~lib/builtins/abort
+     unreachable
+    end
+    local.get $3
+    i32.const 1
+    i32.add
+    local.set $3
+    br $for-loop|8
+   end
+  end
+  local.get $2
+  i32.load offset=20
+  i32.const 50
+  i32.ne
+  if
+   i32.const 0
+   i32.const 1568
+   i32.const 45
+   i32.const 3
+   call $~lib/builtins/abort
+   unreachable
+  end
+  local.get $2
+  call $~lib/set/Set<i8>#clear
+  local.get $2
+  i32.load offset=20
+  if
+   i32.const 0
+   i32.const 1568
+   i32.const 49
+   i32.const 3
+   call $~lib/builtins/abort
+   unreachable
+  end
+  global.get $~lib/memory/__stack_pointer
+  i32.const 12
+  i32.add
+  global.set $~lib/memory/__stack_pointer
  )
  (func $~lib/util/hash/HASH<i16> (param $0 i32) (result i32)
   local.get $0
@@ -2791,6 +3803,15 @@
    end
   end
   i32.const 0
+ )
+ (func $~lib/set/Set<i16>#has (param $0 i32) (param $1 i32) (result i32)
+  local.get $0
+  local.get $1
+  local.get $1
+  call $~lib/util/hash/HASH<i16>
+  call $~lib/set/Set<i16>#find
+  i32.const 0
+  i32.ne
  )
  (func $~lib/set/Set<i16>#rehash (param $0 i32) (param $1 i32)
   (local $2 i32)
@@ -2905,6 +3926,125 @@
   i32.add
   global.set $~lib/memory/__stack_pointer
  )
+ (func $~lib/set/Set<i16>#add (param $0 i32) (param $1 i32)
+  (local $2 i32)
+  (local $3 i32)
+  (local $4 i32)
+  local.get $0
+  local.get $1
+  local.get $1
+  call $~lib/util/hash/HASH<i16>
+  local.tee $3
+  call $~lib/set/Set<i16>#find
+  i32.eqz
+  if
+   local.get $0
+   i32.load offset=16
+   local.get $0
+   i32.load offset=12
+   i32.eq
+   if
+    local.get $0
+    local.get $0
+    i32.load offset=20
+    local.get $0
+    i32.load offset=12
+    i32.const 3
+    i32.mul
+    i32.const 4
+    i32.div_s
+    i32.lt_s
+    if (result i32)
+     local.get $0
+     i32.load offset=4
+    else
+     local.get $0
+     i32.load offset=4
+     i32.const 1
+     i32.shl
+     i32.const 1
+     i32.or
+    end
+    call $~lib/set/Set<i16>#rehash
+   end
+   local.get $0
+   i32.load offset=8
+   local.get $0
+   local.get $0
+   i32.load offset=16
+   local.tee $4
+   i32.const 1
+   i32.add
+   i32.store offset=16
+   local.get $4
+   i32.const 3
+   i32.shl
+   i32.add
+   local.tee $2
+   local.get $1
+   i32.store16
+   local.get $0
+   local.get $0
+   i32.load offset=20
+   i32.const 1
+   i32.add
+   i32.store offset=20
+   local.get $2
+   local.get $0
+   i32.load
+   local.get $3
+   local.get $0
+   i32.load offset=4
+   i32.and
+   i32.const 2
+   i32.shl
+   i32.add
+   local.tee $0
+   i32.load
+   i32.store offset=4
+   local.get $0
+   local.get $2
+   i32.store
+  end
+ )
+ (func $~lib/array/Array<i16>#__set (param $0 i32) (param $1 i32) (param $2 i32)
+  (local $3 i32)
+  local.get $1
+  local.get $0
+  i32.load offset=12
+  i32.ge_u
+  if
+   local.get $1
+   i32.const 0
+   i32.lt_s
+   if
+    i32.const 1248
+    i32.const 1616
+    i32.const 108
+    i32.const 22
+    call $~lib/builtins/abort
+    unreachable
+   end
+   local.get $0
+   local.get $1
+   i32.const 1
+   i32.add
+   local.tee $3
+   i32.const 1
+   call $~lib/array/ensureSize
+   local.get $0
+   local.get $3
+   i32.store offset=12
+  end
+  local.get $0
+  i32.load offset=4
+  local.get $1
+  i32.const 1
+  i32.shl
+  i32.add
+  local.get $2
+  i32.store16
+ )
  (func $~lib/array/Array<i16>#set:length (param $0 i32) (param $1 i32)
   local.get $0
   local.get $1
@@ -2935,6 +4075,522 @@
   i32.add
   i32.load16_s
  )
+ (func $~lib/set/Set<i16>#delete (param $0 i32) (param $1 i32)
+  (local $2 i32)
+  local.get $0
+  local.get $1
+  local.get $1
+  call $~lib/util/hash/HASH<i16>
+  call $~lib/set/Set<i16>#find
+  local.tee $1
+  i32.eqz
+  if
+   return
+  end
+  local.get $1
+  local.get $1
+  i32.load offset=4
+  i32.const 1
+  i32.or
+  i32.store offset=4
+  local.get $0
+  local.get $0
+  i32.load offset=20
+  i32.const 1
+  i32.sub
+  i32.store offset=20
+  local.get $0
+  i32.load offset=4
+  i32.const 1
+  i32.shr_u
+  local.tee $2
+  i32.const 1
+  i32.add
+  i32.const 4
+  local.get $0
+  i32.load offset=20
+  local.tee $1
+  local.get $1
+  i32.const 4
+  i32.lt_u
+  select
+  i32.ge_u
+  if (result i32)
+   local.get $0
+   i32.load offset=20
+   local.get $0
+   i32.load offset=12
+   i32.const 3
+   i32.mul
+   i32.const 4
+   i32.div_s
+   i32.lt_s
+  else
+   i32.const 0
+  end
+  if
+   local.get $0
+   local.get $2
+   call $~lib/set/Set<i16>#rehash
+  end
+ )
+ (func $std/set/testNumeric<i16>
+  (local $0 i32)
+  (local $1 i32)
+  (local $2 i32)
+  (local $3 i32)
+  (local $4 i32)
+  (local $5 i32)
+  (local $6 i32)
+  (local $7 i32)
+  (local $8 i32)
+  (local $9 i32)
+  (local $10 i32)
+  (local $11 i32)
+  global.get $~lib/memory/__stack_pointer
+  i32.const 12
+  i32.sub
+  global.set $~lib/memory/__stack_pointer
+  call $~stack_check
+  global.get $~lib/memory/__stack_pointer
+  i64.const 0
+  i64.store
+  global.get $~lib/memory/__stack_pointer
+  i32.const 0
+  i32.store offset=8
+  global.get $~lib/memory/__stack_pointer
+  call $~lib/set/Set<i16>#constructor
+  local.tee $2
+  i32.store
+  loop $for-loop|1
+   local.get $1
+   i32.const 16
+   i32.shl
+   i32.const 16
+   i32.shr_s
+   i32.const 100
+   i32.lt_s
+   if
+    local.get $2
+    local.get $1
+    call $~lib/set/Set<i16>#has
+    if
+     i32.const 0
+     i32.const 1568
+     i32.const 6
+     i32.const 5
+     call $~lib/builtins/abort
+     unreachable
+    end
+    local.get $2
+    local.get $1
+    call $~lib/set/Set<i16>#add
+    local.get $2
+    local.get $1
+    call $~lib/set/Set<i16>#has
+    i32.eqz
+    if
+     i32.const 0
+     i32.const 1568
+     i32.const 8
+     i32.const 5
+     call $~lib/builtins/abort
+     unreachable
+    end
+    local.get $1
+    i32.const 1
+    i32.add
+    local.set $1
+    br $for-loop|1
+   end
+  end
+  local.get $2
+  i32.load offset=20
+  i32.const 100
+  i32.ne
+  if
+   i32.const 0
+   i32.const 1568
+   i32.const 10
+   i32.const 3
+   call $~lib/builtins/abort
+   unreachable
+  end
+  i32.const 50
+  local.set $1
+  loop $for-loop|3
+   local.get $1
+   i32.const 16
+   i32.shl
+   i32.const 16
+   i32.shr_s
+   i32.const 100
+   i32.lt_s
+   if
+    local.get $2
+    local.get $1
+    call $~lib/set/Set<i16>#has
+    i32.eqz
+    if
+     i32.const 0
+     i32.const 1568
+     i32.const 14
+     i32.const 5
+     call $~lib/builtins/abort
+     unreachable
+    end
+    local.get $2
+    local.get $1
+    call $~lib/set/Set<i16>#add
+    local.get $2
+    local.get $1
+    call $~lib/set/Set<i16>#has
+    i32.eqz
+    if
+     i32.const 0
+     i32.const 1568
+     i32.const 16
+     i32.const 5
+     call $~lib/builtins/abort
+     unreachable
+    end
+    local.get $1
+    i32.const 1
+    i32.add
+    local.set $1
+    br $for-loop|3
+   end
+  end
+  local.get $2
+  i32.load offset=20
+  i32.const 100
+  i32.ne
+  if
+   i32.const 0
+   i32.const 1568
+   i32.const 18
+   i32.const 3
+   call $~lib/builtins/abort
+   unreachable
+  end
+  global.get $~lib/memory/__stack_pointer
+  global.get $~lib/memory/__stack_pointer
+  i32.const 4
+  i32.sub
+  global.set $~lib/memory/__stack_pointer
+  call $~stack_check
+  global.get $~lib/memory/__stack_pointer
+  i32.const 0
+  i32.store
+  local.get $2
+  i32.load offset=8
+  local.set $10
+  global.get $~lib/memory/__stack_pointer
+  local.get $2
+  i32.load offset=16
+  local.tee $6
+  local.set $7
+  global.get $~lib/memory/__stack_pointer
+  i32.const 8
+  i32.sub
+  global.set $~lib/memory/__stack_pointer
+  call $~stack_check
+  global.get $~lib/memory/__stack_pointer
+  i64.const 0
+  i64.store
+  global.get $~lib/memory/__stack_pointer
+  i32.const 16
+  i32.const 8
+  call $~lib/rt/itcms/__new
+  local.tee $1
+  i32.store
+  local.get $1
+  i32.const 0
+  call $~lib/set/Set<i8>#set:buckets
+  local.get $1
+  i32.const 0
+  i32.store offset=4
+  local.get $1
+  i32.const 0
+  i32.store offset=8
+  local.get $1
+  i32.const 0
+  i32.store offset=12
+  local.get $6
+  i32.const 536870910
+  i32.gt_u
+  if
+   i32.const 1456
+   i32.const 1616
+   i32.const 58
+   i32.const 60
+   call $~lib/builtins/abort
+   unreachable
+  end
+  global.get $~lib/memory/__stack_pointer
+  local.get $7
+  i32.const 1
+  i32.shl
+  local.tee $8
+  i32.const 0
+  call $~lib/rt/itcms/__new
+  local.tee $4
+  i32.store offset=4
+  local.get $4
+  local.get $8
+  call $~lib/memory/memory.fill
+  local.get $1
+  local.get $4
+  call $~lib/set/Set<i8>#set:buckets
+  local.get $1
+  local.get $4
+  i32.store offset=4
+  local.get $1
+  local.get $8
+  i32.store offset=8
+  local.get $1
+  local.get $7
+  i32.store offset=12
+  global.get $~lib/memory/__stack_pointer
+  i32.const 8
+  i32.add
+  global.set $~lib/memory/__stack_pointer
+  local.get $1
+  i32.store
+  loop $for-loop|0
+   local.get $5
+   local.get $6
+   i32.lt_s
+   if
+    local.get $10
+    local.get $5
+    i32.const 3
+    i32.shl
+    i32.add
+    local.tee $4
+    i32.load offset=4
+    i32.const 1
+    i32.and
+    i32.eqz
+    if
+     local.get $1
+     local.get $0
+     local.get $4
+     i32.load16_s
+     call $~lib/array/Array<i16>#__set
+     local.get $0
+     i32.const 1
+     i32.add
+     local.set $0
+    end
+    local.get $5
+    i32.const 1
+    i32.add
+    local.set $5
+    br $for-loop|0
+   end
+  end
+  local.get $1
+  local.get $0
+  call $~lib/array/Array<i16>#set:length
+  global.get $~lib/memory/__stack_pointer
+  i32.const 4
+  i32.add
+  global.set $~lib/memory/__stack_pointer
+  local.get $1
+  i32.store offset=4
+  global.get $~lib/memory/__stack_pointer
+  call $~lib/set/Set<i16>#constructor
+  local.tee $4
+  i32.store offset=8
+  loop $for-loop|4
+   local.get $3
+   local.get $1
+   i32.load offset=12
+   i32.lt_s
+   if
+    local.get $2
+    local.get $1
+    local.get $3
+    call $~lib/array/Array<i16>#__get
+    call $~lib/set/Set<i16>#has
+    i32.eqz
+    if
+     i32.const 0
+     i32.const 1568
+     i32.const 24
+     i32.const 5
+     call $~lib/builtins/abort
+     unreachable
+    end
+    local.get $4
+    local.get $1
+    local.get $3
+    call $~lib/array/Array<i16>#__get
+    call $~lib/set/Set<i16>#add
+    local.get $3
+    i32.const 1
+    i32.add
+    local.set $3
+    br $for-loop|4
+   end
+  end
+  local.get $4
+  i32.load offset=20
+  local.get $2
+  i32.load offset=20
+  i32.ne
+  if
+   i32.const 0
+   i32.const 1568
+   i32.const 27
+   i32.const 3
+   call $~lib/builtins/abort
+   unreachable
+  end
+  i32.const 0
+  local.set $3
+  loop $for-loop|6
+   local.get $3
+   i32.const 16
+   i32.shl
+   i32.const 16
+   i32.shr_s
+   i32.const 50
+   i32.lt_s
+   if
+    local.get $2
+    local.get $3
+    call $~lib/set/Set<i16>#has
+    i32.eqz
+    if
+     i32.const 0
+     i32.const 1568
+     i32.const 31
+     i32.const 5
+     call $~lib/builtins/abort
+     unreachable
+    end
+    local.get $2
+    local.get $3
+    call $~lib/set/Set<i16>#delete
+    local.get $2
+    local.get $3
+    call $~lib/set/Set<i16>#has
+    if
+     i32.const 0
+     i32.const 1568
+     i32.const 33
+     i32.const 5
+     call $~lib/builtins/abort
+     unreachable
+    end
+    local.get $3
+    i32.const 1
+    i32.add
+    local.set $3
+    br $for-loop|6
+   end
+  end
+  local.get $2
+  i32.load offset=20
+  i32.const 50
+  i32.ne
+  if
+   i32.const 0
+   i32.const 1568
+   i32.const 35
+   i32.const 3
+   call $~lib/builtins/abort
+   unreachable
+  end
+  i32.const 0
+  local.set $3
+  loop $for-loop|8
+   local.get $3
+   i32.const 16
+   i32.shl
+   i32.const 16
+   i32.shr_s
+   i32.const 50
+   i32.lt_s
+   if
+    local.get $2
+    local.get $3
+    call $~lib/set/Set<i16>#has
+    if
+     i32.const 0
+     i32.const 1568
+     i32.const 39
+     i32.const 5
+     call $~lib/builtins/abort
+     unreachable
+    end
+    local.get $2
+    local.get $3
+    call $~lib/set/Set<i16>#add
+    local.get $2
+    local.get $3
+    call $~lib/set/Set<i16>#has
+    i32.eqz
+    if
+     i32.const 0
+     i32.const 1568
+     i32.const 41
+     i32.const 5
+     call $~lib/builtins/abort
+     unreachable
+    end
+    local.get $2
+    local.get $3
+    call $~lib/set/Set<i16>#delete
+    local.get $2
+    local.get $3
+    call $~lib/set/Set<i16>#has
+    if
+     i32.const 0
+     i32.const 1568
+     i32.const 43
+     i32.const 5
+     call $~lib/builtins/abort
+     unreachable
+    end
+    local.get $3
+    i32.const 1
+    i32.add
+    local.set $3
+    br $for-loop|8
+   end
+  end
+  local.get $2
+  i32.load offset=20
+  i32.const 50
+  i32.ne
+  if
+   i32.const 0
+   i32.const 1568
+   i32.const 45
+   i32.const 3
+   call $~lib/builtins/abort
+   unreachable
+  end
+  local.get $2
+  call $~lib/set/Set<i8>#clear
+  local.get $2
+  i32.load offset=20
+  if
+   i32.const 0
+   i32.const 1568
+   i32.const 49
+   i32.const 3
+   call $~lib/builtins/abort
+   unreachable
+  end
+  global.get $~lib/memory/__stack_pointer
+  i32.const 12
+  i32.add
+  global.set $~lib/memory/__stack_pointer
+ )
  (func $~lib/util/hash/HASH<u16> (param $0 i32) (result i32)
   local.get $0
   i32.const 65535
@@ -2966,6 +4622,15 @@
   i32.const 16
   i32.shr_u
   i32.xor
+ )
+ (func $~lib/set/Set<u16>#has (param $0 i32) (param $1 i32) (result i32)
+  local.get $0
+  local.get $1
+  local.get $1
+  call $~lib/util/hash/HASH<u16>
+  call $~lib/set/Set<i16>#find
+  i32.const 0
+  i32.ne
  )
  (func $~lib/set/Set<u16>#rehash (param $0 i32) (param $1 i32)
   (local $2 i32)
@@ -3080,6 +4745,87 @@
   i32.add
   global.set $~lib/memory/__stack_pointer
  )
+ (func $~lib/set/Set<u16>#add (param $0 i32) (param $1 i32)
+  (local $2 i32)
+  (local $3 i32)
+  (local $4 i32)
+  local.get $0
+  local.get $1
+  local.get $1
+  call $~lib/util/hash/HASH<u16>
+  local.tee $3
+  call $~lib/set/Set<i16>#find
+  i32.eqz
+  if
+   local.get $0
+   i32.load offset=16
+   local.get $0
+   i32.load offset=12
+   i32.eq
+   if
+    local.get $0
+    local.get $0
+    i32.load offset=20
+    local.get $0
+    i32.load offset=12
+    i32.const 3
+    i32.mul
+    i32.const 4
+    i32.div_s
+    i32.lt_s
+    if (result i32)
+     local.get $0
+     i32.load offset=4
+    else
+     local.get $0
+     i32.load offset=4
+     i32.const 1
+     i32.shl
+     i32.const 1
+     i32.or
+    end
+    call $~lib/set/Set<u16>#rehash
+   end
+   local.get $0
+   i32.load offset=8
+   local.get $0
+   local.get $0
+   i32.load offset=16
+   local.tee $4
+   i32.const 1
+   i32.add
+   i32.store offset=16
+   local.get $4
+   i32.const 3
+   i32.shl
+   i32.add
+   local.tee $2
+   local.get $1
+   i32.store16
+   local.get $0
+   local.get $0
+   i32.load offset=20
+   i32.const 1
+   i32.add
+   i32.store offset=20
+   local.get $2
+   local.get $0
+   i32.load
+   local.get $3
+   local.get $0
+   i32.load offset=4
+   i32.and
+   i32.const 2
+   i32.shl
+   i32.add
+   local.tee $0
+   i32.load
+   i32.store offset=4
+   local.get $0
+   local.get $2
+   i32.store
+  end
+ )
  (func $~lib/array/Array<u16>#__get (param $0 i32) (param $1 i32) (result i32)
   local.get $1
   local.get $0
@@ -3101,6 +4847,514 @@
   i32.add
   i32.load16_u
  )
+ (func $~lib/set/Set<u16>#delete (param $0 i32) (param $1 i32)
+  (local $2 i32)
+  local.get $0
+  local.get $1
+  local.get $1
+  call $~lib/util/hash/HASH<u16>
+  call $~lib/set/Set<i16>#find
+  local.tee $1
+  i32.eqz
+  if
+   return
+  end
+  local.get $1
+  local.get $1
+  i32.load offset=4
+  i32.const 1
+  i32.or
+  i32.store offset=4
+  local.get $0
+  local.get $0
+  i32.load offset=20
+  i32.const 1
+  i32.sub
+  i32.store offset=20
+  local.get $0
+  i32.load offset=4
+  i32.const 1
+  i32.shr_u
+  local.tee $2
+  i32.const 1
+  i32.add
+  i32.const 4
+  local.get $0
+  i32.load offset=20
+  local.tee $1
+  local.get $1
+  i32.const 4
+  i32.lt_u
+  select
+  i32.ge_u
+  if (result i32)
+   local.get $0
+   i32.load offset=20
+   local.get $0
+   i32.load offset=12
+   i32.const 3
+   i32.mul
+   i32.const 4
+   i32.div_s
+   i32.lt_s
+  else
+   i32.const 0
+  end
+  if
+   local.get $0
+   local.get $2
+   call $~lib/set/Set<u16>#rehash
+  end
+ )
+ (func $std/set/testNumeric<u16>
+  (local $0 i32)
+  (local $1 i32)
+  (local $2 i32)
+  (local $3 i32)
+  (local $4 i32)
+  (local $5 i32)
+  (local $6 i32)
+  (local $7 i32)
+  (local $8 i32)
+  (local $9 i32)
+  (local $10 i32)
+  (local $11 i32)
+  global.get $~lib/memory/__stack_pointer
+  i32.const 12
+  i32.sub
+  global.set $~lib/memory/__stack_pointer
+  call $~stack_check
+  global.get $~lib/memory/__stack_pointer
+  i64.const 0
+  i64.store
+  global.get $~lib/memory/__stack_pointer
+  i32.const 0
+  i32.store offset=8
+  global.get $~lib/memory/__stack_pointer
+  call $~lib/set/Set<u16>#constructor
+  local.tee $2
+  i32.store
+  loop $for-loop|1
+   local.get $1
+   i32.const 65535
+   i32.and
+   i32.const 100
+   i32.lt_u
+   if
+    local.get $2
+    local.get $1
+    call $~lib/set/Set<u16>#has
+    if
+     i32.const 0
+     i32.const 1568
+     i32.const 6
+     i32.const 5
+     call $~lib/builtins/abort
+     unreachable
+    end
+    local.get $2
+    local.get $1
+    call $~lib/set/Set<u16>#add
+    local.get $2
+    local.get $1
+    call $~lib/set/Set<u16>#has
+    i32.eqz
+    if
+     i32.const 0
+     i32.const 1568
+     i32.const 8
+     i32.const 5
+     call $~lib/builtins/abort
+     unreachable
+    end
+    local.get $1
+    i32.const 1
+    i32.add
+    local.set $1
+    br $for-loop|1
+   end
+  end
+  local.get $2
+  i32.load offset=20
+  i32.const 100
+  i32.ne
+  if
+   i32.const 0
+   i32.const 1568
+   i32.const 10
+   i32.const 3
+   call $~lib/builtins/abort
+   unreachable
+  end
+  i32.const 50
+  local.set $1
+  loop $for-loop|3
+   local.get $1
+   i32.const 65535
+   i32.and
+   i32.const 100
+   i32.lt_u
+   if
+    local.get $2
+    local.get $1
+    call $~lib/set/Set<u16>#has
+    i32.eqz
+    if
+     i32.const 0
+     i32.const 1568
+     i32.const 14
+     i32.const 5
+     call $~lib/builtins/abort
+     unreachable
+    end
+    local.get $2
+    local.get $1
+    call $~lib/set/Set<u16>#add
+    local.get $2
+    local.get $1
+    call $~lib/set/Set<u16>#has
+    i32.eqz
+    if
+     i32.const 0
+     i32.const 1568
+     i32.const 16
+     i32.const 5
+     call $~lib/builtins/abort
+     unreachable
+    end
+    local.get $1
+    i32.const 1
+    i32.add
+    local.set $1
+    br $for-loop|3
+   end
+  end
+  local.get $2
+  i32.load offset=20
+  i32.const 100
+  i32.ne
+  if
+   i32.const 0
+   i32.const 1568
+   i32.const 18
+   i32.const 3
+   call $~lib/builtins/abort
+   unreachable
+  end
+  global.get $~lib/memory/__stack_pointer
+  global.get $~lib/memory/__stack_pointer
+  i32.const 4
+  i32.sub
+  global.set $~lib/memory/__stack_pointer
+  call $~stack_check
+  global.get $~lib/memory/__stack_pointer
+  i32.const 0
+  i32.store
+  local.get $2
+  i32.load offset=8
+  local.set $10
+  global.get $~lib/memory/__stack_pointer
+  local.get $2
+  i32.load offset=16
+  local.tee $6
+  local.set $7
+  global.get $~lib/memory/__stack_pointer
+  i32.const 8
+  i32.sub
+  global.set $~lib/memory/__stack_pointer
+  call $~stack_check
+  global.get $~lib/memory/__stack_pointer
+  i64.const 0
+  i64.store
+  global.get $~lib/memory/__stack_pointer
+  i32.const 16
+  i32.const 10
+  call $~lib/rt/itcms/__new
+  local.tee $1
+  i32.store
+  local.get $1
+  i32.const 0
+  call $~lib/set/Set<i8>#set:buckets
+  local.get $1
+  i32.const 0
+  i32.store offset=4
+  local.get $1
+  i32.const 0
+  i32.store offset=8
+  local.get $1
+  i32.const 0
+  i32.store offset=12
+  local.get $6
+  i32.const 536870910
+  i32.gt_u
+  if
+   i32.const 1456
+   i32.const 1616
+   i32.const 58
+   i32.const 60
+   call $~lib/builtins/abort
+   unreachable
+  end
+  global.get $~lib/memory/__stack_pointer
+  local.get $7
+  i32.const 1
+  i32.shl
+  local.tee $8
+  i32.const 0
+  call $~lib/rt/itcms/__new
+  local.tee $4
+  i32.store offset=4
+  local.get $4
+  local.get $8
+  call $~lib/memory/memory.fill
+  local.get $1
+  local.get $4
+  call $~lib/set/Set<i8>#set:buckets
+  local.get $1
+  local.get $4
+  i32.store offset=4
+  local.get $1
+  local.get $8
+  i32.store offset=8
+  local.get $1
+  local.get $7
+  i32.store offset=12
+  global.get $~lib/memory/__stack_pointer
+  i32.const 8
+  i32.add
+  global.set $~lib/memory/__stack_pointer
+  local.get $1
+  i32.store
+  loop $for-loop|0
+   local.get $5
+   local.get $6
+   i32.lt_s
+   if
+    local.get $10
+    local.get $5
+    i32.const 3
+    i32.shl
+    i32.add
+    local.tee $4
+    i32.load offset=4
+    i32.const 1
+    i32.and
+    i32.eqz
+    if
+     local.get $1
+     local.get $0
+     local.get $4
+     i32.load16_u
+     call $~lib/array/Array<i16>#__set
+     local.get $0
+     i32.const 1
+     i32.add
+     local.set $0
+    end
+    local.get $5
+    i32.const 1
+    i32.add
+    local.set $5
+    br $for-loop|0
+   end
+  end
+  local.get $1
+  local.get $0
+  call $~lib/array/Array<i16>#set:length
+  global.get $~lib/memory/__stack_pointer
+  i32.const 4
+  i32.add
+  global.set $~lib/memory/__stack_pointer
+  local.get $1
+  i32.store offset=4
+  global.get $~lib/memory/__stack_pointer
+  call $~lib/set/Set<u16>#constructor
+  local.tee $4
+  i32.store offset=8
+  loop $for-loop|4
+   local.get $3
+   local.get $1
+   i32.load offset=12
+   i32.lt_s
+   if
+    local.get $2
+    local.get $1
+    local.get $3
+    call $~lib/array/Array<u16>#__get
+    call $~lib/set/Set<u16>#has
+    i32.eqz
+    if
+     i32.const 0
+     i32.const 1568
+     i32.const 24
+     i32.const 5
+     call $~lib/builtins/abort
+     unreachable
+    end
+    local.get $4
+    local.get $1
+    local.get $3
+    call $~lib/array/Array<u16>#__get
+    call $~lib/set/Set<u16>#add
+    local.get $3
+    i32.const 1
+    i32.add
+    local.set $3
+    br $for-loop|4
+   end
+  end
+  local.get $4
+  i32.load offset=20
+  local.get $2
+  i32.load offset=20
+  i32.ne
+  if
+   i32.const 0
+   i32.const 1568
+   i32.const 27
+   i32.const 3
+   call $~lib/builtins/abort
+   unreachable
+  end
+  i32.const 0
+  local.set $3
+  loop $for-loop|6
+   local.get $3
+   i32.const 65535
+   i32.and
+   i32.const 50
+   i32.lt_u
+   if
+    local.get $2
+    local.get $3
+    call $~lib/set/Set<u16>#has
+    i32.eqz
+    if
+     i32.const 0
+     i32.const 1568
+     i32.const 31
+     i32.const 5
+     call $~lib/builtins/abort
+     unreachable
+    end
+    local.get $2
+    local.get $3
+    call $~lib/set/Set<u16>#delete
+    local.get $2
+    local.get $3
+    call $~lib/set/Set<u16>#has
+    if
+     i32.const 0
+     i32.const 1568
+     i32.const 33
+     i32.const 5
+     call $~lib/builtins/abort
+     unreachable
+    end
+    local.get $3
+    i32.const 1
+    i32.add
+    local.set $3
+    br $for-loop|6
+   end
+  end
+  local.get $2
+  i32.load offset=20
+  i32.const 50
+  i32.ne
+  if
+   i32.const 0
+   i32.const 1568
+   i32.const 35
+   i32.const 3
+   call $~lib/builtins/abort
+   unreachable
+  end
+  i32.const 0
+  local.set $3
+  loop $for-loop|8
+   local.get $3
+   i32.const 65535
+   i32.and
+   i32.const 50
+   i32.lt_u
+   if
+    local.get $2
+    local.get $3
+    call $~lib/set/Set<u16>#has
+    if
+     i32.const 0
+     i32.const 1568
+     i32.const 39
+     i32.const 5
+     call $~lib/builtins/abort
+     unreachable
+    end
+    local.get $2
+    local.get $3
+    call $~lib/set/Set<u16>#add
+    local.get $2
+    local.get $3
+    call $~lib/set/Set<u16>#has
+    i32.eqz
+    if
+     i32.const 0
+     i32.const 1568
+     i32.const 41
+     i32.const 5
+     call $~lib/builtins/abort
+     unreachable
+    end
+    local.get $2
+    local.get $3
+    call $~lib/set/Set<u16>#delete
+    local.get $2
+    local.get $3
+    call $~lib/set/Set<u16>#has
+    if
+     i32.const 0
+     i32.const 1568
+     i32.const 43
+     i32.const 5
+     call $~lib/builtins/abort
+     unreachable
+    end
+    local.get $3
+    i32.const 1
+    i32.add
+    local.set $3
+    br $for-loop|8
+   end
+  end
+  local.get $2
+  i32.load offset=20
+  i32.const 50
+  i32.ne
+  if
+   i32.const 0
+   i32.const 1568
+   i32.const 45
+   i32.const 3
+   call $~lib/builtins/abort
+   unreachable
+  end
+  local.get $2
+  call $~lib/set/Set<i8>#clear
+  local.get $2
+  i32.load offset=20
+  if
+   i32.const 0
+   i32.const 1568
+   i32.const 49
+   i32.const 3
+   call $~lib/builtins/abort
+   unreachable
+  end
+  global.get $~lib/memory/__stack_pointer
+  i32.const 12
+  i32.add
+  global.set $~lib/memory/__stack_pointer
+ )
  (func $~lib/util/hash/HASH<i32> (param $0 i32) (result i32)
   local.get $0
   i32.const -1028477379
@@ -3171,6 +5425,15 @@
    end
   end
   i32.const 0
+ )
+ (func $~lib/set/Set<i32>#has (param $0 i32) (param $1 i32) (result i32)
+  local.get $0
+  local.get $1
+  local.get $1
+  call $~lib/util/hash/HASH<i32>
+  call $~lib/set/Set<i32>#find
+  i32.const 0
+  i32.ne
  )
  (func $~lib/set/Set<i32>#rehash (param $0 i32) (param $1 i32)
   (local $2 i32)
@@ -3285,6 +5548,125 @@
   i32.add
   global.set $~lib/memory/__stack_pointer
  )
+ (func $~lib/set/Set<i32>#add (param $0 i32) (param $1 i32)
+  (local $2 i32)
+  (local $3 i32)
+  (local $4 i32)
+  local.get $0
+  local.get $1
+  local.get $1
+  call $~lib/util/hash/HASH<i32>
+  local.tee $3
+  call $~lib/set/Set<i32>#find
+  i32.eqz
+  if
+   local.get $0
+   i32.load offset=16
+   local.get $0
+   i32.load offset=12
+   i32.eq
+   if
+    local.get $0
+    local.get $0
+    i32.load offset=20
+    local.get $0
+    i32.load offset=12
+    i32.const 3
+    i32.mul
+    i32.const 4
+    i32.div_s
+    i32.lt_s
+    if (result i32)
+     local.get $0
+     i32.load offset=4
+    else
+     local.get $0
+     i32.load offset=4
+     i32.const 1
+     i32.shl
+     i32.const 1
+     i32.or
+    end
+    call $~lib/set/Set<i32>#rehash
+   end
+   local.get $0
+   i32.load offset=8
+   local.get $0
+   local.get $0
+   i32.load offset=16
+   local.tee $4
+   i32.const 1
+   i32.add
+   i32.store offset=16
+   local.get $4
+   i32.const 3
+   i32.shl
+   i32.add
+   local.tee $2
+   local.get $1
+   i32.store
+   local.get $0
+   local.get $0
+   i32.load offset=20
+   i32.const 1
+   i32.add
+   i32.store offset=20
+   local.get $2
+   local.get $0
+   i32.load
+   local.get $3
+   local.get $0
+   i32.load offset=4
+   i32.and
+   i32.const 2
+   i32.shl
+   i32.add
+   local.tee $0
+   i32.load
+   i32.store offset=4
+   local.get $0
+   local.get $2
+   i32.store
+  end
+ )
+ (func $~lib/array/Array<i32>#__set (param $0 i32) (param $1 i32) (param $2 i32)
+  (local $3 i32)
+  local.get $1
+  local.get $0
+  i32.load offset=12
+  i32.ge_u
+  if
+   local.get $1
+   i32.const 0
+   i32.lt_s
+   if
+    i32.const 1248
+    i32.const 1616
+    i32.const 108
+    i32.const 22
+    call $~lib/builtins/abort
+    unreachable
+   end
+   local.get $0
+   local.get $1
+   i32.const 1
+   i32.add
+   local.tee $3
+   i32.const 2
+   call $~lib/array/ensureSize
+   local.get $0
+   local.get $3
+   i32.store offset=12
+  end
+  local.get $0
+  i32.load offset=4
+  local.get $1
+  i32.const 2
+  i32.shl
+  i32.add
+  local.get $2
+  i32.store
+ )
  (func $~lib/array/Array<i32>#set:length (param $0 i32) (param $1 i32)
   local.get $0
   local.get $1
@@ -3315,6 +5697,506 @@
   i32.add
   i32.load
  )
+ (func $~lib/set/Set<i32>#delete (param $0 i32) (param $1 i32)
+  (local $2 i32)
+  local.get $0
+  local.get $1
+  local.get $1
+  call $~lib/util/hash/HASH<i32>
+  call $~lib/set/Set<i32>#find
+  local.tee $1
+  i32.eqz
+  if
+   return
+  end
+  local.get $1
+  local.get $1
+  i32.load offset=4
+  i32.const 1
+  i32.or
+  i32.store offset=4
+  local.get $0
+  local.get $0
+  i32.load offset=20
+  i32.const 1
+  i32.sub
+  i32.store offset=20
+  local.get $0
+  i32.load offset=4
+  i32.const 1
+  i32.shr_u
+  local.tee $2
+  i32.const 1
+  i32.add
+  i32.const 4
+  local.get $0
+  i32.load offset=20
+  local.tee $1
+  local.get $1
+  i32.const 4
+  i32.lt_u
+  select
+  i32.ge_u
+  if (result i32)
+   local.get $0
+   i32.load offset=20
+   local.get $0
+   i32.load offset=12
+   i32.const 3
+   i32.mul
+   i32.const 4
+   i32.div_s
+   i32.lt_s
+  else
+   i32.const 0
+  end
+  if
+   local.get $0
+   local.get $2
+   call $~lib/set/Set<i32>#rehash
+  end
+ )
+ (func $std/set/testNumeric<i32>
+  (local $0 i32)
+  (local $1 i32)
+  (local $2 i32)
+  (local $3 i32)
+  (local $4 i32)
+  (local $5 i32)
+  (local $6 i32)
+  (local $7 i32)
+  (local $8 i32)
+  (local $9 i32)
+  (local $10 i32)
+  (local $11 i32)
+  global.get $~lib/memory/__stack_pointer
+  i32.const 12
+  i32.sub
+  global.set $~lib/memory/__stack_pointer
+  call $~stack_check
+  global.get $~lib/memory/__stack_pointer
+  i64.const 0
+  i64.store
+  global.get $~lib/memory/__stack_pointer
+  i32.const 0
+  i32.store offset=8
+  global.get $~lib/memory/__stack_pointer
+  call $~lib/set/Set<i32>#constructor
+  local.tee $2
+  i32.store
+  loop $for-loop|0
+   local.get $1
+   i32.const 100
+   i32.lt_s
+   if
+    local.get $2
+    local.get $1
+    call $~lib/set/Set<i32>#has
+    if
+     i32.const 0
+     i32.const 1568
+     i32.const 6
+     i32.const 5
+     call $~lib/builtins/abort
+     unreachable
+    end
+    local.get $2
+    local.get $1
+    call $~lib/set/Set<i32>#add
+    local.get $2
+    local.get $1
+    call $~lib/set/Set<i32>#has
+    i32.eqz
+    if
+     i32.const 0
+     i32.const 1568
+     i32.const 8
+     i32.const 5
+     call $~lib/builtins/abort
+     unreachable
+    end
+    local.get $1
+    i32.const 1
+    i32.add
+    local.set $1
+    br $for-loop|0
+   end
+  end
+  local.get $2
+  i32.load offset=20
+  i32.const 100
+  i32.ne
+  if
+   i32.const 0
+   i32.const 1568
+   i32.const 10
+   i32.const 3
+   call $~lib/builtins/abort
+   unreachable
+  end
+  i32.const 50
+  local.set $1
+  loop $for-loop|1
+   local.get $1
+   i32.const 100
+   i32.lt_s
+   if
+    local.get $2
+    local.get $1
+    call $~lib/set/Set<i32>#has
+    i32.eqz
+    if
+     i32.const 0
+     i32.const 1568
+     i32.const 14
+     i32.const 5
+     call $~lib/builtins/abort
+     unreachable
+    end
+    local.get $2
+    local.get $1
+    call $~lib/set/Set<i32>#add
+    local.get $2
+    local.get $1
+    call $~lib/set/Set<i32>#has
+    i32.eqz
+    if
+     i32.const 0
+     i32.const 1568
+     i32.const 16
+     i32.const 5
+     call $~lib/builtins/abort
+     unreachable
+    end
+    local.get $1
+    i32.const 1
+    i32.add
+    local.set $1
+    br $for-loop|1
+   end
+  end
+  local.get $2
+  i32.load offset=20
+  i32.const 100
+  i32.ne
+  if
+   i32.const 0
+   i32.const 1568
+   i32.const 18
+   i32.const 3
+   call $~lib/builtins/abort
+   unreachable
+  end
+  global.get $~lib/memory/__stack_pointer
+  global.get $~lib/memory/__stack_pointer
+  i32.const 4
+  i32.sub
+  global.set $~lib/memory/__stack_pointer
+  call $~stack_check
+  global.get $~lib/memory/__stack_pointer
+  i32.const 0
+  i32.store
+  local.get $2
+  i32.load offset=8
+  local.set $10
+  global.get $~lib/memory/__stack_pointer
+  local.get $2
+  i32.load offset=16
+  local.tee $6
+  local.set $7
+  global.get $~lib/memory/__stack_pointer
+  i32.const 8
+  i32.sub
+  global.set $~lib/memory/__stack_pointer
+  call $~stack_check
+  global.get $~lib/memory/__stack_pointer
+  i64.const 0
+  i64.store
+  global.get $~lib/memory/__stack_pointer
+  i32.const 16
+  i32.const 12
+  call $~lib/rt/itcms/__new
+  local.tee $1
+  i32.store
+  local.get $1
+  i32.const 0
+  call $~lib/set/Set<i8>#set:buckets
+  local.get $1
+  i32.const 0
+  i32.store offset=4
+  local.get $1
+  i32.const 0
+  i32.store offset=8
+  local.get $1
+  i32.const 0
+  i32.store offset=12
+  local.get $6
+  i32.const 268435455
+  i32.gt_u
+  if
+   i32.const 1456
+   i32.const 1616
+   i32.const 58
+   i32.const 60
+   call $~lib/builtins/abort
+   unreachable
+  end
+  global.get $~lib/memory/__stack_pointer
+  local.get $7
+  i32.const 2
+  i32.shl
+  local.tee $8
+  i32.const 0
+  call $~lib/rt/itcms/__new
+  local.tee $4
+  i32.store offset=4
+  local.get $4
+  local.get $8
+  call $~lib/memory/memory.fill
+  local.get $1
+  local.get $4
+  call $~lib/set/Set<i8>#set:buckets
+  local.get $1
+  local.get $4
+  i32.store offset=4
+  local.get $1
+  local.get $8
+  i32.store offset=8
+  local.get $1
+  local.get $7
+  i32.store offset=12
+  global.get $~lib/memory/__stack_pointer
+  i32.const 8
+  i32.add
+  global.set $~lib/memory/__stack_pointer
+  local.get $1
+  i32.store
+  loop $for-loop|01
+   local.get $5
+   local.get $6
+   i32.lt_s
+   if
+    local.get $10
+    local.get $5
+    i32.const 3
+    i32.shl
+    i32.add
+    local.tee $4
+    i32.load offset=4
+    i32.const 1
+    i32.and
+    i32.eqz
+    if
+     local.get $1
+     local.get $0
+     local.get $4
+     i32.load
+     call $~lib/array/Array<i32>#__set
+     local.get $0
+     i32.const 1
+     i32.add
+     local.set $0
+    end
+    local.get $5
+    i32.const 1
+    i32.add
+    local.set $5
+    br $for-loop|01
+   end
+  end
+  local.get $1
+  local.get $0
+  call $~lib/array/Array<i32>#set:length
+  global.get $~lib/memory/__stack_pointer
+  i32.const 4
+  i32.add
+  global.set $~lib/memory/__stack_pointer
+  local.get $1
+  i32.store offset=4
+  global.get $~lib/memory/__stack_pointer
+  call $~lib/set/Set<i32>#constructor
+  local.tee $4
+  i32.store offset=8
+  loop $for-loop|2
+   local.get $3
+   local.get $1
+   i32.load offset=12
+   i32.lt_s
+   if
+    local.get $2
+    local.get $1
+    local.get $3
+    call $~lib/array/Array<i32>#__get
+    call $~lib/set/Set<i32>#has
+    i32.eqz
+    if
+     i32.const 0
+     i32.const 1568
+     i32.const 24
+     i32.const 5
+     call $~lib/builtins/abort
+     unreachable
+    end
+    local.get $4
+    local.get $1
+    local.get $3
+    call $~lib/array/Array<i32>#__get
+    call $~lib/set/Set<i32>#add
+    local.get $3
+    i32.const 1
+    i32.add
+    local.set $3
+    br $for-loop|2
+   end
+  end
+  local.get $4
+  i32.load offset=20
+  local.get $2
+  i32.load offset=20
+  i32.ne
+  if
+   i32.const 0
+   i32.const 1568
+   i32.const 27
+   i32.const 3
+   call $~lib/builtins/abort
+   unreachable
+  end
+  i32.const 0
+  local.set $3
+  loop $for-loop|3
+   local.get $3
+   i32.const 50
+   i32.lt_s
+   if
+    local.get $2
+    local.get $3
+    call $~lib/set/Set<i32>#has
+    i32.eqz
+    if
+     i32.const 0
+     i32.const 1568
+     i32.const 31
+     i32.const 5
+     call $~lib/builtins/abort
+     unreachable
+    end
+    local.get $2
+    local.get $3
+    call $~lib/set/Set<i32>#delete
+    local.get $2
+    local.get $3
+    call $~lib/set/Set<i32>#has
+    if
+     i32.const 0
+     i32.const 1568
+     i32.const 33
+     i32.const 5
+     call $~lib/builtins/abort
+     unreachable
+    end
+    local.get $3
+    i32.const 1
+    i32.add
+    local.set $3
+    br $for-loop|3
+   end
+  end
+  local.get $2
+  i32.load offset=20
+  i32.const 50
+  i32.ne
+  if
+   i32.const 0
+   i32.const 1568
+   i32.const 35
+   i32.const 3
+   call $~lib/builtins/abort
+   unreachable
+  end
+  i32.const 0
+  local.set $3
+  loop $for-loop|4
+   local.get $3
+   i32.const 50
+   i32.lt_s
+   if
+    local.get $2
+    local.get $3
+    call $~lib/set/Set<i32>#has
+    if
+     i32.const 0
+     i32.const 1568
+     i32.const 39
+     i32.const 5
+     call $~lib/builtins/abort
+     unreachable
+    end
+    local.get $2
+    local.get $3
+    call $~lib/set/Set<i32>#add
+    local.get $2
+    local.get $3
+    call $~lib/set/Set<i32>#has
+    i32.eqz
+    if
+     i32.const 0
+     i32.const 1568
+     i32.const 41
+     i32.const 5
+     call $~lib/builtins/abort
+     unreachable
+    end
+    local.get $2
+    local.get $3
+    call $~lib/set/Set<i32>#delete
+    local.get $2
+    local.get $3
+    call $~lib/set/Set<i32>#has
+    if
+     i32.const 0
+     i32.const 1568
+     i32.const 43
+     i32.const 5
+     call $~lib/builtins/abort
+     unreachable
+    end
+    local.get $3
+    i32.const 1
+    i32.add
+    local.set $3
+    br $for-loop|4
+   end
+  end
+  local.get $2
+  i32.load offset=20
+  i32.const 50
+  i32.ne
+  if
+   i32.const 0
+   i32.const 1568
+   i32.const 45
+   i32.const 3
+   call $~lib/builtins/abort
+   unreachable
+  end
+  local.get $2
+  call $~lib/set/Set<i8>#clear
+  local.get $2
+  i32.load offset=20
+  if
+   i32.const 0
+   i32.const 1568
+   i32.const 49
+   i32.const 3
+   call $~lib/builtins/abort
+   unreachable
+  end
+  global.get $~lib/memory/__stack_pointer
+  i32.const 12
+  i32.add
+  global.set $~lib/memory/__stack_pointer
+ )
  (func $~lib/set/Set<u32>#find (param $0 i32) (param $1 i32) (param $2 i32) (result i32)
   local.get $0
   i32.load
@@ -3355,6 +6237,15 @@
    end
   end
   i32.const 0
+ )
+ (func $~lib/set/Set<u32>#has (param $0 i32) (param $1 i32) (result i32)
+  local.get $0
+  local.get $1
+  local.get $1
+  call $~lib/util/hash/HASH<i32>
+  call $~lib/set/Set<u32>#find
+  i32.const 0
+  i32.ne
  )
  (func $~lib/set/Set<u32>#rehash (param $0 i32) (param $1 i32)
   (local $2 i32)
@@ -3469,6 +6360,87 @@
   i32.add
   global.set $~lib/memory/__stack_pointer
  )
+ (func $~lib/set/Set<u32>#add (param $0 i32) (param $1 i32)
+  (local $2 i32)
+  (local $3 i32)
+  (local $4 i32)
+  local.get $0
+  local.get $1
+  local.get $1
+  call $~lib/util/hash/HASH<i32>
+  local.tee $3
+  call $~lib/set/Set<u32>#find
+  i32.eqz
+  if
+   local.get $0
+   i32.load offset=16
+   local.get $0
+   i32.load offset=12
+   i32.eq
+   if
+    local.get $0
+    local.get $0
+    i32.load offset=20
+    local.get $0
+    i32.load offset=12
+    i32.const 3
+    i32.mul
+    i32.const 4
+    i32.div_s
+    i32.lt_s
+    if (result i32)
+     local.get $0
+     i32.load offset=4
+    else
+     local.get $0
+     i32.load offset=4
+     i32.const 1
+     i32.shl
+     i32.const 1
+     i32.or
+    end
+    call $~lib/set/Set<u32>#rehash
+   end
+   local.get $0
+   i32.load offset=8
+   local.get $0
+   local.get $0
+   i32.load offset=16
+   local.tee $4
+   i32.const 1
+   i32.add
+   i32.store offset=16
+   local.get $4
+   i32.const 3
+   i32.shl
+   i32.add
+   local.tee $2
+   local.get $1
+   i32.store
+   local.get $0
+   local.get $0
+   i32.load offset=20
+   i32.const 1
+   i32.add
+   i32.store offset=20
+   local.get $2
+   local.get $0
+   i32.load
+   local.get $3
+   local.get $0
+   i32.load offset=4
+   i32.and
+   i32.const 2
+   i32.shl
+   i32.add
+   local.tee $0
+   i32.load
+   i32.store offset=4
+   local.get $0
+   local.get $2
+   i32.store
+  end
+ )
  (func $~lib/array/Array<u32>#__get (param $0 i32) (param $1 i32) (result i32)
   local.get $1
   local.get $0
@@ -3490,6 +6462,506 @@
   i32.add
   i32.load
  )
+ (func $~lib/set/Set<u32>#delete (param $0 i32) (param $1 i32)
+  (local $2 i32)
+  local.get $0
+  local.get $1
+  local.get $1
+  call $~lib/util/hash/HASH<i32>
+  call $~lib/set/Set<u32>#find
+  local.tee $1
+  i32.eqz
+  if
+   return
+  end
+  local.get $1
+  local.get $1
+  i32.load offset=4
+  i32.const 1
+  i32.or
+  i32.store offset=4
+  local.get $0
+  local.get $0
+  i32.load offset=20
+  i32.const 1
+  i32.sub
+  i32.store offset=20
+  local.get $0
+  i32.load offset=4
+  i32.const 1
+  i32.shr_u
+  local.tee $2
+  i32.const 1
+  i32.add
+  i32.const 4
+  local.get $0
+  i32.load offset=20
+  local.tee $1
+  local.get $1
+  i32.const 4
+  i32.lt_u
+  select
+  i32.ge_u
+  if (result i32)
+   local.get $0
+   i32.load offset=20
+   local.get $0
+   i32.load offset=12
+   i32.const 3
+   i32.mul
+   i32.const 4
+   i32.div_s
+   i32.lt_s
+  else
+   i32.const 0
+  end
+  if
+   local.get $0
+   local.get $2
+   call $~lib/set/Set<u32>#rehash
+  end
+ )
+ (func $std/set/testNumeric<u32>
+  (local $0 i32)
+  (local $1 i32)
+  (local $2 i32)
+  (local $3 i32)
+  (local $4 i32)
+  (local $5 i32)
+  (local $6 i32)
+  (local $7 i32)
+  (local $8 i32)
+  (local $9 i32)
+  (local $10 i32)
+  (local $11 i32)
+  global.get $~lib/memory/__stack_pointer
+  i32.const 12
+  i32.sub
+  global.set $~lib/memory/__stack_pointer
+  call $~stack_check
+  global.get $~lib/memory/__stack_pointer
+  i64.const 0
+  i64.store
+  global.get $~lib/memory/__stack_pointer
+  i32.const 0
+  i32.store offset=8
+  global.get $~lib/memory/__stack_pointer
+  call $~lib/set/Set<u32>#constructor
+  local.tee $2
+  i32.store
+  loop $for-loop|0
+   local.get $1
+   i32.const 100
+   i32.lt_u
+   if
+    local.get $2
+    local.get $1
+    call $~lib/set/Set<u32>#has
+    if
+     i32.const 0
+     i32.const 1568
+     i32.const 6
+     i32.const 5
+     call $~lib/builtins/abort
+     unreachable
+    end
+    local.get $2
+    local.get $1
+    call $~lib/set/Set<u32>#add
+    local.get $2
+    local.get $1
+    call $~lib/set/Set<u32>#has
+    i32.eqz
+    if
+     i32.const 0
+     i32.const 1568
+     i32.const 8
+     i32.const 5
+     call $~lib/builtins/abort
+     unreachable
+    end
+    local.get $1
+    i32.const 1
+    i32.add
+    local.set $1
+    br $for-loop|0
+   end
+  end
+  local.get $2
+  i32.load offset=20
+  i32.const 100
+  i32.ne
+  if
+   i32.const 0
+   i32.const 1568
+   i32.const 10
+   i32.const 3
+   call $~lib/builtins/abort
+   unreachable
+  end
+  i32.const 50
+  local.set $1
+  loop $for-loop|1
+   local.get $1
+   i32.const 100
+   i32.lt_u
+   if
+    local.get $2
+    local.get $1
+    call $~lib/set/Set<u32>#has
+    i32.eqz
+    if
+     i32.const 0
+     i32.const 1568
+     i32.const 14
+     i32.const 5
+     call $~lib/builtins/abort
+     unreachable
+    end
+    local.get $2
+    local.get $1
+    call $~lib/set/Set<u32>#add
+    local.get $2
+    local.get $1
+    call $~lib/set/Set<u32>#has
+    i32.eqz
+    if
+     i32.const 0
+     i32.const 1568
+     i32.const 16
+     i32.const 5
+     call $~lib/builtins/abort
+     unreachable
+    end
+    local.get $1
+    i32.const 1
+    i32.add
+    local.set $1
+    br $for-loop|1
+   end
+  end
+  local.get $2
+  i32.load offset=20
+  i32.const 100
+  i32.ne
+  if
+   i32.const 0
+   i32.const 1568
+   i32.const 18
+   i32.const 3
+   call $~lib/builtins/abort
+   unreachable
+  end
+  global.get $~lib/memory/__stack_pointer
+  global.get $~lib/memory/__stack_pointer
+  i32.const 4
+  i32.sub
+  global.set $~lib/memory/__stack_pointer
+  call $~stack_check
+  global.get $~lib/memory/__stack_pointer
+  i32.const 0
+  i32.store
+  local.get $2
+  i32.load offset=8
+  local.set $10
+  global.get $~lib/memory/__stack_pointer
+  local.get $2
+  i32.load offset=16
+  local.tee $6
+  local.set $7
+  global.get $~lib/memory/__stack_pointer
+  i32.const 8
+  i32.sub
+  global.set $~lib/memory/__stack_pointer
+  call $~stack_check
+  global.get $~lib/memory/__stack_pointer
+  i64.const 0
+  i64.store
+  global.get $~lib/memory/__stack_pointer
+  i32.const 16
+  i32.const 14
+  call $~lib/rt/itcms/__new
+  local.tee $1
+  i32.store
+  local.get $1
+  i32.const 0
+  call $~lib/set/Set<i8>#set:buckets
+  local.get $1
+  i32.const 0
+  i32.store offset=4
+  local.get $1
+  i32.const 0
+  i32.store offset=8
+  local.get $1
+  i32.const 0
+  i32.store offset=12
+  local.get $6
+  i32.const 268435455
+  i32.gt_u
+  if
+   i32.const 1456
+   i32.const 1616
+   i32.const 58
+   i32.const 60
+   call $~lib/builtins/abort
+   unreachable
+  end
+  global.get $~lib/memory/__stack_pointer
+  local.get $7
+  i32.const 2
+  i32.shl
+  local.tee $8
+  i32.const 0
+  call $~lib/rt/itcms/__new
+  local.tee $4
+  i32.store offset=4
+  local.get $4
+  local.get $8
+  call $~lib/memory/memory.fill
+  local.get $1
+  local.get $4
+  call $~lib/set/Set<i8>#set:buckets
+  local.get $1
+  local.get $4
+  i32.store offset=4
+  local.get $1
+  local.get $8
+  i32.store offset=8
+  local.get $1
+  local.get $7
+  i32.store offset=12
+  global.get $~lib/memory/__stack_pointer
+  i32.const 8
+  i32.add
+  global.set $~lib/memory/__stack_pointer
+  local.get $1
+  i32.store
+  loop $for-loop|01
+   local.get $5
+   local.get $6
+   i32.lt_s
+   if
+    local.get $10
+    local.get $5
+    i32.const 3
+    i32.shl
+    i32.add
+    local.tee $4
+    i32.load offset=4
+    i32.const 1
+    i32.and
+    i32.eqz
+    if
+     local.get $1
+     local.get $0
+     local.get $4
+     i32.load
+     call $~lib/array/Array<i32>#__set
+     local.get $0
+     i32.const 1
+     i32.add
+     local.set $0
+    end
+    local.get $5
+    i32.const 1
+    i32.add
+    local.set $5
+    br $for-loop|01
+   end
+  end
+  local.get $1
+  local.get $0
+  call $~lib/array/Array<i32>#set:length
+  global.get $~lib/memory/__stack_pointer
+  i32.const 4
+  i32.add
+  global.set $~lib/memory/__stack_pointer
+  local.get $1
+  i32.store offset=4
+  global.get $~lib/memory/__stack_pointer
+  call $~lib/set/Set<u32>#constructor
+  local.tee $4
+  i32.store offset=8
+  loop $for-loop|2
+   local.get $3
+   local.get $1
+   i32.load offset=12
+   i32.lt_s
+   if
+    local.get $2
+    local.get $1
+    local.get $3
+    call $~lib/array/Array<u32>#__get
+    call $~lib/set/Set<u32>#has
+    i32.eqz
+    if
+     i32.const 0
+     i32.const 1568
+     i32.const 24
+     i32.const 5
+     call $~lib/builtins/abort
+     unreachable
+    end
+    local.get $4
+    local.get $1
+    local.get $3
+    call $~lib/array/Array<u32>#__get
+    call $~lib/set/Set<u32>#add
+    local.get $3
+    i32.const 1
+    i32.add
+    local.set $3
+    br $for-loop|2
+   end
+  end
+  local.get $4
+  i32.load offset=20
+  local.get $2
+  i32.load offset=20
+  i32.ne
+  if
+   i32.const 0
+   i32.const 1568
+   i32.const 27
+   i32.const 3
+   call $~lib/builtins/abort
+   unreachable
+  end
+  i32.const 0
+  local.set $3
+  loop $for-loop|3
+   local.get $3
+   i32.const 50
+   i32.lt_u
+   if
+    local.get $2
+    local.get $3
+    call $~lib/set/Set<u32>#has
+    i32.eqz
+    if
+     i32.const 0
+     i32.const 1568
+     i32.const 31
+     i32.const 5
+     call $~lib/builtins/abort
+     unreachable
+    end
+    local.get $2
+    local.get $3
+    call $~lib/set/Set<u32>#delete
+    local.get $2
+    local.get $3
+    call $~lib/set/Set<u32>#has
+    if
+     i32.const 0
+     i32.const 1568
+     i32.const 33
+     i32.const 5
+     call $~lib/builtins/abort
+     unreachable
+    end
+    local.get $3
+    i32.const 1
+    i32.add
+    local.set $3
+    br $for-loop|3
+   end
+  end
+  local.get $2
+  i32.load offset=20
+  i32.const 50
+  i32.ne
+  if
+   i32.const 0
+   i32.const 1568
+   i32.const 35
+   i32.const 3
+   call $~lib/builtins/abort
+   unreachable
+  end
+  i32.const 0
+  local.set $3
+  loop $for-loop|4
+   local.get $3
+   i32.const 50
+   i32.lt_u
+   if
+    local.get $2
+    local.get $3
+    call $~lib/set/Set<u32>#has
+    if
+     i32.const 0
+     i32.const 1568
+     i32.const 39
+     i32.const 5
+     call $~lib/builtins/abort
+     unreachable
+    end
+    local.get $2
+    local.get $3
+    call $~lib/set/Set<u32>#add
+    local.get $2
+    local.get $3
+    call $~lib/set/Set<u32>#has
+    i32.eqz
+    if
+     i32.const 0
+     i32.const 1568
+     i32.const 41
+     i32.const 5
+     call $~lib/builtins/abort
+     unreachable
+    end
+    local.get $2
+    local.get $3
+    call $~lib/set/Set<u32>#delete
+    local.get $2
+    local.get $3
+    call $~lib/set/Set<u32>#has
+    if
+     i32.const 0
+     i32.const 1568
+     i32.const 43
+     i32.const 5
+     call $~lib/builtins/abort
+     unreachable
+    end
+    local.get $3
+    i32.const 1
+    i32.add
+    local.set $3
+    br $for-loop|4
+   end
+  end
+  local.get $2
+  i32.load offset=20
+  i32.const 50
+  i32.ne
+  if
+   i32.const 0
+   i32.const 1568
+   i32.const 45
+   i32.const 3
+   call $~lib/builtins/abort
+   unreachable
+  end
+  local.get $2
+  call $~lib/set/Set<i8>#clear
+  local.get $2
+  i32.load offset=20
+  if
+   i32.const 0
+   i32.const 1568
+   i32.const 49
+   i32.const 3
+   call $~lib/builtins/abort
+   unreachable
+  end
+  global.get $~lib/memory/__stack_pointer
+  i32.const 12
+  i32.add
+  global.set $~lib/memory/__stack_pointer
+ )
  (func $~lib/util/hash/HASH<i64> (param $0 i64) (result i32)
   (local $1 i32)
   local.get $0
@@ -3573,6 +7045,15 @@
    end
   end
   i32.const 0
+ )
+ (func $~lib/set/Set<i64>#has (param $0 i32) (param $1 i64) (result i32)
+  local.get $0
+  local.get $1
+  local.get $1
+  call $~lib/util/hash/HASH<i64>
+  call $~lib/set/Set<i64>#find
+  i32.const 0
+  i32.ne
  )
  (func $~lib/set/Set<i64>#rehash (param $0 i32) (param $1 i32)
   (local $2 i32)
@@ -3688,6 +7169,125 @@
   i32.add
   global.set $~lib/memory/__stack_pointer
  )
+ (func $~lib/set/Set<i64>#add (param $0 i32) (param $1 i64)
+  (local $2 i32)
+  (local $3 i32)
+  (local $4 i32)
+  local.get $0
+  local.get $1
+  local.get $1
+  call $~lib/util/hash/HASH<i64>
+  local.tee $3
+  call $~lib/set/Set<i64>#find
+  i32.eqz
+  if
+   local.get $0
+   i32.load offset=16
+   local.get $0
+   i32.load offset=12
+   i32.eq
+   if
+    local.get $0
+    local.get $0
+    i32.load offset=20
+    local.get $0
+    i32.load offset=12
+    i32.const 3
+    i32.mul
+    i32.const 4
+    i32.div_s
+    i32.lt_s
+    if (result i32)
+     local.get $0
+     i32.load offset=4
+    else
+     local.get $0
+     i32.load offset=4
+     i32.const 1
+     i32.shl
+     i32.const 1
+     i32.or
+    end
+    call $~lib/set/Set<i64>#rehash
+   end
+   local.get $0
+   i32.load offset=8
+   local.get $0
+   local.get $0
+   i32.load offset=16
+   local.tee $4
+   i32.const 1
+   i32.add
+   i32.store offset=16
+   local.get $4
+   i32.const 4
+   i32.shl
+   i32.add
+   local.tee $2
+   local.get $1
+   i64.store
+   local.get $0
+   local.get $0
+   i32.load offset=20
+   i32.const 1
+   i32.add
+   i32.store offset=20
+   local.get $2
+   local.get $0
+   i32.load
+   local.get $3
+   local.get $0
+   i32.load offset=4
+   i32.and
+   i32.const 2
+   i32.shl
+   i32.add
+   local.tee $0
+   i32.load
+   i32.store offset=8
+   local.get $0
+   local.get $2
+   i32.store
+  end
+ )
+ (func $~lib/array/Array<i64>#__set (param $0 i32) (param $1 i32) (param $2 i64)
+  (local $3 i32)
+  local.get $1
+  local.get $0
+  i32.load offset=12
+  i32.ge_u
+  if
+   local.get $1
+   i32.const 0
+   i32.lt_s
+   if
+    i32.const 1248
+    i32.const 1616
+    i32.const 108
+    i32.const 22
+    call $~lib/builtins/abort
+    unreachable
+   end
+   local.get $0
+   local.get $1
+   i32.const 1
+   i32.add
+   local.tee $3
+   i32.const 3
+   call $~lib/array/ensureSize
+   local.get $0
+   local.get $3
+   i32.store offset=12
+  end
+  local.get $0
+  i32.load offset=4
+  local.get $1
+  i32.const 3
+  i32.shl
+  i32.add
+  local.get $2
+  i64.store
+ )
  (func $~lib/array/Array<i64>#set:length (param $0 i32) (param $1 i32)
   local.get $0
   local.get $1
@@ -3718,6 +7318,66 @@
   i32.add
   i64.load
  )
+ (func $~lib/set/Set<i64>#delete (param $0 i32) (param $1 i64)
+  (local $2 i32)
+  (local $3 i32)
+  local.get $0
+  local.get $1
+  local.get $1
+  call $~lib/util/hash/HASH<i64>
+  call $~lib/set/Set<i64>#find
+  local.tee $2
+  i32.eqz
+  if
+   return
+  end
+  local.get $2
+  local.get $2
+  i32.load offset=8
+  i32.const 1
+  i32.or
+  i32.store offset=8
+  local.get $0
+  local.get $0
+  i32.load offset=20
+  i32.const 1
+  i32.sub
+  i32.store offset=20
+  local.get $0
+  i32.load offset=4
+  i32.const 1
+  i32.shr_u
+  local.tee $3
+  i32.const 1
+  i32.add
+  i32.const 4
+  local.get $0
+  i32.load offset=20
+  local.tee $2
+  local.get $2
+  i32.const 4
+  i32.lt_u
+  select
+  i32.ge_u
+  if (result i32)
+   local.get $0
+   i32.load offset=20
+   local.get $0
+   i32.load offset=12
+   i32.const 3
+   i32.mul
+   i32.const 4
+   i32.div_s
+   i32.lt_s
+  else
+   i32.const 0
+  end
+  if
+   local.get $0
+   local.get $3
+   call $~lib/set/Set<i64>#rehash
+  end
+ )
  (func $~lib/set/Set<i64>#clear (param $0 i32)
   local.get $0
   i32.const 16
@@ -3739,6 +7399,448 @@
   local.get $0
   i32.const 0
   i32.store offset=20
+ )
+ (func $std/set/testNumeric<i64>
+  (local $0 i32)
+  (local $1 i64)
+  (local $2 i32)
+  (local $3 i32)
+  (local $4 i32)
+  (local $5 i32)
+  (local $6 i32)
+  (local $7 i32)
+  (local $8 i32)
+  (local $9 i32)
+  (local $10 i32)
+  (local $11 i32)
+  (local $12 i32)
+  global.get $~lib/memory/__stack_pointer
+  i32.const 12
+  i32.sub
+  global.set $~lib/memory/__stack_pointer
+  call $~stack_check
+  global.get $~lib/memory/__stack_pointer
+  i64.const 0
+  i64.store
+  global.get $~lib/memory/__stack_pointer
+  i32.const 0
+  i32.store offset=8
+  global.get $~lib/memory/__stack_pointer
+  call $~lib/set/Set<i64>#constructor
+  local.tee $2
+  i32.store
+  loop $for-loop|0
+   local.get $1
+   i64.const 100
+   i64.lt_s
+   if
+    local.get $2
+    local.get $1
+    call $~lib/set/Set<i64>#has
+    if
+     i32.const 0
+     i32.const 1568
+     i32.const 6
+     i32.const 5
+     call $~lib/builtins/abort
+     unreachable
+    end
+    local.get $2
+    local.get $1
+    call $~lib/set/Set<i64>#add
+    local.get $2
+    local.get $1
+    call $~lib/set/Set<i64>#has
+    i32.eqz
+    if
+     i32.const 0
+     i32.const 1568
+     i32.const 8
+     i32.const 5
+     call $~lib/builtins/abort
+     unreachable
+    end
+    local.get $1
+    i64.const 1
+    i64.add
+    local.set $1
+    br $for-loop|0
+   end
+  end
+  local.get $2
+  i32.load offset=20
+  i32.const 100
+  i32.ne
+  if
+   i32.const 0
+   i32.const 1568
+   i32.const 10
+   i32.const 3
+   call $~lib/builtins/abort
+   unreachable
+  end
+  i64.const 50
+  local.set $1
+  loop $for-loop|1
+   local.get $1
+   i64.const 100
+   i64.lt_s
+   if
+    local.get $2
+    local.get $1
+    call $~lib/set/Set<i64>#has
+    i32.eqz
+    if
+     i32.const 0
+     i32.const 1568
+     i32.const 14
+     i32.const 5
+     call $~lib/builtins/abort
+     unreachable
+    end
+    local.get $2
+    local.get $1
+    call $~lib/set/Set<i64>#add
+    local.get $2
+    local.get $1
+    call $~lib/set/Set<i64>#has
+    i32.eqz
+    if
+     i32.const 0
+     i32.const 1568
+     i32.const 16
+     i32.const 5
+     call $~lib/builtins/abort
+     unreachable
+    end
+    local.get $1
+    i64.const 1
+    i64.add
+    local.set $1
+    br $for-loop|1
+   end
+  end
+  local.get $2
+  i32.load offset=20
+  i32.const 100
+  i32.ne
+  if
+   i32.const 0
+   i32.const 1568
+   i32.const 18
+   i32.const 3
+   call $~lib/builtins/abort
+   unreachable
+  end
+  global.get $~lib/memory/__stack_pointer
+  global.get $~lib/memory/__stack_pointer
+  i32.const 4
+  i32.sub
+  global.set $~lib/memory/__stack_pointer
+  call $~stack_check
+  global.get $~lib/memory/__stack_pointer
+  i32.const 0
+  i32.store
+  local.get $2
+  i32.load offset=8
+  local.set $11
+  global.get $~lib/memory/__stack_pointer
+  local.get $2
+  i32.load offset=16
+  local.tee $7
+  local.set $8
+  global.get $~lib/memory/__stack_pointer
+  i32.const 8
+  i32.sub
+  global.set $~lib/memory/__stack_pointer
+  call $~stack_check
+  global.get $~lib/memory/__stack_pointer
+  i64.const 0
+  i64.store
+  global.get $~lib/memory/__stack_pointer
+  i32.const 16
+  i32.const 16
+  call $~lib/rt/itcms/__new
+  local.tee $3
+  i32.store
+  local.get $3
+  i32.const 0
+  call $~lib/set/Set<i8>#set:buckets
+  local.get $3
+  i32.const 0
+  i32.store offset=4
+  local.get $3
+  i32.const 0
+  i32.store offset=8
+  local.get $3
+  i32.const 0
+  i32.store offset=12
+  local.get $7
+  i32.const 134217727
+  i32.gt_u
+  if
+   i32.const 1456
+   i32.const 1616
+   i32.const 58
+   i32.const 60
+   call $~lib/builtins/abort
+   unreachable
+  end
+  global.get $~lib/memory/__stack_pointer
+  local.get $8
+  i32.const 3
+  i32.shl
+  local.tee $9
+  i32.const 0
+  call $~lib/rt/itcms/__new
+  local.tee $4
+  i32.store offset=4
+  local.get $4
+  local.get $9
+  call $~lib/memory/memory.fill
+  local.get $3
+  local.get $4
+  call $~lib/set/Set<i8>#set:buckets
+  local.get $3
+  local.get $4
+  i32.store offset=4
+  local.get $3
+  local.get $9
+  i32.store offset=8
+  local.get $3
+  local.get $8
+  i32.store offset=12
+  global.get $~lib/memory/__stack_pointer
+  i32.const 8
+  i32.add
+  global.set $~lib/memory/__stack_pointer
+  local.get $3
+  i32.store
+  loop $for-loop|01
+   local.get $6
+   local.get $7
+   i32.lt_s
+   if
+    local.get $11
+    local.get $6
+    i32.const 4
+    i32.shl
+    i32.add
+    local.tee $4
+    i32.load offset=8
+    i32.const 1
+    i32.and
+    i32.eqz
+    if
+     local.get $3
+     local.get $0
+     local.get $4
+     i64.load
+     call $~lib/array/Array<i64>#__set
+     local.get $0
+     i32.const 1
+     i32.add
+     local.set $0
+    end
+    local.get $6
+    i32.const 1
+    i32.add
+    local.set $6
+    br $for-loop|01
+   end
+  end
+  local.get $3
+  local.get $0
+  call $~lib/array/Array<i64>#set:length
+  global.get $~lib/memory/__stack_pointer
+  i32.const 4
+  i32.add
+  global.set $~lib/memory/__stack_pointer
+  local.get $3
+  i32.store offset=4
+  global.get $~lib/memory/__stack_pointer
+  call $~lib/set/Set<i64>#constructor
+  local.tee $4
+  i32.store offset=8
+  loop $for-loop|2
+   local.get $5
+   local.get $3
+   i32.load offset=12
+   i32.lt_s
+   if
+    local.get $2
+    local.get $3
+    local.get $5
+    call $~lib/array/Array<i64>#__get
+    call $~lib/set/Set<i64>#has
+    i32.eqz
+    if
+     i32.const 0
+     i32.const 1568
+     i32.const 24
+     i32.const 5
+     call $~lib/builtins/abort
+     unreachable
+    end
+    local.get $4
+    local.get $3
+    local.get $5
+    call $~lib/array/Array<i64>#__get
+    call $~lib/set/Set<i64>#add
+    local.get $5
+    i32.const 1
+    i32.add
+    local.set $5
+    br $for-loop|2
+   end
+  end
+  local.get $4
+  i32.load offset=20
+  local.get $2
+  i32.load offset=20
+  i32.ne
+  if
+   i32.const 0
+   i32.const 1568
+   i32.const 27
+   i32.const 3
+   call $~lib/builtins/abort
+   unreachable
+  end
+  i64.const 0
+  local.set $1
+  loop $for-loop|3
+   local.get $1
+   i64.const 50
+   i64.lt_s
+   if
+    local.get $2
+    local.get $1
+    call $~lib/set/Set<i64>#has
+    i32.eqz
+    if
+     i32.const 0
+     i32.const 1568
+     i32.const 31
+     i32.const 5
+     call $~lib/builtins/abort
+     unreachable
+    end
+    local.get $2
+    local.get $1
+    call $~lib/set/Set<i64>#delete
+    local.get $2
+    local.get $1
+    call $~lib/set/Set<i64>#has
+    if
+     i32.const 0
+     i32.const 1568
+     i32.const 33
+     i32.const 5
+     call $~lib/builtins/abort
+     unreachable
+    end
+    local.get $1
+    i64.const 1
+    i64.add
+    local.set $1
+    br $for-loop|3
+   end
+  end
+  local.get $2
+  i32.load offset=20
+  i32.const 50
+  i32.ne
+  if
+   i32.const 0
+   i32.const 1568
+   i32.const 35
+   i32.const 3
+   call $~lib/builtins/abort
+   unreachable
+  end
+  i64.const 0
+  local.set $1
+  loop $for-loop|4
+   local.get $1
+   i64.const 50
+   i64.lt_s
+   if
+    local.get $2
+    local.get $1
+    call $~lib/set/Set<i64>#has
+    if
+     i32.const 0
+     i32.const 1568
+     i32.const 39
+     i32.const 5
+     call $~lib/builtins/abort
+     unreachable
+    end
+    local.get $2
+    local.get $1
+    call $~lib/set/Set<i64>#add
+    local.get $2
+    local.get $1
+    call $~lib/set/Set<i64>#has
+    i32.eqz
+    if
+     i32.const 0
+     i32.const 1568
+     i32.const 41
+     i32.const 5
+     call $~lib/builtins/abort
+     unreachable
+    end
+    local.get $2
+    local.get $1
+    call $~lib/set/Set<i64>#delete
+    local.get $2
+    local.get $1
+    call $~lib/set/Set<i64>#has
+    if
+     i32.const 0
+     i32.const 1568
+     i32.const 43
+     i32.const 5
+     call $~lib/builtins/abort
+     unreachable
+    end
+    local.get $1
+    i64.const 1
+    i64.add
+    local.set $1
+    br $for-loop|4
+   end
+  end
+  local.get $2
+  i32.load offset=20
+  i32.const 50
+  i32.ne
+  if
+   i32.const 0
+   i32.const 1568
+   i32.const 45
+   i32.const 3
+   call $~lib/builtins/abort
+   unreachable
+  end
+  local.get $2
+  call $~lib/set/Set<i64>#clear
+  local.get $2
+  i32.load offset=20
+  if
+   i32.const 0
+   i32.const 1568
+   i32.const 49
+   i32.const 3
+   call $~lib/builtins/abort
+   unreachable
+  end
+  global.get $~lib/memory/__stack_pointer
+  i32.const 12
+  i32.add
+  global.set $~lib/memory/__stack_pointer
  )
  (func $~lib/set/Set<u64>#find (param $0 i32) (param $1 i64) (param $2 i32) (result i32)
   local.get $0
@@ -3780,6 +7882,15 @@
    end
   end
   i32.const 0
+ )
+ (func $~lib/set/Set<u64>#has (param $0 i32) (param $1 i64) (result i32)
+  local.get $0
+  local.get $1
+  local.get $1
+  call $~lib/util/hash/HASH<i64>
+  call $~lib/set/Set<u64>#find
+  i32.const 0
+  i32.ne
  )
  (func $~lib/set/Set<u64>#rehash (param $0 i32) (param $1 i32)
   (local $2 i32)
@@ -3895,6 +8006,87 @@
   i32.add
   global.set $~lib/memory/__stack_pointer
  )
+ (func $~lib/set/Set<u64>#add (param $0 i32) (param $1 i64)
+  (local $2 i32)
+  (local $3 i32)
+  (local $4 i32)
+  local.get $0
+  local.get $1
+  local.get $1
+  call $~lib/util/hash/HASH<i64>
+  local.tee $3
+  call $~lib/set/Set<u64>#find
+  i32.eqz
+  if
+   local.get $0
+   i32.load offset=16
+   local.get $0
+   i32.load offset=12
+   i32.eq
+   if
+    local.get $0
+    local.get $0
+    i32.load offset=20
+    local.get $0
+    i32.load offset=12
+    i32.const 3
+    i32.mul
+    i32.const 4
+    i32.div_s
+    i32.lt_s
+    if (result i32)
+     local.get $0
+     i32.load offset=4
+    else
+     local.get $0
+     i32.load offset=4
+     i32.const 1
+     i32.shl
+     i32.const 1
+     i32.or
+    end
+    call $~lib/set/Set<u64>#rehash
+   end
+   local.get $0
+   i32.load offset=8
+   local.get $0
+   local.get $0
+   i32.load offset=16
+   local.tee $4
+   i32.const 1
+   i32.add
+   i32.store offset=16
+   local.get $4
+   i32.const 4
+   i32.shl
+   i32.add
+   local.tee $2
+   local.get $1
+   i64.store
+   local.get $0
+   local.get $0
+   i32.load offset=20
+   i32.const 1
+   i32.add
+   i32.store offset=20
+   local.get $2
+   local.get $0
+   i32.load
+   local.get $3
+   local.get $0
+   i32.load offset=4
+   i32.and
+   i32.const 2
+   i32.shl
+   i32.add
+   local.tee $0
+   i32.load
+   i32.store offset=8
+   local.get $0
+   local.get $2
+   i32.store
+  end
+ )
  (func $~lib/array/Array<u64>#__get (param $0 i32) (param $1 i32) (result i64)
   local.get $1
   local.get $0
@@ -3916,6 +8108,508 @@
   i32.add
   i64.load
  )
+ (func $~lib/set/Set<u64>#delete (param $0 i32) (param $1 i64)
+  (local $2 i32)
+  (local $3 i32)
+  local.get $0
+  local.get $1
+  local.get $1
+  call $~lib/util/hash/HASH<i64>
+  call $~lib/set/Set<u64>#find
+  local.tee $2
+  i32.eqz
+  if
+   return
+  end
+  local.get $2
+  local.get $2
+  i32.load offset=8
+  i32.const 1
+  i32.or
+  i32.store offset=8
+  local.get $0
+  local.get $0
+  i32.load offset=20
+  i32.const 1
+  i32.sub
+  i32.store offset=20
+  local.get $0
+  i32.load offset=4
+  i32.const 1
+  i32.shr_u
+  local.tee $3
+  i32.const 1
+  i32.add
+  i32.const 4
+  local.get $0
+  i32.load offset=20
+  local.tee $2
+  local.get $2
+  i32.const 4
+  i32.lt_u
+  select
+  i32.ge_u
+  if (result i32)
+   local.get $0
+   i32.load offset=20
+   local.get $0
+   i32.load offset=12
+   i32.const 3
+   i32.mul
+   i32.const 4
+   i32.div_s
+   i32.lt_s
+  else
+   i32.const 0
+  end
+  if
+   local.get $0
+   local.get $3
+   call $~lib/set/Set<u64>#rehash
+  end
+ )
+ (func $std/set/testNumeric<u64>
+  (local $0 i32)
+  (local $1 i64)
+  (local $2 i32)
+  (local $3 i32)
+  (local $4 i32)
+  (local $5 i32)
+  (local $6 i32)
+  (local $7 i32)
+  (local $8 i32)
+  (local $9 i32)
+  (local $10 i32)
+  (local $11 i32)
+  (local $12 i32)
+  global.get $~lib/memory/__stack_pointer
+  i32.const 12
+  i32.sub
+  global.set $~lib/memory/__stack_pointer
+  call $~stack_check
+  global.get $~lib/memory/__stack_pointer
+  i64.const 0
+  i64.store
+  global.get $~lib/memory/__stack_pointer
+  i32.const 0
+  i32.store offset=8
+  global.get $~lib/memory/__stack_pointer
+  call $~lib/set/Set<u64>#constructor
+  local.tee $2
+  i32.store
+  loop $for-loop|0
+   local.get $1
+   i64.const 100
+   i64.lt_u
+   if
+    local.get $2
+    local.get $1
+    call $~lib/set/Set<u64>#has
+    if
+     i32.const 0
+     i32.const 1568
+     i32.const 6
+     i32.const 5
+     call $~lib/builtins/abort
+     unreachable
+    end
+    local.get $2
+    local.get $1
+    call $~lib/set/Set<u64>#add
+    local.get $2
+    local.get $1
+    call $~lib/set/Set<u64>#has
+    i32.eqz
+    if
+     i32.const 0
+     i32.const 1568
+     i32.const 8
+     i32.const 5
+     call $~lib/builtins/abort
+     unreachable
+    end
+    local.get $1
+    i64.const 1
+    i64.add
+    local.set $1
+    br $for-loop|0
+   end
+  end
+  local.get $2
+  i32.load offset=20
+  i32.const 100
+  i32.ne
+  if
+   i32.const 0
+   i32.const 1568
+   i32.const 10
+   i32.const 3
+   call $~lib/builtins/abort
+   unreachable
+  end
+  i64.const 50
+  local.set $1
+  loop $for-loop|1
+   local.get $1
+   i64.const 100
+   i64.lt_u
+   if
+    local.get $2
+    local.get $1
+    call $~lib/set/Set<u64>#has
+    i32.eqz
+    if
+     i32.const 0
+     i32.const 1568
+     i32.const 14
+     i32.const 5
+     call $~lib/builtins/abort
+     unreachable
+    end
+    local.get $2
+    local.get $1
+    call $~lib/set/Set<u64>#add
+    local.get $2
+    local.get $1
+    call $~lib/set/Set<u64>#has
+    i32.eqz
+    if
+     i32.const 0
+     i32.const 1568
+     i32.const 16
+     i32.const 5
+     call $~lib/builtins/abort
+     unreachable
+    end
+    local.get $1
+    i64.const 1
+    i64.add
+    local.set $1
+    br $for-loop|1
+   end
+  end
+  local.get $2
+  i32.load offset=20
+  i32.const 100
+  i32.ne
+  if
+   i32.const 0
+   i32.const 1568
+   i32.const 18
+   i32.const 3
+   call $~lib/builtins/abort
+   unreachable
+  end
+  global.get $~lib/memory/__stack_pointer
+  global.get $~lib/memory/__stack_pointer
+  i32.const 4
+  i32.sub
+  global.set $~lib/memory/__stack_pointer
+  call $~stack_check
+  global.get $~lib/memory/__stack_pointer
+  i32.const 0
+  i32.store
+  local.get $2
+  i32.load offset=8
+  local.set $11
+  global.get $~lib/memory/__stack_pointer
+  local.get $2
+  i32.load offset=16
+  local.tee $7
+  local.set $8
+  global.get $~lib/memory/__stack_pointer
+  i32.const 8
+  i32.sub
+  global.set $~lib/memory/__stack_pointer
+  call $~stack_check
+  global.get $~lib/memory/__stack_pointer
+  i64.const 0
+  i64.store
+  global.get $~lib/memory/__stack_pointer
+  i32.const 16
+  i32.const 18
+  call $~lib/rt/itcms/__new
+  local.tee $3
+  i32.store
+  local.get $3
+  i32.const 0
+  call $~lib/set/Set<i8>#set:buckets
+  local.get $3
+  i32.const 0
+  i32.store offset=4
+  local.get $3
+  i32.const 0
+  i32.store offset=8
+  local.get $3
+  i32.const 0
+  i32.store offset=12
+  local.get $7
+  i32.const 134217727
+  i32.gt_u
+  if
+   i32.const 1456
+   i32.const 1616
+   i32.const 58
+   i32.const 60
+   call $~lib/builtins/abort
+   unreachable
+  end
+  global.get $~lib/memory/__stack_pointer
+  local.get $8
+  i32.const 3
+  i32.shl
+  local.tee $9
+  i32.const 0
+  call $~lib/rt/itcms/__new
+  local.tee $4
+  i32.store offset=4
+  local.get $4
+  local.get $9
+  call $~lib/memory/memory.fill
+  local.get $3
+  local.get $4
+  call $~lib/set/Set<i8>#set:buckets
+  local.get $3
+  local.get $4
+  i32.store offset=4
+  local.get $3
+  local.get $9
+  i32.store offset=8
+  local.get $3
+  local.get $8
+  i32.store offset=12
+  global.get $~lib/memory/__stack_pointer
+  i32.const 8
+  i32.add
+  global.set $~lib/memory/__stack_pointer
+  local.get $3
+  i32.store
+  loop $for-loop|01
+   local.get $6
+   local.get $7
+   i32.lt_s
+   if
+    local.get $11
+    local.get $6
+    i32.const 4
+    i32.shl
+    i32.add
+    local.tee $4
+    i32.load offset=8
+    i32.const 1
+    i32.and
+    i32.eqz
+    if
+     local.get $3
+     local.get $0
+     local.get $4
+     i64.load
+     call $~lib/array/Array<i64>#__set
+     local.get $0
+     i32.const 1
+     i32.add
+     local.set $0
+    end
+    local.get $6
+    i32.const 1
+    i32.add
+    local.set $6
+    br $for-loop|01
+   end
+  end
+  local.get $3
+  local.get $0
+  call $~lib/array/Array<i64>#set:length
+  global.get $~lib/memory/__stack_pointer
+  i32.const 4
+  i32.add
+  global.set $~lib/memory/__stack_pointer
+  local.get $3
+  i32.store offset=4
+  global.get $~lib/memory/__stack_pointer
+  call $~lib/set/Set<u64>#constructor
+  local.tee $4
+  i32.store offset=8
+  loop $for-loop|2
+   local.get $5
+   local.get $3
+   i32.load offset=12
+   i32.lt_s
+   if
+    local.get $2
+    local.get $3
+    local.get $5
+    call $~lib/array/Array<u64>#__get
+    call $~lib/set/Set<u64>#has
+    i32.eqz
+    if
+     i32.const 0
+     i32.const 1568
+     i32.const 24
+     i32.const 5
+     call $~lib/builtins/abort
+     unreachable
+    end
+    local.get $4
+    local.get $3
+    local.get $5
+    call $~lib/array/Array<u64>#__get
+    call $~lib/set/Set<u64>#add
+    local.get $5
+    i32.const 1
+    i32.add
+    local.set $5
+    br $for-loop|2
+   end
+  end
+  local.get $4
+  i32.load offset=20
+  local.get $2
+  i32.load offset=20
+  i32.ne
+  if
+   i32.const 0
+   i32.const 1568
+   i32.const 27
+   i32.const 3
+   call $~lib/builtins/abort
+   unreachable
+  end
+  i64.const 0
+  local.set $1
+  loop $for-loop|3
+   local.get $1
+   i64.const 50
+   i64.lt_u
+   if
+    local.get $2
+    local.get $1
+    call $~lib/set/Set<u64>#has
+    i32.eqz
+    if
+     i32.const 0
+     i32.const 1568
+     i32.const 31
+     i32.const 5
+     call $~lib/builtins/abort
+     unreachable
+    end
+    local.get $2
+    local.get $1
+    call $~lib/set/Set<u64>#delete
+    local.get $2
+    local.get $1
+    call $~lib/set/Set<u64>#has
+    if
+     i32.const 0
+     i32.const 1568
+     i32.const 33
+     i32.const 5
+     call $~lib/builtins/abort
+     unreachable
+    end
+    local.get $1
+    i64.const 1
+    i64.add
+    local.set $1
+    br $for-loop|3
+   end
+  end
+  local.get $2
+  i32.load offset=20
+  i32.const 50
+  i32.ne
+  if
+   i32.const 0
+   i32.const 1568
+   i32.const 35
+   i32.const 3
+   call $~lib/builtins/abort
+   unreachable
+  end
+  i64.const 0
+  local.set $1
+  loop $for-loop|4
+   local.get $1
+   i64.const 50
+   i64.lt_u
+   if
+    local.get $2
+    local.get $1
+    call $~lib/set/Set<u64>#has
+    if
+     i32.const 0
+     i32.const 1568
+     i32.const 39
+     i32.const 5
+     call $~lib/builtins/abort
+     unreachable
+    end
+    local.get $2
+    local.get $1
+    call $~lib/set/Set<u64>#add
+    local.get $2
+    local.get $1
+    call $~lib/set/Set<u64>#has
+    i32.eqz
+    if
+     i32.const 0
+     i32.const 1568
+     i32.const 41
+     i32.const 5
+     call $~lib/builtins/abort
+     unreachable
+    end
+    local.get $2
+    local.get $1
+    call $~lib/set/Set<u64>#delete
+    local.get $2
+    local.get $1
+    call $~lib/set/Set<u64>#has
+    if
+     i32.const 0
+     i32.const 1568
+     i32.const 43
+     i32.const 5
+     call $~lib/builtins/abort
+     unreachable
+    end
+    local.get $1
+    i64.const 1
+    i64.add
+    local.set $1
+    br $for-loop|4
+   end
+  end
+  local.get $2
+  i32.load offset=20
+  i32.const 50
+  i32.ne
+  if
+   i32.const 0
+   i32.const 1568
+   i32.const 45
+   i32.const 3
+   call $~lib/builtins/abort
+   unreachable
+  end
+  local.get $2
+  call $~lib/set/Set<i64>#clear
+  local.get $2
+  i32.load offset=20
+  if
+   i32.const 0
+   i32.const 1568
+   i32.const 49
+   i32.const 3
+   call $~lib/builtins/abort
+   unreachable
+  end
+  global.get $~lib/memory/__stack_pointer
+  i32.const 12
+  i32.add
+  global.set $~lib/memory/__stack_pointer
+ )
  (func $~lib/util/hash/HASH<f32> (param $0 f32) (result i32)
   (local $1 i32)
   local.get $0
@@ -3988,6 +8682,15 @@
    end
   end
   i32.const 0
+ )
+ (func $~lib/set/Set<f32>#has (param $0 i32) (param $1 f32) (result i32)
+  local.get $0
+  local.get $1
+  local.get $1
+  call $~lib/util/hash/HASH<f32>
+  call $~lib/set/Set<f32>#find
+  i32.const 0
+  i32.ne
  )
  (func $~lib/set/Set<f32>#rehash (param $0 i32) (param $1 i32)
   (local $2 i32)
@@ -4103,7118 +8806,6 @@
   i32.add
   global.set $~lib/memory/__stack_pointer
  )
- (func $~lib/array/Array<f32>#__get (param $0 i32) (param $1 i32) (result f32)
-  local.get $1
-  local.get $0
-  i32.load offset=12
-  i32.ge_u
-  if
-   i32.const 1248
-   i32.const 1616
-   i32.const 92
-   i32.const 42
-   call $~lib/builtins/abort
-   unreachable
-  end
-  local.get $0
-  i32.load offset=4
-  local.get $1
-  i32.const 2
-  i32.shl
-  i32.add
-  f32.load
- )
- (func $~lib/util/hash/HASH<f64> (param $0 f64) (result i32)
-  (local $1 i32)
-  (local $2 i64)
-  local.get $0
-  i64.reinterpret_f64
-  local.tee $2
-  i32.wrap_i64
-  i32.const -1028477379
-  i32.mul
-  i32.const 374761401
-  i32.add
-  i32.const 17
-  i32.rotl
-  i32.const 668265263
-  i32.mul
-  local.get $2
-  i64.const 32
-  i64.shr_u
-  i32.wrap_i64
-  i32.const -1028477379
-  i32.mul
-  i32.add
-  i32.const 17
-  i32.rotl
-  i32.const 668265263
-  i32.mul
-  local.tee $1
-  local.get $1
-  i32.const 15
-  i32.shr_u
-  i32.xor
-  i32.const -2048144777
-  i32.mul
-  local.tee $1
-  local.get $1
-  i32.const 13
-  i32.shr_u
-  i32.xor
-  i32.const -1028477379
-  i32.mul
-  local.tee $1
-  local.get $1
-  i32.const 16
-  i32.shr_u
-  i32.xor
- )
- (func $~lib/set/Set<f64>#find (param $0 i32) (param $1 f64) (param $2 i32) (result i32)
-  local.get $0
-  i32.load
-  local.get $2
-  local.get $0
-  i32.load offset=4
-  i32.and
-  i32.const 2
-  i32.shl
-  i32.add
-  i32.load
-  local.set $0
-  loop $while-continue|0
-   local.get $0
-   if
-    local.get $0
-    i32.load offset=8
-    local.tee $2
-    i32.const 1
-    i32.and
-    if (result i32)
-     i32.const 0
-    else
-     local.get $1
-     local.get $0
-     f64.load
-     f64.eq
-    end
-    if
-     local.get $0
-     return
-    end
-    local.get $2
-    i32.const -2
-    i32.and
-    local.set $0
-    br $while-continue|0
-   end
-  end
-  i32.const 0
- )
- (func $~lib/set/Set<f64>#rehash (param $0 i32) (param $1 i32)
-  (local $2 i32)
-  (local $3 i32)
-  (local $4 i32)
-  (local $5 f64)
-  (local $6 i32)
-  (local $7 i32)
-  (local $8 i32)
-  (local $9 i32)
-  global.get $~lib/memory/__stack_pointer
-  i32.const 8
-  i32.sub
-  global.set $~lib/memory/__stack_pointer
-  call $~stack_check
-  global.get $~lib/memory/__stack_pointer
-  i64.const 0
-  i64.store
-  global.get $~lib/memory/__stack_pointer
-  local.get $1
-  i32.const 1
-  i32.add
-  local.tee $2
-  i32.const 2
-  i32.shl
-  call $~lib/arraybuffer/ArrayBuffer#constructor
-  local.tee $8
-  i32.store
-  global.get $~lib/memory/__stack_pointer
-  local.get $2
-  i32.const 3
-  i32.shl
-  i32.const 3
-  i32.div_s
-  local.tee $7
-  i32.const 4
-  i32.shl
-  call $~lib/arraybuffer/ArrayBuffer#constructor
-  local.tee $3
-  i32.store offset=4
-  local.get $0
-  i32.load offset=8
-  local.tee $9
-  local.get $0
-  i32.load offset=16
-  i32.const 4
-  i32.shl
-  i32.add
-  local.set $6
-  local.get $3
-  local.set $2
-  loop $while-continue|0
-   local.get $6
-   local.get $9
-   i32.ne
-   if
-    local.get $9
-    i32.load offset=8
-    i32.const 1
-    i32.and
-    i32.eqz
-    if
-     local.get $2
-     local.get $9
-     f64.load
-     local.tee $5
-     f64.store
-     local.get $2
-     local.get $8
-     local.get $5
-     call $~lib/util/hash/HASH<f64>
-     local.get $1
-     i32.and
-     i32.const 2
-     i32.shl
-     i32.add
-     local.tee $4
-     i32.load
-     i32.store offset=8
-     local.get $4
-     local.get $2
-     i32.store
-     local.get $2
-     i32.const 16
-     i32.add
-     local.set $2
-    end
-    local.get $9
-    i32.const 16
-    i32.add
-    local.set $9
-    br $while-continue|0
-   end
-  end
-  local.get $0
-  local.get $8
-  call $~lib/set/Set<i8>#set:buckets
-  local.get $0
-  local.get $1
-  i32.store offset=4
-  local.get $0
-  local.get $3
-  call $~lib/set/Set<i8>#set:entries
-  local.get $0
-  local.get $7
-  i32.store offset=12
-  local.get $0
-  local.get $0
-  i32.load offset=20
-  i32.store offset=16
-  global.get $~lib/memory/__stack_pointer
-  i32.const 8
-  i32.add
-  global.set $~lib/memory/__stack_pointer
- )
- (func $~lib/array/Array<f64>#__get (param $0 i32) (param $1 i32) (result f64)
-  local.get $1
-  local.get $0
-  i32.load offset=12
-  i32.ge_u
-  if
-   i32.const 1248
-   i32.const 1616
-   i32.const 92
-   i32.const 42
-   call $~lib/builtins/abort
-   unreachable
-  end
-  local.get $0
-  i32.load offset=4
-  local.get $1
-  i32.const 3
-  i32.shl
-  i32.add
-  f64.load
- )
- (func $~lib/rt/__visit_members (param $0 i32)
-  block $folding-inner1
-   block $folding-inner0
-    block $invalid
-     block $~lib/arraybuffer/ArrayBufferView
-      block $~lib/string/String
-       block $~lib/arraybuffer/ArrayBuffer
-        local.get $0
-        i32.const 8
-        i32.sub
-        i32.load
-        br_table $~lib/arraybuffer/ArrayBuffer $~lib/string/String $~lib/arraybuffer/ArrayBufferView $folding-inner0 $folding-inner1 $folding-inner0 $folding-inner1 $folding-inner0 $folding-inner1 $folding-inner0 $folding-inner1 $folding-inner0 $folding-inner1 $folding-inner0 $folding-inner1 $folding-inner0 $folding-inner1 $folding-inner0 $folding-inner1 $folding-inner0 $folding-inner1 $folding-inner0 $folding-inner1 $invalid
-       end
-       return
-      end
-      return
-     end
-     local.get $0
-     i32.load
-     local.tee $0
-     if
-      local.get $0
-      call $~lib/rt/itcms/__visit
-     end
-     return
-    end
-    unreachable
-   end
-   local.get $0
-   i32.load
-   call $~lib/rt/itcms/__visit
-   local.get $0
-   i32.load offset=8
-   call $~lib/rt/itcms/__visit
-   return
-  end
-  local.get $0
-  i32.load
-  call $~lib/rt/itcms/__visit
- )
- (func $~start
-  memory.size
-  i32.const 16
-  i32.shl
-  i32.const 18220
-  i32.sub
-  i32.const 1
-  i32.shr_u
-  global.set $~lib/rt/itcms/threshold
-  i32.const 1168
-  call $~lib/rt/itcms/initLazy
-  global.set $~lib/rt/itcms/pinSpace
-  i32.const 1200
-  call $~lib/rt/itcms/initLazy
-  global.set $~lib/rt/itcms/toSpace
-  i32.const 1344
-  call $~lib/rt/itcms/initLazy
-  global.set $~lib/rt/itcms/fromSpace
-  call $std/set/testNumeric<i8>
-  call $std/set/testNumeric<u8>
-  call $std/set/testNumeric<i16>
-  call $std/set/testNumeric<u16>
-  call $std/set/testNumeric<i32>
-  call $std/set/testNumeric<u32>
-  call $std/set/testNumeric<i64>
-  call $std/set/testNumeric<u64>
-  call $std/set/testNumeric<f32>
-  call $std/set/testNumeric<f64>
-  global.get $~lib/rt/itcms/state
-  i32.const 0
-  i32.gt_s
-  if
-   loop $while-continue|0
-    global.get $~lib/rt/itcms/state
-    if
-     call $~lib/rt/itcms/step
-     drop
-     br $while-continue|0
-    end
-   end
-  end
-  call $~lib/rt/itcms/step
-  drop
-  loop $while-continue|1
-   global.get $~lib/rt/itcms/state
-   if
-    call $~lib/rt/itcms/step
-    drop
-    br $while-continue|1
-   end
-  end
-  global.get $~lib/rt/itcms/total
-  i64.extend_i32_u
-  i64.const 200
-  i64.mul
-  i64.const 100
-  i64.div_u
-  i32.wrap_i64
-  i32.const 1024
-  i32.add
-  global.set $~lib/rt/itcms/threshold
- )
- (func $~stack_check
-  global.get $~lib/memory/__stack_pointer
-  i32.const 1836
-  i32.lt_s
-  if
-   i32.const 18240
-   i32.const 18288
-   i32.const 1
-   i32.const 1
-   call $~lib/builtins/abort
-   unreachable
-  end
- )
- (func $~lib/set/Set<i8>#has (param $0 i32) (param $1 i32) (result i32)
-  global.get $~lib/memory/__stack_pointer
-  i32.const 4
-  i32.sub
-  global.set $~lib/memory/__stack_pointer
-  call $~stack_check
-  global.get $~lib/memory/__stack_pointer
-  i32.const 0
-  i32.store
-  global.get $~lib/memory/__stack_pointer
-  local.get $0
-  i32.store
-  local.get $0
-  local.get $1
-  local.get $1
-  call $~lib/util/hash/HASH<i8>
-  call $~lib/set/Set<i8>#find
-  i32.const 0
-  i32.ne
-  global.get $~lib/memory/__stack_pointer
-  i32.const 4
-  i32.add
-  global.set $~lib/memory/__stack_pointer
- )
- (func $~lib/set/Set<i8>#add (param $0 i32) (param $1 i32)
-  (local $2 i32)
-  (local $3 i32)
-  (local $4 i32)
-  global.get $~lib/memory/__stack_pointer
-  i32.const 4
-  i32.sub
-  global.set $~lib/memory/__stack_pointer
-  call $~stack_check
-  global.get $~lib/memory/__stack_pointer
-  i32.const 0
-  i32.store
-  local.get $1
-  call $~lib/util/hash/HASH<i8>
-  local.set $3
-  global.get $~lib/memory/__stack_pointer
-  local.get $0
-  i32.store
-  local.get $0
-  local.get $1
-  local.get $3
-  call $~lib/set/Set<i8>#find
-  i32.eqz
-  if
-   local.get $0
-   i32.load offset=16
-   local.get $0
-   i32.load offset=12
-   i32.eq
-   if
-    global.get $~lib/memory/__stack_pointer
-    local.get $0
-    i32.store
-    local.get $0
-    local.get $0
-    i32.load offset=20
-    local.get $0
-    i32.load offset=12
-    i32.const 3
-    i32.mul
-    i32.const 4
-    i32.div_s
-    i32.lt_s
-    if (result i32)
-     local.get $0
-     i32.load offset=4
-    else
-     local.get $0
-     i32.load offset=4
-     i32.const 1
-     i32.shl
-     i32.const 1
-     i32.or
-    end
-    call $~lib/set/Set<i8>#rehash
-   end
-   local.get $0
-   i32.load offset=8
-   local.get $0
-   local.get $0
-   i32.load offset=16
-   local.tee $4
-   i32.const 1
-   i32.add
-   i32.store offset=16
-   local.get $4
-   i32.const 3
-   i32.shl
-   i32.add
-   local.tee $2
-   local.get $1
-   i32.store8
-   local.get $0
-   local.get $0
-   i32.load offset=20
-   i32.const 1
-   i32.add
-   i32.store offset=20
-   local.get $2
-   local.get $0
-   i32.load
-   local.get $3
-   local.get $0
-   i32.load offset=4
-   i32.and
-   i32.const 2
-   i32.shl
-   i32.add
-   local.tee $0
-   i32.load
-   i32.store offset=4
-   local.get $0
-   local.get $2
-   i32.store
-  end
-  global.get $~lib/memory/__stack_pointer
-  i32.const 4
-  i32.add
-  global.set $~lib/memory/__stack_pointer
- )
- (func $~lib/array/Array<i8>#__set (param $0 i32) (param $1 i32) (param $2 i32)
-  (local $3 i32)
-  global.get $~lib/memory/__stack_pointer
-  i32.const 4
-  i32.sub
-  global.set $~lib/memory/__stack_pointer
-  call $~stack_check
-  global.get $~lib/memory/__stack_pointer
-  i32.const 0
-  i32.store
-  local.get $1
-  local.get $0
-  i32.load offset=12
-  i32.ge_u
-  if
-   local.get $1
-   i32.const 0
-   i32.lt_s
-   if
-    i32.const 1248
-    i32.const 1616
-    i32.const 108
-    i32.const 22
-    call $~lib/builtins/abort
-    unreachable
-   end
-   local.get $0
-   local.get $1
-   i32.const 1
-   i32.add
-   local.tee $3
-   i32.const 0
-   call $~lib/array/ensureSize
-   local.get $0
-   local.get $3
-   i32.store offset=12
-  end
-  global.get $~lib/memory/__stack_pointer
-  local.get $0
-  i32.store
-  local.get $1
-  local.get $0
-  i32.load offset=4
-  i32.add
-  local.get $2
-  i32.store8
-  global.get $~lib/memory/__stack_pointer
-  i32.const 4
-  i32.add
-  global.set $~lib/memory/__stack_pointer
- )
- (func $~lib/set/Set<i8>#values (param $0 i32) (result i32)
-  (local $1 i32)
-  (local $2 i32)
-  (local $3 i32)
-  (local $4 i32)
-  (local $5 i32)
-  (local $6 i32)
-  global.get $~lib/memory/__stack_pointer
-  i32.const 8
-  i32.sub
-  global.set $~lib/memory/__stack_pointer
-  call $~stack_check
-  global.get $~lib/memory/__stack_pointer
-  i64.const 0
-  i64.store
-  local.get $0
-  i32.load offset=8
-  local.set $5
-  global.get $~lib/memory/__stack_pointer
-  local.get $0
-  i32.load offset=16
-  local.set $0
-  global.get $~lib/memory/__stack_pointer
-  i32.const 8
-  i32.sub
-  global.set $~lib/memory/__stack_pointer
-  call $~stack_check
-  global.get $~lib/memory/__stack_pointer
-  i64.const 0
-  i64.store
-  global.get $~lib/memory/__stack_pointer
-  i32.const 16
-  i32.const 4
-  call $~lib/rt/itcms/__new
-  local.tee $2
-  i32.store
-  local.get $2
-  i32.const 0
-  call $~lib/set/Set<i8>#set:buckets
-  local.get $2
-  i32.const 0
-  i32.store offset=4
-  local.get $2
-  i32.const 0
-  i32.store offset=8
-  local.get $2
-  i32.const 0
-  i32.store offset=12
-  local.get $0
-  i32.const 1073741820
-  i32.gt_u
-  if
-   i32.const 1456
-   i32.const 1616
-   i32.const 58
-   i32.const 60
-   call $~lib/builtins/abort
-   unreachable
-  end
-  global.get $~lib/memory/__stack_pointer
-  local.get $0
-  i32.const 0
-  call $~lib/rt/itcms/__new
-  local.tee $3
-  i32.store offset=4
-  local.get $3
-  local.get $0
-  call $~lib/memory/memory.fill
-  local.get $2
-  local.get $3
-  call $~lib/set/Set<i8>#set:buckets
-  local.get $2
-  local.get $3
-  i32.store offset=4
-  local.get $2
-  local.get $0
-  i32.store offset=8
-  local.get $2
-  local.get $0
-  i32.store offset=12
-  global.get $~lib/memory/__stack_pointer
-  i32.const 8
-  i32.add
-  global.set $~lib/memory/__stack_pointer
-  local.get $2
-  i32.store
-  loop $for-loop|0
-   local.get $0
-   local.get $4
-   i32.gt_s
-   if
-    local.get $5
-    local.get $4
-    i32.const 3
-    i32.shl
-    i32.add
-    local.tee $3
-    i32.load offset=4
-    i32.const 1
-    i32.and
-    i32.eqz
-    if
-     global.get $~lib/memory/__stack_pointer
-     local.get $2
-     i32.store offset=4
-     local.get $2
-     local.get $1
-     local.get $3
-     i32.load8_s
-     call $~lib/array/Array<i8>#__set
-     local.get $1
-     i32.const 1
-     i32.add
-     local.set $1
-    end
-    local.get $4
-    i32.const 1
-    i32.add
-    local.set $4
-    br $for-loop|0
-   end
-  end
-  global.get $~lib/memory/__stack_pointer
-  local.get $2
-  i32.store offset=4
-  local.get $2
-  local.get $1
-  call $~lib/array/Array<i8>#set:length
-  global.get $~lib/memory/__stack_pointer
-  i32.const 8
-  i32.add
-  global.set $~lib/memory/__stack_pointer
-  local.get $2
- )
- (func $~lib/set/Set<i8>#delete (param $0 i32) (param $1 i32)
-  (local $2 i32)
-  global.get $~lib/memory/__stack_pointer
-  i32.const 4
-  i32.sub
-  global.set $~lib/memory/__stack_pointer
-  call $~stack_check
-  global.get $~lib/memory/__stack_pointer
-  i32.const 0
-  i32.store
-  global.get $~lib/memory/__stack_pointer
-  local.get $0
-  i32.store
-  local.get $0
-  local.get $1
-  local.get $1
-  call $~lib/util/hash/HASH<i8>
-  call $~lib/set/Set<i8>#find
-  local.tee $1
-  i32.eqz
-  if
-   global.get $~lib/memory/__stack_pointer
-   i32.const 4
-   i32.add
-   global.set $~lib/memory/__stack_pointer
-   return
-  end
-  local.get $1
-  local.get $1
-  i32.load offset=4
-  i32.const 1
-  i32.or
-  i32.store offset=4
-  local.get $0
-  local.get $0
-  i32.load offset=20
-  i32.const 1
-  i32.sub
-  i32.store offset=20
-  local.get $0
-  i32.load offset=4
-  i32.const 1
-  i32.shr_u
-  local.tee $2
-  i32.const 1
-  i32.add
-  i32.const 4
-  local.get $0
-  i32.load offset=20
-  local.tee $1
-  local.get $1
-  i32.const 4
-  i32.lt_u
-  select
-  i32.ge_u
-  if (result i32)
-   local.get $0
-   i32.load offset=20
-   local.get $0
-   i32.load offset=12
-   i32.const 3
-   i32.mul
-   i32.const 4
-   i32.div_s
-   i32.lt_s
-  else
-   i32.const 0
-  end
-  if
-   global.get $~lib/memory/__stack_pointer
-   local.get $0
-   i32.store
-   local.get $0
-   local.get $2
-   call $~lib/set/Set<i8>#rehash
-  end
-  global.get $~lib/memory/__stack_pointer
-  i32.const 4
-  i32.add
-  global.set $~lib/memory/__stack_pointer
- )
- (func $std/set/testNumeric<i8>
-  (local $0 i32)
-  (local $1 i32)
-  (local $2 i32)
-  (local $3 i32)
-  global.get $~lib/memory/__stack_pointer
-  i32.const 20
-  i32.sub
-  global.set $~lib/memory/__stack_pointer
-  call $~stack_check
-  global.get $~lib/memory/__stack_pointer
-  i64.const 0
-  i64.store
-  global.get $~lib/memory/__stack_pointer
-  i64.const 0
-  i64.store offset=8
-  global.get $~lib/memory/__stack_pointer
-  i32.const 0
-  i32.store offset=16
-  global.get $~lib/memory/__stack_pointer
-  call $~lib/set/Set<i8>#constructor
-  local.tee $0
->>>>>>> 4ccda0b5
-  i32.store
-  loop $for-loop|1
-   local.get $1
-   i32.const 24
-   i32.shl
-   i32.const 24
-   i32.shr_s
-   i32.const 100
-   i32.lt_s
-   if
-    local.get $2
-    local.get $1
-    call $~lib/set/Set<i8>#has
-    if
-     i32.const 0
-     i32.const 1568
-     i32.const 6
-     i32.const 5
-     call $~lib/builtins/abort
-     unreachable
-    end
-    local.get $2
-    local.get $1
-    call $~lib/set/Set<i8>#add
-    local.get $2
-    local.get $1
-    call $~lib/set/Set<i8>#has
-    i32.eqz
-    if
-     i32.const 0
-     i32.const 1568
-     i32.const 8
-     i32.const 5
-     call $~lib/builtins/abort
-     unreachable
-    end
-    local.get $1
-    i32.const 1
-    i32.add
-    local.set $1
-    br $for-loop|1
-   end
-  end
-  local.get $2
-  i32.load offset=20
-  i32.const 100
-  i32.ne
-  if
-   i32.const 0
-   i32.const 1568
-   i32.const 10
-   i32.const 3
-   call $~lib/builtins/abort
-   unreachable
-  end
-  i32.const 50
-  local.set $1
-  loop $for-loop|3
-   local.get $1
-   i32.const 24
-   i32.shl
-   i32.const 24
-   i32.shr_s
-   i32.const 100
-   i32.lt_s
-   if
-    local.get $2
-    local.get $1
-    call $~lib/set/Set<i8>#has
-    i32.eqz
-    if
-     i32.const 0
-     i32.const 1568
-     i32.const 14
-     i32.const 5
-     call $~lib/builtins/abort
-     unreachable
-    end
-    local.get $2
-    local.get $1
-    call $~lib/set/Set<i8>#add
-    local.get $2
-    local.get $1
-    call $~lib/set/Set<i8>#has
-    i32.eqz
-    if
-     i32.const 0
-     i32.const 1568
-     i32.const 16
-     i32.const 5
-     call $~lib/builtins/abort
-     unreachable
-    end
-    local.get $1
-    i32.const 1
-    i32.add
-    local.set $1
-    br $for-loop|3
-   end
-  end
-  local.get $2
-  i32.load offset=20
-  i32.const 100
-  i32.ne
-  if
-   i32.const 0
-   i32.const 1568
-   i32.const 18
-   i32.const 3
-   call $~lib/builtins/abort
-   unreachable
-  end
-  global.get $~lib/memory/__stack_pointer
-  global.get $~lib/memory/__stack_pointer
-  i32.const 4
-  i32.sub
-  global.set $~lib/memory/__stack_pointer
-  call $~stack_check
-  global.get $~lib/memory/__stack_pointer
-  i32.const 0
-  i32.store
-  local.get $2
-  i32.load offset=8
-  local.set $8
-  global.get $~lib/memory/__stack_pointer
-  local.get $2
-  i32.load offset=16
-  local.tee $10
-  local.set $4
-  global.get $~lib/memory/__stack_pointer
-  i32.const 8
-  i32.sub
-  global.set $~lib/memory/__stack_pointer
-  call $~stack_check
-  global.get $~lib/memory/__stack_pointer
-  i64.const 0
-  i64.store
-  global.get $~lib/memory/__stack_pointer
-  i32.const 16
-  i32.const 4
-  call $~lib/rt/itcms/__new
-  local.tee $1
-  i32.store
-  local.get $1
-  i32.const 0
-  call $~lib/set/Set<i8>#set:buckets
-  local.get $1
-  i32.const 0
-  i32.store offset=4
-  local.get $1
-  i32.const 0
-  i32.store offset=8
-  local.get $1
-  i32.const 0
-  i32.store offset=12
-  local.get $4
-  i32.const 1073741820
-  i32.gt_u
-  if
-   i32.const 1456
-   i32.const 1616
-   i32.const 58
-   i32.const 60
-   call $~lib/builtins/abort
-   unreachable
-  end
-  global.get $~lib/memory/__stack_pointer
-  local.get $4
-  i32.const 0
-  call $~lib/rt/itcms/__new
-  local.tee $5
-  i32.store offset=4
-  local.get $5
-  local.get $4
-  call $~lib/memory/memory.fill
-  local.get $1
-  local.get $5
-  call $~lib/set/Set<i8>#set:buckets
-  local.get $1
-  local.get $5
-  i32.store offset=4
-  local.get $1
-  local.get $4
-  i32.store offset=8
-  local.get $1
-  local.get $4
-  i32.store offset=12
-  global.get $~lib/memory/__stack_pointer
-  i32.const 8
-  i32.add
-  global.set $~lib/memory/__stack_pointer
-  local.get $1
-  i32.store
-  loop $for-loop|0
-   local.get $6
-   local.get $10
-   i32.lt_s
-   if
-    local.get $8
-    local.get $6
-    i32.const 3
-    i32.shl
-    i32.add
-    local.tee $4
-    i32.load offset=4
-    i32.const 1
-    i32.and
-    i32.eqz
-    if
-     local.get $1
-     local.get $0
-     local.get $4
-     i32.load8_s
-     call $~lib/array/Array<i8>#__set
-     local.get $0
-     i32.const 1
-     i32.add
-     local.set $0
-    end
-    local.get $6
-    i32.const 1
-    i32.add
-    local.set $6
-    br $for-loop|0
-   end
-  end
-  local.get $1
-  local.get $0
-  call $~lib/array/Array<i8>#set:length
-  global.get $~lib/memory/__stack_pointer
-  i32.const 4
-  i32.add
-  global.set $~lib/memory/__stack_pointer
-  local.get $1
-  i32.store offset=4
-  global.get $~lib/memory/__stack_pointer
-  call $~lib/set/Set<i8>#constructor
-  local.tee $4
-  i32.store offset=8
-  loop $for-loop|4
-   local.get $3
-   local.get $1
-   i32.load offset=12
-   i32.lt_s
-   if
-    local.get $2
-    local.get $1
-    local.get $3
-    call $~lib/array/Array<i8>#__get
-    call $~lib/set/Set<i8>#has
-    i32.eqz
-    if
-     i32.const 0
-     i32.const 1568
-     i32.const 24
-     i32.const 5
-     call $~lib/builtins/abort
-     unreachable
-    end
-    local.get $4
-    local.get $1
-    local.get $3
-    call $~lib/array/Array<i8>#__get
-    call $~lib/set/Set<i8>#add
-    local.get $3
-    i32.const 1
-    i32.add
-    local.set $3
-    br $for-loop|4
-   end
-  end
-  local.get $4
-  i32.load offset=20
-  local.get $2
-  i32.load offset=20
-  i32.ne
-  if
-   i32.const 0
-   i32.const 1568
-   i32.const 27
-   i32.const 3
-   call $~lib/builtins/abort
-   unreachable
-  end
-  i32.const 0
-  local.set $3
-  loop $for-loop|6
-   local.get $3
-   i32.const 24
-   i32.shl
-   i32.const 24
-   i32.shr_s
-   i32.const 50
-   i32.lt_s
-   if
-    local.get $2
-    local.get $3
-    call $~lib/set/Set<i8>#has
-    i32.eqz
-    if
-     i32.const 0
-     i32.const 1568
-     i32.const 31
-     i32.const 5
-     call $~lib/builtins/abort
-     unreachable
-    end
-    local.get $2
-    local.get $3
-    call $~lib/set/Set<i8>#delete
-    local.get $2
-    local.get $3
-    call $~lib/set/Set<i8>#has
-    if
-     i32.const 0
-     i32.const 1568
-     i32.const 33
-     i32.const 5
-     call $~lib/builtins/abort
-     unreachable
-    end
-    local.get $3
-    i32.const 1
-    i32.add
-    local.set $3
-    br $for-loop|6
-   end
-  end
-  local.get $2
-  i32.load offset=20
-  i32.const 50
-  i32.ne
-  if
-   i32.const 0
-   i32.const 1568
-   i32.const 35
-   i32.const 3
-   call $~lib/builtins/abort
-   unreachable
-  end
-  i32.const 0
-  local.set $3
-  loop $for-loop|8
-   local.get $3
-   i32.const 24
-   i32.shl
-   i32.const 24
-   i32.shr_s
-   i32.const 50
-   i32.lt_s
-   if
-    local.get $2
-    local.get $3
-    call $~lib/set/Set<i8>#has
-    if
-     i32.const 0
-     i32.const 1568
-     i32.const 39
-     i32.const 5
-     call $~lib/builtins/abort
-     unreachable
-    end
-    local.get $2
-    local.get $3
-    call $~lib/set/Set<i8>#add
-    local.get $2
-    local.get $3
-    call $~lib/set/Set<i8>#has
-    i32.eqz
-    if
-     i32.const 0
-     i32.const 1568
-     i32.const 41
-     i32.const 5
-     call $~lib/builtins/abort
-     unreachable
-    end
-    local.get $2
-    local.get $3
-    call $~lib/set/Set<i8>#delete
-    local.get $2
-    local.get $3
-    call $~lib/set/Set<i8>#has
-    if
-     i32.const 0
-     i32.const 1568
-     i32.const 43
-     i32.const 5
-     call $~lib/builtins/abort
-     unreachable
-    end
-    local.get $3
-    i32.const 1
-    i32.add
-    local.set $3
-    br $for-loop|8
-   end
-  end
-  local.get $2
-  i32.load offset=20
-  i32.const 50
-  i32.ne
-  if
-   i32.const 0
-   i32.const 1568
-   i32.const 45
-   i32.const 3
-   call $~lib/builtins/abort
-   unreachable
-  end
-  local.get $2
-  call $~lib/set/Set<i8>#clear
-  local.get $2
-  i32.load offset=20
-  if
-   i32.const 0
-   i32.const 1568
-   i32.const 49
-   i32.const 3
-   call $~lib/builtins/abort
-   unreachable
-  end
-  global.get $~lib/memory/__stack_pointer
-  i32.const 12
-  i32.add
-  global.set $~lib/memory/__stack_pointer
- )
- (func $~lib/set/Set<u8>#has (param $0 i32) (param $1 i32) (result i32)
-  local.get $0
-  local.get $1
-  local.get $1
-  call $~lib/util/hash/HASH<u8>
-  call $~lib/set/Set<i8>#find
-  i32.const 0
-  i32.ne
- )
- (func $~lib/set/Set<u8>#rehash (param $0 i32) (param $1 i32)
-  (local $2 i32)
-  (local $3 i32)
-  (local $4 i32)
-  (local $5 i32)
-  (local $6 i32)
-  (local $7 i32)
-  (local $8 i32)
-  global.get $~lib/memory/__stack_pointer
-  i32.const 8
-  i32.sub
-  global.set $~lib/memory/__stack_pointer
-  call $~stack_check
-  global.get $~lib/memory/__stack_pointer
-  i64.const 0
-  i64.store
-  global.get $~lib/memory/__stack_pointer
-  local.get $1
-  i32.const 1
-  i32.add
-  local.tee $2
-  i32.const 2
-  i32.shl
-  call $~lib/arraybuffer/ArrayBuffer#constructor
-  local.tee $6
-  i32.store
-  local.get $1
-  call $~lib/util/hash/HASH<u8>
-  local.set $3
-  global.get $~lib/memory/__stack_pointer
-  local.get $2
-  i32.const 3
-  i32.shl
-  i32.const 3
-  i32.div_s
-  local.tee $5
-  i32.const 3
-  i32.shl
-  call $~lib/arraybuffer/ArrayBuffer#constructor
-  local.tee $3
-  i32.store offset=4
-  local.get $0
-<<<<<<< HEAD
-  i32.load offset=8
-  local.tee $8
-  local.get $0
-  i32.load offset=16
-  i32.const 3
-  i32.shl
-  i32.add
-  local.set $4
-  local.get $3
-  local.set $2
-  loop $while-continue|0
-   local.get $4
-   local.get $8
-   i32.ne
-   if
-    local.get $8
-    i32.load offset=4
-    i32.const 1
-    i32.and
-    i32.eqz
-    if
-     local.get $2
-     local.get $8
-     i32.load8_u
-     local.tee $7
-     i32.store8
-     local.get $2
-     local.get $6
-     local.get $1
-     local.get $7
-     i32.const -2128831035
-     i32.xor
-     i32.const 16777619
-     i32.mul
-     i32.and
-     i32.const 2
-     i32.shl
-     i32.add
-     local.tee $7
-     i32.load
-     i32.store offset=4
-     local.get $7
-     local.get $2
-     i32.store
-     local.get $2
-     i32.const 8
-     i32.add
-     local.set $2
-    end
-    local.get $8
-    i32.const 8
-    i32.add
-    local.set $8
-    br $while-continue|0
-   end
-  end
-  local.get $0
-  local.get $6
-  call $~lib/set/Set<i8>#set:buckets
-  local.get $0
-  local.get $1
-  i32.store offset=4
-  local.get $0
-  local.get $3
-  call $~lib/set/Set<i8>#set:entries
-  local.get $0
-  local.get $5
-  i32.store offset=12
-  local.get $0
-  local.get $0
-  i32.load offset=20
-  i32.store offset=16
-  global.get $~lib/memory/__stack_pointer
-  i32.const 8
-  i32.add
-  global.set $~lib/memory/__stack_pointer
- )
- (func $~lib/set/Set<u8>#add (param $0 i32) (param $1 i32)
-  (local $2 i32)
-  (local $3 i32)
-  (local $4 i32)
-  local.get $1
-  i32.const 255
-  i32.and
-  i32.const -2128831035
-  i32.xor
-  i32.const 16777619
-  i32.mul
-  local.tee $2
-  local.set $3
-=======
-  i32.store
->>>>>>> 4ccda0b5
-  local.get $0
-  local.get $1
-  local.get $3
-  call $~lib/set/Set<i8>#find
-  i32.eqz
-  if
-   local.get $0
-   i32.load offset=16
-   local.get $0
-   i32.load offset=12
-   i32.eq
-   if
-    local.get $0
-    local.get $0
-    i32.load offset=20
-    local.get $0
-    i32.load offset=12
-    i32.const 3
-    i32.mul
-    i32.const 4
-    i32.div_s
-    i32.lt_s
-    if (result i32)
-     local.get $0
-     i32.load offset=4
-    else
-     local.get $0
-     i32.load offset=4
-     i32.const 1
-     i32.shl
-     i32.const 1
-     i32.or
-    end
-    call $~lib/set/Set<u8>#rehash
-   end
-   local.get $0
-   i32.load offset=8
-   local.get $0
-   local.get $0
-   i32.load offset=16
-   local.tee $4
-   i32.const 1
-   i32.add
-   i32.store offset=16
-   local.get $4
-   i32.const 3
-   i32.shl
-   i32.add
-   local.tee $2
-   local.get $1
-   i32.store8
-   local.get $0
-   local.get $0
-   i32.load offset=20
-   i32.const 1
-   i32.add
-   i32.store offset=20
-   local.get $2
-   local.get $0
-   i32.load
-   local.get $3
-   local.get $0
-   i32.load offset=4
-   i32.and
-   i32.const 2
-   i32.shl
-   i32.add
-   local.tee $0
-   i32.load
-   i32.store offset=4
-   local.get $0
-   local.get $2
-   i32.store
-  end
- )
- (func $~lib/array/Array<u8>#__get (param $0 i32) (param $1 i32) (result i32)
-  local.get $1
-  local.get $0
-  i32.load offset=12
-  i32.ge_u
-  if
-   i32.const 1248
-   i32.const 1616
-   i32.const 92
-   i32.const 42
-   call $~lib/builtins/abort
-   unreachable
-  end
-  local.get $0
-  i32.load offset=4
-  local.get $1
-  i32.add
-  i32.load8_u
- )
- (func $~lib/set/Set<u8>#delete (param $0 i32) (param $1 i32)
-  (local $2 i32)
-  local.get $0
-  local.get $1
-  local.get $1
-  call $~lib/util/hash/HASH<u8>
-  call $~lib/set/Set<i8>#find
-  local.tee $1
-  i32.eqz
-  if
-   return
-  end
-  local.get $1
-  local.get $1
-  i32.load offset=4
-  i32.const 1
-  i32.or
-  i32.store offset=4
-  local.get $0
-  local.get $0
-  i32.load offset=20
-  i32.const 1
-  i32.sub
-  i32.store offset=20
-  local.get $0
-  i32.load offset=4
-  i32.const 1
-  i32.shr_u
-  local.tee $2
-  i32.const 1
-  i32.add
-  i32.const 4
-  local.get $0
-  i32.load offset=20
-  local.tee $1
-  local.get $1
-  i32.const 4
-  i32.lt_u
-  select
-  i32.ge_u
-  if (result i32)
-   local.get $0
-   i32.load offset=20
-   local.get $0
-   i32.load offset=12
-   i32.const 3
-   i32.mul
-   i32.const 4
-   i32.div_s
-   i32.lt_s
-  else
-   i32.const 0
-  end
-  if
-   local.get $0
-   local.get $2
-   call $~lib/set/Set<u8>#rehash
-  end
- )
- (func $std/set/testNumeric<u8>
-  (local $0 i32)
-  (local $1 i32)
-  (local $2 i32)
-  (local $3 i32)
-  (local $4 i32)
-  (local $5 i32)
-  (local $6 i32)
-  (local $7 i32)
-  (local $8 i32)
-  (local $9 i32)
-  (local $10 i32)
-  global.get $~lib/memory/__stack_pointer
-  i32.const 12
-  i32.sub
-  global.set $~lib/memory/__stack_pointer
-  call $~stack_check
-  global.get $~lib/memory/__stack_pointer
-  i64.const 0
-  i64.store
-  global.get $~lib/memory/__stack_pointer
-  i32.const 0
-  i32.store offset=8
-  global.get $~lib/memory/__stack_pointer
-  call $~lib/set/Set<u8>#constructor
-  local.tee $2
-  i32.store
-  loop $for-loop|1
-   local.get $1
-   i32.const 255
-   i32.and
-   i32.const 100
-   i32.lt_u
-   if
-    local.get $2
-    local.get $1
-    call $~lib/set/Set<u8>#has
-    if
-     i32.const 0
-     i32.const 1568
-     i32.const 6
-     i32.const 5
-     call $~lib/builtins/abort
-     unreachable
-    end
-    local.get $2
-    local.get $1
-    call $~lib/set/Set<u8>#add
-    local.get $2
-    local.get $1
-    call $~lib/set/Set<u8>#has
-    i32.eqz
-    if
-     i32.const 0
-     i32.const 1568
-     i32.const 8
-     i32.const 5
-     call $~lib/builtins/abort
-     unreachable
-    end
-    local.get $1
-    i32.const 1
-    i32.add
-    local.set $1
-    br $for-loop|1
-   end
-  end
-  local.get $2
-  i32.load offset=20
-  i32.const 100
-  i32.ne
-  if
-   i32.const 0
-   i32.const 1568
-   i32.const 10
-   i32.const 3
-   call $~lib/builtins/abort
-   unreachable
-  end
-  i32.const 50
-  local.set $1
-  loop $for-loop|3
-   local.get $1
-   i32.const 255
-   i32.and
-   i32.const 100
-   i32.lt_u
-   if
-    local.get $2
-    local.get $1
-    call $~lib/set/Set<u8>#has
-    i32.eqz
-    if
-     i32.const 0
-     i32.const 1568
-     i32.const 14
-     i32.const 5
-     call $~lib/builtins/abort
-     unreachable
-    end
-    local.get $2
-    local.get $1
-    call $~lib/set/Set<u8>#add
-    local.get $2
-    local.get $1
-    call $~lib/set/Set<u8>#has
-    i32.eqz
-    if
-     i32.const 0
-     i32.const 1568
-     i32.const 16
-     i32.const 5
-     call $~lib/builtins/abort
-     unreachable
-    end
-    local.get $1
-    i32.const 1
-    i32.add
-    local.set $1
-    br $for-loop|3
-   end
-  end
-  local.get $2
-  i32.load offset=20
-  i32.const 100
-  i32.ne
-  if
-   i32.const 0
-   i32.const 1568
-   i32.const 18
-   i32.const 3
-   call $~lib/builtins/abort
-   unreachable
-  end
-  global.get $~lib/memory/__stack_pointer
-  global.get $~lib/memory/__stack_pointer
-  i32.const 4
-  i32.sub
-  global.set $~lib/memory/__stack_pointer
-  call $~stack_check
-  global.get $~lib/memory/__stack_pointer
-  i32.const 0
-  i32.store
-  local.get $2
-  i32.load offset=8
-  local.set $8
-  global.get $~lib/memory/__stack_pointer
-  local.get $2
-  i32.load offset=16
-  local.tee $10
-  local.set $4
-  global.get $~lib/memory/__stack_pointer
-  i32.const 8
-  i32.sub
-  global.set $~lib/memory/__stack_pointer
-  call $~stack_check
-  global.get $~lib/memory/__stack_pointer
-  i64.const 0
-  i64.store
-  global.get $~lib/memory/__stack_pointer
-  i32.const 16
-  i32.const 6
-  call $~lib/rt/itcms/__new
-  local.tee $1
-  i32.store
-  local.get $1
-  i32.const 0
-  call $~lib/set/Set<i8>#set:buckets
-  local.get $1
-  i32.const 0
-  i32.store offset=4
-  local.get $1
-  i32.const 0
-  i32.store offset=8
-  local.get $1
-  i32.const 0
-  i32.store offset=12
-  local.get $4
-  i32.const 1073741820
-  i32.gt_u
-  if
-   i32.const 1456
-   i32.const 1616
-   i32.const 58
-   i32.const 60
-   call $~lib/builtins/abort
-   unreachable
-  end
-  global.get $~lib/memory/__stack_pointer
-  local.get $4
-  i32.const 0
-  call $~lib/rt/itcms/__new
-  local.tee $5
-  i32.store offset=4
-  local.get $5
-  local.get $4
-  call $~lib/memory/memory.fill
-  local.get $1
-  local.get $5
-  call $~lib/set/Set<i8>#set:buckets
-  local.get $1
-  local.get $5
-  i32.store offset=4
-  local.get $1
-  local.get $4
-  i32.store offset=8
-  local.get $1
-  local.get $4
-  i32.store offset=12
-  global.get $~lib/memory/__stack_pointer
-  i32.const 8
-  i32.add
-  global.set $~lib/memory/__stack_pointer
-  local.get $1
-  i32.store
-  loop $for-loop|0
-   local.get $6
-   local.get $10
-   i32.lt_s
-   if
-    local.get $8
-    local.get $6
-    i32.const 3
-    i32.shl
-    i32.add
-    local.tee $4
-    i32.load offset=4
-    i32.const 1
-    i32.and
-    i32.eqz
-    if
-     local.get $1
-     local.get $0
-     local.get $4
-     i32.load8_u
-     call $~lib/array/Array<i8>#__set
-     local.get $0
-     i32.const 1
-     i32.add
-     local.set $0
-    end
-    local.get $6
-    i32.const 1
-    i32.add
-    local.set $6
-    br $for-loop|0
-   end
-  end
-  local.get $1
-  local.get $0
-  call $~lib/array/Array<i8>#set:length
-  global.get $~lib/memory/__stack_pointer
-  i32.const 4
-  i32.add
-  global.set $~lib/memory/__stack_pointer
-  local.get $1
-  i32.store offset=4
-  global.get $~lib/memory/__stack_pointer
-  call $~lib/set/Set<u8>#constructor
-  local.tee $4
-  i32.store offset=8
-  loop $for-loop|4
-   local.get $3
-   local.get $1
-   i32.load offset=12
-   i32.lt_s
-   if
-    local.get $2
-    local.get $1
-    local.get $3
-    call $~lib/array/Array<u8>#__get
-    call $~lib/set/Set<u8>#has
-    i32.eqz
-    if
-     i32.const 0
-     i32.const 1568
-     i32.const 24
-     i32.const 5
-     call $~lib/builtins/abort
-     unreachable
-    end
-    local.get $4
-    local.get $1
-    local.get $3
-    call $~lib/array/Array<u8>#__get
-    call $~lib/set/Set<u8>#add
-    local.get $3
-    i32.const 1
-    i32.add
-    local.set $3
-    br $for-loop|4
-   end
-  end
-  local.get $4
-  i32.load offset=20
-  local.get $2
-  i32.load offset=20
-  i32.ne
-  if
-   i32.const 0
-   i32.const 1568
-   i32.const 27
-   i32.const 3
-   call $~lib/builtins/abort
-   unreachable
-  end
-  i32.const 0
-  local.set $3
-  loop $for-loop|6
-   local.get $3
-   i32.const 255
-   i32.and
-   i32.const 50
-   i32.lt_u
-   if
-    local.get $2
-    local.get $3
-    call $~lib/set/Set<u8>#has
-    i32.eqz
-    if
-     i32.const 0
-     i32.const 1568
-     i32.const 31
-     i32.const 5
-     call $~lib/builtins/abort
-     unreachable
-    end
-    local.get $2
-    local.get $3
-    call $~lib/set/Set<u8>#delete
-    local.get $2
-    local.get $3
-    call $~lib/set/Set<u8>#has
-    if
-     i32.const 0
-     i32.const 1568
-     i32.const 33
-     i32.const 5
-     call $~lib/builtins/abort
-     unreachable
-    end
-    local.get $3
-    i32.const 1
-    i32.add
-    local.set $3
-    br $for-loop|6
-   end
-  end
-  local.get $2
-  i32.load offset=20
-  i32.const 50
-  i32.ne
-  if
-   i32.const 0
-   i32.const 1568
-   i32.const 35
-   i32.const 3
-   call $~lib/builtins/abort
-   unreachable
-  end
-  i32.const 0
-  local.set $3
-  loop $for-loop|8
-   local.get $3
-   i32.const 255
-   i32.and
-   i32.const 50
-   i32.lt_u
-   if
-    local.get $2
-    local.get $3
-    call $~lib/set/Set<u8>#has
-    if
-     i32.const 0
-     i32.const 1568
-     i32.const 39
-     i32.const 5
-     call $~lib/builtins/abort
-     unreachable
-    end
-    local.get $2
-    local.get $3
-    call $~lib/set/Set<u8>#add
-    local.get $2
-    local.get $3
-    call $~lib/set/Set<u8>#has
-    i32.eqz
-    if
-     i32.const 0
-     i32.const 1568
-     i32.const 41
-     i32.const 5
-     call $~lib/builtins/abort
-     unreachable
-    end
-    local.get $2
-    local.get $3
-    call $~lib/set/Set<u8>#delete
-    local.get $2
-    local.get $3
-    call $~lib/set/Set<u8>#has
-    if
-     i32.const 0
-     i32.const 1568
-     i32.const 43
-     i32.const 5
-     call $~lib/builtins/abort
-     unreachable
-    end
-    local.get $3
-    i32.const 1
-    i32.add
-    local.set $3
-    br $for-loop|8
-   end
-  end
-  local.get $2
-  i32.load offset=20
-  i32.const 50
-  i32.ne
-  if
-   i32.const 0
-   i32.const 1568
-   i32.const 45
-   i32.const 3
-   call $~lib/builtins/abort
-   unreachable
-  end
-  local.get $2
-  call $~lib/set/Set<i8>#clear
-  local.get $2
-  i32.load offset=20
-  if
-   i32.const 0
-   i32.const 1568
-   i32.const 49
-   i32.const 3
-   call $~lib/builtins/abort
-   unreachable
-  end
-  global.get $~lib/memory/__stack_pointer
-  i32.const 12
-  i32.add
-  global.set $~lib/memory/__stack_pointer
- )
- (func $~lib/util/hash/hash16 (param $0 i32) (result i32)
-  local.get $0
-  i32.const 255
-  i32.and
-  i32.const -2128831035
-  i32.xor
-  i32.const 16777619
-  i32.mul
-  local.get $0
-  i32.const 8
-  i32.shr_u
-  i32.xor
-  i32.const 16777619
-  i32.mul
- )
- (func $~lib/set/Set<i16>#find (param $0 i32) (param $1 i32) (param $2 i32) (result i32)
-  local.get $0
-  i32.load
-  local.get $2
-  local.get $0
-  i32.load offset=4
-  i32.and
-  i32.const 2
-  i32.shl
-  i32.add
-  i32.load
-  local.set $0
-  loop $while-continue|0
-   local.get $0
-   if
-    local.get $0
-    i32.load offset=4
-    local.tee $2
-    i32.const 1
-    i32.and
-    if (result i32)
-     i32.const 0
-    else
-     local.get $0
-     i32.load16_u
-     local.get $1
-     i32.const 65535
-     i32.and
-     i32.eq
-    end
-    if
-     local.get $0
-     return
-    end
-    local.get $2
-    i32.const -2
-    i32.and
-    local.set $0
-    br $while-continue|0
-   end
-  end
-  i32.const 0
- )
- (func $~lib/set/Set<i16>#has (param $0 i32) (param $1 i32) (result i32)
-  local.get $0
-  local.get $1
-  local.get $1
-  call $~lib/util/hash/HASH<i16>
-  call $~lib/set/Set<i16>#find
-  i32.const 0
-  i32.ne
- )
- (func $~lib/set/Set<i16>#rehash (param $0 i32) (param $1 i32)
-  (local $2 i32)
-  (local $3 i32)
-  (local $4 i32)
-  (local $5 i32)
-  (local $6 i32)
-  (local $7 i32)
-  (local $8 i32)
-  global.get $~lib/memory/__stack_pointer
-  i32.const 8
-  i32.sub
-  global.set $~lib/memory/__stack_pointer
-  call $~stack_check
-  global.get $~lib/memory/__stack_pointer
-  i64.const 0
-  i64.store
-  global.get $~lib/memory/__stack_pointer
-  local.get $1
-<<<<<<< HEAD
-  i32.const 1
-  i32.add
-  local.tee $2
-  i32.const 2
-  i32.shl
-  call $~lib/arraybuffer/ArrayBuffer#constructor
-  local.tee $6
-  i32.store
-=======
-  call $~lib/util/hash/HASH<i16>
-  local.set $3
->>>>>>> 4ccda0b5
-  global.get $~lib/memory/__stack_pointer
-  local.get $2
-  i32.const 3
-  i32.shl
-  i32.const 3
-  i32.div_s
-  local.tee $5
-  i32.const 3
-  i32.shl
-  call $~lib/arraybuffer/ArrayBuffer#constructor
-  local.tee $3
-  i32.store offset=4
-  local.get $0
-  i32.load offset=8
-  local.tee $8
-  local.get $0
-  i32.load offset=16
-  i32.const 3
-  i32.shl
-  i32.add
-  local.set $4
-  local.get $3
-  local.set $2
-  loop $while-continue|0
-   local.get $4
-   local.get $8
-   i32.ne
-   if
-    local.get $8
-    i32.load offset=4
-    i32.const 1
-    i32.and
-    i32.eqz
-    if
-     local.get $2
-     local.get $8
-     i32.load16_s
-     local.tee $7
-     i32.store16
-     local.get $2
-     local.get $6
-     local.get $7
-     call $~lib/util/hash/hash16
-     local.get $1
-     i32.and
-     i32.const 2
-     i32.shl
-     i32.add
-     local.tee $7
-     i32.load
-     i32.store offset=4
-     local.get $7
-     local.get $2
-     i32.store
-     local.get $2
-     i32.const 8
-     i32.add
-     local.set $2
-    end
-    local.get $8
-    i32.const 8
-    i32.add
-    local.set $8
-    br $while-continue|0
-   end
-  end
-  local.get $0
-  local.get $6
-  call $~lib/set/Set<i8>#set:buckets
-  local.get $0
-  local.get $1
-  i32.store offset=4
-  local.get $0
-  local.get $3
-  call $~lib/set/Set<i8>#set:entries
-  local.get $0
-  local.get $5
-  i32.store offset=12
-  local.get $0
-  local.get $0
-  i32.load offset=20
-  i32.store offset=16
-  global.get $~lib/memory/__stack_pointer
-  i32.const 8
-  i32.add
-  global.set $~lib/memory/__stack_pointer
- )
- (func $~lib/set/Set<i16>#add (param $0 i32) (param $1 i32)
-  (local $2 i32)
-  (local $3 i32)
-  (local $4 i32)
-  local.get $0
-  local.get $1
-  local.get $1
-  i32.const 16
-  i32.shl
-  i32.const 16
-  i32.shr_s
-  call $~lib/util/hash/hash16
-  local.tee $3
-  call $~lib/set/Set<i16>#find
-  i32.eqz
-  if
-   local.get $0
-   i32.load offset=16
-   local.get $0
-   i32.load offset=12
-   i32.eq
-   if
-    local.get $0
-    local.get $0
-    i32.load offset=20
-    local.get $0
-    i32.load offset=12
-    i32.const 3
-    i32.mul
-    i32.const 4
-    i32.div_s
-    i32.lt_s
-    if (result i32)
-     local.get $0
-     i32.load offset=4
-    else
-     local.get $0
-     i32.load offset=4
-     i32.const 1
-     i32.shl
-     i32.const 1
-     i32.or
-    end
-    call $~lib/set/Set<i16>#rehash
-   end
-   local.get $0
-   i32.load offset=8
-   local.get $0
-   local.get $0
-   i32.load offset=16
-   local.tee $4
-   i32.const 1
-   i32.add
-   i32.store offset=16
-   local.get $4
-   i32.const 3
-   i32.shl
-   i32.add
-   local.tee $2
-   local.get $1
-   i32.store16
-   local.get $0
-   local.get $0
-   i32.load offset=20
-   i32.const 1
-   i32.add
-   i32.store offset=20
-   local.get $2
-   local.get $0
-   i32.load
-   local.get $3
-   local.get $0
-   i32.load offset=4
-   i32.and
-   i32.const 2
-   i32.shl
-   i32.add
-   local.tee $0
-   i32.load
-   i32.store offset=4
-   local.get $0
-   local.get $2
-   i32.store
-  end
- )
- (func $~lib/array/Array<i16>#__set (param $0 i32) (param $1 i32) (param $2 i32)
-  (local $3 i32)
-  local.get $1
-  local.get $0
-  i32.load offset=12
-  i32.ge_u
-  if
-   local.get $1
-   i32.const 0
-   i32.lt_s
-   if
-    i32.const 1248
-    i32.const 1616
-    i32.const 108
-    i32.const 22
-    call $~lib/builtins/abort
-    unreachable
-   end
-   local.get $0
-   local.get $1
-   i32.const 1
-   i32.add
-   local.tee $3
-   i32.const 1
-   call $~lib/array/ensureSize
-   local.get $0
-   local.get $3
-   i32.store offset=12
-  end
-  local.get $0
-  i32.load offset=4
-  local.get $1
-  i32.const 1
-  i32.shl
-  i32.add
-  local.get $2
-  i32.store16
- )
- (func $~lib/array/Array<i16>#set:length (param $0 i32) (param $1 i32)
-  local.get $0
-  local.get $1
-  i32.const 1
-  call $~lib/array/ensureSize
-  local.get $0
-  local.get $1
-  i32.store offset=12
- )
- (func $~lib/array/Array<i16>#__get (param $0 i32) (param $1 i32) (result i32)
-  local.get $1
-  local.get $0
-  i32.load offset=12
-  i32.ge_u
-  if
-   i32.const 1248
-   i32.const 1616
-   i32.const 92
-   i32.const 42
-   call $~lib/builtins/abort
-   unreachable
-  end
-  local.get $0
-  i32.load offset=4
-  local.get $1
-  i32.const 1
-  i32.shl
-  i32.add
-  i32.load16_s
- )
- (func $~lib/set/Set<i16>#delete (param $0 i32) (param $1 i32)
-  (local $2 i32)
-  local.get $0
-  local.get $1
-  local.get $1
-  call $~lib/util/hash/HASH<i16>
-  call $~lib/set/Set<i16>#find
-  local.tee $1
-  i32.eqz
-  if
-   return
-  end
-  local.get $1
-  local.get $1
-  i32.load offset=4
-  i32.const 1
-  i32.or
-  i32.store offset=4
-  local.get $0
-  local.get $0
-  i32.load offset=20
-  i32.const 1
-  i32.sub
-  i32.store offset=20
-  local.get $0
-  i32.load offset=4
-  i32.const 1
-  i32.shr_u
-  local.tee $2
-  i32.const 1
-  i32.add
-  i32.const 4
-  local.get $0
-  i32.load offset=20
-  local.tee $1
-  local.get $1
-  i32.const 4
-  i32.lt_u
-  select
-  i32.ge_u
-  if (result i32)
-   local.get $0
-   i32.load offset=20
-   local.get $0
-   i32.load offset=12
-   i32.const 3
-   i32.mul
-   i32.const 4
-   i32.div_s
-   i32.lt_s
-  else
-   i32.const 0
-  end
-  if
-   local.get $0
-   local.get $2
-   call $~lib/set/Set<i16>#rehash
-  end
- )
- (func $std/set/testNumeric<i16>
-  (local $0 i32)
-  (local $1 i32)
-  (local $2 i32)
-  (local $3 i32)
-  (local $4 i32)
-  (local $5 i32)
-  (local $6 i32)
-  (local $7 i32)
-  (local $8 i32)
-  (local $9 i32)
-  (local $10 i32)
-  (local $11 i32)
-  global.get $~lib/memory/__stack_pointer
-  i32.const 12
-  i32.sub
-  global.set $~lib/memory/__stack_pointer
-  call $~stack_check
-  global.get $~lib/memory/__stack_pointer
-  i64.const 0
-  i64.store
-  global.get $~lib/memory/__stack_pointer
-  i32.const 0
-  i32.store offset=8
-  global.get $~lib/memory/__stack_pointer
-  call $~lib/set/Set<i16>#constructor
-  local.tee $2
-  i32.store
-  loop $for-loop|1
-   local.get $1
-   i32.const 16
-   i32.shl
-   i32.const 16
-   i32.shr_s
-   i32.const 100
-   i32.lt_s
-   if
-    local.get $2
-    local.get $1
-    call $~lib/set/Set<i16>#has
-    if
-     i32.const 0
-     i32.const 1568
-     i32.const 6
-     i32.const 5
-     call $~lib/builtins/abort
-     unreachable
-    end
-    local.get $2
-    local.get $1
-    call $~lib/set/Set<i16>#add
-    local.get $2
-    local.get $1
-    call $~lib/set/Set<i16>#has
-    i32.eqz
-    if
-     i32.const 0
-     i32.const 1568
-     i32.const 8
-     i32.const 5
-     call $~lib/builtins/abort
-     unreachable
-    end
-    local.get $1
-    i32.const 1
-    i32.add
-    local.set $1
-    br $for-loop|1
-   end
-  end
-  local.get $2
-  i32.load offset=20
-  i32.const 100
-  i32.ne
-  if
-   i32.const 0
-   i32.const 1568
-   i32.const 10
-   i32.const 3
-   call $~lib/builtins/abort
-   unreachable
-  end
-  i32.const 50
-  local.set $1
-  loop $for-loop|3
-   local.get $1
-   i32.const 16
-   i32.shl
-   i32.const 16
-   i32.shr_s
-   i32.const 100
-   i32.lt_s
-   if
-    local.get $2
-    local.get $1
-    call $~lib/set/Set<i16>#has
-    i32.eqz
-    if
-     i32.const 0
-     i32.const 1568
-     i32.const 14
-     i32.const 5
-     call $~lib/builtins/abort
-     unreachable
-    end
-    local.get $2
-    local.get $1
-    call $~lib/set/Set<i16>#add
-    local.get $2
-    local.get $1
-    call $~lib/set/Set<i16>#has
-    i32.eqz
-    if
-     i32.const 0
-     i32.const 1568
-     i32.const 16
-     i32.const 5
-     call $~lib/builtins/abort
-     unreachable
-    end
-    local.get $1
-    i32.const 1
-    i32.add
-    local.set $1
-    br $for-loop|3
-   end
-  end
-  local.get $2
-  i32.load offset=20
-  i32.const 100
-  i32.ne
-  if
-   i32.const 0
-   i32.const 1568
-   i32.const 18
-   i32.const 3
-   call $~lib/builtins/abort
-   unreachable
-  end
-  global.get $~lib/memory/__stack_pointer
-  global.get $~lib/memory/__stack_pointer
-  i32.const 4
-  i32.sub
-  global.set $~lib/memory/__stack_pointer
-  call $~stack_check
-  global.get $~lib/memory/__stack_pointer
-  i32.const 0
-  i32.store
-  local.get $2
-  i32.load offset=8
-  local.set $10
-  global.get $~lib/memory/__stack_pointer
-  local.get $2
-  i32.load offset=16
-  local.tee $6
-  local.set $7
-  global.get $~lib/memory/__stack_pointer
-  i32.const 8
-  i32.sub
-  global.set $~lib/memory/__stack_pointer
-  call $~stack_check
-  global.get $~lib/memory/__stack_pointer
-  i64.const 0
-  i64.store
-  global.get $~lib/memory/__stack_pointer
-  i32.const 16
-  i32.const 8
-  call $~lib/rt/itcms/__new
-  local.tee $1
-  i32.store
-  local.get $1
-  i32.const 0
-  call $~lib/set/Set<i8>#set:buckets
-  local.get $1
-  i32.const 0
-  i32.store offset=4
-  local.get $1
-  i32.const 0
-  i32.store offset=8
-  local.get $1
-  i32.const 0
-  i32.store offset=12
-  local.get $6
-  i32.const 536870910
-  i32.gt_u
-  if
-   i32.const 1456
-   i32.const 1616
-   i32.const 58
-   i32.const 60
-   call $~lib/builtins/abort
-   unreachable
-  end
-  global.get $~lib/memory/__stack_pointer
-  local.get $7
-  i32.const 1
-  i32.shl
-  local.tee $8
-  i32.const 0
-  call $~lib/rt/itcms/__new
-  local.tee $4
-  i32.store offset=4
-  local.get $4
-  local.get $8
-  call $~lib/memory/memory.fill
-  local.get $1
-  local.get $4
-  call $~lib/set/Set<i8>#set:buckets
-  local.get $1
-  local.get $4
-  i32.store offset=4
-  local.get $1
-  local.get $8
-  i32.store offset=8
-  local.get $1
-  local.get $7
-  i32.store offset=12
-  global.get $~lib/memory/__stack_pointer
-  i32.const 8
-  i32.add
-  global.set $~lib/memory/__stack_pointer
-  local.get $1
-  i32.store
-  loop $for-loop|0
-   local.get $5
-   local.get $6
-   i32.lt_s
-   if
-    local.get $10
-    local.get $5
-    i32.const 3
-    i32.shl
-    i32.add
-    local.tee $4
-    i32.load offset=4
-    i32.const 1
-    i32.and
-    i32.eqz
-    if
-     local.get $1
-     local.get $0
-     local.get $4
-     i32.load16_s
-     call $~lib/array/Array<i16>#__set
-     local.get $0
-     i32.const 1
-     i32.add
-     local.set $0
-    end
-    local.get $5
-    i32.const 1
-    i32.add
-    local.set $5
-    br $for-loop|0
-   end
-  end
-  local.get $1
-  local.get $0
-  call $~lib/array/Array<i16>#set:length
-  global.get $~lib/memory/__stack_pointer
-  i32.const 4
-  i32.add
-  global.set $~lib/memory/__stack_pointer
-  local.get $1
-  i32.store offset=4
-  global.get $~lib/memory/__stack_pointer
-  call $~lib/set/Set<i16>#constructor
-  local.tee $4
-  i32.store offset=8
-  loop $for-loop|4
-   local.get $3
-   local.get $1
-   i32.load offset=12
-   i32.lt_s
-   if
-    local.get $2
-    local.get $1
-    local.get $3
-    call $~lib/array/Array<i16>#__get
-    call $~lib/set/Set<i16>#has
-    i32.eqz
-    if
-     i32.const 0
-     i32.const 1568
-     i32.const 24
-     i32.const 5
-     call $~lib/builtins/abort
-     unreachable
-    end
-    local.get $4
-    local.get $1
-    local.get $3
-    call $~lib/array/Array<i16>#__get
-    call $~lib/set/Set<i16>#add
-    local.get $3
-    i32.const 1
-    i32.add
-    local.set $3
-    br $for-loop|4
-   end
-  end
-  local.get $4
-  i32.load offset=20
-  local.get $2
-  i32.load offset=20
-  i32.ne
-  if
-   i32.const 0
-   i32.const 1568
-   i32.const 27
-   i32.const 3
-   call $~lib/builtins/abort
-   unreachable
-  end
-  i32.const 0
-  local.set $3
-  loop $for-loop|6
-   local.get $3
-   i32.const 16
-   i32.shl
-   i32.const 16
-   i32.shr_s
-   i32.const 50
-   i32.lt_s
-   if
-    local.get $2
-    local.get $3
-    call $~lib/set/Set<i16>#has
-    i32.eqz
-    if
-     i32.const 0
-     i32.const 1568
-     i32.const 31
-     i32.const 5
-     call $~lib/builtins/abort
-     unreachable
-    end
-    local.get $2
-    local.get $3
-    call $~lib/set/Set<i16>#delete
-    local.get $2
-    local.get $3
-    call $~lib/set/Set<i16>#has
-    if
-     i32.const 0
-     i32.const 1568
-     i32.const 33
-     i32.const 5
-     call $~lib/builtins/abort
-     unreachable
-    end
-    local.get $3
-    i32.const 1
-    i32.add
-    local.set $3
-    br $for-loop|6
-   end
-  end
-  local.get $2
-  i32.load offset=20
-  i32.const 50
-  i32.ne
-  if
-   i32.const 0
-   i32.const 1568
-   i32.const 35
-   i32.const 3
-   call $~lib/builtins/abort
-   unreachable
-  end
-  i32.const 0
-  local.set $3
-  loop $for-loop|8
-   local.get $3
-   i32.const 16
-   i32.shl
-   i32.const 16
-   i32.shr_s
-   i32.const 50
-   i32.lt_s
-   if
-    local.get $2
-    local.get $3
-    call $~lib/set/Set<i16>#has
-    if
-     i32.const 0
-     i32.const 1568
-     i32.const 39
-     i32.const 5
-     call $~lib/builtins/abort
-     unreachable
-    end
-    local.get $2
-    local.get $3
-    call $~lib/set/Set<i16>#add
-    local.get $2
-    local.get $3
-    call $~lib/set/Set<i16>#has
-    i32.eqz
-    if
-     i32.const 0
-     i32.const 1568
-     i32.const 41
-     i32.const 5
-     call $~lib/builtins/abort
-     unreachable
-    end
-    local.get $2
-    local.get $3
-    call $~lib/set/Set<i16>#delete
-    local.get $2
-    local.get $3
-    call $~lib/set/Set<i16>#has
-    if
-     i32.const 0
-     i32.const 1568
-     i32.const 43
-     i32.const 5
-     call $~lib/builtins/abort
-     unreachable
-    end
-    local.get $3
-    i32.const 1
-    i32.add
-    local.set $3
-    br $for-loop|8
-   end
-  end
-  local.get $2
-  i32.load offset=20
-  i32.const 50
-  i32.ne
-  if
-   i32.const 0
-   i32.const 1568
-   i32.const 45
-   i32.const 3
-   call $~lib/builtins/abort
-   unreachable
-  end
-  local.get $2
-  call $~lib/set/Set<i8>#clear
-  local.get $2
-  i32.load offset=20
-  if
-   i32.const 0
-   i32.const 1568
-   i32.const 49
-   i32.const 3
-   call $~lib/builtins/abort
-   unreachable
-  end
-  global.get $~lib/memory/__stack_pointer
-  i32.const 12
-  i32.add
-  global.set $~lib/memory/__stack_pointer
- )
- (func $~lib/set/Set<u16>#has (param $0 i32) (param $1 i32) (result i32)
-  local.get $0
-  local.get $1
-  local.get $1
-  i32.const 65535
-  i32.and
-  call $~lib/util/hash/hash16
-  call $~lib/set/Set<i16>#find
-  i32.const 0
-  i32.ne
- )
- (func $~lib/set/Set<u16>#rehash (param $0 i32) (param $1 i32)
-  (local $2 i32)
-  (local $3 i32)
-  (local $4 i32)
-  (local $5 i32)
-  (local $6 i32)
-  (local $7 i32)
-  (local $8 i32)
-  global.get $~lib/memory/__stack_pointer
-  i32.const 8
-  i32.sub
-  global.set $~lib/memory/__stack_pointer
-  call $~stack_check
-  global.get $~lib/memory/__stack_pointer
-  i64.const 0
-  i64.store
-  global.get $~lib/memory/__stack_pointer
-  local.get $1
-  i32.const 1
-  i32.add
-  local.tee $2
-  i32.const 2
-  i32.shl
-  call $~lib/arraybuffer/ArrayBuffer#constructor
-  local.tee $6
-  i32.store
-  global.get $~lib/memory/__stack_pointer
-  local.get $2
-  i32.const 3
-  i32.shl
-  i32.const 3
-  i32.div_s
-  local.tee $5
-  i32.const 3
-  i32.shl
-  call $~lib/arraybuffer/ArrayBuffer#constructor
-  local.tee $3
-  i32.store offset=4
-  local.get $0
-  i32.load offset=8
-  local.tee $8
-  local.get $0
-  i32.load offset=16
-  i32.const 3
-  i32.shl
-  i32.add
-  local.set $4
-  local.get $3
-  local.set $2
-  loop $while-continue|0
-   local.get $4
-   local.get $8
-   i32.ne
-   if
-    local.get $8
-    i32.load offset=4
-    i32.const 1
-    i32.and
-    i32.eqz
-    if
-     local.get $2
-     local.get $8
-     i32.load16_u
-     local.tee $7
-     i32.store16
-     local.get $2
-     local.get $6
-     local.get $7
-     call $~lib/util/hash/hash16
-     local.get $1
-     i32.and
-     i32.const 2
-     i32.shl
-     i32.add
-     local.tee $7
-     i32.load
-     i32.store offset=4
-     local.get $7
-     local.get $2
-     i32.store
-     local.get $2
-     i32.const 8
-     i32.add
-     local.set $2
-    end
-    local.get $8
-    i32.const 8
-    i32.add
-    local.set $8
-    br $while-continue|0
-   end
-  end
-  local.get $0
-  local.get $6
-  call $~lib/set/Set<i8>#set:buckets
-  local.get $0
-  local.get $1
-  i32.store offset=4
-  local.get $0
-  local.get $3
-  call $~lib/set/Set<i8>#set:entries
-  local.get $0
-  local.get $5
-  i32.store offset=12
-  local.get $0
-  local.get $0
-<<<<<<< HEAD
-  i32.load offset=20
-  i32.store offset=16
-=======
-  local.get $1
-  local.get $1
-  call $~lib/util/hash/HASH<u16>
-  call $~lib/set/Set<i16>#find
-  i32.const 0
-  i32.ne
->>>>>>> 4ccda0b5
-  global.get $~lib/memory/__stack_pointer
-  i32.const 8
-  i32.add
-  global.set $~lib/memory/__stack_pointer
- )
- (func $~lib/set/Set<u16>#add (param $0 i32) (param $1 i32)
-  (local $2 i32)
-  (local $3 i32)
-  (local $4 i32)
-  local.get $0
-  local.get $1
-  local.get $1
-<<<<<<< HEAD
-  i32.const 65535
-  i32.and
-  call $~lib/util/hash/hash16
-  local.tee $3
-=======
-  call $~lib/util/hash/HASH<u16>
-  local.set $3
-  global.get $~lib/memory/__stack_pointer
-  local.get $0
-  i32.store
-  local.get $0
-  local.get $1
-  local.get $3
->>>>>>> 4ccda0b5
-  call $~lib/set/Set<i16>#find
-  i32.eqz
-  if
-   local.get $0
-   i32.load offset=16
-   local.get $0
-   i32.load offset=12
-   i32.eq
-   if
-    local.get $0
-    local.get $0
-    i32.load offset=20
-    local.get $0
-    i32.load offset=12
-    i32.const 3
-    i32.mul
-    i32.const 4
-    i32.div_s
-    i32.lt_s
-    if (result i32)
-     local.get $0
-     i32.load offset=4
-    else
-     local.get $0
-     i32.load offset=4
-     i32.const 1
-     i32.shl
-     i32.const 1
-     i32.or
-    end
-    call $~lib/set/Set<u16>#rehash
-   end
-   local.get $0
-   i32.load offset=8
-   local.get $0
-   local.get $0
-   i32.load offset=16
-   local.tee $4
-   i32.const 1
-   i32.add
-   i32.store offset=16
-   local.get $4
-   i32.const 3
-   i32.shl
-   i32.add
-   local.tee $2
-   local.get $1
-   i32.store16
-   local.get $0
-   local.get $0
-   i32.load offset=20
-   i32.const 1
-   i32.add
-   i32.store offset=20
-   local.get $2
-   local.get $0
-   i32.load
-   local.get $3
-   local.get $0
-   i32.load offset=4
-   i32.and
-   i32.const 2
-   i32.shl
-   i32.add
-   local.tee $0
-   i32.load
-   i32.store offset=4
-   local.get $0
-   local.get $2
-   i32.store
-  end
- )
- (func $~lib/array/Array<u16>#__get (param $0 i32) (param $1 i32) (result i32)
-  local.get $1
-  local.get $0
-  i32.load offset=12
-  i32.ge_u
-  if
-   i32.const 1248
-   i32.const 1616
-   i32.const 92
-   i32.const 42
-   call $~lib/builtins/abort
-   unreachable
-  end
-  local.get $0
-  i32.load offset=4
-  local.get $1
-  i32.const 1
-  i32.shl
-  i32.add
-  i32.load16_u
- )
- (func $~lib/set/Set<u16>#delete (param $0 i32) (param $1 i32)
-  (local $2 i32)
-  local.get $0
-  local.get $1
-  local.get $1
-  call $~lib/util/hash/HASH<u16>
-  call $~lib/set/Set<i16>#find
-  local.tee $1
-  i32.eqz
-  if
-   return
-  end
-  local.get $1
-  local.get $1
-  i32.load offset=4
-  i32.const 1
-  i32.or
-  i32.store offset=4
-  local.get $0
-  local.get $0
-  i32.load offset=20
-  i32.const 1
-  i32.sub
-  i32.store offset=20
-  local.get $0
-  i32.load offset=4
-  i32.const 1
-  i32.shr_u
-  local.tee $2
-  i32.const 1
-  i32.add
-  i32.const 4
-  local.get $0
-  i32.load offset=20
-  local.tee $1
-  local.get $1
-  i32.const 4
-  i32.lt_u
-  select
-  i32.ge_u
-  if (result i32)
-   local.get $0
-   i32.load offset=20
-   local.get $0
-   i32.load offset=12
-   i32.const 3
-   i32.mul
-   i32.const 4
-   i32.div_s
-   i32.lt_s
-  else
-   i32.const 0
-  end
-  if
-   local.get $0
-   local.get $2
-   call $~lib/set/Set<u16>#rehash
-  end
- )
- (func $std/set/testNumeric<u16>
-  (local $0 i32)
-  (local $1 i32)
-  (local $2 i32)
-  (local $3 i32)
-  (local $4 i32)
-  (local $5 i32)
-  (local $6 i32)
-  (local $7 i32)
-  (local $8 i32)
-  (local $9 i32)
-  (local $10 i32)
-  (local $11 i32)
-  global.get $~lib/memory/__stack_pointer
-  i32.const 12
-  i32.sub
-  global.set $~lib/memory/__stack_pointer
-  call $~stack_check
-  global.get $~lib/memory/__stack_pointer
-  i64.const 0
-  i64.store
-  global.get $~lib/memory/__stack_pointer
-  i32.const 0
-  i32.store offset=8
-  global.get $~lib/memory/__stack_pointer
-  call $~lib/set/Set<u16>#constructor
-  local.tee $2
-  i32.store
-  loop $for-loop|1
-   local.get $1
-   i32.const 65535
-   i32.and
-   i32.const 100
-   i32.lt_u
-   if
-    local.get $2
-    local.get $1
-    call $~lib/set/Set<u16>#has
-    if
-     i32.const 0
-     i32.const 1568
-     i32.const 6
-     i32.const 5
-     call $~lib/builtins/abort
-     unreachable
-    end
-    local.get $2
-    local.get $1
-    call $~lib/set/Set<u16>#add
-    local.get $2
-    local.get $1
-    call $~lib/set/Set<u16>#has
-    i32.eqz
-    if
-     i32.const 0
-     i32.const 1568
-     i32.const 8
-     i32.const 5
-     call $~lib/builtins/abort
-     unreachable
-    end
-    local.get $1
-    i32.const 1
-    i32.add
-    local.set $1
-    br $for-loop|1
-   end
-  end
-  local.get $2
-  i32.load offset=20
-  i32.const 100
-  i32.ne
-  if
-   i32.const 0
-   i32.const 1568
-   i32.const 10
-   i32.const 3
-   call $~lib/builtins/abort
-   unreachable
-  end
-  i32.const 50
-  local.set $1
-  loop $for-loop|3
-   local.get $1
-   i32.const 65535
-   i32.and
-   i32.const 100
-   i32.lt_u
-   if
-    local.get $2
-    local.get $1
-    call $~lib/set/Set<u16>#has
-    i32.eqz
-    if
-     i32.const 0
-     i32.const 1568
-     i32.const 14
-     i32.const 5
-     call $~lib/builtins/abort
-     unreachable
-    end
-    local.get $2
-    local.get $1
-    call $~lib/set/Set<u16>#add
-    local.get $2
-    local.get $1
-    call $~lib/set/Set<u16>#has
-    i32.eqz
-    if
-     i32.const 0
-     i32.const 1568
-     i32.const 16
-     i32.const 5
-     call $~lib/builtins/abort
-     unreachable
-    end
-    local.get $1
-    i32.const 1
-    i32.add
-    local.set $1
-    br $for-loop|3
-   end
-  end
-  local.get $2
-  i32.load offset=20
-  i32.const 100
-  i32.ne
-  if
-   i32.const 0
-   i32.const 1568
-   i32.const 18
-   i32.const 3
-   call $~lib/builtins/abort
-   unreachable
-  end
-  global.get $~lib/memory/__stack_pointer
-  global.get $~lib/memory/__stack_pointer
-  i32.const 4
-  i32.sub
-  global.set $~lib/memory/__stack_pointer
-  call $~stack_check
-  global.get $~lib/memory/__stack_pointer
-  i32.const 0
-  i32.store
-  local.get $2
-  i32.load offset=8
-  local.set $10
-  global.get $~lib/memory/__stack_pointer
-  local.get $2
-  i32.load offset=16
-  local.tee $6
-  local.set $7
-  global.get $~lib/memory/__stack_pointer
-  i32.const 8
-  i32.sub
-  global.set $~lib/memory/__stack_pointer
-  call $~stack_check
-  global.get $~lib/memory/__stack_pointer
-  i64.const 0
-  i64.store
-  global.get $~lib/memory/__stack_pointer
-  i32.const 16
-  i32.const 10
-  call $~lib/rt/itcms/__new
-  local.tee $1
-  i32.store
-  local.get $1
-  i32.const 0
-  call $~lib/set/Set<i8>#set:buckets
-  local.get $1
-  i32.const 0
-  i32.store offset=4
-  local.get $1
-  i32.const 0
-  i32.store offset=8
-  local.get $1
-  i32.const 0
-  i32.store offset=12
-  local.get $6
-  i32.const 536870910
-  i32.gt_u
-  if
-   i32.const 1456
-   i32.const 1616
-   i32.const 58
-   i32.const 60
-   call $~lib/builtins/abort
-   unreachable
-  end
-  global.get $~lib/memory/__stack_pointer
-  local.get $7
-  i32.const 1
-  i32.shl
-  local.tee $8
-  i32.const 0
-  call $~lib/rt/itcms/__new
-  local.tee $4
-  i32.store offset=4
-  local.get $4
-  local.get $8
-  call $~lib/memory/memory.fill
-  local.get $1
-  local.get $4
-  call $~lib/set/Set<i8>#set:buckets
-  local.get $1
-  local.get $4
-  i32.store offset=4
-  local.get $1
-  local.get $8
-  i32.store offset=8
-  local.get $1
-  local.get $7
-  i32.store offset=12
-  global.get $~lib/memory/__stack_pointer
-  i32.const 8
-  i32.add
-  global.set $~lib/memory/__stack_pointer
-  local.get $1
-  i32.store
-  loop $for-loop|0
-   local.get $5
-   local.get $6
-   i32.lt_s
-   if
-    local.get $10
-    local.get $5
-    i32.const 3
-    i32.shl
-    i32.add
-    local.tee $4
-    i32.load offset=4
-    i32.const 1
-    i32.and
-    i32.eqz
-    if
-     local.get $1
-     local.get $0
-     local.get $4
-     i32.load16_u
-     call $~lib/array/Array<i16>#__set
-     local.get $0
-     i32.const 1
-     i32.add
-     local.set $0
-    end
-    local.get $5
-    i32.const 1
-    i32.add
-    local.set $5
-    br $for-loop|0
-   end
-  end
-  local.get $1
-  local.get $0
-  call $~lib/array/Array<i16>#set:length
-  global.get $~lib/memory/__stack_pointer
-  i32.const 4
-  i32.add
-  global.set $~lib/memory/__stack_pointer
-  local.get $1
-  i32.store offset=4
-  global.get $~lib/memory/__stack_pointer
-  call $~lib/set/Set<u16>#constructor
-  local.tee $4
-  i32.store offset=8
-  loop $for-loop|4
-   local.get $3
-   local.get $1
-   i32.load offset=12
-   i32.lt_s
-   if
-    local.get $2
-    local.get $1
-    local.get $3
-    call $~lib/array/Array<u16>#__get
-    call $~lib/set/Set<u16>#has
-    i32.eqz
-    if
-     i32.const 0
-     i32.const 1568
-     i32.const 24
-     i32.const 5
-     call $~lib/builtins/abort
-     unreachable
-    end
-    local.get $4
-    local.get $1
-    local.get $3
-    call $~lib/array/Array<u16>#__get
-    call $~lib/set/Set<u16>#add
-    local.get $3
-    i32.const 1
-    i32.add
-    local.set $3
-    br $for-loop|4
-   end
-  end
-  local.get $4
-  i32.load offset=20
-  local.get $2
-  i32.load offset=20
-  i32.ne
-  if
-   i32.const 0
-   i32.const 1568
-   i32.const 27
-   i32.const 3
-   call $~lib/builtins/abort
-   unreachable
-  end
-  i32.const 0
-  local.set $3
-  loop $for-loop|6
-   local.get $3
-   i32.const 65535
-   i32.and
-   i32.const 50
-   i32.lt_u
-   if
-    local.get $2
-    local.get $3
-    call $~lib/set/Set<u16>#has
-    i32.eqz
-    if
-     i32.const 0
-     i32.const 1568
-     i32.const 31
-     i32.const 5
-     call $~lib/builtins/abort
-     unreachable
-    end
-    local.get $2
-    local.get $3
-    call $~lib/set/Set<u16>#delete
-    local.get $2
-    local.get $3
-    call $~lib/set/Set<u16>#has
-    if
-     i32.const 0
-     i32.const 1568
-     i32.const 33
-     i32.const 5
-     call $~lib/builtins/abort
-     unreachable
-    end
-    local.get $3
-    i32.const 1
-    i32.add
-    local.set $3
-    br $for-loop|6
-   end
-  end
-  local.get $2
-  i32.load offset=20
-  i32.const 50
-  i32.ne
-  if
-   i32.const 0
-   i32.const 1568
-   i32.const 35
-   i32.const 3
-   call $~lib/builtins/abort
-   unreachable
-  end
-  i32.const 0
-  local.set $3
-  loop $for-loop|8
-   local.get $3
-   i32.const 65535
-   i32.and
-   i32.const 50
-   i32.lt_u
-   if
-    local.get $2
-    local.get $3
-    call $~lib/set/Set<u16>#has
-    if
-     i32.const 0
-     i32.const 1568
-     i32.const 39
-     i32.const 5
-     call $~lib/builtins/abort
-     unreachable
-    end
-    local.get $2
-    local.get $3
-    call $~lib/set/Set<u16>#add
-    local.get $2
-    local.get $3
-    call $~lib/set/Set<u16>#has
-    i32.eqz
-    if
-     i32.const 0
-     i32.const 1568
-     i32.const 41
-     i32.const 5
-     call $~lib/builtins/abort
-     unreachable
-    end
-    local.get $2
-    local.get $3
-    call $~lib/set/Set<u16>#delete
-    local.get $2
-    local.get $3
-    call $~lib/set/Set<u16>#has
-    if
-     i32.const 0
-     i32.const 1568
-     i32.const 43
-     i32.const 5
-     call $~lib/builtins/abort
-     unreachable
-    end
-    local.get $3
-    i32.const 1
-    i32.add
-    local.set $3
-    br $for-loop|8
-   end
-  end
-  local.get $2
-  i32.load offset=20
-  i32.const 50
-  i32.ne
-  if
-   i32.const 0
-   i32.const 1568
-   i32.const 45
-   i32.const 3
-   call $~lib/builtins/abort
-   unreachable
-  end
-  local.get $2
-  call $~lib/set/Set<i8>#clear
-  local.get $2
-  i32.load offset=20
-  if
-   i32.const 0
-   i32.const 1568
-   i32.const 49
-   i32.const 3
-   call $~lib/builtins/abort
-   unreachable
-  end
-  global.get $~lib/memory/__stack_pointer
-  i32.const 12
-  i32.add
-  global.set $~lib/memory/__stack_pointer
- )
- (func $~lib/util/hash/hash32 (param $0 i32) (result i32)
-  local.get $0
-  i32.const 255
-  i32.and
-  i32.const -2128831035
-  i32.xor
-  i32.const 16777619
-  i32.mul
-  local.get $0
-  i32.const 8
-  i32.shr_u
-  i32.const 255
-  i32.and
-  i32.xor
-  i32.const 16777619
-  i32.mul
-  local.get $0
-  i32.const 16
-  i32.shr_u
-  i32.const 255
-  i32.and
-  i32.xor
-  i32.const 16777619
-  i32.mul
-  local.get $0
-  i32.const 24
-  i32.shr_u
-  i32.xor
-  i32.const 16777619
-  i32.mul
- )
- (func $~lib/set/Set<i32>#find (param $0 i32) (param $1 i32) (param $2 i32) (result i32)
-  local.get $0
-  i32.load
-  local.get $2
-  local.get $0
-  i32.load offset=4
-  i32.and
-  i32.const 2
-  i32.shl
-  i32.add
-  i32.load
-  local.set $0
-  loop $while-continue|0
-   local.get $0
-   if
-    local.get $0
-    i32.load offset=4
-    local.tee $2
-    i32.const 1
-    i32.and
-    if (result i32)
-     i32.const 0
-    else
-     local.get $1
-     local.get $0
-     i32.load
-     i32.eq
-    end
-    if
-     local.get $0
-     return
-    end
-    local.get $2
-    i32.const -2
-    i32.and
-    local.set $0
-    br $while-continue|0
-   end
-  end
-  i32.const 0
- )
- (func $~lib/set/Set<i32>#has (param $0 i32) (param $1 i32) (result i32)
-  local.get $0
-  local.get $1
-  local.get $1
-  call $~lib/util/hash/hash32
-  call $~lib/set/Set<i32>#find
-  i32.const 0
-  i32.ne
- )
- (func $~lib/set/Set<i32>#rehash (param $0 i32) (param $1 i32)
-  (local $2 i32)
-  (local $3 i32)
-  (local $4 i32)
-  (local $5 i32)
-  (local $6 i32)
-  (local $7 i32)
-  (local $8 i32)
-  global.get $~lib/memory/__stack_pointer
-  i32.const 8
-  i32.sub
-  global.set $~lib/memory/__stack_pointer
-  call $~stack_check
-  global.get $~lib/memory/__stack_pointer
-  i64.const 0
-  i64.store
-  global.get $~lib/memory/__stack_pointer
-  local.get $1
-  i32.const 1
-  i32.add
-  local.tee $2
-  i32.const 2
-  i32.shl
-  call $~lib/arraybuffer/ArrayBuffer#constructor
-  local.tee $6
-  i32.store
-  global.get $~lib/memory/__stack_pointer
-  local.get $2
-  i32.const 3
-  i32.shl
-  i32.const 3
-  i32.div_s
-  local.tee $5
-  i32.const 3
-  i32.shl
-  call $~lib/arraybuffer/ArrayBuffer#constructor
-  local.tee $3
-  i32.store offset=4
-  local.get $0
-  i32.load offset=8
-  local.tee $8
-  local.get $0
-  i32.load offset=16
-  i32.const 3
-  i32.shl
-  i32.add
-  local.set $4
-  local.get $3
-  local.set $2
-  loop $while-continue|0
-   local.get $4
-   local.get $8
-   i32.ne
-   if
-    local.get $8
-    i32.load offset=4
-    i32.const 1
-    i32.and
-    i32.eqz
-    if
-     local.get $2
-     local.get $8
-     i32.load
-     local.tee $7
-     i32.store
-     local.get $2
-     local.get $6
-     local.get $7
-     call $~lib/util/hash/hash32
-     local.get $1
-     i32.and
-     i32.const 2
-     i32.shl
-     i32.add
-     local.tee $7
-     i32.load
-     i32.store offset=4
-     local.get $7
-     local.get $2
-     i32.store
-     local.get $2
-     i32.const 8
-     i32.add
-     local.set $2
-    end
-    local.get $8
-    i32.const 8
-    i32.add
-    local.set $8
-    br $while-continue|0
-   end
-  end
-  local.get $0
-  local.get $6
-  call $~lib/set/Set<i8>#set:buckets
-  local.get $0
-  local.get $1
-  i32.store offset=4
-  local.get $0
-  local.get $3
-  call $~lib/set/Set<i8>#set:entries
-  local.get $0
-  local.get $5
-  i32.store offset=12
-  local.get $0
-  local.get $0
-<<<<<<< HEAD
-  i32.load offset=20
-  i32.store offset=16
-=======
-  local.get $1
-  local.get $1
-  call $~lib/util/hash/HASH<i32>
-  call $~lib/set/Set<i32>#find
-  i32.const 0
-  i32.ne
->>>>>>> 4ccda0b5
-  global.get $~lib/memory/__stack_pointer
-  i32.const 8
-  i32.add
-  global.set $~lib/memory/__stack_pointer
- )
- (func $~lib/set/Set<i32>#add (param $0 i32) (param $1 i32)
-  (local $2 i32)
-  (local $3 i32)
-  (local $4 i32)
-<<<<<<< HEAD
-=======
-  global.get $~lib/memory/__stack_pointer
-  i32.const 4
-  i32.sub
-  global.set $~lib/memory/__stack_pointer
-  call $~stack_check
-  global.get $~lib/memory/__stack_pointer
-  i32.const 0
-  i32.store
-  local.get $1
-  call $~lib/util/hash/HASH<i32>
-  local.set $3
-  global.get $~lib/memory/__stack_pointer
-  local.get $0
-  i32.store
->>>>>>> 4ccda0b5
-  local.get $0
-  local.get $1
-  local.get $1
-  call $~lib/util/hash/hash32
-  local.tee $3
-  call $~lib/set/Set<i32>#find
-  i32.eqz
-  if
-   local.get $0
-   i32.load offset=16
-   local.get $0
-   i32.load offset=12
-   i32.eq
-   if
-    local.get $0
-    local.get $0
-    i32.load offset=20
-    local.get $0
-    i32.load offset=12
-    i32.const 3
-    i32.mul
-    i32.const 4
-    i32.div_s
-    i32.lt_s
-    if (result i32)
-     local.get $0
-     i32.load offset=4
-    else
-     local.get $0
-     i32.load offset=4
-     i32.const 1
-     i32.shl
-     i32.const 1
-     i32.or
-    end
-    call $~lib/set/Set<i32>#rehash
-   end
-   local.get $0
-   i32.load offset=8
-   local.get $0
-   local.get $0
-   i32.load offset=16
-   local.tee $4
-   i32.const 1
-   i32.add
-   i32.store offset=16
-   local.get $4
-   i32.const 3
-   i32.shl
-   i32.add
-   local.tee $2
-   local.get $1
-   i32.store
-   local.get $0
-   local.get $0
-   i32.load offset=20
-   i32.const 1
-   i32.add
-   i32.store offset=20
-   local.get $2
-   local.get $0
-   i32.load
-   local.get $3
-   local.get $0
-   i32.load offset=4
-   i32.and
-   i32.const 2
-   i32.shl
-   i32.add
-   local.tee $0
-   i32.load
-   i32.store offset=4
-   local.get $0
-   local.get $2
-   i32.store
-  end
- )
- (func $~lib/array/Array<i32>#__set (param $0 i32) (param $1 i32) (param $2 i32)
-  (local $3 i32)
-  local.get $1
-  local.get $0
-  i32.load offset=12
-  i32.ge_u
-  if
-   local.get $1
-   i32.const 0
-   i32.lt_s
-   if
-    i32.const 1248
-    i32.const 1616
-    i32.const 108
-    i32.const 22
-    call $~lib/builtins/abort
-    unreachable
-   end
-   local.get $0
-   local.get $1
-   i32.const 1
-   i32.add
-   local.tee $3
-   i32.const 2
-   call $~lib/array/ensureSize
-   local.get $0
-   local.get $3
-   i32.store offset=12
-  end
-  local.get $0
-  i32.load offset=4
-  local.get $1
-  i32.const 2
-  i32.shl
-  i32.add
-  local.get $2
-  i32.store
- )
- (func $~lib/array/Array<i32>#set:length (param $0 i32) (param $1 i32)
-  local.get $0
-  local.get $1
-  i32.const 2
-  call $~lib/array/ensureSize
-  local.get $0
-  local.get $1
-  i32.store offset=12
- )
- (func $~lib/array/Array<i32>#__get (param $0 i32) (param $1 i32) (result i32)
-  local.get $1
-  local.get $0
-  i32.load offset=12
-  i32.ge_u
-  if
-   i32.const 1248
-   i32.const 1616
-   i32.const 92
-   i32.const 42
-   call $~lib/builtins/abort
-   unreachable
-  end
-  local.get $0
-  i32.load offset=4
-  local.get $1
-  i32.const 2
-  i32.shl
-  i32.add
-  i32.load
- )
- (func $~lib/set/Set<i32>#delete (param $0 i32) (param $1 i32)
-  (local $2 i32)
-  local.get $0
-  local.get $1
-  local.get $1
-  call $~lib/util/hash/HASH<i32>
-  call $~lib/set/Set<i32>#find
-  local.tee $1
-  i32.eqz
-  if
-   return
-  end
-  local.get $1
-  local.get $1
-  i32.load offset=4
-  i32.const 1
-  i32.or
-  i32.store offset=4
-  local.get $0
-  local.get $0
-  i32.load offset=20
-  i32.const 1
-  i32.sub
-  i32.store offset=20
-  local.get $0
-  i32.load offset=4
-  i32.const 1
-  i32.shr_u
-  local.tee $2
-  i32.const 1
-  i32.add
-  i32.const 4
-  local.get $0
-  i32.load offset=20
-  local.tee $1
-  local.get $1
-  i32.const 4
-  i32.lt_u
-  select
-  i32.ge_u
-  if (result i32)
-   local.get $0
-   i32.load offset=20
-   local.get $0
-   i32.load offset=12
-   i32.const 3
-   i32.mul
-   i32.const 4
-   i32.div_s
-   i32.lt_s
-  else
-   i32.const 0
-  end
-  if
-   local.get $0
-   local.get $2
-   call $~lib/set/Set<i32>#rehash
-  end
- )
- (func $std/set/testNumeric<i32>
-  (local $0 i32)
-  (local $1 i32)
-  (local $2 i32)
-  (local $3 i32)
-  (local $4 i32)
-  (local $5 i32)
-  (local $6 i32)
-  (local $7 i32)
-  (local $8 i32)
-  (local $9 i32)
-  (local $10 i32)
-  (local $11 i32)
-  global.get $~lib/memory/__stack_pointer
-  i32.const 12
-  i32.sub
-  global.set $~lib/memory/__stack_pointer
-  call $~stack_check
-  global.get $~lib/memory/__stack_pointer
-  i64.const 0
-  i64.store
-  global.get $~lib/memory/__stack_pointer
-  i32.const 0
-  i32.store offset=8
-  global.get $~lib/memory/__stack_pointer
-  call $~lib/set/Set<i32>#constructor
-  local.tee $2
-  i32.store
-  loop $for-loop|0
-   local.get $1
-   i32.const 100
-   i32.lt_s
-   if
-    local.get $2
-    local.get $1
-    call $~lib/set/Set<i32>#has
-    if
-     i32.const 0
-     i32.const 1568
-     i32.const 6
-     i32.const 5
-     call $~lib/builtins/abort
-     unreachable
-    end
-    local.get $2
-    local.get $1
-    call $~lib/set/Set<i32>#add
-    local.get $2
-    local.get $1
-    call $~lib/set/Set<i32>#has
-    i32.eqz
-    if
-     i32.const 0
-     i32.const 1568
-     i32.const 8
-     i32.const 5
-     call $~lib/builtins/abort
-     unreachable
-    end
-    local.get $1
-    i32.const 1
-    i32.add
-    local.set $1
-    br $for-loop|0
-   end
-  end
-  local.get $2
-  i32.load offset=20
-  i32.const 100
-  i32.ne
-  if
-   i32.const 0
-   i32.const 1568
-   i32.const 10
-   i32.const 3
-   call $~lib/builtins/abort
-   unreachable
-  end
-  i32.const 50
-  local.set $1
-  loop $for-loop|1
-   local.get $1
-   i32.const 100
-   i32.lt_s
-   if
-    local.get $2
-    local.get $1
-    call $~lib/set/Set<i32>#has
-    i32.eqz
-    if
-     i32.const 0
-     i32.const 1568
-     i32.const 14
-     i32.const 5
-     call $~lib/builtins/abort
-     unreachable
-    end
-    local.get $2
-    local.get $1
-    call $~lib/set/Set<i32>#add
-    local.get $2
-    local.get $1
-    call $~lib/set/Set<i32>#has
-    i32.eqz
-    if
-     i32.const 0
-     i32.const 1568
-     i32.const 16
-     i32.const 5
-     call $~lib/builtins/abort
-     unreachable
-    end
-    local.get $1
-    i32.const 1
-    i32.add
-    local.set $1
-    br $for-loop|1
-   end
-  end
-  local.get $2
-  i32.load offset=20
-  i32.const 100
-  i32.ne
-  if
-   i32.const 0
-   i32.const 1568
-   i32.const 18
-   i32.const 3
-   call $~lib/builtins/abort
-   unreachable
-  end
-  global.get $~lib/memory/__stack_pointer
-  global.get $~lib/memory/__stack_pointer
-  i32.const 4
-  i32.sub
-  global.set $~lib/memory/__stack_pointer
-  call $~stack_check
-  global.get $~lib/memory/__stack_pointer
-  i32.const 0
-  i32.store
-  local.get $2
-  i32.load offset=8
-  local.set $10
-  global.get $~lib/memory/__stack_pointer
-  local.get $2
-  i32.load offset=16
-  local.tee $6
-  local.set $7
-  global.get $~lib/memory/__stack_pointer
-  i32.const 8
-  i32.sub
-  global.set $~lib/memory/__stack_pointer
-  call $~stack_check
-  global.get $~lib/memory/__stack_pointer
-  i64.const 0
-  i64.store
-  global.get $~lib/memory/__stack_pointer
-  i32.const 16
-  i32.const 12
-  call $~lib/rt/itcms/__new
-  local.tee $1
-  i32.store
-  local.get $1
-  i32.const 0
-  call $~lib/set/Set<i8>#set:buckets
-  local.get $1
-  i32.const 0
-  i32.store offset=4
-  local.get $1
-  i32.const 0
-  i32.store offset=8
-  local.get $1
-  i32.const 0
-  i32.store offset=12
-  local.get $6
-  i32.const 268435455
-  i32.gt_u
-  if
-   i32.const 1456
-   i32.const 1616
-   i32.const 58
-   i32.const 60
-   call $~lib/builtins/abort
-   unreachable
-  end
-  global.get $~lib/memory/__stack_pointer
-  local.get $7
-  i32.const 2
-  i32.shl
-  local.tee $8
-  i32.const 0
-  call $~lib/rt/itcms/__new
-  local.tee $4
-  i32.store offset=4
-  local.get $4
-  local.get $8
-  call $~lib/memory/memory.fill
-  local.get $1
-  local.get $4
-  call $~lib/set/Set<i8>#set:buckets
-  local.get $1
-  local.get $4
-  i32.store offset=4
-  local.get $1
-  local.get $8
-  i32.store offset=8
-  local.get $1
-  local.get $7
-  i32.store offset=12
-  global.get $~lib/memory/__stack_pointer
-  i32.const 8
-  i32.add
-  global.set $~lib/memory/__stack_pointer
-  local.get $1
-  i32.store
-  loop $for-loop|01
-   local.get $5
-   local.get $6
-   i32.lt_s
-   if
-    local.get $10
-    local.get $5
-    i32.const 3
-    i32.shl
-    i32.add
-    local.tee $4
-    i32.load offset=4
-    i32.const 1
-    i32.and
-    i32.eqz
-    if
-     local.get $1
-     local.get $0
-     local.get $4
-     i32.load
-     call $~lib/array/Array<i32>#__set
-     local.get $0
-     i32.const 1
-     i32.add
-     local.set $0
-    end
-    local.get $5
-    i32.const 1
-    i32.add
-    local.set $5
-    br $for-loop|01
-   end
-  end
-  local.get $1
-  local.get $0
-  call $~lib/array/Array<i32>#set:length
-  global.get $~lib/memory/__stack_pointer
-  i32.const 4
-  i32.add
-  global.set $~lib/memory/__stack_pointer
-  local.get $1
-  i32.store offset=4
-  global.get $~lib/memory/__stack_pointer
-  call $~lib/set/Set<i32>#constructor
-  local.tee $4
-  i32.store offset=8
-  loop $for-loop|2
-   local.get $3
-   local.get $1
-   i32.load offset=12
-   i32.lt_s
-   if
-    local.get $2
-    local.get $1
-    local.get $3
-    call $~lib/array/Array<i32>#__get
-    call $~lib/set/Set<i32>#has
-    i32.eqz
-    if
-     i32.const 0
-     i32.const 1568
-     i32.const 24
-     i32.const 5
-     call $~lib/builtins/abort
-     unreachable
-    end
-    local.get $4
-    local.get $1
-    local.get $3
-    call $~lib/array/Array<i32>#__get
-    call $~lib/set/Set<i32>#add
-    local.get $3
-    i32.const 1
-    i32.add
-    local.set $3
-    br $for-loop|2
-   end
-  end
-  local.get $4
-  i32.load offset=20
-  local.get $2
-  i32.load offset=20
-  i32.ne
-  if
-   i32.const 0
-   i32.const 1568
-   i32.const 27
-   i32.const 3
-   call $~lib/builtins/abort
-   unreachable
-  end
-  i32.const 0
-  local.set $3
-  loop $for-loop|3
-   local.get $3
-   i32.const 50
-   i32.lt_s
-   if
-    local.get $2
-    local.get $3
-    call $~lib/set/Set<i32>#has
-    i32.eqz
-    if
-     i32.const 0
-     i32.const 1568
-     i32.const 31
-     i32.const 5
-     call $~lib/builtins/abort
-     unreachable
-    end
-    local.get $2
-    local.get $3
-    call $~lib/set/Set<i32>#delete
-    local.get $2
-    local.get $3
-    call $~lib/set/Set<i32>#has
-    if
-     i32.const 0
-     i32.const 1568
-     i32.const 33
-     i32.const 5
-     call $~lib/builtins/abort
-     unreachable
-    end
-    local.get $3
-    i32.const 1
-    i32.add
-    local.set $3
-    br $for-loop|3
-   end
-  end
-  local.get $2
-  i32.load offset=20
-  i32.const 50
-  i32.ne
-  if
-   i32.const 0
-   i32.const 1568
-   i32.const 35
-   i32.const 3
-   call $~lib/builtins/abort
-   unreachable
-  end
-  i32.const 0
-  local.set $3
-  loop $for-loop|4
-   local.get $3
-   i32.const 50
-   i32.lt_s
-   if
-    local.get $2
-    local.get $3
-    call $~lib/set/Set<i32>#has
-    if
-     i32.const 0
-     i32.const 1568
-     i32.const 39
-     i32.const 5
-     call $~lib/builtins/abort
-     unreachable
-    end
-    local.get $2
-    local.get $3
-    call $~lib/set/Set<i32>#add
-    local.get $2
-    local.get $3
-    call $~lib/set/Set<i32>#has
-    i32.eqz
-    if
-     i32.const 0
-     i32.const 1568
-     i32.const 41
-     i32.const 5
-     call $~lib/builtins/abort
-     unreachable
-    end
-    local.get $2
-    local.get $3
-    call $~lib/set/Set<i32>#delete
-    local.get $2
-    local.get $3
-    call $~lib/set/Set<i32>#has
-    if
-     i32.const 0
-     i32.const 1568
-     i32.const 43
-     i32.const 5
-     call $~lib/builtins/abort
-     unreachable
-    end
-    local.get $3
-    i32.const 1
-    i32.add
-    local.set $3
-    br $for-loop|4
-   end
-  end
-  local.get $2
-  i32.load offset=20
-  i32.const 50
-  i32.ne
-  if
-   i32.const 0
-   i32.const 1568
-   i32.const 45
-   i32.const 3
-   call $~lib/builtins/abort
-   unreachable
-  end
-  local.get $2
-  call $~lib/set/Set<i8>#clear
-  local.get $2
-  i32.load offset=20
-  if
-   i32.const 0
-   i32.const 1568
-   i32.const 49
-   i32.const 3
-   call $~lib/builtins/abort
-   unreachable
-  end
-  global.get $~lib/memory/__stack_pointer
-  i32.const 12
-  i32.add
-  global.set $~lib/memory/__stack_pointer
- )
- (func $~lib/set/Set<u32>#find (param $0 i32) (param $1 i32) (param $2 i32) (result i32)
-  local.get $0
-  i32.load
-  local.get $2
-  local.get $0
-  i32.load offset=4
-  i32.and
-  i32.const 2
-  i32.shl
-  i32.add
-  i32.load
-  local.set $0
-  loop $while-continue|0
-   local.get $0
-   if
-    local.get $0
-    i32.load offset=4
-    local.tee $2
-    i32.const 1
-    i32.and
-    if (result i32)
-     i32.const 0
-    else
-     local.get $1
-     local.get $0
-     i32.load
-     i32.eq
-    end
-    if
-     local.get $0
-     return
-    end
-    local.get $2
-    i32.const -2
-    i32.and
-    local.set $0
-    br $while-continue|0
-   end
-  end
-  i32.const 0
- )
- (func $~lib/set/Set<u32>#has (param $0 i32) (param $1 i32) (result i32)
-  local.get $0
-  local.get $1
-  local.get $1
-  call $~lib/util/hash/hash32
-  call $~lib/set/Set<u32>#find
-  i32.const 0
-  i32.ne
- )
- (func $~lib/set/Set<u32>#rehash (param $0 i32) (param $1 i32)
-  (local $2 i32)
-  (local $3 i32)
-  (local $4 i32)
-  (local $5 i32)
-  (local $6 i32)
-  (local $7 i32)
-  (local $8 i32)
-  global.get $~lib/memory/__stack_pointer
-  i32.const 8
-  i32.sub
-  global.set $~lib/memory/__stack_pointer
-  call $~stack_check
-  global.get $~lib/memory/__stack_pointer
-  i64.const 0
-  i64.store
-  global.get $~lib/memory/__stack_pointer
-  local.get $1
-  i32.const 1
-  i32.add
-  local.tee $2
-  i32.const 2
-  i32.shl
-  call $~lib/arraybuffer/ArrayBuffer#constructor
-  local.tee $6
-  i32.store
-  global.get $~lib/memory/__stack_pointer
-  local.get $2
-  i32.const 3
-  i32.shl
-  i32.const 3
-  i32.div_s
-  local.tee $5
-  i32.const 3
-  i32.shl
-  call $~lib/arraybuffer/ArrayBuffer#constructor
-  local.tee $3
-  i32.store offset=4
-  local.get $0
-  i32.load offset=8
-  local.tee $8
-  local.get $0
-  i32.load offset=16
-  i32.const 3
-  i32.shl
-  i32.add
-  local.set $4
-  local.get $3
-  local.set $2
-  loop $while-continue|0
-   local.get $4
-   local.get $8
-   i32.ne
-   if
-    local.get $8
-    i32.load offset=4
-    i32.const 1
-    i32.and
-    i32.eqz
-    if
-     local.get $2
-     local.get $8
-     i32.load
-     local.tee $7
-     i32.store
-     local.get $2
-     local.get $6
-     local.get $7
-     call $~lib/util/hash/hash32
-     local.get $1
-     i32.and
-     i32.const 2
-     i32.shl
-     i32.add
-     local.tee $7
-     i32.load
-     i32.store offset=4
-     local.get $7
-     local.get $2
-     i32.store
-     local.get $2
-     i32.const 8
-     i32.add
-     local.set $2
-    end
-    local.get $8
-    i32.const 8
-    i32.add
-    local.set $8
-    br $while-continue|0
-   end
-  end
-  local.get $0
-  local.get $6
-  call $~lib/set/Set<i8>#set:buckets
-  local.get $0
-  local.get $1
-  i32.store offset=4
-  local.get $0
-  local.get $3
-  call $~lib/set/Set<i8>#set:entries
-  local.get $0
-  local.get $5
-  i32.store offset=12
-  local.get $0
-  local.get $0
-<<<<<<< HEAD
-  i32.load offset=20
-  i32.store offset=16
-=======
-  local.get $1
-  local.get $1
-  call $~lib/util/hash/HASH<i32>
-  call $~lib/set/Set<u32>#find
-  i32.const 0
-  i32.ne
->>>>>>> 4ccda0b5
-  global.get $~lib/memory/__stack_pointer
-  i32.const 8
-  i32.add
-  global.set $~lib/memory/__stack_pointer
- )
- (func $~lib/set/Set<u32>#add (param $0 i32) (param $1 i32)
-  (local $2 i32)
-  (local $3 i32)
-  (local $4 i32)
-<<<<<<< HEAD
-=======
-  global.get $~lib/memory/__stack_pointer
-  i32.const 4
-  i32.sub
-  global.set $~lib/memory/__stack_pointer
-  call $~stack_check
-  global.get $~lib/memory/__stack_pointer
-  i32.const 0
-  i32.store
-  local.get $1
-  call $~lib/util/hash/HASH<i32>
-  local.set $3
-  global.get $~lib/memory/__stack_pointer
-  local.get $0
-  i32.store
->>>>>>> 4ccda0b5
-  local.get $0
-  local.get $1
-  local.get $1
-  call $~lib/util/hash/hash32
-  local.tee $3
-  call $~lib/set/Set<u32>#find
-  i32.eqz
-  if
-   local.get $0
-   i32.load offset=16
-   local.get $0
-   i32.load offset=12
-   i32.eq
-   if
-    local.get $0
-    local.get $0
-    i32.load offset=20
-    local.get $0
-    i32.load offset=12
-    i32.const 3
-    i32.mul
-    i32.const 4
-    i32.div_s
-    i32.lt_s
-    if (result i32)
-     local.get $0
-     i32.load offset=4
-    else
-     local.get $0
-     i32.load offset=4
-     i32.const 1
-     i32.shl
-     i32.const 1
-     i32.or
-    end
-    call $~lib/set/Set<u32>#rehash
-   end
-   local.get $0
-   i32.load offset=8
-   local.get $0
-   local.get $0
-   i32.load offset=16
-   local.tee $4
-   i32.const 1
-   i32.add
-   i32.store offset=16
-   local.get $4
-   i32.const 3
-   i32.shl
-   i32.add
-   local.tee $2
-   local.get $1
-   i32.store
-   local.get $0
-   local.get $0
-   i32.load offset=20
-   i32.const 1
-   i32.add
-   i32.store offset=20
-   local.get $2
-   local.get $0
-   i32.load
-   local.get $3
-   local.get $0
-   i32.load offset=4
-   i32.and
-   i32.const 2
-   i32.shl
-   i32.add
-   local.tee $0
-   i32.load
-   i32.store offset=4
-   local.get $0
-   local.get $2
-   i32.store
-  end
- )
- (func $~lib/array/Array<u32>#__get (param $0 i32) (param $1 i32) (result i32)
-  local.get $1
-  local.get $0
-  i32.load offset=12
-  i32.ge_u
-  if
-   i32.const 1248
-   i32.const 1616
-   i32.const 92
-   i32.const 42
-   call $~lib/builtins/abort
-   unreachable
-  end
-  local.get $0
-  i32.load offset=4
-  local.get $1
-  i32.const 2
-  i32.shl
-  i32.add
-  i32.load
- )
- (func $~lib/set/Set<u32>#delete (param $0 i32) (param $1 i32)
-  (local $2 i32)
-  local.get $0
-  local.get $1
-  local.get $1
-  call $~lib/util/hash/HASH<i32>
-  call $~lib/set/Set<u32>#find
-  local.tee $1
-  i32.eqz
-  if
-   return
-  end
-  local.get $1
-  local.get $1
-  i32.load offset=4
-  i32.const 1
-  i32.or
-  i32.store offset=4
-  local.get $0
-  local.get $0
-  i32.load offset=20
-  i32.const 1
-  i32.sub
-  i32.store offset=20
-  local.get $0
-  i32.load offset=4
-  i32.const 1
-  i32.shr_u
-  local.tee $2
-  i32.const 1
-  i32.add
-  i32.const 4
-  local.get $0
-  i32.load offset=20
-  local.tee $1
-  local.get $1
-  i32.const 4
-  i32.lt_u
-  select
-  i32.ge_u
-  if (result i32)
-   local.get $0
-   i32.load offset=20
-   local.get $0
-   i32.load offset=12
-   i32.const 3
-   i32.mul
-   i32.const 4
-   i32.div_s
-   i32.lt_s
-  else
-   i32.const 0
-  end
-  if
-   local.get $0
-   local.get $2
-   call $~lib/set/Set<u32>#rehash
-  end
- )
- (func $std/set/testNumeric<u32>
-  (local $0 i32)
-  (local $1 i32)
-  (local $2 i32)
-  (local $3 i32)
-  (local $4 i32)
-  (local $5 i32)
-  (local $6 i32)
-  (local $7 i32)
-  (local $8 i32)
-  (local $9 i32)
-  (local $10 i32)
-  (local $11 i32)
-  global.get $~lib/memory/__stack_pointer
-  i32.const 12
-  i32.sub
-  global.set $~lib/memory/__stack_pointer
-  call $~stack_check
-  global.get $~lib/memory/__stack_pointer
-  i64.const 0
-  i64.store
-  global.get $~lib/memory/__stack_pointer
-  i32.const 0
-  i32.store offset=8
-  global.get $~lib/memory/__stack_pointer
-  call $~lib/set/Set<u32>#constructor
-  local.tee $2
-  i32.store
-  loop $for-loop|0
-   local.get $1
-   i32.const 100
-   i32.lt_u
-   if
-    local.get $2
-    local.get $1
-    call $~lib/set/Set<u32>#has
-    if
-     i32.const 0
-     i32.const 1568
-     i32.const 6
-     i32.const 5
-     call $~lib/builtins/abort
-     unreachable
-    end
-    local.get $2
-    local.get $1
-    call $~lib/set/Set<u32>#add
-    local.get $2
-    local.get $1
-    call $~lib/set/Set<u32>#has
-    i32.eqz
-    if
-     i32.const 0
-     i32.const 1568
-     i32.const 8
-     i32.const 5
-     call $~lib/builtins/abort
-     unreachable
-    end
-    local.get $1
-    i32.const 1
-    i32.add
-    local.set $1
-    br $for-loop|0
-   end
-  end
-  local.get $2
-  i32.load offset=20
-  i32.const 100
-  i32.ne
-  if
-   i32.const 0
-   i32.const 1568
-   i32.const 10
-   i32.const 3
-   call $~lib/builtins/abort
-   unreachable
-  end
-  i32.const 50
-  local.set $1
-  loop $for-loop|1
-   local.get $1
-   i32.const 100
-   i32.lt_u
-   if
-    local.get $2
-    local.get $1
-    call $~lib/set/Set<u32>#has
-    i32.eqz
-    if
-     i32.const 0
-     i32.const 1568
-     i32.const 14
-     i32.const 5
-     call $~lib/builtins/abort
-     unreachable
-    end
-    local.get $2
-    local.get $1
-    call $~lib/set/Set<u32>#add
-    local.get $2
-    local.get $1
-    call $~lib/set/Set<u32>#has
-    i32.eqz
-    if
-     i32.const 0
-     i32.const 1568
-     i32.const 16
-     i32.const 5
-     call $~lib/builtins/abort
-     unreachable
-    end
-    local.get $1
-    i32.const 1
-    i32.add
-    local.set $1
-    br $for-loop|1
-   end
-  end
-  local.get $2
-  i32.load offset=20
-  i32.const 100
-  i32.ne
-  if
-   i32.const 0
-   i32.const 1568
-   i32.const 18
-   i32.const 3
-   call $~lib/builtins/abort
-   unreachable
-  end
-  global.get $~lib/memory/__stack_pointer
-  global.get $~lib/memory/__stack_pointer
-  i32.const 4
-  i32.sub
-  global.set $~lib/memory/__stack_pointer
-  call $~stack_check
-  global.get $~lib/memory/__stack_pointer
-  i32.const 0
-  i32.store
-  local.get $2
-  i32.load offset=8
-  local.set $10
-  global.get $~lib/memory/__stack_pointer
-  local.get $2
-  i32.load offset=16
-  local.tee $6
-  local.set $7
-  global.get $~lib/memory/__stack_pointer
-  i32.const 8
-  i32.sub
-  global.set $~lib/memory/__stack_pointer
-  call $~stack_check
-  global.get $~lib/memory/__stack_pointer
-  i64.const 0
-  i64.store
-  global.get $~lib/memory/__stack_pointer
-  i32.const 16
-  i32.const 14
-  call $~lib/rt/itcms/__new
-  local.tee $1
-  i32.store
-  local.get $1
-  i32.const 0
-  call $~lib/set/Set<i8>#set:buckets
-  local.get $1
-  i32.const 0
-  i32.store offset=4
-  local.get $1
-  i32.const 0
-  i32.store offset=8
-  local.get $1
-  i32.const 0
-  i32.store offset=12
-  local.get $6
-  i32.const 268435455
-  i32.gt_u
-  if
-   i32.const 1456
-   i32.const 1616
-   i32.const 58
-   i32.const 60
-   call $~lib/builtins/abort
-   unreachable
-  end
-  global.get $~lib/memory/__stack_pointer
-  local.get $7
-  i32.const 2
-  i32.shl
-  local.tee $8
-  i32.const 0
-  call $~lib/rt/itcms/__new
-  local.tee $4
-  i32.store offset=4
-  local.get $4
-  local.get $8
-  call $~lib/memory/memory.fill
-  local.get $1
-  local.get $4
-  call $~lib/set/Set<i8>#set:buckets
-  local.get $1
-  local.get $4
-  i32.store offset=4
-  local.get $1
-  local.get $8
-  i32.store offset=8
-  local.get $1
-  local.get $7
-  i32.store offset=12
-  global.get $~lib/memory/__stack_pointer
-  i32.const 8
-  i32.add
-  global.set $~lib/memory/__stack_pointer
-  local.get $1
-  i32.store
-  loop $for-loop|01
-   local.get $5
-   local.get $6
-   i32.lt_s
-   if
-    local.get $10
-    local.get $5
-    i32.const 3
-    i32.shl
-    i32.add
-    local.tee $4
-    i32.load offset=4
-    i32.const 1
-    i32.and
-    i32.eqz
-    if
-     local.get $1
-     local.get $0
-     local.get $4
-     i32.load
-     call $~lib/array/Array<i32>#__set
-     local.get $0
-     i32.const 1
-     i32.add
-     local.set $0
-    end
-    local.get $5
-    i32.const 1
-    i32.add
-    local.set $5
-    br $for-loop|01
-   end
-  end
-  local.get $1
-  local.get $0
-  call $~lib/array/Array<i32>#set:length
-  global.get $~lib/memory/__stack_pointer
-  i32.const 4
-  i32.add
-  global.set $~lib/memory/__stack_pointer
-  local.get $1
-  i32.store offset=4
-  global.get $~lib/memory/__stack_pointer
-  call $~lib/set/Set<u32>#constructor
-  local.tee $4
-  i32.store offset=8
-  loop $for-loop|2
-   local.get $3
-   local.get $1
-   i32.load offset=12
-   i32.lt_s
-   if
-    local.get $2
-    local.get $1
-    local.get $3
-    call $~lib/array/Array<u32>#__get
-    call $~lib/set/Set<u32>#has
-    i32.eqz
-    if
-     i32.const 0
-     i32.const 1568
-     i32.const 24
-     i32.const 5
-     call $~lib/builtins/abort
-     unreachable
-    end
-    local.get $4
-    local.get $1
-    local.get $3
-    call $~lib/array/Array<u32>#__get
-    call $~lib/set/Set<u32>#add
-    local.get $3
-    i32.const 1
-    i32.add
-    local.set $3
-    br $for-loop|2
-   end
-  end
-  local.get $4
-  i32.load offset=20
-  local.get $2
-  i32.load offset=20
-  i32.ne
-  if
-   i32.const 0
-   i32.const 1568
-   i32.const 27
-   i32.const 3
-   call $~lib/builtins/abort
-   unreachable
-  end
-  i32.const 0
-  local.set $3
-  loop $for-loop|3
-   local.get $3
-   i32.const 50
-   i32.lt_u
-   if
-    local.get $2
-    local.get $3
-    call $~lib/set/Set<u32>#has
-    i32.eqz
-    if
-     i32.const 0
-     i32.const 1568
-     i32.const 31
-     i32.const 5
-     call $~lib/builtins/abort
-     unreachable
-    end
-    local.get $2
-    local.get $3
-    call $~lib/set/Set<u32>#delete
-    local.get $2
-    local.get $3
-    call $~lib/set/Set<u32>#has
-    if
-     i32.const 0
-     i32.const 1568
-     i32.const 33
-     i32.const 5
-     call $~lib/builtins/abort
-     unreachable
-    end
-    local.get $3
-    i32.const 1
-    i32.add
-    local.set $3
-    br $for-loop|3
-   end
-  end
-  local.get $2
-  i32.load offset=20
-  i32.const 50
-  i32.ne
-  if
-   i32.const 0
-   i32.const 1568
-   i32.const 35
-   i32.const 3
-   call $~lib/builtins/abort
-   unreachable
-  end
-  i32.const 0
-  local.set $3
-  loop $for-loop|4
-   local.get $3
-   i32.const 50
-   i32.lt_u
-   if
-    local.get $2
-    local.get $3
-    call $~lib/set/Set<u32>#has
-    if
-     i32.const 0
-     i32.const 1568
-     i32.const 39
-     i32.const 5
-     call $~lib/builtins/abort
-     unreachable
-    end
-    local.get $2
-    local.get $3
-    call $~lib/set/Set<u32>#add
-    local.get $2
-    local.get $3
-    call $~lib/set/Set<u32>#has
-    i32.eqz
-    if
-     i32.const 0
-     i32.const 1568
-     i32.const 41
-     i32.const 5
-     call $~lib/builtins/abort
-     unreachable
-    end
-    local.get $2
-    local.get $3
-    call $~lib/set/Set<u32>#delete
-    local.get $2
-    local.get $3
-    call $~lib/set/Set<u32>#has
-    if
-     i32.const 0
-     i32.const 1568
-     i32.const 43
-     i32.const 5
-     call $~lib/builtins/abort
-     unreachable
-    end
-    local.get $3
-    i32.const 1
-    i32.add
-    local.set $3
-    br $for-loop|4
-   end
-  end
-  local.get $2
-  i32.load offset=20
-  i32.const 50
-  i32.ne
-  if
-   i32.const 0
-   i32.const 1568
-   i32.const 45
-   i32.const 3
-   call $~lib/builtins/abort
-   unreachable
-  end
-  local.get $2
-  call $~lib/set/Set<i8>#clear
-  local.get $2
-  i32.load offset=20
-  if
-   i32.const 0
-   i32.const 1568
-   i32.const 49
-   i32.const 3
-   call $~lib/builtins/abort
-   unreachable
-  end
-  global.get $~lib/memory/__stack_pointer
-  i32.const 12
-  i32.add
-  global.set $~lib/memory/__stack_pointer
- )
- (func $~lib/util/hash/hash64 (param $0 i64) (result i32)
-  (local $1 i32)
-  local.get $0
-  i32.wrap_i64
-  local.tee $1
-  i32.const 255
-  i32.and
-  i32.const -2128831035
-  i32.xor
-  i32.const 16777619
-  i32.mul
-  local.get $1
-  i32.const 8
-  i32.shr_u
-  i32.const 255
-  i32.and
-  i32.xor
-  i32.const 16777619
-  i32.mul
-  local.get $1
-  i32.const 16
-  i32.shr_u
-  i32.const 255
-  i32.and
-  i32.xor
-  i32.const 16777619
-  i32.mul
-  local.get $1
-  i32.const 24
-  i32.shr_u
-  i32.xor
-  i32.const 16777619
-  i32.mul
-  local.get $0
-  i64.const 32
-  i64.shr_u
-  i32.wrap_i64
-  local.tee $1
-  i32.const 255
-  i32.and
-  i32.xor
-  i32.const 16777619
-  i32.mul
-  local.get $1
-  i32.const 8
-  i32.shr_u
-  i32.const 255
-  i32.and
-  i32.xor
-  i32.const 16777619
-  i32.mul
-  local.get $1
-  i32.const 16
-  i32.shr_u
-  i32.const 255
-  i32.and
-  i32.xor
-  i32.const 16777619
-  i32.mul
-  local.get $1
-  i32.const 24
-  i32.shr_u
-  i32.xor
-  i32.const 16777619
-  i32.mul
- )
- (func $~lib/set/Set<i64>#find (param $0 i32) (param $1 i64) (param $2 i32) (result i32)
-  local.get $0
-  i32.load
-  local.get $2
-  local.get $0
-  i32.load offset=4
-  i32.and
-  i32.const 2
-  i32.shl
-  i32.add
-  i32.load
-  local.set $0
-  loop $while-continue|0
-   local.get $0
-   if
-    local.get $0
-    i32.load offset=8
-    local.tee $2
-    i32.const 1
-    i32.and
-    if (result i32)
-     i32.const 0
-    else
-     local.get $1
-     local.get $0
-     i64.load
-     i64.eq
-    end
-    if
-     local.get $0
-     return
-    end
-    local.get $2
-    i32.const -2
-    i32.and
-    local.set $0
-    br $while-continue|0
-   end
-  end
-  i32.const 0
- )
- (func $~lib/set/Set<i64>#has (param $0 i32) (param $1 i64) (result i32)
-  local.get $0
-  local.get $1
-  local.get $1
-  call $~lib/util/hash/HASH<i64>
-  call $~lib/set/Set<i64>#find
-  i32.const 0
-  i32.ne
- )
- (func $~lib/set/Set<i64>#rehash (param $0 i32) (param $1 i32)
-  (local $2 i32)
-  (local $3 i32)
-  (local $4 i32)
-  (local $5 i64)
-  (local $6 i32)
-  (local $7 i32)
-  (local $8 i32)
-  (local $9 i32)
-  global.get $~lib/memory/__stack_pointer
-  i32.const 8
-  i32.sub
-  global.set $~lib/memory/__stack_pointer
-  call $~stack_check
-  global.get $~lib/memory/__stack_pointer
-  i64.const 0
-  i64.store
-  global.get $~lib/memory/__stack_pointer
-  local.get $1
-<<<<<<< HEAD
-  i32.const 1
-  i32.add
-  local.tee $2
-  i32.const 2
-  i32.shl
-  call $~lib/arraybuffer/ArrayBuffer#constructor
-  local.tee $8
-  i32.store
-=======
-  call $~lib/util/hash/HASH<i64>
-  local.set $3
->>>>>>> 4ccda0b5
-  global.get $~lib/memory/__stack_pointer
-  local.get $2
-  i32.const 3
-  i32.shl
-  i32.const 3
-  i32.div_s
-  local.tee $7
-  i32.const 4
-  i32.shl
-  call $~lib/arraybuffer/ArrayBuffer#constructor
-  local.tee $3
-  i32.store offset=4
-  local.get $0
-  i32.load offset=8
-  local.tee $9
-  local.get $0
-  i32.load offset=16
-  i32.const 4
-  i32.shl
-  i32.add
-  local.set $6
-  local.get $3
-  local.set $2
-  loop $while-continue|0
-   local.get $6
-   local.get $9
-   i32.ne
-   if
-    local.get $9
-    i32.load offset=8
-    i32.const 1
-    i32.and
-    i32.eqz
-    if
-     local.get $2
-     local.get $9
-     i64.load
-     local.tee $5
-     i64.store
-     local.get $2
-     local.get $8
-     local.get $5
-     call $~lib/util/hash/hash64
-     local.get $1
-     i32.and
-     i32.const 2
-     i32.shl
-     i32.add
-     local.tee $4
-     i32.load
-     i32.store offset=8
-     local.get $4
-     local.get $2
-     i32.store
-     local.get $2
-     i32.const 16
-     i32.add
-     local.set $2
-    end
-    local.get $9
-    i32.const 16
-    i32.add
-    local.set $9
-    br $while-continue|0
-   end
-  end
-  local.get $0
-  local.get $8
-  call $~lib/set/Set<i8>#set:buckets
-  local.get $0
-  local.get $1
-  i32.store offset=4
-  local.get $0
-  local.get $3
-  call $~lib/set/Set<i8>#set:entries
-  local.get $0
-  local.get $7
-  i32.store offset=12
-  local.get $0
-  local.get $0
-  i32.load offset=20
-  i32.store offset=16
-  global.get $~lib/memory/__stack_pointer
-  i32.const 8
-  i32.add
-  global.set $~lib/memory/__stack_pointer
- )
- (func $~lib/set/Set<i64>#add (param $0 i32) (param $1 i64)
-  (local $2 i32)
-  (local $3 i32)
-  (local $4 i32)
-  local.get $0
-  local.get $1
-  local.get $1
-  call $~lib/util/hash/hash64
-  local.tee $3
-  call $~lib/set/Set<i64>#find
-  i32.eqz
-  if
-   local.get $0
-   i32.load offset=16
-   local.get $0
-   i32.load offset=12
-   i32.eq
-   if
-    local.get $0
-    local.get $0
-    i32.load offset=20
-    local.get $0
-    i32.load offset=12
-    i32.const 3
-    i32.mul
-    i32.const 4
-    i32.div_s
-    i32.lt_s
-    if (result i32)
-     local.get $0
-     i32.load offset=4
-    else
-     local.get $0
-     i32.load offset=4
-     i32.const 1
-     i32.shl
-     i32.const 1
-     i32.or
-    end
-    call $~lib/set/Set<i64>#rehash
-   end
-   local.get $0
-   i32.load offset=8
-   local.get $0
-   local.get $0
-   i32.load offset=16
-   local.tee $4
-   i32.const 1
-   i32.add
-   i32.store offset=16
-   local.get $4
-   i32.const 4
-   i32.shl
-   i32.add
-   local.tee $2
-   local.get $1
-   i64.store
-   local.get $0
-   local.get $0
-   i32.load offset=20
-   i32.const 1
-   i32.add
-   i32.store offset=20
-   local.get $2
-   local.get $0
-   i32.load
-   local.get $3
-   local.get $0
-   i32.load offset=4
-   i32.and
-   i32.const 2
-   i32.shl
-   i32.add
-   local.tee $0
-   i32.load
-   i32.store offset=8
-   local.get $0
-   local.get $2
-   i32.store
-  end
- )
- (func $~lib/array/Array<i64>#__set (param $0 i32) (param $1 i32) (param $2 i64)
-  (local $3 i32)
-  local.get $1
-  local.get $0
-  i32.load offset=12
-  i32.ge_u
-  if
-   local.get $1
-   i32.const 0
-   i32.lt_s
-   if
-    i32.const 1248
-    i32.const 1616
-    i32.const 108
-    i32.const 22
-    call $~lib/builtins/abort
-    unreachable
-   end
-   local.get $0
-   local.get $1
-   i32.const 1
-   i32.add
-   local.tee $3
-   i32.const 3
-   call $~lib/array/ensureSize
-   local.get $0
-   local.get $3
-   i32.store offset=12
-  end
-  local.get $0
-  i32.load offset=4
-  local.get $1
-  i32.const 3
-  i32.shl
-  i32.add
-  local.get $2
-  i64.store
- )
- (func $~lib/array/Array<i64>#set:length (param $0 i32) (param $1 i32)
-  local.get $0
-  local.get $1
-  i32.const 3
-  call $~lib/array/ensureSize
-  local.get $0
-  local.get $1
-  i32.store offset=12
- )
- (func $~lib/array/Array<i64>#__get (param $0 i32) (param $1 i32) (result i64)
-  local.get $1
-  local.get $0
-  i32.load offset=12
-  i32.ge_u
-  if
-   i32.const 1248
-   i32.const 1616
-   i32.const 92
-   i32.const 42
-   call $~lib/builtins/abort
-   unreachable
-  end
-  local.get $0
-  i32.load offset=4
-  local.get $1
-  i32.const 3
-  i32.shl
-  i32.add
-  i64.load
- )
- (func $~lib/set/Set<i64>#delete (param $0 i32) (param $1 i64)
-  (local $2 i32)
-  (local $3 i32)
-  local.get $0
-  local.get $1
-  local.get $1
-  call $~lib/util/hash/HASH<i64>
-  call $~lib/set/Set<i64>#find
-  local.tee $2
-  i32.eqz
-  if
-   return
-  end
-  local.get $2
-  local.get $2
-  i32.load offset=8
-  i32.const 1
-  i32.or
-  i32.store offset=8
-  local.get $0
-  local.get $0
-  i32.load offset=20
-  i32.const 1
-  i32.sub
-  i32.store offset=20
-  local.get $0
-  i32.load offset=4
-  i32.const 1
-  i32.shr_u
-  local.tee $3
-  i32.const 1
-  i32.add
-  i32.const 4
-  local.get $0
-  i32.load offset=20
-  local.tee $2
-  local.get $2
-  i32.const 4
-  i32.lt_u
-  select
-  i32.ge_u
-  if (result i32)
-   local.get $0
-   i32.load offset=20
-   local.get $0
-   i32.load offset=12
-   i32.const 3
-   i32.mul
-   i32.const 4
-   i32.div_s
-   i32.lt_s
-  else
-   i32.const 0
-  end
-  if
-   local.get $0
-   local.get $3
-   call $~lib/set/Set<i64>#rehash
-  end
- )
- (func $~lib/set/Set<i64>#clear (param $0 i32)
-  local.get $0
-  i32.const 16
-  call $~lib/arraybuffer/ArrayBuffer#constructor
-  call $~lib/set/Set<i8>#set:buckets
-  local.get $0
-  i32.const 3
-  i32.store offset=4
-  local.get $0
-  i32.const 64
-  call $~lib/arraybuffer/ArrayBuffer#constructor
-  call $~lib/set/Set<i8>#set:entries
-  local.get $0
-  i32.const 4
-  i32.store offset=12
-  local.get $0
-  i32.const 0
-  i32.store offset=16
-  local.get $0
-  i32.const 0
-  i32.store offset=20
- )
- (func $std/set/testNumeric<i64>
-  (local $0 i32)
-  (local $1 i64)
-  (local $2 i32)
-  (local $3 i32)
-  (local $4 i32)
-  (local $5 i32)
-  (local $6 i32)
-  (local $7 i32)
-  (local $8 i32)
-  (local $9 i32)
-  (local $10 i32)
-  (local $11 i32)
-  (local $12 i32)
-  global.get $~lib/memory/__stack_pointer
-  i32.const 12
-  i32.sub
-  global.set $~lib/memory/__stack_pointer
-  call $~stack_check
-  global.get $~lib/memory/__stack_pointer
-  i64.const 0
-  i64.store
-  global.get $~lib/memory/__stack_pointer
-  i32.const 0
-  i32.store offset=8
-  global.get $~lib/memory/__stack_pointer
-  call $~lib/set/Set<i64>#constructor
-  local.tee $2
-  i32.store
-  loop $for-loop|0
-   local.get $1
-   i64.const 100
-   i64.lt_s
-   if
-    local.get $2
-    local.get $1
-    call $~lib/set/Set<i64>#has
-    if
-     i32.const 0
-     i32.const 1568
-     i32.const 6
-     i32.const 5
-     call $~lib/builtins/abort
-     unreachable
-    end
-    local.get $2
-    local.get $1
-    call $~lib/set/Set<i64>#add
-    local.get $2
-    local.get $1
-    call $~lib/set/Set<i64>#has
-    i32.eqz
-    if
-     i32.const 0
-     i32.const 1568
-     i32.const 8
-     i32.const 5
-     call $~lib/builtins/abort
-     unreachable
-    end
-    local.get $1
-    i64.const 1
-    i64.add
-    local.set $1
-    br $for-loop|0
-   end
-  end
-  local.get $2
-  i32.load offset=20
-  i32.const 100
-  i32.ne
-  if
-   i32.const 0
-   i32.const 1568
-   i32.const 10
-   i32.const 3
-   call $~lib/builtins/abort
-   unreachable
-  end
-  i64.const 50
-  local.set $1
-  loop $for-loop|1
-   local.get $1
-   i64.const 100
-   i64.lt_s
-   if
-    local.get $2
-    local.get $1
-    call $~lib/set/Set<i64>#has
-    i32.eqz
-    if
-     i32.const 0
-     i32.const 1568
-     i32.const 14
-     i32.const 5
-     call $~lib/builtins/abort
-     unreachable
-    end
-    local.get $2
-    local.get $1
-    call $~lib/set/Set<i64>#add
-    local.get $2
-    local.get $1
-    call $~lib/set/Set<i64>#has
-    i32.eqz
-    if
-     i32.const 0
-     i32.const 1568
-     i32.const 16
-     i32.const 5
-     call $~lib/builtins/abort
-     unreachable
-    end
-    local.get $1
-    i64.const 1
-    i64.add
-    local.set $1
-    br $for-loop|1
-   end
-  end
-  local.get $2
-  i32.load offset=20
-  i32.const 100
-  i32.ne
-  if
-   i32.const 0
-   i32.const 1568
-   i32.const 18
-   i32.const 3
-   call $~lib/builtins/abort
-   unreachable
-  end
-  global.get $~lib/memory/__stack_pointer
-  global.get $~lib/memory/__stack_pointer
-  i32.const 4
-  i32.sub
-  global.set $~lib/memory/__stack_pointer
-  call $~stack_check
-  global.get $~lib/memory/__stack_pointer
-  i32.const 0
-  i32.store
-  local.get $2
-  i32.load offset=8
-  local.set $11
-  global.get $~lib/memory/__stack_pointer
-  local.get $2
-  i32.load offset=16
-  local.tee $7
-  local.set $8
-  global.get $~lib/memory/__stack_pointer
-  i32.const 8
-  i32.sub
-  global.set $~lib/memory/__stack_pointer
-  call $~stack_check
-  global.get $~lib/memory/__stack_pointer
-  i64.const 0
-  i64.store
-  global.get $~lib/memory/__stack_pointer
-  i32.const 16
-  i32.const 16
-  call $~lib/rt/itcms/__new
-  local.tee $3
-  i32.store
-  local.get $3
-  i32.const 0
-  call $~lib/set/Set<i8>#set:buckets
-  local.get $3
-  i32.const 0
-  i32.store offset=4
-  local.get $3
-  i32.const 0
-  i32.store offset=8
-  local.get $3
-  i32.const 0
-  i32.store offset=12
-  local.get $7
-  i32.const 134217727
-  i32.gt_u
-  if
-   i32.const 1456
-   i32.const 1616
-   i32.const 58
-   i32.const 60
-   call $~lib/builtins/abort
-   unreachable
-  end
-  global.get $~lib/memory/__stack_pointer
-  local.get $8
-  i32.const 3
-  i32.shl
-  local.tee $9
-  i32.const 0
-  call $~lib/rt/itcms/__new
-  local.tee $4
-  i32.store offset=4
-  local.get $4
-  local.get $9
-  call $~lib/memory/memory.fill
-  local.get $3
-  local.get $4
-  call $~lib/set/Set<i8>#set:buckets
-  local.get $3
-  local.get $4
-  i32.store offset=4
-  local.get $3
-  local.get $9
-  i32.store offset=8
-  local.get $3
-  local.get $8
-  i32.store offset=12
-  global.get $~lib/memory/__stack_pointer
-  i32.const 8
-  i32.add
-  global.set $~lib/memory/__stack_pointer
-  local.get $3
-  i32.store
-  loop $for-loop|01
-   local.get $6
-   local.get $7
-   i32.lt_s
-   if
-    local.get $11
-    local.get $6
-    i32.const 4
-    i32.shl
-    i32.add
-    local.tee $4
-    i32.load offset=8
-    i32.const 1
-    i32.and
-    i32.eqz
-    if
-     local.get $3
-     local.get $0
-     local.get $4
-     i64.load
-     call $~lib/array/Array<i64>#__set
-     local.get $0
-     i32.const 1
-     i32.add
-     local.set $0
-    end
-    local.get $6
-    i32.const 1
-    i32.add
-    local.set $6
-    br $for-loop|01
-   end
-  end
-  local.get $3
-  local.get $0
-  call $~lib/array/Array<i64>#set:length
-  global.get $~lib/memory/__stack_pointer
-  i32.const 4
-  i32.add
-  global.set $~lib/memory/__stack_pointer
-  local.get $3
-  i32.store offset=4
-  global.get $~lib/memory/__stack_pointer
-  call $~lib/set/Set<i64>#constructor
-  local.tee $4
-  i32.store offset=8
-  loop $for-loop|2
-   local.get $5
-   local.get $3
-   i32.load offset=12
-   i32.lt_s
-   if
-    local.get $2
-    local.get $3
-    local.get $5
-    call $~lib/array/Array<i64>#__get
-    call $~lib/set/Set<i64>#has
-    i32.eqz
-    if
-     i32.const 0
-     i32.const 1568
-     i32.const 24
-     i32.const 5
-     call $~lib/builtins/abort
-     unreachable
-    end
-    local.get $4
-    local.get $3
-    local.get $5
-    call $~lib/array/Array<i64>#__get
-    call $~lib/set/Set<i64>#add
-    local.get $5
-    i32.const 1
-    i32.add
-    local.set $5
-    br $for-loop|2
-   end
-  end
-  local.get $4
-  i32.load offset=20
-  local.get $2
-  i32.load offset=20
-  i32.ne
-  if
-   i32.const 0
-   i32.const 1568
-   i32.const 27
-   i32.const 3
-   call $~lib/builtins/abort
-   unreachable
-  end
-  i64.const 0
-  local.set $1
-  loop $for-loop|3
-   local.get $1
-   i64.const 50
-   i64.lt_s
-   if
-    local.get $2
-    local.get $1
-    call $~lib/set/Set<i64>#has
-    i32.eqz
-    if
-     i32.const 0
-     i32.const 1568
-     i32.const 31
-     i32.const 5
-     call $~lib/builtins/abort
-     unreachable
-    end
-    local.get $2
-    local.get $1
-    call $~lib/set/Set<i64>#delete
-    local.get $2
-    local.get $1
-    call $~lib/set/Set<i64>#has
-    if
-     i32.const 0
-     i32.const 1568
-     i32.const 33
-     i32.const 5
-     call $~lib/builtins/abort
-     unreachable
-    end
-    local.get $1
-    i64.const 1
-    i64.add
-    local.set $1
-    br $for-loop|3
-   end
-  end
-  local.get $2
-  i32.load offset=20
-  i32.const 50
-  i32.ne
-  if
-   i32.const 0
-   i32.const 1568
-   i32.const 35
-   i32.const 3
-   call $~lib/builtins/abort
-   unreachable
-  end
-  i64.const 0
-  local.set $1
-  loop $for-loop|4
-   local.get $1
-   i64.const 50
-   i64.lt_s
-   if
-    local.get $2
-    local.get $1
-    call $~lib/set/Set<i64>#has
-    if
-     i32.const 0
-     i32.const 1568
-     i32.const 39
-     i32.const 5
-     call $~lib/builtins/abort
-     unreachable
-    end
-    local.get $2
-    local.get $1
-    call $~lib/set/Set<i64>#add
-    local.get $2
-    local.get $1
-    call $~lib/set/Set<i64>#has
-    i32.eqz
-    if
-     i32.const 0
-     i32.const 1568
-     i32.const 41
-     i32.const 5
-     call $~lib/builtins/abort
-     unreachable
-    end
-    local.get $2
-    local.get $1
-    call $~lib/set/Set<i64>#delete
-    local.get $2
-    local.get $1
-    call $~lib/set/Set<i64>#has
-    if
-     i32.const 0
-     i32.const 1568
-     i32.const 43
-     i32.const 5
-     call $~lib/builtins/abort
-     unreachable
-    end
-    local.get $1
-    i64.const 1
-    i64.add
-    local.set $1
-    br $for-loop|4
-   end
-  end
-  local.get $2
-  i32.load offset=20
-  i32.const 50
-  i32.ne
-  if
-   i32.const 0
-   i32.const 1568
-   i32.const 45
-   i32.const 3
-   call $~lib/builtins/abort
-   unreachable
-  end
-  local.get $2
-  call $~lib/set/Set<i64>#clear
-  local.get $2
-  i32.load offset=20
-  if
-   i32.const 0
-   i32.const 1568
-   i32.const 49
-   i32.const 3
-   call $~lib/builtins/abort
-   unreachable
-  end
-  global.get $~lib/memory/__stack_pointer
-  i32.const 12
-  i32.add
-  global.set $~lib/memory/__stack_pointer
- )
- (func $~lib/set/Set<u64>#find (param $0 i32) (param $1 i64) (param $2 i32) (result i32)
-  local.get $0
-  i32.load
-  local.get $2
-  local.get $0
-<<<<<<< HEAD
-  i32.load offset=4
-  i32.and
-  i32.const 2
-  i32.shl
-  i32.add
-  i32.load
-  local.set $0
-  loop $while-continue|0
-   local.get $0
-   if
-=======
-  local.get $1
-  local.get $1
-  call $~lib/util/hash/HASH<i64>
-  call $~lib/set/Set<u64>#find
-  i32.const 0
-  i32.ne
-  global.get $~lib/memory/__stack_pointer
-  i32.const 4
-  i32.add
-  global.set $~lib/memory/__stack_pointer
- )
- (func $~lib/set/Set<u64>#add (param $0 i32) (param $1 i64)
-  (local $2 i32)
-  (local $3 i32)
-  (local $4 i32)
-  global.get $~lib/memory/__stack_pointer
-  i32.const 4
-  i32.sub
-  global.set $~lib/memory/__stack_pointer
-  call $~stack_check
-  global.get $~lib/memory/__stack_pointer
-  i32.const 0
-  i32.store
-  local.get $1
-  call $~lib/util/hash/HASH<i64>
-  local.set $3
-  global.get $~lib/memory/__stack_pointer
-  local.get $0
-  i32.store
-  local.get $0
-  local.get $1
-  local.get $3
-  call $~lib/set/Set<u64>#find
-  i32.eqz
-  if
-   local.get $0
-   i32.load offset=16
-   local.get $0
-   i32.load offset=12
-   i32.eq
-   if
-    global.get $~lib/memory/__stack_pointer
-    local.get $0
-    i32.store
-    local.get $0
-    local.get $0
-    i32.load offset=20
->>>>>>> 4ccda0b5
-    local.get $0
-    i32.load offset=8
-    local.tee $2
-    i32.const 1
-    i32.and
-    if (result i32)
-     i32.const 0
-    else
-     local.get $1
-     local.get $0
-     i64.load
-     i64.eq
-    end
-    if
-     local.get $0
-     return
-    end
-    local.get $2
-    i32.const -2
-    i32.and
-    local.set $0
-    br $while-continue|0
-   end
-  end
-  i32.const 0
- )
- (func $~lib/set/Set<u64>#has (param $0 i32) (param $1 i64) (result i32)
-  local.get $0
-  local.get $1
-  local.get $1
-  call $~lib/util/hash/hash64
-  call $~lib/set/Set<u64>#find
-  i32.const 0
-  i32.ne
- )
- (func $~lib/set/Set<u64>#rehash (param $0 i32) (param $1 i32)
-  (local $2 i32)
-  (local $3 i32)
-  (local $4 i32)
-  (local $5 i64)
-  (local $6 i32)
-  (local $7 i32)
-  (local $8 i32)
-  (local $9 i32)
-  global.get $~lib/memory/__stack_pointer
-  i32.const 8
-  i32.sub
-  global.set $~lib/memory/__stack_pointer
-  call $~stack_check
-  global.get $~lib/memory/__stack_pointer
-  i64.const 0
-  i64.store
-  global.get $~lib/memory/__stack_pointer
-  local.get $1
-  i32.const 1
-  i32.add
-  local.tee $2
-  i32.const 2
-  i32.shl
-  call $~lib/arraybuffer/ArrayBuffer#constructor
-  local.tee $8
-  i32.store
-  global.get $~lib/memory/__stack_pointer
-  local.get $2
-  i32.const 3
-  i32.shl
-  i32.const 3
-  i32.div_s
-  local.tee $7
-  i32.const 4
-  i32.shl
-  call $~lib/arraybuffer/ArrayBuffer#constructor
-  local.tee $3
-  i32.store offset=4
-  local.get $0
-  i32.load offset=8
-  local.tee $9
-  local.get $0
-  i32.load offset=16
-  i32.const 4
-  i32.shl
-  i32.add
-  local.set $6
-  local.get $3
-  local.set $2
-  loop $while-continue|0
-   local.get $6
-   local.get $9
-   i32.ne
-   if
-    local.get $9
-    i32.load offset=8
-    i32.const 1
-    i32.and
-    i32.eqz
-    if
-     local.get $2
-     local.get $9
-     i64.load
-     local.tee $5
-     i64.store
-     local.get $2
-     local.get $8
-     local.get $5
-     call $~lib/util/hash/hash64
-     local.get $1
-     i32.and
-     i32.const 2
-     i32.shl
-     i32.add
-     local.tee $4
-     i32.load
-     i32.store offset=8
-     local.get $4
-     local.get $2
-     i32.store
-     local.get $2
-     i32.const 16
-     i32.add
-     local.set $2
-    end
-    local.get $9
-    i32.const 16
-    i32.add
-    local.set $9
-    br $while-continue|0
-   end
-  end
-  local.get $0
-  local.get $8
-  call $~lib/set/Set<i8>#set:buckets
-  local.get $0
-  local.get $1
-  i32.store offset=4
-  local.get $0
-  local.get $3
-  call $~lib/set/Set<i8>#set:entries
-  local.get $0
-  local.get $7
-  i32.store offset=12
-  local.get $0
-  local.get $0
-  i32.load offset=20
-  i32.store offset=16
-  global.get $~lib/memory/__stack_pointer
-  i32.const 8
-  i32.add
-  global.set $~lib/memory/__stack_pointer
- )
- (func $~lib/set/Set<u64>#add (param $0 i32) (param $1 i64)
-  (local $2 i32)
-  (local $3 i32)
-  (local $4 i32)
-  local.get $0
-  local.get $1
-  local.get $1
-  call $~lib/util/hash/hash64
-  local.tee $3
-  call $~lib/set/Set<u64>#find
-  i32.eqz
-  if
-   local.get $0
-   i32.load offset=16
-   local.get $0
-   i32.load offset=12
-   i32.eq
-   if
-    local.get $0
-    local.get $0
-    i32.load offset=20
-    local.get $0
-    i32.load offset=12
-    i32.const 3
-    i32.mul
-    i32.const 4
-    i32.div_s
-    i32.lt_s
-    if (result i32)
-     local.get $0
-     i32.load offset=4
-    else
-     local.get $0
-     i32.load offset=4
-     i32.const 1
-     i32.shl
-     i32.const 1
-     i32.or
-    end
-    call $~lib/set/Set<u64>#rehash
-   end
-   local.get $0
-   i32.load offset=8
-   local.get $0
-   local.get $0
-   i32.load offset=16
-   local.tee $4
-   i32.const 1
-   i32.add
-   i32.store offset=16
-   local.get $4
-   i32.const 4
-   i32.shl
-   i32.add
-   local.tee $2
-   local.get $1
-   i64.store
-   local.get $0
-   local.get $0
-   i32.load offset=20
-   i32.const 1
-   i32.add
-   i32.store offset=20
-   local.get $2
-   local.get $0
-   i32.load
-   local.get $3
-   local.get $0
-   i32.load offset=4
-   i32.and
-   i32.const 2
-   i32.shl
-   i32.add
-   local.tee $0
-   i32.load
-   i32.store offset=8
-   local.get $0
-   local.get $2
-   i32.store
-  end
- )
- (func $~lib/array/Array<u64>#__get (param $0 i32) (param $1 i32) (result i64)
-  local.get $1
-  local.get $0
-  i32.load offset=12
-  i32.ge_u
-  if
-   i32.const 1248
-   i32.const 1616
-   i32.const 92
-   i32.const 42
-   call $~lib/builtins/abort
-   unreachable
-  end
-  local.get $0
-  i32.load offset=4
-  local.get $1
-  i32.const 3
-  i32.shl
-  i32.add
-  i64.load
- )
- (func $~lib/set/Set<u64>#delete (param $0 i32) (param $1 i64)
-  (local $2 i32)
-  (local $3 i32)
-  local.get $0
-  local.get $1
-  local.get $1
-  call $~lib/util/hash/HASH<i64>
-  call $~lib/set/Set<u64>#find
-  local.tee $2
-  i32.eqz
-  if
-   return
-  end
-  local.get $2
-  local.get $2
-  i32.load offset=8
-  i32.const 1
-  i32.or
-  i32.store offset=8
-  local.get $0
-  local.get $0
-  i32.load offset=20
-  i32.const 1
-  i32.sub
-  i32.store offset=20
-  local.get $0
-  i32.load offset=4
-  i32.const 1
-  i32.shr_u
-  local.tee $3
-  i32.const 1
-  i32.add
-  i32.const 4
-  local.get $0
-  i32.load offset=20
-  local.tee $2
-  local.get $2
-  i32.const 4
-  i32.lt_u
-  select
-  i32.ge_u
-  if (result i32)
-   local.get $0
-   i32.load offset=20
-   local.get $0
-   i32.load offset=12
-   i32.const 3
-   i32.mul
-   i32.const 4
-   i32.div_s
-   i32.lt_s
-  else
-   i32.const 0
-  end
-  if
-   local.get $0
-   local.get $3
-   call $~lib/set/Set<u64>#rehash
-  end
- )
- (func $std/set/testNumeric<u64>
-  (local $0 i32)
-  (local $1 i64)
-  (local $2 i32)
-  (local $3 i32)
-  (local $4 i32)
-  (local $5 i32)
-  (local $6 i32)
-  (local $7 i32)
-  (local $8 i32)
-  (local $9 i32)
-  (local $10 i32)
-  (local $11 i32)
-  (local $12 i32)
-  global.get $~lib/memory/__stack_pointer
-  i32.const 12
-  i32.sub
-  global.set $~lib/memory/__stack_pointer
-  call $~stack_check
-  global.get $~lib/memory/__stack_pointer
-  i64.const 0
-  i64.store
-  global.get $~lib/memory/__stack_pointer
-  i32.const 0
-  i32.store offset=8
-  global.get $~lib/memory/__stack_pointer
-  call $~lib/set/Set<u64>#constructor
-  local.tee $2
-  i32.store
-  loop $for-loop|0
-   local.get $1
-   i64.const 100
-   i64.lt_u
-   if
-    local.get $2
-    local.get $1
-    call $~lib/set/Set<u64>#has
-    if
-     i32.const 0
-     i32.const 1568
-     i32.const 6
-     i32.const 5
-     call $~lib/builtins/abort
-     unreachable
-    end
-    local.get $2
-    local.get $1
-    call $~lib/set/Set<u64>#add
-    local.get $2
-    local.get $1
-    call $~lib/set/Set<u64>#has
-    i32.eqz
-    if
-     i32.const 0
-     i32.const 1568
-     i32.const 8
-     i32.const 5
-     call $~lib/builtins/abort
-     unreachable
-    end
-    local.get $1
-    i64.const 1
-    i64.add
-    local.set $1
-    br $for-loop|0
-   end
-  end
-  local.get $2
-  i32.load offset=20
-  i32.const 100
-  i32.ne
-  if
-   i32.const 0
-   i32.const 1568
-   i32.const 10
-   i32.const 3
-   call $~lib/builtins/abort
-   unreachable
-  end
-  i64.const 50
-  local.set $1
-  loop $for-loop|1
-   local.get $1
-   i64.const 100
-   i64.lt_u
-   if
-    local.get $2
-    local.get $1
-    call $~lib/set/Set<u64>#has
-    i32.eqz
-    if
-     i32.const 0
-     i32.const 1568
-     i32.const 14
-     i32.const 5
-     call $~lib/builtins/abort
-     unreachable
-    end
-    local.get $2
-    local.get $1
-    call $~lib/set/Set<u64>#add
-    local.get $2
-    local.get $1
-    call $~lib/set/Set<u64>#has
-    i32.eqz
-    if
-     i32.const 0
-     i32.const 1568
-     i32.const 16
-     i32.const 5
-     call $~lib/builtins/abort
-     unreachable
-    end
-    local.get $1
-    i64.const 1
-    i64.add
-    local.set $1
-    br $for-loop|1
-   end
-  end
-  local.get $2
-  i32.load offset=20
-  i32.const 100
-  i32.ne
-  if
-   i32.const 0
-   i32.const 1568
-   i32.const 18
-   i32.const 3
-   call $~lib/builtins/abort
-   unreachable
-  end
-  global.get $~lib/memory/__stack_pointer
-  global.get $~lib/memory/__stack_pointer
-  i32.const 4
-  i32.sub
-  global.set $~lib/memory/__stack_pointer
-  call $~stack_check
-  global.get $~lib/memory/__stack_pointer
-  i32.const 0
-  i32.store
-  local.get $2
-  i32.load offset=8
-  local.set $11
-  global.get $~lib/memory/__stack_pointer
-  local.get $2
-  i32.load offset=16
-  local.tee $7
-  local.set $8
-  global.get $~lib/memory/__stack_pointer
-  i32.const 8
-  i32.sub
-  global.set $~lib/memory/__stack_pointer
-  call $~stack_check
-  global.get $~lib/memory/__stack_pointer
-  i64.const 0
-  i64.store
-  global.get $~lib/memory/__stack_pointer
-  i32.const 16
-  i32.const 18
-  call $~lib/rt/itcms/__new
-  local.tee $3
-  i32.store
-  local.get $3
-  i32.const 0
-  call $~lib/set/Set<i8>#set:buckets
-  local.get $3
-  i32.const 0
-  i32.store offset=4
-  local.get $3
-  i32.const 0
-  i32.store offset=8
-  local.get $3
-  i32.const 0
-  i32.store offset=12
-  local.get $7
-  i32.const 134217727
-  i32.gt_u
-  if
-   i32.const 1456
-   i32.const 1616
-   i32.const 58
-   i32.const 60
-   call $~lib/builtins/abort
-   unreachable
-  end
-  global.get $~lib/memory/__stack_pointer
-  local.get $8
-  i32.const 3
-  i32.shl
-  local.tee $9
-  i32.const 0
-  call $~lib/rt/itcms/__new
-  local.tee $4
-  i32.store offset=4
-  local.get $4
-  local.get $9
-  call $~lib/memory/memory.fill
-  local.get $3
-  local.get $4
-  call $~lib/set/Set<i8>#set:buckets
-  local.get $3
-  local.get $4
-  i32.store offset=4
-  local.get $3
-  local.get $9
-  i32.store offset=8
-  local.get $3
-  local.get $8
-  i32.store offset=12
-  global.get $~lib/memory/__stack_pointer
-  i32.const 8
-  i32.add
-  global.set $~lib/memory/__stack_pointer
-  local.get $3
-  i32.store
-  loop $for-loop|01
-   local.get $6
-   local.get $7
-   i32.lt_s
-   if
-    local.get $11
-    local.get $6
-    i32.const 4
-    i32.shl
-    i32.add
-    local.tee $4
-    i32.load offset=8
-    i32.const 1
-    i32.and
-    i32.eqz
-    if
-     local.get $3
-     local.get $0
-     local.get $4
-     i64.load
-     call $~lib/array/Array<i64>#__set
-     local.get $0
-     i32.const 1
-     i32.add
-     local.set $0
-    end
-    local.get $6
-    i32.const 1
-    i32.add
-    local.set $6
-    br $for-loop|01
-   end
-  end
-  local.get $3
-  local.get $0
-  call $~lib/array/Array<i64>#set:length
-  global.get $~lib/memory/__stack_pointer
-  i32.const 4
-  i32.add
-  global.set $~lib/memory/__stack_pointer
-  local.get $3
-  i32.store offset=4
-  global.get $~lib/memory/__stack_pointer
-  call $~lib/set/Set<u64>#constructor
-  local.tee $4
-  i32.store offset=8
-  loop $for-loop|2
-   local.get $5
-   local.get $3
-   i32.load offset=12
-   i32.lt_s
-   if
-    local.get $2
-    local.get $3
-    local.get $5
-    call $~lib/array/Array<u64>#__get
-    call $~lib/set/Set<u64>#has
-    i32.eqz
-    if
-     i32.const 0
-     i32.const 1568
-     i32.const 24
-     i32.const 5
-     call $~lib/builtins/abort
-     unreachable
-    end
-    local.get $4
-    local.get $3
-    local.get $5
-    call $~lib/array/Array<u64>#__get
-    call $~lib/set/Set<u64>#add
-    local.get $5
-    i32.const 1
-    i32.add
-    local.set $5
-    br $for-loop|2
-   end
-  end
-  local.get $4
-  i32.load offset=20
-  local.get $2
-  i32.load offset=20
-  i32.ne
-  if
-   i32.const 0
-   i32.const 1568
-   i32.const 27
-   i32.const 3
-   call $~lib/builtins/abort
-   unreachable
-  end
-  i64.const 0
-  local.set $1
-  loop $for-loop|3
-   local.get $1
-   i64.const 50
-   i64.lt_u
-   if
-    local.get $2
-    local.get $1
-    call $~lib/set/Set<u64>#has
-    i32.eqz
-    if
-     i32.const 0
-     i32.const 1568
-     i32.const 31
-     i32.const 5
-     call $~lib/builtins/abort
-     unreachable
-    end
-    local.get $2
-    local.get $1
-    call $~lib/set/Set<u64>#delete
-    local.get $2
-    local.get $1
-    call $~lib/set/Set<u64>#has
-    if
-     i32.const 0
-     i32.const 1568
-     i32.const 33
-     i32.const 5
-     call $~lib/builtins/abort
-     unreachable
-    end
-    local.get $1
-    i64.const 1
-    i64.add
-    local.set $1
-    br $for-loop|3
-   end
-  end
-  local.get $2
-  i32.load offset=20
-  i32.const 50
-  i32.ne
-  if
-   i32.const 0
-   i32.const 1568
-   i32.const 35
-   i32.const 3
-   call $~lib/builtins/abort
-   unreachable
-  end
-  i64.const 0
-  local.set $1
-  loop $for-loop|4
-   local.get $1
-   i64.const 50
-   i64.lt_u
-   if
-    local.get $2
-    local.get $1
-    call $~lib/set/Set<u64>#has
-    if
-     i32.const 0
-     i32.const 1568
-     i32.const 39
-     i32.const 5
-     call $~lib/builtins/abort
-     unreachable
-    end
-    local.get $2
-    local.get $1
-    call $~lib/set/Set<u64>#add
-    local.get $2
-    local.get $1
-    call $~lib/set/Set<u64>#has
-    i32.eqz
-    if
-     i32.const 0
-     i32.const 1568
-     i32.const 41
-     i32.const 5
-     call $~lib/builtins/abort
-     unreachable
-    end
-    local.get $2
-    local.get $1
-    call $~lib/set/Set<u64>#delete
-    local.get $2
-    local.get $1
-    call $~lib/set/Set<u64>#has
-    if
-     i32.const 0
-     i32.const 1568
-     i32.const 43
-     i32.const 5
-     call $~lib/builtins/abort
-     unreachable
-    end
-    local.get $1
-    i64.const 1
-    i64.add
-    local.set $1
-    br $for-loop|4
-   end
-  end
-  local.get $2
-  i32.load offset=20
-  i32.const 50
-  i32.ne
-  if
-   i32.const 0
-   i32.const 1568
-   i32.const 45
-   i32.const 3
-   call $~lib/builtins/abort
-   unreachable
-  end
-  local.get $2
-  call $~lib/set/Set<i64>#clear
-  local.get $2
-  i32.load offset=20
-  if
-   i32.const 0
-   i32.const 1568
-   i32.const 49
-   i32.const 3
-   call $~lib/builtins/abort
-   unreachable
-  end
-  global.get $~lib/memory/__stack_pointer
-  i32.const 12
-  i32.add
-  global.set $~lib/memory/__stack_pointer
- )
- (func $~lib/set/Set<f32>#find (param $0 i32) (param $1 f32) (param $2 i32) (result i32)
-  local.get $0
-  i32.load
-  local.get $2
-  local.get $0
-  i32.load offset=4
-  i32.and
-  i32.const 2
-  i32.shl
-  i32.add
-  i32.load
-  local.set $0
-  loop $while-continue|0
-   local.get $0
-   if
-    local.get $0
-    i32.load offset=4
-    local.tee $2
-    i32.const 1
-    i32.and
-    if (result i32)
-     i32.const 0
-    else
-     local.get $1
-     local.get $0
-     f32.load
-     f32.eq
-    end
-    if
-     local.get $0
-     return
-    end
-    local.get $2
-    i32.const -2
-    i32.and
-    local.set $0
-    br $while-continue|0
-   end
-  end
-  i32.const 0
- )
- (func $~lib/set/Set<f32>#has (param $0 i32) (param $1 f32) (result i32)
-  local.get $0
-  local.get $1
-  local.get $1
-  i32.reinterpret_f32
-  call $~lib/util/hash/hash32
-  call $~lib/set/Set<f32>#find
-  i32.const 0
-  i32.ne
- )
- (func $~lib/set/Set<f32>#rehash (param $0 i32) (param $1 i32)
-  (local $2 i32)
-  (local $3 i32)
-  (local $4 i32)
-  (local $5 f32)
-  (local $6 i32)
-  (local $7 i32)
-  (local $8 i32)
-  (local $9 i32)
-  global.get $~lib/memory/__stack_pointer
-  i32.const 8
-  i32.sub
-  global.set $~lib/memory/__stack_pointer
-  call $~stack_check
-  global.get $~lib/memory/__stack_pointer
-  i64.const 0
-  i64.store
-  global.get $~lib/memory/__stack_pointer
-  local.get $1
-  i32.const 1
-  i32.add
-  local.tee $2
-  i32.const 2
-  i32.shl
-  call $~lib/arraybuffer/ArrayBuffer#constructor
-  local.tee $8
-  i32.store
-  global.get $~lib/memory/__stack_pointer
-  local.get $2
-  i32.const 3
-  i32.shl
-  i32.const 3
-  i32.div_s
-  local.tee $7
-  i32.const 3
-  i32.shl
-  call $~lib/arraybuffer/ArrayBuffer#constructor
-  local.tee $3
-  i32.store offset=4
-  local.get $0
-  i32.load offset=8
-  local.tee $9
-  local.get $0
-  i32.load offset=16
-  i32.const 3
-  i32.shl
-  i32.add
-  local.set $6
-  local.get $3
-  local.set $2
-  loop $while-continue|0
-   local.get $6
-   local.get $9
-   i32.ne
-   if
-    local.get $9
-    i32.load offset=4
-    i32.const 1
-    i32.and
-    i32.eqz
-    if
-     local.get $2
-     local.get $9
-     f32.load
-     local.tee $5
-     f32.store
-     local.get $2
-     local.get $8
-     local.get $5
-     i32.reinterpret_f32
-     call $~lib/util/hash/hash32
-     local.get $1
-     i32.and
-     i32.const 2
-     i32.shl
-     i32.add
-     local.tee $4
-     i32.load
-     i32.store offset=4
-     local.get $4
-     local.get $2
-     i32.store
-     local.get $2
-     i32.const 8
-     i32.add
-     local.set $2
-    end
-    local.get $9
-    i32.const 8
-    i32.add
-    local.set $9
-    br $while-continue|0
-   end
-  end
-  local.get $0
-  local.get $8
-  call $~lib/set/Set<i8>#set:buckets
-  local.get $0
-  local.get $1
-  i32.store offset=4
-  local.get $0
-  local.get $3
-  call $~lib/set/Set<i8>#set:entries
-  local.get $0
-  local.get $7
-  i32.store offset=12
-  local.get $0
-<<<<<<< HEAD
-  local.get $0
-  i32.load offset=20
-  i32.store offset=16
-=======
-  local.get $1
-  local.get $1
-  call $~lib/util/hash/HASH<f32>
-  call $~lib/set/Set<f32>#find
-  i32.const 0
-  i32.ne
->>>>>>> 4ccda0b5
-  global.get $~lib/memory/__stack_pointer
-  i32.const 8
-  i32.add
-  global.set $~lib/memory/__stack_pointer
- )
  (func $~lib/set/Set<f32>#add (param $0 i32) (param $1 f32)
   (local $2 i32)
   (local $3 i32)
@@ -11222,20 +8813,8 @@
   local.get $0
   local.get $1
   local.get $1
-<<<<<<< HEAD
-  i32.reinterpret_f32
-  call $~lib/util/hash/hash32
+  call $~lib/util/hash/HASH<f32>
   local.tee $3
-=======
-  call $~lib/util/hash/HASH<f32>
-  local.set $3
-  global.get $~lib/memory/__stack_pointer
-  local.get $0
-  i32.store
-  local.get $0
-  local.get $1
-  local.get $3
->>>>>>> 4ccda0b5
   call $~lib/set/Set<f32>#find
   i32.eqz
   if
@@ -11864,12 +9443,57 @@
   i32.add
   global.set $~lib/memory/__stack_pointer
  )
+ (func $~lib/util/hash/HASH<f64> (param $0 f64) (result i32)
+  (local $1 i32)
+  (local $2 i64)
+  local.get $0
+  i64.reinterpret_f64
+  local.tee $2
+  i32.wrap_i64
+  i32.const -1028477379
+  i32.mul
+  i32.const 374761401
+  i32.add
+  i32.const 17
+  i32.rotl
+  i32.const 668265263
+  i32.mul
+  local.get $2
+  i64.const 32
+  i64.shr_u
+  i32.wrap_i64
+  i32.const -1028477379
+  i32.mul
+  i32.add
+  i32.const 17
+  i32.rotl
+  i32.const 668265263
+  i32.mul
+  local.tee $1
+  local.get $1
+  i32.const 15
+  i32.shr_u
+  i32.xor
+  i32.const -2048144777
+  i32.mul
+  local.tee $1
+  local.get $1
+  i32.const 13
+  i32.shr_u
+  i32.xor
+  i32.const -1028477379
+  i32.mul
+  local.tee $1
+  local.get $1
+  i32.const 16
+  i32.shr_u
+  i32.xor
+ )
  (func $~lib/set/Set<f64>#find (param $0 i32) (param $1 f64) (param $2 i32) (result i32)
   local.get $0
   i32.load
   local.get $2
   local.get $0
-<<<<<<< HEAD
   i32.load offset=4
   i32.and
   i32.const 2
@@ -11878,45 +9502,6 @@
   i32.load
   local.set $0
   loop $while-continue|0
-=======
-  local.get $1
-  local.get $1
-  call $~lib/util/hash/HASH<f64>
-  call $~lib/set/Set<f64>#find
-  i32.const 0
-  i32.ne
-  global.get $~lib/memory/__stack_pointer
-  i32.const 4
-  i32.add
-  global.set $~lib/memory/__stack_pointer
- )
- (func $~lib/set/Set<f64>#add (param $0 i32) (param $1 f64)
-  (local $2 i32)
-  (local $3 i32)
-  (local $4 i32)
-  global.get $~lib/memory/__stack_pointer
-  i32.const 4
-  i32.sub
-  global.set $~lib/memory/__stack_pointer
-  call $~stack_check
-  global.get $~lib/memory/__stack_pointer
-  i32.const 0
-  i32.store
-  local.get $1
-  call $~lib/util/hash/HASH<f64>
-  local.set $3
-  global.get $~lib/memory/__stack_pointer
-  local.get $0
-  i32.store
-  local.get $0
-  local.get $1
-  local.get $3
-  call $~lib/set/Set<f64>#find
-  i32.eqz
-  if
-   local.get $0
-   i32.load offset=16
->>>>>>> 4ccda0b5
    local.get $0
    if
     local.get $0
@@ -11949,8 +9534,7 @@
   local.get $0
   local.get $1
   local.get $1
-  i64.reinterpret_f64
-  call $~lib/util/hash/hash64
+  call $~lib/util/hash/HASH<f64>
   call $~lib/set/Set<f64>#find
   i32.const 0
   i32.ne
@@ -12024,8 +9608,7 @@
      local.get $2
      local.get $8
      local.get $5
-     i64.reinterpret_f64
-     call $~lib/util/hash/hash64
+     call $~lib/util/hash/HASH<f64>
      local.get $1
      i32.and
      i32.const 2
@@ -12077,8 +9660,7 @@
   local.get $0
   local.get $1
   local.get $1
-  i64.reinterpret_f64
-  call $~lib/util/hash/hash64
+  call $~lib/util/hash/HASH<f64>
   local.tee $3
   call $~lib/set/Set<f64>#find
   i32.eqz
@@ -12749,6 +10331,14 @@
   call $~lib/rt/itcms/__visit
  )
  (func $~start
+  memory.size
+  i32.const 16
+  i32.shl
+  i32.const 18220
+  i32.sub
+  i32.const 1
+  i32.shr_u
+  global.set $~lib/rt/itcms/threshold
   i32.const 1168
   call $~lib/rt/itcms/initLazy
   global.set $~lib/rt/itcms/pinSpace
