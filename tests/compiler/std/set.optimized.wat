--- conflicted
+++ resolved
@@ -46,6 +46,8 @@
  (global $~lib/rt/pure/ROOTS (mut i32) (i32.const 0))
  (global $~lib/rt/pure/CUR (mut i32) (i32.const 0))
  (global $~lib/rt/pure/END (mut i32) (i32.const 0))
+ (global $~argumentsLength (mut i32) (i32.const 0))
+ (export "__argumentsLength" (global $~argumentsLength))
  (export "memory" (memory $0))
  (start $~start)
  (func $~lib/rt/tlsf/removeBlock (; 5 ;) (param $0 i32) (param $1 i32)
@@ -636,14 +638,8 @@
    if
     unreachable
    end
-<<<<<<< HEAD
    i32.const 1088
-   local.set $2
-   i32.const 1088
-=======
-   i32.const 688
    local.tee $0
->>>>>>> 38362a89
    i32.const 0
    i32.store
    i32.const 2656
@@ -2727,11 +2723,7 @@
   local.set $3
   i32.const 0
   local.set $0
-<<<<<<< HEAD
-  loop $continue|0
-=======
-  loop $for-loop|0
->>>>>>> 38362a89
+  loop $while-continue|0
    local.get $3
    local.tee $1
    i32.const 8
@@ -2769,13 +2761,9 @@
     local.get $4
     call $~lib/iterator/Iterator<i8>#next
     local.set $3
-<<<<<<< HEAD
     local.get $1
     call $~lib/rt/pure/__release
-    br $continue|0
-=======
-    br $for-loop|0
->>>>>>> 38362a89
+    br $while-continue|0
    end
   end
   local.get $2
@@ -3496,11 +3484,7 @@
   local.set $3
   i32.const 0
   local.set $0
-<<<<<<< HEAD
-  loop $continue|0
-=======
-  loop $for-loop|0
->>>>>>> 38362a89
+  loop $while-continue|0
    local.get $3
    local.tee $1
    i32.const 8
@@ -3538,13 +3522,9 @@
     local.get $4
     call $~lib/iterator/Iterator<u8>#next
     local.set $3
-<<<<<<< HEAD
     local.get $1
     call $~lib/rt/pure/__release
-    br $continue|0
-=======
-    br $for-loop|0
->>>>>>> 38362a89
+    br $while-continue|0
    end
   end
   local.get $2
@@ -4367,11 +4347,7 @@
   local.set $3
   i32.const 0
   local.set $0
-<<<<<<< HEAD
-  loop $continue|0
-=======
-  loop $for-loop|0
->>>>>>> 38362a89
+  loop $while-continue|0
    local.get $3
    local.tee $1
    i32.const 8
@@ -4409,13 +4385,9 @@
     local.get $4
     call $~lib/iterator/Iterator<i16>#next
     local.set $3
-<<<<<<< HEAD
     local.get $1
     call $~lib/rt/pure/__release
-    br $continue|0
-=======
-    br $for-loop|0
->>>>>>> 38362a89
+    br $while-continue|0
    end
   end
   local.get $2
@@ -5138,11 +5110,7 @@
   local.set $3
   i32.const 0
   local.set $0
-<<<<<<< HEAD
-  loop $continue|0
-=======
-  loop $for-loop|0
->>>>>>> 38362a89
+  loop $while-continue|0
    local.get $3
    local.tee $1
    i32.const 8
@@ -5180,13 +5148,9 @@
     local.get $4
     call $~lib/iterator/Iterator<u16>#next
     local.set $3
-<<<<<<< HEAD
     local.get $1
     call $~lib/rt/pure/__release
-    br $continue|0
-=======
-    br $for-loop|0
->>>>>>> 38362a89
+    br $while-continue|0
    end
   end
   local.get $2
@@ -6017,11 +5981,7 @@
   local.set $3
   i32.const 0
   local.set $0
-<<<<<<< HEAD
-  loop $continue|0
-=======
-  loop $for-loop|0
->>>>>>> 38362a89
+  loop $while-continue|0
    local.get $3
    local.tee $1
    i32.const 8
@@ -6058,13 +6018,9 @@
     local.get $4
     call $~lib/iterator/Iterator<i32>#next
     local.set $3
-<<<<<<< HEAD
     local.get $1
     call $~lib/rt/pure/__release
-    br $continue|0
-=======
-    br $for-loop|0
->>>>>>> 38362a89
+    br $while-continue|0
    end
   end
   local.get $2
@@ -6546,11 +6502,7 @@
   local.set $3
   i32.const 0
   local.set $0
-<<<<<<< HEAD
-  loop $continue|0
-=======
-  loop $for-loop|0
->>>>>>> 38362a89
+  loop $while-continue|0
    local.get $3
    local.tee $1
    i32.const 8
@@ -6587,13 +6539,9 @@
     local.get $4
     call $~lib/iterator/Iterator<u32>#next
     local.set $3
-<<<<<<< HEAD
     local.get $1
     call $~lib/rt/pure/__release
-    br $continue|0
-=======
-    br $for-loop|0
->>>>>>> 38362a89
+    br $while-continue|0
    end
   end
   local.get $2
@@ -7402,11 +7350,7 @@
   local.set $3
   i32.const 0
   local.set $0
-<<<<<<< HEAD
-  loop $continue|0
-=======
-  loop $for-loop|0
->>>>>>> 38362a89
+  loop $while-continue|0
    local.get $3
    local.tee $1
    i32.const 8
@@ -7443,13 +7387,9 @@
     local.get $4
     call $~lib/iterator/Iterator<i64>#next
     local.set $3
-<<<<<<< HEAD
     local.get $1
     call $~lib/rt/pure/__release
-    br $continue|0
-=======
-    br $for-loop|0
->>>>>>> 38362a89
+    br $while-continue|0
    end
   end
   local.get $2
@@ -7931,11 +7871,7 @@
   local.set $3
   i32.const 0
   local.set $0
-<<<<<<< HEAD
-  loop $continue|0
-=======
-  loop $for-loop|0
->>>>>>> 38362a89
+  loop $while-continue|0
    local.get $3
    local.tee $1
    i32.const 8
@@ -7972,13 +7908,9 @@
     local.get $4
     call $~lib/iterator/Iterator<u64>#next
     local.set $3
-<<<<<<< HEAD
     local.get $1
     call $~lib/rt/pure/__release
-    br $continue|0
-=======
-    br $for-loop|0
->>>>>>> 38362a89
+    br $while-continue|0
    end
   end
   local.get $2
@@ -8678,11 +8610,7 @@
   local.set $3
   i32.const 0
   local.set $0
-<<<<<<< HEAD
-  loop $continue|0
-=======
-  loop $for-loop|0
->>>>>>> 38362a89
+  loop $while-continue|0
    local.get $3
    local.tee $1
    i32.const 8
@@ -8720,13 +8648,9 @@
     local.get $4
     call $~lib/iterator/Iterator<f32>#next
     local.set $3
-<<<<<<< HEAD
     local.get $1
     call $~lib/rt/pure/__release
-    br $continue|0
-=======
-    br $for-loop|0
->>>>>>> 38362a89
+    br $while-continue|0
    end
   end
   local.get $2
@@ -9508,11 +9432,7 @@
   local.set $3
   i32.const 0
   local.set $0
-<<<<<<< HEAD
-  loop $continue|0
-=======
-  loop $for-loop|0
->>>>>>> 38362a89
+  loop $while-continue|0
    local.get $3
    local.tee $1
    i32.const 8
@@ -9550,13 +9470,9 @@
     local.get $4
     call $~lib/iterator/Iterator<f64>#next
     local.set $3
-<<<<<<< HEAD
     local.get $1
     call $~lib/rt/pure/__release
-    br $continue|0
-=======
-    br $for-loop|0
->>>>>>> 38362a89
+    br $while-continue|0
    end
   end
   local.get $2
@@ -9952,11 +9868,7 @@
   local.get $1
   call $~lib/rt/pure/__release
  )
-<<<<<<< HEAD
- (func $start (; 138 ;)
-=======
- (func $~start (; 124 ;)
->>>>>>> 38362a89
+ (func $~start (; 138 ;)
   call $std/set/testNumeric<i8>
   call $std/set/testNumeric<u8>
   call $std/set/testNumeric<i16>
@@ -10128,7 +10040,7 @@
   i32.const 1
   i32.add
   i32.store
-  loop $continue|0
+  loop $while-continue|0
    local.get $0
    call $~lib/set/SetIterator<i8>#get:done
    if (result i32)
@@ -10147,7 +10059,7 @@
     i32.const 1
     i32.add
     i32.store
-    br $continue|0
+    br $while-continue|0
    end
   end
   local.get $0
@@ -10252,7 +10164,7 @@
   i32.const 1
   i32.add
   i32.store
-  loop $continue|0
+  loop $while-continue|0
    local.get $0
    call $~lib/set/SetIterator<i8>#get:done
    if (result i32)
@@ -10271,7 +10183,7 @@
     i32.const 1
     i32.add
     i32.store
-    br $continue|0
+    br $while-continue|0
    end
   end
   local.get $0
