(module
 (type $i32_i32_=>_none (func (param i32 i32)))
 (type $i32_i32_=>_i32 (func (param i32 i32) (result i32)))
 (type $i32_=>_i32 (func (param i32) (result i32)))
 (type $none_=>_none (func))
 (type $none_=>_i32 (func (result i32)))
 (type $i32_=>_none (func (param i32)))
 (type $i32_i32_i32_=>_none (func (param i32 i32 i32)))
 (type $i32_i32_i32_=>_i32 (func (param i32 i32 i32) (result i32)))
 (type $i32_i64_=>_i32 (func (param i32 i64) (result i32)))
 (type $i32_f32_=>_i32 (func (param i32 f32) (result i32)))
 (type $i32_f64_=>_i32 (func (param i32 f64) (result i32)))
 (type $i32_i32_i32_i32_=>_none (func (param i32 i32 i32 i32)))
 (type $i32_i32_i64_=>_none (func (param i32 i32 i64)))
 (type $i32_i64_=>_none (func (param i32 i64)))
 (type $i32_f32_=>_none (func (param i32 f32)))
 (type $i32_f64_=>_none (func (param i32 f64)))
 (type $i32_i64_i32_=>_i32 (func (param i32 i64 i32) (result i32)))
 (type $i32_f32_i32_=>_i32 (func (param i32 f32 i32) (result i32)))
 (type $i32_f64_i32_=>_i32 (func (param i32 f64 i32) (result i32)))
 (type $i64_=>_i32 (func (param i64) (result i32)))
 (type $i32_i32_=>_i64 (func (param i32 i32) (result i64)))
 (type $i32_i32_=>_f32 (func (param i32 i32) (result f32)))
 (type $i32_i32_=>_f64 (func (param i32 i32) (result f64)))
 (import "env" "abort" (func $~lib/builtins/abort (param i32 i32 i32 i32)))
 (import "rtrace" "onalloc" (func $~lib/rt/rtrace/onalloc (param i32)))
 (import "rtrace" "onincrement" (func $~lib/rt/rtrace/onincrement (param i32)))
 (import "rtrace" "onrealloc" (func $~lib/rt/rtrace/onrealloc (param i32 i32)))
 (import "rtrace" "onfree" (func $~lib/rt/rtrace/onfree (param i32)))
 (import "rtrace" "ondecrement" (func $~lib/rt/rtrace/ondecrement (param i32)))
 (memory $0 1)
 (data (i32.const 1024) "\1c\00\00\00\01\00\00\00\01\00\00\00\1c\00\00\00I\00n\00v\00a\00l\00i\00d\00 \00l\00e\00n\00g\00t\00h")
 (data (i32.const 1072) "&\00\00\00\01\00\00\00\01\00\00\00&\00\00\00~\00l\00i\00b\00/\00a\00r\00r\00a\00y\00b\00u\00f\00f\00e\00r\00.\00t\00s")
 (data (i32.const 1136) "\1e\00\00\00\01\00\00\00\01\00\00\00\1e\00\00\00~\00l\00i\00b\00/\00r\00t\00/\00t\00l\00s\00f\00.\00t\00s")
 (data (i32.const 1184) "(\00\00\00\01\00\00\00\01\00\00\00(\00\00\00a\00l\00l\00o\00c\00a\00t\00i\00o\00n\00 \00t\00o\00o\00 \00l\00a\00r\00g\00e")
 (data (i32.const 1248) "\1e\00\00\00\01\00\00\00\01\00\00\00\1e\00\00\00~\00l\00i\00b\00/\00r\00t\00/\00p\00u\00r\00e\00.\00t\00s")
 (data (i32.const 1296) "\14\00\00\00\01\00\00\00\01\00\00\00\14\00\00\00s\00t\00d\00/\00s\00e\00t\00.\00t\00s")
 (data (i32.const 1344) "\1a\00\00\00\01\00\00\00\01\00\00\00\1a\00\00\00~\00l\00i\00b\00/\00a\00r\00r\00a\00y\00.\00t\00s")
 (data (i32.const 1392) "$\00\00\00\01\00\00\00\01\00\00\00$\00\00\00I\00n\00d\00e\00x\00 \00o\00u\00t\00 \00o\00f\00 \00r\00a\00n\00g\00e")
 (global $~lib/rt/tlsf/ROOT (mut i32) (i32.const 0))
 (global $~lib/rt/tlsf/collectLock (mut i32) (i32.const 0))
 (export "memory" (memory $0))
 (start $~start)
 (func $~lib/rt/pure/__release (param $0 i32)
  local.get $0
  i32.const 1444
  i32.gt_u
  if
   local.get $0
   i32.const 16
   i32.sub
   call $~lib/rt/pure/decrement
  end
 )
 (func $~lib/rt/tlsf/removeBlock (param $0 i32) (param $1 i32)
  (local $2 i32)
  (local $3 i32)
  (local $4 i32)
  (local $5 i32)
  local.get $1
  i32.load
  local.tee $2
  i32.const 1
  i32.and
  i32.eqz
  if
   i32.const 0
   i32.const 1152
   i32.const 277
   i32.const 14
   call $~lib/builtins/abort
   unreachable
  end
  local.get $2
  i32.const -4
  i32.and
  local.tee $2
  i32.const 16
  i32.ge_u
  if (result i32)
   local.get $2
   i32.const 1073741808
   i32.lt_u
  else
   i32.const 0
  end
  i32.eqz
  if
   i32.const 0
   i32.const 1152
   i32.const 279
   i32.const 14
   call $~lib/builtins/abort
   unreachable
  end
  local.get $2
  i32.const 256
  i32.lt_u
  if
   local.get $2
   i32.const 4
   i32.shr_u
   local.set $2
  else
   local.get $2
   i32.const 31
   local.get $2
   i32.clz
   i32.sub
   local.tee $4
   i32.const 4
   i32.sub
   i32.shr_u
   i32.const 16
   i32.xor
   local.set $2
   local.get $4
   i32.const 7
   i32.sub
   local.set $4
  end
  local.get $2
  i32.const 16
  i32.lt_u
  i32.const 0
  local.get $4
  i32.const 23
  i32.lt_u
  select
  i32.eqz
  if
   i32.const 0
   i32.const 1152
   i32.const 292
   i32.const 14
   call $~lib/builtins/abort
   unreachable
  end
  local.get $1
  i32.load offset=20
  local.set $3
  local.get $1
  i32.load offset=16
  local.tee $5
  if
   local.get $5
   local.get $3
   i32.store offset=20
  end
  local.get $3
  if
   local.get $3
   local.get $5
   i32.store offset=16
  end
  local.get $1
  local.get $0
  local.get $2
  local.get $4
  i32.const 4
  i32.shl
  i32.add
  i32.const 2
  i32.shl
  i32.add
  i32.load offset=96
  i32.eq
  if
   local.get $0
   local.get $2
   local.get $4
   i32.const 4
   i32.shl
   i32.add
   i32.const 2
   i32.shl
   i32.add
   local.get $3
   i32.store offset=96
   local.get $3
   i32.eqz
   if
    local.get $0
    local.get $4
    i32.const 2
    i32.shl
    i32.add
    local.tee $3
    i32.load offset=4
    i32.const 1
    local.get $2
    i32.shl
    i32.const -1
    i32.xor
    i32.and
    local.set $1
    local.get $3
    local.get $1
    i32.store offset=4
    local.get $1
    i32.eqz
    if
     local.get $0
     local.get $0
     i32.load
     i32.const 1
     local.get $4
     i32.shl
     i32.const -1
     i32.xor
     i32.and
     i32.store
    end
   end
  end
 )
 (func $~lib/rt/tlsf/insertBlock (param $0 i32) (param $1 i32)
  (local $2 i32)
  (local $3 i32)
  (local $4 i32)
  (local $5 i32)
  (local $6 i32)
  (local $7 i32)
  (local $8 i32)
  local.get $1
  i32.eqz
  if
   i32.const 0
   i32.const 1152
   i32.const 205
   i32.const 14
   call $~lib/builtins/abort
   unreachable
  end
  local.get $1
  i32.load
  local.tee $3
  i32.const 1
  i32.and
  i32.eqz
  if
   i32.const 0
   i32.const 1152
   i32.const 207
   i32.const 14
   call $~lib/builtins/abort
   unreachable
  end
  local.get $1
  i32.const 16
  i32.add
  local.get $1
  i32.load
  i32.const -4
  i32.and
  i32.add
  local.tee $4
  i32.load
  local.tee $5
  i32.const 1
  i32.and
  if
   local.get $3
   i32.const -4
   i32.and
   i32.const 16
   i32.add
   local.get $5
   i32.const -4
   i32.and
   i32.add
   local.tee $2
   i32.const 1073741808
   i32.lt_u
   if
    local.get $0
    local.get $4
    call $~lib/rt/tlsf/removeBlock
    local.get $1
    local.get $2
    local.get $3
    i32.const 3
    i32.and
    i32.or
    local.tee $3
    i32.store
    local.get $1
    i32.const 16
    i32.add
    local.get $1
    i32.load
    i32.const -4
    i32.and
    i32.add
    local.tee $4
    i32.load
    local.set $5
   end
  end
  local.get $3
  i32.const 2
  i32.and
  if
   local.get $1
   i32.const 4
   i32.sub
   i32.load
   local.tee $2
   i32.load
   local.tee $7
   i32.const 1
   i32.and
   i32.eqz
   if
    i32.const 0
    i32.const 1152
    i32.const 228
    i32.const 16
    call $~lib/builtins/abort
    unreachable
   end
   local.get $7
   i32.const -4
   i32.and
   i32.const 16
   i32.add
   local.get $3
   i32.const -4
   i32.and
   i32.add
   local.tee $8
   i32.const 1073741808
   i32.lt_u
   if
    local.get $0
    local.get $2
    call $~lib/rt/tlsf/removeBlock
    local.get $2
    local.get $8
    local.get $7
    i32.const 3
    i32.and
    i32.or
    local.tee $3
    i32.store
    local.get $2
    local.set $1
   end
  end
  local.get $4
  local.get $5
  i32.const 2
  i32.or
  i32.store
  local.get $3
  i32.const -4
  i32.and
  local.tee $2
  i32.const 16
  i32.ge_u
  if (result i32)
   local.get $2
   i32.const 1073741808
   i32.lt_u
  else
   i32.const 0
  end
  i32.eqz
  if
   i32.const 0
   i32.const 1152
   i32.const 243
   i32.const 14
   call $~lib/builtins/abort
   unreachable
  end
  local.get $2
  local.get $1
  i32.const 16
  i32.add
  i32.add
  local.get $4
  i32.ne
  if
   i32.const 0
   i32.const 1152
   i32.const 244
   i32.const 14
   call $~lib/builtins/abort
   unreachable
  end
  local.get $4
  i32.const 4
  i32.sub
  local.get $1
  i32.store
  local.get $2
  i32.const 256
  i32.lt_u
  if
   local.get $2
   i32.const 4
   i32.shr_u
   local.set $2
  else
   local.get $2
   i32.const 31
   local.get $2
   i32.clz
   i32.sub
   local.tee $3
   i32.const 4
   i32.sub
   i32.shr_u
   i32.const 16
   i32.xor
   local.set $2
   local.get $3
   i32.const 7
   i32.sub
   local.set $6
  end
  local.get $2
  i32.const 16
  i32.lt_u
  i32.const 0
  local.get $6
  i32.const 23
  i32.lt_u
  select
  i32.eqz
  if
   i32.const 0
   i32.const 1152
   i32.const 260
   i32.const 14
   call $~lib/builtins/abort
   unreachable
  end
  local.get $0
  local.get $2
  local.get $6
  i32.const 4
  i32.shl
  i32.add
  i32.const 2
  i32.shl
  i32.add
  i32.load offset=96
  local.set $3
  local.get $1
  i32.const 0
  i32.store offset=16
  local.get $1
  local.get $3
  i32.store offset=20
  local.get $3
  if
   local.get $3
   local.get $1
   i32.store offset=16
  end
  local.get $0
  local.get $2
  local.get $6
  i32.const 4
  i32.shl
  i32.add
  i32.const 2
  i32.shl
  i32.add
  local.get $1
  i32.store offset=96
  local.get $0
  local.get $0
  i32.load
  i32.const 1
  local.get $6
  i32.shl
  i32.or
  i32.store
  local.get $0
  local.get $6
  i32.const 2
  i32.shl
  i32.add
  local.tee $0
  local.get $0
  i32.load offset=4
  i32.const 1
  local.get $2
  i32.shl
  i32.or
  i32.store offset=4
 )
 (func $~lib/rt/tlsf/addMemory (param $0 i32) (param $1 i32) (param $2 i32)
  (local $3 i32)
  (local $4 i32)
  local.get $2
  i32.const 15
  i32.and
  i32.eqz
  i32.const 0
  local.get $1
  i32.const 15
  i32.and
  i32.eqz
  i32.const 0
  local.get $1
  local.get $2
  i32.le_u
  select
  select
  i32.eqz
  if
   i32.const 0
   i32.const 1152
   i32.const 386
   i32.const 5
   call $~lib/builtins/abort
   unreachable
  end
  local.get $0
  i32.load offset=1568
  local.tee $3
  if
   local.get $1
   local.get $3
   i32.const 16
   i32.add
   i32.lt_u
   if
    i32.const 0
    i32.const 1152
    i32.const 396
    i32.const 16
    call $~lib/builtins/abort
    unreachable
   end
   local.get $3
   local.get $1
   i32.const 16
   i32.sub
   i32.eq
   if
    local.get $3
    i32.load
    local.set $4
    local.get $1
    i32.const 16
    i32.sub
    local.set $1
   end
  else
   local.get $1
   local.get $0
   i32.const 1572
   i32.add
   i32.lt_u
   if
    i32.const 0
    i32.const 1152
    i32.const 408
    i32.const 5
    call $~lib/builtins/abort
    unreachable
   end
  end
  local.get $2
  local.get $1
  i32.sub
  local.tee $2
  i32.const 48
  i32.lt_u
  if
   return
  end
  local.get $1
  local.get $4
  i32.const 2
  i32.and
  local.get $2
  i32.const 32
  i32.sub
  i32.const 1
  i32.or
  i32.or
  i32.store
  local.get $1
  i32.const 0
  i32.store offset=16
  local.get $1
  i32.const 0
  i32.store offset=20
  local.get $1
  local.get $2
  i32.add
  i32.const 16
  i32.sub
  local.tee $2
  i32.const 2
  i32.store
  local.get $0
  local.get $2
  i32.store offset=1568
  local.get $0
  local.get $1
  call $~lib/rt/tlsf/insertBlock
 )
 (func $~lib/rt/tlsf/maybeInitialize (result i32)
  (local $0 i32)
  (local $1 i32)
  (local $2 i32)
  global.get $~lib/rt/tlsf/ROOT
  local.tee $0
  i32.eqz
  if
   i32.const 1
   memory.size
   local.tee $0
   i32.gt_s
   if (result i32)
    i32.const 1
    local.get $0
    i32.sub
    memory.grow
    i32.const 0
    i32.lt_s
   else
    i32.const 0
   end
   if
    unreachable
   end
   i32.const 1456
   local.tee $0
   i32.const 0
   i32.store
   i32.const 3024
   i32.const 0
   i32.store
   loop $for-loop|0
    local.get $1
    i32.const 23
    i32.lt_u
    if
     local.get $1
     i32.const 2
     i32.shl
     i32.const 1456
     i32.add
     i32.const 0
     i32.store offset=4
     i32.const 0
     local.set $2
     loop $for-loop|1
      local.get $2
      i32.const 16
      i32.lt_u
      if
       local.get $1
       i32.const 4
       i32.shl
       local.get $2
       i32.add
       i32.const 2
       i32.shl
       i32.const 1456
       i32.add
       i32.const 0
       i32.store offset=96
       local.get $2
       i32.const 1
       i32.add
       local.set $2
       br $for-loop|1
      end
     end
     local.get $1
     i32.const 1
     i32.add
     local.set $1
     br $for-loop|0
    end
   end
   i32.const 1456
   i32.const 3040
   memory.size
   i32.const 16
   i32.shl
   call $~lib/rt/tlsf/addMemory
   i32.const 1456
   global.set $~lib/rt/tlsf/ROOT
  end
  local.get $0
 )
 (func $~lib/rt/tlsf/prepareSize (param $0 i32) (result i32)
  local.get $0
  i32.const 1073741808
  i32.ge_u
  if
   i32.const 1200
   i32.const 1152
   i32.const 461
   i32.const 30
   call $~lib/builtins/abort
   unreachable
  end
  local.get $0
  i32.const 15
  i32.add
  i32.const -16
  i32.and
  local.tee $0
  i32.const 16
  local.get $0
  i32.const 16
  i32.gt_u
  select
 )
 (func $~lib/rt/tlsf/searchBlock (param $0 i32) (param $1 i32) (result i32)
  (local $2 i32)
  local.get $1
  i32.const 256
  i32.lt_u
  if
   local.get $1
   i32.const 4
   i32.shr_u
   local.set $1
  else
   local.get $1
   i32.const 536870904
   i32.lt_u
   if
    local.get $1
    i32.const 1
    i32.const 27
    local.get $1
    i32.clz
    i32.sub
    i32.shl
    i32.add
    i32.const 1
    i32.sub
    local.set $1
   end
   local.get $1
   i32.const 31
   local.get $1
   i32.clz
   i32.sub
   local.tee $2
   i32.const 4
   i32.sub
   i32.shr_u
   i32.const 16
   i32.xor
   local.set $1
   local.get $2
   i32.const 7
   i32.sub
   local.set $2
  end
  local.get $1
  i32.const 16
  i32.lt_u
  i32.const 0
  local.get $2
  i32.const 23
  i32.lt_u
  select
  i32.eqz
  if
   i32.const 0
   i32.const 1152
   i32.const 338
   i32.const 14
   call $~lib/builtins/abort
   unreachable
  end
  local.get $0
  local.get $2
  i32.const 2
  i32.shl
  i32.add
  i32.load offset=4
  i32.const -1
  local.get $1
  i32.shl
  i32.and
  local.tee $1
  if (result i32)
   local.get $0
   local.get $1
   i32.ctz
   local.get $2
   i32.const 4
   i32.shl
   i32.add
   i32.const 2
   i32.shl
   i32.add
   i32.load offset=96
  else
   local.get $0
   i32.load
   i32.const -1
   local.get $2
   i32.const 1
   i32.add
   i32.shl
   i32.and
   local.tee $1
   if (result i32)
    local.get $0
    local.get $1
    i32.ctz
    local.tee $1
    i32.const 2
    i32.shl
    i32.add
    i32.load offset=4
    local.tee $2
    i32.eqz
    if
     i32.const 0
     i32.const 1152
     i32.const 351
     i32.const 18
     call $~lib/builtins/abort
     unreachable
    end
    local.get $0
    local.get $2
    i32.ctz
    local.get $1
    i32.const 4
    i32.shl
    i32.add
    i32.const 2
    i32.shl
    i32.add
    i32.load offset=96
   else
    i32.const 0
   end
  end
 )
 (func $~lib/rt/tlsf/prepareBlock (param $0 i32) (param $1 i32) (param $2 i32)
  (local $3 i32)
  (local $4 i32)
  local.get $1
  i32.load
  local.set $3
  local.get $2
  i32.const 15
  i32.and
  if
   i32.const 0
   i32.const 1152
   i32.const 365
   i32.const 14
   call $~lib/builtins/abort
   unreachable
  end
  local.get $3
  i32.const -4
  i32.and
  local.get $2
  i32.sub
  local.tee $4
  i32.const 32
  i32.ge_u
  if
   local.get $1
   local.get $2
   local.get $3
   i32.const 2
   i32.and
   i32.or
   i32.store
   local.get $2
   local.get $1
   i32.const 16
   i32.add
   i32.add
   local.tee $1
   local.get $4
   i32.const 16
   i32.sub
   i32.const 1
   i32.or
   i32.store
   local.get $0
   local.get $1
   call $~lib/rt/tlsf/insertBlock
  else
   local.get $1
   local.get $3
   i32.const -2
   i32.and
   i32.store
   local.get $1
   i32.const 16
   i32.add
   local.tee $0
   local.get $1
   i32.load
   i32.const -4
   i32.and
   i32.add
   local.get $0
   local.get $1
   i32.load
   i32.const -4
   i32.and
   i32.add
   i32.load
   i32.const -3
   i32.and
   i32.store
  end
 )
 (func $~lib/rt/tlsf/allocateBlock (param $0 i32) (param $1 i32) (param $2 i32) (result i32)
  (local $3 i32)
  (local $4 i32)
  (local $5 i32)
  global.get $~lib/rt/tlsf/collectLock
  if
   i32.const 0
   i32.const 1152
   i32.const 501
   i32.const 14
   call $~lib/builtins/abort
   unreachable
  end
  local.get $0
  local.get $1
  call $~lib/rt/tlsf/prepareSize
  local.tee $4
  call $~lib/rt/tlsf/searchBlock
  local.tee $3
  i32.eqz
  if
   i32.const 1
   global.set $~lib/rt/tlsf/collectLock
   i32.const 0
   global.set $~lib/rt/tlsf/collectLock
   local.get $0
   local.get $4
   call $~lib/rt/tlsf/searchBlock
   local.tee $3
   i32.eqz
   if
    i32.const 16
    memory.size
    local.tee $3
    i32.const 16
    i32.shl
    i32.const 16
    i32.sub
    local.get $0
    i32.load offset=1568
    i32.ne
    i32.shl
    local.get $4
    i32.const 1
    i32.const 27
    local.get $4
    i32.clz
    i32.sub
    i32.shl
    i32.const 1
    i32.sub
    i32.add
    local.get $4
    local.get $4
    i32.const 536870904
    i32.lt_u
    select
    i32.add
    i32.const 65535
    i32.add
    i32.const -65536
    i32.and
    i32.const 16
    i32.shr_u
    local.set $5
    local.get $3
    local.get $5
    local.get $3
    local.get $5
    i32.gt_s
    select
    memory.grow
    i32.const 0
    i32.lt_s
    if
     local.get $5
     memory.grow
     i32.const 0
     i32.lt_s
     if
      unreachable
     end
    end
    local.get $0
    local.get $3
    i32.const 16
    i32.shl
    memory.size
    i32.const 16
    i32.shl
    call $~lib/rt/tlsf/addMemory
    local.get $0
    local.get $4
    call $~lib/rt/tlsf/searchBlock
    local.tee $3
    i32.eqz
    if
     i32.const 0
     i32.const 1152
     i32.const 513
     i32.const 20
     call $~lib/builtins/abort
     unreachable
    end
   end
  end
  local.get $3
  i32.load
  i32.const -4
  i32.and
  local.get $4
  i32.lt_u
  if
   i32.const 0
   i32.const 1152
   i32.const 521
   i32.const 14
   call $~lib/builtins/abort
   unreachable
  end
  local.get $3
  i32.const 0
  i32.store offset=4
  local.get $3
  local.get $2
  i32.store offset=8
  local.get $3
  local.get $1
  i32.store offset=12
  local.get $0
  local.get $3
  call $~lib/rt/tlsf/removeBlock
  local.get $0
  local.get $3
  local.get $4
  call $~lib/rt/tlsf/prepareBlock
  local.get $3
  call $~lib/rt/rtrace/onalloc
  local.get $3
 )
 (func $~lib/rt/tlsf/__alloc (param $0 i32) (param $1 i32) (result i32)
  call $~lib/rt/tlsf/maybeInitialize
  local.get $0
  local.get $1
  call $~lib/rt/tlsf/allocateBlock
  i32.const 16
  i32.add
 )
<<<<<<< HEAD
 (func $~lib/rt/pure/__retain (param $0 i32) (result i32)
  (local $1 i32)
  (local $2 i32)
  local.get $0
  i32.const 1444
  i32.gt_u
  if
   local.get $0
   i32.const 16
   i32.sub
   local.tee $1
   i32.load offset=4
   local.tee $2
   i32.const -268435456
   i32.and
   local.get $2
   i32.const 1
   i32.add
   i32.const -268435456
   i32.and
   i32.ne
   if
    i32.const 0
    i32.const 1152
    i32.const 120
    i32.const 3
    call $~lib/builtins/abort
    unreachable
   end
   local.get $1
   local.get $2
   i32.const 1
   i32.add
   i32.store offset=4
   local.get $1
   call $~lib/rt/rtrace/onincrement
   local.get $1
   i32.load
   i32.const 1
   i32.and
   if
    i32.const 0
    i32.const 1152
    i32.const 123
    i32.const 14
    call $~lib/builtins/abort
    unreachable
   end
  end
  local.get $0
 )
=======
>>>>>>> 897d1e31
 (func $~lib/memory/memory.fill (param $0 i32) (param $1 i32)
  (local $2 i32)
  block $~lib/util/memory/memset|inlined.0
   local.get $1
   i32.eqz
   br_if $~lib/util/memory/memset|inlined.0
   local.get $0
   i32.const 0
   i32.store8
   local.get $0
   local.get $1
   i32.add
   i32.const 4
   i32.sub
   local.tee $2
   i32.const 0
   i32.store8 offset=3
   local.get $1
   i32.const 2
   i32.le_u
   br_if $~lib/util/memory/memset|inlined.0
   local.get $0
   i32.const 0
   i32.store8 offset=1
   local.get $0
   i32.const 0
   i32.store8 offset=2
   local.get $2
   i32.const 0
   i32.store8 offset=2
   local.get $2
   i32.const 0
   i32.store8 offset=1
   local.get $1
   i32.const 6
   i32.le_u
   br_if $~lib/util/memory/memset|inlined.0
   local.get $0
   i32.const 0
   i32.store8 offset=3
   local.get $2
   i32.const 0
   i32.store8
   local.get $1
   i32.const 8
   i32.le_u
   br_if $~lib/util/memory/memset|inlined.0
   local.get $0
   i32.const 0
   local.get $0
   i32.sub
   i32.const 3
   i32.and
   local.tee $2
   i32.add
   local.tee $0
   i32.const 0
   i32.store
   local.get $0
   local.get $1
   local.get $2
   i32.sub
   i32.const -4
   i32.and
   local.tee $2
   i32.add
   i32.const 28
   i32.sub
   local.tee $1
   i32.const 0
   i32.store offset=24
   local.get $2
   i32.const 8
   i32.le_u
   br_if $~lib/util/memory/memset|inlined.0
   local.get $0
   i32.const 0
   i32.store offset=4
   local.get $0
   i32.const 0
   i32.store offset=8
   local.get $1
   i32.const 0
   i32.store offset=16
   local.get $1
   i32.const 0
   i32.store offset=20
   local.get $2
   i32.const 24
   i32.le_u
   br_if $~lib/util/memory/memset|inlined.0
   local.get $0
   i32.const 0
   i32.store offset=12
   local.get $0
   i32.const 0
   i32.store offset=16
   local.get $0
   i32.const 0
   i32.store offset=20
   local.get $0
   i32.const 0
   i32.store offset=24
   local.get $1
   i32.const 0
   i32.store
   local.get $1
   i32.const 0
   i32.store offset=4
   local.get $1
   i32.const 0
   i32.store offset=8
   local.get $1
   i32.const 0
   i32.store offset=12
   local.get $0
   local.get $0
   i32.const 4
   i32.and
   i32.const 24
   i32.add
   local.tee $1
   i32.add
   local.set $0
   local.get $2
   local.get $1
   i32.sub
   local.set $1
   loop $while-continue|0
    local.get $1
    i32.const 32
    i32.ge_u
    if
     local.get $0
     i64.const 0
     i64.store
     local.get $0
     i64.const 0
     i64.store offset=8
     local.get $0
     i64.const 0
     i64.store offset=16
     local.get $0
     i64.const 0
     i64.store offset=24
     local.get $1
     i32.const 32
     i32.sub
     local.set $1
     local.get $0
     i32.const 32
     i32.add
     local.set $0
     br $while-continue|0
    end
   end
  end
 )
 (func $~lib/rt/pure/__retain (param $0 i32) (result i32)
  (local $1 i32)
  (local $2 i32)
  local.get $0
  i32.const 1444
  i32.gt_u
  if
   local.get $0
   i32.const 16
   i32.sub
   local.tee $1
   i32.load offset=4
   local.tee $2
   i32.const -268435456
   i32.and
   local.get $2
   i32.const 1
   i32.add
   i32.const -268435456
   i32.and
   i32.ne
   if
    i32.const 0
    i32.const 1264
    i32.const 109
    i32.const 3
    call $~lib/builtins/abort
    unreachable
   end
   local.get $1
   local.get $2
   i32.const 1
   i32.add
   i32.store offset=4
   local.get $1
   call $~lib/rt/rtrace/onincrement
   local.get $1
   i32.load
   i32.const 1
   i32.and
   if
    i32.const 0
    i32.const 1264
    i32.const 112
    i32.const 14
    call $~lib/builtins/abort
    unreachable
   end
  end
  local.get $0
 )
 (func $~lib/arraybuffer/ArrayBuffer#constructor (param $0 i32) (result i32)
  (local $1 i32)
  local.get $0
  i32.const 1073741808
  i32.gt_u
  if
   i32.const 1040
   i32.const 1088
   i32.const 49
   i32.const 43
   call $~lib/builtins/abort
   unreachable
  end
  local.get $0
  i32.const 0
  call $~lib/rt/tlsf/__alloc
  local.tee $1
  local.get $0
  call $~lib/memory/memory.fill
  local.get $1
  call $~lib/rt/pure/__retain
  local.tee $0
 )
 (func $~lib/set/Set<i8>#clear (param $0 i32)
  (local $1 i32)
  i32.const 16
  call $~lib/arraybuffer/ArrayBuffer#constructor
  local.set $1
  local.get $0
  i32.load
  call $~lib/rt/pure/__release
  local.get $0
  local.get $1
  i32.store
  local.get $0
  i32.const 3
  i32.store offset=4
  i32.const 32
  call $~lib/arraybuffer/ArrayBuffer#constructor
  local.set $1
  local.get $0
  i32.load offset=8
  call $~lib/rt/pure/__release
  local.get $0
  local.get $1
  i32.store offset=8
  local.get $0
  i32.const 4
  i32.store offset=12
  local.get $0
  i32.const 0
  i32.store offset=16
  local.get $0
  i32.const 0
  i32.store offset=20
 )
 (func $~lib/set/Set<i8>#constructor (result i32)
  (local $0 i32)
  i32.const 24
  i32.const 3
  call $~lib/rt/tlsf/__alloc
  call $~lib/rt/pure/__retain
  local.tee $0
  i32.const 0
  i32.store
  local.get $0
  i32.const 0
  i32.store offset=4
  local.get $0
  i32.const 0
  i32.store offset=8
  local.get $0
  i32.const 0
  i32.store offset=12
  local.get $0
  i32.const 0
  i32.store offset=16
  local.get $0
  i32.const 0
  i32.store offset=20
  local.get $0
  call $~lib/set/Set<i8>#clear
  local.get $0
 )
 (func $~lib/util/hash/hash8 (param $0 i32) (result i32)
  local.get $0
  i32.const -2128831035
  i32.xor
  i32.const 16777619
  i32.mul
 )
 (func $~lib/set/Set<i8>#find (param $0 i32) (param $1 i32) (param $2 i32) (result i32)
  local.get $0
  i32.load
  local.get $2
  local.get $0
  i32.load offset=4
  i32.and
  i32.const 2
  i32.shl
  i32.add
  i32.load
  local.set $0
  loop $while-continue|0
   local.get $0
   if
    local.get $0
    i32.load offset=4
    i32.const 1
    i32.and
    if (result i32)
     i32.const 0
    else
     local.get $0
     i32.load8_u
     local.get $1
     i32.const 255
     i32.and
     i32.eq
    end
    if
     local.get $0
     return
    end
    local.get $0
    i32.load offset=4
    i32.const -2
    i32.and
    local.set $0
    br $while-continue|0
   end
  end
  i32.const 0
 )
 (func $~lib/set/Set<i8>#has (param $0 i32) (param $1 i32) (result i32)
  local.get $0
  local.get $1
  local.get $1
  i32.const 24
  i32.shl
  i32.const 24
  i32.shr_s
  call $~lib/util/hash/hash8
  call $~lib/set/Set<i8>#find
  i32.const 0
  i32.ne
 )
 (func $~lib/set/Set<i8>#rehash (param $0 i32) (param $1 i32)
  (local $2 i32)
  (local $3 i32)
  (local $4 i32)
  (local $5 i32)
  (local $6 i32)
  (local $7 i32)
  (local $8 i32)
  local.get $1
  i32.const 1
  i32.add
  local.tee $3
  i32.const 2
  i32.shl
  call $~lib/arraybuffer/ArrayBuffer#constructor
  local.set $5
  local.get $3
  i32.const 3
  i32.shl
  i32.const 3
  i32.div_s
  local.tee $8
  i32.const 3
  i32.shl
  call $~lib/arraybuffer/ArrayBuffer#constructor
  local.set $3
  local.get $0
  i32.load offset=8
  local.tee $6
  local.get $0
  i32.load offset=16
  i32.const 3
  i32.shl
  i32.add
  local.set $7
  local.get $3
  local.set $4
  loop $while-continue|0
   local.get $6
   local.get $7
   i32.ne
   if
    local.get $6
    local.tee $2
    i32.load offset=4
    i32.const 1
    i32.and
    i32.eqz
    if
     local.get $4
     local.get $2
     i32.load8_s
     i32.store8
     local.get $4
     local.get $5
     local.get $2
     i32.load8_s
     call $~lib/util/hash/hash8
     local.get $1
     i32.and
     i32.const 2
     i32.shl
     i32.add
     local.tee $2
     i32.load
     i32.store offset=4
     local.get $2
     local.get $4
     i32.store
     local.get $4
     i32.const 8
     i32.add
     local.set $4
    end
    local.get $6
    i32.const 8
    i32.add
    local.set $6
    br $while-continue|0
   end
  end
  local.get $5
  local.tee $4
  local.get $0
  local.tee $2
  i32.load
  local.tee $6
  i32.ne
  if
   local.get $4
   call $~lib/rt/pure/__retain
   local.set $4
   local.get $6
   call $~lib/rt/pure/__release
  end
  local.get $2
  local.get $4
  i32.store
  local.get $2
  local.get $1
  i32.store offset=4
  local.get $2
  local.set $1
  local.get $3
  local.tee $2
  local.get $1
  i32.load offset=8
  local.tee $4
  i32.ne
  if
   local.get $2
   call $~lib/rt/pure/__retain
   local.set $2
   local.get $4
   call $~lib/rt/pure/__release
  end
  local.get $1
  local.get $2
  i32.store offset=8
  local.get $1
  local.get $8
  i32.store offset=12
  local.get $1
  local.get $1
  i32.load offset=20
  i32.store offset=16
  local.get $5
  call $~lib/rt/pure/__release
  local.get $3
  call $~lib/rt/pure/__release
 )
 (func $~lib/set/Set<i8>#add (param $0 i32) (param $1 i32) (result i32)
  (local $2 i32)
  (local $3 i32)
  (local $4 i32)
  local.get $0
  local.get $1
  local.get $1
  i32.const 24
  i32.shl
  i32.const 24
  i32.shr_s
  call $~lib/util/hash/hash8
  local.tee $3
  call $~lib/set/Set<i8>#find
  i32.eqz
  if
   local.get $0
   i32.load offset=16
   local.get $0
   i32.load offset=12
   i32.eq
   if
    local.get $0
    local.get $0
    i32.load offset=20
    local.get $0
    i32.load offset=12
    i32.const 3
    i32.mul
    i32.const 4
    i32.div_s
    i32.lt_s
    if (result i32)
     local.get $0
     i32.load offset=4
    else
     local.get $0
     i32.load offset=4
     i32.const 1
     i32.shl
     i32.const 1
     i32.or
    end
    call $~lib/set/Set<i8>#rehash
   end
   local.get $0
   i32.load offset=8
   local.get $0
   local.get $0
   i32.load offset=16
   local.tee $4
   i32.const 1
   i32.add
   i32.store offset=16
   local.get $4
   i32.const 3
   i32.shl
   i32.add
   local.tee $2
   local.get $1
   i32.store8
   local.get $0
   local.get $0
   i32.load offset=20
   i32.const 1
   i32.add
   i32.store offset=20
   local.get $2
   local.get $0
   i32.load
   local.get $3
   local.get $0
   i32.load offset=4
   i32.and
   i32.const 2
   i32.shl
   i32.add
   local.tee $1
   i32.load
   i32.store offset=4
   local.get $1
   local.get $2
   i32.store
  end
  local.get $0
  call $~lib/rt/pure/__retain
 )
 (func $~lib/memory/memory.copy (param $0 i32) (param $1 i32) (param $2 i32)
  (local $3 i32)
  (local $4 i32)
  block $~lib/util/memory/memmove|inlined.0
   local.get $2
   local.set $4
   local.get $0
   local.get $1
   i32.eq
   br_if $~lib/util/memory/memmove|inlined.0
   local.get $0
   local.get $1
   i32.lt_u
   if
    local.get $1
    i32.const 7
    i32.and
    local.get $0
    i32.const 7
    i32.and
    i32.eq
    if
     loop $while-continue|0
      local.get $0
      i32.const 7
      i32.and
      if
       local.get $4
       i32.eqz
       br_if $~lib/util/memory/memmove|inlined.0
       local.get $4
       i32.const 1
       i32.sub
       local.set $4
       local.get $0
       local.tee $2
       i32.const 1
       i32.add
       local.set $0
       local.get $1
       local.tee $3
       i32.const 1
       i32.add
       local.set $1
       local.get $2
       local.get $3
       i32.load8_u
       i32.store8
       br $while-continue|0
      end
     end
     loop $while-continue|1
      local.get $4
      i32.const 8
      i32.ge_u
      if
       local.get $0
       local.get $1
       i64.load
       i64.store
       local.get $4
       i32.const 8
       i32.sub
       local.set $4
       local.get $0
       i32.const 8
       i32.add
       local.set $0
       local.get $1
       i32.const 8
       i32.add
       local.set $1
       br $while-continue|1
      end
     end
    end
    loop $while-continue|2
     local.get $4
     if
      local.get $0
      local.tee $2
      i32.const 1
      i32.add
      local.set $0
      local.get $1
      local.tee $3
      i32.const 1
      i32.add
      local.set $1
      local.get $2
      local.get $3
      i32.load8_u
      i32.store8
      local.get $4
      i32.const 1
      i32.sub
      local.set $4
      br $while-continue|2
     end
    end
   else
    local.get $1
    i32.const 7
    i32.and
    local.get $0
    i32.const 7
    i32.and
    i32.eq
    if
     loop $while-continue|3
      local.get $0
      local.get $4
      i32.add
      i32.const 7
      i32.and
      if
       local.get $4
       i32.eqz
       br_if $~lib/util/memory/memmove|inlined.0
       local.get $4
       i32.const 1
       i32.sub
       local.tee $4
       local.get $0
       i32.add
       local.get $1
       local.get $4
       i32.add
       i32.load8_u
       i32.store8
       br $while-continue|3
      end
     end
     loop $while-continue|4
      local.get $4
      i32.const 8
      i32.ge_u
      if
       local.get $4
       i32.const 8
       i32.sub
       local.tee $4
       local.get $0
       i32.add
       local.get $1
       local.get $4
       i32.add
       i64.load
       i64.store
       br $while-continue|4
      end
     end
    end
    loop $while-continue|5
     local.get $4
     if
      local.get $4
      i32.const 1
      i32.sub
      local.tee $4
      local.get $0
      i32.add
      local.get $1
      local.get $4
      i32.add
      i32.load8_u
      i32.store8
      br $while-continue|5
     end
    end
   end
  end
 )
 (func $~lib/rt/tlsf/freeBlock (param $0 i32) (param $1 i32)
  local.get $1
  local.get $1
  i32.load
  i32.const 1
  i32.or
  i32.store
  local.get $0
  local.get $1
  call $~lib/rt/tlsf/insertBlock
  local.get $1
  call $~lib/rt/rtrace/onfree
 )
 (func $~lib/rt/tlsf/reallocateBlock (param $0 i32) (param $1 i32) (param $2 i32) (result i32)
  (local $3 i32)
  (local $4 i32)
  (local $5 i32)
  (local $6 i32)
  local.get $2
  call $~lib/rt/tlsf/prepareSize
  local.tee $3
  local.get $1
  i32.load
  local.tee $5
  i32.const -4
  i32.and
  i32.le_u
  if
   local.get $0
   local.get $1
   local.get $3
   call $~lib/rt/tlsf/prepareBlock
   local.get $1
   local.get $2
   i32.store offset=12
   local.get $1
   return
  end
  local.get $1
  i32.const 16
  i32.add
  local.get $1
  i32.load
  i32.const -4
  i32.and
  i32.add
  local.tee $6
  i32.load
  local.tee $4
  i32.const 1
  i32.and
  if
   local.get $5
   i32.const -4
   i32.and
   i32.const 16
   i32.add
   local.get $4
   i32.const -4
   i32.and
   i32.add
   local.tee $4
   local.get $3
   i32.ge_u
   if
    local.get $0
    local.get $6
    call $~lib/rt/tlsf/removeBlock
    local.get $1
    local.get $5
    i32.const 3
    i32.and
    local.get $4
    i32.or
    i32.store
    local.get $1
    local.get $2
    i32.store offset=12
    local.get $0
    local.get $1
    local.get $3
    call $~lib/rt/tlsf/prepareBlock
    local.get $1
    return
   end
  end
  local.get $0
  local.get $2
  local.get $1
  i32.load offset=8
  call $~lib/rt/tlsf/allocateBlock
  local.tee $3
  local.get $1
  i32.load offset=4
  i32.store offset=4
  local.get $3
  i32.const 16
  i32.add
  local.get $1
  i32.const 16
  i32.add
  local.get $2
  call $~lib/memory/memory.copy
  local.get $1
  i32.const 1444
  i32.ge_u
  if
   local.get $1
   local.get $3
   call $~lib/rt/rtrace/onrealloc
   local.get $0
   local.get $1
   call $~lib/rt/tlsf/freeBlock
  end
  local.get $3
 )
 (func $~lib/array/ensureSize (param $0 i32) (param $1 i32) (param $2 i32)
  (local $3 i32)
  (local $4 i32)
  (local $5 i32)
  (local $6 i32)
  local.get $1
  local.get $0
  i32.load offset=8
  local.tee $5
  local.get $2
  i32.shr_u
  i32.gt_u
  if
   local.get $1
   i32.const 1073741808
   local.get $2
   i32.shr_u
   i32.gt_u
   if
    i32.const 1040
    i32.const 1360
    i32.const 14
    i32.const 48
    call $~lib/builtins/abort
    unreachable
   end
   local.get $0
   i32.load
   local.set $3
   call $~lib/rt/tlsf/maybeInitialize
   local.get $3
   i32.const 16
   i32.sub
   local.set $4
   local.get $3
   i32.const 15
   i32.and
   i32.eqz
   i32.const 0
   local.get $3
   select
   if (result i32)
    local.get $4
    i32.load
    i32.const 1
    i32.and
    i32.eqz
   else
    i32.const 0
   end
   if (result i32)
    local.get $4
    i32.load offset=4
    i32.const -268435456
    i32.and
    i32.eqz
   else
    i32.const 0
   end
   i32.eqz
   if
    i32.const 0
    i32.const 1152
    i32.const 581
    i32.const 3
    call $~lib/builtins/abort
    unreachable
   end
   local.get $4
   local.get $1
   local.get $2
   i32.shl
   local.tee $2
   call $~lib/rt/tlsf/reallocateBlock
   i32.const 16
   i32.add
   local.tee $1
   local.get $5
   i32.add
   local.get $2
   local.get $5
   i32.sub
   call $~lib/memory/memory.fill
   local.get $1
   local.get $3
   i32.ne
   if
    local.get $0
    local.get $1
    i32.store
    local.get $0
    local.get $1
    i32.store offset=4
   end
   local.get $0
   local.get $2
   i32.store offset=8
  end
 )
 (func $~lib/array/Array<i8>#__set (param $0 i32) (param $1 i32) (param $2 i32)
  (local $3 i32)
  local.get $1
  local.get $0
  i32.load offset=12
  i32.ge_u
  if
   local.get $1
   i32.const 0
   i32.lt_s
   if
    i32.const 1408
    i32.const 1360
    i32.const 120
    i32.const 22
    call $~lib/builtins/abort
    unreachable
   end
   local.get $0
   local.get $1
   i32.const 1
   i32.add
   local.tee $3
   i32.const 0
   call $~lib/array/ensureSize
   local.get $0
   local.get $3
   i32.store offset=12
  end
  local.get $0
  i32.load offset=4
  local.get $1
  i32.add
  local.get $2
  i32.store8
 )
 (func $~lib/array/Array<i8>#set:length (param $0 i32) (param $1 i32)
  local.get $0
  i32.load offset=12
  drop
  local.get $0
  local.get $1
  i32.const 0
  call $~lib/array/ensureSize
  local.get $0
  local.get $1
  i32.store offset=12
 )
 (func $~lib/set/Set<i8>#values (param $0 i32) (result i32)
  (local $1 i32)
  (local $2 i32)
  (local $3 i32)
  (local $4 i32)
  (local $5 i32)
  (local $6 i32)
  (local $7 i32)
  (local $8 i32)
  local.get $0
  i32.load offset=8
  local.set $6
  local.get $0
  i32.load offset=16
  local.tee $7
  local.set $3
  i32.const 16
  i32.const 4
  call $~lib/rt/tlsf/__alloc
  call $~lib/rt/pure/__retain
  local.tee $0
  i32.const 0
  i32.store
  local.get $0
  i32.const 0
  i32.store offset=4
  local.get $0
  i32.const 0
  i32.store offset=8
  local.get $0
  i32.const 0
  i32.store offset=12
  local.get $3
  i32.const 1073741808
  i32.gt_u
  if
   i32.const 1040
   i32.const 1360
   i32.const 57
   i32.const 60
   call $~lib/builtins/abort
   unreachable
  end
  local.get $3
  i32.const 0
  call $~lib/rt/tlsf/__alloc
  local.tee $1
  local.get $3
  call $~lib/memory/memory.fill
  local.get $1
  local.set $2
  local.get $1
  local.get $0
  i32.load
  local.tee $8
  i32.ne
  if
   local.get $2
   call $~lib/rt/pure/__retain
   local.set $2
   local.get $8
   call $~lib/rt/pure/__release
  end
  local.get $0
  local.get $2
  i32.store
  local.get $0
  local.get $1
  i32.store offset=4
  local.get $0
  local.get $3
  i32.store offset=8
  local.get $0
  local.get $3
  i32.store offset=12
  loop $for-loop|0
   local.get $5
   local.get $7
   i32.lt_s
   if
    local.get $6
    local.get $5
    i32.const 3
    i32.shl
    i32.add
    local.tee $1
    i32.load offset=4
    i32.const 1
    i32.and
    i32.eqz
    if
     local.get $0
     local.get $4
     local.get $1
     i32.load8_s
     call $~lib/array/Array<i8>#__set
     local.get $4
     i32.const 1
     i32.add
     local.set $4
    end
    local.get $5
    i32.const 1
    i32.add
    local.set $5
    br $for-loop|0
   end
  end
  local.get $0
  local.get $4
  call $~lib/array/Array<i8>#set:length
  local.get $0
 )
 (func $~lib/array/Array<i8>#__get (param $0 i32) (param $1 i32) (result i32)
  local.get $1
  local.get $0
  i32.load offset=12
  i32.ge_u
  if
   i32.const 1408
   i32.const 1360
   i32.const 104
   i32.const 42
   call $~lib/builtins/abort
   unreachable
  end
  local.get $0
  i32.load offset=4
  local.get $1
  i32.add
  i32.load8_s
 )
 (func $~lib/set/Set<i8>#delete (param $0 i32) (param $1 i32)
  (local $2 i32)
  local.get $0
  local.get $1
  local.get $1
  i32.const 24
  i32.shl
  i32.const 24
  i32.shr_s
  call $~lib/util/hash/hash8
  call $~lib/set/Set<i8>#find
  local.tee $1
  i32.eqz
  if
   return
  end
  local.get $1
  local.get $1
  i32.load offset=4
  i32.const 1
  i32.or
  i32.store offset=4
  local.get $0
  local.get $0
  i32.load offset=20
  i32.const 1
  i32.sub
  i32.store offset=20
  local.get $0
  i32.load offset=4
  i32.const 1
  i32.shr_u
  local.tee $2
  i32.const 1
  i32.add
  i32.const 4
  local.get $0
  i32.load offset=20
  local.tee $1
  i32.const 4
  local.get $1
  i32.gt_u
  select
  i32.ge_u
  if (result i32)
   local.get $0
   i32.load offset=20
   local.get $0
   i32.load offset=12
   i32.const 3
   i32.mul
   i32.const 4
   i32.div_s
   i32.lt_s
  else
   i32.const 0
  end
  if
   local.get $0
   local.get $2
   call $~lib/set/Set<i8>#rehash
  end
 )
 (func $std/set/testNumeric<i8>
  (local $0 i32)
  (local $1 i32)
  (local $2 i32)
  (local $3 i32)
  call $~lib/set/Set<i8>#constructor
  local.set $0
  loop $for-loop|1
   local.get $2
   i32.const 24
   i32.shl
   i32.const 24
   i32.shr_s
   i32.const 100
   i32.lt_s
   if
    local.get $0
    local.get $2
    call $~lib/set/Set<i8>#has
    if
     i32.const 0
     i32.const 1312
     i32.const 6
     i32.const 5
     call $~lib/builtins/abort
     unreachable
    end
    local.get $0
    local.get $2
    call $~lib/set/Set<i8>#add
    call $~lib/rt/pure/__release
    local.get $0
    local.get $2
    call $~lib/set/Set<i8>#has
    i32.eqz
    if
     i32.const 0
     i32.const 1312
     i32.const 8
     i32.const 5
     call $~lib/builtins/abort
     unreachable
    end
    local.get $2
    i32.const 1
    i32.add
    local.set $2
    br $for-loop|1
   end
  end
  local.get $0
  i32.load offset=20
  i32.const 100
  i32.ne
  if
   i32.const 0
   i32.const 1312
   i32.const 10
   i32.const 3
   call $~lib/builtins/abort
   unreachable
  end
  i32.const 50
  local.set $2
  loop $for-loop|3
   local.get $2
   i32.const 24
   i32.shl
   i32.const 24
   i32.shr_s
   i32.const 100
   i32.lt_s
   if
    local.get $0
    local.get $2
    call $~lib/set/Set<i8>#has
    i32.eqz
    if
     i32.const 0
     i32.const 1312
     i32.const 14
     i32.const 5
     call $~lib/builtins/abort
     unreachable
    end
    local.get $0
    local.get $2
    call $~lib/set/Set<i8>#add
    call $~lib/rt/pure/__release
    local.get $0
    local.get $2
    call $~lib/set/Set<i8>#has
    i32.eqz
    if
     i32.const 0
     i32.const 1312
     i32.const 16
     i32.const 5
     call $~lib/builtins/abort
     unreachable
    end
    local.get $2
    i32.const 1
    i32.add
    local.set $2
    br $for-loop|3
   end
  end
  local.get $0
  i32.load offset=20
  i32.const 100
  i32.ne
  if
   i32.const 0
   i32.const 1312
   i32.const 18
   i32.const 3
   call $~lib/builtins/abort
   unreachable
  end
  local.get $0
  call $~lib/set/Set<i8>#values
  local.set $2
  call $~lib/set/Set<i8>#constructor
  local.set $3
  loop $for-loop|4
   local.get $1
   local.get $2
   i32.load offset=12
   i32.lt_s
   if
    local.get $0
    local.get $2
    local.get $1
    call $~lib/array/Array<i8>#__get
    call $~lib/set/Set<i8>#has
    i32.eqz
    if
     i32.const 0
     i32.const 1312
     i32.const 24
     i32.const 5
     call $~lib/builtins/abort
     unreachable
    end
    local.get $3
    local.get $2
    local.get $1
    call $~lib/array/Array<i8>#__get
    call $~lib/set/Set<i8>#add
    call $~lib/rt/pure/__release
    local.get $1
    i32.const 1
    i32.add
    local.set $1
    br $for-loop|4
   end
  end
  local.get $3
  i32.load offset=20
  local.get $0
  i32.load offset=20
  i32.ne
  if
   i32.const 0
   i32.const 1312
   i32.const 27
   i32.const 3
   call $~lib/builtins/abort
   unreachable
  end
  i32.const 0
  local.set $1
  loop $for-loop|6
   local.get $1
   i32.const 24
   i32.shl
   i32.const 24
   i32.shr_s
   i32.const 50
   i32.lt_s
   if
    local.get $0
    local.get $1
    call $~lib/set/Set<i8>#has
    i32.eqz
    if
     i32.const 0
     i32.const 1312
     i32.const 31
     i32.const 5
     call $~lib/builtins/abort
     unreachable
    end
    local.get $0
    local.get $1
    call $~lib/set/Set<i8>#delete
    local.get $0
    local.get $1
    call $~lib/set/Set<i8>#has
    if
     i32.const 0
     i32.const 1312
     i32.const 33
     i32.const 5
     call $~lib/builtins/abort
     unreachable
    end
    local.get $1
    i32.const 1
    i32.add
    local.set $1
    br $for-loop|6
   end
  end
  local.get $0
  i32.load offset=20
  i32.const 50
  i32.ne
  if
   i32.const 0
   i32.const 1312
   i32.const 35
   i32.const 3
   call $~lib/builtins/abort
   unreachable
  end
  i32.const 0
  local.set $1
  loop $for-loop|8
   local.get $1
   i32.const 24
   i32.shl
   i32.const 24
   i32.shr_s
   i32.const 50
   i32.lt_s
   if
    local.get $0
    local.get $1
    call $~lib/set/Set<i8>#has
    if
     i32.const 0
     i32.const 1312
     i32.const 39
     i32.const 5
     call $~lib/builtins/abort
     unreachable
    end
    local.get $0
    local.get $1
    call $~lib/set/Set<i8>#add
    call $~lib/rt/pure/__release
    local.get $0
    local.get $1
    call $~lib/set/Set<i8>#has
    i32.eqz
    if
     i32.const 0
     i32.const 1312
     i32.const 41
     i32.const 5
     call $~lib/builtins/abort
     unreachable
    end
    local.get $0
    local.get $1
    call $~lib/set/Set<i8>#delete
    local.get $0
    local.get $1
    call $~lib/set/Set<i8>#has
    if
     i32.const 0
     i32.const 1312
     i32.const 43
     i32.const 5
     call $~lib/builtins/abort
     unreachable
    end
    local.get $1
    i32.const 1
    i32.add
    local.set $1
    br $for-loop|8
   end
  end
  local.get $0
  i32.load offset=20
  i32.const 50
  i32.ne
  if
   i32.const 0
   i32.const 1312
   i32.const 45
   i32.const 3
   call $~lib/builtins/abort
   unreachable
  end
  local.get $0
  call $~lib/set/Set<i8>#clear
  local.get $0
  i32.load offset=20
  if
   i32.const 0
   i32.const 1312
   i32.const 49
   i32.const 3
   call $~lib/builtins/abort
   unreachable
  end
  local.get $2
  call $~lib/rt/pure/__release
  local.get $3
  call $~lib/rt/pure/__release
  local.get $0
  call $~lib/rt/pure/__release
 )
 (func $~lib/set/Set<u8>#constructor (result i32)
  (local $0 i32)
  i32.const 24
  i32.const 5
  call $~lib/rt/tlsf/__alloc
  call $~lib/rt/pure/__retain
  local.tee $0
  i32.const 0
  i32.store
  local.get $0
  i32.const 0
  i32.store offset=4
  local.get $0
  i32.const 0
  i32.store offset=8
  local.get $0
  i32.const 0
  i32.store offset=12
  local.get $0
  i32.const 0
  i32.store offset=16
  local.get $0
  i32.const 0
  i32.store offset=20
  local.get $0
  call $~lib/set/Set<i8>#clear
  local.get $0
 )
 (func $~lib/set/Set<u8>#has (param $0 i32) (param $1 i32) (result i32)
  local.get $0
  local.get $1
  local.get $1
  i32.const 255
  i32.and
  call $~lib/util/hash/hash8
  call $~lib/set/Set<i8>#find
  i32.const 0
  i32.ne
 )
 (func $~lib/set/Set<u8>#rehash (param $0 i32) (param $1 i32)
  (local $2 i32)
  (local $3 i32)
  (local $4 i32)
  (local $5 i32)
  (local $6 i32)
  (local $7 i32)
  (local $8 i32)
  local.get $1
  i32.const 1
  i32.add
  local.tee $3
  i32.const 2
  i32.shl
  call $~lib/arraybuffer/ArrayBuffer#constructor
  local.set $5
  local.get $3
  i32.const 3
  i32.shl
  i32.const 3
  i32.div_s
  local.tee $8
  i32.const 3
  i32.shl
  call $~lib/arraybuffer/ArrayBuffer#constructor
  local.set $3
  local.get $0
  i32.load offset=8
  local.tee $6
  local.get $0
  i32.load offset=16
  i32.const 3
  i32.shl
  i32.add
  local.set $7
  local.get $3
  local.set $4
  loop $while-continue|0
   local.get $6
   local.get $7
   i32.ne
   if
    local.get $6
    local.tee $2
    i32.load offset=4
    i32.const 1
    i32.and
    i32.eqz
    if
     local.get $4
     local.get $2
     i32.load8_u
     i32.store8
     local.get $4
     local.get $5
     local.get $2
     i32.load8_u
     call $~lib/util/hash/hash8
     local.get $1
     i32.and
     i32.const 2
     i32.shl
     i32.add
     local.tee $2
     i32.load
     i32.store offset=4
     local.get $2
     local.get $4
     i32.store
     local.get $4
     i32.const 8
     i32.add
     local.set $4
    end
    local.get $6
    i32.const 8
    i32.add
    local.set $6
    br $while-continue|0
   end
  end
  local.get $5
  local.tee $4
  local.get $0
  local.tee $2
  i32.load
  local.tee $6
  i32.ne
  if
   local.get $4
   call $~lib/rt/pure/__retain
   local.set $4
   local.get $6
   call $~lib/rt/pure/__release
  end
  local.get $2
  local.get $4
  i32.store
  local.get $2
  local.get $1
  i32.store offset=4
  local.get $2
  local.set $1
  local.get $3
  local.tee $2
  local.get $1
  i32.load offset=8
  local.tee $4
  i32.ne
  if
   local.get $2
   call $~lib/rt/pure/__retain
   local.set $2
   local.get $4
   call $~lib/rt/pure/__release
  end
  local.get $1
  local.get $2
  i32.store offset=8
  local.get $1
  local.get $8
  i32.store offset=12
  local.get $1
  local.get $1
  i32.load offset=20
  i32.store offset=16
  local.get $5
  call $~lib/rt/pure/__release
  local.get $3
  call $~lib/rt/pure/__release
 )
 (func $~lib/set/Set<u8>#add (param $0 i32) (param $1 i32) (result i32)
  (local $2 i32)
  (local $3 i32)
  (local $4 i32)
  local.get $0
  local.get $1
  local.get $1
  i32.const 255
  i32.and
  call $~lib/util/hash/hash8
  local.tee $3
  call $~lib/set/Set<i8>#find
  i32.eqz
  if
   local.get $0
   i32.load offset=16
   local.get $0
   i32.load offset=12
   i32.eq
   if
    local.get $0
    local.get $0
    i32.load offset=20
    local.get $0
    i32.load offset=12
    i32.const 3
    i32.mul
    i32.const 4
    i32.div_s
    i32.lt_s
    if (result i32)
     local.get $0
     i32.load offset=4
    else
     local.get $0
     i32.load offset=4
     i32.const 1
     i32.shl
     i32.const 1
     i32.or
    end
    call $~lib/set/Set<u8>#rehash
   end
   local.get $0
   i32.load offset=8
   local.get $0
   local.get $0
   i32.load offset=16
   local.tee $4
   i32.const 1
   i32.add
   i32.store offset=16
   local.get $4
   i32.const 3
   i32.shl
   i32.add
   local.tee $2
   local.get $1
   i32.store8
   local.get $0
   local.get $0
   i32.load offset=20
   i32.const 1
   i32.add
   i32.store offset=20
   local.get $2
   local.get $0
   i32.load
   local.get $3
   local.get $0
   i32.load offset=4
   i32.and
   i32.const 2
   i32.shl
   i32.add
   local.tee $1
   i32.load
   i32.store offset=4
   local.get $1
   local.get $2
   i32.store
  end
  local.get $0
  call $~lib/rt/pure/__retain
 )
 (func $~lib/set/Set<u8>#values (param $0 i32) (result i32)
  (local $1 i32)
  (local $2 i32)
  (local $3 i32)
  (local $4 i32)
  (local $5 i32)
  (local $6 i32)
  (local $7 i32)
  (local $8 i32)
  local.get $0
  i32.load offset=8
  local.set $6
  local.get $0
  i32.load offset=16
  local.tee $7
  local.set $3
  i32.const 16
  i32.const 6
  call $~lib/rt/tlsf/__alloc
  call $~lib/rt/pure/__retain
  local.tee $0
  i32.const 0
  i32.store
  local.get $0
  i32.const 0
  i32.store offset=4
  local.get $0
  i32.const 0
  i32.store offset=8
  local.get $0
  i32.const 0
  i32.store offset=12
  local.get $3
  i32.const 1073741808
  i32.gt_u
  if
   i32.const 1040
   i32.const 1360
   i32.const 57
   i32.const 60
   call $~lib/builtins/abort
   unreachable
  end
  local.get $3
  i32.const 0
  call $~lib/rt/tlsf/__alloc
  local.tee $1
  local.get $3
  call $~lib/memory/memory.fill
  local.get $1
  local.set $2
  local.get $1
  local.get $0
  i32.load
  local.tee $8
  i32.ne
  if
   local.get $2
   call $~lib/rt/pure/__retain
   local.set $2
   local.get $8
   call $~lib/rt/pure/__release
  end
  local.get $0
  local.get $2
  i32.store
  local.get $0
  local.get $1
  i32.store offset=4
  local.get $0
  local.get $3
  i32.store offset=8
  local.get $0
  local.get $3
  i32.store offset=12
  loop $for-loop|0
   local.get $5
   local.get $7
   i32.lt_s
   if
    local.get $6
    local.get $5
    i32.const 3
    i32.shl
    i32.add
    local.tee $1
    i32.load offset=4
    i32.const 1
    i32.and
    i32.eqz
    if
     local.get $0
     local.get $4
     local.get $1
     i32.load8_u
     call $~lib/array/Array<i8>#__set
     local.get $4
     i32.const 1
     i32.add
     local.set $4
    end
    local.get $5
    i32.const 1
    i32.add
    local.set $5
    br $for-loop|0
   end
  end
  local.get $0
  local.get $4
  call $~lib/array/Array<i8>#set:length
  local.get $0
 )
 (func $~lib/array/Array<u8>#__get (param $0 i32) (param $1 i32) (result i32)
  local.get $1
  local.get $0
  i32.load offset=12
  i32.ge_u
  if
   i32.const 1408
   i32.const 1360
   i32.const 104
   i32.const 42
   call $~lib/builtins/abort
   unreachable
  end
  local.get $0
  i32.load offset=4
  local.get $1
  i32.add
  i32.load8_u
 )
 (func $~lib/set/Set<u8>#delete (param $0 i32) (param $1 i32)
  (local $2 i32)
  local.get $0
  local.get $1
  local.get $1
  i32.const 255
  i32.and
  call $~lib/util/hash/hash8
  call $~lib/set/Set<i8>#find
  local.tee $1
  i32.eqz
  if
   return
  end
  local.get $1
  local.get $1
  i32.load offset=4
  i32.const 1
  i32.or
  i32.store offset=4
  local.get $0
  local.get $0
  i32.load offset=20
  i32.const 1
  i32.sub
  i32.store offset=20
  local.get $0
  i32.load offset=4
  i32.const 1
  i32.shr_u
  local.tee $2
  i32.const 1
  i32.add
  i32.const 4
  local.get $0
  i32.load offset=20
  local.tee $1
  i32.const 4
  local.get $1
  i32.gt_u
  select
  i32.ge_u
  if (result i32)
   local.get $0
   i32.load offset=20
   local.get $0
   i32.load offset=12
   i32.const 3
   i32.mul
   i32.const 4
   i32.div_s
   i32.lt_s
  else
   i32.const 0
  end
  if
   local.get $0
   local.get $2
   call $~lib/set/Set<u8>#rehash
  end
 )
 (func $std/set/testNumeric<u8>
  (local $0 i32)
  (local $1 i32)
  (local $2 i32)
  (local $3 i32)
  call $~lib/set/Set<u8>#constructor
  local.set $0
  loop $for-loop|1
   local.get $2
   i32.const 255
   i32.and
   i32.const 100
   i32.lt_u
   if
    local.get $0
    local.get $2
    call $~lib/set/Set<u8>#has
    if
     i32.const 0
     i32.const 1312
     i32.const 6
     i32.const 5
     call $~lib/builtins/abort
     unreachable
    end
    local.get $0
    local.get $2
    call $~lib/set/Set<u8>#add
    call $~lib/rt/pure/__release
    local.get $0
    local.get $2
    call $~lib/set/Set<u8>#has
    i32.eqz
    if
     i32.const 0
     i32.const 1312
     i32.const 8
     i32.const 5
     call $~lib/builtins/abort
     unreachable
    end
    local.get $2
    i32.const 1
    i32.add
    local.set $2
    br $for-loop|1
   end
  end
  local.get $0
  i32.load offset=20
  i32.const 100
  i32.ne
  if
   i32.const 0
   i32.const 1312
   i32.const 10
   i32.const 3
   call $~lib/builtins/abort
   unreachable
  end
  i32.const 50
  local.set $2
  loop $for-loop|3
   local.get $2
   i32.const 255
   i32.and
   i32.const 100
   i32.lt_u
   if
    local.get $0
    local.get $2
    call $~lib/set/Set<u8>#has
    i32.eqz
    if
     i32.const 0
     i32.const 1312
     i32.const 14
     i32.const 5
     call $~lib/builtins/abort
     unreachable
    end
    local.get $0
    local.get $2
    call $~lib/set/Set<u8>#add
    call $~lib/rt/pure/__release
    local.get $0
    local.get $2
    call $~lib/set/Set<u8>#has
    i32.eqz
    if
     i32.const 0
     i32.const 1312
     i32.const 16
     i32.const 5
     call $~lib/builtins/abort
     unreachable
    end
    local.get $2
    i32.const 1
    i32.add
    local.set $2
    br $for-loop|3
   end
  end
  local.get $0
  i32.load offset=20
  i32.const 100
  i32.ne
  if
   i32.const 0
   i32.const 1312
   i32.const 18
   i32.const 3
   call $~lib/builtins/abort
   unreachable
  end
  local.get $0
  call $~lib/set/Set<u8>#values
  local.set $2
  call $~lib/set/Set<u8>#constructor
  local.set $3
  loop $for-loop|4
   local.get $1
   local.get $2
   i32.load offset=12
   i32.lt_s
   if
    local.get $0
    local.get $2
    local.get $1
    call $~lib/array/Array<u8>#__get
    call $~lib/set/Set<u8>#has
    i32.eqz
    if
     i32.const 0
     i32.const 1312
     i32.const 24
     i32.const 5
     call $~lib/builtins/abort
     unreachable
    end
    local.get $3
    local.get $2
    local.get $1
    call $~lib/array/Array<u8>#__get
    call $~lib/set/Set<u8>#add
    call $~lib/rt/pure/__release
    local.get $1
    i32.const 1
    i32.add
    local.set $1
    br $for-loop|4
   end
  end
  local.get $3
  i32.load offset=20
  local.get $0
  i32.load offset=20
  i32.ne
  if
   i32.const 0
   i32.const 1312
   i32.const 27
   i32.const 3
   call $~lib/builtins/abort
   unreachable
  end
  i32.const 0
  local.set $1
  loop $for-loop|6
   local.get $1
   i32.const 255
   i32.and
   i32.const 50
   i32.lt_u
   if
    local.get $0
    local.get $1
    call $~lib/set/Set<u8>#has
    i32.eqz
    if
     i32.const 0
     i32.const 1312
     i32.const 31
     i32.const 5
     call $~lib/builtins/abort
     unreachable
    end
    local.get $0
    local.get $1
    call $~lib/set/Set<u8>#delete
    local.get $0
    local.get $1
    call $~lib/set/Set<u8>#has
    if
     i32.const 0
     i32.const 1312
     i32.const 33
     i32.const 5
     call $~lib/builtins/abort
     unreachable
    end
    local.get $1
    i32.const 1
    i32.add
    local.set $1
    br $for-loop|6
   end
  end
  local.get $0
  i32.load offset=20
  i32.const 50
  i32.ne
  if
   i32.const 0
   i32.const 1312
   i32.const 35
   i32.const 3
   call $~lib/builtins/abort
   unreachable
  end
  i32.const 0
  local.set $1
  loop $for-loop|8
   local.get $1
   i32.const 255
   i32.and
   i32.const 50
   i32.lt_u
   if
    local.get $0
    local.get $1
    call $~lib/set/Set<u8>#has
    if
     i32.const 0
     i32.const 1312
     i32.const 39
     i32.const 5
     call $~lib/builtins/abort
     unreachable
    end
    local.get $0
    local.get $1
    call $~lib/set/Set<u8>#add
    call $~lib/rt/pure/__release
    local.get $0
    local.get $1
    call $~lib/set/Set<u8>#has
    i32.eqz
    if
     i32.const 0
     i32.const 1312
     i32.const 41
     i32.const 5
     call $~lib/builtins/abort
     unreachable
    end
    local.get $0
    local.get $1
    call $~lib/set/Set<u8>#delete
    local.get $0
    local.get $1
    call $~lib/set/Set<u8>#has
    if
     i32.const 0
     i32.const 1312
     i32.const 43
     i32.const 5
     call $~lib/builtins/abort
     unreachable
    end
    local.get $1
    i32.const 1
    i32.add
    local.set $1
    br $for-loop|8
   end
  end
  local.get $0
  i32.load offset=20
  i32.const 50
  i32.ne
  if
   i32.const 0
   i32.const 1312
   i32.const 45
   i32.const 3
   call $~lib/builtins/abort
   unreachable
  end
  local.get $0
  call $~lib/set/Set<i8>#clear
  local.get $0
  i32.load offset=20
  if
   i32.const 0
   i32.const 1312
   i32.const 49
   i32.const 3
   call $~lib/builtins/abort
   unreachable
  end
  local.get $2
  call $~lib/rt/pure/__release
  local.get $3
  call $~lib/rt/pure/__release
  local.get $0
  call $~lib/rt/pure/__release
 )
 (func $~lib/set/Set<i16>#constructor (result i32)
  (local $0 i32)
  i32.const 24
  i32.const 7
  call $~lib/rt/tlsf/__alloc
  call $~lib/rt/pure/__retain
  local.tee $0
  i32.const 0
  i32.store
  local.get $0
  i32.const 0
  i32.store offset=4
  local.get $0
  i32.const 0
  i32.store offset=8
  local.get $0
  i32.const 0
  i32.store offset=12
  local.get $0
  i32.const 0
  i32.store offset=16
  local.get $0
  i32.const 0
  i32.store offset=20
  local.get $0
  call $~lib/set/Set<i8>#clear
  local.get $0
 )
 (func $~lib/util/hash/hash16 (param $0 i32) (result i32)
  local.get $0
  i32.const 255
  i32.and
  i32.const -2128831035
  i32.xor
  i32.const 16777619
  i32.mul
  local.get $0
  i32.const 8
  i32.shr_u
  i32.xor
  i32.const 16777619
  i32.mul
 )
 (func $~lib/set/Set<i16>#find (param $0 i32) (param $1 i32) (param $2 i32) (result i32)
  local.get $0
  i32.load
  local.get $2
  local.get $0
  i32.load offset=4
  i32.and
  i32.const 2
  i32.shl
  i32.add
  i32.load
  local.set $0
  loop $while-continue|0
   local.get $0
   if
    local.get $0
    i32.load offset=4
    i32.const 1
    i32.and
    if (result i32)
     i32.const 0
    else
     local.get $0
     i32.load16_u
     local.get $1
     i32.const 65535
     i32.and
     i32.eq
    end
    if
     local.get $0
     return
    end
    local.get $0
    i32.load offset=4
    i32.const -2
    i32.and
    local.set $0
    br $while-continue|0
   end
  end
  i32.const 0
 )
 (func $~lib/set/Set<i16>#has (param $0 i32) (param $1 i32) (result i32)
  local.get $0
  local.get $1
  local.get $1
  i32.const 16
  i32.shl
  i32.const 16
  i32.shr_s
  call $~lib/util/hash/hash16
  call $~lib/set/Set<i16>#find
  i32.const 0
  i32.ne
 )
 (func $~lib/set/Set<i16>#rehash (param $0 i32) (param $1 i32)
  (local $2 i32)
  (local $3 i32)
  (local $4 i32)
  (local $5 i32)
  (local $6 i32)
  (local $7 i32)
  (local $8 i32)
  local.get $1
  i32.const 1
  i32.add
  local.tee $3
  i32.const 2
  i32.shl
  call $~lib/arraybuffer/ArrayBuffer#constructor
  local.set $5
  local.get $3
  i32.const 3
  i32.shl
  i32.const 3
  i32.div_s
  local.tee $8
  i32.const 3
  i32.shl
  call $~lib/arraybuffer/ArrayBuffer#constructor
  local.set $3
  local.get $0
  i32.load offset=8
  local.tee $6
  local.get $0
  i32.load offset=16
  i32.const 3
  i32.shl
  i32.add
  local.set $7
  local.get $3
  local.set $4
  loop $while-continue|0
   local.get $6
   local.get $7
   i32.ne
   if
    local.get $6
    local.tee $2
    i32.load offset=4
    i32.const 1
    i32.and
    i32.eqz
    if
     local.get $4
     local.get $2
     i32.load16_s
     i32.store16
     local.get $4
     local.get $5
     local.get $2
     i32.load16_s
     call $~lib/util/hash/hash16
     local.get $1
     i32.and
     i32.const 2
     i32.shl
     i32.add
     local.tee $2
     i32.load
     i32.store offset=4
     local.get $2
     local.get $4
     i32.store
     local.get $4
     i32.const 8
     i32.add
     local.set $4
    end
    local.get $6
    i32.const 8
    i32.add
    local.set $6
    br $while-continue|0
   end
  end
  local.get $5
  local.tee $4
  local.get $0
  local.tee $2
  i32.load
  local.tee $6
  i32.ne
  if
   local.get $4
   call $~lib/rt/pure/__retain
   local.set $4
   local.get $6
   call $~lib/rt/pure/__release
  end
  local.get $2
  local.get $4
  i32.store
  local.get $2
  local.get $1
  i32.store offset=4
  local.get $2
  local.set $1
  local.get $3
  local.tee $2
  local.get $1
  i32.load offset=8
  local.tee $4
  i32.ne
  if
   local.get $2
   call $~lib/rt/pure/__retain
   local.set $2
   local.get $4
   call $~lib/rt/pure/__release
  end
  local.get $1
  local.get $2
  i32.store offset=8
  local.get $1
  local.get $8
  i32.store offset=12
  local.get $1
  local.get $1
  i32.load offset=20
  i32.store offset=16
  local.get $5
  call $~lib/rt/pure/__release
  local.get $3
  call $~lib/rt/pure/__release
 )
 (func $~lib/set/Set<i16>#add (param $0 i32) (param $1 i32) (result i32)
  (local $2 i32)
  (local $3 i32)
  (local $4 i32)
  local.get $0
  local.get $1
  local.get $1
  i32.const 16
  i32.shl
  i32.const 16
  i32.shr_s
  call $~lib/util/hash/hash16
  local.tee $3
  call $~lib/set/Set<i16>#find
  i32.eqz
  if
   local.get $0
   i32.load offset=16
   local.get $0
   i32.load offset=12
   i32.eq
   if
    local.get $0
    local.get $0
    i32.load offset=20
    local.get $0
    i32.load offset=12
    i32.const 3
    i32.mul
    i32.const 4
    i32.div_s
    i32.lt_s
    if (result i32)
     local.get $0
     i32.load offset=4
    else
     local.get $0
     i32.load offset=4
     i32.const 1
     i32.shl
     i32.const 1
     i32.or
    end
    call $~lib/set/Set<i16>#rehash
   end
   local.get $0
   i32.load offset=8
   local.get $0
   local.get $0
   i32.load offset=16
   local.tee $4
   i32.const 1
   i32.add
   i32.store offset=16
   local.get $4
   i32.const 3
   i32.shl
   i32.add
   local.tee $2
   local.get $1
   i32.store16
   local.get $0
   local.get $0
   i32.load offset=20
   i32.const 1
   i32.add
   i32.store offset=20
   local.get $2
   local.get $0
   i32.load
   local.get $3
   local.get $0
   i32.load offset=4
   i32.and
   i32.const 2
   i32.shl
   i32.add
   local.tee $1
   i32.load
   i32.store offset=4
   local.get $1
   local.get $2
   i32.store
  end
  local.get $0
  call $~lib/rt/pure/__retain
 )
 (func $~lib/array/Array<i16>#__set (param $0 i32) (param $1 i32) (param $2 i32)
  (local $3 i32)
  local.get $1
  local.get $0
  i32.load offset=12
  i32.ge_u
  if
   local.get $1
   i32.const 0
   i32.lt_s
   if
    i32.const 1408
    i32.const 1360
    i32.const 120
    i32.const 22
    call $~lib/builtins/abort
    unreachable
   end
   local.get $0
   local.get $1
   i32.const 1
   i32.add
   local.tee $3
   i32.const 1
   call $~lib/array/ensureSize
   local.get $0
   local.get $3
   i32.store offset=12
  end
  local.get $0
  i32.load offset=4
  local.get $1
  i32.const 1
  i32.shl
  i32.add
  local.get $2
  i32.store16
 )
 (func $~lib/array/Array<i16>#set:length (param $0 i32) (param $1 i32)
  local.get $0
  i32.load offset=12
  drop
  local.get $0
  local.get $1
  i32.const 1
  call $~lib/array/ensureSize
  local.get $0
  local.get $1
  i32.store offset=12
 )
 (func $~lib/set/Set<i16>#values (param $0 i32) (result i32)
  (local $1 i32)
  (local $2 i32)
  (local $3 i32)
  (local $4 i32)
  (local $5 i32)
  (local $6 i32)
  (local $7 i32)
  (local $8 i32)
  (local $9 i32)
  local.get $0
  i32.load offset=8
  local.set $4
  local.get $0
  i32.load offset=16
  local.tee $7
  local.set $6
  i32.const 16
  i32.const 8
  call $~lib/rt/tlsf/__alloc
  call $~lib/rt/pure/__retain
  local.tee $0
  i32.const 0
  i32.store
  local.get $0
  i32.const 0
  i32.store offset=4
  local.get $0
  i32.const 0
  i32.store offset=8
  local.get $0
  i32.const 0
  i32.store offset=12
  local.get $7
  i32.const 536870904
  i32.gt_u
  if
   i32.const 1040
   i32.const 1360
   i32.const 57
   i32.const 60
   call $~lib/builtins/abort
   unreachable
  end
  local.get $6
  i32.const 1
  i32.shl
  local.tee $5
  i32.const 0
  call $~lib/rt/tlsf/__alloc
  local.tee $2
  local.get $5
  call $~lib/memory/memory.fill
  local.get $2
  local.set $1
  local.get $2
  local.get $0
  i32.load
  local.tee $3
  i32.ne
  if
   local.get $1
   call $~lib/rt/pure/__retain
   local.set $1
   local.get $3
   call $~lib/rt/pure/__release
  end
  local.get $0
  local.get $1
  i32.store
  local.get $0
  local.get $2
  i32.store offset=4
  local.get $0
  local.get $5
  i32.store offset=8
  local.get $0
  local.get $6
  i32.store offset=12
  loop $for-loop|0
   local.get $8
   local.get $7
   i32.lt_s
   if
    local.get $4
    local.get $8
    i32.const 3
    i32.shl
    i32.add
    local.tee $2
    i32.load offset=4
    i32.const 1
    i32.and
    i32.eqz
    if
     local.get $0
     local.get $9
     local.get $2
     i32.load16_s
     call $~lib/array/Array<i16>#__set
     local.get $9
     i32.const 1
     i32.add
     local.set $9
    end
    local.get $8
    i32.const 1
    i32.add
    local.set $8
    br $for-loop|0
   end
  end
  local.get $0
  local.get $9
  call $~lib/array/Array<i16>#set:length
  local.get $0
 )
 (func $~lib/array/Array<i16>#__get (param $0 i32) (param $1 i32) (result i32)
  local.get $1
  local.get $0
  i32.load offset=12
  i32.ge_u
  if
   i32.const 1408
   i32.const 1360
   i32.const 104
   i32.const 42
   call $~lib/builtins/abort
   unreachable
  end
  local.get $0
  i32.load offset=4
  local.get $1
  i32.const 1
  i32.shl
  i32.add
  i32.load16_s
 )
 (func $~lib/set/Set<i16>#delete (param $0 i32) (param $1 i32)
  (local $2 i32)
  local.get $0
  local.get $1
  local.get $1
  i32.const 16
  i32.shl
  i32.const 16
  i32.shr_s
  call $~lib/util/hash/hash16
  call $~lib/set/Set<i16>#find
  local.tee $1
  i32.eqz
  if
   return
  end
  local.get $1
  local.get $1
  i32.load offset=4
  i32.const 1
  i32.or
  i32.store offset=4
  local.get $0
  local.get $0
  i32.load offset=20
  i32.const 1
  i32.sub
  i32.store offset=20
  local.get $0
  i32.load offset=4
  i32.const 1
  i32.shr_u
  local.tee $2
  i32.const 1
  i32.add
  i32.const 4
  local.get $0
  i32.load offset=20
  local.tee $1
  i32.const 4
  local.get $1
  i32.gt_u
  select
  i32.ge_u
  if (result i32)
   local.get $0
   i32.load offset=20
   local.get $0
   i32.load offset=12
   i32.const 3
   i32.mul
   i32.const 4
   i32.div_s
   i32.lt_s
  else
   i32.const 0
  end
  if
   local.get $0
   local.get $2
   call $~lib/set/Set<i16>#rehash
  end
 )
 (func $std/set/testNumeric<i16>
  (local $0 i32)
  (local $1 i32)
  (local $2 i32)
  (local $3 i32)
  call $~lib/set/Set<i16>#constructor
  local.set $0
  loop $for-loop|1
   local.get $2
   i32.const 16
   i32.shl
   i32.const 16
   i32.shr_s
   i32.const 100
   i32.lt_s
   if
    local.get $0
    local.get $2
    call $~lib/set/Set<i16>#has
    if
     i32.const 0
     i32.const 1312
     i32.const 6
     i32.const 5
     call $~lib/builtins/abort
     unreachable
    end
    local.get $0
    local.get $2
    call $~lib/set/Set<i16>#add
    call $~lib/rt/pure/__release
    local.get $0
    local.get $2
    call $~lib/set/Set<i16>#has
    i32.eqz
    if
     i32.const 0
     i32.const 1312
     i32.const 8
     i32.const 5
     call $~lib/builtins/abort
     unreachable
    end
    local.get $2
    i32.const 1
    i32.add
    local.set $2
    br $for-loop|1
   end
  end
  local.get $0
  i32.load offset=20
  i32.const 100
  i32.ne
  if
   i32.const 0
   i32.const 1312
   i32.const 10
   i32.const 3
   call $~lib/builtins/abort
   unreachable
  end
  i32.const 50
  local.set $2
  loop $for-loop|3
   local.get $2
   i32.const 16
   i32.shl
   i32.const 16
   i32.shr_s
   i32.const 100
   i32.lt_s
   if
    local.get $0
    local.get $2
    call $~lib/set/Set<i16>#has
    i32.eqz
    if
     i32.const 0
     i32.const 1312
     i32.const 14
     i32.const 5
     call $~lib/builtins/abort
     unreachable
    end
    local.get $0
    local.get $2
    call $~lib/set/Set<i16>#add
    call $~lib/rt/pure/__release
    local.get $0
    local.get $2
    call $~lib/set/Set<i16>#has
    i32.eqz
    if
     i32.const 0
     i32.const 1312
     i32.const 16
     i32.const 5
     call $~lib/builtins/abort
     unreachable
    end
    local.get $2
    i32.const 1
    i32.add
    local.set $2
    br $for-loop|3
   end
  end
  local.get $0
  i32.load offset=20
  i32.const 100
  i32.ne
  if
   i32.const 0
   i32.const 1312
   i32.const 18
   i32.const 3
   call $~lib/builtins/abort
   unreachable
  end
  local.get $0
  call $~lib/set/Set<i16>#values
  local.set $2
  call $~lib/set/Set<i16>#constructor
  local.set $3
  loop $for-loop|4
   local.get $1
   local.get $2
   i32.load offset=12
   i32.lt_s
   if
    local.get $0
    local.get $2
    local.get $1
    call $~lib/array/Array<i16>#__get
    call $~lib/set/Set<i16>#has
    i32.eqz
    if
     i32.const 0
     i32.const 1312
     i32.const 24
     i32.const 5
     call $~lib/builtins/abort
     unreachable
    end
    local.get $3
    local.get $2
    local.get $1
    call $~lib/array/Array<i16>#__get
    call $~lib/set/Set<i16>#add
    call $~lib/rt/pure/__release
    local.get $1
    i32.const 1
    i32.add
    local.set $1
    br $for-loop|4
   end
  end
  local.get $3
  i32.load offset=20
  local.get $0
  i32.load offset=20
  i32.ne
  if
   i32.const 0
   i32.const 1312
   i32.const 27
   i32.const 3
   call $~lib/builtins/abort
   unreachable
  end
  i32.const 0
  local.set $1
  loop $for-loop|6
   local.get $1
   i32.const 16
   i32.shl
   i32.const 16
   i32.shr_s
   i32.const 50
   i32.lt_s
   if
    local.get $0
    local.get $1
    call $~lib/set/Set<i16>#has
    i32.eqz
    if
     i32.const 0
     i32.const 1312
     i32.const 31
     i32.const 5
     call $~lib/builtins/abort
     unreachable
    end
    local.get $0
    local.get $1
    call $~lib/set/Set<i16>#delete
    local.get $0
    local.get $1
    call $~lib/set/Set<i16>#has
    if
     i32.const 0
     i32.const 1312
     i32.const 33
     i32.const 5
     call $~lib/builtins/abort
     unreachable
    end
    local.get $1
    i32.const 1
    i32.add
    local.set $1
    br $for-loop|6
   end
  end
  local.get $0
  i32.load offset=20
  i32.const 50
  i32.ne
  if
   i32.const 0
   i32.const 1312
   i32.const 35
   i32.const 3
   call $~lib/builtins/abort
   unreachable
  end
  i32.const 0
  local.set $1
  loop $for-loop|8
   local.get $1
   i32.const 16
   i32.shl
   i32.const 16
   i32.shr_s
   i32.const 50
   i32.lt_s
   if
    local.get $0
    local.get $1
    call $~lib/set/Set<i16>#has
    if
     i32.const 0
     i32.const 1312
     i32.const 39
     i32.const 5
     call $~lib/builtins/abort
     unreachable
    end
    local.get $0
    local.get $1
    call $~lib/set/Set<i16>#add
    call $~lib/rt/pure/__release
    local.get $0
    local.get $1
    call $~lib/set/Set<i16>#has
    i32.eqz
    if
     i32.const 0
     i32.const 1312
     i32.const 41
     i32.const 5
     call $~lib/builtins/abort
     unreachable
    end
    local.get $0
    local.get $1
    call $~lib/set/Set<i16>#delete
    local.get $0
    local.get $1
    call $~lib/set/Set<i16>#has
    if
     i32.const 0
     i32.const 1312
     i32.const 43
     i32.const 5
     call $~lib/builtins/abort
     unreachable
    end
    local.get $1
    i32.const 1
    i32.add
    local.set $1
    br $for-loop|8
   end
  end
  local.get $0
  i32.load offset=20
  i32.const 50
  i32.ne
  if
   i32.const 0
   i32.const 1312
   i32.const 45
   i32.const 3
   call $~lib/builtins/abort
   unreachable
  end
  local.get $0
  call $~lib/set/Set<i8>#clear
  local.get $0
  i32.load offset=20
  if
   i32.const 0
   i32.const 1312
   i32.const 49
   i32.const 3
   call $~lib/builtins/abort
   unreachable
  end
  local.get $2
  call $~lib/rt/pure/__release
  local.get $3
  call $~lib/rt/pure/__release
  local.get $0
  call $~lib/rt/pure/__release
 )
 (func $~lib/set/Set<u16>#constructor (result i32)
  (local $0 i32)
  i32.const 24
  i32.const 9
  call $~lib/rt/tlsf/__alloc
  call $~lib/rt/pure/__retain
  local.tee $0
  i32.const 0
  i32.store
  local.get $0
  i32.const 0
  i32.store offset=4
  local.get $0
  i32.const 0
  i32.store offset=8
  local.get $0
  i32.const 0
  i32.store offset=12
  local.get $0
  i32.const 0
  i32.store offset=16
  local.get $0
  i32.const 0
  i32.store offset=20
  local.get $0
  call $~lib/set/Set<i8>#clear
  local.get $0
 )
 (func $~lib/set/Set<u16>#has (param $0 i32) (param $1 i32) (result i32)
  local.get $0
  local.get $1
  local.get $1
  i32.const 65535
  i32.and
  call $~lib/util/hash/hash16
  call $~lib/set/Set<i16>#find
  i32.const 0
  i32.ne
 )
 (func $~lib/set/Set<u16>#rehash (param $0 i32) (param $1 i32)
  (local $2 i32)
  (local $3 i32)
  (local $4 i32)
  (local $5 i32)
  (local $6 i32)
  (local $7 i32)
  (local $8 i32)
  local.get $1
  i32.const 1
  i32.add
  local.tee $3
  i32.const 2
  i32.shl
  call $~lib/arraybuffer/ArrayBuffer#constructor
  local.set $5
  local.get $3
  i32.const 3
  i32.shl
  i32.const 3
  i32.div_s
  local.tee $8
  i32.const 3
  i32.shl
  call $~lib/arraybuffer/ArrayBuffer#constructor
  local.set $3
  local.get $0
  i32.load offset=8
  local.tee $6
  local.get $0
  i32.load offset=16
  i32.const 3
  i32.shl
  i32.add
  local.set $7
  local.get $3
  local.set $4
  loop $while-continue|0
   local.get $6
   local.get $7
   i32.ne
   if
    local.get $6
    local.tee $2
    i32.load offset=4
    i32.const 1
    i32.and
    i32.eqz
    if
     local.get $4
     local.get $2
     i32.load16_u
     i32.store16
     local.get $4
     local.get $5
     local.get $2
     i32.load16_u
     call $~lib/util/hash/hash16
     local.get $1
     i32.and
     i32.const 2
     i32.shl
     i32.add
     local.tee $2
     i32.load
     i32.store offset=4
     local.get $2
     local.get $4
     i32.store
     local.get $4
     i32.const 8
     i32.add
     local.set $4
    end
    local.get $6
    i32.const 8
    i32.add
    local.set $6
    br $while-continue|0
   end
  end
  local.get $5
  local.tee $4
  local.get $0
  local.tee $2
  i32.load
  local.tee $6
  i32.ne
  if
   local.get $4
   call $~lib/rt/pure/__retain
   local.set $4
   local.get $6
   call $~lib/rt/pure/__release
  end
  local.get $2
  local.get $4
  i32.store
  local.get $2
  local.get $1
  i32.store offset=4
  local.get $2
  local.set $1
  local.get $3
  local.tee $2
  local.get $1
  i32.load offset=8
  local.tee $4
  i32.ne
  if
   local.get $2
   call $~lib/rt/pure/__retain
   local.set $2
   local.get $4
   call $~lib/rt/pure/__release
  end
  local.get $1
  local.get $2
  i32.store offset=8
  local.get $1
  local.get $8
  i32.store offset=12
  local.get $1
  local.get $1
  i32.load offset=20
  i32.store offset=16
  local.get $5
  call $~lib/rt/pure/__release
  local.get $3
  call $~lib/rt/pure/__release
 )
 (func $~lib/set/Set<u16>#add (param $0 i32) (param $1 i32) (result i32)
  (local $2 i32)
  (local $3 i32)
  (local $4 i32)
  local.get $0
  local.get $1
  local.get $1
  i32.const 65535
  i32.and
  call $~lib/util/hash/hash16
  local.tee $3
  call $~lib/set/Set<i16>#find
  i32.eqz
  if
   local.get $0
   i32.load offset=16
   local.get $0
   i32.load offset=12
   i32.eq
   if
    local.get $0
    local.get $0
    i32.load offset=20
    local.get $0
    i32.load offset=12
    i32.const 3
    i32.mul
    i32.const 4
    i32.div_s
    i32.lt_s
    if (result i32)
     local.get $0
     i32.load offset=4
    else
     local.get $0
     i32.load offset=4
     i32.const 1
     i32.shl
     i32.const 1
     i32.or
    end
    call $~lib/set/Set<u16>#rehash
   end
   local.get $0
   i32.load offset=8
   local.get $0
   local.get $0
   i32.load offset=16
   local.tee $4
   i32.const 1
   i32.add
   i32.store offset=16
   local.get $4
   i32.const 3
   i32.shl
   i32.add
   local.tee $2
   local.get $1
   i32.store16
   local.get $0
   local.get $0
   i32.load offset=20
   i32.const 1
   i32.add
   i32.store offset=20
   local.get $2
   local.get $0
   i32.load
   local.get $3
   local.get $0
   i32.load offset=4
   i32.and
   i32.const 2
   i32.shl
   i32.add
   local.tee $1
   i32.load
   i32.store offset=4
   local.get $1
   local.get $2
   i32.store
  end
  local.get $0
  call $~lib/rt/pure/__retain
 )
 (func $~lib/set/Set<u16>#values (param $0 i32) (result i32)
  (local $1 i32)
  (local $2 i32)
  (local $3 i32)
  (local $4 i32)
  (local $5 i32)
  (local $6 i32)
  (local $7 i32)
  (local $8 i32)
  (local $9 i32)
  local.get $0
  i32.load offset=8
  local.set $4
  local.get $0
  i32.load offset=16
  local.tee $7
  local.set $6
  i32.const 16
  i32.const 10
  call $~lib/rt/tlsf/__alloc
  call $~lib/rt/pure/__retain
  local.tee $0
  i32.const 0
  i32.store
  local.get $0
  i32.const 0
  i32.store offset=4
  local.get $0
  i32.const 0
  i32.store offset=8
  local.get $0
  i32.const 0
  i32.store offset=12
  local.get $7
  i32.const 536870904
  i32.gt_u
  if
   i32.const 1040
   i32.const 1360
   i32.const 57
   i32.const 60
   call $~lib/builtins/abort
   unreachable
  end
  local.get $6
  i32.const 1
  i32.shl
  local.tee $5
  i32.const 0
  call $~lib/rt/tlsf/__alloc
  local.tee $2
  local.get $5
  call $~lib/memory/memory.fill
  local.get $2
  local.set $1
  local.get $2
  local.get $0
  i32.load
  local.tee $3
  i32.ne
  if
   local.get $1
   call $~lib/rt/pure/__retain
   local.set $1
   local.get $3
   call $~lib/rt/pure/__release
  end
  local.get $0
  local.get $1
  i32.store
  local.get $0
  local.get $2
  i32.store offset=4
  local.get $0
  local.get $5
  i32.store offset=8
  local.get $0
  local.get $6
  i32.store offset=12
  loop $for-loop|0
   local.get $8
   local.get $7
   i32.lt_s
   if
    local.get $4
    local.get $8
    i32.const 3
    i32.shl
    i32.add
    local.tee $2
    i32.load offset=4
    i32.const 1
    i32.and
    i32.eqz
    if
     local.get $0
     local.get $9
     local.get $2
     i32.load16_u
     call $~lib/array/Array<i16>#__set
     local.get $9
     i32.const 1
     i32.add
     local.set $9
    end
    local.get $8
    i32.const 1
    i32.add
    local.set $8
    br $for-loop|0
   end
  end
  local.get $0
  local.get $9
  call $~lib/array/Array<i16>#set:length
  local.get $0
 )
 (func $~lib/array/Array<u16>#__get (param $0 i32) (param $1 i32) (result i32)
  local.get $1
  local.get $0
  i32.load offset=12
  i32.ge_u
  if
   i32.const 1408
   i32.const 1360
   i32.const 104
   i32.const 42
   call $~lib/builtins/abort
   unreachable
  end
  local.get $0
  i32.load offset=4
  local.get $1
  i32.const 1
  i32.shl
  i32.add
  i32.load16_u
 )
 (func $~lib/set/Set<u16>#delete (param $0 i32) (param $1 i32)
  (local $2 i32)
  local.get $0
  local.get $1
  local.get $1
  i32.const 65535
  i32.and
  call $~lib/util/hash/hash16
  call $~lib/set/Set<i16>#find
  local.tee $1
  i32.eqz
  if
   return
  end
  local.get $1
  local.get $1
  i32.load offset=4
  i32.const 1
  i32.or
  i32.store offset=4
  local.get $0
  local.get $0
  i32.load offset=20
  i32.const 1
  i32.sub
  i32.store offset=20
  local.get $0
  i32.load offset=4
  i32.const 1
  i32.shr_u
  local.tee $2
  i32.const 1
  i32.add
  i32.const 4
  local.get $0
  i32.load offset=20
  local.tee $1
  i32.const 4
  local.get $1
  i32.gt_u
  select
  i32.ge_u
  if (result i32)
   local.get $0
   i32.load offset=20
   local.get $0
   i32.load offset=12
   i32.const 3
   i32.mul
   i32.const 4
   i32.div_s
   i32.lt_s
  else
   i32.const 0
  end
  if
   local.get $0
   local.get $2
   call $~lib/set/Set<u16>#rehash
  end
 )
 (func $std/set/testNumeric<u16>
  (local $0 i32)
  (local $1 i32)
  (local $2 i32)
  (local $3 i32)
  call $~lib/set/Set<u16>#constructor
  local.set $0
  loop $for-loop|1
   local.get $2
   i32.const 65535
   i32.and
   i32.const 100
   i32.lt_u
   if
    local.get $0
    local.get $2
    call $~lib/set/Set<u16>#has
    if
     i32.const 0
     i32.const 1312
     i32.const 6
     i32.const 5
     call $~lib/builtins/abort
     unreachable
    end
    local.get $0
    local.get $2
    call $~lib/set/Set<u16>#add
    call $~lib/rt/pure/__release
    local.get $0
    local.get $2
    call $~lib/set/Set<u16>#has
    i32.eqz
    if
     i32.const 0
     i32.const 1312
     i32.const 8
     i32.const 5
     call $~lib/builtins/abort
     unreachable
    end
    local.get $2
    i32.const 1
    i32.add
    local.set $2
    br $for-loop|1
   end
  end
  local.get $0
  i32.load offset=20
  i32.const 100
  i32.ne
  if
   i32.const 0
   i32.const 1312
   i32.const 10
   i32.const 3
   call $~lib/builtins/abort
   unreachable
  end
  i32.const 50
  local.set $2
  loop $for-loop|3
   local.get $2
   i32.const 65535
   i32.and
   i32.const 100
   i32.lt_u
   if
    local.get $0
    local.get $2
    call $~lib/set/Set<u16>#has
    i32.eqz
    if
     i32.const 0
     i32.const 1312
     i32.const 14
     i32.const 5
     call $~lib/builtins/abort
     unreachable
    end
    local.get $0
    local.get $2
    call $~lib/set/Set<u16>#add
    call $~lib/rt/pure/__release
    local.get $0
    local.get $2
    call $~lib/set/Set<u16>#has
    i32.eqz
    if
     i32.const 0
     i32.const 1312
     i32.const 16
     i32.const 5
     call $~lib/builtins/abort
     unreachable
    end
    local.get $2
    i32.const 1
    i32.add
    local.set $2
    br $for-loop|3
   end
  end
  local.get $0
  i32.load offset=20
  i32.const 100
  i32.ne
  if
   i32.const 0
   i32.const 1312
   i32.const 18
   i32.const 3
   call $~lib/builtins/abort
   unreachable
  end
  local.get $0
  call $~lib/set/Set<u16>#values
  local.set $2
  call $~lib/set/Set<u16>#constructor
  local.set $3
  loop $for-loop|4
   local.get $1
   local.get $2
   i32.load offset=12
   i32.lt_s
   if
    local.get $0
    local.get $2
    local.get $1
    call $~lib/array/Array<u16>#__get
    call $~lib/set/Set<u16>#has
    i32.eqz
    if
     i32.const 0
     i32.const 1312
     i32.const 24
     i32.const 5
     call $~lib/builtins/abort
     unreachable
    end
    local.get $3
    local.get $2
    local.get $1
    call $~lib/array/Array<u16>#__get
    call $~lib/set/Set<u16>#add
    call $~lib/rt/pure/__release
    local.get $1
    i32.const 1
    i32.add
    local.set $1
    br $for-loop|4
   end
  end
  local.get $3
  i32.load offset=20
  local.get $0
  i32.load offset=20
  i32.ne
  if
   i32.const 0
   i32.const 1312
   i32.const 27
   i32.const 3
   call $~lib/builtins/abort
   unreachable
  end
  i32.const 0
  local.set $1
  loop $for-loop|6
   local.get $1
   i32.const 65535
   i32.and
   i32.const 50
   i32.lt_u
   if
    local.get $0
    local.get $1
    call $~lib/set/Set<u16>#has
    i32.eqz
    if
     i32.const 0
     i32.const 1312
     i32.const 31
     i32.const 5
     call $~lib/builtins/abort
     unreachable
    end
    local.get $0
    local.get $1
    call $~lib/set/Set<u16>#delete
    local.get $0
    local.get $1
    call $~lib/set/Set<u16>#has
    if
     i32.const 0
     i32.const 1312
     i32.const 33
     i32.const 5
     call $~lib/builtins/abort
     unreachable
    end
    local.get $1
    i32.const 1
    i32.add
    local.set $1
    br $for-loop|6
   end
  end
  local.get $0
  i32.load offset=20
  i32.const 50
  i32.ne
  if
   i32.const 0
   i32.const 1312
   i32.const 35
   i32.const 3
   call $~lib/builtins/abort
   unreachable
  end
  i32.const 0
  local.set $1
  loop $for-loop|8
   local.get $1
   i32.const 65535
   i32.and
   i32.const 50
   i32.lt_u
   if
    local.get $0
    local.get $1
    call $~lib/set/Set<u16>#has
    if
     i32.const 0
     i32.const 1312
     i32.const 39
     i32.const 5
     call $~lib/builtins/abort
     unreachable
    end
    local.get $0
    local.get $1
    call $~lib/set/Set<u16>#add
    call $~lib/rt/pure/__release
    local.get $0
    local.get $1
    call $~lib/set/Set<u16>#has
    i32.eqz
    if
     i32.const 0
     i32.const 1312
     i32.const 41
     i32.const 5
     call $~lib/builtins/abort
     unreachable
    end
    local.get $0
    local.get $1
    call $~lib/set/Set<u16>#delete
    local.get $0
    local.get $1
    call $~lib/set/Set<u16>#has
    if
     i32.const 0
     i32.const 1312
     i32.const 43
     i32.const 5
     call $~lib/builtins/abort
     unreachable
    end
    local.get $1
    i32.const 1
    i32.add
    local.set $1
    br $for-loop|8
   end
  end
  local.get $0
  i32.load offset=20
  i32.const 50
  i32.ne
  if
   i32.const 0
   i32.const 1312
   i32.const 45
   i32.const 3
   call $~lib/builtins/abort
   unreachable
  end
  local.get $0
  call $~lib/set/Set<i8>#clear
  local.get $0
  i32.load offset=20
  if
   i32.const 0
   i32.const 1312
   i32.const 49
   i32.const 3
   call $~lib/builtins/abort
   unreachable
  end
  local.get $2
  call $~lib/rt/pure/__release
  local.get $3
  call $~lib/rt/pure/__release
  local.get $0
  call $~lib/rt/pure/__release
 )
 (func $~lib/set/Set<i32>#constructor (result i32)
  (local $0 i32)
  i32.const 24
  i32.const 11
  call $~lib/rt/tlsf/__alloc
  call $~lib/rt/pure/__retain
  local.tee $0
  i32.const 0
  i32.store
  local.get $0
  i32.const 0
  i32.store offset=4
  local.get $0
  i32.const 0
  i32.store offset=8
  local.get $0
  i32.const 0
  i32.store offset=12
  local.get $0
  i32.const 0
  i32.store offset=16
  local.get $0
  i32.const 0
  i32.store offset=20
  local.get $0
  call $~lib/set/Set<i8>#clear
  local.get $0
 )
 (func $~lib/util/hash/hash32 (param $0 i32) (result i32)
  local.get $0
  i32.const 255
  i32.and
  i32.const -2128831035
  i32.xor
  i32.const 16777619
  i32.mul
  local.get $0
  i32.const 8
  i32.shr_u
  i32.const 255
  i32.and
  i32.xor
  i32.const 16777619
  i32.mul
  local.get $0
  i32.const 16
  i32.shr_u
  i32.const 255
  i32.and
  i32.xor
  i32.const 16777619
  i32.mul
  local.get $0
  i32.const 24
  i32.shr_u
  i32.xor
  i32.const 16777619
  i32.mul
 )
 (func $~lib/set/Set<i32>#find (param $0 i32) (param $1 i32) (param $2 i32) (result i32)
  local.get $0
  i32.load
  local.get $2
  local.get $0
  i32.load offset=4
  i32.and
  i32.const 2
  i32.shl
  i32.add
  i32.load
  local.set $0
  loop $while-continue|0
   local.get $0
   if
    local.get $0
    i32.load offset=4
    i32.const 1
    i32.and
    if (result i32)
     i32.const 0
    else
     local.get $1
     local.get $0
     i32.load
     i32.eq
    end
    if
     local.get $0
     return
    end
    local.get $0
    i32.load offset=4
    i32.const -2
    i32.and
    local.set $0
    br $while-continue|0
   end
  end
  i32.const 0
 )
 (func $~lib/set/Set<i32>#has (param $0 i32) (param $1 i32) (result i32)
  local.get $0
  local.get $1
  local.get $1
  call $~lib/util/hash/hash32
  call $~lib/set/Set<i32>#find
  i32.const 0
  i32.ne
 )
 (func $~lib/set/Set<i32>#rehash (param $0 i32) (param $1 i32)
  (local $2 i32)
  (local $3 i32)
  (local $4 i32)
  (local $5 i32)
  (local $6 i32)
  (local $7 i32)
  (local $8 i32)
  local.get $1
  i32.const 1
  i32.add
  local.tee $3
  i32.const 2
  i32.shl
  call $~lib/arraybuffer/ArrayBuffer#constructor
  local.set $5
  local.get $3
  i32.const 3
  i32.shl
  i32.const 3
  i32.div_s
  local.tee $8
  i32.const 3
  i32.shl
  call $~lib/arraybuffer/ArrayBuffer#constructor
  local.set $3
  local.get $0
  i32.load offset=8
  local.tee $6
  local.get $0
  i32.load offset=16
  i32.const 3
  i32.shl
  i32.add
  local.set $7
  local.get $3
  local.set $4
  loop $while-continue|0
   local.get $6
   local.get $7
   i32.ne
   if
    local.get $6
    local.tee $2
    i32.load offset=4
    i32.const 1
    i32.and
    i32.eqz
    if
     local.get $4
     local.get $2
     i32.load
     i32.store
     local.get $4
     local.get $5
     local.get $2
     i32.load
     call $~lib/util/hash/hash32
     local.get $1
     i32.and
     i32.const 2
     i32.shl
     i32.add
     local.tee $2
     i32.load
     i32.store offset=4
     local.get $2
     local.get $4
     i32.store
     local.get $4
     i32.const 8
     i32.add
     local.set $4
    end
    local.get $6
    i32.const 8
    i32.add
    local.set $6
    br $while-continue|0
   end
  end
  local.get $5
  local.tee $4
  local.get $0
  local.tee $2
  i32.load
  local.tee $6
  i32.ne
  if
   local.get $4
   call $~lib/rt/pure/__retain
   local.set $4
   local.get $6
   call $~lib/rt/pure/__release
  end
  local.get $2
  local.get $4
  i32.store
  local.get $2
  local.get $1
  i32.store offset=4
  local.get $2
  local.set $1
  local.get $3
  local.tee $2
  local.get $1
  i32.load offset=8
  local.tee $4
  i32.ne
  if
   local.get $2
   call $~lib/rt/pure/__retain
   local.set $2
   local.get $4
   call $~lib/rt/pure/__release
  end
  local.get $1
  local.get $2
  i32.store offset=8
  local.get $1
  local.get $8
  i32.store offset=12
  local.get $1
  local.get $1
  i32.load offset=20
  i32.store offset=16
  local.get $5
  call $~lib/rt/pure/__release
  local.get $3
  call $~lib/rt/pure/__release
 )
 (func $~lib/set/Set<i32>#add (param $0 i32) (param $1 i32) (result i32)
  (local $2 i32)
  (local $3 i32)
  (local $4 i32)
  local.get $0
  local.get $1
  local.get $1
  call $~lib/util/hash/hash32
  local.tee $3
  call $~lib/set/Set<i32>#find
  i32.eqz
  if
   local.get $0
   i32.load offset=16
   local.get $0
   i32.load offset=12
   i32.eq
   if
    local.get $0
    local.get $0
    i32.load offset=20
    local.get $0
    i32.load offset=12
    i32.const 3
    i32.mul
    i32.const 4
    i32.div_s
    i32.lt_s
    if (result i32)
     local.get $0
     i32.load offset=4
    else
     local.get $0
     i32.load offset=4
     i32.const 1
     i32.shl
     i32.const 1
     i32.or
    end
    call $~lib/set/Set<i32>#rehash
   end
   local.get $0
   i32.load offset=8
   local.get $0
   local.get $0
   i32.load offset=16
   local.tee $4
   i32.const 1
   i32.add
   i32.store offset=16
   local.get $4
   i32.const 3
   i32.shl
   i32.add
   local.tee $2
   local.get $1
   i32.store
   local.get $0
   local.get $0
   i32.load offset=20
   i32.const 1
   i32.add
   i32.store offset=20
   local.get $2
   local.get $0
   i32.load
   local.get $3
   local.get $0
   i32.load offset=4
   i32.and
   i32.const 2
   i32.shl
   i32.add
   local.tee $1
   i32.load
   i32.store offset=4
   local.get $1
   local.get $2
   i32.store
  end
  local.get $0
  call $~lib/rt/pure/__retain
 )
 (func $~lib/array/Array<i32>#__set (param $0 i32) (param $1 i32) (param $2 i32)
  (local $3 i32)
  local.get $1
  local.get $0
  i32.load offset=12
  i32.ge_u
  if
   local.get $1
   i32.const 0
   i32.lt_s
   if
    i32.const 1408
    i32.const 1360
    i32.const 120
    i32.const 22
    call $~lib/builtins/abort
    unreachable
   end
   local.get $0
   local.get $1
   i32.const 1
   i32.add
   local.tee $3
   i32.const 2
   call $~lib/array/ensureSize
   local.get $0
   local.get $3
   i32.store offset=12
  end
  local.get $0
  i32.load offset=4
  local.get $1
  i32.const 2
  i32.shl
  i32.add
  local.get $2
  i32.store
 )
 (func $~lib/array/Array<i32>#set:length (param $0 i32) (param $1 i32)
  local.get $0
  i32.load offset=12
  drop
  local.get $0
  local.get $1
  i32.const 2
  call $~lib/array/ensureSize
  local.get $0
  local.get $1
  i32.store offset=12
 )
 (func $~lib/set/Set<i32>#values (param $0 i32) (result i32)
  (local $1 i32)
  (local $2 i32)
  (local $3 i32)
  (local $4 i32)
  (local $5 i32)
  (local $6 i32)
  (local $7 i32)
  (local $8 i32)
  (local $9 i32)
  local.get $0
  i32.load offset=8
  local.set $4
  local.get $0
  i32.load offset=16
  local.tee $7
  local.set $6
  i32.const 16
  i32.const 12
  call $~lib/rt/tlsf/__alloc
  call $~lib/rt/pure/__retain
  local.tee $0
  i32.const 0
  i32.store
  local.get $0
  i32.const 0
  i32.store offset=4
  local.get $0
  i32.const 0
  i32.store offset=8
  local.get $0
  i32.const 0
  i32.store offset=12
  local.get $7
  i32.const 268435452
  i32.gt_u
  if
   i32.const 1040
   i32.const 1360
   i32.const 57
   i32.const 60
   call $~lib/builtins/abort
   unreachable
  end
  local.get $6
  i32.const 2
  i32.shl
  local.tee $5
  i32.const 0
  call $~lib/rt/tlsf/__alloc
  local.tee $2
  local.get $5
  call $~lib/memory/memory.fill
  local.get $2
  local.set $1
  local.get $2
  local.get $0
  i32.load
  local.tee $3
  i32.ne
  if
   local.get $1
   call $~lib/rt/pure/__retain
   local.set $1
   local.get $3
   call $~lib/rt/pure/__release
  end
  local.get $0
  local.get $1
  i32.store
  local.get $0
  local.get $2
  i32.store offset=4
  local.get $0
  local.get $5
  i32.store offset=8
  local.get $0
  local.get $6
  i32.store offset=12
  loop $for-loop|0
   local.get $8
   local.get $7
   i32.lt_s
   if
    local.get $4
    local.get $8
    i32.const 3
    i32.shl
    i32.add
    local.tee $2
    i32.load offset=4
    i32.const 1
    i32.and
    i32.eqz
    if
     local.get $0
     local.get $9
     local.get $2
     i32.load
     call $~lib/array/Array<i32>#__set
     local.get $9
     i32.const 1
     i32.add
     local.set $9
    end
    local.get $8
    i32.const 1
    i32.add
    local.set $8
    br $for-loop|0
   end
  end
  local.get $0
  local.get $9
  call $~lib/array/Array<i32>#set:length
  local.get $0
 )
 (func $~lib/array/Array<i32>#__get (param $0 i32) (param $1 i32) (result i32)
  local.get $1
  local.get $0
  i32.load offset=12
  i32.ge_u
  if
   i32.const 1408
   i32.const 1360
   i32.const 104
   i32.const 42
   call $~lib/builtins/abort
   unreachable
  end
  local.get $0
  i32.load offset=4
  local.get $1
  i32.const 2
  i32.shl
  i32.add
  i32.load
 )
 (func $~lib/set/Set<i32>#delete (param $0 i32) (param $1 i32)
  (local $2 i32)
  local.get $0
  local.get $1
  local.get $1
  call $~lib/util/hash/hash32
  call $~lib/set/Set<i32>#find
  local.tee $1
  i32.eqz
  if
   return
  end
  local.get $1
  local.get $1
  i32.load offset=4
  i32.const 1
  i32.or
  i32.store offset=4
  local.get $0
  local.get $0
  i32.load offset=20
  i32.const 1
  i32.sub
  i32.store offset=20
  local.get $0
  i32.load offset=4
  i32.const 1
  i32.shr_u
  local.tee $2
  i32.const 1
  i32.add
  i32.const 4
  local.get $0
  i32.load offset=20
  local.tee $1
  i32.const 4
  local.get $1
  i32.gt_u
  select
  i32.ge_u
  if (result i32)
   local.get $0
   i32.load offset=20
   local.get $0
   i32.load offset=12
   i32.const 3
   i32.mul
   i32.const 4
   i32.div_s
   i32.lt_s
  else
   i32.const 0
  end
  if
   local.get $0
   local.get $2
   call $~lib/set/Set<i32>#rehash
  end
 )
 (func $std/set/testNumeric<i32>
  (local $0 i32)
  (local $1 i32)
  (local $2 i32)
  (local $3 i32)
  call $~lib/set/Set<i32>#constructor
  local.set $0
  loop $for-loop|0
   local.get $2
   i32.const 100
   i32.lt_s
   if
    local.get $0
    local.get $2
    call $~lib/set/Set<i32>#has
    if
     i32.const 0
     i32.const 1312
     i32.const 6
     i32.const 5
     call $~lib/builtins/abort
     unreachable
    end
    local.get $0
    local.get $2
    call $~lib/set/Set<i32>#add
    call $~lib/rt/pure/__release
    local.get $0
    local.get $2
    call $~lib/set/Set<i32>#has
    i32.eqz
    if
     i32.const 0
     i32.const 1312
     i32.const 8
     i32.const 5
     call $~lib/builtins/abort
     unreachable
    end
    local.get $2
    i32.const 1
    i32.add
    local.set $2
    br $for-loop|0
   end
  end
  local.get $0
  i32.load offset=20
  i32.const 100
  i32.ne
  if
   i32.const 0
   i32.const 1312
   i32.const 10
   i32.const 3
   call $~lib/builtins/abort
   unreachable
  end
  i32.const 50
  local.set $2
  loop $for-loop|1
   local.get $2
   i32.const 100
   i32.lt_s
   if
    local.get $0
    local.get $2
    call $~lib/set/Set<i32>#has
    i32.eqz
    if
     i32.const 0
     i32.const 1312
     i32.const 14
     i32.const 5
     call $~lib/builtins/abort
     unreachable
    end
    local.get $0
    local.get $2
    call $~lib/set/Set<i32>#add
    call $~lib/rt/pure/__release
    local.get $0
    local.get $2
    call $~lib/set/Set<i32>#has
    i32.eqz
    if
     i32.const 0
     i32.const 1312
     i32.const 16
     i32.const 5
     call $~lib/builtins/abort
     unreachable
    end
    local.get $2
    i32.const 1
    i32.add
    local.set $2
    br $for-loop|1
   end
  end
  local.get $0
  i32.load offset=20
  i32.const 100
  i32.ne
  if
   i32.const 0
   i32.const 1312
   i32.const 18
   i32.const 3
   call $~lib/builtins/abort
   unreachable
  end
  local.get $0
  call $~lib/set/Set<i32>#values
  local.set $2
  call $~lib/set/Set<i32>#constructor
  local.set $3
  loop $for-loop|2
   local.get $1
   local.get $2
   i32.load offset=12
   i32.lt_s
   if
    local.get $0
    local.get $2
    local.get $1
    call $~lib/array/Array<i32>#__get
    call $~lib/set/Set<i32>#has
    i32.eqz
    if
     i32.const 0
     i32.const 1312
     i32.const 24
     i32.const 5
     call $~lib/builtins/abort
     unreachable
    end
    local.get $3
    local.get $2
    local.get $1
    call $~lib/array/Array<i32>#__get
    call $~lib/set/Set<i32>#add
    call $~lib/rt/pure/__release
    local.get $1
    i32.const 1
    i32.add
    local.set $1
    br $for-loop|2
   end
  end
  local.get $3
  i32.load offset=20
  local.get $0
  i32.load offset=20
  i32.ne
  if
   i32.const 0
   i32.const 1312
   i32.const 27
   i32.const 3
   call $~lib/builtins/abort
   unreachable
  end
  i32.const 0
  local.set $1
  loop $for-loop|3
   local.get $1
   i32.const 50
   i32.lt_s
   if
    local.get $0
    local.get $1
    call $~lib/set/Set<i32>#has
    i32.eqz
    if
     i32.const 0
     i32.const 1312
     i32.const 31
     i32.const 5
     call $~lib/builtins/abort
     unreachable
    end
    local.get $0
    local.get $1
    call $~lib/set/Set<i32>#delete
    local.get $0
    local.get $1
    call $~lib/set/Set<i32>#has
    if
     i32.const 0
     i32.const 1312
     i32.const 33
     i32.const 5
     call $~lib/builtins/abort
     unreachable
    end
    local.get $1
    i32.const 1
    i32.add
    local.set $1
    br $for-loop|3
   end
  end
  local.get $0
  i32.load offset=20
  i32.const 50
  i32.ne
  if
   i32.const 0
   i32.const 1312
   i32.const 35
   i32.const 3
   call $~lib/builtins/abort
   unreachable
  end
  i32.const 0
  local.set $1
  loop $for-loop|4
   local.get $1
   i32.const 50
   i32.lt_s
   if
    local.get $0
    local.get $1
    call $~lib/set/Set<i32>#has
    if
     i32.const 0
     i32.const 1312
     i32.const 39
     i32.const 5
     call $~lib/builtins/abort
     unreachable
    end
    local.get $0
    local.get $1
    call $~lib/set/Set<i32>#add
    call $~lib/rt/pure/__release
    local.get $0
    local.get $1
    call $~lib/set/Set<i32>#has
    i32.eqz
    if
     i32.const 0
     i32.const 1312
     i32.const 41
     i32.const 5
     call $~lib/builtins/abort
     unreachable
    end
    local.get $0
    local.get $1
    call $~lib/set/Set<i32>#delete
    local.get $0
    local.get $1
    call $~lib/set/Set<i32>#has
    if
     i32.const 0
     i32.const 1312
     i32.const 43
     i32.const 5
     call $~lib/builtins/abort
     unreachable
    end
    local.get $1
    i32.const 1
    i32.add
    local.set $1
    br $for-loop|4
   end
  end
  local.get $0
  i32.load offset=20
  i32.const 50
  i32.ne
  if
   i32.const 0
   i32.const 1312
   i32.const 45
   i32.const 3
   call $~lib/builtins/abort
   unreachable
  end
  local.get $0
  call $~lib/set/Set<i8>#clear
  local.get $0
  i32.load offset=20
  if
   i32.const 0
   i32.const 1312
   i32.const 49
   i32.const 3
   call $~lib/builtins/abort
   unreachable
  end
  local.get $2
  call $~lib/rt/pure/__release
  local.get $3
  call $~lib/rt/pure/__release
  local.get $0
  call $~lib/rt/pure/__release
 )
 (func $~lib/set/Set<u32>#constructor (result i32)
  (local $0 i32)
  i32.const 24
  i32.const 13
  call $~lib/rt/tlsf/__alloc
  call $~lib/rt/pure/__retain
  local.tee $0
  i32.const 0
  i32.store
  local.get $0
  i32.const 0
  i32.store offset=4
  local.get $0
  i32.const 0
  i32.store offset=8
  local.get $0
  i32.const 0
  i32.store offset=12
  local.get $0
  i32.const 0
  i32.store offset=16
  local.get $0
  i32.const 0
  i32.store offset=20
  local.get $0
  call $~lib/set/Set<i8>#clear
  local.get $0
 )
 (func $~lib/set/Set<u32>#values (param $0 i32) (result i32)
  (local $1 i32)
  (local $2 i32)
  (local $3 i32)
  (local $4 i32)
  (local $5 i32)
  (local $6 i32)
  (local $7 i32)
  (local $8 i32)
  (local $9 i32)
  local.get $0
  i32.load offset=8
  local.set $4
  local.get $0
  i32.load offset=16
  local.tee $7
  local.set $6
  i32.const 16
  i32.const 14
  call $~lib/rt/tlsf/__alloc
  call $~lib/rt/pure/__retain
  local.tee $0
  i32.const 0
  i32.store
  local.get $0
  i32.const 0
  i32.store offset=4
  local.get $0
  i32.const 0
  i32.store offset=8
  local.get $0
  i32.const 0
  i32.store offset=12
  local.get $7
  i32.const 268435452
  i32.gt_u
  if
   i32.const 1040
   i32.const 1360
   i32.const 57
   i32.const 60
   call $~lib/builtins/abort
   unreachable
  end
  local.get $6
  i32.const 2
  i32.shl
  local.tee $5
  i32.const 0
  call $~lib/rt/tlsf/__alloc
  local.tee $2
  local.get $5
  call $~lib/memory/memory.fill
  local.get $2
  local.set $1
  local.get $2
  local.get $0
  i32.load
  local.tee $3
  i32.ne
  if
   local.get $1
   call $~lib/rt/pure/__retain
   local.set $1
   local.get $3
   call $~lib/rt/pure/__release
  end
  local.get $0
  local.get $1
  i32.store
  local.get $0
  local.get $2
  i32.store offset=4
  local.get $0
  local.get $5
  i32.store offset=8
  local.get $0
  local.get $6
  i32.store offset=12
  loop $for-loop|0
   local.get $8
   local.get $7
   i32.lt_s
   if
    local.get $4
    local.get $8
    i32.const 3
    i32.shl
    i32.add
    local.tee $2
    i32.load offset=4
    i32.const 1
    i32.and
    i32.eqz
    if
     local.get $0
     local.get $9
     local.get $2
     i32.load
     call $~lib/array/Array<i32>#__set
     local.get $9
     i32.const 1
     i32.add
     local.set $9
    end
    local.get $8
    i32.const 1
    i32.add
    local.set $8
    br $for-loop|0
   end
  end
  local.get $0
  local.get $9
  call $~lib/array/Array<i32>#set:length
  local.get $0
 )
 (func $std/set/testNumeric<u32>
  (local $0 i32)
  (local $1 i32)
  (local $2 i32)
  (local $3 i32)
  call $~lib/set/Set<u32>#constructor
  local.set $0
  loop $for-loop|0
   local.get $2
   i32.const 100
   i32.lt_u
   if
    local.get $0
    local.get $2
    call $~lib/set/Set<i32>#has
    if
     i32.const 0
     i32.const 1312
     i32.const 6
     i32.const 5
     call $~lib/builtins/abort
     unreachable
    end
    local.get $0
    local.get $2
    call $~lib/set/Set<i32>#add
    call $~lib/rt/pure/__release
    local.get $0
    local.get $2
    call $~lib/set/Set<i32>#has
    i32.eqz
    if
     i32.const 0
     i32.const 1312
     i32.const 8
     i32.const 5
     call $~lib/builtins/abort
     unreachable
    end
    local.get $2
    i32.const 1
    i32.add
    local.set $2
    br $for-loop|0
   end
  end
  local.get $0
  i32.load offset=20
  i32.const 100
  i32.ne
  if
   i32.const 0
   i32.const 1312
   i32.const 10
   i32.const 3
   call $~lib/builtins/abort
   unreachable
  end
  i32.const 50
  local.set $2
  loop $for-loop|1
   local.get $2
   i32.const 100
   i32.lt_u
   if
    local.get $0
    local.get $2
    call $~lib/set/Set<i32>#has
    i32.eqz
    if
     i32.const 0
     i32.const 1312
     i32.const 14
     i32.const 5
     call $~lib/builtins/abort
     unreachable
    end
    local.get $0
    local.get $2
    call $~lib/set/Set<i32>#add
    call $~lib/rt/pure/__release
    local.get $0
    local.get $2
    call $~lib/set/Set<i32>#has
    i32.eqz
    if
     i32.const 0
     i32.const 1312
     i32.const 16
     i32.const 5
     call $~lib/builtins/abort
     unreachable
    end
    local.get $2
    i32.const 1
    i32.add
    local.set $2
    br $for-loop|1
   end
  end
  local.get $0
  i32.load offset=20
  i32.const 100
  i32.ne
  if
   i32.const 0
   i32.const 1312
   i32.const 18
   i32.const 3
   call $~lib/builtins/abort
   unreachable
  end
  local.get $0
  call $~lib/set/Set<u32>#values
  local.set $2
  call $~lib/set/Set<u32>#constructor
  local.set $3
  loop $for-loop|2
   local.get $1
   local.get $2
   i32.load offset=12
   i32.lt_s
   if
    local.get $0
    local.get $2
    local.get $1
    call $~lib/array/Array<i32>#__get
    call $~lib/set/Set<i32>#has
    i32.eqz
    if
     i32.const 0
     i32.const 1312
     i32.const 24
     i32.const 5
     call $~lib/builtins/abort
     unreachable
    end
    local.get $3
    local.get $2
    local.get $1
    call $~lib/array/Array<i32>#__get
    call $~lib/set/Set<i32>#add
    call $~lib/rt/pure/__release
    local.get $1
    i32.const 1
    i32.add
    local.set $1
    br $for-loop|2
   end
  end
  local.get $3
  i32.load offset=20
  local.get $0
  i32.load offset=20
  i32.ne
  if
   i32.const 0
   i32.const 1312
   i32.const 27
   i32.const 3
   call $~lib/builtins/abort
   unreachable
  end
  i32.const 0
  local.set $1
  loop $for-loop|3
   local.get $1
   i32.const 50
   i32.lt_u
   if
    local.get $0
    local.get $1
    call $~lib/set/Set<i32>#has
    i32.eqz
    if
     i32.const 0
     i32.const 1312
     i32.const 31
     i32.const 5
     call $~lib/builtins/abort
     unreachable
    end
    local.get $0
    local.get $1
    call $~lib/set/Set<i32>#delete
    local.get $0
    local.get $1
    call $~lib/set/Set<i32>#has
    if
     i32.const 0
     i32.const 1312
     i32.const 33
     i32.const 5
     call $~lib/builtins/abort
     unreachable
    end
    local.get $1
    i32.const 1
    i32.add
    local.set $1
    br $for-loop|3
   end
  end
  local.get $0
  i32.load offset=20
  i32.const 50
  i32.ne
  if
   i32.const 0
   i32.const 1312
   i32.const 35
   i32.const 3
   call $~lib/builtins/abort
   unreachable
  end
  i32.const 0
  local.set $1
  loop $for-loop|4
   local.get $1
   i32.const 50
   i32.lt_u
   if
    local.get $0
    local.get $1
    call $~lib/set/Set<i32>#has
    if
     i32.const 0
     i32.const 1312
     i32.const 39
     i32.const 5
     call $~lib/builtins/abort
     unreachable
    end
    local.get $0
    local.get $1
    call $~lib/set/Set<i32>#add
    call $~lib/rt/pure/__release
    local.get $0
    local.get $1
    call $~lib/set/Set<i32>#has
    i32.eqz
    if
     i32.const 0
     i32.const 1312
     i32.const 41
     i32.const 5
     call $~lib/builtins/abort
     unreachable
    end
    local.get $0
    local.get $1
    call $~lib/set/Set<i32>#delete
    local.get $0
    local.get $1
    call $~lib/set/Set<i32>#has
    if
     i32.const 0
     i32.const 1312
     i32.const 43
     i32.const 5
     call $~lib/builtins/abort
     unreachable
    end
    local.get $1
    i32.const 1
    i32.add
    local.set $1
    br $for-loop|4
   end
  end
  local.get $0
  i32.load offset=20
  i32.const 50
  i32.ne
  if
   i32.const 0
   i32.const 1312
   i32.const 45
   i32.const 3
   call $~lib/builtins/abort
   unreachable
  end
  local.get $0
  call $~lib/set/Set<i8>#clear
  local.get $0
  i32.load offset=20
  if
   i32.const 0
   i32.const 1312
   i32.const 49
   i32.const 3
   call $~lib/builtins/abort
   unreachable
  end
  local.get $2
  call $~lib/rt/pure/__release
  local.get $3
  call $~lib/rt/pure/__release
  local.get $0
  call $~lib/rt/pure/__release
 )
 (func $~lib/set/Set<i64>#clear (param $0 i32)
  (local $1 i32)
  i32.const 16
  call $~lib/arraybuffer/ArrayBuffer#constructor
  local.set $1
  local.get $0
  i32.load
  call $~lib/rt/pure/__release
  local.get $0
  local.get $1
  i32.store
  local.get $0
  i32.const 3
  i32.store offset=4
  i32.const 64
  call $~lib/arraybuffer/ArrayBuffer#constructor
  local.set $1
  local.get $0
  i32.load offset=8
  call $~lib/rt/pure/__release
  local.get $0
  local.get $1
  i32.store offset=8
  local.get $0
  i32.const 4
  i32.store offset=12
  local.get $0
  i32.const 0
  i32.store offset=16
  local.get $0
  i32.const 0
  i32.store offset=20
 )
 (func $~lib/set/Set<i64>#constructor (result i32)
  (local $0 i32)
  i32.const 24
  i32.const 15
  call $~lib/rt/tlsf/__alloc
  call $~lib/rt/pure/__retain
  local.tee $0
  i32.const 0
  i32.store
  local.get $0
  i32.const 0
  i32.store offset=4
  local.get $0
  i32.const 0
  i32.store offset=8
  local.get $0
  i32.const 0
  i32.store offset=12
  local.get $0
  i32.const 0
  i32.store offset=16
  local.get $0
  i32.const 0
  i32.store offset=20
  local.get $0
  call $~lib/set/Set<i64>#clear
  local.get $0
 )
 (func $~lib/util/hash/hash64 (param $0 i64) (result i32)
  (local $1 i32)
  local.get $0
  i32.wrap_i64
  local.tee $1
  i32.const 255
  i32.and
  i32.const -2128831035
  i32.xor
  i32.const 16777619
  i32.mul
  local.get $1
  i32.const 8
  i32.shr_u
  i32.const 255
  i32.and
  i32.xor
  i32.const 16777619
  i32.mul
  local.get $1
  i32.const 16
  i32.shr_u
  i32.const 255
  i32.and
  i32.xor
  i32.const 16777619
  i32.mul
  local.get $1
  i32.const 24
  i32.shr_u
  i32.xor
  i32.const 16777619
  i32.mul
  local.get $0
  i64.const 32
  i64.shr_u
  i32.wrap_i64
  local.tee $1
  i32.const 255
  i32.and
  i32.xor
  i32.const 16777619
  i32.mul
  local.get $1
  i32.const 8
  i32.shr_u
  i32.const 255
  i32.and
  i32.xor
  i32.const 16777619
  i32.mul
  local.get $1
  i32.const 16
  i32.shr_u
  i32.const 255
  i32.and
  i32.xor
  i32.const 16777619
  i32.mul
  local.get $1
  i32.const 24
  i32.shr_u
  i32.xor
  i32.const 16777619
  i32.mul
 )
 (func $~lib/set/Set<i64>#find (param $0 i32) (param $1 i64) (param $2 i32) (result i32)
  local.get $0
  i32.load
  local.get $2
  local.get $0
  i32.load offset=4
  i32.and
  i32.const 2
  i32.shl
  i32.add
  i32.load
  local.set $0
  loop $while-continue|0
   local.get $0
   if
    local.get $0
    i32.load offset=8
    i32.const 1
    i32.and
    if (result i32)
     i32.const 0
    else
     local.get $1
     local.get $0
     i64.load
     i64.eq
    end
    if
     local.get $0
     return
    end
    local.get $0
    i32.load offset=8
    i32.const -2
    i32.and
    local.set $0
    br $while-continue|0
   end
  end
  i32.const 0
 )
 (func $~lib/set/Set<i64>#has (param $0 i32) (param $1 i64) (result i32)
  local.get $0
  local.get $1
  local.get $1
  call $~lib/util/hash/hash64
  call $~lib/set/Set<i64>#find
  i32.const 0
  i32.ne
 )
 (func $~lib/set/Set<i64>#rehash (param $0 i32) (param $1 i32)
  (local $2 i32)
  (local $3 i32)
  (local $4 i32)
  (local $5 i32)
  (local $6 i32)
  (local $7 i32)
  (local $8 i32)
  local.get $1
  i32.const 1
  i32.add
  local.tee $3
  i32.const 2
  i32.shl
  call $~lib/arraybuffer/ArrayBuffer#constructor
  local.set $5
  local.get $3
  i32.const 3
  i32.shl
  i32.const 3
  i32.div_s
  local.tee $8
  i32.const 4
  i32.shl
  call $~lib/arraybuffer/ArrayBuffer#constructor
  local.set $3
  local.get $0
  i32.load offset=8
  local.tee $6
  local.get $0
  i32.load offset=16
  i32.const 4
  i32.shl
  i32.add
  local.set $7
  local.get $3
  local.set $4
  loop $while-continue|0
   local.get $6
   local.get $7
   i32.ne
   if
    local.get $6
    local.tee $2
    i32.load offset=8
    i32.const 1
    i32.and
    i32.eqz
    if
     local.get $4
     local.get $2
     i64.load
     i64.store
     local.get $4
     local.get $5
     local.get $2
     i64.load
     call $~lib/util/hash/hash64
     local.get $1
     i32.and
     i32.const 2
     i32.shl
     i32.add
     local.tee $2
     i32.load
     i32.store offset=8
     local.get $2
     local.get $4
     i32.store
     local.get $4
     i32.const 16
     i32.add
     local.set $4
    end
    local.get $6
    i32.const 16
    i32.add
    local.set $6
    br $while-continue|0
   end
  end
  local.get $5
  local.tee $4
  local.get $0
  local.tee $2
  i32.load
  local.tee $6
  i32.ne
  if
   local.get $4
   call $~lib/rt/pure/__retain
   local.set $4
   local.get $6
   call $~lib/rt/pure/__release
  end
  local.get $2
  local.get $4
  i32.store
  local.get $2
  local.get $1
  i32.store offset=4
  local.get $2
  local.set $1
  local.get $3
  local.tee $2
  local.get $1
  i32.load offset=8
  local.tee $4
  i32.ne
  if
   local.get $2
   call $~lib/rt/pure/__retain
   local.set $2
   local.get $4
   call $~lib/rt/pure/__release
  end
  local.get $1
  local.get $2
  i32.store offset=8
  local.get $1
  local.get $8
  i32.store offset=12
  local.get $1
  local.get $1
  i32.load offset=20
  i32.store offset=16
  local.get $5
  call $~lib/rt/pure/__release
  local.get $3
  call $~lib/rt/pure/__release
 )
 (func $~lib/set/Set<i64>#add (param $0 i32) (param $1 i64) (result i32)
  (local $2 i32)
  (local $3 i32)
  (local $4 i32)
  local.get $0
  local.get $1
  local.get $1
  call $~lib/util/hash/hash64
  local.tee $4
  call $~lib/set/Set<i64>#find
  i32.eqz
  if
   local.get $0
   i32.load offset=16
   local.get $0
   i32.load offset=12
   i32.eq
   if
    local.get $0
    local.get $0
    i32.load offset=20
    local.get $0
    i32.load offset=12
    i32.const 3
    i32.mul
    i32.const 4
    i32.div_s
    i32.lt_s
    if (result i32)
     local.get $0
     i32.load offset=4
    else
     local.get $0
     i32.load offset=4
     i32.const 1
     i32.shl
     i32.const 1
     i32.or
    end
    call $~lib/set/Set<i64>#rehash
   end
   local.get $0
   i32.load offset=8
   local.get $0
   local.get $0
   i32.load offset=16
   local.tee $3
   i32.const 1
   i32.add
   i32.store offset=16
   local.get $3
   i32.const 4
   i32.shl
   i32.add
   local.tee $2
   local.get $1
   i64.store
   local.get $0
   local.get $0
   i32.load offset=20
   i32.const 1
   i32.add
   i32.store offset=20
   local.get $2
   local.get $0
   i32.load
   local.get $4
   local.get $0
   i32.load offset=4
   i32.and
   i32.const 2
   i32.shl
   i32.add
   local.tee $3
   i32.load
   i32.store offset=8
   local.get $3
   local.get $2
   i32.store
  end
  local.get $0
  call $~lib/rt/pure/__retain
 )
 (func $~lib/array/Array<i64>#__set (param $0 i32) (param $1 i32) (param $2 i64)
  (local $3 i32)
  local.get $1
  local.get $0
  i32.load offset=12
  i32.ge_u
  if
   local.get $1
   i32.const 0
   i32.lt_s
   if
    i32.const 1408
    i32.const 1360
    i32.const 120
    i32.const 22
    call $~lib/builtins/abort
    unreachable
   end
   local.get $0
   local.get $1
   i32.const 1
   i32.add
   local.tee $3
   i32.const 3
   call $~lib/array/ensureSize
   local.get $0
   local.get $3
   i32.store offset=12
  end
  local.get $0
  i32.load offset=4
  local.get $1
  i32.const 3
  i32.shl
  i32.add
  local.get $2
  i64.store
 )
 (func $~lib/array/Array<i64>#set:length (param $0 i32) (param $1 i32)
  local.get $0
  i32.load offset=12
  drop
  local.get $0
  local.get $1
  i32.const 3
  call $~lib/array/ensureSize
  local.get $0
  local.get $1
  i32.store offset=12
 )
 (func $~lib/set/Set<i64>#values (param $0 i32) (result i32)
  (local $1 i32)
  (local $2 i32)
  (local $3 i32)
  (local $4 i32)
  (local $5 i32)
  (local $6 i32)
  (local $7 i32)
  (local $8 i32)
  (local $9 i32)
  local.get $0
  i32.load offset=8
  local.set $4
  local.get $0
  i32.load offset=16
  local.tee $7
  local.set $6
  i32.const 16
  i32.const 16
  call $~lib/rt/tlsf/__alloc
  call $~lib/rt/pure/__retain
  local.tee $0
  i32.const 0
  i32.store
  local.get $0
  i32.const 0
  i32.store offset=4
  local.get $0
  i32.const 0
  i32.store offset=8
  local.get $0
  i32.const 0
  i32.store offset=12
  local.get $7
  i32.const 134217726
  i32.gt_u
  if
   i32.const 1040
   i32.const 1360
   i32.const 57
   i32.const 60
   call $~lib/builtins/abort
   unreachable
  end
  local.get $6
  i32.const 3
  i32.shl
  local.tee $5
  i32.const 0
  call $~lib/rt/tlsf/__alloc
  local.tee $2
  local.get $5
  call $~lib/memory/memory.fill
  local.get $2
  local.set $1
  local.get $2
  local.get $0
  i32.load
  local.tee $3
  i32.ne
  if
   local.get $1
   call $~lib/rt/pure/__retain
   local.set $1
   local.get $3
   call $~lib/rt/pure/__release
  end
  local.get $0
  local.get $1
  i32.store
  local.get $0
  local.get $2
  i32.store offset=4
  local.get $0
  local.get $5
  i32.store offset=8
  local.get $0
  local.get $6
  i32.store offset=12
  loop $for-loop|0
   local.get $8
   local.get $7
   i32.lt_s
   if
    local.get $4
    local.get $8
    i32.const 4
    i32.shl
    i32.add
    local.tee $2
    i32.load offset=8
    i32.const 1
    i32.and
    i32.eqz
    if
     local.get $0
     local.get $9
     local.get $2
     i64.load
     call $~lib/array/Array<i64>#__set
     local.get $9
     i32.const 1
     i32.add
     local.set $9
    end
    local.get $8
    i32.const 1
    i32.add
    local.set $8
    br $for-loop|0
   end
  end
  local.get $0
  local.get $9
  call $~lib/array/Array<i64>#set:length
  local.get $0
 )
 (func $~lib/array/Array<i64>#__get (param $0 i32) (param $1 i32) (result i64)
  local.get $1
  local.get $0
  i32.load offset=12
  i32.ge_u
  if
   i32.const 1408
   i32.const 1360
   i32.const 104
   i32.const 42
   call $~lib/builtins/abort
   unreachable
  end
  local.get $0
  i32.load offset=4
  local.get $1
  i32.const 3
  i32.shl
  i32.add
  i64.load
 )
 (func $~lib/set/Set<i64>#delete (param $0 i32) (param $1 i64)
  (local $2 i32)
  (local $3 i32)
  local.get $0
  local.get $1
  local.get $1
  call $~lib/util/hash/hash64
  call $~lib/set/Set<i64>#find
  local.tee $2
  i32.eqz
  if
   return
  end
  local.get $2
  local.get $2
  i32.load offset=8
  i32.const 1
  i32.or
  i32.store offset=8
  local.get $0
  local.get $0
  i32.load offset=20
  i32.const 1
  i32.sub
  i32.store offset=20
  local.get $0
  i32.load offset=4
  i32.const 1
  i32.shr_u
  local.tee $3
  i32.const 1
  i32.add
  i32.const 4
  local.get $0
  i32.load offset=20
  local.tee $2
  i32.const 4
  local.get $2
  i32.gt_u
  select
  i32.ge_u
  if (result i32)
   local.get $0
   i32.load offset=20
   local.get $0
   i32.load offset=12
   i32.const 3
   i32.mul
   i32.const 4
   i32.div_s
   i32.lt_s
  else
   i32.const 0
  end
  if
   local.get $0
   local.get $3
   call $~lib/set/Set<i64>#rehash
  end
 )
 (func $std/set/testNumeric<i64>
  (local $0 i64)
  (local $1 i32)
  (local $2 i32)
  (local $3 i32)
  (local $4 i32)
  call $~lib/set/Set<i64>#constructor
  local.set $1
  loop $for-loop|0
   local.get $0
   i64.const 100
   i64.lt_s
   if
    local.get $1
    local.get $0
    call $~lib/set/Set<i64>#has
    if
     i32.const 0
     i32.const 1312
     i32.const 6
     i32.const 5
     call $~lib/builtins/abort
     unreachable
    end
    local.get $1
    local.get $0
    call $~lib/set/Set<i64>#add
    call $~lib/rt/pure/__release
    local.get $1
    local.get $0
    call $~lib/set/Set<i64>#has
    i32.eqz
    if
     i32.const 0
     i32.const 1312
     i32.const 8
     i32.const 5
     call $~lib/builtins/abort
     unreachable
    end
    local.get $0
    i64.const 1
    i64.add
    local.set $0
    br $for-loop|0
   end
  end
  local.get $1
  i32.load offset=20
  i32.const 100
  i32.ne
  if
   i32.const 0
   i32.const 1312
   i32.const 10
   i32.const 3
   call $~lib/builtins/abort
   unreachable
  end
  i64.const 50
  local.set $0
  loop $for-loop|1
   local.get $0
   i64.const 100
   i64.lt_s
   if
    local.get $1
    local.get $0
    call $~lib/set/Set<i64>#has
    i32.eqz
    if
     i32.const 0
     i32.const 1312
     i32.const 14
     i32.const 5
     call $~lib/builtins/abort
     unreachable
    end
    local.get $1
    local.get $0
    call $~lib/set/Set<i64>#add
    call $~lib/rt/pure/__release
    local.get $1
    local.get $0
    call $~lib/set/Set<i64>#has
    i32.eqz
    if
     i32.const 0
     i32.const 1312
     i32.const 16
     i32.const 5
     call $~lib/builtins/abort
     unreachable
    end
    local.get $0
    i64.const 1
    i64.add
    local.set $0
    br $for-loop|1
   end
  end
  local.get $1
  i32.load offset=20
  i32.const 100
  i32.ne
  if
   i32.const 0
   i32.const 1312
   i32.const 18
   i32.const 3
   call $~lib/builtins/abort
   unreachable
  end
  local.get $1
  call $~lib/set/Set<i64>#values
  local.set $2
  call $~lib/set/Set<i64>#constructor
  local.set $4
  loop $for-loop|2
   local.get $3
   local.get $2
   i32.load offset=12
   i32.lt_s
   if
    local.get $1
    local.get $2
    local.get $3
    call $~lib/array/Array<i64>#__get
    call $~lib/set/Set<i64>#has
    i32.eqz
    if
     i32.const 0
     i32.const 1312
     i32.const 24
     i32.const 5
     call $~lib/builtins/abort
     unreachable
    end
    local.get $4
    local.get $2
    local.get $3
    call $~lib/array/Array<i64>#__get
    call $~lib/set/Set<i64>#add
    call $~lib/rt/pure/__release
    local.get $3
    i32.const 1
    i32.add
    local.set $3
    br $for-loop|2
   end
  end
  local.get $4
  i32.load offset=20
  local.get $1
  i32.load offset=20
  i32.ne
  if
   i32.const 0
   i32.const 1312
   i32.const 27
   i32.const 3
   call $~lib/builtins/abort
   unreachable
  end
  i64.const 0
  local.set $0
  loop $for-loop|3
   local.get $0
   i64.const 50
   i64.lt_s
   if
    local.get $1
    local.get $0
    call $~lib/set/Set<i64>#has
    i32.eqz
    if
     i32.const 0
     i32.const 1312
     i32.const 31
     i32.const 5
     call $~lib/builtins/abort
     unreachable
    end
    local.get $1
    local.get $0
    call $~lib/set/Set<i64>#delete
    local.get $1
    local.get $0
    call $~lib/set/Set<i64>#has
    if
     i32.const 0
     i32.const 1312
     i32.const 33
     i32.const 5
     call $~lib/builtins/abort
     unreachable
    end
    local.get $0
    i64.const 1
    i64.add
    local.set $0
    br $for-loop|3
   end
  end
  local.get $1
  i32.load offset=20
  i32.const 50
  i32.ne
  if
   i32.const 0
   i32.const 1312
   i32.const 35
   i32.const 3
   call $~lib/builtins/abort
   unreachable
  end
  i64.const 0
  local.set $0
  loop $for-loop|4
   local.get $0
   i64.const 50
   i64.lt_s
   if
    local.get $1
    local.get $0
    call $~lib/set/Set<i64>#has
    if
     i32.const 0
     i32.const 1312
     i32.const 39
     i32.const 5
     call $~lib/builtins/abort
     unreachable
    end
    local.get $1
    local.get $0
    call $~lib/set/Set<i64>#add
    call $~lib/rt/pure/__release
    local.get $1
    local.get $0
    call $~lib/set/Set<i64>#has
    i32.eqz
    if
     i32.const 0
     i32.const 1312
     i32.const 41
     i32.const 5
     call $~lib/builtins/abort
     unreachable
    end
    local.get $1
    local.get $0
    call $~lib/set/Set<i64>#delete
    local.get $1
    local.get $0
    call $~lib/set/Set<i64>#has
    if
     i32.const 0
     i32.const 1312
     i32.const 43
     i32.const 5
     call $~lib/builtins/abort
     unreachable
    end
    local.get $0
    i64.const 1
    i64.add
    local.set $0
    br $for-loop|4
   end
  end
  local.get $1
  i32.load offset=20
  i32.const 50
  i32.ne
  if
   i32.const 0
   i32.const 1312
   i32.const 45
   i32.const 3
   call $~lib/builtins/abort
   unreachable
  end
  local.get $1
  call $~lib/set/Set<i64>#clear
  local.get $1
  i32.load offset=20
  if
   i32.const 0
   i32.const 1312
   i32.const 49
   i32.const 3
   call $~lib/builtins/abort
   unreachable
  end
  local.get $2
  call $~lib/rt/pure/__release
  local.get $4
  call $~lib/rt/pure/__release
  local.get $1
  call $~lib/rt/pure/__release
 )
 (func $~lib/set/Set<u64>#constructor (result i32)
  (local $0 i32)
  i32.const 24
  i32.const 17
  call $~lib/rt/tlsf/__alloc
  call $~lib/rt/pure/__retain
  local.tee $0
  i32.const 0
  i32.store
  local.get $0
  i32.const 0
  i32.store offset=4
  local.get $0
  i32.const 0
  i32.store offset=8
  local.get $0
  i32.const 0
  i32.store offset=12
  local.get $0
  i32.const 0
  i32.store offset=16
  local.get $0
  i32.const 0
  i32.store offset=20
  local.get $0
  call $~lib/set/Set<i64>#clear
  local.get $0
 )
 (func $~lib/set/Set<u64>#values (param $0 i32) (result i32)
  (local $1 i32)
  (local $2 i32)
  (local $3 i32)
  (local $4 i32)
  (local $5 i32)
  (local $6 i32)
  (local $7 i32)
  (local $8 i32)
  (local $9 i32)
  local.get $0
  i32.load offset=8
  local.set $4
  local.get $0
  i32.load offset=16
  local.tee $7
  local.set $6
  i32.const 16
  i32.const 18
  call $~lib/rt/tlsf/__alloc
  call $~lib/rt/pure/__retain
  local.tee $0
  i32.const 0
  i32.store
  local.get $0
  i32.const 0
  i32.store offset=4
  local.get $0
  i32.const 0
  i32.store offset=8
  local.get $0
  i32.const 0
  i32.store offset=12
  local.get $7
  i32.const 134217726
  i32.gt_u
  if
   i32.const 1040
   i32.const 1360
   i32.const 57
   i32.const 60
   call $~lib/builtins/abort
   unreachable
  end
  local.get $6
  i32.const 3
  i32.shl
  local.tee $5
  i32.const 0
  call $~lib/rt/tlsf/__alloc
  local.tee $2
  local.get $5
  call $~lib/memory/memory.fill
  local.get $2
  local.set $1
  local.get $2
  local.get $0
  i32.load
  local.tee $3
  i32.ne
  if
   local.get $1
   call $~lib/rt/pure/__retain
   local.set $1
   local.get $3
   call $~lib/rt/pure/__release
  end
  local.get $0
  local.get $1
  i32.store
  local.get $0
  local.get $2
  i32.store offset=4
  local.get $0
  local.get $5
  i32.store offset=8
  local.get $0
  local.get $6
  i32.store offset=12
  loop $for-loop|0
   local.get $8
   local.get $7
   i32.lt_s
   if
    local.get $4
    local.get $8
    i32.const 4
    i32.shl
    i32.add
    local.tee $2
    i32.load offset=8
    i32.const 1
    i32.and
    i32.eqz
    if
     local.get $0
     local.get $9
     local.get $2
     i64.load
     call $~lib/array/Array<i64>#__set
     local.get $9
     i32.const 1
     i32.add
     local.set $9
    end
    local.get $8
    i32.const 1
    i32.add
    local.set $8
    br $for-loop|0
   end
  end
  local.get $0
  local.get $9
  call $~lib/array/Array<i64>#set:length
  local.get $0
 )
 (func $std/set/testNumeric<u64>
  (local $0 i64)
  (local $1 i32)
  (local $2 i32)
  (local $3 i32)
  (local $4 i32)
  call $~lib/set/Set<u64>#constructor
  local.set $1
  loop $for-loop|0
   local.get $0
   i64.const 100
   i64.lt_u
   if
    local.get $1
    local.get $0
    call $~lib/set/Set<i64>#has
    if
     i32.const 0
     i32.const 1312
     i32.const 6
     i32.const 5
     call $~lib/builtins/abort
     unreachable
    end
    local.get $1
    local.get $0
    call $~lib/set/Set<i64>#add
    call $~lib/rt/pure/__release
    local.get $1
    local.get $0
    call $~lib/set/Set<i64>#has
    i32.eqz
    if
     i32.const 0
     i32.const 1312
     i32.const 8
     i32.const 5
     call $~lib/builtins/abort
     unreachable
    end
    local.get $0
    i64.const 1
    i64.add
    local.set $0
    br $for-loop|0
   end
  end
  local.get $1
  i32.load offset=20
  i32.const 100
  i32.ne
  if
   i32.const 0
   i32.const 1312
   i32.const 10
   i32.const 3
   call $~lib/builtins/abort
   unreachable
  end
  i64.const 50
  local.set $0
  loop $for-loop|1
   local.get $0
   i64.const 100
   i64.lt_u
   if
    local.get $1
    local.get $0
    call $~lib/set/Set<i64>#has
    i32.eqz
    if
     i32.const 0
     i32.const 1312
     i32.const 14
     i32.const 5
     call $~lib/builtins/abort
     unreachable
    end
    local.get $1
    local.get $0
    call $~lib/set/Set<i64>#add
    call $~lib/rt/pure/__release
    local.get $1
    local.get $0
    call $~lib/set/Set<i64>#has
    i32.eqz
    if
     i32.const 0
     i32.const 1312
     i32.const 16
     i32.const 5
     call $~lib/builtins/abort
     unreachable
    end
    local.get $0
    i64.const 1
    i64.add
    local.set $0
    br $for-loop|1
   end
  end
  local.get $1
  i32.load offset=20
  i32.const 100
  i32.ne
  if
   i32.const 0
   i32.const 1312
   i32.const 18
   i32.const 3
   call $~lib/builtins/abort
   unreachable
  end
  local.get $1
  call $~lib/set/Set<u64>#values
  local.set $2
  call $~lib/set/Set<u64>#constructor
  local.set $4
  loop $for-loop|2
   local.get $3
   local.get $2
   i32.load offset=12
   i32.lt_s
   if
    local.get $1
    local.get $2
    local.get $3
    call $~lib/array/Array<i64>#__get
    call $~lib/set/Set<i64>#has
    i32.eqz
    if
     i32.const 0
     i32.const 1312
     i32.const 24
     i32.const 5
     call $~lib/builtins/abort
     unreachable
    end
    local.get $4
    local.get $2
    local.get $3
    call $~lib/array/Array<i64>#__get
    call $~lib/set/Set<i64>#add
    call $~lib/rt/pure/__release
    local.get $3
    i32.const 1
    i32.add
    local.set $3
    br $for-loop|2
   end
  end
  local.get $4
  i32.load offset=20
  local.get $1
  i32.load offset=20
  i32.ne
  if
   i32.const 0
   i32.const 1312
   i32.const 27
   i32.const 3
   call $~lib/builtins/abort
   unreachable
  end
  i64.const 0
  local.set $0
  loop $for-loop|3
   local.get $0
   i64.const 50
   i64.lt_u
   if
    local.get $1
    local.get $0
    call $~lib/set/Set<i64>#has
    i32.eqz
    if
     i32.const 0
     i32.const 1312
     i32.const 31
     i32.const 5
     call $~lib/builtins/abort
     unreachable
    end
    local.get $1
    local.get $0
    call $~lib/set/Set<i64>#delete
    local.get $1
    local.get $0
    call $~lib/set/Set<i64>#has
    if
     i32.const 0
     i32.const 1312
     i32.const 33
     i32.const 5
     call $~lib/builtins/abort
     unreachable
    end
    local.get $0
    i64.const 1
    i64.add
    local.set $0
    br $for-loop|3
   end
  end
  local.get $1
  i32.load offset=20
  i32.const 50
  i32.ne
  if
   i32.const 0
   i32.const 1312
   i32.const 35
   i32.const 3
   call $~lib/builtins/abort
   unreachable
  end
  i64.const 0
  local.set $0
  loop $for-loop|4
   local.get $0
   i64.const 50
   i64.lt_u
   if
    local.get $1
    local.get $0
    call $~lib/set/Set<i64>#has
    if
     i32.const 0
     i32.const 1312
     i32.const 39
     i32.const 5
     call $~lib/builtins/abort
     unreachable
    end
    local.get $1
    local.get $0
    call $~lib/set/Set<i64>#add
    call $~lib/rt/pure/__release
    local.get $1
    local.get $0
    call $~lib/set/Set<i64>#has
    i32.eqz
    if
     i32.const 0
     i32.const 1312
     i32.const 41
     i32.const 5
     call $~lib/builtins/abort
     unreachable
    end
    local.get $1
    local.get $0
    call $~lib/set/Set<i64>#delete
    local.get $1
    local.get $0
    call $~lib/set/Set<i64>#has
    if
     i32.const 0
     i32.const 1312
     i32.const 43
     i32.const 5
     call $~lib/builtins/abort
     unreachable
    end
    local.get $0
    i64.const 1
    i64.add
    local.set $0
    br $for-loop|4
   end
  end
  local.get $1
  i32.load offset=20
  i32.const 50
  i32.ne
  if
   i32.const 0
   i32.const 1312
   i32.const 45
   i32.const 3
   call $~lib/builtins/abort
   unreachable
  end
  local.get $1
  call $~lib/set/Set<i64>#clear
  local.get $1
  i32.load offset=20
  if
   i32.const 0
   i32.const 1312
   i32.const 49
   i32.const 3
   call $~lib/builtins/abort
   unreachable
  end
  local.get $2
  call $~lib/rt/pure/__release
  local.get $4
  call $~lib/rt/pure/__release
  local.get $1
  call $~lib/rt/pure/__release
 )
 (func $~lib/set/Set<f32>#constructor (result i32)
  (local $0 i32)
  i32.const 24
  i32.const 19
  call $~lib/rt/tlsf/__alloc
  call $~lib/rt/pure/__retain
  local.tee $0
  i32.const 0
  i32.store
  local.get $0
  i32.const 0
  i32.store offset=4
  local.get $0
  i32.const 0
  i32.store offset=8
  local.get $0
  i32.const 0
  i32.store offset=12
  local.get $0
  i32.const 0
  i32.store offset=16
  local.get $0
  i32.const 0
  i32.store offset=20
  local.get $0
  call $~lib/set/Set<i8>#clear
  local.get $0
 )
 (func $~lib/set/Set<f32>#find (param $0 i32) (param $1 f32) (param $2 i32) (result i32)
  local.get $0
  i32.load
  local.get $2
  local.get $0
  i32.load offset=4
  i32.and
  i32.const 2
  i32.shl
  i32.add
  i32.load
  local.set $0
  loop $while-continue|0
   local.get $0
   if
    local.get $0
    i32.load offset=4
    i32.const 1
    i32.and
    if (result i32)
     i32.const 0
    else
     local.get $0
     f32.load
     local.get $1
     f32.eq
    end
    if
     local.get $0
     return
    end
    local.get $0
    i32.load offset=4
    i32.const -2
    i32.and
    local.set $0
    br $while-continue|0
   end
  end
  i32.const 0
 )
 (func $~lib/set/Set<f32>#has (param $0 i32) (param $1 f32) (result i32)
  local.get $0
  local.get $1
  local.get $1
  i32.reinterpret_f32
  call $~lib/util/hash/hash32
  call $~lib/set/Set<f32>#find
  i32.const 0
  i32.ne
 )
 (func $~lib/set/Set<f32>#rehash (param $0 i32) (param $1 i32)
  (local $2 i32)
  (local $3 i32)
  (local $4 i32)
  (local $5 i32)
  (local $6 i32)
  (local $7 i32)
  (local $8 i32)
  local.get $1
  i32.const 1
  i32.add
  local.tee $3
  i32.const 2
  i32.shl
  call $~lib/arraybuffer/ArrayBuffer#constructor
  local.set $5
  local.get $3
  i32.const 3
  i32.shl
  i32.const 3
  i32.div_s
  local.tee $8
  i32.const 3
  i32.shl
  call $~lib/arraybuffer/ArrayBuffer#constructor
  local.set $3
  local.get $0
  i32.load offset=8
  local.tee $6
  local.get $0
  i32.load offset=16
  i32.const 3
  i32.shl
  i32.add
  local.set $7
  local.get $3
  local.set $4
  loop $while-continue|0
   local.get $6
   local.get $7
   i32.ne
   if
    local.get $6
    local.tee $2
    i32.load offset=4
    i32.const 1
    i32.and
    i32.eqz
    if
     local.get $4
     local.get $2
     f32.load
     f32.store
     local.get $4
     local.get $5
     local.get $2
     f32.load
     i32.reinterpret_f32
     call $~lib/util/hash/hash32
     local.get $1
     i32.and
     i32.const 2
     i32.shl
     i32.add
     local.tee $2
     i32.load
     i32.store offset=4
     local.get $2
     local.get $4
     i32.store
     local.get $4
     i32.const 8
     i32.add
     local.set $4
    end
    local.get $6
    i32.const 8
    i32.add
    local.set $6
    br $while-continue|0
   end
  end
  local.get $5
  local.tee $4
  local.get $0
  local.tee $2
  i32.load
  local.tee $6
  i32.ne
  if
   local.get $4
   call $~lib/rt/pure/__retain
   local.set $4
   local.get $6
   call $~lib/rt/pure/__release
  end
  local.get $2
  local.get $4
  i32.store
  local.get $2
  local.get $1
  i32.store offset=4
  local.get $2
  local.set $1
  local.get $3
  local.tee $2
  local.get $1
  i32.load offset=8
  local.tee $4
  i32.ne
  if
   local.get $2
   call $~lib/rt/pure/__retain
   local.set $2
   local.get $4
   call $~lib/rt/pure/__release
  end
  local.get $1
  local.get $2
  i32.store offset=8
  local.get $1
  local.get $8
  i32.store offset=12
  local.get $1
  local.get $1
  i32.load offset=20
  i32.store offset=16
  local.get $5
  call $~lib/rt/pure/__release
  local.get $3
  call $~lib/rt/pure/__release
 )
 (func $~lib/set/Set<f32>#add (param $0 i32) (param $1 f32) (result i32)
  (local $2 i32)
  (local $3 i32)
  (local $4 i32)
  local.get $0
  local.get $1
  local.get $1
  i32.reinterpret_f32
  call $~lib/util/hash/hash32
  local.tee $4
  call $~lib/set/Set<f32>#find
  i32.eqz
  if
   local.get $0
   i32.load offset=16
   local.get $0
   i32.load offset=12
   i32.eq
   if
    local.get $0
    local.get $0
    i32.load offset=20
    local.get $0
    i32.load offset=12
    i32.const 3
    i32.mul
    i32.const 4
    i32.div_s
    i32.lt_s
    if (result i32)
     local.get $0
     i32.load offset=4
    else
     local.get $0
     i32.load offset=4
     i32.const 1
     i32.shl
     i32.const 1
     i32.or
    end
    call $~lib/set/Set<f32>#rehash
   end
   local.get $0
   i32.load offset=8
   local.get $0
   local.get $0
   i32.load offset=16
   local.tee $3
   i32.const 1
   i32.add
   i32.store offset=16
   local.get $3
   i32.const 3
   i32.shl
   i32.add
   local.tee $2
   local.get $1
   f32.store
   local.get $0
   local.get $0
   i32.load offset=20
   i32.const 1
   i32.add
   i32.store offset=20
   local.get $2
   local.get $0
   i32.load
   local.get $4
   local.get $0
   i32.load offset=4
   i32.and
   i32.const 2
   i32.shl
   i32.add
   local.tee $3
   i32.load
   i32.store offset=4
   local.get $3
   local.get $2
   i32.store
  end
  local.get $0
  call $~lib/rt/pure/__retain
 )
 (func $~lib/set/Set<f32>#values (param $0 i32) (result i32)
  (local $1 i32)
  (local $2 i32)
  (local $3 f32)
  (local $4 i32)
  (local $5 i32)
  (local $6 i32)
  (local $7 i32)
  (local $8 i32)
  (local $9 i32)
  (local $10 i32)
  local.get $0
  i32.load offset=8
  local.set $5
  local.get $0
  i32.load offset=16
  local.tee $8
  local.set $7
  i32.const 16
  i32.const 20
  call $~lib/rt/tlsf/__alloc
  call $~lib/rt/pure/__retain
  local.tee $0
  i32.const 0
  i32.store
  local.get $0
  i32.const 0
  i32.store offset=4
  local.get $0
  i32.const 0
  i32.store offset=8
  local.get $0
  i32.const 0
  i32.store offset=12
  local.get $8
  i32.const 268435452
  i32.gt_u
  if
   i32.const 1040
   i32.const 1360
   i32.const 57
   i32.const 60
   call $~lib/builtins/abort
   unreachable
  end
  local.get $7
  i32.const 2
  i32.shl
  local.tee $6
  i32.const 0
  call $~lib/rt/tlsf/__alloc
  local.tee $2
  local.get $6
  call $~lib/memory/memory.fill
  local.get $2
  local.set $1
  local.get $2
  local.get $0
  i32.load
  local.tee $4
  i32.ne
  if
   local.get $1
   call $~lib/rt/pure/__retain
   local.set $1
   local.get $4
   call $~lib/rt/pure/__release
  end
  local.get $0
  local.get $1
  i32.store
  local.get $0
  local.get $2
  i32.store offset=4
  local.get $0
  local.get $6
  i32.store offset=8
  local.get $0
  local.get $7
  i32.store offset=12
  loop $for-loop|0
   local.get $9
   local.get $8
   i32.lt_s
   if
    local.get $5
    local.get $9
    i32.const 3
    i32.shl
    i32.add
    local.tee $2
    i32.load offset=4
    i32.const 1
    i32.and
    i32.eqz
    if
     local.get $2
     f32.load
     local.set $3
     local.get $10
     local.get $0
     i32.load offset=12
     i32.ge_u
     if
      local.get $10
      i32.const 0
      i32.lt_s
      if
       i32.const 1408
       i32.const 1360
       i32.const 120
       i32.const 22
       call $~lib/builtins/abort
       unreachable
      end
      local.get $0
      local.get $10
      i32.const 1
      i32.add
      local.tee $2
      i32.const 2
      call $~lib/array/ensureSize
      local.get $0
      local.get $2
      i32.store offset=12
     end
     local.get $0
     i32.load offset=4
     local.get $10
     i32.const 2
     i32.shl
     i32.add
     local.get $3
     f32.store
     local.get $10
     i32.const 1
     i32.add
     local.set $10
    end
    local.get $9
    i32.const 1
    i32.add
    local.set $9
    br $for-loop|0
   end
  end
  local.get $0
  local.get $10
  call $~lib/array/Array<i32>#set:length
  local.get $0
 )
 (func $~lib/array/Array<f32>#__get (param $0 i32) (param $1 i32) (result f32)
  local.get $1
  local.get $0
  i32.load offset=12
  i32.ge_u
  if
   i32.const 1408
   i32.const 1360
   i32.const 104
   i32.const 42
   call $~lib/builtins/abort
   unreachable
  end
  local.get $0
  i32.load offset=4
  local.get $1
  i32.const 2
  i32.shl
  i32.add
  f32.load
 )
 (func $~lib/set/Set<f32>#delete (param $0 i32) (param $1 f32)
  (local $2 i32)
  (local $3 i32)
  local.get $0
  local.get $1
  local.get $1
  i32.reinterpret_f32
  call $~lib/util/hash/hash32
  call $~lib/set/Set<f32>#find
  local.tee $2
  i32.eqz
  if
   return
  end
  local.get $2
  local.get $2
  i32.load offset=4
  i32.const 1
  i32.or
  i32.store offset=4
  local.get $0
  local.get $0
  i32.load offset=20
  i32.const 1
  i32.sub
  i32.store offset=20
  local.get $0
  i32.load offset=4
  i32.const 1
  i32.shr_u
  local.tee $3
  i32.const 1
  i32.add
  i32.const 4
  local.get $0
  i32.load offset=20
  local.tee $2
  i32.const 4
  local.get $2
  i32.gt_u
  select
  i32.ge_u
  if (result i32)
   local.get $0
   i32.load offset=20
   local.get $0
   i32.load offset=12
   i32.const 3
   i32.mul
   i32.const 4
   i32.div_s
   i32.lt_s
  else
   i32.const 0
  end
  if
   local.get $0
   local.get $3
   call $~lib/set/Set<f32>#rehash
  end
 )
 (func $std/set/testNumeric<f32>
  (local $0 f32)
  (local $1 i32)
  (local $2 i32)
  (local $3 i32)
  (local $4 i32)
  call $~lib/set/Set<f32>#constructor
  local.set $1
  loop $for-loop|0
   local.get $0
   f32.const 100
   f32.lt
   if
    local.get $1
    local.get $0
    call $~lib/set/Set<f32>#has
    if
     i32.const 0
     i32.const 1312
     i32.const 6
     i32.const 5
     call $~lib/builtins/abort
     unreachable
    end
    local.get $1
    local.get $0
    call $~lib/set/Set<f32>#add
    call $~lib/rt/pure/__release
    local.get $1
    local.get $0
    call $~lib/set/Set<f32>#has
    i32.eqz
    if
     i32.const 0
     i32.const 1312
     i32.const 8
     i32.const 5
     call $~lib/builtins/abort
     unreachable
    end
    local.get $0
    f32.const 1
    f32.add
    local.set $0
    br $for-loop|0
   end
  end
  local.get $1
  i32.load offset=20
  i32.const 100
  i32.ne
  if
   i32.const 0
   i32.const 1312
   i32.const 10
   i32.const 3
   call $~lib/builtins/abort
   unreachable
  end
  f32.const 50
  local.set $0
  loop $for-loop|1
   local.get $0
   f32.const 100
   f32.lt
   if
    local.get $1
    local.get $0
    call $~lib/set/Set<f32>#has
    i32.eqz
    if
     i32.const 0
     i32.const 1312
     i32.const 14
     i32.const 5
     call $~lib/builtins/abort
     unreachable
    end
    local.get $1
    local.get $0
    call $~lib/set/Set<f32>#add
    call $~lib/rt/pure/__release
    local.get $1
    local.get $0
    call $~lib/set/Set<f32>#has
    i32.eqz
    if
     i32.const 0
     i32.const 1312
     i32.const 16
     i32.const 5
     call $~lib/builtins/abort
     unreachable
    end
    local.get $0
    f32.const 1
    f32.add
    local.set $0
    br $for-loop|1
   end
  end
  local.get $1
  i32.load offset=20
  i32.const 100
  i32.ne
  if
   i32.const 0
   i32.const 1312
   i32.const 18
   i32.const 3
   call $~lib/builtins/abort
   unreachable
  end
  local.get $1
  call $~lib/set/Set<f32>#values
  local.set $2
  call $~lib/set/Set<f32>#constructor
  local.set $4
  loop $for-loop|2
   local.get $3
   local.get $2
   i32.load offset=12
   i32.lt_s
   if
    local.get $1
    local.get $2
    local.get $3
    call $~lib/array/Array<f32>#__get
    call $~lib/set/Set<f32>#has
    i32.eqz
    if
     i32.const 0
     i32.const 1312
     i32.const 24
     i32.const 5
     call $~lib/builtins/abort
     unreachable
    end
    local.get $4
    local.get $2
    local.get $3
    call $~lib/array/Array<f32>#__get
    call $~lib/set/Set<f32>#add
    call $~lib/rt/pure/__release
    local.get $3
    i32.const 1
    i32.add
    local.set $3
    br $for-loop|2
   end
  end
  local.get $4
  i32.load offset=20
  local.get $1
  i32.load offset=20
  i32.ne
  if
   i32.const 0
   i32.const 1312
   i32.const 27
   i32.const 3
   call $~lib/builtins/abort
   unreachable
  end
  f32.const 0
  local.set $0
  loop $for-loop|3
   local.get $0
   f32.const 50
   f32.lt
   if
    local.get $1
    local.get $0
    call $~lib/set/Set<f32>#has
    i32.eqz
    if
     i32.const 0
     i32.const 1312
     i32.const 31
     i32.const 5
     call $~lib/builtins/abort
     unreachable
    end
    local.get $1
    local.get $0
    call $~lib/set/Set<f32>#delete
    local.get $1
    local.get $0
    call $~lib/set/Set<f32>#has
    if
     i32.const 0
     i32.const 1312
     i32.const 33
     i32.const 5
     call $~lib/builtins/abort
     unreachable
    end
    local.get $0
    f32.const 1
    f32.add
    local.set $0
    br $for-loop|3
   end
  end
  local.get $1
  i32.load offset=20
  i32.const 50
  i32.ne
  if
   i32.const 0
   i32.const 1312
   i32.const 35
   i32.const 3
   call $~lib/builtins/abort
   unreachable
  end
  f32.const 0
  local.set $0
  loop $for-loop|4
   local.get $0
   f32.const 50
   f32.lt
   if
    local.get $1
    local.get $0
    call $~lib/set/Set<f32>#has
    if
     i32.const 0
     i32.const 1312
     i32.const 39
     i32.const 5
     call $~lib/builtins/abort
     unreachable
    end
    local.get $1
    local.get $0
    call $~lib/set/Set<f32>#add
    call $~lib/rt/pure/__release
    local.get $1
    local.get $0
    call $~lib/set/Set<f32>#has
    i32.eqz
    if
     i32.const 0
     i32.const 1312
     i32.const 41
     i32.const 5
     call $~lib/builtins/abort
     unreachable
    end
    local.get $1
    local.get $0
    call $~lib/set/Set<f32>#delete
    local.get $1
    local.get $0
    call $~lib/set/Set<f32>#has
    if
     i32.const 0
     i32.const 1312
     i32.const 43
     i32.const 5
     call $~lib/builtins/abort
     unreachable
    end
    local.get $0
    f32.const 1
    f32.add
    local.set $0
    br $for-loop|4
   end
  end
  local.get $1
  i32.load offset=20
  i32.const 50
  i32.ne
  if
   i32.const 0
   i32.const 1312
   i32.const 45
   i32.const 3
   call $~lib/builtins/abort
   unreachable
  end
  local.get $1
  call $~lib/set/Set<i8>#clear
  local.get $1
  i32.load offset=20
  if
   i32.const 0
   i32.const 1312
   i32.const 49
   i32.const 3
   call $~lib/builtins/abort
   unreachable
  end
  local.get $2
  call $~lib/rt/pure/__release
  local.get $4
  call $~lib/rt/pure/__release
  local.get $1
  call $~lib/rt/pure/__release
 )
 (func $~lib/set/Set<f64>#constructor (result i32)
  (local $0 i32)
  i32.const 24
  i32.const 21
  call $~lib/rt/tlsf/__alloc
  call $~lib/rt/pure/__retain
  local.tee $0
  i32.const 0
  i32.store
  local.get $0
  i32.const 0
  i32.store offset=4
  local.get $0
  i32.const 0
  i32.store offset=8
  local.get $0
  i32.const 0
  i32.store offset=12
  local.get $0
  i32.const 0
  i32.store offset=16
  local.get $0
  i32.const 0
  i32.store offset=20
  local.get $0
  call $~lib/set/Set<i64>#clear
  local.get $0
 )
 (func $~lib/set/Set<f64>#find (param $0 i32) (param $1 f64) (param $2 i32) (result i32)
  local.get $0
  i32.load
  local.get $2
  local.get $0
  i32.load offset=4
  i32.and
  i32.const 2
  i32.shl
  i32.add
  i32.load
  local.set $0
  loop $while-continue|0
   local.get $0
   if
    local.get $0
    i32.load offset=8
    i32.const 1
    i32.and
    if (result i32)
     i32.const 0
    else
     local.get $0
     f64.load
     local.get $1
     f64.eq
    end
    if
     local.get $0
     return
    end
    local.get $0
    i32.load offset=8
    i32.const -2
    i32.and
    local.set $0
    br $while-continue|0
   end
  end
  i32.const 0
 )
 (func $~lib/set/Set<f64>#has (param $0 i32) (param $1 f64) (result i32)
  local.get $0
  local.get $1
  local.get $1
  i64.reinterpret_f64
  call $~lib/util/hash/hash64
  call $~lib/set/Set<f64>#find
  i32.const 0
  i32.ne
 )
 (func $~lib/set/Set<f64>#rehash (param $0 i32) (param $1 i32)
  (local $2 i32)
  (local $3 i32)
  (local $4 i32)
  (local $5 i32)
  (local $6 i32)
  (local $7 i32)
  (local $8 i32)
  local.get $1
  i32.const 1
  i32.add
  local.tee $3
  i32.const 2
  i32.shl
  call $~lib/arraybuffer/ArrayBuffer#constructor
  local.set $5
  local.get $3
  i32.const 3
  i32.shl
  i32.const 3
  i32.div_s
  local.tee $8
  i32.const 4
  i32.shl
  call $~lib/arraybuffer/ArrayBuffer#constructor
  local.set $3
  local.get $0
  i32.load offset=8
  local.tee $6
  local.get $0
  i32.load offset=16
  i32.const 4
  i32.shl
  i32.add
  local.set $7
  local.get $3
  local.set $4
  loop $while-continue|0
   local.get $6
   local.get $7
   i32.ne
   if
    local.get $6
    local.tee $2
    i32.load offset=8
    i32.const 1
    i32.and
    i32.eqz
    if
     local.get $4
     local.get $2
     f64.load
     f64.store
     local.get $4
     local.get $5
     local.get $2
     f64.load
     i64.reinterpret_f64
     call $~lib/util/hash/hash64
     local.get $1
     i32.and
     i32.const 2
     i32.shl
     i32.add
     local.tee $2
     i32.load
     i32.store offset=8
     local.get $2
     local.get $4
     i32.store
     local.get $4
     i32.const 16
     i32.add
     local.set $4
    end
    local.get $6
    i32.const 16
    i32.add
    local.set $6
    br $while-continue|0
   end
  end
  local.get $5
  local.tee $4
  local.get $0
  local.tee $2
  i32.load
  local.tee $6
  i32.ne
  if
   local.get $4
   call $~lib/rt/pure/__retain
   local.set $4
   local.get $6
   call $~lib/rt/pure/__release
  end
  local.get $2
  local.get $4
  i32.store
  local.get $2
  local.get $1
  i32.store offset=4
  local.get $2
  local.set $1
  local.get $3
  local.tee $2
  local.get $1
  i32.load offset=8
  local.tee $4
  i32.ne
  if
   local.get $2
   call $~lib/rt/pure/__retain
   local.set $2
   local.get $4
   call $~lib/rt/pure/__release
  end
  local.get $1
  local.get $2
  i32.store offset=8
  local.get $1
  local.get $8
  i32.store offset=12
  local.get $1
  local.get $1
  i32.load offset=20
  i32.store offset=16
  local.get $5
  call $~lib/rt/pure/__release
  local.get $3
  call $~lib/rt/pure/__release
 )
 (func $~lib/set/Set<f64>#add (param $0 i32) (param $1 f64) (result i32)
  (local $2 i32)
  (local $3 i32)
  (local $4 i32)
  local.get $0
  local.get $1
  local.get $1
  i64.reinterpret_f64
  call $~lib/util/hash/hash64
  local.tee $4
  call $~lib/set/Set<f64>#find
  i32.eqz
  if
   local.get $0
   i32.load offset=16
   local.get $0
   i32.load offset=12
   i32.eq
   if
    local.get $0
    local.get $0
    i32.load offset=20
    local.get $0
    i32.load offset=12
    i32.const 3
    i32.mul
    i32.const 4
    i32.div_s
    i32.lt_s
    if (result i32)
     local.get $0
     i32.load offset=4
    else
     local.get $0
     i32.load offset=4
     i32.const 1
     i32.shl
     i32.const 1
     i32.or
    end
    call $~lib/set/Set<f64>#rehash
   end
   local.get $0
   i32.load offset=8
   local.get $0
   local.get $0
   i32.load offset=16
   local.tee $3
   i32.const 1
   i32.add
   i32.store offset=16
   local.get $3
   i32.const 4
   i32.shl
   i32.add
   local.tee $2
   local.get $1
   f64.store
   local.get $0
   local.get $0
   i32.load offset=20
   i32.const 1
   i32.add
   i32.store offset=20
   local.get $2
   local.get $0
   i32.load
   local.get $4
   local.get $0
   i32.load offset=4
   i32.and
   i32.const 2
   i32.shl
   i32.add
   local.tee $3
   i32.load
   i32.store offset=8
   local.get $3
   local.get $2
   i32.store
  end
  local.get $0
  call $~lib/rt/pure/__retain
 )
 (func $~lib/set/Set<f64>#values (param $0 i32) (result i32)
  (local $1 i32)
  (local $2 i32)
  (local $3 f64)
  (local $4 i32)
  (local $5 i32)
  (local $6 i32)
  (local $7 i32)
  (local $8 i32)
  (local $9 i32)
  (local $10 i32)
  local.get $0
  i32.load offset=8
  local.set $5
  local.get $0
  i32.load offset=16
  local.tee $8
  local.set $7
  i32.const 16
  i32.const 22
  call $~lib/rt/tlsf/__alloc
  call $~lib/rt/pure/__retain
  local.tee $0
  i32.const 0
  i32.store
  local.get $0
  i32.const 0
  i32.store offset=4
  local.get $0
  i32.const 0
  i32.store offset=8
  local.get $0
  i32.const 0
  i32.store offset=12
  local.get $8
  i32.const 134217726
  i32.gt_u
  if
   i32.const 1040
   i32.const 1360
   i32.const 57
   i32.const 60
   call $~lib/builtins/abort
   unreachable
  end
  local.get $7
  i32.const 3
  i32.shl
  local.tee $6
  i32.const 0
  call $~lib/rt/tlsf/__alloc
  local.tee $2
  local.get $6
  call $~lib/memory/memory.fill
  local.get $2
  local.set $1
  local.get $2
  local.get $0
  i32.load
  local.tee $4
  i32.ne
  if
   local.get $1
   call $~lib/rt/pure/__retain
   local.set $1
   local.get $4
   call $~lib/rt/pure/__release
  end
  local.get $0
  local.get $1
  i32.store
  local.get $0
  local.get $2
  i32.store offset=4
  local.get $0
  local.get $6
  i32.store offset=8
  local.get $0
  local.get $7
  i32.store offset=12
  loop $for-loop|0
   local.get $9
   local.get $8
   i32.lt_s
   if
    local.get $5
    local.get $9
    i32.const 4
    i32.shl
    i32.add
    local.tee $2
    i32.load offset=8
    i32.const 1
    i32.and
    i32.eqz
    if
     local.get $2
     f64.load
     local.set $3
     local.get $10
     local.get $0
     i32.load offset=12
     i32.ge_u
     if
      local.get $10
      i32.const 0
      i32.lt_s
      if
       i32.const 1408
       i32.const 1360
       i32.const 120
       i32.const 22
       call $~lib/builtins/abort
       unreachable
      end
      local.get $0
      local.get $10
      i32.const 1
      i32.add
      local.tee $2
      i32.const 3
      call $~lib/array/ensureSize
      local.get $0
      local.get $2
      i32.store offset=12
     end
     local.get $0
     i32.load offset=4
     local.get $10
     i32.const 3
     i32.shl
     i32.add
     local.get $3
     f64.store
     local.get $10
     i32.const 1
     i32.add
     local.set $10
    end
    local.get $9
    i32.const 1
    i32.add
    local.set $9
    br $for-loop|0
   end
  end
  local.get $0
  local.get $10
  call $~lib/array/Array<i64>#set:length
  local.get $0
 )
 (func $~lib/array/Array<f64>#__get (param $0 i32) (param $1 i32) (result f64)
  local.get $1
  local.get $0
  i32.load offset=12
  i32.ge_u
  if
   i32.const 1408
   i32.const 1360
   i32.const 104
   i32.const 42
   call $~lib/builtins/abort
   unreachable
  end
  local.get $0
  i32.load offset=4
  local.get $1
  i32.const 3
  i32.shl
  i32.add
  f64.load
 )
 (func $~lib/set/Set<f64>#delete (param $0 i32) (param $1 f64)
  (local $2 i32)
  (local $3 i32)
  local.get $0
  local.get $1
  local.get $1
  i64.reinterpret_f64
  call $~lib/util/hash/hash64
  call $~lib/set/Set<f64>#find
  local.tee $2
  i32.eqz
  if
   return
  end
  local.get $2
  local.get $2
  i32.load offset=8
  i32.const 1
  i32.or
  i32.store offset=8
  local.get $0
  local.get $0
  i32.load offset=20
  i32.const 1
  i32.sub
  i32.store offset=20
  local.get $0
  i32.load offset=4
  i32.const 1
  i32.shr_u
  local.tee $3
  i32.const 1
  i32.add
  i32.const 4
  local.get $0
  i32.load offset=20
  local.tee $2
  i32.const 4
  local.get $2
  i32.gt_u
  select
  i32.ge_u
  if (result i32)
   local.get $0
   i32.load offset=20
   local.get $0
   i32.load offset=12
   i32.const 3
   i32.mul
   i32.const 4
   i32.div_s
   i32.lt_s
  else
   i32.const 0
  end
  if
   local.get $0
   local.get $3
   call $~lib/set/Set<f64>#rehash
  end
 )
 (func $std/set/testNumeric<f64>
  (local $0 f64)
  (local $1 i32)
  (local $2 i32)
  (local $3 i32)
  (local $4 i32)
  call $~lib/set/Set<f64>#constructor
  local.set $1
  loop $for-loop|0
   local.get $0
   f64.const 100
   f64.lt
   if
    local.get $1
    local.get $0
    call $~lib/set/Set<f64>#has
    if
     i32.const 0
     i32.const 1312
     i32.const 6
     i32.const 5
     call $~lib/builtins/abort
     unreachable
    end
    local.get $1
    local.get $0
    call $~lib/set/Set<f64>#add
    call $~lib/rt/pure/__release
    local.get $1
    local.get $0
    call $~lib/set/Set<f64>#has
    i32.eqz
    if
     i32.const 0
     i32.const 1312
     i32.const 8
     i32.const 5
     call $~lib/builtins/abort
     unreachable
    end
    local.get $0
    f64.const 1
    f64.add
    local.set $0
    br $for-loop|0
   end
  end
  local.get $1
  i32.load offset=20
  i32.const 100
  i32.ne
  if
   i32.const 0
   i32.const 1312
   i32.const 10
   i32.const 3
   call $~lib/builtins/abort
   unreachable
  end
  f64.const 50
  local.set $0
  loop $for-loop|1
   local.get $0
   f64.const 100
   f64.lt
   if
    local.get $1
    local.get $0
    call $~lib/set/Set<f64>#has
    i32.eqz
    if
     i32.const 0
     i32.const 1312
     i32.const 14
     i32.const 5
     call $~lib/builtins/abort
     unreachable
    end
    local.get $1
    local.get $0
    call $~lib/set/Set<f64>#add
    call $~lib/rt/pure/__release
    local.get $1
    local.get $0
    call $~lib/set/Set<f64>#has
    i32.eqz
    if
     i32.const 0
     i32.const 1312
     i32.const 16
     i32.const 5
     call $~lib/builtins/abort
     unreachable
    end
    local.get $0
    f64.const 1
    f64.add
    local.set $0
    br $for-loop|1
   end
  end
  local.get $1
  i32.load offset=20
  i32.const 100
  i32.ne
  if
   i32.const 0
   i32.const 1312
   i32.const 18
   i32.const 3
   call $~lib/builtins/abort
   unreachable
  end
  local.get $1
  call $~lib/set/Set<f64>#values
  local.set $2
  call $~lib/set/Set<f64>#constructor
  local.set $4
  loop $for-loop|2
   local.get $3
   local.get $2
   i32.load offset=12
   i32.lt_s
   if
    local.get $1
    local.get $2
    local.get $3
    call $~lib/array/Array<f64>#__get
    call $~lib/set/Set<f64>#has
    i32.eqz
    if
     i32.const 0
     i32.const 1312
     i32.const 24
     i32.const 5
     call $~lib/builtins/abort
     unreachable
    end
    local.get $4
    local.get $2
    local.get $3
    call $~lib/array/Array<f64>#__get
    call $~lib/set/Set<f64>#add
    call $~lib/rt/pure/__release
    local.get $3
    i32.const 1
    i32.add
    local.set $3
    br $for-loop|2
   end
  end
  local.get $4
  i32.load offset=20
  local.get $1
  i32.load offset=20
  i32.ne
  if
   i32.const 0
   i32.const 1312
   i32.const 27
   i32.const 3
   call $~lib/builtins/abort
   unreachable
  end
  f64.const 0
  local.set $0
  loop $for-loop|3
   local.get $0
   f64.const 50
   f64.lt
   if
    local.get $1
    local.get $0
    call $~lib/set/Set<f64>#has
    i32.eqz
    if
     i32.const 0
     i32.const 1312
     i32.const 31
     i32.const 5
     call $~lib/builtins/abort
     unreachable
    end
    local.get $1
    local.get $0
    call $~lib/set/Set<f64>#delete
    local.get $1
    local.get $0
    call $~lib/set/Set<f64>#has
    if
     i32.const 0
     i32.const 1312
     i32.const 33
     i32.const 5
     call $~lib/builtins/abort
     unreachable
    end
    local.get $0
    f64.const 1
    f64.add
    local.set $0
    br $for-loop|3
   end
  end
  local.get $1
  i32.load offset=20
  i32.const 50
  i32.ne
  if
   i32.const 0
   i32.const 1312
   i32.const 35
   i32.const 3
   call $~lib/builtins/abort
   unreachable
  end
  f64.const 0
  local.set $0
  loop $for-loop|4
   local.get $0
   f64.const 50
   f64.lt
   if
    local.get $1
    local.get $0
    call $~lib/set/Set<f64>#has
    if
     i32.const 0
     i32.const 1312
     i32.const 39
     i32.const 5
     call $~lib/builtins/abort
     unreachable
    end
    local.get $1
    local.get $0
    call $~lib/set/Set<f64>#add
    call $~lib/rt/pure/__release
    local.get $1
    local.get $0
    call $~lib/set/Set<f64>#has
    i32.eqz
    if
     i32.const 0
     i32.const 1312
     i32.const 41
     i32.const 5
     call $~lib/builtins/abort
     unreachable
    end
    local.get $1
    local.get $0
    call $~lib/set/Set<f64>#delete
    local.get $1
    local.get $0
    call $~lib/set/Set<f64>#has
    if
     i32.const 0
     i32.const 1312
     i32.const 43
     i32.const 5
     call $~lib/builtins/abort
     unreachable
    end
    local.get $0
    f64.const 1
    f64.add
    local.set $0
    br $for-loop|4
   end
  end
  local.get $1
  i32.load offset=20
  i32.const 50
  i32.ne
  if
   i32.const 0
   i32.const 1312
   i32.const 45
   i32.const 3
   call $~lib/builtins/abort
   unreachable
  end
  local.get $1
  call $~lib/set/Set<i64>#clear
  local.get $1
  i32.load offset=20
  if
   i32.const 0
   i32.const 1312
   i32.const 49
   i32.const 3
   call $~lib/builtins/abort
   unreachable
  end
  local.get $2
  call $~lib/rt/pure/__release
  local.get $4
  call $~lib/rt/pure/__release
  local.get $1
  call $~lib/rt/pure/__release
 )
 (func $~start
  call $std/set/testNumeric<i8>
  call $std/set/testNumeric<u8>
  call $std/set/testNumeric<i16>
  call $std/set/testNumeric<u16>
  call $std/set/testNumeric<i32>
  call $std/set/testNumeric<u32>
  call $std/set/testNumeric<i64>
  call $std/set/testNumeric<u64>
  call $std/set/testNumeric<f32>
  call $std/set/testNumeric<f64>
 )
 (func $~lib/rt/pure/decrement (param $0 i32)
  (local $1 i32)
  (local $2 i32)
  local.get $0
  i32.load offset=4
  local.tee $2
  i32.const 268435455
  i32.and
  local.set $1
  local.get $0
  call $~lib/rt/rtrace/ondecrement
  local.get $0
  i32.load
  i32.const 1
  i32.and
  if
   i32.const 0
<<<<<<< HEAD
   i32.const 1152
   i32.const 133
=======
   i32.const 1264
   i32.const 122
>>>>>>> 897d1e31
   i32.const 14
   call $~lib/builtins/abort
   unreachable
  end
  local.get $1
  i32.const 1
  i32.eq
  if
   block $__inlined_func$~lib/rt/__visit_members
    block $folding-inner1
     block $folding-inner0
      block $switch$1$default
       block $switch$1$case$4
        local.get $0
        i32.const 8
        i32.add
        i32.load
        br_table $__inlined_func$~lib/rt/__visit_members $__inlined_func$~lib/rt/__visit_members $switch$1$case$4 $folding-inner0 $folding-inner1 $folding-inner0 $folding-inner1 $folding-inner0 $folding-inner1 $folding-inner0 $folding-inner1 $folding-inner0 $folding-inner1 $folding-inner0 $folding-inner1 $folding-inner0 $folding-inner1 $folding-inner0 $folding-inner1 $folding-inner0 $folding-inner1 $folding-inner0 $folding-inner1 $switch$1$default
       end
       local.get $0
       i32.load offset=16
       local.tee $1
       if
        local.get $1
        call $~lib/rt/pure/__visit
       end
       br $__inlined_func$~lib/rt/__visit_members
      end
      unreachable
     end
     local.get $0
     i32.load offset=16
     call $~lib/rt/pure/__visit
     local.get $0
     i32.load offset=24
     call $~lib/rt/pure/__visit
     br $__inlined_func$~lib/rt/__visit_members
    end
    local.get $0
    i32.load offset=16
    call $~lib/rt/pure/__visit
   end
   local.get $2
   i32.const -2147483648
   i32.and
   if
    i32.const 0
<<<<<<< HEAD
    i32.const 1152
    i32.const 137
=======
    i32.const 1264
    i32.const 126
>>>>>>> 897d1e31
    i32.const 18
    call $~lib/builtins/abort
    unreachable
   end
   global.get $~lib/rt/tlsf/ROOT
   local.get $0
   call $~lib/rt/tlsf/freeBlock
  else
   local.get $1
   i32.const 0
   i32.le_u
   if
    i32.const 0
<<<<<<< HEAD
    i32.const 1152
    i32.const 147
=======
    i32.const 1264
    i32.const 136
>>>>>>> 897d1e31
    i32.const 16
    call $~lib/builtins/abort
    unreachable
   end
   local.get $0
   local.get $1
   i32.const 1
   i32.sub
   local.get $2
   i32.const -268435456
   i32.and
   i32.or
   i32.store offset=4
  end
 )
 (func $~lib/rt/pure/__visit (param $0 i32)
  local.get $0
  i32.const 1444
  i32.lt_u
  if
   return
  end
  local.get $0
  i32.const 16
  i32.sub
  call $~lib/rt/pure/decrement
 )
)<|MERGE_RESOLUTION|>--- conflicted
+++ resolved
@@ -1070,60 +1070,6 @@
   i32.const 16
   i32.add
  )
-<<<<<<< HEAD
- (func $~lib/rt/pure/__retain (param $0 i32) (result i32)
-  (local $1 i32)
-  (local $2 i32)
-  local.get $0
-  i32.const 1444
-  i32.gt_u
-  if
-   local.get $0
-   i32.const 16
-   i32.sub
-   local.tee $1
-   i32.load offset=4
-   local.tee $2
-   i32.const -268435456
-   i32.and
-   local.get $2
-   i32.const 1
-   i32.add
-   i32.const -268435456
-   i32.and
-   i32.ne
-   if
-    i32.const 0
-    i32.const 1152
-    i32.const 120
-    i32.const 3
-    call $~lib/builtins/abort
-    unreachable
-   end
-   local.get $1
-   local.get $2
-   i32.const 1
-   i32.add
-   i32.store offset=4
-   local.get $1
-   call $~lib/rt/rtrace/onincrement
-   local.get $1
-   i32.load
-   i32.const 1
-   i32.and
-   if
-    i32.const 0
-    i32.const 1152
-    i32.const 123
-    i32.const 14
-    call $~lib/builtins/abort
-    unreachable
-   end
-  end
-  local.get $0
- )
-=======
->>>>>>> 897d1e31
  (func $~lib/memory/memory.fill (param $0 i32) (param $1 i32)
   (local $2 i32)
   block $~lib/util/memory/memset|inlined.0
@@ -1306,7 +1252,7 @@
    if
     i32.const 0
     i32.const 1264
-    i32.const 109
+    i32.const 120
     i32.const 3
     call $~lib/builtins/abort
     unreachable
@@ -1325,7 +1271,7 @@
    if
     i32.const 0
     i32.const 1264
-    i32.const 112
+    i32.const 123
     i32.const 14
     call $~lib/builtins/abort
     unreachable
@@ -9445,13 +9391,8 @@
   i32.and
   if
    i32.const 0
-<<<<<<< HEAD
-   i32.const 1152
+   i32.const 1264
    i32.const 133
-=======
-   i32.const 1264
-   i32.const 122
->>>>>>> 897d1e31
    i32.const 14
    call $~lib/builtins/abort
    unreachable
@@ -9499,13 +9440,8 @@
    i32.and
    if
     i32.const 0
-<<<<<<< HEAD
-    i32.const 1152
+    i32.const 1264
     i32.const 137
-=======
-    i32.const 1264
-    i32.const 126
->>>>>>> 897d1e31
     i32.const 18
     call $~lib/builtins/abort
     unreachable
@@ -9519,13 +9455,8 @@
    i32.le_u
    if
     i32.const 0
-<<<<<<< HEAD
-    i32.const 1152
+    i32.const 1264
     i32.const 147
-=======
-    i32.const 1264
-    i32.const 136
->>>>>>> 897d1e31
     i32.const 16
     call $~lib/builtins/abort
     unreachable
