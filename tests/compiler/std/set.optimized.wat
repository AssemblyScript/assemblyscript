(module
 (type $i32_i32_=>_none (func (param i32 i32)))
 (type $i32_i32_=>_i32 (func (param i32 i32) (result i32)))
 (type $i32_=>_i32 (func (param i32) (result i32)))
 (type $none_=>_none (func))
 (type $none_=>_i32 (func (result i32)))
 (type $i32_=>_none (func (param i32)))
 (type $i32_i32_i32_=>_none (func (param i32 i32 i32)))
 (type $i32_i32_i32_=>_i32 (func (param i32 i32 i32) (result i32)))
 (type $i32_i64_=>_i32 (func (param i32 i64) (result i32)))
 (type $i32_f32_=>_i32 (func (param i32 f32) (result i32)))
 (type $i32_f64_=>_i32 (func (param i32 f64) (result i32)))
 (type $i32_i32_i32_i32_=>_none (func (param i32 i32 i32 i32)))
 (type $i32_i32_i64_=>_none (func (param i32 i32 i64)))
 (type $i32_i64_=>_none (func (param i32 i64)))
 (type $i32_f32_=>_none (func (param i32 f32)))
 (type $i32_f64_=>_none (func (param i32 f64)))
 (type $i32_i64_i32_=>_i32 (func (param i32 i64 i32) (result i32)))
 (type $i32_f32_i32_=>_i32 (func (param i32 f32 i32) (result i32)))
 (type $i32_f64_i32_=>_i32 (func (param i32 f64 i32) (result i32)))
 (type $i64_=>_i32 (func (param i64) (result i32)))
 (type $i32_i32_=>_i64 (func (param i32 i32) (result i64)))
 (type $i32_i32_=>_f32 (func (param i32 i32) (result f32)))
 (type $i32_i32_=>_f64 (func (param i32 i32) (result f64)))
 (import "env" "abort" (func $~lib/builtins/abort (param i32 i32 i32 i32)))
 (import "rtrace" "onalloc" (func $~lib/rt/rtrace/onalloc (param i32)))
 (import "rtrace" "onincrement" (func $~lib/rt/rtrace/onincrement (param i32)))
 (import "rtrace" "onrealloc" (func $~lib/rt/rtrace/onrealloc (param i32 i32)))
 (import "rtrace" "onfree" (func $~lib/rt/rtrace/onfree (param i32)))
 (import "rtrace" "ondecrement" (func $~lib/rt/rtrace/ondecrement (param i32)))
 (memory $0 1)
 (data (i32.const 1024) "\1e\00\00\00\01\00\00\00\01\00\00\00\1e\00\00\00~\00l\00i\00b\00/\00r\00t\00/\00t\00l\00s\00f\00.\00t\00s")
 (data (i32.const 1072) "(\00\00\00\01\00\00\00\01\00\00\00(\00\00\00a\00l\00l\00o\00c\00a\00t\00i\00o\00n\00 \00t\00o\00o\00 \00l\00a\00r\00g\00e")
 (data (i32.const 1136) "\1e\00\00\00\01\00\00\00\01\00\00\00\1e\00\00\00~\00l\00i\00b\00/\00r\00t\00/\00p\00u\00r\00e\00.\00t\00s")
 (data (i32.const 1184) "\1c\00\00\00\01\00\00\00\01\00\00\00\1c\00\00\00I\00n\00v\00a\00l\00i\00d\00 \00l\00e\00n\00g\00t\00h")
 (data (i32.const 1232) "&\00\00\00\01\00\00\00\01\00\00\00&\00\00\00~\00l\00i\00b\00/\00a\00r\00r\00a\00y\00b\00u\00f\00f\00e\00r\00.\00t\00s")
 (data (i32.const 1296) "\14\00\00\00\01\00\00\00\01\00\00\00\14\00\00\00s\00t\00d\00/\00s\00e\00t\00.\00t\00s")
 (data (i32.const 1344) "\1a\00\00\00\01\00\00\00\01\00\00\00\1a\00\00\00~\00l\00i\00b\00/\00a\00r\00r\00a\00y\00.\00t\00s")
 (data (i32.const 1392) "$\00\00\00\01\00\00\00\01\00\00\00$\00\00\00I\00n\00d\00e\00x\00 \00o\00u\00t\00 \00o\00f\00 \00r\00a\00n\00g\00e")
 (global $~lib/rt/tlsf/ROOT (mut i32) (i32.const 0))
 (global $~lib/rt/tlsf/collectLock (mut i32) (i32.const 0))
 (export "memory" (memory $0))
 (start $~start)
 (func $~lib/rt/tlsf/removeBlock (; 6 ;) (param $0 i32) (param $1 i32)
  (local $2 i32)
  (local $3 i32)
  (local $4 i32)
  (local $5 i32)
  local.get $1
  i32.load
  local.tee $2
  i32.const 1
  i32.and
  i32.eqz
  if
   i32.const 0
   i32.const 1040
   i32.const 277
   i32.const 13
   call $~lib/builtins/abort
   unreachable
  end
  local.get $2
  i32.const -4
  i32.and
  local.tee $2
  i32.const 16
  i32.ge_u
  if (result i32)
   local.get $2
   i32.const 1073741808
   i32.lt_u
  else
   i32.const 0
  end
  i32.eqz
  if
   i32.const 0
   i32.const 1040
   i32.const 279
   i32.const 13
   call $~lib/builtins/abort
   unreachable
  end
  local.get $2
  i32.const 256
  i32.lt_u
  if
   local.get $2
   i32.const 4
   i32.shr_u
   local.set $2
  else
   local.get $2
   i32.const 31
   local.get $2
   i32.clz
   i32.sub
   local.tee $4
   i32.const 4
   i32.sub
   i32.shr_u
   i32.const 16
   i32.xor
   local.set $2
   local.get $4
   i32.const 7
   i32.sub
   local.set $4
  end
  local.get $2
  i32.const 16
  i32.lt_u
  i32.const 0
  local.get $4
  i32.const 23
  i32.lt_u
  select
  i32.eqz
  if
   i32.const 0
   i32.const 1040
   i32.const 292
   i32.const 13
   call $~lib/builtins/abort
   unreachable
  end
  local.get $1
  i32.load offset=20
  local.set $3
  local.get $1
  i32.load offset=16
  local.tee $5
  if
   local.get $5
   local.get $3
   i32.store offset=20
  end
  local.get $3
  if
   local.get $3
   local.get $5
   i32.store offset=16
  end
  local.get $1
  local.get $0
  local.get $2
  local.get $4
  i32.const 4
  i32.shl
  i32.add
  i32.const 2
  i32.shl
  i32.add
  i32.load offset=96
  i32.eq
  if
   local.get $0
   local.get $2
   local.get $4
   i32.const 4
   i32.shl
   i32.add
   i32.const 2
   i32.shl
   i32.add
   local.get $3
   i32.store offset=96
   local.get $3
   i32.eqz
   if
    local.get $0
    local.get $4
    i32.const 2
    i32.shl
    i32.add
    local.tee $3
    i32.load offset=4
    i32.const 1
    local.get $2
    i32.shl
    i32.const -1
    i32.xor
    i32.and
    local.set $1
    local.get $3
    local.get $1
    i32.store offset=4
    local.get $1
    i32.eqz
    if
     local.get $0
     local.get $0
     i32.load
     i32.const 1
     local.get $4
     i32.shl
     i32.const -1
     i32.xor
     i32.and
     i32.store
    end
   end
  end
 )
 (func $~lib/rt/tlsf/insertBlock (; 7 ;) (param $0 i32) (param $1 i32)
  (local $2 i32)
  (local $3 i32)
  (local $4 i32)
  (local $5 i32)
  (local $6 i32)
  (local $7 i32)
  (local $8 i32)
  local.get $1
  i32.eqz
  if
   i32.const 0
   i32.const 1040
   i32.const 205
   i32.const 13
   call $~lib/builtins/abort
   unreachable
  end
  local.get $1
  i32.load
  local.tee $3
  i32.const 1
  i32.and
  i32.eqz
  if
   i32.const 0
   i32.const 1040
   i32.const 207
   i32.const 13
   call $~lib/builtins/abort
   unreachable
  end
  local.get $1
  i32.const 16
  i32.add
  local.get $1
  i32.load
  i32.const -4
  i32.and
  i32.add
  local.tee $4
  i32.load
  local.tee $5
  i32.const 1
  i32.and
  if
   local.get $3
   i32.const -4
   i32.and
   i32.const 16
   i32.add
   local.get $5
   i32.const -4
   i32.and
   i32.add
   local.tee $2
   i32.const 1073741808
   i32.lt_u
   if
    local.get $0
    local.get $4
    call $~lib/rt/tlsf/removeBlock
    local.get $1
    local.get $2
    local.get $3
    i32.const 3
    i32.and
    i32.or
    local.tee $3
    i32.store
    local.get $1
    i32.const 16
    i32.add
    local.get $1
    i32.load
    i32.const -4
    i32.and
    i32.add
    local.tee $4
    i32.load
    local.set $5
   end
  end
  local.get $3
  i32.const 2
  i32.and
  if
   local.get $1
   i32.const 4
   i32.sub
   i32.load
   local.tee $2
   i32.load
   local.tee $7
   i32.const 1
   i32.and
   i32.eqz
   if
    i32.const 0
    i32.const 1040
    i32.const 228
    i32.const 15
    call $~lib/builtins/abort
    unreachable
   end
   local.get $7
   i32.const -4
   i32.and
   i32.const 16
   i32.add
   local.get $3
   i32.const -4
   i32.and
   i32.add
   local.tee $8
   i32.const 1073741808
   i32.lt_u
   if
    local.get $0
    local.get $2
    call $~lib/rt/tlsf/removeBlock
    local.get $2
    local.get $8
    local.get $7
    i32.const 3
    i32.and
    i32.or
    local.tee $3
    i32.store
    local.get $2
    local.set $1
   end
  end
  local.get $4
  local.get $5
  i32.const 2
  i32.or
  i32.store
  local.get $3
  i32.const -4
  i32.and
  local.tee $2
  i32.const 16
  i32.ge_u
  if (result i32)
   local.get $2
   i32.const 1073741808
   i32.lt_u
  else
   i32.const 0
  end
  i32.eqz
  if
   i32.const 0
   i32.const 1040
   i32.const 243
   i32.const 13
   call $~lib/builtins/abort
   unreachable
  end
  local.get $2
  local.get $1
  i32.const 16
  i32.add
  i32.add
  local.get $4
  i32.ne
  if
   i32.const 0
   i32.const 1040
   i32.const 244
   i32.const 13
   call $~lib/builtins/abort
   unreachable
  end
  local.get $4
  i32.const 4
  i32.sub
  local.get $1
  i32.store
  local.get $2
  i32.const 256
  i32.lt_u
  if
   local.get $2
   i32.const 4
   i32.shr_u
   local.set $2
  else
   local.get $2
   i32.const 31
   local.get $2
   i32.clz
   i32.sub
   local.tee $3
   i32.const 4
   i32.sub
   i32.shr_u
   i32.const 16
   i32.xor
   local.set $2
   local.get $3
   i32.const 7
   i32.sub
   local.set $6
  end
  local.get $2
  i32.const 16
  i32.lt_u
  i32.const 0
  local.get $6
  i32.const 23
  i32.lt_u
  select
  i32.eqz
  if
   i32.const 0
   i32.const 1040
   i32.const 260
   i32.const 13
   call $~lib/builtins/abort
   unreachable
  end
  local.get $0
  local.get $2
  local.get $6
  i32.const 4
  i32.shl
  i32.add
  i32.const 2
  i32.shl
  i32.add
  i32.load offset=96
  local.set $3
  local.get $1
  i32.const 0
  i32.store offset=16
  local.get $1
  local.get $3
  i32.store offset=20
  local.get $3
  if
   local.get $3
   local.get $1
   i32.store offset=16
  end
  local.get $0
  local.get $2
  local.get $6
  i32.const 4
  i32.shl
  i32.add
  i32.const 2
  i32.shl
  i32.add
  local.get $1
  i32.store offset=96
  local.get $0
  local.get $0
  i32.load
  i32.const 1
  local.get $6
  i32.shl
  i32.or
  i32.store
  local.get $0
  local.get $6
  i32.const 2
  i32.shl
  i32.add
  local.tee $0
  local.get $0
  i32.load offset=4
  i32.const 1
  local.get $2
  i32.shl
  i32.or
  i32.store offset=4
 )
 (func $~lib/rt/tlsf/addMemory (; 8 ;) (param $0 i32) (param $1 i32) (param $2 i32)
  (local $3 i32)
  (local $4 i32)
  local.get $2
  i32.const 15
  i32.and
  i32.eqz
  i32.const 0
  local.get $1
  i32.const 15
  i32.and
  i32.eqz
  i32.const 0
  local.get $1
  local.get $2
  i32.le_u
  select
  select
  i32.eqz
  if
   i32.const 0
   i32.const 1040
   i32.const 386
   i32.const 4
   call $~lib/builtins/abort
   unreachable
  end
  local.get $0
  i32.load offset=1568
  local.tee $3
  if
   local.get $1
   local.get $3
   i32.const 16
   i32.add
   i32.lt_u
   if
    i32.const 0
    i32.const 1040
    i32.const 396
    i32.const 15
    call $~lib/builtins/abort
    unreachable
   end
   local.get $3
   local.get $1
   i32.const 16
   i32.sub
   i32.eq
   if
    local.get $3
    i32.load
    local.set $4
    local.get $1
    i32.const 16
    i32.sub
    local.set $1
   end
  else
   local.get $1
   local.get $0
   i32.const 1572
   i32.add
   i32.lt_u
   if
    i32.const 0
    i32.const 1040
    i32.const 408
    i32.const 4
    call $~lib/builtins/abort
    unreachable
   end
  end
  local.get $2
  local.get $1
  i32.sub
  local.tee $2
  i32.const 48
  i32.lt_u
  if
   return
  end
  local.get $1
  local.get $4
  i32.const 2
  i32.and
  local.get $2
  i32.const 32
  i32.sub
  i32.const 1
  i32.or
  i32.or
  i32.store
  local.get $1
  i32.const 0
  i32.store offset=16
  local.get $1
  i32.const 0
  i32.store offset=20
  local.get $1
  local.get $2
  i32.add
  i32.const 16
  i32.sub
  local.tee $2
  i32.const 2
  i32.store
  local.get $0
  local.get $2
  i32.store offset=1568
  local.get $0
  local.get $1
  call $~lib/rt/tlsf/insertBlock
 )
 (func $~lib/rt/tlsf/maybeInitialize (; 9 ;) (result i32)
  (local $0 i32)
  (local $1 i32)
  (local $2 i32)
  global.get $~lib/rt/tlsf/ROOT
  local.tee $0
  i32.eqz
  if
   i32.const 1
   memory.size
   local.tee $0
   i32.gt_s
   if (result i32)
    i32.const 1
    local.get $0
    i32.sub
    memory.grow
    i32.const 0
    i32.lt_s
   else
    i32.const 0
   end
   if
    unreachable
   end
   i32.const 1456
   local.tee $0
   i32.const 0
   i32.store
   i32.const 3024
   i32.const 0
   i32.store
   loop $for-loop|0
    local.get $1
    i32.const 23
    i32.lt_u
    if
     local.get $1
     i32.const 2
     i32.shl
     i32.const 1456
     i32.add
     i32.const 0
     i32.store offset=4
     i32.const 0
     local.set $2
     loop $for-loop|1
      local.get $2
      i32.const 16
      i32.lt_u
      if
       local.get $2
       local.get $1
       i32.const 4
       i32.shl
       i32.add
       i32.const 2
       i32.shl
       i32.const 1456
       i32.add
       i32.const 0
       i32.store offset=96
       local.get $2
       i32.const 1
       i32.add
       local.set $2
       br $for-loop|1
      end
     end
     local.get $1
     i32.const 1
     i32.add
     local.set $1
     br $for-loop|0
    end
   end
   i32.const 1456
   i32.const 3040
   memory.size
   i32.const 16
   i32.shl
   call $~lib/rt/tlsf/addMemory
   i32.const 1456
   global.set $~lib/rt/tlsf/ROOT
  end
  local.get $0
 )
 (func $~lib/rt/tlsf/prepareSize (; 10 ;) (param $0 i32) (result i32)
  local.get $0
  i32.const 1073741808
  i32.ge_u
  if
   i32.const 1088
   i32.const 1040
   i32.const 461
   i32.const 29
   call $~lib/builtins/abort
   unreachable
  end
  local.get $0
  i32.const 15
  i32.add
  i32.const -16
  i32.and
  local.tee $0
  i32.const 16
  local.get $0
  i32.const 16
  i32.gt_u
  select
 )
 (func $~lib/rt/tlsf/searchBlock (; 11 ;) (param $0 i32) (param $1 i32) (result i32)
  (local $2 i32)
  local.get $1
  i32.const 256
  i32.lt_u
  if
   local.get $1
   i32.const 4
   i32.shr_u
   local.set $1
  else
   local.get $1
   i32.const 536870904
   i32.lt_u
   if
    local.get $1
    i32.const 1
    i32.const 27
    local.get $1
    i32.clz
    i32.sub
    i32.shl
    i32.add
    i32.const 1
    i32.sub
    local.set $1
   end
   local.get $1
   i32.const 31
   local.get $1
   i32.clz
   i32.sub
   local.tee $2
   i32.const 4
   i32.sub
   i32.shr_u
   i32.const 16
   i32.xor
   local.set $1
   local.get $2
   i32.const 7
   i32.sub
   local.set $2
  end
  local.get $1
  i32.const 16
  i32.lt_u
  i32.const 0
  local.get $2
  i32.const 23
  i32.lt_u
  select
  i32.eqz
  if
   i32.const 0
   i32.const 1040
   i32.const 338
   i32.const 13
   call $~lib/builtins/abort
   unreachable
  end
  local.get $0
  local.get $2
  i32.const 2
  i32.shl
  i32.add
  i32.load offset=4
  i32.const -1
  local.get $1
  i32.shl
  i32.and
  local.tee $1
  if (result i32)
   local.get $0
   local.get $1
   i32.ctz
   local.get $2
   i32.const 4
   i32.shl
   i32.add
   i32.const 2
   i32.shl
   i32.add
   i32.load offset=96
  else
   local.get $0
   i32.load
   i32.const -1
   local.get $2
   i32.const 1
   i32.add
   i32.shl
   i32.and
   local.tee $1
   if (result i32)
    local.get $0
    local.get $1
    i32.ctz
    local.tee $1
    i32.const 2
    i32.shl
    i32.add
    i32.load offset=4
    local.tee $2
    i32.eqz
    if
     i32.const 0
     i32.const 1040
     i32.const 351
     i32.const 17
     call $~lib/builtins/abort
     unreachable
    end
    local.get $0
    local.get $2
    i32.ctz
    local.get $1
    i32.const 4
    i32.shl
    i32.add
    i32.const 2
    i32.shl
    i32.add
    i32.load offset=96
   else
    i32.const 0
   end
  end
 )
 (func $~lib/rt/tlsf/prepareBlock (; 12 ;) (param $0 i32) (param $1 i32) (param $2 i32)
  (local $3 i32)
  (local $4 i32)
  local.get $1
  i32.load
  local.set $3
  local.get $2
  i32.const 15
  i32.and
  if
   i32.const 0
   i32.const 1040
   i32.const 365
   i32.const 13
   call $~lib/builtins/abort
   unreachable
  end
  local.get $3
  i32.const -4
  i32.and
  local.get $2
  i32.sub
  local.tee $4
  i32.const 32
  i32.ge_u
  if
   local.get $1
   local.get $2
   local.get $3
   i32.const 2
   i32.and
   i32.or
   i32.store
   local.get $2
   local.get $1
   i32.const 16
   i32.add
   i32.add
   local.tee $1
   local.get $4
   i32.const 16
   i32.sub
   i32.const 1
   i32.or
   i32.store
   local.get $0
   local.get $1
   call $~lib/rt/tlsf/insertBlock
  else
   local.get $1
   local.get $3
   i32.const -2
   i32.and
   i32.store
   local.get $1
   i32.const 16
   i32.add
   local.tee $0
   local.get $1
   i32.load
   i32.const -4
   i32.and
   i32.add
   local.get $0
   local.get $1
   i32.load
   i32.const -4
   i32.and
   i32.add
   i32.load
   i32.const -3
   i32.and
   i32.store
  end
 )
 (func $~lib/rt/tlsf/allocateBlock (; 13 ;) (param $0 i32) (param $1 i32) (param $2 i32) (result i32)
  (local $3 i32)
  (local $4 i32)
  (local $5 i32)
  global.get $~lib/rt/tlsf/collectLock
  if
   i32.const 0
   i32.const 1040
   i32.const 501
   i32.const 13
   call $~lib/builtins/abort
   unreachable
  end
  local.get $0
  local.get $1
  call $~lib/rt/tlsf/prepareSize
  local.tee $4
  call $~lib/rt/tlsf/searchBlock
  local.tee $3
  i32.eqz
  if
   i32.const 1
   global.set $~lib/rt/tlsf/collectLock
   i32.const 0
   global.set $~lib/rt/tlsf/collectLock
   local.get $0
   local.get $4
   call $~lib/rt/tlsf/searchBlock
   local.tee $3
   i32.eqz
   if
    i32.const 16
    memory.size
    local.tee $3
    i32.const 16
    i32.shl
    i32.const 16
    i32.sub
    local.get $0
    i32.load offset=1568
    i32.ne
    i32.shl
    local.get $4
    i32.const 1
    i32.const 27
    local.get $4
    i32.clz
    i32.sub
    i32.shl
    i32.const 1
    i32.sub
    i32.add
    local.get $4
    local.get $4
    i32.const 536870904
    i32.lt_u
    select
    i32.add
    i32.const 65535
    i32.add
    i32.const -65536
    i32.and
    i32.const 16
    i32.shr_u
    local.set $5
    local.get $3
    local.get $5
    local.get $3
    local.get $5
    i32.gt_s
    select
    memory.grow
    i32.const 0
    i32.lt_s
    if
     local.get $5
     memory.grow
     i32.const 0
     i32.lt_s
     if
      unreachable
     end
    end
    local.get $0
    local.get $3
    i32.const 16
    i32.shl
    memory.size
    i32.const 16
    i32.shl
    call $~lib/rt/tlsf/addMemory
    local.get $0
    local.get $4
    call $~lib/rt/tlsf/searchBlock
    local.tee $3
    i32.eqz
    if
     i32.const 0
     i32.const 1040
     i32.const 513
     i32.const 19
     call $~lib/builtins/abort
     unreachable
    end
   end
  end
  local.get $3
  i32.load
  i32.const -4
  i32.and
  local.get $4
  i32.lt_u
  if
   i32.const 0
   i32.const 1040
   i32.const 521
   i32.const 13
   call $~lib/builtins/abort
   unreachable
  end
  local.get $3
  i32.const 0
  i32.store offset=4
  local.get $3
  local.get $2
  i32.store offset=8
  local.get $3
  local.get $1
  i32.store offset=12
  local.get $0
  local.get $3
  call $~lib/rt/tlsf/removeBlock
  local.get $0
  local.get $3
  local.get $4
  call $~lib/rt/tlsf/prepareBlock
  local.get $3
  call $~lib/rt/rtrace/onalloc
  local.get $3
 )
 (func $~lib/rt/tlsf/__alloc (; 14 ;) (param $0 i32) (param $1 i32) (result i32)
  call $~lib/rt/tlsf/maybeInitialize
  local.get $0
  local.get $1
  call $~lib/rt/tlsf/allocateBlock
  i32.const 16
  i32.add
 )
 (func $~lib/rt/pure/__retain (; 15 ;) (param $0 i32) (result i32)
  (local $1 i32)
  (local $2 i32)
  local.get $0
  i32.const 1444
  i32.gt_u
  if
   local.get $0
   i32.const 16
   i32.sub
   local.tee $1
   i32.load offset=4
   local.tee $2
   i32.const -268435456
   i32.and
   local.get $2
   i32.const 1
   i32.add
   i32.const -268435456
   i32.and
   i32.ne
   if
    i32.const 0
    i32.const 1152
    i32.const 109
    i32.const 2
    call $~lib/builtins/abort
    unreachable
   end
   local.get $1
   local.get $2
   i32.const 1
   i32.add
   i32.store offset=4
   local.get $1
   call $~lib/rt/rtrace/onincrement
   local.get $1
   i32.load
   i32.const 1
   i32.and
   if
    i32.const 0
    i32.const 1152
    i32.const 112
    i32.const 13
    call $~lib/builtins/abort
    unreachable
   end
  end
  local.get $0
 )
 (func $~lib/memory/memory.fill (; 16 ;) (param $0 i32) (param $1 i32)
  (local $2 i32)
  block $~lib/util/memory/memset|inlined.0
   local.get $1
   i32.eqz
   br_if $~lib/util/memory/memset|inlined.0
   local.get $0
   i32.const 0
   i32.store8
   local.get $0
   local.get $1
   i32.add
   i32.const 4
   i32.sub
   local.tee $2
   i32.const 0
   i32.store8 offset=3
   local.get $1
   i32.const 2
   i32.le_u
   br_if $~lib/util/memory/memset|inlined.0
   local.get $0
   i32.const 0
   i32.store8 offset=1
   local.get $0
   i32.const 0
   i32.store8 offset=2
   local.get $2
   i32.const 0
   i32.store8 offset=2
   local.get $2
   i32.const 0
   i32.store8 offset=1
   local.get $1
   i32.const 6
   i32.le_u
   br_if $~lib/util/memory/memset|inlined.0
   local.get $0
   i32.const 0
   i32.store8 offset=3
   local.get $2
   i32.const 0
   i32.store8
   local.get $1
   i32.const 8
   i32.le_u
   br_if $~lib/util/memory/memset|inlined.0
   local.get $0
   i32.const 0
   local.get $0
   i32.sub
   i32.const 3
   i32.and
   local.tee $2
   i32.add
   local.tee $0
   i32.const 0
   i32.store
   local.get $0
   local.get $1
   local.get $2
   i32.sub
   i32.const -4
   i32.and
   local.tee $2
   i32.add
   i32.const 28
   i32.sub
   local.tee $1
   i32.const 0
   i32.store offset=24
   local.get $2
   i32.const 8
   i32.le_u
   br_if $~lib/util/memory/memset|inlined.0
   local.get $0
   i32.const 0
   i32.store offset=4
   local.get $0
   i32.const 0
   i32.store offset=8
   local.get $1
   i32.const 0
   i32.store offset=16
   local.get $1
   i32.const 0
   i32.store offset=20
   local.get $2
   i32.const 24
   i32.le_u
   br_if $~lib/util/memory/memset|inlined.0
   local.get $0
   i32.const 0
   i32.store offset=12
   local.get $0
   i32.const 0
   i32.store offset=16
   local.get $0
   i32.const 0
   i32.store offset=20
   local.get $0
   i32.const 0
   i32.store offset=24
   local.get $1
   i32.const 0
   i32.store
   local.get $1
   i32.const 0
   i32.store offset=4
   local.get $1
   i32.const 0
   i32.store offset=8
   local.get $1
   i32.const 0
   i32.store offset=12
   local.get $0
   local.get $0
   i32.const 4
   i32.and
   i32.const 24
   i32.add
   local.tee $1
   i32.add
   local.set $0
   local.get $2
   local.get $1
   i32.sub
   local.set $1
   loop $while-continue|0
    local.get $1
    i32.const 32
    i32.ge_u
    if
     local.get $0
     i64.const 0
     i64.store
     local.get $0
     i64.const 0
     i64.store offset=8
     local.get $0
     i64.const 0
     i64.store offset=16
     local.get $0
     i64.const 0
     i64.store offset=24
     local.get $1
     i32.const 32
     i32.sub
     local.set $1
     local.get $0
     i32.const 32
     i32.add
     local.set $0
     br $while-continue|0
    end
   end
  end
 )
 (func $~lib/arraybuffer/ArrayBuffer#constructor (; 17 ;) (param $0 i32) (result i32)
  (local $1 i32)
  local.get $0
  i32.const 1073741808
  i32.gt_u
  if
<<<<<<< HEAD
   i32.const 192
   i32.const 240
   i32.const 56
=======
   i32.const 1200
   i32.const 1248
   i32.const 54
>>>>>>> 88cc73b7
   i32.const 42
   call $~lib/builtins/abort
   unreachable
  end
  local.get $0
  i32.const 0
  call $~lib/rt/tlsf/__alloc
  local.tee $1
  local.get $0
  call $~lib/memory/memory.fill
  local.get $1
  call $~lib/rt/pure/__retain
 )
 (func $~lib/rt/pure/__release (; 18 ;) (param $0 i32)
  local.get $0
  i32.const 1444
  i32.gt_u
  if
   local.get $0
   i32.const 16
   i32.sub
   call $~lib/rt/pure/decrement
  end
 )
 (func $~lib/set/Set<i8>#clear (; 19 ;) (param $0 i32)
  (local $1 i32)
  i32.const 16
  call $~lib/arraybuffer/ArrayBuffer#constructor
  local.set $1
  local.get $0
  i32.load
  call $~lib/rt/pure/__release
  local.get $0
  local.get $1
  i32.store
  local.get $0
  i32.const 3
  i32.store offset=4
  i32.const 32
  call $~lib/arraybuffer/ArrayBuffer#constructor
  local.set $1
  local.get $0
  i32.load offset=8
  call $~lib/rt/pure/__release
  local.get $0
  local.get $1
  i32.store offset=8
  local.get $0
  i32.const 4
  i32.store offset=12
  local.get $0
  i32.const 0
  i32.store offset=16
  local.get $0
  i32.const 0
  i32.store offset=20
 )
 (func $~lib/set/Set<i8>#constructor (; 20 ;) (result i32)
  (local $0 i32)
  i32.const 24
  i32.const 3
  call $~lib/rt/tlsf/__alloc
  call $~lib/rt/pure/__retain
  local.tee $0
  i32.const 0
  i32.store
  local.get $0
  i32.const 0
  i32.store offset=4
  local.get $0
  i32.const 0
  i32.store offset=8
  local.get $0
  i32.const 0
  i32.store offset=12
  local.get $0
  i32.const 0
  i32.store offset=16
  local.get $0
  i32.const 0
  i32.store offset=20
  local.get $0
  call $~lib/set/Set<i8>#clear
  local.get $0
 )
 (func $~lib/util/hash/hash8 (; 21 ;) (param $0 i32) (result i32)
  local.get $0
  i32.const -2128831035
  i32.xor
  i32.const 16777619
  i32.mul
 )
 (func $~lib/set/Set<i8>#find (; 22 ;) (param $0 i32) (param $1 i32) (param $2 i32) (result i32)
  local.get $0
  i32.load
  local.get $2
  local.get $0
  i32.load offset=4
  i32.and
  i32.const 2
  i32.shl
  i32.add
  i32.load
  local.set $0
  loop $while-continue|0
   local.get $0
   if
    local.get $0
    i32.load offset=4
    i32.const 1
    i32.and
    if (result i32)
     i32.const 0
    else
     local.get $0
     i32.load8_u
     local.get $1
     i32.const 255
     i32.and
     i32.eq
    end
    if
     local.get $0
     return
    end
    local.get $0
    i32.load offset=4
    i32.const -2
    i32.and
    local.set $0
    br $while-continue|0
   end
  end
  i32.const 0
 )
 (func $~lib/set/Set<i8>#has (; 23 ;) (param $0 i32) (param $1 i32) (result i32)
  local.get $0
  local.get $1
  local.get $1
  i32.const 24
  i32.shl
  i32.const 24
  i32.shr_s
  call $~lib/util/hash/hash8
  call $~lib/set/Set<i8>#find
  i32.const 0
  i32.ne
 )
 (func $~lib/set/Set<i8>#rehash (; 24 ;) (param $0 i32) (param $1 i32)
  (local $2 i32)
  (local $3 i32)
  (local $4 i32)
  (local $5 i32)
  (local $6 i32)
  (local $7 i32)
  (local $8 i32)
  local.get $1
  i32.const 1
  i32.add
  local.tee $3
  i32.const 2
  i32.shl
  call $~lib/arraybuffer/ArrayBuffer#constructor
  local.set $5
  local.get $3
  i32.const 3
  i32.shl
  i32.const 3
  i32.div_s
  local.tee $8
  i32.const 3
  i32.shl
  call $~lib/arraybuffer/ArrayBuffer#constructor
  local.set $3
  local.get $0
  i32.load offset=8
  local.tee $6
  local.get $0
  i32.load offset=16
  i32.const 3
  i32.shl
  i32.add
  local.set $7
  local.get $3
  local.set $4
  loop $while-continue|0
   local.get $6
   local.get $7
   i32.ne
   if
    local.get $6
    local.tee $2
    i32.load offset=4
    i32.const 1
    i32.and
    i32.eqz
    if
     local.get $4
     local.get $2
     i32.load8_s
     i32.store8
     local.get $4
     local.get $5
     local.get $2
     i32.load8_s
     call $~lib/util/hash/hash8
     local.get $1
     i32.and
     i32.const 2
     i32.shl
     i32.add
     local.tee $2
     i32.load
     i32.store offset=4
     local.get $2
     local.get $4
     i32.store
     local.get $4
     i32.const 8
     i32.add
     local.set $4
    end
    local.get $6
    i32.const 8
    i32.add
    local.set $6
    br $while-continue|0
   end
  end
  local.get $5
  local.tee $4
  local.get $0
  local.tee $2
  i32.load
  local.tee $6
  i32.ne
  if
   local.get $4
   call $~lib/rt/pure/__retain
   local.set $4
   local.get $6
   call $~lib/rt/pure/__release
  end
  local.get $2
  local.get $4
  i32.store
  local.get $2
  local.get $1
  i32.store offset=4
  local.get $2
  local.set $1
  local.get $3
  local.tee $2
  local.get $1
  i32.load offset=8
  local.tee $4
  i32.ne
  if
   local.get $2
   call $~lib/rt/pure/__retain
   local.set $2
   local.get $4
   call $~lib/rt/pure/__release
  end
  local.get $1
  local.get $2
  i32.store offset=8
  local.get $1
  local.get $8
  i32.store offset=12
  local.get $1
  local.get $1
  i32.load offset=20
  i32.store offset=16
  local.get $5
  call $~lib/rt/pure/__release
  local.get $3
  call $~lib/rt/pure/__release
 )
 (func $~lib/set/Set<i8>#add (; 25 ;) (param $0 i32) (param $1 i32) (result i32)
  (local $2 i32)
  (local $3 i32)
  (local $4 i32)
  local.get $0
  local.get $1
  local.get $1
  i32.const 24
  i32.shl
  i32.const 24
  i32.shr_s
  call $~lib/util/hash/hash8
  local.tee $3
  call $~lib/set/Set<i8>#find
  i32.eqz
  if
   local.get $0
   i32.load offset=16
   local.get $0
   i32.load offset=12
   i32.eq
   if
    local.get $0
    local.get $0
    i32.load offset=20
    local.get $0
    i32.load offset=12
    i32.const 3
    i32.mul
    i32.const 4
    i32.div_s
    i32.lt_s
    if (result i32)
     local.get $0
     i32.load offset=4
    else
     local.get $0
     i32.load offset=4
     i32.const 1
     i32.shl
     i32.const 1
     i32.or
    end
    call $~lib/set/Set<i8>#rehash
   end
   local.get $0
   i32.load offset=8
   local.get $0
   local.get $0
   i32.load offset=16
   local.tee $4
   i32.const 1
   i32.add
   i32.store offset=16
   local.get $4
   i32.const 3
   i32.shl
   i32.add
   local.tee $2
   local.get $1
   i32.store8
   local.get $0
   local.get $0
   i32.load offset=20
   i32.const 1
   i32.add
   i32.store offset=20
   local.get $2
   local.get $0
   i32.load
   local.get $3
   local.get $0
   i32.load offset=4
   i32.and
   i32.const 2
   i32.shl
   i32.add
   local.tee $1
   i32.load
   i32.store offset=4
   local.get $1
   local.get $2
   i32.store
  end
  local.get $0
  call $~lib/rt/pure/__retain
 )
 (func $~lib/memory/memory.copy (; 26 ;) (param $0 i32) (param $1 i32) (param $2 i32)
  (local $3 i32)
  (local $4 i32)
  block $~lib/util/memory/memmove|inlined.0
   local.get $2
   local.set $4
   local.get $0
   local.get $1
   i32.eq
   br_if $~lib/util/memory/memmove|inlined.0
   local.get $0
   local.get $1
   i32.lt_u
   if
    local.get $1
    i32.const 7
    i32.and
    local.get $0
    i32.const 7
    i32.and
    i32.eq
    if
     loop $while-continue|0
      local.get $0
      i32.const 7
      i32.and
      if
       local.get $4
       i32.eqz
       br_if $~lib/util/memory/memmove|inlined.0
       local.get $4
       i32.const 1
       i32.sub
       local.set $4
       local.get $0
       local.tee $2
       i32.const 1
       i32.add
       local.set $0
       local.get $1
       local.tee $3
       i32.const 1
       i32.add
       local.set $1
       local.get $2
       local.get $3
       i32.load8_u
       i32.store8
       br $while-continue|0
      end
     end
     loop $while-continue|1
      local.get $4
      i32.const 8
      i32.ge_u
      if
       local.get $0
       local.get $1
       i64.load
       i64.store
       local.get $4
       i32.const 8
       i32.sub
       local.set $4
       local.get $0
       i32.const 8
       i32.add
       local.set $0
       local.get $1
       i32.const 8
       i32.add
       local.set $1
       br $while-continue|1
      end
     end
    end
    loop $while-continue|2
     local.get $4
     if
      local.get $0
      local.tee $2
      i32.const 1
      i32.add
      local.set $0
      local.get $1
      local.tee $3
      i32.const 1
      i32.add
      local.set $1
      local.get $2
      local.get $3
      i32.load8_u
      i32.store8
      local.get $4
      i32.const 1
      i32.sub
      local.set $4
      br $while-continue|2
     end
    end
   else
    local.get $1
    i32.const 7
    i32.and
    local.get $0
    i32.const 7
    i32.and
    i32.eq
    if
     loop $while-continue|3
      local.get $0
      local.get $4
      i32.add
      i32.const 7
      i32.and
      if
       local.get $4
       i32.eqz
       br_if $~lib/util/memory/memmove|inlined.0
       local.get $4
       i32.const 1
       i32.sub
       local.tee $4
       local.get $0
       i32.add
       local.get $1
       local.get $4
       i32.add
       i32.load8_u
       i32.store8
       br $while-continue|3
      end
     end
     loop $while-continue|4
      local.get $4
      i32.const 8
      i32.ge_u
      if
       local.get $4
       i32.const 8
       i32.sub
       local.tee $4
       local.get $0
       i32.add
       local.get $1
       local.get $4
       i32.add
       i64.load
       i64.store
       br $while-continue|4
      end
     end
    end
    loop $while-continue|5
     local.get $4
     if
      local.get $4
      i32.const 1
      i32.sub
      local.tee $4
      local.get $0
      i32.add
      local.get $1
      local.get $4
      i32.add
      i32.load8_u
      i32.store8
      br $while-continue|5
     end
    end
   end
  end
 )
 (func $~lib/rt/tlsf/freeBlock (; 27 ;) (param $0 i32) (param $1 i32)
  local.get $1
  local.get $1
  i32.load
  i32.const 1
  i32.or
  i32.store
  local.get $0
  local.get $1
  call $~lib/rt/tlsf/insertBlock
  local.get $1
  call $~lib/rt/rtrace/onfree
 )
 (func $~lib/rt/tlsf/reallocateBlock (; 28 ;) (param $0 i32) (param $1 i32) (param $2 i32) (result i32)
  (local $3 i32)
  (local $4 i32)
  (local $5 i32)
  (local $6 i32)
  local.get $2
  call $~lib/rt/tlsf/prepareSize
  local.tee $3
  local.get $1
  i32.load
  local.tee $5
  i32.const -4
  i32.and
  i32.le_u
  if
   local.get $0
   local.get $1
   local.get $3
   call $~lib/rt/tlsf/prepareBlock
   local.get $1
   local.get $2
   i32.store offset=12
   local.get $1
   return
  end
  local.get $1
  i32.const 16
  i32.add
  local.get $1
  i32.load
  i32.const -4
  i32.and
  i32.add
  local.tee $6
  i32.load
  local.tee $4
  i32.const 1
  i32.and
  if
   local.get $5
   i32.const -4
   i32.and
   i32.const 16
   i32.add
   local.get $4
   i32.const -4
   i32.and
   i32.add
   local.tee $4
   local.get $3
   i32.ge_u
   if
    local.get $0
    local.get $6
    call $~lib/rt/tlsf/removeBlock
    local.get $1
    local.get $4
    local.get $5
    i32.const 3
    i32.and
    i32.or
    i32.store
    local.get $1
    local.get $2
    i32.store offset=12
    local.get $0
    local.get $1
    local.get $3
    call $~lib/rt/tlsf/prepareBlock
    local.get $1
    return
   end
  end
  local.get $0
  local.get $2
  local.get $1
  i32.load offset=8
  call $~lib/rt/tlsf/allocateBlock
  local.tee $3
  local.get $1
  i32.load offset=4
  i32.store offset=4
  local.get $3
  i32.const 16
  i32.add
  local.get $1
  i32.const 16
  i32.add
  local.get $2
  call $~lib/memory/memory.copy
  local.get $1
  i32.const 1444
  i32.ge_u
  if
   local.get $1
   local.get $3
   call $~lib/rt/rtrace/onrealloc
   local.get $0
   local.get $1
   call $~lib/rt/tlsf/freeBlock
  end
  local.get $3
 )
 (func $~lib/array/ensureSize (; 29 ;) (param $0 i32) (param $1 i32) (param $2 i32)
  (local $3 i32)
  (local $4 i32)
  (local $5 i32)
  (local $6 i32)
  local.get $1
  local.get $0
  i32.load offset=8
  local.tee $4
  local.get $2
  i32.shr_u
  i32.gt_u
  if
   local.get $1
   i32.const 1073741808
   local.get $2
   i32.shr_u
   i32.gt_u
   if
    i32.const 1200
    i32.const 1360
    i32.const 14
    i32.const 47
    call $~lib/builtins/abort
    unreachable
   end
   local.get $0
   i32.load
   local.set $3
   local.get $1
   local.get $2
   i32.shl
   local.tee $2
   local.set $5
   call $~lib/rt/tlsf/maybeInitialize
   local.get $3
   i32.const 16
   i32.sub
   local.set $1
   local.get $3
   i32.const 15
   i32.and
   i32.eqz
   i32.const 0
   local.get $3
   select
   if (result i32)
    local.get $1
    i32.load
    i32.const 1
    i32.and
    i32.eqz
   else
    i32.const 0
   end
   if (result i32)
    local.get $1
    i32.load offset=4
    i32.const -268435456
    i32.and
    i32.eqz
   else
    i32.const 0
   end
   i32.eqz
   if
    i32.const 0
    i32.const 1040
    i32.const 581
    i32.const 2
    call $~lib/builtins/abort
    unreachable
   end
   local.get $1
   local.get $5
   call $~lib/rt/tlsf/reallocateBlock
   i32.const 16
   i32.add
   local.tee $1
   local.get $4
   i32.add
   local.get $2
   local.get $4
   i32.sub
   call $~lib/memory/memory.fill
   local.get $1
   local.get $3
   i32.ne
   if
    local.get $0
    local.get $1
    i32.store
    local.get $0
    local.get $1
    i32.store offset=4
   end
   local.get $0
   local.get $2
   i32.store offset=8
  end
 )
 (func $~lib/array/Array<i8>#__set (; 30 ;) (param $0 i32) (param $1 i32) (param $2 i32)
  (local $3 i32)
  local.get $1
  local.get $0
  i32.load offset=12
  i32.ge_u
  if
   local.get $1
   i32.const 0
   i32.lt_s
   if
<<<<<<< HEAD
    i32.const 352
    i32.const 416
    i32.const 112
=======
    i32.const 1408
    i32.const 1360
    i32.const 120
>>>>>>> 88cc73b7
    i32.const 21
    call $~lib/builtins/abort
    unreachable
   end
   local.get $0
   local.get $1
   i32.const 1
   i32.add
   local.tee $3
   i32.const 0
   call $~lib/array/ensureSize
   local.get $0
   local.get $3
   i32.store offset=12
  end
  local.get $1
  local.get $0
  i32.load offset=4
  i32.add
  local.get $2
  i32.store8
 )
 (func $~lib/set/Set<i8>#values (; 31 ;) (param $0 i32) (result i32)
  (local $1 i32)
  (local $2 i32)
  (local $3 i32)
  (local $4 i32)
  (local $5 i32)
  (local $6 i32)
  (local $7 i32)
  (local $8 i32)
  local.get $0
  i32.load offset=8
  local.set $6
  local.get $0
  i32.load offset=16
  local.tee $7
  local.tee $4
  i32.const 1073741808
  i32.gt_u
  if
   i32.const 1200
   i32.const 1360
   i32.const 57
   i32.const 59
   call $~lib/builtins/abort
   unreachable
  end
  local.get $4
  i32.const 0
  call $~lib/rt/tlsf/__alloc
  local.tee $1
  local.get $4
  call $~lib/memory/memory.fill
  i32.const 16
  i32.const 4
  call $~lib/rt/tlsf/__alloc
  call $~lib/rt/pure/__retain
  local.tee $0
  i32.const 0
  i32.store
  local.get $0
  i32.const 0
  i32.store offset=4
  local.get $0
  i32.const 0
  i32.store offset=8
  local.get $0
  i32.const 0
  i32.store offset=12
  local.get $1
  local.set $2
  local.get $1
  local.get $0
  i32.load
  local.tee $8
  i32.ne
  if
   local.get $2
   call $~lib/rt/pure/__retain
   local.set $2
   local.get $8
   call $~lib/rt/pure/__release
  end
  local.get $0
  local.get $2
  i32.store
  local.get $0
  local.get $1
  i32.store offset=4
  local.get $0
  local.get $4
  i32.store offset=8
  local.get $0
  local.get $4
  i32.store offset=12
  loop $for-loop|0
   local.get $5
   local.get $7
   i32.lt_s
   if
    local.get $6
    local.get $5
    i32.const 3
    i32.shl
    i32.add
    local.tee $2
    i32.load offset=4
    i32.const 1
    i32.and
    i32.eqz
    if
     local.get $3
     local.tee $1
     i32.const 1
     i32.add
     local.set $3
     local.get $0
     local.get $1
     local.get $2
     i32.load8_s
     call $~lib/array/Array<i8>#__set
    end
    local.get $5
    i32.const 1
    i32.add
    local.set $5
    br $for-loop|0
   end
  end
  local.get $0
 )
 (func $~lib/array/Array<i8>#__get (; 32 ;) (param $0 i32) (param $1 i32) (result i32)
  local.get $1
  local.get $0
  i32.load offset=12
  i32.ge_u
  if
<<<<<<< HEAD
   i32.const 352
   i32.const 416
   i32.const 96
=======
   i32.const 1408
   i32.const 1360
   i32.const 104
>>>>>>> 88cc73b7
   i32.const 41
   call $~lib/builtins/abort
   unreachable
  end
  local.get $1
  local.get $0
  i32.load offset=4
  i32.add
  i32.load8_s
 )
 (func $~lib/set/Set<i8>#delete (; 33 ;) (param $0 i32) (param $1 i32)
  (local $2 i32)
  local.get $0
  local.get $1
  local.get $1
  i32.const 24
  i32.shl
  i32.const 24
  i32.shr_s
  call $~lib/util/hash/hash8
  call $~lib/set/Set<i8>#find
  local.tee $1
  i32.eqz
  if
   return
  end
  local.get $1
  local.get $1
  i32.load offset=4
  i32.const 1
  i32.or
  i32.store offset=4
  local.get $0
  local.get $0
  i32.load offset=20
  i32.const 1
  i32.sub
  i32.store offset=20
  local.get $0
  i32.load offset=4
  i32.const 1
  i32.shr_u
  local.tee $2
  i32.const 1
  i32.add
  i32.const 4
  local.get $0
  i32.load offset=20
  local.tee $1
  i32.const 4
  local.get $1
  i32.gt_u
  select
  i32.ge_u
  if (result i32)
   local.get $0
   i32.load offset=20
   local.get $0
   i32.load offset=12
   i32.const 3
   i32.mul
   i32.const 4
   i32.div_s
   i32.lt_s
  else
   i32.const 0
  end
  if
   local.get $0
   local.get $2
   call $~lib/set/Set<i8>#rehash
  end
 )
 (func $std/set/testNumeric<i8> (; 34 ;)
  (local $0 i32)
  (local $1 i32)
  (local $2 i32)
  (local $3 i32)
  call $~lib/set/Set<i8>#constructor
  local.set $0
  loop $for-loop|1
   local.get $2
   i32.const 24
   i32.shl
   i32.const 24
   i32.shr_s
   i32.const 100
   i32.lt_s
   if
    local.get $0
    local.get $2
    call $~lib/set/Set<i8>#has
    if
     i32.const 0
     i32.const 1312
     i32.const 6
     i32.const 4
     call $~lib/builtins/abort
     unreachable
    end
    local.get $0
    local.get $2
    call $~lib/set/Set<i8>#add
    call $~lib/rt/pure/__release
    local.get $0
    local.get $2
    call $~lib/set/Set<i8>#has
    i32.eqz
    if
     i32.const 0
     i32.const 1312
     i32.const 8
     i32.const 4
     call $~lib/builtins/abort
     unreachable
    end
    local.get $2
    i32.const 1
    i32.add
    local.set $2
    br $for-loop|1
   end
  end
  local.get $0
  i32.load offset=20
  i32.const 100
  i32.ne
  if
   i32.const 0
   i32.const 1312
   i32.const 10
   i32.const 2
   call $~lib/builtins/abort
   unreachable
  end
  i32.const 50
  local.set $2
  loop $for-loop|3
   local.get $2
   i32.const 24
   i32.shl
   i32.const 24
   i32.shr_s
   i32.const 100
   i32.lt_s
   if
    local.get $0
    local.get $2
    call $~lib/set/Set<i8>#has
    i32.eqz
    if
     i32.const 0
     i32.const 1312
     i32.const 14
     i32.const 4
     call $~lib/builtins/abort
     unreachable
    end
    local.get $0
    local.get $2
    call $~lib/set/Set<i8>#add
    call $~lib/rt/pure/__release
    local.get $0
    local.get $2
    call $~lib/set/Set<i8>#has
    i32.eqz
    if
     i32.const 0
     i32.const 1312
     i32.const 16
     i32.const 4
     call $~lib/builtins/abort
     unreachable
    end
    local.get $2
    i32.const 1
    i32.add
    local.set $2
    br $for-loop|3
   end
  end
  local.get $0
  i32.load offset=20
  i32.const 100
  i32.ne
  if
   i32.const 0
   i32.const 1312
   i32.const 18
   i32.const 2
   call $~lib/builtins/abort
   unreachable
  end
  local.get $0
  call $~lib/set/Set<i8>#values
  local.set $2
  call $~lib/set/Set<i8>#constructor
  local.set $3
  loop $for-loop|4
   local.get $1
   local.get $2
   i32.load offset=12
   i32.lt_s
   if
    local.get $0
    local.get $2
    local.get $1
    call $~lib/array/Array<i8>#__get
    call $~lib/set/Set<i8>#has
    i32.eqz
    if
     i32.const 0
     i32.const 1312
     i32.const 24
     i32.const 4
     call $~lib/builtins/abort
     unreachable
    end
    local.get $3
    local.get $2
    local.get $1
    call $~lib/array/Array<i8>#__get
    call $~lib/set/Set<i8>#add
    call $~lib/rt/pure/__release
    local.get $1
    i32.const 1
    i32.add
    local.set $1
    br $for-loop|4
   end
  end
  local.get $3
  i32.load offset=20
  local.get $0
  i32.load offset=20
  i32.ne
  if
   i32.const 0
   i32.const 1312
   i32.const 27
   i32.const 2
   call $~lib/builtins/abort
   unreachable
  end
  i32.const 0
  local.set $1
  loop $for-loop|6
   local.get $1
   i32.const 24
   i32.shl
   i32.const 24
   i32.shr_s
   i32.const 50
   i32.lt_s
   if
    local.get $0
    local.get $1
    call $~lib/set/Set<i8>#has
    i32.eqz
    if
     i32.const 0
     i32.const 1312
     i32.const 31
     i32.const 4
     call $~lib/builtins/abort
     unreachable
    end
    local.get $0
    local.get $1
    call $~lib/set/Set<i8>#delete
    local.get $0
    local.get $1
    call $~lib/set/Set<i8>#has
    if
     i32.const 0
     i32.const 1312
     i32.const 33
     i32.const 4
     call $~lib/builtins/abort
     unreachable
    end
    local.get $1
    i32.const 1
    i32.add
    local.set $1
    br $for-loop|6
   end
  end
  local.get $0
  i32.load offset=20
  i32.const 50
  i32.ne
  if
   i32.const 0
   i32.const 1312
   i32.const 35
   i32.const 2
   call $~lib/builtins/abort
   unreachable
  end
  i32.const 0
  local.set $1
  loop $for-loop|8
   local.get $1
   i32.const 24
   i32.shl
   i32.const 24
   i32.shr_s
   i32.const 50
   i32.lt_s
   if
    local.get $0
    local.get $1
    call $~lib/set/Set<i8>#has
    if
     i32.const 0
     i32.const 1312
     i32.const 39
     i32.const 4
     call $~lib/builtins/abort
     unreachable
    end
    local.get $0
    local.get $1
    call $~lib/set/Set<i8>#add
    call $~lib/rt/pure/__release
    local.get $0
    local.get $1
    call $~lib/set/Set<i8>#has
    i32.eqz
    if
     i32.const 0
     i32.const 1312
     i32.const 41
     i32.const 4
     call $~lib/builtins/abort
     unreachable
    end
    local.get $0
    local.get $1
    call $~lib/set/Set<i8>#delete
    local.get $0
    local.get $1
    call $~lib/set/Set<i8>#has
    if
     i32.const 0
     i32.const 1312
     i32.const 43
     i32.const 4
     call $~lib/builtins/abort
     unreachable
    end
    local.get $1
    i32.const 1
    i32.add
    local.set $1
    br $for-loop|8
   end
  end
  local.get $0
  i32.load offset=20
  i32.const 50
  i32.ne
  if
   i32.const 0
   i32.const 1312
   i32.const 45
   i32.const 2
   call $~lib/builtins/abort
   unreachable
  end
  local.get $0
  call $~lib/set/Set<i8>#clear
  local.get $0
  i32.load offset=20
  if
   i32.const 0
   i32.const 1312
   i32.const 49
   i32.const 2
   call $~lib/builtins/abort
   unreachable
  end
  local.get $2
  call $~lib/rt/pure/__release
  local.get $3
  call $~lib/rt/pure/__release
  local.get $0
  call $~lib/rt/pure/__release
 )
 (func $~lib/set/Set<u8>#constructor (; 35 ;) (result i32)
  (local $0 i32)
  i32.const 24
  i32.const 5
  call $~lib/rt/tlsf/__alloc
  call $~lib/rt/pure/__retain
  local.tee $0
  i32.const 0
  i32.store
  local.get $0
  i32.const 0
  i32.store offset=4
  local.get $0
  i32.const 0
  i32.store offset=8
  local.get $0
  i32.const 0
  i32.store offset=12
  local.get $0
  i32.const 0
  i32.store offset=16
  local.get $0
  i32.const 0
  i32.store offset=20
  local.get $0
  call $~lib/set/Set<i8>#clear
  local.get $0
 )
 (func $~lib/set/Set<u8>#has (; 36 ;) (param $0 i32) (param $1 i32) (result i32)
  local.get $0
  local.get $1
  local.get $1
  i32.const 255
  i32.and
  call $~lib/util/hash/hash8
  call $~lib/set/Set<i8>#find
  i32.const 0
  i32.ne
 )
 (func $~lib/set/Set<u8>#rehash (; 37 ;) (param $0 i32) (param $1 i32)
  (local $2 i32)
  (local $3 i32)
  (local $4 i32)
  (local $5 i32)
  (local $6 i32)
  (local $7 i32)
  (local $8 i32)
  local.get $1
  i32.const 1
  i32.add
  local.tee $3
  i32.const 2
  i32.shl
  call $~lib/arraybuffer/ArrayBuffer#constructor
  local.set $5
  local.get $3
  i32.const 3
  i32.shl
  i32.const 3
  i32.div_s
  local.tee $8
  i32.const 3
  i32.shl
  call $~lib/arraybuffer/ArrayBuffer#constructor
  local.set $3
  local.get $0
  i32.load offset=8
  local.tee $6
  local.get $0
  i32.load offset=16
  i32.const 3
  i32.shl
  i32.add
  local.set $7
  local.get $3
  local.set $4
  loop $while-continue|0
   local.get $6
   local.get $7
   i32.ne
   if
    local.get $6
    local.tee $2
    i32.load offset=4
    i32.const 1
    i32.and
    i32.eqz
    if
     local.get $4
     local.get $2
     i32.load8_u
     i32.store8
     local.get $4
     local.get $5
     local.get $2
     i32.load8_u
     call $~lib/util/hash/hash8
     local.get $1
     i32.and
     i32.const 2
     i32.shl
     i32.add
     local.tee $2
     i32.load
     i32.store offset=4
     local.get $2
     local.get $4
     i32.store
     local.get $4
     i32.const 8
     i32.add
     local.set $4
    end
    local.get $6
    i32.const 8
    i32.add
    local.set $6
    br $while-continue|0
   end
  end
  local.get $5
  local.tee $4
  local.get $0
  local.tee $2
  i32.load
  local.tee $6
  i32.ne
  if
   local.get $4
   call $~lib/rt/pure/__retain
   local.set $4
   local.get $6
   call $~lib/rt/pure/__release
  end
  local.get $2
  local.get $4
  i32.store
  local.get $2
  local.get $1
  i32.store offset=4
  local.get $2
  local.set $1
  local.get $3
  local.tee $2
  local.get $1
  i32.load offset=8
  local.tee $4
  i32.ne
  if
   local.get $2
   call $~lib/rt/pure/__retain
   local.set $2
   local.get $4
   call $~lib/rt/pure/__release
  end
  local.get $1
  local.get $2
  i32.store offset=8
  local.get $1
  local.get $8
  i32.store offset=12
  local.get $1
  local.get $1
  i32.load offset=20
  i32.store offset=16
  local.get $5
  call $~lib/rt/pure/__release
  local.get $3
  call $~lib/rt/pure/__release
 )
 (func $~lib/set/Set<u8>#add (; 38 ;) (param $0 i32) (param $1 i32) (result i32)
  (local $2 i32)
  (local $3 i32)
  (local $4 i32)
  local.get $0
  local.get $1
  local.get $1
  i32.const 255
  i32.and
  call $~lib/util/hash/hash8
  local.tee $3
  call $~lib/set/Set<i8>#find
  i32.eqz
  if
   local.get $0
   i32.load offset=16
   local.get $0
   i32.load offset=12
   i32.eq
   if
    local.get $0
    local.get $0
    i32.load offset=20
    local.get $0
    i32.load offset=12
    i32.const 3
    i32.mul
    i32.const 4
    i32.div_s
    i32.lt_s
    if (result i32)
     local.get $0
     i32.load offset=4
    else
     local.get $0
     i32.load offset=4
     i32.const 1
     i32.shl
     i32.const 1
     i32.or
    end
    call $~lib/set/Set<u8>#rehash
   end
   local.get $0
   i32.load offset=8
   local.get $0
   local.get $0
   i32.load offset=16
   local.tee $4
   i32.const 1
   i32.add
   i32.store offset=16
   local.get $4
   i32.const 3
   i32.shl
   i32.add
   local.tee $2
   local.get $1
   i32.store8
   local.get $0
   local.get $0
   i32.load offset=20
   i32.const 1
   i32.add
   i32.store offset=20
   local.get $2
   local.get $0
   i32.load
   local.get $3
   local.get $0
   i32.load offset=4
   i32.and
   i32.const 2
   i32.shl
   i32.add
   local.tee $1
   i32.load
   i32.store offset=4
   local.get $1
   local.get $2
   i32.store
  end
  local.get $0
  call $~lib/rt/pure/__retain
 )
 (func $~lib/set/Set<u8>#values (; 39 ;) (param $0 i32) (result i32)
  (local $1 i32)
  (local $2 i32)
  (local $3 i32)
  (local $4 i32)
  (local $5 i32)
  (local $6 i32)
  (local $7 i32)
  (local $8 i32)
  local.get $0
  i32.load offset=8
  local.set $6
  local.get $0
  i32.load offset=16
  local.tee $7
  local.tee $4
  i32.const 1073741808
  i32.gt_u
  if
   i32.const 1200
   i32.const 1360
   i32.const 57
   i32.const 59
   call $~lib/builtins/abort
   unreachable
  end
  local.get $4
  i32.const 0
  call $~lib/rt/tlsf/__alloc
  local.tee $1
  local.get $4
  call $~lib/memory/memory.fill
  i32.const 16
  i32.const 6
  call $~lib/rt/tlsf/__alloc
  call $~lib/rt/pure/__retain
  local.tee $0
  i32.const 0
  i32.store
  local.get $0
  i32.const 0
  i32.store offset=4
  local.get $0
  i32.const 0
  i32.store offset=8
  local.get $0
  i32.const 0
  i32.store offset=12
  local.get $1
  local.set $2
  local.get $1
  local.get $0
  i32.load
  local.tee $8
  i32.ne
  if
   local.get $2
   call $~lib/rt/pure/__retain
   local.set $2
   local.get $8
   call $~lib/rt/pure/__release
  end
  local.get $0
  local.get $2
  i32.store
  local.get $0
  local.get $1
  i32.store offset=4
  local.get $0
  local.get $4
  i32.store offset=8
  local.get $0
  local.get $4
  i32.store offset=12
  loop $for-loop|0
   local.get $5
   local.get $7
   i32.lt_s
   if
    local.get $6
    local.get $5
    i32.const 3
    i32.shl
    i32.add
    local.tee $2
    i32.load offset=4
    i32.const 1
    i32.and
    i32.eqz
    if
     local.get $3
     local.tee $1
     i32.const 1
     i32.add
     local.set $3
     local.get $0
     local.get $1
     local.get $2
     i32.load8_u
     call $~lib/array/Array<i8>#__set
    end
    local.get $5
    i32.const 1
    i32.add
    local.set $5
    br $for-loop|0
   end
  end
  local.get $0
 )
 (func $~lib/array/Array<u8>#__get (; 40 ;) (param $0 i32) (param $1 i32) (result i32)
  local.get $1
  local.get $0
  i32.load offset=12
  i32.ge_u
  if
<<<<<<< HEAD
   i32.const 352
   i32.const 416
   i32.const 96
=======
   i32.const 1408
   i32.const 1360
   i32.const 104
>>>>>>> 88cc73b7
   i32.const 41
   call $~lib/builtins/abort
   unreachable
  end
  local.get $1
  local.get $0
  i32.load offset=4
  i32.add
  i32.load8_u
 )
 (func $~lib/set/Set<u8>#delete (; 41 ;) (param $0 i32) (param $1 i32)
  (local $2 i32)
  local.get $0
  local.get $1
  local.get $1
  i32.const 255
  i32.and
  call $~lib/util/hash/hash8
  call $~lib/set/Set<i8>#find
  local.tee $1
  i32.eqz
  if
   return
  end
  local.get $1
  local.get $1
  i32.load offset=4
  i32.const 1
  i32.or
  i32.store offset=4
  local.get $0
  local.get $0
  i32.load offset=20
  i32.const 1
  i32.sub
  i32.store offset=20
  local.get $0
  i32.load offset=4
  i32.const 1
  i32.shr_u
  local.tee $2
  i32.const 1
  i32.add
  i32.const 4
  local.get $0
  i32.load offset=20
  local.tee $1
  i32.const 4
  local.get $1
  i32.gt_u
  select
  i32.ge_u
  if (result i32)
   local.get $0
   i32.load offset=20
   local.get $0
   i32.load offset=12
   i32.const 3
   i32.mul
   i32.const 4
   i32.div_s
   i32.lt_s
  else
   i32.const 0
  end
  if
   local.get $0
   local.get $2
   call $~lib/set/Set<u8>#rehash
  end
 )
 (func $std/set/testNumeric<u8> (; 42 ;)
  (local $0 i32)
  (local $1 i32)
  (local $2 i32)
  (local $3 i32)
  call $~lib/set/Set<u8>#constructor
  local.set $0
  loop $for-loop|1
   local.get $2
   i32.const 255
   i32.and
   i32.const 100
   i32.lt_u
   if
    local.get $0
    local.get $2
    call $~lib/set/Set<u8>#has
    if
     i32.const 0
     i32.const 1312
     i32.const 6
     i32.const 4
     call $~lib/builtins/abort
     unreachable
    end
    local.get $0
    local.get $2
    call $~lib/set/Set<u8>#add
    call $~lib/rt/pure/__release
    local.get $0
    local.get $2
    call $~lib/set/Set<u8>#has
    i32.eqz
    if
     i32.const 0
     i32.const 1312
     i32.const 8
     i32.const 4
     call $~lib/builtins/abort
     unreachable
    end
    local.get $2
    i32.const 1
    i32.add
    local.set $2
    br $for-loop|1
   end
  end
  local.get $0
  i32.load offset=20
  i32.const 100
  i32.ne
  if
   i32.const 0
   i32.const 1312
   i32.const 10
   i32.const 2
   call $~lib/builtins/abort
   unreachable
  end
  i32.const 50
  local.set $2
  loop $for-loop|3
   local.get $2
   i32.const 255
   i32.and
   i32.const 100
   i32.lt_u
   if
    local.get $0
    local.get $2
    call $~lib/set/Set<u8>#has
    i32.eqz
    if
     i32.const 0
     i32.const 1312
     i32.const 14
     i32.const 4
     call $~lib/builtins/abort
     unreachable
    end
    local.get $0
    local.get $2
    call $~lib/set/Set<u8>#add
    call $~lib/rt/pure/__release
    local.get $0
    local.get $2
    call $~lib/set/Set<u8>#has
    i32.eqz
    if
     i32.const 0
     i32.const 1312
     i32.const 16
     i32.const 4
     call $~lib/builtins/abort
     unreachable
    end
    local.get $2
    i32.const 1
    i32.add
    local.set $2
    br $for-loop|3
   end
  end
  local.get $0
  i32.load offset=20
  i32.const 100
  i32.ne
  if
   i32.const 0
   i32.const 1312
   i32.const 18
   i32.const 2
   call $~lib/builtins/abort
   unreachable
  end
  local.get $0
  call $~lib/set/Set<u8>#values
  local.set $2
  call $~lib/set/Set<u8>#constructor
  local.set $3
  loop $for-loop|4
   local.get $1
   local.get $2
   i32.load offset=12
   i32.lt_s
   if
    local.get $0
    local.get $2
    local.get $1
    call $~lib/array/Array<u8>#__get
    call $~lib/set/Set<u8>#has
    i32.eqz
    if
     i32.const 0
     i32.const 1312
     i32.const 24
     i32.const 4
     call $~lib/builtins/abort
     unreachable
    end
    local.get $3
    local.get $2
    local.get $1
    call $~lib/array/Array<u8>#__get
    call $~lib/set/Set<u8>#add
    call $~lib/rt/pure/__release
    local.get $1
    i32.const 1
    i32.add
    local.set $1
    br $for-loop|4
   end
  end
  local.get $3
  i32.load offset=20
  local.get $0
  i32.load offset=20
  i32.ne
  if
   i32.const 0
   i32.const 1312
   i32.const 27
   i32.const 2
   call $~lib/builtins/abort
   unreachable
  end
  i32.const 0
  local.set $1
  loop $for-loop|6
   local.get $1
   i32.const 255
   i32.and
   i32.const 50
   i32.lt_u
   if
    local.get $0
    local.get $1
    call $~lib/set/Set<u8>#has
    i32.eqz
    if
     i32.const 0
     i32.const 1312
     i32.const 31
     i32.const 4
     call $~lib/builtins/abort
     unreachable
    end
    local.get $0
    local.get $1
    call $~lib/set/Set<u8>#delete
    local.get $0
    local.get $1
    call $~lib/set/Set<u8>#has
    if
     i32.const 0
     i32.const 1312
     i32.const 33
     i32.const 4
     call $~lib/builtins/abort
     unreachable
    end
    local.get $1
    i32.const 1
    i32.add
    local.set $1
    br $for-loop|6
   end
  end
  local.get $0
  i32.load offset=20
  i32.const 50
  i32.ne
  if
   i32.const 0
   i32.const 1312
   i32.const 35
   i32.const 2
   call $~lib/builtins/abort
   unreachable
  end
  i32.const 0
  local.set $1
  loop $for-loop|8
   local.get $1
   i32.const 255
   i32.and
   i32.const 50
   i32.lt_u
   if
    local.get $0
    local.get $1
    call $~lib/set/Set<u8>#has
    if
     i32.const 0
     i32.const 1312
     i32.const 39
     i32.const 4
     call $~lib/builtins/abort
     unreachable
    end
    local.get $0
    local.get $1
    call $~lib/set/Set<u8>#add
    call $~lib/rt/pure/__release
    local.get $0
    local.get $1
    call $~lib/set/Set<u8>#has
    i32.eqz
    if
     i32.const 0
     i32.const 1312
     i32.const 41
     i32.const 4
     call $~lib/builtins/abort
     unreachable
    end
    local.get $0
    local.get $1
    call $~lib/set/Set<u8>#delete
    local.get $0
    local.get $1
    call $~lib/set/Set<u8>#has
    if
     i32.const 0
     i32.const 1312
     i32.const 43
     i32.const 4
     call $~lib/builtins/abort
     unreachable
    end
    local.get $1
    i32.const 1
    i32.add
    local.set $1
    br $for-loop|8
   end
  end
  local.get $0
  i32.load offset=20
  i32.const 50
  i32.ne
  if
   i32.const 0
   i32.const 1312
   i32.const 45
   i32.const 2
   call $~lib/builtins/abort
   unreachable
  end
  local.get $0
  call $~lib/set/Set<i8>#clear
  local.get $0
  i32.load offset=20
  if
   i32.const 0
   i32.const 1312
   i32.const 49
   i32.const 2
   call $~lib/builtins/abort
   unreachable
  end
  local.get $2
  call $~lib/rt/pure/__release
  local.get $3
  call $~lib/rt/pure/__release
  local.get $0
  call $~lib/rt/pure/__release
 )
 (func $~lib/set/Set<i16>#constructor (; 43 ;) (result i32)
  (local $0 i32)
  i32.const 24
  i32.const 7
  call $~lib/rt/tlsf/__alloc
  call $~lib/rt/pure/__retain
  local.tee $0
  i32.const 0
  i32.store
  local.get $0
  i32.const 0
  i32.store offset=4
  local.get $0
  i32.const 0
  i32.store offset=8
  local.get $0
  i32.const 0
  i32.store offset=12
  local.get $0
  i32.const 0
  i32.store offset=16
  local.get $0
  i32.const 0
  i32.store offset=20
  local.get $0
  call $~lib/set/Set<i8>#clear
  local.get $0
 )
 (func $~lib/util/hash/hash16 (; 44 ;) (param $0 i32) (result i32)
  local.get $0
  i32.const 255
  i32.and
  i32.const -2128831035
  i32.xor
  i32.const 16777619
  i32.mul
  local.get $0
  i32.const 8
  i32.shr_u
  i32.xor
  i32.const 16777619
  i32.mul
 )
 (func $~lib/set/Set<i16>#find (; 45 ;) (param $0 i32) (param $1 i32) (param $2 i32) (result i32)
  local.get $0
  i32.load
  local.get $2
  local.get $0
  i32.load offset=4
  i32.and
  i32.const 2
  i32.shl
  i32.add
  i32.load
  local.set $0
  loop $while-continue|0
   local.get $0
   if
    local.get $0
    i32.load offset=4
    i32.const 1
    i32.and
    if (result i32)
     i32.const 0
    else
     local.get $0
     i32.load16_u
     local.get $1
     i32.const 65535
     i32.and
     i32.eq
    end
    if
     local.get $0
     return
    end
    local.get $0
    i32.load offset=4
    i32.const -2
    i32.and
    local.set $0
    br $while-continue|0
   end
  end
  i32.const 0
 )
 (func $~lib/set/Set<i16>#has (; 46 ;) (param $0 i32) (param $1 i32) (result i32)
  local.get $0
  local.get $1
  local.get $1
  i32.const 16
  i32.shl
  i32.const 16
  i32.shr_s
  call $~lib/util/hash/hash16
  call $~lib/set/Set<i16>#find
  i32.const 0
  i32.ne
 )
 (func $~lib/set/Set<i16>#rehash (; 47 ;) (param $0 i32) (param $1 i32)
  (local $2 i32)
  (local $3 i32)
  (local $4 i32)
  (local $5 i32)
  (local $6 i32)
  (local $7 i32)
  (local $8 i32)
  local.get $1
  i32.const 1
  i32.add
  local.tee $3
  i32.const 2
  i32.shl
  call $~lib/arraybuffer/ArrayBuffer#constructor
  local.set $5
  local.get $3
  i32.const 3
  i32.shl
  i32.const 3
  i32.div_s
  local.tee $8
  i32.const 3
  i32.shl
  call $~lib/arraybuffer/ArrayBuffer#constructor
  local.set $3
  local.get $0
  i32.load offset=8
  local.tee $6
  local.get $0
  i32.load offset=16
  i32.const 3
  i32.shl
  i32.add
  local.set $7
  local.get $3
  local.set $4
  loop $while-continue|0
   local.get $6
   local.get $7
   i32.ne
   if
    local.get $6
    local.tee $2
    i32.load offset=4
    i32.const 1
    i32.and
    i32.eqz
    if
     local.get $4
     local.get $2
     i32.load16_s
     i32.store16
     local.get $4
     local.get $5
     local.get $2
     i32.load16_s
     call $~lib/util/hash/hash16
     local.get $1
     i32.and
     i32.const 2
     i32.shl
     i32.add
     local.tee $2
     i32.load
     i32.store offset=4
     local.get $2
     local.get $4
     i32.store
     local.get $4
     i32.const 8
     i32.add
     local.set $4
    end
    local.get $6
    i32.const 8
    i32.add
    local.set $6
    br $while-continue|0
   end
  end
  local.get $5
  local.tee $4
  local.get $0
  local.tee $2
  i32.load
  local.tee $6
  i32.ne
  if
   local.get $4
   call $~lib/rt/pure/__retain
   local.set $4
   local.get $6
   call $~lib/rt/pure/__release
  end
  local.get $2
  local.get $4
  i32.store
  local.get $2
  local.get $1
  i32.store offset=4
  local.get $2
  local.set $1
  local.get $3
  local.tee $2
  local.get $1
  i32.load offset=8
  local.tee $4
  i32.ne
  if
   local.get $2
   call $~lib/rt/pure/__retain
   local.set $2
   local.get $4
   call $~lib/rt/pure/__release
  end
  local.get $1
  local.get $2
  i32.store offset=8
  local.get $1
  local.get $8
  i32.store offset=12
  local.get $1
  local.get $1
  i32.load offset=20
  i32.store offset=16
  local.get $5
  call $~lib/rt/pure/__release
  local.get $3
  call $~lib/rt/pure/__release
 )
 (func $~lib/set/Set<i16>#add (; 48 ;) (param $0 i32) (param $1 i32) (result i32)
  (local $2 i32)
  (local $3 i32)
  (local $4 i32)
  local.get $0
  local.get $1
  local.get $1
  i32.const 16
  i32.shl
  i32.const 16
  i32.shr_s
  call $~lib/util/hash/hash16
  local.tee $3
  call $~lib/set/Set<i16>#find
  i32.eqz
  if
   local.get $0
   i32.load offset=16
   local.get $0
   i32.load offset=12
   i32.eq
   if
    local.get $0
    local.get $0
    i32.load offset=20
    local.get $0
    i32.load offset=12
    i32.const 3
    i32.mul
    i32.const 4
    i32.div_s
    i32.lt_s
    if (result i32)
     local.get $0
     i32.load offset=4
    else
     local.get $0
     i32.load offset=4
     i32.const 1
     i32.shl
     i32.const 1
     i32.or
    end
    call $~lib/set/Set<i16>#rehash
   end
   local.get $0
   i32.load offset=8
   local.get $0
   local.get $0
   i32.load offset=16
   local.tee $4
   i32.const 1
   i32.add
   i32.store offset=16
   local.get $4
   i32.const 3
   i32.shl
   i32.add
   local.tee $2
   local.get $1
   i32.store16
   local.get $0
   local.get $0
   i32.load offset=20
   i32.const 1
   i32.add
   i32.store offset=20
   local.get $2
   local.get $0
   i32.load
   local.get $3
   local.get $0
   i32.load offset=4
   i32.and
   i32.const 2
   i32.shl
   i32.add
   local.tee $1
   i32.load
   i32.store offset=4
   local.get $1
   local.get $2
   i32.store
  end
  local.get $0
  call $~lib/rt/pure/__retain
 )
 (func $~lib/array/Array<i16>#__set (; 49 ;) (param $0 i32) (param $1 i32) (param $2 i32)
  (local $3 i32)
  local.get $1
  local.get $0
  i32.load offset=12
  i32.ge_u
  if
   local.get $1
   i32.const 0
   i32.lt_s
   if
<<<<<<< HEAD
    i32.const 352
    i32.const 416
    i32.const 112
=======
    i32.const 1408
    i32.const 1360
    i32.const 120
>>>>>>> 88cc73b7
    i32.const 21
    call $~lib/builtins/abort
    unreachable
   end
   local.get $0
   local.get $1
   i32.const 1
   i32.add
   local.tee $3
   i32.const 1
   call $~lib/array/ensureSize
   local.get $0
   local.get $3
   i32.store offset=12
  end
  local.get $0
  i32.load offset=4
  local.get $1
  i32.const 1
  i32.shl
  i32.add
  local.get $2
  i32.store16
 )
 (func $~lib/set/Set<i16>#values (; 50 ;) (param $0 i32) (result i32)
  (local $1 i32)
  (local $2 i32)
  (local $3 i32)
  (local $4 i32)
  (local $5 i32)
  (local $6 i32)
  (local $7 i32)
  (local $8 i32)
  (local $9 i32)
  local.get $0
  i32.load offset=8
  local.set $8
  local.get $0
  i32.load offset=16
  local.tee $5
  local.set $6
  local.get $5
  i32.const 536870904
  i32.gt_u
  if
   i32.const 1200
   i32.const 1360
   i32.const 57
   i32.const 59
   call $~lib/builtins/abort
   unreachable
  end
  local.get $6
  i32.const 1
  i32.shl
  local.tee $7
  i32.const 0
  call $~lib/rt/tlsf/__alloc
  local.tee $1
  local.get $7
  call $~lib/memory/memory.fill
  i32.const 16
  i32.const 8
  call $~lib/rt/tlsf/__alloc
  call $~lib/rt/pure/__retain
  local.tee $0
  i32.const 0
  i32.store
  local.get $0
  i32.const 0
  i32.store offset=4
  local.get $0
  i32.const 0
  i32.store offset=8
  local.get $0
  i32.const 0
  i32.store offset=12
  local.get $1
  local.set $2
  local.get $1
  local.get $0
  i32.load
  local.tee $9
  i32.ne
  if
   local.get $2
   call $~lib/rt/pure/__retain
   local.set $2
   local.get $9
   call $~lib/rt/pure/__release
  end
  local.get $0
  local.get $2
  i32.store
  local.get $0
  local.get $1
  i32.store offset=4
  local.get $0
  local.get $7
  i32.store offset=8
  local.get $0
  local.get $6
  i32.store offset=12
  loop $for-loop|0
   local.get $4
   local.get $5
   i32.lt_s
   if
    local.get $8
    local.get $4
    i32.const 3
    i32.shl
    i32.add
    local.tee $2
    i32.load offset=4
    i32.const 1
    i32.and
    i32.eqz
    if
     local.get $3
     local.tee $1
     i32.const 1
     i32.add
     local.set $3
     local.get $0
     local.get $1
     local.get $2
     i32.load16_s
     call $~lib/array/Array<i16>#__set
    end
    local.get $4
    i32.const 1
    i32.add
    local.set $4
    br $for-loop|0
   end
  end
  local.get $0
 )
 (func $~lib/array/Array<i16>#__get (; 51 ;) (param $0 i32) (param $1 i32) (result i32)
  local.get $1
  local.get $0
  i32.load offset=12
  i32.ge_u
  if
<<<<<<< HEAD
   i32.const 352
   i32.const 416
   i32.const 96
=======
   i32.const 1408
   i32.const 1360
   i32.const 104
>>>>>>> 88cc73b7
   i32.const 41
   call $~lib/builtins/abort
   unreachable
  end
  local.get $0
  i32.load offset=4
  local.get $1
  i32.const 1
  i32.shl
  i32.add
  i32.load16_s
 )
 (func $~lib/set/Set<i16>#delete (; 52 ;) (param $0 i32) (param $1 i32)
  (local $2 i32)
  local.get $0
  local.get $1
  local.get $1
  i32.const 16
  i32.shl
  i32.const 16
  i32.shr_s
  call $~lib/util/hash/hash16
  call $~lib/set/Set<i16>#find
  local.tee $1
  i32.eqz
  if
   return
  end
  local.get $1
  local.get $1
  i32.load offset=4
  i32.const 1
  i32.or
  i32.store offset=4
  local.get $0
  local.get $0
  i32.load offset=20
  i32.const 1
  i32.sub
  i32.store offset=20
  local.get $0
  i32.load offset=4
  i32.const 1
  i32.shr_u
  local.tee $2
  i32.const 1
  i32.add
  i32.const 4
  local.get $0
  i32.load offset=20
  local.tee $1
  i32.const 4
  local.get $1
  i32.gt_u
  select
  i32.ge_u
  if (result i32)
   local.get $0
   i32.load offset=20
   local.get $0
   i32.load offset=12
   i32.const 3
   i32.mul
   i32.const 4
   i32.div_s
   i32.lt_s
  else
   i32.const 0
  end
  if
   local.get $0
   local.get $2
   call $~lib/set/Set<i16>#rehash
  end
 )
 (func $std/set/testNumeric<i16> (; 53 ;)
  (local $0 i32)
  (local $1 i32)
  (local $2 i32)
  (local $3 i32)
  call $~lib/set/Set<i16>#constructor
  local.set $0
  loop $for-loop|1
   local.get $2
   i32.const 16
   i32.shl
   i32.const 16
   i32.shr_s
   i32.const 100
   i32.lt_s
   if
    local.get $0
    local.get $2
    call $~lib/set/Set<i16>#has
    if
     i32.const 0
     i32.const 1312
     i32.const 6
     i32.const 4
     call $~lib/builtins/abort
     unreachable
    end
    local.get $0
    local.get $2
    call $~lib/set/Set<i16>#add
    call $~lib/rt/pure/__release
    local.get $0
    local.get $2
    call $~lib/set/Set<i16>#has
    i32.eqz
    if
     i32.const 0
     i32.const 1312
     i32.const 8
     i32.const 4
     call $~lib/builtins/abort
     unreachable
    end
    local.get $2
    i32.const 1
    i32.add
    local.set $2
    br $for-loop|1
   end
  end
  local.get $0
  i32.load offset=20
  i32.const 100
  i32.ne
  if
   i32.const 0
   i32.const 1312
   i32.const 10
   i32.const 2
   call $~lib/builtins/abort
   unreachable
  end
  i32.const 50
  local.set $2
  loop $for-loop|3
   local.get $2
   i32.const 16
   i32.shl
   i32.const 16
   i32.shr_s
   i32.const 100
   i32.lt_s
   if
    local.get $0
    local.get $2
    call $~lib/set/Set<i16>#has
    i32.eqz
    if
     i32.const 0
     i32.const 1312
     i32.const 14
     i32.const 4
     call $~lib/builtins/abort
     unreachable
    end
    local.get $0
    local.get $2
    call $~lib/set/Set<i16>#add
    call $~lib/rt/pure/__release
    local.get $0
    local.get $2
    call $~lib/set/Set<i16>#has
    i32.eqz
    if
     i32.const 0
     i32.const 1312
     i32.const 16
     i32.const 4
     call $~lib/builtins/abort
     unreachable
    end
    local.get $2
    i32.const 1
    i32.add
    local.set $2
    br $for-loop|3
   end
  end
  local.get $0
  i32.load offset=20
  i32.const 100
  i32.ne
  if
   i32.const 0
   i32.const 1312
   i32.const 18
   i32.const 2
   call $~lib/builtins/abort
   unreachable
  end
  local.get $0
  call $~lib/set/Set<i16>#values
  local.set $2
  call $~lib/set/Set<i16>#constructor
  local.set $3
  loop $for-loop|4
   local.get $1
   local.get $2
   i32.load offset=12
   i32.lt_s
   if
    local.get $0
    local.get $2
    local.get $1
    call $~lib/array/Array<i16>#__get
    call $~lib/set/Set<i16>#has
    i32.eqz
    if
     i32.const 0
     i32.const 1312
     i32.const 24
     i32.const 4
     call $~lib/builtins/abort
     unreachable
    end
    local.get $3
    local.get $2
    local.get $1
    call $~lib/array/Array<i16>#__get
    call $~lib/set/Set<i16>#add
    call $~lib/rt/pure/__release
    local.get $1
    i32.const 1
    i32.add
    local.set $1
    br $for-loop|4
   end
  end
  local.get $3
  i32.load offset=20
  local.get $0
  i32.load offset=20
  i32.ne
  if
   i32.const 0
   i32.const 1312
   i32.const 27
   i32.const 2
   call $~lib/builtins/abort
   unreachable
  end
  i32.const 0
  local.set $1
  loop $for-loop|6
   local.get $1
   i32.const 16
   i32.shl
   i32.const 16
   i32.shr_s
   i32.const 50
   i32.lt_s
   if
    local.get $0
    local.get $1
    call $~lib/set/Set<i16>#has
    i32.eqz
    if
     i32.const 0
     i32.const 1312
     i32.const 31
     i32.const 4
     call $~lib/builtins/abort
     unreachable
    end
    local.get $0
    local.get $1
    call $~lib/set/Set<i16>#delete
    local.get $0
    local.get $1
    call $~lib/set/Set<i16>#has
    if
     i32.const 0
     i32.const 1312
     i32.const 33
     i32.const 4
     call $~lib/builtins/abort
     unreachable
    end
    local.get $1
    i32.const 1
    i32.add
    local.set $1
    br $for-loop|6
   end
  end
  local.get $0
  i32.load offset=20
  i32.const 50
  i32.ne
  if
   i32.const 0
   i32.const 1312
   i32.const 35
   i32.const 2
   call $~lib/builtins/abort
   unreachable
  end
  i32.const 0
  local.set $1
  loop $for-loop|8
   local.get $1
   i32.const 16
   i32.shl
   i32.const 16
   i32.shr_s
   i32.const 50
   i32.lt_s
   if
    local.get $0
    local.get $1
    call $~lib/set/Set<i16>#has
    if
     i32.const 0
     i32.const 1312
     i32.const 39
     i32.const 4
     call $~lib/builtins/abort
     unreachable
    end
    local.get $0
    local.get $1
    call $~lib/set/Set<i16>#add
    call $~lib/rt/pure/__release
    local.get $0
    local.get $1
    call $~lib/set/Set<i16>#has
    i32.eqz
    if
     i32.const 0
     i32.const 1312
     i32.const 41
     i32.const 4
     call $~lib/builtins/abort
     unreachable
    end
    local.get $0
    local.get $1
    call $~lib/set/Set<i16>#delete
    local.get $0
    local.get $1
    call $~lib/set/Set<i16>#has
    if
     i32.const 0
     i32.const 1312
     i32.const 43
     i32.const 4
     call $~lib/builtins/abort
     unreachable
    end
    local.get $1
    i32.const 1
    i32.add
    local.set $1
    br $for-loop|8
   end
  end
  local.get $0
  i32.load offset=20
  i32.const 50
  i32.ne
  if
   i32.const 0
   i32.const 1312
   i32.const 45
   i32.const 2
   call $~lib/builtins/abort
   unreachable
  end
  local.get $0
  call $~lib/set/Set<i8>#clear
  local.get $0
  i32.load offset=20
  if
   i32.const 0
   i32.const 1312
   i32.const 49
   i32.const 2
   call $~lib/builtins/abort
   unreachable
  end
  local.get $2
  call $~lib/rt/pure/__release
  local.get $3
  call $~lib/rt/pure/__release
  local.get $0
  call $~lib/rt/pure/__release
 )
 (func $~lib/set/Set<u16>#constructor (; 54 ;) (result i32)
  (local $0 i32)
  i32.const 24
  i32.const 9
  call $~lib/rt/tlsf/__alloc
  call $~lib/rt/pure/__retain
  local.tee $0
  i32.const 0
  i32.store
  local.get $0
  i32.const 0
  i32.store offset=4
  local.get $0
  i32.const 0
  i32.store offset=8
  local.get $0
  i32.const 0
  i32.store offset=12
  local.get $0
  i32.const 0
  i32.store offset=16
  local.get $0
  i32.const 0
  i32.store offset=20
  local.get $0
  call $~lib/set/Set<i8>#clear
  local.get $0
 )
 (func $~lib/set/Set<u16>#has (; 55 ;) (param $0 i32) (param $1 i32) (result i32)
  local.get $0
  local.get $1
  local.get $1
  i32.const 65535
  i32.and
  call $~lib/util/hash/hash16
  call $~lib/set/Set<i16>#find
  i32.const 0
  i32.ne
 )
 (func $~lib/set/Set<u16>#rehash (; 56 ;) (param $0 i32) (param $1 i32)
  (local $2 i32)
  (local $3 i32)
  (local $4 i32)
  (local $5 i32)
  (local $6 i32)
  (local $7 i32)
  (local $8 i32)
  local.get $1
  i32.const 1
  i32.add
  local.tee $3
  i32.const 2
  i32.shl
  call $~lib/arraybuffer/ArrayBuffer#constructor
  local.set $5
  local.get $3
  i32.const 3
  i32.shl
  i32.const 3
  i32.div_s
  local.tee $8
  i32.const 3
  i32.shl
  call $~lib/arraybuffer/ArrayBuffer#constructor
  local.set $3
  local.get $0
  i32.load offset=8
  local.tee $6
  local.get $0
  i32.load offset=16
  i32.const 3
  i32.shl
  i32.add
  local.set $7
  local.get $3
  local.set $4
  loop $while-continue|0
   local.get $6
   local.get $7
   i32.ne
   if
    local.get $6
    local.tee $2
    i32.load offset=4
    i32.const 1
    i32.and
    i32.eqz
    if
     local.get $4
     local.get $2
     i32.load16_u
     i32.store16
     local.get $4
     local.get $5
     local.get $2
     i32.load16_u
     call $~lib/util/hash/hash16
     local.get $1
     i32.and
     i32.const 2
     i32.shl
     i32.add
     local.tee $2
     i32.load
     i32.store offset=4
     local.get $2
     local.get $4
     i32.store
     local.get $4
     i32.const 8
     i32.add
     local.set $4
    end
    local.get $6
    i32.const 8
    i32.add
    local.set $6
    br $while-continue|0
   end
  end
  local.get $5
  local.tee $4
  local.get $0
  local.tee $2
  i32.load
  local.tee $6
  i32.ne
  if
   local.get $4
   call $~lib/rt/pure/__retain
   local.set $4
   local.get $6
   call $~lib/rt/pure/__release
  end
  local.get $2
  local.get $4
  i32.store
  local.get $2
  local.get $1
  i32.store offset=4
  local.get $2
  local.set $1
  local.get $3
  local.tee $2
  local.get $1
  i32.load offset=8
  local.tee $4
  i32.ne
  if
   local.get $2
   call $~lib/rt/pure/__retain
   local.set $2
   local.get $4
   call $~lib/rt/pure/__release
  end
  local.get $1
  local.get $2
  i32.store offset=8
  local.get $1
  local.get $8
  i32.store offset=12
  local.get $1
  local.get $1
  i32.load offset=20
  i32.store offset=16
  local.get $5
  call $~lib/rt/pure/__release
  local.get $3
  call $~lib/rt/pure/__release
 )
 (func $~lib/set/Set<u16>#add (; 57 ;) (param $0 i32) (param $1 i32) (result i32)
  (local $2 i32)
  (local $3 i32)
  (local $4 i32)
  local.get $0
  local.get $1
  local.get $1
  i32.const 65535
  i32.and
  call $~lib/util/hash/hash16
  local.tee $3
  call $~lib/set/Set<i16>#find
  i32.eqz
  if
   local.get $0
   i32.load offset=16
   local.get $0
   i32.load offset=12
   i32.eq
   if
    local.get $0
    local.get $0
    i32.load offset=20
    local.get $0
    i32.load offset=12
    i32.const 3
    i32.mul
    i32.const 4
    i32.div_s
    i32.lt_s
    if (result i32)
     local.get $0
     i32.load offset=4
    else
     local.get $0
     i32.load offset=4
     i32.const 1
     i32.shl
     i32.const 1
     i32.or
    end
    call $~lib/set/Set<u16>#rehash
   end
   local.get $0
   i32.load offset=8
   local.get $0
   local.get $0
   i32.load offset=16
   local.tee $4
   i32.const 1
   i32.add
   i32.store offset=16
   local.get $4
   i32.const 3
   i32.shl
   i32.add
   local.tee $2
   local.get $1
   i32.store16
   local.get $0
   local.get $0
   i32.load offset=20
   i32.const 1
   i32.add
   i32.store offset=20
   local.get $2
   local.get $0
   i32.load
   local.get $3
   local.get $0
   i32.load offset=4
   i32.and
   i32.const 2
   i32.shl
   i32.add
   local.tee $1
   i32.load
   i32.store offset=4
   local.get $1
   local.get $2
   i32.store
  end
  local.get $0
  call $~lib/rt/pure/__retain
 )
 (func $~lib/set/Set<u16>#values (; 58 ;) (param $0 i32) (result i32)
  (local $1 i32)
  (local $2 i32)
  (local $3 i32)
  (local $4 i32)
  (local $5 i32)
  (local $6 i32)
  (local $7 i32)
  (local $8 i32)
  (local $9 i32)
  local.get $0
  i32.load offset=8
  local.set $8
  local.get $0
  i32.load offset=16
  local.tee $5
  local.set $6
  local.get $5
  i32.const 536870904
  i32.gt_u
  if
   i32.const 1200
   i32.const 1360
   i32.const 57
   i32.const 59
   call $~lib/builtins/abort
   unreachable
  end
  local.get $6
  i32.const 1
  i32.shl
  local.tee $7
  i32.const 0
  call $~lib/rt/tlsf/__alloc
  local.tee $1
  local.get $7
  call $~lib/memory/memory.fill
  i32.const 16
  i32.const 10
  call $~lib/rt/tlsf/__alloc
  call $~lib/rt/pure/__retain
  local.tee $0
  i32.const 0
  i32.store
  local.get $0
  i32.const 0
  i32.store offset=4
  local.get $0
  i32.const 0
  i32.store offset=8
  local.get $0
  i32.const 0
  i32.store offset=12
  local.get $1
  local.set $2
  local.get $1
  local.get $0
  i32.load
  local.tee $9
  i32.ne
  if
   local.get $2
   call $~lib/rt/pure/__retain
   local.set $2
   local.get $9
   call $~lib/rt/pure/__release
  end
  local.get $0
  local.get $2
  i32.store
  local.get $0
  local.get $1
  i32.store offset=4
  local.get $0
  local.get $7
  i32.store offset=8
  local.get $0
  local.get $6
  i32.store offset=12
  loop $for-loop|0
   local.get $4
   local.get $5
   i32.lt_s
   if
    local.get $8
    local.get $4
    i32.const 3
    i32.shl
    i32.add
    local.tee $2
    i32.load offset=4
    i32.const 1
    i32.and
    i32.eqz
    if
     local.get $3
     local.tee $1
     i32.const 1
     i32.add
     local.set $3
     local.get $0
     local.get $1
     local.get $2
     i32.load16_u
     call $~lib/array/Array<i16>#__set
    end
    local.get $4
    i32.const 1
    i32.add
    local.set $4
    br $for-loop|0
   end
  end
  local.get $0
 )
 (func $~lib/array/Array<u16>#__get (; 59 ;) (param $0 i32) (param $1 i32) (result i32)
  local.get $1
  local.get $0
  i32.load offset=12
  i32.ge_u
  if
<<<<<<< HEAD
   i32.const 352
   i32.const 416
   i32.const 96
=======
   i32.const 1408
   i32.const 1360
   i32.const 104
>>>>>>> 88cc73b7
   i32.const 41
   call $~lib/builtins/abort
   unreachable
  end
  local.get $0
  i32.load offset=4
  local.get $1
  i32.const 1
  i32.shl
  i32.add
  i32.load16_u
 )
 (func $~lib/set/Set<u16>#delete (; 60 ;) (param $0 i32) (param $1 i32)
  (local $2 i32)
  local.get $0
  local.get $1
  local.get $1
  i32.const 65535
  i32.and
  call $~lib/util/hash/hash16
  call $~lib/set/Set<i16>#find
  local.tee $1
  i32.eqz
  if
   return
  end
  local.get $1
  local.get $1
  i32.load offset=4
  i32.const 1
  i32.or
  i32.store offset=4
  local.get $0
  local.get $0
  i32.load offset=20
  i32.const 1
  i32.sub
  i32.store offset=20
  local.get $0
  i32.load offset=4
  i32.const 1
  i32.shr_u
  local.tee $2
  i32.const 1
  i32.add
  i32.const 4
  local.get $0
  i32.load offset=20
  local.tee $1
  i32.const 4
  local.get $1
  i32.gt_u
  select
  i32.ge_u
  if (result i32)
   local.get $0
   i32.load offset=20
   local.get $0
   i32.load offset=12
   i32.const 3
   i32.mul
   i32.const 4
   i32.div_s
   i32.lt_s
  else
   i32.const 0
  end
  if
   local.get $0
   local.get $2
   call $~lib/set/Set<u16>#rehash
  end
 )
 (func $std/set/testNumeric<u16> (; 61 ;)
  (local $0 i32)
  (local $1 i32)
  (local $2 i32)
  (local $3 i32)
  call $~lib/set/Set<u16>#constructor
  local.set $0
  loop $for-loop|1
   local.get $2
   i32.const 65535
   i32.and
   i32.const 100
   i32.lt_u
   if
    local.get $0
    local.get $2
    call $~lib/set/Set<u16>#has
    if
     i32.const 0
     i32.const 1312
     i32.const 6
     i32.const 4
     call $~lib/builtins/abort
     unreachable
    end
    local.get $0
    local.get $2
    call $~lib/set/Set<u16>#add
    call $~lib/rt/pure/__release
    local.get $0
    local.get $2
    call $~lib/set/Set<u16>#has
    i32.eqz
    if
     i32.const 0
     i32.const 1312
     i32.const 8
     i32.const 4
     call $~lib/builtins/abort
     unreachable
    end
    local.get $2
    i32.const 1
    i32.add
    local.set $2
    br $for-loop|1
   end
  end
  local.get $0
  i32.load offset=20
  i32.const 100
  i32.ne
  if
   i32.const 0
   i32.const 1312
   i32.const 10
   i32.const 2
   call $~lib/builtins/abort
   unreachable
  end
  i32.const 50
  local.set $2
  loop $for-loop|3
   local.get $2
   i32.const 65535
   i32.and
   i32.const 100
   i32.lt_u
   if
    local.get $0
    local.get $2
    call $~lib/set/Set<u16>#has
    i32.eqz
    if
     i32.const 0
     i32.const 1312
     i32.const 14
     i32.const 4
     call $~lib/builtins/abort
     unreachable
    end
    local.get $0
    local.get $2
    call $~lib/set/Set<u16>#add
    call $~lib/rt/pure/__release
    local.get $0
    local.get $2
    call $~lib/set/Set<u16>#has
    i32.eqz
    if
     i32.const 0
     i32.const 1312
     i32.const 16
     i32.const 4
     call $~lib/builtins/abort
     unreachable
    end
    local.get $2
    i32.const 1
    i32.add
    local.set $2
    br $for-loop|3
   end
  end
  local.get $0
  i32.load offset=20
  i32.const 100
  i32.ne
  if
   i32.const 0
   i32.const 1312
   i32.const 18
   i32.const 2
   call $~lib/builtins/abort
   unreachable
  end
  local.get $0
  call $~lib/set/Set<u16>#values
  local.set $2
  call $~lib/set/Set<u16>#constructor
  local.set $3
  loop $for-loop|4
   local.get $1
   local.get $2
   i32.load offset=12
   i32.lt_s
   if
    local.get $0
    local.get $2
    local.get $1
    call $~lib/array/Array<u16>#__get
    call $~lib/set/Set<u16>#has
    i32.eqz
    if
     i32.const 0
     i32.const 1312
     i32.const 24
     i32.const 4
     call $~lib/builtins/abort
     unreachable
    end
    local.get $3
    local.get $2
    local.get $1
    call $~lib/array/Array<u16>#__get
    call $~lib/set/Set<u16>#add
    call $~lib/rt/pure/__release
    local.get $1
    i32.const 1
    i32.add
    local.set $1
    br $for-loop|4
   end
  end
  local.get $3
  i32.load offset=20
  local.get $0
  i32.load offset=20
  i32.ne
  if
   i32.const 0
   i32.const 1312
   i32.const 27
   i32.const 2
   call $~lib/builtins/abort
   unreachable
  end
  i32.const 0
  local.set $1
  loop $for-loop|6
   local.get $1
   i32.const 65535
   i32.and
   i32.const 50
   i32.lt_u
   if
    local.get $0
    local.get $1
    call $~lib/set/Set<u16>#has
    i32.eqz
    if
     i32.const 0
     i32.const 1312
     i32.const 31
     i32.const 4
     call $~lib/builtins/abort
     unreachable
    end
    local.get $0
    local.get $1
    call $~lib/set/Set<u16>#delete
    local.get $0
    local.get $1
    call $~lib/set/Set<u16>#has
    if
     i32.const 0
     i32.const 1312
     i32.const 33
     i32.const 4
     call $~lib/builtins/abort
     unreachable
    end
    local.get $1
    i32.const 1
    i32.add
    local.set $1
    br $for-loop|6
   end
  end
  local.get $0
  i32.load offset=20
  i32.const 50
  i32.ne
  if
   i32.const 0
   i32.const 1312
   i32.const 35
   i32.const 2
   call $~lib/builtins/abort
   unreachable
  end
  i32.const 0
  local.set $1
  loop $for-loop|8
   local.get $1
   i32.const 65535
   i32.and
   i32.const 50
   i32.lt_u
   if
    local.get $0
    local.get $1
    call $~lib/set/Set<u16>#has
    if
     i32.const 0
     i32.const 1312
     i32.const 39
     i32.const 4
     call $~lib/builtins/abort
     unreachable
    end
    local.get $0
    local.get $1
    call $~lib/set/Set<u16>#add
    call $~lib/rt/pure/__release
    local.get $0
    local.get $1
    call $~lib/set/Set<u16>#has
    i32.eqz
    if
     i32.const 0
     i32.const 1312
     i32.const 41
     i32.const 4
     call $~lib/builtins/abort
     unreachable
    end
    local.get $0
    local.get $1
    call $~lib/set/Set<u16>#delete
    local.get $0
    local.get $1
    call $~lib/set/Set<u16>#has
    if
     i32.const 0
     i32.const 1312
     i32.const 43
     i32.const 4
     call $~lib/builtins/abort
     unreachable
    end
    local.get $1
    i32.const 1
    i32.add
    local.set $1
    br $for-loop|8
   end
  end
  local.get $0
  i32.load offset=20
  i32.const 50
  i32.ne
  if
   i32.const 0
   i32.const 1312
   i32.const 45
   i32.const 2
   call $~lib/builtins/abort
   unreachable
  end
  local.get $0
  call $~lib/set/Set<i8>#clear
  local.get $0
  i32.load offset=20
  if
   i32.const 0
   i32.const 1312
   i32.const 49
   i32.const 2
   call $~lib/builtins/abort
   unreachable
  end
  local.get $2
  call $~lib/rt/pure/__release
  local.get $3
  call $~lib/rt/pure/__release
  local.get $0
  call $~lib/rt/pure/__release
 )
 (func $~lib/set/Set<i32>#constructor (; 62 ;) (result i32)
  (local $0 i32)
  i32.const 24
  i32.const 11
  call $~lib/rt/tlsf/__alloc
  call $~lib/rt/pure/__retain
  local.tee $0
  i32.const 0
  i32.store
  local.get $0
  i32.const 0
  i32.store offset=4
  local.get $0
  i32.const 0
  i32.store offset=8
  local.get $0
  i32.const 0
  i32.store offset=12
  local.get $0
  i32.const 0
  i32.store offset=16
  local.get $0
  i32.const 0
  i32.store offset=20
  local.get $0
  call $~lib/set/Set<i8>#clear
  local.get $0
 )
 (func $~lib/util/hash/hash32 (; 63 ;) (param $0 i32) (result i32)
  local.get $0
  i32.const 255
  i32.and
  i32.const -2128831035
  i32.xor
  i32.const 16777619
  i32.mul
  local.get $0
  i32.const 8
  i32.shr_u
  i32.const 255
  i32.and
  i32.xor
  i32.const 16777619
  i32.mul
  local.get $0
  i32.const 16
  i32.shr_u
  i32.const 255
  i32.and
  i32.xor
  i32.const 16777619
  i32.mul
  local.get $0
  i32.const 24
  i32.shr_u
  i32.xor
  i32.const 16777619
  i32.mul
 )
 (func $~lib/set/Set<i32>#find (; 64 ;) (param $0 i32) (param $1 i32) (param $2 i32) (result i32)
  local.get $0
  i32.load
  local.get $2
  local.get $0
  i32.load offset=4
  i32.and
  i32.const 2
  i32.shl
  i32.add
  i32.load
  local.set $0
  loop $while-continue|0
   local.get $0
   if
    local.get $0
    i32.load offset=4
    i32.const 1
    i32.and
    if (result i32)
     i32.const 0
    else
     local.get $1
     local.get $0
     i32.load
     i32.eq
    end
    if
     local.get $0
     return
    end
    local.get $0
    i32.load offset=4
    i32.const -2
    i32.and
    local.set $0
    br $while-continue|0
   end
  end
  i32.const 0
 )
 (func $~lib/set/Set<i32>#has (; 65 ;) (param $0 i32) (param $1 i32) (result i32)
  local.get $0
  local.get $1
  local.get $1
  call $~lib/util/hash/hash32
  call $~lib/set/Set<i32>#find
  i32.const 0
  i32.ne
 )
 (func $~lib/set/Set<i32>#rehash (; 66 ;) (param $0 i32) (param $1 i32)
  (local $2 i32)
  (local $3 i32)
  (local $4 i32)
  (local $5 i32)
  (local $6 i32)
  (local $7 i32)
  (local $8 i32)
  local.get $1
  i32.const 1
  i32.add
  local.tee $3
  i32.const 2
  i32.shl
  call $~lib/arraybuffer/ArrayBuffer#constructor
  local.set $5
  local.get $3
  i32.const 3
  i32.shl
  i32.const 3
  i32.div_s
  local.tee $8
  i32.const 3
  i32.shl
  call $~lib/arraybuffer/ArrayBuffer#constructor
  local.set $3
  local.get $0
  i32.load offset=8
  local.tee $6
  local.get $0
  i32.load offset=16
  i32.const 3
  i32.shl
  i32.add
  local.set $7
  local.get $3
  local.set $4
  loop $while-continue|0
   local.get $6
   local.get $7
   i32.ne
   if
    local.get $6
    local.tee $2
    i32.load offset=4
    i32.const 1
    i32.and
    i32.eqz
    if
     local.get $4
     local.get $2
     i32.load
     i32.store
     local.get $4
     local.get $5
     local.get $2
     i32.load
     call $~lib/util/hash/hash32
     local.get $1
     i32.and
     i32.const 2
     i32.shl
     i32.add
     local.tee $2
     i32.load
     i32.store offset=4
     local.get $2
     local.get $4
     i32.store
     local.get $4
     i32.const 8
     i32.add
     local.set $4
    end
    local.get $6
    i32.const 8
    i32.add
    local.set $6
    br $while-continue|0
   end
  end
  local.get $5
  local.tee $4
  local.get $0
  local.tee $2
  i32.load
  local.tee $6
  i32.ne
  if
   local.get $4
   call $~lib/rt/pure/__retain
   local.set $4
   local.get $6
   call $~lib/rt/pure/__release
  end
  local.get $2
  local.get $4
  i32.store
  local.get $2
  local.get $1
  i32.store offset=4
  local.get $2
  local.set $1
  local.get $3
  local.tee $2
  local.get $1
  i32.load offset=8
  local.tee $4
  i32.ne
  if
   local.get $2
   call $~lib/rt/pure/__retain
   local.set $2
   local.get $4
   call $~lib/rt/pure/__release
  end
  local.get $1
  local.get $2
  i32.store offset=8
  local.get $1
  local.get $8
  i32.store offset=12
  local.get $1
  local.get $1
  i32.load offset=20
  i32.store offset=16
  local.get $5
  call $~lib/rt/pure/__release
  local.get $3
  call $~lib/rt/pure/__release
 )
 (func $~lib/set/Set<i32>#add (; 67 ;) (param $0 i32) (param $1 i32) (result i32)
  (local $2 i32)
  (local $3 i32)
  (local $4 i32)
  local.get $0
  local.get $1
  local.get $1
  call $~lib/util/hash/hash32
  local.tee $3
  call $~lib/set/Set<i32>#find
  i32.eqz
  if
   local.get $0
   i32.load offset=16
   local.get $0
   i32.load offset=12
   i32.eq
   if
    local.get $0
    local.get $0
    i32.load offset=20
    local.get $0
    i32.load offset=12
    i32.const 3
    i32.mul
    i32.const 4
    i32.div_s
    i32.lt_s
    if (result i32)
     local.get $0
     i32.load offset=4
    else
     local.get $0
     i32.load offset=4
     i32.const 1
     i32.shl
     i32.const 1
     i32.or
    end
    call $~lib/set/Set<i32>#rehash
   end
   local.get $0
   i32.load offset=8
   local.get $0
   local.get $0
   i32.load offset=16
   local.tee $4
   i32.const 1
   i32.add
   i32.store offset=16
   local.get $4
   i32.const 3
   i32.shl
   i32.add
   local.tee $2
   local.get $1
   i32.store
   local.get $0
   local.get $0
   i32.load offset=20
   i32.const 1
   i32.add
   i32.store offset=20
   local.get $2
   local.get $0
   i32.load
   local.get $3
   local.get $0
   i32.load offset=4
   i32.and
   i32.const 2
   i32.shl
   i32.add
   local.tee $1
   i32.load
   i32.store offset=4
   local.get $1
   local.get $2
   i32.store
  end
  local.get $0
  call $~lib/rt/pure/__retain
 )
 (func $~lib/array/Array<i32>#__set (; 68 ;) (param $0 i32) (param $1 i32) (param $2 i32)
  (local $3 i32)
  local.get $1
  local.get $0
  i32.load offset=12
  i32.ge_u
  if
   local.get $1
   i32.const 0
   i32.lt_s
   if
<<<<<<< HEAD
    i32.const 352
    i32.const 416
    i32.const 112
=======
    i32.const 1408
    i32.const 1360
    i32.const 120
>>>>>>> 88cc73b7
    i32.const 21
    call $~lib/builtins/abort
    unreachable
   end
   local.get $0
   local.get $1
   i32.const 1
   i32.add
   local.tee $3
   i32.const 2
   call $~lib/array/ensureSize
   local.get $0
   local.get $3
   i32.store offset=12
  end
  local.get $0
  i32.load offset=4
  local.get $1
  i32.const 2
  i32.shl
  i32.add
  local.get $2
  i32.store
 )
 (func $~lib/set/Set<i32>#values (; 69 ;) (param $0 i32) (result i32)
  (local $1 i32)
  (local $2 i32)
  (local $3 i32)
  (local $4 i32)
  (local $5 i32)
  (local $6 i32)
  (local $7 i32)
  (local $8 i32)
  (local $9 i32)
  local.get $0
  i32.load offset=8
  local.set $8
  local.get $0
  i32.load offset=16
  local.tee $5
  local.set $6
  local.get $5
  i32.const 268435452
  i32.gt_u
  if
   i32.const 1200
   i32.const 1360
   i32.const 57
   i32.const 59
   call $~lib/builtins/abort
   unreachable
  end
  local.get $6
  i32.const 2
  i32.shl
  local.tee $7
  i32.const 0
  call $~lib/rt/tlsf/__alloc
  local.tee $1
  local.get $7
  call $~lib/memory/memory.fill
  i32.const 16
  i32.const 12
  call $~lib/rt/tlsf/__alloc
  call $~lib/rt/pure/__retain
  local.tee $0
  i32.const 0
  i32.store
  local.get $0
  i32.const 0
  i32.store offset=4
  local.get $0
  i32.const 0
  i32.store offset=8
  local.get $0
  i32.const 0
  i32.store offset=12
  local.get $1
  local.set $2
  local.get $1
  local.get $0
  i32.load
  local.tee $9
  i32.ne
  if
   local.get $2
   call $~lib/rt/pure/__retain
   local.set $2
   local.get $9
   call $~lib/rt/pure/__release
  end
  local.get $0
  local.get $2
  i32.store
  local.get $0
  local.get $1
  i32.store offset=4
  local.get $0
  local.get $7
  i32.store offset=8
  local.get $0
  local.get $6
  i32.store offset=12
  loop $for-loop|0
   local.get $4
   local.get $5
   i32.lt_s
   if
    local.get $8
    local.get $4
    i32.const 3
    i32.shl
    i32.add
    local.tee $2
    i32.load offset=4
    i32.const 1
    i32.and
    i32.eqz
    if
     local.get $3
     local.tee $1
     i32.const 1
     i32.add
     local.set $3
     local.get $0
     local.get $1
     local.get $2
     i32.load
     call $~lib/array/Array<i32>#__set
    end
    local.get $4
    i32.const 1
    i32.add
    local.set $4
    br $for-loop|0
   end
  end
  local.get $0
 )
 (func $~lib/array/Array<i32>#__get (; 70 ;) (param $0 i32) (param $1 i32) (result i32)
  local.get $1
  local.get $0
  i32.load offset=12
  i32.ge_u
  if
<<<<<<< HEAD
   i32.const 352
   i32.const 416
   i32.const 96
=======
   i32.const 1408
   i32.const 1360
   i32.const 104
>>>>>>> 88cc73b7
   i32.const 41
   call $~lib/builtins/abort
   unreachable
  end
  local.get $0
  i32.load offset=4
  local.get $1
  i32.const 2
  i32.shl
  i32.add
  i32.load
 )
 (func $~lib/set/Set<i32>#delete (; 71 ;) (param $0 i32) (param $1 i32)
  (local $2 i32)
  local.get $0
  local.get $1
  local.get $1
  call $~lib/util/hash/hash32
  call $~lib/set/Set<i32>#find
  local.tee $1
  i32.eqz
  if
   return
  end
  local.get $1
  local.get $1
  i32.load offset=4
  i32.const 1
  i32.or
  i32.store offset=4
  local.get $0
  local.get $0
  i32.load offset=20
  i32.const 1
  i32.sub
  i32.store offset=20
  local.get $0
  i32.load offset=4
  i32.const 1
  i32.shr_u
  local.tee $2
  i32.const 1
  i32.add
  i32.const 4
  local.get $0
  i32.load offset=20
  local.tee $1
  i32.const 4
  local.get $1
  i32.gt_u
  select
  i32.ge_u
  if (result i32)
   local.get $0
   i32.load offset=20
   local.get $0
   i32.load offset=12
   i32.const 3
   i32.mul
   i32.const 4
   i32.div_s
   i32.lt_s
  else
   i32.const 0
  end
  if
   local.get $0
   local.get $2
   call $~lib/set/Set<i32>#rehash
  end
 )
 (func $std/set/testNumeric<i32> (; 72 ;)
  (local $0 i32)
  (local $1 i32)
  (local $2 i32)
  (local $3 i32)
  call $~lib/set/Set<i32>#constructor
  local.set $0
  loop $for-loop|0
   local.get $2
   i32.const 100
   i32.lt_s
   if
    local.get $0
    local.get $2
    call $~lib/set/Set<i32>#has
    if
     i32.const 0
     i32.const 1312
     i32.const 6
     i32.const 4
     call $~lib/builtins/abort
     unreachable
    end
    local.get $0
    local.get $2
    call $~lib/set/Set<i32>#add
    call $~lib/rt/pure/__release
    local.get $0
    local.get $2
    call $~lib/set/Set<i32>#has
    i32.eqz
    if
     i32.const 0
     i32.const 1312
     i32.const 8
     i32.const 4
     call $~lib/builtins/abort
     unreachable
    end
    local.get $2
    i32.const 1
    i32.add
    local.set $2
    br $for-loop|0
   end
  end
  local.get $0
  i32.load offset=20
  i32.const 100
  i32.ne
  if
   i32.const 0
   i32.const 1312
   i32.const 10
   i32.const 2
   call $~lib/builtins/abort
   unreachable
  end
  i32.const 50
  local.set $2
  loop $for-loop|1
   local.get $2
   i32.const 100
   i32.lt_s
   if
    local.get $0
    local.get $2
    call $~lib/set/Set<i32>#has
    i32.eqz
    if
     i32.const 0
     i32.const 1312
     i32.const 14
     i32.const 4
     call $~lib/builtins/abort
     unreachable
    end
    local.get $0
    local.get $2
    call $~lib/set/Set<i32>#add
    call $~lib/rt/pure/__release
    local.get $0
    local.get $2
    call $~lib/set/Set<i32>#has
    i32.eqz
    if
     i32.const 0
     i32.const 1312
     i32.const 16
     i32.const 4
     call $~lib/builtins/abort
     unreachable
    end
    local.get $2
    i32.const 1
    i32.add
    local.set $2
    br $for-loop|1
   end
  end
  local.get $0
  i32.load offset=20
  i32.const 100
  i32.ne
  if
   i32.const 0
   i32.const 1312
   i32.const 18
   i32.const 2
   call $~lib/builtins/abort
   unreachable
  end
  local.get $0
  call $~lib/set/Set<i32>#values
  local.set $2
  call $~lib/set/Set<i32>#constructor
  local.set $3
  loop $for-loop|2
   local.get $1
   local.get $2
   i32.load offset=12
   i32.lt_s
   if
    local.get $0
    local.get $2
    local.get $1
    call $~lib/array/Array<i32>#__get
    call $~lib/set/Set<i32>#has
    i32.eqz
    if
     i32.const 0
     i32.const 1312
     i32.const 24
     i32.const 4
     call $~lib/builtins/abort
     unreachable
    end
    local.get $3
    local.get $2
    local.get $1
    call $~lib/array/Array<i32>#__get
    call $~lib/set/Set<i32>#add
    call $~lib/rt/pure/__release
    local.get $1
    i32.const 1
    i32.add
    local.set $1
    br $for-loop|2
   end
  end
  local.get $3
  i32.load offset=20
  local.get $0
  i32.load offset=20
  i32.ne
  if
   i32.const 0
   i32.const 1312
   i32.const 27
   i32.const 2
   call $~lib/builtins/abort
   unreachable
  end
  i32.const 0
  local.set $1
  loop $for-loop|3
   local.get $1
   i32.const 50
   i32.lt_s
   if
    local.get $0
    local.get $1
    call $~lib/set/Set<i32>#has
    i32.eqz
    if
     i32.const 0
     i32.const 1312
     i32.const 31
     i32.const 4
     call $~lib/builtins/abort
     unreachable
    end
    local.get $0
    local.get $1
    call $~lib/set/Set<i32>#delete
    local.get $0
    local.get $1
    call $~lib/set/Set<i32>#has
    if
     i32.const 0
     i32.const 1312
     i32.const 33
     i32.const 4
     call $~lib/builtins/abort
     unreachable
    end
    local.get $1
    i32.const 1
    i32.add
    local.set $1
    br $for-loop|3
   end
  end
  local.get $0
  i32.load offset=20
  i32.const 50
  i32.ne
  if
   i32.const 0
   i32.const 1312
   i32.const 35
   i32.const 2
   call $~lib/builtins/abort
   unreachable
  end
  i32.const 0
  local.set $1
  loop $for-loop|4
   local.get $1
   i32.const 50
   i32.lt_s
   if
    local.get $0
    local.get $1
    call $~lib/set/Set<i32>#has
    if
     i32.const 0
     i32.const 1312
     i32.const 39
     i32.const 4
     call $~lib/builtins/abort
     unreachable
    end
    local.get $0
    local.get $1
    call $~lib/set/Set<i32>#add
    call $~lib/rt/pure/__release
    local.get $0
    local.get $1
    call $~lib/set/Set<i32>#has
    i32.eqz
    if
     i32.const 0
     i32.const 1312
     i32.const 41
     i32.const 4
     call $~lib/builtins/abort
     unreachable
    end
    local.get $0
    local.get $1
    call $~lib/set/Set<i32>#delete
    local.get $0
    local.get $1
    call $~lib/set/Set<i32>#has
    if
     i32.const 0
     i32.const 1312
     i32.const 43
     i32.const 4
     call $~lib/builtins/abort
     unreachable
    end
    local.get $1
    i32.const 1
    i32.add
    local.set $1
    br $for-loop|4
   end
  end
  local.get $0
  i32.load offset=20
  i32.const 50
  i32.ne
  if
   i32.const 0
   i32.const 1312
   i32.const 45
   i32.const 2
   call $~lib/builtins/abort
   unreachable
  end
  local.get $0
  call $~lib/set/Set<i8>#clear
  local.get $0
  i32.load offset=20
  if
   i32.const 0
   i32.const 1312
   i32.const 49
   i32.const 2
   call $~lib/builtins/abort
   unreachable
  end
  local.get $2
  call $~lib/rt/pure/__release
  local.get $3
  call $~lib/rt/pure/__release
  local.get $0
  call $~lib/rt/pure/__release
 )
 (func $~lib/set/Set<u32>#constructor (; 73 ;) (result i32)
  (local $0 i32)
  i32.const 24
  i32.const 13
  call $~lib/rt/tlsf/__alloc
  call $~lib/rt/pure/__retain
  local.tee $0
  i32.const 0
  i32.store
  local.get $0
  i32.const 0
  i32.store offset=4
  local.get $0
  i32.const 0
  i32.store offset=8
  local.get $0
  i32.const 0
  i32.store offset=12
  local.get $0
  i32.const 0
  i32.store offset=16
  local.get $0
  i32.const 0
  i32.store offset=20
  local.get $0
  call $~lib/set/Set<i8>#clear
  local.get $0
 )
 (func $~lib/set/Set<u32>#values (; 74 ;) (param $0 i32) (result i32)
  (local $1 i32)
  (local $2 i32)
  (local $3 i32)
  (local $4 i32)
  (local $5 i32)
  (local $6 i32)
  (local $7 i32)
  (local $8 i32)
  (local $9 i32)
  local.get $0
  i32.load offset=8
  local.set $8
  local.get $0
  i32.load offset=16
  local.tee $5
  local.set $6
  local.get $5
  i32.const 268435452
  i32.gt_u
  if
   i32.const 1200
   i32.const 1360
   i32.const 57
   i32.const 59
   call $~lib/builtins/abort
   unreachable
  end
  local.get $6
  i32.const 2
  i32.shl
  local.tee $7
  i32.const 0
  call $~lib/rt/tlsf/__alloc
  local.tee $1
  local.get $7
  call $~lib/memory/memory.fill
  i32.const 16
  i32.const 14
  call $~lib/rt/tlsf/__alloc
  call $~lib/rt/pure/__retain
  local.tee $0
  i32.const 0
  i32.store
  local.get $0
  i32.const 0
  i32.store offset=4
  local.get $0
  i32.const 0
  i32.store offset=8
  local.get $0
  i32.const 0
  i32.store offset=12
  local.get $1
  local.set $2
  local.get $1
  local.get $0
  i32.load
  local.tee $9
  i32.ne
  if
   local.get $2
   call $~lib/rt/pure/__retain
   local.set $2
   local.get $9
   call $~lib/rt/pure/__release
  end
  local.get $0
  local.get $2
  i32.store
  local.get $0
  local.get $1
  i32.store offset=4
  local.get $0
  local.get $7
  i32.store offset=8
  local.get $0
  local.get $6
  i32.store offset=12
  loop $for-loop|0
   local.get $4
   local.get $5
   i32.lt_s
   if
    local.get $8
    local.get $4
    i32.const 3
    i32.shl
    i32.add
    local.tee $2
    i32.load offset=4
    i32.const 1
    i32.and
    i32.eqz
    if
     local.get $3
     local.tee $1
     i32.const 1
     i32.add
     local.set $3
     local.get $0
     local.get $1
     local.get $2
     i32.load
     call $~lib/array/Array<i32>#__set
    end
    local.get $4
    i32.const 1
    i32.add
    local.set $4
    br $for-loop|0
   end
  end
  local.get $0
 )
 (func $std/set/testNumeric<u32> (; 75 ;)
  (local $0 i32)
  (local $1 i32)
  (local $2 i32)
  (local $3 i32)
  call $~lib/set/Set<u32>#constructor
  local.set $0
  loop $for-loop|0
   local.get $2
   i32.const 100
   i32.lt_u
   if
    local.get $0
    local.get $2
    call $~lib/set/Set<i32>#has
    if
     i32.const 0
     i32.const 1312
     i32.const 6
     i32.const 4
     call $~lib/builtins/abort
     unreachable
    end
    local.get $0
    local.get $2
    call $~lib/set/Set<i32>#add
    call $~lib/rt/pure/__release
    local.get $0
    local.get $2
    call $~lib/set/Set<i32>#has
    i32.eqz
    if
     i32.const 0
     i32.const 1312
     i32.const 8
     i32.const 4
     call $~lib/builtins/abort
     unreachable
    end
    local.get $2
    i32.const 1
    i32.add
    local.set $2
    br $for-loop|0
   end
  end
  local.get $0
  i32.load offset=20
  i32.const 100
  i32.ne
  if
   i32.const 0
   i32.const 1312
   i32.const 10
   i32.const 2
   call $~lib/builtins/abort
   unreachable
  end
  i32.const 50
  local.set $2
  loop $for-loop|1
   local.get $2
   i32.const 100
   i32.lt_u
   if
    local.get $0
    local.get $2
    call $~lib/set/Set<i32>#has
    i32.eqz
    if
     i32.const 0
     i32.const 1312
     i32.const 14
     i32.const 4
     call $~lib/builtins/abort
     unreachable
    end
    local.get $0
    local.get $2
    call $~lib/set/Set<i32>#add
    call $~lib/rt/pure/__release
    local.get $0
    local.get $2
    call $~lib/set/Set<i32>#has
    i32.eqz
    if
     i32.const 0
     i32.const 1312
     i32.const 16
     i32.const 4
     call $~lib/builtins/abort
     unreachable
    end
    local.get $2
    i32.const 1
    i32.add
    local.set $2
    br $for-loop|1
   end
  end
  local.get $0
  i32.load offset=20
  i32.const 100
  i32.ne
  if
   i32.const 0
   i32.const 1312
   i32.const 18
   i32.const 2
   call $~lib/builtins/abort
   unreachable
  end
  local.get $0
  call $~lib/set/Set<u32>#values
  local.set $2
  call $~lib/set/Set<u32>#constructor
  local.set $3
  loop $for-loop|2
   local.get $1
   local.get $2
   i32.load offset=12
   i32.lt_s
   if
    local.get $0
    local.get $2
    local.get $1
    call $~lib/array/Array<i32>#__get
    call $~lib/set/Set<i32>#has
    i32.eqz
    if
     i32.const 0
     i32.const 1312
     i32.const 24
     i32.const 4
     call $~lib/builtins/abort
     unreachable
    end
    local.get $3
    local.get $2
    local.get $1
    call $~lib/array/Array<i32>#__get
    call $~lib/set/Set<i32>#add
    call $~lib/rt/pure/__release
    local.get $1
    i32.const 1
    i32.add
    local.set $1
    br $for-loop|2
   end
  end
  local.get $3
  i32.load offset=20
  local.get $0
  i32.load offset=20
  i32.ne
  if
   i32.const 0
   i32.const 1312
   i32.const 27
   i32.const 2
   call $~lib/builtins/abort
   unreachable
  end
  i32.const 0
  local.set $1
  loop $for-loop|3
   local.get $1
   i32.const 50
   i32.lt_u
   if
    local.get $0
    local.get $1
    call $~lib/set/Set<i32>#has
    i32.eqz
    if
     i32.const 0
     i32.const 1312
     i32.const 31
     i32.const 4
     call $~lib/builtins/abort
     unreachable
    end
    local.get $0
    local.get $1
    call $~lib/set/Set<i32>#delete
    local.get $0
    local.get $1
    call $~lib/set/Set<i32>#has
    if
     i32.const 0
     i32.const 1312
     i32.const 33
     i32.const 4
     call $~lib/builtins/abort
     unreachable
    end
    local.get $1
    i32.const 1
    i32.add
    local.set $1
    br $for-loop|3
   end
  end
  local.get $0
  i32.load offset=20
  i32.const 50
  i32.ne
  if
   i32.const 0
   i32.const 1312
   i32.const 35
   i32.const 2
   call $~lib/builtins/abort
   unreachable
  end
  i32.const 0
  local.set $1
  loop $for-loop|4
   local.get $1
   i32.const 50
   i32.lt_u
   if
    local.get $0
    local.get $1
    call $~lib/set/Set<i32>#has
    if
     i32.const 0
     i32.const 1312
     i32.const 39
     i32.const 4
     call $~lib/builtins/abort
     unreachable
    end
    local.get $0
    local.get $1
    call $~lib/set/Set<i32>#add
    call $~lib/rt/pure/__release
    local.get $0
    local.get $1
    call $~lib/set/Set<i32>#has
    i32.eqz
    if
     i32.const 0
     i32.const 1312
     i32.const 41
     i32.const 4
     call $~lib/builtins/abort
     unreachable
    end
    local.get $0
    local.get $1
    call $~lib/set/Set<i32>#delete
    local.get $0
    local.get $1
    call $~lib/set/Set<i32>#has
    if
     i32.const 0
     i32.const 1312
     i32.const 43
     i32.const 4
     call $~lib/builtins/abort
     unreachable
    end
    local.get $1
    i32.const 1
    i32.add
    local.set $1
    br $for-loop|4
   end
  end
  local.get $0
  i32.load offset=20
  i32.const 50
  i32.ne
  if
   i32.const 0
   i32.const 1312
   i32.const 45
   i32.const 2
   call $~lib/builtins/abort
   unreachable
  end
  local.get $0
  call $~lib/set/Set<i8>#clear
  local.get $0
  i32.load offset=20
  if
   i32.const 0
   i32.const 1312
   i32.const 49
   i32.const 2
   call $~lib/builtins/abort
   unreachable
  end
  local.get $2
  call $~lib/rt/pure/__release
  local.get $3
  call $~lib/rt/pure/__release
  local.get $0
  call $~lib/rt/pure/__release
 )
 (func $~lib/set/Set<i64>#clear (; 76 ;) (param $0 i32)
  (local $1 i32)
  i32.const 16
  call $~lib/arraybuffer/ArrayBuffer#constructor
  local.set $1
  local.get $0
  i32.load
  call $~lib/rt/pure/__release
  local.get $0
  local.get $1
  i32.store
  local.get $0
  i32.const 3
  i32.store offset=4
  i32.const 64
  call $~lib/arraybuffer/ArrayBuffer#constructor
  local.set $1
  local.get $0
  i32.load offset=8
  call $~lib/rt/pure/__release
  local.get $0
  local.get $1
  i32.store offset=8
  local.get $0
  i32.const 4
  i32.store offset=12
  local.get $0
  i32.const 0
  i32.store offset=16
  local.get $0
  i32.const 0
  i32.store offset=20
 )
 (func $~lib/set/Set<i64>#constructor (; 77 ;) (result i32)
  (local $0 i32)
  i32.const 24
  i32.const 15
  call $~lib/rt/tlsf/__alloc
  call $~lib/rt/pure/__retain
  local.tee $0
  i32.const 0
  i32.store
  local.get $0
  i32.const 0
  i32.store offset=4
  local.get $0
  i32.const 0
  i32.store offset=8
  local.get $0
  i32.const 0
  i32.store offset=12
  local.get $0
  i32.const 0
  i32.store offset=16
  local.get $0
  i32.const 0
  i32.store offset=20
  local.get $0
  call $~lib/set/Set<i64>#clear
  local.get $0
 )
 (func $~lib/util/hash/hash64 (; 78 ;) (param $0 i64) (result i32)
  (local $1 i32)
  local.get $0
  i32.wrap_i64
  local.tee $1
  i32.const 255
  i32.and
  i32.const -2128831035
  i32.xor
  i32.const 16777619
  i32.mul
  local.get $1
  i32.const 8
  i32.shr_u
  i32.const 255
  i32.and
  i32.xor
  i32.const 16777619
  i32.mul
  local.get $1
  i32.const 16
  i32.shr_u
  i32.const 255
  i32.and
  i32.xor
  i32.const 16777619
  i32.mul
  local.get $1
  i32.const 24
  i32.shr_u
  i32.xor
  i32.const 16777619
  i32.mul
  local.get $0
  i64.const 32
  i64.shr_u
  i32.wrap_i64
  local.tee $1
  i32.const 255
  i32.and
  i32.xor
  i32.const 16777619
  i32.mul
  local.get $1
  i32.const 8
  i32.shr_u
  i32.const 255
  i32.and
  i32.xor
  i32.const 16777619
  i32.mul
  local.get $1
  i32.const 16
  i32.shr_u
  i32.const 255
  i32.and
  i32.xor
  i32.const 16777619
  i32.mul
  local.get $1
  i32.const 24
  i32.shr_u
  i32.xor
  i32.const 16777619
  i32.mul
 )
 (func $~lib/set/Set<i64>#find (; 79 ;) (param $0 i32) (param $1 i64) (param $2 i32) (result i32)
  local.get $0
  i32.load
  local.get $2
  local.get $0
  i32.load offset=4
  i32.and
  i32.const 2
  i32.shl
  i32.add
  i32.load
  local.set $0
  loop $while-continue|0
   local.get $0
   if
    local.get $0
    i32.load offset=8
    i32.const 1
    i32.and
    if (result i32)
     i32.const 0
    else
     local.get $1
     local.get $0
     i64.load
     i64.eq
    end
    if
     local.get $0
     return
    end
    local.get $0
    i32.load offset=8
    i32.const -2
    i32.and
    local.set $0
    br $while-continue|0
   end
  end
  i32.const 0
 )
 (func $~lib/set/Set<i64>#has (; 80 ;) (param $0 i32) (param $1 i64) (result i32)
  local.get $0
  local.get $1
  local.get $1
  call $~lib/util/hash/hash64
  call $~lib/set/Set<i64>#find
  i32.const 0
  i32.ne
 )
 (func $~lib/set/Set<i64>#rehash (; 81 ;) (param $0 i32) (param $1 i32)
  (local $2 i32)
  (local $3 i32)
  (local $4 i32)
  (local $5 i32)
  (local $6 i32)
  (local $7 i32)
  (local $8 i32)
  local.get $1
  i32.const 1
  i32.add
  local.tee $3
  i32.const 2
  i32.shl
  call $~lib/arraybuffer/ArrayBuffer#constructor
  local.set $5
  local.get $3
  i32.const 3
  i32.shl
  i32.const 3
  i32.div_s
  local.tee $8
  i32.const 4
  i32.shl
  call $~lib/arraybuffer/ArrayBuffer#constructor
  local.set $3
  local.get $0
  i32.load offset=8
  local.tee $6
  local.get $0
  i32.load offset=16
  i32.const 4
  i32.shl
  i32.add
  local.set $7
  local.get $3
  local.set $4
  loop $while-continue|0
   local.get $6
   local.get $7
   i32.ne
   if
    local.get $6
    local.tee $2
    i32.load offset=8
    i32.const 1
    i32.and
    i32.eqz
    if
     local.get $4
     local.get $2
     i64.load
     i64.store
     local.get $4
     local.get $5
     local.get $2
     i64.load
     call $~lib/util/hash/hash64
     local.get $1
     i32.and
     i32.const 2
     i32.shl
     i32.add
     local.tee $2
     i32.load
     i32.store offset=8
     local.get $2
     local.get $4
     i32.store
     local.get $4
     i32.const 16
     i32.add
     local.set $4
    end
    local.get $6
    i32.const 16
    i32.add
    local.set $6
    br $while-continue|0
   end
  end
  local.get $5
  local.tee $4
  local.get $0
  local.tee $2
  i32.load
  local.tee $6
  i32.ne
  if
   local.get $4
   call $~lib/rt/pure/__retain
   local.set $4
   local.get $6
   call $~lib/rt/pure/__release
  end
  local.get $2
  local.get $4
  i32.store
  local.get $2
  local.get $1
  i32.store offset=4
  local.get $2
  local.set $1
  local.get $3
  local.tee $2
  local.get $1
  i32.load offset=8
  local.tee $4
  i32.ne
  if
   local.get $2
   call $~lib/rt/pure/__retain
   local.set $2
   local.get $4
   call $~lib/rt/pure/__release
  end
  local.get $1
  local.get $2
  i32.store offset=8
  local.get $1
  local.get $8
  i32.store offset=12
  local.get $1
  local.get $1
  i32.load offset=20
  i32.store offset=16
  local.get $5
  call $~lib/rt/pure/__release
  local.get $3
  call $~lib/rt/pure/__release
 )
 (func $~lib/set/Set<i64>#add (; 82 ;) (param $0 i32) (param $1 i64) (result i32)
  (local $2 i32)
  (local $3 i32)
  (local $4 i32)
  local.get $0
  local.get $1
  local.get $1
  call $~lib/util/hash/hash64
  local.tee $4
  call $~lib/set/Set<i64>#find
  i32.eqz
  if
   local.get $0
   i32.load offset=16
   local.get $0
   i32.load offset=12
   i32.eq
   if
    local.get $0
    local.get $0
    i32.load offset=20
    local.get $0
    i32.load offset=12
    i32.const 3
    i32.mul
    i32.const 4
    i32.div_s
    i32.lt_s
    if (result i32)
     local.get $0
     i32.load offset=4
    else
     local.get $0
     i32.load offset=4
     i32.const 1
     i32.shl
     i32.const 1
     i32.or
    end
    call $~lib/set/Set<i64>#rehash
   end
   local.get $0
   i32.load offset=8
   local.get $0
   local.get $0
   i32.load offset=16
   local.tee $3
   i32.const 1
   i32.add
   i32.store offset=16
   local.get $3
   i32.const 4
   i32.shl
   i32.add
   local.tee $2
   local.get $1
   i64.store
   local.get $0
   local.get $0
   i32.load offset=20
   i32.const 1
   i32.add
   i32.store offset=20
   local.get $2
   local.get $0
   i32.load
   local.get $4
   local.get $0
   i32.load offset=4
   i32.and
   i32.const 2
   i32.shl
   i32.add
   local.tee $3
   i32.load
   i32.store offset=8
   local.get $3
   local.get $2
   i32.store
  end
  local.get $0
  call $~lib/rt/pure/__retain
 )
 (func $~lib/array/Array<i64>#__set (; 83 ;) (param $0 i32) (param $1 i32) (param $2 i64)
  (local $3 i32)
  local.get $1
  local.get $0
  i32.load offset=12
  i32.ge_u
  if
   local.get $1
   i32.const 0
   i32.lt_s
   if
<<<<<<< HEAD
    i32.const 352
    i32.const 416
    i32.const 112
=======
    i32.const 1408
    i32.const 1360
    i32.const 120
>>>>>>> 88cc73b7
    i32.const 21
    call $~lib/builtins/abort
    unreachable
   end
   local.get $0
   local.get $1
   i32.const 1
   i32.add
   local.tee $3
   i32.const 3
   call $~lib/array/ensureSize
   local.get $0
   local.get $3
   i32.store offset=12
  end
  local.get $0
  i32.load offset=4
  local.get $1
  i32.const 3
  i32.shl
  i32.add
  local.get $2
  i64.store
 )
 (func $~lib/set/Set<i64>#values (; 84 ;) (param $0 i32) (result i32)
  (local $1 i32)
  (local $2 i32)
  (local $3 i32)
  (local $4 i32)
  (local $5 i32)
  (local $6 i32)
  (local $7 i32)
  (local $8 i32)
  (local $9 i32)
  local.get $0
  i32.load offset=8
  local.set $8
  local.get $0
  i32.load offset=16
  local.tee $5
  local.set $6
  local.get $5
  i32.const 134217726
  i32.gt_u
  if
   i32.const 1200
   i32.const 1360
   i32.const 57
   i32.const 59
   call $~lib/builtins/abort
   unreachable
  end
  local.get $6
  i32.const 3
  i32.shl
  local.tee $7
  i32.const 0
  call $~lib/rt/tlsf/__alloc
  local.tee $1
  local.get $7
  call $~lib/memory/memory.fill
  i32.const 16
  i32.const 16
  call $~lib/rt/tlsf/__alloc
  call $~lib/rt/pure/__retain
  local.tee $0
  i32.const 0
  i32.store
  local.get $0
  i32.const 0
  i32.store offset=4
  local.get $0
  i32.const 0
  i32.store offset=8
  local.get $0
  i32.const 0
  i32.store offset=12
  local.get $1
  local.set $2
  local.get $1
  local.get $0
  i32.load
  local.tee $9
  i32.ne
  if
   local.get $2
   call $~lib/rt/pure/__retain
   local.set $2
   local.get $9
   call $~lib/rt/pure/__release
  end
  local.get $0
  local.get $2
  i32.store
  local.get $0
  local.get $1
  i32.store offset=4
  local.get $0
  local.get $7
  i32.store offset=8
  local.get $0
  local.get $6
  i32.store offset=12
  loop $for-loop|0
   local.get $4
   local.get $5
   i32.lt_s
   if
    local.get $8
    local.get $4
    i32.const 4
    i32.shl
    i32.add
    local.tee $2
    i32.load offset=8
    i32.const 1
    i32.and
    i32.eqz
    if
     local.get $3
     local.tee $1
     i32.const 1
     i32.add
     local.set $3
     local.get $0
     local.get $1
     local.get $2
     i64.load
     call $~lib/array/Array<i64>#__set
    end
    local.get $4
    i32.const 1
    i32.add
    local.set $4
    br $for-loop|0
   end
  end
  local.get $0
 )
 (func $~lib/array/Array<i64>#__get (; 85 ;) (param $0 i32) (param $1 i32) (result i64)
  local.get $1
  local.get $0
  i32.load offset=12
  i32.ge_u
  if
<<<<<<< HEAD
   i32.const 352
   i32.const 416
   i32.const 96
=======
   i32.const 1408
   i32.const 1360
   i32.const 104
>>>>>>> 88cc73b7
   i32.const 41
   call $~lib/builtins/abort
   unreachable
  end
  local.get $0
  i32.load offset=4
  local.get $1
  i32.const 3
  i32.shl
  i32.add
  i64.load
 )
 (func $~lib/set/Set<i64>#delete (; 86 ;) (param $0 i32) (param $1 i64)
  (local $2 i32)
  (local $3 i32)
  local.get $0
  local.get $1
  local.get $1
  call $~lib/util/hash/hash64
  call $~lib/set/Set<i64>#find
  local.tee $2
  i32.eqz
  if
   return
  end
  local.get $2
  local.get $2
  i32.load offset=8
  i32.const 1
  i32.or
  i32.store offset=8
  local.get $0
  local.get $0
  i32.load offset=20
  i32.const 1
  i32.sub
  i32.store offset=20
  local.get $0
  i32.load offset=4
  i32.const 1
  i32.shr_u
  local.tee $3
  i32.const 1
  i32.add
  i32.const 4
  local.get $0
  i32.load offset=20
  local.tee $2
  i32.const 4
  local.get $2
  i32.gt_u
  select
  i32.ge_u
  if (result i32)
   local.get $0
   i32.load offset=20
   local.get $0
   i32.load offset=12
   i32.const 3
   i32.mul
   i32.const 4
   i32.div_s
   i32.lt_s
  else
   i32.const 0
  end
  if
   local.get $0
   local.get $3
   call $~lib/set/Set<i64>#rehash
  end
 )
 (func $std/set/testNumeric<i64> (; 87 ;)
  (local $0 i64)
  (local $1 i32)
  (local $2 i32)
  (local $3 i32)
  (local $4 i32)
  call $~lib/set/Set<i64>#constructor
  local.set $1
  loop $for-loop|0
   local.get $0
   i64.const 100
   i64.lt_s
   if
    local.get $1
    local.get $0
    call $~lib/set/Set<i64>#has
    if
     i32.const 0
     i32.const 1312
     i32.const 6
     i32.const 4
     call $~lib/builtins/abort
     unreachable
    end
    local.get $1
    local.get $0
    call $~lib/set/Set<i64>#add
    call $~lib/rt/pure/__release
    local.get $1
    local.get $0
    call $~lib/set/Set<i64>#has
    i32.eqz
    if
     i32.const 0
     i32.const 1312
     i32.const 8
     i32.const 4
     call $~lib/builtins/abort
     unreachable
    end
    local.get $0
    i64.const 1
    i64.add
    local.set $0
    br $for-loop|0
   end
  end
  local.get $1
  i32.load offset=20
  i32.const 100
  i32.ne
  if
   i32.const 0
   i32.const 1312
   i32.const 10
   i32.const 2
   call $~lib/builtins/abort
   unreachable
  end
  i64.const 50
  local.set $0
  loop $for-loop|1
   local.get $0
   i64.const 100
   i64.lt_s
   if
    local.get $1
    local.get $0
    call $~lib/set/Set<i64>#has
    i32.eqz
    if
     i32.const 0
     i32.const 1312
     i32.const 14
     i32.const 4
     call $~lib/builtins/abort
     unreachable
    end
    local.get $1
    local.get $0
    call $~lib/set/Set<i64>#add
    call $~lib/rt/pure/__release
    local.get $1
    local.get $0
    call $~lib/set/Set<i64>#has
    i32.eqz
    if
     i32.const 0
     i32.const 1312
     i32.const 16
     i32.const 4
     call $~lib/builtins/abort
     unreachable
    end
    local.get $0
    i64.const 1
    i64.add
    local.set $0
    br $for-loop|1
   end
  end
  local.get $1
  i32.load offset=20
  i32.const 100
  i32.ne
  if
   i32.const 0
   i32.const 1312
   i32.const 18
   i32.const 2
   call $~lib/builtins/abort
   unreachable
  end
  local.get $1
  call $~lib/set/Set<i64>#values
  local.set $2
  call $~lib/set/Set<i64>#constructor
  local.set $4
  loop $for-loop|2
   local.get $3
   local.get $2
   i32.load offset=12
   i32.lt_s
   if
    local.get $1
    local.get $2
    local.get $3
    call $~lib/array/Array<i64>#__get
    call $~lib/set/Set<i64>#has
    i32.eqz
    if
     i32.const 0
     i32.const 1312
     i32.const 24
     i32.const 4
     call $~lib/builtins/abort
     unreachable
    end
    local.get $4
    local.get $2
    local.get $3
    call $~lib/array/Array<i64>#__get
    call $~lib/set/Set<i64>#add
    call $~lib/rt/pure/__release
    local.get $3
    i32.const 1
    i32.add
    local.set $3
    br $for-loop|2
   end
  end
  local.get $4
  i32.load offset=20
  local.get $1
  i32.load offset=20
  i32.ne
  if
   i32.const 0
   i32.const 1312
   i32.const 27
   i32.const 2
   call $~lib/builtins/abort
   unreachable
  end
  i64.const 0
  local.set $0
  loop $for-loop|3
   local.get $0
   i64.const 50
   i64.lt_s
   if
    local.get $1
    local.get $0
    call $~lib/set/Set<i64>#has
    i32.eqz
    if
     i32.const 0
     i32.const 1312
     i32.const 31
     i32.const 4
     call $~lib/builtins/abort
     unreachable
    end
    local.get $1
    local.get $0
    call $~lib/set/Set<i64>#delete
    local.get $1
    local.get $0
    call $~lib/set/Set<i64>#has
    if
     i32.const 0
     i32.const 1312
     i32.const 33
     i32.const 4
     call $~lib/builtins/abort
     unreachable
    end
    local.get $0
    i64.const 1
    i64.add
    local.set $0
    br $for-loop|3
   end
  end
  local.get $1
  i32.load offset=20
  i32.const 50
  i32.ne
  if
   i32.const 0
   i32.const 1312
   i32.const 35
   i32.const 2
   call $~lib/builtins/abort
   unreachable
  end
  i64.const 0
  local.set $0
  loop $for-loop|4
   local.get $0
   i64.const 50
   i64.lt_s
   if
    local.get $1
    local.get $0
    call $~lib/set/Set<i64>#has
    if
     i32.const 0
     i32.const 1312
     i32.const 39
     i32.const 4
     call $~lib/builtins/abort
     unreachable
    end
    local.get $1
    local.get $0
    call $~lib/set/Set<i64>#add
    call $~lib/rt/pure/__release
    local.get $1
    local.get $0
    call $~lib/set/Set<i64>#has
    i32.eqz
    if
     i32.const 0
     i32.const 1312
     i32.const 41
     i32.const 4
     call $~lib/builtins/abort
     unreachable
    end
    local.get $1
    local.get $0
    call $~lib/set/Set<i64>#delete
    local.get $1
    local.get $0
    call $~lib/set/Set<i64>#has
    if
     i32.const 0
     i32.const 1312
     i32.const 43
     i32.const 4
     call $~lib/builtins/abort
     unreachable
    end
    local.get $0
    i64.const 1
    i64.add
    local.set $0
    br $for-loop|4
   end
  end
  local.get $1
  i32.load offset=20
  i32.const 50
  i32.ne
  if
   i32.const 0
   i32.const 1312
   i32.const 45
   i32.const 2
   call $~lib/builtins/abort
   unreachable
  end
  local.get $1
  call $~lib/set/Set<i64>#clear
  local.get $1
  i32.load offset=20
  if
   i32.const 0
   i32.const 1312
   i32.const 49
   i32.const 2
   call $~lib/builtins/abort
   unreachable
  end
  local.get $2
  call $~lib/rt/pure/__release
  local.get $4
  call $~lib/rt/pure/__release
  local.get $1
  call $~lib/rt/pure/__release
 )
 (func $~lib/set/Set<u64>#constructor (; 88 ;) (result i32)
  (local $0 i32)
  i32.const 24
  i32.const 17
  call $~lib/rt/tlsf/__alloc
  call $~lib/rt/pure/__retain
  local.tee $0
  i32.const 0
  i32.store
  local.get $0
  i32.const 0
  i32.store offset=4
  local.get $0
  i32.const 0
  i32.store offset=8
  local.get $0
  i32.const 0
  i32.store offset=12
  local.get $0
  i32.const 0
  i32.store offset=16
  local.get $0
  i32.const 0
  i32.store offset=20
  local.get $0
  call $~lib/set/Set<i64>#clear
  local.get $0
 )
 (func $~lib/set/Set<u64>#values (; 89 ;) (param $0 i32) (result i32)
  (local $1 i32)
  (local $2 i32)
  (local $3 i32)
  (local $4 i32)
  (local $5 i32)
  (local $6 i32)
  (local $7 i32)
  (local $8 i32)
  (local $9 i32)
  local.get $0
  i32.load offset=8
  local.set $8
  local.get $0
  i32.load offset=16
  local.tee $5
  local.set $6
  local.get $5
  i32.const 134217726
  i32.gt_u
  if
   i32.const 1200
   i32.const 1360
   i32.const 57
   i32.const 59
   call $~lib/builtins/abort
   unreachable
  end
  local.get $6
  i32.const 3
  i32.shl
  local.tee $7
  i32.const 0
  call $~lib/rt/tlsf/__alloc
  local.tee $1
  local.get $7
  call $~lib/memory/memory.fill
  i32.const 16
  i32.const 18
  call $~lib/rt/tlsf/__alloc
  call $~lib/rt/pure/__retain
  local.tee $0
  i32.const 0
  i32.store
  local.get $0
  i32.const 0
  i32.store offset=4
  local.get $0
  i32.const 0
  i32.store offset=8
  local.get $0
  i32.const 0
  i32.store offset=12
  local.get $1
  local.set $2
  local.get $1
  local.get $0
  i32.load
  local.tee $9
  i32.ne
  if
   local.get $2
   call $~lib/rt/pure/__retain
   local.set $2
   local.get $9
   call $~lib/rt/pure/__release
  end
  local.get $0
  local.get $2
  i32.store
  local.get $0
  local.get $1
  i32.store offset=4
  local.get $0
  local.get $7
  i32.store offset=8
  local.get $0
  local.get $6
  i32.store offset=12
  loop $for-loop|0
   local.get $4
   local.get $5
   i32.lt_s
   if
    local.get $8
    local.get $4
    i32.const 4
    i32.shl
    i32.add
    local.tee $2
    i32.load offset=8
    i32.const 1
    i32.and
    i32.eqz
    if
     local.get $3
     local.tee $1
     i32.const 1
     i32.add
     local.set $3
     local.get $0
     local.get $1
     local.get $2
     i64.load
     call $~lib/array/Array<i64>#__set
    end
    local.get $4
    i32.const 1
    i32.add
    local.set $4
    br $for-loop|0
   end
  end
  local.get $0
 )
 (func $std/set/testNumeric<u64> (; 90 ;)
  (local $0 i64)
  (local $1 i32)
  (local $2 i32)
  (local $3 i32)
  (local $4 i32)
  call $~lib/set/Set<u64>#constructor
  local.set $1
  loop $for-loop|0
   local.get $0
   i64.const 100
   i64.lt_u
   if
    local.get $1
    local.get $0
    call $~lib/set/Set<i64>#has
    if
     i32.const 0
     i32.const 1312
     i32.const 6
     i32.const 4
     call $~lib/builtins/abort
     unreachable
    end
    local.get $1
    local.get $0
    call $~lib/set/Set<i64>#add
    call $~lib/rt/pure/__release
    local.get $1
    local.get $0
    call $~lib/set/Set<i64>#has
    i32.eqz
    if
     i32.const 0
     i32.const 1312
     i32.const 8
     i32.const 4
     call $~lib/builtins/abort
     unreachable
    end
    local.get $0
    i64.const 1
    i64.add
    local.set $0
    br $for-loop|0
   end
  end
  local.get $1
  i32.load offset=20
  i32.const 100
  i32.ne
  if
   i32.const 0
   i32.const 1312
   i32.const 10
   i32.const 2
   call $~lib/builtins/abort
   unreachable
  end
  i64.const 50
  local.set $0
  loop $for-loop|1
   local.get $0
   i64.const 100
   i64.lt_u
   if
    local.get $1
    local.get $0
    call $~lib/set/Set<i64>#has
    i32.eqz
    if
     i32.const 0
     i32.const 1312
     i32.const 14
     i32.const 4
     call $~lib/builtins/abort
     unreachable
    end
    local.get $1
    local.get $0
    call $~lib/set/Set<i64>#add
    call $~lib/rt/pure/__release
    local.get $1
    local.get $0
    call $~lib/set/Set<i64>#has
    i32.eqz
    if
     i32.const 0
     i32.const 1312
     i32.const 16
     i32.const 4
     call $~lib/builtins/abort
     unreachable
    end
    local.get $0
    i64.const 1
    i64.add
    local.set $0
    br $for-loop|1
   end
  end
  local.get $1
  i32.load offset=20
  i32.const 100
  i32.ne
  if
   i32.const 0
   i32.const 1312
   i32.const 18
   i32.const 2
   call $~lib/builtins/abort
   unreachable
  end
  local.get $1
  call $~lib/set/Set<u64>#values
  local.set $2
  call $~lib/set/Set<u64>#constructor
  local.set $4
  loop $for-loop|2
   local.get $3
   local.get $2
   i32.load offset=12
   i32.lt_s
   if
    local.get $1
    local.get $2
    local.get $3
    call $~lib/array/Array<i64>#__get
    call $~lib/set/Set<i64>#has
    i32.eqz
    if
     i32.const 0
     i32.const 1312
     i32.const 24
     i32.const 4
     call $~lib/builtins/abort
     unreachable
    end
    local.get $4
    local.get $2
    local.get $3
    call $~lib/array/Array<i64>#__get
    call $~lib/set/Set<i64>#add
    call $~lib/rt/pure/__release
    local.get $3
    i32.const 1
    i32.add
    local.set $3
    br $for-loop|2
   end
  end
  local.get $4
  i32.load offset=20
  local.get $1
  i32.load offset=20
  i32.ne
  if
   i32.const 0
   i32.const 1312
   i32.const 27
   i32.const 2
   call $~lib/builtins/abort
   unreachable
  end
  i64.const 0
  local.set $0
  loop $for-loop|3
   local.get $0
   i64.const 50
   i64.lt_u
   if
    local.get $1
    local.get $0
    call $~lib/set/Set<i64>#has
    i32.eqz
    if
     i32.const 0
     i32.const 1312
     i32.const 31
     i32.const 4
     call $~lib/builtins/abort
     unreachable
    end
    local.get $1
    local.get $0
    call $~lib/set/Set<i64>#delete
    local.get $1
    local.get $0
    call $~lib/set/Set<i64>#has
    if
     i32.const 0
     i32.const 1312
     i32.const 33
     i32.const 4
     call $~lib/builtins/abort
     unreachable
    end
    local.get $0
    i64.const 1
    i64.add
    local.set $0
    br $for-loop|3
   end
  end
  local.get $1
  i32.load offset=20
  i32.const 50
  i32.ne
  if
   i32.const 0
   i32.const 1312
   i32.const 35
   i32.const 2
   call $~lib/builtins/abort
   unreachable
  end
  i64.const 0
  local.set $0
  loop $for-loop|4
   local.get $0
   i64.const 50
   i64.lt_u
   if
    local.get $1
    local.get $0
    call $~lib/set/Set<i64>#has
    if
     i32.const 0
     i32.const 1312
     i32.const 39
     i32.const 4
     call $~lib/builtins/abort
     unreachable
    end
    local.get $1
    local.get $0
    call $~lib/set/Set<i64>#add
    call $~lib/rt/pure/__release
    local.get $1
    local.get $0
    call $~lib/set/Set<i64>#has
    i32.eqz
    if
     i32.const 0
     i32.const 1312
     i32.const 41
     i32.const 4
     call $~lib/builtins/abort
     unreachable
    end
    local.get $1
    local.get $0
    call $~lib/set/Set<i64>#delete
    local.get $1
    local.get $0
    call $~lib/set/Set<i64>#has
    if
     i32.const 0
     i32.const 1312
     i32.const 43
     i32.const 4
     call $~lib/builtins/abort
     unreachable
    end
    local.get $0
    i64.const 1
    i64.add
    local.set $0
    br $for-loop|4
   end
  end
  local.get $1
  i32.load offset=20
  i32.const 50
  i32.ne
  if
   i32.const 0
   i32.const 1312
   i32.const 45
   i32.const 2
   call $~lib/builtins/abort
   unreachable
  end
  local.get $1
  call $~lib/set/Set<i64>#clear
  local.get $1
  i32.load offset=20
  if
   i32.const 0
   i32.const 1312
   i32.const 49
   i32.const 2
   call $~lib/builtins/abort
   unreachable
  end
  local.get $2
  call $~lib/rt/pure/__release
  local.get $4
  call $~lib/rt/pure/__release
  local.get $1
  call $~lib/rt/pure/__release
 )
 (func $~lib/set/Set<f32>#constructor (; 91 ;) (result i32)
  (local $0 i32)
  i32.const 24
  i32.const 19
  call $~lib/rt/tlsf/__alloc
  call $~lib/rt/pure/__retain
  local.tee $0
  i32.const 0
  i32.store
  local.get $0
  i32.const 0
  i32.store offset=4
  local.get $0
  i32.const 0
  i32.store offset=8
  local.get $0
  i32.const 0
  i32.store offset=12
  local.get $0
  i32.const 0
  i32.store offset=16
  local.get $0
  i32.const 0
  i32.store offset=20
  local.get $0
  call $~lib/set/Set<i8>#clear
  local.get $0
 )
 (func $~lib/set/Set<f32>#find (; 92 ;) (param $0 i32) (param $1 f32) (param $2 i32) (result i32)
  local.get $0
  i32.load
  local.get $2
  local.get $0
  i32.load offset=4
  i32.and
  i32.const 2
  i32.shl
  i32.add
  i32.load
  local.set $0
  loop $while-continue|0
   local.get $0
   if
    local.get $0
    i32.load offset=4
    i32.const 1
    i32.and
    if (result i32)
     i32.const 0
    else
     local.get $0
     f32.load
     local.get $1
     f32.eq
    end
    if
     local.get $0
     return
    end
    local.get $0
    i32.load offset=4
    i32.const -2
    i32.and
    local.set $0
    br $while-continue|0
   end
  end
  i32.const 0
 )
 (func $~lib/set/Set<f32>#has (; 93 ;) (param $0 i32) (param $1 f32) (result i32)
  local.get $0
  local.get $1
  local.get $1
  i32.reinterpret_f32
  call $~lib/util/hash/hash32
  call $~lib/set/Set<f32>#find
  i32.const 0
  i32.ne
 )
 (func $~lib/set/Set<f32>#rehash (; 94 ;) (param $0 i32) (param $1 i32)
  (local $2 i32)
  (local $3 i32)
  (local $4 i32)
  (local $5 i32)
  (local $6 i32)
  (local $7 i32)
  (local $8 i32)
  local.get $1
  i32.const 1
  i32.add
  local.tee $3
  i32.const 2
  i32.shl
  call $~lib/arraybuffer/ArrayBuffer#constructor
  local.set $5
  local.get $3
  i32.const 3
  i32.shl
  i32.const 3
  i32.div_s
  local.tee $8
  i32.const 3
  i32.shl
  call $~lib/arraybuffer/ArrayBuffer#constructor
  local.set $3
  local.get $0
  i32.load offset=8
  local.tee $6
  local.get $0
  i32.load offset=16
  i32.const 3
  i32.shl
  i32.add
  local.set $7
  local.get $3
  local.set $4
  loop $while-continue|0
   local.get $6
   local.get $7
   i32.ne
   if
    local.get $6
    local.tee $2
    i32.load offset=4
    i32.const 1
    i32.and
    i32.eqz
    if
     local.get $4
     local.get $2
     f32.load
     f32.store
     local.get $4
     local.get $5
     local.get $2
     f32.load
     i32.reinterpret_f32
     call $~lib/util/hash/hash32
     local.get $1
     i32.and
     i32.const 2
     i32.shl
     i32.add
     local.tee $2
     i32.load
     i32.store offset=4
     local.get $2
     local.get $4
     i32.store
     local.get $4
     i32.const 8
     i32.add
     local.set $4
    end
    local.get $6
    i32.const 8
    i32.add
    local.set $6
    br $while-continue|0
   end
  end
  local.get $5
  local.tee $4
  local.get $0
  local.tee $2
  i32.load
  local.tee $6
  i32.ne
  if
   local.get $4
   call $~lib/rt/pure/__retain
   local.set $4
   local.get $6
   call $~lib/rt/pure/__release
  end
  local.get $2
  local.get $4
  i32.store
  local.get $2
  local.get $1
  i32.store offset=4
  local.get $2
  local.set $1
  local.get $3
  local.tee $2
  local.get $1
  i32.load offset=8
  local.tee $4
  i32.ne
  if
   local.get $2
   call $~lib/rt/pure/__retain
   local.set $2
   local.get $4
   call $~lib/rt/pure/__release
  end
  local.get $1
  local.get $2
  i32.store offset=8
  local.get $1
  local.get $8
  i32.store offset=12
  local.get $1
  local.get $1
  i32.load offset=20
  i32.store offset=16
  local.get $5
  call $~lib/rt/pure/__release
  local.get $3
  call $~lib/rt/pure/__release
 )
 (func $~lib/set/Set<f32>#add (; 95 ;) (param $0 i32) (param $1 f32) (result i32)
  (local $2 i32)
  (local $3 i32)
  (local $4 i32)
  local.get $0
  local.get $1
  local.get $1
  i32.reinterpret_f32
  call $~lib/util/hash/hash32
  local.tee $4
  call $~lib/set/Set<f32>#find
  i32.eqz
  if
   local.get $0
   i32.load offset=16
   local.get $0
   i32.load offset=12
   i32.eq
   if
    local.get $0
    local.get $0
    i32.load offset=20
    local.get $0
    i32.load offset=12
    i32.const 3
    i32.mul
    i32.const 4
    i32.div_s
    i32.lt_s
    if (result i32)
     local.get $0
     i32.load offset=4
    else
     local.get $0
     i32.load offset=4
     i32.const 1
     i32.shl
     i32.const 1
     i32.or
    end
    call $~lib/set/Set<f32>#rehash
   end
   local.get $0
   i32.load offset=8
   local.get $0
   local.get $0
   i32.load offset=16
   local.tee $3
   i32.const 1
   i32.add
   i32.store offset=16
   local.get $3
   i32.const 3
   i32.shl
   i32.add
   local.tee $2
   local.get $1
   f32.store
   local.get $0
   local.get $0
   i32.load offset=20
   i32.const 1
   i32.add
   i32.store offset=20
   local.get $2
   local.get $0
   i32.load
   local.get $4
   local.get $0
   i32.load offset=4
   i32.and
   i32.const 2
   i32.shl
   i32.add
   local.tee $3
   i32.load
   i32.store offset=4
   local.get $3
   local.get $2
   i32.store
  end
  local.get $0
  call $~lib/rt/pure/__retain
 )
<<<<<<< HEAD
 (func $~lib/array/Array<f32>#__set (; 100 ;) (param $0 i32) (param $1 i32) (param $2 f32)
  (local $3 i32)
  local.get $1
  local.get $0
  i32.load offset=12
  i32.ge_u
  if
   local.get $1
   i32.const 0
   i32.lt_s
   if
    i32.const 352
    i32.const 416
    i32.const 112
    i32.const 21
    call $~lib/builtins/abort
    unreachable
   end
   local.get $0
   local.get $1
   i32.const 1
   i32.add
   local.tee $3
   i32.const 2
   call $~lib/array/ensureSize
   local.get $0
   local.get $3
   i32.store offset=12
  end
  local.get $0
  i32.load offset=4
  local.get $1
  i32.const 2
  i32.shl
  i32.add
  local.get $2
  f32.store
 )
 (func $~lib/set/Set<f32>#values (; 101 ;) (param $0 i32) (result i32)
=======
 (func $~lib/set/Set<f32>#values (; 96 ;) (param $0 i32) (result i32)
>>>>>>> 88cc73b7
  (local $1 i32)
  (local $2 i32)
  (local $3 i32)
  (local $4 i32)
  (local $5 i32)
  (local $6 i32)
  (local $7 i32)
  (local $8 i32)
  (local $9 i32)
  (local $10 f32)
  local.get $0
  i32.load offset=8
  local.set $8
  local.get $0
  i32.load offset=16
  local.tee $5
  local.set $6
  local.get $5
  i32.const 268435452
  i32.gt_u
  if
   i32.const 1200
   i32.const 1360
   i32.const 57
   i32.const 59
   call $~lib/builtins/abort
   unreachable
  end
  local.get $6
  i32.const 2
  i32.shl
  local.tee $7
  i32.const 0
  call $~lib/rt/tlsf/__alloc
  local.tee $0
  local.get $7
  call $~lib/memory/memory.fill
  i32.const 16
  i32.const 20
  call $~lib/rt/tlsf/__alloc
  call $~lib/rt/pure/__retain
  local.tee $3
  i32.const 0
  i32.store
  local.get $3
  i32.const 0
  i32.store offset=4
  local.get $3
  i32.const 0
  i32.store offset=8
  local.get $3
  i32.const 0
  i32.store offset=12
  local.get $0
  local.set $1
  local.get $0
  local.get $3
  i32.load
  local.tee $9
  i32.ne
  if
   local.get $1
   call $~lib/rt/pure/__retain
   local.set $1
   local.get $9
   call $~lib/rt/pure/__release
  end
  local.get $3
  local.get $1
  i32.store
  local.get $3
  local.get $0
  i32.store offset=4
  local.get $3
  local.get $7
  i32.store offset=8
  local.get $3
  local.get $6
  i32.store offset=12
  loop $for-loop|0
   local.get $4
   local.get $5
   i32.lt_s
   if
    local.get $8
    local.get $4
    i32.const 3
    i32.shl
    i32.add
    local.tee $1
    i32.load offset=4
    i32.const 1
    i32.and
    i32.eqz
    if
     local.get $2
     local.tee $0
     i32.const 1
     i32.add
     local.set $2
     local.get $1
     f32.load
     local.set $10
     local.get $0
     local.get $3
     i32.load offset=12
     i32.ge_u
     if
      local.get $0
      i32.const 0
      i32.lt_s
      if
       i32.const 1408
       i32.const 1360
       i32.const 120
       i32.const 21
       call $~lib/builtins/abort
       unreachable
      end
      local.get $3
      local.get $0
      i32.const 1
      i32.add
      local.tee $1
      i32.const 2
      call $~lib/array/ensureSize
      local.get $3
      local.get $1
      i32.store offset=12
     end
     local.get $3
     i32.load offset=4
     local.get $0
     i32.const 2
     i32.shl
     i32.add
     local.get $10
     f32.store
    end
    local.get $4
    i32.const 1
    i32.add
    local.set $4
    br $for-loop|0
   end
  end
  local.get $3
 )
 (func $~lib/array/Array<f32>#__get (; 97 ;) (param $0 i32) (param $1 i32) (result f32)
  local.get $1
  local.get $0
  i32.load offset=12
  i32.ge_u
  if
<<<<<<< HEAD
   i32.const 352
   i32.const 416
   i32.const 96
=======
   i32.const 1408
   i32.const 1360
   i32.const 104
>>>>>>> 88cc73b7
   i32.const 41
   call $~lib/builtins/abort
   unreachable
  end
  local.get $0
  i32.load offset=4
  local.get $1
  i32.const 2
  i32.shl
  i32.add
  f32.load
 )
 (func $~lib/set/Set<f32>#delete (; 98 ;) (param $0 i32) (param $1 f32)
  (local $2 i32)
  (local $3 i32)
  local.get $0
  local.get $1
  local.get $1
  i32.reinterpret_f32
  call $~lib/util/hash/hash32
  call $~lib/set/Set<f32>#find
  local.tee $2
  i32.eqz
  if
   return
  end
  local.get $2
  local.get $2
  i32.load offset=4
  i32.const 1
  i32.or
  i32.store offset=4
  local.get $0
  local.get $0
  i32.load offset=20
  i32.const 1
  i32.sub
  i32.store offset=20
  local.get $0
  i32.load offset=4
  i32.const 1
  i32.shr_u
  local.tee $3
  i32.const 1
  i32.add
  i32.const 4
  local.get $0
  i32.load offset=20
  local.tee $2
  i32.const 4
  local.get $2
  i32.gt_u
  select
  i32.ge_u
  if (result i32)
   local.get $0
   i32.load offset=20
   local.get $0
   i32.load offset=12
   i32.const 3
   i32.mul
   i32.const 4
   i32.div_s
   i32.lt_s
  else
   i32.const 0
  end
  if
   local.get $0
   local.get $3
   call $~lib/set/Set<f32>#rehash
  end
 )
 (func $std/set/testNumeric<f32> (; 99 ;)
  (local $0 f32)
  (local $1 i32)
  (local $2 i32)
  (local $3 i32)
  (local $4 i32)
  call $~lib/set/Set<f32>#constructor
  local.set $1
  loop $for-loop|0
   local.get $0
   f32.const 100
   f32.lt
   if
    local.get $1
    local.get $0
    call $~lib/set/Set<f32>#has
    if
     i32.const 0
     i32.const 1312
     i32.const 6
     i32.const 4
     call $~lib/builtins/abort
     unreachable
    end
    local.get $1
    local.get $0
    call $~lib/set/Set<f32>#add
    call $~lib/rt/pure/__release
    local.get $1
    local.get $0
    call $~lib/set/Set<f32>#has
    i32.eqz
    if
     i32.const 0
     i32.const 1312
     i32.const 8
     i32.const 4
     call $~lib/builtins/abort
     unreachable
    end
    local.get $0
    f32.const 1
    f32.add
    local.set $0
    br $for-loop|0
   end
  end
  local.get $1
  i32.load offset=20
  i32.const 100
  i32.ne
  if
   i32.const 0
   i32.const 1312
   i32.const 10
   i32.const 2
   call $~lib/builtins/abort
   unreachable
  end
  f32.const 50
  local.set $0
  loop $for-loop|1
   local.get $0
   f32.const 100
   f32.lt
   if
    local.get $1
    local.get $0
    call $~lib/set/Set<f32>#has
    i32.eqz
    if
     i32.const 0
     i32.const 1312
     i32.const 14
     i32.const 4
     call $~lib/builtins/abort
     unreachable
    end
    local.get $1
    local.get $0
    call $~lib/set/Set<f32>#add
    call $~lib/rt/pure/__release
    local.get $1
    local.get $0
    call $~lib/set/Set<f32>#has
    i32.eqz
    if
     i32.const 0
     i32.const 1312
     i32.const 16
     i32.const 4
     call $~lib/builtins/abort
     unreachable
    end
    local.get $0
    f32.const 1
    f32.add
    local.set $0
    br $for-loop|1
   end
  end
  local.get $1
  i32.load offset=20
  i32.const 100
  i32.ne
  if
   i32.const 0
   i32.const 1312
   i32.const 18
   i32.const 2
   call $~lib/builtins/abort
   unreachable
  end
  local.get $1
  call $~lib/set/Set<f32>#values
  local.set $2
  call $~lib/set/Set<f32>#constructor
  local.set $4
  loop $for-loop|2
   local.get $3
   local.get $2
   i32.load offset=12
   i32.lt_s
   if
    local.get $1
    local.get $2
    local.get $3
    call $~lib/array/Array<f32>#__get
    call $~lib/set/Set<f32>#has
    i32.eqz
    if
     i32.const 0
     i32.const 1312
     i32.const 24
     i32.const 4
     call $~lib/builtins/abort
     unreachable
    end
    local.get $4
    local.get $2
    local.get $3
    call $~lib/array/Array<f32>#__get
    call $~lib/set/Set<f32>#add
    call $~lib/rt/pure/__release
    local.get $3
    i32.const 1
    i32.add
    local.set $3
    br $for-loop|2
   end
  end
  local.get $4
  i32.load offset=20
  local.get $1
  i32.load offset=20
  i32.ne
  if
   i32.const 0
   i32.const 1312
   i32.const 27
   i32.const 2
   call $~lib/builtins/abort
   unreachable
  end
  f32.const 0
  local.set $0
  loop $for-loop|3
   local.get $0
   f32.const 50
   f32.lt
   if
    local.get $1
    local.get $0
    call $~lib/set/Set<f32>#has
    i32.eqz
    if
     i32.const 0
     i32.const 1312
     i32.const 31
     i32.const 4
     call $~lib/builtins/abort
     unreachable
    end
    local.get $1
    local.get $0
    call $~lib/set/Set<f32>#delete
    local.get $1
    local.get $0
    call $~lib/set/Set<f32>#has
    if
     i32.const 0
     i32.const 1312
     i32.const 33
     i32.const 4
     call $~lib/builtins/abort
     unreachable
    end
    local.get $0
    f32.const 1
    f32.add
    local.set $0
    br $for-loop|3
   end
  end
  local.get $1
  i32.load offset=20
  i32.const 50
  i32.ne
  if
   i32.const 0
   i32.const 1312
   i32.const 35
   i32.const 2
   call $~lib/builtins/abort
   unreachable
  end
  f32.const 0
  local.set $0
  loop $for-loop|4
   local.get $0
   f32.const 50
   f32.lt
   if
    local.get $1
    local.get $0
    call $~lib/set/Set<f32>#has
    if
     i32.const 0
     i32.const 1312
     i32.const 39
     i32.const 4
     call $~lib/builtins/abort
     unreachable
    end
    local.get $1
    local.get $0
    call $~lib/set/Set<f32>#add
    call $~lib/rt/pure/__release
    local.get $1
    local.get $0
    call $~lib/set/Set<f32>#has
    i32.eqz
    if
     i32.const 0
     i32.const 1312
     i32.const 41
     i32.const 4
     call $~lib/builtins/abort
     unreachable
    end
    local.get $1
    local.get $0
    call $~lib/set/Set<f32>#delete
    local.get $1
    local.get $0
    call $~lib/set/Set<f32>#has
    if
     i32.const 0
     i32.const 1312
     i32.const 43
     i32.const 4
     call $~lib/builtins/abort
     unreachable
    end
    local.get $0
    f32.const 1
    f32.add
    local.set $0
    br $for-loop|4
   end
  end
  local.get $1
  i32.load offset=20
  i32.const 50
  i32.ne
  if
   i32.const 0
   i32.const 1312
   i32.const 45
   i32.const 2
   call $~lib/builtins/abort
   unreachable
  end
  local.get $1
  call $~lib/set/Set<i8>#clear
  local.get $1
  i32.load offset=20
  if
   i32.const 0
   i32.const 1312
   i32.const 49
   i32.const 2
   call $~lib/builtins/abort
   unreachable
  end
  local.get $2
  call $~lib/rt/pure/__release
  local.get $4
  call $~lib/rt/pure/__release
  local.get $1
  call $~lib/rt/pure/__release
 )
 (func $~lib/set/Set<f64>#constructor (; 100 ;) (result i32)
  (local $0 i32)
  i32.const 24
  i32.const 21
  call $~lib/rt/tlsf/__alloc
  call $~lib/rt/pure/__retain
  local.tee $0
  i32.const 0
  i32.store
  local.get $0
  i32.const 0
  i32.store offset=4
  local.get $0
  i32.const 0
  i32.store offset=8
  local.get $0
  i32.const 0
  i32.store offset=12
  local.get $0
  i32.const 0
  i32.store offset=16
  local.get $0
  i32.const 0
  i32.store offset=20
  local.get $0
  call $~lib/set/Set<i64>#clear
  local.get $0
 )
 (func $~lib/set/Set<f64>#find (; 101 ;) (param $0 i32) (param $1 f64) (param $2 i32) (result i32)
  local.get $0
  i32.load
  local.get $2
  local.get $0
  i32.load offset=4
  i32.and
  i32.const 2
  i32.shl
  i32.add
  i32.load
  local.set $0
  loop $while-continue|0
   local.get $0
   if
    local.get $0
    i32.load offset=8
    i32.const 1
    i32.and
    if (result i32)
     i32.const 0
    else
     local.get $0
     f64.load
     local.get $1
     f64.eq
    end
    if
     local.get $0
     return
    end
    local.get $0
    i32.load offset=8
    i32.const -2
    i32.and
    local.set $0
    br $while-continue|0
   end
  end
  i32.const 0
 )
 (func $~lib/set/Set<f64>#has (; 102 ;) (param $0 i32) (param $1 f64) (result i32)
  local.get $0
  local.get $1
  local.get $1
  i64.reinterpret_f64
  call $~lib/util/hash/hash64
  call $~lib/set/Set<f64>#find
  i32.const 0
  i32.ne
 )
 (func $~lib/set/Set<f64>#rehash (; 103 ;) (param $0 i32) (param $1 i32)
  (local $2 i32)
  (local $3 i32)
  (local $4 i32)
  (local $5 i32)
  (local $6 i32)
  (local $7 i32)
  (local $8 i32)
  local.get $1
  i32.const 1
  i32.add
  local.tee $3
  i32.const 2
  i32.shl
  call $~lib/arraybuffer/ArrayBuffer#constructor
  local.set $5
  local.get $3
  i32.const 3
  i32.shl
  i32.const 3
  i32.div_s
  local.tee $8
  i32.const 4
  i32.shl
  call $~lib/arraybuffer/ArrayBuffer#constructor
  local.set $3
  local.get $0
  i32.load offset=8
  local.tee $6
  local.get $0
  i32.load offset=16
  i32.const 4
  i32.shl
  i32.add
  local.set $7
  local.get $3
  local.set $4
  loop $while-continue|0
   local.get $6
   local.get $7
   i32.ne
   if
    local.get $6
    local.tee $2
    i32.load offset=8
    i32.const 1
    i32.and
    i32.eqz
    if
     local.get $4
     local.get $2
     f64.load
     f64.store
     local.get $4
     local.get $5
     local.get $2
     f64.load
     i64.reinterpret_f64
     call $~lib/util/hash/hash64
     local.get $1
     i32.and
     i32.const 2
     i32.shl
     i32.add
     local.tee $2
     i32.load
     i32.store offset=8
     local.get $2
     local.get $4
     i32.store
     local.get $4
     i32.const 16
     i32.add
     local.set $4
    end
    local.get $6
    i32.const 16
    i32.add
    local.set $6
    br $while-continue|0
   end
  end
  local.get $5
  local.tee $4
  local.get $0
  local.tee $2
  i32.load
  local.tee $6
  i32.ne
  if
   local.get $4
   call $~lib/rt/pure/__retain
   local.set $4
   local.get $6
   call $~lib/rt/pure/__release
  end
  local.get $2
  local.get $4
  i32.store
  local.get $2
  local.get $1
  i32.store offset=4
  local.get $2
  local.set $1
  local.get $3
  local.tee $2
  local.get $1
  i32.load offset=8
  local.tee $4
  i32.ne
  if
   local.get $2
   call $~lib/rt/pure/__retain
   local.set $2
   local.get $4
   call $~lib/rt/pure/__release
  end
  local.get $1
  local.get $2
  i32.store offset=8
  local.get $1
  local.get $8
  i32.store offset=12
  local.get $1
  local.get $1
  i32.load offset=20
  i32.store offset=16
  local.get $5
  call $~lib/rt/pure/__release
  local.get $3
  call $~lib/rt/pure/__release
 )
 (func $~lib/set/Set<f64>#add (; 104 ;) (param $0 i32) (param $1 f64) (result i32)
  (local $2 i32)
  (local $3 i32)
  (local $4 i32)
  local.get $0
  local.get $1
  local.get $1
  i64.reinterpret_f64
  call $~lib/util/hash/hash64
  local.tee $4
  call $~lib/set/Set<f64>#find
  i32.eqz
  if
   local.get $0
   i32.load offset=16
   local.get $0
   i32.load offset=12
   i32.eq
   if
    local.get $0
    local.get $0
    i32.load offset=20
    local.get $0
    i32.load offset=12
    i32.const 3
    i32.mul
    i32.const 4
    i32.div_s
    i32.lt_s
    if (result i32)
     local.get $0
     i32.load offset=4
    else
     local.get $0
     i32.load offset=4
     i32.const 1
     i32.shl
     i32.const 1
     i32.or
    end
    call $~lib/set/Set<f64>#rehash
   end
   local.get $0
   i32.load offset=8
   local.get $0
   local.get $0
   i32.load offset=16
   local.tee $3
   i32.const 1
   i32.add
   i32.store offset=16
   local.get $3
   i32.const 4
   i32.shl
   i32.add
   local.tee $2
   local.get $1
   f64.store
   local.get $0
   local.get $0
   i32.load offset=20
   i32.const 1
   i32.add
   i32.store offset=20
   local.get $2
   local.get $0
   i32.load
   local.get $4
   local.get $0
   i32.load offset=4
   i32.and
   i32.const 2
   i32.shl
   i32.add
   local.tee $3
   i32.load
   i32.store offset=8
   local.get $3
   local.get $2
   i32.store
  end
  local.get $0
  call $~lib/rt/pure/__retain
 )
<<<<<<< HEAD
 (func $~lib/array/Array<f64>#__set (; 110 ;) (param $0 i32) (param $1 i32) (param $2 f64)
  (local $3 i32)
  local.get $1
  local.get $0
  i32.load offset=12
  i32.ge_u
  if
   local.get $1
   i32.const 0
   i32.lt_s
   if
    i32.const 352
    i32.const 416
    i32.const 112
    i32.const 21
    call $~lib/builtins/abort
    unreachable
   end
   local.get $0
   local.get $1
   i32.const 1
   i32.add
   local.tee $3
   i32.const 3
   call $~lib/array/ensureSize
   local.get $0
   local.get $3
   i32.store offset=12
  end
  local.get $0
  i32.load offset=4
  local.get $1
  i32.const 3
  i32.shl
  i32.add
  local.get $2
  f64.store
 )
 (func $~lib/set/Set<f64>#values (; 111 ;) (param $0 i32) (result i32)
=======
 (func $~lib/set/Set<f64>#values (; 105 ;) (param $0 i32) (result i32)
>>>>>>> 88cc73b7
  (local $1 i32)
  (local $2 i32)
  (local $3 i32)
  (local $4 i32)
  (local $5 i32)
  (local $6 i32)
  (local $7 i32)
  (local $8 i32)
  (local $9 i32)
  (local $10 f64)
  local.get $0
  i32.load offset=8
  local.set $8
  local.get $0
  i32.load offset=16
  local.tee $5
  local.set $6
  local.get $5
  i32.const 134217726
  i32.gt_u
  if
   i32.const 1200
   i32.const 1360
   i32.const 57
   i32.const 59
   call $~lib/builtins/abort
   unreachable
  end
  local.get $6
  i32.const 3
  i32.shl
  local.tee $7
  i32.const 0
  call $~lib/rt/tlsf/__alloc
  local.tee $0
  local.get $7
  call $~lib/memory/memory.fill
  i32.const 16
  i32.const 22
  call $~lib/rt/tlsf/__alloc
  call $~lib/rt/pure/__retain
  local.tee $3
  i32.const 0
  i32.store
  local.get $3
  i32.const 0
  i32.store offset=4
  local.get $3
  i32.const 0
  i32.store offset=8
  local.get $3
  i32.const 0
  i32.store offset=12
  local.get $0
  local.set $1
  local.get $0
  local.get $3
  i32.load
  local.tee $9
  i32.ne
  if
   local.get $1
   call $~lib/rt/pure/__retain
   local.set $1
   local.get $9
   call $~lib/rt/pure/__release
  end
  local.get $3
  local.get $1
  i32.store
  local.get $3
  local.get $0
  i32.store offset=4
  local.get $3
  local.get $7
  i32.store offset=8
  local.get $3
  local.get $6
  i32.store offset=12
  loop $for-loop|0
   local.get $4
   local.get $5
   i32.lt_s
   if
    local.get $8
    local.get $4
    i32.const 4
    i32.shl
    i32.add
    local.tee $1
    i32.load offset=8
    i32.const 1
    i32.and
    i32.eqz
    if
     local.get $2
     local.tee $0
     i32.const 1
     i32.add
     local.set $2
     local.get $1
     f64.load
     local.set $10
     local.get $0
     local.get $3
     i32.load offset=12
     i32.ge_u
     if
      local.get $0
      i32.const 0
      i32.lt_s
      if
       i32.const 1408
       i32.const 1360
       i32.const 120
       i32.const 21
       call $~lib/builtins/abort
       unreachable
      end
      local.get $3
      local.get $0
      i32.const 1
      i32.add
      local.tee $1
      i32.const 3
      call $~lib/array/ensureSize
      local.get $3
      local.get $1
      i32.store offset=12
     end
     local.get $3
     i32.load offset=4
     local.get $0
     i32.const 3
     i32.shl
     i32.add
     local.get $10
     f64.store
    end
    local.get $4
    i32.const 1
    i32.add
    local.set $4
    br $for-loop|0
   end
  end
  local.get $3
 )
 (func $~lib/array/Array<f64>#__get (; 106 ;) (param $0 i32) (param $1 i32) (result f64)
  local.get $1
  local.get $0
  i32.load offset=12
  i32.ge_u
  if
<<<<<<< HEAD
   i32.const 352
   i32.const 416
   i32.const 96
=======
   i32.const 1408
   i32.const 1360
   i32.const 104
>>>>>>> 88cc73b7
   i32.const 41
   call $~lib/builtins/abort
   unreachable
  end
  local.get $0
  i32.load offset=4
  local.get $1
  i32.const 3
  i32.shl
  i32.add
  f64.load
 )
 (func $~lib/set/Set<f64>#delete (; 107 ;) (param $0 i32) (param $1 f64)
  (local $2 i32)
  (local $3 i32)
  local.get $0
  local.get $1
  local.get $1
  i64.reinterpret_f64
  call $~lib/util/hash/hash64
  call $~lib/set/Set<f64>#find
  local.tee $2
  i32.eqz
  if
   return
  end
  local.get $2
  local.get $2
  i32.load offset=8
  i32.const 1
  i32.or
  i32.store offset=8
  local.get $0
  local.get $0
  i32.load offset=20
  i32.const 1
  i32.sub
  i32.store offset=20
  local.get $0
  i32.load offset=4
  i32.const 1
  i32.shr_u
  local.tee $3
  i32.const 1
  i32.add
  i32.const 4
  local.get $0
  i32.load offset=20
  local.tee $2
  i32.const 4
  local.get $2
  i32.gt_u
  select
  i32.ge_u
  if (result i32)
   local.get $0
   i32.load offset=20
   local.get $0
   i32.load offset=12
   i32.const 3
   i32.mul
   i32.const 4
   i32.div_s
   i32.lt_s
  else
   i32.const 0
  end
  if
   local.get $0
   local.get $3
   call $~lib/set/Set<f64>#rehash
  end
 )
 (func $std/set/testNumeric<f64> (; 108 ;)
  (local $0 f64)
  (local $1 i32)
  (local $2 i32)
  (local $3 i32)
  (local $4 i32)
  call $~lib/set/Set<f64>#constructor
  local.set $1
  loop $for-loop|0
   local.get $0
   f64.const 100
   f64.lt
   if
    local.get $1
    local.get $0
    call $~lib/set/Set<f64>#has
    if
     i32.const 0
     i32.const 1312
     i32.const 6
     i32.const 4
     call $~lib/builtins/abort
     unreachable
    end
    local.get $1
    local.get $0
    call $~lib/set/Set<f64>#add
    call $~lib/rt/pure/__release
    local.get $1
    local.get $0
    call $~lib/set/Set<f64>#has
    i32.eqz
    if
     i32.const 0
     i32.const 1312
     i32.const 8
     i32.const 4
     call $~lib/builtins/abort
     unreachable
    end
    local.get $0
    f64.const 1
    f64.add
    local.set $0
    br $for-loop|0
   end
  end
  local.get $1
  i32.load offset=20
  i32.const 100
  i32.ne
  if
   i32.const 0
   i32.const 1312
   i32.const 10
   i32.const 2
   call $~lib/builtins/abort
   unreachable
  end
  f64.const 50
  local.set $0
  loop $for-loop|1
   local.get $0
   f64.const 100
   f64.lt
   if
    local.get $1
    local.get $0
    call $~lib/set/Set<f64>#has
    i32.eqz
    if
     i32.const 0
     i32.const 1312
     i32.const 14
     i32.const 4
     call $~lib/builtins/abort
     unreachable
    end
    local.get $1
    local.get $0
    call $~lib/set/Set<f64>#add
    call $~lib/rt/pure/__release
    local.get $1
    local.get $0
    call $~lib/set/Set<f64>#has
    i32.eqz
    if
     i32.const 0
     i32.const 1312
     i32.const 16
     i32.const 4
     call $~lib/builtins/abort
     unreachable
    end
    local.get $0
    f64.const 1
    f64.add
    local.set $0
    br $for-loop|1
   end
  end
  local.get $1
  i32.load offset=20
  i32.const 100
  i32.ne
  if
   i32.const 0
   i32.const 1312
   i32.const 18
   i32.const 2
   call $~lib/builtins/abort
   unreachable
  end
  local.get $1
  call $~lib/set/Set<f64>#values
  local.set $2
  call $~lib/set/Set<f64>#constructor
  local.set $4
  loop $for-loop|2
   local.get $3
   local.get $2
   i32.load offset=12
   i32.lt_s
   if
    local.get $1
    local.get $2
    local.get $3
    call $~lib/array/Array<f64>#__get
    call $~lib/set/Set<f64>#has
    i32.eqz
    if
     i32.const 0
     i32.const 1312
     i32.const 24
     i32.const 4
     call $~lib/builtins/abort
     unreachable
    end
    local.get $4
    local.get $2
    local.get $3
    call $~lib/array/Array<f64>#__get
    call $~lib/set/Set<f64>#add
    call $~lib/rt/pure/__release
    local.get $3
    i32.const 1
    i32.add
    local.set $3
    br $for-loop|2
   end
  end
  local.get $4
  i32.load offset=20
  local.get $1
  i32.load offset=20
  i32.ne
  if
   i32.const 0
   i32.const 1312
   i32.const 27
   i32.const 2
   call $~lib/builtins/abort
   unreachable
  end
  f64.const 0
  local.set $0
  loop $for-loop|3
   local.get $0
   f64.const 50
   f64.lt
   if
    local.get $1
    local.get $0
    call $~lib/set/Set<f64>#has
    i32.eqz
    if
     i32.const 0
     i32.const 1312
     i32.const 31
     i32.const 4
     call $~lib/builtins/abort
     unreachable
    end
    local.get $1
    local.get $0
    call $~lib/set/Set<f64>#delete
    local.get $1
    local.get $0
    call $~lib/set/Set<f64>#has
    if
     i32.const 0
     i32.const 1312
     i32.const 33
     i32.const 4
     call $~lib/builtins/abort
     unreachable
    end
    local.get $0
    f64.const 1
    f64.add
    local.set $0
    br $for-loop|3
   end
  end
  local.get $1
  i32.load offset=20
  i32.const 50
  i32.ne
  if
   i32.const 0
   i32.const 1312
   i32.const 35
   i32.const 2
   call $~lib/builtins/abort
   unreachable
  end
  f64.const 0
  local.set $0
  loop $for-loop|4
   local.get $0
   f64.const 50
   f64.lt
   if
    local.get $1
    local.get $0
    call $~lib/set/Set<f64>#has
    if
     i32.const 0
     i32.const 1312
     i32.const 39
     i32.const 4
     call $~lib/builtins/abort
     unreachable
    end
    local.get $1
    local.get $0
    call $~lib/set/Set<f64>#add
    call $~lib/rt/pure/__release
    local.get $1
    local.get $0
    call $~lib/set/Set<f64>#has
    i32.eqz
    if
     i32.const 0
     i32.const 1312
     i32.const 41
     i32.const 4
     call $~lib/builtins/abort
     unreachable
    end
    local.get $1
    local.get $0
    call $~lib/set/Set<f64>#delete
    local.get $1
    local.get $0
    call $~lib/set/Set<f64>#has
    if
     i32.const 0
     i32.const 1312
     i32.const 43
     i32.const 4
     call $~lib/builtins/abort
     unreachable
    end
    local.get $0
    f64.const 1
    f64.add
    local.set $0
    br $for-loop|4
   end
  end
  local.get $1
  i32.load offset=20
  i32.const 50
  i32.ne
  if
   i32.const 0
   i32.const 1312
   i32.const 45
   i32.const 2
   call $~lib/builtins/abort
   unreachable
  end
  local.get $1
  call $~lib/set/Set<i64>#clear
  local.get $1
  i32.load offset=20
  if
   i32.const 0
   i32.const 1312
   i32.const 49
   i32.const 2
   call $~lib/builtins/abort
   unreachable
  end
  local.get $2
  call $~lib/rt/pure/__release
  local.get $4
  call $~lib/rt/pure/__release
  local.get $1
  call $~lib/rt/pure/__release
 )
 (func $~start (; 109 ;)
  call $std/set/testNumeric<i8>
  call $std/set/testNumeric<u8>
  call $std/set/testNumeric<i16>
  call $std/set/testNumeric<u16>
  call $std/set/testNumeric<i32>
  call $std/set/testNumeric<u32>
  call $std/set/testNumeric<i64>
  call $std/set/testNumeric<u64>
  call $std/set/testNumeric<f32>
  call $std/set/testNumeric<f64>
 )
 (func $~lib/rt/pure/decrement (; 110 ;) (param $0 i32)
  (local $1 i32)
  (local $2 i32)
  local.get $0
  i32.load offset=4
  local.tee $2
  i32.const 268435455
  i32.and
  local.set $1
  local.get $0
  call $~lib/rt/rtrace/ondecrement
  local.get $0
  i32.load
  i32.const 1
  i32.and
  if
   i32.const 0
   i32.const 1152
   i32.const 122
   i32.const 13
   call $~lib/builtins/abort
   unreachable
  end
  local.get $1
  i32.const 1
  i32.eq
  if
   block $__inlined_func$~lib/rt/__visit_members
    block $folding-inner1
     block $folding-inner0
      block $switch$1$default
       block $switch$1$case$4
        local.get $0
        i32.const 16
        i32.add
        local.tee $1
        i32.const 8
        i32.sub
        i32.load
        br_table $__inlined_func$~lib/rt/__visit_members $__inlined_func$~lib/rt/__visit_members $switch$1$case$4 $folding-inner0 $folding-inner1 $folding-inner0 $folding-inner1 $folding-inner0 $folding-inner1 $folding-inner0 $folding-inner1 $folding-inner0 $folding-inner1 $folding-inner0 $folding-inner1 $folding-inner0 $folding-inner1 $folding-inner0 $folding-inner1 $folding-inner0 $folding-inner1 $folding-inner0 $folding-inner1 $switch$1$default
       end
       local.get $1
       i32.load
       local.tee $1
       if
        local.get $1
        call $~lib/rt/pure/__visit
       end
       br $__inlined_func$~lib/rt/__visit_members
      end
      unreachable
     end
     local.get $1
     i32.load
     call $~lib/rt/pure/__visit
     local.get $1
     i32.load offset=8
     call $~lib/rt/pure/__visit
     br $__inlined_func$~lib/rt/__visit_members
    end
    local.get $1
    i32.load
    call $~lib/rt/pure/__visit
   end
   local.get $2
   i32.const -2147483648
   i32.and
   if
    i32.const 0
    i32.const 1152
    i32.const 126
    i32.const 17
    call $~lib/builtins/abort
    unreachable
   end
   global.get $~lib/rt/tlsf/ROOT
   local.get $0
   call $~lib/rt/tlsf/freeBlock
  else
   local.get $1
   i32.const 0
   i32.le_u
   if
    i32.const 0
    i32.const 1152
    i32.const 136
    i32.const 15
    call $~lib/builtins/abort
    unreachable
   end
   local.get $0
   local.get $1
   i32.const 1
   i32.sub
   local.get $2
   i32.const -268435456
   i32.and
   i32.or
   i32.store offset=4
  end
 )
 (func $~lib/rt/pure/__visit (; 111 ;) (param $0 i32)
  local.get $0
  i32.const 1444
  i32.lt_u
  if
   return
  end
  local.get $0
  i32.const 16
  i32.sub
  call $~lib/rt/pure/decrement
 )
)<|MERGE_RESOLUTION|>--- conflicted
+++ resolved
@@ -1274,15 +1274,9 @@
   i32.const 1073741808
   i32.gt_u
   if
-<<<<<<< HEAD
-   i32.const 192
-   i32.const 240
-   i32.const 56
-=======
    i32.const 1200
    i32.const 1248
-   i32.const 54
->>>>>>> 88cc73b7
+   i32.const 56
    i32.const 42
    call $~lib/builtins/abort
    unreachable
@@ -2050,15 +2044,9 @@
    i32.const 0
    i32.lt_s
    if
-<<<<<<< HEAD
-    i32.const 352
-    i32.const 416
-    i32.const 112
-=======
     i32.const 1408
     i32.const 1360
-    i32.const 120
->>>>>>> 88cc73b7
+    i32.const 123
     i32.const 21
     call $~lib/builtins/abort
     unreachable
@@ -2102,7 +2090,7 @@
   if
    i32.const 1200
    i32.const 1360
-   i32.const 57
+   i32.const 60
    i32.const 59
    call $~lib/builtins/abort
    unreachable
@@ -2197,15 +2185,9 @@
   i32.load offset=12
   i32.ge_u
   if
-<<<<<<< HEAD
-   i32.const 352
-   i32.const 416
-   i32.const 96
-=======
    i32.const 1408
    i32.const 1360
-   i32.const 104
->>>>>>> 88cc73b7
+   i32.const 107
    i32.const 41
    call $~lib/builtins/abort
    unreachable
@@ -2872,7 +2854,7 @@
   if
    i32.const 1200
    i32.const 1360
-   i32.const 57
+   i32.const 60
    i32.const 59
    call $~lib/builtins/abort
    unreachable
@@ -2967,15 +2949,9 @@
   i32.load offset=12
   i32.ge_u
   if
-<<<<<<< HEAD
-   i32.const 352
-   i32.const 416
-   i32.const 96
-=======
    i32.const 1408
    i32.const 1360
-   i32.const 104
->>>>>>> 88cc73b7
+   i32.const 107
    i32.const 41
    call $~lib/builtins/abort
    unreachable
@@ -3684,15 +3660,9 @@
    i32.const 0
    i32.lt_s
    if
-<<<<<<< HEAD
-    i32.const 352
-    i32.const 416
-    i32.const 112
-=======
     i32.const 1408
     i32.const 1360
-    i32.const 120
->>>>>>> 88cc73b7
+    i32.const 123
     i32.const 21
     call $~lib/builtins/abort
     unreachable
@@ -3740,7 +3710,7 @@
   if
    i32.const 1200
    i32.const 1360
-   i32.const 57
+   i32.const 60
    i32.const 59
    call $~lib/builtins/abort
    unreachable
@@ -3838,15 +3808,9 @@
   i32.load offset=12
   i32.ge_u
   if
-<<<<<<< HEAD
-   i32.const 352
-   i32.const 416
-   i32.const 96
-=======
    i32.const 1408
    i32.const 1360
-   i32.const 104
->>>>>>> 88cc73b7
+   i32.const 107
    i32.const 41
    call $~lib/builtins/abort
    unreachable
@@ -4517,7 +4481,7 @@
   if
    i32.const 1200
    i32.const 1360
-   i32.const 57
+   i32.const 60
    i32.const 59
    call $~lib/builtins/abort
    unreachable
@@ -4615,15 +4579,9 @@
   i32.load offset=12
   i32.ge_u
   if
-<<<<<<< HEAD
-   i32.const 352
-   i32.const 416
-   i32.const 96
-=======
    i32.const 1408
    i32.const 1360
-   i32.const 104
->>>>>>> 88cc73b7
+   i32.const 107
    i32.const 41
    call $~lib/builtins/abort
    unreachable
@@ -5340,15 +5298,9 @@
    i32.const 0
    i32.lt_s
    if
-<<<<<<< HEAD
-    i32.const 352
-    i32.const 416
-    i32.const 112
-=======
     i32.const 1408
     i32.const 1360
-    i32.const 120
->>>>>>> 88cc73b7
+    i32.const 123
     i32.const 21
     call $~lib/builtins/abort
     unreachable
@@ -5396,7 +5348,7 @@
   if
    i32.const 1200
    i32.const 1360
-   i32.const 57
+   i32.const 60
    i32.const 59
    call $~lib/builtins/abort
    unreachable
@@ -5494,15 +5446,9 @@
   i32.load offset=12
   i32.ge_u
   if
-<<<<<<< HEAD
-   i32.const 352
-   i32.const 416
-   i32.const 96
-=======
    i32.const 1408
    i32.const 1360
-   i32.const 104
->>>>>>> 88cc73b7
+   i32.const 107
    i32.const 41
    call $~lib/builtins/abort
    unreachable
@@ -5926,7 +5872,7 @@
   if
    i32.const 1200
    i32.const 1360
-   i32.const 57
+   i32.const 60
    i32.const 59
    call $~lib/builtins/abort
    unreachable
@@ -6721,15 +6667,9 @@
    i32.const 0
    i32.lt_s
    if
-<<<<<<< HEAD
-    i32.const 352
-    i32.const 416
-    i32.const 112
-=======
     i32.const 1408
     i32.const 1360
-    i32.const 120
->>>>>>> 88cc73b7
+    i32.const 123
     i32.const 21
     call $~lib/builtins/abort
     unreachable
@@ -6777,7 +6717,7 @@
   if
    i32.const 1200
    i32.const 1360
-   i32.const 57
+   i32.const 60
    i32.const 59
    call $~lib/builtins/abort
    unreachable
@@ -6875,15 +6815,9 @@
   i32.load offset=12
   i32.ge_u
   if
-<<<<<<< HEAD
-   i32.const 352
-   i32.const 416
-   i32.const 96
-=======
    i32.const 1408
    i32.const 1360
-   i32.const 104
->>>>>>> 88cc73b7
+   i32.const 107
    i32.const 41
    call $~lib/builtins/abort
    unreachable
@@ -7309,7 +7243,7 @@
   if
    i32.const 1200
    i32.const 1360
-   i32.const 57
+   i32.const 60
    i32.const 59
    call $~lib/builtins/abort
    unreachable
@@ -7998,49 +7932,7 @@
   local.get $0
   call $~lib/rt/pure/__retain
  )
-<<<<<<< HEAD
- (func $~lib/array/Array<f32>#__set (; 100 ;) (param $0 i32) (param $1 i32) (param $2 f32)
-  (local $3 i32)
-  local.get $1
-  local.get $0
-  i32.load offset=12
-  i32.ge_u
-  if
-   local.get $1
-   i32.const 0
-   i32.lt_s
-   if
-    i32.const 352
-    i32.const 416
-    i32.const 112
-    i32.const 21
-    call $~lib/builtins/abort
-    unreachable
-   end
-   local.get $0
-   local.get $1
-   i32.const 1
-   i32.add
-   local.tee $3
-   i32.const 2
-   call $~lib/array/ensureSize
-   local.get $0
-   local.get $3
-   i32.store offset=12
-  end
-  local.get $0
-  i32.load offset=4
-  local.get $1
-  i32.const 2
-  i32.shl
-  i32.add
-  local.get $2
-  f32.store
- )
- (func $~lib/set/Set<f32>#values (; 101 ;) (param $0 i32) (result i32)
-=======
  (func $~lib/set/Set<f32>#values (; 96 ;) (param $0 i32) (result i32)
->>>>>>> 88cc73b7
   (local $1 i32)
   (local $2 i32)
   (local $3 i32)
@@ -8064,7 +7956,7 @@
   if
    i32.const 1200
    i32.const 1360
-   i32.const 57
+   i32.const 60
    i32.const 59
    call $~lib/builtins/abort
    unreachable
@@ -8155,7 +8047,7 @@
       if
        i32.const 1408
        i32.const 1360
-       i32.const 120
+       i32.const 123
        i32.const 21
        call $~lib/builtins/abort
        unreachable
@@ -8195,15 +8087,9 @@
   i32.load offset=12
   i32.ge_u
   if
-<<<<<<< HEAD
-   i32.const 352
-   i32.const 416
-   i32.const 96
-=======
    i32.const 1408
    i32.const 1360
-   i32.const 104
->>>>>>> 88cc73b7
+   i32.const 107
    i32.const 41
    call $~lib/builtins/abort
    unreachable
@@ -8874,49 +8760,7 @@
   local.get $0
   call $~lib/rt/pure/__retain
  )
-<<<<<<< HEAD
- (func $~lib/array/Array<f64>#__set (; 110 ;) (param $0 i32) (param $1 i32) (param $2 f64)
-  (local $3 i32)
-  local.get $1
-  local.get $0
-  i32.load offset=12
-  i32.ge_u
-  if
-   local.get $1
-   i32.const 0
-   i32.lt_s
-   if
-    i32.const 352
-    i32.const 416
-    i32.const 112
-    i32.const 21
-    call $~lib/builtins/abort
-    unreachable
-   end
-   local.get $0
-   local.get $1
-   i32.const 1
-   i32.add
-   local.tee $3
-   i32.const 3
-   call $~lib/array/ensureSize
-   local.get $0
-   local.get $3
-   i32.store offset=12
-  end
-  local.get $0
-  i32.load offset=4
-  local.get $1
-  i32.const 3
-  i32.shl
-  i32.add
-  local.get $2
-  f64.store
- )
- (func $~lib/set/Set<f64>#values (; 111 ;) (param $0 i32) (result i32)
-=======
  (func $~lib/set/Set<f64>#values (; 105 ;) (param $0 i32) (result i32)
->>>>>>> 88cc73b7
   (local $1 i32)
   (local $2 i32)
   (local $3 i32)
@@ -8940,7 +8784,7 @@
   if
    i32.const 1200
    i32.const 1360
-   i32.const 57
+   i32.const 60
    i32.const 59
    call $~lib/builtins/abort
    unreachable
@@ -9031,7 +8875,7 @@
       if
        i32.const 1408
        i32.const 1360
-       i32.const 120
+       i32.const 123
        i32.const 21
        call $~lib/builtins/abort
        unreachable
@@ -9071,15 +8915,9 @@
   i32.load offset=12
   i32.ge_u
   if
-<<<<<<< HEAD
-   i32.const 352
-   i32.const 416
-   i32.const 96
-=======
    i32.const 1408
    i32.const 1360
-   i32.const 104
->>>>>>> 88cc73b7
+   i32.const 107
    i32.const 41
    call $~lib/builtins/abort
    unreachable
