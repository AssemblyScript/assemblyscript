--- conflicted
+++ resolved
@@ -225,16 +225,16 @@
    i32.sub
    i32.const 3
    i32.and
-   local.tee $2
+   local.tee $1
    i32.sub
-   local.set $1
-   local.get $0
-   local.get $2
+   local.set $2
+   local.get $0
+   local.get $1
    i32.add
    local.tee $0
    i32.const 0
    i32.store
-   local.get $1
+   local.get $2
    i32.const -4
    i32.and
    local.tee $1
@@ -393,9 +393,10 @@
   (local $1 i32)
   i32.const 16
   call $~lib/arraybuffer/ArrayBuffer#constructor
-  local.set $1
+  local.tee $1
   local.get $0
   i32.load
+  i32.ne
   drop
   local.get $0
   local.get $1
@@ -523,12 +524,12 @@
   local.get $1
   i32.const 1
   i32.add
-  local.tee $3
+  local.tee $4
   i32.const 2
   i32.shl
   call $~lib/arraybuffer/ArrayBuffer#constructor
-  local.set $4
-  local.get $3
+  local.set $5
+  local.get $4
   f64.convert_i32_s
   f64.const 2.6666666666666665
   f64.mul
@@ -537,35 +538,35 @@
   i32.const 3
   i32.shl
   call $~lib/arraybuffer/ArrayBuffer#constructor
-  local.set $5
+  local.set $4
   local.get $0
   i32.load offset=8
-  local.tee $3
+  local.tee $2
   local.get $0
   i32.load offset=16
   i32.const 3
   i32.shl
   i32.add
   local.set $7
-  local.get $5
-  local.set $2
+  local.get $4
+  local.set $3
   loop $continue|0
-   local.get $3
+   local.get $2
    local.get $7
    i32.ne
    if
-    local.get $3
+    local.get $2
     i32.load offset=4
     i32.const 1
     i32.and
     i32.eqz
     if
+     local.get $3
      local.get $2
-     local.get $3
      i32.load8_s
      i32.store8
+     local.get $3
      local.get $2
-     local.get $3
      i32.load8_s
      i32.const -2128831035
      i32.xor
@@ -575,50 +576,46 @@
      i32.and
      i32.const 2
      i32.shl
-     local.get $4
+     local.get $5
      i32.add
      local.tee $8
      i32.load
      i32.store offset=4
      local.get $8
-     local.get $2
+     local.get $3
      i32.store
-     local.get $2
+     local.get $3
      i32.const 8
      i32.add
-     local.set $2
-    end
-    local.get $3
+     local.set $3
+    end
+    local.get $2
     i32.const 8
     i32.add
-    local.set $3
+    local.set $2
     br $continue|0
    end
   end
   local.get $0
-  local.tee $2
   i32.load
   drop
-  local.get $2
+  local.get $0
+  local.get $5
+  i32.store
+  local.get $0
+  local.get $1
+  i32.store offset=4
+  local.get $0
+  i32.load offset=8
+  drop
+  local.get $0
   local.get $4
-  i32.store
-  local.get $2
-  local.get $1
-  i32.store offset=4
-  local.get $5
-  local.tee $0
-  local.get $2
-  i32.load offset=8
-  i32.ne
-  drop
-  local.get $2
-  local.get $0
   i32.store offset=8
-  local.get $2
+  local.get $0
   local.get $6
   i32.store offset=12
-  local.get $2
-  local.get $2
+  local.get $0
+  local.get $0
   i32.load offset=20
   i32.store offset=16
  )
@@ -682,14 +679,7 @@
    i32.const 1
    i32.add
    i32.store offset=16
-<<<<<<< HEAD
-   local.get $3
-=======
-   local.get $2
-   i32.const 8
-   i32.add
    local.get $4
->>>>>>> b2adf8b1
    i32.const 3
    i32.shl
    local.get $2
@@ -713,13 +703,8 @@
    i32.const 2
    i32.shl
    i32.add
-<<<<<<< HEAD
-   local.tee $3
+   local.tee $0
    i32.load
-=======
-   local.tee $0
-   i32.load offset=8
->>>>>>> b2adf8b1
    i32.store offset=4
    local.get $0
    local.get $2
@@ -1091,12 +1076,12 @@
   local.get $1
   i32.const 1
   i32.add
-  local.tee $3
+  local.tee $4
   i32.const 2
   i32.shl
   call $~lib/arraybuffer/ArrayBuffer#constructor
-  local.set $4
-  local.get $3
+  local.set $5
+  local.get $4
   f64.convert_i32_s
   f64.const 2.6666666666666665
   f64.mul
@@ -1105,35 +1090,35 @@
   i32.const 3
   i32.shl
   call $~lib/arraybuffer/ArrayBuffer#constructor
-  local.set $5
+  local.set $4
   local.get $0
   i32.load offset=8
-  local.tee $3
+  local.tee $2
   local.get $0
   i32.load offset=16
   i32.const 3
   i32.shl
   i32.add
   local.set $7
-  local.get $5
-  local.set $2
+  local.get $4
+  local.set $3
   loop $continue|0
-   local.get $3
+   local.get $2
    local.get $7
    i32.ne
    if
-    local.get $3
+    local.get $2
     i32.load offset=4
     i32.const 1
     i32.and
     i32.eqz
     if
+     local.get $3
      local.get $2
-     local.get $3
      i32.load8_u
      i32.store8
+     local.get $3
      local.get $2
-     local.get $3
      i32.load8_u
      i32.const -2128831035
      i32.xor
@@ -1143,50 +1128,46 @@
      i32.and
      i32.const 2
      i32.shl
-     local.get $4
+     local.get $5
      i32.add
      local.tee $8
      i32.load
      i32.store offset=4
      local.get $8
-     local.get $2
+     local.get $3
      i32.store
-     local.get $2
+     local.get $3
      i32.const 8
      i32.add
-     local.set $2
-    end
-    local.get $3
+     local.set $3
+    end
+    local.get $2
     i32.const 8
     i32.add
-    local.set $3
+    local.set $2
     br $continue|0
    end
   end
   local.get $0
-  local.tee $2
   i32.load
   drop
-  local.get $2
+  local.get $0
+  local.get $5
+  i32.store
+  local.get $0
+  local.get $1
+  i32.store offset=4
+  local.get $0
+  i32.load offset=8
+  drop
+  local.get $0
   local.get $4
-  i32.store
-  local.get $2
-  local.get $1
-  i32.store offset=4
-  local.get $5
-  local.tee $0
-  local.get $2
-  i32.load offset=8
-  i32.ne
-  drop
-  local.get $2
-  local.get $0
   i32.store offset=8
-  local.get $2
+  local.get $0
   local.get $6
   i32.store offset=12
-  local.get $2
-  local.get $2
+  local.get $0
+  local.get $0
   i32.load offset=20
   i32.store offset=16
  )
@@ -1248,14 +1229,7 @@
    i32.const 1
    i32.add
    i32.store offset=16
-<<<<<<< HEAD
-   local.get $3
-=======
-   local.get $2
-   i32.const 8
-   i32.add
    local.get $4
->>>>>>> b2adf8b1
    i32.const 3
    i32.shl
    local.get $2
@@ -1279,13 +1253,8 @@
    i32.const 2
    i32.shl
    i32.add
-<<<<<<< HEAD
-   local.tee $3
+   local.tee $0
    i32.load
-=======
-   local.tee $0
-   i32.load offset=8
->>>>>>> b2adf8b1
    i32.store offset=4
    local.get $0
    local.get $2
@@ -1711,12 +1680,12 @@
   local.get $1
   i32.const 1
   i32.add
-  local.tee $3
+  local.tee $4
   i32.const 2
   i32.shl
   call $~lib/arraybuffer/ArrayBuffer#constructor
-  local.set $5
-  local.get $3
+  local.set $6
+  local.get $4
   f64.convert_i32_s
   f64.const 2.6666666666666665
   f64.mul
@@ -1725,44 +1694,44 @@
   i32.const 3
   i32.shl
   call $~lib/arraybuffer/ArrayBuffer#constructor
-  local.set $6
+  local.set $4
   local.get $0
   i32.load offset=8
-  local.tee $3
+  local.tee $2
   local.get $0
   i32.load offset=16
   i32.const 3
   i32.shl
   i32.add
   local.set $8
-  local.get $6
-  local.set $2
+  local.get $4
+  local.set $3
   loop $continue|0
-   local.get $3
+   local.get $2
    local.get $8
    i32.ne
    if
-    local.get $3
+    local.get $2
     i32.load offset=4
     i32.const 1
     i32.and
     i32.eqz
     if
+     local.get $3
      local.get $2
-     local.get $3
      i32.load16_s
      i32.store16
+     local.get $3
      local.get $2
-     local.get $3
      i32.load16_s
-     local.tee $4
+     local.tee $5
      i32.const 255
      i32.and
      i32.const -2128831035
      i32.xor
      i32.const 16777619
      i32.mul
-     local.get $4
+     local.get $5
      i32.const 8
      i32.shr_u
      i32.xor
@@ -1772,53 +1741,46 @@
      i32.and
      i32.const 2
      i32.shl
-     local.get $5
+     local.get $6
      i32.add
-     local.tee $4
+     local.tee $5
      i32.load
      i32.store offset=4
-     local.get $4
-     local.get $2
+     local.get $5
+     local.get $3
      i32.store
-     local.get $2
+     local.get $3
      i32.const 8
      i32.add
-     local.set $2
-    end
-    local.get $3
+     local.set $3
+    end
+    local.get $2
     i32.const 8
     i32.add
-    local.set $3
+    local.set $2
     br $continue|0
    end
   end
-  local.get $5
-  local.tee $4
-  local.get $0
-  local.tee $2
+  local.get $0
   i32.load
-  i32.ne
   drop
-  local.get $2
+  local.get $0
+  local.get $6
+  i32.store
+  local.get $0
+  local.get $1
+  i32.store offset=4
+  local.get $0
+  i32.load offset=8
+  drop
+  local.get $0
   local.get $4
-  i32.store
-  local.get $2
-  local.get $1
-  i32.store offset=4
-  local.get $6
-  local.tee $0
-  local.get $2
-  i32.load offset=8
-  i32.ne
-  drop
-  local.get $2
-  local.get $0
   i32.store offset=8
-  local.get $2
+  local.get $0
   local.get $7
   i32.store offset=12
-  local.get $2
-  local.get $2
+  local.get $0
+  local.get $0
   i32.load offset=20
   i32.store offset=16
  )
@@ -1891,14 +1853,7 @@
    i32.const 1
    i32.add
    i32.store offset=16
-<<<<<<< HEAD
-   local.get $3
-=======
-   local.get $2
-   i32.const 8
-   i32.add
    local.get $4
->>>>>>> b2adf8b1
    i32.const 3
    i32.shl
    local.get $2
@@ -1922,13 +1877,8 @@
    i32.const 2
    i32.shl
    i32.add
-<<<<<<< HEAD
-   local.tee $3
+   local.tee $0
    i32.load
-=======
-   local.tee $0
-   i32.load offset=8
->>>>>>> b2adf8b1
    i32.store offset=4
    local.get $0
    local.get $2
@@ -2318,12 +2268,12 @@
   local.get $1
   i32.const 1
   i32.add
-  local.tee $3
+  local.tee $4
   i32.const 2
   i32.shl
   call $~lib/arraybuffer/ArrayBuffer#constructor
-  local.set $5
-  local.get $3
+  local.set $6
+  local.get $4
   f64.convert_i32_s
   f64.const 2.6666666666666665
   f64.mul
@@ -2332,44 +2282,44 @@
   i32.const 3
   i32.shl
   call $~lib/arraybuffer/ArrayBuffer#constructor
-  local.set $6
+  local.set $4
   local.get $0
   i32.load offset=8
-  local.tee $3
+  local.tee $2
   local.get $0
   i32.load offset=16
   i32.const 3
   i32.shl
   i32.add
   local.set $8
-  local.get $6
-  local.set $2
+  local.get $4
+  local.set $3
   loop $continue|0
-   local.get $3
+   local.get $2
    local.get $8
    i32.ne
    if
-    local.get $3
+    local.get $2
     i32.load offset=4
     i32.const 1
     i32.and
     i32.eqz
     if
+     local.get $3
      local.get $2
-     local.get $3
      i32.load16_u
      i32.store16
+     local.get $3
      local.get $2
-     local.get $3
      i32.load16_u
-     local.tee $4
+     local.tee $5
      i32.const 255
      i32.and
      i32.const -2128831035
      i32.xor
      i32.const 16777619
      i32.mul
-     local.get $4
+     local.get $5
      i32.const 8
      i32.shr_u
      i32.xor
@@ -2379,53 +2329,46 @@
      i32.and
      i32.const 2
      i32.shl
-     local.get $5
+     local.get $6
      i32.add
-     local.tee $4
+     local.tee $5
      i32.load
      i32.store offset=4
-     local.get $4
-     local.get $2
+     local.get $5
+     local.get $3
      i32.store
-     local.get $2
+     local.get $3
      i32.const 8
      i32.add
-     local.set $2
-    end
-    local.get $3
+     local.set $3
+    end
+    local.get $2
     i32.const 8
     i32.add
-    local.set $3
+    local.set $2
     br $continue|0
    end
   end
-  local.get $5
-  local.tee $4
-  local.get $0
-  local.tee $2
+  local.get $0
   i32.load
-  i32.ne
   drop
-  local.get $2
+  local.get $0
+  local.get $6
+  i32.store
+  local.get $0
+  local.get $1
+  i32.store offset=4
+  local.get $0
+  i32.load offset=8
+  drop
+  local.get $0
   local.get $4
-  i32.store
-  local.get $2
-  local.get $1
-  i32.store offset=4
-  local.get $6
-  local.tee $0
-  local.get $2
-  i32.load offset=8
-  i32.ne
-  drop
-  local.get $2
-  local.get $0
   i32.store offset=8
-  local.get $2
+  local.get $0
   local.get $7
   i32.store offset=12
-  local.get $2
-  local.get $2
+  local.get $0
+  local.get $0
   i32.load offset=20
   i32.store offset=16
  )
@@ -2496,14 +2439,7 @@
    i32.const 1
    i32.add
    i32.store offset=16
-<<<<<<< HEAD
-   local.get $3
-=======
-   local.get $2
-   i32.const 8
-   i32.add
    local.get $4
->>>>>>> b2adf8b1
    i32.const 3
    i32.shl
    local.get $2
@@ -2527,13 +2463,8 @@
    i32.const 2
    i32.shl
    i32.add
-<<<<<<< HEAD
-   local.tee $3
+   local.tee $0
    i32.load
-=======
-   local.tee $0
-   i32.load offset=8
->>>>>>> b2adf8b1
    i32.store offset=4
    local.get $0
    local.get $2
@@ -2981,12 +2912,12 @@
   local.get $1
   i32.const 1
   i32.add
-  local.tee $3
+  local.tee $4
   i32.const 2
   i32.shl
   call $~lib/arraybuffer/ArrayBuffer#constructor
-  local.set $4
-  local.get $3
+  local.set $5
+  local.get $4
   f64.convert_i32_s
   f64.const 2.6666666666666665
   f64.mul
@@ -2995,85 +2926,81 @@
   i32.const 3
   i32.shl
   call $~lib/arraybuffer/ArrayBuffer#constructor
-  local.set $5
+  local.set $4
   local.get $0
   i32.load offset=8
-  local.tee $3
+  local.tee $2
   local.get $0
   i32.load offset=16
   i32.const 3
   i32.shl
   i32.add
   local.set $7
-  local.get $5
-  local.set $2
+  local.get $4
+  local.set $3
   loop $continue|0
-   local.get $3
+   local.get $2
    local.get $7
    i32.ne
    if
-    local.get $3
+    local.get $2
     i32.load offset=4
     i32.const 1
     i32.and
     i32.eqz
     if
+     local.get $3
      local.get $2
-     local.get $3
      i32.load
      i32.store
+     local.get $3
      local.get $2
-     local.get $3
      i32.load
      call $~lib/util/hash/hash32
      local.get $1
      i32.and
      i32.const 2
      i32.shl
-     local.get $4
+     local.get $5
      i32.add
      local.tee $8
      i32.load
      i32.store offset=4
      local.get $8
-     local.get $2
+     local.get $3
      i32.store
-     local.get $2
+     local.get $3
      i32.const 8
      i32.add
-     local.set $2
-    end
-    local.get $3
+     local.set $3
+    end
+    local.get $2
     i32.const 8
     i32.add
-    local.set $3
+    local.set $2
     br $continue|0
    end
   end
   local.get $0
-  local.tee $2
   i32.load
   drop
-  local.get $2
+  local.get $0
+  local.get $5
+  i32.store
+  local.get $0
+  local.get $1
+  i32.store offset=4
+  local.get $0
+  i32.load offset=8
+  drop
+  local.get $0
   local.get $4
-  i32.store
-  local.get $2
-  local.get $1
-  i32.store offset=4
-  local.get $5
-  local.tee $0
-  local.get $2
-  i32.load offset=8
-  i32.ne
-  drop
-  local.get $2
-  local.get $0
   i32.store offset=8
-  local.get $2
+  local.get $0
   local.get $6
   i32.store offset=12
-  local.get $2
-  local.get $2
+  local.get $0
+  local.get $0
   i32.load offset=20
   i32.store offset=16
  )
@@ -3081,18 +3008,11 @@
   (local $2 i32)
   (local $3 i32)
   (local $4 i32)
-<<<<<<< HEAD
-=======
-  local.get $1
-  call $~lib/internal/hash/hash32
-  local.tee $2
-  local.set $3
->>>>>>> b2adf8b1
   local.get $0
   local.get $1
   local.get $1
   call $~lib/util/hash/hash32
-  local.tee $4
+  local.tee $3
   call $~lib/set/Set<i32>#find
   i32.eqz
   if
@@ -3135,14 +3055,7 @@
    i32.const 1
    i32.add
    i32.store offset=16
-<<<<<<< HEAD
-   local.get $3
-=======
-   local.get $2
-   i32.const 8
-   i32.add
    local.get $4
->>>>>>> b2adf8b1
    i32.const 3
    i32.shl
    local.get $2
@@ -3166,13 +3079,8 @@
    i32.const 2
    i32.shl
    i32.add
-<<<<<<< HEAD
-   local.tee $3
+   local.tee $0
    i32.load
-=======
-   local.tee $0
-   i32.load offset=8
->>>>>>> b2adf8b1
    i32.store offset=4
    local.get $0
    local.get $2
@@ -3761,9 +3669,10 @@
   (local $1 i32)
   i32.const 16
   call $~lib/arraybuffer/ArrayBuffer#constructor
-  local.set $1
+  local.tee $1
   local.get $0
   i32.load
+  i32.ne
   drop
   local.get $0
   local.get $1
@@ -3948,12 +3857,12 @@
   local.get $1
   i32.const 1
   i32.add
-  local.tee $3
+  local.tee $4
   i32.const 2
   i32.shl
   call $~lib/arraybuffer/ArrayBuffer#constructor
-  local.set $4
-  local.get $3
+  local.set $5
+  local.get $4
   f64.convert_i32_s
   f64.const 2.6666666666666665
   f64.mul
@@ -3962,85 +3871,81 @@
   i32.const 4
   i32.shl
   call $~lib/arraybuffer/ArrayBuffer#constructor
-  local.set $5
+  local.set $4
   local.get $0
   i32.load offset=8
-  local.tee $3
+  local.tee $2
   local.get $0
   i32.load offset=16
   i32.const 4
   i32.shl
   i32.add
   local.set $7
-  local.get $5
-  local.set $2
+  local.get $4
+  local.set $3
   loop $continue|0
-   local.get $3
+   local.get $2
    local.get $7
    i32.ne
    if
-    local.get $3
+    local.get $2
     i32.load offset=8
     i32.const 1
     i32.and
     i32.eqz
     if
+     local.get $3
      local.get $2
-     local.get $3
      i64.load
      i64.store
+     local.get $3
      local.get $2
-     local.get $3
      i64.load
      call $~lib/util/hash/hash64
      local.get $1
      i32.and
      i32.const 2
      i32.shl
-     local.get $4
+     local.get $5
      i32.add
      local.tee $8
      i32.load
      i32.store offset=8
      local.get $8
-     local.get $2
+     local.get $3
      i32.store
-     local.get $2
+     local.get $3
      i32.const 16
      i32.add
-     local.set $2
-    end
-    local.get $3
+     local.set $3
+    end
+    local.get $2
     i32.const 16
     i32.add
-    local.set $3
+    local.set $2
     br $continue|0
    end
   end
   local.get $0
-  local.tee $2
   i32.load
   drop
-  local.get $2
+  local.get $0
+  local.get $5
+  i32.store
+  local.get $0
+  local.get $1
+  i32.store offset=4
+  local.get $0
+  i32.load offset=8
+  drop
+  local.get $0
   local.get $4
-  i32.store
-  local.get $2
-  local.get $1
-  i32.store offset=4
-  local.get $5
-  local.tee $0
-  local.get $2
-  i32.load offset=8
-  i32.ne
-  drop
-  local.get $2
-  local.get $0
   i32.store offset=8
-  local.get $2
+  local.get $0
   local.get $6
   i32.store offset=12
-  local.get $2
-  local.get $2
+  local.get $0
+  local.get $0
   i32.load offset=20
   i32.store offset=16
  )
@@ -4048,18 +3953,11 @@
   (local $2 i32)
   (local $3 i32)
   (local $4 i32)
-<<<<<<< HEAD
-=======
-  local.get $1
-  call $~lib/internal/hash/hash64
-  local.tee $2
-  local.set $3
->>>>>>> b2adf8b1
   local.get $0
   local.get $1
   local.get $1
   call $~lib/util/hash/hash64
-  local.tee $4
+  local.tee $3
   call $~lib/set/Set<i64>#find
   i32.eqz
   if
@@ -4102,14 +4000,7 @@
    i32.const 1
    i32.add
    i32.store offset=16
-<<<<<<< HEAD
-   local.get $3
-=======
-   local.get $2
-   i32.const 8
-   i32.add
    local.get $4
->>>>>>> b2adf8b1
    i32.const 4
    i32.shl
    local.get $2
@@ -4133,13 +4024,8 @@
    i32.const 2
    i32.shl
    i32.add
-<<<<<<< HEAD
-   local.tee $3
+   local.tee $0
    i32.load
-=======
-   local.tee $0
-   i32.load offset=8
->>>>>>> b2adf8b1
    i32.store offset=8
    local.get $0
    local.get $2
@@ -4817,12 +4703,12 @@
   local.get $1
   i32.const 1
   i32.add
-  local.tee $3
+  local.tee $4
   i32.const 2
   i32.shl
   call $~lib/arraybuffer/ArrayBuffer#constructor
-  local.set $4
-  local.get $3
+  local.set $5
+  local.get $4
   f64.convert_i32_s
   f64.const 2.6666666666666665
   f64.mul
@@ -4831,35 +4717,35 @@
   i32.const 3
   i32.shl
   call $~lib/arraybuffer/ArrayBuffer#constructor
-  local.set $5
+  local.set $4
   local.get $0
   i32.load offset=8
-  local.tee $3
+  local.tee $2
   local.get $0
   i32.load offset=16
   i32.const 3
   i32.shl
   i32.add
   local.set $7
-  local.get $5
-  local.set $2
+  local.get $4
+  local.set $3
   loop $continue|0
-   local.get $3
+   local.get $2
    local.get $7
    i32.ne
    if
-    local.get $3
+    local.get $2
     i32.load offset=4
     i32.const 1
     i32.and
     i32.eqz
     if
+     local.get $3
      local.get $2
-     local.get $3
      f32.load
      f32.store
+     local.get $3
      local.get $2
-     local.get $3
      f32.load
      i32.reinterpret_f32
      call $~lib/util/hash/hash32
@@ -4867,50 +4753,46 @@
      i32.and
      i32.const 2
      i32.shl
-     local.get $4
+     local.get $5
      i32.add
      local.tee $8
      i32.load
      i32.store offset=4
      local.get $8
-     local.get $2
+     local.get $3
      i32.store
-     local.get $2
+     local.get $3
      i32.const 8
      i32.add
-     local.set $2
-    end
-    local.get $3
+     local.set $3
+    end
+    local.get $2
     i32.const 8
     i32.add
-    local.set $3
+    local.set $2
     br $continue|0
    end
   end
   local.get $0
-  local.tee $2
   i32.load
   drop
-  local.get $2
+  local.get $0
+  local.get $5
+  i32.store
+  local.get $0
+  local.get $1
+  i32.store offset=4
+  local.get $0
+  i32.load offset=8
+  drop
+  local.get $0
   local.get $4
-  i32.store
-  local.get $2
-  local.get $1
-  i32.store offset=4
-  local.get $5
-  local.tee $0
-  local.get $2
-  i32.load offset=8
-  i32.ne
-  drop
-  local.get $2
-  local.get $0
   i32.store offset=8
-  local.get $2
+  local.get $0
   local.get $6
   i32.store offset=12
-  local.get $2
-  local.get $2
+  local.get $0
+  local.get $0
   i32.load offset=20
   i32.store offset=16
  )
@@ -4921,14 +4803,9 @@
   local.get $0
   local.get $1
   local.get $1
-<<<<<<< HEAD
   i32.reinterpret_f32
   call $~lib/util/hash/hash32
-  local.tee $4
-=======
-  call $~lib/internal/hash/HASH<f32>
   local.tee $3
->>>>>>> b2adf8b1
   call $~lib/set/Set<f32>#find
   i32.eqz
   if
@@ -4971,14 +4848,7 @@
    i32.const 1
    i32.add
    i32.store offset=16
-<<<<<<< HEAD
-   local.get $3
-=======
-   local.get $2
-   i32.const 8
-   i32.add
    local.get $4
->>>>>>> b2adf8b1
    i32.const 3
    i32.shl
    local.get $2
@@ -5002,13 +4872,8 @@
    i32.const 2
    i32.shl
    i32.add
-<<<<<<< HEAD
-   local.tee $3
+   local.tee $0
    i32.load
-=======
-   local.tee $0
-   i32.load offset=8
->>>>>>> b2adf8b1
    i32.store offset=4
    local.get $0
    local.get $2
@@ -5414,12 +5279,12 @@
   local.get $1
   i32.const 1
   i32.add
-  local.tee $3
+  local.tee $4
   i32.const 2
   i32.shl
   call $~lib/arraybuffer/ArrayBuffer#constructor
-  local.set $4
-  local.get $3
+  local.set $5
+  local.get $4
   f64.convert_i32_s
   f64.const 2.6666666666666665
   f64.mul
@@ -5428,35 +5293,35 @@
   i32.const 4
   i32.shl
   call $~lib/arraybuffer/ArrayBuffer#constructor
-  local.set $5
+  local.set $4
   local.get $0
   i32.load offset=8
-  local.tee $3
+  local.tee $2
   local.get $0
   i32.load offset=16
   i32.const 4
   i32.shl
   i32.add
   local.set $7
-  local.get $5
-  local.set $2
+  local.get $4
+  local.set $3
   loop $continue|0
-   local.get $3
+   local.get $2
    local.get $7
    i32.ne
    if
-    local.get $3
+    local.get $2
     i32.load offset=8
     i32.const 1
     i32.and
     i32.eqz
     if
+     local.get $3
      local.get $2
-     local.get $3
      f64.load
      f64.store
+     local.get $3
      local.get $2
-     local.get $3
      f64.load
      i64.reinterpret_f64
      call $~lib/util/hash/hash64
@@ -5464,50 +5329,46 @@
      i32.and
      i32.const 2
      i32.shl
-     local.get $4
+     local.get $5
      i32.add
      local.tee $8
      i32.load
      i32.store offset=8
      local.get $8
-     local.get $2
+     local.get $3
      i32.store
-     local.get $2
+     local.get $3
      i32.const 16
      i32.add
-     local.set $2
-    end
-    local.get $3
+     local.set $3
+    end
+    local.get $2
     i32.const 16
     i32.add
-    local.set $3
+    local.set $2
     br $continue|0
    end
   end
   local.get $0
-  local.tee $2
   i32.load
   drop
-  local.get $2
+  local.get $0
+  local.get $5
+  i32.store
+  local.get $0
+  local.get $1
+  i32.store offset=4
+  local.get $0
+  i32.load offset=8
+  drop
+  local.get $0
   local.get $4
-  i32.store
-  local.get $2
-  local.get $1
-  i32.store offset=4
-  local.get $5
-  local.tee $0
-  local.get $2
-  i32.load offset=8
-  i32.ne
-  drop
-  local.get $2
-  local.get $0
   i32.store offset=8
-  local.get $2
+  local.get $0
   local.get $6
   i32.store offset=12
-  local.get $2
-  local.get $2
+  local.get $0
+  local.get $0
   i32.load offset=20
   i32.store offset=16
  )
@@ -5518,14 +5379,9 @@
   local.get $0
   local.get $1
   local.get $1
-<<<<<<< HEAD
   i64.reinterpret_f64
   call $~lib/util/hash/hash64
-  local.tee $4
-=======
-  call $~lib/internal/hash/HASH<f64>
   local.tee $3
->>>>>>> b2adf8b1
   call $~lib/set/Set<f64>#find
   i32.eqz
   if
@@ -5568,14 +5424,7 @@
    i32.const 1
    i32.add
    i32.store offset=16
-<<<<<<< HEAD
-   local.get $3
-=======
-   local.get $2
-   i32.const 8
-   i32.add
    local.get $4
->>>>>>> b2adf8b1
    i32.const 4
    i32.shl
    local.get $2
@@ -5599,13 +5448,8 @@
    i32.const 2
    i32.shl
    i32.add
-<<<<<<< HEAD
-   local.tee $3
+   local.tee $0
    i32.load
-=======
-   local.tee $0
-   i32.load offset=8
->>>>>>> b2adf8b1
    i32.store offset=8
    local.get $0
    local.get $2
