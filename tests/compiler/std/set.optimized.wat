--- conflicted
+++ resolved
@@ -1063,51 +1063,7 @@
   (local $1 i32)
   (local $2 i32)
   local.get $0
-<<<<<<< HEAD
-  i32.load offset=4
-  local.tee $1
-  i32.const -268435456
-  i32.and
-  local.get $1
-  i32.const 1
-  i32.add
-  i32.const -268435456
-  i32.and
-  i32.ne
-  if
-   i32.const 0
-   i32.const 1152
-   i32.const 109
-   i32.const 2
-   call $~lib/builtins/abort
-   unreachable
-  end
-  local.get $0
-  local.get $1
-  i32.const 1
-  i32.add
-  i32.store offset=4
-  local.get $0
-  call $~lib/rt/rtrace/onincrement
-  local.get $0
-  i32.load
-  i32.const 1
-  i32.and
-  if
-   i32.const 0
-   i32.const 1152
-   i32.const 112
-   i32.const 13
-   call $~lib/builtins/abort
-   unreachable
-  end
- )
- (func $~lib/rt/pure/__retain (; 17 ;) (param $0 i32) (result i32)
-  local.get $0
   i32.const 1452
-=======
-  i32.const 444
->>>>>>> c7714613
   i32.gt_u
   if
    local.get $0
@@ -1126,7 +1082,7 @@
    i32.ne
    if
     i32.const 0
-    i32.const 144
+    i32.const 1152
     i32.const 109
     i32.const 2
     call $~lib/builtins/abort
@@ -1145,7 +1101,7 @@
    i32.and
    if
     i32.const 0
-    i32.const 144
+    i32.const 1152
     i32.const 112
     i32.const 13
     call $~lib/builtins/abort
@@ -1781,53 +1737,7 @@
   i32.store offset=8
   local.get $0
  )
-<<<<<<< HEAD
- (func $~lib/rt/tlsf/checkUsedBlock (; 29 ;) (param $0 i32) (result i32)
-  (local $1 i32)
-  local.get $0
-  i32.const 16
-  i32.sub
-  local.set $1
-  local.get $0
-  i32.const 15
-  i32.and
-  i32.eqz
-  i32.const 0
-  local.get $0
-  select
-  if (result i32)
-   local.get $1
-   i32.load
-   i32.const 1
-   i32.and
-   i32.eqz
-  else
-   i32.const 0
-  end
-  if (result i32)
-   local.get $1
-   i32.load offset=4
-   i32.const -268435456
-   i32.and
-   i32.eqz
-  else
-   i32.const 0
-  end
-  i32.eqz
-  if
-   i32.const 0
-   i32.const 1040
-   i32.const 570
-   i32.const 2
-   call $~lib/builtins/abort
-   unreachable
-  end
-  local.get $1
- )
- (func $~lib/memory/memory.copy (; 30 ;) (param $0 i32) (param $1 i32) (param $2 i32)
-=======
  (func $~lib/memory/memory.copy (; 27 ;) (param $0 i32) (param $1 i32) (param $2 i32)
->>>>>>> c7714613
   (local $3 i32)
   (local $4 i32)
   block $~lib/util/memory/memmove|inlined.0
@@ -2183,7 +2093,7 @@
    i32.eqz
    if
     i32.const 0
-    i32.const 32
+    i32.const 1040
     i32.const 570
     i32.const 2
     call $~lib/builtins/abort
@@ -6534,80 +6444,6 @@
   i32.load offset=12
   i32.ge_u
   if
-   i32.const 352
-   i32.const 416
-   i32.const 93
-   i32.const 41
-   call $~lib/builtins/abort
-   unreachable
-  end
-  local.get $0
-  i32.load offset=4
-  local.get $1
-  i32.const 3
-  i32.shl
-  i32.add
-  i64.load
- )
- (func $~lib/set/Set<i64>#delete (; 80 ;) (param $0 i32) (param $1 i64)
-  (local $2 i32)
-  (local $3 i32)
-  local.get $0
-  local.get $1
-  local.get $1
-  call $~lib/util/hash/hash64
-  call $~lib/set/Set<i64>#find
-  local.tee $2
-<<<<<<< HEAD
-  i32.const 0
-  i32.store offset=12
-  local.get $2
-  local.get $1
-  i32.store offset=12
-  i32.const 0
-  local.set $0
-  loop $for-loop|0
-   local.get $3
-   local.get $1
-   i32.lt_s
-   if
-    local.get $4
-    local.get $3
-    i32.const 4
-    i32.shl
-    i32.add
-    local.tee $5
-    i32.load offset=8
-    i32.const 1
-    i32.and
-    i32.eqz
-    if
-     local.get $0
-     local.tee $6
-     i32.const 1
-     i32.add
-     local.set $0
-     local.get $2
-     local.get $6
-     local.get $5
-     i64.load
-     call $~lib/array/Array<i64>#__set
-    end
-    local.get $3
-    i32.const 1
-    i32.add
-    local.set $3
-    br $for-loop|0
-   end
-  end
-  local.get $2
- )
- (func $~lib/array/Array<i64>#__get (; 89 ;) (param $0 i32) (param $1 i32) (result i64)
-  local.get $1
-  local.get $0
-  i32.load offset=12
-  i32.ge_u
-  if
    i32.const 1360
    i32.const 1424
    i32.const 93
@@ -6623,7 +6459,7 @@
   i32.add
   i64.load
  )
- (func $~lib/set/Set<i64>#delete (; 90 ;) (param $0 i32) (param $1 i64)
+ (func $~lib/set/Set<i64>#delete (; 80 ;) (param $0 i32) (param $1 i64)
   (local $2 i32)
   (local $3 i32)
   local.get $0
@@ -6632,8 +6468,6 @@
   call $~lib/util/hash/hash64
   call $~lib/set/Set<i64>#find
   local.tee $2
-=======
->>>>>>> c7714613
   i32.eqz
   if
    return
@@ -7711,39 +7545,6 @@
    i32.and
    i32.const 2
    i32.shl
-<<<<<<< HEAD
-   i32.add
-   local.tee $0
-   i32.load
-   i32.store offset=4
-   local.get $0
-   local.get $2
-   i32.store
-  end
- )
- (func $~lib/array/Array<f32>#__set (; 100 ;) (param $0 i32) (param $1 i32) (param $2 f32)
-  (local $3 i32)
-  local.get $1
-  local.get $0
-  i32.load offset=12
-  i32.ge_u
-  if
-   local.get $1
-   i32.const 0
-   i32.lt_s
-   if
-    i32.const 1360
-    i32.const 1424
-    i32.const 109
-    i32.const 21
-    call $~lib/builtins/abort
-    unreachable
-   end
-   local.get $0
-   local.get $1
-   i32.const 1
-=======
->>>>>>> c7714613
    i32.add
    local.tee $3
    i32.load
@@ -7815,8 +7616,8 @@
       i32.const 0
       i32.lt_s
       if
-       i32.const 352
-       i32.const 416
+       i32.const 1360
+       i32.const 1424
        i32.const 109
        i32.const 21
        call $~lib/builtins/abort
@@ -8527,39 +8328,6 @@
    local.get $2
    i32.store
   end
-<<<<<<< HEAD
- )
- (func $~lib/array/Array<f64>#__set (; 110 ;) (param $0 i32) (param $1 i32) (param $2 f64)
-  (local $3 i32)
-  local.get $1
-  local.get $0
-  i32.load offset=12
-  i32.ge_u
-  if
-   local.get $1
-   i32.const 0
-   i32.lt_s
-   if
-    i32.const 1360
-    i32.const 1424
-    i32.const 109
-    i32.const 21
-    call $~lib/builtins/abort
-    unreachable
-   end
-   local.get $0
-   local.get $1
-   i32.const 1
-   i32.add
-   local.tee $3
-   i32.const 3
-   call $~lib/array/ensureSize
-   local.get $0
-   local.get $3
-   i32.store offset=12
-  end
-=======
->>>>>>> c7714613
   local.get $0
   call $~lib/rt/pure/__retain
  )
@@ -8623,8 +8391,8 @@
       i32.const 0
       i32.lt_s
       if
-       i32.const 352
-       i32.const 416
+       i32.const 1360
+       i32.const 1424
        i32.const 109
        i32.const 21
        call $~lib/builtins/abort
