--- conflicted
+++ resolved
@@ -688,15 +688,9 @@
   i32.const 1073741808
   i32.ge_u
   if
-<<<<<<< HEAD
-   i32.const 80
-   i32.const 32
-   i32.const 461
-=======
    i32.const 1088
    i32.const 1040
-   i32.const 457
->>>>>>> 9876c3f5
+   i32.const 461
    i32.const 29
    call $~lib/builtins/abort
    unreachable
@@ -924,13 +918,8 @@
   global.get $~lib/rt/tlsf/collectLock
   if
    i32.const 0
-<<<<<<< HEAD
-   i32.const 32
+   i32.const 1040
    i32.const 501
-=======
-   i32.const 1040
-   i32.const 490
->>>>>>> 9876c3f5
    i32.const 13
    call $~lib/builtins/abort
    unreachable
@@ -1020,13 +1009,8 @@
     i32.eqz
     if
      i32.const 0
-<<<<<<< HEAD
-     i32.const 32
+     i32.const 1040
      i32.const 513
-=======
-     i32.const 1040
-     i32.const 502
->>>>>>> 9876c3f5
      i32.const 19
      call $~lib/builtins/abort
      unreachable
@@ -1041,13 +1025,8 @@
   i32.lt_u
   if
    i32.const 0
-<<<<<<< HEAD
-   i32.const 32
+   i32.const 1040
    i32.const 521
-=======
-   i32.const 1040
-   i32.const 510
->>>>>>> 9876c3f5
    i32.const 13
    call $~lib/builtins/abort
    unreachable
@@ -1731,53 +1710,7 @@
   i32.store offset=8
   local.get $0
  )
-<<<<<<< HEAD
- (func $~lib/rt/tlsf/checkUsedBlock (; 29 ;) (param $0 i32) (result i32)
-  (local $1 i32)
-  local.get $0
-  i32.const 16
-  i32.sub
-  local.set $1
-  local.get $0
-  i32.const 15
-  i32.and
-  i32.eqz
-  i32.const 0
-  local.get $0
-  select
-  if (result i32)
-   local.get $1
-   i32.load
-   i32.const 1
-   i32.and
-   i32.eqz
-  else
-   i32.const 0
-  end
-  if (result i32)
-   local.get $1
-   i32.load offset=4
-   i32.const -268435456
-   i32.and
-   i32.eqz
-  else
-   i32.const 0
-  end
-  i32.eqz
-  if
-   i32.const 0
-   i32.const 32
-   i32.const 581
-   i32.const 2
-   call $~lib/builtins/abort
-   unreachable
-  end
-  local.get $1
- )
- (func $~lib/memory/memory.copy (; 30 ;) (param $0 i32) (param $1 i32) (param $2 i32)
-=======
  (func $~lib/memory/memory.copy (; 27 ;) (param $0 i32) (param $1 i32) (param $2 i32)
->>>>>>> 9876c3f5
   (local $3 i32)
   (local $4 i32)
   block $~lib/util/memory/memmove|inlined.0
@@ -2134,7 +2067,7 @@
    if
     i32.const 0
     i32.const 1040
-    i32.const 570
+    i32.const 581
     i32.const 2
     call $~lib/builtins/abort
     unreachable
