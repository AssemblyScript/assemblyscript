(module
 (type $ii (func (param i32) (result i32)))
 (type $iiiiv (func (param i32 i32 i32 i32)))
 (type $iii (func (param i32 i32) (result i32)))
 (type $iv (func (param i32)))
 (type $v (func))
 (import "env" "abort" (func $~lib/env/abort (param i32 i32 i32 i32)))
 (global $~lib/allocator/arena/startOffset (mut i32) (i32.const 0))
 (global $~lib/allocator/arena/offset (mut i32) (i32.const 0))
 (global $std/string-utf8/str (mut i32) (i32.const 8))
 (global $std/string-utf8/len (mut i32) (i32.const 0))
 (global $~argc (mut i32) (i32.const 0))
 (global $std/string-utf8/ptr (mut i32) (i32.const 0))
 (global $std/string-utf8/ptr2 (mut i32) (i32.const 0))
 (global $std/string-utf8/ptr3 (mut i32) (i32.const 0))
 (memory $0 1)
 (data (i32.const 8) "\06\00\00\00\01\d87\dch\00i\00R\d8b\df")
 (data (i32.const 24) "\0e\00\00\00~\00l\00i\00b\00/\00s\00t\00r\00i\00n\00g\00.\00t\00s")
 (data (i32.const 56) "\12\00\00\00s\00t\00d\00/\00s\00t\00r\00i\00n\00g\00-\00u\00t\00f\008\00.\00t\00s")
 (export "memory" (memory $0))
 (start $start)
 (func $~lib/string/String#get:lengthUTF8 (; 1 ;) (; has Stack IR ;) (type $ii) (param $0 i32) (result i32)
  (local $1 i32)
  (local $2 i32)
  (local $3 i32)
  (local $4 i32)
  (if
   (i32.eqz
    (get_local $0)
   )
   (block
    (call $~lib/env/abort
     (i32.const 0)
     (i32.const 24)
     (i32.const 412)
     (i32.const 4)
    )
    (unreachable)
   )
  )
  (set_local $1
   (i32.const 1)
  )
  (set_local $4
   (i32.load
    (get_local $0)
   )
  )
  (loop $continue|0
   (if
    (i32.lt_u
     (get_local $2)
     (get_local $4)
    )
    (block
     (set_local $2
      (if (result i32)
       (i32.lt_u
        (tee_local $3
         (i32.load16_u offset=4
          (i32.add
           (get_local $0)
           (i32.shl
            (get_local $2)
            (i32.const 1)
           )
          )
         )
        )
        (i32.const 128)
       )
       (block (result i32)
        (set_local $1
         (i32.add
          (get_local $1)
          (i32.const 1)
         )
        )
        (i32.add
         (get_local $2)
         (i32.const 1)
        )
       )
       (if (result i32)
        (i32.lt_u
         (get_local $3)
         (i32.const 2048)
        )
        (block (result i32)
         (set_local $1
          (i32.add
           (get_local $1)
           (i32.const 2)
          )
         )
         (i32.add
          (get_local $2)
          (i32.const 1)
         )
        )
        (block (result i32)
         (if
          (tee_local $3
           (i32.eq
            (i32.and
             (get_local $3)
             (i32.const 64512)
            )
            (i32.const 55296)
           )
          )
          (set_local $3
           (i32.lt_u
            (i32.add
             (get_local $2)
             (i32.const 1)
            )
            (get_local $4)
           )
          )
         )
         (if
          (get_local $3)
          (set_local $3
           (i32.eq
            (i32.and
             (i32.load16_u offset=4
              (i32.add
               (get_local $0)
               (i32.shl
                (i32.add
                 (get_local $2)
                 (i32.const 1)
                )
                (i32.const 1)
               )
              )
             )
             (i32.const 64512)
            )
            (i32.const 56320)
           )
          )
         )
         (if (result i32)
          (get_local $3)
          (block (result i32)
           (set_local $1
            (i32.add
             (get_local $1)
             (i32.const 4)
            )
           )
           (i32.add
            (get_local $2)
            (i32.const 2)
           )
          )
          (block (result i32)
           (set_local $1
            (i32.add
             (get_local $1)
             (i32.const 3)
            )
           )
           (i32.add
            (get_local $2)
            (i32.const 1)
           )
          )
         )
        )
       )
      )
     )
     (br $continue|0)
    )
   )
  )
  (get_local $1)
 )
 (func $~lib/allocator/arena/__memory_allocate (; 2 ;) (; has Stack IR ;) (type $ii) (param $0 i32) (result i32)
  (local $1 i32)
  (local $2 i32)
  (local $3 i32)
  (if
   (get_local $0)
   (block
    (if
     (i32.gt_u
      (get_local $0)
      (i32.const 1073741824)
     )
     (unreachable)
    )
    (if
     (i32.gt_u
      (tee_local $0
       (i32.and
        (i32.add
         (i32.add
          (tee_local $1
           (get_global $~lib/allocator/arena/offset)
          )
          (get_local $0)
         )
         (i32.const 7)
        )
        (i32.const -8)
       )
      )
      (i32.shl
       (tee_local $2
        (current_memory)
       )
       (i32.const 16)
      )
     )
     (if
      (i32.lt_s
       (grow_memory
        (select
         (get_local $2)
         (tee_local $3
          (i32.shr_u
           (i32.and
            (i32.add
             (i32.sub
              (get_local $0)
              (get_local $1)
             )
             (i32.const 65535)
            )
            (i32.const -65536)
           )
           (i32.const 16)
          )
         )
         (i32.gt_s
          (get_local $2)
          (get_local $3)
         )
        )
       )
       (i32.const 0)
      )
      (if
       (i32.lt_s
        (grow_memory
         (get_local $3)
        )
        (i32.const 0)
       )
       (unreachable)
      )
     )
    )
    (set_global $~lib/allocator/arena/offset
     (get_local $0)
    )
    (return
     (get_local $1)
    )
   )
  )
  (i32.const 0)
 )
<<<<<<< HEAD
 (func $~lib/memory/memory.allocate (; 3 ;) (type $ii) (param $0 i32) (result i32)
  (call $~lib/allocator/arena/__memory_allocate
   (get_local $0)
  )
 )
 (func $~lib/string/String#toUTF8 (; 4 ;) (type $iii) (param $0 i32) (param $1 i32) (result i32)
=======
 (func $~lib/string/String#toUTF8 (; 3 ;) (; has Stack IR ;) (type $ii) (param $0 i32) (result i32)
  (local $1 i32)
>>>>>>> 61de7cf9
  (local $2 i32)
  (local $3 i32)
  (local $4 i32)
  (local $5 i32)
  (local $6 i32)
  (local $7 i32)
<<<<<<< HEAD
  (local $8 i32)
  (if
   (i32.eqz
    (get_local $0)
   )
   (block
    (call $~lib/env/abort
     (i32.const 0)
     (i32.const 24)
     (i32.const 437)
     (i32.const 4)
    )
    (unreachable)
   )
  )
  (set_local $6
   (call $~lib/memory/memory.allocate
    (tee_local $2
     (if (result i32)
      (i32.lt_s
       (get_local $1)
       (i32.const 0)
      )
      (call $~lib/string/String#get:lengthUTF8
       (get_local $0)
      )
      (i32.add
       (get_local $1)
       (i32.const 1)
      )
     )
=======
  (set_local $5
   (call $~lib/allocator/arena/__memory_allocate
    (call $~lib/string/String#get:lengthUTF8
     (get_local $0)
>>>>>>> 61de7cf9
    )
   )
  )
  (set_local $8
   (i32.load
    (get_local $0)
   )
  )
  (loop $continue|0
   (if
    (tee_local $2
     (i32.lt_u
      (get_local $3)
      (get_local $8)
     )
    )
    (set_local $2
     (i32.lt_u
      (get_local $4)
      (get_local $1)
     )
    )
   )
   (if
    (get_local $2)
    (block
     (set_local $4
      (if (result i32)
       (i32.lt_u
        (tee_local $2
         (i32.load16_u offset=4
          (i32.add
           (get_local $0)
           (i32.shl
            (get_local $3)
            (i32.const 1)
           )
          )
         )
        )
        (i32.const 128)
       )
       (block (result i32)
        (i32.store8
         (i32.add
          (get_local $6)
          (get_local $4)
         )
         (get_local $2)
        )
        (set_local $3
         (i32.add
          (get_local $3)
          (i32.const 1)
         )
        )
        (i32.add
         (get_local $4)
         (i32.const 1)
        )
       )
       (if (result i32)
        (i32.lt_u
         (get_local $2)
         (i32.const 2048)
        )
        (block (result i32)
         (i32.store8
          (tee_local $5
           (i32.add
            (get_local $6)
            (get_local $4)
           )
          )
          (i32.or
           (i32.shr_u
            (get_local $2)
            (i32.const 6)
           )
           (i32.const 192)
          )
         )
         (i32.store8 offset=1
          (get_local $5)
          (i32.or
           (i32.and
            (get_local $2)
            (i32.const 63)
           )
           (i32.const 128)
          )
         )
         (set_local $3
          (i32.add
           (get_local $3)
           (i32.const 1)
          )
         )
         (i32.add
          (get_local $4)
          (i32.const 2)
         )
        )
        (block (result i32)
         (set_local $5
          (i32.add
           (get_local $6)
           (get_local $4)
          )
         )
         (if
          (tee_local $7
           (i32.eq
            (i32.and
             (get_local $2)
             (i32.const 64512)
            )
            (i32.const 55296)
           )
          )
          (set_local $7
           (i32.lt_u
            (i32.add
             (get_local $3)
             (i32.const 1)
            )
            (get_local $8)
           )
          )
         )
         (if
          (get_local $7)
          (if
           (i32.eq
            (i32.and
             (tee_local $7
              (i32.load16_u offset=4
               (i32.add
                (get_local $0)
                (i32.shl
                 (i32.add
                  (get_local $3)
                  (i32.const 1)
                 )
                 (i32.const 1)
                )
               )
              )
             )
             (i32.const 64512)
            )
            (i32.const 56320)
           )
           (block
            (i32.store8
             (get_local $5)
             (i32.or
              (i32.shr_u
               (tee_local $2
                (i32.add
                 (i32.add
                  (i32.shl
                   (i32.and
                    (get_local $2)
                    (i32.const 1023)
                   )
                   (i32.const 10)
                  )
                  (i32.const 65536)
                 )
                 (i32.and
                  (get_local $7)
                  (i32.const 1023)
                 )
                )
               )
               (i32.const 18)
              )
              (i32.const 240)
             )
            )
            (i32.store8 offset=1
             (get_local $5)
             (i32.or
              (i32.and
               (i32.shr_u
                (get_local $2)
                (i32.const 12)
               )
               (i32.const 63)
              )
              (i32.const 128)
             )
            )
            (i32.store8 offset=2
             (get_local $5)
             (i32.or
              (i32.and
               (i32.shr_u
                (get_local $2)
                (i32.const 6)
               )
               (i32.const 63)
              )
              (i32.const 128)
             )
            )
            (i32.store8 offset=3
             (get_local $5)
             (i32.or
              (i32.and
               (get_local $2)
               (i32.const 63)
              )
              (i32.const 128)
             )
            )
            (set_local $4
             (i32.add
              (get_local $4)
              (i32.const 4)
             )
            )
            (set_local $3
             (i32.add
              (get_local $3)
              (i32.const 2)
             )
            )
            (br $continue|0)
           )
          )
         )
         (i32.store8
          (get_local $5)
          (i32.or
           (i32.shr_u
            (get_local $2)
            (i32.const 12)
           )
           (i32.const 224)
          )
         )
         (i32.store8 offset=1
          (get_local $5)
          (i32.or
           (i32.and
            (i32.shr_u
             (get_local $2)
             (i32.const 6)
            )
            (i32.const 63)
           )
           (i32.const 128)
          )
         )
         (i32.store8 offset=2
          (get_local $5)
          (i32.or
           (i32.and
            (get_local $2)
            (i32.const 63)
           )
           (i32.const 128)
          )
         )
         (set_local $3
          (i32.add
           (get_local $3)
           (i32.const 1)
          )
         )
         (i32.add
          (get_local $4)
          (i32.const 3)
         )
        )
       )
      )
     )
     (br $continue|0)
    )
   )
  )
  (i32.store8
   (i32.add
    (get_local $6)
    (get_local $4)
   )
   (i32.const 0)
  )
  (get_local $6)
 )
<<<<<<< HEAD
 (func $~lib/string/String#toUTF8|trampoline (; 5 ;) (type $iii) (param $0 i32) (param $1 i32) (result i32)
  (block $1of1
   (block $0of1
    (block $outOfRange
     (br_table $0of1 $1of1 $outOfRange
      (get_global $~argc)
     )
    )
    (unreachable)
   )
   (set_local $1
    (i32.const -2147483648)
   )
  )
  (call $~lib/string/String#toUTF8
   (get_local $0)
   (get_local $1)
  )
 )
 (func $~lib/allocator/arena/__memory_free (; 6 ;) (type $iv) (param $0 i32)
  (nop)
 )
 (func $~lib/memory/memory.free (; 7 ;) (type $iv) (param $0 i32)
  (call $~lib/allocator/arena/__memory_free
   (get_local $0)
  )
 )
 (func $start (; 8 ;) (type $v)
=======
 (func $~lib/allocator/arena/__memory_free (; 4 ;) (; has Stack IR ;) (type $iv) (param $0 i32)
  (nop)
 )
 (func $start (; 5 ;) (; has Stack IR ;) (type $v)
>>>>>>> 61de7cf9
  (set_global $~lib/allocator/arena/startOffset
   (i32.const 96)
  )
  (set_global $~lib/allocator/arena/offset
   (get_global $~lib/allocator/arena/startOffset)
  )
  (set_global $std/string-utf8/len
   (call $~lib/string/String#get:lengthUTF8
    (get_global $std/string-utf8/str)
   )
  )
  (if
   (i32.ne
    (get_global $std/string-utf8/len)
    (i32.const 11)
   )
   (block
    (call $~lib/env/abort
     (i32.const 0)
     (i32.const 56)
     (i32.const 7)
     (i32.const 0)
    )
    (unreachable)
   )
  )
  (set_global $~argc
   (i32.const 0)
  )
  (set_global $std/string-utf8/ptr
   (call $~lib/string/String#toUTF8|trampoline
    (get_global $std/string-utf8/str)
    (i32.const 0)
   )
  )
  (if
   (i32.ne
    (i32.load8_u
     (get_global $std/string-utf8/ptr)
    )
    (i32.const 240)
   )
   (block
    (call $~lib/env/abort
     (i32.const 0)
     (i32.const 56)
     (i32.const 11)
     (i32.const 0)
    )
    (unreachable)
   )
  )
  (if
   (i32.ne
    (i32.load8_u offset=1
     (get_global $std/string-utf8/ptr)
    )
    (i32.const 144)
   )
   (block
    (call $~lib/env/abort
     (i32.const 0)
     (i32.const 56)
     (i32.const 12)
     (i32.const 0)
    )
    (unreachable)
   )
  )
  (if
   (i32.ne
    (i32.load8_u offset=2
     (get_global $std/string-utf8/ptr)
    )
    (i32.const 144)
   )
   (block
    (call $~lib/env/abort
     (i32.const 0)
     (i32.const 56)
     (i32.const 13)
     (i32.const 0)
    )
    (unreachable)
   )
  )
  (if
   (i32.ne
    (i32.load8_u offset=3
     (get_global $std/string-utf8/ptr)
    )
    (i32.const 183)
   )
   (block
    (call $~lib/env/abort
     (i32.const 0)
     (i32.const 56)
     (i32.const 14)
     (i32.const 0)
    )
    (unreachable)
   )
  )
  (if
   (i32.ne
    (i32.load8_u offset=4
     (get_global $std/string-utf8/ptr)
    )
    (i32.const 104)
   )
   (block
    (call $~lib/env/abort
     (i32.const 0)
     (i32.const 56)
     (i32.const 15)
     (i32.const 0)
    )
    (unreachable)
   )
  )
  (if
   (i32.ne
    (i32.load8_u offset=5
     (get_global $std/string-utf8/ptr)
    )
    (i32.const 105)
   )
   (block
    (call $~lib/env/abort
     (i32.const 0)
     (i32.const 56)
     (i32.const 16)
     (i32.const 0)
    )
    (unreachable)
   )
  )
  (if
   (i32.ne
    (i32.load8_u offset=6
     (get_global $std/string-utf8/ptr)
    )
    (i32.const 240)
   )
   (block
    (call $~lib/env/abort
     (i32.const 0)
     (i32.const 56)
     (i32.const 17)
     (i32.const 0)
    )
    (unreachable)
   )
  )
  (if
   (i32.ne
    (i32.load8_u offset=7
     (get_global $std/string-utf8/ptr)
    )
    (i32.const 164)
   )
   (block
    (call $~lib/env/abort
     (i32.const 0)
     (i32.const 56)
     (i32.const 18)
     (i32.const 0)
    )
    (unreachable)
   )
  )
  (if
   (i32.ne
    (i32.load8_u offset=8
     (get_global $std/string-utf8/ptr)
    )
    (i32.const 173)
   )
   (block
    (call $~lib/env/abort
     (i32.const 0)
     (i32.const 56)
     (i32.const 19)
     (i32.const 0)
    )
    (unreachable)
   )
  )
  (if
   (i32.ne
    (i32.load8_u offset=9
     (get_global $std/string-utf8/ptr)
    )
    (i32.const 162)
   )
   (block
    (call $~lib/env/abort
     (i32.const 0)
     (i32.const 56)
     (i32.const 20)
     (i32.const 0)
    )
    (unreachable)
   )
  )
  (if
   (i32.load8_u offset=10
    (get_global $std/string-utf8/ptr)
   )
   (block
    (call $~lib/env/abort
     (i32.const 0)
     (i32.const 56)
     (i32.const 21)
     (i32.const 0)
    )
    (unreachable)
   )
  )
  (call $~lib/allocator/arena/__memory_free
   (get_global $std/string-utf8/ptr)
  )
  (set_global $std/string-utf8/ptr2
   (call $~lib/string/String#toUTF8
    (get_global $std/string-utf8/str)
    (i32.const 4)
   )
  )
  (if
   (i32.ne
    (i32.load8_u
     (get_global $std/string-utf8/ptr2)
    )
    (i32.const 240)
   )
   (block
    (call $~lib/env/abort
     (i32.const 0)
     (i32.const 56)
     (i32.const 27)
     (i32.const 0)
    )
    (unreachable)
   )
  )
  (if
   (i32.ne
    (i32.load8_u offset=1
     (get_global $std/string-utf8/ptr2)
    )
    (i32.const 144)
   )
   (block
    (call $~lib/env/abort
     (i32.const 0)
     (i32.const 56)
     (i32.const 28)
     (i32.const 0)
    )
    (unreachable)
   )
  )
  (if
   (i32.ne
    (i32.load8_u offset=2
     (get_global $std/string-utf8/ptr2)
    )
    (i32.const 144)
   )
   (block
    (call $~lib/env/abort
     (i32.const 0)
     (i32.const 56)
     (i32.const 29)
     (i32.const 0)
    )
    (unreachable)
   )
  )
  (if
   (i32.ne
    (i32.load8_u offset=3
     (get_global $std/string-utf8/ptr2)
    )
    (i32.const 183)
   )
   (block
    (call $~lib/env/abort
     (i32.const 0)
     (i32.const 56)
     (i32.const 30)
     (i32.const 0)
    )
    (unreachable)
   )
  )
  (if
   (i32.load8_u offset=4
    (get_global $std/string-utf8/ptr2)
   )
   (block
    (call $~lib/env/abort
     (i32.const 0)
     (i32.const 56)
     (i32.const 31)
     (i32.const 0)
    )
    (unreachable)
   )
  )
  (call $~lib/memory/memory.free
   (get_global $std/string-utf8/ptr2)
  )
  (set_global $std/string-utf8/ptr3
   (call $~lib/string/String#toUTF8
    (get_global $std/string-utf8/str)
    (i32.const 12)
   )
  )
  (if
   (i32.ne
    (i32.load8_u
     (get_global $std/string-utf8/ptr3)
    )
    (i32.const 240)
   )
   (block
    (call $~lib/env/abort
     (i32.const 0)
     (i32.const 56)
     (i32.const 37)
     (i32.const 0)
    )
    (unreachable)
   )
  )
  (if
   (i32.ne
    (i32.load8_u offset=1
     (get_global $std/string-utf8/ptr3)
    )
    (i32.const 144)
   )
   (block
    (call $~lib/env/abort
     (i32.const 0)
     (i32.const 56)
     (i32.const 38)
     (i32.const 0)
    )
    (unreachable)
   )
  )
  (if
   (i32.ne
    (i32.load8_u offset=2
     (get_global $std/string-utf8/ptr3)
    )
    (i32.const 144)
   )
   (block
    (call $~lib/env/abort
     (i32.const 0)
     (i32.const 56)
     (i32.const 39)
     (i32.const 0)
    )
    (unreachable)
   )
  )
  (if
   (i32.ne
    (i32.load8_u offset=3
     (get_global $std/string-utf8/ptr3)
    )
    (i32.const 183)
   )
   (block
    (call $~lib/env/abort
     (i32.const 0)
     (i32.const 56)
     (i32.const 40)
     (i32.const 0)
    )
    (unreachable)
   )
  )
  (if
   (i32.ne
    (i32.load8_u offset=4
     (get_global $std/string-utf8/ptr3)
    )
    (i32.const 104)
   )
   (block
    (call $~lib/env/abort
     (i32.const 0)
     (i32.const 56)
     (i32.const 41)
     (i32.const 0)
    )
    (unreachable)
   )
  )
  (if
   (i32.ne
    (i32.load8_u offset=5
     (get_global $std/string-utf8/ptr3)
    )
    (i32.const 105)
   )
   (block
    (call $~lib/env/abort
     (i32.const 0)
     (i32.const 56)
     (i32.const 42)
     (i32.const 0)
    )
    (unreachable)
   )
  )
  (if
   (i32.ne
    (i32.load8_u offset=6
     (get_global $std/string-utf8/ptr3)
    )
    (i32.const 240)
   )
   (block
    (call $~lib/env/abort
     (i32.const 0)
     (i32.const 56)
     (i32.const 43)
     (i32.const 0)
    )
    (unreachable)
   )
  )
  (if
   (i32.ne
    (i32.load8_u offset=7
     (get_global $std/string-utf8/ptr3)
    )
    (i32.const 164)
   )
   (block
    (call $~lib/env/abort
     (i32.const 0)
     (i32.const 56)
     (i32.const 44)
     (i32.const 0)
    )
    (unreachable)
   )
  )
  (if
   (i32.ne
    (i32.load8_u offset=8
     (get_global $std/string-utf8/ptr3)
    )
    (i32.const 173)
   )
   (block
    (call $~lib/env/abort
     (i32.const 0)
     (i32.const 56)
     (i32.const 45)
     (i32.const 0)
    )
    (unreachable)
   )
  )
  (if
   (i32.ne
    (i32.load8_u offset=9
     (get_global $std/string-utf8/ptr3)
    )
    (i32.const 162)
   )
   (block
    (call $~lib/env/abort
     (i32.const 0)
     (i32.const 56)
     (i32.const 46)
     (i32.const 0)
    )
    (unreachable)
   )
  )
  (if
   (i32.load8_u offset=10
    (get_global $std/string-utf8/ptr3)
   )
   (block
    (call $~lib/env/abort
     (i32.const 0)
     (i32.const 56)
     (i32.const 47)
     (i32.const 0)
    )
    (unreachable)
   )
  )
  (if
   (i32.load8_u offset=11
    (get_global $std/string-utf8/ptr3)
   )
   (block
    (call $~lib/env/abort
     (i32.const 0)
     (i32.const 56)
     (i32.const 48)
     (i32.const 0)
    )
    (unreachable)
   )
  )
  (if
   (i32.load8_u offset=12
    (get_global $std/string-utf8/ptr3)
   )
   (block
    (call $~lib/env/abort
     (i32.const 0)
     (i32.const 56)
     (i32.const 49)
     (i32.const 0)
    )
    (unreachable)
   )
  )
  (call $~lib/memory/memory.free
   (get_global $std/string-utf8/ptr3)
  )
 )
)<|MERGE_RESOLUTION|>--- conflicted
+++ resolved
@@ -32,7 +32,7 @@
     (call $~lib/env/abort
      (i32.const 0)
      (i32.const 24)
-     (i32.const 412)
+     (i32.const 408)
      (i32.const 4)
     )
     (unreachable)
@@ -265,24 +265,13 @@
   )
   (i32.const 0)
  )
-<<<<<<< HEAD
- (func $~lib/memory/memory.allocate (; 3 ;) (type $ii) (param $0 i32) (result i32)
-  (call $~lib/allocator/arena/__memory_allocate
-   (get_local $0)
-  )
- )
- (func $~lib/string/String#toUTF8 (; 4 ;) (type $iii) (param $0 i32) (param $1 i32) (result i32)
-=======
- (func $~lib/string/String#toUTF8 (; 3 ;) (; has Stack IR ;) (type $ii) (param $0 i32) (result i32)
-  (local $1 i32)
->>>>>>> 61de7cf9
+ (func $~lib/string/String#toUTF8 (; 3 ;) (; has Stack IR ;) (type $iii) (param $0 i32) (param $1 i32) (result i32)
   (local $2 i32)
   (local $3 i32)
   (local $4 i32)
   (local $5 i32)
   (local $6 i32)
   (local $7 i32)
-<<<<<<< HEAD
   (local $8 i32)
   (if
    (i32.eqz
@@ -292,14 +281,14 @@
     (call $~lib/env/abort
      (i32.const 0)
      (i32.const 24)
-     (i32.const 437)
+     (i32.const 433)
      (i32.const 4)
     )
     (unreachable)
    )
   )
   (set_local $6
-   (call $~lib/memory/memory.allocate
+   (call $~lib/allocator/arena/__memory_allocate
     (tee_local $2
      (if (result i32)
       (i32.lt_s
@@ -314,12 +303,6 @@
        (i32.const 1)
       )
      )
-=======
-  (set_local $5
-   (call $~lib/allocator/arena/__memory_allocate
-    (call $~lib/string/String#get:lengthUTF8
-     (get_local $0)
->>>>>>> 61de7cf9
     )
    )
   )
@@ -613,8 +596,7 @@
   )
   (get_local $6)
  )
-<<<<<<< HEAD
- (func $~lib/string/String#toUTF8|trampoline (; 5 ;) (type $iii) (param $0 i32) (param $1 i32) (result i32)
+ (func $~lib/string/String#toUTF8|trampoline (; 4 ;) (; has Stack IR ;) (type $iii) (param $0 i32) (param $1 i32) (result i32)
   (block $1of1
    (block $0of1
     (block $outOfRange
@@ -633,21 +615,10 @@
    (get_local $1)
   )
  )
- (func $~lib/allocator/arena/__memory_free (; 6 ;) (type $iv) (param $0 i32)
+ (func $~lib/allocator/arena/__memory_free (; 5 ;) (; has Stack IR ;) (type $iv) (param $0 i32)
   (nop)
  )
- (func $~lib/memory/memory.free (; 7 ;) (type $iv) (param $0 i32)
-  (call $~lib/allocator/arena/__memory_free
-   (get_local $0)
-  )
- )
- (func $start (; 8 ;) (type $v)
-=======
- (func $~lib/allocator/arena/__memory_free (; 4 ;) (; has Stack IR ;) (type $iv) (param $0 i32)
-  (nop)
- )
- (func $start (; 5 ;) (; has Stack IR ;) (type $v)
->>>>>>> 61de7cf9
+ (func $start (; 6 ;) (; has Stack IR ;) (type $v)
   (set_global $~lib/allocator/arena/startOffset
    (i32.const 96)
   )
@@ -958,7 +929,7 @@
     (unreachable)
    )
   )
-  (call $~lib/memory/memory.free
+  (call $~lib/allocator/arena/__memory_free
    (get_global $std/string-utf8/ptr2)
   )
   (set_global $std/string-utf8/ptr3
@@ -1179,7 +1150,7 @@
     (unreachable)
    )
   )
-  (call $~lib/memory/memory.free
+  (call $~lib/allocator/arena/__memory_free
    (get_global $std/string-utf8/ptr3)
   )
  )
