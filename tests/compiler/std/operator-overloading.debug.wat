--- conflicted
+++ resolved
@@ -2794,18 +2794,18 @@
  (func $std/operator-overloading/TesterElementAccess#set:x (param $0 i32) (param $1 i32)
   local.get $0
   local.get $1
-  i32.store
+  i32.store $0
  )
  (func $std/operator-overloading/TesterElementAccess#set:y (param $0 i32) (param $1 i32)
   local.get $0
   local.get $1
-  i32.store offset=4
+  i32.store $0 offset=4
  )
  (func $~lib/string/String#get:length (param $this i32) (result i32)
   local.get $this
   i32.const 20
   i32.sub
-  i32.load offset=16
+  i32.load $0 offset=16
   i32.const 1
   i32.shr_u
  )
@@ -2850,9 +2850,9 @@
    block $do-break|0
     loop $do-loop|0
      local.get $ptr1
-     i64.load
+     i64.load $0
      local.get $ptr2
-     i64.load
+     i64.load $0
      i64.ne
      if
       br $do-break|0
@@ -2887,10 +2887,10 @@
    local.get $var$7
    if
     local.get $ptr1
-    i32.load16_u
+    i32.load16_u $0
     local.set $a
     local.get $ptr2
-    i32.load16_u
+    i32.load16_u $0
     local.set $b
     local.get $a
     local.get $b
@@ -3398,7 +3398,6 @@
  )
  (func $~lib/rt/__visit_members (param $0 i32) (param $1 i32)
   block $invalid
-<<<<<<< HEAD
    block $std/operator-overloading/TesterElementAccess
     block $std/operator-overloading/TesterInlineInstance
      block $std/operator-overloading/TesterInlineStatic
@@ -3409,23 +3408,10 @@
           local.get $0
           i32.const 8
           i32.sub
-          i32.load
+          i32.load $0
           br_table $~lib/arraybuffer/ArrayBuffer $~lib/string/String $~lib/arraybuffer/ArrayBufferView $std/operator-overloading/Tester $std/operator-overloading/TesterInlineStatic $std/operator-overloading/TesterInlineInstance $std/operator-overloading/TesterElementAccess $invalid
          end
          return
-=======
-   block $std/operator-overloading/TesterInlineInstance
-    block $std/operator-overloading/TesterInlineStatic
-     block $std/operator-overloading/Tester
-      block $~lib/arraybuffer/ArrayBufferView
-       block $~lib/string/String
-        block $~lib/arraybuffer/ArrayBuffer
-         local.get $0
-         i32.const 8
-         i32.sub
-         i32.load $0
-         br_table $~lib/arraybuffer/ArrayBuffer $~lib/string/String $~lib/arraybuffer/ArrayBufferView $std/operator-overloading/Tester $std/operator-overloading/TesterInlineStatic $std/operator-overloading/TesterInlineInstance $invalid
->>>>>>> 665b9375
         end
         return
        end
@@ -3469,13 +3455,13 @@
   call $~stack_check
   global.get $~lib/memory/__stack_pointer
   i32.const 0
-  i32.store
+  i32.store $0
   local.get $1
   i32.const 512
   local.set $3
   global.get $~lib/memory/__stack_pointer
   local.get $3
-  i32.store
+  i32.store $0
   local.get $3
   call $~lib/string/String.__eq
   if
@@ -3501,21 +3487,21 @@
   call $~stack_check
   global.get $~lib/memory/__stack_pointer
   i32.const 0
-  i32.store
+  i32.store $0
   local.get $1
   i32.const 512
   local.set $2
   global.get $~lib/memory/__stack_pointer
   local.get $2
-  i32.store
+  i32.store $0
   local.get $2
   call $~lib/string/String.__eq
   if (result i32)
    local.get $0
-   i32.load
+   i32.load $0
   else
    local.get $0
-   i32.load offset=4
+   i32.load $0 offset=4
   end
   local.set $2
   global.get $~lib/memory/__stack_pointer
@@ -3534,19 +3520,10 @@
   global.set $~lib/memory/__stack_pointer
   call $~stack_check
   global.get $~lib/memory/__stack_pointer
-<<<<<<< HEAD
   i32.const 0
   i32.const 24
-  memory.fill
-  memory.size
-=======
-  i64.const 0
-  i64.store $0
-  global.get $~lib/memory/__stack_pointer
-  i64.const 0
-  i64.store $0 offset=8
+  memory.fill $0
   memory.size $0
->>>>>>> 665b9375
   i32.const 16
   i32.shl
   global.get $~lib/memory/__heap_base
@@ -4821,13 +4798,13 @@
   local.set $2
   global.get $~lib/memory/__stack_pointer
   local.get $2
-  i32.store
+  i32.store $0
   local.get $2
   i32.const 512
   local.set $2
   global.get $~lib/memory/__stack_pointer
   local.get $2
-  i32.store offset=4
+  i32.store $0 offset=4
   local.get $2
   i32.const -1
   call $std/operator-overloading/TesterElementAccess#__set
@@ -4835,18 +4812,18 @@
   local.set $2
   global.get $~lib/memory/__stack_pointer
   local.get $2
-  i32.store
+  i32.store $0
   local.get $2
   i32.const 544
   local.set $2
   global.get $~lib/memory/__stack_pointer
   local.get $2
-  i32.store offset=4
+  i32.store $0 offset=4
   local.get $2
   i32.const -2
   call $std/operator-overloading/TesterElementAccess#__set
   global.get $std/operator-overloading/tea
-  i32.load
+  i32.load $0
   i32.const -1
   i32.eq
   i32.eqz
@@ -4862,13 +4839,13 @@
   local.set $2
   global.get $~lib/memory/__stack_pointer
   local.get $2
-  i32.store
+  i32.store $0
   local.get $2
   i32.const 512
   local.set $2
   global.get $~lib/memory/__stack_pointer
   local.get $2
-  i32.store offset=4
+  i32.store $0 offset=4
   local.get $2
   call $std/operator-overloading/TesterElementAccess#__get
   i32.const -1
@@ -4883,7 +4860,7 @@
    unreachable
   end
   global.get $std/operator-overloading/tea
-  i32.load offset=4
+  i32.load $0 offset=4
   i32.const -2
   i32.eq
   i32.eqz
@@ -4899,13 +4876,13 @@
   local.set $2
   global.get $~lib/memory/__stack_pointer
   local.get $2
-  i32.store
+  i32.store $0
   local.get $2
   i32.const 544
   local.set $2
   global.get $~lib/memory/__stack_pointer
   local.get $2
-  i32.store offset=4
+  i32.store $0 offset=4
   local.get $2
   call $std/operator-overloading/TesterElementAccess#__get
   i32.const -2
@@ -4923,25 +4900,25 @@
   local.set $2
   global.get $~lib/memory/__stack_pointer
   local.get $2
-  i32.store
+  i32.store $0
   local.get $2
   i32.const 512
   local.set $2
   global.get $~lib/memory/__stack_pointer
   local.get $2
-  i32.store offset=4
+  i32.store $0 offset=4
   local.get $2
   global.get $std/operator-overloading/tea
   local.set $2
   global.get $~lib/memory/__stack_pointer
   local.get $2
-  i32.store offset=16
+  i32.store $0 offset=16
   local.get $2
   i32.const 512
   local.set $2
   global.get $~lib/memory/__stack_pointer
   local.get $2
-  i32.store offset=20
+  i32.store $0 offset=20
   local.get $2
   call $std/operator-overloading/TesterElementAccess#__get
   i32.const 1
@@ -4951,25 +4928,25 @@
   local.set $2
   global.get $~lib/memory/__stack_pointer
   local.get $2
-  i32.store
+  i32.store $0
   local.get $2
   i32.const 544
   local.set $2
   global.get $~lib/memory/__stack_pointer
   local.get $2
-  i32.store offset=4
+  i32.store $0 offset=4
   local.get $2
   global.get $std/operator-overloading/tea
   local.set $2
   global.get $~lib/memory/__stack_pointer
   local.get $2
-  i32.store offset=16
+  i32.store $0 offset=16
   local.get $2
   i32.const 544
   local.set $2
   global.get $~lib/memory/__stack_pointer
   local.get $2
-  i32.store offset=20
+  i32.store $0 offset=20
   local.get $2
   call $std/operator-overloading/TesterElementAccess#__get
   i32.const 1
@@ -4979,13 +4956,13 @@
   local.set $2
   global.get $~lib/memory/__stack_pointer
   local.get $2
-  i32.store
+  i32.store $0
   local.get $2
   i32.const 512
   local.set $2
   global.get $~lib/memory/__stack_pointer
   local.get $2
-  i32.store offset=4
+  i32.store $0 offset=4
   local.get $2
   call $std/operator-overloading/TesterElementAccess#__get
   i32.const 0
@@ -5003,13 +4980,13 @@
   local.set $2
   global.get $~lib/memory/__stack_pointer
   local.get $2
-  i32.store
+  i32.store $0
   local.get $2
   i32.const 544
   local.set $2
   global.get $~lib/memory/__stack_pointer
   local.get $2
-  i32.store offset=4
+  i32.store $0 offset=4
   local.get $2
   call $std/operator-overloading/TesterElementAccess#__get
   i32.const -3
@@ -5139,7 +5116,7 @@
   call $~stack_check
   global.get $~lib/memory/__stack_pointer
   i32.const 0
-  i32.store
+  i32.store $0
   local.get $0
   i32.eqz
   if
@@ -5148,7 +5125,7 @@
    i32.const 6
    call $~lib/rt/itcms/__new
    local.tee $0
-   i32.store
+   i32.store $0
   end
   local.get $0
   local.get $1
