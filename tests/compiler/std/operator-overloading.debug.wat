(module
 (type $i32_i32_=>_none (func (param i32 i32)))
 (type $i32_i32_=>_i32 (func (param i32 i32) (result i32)))
 (type $i32_=>_i32 (func (param i32) (result i32)))
 (type $i32_=>_none (func (param i32)))
 (type $none_=>_none (func))
 (type $i32_i32_i32_=>_i32 (func (param i32 i32 i32) (result i32)))
 (type $i32_i32_i32_=>_none (func (param i32 i32 i32)))
 (type $i32_i32_i32_i32_=>_none (func (param i32 i32 i32 i32)))
 (type $none_=>_i32 (func (result i32)))
 (import "env" "abort" (func $~lib/builtins/abort (param i32 i32 i32 i32)))
 (global $~lib/rt/itcms/total (mut i32) (i32.const 0))
 (global $~lib/rt/itcms/threshold (mut i32) (i32.const 0))
 (global $~lib/rt/itcms/state (mut i32) (i32.const 0))
 (global $~lib/rt/itcms/visitCount (mut i32) (i32.const 0))
 (global $~lib/rt/itcms/pinSpace (mut i32) (i32.const 0))
 (global $~lib/rt/itcms/iter (mut i32) (i32.const 0))
 (global $~lib/rt/itcms/toSpace (mut i32) (i32.const 0))
 (global $~lib/rt/itcms/white (mut i32) (i32.const 0))
 (global $~lib/shared/runtime/Runtime.Stub i32 (i32.const 0))
 (global $~lib/shared/runtime/Runtime.Minimal i32 (i32.const 1))
 (global $~lib/shared/runtime/Runtime.Incremental i32 (i32.const 2))
 (global $~lib/rt/itcms/fromSpace (mut i32) (i32.const 0))
 (global $~lib/rt/tlsf/ROOT (mut i32) (i32.const 0))
 (global $~lib/native/ASC_LOW_MEMORY_LIMIT i32 (i32.const 0))
 (global $std/operator-overloading/a1 (mut i32) (i32.const 0))
 (global $std/operator-overloading/a2 (mut i32) (i32.const 0))
 (global $std/operator-overloading/a (mut i32) (i32.const 0))
 (global $std/operator-overloading/s1 (mut i32) (i32.const 0))
 (global $std/operator-overloading/s2 (mut i32) (i32.const 0))
 (global $std/operator-overloading/s (mut i32) (i32.const 0))
 (global $std/operator-overloading/m1 (mut i32) (i32.const 0))
 (global $std/operator-overloading/m2 (mut i32) (i32.const 0))
 (global $std/operator-overloading/m (mut i32) (i32.const 0))
 (global $std/operator-overloading/d1 (mut i32) (i32.const 0))
 (global $std/operator-overloading/d2 (mut i32) (i32.const 0))
 (global $std/operator-overloading/d (mut i32) (i32.const 0))
 (global $std/operator-overloading/f1 (mut i32) (i32.const 0))
 (global $std/operator-overloading/f2 (mut i32) (i32.const 0))
 (global $std/operator-overloading/f (mut i32) (i32.const 0))
 (global $std/operator-overloading/p1 (mut i32) (i32.const 0))
 (global $std/operator-overloading/p2 (mut i32) (i32.const 0))
 (global $~lib/native/ASC_SHRINK_LEVEL i32 (i32.const 0))
 (global $std/operator-overloading/p (mut i32) (i32.const 0))
 (global $std/operator-overloading/n1 (mut i32) (i32.const 0))
 (global $std/operator-overloading/n2 (mut i32) (i32.const 0))
 (global $std/operator-overloading/n (mut i32) (i32.const 0))
 (global $std/operator-overloading/o1 (mut i32) (i32.const 0))
 (global $std/operator-overloading/o2 (mut i32) (i32.const 0))
 (global $std/operator-overloading/o (mut i32) (i32.const 0))
 (global $std/operator-overloading/x1 (mut i32) (i32.const 0))
 (global $std/operator-overloading/x2 (mut i32) (i32.const 0))
 (global $std/operator-overloading/x (mut i32) (i32.const 0))
 (global $std/operator-overloading/eq1 (mut i32) (i32.const 0))
 (global $std/operator-overloading/eq2 (mut i32) (i32.const 0))
 (global $std/operator-overloading/eq (mut i32) (i32.const 0))
 (global $std/operator-overloading/eq3 (mut i32) (i32.const 0))
 (global $std/operator-overloading/eq4 (mut i32) (i32.const 0))
 (global $std/operator-overloading/eqf (mut i32) (i32.const 0))
 (global $~lib/builtins/i32.MAX_VALUE i32 (i32.const 2147483647))
 (global $std/operator-overloading/gt1 (mut i32) (i32.const 0))
 (global $std/operator-overloading/gt2 (mut i32) (i32.const 0))
 (global $std/operator-overloading/gt (mut i32) (i32.const 0))
 (global $std/operator-overloading/gte1 (mut i32) (i32.const 0))
 (global $std/operator-overloading/gte2 (mut i32) (i32.const 0))
 (global $std/operator-overloading/gte (mut i32) (i32.const 0))
 (global $std/operator-overloading/le1 (mut i32) (i32.const 0))
 (global $std/operator-overloading/le2 (mut i32) (i32.const 0))
 (global $std/operator-overloading/le (mut i32) (i32.const 0))
 (global $std/operator-overloading/leq1 (mut i32) (i32.const 0))
 (global $std/operator-overloading/leq2 (mut i32) (i32.const 0))
 (global $std/operator-overloading/leq (mut i32) (i32.const 0))
 (global $std/operator-overloading/shr (mut i32) (i32.const 0))
 (global $std/operator-overloading/sres (mut i32) (i32.const 0))
 (global $std/operator-overloading/shu (mut i32) (i32.const 0))
 (global $std/operator-overloading/ures (mut i32) (i32.const 0))
 (global $std/operator-overloading/shl (mut i32) (i32.const 0))
 (global $std/operator-overloading/pos (mut i32) (i32.const 0))
 (global $std/operator-overloading/pres (mut i32) (i32.const 0))
 (global $std/operator-overloading/neg (mut i32) (i32.const 0))
 (global $std/operator-overloading/nres (mut i32) (i32.const 0))
 (global $std/operator-overloading/not (mut i32) (i32.const 0))
 (global $std/operator-overloading/res (mut i32) (i32.const 0))
 (global $std/operator-overloading/excl (mut i32) (i32.const 0))
 (global $std/operator-overloading/bres (mut i32) (i32.const 0))
 (global $std/operator-overloading/incdec (mut i32) (i32.const 0))
 (global $std/operator-overloading/tmp (mut i32) (i32.const 0))
 (global $std/operator-overloading/ais1 (mut i32) (i32.const 0))
 (global $std/operator-overloading/ais2 (mut i32) (i32.const 0))
 (global $std/operator-overloading/ais (mut i32) (i32.const 0))
 (global $std/operator-overloading/aii1 (mut i32) (i32.const 0))
 (global $std/operator-overloading/aii2 (mut i32) (i32.const 0))
 (global $std/operator-overloading/aii (mut i32) (i32.const 0))
 (global $~lib/rt/__rtti_base i32 (i32.const 496))
 (global $~lib/memory/__data_end i32 (i32.const 548))
 (global $~lib/memory/__stack_pointer (mut i32) (i32.const 16932))
 (global $~lib/memory/__heap_base i32 (i32.const 16932))
 (memory $0 1)
 (data (i32.const 12) "<\00\00\00\00\00\00\00\00\00\00\00\01\00\00\00(\00\00\00A\00l\00l\00o\00c\00a\00t\00i\00o\00n\00 \00t\00o\00o\00 \00l\00a\00r\00g\00e\00\00\00\00\00")
 (data (i32.const 76) "<\00\00\00\00\00\00\00\00\00\00\00\01\00\00\00 \00\00\00~\00l\00i\00b\00/\00r\00t\00/\00i\00t\00c\00m\00s\00.\00t\00s\00\00\00\00\00\00\00\00\00\00\00\00\00")
 (data (i32.const 144) "\00\00\00\00\00\00\00\00\00\00\00\00\00\00\00\00\00\00\00\00")
 (data (i32.const 176) "\00\00\00\00\00\00\00\00\00\00\00\00\00\00\00\00\00\00\00\00")
 (data (i32.const 204) "<\00\00\00\00\00\00\00\00\00\00\00\01\00\00\00$\00\00\00I\00n\00d\00e\00x\00 \00o\00u\00t\00 \00o\00f\00 \00r\00a\00n\00g\00e\00\00\00\00\00\00\00\00\00")
 (data (i32.const 268) ",\00\00\00\00\00\00\00\00\00\00\00\01\00\00\00\14\00\00\00~\00l\00i\00b\00/\00r\00t\00.\00t\00s\00\00\00\00\00\00\00\00\00")
 (data (i32.const 320) "\00\00\00\00\00\00\00\00\00\00\00\00\00\00\00\00\00\00\00\00")
 (data (i32.const 348) "<\00\00\00\00\00\00\00\00\00\00\00\01\00\00\00\1e\00\00\00~\00l\00i\00b\00/\00r\00t\00/\00t\00l\00s\00f\00.\00t\00s\00\00\00\00\00\00\00\00\00\00\00\00\00\00\00")
 (data (i32.const 412) "L\00\00\00\00\00\00\00\00\00\00\00\01\00\00\006\00\00\00s\00t\00d\00/\00o\00p\00e\00r\00a\00t\00o\00r\00-\00o\00v\00e\00r\00l\00o\00a\00d\00i\00n\00g\00.\00t\00s\00\00\00\00\00\00\00")
 (data (i32.const 496) "\06\00\00\00 \00\00\00\00\00\00\00 \00\00\00\00\00\00\00\00\00\00\00\00\00\00\00 \00\00\00\00\00\00\00 \00\00\00\00\00\00\00 \00\00\00\00\00\00\00")
 (table $0 1 1 funcref)
 (elem $0 (i32.const 1))
 (export "memory" (memory $0))
 (start $~start)
 (func $~lib/rt/itcms/Object#set:nextWithColor (param $0 i32) (param $1 i32)
  local.get $0
  local.get $1
  i32.store $0 offset=4
 )
 (func $~lib/rt/itcms/Object#set:prev (param $0 i32) (param $1 i32)
  local.get $0
  local.get $1
  i32.store $0 offset=8
 )
 (func $~lib/rt/itcms/initLazy (param $space i32) (result i32)
  local.get $space
  local.get $space
  call $~lib/rt/itcms/Object#set:nextWithColor
  local.get $space
  local.get $space
  call $~lib/rt/itcms/Object#set:prev
  local.get $space
 )
<<<<<<< HEAD
 (func $~lib/rt/itcms/Object#get:next (param $0 i32) (result i32)
  local.get $0
  i32.load $0 offset=4
=======
 (func $~lib/rt/itcms/Object#get:next (param $this i32) (result i32)
  local.get $this
  i32.load offset=4
>>>>>>> 3ac6efd7
  i32.const 3
  i32.const -1
  i32.xor
  i32.and
 )
<<<<<<< HEAD
 (func $~lib/rt/itcms/Object#get:color (param $0 i32) (result i32)
  local.get $0
  i32.load $0 offset=4
=======
 (func $~lib/rt/itcms/Object#get:color (param $this i32) (result i32)
  local.get $this
  i32.load offset=4
>>>>>>> 3ac6efd7
  i32.const 3
  i32.and
 )
 (func $~lib/rt/itcms/visitRoots (param $cookie i32)
  (local $pn i32)
  (local $iter i32)
  (local $var$3 i32)
  local.get $cookie
  call $~lib/rt/__visit_globals
  global.get $~lib/rt/itcms/pinSpace
  local.set $pn
  local.get $pn
  call $~lib/rt/itcms/Object#get:next
  local.set $iter
  loop $while-continue|0
   local.get $iter
   local.get $pn
   i32.ne
   local.set $var$3
   local.get $var$3
   if
    i32.const 1
    drop
    local.get $iter
    call $~lib/rt/itcms/Object#get:color
    i32.const 3
    i32.eq
    i32.eqz
    if
     i32.const 0
     i32.const 96
     i32.const 159
     i32.const 16
     call $~lib/builtins/abort
     unreachable
    end
    local.get $iter
    i32.const 20
    i32.add
    local.get $cookie
    call $~lib/rt/__visit_members
    local.get $iter
    call $~lib/rt/itcms/Object#get:next
    local.set $iter
    br $while-continue|0
   end
  end
 )
<<<<<<< HEAD
 (func $~lib/rt/itcms/Object#set:color (param $0 i32) (param $1 i32)
  local.get $0
  local.get $0
  i32.load $0 offset=4
=======
 (func $~lib/rt/itcms/Object#set:color (param $this i32) (param $color i32)
  local.get $this
  local.get $this
  i32.load offset=4
>>>>>>> 3ac6efd7
  i32.const 3
  i32.const -1
  i32.xor
  i32.and
  local.get $color
  i32.or
  call $~lib/rt/itcms/Object#set:nextWithColor
 )
<<<<<<< HEAD
 (func $~lib/rt/itcms/Object#set:next (param $0 i32) (param $1 i32)
  local.get $0
  local.get $1
  local.get $0
  i32.load $0 offset=4
=======
 (func $~lib/rt/itcms/Object#set:next (param $this i32) (param $obj i32)
  local.get $this
  local.get $obj
  local.get $this
  i32.load offset=4
>>>>>>> 3ac6efd7
  i32.const 3
  i32.and
  i32.or
  call $~lib/rt/itcms/Object#set:nextWithColor
 )
 (func $~lib/rt/itcms/Object#unlink (param $this i32)
  (local $next i32)
  (local $prev i32)
  local.get $this
  call $~lib/rt/itcms/Object#get:next
  local.set $next
  local.get $next
  i32.const 0
  i32.eq
  if
   i32.const 1
   drop
<<<<<<< HEAD
   local.get $0
   i32.load $0 offset=8
=======
   local.get $this
   i32.load offset=8
>>>>>>> 3ac6efd7
   i32.const 0
   i32.eq
   if (result i32)
    local.get $this
    global.get $~lib/memory/__heap_base
    i32.lt_u
   else
    i32.const 0
   end
   i32.eqz
   if
    i32.const 0
    i32.const 96
    i32.const 127
    i32.const 18
    call $~lib/builtins/abort
    unreachable
   end
   return
  end
<<<<<<< HEAD
  local.get $0
  i32.load $0 offset=8
  local.set $2
=======
  local.get $this
  i32.load offset=8
  local.set $prev
>>>>>>> 3ac6efd7
  i32.const 1
  drop
  local.get $prev
  i32.eqz
  if
   i32.const 0
   i32.const 96
   i32.const 131
   i32.const 16
   call $~lib/builtins/abort
   unreachable
  end
  local.get $next
  local.get $prev
  call $~lib/rt/itcms/Object#set:prev
  local.get $prev
  local.get $next
  call $~lib/rt/itcms/Object#set:next
 )
 (func $~lib/rt/__typeinfo (param $id i32) (result i32)
  (local $ptr i32)
  global.get $~lib/rt/__rtti_base
<<<<<<< HEAD
  local.set $1
  local.get $0
  local.get $1
  i32.load $0
=======
  local.set $ptr
  local.get $id
  local.get $ptr
  i32.load
>>>>>>> 3ac6efd7
  i32.gt_u
  if
   i32.const 224
   i32.const 288
   i32.const 22
   i32.const 28
   call $~lib/builtins/abort
   unreachable
  end
  local.get $ptr
  i32.const 4
  i32.add
  local.get $id
  i32.const 8
  i32.mul
  i32.add
  i32.load $0
 )
<<<<<<< HEAD
 (func $~lib/rt/itcms/Object#get:isPointerfree (param $0 i32) (result i32)
  (local $1 i32)
  local.get $0
  i32.load $0 offset=12
  local.set $1
  local.get $1
=======
 (func $~lib/rt/itcms/Object#get:isPointerfree (param $this i32) (result i32)
  (local $rtId i32)
  local.get $this
  i32.load offset=12
  local.set $rtId
  local.get $rtId
>>>>>>> 3ac6efd7
  i32.const 1
  i32.le_u
  if (result i32)
   i32.const 1
  else
   local.get $rtId
   call $~lib/rt/__typeinfo
   i32.const 32
   i32.and
   i32.const 0
   i32.ne
  end
 )
<<<<<<< HEAD
 (func $~lib/rt/itcms/Object#linkTo (param $0 i32) (param $1 i32) (param $2 i32)
  (local $3 i32)
  local.get $1
  i32.load $0 offset=8
  local.set $3
  local.get $0
  local.get $1
  local.get $2
=======
 (func $~lib/rt/itcms/Object#linkTo (param $this i32) (param $list i32) (param $withColor i32)
  (local $prev i32)
  local.get $list
  i32.load offset=8
  local.set $prev
  local.get $this
  local.get $list
  local.get $withColor
>>>>>>> 3ac6efd7
  i32.or
  call $~lib/rt/itcms/Object#set:nextWithColor
  local.get $this
  local.get $prev
  call $~lib/rt/itcms/Object#set:prev
  local.get $prev
  local.get $this
  call $~lib/rt/itcms/Object#set:next
  local.get $list
  local.get $this
  call $~lib/rt/itcms/Object#set:prev
 )
 (func $~lib/rt/itcms/Object#makeGray (param $this i32)
  (local $var$1 i32)
  local.get $this
  global.get $~lib/rt/itcms/iter
  i32.eq
  if
<<<<<<< HEAD
   local.get $0
   i32.load $0 offset=8
   local.tee $1
=======
   local.get $this
   i32.load offset=8
   local.tee $var$1
>>>>>>> 3ac6efd7
   i32.eqz
   if (result i32)
    i32.const 0
    i32.const 96
    i32.const 147
    i32.const 30
    call $~lib/builtins/abort
    unreachable
   else
    local.get $var$1
   end
   global.set $~lib/rt/itcms/iter
  end
  local.get $this
  call $~lib/rt/itcms/Object#unlink
  local.get $this
  global.get $~lib/rt/itcms/toSpace
  local.get $this
  call $~lib/rt/itcms/Object#get:isPointerfree
  if (result i32)
   global.get $~lib/rt/itcms/white
   i32.eqz
  else
   i32.const 2
  end
  call $~lib/rt/itcms/Object#linkTo
 )
 (func $~lib/rt/itcms/__visit (param $ptr i32) (param $cookie i32)
  (local $obj i32)
  local.get $ptr
  i32.eqz
  if
   return
  end
  local.get $ptr
  i32.const 20
  i32.sub
  local.set $obj
  i32.const 0
  drop
  local.get $obj
  call $~lib/rt/itcms/Object#get:color
  global.get $~lib/rt/itcms/white
  i32.eq
  if
   local.get $obj
   call $~lib/rt/itcms/Object#makeGray
   global.get $~lib/rt/itcms/visitCount
   i32.const 1
   i32.add
   global.set $~lib/rt/itcms/visitCount
  end
 )
 (func $~lib/rt/itcms/visitStack (param $cookie i32)
  (local $ptr i32)
  (local $var$2 i32)
  global.get $~lib/memory/__stack_pointer
  local.set $ptr
  loop $while-continue|0
   local.get $ptr
   global.get $~lib/memory/__heap_base
   i32.lt_u
   local.set $var$2
   local.get $var$2
   if
<<<<<<< HEAD
    local.get $1
    i32.load $0
    local.get $0
=======
    local.get $ptr
    i32.load
    local.get $cookie
>>>>>>> 3ac6efd7
    call $~lib/rt/itcms/__visit
    local.get $ptr
    i32.const 4
    i32.add
    local.set $ptr
    br $while-continue|0
   end
  end
 )
 (func $~lib/rt/itcms/Object#get:size (param $this i32) (result i32)
  i32.const 4
<<<<<<< HEAD
  local.get $0
  i32.load $0
=======
  local.get $this
  i32.load
>>>>>>> 3ac6efd7
  i32.const 3
  i32.const -1
  i32.xor
  i32.and
  i32.add
 )
 (func $~lib/rt/tlsf/Root#set:flMap (param $0 i32) (param $1 i32)
  local.get $0
  local.get $1
  i32.store $0
 )
 (func $~lib/rt/common/BLOCK#set:mmInfo (param $0 i32) (param $1 i32)
  local.get $0
  local.get $1
  i32.store $0
 )
 (func $~lib/rt/tlsf/Block#set:prev (param $0 i32) (param $1 i32)
  local.get $0
  local.get $1
  i32.store $0 offset=4
 )
 (func $~lib/rt/tlsf/Block#set:next (param $0 i32) (param $1 i32)
  local.get $0
  local.get $1
  i32.store $0 offset=8
 )
<<<<<<< HEAD
 (func $~lib/rt/tlsf/removeBlock (param $0 i32) (param $1 i32)
  (local $2 i32)
  (local $3 i32)
  (local $4 i32)
  (local $5 i32)
  (local $6 i32)
  (local $7 i32)
  (local $8 i32)
  (local $9 i32)
  (local $10 i32)
  (local $11 i32)
  local.get $1
  i32.load $0
  local.set $2
=======
 (func $~lib/rt/tlsf/removeBlock (param $root i32) (param $block i32)
  (local $blockInfo i32)
  (local $size i32)
  (local $fl i32)
  (local $sl i32)
  (local $var$6 i32)
  (local $var$7 i32)
  (local $prev i32)
  (local $next i32)
  (local $var$10 i32)
  (local $var$11 i32)
  local.get $block
  i32.load
  local.set $blockInfo
>>>>>>> 3ac6efd7
  i32.const 1
  drop
  local.get $blockInfo
  i32.const 1
  i32.and
  i32.eqz
  if
   i32.const 0
   i32.const 368
   i32.const 268
   i32.const 14
   call $~lib/builtins/abort
   unreachable
  end
  local.get $blockInfo
  i32.const 3
  i32.const -1
  i32.xor
  i32.and
  local.set $size
  i32.const 1
  drop
  local.get $size
  i32.const 12
  i32.ge_u
  i32.eqz
  if
   i32.const 0
   i32.const 368
   i32.const 270
   i32.const 14
   call $~lib/builtins/abort
   unreachable
  end
  local.get $size
  i32.const 256
  i32.lt_u
  if
   i32.const 0
   local.set $fl
   local.get $size
   i32.const 4
   i32.shr_u
   local.set $sl
  else
   local.get $size
   local.tee $var$6
   i32.const 1073741820
   local.tee $var$7
   local.get $var$6
   local.get $var$7
   i32.lt_u
   select
   local.set $var$6
   i32.const 31
   local.get $var$6
   i32.clz
   i32.sub
   local.set $fl
   local.get $var$6
   local.get $fl
   i32.const 4
   i32.sub
   i32.shr_u
   i32.const 1
   i32.const 4
   i32.shl
   i32.xor
   local.set $sl
   local.get $fl
   i32.const 8
   i32.const 1
   i32.sub
   i32.sub
   local.set $fl
  end
  i32.const 1
  drop
  local.get $fl
  i32.const 23
  i32.lt_u
  if (result i32)
   local.get $sl
   i32.const 16
   i32.lt_u
  else
   i32.const 0
  end
  i32.eqz
  if
   i32.const 0
   i32.const 368
   i32.const 284
   i32.const 14
   call $~lib/builtins/abort
   unreachable
  end
<<<<<<< HEAD
  local.get $1
  i32.load $0 offset=4
  local.set $8
  local.get $1
  i32.load $0 offset=8
  local.set $9
  local.get $8
=======
  local.get $block
  i32.load offset=4
  local.set $prev
  local.get $block
  i32.load offset=8
  local.set $next
  local.get $prev
>>>>>>> 3ac6efd7
  if
   local.get $prev
   local.get $next
   call $~lib/rt/tlsf/Block#set:next
  end
  local.get $next
  if
   local.get $next
   local.get $prev
   call $~lib/rt/tlsf/Block#set:prev
  end
  local.get $block
  local.get $root
  local.set $var$10
  local.get $fl
  local.set $var$6
  local.get $sl
  local.set $var$7
  local.get $var$10
  local.get $var$6
  i32.const 4
  i32.shl
  local.get $var$7
  i32.add
  i32.const 2
  i32.shl
  i32.add
  i32.load $0 offset=96
  i32.eq
  if
   local.get $root
   local.set $var$11
   local.get $fl
   local.set $var$10
   local.get $sl
   local.set $var$6
   local.get $next
   local.set $var$7
   local.get $var$11
   local.get $var$10
   i32.const 4
   i32.shl
   local.get $var$6
   i32.add
   i32.const 2
   i32.shl
   i32.add
<<<<<<< HEAD
   local.get $7
   i32.store $0 offset=96
   local.get $9
=======
   local.get $var$7
   i32.store offset=96
   local.get $next
>>>>>>> 3ac6efd7
   i32.eqz
   if
    local.get $root
    local.set $var$6
    local.get $fl
    local.set $var$7
    local.get $var$6
    local.get $var$7
    i32.const 2
    i32.shl
    i32.add
<<<<<<< HEAD
    i32.load $0 offset=4
    local.set $6
    local.get $0
    local.set $7
    local.get $4
    local.set $11
    local.get $6
=======
    i32.load offset=4
    local.set $var$6
    local.get $root
    local.set $var$7
    local.get $fl
    local.set $var$11
    local.get $var$6
>>>>>>> 3ac6efd7
    i32.const 1
    local.get $sl
    i32.shl
    i32.const -1
    i32.xor
    i32.and
    local.tee $var$6
    local.set $var$10
    local.get $var$7
    local.get $var$11
    i32.const 2
    i32.shl
    i32.add
<<<<<<< HEAD
    local.get $10
    i32.store $0 offset=4
    local.get $6
    i32.eqz
    if
     local.get $0
     local.get $0
     i32.load $0
=======
    local.get $var$10
    i32.store offset=4
    local.get $var$6
    i32.eqz
    if
     local.get $root
     local.get $root
     i32.load
>>>>>>> 3ac6efd7
     i32.const 1
     local.get $fl
     i32.shl
     i32.const -1
     i32.xor
     i32.and
     call $~lib/rt/tlsf/Root#set:flMap
    end
   end
  end
 )
 (func $~lib/rt/tlsf/insertBlock (param $root i32) (param $block i32)
  (local $blockInfo i32)
  (local $var$3 i32)
  (local $right i32)
  (local $rightInfo i32)
  (local $var$6 i32)
  (local $size i32)
  (local $fl i32)
  (local $sl i32)
  (local $var$10 i32)
  (local $head i32)
  (local $var$12 i32)
  (local $var$13 i32)
  i32.const 1
  drop
  local.get $block
  i32.eqz
  if
   i32.const 0
   i32.const 368
   i32.const 201
   i32.const 14
   call $~lib/builtins/abort
   unreachable
  end
<<<<<<< HEAD
  local.get $1
  i32.load $0
  local.set $2
=======
  local.get $block
  i32.load
  local.set $blockInfo
>>>>>>> 3ac6efd7
  i32.const 1
  drop
  local.get $blockInfo
  i32.const 1
  i32.and
  i32.eqz
  if
   i32.const 0
   i32.const 368
   i32.const 203
   i32.const 14
   call $~lib/builtins/abort
   unreachable
  end
  local.get $block
  local.set $var$3
  local.get $var$3
  i32.const 4
  i32.add
<<<<<<< HEAD
  local.get $3
  i32.load $0
=======
  local.get $var$3
  i32.load
>>>>>>> 3ac6efd7
  i32.const 3
  i32.const -1
  i32.xor
  i32.and
  i32.add
<<<<<<< HEAD
  local.set $4
  local.get $4
  i32.load $0
  local.set $5
  local.get $5
=======
  local.set $right
  local.get $right
  i32.load
  local.set $rightInfo
  local.get $rightInfo
>>>>>>> 3ac6efd7
  i32.const 1
  i32.and
  if
   local.get $root
   local.get $right
   call $~lib/rt/tlsf/removeBlock
   local.get $block
   local.get $blockInfo
   i32.const 4
   i32.add
   local.get $rightInfo
   i32.const 3
   i32.const -1
   i32.xor
   i32.and
   i32.add
   local.tee $blockInfo
   call $~lib/rt/common/BLOCK#set:mmInfo
   local.get $block
   local.set $var$3
   local.get $var$3
   i32.const 4
   i32.add
<<<<<<< HEAD
   local.get $3
   i32.load $0
=======
   local.get $var$3
   i32.load
>>>>>>> 3ac6efd7
   i32.const 3
   i32.const -1
   i32.xor
   i32.and
   i32.add
<<<<<<< HEAD
   local.set $4
   local.get $4
   i32.load $0
   local.set $5
=======
   local.set $right
   local.get $right
   i32.load
   local.set $rightInfo
>>>>>>> 3ac6efd7
  end
  local.get $blockInfo
  i32.const 2
  i32.and
  if
   local.get $block
   local.set $var$3
   local.get $var$3
   i32.const 4
   i32.sub
<<<<<<< HEAD
   i32.load $0
   local.set $3
   local.get $3
   i32.load $0
   local.set $6
=======
   i32.load
   local.set $var$3
   local.get $var$3
   i32.load
   local.set $var$6
>>>>>>> 3ac6efd7
   i32.const 1
   drop
   local.get $var$6
   i32.const 1
   i32.and
   i32.eqz
   if
    i32.const 0
    i32.const 368
    i32.const 221
    i32.const 16
    call $~lib/builtins/abort
    unreachable
   end
   local.get $root
   local.get $var$3
   call $~lib/rt/tlsf/removeBlock
   local.get $var$3
   local.set $block
   local.get $block
   local.get $var$6
   i32.const 4
   i32.add
   local.get $blockInfo
   i32.const 3
   i32.const -1
   i32.xor
   i32.and
   i32.add
   local.tee $blockInfo
   call $~lib/rt/common/BLOCK#set:mmInfo
  end
  local.get $right
  local.get $rightInfo
  i32.const 2
  i32.or
  call $~lib/rt/common/BLOCK#set:mmInfo
  local.get $blockInfo
  i32.const 3
  i32.const -1
  i32.xor
  i32.and
  local.set $size
  i32.const 1
  drop
  local.get $size
  i32.const 12
  i32.ge_u
  i32.eqz
  if
   i32.const 0
   i32.const 368
   i32.const 233
   i32.const 14
   call $~lib/builtins/abort
   unreachable
  end
  i32.const 1
  drop
  local.get $block
  i32.const 4
  i32.add
  local.get $size
  i32.add
  local.get $right
  i32.eq
  i32.eqz
  if
   i32.const 0
   i32.const 368
   i32.const 234
   i32.const 14
   call $~lib/builtins/abort
   unreachable
  end
  local.get $right
  i32.const 4
  i32.sub
<<<<<<< HEAD
  local.get $1
  i32.store $0
  local.get $7
=======
  local.get $block
  i32.store
  local.get $size
>>>>>>> 3ac6efd7
  i32.const 256
  i32.lt_u
  if
   i32.const 0
   local.set $fl
   local.get $size
   i32.const 4
   i32.shr_u
   local.set $sl
  else
   local.get $size
   local.tee $var$3
   i32.const 1073741820
   local.tee $var$6
   local.get $var$3
   local.get $var$6
   i32.lt_u
   select
   local.set $var$3
   i32.const 31
   local.get $var$3
   i32.clz
   i32.sub
   local.set $fl
   local.get $var$3
   local.get $fl
   i32.const 4
   i32.sub
   i32.shr_u
   i32.const 1
   i32.const 4
   i32.shl
   i32.xor
   local.set $sl
   local.get $fl
   i32.const 8
   i32.const 1
   i32.sub
   i32.sub
   local.set $fl
  end
  i32.const 1
  drop
  local.get $fl
  i32.const 23
  i32.lt_u
  if (result i32)
   local.get $sl
   i32.const 16
   i32.lt_u
  else
   i32.const 0
  end
  i32.eqz
  if
   i32.const 0
   i32.const 368
   i32.const 251
   i32.const 14
   call $~lib/builtins/abort
   unreachable
  end
  local.get $root
  local.set $var$10
  local.get $fl
  local.set $var$3
  local.get $sl
  local.set $var$6
  local.get $var$10
  local.get $var$3
  i32.const 4
  i32.shl
  local.get $var$6
  i32.add
  i32.const 2
  i32.shl
  i32.add
<<<<<<< HEAD
  i32.load $0 offset=96
  local.set $11
  local.get $1
=======
  i32.load offset=96
  local.set $head
  local.get $block
>>>>>>> 3ac6efd7
  i32.const 0
  call $~lib/rt/tlsf/Block#set:prev
  local.get $block
  local.get $head
  call $~lib/rt/tlsf/Block#set:next
  local.get $head
  if
   local.get $head
   local.get $block
   call $~lib/rt/tlsf/Block#set:prev
  end
  local.get $root
  local.set $var$12
  local.get $fl
  local.set $var$10
  local.get $sl
  local.set $var$3
  local.get $block
  local.set $var$6
  local.get $var$12
  local.get $var$10
  i32.const 4
  i32.shl
  local.get $var$3
  i32.add
  i32.const 2
  i32.shl
  i32.add
<<<<<<< HEAD
  local.get $6
  i32.store $0 offset=96
  local.get $0
  local.get $0
  i32.load $0
=======
  local.get $var$6
  i32.store offset=96
  local.get $root
  local.get $root
  i32.load
>>>>>>> 3ac6efd7
  i32.const 1
  local.get $fl
  i32.shl
  i32.or
  call $~lib/rt/tlsf/Root#set:flMap
  local.get $root
  local.set $var$13
  local.get $fl
  local.set $var$12
  local.get $root
  local.set $var$3
  local.get $fl
  local.set $var$6
  local.get $var$3
  local.get $var$6
  i32.const 2
  i32.shl
  i32.add
  i32.load $0 offset=4
  i32.const 1
  local.get $sl
  i32.shl
  i32.or
  local.set $var$10
  local.get $var$13
  local.get $var$12
  i32.const 2
  i32.shl
  i32.add
<<<<<<< HEAD
  local.get $10
  i32.store $0 offset=4
=======
  local.get $var$10
  i32.store offset=4
>>>>>>> 3ac6efd7
 )
 (func $~lib/rt/tlsf/addMemory (param $root i32) (param $start i32) (param $end i32) (result i32)
  (local $var$3 i32)
  (local $tail i32)
  (local $tailInfo i32)
  (local $size i32)
  (local $leftSize i32)
  (local $left i32)
  (local $var$9 i32)
  i32.const 1
  drop
  local.get $start
  local.get $end
  i32.le_u
  i32.eqz
  if
   i32.const 0
   i32.const 368
   i32.const 377
   i32.const 14
   call $~lib/builtins/abort
   unreachable
  end
  local.get $start
  i32.const 4
  i32.add
  i32.const 15
  i32.add
  i32.const 15
  i32.const -1
  i32.xor
  i32.and
  i32.const 4
  i32.sub
  local.set $start
  local.get $end
  i32.const 15
  i32.const -1
  i32.xor
  i32.and
<<<<<<< HEAD
  local.set $2
  local.get $0
  local.set $3
  local.get $3
  i32.load $0 offset=1568
  local.set $4
=======
  local.set $end
  local.get $root
  local.set $var$3
  local.get $var$3
  i32.load offset=1568
  local.set $tail
>>>>>>> 3ac6efd7
  i32.const 0
  local.set $tailInfo
  local.get $tail
  if
   i32.const 1
   drop
   local.get $start
   local.get $tail
   i32.const 4
   i32.add
   i32.ge_u
   i32.eqz
   if
    i32.const 0
    i32.const 368
    i32.const 384
    i32.const 16
    call $~lib/builtins/abort
    unreachable
   end
   local.get $start
   i32.const 16
   i32.sub
   local.get $tail
   i32.eq
   if
    local.get $start
    i32.const 16
    i32.sub
<<<<<<< HEAD
    local.set $1
    local.get $4
    i32.load $0
    local.set $5
=======
    local.set $start
    local.get $tail
    i32.load
    local.set $tailInfo
>>>>>>> 3ac6efd7
   else
    nop
   end
  else
   i32.const 1
   drop
   local.get $start
   local.get $root
   i32.const 1572
   i32.add
   i32.ge_u
   i32.eqz
   if
    i32.const 0
    i32.const 368
    i32.const 397
    i32.const 5
    call $~lib/builtins/abort
    unreachable
   end
  end
  local.get $end
  local.get $start
  i32.sub
  local.set $size
  local.get $size
  i32.const 4
  i32.const 12
  i32.add
  i32.const 4
  i32.add
  i32.lt_u
  if
   i32.const 0
   return
  end
  local.get $size
  i32.const 2
  i32.const 4
  i32.mul
  i32.sub
  local.set $leftSize
  local.get $start
  local.set $left
  local.get $left
  local.get $leftSize
  i32.const 1
  i32.or
  local.get $tailInfo
  i32.const 2
  i32.and
  i32.or
  call $~lib/rt/common/BLOCK#set:mmInfo
  local.get $left
  i32.const 0
  call $~lib/rt/tlsf/Block#set:prev
  local.get $left
  i32.const 0
  call $~lib/rt/tlsf/Block#set:next
  local.get $start
  i32.const 4
  i32.add
  local.get $leftSize
  i32.add
  local.set $tail
  local.get $tail
  i32.const 0
  i32.const 2
  i32.or
  call $~lib/rt/common/BLOCK#set:mmInfo
<<<<<<< HEAD
  local.get $0
  local.set $9
  local.get $4
  local.set $3
  local.get $9
  local.get $3
  i32.store $0 offset=1568
  local.get $0
  local.get $8
=======
  local.get $root
  local.set $var$9
  local.get $tail
  local.set $var$3
  local.get $var$9
  local.get $var$3
  i32.store offset=1568
  local.get $root
  local.get $left
>>>>>>> 3ac6efd7
  call $~lib/rt/tlsf/insertBlock
  i32.const 1
 )
 (func $~lib/rt/tlsf/initialize
  (local $rootOffset i32)
  (local $pagesBefore i32)
  (local $pagesNeeded i32)
  (local $root i32)
  (local $var$4 i32)
  (local $var$5 i32)
  (local $var$6 i32)
  (local $var$7 i32)
  (local $var$8 i32)
  (local $var$9 i32)
  (local $var$10 i32)
  (local $var$11 i32)
  (local $memStart i32)
  i32.const 0
  drop
  global.get $~lib/memory/__heap_base
  i32.const 15
  i32.add
  i32.const 15
  i32.const -1
  i32.xor
  i32.and
<<<<<<< HEAD
  local.set $0
  memory.size $0
  local.set $1
  local.get $0
=======
  local.set $rootOffset
  memory.size
  local.set $pagesBefore
  local.get $rootOffset
>>>>>>> 3ac6efd7
  i32.const 1572
  i32.add
  i32.const 65535
  i32.add
  i32.const 65535
  i32.const -1
  i32.xor
  i32.and
  i32.const 16
  i32.shr_u
  local.set $pagesNeeded
  local.get $pagesNeeded
  local.get $pagesBefore
  i32.gt_s
  if (result i32)
   local.get $pagesNeeded
   local.get $pagesBefore
   i32.sub
   memory.grow $0
   i32.const 0
   i32.lt_s
  else
   i32.const 0
  end
  if
   unreachable
  end
  local.get $rootOffset
  local.set $root
  local.get $root
  i32.const 0
  call $~lib/rt/tlsf/Root#set:flMap
  local.get $root
  local.set $var$5
  i32.const 0
<<<<<<< HEAD
  local.set $4
  local.get $5
  local.get $4
  i32.store $0 offset=1568
=======
  local.set $var$4
  local.get $var$5
  local.get $var$4
  i32.store offset=1568
>>>>>>> 3ac6efd7
  i32.const 0
  local.set $var$5
  loop $for-loop|0
   local.get $var$5
   i32.const 23
   i32.lt_u
   local.set $var$4
   local.get $var$4
   if
    local.get $root
    local.set $var$8
    local.get $var$5
    local.set $var$7
    i32.const 0
    local.set $var$6
    local.get $var$8
    local.get $var$7
    i32.const 2
    i32.shl
    i32.add
<<<<<<< HEAD
    local.get $6
    i32.store $0 offset=4
=======
    local.get $var$6
    i32.store offset=4
>>>>>>> 3ac6efd7
    i32.const 0
    local.set $var$8
    loop $for-loop|1
     local.get $var$8
     i32.const 16
     i32.lt_u
     local.set $var$7
     local.get $var$7
     if
      local.get $root
      local.set $var$11
      local.get $var$5
      local.set $var$10
      local.get $var$8
      local.set $var$9
      i32.const 0
      local.set $var$6
      local.get $var$11
      local.get $var$10
      i32.const 4
      i32.shl
      local.get $var$9
      i32.add
      i32.const 2
      i32.shl
      i32.add
<<<<<<< HEAD
      local.get $6
      i32.store $0 offset=96
      local.get $8
=======
      local.get $var$6
      i32.store offset=96
      local.get $var$8
>>>>>>> 3ac6efd7
      i32.const 1
      i32.add
      local.set $var$8
      br $for-loop|1
     end
    end
    local.get $var$5
    i32.const 1
    i32.add
    local.set $var$5
    br $for-loop|0
   end
  end
  local.get $rootOffset
  i32.const 1572
  i32.add
  local.set $memStart
  i32.const 0
  drop
<<<<<<< HEAD
  local.get $3
  local.get $12
  memory.size $0
=======
  local.get $root
  local.get $memStart
  memory.size
>>>>>>> 3ac6efd7
  i32.const 16
  i32.shl
  call $~lib/rt/tlsf/addMemory
  drop
  local.get $root
  global.set $~lib/rt/tlsf/ROOT
 )
 (func $~lib/rt/tlsf/checkUsedBlock (param $ptr i32) (result i32)
  (local $block i32)
  local.get $ptr
  i32.const 4
  i32.sub
  local.set $block
  local.get $ptr
  i32.const 0
  i32.ne
  if (result i32)
   local.get $ptr
   i32.const 15
   i32.and
   i32.eqz
  else
   i32.const 0
  end
  if (result i32)
<<<<<<< HEAD
   local.get $1
   i32.load $0
=======
   local.get $block
   i32.load
>>>>>>> 3ac6efd7
   i32.const 1
   i32.and
   i32.eqz
  else
   i32.const 0
  end
  i32.eqz
  if
   i32.const 0
   i32.const 368
   i32.const 559
   i32.const 3
   call $~lib/builtins/abort
   unreachable
  end
  local.get $block
 )
 (func $~lib/rt/tlsf/freeBlock (param $root i32) (param $block i32)
  i32.const 0
  drop
<<<<<<< HEAD
  local.get $1
  local.get $1
  i32.load $0
=======
  local.get $block
  local.get $block
  i32.load
>>>>>>> 3ac6efd7
  i32.const 1
  i32.or
  call $~lib/rt/common/BLOCK#set:mmInfo
  local.get $root
  local.get $block
  call $~lib/rt/tlsf/insertBlock
 )
 (func $~lib/rt/tlsf/__free (param $ptr i32)
  local.get $ptr
  global.get $~lib/memory/__heap_base
  i32.lt_u
  if
   return
  end
  global.get $~lib/rt/tlsf/ROOT
  i32.eqz
  if
   call $~lib/rt/tlsf/initialize
  end
  global.get $~lib/rt/tlsf/ROOT
  local.get $ptr
  call $~lib/rt/tlsf/checkUsedBlock
  call $~lib/rt/tlsf/freeBlock
 )
 (func $~lib/rt/itcms/free (param $obj i32)
  local.get $obj
  global.get $~lib/memory/__heap_base
  i32.lt_u
  if
   local.get $obj
   i32.const 0
   call $~lib/rt/itcms/Object#set:nextWithColor
   local.get $obj
   i32.const 0
   call $~lib/rt/itcms/Object#set:prev
  else
   global.get $~lib/rt/itcms/total
   local.get $obj
   call $~lib/rt/itcms/Object#get:size
   i32.sub
   global.set $~lib/rt/itcms/total
   i32.const 0
   drop
   local.get $obj
   i32.const 4
   i32.add
   call $~lib/rt/tlsf/__free
  end
 )
 (func $~lib/rt/itcms/step (result i32)
  (local $obj i32)
  (local $var$1 i32)
  (local $var$2 i32)
  block $break|0
   block $case2|0
    block $case1|0
     block $case0|0
      global.get $~lib/rt/itcms/state
      local.set $var$1
      local.get $var$1
      i32.const 0
      i32.eq
      br_if $case0|0
      local.get $var$1
      i32.const 1
      i32.eq
      br_if $case1|0
      local.get $var$1
      i32.const 2
      i32.eq
      br_if $case2|0
      br $break|0
     end
     i32.const 1
     global.set $~lib/rt/itcms/state
     i32.const 0
     global.set $~lib/rt/itcms/visitCount
     i32.const 0
     call $~lib/rt/itcms/visitRoots
     global.get $~lib/rt/itcms/toSpace
     global.set $~lib/rt/itcms/iter
     global.get $~lib/rt/itcms/visitCount
     i32.const 1
     i32.mul
     return
    end
    global.get $~lib/rt/itcms/white
    i32.eqz
    local.set $var$1
    global.get $~lib/rt/itcms/iter
    call $~lib/rt/itcms/Object#get:next
    local.set $obj
    loop $while-continue|1
     local.get $obj
     global.get $~lib/rt/itcms/toSpace
     i32.ne
     local.set $var$2
     local.get $var$2
     if
      local.get $obj
      global.set $~lib/rt/itcms/iter
      local.get $obj
      call $~lib/rt/itcms/Object#get:color
      local.get $var$1
      i32.ne
      if
       local.get $obj
       local.get $var$1
       call $~lib/rt/itcms/Object#set:color
       i32.const 0
       global.set $~lib/rt/itcms/visitCount
       local.get $obj
       i32.const 20
       i32.add
       i32.const 0
       call $~lib/rt/__visit_members
       global.get $~lib/rt/itcms/visitCount
       i32.const 1
       i32.mul
       return
      end
      local.get $obj
      call $~lib/rt/itcms/Object#get:next
      local.set $obj
      br $while-continue|1
     end
    end
    i32.const 0
    global.set $~lib/rt/itcms/visitCount
    i32.const 0
    call $~lib/rt/itcms/visitRoots
    global.get $~lib/rt/itcms/iter
    call $~lib/rt/itcms/Object#get:next
    local.set $obj
    local.get $obj
    global.get $~lib/rt/itcms/toSpace
    i32.eq
    if
     i32.const 0
     call $~lib/rt/itcms/visitStack
     global.get $~lib/rt/itcms/iter
     call $~lib/rt/itcms/Object#get:next
     local.set $obj
     loop $while-continue|2
      local.get $obj
      global.get $~lib/rt/itcms/toSpace
      i32.ne
      local.set $var$2
      local.get $var$2
      if
       local.get $obj
       call $~lib/rt/itcms/Object#get:color
       local.get $var$1
       i32.ne
       if
        local.get $obj
        local.get $var$1
        call $~lib/rt/itcms/Object#set:color
        local.get $obj
        i32.const 20
        i32.add
        i32.const 0
        call $~lib/rt/__visit_members
       end
       local.get $obj
       call $~lib/rt/itcms/Object#get:next
       local.set $obj
       br $while-continue|2
      end
     end
     global.get $~lib/rt/itcms/fromSpace
     local.set $var$2
     global.get $~lib/rt/itcms/toSpace
     global.set $~lib/rt/itcms/fromSpace
     local.get $var$2
     global.set $~lib/rt/itcms/toSpace
     local.get $var$1
     global.set $~lib/rt/itcms/white
     local.get $var$2
     call $~lib/rt/itcms/Object#get:next
     global.set $~lib/rt/itcms/iter
     i32.const 2
     global.set $~lib/rt/itcms/state
    end
    global.get $~lib/rt/itcms/visitCount
    i32.const 1
    i32.mul
    return
   end
   global.get $~lib/rt/itcms/iter
   local.set $obj
   local.get $obj
   global.get $~lib/rt/itcms/toSpace
   i32.ne
   if
    local.get $obj
    call $~lib/rt/itcms/Object#get:next
    global.set $~lib/rt/itcms/iter
    i32.const 1
    drop
    local.get $obj
    call $~lib/rt/itcms/Object#get:color
    global.get $~lib/rt/itcms/white
    i32.eqz
    i32.eq
    i32.eqz
    if
     i32.const 0
     i32.const 96
     i32.const 228
     i32.const 20
     call $~lib/builtins/abort
     unreachable
    end
    local.get $obj
    call $~lib/rt/itcms/free
    i32.const 10
    return
   end
   global.get $~lib/rt/itcms/toSpace
   global.get $~lib/rt/itcms/toSpace
   call $~lib/rt/itcms/Object#set:nextWithColor
   global.get $~lib/rt/itcms/toSpace
   global.get $~lib/rt/itcms/toSpace
   call $~lib/rt/itcms/Object#set:prev
   i32.const 0
   global.set $~lib/rt/itcms/state
   br $break|0
  end
  i32.const 0
 )
 (func $~lib/rt/itcms/interrupt
  (local $budget i32)
  i32.const 0
  drop
  i32.const 0
  drop
  i32.const 1024
  i32.const 200
  i32.mul
  i32.const 100
  i32.div_u
  local.set $budget
  loop $do-loop|0
   local.get $budget
   call $~lib/rt/itcms/step
   i32.sub
   local.set $budget
   global.get $~lib/rt/itcms/state
   i32.const 0
   i32.eq
   if
    i32.const 0
    drop
    global.get $~lib/rt/itcms/total
    i64.extend_i32_u
    i32.const 200
    i64.extend_i32_u
    i64.mul
    i64.const 100
    i64.div_u
    i32.wrap_i64
    i32.const 1024
    i32.add
    global.set $~lib/rt/itcms/threshold
    i32.const 0
    drop
    return
   end
   local.get $budget
   i32.const 0
   i32.gt_s
   br_if $do-loop|0
  end
  i32.const 0
  drop
  global.get $~lib/rt/itcms/total
  i32.const 1024
  global.get $~lib/rt/itcms/total
  global.get $~lib/rt/itcms/threshold
  i32.sub
  i32.const 1024
  i32.lt_u
  i32.mul
  i32.add
  global.set $~lib/rt/itcms/threshold
  i32.const 0
  drop
 )
 (func $~lib/rt/tlsf/computeSize (param $size i32) (result i32)
  local.get $size
  i32.const 12
  i32.le_u
  if (result i32)
   i32.const 12
  else
   local.get $size
   i32.const 4
   i32.add
   i32.const 15
   i32.add
   i32.const 15
   i32.const -1
   i32.xor
   i32.and
   i32.const 4
   i32.sub
  end
 )
 (func $~lib/rt/tlsf/prepareSize (param $size i32) (result i32)
  local.get $size
  i32.const 1073741820
  i32.gt_u
  if
   i32.const 32
   i32.const 368
   i32.const 458
   i32.const 29
   call $~lib/builtins/abort
   unreachable
  end
  local.get $size
  call $~lib/rt/tlsf/computeSize
 )
 (func $~lib/rt/tlsf/searchBlock (param $root i32) (param $size i32) (result i32)
  (local $fl i32)
  (local $sl i32)
  (local $var$4 i32)
  (local $var$5 i32)
  (local $slMap i32)
  (local $head i32)
  (local $var$8 i32)
  (local $var$9 i32)
  local.get $size
  i32.const 256
  i32.lt_u
  if
   i32.const 0
   local.set $fl
   local.get $size
   i32.const 4
   i32.shr_u
   local.set $sl
  else
   local.get $size
   i32.const 536870910
   i32.lt_u
   if (result i32)
    local.get $size
    i32.const 1
    i32.const 27
    local.get $size
    i32.clz
    i32.sub
    i32.shl
    i32.add
    i32.const 1
    i32.sub
   else
    local.get $size
   end
   local.set $var$4
   i32.const 31
   local.get $var$4
   i32.clz
   i32.sub
   local.set $fl
   local.get $var$4
   local.get $fl
   i32.const 4
   i32.sub
   i32.shr_u
   i32.const 1
   i32.const 4
   i32.shl
   i32.xor
   local.set $sl
   local.get $fl
   i32.const 8
   i32.const 1
   i32.sub
   i32.sub
   local.set $fl
  end
  i32.const 1
  drop
  local.get $fl
  i32.const 23
  i32.lt_u
  if (result i32)
   local.get $sl
   i32.const 16
   i32.lt_u
  else
   i32.const 0
  end
  i32.eqz
  if
   i32.const 0
   i32.const 368
   i32.const 330
   i32.const 14
   call $~lib/builtins/abort
   unreachable
  end
  local.get $root
  local.set $var$5
  local.get $fl
  local.set $var$4
  local.get $var$5
  local.get $var$4
  i32.const 2
  i32.shl
  i32.add
  i32.load $0 offset=4
  i32.const 0
  i32.const -1
  i32.xor
  local.get $sl
  i32.shl
  i32.and
  local.set $slMap
  i32.const 0
  local.set $head
  local.get $slMap
  i32.eqz
  if
<<<<<<< HEAD
   local.get $0
   i32.load $0
=======
   local.get $root
   i32.load
>>>>>>> 3ac6efd7
   i32.const 0
   i32.const -1
   i32.xor
   local.get $fl
   i32.const 1
   i32.add
   i32.shl
   i32.and
   local.set $var$5
   local.get $var$5
   i32.eqz
   if
    i32.const 0
    local.set $head
   else
    local.get $var$5
    i32.ctz
    local.set $fl
    local.get $root
    local.set $var$8
    local.get $fl
    local.set $var$4
    local.get $var$8
    local.get $var$4
    i32.const 2
    i32.shl
    i32.add
<<<<<<< HEAD
    i32.load $0 offset=4
    local.set $6
=======
    i32.load offset=4
    local.set $slMap
>>>>>>> 3ac6efd7
    i32.const 1
    drop
    local.get $slMap
    i32.eqz
    if
     i32.const 0
     i32.const 368
     i32.const 343
     i32.const 18
     call $~lib/builtins/abort
     unreachable
    end
    local.get $root
    local.set $var$9
    local.get $fl
    local.set $var$8
    local.get $slMap
    i32.ctz
    local.set $var$4
    local.get $var$9
    local.get $var$8
    i32.const 4
    i32.shl
    local.get $var$4
    i32.add
    i32.const 2
    i32.shl
    i32.add
<<<<<<< HEAD
    i32.load $0 offset=96
    local.set $7
=======
    i32.load offset=96
    local.set $head
>>>>>>> 3ac6efd7
   end
  else
   local.get $root
   local.set $var$9
   local.get $fl
   local.set $var$8
   local.get $slMap
   i32.ctz
   local.set $var$4
   local.get $var$9
   local.get $var$8
   i32.const 4
   i32.shl
   local.get $var$4
   i32.add
   i32.const 2
   i32.shl
   i32.add
<<<<<<< HEAD
   i32.load $0 offset=96
   local.set $7
=======
   i32.load offset=96
   local.set $head
>>>>>>> 3ac6efd7
  end
  local.get $head
 )
 (func $~lib/rt/tlsf/growMemory (param $root i32) (param $size i32)
  (local $pagesBefore i32)
  (local $var$3 i32)
  (local $pagesNeeded i32)
  (local $var$5 i32)
  (local $pagesWanted i32)
  (local $pagesAfter i32)
  i32.const 0
  drop
  local.get $size
  i32.const 536870910
  i32.lt_u
  if
   local.get $size
   i32.const 1
   i32.const 27
   local.get $size
   i32.clz
   i32.sub
   i32.shl
   i32.const 1
   i32.sub
   i32.add
   local.set $size
  end
<<<<<<< HEAD
  memory.size $0
  local.set $2
  local.get $1
=======
  memory.size
  local.set $pagesBefore
  local.get $size
>>>>>>> 3ac6efd7
  i32.const 4
  local.get $pagesBefore
  i32.const 16
  i32.shl
  i32.const 4
  i32.sub
<<<<<<< HEAD
  local.get $0
  local.set $3
  local.get $3
  i32.load $0 offset=1568
=======
  local.get $root
  local.set $var$3
  local.get $var$3
  i32.load offset=1568
>>>>>>> 3ac6efd7
  i32.ne
  i32.shl
  i32.add
  local.set $size
  local.get $size
  i32.const 65535
  i32.add
  i32.const 65535
  i32.const -1
  i32.xor
  i32.and
  i32.const 16
  i32.shr_u
  local.set $pagesNeeded
  local.get $pagesBefore
  local.tee $var$3
  local.get $pagesNeeded
  local.tee $var$5
  local.get $var$3
  local.get $var$5
  i32.gt_s
  select
<<<<<<< HEAD
  local.set $6
  local.get $6
  memory.grow $0
  i32.const 0
  i32.lt_s
  if
   local.get $4
   memory.grow $0
=======
  local.set $pagesWanted
  local.get $pagesWanted
  memory.grow
  i32.const 0
  i32.lt_s
  if
   local.get $pagesNeeded
   memory.grow
>>>>>>> 3ac6efd7
   i32.const 0
   i32.lt_s
   if
    unreachable
   end
  end
<<<<<<< HEAD
  memory.size $0
  local.set $7
  local.get $0
  local.get $2
=======
  memory.size
  local.set $pagesAfter
  local.get $root
  local.get $pagesBefore
>>>>>>> 3ac6efd7
  i32.const 16
  i32.shl
  local.get $pagesAfter
  i32.const 16
  i32.shl
  call $~lib/rt/tlsf/addMemory
  drop
 )
<<<<<<< HEAD
 (func $~lib/rt/tlsf/prepareBlock (param $0 i32) (param $1 i32) (param $2 i32)
  (local $3 i32)
  (local $4 i32)
  (local $5 i32)
  local.get $1
  i32.load $0
  local.set $3
=======
 (func $~lib/rt/tlsf/prepareBlock (param $root i32) (param $block i32) (param $size i32)
  (local $blockInfo i32)
  (local $remaining i32)
  (local $var$5 i32)
  local.get $block
  i32.load
  local.set $blockInfo
>>>>>>> 3ac6efd7
  i32.const 1
  drop
  local.get $size
  i32.const 4
  i32.add
  i32.const 15
  i32.and
  i32.eqz
  i32.eqz
  if
   i32.const 0
   i32.const 368
   i32.const 357
   i32.const 14
   call $~lib/builtins/abort
   unreachable
  end
  local.get $blockInfo
  i32.const 3
  i32.const -1
  i32.xor
  i32.and
  local.get $size
  i32.sub
  local.set $remaining
  local.get $remaining
  i32.const 4
  i32.const 12
  i32.add
  i32.ge_u
  if
   local.get $block
   local.get $size
   local.get $blockInfo
   i32.const 2
   i32.and
   i32.or
   call $~lib/rt/common/BLOCK#set:mmInfo
   local.get $block
   i32.const 4
   i32.add
   local.get $size
   i32.add
   local.set $var$5
   local.get $var$5
   local.get $remaining
   i32.const 4
   i32.sub
   i32.const 1
   i32.or
   call $~lib/rt/common/BLOCK#set:mmInfo
   local.get $root
   local.get $var$5
   call $~lib/rt/tlsf/insertBlock
  else
   local.get $block
   local.get $blockInfo
   i32.const 1
   i32.const -1
   i32.xor
   i32.and
   call $~lib/rt/common/BLOCK#set:mmInfo
   local.get $block
   local.set $var$5
   local.get $var$5
   i32.const 4
   i32.add
<<<<<<< HEAD
   local.get $5
   i32.load $0
=======
   local.get $var$5
   i32.load
>>>>>>> 3ac6efd7
   i32.const 3
   i32.const -1
   i32.xor
   i32.and
   i32.add
   local.get $block
   local.set $var$5
   local.get $var$5
   i32.const 4
   i32.add
<<<<<<< HEAD
   local.get $5
   i32.load $0
=======
   local.get $var$5
   i32.load
>>>>>>> 3ac6efd7
   i32.const 3
   i32.const -1
   i32.xor
   i32.and
   i32.add
   i32.load $0
   i32.const 2
   i32.const -1
   i32.xor
   i32.and
   call $~lib/rt/common/BLOCK#set:mmInfo
  end
 )
 (func $~lib/rt/tlsf/allocateBlock (param $root i32) (param $size i32) (result i32)
  (local $payloadSize i32)
  (local $block i32)
  local.get $size
  call $~lib/rt/tlsf/prepareSize
  local.set $payloadSize
  local.get $root
  local.get $payloadSize
  call $~lib/rt/tlsf/searchBlock
  local.set $block
  local.get $block
  i32.eqz
  if
   local.get $root
   local.get $payloadSize
   call $~lib/rt/tlsf/growMemory
   local.get $root
   local.get $payloadSize
   call $~lib/rt/tlsf/searchBlock
   local.set $block
   i32.const 1
   drop
   local.get $block
   i32.eqz
   if
    i32.const 0
    i32.const 368
    i32.const 496
    i32.const 16
    call $~lib/builtins/abort
    unreachable
   end
  end
  i32.const 1
  drop
<<<<<<< HEAD
  local.get $3
  i32.load $0
=======
  local.get $block
  i32.load
>>>>>>> 3ac6efd7
  i32.const 3
  i32.const -1
  i32.xor
  i32.and
  local.get $payloadSize
  i32.ge_u
  i32.eqz
  if
   i32.const 0
   i32.const 368
   i32.const 498
   i32.const 14
   call $~lib/builtins/abort
   unreachable
  end
  local.get $root
  local.get $block
  call $~lib/rt/tlsf/removeBlock
  local.get $root
  local.get $block
  local.get $payloadSize
  call $~lib/rt/tlsf/prepareBlock
  i32.const 0
  drop
  local.get $block
 )
 (func $~lib/rt/tlsf/__alloc (param $size i32) (result i32)
  global.get $~lib/rt/tlsf/ROOT
  i32.eqz
  if
   call $~lib/rt/tlsf/initialize
  end
  global.get $~lib/rt/tlsf/ROOT
  local.get $size
  call $~lib/rt/tlsf/allocateBlock
  i32.const 4
  i32.add
 )
 (func $~lib/rt/itcms/Object#set:rtId (param $0 i32) (param $1 i32)
  local.get $0
  local.get $1
  i32.store $0 offset=12
 )
 (func $~lib/rt/itcms/Object#set:rtSize (param $0 i32) (param $1 i32)
  local.get $0
  local.get $1
  i32.store $0 offset=16
 )
 (func $~lib/rt/itcms/__new (param $size i32) (param $id i32) (result i32)
  (local $obj i32)
  (local $ptr i32)
  local.get $size
  i32.const 1073741804
  i32.ge_u
  if
   i32.const 32
   i32.const 96
   i32.const 260
   i32.const 31
   call $~lib/builtins/abort
   unreachable
  end
  global.get $~lib/rt/itcms/total
  global.get $~lib/rt/itcms/threshold
  i32.ge_u
  if
   call $~lib/rt/itcms/interrupt
  end
  i32.const 16
  local.get $size
  i32.add
  call $~lib/rt/tlsf/__alloc
  i32.const 4
  i32.sub
  local.set $obj
  local.get $obj
  local.get $id
  call $~lib/rt/itcms/Object#set:rtId
  local.get $obj
  local.get $size
  call $~lib/rt/itcms/Object#set:rtSize
  local.get $obj
  global.get $~lib/rt/itcms/fromSpace
  global.get $~lib/rt/itcms/white
  call $~lib/rt/itcms/Object#linkTo
  global.get $~lib/rt/itcms/total
  local.get $obj
  call $~lib/rt/itcms/Object#get:size
  i32.add
  global.set $~lib/rt/itcms/total
  local.get $obj
  i32.const 20
  i32.add
  local.set $ptr
  local.get $ptr
  i32.const 0
<<<<<<< HEAD
  local.get $0
  memory.fill $0
  local.get $3
=======
  local.get $size
  memory.fill
  local.get $ptr
>>>>>>> 3ac6efd7
 )
 (func $std/operator-overloading/Tester#set:x (param $0 i32) (param $1 i32)
  local.get $0
  local.get $1
  i32.store $0
 )
 (func $std/operator-overloading/Tester#set:y (param $0 i32) (param $1 i32)
  local.get $0
  local.get $1
  i32.store $0 offset=4
 )
 (func $std/operator-overloading/Tester.add (param $a i32) (param $b i32) (result i32)
  i32.const 0
<<<<<<< HEAD
  local.get $0
  i32.load $0
  local.get $1
  i32.load $0
  i32.add
  local.get $0
  i32.load $0 offset=4
  local.get $1
  i32.load $0 offset=4
=======
  local.get $a
  i32.load
  local.get $b
  i32.load
  i32.add
  local.get $a
  i32.load offset=4
  local.get $b
  i32.load offset=4
>>>>>>> 3ac6efd7
  i32.add
  call $std/operator-overloading/Tester#constructor
 )
 (func $std/operator-overloading/Tester.sub (param $a i32) (param $b i32) (result i32)
  i32.const 0
<<<<<<< HEAD
  local.get $0
  i32.load $0
  local.get $1
  i32.load $0
  i32.sub
  local.get $0
  i32.load $0 offset=4
  local.get $1
  i32.load $0 offset=4
=======
  local.get $a
  i32.load
  local.get $b
  i32.load
  i32.sub
  local.get $a
  i32.load offset=4
  local.get $b
  i32.load offset=4
>>>>>>> 3ac6efd7
  i32.sub
  call $std/operator-overloading/Tester#constructor
 )
 (func $std/operator-overloading/Tester.mul (param $a i32) (param $b i32) (result i32)
  i32.const 0
<<<<<<< HEAD
  local.get $0
  i32.load $0
  local.get $1
  i32.load $0
  i32.mul
  local.get $0
  i32.load $0 offset=4
  local.get $1
  i32.load $0 offset=4
=======
  local.get $a
  i32.load
  local.get $b
  i32.load
  i32.mul
  local.get $a
  i32.load offset=4
  local.get $b
  i32.load offset=4
>>>>>>> 3ac6efd7
  i32.mul
  call $std/operator-overloading/Tester#constructor
 )
 (func $std/operator-overloading/Tester.div (param $a i32) (param $b i32) (result i32)
  i32.const 0
<<<<<<< HEAD
  local.get $0
  i32.load $0
  local.get $1
  i32.load $0
  i32.div_s
  local.get $0
  i32.load $0 offset=4
  local.get $1
  i32.load $0 offset=4
=======
  local.get $a
  i32.load
  local.get $b
  i32.load
  i32.div_s
  local.get $a
  i32.load offset=4
  local.get $b
  i32.load offset=4
>>>>>>> 3ac6efd7
  i32.div_s
  call $std/operator-overloading/Tester#constructor
 )
 (func $std/operator-overloading/Tester.mod (param $a i32) (param $b i32) (result i32)
  i32.const 0
<<<<<<< HEAD
  local.get $0
  i32.load $0
  local.get $1
  i32.load $0
  i32.rem_s
  local.get $0
  i32.load $0 offset=4
  local.get $1
  i32.load $0 offset=4
=======
  local.get $a
  i32.load
  local.get $b
  i32.load
  i32.rem_s
  local.get $a
  i32.load offset=4
  local.get $b
  i32.load offset=4
>>>>>>> 3ac6efd7
  i32.rem_s
  call $std/operator-overloading/Tester#constructor
 )
 (func $~lib/math/ipow32 (param $x i32) (param $e i32) (result i32)
  (local $out i32)
  (local $var$3 i32)
  (local $var$4 i32)
  i32.const 1
  local.set $out
  i32.const 0
  i32.const 1
  i32.lt_s
  drop
  local.get $x
  i32.const 2
  i32.eq
  if
   i32.const 1
   local.get $e
   i32.shl
   i32.const 0
   local.get $e
   i32.const 32
   i32.lt_u
   select
   return
  end
  local.get $e
  i32.const 0
  i32.le_s
  if
   local.get $x
   i32.const -1
   i32.eq
   if
    i32.const -1
    i32.const 1
    local.get $e
    i32.const 1
    i32.and
    select
    return
   end
   local.get $e
   i32.const 0
   i32.eq
   local.get $x
   i32.const 1
   i32.eq
   i32.or
   return
  else
   local.get $e
   i32.const 1
   i32.eq
   if
    local.get $x
    return
   else
    local.get $e
    i32.const 2
    i32.eq
    if
     local.get $x
     local.get $x
     i32.mul
     return
    else
     local.get $e
     i32.const 32
     i32.lt_s
     if
      i32.const 32
      local.get $e
      i32.clz
      i32.sub
      local.set $var$3
      block $break|0
       block $case4|0
        block $case3|0
         block $case2|0
          block $case1|0
           block $case0|0
            local.get $var$3
            local.set $var$4
            local.get $var$4
            i32.const 5
            i32.eq
            br_if $case0|0
            local.get $var$4
            i32.const 4
            i32.eq
            br_if $case1|0
            local.get $var$4
            i32.const 3
            i32.eq
            br_if $case2|0
            local.get $var$4
            i32.const 2
            i32.eq
            br_if $case3|0
            local.get $var$4
            i32.const 1
            i32.eq
            br_if $case4|0
            br $break|0
           end
           local.get $e
           i32.const 1
           i32.and
           if
            local.get $out
            local.get $x
            i32.mul
            local.set $out
           end
           local.get $e
           i32.const 1
           i32.shr_u
           local.set $e
           local.get $x
           local.get $x
           i32.mul
           local.set $x
          end
          local.get $e
          i32.const 1
          i32.and
          if
           local.get $out
           local.get $x
           i32.mul
           local.set $out
          end
          local.get $e
          i32.const 1
          i32.shr_u
          local.set $e
          local.get $x
          local.get $x
          i32.mul
          local.set $x
         end
         local.get $e
         i32.const 1
         i32.and
         if
          local.get $out
          local.get $x
          i32.mul
          local.set $out
         end
         local.get $e
         i32.const 1
         i32.shr_u
         local.set $e
         local.get $x
         local.get $x
         i32.mul
         local.set $x
        end
        local.get $e
        i32.const 1
        i32.and
        if
         local.get $out
         local.get $x
         i32.mul
         local.set $out
        end
        local.get $e
        i32.const 1
        i32.shr_u
        local.set $e
        local.get $x
        local.get $x
        i32.mul
        local.set $x
       end
       local.get $e
       i32.const 1
       i32.and
       if
        local.get $out
        local.get $x
        i32.mul
        local.set $out
       end
      end
      local.get $out
      return
     end
    end
   end
  end
  loop $while-continue|1
   local.get $e
   local.set $var$3
   local.get $var$3
   if
    local.get $e
    i32.const 1
    i32.and
    if
     local.get $out
     local.get $x
     i32.mul
     local.set $out
    end
    local.get $e
    i32.const 1
    i32.shr_u
    local.set $e
    local.get $x
    local.get $x
    i32.mul
    local.set $x
    br $while-continue|1
   end
  end
  local.get $out
 )
 (func $std/operator-overloading/Tester.pow (param $a i32) (param $b i32) (result i32)
  i32.const 0
<<<<<<< HEAD
  local.get $0
  i32.load $0
  local.get $1
  i32.load $0
  call $~lib/math/ipow32
  local.get $0
  i32.load $0 offset=4
  local.get $1
  i32.load $0 offset=4
=======
  local.get $a
  i32.load
  local.get $b
  i32.load
  call $~lib/math/ipow32
  local.get $a
  i32.load offset=4
  local.get $b
  i32.load offset=4
>>>>>>> 3ac6efd7
  call $~lib/math/ipow32
  call $std/operator-overloading/Tester#constructor
 )
 (func $std/operator-overloading/Tester.and (param $a i32) (param $b i32) (result i32)
  i32.const 0
<<<<<<< HEAD
  local.get $0
  i32.load $0
  local.get $1
  i32.load $0
  i32.and
  local.get $0
  i32.load $0 offset=4
  local.get $1
  i32.load $0 offset=4
=======
  local.get $a
  i32.load
  local.get $b
  i32.load
  i32.and
  local.get $a
  i32.load offset=4
  local.get $b
  i32.load offset=4
>>>>>>> 3ac6efd7
  i32.and
  call $std/operator-overloading/Tester#constructor
 )
 (func $std/operator-overloading/Tester.or (param $a i32) (param $b i32) (result i32)
  i32.const 0
<<<<<<< HEAD
  local.get $0
  i32.load $0
  local.get $1
  i32.load $0
  i32.or
  local.get $0
  i32.load $0 offset=4
  local.get $1
  i32.load $0 offset=4
=======
  local.get $a
  i32.load
  local.get $b
  i32.load
  i32.or
  local.get $a
  i32.load offset=4
  local.get $b
  i32.load offset=4
>>>>>>> 3ac6efd7
  i32.or
  call $std/operator-overloading/Tester#constructor
 )
 (func $std/operator-overloading/Tester.xor (param $a i32) (param $b i32) (result i32)
  i32.const 0
<<<<<<< HEAD
  local.get $0
  i32.load $0
  local.get $1
  i32.load $0
  i32.xor
  local.get $0
  i32.load $0 offset=4
  local.get $1
  i32.load $0 offset=4
  i32.xor
  call $std/operator-overloading/Tester#constructor
 )
 (func $std/operator-overloading/Tester.equals (param $0 i32) (param $1 i32) (result i32)
  local.get $0
  i32.load $0
  local.get $1
  i32.load $0
  i32.eq
  if (result i32)
   local.get $0
   i32.load $0 offset=4
   local.get $1
   i32.load $0 offset=4
=======
  local.get $a
  i32.load
  local.get $b
  i32.load
  i32.xor
  local.get $a
  i32.load offset=4
  local.get $b
  i32.load offset=4
  i32.xor
  call $std/operator-overloading/Tester#constructor
 )
 (func $std/operator-overloading/Tester.equals (param $a i32) (param $b i32) (result i32)
  local.get $a
  i32.load
  local.get $b
  i32.load
  i32.eq
  if (result i32)
   local.get $a
   i32.load offset=4
   local.get $b
   i32.load offset=4
>>>>>>> 3ac6efd7
   i32.eq
  else
   i32.const 0
  end
 )
<<<<<<< HEAD
 (func $std/operator-overloading/Tester.notEquals (param $0 i32) (param $1 i32) (result i32)
  local.get $0
  i32.load $0
  local.get $1
  i32.load $0
  i32.ne
  if (result i32)
   local.get $0
   i32.load $0 offset=4
   local.get $1
   i32.load $0 offset=4
=======
 (func $std/operator-overloading/Tester.notEquals (param $a i32) (param $b i32) (result i32)
  local.get $a
  i32.load
  local.get $b
  i32.load
  i32.ne
  if (result i32)
   local.get $a
   i32.load offset=4
   local.get $b
   i32.load offset=4
>>>>>>> 3ac6efd7
   i32.ne
  else
   i32.const 0
  end
 )
<<<<<<< HEAD
 (func $std/operator-overloading/Tester.greater (param $0 i32) (param $1 i32) (result i32)
  local.get $0
  i32.load $0
  local.get $1
  i32.load $0
  i32.gt_s
  if (result i32)
   local.get $0
   i32.load $0 offset=4
   local.get $1
   i32.load $0 offset=4
=======
 (func $std/operator-overloading/Tester.greater (param $a i32) (param $b i32) (result i32)
  local.get $a
  i32.load
  local.get $b
  i32.load
  i32.gt_s
  if (result i32)
   local.get $a
   i32.load offset=4
   local.get $b
   i32.load offset=4
>>>>>>> 3ac6efd7
   i32.gt_s
  else
   i32.const 0
  end
 )
<<<<<<< HEAD
 (func $std/operator-overloading/Tester.greaterEquals (param $0 i32) (param $1 i32) (result i32)
  local.get $0
  i32.load $0
  local.get $1
  i32.load $0
  i32.ge_s
  if (result i32)
   local.get $0
   i32.load $0 offset=4
   local.get $1
   i32.load $0 offset=4
=======
 (func $std/operator-overloading/Tester.greaterEquals (param $a i32) (param $b i32) (result i32)
  local.get $a
  i32.load
  local.get $b
  i32.load
  i32.ge_s
  if (result i32)
   local.get $a
   i32.load offset=4
   local.get $b
   i32.load offset=4
>>>>>>> 3ac6efd7
   i32.ge_s
  else
   i32.const 0
  end
 )
<<<<<<< HEAD
 (func $std/operator-overloading/Tester.less (param $0 i32) (param $1 i32) (result i32)
  local.get $0
  i32.load $0
  local.get $1
  i32.load $0
  i32.lt_s
  if (result i32)
   local.get $0
   i32.load $0 offset=4
   local.get $1
   i32.load $0 offset=4
=======
 (func $std/operator-overloading/Tester.less (param $a i32) (param $b i32) (result i32)
  local.get $a
  i32.load
  local.get $b
  i32.load
  i32.lt_s
  if (result i32)
   local.get $a
   i32.load offset=4
   local.get $b
   i32.load offset=4
>>>>>>> 3ac6efd7
   i32.lt_s
  else
   i32.const 0
  end
 )
<<<<<<< HEAD
 (func $std/operator-overloading/Tester.lessEquals (param $0 i32) (param $1 i32) (result i32)
  local.get $0
  i32.load $0
  local.get $1
  i32.load $0
  i32.le_s
  if (result i32)
   local.get $0
   i32.load $0 offset=4
   local.get $1
   i32.load $0 offset=4
=======
 (func $std/operator-overloading/Tester.lessEquals (param $a i32) (param $b i32) (result i32)
  local.get $a
  i32.load
  local.get $b
  i32.load
  i32.le_s
  if (result i32)
   local.get $a
   i32.load offset=4
   local.get $b
   i32.load offset=4
>>>>>>> 3ac6efd7
   i32.le_s
  else
   i32.const 0
  end
 )
 (func $std/operator-overloading/Tester.shr (param $value i32) (param $shift i32) (result i32)
  i32.const 0
<<<<<<< HEAD
  local.get $0
  i32.load $0
  local.get $1
  i32.shr_s
  local.get $0
  i32.load $0 offset=4
  local.get $1
=======
  local.get $value
  i32.load
  local.get $shift
  i32.shr_s
  local.get $value
  i32.load offset=4
  local.get $shift
>>>>>>> 3ac6efd7
  i32.shr_s
  call $std/operator-overloading/Tester#constructor
 )
 (func $std/operator-overloading/Tester.shu (param $value i32) (param $shift i32) (result i32)
  i32.const 0
<<<<<<< HEAD
  local.get $0
  i32.load $0
  local.get $1
  i32.shr_u
  local.get $0
  i32.load $0 offset=4
  local.get $1
=======
  local.get $value
  i32.load
  local.get $shift
  i32.shr_u
  local.get $value
  i32.load offset=4
  local.get $shift
>>>>>>> 3ac6efd7
  i32.shr_u
  call $std/operator-overloading/Tester#constructor
 )
 (func $std/operator-overloading/Tester.shl (param $value i32) (param $shift i32) (result i32)
  i32.const 0
<<<<<<< HEAD
  local.get $0
  i32.load $0
  local.get $1
  i32.shl
  local.get $0
  i32.load $0 offset=4
  local.get $1
=======
  local.get $value
  i32.load
  local.get $shift
  i32.shl
  local.get $value
  i32.load offset=4
  local.get $shift
>>>>>>> 3ac6efd7
  i32.shl
  call $std/operator-overloading/Tester#constructor
 )
 (func $std/operator-overloading/Tester.pos (param $value i32) (result i32)
  i32.const 0
<<<<<<< HEAD
  local.get $0
  i32.load $0
  local.get $0
  i32.load $0 offset=4
=======
  local.get $value
  i32.load
  local.get $value
  i32.load offset=4
>>>>>>> 3ac6efd7
  call $std/operator-overloading/Tester#constructor
 )
 (func $std/operator-overloading/Tester.neg (param $value i32) (result i32)
  i32.const 0
  i32.const 0
<<<<<<< HEAD
  local.get $0
  i32.load $0
  i32.sub
  i32.const 0
  local.get $0
  i32.load $0 offset=4
=======
  local.get $value
  i32.load
  i32.sub
  i32.const 0
  local.get $value
  i32.load offset=4
>>>>>>> 3ac6efd7
  i32.sub
  call $std/operator-overloading/Tester#constructor
 )
 (func $std/operator-overloading/Tester.not (param $value i32) (result i32)
  i32.const 0
<<<<<<< HEAD
  local.get $0
  i32.load $0
  i32.const -1
  i32.xor
  local.get $0
  i32.load $0 offset=4
=======
  local.get $value
  i32.load
  i32.const -1
  i32.xor
  local.get $value
  i32.load offset=4
>>>>>>> 3ac6efd7
  i32.const -1
  i32.xor
  call $std/operator-overloading/Tester#constructor
 )
<<<<<<< HEAD
 (func $std/operator-overloading/Tester.excl (param $0 i32) (result i32)
  local.get $0
  i32.load $0
  i32.eqz
  if (result i32)
   local.get $0
   i32.load $0 offset=4
=======
 (func $std/operator-overloading/Tester.excl (param $value i32) (result i32)
  local.get $value
  i32.load
  i32.eqz
  if (result i32)
   local.get $value
   i32.load offset=4
>>>>>>> 3ac6efd7
   i32.eqz
  else
   i32.const 0
  end
 )
<<<<<<< HEAD
 (func $std/operator-overloading/Tester#inc (param $0 i32) (result i32)
  local.get $0
  local.get $0
  i32.load $0
  i32.const 1
  i32.add
  call $std/operator-overloading/Tester#set:x
  local.get $0
  local.get $0
  i32.load $0 offset=4
=======
 (func $std/operator-overloading/Tester#inc (param $this i32) (result i32)
  local.get $this
  local.get $this
  i32.load
  i32.const 1
  i32.add
  call $std/operator-overloading/Tester#set:x
  local.get $this
  local.get $this
  i32.load offset=4
>>>>>>> 3ac6efd7
  i32.const 1
  i32.add
  call $std/operator-overloading/Tester#set:y
  local.get $this
 )
<<<<<<< HEAD
 (func $std/operator-overloading/Tester#dec (param $0 i32) (result i32)
  local.get $0
  local.get $0
  i32.load $0
  i32.const 1
  i32.sub
  call $std/operator-overloading/Tester#set:x
  local.get $0
  local.get $0
  i32.load $0 offset=4
=======
 (func $std/operator-overloading/Tester#dec (param $this i32) (result i32)
  local.get $this
  local.get $this
  i32.load
  i32.const 1
  i32.sub
  call $std/operator-overloading/Tester#set:x
  local.get $this
  local.get $this
  i32.load offset=4
>>>>>>> 3ac6efd7
  i32.const 1
  i32.sub
  call $std/operator-overloading/Tester#set:y
  local.get $this
 )
 (func $std/operator-overloading/Tester#postInc (param $this i32) (result i32)
  i32.const 0
<<<<<<< HEAD
  local.get $0
  i32.load $0
  i32.const 1
  i32.add
  local.get $0
  i32.load $0 offset=4
=======
  local.get $this
  i32.load
  i32.const 1
  i32.add
  local.get $this
  i32.load offset=4
>>>>>>> 3ac6efd7
  i32.const 1
  i32.add
  call $std/operator-overloading/Tester#constructor
 )
 (func $std/operator-overloading/Tester#postDec (param $this i32) (result i32)
  i32.const 0
<<<<<<< HEAD
  local.get $0
  i32.load $0
  i32.const 1
  i32.sub
  local.get $0
  i32.load $0 offset=4
=======
  local.get $this
  i32.load
  i32.const 1
  i32.sub
  local.get $this
  i32.load offset=4
>>>>>>> 3ac6efd7
  i32.const 1
  i32.sub
  call $std/operator-overloading/Tester#constructor
 )
 (func $std/operator-overloading/TesterInlineStatic#set:x (param $0 i32) (param $1 i32)
  local.get $0
  local.get $1
  i32.store $0
 )
 (func $std/operator-overloading/TesterInlineStatic#set:y (param $0 i32) (param $1 i32)
  local.get $0
  local.get $1
  i32.store $0 offset=4
 )
 (func $std/operator-overloading/TesterInlineInstance#set:x (param $0 i32) (param $1 i32)
  local.get $0
  local.get $1
  i32.store $0
 )
 (func $std/operator-overloading/TesterInlineInstance#set:y (param $0 i32) (param $1 i32)
  local.get $0
  local.get $1
  i32.store $0 offset=4
 )
 (func $~lib/rt/__visit_globals (param $0 i32)
  (local $1 i32)
  global.get $std/operator-overloading/a1
  local.tee $1
  if
   local.get $1
   local.get $0
   call $~lib/rt/itcms/__visit
  end
  global.get $std/operator-overloading/a2
  local.tee $1
  if
   local.get $1
   local.get $0
   call $~lib/rt/itcms/__visit
  end
  global.get $std/operator-overloading/a
  local.tee $1
  if
   local.get $1
   local.get $0
   call $~lib/rt/itcms/__visit
  end
  global.get $std/operator-overloading/s1
  local.tee $1
  if
   local.get $1
   local.get $0
   call $~lib/rt/itcms/__visit
  end
  global.get $std/operator-overloading/s2
  local.tee $1
  if
   local.get $1
   local.get $0
   call $~lib/rt/itcms/__visit
  end
  global.get $std/operator-overloading/s
  local.tee $1
  if
   local.get $1
   local.get $0
   call $~lib/rt/itcms/__visit
  end
  global.get $std/operator-overloading/m1
  local.tee $1
  if
   local.get $1
   local.get $0
   call $~lib/rt/itcms/__visit
  end
  global.get $std/operator-overloading/m2
  local.tee $1
  if
   local.get $1
   local.get $0
   call $~lib/rt/itcms/__visit
  end
  global.get $std/operator-overloading/m
  local.tee $1
  if
   local.get $1
   local.get $0
   call $~lib/rt/itcms/__visit
  end
  global.get $std/operator-overloading/d1
  local.tee $1
  if
   local.get $1
   local.get $0
   call $~lib/rt/itcms/__visit
  end
  global.get $std/operator-overloading/d2
  local.tee $1
  if
   local.get $1
   local.get $0
   call $~lib/rt/itcms/__visit
  end
  global.get $std/operator-overloading/d
  local.tee $1
  if
   local.get $1
   local.get $0
   call $~lib/rt/itcms/__visit
  end
  global.get $std/operator-overloading/f1
  local.tee $1
  if
   local.get $1
   local.get $0
   call $~lib/rt/itcms/__visit
  end
  global.get $std/operator-overloading/f2
  local.tee $1
  if
   local.get $1
   local.get $0
   call $~lib/rt/itcms/__visit
  end
  global.get $std/operator-overloading/f
  local.tee $1
  if
   local.get $1
   local.get $0
   call $~lib/rt/itcms/__visit
  end
  global.get $std/operator-overloading/p1
  local.tee $1
  if
   local.get $1
   local.get $0
   call $~lib/rt/itcms/__visit
  end
  global.get $std/operator-overloading/p2
  local.tee $1
  if
   local.get $1
   local.get $0
   call $~lib/rt/itcms/__visit
  end
  global.get $std/operator-overloading/p
  local.tee $1
  if
   local.get $1
   local.get $0
   call $~lib/rt/itcms/__visit
  end
  global.get $std/operator-overloading/n1
  local.tee $1
  if
   local.get $1
   local.get $0
   call $~lib/rt/itcms/__visit
  end
  global.get $std/operator-overloading/n2
  local.tee $1
  if
   local.get $1
   local.get $0
   call $~lib/rt/itcms/__visit
  end
  global.get $std/operator-overloading/n
  local.tee $1
  if
   local.get $1
   local.get $0
   call $~lib/rt/itcms/__visit
  end
  global.get $std/operator-overloading/o1
  local.tee $1
  if
   local.get $1
   local.get $0
   call $~lib/rt/itcms/__visit
  end
  global.get $std/operator-overloading/o2
  local.tee $1
  if
   local.get $1
   local.get $0
   call $~lib/rt/itcms/__visit
  end
  global.get $std/operator-overloading/o
  local.tee $1
  if
   local.get $1
   local.get $0
   call $~lib/rt/itcms/__visit
  end
  global.get $std/operator-overloading/x1
  local.tee $1
  if
   local.get $1
   local.get $0
   call $~lib/rt/itcms/__visit
  end
  global.get $std/operator-overloading/x2
  local.tee $1
  if
   local.get $1
   local.get $0
   call $~lib/rt/itcms/__visit
  end
  global.get $std/operator-overloading/x
  local.tee $1
  if
   local.get $1
   local.get $0
   call $~lib/rt/itcms/__visit
  end
  global.get $std/operator-overloading/eq1
  local.tee $1
  if
   local.get $1
   local.get $0
   call $~lib/rt/itcms/__visit
  end
  global.get $std/operator-overloading/eq2
  local.tee $1
  if
   local.get $1
   local.get $0
   call $~lib/rt/itcms/__visit
  end
  global.get $std/operator-overloading/eq3
  local.tee $1
  if
   local.get $1
   local.get $0
   call $~lib/rt/itcms/__visit
  end
  global.get $std/operator-overloading/eq4
  local.tee $1
  if
   local.get $1
   local.get $0
   call $~lib/rt/itcms/__visit
  end
  global.get $std/operator-overloading/gt1
  local.tee $1
  if
   local.get $1
   local.get $0
   call $~lib/rt/itcms/__visit
  end
  global.get $std/operator-overloading/gt2
  local.tee $1
  if
   local.get $1
   local.get $0
   call $~lib/rt/itcms/__visit
  end
  global.get $std/operator-overloading/gte1
  local.tee $1
  if
   local.get $1
   local.get $0
   call $~lib/rt/itcms/__visit
  end
  global.get $std/operator-overloading/gte2
  local.tee $1
  if
   local.get $1
   local.get $0
   call $~lib/rt/itcms/__visit
  end
  global.get $std/operator-overloading/le1
  local.tee $1
  if
   local.get $1
   local.get $0
   call $~lib/rt/itcms/__visit
  end
  global.get $std/operator-overloading/le2
  local.tee $1
  if
   local.get $1
   local.get $0
   call $~lib/rt/itcms/__visit
  end
  global.get $std/operator-overloading/leq1
  local.tee $1
  if
   local.get $1
   local.get $0
   call $~lib/rt/itcms/__visit
  end
  global.get $std/operator-overloading/leq2
  local.tee $1
  if
   local.get $1
   local.get $0
   call $~lib/rt/itcms/__visit
  end
  global.get $std/operator-overloading/shr
  local.tee $1
  if
   local.get $1
   local.get $0
   call $~lib/rt/itcms/__visit
  end
  global.get $std/operator-overloading/sres
  local.tee $1
  if
   local.get $1
   local.get $0
   call $~lib/rt/itcms/__visit
  end
  global.get $std/operator-overloading/shu
  local.tee $1
  if
   local.get $1
   local.get $0
   call $~lib/rt/itcms/__visit
  end
  global.get $std/operator-overloading/ures
  local.tee $1
  if
   local.get $1
   local.get $0
   call $~lib/rt/itcms/__visit
  end
  global.get $std/operator-overloading/shl
  local.tee $1
  if
   local.get $1
   local.get $0
   call $~lib/rt/itcms/__visit
  end
  global.get $std/operator-overloading/pos
  local.tee $1
  if
   local.get $1
   local.get $0
   call $~lib/rt/itcms/__visit
  end
  global.get $std/operator-overloading/pres
  local.tee $1
  if
   local.get $1
   local.get $0
   call $~lib/rt/itcms/__visit
  end
  global.get $std/operator-overloading/neg
  local.tee $1
  if
   local.get $1
   local.get $0
   call $~lib/rt/itcms/__visit
  end
  global.get $std/operator-overloading/nres
  local.tee $1
  if
   local.get $1
   local.get $0
   call $~lib/rt/itcms/__visit
  end
  global.get $std/operator-overloading/not
  local.tee $1
  if
   local.get $1
   local.get $0
   call $~lib/rt/itcms/__visit
  end
  global.get $std/operator-overloading/res
  local.tee $1
  if
   local.get $1
   local.get $0
   call $~lib/rt/itcms/__visit
  end
  global.get $std/operator-overloading/excl
  local.tee $1
  if
   local.get $1
   local.get $0
   call $~lib/rt/itcms/__visit
  end
  global.get $std/operator-overloading/incdec
  local.tee $1
  if
   local.get $1
   local.get $0
   call $~lib/rt/itcms/__visit
  end
  global.get $std/operator-overloading/tmp
  local.tee $1
  if
   local.get $1
   local.get $0
   call $~lib/rt/itcms/__visit
  end
  global.get $std/operator-overloading/ais1
  local.tee $1
  if
   local.get $1
   local.get $0
   call $~lib/rt/itcms/__visit
  end
  global.get $std/operator-overloading/ais2
  local.tee $1
  if
   local.get $1
   local.get $0
   call $~lib/rt/itcms/__visit
  end
  global.get $std/operator-overloading/ais
  local.tee $1
  if
   local.get $1
   local.get $0
   call $~lib/rt/itcms/__visit
  end
  global.get $std/operator-overloading/aii1
  local.tee $1
  if
   local.get $1
   local.get $0
   call $~lib/rt/itcms/__visit
  end
  global.get $std/operator-overloading/aii2
  local.tee $1
  if
   local.get $1
   local.get $0
   call $~lib/rt/itcms/__visit
  end
  global.get $std/operator-overloading/aii
  local.tee $1
  if
   local.get $1
   local.get $0
   call $~lib/rt/itcms/__visit
  end
  i32.const 224
  local.get $0
  call $~lib/rt/itcms/__visit
  i32.const 32
  local.get $0
  call $~lib/rt/itcms/__visit
 )
 (func $~lib/arraybuffer/ArrayBufferView~visit (param $0 i32) (param $1 i32)
  (local $2 i32)
  local.get $0
  i32.load $0
  local.tee $2
  if
   local.get $2
   local.get $1
   call $~lib/rt/itcms/__visit
  end
 )
 (func $~lib/rt/__visit_members (param $0 i32) (param $1 i32)
  block $invalid
   block $std/operator-overloading/TesterInlineInstance
    block $std/operator-overloading/TesterInlineStatic
     block $std/operator-overloading/Tester
      block $~lib/arraybuffer/ArrayBufferView
       block $~lib/string/String
        block $~lib/arraybuffer/ArrayBuffer
         local.get $0
         i32.const 8
         i32.sub
         i32.load $0
         br_table $~lib/arraybuffer/ArrayBuffer $~lib/string/String $~lib/arraybuffer/ArrayBufferView $std/operator-overloading/Tester $std/operator-overloading/TesterInlineStatic $std/operator-overloading/TesterInlineInstance $invalid
        end
        return
       end
       return
      end
      local.get $0
      local.get $1
      call $~lib/arraybuffer/ArrayBufferView~visit
      return
     end
     return
    end
    return
   end
   return
  end
  unreachable
 )
 (func $~start
  call $start:std/operator-overloading
 )
 (func $~stack_check
  global.get $~lib/memory/__stack_pointer
  global.get $~lib/memory/__data_end
  i32.lt_s
  if
   i32.const 16960
   i32.const 17008
   i32.const 1
   i32.const 1
   call $~lib/builtins/abort
   unreachable
  end
 )
 (func $start:std/operator-overloading
  (local $0 i32)
  (local $1 i32)
  (local $2 i32)
  global.get $~lib/memory/__stack_pointer
  i32.const 16
  i32.sub
  global.set $~lib/memory/__stack_pointer
  call $~stack_check
  global.get $~lib/memory/__stack_pointer
  i64.const 0
  i64.store $0
  global.get $~lib/memory/__stack_pointer
  i64.const 0
  i64.store $0 offset=8
  memory.size $0
  i32.const 16
  i32.shl
  global.get $~lib/memory/__heap_base
  i32.sub
  i32.const 1
  i32.shr_u
  global.set $~lib/rt/itcms/threshold
  i32.const 144
  call $~lib/rt/itcms/initLazy
  global.set $~lib/rt/itcms/pinSpace
  i32.const 176
  call $~lib/rt/itcms/initLazy
  global.set $~lib/rt/itcms/toSpace
  i32.const 320
  call $~lib/rt/itcms/initLazy
  global.set $~lib/rt/itcms/fromSpace
  i32.const 0
  i32.const 1
  i32.const 2
  call $std/operator-overloading/Tester#constructor
  global.set $std/operator-overloading/a1
  i32.const 0
  i32.const 2
  i32.const 3
  call $std/operator-overloading/Tester#constructor
  global.set $std/operator-overloading/a2
  global.get $std/operator-overloading/a1
  local.set $2
  global.get $~lib/memory/__stack_pointer
  local.get $2
  i32.store $0
  local.get $2
  global.get $std/operator-overloading/a2
  local.set $2
  global.get $~lib/memory/__stack_pointer
  local.get $2
  i32.store $0 offset=4
  local.get $2
  call $std/operator-overloading/Tester.add
  global.set $std/operator-overloading/a
  global.get $std/operator-overloading/a
  i32.load $0
  i32.const 3
  i32.eq
  if (result i32)
   global.get $std/operator-overloading/a
   i32.load $0 offset=4
   i32.const 5
   i32.eq
  else
   i32.const 0
  end
  i32.eqz
  if
   i32.const 0
   i32.const 432
   i32.const 145
   i32.const 1
   call $~lib/builtins/abort
   unreachable
  end
  i32.const 0
  i32.const 2
  i32.const 3
  call $std/operator-overloading/Tester#constructor
  global.set $std/operator-overloading/s1
  i32.const 0
  i32.const 2
  i32.const -3
  call $std/operator-overloading/Tester#constructor
  global.set $std/operator-overloading/s2
  global.get $std/operator-overloading/s1
  local.set $2
  global.get $~lib/memory/__stack_pointer
  local.get $2
  i32.store $0
  local.get $2
  global.get $std/operator-overloading/s2
  local.set $2
  global.get $~lib/memory/__stack_pointer
  local.get $2
  i32.store $0 offset=4
  local.get $2
  call $std/operator-overloading/Tester.sub
  global.set $std/operator-overloading/s
  global.get $std/operator-overloading/s
  i32.load $0
  i32.const 0
  i32.eq
  if (result i32)
   global.get $std/operator-overloading/s
   i32.load $0 offset=4
   i32.const 6
   i32.eq
  else
   i32.const 0
  end
  i32.eqz
  if
   i32.const 0
   i32.const 432
   i32.const 151
   i32.const 1
   call $~lib/builtins/abort
   unreachable
  end
  i32.const 0
  i32.const 2
  i32.const 5
  call $std/operator-overloading/Tester#constructor
  global.set $std/operator-overloading/m1
  i32.const 0
  i32.const 3
  i32.const 2
  call $std/operator-overloading/Tester#constructor
  global.set $std/operator-overloading/m2
  global.get $std/operator-overloading/m1
  local.set $2
  global.get $~lib/memory/__stack_pointer
  local.get $2
  i32.store $0
  local.get $2
  global.get $std/operator-overloading/m2
  local.set $2
  global.get $~lib/memory/__stack_pointer
  local.get $2
  i32.store $0 offset=4
  local.get $2
  call $std/operator-overloading/Tester.mul
  global.set $std/operator-overloading/m
  global.get $std/operator-overloading/m
  i32.load $0
  i32.const 6
  i32.eq
  if (result i32)
   global.get $std/operator-overloading/m
   i32.load $0 offset=4
   i32.const 10
   i32.eq
  else
   i32.const 0
  end
  i32.eqz
  if
   i32.const 0
   i32.const 432
   i32.const 157
   i32.const 1
   call $~lib/builtins/abort
   unreachable
  end
  i32.const 0
  i32.const 6
  i32.const 50
  call $std/operator-overloading/Tester#constructor
  global.set $std/operator-overloading/d1
  i32.const 0
  i32.const 3
  i32.const 10
  call $std/operator-overloading/Tester#constructor
  global.set $std/operator-overloading/d2
  global.get $std/operator-overloading/d1
  local.set $2
  global.get $~lib/memory/__stack_pointer
  local.get $2
  i32.store $0
  local.get $2
  global.get $std/operator-overloading/d2
  local.set $2
  global.get $~lib/memory/__stack_pointer
  local.get $2
  i32.store $0 offset=4
  local.get $2
  call $std/operator-overloading/Tester.div
  global.set $std/operator-overloading/d
  global.get $std/operator-overloading/d
  i32.load $0
  i32.const 2
  i32.eq
  if (result i32)
   global.get $std/operator-overloading/d
   i32.load $0 offset=4
   i32.const 5
   i32.eq
  else
   i32.const 0
  end
  i32.eqz
  if
   i32.const 0
   i32.const 432
   i32.const 163
   i32.const 1
   call $~lib/builtins/abort
   unreachable
  end
  i32.const 0
  i32.const 10
  i32.const 10
  call $std/operator-overloading/Tester#constructor
  global.set $std/operator-overloading/f1
  i32.const 0
  i32.const 6
  i32.const 10
  call $std/operator-overloading/Tester#constructor
  global.set $std/operator-overloading/f2
  global.get $std/operator-overloading/f1
  local.set $2
  global.get $~lib/memory/__stack_pointer
  local.get $2
  i32.store $0
  local.get $2
  global.get $std/operator-overloading/f2
  local.set $2
  global.get $~lib/memory/__stack_pointer
  local.get $2
  i32.store $0 offset=4
  local.get $2
  call $std/operator-overloading/Tester.mod
  global.set $std/operator-overloading/f
  global.get $std/operator-overloading/f
  i32.load $0
  i32.const 4
  i32.eq
  if (result i32)
   global.get $std/operator-overloading/f
   i32.load $0 offset=4
   i32.const 0
   i32.eq
  else
   i32.const 0
  end
  i32.eqz
  if
   i32.const 0
   i32.const 432
   i32.const 169
   i32.const 1
   call $~lib/builtins/abort
   unreachable
  end
  i32.const 0
  i32.const 2
  i32.const 3
  call $std/operator-overloading/Tester#constructor
  global.set $std/operator-overloading/p1
  i32.const 0
  i32.const 4
  i32.const 5
  call $std/operator-overloading/Tester#constructor
  global.set $std/operator-overloading/p2
  global.get $std/operator-overloading/p1
  local.set $2
  global.get $~lib/memory/__stack_pointer
  local.get $2
  i32.store $0
  local.get $2
  global.get $std/operator-overloading/p2
  local.set $2
  global.get $~lib/memory/__stack_pointer
  local.get $2
  i32.store $0 offset=4
  local.get $2
  call $std/operator-overloading/Tester.pow
  global.set $std/operator-overloading/p
  global.get $std/operator-overloading/p
  i32.load $0
  i32.const 16
  i32.eq
  if (result i32)
   global.get $std/operator-overloading/p
   i32.load $0 offset=4
   i32.const 243
   i32.eq
  else
   i32.const 0
  end
  i32.eqz
  if
   i32.const 0
   i32.const 432
   i32.const 175
   i32.const 1
   call $~lib/builtins/abort
   unreachable
  end
  i32.const 0
  i32.const 255
  i32.const 15
  call $std/operator-overloading/Tester#constructor
  global.set $std/operator-overloading/n1
  i32.const 0
  i32.const 15
  i32.const 255
  call $std/operator-overloading/Tester#constructor
  global.set $std/operator-overloading/n2
  global.get $std/operator-overloading/n1
  local.set $2
  global.get $~lib/memory/__stack_pointer
  local.get $2
  i32.store $0
  local.get $2
  global.get $std/operator-overloading/n2
  local.set $2
  global.get $~lib/memory/__stack_pointer
  local.get $2
  i32.store $0 offset=4
  local.get $2
  call $std/operator-overloading/Tester.and
  global.set $std/operator-overloading/n
  global.get $std/operator-overloading/n
  i32.load $0
  i32.const 15
  i32.eq
  if (result i32)
   global.get $std/operator-overloading/n
   i32.load $0 offset=4
   i32.const 15
   i32.eq
  else
   i32.const 0
  end
  i32.eqz
  if
   i32.const 0
   i32.const 432
   i32.const 181
   i32.const 1
   call $~lib/builtins/abort
   unreachable
  end
  i32.const 0
  i32.const 3855
  i32.const 255
  call $std/operator-overloading/Tester#constructor
  global.set $std/operator-overloading/o1
  i32.const 0
  i32.const 61680
  i32.const 0
  call $std/operator-overloading/Tester#constructor
  global.set $std/operator-overloading/o2
  global.get $std/operator-overloading/o1
  local.set $2
  global.get $~lib/memory/__stack_pointer
  local.get $2
  i32.store $0
  local.get $2
  global.get $std/operator-overloading/o2
  local.set $2
  global.get $~lib/memory/__stack_pointer
  local.get $2
  i32.store $0 offset=4
  local.get $2
  call $std/operator-overloading/Tester.or
  global.set $std/operator-overloading/o
  global.get $std/operator-overloading/o
  i32.load $0
  i32.const 65535
  i32.eq
  if (result i32)
   global.get $std/operator-overloading/o
   i32.load $0 offset=4
   i32.const 255
   i32.eq
  else
   i32.const 0
  end
  i32.eqz
  if
   i32.const 0
   i32.const 432
   i32.const 187
   i32.const 1
   call $~lib/builtins/abort
   unreachable
  end
  i32.const 0
  i32.const 255
  i32.const 255
  call $std/operator-overloading/Tester#constructor
  global.set $std/operator-overloading/x1
  i32.const 0
  i32.const 65280
  i32.const 0
  call $std/operator-overloading/Tester#constructor
  global.set $std/operator-overloading/x2
  global.get $std/operator-overloading/x1
  local.set $2
  global.get $~lib/memory/__stack_pointer
  local.get $2
  i32.store $0
  local.get $2
  global.get $std/operator-overloading/x2
  local.set $2
  global.get $~lib/memory/__stack_pointer
  local.get $2
  i32.store $0 offset=4
  local.get $2
  call $std/operator-overloading/Tester.xor
  global.set $std/operator-overloading/x
  global.get $std/operator-overloading/x
  i32.load $0
  i32.const 65535
  i32.eq
  if (result i32)
   global.get $std/operator-overloading/x
   i32.load $0 offset=4
   i32.const 255
   i32.eq
  else
   i32.const 0
  end
  i32.eqz
  if
   i32.const 0
   i32.const 432
   i32.const 193
   i32.const 1
   call $~lib/builtins/abort
   unreachable
  end
  i32.const 0
  i32.const 1
  i32.const -2
  call $std/operator-overloading/Tester#constructor
  global.set $std/operator-overloading/eq1
  i32.const 0
  i32.const 1
  i32.const -2
  call $std/operator-overloading/Tester#constructor
  global.set $std/operator-overloading/eq2
  global.get $std/operator-overloading/eq1
  local.set $2
  global.get $~lib/memory/__stack_pointer
  local.get $2
  i32.store $0
  local.get $2
  global.get $std/operator-overloading/eq2
  local.set $2
  global.get $~lib/memory/__stack_pointer
  local.get $2
  i32.store $0 offset=4
  local.get $2
  call $std/operator-overloading/Tester.equals
  global.set $std/operator-overloading/eq
  global.get $std/operator-overloading/eq
  i32.const 1
  i32.eq
  i32.eqz
  if
   i32.const 0
   i32.const 432
   i32.const 199
   i32.const 1
   call $~lib/builtins/abort
   unreachable
  end
  i32.const 0
  i32.const 1
  i32.const 0
  call $std/operator-overloading/Tester#constructor
  global.set $std/operator-overloading/eq3
  i32.const 0
  i32.const 0
  i32.const 1
  call $std/operator-overloading/Tester#constructor
  global.set $std/operator-overloading/eq4
  global.get $std/operator-overloading/eq3
  local.set $2
  global.get $~lib/memory/__stack_pointer
  local.get $2
  i32.store $0
  local.get $2
  global.get $std/operator-overloading/eq4
  local.set $2
  global.get $~lib/memory/__stack_pointer
  local.get $2
  i32.store $0 offset=4
  local.get $2
  call $std/operator-overloading/Tester.equals
  global.set $std/operator-overloading/eqf
  global.get $std/operator-overloading/eqf
  i32.const 0
  i32.eq
  i32.eqz
  if
   i32.const 0
   i32.const 432
   i32.const 205
   i32.const 1
   call $~lib/builtins/abort
   unreachable
  end
  global.get $std/operator-overloading/eq1
  local.set $2
  global.get $~lib/memory/__stack_pointer
  local.get $2
  i32.store $0
  local.get $2
  global.get $std/operator-overloading/eq2
  local.set $2
  global.get $~lib/memory/__stack_pointer
  local.get $2
  i32.store $0 offset=4
  local.get $2
  call $std/operator-overloading/Tester.notEquals
  global.set $std/operator-overloading/eq
  global.get $std/operator-overloading/eq
  i32.const 0
  i32.eq
  i32.eqz
  if
   i32.const 0
   i32.const 432
   i32.const 209
   i32.const 1
   call $~lib/builtins/abort
   unreachable
  end
  global.get $std/operator-overloading/eq3
  local.set $2
  global.get $~lib/memory/__stack_pointer
  local.get $2
  i32.store $0
  local.get $2
  global.get $std/operator-overloading/eq4
  local.set $2
  global.get $~lib/memory/__stack_pointer
  local.get $2
  i32.store $0 offset=4
  local.get $2
  call $std/operator-overloading/Tester.notEquals
  global.set $std/operator-overloading/eqf
  global.get $std/operator-overloading/eqf
  i32.const 1
  i32.eq
  i32.eqz
  if
   i32.const 0
   i32.const 432
   i32.const 213
   i32.const 1
   call $~lib/builtins/abort
   unreachable
  end
  i32.const 0
  i32.const 2
  global.get $~lib/builtins/i32.MAX_VALUE
  call $std/operator-overloading/Tester#constructor
  global.set $std/operator-overloading/gt1
  i32.const 0
  i32.const 1
  i32.const 0
  call $std/operator-overloading/Tester#constructor
  global.set $std/operator-overloading/gt2
  global.get $std/operator-overloading/gt1
  local.set $2
  global.get $~lib/memory/__stack_pointer
  local.get $2
  i32.store $0
  local.get $2
  global.get $std/operator-overloading/gt2
  local.set $2
  global.get $~lib/memory/__stack_pointer
  local.get $2
  i32.store $0 offset=4
  local.get $2
  call $std/operator-overloading/Tester.greater
  global.set $std/operator-overloading/gt
  global.get $std/operator-overloading/gt
  i32.const 1
  i32.eq
  i32.eqz
  if
   i32.const 0
   i32.const 432
   i32.const 219
   i32.const 1
   call $~lib/builtins/abort
   unreachable
  end
  i32.const 0
  i32.const 2
  i32.const 2
  call $std/operator-overloading/Tester#constructor
  global.set $std/operator-overloading/gte1
  i32.const 0
  i32.const 2
  i32.const 2
  call $std/operator-overloading/Tester#constructor
  global.set $std/operator-overloading/gte2
  global.get $std/operator-overloading/gte1
  local.set $2
  global.get $~lib/memory/__stack_pointer
  local.get $2
  i32.store $0
  local.get $2
  global.get $std/operator-overloading/gte2
  local.set $2
  global.get $~lib/memory/__stack_pointer
  local.get $2
  i32.store $0 offset=4
  local.get $2
  call $std/operator-overloading/Tester.greaterEquals
  global.set $std/operator-overloading/gte
  global.get $std/operator-overloading/gte
  i32.const 1
  i32.eq
  i32.eqz
  if
   i32.const 0
   i32.const 432
   i32.const 225
   i32.const 1
   call $~lib/builtins/abort
   unreachable
  end
  i32.const 0
  i32.const 5
  i32.const -1
  call $std/operator-overloading/Tester#constructor
  global.set $std/operator-overloading/le1
  i32.const 0
  i32.const 6
  i32.const 6
  call $std/operator-overloading/Tester#constructor
  global.set $std/operator-overloading/le2
  global.get $std/operator-overloading/le1
  local.set $2
  global.get $~lib/memory/__stack_pointer
  local.get $2
  i32.store $0
  local.get $2
  global.get $std/operator-overloading/le2
  local.set $2
  global.get $~lib/memory/__stack_pointer
  local.get $2
  i32.store $0 offset=4
  local.get $2
  call $std/operator-overloading/Tester.less
  global.set $std/operator-overloading/le
  global.get $std/operator-overloading/le
  i32.const 1
  i32.eq
  i32.eqz
  if
   i32.const 0
   i32.const 432
   i32.const 231
   i32.const 1
   call $~lib/builtins/abort
   unreachable
  end
  i32.const 0
  i32.const 4
  i32.const 3
  call $std/operator-overloading/Tester#constructor
  global.set $std/operator-overloading/leq1
  i32.const 0
  i32.const 4
  i32.const 3
  call $std/operator-overloading/Tester#constructor
  global.set $std/operator-overloading/leq2
  global.get $std/operator-overloading/leq1
  local.set $2
  global.get $~lib/memory/__stack_pointer
  local.get $2
  i32.store $0
  local.get $2
  global.get $std/operator-overloading/leq2
  local.set $2
  global.get $~lib/memory/__stack_pointer
  local.get $2
  i32.store $0 offset=4
  local.get $2
  call $std/operator-overloading/Tester.lessEquals
  global.set $std/operator-overloading/leq
  global.get $std/operator-overloading/leq
  i32.const 1
  i32.eq
  i32.eqz
  if
   i32.const 0
   i32.const 432
   i32.const 237
   i32.const 1
   call $~lib/builtins/abort
   unreachable
  end
  i32.const 0
  i32.const 8
  i32.const 16
  call $std/operator-overloading/Tester#constructor
  global.set $std/operator-overloading/shr
  global.get $std/operator-overloading/shr
  local.set $2
  global.get $~lib/memory/__stack_pointer
  local.get $2
  i32.store $0
  local.get $2
  i32.const 3
  call $std/operator-overloading/Tester.shr
  global.set $std/operator-overloading/sres
  global.get $std/operator-overloading/sres
  i32.load $0
  i32.const 1
  i32.eq
  if (result i32)
   global.get $std/operator-overloading/sres
   i32.load $0 offset=4
   i32.const 2
   i32.eq
  else
   i32.const 0
  end
  i32.eqz
  if
   i32.const 0
   i32.const 432
   i32.const 242
   i32.const 1
   call $~lib/builtins/abort
   unreachable
  end
  i32.const 0
  i32.const -8
  i32.const -16
  call $std/operator-overloading/Tester#constructor
  global.set $std/operator-overloading/shu
  global.get $std/operator-overloading/shu
  local.set $2
  global.get $~lib/memory/__stack_pointer
  local.get $2
  i32.store $0
  local.get $2
  i32.const 3
  call $std/operator-overloading/Tester.shu
  global.set $std/operator-overloading/ures
  global.get $std/operator-overloading/ures
  i32.load $0
  i32.const 536870911
  i32.eq
  if (result i32)
   global.get $std/operator-overloading/ures
   i32.load $0 offset=4
   i32.const 536870910
   i32.eq
  else
   i32.const 0
  end
  i32.eqz
  if
   i32.const 0
   i32.const 432
   i32.const 247
   i32.const 1
   call $~lib/builtins/abort
   unreachable
  end
  i32.const 0
  i32.const 1
  i32.const 2
  call $std/operator-overloading/Tester#constructor
  global.set $std/operator-overloading/shl
  global.get $std/operator-overloading/shl
  local.set $2
  global.get $~lib/memory/__stack_pointer
  local.get $2
  i32.store $0
  local.get $2
  i32.const 3
  call $std/operator-overloading/Tester.shl
  global.set $std/operator-overloading/sres
  global.get $std/operator-overloading/sres
  i32.load $0
  i32.const 8
  i32.eq
  if (result i32)
   global.get $std/operator-overloading/sres
   i32.load $0 offset=4
   i32.const 16
   i32.eq
  else
   i32.const 0
  end
  i32.eqz
  if
   i32.const 0
   i32.const 432
   i32.const 252
   i32.const 1
   call $~lib/builtins/abort
   unreachable
  end
  i32.const 0
  i32.const 1
  i32.const -2
  call $std/operator-overloading/Tester#constructor
  global.set $std/operator-overloading/pos
  global.get $std/operator-overloading/pos
  local.set $2
  global.get $~lib/memory/__stack_pointer
  local.get $2
  i32.store $0
  local.get $2
  call $std/operator-overloading/Tester.pos
  global.set $std/operator-overloading/pres
  global.get $std/operator-overloading/pres
  i32.load $0
  global.get $std/operator-overloading/pos
  i32.load $0
  i32.eq
  if (result i32)
   global.get $std/operator-overloading/pres
   i32.load $0 offset=4
   global.get $std/operator-overloading/pos
   i32.load $0 offset=4
   i32.eq
  else
   i32.const 0
  end
  i32.eqz
  if
   i32.const 0
   i32.const 432
   i32.const 257
   i32.const 1
   call $~lib/builtins/abort
   unreachable
  end
  i32.const 0
  i32.const -1
  i32.const -2
  call $std/operator-overloading/Tester#constructor
  global.set $std/operator-overloading/neg
  global.get $std/operator-overloading/neg
  local.set $2
  global.get $~lib/memory/__stack_pointer
  local.get $2
  i32.store $0
  local.get $2
  call $std/operator-overloading/Tester.neg
  global.set $std/operator-overloading/nres
  global.get $std/operator-overloading/nres
  i32.load $0
  i32.const 0
  global.get $std/operator-overloading/neg
  i32.load $0
  i32.sub
  i32.eq
  if (result i32)
   global.get $std/operator-overloading/nres
   i32.load $0 offset=4
   i32.const 0
   global.get $std/operator-overloading/neg
   i32.load $0 offset=4
   i32.sub
   i32.eq
  else
   i32.const 0
  end
  i32.eqz
  if
   i32.const 0
   i32.const 432
   i32.const 262
   i32.const 1
   call $~lib/builtins/abort
   unreachable
  end
  i32.const 0
  i32.const 255
  i32.const 16
  call $std/operator-overloading/Tester#constructor
  global.set $std/operator-overloading/not
  global.get $std/operator-overloading/not
  local.set $2
  global.get $~lib/memory/__stack_pointer
  local.get $2
  i32.store $0
  local.get $2
  call $std/operator-overloading/Tester.not
  global.set $std/operator-overloading/res
  global.get $std/operator-overloading/res
  i32.load $0
  global.get $std/operator-overloading/not
  i32.load $0
  i32.const -1
  i32.xor
  i32.eq
  if (result i32)
   global.get $std/operator-overloading/res
   i32.load $0 offset=4
   global.get $std/operator-overloading/not
   i32.load $0 offset=4
   i32.const -1
   i32.xor
   i32.eq
  else
   i32.const 0
  end
  i32.eqz
  if
   i32.const 0
   i32.const 432
   i32.const 267
   i32.const 1
   call $~lib/builtins/abort
   unreachable
  end
  i32.const 0
  i32.const 0
  i32.const 0
  call $std/operator-overloading/Tester#constructor
  global.set $std/operator-overloading/excl
  global.get $std/operator-overloading/excl
  local.set $2
  global.get $~lib/memory/__stack_pointer
  local.get $2
  i32.store $0
  local.get $2
  call $std/operator-overloading/Tester.excl
  global.set $std/operator-overloading/bres
  global.get $std/operator-overloading/bres
  global.get $std/operator-overloading/excl
  i32.load $0
  i32.eqz
  if (result i32)
   global.get $std/operator-overloading/excl
   i32.load $0 offset=4
   i32.eqz
  else
   i32.const 0
  end
  i32.eq
  i32.eqz
  if
   i32.const 0
   i32.const 432
   i32.const 272
   i32.const 1
   call $~lib/builtins/abort
   unreachable
  end
  global.get $std/operator-overloading/bres
  i32.const 1
  i32.eq
  i32.eqz
  if
   i32.const 0
   i32.const 432
   i32.const 273
   i32.const 1
   call $~lib/builtins/abort
   unreachable
  end
  i32.const 0
  i32.const 0
  i32.const 1
  call $std/operator-overloading/Tester#constructor
  global.set $std/operator-overloading/incdec
  global.get $std/operator-overloading/incdec
  local.set $2
  global.get $~lib/memory/__stack_pointer
  local.get $2
  i32.store $0
  local.get $2
  call $std/operator-overloading/Tester#inc
  global.set $std/operator-overloading/incdec
  global.get $std/operator-overloading/incdec
  i32.load $0
  i32.const 1
  i32.eq
  if (result i32)
   global.get $std/operator-overloading/incdec
   i32.load $0 offset=4
   i32.const 2
   i32.eq
  else
   i32.const 0
  end
  i32.eqz
  if
   i32.const 0
   i32.const 432
   i32.const 279
   i32.const 1
   call $~lib/builtins/abort
   unreachable
  end
  global.get $std/operator-overloading/incdec
  local.set $2
  global.get $~lib/memory/__stack_pointer
  local.get $2
  i32.store $0
  local.get $2
  call $std/operator-overloading/Tester#dec
  global.set $std/operator-overloading/incdec
  global.get $std/operator-overloading/incdec
  i32.load $0
  i32.const 0
  i32.eq
  if (result i32)
   global.get $std/operator-overloading/incdec
   i32.load $0 offset=4
   i32.const 1
   i32.eq
  else
   i32.const 0
  end
  i32.eqz
  if
   i32.const 0
   i32.const 432
   i32.const 282
   i32.const 1
   call $~lib/builtins/abort
   unreachable
  end
  i32.const 0
  i32.const 0
  i32.const 1
  call $std/operator-overloading/Tester#constructor
  global.set $std/operator-overloading/incdec
  global.get $~lib/memory/__stack_pointer
  global.get $std/operator-overloading/incdec
  local.tee $0
  i32.store $0 offset=8
  local.get $0
  call $std/operator-overloading/Tester#postInc
  global.set $std/operator-overloading/incdec
  local.get $0
  global.set $std/operator-overloading/tmp
  global.get $std/operator-overloading/tmp
  i32.load $0
  i32.const 0
  i32.eq
  if (result i32)
   global.get $std/operator-overloading/tmp
   i32.load $0 offset=4
   i32.const 1
   i32.eq
  else
   i32.const 0
  end
  i32.eqz
  if
   i32.const 0
   i32.const 432
   i32.const 287
   i32.const 1
   call $~lib/builtins/abort
   unreachable
  end
  global.get $std/operator-overloading/incdec
  i32.load $0
  i32.const 1
  i32.eq
  if (result i32)
   global.get $std/operator-overloading/incdec
   i32.load $0 offset=4
   i32.const 2
   i32.eq
  else
   i32.const 0
  end
  i32.eqz
  if
   i32.const 0
   i32.const 432
   i32.const 288
   i32.const 1
   call $~lib/builtins/abort
   unreachable
  end
  global.get $~lib/memory/__stack_pointer
  global.get $std/operator-overloading/incdec
  local.tee $0
  i32.store $0 offset=8
  local.get $0
  call $std/operator-overloading/Tester#postDec
  global.set $std/operator-overloading/incdec
  local.get $0
  global.set $std/operator-overloading/tmp
  global.get $std/operator-overloading/tmp
  i32.load $0
  i32.const 1
  i32.eq
  if (result i32)
   global.get $std/operator-overloading/tmp
   i32.load $0 offset=4
   i32.const 2
   i32.eq
  else
   i32.const 0
  end
  i32.eqz
  if
   i32.const 0
   i32.const 432
   i32.const 291
   i32.const 1
   call $~lib/builtins/abort
   unreachable
  end
  global.get $std/operator-overloading/incdec
  i32.load $0
  i32.const 0
  i32.eq
  if (result i32)
   global.get $std/operator-overloading/incdec
   i32.load $0 offset=4
   i32.const 1
   i32.eq
  else
   i32.const 0
  end
  i32.eqz
  if
   i32.const 0
   i32.const 432
   i32.const 292
   i32.const 1
   call $~lib/builtins/abort
   unreachable
  end
  i32.const 0
  i32.const 1
  i32.const 2
  call $std/operator-overloading/TesterInlineStatic#constructor
  global.set $std/operator-overloading/ais1
  global.get $~lib/memory/__stack_pointer
  global.get $std/operator-overloading/ais1
  local.set $2
  global.get $~lib/memory/__stack_pointer
  local.get $2
  i32.store $0
  local.get $2
  local.tee $0
  i32.store $0 offset=8
  i32.const 0
  local.get $0
  i32.load $0
  i32.const 1
  i32.add
  local.get $0
  i32.load $0 offset=4
  i32.const 1
  i32.add
  call $std/operator-overloading/TesterInlineStatic#constructor
  global.set $std/operator-overloading/ais1
  i32.const 0
  i32.const 2
  i32.const 3
  call $std/operator-overloading/TesterInlineStatic#constructor
  global.set $std/operator-overloading/ais2
  global.get $~lib/memory/__stack_pointer
  global.get $std/operator-overloading/ais1
  local.tee $1
  i32.store $0 offset=12
  global.get $~lib/memory/__stack_pointer
  global.get $std/operator-overloading/ais2
  local.tee $0
  i32.store $0 offset=8
  i32.const 0
  local.get $1
  i32.load $0
  local.get $0
  i32.load $0
  i32.add
  local.get $1
  i32.load $0 offset=4
  local.get $0
  i32.load $0 offset=4
  i32.add
  call $std/operator-overloading/TesterInlineStatic#constructor
  global.set $std/operator-overloading/ais
  global.get $std/operator-overloading/ais
  i32.load $0
  i32.const 4
  i32.eq
  if (result i32)
   global.get $std/operator-overloading/ais
   i32.load $0 offset=4
   i32.const 6
   i32.eq
  else
   i32.const 0
  end
  i32.eqz
  if
   i32.const 0
   i32.const 432
   i32.const 312
   i32.const 1
   call $~lib/builtins/abort
   unreachable
  end
  i32.const 0
  i32.const 1
  i32.const 2
  call $std/operator-overloading/TesterInlineInstance#constructor
  global.set $std/operator-overloading/aii1
  global.get $~lib/memory/__stack_pointer
  global.get $std/operator-overloading/aii1
  local.tee $0
  i32.store $0 offset=8
  i32.const 0
  local.get $0
  i32.load $0
  i32.const 1
  i32.add
  local.get $0
  i32.load $0 offset=4
  i32.const 1
  i32.add
  call $std/operator-overloading/TesterInlineInstance#constructor
  global.set $std/operator-overloading/aii1
  i32.const 0
  i32.const 2
  i32.const 3
  call $std/operator-overloading/TesterInlineInstance#constructor
  global.set $std/operator-overloading/aii2
  global.get $~lib/memory/__stack_pointer
  global.get $std/operator-overloading/aii1
  local.tee $0
  i32.store $0 offset=8
  global.get $~lib/memory/__stack_pointer
  global.get $std/operator-overloading/aii2
  local.tee $1
  i32.store $0 offset=12
  i32.const 0
  local.get $0
  i32.load $0
  local.get $1
  i32.load $0
  i32.add
  local.get $0
  i32.load $0 offset=4
  local.get $1
  i32.load $0 offset=4
  i32.add
  call $std/operator-overloading/TesterInlineInstance#constructor
  global.set $std/operator-overloading/aii
  global.get $std/operator-overloading/aii
  i32.load $0
  i32.const 4
  i32.eq
  if (result i32)
   global.get $std/operator-overloading/aii
   i32.load $0 offset=4
   i32.const 6
   i32.eq
  else
   i32.const 0
  end
  i32.eqz
  if
   i32.const 0
   i32.const 432
   i32.const 332
   i32.const 1
   call $~lib/builtins/abort
   unreachable
  end
  global.get $~lib/memory/__stack_pointer
  i32.const 16
  i32.add
  global.set $~lib/memory/__stack_pointer
 )
 (func $std/operator-overloading/Tester#constructor (param $0 i32) (param $1 i32) (param $2 i32) (result i32)
  (local $3 i32)
  global.get $~lib/memory/__stack_pointer
  i32.const 4
  i32.sub
  global.set $~lib/memory/__stack_pointer
  call $~stack_check
  global.get $~lib/memory/__stack_pointer
  i32.const 0
  i32.store $0
  local.get $0
  i32.eqz
  if
   global.get $~lib/memory/__stack_pointer
   i32.const 8
   i32.const 3
   call $~lib/rt/itcms/__new
   local.tee $0
   i32.store $0
  end
  local.get $0
  local.get $1
  call $std/operator-overloading/Tester#set:x
  local.get $0
  local.get $2
  call $std/operator-overloading/Tester#set:y
  local.get $0
  local.set $3
  global.get $~lib/memory/__stack_pointer
  i32.const 4
  i32.add
  global.set $~lib/memory/__stack_pointer
  local.get $3
 )
 (func $std/operator-overloading/TesterInlineStatic#constructor (param $0 i32) (param $1 i32) (param $2 i32) (result i32)
  (local $3 i32)
  global.get $~lib/memory/__stack_pointer
  i32.const 4
  i32.sub
  global.set $~lib/memory/__stack_pointer
  call $~stack_check
  global.get $~lib/memory/__stack_pointer
  i32.const 0
  i32.store $0
  local.get $0
  i32.eqz
  if
   global.get $~lib/memory/__stack_pointer
   i32.const 8
   i32.const 4
   call $~lib/rt/itcms/__new
   local.tee $0
   i32.store $0
  end
  local.get $0
  local.get $1
  call $std/operator-overloading/TesterInlineStatic#set:x
  local.get $0
  local.get $2
  call $std/operator-overloading/TesterInlineStatic#set:y
  local.get $0
  local.set $3
  global.get $~lib/memory/__stack_pointer
  i32.const 4
  i32.add
  global.set $~lib/memory/__stack_pointer
  local.get $3
 )
 (func $std/operator-overloading/TesterInlineInstance#constructor (param $0 i32) (param $1 i32) (param $2 i32) (result i32)
  (local $3 i32)
  global.get $~lib/memory/__stack_pointer
  i32.const 4
  i32.sub
  global.set $~lib/memory/__stack_pointer
  call $~stack_check
  global.get $~lib/memory/__stack_pointer
  i32.const 0
  i32.store $0
  local.get $0
  i32.eqz
  if
   global.get $~lib/memory/__stack_pointer
   i32.const 8
   i32.const 5
   call $~lib/rt/itcms/__new
   local.tee $0
   i32.store $0
  end
  local.get $0
  local.get $1
  call $std/operator-overloading/TesterInlineInstance#set:x
  local.get $0
  local.get $2
  call $std/operator-overloading/TesterInlineInstance#set:y
  local.get $0
  local.set $3
  global.get $~lib/memory/__stack_pointer
  i32.const 4
  i32.add
  global.set $~lib/memory/__stack_pointer
  local.get $3
 )
)<|MERGE_RESOLUTION|>--- conflicted
+++ resolved
@@ -129,29 +129,17 @@
   call $~lib/rt/itcms/Object#set:prev
   local.get $space
  )
-<<<<<<< HEAD
- (func $~lib/rt/itcms/Object#get:next (param $0 i32) (result i32)
-  local.get $0
-  i32.load $0 offset=4
-=======
  (func $~lib/rt/itcms/Object#get:next (param $this i32) (result i32)
   local.get $this
-  i32.load offset=4
->>>>>>> 3ac6efd7
+  i32.load $0 offset=4
   i32.const 3
   i32.const -1
   i32.xor
   i32.and
  )
-<<<<<<< HEAD
- (func $~lib/rt/itcms/Object#get:color (param $0 i32) (result i32)
-  local.get $0
-  i32.load $0 offset=4
-=======
  (func $~lib/rt/itcms/Object#get:color (param $this i32) (result i32)
   local.get $this
-  i32.load offset=4
->>>>>>> 3ac6efd7
+  i32.load $0 offset=4
   i32.const 3
   i32.and
  )
@@ -200,17 +188,10 @@
    end
   end
  )
-<<<<<<< HEAD
- (func $~lib/rt/itcms/Object#set:color (param $0 i32) (param $1 i32)
-  local.get $0
-  local.get $0
-  i32.load $0 offset=4
-=======
  (func $~lib/rt/itcms/Object#set:color (param $this i32) (param $color i32)
   local.get $this
   local.get $this
-  i32.load offset=4
->>>>>>> 3ac6efd7
+  i32.load $0 offset=4
   i32.const 3
   i32.const -1
   i32.xor
@@ -219,19 +200,11 @@
   i32.or
   call $~lib/rt/itcms/Object#set:nextWithColor
  )
-<<<<<<< HEAD
- (func $~lib/rt/itcms/Object#set:next (param $0 i32) (param $1 i32)
-  local.get $0
-  local.get $1
-  local.get $0
-  i32.load $0 offset=4
-=======
  (func $~lib/rt/itcms/Object#set:next (param $this i32) (param $obj i32)
   local.get $this
   local.get $obj
   local.get $this
-  i32.load offset=4
->>>>>>> 3ac6efd7
+  i32.load $0 offset=4
   i32.const 3
   i32.and
   i32.or
@@ -249,13 +222,8 @@
   if
    i32.const 1
    drop
-<<<<<<< HEAD
-   local.get $0
+   local.get $this
    i32.load $0 offset=8
-=======
-   local.get $this
-   i32.load offset=8
->>>>>>> 3ac6efd7
    i32.const 0
    i32.eq
    if (result i32)
@@ -276,15 +244,9 @@
    end
    return
   end
-<<<<<<< HEAD
-  local.get $0
+  local.get $this
   i32.load $0 offset=8
-  local.set $2
-=======
-  local.get $this
-  i32.load offset=8
   local.set $prev
->>>>>>> 3ac6efd7
   i32.const 1
   drop
   local.get $prev
@@ -307,17 +269,10 @@
  (func $~lib/rt/__typeinfo (param $id i32) (result i32)
   (local $ptr i32)
   global.get $~lib/rt/__rtti_base
-<<<<<<< HEAD
-  local.set $1
-  local.get $0
-  local.get $1
-  i32.load $0
-=======
   local.set $ptr
   local.get $id
   local.get $ptr
-  i32.load
->>>>>>> 3ac6efd7
+  i32.load $0
   i32.gt_u
   if
    i32.const 224
@@ -336,21 +291,12 @@
   i32.add
   i32.load $0
  )
-<<<<<<< HEAD
- (func $~lib/rt/itcms/Object#get:isPointerfree (param $0 i32) (result i32)
-  (local $1 i32)
-  local.get $0
-  i32.load $0 offset=12
-  local.set $1
-  local.get $1
-=======
  (func $~lib/rt/itcms/Object#get:isPointerfree (param $this i32) (result i32)
   (local $rtId i32)
   local.get $this
-  i32.load offset=12
+  i32.load $0 offset=12
   local.set $rtId
   local.get $rtId
->>>>>>> 3ac6efd7
   i32.const 1
   i32.le_u
   if (result i32)
@@ -364,25 +310,14 @@
    i32.ne
   end
  )
-<<<<<<< HEAD
- (func $~lib/rt/itcms/Object#linkTo (param $0 i32) (param $1 i32) (param $2 i32)
-  (local $3 i32)
-  local.get $1
-  i32.load $0 offset=8
-  local.set $3
-  local.get $0
-  local.get $1
-  local.get $2
-=======
  (func $~lib/rt/itcms/Object#linkTo (param $this i32) (param $list i32) (param $withColor i32)
   (local $prev i32)
   local.get $list
-  i32.load offset=8
+  i32.load $0 offset=8
   local.set $prev
   local.get $this
   local.get $list
   local.get $withColor
->>>>>>> 3ac6efd7
   i32.or
   call $~lib/rt/itcms/Object#set:nextWithColor
   local.get $this
@@ -401,15 +336,9 @@
   global.get $~lib/rt/itcms/iter
   i32.eq
   if
-<<<<<<< HEAD
-   local.get $0
+   local.get $this
    i32.load $0 offset=8
-   local.tee $1
-=======
-   local.get $this
-   i32.load offset=8
    local.tee $var$1
->>>>>>> 3ac6efd7
    i32.eqz
    if (result i32)
     i32.const 0
@@ -475,15 +404,9 @@
    local.set $var$2
    local.get $var$2
    if
-<<<<<<< HEAD
-    local.get $1
+    local.get $ptr
     i32.load $0
-    local.get $0
-=======
-    local.get $ptr
-    i32.load
     local.get $cookie
->>>>>>> 3ac6efd7
     call $~lib/rt/itcms/__visit
     local.get $ptr
     i32.const 4
@@ -495,13 +418,8 @@
  )
  (func $~lib/rt/itcms/Object#get:size (param $this i32) (result i32)
   i32.const 4
-<<<<<<< HEAD
-  local.get $0
-  i32.load $0
-=======
   local.get $this
-  i32.load
->>>>>>> 3ac6efd7
+  i32.load $0
   i32.const 3
   i32.const -1
   i32.xor
@@ -528,22 +446,6 @@
   local.get $1
   i32.store $0 offset=8
  )
-<<<<<<< HEAD
- (func $~lib/rt/tlsf/removeBlock (param $0 i32) (param $1 i32)
-  (local $2 i32)
-  (local $3 i32)
-  (local $4 i32)
-  (local $5 i32)
-  (local $6 i32)
-  (local $7 i32)
-  (local $8 i32)
-  (local $9 i32)
-  (local $10 i32)
-  (local $11 i32)
-  local.get $1
-  i32.load $0
-  local.set $2
-=======
  (func $~lib/rt/tlsf/removeBlock (param $root i32) (param $block i32)
   (local $blockInfo i32)
   (local $size i32)
@@ -556,9 +458,8 @@
   (local $var$10 i32)
   (local $var$11 i32)
   local.get $block
-  i32.load
+  i32.load $0
   local.set $blockInfo
->>>>>>> 3ac6efd7
   i32.const 1
   drop
   local.get $blockInfo
@@ -656,23 +557,13 @@
    call $~lib/builtins/abort
    unreachable
   end
-<<<<<<< HEAD
-  local.get $1
+  local.get $block
   i32.load $0 offset=4
-  local.set $8
-  local.get $1
-  i32.load $0 offset=8
-  local.set $9
-  local.get $8
-=======
-  local.get $block
-  i32.load offset=4
   local.set $prev
   local.get $block
-  i32.load offset=8
+  i32.load $0 offset=8
   local.set $next
   local.get $prev
->>>>>>> 3ac6efd7
   if
    local.get $prev
    local.get $next
@@ -720,15 +611,9 @@
    i32.const 2
    i32.shl
    i32.add
-<<<<<<< HEAD
-   local.get $7
+   local.get $var$7
    i32.store $0 offset=96
-   local.get $9
-=======
-   local.get $var$7
-   i32.store offset=96
    local.get $next
->>>>>>> 3ac6efd7
    i32.eqz
    if
     local.get $root
@@ -740,23 +625,13 @@
     i32.const 2
     i32.shl
     i32.add
-<<<<<<< HEAD
     i32.load $0 offset=4
-    local.set $6
-    local.get $0
-    local.set $7
-    local.get $4
-    local.set $11
-    local.get $6
-=======
-    i32.load offset=4
     local.set $var$6
     local.get $root
     local.set $var$7
     local.get $fl
     local.set $var$11
     local.get $var$6
->>>>>>> 3ac6efd7
     i32.const 1
     local.get $sl
     i32.shl
@@ -770,25 +645,14 @@
     i32.const 2
     i32.shl
     i32.add
-<<<<<<< HEAD
-    local.get $10
+    local.get $var$10
     i32.store $0 offset=4
-    local.get $6
-    i32.eqz
-    if
-     local.get $0
-     local.get $0
-     i32.load $0
-=======
-    local.get $var$10
-    i32.store offset=4
     local.get $var$6
     i32.eqz
     if
      local.get $root
      local.get $root
-     i32.load
->>>>>>> 3ac6efd7
+     i32.load $0
      i32.const 1
      local.get $fl
      i32.shl
@@ -825,15 +689,9 @@
    call $~lib/builtins/abort
    unreachable
   end
-<<<<<<< HEAD
-  local.get $1
-  i32.load $0
-  local.set $2
-=======
   local.get $block
-  i32.load
+  i32.load $0
   local.set $blockInfo
->>>>>>> 3ac6efd7
   i32.const 1
   drop
   local.get $blockInfo
@@ -853,31 +711,18 @@
   local.get $var$3
   i32.const 4
   i32.add
-<<<<<<< HEAD
-  local.get $3
-  i32.load $0
-=======
   local.get $var$3
-  i32.load
->>>>>>> 3ac6efd7
+  i32.load $0
   i32.const 3
   i32.const -1
   i32.xor
   i32.and
   i32.add
-<<<<<<< HEAD
-  local.set $4
-  local.get $4
-  i32.load $0
-  local.set $5
-  local.get $5
-=======
   local.set $right
   local.get $right
-  i32.load
+  i32.load $0
   local.set $rightInfo
   local.get $rightInfo
->>>>>>> 3ac6efd7
   i32.const 1
   i32.and
   if
@@ -901,29 +746,17 @@
    local.get $var$3
    i32.const 4
    i32.add
-<<<<<<< HEAD
-   local.get $3
+   local.get $var$3
    i32.load $0
-=======
-   local.get $var$3
-   i32.load
->>>>>>> 3ac6efd7
    i32.const 3
    i32.const -1
    i32.xor
    i32.and
    i32.add
-<<<<<<< HEAD
-   local.set $4
-   local.get $4
-   i32.load $0
-   local.set $5
-=======
    local.set $right
    local.get $right
-   i32.load
+   i32.load $0
    local.set $rightInfo
->>>>>>> 3ac6efd7
   end
   local.get $blockInfo
   i32.const 2
@@ -934,19 +767,11 @@
    local.get $var$3
    i32.const 4
    i32.sub
-<<<<<<< HEAD
    i32.load $0
-   local.set $3
-   local.get $3
-   i32.load $0
-   local.set $6
-=======
-   i32.load
    local.set $var$3
    local.get $var$3
-   i32.load
+   i32.load $0
    local.set $var$6
->>>>>>> 3ac6efd7
    i32.const 1
    drop
    local.get $var$6
@@ -1025,15 +850,9 @@
   local.get $right
   i32.const 4
   i32.sub
-<<<<<<< HEAD
-  local.get $1
+  local.get $block
   i32.store $0
-  local.get $7
-=======
-  local.get $block
-  i32.store
   local.get $size
->>>>>>> 3ac6efd7
   i32.const 256
   i32.lt_u
   if
@@ -1111,15 +930,9 @@
   i32.const 2
   i32.shl
   i32.add
-<<<<<<< HEAD
   i32.load $0 offset=96
-  local.set $11
-  local.get $1
-=======
-  i32.load offset=96
   local.set $head
   local.get $block
->>>>>>> 3ac6efd7
   i32.const 0
   call $~lib/rt/tlsf/Block#set:prev
   local.get $block
@@ -1148,19 +961,11 @@
   i32.const 2
   i32.shl
   i32.add
-<<<<<<< HEAD
-  local.get $6
+  local.get $var$6
   i32.store $0 offset=96
-  local.get $0
-  local.get $0
-  i32.load $0
-=======
-  local.get $var$6
-  i32.store offset=96
   local.get $root
   local.get $root
-  i32.load
->>>>>>> 3ac6efd7
+  i32.load $0
   i32.const 1
   local.get $fl
   i32.shl
@@ -1190,13 +995,8 @@
   i32.const 2
   i32.shl
   i32.add
-<<<<<<< HEAD
-  local.get $10
+  local.get $var$10
   i32.store $0 offset=4
-=======
-  local.get $var$10
-  i32.store offset=4
->>>>>>> 3ac6efd7
  )
  (func $~lib/rt/tlsf/addMemory (param $root i32) (param $start i32) (param $end i32) (result i32)
   (local $var$3 i32)
@@ -1237,21 +1037,12 @@
   i32.const -1
   i32.xor
   i32.and
-<<<<<<< HEAD
-  local.set $2
-  local.get $0
-  local.set $3
-  local.get $3
-  i32.load $0 offset=1568
-  local.set $4
-=======
   local.set $end
   local.get $root
   local.set $var$3
   local.get $var$3
-  i32.load offset=1568
+  i32.load $0 offset=1568
   local.set $tail
->>>>>>> 3ac6efd7
   i32.const 0
   local.set $tailInfo
   local.get $tail
@@ -1281,17 +1072,10 @@
     local.get $start
     i32.const 16
     i32.sub
-<<<<<<< HEAD
-    local.set $1
-    local.get $4
-    i32.load $0
-    local.set $5
-=======
     local.set $start
     local.get $tail
-    i32.load
+    i32.load $0
     local.set $tailInfo
->>>>>>> 3ac6efd7
    else
     nop
    end
@@ -1362,27 +1146,15 @@
   i32.const 2
   i32.or
   call $~lib/rt/common/BLOCK#set:mmInfo
-<<<<<<< HEAD
-  local.get $0
-  local.set $9
-  local.get $4
-  local.set $3
-  local.get $9
-  local.get $3
-  i32.store $0 offset=1568
-  local.get $0
-  local.get $8
-=======
   local.get $root
   local.set $var$9
   local.get $tail
   local.set $var$3
   local.get $var$9
   local.get $var$3
-  i32.store offset=1568
+  i32.store $0 offset=1568
   local.get $root
   local.get $left
->>>>>>> 3ac6efd7
   call $~lib/rt/tlsf/insertBlock
   i32.const 1
  )
@@ -1409,17 +1181,10 @@
   i32.const -1
   i32.xor
   i32.and
-<<<<<<< HEAD
-  local.set $0
+  local.set $rootOffset
   memory.size $0
-  local.set $1
-  local.get $0
-=======
-  local.set $rootOffset
-  memory.size
   local.set $pagesBefore
   local.get $rootOffset
->>>>>>> 3ac6efd7
   i32.const 1572
   i32.add
   i32.const 65535
@@ -1455,17 +1220,10 @@
   local.get $root
   local.set $var$5
   i32.const 0
-<<<<<<< HEAD
-  local.set $4
-  local.get $5
-  local.get $4
-  i32.store $0 offset=1568
-=======
   local.set $var$4
   local.get $var$5
   local.get $var$4
-  i32.store offset=1568
->>>>>>> 3ac6efd7
+  i32.store $0 offset=1568
   i32.const 0
   local.set $var$5
   loop $for-loop|0
@@ -1486,13 +1244,8 @@
     i32.const 2
     i32.shl
     i32.add
-<<<<<<< HEAD
-    local.get $6
+    local.get $var$6
     i32.store $0 offset=4
-=======
-    local.get $var$6
-    i32.store offset=4
->>>>>>> 3ac6efd7
     i32.const 0
     local.set $var$8
     loop $for-loop|1
@@ -1519,15 +1272,9 @@
       i32.const 2
       i32.shl
       i32.add
-<<<<<<< HEAD
-      local.get $6
+      local.get $var$6
       i32.store $0 offset=96
-      local.get $8
-=======
-      local.get $var$6
-      i32.store offset=96
       local.get $var$8
->>>>>>> 3ac6efd7
       i32.const 1
       i32.add
       local.set $var$8
@@ -1547,15 +1294,9 @@
   local.set $memStart
   i32.const 0
   drop
-<<<<<<< HEAD
-  local.get $3
-  local.get $12
-  memory.size $0
-=======
   local.get $root
   local.get $memStart
-  memory.size
->>>>>>> 3ac6efd7
+  memory.size $0
   i32.const 16
   i32.shl
   call $~lib/rt/tlsf/addMemory
@@ -1581,13 +1322,8 @@
    i32.const 0
   end
   if (result i32)
-<<<<<<< HEAD
-   local.get $1
+   local.get $block
    i32.load $0
-=======
-   local.get $block
-   i32.load
->>>>>>> 3ac6efd7
    i32.const 1
    i32.and
    i32.eqz
@@ -1608,15 +1344,9 @@
  (func $~lib/rt/tlsf/freeBlock (param $root i32) (param $block i32)
   i32.const 0
   drop
-<<<<<<< HEAD
-  local.get $1
-  local.get $1
-  i32.load $0
-=======
   local.get $block
   local.get $block
-  i32.load
->>>>>>> 3ac6efd7
+  i32.load $0
   i32.const 1
   i32.or
   call $~lib/rt/common/BLOCK#set:mmInfo
@@ -2044,13 +1774,8 @@
   local.get $slMap
   i32.eqz
   if
-<<<<<<< HEAD
-   local.get $0
+   local.get $root
    i32.load $0
-=======
-   local.get $root
-   i32.load
->>>>>>> 3ac6efd7
    i32.const 0
    i32.const -1
    i32.xor
@@ -2078,13 +1803,8 @@
     i32.const 2
     i32.shl
     i32.add
-<<<<<<< HEAD
     i32.load $0 offset=4
-    local.set $6
-=======
-    i32.load offset=4
     local.set $slMap
->>>>>>> 3ac6efd7
     i32.const 1
     drop
     local.get $slMap
@@ -2113,13 +1833,8 @@
     i32.const 2
     i32.shl
     i32.add
-<<<<<<< HEAD
     i32.load $0 offset=96
-    local.set $7
-=======
-    i32.load offset=96
     local.set $head
->>>>>>> 3ac6efd7
    end
   else
    local.get $root
@@ -2138,13 +1853,8 @@
    i32.const 2
    i32.shl
    i32.add
-<<<<<<< HEAD
    i32.load $0 offset=96
-   local.set $7
-=======
-   i32.load offset=96
    local.set $head
->>>>>>> 3ac6efd7
   end
   local.get $head
  )
@@ -2173,32 +1883,19 @@
    i32.add
    local.set $size
   end
-<<<<<<< HEAD
   memory.size $0
-  local.set $2
-  local.get $1
-=======
-  memory.size
   local.set $pagesBefore
   local.get $size
->>>>>>> 3ac6efd7
   i32.const 4
   local.get $pagesBefore
   i32.const 16
   i32.shl
   i32.const 4
   i32.sub
-<<<<<<< HEAD
-  local.get $0
-  local.set $3
-  local.get $3
-  i32.load $0 offset=1568
-=======
   local.get $root
   local.set $var$3
   local.get $var$3
-  i32.load offset=1568
->>>>>>> 3ac6efd7
+  i32.load $0 offset=1568
   i32.ne
   i32.shl
   i32.add
@@ -2221,42 +1918,24 @@
   local.get $var$5
   i32.gt_s
   select
-<<<<<<< HEAD
-  local.set $6
-  local.get $6
-  memory.grow $0
-  i32.const 0
-  i32.lt_s
-  if
-   local.get $4
-   memory.grow $0
-=======
   local.set $pagesWanted
   local.get $pagesWanted
-  memory.grow
+  memory.grow $0
   i32.const 0
   i32.lt_s
   if
    local.get $pagesNeeded
-   memory.grow
->>>>>>> 3ac6efd7
+   memory.grow $0
    i32.const 0
    i32.lt_s
    if
     unreachable
    end
   end
-<<<<<<< HEAD
   memory.size $0
-  local.set $7
-  local.get $0
-  local.get $2
-=======
-  memory.size
   local.set $pagesAfter
   local.get $root
   local.get $pagesBefore
->>>>>>> 3ac6efd7
   i32.const 16
   i32.shl
   local.get $pagesAfter
@@ -2265,23 +1944,13 @@
   call $~lib/rt/tlsf/addMemory
   drop
  )
-<<<<<<< HEAD
- (func $~lib/rt/tlsf/prepareBlock (param $0 i32) (param $1 i32) (param $2 i32)
-  (local $3 i32)
-  (local $4 i32)
-  (local $5 i32)
-  local.get $1
-  i32.load $0
-  local.set $3
-=======
  (func $~lib/rt/tlsf/prepareBlock (param $root i32) (param $block i32) (param $size i32)
   (local $blockInfo i32)
   (local $remaining i32)
   (local $var$5 i32)
   local.get $block
-  i32.load
+  i32.load $0
   local.set $blockInfo
->>>>>>> 3ac6efd7
   i32.const 1
   drop
   local.get $size
@@ -2349,13 +2018,8 @@
    local.get $var$5
    i32.const 4
    i32.add
-<<<<<<< HEAD
-   local.get $5
+   local.get $var$5
    i32.load $0
-=======
-   local.get $var$5
-   i32.load
->>>>>>> 3ac6efd7
    i32.const 3
    i32.const -1
    i32.xor
@@ -2366,13 +2030,8 @@
    local.get $var$5
    i32.const 4
    i32.add
-<<<<<<< HEAD
-   local.get $5
+   local.get $var$5
    i32.load $0
-=======
-   local.get $var$5
-   i32.load
->>>>>>> 3ac6efd7
    i32.const 3
    i32.const -1
    i32.xor
@@ -2421,13 +2080,8 @@
   end
   i32.const 1
   drop
-<<<<<<< HEAD
-  local.get $3
-  i32.load $0
-=======
   local.get $block
-  i32.load
->>>>>>> 3ac6efd7
+  i32.load $0
   i32.const 3
   i32.const -1
   i32.xor
@@ -2524,15 +2178,9 @@
   local.set $ptr
   local.get $ptr
   i32.const 0
-<<<<<<< HEAD
-  local.get $0
+  local.get $size
   memory.fill $0
-  local.get $3
-=======
-  local.get $size
-  memory.fill
   local.get $ptr
->>>>>>> 3ac6efd7
  )
  (func $std/operator-overloading/Tester#set:x (param $0 i32) (param $1 i32)
   local.get $0
@@ -2546,131 +2194,71 @@
  )
  (func $std/operator-overloading/Tester.add (param $a i32) (param $b i32) (result i32)
   i32.const 0
-<<<<<<< HEAD
-  local.get $0
-  i32.load $0
-  local.get $1
-  i32.load $0
-  i32.add
-  local.get $0
+  local.get $a
+  i32.load $0
+  local.get $b
+  i32.load $0
+  i32.add
+  local.get $a
   i32.load $0 offset=4
-  local.get $1
+  local.get $b
   i32.load $0 offset=4
-=======
+  i32.add
+  call $std/operator-overloading/Tester#constructor
+ )
+ (func $std/operator-overloading/Tester.sub (param $a i32) (param $b i32) (result i32)
+  i32.const 0
   local.get $a
-  i32.load
+  i32.load $0
   local.get $b
-  i32.load
-  i32.add
-  local.get $a
-  i32.load offset=4
-  local.get $b
-  i32.load offset=4
->>>>>>> 3ac6efd7
-  i32.add
-  call $std/operator-overloading/Tester#constructor
- )
- (func $std/operator-overloading/Tester.sub (param $a i32) (param $b i32) (result i32)
-  i32.const 0
-<<<<<<< HEAD
-  local.get $0
-  i32.load $0
-  local.get $1
-  i32.load $0
-  i32.sub
-  local.get $0
-  i32.load $0 offset=4
-  local.get $1
-  i32.load $0 offset=4
-=======
-  local.get $a
-  i32.load
-  local.get $b
-  i32.load
+  i32.load $0
   i32.sub
   local.get $a
-  i32.load offset=4
+  i32.load $0 offset=4
   local.get $b
-  i32.load offset=4
->>>>>>> 3ac6efd7
+  i32.load $0 offset=4
   i32.sub
   call $std/operator-overloading/Tester#constructor
  )
  (func $std/operator-overloading/Tester.mul (param $a i32) (param $b i32) (result i32)
   i32.const 0
-<<<<<<< HEAD
-  local.get $0
-  i32.load $0
-  local.get $1
-  i32.load $0
-  i32.mul
-  local.get $0
-  i32.load $0 offset=4
-  local.get $1
-  i32.load $0 offset=4
-=======
   local.get $a
-  i32.load
+  i32.load $0
   local.get $b
-  i32.load
+  i32.load $0
   i32.mul
   local.get $a
-  i32.load offset=4
+  i32.load $0 offset=4
   local.get $b
-  i32.load offset=4
->>>>>>> 3ac6efd7
+  i32.load $0 offset=4
   i32.mul
   call $std/operator-overloading/Tester#constructor
  )
  (func $std/operator-overloading/Tester.div (param $a i32) (param $b i32) (result i32)
   i32.const 0
-<<<<<<< HEAD
-  local.get $0
-  i32.load $0
-  local.get $1
-  i32.load $0
-  i32.div_s
-  local.get $0
-  i32.load $0 offset=4
-  local.get $1
-  i32.load $0 offset=4
-=======
   local.get $a
-  i32.load
+  i32.load $0
   local.get $b
-  i32.load
+  i32.load $0
   i32.div_s
   local.get $a
-  i32.load offset=4
+  i32.load $0 offset=4
   local.get $b
-  i32.load offset=4
->>>>>>> 3ac6efd7
+  i32.load $0 offset=4
   i32.div_s
   call $std/operator-overloading/Tester#constructor
  )
  (func $std/operator-overloading/Tester.mod (param $a i32) (param $b i32) (result i32)
   i32.const 0
-<<<<<<< HEAD
-  local.get $0
-  i32.load $0
-  local.get $1
-  i32.load $0
-  i32.rem_s
-  local.get $0
-  i32.load $0 offset=4
-  local.get $1
-  i32.load $0 offset=4
-=======
   local.get $a
-  i32.load
+  i32.load $0
   local.get $b
-  i32.load
+  i32.load $0
   i32.rem_s
   local.get $a
-  i32.load offset=4
+  i32.load $0 offset=4
   local.get $b
-  i32.load offset=4
->>>>>>> 3ac6efd7
+  i32.load $0 offset=4
   i32.rem_s
   call $std/operator-overloading/Tester#constructor
  )
@@ -2895,283 +2483,151 @@
  )
  (func $std/operator-overloading/Tester.pow (param $a i32) (param $b i32) (result i32)
   i32.const 0
-<<<<<<< HEAD
-  local.get $0
-  i32.load $0
-  local.get $1
-  i32.load $0
-  call $~lib/math/ipow32
-  local.get $0
-  i32.load $0 offset=4
-  local.get $1
-  i32.load $0 offset=4
-=======
   local.get $a
-  i32.load
+  i32.load $0
   local.get $b
-  i32.load
+  i32.load $0
   call $~lib/math/ipow32
   local.get $a
-  i32.load offset=4
+  i32.load $0 offset=4
   local.get $b
-  i32.load offset=4
->>>>>>> 3ac6efd7
+  i32.load $0 offset=4
   call $~lib/math/ipow32
   call $std/operator-overloading/Tester#constructor
  )
  (func $std/operator-overloading/Tester.and (param $a i32) (param $b i32) (result i32)
   i32.const 0
-<<<<<<< HEAD
-  local.get $0
-  i32.load $0
-  local.get $1
-  i32.load $0
-  i32.and
-  local.get $0
-  i32.load $0 offset=4
-  local.get $1
-  i32.load $0 offset=4
-=======
   local.get $a
-  i32.load
+  i32.load $0
   local.get $b
-  i32.load
+  i32.load $0
   i32.and
   local.get $a
-  i32.load offset=4
+  i32.load $0 offset=4
   local.get $b
-  i32.load offset=4
->>>>>>> 3ac6efd7
+  i32.load $0 offset=4
   i32.and
   call $std/operator-overloading/Tester#constructor
  )
  (func $std/operator-overloading/Tester.or (param $a i32) (param $b i32) (result i32)
   i32.const 0
-<<<<<<< HEAD
-  local.get $0
-  i32.load $0
-  local.get $1
-  i32.load $0
-  i32.or
-  local.get $0
-  i32.load $0 offset=4
-  local.get $1
-  i32.load $0 offset=4
-=======
   local.get $a
-  i32.load
+  i32.load $0
   local.get $b
-  i32.load
+  i32.load $0
   i32.or
   local.get $a
-  i32.load offset=4
+  i32.load $0 offset=4
   local.get $b
-  i32.load offset=4
->>>>>>> 3ac6efd7
+  i32.load $0 offset=4
   i32.or
   call $std/operator-overloading/Tester#constructor
  )
  (func $std/operator-overloading/Tester.xor (param $a i32) (param $b i32) (result i32)
   i32.const 0
-<<<<<<< HEAD
-  local.get $0
-  i32.load $0
-  local.get $1
+  local.get $a
+  i32.load $0
+  local.get $b
   i32.load $0
   i32.xor
-  local.get $0
+  local.get $a
   i32.load $0 offset=4
-  local.get $1
+  local.get $b
   i32.load $0 offset=4
   i32.xor
   call $std/operator-overloading/Tester#constructor
  )
- (func $std/operator-overloading/Tester.equals (param $0 i32) (param $1 i32) (result i32)
-  local.get $0
-  i32.load $0
-  local.get $1
-  i32.load $0
-  i32.eq
-  if (result i32)
-   local.get $0
-   i32.load $0 offset=4
-   local.get $1
-   i32.load $0 offset=4
-=======
-  local.get $a
-  i32.load
-  local.get $b
-  i32.load
-  i32.xor
-  local.get $a
-  i32.load offset=4
-  local.get $b
-  i32.load offset=4
-  i32.xor
-  call $std/operator-overloading/Tester#constructor
- )
  (func $std/operator-overloading/Tester.equals (param $a i32) (param $b i32) (result i32)
   local.get $a
-  i32.load
+  i32.load $0
   local.get $b
-  i32.load
+  i32.load $0
   i32.eq
   if (result i32)
    local.get $a
-   i32.load offset=4
+   i32.load $0 offset=4
    local.get $b
-   i32.load offset=4
->>>>>>> 3ac6efd7
+   i32.load $0 offset=4
    i32.eq
   else
    i32.const 0
   end
  )
-<<<<<<< HEAD
- (func $std/operator-overloading/Tester.notEquals (param $0 i32) (param $1 i32) (result i32)
-  local.get $0
-  i32.load $0
-  local.get $1
-  i32.load $0
-  i32.ne
-  if (result i32)
-   local.get $0
-   i32.load $0 offset=4
-   local.get $1
-   i32.load $0 offset=4
-=======
  (func $std/operator-overloading/Tester.notEquals (param $a i32) (param $b i32) (result i32)
   local.get $a
-  i32.load
+  i32.load $0
   local.get $b
-  i32.load
+  i32.load $0
   i32.ne
   if (result i32)
    local.get $a
-   i32.load offset=4
+   i32.load $0 offset=4
    local.get $b
-   i32.load offset=4
->>>>>>> 3ac6efd7
+   i32.load $0 offset=4
    i32.ne
   else
    i32.const 0
   end
  )
-<<<<<<< HEAD
- (func $std/operator-overloading/Tester.greater (param $0 i32) (param $1 i32) (result i32)
-  local.get $0
-  i32.load $0
-  local.get $1
-  i32.load $0
-  i32.gt_s
-  if (result i32)
-   local.get $0
-   i32.load $0 offset=4
-   local.get $1
-   i32.load $0 offset=4
-=======
  (func $std/operator-overloading/Tester.greater (param $a i32) (param $b i32) (result i32)
   local.get $a
-  i32.load
+  i32.load $0
   local.get $b
-  i32.load
+  i32.load $0
   i32.gt_s
   if (result i32)
    local.get $a
-   i32.load offset=4
+   i32.load $0 offset=4
    local.get $b
-   i32.load offset=4
->>>>>>> 3ac6efd7
+   i32.load $0 offset=4
    i32.gt_s
   else
    i32.const 0
   end
  )
-<<<<<<< HEAD
- (func $std/operator-overloading/Tester.greaterEquals (param $0 i32) (param $1 i32) (result i32)
-  local.get $0
-  i32.load $0
-  local.get $1
-  i32.load $0
-  i32.ge_s
-  if (result i32)
-   local.get $0
-   i32.load $0 offset=4
-   local.get $1
-   i32.load $0 offset=4
-=======
  (func $std/operator-overloading/Tester.greaterEquals (param $a i32) (param $b i32) (result i32)
   local.get $a
-  i32.load
+  i32.load $0
   local.get $b
-  i32.load
+  i32.load $0
   i32.ge_s
   if (result i32)
    local.get $a
-   i32.load offset=4
+   i32.load $0 offset=4
    local.get $b
-   i32.load offset=4
->>>>>>> 3ac6efd7
+   i32.load $0 offset=4
    i32.ge_s
   else
    i32.const 0
   end
  )
-<<<<<<< HEAD
- (func $std/operator-overloading/Tester.less (param $0 i32) (param $1 i32) (result i32)
-  local.get $0
-  i32.load $0
-  local.get $1
-  i32.load $0
-  i32.lt_s
-  if (result i32)
-   local.get $0
-   i32.load $0 offset=4
-   local.get $1
-   i32.load $0 offset=4
-=======
  (func $std/operator-overloading/Tester.less (param $a i32) (param $b i32) (result i32)
   local.get $a
-  i32.load
+  i32.load $0
   local.get $b
-  i32.load
+  i32.load $0
   i32.lt_s
   if (result i32)
    local.get $a
-   i32.load offset=4
+   i32.load $0 offset=4
    local.get $b
-   i32.load offset=4
->>>>>>> 3ac6efd7
+   i32.load $0 offset=4
    i32.lt_s
   else
    i32.const 0
   end
  )
-<<<<<<< HEAD
- (func $std/operator-overloading/Tester.lessEquals (param $0 i32) (param $1 i32) (result i32)
-  local.get $0
-  i32.load $0
-  local.get $1
-  i32.load $0
-  i32.le_s
-  if (result i32)
-   local.get $0
-   i32.load $0 offset=4
-   local.get $1
-   i32.load $0 offset=4
-=======
  (func $std/operator-overloading/Tester.lessEquals (param $a i32) (param $b i32) (result i32)
   local.get $a
-  i32.load
+  i32.load $0
   local.get $b
-  i32.load
+  i32.load $0
   i32.le_s
   if (result i32)
    local.get $a
-   i32.load offset=4
+   i32.load $0 offset=4
    local.get $b
-   i32.load offset=4
->>>>>>> 3ac6efd7
+   i32.load $0 offset=4
    i32.le_s
   else
    i32.const 0
@@ -3179,200 +2635,109 @@
  )
  (func $std/operator-overloading/Tester.shr (param $value i32) (param $shift i32) (result i32)
   i32.const 0
-<<<<<<< HEAD
-  local.get $0
-  i32.load $0
-  local.get $1
-  i32.shr_s
-  local.get $0
-  i32.load $0 offset=4
-  local.get $1
-=======
   local.get $value
-  i32.load
+  i32.load $0
   local.get $shift
   i32.shr_s
   local.get $value
-  i32.load offset=4
+  i32.load $0 offset=4
   local.get $shift
->>>>>>> 3ac6efd7
   i32.shr_s
   call $std/operator-overloading/Tester#constructor
  )
  (func $std/operator-overloading/Tester.shu (param $value i32) (param $shift i32) (result i32)
   i32.const 0
-<<<<<<< HEAD
-  local.get $0
-  i32.load $0
-  local.get $1
-  i32.shr_u
-  local.get $0
-  i32.load $0 offset=4
-  local.get $1
-=======
   local.get $value
-  i32.load
+  i32.load $0
   local.get $shift
   i32.shr_u
   local.get $value
-  i32.load offset=4
+  i32.load $0 offset=4
   local.get $shift
->>>>>>> 3ac6efd7
   i32.shr_u
   call $std/operator-overloading/Tester#constructor
  )
  (func $std/operator-overloading/Tester.shl (param $value i32) (param $shift i32) (result i32)
   i32.const 0
-<<<<<<< HEAD
-  local.get $0
-  i32.load $0
-  local.get $1
-  i32.shl
-  local.get $0
-  i32.load $0 offset=4
-  local.get $1
-=======
   local.get $value
-  i32.load
+  i32.load $0
   local.get $shift
   i32.shl
   local.get $value
-  i32.load offset=4
+  i32.load $0 offset=4
   local.get $shift
->>>>>>> 3ac6efd7
   i32.shl
   call $std/operator-overloading/Tester#constructor
  )
  (func $std/operator-overloading/Tester.pos (param $value i32) (result i32)
   i32.const 0
-<<<<<<< HEAD
-  local.get $0
-  i32.load $0
-  local.get $0
+  local.get $value
+  i32.load $0
+  local.get $value
   i32.load $0 offset=4
-=======
+  call $std/operator-overloading/Tester#constructor
+ )
+ (func $std/operator-overloading/Tester.neg (param $value i32) (result i32)
+  i32.const 0
+  i32.const 0
   local.get $value
-  i32.load
+  i32.load $0
+  i32.sub
+  i32.const 0
   local.get $value
-  i32.load offset=4
->>>>>>> 3ac6efd7
-  call $std/operator-overloading/Tester#constructor
- )
- (func $std/operator-overloading/Tester.neg (param $value i32) (result i32)
-  i32.const 0
-  i32.const 0
-<<<<<<< HEAD
-  local.get $0
-  i32.load $0
+  i32.load $0 offset=4
   i32.sub
-  i32.const 0
-  local.get $0
-  i32.load $0 offset=4
-=======
+  call $std/operator-overloading/Tester#constructor
+ )
+ (func $std/operator-overloading/Tester.not (param $value i32) (result i32)
+  i32.const 0
   local.get $value
-  i32.load
-  i32.sub
-  i32.const 0
-  local.get $value
-  i32.load offset=4
->>>>>>> 3ac6efd7
-  i32.sub
-  call $std/operator-overloading/Tester#constructor
- )
- (func $std/operator-overloading/Tester.not (param $value i32) (result i32)
-  i32.const 0
-<<<<<<< HEAD
-  local.get $0
-  i32.load $0
-  i32.const -1
-  i32.xor
-  local.get $0
-  i32.load $0 offset=4
-=======
-  local.get $value
-  i32.load
+  i32.load $0
   i32.const -1
   i32.xor
   local.get $value
-  i32.load offset=4
->>>>>>> 3ac6efd7
+  i32.load $0 offset=4
   i32.const -1
   i32.xor
   call $std/operator-overloading/Tester#constructor
  )
-<<<<<<< HEAD
- (func $std/operator-overloading/Tester.excl (param $0 i32) (result i32)
-  local.get $0
-  i32.load $0
-  i32.eqz
-  if (result i32)
-   local.get $0
-   i32.load $0 offset=4
-=======
  (func $std/operator-overloading/Tester.excl (param $value i32) (result i32)
   local.get $value
-  i32.load
+  i32.load $0
   i32.eqz
   if (result i32)
    local.get $value
-   i32.load offset=4
->>>>>>> 3ac6efd7
+   i32.load $0 offset=4
    i32.eqz
   else
    i32.const 0
   end
  )
-<<<<<<< HEAD
- (func $std/operator-overloading/Tester#inc (param $0 i32) (result i32)
-  local.get $0
-  local.get $0
-  i32.load $0
-  i32.const 1
-  i32.add
-  call $std/operator-overloading/Tester#set:x
-  local.get $0
-  local.get $0
-  i32.load $0 offset=4
-=======
  (func $std/operator-overloading/Tester#inc (param $this i32) (result i32)
   local.get $this
   local.get $this
-  i32.load
+  i32.load $0
   i32.const 1
   i32.add
   call $std/operator-overloading/Tester#set:x
   local.get $this
   local.get $this
-  i32.load offset=4
->>>>>>> 3ac6efd7
+  i32.load $0 offset=4
   i32.const 1
   i32.add
   call $std/operator-overloading/Tester#set:y
   local.get $this
  )
-<<<<<<< HEAD
- (func $std/operator-overloading/Tester#dec (param $0 i32) (result i32)
-  local.get $0
-  local.get $0
-  i32.load $0
-  i32.const 1
-  i32.sub
-  call $std/operator-overloading/Tester#set:x
-  local.get $0
-  local.get $0
-  i32.load $0 offset=4
-=======
  (func $std/operator-overloading/Tester#dec (param $this i32) (result i32)
   local.get $this
   local.get $this
-  i32.load
+  i32.load $0
   i32.const 1
   i32.sub
   call $std/operator-overloading/Tester#set:x
   local.get $this
   local.get $this
-  i32.load offset=4
->>>>>>> 3ac6efd7
+  i32.load $0 offset=4
   i32.const 1
   i32.sub
   call $std/operator-overloading/Tester#set:y
@@ -3380,42 +2745,24 @@
  )
  (func $std/operator-overloading/Tester#postInc (param $this i32) (result i32)
   i32.const 0
-<<<<<<< HEAD
-  local.get $0
-  i32.load $0
-  i32.const 1
-  i32.add
-  local.get $0
+  local.get $this
+  i32.load $0
+  i32.const 1
+  i32.add
+  local.get $this
   i32.load $0 offset=4
-=======
+  i32.const 1
+  i32.add
+  call $std/operator-overloading/Tester#constructor
+ )
+ (func $std/operator-overloading/Tester#postDec (param $this i32) (result i32)
+  i32.const 0
   local.get $this
-  i32.load
-  i32.const 1
-  i32.add
-  local.get $this
-  i32.load offset=4
->>>>>>> 3ac6efd7
-  i32.const 1
-  i32.add
-  call $std/operator-overloading/Tester#constructor
- )
- (func $std/operator-overloading/Tester#postDec (param $this i32) (result i32)
-  i32.const 0
-<<<<<<< HEAD
-  local.get $0
-  i32.load $0
-  i32.const 1
-  i32.sub
-  local.get $0
-  i32.load $0 offset=4
-=======
-  local.get $this
-  i32.load
+  i32.load $0
   i32.const 1
   i32.sub
   local.get $this
-  i32.load offset=4
->>>>>>> 3ac6efd7
+  i32.load $0 offset=4
   i32.const 1
   i32.sub
   call $std/operator-overloading/Tester#constructor
