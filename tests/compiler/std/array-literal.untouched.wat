(module
 (type $i32_i32_=>_none (func (param i32 i32)))
 (type $i32_=>_none (func (param i32)))
 (type $i32_=>_i32 (func (param i32) (result i32)))
 (type $i32_i32_=>_i32 (func (param i32 i32) (result i32)))
 (type $none_=>_none (func))
 (type $i32_i32_i32_=>_none (func (param i32 i32 i32)))
 (type $i32_i32_i32_=>_i32 (func (param i32 i32 i32) (result i32)))
 (type $i32_i32_i32_i32_=>_none (func (param i32 i32 i32 i32)))
 (type $none_=>_i32 (func (result i32)))
 (type $i32_i32_i32_i32_=>_i32 (func (param i32 i32 i32 i32) (result i32)))
 (import "env" "abort" (func $~lib/builtins/abort (param i32 i32 i32 i32)))
 (import "rtrace" "onalloc" (func $~lib/rt/rtrace/onalloc (param i32)))
 (import "rtrace" "onincrement" (func $~lib/rt/rtrace/onincrement (param i32)))
 (import "rtrace" "ondecrement" (func $~lib/rt/rtrace/ondecrement (param i32)))
 (import "rtrace" "onfree" (func $~lib/rt/rtrace/onfree (param i32)))
 (memory $0 1)
 (data (i32.const 16) "\03\00\00\00\01\00\00\00\00\00\00\00\03\00\00\00\00\01\02")
 (data (i32.const 48) "\10\00\00\00\01\00\00\00\03\00\00\00\10\00\00\00 \00\00\00 \00\00\00\03\00\00\00\03\00\00\00")
 (data (i32.const 80) "(\00\00\00\01\00\00\00\01\00\00\00(\00\00\00s\00t\00d\00/\00a\00r\00r\00a\00y\00-\00l\00i\00t\00e\00r\00a\00l\00.\00t\00s\00")
 (data (i32.const 144) "$\00\00\00\01\00\00\00\01\00\00\00$\00\00\00I\00n\00d\00e\00x\00 \00o\00u\00t\00 \00o\00f\00 \00r\00a\00n\00g\00e\00")
 (data (i32.const 208) "\1a\00\00\00\01\00\00\00\01\00\00\00\1a\00\00\00~\00l\00i\00b\00/\00a\00r\00r\00a\00y\00.\00t\00s\00")
 (data (i32.const 256) "\0c\00\00\00\01\00\00\00\00\00\00\00\0c\00\00\00\00\00\00\00\01\00\00\00\02\00\00\00")
 (data (i32.const 288) "\10\00\00\00\01\00\00\00\04\00\00\00\10\00\00\00\10\01\00\00\10\01\00\00\0c\00\00\00\03\00\00\00")
 (data (i32.const 320) "\00\00\00\00\01\00\00\00\00\00\00\00\00\00\00\00")
 (data (i32.const 336) "\10\00\00\00\01\00\00\00\04\00\00\00\10\00\00\00P\01\00\00P\01\00\00\00\00\00\00\00\00\00\00")
 (data (i32.const 368) "\1e\00\00\00\01\00\00\00\01\00\00\00\1e\00\00\00~\00l\00i\00b\00/\00r\00t\00/\00t\00l\00s\00f\00.\00t\00s\00")
 (data (i32.const 416) "(\00\00\00\01\00\00\00\01\00\00\00(\00\00\00a\00l\00l\00o\00c\00a\00t\00i\00o\00n\00 \00t\00o\00o\00 \00l\00a\00r\00g\00e\00")
 (data (i32.const 480) "\1e\00\00\00\01\00\00\00\01\00\00\00\1e\00\00\00~\00l\00i\00b\00/\00r\00t\00/\00p\00u\00r\00e\00.\00t\00s\00")
 (table $0 1 funcref)
 (global $std/array-literal/staticArrayI8 i32 (i32.const 64))
 (global $std/array-literal/staticArrayI32 i32 (i32.const 304))
 (global $std/array-literal/emptyArrayI32 (mut i32) (i32.const 352))
 (global $std/array-literal/i (mut i32) (i32.const 0))
 (global $~lib/rt/tlsf/ROOT (mut i32) (i32.const 0))
 (global $~lib/ASC_LOW_MEMORY_LIMIT i32 (i32.const 0))
 (global $~lib/rt/tlsf/collectLock (mut i32) (i32.const 0))
 (global $~lib/gc/gc.auto (mut i32) (i32.const 1))
 (global $~lib/ASC_SHRINK_LEVEL i32 (i32.const 0))
 (global $std/array-literal/dynamicArrayI8 (mut i32) (i32.const 0))
 (global $std/array-literal/dynamicArrayI32 (mut i32) (i32.const 0))
 (global $std/array-literal/dynamicArrayRef (mut i32) (i32.const 0))
 (global $std/array-literal/dynamicArrayRefWithCtor (mut i32) (i32.const 0))
 (global $~lib/heap/__heap_base i32 (i32.const 528))
 (export "memory" (memory $0))
 (start $~start)
 (func $~lib/array/Array<i8>#get:length (; 5 ;) (param $0 i32) (result i32)
  local.get $0
  i32.load offset=12
 )
 (func $~lib/array/Array<i8>#__unchecked_get (; 6 ;) (param $0 i32) (param $1 i32) (result i32)
  local.get $0
  i32.load offset=4
  local.get $1
  i32.const 0
  i32.shl
  i32.add
  i32.load8_s
 )
 (func $~lib/array/Array<i8>#__get (; 7 ;) (param $0 i32) (param $1 i32) (result i32)
  (local $2 i32)
  local.get $1
  local.get $0
  i32.load offset=12
  i32.ge_u
  if
   i32.const 160
   i32.const 224
<<<<<<< HEAD
   i32.const 96
=======
   i32.const 104
>>>>>>> 88cc73b7
   i32.const 41
   call $~lib/builtins/abort
   unreachable
  end
  local.get $0
  local.get $1
  call $~lib/array/Array<i8>#__unchecked_get
  local.set $2
  local.get $2
 )
 (func $~lib/array/Array<i32>#get:length (; 8 ;) (param $0 i32) (result i32)
  local.get $0
  i32.load offset=12
 )
 (func $~lib/array/Array<i32>#__unchecked_get (; 9 ;) (param $0 i32) (param $1 i32) (result i32)
  local.get $0
  i32.load offset=4
  local.get $1
  i32.const 2
  i32.shl
  i32.add
  i32.load
 )
 (func $~lib/array/Array<i32>#__get (; 10 ;) (param $0 i32) (param $1 i32) (result i32)
  (local $2 i32)
  local.get $1
  local.get $0
  i32.load offset=12
  i32.ge_u
  if
   i32.const 160
   i32.const 224
<<<<<<< HEAD
   i32.const 96
=======
   i32.const 104
>>>>>>> 88cc73b7
   i32.const 41
   call $~lib/builtins/abort
   unreachable
  end
  local.get $0
  local.get $1
  call $~lib/array/Array<i32>#__unchecked_get
  local.set $2
  local.get $2
 )
 (func $~lib/rt/tlsf/removeBlock (; 11 ;) (param $0 i32) (param $1 i32)
  (local $2 i32)
  (local $3 i32)
  (local $4 i32)
  (local $5 i32)
  (local $6 i32)
  (local $7 i32)
  (local $8 i32)
  (local $9 i32)
  (local $10 i32)
  (local $11 i32)
  local.get $1
  i32.load
  local.set $2
  local.get $2
  i32.const 1
  i32.and
  i32.eqz
  if
   i32.const 0
   i32.const 384
   i32.const 277
   i32.const 13
   call $~lib/builtins/abort
   unreachable
  end
  local.get $2
  i32.const 3
  i32.const -1
  i32.xor
  i32.and
  local.set $3
  local.get $3
  i32.const 16
  i32.ge_u
  if (result i32)
   local.get $3
   i32.const 1073741808
   i32.lt_u
  else
   i32.const 0
  end
  i32.eqz
  if
   i32.const 0
   i32.const 384
   i32.const 279
   i32.const 13
   call $~lib/builtins/abort
   unreachable
  end
  local.get $3
  i32.const 256
  i32.lt_u
  if
   i32.const 0
   local.set $4
   local.get $3
   i32.const 4
   i32.shr_u
   local.set $5
  else
   i32.const 31
   local.get $3
   i32.clz
   i32.sub
   local.set $4
   local.get $3
   local.get $4
   i32.const 4
   i32.sub
   i32.shr_u
   i32.const 1
   i32.const 4
   i32.shl
   i32.xor
   local.set $5
   local.get $4
   i32.const 8
   i32.const 1
   i32.sub
   i32.sub
   local.set $4
  end
  local.get $4
  i32.const 23
  i32.lt_u
  if (result i32)
   local.get $5
   i32.const 16
   i32.lt_u
  else
   i32.const 0
  end
  i32.eqz
  if
   i32.const 0
   i32.const 384
   i32.const 292
   i32.const 13
   call $~lib/builtins/abort
   unreachable
  end
  local.get $1
  i32.load offset=16
  local.set $6
  local.get $1
  i32.load offset=20
  local.set $7
  local.get $6
  if
   local.get $6
   local.get $7
   i32.store offset=20
  end
  local.get $7
  if
   local.get $7
   local.get $6
   i32.store offset=16
  end
  local.get $1
  local.get $0
  local.set $10
  local.get $4
  local.set $9
  local.get $5
  local.set $8
  local.get $10
  local.get $9
  i32.const 4
  i32.shl
  local.get $8
  i32.add
  i32.const 2
  i32.shl
  i32.add
  i32.load offset=96
  i32.eq
  if
   local.get $0
   local.set $11
   local.get $4
   local.set $10
   local.get $5
   local.set $9
   local.get $7
   local.set $8
   local.get $11
   local.get $10
   i32.const 4
   i32.shl
   local.get $9
   i32.add
   i32.const 2
   i32.shl
   i32.add
   local.get $8
   i32.store offset=96
   local.get $7
   i32.eqz
   if
    local.get $0
    local.set $9
    local.get $4
    local.set $8
    local.get $9
    local.get $8
    i32.const 2
    i32.shl
    i32.add
    i32.load offset=4
    local.set $9
    local.get $0
    local.set $8
    local.get $4
    local.set $11
    local.get $9
    i32.const 1
    local.get $5
    i32.shl
    i32.const -1
    i32.xor
    i32.and
    local.tee $9
    local.set $10
    local.get $8
    local.get $11
    i32.const 2
    i32.shl
    i32.add
    local.get $10
    i32.store offset=4
    local.get $9
    i32.eqz
    if
     local.get $0
     local.get $0
     i32.load
     i32.const 1
     local.get $4
     i32.shl
     i32.const -1
     i32.xor
     i32.and
     i32.store
    end
   end
  end
 )
 (func $~lib/rt/tlsf/insertBlock (; 12 ;) (param $0 i32) (param $1 i32)
  (local $2 i32)
  (local $3 i32)
  (local $4 i32)
  (local $5 i32)
  (local $6 i32)
  (local $7 i32)
  (local $8 i32)
  (local $9 i32)
  (local $10 i32)
  (local $11 i32)
  (local $12 i32)
  (local $13 i32)
  local.get $1
  i32.eqz
  if
   i32.const 0
   i32.const 384
   i32.const 205
   i32.const 13
   call $~lib/builtins/abort
   unreachable
  end
  local.get $1
  i32.load
  local.set $2
  local.get $2
  i32.const 1
  i32.and
  i32.eqz
  if
   i32.const 0
   i32.const 384
   i32.const 207
   i32.const 13
   call $~lib/builtins/abort
   unreachable
  end
  local.get $1
  local.set $3
  local.get $3
  i32.const 16
  i32.add
  local.get $3
  i32.load
  i32.const 3
  i32.const -1
  i32.xor
  i32.and
  i32.add
  local.set $4
  local.get $4
  i32.load
  local.set $5
  local.get $5
  i32.const 1
  i32.and
  if
   local.get $2
   i32.const 3
   i32.const -1
   i32.xor
   i32.and
   i32.const 16
   i32.add
   local.get $5
   i32.const 3
   i32.const -1
   i32.xor
   i32.and
   i32.add
   local.set $3
   local.get $3
   i32.const 1073741808
   i32.lt_u
   if
    local.get $0
    local.get $4
    call $~lib/rt/tlsf/removeBlock
    local.get $1
    local.get $2
    i32.const 3
    i32.and
    local.get $3
    i32.or
    local.tee $2
    i32.store
    local.get $1
    local.set $6
    local.get $6
    i32.const 16
    i32.add
    local.get $6
    i32.load
    i32.const 3
    i32.const -1
    i32.xor
    i32.and
    i32.add
    local.set $4
    local.get $4
    i32.load
    local.set $5
   end
  end
  local.get $2
  i32.const 2
  i32.and
  if
   local.get $1
   local.set $6
   local.get $6
   i32.const 4
   i32.sub
   i32.load
   local.set $6
   local.get $6
   i32.load
   local.set $3
   local.get $3
   i32.const 1
   i32.and
   i32.eqz
   if
    i32.const 0
    i32.const 384
    i32.const 228
    i32.const 15
    call $~lib/builtins/abort
    unreachable
   end
   local.get $3
   i32.const 3
   i32.const -1
   i32.xor
   i32.and
   i32.const 16
   i32.add
   local.get $2
   i32.const 3
   i32.const -1
   i32.xor
   i32.and
   i32.add
   local.set $7
   local.get $7
   i32.const 1073741808
   i32.lt_u
   if
    local.get $0
    local.get $6
    call $~lib/rt/tlsf/removeBlock
    local.get $6
    local.get $3
    i32.const 3
    i32.and
    local.get $7
    i32.or
    local.tee $2
    i32.store
    local.get $6
    local.set $1
   end
  end
  local.get $4
  local.get $5
  i32.const 2
  i32.or
  i32.store
  local.get $2
  i32.const 3
  i32.const -1
  i32.xor
  i32.and
  local.set $8
  local.get $8
  i32.const 16
  i32.ge_u
  if (result i32)
   local.get $8
   i32.const 1073741808
   i32.lt_u
  else
   i32.const 0
  end
  i32.eqz
  if
   i32.const 0
   i32.const 384
   i32.const 243
   i32.const 13
   call $~lib/builtins/abort
   unreachable
  end
  local.get $1
  i32.const 16
  i32.add
  local.get $8
  i32.add
  local.get $4
  i32.eq
  i32.eqz
  if
   i32.const 0
   i32.const 384
   i32.const 244
   i32.const 13
   call $~lib/builtins/abort
   unreachable
  end
  local.get $4
  i32.const 4
  i32.sub
  local.get $1
  i32.store
  local.get $8
  i32.const 256
  i32.lt_u
  if
   i32.const 0
   local.set $9
   local.get $8
   i32.const 4
   i32.shr_u
   local.set $10
  else
   i32.const 31
   local.get $8
   i32.clz
   i32.sub
   local.set $9
   local.get $8
   local.get $9
   i32.const 4
   i32.sub
   i32.shr_u
   i32.const 1
   i32.const 4
   i32.shl
   i32.xor
   local.set $10
   local.get $9
   i32.const 8
   i32.const 1
   i32.sub
   i32.sub
   local.set $9
  end
  local.get $9
  i32.const 23
  i32.lt_u
  if (result i32)
   local.get $10
   i32.const 16
   i32.lt_u
  else
   i32.const 0
  end
  i32.eqz
  if
   i32.const 0
   i32.const 384
   i32.const 260
   i32.const 13
   call $~lib/builtins/abort
   unreachable
  end
  local.get $0
  local.set $7
  local.get $9
  local.set $3
  local.get $10
  local.set $6
  local.get $7
  local.get $3
  i32.const 4
  i32.shl
  local.get $6
  i32.add
  i32.const 2
  i32.shl
  i32.add
  i32.load offset=96
  local.set $11
  local.get $1
  i32.const 0
  i32.store offset=16
  local.get $1
  local.get $11
  i32.store offset=20
  local.get $11
  if
   local.get $11
   local.get $1
   i32.store offset=16
  end
  local.get $0
  local.set $12
  local.get $9
  local.set $7
  local.get $10
  local.set $3
  local.get $1
  local.set $6
  local.get $12
  local.get $7
  i32.const 4
  i32.shl
  local.get $3
  i32.add
  i32.const 2
  i32.shl
  i32.add
  local.get $6
  i32.store offset=96
  local.get $0
  local.get $0
  i32.load
  i32.const 1
  local.get $9
  i32.shl
  i32.or
  i32.store
  local.get $0
  local.set $13
  local.get $9
  local.set $12
  local.get $0
  local.set $3
  local.get $9
  local.set $6
  local.get $3
  local.get $6
  i32.const 2
  i32.shl
  i32.add
  i32.load offset=4
  i32.const 1
  local.get $10
  i32.shl
  i32.or
  local.set $7
  local.get $13
  local.get $12
  i32.const 2
  i32.shl
  i32.add
  local.get $7
  i32.store offset=4
 )
 (func $~lib/rt/tlsf/addMemory (; 13 ;) (param $0 i32) (param $1 i32) (param $2 i32) (result i32)
  (local $3 i32)
  (local $4 i32)
  (local $5 i32)
  (local $6 i32)
  (local $7 i32)
  (local $8 i32)
  (local $9 i32)
  local.get $1
  local.get $2
  i32.le_u
  if (result i32)
   local.get $1
   i32.const 15
   i32.and
   i32.eqz
  else
   i32.const 0
  end
  if (result i32)
   local.get $2
   i32.const 15
   i32.and
   i32.eqz
  else
   i32.const 0
  end
  i32.eqz
  if
   i32.const 0
   i32.const 384
   i32.const 386
   i32.const 4
   call $~lib/builtins/abort
   unreachable
  end
  local.get $0
  local.set $3
  local.get $3
  i32.load offset=1568
  local.set $4
  i32.const 0
  local.set $5
  local.get $4
  if
   local.get $1
   local.get $4
   i32.const 16
   i32.add
   i32.ge_u
   i32.eqz
   if
    i32.const 0
    i32.const 384
    i32.const 396
    i32.const 15
    call $~lib/builtins/abort
    unreachable
   end
   local.get $1
   i32.const 16
   i32.sub
   local.get $4
   i32.eq
   if
    local.get $1
    i32.const 16
    i32.sub
    local.set $1
    local.get $4
    i32.load
    local.set $5
   else
    nop
   end
  else
   local.get $1
   local.get $0
   i32.const 1572
   i32.add
   i32.ge_u
   i32.eqz
   if
    i32.const 0
    i32.const 384
    i32.const 408
    i32.const 4
    call $~lib/builtins/abort
    unreachable
   end
  end
  local.get $2
  local.get $1
  i32.sub
  local.set $6
  local.get $6
  i32.const 48
  i32.lt_u
  if
   i32.const 0
   return
  end
  local.get $6
  i32.const 16
  i32.const 1
  i32.shl
  i32.sub
  local.set $7
  local.get $1
  local.set $8
  local.get $8
  local.get $7
  i32.const 1
  i32.or
  local.get $5
  i32.const 2
  i32.and
  i32.or
  i32.store
  local.get $8
  i32.const 0
  i32.store offset=16
  local.get $8
  i32.const 0
  i32.store offset=20
  local.get $1
  local.get $6
  i32.add
  i32.const 16
  i32.sub
  local.set $4
  local.get $4
  i32.const 0
  i32.const 2
  i32.or
  i32.store
  local.get $0
  local.set $9
  local.get $4
  local.set $3
  local.get $9
  local.get $3
  i32.store offset=1568
  local.get $0
  local.get $8
  call $~lib/rt/tlsf/insertBlock
  i32.const 1
 )
 (func $~lib/rt/tlsf/maybeInitialize (; 14 ;) (result i32)
  (local $0 i32)
  (local $1 i32)
  (local $2 i32)
  (local $3 i32)
  (local $4 i32)
  (local $5 i32)
  (local $6 i32)
  (local $7 i32)
  (local $8 i32)
  (local $9 i32)
  (local $10 i32)
  (local $11 i32)
  global.get $~lib/rt/tlsf/ROOT
  local.set $0
  local.get $0
  i32.eqz
  if
   global.get $~lib/heap/__heap_base
   i32.const 15
   i32.add
   i32.const 15
   i32.const -1
   i32.xor
   i32.and
   local.set $1
   memory.size
   local.set $2
   local.get $1
   i32.const 1572
   i32.add
   i32.const 65535
   i32.add
   i32.const 65535
   i32.const -1
   i32.xor
   i32.and
   i32.const 16
   i32.shr_u
   local.set $3
   local.get $3
   local.get $2
   i32.gt_s
   if (result i32)
    local.get $3
    local.get $2
    i32.sub
    memory.grow
    i32.const 0
    i32.lt_s
   else
    i32.const 0
   end
   if
    unreachable
   end
   local.get $1
   local.set $0
   local.get $0
   i32.const 0
   i32.store
   local.get $0
   local.set $5
   i32.const 0
   local.set $4
   local.get $5
   local.get $4
   i32.store offset=1568
   i32.const 0
   local.set $5
   loop $for-loop|0
    local.get $5
    i32.const 23
    i32.lt_u
    local.set $4
    local.get $4
    if
     local.get $0
     local.set $8
     local.get $5
     local.set $7
     i32.const 0
     local.set $6
     local.get $8
     local.get $7
     i32.const 2
     i32.shl
     i32.add
     local.get $6
     i32.store offset=4
     i32.const 0
     local.set $8
     loop $for-loop|1
      local.get $8
      i32.const 16
      i32.lt_u
      local.set $7
      local.get $7
      if
       local.get $0
       local.set $11
       local.get $5
       local.set $10
       local.get $8
       local.set $9
       i32.const 0
       local.set $6
       local.get $11
       local.get $10
       i32.const 4
       i32.shl
       local.get $9
       i32.add
       i32.const 2
       i32.shl
       i32.add
       local.get $6
       i32.store offset=96
       local.get $8
       i32.const 1
       i32.add
       local.set $8
       br $for-loop|1
      end
     end
     local.get $5
     i32.const 1
     i32.add
     local.set $5
     br $for-loop|0
    end
   end
   local.get $1
   i32.const 1572
   i32.add
   i32.const 15
   i32.add
   i32.const 15
   i32.const -1
   i32.xor
   i32.and
   local.set $5
   local.get $0
   local.get $5
   memory.size
   i32.const 16
   i32.shl
   call $~lib/rt/tlsf/addMemory
   drop
   local.get $0
   global.set $~lib/rt/tlsf/ROOT
  end
  local.get $0
 )
 (func $~lib/rt/tlsf/prepareSize (; 15 ;) (param $0 i32) (result i32)
  (local $1 i32)
  (local $2 i32)
  local.get $0
  i32.const 1073741808
  i32.ge_u
  if
   i32.const 432
   i32.const 384
   i32.const 461
   i32.const 29
   call $~lib/builtins/abort
   unreachable
  end
  local.get $0
  i32.const 15
  i32.add
  i32.const 15
  i32.const -1
  i32.xor
  i32.and
  local.tee $1
  i32.const 16
  local.tee $2
  local.get $1
  local.get $2
  i32.gt_u
  select
 )
 (func $~lib/rt/tlsf/searchBlock (; 16 ;) (param $0 i32) (param $1 i32) (result i32)
  (local $2 i32)
  (local $3 i32)
  (local $4 i32)
  (local $5 i32)
  (local $6 i32)
  (local $7 i32)
  (local $8 i32)
  (local $9 i32)
  local.get $1
  i32.const 256
  i32.lt_u
  if
   i32.const 0
   local.set $2
   local.get $1
   i32.const 4
   i32.shr_u
   local.set $3
  else
   local.get $1
   i32.const 536870904
   i32.lt_u
   if (result i32)
    local.get $1
    i32.const 1
    i32.const 27
    local.get $1
    i32.clz
    i32.sub
    i32.shl
    i32.add
    i32.const 1
    i32.sub
   else
    local.get $1
   end
   local.set $4
   i32.const 31
   local.get $4
   i32.clz
   i32.sub
   local.set $2
   local.get $4
   local.get $2
   i32.const 4
   i32.sub
   i32.shr_u
   i32.const 1
   i32.const 4
   i32.shl
   i32.xor
   local.set $3
   local.get $2
   i32.const 8
   i32.const 1
   i32.sub
   i32.sub
   local.set $2
  end
  local.get $2
  i32.const 23
  i32.lt_u
  if (result i32)
   local.get $3
   i32.const 16
   i32.lt_u
  else
   i32.const 0
  end
  i32.eqz
  if
   i32.const 0
   i32.const 384
   i32.const 338
   i32.const 13
   call $~lib/builtins/abort
   unreachable
  end
  local.get $0
  local.set $5
  local.get $2
  local.set $4
  local.get $5
  local.get $4
  i32.const 2
  i32.shl
  i32.add
  i32.load offset=4
  i32.const 0
  i32.const -1
  i32.xor
  local.get $3
  i32.shl
  i32.and
  local.set $6
  i32.const 0
  local.set $7
  local.get $6
  i32.eqz
  if
   local.get $0
   i32.load
   i32.const 0
   i32.const -1
   i32.xor
   local.get $2
   i32.const 1
   i32.add
   i32.shl
   i32.and
   local.set $5
   local.get $5
   i32.eqz
   if
    i32.const 0
    local.set $7
   else
    local.get $5
    i32.ctz
    local.set $2
    local.get $0
    local.set $8
    local.get $2
    local.set $4
    local.get $8
    local.get $4
    i32.const 2
    i32.shl
    i32.add
    i32.load offset=4
    local.set $6
    local.get $6
    i32.eqz
    if
     i32.const 0
     i32.const 384
     i32.const 351
     i32.const 17
     call $~lib/builtins/abort
     unreachable
    end
    local.get $0
    local.set $9
    local.get $2
    local.set $8
    local.get $6
    i32.ctz
    local.set $4
    local.get $9
    local.get $8
    i32.const 4
    i32.shl
    local.get $4
    i32.add
    i32.const 2
    i32.shl
    i32.add
    i32.load offset=96
    local.set $7
   end
  else
   local.get $0
   local.set $9
   local.get $2
   local.set $8
   local.get $6
   i32.ctz
   local.set $4
   local.get $9
   local.get $8
   i32.const 4
   i32.shl
   local.get $4
   i32.add
   i32.const 2
   i32.shl
   i32.add
   i32.load offset=96
   local.set $7
  end
  local.get $7
 )
 (func $~lib/rt/tlsf/growMemory (; 17 ;) (param $0 i32) (param $1 i32)
  (local $2 i32)
  (local $3 i32)
  (local $4 i32)
  (local $5 i32)
  (local $6 i32)
  (local $7 i32)
  local.get $1
  i32.const 536870904
  i32.lt_u
  if
   local.get $1
   i32.const 1
   i32.const 27
   local.get $1
   i32.clz
   i32.sub
   i32.shl
   i32.const 1
   i32.sub
   i32.add
   local.set $1
  end
  memory.size
  local.set $2
  local.get $1
  i32.const 16
  local.get $2
  i32.const 16
  i32.shl
  i32.const 16
  i32.sub
  local.get $0
  local.set $3
  local.get $3
  i32.load offset=1568
  i32.ne
  i32.shl
  i32.add
  local.set $1
  local.get $1
  i32.const 65535
  i32.add
  i32.const 65535
  i32.const -1
  i32.xor
  i32.and
  i32.const 16
  i32.shr_u
  local.set $4
  local.get $2
  local.tee $3
  local.get $4
  local.tee $5
  local.get $3
  local.get $5
  i32.gt_s
  select
  local.set $6
  local.get $6
  memory.grow
  i32.const 0
  i32.lt_s
  if
   local.get $4
   memory.grow
   i32.const 0
   i32.lt_s
   if
    unreachable
   end
  end
  memory.size
  local.set $7
  local.get $0
  local.get $2
  i32.const 16
  i32.shl
  local.get $7
  i32.const 16
  i32.shl
  call $~lib/rt/tlsf/addMemory
  drop
 )
 (func $~lib/rt/tlsf/prepareBlock (; 18 ;) (param $0 i32) (param $1 i32) (param $2 i32)
  (local $3 i32)
  (local $4 i32)
  (local $5 i32)
  local.get $1
  i32.load
  local.set $3
  local.get $2
  i32.const 15
  i32.and
  i32.eqz
  i32.eqz
  if
   i32.const 0
   i32.const 384
   i32.const 365
   i32.const 13
   call $~lib/builtins/abort
   unreachable
  end
  local.get $3
  i32.const 3
  i32.const -1
  i32.xor
  i32.and
  local.get $2
  i32.sub
  local.set $4
  local.get $4
  i32.const 32
  i32.ge_u
  if
   local.get $1
   local.get $2
   local.get $3
   i32.const 2
   i32.and
   i32.or
   i32.store
   local.get $1
   i32.const 16
   i32.add
   local.get $2
   i32.add
   local.set $5
   local.get $5
   local.get $4
   i32.const 16
   i32.sub
   i32.const 1
   i32.or
   i32.store
   local.get $0
   local.get $5
   call $~lib/rt/tlsf/insertBlock
  else
   local.get $1
   local.get $3
   i32.const 1
   i32.const -1
   i32.xor
   i32.and
   i32.store
   local.get $1
   local.set $5
   local.get $5
   i32.const 16
   i32.add
   local.get $5
   i32.load
   i32.const 3
   i32.const -1
   i32.xor
   i32.and
   i32.add
   local.get $1
   local.set $5
   local.get $5
   i32.const 16
   i32.add
   local.get $5
   i32.load
   i32.const 3
   i32.const -1
   i32.xor
   i32.and
   i32.add
   i32.load
   i32.const 2
   i32.const -1
   i32.xor
   i32.and
   i32.store
  end
 )
 (func $~lib/rt/tlsf/allocateBlock (; 19 ;) (param $0 i32) (param $1 i32) (param $2 i32) (result i32)
  (local $3 i32)
  (local $4 i32)
  global.get $~lib/rt/tlsf/collectLock
  i32.eqz
  i32.eqz
  if
   i32.const 0
   i32.const 384
   i32.const 501
   i32.const 13
   call $~lib/builtins/abort
   unreachable
  end
  local.get $1
  call $~lib/rt/tlsf/prepareSize
  local.set $3
  local.get $0
  local.get $3
  call $~lib/rt/tlsf/searchBlock
  local.set $4
  local.get $4
  i32.eqz
  if
   global.get $~lib/gc/gc.auto
   if
    i32.const 1
    global.set $~lib/rt/tlsf/collectLock
    call $~lib/rt/pure/__collect
    i32.const 0
    global.set $~lib/rt/tlsf/collectLock
    local.get $0
    local.get $3
    call $~lib/rt/tlsf/searchBlock
    local.set $4
    local.get $4
    i32.eqz
    if
     local.get $0
     local.get $3
     call $~lib/rt/tlsf/growMemory
     local.get $0
     local.get $3
     call $~lib/rt/tlsf/searchBlock
     local.set $4
     local.get $4
     i32.eqz
     if
      i32.const 0
      i32.const 384
      i32.const 513
      i32.const 19
      call $~lib/builtins/abort
      unreachable
     end
    end
   else
    local.get $0
    local.get $3
    call $~lib/rt/tlsf/growMemory
    local.get $0
    local.get $3
    call $~lib/rt/tlsf/searchBlock
    local.set $4
    local.get $4
    i32.eqz
    if
     i32.const 0
     i32.const 384
     i32.const 518
     i32.const 17
     call $~lib/builtins/abort
     unreachable
    end
   end
  end
  local.get $4
  i32.load
  i32.const -4
  i32.and
  local.get $3
  i32.ge_u
  i32.eqz
  if
   i32.const 0
   i32.const 384
   i32.const 521
   i32.const 13
   call $~lib/builtins/abort
   unreachable
  end
  local.get $4
  i32.const 0
  i32.store offset=4
  local.get $4
  local.get $2
  i32.store offset=8
  local.get $4
  local.get $1
  i32.store offset=12
  local.get $0
  local.get $4
  call $~lib/rt/tlsf/removeBlock
  local.get $0
  local.get $4
  local.get $3
  call $~lib/rt/tlsf/prepareBlock
  local.get $4
  call $~lib/rt/rtrace/onalloc
  local.get $4
 )
 (func $~lib/rt/tlsf/__alloc (; 20 ;) (param $0 i32) (param $1 i32) (result i32)
  call $~lib/rt/tlsf/maybeInitialize
  local.get $0
  local.get $1
  call $~lib/rt/tlsf/allocateBlock
  i32.const 16
  i32.add
 )
 (func $~lib/util/memory/memcpy (; 21 ;) (param $0 i32) (param $1 i32) (param $2 i32)
  (local $3 i32)
  (local $4 i32)
  (local $5 i32)
  (local $6 i32)
  loop $while-continue|0
   local.get $2
   if (result i32)
    local.get $1
    i32.const 3
    i32.and
   else
    i32.const 0
   end
   local.set $5
   local.get $5
   if
    local.get $0
    local.tee $6
    i32.const 1
    i32.add
    local.set $0
    local.get $6
    local.get $1
    local.tee $6
    i32.const 1
    i32.add
    local.set $1
    local.get $6
    i32.load8_u
    i32.store8
    local.get $2
    i32.const 1
    i32.sub
    local.set $2
    br $while-continue|0
   end
  end
  local.get $0
  i32.const 3
  i32.and
  i32.const 0
  i32.eq
  if
   loop $while-continue|1
    local.get $2
    i32.const 16
    i32.ge_u
    local.set $5
    local.get $5
    if
     local.get $0
     local.get $1
     i32.load
     i32.store
     local.get $0
     i32.const 4
     i32.add
     local.get $1
     i32.const 4
     i32.add
     i32.load
     i32.store
     local.get $0
     i32.const 8
     i32.add
     local.get $1
     i32.const 8
     i32.add
     i32.load
     i32.store
     local.get $0
     i32.const 12
     i32.add
     local.get $1
     i32.const 12
     i32.add
     i32.load
     i32.store
     local.get $1
     i32.const 16
     i32.add
     local.set $1
     local.get $0
     i32.const 16
     i32.add
     local.set $0
     local.get $2
     i32.const 16
     i32.sub
     local.set $2
     br $while-continue|1
    end
   end
   local.get $2
   i32.const 8
   i32.and
   if
    local.get $0
    local.get $1
    i32.load
    i32.store
    local.get $0
    i32.const 4
    i32.add
    local.get $1
    i32.const 4
    i32.add
    i32.load
    i32.store
    local.get $0
    i32.const 8
    i32.add
    local.set $0
    local.get $1
    i32.const 8
    i32.add
    local.set $1
   end
   local.get $2
   i32.const 4
   i32.and
   if
    local.get $0
    local.get $1
    i32.load
    i32.store
    local.get $0
    i32.const 4
    i32.add
    local.set $0
    local.get $1
    i32.const 4
    i32.add
    local.set $1
   end
   local.get $2
   i32.const 2
   i32.and
   if
    local.get $0
    local.get $1
    i32.load16_u
    i32.store16
    local.get $0
    i32.const 2
    i32.add
    local.set $0
    local.get $1
    i32.const 2
    i32.add
    local.set $1
   end
   local.get $2
   i32.const 1
   i32.and
   if
    local.get $0
    local.tee $5
    i32.const 1
    i32.add
    local.set $0
    local.get $5
    local.get $1
    local.tee $5
    i32.const 1
    i32.add
    local.set $1
    local.get $5
    i32.load8_u
    i32.store8
   end
   return
  end
  local.get $2
  i32.const 32
  i32.ge_u
  if
   block $break|2
    block $case2|2
     block $case1|2
      block $case0|2
       local.get $0
       i32.const 3
       i32.and
       local.set $5
       local.get $5
       i32.const 1
       i32.eq
       br_if $case0|2
       local.get $5
       i32.const 2
       i32.eq
       br_if $case1|2
       local.get $5
       i32.const 3
       i32.eq
       br_if $case2|2
       br $break|2
      end
      local.get $1
      i32.load
      local.set $3
      local.get $0
      local.tee $5
      i32.const 1
      i32.add
      local.set $0
      local.get $5
      local.get $1
      local.tee $5
      i32.const 1
      i32.add
      local.set $1
      local.get $5
      i32.load8_u
      i32.store8
      local.get $0
      local.tee $5
      i32.const 1
      i32.add
      local.set $0
      local.get $5
      local.get $1
      local.tee $5
      i32.const 1
      i32.add
      local.set $1
      local.get $5
      i32.load8_u
      i32.store8
      local.get $0
      local.tee $5
      i32.const 1
      i32.add
      local.set $0
      local.get $5
      local.get $1
      local.tee $5
      i32.const 1
      i32.add
      local.set $1
      local.get $5
      i32.load8_u
      i32.store8
      local.get $2
      i32.const 3
      i32.sub
      local.set $2
      loop $while-continue|3
       local.get $2
       i32.const 17
       i32.ge_u
       local.set $5
       local.get $5
       if
        local.get $1
        i32.const 1
        i32.add
        i32.load
        local.set $4
        local.get $0
        local.get $3
        i32.const 24
        i32.shr_u
        local.get $4
        i32.const 8
        i32.shl
        i32.or
        i32.store
        local.get $1
        i32.const 5
        i32.add
        i32.load
        local.set $3
        local.get $0
        i32.const 4
        i32.add
        local.get $4
        i32.const 24
        i32.shr_u
        local.get $3
        i32.const 8
        i32.shl
        i32.or
        i32.store
        local.get $1
        i32.const 9
        i32.add
        i32.load
        local.set $4
        local.get $0
        i32.const 8
        i32.add
        local.get $3
        i32.const 24
        i32.shr_u
        local.get $4
        i32.const 8
        i32.shl
        i32.or
        i32.store
        local.get $1
        i32.const 13
        i32.add
        i32.load
        local.set $3
        local.get $0
        i32.const 12
        i32.add
        local.get $4
        i32.const 24
        i32.shr_u
        local.get $3
        i32.const 8
        i32.shl
        i32.or
        i32.store
        local.get $1
        i32.const 16
        i32.add
        local.set $1
        local.get $0
        i32.const 16
        i32.add
        local.set $0
        local.get $2
        i32.const 16
        i32.sub
        local.set $2
        br $while-continue|3
       end
      end
      br $break|2
     end
     local.get $1
     i32.load
     local.set $3
     local.get $0
     local.tee $5
     i32.const 1
     i32.add
     local.set $0
     local.get $5
     local.get $1
     local.tee $5
     i32.const 1
     i32.add
     local.set $1
     local.get $5
     i32.load8_u
     i32.store8
     local.get $0
     local.tee $5
     i32.const 1
     i32.add
     local.set $0
     local.get $5
     local.get $1
     local.tee $5
     i32.const 1
     i32.add
     local.set $1
     local.get $5
     i32.load8_u
     i32.store8
     local.get $2
     i32.const 2
     i32.sub
     local.set $2
     loop $while-continue|4
      local.get $2
      i32.const 18
      i32.ge_u
      local.set $5
      local.get $5
      if
       local.get $1
       i32.const 2
       i32.add
       i32.load
       local.set $4
       local.get $0
       local.get $3
       i32.const 16
       i32.shr_u
       local.get $4
       i32.const 16
       i32.shl
       i32.or
       i32.store
       local.get $1
       i32.const 6
       i32.add
       i32.load
       local.set $3
       local.get $0
       i32.const 4
       i32.add
       local.get $4
       i32.const 16
       i32.shr_u
       local.get $3
       i32.const 16
       i32.shl
       i32.or
       i32.store
       local.get $1
       i32.const 10
       i32.add
       i32.load
       local.set $4
       local.get $0
       i32.const 8
       i32.add
       local.get $3
       i32.const 16
       i32.shr_u
       local.get $4
       i32.const 16
       i32.shl
       i32.or
       i32.store
       local.get $1
       i32.const 14
       i32.add
       i32.load
       local.set $3
       local.get $0
       i32.const 12
       i32.add
       local.get $4
       i32.const 16
       i32.shr_u
       local.get $3
       i32.const 16
       i32.shl
       i32.or
       i32.store
       local.get $1
       i32.const 16
       i32.add
       local.set $1
       local.get $0
       i32.const 16
       i32.add
       local.set $0
       local.get $2
       i32.const 16
       i32.sub
       local.set $2
       br $while-continue|4
      end
     end
     br $break|2
    end
    local.get $1
    i32.load
    local.set $3
    local.get $0
    local.tee $5
    i32.const 1
    i32.add
    local.set $0
    local.get $5
    local.get $1
    local.tee $5
    i32.const 1
    i32.add
    local.set $1
    local.get $5
    i32.load8_u
    i32.store8
    local.get $2
    i32.const 1
    i32.sub
    local.set $2
    loop $while-continue|5
     local.get $2
     i32.const 19
     i32.ge_u
     local.set $5
     local.get $5
     if
      local.get $1
      i32.const 3
      i32.add
      i32.load
      local.set $4
      local.get $0
      local.get $3
      i32.const 8
      i32.shr_u
      local.get $4
      i32.const 24
      i32.shl
      i32.or
      i32.store
      local.get $1
      i32.const 7
      i32.add
      i32.load
      local.set $3
      local.get $0
      i32.const 4
      i32.add
      local.get $4
      i32.const 8
      i32.shr_u
      local.get $3
      i32.const 24
      i32.shl
      i32.or
      i32.store
      local.get $1
      i32.const 11
      i32.add
      i32.load
      local.set $4
      local.get $0
      i32.const 8
      i32.add
      local.get $3
      i32.const 8
      i32.shr_u
      local.get $4
      i32.const 24
      i32.shl
      i32.or
      i32.store
      local.get $1
      i32.const 15
      i32.add
      i32.load
      local.set $3
      local.get $0
      i32.const 12
      i32.add
      local.get $4
      i32.const 8
      i32.shr_u
      local.get $3
      i32.const 24
      i32.shl
      i32.or
      i32.store
      local.get $1
      i32.const 16
      i32.add
      local.set $1
      local.get $0
      i32.const 16
      i32.add
      local.set $0
      local.get $2
      i32.const 16
      i32.sub
      local.set $2
      br $while-continue|5
     end
    end
    br $break|2
   end
  end
  local.get $2
  i32.const 16
  i32.and
  if
   local.get $0
   local.tee $5
   i32.const 1
   i32.add
   local.set $0
   local.get $5
   local.get $1
   local.tee $5
   i32.const 1
   i32.add
   local.set $1
   local.get $5
   i32.load8_u
   i32.store8
   local.get $0
   local.tee $5
   i32.const 1
   i32.add
   local.set $0
   local.get $5
   local.get $1
   local.tee $5
   i32.const 1
   i32.add
   local.set $1
   local.get $5
   i32.load8_u
   i32.store8
   local.get $0
   local.tee $5
   i32.const 1
   i32.add
   local.set $0
   local.get $5
   local.get $1
   local.tee $5
   i32.const 1
   i32.add
   local.set $1
   local.get $5
   i32.load8_u
   i32.store8
   local.get $0
   local.tee $5
   i32.const 1
   i32.add
   local.set $0
   local.get $5
   local.get $1
   local.tee $5
   i32.const 1
   i32.add
   local.set $1
   local.get $5
   i32.load8_u
   i32.store8
   local.get $0
   local.tee $5
   i32.const 1
   i32.add
   local.set $0
   local.get $5
   local.get $1
   local.tee $5
   i32.const 1
   i32.add
   local.set $1
   local.get $5
   i32.load8_u
   i32.store8
   local.get $0
   local.tee $5
   i32.const 1
   i32.add
   local.set $0
   local.get $5
   local.get $1
   local.tee $5
   i32.const 1
   i32.add
   local.set $1
   local.get $5
   i32.load8_u
   i32.store8
   local.get $0
   local.tee $5
   i32.const 1
   i32.add
   local.set $0
   local.get $5
   local.get $1
   local.tee $5
   i32.const 1
   i32.add
   local.set $1
   local.get $5
   i32.load8_u
   i32.store8
   local.get $0
   local.tee $5
   i32.const 1
   i32.add
   local.set $0
   local.get $5
   local.get $1
   local.tee $5
   i32.const 1
   i32.add
   local.set $1
   local.get $5
   i32.load8_u
   i32.store8
   local.get $0
   local.tee $5
   i32.const 1
   i32.add
   local.set $0
   local.get $5
   local.get $1
   local.tee $5
   i32.const 1
   i32.add
   local.set $1
   local.get $5
   i32.load8_u
   i32.store8
   local.get $0
   local.tee $5
   i32.const 1
   i32.add
   local.set $0
   local.get $5
   local.get $1
   local.tee $5
   i32.const 1
   i32.add
   local.set $1
   local.get $5
   i32.load8_u
   i32.store8
   local.get $0
   local.tee $5
   i32.const 1
   i32.add
   local.set $0
   local.get $5
   local.get $1
   local.tee $5
   i32.const 1
   i32.add
   local.set $1
   local.get $5
   i32.load8_u
   i32.store8
   local.get $0
   local.tee $5
   i32.const 1
   i32.add
   local.set $0
   local.get $5
   local.get $1
   local.tee $5
   i32.const 1
   i32.add
   local.set $1
   local.get $5
   i32.load8_u
   i32.store8
   local.get $0
   local.tee $5
   i32.const 1
   i32.add
   local.set $0
   local.get $5
   local.get $1
   local.tee $5
   i32.const 1
   i32.add
   local.set $1
   local.get $5
   i32.load8_u
   i32.store8
   local.get $0
   local.tee $5
   i32.const 1
   i32.add
   local.set $0
   local.get $5
   local.get $1
   local.tee $5
   i32.const 1
   i32.add
   local.set $1
   local.get $5
   i32.load8_u
   i32.store8
   local.get $0
   local.tee $5
   i32.const 1
   i32.add
   local.set $0
   local.get $5
   local.get $1
   local.tee $5
   i32.const 1
   i32.add
   local.set $1
   local.get $5
   i32.load8_u
   i32.store8
   local.get $0
   local.tee $5
   i32.const 1
   i32.add
   local.set $0
   local.get $5
   local.get $1
   local.tee $5
   i32.const 1
   i32.add
   local.set $1
   local.get $5
   i32.load8_u
   i32.store8
  end
  local.get $2
  i32.const 8
  i32.and
  if
   local.get $0
   local.tee $5
   i32.const 1
   i32.add
   local.set $0
   local.get $5
   local.get $1
   local.tee $5
   i32.const 1
   i32.add
   local.set $1
   local.get $5
   i32.load8_u
   i32.store8
   local.get $0
   local.tee $5
   i32.const 1
   i32.add
   local.set $0
   local.get $5
   local.get $1
   local.tee $5
   i32.const 1
   i32.add
   local.set $1
   local.get $5
   i32.load8_u
   i32.store8
   local.get $0
   local.tee $5
   i32.const 1
   i32.add
   local.set $0
   local.get $5
   local.get $1
   local.tee $5
   i32.const 1
   i32.add
   local.set $1
   local.get $5
   i32.load8_u
   i32.store8
   local.get $0
   local.tee $5
   i32.const 1
   i32.add
   local.set $0
   local.get $5
   local.get $1
   local.tee $5
   i32.const 1
   i32.add
   local.set $1
   local.get $5
   i32.load8_u
   i32.store8
   local.get $0
   local.tee $5
   i32.const 1
   i32.add
   local.set $0
   local.get $5
   local.get $1
   local.tee $5
   i32.const 1
   i32.add
   local.set $1
   local.get $5
   i32.load8_u
   i32.store8
   local.get $0
   local.tee $5
   i32.const 1
   i32.add
   local.set $0
   local.get $5
   local.get $1
   local.tee $5
   i32.const 1
   i32.add
   local.set $1
   local.get $5
   i32.load8_u
   i32.store8
   local.get $0
   local.tee $5
   i32.const 1
   i32.add
   local.set $0
   local.get $5
   local.get $1
   local.tee $5
   i32.const 1
   i32.add
   local.set $1
   local.get $5
   i32.load8_u
   i32.store8
   local.get $0
   local.tee $5
   i32.const 1
   i32.add
   local.set $0
   local.get $5
   local.get $1
   local.tee $5
   i32.const 1
   i32.add
   local.set $1
   local.get $5
   i32.load8_u
   i32.store8
  end
  local.get $2
  i32.const 4
  i32.and
  if
   local.get $0
   local.tee $5
   i32.const 1
   i32.add
   local.set $0
   local.get $5
   local.get $1
   local.tee $5
   i32.const 1
   i32.add
   local.set $1
   local.get $5
   i32.load8_u
   i32.store8
   local.get $0
   local.tee $5
   i32.const 1
   i32.add
   local.set $0
   local.get $5
   local.get $1
   local.tee $5
   i32.const 1
   i32.add
   local.set $1
   local.get $5
   i32.load8_u
   i32.store8
   local.get $0
   local.tee $5
   i32.const 1
   i32.add
   local.set $0
   local.get $5
   local.get $1
   local.tee $5
   i32.const 1
   i32.add
   local.set $1
   local.get $5
   i32.load8_u
   i32.store8
   local.get $0
   local.tee $5
   i32.const 1
   i32.add
   local.set $0
   local.get $5
   local.get $1
   local.tee $5
   i32.const 1
   i32.add
   local.set $1
   local.get $5
   i32.load8_u
   i32.store8
  end
  local.get $2
  i32.const 2
  i32.and
  if
   local.get $0
   local.tee $5
   i32.const 1
   i32.add
   local.set $0
   local.get $5
   local.get $1
   local.tee $5
   i32.const 1
   i32.add
   local.set $1
   local.get $5
   i32.load8_u
   i32.store8
   local.get $0
   local.tee $5
   i32.const 1
   i32.add
   local.set $0
   local.get $5
   local.get $1
   local.tee $5
   i32.const 1
   i32.add
   local.set $1
   local.get $5
   i32.load8_u
   i32.store8
  end
  local.get $2
  i32.const 1
  i32.and
  if
   local.get $0
   local.tee $5
   i32.const 1
   i32.add
   local.set $0
   local.get $5
   local.get $1
   local.tee $5
   i32.const 1
   i32.add
   local.set $1
   local.get $5
   i32.load8_u
   i32.store8
  end
 )
 (func $~lib/memory/memory.copy (; 22 ;) (param $0 i32) (param $1 i32) (param $2 i32)
  (local $3 i32)
  (local $4 i32)
  (local $5 i32)
  (local $6 i32)
  (local $7 i32)
  block $~lib/util/memory/memmove|inlined.0
   local.get $0
   local.set $5
   local.get $1
   local.set $4
   local.get $2
   local.set $3
   local.get $5
   local.get $4
   i32.eq
   if
    br $~lib/util/memory/memmove|inlined.0
   end
   local.get $4
   local.get $3
   i32.add
   local.get $5
   i32.le_u
   if (result i32)
    i32.const 1
   else
    local.get $5
    local.get $3
    i32.add
    local.get $4
    i32.le_u
   end
   if
    local.get $5
    local.get $4
    local.get $3
    call $~lib/util/memory/memcpy
    br $~lib/util/memory/memmove|inlined.0
   end
   local.get $5
   local.get $4
   i32.lt_u
   if
    local.get $4
    i32.const 7
    i32.and
    local.get $5
    i32.const 7
    i32.and
    i32.eq
    if
     loop $while-continue|0
      local.get $5
      i32.const 7
      i32.and
      local.set $6
      local.get $6
      if
       local.get $3
       i32.eqz
       if
        br $~lib/util/memory/memmove|inlined.0
       end
       local.get $3
       i32.const 1
       i32.sub
       local.set $3
       local.get $5
       local.tee $7
       i32.const 1
       i32.add
       local.set $5
       local.get $7
       local.get $4
       local.tee $7
       i32.const 1
       i32.add
       local.set $4
       local.get $7
       i32.load8_u
       i32.store8
       br $while-continue|0
      end
     end
     loop $while-continue|1
      local.get $3
      i32.const 8
      i32.ge_u
      local.set $6
      local.get $6
      if
       local.get $5
       local.get $4
       i64.load
       i64.store
       local.get $3
       i32.const 8
       i32.sub
       local.set $3
       local.get $5
       i32.const 8
       i32.add
       local.set $5
       local.get $4
       i32.const 8
       i32.add
       local.set $4
       br $while-continue|1
      end
     end
    end
    loop $while-continue|2
     local.get $3
     local.set $6
     local.get $6
     if
      local.get $5
      local.tee $7
      i32.const 1
      i32.add
      local.set $5
      local.get $7
      local.get $4
      local.tee $7
      i32.const 1
      i32.add
      local.set $4
      local.get $7
      i32.load8_u
      i32.store8
      local.get $3
      i32.const 1
      i32.sub
      local.set $3
      br $while-continue|2
     end
    end
   else
    local.get $4
    i32.const 7
    i32.and
    local.get $5
    i32.const 7
    i32.and
    i32.eq
    if
     loop $while-continue|3
      local.get $5
      local.get $3
      i32.add
      i32.const 7
      i32.and
      local.set $6
      local.get $6
      if
       local.get $3
       i32.eqz
       if
        br $~lib/util/memory/memmove|inlined.0
       end
       local.get $5
       local.get $3
       i32.const 1
       i32.sub
       local.tee $3
       i32.add
       local.get $4
       local.get $3
       i32.add
       i32.load8_u
       i32.store8
       br $while-continue|3
      end
     end
     loop $while-continue|4
      local.get $3
      i32.const 8
      i32.ge_u
      local.set $6
      local.get $6
      if
       local.get $3
       i32.const 8
       i32.sub
       local.set $3
       local.get $5
       local.get $3
       i32.add
       local.get $4
       local.get $3
       i32.add
       i64.load
       i64.store
       br $while-continue|4
      end
     end
    end
    loop $while-continue|5
     local.get $3
     local.set $6
     local.get $6
     if
      local.get $5
      local.get $3
      i32.const 1
      i32.sub
      local.tee $3
      i32.add
      local.get $4
      local.get $3
      i32.add
      i32.load8_u
      i32.store8
      br $while-continue|5
     end
    end
   end
  end
 )
 (func $~lib/rt/__allocBuffer (; 23 ;) (param $0 i32) (param $1 i32) (param $2 i32) (result i32)
  (local $3 i32)
  local.get $0
  local.get $1
  call $~lib/rt/tlsf/__alloc
  local.set $3
  local.get $2
  if
   local.get $3
   local.get $2
   local.get $0
   call $~lib/memory/memory.copy
  end
  local.get $3
 )
 (func $~lib/rt/pure/increment (; 24 ;) (param $0 i32)
  (local $1 i32)
  local.get $0
  i32.load offset=4
  local.set $1
  local.get $1
  i32.const -268435456
  i32.and
  local.get $1
  i32.const 1
  i32.add
  i32.const -268435456
  i32.and
  i32.eq
  i32.eqz
  if
   i32.const 0
   i32.const 496
   i32.const 109
   i32.const 2
   call $~lib/builtins/abort
   unreachable
  end
  local.get $0
  local.get $1
  i32.const 1
  i32.add
  i32.store offset=4
  local.get $0
  call $~lib/rt/rtrace/onincrement
  local.get $0
  i32.load
  i32.const 1
  i32.and
  i32.eqz
  i32.eqz
  if
   i32.const 0
   i32.const 496
   i32.const 112
   i32.const 13
   call $~lib/builtins/abort
   unreachable
  end
 )
 (func $~lib/rt/pure/__retain (; 25 ;) (param $0 i32) (result i32)
  local.get $0
  global.get $~lib/heap/__heap_base
  i32.gt_u
  if
   local.get $0
   i32.const 16
   i32.sub
   call $~lib/rt/pure/increment
  end
  local.get $0
 )
 (func $~lib/rt/__allocArray (; 26 ;) (param $0 i32) (param $1 i32) (param $2 i32) (param $3 i32) (result i32)
  (local $4 i32)
  (local $5 i32)
  (local $6 i32)
  i32.const 16
  local.get $2
  call $~lib/rt/tlsf/__alloc
  local.set $4
  local.get $0
  local.get $1
  i32.shl
  local.set $5
  local.get $5
  i32.const 0
  local.get $3
  call $~lib/rt/__allocBuffer
  local.set $6
  local.get $4
  local.get $6
  call $~lib/rt/pure/__retain
  i32.store
  local.get $4
  local.get $6
  i32.store offset=4
  local.get $4
  local.get $5
  i32.store offset=8
  local.get $4
  local.get $0
  i32.store offset=12
  local.get $4
 )
 (func $std/array-literal/Ref#constructor (; 27 ;) (param $0 i32) (result i32)
  local.get $0
  i32.eqz
  if
   i32.const 0
   i32.const 5
   call $~lib/rt/tlsf/__alloc
   call $~lib/rt/pure/__retain
   local.set $0
  end
  local.get $0
 )
 (func $~lib/array/Array<std/array-literal/Ref>#get:length (; 28 ;) (param $0 i32) (result i32)
  local.get $0
  i32.load offset=12
 )
 (func $std/array-literal/RefWithCtor#constructor (; 29 ;) (param $0 i32) (result i32)
  local.get $0
  i32.eqz
  if
   i32.const 0
   i32.const 7
   call $~lib/rt/tlsf/__alloc
   call $~lib/rt/pure/__retain
   local.set $0
  end
  local.get $0
 )
 (func $~lib/array/Array<std/array-literal/RefWithCtor>#get:length (; 30 ;) (param $0 i32) (result i32)
  local.get $0
  i32.load offset=12
 )
 (func $~lib/rt/pure/__release (; 31 ;) (param $0 i32)
  local.get $0
  global.get $~lib/heap/__heap_base
  i32.gt_u
  if
   local.get $0
   i32.const 16
   i32.sub
   call $~lib/rt/pure/decrement
  end
 )
 (func $std/array-literal/doesntLeak (; 32 ;) (param $0 i32)
  local.get $0
  call $~lib/rt/pure/__retain
  local.set $0
  local.get $0
  call $~lib/rt/pure/__release
 )
 (func $start:std/array-literal (; 33 ;)
  (local $0 i32)
  (local $1 i32)
  i32.const 64
  call $~lib/array/Array<i8>#get:length
  i32.const 3
  i32.eq
  i32.eqz
  if
   i32.const 0
   i32.const 96
   i32.const 2
   i32.const 0
   call $~lib/builtins/abort
   unreachable
  end
  i32.const 64
  i32.const 0
  call $~lib/array/Array<i8>#__get
  i32.const 0
  i32.eq
  i32.eqz
  if
   i32.const 0
   i32.const 96
   i32.const 3
   i32.const 0
   call $~lib/builtins/abort
   unreachable
  end
  i32.const 64
  i32.const 1
  call $~lib/array/Array<i8>#__get
  i32.const 1
  i32.eq
  i32.eqz
  if
   i32.const 0
   i32.const 96
   i32.const 4
   i32.const 0
   call $~lib/builtins/abort
   unreachable
  end
  i32.const 64
  i32.const 2
  call $~lib/array/Array<i8>#__get
  i32.const 2
  i32.eq
  i32.eqz
  if
   i32.const 0
   i32.const 96
   i32.const 5
   i32.const 0
   call $~lib/builtins/abort
   unreachable
  end
  i32.const 304
  call $~lib/array/Array<i32>#get:length
  i32.const 3
  i32.eq
  i32.eqz
  if
   i32.const 0
   i32.const 96
   i32.const 8
   i32.const 0
   call $~lib/builtins/abort
   unreachable
  end
  i32.const 304
  i32.const 0
  call $~lib/array/Array<i32>#__get
  i32.const 0
  i32.eq
  i32.eqz
  if
   i32.const 0
   i32.const 96
   i32.const 9
   i32.const 0
   call $~lib/builtins/abort
   unreachable
  end
  i32.const 304
  i32.const 1
  call $~lib/array/Array<i32>#__get
  i32.const 1
  i32.eq
  i32.eqz
  if
   i32.const 0
   i32.const 96
   i32.const 10
   i32.const 0
   call $~lib/builtins/abort
   unreachable
  end
  i32.const 304
  i32.const 2
  call $~lib/array/Array<i32>#__get
  i32.const 2
  i32.eq
  i32.eqz
  if
   i32.const 0
   i32.const 96
   i32.const 11
   i32.const 0
   call $~lib/builtins/abort
   unreachable
  end
  global.get $std/array-literal/emptyArrayI32
  call $~lib/array/Array<i32>#get:length
  i32.const 0
  i32.eq
  i32.eqz
  if
   i32.const 0
   i32.const 96
   i32.const 14
   i32.const 0
   call $~lib/builtins/abort
   unreachable
  end
  i32.const 3
  i32.const 0
  i32.const 3
  i32.const 0
  call $~lib/rt/__allocArray
  call $~lib/rt/pure/__retain
  local.set $1
  local.get $1
  i32.load offset=4
  local.set $0
  local.get $0
  global.get $std/array-literal/i
  i32.store8
  local.get $0
  global.get $std/array-literal/i
  i32.const 1
  i32.add
  global.set $std/array-literal/i
  global.get $std/array-literal/i
  i32.store8 offset=1
  local.get $0
  global.get $std/array-literal/i
  i32.const 1
  i32.add
  global.set $std/array-literal/i
  global.get $std/array-literal/i
  i32.store8 offset=2
  local.get $1
  global.set $std/array-literal/dynamicArrayI8
  global.get $std/array-literal/dynamicArrayI8
  call $~lib/array/Array<i8>#get:length
  i32.const 3
  i32.eq
  i32.eqz
  if
   i32.const 0
   i32.const 96
   i32.const 19
   i32.const 0
   call $~lib/builtins/abort
   unreachable
  end
  global.get $std/array-literal/dynamicArrayI8
  i32.const 0
  call $~lib/array/Array<i8>#__get
  i32.const 0
  i32.eq
  i32.eqz
  if
   i32.const 0
   i32.const 96
   i32.const 20
   i32.const 0
   call $~lib/builtins/abort
   unreachable
  end
  global.get $std/array-literal/dynamicArrayI8
  i32.const 1
  call $~lib/array/Array<i8>#__get
  i32.const 1
  i32.eq
  i32.eqz
  if
   i32.const 0
   i32.const 96
   i32.const 21
   i32.const 0
   call $~lib/builtins/abort
   unreachable
  end
  global.get $std/array-literal/dynamicArrayI8
  i32.const 2
  call $~lib/array/Array<i8>#__get
  i32.const 2
  i32.eq
  i32.eqz
  if
   i32.const 0
   i32.const 96
   i32.const 22
   i32.const 0
   call $~lib/builtins/abort
   unreachable
  end
  i32.const 0
  global.set $std/array-literal/i
  i32.const 3
  i32.const 2
  i32.const 4
  i32.const 0
  call $~lib/rt/__allocArray
  call $~lib/rt/pure/__retain
  local.set $0
  local.get $0
  i32.load offset=4
  local.set $1
  local.get $1
  global.get $std/array-literal/i
  i32.store
  local.get $1
  global.get $std/array-literal/i
  i32.const 1
  i32.add
  global.set $std/array-literal/i
  global.get $std/array-literal/i
  i32.store offset=4
  local.get $1
  global.get $std/array-literal/i
  i32.const 1
  i32.add
  global.set $std/array-literal/i
  global.get $std/array-literal/i
  i32.store offset=8
  local.get $0
  global.set $std/array-literal/dynamicArrayI32
  global.get $std/array-literal/dynamicArrayI32
  call $~lib/array/Array<i32>#get:length
  i32.const 3
  i32.eq
  i32.eqz
  if
   i32.const 0
   i32.const 96
   i32.const 27
   i32.const 0
   call $~lib/builtins/abort
   unreachable
  end
  global.get $std/array-literal/dynamicArrayI32
  i32.const 0
  call $~lib/array/Array<i32>#__get
  i32.const 0
  i32.eq
  i32.eqz
  if
   i32.const 0
   i32.const 96
   i32.const 28
   i32.const 0
   call $~lib/builtins/abort
   unreachable
  end
  global.get $std/array-literal/dynamicArrayI32
  i32.const 1
  call $~lib/array/Array<i32>#__get
  i32.const 1
  i32.eq
  i32.eqz
  if
   i32.const 0
   i32.const 96
   i32.const 29
   i32.const 0
   call $~lib/builtins/abort
   unreachable
  end
  global.get $std/array-literal/dynamicArrayI32
  i32.const 2
  call $~lib/array/Array<i32>#__get
  i32.const 2
  i32.eq
  i32.eqz
  if
   i32.const 0
   i32.const 96
   i32.const 30
   i32.const 0
   call $~lib/builtins/abort
   unreachable
  end
  i32.const 3
  i32.const 2
  i32.const 6
  i32.const 0
  call $~lib/rt/__allocArray
  call $~lib/rt/pure/__retain
  local.set $1
  local.get $1
  i32.load offset=4
  local.set $0
  local.get $0
  i32.const 0
  call $std/array-literal/Ref#constructor
  i32.store
  local.get $0
  i32.const 0
  call $std/array-literal/Ref#constructor
  i32.store offset=4
  local.get $0
  i32.const 0
  call $std/array-literal/Ref#constructor
  i32.store offset=8
  local.get $1
  global.set $std/array-literal/dynamicArrayRef
  global.get $std/array-literal/dynamicArrayRef
  call $~lib/array/Array<std/array-literal/Ref>#get:length
  i32.const 3
  i32.eq
  i32.eqz
  if
   i32.const 0
   i32.const 96
   i32.const 34
   i32.const 0
   call $~lib/builtins/abort
   unreachable
  end
  i32.const 3
  i32.const 2
  i32.const 8
  i32.const 0
  call $~lib/rt/__allocArray
  call $~lib/rt/pure/__retain
  local.set $0
  local.get $0
  i32.load offset=4
  local.set $1
  local.get $1
  i32.const 0
  call $std/array-literal/RefWithCtor#constructor
  i32.store
  local.get $1
  i32.const 0
  call $std/array-literal/RefWithCtor#constructor
  i32.store offset=4
  local.get $1
  i32.const 0
  call $std/array-literal/RefWithCtor#constructor
  i32.store offset=8
  local.get $0
  global.set $std/array-literal/dynamicArrayRefWithCtor
  global.get $std/array-literal/dynamicArrayRefWithCtor
  call $~lib/array/Array<std/array-literal/RefWithCtor>#get:length
  i32.const 3
  i32.eq
  i32.eqz
  if
   i32.const 0
   i32.const 96
   i32.const 38
   i32.const 0
   call $~lib/builtins/abort
   unreachable
  end
  global.get $std/array-literal/emptyArrayI32
  call $~lib/rt/pure/__release
  global.get $std/array-literal/dynamicArrayI8
  call $~lib/rt/pure/__release
  global.get $std/array-literal/dynamicArrayI32
  call $~lib/rt/pure/__release
  global.get $std/array-literal/dynamicArrayRef
  call $~lib/rt/pure/__release
  global.get $std/array-literal/dynamicArrayRefWithCtor
  call $~lib/rt/pure/__release
  i32.const 1
  i32.const 2
  i32.const 6
  i32.const 0
  call $~lib/rt/__allocArray
  call $~lib/rt/pure/__retain
  local.set $1
  local.get $1
  i32.load offset=4
  local.set $0
  local.get $0
  i32.const 0
  call $std/array-literal/Ref#constructor
  i32.store
  local.get $1
  local.tee $0
  call $std/array-literal/doesntLeak
  local.get $0
  call $~lib/rt/pure/__release
 )
 (func $~start (; 34 ;)
  call $start:std/array-literal
 )
 (func $~lib/rt/pure/__collect (; 35 ;)
  return
 )
 (func $~lib/rt/tlsf/freeBlock (; 36 ;) (param $0 i32) (param $1 i32)
  (local $2 i32)
  local.get $1
  i32.load
  local.set $2
  local.get $1
  local.get $2
  i32.const 1
  i32.or
  i32.store
  local.get $0
  local.get $1
  call $~lib/rt/tlsf/insertBlock
  local.get $1
  call $~lib/rt/rtrace/onfree
 )
 (func $~lib/rt/pure/decrement (; 37 ;) (param $0 i32)
  (local $1 i32)
  (local $2 i32)
  local.get $0
  i32.load offset=4
  local.set $1
  local.get $1
  i32.const 268435455
  i32.and
  local.set $2
  local.get $0
  call $~lib/rt/rtrace/ondecrement
  local.get $0
  i32.load
  i32.const 1
  i32.and
  i32.eqz
  i32.eqz
  if
   i32.const 0
   i32.const 496
   i32.const 122
   i32.const 13
   call $~lib/builtins/abort
   unreachable
  end
  local.get $2
  i32.const 1
  i32.eq
  if
   local.get $0
   i32.const 16
   i32.add
   i32.const 1
   call $~lib/rt/__visit_members
   local.get $1
   i32.const -2147483648
   i32.and
   i32.eqz
   i32.eqz
   if
    i32.const 0
    i32.const 496
    i32.const 126
    i32.const 17
    call $~lib/builtins/abort
    unreachable
   end
   global.get $~lib/rt/tlsf/ROOT
   local.get $0
   call $~lib/rt/tlsf/freeBlock
  else
   local.get $2
   i32.const 0
   i32.gt_u
   i32.eqz
   if
    i32.const 0
    i32.const 496
    i32.const 136
    i32.const 15
    call $~lib/builtins/abort
    unreachable
   end
   local.get $0
   local.get $1
   i32.const 268435455
   i32.const -1
   i32.xor
   i32.and
   local.get $2
   i32.const 1
   i32.sub
   i32.or
   i32.store offset=4
  end
 )
 (func $~lib/rt/pure/__visit (; 38 ;) (param $0 i32) (param $1 i32)
  local.get $0
  global.get $~lib/heap/__heap_base
  i32.lt_u
  if
   return
  end
  local.get $1
  i32.const 1
  i32.eq
  i32.eqz
  if
   i32.const 0
   i32.const 496
   i32.const 69
   i32.const 15
   call $~lib/builtins/abort
   unreachable
  end
  local.get $0
  i32.const 16
  i32.sub
  call $~lib/rt/pure/decrement
 )
 (func $~lib/array/Array<i8>#__visit_impl (; 39 ;) (param $0 i32) (param $1 i32)
  local.get $0
  i32.load
  local.get $1
  call $~lib/rt/pure/__visit
 )
 (func $~lib/array/Array<i32>#__visit_impl (; 40 ;) (param $0 i32) (param $1 i32)
  local.get $0
  i32.load
  local.get $1
  call $~lib/rt/pure/__visit
 )
 (func $~lib/array/Array<std/array-literal/Ref>#__visit_impl (; 41 ;) (param $0 i32) (param $1 i32)
  (local $2 i32)
  (local $3 i32)
  (local $4 i32)
  (local $5 i32)
  local.get $0
  i32.load offset=4
  local.set $2
  local.get $2
  local.get $0
  i32.load offset=12
  i32.const 2
  i32.shl
  i32.add
  local.set $3
  loop $while-continue|0
   local.get $2
   local.get $3
   i32.lt_u
   local.set $4
   local.get $4
   if
    local.get $2
    i32.load
    local.set $5
    local.get $5
    if
     local.get $5
     local.get $1
     call $~lib/rt/pure/__visit
    end
    local.get $2
    i32.const 4
    i32.add
    local.set $2
    br $while-continue|0
   end
  end
  local.get $0
  i32.load
  local.get $1
  call $~lib/rt/pure/__visit
 )
 (func $~lib/array/Array<std/array-literal/RefWithCtor>#__visit_impl (; 42 ;) (param $0 i32) (param $1 i32)
  (local $2 i32)
  (local $3 i32)
  (local $4 i32)
  (local $5 i32)
  local.get $0
  i32.load offset=4
  local.set $2
  local.get $2
  local.get $0
  i32.load offset=12
  i32.const 2
  i32.shl
  i32.add
  local.set $3
  loop $while-continue|0
   local.get $2
   local.get $3
   i32.lt_u
   local.set $4
   local.get $4
   if
    local.get $2
    i32.load
    local.set $5
    local.get $5
    if
     local.get $5
     local.get $1
     call $~lib/rt/pure/__visit
    end
    local.get $2
    i32.const 4
    i32.add
    local.set $2
    br $while-continue|0
   end
  end
  local.get $0
  i32.load
  local.get $1
  call $~lib/rt/pure/__visit
 )
 (func $~lib/rt/__visit_members (; 43 ;) (param $0 i32) (param $1 i32)
  (local $2 i32)
  block $switch$1$default
   block $switch$1$case$10
    block $switch$1$case$8
     block $switch$1$case$6
      block $switch$1$case$5
       block $switch$1$case$4
        block $switch$1$case$2
         local.get $0
         i32.const 8
         i32.sub
         i32.load
         br_table $switch$1$case$2 $switch$1$case$2 $switch$1$case$4 $switch$1$case$5 $switch$1$case$6 $switch$1$case$2 $switch$1$case$8 $switch$1$case$2 $switch$1$case$10 $switch$1$default
        end
        return
       end
       local.get $0
       i32.load
       local.tee $2
       if
        local.get $2
        local.get $1
        call $~lib/rt/pure/__visit
       end
       return
      end
      local.get $0
      local.get $1
      call $~lib/array/Array<i8>#__visit_impl
      return
     end
     local.get $0
     local.get $1
     call $~lib/array/Array<i32>#__visit_impl
     return
    end
    local.get $0
    local.get $1
    call $~lib/array/Array<std/array-literal/Ref>#__visit_impl
    return
   end
   local.get $0
   local.get $1
   call $~lib/array/Array<std/array-literal/RefWithCtor>#__visit_impl
   return
  end
  unreachable
 )
)<|MERGE_RESOLUTION|>--- conflicted
+++ resolved
@@ -66,11 +66,7 @@
   if
    i32.const 160
    i32.const 224
-<<<<<<< HEAD
-   i32.const 96
-=======
-   i32.const 104
->>>>>>> 88cc73b7
+   i32.const 107
    i32.const 41
    call $~lib/builtins/abort
    unreachable
@@ -103,11 +99,7 @@
   if
    i32.const 160
    i32.const 224
-<<<<<<< HEAD
-   i32.const 96
-=======
-   i32.const 104
->>>>>>> 88cc73b7
+   i32.const 107
    i32.const 41
    call $~lib/builtins/abort
    unreachable
