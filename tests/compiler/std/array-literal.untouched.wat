(module
 (type $i32_i32_=>_none (func (param i32 i32)))
 (type $i32_=>_i32 (func (param i32) (result i32)))
 (type $i32_i32_i32_=>_none (func (param i32 i32 i32)))
 (type $i32_=>_none (func (param i32)))
 (type $i32_i32_=>_i32 (func (param i32 i32) (result i32)))
 (type $none_=>_none (func))
 (type $i32_i32_i32_=>_i32 (func (param i32 i32 i32) (result i32)))
 (type $i32_i32_i32_i32_=>_none (func (param i32 i32 i32 i32)))
 (type $none_=>_i32 (func (result i32)))
 (type $i32_i32_i32_i32_=>_i32 (func (param i32 i32 i32 i32) (result i32)))
 (import "env" "abort" (func $~lib/builtins/abort (param i32 i32 i32 i32)))
 (import "env" "mark" (func $~lib/rt/tcms/__visit_externals (param i32)))
 (memory $0 1)
<<<<<<< HEAD
 (data (i32.const 12) "\18\00\00\00\00\00\00\00\00\00\00\00\00\00\00\00\03\00\00\00\00\01\02\00")
 (data (i32.const 44) "$\00\00\00\00\00\00\00\00\00\00\00\03\00\00\00\10\00\00\00 \00\00\00 \00\00\00\03\00\00\00\03\00\00\00")
 (data (i32.const 92) "<\00\00\00\00\00\00\00\00\00\00\00\01\00\00\00(\00\00\00s\00t\00d\00/\00a\00r\00r\00a\00y\00-\00l\00i\00t\00e\00r\00a\00l\00.\00t\00s\00")
 (data (i32.const 156) "8\00\00\00\00\00\00\00\00\00\00\00\01\00\00\00$\00\00\00I\00n\00d\00e\00x\00 \00o\00u\00t\00 \00o\00f\00 \00r\00a\00n\00g\00e\00")
 (data (i32.const 220) "0\00\00\00\00\00\00\00\00\00\00\00\01\00\00\00\1a\00\00\00~\00l\00i\00b\00/\00a\00r\00r\00a\00y\00.\00t\00s\00\00\00")
 (data (i32.const 268) " \00\00\00\00\00\00\00\00\00\00\00\00\00\00\00\0c\00\00\00\00\00\00\00\01\00\00\00\02\00\00\00")
 (data (i32.const 300) "$\00\00\00\00\00\00\00\00\00\00\00\04\00\00\00\10\00\00\00 \01\00\00 \01\00\00\0c\00\00\00\03\00\00\00")
 (data (i32.const 348) "\14\00\00\00\00\00\00\00\00\00\00\00\00\00\00\00\00\00\00\00")
 (data (i32.const 380) "$\00\00\00\00\00\00\00\00\00\00\00\04\00\00\00\10\00\00\00p\01\00\00p\01\00\00\00\00\00\00\00\00\00\00")
 (data (i32.const 416) "\00\00\00\00\00\00\00\00\00\00\00\00\00\00\00\00\00\00\00\00")
 (data (i32.const 444) "4\00\00\00\00\00\00\00\00\00\00\00\01\00\00\00\1e\00\00\00~\00l\00i\00b\00/\00r\00t\00/\00t\00c\00m\00s\00.\00t\00s\00\00\00")
 (data (i32.const 496) "\00\00\00\00\00\00\00\00\00\00\00\00\00\00\00\00\00\00\00\00")
 (data (i32.const 524) "4\00\00\00\00\00\00\00\00\00\00\00\01\00\00\00\1e\00\00\00~\00l\00i\00b\00/\00r\00t\00/\00t\00l\00s\00f\00.\00t\00s\00\00\00")
 (data (i32.const 588) "<\00\00\00\00\00\00\00\00\00\00\00\01\00\00\00(\00\00\00a\00l\00l\00o\00c\00a\00t\00i\00o\00n\00 \00t\00o\00o\00 \00l\00a\00r\00g\00e\00")
=======
 (data (i32.const 12) "\1c\00\00\00\01\00\00\00\00\00\00\00\00\00\00\00\03\00\00\00\00\01\02\00\00\00\00\00\00\00\00\00")
 (data (i32.const 44) ",\00\00\00\01\00\00\00\00\00\00\00\03\00\00\00\10\00\00\00 \00\00\00 \00\00\00\03\00\00\00\03\00\00\00\00\00\00\00\00\00\00\00\00\00\00\00")
 (data (i32.const 92) "<\00\00\00\01\00\00\00\00\00\00\00\01\00\00\00(\00\00\00s\00t\00d\00/\00a\00r\00r\00a\00y\00-\00l\00i\00t\00e\00r\00a\00l\00.\00t\00s\00\00\00\00\00")
 (data (i32.const 156) "<\00\00\00\01\00\00\00\00\00\00\00\01\00\00\00$\00\00\00I\00n\00d\00e\00x\00 \00o\00u\00t\00 \00o\00f\00 \00r\00a\00n\00g\00e\00\00\00\00\00\00\00\00\00")
 (data (i32.const 220) ",\00\00\00\01\00\00\00\00\00\00\00\01\00\00\00\1a\00\00\00~\00l\00i\00b\00/\00a\00r\00r\00a\00y\00.\00t\00s\00\00\00")
 (data (i32.const 268) "\1c\00\00\00\01\00\00\00\00\00\00\00\00\00\00\00\0c\00\00\00\00\00\00\00\01\00\00\00\02\00\00\00")
 (data (i32.const 300) ",\00\00\00\01\00\00\00\00\00\00\00\04\00\00\00\10\00\00\00 \01\00\00 \01\00\00\0c\00\00\00\03\00\00\00\00\00\00\00\00\00\00\00\00\00\00\00")
 (data (i32.const 348) "\1c\00\00\00\01\00\00\00\00\00\00\00\00\00\00\00\00\00\00\00\00\00\00\00\00\00\00\00\00\00\00\00")
 (data (i32.const 380) ",\00\00\00\01\00\00\00\00\00\00\00\04\00\00\00\10\00\00\00p\01\00\00p\01\00\00\00\00\00\00\00\00\00\00\00\00\00\00\00\00\00\00\00\00\00\00")
 (data (i32.const 428) "<\00\00\00\01\00\00\00\00\00\00\00\01\00\00\00(\00\00\00a\00l\00l\00o\00c\00a\00t\00i\00o\00n\00 \00t\00o\00o\00 \00l\00a\00r\00g\00e\00\00\00\00\00")
 (data (i32.const 492) "<\00\00\00\01\00\00\00\00\00\00\00\01\00\00\00\1e\00\00\00~\00l\00i\00b\00/\00r\00t\00/\00p\00u\00r\00e\00.\00t\00s\00\00\00\00\00\00\00\00\00\00\00\00\00\00\00")
 (data (i32.const 556) "<\00\00\00\01\00\00\00\00\00\00\00\01\00\00\00\1e\00\00\00~\00l\00i\00b\00/\00r\00t\00/\00t\00l\00s\00f\00.\00t\00s\00\00\00\00\00\00\00\00\00\00\00\00\00\00\00")
>>>>>>> c54dd649
 (table $0 1 funcref)
 (global $std/array-literal/staticArrayI8 i32 (i32.const 64))
 (global $std/array-literal/staticArrayI32 i32 (i32.const 320))
 (global $std/array-literal/emptyArrayI32 (mut i32) (i32.const 400))
 (global $std/array-literal/i (mut i32) (i32.const 0))
 (global $~lib/rt/tcms/state (mut i32) (i32.const 0))
 (global $~lib/rt/tcms/fromSpace (mut i32) (i32.const 416))
 (global $~lib/rt/tcms/toSpace (mut i32) (i32.const 496))
 (global $~lib/rt/tcms/iter (mut i32) (i32.const 0))
 (global $~lib/rt/tlsf/ROOT (mut i32) (i32.const 0))
 (global $~lib/ASC_LOW_MEMORY_LIMIT i32 (i32.const 0))
 (global $~lib/rt/tcms/white (mut i32) (i32.const 0))
 (global $~lib/ASC_SHRINK_LEVEL i32 (i32.const 0))
 (global $~lib/rt/tcms/total (mut i32) (i32.const 0))
 (global $~lib/rt/tcms/totalMem (mut i32) (i32.const 0))
 (global $std/array-literal/dynamicArrayI8 (mut i32) (i32.const 0))
 (global $std/array-literal/dynamicArrayI32 (mut i32) (i32.const 0))
 (global $std/array-literal/dynamicArrayRef (mut i32) (i32.const 0))
 (global $std/array-literal/dynamicArrayRefWithCtor (mut i32) (i32.const 0))
<<<<<<< HEAD
 (global $~lib/rt/tcms/depth (mut i32) (i32.const 0))
 (global $~lib/rt/tcms/threshold (mut i32) (i32.const 100))
 (global $~lib/rt/tcms/debt (mut i32) (i32.const 0))
 (global $~lib/memory/__heap_base i32 (i32.const 648))
=======
 (global $~lib/memory/__heap_base i32 (i32.const 620))
>>>>>>> c54dd649
 (export "memory" (memory $0))
 (start $~start)
 (func $~lib/array/Array<i8>#get:length (param $0 i32) (result i32)
  local.get $0
  i32.load offset=12
 )
 (func $~lib/array/Array<i8>#__uget (param $0 i32) (param $1 i32) (result i32)
  local.get $0
  i32.load offset=4
  local.get $1
  i32.const 0
  i32.shl
  i32.add
  i32.load8_s
 )
 (func $~lib/array/Array<i8>#__get (param $0 i32) (param $1 i32) (result i32)
  (local $2 i32)
  local.get $1
  local.get $0
  i32.load offset=12
  i32.ge_u
  if
   i32.const 176
   i32.const 240
   i32.const 92
   i32.const 42
   call $~lib/builtins/abort
   unreachable
  end
  local.get $0
  local.get $1
  call $~lib/array/Array<i8>#__uget
  local.set $2
  i32.const 0
  drop
  local.get $2
 )
 (func $~lib/array/Array<i32>#get:length (param $0 i32) (result i32)
  local.get $0
  i32.load offset=12
 )
 (func $~lib/array/Array<i32>#__uget (param $0 i32) (param $1 i32) (result i32)
  local.get $0
  i32.load offset=4
  local.get $1
  i32.const 2
  i32.shl
  i32.add
  i32.load
 )
 (func $~lib/array/Array<i32>#__get (param $0 i32) (param $1 i32) (result i32)
  (local $2 i32)
  local.get $1
  local.get $0
  i32.load offset=12
  i32.ge_u
  if
   i32.const 176
   i32.const 240
   i32.const 92
   i32.const 42
   call $~lib/builtins/abort
   unreachable
  end
  local.get $0
  local.get $1
  call $~lib/array/Array<i32>#__uget
  local.set $2
  i32.const 0
  drop
  local.get $2
 )
 (func $~lib/rt/tcms/Object#set:nextWithColor (param $0 i32) (param $1 i32)
  local.get $0
  local.get $1
  i32.store offset=4
 )
 (func $~lib/rt/tcms/Object#set:prev (param $0 i32) (param $1 i32)
  local.get $0
  local.get $1
  i32.store offset=8
 )
 (func $~lib/rt/tcms/init
  (local $0 i32)
  (local $1 i32)
  i32.const 4
  i32.const 4
  i32.eq
  drop
  global.get $~lib/rt/tcms/fromSpace
  local.set $0
  local.get $0
  local.get $0
  call $~lib/rt/tcms/Object#set:nextWithColor
  local.get $0
  local.get $0
  local.tee $1
  i32.eqz
  if (result i32)
   i32.const 0
   i32.const 464
   i32.const 153
   i32.const 17
   call $~lib/builtins/abort
   unreachable
  else
   local.get $1
  end
  call $~lib/rt/tcms/Object#set:prev
  global.get $~lib/rt/tcms/toSpace
  local.set $1
  local.get $1
  local.get $1
  call $~lib/rt/tcms/Object#set:nextWithColor
  local.get $1
  local.get $1
  local.tee $0
  i32.eqz
  if (result i32)
   i32.const 0
   i32.const 464
   i32.const 153
   i32.const 17
   call $~lib/builtins/abort
   unreachable
  else
   local.get $0
  end
  call $~lib/rt/tcms/Object#set:prev
  global.get $~lib/rt/tcms/toSpace
  global.set $~lib/rt/tcms/iter
  i32.const 1
  global.set $~lib/rt/tcms/state
 )
 (func $~lib/rt/tlsf/Root#set:flMap (param $0 i32) (param $1 i32)
  local.get $0
  local.get $1
  i32.store
 )
 (func $~lib/rt/common/BLOCK#set:mmInfo (param $0 i32) (param $1 i32)
  local.get $0
  local.get $1
  i32.store
 )
 (func $~lib/rt/tlsf/Block#set:prev (param $0 i32) (param $1 i32)
  local.get $0
  local.get $1
  i32.store offset=4
 )
 (func $~lib/rt/tlsf/Block#set:next (param $0 i32) (param $1 i32)
  local.get $0
  local.get $1
  i32.store offset=8
 )
 (func $~lib/rt/tlsf/removeBlock (param $0 i32) (param $1 i32)
  (local $2 i32)
  (local $3 i32)
  (local $4 i32)
  (local $5 i32)
  (local $6 i32)
  (local $7 i32)
  (local $8 i32)
  (local $9 i32)
  (local $10 i32)
  (local $11 i32)
  local.get $1
  i32.load
  local.set $2
  i32.const 1
  drop
  local.get $2
  i32.const 1
  i32.and
  i32.eqz
  if
   i32.const 0
   i32.const 544
   i32.const 272
   i32.const 14
   call $~lib/builtins/abort
   unreachable
  end
  local.get $2
  i32.const 3
  i32.const -1
  i32.xor
  i32.and
  local.set $3
  i32.const 1
  drop
  local.get $3
  i32.const 12
  i32.ge_u
  if (result i32)
   local.get $3
   i32.const 1073741820
   i32.lt_u
  else
   i32.const 0
  end
  i32.eqz
  if
   i32.const 0
   i32.const 544
   i32.const 274
   i32.const 14
   call $~lib/builtins/abort
   unreachable
  end
  local.get $3
  i32.const 256
  i32.lt_u
  if
   i32.const 0
   local.set $4
   local.get $3
   i32.const 4
   i32.shr_u
   local.set $5
  else
   i32.const 31
   local.get $3
   i32.clz
   i32.sub
   local.set $4
   local.get $3
   local.get $4
   i32.const 4
   i32.sub
   i32.shr_u
   i32.const 1
   i32.const 4
   i32.shl
   i32.xor
   local.set $5
   local.get $4
   i32.const 8
   i32.const 1
   i32.sub
   i32.sub
   local.set $4
  end
  i32.const 1
  drop
  local.get $4
  i32.const 23
  i32.lt_u
  if (result i32)
   local.get $5
   i32.const 16
   i32.lt_u
  else
   i32.const 0
  end
  i32.eqz
  if
   i32.const 0
   i32.const 544
   i32.const 287
   i32.const 14
   call $~lib/builtins/abort
   unreachable
  end
  local.get $1
  i32.load offset=4
  local.set $6
  local.get $1
  i32.load offset=8
  local.set $7
  local.get $6
  if
   local.get $6
   local.get $7
   call $~lib/rt/tlsf/Block#set:next
  end
  local.get $7
  if
   local.get $7
   local.get $6
   call $~lib/rt/tlsf/Block#set:prev
  end
  local.get $1
  local.get $0
  local.set $10
  local.get $4
  local.set $9
  local.get $5
  local.set $8
  local.get $10
  local.get $9
  i32.const 4
  i32.shl
  local.get $8
  i32.add
  i32.const 2
  i32.shl
  i32.add
  i32.load offset=96
  i32.eq
  if
   local.get $0
   local.set $11
   local.get $4
   local.set $10
   local.get $5
   local.set $9
   local.get $7
   local.set $8
   local.get $11
   local.get $10
   i32.const 4
   i32.shl
   local.get $9
   i32.add
   i32.const 2
   i32.shl
   i32.add
   local.get $8
   i32.store offset=96
   local.get $7
   i32.eqz
   if
    local.get $0
    local.set $9
    local.get $4
    local.set $8
    local.get $9
    local.get $8
    i32.const 2
    i32.shl
    i32.add
    i32.load offset=4
    local.set $9
    local.get $0
    local.set $8
    local.get $4
    local.set $11
    local.get $9
    i32.const 1
    local.get $5
    i32.shl
    i32.const -1
    i32.xor
    i32.and
    local.tee $9
    local.set $10
    local.get $8
    local.get $11
    i32.const 2
    i32.shl
    i32.add
    local.get $10
    i32.store offset=4
    local.get $9
    i32.eqz
    if
     local.get $0
     local.get $0
     i32.load
     i32.const 1
     local.get $4
     i32.shl
     i32.const -1
     i32.xor
     i32.and
     call $~lib/rt/tlsf/Root#set:flMap
    end
   end
  end
 )
 (func $~lib/rt/tlsf/insertBlock (param $0 i32) (param $1 i32)
  (local $2 i32)
  (local $3 i32)
  (local $4 i32)
  (local $5 i32)
  (local $6 i32)
  (local $7 i32)
  (local $8 i32)
  (local $9 i32)
  (local $10 i32)
  (local $11 i32)
  (local $12 i32)
  (local $13 i32)
  i32.const 1
  drop
  local.get $1
  i32.eqz
  if
   i32.const 0
   i32.const 544
   i32.const 200
   i32.const 14
   call $~lib/builtins/abort
   unreachable
  end
  local.get $1
  i32.load
  local.set $2
  i32.const 1
  drop
  local.get $2
  i32.const 1
  i32.and
  i32.eqz
  if
   i32.const 0
   i32.const 544
   i32.const 202
   i32.const 14
   call $~lib/builtins/abort
   unreachable
  end
  local.get $1
  local.set $3
  local.get $3
  i32.const 4
  i32.add
  local.get $3
  i32.load
  i32.const 3
  i32.const -1
  i32.xor
  i32.and
  i32.add
  local.set $4
  local.get $4
  i32.load
  local.set $5
  local.get $5
  i32.const 1
  i32.and
  if
   local.get $2
   i32.const 3
   i32.const -1
   i32.xor
   i32.and
   i32.const 4
   i32.add
   local.get $5
   i32.const 3
   i32.const -1
   i32.xor
   i32.and
   i32.add
   local.set $3
   local.get $3
   i32.const 1073741820
   i32.lt_u
   if
    local.get $0
    local.get $4
    call $~lib/rt/tlsf/removeBlock
    local.get $1
    local.get $2
    i32.const 3
    i32.and
    local.get $3
    i32.or
    local.tee $2
    call $~lib/rt/common/BLOCK#set:mmInfo
    local.get $1
    local.set $6
    local.get $6
    i32.const 4
    i32.add
    local.get $6
    i32.load
    i32.const 3
    i32.const -1
    i32.xor
    i32.and
    i32.add
    local.set $4
    local.get $4
    i32.load
    local.set $5
   end
  end
  local.get $2
  i32.const 2
  i32.and
  if
   local.get $1
   local.set $6
   local.get $6
   i32.const 4
   i32.sub
   i32.load
   local.set $6
   local.get $6
   i32.load
   local.set $3
   i32.const 1
   drop
   local.get $3
   i32.const 1
   i32.and
   i32.eqz
   if
    i32.const 0
    i32.const 544
    i32.const 223
    i32.const 16
    call $~lib/builtins/abort
    unreachable
   end
   local.get $3
   i32.const 3
   i32.const -1
   i32.xor
   i32.and
   i32.const 4
   i32.add
   local.get $2
   i32.const 3
   i32.const -1
   i32.xor
   i32.and
   i32.add
   local.set $7
   local.get $7
   i32.const 1073741820
   i32.lt_u
   if
    local.get $0
    local.get $6
    call $~lib/rt/tlsf/removeBlock
    local.get $6
    local.get $3
    i32.const 3
    i32.and
    local.get $7
    i32.or
    local.tee $2
    call $~lib/rt/common/BLOCK#set:mmInfo
    local.get $6
    local.set $1
   end
  end
  local.get $4
  local.get $5
  i32.const 2
  i32.or
  call $~lib/rt/common/BLOCK#set:mmInfo
  local.get $2
  i32.const 3
  i32.const -1
  i32.xor
  i32.and
  local.set $8
  i32.const 1
  drop
  local.get $8
  i32.const 12
  i32.ge_u
  if (result i32)
   local.get $8
   i32.const 1073741820
   i32.lt_u
  else
   i32.const 0
  end
  i32.eqz
  if
   i32.const 0
   i32.const 544
   i32.const 238
   i32.const 14
   call $~lib/builtins/abort
   unreachable
  end
  i32.const 1
  drop
  local.get $1
  i32.const 4
  i32.add
  local.get $8
  i32.add
  local.get $4
  i32.eq
  i32.eqz
  if
   i32.const 0
   i32.const 544
   i32.const 239
   i32.const 14
   call $~lib/builtins/abort
   unreachable
  end
  local.get $4
  i32.const 4
  i32.sub
  local.get $1
  i32.store
  local.get $8
  i32.const 256
  i32.lt_u
  if
   i32.const 0
   local.set $9
   local.get $8
   i32.const 4
   i32.shr_u
   local.set $10
  else
   i32.const 31
   local.get $8
   i32.clz
   i32.sub
   local.set $9
   local.get $8
   local.get $9
   i32.const 4
   i32.sub
   i32.shr_u
   i32.const 1
   i32.const 4
   i32.shl
   i32.xor
   local.set $10
   local.get $9
   i32.const 8
   i32.const 1
   i32.sub
   i32.sub
   local.set $9
  end
  i32.const 1
  drop
  local.get $9
  i32.const 23
  i32.lt_u
  if (result i32)
   local.get $10
   i32.const 16
   i32.lt_u
  else
   i32.const 0
  end
  i32.eqz
  if
   i32.const 0
   i32.const 544
   i32.const 255
   i32.const 14
   call $~lib/builtins/abort
   unreachable
  end
  local.get $0
  local.set $7
  local.get $9
  local.set $3
  local.get $10
  local.set $6
  local.get $7
  local.get $3
  i32.const 4
  i32.shl
  local.get $6
  i32.add
  i32.const 2
  i32.shl
  i32.add
  i32.load offset=96
  local.set $11
  local.get $1
  i32.const 0
  call $~lib/rt/tlsf/Block#set:prev
  local.get $1
  local.get $11
  call $~lib/rt/tlsf/Block#set:next
  local.get $11
  if
   local.get $11
   local.get $1
   call $~lib/rt/tlsf/Block#set:prev
  end
  local.get $0
  local.set $12
  local.get $9
  local.set $7
  local.get $10
  local.set $3
  local.get $1
  local.set $6
  local.get $12
  local.get $7
  i32.const 4
  i32.shl
  local.get $3
  i32.add
  i32.const 2
  i32.shl
  i32.add
  local.get $6
  i32.store offset=96
  local.get $0
  local.get $0
  i32.load
  i32.const 1
  local.get $9
  i32.shl
  i32.or
  call $~lib/rt/tlsf/Root#set:flMap
  local.get $0
  local.set $13
  local.get $9
  local.set $12
  local.get $0
  local.set $3
  local.get $9
  local.set $6
  local.get $3
  local.get $6
  i32.const 2
  i32.shl
  i32.add
  i32.load offset=4
  i32.const 1
  local.get $10
  i32.shl
  i32.or
  local.set $7
  local.get $13
  local.get $12
  i32.const 2
  i32.shl
  i32.add
  local.get $7
  i32.store offset=4
 )
 (func $~lib/rt/tlsf/addMemory (param $0 i32) (param $1 i32) (param $2 i32) (result i32)
  (local $3 i32)
  (local $4 i32)
  (local $5 i32)
  (local $6 i32)
  (local $7 i32)
  (local $8 i32)
  (local $9 i32)
  i32.const 1
  drop
  local.get $1
  local.get $2
  i32.le_u
  i32.eqz
  if
   i32.const 0
   i32.const 544
   i32.const 380
   i32.const 14
   call $~lib/builtins/abort
   unreachable
  end
  local.get $1
  i32.const 4
  i32.add
  i32.const 15
  i32.add
  i32.const 15
  i32.const -1
  i32.xor
  i32.and
  i32.const 4
  i32.sub
  local.set $1
  local.get $2
  i32.const 15
  i32.const -1
  i32.xor
  i32.and
  local.set $2
  local.get $0
  local.set $3
  local.get $3
  i32.load offset=1568
  local.set $4
  i32.const 0
  local.set $5
  local.get $4
  if
   i32.const 1
   drop
   local.get $1
   local.get $4
   i32.const 4
   i32.add
   i32.ge_u
   i32.eqz
   if
    i32.const 0
    i32.const 544
    i32.const 387
    i32.const 16
    call $~lib/builtins/abort
    unreachable
   end
   local.get $1
   i32.const 16
   i32.sub
   local.get $4
   i32.eq
   if
    local.get $1
    i32.const 16
    i32.sub
    local.set $1
    local.get $4
    i32.load
    local.set $5
   else
    nop
   end
  else
   i32.const 1
   drop
   local.get $1
   local.get $0
   i32.const 1572
   i32.add
   i32.ge_u
   i32.eqz
   if
    i32.const 0
    i32.const 544
    i32.const 400
    i32.const 5
    call $~lib/builtins/abort
    unreachable
   end
  end
  local.get $2
  local.get $1
  i32.sub
  local.set $6
  local.get $6
  i32.const 4
  i32.const 12
  i32.add
  i32.const 4
  i32.add
  i32.lt_u
  if
   i32.const 0
   return
  end
  local.get $6
  i32.const 2
  i32.const 4
  i32.mul
  i32.sub
  local.set $7
  local.get $1
  local.set $8
  local.get $8
  local.get $7
  i32.const 1
  i32.or
  local.get $5
  i32.const 2
  i32.and
  i32.or
  call $~lib/rt/common/BLOCK#set:mmInfo
  local.get $8
  i32.const 0
  call $~lib/rt/tlsf/Block#set:prev
  local.get $8
  i32.const 0
  call $~lib/rt/tlsf/Block#set:next
  local.get $1
  i32.const 4
  i32.add
  local.get $7
  i32.add
  local.set $4
  local.get $4
  i32.const 0
  i32.const 2
  i32.or
  call $~lib/rt/common/BLOCK#set:mmInfo
  local.get $0
  local.set $9
  local.get $4
  local.set $3
  local.get $9
  local.get $3
  i32.store offset=1568
  local.get $0
  local.get $8
  call $~lib/rt/tlsf/insertBlock
  i32.const 1
 )
 (func $~lib/rt/tlsf/initialize
  (local $0 i32)
  (local $1 i32)
  (local $2 i32)
  (local $3 i32)
  (local $4 i32)
  (local $5 i32)
  (local $6 i32)
  (local $7 i32)
  (local $8 i32)
  (local $9 i32)
  (local $10 i32)
  (local $11 i32)
  (local $12 i32)
  i32.const 0
  drop
  global.get $~lib/memory/__heap_base
  i32.const 15
  i32.add
  i32.const 15
  i32.const -1
  i32.xor
  i32.and
  local.set $0
  memory.size
  local.set $1
  local.get $0
  i32.const 1572
  i32.add
  i32.const 65535
  i32.add
  i32.const 65535
  i32.const -1
  i32.xor
  i32.and
  i32.const 16
  i32.shr_u
  local.set $2
  local.get $2
  local.get $1
  i32.gt_s
  if (result i32)
   local.get $2
   local.get $1
   i32.sub
   memory.grow
   i32.const 0
   i32.lt_s
  else
   i32.const 0
  end
  if
   unreachable
  end
  local.get $0
  local.set $3
  local.get $3
  i32.const 0
  call $~lib/rt/tlsf/Root#set:flMap
  local.get $3
  local.set $5
  i32.const 0
  local.set $4
  local.get $5
  local.get $4
  i32.store offset=1568
  i32.const 0
  local.set $5
  loop $for-loop|0
   local.get $5
   i32.const 23
   i32.lt_u
   local.set $4
   local.get $4
   if
    local.get $3
    local.set $8
    local.get $5
    local.set $7
    i32.const 0
    local.set $6
    local.get $8
    local.get $7
    i32.const 2
    i32.shl
    i32.add
    local.get $6
    i32.store offset=4
    i32.const 0
    local.set $8
    loop $for-loop|1
     local.get $8
     i32.const 16
     i32.lt_u
     local.set $7
     local.get $7
     if
      local.get $3
      local.set $11
      local.get $5
      local.set $10
      local.get $8
      local.set $9
      i32.const 0
      local.set $6
      local.get $11
      local.get $10
      i32.const 4
      i32.shl
      local.get $9
      i32.add
      i32.const 2
      i32.shl
      i32.add
      local.get $6
      i32.store offset=96
      local.get $8
      i32.const 1
      i32.add
      local.set $8
      br $for-loop|1
     end
    end
    local.get $5
    i32.const 1
    i32.add
    local.set $5
    br $for-loop|0
   end
  end
  local.get $0
  i32.const 1572
  i32.add
  local.set $12
  i32.const 0
  drop
  local.get $3
  local.get $12
  memory.size
  i32.const 16
  i32.shl
  call $~lib/rt/tlsf/addMemory
  drop
  local.get $3
  global.set $~lib/rt/tlsf/ROOT
 )
 (func $~lib/rt/tlsf/computeSize (param $0 i32) (result i32)
  local.get $0
  i32.const 12
  i32.le_u
  if (result i32)
   i32.const 12
  else
   local.get $0
   i32.const 4
   i32.add
   i32.const 15
   i32.add
   i32.const 15
   i32.const -1
   i32.xor
   i32.and
   i32.const 4
   i32.sub
  end
 )
 (func $~lib/rt/tlsf/prepareSize (param $0 i32) (result i32)
  local.get $0
  i32.const 1073741820
  i32.ge_u
  if
   i32.const 608
   i32.const 544
   i32.const 461
   i32.const 30
   call $~lib/builtins/abort
   unreachable
  end
  local.get $0
  call $~lib/rt/tlsf/computeSize
 )
 (func $~lib/rt/tlsf/searchBlock (param $0 i32) (param $1 i32) (result i32)
  (local $2 i32)
  (local $3 i32)
  (local $4 i32)
  (local $5 i32)
  (local $6 i32)
  (local $7 i32)
  (local $8 i32)
  (local $9 i32)
  local.get $1
  i32.const 256
  i32.lt_u
  if
   i32.const 0
   local.set $2
   local.get $1
   i32.const 4
   i32.shr_u
   local.set $3
  else
   local.get $1
   i32.const 536870910
   i32.lt_u
   if (result i32)
    local.get $1
    i32.const 1
    i32.const 27
    local.get $1
    i32.clz
    i32.sub
    i32.shl
    i32.add
    i32.const 1
    i32.sub
   else
    local.get $1
   end
   local.set $4
   i32.const 31
   local.get $4
   i32.clz
   i32.sub
   local.set $2
   local.get $4
   local.get $2
   i32.const 4
   i32.sub
   i32.shr_u
   i32.const 1
   i32.const 4
   i32.shl
   i32.xor
   local.set $3
   local.get $2
   i32.const 8
   i32.const 1
   i32.sub
   i32.sub
   local.set $2
  end
  i32.const 1
  drop
  local.get $2
  i32.const 23
  i32.lt_u
  if (result i32)
   local.get $3
   i32.const 16
   i32.lt_u
  else
   i32.const 0
  end
  i32.eqz
  if
   i32.const 0
   i32.const 544
   i32.const 333
   i32.const 14
   call $~lib/builtins/abort
   unreachable
  end
  local.get $0
  local.set $5
  local.get $2
  local.set $4
  local.get $5
  local.get $4
  i32.const 2
  i32.shl
  i32.add
  i32.load offset=4
  i32.const 0
  i32.const -1
  i32.xor
  local.get $3
  i32.shl
  i32.and
  local.set $6
  i32.const 0
  local.set $7
  local.get $6
  i32.eqz
  if
   local.get $0
   i32.load
   i32.const 0
   i32.const -1
   i32.xor
   local.get $2
   i32.const 1
   i32.add
   i32.shl
   i32.and
   local.set $5
   local.get $5
   i32.eqz
   if
    i32.const 0
    local.set $7
   else
    local.get $5
    i32.ctz
    local.set $2
    local.get $0
    local.set $8
    local.get $2
    local.set $4
    local.get $8
    local.get $4
    i32.const 2
    i32.shl
    i32.add
    i32.load offset=4
    local.set $6
    i32.const 1
    drop
    local.get $6
    i32.eqz
    if
     i32.const 0
     i32.const 544
     i32.const 346
     i32.const 18
     call $~lib/builtins/abort
     unreachable
    end
    local.get $0
    local.set $9
    local.get $2
    local.set $8
    local.get $6
    i32.ctz
    local.set $4
    local.get $9
    local.get $8
    i32.const 4
    i32.shl
    local.get $4
    i32.add
    i32.const 2
    i32.shl
    i32.add
    i32.load offset=96
    local.set $7
   end
  else
   local.get $0
   local.set $9
   local.get $2
   local.set $8
   local.get $6
   i32.ctz
   local.set $4
   local.get $9
   local.get $8
   i32.const 4
   i32.shl
   local.get $4
   i32.add
   i32.const 2
   i32.shl
   i32.add
   i32.load offset=96
   local.set $7
  end
  local.get $7
 )
 (func $~lib/rt/tlsf/growMemory (param $0 i32) (param $1 i32)
  (local $2 i32)
  (local $3 i32)
  (local $4 i32)
  (local $5 i32)
  (local $6 i32)
  (local $7 i32)
  i32.const 0
  drop
  local.get $1
  i32.const 536870910
  i32.lt_u
  if
   local.get $1
   i32.const 1
   i32.const 27
   local.get $1
   i32.clz
   i32.sub
   i32.shl
   i32.const 1
   i32.sub
   i32.add
   local.set $1
  end
  memory.size
  local.set $2
  local.get $1
  i32.const 4
  local.get $2
  i32.const 16
  i32.shl
  i32.const 4
  i32.sub
  local.get $0
  local.set $3
  local.get $3
  i32.load offset=1568
  i32.ne
  i32.shl
  i32.add
  local.set $1
  local.get $1
  i32.const 65535
  i32.add
  i32.const 65535
  i32.const -1
  i32.xor
  i32.and
  i32.const 16
  i32.shr_u
  local.set $4
  local.get $2
  local.tee $3
  local.get $4
  local.tee $5
  local.get $3
  local.get $5
  i32.gt_s
  select
  local.set $6
  local.get $6
  memory.grow
  i32.const 0
  i32.lt_s
  if
   local.get $4
   memory.grow
   i32.const 0
   i32.lt_s
   if
    unreachable
   end
  end
  memory.size
  local.set $7
  local.get $0
  local.get $2
  i32.const 16
  i32.shl
  local.get $7
  i32.const 16
  i32.shl
  call $~lib/rt/tlsf/addMemory
  drop
 )
 (func $~lib/rt/tlsf/prepareBlock (param $0 i32) (param $1 i32) (param $2 i32)
  (local $3 i32)
  (local $4 i32)
  (local $5 i32)
  local.get $1
  i32.load
  local.set $3
  i32.const 1
  drop
  local.get $2
  i32.const 4
  i32.add
  i32.const 15
  i32.and
  i32.eqz
  i32.eqz
  if
   i32.const 0
   i32.const 544
   i32.const 360
   i32.const 14
   call $~lib/builtins/abort
   unreachable
  end
  local.get $3
  i32.const 3
  i32.const -1
  i32.xor
  i32.and
  local.get $2
  i32.sub
  local.set $4
  local.get $4
  i32.const 4
  i32.const 12
  i32.add
  i32.ge_u
  if
   local.get $1
   local.get $2
   local.get $3
   i32.const 2
   i32.and
   i32.or
   call $~lib/rt/common/BLOCK#set:mmInfo
   local.get $1
   i32.const 4
   i32.add
   local.get $2
   i32.add
   local.set $5
   local.get $5
   local.get $4
   i32.const 4
   i32.sub
   i32.const 1
   i32.or
   call $~lib/rt/common/BLOCK#set:mmInfo
   local.get $0
   local.get $5
   call $~lib/rt/tlsf/insertBlock
  else
   local.get $1
   local.get $3
   i32.const 1
   i32.const -1
   i32.xor
   i32.and
   call $~lib/rt/common/BLOCK#set:mmInfo
   local.get $1
   local.set $5
   local.get $5
   i32.const 4
   i32.add
   local.get $5
   i32.load
   i32.const 3
   i32.const -1
   i32.xor
   i32.and
   i32.add
   local.get $1
   local.set $5
   local.get $5
   i32.const 4
   i32.add
   local.get $5
   i32.load
   i32.const 3
   i32.const -1
   i32.xor
   i32.and
   i32.add
   i32.load
   i32.const 2
   i32.const -1
   i32.xor
   i32.and
   call $~lib/rt/common/BLOCK#set:mmInfo
  end
 )
 (func $~lib/rt/tlsf/allocateBlock (param $0 i32) (param $1 i32) (result i32)
  (local $2 i32)
  (local $3 i32)
  local.get $1
  call $~lib/rt/tlsf/prepareSize
  local.set $2
  local.get $0
  local.get $2
  call $~lib/rt/tlsf/searchBlock
  local.set $3
  local.get $3
  i32.eqz
  if
   local.get $0
   local.get $2
   call $~lib/rt/tlsf/growMemory
   local.get $0
   local.get $2
   call $~lib/rt/tlsf/searchBlock
   local.set $3
   i32.const 1
   drop
   local.get $3
   i32.eqz
   if
    i32.const 0
    i32.const 544
    i32.const 499
    i32.const 16
    call $~lib/builtins/abort
    unreachable
   end
  end
  i32.const 1
  drop
  local.get $3
  i32.load
  i32.const 3
  i32.const -1
  i32.xor
  i32.and
  local.get $2
  i32.ge_u
  i32.eqz
  if
   i32.const 0
   i32.const 544
   i32.const 501
   i32.const 14
   call $~lib/builtins/abort
   unreachable
  end
  local.get $0
  local.get $3
  call $~lib/rt/tlsf/removeBlock
  local.get $0
  local.get $3
  local.get $2
  call $~lib/rt/tlsf/prepareBlock
  i32.const 0
  drop
  local.get $3
 )
 (func $~lib/rt/tlsf/__alloc (param $0 i32) (result i32)
  global.get $~lib/rt/tlsf/ROOT
  i32.eqz
  if
   call $~lib/rt/tlsf/initialize
  end
  global.get $~lib/rt/tlsf/ROOT
  local.get $0
  call $~lib/rt/tlsf/allocateBlock
  i32.const 4
  i32.add
 )
 (func $~lib/rt/tcms/Object#set:next (param $0 i32) (param $1 i32)
  local.get $0
  local.get $1
  local.get $0
  i32.load offset=4
  i32.const 3
  i32.and
  i32.or
  call $~lib/rt/tcms/Object#set:nextWithColor
 )
 (func $~lib/rt/tcms/ObjectList#push (param $0 i32) (param $1 i32)
  (local $2 i32)
  (local $3 i32)
  local.get $1
  global.get $~lib/rt/tcms/toSpace
  i32.ne
  if (result i32)
   local.get $1
   global.get $~lib/rt/tcms/fromSpace
   i32.ne
  else
   i32.const 0
  end
  i32.eqz
  if
   i32.const 0
   i32.const 464
   i32.const 142
   i32.const 5
   call $~lib/builtins/abort
   unreachable
  end
  local.get $0
  i32.load offset=8
  local.set $2
  local.get $1
  local.get $0
  local.tee $3
  i32.eqz
  if (result i32)
   i32.const 0
   i32.const 464
   i32.const 144
   i32.const 16
   call $~lib/builtins/abort
   unreachable
  else
   local.get $3
  end
  call $~lib/rt/tcms/Object#set:next
  local.get $1
  local.get $2
  local.tee $3
  i32.eqz
  if (result i32)
   i32.const 0
   i32.const 464
   i32.const 145
   i32.const 16
   call $~lib/builtins/abort
   unreachable
  else
   local.get $3
  end
  call $~lib/rt/tcms/Object#set:prev
  local.get $2
  local.get $1
  local.tee $3
  i32.eqz
  if (result i32)
   i32.const 0
   i32.const 464
   i32.const 146
   i32.const 17
   call $~lib/builtins/abort
   unreachable
  else
   local.get $3
  end
  call $~lib/rt/tcms/Object#set:next
  local.get $0
  local.get $1
  local.tee $3
  i32.eqz
  if (result i32)
   i32.const 0
   i32.const 464
   i32.const 147
   i32.const 17
   call $~lib/builtins/abort
   unreachable
  else
   local.get $3
  end
  call $~lib/rt/tcms/Object#set:prev
 )
 (func $~lib/rt/tcms/Object#set:color (param $0 i32) (param $1 i32)
  local.get $0
  local.get $0
  i32.load offset=4
  i32.const 3
  i32.const -1
  i32.xor
  i32.and
  local.get $1
  i32.or
  call $~lib/rt/tcms/Object#set:nextWithColor
 )
 (func $~lib/rt/tcms/Object#set:rtId (param $0 i32) (param $1 i32)
  local.get $0
  local.get $1
  i32.store offset=12
 )
 (func $~lib/rt/tcms/Object#set:rtSize (param $0 i32) (param $1 i32)
  local.get $0
  local.get $1
  i32.store offset=16
 )
 (func $~lib/memory/memory.fill (param $0 i32) (param $1 i32) (param $2 i32)
  (local $3 i32)
  (local $4 i32)
  (local $5 i32)
  (local $6 i32)
  (local $7 i32)
  (local $8 i32)
  (local $9 i64)
  (local $10 i32)
  block $~lib/util/memory/memset|inlined.0
   local.get $0
   local.set $5
   local.get $1
   local.set $4
   local.get $2
   local.set $3
   i32.const 0
   i32.const 1
   i32.gt_s
   drop
   local.get $3
   i32.eqz
   if
    br $~lib/util/memory/memset|inlined.0
   end
   local.get $5
   local.get $3
   i32.add
   i32.const 4
   i32.sub
   local.set $6
   local.get $5
   local.get $4
   i32.store8
   local.get $6
   local.get $4
   i32.store8 offset=3
   local.get $3
   i32.const 2
   i32.le_u
   if
    br $~lib/util/memory/memset|inlined.0
   end
   local.get $5
   local.get $4
   i32.store8 offset=1
   local.get $5
   local.get $4
   i32.store8 offset=2
   local.get $6
   local.get $4
   i32.store8 offset=2
   local.get $6
   local.get $4
   i32.store8 offset=1
   local.get $3
   i32.const 6
   i32.le_u
   if
    br $~lib/util/memory/memset|inlined.0
   end
   local.get $5
   local.get $4
   i32.store8 offset=3
   local.get $6
   local.get $4
   i32.store8
   local.get $3
   i32.const 8
   i32.le_u
   if
    br $~lib/util/memory/memset|inlined.0
   end
   i32.const 0
   local.get $5
   i32.sub
   i32.const 3
   i32.and
   local.set $7
   local.get $5
   local.get $7
   i32.add
   local.set $5
   local.get $3
   local.get $7
   i32.sub
   local.set $3
   local.get $3
   i32.const -4
   i32.and
   local.set $3
   i32.const -1
   i32.const 255
   i32.div_u
   local.get $4
   i32.const 255
   i32.and
   i32.mul
   local.set $8
   local.get $5
   local.get $3
   i32.add
   i32.const 28
   i32.sub
   local.set $6
   local.get $5
   local.get $8
   i32.store
   local.get $6
   local.get $8
   i32.store offset=24
   local.get $3
   i32.const 8
   i32.le_u
   if
    br $~lib/util/memory/memset|inlined.0
   end
   local.get $5
   local.get $8
   i32.store offset=4
   local.get $5
   local.get $8
   i32.store offset=8
   local.get $6
   local.get $8
   i32.store offset=16
   local.get $6
   local.get $8
   i32.store offset=20
   local.get $3
   i32.const 24
   i32.le_u
   if
    br $~lib/util/memory/memset|inlined.0
   end
   local.get $5
   local.get $8
   i32.store offset=12
   local.get $5
   local.get $8
   i32.store offset=16
   local.get $5
   local.get $8
   i32.store offset=20
   local.get $5
   local.get $8
   i32.store offset=24
   local.get $6
   local.get $8
   i32.store
   local.get $6
   local.get $8
   i32.store offset=4
   local.get $6
   local.get $8
   i32.store offset=8
   local.get $6
   local.get $8
   i32.store offset=12
   i32.const 24
   local.get $5
   i32.const 4
   i32.and
   i32.add
   local.set $7
   local.get $5
   local.get $7
   i32.add
   local.set $5
   local.get $3
   local.get $7
   i32.sub
   local.set $3
   local.get $8
   i64.extend_i32_u
   local.get $8
   i64.extend_i32_u
   i64.const 32
   i64.shl
   i64.or
   local.set $9
   loop $while-continue|0
    local.get $3
    i32.const 32
    i32.ge_u
    local.set $10
    local.get $10
    if
     local.get $5
     local.get $9
     i64.store
     local.get $5
     local.get $9
     i64.store offset=8
     local.get $5
     local.get $9
     i64.store offset=16
     local.get $5
     local.get $9
     i64.store offset=24
     local.get $3
     i32.const 32
     i32.sub
     local.set $3
     local.get $5
     i32.const 32
     i32.add
     local.set $5
     br $while-continue|0
    end
   end
  end
 )
 (func $~lib/rt/tcms/Object#get:size (param $0 i32) (result i32)
  i32.const 4
  local.get $0
  i32.load
  i32.const 3
  i32.const -1
  i32.xor
  i32.and
  i32.add
 )
 (func $~lib/rt/tcms/__new (param $0 i32) (param $1 i32) (result i32)
  (local $2 i32)
  (local $3 i32)
  (local $4 i32)
  global.get $~lib/rt/tcms/state
  i32.const 0
  i32.eq
  if
   call $~lib/rt/tcms/init
  end
  i32.const 16
  local.get $0
  i32.add
  call $~lib/rt/tlsf/__alloc
  i32.const 4
  i32.sub
  local.set $2
  global.get $~lib/rt/tcms/fromSpace
  local.get $2
  call $~lib/rt/tcms/ObjectList#push
  local.get $2
  global.get $~lib/rt/tcms/white
  call $~lib/rt/tcms/Object#set:color
  local.get $2
  local.get $1
  call $~lib/rt/tcms/Object#set:rtId
  local.get $2
  local.get $0
  call $~lib/rt/tcms/Object#set:rtSize
  local.get $2
  local.set $3
  local.get $3
  i32.const 20
  i32.add
  local.set $4
  local.get $4
  i32.const 0
  local.get $0
  call $~lib/memory/memory.fill
  global.get $~lib/rt/tcms/total
  i32.const 1
  i32.add
  global.set $~lib/rt/tcms/total
  global.get $~lib/rt/tcms/totalMem
  local.get $2
  call $~lib/rt/tcms/Object#get:size
  i32.add
  global.set $~lib/rt/tcms/totalMem
  local.get $4
 )
 (func $~lib/util/memory/memcpy (param $0 i32) (param $1 i32) (param $2 i32)
  (local $3 i32)
  (local $4 i32)
  (local $5 i32)
  (local $6 i32)
  loop $while-continue|0
   local.get $2
   if (result i32)
    local.get $1
    i32.const 3
    i32.and
   else
    i32.const 0
   end
   local.set $5
   local.get $5
   if
    local.get $0
    local.tee $6
    i32.const 1
    i32.add
    local.set $0
    local.get $6
    local.get $1
    local.tee $6
    i32.const 1
    i32.add
    local.set $1
    local.get $6
    i32.load8_u
    i32.store8
    local.get $2
    i32.const 1
    i32.sub
    local.set $2
    br $while-continue|0
   end
  end
  local.get $0
  i32.const 3
  i32.and
  i32.const 0
  i32.eq
  if
   loop $while-continue|1
    local.get $2
    i32.const 16
    i32.ge_u
    local.set $5
    local.get $5
    if
     local.get $0
     local.get $1
     i32.load
     i32.store
     local.get $0
     i32.const 4
     i32.add
     local.get $1
     i32.const 4
     i32.add
     i32.load
     i32.store
     local.get $0
     i32.const 8
     i32.add
     local.get $1
     i32.const 8
     i32.add
     i32.load
     i32.store
     local.get $0
     i32.const 12
     i32.add
     local.get $1
     i32.const 12
     i32.add
     i32.load
     i32.store
     local.get $1
     i32.const 16
     i32.add
     local.set $1
     local.get $0
     i32.const 16
     i32.add
     local.set $0
     local.get $2
     i32.const 16
     i32.sub
     local.set $2
     br $while-continue|1
    end
   end
   local.get $2
   i32.const 8
   i32.and
   if
    local.get $0
    local.get $1
    i32.load
    i32.store
    local.get $0
    i32.const 4
    i32.add
    local.get $1
    i32.const 4
    i32.add
    i32.load
    i32.store
    local.get $0
    i32.const 8
    i32.add
    local.set $0
    local.get $1
    i32.const 8
    i32.add
    local.set $1
   end
   local.get $2
   i32.const 4
   i32.and
   if
    local.get $0
    local.get $1
    i32.load
    i32.store
    local.get $0
    i32.const 4
    i32.add
    local.set $0
    local.get $1
    i32.const 4
    i32.add
    local.set $1
   end
   local.get $2
   i32.const 2
   i32.and
   if
    local.get $0
    local.get $1
    i32.load16_u
    i32.store16
    local.get $0
    i32.const 2
    i32.add
    local.set $0
    local.get $1
    i32.const 2
    i32.add
    local.set $1
   end
   local.get $2
   i32.const 1
   i32.and
   if
    local.get $0
    local.tee $5
    i32.const 1
    i32.add
    local.set $0
    local.get $5
    local.get $1
    local.tee $5
    i32.const 1
    i32.add
    local.set $1
    local.get $5
    i32.load8_u
    i32.store8
   end
   return
  end
  local.get $2
  i32.const 32
  i32.ge_u
  if
   block $break|2
    block $case2|2
     block $case1|2
      block $case0|2
       local.get $0
       i32.const 3
       i32.and
       local.set $5
       local.get $5
       i32.const 1
       i32.eq
       br_if $case0|2
       local.get $5
       i32.const 2
       i32.eq
       br_if $case1|2
       local.get $5
       i32.const 3
       i32.eq
       br_if $case2|2
       br $break|2
      end
      local.get $1
      i32.load
      local.set $3
      local.get $0
      local.tee $5
      i32.const 1
      i32.add
      local.set $0
      local.get $5
      local.get $1
      local.tee $5
      i32.const 1
      i32.add
      local.set $1
      local.get $5
      i32.load8_u
      i32.store8
      local.get $0
      local.tee $5
      i32.const 1
      i32.add
      local.set $0
      local.get $5
      local.get $1
      local.tee $5
      i32.const 1
      i32.add
      local.set $1
      local.get $5
      i32.load8_u
      i32.store8
      local.get $0
      local.tee $5
      i32.const 1
      i32.add
      local.set $0
      local.get $5
      local.get $1
      local.tee $5
      i32.const 1
      i32.add
      local.set $1
      local.get $5
      i32.load8_u
      i32.store8
      local.get $2
      i32.const 3
      i32.sub
      local.set $2
      loop $while-continue|3
       local.get $2
       i32.const 17
       i32.ge_u
       local.set $5
       local.get $5
       if
        local.get $1
        i32.const 1
        i32.add
        i32.load
        local.set $4
        local.get $0
        local.get $3
        i32.const 24
        i32.shr_u
        local.get $4
        i32.const 8
        i32.shl
        i32.or
        i32.store
        local.get $1
        i32.const 5
        i32.add
        i32.load
        local.set $3
        local.get $0
        i32.const 4
        i32.add
        local.get $4
        i32.const 24
        i32.shr_u
        local.get $3
        i32.const 8
        i32.shl
        i32.or
        i32.store
        local.get $1
        i32.const 9
        i32.add
        i32.load
        local.set $4
        local.get $0
        i32.const 8
        i32.add
        local.get $3
        i32.const 24
        i32.shr_u
        local.get $4
        i32.const 8
        i32.shl
        i32.or
        i32.store
        local.get $1
        i32.const 13
        i32.add
        i32.load
        local.set $3
        local.get $0
        i32.const 12
        i32.add
        local.get $4
        i32.const 24
        i32.shr_u
        local.get $3
        i32.const 8
        i32.shl
        i32.or
        i32.store
        local.get $1
        i32.const 16
        i32.add
        local.set $1
        local.get $0
        i32.const 16
        i32.add
        local.set $0
        local.get $2
        i32.const 16
        i32.sub
        local.set $2
        br $while-continue|3
       end
      end
      br $break|2
     end
     local.get $1
     i32.load
     local.set $3
     local.get $0
     local.tee $5
     i32.const 1
     i32.add
     local.set $0
     local.get $5
     local.get $1
     local.tee $5
     i32.const 1
     i32.add
     local.set $1
     local.get $5
     i32.load8_u
     i32.store8
     local.get $0
     local.tee $5
     i32.const 1
     i32.add
     local.set $0
     local.get $5
     local.get $1
     local.tee $5
     i32.const 1
     i32.add
     local.set $1
     local.get $5
     i32.load8_u
     i32.store8
     local.get $2
     i32.const 2
     i32.sub
     local.set $2
     loop $while-continue|4
      local.get $2
      i32.const 18
      i32.ge_u
      local.set $5
      local.get $5
      if
       local.get $1
       i32.const 2
       i32.add
       i32.load
       local.set $4
       local.get $0
       local.get $3
       i32.const 16
       i32.shr_u
       local.get $4
       i32.const 16
       i32.shl
       i32.or
       i32.store
       local.get $1
       i32.const 6
       i32.add
       i32.load
       local.set $3
       local.get $0
       i32.const 4
       i32.add
       local.get $4
       i32.const 16
       i32.shr_u
       local.get $3
       i32.const 16
       i32.shl
       i32.or
       i32.store
       local.get $1
       i32.const 10
       i32.add
       i32.load
       local.set $4
       local.get $0
       i32.const 8
       i32.add
       local.get $3
       i32.const 16
       i32.shr_u
       local.get $4
       i32.const 16
       i32.shl
       i32.or
       i32.store
       local.get $1
       i32.const 14
       i32.add
       i32.load
       local.set $3
       local.get $0
       i32.const 12
       i32.add
       local.get $4
       i32.const 16
       i32.shr_u
       local.get $3
       i32.const 16
       i32.shl
       i32.or
       i32.store
       local.get $1
       i32.const 16
       i32.add
       local.set $1
       local.get $0
       i32.const 16
       i32.add
       local.set $0
       local.get $2
       i32.const 16
       i32.sub
       local.set $2
       br $while-continue|4
      end
     end
     br $break|2
    end
    local.get $1
    i32.load
    local.set $3
    local.get $0
    local.tee $5
    i32.const 1
    i32.add
    local.set $0
    local.get $5
    local.get $1
    local.tee $5
    i32.const 1
    i32.add
    local.set $1
    local.get $5
    i32.load8_u
    i32.store8
    local.get $2
    i32.const 1
    i32.sub
    local.set $2
    loop $while-continue|5
     local.get $2
     i32.const 19
     i32.ge_u
     local.set $5
     local.get $5
     if
      local.get $1
      i32.const 3
      i32.add
      i32.load
      local.set $4
      local.get $0
      local.get $3
      i32.const 8
      i32.shr_u
      local.get $4
      i32.const 24
      i32.shl
      i32.or
      i32.store
      local.get $1
      i32.const 7
      i32.add
      i32.load
      local.set $3
      local.get $0
      i32.const 4
      i32.add
      local.get $4
      i32.const 8
      i32.shr_u
      local.get $3
      i32.const 24
      i32.shl
      i32.or
      i32.store
      local.get $1
      i32.const 11
      i32.add
      i32.load
      local.set $4
      local.get $0
      i32.const 8
      i32.add
      local.get $3
      i32.const 8
      i32.shr_u
      local.get $4
      i32.const 24
      i32.shl
      i32.or
      i32.store
      local.get $1
      i32.const 15
      i32.add
      i32.load
      local.set $3
      local.get $0
      i32.const 12
      i32.add
      local.get $4
      i32.const 8
      i32.shr_u
      local.get $3
      i32.const 24
      i32.shl
      i32.or
      i32.store
      local.get $1
      i32.const 16
      i32.add
      local.set $1
      local.get $0
      i32.const 16
      i32.add
      local.set $0
      local.get $2
      i32.const 16
      i32.sub
      local.set $2
      br $while-continue|5
     end
    end
    br $break|2
   end
  end
  local.get $2
  i32.const 16
  i32.and
  if
   local.get $0
   local.tee $5
   i32.const 1
   i32.add
   local.set $0
   local.get $5
   local.get $1
   local.tee $5
   i32.const 1
   i32.add
   local.set $1
   local.get $5
   i32.load8_u
   i32.store8
   local.get $0
   local.tee $5
   i32.const 1
   i32.add
   local.set $0
   local.get $5
   local.get $1
   local.tee $5
   i32.const 1
   i32.add
   local.set $1
   local.get $5
   i32.load8_u
   i32.store8
   local.get $0
   local.tee $5
   i32.const 1
   i32.add
   local.set $0
   local.get $5
   local.get $1
   local.tee $5
   i32.const 1
   i32.add
   local.set $1
   local.get $5
   i32.load8_u
   i32.store8
   local.get $0
   local.tee $5
   i32.const 1
   i32.add
   local.set $0
   local.get $5
   local.get $1
   local.tee $5
   i32.const 1
   i32.add
   local.set $1
   local.get $5
   i32.load8_u
   i32.store8
   local.get $0
   local.tee $5
   i32.const 1
   i32.add
   local.set $0
   local.get $5
   local.get $1
   local.tee $5
   i32.const 1
   i32.add
   local.set $1
   local.get $5
   i32.load8_u
   i32.store8
   local.get $0
   local.tee $5
   i32.const 1
   i32.add
   local.set $0
   local.get $5
   local.get $1
   local.tee $5
   i32.const 1
   i32.add
   local.set $1
   local.get $5
   i32.load8_u
   i32.store8
   local.get $0
   local.tee $5
   i32.const 1
   i32.add
   local.set $0
   local.get $5
   local.get $1
   local.tee $5
   i32.const 1
   i32.add
   local.set $1
   local.get $5
   i32.load8_u
   i32.store8
   local.get $0
   local.tee $5
   i32.const 1
   i32.add
   local.set $0
   local.get $5
   local.get $1
   local.tee $5
   i32.const 1
   i32.add
   local.set $1
   local.get $5
   i32.load8_u
   i32.store8
   local.get $0
   local.tee $5
   i32.const 1
   i32.add
   local.set $0
   local.get $5
   local.get $1
   local.tee $5
   i32.const 1
   i32.add
   local.set $1
   local.get $5
   i32.load8_u
   i32.store8
   local.get $0
   local.tee $5
   i32.const 1
   i32.add
   local.set $0
   local.get $5
   local.get $1
   local.tee $5
   i32.const 1
   i32.add
   local.set $1
   local.get $5
   i32.load8_u
   i32.store8
   local.get $0
   local.tee $5
   i32.const 1
   i32.add
   local.set $0
   local.get $5
   local.get $1
   local.tee $5
   i32.const 1
   i32.add
   local.set $1
   local.get $5
   i32.load8_u
   i32.store8
   local.get $0
   local.tee $5
   i32.const 1
   i32.add
   local.set $0
   local.get $5
   local.get $1
   local.tee $5
   i32.const 1
   i32.add
   local.set $1
   local.get $5
   i32.load8_u
   i32.store8
   local.get $0
   local.tee $5
   i32.const 1
   i32.add
   local.set $0
   local.get $5
   local.get $1
   local.tee $5
   i32.const 1
   i32.add
   local.set $1
   local.get $5
   i32.load8_u
   i32.store8
   local.get $0
   local.tee $5
   i32.const 1
   i32.add
   local.set $0
   local.get $5
   local.get $1
   local.tee $5
   i32.const 1
   i32.add
   local.set $1
   local.get $5
   i32.load8_u
   i32.store8
   local.get $0
   local.tee $5
   i32.const 1
   i32.add
   local.set $0
   local.get $5
   local.get $1
   local.tee $5
   i32.const 1
   i32.add
   local.set $1
   local.get $5
   i32.load8_u
   i32.store8
   local.get $0
   local.tee $5
   i32.const 1
   i32.add
   local.set $0
   local.get $5
   local.get $1
   local.tee $5
   i32.const 1
   i32.add
   local.set $1
   local.get $5
   i32.load8_u
   i32.store8
  end
  local.get $2
  i32.const 8
  i32.and
  if
   local.get $0
   local.tee $5
   i32.const 1
   i32.add
   local.set $0
   local.get $5
   local.get $1
   local.tee $5
   i32.const 1
   i32.add
   local.set $1
   local.get $5
   i32.load8_u
   i32.store8
   local.get $0
   local.tee $5
   i32.const 1
   i32.add
   local.set $0
   local.get $5
   local.get $1
   local.tee $5
   i32.const 1
   i32.add
   local.set $1
   local.get $5
   i32.load8_u
   i32.store8
   local.get $0
   local.tee $5
   i32.const 1
   i32.add
   local.set $0
   local.get $5
   local.get $1
   local.tee $5
   i32.const 1
   i32.add
   local.set $1
   local.get $5
   i32.load8_u
   i32.store8
   local.get $0
   local.tee $5
   i32.const 1
   i32.add
   local.set $0
   local.get $5
   local.get $1
   local.tee $5
   i32.const 1
   i32.add
   local.set $1
   local.get $5
   i32.load8_u
   i32.store8
   local.get $0
   local.tee $5
   i32.const 1
   i32.add
   local.set $0
   local.get $5
   local.get $1
   local.tee $5
   i32.const 1
   i32.add
   local.set $1
   local.get $5
   i32.load8_u
   i32.store8
   local.get $0
   local.tee $5
   i32.const 1
   i32.add
   local.set $0
   local.get $5
   local.get $1
   local.tee $5
   i32.const 1
   i32.add
   local.set $1
   local.get $5
   i32.load8_u
   i32.store8
   local.get $0
   local.tee $5
   i32.const 1
   i32.add
   local.set $0
   local.get $5
   local.get $1
   local.tee $5
   i32.const 1
   i32.add
   local.set $1
   local.get $5
   i32.load8_u
   i32.store8
   local.get $0
   local.tee $5
   i32.const 1
   i32.add
   local.set $0
   local.get $5
   local.get $1
   local.tee $5
   i32.const 1
   i32.add
   local.set $1
   local.get $5
   i32.load8_u
   i32.store8
  end
  local.get $2
  i32.const 4
  i32.and
  if
   local.get $0
   local.tee $5
   i32.const 1
   i32.add
   local.set $0
   local.get $5
   local.get $1
   local.tee $5
   i32.const 1
   i32.add
   local.set $1
   local.get $5
   i32.load8_u
   i32.store8
   local.get $0
   local.tee $5
   i32.const 1
   i32.add
   local.set $0
   local.get $5
   local.get $1
   local.tee $5
   i32.const 1
   i32.add
   local.set $1
   local.get $5
   i32.load8_u
   i32.store8
   local.get $0
   local.tee $5
   i32.const 1
   i32.add
   local.set $0
   local.get $5
   local.get $1
   local.tee $5
   i32.const 1
   i32.add
   local.set $1
   local.get $5
   i32.load8_u
   i32.store8
   local.get $0
   local.tee $5
   i32.const 1
   i32.add
   local.set $0
   local.get $5
   local.get $1
   local.tee $5
   i32.const 1
   i32.add
   local.set $1
   local.get $5
   i32.load8_u
   i32.store8
  end
  local.get $2
  i32.const 2
  i32.and
  if
   local.get $0
   local.tee $5
   i32.const 1
   i32.add
   local.set $0
   local.get $5
   local.get $1
   local.tee $5
   i32.const 1
   i32.add
   local.set $1
   local.get $5
   i32.load8_u
   i32.store8
   local.get $0
   local.tee $5
   i32.const 1
   i32.add
   local.set $0
   local.get $5
   local.get $1
   local.tee $5
   i32.const 1
   i32.add
   local.set $1
   local.get $5
   i32.load8_u
   i32.store8
  end
  local.get $2
  i32.const 1
  i32.and
  if
   local.get $0
   local.tee $5
   i32.const 1
   i32.add
   local.set $0
   local.get $5
   local.get $1
   local.tee $5
   i32.const 1
   i32.add
   local.set $1
   local.get $5
   i32.load8_u
   i32.store8
  end
 )
 (func $~lib/memory/memory.copy (param $0 i32) (param $1 i32) (param $2 i32)
  (local $3 i32)
  (local $4 i32)
  (local $5 i32)
  (local $6 i32)
  (local $7 i32)
  block $~lib/util/memory/memmove|inlined.0
   local.get $0
   local.set $5
   local.get $1
   local.set $4
   local.get $2
   local.set $3
   local.get $5
   local.get $4
   i32.eq
   if
    br $~lib/util/memory/memmove|inlined.0
   end
   i32.const 0
   i32.const 1
   i32.lt_s
   drop
   local.get $4
   local.get $5
   i32.sub
   local.get $3
   i32.sub
   i32.const 0
   local.get $3
   i32.const 1
   i32.shl
   i32.sub
   i32.le_u
   if
    local.get $5
    local.get $4
    local.get $3
    call $~lib/util/memory/memcpy
    br $~lib/util/memory/memmove|inlined.0
   end
   local.get $5
   local.get $4
   i32.lt_u
   if
    i32.const 0
    i32.const 2
    i32.lt_s
    drop
    local.get $4
    i32.const 7
    i32.and
    local.get $5
    i32.const 7
    i32.and
    i32.eq
    if
     loop $while-continue|0
      local.get $5
      i32.const 7
      i32.and
      local.set $6
      local.get $6
      if
       local.get $3
       i32.eqz
       if
        br $~lib/util/memory/memmove|inlined.0
       end
       local.get $3
       i32.const 1
       i32.sub
       local.set $3
       local.get $5
       local.tee $7
       i32.const 1
       i32.add
       local.set $5
       local.get $7
       local.get $4
       local.tee $7
       i32.const 1
       i32.add
       local.set $4
       local.get $7
       i32.load8_u
       i32.store8
       br $while-continue|0
      end
     end
     loop $while-continue|1
      local.get $3
      i32.const 8
      i32.ge_u
      local.set $6
      local.get $6
      if
       local.get $5
       local.get $4
       i64.load
       i64.store
       local.get $3
       i32.const 8
       i32.sub
       local.set $3
       local.get $5
       i32.const 8
       i32.add
       local.set $5
       local.get $4
       i32.const 8
       i32.add
       local.set $4
       br $while-continue|1
      end
     end
    end
    loop $while-continue|2
     local.get $3
     local.set $6
     local.get $6
     if
      local.get $5
      local.tee $7
      i32.const 1
      i32.add
      local.set $5
      local.get $7
      local.get $4
      local.tee $7
      i32.const 1
      i32.add
      local.set $4
      local.get $7
      i32.load8_u
      i32.store8
      local.get $3
      i32.const 1
      i32.sub
      local.set $3
      br $while-continue|2
     end
    end
   else
    i32.const 0
    i32.const 2
    i32.lt_s
    drop
    local.get $4
    i32.const 7
    i32.and
    local.get $5
    i32.const 7
    i32.and
    i32.eq
    if
     loop $while-continue|3
      local.get $5
      local.get $3
      i32.add
      i32.const 7
      i32.and
      local.set $6
      local.get $6
      if
       local.get $3
       i32.eqz
       if
        br $~lib/util/memory/memmove|inlined.0
       end
       local.get $5
       local.get $3
       i32.const 1
       i32.sub
       local.tee $3
       i32.add
       local.get $4
       local.get $3
       i32.add
       i32.load8_u
       i32.store8
       br $while-continue|3
      end
     end
     loop $while-continue|4
      local.get $3
      i32.const 8
      i32.ge_u
      local.set $6
      local.get $6
      if
       local.get $3
       i32.const 8
       i32.sub
       local.set $3
       local.get $5
       local.get $3
       i32.add
       local.get $4
       local.get $3
       i32.add
       i64.load
       i64.store
       br $while-continue|4
      end
     end
    end
    loop $while-continue|5
     local.get $3
     local.set $6
     local.get $6
     if
      local.get $5
      local.get $3
      i32.const 1
      i32.sub
      local.tee $3
      i32.add
      local.get $4
      local.get $3
      i32.add
      i32.load8_u
      i32.store8
      br $while-continue|5
     end
    end
   end
  end
 )
 (func $~lib/rt/__newBuffer (param $0 i32) (param $1 i32) (param $2 i32) (result i32)
  (local $3 i32)
  local.get $0
  local.get $1
  call $~lib/rt/tcms/__new
  local.set $3
  local.get $2
  if
   local.get $3
   local.get $2
   local.get $0
   call $~lib/memory/memory.copy
  end
  local.get $3
 )
 (func $~lib/rt/tcms/Object#get:color (param $0 i32) (result i32)
  local.get $0
  i32.load offset=4
  i32.const 3
  i32.and
 )
 (func $~lib/rt/tcms/Object#get:next (param $0 i32) (result i32)
  local.get $0
  i32.load offset=4
  i32.const 3
  i32.const -1
  i32.xor
  i32.and
 )
 (func $~lib/rt/tcms/Object#unlink (param $0 i32)
  (local $1 i32)
  (local $2 i32)
  (local $3 i32)
  local.get $0
  call $~lib/rt/tcms/Object#get:next
  local.set $1
  local.get $0
  i32.load offset=8
  local.set $2
  local.get $1
  i32.const 0
  i32.eq
  if
   local.get $2
   i32.const 0
   i32.eq
   i32.eqz
   if
    i32.const 0
    i32.const 464
    i32.const 120
    i32.const 7
    call $~lib/builtins/abort
    unreachable
   end
   return
  end
  local.get $1
  local.get $2
  local.tee $3
  i32.eqz
  if (result i32)
   i32.const 0
   i32.const 464
   i32.const 123
   i32.const 17
   call $~lib/builtins/abort
   unreachable
  else
   local.get $3
  end
  call $~lib/rt/tcms/Object#set:prev
  local.get $2
  local.get $1
  call $~lib/rt/tcms/Object#set:next
 )
 (func $~lib/rt/tcms/Object#makeGray (param $0 i32)
  (local $1 i32)
  local.get $0
  global.get $~lib/rt/tcms/iter
  i32.eq
  if
   local.get $0
   i32.load offset=8
   local.tee $1
   i32.eqz
   if (result i32)
    i32.const 0
    i32.const 464
    i32.const 130
    i32.const 30
    call $~lib/builtins/abort
    unreachable
   else
    local.get $1
   end
   global.set $~lib/rt/tcms/iter
  end
  local.get $0
  call $~lib/rt/tcms/Object#unlink
  global.get $~lib/rt/tcms/toSpace
  local.get $0
  call $~lib/rt/tcms/ObjectList#push
  local.get $0
  i32.const 2
  call $~lib/rt/tcms/Object#set:color
 )
 (func $~lib/rt/tcms/__link (param $0 i32) (param $1 i32) (param $2 i32)
  (local $3 i32)
  (local $4 i32)
  (local $5 i32)
  local.get $1
  i32.eqz
  if
   return
  end
  global.get $~lib/rt/tcms/state
  i32.const 0
  i32.eq
  if
   call $~lib/rt/tcms/init
  end
  i32.const 1
  drop
  local.get $0
  i32.eqz
  if
   i32.const 0
   i32.const 464
   i32.const 299
   i32.const 14
   call $~lib/builtins/abort
   unreachable
  end
  global.get $~lib/rt/tcms/white
  i32.eqz
  local.set $3
  local.get $0
  local.set $4
  local.get $4
  i32.const 20
  i32.sub
  local.set $5
  local.get $5
  call $~lib/rt/tcms/Object#get:color
  local.get $3
  i32.eq
  if
   local.get $1
   local.set $4
   local.get $4
   i32.const 20
   i32.sub
   local.set $4
   local.get $4
   call $~lib/rt/tcms/Object#get:color
   global.get $~lib/rt/tcms/white
   i32.eq
   if
    local.get $2
    if
     local.get $5
     call $~lib/rt/tcms/Object#makeGray
    else
     local.get $4
     call $~lib/rt/tcms/Object#makeGray
    end
   end
  end
 )
 (func $~lib/rt/__newArray (param $0 i32) (param $1 i32) (param $2 i32) (param $3 i32) (result i32)
  (local $4 i32)
  (local $5 i32)
  (local $6 i32)
  i32.const 16
  local.get $2
  call $~lib/rt/tcms/__new
  local.set $4
  local.get $0
  local.get $1
  i32.shl
  local.set $5
  local.get $5
  i32.const 0
  local.get $3
  call $~lib/rt/__newBuffer
  local.set $6
  local.get $4
  local.get $6
  i32.store
  local.get $4
  local.get $6
  i32.const 0
  call $~lib/rt/tcms/__link
  local.get $4
  local.get $6
  i32.store offset=4
  local.get $4
  local.get $5
  i32.store offset=8
  local.get $4
  local.get $0
  i32.store offset=12
  local.get $4
 )
 (func $~lib/array/Array<i8>#__uset (param $0 i32) (param $1 i32) (param $2 i32)
  local.get $0
  i32.load offset=4
  local.get $1
  i32.const 0
  i32.shl
  i32.add
  local.get $2
  i32.store8
  i32.const 0
  drop
 )
 (func $~lib/array/Array<i32>#__uset (param $0 i32) (param $1 i32) (param $2 i32)
  local.get $0
  i32.load offset=4
  local.get $1
  i32.const 2
  i32.shl
  i32.add
  local.get $2
  i32.store
  i32.const 0
  drop
 )
 (func $std/array-literal/Ref#constructor (param $0 i32) (result i32)
  local.get $0
  i32.eqz
  if
   i32.const 0
   i32.const 5
   call $~lib/rt/tcms/__new
   local.set $0
  end
  local.get $0
 )
 (func $~lib/array/Array<std/array-literal/Ref>#__uset (param $0 i32) (param $1 i32) (param $2 i32)
  local.get $0
  i32.load offset=4
  local.get $1
  i32.const 2
  i32.shl
  i32.add
  local.get $2
  i32.store
  i32.const 1
  drop
  local.get $0
  local.get $2
  i32.const 1
  call $~lib/rt/tcms/__link
 )
 (func $~lib/array/Array<std/array-literal/Ref>#get:length (param $0 i32) (result i32)
  local.get $0
  i32.load offset=12
 )
 (func $std/array-literal/RefWithCtor#constructor (param $0 i32) (result i32)
  local.get $0
  i32.eqz
  if
   i32.const 0
   i32.const 7
   call $~lib/rt/tcms/__new
   local.set $0
  end
  local.get $0
 )
 (func $~lib/array/Array<std/array-literal/RefWithCtor>#__uset (param $0 i32) (param $1 i32) (param $2 i32)
  local.get $0
  i32.load offset=4
  local.get $1
  i32.const 2
  i32.shl
  i32.add
  local.get $2
  i32.store
  i32.const 1
  drop
  local.get $0
  local.get $2
  i32.const 1
  call $~lib/rt/tcms/__link
 )
 (func $~lib/array/Array<std/array-literal/RefWithCtor>#get:length (param $0 i32) (result i32)
  local.get $0
  i32.load offset=12
 )
 (func $std/array-literal/doesntLeak (param $0 i32)
  nop
 )
 (func $~lib/rt/tlsf/checkUsedBlock (param $0 i32) (result i32)
  (local $1 i32)
  local.get $0
  i32.const 4
  i32.sub
  local.set $1
  local.get $0
  i32.const 0
  i32.ne
  if (result i32)
   local.get $0
   i32.const 15
   i32.and
   i32.eqz
  else
   i32.const 0
  end
  if (result i32)
   local.get $1
   i32.load
   i32.const 1
   i32.and
   i32.eqz
  else
   i32.const 0
  end
  i32.eqz
  if
   i32.const 0
   i32.const 544
   i32.const 564
   i32.const 3
   call $~lib/builtins/abort
   unreachable
  end
  local.get $1
 )
 (func $~lib/rt/tlsf/freeBlock (param $0 i32) (param $1 i32)
  i32.const 0
  drop
  local.get $1
  local.get $1
  i32.load
  i32.const 1
  i32.or
  call $~lib/rt/common/BLOCK#set:mmInfo
  local.get $0
  local.get $1
  call $~lib/rt/tlsf/insertBlock
 )
 (func $~lib/rt/tlsf/__free (param $0 i32)
  local.get $0
  global.get $~lib/memory/__heap_base
  i32.lt_u
  if
   return
  end
  global.get $~lib/rt/tlsf/ROOT
  i32.eqz
  if
   call $~lib/rt/tlsf/initialize
  end
  global.get $~lib/rt/tlsf/ROOT
  local.get $0
  call $~lib/rt/tlsf/checkUsedBlock
  call $~lib/rt/tlsf/freeBlock
 )
 (func $~lib/rt/tcms/free (param $0 i32)
  local.get $0
  global.get $~lib/memory/__heap_base
  i32.lt_u
  if
   return
  end
  global.get $~lib/rt/tcms/total
  i32.const 1
  i32.sub
  global.set $~lib/rt/tcms/total
  global.get $~lib/rt/tcms/totalMem
  local.get $0
  call $~lib/rt/tcms/Object#get:size
  i32.sub
  global.set $~lib/rt/tcms/totalMem
  i32.const 0
  drop
  local.get $0
  i32.const 4
  i32.add
  call $~lib/rt/tlsf/__free
 )
 (func $~lib/rt/tcms/step (result i32)
  (local $0 i32)
  (local $1 i32)
  (local $2 i32)
  block $break|0
   block $case3|0
    block $case2|0
     block $case1|0
      block $case0|0
       global.get $~lib/rt/tcms/state
       local.set $1
       local.get $1
       i32.const 0
       i32.eq
       br_if $case0|0
       local.get $1
       i32.const 1
       i32.eq
       br_if $case1|0
       local.get $1
       i32.const 2
       i32.eq
       br_if $case2|0
       local.get $1
       i32.const 3
       i32.eq
       br_if $case3|0
       br $break|0
      end
      call $~lib/rt/tcms/init
     end
     i32.const 0
     call $~lib/rt/__visit_globals
     i32.const 0
     call $~lib/rt/tcms/__visit_externals
     i32.const 2
     global.set $~lib/rt/tcms/state
    end
    global.get $~lib/rt/tcms/white
    i32.eqz
    local.set $1
    global.get $~lib/rt/tcms/iter
    call $~lib/rt/tcms/Object#get:next
    local.set $0
    local.get $0
    global.get $~lib/rt/tcms/toSpace
    i32.ne
    if
     local.get $0
     global.set $~lib/rt/tcms/iter
     local.get $0
     local.get $1
     call $~lib/rt/tcms/Object#set:color
     local.get $0
     local.set $2
     local.get $2
     i32.const 20
     i32.add
     i32.const 0
     call $~lib/rt/__visit_members
    else
     i32.const 0
     call $~lib/rt/__visit_globals
     i32.const 0
     call $~lib/rt/tcms/__visit_externals
     global.get $~lib/rt/tcms/iter
     call $~lib/rt/tcms/Object#get:next
     local.set $0
     local.get $0
     global.get $~lib/rt/tcms/toSpace
     i32.eq
     if
      global.get $~lib/rt/tcms/fromSpace
      local.set $2
      global.get $~lib/rt/tcms/toSpace
      global.set $~lib/rt/tcms/fromSpace
      local.get $2
      global.set $~lib/rt/tcms/toSpace
      local.get $1
      global.set $~lib/rt/tcms/white
      local.get $2
      call $~lib/rt/tcms/Object#get:next
      global.set $~lib/rt/tcms/iter
      i32.const 3
      global.set $~lib/rt/tcms/state
     end
    end
    br $break|0
   end
   global.get $~lib/rt/tcms/iter
   local.set $0
   local.get $0
   global.get $~lib/rt/tcms/toSpace
   i32.ne
   if
    local.get $0
    call $~lib/rt/tcms/Object#get:next
    global.set $~lib/rt/tcms/iter
    i32.const 1
    drop
    local.get $0
    call $~lib/rt/tcms/Object#get:color
    global.get $~lib/rt/tcms/white
    i32.eqz
    i32.eq
    i32.eqz
    if
     i32.const 0
     i32.const 464
     i32.const 201
     i32.const 20
     call $~lib/builtins/abort
     unreachable
    end
    local.get $0
    call $~lib/rt/tcms/free
    i32.const 1
    return
   end
   global.get $~lib/rt/tcms/toSpace
   local.set $2
   local.get $2
   local.get $2
   call $~lib/rt/tcms/Object#set:nextWithColor
   local.get $2
   local.get $2
   local.tee $1
   i32.eqz
   if (result i32)
    i32.const 0
    i32.const 464
    i32.const 153
    i32.const 17
    call $~lib/builtins/abort
    unreachable
   else
    local.get $1
   end
   call $~lib/rt/tcms/Object#set:prev
   i32.const 1
   global.set $~lib/rt/tcms/state
   i32.const 0
   global.set $~lib/rt/tcms/debt
   br $break|0
  end
  i32.const 0
 )
 (func $~lib/rt/tcms/collectIncremental
  (local $0 i32)
  (local $1 i32)
  global.get $~lib/rt/tcms/depth
  i32.eqz
  i32.eqz
  if
   i32.const 0
   i32.const 464
   i32.const 372
   i32.const 3
   call $~lib/builtins/abort
   unreachable
  end
  global.get $~lib/rt/tcms/total
  global.get $~lib/rt/tcms/threshold
  i32.lt_u
  if
   return
  end
  i32.const 0
  drop
  global.get $~lib/rt/tcms/total
  global.get $~lib/rt/tcms/threshold
  i32.sub
  global.set $~lib/rt/tcms/debt
  i32.const 2
  i32.const 100
  i32.mul
  local.set $0
  loop $do-continue|0
   local.get $0
   call $~lib/rt/tcms/step
   i32.sub
   local.set $0
   global.get $~lib/rt/tcms/state
   i32.const 1
   i32.eq
   if
    i32.const 2
    global.get $~lib/rt/tcms/total
    i32.mul
    global.set $~lib/rt/tcms/threshold
    i32.const 0
    drop
    i32.const 0
    drop
    return
   end
   local.get $0
   i32.const 0
   i32.gt_s
   local.set $1
   local.get $1
   br_if $do-continue|0
  end
  global.get $~lib/rt/tcms/debt
  i32.const 100
  i32.lt_u
  if
   global.get $~lib/rt/tcms/total
   i32.const 100
   i32.add
   global.set $~lib/rt/tcms/threshold
  else
   global.get $~lib/rt/tcms/debt
   i32.const 100
   i32.sub
   global.set $~lib/rt/tcms/debt
   global.get $~lib/rt/tcms/total
   global.set $~lib/rt/tcms/threshold
  end
 )
 (func $~lib/rt/tcms/collectFull
  (local $0 i32)
  i32.const 0
  drop
  global.get $~lib/rt/tcms/state
  i32.const 1
  i32.gt_s
  if
   loop $while-continue|0
    global.get $~lib/rt/tcms/state
    i32.const 1
    i32.ne
    local.set $0
    local.get $0
    if
     call $~lib/rt/tcms/step
     drop
     br $while-continue|0
    end
   end
  end
  call $~lib/rt/tcms/step
  drop
  loop $while-continue|1
   global.get $~lib/rt/tcms/state
   i32.const 1
   i32.ne
   local.set $0
   local.get $0
   if
    call $~lib/rt/tcms/step
    drop
    br $while-continue|1
   end
  end
  i32.const 2
  global.get $~lib/rt/tcms/total
  i32.mul
  global.set $~lib/rt/tcms/threshold
  i32.const 0
  drop
  i32.const 0
  drop
 )
 (func $~lib/rt/tcms/__collect (param $0 i32)
  local.get $0
  if
   call $~lib/rt/tcms/collectIncremental
  else
   call $~lib/rt/tcms/collectFull
  end
 )
 (func $start:std/array-literal
  (local $0 i32)
  (local $1 i32)
  global.get $std/array-literal/staticArrayI8
  call $~lib/array/Array<i8>#get:length
  i32.const 3
  i32.eq
  i32.eqz
  if
   i32.const 0
   i32.const 112
   i32.const 2
   i32.const 1
   call $~lib/builtins/abort
   unreachable
  end
  global.get $std/array-literal/staticArrayI8
  i32.const 0
  call $~lib/array/Array<i8>#__get
  i32.const 0
  i32.eq
  i32.eqz
  if
   i32.const 0
   i32.const 112
   i32.const 3
   i32.const 1
   call $~lib/builtins/abort
   unreachable
  end
  global.get $std/array-literal/staticArrayI8
  i32.const 1
  call $~lib/array/Array<i8>#__get
  i32.const 1
  i32.eq
  i32.eqz
  if
   i32.const 0
   i32.const 112
   i32.const 4
   i32.const 1
   call $~lib/builtins/abort
   unreachable
  end
  global.get $std/array-literal/staticArrayI8
  i32.const 2
  call $~lib/array/Array<i8>#__get
  i32.const 2
  i32.eq
  i32.eqz
  if
   i32.const 0
   i32.const 112
   i32.const 5
   i32.const 1
   call $~lib/builtins/abort
   unreachable
  end
  global.get $std/array-literal/staticArrayI32
  call $~lib/array/Array<i32>#get:length
  i32.const 3
  i32.eq
  i32.eqz
  if
   i32.const 0
   i32.const 112
   i32.const 8
   i32.const 1
   call $~lib/builtins/abort
   unreachable
  end
  global.get $std/array-literal/staticArrayI32
  i32.const 0
  call $~lib/array/Array<i32>#__get
  i32.const 0
  i32.eq
  i32.eqz
  if
   i32.const 0
   i32.const 112
   i32.const 9
   i32.const 1
   call $~lib/builtins/abort
   unreachable
  end
  global.get $std/array-literal/staticArrayI32
  i32.const 1
  call $~lib/array/Array<i32>#__get
  i32.const 1
  i32.eq
  i32.eqz
  if
   i32.const 0
   i32.const 112
   i32.const 10
   i32.const 1
   call $~lib/builtins/abort
   unreachable
  end
  global.get $std/array-literal/staticArrayI32
  i32.const 2
  call $~lib/array/Array<i32>#__get
  i32.const 2
  i32.eq
  i32.eqz
  if
   i32.const 0
   i32.const 112
   i32.const 11
   i32.const 1
   call $~lib/builtins/abort
   unreachable
  end
  global.get $std/array-literal/emptyArrayI32
  call $~lib/array/Array<i32>#get:length
  i32.const 0
  i32.eq
  i32.eqz
  if
   i32.const 0
   i32.const 112
   i32.const 14
   i32.const 1
   call $~lib/builtins/abort
   unreachable
  end
  i32.const 3
  i32.const 0
  i32.const 3
  i32.const 0
  call $~lib/rt/__newArray
  local.set $1
  local.get $1
  i32.load offset=4
  local.set $0
  local.get $1
  i32.const 0
  global.get $std/array-literal/i
  call $~lib/array/Array<i8>#__uset
  local.get $1
  i32.const 1
  global.get $std/array-literal/i
  i32.const 1
  i32.add
  global.set $std/array-literal/i
  global.get $std/array-literal/i
  call $~lib/array/Array<i8>#__uset
  local.get $1
  i32.const 2
  global.get $std/array-literal/i
  i32.const 1
  i32.add
  global.set $std/array-literal/i
  global.get $std/array-literal/i
  call $~lib/array/Array<i8>#__uset
  local.get $1
  global.set $std/array-literal/dynamicArrayI8
  global.get $std/array-literal/dynamicArrayI8
  call $~lib/array/Array<i8>#get:length
  i32.const 3
  i32.eq
  i32.eqz
  if
   i32.const 0
   i32.const 112
   i32.const 19
   i32.const 1
   call $~lib/builtins/abort
   unreachable
  end
  global.get $std/array-literal/dynamicArrayI8
  i32.const 0
  call $~lib/array/Array<i8>#__get
  i32.const 0
  i32.eq
  i32.eqz
  if
   i32.const 0
   i32.const 112
   i32.const 20
   i32.const 1
   call $~lib/builtins/abort
   unreachable
  end
  global.get $std/array-literal/dynamicArrayI8
  i32.const 1
  call $~lib/array/Array<i8>#__get
  i32.const 1
  i32.eq
  i32.eqz
  if
   i32.const 0
   i32.const 112
   i32.const 21
   i32.const 1
   call $~lib/builtins/abort
   unreachable
  end
  global.get $std/array-literal/dynamicArrayI8
  i32.const 2
  call $~lib/array/Array<i8>#__get
  i32.const 2
  i32.eq
  i32.eqz
  if
   i32.const 0
   i32.const 112
   i32.const 22
   i32.const 1
   call $~lib/builtins/abort
   unreachable
  end
  i32.const 0
  global.set $std/array-literal/i
  i32.const 3
  i32.const 2
  i32.const 4
  i32.const 0
  call $~lib/rt/__newArray
  local.set $0
  local.get $0
  i32.load offset=4
  local.set $1
  local.get $0
  i32.const 0
  global.get $std/array-literal/i
  call $~lib/array/Array<i32>#__uset
  local.get $0
  i32.const 1
  global.get $std/array-literal/i
  i32.const 1
  i32.add
  global.set $std/array-literal/i
  global.get $std/array-literal/i
  call $~lib/array/Array<i32>#__uset
  local.get $0
  i32.const 2
  global.get $std/array-literal/i
  i32.const 1
  i32.add
  global.set $std/array-literal/i
  global.get $std/array-literal/i
  call $~lib/array/Array<i32>#__uset
  local.get $0
  global.set $std/array-literal/dynamicArrayI32
  global.get $std/array-literal/dynamicArrayI32
  call $~lib/array/Array<i32>#get:length
  i32.const 3
  i32.eq
  i32.eqz
  if
   i32.const 0
   i32.const 112
   i32.const 27
   i32.const 1
   call $~lib/builtins/abort
   unreachable
  end
  global.get $std/array-literal/dynamicArrayI32
  i32.const 0
  call $~lib/array/Array<i32>#__get
  i32.const 0
  i32.eq
  i32.eqz
  if
   i32.const 0
   i32.const 112
   i32.const 28
   i32.const 1
   call $~lib/builtins/abort
   unreachable
  end
  global.get $std/array-literal/dynamicArrayI32
  i32.const 1
  call $~lib/array/Array<i32>#__get
  i32.const 1
  i32.eq
  i32.eqz
  if
   i32.const 0
   i32.const 112
   i32.const 29
   i32.const 1
   call $~lib/builtins/abort
   unreachable
  end
  global.get $std/array-literal/dynamicArrayI32
  i32.const 2
  call $~lib/array/Array<i32>#__get
  i32.const 2
  i32.eq
  i32.eqz
  if
   i32.const 0
   i32.const 112
   i32.const 30
   i32.const 1
   call $~lib/builtins/abort
   unreachable
  end
  i32.const 3
  i32.const 2
  i32.const 6
  i32.const 0
  call $~lib/rt/__newArray
  local.set $1
  local.get $1
  i32.load offset=4
  local.set $0
  local.get $1
  i32.const 0
  i32.const 0
  call $std/array-literal/Ref#constructor
  call $~lib/array/Array<std/array-literal/Ref>#__uset
  local.get $1
  i32.const 1
  i32.const 0
  call $std/array-literal/Ref#constructor
  call $~lib/array/Array<std/array-literal/Ref>#__uset
  local.get $1
  i32.const 2
  i32.const 0
  call $std/array-literal/Ref#constructor
  call $~lib/array/Array<std/array-literal/Ref>#__uset
  local.get $1
  global.set $std/array-literal/dynamicArrayRef
  global.get $std/array-literal/dynamicArrayRef
  call $~lib/array/Array<std/array-literal/Ref>#get:length
  i32.const 3
  i32.eq
  i32.eqz
  if
   i32.const 0
   i32.const 112
   i32.const 34
   i32.const 1
   call $~lib/builtins/abort
   unreachable
  end
  i32.const 3
  i32.const 2
  i32.const 8
  i32.const 0
  call $~lib/rt/__newArray
  local.set $0
  local.get $0
  i32.load offset=4
  local.set $1
  local.get $0
  i32.const 0
  i32.const 0
  call $std/array-literal/RefWithCtor#constructor
  call $~lib/array/Array<std/array-literal/RefWithCtor>#__uset
  local.get $0
  i32.const 1
  i32.const 0
  call $std/array-literal/RefWithCtor#constructor
  call $~lib/array/Array<std/array-literal/RefWithCtor>#__uset
  local.get $0
  i32.const 2
  i32.const 0
  call $std/array-literal/RefWithCtor#constructor
  call $~lib/array/Array<std/array-literal/RefWithCtor>#__uset
  local.get $0
  global.set $std/array-literal/dynamicArrayRefWithCtor
  global.get $std/array-literal/dynamicArrayRefWithCtor
  call $~lib/array/Array<std/array-literal/RefWithCtor>#get:length
  i32.const 3
  i32.eq
  i32.eqz
  if
   i32.const 0
   i32.const 112
   i32.const 38
   i32.const 1
   call $~lib/builtins/abort
   unreachable
  end
  i32.const 0
  global.set $std/array-literal/emptyArrayI32
  i32.const 0
  global.set $std/array-literal/dynamicArrayI8
  i32.const 0
  global.set $std/array-literal/dynamicArrayI32
  i32.const 0
  global.set $std/array-literal/dynamicArrayRef
  i32.const 0
  global.set $std/array-literal/dynamicArrayRefWithCtor
  i32.const 1
  i32.const 2
  i32.const 6
  i32.const 0
  call $~lib/rt/__newArray
  local.set $1
  local.get $1
  i32.load offset=4
  local.set $0
  local.get $1
  i32.const 0
  i32.const 0
  call $std/array-literal/Ref#constructor
  call $~lib/array/Array<std/array-literal/Ref>#__uset
  local.get $1
  call $std/array-literal/doesntLeak
  i32.const 0
  call $~lib/rt/tcms/__collect
 )
 (func $~start
  call $start:std/array-literal
 )
 (func $~lib/rt/tcms/__visit (param $0 i32) (param $1 i32)
  (local $2 i32)
  local.get $0
  i32.eqz
  if
   return
  end
  local.get $0
  local.set $2
  local.get $2
  i32.const 20
  i32.sub
  local.set $2
  i32.const 0
  drop
  local.get $2
  call $~lib/rt/tcms/Object#get:color
  global.get $~lib/rt/tcms/white
  i32.eq
  if
   local.get $2
   call $~lib/rt/tcms/Object#makeGray
  end
 )
 (func $~lib/rt/__visit_globals (param $0 i32)
  (local $1 i32)
  global.get $std/array-literal/staticArrayI8
  local.tee $1
  if
   local.get $1
   local.get $0
   call $~lib/rt/tcms/__visit
  end
  global.get $std/array-literal/staticArrayI32
  local.tee $1
  if
   local.get $1
   local.get $0
   call $~lib/rt/tcms/__visit
  end
  global.get $std/array-literal/emptyArrayI32
  local.tee $1
  if
   local.get $1
   local.get $0
   call $~lib/rt/tcms/__visit
  end
  global.get $std/array-literal/dynamicArrayI8
  local.tee $1
  if
   local.get $1
   local.get $0
   call $~lib/rt/tcms/__visit
  end
  global.get $std/array-literal/dynamicArrayI32
  local.tee $1
  if
   local.get $1
   local.get $0
   call $~lib/rt/tcms/__visit
  end
  global.get $std/array-literal/dynamicArrayRef
  local.tee $1
  if
   local.get $1
   local.get $0
   call $~lib/rt/tcms/__visit
  end
  global.get $std/array-literal/dynamicArrayRefWithCtor
  local.tee $1
  if
   local.get $1
   local.get $0
   call $~lib/rt/tcms/__visit
  end
  i32.const 176
  local.get $0
  call $~lib/rt/tcms/__visit
 )
 (func $~lib/arraybuffer/ArrayBuffer~visit (param $0 i32) (param $1 i32)
  nop
 )
 (func $~lib/string/String~visit (param $0 i32) (param $1 i32)
  nop
 )
 (func $~lib/arraybuffer/ArrayBufferView~visit (param $0 i32) (param $1 i32)
  (local $2 i32)
  local.get $0
  i32.load
  local.tee $2
  if
   local.get $2
   local.get $1
   call $~lib/rt/tcms/__visit
  end
 )
 (func $~lib/array/Array<i8>#__visit (param $0 i32) (param $1 i32)
  i32.const 0
  drop
  local.get $0
  i32.load
  local.get $1
  call $~lib/rt/tcms/__visit
 )
 (func $~lib/array/Array<i8>~visit (param $0 i32) (param $1 i32)
  local.get $0
  local.get $1
  call $~lib/array/Array<i8>#__visit
 )
 (func $~lib/array/Array<i32>#__visit (param $0 i32) (param $1 i32)
  i32.const 0
  drop
  local.get $0
  i32.load
  local.get $1
  call $~lib/rt/tcms/__visit
 )
 (func $~lib/array/Array<i32>~visit (param $0 i32) (param $1 i32)
  local.get $0
  local.get $1
  call $~lib/array/Array<i32>#__visit
 )
 (func $std/array-literal/Ref~visit (param $0 i32) (param $1 i32)
  nop
 )
 (func $~lib/array/Array<std/array-literal/Ref>#__visit (param $0 i32) (param $1 i32)
  (local $2 i32)
  (local $3 i32)
  (local $4 i32)
  (local $5 i32)
  i32.const 1
  drop
  local.get $0
  i32.load offset=4
  local.set $2
  local.get $2
  local.get $0
  i32.load offset=12
  i32.const 2
  i32.shl
  i32.add
  local.set $3
  loop $while-continue|0
   local.get $2
   local.get $3
   i32.lt_u
   local.set $4
   local.get $4
   if
    local.get $2
    i32.load
    local.set $5
    local.get $5
    if
     local.get $5
     local.get $1
     call $~lib/rt/tcms/__visit
    end
    local.get $2
    i32.const 4
    i32.add
    local.set $2
    br $while-continue|0
   end
  end
  local.get $0
  i32.load
  local.get $1
  call $~lib/rt/tcms/__visit
 )
 (func $~lib/array/Array<std/array-literal/Ref>~visit (param $0 i32) (param $1 i32)
  local.get $0
  local.get $1
  call $~lib/array/Array<std/array-literal/Ref>#__visit
 )
 (func $std/array-literal/RefWithCtor~visit (param $0 i32) (param $1 i32)
  nop
 )
 (func $~lib/array/Array<std/array-literal/RefWithCtor>#__visit (param $0 i32) (param $1 i32)
  (local $2 i32)
  (local $3 i32)
  (local $4 i32)
  (local $5 i32)
  i32.const 1
  drop
  local.get $0
  i32.load offset=4
  local.set $2
  local.get $2
  local.get $0
  i32.load offset=12
  i32.const 2
  i32.shl
  i32.add
  local.set $3
  loop $while-continue|0
   local.get $2
   local.get $3
   i32.lt_u
   local.set $4
   local.get $4
   if
    local.get $2
    i32.load
    local.set $5
    local.get $5
    if
     local.get $5
     local.get $1
     call $~lib/rt/tcms/__visit
    end
    local.get $2
    i32.const 4
    i32.add
    local.set $2
    br $while-continue|0
   end
  end
  local.get $0
  i32.load
  local.get $1
  call $~lib/rt/tcms/__visit
 )
 (func $~lib/array/Array<std/array-literal/RefWithCtor>~visit (param $0 i32) (param $1 i32)
  local.get $0
  local.get $1
  call $~lib/array/Array<std/array-literal/RefWithCtor>#__visit
 )
 (func $~lib/rt/__visit_members (param $0 i32) (param $1 i32)
  block $invalid
   block $~lib/array/Array<std/array-literal/RefWithCtor>
    block $std/array-literal/RefWithCtor
     block $~lib/array/Array<std/array-literal/Ref>
      block $std/array-literal/Ref
       block $~lib/array/Array<i32>
        block $~lib/array/Array<i8>
         block $~lib/arraybuffer/ArrayBufferView
          block $~lib/string/String
           block $~lib/arraybuffer/ArrayBuffer
            local.get $0
            i32.const 8
            i32.sub
            i32.load
            br_table $~lib/arraybuffer/ArrayBuffer $~lib/string/String $~lib/arraybuffer/ArrayBufferView $~lib/array/Array<i8> $~lib/array/Array<i32> $std/array-literal/Ref $~lib/array/Array<std/array-literal/Ref> $std/array-literal/RefWithCtor $~lib/array/Array<std/array-literal/RefWithCtor> $invalid
           end
           local.get $0
           local.get $1
           call $~lib/arraybuffer/ArrayBuffer~visit
           return
          end
          local.get $0
          local.get $1
          call $~lib/string/String~visit
          return
         end
         local.get $0
         local.get $1
         call $~lib/arraybuffer/ArrayBufferView~visit
         return
        end
        local.get $0
        local.get $1
        call $~lib/array/Array<i8>~visit
        return
       end
       local.get $0
       local.get $1
       call $~lib/array/Array<i32>~visit
       return
      end
      local.get $0
      local.get $1
      call $std/array-literal/Ref~visit
      return
     end
     local.get $0
     local.get $1
     call $~lib/array/Array<std/array-literal/Ref>~visit
     return
    end
    local.get $0
    local.get $1
    call $std/array-literal/RefWithCtor~visit
    return
   end
   local.get $0
   local.get $1
   call $~lib/array/Array<std/array-literal/RefWithCtor>~visit
   return
  end
  unreachable
 )
)<|MERGE_RESOLUTION|>--- conflicted
+++ resolved
@@ -12,43 +12,28 @@
  (import "env" "abort" (func $~lib/builtins/abort (param i32 i32 i32 i32)))
  (import "env" "mark" (func $~lib/rt/tcms/__visit_externals (param i32)))
  (memory $0 1)
-<<<<<<< HEAD
- (data (i32.const 12) "\18\00\00\00\00\00\00\00\00\00\00\00\00\00\00\00\03\00\00\00\00\01\02\00")
- (data (i32.const 44) "$\00\00\00\00\00\00\00\00\00\00\00\03\00\00\00\10\00\00\00 \00\00\00 \00\00\00\03\00\00\00\03\00\00\00")
- (data (i32.const 92) "<\00\00\00\00\00\00\00\00\00\00\00\01\00\00\00(\00\00\00s\00t\00d\00/\00a\00r\00r\00a\00y\00-\00l\00i\00t\00e\00r\00a\00l\00.\00t\00s\00")
- (data (i32.const 156) "8\00\00\00\00\00\00\00\00\00\00\00\01\00\00\00$\00\00\00I\00n\00d\00e\00x\00 \00o\00u\00t\00 \00o\00f\00 \00r\00a\00n\00g\00e\00")
- (data (i32.const 220) "0\00\00\00\00\00\00\00\00\00\00\00\01\00\00\00\1a\00\00\00~\00l\00i\00b\00/\00a\00r\00r\00a\00y\00.\00t\00s\00\00\00")
- (data (i32.const 268) " \00\00\00\00\00\00\00\00\00\00\00\00\00\00\00\0c\00\00\00\00\00\00\00\01\00\00\00\02\00\00\00")
- (data (i32.const 300) "$\00\00\00\00\00\00\00\00\00\00\00\04\00\00\00\10\00\00\00 \01\00\00 \01\00\00\0c\00\00\00\03\00\00\00")
- (data (i32.const 348) "\14\00\00\00\00\00\00\00\00\00\00\00\00\00\00\00\00\00\00\00")
- (data (i32.const 380) "$\00\00\00\00\00\00\00\00\00\00\00\04\00\00\00\10\00\00\00p\01\00\00p\01\00\00\00\00\00\00\00\00\00\00")
- (data (i32.const 416) "\00\00\00\00\00\00\00\00\00\00\00\00\00\00\00\00\00\00\00\00")
- (data (i32.const 444) "4\00\00\00\00\00\00\00\00\00\00\00\01\00\00\00\1e\00\00\00~\00l\00i\00b\00/\00r\00t\00/\00t\00c\00m\00s\00.\00t\00s\00\00\00")
- (data (i32.const 496) "\00\00\00\00\00\00\00\00\00\00\00\00\00\00\00\00\00\00\00\00")
- (data (i32.const 524) "4\00\00\00\00\00\00\00\00\00\00\00\01\00\00\00\1e\00\00\00~\00l\00i\00b\00/\00r\00t\00/\00t\00l\00s\00f\00.\00t\00s\00\00\00")
- (data (i32.const 588) "<\00\00\00\00\00\00\00\00\00\00\00\01\00\00\00(\00\00\00a\00l\00l\00o\00c\00a\00t\00i\00o\00n\00 \00t\00o\00o\00 \00l\00a\00r\00g\00e\00")
-=======
- (data (i32.const 12) "\1c\00\00\00\01\00\00\00\00\00\00\00\00\00\00\00\03\00\00\00\00\01\02\00\00\00\00\00\00\00\00\00")
- (data (i32.const 44) ",\00\00\00\01\00\00\00\00\00\00\00\03\00\00\00\10\00\00\00 \00\00\00 \00\00\00\03\00\00\00\03\00\00\00\00\00\00\00\00\00\00\00\00\00\00\00")
- (data (i32.const 92) "<\00\00\00\01\00\00\00\00\00\00\00\01\00\00\00(\00\00\00s\00t\00d\00/\00a\00r\00r\00a\00y\00-\00l\00i\00t\00e\00r\00a\00l\00.\00t\00s\00\00\00\00\00")
- (data (i32.const 156) "<\00\00\00\01\00\00\00\00\00\00\00\01\00\00\00$\00\00\00I\00n\00d\00e\00x\00 \00o\00u\00t\00 \00o\00f\00 \00r\00a\00n\00g\00e\00\00\00\00\00\00\00\00\00")
- (data (i32.const 220) ",\00\00\00\01\00\00\00\00\00\00\00\01\00\00\00\1a\00\00\00~\00l\00i\00b\00/\00a\00r\00r\00a\00y\00.\00t\00s\00\00\00")
- (data (i32.const 268) "\1c\00\00\00\01\00\00\00\00\00\00\00\00\00\00\00\0c\00\00\00\00\00\00\00\01\00\00\00\02\00\00\00")
- (data (i32.const 300) ",\00\00\00\01\00\00\00\00\00\00\00\04\00\00\00\10\00\00\00 \01\00\00 \01\00\00\0c\00\00\00\03\00\00\00\00\00\00\00\00\00\00\00\00\00\00\00")
- (data (i32.const 348) "\1c\00\00\00\01\00\00\00\00\00\00\00\00\00\00\00\00\00\00\00\00\00\00\00\00\00\00\00\00\00\00\00")
- (data (i32.const 380) ",\00\00\00\01\00\00\00\00\00\00\00\04\00\00\00\10\00\00\00p\01\00\00p\01\00\00\00\00\00\00\00\00\00\00\00\00\00\00\00\00\00\00\00\00\00\00")
- (data (i32.const 428) "<\00\00\00\01\00\00\00\00\00\00\00\01\00\00\00(\00\00\00a\00l\00l\00o\00c\00a\00t\00i\00o\00n\00 \00t\00o\00o\00 \00l\00a\00r\00g\00e\00\00\00\00\00")
- (data (i32.const 492) "<\00\00\00\01\00\00\00\00\00\00\00\01\00\00\00\1e\00\00\00~\00l\00i\00b\00/\00r\00t\00/\00p\00u\00r\00e\00.\00t\00s\00\00\00\00\00\00\00\00\00\00\00\00\00\00\00")
- (data (i32.const 556) "<\00\00\00\01\00\00\00\00\00\00\00\01\00\00\00\1e\00\00\00~\00l\00i\00b\00/\00r\00t\00/\00t\00l\00s\00f\00.\00t\00s\00\00\00\00\00\00\00\00\00\00\00\00\00\00\00")
->>>>>>> c54dd649
+ (data (i32.const 12) "\1c\00\00\00\00\00\00\00\00\00\00\00\00\00\00\00\03\00\00\00\00\01\02\00\00\00\00\00\00\00\00\00")
+ (data (i32.const 44) ",\00\00\00\00\00\00\00\00\00\00\00\03\00\00\00\10\00\00\00 \00\00\00 \00\00\00\03\00\00\00\03\00\00\00\00\00\00\00\00\00\00\00\00\00\00\00")
+ (data (i32.const 92) "<\00\00\00\00\00\00\00\00\00\00\00\01\00\00\00(\00\00\00s\00t\00d\00/\00a\00r\00r\00a\00y\00-\00l\00i\00t\00e\00r\00a\00l\00.\00t\00s\00\00\00\00\00")
+ (data (i32.const 156) "<\00\00\00\00\00\00\00\00\00\00\00\01\00\00\00$\00\00\00I\00n\00d\00e\00x\00 \00o\00u\00t\00 \00o\00f\00 \00r\00a\00n\00g\00e\00\00\00\00\00\00\00\00\00")
+ (data (i32.const 220) ",\00\00\00\00\00\00\00\00\00\00\00\01\00\00\00\1a\00\00\00~\00l\00i\00b\00/\00a\00r\00r\00a\00y\00.\00t\00s\00\00\00")
+ (data (i32.const 268) "\1c\00\00\00\00\00\00\00\00\00\00\00\00\00\00\00\0c\00\00\00\00\00\00\00\01\00\00\00\02\00\00\00")
+ (data (i32.const 300) ",\00\00\00\00\00\00\00\00\00\00\00\04\00\00\00\10\00\00\00 \01\00\00 \01\00\00\0c\00\00\00\03\00\00\00\00\00\00\00\00\00\00\00\00\00\00\00")
+ (data (i32.const 348) "\1c\00\00\00\00\00\00\00\00\00\00\00\00\00\00\00\00\00\00\00\00\00\00\00\00\00\00\00\00\00\00\00")
+ (data (i32.const 380) ",\00\00\00\00\00\00\00\00\00\00\00\04\00\00\00\10\00\00\00p\01\00\00p\01\00\00\00\00\00\00\00\00\00\00\00\00\00\00\00\00\00\00\00\00\00\00")
+ (data (i32.const 432) "\00\00\00\00\00\00\00\00\00\00\00\00\00\00\00\00\00\00\00\00")
+ (data (i32.const 460) "<\00\00\00\00\00\00\00\00\00\00\00\01\00\00\00\1e\00\00\00~\00l\00i\00b\00/\00r\00t\00/\00t\00c\00m\00s\00.\00t\00s\00\00\00\00\00\00\00\00\00\00\00\00\00\00\00")
+ (data (i32.const 528) "\00\00\00\00\00\00\00\00\00\00\00\00\00\00\00\00\00\00\00\00")
+ (data (i32.const 556) "<\00\00\00\00\00\00\00\00\00\00\00\01\00\00\00\1e\00\00\00~\00l\00i\00b\00/\00r\00t\00/\00t\00l\00s\00f\00.\00t\00s\00\00\00\00\00\00\00\00\00\00\00\00\00\00\00")
+ (data (i32.const 620) "<\00\00\00\00\00\00\00\00\00\00\00\01\00\00\00(\00\00\00a\00l\00l\00o\00c\00a\00t\00i\00o\00n\00 \00t\00o\00o\00 \00l\00a\00r\00g\00e\00\00\00\00\00")
  (table $0 1 funcref)
  (global $std/array-literal/staticArrayI8 i32 (i32.const 64))
  (global $std/array-literal/staticArrayI32 i32 (i32.const 320))
  (global $std/array-literal/emptyArrayI32 (mut i32) (i32.const 400))
  (global $std/array-literal/i (mut i32) (i32.const 0))
  (global $~lib/rt/tcms/state (mut i32) (i32.const 0))
- (global $~lib/rt/tcms/fromSpace (mut i32) (i32.const 416))
- (global $~lib/rt/tcms/toSpace (mut i32) (i32.const 496))
+ (global $~lib/rt/tcms/fromSpace (mut i32) (i32.const 432))
+ (global $~lib/rt/tcms/toSpace (mut i32) (i32.const 528))
  (global $~lib/rt/tcms/iter (mut i32) (i32.const 0))
  (global $~lib/rt/tlsf/ROOT (mut i32) (i32.const 0))
  (global $~lib/ASC_LOW_MEMORY_LIMIT i32 (i32.const 0))
@@ -60,14 +45,10 @@
  (global $std/array-literal/dynamicArrayI32 (mut i32) (i32.const 0))
  (global $std/array-literal/dynamicArrayRef (mut i32) (i32.const 0))
  (global $std/array-literal/dynamicArrayRefWithCtor (mut i32) (i32.const 0))
-<<<<<<< HEAD
  (global $~lib/rt/tcms/depth (mut i32) (i32.const 0))
  (global $~lib/rt/tcms/threshold (mut i32) (i32.const 100))
  (global $~lib/rt/tcms/debt (mut i32) (i32.const 0))
- (global $~lib/memory/__heap_base i32 (i32.const 648))
-=======
- (global $~lib/memory/__heap_base i32 (i32.const 620))
->>>>>>> c54dd649
+ (global $~lib/memory/__heap_base i32 (i32.const 684))
  (export "memory" (memory $0))
  (start $~start)
  (func $~lib/array/Array<i8>#get:length (param $0 i32) (result i32)
@@ -168,7 +149,7 @@
   i32.eqz
   if (result i32)
    i32.const 0
-   i32.const 464
+   i32.const 480
    i32.const 153
    i32.const 17
    call $~lib/builtins/abort
@@ -188,7 +169,7 @@
   i32.eqz
   if (result i32)
    i32.const 0
-   i32.const 464
+   i32.const 480
    i32.const 153
    i32.const 17
    call $~lib/builtins/abort
@@ -244,7 +225,7 @@
   i32.eqz
   if
    i32.const 0
-   i32.const 544
+   i32.const 576
    i32.const 272
    i32.const 14
    call $~lib/builtins/abort
@@ -271,7 +252,7 @@
   i32.eqz
   if
    i32.const 0
-   i32.const 544
+   i32.const 576
    i32.const 274
    i32.const 14
    call $~lib/builtins/abort
@@ -325,7 +306,7 @@
   i32.eqz
   if
    i32.const 0
-   i32.const 544
+   i32.const 576
    i32.const 287
    i32.const 14
    call $~lib/builtins/abort
@@ -457,7 +438,7 @@
   i32.eqz
   if
    i32.const 0
-   i32.const 544
+   i32.const 576
    i32.const 200
    i32.const 14
    call $~lib/builtins/abort
@@ -474,7 +455,7 @@
   i32.eqz
   if
    i32.const 0
-   i32.const 544
+   i32.const 576
    i32.const 202
    i32.const 14
    call $~lib/builtins/abort
@@ -569,7 +550,7 @@
    i32.eqz
    if
     i32.const 0
-    i32.const 544
+    i32.const 576
     i32.const 223
     i32.const 16
     call $~lib/builtins/abort
@@ -634,7 +615,7 @@
   i32.eqz
   if
    i32.const 0
-   i32.const 544
+   i32.const 576
    i32.const 238
    i32.const 14
    call $~lib/builtins/abort
@@ -652,7 +633,7 @@
   i32.eqz
   if
    i32.const 0
-   i32.const 544
+   i32.const 576
    i32.const 239
    i32.const 14
    call $~lib/builtins/abort
@@ -711,7 +692,7 @@
   i32.eqz
   if
    i32.const 0
-   i32.const 544
+   i32.const 576
    i32.const 255
    i32.const 14
    call $~lib/builtins/abort
@@ -816,7 +797,7 @@
   i32.eqz
   if
    i32.const 0
-   i32.const 544
+   i32.const 576
    i32.const 380
    i32.const 14
    call $~lib/builtins/abort
@@ -859,7 +840,7 @@
    i32.eqz
    if
     i32.const 0
-    i32.const 544
+    i32.const 576
     i32.const 387
     i32.const 16
     call $~lib/builtins/abort
@@ -892,7 +873,7 @@
    i32.eqz
    if
     i32.const 0
-    i32.const 544
+    i32.const 576
     i32.const 400
     i32.const 5
     call $~lib/builtins/abort
@@ -1131,8 +1112,8 @@
   i32.const 1073741820
   i32.ge_u
   if
-   i32.const 608
-   i32.const 544
+   i32.const 640
+   i32.const 576
    i32.const 461
    i32.const 30
    call $~lib/builtins/abort
@@ -1216,7 +1197,7 @@
   i32.eqz
   if
    i32.const 0
-   i32.const 544
+   i32.const 576
    i32.const 333
    i32.const 14
    call $~lib/builtins/abort
@@ -1281,7 +1262,7 @@
     i32.eqz
     if
      i32.const 0
-     i32.const 544
+     i32.const 576
      i32.const 346
      i32.const 18
      call $~lib/builtins/abort
@@ -1432,7 +1413,7 @@
   i32.eqz
   if
    i32.const 0
-   i32.const 544
+   i32.const 576
    i32.const 360
    i32.const 14
    call $~lib/builtins/abort
@@ -1541,7 +1522,7 @@
    i32.eqz
    if
     i32.const 0
-    i32.const 544
+    i32.const 576
     i32.const 499
     i32.const 16
     call $~lib/builtins/abort
@@ -1561,7 +1542,7 @@
   i32.eqz
   if
    i32.const 0
-   i32.const 544
+   i32.const 576
    i32.const 501
    i32.const 14
    call $~lib/builtins/abort
@@ -1616,7 +1597,7 @@
   i32.eqz
   if
    i32.const 0
-   i32.const 464
+   i32.const 480
    i32.const 142
    i32.const 5
    call $~lib/builtins/abort
@@ -1631,7 +1612,7 @@
   i32.eqz
   if (result i32)
    i32.const 0
-   i32.const 464
+   i32.const 480
    i32.const 144
    i32.const 16
    call $~lib/builtins/abort
@@ -1646,7 +1627,7 @@
   i32.eqz
   if (result i32)
    i32.const 0
-   i32.const 464
+   i32.const 480
    i32.const 145
    i32.const 16
    call $~lib/builtins/abort
@@ -1661,7 +1642,7 @@
   i32.eqz
   if (result i32)
    i32.const 0
-   i32.const 464
+   i32.const 480
    i32.const 146
    i32.const 17
    call $~lib/builtins/abort
@@ -1676,7 +1657,7 @@
   i32.eqz
   if (result i32)
    i32.const 0
-   i32.const 464
+   i32.const 480
    i32.const 147
    i32.const 17
    call $~lib/builtins/abort
@@ -3283,7 +3264,7 @@
    i32.eqz
    if
     i32.const 0
-    i32.const 464
+    i32.const 480
     i32.const 120
     i32.const 7
     call $~lib/builtins/abort
@@ -3297,7 +3278,7 @@
   i32.eqz
   if (result i32)
    i32.const 0
-   i32.const 464
+   i32.const 480
    i32.const 123
    i32.const 17
    call $~lib/builtins/abort
@@ -3322,7 +3303,7 @@
    i32.eqz
    if (result i32)
     i32.const 0
-    i32.const 464
+    i32.const 480
     i32.const 130
     i32.const 30
     call $~lib/builtins/abort
@@ -3362,7 +3343,7 @@
   i32.eqz
   if
    i32.const 0
-   i32.const 464
+   i32.const 480
    i32.const 299
    i32.const 14
    call $~lib/builtins/abort
@@ -3557,7 +3538,7 @@
   i32.eqz
   if
    i32.const 0
-   i32.const 544
+   i32.const 576
    i32.const 564
    i32.const 3
    call $~lib/builtins/abort
@@ -3726,7 +3707,7 @@
     i32.eqz
     if
      i32.const 0
-     i32.const 464
+     i32.const 480
      i32.const 201
      i32.const 20
      call $~lib/builtins/abort
@@ -3748,7 +3729,7 @@
    i32.eqz
    if (result i32)
     i32.const 0
-    i32.const 464
+    i32.const 480
     i32.const 153
     i32.const 17
     call $~lib/builtins/abort
@@ -3773,7 +3754,7 @@
   i32.eqz
   if
    i32.const 0
-   i32.const 464
+   i32.const 480
    i32.const 372
    i32.const 3
    call $~lib/builtins/abort
