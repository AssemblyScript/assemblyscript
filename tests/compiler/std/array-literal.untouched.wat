(module
 (type $i32_i32_=>_none (func (param i32 i32)))
 (type $i32_=>_none (func (param i32)))
 (type $i32_=>_i32 (func (param i32) (result i32)))
 (type $i32_i32_=>_i32 (func (param i32 i32) (result i32)))
 (type $none_=>_none (func))
 (type $i32_i32_i32_=>_none (func (param i32 i32 i32)))
 (type $i32_i32_i32_=>_i32 (func (param i32 i32 i32) (result i32)))
 (type $i32_i32_i32_i32_=>_none (func (param i32 i32 i32 i32)))
 (type $none_=>_i32 (func (result i32)))
 (type $i32_i32_i32_i32_=>_i32 (func (param i32 i32 i32 i32) (result i32)))
 (import "env" "abort" (func $~lib/builtins/abort (param i32 i32 i32 i32)))
 (import "rtrace" "onalloc" (func $~lib/rt/rtrace/onalloc (param i32)))
 (import "rtrace" "onincrement" (func $~lib/rt/rtrace/onincrement (param i32)))
 (import "rtrace" "ondecrement" (func $~lib/rt/rtrace/ondecrement (param i32)))
 (import "rtrace" "onfree" (func $~lib/rt/rtrace/onfree (param i32)))
 (memory $0 1)
 (data (i32.const 16) "\03\00\00\00\01\00\00\00\00\00\00\00\03\00\00\00\00\01\02")
 (data (i32.const 48) "\10\00\00\00\01\00\00\00\03\00\00\00\10\00\00\00 \00\00\00 \00\00\00\03\00\00\00\03\00\00\00")
 (data (i32.const 80) "(\00\00\00\01\00\00\00\01\00\00\00(\00\00\00s\00t\00d\00/\00a\00r\00r\00a\00y\00-\00l\00i\00t\00e\00r\00a\00l\00.\00t\00s\00")
 (data (i32.const 144) "$\00\00\00\01\00\00\00\01\00\00\00$\00\00\00I\00n\00d\00e\00x\00 \00o\00u\00t\00 \00o\00f\00 \00r\00a\00n\00g\00e\00")
 (data (i32.const 208) "\1a\00\00\00\01\00\00\00\01\00\00\00\1a\00\00\00~\00l\00i\00b\00/\00a\00r\00r\00a\00y\00.\00t\00s\00")
 (data (i32.const 256) "\0c\00\00\00\01\00\00\00\00\00\00\00\0c\00\00\00\00\00\00\00\01\00\00\00\02\00\00\00")
 (data (i32.const 288) "\10\00\00\00\01\00\00\00\04\00\00\00\10\00\00\00\10\01\00\00\10\01\00\00\0c\00\00\00\03\00\00\00")
 (data (i32.const 320) "\00\00\00\00\01\00\00\00\00\00\00\00\00\00\00\00")
 (data (i32.const 336) "\10\00\00\00\01\00\00\00\04\00\00\00\10\00\00\00P\01\00\00P\01\00\00\00\00\00\00\00\00\00\00")
 (data (i32.const 368) "\1e\00\00\00\01\00\00\00\01\00\00\00\1e\00\00\00~\00l\00i\00b\00/\00r\00t\00/\00t\00l\00s\00f\00.\00t\00s\00")
 (data (i32.const 416) "(\00\00\00\01\00\00\00\01\00\00\00(\00\00\00a\00l\00l\00o\00c\00a\00t\00i\00o\00n\00 \00t\00o\00o\00 \00l\00a\00r\00g\00e\00")
 (data (i32.const 480) "\1e\00\00\00\01\00\00\00\01\00\00\00\1e\00\00\00~\00l\00i\00b\00/\00r\00t\00/\00p\00u\00r\00e\00.\00t\00s\00")
 (table $0 1 funcref)
 (global $std/array-literal/staticArrayI8 i32 (i32.const 64))
 (global $std/array-literal/staticArrayI32 i32 (i32.const 304))
 (global $std/array-literal/emptyArrayI32 (mut i32) (i32.const 352))
 (global $std/array-literal/i (mut i32) (i32.const 0))
 (global $~lib/rt/tlsf/ROOT (mut i32) (i32.const 0))
 (global $~lib/ASC_LOW_MEMORY_LIMIT i32 (i32.const 0))
 (global $~lib/rt/tlsf/collectLock (mut i32) (i32.const 0))
 (global $~lib/gc/gc.auto (mut i32) (i32.const 1))
 (global $~lib/ASC_SHRINK_LEVEL i32 (i32.const 0))
 (global $std/array-literal/dynamicArrayI8 (mut i32) (i32.const 0))
 (global $std/array-literal/dynamicArrayI32 (mut i32) (i32.const 0))
 (global $std/array-literal/dynamicArrayRef (mut i32) (i32.const 0))
 (global $std/array-literal/dynamicArrayRefWithCtor (mut i32) (i32.const 0))
 (global $~lib/heap/__heap_base i32 (i32.const 528))
 (export "memory" (memory $0))
 (start $~start)
 (func $~lib/array/Array<i8>#get:length (; 5 ;) (param $0 i32) (result i32)
  local.get $0
  i32.load offset=12
 )
 (func $~lib/array/Array<i8>#__unchecked_get (; 6 ;) (param $0 i32) (param $1 i32) (result i32)
  local.get $0
  i32.load offset=4
  local.get $1
  i32.const 0
  i32.shl
  i32.add
  i32.load8_s
 )
 (func $~lib/array/Array<i8>#__get (; 7 ;) (param $0 i32) (param $1 i32) (result i32)
  (local $2 i32)
  local.get $1
  local.get $0
  i32.load offset=12
  i32.ge_u
  if
   i32.const 160
   i32.const 224
<<<<<<< HEAD
   i32.const 107
   i32.const 41
=======
   i32.const 104
   i32.const 42
>>>>>>> 13340ed5
   call $~lib/builtins/abort
   unreachable
  end
  local.get $0
  local.get $1
  call $~lib/array/Array<i8>#__unchecked_get
  local.set $2
  local.get $2
 )
 (func $~lib/array/Array<i32>#get:length (; 8 ;) (param $0 i32) (result i32)
  local.get $0
  i32.load offset=12
 )
 (func $~lib/array/Array<i32>#__unchecked_get (; 9 ;) (param $0 i32) (param $1 i32) (result i32)
  local.get $0
  i32.load offset=4
  local.get $1
  i32.const 2
  i32.shl
  i32.add
  i32.load
 )
 (func $~lib/array/Array<i32>#__get (; 10 ;) (param $0 i32) (param $1 i32) (result i32)
  (local $2 i32)
  local.get $1
  local.get $0
  i32.load offset=12
  i32.ge_u
  if
   i32.const 160
   i32.const 224
<<<<<<< HEAD
   i32.const 107
   i32.const 41
=======
   i32.const 104
   i32.const 42
>>>>>>> 13340ed5
   call $~lib/builtins/abort
   unreachable
  end
  local.get $0
  local.get $1
  call $~lib/array/Array<i32>#__unchecked_get
  local.set $2
  local.get $2
 )
 (func $~lib/rt/tlsf/removeBlock (; 11 ;) (param $0 i32) (param $1 i32)
  (local $2 i32)
  (local $3 i32)
  (local $4 i32)
  (local $5 i32)
  (local $6 i32)
  (local $7 i32)
  (local $8 i32)
  (local $9 i32)
  (local $10 i32)
  (local $11 i32)
  local.get $1
  i32.load
  local.set $2
  local.get $2
  i32.const 1
  i32.and
  i32.eqz
  if
   i32.const 0
   i32.const 384
   i32.const 277
   i32.const 14
   call $~lib/builtins/abort
   unreachable
  end
  local.get $2
  i32.const 3
  i32.const -1
  i32.xor
  i32.and
  local.set $3
  local.get $3
  i32.const 16
  i32.ge_u
  if (result i32)
   local.get $3
   i32.const 1073741808
   i32.lt_u
  else
   i32.const 0
  end
  i32.eqz
  if
   i32.const 0
   i32.const 384
   i32.const 279
   i32.const 14
   call $~lib/builtins/abort
   unreachable
  end
  local.get $3
  i32.const 256
  i32.lt_u
  if
   i32.const 0
   local.set $4
   local.get $3
   i32.const 4
   i32.shr_u
   local.set $5
  else
   i32.const 31
   local.get $3
   i32.clz
   i32.sub
   local.set $4
   local.get $3
   local.get $4
   i32.const 4
   i32.sub
   i32.shr_u
   i32.const 1
   i32.const 4
   i32.shl
   i32.xor
   local.set $5
   local.get $4
   i32.const 8
   i32.const 1
   i32.sub
   i32.sub
   local.set $4
  end
  local.get $4
  i32.const 23
  i32.lt_u
  if (result i32)
   local.get $5
   i32.const 16
   i32.lt_u
  else
   i32.const 0
  end
  i32.eqz
  if
   i32.const 0
   i32.const 384
   i32.const 292
   i32.const 14
   call $~lib/builtins/abort
   unreachable
  end
  local.get $1
  i32.load offset=16
  local.set $6
  local.get $1
  i32.load offset=20
  local.set $7
  local.get $6
  if
   local.get $6
   local.get $7
   i32.store offset=20
  end
  local.get $7
  if
   local.get $7
   local.get $6
   i32.store offset=16
  end
  local.get $1
  local.get $0
  local.set $10
  local.get $4
  local.set $9
  local.get $5
  local.set $8
  local.get $10
  local.get $9
  i32.const 4
  i32.shl
  local.get $8
  i32.add
  i32.const 2
  i32.shl
  i32.add
  i32.load offset=96
  i32.eq
  if
   local.get $0
   local.set $11
   local.get $4
   local.set $10
   local.get $5
   local.set $9
   local.get $7
   local.set $8
   local.get $11
   local.get $10
   i32.const 4
   i32.shl
   local.get $9
   i32.add
   i32.const 2
   i32.shl
   i32.add
   local.get $8
   i32.store offset=96
   local.get $7
   i32.eqz
   if
    local.get $0
    local.set $9
    local.get $4
    local.set $8
    local.get $9
    local.get $8
    i32.const 2
    i32.shl
    i32.add
    i32.load offset=4
    local.set $9
    local.get $0
    local.set $8
    local.get $4
    local.set $11
    local.get $9
    i32.const 1
    local.get $5
    i32.shl
    i32.const -1
    i32.xor
    i32.and
    local.tee $9
    local.set $10
    local.get $8
    local.get $11
    i32.const 2
    i32.shl
    i32.add
    local.get $10
    i32.store offset=4
    local.get $9
    i32.eqz
    if
     local.get $0
     local.get $0
     i32.load
     i32.const 1
     local.get $4
     i32.shl
     i32.const -1
     i32.xor
     i32.and
     i32.store
    end
   end
  end
 )
 (func $~lib/rt/tlsf/insertBlock (; 12 ;) (param $0 i32) (param $1 i32)
  (local $2 i32)
  (local $3 i32)
  (local $4 i32)
  (local $5 i32)
  (local $6 i32)
  (local $7 i32)
  (local $8 i32)
  (local $9 i32)
  (local $10 i32)
  (local $11 i32)
  (local $12 i32)
  (local $13 i32)
  local.get $1
  i32.eqz
  if
   i32.const 0
   i32.const 384
   i32.const 205
   i32.const 14
   call $~lib/builtins/abort
   unreachable
  end
  local.get $1
  i32.load
  local.set $2
  local.get $2
  i32.const 1
  i32.and
  i32.eqz
  if
   i32.const 0
   i32.const 384
   i32.const 207
   i32.const 14
   call $~lib/builtins/abort
   unreachable
  end
  local.get $1
  local.set $3
  local.get $3
  i32.const 16
  i32.add
  local.get $3
  i32.load
  i32.const 3
  i32.const -1
  i32.xor
  i32.and
  i32.add
  local.set $4
  local.get $4
  i32.load
  local.set $5
  local.get $5
  i32.const 1
  i32.and
  if
   local.get $2
   i32.const 3
   i32.const -1
   i32.xor
   i32.and
   i32.const 16
   i32.add
   local.get $5
   i32.const 3
   i32.const -1
   i32.xor
   i32.and
   i32.add
   local.set $3
   local.get $3
   i32.const 1073741808
   i32.lt_u
   if
    local.get $0
    local.get $4
    call $~lib/rt/tlsf/removeBlock
    local.get $1
    local.get $2
    i32.const 3
    i32.and
    local.get $3
    i32.or
    local.tee $2
    i32.store
    local.get $1
    local.set $6
    local.get $6
    i32.const 16
    i32.add
    local.get $6
    i32.load
    i32.const 3
    i32.const -1
    i32.xor
    i32.and
    i32.add
    local.set $4
    local.get $4
    i32.load
    local.set $5
   end
  end
  local.get $2
  i32.const 2
  i32.and
  if
   local.get $1
   local.set $6
   local.get $6
   i32.const 4
   i32.sub
   i32.load
   local.set $6
   local.get $6
   i32.load
   local.set $3
   local.get $3
   i32.const 1
   i32.and
   i32.eqz
   if
    i32.const 0
    i32.const 384
    i32.const 228
    i32.const 16
    call $~lib/builtins/abort
    unreachable
   end
   local.get $3
   i32.const 3
   i32.const -1
   i32.xor
   i32.and
   i32.const 16
   i32.add
   local.get $2
   i32.const 3
   i32.const -1
   i32.xor
   i32.and
   i32.add
   local.set $7
   local.get $7
   i32.const 1073741808
   i32.lt_u
   if
    local.get $0
    local.get $6
    call $~lib/rt/tlsf/removeBlock
    local.get $6
    local.get $3
    i32.const 3
    i32.and
    local.get $7
    i32.or
    local.tee $2
    i32.store
    local.get $6
    local.set $1
   end
  end
  local.get $4
  local.get $5
  i32.const 2
  i32.or
  i32.store
  local.get $2
  i32.const 3
  i32.const -1
  i32.xor
  i32.and
  local.set $8
  local.get $8
  i32.const 16
  i32.ge_u
  if (result i32)
   local.get $8
   i32.const 1073741808
   i32.lt_u
  else
   i32.const 0
  end
  i32.eqz
  if
   i32.const 0
   i32.const 384
   i32.const 243
   i32.const 14
   call $~lib/builtins/abort
   unreachable
  end
  local.get $1
  i32.const 16
  i32.add
  local.get $8
  i32.add
  local.get $4
  i32.eq
  i32.eqz
  if
   i32.const 0
   i32.const 384
   i32.const 244
   i32.const 14
   call $~lib/builtins/abort
   unreachable
  end
  local.get $4
  i32.const 4
  i32.sub
  local.get $1
  i32.store
  local.get $8
  i32.const 256
  i32.lt_u
  if
   i32.const 0
   local.set $9
   local.get $8
   i32.const 4
   i32.shr_u
   local.set $10
  else
   i32.const 31
   local.get $8
   i32.clz
   i32.sub
   local.set $9
   local.get $8
   local.get $9
   i32.const 4
   i32.sub
   i32.shr_u
   i32.const 1
   i32.const 4
   i32.shl
   i32.xor
   local.set $10
   local.get $9
   i32.const 8
   i32.const 1
   i32.sub
   i32.sub
   local.set $9
  end
  local.get $9
  i32.const 23
  i32.lt_u
  if (result i32)
   local.get $10
   i32.const 16
   i32.lt_u
  else
   i32.const 0
  end
  i32.eqz
  if
   i32.const 0
   i32.const 384
   i32.const 260
   i32.const 14
   call $~lib/builtins/abort
   unreachable
  end
  local.get $0
  local.set $7
  local.get $9
  local.set $3
  local.get $10
  local.set $6
  local.get $7
  local.get $3
  i32.const 4
  i32.shl
  local.get $6
  i32.add
  i32.const 2
  i32.shl
  i32.add
  i32.load offset=96
  local.set $11
  local.get $1
  i32.const 0
  i32.store offset=16
  local.get $1
  local.get $11
  i32.store offset=20
  local.get $11
  if
   local.get $11
   local.get $1
   i32.store offset=16
  end
  local.get $0
  local.set $12
  local.get $9
  local.set $7
  local.get $10
  local.set $3
  local.get $1
  local.set $6
  local.get $12
  local.get $7
  i32.const 4
  i32.shl
  local.get $3
  i32.add
  i32.const 2
  i32.shl
  i32.add
  local.get $6
  i32.store offset=96
  local.get $0
  local.get $0
  i32.load
  i32.const 1
  local.get $9
  i32.shl
  i32.or
  i32.store
  local.get $0
  local.set $13
  local.get $9
  local.set $12
  local.get $0
  local.set $3
  local.get $9
  local.set $6
  local.get $3
  local.get $6
  i32.const 2
  i32.shl
  i32.add
  i32.load offset=4
  i32.const 1
  local.get $10
  i32.shl
  i32.or
  local.set $7
  local.get $13
  local.get $12
  i32.const 2
  i32.shl
  i32.add
  local.get $7
  i32.store offset=4
 )
 (func $~lib/rt/tlsf/addMemory (; 13 ;) (param $0 i32) (param $1 i32) (param $2 i32) (result i32)
  (local $3 i32)
  (local $4 i32)
  (local $5 i32)
  (local $6 i32)
  (local $7 i32)
  (local $8 i32)
  (local $9 i32)
  local.get $1
  local.get $2
  i32.le_u
  if (result i32)
   local.get $1
   i32.const 15
   i32.and
   i32.eqz
  else
   i32.const 0
  end
  if (result i32)
   local.get $2
   i32.const 15
   i32.and
   i32.eqz
  else
   i32.const 0
  end
  i32.eqz
  if
   i32.const 0
   i32.const 384
   i32.const 386
   i32.const 5
   call $~lib/builtins/abort
   unreachable
  end
  local.get $0
  local.set $3
  local.get $3
  i32.load offset=1568
  local.set $4
  i32.const 0
  local.set $5
  local.get $4
  if
   local.get $1
   local.get $4
   i32.const 16
   i32.add
   i32.ge_u
   i32.eqz
   if
    i32.const 0
    i32.const 384
    i32.const 396
    i32.const 16
    call $~lib/builtins/abort
    unreachable
   end
   local.get $1
   i32.const 16
   i32.sub
   local.get $4
   i32.eq
   if
    local.get $1
    i32.const 16
    i32.sub
    local.set $1
    local.get $4
    i32.load
    local.set $5
   else
    nop
   end
  else
   local.get $1
   local.get $0
   i32.const 1572
   i32.add
   i32.ge_u
   i32.eqz
   if
    i32.const 0
    i32.const 384
    i32.const 408
    i32.const 5
    call $~lib/builtins/abort
    unreachable
   end
  end
  local.get $2
  local.get $1
  i32.sub
  local.set $6
  local.get $6
  i32.const 48
  i32.lt_u
  if
   i32.const 0
   return
  end
  local.get $6
  i32.const 16
  i32.const 1
  i32.shl
  i32.sub
  local.set $7
  local.get $1
  local.set $8
  local.get $8
  local.get $7
  i32.const 1
  i32.or
  local.get $5
  i32.const 2
  i32.and
  i32.or
  i32.store
  local.get $8
  i32.const 0
  i32.store offset=16
  local.get $8
  i32.const 0
  i32.store offset=20
  local.get $1
  local.get $6
  i32.add
  i32.const 16
  i32.sub
  local.set $4
  local.get $4
  i32.const 0
  i32.const 2
  i32.or
  i32.store
  local.get $0
  local.set $9
  local.get $4
  local.set $3
  local.get $9
  local.get $3
  i32.store offset=1568
  local.get $0
  local.get $8
  call $~lib/rt/tlsf/insertBlock
  i32.const 1
 )
 (func $~lib/rt/tlsf/maybeInitialize (; 14 ;) (result i32)
  (local $0 i32)
  (local $1 i32)
  (local $2 i32)
  (local $3 i32)
  (local $4 i32)
  (local $5 i32)
  (local $6 i32)
  (local $7 i32)
  (local $8 i32)
  (local $9 i32)
  (local $10 i32)
  (local $11 i32)
  global.get $~lib/rt/tlsf/ROOT
  local.set $0
  local.get $0
  i32.eqz
  if
   global.get $~lib/heap/__heap_base
   i32.const 15
   i32.add
   i32.const 15
   i32.const -1
   i32.xor
   i32.and
   local.set $1
   memory.size
   local.set $2
   local.get $1
   i32.const 1572
   i32.add
   i32.const 65535
   i32.add
   i32.const 65535
   i32.const -1
   i32.xor
   i32.and
   i32.const 16
   i32.shr_u
   local.set $3
   local.get $3
   local.get $2
   i32.gt_s
   if (result i32)
    local.get $3
    local.get $2
    i32.sub
    memory.grow
    i32.const 0
    i32.lt_s
   else
    i32.const 0
   end
   if
    unreachable
   end
   local.get $1
   local.set $0
   local.get $0
   i32.const 0
   i32.store
   local.get $0
   local.set $5
   i32.const 0
   local.set $4
   local.get $5
   local.get $4
   i32.store offset=1568
   i32.const 0
   local.set $5
   loop $for-loop|0
    local.get $5
    i32.const 23
    i32.lt_u
    local.set $4
    local.get $4
    if
     local.get $0
     local.set $8
     local.get $5
     local.set $7
     i32.const 0
     local.set $6
     local.get $8
     local.get $7
     i32.const 2
     i32.shl
     i32.add
     local.get $6
     i32.store offset=4
     i32.const 0
     local.set $8
     loop $for-loop|1
      local.get $8
      i32.const 16
      i32.lt_u
      local.set $7
      local.get $7
      if
       local.get $0
       local.set $11
       local.get $5
       local.set $10
       local.get $8
       local.set $9
       i32.const 0
       local.set $6
       local.get $11
       local.get $10
       i32.const 4
       i32.shl
       local.get $9
       i32.add
       i32.const 2
       i32.shl
       i32.add
       local.get $6
       i32.store offset=96
       local.get $8
       i32.const 1
       i32.add
       local.set $8
       br $for-loop|1
      end
     end
     local.get $5
     i32.const 1
     i32.add
     local.set $5
     br $for-loop|0
    end
   end
   local.get $1
   i32.const 1572
   i32.add
   i32.const 15
   i32.add
   i32.const 15
   i32.const -1
   i32.xor
   i32.and
   local.set $5
   local.get $0
   local.get $5
   memory.size
   i32.const 16
   i32.shl
   call $~lib/rt/tlsf/addMemory
   drop
   local.get $0
   global.set $~lib/rt/tlsf/ROOT
  end
  local.get $0
 )
 (func $~lib/rt/tlsf/prepareSize (; 15 ;) (param $0 i32) (result i32)
  (local $1 i32)
  (local $2 i32)
  local.get $0
  i32.const 1073741808
  i32.ge_u
  if
   i32.const 432
   i32.const 384
   i32.const 461
   i32.const 30
   call $~lib/builtins/abort
   unreachable
  end
  local.get $0
  i32.const 15
  i32.add
  i32.const 15
  i32.const -1
  i32.xor
  i32.and
  local.tee $1
  i32.const 16
  local.tee $2
  local.get $1
  local.get $2
  i32.gt_u
  select
 )
 (func $~lib/rt/tlsf/searchBlock (; 16 ;) (param $0 i32) (param $1 i32) (result i32)
  (local $2 i32)
  (local $3 i32)
  (local $4 i32)
  (local $5 i32)
  (local $6 i32)
  (local $7 i32)
  (local $8 i32)
  (local $9 i32)
  local.get $1
  i32.const 256
  i32.lt_u
  if
   i32.const 0
   local.set $2
   local.get $1
   i32.const 4
   i32.shr_u
   local.set $3
  else
   local.get $1
   i32.const 536870904
   i32.lt_u
   if (result i32)
    local.get $1
    i32.const 1
    i32.const 27
    local.get $1
    i32.clz
    i32.sub
    i32.shl
    i32.add
    i32.const 1
    i32.sub
   else
    local.get $1
   end
   local.set $4
   i32.const 31
   local.get $4
   i32.clz
   i32.sub
   local.set $2
   local.get $4
   local.get $2
   i32.const 4
   i32.sub
   i32.shr_u
   i32.const 1
   i32.const 4
   i32.shl
   i32.xor
   local.set $3
   local.get $2
   i32.const 8
   i32.const 1
   i32.sub
   i32.sub
   local.set $2
  end
  local.get $2
  i32.const 23
  i32.lt_u
  if (result i32)
   local.get $3
   i32.const 16
   i32.lt_u
  else
   i32.const 0
  end
  i32.eqz
  if
   i32.const 0
   i32.const 384
   i32.const 338
   i32.const 14
   call $~lib/builtins/abort
   unreachable
  end
  local.get $0
  local.set $5
  local.get $2
  local.set $4
  local.get $5
  local.get $4
  i32.const 2
  i32.shl
  i32.add
  i32.load offset=4
  i32.const 0
  i32.const -1
  i32.xor
  local.get $3
  i32.shl
  i32.and
  local.set $6
  i32.const 0
  local.set $7
  local.get $6
  i32.eqz
  if
   local.get $0
   i32.load
   i32.const 0
   i32.const -1
   i32.xor
   local.get $2
   i32.const 1
   i32.add
   i32.shl
   i32.and
   local.set $5
   local.get $5
   i32.eqz
   if
    i32.const 0
    local.set $7
   else
    local.get $5
    i32.ctz
    local.set $2
    local.get $0
    local.set $8
    local.get $2
    local.set $4
    local.get $8
    local.get $4
    i32.const 2
    i32.shl
    i32.add
    i32.load offset=4
    local.set $6
    local.get $6
    i32.eqz
    if
     i32.const 0
     i32.const 384
     i32.const 351
     i32.const 18
     call $~lib/builtins/abort
     unreachable
    end
    local.get $0
    local.set $9
    local.get $2
    local.set $8
    local.get $6
    i32.ctz
    local.set $4
    local.get $9
    local.get $8
    i32.const 4
    i32.shl
    local.get $4
    i32.add
    i32.const 2
    i32.shl
    i32.add
    i32.load offset=96
    local.set $7
   end
  else
   local.get $0
   local.set $9
   local.get $2
   local.set $8
   local.get $6
   i32.ctz
   local.set $4
   local.get $9
   local.get $8
   i32.const 4
   i32.shl
   local.get $4
   i32.add
   i32.const 2
   i32.shl
   i32.add
   i32.load offset=96
   local.set $7
  end
  local.get $7
 )
 (func $~lib/rt/tlsf/growMemory (; 17 ;) (param $0 i32) (param $1 i32)
  (local $2 i32)
  (local $3 i32)
  (local $4 i32)
  (local $5 i32)
  (local $6 i32)
  (local $7 i32)
  local.get $1
  i32.const 536870904
  i32.lt_u
  if
   local.get $1
   i32.const 1
   i32.const 27
   local.get $1
   i32.clz
   i32.sub
   i32.shl
   i32.const 1
   i32.sub
   i32.add
   local.set $1
  end
  memory.size
  local.set $2
  local.get $1
  i32.const 16
  local.get $2
  i32.const 16
  i32.shl
  i32.const 16
  i32.sub
  local.get $0
  local.set $3
  local.get $3
  i32.load offset=1568
  i32.ne
  i32.shl
  i32.add
  local.set $1
  local.get $1
  i32.const 65535
  i32.add
  i32.const 65535
  i32.const -1
  i32.xor
  i32.and
  i32.const 16
  i32.shr_u
  local.set $4
  local.get $2
  local.tee $3
  local.get $4
  local.tee $5
  local.get $3
  local.get $5
  i32.gt_s
  select
  local.set $6
  local.get $6
  memory.grow
  i32.const 0
  i32.lt_s
  if
   local.get $4
   memory.grow
   i32.const 0
   i32.lt_s
   if
    unreachable
   end
  end
  memory.size
  local.set $7
  local.get $0
  local.get $2
  i32.const 16
  i32.shl
  local.get $7
  i32.const 16
  i32.shl
  call $~lib/rt/tlsf/addMemory
  drop
 )
 (func $~lib/rt/tlsf/prepareBlock (; 18 ;) (param $0 i32) (param $1 i32) (param $2 i32)
  (local $3 i32)
  (local $4 i32)
  (local $5 i32)
  local.get $1
  i32.load
  local.set $3
  local.get $2
  i32.const 15
  i32.and
  i32.eqz
  i32.eqz
  if
   i32.const 0
   i32.const 384
   i32.const 365
   i32.const 14
   call $~lib/builtins/abort
   unreachable
  end
  local.get $3
  i32.const 3
  i32.const -1
  i32.xor
  i32.and
  local.get $2
  i32.sub
  local.set $4
  local.get $4
  i32.const 32
  i32.ge_u
  if
   local.get $1
   local.get $2
   local.get $3
   i32.const 2
   i32.and
   i32.or
   i32.store
   local.get $1
   i32.const 16
   i32.add
   local.get $2
   i32.add
   local.set $5
   local.get $5
   local.get $4
   i32.const 16
   i32.sub
   i32.const 1
   i32.or
   i32.store
   local.get $0
   local.get $5
   call $~lib/rt/tlsf/insertBlock
  else
   local.get $1
   local.get $3
   i32.const 1
   i32.const -1
   i32.xor
   i32.and
   i32.store
   local.get $1
   local.set $5
   local.get $5
   i32.const 16
   i32.add
   local.get $5
   i32.load
   i32.const 3
   i32.const -1
   i32.xor
   i32.and
   i32.add
   local.get $1
   local.set $5
   local.get $5
   i32.const 16
   i32.add
   local.get $5
   i32.load
   i32.const 3
   i32.const -1
   i32.xor
   i32.and
   i32.add
   i32.load
   i32.const 2
   i32.const -1
   i32.xor
   i32.and
   i32.store
  end
 )
 (func $~lib/rt/tlsf/allocateBlock (; 19 ;) (param $0 i32) (param $1 i32) (param $2 i32) (result i32)
  (local $3 i32)
  (local $4 i32)
  global.get $~lib/rt/tlsf/collectLock
  i32.eqz
  i32.eqz
  if
   i32.const 0
   i32.const 384
   i32.const 501
   i32.const 14
   call $~lib/builtins/abort
   unreachable
  end
  local.get $1
  call $~lib/rt/tlsf/prepareSize
  local.set $3
  local.get $0
  local.get $3
  call $~lib/rt/tlsf/searchBlock
  local.set $4
  local.get $4
  i32.eqz
  if
   global.get $~lib/gc/gc.auto
   if
    i32.const 1
    global.set $~lib/rt/tlsf/collectLock
    call $~lib/rt/pure/__collect
    i32.const 0
    global.set $~lib/rt/tlsf/collectLock
    local.get $0
    local.get $3
    call $~lib/rt/tlsf/searchBlock
    local.set $4
    local.get $4
    i32.eqz
    if
     local.get $0
     local.get $3
     call $~lib/rt/tlsf/growMemory
     local.get $0
     local.get $3
     call $~lib/rt/tlsf/searchBlock
     local.set $4
     local.get $4
     i32.eqz
     if
      i32.const 0
      i32.const 384
      i32.const 513
      i32.const 20
      call $~lib/builtins/abort
      unreachable
     end
    end
   else
    local.get $0
    local.get $3
    call $~lib/rt/tlsf/growMemory
    local.get $0
    local.get $3
    call $~lib/rt/tlsf/searchBlock
    local.set $4
    local.get $4
    i32.eqz
    if
     i32.const 0
     i32.const 384
     i32.const 518
     i32.const 18
     call $~lib/builtins/abort
     unreachable
    end
   end
  end
  local.get $4
  i32.load
  i32.const -4
  i32.and
  local.get $3
  i32.ge_u
  i32.eqz
  if
   i32.const 0
   i32.const 384
   i32.const 521
   i32.const 14
   call $~lib/builtins/abort
   unreachable
  end
  local.get $4
  i32.const 0
  i32.store offset=4
  local.get $4
  local.get $2
  i32.store offset=8
  local.get $4
  local.get $1
  i32.store offset=12
  local.get $0
  local.get $4
  call $~lib/rt/tlsf/removeBlock
  local.get $0
  local.get $4
  local.get $3
  call $~lib/rt/tlsf/prepareBlock
  local.get $4
  call $~lib/rt/rtrace/onalloc
  local.get $4
 )
 (func $~lib/rt/tlsf/__alloc (; 20 ;) (param $0 i32) (param $1 i32) (result i32)
  call $~lib/rt/tlsf/maybeInitialize
  local.get $0
  local.get $1
  call $~lib/rt/tlsf/allocateBlock
  i32.const 16
  i32.add
 )
 (func $~lib/util/memory/memcpy (; 21 ;) (param $0 i32) (param $1 i32) (param $2 i32)
  (local $3 i32)
  (local $4 i32)
  (local $5 i32)
  (local $6 i32)
  loop $while-continue|0
   local.get $2
   if (result i32)
    local.get $1
    i32.const 3
    i32.and
   else
    i32.const 0
   end
   local.set $5
   local.get $5
   if
    local.get $0
    local.tee $6
    i32.const 1
    i32.add
    local.set $0
    local.get $6
    local.get $1
    local.tee $6
    i32.const 1
    i32.add
    local.set $1
    local.get $6
    i32.load8_u
    i32.store8
    local.get $2
    i32.const 1
    i32.sub
    local.set $2
    br $while-continue|0
   end
  end
  local.get $0
  i32.const 3
  i32.and
  i32.const 0
  i32.eq
  if
   loop $while-continue|1
    local.get $2
    i32.const 16
    i32.ge_u
    local.set $5
    local.get $5
    if
     local.get $0
     local.get $1
     i32.load
     i32.store
     local.get $0
     i32.const 4
     i32.add
     local.get $1
     i32.const 4
     i32.add
     i32.load
     i32.store
     local.get $0
     i32.const 8
     i32.add
     local.get $1
     i32.const 8
     i32.add
     i32.load
     i32.store
     local.get $0
     i32.const 12
     i32.add
     local.get $1
     i32.const 12
     i32.add
     i32.load
     i32.store
     local.get $1
     i32.const 16
     i32.add
     local.set $1
     local.get $0
     i32.const 16
     i32.add
     local.set $0
     local.get $2
     i32.const 16
     i32.sub
     local.set $2
     br $while-continue|1
    end
   end
   local.get $2
   i32.const 8
   i32.and
   if
    local.get $0
    local.get $1
    i32.load
    i32.store
    local.get $0
    i32.const 4
    i32.add
    local.get $1
    i32.const 4
    i32.add
    i32.load
    i32.store
    local.get $0
    i32.const 8
    i32.add
    local.set $0
    local.get $1
    i32.const 8
    i32.add
    local.set $1
   end
   local.get $2
   i32.const 4
   i32.and
   if
    local.get $0
    local.get $1
    i32.load
    i32.store
    local.get $0
    i32.const 4
    i32.add
    local.set $0
    local.get $1
    i32.const 4
    i32.add
    local.set $1
   end
   local.get $2
   i32.const 2
   i32.and
   if
    local.get $0
    local.get $1
    i32.load16_u
    i32.store16
    local.get $0
    i32.const 2
    i32.add
    local.set $0
    local.get $1
    i32.const 2
    i32.add
    local.set $1
   end
   local.get $2
   i32.const 1
   i32.and
   if
    local.get $0
    local.tee $5
    i32.const 1
    i32.add
    local.set $0
    local.get $5
    local.get $1
    local.tee $5
    i32.const 1
    i32.add
    local.set $1
    local.get $5
    i32.load8_u
    i32.store8
   end
   return
  end
  local.get $2
  i32.const 32
  i32.ge_u
  if
   block $break|2
    block $case2|2
     block $case1|2
      block $case0|2
       local.get $0
       i32.const 3
       i32.and
       local.set $5
       local.get $5
       i32.const 1
       i32.eq
       br_if $case0|2
       local.get $5
       i32.const 2
       i32.eq
       br_if $case1|2
       local.get $5
       i32.const 3
       i32.eq
       br_if $case2|2
       br $break|2
      end
      local.get $1
      i32.load
      local.set $3
      local.get $0
      local.tee $5
      i32.const 1
      i32.add
      local.set $0
      local.get $5
      local.get $1
      local.tee $5
      i32.const 1
      i32.add
      local.set $1
      local.get $5
      i32.load8_u
      i32.store8
      local.get $0
      local.tee $5
      i32.const 1
      i32.add
      local.set $0
      local.get $5
      local.get $1
      local.tee $5
      i32.const 1
      i32.add
      local.set $1
      local.get $5
      i32.load8_u
      i32.store8
      local.get $0
      local.tee $5
      i32.const 1
      i32.add
      local.set $0
      local.get $5
      local.get $1
      local.tee $5
      i32.const 1
      i32.add
      local.set $1
      local.get $5
      i32.load8_u
      i32.store8
      local.get $2
      i32.const 3
      i32.sub
      local.set $2
      loop $while-continue|3
       local.get $2
       i32.const 17
       i32.ge_u
       local.set $5
       local.get $5
       if
        local.get $1
        i32.const 1
        i32.add
        i32.load
        local.set $4
        local.get $0
        local.get $3
        i32.const 24
        i32.shr_u
        local.get $4
        i32.const 8
        i32.shl
        i32.or
        i32.store
        local.get $1
        i32.const 5
        i32.add
        i32.load
        local.set $3
        local.get $0
        i32.const 4
        i32.add
        local.get $4
        i32.const 24
        i32.shr_u
        local.get $3
        i32.const 8
        i32.shl
        i32.or
        i32.store
        local.get $1
        i32.const 9
        i32.add
        i32.load
        local.set $4
        local.get $0
        i32.const 8
        i32.add
        local.get $3
        i32.const 24
        i32.shr_u
        local.get $4
        i32.const 8
        i32.shl
        i32.or
        i32.store
        local.get $1
        i32.const 13
        i32.add
        i32.load
        local.set $3
        local.get $0
        i32.const 12
        i32.add
        local.get $4
        i32.const 24
        i32.shr_u
        local.get $3
        i32.const 8
        i32.shl
        i32.or
        i32.store
        local.get $1
        i32.const 16
        i32.add
        local.set $1
        local.get $0
        i32.const 16
        i32.add
        local.set $0
        local.get $2
        i32.const 16
        i32.sub
        local.set $2
        br $while-continue|3
       end
      end
      br $break|2
     end
     local.get $1
     i32.load
     local.set $3
     local.get $0
     local.tee $5
     i32.const 1
     i32.add
     local.set $0
     local.get $5
     local.get $1
     local.tee $5
     i32.const 1
     i32.add
     local.set $1
     local.get $5
     i32.load8_u
     i32.store8
     local.get $0
     local.tee $5
     i32.const 1
     i32.add
     local.set $0
     local.get $5
     local.get $1
     local.tee $5
     i32.const 1
     i32.add
     local.set $1
     local.get $5
     i32.load8_u
     i32.store8
     local.get $2
     i32.const 2
     i32.sub
     local.set $2
     loop $while-continue|4
      local.get $2
      i32.const 18
      i32.ge_u
      local.set $5
      local.get $5
      if
       local.get $1
       i32.const 2
       i32.add
       i32.load
       local.set $4
       local.get $0
       local.get $3
       i32.const 16
       i32.shr_u
       local.get $4
       i32.const 16
       i32.shl
       i32.or
       i32.store
       local.get $1
       i32.const 6
       i32.add
       i32.load
       local.set $3
       local.get $0
       i32.const 4
       i32.add
       local.get $4
       i32.const 16
       i32.shr_u
       local.get $3
       i32.const 16
       i32.shl
       i32.or
       i32.store
       local.get $1
       i32.const 10
       i32.add
       i32.load
       local.set $4
       local.get $0
       i32.const 8
       i32.add
       local.get $3
       i32.const 16
       i32.shr_u
       local.get $4
       i32.const 16
       i32.shl
       i32.or
       i32.store
       local.get $1
       i32.const 14
       i32.add
       i32.load
       local.set $3
       local.get $0
       i32.const 12
       i32.add
       local.get $4
       i32.const 16
       i32.shr_u
       local.get $3
       i32.const 16
       i32.shl
       i32.or
       i32.store
       local.get $1
       i32.const 16
       i32.add
       local.set $1
       local.get $0
       i32.const 16
       i32.add
       local.set $0
       local.get $2
       i32.const 16
       i32.sub
       local.set $2
       br $while-continue|4
      end
     end
     br $break|2
    end
    local.get $1
    i32.load
    local.set $3
    local.get $0
    local.tee $5
    i32.const 1
    i32.add
    local.set $0
    local.get $5
    local.get $1
    local.tee $5
    i32.const 1
    i32.add
    local.set $1
    local.get $5
    i32.load8_u
    i32.store8
    local.get $2
    i32.const 1
    i32.sub
    local.set $2
    loop $while-continue|5
     local.get $2
     i32.const 19
     i32.ge_u
     local.set $5
     local.get $5
     if
      local.get $1
      i32.const 3
      i32.add
      i32.load
      local.set $4
      local.get $0
      local.get $3
      i32.const 8
      i32.shr_u
      local.get $4
      i32.const 24
      i32.shl
      i32.or
      i32.store
      local.get $1
      i32.const 7
      i32.add
      i32.load
      local.set $3
      local.get $0
      i32.const 4
      i32.add
      local.get $4
      i32.const 8
      i32.shr_u
      local.get $3
      i32.const 24
      i32.shl
      i32.or
      i32.store
      local.get $1
      i32.const 11
      i32.add
      i32.load
      local.set $4
      local.get $0
      i32.const 8
      i32.add
      local.get $3
      i32.const 8
      i32.shr_u
      local.get $4
      i32.const 24
      i32.shl
      i32.or
      i32.store
      local.get $1
      i32.const 15
      i32.add
      i32.load
      local.set $3
      local.get $0
      i32.const 12
      i32.add
      local.get $4
      i32.const 8
      i32.shr_u
      local.get $3
      i32.const 24
      i32.shl
      i32.or
      i32.store
      local.get $1
      i32.const 16
      i32.add
      local.set $1
      local.get $0
      i32.const 16
      i32.add
      local.set $0
      local.get $2
      i32.const 16
      i32.sub
      local.set $2
      br $while-continue|5
     end
    end
    br $break|2
   end
  end
  local.get $2
  i32.const 16
  i32.and
  if
   local.get $0
   local.tee $5
   i32.const 1
   i32.add
   local.set $0
   local.get $5
   local.get $1
   local.tee $5
   i32.const 1
   i32.add
   local.set $1
   local.get $5
   i32.load8_u
   i32.store8
   local.get $0
   local.tee $5
   i32.const 1
   i32.add
   local.set $0
   local.get $5
   local.get $1
   local.tee $5
   i32.const 1
   i32.add
   local.set $1
   local.get $5
   i32.load8_u
   i32.store8
   local.get $0
   local.tee $5
   i32.const 1
   i32.add
   local.set $0
   local.get $5
   local.get $1
   local.tee $5
   i32.const 1
   i32.add
   local.set $1
   local.get $5
   i32.load8_u
   i32.store8
   local.get $0
   local.tee $5
   i32.const 1
   i32.add
   local.set $0
   local.get $5
   local.get $1
   local.tee $5
   i32.const 1
   i32.add
   local.set $1
   local.get $5
   i32.load8_u
   i32.store8
   local.get $0
   local.tee $5
   i32.const 1
   i32.add
   local.set $0
   local.get $5
   local.get $1
   local.tee $5
   i32.const 1
   i32.add
   local.set $1
   local.get $5
   i32.load8_u
   i32.store8
   local.get $0
   local.tee $5
   i32.const 1
   i32.add
   local.set $0
   local.get $5
   local.get $1
   local.tee $5
   i32.const 1
   i32.add
   local.set $1
   local.get $5
   i32.load8_u
   i32.store8
   local.get $0
   local.tee $5
   i32.const 1
   i32.add
   local.set $0
   local.get $5
   local.get $1
   local.tee $5
   i32.const 1
   i32.add
   local.set $1
   local.get $5
   i32.load8_u
   i32.store8
   local.get $0
   local.tee $5
   i32.const 1
   i32.add
   local.set $0
   local.get $5
   local.get $1
   local.tee $5
   i32.const 1
   i32.add
   local.set $1
   local.get $5
   i32.load8_u
   i32.store8
   local.get $0
   local.tee $5
   i32.const 1
   i32.add
   local.set $0
   local.get $5
   local.get $1
   local.tee $5
   i32.const 1
   i32.add
   local.set $1
   local.get $5
   i32.load8_u
   i32.store8
   local.get $0
   local.tee $5
   i32.const 1
   i32.add
   local.set $0
   local.get $5
   local.get $1
   local.tee $5
   i32.const 1
   i32.add
   local.set $1
   local.get $5
   i32.load8_u
   i32.store8
   local.get $0
   local.tee $5
   i32.const 1
   i32.add
   local.set $0
   local.get $5
   local.get $1
   local.tee $5
   i32.const 1
   i32.add
   local.set $1
   local.get $5
   i32.load8_u
   i32.store8
   local.get $0
   local.tee $5
   i32.const 1
   i32.add
   local.set $0
   local.get $5
   local.get $1
   local.tee $5
   i32.const 1
   i32.add
   local.set $1
   local.get $5
   i32.load8_u
   i32.store8
   local.get $0
   local.tee $5
   i32.const 1
   i32.add
   local.set $0
   local.get $5
   local.get $1
   local.tee $5
   i32.const 1
   i32.add
   local.set $1
   local.get $5
   i32.load8_u
   i32.store8
   local.get $0
   local.tee $5
   i32.const 1
   i32.add
   local.set $0
   local.get $5
   local.get $1
   local.tee $5
   i32.const 1
   i32.add
   local.set $1
   local.get $5
   i32.load8_u
   i32.store8
   local.get $0
   local.tee $5
   i32.const 1
   i32.add
   local.set $0
   local.get $5
   local.get $1
   local.tee $5
   i32.const 1
   i32.add
   local.set $1
   local.get $5
   i32.load8_u
   i32.store8
   local.get $0
   local.tee $5
   i32.const 1
   i32.add
   local.set $0
   local.get $5
   local.get $1
   local.tee $5
   i32.const 1
   i32.add
   local.set $1
   local.get $5
   i32.load8_u
   i32.store8
  end
  local.get $2
  i32.const 8
  i32.and
  if
   local.get $0
   local.tee $5
   i32.const 1
   i32.add
   local.set $0
   local.get $5
   local.get $1
   local.tee $5
   i32.const 1
   i32.add
   local.set $1
   local.get $5
   i32.load8_u
   i32.store8
   local.get $0
   local.tee $5
   i32.const 1
   i32.add
   local.set $0
   local.get $5
   local.get $1
   local.tee $5
   i32.const 1
   i32.add
   local.set $1
   local.get $5
   i32.load8_u
   i32.store8
   local.get $0
   local.tee $5
   i32.const 1
   i32.add
   local.set $0
   local.get $5
   local.get $1
   local.tee $5
   i32.const 1
   i32.add
   local.set $1
   local.get $5
   i32.load8_u
   i32.store8
   local.get $0
   local.tee $5
   i32.const 1
   i32.add
   local.set $0
   local.get $5
   local.get $1
   local.tee $5
   i32.const 1
   i32.add
   local.set $1
   local.get $5
   i32.load8_u
   i32.store8
   local.get $0
   local.tee $5
   i32.const 1
   i32.add
   local.set $0
   local.get $5
   local.get $1
   local.tee $5
   i32.const 1
   i32.add
   local.set $1
   local.get $5
   i32.load8_u
   i32.store8
   local.get $0
   local.tee $5
   i32.const 1
   i32.add
   local.set $0
   local.get $5
   local.get $1
   local.tee $5
   i32.const 1
   i32.add
   local.set $1
   local.get $5
   i32.load8_u
   i32.store8
   local.get $0
   local.tee $5
   i32.const 1
   i32.add
   local.set $0
   local.get $5
   local.get $1
   local.tee $5
   i32.const 1
   i32.add
   local.set $1
   local.get $5
   i32.load8_u
   i32.store8
   local.get $0
   local.tee $5
   i32.const 1
   i32.add
   local.set $0
   local.get $5
   local.get $1
   local.tee $5
   i32.const 1
   i32.add
   local.set $1
   local.get $5
   i32.load8_u
   i32.store8
  end
  local.get $2
  i32.const 4
  i32.and
  if
   local.get $0
   local.tee $5
   i32.const 1
   i32.add
   local.set $0
   local.get $5
   local.get $1
   local.tee $5
   i32.const 1
   i32.add
   local.set $1
   local.get $5
   i32.load8_u
   i32.store8
   local.get $0
   local.tee $5
   i32.const 1
   i32.add
   local.set $0
   local.get $5
   local.get $1
   local.tee $5
   i32.const 1
   i32.add
   local.set $1
   local.get $5
   i32.load8_u
   i32.store8
   local.get $0
   local.tee $5
   i32.const 1
   i32.add
   local.set $0
   local.get $5
   local.get $1
   local.tee $5
   i32.const 1
   i32.add
   local.set $1
   local.get $5
   i32.load8_u
   i32.store8
   local.get $0
   local.tee $5
   i32.const 1
   i32.add
   local.set $0
   local.get $5
   local.get $1
   local.tee $5
   i32.const 1
   i32.add
   local.set $1
   local.get $5
   i32.load8_u
   i32.store8
  end
  local.get $2
  i32.const 2
  i32.and
  if
   local.get $0
   local.tee $5
   i32.const 1
   i32.add
   local.set $0
   local.get $5
   local.get $1
   local.tee $5
   i32.const 1
   i32.add
   local.set $1
   local.get $5
   i32.load8_u
   i32.store8
   local.get $0
   local.tee $5
   i32.const 1
   i32.add
   local.set $0
   local.get $5
   local.get $1
   local.tee $5
   i32.const 1
   i32.add
   local.set $1
   local.get $5
   i32.load8_u
   i32.store8
  end
  local.get $2
  i32.const 1
  i32.and
  if
   local.get $0
   local.tee $5
   i32.const 1
   i32.add
   local.set $0
   local.get $5
   local.get $1
   local.tee $5
   i32.const 1
   i32.add
   local.set $1
   local.get $5
   i32.load8_u
   i32.store8
  end
 )
 (func $~lib/memory/memory.copy (; 22 ;) (param $0 i32) (param $1 i32) (param $2 i32)
  (local $3 i32)
  (local $4 i32)
  (local $5 i32)
  (local $6 i32)
  (local $7 i32)
  block $~lib/util/memory/memmove|inlined.0
   local.get $0
   local.set $5
   local.get $1
   local.set $4
   local.get $2
   local.set $3
   local.get $5
   local.get $4
   i32.eq
   if
    br $~lib/util/memory/memmove|inlined.0
   end
   local.get $4
   local.get $3
   i32.add
   local.get $5
   i32.le_u
   if (result i32)
    i32.const 1
   else
    local.get $5
    local.get $3
    i32.add
    local.get $4
    i32.le_u
   end
   if
    local.get $5
    local.get $4
    local.get $3
    call $~lib/util/memory/memcpy
    br $~lib/util/memory/memmove|inlined.0
   end
   local.get $5
   local.get $4
   i32.lt_u
   if
    local.get $4
    i32.const 7
    i32.and
    local.get $5
    i32.const 7
    i32.and
    i32.eq
    if
     loop $while-continue|0
      local.get $5
      i32.const 7
      i32.and
      local.set $6
      local.get $6
      if
       local.get $3
       i32.eqz
       if
        br $~lib/util/memory/memmove|inlined.0
       end
       local.get $3
       i32.const 1
       i32.sub
       local.set $3
       local.get $5
       local.tee $7
       i32.const 1
       i32.add
       local.set $5
       local.get $7
       local.get $4
       local.tee $7
       i32.const 1
       i32.add
       local.set $4
       local.get $7
       i32.load8_u
       i32.store8
       br $while-continue|0
      end
     end
     loop $while-continue|1
      local.get $3
      i32.const 8
      i32.ge_u
      local.set $6
      local.get $6
      if
       local.get $5
       local.get $4
       i64.load
       i64.store
       local.get $3
       i32.const 8
       i32.sub
       local.set $3
       local.get $5
       i32.const 8
       i32.add
       local.set $5
       local.get $4
       i32.const 8
       i32.add
       local.set $4
       br $while-continue|1
      end
     end
    end
    loop $while-continue|2
     local.get $3
     local.set $6
     local.get $6
     if
      local.get $5
      local.tee $7
      i32.const 1
      i32.add
      local.set $5
      local.get $7
      local.get $4
      local.tee $7
      i32.const 1
      i32.add
      local.set $4
      local.get $7
      i32.load8_u
      i32.store8
      local.get $3
      i32.const 1
      i32.sub
      local.set $3
      br $while-continue|2
     end
    end
   else
    local.get $4
    i32.const 7
    i32.and
    local.get $5
    i32.const 7
    i32.and
    i32.eq
    if
     loop $while-continue|3
      local.get $5
      local.get $3
      i32.add
      i32.const 7
      i32.and
      local.set $6
      local.get $6
      if
       local.get $3
       i32.eqz
       if
        br $~lib/util/memory/memmove|inlined.0
       end
       local.get $5
       local.get $3
       i32.const 1
       i32.sub
       local.tee $3
       i32.add
       local.get $4
       local.get $3
       i32.add
       i32.load8_u
       i32.store8
       br $while-continue|3
      end
     end
     loop $while-continue|4
      local.get $3
      i32.const 8
      i32.ge_u
      local.set $6
      local.get $6
      if
       local.get $3
       i32.const 8
       i32.sub
       local.set $3
       local.get $5
       local.get $3
       i32.add
       local.get $4
       local.get $3
       i32.add
       i64.load
       i64.store
       br $while-continue|4
      end
     end
    end
    loop $while-continue|5
     local.get $3
     local.set $6
     local.get $6
     if
      local.get $5
      local.get $3
      i32.const 1
      i32.sub
      local.tee $3
      i32.add
      local.get $4
      local.get $3
      i32.add
      i32.load8_u
      i32.store8
      br $while-continue|5
     end
    end
   end
  end
 )
 (func $~lib/rt/__allocBuffer (; 23 ;) (param $0 i32) (param $1 i32) (param $2 i32) (result i32)
  (local $3 i32)
  local.get $0
  local.get $1
  call $~lib/rt/tlsf/__alloc
  local.set $3
  local.get $2
  if
   local.get $3
   local.get $2
   local.get $0
   call $~lib/memory/memory.copy
  end
  local.get $3
 )
 (func $~lib/rt/pure/increment (; 24 ;) (param $0 i32)
  (local $1 i32)
  local.get $0
  i32.load offset=4
  local.set $1
  local.get $1
  i32.const -268435456
  i32.and
  local.get $1
  i32.const 1
  i32.add
  i32.const -268435456
  i32.and
  i32.eq
  i32.eqz
  if
   i32.const 0
   i32.const 496
   i32.const 109
   i32.const 3
   call $~lib/builtins/abort
   unreachable
  end
  local.get $0
  local.get $1
  i32.const 1
  i32.add
  i32.store offset=4
  local.get $0
  call $~lib/rt/rtrace/onincrement
  local.get $0
  i32.load
  i32.const 1
  i32.and
  i32.eqz
  i32.eqz
  if
   i32.const 0
   i32.const 496
   i32.const 112
   i32.const 14
   call $~lib/builtins/abort
   unreachable
  end
 )
 (func $~lib/rt/pure/__retain (; 25 ;) (param $0 i32) (result i32)
  local.get $0
  global.get $~lib/heap/__heap_base
  i32.gt_u
  if
   local.get $0
   i32.const 16
   i32.sub
   call $~lib/rt/pure/increment
  end
  local.get $0
 )
 (func $~lib/rt/__allocArray (; 26 ;) (param $0 i32) (param $1 i32) (param $2 i32) (param $3 i32) (result i32)
  (local $4 i32)
  (local $5 i32)
  (local $6 i32)
  i32.const 16
  local.get $2
  call $~lib/rt/tlsf/__alloc
  local.set $4
  local.get $0
  local.get $1
  i32.shl
  local.set $5
  local.get $5
  i32.const 0
  local.get $3
  call $~lib/rt/__allocBuffer
  local.set $6
  local.get $4
  local.get $6
  call $~lib/rt/pure/__retain
  i32.store
  local.get $4
  local.get $6
  i32.store offset=4
  local.get $4
  local.get $5
  i32.store offset=8
  local.get $4
  local.get $0
  i32.store offset=12
  local.get $4
 )
 (func $std/array-literal/Ref#constructor (; 27 ;) (param $0 i32) (result i32)
  local.get $0
  i32.eqz
  if
   i32.const 0
   i32.const 5
   call $~lib/rt/tlsf/__alloc
   call $~lib/rt/pure/__retain
   local.set $0
  end
  local.get $0
 )
 (func $~lib/array/Array<std/array-literal/Ref>#get:length (; 28 ;) (param $0 i32) (result i32)
  local.get $0
  i32.load offset=12
 )
 (func $std/array-literal/RefWithCtor#constructor (; 29 ;) (param $0 i32) (result i32)
  local.get $0
  i32.eqz
  if
   i32.const 0
   i32.const 7
   call $~lib/rt/tlsf/__alloc
   call $~lib/rt/pure/__retain
   local.set $0
  end
  local.get $0
 )
 (func $~lib/array/Array<std/array-literal/RefWithCtor>#get:length (; 30 ;) (param $0 i32) (result i32)
  local.get $0
  i32.load offset=12
 )
 (func $~lib/rt/pure/__release (; 31 ;) (param $0 i32)
  local.get $0
  global.get $~lib/heap/__heap_base
  i32.gt_u
  if
   local.get $0
   i32.const 16
   i32.sub
   call $~lib/rt/pure/decrement
  end
 )
 (func $std/array-literal/doesntLeak (; 32 ;) (param $0 i32)
  local.get $0
  call $~lib/rt/pure/__retain
  local.set $0
  local.get $0
  call $~lib/rt/pure/__release
 )
 (func $start:std/array-literal (; 33 ;)
  (local $0 i32)
  (local $1 i32)
  i32.const 64
  call $~lib/array/Array<i8>#get:length
  i32.const 3
  i32.eq
  i32.eqz
  if
   i32.const 0
   i32.const 96
   i32.const 2
   i32.const 1
   call $~lib/builtins/abort
   unreachable
  end
  i32.const 64
  i32.const 0
  call $~lib/array/Array<i8>#__get
  i32.const 0
  i32.eq
  i32.eqz
  if
   i32.const 0
   i32.const 96
   i32.const 3
   i32.const 1
   call $~lib/builtins/abort
   unreachable
  end
  i32.const 64
  i32.const 1
  call $~lib/array/Array<i8>#__get
  i32.const 1
  i32.eq
  i32.eqz
  if
   i32.const 0
   i32.const 96
   i32.const 4
   i32.const 1
   call $~lib/builtins/abort
   unreachable
  end
  i32.const 64
  i32.const 2
  call $~lib/array/Array<i8>#__get
  i32.const 2
  i32.eq
  i32.eqz
  if
   i32.const 0
   i32.const 96
   i32.const 5
   i32.const 1
   call $~lib/builtins/abort
   unreachable
  end
  i32.const 304
  call $~lib/array/Array<i32>#get:length
  i32.const 3
  i32.eq
  i32.eqz
  if
   i32.const 0
   i32.const 96
   i32.const 8
   i32.const 1
   call $~lib/builtins/abort
   unreachable
  end
  i32.const 304
  i32.const 0
  call $~lib/array/Array<i32>#__get
  i32.const 0
  i32.eq
  i32.eqz
  if
   i32.const 0
   i32.const 96
   i32.const 9
   i32.const 1
   call $~lib/builtins/abort
   unreachable
  end
  i32.const 304
  i32.const 1
  call $~lib/array/Array<i32>#__get
  i32.const 1
  i32.eq
  i32.eqz
  if
   i32.const 0
   i32.const 96
   i32.const 10
   i32.const 1
   call $~lib/builtins/abort
   unreachable
  end
  i32.const 304
  i32.const 2
  call $~lib/array/Array<i32>#__get
  i32.const 2
  i32.eq
  i32.eqz
  if
   i32.const 0
   i32.const 96
   i32.const 11
   i32.const 1
   call $~lib/builtins/abort
   unreachable
  end
  global.get $std/array-literal/emptyArrayI32
  call $~lib/array/Array<i32>#get:length
  i32.const 0
  i32.eq
  i32.eqz
  if
   i32.const 0
   i32.const 96
   i32.const 14
   i32.const 1
   call $~lib/builtins/abort
   unreachable
  end
  i32.const 3
  i32.const 0
  i32.const 3
  i32.const 0
  call $~lib/rt/__allocArray
  call $~lib/rt/pure/__retain
  local.set $1
  local.get $1
  i32.load offset=4
  local.set $0
  local.get $0
  global.get $std/array-literal/i
  i32.store8
  local.get $0
  global.get $std/array-literal/i
  i32.const 1
  i32.add
  global.set $std/array-literal/i
  global.get $std/array-literal/i
  i32.store8 offset=1
  local.get $0
  global.get $std/array-literal/i
  i32.const 1
  i32.add
  global.set $std/array-literal/i
  global.get $std/array-literal/i
  i32.store8 offset=2
  local.get $1
  global.set $std/array-literal/dynamicArrayI8
  global.get $std/array-literal/dynamicArrayI8
  call $~lib/array/Array<i8>#get:length
  i32.const 3
  i32.eq
  i32.eqz
  if
   i32.const 0
   i32.const 96
   i32.const 19
   i32.const 1
   call $~lib/builtins/abort
   unreachable
  end
  global.get $std/array-literal/dynamicArrayI8
  i32.const 0
  call $~lib/array/Array<i8>#__get
  i32.const 0
  i32.eq
  i32.eqz
  if
   i32.const 0
   i32.const 96
   i32.const 20
   i32.const 1
   call $~lib/builtins/abort
   unreachable
  end
  global.get $std/array-literal/dynamicArrayI8
  i32.const 1
  call $~lib/array/Array<i8>#__get
  i32.const 1
  i32.eq
  i32.eqz
  if
   i32.const 0
   i32.const 96
   i32.const 21
   i32.const 1
   call $~lib/builtins/abort
   unreachable
  end
  global.get $std/array-literal/dynamicArrayI8
  i32.const 2
  call $~lib/array/Array<i8>#__get
  i32.const 2
  i32.eq
  i32.eqz
  if
   i32.const 0
   i32.const 96
   i32.const 22
   i32.const 1
   call $~lib/builtins/abort
   unreachable
  end
  i32.const 0
  global.set $std/array-literal/i
  i32.const 3
  i32.const 2
  i32.const 4
  i32.const 0
  call $~lib/rt/__allocArray
  call $~lib/rt/pure/__retain
  local.set $0
  local.get $0
  i32.load offset=4
  local.set $1
  local.get $1
  global.get $std/array-literal/i
  i32.store
  local.get $1
  global.get $std/array-literal/i
  i32.const 1
  i32.add
  global.set $std/array-literal/i
  global.get $std/array-literal/i
  i32.store offset=4
  local.get $1
  global.get $std/array-literal/i
  i32.const 1
  i32.add
  global.set $std/array-literal/i
  global.get $std/array-literal/i
  i32.store offset=8
  local.get $0
  global.set $std/array-literal/dynamicArrayI32
  global.get $std/array-literal/dynamicArrayI32
  call $~lib/array/Array<i32>#get:length
  i32.const 3
  i32.eq
  i32.eqz
  if
   i32.const 0
   i32.const 96
   i32.const 27
   i32.const 1
   call $~lib/builtins/abort
   unreachable
  end
  global.get $std/array-literal/dynamicArrayI32
  i32.const 0
  call $~lib/array/Array<i32>#__get
  i32.const 0
  i32.eq
  i32.eqz
  if
   i32.const 0
   i32.const 96
   i32.const 28
   i32.const 1
   call $~lib/builtins/abort
   unreachable
  end
  global.get $std/array-literal/dynamicArrayI32
  i32.const 1
  call $~lib/array/Array<i32>#__get
  i32.const 1
  i32.eq
  i32.eqz
  if
   i32.const 0
   i32.const 96
   i32.const 29
   i32.const 1
   call $~lib/builtins/abort
   unreachable
  end
  global.get $std/array-literal/dynamicArrayI32
  i32.const 2
  call $~lib/array/Array<i32>#__get
  i32.const 2
  i32.eq
  i32.eqz
  if
   i32.const 0
   i32.const 96
   i32.const 30
   i32.const 1
   call $~lib/builtins/abort
   unreachable
  end
  i32.const 3
  i32.const 2
  i32.const 6
  i32.const 0
  call $~lib/rt/__allocArray
  call $~lib/rt/pure/__retain
  local.set $1
  local.get $1
  i32.load offset=4
  local.set $0
  local.get $0
  i32.const 0
  call $std/array-literal/Ref#constructor
  i32.store
  local.get $0
  i32.const 0
  call $std/array-literal/Ref#constructor
  i32.store offset=4
  local.get $0
  i32.const 0
  call $std/array-literal/Ref#constructor
  i32.store offset=8
  local.get $1
  global.set $std/array-literal/dynamicArrayRef
  global.get $std/array-literal/dynamicArrayRef
  call $~lib/array/Array<std/array-literal/Ref>#get:length
  i32.const 3
  i32.eq
  i32.eqz
  if
   i32.const 0
   i32.const 96
   i32.const 34
   i32.const 1
   call $~lib/builtins/abort
   unreachable
  end
  i32.const 3
  i32.const 2
  i32.const 8
  i32.const 0
  call $~lib/rt/__allocArray
  call $~lib/rt/pure/__retain
  local.set $0
  local.get $0
  i32.load offset=4
  local.set $1
  local.get $1
  i32.const 0
  call $std/array-literal/RefWithCtor#constructor
  i32.store
  local.get $1
  i32.const 0
  call $std/array-literal/RefWithCtor#constructor
  i32.store offset=4
  local.get $1
  i32.const 0
  call $std/array-literal/RefWithCtor#constructor
  i32.store offset=8
  local.get $0
  global.set $std/array-literal/dynamicArrayRefWithCtor
  global.get $std/array-literal/dynamicArrayRefWithCtor
  call $~lib/array/Array<std/array-literal/RefWithCtor>#get:length
  i32.const 3
  i32.eq
  i32.eqz
  if
   i32.const 0
   i32.const 96
   i32.const 38
   i32.const 1
   call $~lib/builtins/abort
   unreachable
  end
  global.get $std/array-literal/emptyArrayI32
  call $~lib/rt/pure/__release
  global.get $std/array-literal/dynamicArrayI8
  call $~lib/rt/pure/__release
  global.get $std/array-literal/dynamicArrayI32
  call $~lib/rt/pure/__release
  global.get $std/array-literal/dynamicArrayRef
  call $~lib/rt/pure/__release
  global.get $std/array-literal/dynamicArrayRefWithCtor
  call $~lib/rt/pure/__release
  i32.const 1
  i32.const 2
  i32.const 6
  i32.const 0
  call $~lib/rt/__allocArray
  call $~lib/rt/pure/__retain
  local.set $1
  local.get $1
  i32.load offset=4
  local.set $0
  local.get $0
  i32.const 0
  call $std/array-literal/Ref#constructor
  i32.store
  local.get $1
  local.tee $0
  call $std/array-literal/doesntLeak
  local.get $0
  call $~lib/rt/pure/__release
 )
 (func $~start (; 34 ;)
  call $start:std/array-literal
 )
 (func $~lib/rt/pure/__collect (; 35 ;)
  return
 )
 (func $~lib/rt/tlsf/freeBlock (; 36 ;) (param $0 i32) (param $1 i32)
  (local $2 i32)
  local.get $1
  i32.load
  local.set $2
  local.get $1
  local.get $2
  i32.const 1
  i32.or
  i32.store
  local.get $0
  local.get $1
  call $~lib/rt/tlsf/insertBlock
  local.get $1
  call $~lib/rt/rtrace/onfree
 )
 (func $~lib/rt/pure/decrement (; 37 ;) (param $0 i32)
  (local $1 i32)
  (local $2 i32)
  local.get $0
  i32.load offset=4
  local.set $1
  local.get $1
  i32.const 268435455
  i32.and
  local.set $2
  local.get $0
  call $~lib/rt/rtrace/ondecrement
  local.get $0
  i32.load
  i32.const 1
  i32.and
  i32.eqz
  i32.eqz
  if
   i32.const 0
   i32.const 496
   i32.const 122
   i32.const 14
   call $~lib/builtins/abort
   unreachable
  end
  local.get $2
  i32.const 1
  i32.eq
  if
   local.get $0
   i32.const 16
   i32.add
   i32.const 1
   call $~lib/rt/__visit_members
   local.get $1
   i32.const -2147483648
   i32.and
   i32.eqz
   i32.eqz
   if
    i32.const 0
    i32.const 496
    i32.const 126
    i32.const 18
    call $~lib/builtins/abort
    unreachable
   end
   global.get $~lib/rt/tlsf/ROOT
   local.get $0
   call $~lib/rt/tlsf/freeBlock
  else
   local.get $2
   i32.const 0
   i32.gt_u
   i32.eqz
   if
    i32.const 0
    i32.const 496
    i32.const 136
    i32.const 16
    call $~lib/builtins/abort
    unreachable
   end
   local.get $0
   local.get $1
   i32.const 268435455
   i32.const -1
   i32.xor
   i32.and
   local.get $2
   i32.const 1
   i32.sub
   i32.or
   i32.store offset=4
  end
 )
 (func $~lib/rt/pure/__visit (; 38 ;) (param $0 i32) (param $1 i32)
  local.get $0
  global.get $~lib/heap/__heap_base
  i32.lt_u
  if
   return
  end
  local.get $1
  i32.const 1
  i32.eq
  i32.eqz
  if
   i32.const 0
   i32.const 496
   i32.const 69
   i32.const 16
   call $~lib/builtins/abort
   unreachable
  end
  local.get $0
  i32.const 16
  i32.sub
  call $~lib/rt/pure/decrement
 )
 (func $~lib/array/Array<i8>#__visit_impl (; 39 ;) (param $0 i32) (param $1 i32)
  local.get $0
  i32.load
  local.get $1
  call $~lib/rt/pure/__visit
 )
 (func $~lib/array/Array<i32>#__visit_impl (; 40 ;) (param $0 i32) (param $1 i32)
  local.get $0
  i32.load
  local.get $1
  call $~lib/rt/pure/__visit
 )
 (func $~lib/array/Array<std/array-literal/Ref>#__visit_impl (; 41 ;) (param $0 i32) (param $1 i32)
  (local $2 i32)
  (local $3 i32)
  (local $4 i32)
  (local $5 i32)
  local.get $0
  i32.load offset=4
  local.set $2
  local.get $2
  local.get $0
  i32.load offset=12
  i32.const 2
  i32.shl
  i32.add
  local.set $3
  loop $while-continue|0
   local.get $2
   local.get $3
   i32.lt_u
   local.set $4
   local.get $4
   if
    local.get $2
    i32.load
    local.set $5
    local.get $5
    if
     local.get $5
     local.get $1
     call $~lib/rt/pure/__visit
    end
    local.get $2
    i32.const 4
    i32.add
    local.set $2
    br $while-continue|0
   end
  end
  local.get $0
  i32.load
  local.get $1
  call $~lib/rt/pure/__visit
 )
 (func $~lib/array/Array<std/array-literal/RefWithCtor>#__visit_impl (; 42 ;) (param $0 i32) (param $1 i32)
  (local $2 i32)
  (local $3 i32)
  (local $4 i32)
  (local $5 i32)
  local.get $0
  i32.load offset=4
  local.set $2
  local.get $2
  local.get $0
  i32.load offset=12
  i32.const 2
  i32.shl
  i32.add
  local.set $3
  loop $while-continue|0
   local.get $2
   local.get $3
   i32.lt_u
   local.set $4
   local.get $4
   if
    local.get $2
    i32.load
    local.set $5
    local.get $5
    if
     local.get $5
     local.get $1
     call $~lib/rt/pure/__visit
    end
    local.get $2
    i32.const 4
    i32.add
    local.set $2
    br $while-continue|0
   end
  end
  local.get $0
  i32.load
  local.get $1
  call $~lib/rt/pure/__visit
 )
 (func $~lib/rt/__visit_members (; 43 ;) (param $0 i32) (param $1 i32)
  (local $2 i32)
  block $switch$1$default
   block $switch$1$case$10
    block $switch$1$case$8
     block $switch$1$case$6
      block $switch$1$case$5
       block $switch$1$case$4
        block $switch$1$case$2
         local.get $0
         i32.const 8
         i32.sub
         i32.load
         br_table $switch$1$case$2 $switch$1$case$2 $switch$1$case$4 $switch$1$case$5 $switch$1$case$6 $switch$1$case$2 $switch$1$case$8 $switch$1$case$2 $switch$1$case$10 $switch$1$default
        end
        return
       end
       local.get $0
       i32.load
       local.tee $2
       if
        local.get $2
        local.get $1
        call $~lib/rt/pure/__visit
       end
       return
      end
      local.get $0
      local.get $1
      call $~lib/array/Array<i8>#__visit_impl
      return
     end
     local.get $0
     local.get $1
     call $~lib/array/Array<i32>#__visit_impl
     return
    end
    local.get $0
    local.get $1
    call $~lib/array/Array<std/array-literal/Ref>#__visit_impl
    return
   end
   local.get $0
   local.get $1
   call $~lib/array/Array<std/array-literal/RefWithCtor>#__visit_impl
   return
  end
  unreachable
 )
)<|MERGE_RESOLUTION|>--- conflicted
+++ resolved
@@ -66,13 +66,8 @@
   if
    i32.const 160
    i32.const 224
-<<<<<<< HEAD
    i32.const 107
-   i32.const 41
-=======
-   i32.const 104
    i32.const 42
->>>>>>> 13340ed5
    call $~lib/builtins/abort
    unreachable
   end
@@ -104,13 +99,8 @@
   if
    i32.const 160
    i32.const 224
-<<<<<<< HEAD
    i32.const 107
-   i32.const 41
-=======
-   i32.const 104
    i32.const 42
->>>>>>> 13340ed5
    call $~lib/builtins/abort
    unreachable
   end
