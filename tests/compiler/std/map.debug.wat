--- conflicted
+++ resolved
@@ -984,13 +984,8 @@
   local.get $slMap
   i32.store $0 offset=4
  )
-<<<<<<< HEAD
- (func $~lib/rt/tlsf/addMemory (param $root i32) (param $start i32) (param $end i32) (result i32)
+ (func $~lib/rt/tlsf/addMemory (type $i32_i32_i32_=>_i32) (param $root i32) (param $start i32) (param $end i32) (result i32)
   (local $root_0 i32)
-=======
- (func $~lib/rt/tlsf/addMemory (type $i32_i32_i32_=>_i32) (param $root i32) (param $start i32) (param $end i32) (result i32)
-  (local $var$3 i32)
->>>>>>> 78b2d1af
   (local $tail i32)
   (local $tailInfo i32)
   (local $size i32)
@@ -2299,17 +2294,10 @@
   local.get $1
   i32.store $0 offset=20
  )
-<<<<<<< HEAD
- (func $~lib/util/hash/HASH<i8> (param $key i32) (result i32)
+ (func $~lib/util/hash/HASH<i8> (type $i32_=>_i32) (param $key i32) (result i32)
   (local $len i32)
   (local $key_0 i32)
   (local $h i32)
-=======
- (func $~lib/util/hash/HASH<i8> (type $i32_=>_i32) (param $key i32) (result i32)
-  (local $var$1 i32)
-  (local $var$2 i32)
-  (local $var$3 i32)
->>>>>>> 78b2d1af
   i32.const 0
   drop
   i32.const 0
@@ -3179,17 +3167,10 @@
   i32.add
   global.set $~lib/memory/__stack_pointer
  )
-<<<<<<< HEAD
- (func $~lib/util/hash/HASH<i32> (param $key i32) (result i32)
+ (func $~lib/util/hash/HASH<i32> (type $i32_=>_i32) (param $key i32) (result i32)
   (local $len i32)
   (local $key_0 i32)
   (local $h i32)
-=======
- (func $~lib/util/hash/HASH<i32> (type $i32_=>_i32) (param $key i32) (result i32)
-  (local $var$1 i32)
-  (local $var$2 i32)
-  (local $var$3 i32)
->>>>>>> 78b2d1af
   i32.const 0
   drop
   i32.const 0
@@ -4081,17 +4062,10 @@
   local.get $1
   i32.store $0 offset=20
  )
-<<<<<<< HEAD
- (func $~lib/util/hash/HASH<u8> (param $key i32) (result i32)
+ (func $~lib/util/hash/HASH<u8> (type $i32_=>_i32) (param $key i32) (result i32)
   (local $len i32)
   (local $key_0 i32)
   (local $h i32)
-=======
- (func $~lib/util/hash/HASH<u8> (type $i32_=>_i32) (param $key i32) (result i32)
-  (local $var$1 i32)
-  (local $var$2 i32)
-  (local $var$3 i32)
->>>>>>> 78b2d1af
   i32.const 0
   drop
   i32.const 0
@@ -5336,17 +5310,10 @@
   local.get $1
   i32.store $0 offset=20
  )
-<<<<<<< HEAD
- (func $~lib/util/hash/HASH<i16> (param $key i32) (result i32)
+ (func $~lib/util/hash/HASH<i16> (type $i32_=>_i32) (param $key i32) (result i32)
   (local $len i32)
   (local $key_0 i32)
   (local $h i32)
-=======
- (func $~lib/util/hash/HASH<i16> (type $i32_=>_i32) (param $key i32) (result i32)
-  (local $var$1 i32)
-  (local $var$2 i32)
-  (local $var$3 i32)
->>>>>>> 78b2d1af
   i32.const 0
   drop
   i32.const 0
@@ -6588,17 +6555,10 @@
   local.get $1
   i32.store $0 offset=20
  )
-<<<<<<< HEAD
- (func $~lib/util/hash/HASH<u16> (param $key i32) (result i32)
+ (func $~lib/util/hash/HASH<u16> (type $i32_=>_i32) (param $key i32) (result i32)
   (local $len i32)
   (local $key_0 i32)
   (local $h i32)
-=======
- (func $~lib/util/hash/HASH<u16> (type $i32_=>_i32) (param $key i32) (result i32)
-  (local $var$1 i32)
-  (local $var$2 i32)
-  (local $var$3 i32)
->>>>>>> 78b2d1af
   i32.const 0
   drop
   i32.const 0
@@ -8458,17 +8418,10 @@
   local.get $1
   i32.store $0 offset=20
  )
-<<<<<<< HEAD
- (func $~lib/util/hash/HASH<u32> (param $key i32) (result i32)
+ (func $~lib/util/hash/HASH<u32> (type $i32_=>_i32) (param $key i32) (result i32)
   (local $len i32)
   (local $key_0 i32)
   (local $h i32)
-=======
- (func $~lib/util/hash/HASH<u32> (type $i32_=>_i32) (param $key i32) (result i32)
-  (local $var$1 i32)
-  (local $var$2 i32)
-  (local $var$3 i32)
->>>>>>> 78b2d1af
   i32.const 0
   drop
   i32.const 0
@@ -9707,15 +9660,9 @@
   local.get $1
   i32.store $0 offset=20
  )
-<<<<<<< HEAD
- (func $~lib/util/hash/HASH<i64> (param $key i64) (result i32)
+ (func $~lib/util/hash/HASH<i64> (type $i64_=>_i32) (param $key i64) (result i32)
   (local $key_0 i64)
   (local $h i32)
-=======
- (func $~lib/util/hash/HASH<i64> (type $i64_=>_i32) (param $key i64) (result i32)
-  (local $var$1 i64)
-  (local $var$2 i32)
->>>>>>> 78b2d1af
   i32.const 0
   drop
   i32.const 0
@@ -10980,15 +10927,9 @@
   local.get $1
   i32.store $0 offset=20
  )
-<<<<<<< HEAD
- (func $~lib/util/hash/HASH<u64> (param $key i64) (result i32)
+ (func $~lib/util/hash/HASH<u64> (type $i64_=>_i32) (param $key i64) (result i32)
   (local $key_0 i64)
   (local $h i32)
-=======
- (func $~lib/util/hash/HASH<u64> (type $i64_=>_i32) (param $key i64) (result i32)
-  (local $var$1 i64)
-  (local $var$2 i32)
->>>>>>> 78b2d1af
   i32.const 0
   drop
   i32.const 0
@@ -12253,17 +12194,10 @@
   local.get $1
   i32.store $0 offset=20
  )
-<<<<<<< HEAD
- (func $~lib/util/hash/HASH<f32> (param $key f32) (result i32)
+ (func $~lib/util/hash/HASH<f32> (type $f32_=>_i32) (param $key f32) (result i32)
   (local $key_0 i32)
   (local $len i32)
   (local $h i32)
-=======
- (func $~lib/util/hash/HASH<f32> (type $f32_=>_i32) (param $key f32) (result i32)
-  (local $var$1 i32)
-  (local $var$2 i32)
-  (local $var$3 i32)
->>>>>>> 78b2d1af
   i32.const 0
   drop
   i32.const 0
@@ -13511,15 +13445,9 @@
   local.get $1
   i32.store $0 offset=20
  )
-<<<<<<< HEAD
- (func $~lib/util/hash/HASH<f64> (param $key f64) (result i32)
+ (func $~lib/util/hash/HASH<f64> (type $f64_=>_i32) (param $key f64) (result i32)
   (local $key_0 i64)
   (local $h i32)
-=======
- (func $~lib/util/hash/HASH<f64> (type $f64_=>_i32) (param $key f64) (result i32)
-  (local $var$1 i64)
-  (local $var$2 i32)
->>>>>>> 78b2d1af
   i32.const 0
   drop
   i32.const 0
