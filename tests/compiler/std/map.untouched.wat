--- conflicted
+++ resolved
@@ -556,11 +556,6 @@
    )
   )
  )
-<<<<<<< HEAD
- (func $std/map/Map<i32,i32>#clear (; 5 ;) (type $iv) (param $0 i32)
-  (local $1 i32)
-  (set_local $1
-=======
  (func $~lib/arraybuffer/ArrayBuffer#constructor (; 5 ;) (type $iiii) (param $0 i32) (param $1 i32) (param $2 i32) (result i32)
   (local $3 i32)
   (if
@@ -579,22 +574,10 @@
    )
   )
   (set_local $3
->>>>>>> dd4be7b6
    (call $~lib/internal/arraybuffer/allocUnsafe
     (i32.const 80)
    )
   )
-<<<<<<< HEAD
-  (call $~lib/memory/set_memory
-   (i32.add
-    (get_local $1)
-    (i32.const 8)
-   )
-   (i32.const 0)
-   (i32.mul
-    (i32.const 4)
-    (i32.const 4)
-=======
   (if
    (i32.eqz
     (i32.and
@@ -609,7 +592,6 @@
     )
     (i32.const 0)
     (get_local $1)
->>>>>>> dd4be7b6
    )
   )
   (return
@@ -619,15 +601,11 @@
  (func $std/map/Map<i32,i32>#clear (; 6 ;) (type $iv) (param $0 i32)
   (i32.store
    (get_local $0)
-<<<<<<< HEAD
-   (get_local $1)
-=======
    (call $~lib/arraybuffer/ArrayBuffer#constructor
     (i32.const 0)
     (i32.const 16)
     (i32.const 0)
    )
->>>>>>> dd4be7b6
   )
   (i32.store offset=4
    (get_local $0)
@@ -668,11 +646,7 @@
       (block (result i32)
        (set_local $1
         (call $~lib/allocator/arena/allocate_memory
-<<<<<<< HEAD
-         (i32.const 20)
-=======
          (i32.const 24)
->>>>>>> dd4be7b6
         )
        )
        (i32.store
@@ -695,13 +669,10 @@
         (get_local $1)
         (i32.const 0)
        )
-<<<<<<< HEAD
-=======
        (i32.store offset=20
         (get_local $1)
         (i32.const 0)
        )
->>>>>>> dd4be7b6
        (get_local $1)
       )
      )
@@ -790,16 +761,6 @@
      (i32.load
       (get_local $0)
      )
-<<<<<<< HEAD
-     (i32.mul
-      (i32.and
-       (get_local $2)
-       (i32.load offset=4
-        (get_local $0)
-       )
-      )
-      (i32.const 4)
-=======
     )
     (set_local $4
      (i32.and
@@ -807,7 +768,6 @@
       (i32.load offset=4
        (get_local $0)
       )
->>>>>>> dd4be7b6
      )
     )
     (br $~lib/arraybuffer/ArrayBuffer#load<MapEntry<i32,i32>>|inlined.0
@@ -911,34 +871,6 @@
     )
    )
   )
-<<<<<<< HEAD
-  (set_local $4
-   (i32.add
-    (i32.mul
-     (get_local $2)
-     (i32.const 4)
-    )
-    (i32.mul
-     (get_local $3)
-     (i32.const 16)
-    )
-   )
-  )
-  (set_local $5
-   (call $~lib/internal/arraybuffer/allocUnsafe
-    (get_local $4)
-   )
-  )
-  (call $~lib/memory/set_memory
-   (i32.add
-    (get_local $5)
-    (i32.const 8)
-   )
-   (i32.const 0)
-   (i32.mul
-    (get_local $2)
-    (i32.const 4)
-=======
   (set_local $5
    (call $~lib/arraybuffer/ArrayBuffer#constructor
     (i32.const 0)
@@ -951,49 +883,20 @@
      )
     )
     (i32.const 1)
->>>>>>> dd4be7b6
    )
   )
   (set_local $6
    (i32.add
-<<<<<<< HEAD
-    (i32.add
-     (i32.load
-      (get_local $0)
-     )
-     (i32.const 8)
-    )
-    (i32.mul
-     (i32.add
-      (i32.load offset=4
-       (get_local $0)
-      )
-      (i32.const 1)
-     )
-     (i32.const 4)
-=======
     (i32.load offset=8
      (get_local $0)
->>>>>>> dd4be7b6
     )
     (i32.const 8)
    )
   )
   (set_local $7
    (i32.add
-<<<<<<< HEAD
-    (i32.add
-     (get_local $5)
-     (i32.const 8)
-    )
-    (i32.mul
-     (get_local $2)
-     (i32.const 4)
-    )
-=======
     (get_local $5)
     (i32.const 8)
->>>>>>> dd4be7b6
    )
   )
   (set_local $8
@@ -1003,15 +906,11 @@
      (i32.load offset=16
       (get_local $0)
      )
-<<<<<<< HEAD
-     (i32.const 16)
-=======
      (block $std/map/ENTRY_SIZE<i32,i32>|inlined.2 (result i32)
       (br $std/map/ENTRY_SIZE<i32,i32>|inlined.2
        (i32.const 12)
       )
      )
->>>>>>> dd4be7b6
     )
    )
   )
@@ -1052,28 +951,12 @@
            (get_local $9)
           )
          )
-<<<<<<< HEAD
-         (set_local $9
-          (i32.add
-           (get_local $5)
-           (i32.mul
-            (i32.and
-             (call $~lib/internal/hash/hash<i32>
-              (i32.load
-               (get_local $6)
-              )
-             )
-             (get_local $1)
-            )
-            (i32.const 4)
-=======
          (set_local $11
           (i32.and
            (call $~lib/internal/hash/hash<i32>
             (i32.load
              (get_local $9)
             )
->>>>>>> dd4be7b6
            )
            (get_local $1)
           )
@@ -1109,15 +992,11 @@
          (set_local $7
           (i32.add
            (get_local $7)
-<<<<<<< HEAD
-           (i32.const 16)
-=======
            (block $std/map/ENTRY_SIZE<i32,i32>|inlined.3 (result i32)
             (br $std/map/ENTRY_SIZE<i32,i32>|inlined.3
              (i32.const 12)
             )
            )
->>>>>>> dd4be7b6
           )
          )
         )
@@ -1125,15 +1004,11 @@
        (set_local $6
         (i32.add
          (get_local $6)
-<<<<<<< HEAD
-         (i32.const 16)
-=======
          (block $std/map/ENTRY_SIZE<i32,i32>|inlined.4 (result i32)
           (br $std/map/ENTRY_SIZE<i32,i32>|inlined.4
            (i32.const 12)
           )
          )
->>>>>>> dd4be7b6
         )
        )
       )
@@ -1249,24 +1124,8 @@
     (set_local $4
      (i32.add
       (i32.add
-<<<<<<< HEAD
-       (i32.add
-        (get_local $6)
-        (i32.const 8)
-       )
-       (i32.mul
-        (i32.add
-         (i32.load offset=4
-          (get_local $0)
-         )
-         (i32.const 1)
-        )
-        (i32.const 4)
-       )
-=======
        (get_local $6)
        (i32.const 8)
->>>>>>> dd4be7b6
       )
       (i32.mul
        (block (result i32)
@@ -1284,15 +1143,11 @@
         )
         (get_local $7)
        )
-<<<<<<< HEAD
-       (i32.const 16)
-=======
        (block $std/map/ENTRY_SIZE<i32,i32>|inlined.5 (result i32)
         (br $std/map/ENTRY_SIZE<i32,i32>|inlined.5
          (i32.const 12)
         )
        )
->>>>>>> dd4be7b6
       )
      )
     )
@@ -1312,22 +1167,6 @@
       )
      )
     )
-<<<<<<< HEAD
-    (set_local $8
-     (i32.add
-      (i32.add
-       (get_local $6)
-       (i32.const 8)
-      )
-      (i32.mul
-       (i32.and
-        (get_local $3)
-        (i32.load offset=4
-         (get_local $0)
-        )
-       )
-       (i32.const 4)
-=======
     (i32.store offset=8
      (get_local $4)
      (block $~lib/arraybuffer/ArrayBuffer#load<usize>|inlined.1 (result i32)
@@ -1335,7 +1174,6 @@
        (i32.load
         (get_local $0)
        )
->>>>>>> dd4be7b6
       )
       (br $~lib/arraybuffer/ArrayBuffer#load<usize>|inlined.1
        (i32.load offset=8
@@ -1540,15 +1378,9 @@
       (block
        (call $~lib/env/abort
         (i32.const 0)
-<<<<<<< HEAD
-        (i32.const 72)
-        (i32.const 178)
-        (i32.const 2)
-=======
         (i32.const 116)
         (i32.const 165)
         (i32.const 4)
->>>>>>> dd4be7b6
        )
        (unreachable)
       )
@@ -1568,15 +1400,9 @@
       (block
        (call $~lib/env/abort
         (i32.const 0)
-<<<<<<< HEAD
-        (i32.const 72)
-        (i32.const 179)
-        (i32.const 2)
-=======
         (i32.const 116)
         (i32.const 166)
         (i32.const 4)
->>>>>>> dd4be7b6
        )
        (unreachable)
       )
@@ -1597,15 +1423,9 @@
       (block
        (call $~lib/env/abort
         (i32.const 0)
-<<<<<<< HEAD
-        (i32.const 72)
-        (i32.const 180)
-        (i32.const 2)
-=======
         (i32.const 116)
         (i32.const 167)
         (i32.const 4)
->>>>>>> dd4be7b6
        )
        (unreachable)
       )
@@ -1632,15 +1452,9 @@
    (block
     (call $~lib/env/abort
      (i32.const 0)
-<<<<<<< HEAD
-     (i32.const 72)
-     (i32.const 182)
-     (i32.const 0)
-=======
      (i32.const 116)
      (i32.const 169)
      (i32.const 2)
->>>>>>> dd4be7b6
     )
     (unreachable)
    )
@@ -1669,15 +1483,9 @@
       (block
        (call $~lib/env/abort
         (i32.const 0)
-<<<<<<< HEAD
-        (i32.const 72)
-        (i32.const 186)
-        (i32.const 2)
-=======
         (i32.const 116)
         (i32.const 173)
         (i32.const 4)
->>>>>>> dd4be7b6
        )
        (unreachable)
       )
@@ -1698,15 +1506,9 @@
       (block
        (call $~lib/env/abort
         (i32.const 0)
-<<<<<<< HEAD
-        (i32.const 72)
-        (i32.const 187)
-        (i32.const 2)
-=======
         (i32.const 116)
         (i32.const 174)
         (i32.const 4)
->>>>>>> dd4be7b6
        )
        (unreachable)
       )
@@ -1729,15 +1531,9 @@
       (block
        (call $~lib/env/abort
         (i32.const 0)
-<<<<<<< HEAD
-        (i32.const 72)
-        (i32.const 189)
-        (i32.const 2)
-=======
         (i32.const 116)
         (i32.const 176)
         (i32.const 4)
->>>>>>> dd4be7b6
        )
        (unreachable)
       )
@@ -1758,15 +1554,9 @@
       (block
        (call $~lib/env/abort
         (i32.const 0)
-<<<<<<< HEAD
-        (i32.const 72)
-        (i32.const 190)
-        (i32.const 2)
-=======
         (i32.const 116)
         (i32.const 177)
         (i32.const 4)
->>>>>>> dd4be7b6
        )
        (unreachable)
       )
@@ -1793,15 +1583,9 @@
    (block
     (call $~lib/env/abort
      (i32.const 0)
-<<<<<<< HEAD
-     (i32.const 72)
-     (i32.const 192)
-     (i32.const 0)
-=======
      (i32.const 116)
      (i32.const 179)
      (i32.const 2)
->>>>>>> dd4be7b6
     )
     (unreachable)
    )
@@ -1830,15 +1614,9 @@
       (block
        (call $~lib/env/abort
         (i32.const 0)
-<<<<<<< HEAD
-        (i32.const 72)
-        (i32.const 196)
-        (i32.const 2)
-=======
         (i32.const 116)
         (i32.const 183)
         (i32.const 4)
->>>>>>> dd4be7b6
        )
        (unreachable)
       )
@@ -1859,15 +1637,9 @@
       (block
        (call $~lib/env/abort
         (i32.const 0)
-<<<<<<< HEAD
-        (i32.const 72)
-        (i32.const 197)
-        (i32.const 2)
-=======
         (i32.const 116)
         (i32.const 184)
         (i32.const 4)
->>>>>>> dd4be7b6
        )
        (unreachable)
       )
@@ -1890,15 +1662,9 @@
       (block
        (call $~lib/env/abort
         (i32.const 0)
-<<<<<<< HEAD
-        (i32.const 72)
-        (i32.const 199)
-        (i32.const 2)
-=======
         (i32.const 116)
         (i32.const 186)
         (i32.const 4)
->>>>>>> dd4be7b6
        )
        (unreachable)
       )
@@ -1916,15 +1682,9 @@
       (block
        (call $~lib/env/abort
         (i32.const 0)
-<<<<<<< HEAD
-        (i32.const 72)
-        (i32.const 200)
-        (i32.const 2)
-=======
         (i32.const 116)
         (i32.const 187)
         (i32.const 4)
->>>>>>> dd4be7b6
        )
        (unreachable)
       )
@@ -1951,10 +1711,6 @@
    (block
     (call $~lib/env/abort
      (i32.const 0)
-<<<<<<< HEAD
-     (i32.const 72)
-     (i32.const 202)
-=======
      (i32.const 116)
      (i32.const 189)
      (i32.const 2)
@@ -2066,7 +1822,6 @@
    )
    (block
     (call $~lib/env/abort
->>>>>>> dd4be7b6
      (i32.const 0)
      (i32.const 116)
      (i32.const 199)
@@ -2090,15 +1845,9 @@
    (block
     (call $~lib/env/abort
      (i32.const 0)
-<<<<<<< HEAD
-     (i32.const 72)
-     (i32.const 206)
-     (i32.const 0)
-=======
      (i32.const 116)
      (i32.const 203)
      (i32.const 2)
->>>>>>> dd4be7b6
     )
     (unreachable)
    )
