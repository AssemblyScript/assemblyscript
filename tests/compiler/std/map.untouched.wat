--- conflicted
+++ resolved
@@ -1489,74 +1489,6 @@
   i32.const 16
   i32.add
  )
-<<<<<<< HEAD
- (func $~lib/rt/pure/increment (param $0 i32)
-  (local $1 i32)
-  local.get $0
-  i32.load offset=4
-  local.set $1
-  local.get $1
-  i32.const 268435455
-  i32.const -1
-  i32.xor
-  i32.and
-  local.get $1
-  i32.const 1
-  i32.add
-  i32.const 268435455
-  i32.const -1
-  i32.xor
-  i32.and
-  i32.eq
-  i32.eqz
-  if
-   i32.const 0
-   i32.const 144
-   i32.const 120
-   i32.const 3
-   call $~lib/builtins/abort
-   unreachable
-  end
-  local.get $0
-  local.get $1
-  i32.const 1
-  i32.add
-  i32.store offset=4
-  i32.const 1
-  drop
-  local.get $0
-  call $~lib/rt/rtrace/onincrement
-  i32.const 1
-  drop
-  local.get $0
-  i32.load
-  i32.const 1
-  i32.and
-  i32.eqz
-  i32.eqz
-  if
-   i32.const 0
-   i32.const 144
-   i32.const 123
-   i32.const 14
-   call $~lib/builtins/abort
-   unreachable
-  end
- )
- (func $~lib/rt/pure/__retain (param $0 i32) (result i32)
-  local.get $0
-  global.get $~lib/heap/__heap_base
-  i32.gt_u
-  if
-   local.get $0
-   i32.const 16
-   i32.sub
-   call $~lib/rt/pure/increment
-  end
-  local.get $0
- )
-=======
->>>>>>> 897d1e31
  (func $~lib/memory/memory.fill (param $0 i32) (param $1 i32) (param $2 i32)
   (local $3 i32)
   (local $4 i32)
@@ -1792,7 +1724,7 @@
   if
    i32.const 0
    i32.const 256
-   i32.const 109
+   i32.const 120
    i32.const 3
    call $~lib/builtins/abort
    unreachable
@@ -1817,7 +1749,7 @@
   if
    i32.const 0
    i32.const 256
-   i32.const 112
+   i32.const 123
    i32.const 14
    call $~lib/builtins/abort
    unreachable
@@ -21114,12 +21046,6 @@
  (func $~start
   call $start:std/map
  )
-<<<<<<< HEAD
- (func $~lib/rt/pure/__collect
-  i32.const 1
-  drop
-  return
- )
  (func $~lib/rt/pure/finalize (param $0 i32)
   i32.const 0
   drop
@@ -21127,8 +21053,6 @@
   local.get $0
   call $~lib/rt/tlsf/freeBlock
  )
-=======
->>>>>>> 897d1e31
  (func $~lib/rt/pure/decrement (param $0 i32)
   (local $1 i32)
   (local $2 i32)
@@ -21153,13 +21077,8 @@
   i32.eqz
   if
    i32.const 0
-<<<<<<< HEAD
-   i32.const 144
+   i32.const 256
    i32.const 133
-=======
-   i32.const 256
-   i32.const 122
->>>>>>> 897d1e31
    i32.const 14
    call $~lib/builtins/abort
    unreachable
@@ -21184,13 +21103,8 @@
    i32.eqz
    if
     i32.const 0
-<<<<<<< HEAD
-    i32.const 144
+    i32.const 256
     i32.const 137
-=======
-    i32.const 256
-    i32.const 126
->>>>>>> 897d1e31
     i32.const 18
     call $~lib/builtins/abort
     unreachable
@@ -21206,13 +21120,8 @@
    i32.eqz
    if
     i32.const 0
-<<<<<<< HEAD
-    i32.const 144
+    i32.const 256
     i32.const 147
-=======
-    i32.const 256
-    i32.const 136
->>>>>>> 897d1e31
     i32.const 16
     call $~lib/builtins/abort
     unreachable
