--- conflicted
+++ resolved
@@ -1353,13 +1353,8 @@
   i32.eqz
   if
    i32.const 0
-<<<<<<< HEAD
-   i32.const 144
+   i32.const 32
    i32.const 500
-=======
-   i32.const 32
-   i32.const 501
->>>>>>> 5c9cd70e
    i32.const 14
    call $~lib/builtins/abort
    unreachable
@@ -1405,13 +1400,8 @@
      i32.eqz
      if
       i32.const 0
-<<<<<<< HEAD
-      i32.const 144
+      i32.const 32
       i32.const 512
-=======
-      i32.const 32
-      i32.const 513
->>>>>>> 5c9cd70e
       i32.const 20
       call $~lib/builtins/abort
       unreachable
@@ -1431,13 +1421,8 @@
     i32.eqz
     if
      i32.const 0
-<<<<<<< HEAD
-     i32.const 144
+     i32.const 32
      i32.const 517
-=======
-     i32.const 32
-     i32.const 518
->>>>>>> 5c9cd70e
      i32.const 18
      call $~lib/builtins/abort
      unreachable
@@ -1457,13 +1442,8 @@
   i32.eqz
   if
    i32.const 0
-<<<<<<< HEAD
-   i32.const 144
+   i32.const 32
    i32.const 520
-=======
-   i32.const 32
-   i32.const 521
->>>>>>> 5c9cd70e
    i32.const 14
    call $~lib/builtins/abort
    unreachable
@@ -2265,11 +2245,7 @@
   if
    i32.const 352
    i32.const 416
-<<<<<<< HEAD
    i32.const 104
-=======
-   i32.const 110
->>>>>>> 5c9cd70e
    i32.const 17
    call $~lib/builtins/abort
    unreachable
@@ -2401,13 +2377,8 @@
   i32.eqz
   if
    i32.const 0
-<<<<<<< HEAD
-   i32.const 144
+   i32.const 32
    i32.const 580
-=======
-   i32.const 32
-   i32.const 581
->>>>>>> 5c9cd70e
    i32.const 3
    call $~lib/builtins/abort
    unreachable
@@ -6175,11 +6146,7 @@
   if
    i32.const 352
    i32.const 416
-<<<<<<< HEAD
    i32.const 104
-=======
-   i32.const 110
->>>>>>> 5c9cd70e
    i32.const 17
    call $~lib/builtins/abort
    unreachable
@@ -7976,11 +7943,7 @@
   if
    i32.const 352
    i32.const 416
-<<<<<<< HEAD
    i32.const 104
-=======
-   i32.const 110
->>>>>>> 5c9cd70e
    i32.const 17
    call $~lib/builtins/abort
    unreachable
@@ -9787,11 +9750,7 @@
   if
    i32.const 352
    i32.const 416
-<<<<<<< HEAD
    i32.const 104
-=======
-   i32.const 110
->>>>>>> 5c9cd70e
    i32.const 17
    call $~lib/builtins/abort
    unreachable
@@ -11190,11 +11149,7 @@
   if
    i32.const 352
    i32.const 416
-<<<<<<< HEAD
    i32.const 104
-=======
-   i32.const 110
->>>>>>> 5c9cd70e
    i32.const 17
    call $~lib/builtins/abort
    unreachable
@@ -12395,11 +12350,7 @@
   if
    i32.const 352
    i32.const 416
-<<<<<<< HEAD
    i32.const 104
-=======
-   i32.const 110
->>>>>>> 5c9cd70e
    i32.const 17
    call $~lib/builtins/abort
    unreachable
@@ -14274,11 +14225,7 @@
   if
    i32.const 352
    i32.const 416
-<<<<<<< HEAD
    i32.const 104
-=======
-   i32.const 110
->>>>>>> 5c9cd70e
    i32.const 17
    call $~lib/builtins/abort
    unreachable
@@ -16088,11 +16035,7 @@
   if
    i32.const 352
    i32.const 416
-<<<<<<< HEAD
    i32.const 104
-=======
-   i32.const 110
->>>>>>> 5c9cd70e
    i32.const 17
    call $~lib/builtins/abort
    unreachable
@@ -17858,11 +17801,7 @@
   if
    i32.const 352
    i32.const 416
-<<<<<<< HEAD
    i32.const 104
-=======
-   i32.const 110
->>>>>>> 5c9cd70e
    i32.const 17
    call $~lib/builtins/abort
    unreachable
@@ -19611,11 +19550,7 @@
   if
    i32.const 352
    i32.const 416
-<<<<<<< HEAD
    i32.const 104
-=======
-   i32.const 110
->>>>>>> 5c9cd70e
    i32.const 17
    call $~lib/builtins/abort
    unreachable
