(module
 (type $i32_=>_i32 (func (param i32) (result i32)))
 (type $i32_i32_=>_none (func (param i32 i32)))
 (type $i32_i32_=>_i32 (func (param i32 i32) (result i32)))
 (type $i32_=>_none (func (param i32)))
 (type $i32_i32_i32_=>_i32 (func (param i32 i32 i32) (result i32)))
 (type $i32_i32_i32_=>_none (func (param i32 i32 i32)))
 (type $none_=>_none (func))
 (type $i32_i64_=>_i32 (func (param i32 i64) (result i32)))
 (type $i32_i64_i32_=>_i32 (func (param i32 i64 i32) (result i32)))
 (type $i32_i32_i64_=>_none (func (param i32 i32 i64)))
 (type $i32_i32_=>_i64 (func (param i32 i32) (result i64)))
 (type $i32_f32_=>_i32 (func (param i32 f32) (result i32)))
 (type $i32_f32_i32_=>_i32 (func (param i32 f32 i32) (result i32)))
 (type $i32_f64_=>_i32 (func (param i32 f64) (result i32)))
 (type $i32_f64_i32_=>_i32 (func (param i32 f64 i32) (result i32)))
 (type $i32_i32_f32_=>_none (func (param i32 i32 f32)))
 (type $i32_i32_f64_=>_none (func (param i32 i32 f64)))
 (type $i32_i64_i64_=>_i32 (func (param i32 i64 i64) (result i32)))
 (type $i32_i32_=>_f32 (func (param i32 i32) (result f32)))
 (type $i32_i32_=>_f64 (func (param i32 i32) (result f64)))
 (type $i32_i32_i32_i32_=>_none (func (param i32 i32 i32 i32)))
 (type $none_=>_i32 (func (result i32)))
 (type $i32_f32_f32_=>_i32 (func (param i32 f32 f32) (result i32)))
 (type $i32_f64_f64_=>_i32 (func (param i32 f64 f64) (result i32)))
 (type $i64_=>_i32 (func (param i64) (result i32)))
 (import "env" "abort" (func $~lib/builtins/abort (param i32 i32 i32 i32)))
 (import "rtrace" "onalloc" (func $~lib/rt/rtrace/onalloc (param i32)))
 (import "rtrace" "onincrement" (func $~lib/rt/rtrace/onincrement (param i32)))
 (import "rtrace" "onrealloc" (func $~lib/rt/rtrace/onrealloc (param i32 i32)))
 (import "rtrace" "onfree" (func $~lib/rt/rtrace/onfree (param i32)))
 (import "rtrace" "ondecrement" (func $~lib/rt/rtrace/ondecrement (param i32)))
 (memory $0 1)
 (data (i32.const 16) "\1e\00\00\00\01\00\00\00\01\00\00\00\1e\00\00\00~\00l\00i\00b\00/\00r\00t\00/\00t\00l\00s\00f\00.\00t\00s\00")
 (data (i32.const 64) "(\00\00\00\01\00\00\00\01\00\00\00(\00\00\00a\00l\00l\00o\00c\00a\00t\00i\00o\00n\00 \00t\00o\00o\00 \00l\00a\00r\00g\00e\00")
 (data (i32.const 128) "\1e\00\00\00\01\00\00\00\01\00\00\00\1e\00\00\00~\00l\00i\00b\00/\00r\00t\00/\00p\00u\00r\00e\00.\00t\00s\00")
 (data (i32.const 176) "\1c\00\00\00\01\00\00\00\01\00\00\00\1c\00\00\00I\00n\00v\00a\00l\00i\00d\00 \00l\00e\00n\00g\00t\00h\00")
 (data (i32.const 224) "&\00\00\00\01\00\00\00\01\00\00\00&\00\00\00~\00l\00i\00b\00/\00a\00r\00r\00a\00y\00b\00u\00f\00f\00e\00r\00.\00t\00s\00")
 (data (i32.const 288) "\14\00\00\00\01\00\00\00\01\00\00\00\14\00\00\00s\00t\00d\00/\00m\00a\00p\00.\00t\00s\00")
 (data (i32.const 336) "$\00\00\00\01\00\00\00\01\00\00\00$\00\00\00K\00e\00y\00 \00d\00o\00e\00s\00 \00n\00o\00t\00 \00e\00x\00i\00s\00t\00")
 (data (i32.const 400) "\16\00\00\00\01\00\00\00\01\00\00\00\16\00\00\00~\00l\00i\00b\00/\00m\00a\00p\00.\00t\00s\00")
 (data (i32.const 448) "\1a\00\00\00\01\00\00\00\01\00\00\00\1a\00\00\00~\00l\00i\00b\00/\00a\00r\00r\00a\00y\00.\00t\00s\00")
 (data (i32.const 496) "$\00\00\00\01\00\00\00\01\00\00\00$\00\00\00I\00n\00d\00e\00x\00 \00o\00u\00t\00 \00o\00f\00 \00r\00a\00n\00g\00e\00")
 (table $0 1 funcref)
 (global $~lib/rt/tlsf/ROOT (mut i32) (i32.const 0))
 (global $~lib/ASC_LOW_MEMORY_LIMIT i32 (i32.const 0))
 (global $~lib/rt/tlsf/collectLock (mut i32) (i32.const 0))
 (global $~lib/gc/gc.auto (mut i32) (i32.const 1))
 (global $~lib/ASC_SHRINK_LEVEL i32 (i32.const 0))
 (global $~lib/heap/__heap_base i32 (i32.const 548))
 (export "memory" (memory $0))
 (start $~start)
 (func $~lib/rt/tlsf/removeBlock (; 6 ;) (param $0 i32) (param $1 i32)
  (local $2 i32)
  (local $3 i32)
  (local $4 i32)
  (local $5 i32)
  (local $6 i32)
  (local $7 i32)
  (local $8 i32)
  (local $9 i32)
  (local $10 i32)
  (local $11 i32)
  local.get $1
  i32.load
  local.set $2
  local.get $2
  i32.const 1
  i32.and
  i32.eqz
  if
   i32.const 0
   i32.const 32
   i32.const 277
   i32.const 14
   call $~lib/builtins/abort
   unreachable
  end
  local.get $2
  i32.const 3
  i32.const -1
  i32.xor
  i32.and
  local.set $3
  local.get $3
  i32.const 16
  i32.ge_u
  if (result i32)
   local.get $3
   i32.const 1073741808
   i32.lt_u
  else
   i32.const 0
  end
  i32.eqz
  if
   i32.const 0
   i32.const 32
   i32.const 279
   i32.const 14
   call $~lib/builtins/abort
   unreachable
  end
  local.get $3
  i32.const 256
  i32.lt_u
  if
   i32.const 0
   local.set $4
   local.get $3
   i32.const 4
   i32.shr_u
   local.set $5
  else
   i32.const 31
   local.get $3
   i32.clz
   i32.sub
   local.set $4
   local.get $3
   local.get $4
   i32.const 4
   i32.sub
   i32.shr_u
   i32.const 1
   i32.const 4
   i32.shl
   i32.xor
   local.set $5
   local.get $4
   i32.const 8
   i32.const 1
   i32.sub
   i32.sub
   local.set $4
  end
  local.get $4
  i32.const 23
  i32.lt_u
  if (result i32)
   local.get $5
   i32.const 16
   i32.lt_u
  else
   i32.const 0
  end
  i32.eqz
  if
   i32.const 0
   i32.const 32
   i32.const 292
   i32.const 14
   call $~lib/builtins/abort
   unreachable
  end
  local.get $1
  i32.load offset=16
  local.set $6
  local.get $1
  i32.load offset=20
  local.set $7
  local.get $6
  if
   local.get $6
   local.get $7
   i32.store offset=20
  end
  local.get $7
  if
   local.get $7
   local.get $6
   i32.store offset=16
  end
  local.get $1
  local.get $0
  local.set $10
  local.get $4
  local.set $9
  local.get $5
  local.set $8
  local.get $10
  local.get $9
  i32.const 4
  i32.shl
  local.get $8
  i32.add
  i32.const 2
  i32.shl
  i32.add
  i32.load offset=96
  i32.eq
  if
   local.get $0
   local.set $11
   local.get $4
   local.set $10
   local.get $5
   local.set $9
   local.get $7
   local.set $8
   local.get $11
   local.get $10
   i32.const 4
   i32.shl
   local.get $9
   i32.add
   i32.const 2
   i32.shl
   i32.add
   local.get $8
   i32.store offset=96
   local.get $7
   i32.eqz
   if
    local.get $0
    local.set $9
    local.get $4
    local.set $8
    local.get $9
    local.get $8
    i32.const 2
    i32.shl
    i32.add
    i32.load offset=4
    local.set $9
    local.get $0
    local.set $8
    local.get $4
    local.set $11
    local.get $9
    i32.const 1
    local.get $5
    i32.shl
    i32.const -1
    i32.xor
    i32.and
    local.tee $9
    local.set $10
    local.get $8
    local.get $11
    i32.const 2
    i32.shl
    i32.add
    local.get $10
    i32.store offset=4
    local.get $9
    i32.eqz
    if
     local.get $0
     local.get $0
     i32.load
     i32.const 1
     local.get $4
     i32.shl
     i32.const -1
     i32.xor
     i32.and
     i32.store
    end
   end
  end
 )
 (func $~lib/rt/tlsf/insertBlock (; 7 ;) (param $0 i32) (param $1 i32)
  (local $2 i32)
  (local $3 i32)
  (local $4 i32)
  (local $5 i32)
  (local $6 i32)
  (local $7 i32)
  (local $8 i32)
  (local $9 i32)
  (local $10 i32)
  (local $11 i32)
  (local $12 i32)
  (local $13 i32)
  local.get $1
  i32.eqz
  if
   i32.const 0
   i32.const 32
   i32.const 205
   i32.const 14
   call $~lib/builtins/abort
   unreachable
  end
  local.get $1
  i32.load
  local.set $2
  local.get $2
  i32.const 1
  i32.and
  i32.eqz
  if
   i32.const 0
   i32.const 32
   i32.const 207
   i32.const 14
   call $~lib/builtins/abort
   unreachable
  end
  local.get $1
  local.set $3
  local.get $3
  i32.const 16
  i32.add
  local.get $3
  i32.load
  i32.const 3
  i32.const -1
  i32.xor
  i32.and
  i32.add
  local.set $4
  local.get $4
  i32.load
  local.set $5
  local.get $5
  i32.const 1
  i32.and
  if
   local.get $2
   i32.const 3
   i32.const -1
   i32.xor
   i32.and
   i32.const 16
   i32.add
   local.get $5
   i32.const 3
   i32.const -1
   i32.xor
   i32.and
   i32.add
   local.set $3
   local.get $3
   i32.const 1073741808
   i32.lt_u
   if
    local.get $0
    local.get $4
    call $~lib/rt/tlsf/removeBlock
    local.get $1
    local.get $2
    i32.const 3
    i32.and
    local.get $3
    i32.or
    local.tee $2
    i32.store
    local.get $1
    local.set $6
    local.get $6
    i32.const 16
    i32.add
    local.get $6
    i32.load
    i32.const 3
    i32.const -1
    i32.xor
    i32.and
    i32.add
    local.set $4
    local.get $4
    i32.load
    local.set $5
   end
  end
  local.get $2
  i32.const 2
  i32.and
  if
   local.get $1
   local.set $6
   local.get $6
   i32.const 4
   i32.sub
   i32.load
   local.set $6
   local.get $6
   i32.load
   local.set $3
   local.get $3
   i32.const 1
   i32.and
   i32.eqz
   if
    i32.const 0
    i32.const 32
    i32.const 228
    i32.const 16
    call $~lib/builtins/abort
    unreachable
   end
   local.get $3
   i32.const 3
   i32.const -1
   i32.xor
   i32.and
   i32.const 16
   i32.add
   local.get $2
   i32.const 3
   i32.const -1
   i32.xor
   i32.and
   i32.add
   local.set $7
   local.get $7
   i32.const 1073741808
   i32.lt_u
   if
    local.get $0
    local.get $6
    call $~lib/rt/tlsf/removeBlock
    local.get $6
    local.get $3
    i32.const 3
    i32.and
    local.get $7
    i32.or
    local.tee $2
    i32.store
    local.get $6
    local.set $1
   end
  end
  local.get $4
  local.get $5
  i32.const 2
  i32.or
  i32.store
  local.get $2
  i32.const 3
  i32.const -1
  i32.xor
  i32.and
  local.set $8
  local.get $8
  i32.const 16
  i32.ge_u
  if (result i32)
   local.get $8
   i32.const 1073741808
   i32.lt_u
  else
   i32.const 0
  end
  i32.eqz
  if
   i32.const 0
   i32.const 32
   i32.const 243
   i32.const 14
   call $~lib/builtins/abort
   unreachable
  end
  local.get $1
  i32.const 16
  i32.add
  local.get $8
  i32.add
  local.get $4
  i32.eq
  i32.eqz
  if
   i32.const 0
   i32.const 32
   i32.const 244
   i32.const 14
   call $~lib/builtins/abort
   unreachable
  end
  local.get $4
  i32.const 4
  i32.sub
  local.get $1
  i32.store
  local.get $8
  i32.const 256
  i32.lt_u
  if
   i32.const 0
   local.set $9
   local.get $8
   i32.const 4
   i32.shr_u
   local.set $10
  else
   i32.const 31
   local.get $8
   i32.clz
   i32.sub
   local.set $9
   local.get $8
   local.get $9
   i32.const 4
   i32.sub
   i32.shr_u
   i32.const 1
   i32.const 4
   i32.shl
   i32.xor
   local.set $10
   local.get $9
   i32.const 8
   i32.const 1
   i32.sub
   i32.sub
   local.set $9
  end
  local.get $9
  i32.const 23
  i32.lt_u
  if (result i32)
   local.get $10
   i32.const 16
   i32.lt_u
  else
   i32.const 0
  end
  i32.eqz
  if
   i32.const 0
   i32.const 32
   i32.const 260
   i32.const 14
   call $~lib/builtins/abort
   unreachable
  end
  local.get $0
  local.set $7
  local.get $9
  local.set $3
  local.get $10
  local.set $6
  local.get $7
  local.get $3
  i32.const 4
  i32.shl
  local.get $6
  i32.add
  i32.const 2
  i32.shl
  i32.add
  i32.load offset=96
  local.set $11
  local.get $1
  i32.const 0
  i32.store offset=16
  local.get $1
  local.get $11
  i32.store offset=20
  local.get $11
  if
   local.get $11
   local.get $1
   i32.store offset=16
  end
  local.get $0
  local.set $12
  local.get $9
  local.set $7
  local.get $10
  local.set $3
  local.get $1
  local.set $6
  local.get $12
  local.get $7
  i32.const 4
  i32.shl
  local.get $3
  i32.add
  i32.const 2
  i32.shl
  i32.add
  local.get $6
  i32.store offset=96
  local.get $0
  local.get $0
  i32.load
  i32.const 1
  local.get $9
  i32.shl
  i32.or
  i32.store
  local.get $0
  local.set $13
  local.get $9
  local.set $12
  local.get $0
  local.set $3
  local.get $9
  local.set $6
  local.get $3
  local.get $6
  i32.const 2
  i32.shl
  i32.add
  i32.load offset=4
  i32.const 1
  local.get $10
  i32.shl
  i32.or
  local.set $7
  local.get $13
  local.get $12
  i32.const 2
  i32.shl
  i32.add
  local.get $7
  i32.store offset=4
 )
 (func $~lib/rt/tlsf/addMemory (; 8 ;) (param $0 i32) (param $1 i32) (param $2 i32) (result i32)
  (local $3 i32)
  (local $4 i32)
  (local $5 i32)
  (local $6 i32)
  (local $7 i32)
  (local $8 i32)
  (local $9 i32)
  local.get $1
  local.get $2
  i32.le_u
  if (result i32)
   local.get $1
   i32.const 15
   i32.and
   i32.eqz
  else
   i32.const 0
  end
  if (result i32)
   local.get $2
   i32.const 15
   i32.and
   i32.eqz
  else
   i32.const 0
  end
  i32.eqz
  if
   i32.const 0
   i32.const 32
   i32.const 386
   i32.const 5
   call $~lib/builtins/abort
   unreachable
  end
  local.get $0
  local.set $3
  local.get $3
  i32.load offset=1568
  local.set $4
  i32.const 0
  local.set $5
  local.get $4
  if
   local.get $1
   local.get $4
   i32.const 16
   i32.add
   i32.ge_u
   i32.eqz
   if
    i32.const 0
    i32.const 32
    i32.const 396
    i32.const 16
    call $~lib/builtins/abort
    unreachable
   end
   local.get $1
   i32.const 16
   i32.sub
   local.get $4
   i32.eq
   if
    local.get $1
    i32.const 16
    i32.sub
    local.set $1
    local.get $4
    i32.load
    local.set $5
   else
    nop
   end
  else
   local.get $1
   local.get $0
   i32.const 1572
   i32.add
   i32.ge_u
   i32.eqz
   if
    i32.const 0
    i32.const 32
    i32.const 408
    i32.const 5
    call $~lib/builtins/abort
    unreachable
   end
  end
  local.get $2
  local.get $1
  i32.sub
  local.set $6
  local.get $6
  i32.const 48
  i32.lt_u
  if
   i32.const 0
   return
  end
  local.get $6
  i32.const 16
  i32.const 1
  i32.shl
  i32.sub
  local.set $7
  local.get $1
  local.set $8
  local.get $8
  local.get $7
  i32.const 1
  i32.or
  local.get $5
  i32.const 2
  i32.and
  i32.or
  i32.store
  local.get $8
  i32.const 0
  i32.store offset=16
  local.get $8
  i32.const 0
  i32.store offset=20
  local.get $1
  local.get $6
  i32.add
  i32.const 16
  i32.sub
  local.set $4
  local.get $4
  i32.const 0
  i32.const 2
  i32.or
  i32.store
  local.get $0
  local.set $9
  local.get $4
  local.set $3
  local.get $9
  local.get $3
  i32.store offset=1568
  local.get $0
  local.get $8
  call $~lib/rt/tlsf/insertBlock
  i32.const 1
 )
 (func $~lib/rt/tlsf/maybeInitialize (; 9 ;) (result i32)
  (local $0 i32)
  (local $1 i32)
  (local $2 i32)
  (local $3 i32)
  (local $4 i32)
  (local $5 i32)
  (local $6 i32)
  (local $7 i32)
  (local $8 i32)
  (local $9 i32)
  (local $10 i32)
  (local $11 i32)
  global.get $~lib/rt/tlsf/ROOT
  local.set $0
  local.get $0
  i32.eqz
  if
   global.get $~lib/heap/__heap_base
   i32.const 15
   i32.add
   i32.const 15
   i32.const -1
   i32.xor
   i32.and
   local.set $1
   memory.size
   local.set $2
   local.get $1
   i32.const 1572
   i32.add
   i32.const 65535
   i32.add
   i32.const 65535
   i32.const -1
   i32.xor
   i32.and
   i32.const 16
   i32.shr_u
   local.set $3
   local.get $3
   local.get $2
   i32.gt_s
   if (result i32)
    local.get $3
    local.get $2
    i32.sub
    memory.grow
    i32.const 0
    i32.lt_s
   else
    i32.const 0
   end
   if
    unreachable
   end
   local.get $1
   local.set $0
   local.get $0
   i32.const 0
   i32.store
   local.get $0
   local.set $5
   i32.const 0
   local.set $4
   local.get $5
   local.get $4
   i32.store offset=1568
   i32.const 0
   local.set $5
   loop $for-loop|0
    local.get $5
    i32.const 23
    i32.lt_u
    local.set $4
    local.get $4
    if
     local.get $0
     local.set $8
     local.get $5
     local.set $7
     i32.const 0
     local.set $6
     local.get $8
     local.get $7
     i32.const 2
     i32.shl
     i32.add
     local.get $6
     i32.store offset=4
     i32.const 0
     local.set $8
     loop $for-loop|1
      local.get $8
      i32.const 16
      i32.lt_u
      local.set $7
      local.get $7
      if
       local.get $0
       local.set $11
       local.get $5
       local.set $10
       local.get $8
       local.set $9
       i32.const 0
       local.set $6
       local.get $11
       local.get $10
       i32.const 4
       i32.shl
       local.get $9
       i32.add
       i32.const 2
       i32.shl
       i32.add
       local.get $6
       i32.store offset=96
       local.get $8
       i32.const 1
       i32.add
       local.set $8
       br $for-loop|1
      end
     end
     local.get $5
     i32.const 1
     i32.add
     local.set $5
     br $for-loop|0
    end
   end
   local.get $1
   i32.const 1572
   i32.add
   i32.const 15
   i32.add
   i32.const 15
   i32.const -1
   i32.xor
   i32.and
   local.set $5
   local.get $0
   local.get $5
   memory.size
   i32.const 16
   i32.shl
   call $~lib/rt/tlsf/addMemory
   drop
   local.get $0
   global.set $~lib/rt/tlsf/ROOT
  end
  local.get $0
 )
 (func $~lib/rt/tlsf/prepareSize (; 10 ;) (param $0 i32) (result i32)
  (local $1 i32)
  (local $2 i32)
  local.get $0
  i32.const 1073741808
  i32.ge_u
  if
   i32.const 80
   i32.const 32
   i32.const 461
   i32.const 30
   call $~lib/builtins/abort
   unreachable
  end
  local.get $0
  i32.const 15
  i32.add
  i32.const 15
  i32.const -1
  i32.xor
  i32.and
  local.tee $1
  i32.const 16
  local.tee $2
  local.get $1
  local.get $2
  i32.gt_u
  select
 )
 (func $~lib/rt/tlsf/searchBlock (; 11 ;) (param $0 i32) (param $1 i32) (result i32)
  (local $2 i32)
  (local $3 i32)
  (local $4 i32)
  (local $5 i32)
  (local $6 i32)
  (local $7 i32)
  (local $8 i32)
  (local $9 i32)
  local.get $1
  i32.const 256
  i32.lt_u
  if
   i32.const 0
   local.set $2
   local.get $1
   i32.const 4
   i32.shr_u
   local.set $3
  else
   local.get $1
   i32.const 536870904
   i32.lt_u
   if (result i32)
    local.get $1
    i32.const 1
    i32.const 27
    local.get $1
    i32.clz
    i32.sub
    i32.shl
    i32.add
    i32.const 1
    i32.sub
   else
    local.get $1
   end
   local.set $4
   i32.const 31
   local.get $4
   i32.clz
   i32.sub
   local.set $2
   local.get $4
   local.get $2
   i32.const 4
   i32.sub
   i32.shr_u
   i32.const 1
   i32.const 4
   i32.shl
   i32.xor
   local.set $3
   local.get $2
   i32.const 8
   i32.const 1
   i32.sub
   i32.sub
   local.set $2
  end
  local.get $2
  i32.const 23
  i32.lt_u
  if (result i32)
   local.get $3
   i32.const 16
   i32.lt_u
  else
   i32.const 0
  end
  i32.eqz
  if
   i32.const 0
   i32.const 32
   i32.const 338
   i32.const 14
   call $~lib/builtins/abort
   unreachable
  end
  local.get $0
  local.set $5
  local.get $2
  local.set $4
  local.get $5
  local.get $4
  i32.const 2
  i32.shl
  i32.add
  i32.load offset=4
  i32.const 0
  i32.const -1
  i32.xor
  local.get $3
  i32.shl
  i32.and
  local.set $6
  i32.const 0
  local.set $7
  local.get $6
  i32.eqz
  if
   local.get $0
   i32.load
   i32.const 0
   i32.const -1
   i32.xor
   local.get $2
   i32.const 1
   i32.add
   i32.shl
   i32.and
   local.set $5
   local.get $5
   i32.eqz
   if
    i32.const 0
    local.set $7
   else
    local.get $5
    i32.ctz
    local.set $2
    local.get $0
    local.set $8
    local.get $2
    local.set $4
    local.get $8
    local.get $4
    i32.const 2
    i32.shl
    i32.add
    i32.load offset=4
    local.set $6
    local.get $6
    i32.eqz
    if
     i32.const 0
     i32.const 32
     i32.const 351
     i32.const 18
     call $~lib/builtins/abort
     unreachable
    end
    local.get $0
    local.set $9
    local.get $2
    local.set $8
    local.get $6
    i32.ctz
    local.set $4
    local.get $9
    local.get $8
    i32.const 4
    i32.shl
    local.get $4
    i32.add
    i32.const 2
    i32.shl
    i32.add
    i32.load offset=96
    local.set $7
   end
  else
   local.get $0
   local.set $9
   local.get $2
   local.set $8
   local.get $6
   i32.ctz
   local.set $4
   local.get $9
   local.get $8
   i32.const 4
   i32.shl
   local.get $4
   i32.add
   i32.const 2
   i32.shl
   i32.add
   i32.load offset=96
   local.set $7
  end
  local.get $7
 )
 (func $~lib/rt/tlsf/growMemory (; 12 ;) (param $0 i32) (param $1 i32)
  (local $2 i32)
  (local $3 i32)
  (local $4 i32)
  (local $5 i32)
  (local $6 i32)
  (local $7 i32)
  local.get $1
  i32.const 536870904
  i32.lt_u
  if
   local.get $1
   i32.const 1
   i32.const 27
   local.get $1
   i32.clz
   i32.sub
   i32.shl
   i32.const 1
   i32.sub
   i32.add
   local.set $1
  end
  memory.size
  local.set $2
  local.get $1
  i32.const 16
  local.get $2
  i32.const 16
  i32.shl
  i32.const 16
  i32.sub
  local.get $0
  local.set $3
  local.get $3
  i32.load offset=1568
  i32.ne
  i32.shl
  i32.add
  local.set $1
  local.get $1
  i32.const 65535
  i32.add
  i32.const 65535
  i32.const -1
  i32.xor
  i32.and
  i32.const 16
  i32.shr_u
  local.set $4
  local.get $2
  local.tee $3
  local.get $4
  local.tee $5
  local.get $3
  local.get $5
  i32.gt_s
  select
  local.set $6
  local.get $6
  memory.grow
  i32.const 0
  i32.lt_s
  if
   local.get $4
   memory.grow
   i32.const 0
   i32.lt_s
   if
    unreachable
   end
  end
  memory.size
  local.set $7
  local.get $0
  local.get $2
  i32.const 16
  i32.shl
  local.get $7
  i32.const 16
  i32.shl
  call $~lib/rt/tlsf/addMemory
  drop
 )
 (func $~lib/rt/tlsf/prepareBlock (; 13 ;) (param $0 i32) (param $1 i32) (param $2 i32)
  (local $3 i32)
  (local $4 i32)
  (local $5 i32)
  local.get $1
  i32.load
  local.set $3
  local.get $2
  i32.const 15
  i32.and
  i32.eqz
  i32.eqz
  if
   i32.const 0
   i32.const 32
   i32.const 365
   i32.const 14
   call $~lib/builtins/abort
   unreachable
  end
  local.get $3
  i32.const 3
  i32.const -1
  i32.xor
  i32.and
  local.get $2
  i32.sub
  local.set $4
  local.get $4
  i32.const 32
  i32.ge_u
  if
   local.get $1
   local.get $2
   local.get $3
   i32.const 2
   i32.and
   i32.or
   i32.store
   local.get $1
   i32.const 16
   i32.add
   local.get $2
   i32.add
   local.set $5
   local.get $5
   local.get $4
   i32.const 16
   i32.sub
   i32.const 1
   i32.or
   i32.store
   local.get $0
   local.get $5
   call $~lib/rt/tlsf/insertBlock
  else
   local.get $1
   local.get $3
   i32.const 1
   i32.const -1
   i32.xor
   i32.and
   i32.store
   local.get $1
   local.set $5
   local.get $5
   i32.const 16
   i32.add
   local.get $5
   i32.load
   i32.const 3
   i32.const -1
   i32.xor
   i32.and
   i32.add
   local.get $1
   local.set $5
   local.get $5
   i32.const 16
   i32.add
   local.get $5
   i32.load
   i32.const 3
   i32.const -1
   i32.xor
   i32.and
   i32.add
   i32.load
   i32.const 2
   i32.const -1
   i32.xor
   i32.and
   i32.store
  end
 )
 (func $~lib/rt/tlsf/allocateBlock (; 14 ;) (param $0 i32) (param $1 i32) (param $2 i32) (result i32)
  (local $3 i32)
  (local $4 i32)
  global.get $~lib/rt/tlsf/collectLock
  i32.eqz
  i32.eqz
  if
   i32.const 0
   i32.const 32
   i32.const 501
   i32.const 14
   call $~lib/builtins/abort
   unreachable
  end
  local.get $1
  call $~lib/rt/tlsf/prepareSize
  local.set $3
  local.get $0
  local.get $3
  call $~lib/rt/tlsf/searchBlock
  local.set $4
  local.get $4
  i32.eqz
  if
   global.get $~lib/gc/gc.auto
   if
    i32.const 1
    global.set $~lib/rt/tlsf/collectLock
    call $~lib/rt/pure/__collect
    i32.const 0
    global.set $~lib/rt/tlsf/collectLock
    local.get $0
    local.get $3
    call $~lib/rt/tlsf/searchBlock
    local.set $4
    local.get $4
    i32.eqz
    if
     local.get $0
     local.get $3
     call $~lib/rt/tlsf/growMemory
     local.get $0
     local.get $3
     call $~lib/rt/tlsf/searchBlock
     local.set $4
     local.get $4
     i32.eqz
     if
      i32.const 0
      i32.const 32
      i32.const 513
      i32.const 20
      call $~lib/builtins/abort
      unreachable
     end
    end
   else
    local.get $0
    local.get $3
    call $~lib/rt/tlsf/growMemory
    local.get $0
    local.get $3
    call $~lib/rt/tlsf/searchBlock
    local.set $4
    local.get $4
    i32.eqz
    if
     i32.const 0
     i32.const 32
     i32.const 518
     i32.const 18
     call $~lib/builtins/abort
     unreachable
    end
   end
  end
  local.get $4
  i32.load
  i32.const -4
  i32.and
  local.get $3
  i32.ge_u
  i32.eqz
  if
   i32.const 0
   i32.const 32
   i32.const 521
   i32.const 14
   call $~lib/builtins/abort
   unreachable
  end
  local.get $4
  i32.const 0
  i32.store offset=4
  local.get $4
  local.get $2
  i32.store offset=8
  local.get $4
  local.get $1
  i32.store offset=12
  local.get $0
  local.get $4
  call $~lib/rt/tlsf/removeBlock
  local.get $0
  local.get $4
  local.get $3
  call $~lib/rt/tlsf/prepareBlock
  local.get $4
  call $~lib/rt/rtrace/onalloc
  local.get $4
 )
 (func $~lib/rt/tlsf/__alloc (; 15 ;) (param $0 i32) (param $1 i32) (result i32)
  call $~lib/rt/tlsf/maybeInitialize
  local.get $0
  local.get $1
  call $~lib/rt/tlsf/allocateBlock
  i32.const 16
  i32.add
 )
 (func $~lib/rt/pure/increment (; 16 ;) (param $0 i32)
  (local $1 i32)
  local.get $0
  i32.load offset=4
  local.set $1
  local.get $1
  i32.const -268435456
  i32.and
  local.get $1
  i32.const 1
  i32.add
  i32.const -268435456
  i32.and
  i32.eq
  i32.eqz
  if
   i32.const 0
   i32.const 144
   i32.const 109
   i32.const 3
   call $~lib/builtins/abort
   unreachable
  end
  local.get $0
  local.get $1
  i32.const 1
  i32.add
  i32.store offset=4
  local.get $0
  call $~lib/rt/rtrace/onincrement
  local.get $0
  i32.load
  i32.const 1
  i32.and
  i32.eqz
  i32.eqz
  if
   i32.const 0
   i32.const 144
   i32.const 112
   i32.const 14
   call $~lib/builtins/abort
   unreachable
  end
 )
 (func $~lib/rt/pure/__retain (; 17 ;) (param $0 i32) (result i32)
  local.get $0
  global.get $~lib/heap/__heap_base
  i32.gt_u
  if
   local.get $0
   i32.const 16
   i32.sub
   call $~lib/rt/pure/increment
  end
  local.get $0
 )
 (func $~lib/memory/memory.fill (; 18 ;) (param $0 i32) (param $1 i32) (param $2 i32)
  (local $3 i32)
  (local $4 i32)
  (local $5 i32)
  (local $6 i32)
  (local $7 i32)
  (local $8 i32)
  (local $9 i64)
  (local $10 i32)
  block $~lib/util/memory/memset|inlined.0
   local.get $0
   local.set $5
   local.get $1
   local.set $4
   local.get $2
   local.set $3
   local.get $3
   i32.eqz
   if
    br $~lib/util/memory/memset|inlined.0
   end
   local.get $5
   local.get $3
   i32.add
   i32.const 4
   i32.sub
   local.set $6
   local.get $5
   local.get $4
   i32.store8
   local.get $6
   local.get $4
   i32.store8 offset=3
   local.get $3
   i32.const 2
   i32.le_u
   if
    br $~lib/util/memory/memset|inlined.0
   end
   local.get $5
   local.get $4
   i32.store8 offset=1
   local.get $5
   local.get $4
   i32.store8 offset=2
   local.get $6
   local.get $4
   i32.store8 offset=2
   local.get $6
   local.get $4
   i32.store8 offset=1
   local.get $3
   i32.const 6
   i32.le_u
   if
    br $~lib/util/memory/memset|inlined.0
   end
   local.get $5
   local.get $4
   i32.store8 offset=3
   local.get $6
   local.get $4
   i32.store8
   local.get $3
   i32.const 8
   i32.le_u
   if
    br $~lib/util/memory/memset|inlined.0
   end
   i32.const 0
   local.get $5
   i32.sub
   i32.const 3
   i32.and
   local.set $7
   local.get $5
   local.get $7
   i32.add
   local.set $5
   local.get $3
   local.get $7
   i32.sub
   local.set $3
   local.get $3
   i32.const -4
   i32.and
   local.set $3
   i32.const -1
   i32.const 255
   i32.div_u
   local.get $4
   i32.const 255
   i32.and
   i32.mul
   local.set $8
   local.get $5
   local.get $3
   i32.add
   i32.const 28
   i32.sub
   local.set $6
   local.get $5
   local.get $8
   i32.store
   local.get $6
   local.get $8
   i32.store offset=24
   local.get $3
   i32.const 8
   i32.le_u
   if
    br $~lib/util/memory/memset|inlined.0
   end
   local.get $5
   local.get $8
   i32.store offset=4
   local.get $5
   local.get $8
   i32.store offset=8
   local.get $6
   local.get $8
   i32.store offset=16
   local.get $6
   local.get $8
   i32.store offset=20
   local.get $3
   i32.const 24
   i32.le_u
   if
    br $~lib/util/memory/memset|inlined.0
   end
   local.get $5
   local.get $8
   i32.store offset=12
   local.get $5
   local.get $8
   i32.store offset=16
   local.get $5
   local.get $8
   i32.store offset=20
   local.get $5
   local.get $8
   i32.store offset=24
   local.get $6
   local.get $8
   i32.store
   local.get $6
   local.get $8
   i32.store offset=4
   local.get $6
   local.get $8
   i32.store offset=8
   local.get $6
   local.get $8
   i32.store offset=12
   i32.const 24
   local.get $5
   i32.const 4
   i32.and
   i32.add
   local.set $7
   local.get $5
   local.get $7
   i32.add
   local.set $5
   local.get $3
   local.get $7
   i32.sub
   local.set $3
   local.get $8
   i64.extend_i32_u
   local.get $8
   i64.extend_i32_u
   i64.const 32
   i64.shl
   i64.or
   local.set $9
   loop $while-continue|0
    local.get $3
    i32.const 32
    i32.ge_u
    local.set $10
    local.get $10
    if
     local.get $5
     local.get $9
     i64.store
     local.get $5
     local.get $9
     i64.store offset=8
     local.get $5
     local.get $9
     i64.store offset=16
     local.get $5
     local.get $9
     i64.store offset=24
     local.get $3
     i32.const 32
     i32.sub
     local.set $3
     local.get $5
     i32.const 32
     i32.add
     local.set $5
     br $while-continue|0
    end
   end
  end
 )
 (func $~lib/arraybuffer/ArrayBuffer#constructor (; 19 ;) (param $0 i32) (param $1 i32) (result i32)
  (local $2 i32)
  local.get $1
  i32.const 1073741808
  i32.gt_u
  if
   i32.const 192
   i32.const 240
<<<<<<< HEAD
   i32.const 56
   i32.const 42
=======
   i32.const 54
   i32.const 43
>>>>>>> 13340ed5
   call $~lib/builtins/abort
   unreachable
  end
  local.get $1
  i32.const 0
  call $~lib/rt/tlsf/__alloc
  local.set $2
  local.get $2
  i32.const 0
  local.get $1
  call $~lib/memory/memory.fill
  local.get $2
  call $~lib/rt/pure/__retain
 )
 (func $~lib/rt/pure/__release (; 20 ;) (param $0 i32)
  local.get $0
  global.get $~lib/heap/__heap_base
  i32.gt_u
  if
   local.get $0
   i32.const 16
   i32.sub
   call $~lib/rt/pure/decrement
  end
 )
 (func $~lib/map/Map<i8,i32>#clear (; 21 ;) (param $0 i32)
  (local $1 i32)
  (local $2 i32)
  local.get $0
  local.tee $1
  i32.const 0
  i32.const 16
  call $~lib/arraybuffer/ArrayBuffer#constructor
  local.set $2
  local.get $1
  i32.load
  call $~lib/rt/pure/__release
  local.get $2
  i32.store
  local.get $0
  i32.const 4
  i32.const 1
  i32.sub
  i32.store offset=4
  local.get $0
  local.tee $2
  i32.const 0
  i32.const 48
  call $~lib/arraybuffer/ArrayBuffer#constructor
  local.set $1
  local.get $2
  i32.load offset=8
  call $~lib/rt/pure/__release
  local.get $1
  i32.store offset=8
  local.get $0
  i32.const 4
  i32.store offset=12
  local.get $0
  i32.const 0
  i32.store offset=16
  local.get $0
  i32.const 0
  i32.store offset=20
 )
 (func $~lib/map/Map<i8,i32>#constructor (; 22 ;) (param $0 i32) (result i32)
  local.get $0
  i32.eqz
  if
   i32.const 24
   i32.const 3
   call $~lib/rt/tlsf/__alloc
   call $~lib/rt/pure/__retain
   local.set $0
  end
  local.get $0
  i32.const 0
  i32.store
  local.get $0
  i32.const 0
  i32.store offset=4
  local.get $0
  i32.const 0
  i32.store offset=8
  local.get $0
  i32.const 0
  i32.store offset=12
  local.get $0
  i32.const 0
  i32.store offset=16
  local.get $0
  i32.const 0
  i32.store offset=20
  local.get $0
  call $~lib/map/Map<i8,i32>#clear
  local.get $0
 )
 (func $~lib/util/hash/hash8 (; 23 ;) (param $0 i32) (result i32)
  i32.const -2128831035
  local.get $0
  i32.xor
  i32.const 16777619
  i32.mul
 )
 (func $~lib/map/Map<i8,i32>#find (; 24 ;) (param $0 i32) (param $1 i32) (param $2 i32) (result i32)
  (local $3 i32)
  (local $4 i32)
  local.get $0
  i32.load
  local.get $2
  local.get $0
  i32.load offset=4
  i32.and
  i32.const 4
  i32.mul
  i32.add
  i32.load
  local.set $3
  loop $while-continue|0
   local.get $3
   local.set $4
   local.get $4
   if
    local.get $3
    i32.load offset=8
    i32.const 1
    i32.and
    i32.eqz
    if (result i32)
     local.get $3
     i32.load8_s
     local.get $1
     i32.const 24
     i32.shl
     i32.const 24
     i32.shr_s
     i32.eq
    else
     i32.const 0
    end
    if
     local.get $3
     return
    end
    local.get $3
    i32.load offset=8
    i32.const 1
    i32.const -1
    i32.xor
    i32.and
    local.set $3
    br $while-continue|0
   end
  end
  i32.const 0
 )
 (func $~lib/map/Map<i8,i32>#has (; 25 ;) (param $0 i32) (param $1 i32) (result i32)
  (local $2 i32)
  local.get $0
  local.get $1
  block $~lib/util/hash/HASH<i8>|inlined.0 (result i32)
   local.get $1
   local.set $2
   local.get $2
   i32.const 24
   i32.shl
   i32.const 24
   i32.shr_s
   call $~lib/util/hash/hash8
   br $~lib/util/hash/HASH<i8>|inlined.0
  end
  call $~lib/map/Map<i8,i32>#find
  i32.const 0
  i32.ne
 )
 (func $~lib/map/Map<i8,i32>#rehash (; 26 ;) (param $0 i32) (param $1 i32)
  (local $2 i32)
  (local $3 i32)
  (local $4 i32)
  (local $5 i32)
  (local $6 i32)
  (local $7 i32)
  (local $8 i32)
  (local $9 i32)
  (local $10 i32)
  (local $11 i32)
  (local $12 i32)
  (local $13 i32)
  local.get $1
  i32.const 1
  i32.add
  local.set $2
  i32.const 0
  local.get $2
  i32.const 4
  i32.mul
  call $~lib/arraybuffer/ArrayBuffer#constructor
  local.set $3
  local.get $2
  i32.const 8
  i32.mul
  i32.const 3
  i32.div_s
  local.set $4
  i32.const 0
  local.get $4
  i32.const 12
  i32.mul
  call $~lib/arraybuffer/ArrayBuffer#constructor
  local.set $5
  local.get $0
  i32.load offset=8
  local.set $6
  local.get $6
  local.get $0
  i32.load offset=16
  i32.const 12
  i32.mul
  i32.add
  local.set $7
  local.get $5
  local.set $8
  loop $while-continue|0
   local.get $6
   local.get $7
   i32.ne
   local.set $9
   local.get $9
   if
    local.get $6
    local.set $10
    local.get $10
    i32.load offset=8
    i32.const 1
    i32.and
    i32.eqz
    if
     local.get $8
     local.set $11
     local.get $11
     local.get $10
     i32.load8_s
     i32.store8
     local.get $11
     local.get $10
     i32.load offset=4
     i32.store offset=4
     block $~lib/util/hash/HASH<i8>|inlined.2 (result i32)
      local.get $10
      i32.load8_s
      local.set $12
      local.get $12
      call $~lib/util/hash/hash8
      br $~lib/util/hash/HASH<i8>|inlined.2
     end
     local.get $1
     i32.and
     local.set $12
     local.get $3
     local.get $12
     i32.const 4
     i32.mul
     i32.add
     local.set $13
     local.get $11
     local.get $13
     i32.load
     i32.store offset=8
     local.get $13
     local.get $8
     i32.store
     local.get $8
     i32.const 12
     i32.add
     local.set $8
    end
    local.get $6
    i32.const 12
    i32.add
    local.set $6
    br $while-continue|0
   end
  end
  local.get $0
  local.tee $11
  local.get $3
  local.tee $12
  local.get $11
  i32.load
  local.tee $9
  i32.ne
  if
   local.get $12
   call $~lib/rt/pure/__retain
   local.set $12
   local.get $9
   call $~lib/rt/pure/__release
  end
  local.get $12
  i32.store
  local.get $0
  local.get $1
  i32.store offset=4
  local.get $0
  local.tee $13
  local.get $5
  local.tee $9
  local.get $13
  i32.load offset=8
  local.tee $11
  i32.ne
  if
   local.get $9
   call $~lib/rt/pure/__retain
   local.set $9
   local.get $11
   call $~lib/rt/pure/__release
  end
  local.get $9
  i32.store offset=8
  local.get $0
  local.get $4
  i32.store offset=12
  local.get $0
  local.get $0
  i32.load offset=20
  i32.store offset=16
  local.get $3
  call $~lib/rt/pure/__release
  local.get $5
  call $~lib/rt/pure/__release
 )
 (func $~lib/map/Map<i8,i32>#set (; 27 ;) (param $0 i32) (param $1 i32) (param $2 i32) (result i32)
  (local $3 i32)
  (local $4 i32)
  (local $5 i32)
  (local $6 i32)
  block $~lib/util/hash/HASH<i8>|inlined.1 (result i32)
   local.get $1
   local.set $3
   local.get $3
   i32.const 24
   i32.shl
   i32.const 24
   i32.shr_s
   call $~lib/util/hash/hash8
   br $~lib/util/hash/HASH<i8>|inlined.1
  end
  local.set $4
  local.get $0
  local.get $1
  local.get $4
  call $~lib/map/Map<i8,i32>#find
  local.set $5
  local.get $5
  if
   local.get $5
   local.get $2
   i32.store offset=4
  else
   local.get $0
   i32.load offset=16
   local.get $0
   i32.load offset=12
   i32.eq
   if
    local.get $0
    local.get $0
    i32.load offset=20
    local.get $0
    i32.load offset=12
    i32.const 3
    i32.mul
    i32.const 4
    i32.div_s
    i32.lt_s
    if (result i32)
     local.get $0
     i32.load offset=4
    else
     local.get $0
     i32.load offset=4
     i32.const 1
     i32.shl
     i32.const 1
     i32.or
    end
    call $~lib/map/Map<i8,i32>#rehash
   end
   local.get $0
   i32.load offset=8
   call $~lib/rt/pure/__retain
   local.set $3
   local.get $3
   local.get $0
   local.get $0
   i32.load offset=16
   local.tee $6
   i32.const 1
   i32.add
   i32.store offset=16
   local.get $6
   i32.const 12
   i32.mul
   i32.add
   local.set $5
   local.get $5
   local.get $1
   i32.store8
   local.get $5
   local.get $2
   i32.store offset=4
   local.get $0
   local.get $0
   i32.load offset=20
   i32.const 1
   i32.add
   i32.store offset=20
   local.get $0
   i32.load
   local.get $4
   local.get $0
   i32.load offset=4
   i32.and
   i32.const 4
   i32.mul
   i32.add
   local.set $6
   local.get $5
   local.get $6
   i32.load
   i32.store offset=8
   local.get $6
   local.get $5
   i32.store
   local.get $3
   call $~lib/rt/pure/__release
  end
  local.get $0
  call $~lib/rt/pure/__retain
 )
 (func $~lib/map/Map<i8,i32>#get (; 28 ;) (param $0 i32) (param $1 i32) (result i32)
  (local $2 i32)
  (local $3 i32)
  local.get $0
  local.get $1
  block $~lib/util/hash/HASH<i8>|inlined.3 (result i32)
   local.get $1
   local.set $2
   local.get $2
   i32.const 24
   i32.shl
   i32.const 24
   i32.shr_s
   call $~lib/util/hash/hash8
   br $~lib/util/hash/HASH<i8>|inlined.3
  end
  call $~lib/map/Map<i8,i32>#find
  local.set $3
  local.get $3
  i32.eqz
  if
   i32.const 352
   i32.const 416
   i32.const 111
   i32.const 17
   call $~lib/builtins/abort
   unreachable
  end
  local.get $3
  i32.load offset=4
 )
 (func $~lib/map/Map<i8,i32>#get:size (; 29 ;) (param $0 i32) (result i32)
  local.get $0
  i32.load offset=20
 )
 (func $~lib/array/Array<i8>#constructor (; 30 ;) (param $0 i32) (param $1 i32) (result i32)
  (local $2 i32)
  (local $3 i32)
  (local $4 i32)
  (local $5 i32)
  (local $6 i32)
  local.get $1
  i32.const 1073741808
  i32.gt_u
  if
   i32.const 192
   i32.const 464
<<<<<<< HEAD
   i32.const 60
   i32.const 59
=======
   i32.const 57
   i32.const 60
>>>>>>> 13340ed5
   call $~lib/builtins/abort
   unreachable
  end
  local.get $1
  i32.const 0
  i32.shl
  local.set $2
  local.get $2
  i32.const 0
  call $~lib/rt/tlsf/__alloc
  local.set $3
  local.get $3
  i32.const 0
  local.get $2
  call $~lib/memory/memory.fill
  local.get $0
  i32.eqz
  if
   i32.const 16
   i32.const 4
   call $~lib/rt/tlsf/__alloc
   call $~lib/rt/pure/__retain
   local.set $0
  end
  local.get $0
  i32.const 0
  i32.store
  local.get $0
  i32.const 0
  i32.store offset=4
  local.get $0
  i32.const 0
  i32.store offset=8
  local.get $0
  i32.const 0
  i32.store offset=12
  local.get $0
  local.tee $4
  local.get $3
  local.tee $5
  local.get $4
  i32.load
  local.tee $6
  i32.ne
  if
   local.get $5
   call $~lib/rt/pure/__retain
   local.set $5
   local.get $6
   call $~lib/rt/pure/__release
  end
  local.get $5
  i32.store
  local.get $0
  local.get $3
  i32.store offset=4
  local.get $0
  local.get $2
  i32.store offset=8
  local.get $0
  local.get $1
  i32.store offset=12
  local.get $0
 )
 (func $~lib/rt/tlsf/checkUsedBlock (; 31 ;) (param $0 i32) (result i32)
  (local $1 i32)
  local.get $0
  i32.const 16
  i32.sub
  local.set $1
  local.get $0
  i32.const 0
  i32.ne
  if (result i32)
   local.get $0
   i32.const 15
   i32.and
   i32.eqz
  else
   i32.const 0
  end
  if (result i32)
   local.get $1
   i32.load
   i32.const 1
   i32.and
   i32.eqz
  else
   i32.const 0
  end
  if (result i32)
   local.get $1
   i32.load offset=4
   i32.const -268435456
   i32.and
   i32.eqz
  else
   i32.const 0
  end
  i32.eqz
  if
   i32.const 0
   i32.const 32
   i32.const 581
   i32.const 3
   call $~lib/builtins/abort
   unreachable
  end
  local.get $1
 )
 (func $~lib/util/memory/memcpy (; 32 ;) (param $0 i32) (param $1 i32) (param $2 i32)
  (local $3 i32)
  (local $4 i32)
  (local $5 i32)
  (local $6 i32)
  loop $while-continue|0
   local.get $2
   if (result i32)
    local.get $1
    i32.const 3
    i32.and
   else
    i32.const 0
   end
   local.set $5
   local.get $5
   if
    local.get $0
    local.tee $6
    i32.const 1
    i32.add
    local.set $0
    local.get $6
    local.get $1
    local.tee $6
    i32.const 1
    i32.add
    local.set $1
    local.get $6
    i32.load8_u
    i32.store8
    local.get $2
    i32.const 1
    i32.sub
    local.set $2
    br $while-continue|0
   end
  end
  local.get $0
  i32.const 3
  i32.and
  i32.const 0
  i32.eq
  if
   loop $while-continue|1
    local.get $2
    i32.const 16
    i32.ge_u
    local.set $5
    local.get $5
    if
     local.get $0
     local.get $1
     i32.load
     i32.store
     local.get $0
     i32.const 4
     i32.add
     local.get $1
     i32.const 4
     i32.add
     i32.load
     i32.store
     local.get $0
     i32.const 8
     i32.add
     local.get $1
     i32.const 8
     i32.add
     i32.load
     i32.store
     local.get $0
     i32.const 12
     i32.add
     local.get $1
     i32.const 12
     i32.add
     i32.load
     i32.store
     local.get $1
     i32.const 16
     i32.add
     local.set $1
     local.get $0
     i32.const 16
     i32.add
     local.set $0
     local.get $2
     i32.const 16
     i32.sub
     local.set $2
     br $while-continue|1
    end
   end
   local.get $2
   i32.const 8
   i32.and
   if
    local.get $0
    local.get $1
    i32.load
    i32.store
    local.get $0
    i32.const 4
    i32.add
    local.get $1
    i32.const 4
    i32.add
    i32.load
    i32.store
    local.get $0
    i32.const 8
    i32.add
    local.set $0
    local.get $1
    i32.const 8
    i32.add
    local.set $1
   end
   local.get $2
   i32.const 4
   i32.and
   if
    local.get $0
    local.get $1
    i32.load
    i32.store
    local.get $0
    i32.const 4
    i32.add
    local.set $0
    local.get $1
    i32.const 4
    i32.add
    local.set $1
   end
   local.get $2
   i32.const 2
   i32.and
   if
    local.get $0
    local.get $1
    i32.load16_u
    i32.store16
    local.get $0
    i32.const 2
    i32.add
    local.set $0
    local.get $1
    i32.const 2
    i32.add
    local.set $1
   end
   local.get $2
   i32.const 1
   i32.and
   if
    local.get $0
    local.tee $5
    i32.const 1
    i32.add
    local.set $0
    local.get $5
    local.get $1
    local.tee $5
    i32.const 1
    i32.add
    local.set $1
    local.get $5
    i32.load8_u
    i32.store8
   end
   return
  end
  local.get $2
  i32.const 32
  i32.ge_u
  if
   block $break|2
    block $case2|2
     block $case1|2
      block $case0|2
       local.get $0
       i32.const 3
       i32.and
       local.set $5
       local.get $5
       i32.const 1
       i32.eq
       br_if $case0|2
       local.get $5
       i32.const 2
       i32.eq
       br_if $case1|2
       local.get $5
       i32.const 3
       i32.eq
       br_if $case2|2
       br $break|2
      end
      local.get $1
      i32.load
      local.set $3
      local.get $0
      local.tee $5
      i32.const 1
      i32.add
      local.set $0
      local.get $5
      local.get $1
      local.tee $5
      i32.const 1
      i32.add
      local.set $1
      local.get $5
      i32.load8_u
      i32.store8
      local.get $0
      local.tee $5
      i32.const 1
      i32.add
      local.set $0
      local.get $5
      local.get $1
      local.tee $5
      i32.const 1
      i32.add
      local.set $1
      local.get $5
      i32.load8_u
      i32.store8
      local.get $0
      local.tee $5
      i32.const 1
      i32.add
      local.set $0
      local.get $5
      local.get $1
      local.tee $5
      i32.const 1
      i32.add
      local.set $1
      local.get $5
      i32.load8_u
      i32.store8
      local.get $2
      i32.const 3
      i32.sub
      local.set $2
      loop $while-continue|3
       local.get $2
       i32.const 17
       i32.ge_u
       local.set $5
       local.get $5
       if
        local.get $1
        i32.const 1
        i32.add
        i32.load
        local.set $4
        local.get $0
        local.get $3
        i32.const 24
        i32.shr_u
        local.get $4
        i32.const 8
        i32.shl
        i32.or
        i32.store
        local.get $1
        i32.const 5
        i32.add
        i32.load
        local.set $3
        local.get $0
        i32.const 4
        i32.add
        local.get $4
        i32.const 24
        i32.shr_u
        local.get $3
        i32.const 8
        i32.shl
        i32.or
        i32.store
        local.get $1
        i32.const 9
        i32.add
        i32.load
        local.set $4
        local.get $0
        i32.const 8
        i32.add
        local.get $3
        i32.const 24
        i32.shr_u
        local.get $4
        i32.const 8
        i32.shl
        i32.or
        i32.store
        local.get $1
        i32.const 13
        i32.add
        i32.load
        local.set $3
        local.get $0
        i32.const 12
        i32.add
        local.get $4
        i32.const 24
        i32.shr_u
        local.get $3
        i32.const 8
        i32.shl
        i32.or
        i32.store
        local.get $1
        i32.const 16
        i32.add
        local.set $1
        local.get $0
        i32.const 16
        i32.add
        local.set $0
        local.get $2
        i32.const 16
        i32.sub
        local.set $2
        br $while-continue|3
       end
      end
      br $break|2
     end
     local.get $1
     i32.load
     local.set $3
     local.get $0
     local.tee $5
     i32.const 1
     i32.add
     local.set $0
     local.get $5
     local.get $1
     local.tee $5
     i32.const 1
     i32.add
     local.set $1
     local.get $5
     i32.load8_u
     i32.store8
     local.get $0
     local.tee $5
     i32.const 1
     i32.add
     local.set $0
     local.get $5
     local.get $1
     local.tee $5
     i32.const 1
     i32.add
     local.set $1
     local.get $5
     i32.load8_u
     i32.store8
     local.get $2
     i32.const 2
     i32.sub
     local.set $2
     loop $while-continue|4
      local.get $2
      i32.const 18
      i32.ge_u
      local.set $5
      local.get $5
      if
       local.get $1
       i32.const 2
       i32.add
       i32.load
       local.set $4
       local.get $0
       local.get $3
       i32.const 16
       i32.shr_u
       local.get $4
       i32.const 16
       i32.shl
       i32.or
       i32.store
       local.get $1
       i32.const 6
       i32.add
       i32.load
       local.set $3
       local.get $0
       i32.const 4
       i32.add
       local.get $4
       i32.const 16
       i32.shr_u
       local.get $3
       i32.const 16
       i32.shl
       i32.or
       i32.store
       local.get $1
       i32.const 10
       i32.add
       i32.load
       local.set $4
       local.get $0
       i32.const 8
       i32.add
       local.get $3
       i32.const 16
       i32.shr_u
       local.get $4
       i32.const 16
       i32.shl
       i32.or
       i32.store
       local.get $1
       i32.const 14
       i32.add
       i32.load
       local.set $3
       local.get $0
       i32.const 12
       i32.add
       local.get $4
       i32.const 16
       i32.shr_u
       local.get $3
       i32.const 16
       i32.shl
       i32.or
       i32.store
       local.get $1
       i32.const 16
       i32.add
       local.set $1
       local.get $0
       i32.const 16
       i32.add
       local.set $0
       local.get $2
       i32.const 16
       i32.sub
       local.set $2
       br $while-continue|4
      end
     end
     br $break|2
    end
    local.get $1
    i32.load
    local.set $3
    local.get $0
    local.tee $5
    i32.const 1
    i32.add
    local.set $0
    local.get $5
    local.get $1
    local.tee $5
    i32.const 1
    i32.add
    local.set $1
    local.get $5
    i32.load8_u
    i32.store8
    local.get $2
    i32.const 1
    i32.sub
    local.set $2
    loop $while-continue|5
     local.get $2
     i32.const 19
     i32.ge_u
     local.set $5
     local.get $5
     if
      local.get $1
      i32.const 3
      i32.add
      i32.load
      local.set $4
      local.get $0
      local.get $3
      i32.const 8
      i32.shr_u
      local.get $4
      i32.const 24
      i32.shl
      i32.or
      i32.store
      local.get $1
      i32.const 7
      i32.add
      i32.load
      local.set $3
      local.get $0
      i32.const 4
      i32.add
      local.get $4
      i32.const 8
      i32.shr_u
      local.get $3
      i32.const 24
      i32.shl
      i32.or
      i32.store
      local.get $1
      i32.const 11
      i32.add
      i32.load
      local.set $4
      local.get $0
      i32.const 8
      i32.add
      local.get $3
      i32.const 8
      i32.shr_u
      local.get $4
      i32.const 24
      i32.shl
      i32.or
      i32.store
      local.get $1
      i32.const 15
      i32.add
      i32.load
      local.set $3
      local.get $0
      i32.const 12
      i32.add
      local.get $4
      i32.const 8
      i32.shr_u
      local.get $3
      i32.const 24
      i32.shl
      i32.or
      i32.store
      local.get $1
      i32.const 16
      i32.add
      local.set $1
      local.get $0
      i32.const 16
      i32.add
      local.set $0
      local.get $2
      i32.const 16
      i32.sub
      local.set $2
      br $while-continue|5
     end
    end
    br $break|2
   end
  end
  local.get $2
  i32.const 16
  i32.and
  if
   local.get $0
   local.tee $5
   i32.const 1
   i32.add
   local.set $0
   local.get $5
   local.get $1
   local.tee $5
   i32.const 1
   i32.add
   local.set $1
   local.get $5
   i32.load8_u
   i32.store8
   local.get $0
   local.tee $5
   i32.const 1
   i32.add
   local.set $0
   local.get $5
   local.get $1
   local.tee $5
   i32.const 1
   i32.add
   local.set $1
   local.get $5
   i32.load8_u
   i32.store8
   local.get $0
   local.tee $5
   i32.const 1
   i32.add
   local.set $0
   local.get $5
   local.get $1
   local.tee $5
   i32.const 1
   i32.add
   local.set $1
   local.get $5
   i32.load8_u
   i32.store8
   local.get $0
   local.tee $5
   i32.const 1
   i32.add
   local.set $0
   local.get $5
   local.get $1
   local.tee $5
   i32.const 1
   i32.add
   local.set $1
   local.get $5
   i32.load8_u
   i32.store8
   local.get $0
   local.tee $5
   i32.const 1
   i32.add
   local.set $0
   local.get $5
   local.get $1
   local.tee $5
   i32.const 1
   i32.add
   local.set $1
   local.get $5
   i32.load8_u
   i32.store8
   local.get $0
   local.tee $5
   i32.const 1
   i32.add
   local.set $0
   local.get $5
   local.get $1
   local.tee $5
   i32.const 1
   i32.add
   local.set $1
   local.get $5
   i32.load8_u
   i32.store8
   local.get $0
   local.tee $5
   i32.const 1
   i32.add
   local.set $0
   local.get $5
   local.get $1
   local.tee $5
   i32.const 1
   i32.add
   local.set $1
   local.get $5
   i32.load8_u
   i32.store8
   local.get $0
   local.tee $5
   i32.const 1
   i32.add
   local.set $0
   local.get $5
   local.get $1
   local.tee $5
   i32.const 1
   i32.add
   local.set $1
   local.get $5
   i32.load8_u
   i32.store8
   local.get $0
   local.tee $5
   i32.const 1
   i32.add
   local.set $0
   local.get $5
   local.get $1
   local.tee $5
   i32.const 1
   i32.add
   local.set $1
   local.get $5
   i32.load8_u
   i32.store8
   local.get $0
   local.tee $5
   i32.const 1
   i32.add
   local.set $0
   local.get $5
   local.get $1
   local.tee $5
   i32.const 1
   i32.add
   local.set $1
   local.get $5
   i32.load8_u
   i32.store8
   local.get $0
   local.tee $5
   i32.const 1
   i32.add
   local.set $0
   local.get $5
   local.get $1
   local.tee $5
   i32.const 1
   i32.add
   local.set $1
   local.get $5
   i32.load8_u
   i32.store8
   local.get $0
   local.tee $5
   i32.const 1
   i32.add
   local.set $0
   local.get $5
   local.get $1
   local.tee $5
   i32.const 1
   i32.add
   local.set $1
   local.get $5
   i32.load8_u
   i32.store8
   local.get $0
   local.tee $5
   i32.const 1
   i32.add
   local.set $0
   local.get $5
   local.get $1
   local.tee $5
   i32.const 1
   i32.add
   local.set $1
   local.get $5
   i32.load8_u
   i32.store8
   local.get $0
   local.tee $5
   i32.const 1
   i32.add
   local.set $0
   local.get $5
   local.get $1
   local.tee $5
   i32.const 1
   i32.add
   local.set $1
   local.get $5
   i32.load8_u
   i32.store8
   local.get $0
   local.tee $5
   i32.const 1
   i32.add
   local.set $0
   local.get $5
   local.get $1
   local.tee $5
   i32.const 1
   i32.add
   local.set $1
   local.get $5
   i32.load8_u
   i32.store8
   local.get $0
   local.tee $5
   i32.const 1
   i32.add
   local.set $0
   local.get $5
   local.get $1
   local.tee $5
   i32.const 1
   i32.add
   local.set $1
   local.get $5
   i32.load8_u
   i32.store8
  end
  local.get $2
  i32.const 8
  i32.and
  if
   local.get $0
   local.tee $5
   i32.const 1
   i32.add
   local.set $0
   local.get $5
   local.get $1
   local.tee $5
   i32.const 1
   i32.add
   local.set $1
   local.get $5
   i32.load8_u
   i32.store8
   local.get $0
   local.tee $5
   i32.const 1
   i32.add
   local.set $0
   local.get $5
   local.get $1
   local.tee $5
   i32.const 1
   i32.add
   local.set $1
   local.get $5
   i32.load8_u
   i32.store8
   local.get $0
   local.tee $5
   i32.const 1
   i32.add
   local.set $0
   local.get $5
   local.get $1
   local.tee $5
   i32.const 1
   i32.add
   local.set $1
   local.get $5
   i32.load8_u
   i32.store8
   local.get $0
   local.tee $5
   i32.const 1
   i32.add
   local.set $0
   local.get $5
   local.get $1
   local.tee $5
   i32.const 1
   i32.add
   local.set $1
   local.get $5
   i32.load8_u
   i32.store8
   local.get $0
   local.tee $5
   i32.const 1
   i32.add
   local.set $0
   local.get $5
   local.get $1
   local.tee $5
   i32.const 1
   i32.add
   local.set $1
   local.get $5
   i32.load8_u
   i32.store8
   local.get $0
   local.tee $5
   i32.const 1
   i32.add
   local.set $0
   local.get $5
   local.get $1
   local.tee $5
   i32.const 1
   i32.add
   local.set $1
   local.get $5
   i32.load8_u
   i32.store8
   local.get $0
   local.tee $5
   i32.const 1
   i32.add
   local.set $0
   local.get $5
   local.get $1
   local.tee $5
   i32.const 1
   i32.add
   local.set $1
   local.get $5
   i32.load8_u
   i32.store8
   local.get $0
   local.tee $5
   i32.const 1
   i32.add
   local.set $0
   local.get $5
   local.get $1
   local.tee $5
   i32.const 1
   i32.add
   local.set $1
   local.get $5
   i32.load8_u
   i32.store8
  end
  local.get $2
  i32.const 4
  i32.and
  if
   local.get $0
   local.tee $5
   i32.const 1
   i32.add
   local.set $0
   local.get $5
   local.get $1
   local.tee $5
   i32.const 1
   i32.add
   local.set $1
   local.get $5
   i32.load8_u
   i32.store8
   local.get $0
   local.tee $5
   i32.const 1
   i32.add
   local.set $0
   local.get $5
   local.get $1
   local.tee $5
   i32.const 1
   i32.add
   local.set $1
   local.get $5
   i32.load8_u
   i32.store8
   local.get $0
   local.tee $5
   i32.const 1
   i32.add
   local.set $0
   local.get $5
   local.get $1
   local.tee $5
   i32.const 1
   i32.add
   local.set $1
   local.get $5
   i32.load8_u
   i32.store8
   local.get $0
   local.tee $5
   i32.const 1
   i32.add
   local.set $0
   local.get $5
   local.get $1
   local.tee $5
   i32.const 1
   i32.add
   local.set $1
   local.get $5
   i32.load8_u
   i32.store8
  end
  local.get $2
  i32.const 2
  i32.and
  if
   local.get $0
   local.tee $5
   i32.const 1
   i32.add
   local.set $0
   local.get $5
   local.get $1
   local.tee $5
   i32.const 1
   i32.add
   local.set $1
   local.get $5
   i32.load8_u
   i32.store8
   local.get $0
   local.tee $5
   i32.const 1
   i32.add
   local.set $0
   local.get $5
   local.get $1
   local.tee $5
   i32.const 1
   i32.add
   local.set $1
   local.get $5
   i32.load8_u
   i32.store8
  end
  local.get $2
  i32.const 1
  i32.and
  if
   local.get $0
   local.tee $5
   i32.const 1
   i32.add
   local.set $0
   local.get $5
   local.get $1
   local.tee $5
   i32.const 1
   i32.add
   local.set $1
   local.get $5
   i32.load8_u
   i32.store8
  end
 )
 (func $~lib/memory/memory.copy (; 33 ;) (param $0 i32) (param $1 i32) (param $2 i32)
  (local $3 i32)
  (local $4 i32)
  (local $5 i32)
  (local $6 i32)
  (local $7 i32)
  block $~lib/util/memory/memmove|inlined.0
   local.get $0
   local.set $5
   local.get $1
   local.set $4
   local.get $2
   local.set $3
   local.get $5
   local.get $4
   i32.eq
   if
    br $~lib/util/memory/memmove|inlined.0
   end
   local.get $4
   local.get $3
   i32.add
   local.get $5
   i32.le_u
   if (result i32)
    i32.const 1
   else
    local.get $5
    local.get $3
    i32.add
    local.get $4
    i32.le_u
   end
   if
    local.get $5
    local.get $4
    local.get $3
    call $~lib/util/memory/memcpy
    br $~lib/util/memory/memmove|inlined.0
   end
   local.get $5
   local.get $4
   i32.lt_u
   if
    local.get $4
    i32.const 7
    i32.and
    local.get $5
    i32.const 7
    i32.and
    i32.eq
    if
     loop $while-continue|0
      local.get $5
      i32.const 7
      i32.and
      local.set $6
      local.get $6
      if
       local.get $3
       i32.eqz
       if
        br $~lib/util/memory/memmove|inlined.0
       end
       local.get $3
       i32.const 1
       i32.sub
       local.set $3
       local.get $5
       local.tee $7
       i32.const 1
       i32.add
       local.set $5
       local.get $7
       local.get $4
       local.tee $7
       i32.const 1
       i32.add
       local.set $4
       local.get $7
       i32.load8_u
       i32.store8
       br $while-continue|0
      end
     end
     loop $while-continue|1
      local.get $3
      i32.const 8
      i32.ge_u
      local.set $6
      local.get $6
      if
       local.get $5
       local.get $4
       i64.load
       i64.store
       local.get $3
       i32.const 8
       i32.sub
       local.set $3
       local.get $5
       i32.const 8
       i32.add
       local.set $5
       local.get $4
       i32.const 8
       i32.add
       local.set $4
       br $while-continue|1
      end
     end
    end
    loop $while-continue|2
     local.get $3
     local.set $6
     local.get $6
     if
      local.get $5
      local.tee $7
      i32.const 1
      i32.add
      local.set $5
      local.get $7
      local.get $4
      local.tee $7
      i32.const 1
      i32.add
      local.set $4
      local.get $7
      i32.load8_u
      i32.store8
      local.get $3
      i32.const 1
      i32.sub
      local.set $3
      br $while-continue|2
     end
    end
   else
    local.get $4
    i32.const 7
    i32.and
    local.get $5
    i32.const 7
    i32.and
    i32.eq
    if
     loop $while-continue|3
      local.get $5
      local.get $3
      i32.add
      i32.const 7
      i32.and
      local.set $6
      local.get $6
      if
       local.get $3
       i32.eqz
       if
        br $~lib/util/memory/memmove|inlined.0
       end
       local.get $5
       local.get $3
       i32.const 1
       i32.sub
       local.tee $3
       i32.add
       local.get $4
       local.get $3
       i32.add
       i32.load8_u
       i32.store8
       br $while-continue|3
      end
     end
     loop $while-continue|4
      local.get $3
      i32.const 8
      i32.ge_u
      local.set $6
      local.get $6
      if
       local.get $3
       i32.const 8
       i32.sub
       local.set $3
       local.get $5
       local.get $3
       i32.add
       local.get $4
       local.get $3
       i32.add
       i64.load
       i64.store
       br $while-continue|4
      end
     end
    end
    loop $while-continue|5
     local.get $3
     local.set $6
     local.get $6
     if
      local.get $5
      local.get $3
      i32.const 1
      i32.sub
      local.tee $3
      i32.add
      local.get $4
      local.get $3
      i32.add
      i32.load8_u
      i32.store8
      br $while-continue|5
     end
    end
   end
  end
 )
 (func $~lib/rt/tlsf/freeBlock (; 34 ;) (param $0 i32) (param $1 i32)
  (local $2 i32)
  local.get $1
  i32.load
  local.set $2
  local.get $1
  local.get $2
  i32.const 1
  i32.or
  i32.store
  local.get $0
  local.get $1
  call $~lib/rt/tlsf/insertBlock
  local.get $1
  call $~lib/rt/rtrace/onfree
 )
 (func $~lib/rt/tlsf/reallocateBlock (; 35 ;) (param $0 i32) (param $1 i32) (param $2 i32) (result i32)
  (local $3 i32)
  (local $4 i32)
  (local $5 i32)
  (local $6 i32)
  (local $7 i32)
  (local $8 i32)
  local.get $2
  call $~lib/rt/tlsf/prepareSize
  local.set $3
  local.get $1
  i32.load
  local.set $4
  local.get $3
  local.get $4
  i32.const -4
  i32.and
  i32.le_u
  if
   local.get $0
   local.get $1
   local.get $3
   call $~lib/rt/tlsf/prepareBlock
   local.get $1
   local.get $2
   i32.store offset=12
   local.get $1
   return
  end
  local.get $1
  local.set $5
  local.get $5
  i32.const 16
  i32.add
  local.get $5
  i32.load
  i32.const 3
  i32.const -1
  i32.xor
  i32.and
  i32.add
  local.set $6
  local.get $6
  i32.load
  local.set $7
  local.get $7
  i32.const 1
  i32.and
  if
   local.get $4
   i32.const 3
   i32.const -1
   i32.xor
   i32.and
   i32.const 16
   i32.add
   local.get $7
   i32.const 3
   i32.const -1
   i32.xor
   i32.and
   i32.add
   local.set $5
   local.get $5
   local.get $3
   i32.ge_u
   if
    local.get $0
    local.get $6
    call $~lib/rt/tlsf/removeBlock
    local.get $1
    local.get $4
    i32.const 3
    i32.and
    local.get $5
    i32.or
    i32.store
    local.get $1
    local.get $2
    i32.store offset=12
    local.get $0
    local.get $1
    local.get $3
    call $~lib/rt/tlsf/prepareBlock
    local.get $1
    return
   end
  end
  local.get $0
  local.get $2
  local.get $1
  i32.load offset=8
  call $~lib/rt/tlsf/allocateBlock
  local.set $8
  local.get $8
  local.get $1
  i32.load offset=4
  i32.store offset=4
  local.get $8
  i32.const 16
  i32.add
  local.get $1
  i32.const 16
  i32.add
  local.get $2
  call $~lib/memory/memory.copy
  local.get $1
  global.get $~lib/heap/__heap_base
  i32.ge_u
  if
   local.get $1
   local.get $8
   call $~lib/rt/rtrace/onrealloc
   local.get $0
   local.get $1
   call $~lib/rt/tlsf/freeBlock
  end
  local.get $8
 )
 (func $~lib/rt/tlsf/__realloc (; 36 ;) (param $0 i32) (param $1 i32) (result i32)
  call $~lib/rt/tlsf/maybeInitialize
  local.get $0
  call $~lib/rt/tlsf/checkUsedBlock
  local.get $1
  call $~lib/rt/tlsf/reallocateBlock
  i32.const 16
  i32.add
 )
 (func $~lib/array/ensureSize (; 37 ;) (param $0 i32) (param $1 i32) (param $2 i32)
  (local $3 i32)
  (local $4 i32)
  (local $5 i32)
  (local $6 i32)
  local.get $0
  i32.load offset=8
  local.set $3
  local.get $1
  local.get $3
  local.get $2
  i32.shr_u
  i32.gt_u
  if
   local.get $1
   i32.const 1073741808
   local.get $2
   i32.shr_u
   i32.gt_u
   if
    i32.const 192
    i32.const 464
    i32.const 14
    i32.const 48
    call $~lib/builtins/abort
    unreachable
   end
   local.get $0
   i32.load
   local.set $4
   local.get $1
   local.get $2
   i32.shl
   local.set $5
   local.get $4
   local.get $5
   call $~lib/rt/tlsf/__realloc
   local.set $6
   local.get $6
   local.get $3
   i32.add
   i32.const 0
   local.get $5
   local.get $3
   i32.sub
   call $~lib/memory/memory.fill
   local.get $6
   local.get $4
   i32.ne
   if
    local.get $0
    local.get $6
    i32.store
    local.get $0
    local.get $6
    i32.store offset=4
   end
   local.get $0
   local.get $5
   i32.store offset=8
  end
 )
 (func $~lib/array/Array<i8>#__unchecked_set (; 38 ;) (param $0 i32) (param $1 i32) (param $2 i32)
  local.get $0
  i32.load offset=4
  local.get $1
  i32.const 0
  i32.shl
  i32.add
  local.get $2
  i32.store8
 )
 (func $~lib/array/Array<i8>#__set (; 39 ;) (param $0 i32) (param $1 i32) (param $2 i32)
  local.get $1
  local.get $0
  i32.load offset=12
  i32.ge_u
  if
   local.get $1
   i32.const 0
   i32.lt_s
   if
    i32.const 512
    i32.const 464
<<<<<<< HEAD
    i32.const 123
    i32.const 21
=======
    i32.const 120
    i32.const 22
>>>>>>> 13340ed5
    call $~lib/builtins/abort
    unreachable
   end
   local.get $0
   local.get $1
   i32.const 1
   i32.add
   i32.const 0
   call $~lib/array/ensureSize
   local.get $0
   local.get $1
   i32.const 1
   i32.add
   i32.store offset=12
  end
  local.get $0
  local.get $1
  local.get $2
  call $~lib/array/Array<i8>#__unchecked_set
 )
 (func $~lib/array/Array<i8>#set:length (; 40 ;) (param $0 i32) (param $1 i32)
  (local $2 i32)
  local.get $0
  i32.load offset=12
  local.set $2
  local.get $0
  local.get $1
  i32.const 0
  call $~lib/array/ensureSize
  local.get $0
  local.get $1
  i32.store offset=12
 )
 (func $~lib/map/Map<i8,i32>#keys (; 41 ;) (param $0 i32) (result i32)
  (local $1 i32)
  (local $2 i32)
  (local $3 i32)
  (local $4 i32)
  (local $5 i32)
  (local $6 i32)
  (local $7 i32)
  (local $8 i32)
  local.get $0
  i32.load offset=8
  local.set $1
  local.get $0
  i32.load offset=16
  local.set $2
  i32.const 0
  local.get $2
  call $~lib/array/Array<i8>#constructor
  local.set $3
  i32.const 0
  local.set $4
  i32.const 0
  local.set $5
  loop $for-loop|0
   local.get $5
   local.get $2
   i32.lt_s
   local.set $6
   local.get $6
   if
    local.get $1
    local.get $5
    i32.const 12
    i32.mul
    i32.add
    local.set $7
    local.get $7
    i32.load offset=8
    i32.const 1
    i32.and
    i32.eqz
    if
     local.get $3
     local.get $4
     local.tee $8
     i32.const 1
     i32.add
     local.set $4
     local.get $8
     local.get $7
     i32.load8_s
     call $~lib/array/Array<i8>#__set
    end
    local.get $5
    i32.const 1
    i32.add
    local.set $5
    br $for-loop|0
   end
  end
  local.get $3
  local.get $4
  call $~lib/array/Array<i8>#set:length
  local.get $3
 )
 (func $~lib/array/Array<i32>#constructor (; 42 ;) (param $0 i32) (param $1 i32) (result i32)
  (local $2 i32)
  (local $3 i32)
  (local $4 i32)
  (local $5 i32)
  (local $6 i32)
  local.get $1
  i32.const 268435452
  i32.gt_u
  if
   i32.const 192
   i32.const 464
<<<<<<< HEAD
   i32.const 60
   i32.const 59
=======
   i32.const 57
   i32.const 60
>>>>>>> 13340ed5
   call $~lib/builtins/abort
   unreachable
  end
  local.get $1
  i32.const 2
  i32.shl
  local.set $2
  local.get $2
  i32.const 0
  call $~lib/rt/tlsf/__alloc
  local.set $3
  local.get $3
  i32.const 0
  local.get $2
  call $~lib/memory/memory.fill
  local.get $0
  i32.eqz
  if
   i32.const 16
   i32.const 5
   call $~lib/rt/tlsf/__alloc
   call $~lib/rt/pure/__retain
   local.set $0
  end
  local.get $0
  i32.const 0
  i32.store
  local.get $0
  i32.const 0
  i32.store offset=4
  local.get $0
  i32.const 0
  i32.store offset=8
  local.get $0
  i32.const 0
  i32.store offset=12
  local.get $0
  local.tee $4
  local.get $3
  local.tee $5
  local.get $4
  i32.load
  local.tee $6
  i32.ne
  if
   local.get $5
   call $~lib/rt/pure/__retain
   local.set $5
   local.get $6
   call $~lib/rt/pure/__release
  end
  local.get $5
  i32.store
  local.get $0
  local.get $3
  i32.store offset=4
  local.get $0
  local.get $2
  i32.store offset=8
  local.get $0
  local.get $1
  i32.store offset=12
  local.get $0
 )
 (func $~lib/array/Array<i32>#__unchecked_set (; 43 ;) (param $0 i32) (param $1 i32) (param $2 i32)
  local.get $0
  i32.load offset=4
  local.get $1
  i32.const 2
  i32.shl
  i32.add
  local.get $2
  i32.store
 )
 (func $~lib/array/Array<i32>#__set (; 44 ;) (param $0 i32) (param $1 i32) (param $2 i32)
  local.get $1
  local.get $0
  i32.load offset=12
  i32.ge_u
  if
   local.get $1
   i32.const 0
   i32.lt_s
   if
    i32.const 512
    i32.const 464
<<<<<<< HEAD
    i32.const 123
    i32.const 21
=======
    i32.const 120
    i32.const 22
>>>>>>> 13340ed5
    call $~lib/builtins/abort
    unreachable
   end
   local.get $0
   local.get $1
   i32.const 1
   i32.add
   i32.const 2
   call $~lib/array/ensureSize
   local.get $0
   local.get $1
   i32.const 1
   i32.add
   i32.store offset=12
  end
  local.get $0
  local.get $1
  local.get $2
  call $~lib/array/Array<i32>#__unchecked_set
 )
 (func $~lib/array/Array<i32>#set:length (; 45 ;) (param $0 i32) (param $1 i32)
  (local $2 i32)
  local.get $0
  i32.load offset=12
  local.set $2
  local.get $0
  local.get $1
  i32.const 2
  call $~lib/array/ensureSize
  local.get $0
  local.get $1
  i32.store offset=12
 )
 (func $~lib/map/Map<i8,i32>#values (; 46 ;) (param $0 i32) (result i32)
  (local $1 i32)
  (local $2 i32)
  (local $3 i32)
  (local $4 i32)
  (local $5 i32)
  (local $6 i32)
  (local $7 i32)
  (local $8 i32)
  local.get $0
  i32.load offset=8
  local.set $1
  local.get $0
  i32.load offset=16
  local.set $2
  i32.const 0
  local.get $2
  call $~lib/array/Array<i32>#constructor
  local.set $3
  i32.const 0
  local.set $4
  i32.const 0
  local.set $5
  loop $for-loop|0
   local.get $5
   local.get $2
   i32.lt_s
   local.set $6
   local.get $6
   if
    local.get $1
    local.get $5
    i32.const 12
    i32.mul
    i32.add
    local.set $7
    local.get $7
    i32.load offset=8
    i32.const 1
    i32.and
    i32.eqz
    if
     local.get $3
     local.get $4
     local.tee $8
     i32.const 1
     i32.add
     local.set $4
     local.get $8
     local.get $7
     i32.load offset=4
     call $~lib/array/Array<i32>#__set
    end
    local.get $5
    i32.const 1
    i32.add
    local.set $5
    br $for-loop|0
   end
  end
  local.get $3
  local.get $4
  call $~lib/array/Array<i32>#set:length
  local.get $3
 )
 (func $~lib/map/Map<i8,i8>#clear (; 47 ;) (param $0 i32)
  (local $1 i32)
  (local $2 i32)
  local.get $0
  local.tee $1
  i32.const 0
  i32.const 16
  call $~lib/arraybuffer/ArrayBuffer#constructor
  local.set $2
  local.get $1
  i32.load
  call $~lib/rt/pure/__release
  local.get $2
  i32.store
  local.get $0
  i32.const 4
  i32.const 1
  i32.sub
  i32.store offset=4
  local.get $0
  local.tee $2
  i32.const 0
  i32.const 32
  call $~lib/arraybuffer/ArrayBuffer#constructor
  local.set $1
  local.get $2
  i32.load offset=8
  call $~lib/rt/pure/__release
  local.get $1
  i32.store offset=8
  local.get $0
  i32.const 4
  i32.store offset=12
  local.get $0
  i32.const 0
  i32.store offset=16
  local.get $0
  i32.const 0
  i32.store offset=20
 )
 (func $~lib/map/Map<i8,i8>#constructor (; 48 ;) (param $0 i32) (result i32)
  local.get $0
  i32.eqz
  if
   i32.const 24
   i32.const 6
   call $~lib/rt/tlsf/__alloc
   call $~lib/rt/pure/__retain
   local.set $0
  end
  local.get $0
  i32.const 0
  i32.store
  local.get $0
  i32.const 0
  i32.store offset=4
  local.get $0
  i32.const 0
  i32.store offset=8
  local.get $0
  i32.const 0
  i32.store offset=12
  local.get $0
  i32.const 0
  i32.store offset=16
  local.get $0
  i32.const 0
  i32.store offset=20
  local.get $0
  call $~lib/map/Map<i8,i8>#clear
  local.get $0
 )
 (func $~lib/map/Map<i32,i32>#clear (; 49 ;) (param $0 i32)
  (local $1 i32)
  (local $2 i32)
  local.get $0
  local.tee $1
  i32.const 0
  i32.const 16
  call $~lib/arraybuffer/ArrayBuffer#constructor
  local.set $2
  local.get $1
  i32.load
  call $~lib/rt/pure/__release
  local.get $2
  i32.store
  local.get $0
  i32.const 4
  i32.const 1
  i32.sub
  i32.store offset=4
  local.get $0
  local.tee $2
  i32.const 0
  i32.const 48
  call $~lib/arraybuffer/ArrayBuffer#constructor
  local.set $1
  local.get $2
  i32.load offset=8
  call $~lib/rt/pure/__release
  local.get $1
  i32.store offset=8
  local.get $0
  i32.const 4
  i32.store offset=12
  local.get $0
  i32.const 0
  i32.store offset=16
  local.get $0
  i32.const 0
  i32.store offset=20
 )
 (func $~lib/map/Map<i32,i32>#constructor (; 50 ;) (param $0 i32) (result i32)
  local.get $0
  i32.eqz
  if
   i32.const 24
   i32.const 7
   call $~lib/rt/tlsf/__alloc
   call $~lib/rt/pure/__retain
   local.set $0
  end
  local.get $0
  i32.const 0
  i32.store
  local.get $0
  i32.const 0
  i32.store offset=4
  local.get $0
  i32.const 0
  i32.store offset=8
  local.get $0
  i32.const 0
  i32.store offset=12
  local.get $0
  i32.const 0
  i32.store offset=16
  local.get $0
  i32.const 0
  i32.store offset=20
  local.get $0
  call $~lib/map/Map<i32,i32>#clear
  local.get $0
 )
 (func $~lib/array/Array<i8>#get:length (; 51 ;) (param $0 i32) (result i32)
  local.get $0
  i32.load offset=12
 )
 (func $~lib/array/Array<i8>#__unchecked_get (; 52 ;) (param $0 i32) (param $1 i32) (result i32)
  local.get $0
  i32.load offset=4
  local.get $1
  i32.const 0
  i32.shl
  i32.add
  i32.load8_s
 )
 (func $~lib/array/Array<i8>#__get (; 53 ;) (param $0 i32) (param $1 i32) (result i32)
  (local $2 i32)
  local.get $1
  local.get $0
  i32.load offset=12
  i32.ge_u
  if
   i32.const 512
   i32.const 464
<<<<<<< HEAD
   i32.const 107
   i32.const 41
=======
   i32.const 104
   i32.const 42
>>>>>>> 13340ed5
   call $~lib/builtins/abort
   unreachable
  end
  local.get $0
  local.get $1
  call $~lib/array/Array<i8>#__unchecked_get
  local.set $2
  local.get $2
 )
 (func $~lib/array/Array<i32>#__unchecked_get (; 54 ;) (param $0 i32) (param $1 i32) (result i32)
  local.get $0
  i32.load offset=4
  local.get $1
  i32.const 2
  i32.shl
  i32.add
  i32.load
 )
 (func $~lib/array/Array<i32>#__get (; 55 ;) (param $0 i32) (param $1 i32) (result i32)
  (local $2 i32)
  local.get $1
  local.get $0
  i32.load offset=12
  i32.ge_u
  if
   i32.const 512
   i32.const 464
<<<<<<< HEAD
   i32.const 107
   i32.const 41
=======
   i32.const 104
   i32.const 42
>>>>>>> 13340ed5
   call $~lib/builtins/abort
   unreachable
  end
  local.get $0
  local.get $1
  call $~lib/array/Array<i32>#__unchecked_get
  local.set $2
  local.get $2
 )
 (func $~lib/map/Map<i8,i8>#find (; 56 ;) (param $0 i32) (param $1 i32) (param $2 i32) (result i32)
  (local $3 i32)
  (local $4 i32)
  local.get $0
  i32.load
  local.get $2
  local.get $0
  i32.load offset=4
  i32.and
  i32.const 4
  i32.mul
  i32.add
  i32.load
  local.set $3
  loop $while-continue|0
   local.get $3
   local.set $4
   local.get $4
   if
    local.get $3
    i32.load offset=4
    i32.const 1
    i32.and
    i32.eqz
    if (result i32)
     local.get $3
     i32.load8_s
     local.get $1
     i32.const 24
     i32.shl
     i32.const 24
     i32.shr_s
     i32.eq
    else
     i32.const 0
    end
    if
     local.get $3
     return
    end
    local.get $3
    i32.load offset=4
    i32.const 1
    i32.const -1
    i32.xor
    i32.and
    local.set $3
    br $while-continue|0
   end
  end
  i32.const 0
 )
 (func $~lib/map/Map<i8,i8>#rehash (; 57 ;) (param $0 i32) (param $1 i32)
  (local $2 i32)
  (local $3 i32)
  (local $4 i32)
  (local $5 i32)
  (local $6 i32)
  (local $7 i32)
  (local $8 i32)
  (local $9 i32)
  (local $10 i32)
  (local $11 i32)
  (local $12 i32)
  (local $13 i32)
  local.get $1
  i32.const 1
  i32.add
  local.set $2
  i32.const 0
  local.get $2
  i32.const 4
  i32.mul
  call $~lib/arraybuffer/ArrayBuffer#constructor
  local.set $3
  local.get $2
  i32.const 8
  i32.mul
  i32.const 3
  i32.div_s
  local.set $4
  i32.const 0
  local.get $4
  i32.const 8
  i32.mul
  call $~lib/arraybuffer/ArrayBuffer#constructor
  local.set $5
  local.get $0
  i32.load offset=8
  local.set $6
  local.get $6
  local.get $0
  i32.load offset=16
  i32.const 8
  i32.mul
  i32.add
  local.set $7
  local.get $5
  local.set $8
  loop $while-continue|0
   local.get $6
   local.get $7
   i32.ne
   local.set $9
   local.get $9
   if
    local.get $6
    local.set $10
    local.get $10
    i32.load offset=4
    i32.const 1
    i32.and
    i32.eqz
    if
     local.get $8
     local.set $11
     local.get $11
     local.get $10
     i32.load8_s
     i32.store8
     local.get $11
     local.get $10
     i32.load8_s offset=1
     i32.store8 offset=1
     block $~lib/util/hash/HASH<i8>|inlined.5 (result i32)
      local.get $10
      i32.load8_s
      local.set $12
      local.get $12
      call $~lib/util/hash/hash8
      br $~lib/util/hash/HASH<i8>|inlined.5
     end
     local.get $1
     i32.and
     local.set $12
     local.get $3
     local.get $12
     i32.const 4
     i32.mul
     i32.add
     local.set $13
     local.get $11
     local.get $13
     i32.load
     i32.store offset=4
     local.get $13
     local.get $8
     i32.store
     local.get $8
     i32.const 8
     i32.add
     local.set $8
    end
    local.get $6
    i32.const 8
    i32.add
    local.set $6
    br $while-continue|0
   end
  end
  local.get $0
  local.tee $11
  local.get $3
  local.tee $12
  local.get $11
  i32.load
  local.tee $9
  i32.ne
  if
   local.get $12
   call $~lib/rt/pure/__retain
   local.set $12
   local.get $9
   call $~lib/rt/pure/__release
  end
  local.get $12
  i32.store
  local.get $0
  local.get $1
  i32.store offset=4
  local.get $0
  local.tee $13
  local.get $5
  local.tee $9
  local.get $13
  i32.load offset=8
  local.tee $11
  i32.ne
  if
   local.get $9
   call $~lib/rt/pure/__retain
   local.set $9
   local.get $11
   call $~lib/rt/pure/__release
  end
  local.get $9
  i32.store offset=8
  local.get $0
  local.get $4
  i32.store offset=12
  local.get $0
  local.get $0
  i32.load offset=20
  i32.store offset=16
  local.get $3
  call $~lib/rt/pure/__release
  local.get $5
  call $~lib/rt/pure/__release
 )
 (func $~lib/map/Map<i8,i8>#set (; 58 ;) (param $0 i32) (param $1 i32) (param $2 i32) (result i32)
  (local $3 i32)
  (local $4 i32)
  (local $5 i32)
  (local $6 i32)
  block $~lib/util/hash/HASH<i8>|inlined.4 (result i32)
   local.get $1
   local.set $3
   local.get $3
   i32.const 24
   i32.shl
   i32.const 24
   i32.shr_s
   call $~lib/util/hash/hash8
   br $~lib/util/hash/HASH<i8>|inlined.4
  end
  local.set $4
  local.get $0
  local.get $1
  local.get $4
  call $~lib/map/Map<i8,i8>#find
  local.set $5
  local.get $5
  if
   local.get $5
   local.get $2
   i32.store8 offset=1
  else
   local.get $0
   i32.load offset=16
   local.get $0
   i32.load offset=12
   i32.eq
   if
    local.get $0
    local.get $0
    i32.load offset=20
    local.get $0
    i32.load offset=12
    i32.const 3
    i32.mul
    i32.const 4
    i32.div_s
    i32.lt_s
    if (result i32)
     local.get $0
     i32.load offset=4
    else
     local.get $0
     i32.load offset=4
     i32.const 1
     i32.shl
     i32.const 1
     i32.or
    end
    call $~lib/map/Map<i8,i8>#rehash
   end
   local.get $0
   i32.load offset=8
   call $~lib/rt/pure/__retain
   local.set $3
   local.get $3
   local.get $0
   local.get $0
   i32.load offset=16
   local.tee $6
   i32.const 1
   i32.add
   i32.store offset=16
   local.get $6
   i32.const 8
   i32.mul
   i32.add
   local.set $5
   local.get $5
   local.get $1
   i32.store8
   local.get $5
   local.get $2
   i32.store8 offset=1
   local.get $0
   local.get $0
   i32.load offset=20
   i32.const 1
   i32.add
   i32.store offset=20
   local.get $0
   i32.load
   local.get $4
   local.get $0
   i32.load offset=4
   i32.and
   i32.const 4
   i32.mul
   i32.add
   local.set $6
   local.get $5
   local.get $6
   i32.load
   i32.store offset=4
   local.get $6
   local.get $5
   i32.store
   local.get $3
   call $~lib/rt/pure/__release
  end
  local.get $0
  call $~lib/rt/pure/__retain
 )
 (func $~lib/util/hash/hash32 (; 59 ;) (param $0 i32) (result i32)
  (local $1 i32)
  i32.const -2128831035
  local.set $1
  local.get $1
  local.get $0
  i32.const 255
  i32.and
  i32.xor
  i32.const 16777619
  i32.mul
  local.set $1
  local.get $1
  local.get $0
  i32.const 8
  i32.shr_u
  i32.const 255
  i32.and
  i32.xor
  i32.const 16777619
  i32.mul
  local.set $1
  local.get $1
  local.get $0
  i32.const 16
  i32.shr_u
  i32.const 255
  i32.and
  i32.xor
  i32.const 16777619
  i32.mul
  local.set $1
  local.get $1
  local.get $0
  i32.const 24
  i32.shr_u
  i32.xor
  i32.const 16777619
  i32.mul
  local.set $1
  local.get $1
 )
 (func $~lib/map/Map<i32,i32>#find (; 60 ;) (param $0 i32) (param $1 i32) (param $2 i32) (result i32)
  (local $3 i32)
  (local $4 i32)
  local.get $0
  i32.load
  local.get $2
  local.get $0
  i32.load offset=4
  i32.and
  i32.const 4
  i32.mul
  i32.add
  i32.load
  local.set $3
  loop $while-continue|0
   local.get $3
   local.set $4
   local.get $4
   if
    local.get $3
    i32.load offset=8
    i32.const 1
    i32.and
    i32.eqz
    if (result i32)
     local.get $3
     i32.load
     local.get $1
     i32.eq
    else
     i32.const 0
    end
    if
     local.get $3
     return
    end
    local.get $3
    i32.load offset=8
    i32.const 1
    i32.const -1
    i32.xor
    i32.and
    local.set $3
    br $while-continue|0
   end
  end
  i32.const 0
 )
 (func $~lib/map/Map<i32,i32>#rehash (; 61 ;) (param $0 i32) (param $1 i32)
  (local $2 i32)
  (local $3 i32)
  (local $4 i32)
  (local $5 i32)
  (local $6 i32)
  (local $7 i32)
  (local $8 i32)
  (local $9 i32)
  (local $10 i32)
  (local $11 i32)
  (local $12 i32)
  (local $13 i32)
  local.get $1
  i32.const 1
  i32.add
  local.set $2
  i32.const 0
  local.get $2
  i32.const 4
  i32.mul
  call $~lib/arraybuffer/ArrayBuffer#constructor
  local.set $3
  local.get $2
  i32.const 8
  i32.mul
  i32.const 3
  i32.div_s
  local.set $4
  i32.const 0
  local.get $4
  i32.const 12
  i32.mul
  call $~lib/arraybuffer/ArrayBuffer#constructor
  local.set $5
  local.get $0
  i32.load offset=8
  local.set $6
  local.get $6
  local.get $0
  i32.load offset=16
  i32.const 12
  i32.mul
  i32.add
  local.set $7
  local.get $5
  local.set $8
  loop $while-continue|0
   local.get $6
   local.get $7
   i32.ne
   local.set $9
   local.get $9
   if
    local.get $6
    local.set $10
    local.get $10
    i32.load offset=8
    i32.const 1
    i32.and
    i32.eqz
    if
     local.get $8
     local.set $11
     local.get $11
     local.get $10
     i32.load
     i32.store
     local.get $11
     local.get $10
     i32.load offset=4
     i32.store offset=4
     block $~lib/util/hash/HASH<i32>|inlined.1 (result i32)
      local.get $10
      i32.load
      local.set $12
      local.get $12
      call $~lib/util/hash/hash32
      br $~lib/util/hash/HASH<i32>|inlined.1
     end
     local.get $1
     i32.and
     local.set $12
     local.get $3
     local.get $12
     i32.const 4
     i32.mul
     i32.add
     local.set $13
     local.get $11
     local.get $13
     i32.load
     i32.store offset=8
     local.get $13
     local.get $8
     i32.store
     local.get $8
     i32.const 12
     i32.add
     local.set $8
    end
    local.get $6
    i32.const 12
    i32.add
    local.set $6
    br $while-continue|0
   end
  end
  local.get $0
  local.tee $11
  local.get $3
  local.tee $12
  local.get $11
  i32.load
  local.tee $9
  i32.ne
  if
   local.get $12
   call $~lib/rt/pure/__retain
   local.set $12
   local.get $9
   call $~lib/rt/pure/__release
  end
  local.get $12
  i32.store
  local.get $0
  local.get $1
  i32.store offset=4
  local.get $0
  local.tee $13
  local.get $5
  local.tee $9
  local.get $13
  i32.load offset=8
  local.tee $11
  i32.ne
  if
   local.get $9
   call $~lib/rt/pure/__retain
   local.set $9
   local.get $11
   call $~lib/rt/pure/__release
  end
  local.get $9
  i32.store offset=8
  local.get $0
  local.get $4
  i32.store offset=12
  local.get $0
  local.get $0
  i32.load offset=20
  i32.store offset=16
  local.get $3
  call $~lib/rt/pure/__release
  local.get $5
  call $~lib/rt/pure/__release
 )
 (func $~lib/map/Map<i32,i32>#set (; 62 ;) (param $0 i32) (param $1 i32) (param $2 i32) (result i32)
  (local $3 i32)
  (local $4 i32)
  (local $5 i32)
  (local $6 i32)
  block $~lib/util/hash/HASH<i32>|inlined.0 (result i32)
   local.get $1
   local.set $3
   local.get $3
   call $~lib/util/hash/hash32
   br $~lib/util/hash/HASH<i32>|inlined.0
  end
  local.set $4
  local.get $0
  local.get $1
  local.get $4
  call $~lib/map/Map<i32,i32>#find
  local.set $5
  local.get $5
  if
   local.get $5
   local.get $2
   i32.store offset=4
  else
   local.get $0
   i32.load offset=16
   local.get $0
   i32.load offset=12
   i32.eq
   if
    local.get $0
    local.get $0
    i32.load offset=20
    local.get $0
    i32.load offset=12
    i32.const 3
    i32.mul
    i32.const 4
    i32.div_s
    i32.lt_s
    if (result i32)
     local.get $0
     i32.load offset=4
    else
     local.get $0
     i32.load offset=4
     i32.const 1
     i32.shl
     i32.const 1
     i32.or
    end
    call $~lib/map/Map<i32,i32>#rehash
   end
   local.get $0
   i32.load offset=8
   call $~lib/rt/pure/__retain
   local.set $3
   local.get $3
   local.get $0
   local.get $0
   i32.load offset=16
   local.tee $6
   i32.const 1
   i32.add
   i32.store offset=16
   local.get $6
   i32.const 12
   i32.mul
   i32.add
   local.set $5
   local.get $5
   local.get $1
   i32.store
   local.get $5
   local.get $2
   i32.store offset=4
   local.get $0
   local.get $0
   i32.load offset=20
   i32.const 1
   i32.add
   i32.store offset=20
   local.get $0
   i32.load
   local.get $4
   local.get $0
   i32.load offset=4
   i32.and
   i32.const 4
   i32.mul
   i32.add
   local.set $6
   local.get $5
   local.get $6
   i32.load
   i32.store offset=8
   local.get $6
   local.get $5
   i32.store
   local.get $3
   call $~lib/rt/pure/__release
  end
  local.get $0
  call $~lib/rt/pure/__retain
 )
 (func $~lib/map/Map<i8,i8>#get:size (; 63 ;) (param $0 i32) (result i32)
  local.get $0
  i32.load offset=20
 )
 (func $~lib/map/Map<i32,i32>#get:size (; 64 ;) (param $0 i32) (result i32)
  local.get $0
  i32.load offset=20
 )
 (func $~lib/map/Map<i8,i32>#delete (; 65 ;) (param $0 i32) (param $1 i32) (result i32)
  (local $2 i32)
  (local $3 i32)
  (local $4 i32)
  (local $5 i32)
  local.get $0
  local.get $1
  block $~lib/util/hash/HASH<i8>|inlined.6 (result i32)
   local.get $1
   local.set $2
   local.get $2
   i32.const 24
   i32.shl
   i32.const 24
   i32.shr_s
   call $~lib/util/hash/hash8
   br $~lib/util/hash/HASH<i8>|inlined.6
  end
  call $~lib/map/Map<i8,i32>#find
  local.set $3
  local.get $3
  i32.eqz
  if
   i32.const 0
   return
  end
  local.get $3
  local.get $3
  i32.load offset=8
  i32.const 1
  i32.or
  i32.store offset=8
  local.get $0
  local.get $0
  i32.load offset=20
  i32.const 1
  i32.sub
  i32.store offset=20
  local.get $0
  i32.load offset=4
  i32.const 1
  i32.shr_u
  local.set $4
  local.get $4
  i32.const 1
  i32.add
  i32.const 4
  local.tee $2
  local.get $0
  i32.load offset=20
  local.tee $5
  local.get $2
  local.get $5
  i32.gt_u
  select
  i32.ge_u
  if (result i32)
   local.get $0
   i32.load offset=20
   local.get $0
   i32.load offset=12
   i32.const 3
   i32.mul
   i32.const 4
   i32.div_s
   i32.lt_s
  else
   i32.const 0
  end
  if
   local.get $0
   local.get $4
   call $~lib/map/Map<i8,i32>#rehash
  end
  i32.const 1
 )
 (func $std/map/testNumeric<i8,i32> (; 66 ;)
  (local $0 i32)
  (local $1 i32)
  (local $2 i32)
  (local $3 i32)
  (local $4 i32)
  (local $5 i32)
  (local $6 i32)
  (local $7 i32)
  (local $8 i32)
  (local $9 i32)
  (local $10 i32)
  i32.const 0
  call $~lib/map/Map<i8,i32>#constructor
  local.set $0
  i32.const 0
  local.set $1
  loop $for-loop|1
   local.get $1
   i32.const 24
   i32.shl
   i32.const 24
   i32.shr_s
   i32.const 100
   i32.lt_s
   local.set $3
   local.get $3
   if
    local.get $0
    local.get $1
    call $~lib/map/Map<i8,i32>#has
    i32.eqz
    i32.eqz
    if
     i32.const 0
     i32.const 304
     i32.const 6
     i32.const 5
     call $~lib/builtins/abort
     unreachable
    end
    local.get $0
    local.get $1
    i32.const 10
    local.get $1
    i32.const 24
    i32.shl
    i32.const 24
    i32.shr_s
    i32.add
    call $~lib/map/Map<i8,i32>#set
    call $~lib/rt/pure/__release
    local.get $0
    local.get $1
    call $~lib/map/Map<i8,i32>#has
    i32.eqz
    if
     i32.const 0
     i32.const 304
     i32.const 8
     i32.const 5
     call $~lib/builtins/abort
     unreachable
    end
    local.get $0
    local.get $1
    call $~lib/map/Map<i8,i32>#get
    i32.const 10
    local.get $1
    i32.const 24
    i32.shl
    i32.const 24
    i32.shr_s
    i32.add
    i32.eq
    i32.eqz
    if
     i32.const 0
     i32.const 304
     i32.const 9
     i32.const 5
     call $~lib/builtins/abort
     unreachable
    end
    local.get $1
    i32.const 1
    i32.add
    local.set $1
    br $for-loop|1
   end
  end
  local.get $0
  call $~lib/map/Map<i8,i32>#get:size
  i32.const 100
  i32.eq
  i32.eqz
  if
   i32.const 0
   i32.const 304
   i32.const 11
   i32.const 3
   call $~lib/builtins/abort
   unreachable
  end
  i32.const 0
  local.set $1
  loop $for-loop|3
   local.get $1
   i32.const 24
   i32.shl
   i32.const 24
   i32.shr_s
   i32.const 100
   i32.lt_s
   local.set $4
   local.get $4
   if
    local.get $0
    local.get $1
    call $~lib/map/Map<i8,i32>#has
    i32.eqz
    if
     i32.const 0
     i32.const 304
     i32.const 15
     i32.const 5
     call $~lib/builtins/abort
     unreachable
    end
    local.get $0
    local.get $1
    call $~lib/map/Map<i8,i32>#get
    i32.const 10
    local.get $1
    i32.const 24
    i32.shl
    i32.const 24
    i32.shr_s
    i32.add
    i32.eq
    i32.eqz
    if
     i32.const 0
     i32.const 304
     i32.const 16
     i32.const 5
     call $~lib/builtins/abort
     unreachable
    end
    local.get $0
    local.get $1
    i32.const 20
    local.get $1
    i32.const 24
    i32.shl
    i32.const 24
    i32.shr_s
    i32.add
    call $~lib/map/Map<i8,i32>#set
    call $~lib/rt/pure/__release
    local.get $0
    local.get $1
    call $~lib/map/Map<i8,i32>#has
    i32.eqz
    if
     i32.const 0
     i32.const 304
     i32.const 18
     i32.const 5
     call $~lib/builtins/abort
     unreachable
    end
    local.get $0
    local.get $1
    call $~lib/map/Map<i8,i32>#get
    i32.const 20
    local.get $1
    i32.const 24
    i32.shl
    i32.const 24
    i32.shr_s
    i32.add
    i32.eq
    i32.eqz
    if
     i32.const 0
     i32.const 304
     i32.const 19
     i32.const 5
     call $~lib/builtins/abort
     unreachable
    end
    local.get $1
    i32.const 1
    i32.add
    local.set $1
    br $for-loop|3
   end
  end
  local.get $0
  call $~lib/map/Map<i8,i32>#get:size
  i32.const 100
  i32.eq
  i32.eqz
  if
   i32.const 0
   i32.const 304
   i32.const 21
   i32.const 3
   call $~lib/builtins/abort
   unreachable
  end
  local.get $0
  call $~lib/map/Map<i8,i32>#keys
  local.set $1
  local.get $0
  call $~lib/map/Map<i8,i32>#values
  local.set $4
  i32.const 0
  call $~lib/map/Map<i8,i8>#constructor
  local.set $5
  i32.const 0
  call $~lib/map/Map<i32,i32>#constructor
  local.set $6
  i32.const 0
  local.set $7
  loop $for-loop|4
   local.get $7
   local.get $1
   call $~lib/array/Array<i8>#get:length
   i32.lt_s
   local.set $8
   local.get $8
   if
    local.get $1
    local.get $7
    call $~lib/array/Array<i8>#__get
    local.set $9
    local.get $4
    local.get $7
    call $~lib/array/Array<i32>#__get
    local.set $10
    local.get $0
    local.get $9
    call $~lib/map/Map<i8,i32>#has
    i32.eqz
    if
     i32.const 0
     i32.const 304
     i32.const 31
     i32.const 5
     call $~lib/builtins/abort
     unreachable
    end
    local.get $0
    local.get $10
    i32.const 20
    i32.sub
    call $~lib/map/Map<i8,i32>#has
    i32.eqz
    if
     i32.const 0
     i32.const 304
     i32.const 32
     i32.const 5
     call $~lib/builtins/abort
     unreachable
    end
    local.get $5
    local.get $9
    local.get $9
    call $~lib/map/Map<i8,i8>#set
    call $~lib/rt/pure/__release
    local.get $6
    local.get $10
    i32.const 20
    i32.sub
    local.get $10
    i32.const 20
    i32.sub
    call $~lib/map/Map<i32,i32>#set
    call $~lib/rt/pure/__release
    local.get $7
    i32.const 1
    i32.add
    local.set $7
    br $for-loop|4
   end
  end
  local.get $5
  call $~lib/map/Map<i8,i8>#get:size
  i32.const 100
  i32.eq
  i32.eqz
  if
   i32.const 0
   i32.const 304
   i32.const 36
   i32.const 3
   call $~lib/builtins/abort
   unreachable
  end
  local.get $6
  call $~lib/map/Map<i32,i32>#get:size
  i32.const 100
  i32.eq
  i32.eqz
  if
   i32.const 0
   i32.const 304
   i32.const 37
   i32.const 3
   call $~lib/builtins/abort
   unreachable
  end
  i32.const 0
  local.set $7
  loop $for-loop|6
   local.get $7
   i32.const 24
   i32.shl
   i32.const 24
   i32.shr_s
   i32.const 50
   i32.lt_s
   local.set $10
   local.get $10
   if
    local.get $0
    local.get $7
    call $~lib/map/Map<i8,i32>#has
    i32.eqz
    if
     i32.const 0
     i32.const 304
     i32.const 41
     i32.const 5
     call $~lib/builtins/abort
     unreachable
    end
    local.get $0
    local.get $7
    call $~lib/map/Map<i8,i32>#get
    i32.const 20
    local.get $7
    i32.const 24
    i32.shl
    i32.const 24
    i32.shr_s
    i32.add
    i32.eq
    i32.eqz
    if
     i32.const 0
     i32.const 304
     i32.const 42
     i32.const 5
     call $~lib/builtins/abort
     unreachable
    end
    local.get $0
    local.get $7
    call $~lib/map/Map<i8,i32>#delete
    drop
    local.get $0
    local.get $7
    call $~lib/map/Map<i8,i32>#has
    i32.eqz
    i32.eqz
    if
     i32.const 0
     i32.const 304
     i32.const 44
     i32.const 5
     call $~lib/builtins/abort
     unreachable
    end
    local.get $7
    i32.const 1
    i32.add
    local.set $7
    br $for-loop|6
   end
  end
  local.get $0
  call $~lib/map/Map<i8,i32>#get:size
  i32.const 50
  i32.eq
  i32.eqz
  if
   i32.const 0
   i32.const 304
   i32.const 46
   i32.const 3
   call $~lib/builtins/abort
   unreachable
  end
  i32.const 0
  local.set $7
  loop $for-loop|8
   local.get $7
   i32.const 24
   i32.shl
   i32.const 24
   i32.shr_s
   i32.const 50
   i32.lt_s
   local.set $9
   local.get $9
   if
    local.get $0
    local.get $7
    call $~lib/map/Map<i8,i32>#has
    i32.eqz
    i32.eqz
    if
     i32.const 0
     i32.const 304
     i32.const 50
     i32.const 5
     call $~lib/builtins/abort
     unreachable
    end
    local.get $0
    local.get $7
    i32.const 10
    local.get $7
    i32.const 24
    i32.shl
    i32.const 24
    i32.shr_s
    i32.add
    call $~lib/map/Map<i8,i32>#set
    call $~lib/rt/pure/__release
    local.get $0
    local.get $7
    call $~lib/map/Map<i8,i32>#has
    i32.eqz
    if
     i32.const 0
     i32.const 304
     i32.const 52
     i32.const 5
     call $~lib/builtins/abort
     unreachable
    end
    local.get $0
    local.get $7
    call $~lib/map/Map<i8,i32>#delete
    drop
    local.get $0
    local.get $7
    call $~lib/map/Map<i8,i32>#has
    i32.eqz
    i32.eqz
    if
     i32.const 0
     i32.const 304
     i32.const 54
     i32.const 5
     call $~lib/builtins/abort
     unreachable
    end
    local.get $7
    i32.const 1
    i32.add
    local.set $7
    br $for-loop|8
   end
  end
  local.get $0
  call $~lib/map/Map<i8,i32>#get:size
  i32.const 50
  i32.eq
  i32.eqz
  if
   i32.const 0
   i32.const 304
   i32.const 56
   i32.const 3
   call $~lib/builtins/abort
   unreachable
  end
  local.get $0
  call $~lib/map/Map<i8,i32>#clear
  local.get $0
  call $~lib/map/Map<i8,i32>#get:size
  i32.const 0
  i32.eq
  i32.eqz
  if
   i32.const 0
   i32.const 304
   i32.const 60
   i32.const 3
   call $~lib/builtins/abort
   unreachable
  end
  local.get $1
  call $~lib/rt/pure/__release
  local.get $4
  call $~lib/rt/pure/__release
  local.get $5
  call $~lib/rt/pure/__release
  local.get $6
  call $~lib/rt/pure/__release
  local.get $0
  call $~lib/rt/pure/__release
 )
 (func $~lib/map/Map<u8,i32>#clear (; 67 ;) (param $0 i32)
  (local $1 i32)
  (local $2 i32)
  local.get $0
  local.tee $1
  i32.const 0
  i32.const 16
  call $~lib/arraybuffer/ArrayBuffer#constructor
  local.set $2
  local.get $1
  i32.load
  call $~lib/rt/pure/__release
  local.get $2
  i32.store
  local.get $0
  i32.const 4
  i32.const 1
  i32.sub
  i32.store offset=4
  local.get $0
  local.tee $2
  i32.const 0
  i32.const 48
  call $~lib/arraybuffer/ArrayBuffer#constructor
  local.set $1
  local.get $2
  i32.load offset=8
  call $~lib/rt/pure/__release
  local.get $1
  i32.store offset=8
  local.get $0
  i32.const 4
  i32.store offset=12
  local.get $0
  i32.const 0
  i32.store offset=16
  local.get $0
  i32.const 0
  i32.store offset=20
 )
 (func $~lib/map/Map<u8,i32>#constructor (; 68 ;) (param $0 i32) (result i32)
  local.get $0
  i32.eqz
  if
   i32.const 24
   i32.const 8
   call $~lib/rt/tlsf/__alloc
   call $~lib/rt/pure/__retain
   local.set $0
  end
  local.get $0
  i32.const 0
  i32.store
  local.get $0
  i32.const 0
  i32.store offset=4
  local.get $0
  i32.const 0
  i32.store offset=8
  local.get $0
  i32.const 0
  i32.store offset=12
  local.get $0
  i32.const 0
  i32.store offset=16
  local.get $0
  i32.const 0
  i32.store offset=20
  local.get $0
  call $~lib/map/Map<u8,i32>#clear
  local.get $0
 )
 (func $~lib/map/Map<u8,i32>#find (; 69 ;) (param $0 i32) (param $1 i32) (param $2 i32) (result i32)
  (local $3 i32)
  (local $4 i32)
  local.get $0
  i32.load
  local.get $2
  local.get $0
  i32.load offset=4
  i32.and
  i32.const 4
  i32.mul
  i32.add
  i32.load
  local.set $3
  loop $while-continue|0
   local.get $3
   local.set $4
   local.get $4
   if
    local.get $3
    i32.load offset=8
    i32.const 1
    i32.and
    i32.eqz
    if (result i32)
     local.get $3
     i32.load8_u
     local.get $1
     i32.const 255
     i32.and
     i32.eq
    else
     i32.const 0
    end
    if
     local.get $3
     return
    end
    local.get $3
    i32.load offset=8
    i32.const 1
    i32.const -1
    i32.xor
    i32.and
    local.set $3
    br $while-continue|0
   end
  end
  i32.const 0
 )
 (func $~lib/map/Map<u8,i32>#has (; 70 ;) (param $0 i32) (param $1 i32) (result i32)
  (local $2 i32)
  local.get $0
  local.get $1
  block $~lib/util/hash/HASH<u8>|inlined.0 (result i32)
   local.get $1
   local.set $2
   local.get $2
   i32.const 255
   i32.and
   call $~lib/util/hash/hash8
   br $~lib/util/hash/HASH<u8>|inlined.0
  end
  call $~lib/map/Map<u8,i32>#find
  i32.const 0
  i32.ne
 )
 (func $~lib/map/Map<u8,i32>#rehash (; 71 ;) (param $0 i32) (param $1 i32)
  (local $2 i32)
  (local $3 i32)
  (local $4 i32)
  (local $5 i32)
  (local $6 i32)
  (local $7 i32)
  (local $8 i32)
  (local $9 i32)
  (local $10 i32)
  (local $11 i32)
  (local $12 i32)
  (local $13 i32)
  local.get $1
  i32.const 1
  i32.add
  local.set $2
  i32.const 0
  local.get $2
  i32.const 4
  i32.mul
  call $~lib/arraybuffer/ArrayBuffer#constructor
  local.set $3
  local.get $2
  i32.const 8
  i32.mul
  i32.const 3
  i32.div_s
  local.set $4
  i32.const 0
  local.get $4
  i32.const 12
  i32.mul
  call $~lib/arraybuffer/ArrayBuffer#constructor
  local.set $5
  local.get $0
  i32.load offset=8
  local.set $6
  local.get $6
  local.get $0
  i32.load offset=16
  i32.const 12
  i32.mul
  i32.add
  local.set $7
  local.get $5
  local.set $8
  loop $while-continue|0
   local.get $6
   local.get $7
   i32.ne
   local.set $9
   local.get $9
   if
    local.get $6
    local.set $10
    local.get $10
    i32.load offset=8
    i32.const 1
    i32.and
    i32.eqz
    if
     local.get $8
     local.set $11
     local.get $11
     local.get $10
     i32.load8_u
     i32.store8
     local.get $11
     local.get $10
     i32.load offset=4
     i32.store offset=4
     block $~lib/util/hash/HASH<u8>|inlined.2 (result i32)
      local.get $10
      i32.load8_u
      local.set $12
      local.get $12
      call $~lib/util/hash/hash8
      br $~lib/util/hash/HASH<u8>|inlined.2
     end
     local.get $1
     i32.and
     local.set $12
     local.get $3
     local.get $12
     i32.const 4
     i32.mul
     i32.add
     local.set $13
     local.get $11
     local.get $13
     i32.load
     i32.store offset=8
     local.get $13
     local.get $8
     i32.store
     local.get $8
     i32.const 12
     i32.add
     local.set $8
    end
    local.get $6
    i32.const 12
    i32.add
    local.set $6
    br $while-continue|0
   end
  end
  local.get $0
  local.tee $11
  local.get $3
  local.tee $12
  local.get $11
  i32.load
  local.tee $9
  i32.ne
  if
   local.get $12
   call $~lib/rt/pure/__retain
   local.set $12
   local.get $9
   call $~lib/rt/pure/__release
  end
  local.get $12
  i32.store
  local.get $0
  local.get $1
  i32.store offset=4
  local.get $0
  local.tee $13
  local.get $5
  local.tee $9
  local.get $13
  i32.load offset=8
  local.tee $11
  i32.ne
  if
   local.get $9
   call $~lib/rt/pure/__retain
   local.set $9
   local.get $11
   call $~lib/rt/pure/__release
  end
  local.get $9
  i32.store offset=8
  local.get $0
  local.get $4
  i32.store offset=12
  local.get $0
  local.get $0
  i32.load offset=20
  i32.store offset=16
  local.get $3
  call $~lib/rt/pure/__release
  local.get $5
  call $~lib/rt/pure/__release
 )
 (func $~lib/map/Map<u8,i32>#set (; 72 ;) (param $0 i32) (param $1 i32) (param $2 i32) (result i32)
  (local $3 i32)
  (local $4 i32)
  (local $5 i32)
  (local $6 i32)
  block $~lib/util/hash/HASH<u8>|inlined.1 (result i32)
   local.get $1
   local.set $3
   local.get $3
   i32.const 255
   i32.and
   call $~lib/util/hash/hash8
   br $~lib/util/hash/HASH<u8>|inlined.1
  end
  local.set $4
  local.get $0
  local.get $1
  local.get $4
  call $~lib/map/Map<u8,i32>#find
  local.set $5
  local.get $5
  if
   local.get $5
   local.get $2
   i32.store offset=4
  else
   local.get $0
   i32.load offset=16
   local.get $0
   i32.load offset=12
   i32.eq
   if
    local.get $0
    local.get $0
    i32.load offset=20
    local.get $0
    i32.load offset=12
    i32.const 3
    i32.mul
    i32.const 4
    i32.div_s
    i32.lt_s
    if (result i32)
     local.get $0
     i32.load offset=4
    else
     local.get $0
     i32.load offset=4
     i32.const 1
     i32.shl
     i32.const 1
     i32.or
    end
    call $~lib/map/Map<u8,i32>#rehash
   end
   local.get $0
   i32.load offset=8
   call $~lib/rt/pure/__retain
   local.set $3
   local.get $3
   local.get $0
   local.get $0
   i32.load offset=16
   local.tee $6
   i32.const 1
   i32.add
   i32.store offset=16
   local.get $6
   i32.const 12
   i32.mul
   i32.add
   local.set $5
   local.get $5
   local.get $1
   i32.store8
   local.get $5
   local.get $2
   i32.store offset=4
   local.get $0
   local.get $0
   i32.load offset=20
   i32.const 1
   i32.add
   i32.store offset=20
   local.get $0
   i32.load
   local.get $4
   local.get $0
   i32.load offset=4
   i32.and
   i32.const 4
   i32.mul
   i32.add
   local.set $6
   local.get $5
   local.get $6
   i32.load
   i32.store offset=8
   local.get $6
   local.get $5
   i32.store
   local.get $3
   call $~lib/rt/pure/__release
  end
  local.get $0
  call $~lib/rt/pure/__retain
 )
 (func $~lib/map/Map<u8,i32>#get (; 73 ;) (param $0 i32) (param $1 i32) (result i32)
  (local $2 i32)
  (local $3 i32)
  local.get $0
  local.get $1
  block $~lib/util/hash/HASH<u8>|inlined.3 (result i32)
   local.get $1
   local.set $2
   local.get $2
   i32.const 255
   i32.and
   call $~lib/util/hash/hash8
   br $~lib/util/hash/HASH<u8>|inlined.3
  end
  call $~lib/map/Map<u8,i32>#find
  local.set $3
  local.get $3
  i32.eqz
  if
   i32.const 352
   i32.const 416
   i32.const 111
   i32.const 17
   call $~lib/builtins/abort
   unreachable
  end
  local.get $3
  i32.load offset=4
 )
 (func $~lib/map/Map<u8,i32>#get:size (; 74 ;) (param $0 i32) (result i32)
  local.get $0
  i32.load offset=20
 )
 (func $~lib/array/Array<u8>#constructor (; 75 ;) (param $0 i32) (param $1 i32) (result i32)
  (local $2 i32)
  (local $3 i32)
  (local $4 i32)
  (local $5 i32)
  (local $6 i32)
  local.get $1
  i32.const 1073741808
  i32.gt_u
  if
   i32.const 192
   i32.const 464
<<<<<<< HEAD
   i32.const 60
   i32.const 59
=======
   i32.const 57
   i32.const 60
>>>>>>> 13340ed5
   call $~lib/builtins/abort
   unreachable
  end
  local.get $1
  i32.const 0
  i32.shl
  local.set $2
  local.get $2
  i32.const 0
  call $~lib/rt/tlsf/__alloc
  local.set $3
  local.get $3
  i32.const 0
  local.get $2
  call $~lib/memory/memory.fill
  local.get $0
  i32.eqz
  if
   i32.const 16
   i32.const 9
   call $~lib/rt/tlsf/__alloc
   call $~lib/rt/pure/__retain
   local.set $0
  end
  local.get $0
  i32.const 0
  i32.store
  local.get $0
  i32.const 0
  i32.store offset=4
  local.get $0
  i32.const 0
  i32.store offset=8
  local.get $0
  i32.const 0
  i32.store offset=12
  local.get $0
  local.tee $4
  local.get $3
  local.tee $5
  local.get $4
  i32.load
  local.tee $6
  i32.ne
  if
   local.get $5
   call $~lib/rt/pure/__retain
   local.set $5
   local.get $6
   call $~lib/rt/pure/__release
  end
  local.get $5
  i32.store
  local.get $0
  local.get $3
  i32.store offset=4
  local.get $0
  local.get $2
  i32.store offset=8
  local.get $0
  local.get $1
  i32.store offset=12
  local.get $0
 )
 (func $~lib/array/Array<u8>#__unchecked_set (; 76 ;) (param $0 i32) (param $1 i32) (param $2 i32)
  local.get $0
  i32.load offset=4
  local.get $1
  i32.const 0
  i32.shl
  i32.add
  local.get $2
  i32.store8
 )
 (func $~lib/array/Array<u8>#__set (; 77 ;) (param $0 i32) (param $1 i32) (param $2 i32)
  local.get $1
  local.get $0
  i32.load offset=12
  i32.ge_u
  if
   local.get $1
   i32.const 0
   i32.lt_s
   if
    i32.const 512
    i32.const 464
<<<<<<< HEAD
    i32.const 123
    i32.const 21
=======
    i32.const 120
    i32.const 22
>>>>>>> 13340ed5
    call $~lib/builtins/abort
    unreachable
   end
   local.get $0
   local.get $1
   i32.const 1
   i32.add
   i32.const 0
   call $~lib/array/ensureSize
   local.get $0
   local.get $1
   i32.const 1
   i32.add
   i32.store offset=12
  end
  local.get $0
  local.get $1
  local.get $2
  call $~lib/array/Array<u8>#__unchecked_set
 )
 (func $~lib/array/Array<u8>#set:length (; 78 ;) (param $0 i32) (param $1 i32)
  (local $2 i32)
  local.get $0
  i32.load offset=12
  local.set $2
  local.get $0
  local.get $1
  i32.const 0
  call $~lib/array/ensureSize
  local.get $0
  local.get $1
  i32.store offset=12
 )
 (func $~lib/map/Map<u8,i32>#keys (; 79 ;) (param $0 i32) (result i32)
  (local $1 i32)
  (local $2 i32)
  (local $3 i32)
  (local $4 i32)
  (local $5 i32)
  (local $6 i32)
  (local $7 i32)
  (local $8 i32)
  local.get $0
  i32.load offset=8
  local.set $1
  local.get $0
  i32.load offset=16
  local.set $2
  i32.const 0
  local.get $2
  call $~lib/array/Array<u8>#constructor
  local.set $3
  i32.const 0
  local.set $4
  i32.const 0
  local.set $5
  loop $for-loop|0
   local.get $5
   local.get $2
   i32.lt_s
   local.set $6
   local.get $6
   if
    local.get $1
    local.get $5
    i32.const 12
    i32.mul
    i32.add
    local.set $7
    local.get $7
    i32.load offset=8
    i32.const 1
    i32.and
    i32.eqz
    if
     local.get $3
     local.get $4
     local.tee $8
     i32.const 1
     i32.add
     local.set $4
     local.get $8
     local.get $7
     i32.load8_u
     call $~lib/array/Array<u8>#__set
    end
    local.get $5
    i32.const 1
    i32.add
    local.set $5
    br $for-loop|0
   end
  end
  local.get $3
  local.get $4
  call $~lib/array/Array<u8>#set:length
  local.get $3
 )
 (func $~lib/map/Map<u8,i32>#values (; 80 ;) (param $0 i32) (result i32)
  (local $1 i32)
  (local $2 i32)
  (local $3 i32)
  (local $4 i32)
  (local $5 i32)
  (local $6 i32)
  (local $7 i32)
  (local $8 i32)
  local.get $0
  i32.load offset=8
  local.set $1
  local.get $0
  i32.load offset=16
  local.set $2
  i32.const 0
  local.get $2
  call $~lib/array/Array<i32>#constructor
  local.set $3
  i32.const 0
  local.set $4
  i32.const 0
  local.set $5
  loop $for-loop|0
   local.get $5
   local.get $2
   i32.lt_s
   local.set $6
   local.get $6
   if
    local.get $1
    local.get $5
    i32.const 12
    i32.mul
    i32.add
    local.set $7
    local.get $7
    i32.load offset=8
    i32.const 1
    i32.and
    i32.eqz
    if
     local.get $3
     local.get $4
     local.tee $8
     i32.const 1
     i32.add
     local.set $4
     local.get $8
     local.get $7
     i32.load offset=4
     call $~lib/array/Array<i32>#__set
    end
    local.get $5
    i32.const 1
    i32.add
    local.set $5
    br $for-loop|0
   end
  end
  local.get $3
  local.get $4
  call $~lib/array/Array<i32>#set:length
  local.get $3
 )
 (func $~lib/map/Map<u8,u8>#clear (; 81 ;) (param $0 i32)
  (local $1 i32)
  (local $2 i32)
  local.get $0
  local.tee $1
  i32.const 0
  i32.const 16
  call $~lib/arraybuffer/ArrayBuffer#constructor
  local.set $2
  local.get $1
  i32.load
  call $~lib/rt/pure/__release
  local.get $2
  i32.store
  local.get $0
  i32.const 4
  i32.const 1
  i32.sub
  i32.store offset=4
  local.get $0
  local.tee $2
  i32.const 0
  i32.const 32
  call $~lib/arraybuffer/ArrayBuffer#constructor
  local.set $1
  local.get $2
  i32.load offset=8
  call $~lib/rt/pure/__release
  local.get $1
  i32.store offset=8
  local.get $0
  i32.const 4
  i32.store offset=12
  local.get $0
  i32.const 0
  i32.store offset=16
  local.get $0
  i32.const 0
  i32.store offset=20
 )
 (func $~lib/map/Map<u8,u8>#constructor (; 82 ;) (param $0 i32) (result i32)
  local.get $0
  i32.eqz
  if
   i32.const 24
   i32.const 10
   call $~lib/rt/tlsf/__alloc
   call $~lib/rt/pure/__retain
   local.set $0
  end
  local.get $0
  i32.const 0
  i32.store
  local.get $0
  i32.const 0
  i32.store offset=4
  local.get $0
  i32.const 0
  i32.store offset=8
  local.get $0
  i32.const 0
  i32.store offset=12
  local.get $0
  i32.const 0
  i32.store offset=16
  local.get $0
  i32.const 0
  i32.store offset=20
  local.get $0
  call $~lib/map/Map<u8,u8>#clear
  local.get $0
 )
 (func $~lib/array/Array<u8>#get:length (; 83 ;) (param $0 i32) (result i32)
  local.get $0
  i32.load offset=12
 )
 (func $~lib/array/Array<u8>#__unchecked_get (; 84 ;) (param $0 i32) (param $1 i32) (result i32)
  local.get $0
  i32.load offset=4
  local.get $1
  i32.const 0
  i32.shl
  i32.add
  i32.load8_u
 )
 (func $~lib/array/Array<u8>#__get (; 85 ;) (param $0 i32) (param $1 i32) (result i32)
  (local $2 i32)
  local.get $1
  local.get $0
  i32.load offset=12
  i32.ge_u
  if
   i32.const 512
   i32.const 464
<<<<<<< HEAD
   i32.const 107
   i32.const 41
=======
   i32.const 104
   i32.const 42
>>>>>>> 13340ed5
   call $~lib/builtins/abort
   unreachable
  end
  local.get $0
  local.get $1
  call $~lib/array/Array<u8>#__unchecked_get
  local.set $2
  local.get $2
 )
 (func $~lib/map/Map<u8,u8>#find (; 86 ;) (param $0 i32) (param $1 i32) (param $2 i32) (result i32)
  (local $3 i32)
  (local $4 i32)
  local.get $0
  i32.load
  local.get $2
  local.get $0
  i32.load offset=4
  i32.and
  i32.const 4
  i32.mul
  i32.add
  i32.load
  local.set $3
  loop $while-continue|0
   local.get $3
   local.set $4
   local.get $4
   if
    local.get $3
    i32.load offset=4
    i32.const 1
    i32.and
    i32.eqz
    if (result i32)
     local.get $3
     i32.load8_u
     local.get $1
     i32.const 255
     i32.and
     i32.eq
    else
     i32.const 0
    end
    if
     local.get $3
     return
    end
    local.get $3
    i32.load offset=4
    i32.const 1
    i32.const -1
    i32.xor
    i32.and
    local.set $3
    br $while-continue|0
   end
  end
  i32.const 0
 )
 (func $~lib/map/Map<u8,u8>#rehash (; 87 ;) (param $0 i32) (param $1 i32)
  (local $2 i32)
  (local $3 i32)
  (local $4 i32)
  (local $5 i32)
  (local $6 i32)
  (local $7 i32)
  (local $8 i32)
  (local $9 i32)
  (local $10 i32)
  (local $11 i32)
  (local $12 i32)
  (local $13 i32)
  local.get $1
  i32.const 1
  i32.add
  local.set $2
  i32.const 0
  local.get $2
  i32.const 4
  i32.mul
  call $~lib/arraybuffer/ArrayBuffer#constructor
  local.set $3
  local.get $2
  i32.const 8
  i32.mul
  i32.const 3
  i32.div_s
  local.set $4
  i32.const 0
  local.get $4
  i32.const 8
  i32.mul
  call $~lib/arraybuffer/ArrayBuffer#constructor
  local.set $5
  local.get $0
  i32.load offset=8
  local.set $6
  local.get $6
  local.get $0
  i32.load offset=16
  i32.const 8
  i32.mul
  i32.add
  local.set $7
  local.get $5
  local.set $8
  loop $while-continue|0
   local.get $6
   local.get $7
   i32.ne
   local.set $9
   local.get $9
   if
    local.get $6
    local.set $10
    local.get $10
    i32.load offset=4
    i32.const 1
    i32.and
    i32.eqz
    if
     local.get $8
     local.set $11
     local.get $11
     local.get $10
     i32.load8_u
     i32.store8
     local.get $11
     local.get $10
     i32.load8_u offset=1
     i32.store8 offset=1
     block $~lib/util/hash/HASH<u8>|inlined.5 (result i32)
      local.get $10
      i32.load8_u
      local.set $12
      local.get $12
      call $~lib/util/hash/hash8
      br $~lib/util/hash/HASH<u8>|inlined.5
     end
     local.get $1
     i32.and
     local.set $12
     local.get $3
     local.get $12
     i32.const 4
     i32.mul
     i32.add
     local.set $13
     local.get $11
     local.get $13
     i32.load
     i32.store offset=4
     local.get $13
     local.get $8
     i32.store
     local.get $8
     i32.const 8
     i32.add
     local.set $8
    end
    local.get $6
    i32.const 8
    i32.add
    local.set $6
    br $while-continue|0
   end
  end
  local.get $0
  local.tee $11
  local.get $3
  local.tee $12
  local.get $11
  i32.load
  local.tee $9
  i32.ne
  if
   local.get $12
   call $~lib/rt/pure/__retain
   local.set $12
   local.get $9
   call $~lib/rt/pure/__release
  end
  local.get $12
  i32.store
  local.get $0
  local.get $1
  i32.store offset=4
  local.get $0
  local.tee $13
  local.get $5
  local.tee $9
  local.get $13
  i32.load offset=8
  local.tee $11
  i32.ne
  if
   local.get $9
   call $~lib/rt/pure/__retain
   local.set $9
   local.get $11
   call $~lib/rt/pure/__release
  end
  local.get $9
  i32.store offset=8
  local.get $0
  local.get $4
  i32.store offset=12
  local.get $0
  local.get $0
  i32.load offset=20
  i32.store offset=16
  local.get $3
  call $~lib/rt/pure/__release
  local.get $5
  call $~lib/rt/pure/__release
 )
 (func $~lib/map/Map<u8,u8>#set (; 88 ;) (param $0 i32) (param $1 i32) (param $2 i32) (result i32)
  (local $3 i32)
  (local $4 i32)
  (local $5 i32)
  (local $6 i32)
  block $~lib/util/hash/HASH<u8>|inlined.4 (result i32)
   local.get $1
   local.set $3
   local.get $3
   i32.const 255
   i32.and
   call $~lib/util/hash/hash8
   br $~lib/util/hash/HASH<u8>|inlined.4
  end
  local.set $4
  local.get $0
  local.get $1
  local.get $4
  call $~lib/map/Map<u8,u8>#find
  local.set $5
  local.get $5
  if
   local.get $5
   local.get $2
   i32.store8 offset=1
  else
   local.get $0
   i32.load offset=16
   local.get $0
   i32.load offset=12
   i32.eq
   if
    local.get $0
    local.get $0
    i32.load offset=20
    local.get $0
    i32.load offset=12
    i32.const 3
    i32.mul
    i32.const 4
    i32.div_s
    i32.lt_s
    if (result i32)
     local.get $0
     i32.load offset=4
    else
     local.get $0
     i32.load offset=4
     i32.const 1
     i32.shl
     i32.const 1
     i32.or
    end
    call $~lib/map/Map<u8,u8>#rehash
   end
   local.get $0
   i32.load offset=8
   call $~lib/rt/pure/__retain
   local.set $3
   local.get $3
   local.get $0
   local.get $0
   i32.load offset=16
   local.tee $6
   i32.const 1
   i32.add
   i32.store offset=16
   local.get $6
   i32.const 8
   i32.mul
   i32.add
   local.set $5
   local.get $5
   local.get $1
   i32.store8
   local.get $5
   local.get $2
   i32.store8 offset=1
   local.get $0
   local.get $0
   i32.load offset=20
   i32.const 1
   i32.add
   i32.store offset=20
   local.get $0
   i32.load
   local.get $4
   local.get $0
   i32.load offset=4
   i32.and
   i32.const 4
   i32.mul
   i32.add
   local.set $6
   local.get $5
   local.get $6
   i32.load
   i32.store offset=4
   local.get $6
   local.get $5
   i32.store
   local.get $3
   call $~lib/rt/pure/__release
  end
  local.get $0
  call $~lib/rt/pure/__retain
 )
 (func $~lib/map/Map<u8,u8>#get:size (; 89 ;) (param $0 i32) (result i32)
  local.get $0
  i32.load offset=20
 )
 (func $~lib/map/Map<u8,i32>#delete (; 90 ;) (param $0 i32) (param $1 i32) (result i32)
  (local $2 i32)
  (local $3 i32)
  (local $4 i32)
  (local $5 i32)
  local.get $0
  local.get $1
  block $~lib/util/hash/HASH<u8>|inlined.6 (result i32)
   local.get $1
   local.set $2
   local.get $2
   i32.const 255
   i32.and
   call $~lib/util/hash/hash8
   br $~lib/util/hash/HASH<u8>|inlined.6
  end
  call $~lib/map/Map<u8,i32>#find
  local.set $3
  local.get $3
  i32.eqz
  if
   i32.const 0
   return
  end
  local.get $3
  local.get $3
  i32.load offset=8
  i32.const 1
  i32.or
  i32.store offset=8
  local.get $0
  local.get $0
  i32.load offset=20
  i32.const 1
  i32.sub
  i32.store offset=20
  local.get $0
  i32.load offset=4
  i32.const 1
  i32.shr_u
  local.set $4
  local.get $4
  i32.const 1
  i32.add
  i32.const 4
  local.tee $2
  local.get $0
  i32.load offset=20
  local.tee $5
  local.get $2
  local.get $5
  i32.gt_u
  select
  i32.ge_u
  if (result i32)
   local.get $0
   i32.load offset=20
   local.get $0
   i32.load offset=12
   i32.const 3
   i32.mul
   i32.const 4
   i32.div_s
   i32.lt_s
  else
   i32.const 0
  end
  if
   local.get $0
   local.get $4
   call $~lib/map/Map<u8,i32>#rehash
  end
  i32.const 1
 )
 (func $std/map/testNumeric<u8,i32> (; 91 ;)
  (local $0 i32)
  (local $1 i32)
  (local $2 i32)
  (local $3 i32)
  (local $4 i32)
  (local $5 i32)
  (local $6 i32)
  (local $7 i32)
  (local $8 i32)
  (local $9 i32)
  (local $10 i32)
  i32.const 0
  call $~lib/map/Map<u8,i32>#constructor
  local.set $0
  i32.const 0
  local.set $1
  loop $for-loop|1
   local.get $1
   i32.const 255
   i32.and
   i32.const 100
   i32.lt_u
   local.set $3
   local.get $3
   if
    local.get $0
    local.get $1
    call $~lib/map/Map<u8,i32>#has
    i32.eqz
    i32.eqz
    if
     i32.const 0
     i32.const 304
     i32.const 6
     i32.const 5
     call $~lib/builtins/abort
     unreachable
    end
    local.get $0
    local.get $1
    i32.const 10
    local.get $1
    i32.const 255
    i32.and
    i32.add
    call $~lib/map/Map<u8,i32>#set
    call $~lib/rt/pure/__release
    local.get $0
    local.get $1
    call $~lib/map/Map<u8,i32>#has
    i32.eqz
    if
     i32.const 0
     i32.const 304
     i32.const 8
     i32.const 5
     call $~lib/builtins/abort
     unreachable
    end
    local.get $0
    local.get $1
    call $~lib/map/Map<u8,i32>#get
    i32.const 10
    local.get $1
    i32.const 255
    i32.and
    i32.add
    i32.eq
    i32.eqz
    if
     i32.const 0
     i32.const 304
     i32.const 9
     i32.const 5
     call $~lib/builtins/abort
     unreachable
    end
    local.get $1
    i32.const 1
    i32.add
    local.set $1
    br $for-loop|1
   end
  end
  local.get $0
  call $~lib/map/Map<u8,i32>#get:size
  i32.const 100
  i32.eq
  i32.eqz
  if
   i32.const 0
   i32.const 304
   i32.const 11
   i32.const 3
   call $~lib/builtins/abort
   unreachable
  end
  i32.const 0
  local.set $1
  loop $for-loop|3
   local.get $1
   i32.const 255
   i32.and
   i32.const 100
   i32.lt_u
   local.set $4
   local.get $4
   if
    local.get $0
    local.get $1
    call $~lib/map/Map<u8,i32>#has
    i32.eqz
    if
     i32.const 0
     i32.const 304
     i32.const 15
     i32.const 5
     call $~lib/builtins/abort
     unreachable
    end
    local.get $0
    local.get $1
    call $~lib/map/Map<u8,i32>#get
    i32.const 10
    local.get $1
    i32.const 255
    i32.and
    i32.add
    i32.eq
    i32.eqz
    if
     i32.const 0
     i32.const 304
     i32.const 16
     i32.const 5
     call $~lib/builtins/abort
     unreachable
    end
    local.get $0
    local.get $1
    i32.const 20
    local.get $1
    i32.const 255
    i32.and
    i32.add
    call $~lib/map/Map<u8,i32>#set
    call $~lib/rt/pure/__release
    local.get $0
    local.get $1
    call $~lib/map/Map<u8,i32>#has
    i32.eqz
    if
     i32.const 0
     i32.const 304
     i32.const 18
     i32.const 5
     call $~lib/builtins/abort
     unreachable
    end
    local.get $0
    local.get $1
    call $~lib/map/Map<u8,i32>#get
    i32.const 20
    local.get $1
    i32.const 255
    i32.and
    i32.add
    i32.eq
    i32.eqz
    if
     i32.const 0
     i32.const 304
     i32.const 19
     i32.const 5
     call $~lib/builtins/abort
     unreachable
    end
    local.get $1
    i32.const 1
    i32.add
    local.set $1
    br $for-loop|3
   end
  end
  local.get $0
  call $~lib/map/Map<u8,i32>#get:size
  i32.const 100
  i32.eq
  i32.eqz
  if
   i32.const 0
   i32.const 304
   i32.const 21
   i32.const 3
   call $~lib/builtins/abort
   unreachable
  end
  local.get $0
  call $~lib/map/Map<u8,i32>#keys
  local.set $1
  local.get $0
  call $~lib/map/Map<u8,i32>#values
  local.set $4
  i32.const 0
  call $~lib/map/Map<u8,u8>#constructor
  local.set $5
  i32.const 0
  call $~lib/map/Map<i32,i32>#constructor
  local.set $6
  i32.const 0
  local.set $7
  loop $for-loop|4
   local.get $7
   local.get $1
   call $~lib/array/Array<u8>#get:length
   i32.lt_s
   local.set $8
   local.get $8
   if
    local.get $1
    local.get $7
    call $~lib/array/Array<u8>#__get
    local.set $9
    local.get $4
    local.get $7
    call $~lib/array/Array<i32>#__get
    local.set $10
    local.get $0
    local.get $9
    call $~lib/map/Map<u8,i32>#has
    i32.eqz
    if
     i32.const 0
     i32.const 304
     i32.const 31
     i32.const 5
     call $~lib/builtins/abort
     unreachable
    end
    local.get $0
    local.get $10
    i32.const 20
    i32.sub
    call $~lib/map/Map<u8,i32>#has
    i32.eqz
    if
     i32.const 0
     i32.const 304
     i32.const 32
     i32.const 5
     call $~lib/builtins/abort
     unreachable
    end
    local.get $5
    local.get $9
    local.get $9
    call $~lib/map/Map<u8,u8>#set
    call $~lib/rt/pure/__release
    local.get $6
    local.get $10
    i32.const 20
    i32.sub
    local.get $10
    i32.const 20
    i32.sub
    call $~lib/map/Map<i32,i32>#set
    call $~lib/rt/pure/__release
    local.get $7
    i32.const 1
    i32.add
    local.set $7
    br $for-loop|4
   end
  end
  local.get $5
  call $~lib/map/Map<u8,u8>#get:size
  i32.const 100
  i32.eq
  i32.eqz
  if
   i32.const 0
   i32.const 304
   i32.const 36
   i32.const 3
   call $~lib/builtins/abort
   unreachable
  end
  local.get $6
  call $~lib/map/Map<i32,i32>#get:size
  i32.const 100
  i32.eq
  i32.eqz
  if
   i32.const 0
   i32.const 304
   i32.const 37
   i32.const 3
   call $~lib/builtins/abort
   unreachable
  end
  i32.const 0
  local.set $7
  loop $for-loop|6
   local.get $7
   i32.const 255
   i32.and
   i32.const 50
   i32.lt_u
   local.set $10
   local.get $10
   if
    local.get $0
    local.get $7
    call $~lib/map/Map<u8,i32>#has
    i32.eqz
    if
     i32.const 0
     i32.const 304
     i32.const 41
     i32.const 5
     call $~lib/builtins/abort
     unreachable
    end
    local.get $0
    local.get $7
    call $~lib/map/Map<u8,i32>#get
    i32.const 20
    local.get $7
    i32.const 255
    i32.and
    i32.add
    i32.eq
    i32.eqz
    if
     i32.const 0
     i32.const 304
     i32.const 42
     i32.const 5
     call $~lib/builtins/abort
     unreachable
    end
    local.get $0
    local.get $7
    call $~lib/map/Map<u8,i32>#delete
    drop
    local.get $0
    local.get $7
    call $~lib/map/Map<u8,i32>#has
    i32.eqz
    i32.eqz
    if
     i32.const 0
     i32.const 304
     i32.const 44
     i32.const 5
     call $~lib/builtins/abort
     unreachable
    end
    local.get $7
    i32.const 1
    i32.add
    local.set $7
    br $for-loop|6
   end
  end
  local.get $0
  call $~lib/map/Map<u8,i32>#get:size
  i32.const 50
  i32.eq
  i32.eqz
  if
   i32.const 0
   i32.const 304
   i32.const 46
   i32.const 3
   call $~lib/builtins/abort
   unreachable
  end
  i32.const 0
  local.set $7
  loop $for-loop|8
   local.get $7
   i32.const 255
   i32.and
   i32.const 50
   i32.lt_u
   local.set $9
   local.get $9
   if
    local.get $0
    local.get $7
    call $~lib/map/Map<u8,i32>#has
    i32.eqz
    i32.eqz
    if
     i32.const 0
     i32.const 304
     i32.const 50
     i32.const 5
     call $~lib/builtins/abort
     unreachable
    end
    local.get $0
    local.get $7
    i32.const 10
    local.get $7
    i32.const 255
    i32.and
    i32.add
    call $~lib/map/Map<u8,i32>#set
    call $~lib/rt/pure/__release
    local.get $0
    local.get $7
    call $~lib/map/Map<u8,i32>#has
    i32.eqz
    if
     i32.const 0
     i32.const 304
     i32.const 52
     i32.const 5
     call $~lib/builtins/abort
     unreachable
    end
    local.get $0
    local.get $7
    call $~lib/map/Map<u8,i32>#delete
    drop
    local.get $0
    local.get $7
    call $~lib/map/Map<u8,i32>#has
    i32.eqz
    i32.eqz
    if
     i32.const 0
     i32.const 304
     i32.const 54
     i32.const 5
     call $~lib/builtins/abort
     unreachable
    end
    local.get $7
    i32.const 1
    i32.add
    local.set $7
    br $for-loop|8
   end
  end
  local.get $0
  call $~lib/map/Map<u8,i32>#get:size
  i32.const 50
  i32.eq
  i32.eqz
  if
   i32.const 0
   i32.const 304
   i32.const 56
   i32.const 3
   call $~lib/builtins/abort
   unreachable
  end
  local.get $0
  call $~lib/map/Map<u8,i32>#clear
  local.get $0
  call $~lib/map/Map<u8,i32>#get:size
  i32.const 0
  i32.eq
  i32.eqz
  if
   i32.const 0
   i32.const 304
   i32.const 60
   i32.const 3
   call $~lib/builtins/abort
   unreachable
  end
  local.get $1
  call $~lib/rt/pure/__release
  local.get $4
  call $~lib/rt/pure/__release
  local.get $5
  call $~lib/rt/pure/__release
  local.get $6
  call $~lib/rt/pure/__release
  local.get $0
  call $~lib/rt/pure/__release
 )
 (func $~lib/map/Map<i16,i32>#clear (; 92 ;) (param $0 i32)
  (local $1 i32)
  (local $2 i32)
  local.get $0
  local.tee $1
  i32.const 0
  i32.const 16
  call $~lib/arraybuffer/ArrayBuffer#constructor
  local.set $2
  local.get $1
  i32.load
  call $~lib/rt/pure/__release
  local.get $2
  i32.store
  local.get $0
  i32.const 4
  i32.const 1
  i32.sub
  i32.store offset=4
  local.get $0
  local.tee $2
  i32.const 0
  i32.const 48
  call $~lib/arraybuffer/ArrayBuffer#constructor
  local.set $1
  local.get $2
  i32.load offset=8
  call $~lib/rt/pure/__release
  local.get $1
  i32.store offset=8
  local.get $0
  i32.const 4
  i32.store offset=12
  local.get $0
  i32.const 0
  i32.store offset=16
  local.get $0
  i32.const 0
  i32.store offset=20
 )
 (func $~lib/map/Map<i16,i32>#constructor (; 93 ;) (param $0 i32) (result i32)
  local.get $0
  i32.eqz
  if
   i32.const 24
   i32.const 11
   call $~lib/rt/tlsf/__alloc
   call $~lib/rt/pure/__retain
   local.set $0
  end
  local.get $0
  i32.const 0
  i32.store
  local.get $0
  i32.const 0
  i32.store offset=4
  local.get $0
  i32.const 0
  i32.store offset=8
  local.get $0
  i32.const 0
  i32.store offset=12
  local.get $0
  i32.const 0
  i32.store offset=16
  local.get $0
  i32.const 0
  i32.store offset=20
  local.get $0
  call $~lib/map/Map<i16,i32>#clear
  local.get $0
 )
 (func $~lib/util/hash/hash16 (; 94 ;) (param $0 i32) (result i32)
  (local $1 i32)
  i32.const -2128831035
  local.set $1
  local.get $1
  local.get $0
  i32.const 255
  i32.and
  i32.xor
  i32.const 16777619
  i32.mul
  local.set $1
  local.get $1
  local.get $0
  i32.const 8
  i32.shr_u
  i32.xor
  i32.const 16777619
  i32.mul
  local.set $1
  local.get $1
 )
 (func $~lib/map/Map<i16,i32>#find (; 95 ;) (param $0 i32) (param $1 i32) (param $2 i32) (result i32)
  (local $3 i32)
  (local $4 i32)
  local.get $0
  i32.load
  local.get $2
  local.get $0
  i32.load offset=4
  i32.and
  i32.const 4
  i32.mul
  i32.add
  i32.load
  local.set $3
  loop $while-continue|0
   local.get $3
   local.set $4
   local.get $4
   if
    local.get $3
    i32.load offset=8
    i32.const 1
    i32.and
    i32.eqz
    if (result i32)
     local.get $3
     i32.load16_s
     local.get $1
     i32.const 16
     i32.shl
     i32.const 16
     i32.shr_s
     i32.eq
    else
     i32.const 0
    end
    if
     local.get $3
     return
    end
    local.get $3
    i32.load offset=8
    i32.const 1
    i32.const -1
    i32.xor
    i32.and
    local.set $3
    br $while-continue|0
   end
  end
  i32.const 0
 )
 (func $~lib/map/Map<i16,i32>#has (; 96 ;) (param $0 i32) (param $1 i32) (result i32)
  (local $2 i32)
  local.get $0
  local.get $1
  block $~lib/util/hash/HASH<i16>|inlined.0 (result i32)
   local.get $1
   local.set $2
   local.get $2
   i32.const 16
   i32.shl
   i32.const 16
   i32.shr_s
   call $~lib/util/hash/hash16
   br $~lib/util/hash/HASH<i16>|inlined.0
  end
  call $~lib/map/Map<i16,i32>#find
  i32.const 0
  i32.ne
 )
 (func $~lib/map/Map<i16,i32>#rehash (; 97 ;) (param $0 i32) (param $1 i32)
  (local $2 i32)
  (local $3 i32)
  (local $4 i32)
  (local $5 i32)
  (local $6 i32)
  (local $7 i32)
  (local $8 i32)
  (local $9 i32)
  (local $10 i32)
  (local $11 i32)
  (local $12 i32)
  (local $13 i32)
  local.get $1
  i32.const 1
  i32.add
  local.set $2
  i32.const 0
  local.get $2
  i32.const 4
  i32.mul
  call $~lib/arraybuffer/ArrayBuffer#constructor
  local.set $3
  local.get $2
  i32.const 8
  i32.mul
  i32.const 3
  i32.div_s
  local.set $4
  i32.const 0
  local.get $4
  i32.const 12
  i32.mul
  call $~lib/arraybuffer/ArrayBuffer#constructor
  local.set $5
  local.get $0
  i32.load offset=8
  local.set $6
  local.get $6
  local.get $0
  i32.load offset=16
  i32.const 12
  i32.mul
  i32.add
  local.set $7
  local.get $5
  local.set $8
  loop $while-continue|0
   local.get $6
   local.get $7
   i32.ne
   local.set $9
   local.get $9
   if
    local.get $6
    local.set $10
    local.get $10
    i32.load offset=8
    i32.const 1
    i32.and
    i32.eqz
    if
     local.get $8
     local.set $11
     local.get $11
     local.get $10
     i32.load16_s
     i32.store16
     local.get $11
     local.get $10
     i32.load offset=4
     i32.store offset=4
     block $~lib/util/hash/HASH<i16>|inlined.2 (result i32)
      local.get $10
      i32.load16_s
      local.set $12
      local.get $12
      call $~lib/util/hash/hash16
      br $~lib/util/hash/HASH<i16>|inlined.2
     end
     local.get $1
     i32.and
     local.set $12
     local.get $3
     local.get $12
     i32.const 4
     i32.mul
     i32.add
     local.set $13
     local.get $11
     local.get $13
     i32.load
     i32.store offset=8
     local.get $13
     local.get $8
     i32.store
     local.get $8
     i32.const 12
     i32.add
     local.set $8
    end
    local.get $6
    i32.const 12
    i32.add
    local.set $6
    br $while-continue|0
   end
  end
  local.get $0
  local.tee $11
  local.get $3
  local.tee $12
  local.get $11
  i32.load
  local.tee $9
  i32.ne
  if
   local.get $12
   call $~lib/rt/pure/__retain
   local.set $12
   local.get $9
   call $~lib/rt/pure/__release
  end
  local.get $12
  i32.store
  local.get $0
  local.get $1
  i32.store offset=4
  local.get $0
  local.tee $13
  local.get $5
  local.tee $9
  local.get $13
  i32.load offset=8
  local.tee $11
  i32.ne
  if
   local.get $9
   call $~lib/rt/pure/__retain
   local.set $9
   local.get $11
   call $~lib/rt/pure/__release
  end
  local.get $9
  i32.store offset=8
  local.get $0
  local.get $4
  i32.store offset=12
  local.get $0
  local.get $0
  i32.load offset=20
  i32.store offset=16
  local.get $3
  call $~lib/rt/pure/__release
  local.get $5
  call $~lib/rt/pure/__release
 )
 (func $~lib/map/Map<i16,i32>#set (; 98 ;) (param $0 i32) (param $1 i32) (param $2 i32) (result i32)
  (local $3 i32)
  (local $4 i32)
  (local $5 i32)
  (local $6 i32)
  block $~lib/util/hash/HASH<i16>|inlined.1 (result i32)
   local.get $1
   local.set $3
   local.get $3
   i32.const 16
   i32.shl
   i32.const 16
   i32.shr_s
   call $~lib/util/hash/hash16
   br $~lib/util/hash/HASH<i16>|inlined.1
  end
  local.set $4
  local.get $0
  local.get $1
  local.get $4
  call $~lib/map/Map<i16,i32>#find
  local.set $5
  local.get $5
  if
   local.get $5
   local.get $2
   i32.store offset=4
  else
   local.get $0
   i32.load offset=16
   local.get $0
   i32.load offset=12
   i32.eq
   if
    local.get $0
    local.get $0
    i32.load offset=20
    local.get $0
    i32.load offset=12
    i32.const 3
    i32.mul
    i32.const 4
    i32.div_s
    i32.lt_s
    if (result i32)
     local.get $0
     i32.load offset=4
    else
     local.get $0
     i32.load offset=4
     i32.const 1
     i32.shl
     i32.const 1
     i32.or
    end
    call $~lib/map/Map<i16,i32>#rehash
   end
   local.get $0
   i32.load offset=8
   call $~lib/rt/pure/__retain
   local.set $3
   local.get $3
   local.get $0
   local.get $0
   i32.load offset=16
   local.tee $6
   i32.const 1
   i32.add
   i32.store offset=16
   local.get $6
   i32.const 12
   i32.mul
   i32.add
   local.set $5
   local.get $5
   local.get $1
   i32.store16
   local.get $5
   local.get $2
   i32.store offset=4
   local.get $0
   local.get $0
   i32.load offset=20
   i32.const 1
   i32.add
   i32.store offset=20
   local.get $0
   i32.load
   local.get $4
   local.get $0
   i32.load offset=4
   i32.and
   i32.const 4
   i32.mul
   i32.add
   local.set $6
   local.get $5
   local.get $6
   i32.load
   i32.store offset=8
   local.get $6
   local.get $5
   i32.store
   local.get $3
   call $~lib/rt/pure/__release
  end
  local.get $0
  call $~lib/rt/pure/__retain
 )
 (func $~lib/map/Map<i16,i32>#get (; 99 ;) (param $0 i32) (param $1 i32) (result i32)
  (local $2 i32)
  (local $3 i32)
  local.get $0
  local.get $1
  block $~lib/util/hash/HASH<i16>|inlined.3 (result i32)
   local.get $1
   local.set $2
   local.get $2
   i32.const 16
   i32.shl
   i32.const 16
   i32.shr_s
   call $~lib/util/hash/hash16
   br $~lib/util/hash/HASH<i16>|inlined.3
  end
  call $~lib/map/Map<i16,i32>#find
  local.set $3
  local.get $3
  i32.eqz
  if
   i32.const 352
   i32.const 416
   i32.const 111
   i32.const 17
   call $~lib/builtins/abort
   unreachable
  end
  local.get $3
  i32.load offset=4
 )
 (func $~lib/map/Map<i16,i32>#get:size (; 100 ;) (param $0 i32) (result i32)
  local.get $0
  i32.load offset=20
 )
 (func $~lib/array/Array<i16>#constructor (; 101 ;) (param $0 i32) (param $1 i32) (result i32)
  (local $2 i32)
  (local $3 i32)
  (local $4 i32)
  (local $5 i32)
  (local $6 i32)
  local.get $1
  i32.const 536870904
  i32.gt_u
  if
   i32.const 192
   i32.const 464
<<<<<<< HEAD
   i32.const 60
   i32.const 59
=======
   i32.const 57
   i32.const 60
>>>>>>> 13340ed5
   call $~lib/builtins/abort
   unreachable
  end
  local.get $1
  i32.const 1
  i32.shl
  local.set $2
  local.get $2
  i32.const 0
  call $~lib/rt/tlsf/__alloc
  local.set $3
  local.get $3
  i32.const 0
  local.get $2
  call $~lib/memory/memory.fill
  local.get $0
  i32.eqz
  if
   i32.const 16
   i32.const 12
   call $~lib/rt/tlsf/__alloc
   call $~lib/rt/pure/__retain
   local.set $0
  end
  local.get $0
  i32.const 0
  i32.store
  local.get $0
  i32.const 0
  i32.store offset=4
  local.get $0
  i32.const 0
  i32.store offset=8
  local.get $0
  i32.const 0
  i32.store offset=12
  local.get $0
  local.tee $4
  local.get $3
  local.tee $5
  local.get $4
  i32.load
  local.tee $6
  i32.ne
  if
   local.get $5
   call $~lib/rt/pure/__retain
   local.set $5
   local.get $6
   call $~lib/rt/pure/__release
  end
  local.get $5
  i32.store
  local.get $0
  local.get $3
  i32.store offset=4
  local.get $0
  local.get $2
  i32.store offset=8
  local.get $0
  local.get $1
  i32.store offset=12
  local.get $0
 )
 (func $~lib/array/Array<i16>#__unchecked_set (; 102 ;) (param $0 i32) (param $1 i32) (param $2 i32)
  local.get $0
  i32.load offset=4
  local.get $1
  i32.const 1
  i32.shl
  i32.add
  local.get $2
  i32.store16
 )
 (func $~lib/array/Array<i16>#__set (; 103 ;) (param $0 i32) (param $1 i32) (param $2 i32)
  local.get $1
  local.get $0
  i32.load offset=12
  i32.ge_u
  if
   local.get $1
   i32.const 0
   i32.lt_s
   if
    i32.const 512
    i32.const 464
<<<<<<< HEAD
    i32.const 123
    i32.const 21
=======
    i32.const 120
    i32.const 22
>>>>>>> 13340ed5
    call $~lib/builtins/abort
    unreachable
   end
   local.get $0
   local.get $1
   i32.const 1
   i32.add
   i32.const 1
   call $~lib/array/ensureSize
   local.get $0
   local.get $1
   i32.const 1
   i32.add
   i32.store offset=12
  end
  local.get $0
  local.get $1
  local.get $2
  call $~lib/array/Array<i16>#__unchecked_set
 )
 (func $~lib/array/Array<i16>#set:length (; 104 ;) (param $0 i32) (param $1 i32)
  (local $2 i32)
  local.get $0
  i32.load offset=12
  local.set $2
  local.get $0
  local.get $1
  i32.const 1
  call $~lib/array/ensureSize
  local.get $0
  local.get $1
  i32.store offset=12
 )
 (func $~lib/map/Map<i16,i32>#keys (; 105 ;) (param $0 i32) (result i32)
  (local $1 i32)
  (local $2 i32)
  (local $3 i32)
  (local $4 i32)
  (local $5 i32)
  (local $6 i32)
  (local $7 i32)
  (local $8 i32)
  local.get $0
  i32.load offset=8
  local.set $1
  local.get $0
  i32.load offset=16
  local.set $2
  i32.const 0
  local.get $2
  call $~lib/array/Array<i16>#constructor
  local.set $3
  i32.const 0
  local.set $4
  i32.const 0
  local.set $5
  loop $for-loop|0
   local.get $5
   local.get $2
   i32.lt_s
   local.set $6
   local.get $6
   if
    local.get $1
    local.get $5
    i32.const 12
    i32.mul
    i32.add
    local.set $7
    local.get $7
    i32.load offset=8
    i32.const 1
    i32.and
    i32.eqz
    if
     local.get $3
     local.get $4
     local.tee $8
     i32.const 1
     i32.add
     local.set $4
     local.get $8
     local.get $7
     i32.load16_s
     call $~lib/array/Array<i16>#__set
    end
    local.get $5
    i32.const 1
    i32.add
    local.set $5
    br $for-loop|0
   end
  end
  local.get $3
  local.get $4
  call $~lib/array/Array<i16>#set:length
  local.get $3
 )
 (func $~lib/map/Map<i16,i32>#values (; 106 ;) (param $0 i32) (result i32)
  (local $1 i32)
  (local $2 i32)
  (local $3 i32)
  (local $4 i32)
  (local $5 i32)
  (local $6 i32)
  (local $7 i32)
  (local $8 i32)
  local.get $0
  i32.load offset=8
  local.set $1
  local.get $0
  i32.load offset=16
  local.set $2
  i32.const 0
  local.get $2
  call $~lib/array/Array<i32>#constructor
  local.set $3
  i32.const 0
  local.set $4
  i32.const 0
  local.set $5
  loop $for-loop|0
   local.get $5
   local.get $2
   i32.lt_s
   local.set $6
   local.get $6
   if
    local.get $1
    local.get $5
    i32.const 12
    i32.mul
    i32.add
    local.set $7
    local.get $7
    i32.load offset=8
    i32.const 1
    i32.and
    i32.eqz
    if
     local.get $3
     local.get $4
     local.tee $8
     i32.const 1
     i32.add
     local.set $4
     local.get $8
     local.get $7
     i32.load offset=4
     call $~lib/array/Array<i32>#__set
    end
    local.get $5
    i32.const 1
    i32.add
    local.set $5
    br $for-loop|0
   end
  end
  local.get $3
  local.get $4
  call $~lib/array/Array<i32>#set:length
  local.get $3
 )
 (func $~lib/map/Map<i16,i16>#clear (; 107 ;) (param $0 i32)
  (local $1 i32)
  (local $2 i32)
  local.get $0
  local.tee $1
  i32.const 0
  i32.const 16
  call $~lib/arraybuffer/ArrayBuffer#constructor
  local.set $2
  local.get $1
  i32.load
  call $~lib/rt/pure/__release
  local.get $2
  i32.store
  local.get $0
  i32.const 4
  i32.const 1
  i32.sub
  i32.store offset=4
  local.get $0
  local.tee $2
  i32.const 0
  i32.const 32
  call $~lib/arraybuffer/ArrayBuffer#constructor
  local.set $1
  local.get $2
  i32.load offset=8
  call $~lib/rt/pure/__release
  local.get $1
  i32.store offset=8
  local.get $0
  i32.const 4
  i32.store offset=12
  local.get $0
  i32.const 0
  i32.store offset=16
  local.get $0
  i32.const 0
  i32.store offset=20
 )
 (func $~lib/map/Map<i16,i16>#constructor (; 108 ;) (param $0 i32) (result i32)
  local.get $0
  i32.eqz
  if
   i32.const 24
   i32.const 13
   call $~lib/rt/tlsf/__alloc
   call $~lib/rt/pure/__retain
   local.set $0
  end
  local.get $0
  i32.const 0
  i32.store
  local.get $0
  i32.const 0
  i32.store offset=4
  local.get $0
  i32.const 0
  i32.store offset=8
  local.get $0
  i32.const 0
  i32.store offset=12
  local.get $0
  i32.const 0
  i32.store offset=16
  local.get $0
  i32.const 0
  i32.store offset=20
  local.get $0
  call $~lib/map/Map<i16,i16>#clear
  local.get $0
 )
 (func $~lib/array/Array<i16>#get:length (; 109 ;) (param $0 i32) (result i32)
  local.get $0
  i32.load offset=12
 )
 (func $~lib/array/Array<i16>#__unchecked_get (; 110 ;) (param $0 i32) (param $1 i32) (result i32)
  local.get $0
  i32.load offset=4
  local.get $1
  i32.const 1
  i32.shl
  i32.add
  i32.load16_s
 )
 (func $~lib/array/Array<i16>#__get (; 111 ;) (param $0 i32) (param $1 i32) (result i32)
  (local $2 i32)
  local.get $1
  local.get $0
  i32.load offset=12
  i32.ge_u
  if
   i32.const 512
   i32.const 464
<<<<<<< HEAD
   i32.const 107
   i32.const 41
=======
   i32.const 104
   i32.const 42
>>>>>>> 13340ed5
   call $~lib/builtins/abort
   unreachable
  end
  local.get $0
  local.get $1
  call $~lib/array/Array<i16>#__unchecked_get
  local.set $2
  local.get $2
 )
 (func $~lib/map/Map<i16,i16>#find (; 112 ;) (param $0 i32) (param $1 i32) (param $2 i32) (result i32)
  (local $3 i32)
  (local $4 i32)
  local.get $0
  i32.load
  local.get $2
  local.get $0
  i32.load offset=4
  i32.and
  i32.const 4
  i32.mul
  i32.add
  i32.load
  local.set $3
  loop $while-continue|0
   local.get $3
   local.set $4
   local.get $4
   if
    local.get $3
    i32.load offset=4
    i32.const 1
    i32.and
    i32.eqz
    if (result i32)
     local.get $3
     i32.load16_s
     local.get $1
     i32.const 16
     i32.shl
     i32.const 16
     i32.shr_s
     i32.eq
    else
     i32.const 0
    end
    if
     local.get $3
     return
    end
    local.get $3
    i32.load offset=4
    i32.const 1
    i32.const -1
    i32.xor
    i32.and
    local.set $3
    br $while-continue|0
   end
  end
  i32.const 0
 )
 (func $~lib/map/Map<i16,i16>#rehash (; 113 ;) (param $0 i32) (param $1 i32)
  (local $2 i32)
  (local $3 i32)
  (local $4 i32)
  (local $5 i32)
  (local $6 i32)
  (local $7 i32)
  (local $8 i32)
  (local $9 i32)
  (local $10 i32)
  (local $11 i32)
  (local $12 i32)
  (local $13 i32)
  local.get $1
  i32.const 1
  i32.add
  local.set $2
  i32.const 0
  local.get $2
  i32.const 4
  i32.mul
  call $~lib/arraybuffer/ArrayBuffer#constructor
  local.set $3
  local.get $2
  i32.const 8
  i32.mul
  i32.const 3
  i32.div_s
  local.set $4
  i32.const 0
  local.get $4
  i32.const 8
  i32.mul
  call $~lib/arraybuffer/ArrayBuffer#constructor
  local.set $5
  local.get $0
  i32.load offset=8
  local.set $6
  local.get $6
  local.get $0
  i32.load offset=16
  i32.const 8
  i32.mul
  i32.add
  local.set $7
  local.get $5
  local.set $8
  loop $while-continue|0
   local.get $6
   local.get $7
   i32.ne
   local.set $9
   local.get $9
   if
    local.get $6
    local.set $10
    local.get $10
    i32.load offset=4
    i32.const 1
    i32.and
    i32.eqz
    if
     local.get $8
     local.set $11
     local.get $11
     local.get $10
     i32.load16_s
     i32.store16
     local.get $11
     local.get $10
     i32.load16_s offset=2
     i32.store16 offset=2
     block $~lib/util/hash/HASH<i16>|inlined.5 (result i32)
      local.get $10
      i32.load16_s
      local.set $12
      local.get $12
      call $~lib/util/hash/hash16
      br $~lib/util/hash/HASH<i16>|inlined.5
     end
     local.get $1
     i32.and
     local.set $12
     local.get $3
     local.get $12
     i32.const 4
     i32.mul
     i32.add
     local.set $13
     local.get $11
     local.get $13
     i32.load
     i32.store offset=4
     local.get $13
     local.get $8
     i32.store
     local.get $8
     i32.const 8
     i32.add
     local.set $8
    end
    local.get $6
    i32.const 8
    i32.add
    local.set $6
    br $while-continue|0
   end
  end
  local.get $0
  local.tee $11
  local.get $3
  local.tee $12
  local.get $11
  i32.load
  local.tee $9
  i32.ne
  if
   local.get $12
   call $~lib/rt/pure/__retain
   local.set $12
   local.get $9
   call $~lib/rt/pure/__release
  end
  local.get $12
  i32.store
  local.get $0
  local.get $1
  i32.store offset=4
  local.get $0
  local.tee $13
  local.get $5
  local.tee $9
  local.get $13
  i32.load offset=8
  local.tee $11
  i32.ne
  if
   local.get $9
   call $~lib/rt/pure/__retain
   local.set $9
   local.get $11
   call $~lib/rt/pure/__release
  end
  local.get $9
  i32.store offset=8
  local.get $0
  local.get $4
  i32.store offset=12
  local.get $0
  local.get $0
  i32.load offset=20
  i32.store offset=16
  local.get $3
  call $~lib/rt/pure/__release
  local.get $5
  call $~lib/rt/pure/__release
 )
 (func $~lib/map/Map<i16,i16>#set (; 114 ;) (param $0 i32) (param $1 i32) (param $2 i32) (result i32)
  (local $3 i32)
  (local $4 i32)
  (local $5 i32)
  (local $6 i32)
  block $~lib/util/hash/HASH<i16>|inlined.4 (result i32)
   local.get $1
   local.set $3
   local.get $3
   i32.const 16
   i32.shl
   i32.const 16
   i32.shr_s
   call $~lib/util/hash/hash16
   br $~lib/util/hash/HASH<i16>|inlined.4
  end
  local.set $4
  local.get $0
  local.get $1
  local.get $4
  call $~lib/map/Map<i16,i16>#find
  local.set $5
  local.get $5
  if
   local.get $5
   local.get $2
   i32.store16 offset=2
  else
   local.get $0
   i32.load offset=16
   local.get $0
   i32.load offset=12
   i32.eq
   if
    local.get $0
    local.get $0
    i32.load offset=20
    local.get $0
    i32.load offset=12
    i32.const 3
    i32.mul
    i32.const 4
    i32.div_s
    i32.lt_s
    if (result i32)
     local.get $0
     i32.load offset=4
    else
     local.get $0
     i32.load offset=4
     i32.const 1
     i32.shl
     i32.const 1
     i32.or
    end
    call $~lib/map/Map<i16,i16>#rehash
   end
   local.get $0
   i32.load offset=8
   call $~lib/rt/pure/__retain
   local.set $3
   local.get $3
   local.get $0
   local.get $0
   i32.load offset=16
   local.tee $6
   i32.const 1
   i32.add
   i32.store offset=16
   local.get $6
   i32.const 8
   i32.mul
   i32.add
   local.set $5
   local.get $5
   local.get $1
   i32.store16
   local.get $5
   local.get $2
   i32.store16 offset=2
   local.get $0
   local.get $0
   i32.load offset=20
   i32.const 1
   i32.add
   i32.store offset=20
   local.get $0
   i32.load
   local.get $4
   local.get $0
   i32.load offset=4
   i32.and
   i32.const 4
   i32.mul
   i32.add
   local.set $6
   local.get $5
   local.get $6
   i32.load
   i32.store offset=4
   local.get $6
   local.get $5
   i32.store
   local.get $3
   call $~lib/rt/pure/__release
  end
  local.get $0
  call $~lib/rt/pure/__retain
 )
 (func $~lib/map/Map<i16,i16>#get:size (; 115 ;) (param $0 i32) (result i32)
  local.get $0
  i32.load offset=20
 )
 (func $~lib/map/Map<i16,i32>#delete (; 116 ;) (param $0 i32) (param $1 i32) (result i32)
  (local $2 i32)
  (local $3 i32)
  (local $4 i32)
  (local $5 i32)
  local.get $0
  local.get $1
  block $~lib/util/hash/HASH<i16>|inlined.6 (result i32)
   local.get $1
   local.set $2
   local.get $2
   i32.const 16
   i32.shl
   i32.const 16
   i32.shr_s
   call $~lib/util/hash/hash16
   br $~lib/util/hash/HASH<i16>|inlined.6
  end
  call $~lib/map/Map<i16,i32>#find
  local.set $3
  local.get $3
  i32.eqz
  if
   i32.const 0
   return
  end
  local.get $3
  local.get $3
  i32.load offset=8
  i32.const 1
  i32.or
  i32.store offset=8
  local.get $0
  local.get $0
  i32.load offset=20
  i32.const 1
  i32.sub
  i32.store offset=20
  local.get $0
  i32.load offset=4
  i32.const 1
  i32.shr_u
  local.set $4
  local.get $4
  i32.const 1
  i32.add
  i32.const 4
  local.tee $2
  local.get $0
  i32.load offset=20
  local.tee $5
  local.get $2
  local.get $5
  i32.gt_u
  select
  i32.ge_u
  if (result i32)
   local.get $0
   i32.load offset=20
   local.get $0
   i32.load offset=12
   i32.const 3
   i32.mul
   i32.const 4
   i32.div_s
   i32.lt_s
  else
   i32.const 0
  end
  if
   local.get $0
   local.get $4
   call $~lib/map/Map<i16,i32>#rehash
  end
  i32.const 1
 )
 (func $std/map/testNumeric<i16,i32> (; 117 ;)
  (local $0 i32)
  (local $1 i32)
  (local $2 i32)
  (local $3 i32)
  (local $4 i32)
  (local $5 i32)
  (local $6 i32)
  (local $7 i32)
  (local $8 i32)
  (local $9 i32)
  (local $10 i32)
  i32.const 0
  call $~lib/map/Map<i16,i32>#constructor
  local.set $0
  i32.const 0
  local.set $1
  loop $for-loop|1
   local.get $1
   i32.const 16
   i32.shl
   i32.const 16
   i32.shr_s
   i32.const 100
   i32.lt_s
   local.set $3
   local.get $3
   if
    local.get $0
    local.get $1
    call $~lib/map/Map<i16,i32>#has
    i32.eqz
    i32.eqz
    if
     i32.const 0
     i32.const 304
     i32.const 6
     i32.const 5
     call $~lib/builtins/abort
     unreachable
    end
    local.get $0
    local.get $1
    i32.const 10
    local.get $1
    i32.const 16
    i32.shl
    i32.const 16
    i32.shr_s
    i32.add
    call $~lib/map/Map<i16,i32>#set
    call $~lib/rt/pure/__release
    local.get $0
    local.get $1
    call $~lib/map/Map<i16,i32>#has
    i32.eqz
    if
     i32.const 0
     i32.const 304
     i32.const 8
     i32.const 5
     call $~lib/builtins/abort
     unreachable
    end
    local.get $0
    local.get $1
    call $~lib/map/Map<i16,i32>#get
    i32.const 10
    local.get $1
    i32.const 16
    i32.shl
    i32.const 16
    i32.shr_s
    i32.add
    i32.eq
    i32.eqz
    if
     i32.const 0
     i32.const 304
     i32.const 9
     i32.const 5
     call $~lib/builtins/abort
     unreachable
    end
    local.get $1
    i32.const 1
    i32.add
    local.set $1
    br $for-loop|1
   end
  end
  local.get $0
  call $~lib/map/Map<i16,i32>#get:size
  i32.const 100
  i32.eq
  i32.eqz
  if
   i32.const 0
   i32.const 304
   i32.const 11
   i32.const 3
   call $~lib/builtins/abort
   unreachable
  end
  i32.const 0
  local.set $1
  loop $for-loop|3
   local.get $1
   i32.const 16
   i32.shl
   i32.const 16
   i32.shr_s
   i32.const 100
   i32.lt_s
   local.set $4
   local.get $4
   if
    local.get $0
    local.get $1
    call $~lib/map/Map<i16,i32>#has
    i32.eqz
    if
     i32.const 0
     i32.const 304
     i32.const 15
     i32.const 5
     call $~lib/builtins/abort
     unreachable
    end
    local.get $0
    local.get $1
    call $~lib/map/Map<i16,i32>#get
    i32.const 10
    local.get $1
    i32.const 16
    i32.shl
    i32.const 16
    i32.shr_s
    i32.add
    i32.eq
    i32.eqz
    if
     i32.const 0
     i32.const 304
     i32.const 16
     i32.const 5
     call $~lib/builtins/abort
     unreachable
    end
    local.get $0
    local.get $1
    i32.const 20
    local.get $1
    i32.const 16
    i32.shl
    i32.const 16
    i32.shr_s
    i32.add
    call $~lib/map/Map<i16,i32>#set
    call $~lib/rt/pure/__release
    local.get $0
    local.get $1
    call $~lib/map/Map<i16,i32>#has
    i32.eqz
    if
     i32.const 0
     i32.const 304
     i32.const 18
     i32.const 5
     call $~lib/builtins/abort
     unreachable
    end
    local.get $0
    local.get $1
    call $~lib/map/Map<i16,i32>#get
    i32.const 20
    local.get $1
    i32.const 16
    i32.shl
    i32.const 16
    i32.shr_s
    i32.add
    i32.eq
    i32.eqz
    if
     i32.const 0
     i32.const 304
     i32.const 19
     i32.const 5
     call $~lib/builtins/abort
     unreachable
    end
    local.get $1
    i32.const 1
    i32.add
    local.set $1
    br $for-loop|3
   end
  end
  local.get $0
  call $~lib/map/Map<i16,i32>#get:size
  i32.const 100
  i32.eq
  i32.eqz
  if
   i32.const 0
   i32.const 304
   i32.const 21
   i32.const 3
   call $~lib/builtins/abort
   unreachable
  end
  local.get $0
  call $~lib/map/Map<i16,i32>#keys
  local.set $1
  local.get $0
  call $~lib/map/Map<i16,i32>#values
  local.set $4
  i32.const 0
  call $~lib/map/Map<i16,i16>#constructor
  local.set $5
  i32.const 0
  call $~lib/map/Map<i32,i32>#constructor
  local.set $6
  i32.const 0
  local.set $7
  loop $for-loop|4
   local.get $7
   local.get $1
   call $~lib/array/Array<i16>#get:length
   i32.lt_s
   local.set $8
   local.get $8
   if
    local.get $1
    local.get $7
    call $~lib/array/Array<i16>#__get
    local.set $9
    local.get $4
    local.get $7
    call $~lib/array/Array<i32>#__get
    local.set $10
    local.get $0
    local.get $9
    call $~lib/map/Map<i16,i32>#has
    i32.eqz
    if
     i32.const 0
     i32.const 304
     i32.const 31
     i32.const 5
     call $~lib/builtins/abort
     unreachable
    end
    local.get $0
    local.get $10
    i32.const 20
    i32.sub
    call $~lib/map/Map<i16,i32>#has
    i32.eqz
    if
     i32.const 0
     i32.const 304
     i32.const 32
     i32.const 5
     call $~lib/builtins/abort
     unreachable
    end
    local.get $5
    local.get $9
    local.get $9
    call $~lib/map/Map<i16,i16>#set
    call $~lib/rt/pure/__release
    local.get $6
    local.get $10
    i32.const 20
    i32.sub
    local.get $10
    i32.const 20
    i32.sub
    call $~lib/map/Map<i32,i32>#set
    call $~lib/rt/pure/__release
    local.get $7
    i32.const 1
    i32.add
    local.set $7
    br $for-loop|4
   end
  end
  local.get $5
  call $~lib/map/Map<i16,i16>#get:size
  i32.const 100
  i32.eq
  i32.eqz
  if
   i32.const 0
   i32.const 304
   i32.const 36
   i32.const 3
   call $~lib/builtins/abort
   unreachable
  end
  local.get $6
  call $~lib/map/Map<i32,i32>#get:size
  i32.const 100
  i32.eq
  i32.eqz
  if
   i32.const 0
   i32.const 304
   i32.const 37
   i32.const 3
   call $~lib/builtins/abort
   unreachable
  end
  i32.const 0
  local.set $7
  loop $for-loop|6
   local.get $7
   i32.const 16
   i32.shl
   i32.const 16
   i32.shr_s
   i32.const 50
   i32.lt_s
   local.set $10
   local.get $10
   if
    local.get $0
    local.get $7
    call $~lib/map/Map<i16,i32>#has
    i32.eqz
    if
     i32.const 0
     i32.const 304
     i32.const 41
     i32.const 5
     call $~lib/builtins/abort
     unreachable
    end
    local.get $0
    local.get $7
    call $~lib/map/Map<i16,i32>#get
    i32.const 20
    local.get $7
    i32.const 16
    i32.shl
    i32.const 16
    i32.shr_s
    i32.add
    i32.eq
    i32.eqz
    if
     i32.const 0
     i32.const 304
     i32.const 42
     i32.const 5
     call $~lib/builtins/abort
     unreachable
    end
    local.get $0
    local.get $7
    call $~lib/map/Map<i16,i32>#delete
    drop
    local.get $0
    local.get $7
    call $~lib/map/Map<i16,i32>#has
    i32.eqz
    i32.eqz
    if
     i32.const 0
     i32.const 304
     i32.const 44
     i32.const 5
     call $~lib/builtins/abort
     unreachable
    end
    local.get $7
    i32.const 1
    i32.add
    local.set $7
    br $for-loop|6
   end
  end
  local.get $0
  call $~lib/map/Map<i16,i32>#get:size
  i32.const 50
  i32.eq
  i32.eqz
  if
   i32.const 0
   i32.const 304
   i32.const 46
   i32.const 3
   call $~lib/builtins/abort
   unreachable
  end
  i32.const 0
  local.set $7
  loop $for-loop|8
   local.get $7
   i32.const 16
   i32.shl
   i32.const 16
   i32.shr_s
   i32.const 50
   i32.lt_s
   local.set $9
   local.get $9
   if
    local.get $0
    local.get $7
    call $~lib/map/Map<i16,i32>#has
    i32.eqz
    i32.eqz
    if
     i32.const 0
     i32.const 304
     i32.const 50
     i32.const 5
     call $~lib/builtins/abort
     unreachable
    end
    local.get $0
    local.get $7
    i32.const 10
    local.get $7
    i32.const 16
    i32.shl
    i32.const 16
    i32.shr_s
    i32.add
    call $~lib/map/Map<i16,i32>#set
    call $~lib/rt/pure/__release
    local.get $0
    local.get $7
    call $~lib/map/Map<i16,i32>#has
    i32.eqz
    if
     i32.const 0
     i32.const 304
     i32.const 52
     i32.const 5
     call $~lib/builtins/abort
     unreachable
    end
    local.get $0
    local.get $7
    call $~lib/map/Map<i16,i32>#delete
    drop
    local.get $0
    local.get $7
    call $~lib/map/Map<i16,i32>#has
    i32.eqz
    i32.eqz
    if
     i32.const 0
     i32.const 304
     i32.const 54
     i32.const 5
     call $~lib/builtins/abort
     unreachable
    end
    local.get $7
    i32.const 1
    i32.add
    local.set $7
    br $for-loop|8
   end
  end
  local.get $0
  call $~lib/map/Map<i16,i32>#get:size
  i32.const 50
  i32.eq
  i32.eqz
  if
   i32.const 0
   i32.const 304
   i32.const 56
   i32.const 3
   call $~lib/builtins/abort
   unreachable
  end
  local.get $0
  call $~lib/map/Map<i16,i32>#clear
  local.get $0
  call $~lib/map/Map<i16,i32>#get:size
  i32.const 0
  i32.eq
  i32.eqz
  if
   i32.const 0
   i32.const 304
   i32.const 60
   i32.const 3
   call $~lib/builtins/abort
   unreachable
  end
  local.get $1
  call $~lib/rt/pure/__release
  local.get $4
  call $~lib/rt/pure/__release
  local.get $5
  call $~lib/rt/pure/__release
  local.get $6
  call $~lib/rt/pure/__release
  local.get $0
  call $~lib/rt/pure/__release
 )
 (func $~lib/map/Map<u16,i32>#clear (; 118 ;) (param $0 i32)
  (local $1 i32)
  (local $2 i32)
  local.get $0
  local.tee $1
  i32.const 0
  i32.const 16
  call $~lib/arraybuffer/ArrayBuffer#constructor
  local.set $2
  local.get $1
  i32.load
  call $~lib/rt/pure/__release
  local.get $2
  i32.store
  local.get $0
  i32.const 4
  i32.const 1
  i32.sub
  i32.store offset=4
  local.get $0
  local.tee $2
  i32.const 0
  i32.const 48
  call $~lib/arraybuffer/ArrayBuffer#constructor
  local.set $1
  local.get $2
  i32.load offset=8
  call $~lib/rt/pure/__release
  local.get $1
  i32.store offset=8
  local.get $0
  i32.const 4
  i32.store offset=12
  local.get $0
  i32.const 0
  i32.store offset=16
  local.get $0
  i32.const 0
  i32.store offset=20
 )
 (func $~lib/map/Map<u16,i32>#constructor (; 119 ;) (param $0 i32) (result i32)
  local.get $0
  i32.eqz
  if
   i32.const 24
   i32.const 14
   call $~lib/rt/tlsf/__alloc
   call $~lib/rt/pure/__retain
   local.set $0
  end
  local.get $0
  i32.const 0
  i32.store
  local.get $0
  i32.const 0
  i32.store offset=4
  local.get $0
  i32.const 0
  i32.store offset=8
  local.get $0
  i32.const 0
  i32.store offset=12
  local.get $0
  i32.const 0
  i32.store offset=16
  local.get $0
  i32.const 0
  i32.store offset=20
  local.get $0
  call $~lib/map/Map<u16,i32>#clear
  local.get $0
 )
 (func $~lib/map/Map<u16,i32>#find (; 120 ;) (param $0 i32) (param $1 i32) (param $2 i32) (result i32)
  (local $3 i32)
  (local $4 i32)
  local.get $0
  i32.load
  local.get $2
  local.get $0
  i32.load offset=4
  i32.and
  i32.const 4
  i32.mul
  i32.add
  i32.load
  local.set $3
  loop $while-continue|0
   local.get $3
   local.set $4
   local.get $4
   if
    local.get $3
    i32.load offset=8
    i32.const 1
    i32.and
    i32.eqz
    if (result i32)
     local.get $3
     i32.load16_u
     local.get $1
     i32.const 65535
     i32.and
     i32.eq
    else
     i32.const 0
    end
    if
     local.get $3
     return
    end
    local.get $3
    i32.load offset=8
    i32.const 1
    i32.const -1
    i32.xor
    i32.and
    local.set $3
    br $while-continue|0
   end
  end
  i32.const 0
 )
 (func $~lib/map/Map<u16,i32>#has (; 121 ;) (param $0 i32) (param $1 i32) (result i32)
  (local $2 i32)
  local.get $0
  local.get $1
  block $~lib/util/hash/HASH<u16>|inlined.0 (result i32)
   local.get $1
   local.set $2
   local.get $2
   i32.const 65535
   i32.and
   call $~lib/util/hash/hash16
   br $~lib/util/hash/HASH<u16>|inlined.0
  end
  call $~lib/map/Map<u16,i32>#find
  i32.const 0
  i32.ne
 )
 (func $~lib/map/Map<u16,i32>#rehash (; 122 ;) (param $0 i32) (param $1 i32)
  (local $2 i32)
  (local $3 i32)
  (local $4 i32)
  (local $5 i32)
  (local $6 i32)
  (local $7 i32)
  (local $8 i32)
  (local $9 i32)
  (local $10 i32)
  (local $11 i32)
  (local $12 i32)
  (local $13 i32)
  local.get $1
  i32.const 1
  i32.add
  local.set $2
  i32.const 0
  local.get $2
  i32.const 4
  i32.mul
  call $~lib/arraybuffer/ArrayBuffer#constructor
  local.set $3
  local.get $2
  i32.const 8
  i32.mul
  i32.const 3
  i32.div_s
  local.set $4
  i32.const 0
  local.get $4
  i32.const 12
  i32.mul
  call $~lib/arraybuffer/ArrayBuffer#constructor
  local.set $5
  local.get $0
  i32.load offset=8
  local.set $6
  local.get $6
  local.get $0
  i32.load offset=16
  i32.const 12
  i32.mul
  i32.add
  local.set $7
  local.get $5
  local.set $8
  loop $while-continue|0
   local.get $6
   local.get $7
   i32.ne
   local.set $9
   local.get $9
   if
    local.get $6
    local.set $10
    local.get $10
    i32.load offset=8
    i32.const 1
    i32.and
    i32.eqz
    if
     local.get $8
     local.set $11
     local.get $11
     local.get $10
     i32.load16_u
     i32.store16
     local.get $11
     local.get $10
     i32.load offset=4
     i32.store offset=4
     block $~lib/util/hash/HASH<u16>|inlined.2 (result i32)
      local.get $10
      i32.load16_u
      local.set $12
      local.get $12
      call $~lib/util/hash/hash16
      br $~lib/util/hash/HASH<u16>|inlined.2
     end
     local.get $1
     i32.and
     local.set $12
     local.get $3
     local.get $12
     i32.const 4
     i32.mul
     i32.add
     local.set $13
     local.get $11
     local.get $13
     i32.load
     i32.store offset=8
     local.get $13
     local.get $8
     i32.store
     local.get $8
     i32.const 12
     i32.add
     local.set $8
    end
    local.get $6
    i32.const 12
    i32.add
    local.set $6
    br $while-continue|0
   end
  end
  local.get $0
  local.tee $11
  local.get $3
  local.tee $12
  local.get $11
  i32.load
  local.tee $9
  i32.ne
  if
   local.get $12
   call $~lib/rt/pure/__retain
   local.set $12
   local.get $9
   call $~lib/rt/pure/__release
  end
  local.get $12
  i32.store
  local.get $0
  local.get $1
  i32.store offset=4
  local.get $0
  local.tee $13
  local.get $5
  local.tee $9
  local.get $13
  i32.load offset=8
  local.tee $11
  i32.ne
  if
   local.get $9
   call $~lib/rt/pure/__retain
   local.set $9
   local.get $11
   call $~lib/rt/pure/__release
  end
  local.get $9
  i32.store offset=8
  local.get $0
  local.get $4
  i32.store offset=12
  local.get $0
  local.get $0
  i32.load offset=20
  i32.store offset=16
  local.get $3
  call $~lib/rt/pure/__release
  local.get $5
  call $~lib/rt/pure/__release
 )
 (func $~lib/map/Map<u16,i32>#set (; 123 ;) (param $0 i32) (param $1 i32) (param $2 i32) (result i32)
  (local $3 i32)
  (local $4 i32)
  (local $5 i32)
  (local $6 i32)
  block $~lib/util/hash/HASH<u16>|inlined.1 (result i32)
   local.get $1
   local.set $3
   local.get $3
   i32.const 65535
   i32.and
   call $~lib/util/hash/hash16
   br $~lib/util/hash/HASH<u16>|inlined.1
  end
  local.set $4
  local.get $0
  local.get $1
  local.get $4
  call $~lib/map/Map<u16,i32>#find
  local.set $5
  local.get $5
  if
   local.get $5
   local.get $2
   i32.store offset=4
  else
   local.get $0
   i32.load offset=16
   local.get $0
   i32.load offset=12
   i32.eq
   if
    local.get $0
    local.get $0
    i32.load offset=20
    local.get $0
    i32.load offset=12
    i32.const 3
    i32.mul
    i32.const 4
    i32.div_s
    i32.lt_s
    if (result i32)
     local.get $0
     i32.load offset=4
    else
     local.get $0
     i32.load offset=4
     i32.const 1
     i32.shl
     i32.const 1
     i32.or
    end
    call $~lib/map/Map<u16,i32>#rehash
   end
   local.get $0
   i32.load offset=8
   call $~lib/rt/pure/__retain
   local.set $3
   local.get $3
   local.get $0
   local.get $0
   i32.load offset=16
   local.tee $6
   i32.const 1
   i32.add
   i32.store offset=16
   local.get $6
   i32.const 12
   i32.mul
   i32.add
   local.set $5
   local.get $5
   local.get $1
   i32.store16
   local.get $5
   local.get $2
   i32.store offset=4
   local.get $0
   local.get $0
   i32.load offset=20
   i32.const 1
   i32.add
   i32.store offset=20
   local.get $0
   i32.load
   local.get $4
   local.get $0
   i32.load offset=4
   i32.and
   i32.const 4
   i32.mul
   i32.add
   local.set $6
   local.get $5
   local.get $6
   i32.load
   i32.store offset=8
   local.get $6
   local.get $5
   i32.store
   local.get $3
   call $~lib/rt/pure/__release
  end
  local.get $0
  call $~lib/rt/pure/__retain
 )
 (func $~lib/map/Map<u16,i32>#get (; 124 ;) (param $0 i32) (param $1 i32) (result i32)
  (local $2 i32)
  (local $3 i32)
  local.get $0
  local.get $1
  block $~lib/util/hash/HASH<u16>|inlined.3 (result i32)
   local.get $1
   local.set $2
   local.get $2
   i32.const 65535
   i32.and
   call $~lib/util/hash/hash16
   br $~lib/util/hash/HASH<u16>|inlined.3
  end
  call $~lib/map/Map<u16,i32>#find
  local.set $3
  local.get $3
  i32.eqz
  if
   i32.const 352
   i32.const 416
   i32.const 111
   i32.const 17
   call $~lib/builtins/abort
   unreachable
  end
  local.get $3
  i32.load offset=4
 )
 (func $~lib/map/Map<u16,i32>#get:size (; 125 ;) (param $0 i32) (result i32)
  local.get $0
  i32.load offset=20
 )
 (func $~lib/array/Array<u16>#constructor (; 126 ;) (param $0 i32) (param $1 i32) (result i32)
  (local $2 i32)
  (local $3 i32)
  (local $4 i32)
  (local $5 i32)
  (local $6 i32)
  local.get $1
  i32.const 536870904
  i32.gt_u
  if
   i32.const 192
   i32.const 464
<<<<<<< HEAD
   i32.const 60
   i32.const 59
=======
   i32.const 57
   i32.const 60
>>>>>>> 13340ed5
   call $~lib/builtins/abort
   unreachable
  end
  local.get $1
  i32.const 1
  i32.shl
  local.set $2
  local.get $2
  i32.const 0
  call $~lib/rt/tlsf/__alloc
  local.set $3
  local.get $3
  i32.const 0
  local.get $2
  call $~lib/memory/memory.fill
  local.get $0
  i32.eqz
  if
   i32.const 16
   i32.const 15
   call $~lib/rt/tlsf/__alloc
   call $~lib/rt/pure/__retain
   local.set $0
  end
  local.get $0
  i32.const 0
  i32.store
  local.get $0
  i32.const 0
  i32.store offset=4
  local.get $0
  i32.const 0
  i32.store offset=8
  local.get $0
  i32.const 0
  i32.store offset=12
  local.get $0
  local.tee $4
  local.get $3
  local.tee $5
  local.get $4
  i32.load
  local.tee $6
  i32.ne
  if
   local.get $5
   call $~lib/rt/pure/__retain
   local.set $5
   local.get $6
   call $~lib/rt/pure/__release
  end
  local.get $5
  i32.store
  local.get $0
  local.get $3
  i32.store offset=4
  local.get $0
  local.get $2
  i32.store offset=8
  local.get $0
  local.get $1
  i32.store offset=12
  local.get $0
 )
 (func $~lib/array/Array<u16>#__unchecked_set (; 127 ;) (param $0 i32) (param $1 i32) (param $2 i32)
  local.get $0
  i32.load offset=4
  local.get $1
  i32.const 1
  i32.shl
  i32.add
  local.get $2
  i32.store16
 )
 (func $~lib/array/Array<u16>#__set (; 128 ;) (param $0 i32) (param $1 i32) (param $2 i32)
  local.get $1
  local.get $0
  i32.load offset=12
  i32.ge_u
  if
   local.get $1
   i32.const 0
   i32.lt_s
   if
    i32.const 512
    i32.const 464
<<<<<<< HEAD
    i32.const 123
    i32.const 21
=======
    i32.const 120
    i32.const 22
>>>>>>> 13340ed5
    call $~lib/builtins/abort
    unreachable
   end
   local.get $0
   local.get $1
   i32.const 1
   i32.add
   i32.const 1
   call $~lib/array/ensureSize
   local.get $0
   local.get $1
   i32.const 1
   i32.add
   i32.store offset=12
  end
  local.get $0
  local.get $1
  local.get $2
  call $~lib/array/Array<u16>#__unchecked_set
 )
 (func $~lib/array/Array<u16>#set:length (; 129 ;) (param $0 i32) (param $1 i32)
  (local $2 i32)
  local.get $0
  i32.load offset=12
  local.set $2
  local.get $0
  local.get $1
  i32.const 1
  call $~lib/array/ensureSize
  local.get $0
  local.get $1
  i32.store offset=12
 )
 (func $~lib/map/Map<u16,i32>#keys (; 130 ;) (param $0 i32) (result i32)
  (local $1 i32)
  (local $2 i32)
  (local $3 i32)
  (local $4 i32)
  (local $5 i32)
  (local $6 i32)
  (local $7 i32)
  (local $8 i32)
  local.get $0
  i32.load offset=8
  local.set $1
  local.get $0
  i32.load offset=16
  local.set $2
  i32.const 0
  local.get $2
  call $~lib/array/Array<u16>#constructor
  local.set $3
  i32.const 0
  local.set $4
  i32.const 0
  local.set $5
  loop $for-loop|0
   local.get $5
   local.get $2
   i32.lt_s
   local.set $6
   local.get $6
   if
    local.get $1
    local.get $5
    i32.const 12
    i32.mul
    i32.add
    local.set $7
    local.get $7
    i32.load offset=8
    i32.const 1
    i32.and
    i32.eqz
    if
     local.get $3
     local.get $4
     local.tee $8
     i32.const 1
     i32.add
     local.set $4
     local.get $8
     local.get $7
     i32.load16_u
     call $~lib/array/Array<u16>#__set
    end
    local.get $5
    i32.const 1
    i32.add
    local.set $5
    br $for-loop|0
   end
  end
  local.get $3
  local.get $4
  call $~lib/array/Array<u16>#set:length
  local.get $3
 )
 (func $~lib/map/Map<u16,i32>#values (; 131 ;) (param $0 i32) (result i32)
  (local $1 i32)
  (local $2 i32)
  (local $3 i32)
  (local $4 i32)
  (local $5 i32)
  (local $6 i32)
  (local $7 i32)
  (local $8 i32)
  local.get $0
  i32.load offset=8
  local.set $1
  local.get $0
  i32.load offset=16
  local.set $2
  i32.const 0
  local.get $2
  call $~lib/array/Array<i32>#constructor
  local.set $3
  i32.const 0
  local.set $4
  i32.const 0
  local.set $5
  loop $for-loop|0
   local.get $5
   local.get $2
   i32.lt_s
   local.set $6
   local.get $6
   if
    local.get $1
    local.get $5
    i32.const 12
    i32.mul
    i32.add
    local.set $7
    local.get $7
    i32.load offset=8
    i32.const 1
    i32.and
    i32.eqz
    if
     local.get $3
     local.get $4
     local.tee $8
     i32.const 1
     i32.add
     local.set $4
     local.get $8
     local.get $7
     i32.load offset=4
     call $~lib/array/Array<i32>#__set
    end
    local.get $5
    i32.const 1
    i32.add
    local.set $5
    br $for-loop|0
   end
  end
  local.get $3
  local.get $4
  call $~lib/array/Array<i32>#set:length
  local.get $3
 )
 (func $~lib/map/Map<u16,u16>#clear (; 132 ;) (param $0 i32)
  (local $1 i32)
  (local $2 i32)
  local.get $0
  local.tee $1
  i32.const 0
  i32.const 16
  call $~lib/arraybuffer/ArrayBuffer#constructor
  local.set $2
  local.get $1
  i32.load
  call $~lib/rt/pure/__release
  local.get $2
  i32.store
  local.get $0
  i32.const 4
  i32.const 1
  i32.sub
  i32.store offset=4
  local.get $0
  local.tee $2
  i32.const 0
  i32.const 32
  call $~lib/arraybuffer/ArrayBuffer#constructor
  local.set $1
  local.get $2
  i32.load offset=8
  call $~lib/rt/pure/__release
  local.get $1
  i32.store offset=8
  local.get $0
  i32.const 4
  i32.store offset=12
  local.get $0
  i32.const 0
  i32.store offset=16
  local.get $0
  i32.const 0
  i32.store offset=20
 )
 (func $~lib/map/Map<u16,u16>#constructor (; 133 ;) (param $0 i32) (result i32)
  local.get $0
  i32.eqz
  if
   i32.const 24
   i32.const 16
   call $~lib/rt/tlsf/__alloc
   call $~lib/rt/pure/__retain
   local.set $0
  end
  local.get $0
  i32.const 0
  i32.store
  local.get $0
  i32.const 0
  i32.store offset=4
  local.get $0
  i32.const 0
  i32.store offset=8
  local.get $0
  i32.const 0
  i32.store offset=12
  local.get $0
  i32.const 0
  i32.store offset=16
  local.get $0
  i32.const 0
  i32.store offset=20
  local.get $0
  call $~lib/map/Map<u16,u16>#clear
  local.get $0
 )
 (func $~lib/array/Array<u16>#get:length (; 134 ;) (param $0 i32) (result i32)
  local.get $0
  i32.load offset=12
 )
 (func $~lib/array/Array<u16>#__unchecked_get (; 135 ;) (param $0 i32) (param $1 i32) (result i32)
  local.get $0
  i32.load offset=4
  local.get $1
  i32.const 1
  i32.shl
  i32.add
  i32.load16_u
 )
 (func $~lib/array/Array<u16>#__get (; 136 ;) (param $0 i32) (param $1 i32) (result i32)
  (local $2 i32)
  local.get $1
  local.get $0
  i32.load offset=12
  i32.ge_u
  if
   i32.const 512
   i32.const 464
<<<<<<< HEAD
   i32.const 107
   i32.const 41
=======
   i32.const 104
   i32.const 42
>>>>>>> 13340ed5
   call $~lib/builtins/abort
   unreachable
  end
  local.get $0
  local.get $1
  call $~lib/array/Array<u16>#__unchecked_get
  local.set $2
  local.get $2
 )
 (func $~lib/map/Map<u16,u16>#find (; 137 ;) (param $0 i32) (param $1 i32) (param $2 i32) (result i32)
  (local $3 i32)
  (local $4 i32)
  local.get $0
  i32.load
  local.get $2
  local.get $0
  i32.load offset=4
  i32.and
  i32.const 4
  i32.mul
  i32.add
  i32.load
  local.set $3
  loop $while-continue|0
   local.get $3
   local.set $4
   local.get $4
   if
    local.get $3
    i32.load offset=4
    i32.const 1
    i32.and
    i32.eqz
    if (result i32)
     local.get $3
     i32.load16_u
     local.get $1
     i32.const 65535
     i32.and
     i32.eq
    else
     i32.const 0
    end
    if
     local.get $3
     return
    end
    local.get $3
    i32.load offset=4
    i32.const 1
    i32.const -1
    i32.xor
    i32.and
    local.set $3
    br $while-continue|0
   end
  end
  i32.const 0
 )
 (func $~lib/map/Map<u16,u16>#rehash (; 138 ;) (param $0 i32) (param $1 i32)
  (local $2 i32)
  (local $3 i32)
  (local $4 i32)
  (local $5 i32)
  (local $6 i32)
  (local $7 i32)
  (local $8 i32)
  (local $9 i32)
  (local $10 i32)
  (local $11 i32)
  (local $12 i32)
  (local $13 i32)
  local.get $1
  i32.const 1
  i32.add
  local.set $2
  i32.const 0
  local.get $2
  i32.const 4
  i32.mul
  call $~lib/arraybuffer/ArrayBuffer#constructor
  local.set $3
  local.get $2
  i32.const 8
  i32.mul
  i32.const 3
  i32.div_s
  local.set $4
  i32.const 0
  local.get $4
  i32.const 8
  i32.mul
  call $~lib/arraybuffer/ArrayBuffer#constructor
  local.set $5
  local.get $0
  i32.load offset=8
  local.set $6
  local.get $6
  local.get $0
  i32.load offset=16
  i32.const 8
  i32.mul
  i32.add
  local.set $7
  local.get $5
  local.set $8
  loop $while-continue|0
   local.get $6
   local.get $7
   i32.ne
   local.set $9
   local.get $9
   if
    local.get $6
    local.set $10
    local.get $10
    i32.load offset=4
    i32.const 1
    i32.and
    i32.eqz
    if
     local.get $8
     local.set $11
     local.get $11
     local.get $10
     i32.load16_u
     i32.store16
     local.get $11
     local.get $10
     i32.load16_u offset=2
     i32.store16 offset=2
     block $~lib/util/hash/HASH<u16>|inlined.5 (result i32)
      local.get $10
      i32.load16_u
      local.set $12
      local.get $12
      call $~lib/util/hash/hash16
      br $~lib/util/hash/HASH<u16>|inlined.5
     end
     local.get $1
     i32.and
     local.set $12
     local.get $3
     local.get $12
     i32.const 4
     i32.mul
     i32.add
     local.set $13
     local.get $11
     local.get $13
     i32.load
     i32.store offset=4
     local.get $13
     local.get $8
     i32.store
     local.get $8
     i32.const 8
     i32.add
     local.set $8
    end
    local.get $6
    i32.const 8
    i32.add
    local.set $6
    br $while-continue|0
   end
  end
  local.get $0
  local.tee $11
  local.get $3
  local.tee $12
  local.get $11
  i32.load
  local.tee $9
  i32.ne
  if
   local.get $12
   call $~lib/rt/pure/__retain
   local.set $12
   local.get $9
   call $~lib/rt/pure/__release
  end
  local.get $12
  i32.store
  local.get $0
  local.get $1
  i32.store offset=4
  local.get $0
  local.tee $13
  local.get $5
  local.tee $9
  local.get $13
  i32.load offset=8
  local.tee $11
  i32.ne
  if
   local.get $9
   call $~lib/rt/pure/__retain
   local.set $9
   local.get $11
   call $~lib/rt/pure/__release
  end
  local.get $9
  i32.store offset=8
  local.get $0
  local.get $4
  i32.store offset=12
  local.get $0
  local.get $0
  i32.load offset=20
  i32.store offset=16
  local.get $3
  call $~lib/rt/pure/__release
  local.get $5
  call $~lib/rt/pure/__release
 )
 (func $~lib/map/Map<u16,u16>#set (; 139 ;) (param $0 i32) (param $1 i32) (param $2 i32) (result i32)
  (local $3 i32)
  (local $4 i32)
  (local $5 i32)
  (local $6 i32)
  block $~lib/util/hash/HASH<u16>|inlined.4 (result i32)
   local.get $1
   local.set $3
   local.get $3
   i32.const 65535
   i32.and
   call $~lib/util/hash/hash16
   br $~lib/util/hash/HASH<u16>|inlined.4
  end
  local.set $4
  local.get $0
  local.get $1
  local.get $4
  call $~lib/map/Map<u16,u16>#find
  local.set $5
  local.get $5
  if
   local.get $5
   local.get $2
   i32.store16 offset=2
  else
   local.get $0
   i32.load offset=16
   local.get $0
   i32.load offset=12
   i32.eq
   if
    local.get $0
    local.get $0
    i32.load offset=20
    local.get $0
    i32.load offset=12
    i32.const 3
    i32.mul
    i32.const 4
    i32.div_s
    i32.lt_s
    if (result i32)
     local.get $0
     i32.load offset=4
    else
     local.get $0
     i32.load offset=4
     i32.const 1
     i32.shl
     i32.const 1
     i32.or
    end
    call $~lib/map/Map<u16,u16>#rehash
   end
   local.get $0
   i32.load offset=8
   call $~lib/rt/pure/__retain
   local.set $3
   local.get $3
   local.get $0
   local.get $0
   i32.load offset=16
   local.tee $6
   i32.const 1
   i32.add
   i32.store offset=16
   local.get $6
   i32.const 8
   i32.mul
   i32.add
   local.set $5
   local.get $5
   local.get $1
   i32.store16
   local.get $5
   local.get $2
   i32.store16 offset=2
   local.get $0
   local.get $0
   i32.load offset=20
   i32.const 1
   i32.add
   i32.store offset=20
   local.get $0
   i32.load
   local.get $4
   local.get $0
   i32.load offset=4
   i32.and
   i32.const 4
   i32.mul
   i32.add
   local.set $6
   local.get $5
   local.get $6
   i32.load
   i32.store offset=4
   local.get $6
   local.get $5
   i32.store
   local.get $3
   call $~lib/rt/pure/__release
  end
  local.get $0
  call $~lib/rt/pure/__retain
 )
 (func $~lib/map/Map<u16,u16>#get:size (; 140 ;) (param $0 i32) (result i32)
  local.get $0
  i32.load offset=20
 )
 (func $~lib/map/Map<u16,i32>#delete (; 141 ;) (param $0 i32) (param $1 i32) (result i32)
  (local $2 i32)
  (local $3 i32)
  (local $4 i32)
  (local $5 i32)
  local.get $0
  local.get $1
  block $~lib/util/hash/HASH<u16>|inlined.6 (result i32)
   local.get $1
   local.set $2
   local.get $2
   i32.const 65535
   i32.and
   call $~lib/util/hash/hash16
   br $~lib/util/hash/HASH<u16>|inlined.6
  end
  call $~lib/map/Map<u16,i32>#find
  local.set $3
  local.get $3
  i32.eqz
  if
   i32.const 0
   return
  end
  local.get $3
  local.get $3
  i32.load offset=8
  i32.const 1
  i32.or
  i32.store offset=8
  local.get $0
  local.get $0
  i32.load offset=20
  i32.const 1
  i32.sub
  i32.store offset=20
  local.get $0
  i32.load offset=4
  i32.const 1
  i32.shr_u
  local.set $4
  local.get $4
  i32.const 1
  i32.add
  i32.const 4
  local.tee $2
  local.get $0
  i32.load offset=20
  local.tee $5
  local.get $2
  local.get $5
  i32.gt_u
  select
  i32.ge_u
  if (result i32)
   local.get $0
   i32.load offset=20
   local.get $0
   i32.load offset=12
   i32.const 3
   i32.mul
   i32.const 4
   i32.div_s
   i32.lt_s
  else
   i32.const 0
  end
  if
   local.get $0
   local.get $4
   call $~lib/map/Map<u16,i32>#rehash
  end
  i32.const 1
 )
 (func $std/map/testNumeric<u16,i32> (; 142 ;)
  (local $0 i32)
  (local $1 i32)
  (local $2 i32)
  (local $3 i32)
  (local $4 i32)
  (local $5 i32)
  (local $6 i32)
  (local $7 i32)
  (local $8 i32)
  (local $9 i32)
  (local $10 i32)
  i32.const 0
  call $~lib/map/Map<u16,i32>#constructor
  local.set $0
  i32.const 0
  local.set $1
  loop $for-loop|1
   local.get $1
   i32.const 65535
   i32.and
   i32.const 100
   i32.lt_u
   local.set $3
   local.get $3
   if
    local.get $0
    local.get $1
    call $~lib/map/Map<u16,i32>#has
    i32.eqz
    i32.eqz
    if
     i32.const 0
     i32.const 304
     i32.const 6
     i32.const 5
     call $~lib/builtins/abort
     unreachable
    end
    local.get $0
    local.get $1
    i32.const 10
    local.get $1
    i32.const 65535
    i32.and
    i32.add
    call $~lib/map/Map<u16,i32>#set
    call $~lib/rt/pure/__release
    local.get $0
    local.get $1
    call $~lib/map/Map<u16,i32>#has
    i32.eqz
    if
     i32.const 0
     i32.const 304
     i32.const 8
     i32.const 5
     call $~lib/builtins/abort
     unreachable
    end
    local.get $0
    local.get $1
    call $~lib/map/Map<u16,i32>#get
    i32.const 10
    local.get $1
    i32.const 65535
    i32.and
    i32.add
    i32.eq
    i32.eqz
    if
     i32.const 0
     i32.const 304
     i32.const 9
     i32.const 5
     call $~lib/builtins/abort
     unreachable
    end
    local.get $1
    i32.const 1
    i32.add
    local.set $1
    br $for-loop|1
   end
  end
  local.get $0
  call $~lib/map/Map<u16,i32>#get:size
  i32.const 100
  i32.eq
  i32.eqz
  if
   i32.const 0
   i32.const 304
   i32.const 11
   i32.const 3
   call $~lib/builtins/abort
   unreachable
  end
  i32.const 0
  local.set $1
  loop $for-loop|3
   local.get $1
   i32.const 65535
   i32.and
   i32.const 100
   i32.lt_u
   local.set $4
   local.get $4
   if
    local.get $0
    local.get $1
    call $~lib/map/Map<u16,i32>#has
    i32.eqz
    if
     i32.const 0
     i32.const 304
     i32.const 15
     i32.const 5
     call $~lib/builtins/abort
     unreachable
    end
    local.get $0
    local.get $1
    call $~lib/map/Map<u16,i32>#get
    i32.const 10
    local.get $1
    i32.const 65535
    i32.and
    i32.add
    i32.eq
    i32.eqz
    if
     i32.const 0
     i32.const 304
     i32.const 16
     i32.const 5
     call $~lib/builtins/abort
     unreachable
    end
    local.get $0
    local.get $1
    i32.const 20
    local.get $1
    i32.const 65535
    i32.and
    i32.add
    call $~lib/map/Map<u16,i32>#set
    call $~lib/rt/pure/__release
    local.get $0
    local.get $1
    call $~lib/map/Map<u16,i32>#has
    i32.eqz
    if
     i32.const 0
     i32.const 304
     i32.const 18
     i32.const 5
     call $~lib/builtins/abort
     unreachable
    end
    local.get $0
    local.get $1
    call $~lib/map/Map<u16,i32>#get
    i32.const 20
    local.get $1
    i32.const 65535
    i32.and
    i32.add
    i32.eq
    i32.eqz
    if
     i32.const 0
     i32.const 304
     i32.const 19
     i32.const 5
     call $~lib/builtins/abort
     unreachable
    end
    local.get $1
    i32.const 1
    i32.add
    local.set $1
    br $for-loop|3
   end
  end
  local.get $0
  call $~lib/map/Map<u16,i32>#get:size
  i32.const 100
  i32.eq
  i32.eqz
  if
   i32.const 0
   i32.const 304
   i32.const 21
   i32.const 3
   call $~lib/builtins/abort
   unreachable
  end
  local.get $0
  call $~lib/map/Map<u16,i32>#keys
  local.set $1
  local.get $0
  call $~lib/map/Map<u16,i32>#values
  local.set $4
  i32.const 0
  call $~lib/map/Map<u16,u16>#constructor
  local.set $5
  i32.const 0
  call $~lib/map/Map<i32,i32>#constructor
  local.set $6
  i32.const 0
  local.set $7
  loop $for-loop|4
   local.get $7
   local.get $1
   call $~lib/array/Array<u16>#get:length
   i32.lt_s
   local.set $8
   local.get $8
   if
    local.get $1
    local.get $7
    call $~lib/array/Array<u16>#__get
    local.set $9
    local.get $4
    local.get $7
    call $~lib/array/Array<i32>#__get
    local.set $10
    local.get $0
    local.get $9
    call $~lib/map/Map<u16,i32>#has
    i32.eqz
    if
     i32.const 0
     i32.const 304
     i32.const 31
     i32.const 5
     call $~lib/builtins/abort
     unreachable
    end
    local.get $0
    local.get $10
    i32.const 20
    i32.sub
    call $~lib/map/Map<u16,i32>#has
    i32.eqz
    if
     i32.const 0
     i32.const 304
     i32.const 32
     i32.const 5
     call $~lib/builtins/abort
     unreachable
    end
    local.get $5
    local.get $9
    local.get $9
    call $~lib/map/Map<u16,u16>#set
    call $~lib/rt/pure/__release
    local.get $6
    local.get $10
    i32.const 20
    i32.sub
    local.get $10
    i32.const 20
    i32.sub
    call $~lib/map/Map<i32,i32>#set
    call $~lib/rt/pure/__release
    local.get $7
    i32.const 1
    i32.add
    local.set $7
    br $for-loop|4
   end
  end
  local.get $5
  call $~lib/map/Map<u16,u16>#get:size
  i32.const 100
  i32.eq
  i32.eqz
  if
   i32.const 0
   i32.const 304
   i32.const 36
   i32.const 3
   call $~lib/builtins/abort
   unreachable
  end
  local.get $6
  call $~lib/map/Map<i32,i32>#get:size
  i32.const 100
  i32.eq
  i32.eqz
  if
   i32.const 0
   i32.const 304
   i32.const 37
   i32.const 3
   call $~lib/builtins/abort
   unreachable
  end
  i32.const 0
  local.set $7
  loop $for-loop|6
   local.get $7
   i32.const 65535
   i32.and
   i32.const 50
   i32.lt_u
   local.set $10
   local.get $10
   if
    local.get $0
    local.get $7
    call $~lib/map/Map<u16,i32>#has
    i32.eqz
    if
     i32.const 0
     i32.const 304
     i32.const 41
     i32.const 5
     call $~lib/builtins/abort
     unreachable
    end
    local.get $0
    local.get $7
    call $~lib/map/Map<u16,i32>#get
    i32.const 20
    local.get $7
    i32.const 65535
    i32.and
    i32.add
    i32.eq
    i32.eqz
    if
     i32.const 0
     i32.const 304
     i32.const 42
     i32.const 5
     call $~lib/builtins/abort
     unreachable
    end
    local.get $0
    local.get $7
    call $~lib/map/Map<u16,i32>#delete
    drop
    local.get $0
    local.get $7
    call $~lib/map/Map<u16,i32>#has
    i32.eqz
    i32.eqz
    if
     i32.const 0
     i32.const 304
     i32.const 44
     i32.const 5
     call $~lib/builtins/abort
     unreachable
    end
    local.get $7
    i32.const 1
    i32.add
    local.set $7
    br $for-loop|6
   end
  end
  local.get $0
  call $~lib/map/Map<u16,i32>#get:size
  i32.const 50
  i32.eq
  i32.eqz
  if
   i32.const 0
   i32.const 304
   i32.const 46
   i32.const 3
   call $~lib/builtins/abort
   unreachable
  end
  i32.const 0
  local.set $7
  loop $for-loop|8
   local.get $7
   i32.const 65535
   i32.and
   i32.const 50
   i32.lt_u
   local.set $9
   local.get $9
   if
    local.get $0
    local.get $7
    call $~lib/map/Map<u16,i32>#has
    i32.eqz
    i32.eqz
    if
     i32.const 0
     i32.const 304
     i32.const 50
     i32.const 5
     call $~lib/builtins/abort
     unreachable
    end
    local.get $0
    local.get $7
    i32.const 10
    local.get $7
    i32.const 65535
    i32.and
    i32.add
    call $~lib/map/Map<u16,i32>#set
    call $~lib/rt/pure/__release
    local.get $0
    local.get $7
    call $~lib/map/Map<u16,i32>#has
    i32.eqz
    if
     i32.const 0
     i32.const 304
     i32.const 52
     i32.const 5
     call $~lib/builtins/abort
     unreachable
    end
    local.get $0
    local.get $7
    call $~lib/map/Map<u16,i32>#delete
    drop
    local.get $0
    local.get $7
    call $~lib/map/Map<u16,i32>#has
    i32.eqz
    i32.eqz
    if
     i32.const 0
     i32.const 304
     i32.const 54
     i32.const 5
     call $~lib/builtins/abort
     unreachable
    end
    local.get $7
    i32.const 1
    i32.add
    local.set $7
    br $for-loop|8
   end
  end
  local.get $0
  call $~lib/map/Map<u16,i32>#get:size
  i32.const 50
  i32.eq
  i32.eqz
  if
   i32.const 0
   i32.const 304
   i32.const 56
   i32.const 3
   call $~lib/builtins/abort
   unreachable
  end
  local.get $0
  call $~lib/map/Map<u16,i32>#clear
  local.get $0
  call $~lib/map/Map<u16,i32>#get:size
  i32.const 0
  i32.eq
  i32.eqz
  if
   i32.const 0
   i32.const 304
   i32.const 60
   i32.const 3
   call $~lib/builtins/abort
   unreachable
  end
  local.get $1
  call $~lib/rt/pure/__release
  local.get $4
  call $~lib/rt/pure/__release
  local.get $5
  call $~lib/rt/pure/__release
  local.get $6
  call $~lib/rt/pure/__release
  local.get $0
  call $~lib/rt/pure/__release
 )
 (func $~lib/map/Map<i32,i32>#has (; 143 ;) (param $0 i32) (param $1 i32) (result i32)
  (local $2 i32)
  local.get $0
  local.get $1
  block $~lib/util/hash/HASH<i32>|inlined.2 (result i32)
   local.get $1
   local.set $2
   local.get $2
   call $~lib/util/hash/hash32
   br $~lib/util/hash/HASH<i32>|inlined.2
  end
  call $~lib/map/Map<i32,i32>#find
  i32.const 0
  i32.ne
 )
 (func $~lib/map/Map<i32,i32>#get (; 144 ;) (param $0 i32) (param $1 i32) (result i32)
  (local $2 i32)
  (local $3 i32)
  local.get $0
  local.get $1
  block $~lib/util/hash/HASH<i32>|inlined.3 (result i32)
   local.get $1
   local.set $2
   local.get $2
   call $~lib/util/hash/hash32
   br $~lib/util/hash/HASH<i32>|inlined.3
  end
  call $~lib/map/Map<i32,i32>#find
  local.set $3
  local.get $3
  i32.eqz
  if
   i32.const 352
   i32.const 416
   i32.const 111
   i32.const 17
   call $~lib/builtins/abort
   unreachable
  end
  local.get $3
  i32.load offset=4
 )
 (func $~lib/map/Map<i32,i32>#keys (; 145 ;) (param $0 i32) (result i32)
  (local $1 i32)
  (local $2 i32)
  (local $3 i32)
  (local $4 i32)
  (local $5 i32)
  (local $6 i32)
  (local $7 i32)
  (local $8 i32)
  local.get $0
  i32.load offset=8
  local.set $1
  local.get $0
  i32.load offset=16
  local.set $2
  i32.const 0
  local.get $2
  call $~lib/array/Array<i32>#constructor
  local.set $3
  i32.const 0
  local.set $4
  i32.const 0
  local.set $5
  loop $for-loop|0
   local.get $5
   local.get $2
   i32.lt_s
   local.set $6
   local.get $6
   if
    local.get $1
    local.get $5
    i32.const 12
    i32.mul
    i32.add
    local.set $7
    local.get $7
    i32.load offset=8
    i32.const 1
    i32.and
    i32.eqz
    if
     local.get $3
     local.get $4
     local.tee $8
     i32.const 1
     i32.add
     local.set $4
     local.get $8
     local.get $7
     i32.load
     call $~lib/array/Array<i32>#__set
    end
    local.get $5
    i32.const 1
    i32.add
    local.set $5
    br $for-loop|0
   end
  end
  local.get $3
  local.get $4
  call $~lib/array/Array<i32>#set:length
  local.get $3
 )
 (func $~lib/map/Map<i32,i32>#values (; 146 ;) (param $0 i32) (result i32)
  (local $1 i32)
  (local $2 i32)
  (local $3 i32)
  (local $4 i32)
  (local $5 i32)
  (local $6 i32)
  (local $7 i32)
  (local $8 i32)
  local.get $0
  i32.load offset=8
  local.set $1
  local.get $0
  i32.load offset=16
  local.set $2
  i32.const 0
  local.get $2
  call $~lib/array/Array<i32>#constructor
  local.set $3
  i32.const 0
  local.set $4
  i32.const 0
  local.set $5
  loop $for-loop|0
   local.get $5
   local.get $2
   i32.lt_s
   local.set $6
   local.get $6
   if
    local.get $1
    local.get $5
    i32.const 12
    i32.mul
    i32.add
    local.set $7
    local.get $7
    i32.load offset=8
    i32.const 1
    i32.and
    i32.eqz
    if
     local.get $3
     local.get $4
     local.tee $8
     i32.const 1
     i32.add
     local.set $4
     local.get $8
     local.get $7
     i32.load offset=4
     call $~lib/array/Array<i32>#__set
    end
    local.get $5
    i32.const 1
    i32.add
    local.set $5
    br $for-loop|0
   end
  end
  local.get $3
  local.get $4
  call $~lib/array/Array<i32>#set:length
  local.get $3
 )
 (func $~lib/array/Array<i32>#get:length (; 147 ;) (param $0 i32) (result i32)
  local.get $0
  i32.load offset=12
 )
 (func $~lib/map/Map<i32,i32>#delete (; 148 ;) (param $0 i32) (param $1 i32) (result i32)
  (local $2 i32)
  (local $3 i32)
  (local $4 i32)
  (local $5 i32)
  local.get $0
  local.get $1
  block $~lib/util/hash/HASH<i32>|inlined.4 (result i32)
   local.get $1
   local.set $2
   local.get $2
   call $~lib/util/hash/hash32
   br $~lib/util/hash/HASH<i32>|inlined.4
  end
  call $~lib/map/Map<i32,i32>#find
  local.set $3
  local.get $3
  i32.eqz
  if
   i32.const 0
   return
  end
  local.get $3
  local.get $3
  i32.load offset=8
  i32.const 1
  i32.or
  i32.store offset=8
  local.get $0
  local.get $0
  i32.load offset=20
  i32.const 1
  i32.sub
  i32.store offset=20
  local.get $0
  i32.load offset=4
  i32.const 1
  i32.shr_u
  local.set $4
  local.get $4
  i32.const 1
  i32.add
  i32.const 4
  local.tee $2
  local.get $0
  i32.load offset=20
  local.tee $5
  local.get $2
  local.get $5
  i32.gt_u
  select
  i32.ge_u
  if (result i32)
   local.get $0
   i32.load offset=20
   local.get $0
   i32.load offset=12
   i32.const 3
   i32.mul
   i32.const 4
   i32.div_s
   i32.lt_s
  else
   i32.const 0
  end
  if
   local.get $0
   local.get $4
   call $~lib/map/Map<i32,i32>#rehash
  end
  i32.const 1
 )
 (func $std/map/testNumeric<i32,i32> (; 149 ;)
  (local $0 i32)
  (local $1 i32)
  (local $2 i32)
  (local $3 i32)
  (local $4 i32)
  (local $5 i32)
  (local $6 i32)
  (local $7 i32)
  (local $8 i32)
  i32.const 0
  call $~lib/map/Map<i32,i32>#constructor
  local.set $0
  i32.const 0
  local.set $1
  loop $for-loop|0
   local.get $1
   i32.const 100
   i32.lt_s
   local.set $2
   local.get $2
   if
    local.get $0
    local.get $1
    call $~lib/map/Map<i32,i32>#has
    i32.eqz
    i32.eqz
    if
     i32.const 0
     i32.const 304
     i32.const 6
     i32.const 5
     call $~lib/builtins/abort
     unreachable
    end
    local.get $0
    local.get $1
    i32.const 10
    local.get $1
    i32.add
    call $~lib/map/Map<i32,i32>#set
    call $~lib/rt/pure/__release
    local.get $0
    local.get $1
    call $~lib/map/Map<i32,i32>#has
    i32.eqz
    if
     i32.const 0
     i32.const 304
     i32.const 8
     i32.const 5
     call $~lib/builtins/abort
     unreachable
    end
    local.get $0
    local.get $1
    call $~lib/map/Map<i32,i32>#get
    i32.const 10
    local.get $1
    i32.add
    i32.eq
    i32.eqz
    if
     i32.const 0
     i32.const 304
     i32.const 9
     i32.const 5
     call $~lib/builtins/abort
     unreachable
    end
    local.get $1
    i32.const 1
    i32.add
    local.set $1
    br $for-loop|0
   end
  end
  local.get $0
  call $~lib/map/Map<i32,i32>#get:size
  i32.const 100
  i32.eq
  i32.eqz
  if
   i32.const 0
   i32.const 304
   i32.const 11
   i32.const 3
   call $~lib/builtins/abort
   unreachable
  end
  i32.const 0
  local.set $1
  loop $for-loop|1
   local.get $1
   i32.const 100
   i32.lt_s
   local.set $2
   local.get $2
   if
    local.get $0
    local.get $1
    call $~lib/map/Map<i32,i32>#has
    i32.eqz
    if
     i32.const 0
     i32.const 304
     i32.const 15
     i32.const 5
     call $~lib/builtins/abort
     unreachable
    end
    local.get $0
    local.get $1
    call $~lib/map/Map<i32,i32>#get
    i32.const 10
    local.get $1
    i32.add
    i32.eq
    i32.eqz
    if
     i32.const 0
     i32.const 304
     i32.const 16
     i32.const 5
     call $~lib/builtins/abort
     unreachable
    end
    local.get $0
    local.get $1
    i32.const 20
    local.get $1
    i32.add
    call $~lib/map/Map<i32,i32>#set
    call $~lib/rt/pure/__release
    local.get $0
    local.get $1
    call $~lib/map/Map<i32,i32>#has
    i32.eqz
    if
     i32.const 0
     i32.const 304
     i32.const 18
     i32.const 5
     call $~lib/builtins/abort
     unreachable
    end
    local.get $0
    local.get $1
    call $~lib/map/Map<i32,i32>#get
    i32.const 20
    local.get $1
    i32.add
    i32.eq
    i32.eqz
    if
     i32.const 0
     i32.const 304
     i32.const 19
     i32.const 5
     call $~lib/builtins/abort
     unreachable
    end
    local.get $1
    i32.const 1
    i32.add
    local.set $1
    br $for-loop|1
   end
  end
  local.get $0
  call $~lib/map/Map<i32,i32>#get:size
  i32.const 100
  i32.eq
  i32.eqz
  if
   i32.const 0
   i32.const 304
   i32.const 21
   i32.const 3
   call $~lib/builtins/abort
   unreachable
  end
  local.get $0
  call $~lib/map/Map<i32,i32>#keys
  local.set $1
  local.get $0
  call $~lib/map/Map<i32,i32>#values
  local.set $2
  i32.const 0
  call $~lib/map/Map<i32,i32>#constructor
  local.set $3
  i32.const 0
  call $~lib/map/Map<i32,i32>#constructor
  local.set $4
  i32.const 0
  local.set $5
  loop $for-loop|2
   local.get $5
   local.get $1
   call $~lib/array/Array<i32>#get:length
   i32.lt_s
   local.set $6
   local.get $6
   if
    local.get $1
    local.get $5
    call $~lib/array/Array<i32>#__get
    local.set $7
    local.get $2
    local.get $5
    call $~lib/array/Array<i32>#__get
    local.set $8
    local.get $0
    local.get $7
    call $~lib/map/Map<i32,i32>#has
    i32.eqz
    if
     i32.const 0
     i32.const 304
     i32.const 31
     i32.const 5
     call $~lib/builtins/abort
     unreachable
    end
    local.get $0
    local.get $8
    i32.const 20
    i32.sub
    call $~lib/map/Map<i32,i32>#has
    i32.eqz
    if
     i32.const 0
     i32.const 304
     i32.const 32
     i32.const 5
     call $~lib/builtins/abort
     unreachable
    end
    local.get $3
    local.get $7
    local.get $7
    call $~lib/map/Map<i32,i32>#set
    call $~lib/rt/pure/__release
    local.get $4
    local.get $8
    i32.const 20
    i32.sub
    local.get $8
    i32.const 20
    i32.sub
    call $~lib/map/Map<i32,i32>#set
    call $~lib/rt/pure/__release
    local.get $5
    i32.const 1
    i32.add
    local.set $5
    br $for-loop|2
   end
  end
  local.get $3
  call $~lib/map/Map<i32,i32>#get:size
  i32.const 100
  i32.eq
  i32.eqz
  if
   i32.const 0
   i32.const 304
   i32.const 36
   i32.const 3
   call $~lib/builtins/abort
   unreachable
  end
  local.get $4
  call $~lib/map/Map<i32,i32>#get:size
  i32.const 100
  i32.eq
  i32.eqz
  if
   i32.const 0
   i32.const 304
   i32.const 37
   i32.const 3
   call $~lib/builtins/abort
   unreachable
  end
  i32.const 0
  local.set $5
  loop $for-loop|3
   local.get $5
   i32.const 50
   i32.lt_s
   local.set $6
   local.get $6
   if
    local.get $0
    local.get $5
    call $~lib/map/Map<i32,i32>#has
    i32.eqz
    if
     i32.const 0
     i32.const 304
     i32.const 41
     i32.const 5
     call $~lib/builtins/abort
     unreachable
    end
    local.get $0
    local.get $5
    call $~lib/map/Map<i32,i32>#get
    i32.const 20
    local.get $5
    i32.add
    i32.eq
    i32.eqz
    if
     i32.const 0
     i32.const 304
     i32.const 42
     i32.const 5
     call $~lib/builtins/abort
     unreachable
    end
    local.get $0
    local.get $5
    call $~lib/map/Map<i32,i32>#delete
    drop
    local.get $0
    local.get $5
    call $~lib/map/Map<i32,i32>#has
    i32.eqz
    i32.eqz
    if
     i32.const 0
     i32.const 304
     i32.const 44
     i32.const 5
     call $~lib/builtins/abort
     unreachable
    end
    local.get $5
    i32.const 1
    i32.add
    local.set $5
    br $for-loop|3
   end
  end
  local.get $0
  call $~lib/map/Map<i32,i32>#get:size
  i32.const 50
  i32.eq
  i32.eqz
  if
   i32.const 0
   i32.const 304
   i32.const 46
   i32.const 3
   call $~lib/builtins/abort
   unreachable
  end
  i32.const 0
  local.set $5
  loop $for-loop|4
   local.get $5
   i32.const 50
   i32.lt_s
   local.set $6
   local.get $6
   if
    local.get $0
    local.get $5
    call $~lib/map/Map<i32,i32>#has
    i32.eqz
    i32.eqz
    if
     i32.const 0
     i32.const 304
     i32.const 50
     i32.const 5
     call $~lib/builtins/abort
     unreachable
    end
    local.get $0
    local.get $5
    i32.const 10
    local.get $5
    i32.add
    call $~lib/map/Map<i32,i32>#set
    call $~lib/rt/pure/__release
    local.get $0
    local.get $5
    call $~lib/map/Map<i32,i32>#has
    i32.eqz
    if
     i32.const 0
     i32.const 304
     i32.const 52
     i32.const 5
     call $~lib/builtins/abort
     unreachable
    end
    local.get $0
    local.get $5
    call $~lib/map/Map<i32,i32>#delete
    drop
    local.get $0
    local.get $5
    call $~lib/map/Map<i32,i32>#has
    i32.eqz
    i32.eqz
    if
     i32.const 0
     i32.const 304
     i32.const 54
     i32.const 5
     call $~lib/builtins/abort
     unreachable
    end
    local.get $5
    i32.const 1
    i32.add
    local.set $5
    br $for-loop|4
   end
  end
  local.get $0
  call $~lib/map/Map<i32,i32>#get:size
  i32.const 50
  i32.eq
  i32.eqz
  if
   i32.const 0
   i32.const 304
   i32.const 56
   i32.const 3
   call $~lib/builtins/abort
   unreachable
  end
  local.get $0
  call $~lib/map/Map<i32,i32>#clear
  local.get $0
  call $~lib/map/Map<i32,i32>#get:size
  i32.const 0
  i32.eq
  i32.eqz
  if
   i32.const 0
   i32.const 304
   i32.const 60
   i32.const 3
   call $~lib/builtins/abort
   unreachable
  end
  local.get $1
  call $~lib/rt/pure/__release
  local.get $2
  call $~lib/rt/pure/__release
  local.get $3
  call $~lib/rt/pure/__release
  local.get $4
  call $~lib/rt/pure/__release
  local.get $0
  call $~lib/rt/pure/__release
 )
 (func $~lib/map/Map<u32,i32>#clear (; 150 ;) (param $0 i32)
  (local $1 i32)
  (local $2 i32)
  local.get $0
  local.tee $1
  i32.const 0
  i32.const 16
  call $~lib/arraybuffer/ArrayBuffer#constructor
  local.set $2
  local.get $1
  i32.load
  call $~lib/rt/pure/__release
  local.get $2
  i32.store
  local.get $0
  i32.const 4
  i32.const 1
  i32.sub
  i32.store offset=4
  local.get $0
  local.tee $2
  i32.const 0
  i32.const 48
  call $~lib/arraybuffer/ArrayBuffer#constructor
  local.set $1
  local.get $2
  i32.load offset=8
  call $~lib/rt/pure/__release
  local.get $1
  i32.store offset=8
  local.get $0
  i32.const 4
  i32.store offset=12
  local.get $0
  i32.const 0
  i32.store offset=16
  local.get $0
  i32.const 0
  i32.store offset=20
 )
 (func $~lib/map/Map<u32,i32>#constructor (; 151 ;) (param $0 i32) (result i32)
  local.get $0
  i32.eqz
  if
   i32.const 24
   i32.const 17
   call $~lib/rt/tlsf/__alloc
   call $~lib/rt/pure/__retain
   local.set $0
  end
  local.get $0
  i32.const 0
  i32.store
  local.get $0
  i32.const 0
  i32.store offset=4
  local.get $0
  i32.const 0
  i32.store offset=8
  local.get $0
  i32.const 0
  i32.store offset=12
  local.get $0
  i32.const 0
  i32.store offset=16
  local.get $0
  i32.const 0
  i32.store offset=20
  local.get $0
  call $~lib/map/Map<u32,i32>#clear
  local.get $0
 )
 (func $~lib/map/Map<u32,i32>#find (; 152 ;) (param $0 i32) (param $1 i32) (param $2 i32) (result i32)
  (local $3 i32)
  (local $4 i32)
  local.get $0
  i32.load
  local.get $2
  local.get $0
  i32.load offset=4
  i32.and
  i32.const 4
  i32.mul
  i32.add
  i32.load
  local.set $3
  loop $while-continue|0
   local.get $3
   local.set $4
   local.get $4
   if
    local.get $3
    i32.load offset=8
    i32.const 1
    i32.and
    i32.eqz
    if (result i32)
     local.get $3
     i32.load
     local.get $1
     i32.eq
    else
     i32.const 0
    end
    if
     local.get $3
     return
    end
    local.get $3
    i32.load offset=8
    i32.const 1
    i32.const -1
    i32.xor
    i32.and
    local.set $3
    br $while-continue|0
   end
  end
  i32.const 0
 )
 (func $~lib/map/Map<u32,i32>#has (; 153 ;) (param $0 i32) (param $1 i32) (result i32)
  (local $2 i32)
  local.get $0
  local.get $1
  block $~lib/util/hash/HASH<u32>|inlined.0 (result i32)
   local.get $1
   local.set $2
   local.get $2
   call $~lib/util/hash/hash32
   br $~lib/util/hash/HASH<u32>|inlined.0
  end
  call $~lib/map/Map<u32,i32>#find
  i32.const 0
  i32.ne
 )
 (func $~lib/map/Map<u32,i32>#rehash (; 154 ;) (param $0 i32) (param $1 i32)
  (local $2 i32)
  (local $3 i32)
  (local $4 i32)
  (local $5 i32)
  (local $6 i32)
  (local $7 i32)
  (local $8 i32)
  (local $9 i32)
  (local $10 i32)
  (local $11 i32)
  (local $12 i32)
  (local $13 i32)
  local.get $1
  i32.const 1
  i32.add
  local.set $2
  i32.const 0
  local.get $2
  i32.const 4
  i32.mul
  call $~lib/arraybuffer/ArrayBuffer#constructor
  local.set $3
  local.get $2
  i32.const 8
  i32.mul
  i32.const 3
  i32.div_s
  local.set $4
  i32.const 0
  local.get $4
  i32.const 12
  i32.mul
  call $~lib/arraybuffer/ArrayBuffer#constructor
  local.set $5
  local.get $0
  i32.load offset=8
  local.set $6
  local.get $6
  local.get $0
  i32.load offset=16
  i32.const 12
  i32.mul
  i32.add
  local.set $7
  local.get $5
  local.set $8
  loop $while-continue|0
   local.get $6
   local.get $7
   i32.ne
   local.set $9
   local.get $9
   if
    local.get $6
    local.set $10
    local.get $10
    i32.load offset=8
    i32.const 1
    i32.and
    i32.eqz
    if
     local.get $8
     local.set $11
     local.get $11
     local.get $10
     i32.load
     i32.store
     local.get $11
     local.get $10
     i32.load offset=4
     i32.store offset=4
     block $~lib/util/hash/HASH<u32>|inlined.2 (result i32)
      local.get $10
      i32.load
      local.set $12
      local.get $12
      call $~lib/util/hash/hash32
      br $~lib/util/hash/HASH<u32>|inlined.2
     end
     local.get $1
     i32.and
     local.set $12
     local.get $3
     local.get $12
     i32.const 4
     i32.mul
     i32.add
     local.set $13
     local.get $11
     local.get $13
     i32.load
     i32.store offset=8
     local.get $13
     local.get $8
     i32.store
     local.get $8
     i32.const 12
     i32.add
     local.set $8
    end
    local.get $6
    i32.const 12
    i32.add
    local.set $6
    br $while-continue|0
   end
  end
  local.get $0
  local.tee $11
  local.get $3
  local.tee $12
  local.get $11
  i32.load
  local.tee $9
  i32.ne
  if
   local.get $12
   call $~lib/rt/pure/__retain
   local.set $12
   local.get $9
   call $~lib/rt/pure/__release
  end
  local.get $12
  i32.store
  local.get $0
  local.get $1
  i32.store offset=4
  local.get $0
  local.tee $13
  local.get $5
  local.tee $9
  local.get $13
  i32.load offset=8
  local.tee $11
  i32.ne
  if
   local.get $9
   call $~lib/rt/pure/__retain
   local.set $9
   local.get $11
   call $~lib/rt/pure/__release
  end
  local.get $9
  i32.store offset=8
  local.get $0
  local.get $4
  i32.store offset=12
  local.get $0
  local.get $0
  i32.load offset=20
  i32.store offset=16
  local.get $3
  call $~lib/rt/pure/__release
  local.get $5
  call $~lib/rt/pure/__release
 )
 (func $~lib/map/Map<u32,i32>#set (; 155 ;) (param $0 i32) (param $1 i32) (param $2 i32) (result i32)
  (local $3 i32)
  (local $4 i32)
  (local $5 i32)
  (local $6 i32)
  block $~lib/util/hash/HASH<u32>|inlined.1 (result i32)
   local.get $1
   local.set $3
   local.get $3
   call $~lib/util/hash/hash32
   br $~lib/util/hash/HASH<u32>|inlined.1
  end
  local.set $4
  local.get $0
  local.get $1
  local.get $4
  call $~lib/map/Map<u32,i32>#find
  local.set $5
  local.get $5
  if
   local.get $5
   local.get $2
   i32.store offset=4
  else
   local.get $0
   i32.load offset=16
   local.get $0
   i32.load offset=12
   i32.eq
   if
    local.get $0
    local.get $0
    i32.load offset=20
    local.get $0
    i32.load offset=12
    i32.const 3
    i32.mul
    i32.const 4
    i32.div_s
    i32.lt_s
    if (result i32)
     local.get $0
     i32.load offset=4
    else
     local.get $0
     i32.load offset=4
     i32.const 1
     i32.shl
     i32.const 1
     i32.or
    end
    call $~lib/map/Map<u32,i32>#rehash
   end
   local.get $0
   i32.load offset=8
   call $~lib/rt/pure/__retain
   local.set $3
   local.get $3
   local.get $0
   local.get $0
   i32.load offset=16
   local.tee $6
   i32.const 1
   i32.add
   i32.store offset=16
   local.get $6
   i32.const 12
   i32.mul
   i32.add
   local.set $5
   local.get $5
   local.get $1
   i32.store
   local.get $5
   local.get $2
   i32.store offset=4
   local.get $0
   local.get $0
   i32.load offset=20
   i32.const 1
   i32.add
   i32.store offset=20
   local.get $0
   i32.load
   local.get $4
   local.get $0
   i32.load offset=4
   i32.and
   i32.const 4
   i32.mul
   i32.add
   local.set $6
   local.get $5
   local.get $6
   i32.load
   i32.store offset=8
   local.get $6
   local.get $5
   i32.store
   local.get $3
   call $~lib/rt/pure/__release
  end
  local.get $0
  call $~lib/rt/pure/__retain
 )
 (func $~lib/map/Map<u32,i32>#get (; 156 ;) (param $0 i32) (param $1 i32) (result i32)
  (local $2 i32)
  (local $3 i32)
  local.get $0
  local.get $1
  block $~lib/util/hash/HASH<u32>|inlined.3 (result i32)
   local.get $1
   local.set $2
   local.get $2
   call $~lib/util/hash/hash32
   br $~lib/util/hash/HASH<u32>|inlined.3
  end
  call $~lib/map/Map<u32,i32>#find
  local.set $3
  local.get $3
  i32.eqz
  if
   i32.const 352
   i32.const 416
   i32.const 111
   i32.const 17
   call $~lib/builtins/abort
   unreachable
  end
  local.get $3
  i32.load offset=4
 )
 (func $~lib/map/Map<u32,i32>#get:size (; 157 ;) (param $0 i32) (result i32)
  local.get $0
  i32.load offset=20
 )
 (func $~lib/array/Array<u32>#constructor (; 158 ;) (param $0 i32) (param $1 i32) (result i32)
  (local $2 i32)
  (local $3 i32)
  (local $4 i32)
  (local $5 i32)
  (local $6 i32)
  local.get $1
  i32.const 268435452
  i32.gt_u
  if
   i32.const 192
   i32.const 464
<<<<<<< HEAD
   i32.const 60
   i32.const 59
=======
   i32.const 57
   i32.const 60
>>>>>>> 13340ed5
   call $~lib/builtins/abort
   unreachable
  end
  local.get $1
  i32.const 2
  i32.shl
  local.set $2
  local.get $2
  i32.const 0
  call $~lib/rt/tlsf/__alloc
  local.set $3
  local.get $3
  i32.const 0
  local.get $2
  call $~lib/memory/memory.fill
  local.get $0
  i32.eqz
  if
   i32.const 16
   i32.const 18
   call $~lib/rt/tlsf/__alloc
   call $~lib/rt/pure/__retain
   local.set $0
  end
  local.get $0
  i32.const 0
  i32.store
  local.get $0
  i32.const 0
  i32.store offset=4
  local.get $0
  i32.const 0
  i32.store offset=8
  local.get $0
  i32.const 0
  i32.store offset=12
  local.get $0
  local.tee $4
  local.get $3
  local.tee $5
  local.get $4
  i32.load
  local.tee $6
  i32.ne
  if
   local.get $5
   call $~lib/rt/pure/__retain
   local.set $5
   local.get $6
   call $~lib/rt/pure/__release
  end
  local.get $5
  i32.store
  local.get $0
  local.get $3
  i32.store offset=4
  local.get $0
  local.get $2
  i32.store offset=8
  local.get $0
  local.get $1
  i32.store offset=12
  local.get $0
 )
 (func $~lib/array/Array<u32>#__unchecked_set (; 159 ;) (param $0 i32) (param $1 i32) (param $2 i32)
  local.get $0
  i32.load offset=4
  local.get $1
  i32.const 2
  i32.shl
  i32.add
  local.get $2
  i32.store
 )
 (func $~lib/array/Array<u32>#__set (; 160 ;) (param $0 i32) (param $1 i32) (param $2 i32)
  local.get $1
  local.get $0
  i32.load offset=12
  i32.ge_u
  if
   local.get $1
   i32.const 0
   i32.lt_s
   if
    i32.const 512
    i32.const 464
<<<<<<< HEAD
    i32.const 123
    i32.const 21
=======
    i32.const 120
    i32.const 22
>>>>>>> 13340ed5
    call $~lib/builtins/abort
    unreachable
   end
   local.get $0
   local.get $1
   i32.const 1
   i32.add
   i32.const 2
   call $~lib/array/ensureSize
   local.get $0
   local.get $1
   i32.const 1
   i32.add
   i32.store offset=12
  end
  local.get $0
  local.get $1
  local.get $2
  call $~lib/array/Array<u32>#__unchecked_set
 )
 (func $~lib/array/Array<u32>#set:length (; 161 ;) (param $0 i32) (param $1 i32)
  (local $2 i32)
  local.get $0
  i32.load offset=12
  local.set $2
  local.get $0
  local.get $1
  i32.const 2
  call $~lib/array/ensureSize
  local.get $0
  local.get $1
  i32.store offset=12
 )
 (func $~lib/map/Map<u32,i32>#keys (; 162 ;) (param $0 i32) (result i32)
  (local $1 i32)
  (local $2 i32)
  (local $3 i32)
  (local $4 i32)
  (local $5 i32)
  (local $6 i32)
  (local $7 i32)
  (local $8 i32)
  local.get $0
  i32.load offset=8
  local.set $1
  local.get $0
  i32.load offset=16
  local.set $2
  i32.const 0
  local.get $2
  call $~lib/array/Array<u32>#constructor
  local.set $3
  i32.const 0
  local.set $4
  i32.const 0
  local.set $5
  loop $for-loop|0
   local.get $5
   local.get $2
   i32.lt_s
   local.set $6
   local.get $6
   if
    local.get $1
    local.get $5
    i32.const 12
    i32.mul
    i32.add
    local.set $7
    local.get $7
    i32.load offset=8
    i32.const 1
    i32.and
    i32.eqz
    if
     local.get $3
     local.get $4
     local.tee $8
     i32.const 1
     i32.add
     local.set $4
     local.get $8
     local.get $7
     i32.load
     call $~lib/array/Array<u32>#__set
    end
    local.get $5
    i32.const 1
    i32.add
    local.set $5
    br $for-loop|0
   end
  end
  local.get $3
  local.get $4
  call $~lib/array/Array<u32>#set:length
  local.get $3
 )
 (func $~lib/map/Map<u32,i32>#values (; 163 ;) (param $0 i32) (result i32)
  (local $1 i32)
  (local $2 i32)
  (local $3 i32)
  (local $4 i32)
  (local $5 i32)
  (local $6 i32)
  (local $7 i32)
  (local $8 i32)
  local.get $0
  i32.load offset=8
  local.set $1
  local.get $0
  i32.load offset=16
  local.set $2
  i32.const 0
  local.get $2
  call $~lib/array/Array<i32>#constructor
  local.set $3
  i32.const 0
  local.set $4
  i32.const 0
  local.set $5
  loop $for-loop|0
   local.get $5
   local.get $2
   i32.lt_s
   local.set $6
   local.get $6
   if
    local.get $1
    local.get $5
    i32.const 12
    i32.mul
    i32.add
    local.set $7
    local.get $7
    i32.load offset=8
    i32.const 1
    i32.and
    i32.eqz
    if
     local.get $3
     local.get $4
     local.tee $8
     i32.const 1
     i32.add
     local.set $4
     local.get $8
     local.get $7
     i32.load offset=4
     call $~lib/array/Array<i32>#__set
    end
    local.get $5
    i32.const 1
    i32.add
    local.set $5
    br $for-loop|0
   end
  end
  local.get $3
  local.get $4
  call $~lib/array/Array<i32>#set:length
  local.get $3
 )
 (func $~lib/map/Map<u32,u32>#clear (; 164 ;) (param $0 i32)
  (local $1 i32)
  (local $2 i32)
  local.get $0
  local.tee $1
  i32.const 0
  i32.const 16
  call $~lib/arraybuffer/ArrayBuffer#constructor
  local.set $2
  local.get $1
  i32.load
  call $~lib/rt/pure/__release
  local.get $2
  i32.store
  local.get $0
  i32.const 4
  i32.const 1
  i32.sub
  i32.store offset=4
  local.get $0
  local.tee $2
  i32.const 0
  i32.const 48
  call $~lib/arraybuffer/ArrayBuffer#constructor
  local.set $1
  local.get $2
  i32.load offset=8
  call $~lib/rt/pure/__release
  local.get $1
  i32.store offset=8
  local.get $0
  i32.const 4
  i32.store offset=12
  local.get $0
  i32.const 0
  i32.store offset=16
  local.get $0
  i32.const 0
  i32.store offset=20
 )
 (func $~lib/map/Map<u32,u32>#constructor (; 165 ;) (param $0 i32) (result i32)
  local.get $0
  i32.eqz
  if
   i32.const 24
   i32.const 19
   call $~lib/rt/tlsf/__alloc
   call $~lib/rt/pure/__retain
   local.set $0
  end
  local.get $0
  i32.const 0
  i32.store
  local.get $0
  i32.const 0
  i32.store offset=4
  local.get $0
  i32.const 0
  i32.store offset=8
  local.get $0
  i32.const 0
  i32.store offset=12
  local.get $0
  i32.const 0
  i32.store offset=16
  local.get $0
  i32.const 0
  i32.store offset=20
  local.get $0
  call $~lib/map/Map<u32,u32>#clear
  local.get $0
 )
 (func $~lib/array/Array<u32>#get:length (; 166 ;) (param $0 i32) (result i32)
  local.get $0
  i32.load offset=12
 )
 (func $~lib/array/Array<u32>#__unchecked_get (; 167 ;) (param $0 i32) (param $1 i32) (result i32)
  local.get $0
  i32.load offset=4
  local.get $1
  i32.const 2
  i32.shl
  i32.add
  i32.load
 )
 (func $~lib/array/Array<u32>#__get (; 168 ;) (param $0 i32) (param $1 i32) (result i32)
  (local $2 i32)
  local.get $1
  local.get $0
  i32.load offset=12
  i32.ge_u
  if
   i32.const 512
   i32.const 464
<<<<<<< HEAD
   i32.const 107
   i32.const 41
=======
   i32.const 104
   i32.const 42
>>>>>>> 13340ed5
   call $~lib/builtins/abort
   unreachable
  end
  local.get $0
  local.get $1
  call $~lib/array/Array<u32>#__unchecked_get
  local.set $2
  local.get $2
 )
 (func $~lib/map/Map<u32,u32>#find (; 169 ;) (param $0 i32) (param $1 i32) (param $2 i32) (result i32)
  (local $3 i32)
  (local $4 i32)
  local.get $0
  i32.load
  local.get $2
  local.get $0
  i32.load offset=4
  i32.and
  i32.const 4
  i32.mul
  i32.add
  i32.load
  local.set $3
  loop $while-continue|0
   local.get $3
   local.set $4
   local.get $4
   if
    local.get $3
    i32.load offset=8
    i32.const 1
    i32.and
    i32.eqz
    if (result i32)
     local.get $3
     i32.load
     local.get $1
     i32.eq
    else
     i32.const 0
    end
    if
     local.get $3
     return
    end
    local.get $3
    i32.load offset=8
    i32.const 1
    i32.const -1
    i32.xor
    i32.and
    local.set $3
    br $while-continue|0
   end
  end
  i32.const 0
 )
 (func $~lib/map/Map<u32,u32>#rehash (; 170 ;) (param $0 i32) (param $1 i32)
  (local $2 i32)
  (local $3 i32)
  (local $4 i32)
  (local $5 i32)
  (local $6 i32)
  (local $7 i32)
  (local $8 i32)
  (local $9 i32)
  (local $10 i32)
  (local $11 i32)
  (local $12 i32)
  (local $13 i32)
  local.get $1
  i32.const 1
  i32.add
  local.set $2
  i32.const 0
  local.get $2
  i32.const 4
  i32.mul
  call $~lib/arraybuffer/ArrayBuffer#constructor
  local.set $3
  local.get $2
  i32.const 8
  i32.mul
  i32.const 3
  i32.div_s
  local.set $4
  i32.const 0
  local.get $4
  i32.const 12
  i32.mul
  call $~lib/arraybuffer/ArrayBuffer#constructor
  local.set $5
  local.get $0
  i32.load offset=8
  local.set $6
  local.get $6
  local.get $0
  i32.load offset=16
  i32.const 12
  i32.mul
  i32.add
  local.set $7
  local.get $5
  local.set $8
  loop $while-continue|0
   local.get $6
   local.get $7
   i32.ne
   local.set $9
   local.get $9
   if
    local.get $6
    local.set $10
    local.get $10
    i32.load offset=8
    i32.const 1
    i32.and
    i32.eqz
    if
     local.get $8
     local.set $11
     local.get $11
     local.get $10
     i32.load
     i32.store
     local.get $11
     local.get $10
     i32.load offset=4
     i32.store offset=4
     block $~lib/util/hash/HASH<u32>|inlined.5 (result i32)
      local.get $10
      i32.load
      local.set $12
      local.get $12
      call $~lib/util/hash/hash32
      br $~lib/util/hash/HASH<u32>|inlined.5
     end
     local.get $1
     i32.and
     local.set $12
     local.get $3
     local.get $12
     i32.const 4
     i32.mul
     i32.add
     local.set $13
     local.get $11
     local.get $13
     i32.load
     i32.store offset=8
     local.get $13
     local.get $8
     i32.store
     local.get $8
     i32.const 12
     i32.add
     local.set $8
    end
    local.get $6
    i32.const 12
    i32.add
    local.set $6
    br $while-continue|0
   end
  end
  local.get $0
  local.tee $11
  local.get $3
  local.tee $12
  local.get $11
  i32.load
  local.tee $9
  i32.ne
  if
   local.get $12
   call $~lib/rt/pure/__retain
   local.set $12
   local.get $9
   call $~lib/rt/pure/__release
  end
  local.get $12
  i32.store
  local.get $0
  local.get $1
  i32.store offset=4
  local.get $0
  local.tee $13
  local.get $5
  local.tee $9
  local.get $13
  i32.load offset=8
  local.tee $11
  i32.ne
  if
   local.get $9
   call $~lib/rt/pure/__retain
   local.set $9
   local.get $11
   call $~lib/rt/pure/__release
  end
  local.get $9
  i32.store offset=8
  local.get $0
  local.get $4
  i32.store offset=12
  local.get $0
  local.get $0
  i32.load offset=20
  i32.store offset=16
  local.get $3
  call $~lib/rt/pure/__release
  local.get $5
  call $~lib/rt/pure/__release
 )
 (func $~lib/map/Map<u32,u32>#set (; 171 ;) (param $0 i32) (param $1 i32) (param $2 i32) (result i32)
  (local $3 i32)
  (local $4 i32)
  (local $5 i32)
  (local $6 i32)
  block $~lib/util/hash/HASH<u32>|inlined.4 (result i32)
   local.get $1
   local.set $3
   local.get $3
   call $~lib/util/hash/hash32
   br $~lib/util/hash/HASH<u32>|inlined.4
  end
  local.set $4
  local.get $0
  local.get $1
  local.get $4
  call $~lib/map/Map<u32,u32>#find
  local.set $5
  local.get $5
  if
   local.get $5
   local.get $2
   i32.store offset=4
  else
   local.get $0
   i32.load offset=16
   local.get $0
   i32.load offset=12
   i32.eq
   if
    local.get $0
    local.get $0
    i32.load offset=20
    local.get $0
    i32.load offset=12
    i32.const 3
    i32.mul
    i32.const 4
    i32.div_s
    i32.lt_s
    if (result i32)
     local.get $0
     i32.load offset=4
    else
     local.get $0
     i32.load offset=4
     i32.const 1
     i32.shl
     i32.const 1
     i32.or
    end
    call $~lib/map/Map<u32,u32>#rehash
   end
   local.get $0
   i32.load offset=8
   call $~lib/rt/pure/__retain
   local.set $3
   local.get $3
   local.get $0
   local.get $0
   i32.load offset=16
   local.tee $6
   i32.const 1
   i32.add
   i32.store offset=16
   local.get $6
   i32.const 12
   i32.mul
   i32.add
   local.set $5
   local.get $5
   local.get $1
   i32.store
   local.get $5
   local.get $2
   i32.store offset=4
   local.get $0
   local.get $0
   i32.load offset=20
   i32.const 1
   i32.add
   i32.store offset=20
   local.get $0
   i32.load
   local.get $4
   local.get $0
   i32.load offset=4
   i32.and
   i32.const 4
   i32.mul
   i32.add
   local.set $6
   local.get $5
   local.get $6
   i32.load
   i32.store offset=8
   local.get $6
   local.get $5
   i32.store
   local.get $3
   call $~lib/rt/pure/__release
  end
  local.get $0
  call $~lib/rt/pure/__retain
 )
 (func $~lib/map/Map<u32,u32>#get:size (; 172 ;) (param $0 i32) (result i32)
  local.get $0
  i32.load offset=20
 )
 (func $~lib/map/Map<u32,i32>#delete (; 173 ;) (param $0 i32) (param $1 i32) (result i32)
  (local $2 i32)
  (local $3 i32)
  (local $4 i32)
  (local $5 i32)
  local.get $0
  local.get $1
  block $~lib/util/hash/HASH<u32>|inlined.6 (result i32)
   local.get $1
   local.set $2
   local.get $2
   call $~lib/util/hash/hash32
   br $~lib/util/hash/HASH<u32>|inlined.6
  end
  call $~lib/map/Map<u32,i32>#find
  local.set $3
  local.get $3
  i32.eqz
  if
   i32.const 0
   return
  end
  local.get $3
  local.get $3
  i32.load offset=8
  i32.const 1
  i32.or
  i32.store offset=8
  local.get $0
  local.get $0
  i32.load offset=20
  i32.const 1
  i32.sub
  i32.store offset=20
  local.get $0
  i32.load offset=4
  i32.const 1
  i32.shr_u
  local.set $4
  local.get $4
  i32.const 1
  i32.add
  i32.const 4
  local.tee $2
  local.get $0
  i32.load offset=20
  local.tee $5
  local.get $2
  local.get $5
  i32.gt_u
  select
  i32.ge_u
  if (result i32)
   local.get $0
   i32.load offset=20
   local.get $0
   i32.load offset=12
   i32.const 3
   i32.mul
   i32.const 4
   i32.div_s
   i32.lt_s
  else
   i32.const 0
  end
  if
   local.get $0
   local.get $4
   call $~lib/map/Map<u32,i32>#rehash
  end
  i32.const 1
 )
 (func $std/map/testNumeric<u32,i32> (; 174 ;)
  (local $0 i32)
  (local $1 i32)
  (local $2 i32)
  (local $3 i32)
  (local $4 i32)
  (local $5 i32)
  (local $6 i32)
  (local $7 i32)
  (local $8 i32)
  i32.const 0
  call $~lib/map/Map<u32,i32>#constructor
  local.set $0
  i32.const 0
  local.set $1
  loop $for-loop|0
   local.get $1
   i32.const 100
   i32.lt_u
   local.set $2
   local.get $2
   if
    local.get $0
    local.get $1
    call $~lib/map/Map<u32,i32>#has
    i32.eqz
    i32.eqz
    if
     i32.const 0
     i32.const 304
     i32.const 6
     i32.const 5
     call $~lib/builtins/abort
     unreachable
    end
    local.get $0
    local.get $1
    i32.const 10
    local.get $1
    i32.add
    call $~lib/map/Map<u32,i32>#set
    call $~lib/rt/pure/__release
    local.get $0
    local.get $1
    call $~lib/map/Map<u32,i32>#has
    i32.eqz
    if
     i32.const 0
     i32.const 304
     i32.const 8
     i32.const 5
     call $~lib/builtins/abort
     unreachable
    end
    local.get $0
    local.get $1
    call $~lib/map/Map<u32,i32>#get
    i32.const 10
    local.get $1
    i32.add
    i32.eq
    i32.eqz
    if
     i32.const 0
     i32.const 304
     i32.const 9
     i32.const 5
     call $~lib/builtins/abort
     unreachable
    end
    local.get $1
    i32.const 1
    i32.add
    local.set $1
    br $for-loop|0
   end
  end
  local.get $0
  call $~lib/map/Map<u32,i32>#get:size
  i32.const 100
  i32.eq
  i32.eqz
  if
   i32.const 0
   i32.const 304
   i32.const 11
   i32.const 3
   call $~lib/builtins/abort
   unreachable
  end
  i32.const 0
  local.set $1
  loop $for-loop|1
   local.get $1
   i32.const 100
   i32.lt_u
   local.set $2
   local.get $2
   if
    local.get $0
    local.get $1
    call $~lib/map/Map<u32,i32>#has
    i32.eqz
    if
     i32.const 0
     i32.const 304
     i32.const 15
     i32.const 5
     call $~lib/builtins/abort
     unreachable
    end
    local.get $0
    local.get $1
    call $~lib/map/Map<u32,i32>#get
    i32.const 10
    local.get $1
    i32.add
    i32.eq
    i32.eqz
    if
     i32.const 0
     i32.const 304
     i32.const 16
     i32.const 5
     call $~lib/builtins/abort
     unreachable
    end
    local.get $0
    local.get $1
    i32.const 20
    local.get $1
    i32.add
    call $~lib/map/Map<u32,i32>#set
    call $~lib/rt/pure/__release
    local.get $0
    local.get $1
    call $~lib/map/Map<u32,i32>#has
    i32.eqz
    if
     i32.const 0
     i32.const 304
     i32.const 18
     i32.const 5
     call $~lib/builtins/abort
     unreachable
    end
    local.get $0
    local.get $1
    call $~lib/map/Map<u32,i32>#get
    i32.const 20
    local.get $1
    i32.add
    i32.eq
    i32.eqz
    if
     i32.const 0
     i32.const 304
     i32.const 19
     i32.const 5
     call $~lib/builtins/abort
     unreachable
    end
    local.get $1
    i32.const 1
    i32.add
    local.set $1
    br $for-loop|1
   end
  end
  local.get $0
  call $~lib/map/Map<u32,i32>#get:size
  i32.const 100
  i32.eq
  i32.eqz
  if
   i32.const 0
   i32.const 304
   i32.const 21
   i32.const 3
   call $~lib/builtins/abort
   unreachable
  end
  local.get $0
  call $~lib/map/Map<u32,i32>#keys
  local.set $1
  local.get $0
  call $~lib/map/Map<u32,i32>#values
  local.set $2
  i32.const 0
  call $~lib/map/Map<u32,u32>#constructor
  local.set $3
  i32.const 0
  call $~lib/map/Map<i32,i32>#constructor
  local.set $4
  i32.const 0
  local.set $5
  loop $for-loop|2
   local.get $5
   local.get $1
   call $~lib/array/Array<u32>#get:length
   i32.lt_s
   local.set $6
   local.get $6
   if
    local.get $1
    local.get $5
    call $~lib/array/Array<u32>#__get
    local.set $7
    local.get $2
    local.get $5
    call $~lib/array/Array<i32>#__get
    local.set $8
    local.get $0
    local.get $7
    call $~lib/map/Map<u32,i32>#has
    i32.eqz
    if
     i32.const 0
     i32.const 304
     i32.const 31
     i32.const 5
     call $~lib/builtins/abort
     unreachable
    end
    local.get $0
    local.get $8
    i32.const 20
    i32.sub
    call $~lib/map/Map<u32,i32>#has
    i32.eqz
    if
     i32.const 0
     i32.const 304
     i32.const 32
     i32.const 5
     call $~lib/builtins/abort
     unreachable
    end
    local.get $3
    local.get $7
    local.get $7
    call $~lib/map/Map<u32,u32>#set
    call $~lib/rt/pure/__release
    local.get $4
    local.get $8
    i32.const 20
    i32.sub
    local.get $8
    i32.const 20
    i32.sub
    call $~lib/map/Map<i32,i32>#set
    call $~lib/rt/pure/__release
    local.get $5
    i32.const 1
    i32.add
    local.set $5
    br $for-loop|2
   end
  end
  local.get $3
  call $~lib/map/Map<u32,u32>#get:size
  i32.const 100
  i32.eq
  i32.eqz
  if
   i32.const 0
   i32.const 304
   i32.const 36
   i32.const 3
   call $~lib/builtins/abort
   unreachable
  end
  local.get $4
  call $~lib/map/Map<i32,i32>#get:size
  i32.const 100
  i32.eq
  i32.eqz
  if
   i32.const 0
   i32.const 304
   i32.const 37
   i32.const 3
   call $~lib/builtins/abort
   unreachable
  end
  i32.const 0
  local.set $5
  loop $for-loop|3
   local.get $5
   i32.const 50
   i32.lt_u
   local.set $6
   local.get $6
   if
    local.get $0
    local.get $5
    call $~lib/map/Map<u32,i32>#has
    i32.eqz
    if
     i32.const 0
     i32.const 304
     i32.const 41
     i32.const 5
     call $~lib/builtins/abort
     unreachable
    end
    local.get $0
    local.get $5
    call $~lib/map/Map<u32,i32>#get
    i32.const 20
    local.get $5
    i32.add
    i32.eq
    i32.eqz
    if
     i32.const 0
     i32.const 304
     i32.const 42
     i32.const 5
     call $~lib/builtins/abort
     unreachable
    end
    local.get $0
    local.get $5
    call $~lib/map/Map<u32,i32>#delete
    drop
    local.get $0
    local.get $5
    call $~lib/map/Map<u32,i32>#has
    i32.eqz
    i32.eqz
    if
     i32.const 0
     i32.const 304
     i32.const 44
     i32.const 5
     call $~lib/builtins/abort
     unreachable
    end
    local.get $5
    i32.const 1
    i32.add
    local.set $5
    br $for-loop|3
   end
  end
  local.get $0
  call $~lib/map/Map<u32,i32>#get:size
  i32.const 50
  i32.eq
  i32.eqz
  if
   i32.const 0
   i32.const 304
   i32.const 46
   i32.const 3
   call $~lib/builtins/abort
   unreachable
  end
  i32.const 0
  local.set $5
  loop $for-loop|4
   local.get $5
   i32.const 50
   i32.lt_u
   local.set $6
   local.get $6
   if
    local.get $0
    local.get $5
    call $~lib/map/Map<u32,i32>#has
    i32.eqz
    i32.eqz
    if
     i32.const 0
     i32.const 304
     i32.const 50
     i32.const 5
     call $~lib/builtins/abort
     unreachable
    end
    local.get $0
    local.get $5
    i32.const 10
    local.get $5
    i32.add
    call $~lib/map/Map<u32,i32>#set
    call $~lib/rt/pure/__release
    local.get $0
    local.get $5
    call $~lib/map/Map<u32,i32>#has
    i32.eqz
    if
     i32.const 0
     i32.const 304
     i32.const 52
     i32.const 5
     call $~lib/builtins/abort
     unreachable
    end
    local.get $0
    local.get $5
    call $~lib/map/Map<u32,i32>#delete
    drop
    local.get $0
    local.get $5
    call $~lib/map/Map<u32,i32>#has
    i32.eqz
    i32.eqz
    if
     i32.const 0
     i32.const 304
     i32.const 54
     i32.const 5
     call $~lib/builtins/abort
     unreachable
    end
    local.get $5
    i32.const 1
    i32.add
    local.set $5
    br $for-loop|4
   end
  end
  local.get $0
  call $~lib/map/Map<u32,i32>#get:size
  i32.const 50
  i32.eq
  i32.eqz
  if
   i32.const 0
   i32.const 304
   i32.const 56
   i32.const 3
   call $~lib/builtins/abort
   unreachable
  end
  local.get $0
  call $~lib/map/Map<u32,i32>#clear
  local.get $0
  call $~lib/map/Map<u32,i32>#get:size
  i32.const 0
  i32.eq
  i32.eqz
  if
   i32.const 0
   i32.const 304
   i32.const 60
   i32.const 3
   call $~lib/builtins/abort
   unreachable
  end
  local.get $1
  call $~lib/rt/pure/__release
  local.get $2
  call $~lib/rt/pure/__release
  local.get $3
  call $~lib/rt/pure/__release
  local.get $4
  call $~lib/rt/pure/__release
  local.get $0
  call $~lib/rt/pure/__release
 )
 (func $~lib/map/Map<i64,i32>#clear (; 175 ;) (param $0 i32)
  (local $1 i32)
  (local $2 i32)
  local.get $0
  local.tee $1
  i32.const 0
  i32.const 16
  call $~lib/arraybuffer/ArrayBuffer#constructor
  local.set $2
  local.get $1
  i32.load
  call $~lib/rt/pure/__release
  local.get $2
  i32.store
  local.get $0
  i32.const 4
  i32.const 1
  i32.sub
  i32.store offset=4
  local.get $0
  local.tee $2
  i32.const 0
  i32.const 64
  call $~lib/arraybuffer/ArrayBuffer#constructor
  local.set $1
  local.get $2
  i32.load offset=8
  call $~lib/rt/pure/__release
  local.get $1
  i32.store offset=8
  local.get $0
  i32.const 4
  i32.store offset=12
  local.get $0
  i32.const 0
  i32.store offset=16
  local.get $0
  i32.const 0
  i32.store offset=20
 )
 (func $~lib/map/Map<i64,i32>#constructor (; 176 ;) (param $0 i32) (result i32)
  local.get $0
  i32.eqz
  if
   i32.const 24
   i32.const 20
   call $~lib/rt/tlsf/__alloc
   call $~lib/rt/pure/__retain
   local.set $0
  end
  local.get $0
  i32.const 0
  i32.store
  local.get $0
  i32.const 0
  i32.store offset=4
  local.get $0
  i32.const 0
  i32.store offset=8
  local.get $0
  i32.const 0
  i32.store offset=12
  local.get $0
  i32.const 0
  i32.store offset=16
  local.get $0
  i32.const 0
  i32.store offset=20
  local.get $0
  call $~lib/map/Map<i64,i32>#clear
  local.get $0
 )
 (func $~lib/util/hash/hash64 (; 177 ;) (param $0 i64) (result i32)
  (local $1 i32)
  (local $2 i32)
  (local $3 i32)
  local.get $0
  i32.wrap_i64
  local.set $1
  local.get $0
  i64.const 32
  i64.shr_u
  i32.wrap_i64
  local.set $2
  i32.const -2128831035
  local.set $3
  local.get $3
  local.get $1
  i32.const 255
  i32.and
  i32.xor
  i32.const 16777619
  i32.mul
  local.set $3
  local.get $3
  local.get $1
  i32.const 8
  i32.shr_u
  i32.const 255
  i32.and
  i32.xor
  i32.const 16777619
  i32.mul
  local.set $3
  local.get $3
  local.get $1
  i32.const 16
  i32.shr_u
  i32.const 255
  i32.and
  i32.xor
  i32.const 16777619
  i32.mul
  local.set $3
  local.get $3
  local.get $1
  i32.const 24
  i32.shr_u
  i32.xor
  i32.const 16777619
  i32.mul
  local.set $3
  local.get $3
  local.get $2
  i32.const 255
  i32.and
  i32.xor
  i32.const 16777619
  i32.mul
  local.set $3
  local.get $3
  local.get $2
  i32.const 8
  i32.shr_u
  i32.const 255
  i32.and
  i32.xor
  i32.const 16777619
  i32.mul
  local.set $3
  local.get $3
  local.get $2
  i32.const 16
  i32.shr_u
  i32.const 255
  i32.and
  i32.xor
  i32.const 16777619
  i32.mul
  local.set $3
  local.get $3
  local.get $2
  i32.const 24
  i32.shr_u
  i32.xor
  i32.const 16777619
  i32.mul
  local.set $3
  local.get $3
 )
 (func $~lib/map/Map<i64,i32>#find (; 178 ;) (param $0 i32) (param $1 i64) (param $2 i32) (result i32)
  (local $3 i32)
  (local $4 i32)
  local.get $0
  i32.load
  local.get $2
  local.get $0
  i32.load offset=4
  i32.and
  i32.const 4
  i32.mul
  i32.add
  i32.load
  local.set $3
  loop $while-continue|0
   local.get $3
   local.set $4
   local.get $4
   if
    local.get $3
    i32.load offset=12
    i32.const 1
    i32.and
    i32.eqz
    if (result i32)
     local.get $3
     i64.load
     local.get $1
     i64.eq
    else
     i32.const 0
    end
    if
     local.get $3
     return
    end
    local.get $3
    i32.load offset=12
    i32.const 1
    i32.const -1
    i32.xor
    i32.and
    local.set $3
    br $while-continue|0
   end
  end
  i32.const 0
 )
 (func $~lib/map/Map<i64,i32>#has (; 179 ;) (param $0 i32) (param $1 i64) (result i32)
  (local $2 i64)
  local.get $0
  local.get $1
  block $~lib/util/hash/HASH<i64>|inlined.0 (result i32)
   local.get $1
   local.set $2
   local.get $2
   call $~lib/util/hash/hash64
   br $~lib/util/hash/HASH<i64>|inlined.0
  end
  call $~lib/map/Map<i64,i32>#find
  i32.const 0
  i32.ne
 )
 (func $~lib/map/Map<i64,i32>#rehash (; 180 ;) (param $0 i32) (param $1 i32)
  (local $2 i32)
  (local $3 i32)
  (local $4 i32)
  (local $5 i32)
  (local $6 i32)
  (local $7 i32)
  (local $8 i32)
  (local $9 i32)
  (local $10 i32)
  (local $11 i32)
  (local $12 i64)
  (local $13 i32)
  (local $14 i32)
  local.get $1
  i32.const 1
  i32.add
  local.set $2
  i32.const 0
  local.get $2
  i32.const 4
  i32.mul
  call $~lib/arraybuffer/ArrayBuffer#constructor
  local.set $3
  local.get $2
  i32.const 8
  i32.mul
  i32.const 3
  i32.div_s
  local.set $4
  i32.const 0
  local.get $4
  i32.const 16
  i32.mul
  call $~lib/arraybuffer/ArrayBuffer#constructor
  local.set $5
  local.get $0
  i32.load offset=8
  local.set $6
  local.get $6
  local.get $0
  i32.load offset=16
  i32.const 16
  i32.mul
  i32.add
  local.set $7
  local.get $5
  local.set $8
  loop $while-continue|0
   local.get $6
   local.get $7
   i32.ne
   local.set $9
   local.get $9
   if
    local.get $6
    local.set $10
    local.get $10
    i32.load offset=12
    i32.const 1
    i32.and
    i32.eqz
    if
     local.get $8
     local.set $11
     local.get $11
     local.get $10
     i64.load
     i64.store
     local.get $11
     local.get $10
     i32.load offset=8
     i32.store offset=8
     block $~lib/util/hash/HASH<i64>|inlined.2 (result i32)
      local.get $10
      i64.load
      local.set $12
      local.get $12
      call $~lib/util/hash/hash64
      br $~lib/util/hash/HASH<i64>|inlined.2
     end
     local.get $1
     i32.and
     local.set $13
     local.get $3
     local.get $13
     i32.const 4
     i32.mul
     i32.add
     local.set $14
     local.get $11
     local.get $14
     i32.load
     i32.store offset=12
     local.get $14
     local.get $8
     i32.store
     local.get $8
     i32.const 16
     i32.add
     local.set $8
    end
    local.get $6
    i32.const 16
    i32.add
    local.set $6
    br $while-continue|0
   end
  end
  local.get $0
  local.tee $11
  local.get $3
  local.tee $13
  local.get $11
  i32.load
  local.tee $9
  i32.ne
  if
   local.get $13
   call $~lib/rt/pure/__retain
   local.set $13
   local.get $9
   call $~lib/rt/pure/__release
  end
  local.get $13
  i32.store
  local.get $0
  local.get $1
  i32.store offset=4
  local.get $0
  local.tee $14
  local.get $5
  local.tee $9
  local.get $14
  i32.load offset=8
  local.tee $11
  i32.ne
  if
   local.get $9
   call $~lib/rt/pure/__retain
   local.set $9
   local.get $11
   call $~lib/rt/pure/__release
  end
  local.get $9
  i32.store offset=8
  local.get $0
  local.get $4
  i32.store offset=12
  local.get $0
  local.get $0
  i32.load offset=20
  i32.store offset=16
  local.get $3
  call $~lib/rt/pure/__release
  local.get $5
  call $~lib/rt/pure/__release
 )
 (func $~lib/map/Map<i64,i32>#set (; 181 ;) (param $0 i32) (param $1 i64) (param $2 i32) (result i32)
  (local $3 i64)
  (local $4 i32)
  (local $5 i32)
  (local $6 i32)
  (local $7 i32)
  block $~lib/util/hash/HASH<i64>|inlined.1 (result i32)
   local.get $1
   local.set $3
   local.get $3
   call $~lib/util/hash/hash64
   br $~lib/util/hash/HASH<i64>|inlined.1
  end
  local.set $4
  local.get $0
  local.get $1
  local.get $4
  call $~lib/map/Map<i64,i32>#find
  local.set $5
  local.get $5
  if
   local.get $5
   local.get $2
   i32.store offset=8
  else
   local.get $0
   i32.load offset=16
   local.get $0
   i32.load offset=12
   i32.eq
   if
    local.get $0
    local.get $0
    i32.load offset=20
    local.get $0
    i32.load offset=12
    i32.const 3
    i32.mul
    i32.const 4
    i32.div_s
    i32.lt_s
    if (result i32)
     local.get $0
     i32.load offset=4
    else
     local.get $0
     i32.load offset=4
     i32.const 1
     i32.shl
     i32.const 1
     i32.or
    end
    call $~lib/map/Map<i64,i32>#rehash
   end
   local.get $0
   i32.load offset=8
   call $~lib/rt/pure/__retain
   local.set $6
   local.get $6
   local.get $0
   local.get $0
   i32.load offset=16
   local.tee $7
   i32.const 1
   i32.add
   i32.store offset=16
   local.get $7
   i32.const 16
   i32.mul
   i32.add
   local.set $5
   local.get $5
   local.get $1
   i64.store
   local.get $5
   local.get $2
   i32.store offset=8
   local.get $0
   local.get $0
   i32.load offset=20
   i32.const 1
   i32.add
   i32.store offset=20
   local.get $0
   i32.load
   local.get $4
   local.get $0
   i32.load offset=4
   i32.and
   i32.const 4
   i32.mul
   i32.add
   local.set $7
   local.get $5
   local.get $7
   i32.load
   i32.store offset=12
   local.get $7
   local.get $5
   i32.store
   local.get $6
   call $~lib/rt/pure/__release
  end
  local.get $0
  call $~lib/rt/pure/__retain
 )
 (func $~lib/map/Map<i64,i32>#get (; 182 ;) (param $0 i32) (param $1 i64) (result i32)
  (local $2 i64)
  (local $3 i32)
  local.get $0
  local.get $1
  block $~lib/util/hash/HASH<i64>|inlined.3 (result i32)
   local.get $1
   local.set $2
   local.get $2
   call $~lib/util/hash/hash64
   br $~lib/util/hash/HASH<i64>|inlined.3
  end
  call $~lib/map/Map<i64,i32>#find
  local.set $3
  local.get $3
  i32.eqz
  if
   i32.const 352
   i32.const 416
   i32.const 111
   i32.const 17
   call $~lib/builtins/abort
   unreachable
  end
  local.get $3
  i32.load offset=8
 )
 (func $~lib/map/Map<i64,i32>#get:size (; 183 ;) (param $0 i32) (result i32)
  local.get $0
  i32.load offset=20
 )
 (func $~lib/array/Array<i64>#constructor (; 184 ;) (param $0 i32) (param $1 i32) (result i32)
  (local $2 i32)
  (local $3 i32)
  (local $4 i32)
  (local $5 i32)
  (local $6 i32)
  local.get $1
  i32.const 134217726
  i32.gt_u
  if
   i32.const 192
   i32.const 464
<<<<<<< HEAD
   i32.const 60
   i32.const 59
=======
   i32.const 57
   i32.const 60
>>>>>>> 13340ed5
   call $~lib/builtins/abort
   unreachable
  end
  local.get $1
  i32.const 3
  i32.shl
  local.set $2
  local.get $2
  i32.const 0
  call $~lib/rt/tlsf/__alloc
  local.set $3
  local.get $3
  i32.const 0
  local.get $2
  call $~lib/memory/memory.fill
  local.get $0
  i32.eqz
  if
   i32.const 16
   i32.const 21
   call $~lib/rt/tlsf/__alloc
   call $~lib/rt/pure/__retain
   local.set $0
  end
  local.get $0
  i32.const 0
  i32.store
  local.get $0
  i32.const 0
  i32.store offset=4
  local.get $0
  i32.const 0
  i32.store offset=8
  local.get $0
  i32.const 0
  i32.store offset=12
  local.get $0
  local.tee $4
  local.get $3
  local.tee $5
  local.get $4
  i32.load
  local.tee $6
  i32.ne
  if
   local.get $5
   call $~lib/rt/pure/__retain
   local.set $5
   local.get $6
   call $~lib/rt/pure/__release
  end
  local.get $5
  i32.store
  local.get $0
  local.get $3
  i32.store offset=4
  local.get $0
  local.get $2
  i32.store offset=8
  local.get $0
  local.get $1
  i32.store offset=12
  local.get $0
 )
 (func $~lib/array/Array<i64>#__unchecked_set (; 185 ;) (param $0 i32) (param $1 i32) (param $2 i64)
  local.get $0
  i32.load offset=4
  local.get $1
  i32.const 3
  i32.shl
  i32.add
  local.get $2
  i64.store
 )
 (func $~lib/array/Array<i64>#__set (; 186 ;) (param $0 i32) (param $1 i32) (param $2 i64)
  local.get $1
  local.get $0
  i32.load offset=12
  i32.ge_u
  if
   local.get $1
   i32.const 0
   i32.lt_s
   if
    i32.const 512
    i32.const 464
<<<<<<< HEAD
    i32.const 123
    i32.const 21
=======
    i32.const 120
    i32.const 22
>>>>>>> 13340ed5
    call $~lib/builtins/abort
    unreachable
   end
   local.get $0
   local.get $1
   i32.const 1
   i32.add
   i32.const 3
   call $~lib/array/ensureSize
   local.get $0
   local.get $1
   i32.const 1
   i32.add
   i32.store offset=12
  end
  local.get $0
  local.get $1
  local.get $2
  call $~lib/array/Array<i64>#__unchecked_set
 )
 (func $~lib/array/Array<i64>#set:length (; 187 ;) (param $0 i32) (param $1 i32)
  (local $2 i32)
  local.get $0
  i32.load offset=12
  local.set $2
  local.get $0
  local.get $1
  i32.const 3
  call $~lib/array/ensureSize
  local.get $0
  local.get $1
  i32.store offset=12
 )
 (func $~lib/map/Map<i64,i32>#keys (; 188 ;) (param $0 i32) (result i32)
  (local $1 i32)
  (local $2 i32)
  (local $3 i32)
  (local $4 i32)
  (local $5 i32)
  (local $6 i32)
  (local $7 i32)
  (local $8 i32)
  local.get $0
  i32.load offset=8
  local.set $1
  local.get $0
  i32.load offset=16
  local.set $2
  i32.const 0
  local.get $2
  call $~lib/array/Array<i64>#constructor
  local.set $3
  i32.const 0
  local.set $4
  i32.const 0
  local.set $5
  loop $for-loop|0
   local.get $5
   local.get $2
   i32.lt_s
   local.set $6
   local.get $6
   if
    local.get $1
    local.get $5
    i32.const 16
    i32.mul
    i32.add
    local.set $7
    local.get $7
    i32.load offset=12
    i32.const 1
    i32.and
    i32.eqz
    if
     local.get $3
     local.get $4
     local.tee $8
     i32.const 1
     i32.add
     local.set $4
     local.get $8
     local.get $7
     i64.load
     call $~lib/array/Array<i64>#__set
    end
    local.get $5
    i32.const 1
    i32.add
    local.set $5
    br $for-loop|0
   end
  end
  local.get $3
  local.get $4
  call $~lib/array/Array<i64>#set:length
  local.get $3
 )
 (func $~lib/map/Map<i64,i32>#values (; 189 ;) (param $0 i32) (result i32)
  (local $1 i32)
  (local $2 i32)
  (local $3 i32)
  (local $4 i32)
  (local $5 i32)
  (local $6 i32)
  (local $7 i32)
  (local $8 i32)
  local.get $0
  i32.load offset=8
  local.set $1
  local.get $0
  i32.load offset=16
  local.set $2
  i32.const 0
  local.get $2
  call $~lib/array/Array<i32>#constructor
  local.set $3
  i32.const 0
  local.set $4
  i32.const 0
  local.set $5
  loop $for-loop|0
   local.get $5
   local.get $2
   i32.lt_s
   local.set $6
   local.get $6
   if
    local.get $1
    local.get $5
    i32.const 16
    i32.mul
    i32.add
    local.set $7
    local.get $7
    i32.load offset=12
    i32.const 1
    i32.and
    i32.eqz
    if
     local.get $3
     local.get $4
     local.tee $8
     i32.const 1
     i32.add
     local.set $4
     local.get $8
     local.get $7
     i32.load offset=8
     call $~lib/array/Array<i32>#__set
    end
    local.get $5
    i32.const 1
    i32.add
    local.set $5
    br $for-loop|0
   end
  end
  local.get $3
  local.get $4
  call $~lib/array/Array<i32>#set:length
  local.get $3
 )
 (func $~lib/map/Map<i64,i64>#clear (; 190 ;) (param $0 i32)
  (local $1 i32)
  (local $2 i32)
  local.get $0
  local.tee $1
  i32.const 0
  i32.const 16
  call $~lib/arraybuffer/ArrayBuffer#constructor
  local.set $2
  local.get $1
  i32.load
  call $~lib/rt/pure/__release
  local.get $2
  i32.store
  local.get $0
  i32.const 4
  i32.const 1
  i32.sub
  i32.store offset=4
  local.get $0
  local.tee $2
  i32.const 0
  i32.const 96
  call $~lib/arraybuffer/ArrayBuffer#constructor
  local.set $1
  local.get $2
  i32.load offset=8
  call $~lib/rt/pure/__release
  local.get $1
  i32.store offset=8
  local.get $0
  i32.const 4
  i32.store offset=12
  local.get $0
  i32.const 0
  i32.store offset=16
  local.get $0
  i32.const 0
  i32.store offset=20
 )
 (func $~lib/map/Map<i64,i64>#constructor (; 191 ;) (param $0 i32) (result i32)
  local.get $0
  i32.eqz
  if
   i32.const 24
   i32.const 22
   call $~lib/rt/tlsf/__alloc
   call $~lib/rt/pure/__retain
   local.set $0
  end
  local.get $0
  i32.const 0
  i32.store
  local.get $0
  i32.const 0
  i32.store offset=4
  local.get $0
  i32.const 0
  i32.store offset=8
  local.get $0
  i32.const 0
  i32.store offset=12
  local.get $0
  i32.const 0
  i32.store offset=16
  local.get $0
  i32.const 0
  i32.store offset=20
  local.get $0
  call $~lib/map/Map<i64,i64>#clear
  local.get $0
 )
 (func $~lib/array/Array<i64>#get:length (; 192 ;) (param $0 i32) (result i32)
  local.get $0
  i32.load offset=12
 )
 (func $~lib/array/Array<i64>#__unchecked_get (; 193 ;) (param $0 i32) (param $1 i32) (result i64)
  local.get $0
  i32.load offset=4
  local.get $1
  i32.const 3
  i32.shl
  i32.add
  i64.load
 )
 (func $~lib/array/Array<i64>#__get (; 194 ;) (param $0 i32) (param $1 i32) (result i64)
  (local $2 i64)
  local.get $1
  local.get $0
  i32.load offset=12
  i32.ge_u
  if
   i32.const 512
   i32.const 464
<<<<<<< HEAD
   i32.const 107
   i32.const 41
=======
   i32.const 104
   i32.const 42
>>>>>>> 13340ed5
   call $~lib/builtins/abort
   unreachable
  end
  local.get $0
  local.get $1
  call $~lib/array/Array<i64>#__unchecked_get
  local.set $2
  local.get $2
 )
 (func $~lib/map/Map<i64,i64>#find (; 195 ;) (param $0 i32) (param $1 i64) (param $2 i32) (result i32)
  (local $3 i32)
  (local $4 i32)
  local.get $0
  i32.load
  local.get $2
  local.get $0
  i32.load offset=4
  i32.and
  i32.const 4
  i32.mul
  i32.add
  i32.load
  local.set $3
  loop $while-continue|0
   local.get $3
   local.set $4
   local.get $4
   if
    local.get $3
    i32.load offset=16
    i32.const 1
    i32.and
    i32.eqz
    if (result i32)
     local.get $3
     i64.load
     local.get $1
     i64.eq
    else
     i32.const 0
    end
    if
     local.get $3
     return
    end
    local.get $3
    i32.load offset=16
    i32.const 1
    i32.const -1
    i32.xor
    i32.and
    local.set $3
    br $while-continue|0
   end
  end
  i32.const 0
 )
 (func $~lib/map/Map<i64,i64>#rehash (; 196 ;) (param $0 i32) (param $1 i32)
  (local $2 i32)
  (local $3 i32)
  (local $4 i32)
  (local $5 i32)
  (local $6 i32)
  (local $7 i32)
  (local $8 i32)
  (local $9 i32)
  (local $10 i32)
  (local $11 i32)
  (local $12 i64)
  (local $13 i32)
  (local $14 i32)
  local.get $1
  i32.const 1
  i32.add
  local.set $2
  i32.const 0
  local.get $2
  i32.const 4
  i32.mul
  call $~lib/arraybuffer/ArrayBuffer#constructor
  local.set $3
  local.get $2
  i32.const 8
  i32.mul
  i32.const 3
  i32.div_s
  local.set $4
  i32.const 0
  local.get $4
  i32.const 24
  i32.mul
  call $~lib/arraybuffer/ArrayBuffer#constructor
  local.set $5
  local.get $0
  i32.load offset=8
  local.set $6
  local.get $6
  local.get $0
  i32.load offset=16
  i32.const 24
  i32.mul
  i32.add
  local.set $7
  local.get $5
  local.set $8
  loop $while-continue|0
   local.get $6
   local.get $7
   i32.ne
   local.set $9
   local.get $9
   if
    local.get $6
    local.set $10
    local.get $10
    i32.load offset=16
    i32.const 1
    i32.and
    i32.eqz
    if
     local.get $8
     local.set $11
     local.get $11
     local.get $10
     i64.load
     i64.store
     local.get $11
     local.get $10
     i64.load offset=8
     i64.store offset=8
     block $~lib/util/hash/HASH<i64>|inlined.5 (result i32)
      local.get $10
      i64.load
      local.set $12
      local.get $12
      call $~lib/util/hash/hash64
      br $~lib/util/hash/HASH<i64>|inlined.5
     end
     local.get $1
     i32.and
     local.set $13
     local.get $3
     local.get $13
     i32.const 4
     i32.mul
     i32.add
     local.set $14
     local.get $11
     local.get $14
     i32.load
     i32.store offset=16
     local.get $14
     local.get $8
     i32.store
     local.get $8
     i32.const 24
     i32.add
     local.set $8
    end
    local.get $6
    i32.const 24
    i32.add
    local.set $6
    br $while-continue|0
   end
  end
  local.get $0
  local.tee $11
  local.get $3
  local.tee $13
  local.get $11
  i32.load
  local.tee $9
  i32.ne
  if
   local.get $13
   call $~lib/rt/pure/__retain
   local.set $13
   local.get $9
   call $~lib/rt/pure/__release
  end
  local.get $13
  i32.store
  local.get $0
  local.get $1
  i32.store offset=4
  local.get $0
  local.tee $14
  local.get $5
  local.tee $9
  local.get $14
  i32.load offset=8
  local.tee $11
  i32.ne
  if
   local.get $9
   call $~lib/rt/pure/__retain
   local.set $9
   local.get $11
   call $~lib/rt/pure/__release
  end
  local.get $9
  i32.store offset=8
  local.get $0
  local.get $4
  i32.store offset=12
  local.get $0
  local.get $0
  i32.load offset=20
  i32.store offset=16
  local.get $3
  call $~lib/rt/pure/__release
  local.get $5
  call $~lib/rt/pure/__release
 )
 (func $~lib/map/Map<i64,i64>#set (; 197 ;) (param $0 i32) (param $1 i64) (param $2 i64) (result i32)
  (local $3 i64)
  (local $4 i32)
  (local $5 i32)
  (local $6 i32)
  (local $7 i32)
  block $~lib/util/hash/HASH<i64>|inlined.4 (result i32)
   local.get $1
   local.set $3
   local.get $3
   call $~lib/util/hash/hash64
   br $~lib/util/hash/HASH<i64>|inlined.4
  end
  local.set $4
  local.get $0
  local.get $1
  local.get $4
  call $~lib/map/Map<i64,i64>#find
  local.set $5
  local.get $5
  if
   local.get $5
   local.get $2
   i64.store offset=8
  else
   local.get $0
   i32.load offset=16
   local.get $0
   i32.load offset=12
   i32.eq
   if
    local.get $0
    local.get $0
    i32.load offset=20
    local.get $0
    i32.load offset=12
    i32.const 3
    i32.mul
    i32.const 4
    i32.div_s
    i32.lt_s
    if (result i32)
     local.get $0
     i32.load offset=4
    else
     local.get $0
     i32.load offset=4
     i32.const 1
     i32.shl
     i32.const 1
     i32.or
    end
    call $~lib/map/Map<i64,i64>#rehash
   end
   local.get $0
   i32.load offset=8
   call $~lib/rt/pure/__retain
   local.set $6
   local.get $6
   local.get $0
   local.get $0
   i32.load offset=16
   local.tee $7
   i32.const 1
   i32.add
   i32.store offset=16
   local.get $7
   i32.const 24
   i32.mul
   i32.add
   local.set $5
   local.get $5
   local.get $1
   i64.store
   local.get $5
   local.get $2
   i64.store offset=8
   local.get $0
   local.get $0
   i32.load offset=20
   i32.const 1
   i32.add
   i32.store offset=20
   local.get $0
   i32.load
   local.get $4
   local.get $0
   i32.load offset=4
   i32.and
   i32.const 4
   i32.mul
   i32.add
   local.set $7
   local.get $5
   local.get $7
   i32.load
   i32.store offset=16
   local.get $7
   local.get $5
   i32.store
   local.get $6
   call $~lib/rt/pure/__release
  end
  local.get $0
  call $~lib/rt/pure/__retain
 )
 (func $~lib/map/Map<i64,i64>#get:size (; 198 ;) (param $0 i32) (result i32)
  local.get $0
  i32.load offset=20
 )
 (func $~lib/map/Map<i64,i32>#delete (; 199 ;) (param $0 i32) (param $1 i64) (result i32)
  (local $2 i64)
  (local $3 i32)
  (local $4 i32)
  (local $5 i32)
  (local $6 i32)
  local.get $0
  local.get $1
  block $~lib/util/hash/HASH<i64>|inlined.6 (result i32)
   local.get $1
   local.set $2
   local.get $2
   call $~lib/util/hash/hash64
   br $~lib/util/hash/HASH<i64>|inlined.6
  end
  call $~lib/map/Map<i64,i32>#find
  local.set $3
  local.get $3
  i32.eqz
  if
   i32.const 0
   return
  end
  local.get $3
  local.get $3
  i32.load offset=12
  i32.const 1
  i32.or
  i32.store offset=12
  local.get $0
  local.get $0
  i32.load offset=20
  i32.const 1
  i32.sub
  i32.store offset=20
  local.get $0
  i32.load offset=4
  i32.const 1
  i32.shr_u
  local.set $4
  local.get $4
  i32.const 1
  i32.add
  i32.const 4
  local.tee $5
  local.get $0
  i32.load offset=20
  local.tee $6
  local.get $5
  local.get $6
  i32.gt_u
  select
  i32.ge_u
  if (result i32)
   local.get $0
   i32.load offset=20
   local.get $0
   i32.load offset=12
   i32.const 3
   i32.mul
   i32.const 4
   i32.div_s
   i32.lt_s
  else
   i32.const 0
  end
  if
   local.get $0
   local.get $4
   call $~lib/map/Map<i64,i32>#rehash
  end
  i32.const 1
 )
 (func $std/map/testNumeric<i64,i32> (; 200 ;)
  (local $0 i32)
  (local $1 i64)
  (local $2 i32)
  (local $3 i32)
  (local $4 i32)
  (local $5 i32)
  (local $6 i32)
  (local $7 i32)
  (local $8 i32)
  i32.const 0
  call $~lib/map/Map<i64,i32>#constructor
  local.set $0
  i64.const 0
  local.set $1
  loop $for-loop|0
   local.get $1
   i64.const 100
   i64.lt_s
   local.set $2
   local.get $2
   if
    local.get $0
    local.get $1
    call $~lib/map/Map<i64,i32>#has
    i32.eqz
    i32.eqz
    if
     i32.const 0
     i32.const 304
     i32.const 6
     i32.const 5
     call $~lib/builtins/abort
     unreachable
    end
    local.get $0
    local.get $1
    i32.const 10
    local.get $1
    i32.wrap_i64
    i32.add
    call $~lib/map/Map<i64,i32>#set
    call $~lib/rt/pure/__release
    local.get $0
    local.get $1
    call $~lib/map/Map<i64,i32>#has
    i32.eqz
    if
     i32.const 0
     i32.const 304
     i32.const 8
     i32.const 5
     call $~lib/builtins/abort
     unreachable
    end
    local.get $0
    local.get $1
    call $~lib/map/Map<i64,i32>#get
    i32.const 10
    local.get $1
    i32.wrap_i64
    i32.add
    i32.eq
    i32.eqz
    if
     i32.const 0
     i32.const 304
     i32.const 9
     i32.const 5
     call $~lib/builtins/abort
     unreachable
    end
    local.get $1
    i64.const 1
    i64.add
    local.set $1
    br $for-loop|0
   end
  end
  local.get $0
  call $~lib/map/Map<i64,i32>#get:size
  i32.const 100
  i32.eq
  i32.eqz
  if
   i32.const 0
   i32.const 304
   i32.const 11
   i32.const 3
   call $~lib/builtins/abort
   unreachable
  end
  i64.const 0
  local.set $1
  loop $for-loop|1
   local.get $1
   i64.const 100
   i64.lt_s
   local.set $2
   local.get $2
   if
    local.get $0
    local.get $1
    call $~lib/map/Map<i64,i32>#has
    i32.eqz
    if
     i32.const 0
     i32.const 304
     i32.const 15
     i32.const 5
     call $~lib/builtins/abort
     unreachable
    end
    local.get $0
    local.get $1
    call $~lib/map/Map<i64,i32>#get
    i32.const 10
    local.get $1
    i32.wrap_i64
    i32.add
    i32.eq
    i32.eqz
    if
     i32.const 0
     i32.const 304
     i32.const 16
     i32.const 5
     call $~lib/builtins/abort
     unreachable
    end
    local.get $0
    local.get $1
    i32.const 20
    local.get $1
    i32.wrap_i64
    i32.add
    call $~lib/map/Map<i64,i32>#set
    call $~lib/rt/pure/__release
    local.get $0
    local.get $1
    call $~lib/map/Map<i64,i32>#has
    i32.eqz
    if
     i32.const 0
     i32.const 304
     i32.const 18
     i32.const 5
     call $~lib/builtins/abort
     unreachable
    end
    local.get $0
    local.get $1
    call $~lib/map/Map<i64,i32>#get
    i32.const 20
    local.get $1
    i32.wrap_i64
    i32.add
    i32.eq
    i32.eqz
    if
     i32.const 0
     i32.const 304
     i32.const 19
     i32.const 5
     call $~lib/builtins/abort
     unreachable
    end
    local.get $1
    i64.const 1
    i64.add
    local.set $1
    br $for-loop|1
   end
  end
  local.get $0
  call $~lib/map/Map<i64,i32>#get:size
  i32.const 100
  i32.eq
  i32.eqz
  if
   i32.const 0
   i32.const 304
   i32.const 21
   i32.const 3
   call $~lib/builtins/abort
   unreachable
  end
  local.get $0
  call $~lib/map/Map<i64,i32>#keys
  local.set $2
  local.get $0
  call $~lib/map/Map<i64,i32>#values
  local.set $3
  i32.const 0
  call $~lib/map/Map<i64,i64>#constructor
  local.set $4
  i32.const 0
  call $~lib/map/Map<i32,i32>#constructor
  local.set $5
  i32.const 0
  local.set $6
  loop $for-loop|2
   local.get $6
   local.get $2
   call $~lib/array/Array<i64>#get:length
   i32.lt_s
   local.set $7
   local.get $7
   if
    local.get $2
    local.get $6
    call $~lib/array/Array<i64>#__get
    local.set $1
    local.get $3
    local.get $6
    call $~lib/array/Array<i32>#__get
    local.set $8
    local.get $0
    local.get $1
    call $~lib/map/Map<i64,i32>#has
    i32.eqz
    if
     i32.const 0
     i32.const 304
     i32.const 31
     i32.const 5
     call $~lib/builtins/abort
     unreachable
    end
    local.get $0
    local.get $8
    i32.const 20
    i32.sub
    i64.extend_i32_s
    call $~lib/map/Map<i64,i32>#has
    i32.eqz
    if
     i32.const 0
     i32.const 304
     i32.const 32
     i32.const 5
     call $~lib/builtins/abort
     unreachable
    end
    local.get $4
    local.get $1
    local.get $1
    call $~lib/map/Map<i64,i64>#set
    call $~lib/rt/pure/__release
    local.get $5
    local.get $8
    i32.const 20
    i32.sub
    local.get $8
    i32.const 20
    i32.sub
    call $~lib/map/Map<i32,i32>#set
    call $~lib/rt/pure/__release
    local.get $6
    i32.const 1
    i32.add
    local.set $6
    br $for-loop|2
   end
  end
  local.get $4
  call $~lib/map/Map<i64,i64>#get:size
  i32.const 100
  i32.eq
  i32.eqz
  if
   i32.const 0
   i32.const 304
   i32.const 36
   i32.const 3
   call $~lib/builtins/abort
   unreachable
  end
  local.get $5
  call $~lib/map/Map<i32,i32>#get:size
  i32.const 100
  i32.eq
  i32.eqz
  if
   i32.const 0
   i32.const 304
   i32.const 37
   i32.const 3
   call $~lib/builtins/abort
   unreachable
  end
  i64.const 0
  local.set $1
  loop $for-loop|3
   local.get $1
   i64.const 50
   i64.lt_s
   local.set $6
   local.get $6
   if
    local.get $0
    local.get $1
    call $~lib/map/Map<i64,i32>#has
    i32.eqz
    if
     i32.const 0
     i32.const 304
     i32.const 41
     i32.const 5
     call $~lib/builtins/abort
     unreachable
    end
    local.get $0
    local.get $1
    call $~lib/map/Map<i64,i32>#get
    i32.const 20
    local.get $1
    i32.wrap_i64
    i32.add
    i32.eq
    i32.eqz
    if
     i32.const 0
     i32.const 304
     i32.const 42
     i32.const 5
     call $~lib/builtins/abort
     unreachable
    end
    local.get $0
    local.get $1
    call $~lib/map/Map<i64,i32>#delete
    drop
    local.get $0
    local.get $1
    call $~lib/map/Map<i64,i32>#has
    i32.eqz
    i32.eqz
    if
     i32.const 0
     i32.const 304
     i32.const 44
     i32.const 5
     call $~lib/builtins/abort
     unreachable
    end
    local.get $1
    i64.const 1
    i64.add
    local.set $1
    br $for-loop|3
   end
  end
  local.get $0
  call $~lib/map/Map<i64,i32>#get:size
  i32.const 50
  i32.eq
  i32.eqz
  if
   i32.const 0
   i32.const 304
   i32.const 46
   i32.const 3
   call $~lib/builtins/abort
   unreachable
  end
  i64.const 0
  local.set $1
  loop $for-loop|4
   local.get $1
   i64.const 50
   i64.lt_s
   local.set $6
   local.get $6
   if
    local.get $0
    local.get $1
    call $~lib/map/Map<i64,i32>#has
    i32.eqz
    i32.eqz
    if
     i32.const 0
     i32.const 304
     i32.const 50
     i32.const 5
     call $~lib/builtins/abort
     unreachable
    end
    local.get $0
    local.get $1
    i32.const 10
    local.get $1
    i32.wrap_i64
    i32.add
    call $~lib/map/Map<i64,i32>#set
    call $~lib/rt/pure/__release
    local.get $0
    local.get $1
    call $~lib/map/Map<i64,i32>#has
    i32.eqz
    if
     i32.const 0
     i32.const 304
     i32.const 52
     i32.const 5
     call $~lib/builtins/abort
     unreachable
    end
    local.get $0
    local.get $1
    call $~lib/map/Map<i64,i32>#delete
    drop
    local.get $0
    local.get $1
    call $~lib/map/Map<i64,i32>#has
    i32.eqz
    i32.eqz
    if
     i32.const 0
     i32.const 304
     i32.const 54
     i32.const 5
     call $~lib/builtins/abort
     unreachable
    end
    local.get $1
    i64.const 1
    i64.add
    local.set $1
    br $for-loop|4
   end
  end
  local.get $0
  call $~lib/map/Map<i64,i32>#get:size
  i32.const 50
  i32.eq
  i32.eqz
  if
   i32.const 0
   i32.const 304
   i32.const 56
   i32.const 3
   call $~lib/builtins/abort
   unreachable
  end
  local.get $0
  call $~lib/map/Map<i64,i32>#clear
  local.get $0
  call $~lib/map/Map<i64,i32>#get:size
  i32.const 0
  i32.eq
  i32.eqz
  if
   i32.const 0
   i32.const 304
   i32.const 60
   i32.const 3
   call $~lib/builtins/abort
   unreachable
  end
  local.get $2
  call $~lib/rt/pure/__release
  local.get $3
  call $~lib/rt/pure/__release
  local.get $4
  call $~lib/rt/pure/__release
  local.get $5
  call $~lib/rt/pure/__release
  local.get $0
  call $~lib/rt/pure/__release
 )
 (func $~lib/map/Map<u64,i32>#clear (; 201 ;) (param $0 i32)
  (local $1 i32)
  (local $2 i32)
  local.get $0
  local.tee $1
  i32.const 0
  i32.const 16
  call $~lib/arraybuffer/ArrayBuffer#constructor
  local.set $2
  local.get $1
  i32.load
  call $~lib/rt/pure/__release
  local.get $2
  i32.store
  local.get $0
  i32.const 4
  i32.const 1
  i32.sub
  i32.store offset=4
  local.get $0
  local.tee $2
  i32.const 0
  i32.const 64
  call $~lib/arraybuffer/ArrayBuffer#constructor
  local.set $1
  local.get $2
  i32.load offset=8
  call $~lib/rt/pure/__release
  local.get $1
  i32.store offset=8
  local.get $0
  i32.const 4
  i32.store offset=12
  local.get $0
  i32.const 0
  i32.store offset=16
  local.get $0
  i32.const 0
  i32.store offset=20
 )
 (func $~lib/map/Map<u64,i32>#constructor (; 202 ;) (param $0 i32) (result i32)
  local.get $0
  i32.eqz
  if
   i32.const 24
   i32.const 23
   call $~lib/rt/tlsf/__alloc
   call $~lib/rt/pure/__retain
   local.set $0
  end
  local.get $0
  i32.const 0
  i32.store
  local.get $0
  i32.const 0
  i32.store offset=4
  local.get $0
  i32.const 0
  i32.store offset=8
  local.get $0
  i32.const 0
  i32.store offset=12
  local.get $0
  i32.const 0
  i32.store offset=16
  local.get $0
  i32.const 0
  i32.store offset=20
  local.get $0
  call $~lib/map/Map<u64,i32>#clear
  local.get $0
 )
 (func $~lib/map/Map<u64,i32>#find (; 203 ;) (param $0 i32) (param $1 i64) (param $2 i32) (result i32)
  (local $3 i32)
  (local $4 i32)
  local.get $0
  i32.load
  local.get $2
  local.get $0
  i32.load offset=4
  i32.and
  i32.const 4
  i32.mul
  i32.add
  i32.load
  local.set $3
  loop $while-continue|0
   local.get $3
   local.set $4
   local.get $4
   if
    local.get $3
    i32.load offset=12
    i32.const 1
    i32.and
    i32.eqz
    if (result i32)
     local.get $3
     i64.load
     local.get $1
     i64.eq
    else
     i32.const 0
    end
    if
     local.get $3
     return
    end
    local.get $3
    i32.load offset=12
    i32.const 1
    i32.const -1
    i32.xor
    i32.and
    local.set $3
    br $while-continue|0
   end
  end
  i32.const 0
 )
 (func $~lib/map/Map<u64,i32>#has (; 204 ;) (param $0 i32) (param $1 i64) (result i32)
  (local $2 i64)
  local.get $0
  local.get $1
  block $~lib/util/hash/HASH<u64>|inlined.0 (result i32)
   local.get $1
   local.set $2
   local.get $2
   call $~lib/util/hash/hash64
   br $~lib/util/hash/HASH<u64>|inlined.0
  end
  call $~lib/map/Map<u64,i32>#find
  i32.const 0
  i32.ne
 )
 (func $~lib/map/Map<u64,i32>#rehash (; 205 ;) (param $0 i32) (param $1 i32)
  (local $2 i32)
  (local $3 i32)
  (local $4 i32)
  (local $5 i32)
  (local $6 i32)
  (local $7 i32)
  (local $8 i32)
  (local $9 i32)
  (local $10 i32)
  (local $11 i32)
  (local $12 i64)
  (local $13 i32)
  (local $14 i32)
  local.get $1
  i32.const 1
  i32.add
  local.set $2
  i32.const 0
  local.get $2
  i32.const 4
  i32.mul
  call $~lib/arraybuffer/ArrayBuffer#constructor
  local.set $3
  local.get $2
  i32.const 8
  i32.mul
  i32.const 3
  i32.div_s
  local.set $4
  i32.const 0
  local.get $4
  i32.const 16
  i32.mul
  call $~lib/arraybuffer/ArrayBuffer#constructor
  local.set $5
  local.get $0
  i32.load offset=8
  local.set $6
  local.get $6
  local.get $0
  i32.load offset=16
  i32.const 16
  i32.mul
  i32.add
  local.set $7
  local.get $5
  local.set $8
  loop $while-continue|0
   local.get $6
   local.get $7
   i32.ne
   local.set $9
   local.get $9
   if
    local.get $6
    local.set $10
    local.get $10
    i32.load offset=12
    i32.const 1
    i32.and
    i32.eqz
    if
     local.get $8
     local.set $11
     local.get $11
     local.get $10
     i64.load
     i64.store
     local.get $11
     local.get $10
     i32.load offset=8
     i32.store offset=8
     block $~lib/util/hash/HASH<u64>|inlined.2 (result i32)
      local.get $10
      i64.load
      local.set $12
      local.get $12
      call $~lib/util/hash/hash64
      br $~lib/util/hash/HASH<u64>|inlined.2
     end
     local.get $1
     i32.and
     local.set $13
     local.get $3
     local.get $13
     i32.const 4
     i32.mul
     i32.add
     local.set $14
     local.get $11
     local.get $14
     i32.load
     i32.store offset=12
     local.get $14
     local.get $8
     i32.store
     local.get $8
     i32.const 16
     i32.add
     local.set $8
    end
    local.get $6
    i32.const 16
    i32.add
    local.set $6
    br $while-continue|0
   end
  end
  local.get $0
  local.tee $11
  local.get $3
  local.tee $13
  local.get $11
  i32.load
  local.tee $9
  i32.ne
  if
   local.get $13
   call $~lib/rt/pure/__retain
   local.set $13
   local.get $9
   call $~lib/rt/pure/__release
  end
  local.get $13
  i32.store
  local.get $0
  local.get $1
  i32.store offset=4
  local.get $0
  local.tee $14
  local.get $5
  local.tee $9
  local.get $14
  i32.load offset=8
  local.tee $11
  i32.ne
  if
   local.get $9
   call $~lib/rt/pure/__retain
   local.set $9
   local.get $11
   call $~lib/rt/pure/__release
  end
  local.get $9
  i32.store offset=8
  local.get $0
  local.get $4
  i32.store offset=12
  local.get $0
  local.get $0
  i32.load offset=20
  i32.store offset=16
  local.get $3
  call $~lib/rt/pure/__release
  local.get $5
  call $~lib/rt/pure/__release
 )
 (func $~lib/map/Map<u64,i32>#set (; 206 ;) (param $0 i32) (param $1 i64) (param $2 i32) (result i32)
  (local $3 i64)
  (local $4 i32)
  (local $5 i32)
  (local $6 i32)
  (local $7 i32)
  block $~lib/util/hash/HASH<u64>|inlined.1 (result i32)
   local.get $1
   local.set $3
   local.get $3
   call $~lib/util/hash/hash64
   br $~lib/util/hash/HASH<u64>|inlined.1
  end
  local.set $4
  local.get $0
  local.get $1
  local.get $4
  call $~lib/map/Map<u64,i32>#find
  local.set $5
  local.get $5
  if
   local.get $5
   local.get $2
   i32.store offset=8
  else
   local.get $0
   i32.load offset=16
   local.get $0
   i32.load offset=12
   i32.eq
   if
    local.get $0
    local.get $0
    i32.load offset=20
    local.get $0
    i32.load offset=12
    i32.const 3
    i32.mul
    i32.const 4
    i32.div_s
    i32.lt_s
    if (result i32)
     local.get $0
     i32.load offset=4
    else
     local.get $0
     i32.load offset=4
     i32.const 1
     i32.shl
     i32.const 1
     i32.or
    end
    call $~lib/map/Map<u64,i32>#rehash
   end
   local.get $0
   i32.load offset=8
   call $~lib/rt/pure/__retain
   local.set $6
   local.get $6
   local.get $0
   local.get $0
   i32.load offset=16
   local.tee $7
   i32.const 1
   i32.add
   i32.store offset=16
   local.get $7
   i32.const 16
   i32.mul
   i32.add
   local.set $5
   local.get $5
   local.get $1
   i64.store
   local.get $5
   local.get $2
   i32.store offset=8
   local.get $0
   local.get $0
   i32.load offset=20
   i32.const 1
   i32.add
   i32.store offset=20
   local.get $0
   i32.load
   local.get $4
   local.get $0
   i32.load offset=4
   i32.and
   i32.const 4
   i32.mul
   i32.add
   local.set $7
   local.get $5
   local.get $7
   i32.load
   i32.store offset=12
   local.get $7
   local.get $5
   i32.store
   local.get $6
   call $~lib/rt/pure/__release
  end
  local.get $0
  call $~lib/rt/pure/__retain
 )
 (func $~lib/map/Map<u64,i32>#get (; 207 ;) (param $0 i32) (param $1 i64) (result i32)
  (local $2 i64)
  (local $3 i32)
  local.get $0
  local.get $1
  block $~lib/util/hash/HASH<u64>|inlined.3 (result i32)
   local.get $1
   local.set $2
   local.get $2
   call $~lib/util/hash/hash64
   br $~lib/util/hash/HASH<u64>|inlined.3
  end
  call $~lib/map/Map<u64,i32>#find
  local.set $3
  local.get $3
  i32.eqz
  if
   i32.const 352
   i32.const 416
   i32.const 111
   i32.const 17
   call $~lib/builtins/abort
   unreachable
  end
  local.get $3
  i32.load offset=8
 )
 (func $~lib/map/Map<u64,i32>#get:size (; 208 ;) (param $0 i32) (result i32)
  local.get $0
  i32.load offset=20
 )
 (func $~lib/array/Array<u64>#constructor (; 209 ;) (param $0 i32) (param $1 i32) (result i32)
  (local $2 i32)
  (local $3 i32)
  (local $4 i32)
  (local $5 i32)
  (local $6 i32)
  local.get $1
  i32.const 134217726
  i32.gt_u
  if
   i32.const 192
   i32.const 464
<<<<<<< HEAD
   i32.const 60
   i32.const 59
=======
   i32.const 57
   i32.const 60
>>>>>>> 13340ed5
   call $~lib/builtins/abort
   unreachable
  end
  local.get $1
  i32.const 3
  i32.shl
  local.set $2
  local.get $2
  i32.const 0
  call $~lib/rt/tlsf/__alloc
  local.set $3
  local.get $3
  i32.const 0
  local.get $2
  call $~lib/memory/memory.fill
  local.get $0
  i32.eqz
  if
   i32.const 16
   i32.const 24
   call $~lib/rt/tlsf/__alloc
   call $~lib/rt/pure/__retain
   local.set $0
  end
  local.get $0
  i32.const 0
  i32.store
  local.get $0
  i32.const 0
  i32.store offset=4
  local.get $0
  i32.const 0
  i32.store offset=8
  local.get $0
  i32.const 0
  i32.store offset=12
  local.get $0
  local.tee $4
  local.get $3
  local.tee $5
  local.get $4
  i32.load
  local.tee $6
  i32.ne
  if
   local.get $5
   call $~lib/rt/pure/__retain
   local.set $5
   local.get $6
   call $~lib/rt/pure/__release
  end
  local.get $5
  i32.store
  local.get $0
  local.get $3
  i32.store offset=4
  local.get $0
  local.get $2
  i32.store offset=8
  local.get $0
  local.get $1
  i32.store offset=12
  local.get $0
 )
 (func $~lib/array/Array<u64>#__unchecked_set (; 210 ;) (param $0 i32) (param $1 i32) (param $2 i64)
  local.get $0
  i32.load offset=4
  local.get $1
  i32.const 3
  i32.shl
  i32.add
  local.get $2
  i64.store
 )
 (func $~lib/array/Array<u64>#__set (; 211 ;) (param $0 i32) (param $1 i32) (param $2 i64)
  local.get $1
  local.get $0
  i32.load offset=12
  i32.ge_u
  if
   local.get $1
   i32.const 0
   i32.lt_s
   if
    i32.const 512
    i32.const 464
<<<<<<< HEAD
    i32.const 123
    i32.const 21
=======
    i32.const 120
    i32.const 22
>>>>>>> 13340ed5
    call $~lib/builtins/abort
    unreachable
   end
   local.get $0
   local.get $1
   i32.const 1
   i32.add
   i32.const 3
   call $~lib/array/ensureSize
   local.get $0
   local.get $1
   i32.const 1
   i32.add
   i32.store offset=12
  end
  local.get $0
  local.get $1
  local.get $2
  call $~lib/array/Array<u64>#__unchecked_set
 )
 (func $~lib/array/Array<u64>#set:length (; 212 ;) (param $0 i32) (param $1 i32)
  (local $2 i32)
  local.get $0
  i32.load offset=12
  local.set $2
  local.get $0
  local.get $1
  i32.const 3
  call $~lib/array/ensureSize
  local.get $0
  local.get $1
  i32.store offset=12
 )
 (func $~lib/map/Map<u64,i32>#keys (; 213 ;) (param $0 i32) (result i32)
  (local $1 i32)
  (local $2 i32)
  (local $3 i32)
  (local $4 i32)
  (local $5 i32)
  (local $6 i32)
  (local $7 i32)
  (local $8 i32)
  local.get $0
  i32.load offset=8
  local.set $1
  local.get $0
  i32.load offset=16
  local.set $2
  i32.const 0
  local.get $2
  call $~lib/array/Array<u64>#constructor
  local.set $3
  i32.const 0
  local.set $4
  i32.const 0
  local.set $5
  loop $for-loop|0
   local.get $5
   local.get $2
   i32.lt_s
   local.set $6
   local.get $6
   if
    local.get $1
    local.get $5
    i32.const 16
    i32.mul
    i32.add
    local.set $7
    local.get $7
    i32.load offset=12
    i32.const 1
    i32.and
    i32.eqz
    if
     local.get $3
     local.get $4
     local.tee $8
     i32.const 1
     i32.add
     local.set $4
     local.get $8
     local.get $7
     i64.load
     call $~lib/array/Array<u64>#__set
    end
    local.get $5
    i32.const 1
    i32.add
    local.set $5
    br $for-loop|0
   end
  end
  local.get $3
  local.get $4
  call $~lib/array/Array<u64>#set:length
  local.get $3
 )
 (func $~lib/map/Map<u64,i32>#values (; 214 ;) (param $0 i32) (result i32)
  (local $1 i32)
  (local $2 i32)
  (local $3 i32)
  (local $4 i32)
  (local $5 i32)
  (local $6 i32)
  (local $7 i32)
  (local $8 i32)
  local.get $0
  i32.load offset=8
  local.set $1
  local.get $0
  i32.load offset=16
  local.set $2
  i32.const 0
  local.get $2
  call $~lib/array/Array<i32>#constructor
  local.set $3
  i32.const 0
  local.set $4
  i32.const 0
  local.set $5
  loop $for-loop|0
   local.get $5
   local.get $2
   i32.lt_s
   local.set $6
   local.get $6
   if
    local.get $1
    local.get $5
    i32.const 16
    i32.mul
    i32.add
    local.set $7
    local.get $7
    i32.load offset=12
    i32.const 1
    i32.and
    i32.eqz
    if
     local.get $3
     local.get $4
     local.tee $8
     i32.const 1
     i32.add
     local.set $4
     local.get $8
     local.get $7
     i32.load offset=8
     call $~lib/array/Array<i32>#__set
    end
    local.get $5
    i32.const 1
    i32.add
    local.set $5
    br $for-loop|0
   end
  end
  local.get $3
  local.get $4
  call $~lib/array/Array<i32>#set:length
  local.get $3
 )
 (func $~lib/map/Map<u64,u64>#clear (; 215 ;) (param $0 i32)
  (local $1 i32)
  (local $2 i32)
  local.get $0
  local.tee $1
  i32.const 0
  i32.const 16
  call $~lib/arraybuffer/ArrayBuffer#constructor
  local.set $2
  local.get $1
  i32.load
  call $~lib/rt/pure/__release
  local.get $2
  i32.store
  local.get $0
  i32.const 4
  i32.const 1
  i32.sub
  i32.store offset=4
  local.get $0
  local.tee $2
  i32.const 0
  i32.const 96
  call $~lib/arraybuffer/ArrayBuffer#constructor
  local.set $1
  local.get $2
  i32.load offset=8
  call $~lib/rt/pure/__release
  local.get $1
  i32.store offset=8
  local.get $0
  i32.const 4
  i32.store offset=12
  local.get $0
  i32.const 0
  i32.store offset=16
  local.get $0
  i32.const 0
  i32.store offset=20
 )
 (func $~lib/map/Map<u64,u64>#constructor (; 216 ;) (param $0 i32) (result i32)
  local.get $0
  i32.eqz
  if
   i32.const 24
   i32.const 25
   call $~lib/rt/tlsf/__alloc
   call $~lib/rt/pure/__retain
   local.set $0
  end
  local.get $0
  i32.const 0
  i32.store
  local.get $0
  i32.const 0
  i32.store offset=4
  local.get $0
  i32.const 0
  i32.store offset=8
  local.get $0
  i32.const 0
  i32.store offset=12
  local.get $0
  i32.const 0
  i32.store offset=16
  local.get $0
  i32.const 0
  i32.store offset=20
  local.get $0
  call $~lib/map/Map<u64,u64>#clear
  local.get $0
 )
 (func $~lib/array/Array<u64>#get:length (; 217 ;) (param $0 i32) (result i32)
  local.get $0
  i32.load offset=12
 )
 (func $~lib/array/Array<u64>#__unchecked_get (; 218 ;) (param $0 i32) (param $1 i32) (result i64)
  local.get $0
  i32.load offset=4
  local.get $1
  i32.const 3
  i32.shl
  i32.add
  i64.load
 )
 (func $~lib/array/Array<u64>#__get (; 219 ;) (param $0 i32) (param $1 i32) (result i64)
  (local $2 i64)
  local.get $1
  local.get $0
  i32.load offset=12
  i32.ge_u
  if
   i32.const 512
   i32.const 464
<<<<<<< HEAD
   i32.const 107
   i32.const 41
=======
   i32.const 104
   i32.const 42
>>>>>>> 13340ed5
   call $~lib/builtins/abort
   unreachable
  end
  local.get $0
  local.get $1
  call $~lib/array/Array<u64>#__unchecked_get
  local.set $2
  local.get $2
 )
 (func $~lib/map/Map<u64,u64>#find (; 220 ;) (param $0 i32) (param $1 i64) (param $2 i32) (result i32)
  (local $3 i32)
  (local $4 i32)
  local.get $0
  i32.load
  local.get $2
  local.get $0
  i32.load offset=4
  i32.and
  i32.const 4
  i32.mul
  i32.add
  i32.load
  local.set $3
  loop $while-continue|0
   local.get $3
   local.set $4
   local.get $4
   if
    local.get $3
    i32.load offset=16
    i32.const 1
    i32.and
    i32.eqz
    if (result i32)
     local.get $3
     i64.load
     local.get $1
     i64.eq
    else
     i32.const 0
    end
    if
     local.get $3
     return
    end
    local.get $3
    i32.load offset=16
    i32.const 1
    i32.const -1
    i32.xor
    i32.and
    local.set $3
    br $while-continue|0
   end
  end
  i32.const 0
 )
 (func $~lib/map/Map<u64,u64>#rehash (; 221 ;) (param $0 i32) (param $1 i32)
  (local $2 i32)
  (local $3 i32)
  (local $4 i32)
  (local $5 i32)
  (local $6 i32)
  (local $7 i32)
  (local $8 i32)
  (local $9 i32)
  (local $10 i32)
  (local $11 i32)
  (local $12 i64)
  (local $13 i32)
  (local $14 i32)
  local.get $1
  i32.const 1
  i32.add
  local.set $2
  i32.const 0
  local.get $2
  i32.const 4
  i32.mul
  call $~lib/arraybuffer/ArrayBuffer#constructor
  local.set $3
  local.get $2
  i32.const 8
  i32.mul
  i32.const 3
  i32.div_s
  local.set $4
  i32.const 0
  local.get $4
  i32.const 24
  i32.mul
  call $~lib/arraybuffer/ArrayBuffer#constructor
  local.set $5
  local.get $0
  i32.load offset=8
  local.set $6
  local.get $6
  local.get $0
  i32.load offset=16
  i32.const 24
  i32.mul
  i32.add
  local.set $7
  local.get $5
  local.set $8
  loop $while-continue|0
   local.get $6
   local.get $7
   i32.ne
   local.set $9
   local.get $9
   if
    local.get $6
    local.set $10
    local.get $10
    i32.load offset=16
    i32.const 1
    i32.and
    i32.eqz
    if
     local.get $8
     local.set $11
     local.get $11
     local.get $10
     i64.load
     i64.store
     local.get $11
     local.get $10
     i64.load offset=8
     i64.store offset=8
     block $~lib/util/hash/HASH<u64>|inlined.5 (result i32)
      local.get $10
      i64.load
      local.set $12
      local.get $12
      call $~lib/util/hash/hash64
      br $~lib/util/hash/HASH<u64>|inlined.5
     end
     local.get $1
     i32.and
     local.set $13
     local.get $3
     local.get $13
     i32.const 4
     i32.mul
     i32.add
     local.set $14
     local.get $11
     local.get $14
     i32.load
     i32.store offset=16
     local.get $14
     local.get $8
     i32.store
     local.get $8
     i32.const 24
     i32.add
     local.set $8
    end
    local.get $6
    i32.const 24
    i32.add
    local.set $6
    br $while-continue|0
   end
  end
  local.get $0
  local.tee $11
  local.get $3
  local.tee $13
  local.get $11
  i32.load
  local.tee $9
  i32.ne
  if
   local.get $13
   call $~lib/rt/pure/__retain
   local.set $13
   local.get $9
   call $~lib/rt/pure/__release
  end
  local.get $13
  i32.store
  local.get $0
  local.get $1
  i32.store offset=4
  local.get $0
  local.tee $14
  local.get $5
  local.tee $9
  local.get $14
  i32.load offset=8
  local.tee $11
  i32.ne
  if
   local.get $9
   call $~lib/rt/pure/__retain
   local.set $9
   local.get $11
   call $~lib/rt/pure/__release
  end
  local.get $9
  i32.store offset=8
  local.get $0
  local.get $4
  i32.store offset=12
  local.get $0
  local.get $0
  i32.load offset=20
  i32.store offset=16
  local.get $3
  call $~lib/rt/pure/__release
  local.get $5
  call $~lib/rt/pure/__release
 )
 (func $~lib/map/Map<u64,u64>#set (; 222 ;) (param $0 i32) (param $1 i64) (param $2 i64) (result i32)
  (local $3 i64)
  (local $4 i32)
  (local $5 i32)
  (local $6 i32)
  (local $7 i32)
  block $~lib/util/hash/HASH<u64>|inlined.4 (result i32)
   local.get $1
   local.set $3
   local.get $3
   call $~lib/util/hash/hash64
   br $~lib/util/hash/HASH<u64>|inlined.4
  end
  local.set $4
  local.get $0
  local.get $1
  local.get $4
  call $~lib/map/Map<u64,u64>#find
  local.set $5
  local.get $5
  if
   local.get $5
   local.get $2
   i64.store offset=8
  else
   local.get $0
   i32.load offset=16
   local.get $0
   i32.load offset=12
   i32.eq
   if
    local.get $0
    local.get $0
    i32.load offset=20
    local.get $0
    i32.load offset=12
    i32.const 3
    i32.mul
    i32.const 4
    i32.div_s
    i32.lt_s
    if (result i32)
     local.get $0
     i32.load offset=4
    else
     local.get $0
     i32.load offset=4
     i32.const 1
     i32.shl
     i32.const 1
     i32.or
    end
    call $~lib/map/Map<u64,u64>#rehash
   end
   local.get $0
   i32.load offset=8
   call $~lib/rt/pure/__retain
   local.set $6
   local.get $6
   local.get $0
   local.get $0
   i32.load offset=16
   local.tee $7
   i32.const 1
   i32.add
   i32.store offset=16
   local.get $7
   i32.const 24
   i32.mul
   i32.add
   local.set $5
   local.get $5
   local.get $1
   i64.store
   local.get $5
   local.get $2
   i64.store offset=8
   local.get $0
   local.get $0
   i32.load offset=20
   i32.const 1
   i32.add
   i32.store offset=20
   local.get $0
   i32.load
   local.get $4
   local.get $0
   i32.load offset=4
   i32.and
   i32.const 4
   i32.mul
   i32.add
   local.set $7
   local.get $5
   local.get $7
   i32.load
   i32.store offset=16
   local.get $7
   local.get $5
   i32.store
   local.get $6
   call $~lib/rt/pure/__release
  end
  local.get $0
  call $~lib/rt/pure/__retain
 )
 (func $~lib/map/Map<u64,u64>#get:size (; 223 ;) (param $0 i32) (result i32)
  local.get $0
  i32.load offset=20
 )
 (func $~lib/map/Map<u64,i32>#delete (; 224 ;) (param $0 i32) (param $1 i64) (result i32)
  (local $2 i64)
  (local $3 i32)
  (local $4 i32)
  (local $5 i32)
  (local $6 i32)
  local.get $0
  local.get $1
  block $~lib/util/hash/HASH<u64>|inlined.6 (result i32)
   local.get $1
   local.set $2
   local.get $2
   call $~lib/util/hash/hash64
   br $~lib/util/hash/HASH<u64>|inlined.6
  end
  call $~lib/map/Map<u64,i32>#find
  local.set $3
  local.get $3
  i32.eqz
  if
   i32.const 0
   return
  end
  local.get $3
  local.get $3
  i32.load offset=12
  i32.const 1
  i32.or
  i32.store offset=12
  local.get $0
  local.get $0
  i32.load offset=20
  i32.const 1
  i32.sub
  i32.store offset=20
  local.get $0
  i32.load offset=4
  i32.const 1
  i32.shr_u
  local.set $4
  local.get $4
  i32.const 1
  i32.add
  i32.const 4
  local.tee $5
  local.get $0
  i32.load offset=20
  local.tee $6
  local.get $5
  local.get $6
  i32.gt_u
  select
  i32.ge_u
  if (result i32)
   local.get $0
   i32.load offset=20
   local.get $0
   i32.load offset=12
   i32.const 3
   i32.mul
   i32.const 4
   i32.div_s
   i32.lt_s
  else
   i32.const 0
  end
  if
   local.get $0
   local.get $4
   call $~lib/map/Map<u64,i32>#rehash
  end
  i32.const 1
 )
 (func $std/map/testNumeric<u64,i32> (; 225 ;)
  (local $0 i32)
  (local $1 i64)
  (local $2 i32)
  (local $3 i32)
  (local $4 i32)
  (local $5 i32)
  (local $6 i32)
  (local $7 i32)
  (local $8 i32)
  i32.const 0
  call $~lib/map/Map<u64,i32>#constructor
  local.set $0
  i64.const 0
  local.set $1
  loop $for-loop|0
   local.get $1
   i64.const 100
   i64.lt_u
   local.set $2
   local.get $2
   if
    local.get $0
    local.get $1
    call $~lib/map/Map<u64,i32>#has
    i32.eqz
    i32.eqz
    if
     i32.const 0
     i32.const 304
     i32.const 6
     i32.const 5
     call $~lib/builtins/abort
     unreachable
    end
    local.get $0
    local.get $1
    i32.const 10
    local.get $1
    i32.wrap_i64
    i32.add
    call $~lib/map/Map<u64,i32>#set
    call $~lib/rt/pure/__release
    local.get $0
    local.get $1
    call $~lib/map/Map<u64,i32>#has
    i32.eqz
    if
     i32.const 0
     i32.const 304
     i32.const 8
     i32.const 5
     call $~lib/builtins/abort
     unreachable
    end
    local.get $0
    local.get $1
    call $~lib/map/Map<u64,i32>#get
    i32.const 10
    local.get $1
    i32.wrap_i64
    i32.add
    i32.eq
    i32.eqz
    if
     i32.const 0
     i32.const 304
     i32.const 9
     i32.const 5
     call $~lib/builtins/abort
     unreachable
    end
    local.get $1
    i64.const 1
    i64.add
    local.set $1
    br $for-loop|0
   end
  end
  local.get $0
  call $~lib/map/Map<u64,i32>#get:size
  i32.const 100
  i32.eq
  i32.eqz
  if
   i32.const 0
   i32.const 304
   i32.const 11
   i32.const 3
   call $~lib/builtins/abort
   unreachable
  end
  i64.const 0
  local.set $1
  loop $for-loop|1
   local.get $1
   i64.const 100
   i64.lt_u
   local.set $2
   local.get $2
   if
    local.get $0
    local.get $1
    call $~lib/map/Map<u64,i32>#has
    i32.eqz
    if
     i32.const 0
     i32.const 304
     i32.const 15
     i32.const 5
     call $~lib/builtins/abort
     unreachable
    end
    local.get $0
    local.get $1
    call $~lib/map/Map<u64,i32>#get
    i32.const 10
    local.get $1
    i32.wrap_i64
    i32.add
    i32.eq
    i32.eqz
    if
     i32.const 0
     i32.const 304
     i32.const 16
     i32.const 5
     call $~lib/builtins/abort
     unreachable
    end
    local.get $0
    local.get $1
    i32.const 20
    local.get $1
    i32.wrap_i64
    i32.add
    call $~lib/map/Map<u64,i32>#set
    call $~lib/rt/pure/__release
    local.get $0
    local.get $1
    call $~lib/map/Map<u64,i32>#has
    i32.eqz
    if
     i32.const 0
     i32.const 304
     i32.const 18
     i32.const 5
     call $~lib/builtins/abort
     unreachable
    end
    local.get $0
    local.get $1
    call $~lib/map/Map<u64,i32>#get
    i32.const 20
    local.get $1
    i32.wrap_i64
    i32.add
    i32.eq
    i32.eqz
    if
     i32.const 0
     i32.const 304
     i32.const 19
     i32.const 5
     call $~lib/builtins/abort
     unreachable
    end
    local.get $1
    i64.const 1
    i64.add
    local.set $1
    br $for-loop|1
   end
  end
  local.get $0
  call $~lib/map/Map<u64,i32>#get:size
  i32.const 100
  i32.eq
  i32.eqz
  if
   i32.const 0
   i32.const 304
   i32.const 21
   i32.const 3
   call $~lib/builtins/abort
   unreachable
  end
  local.get $0
  call $~lib/map/Map<u64,i32>#keys
  local.set $2
  local.get $0
  call $~lib/map/Map<u64,i32>#values
  local.set $3
  i32.const 0
  call $~lib/map/Map<u64,u64>#constructor
  local.set $4
  i32.const 0
  call $~lib/map/Map<i32,i32>#constructor
  local.set $5
  i32.const 0
  local.set $6
  loop $for-loop|2
   local.get $6
   local.get $2
   call $~lib/array/Array<u64>#get:length
   i32.lt_s
   local.set $7
   local.get $7
   if
    local.get $2
    local.get $6
    call $~lib/array/Array<u64>#__get
    local.set $1
    local.get $3
    local.get $6
    call $~lib/array/Array<i32>#__get
    local.set $8
    local.get $0
    local.get $1
    call $~lib/map/Map<u64,i32>#has
    i32.eqz
    if
     i32.const 0
     i32.const 304
     i32.const 31
     i32.const 5
     call $~lib/builtins/abort
     unreachable
    end
    local.get $0
    local.get $8
    i32.const 20
    i32.sub
    i64.extend_i32_s
    call $~lib/map/Map<u64,i32>#has
    i32.eqz
    if
     i32.const 0
     i32.const 304
     i32.const 32
     i32.const 5
     call $~lib/builtins/abort
     unreachable
    end
    local.get $4
    local.get $1
    local.get $1
    call $~lib/map/Map<u64,u64>#set
    call $~lib/rt/pure/__release
    local.get $5
    local.get $8
    i32.const 20
    i32.sub
    local.get $8
    i32.const 20
    i32.sub
    call $~lib/map/Map<i32,i32>#set
    call $~lib/rt/pure/__release
    local.get $6
    i32.const 1
    i32.add
    local.set $6
    br $for-loop|2
   end
  end
  local.get $4
  call $~lib/map/Map<u64,u64>#get:size
  i32.const 100
  i32.eq
  i32.eqz
  if
   i32.const 0
   i32.const 304
   i32.const 36
   i32.const 3
   call $~lib/builtins/abort
   unreachable
  end
  local.get $5
  call $~lib/map/Map<i32,i32>#get:size
  i32.const 100
  i32.eq
  i32.eqz
  if
   i32.const 0
   i32.const 304
   i32.const 37
   i32.const 3
   call $~lib/builtins/abort
   unreachable
  end
  i64.const 0
  local.set $1
  loop $for-loop|3
   local.get $1
   i64.const 50
   i64.lt_u
   local.set $6
   local.get $6
   if
    local.get $0
    local.get $1
    call $~lib/map/Map<u64,i32>#has
    i32.eqz
    if
     i32.const 0
     i32.const 304
     i32.const 41
     i32.const 5
     call $~lib/builtins/abort
     unreachable
    end
    local.get $0
    local.get $1
    call $~lib/map/Map<u64,i32>#get
    i32.const 20
    local.get $1
    i32.wrap_i64
    i32.add
    i32.eq
    i32.eqz
    if
     i32.const 0
     i32.const 304
     i32.const 42
     i32.const 5
     call $~lib/builtins/abort
     unreachable
    end
    local.get $0
    local.get $1
    call $~lib/map/Map<u64,i32>#delete
    drop
    local.get $0
    local.get $1
    call $~lib/map/Map<u64,i32>#has
    i32.eqz
    i32.eqz
    if
     i32.const 0
     i32.const 304
     i32.const 44
     i32.const 5
     call $~lib/builtins/abort
     unreachable
    end
    local.get $1
    i64.const 1
    i64.add
    local.set $1
    br $for-loop|3
   end
  end
  local.get $0
  call $~lib/map/Map<u64,i32>#get:size
  i32.const 50
  i32.eq
  i32.eqz
  if
   i32.const 0
   i32.const 304
   i32.const 46
   i32.const 3
   call $~lib/builtins/abort
   unreachable
  end
  i64.const 0
  local.set $1
  loop $for-loop|4
   local.get $1
   i64.const 50
   i64.lt_u
   local.set $6
   local.get $6
   if
    local.get $0
    local.get $1
    call $~lib/map/Map<u64,i32>#has
    i32.eqz
    i32.eqz
    if
     i32.const 0
     i32.const 304
     i32.const 50
     i32.const 5
     call $~lib/builtins/abort
     unreachable
    end
    local.get $0
    local.get $1
    i32.const 10
    local.get $1
    i32.wrap_i64
    i32.add
    call $~lib/map/Map<u64,i32>#set
    call $~lib/rt/pure/__release
    local.get $0
    local.get $1
    call $~lib/map/Map<u64,i32>#has
    i32.eqz
    if
     i32.const 0
     i32.const 304
     i32.const 52
     i32.const 5
     call $~lib/builtins/abort
     unreachable
    end
    local.get $0
    local.get $1
    call $~lib/map/Map<u64,i32>#delete
    drop
    local.get $0
    local.get $1
    call $~lib/map/Map<u64,i32>#has
    i32.eqz
    i32.eqz
    if
     i32.const 0
     i32.const 304
     i32.const 54
     i32.const 5
     call $~lib/builtins/abort
     unreachable
    end
    local.get $1
    i64.const 1
    i64.add
    local.set $1
    br $for-loop|4
   end
  end
  local.get $0
  call $~lib/map/Map<u64,i32>#get:size
  i32.const 50
  i32.eq
  i32.eqz
  if
   i32.const 0
   i32.const 304
   i32.const 56
   i32.const 3
   call $~lib/builtins/abort
   unreachable
  end
  local.get $0
  call $~lib/map/Map<u64,i32>#clear
  local.get $0
  call $~lib/map/Map<u64,i32>#get:size
  i32.const 0
  i32.eq
  i32.eqz
  if
   i32.const 0
   i32.const 304
   i32.const 60
   i32.const 3
   call $~lib/builtins/abort
   unreachable
  end
  local.get $2
  call $~lib/rt/pure/__release
  local.get $3
  call $~lib/rt/pure/__release
  local.get $4
  call $~lib/rt/pure/__release
  local.get $5
  call $~lib/rt/pure/__release
  local.get $0
  call $~lib/rt/pure/__release
 )
 (func $~lib/map/Map<f32,i32>#clear (; 226 ;) (param $0 i32)
  (local $1 i32)
  (local $2 i32)
  local.get $0
  local.tee $1
  i32.const 0
  i32.const 16
  call $~lib/arraybuffer/ArrayBuffer#constructor
  local.set $2
  local.get $1
  i32.load
  call $~lib/rt/pure/__release
  local.get $2
  i32.store
  local.get $0
  i32.const 4
  i32.const 1
  i32.sub
  i32.store offset=4
  local.get $0
  local.tee $2
  i32.const 0
  i32.const 48
  call $~lib/arraybuffer/ArrayBuffer#constructor
  local.set $1
  local.get $2
  i32.load offset=8
  call $~lib/rt/pure/__release
  local.get $1
  i32.store offset=8
  local.get $0
  i32.const 4
  i32.store offset=12
  local.get $0
  i32.const 0
  i32.store offset=16
  local.get $0
  i32.const 0
  i32.store offset=20
 )
 (func $~lib/map/Map<f32,i32>#constructor (; 227 ;) (param $0 i32) (result i32)
  local.get $0
  i32.eqz
  if
   i32.const 24
   i32.const 26
   call $~lib/rt/tlsf/__alloc
   call $~lib/rt/pure/__retain
   local.set $0
  end
  local.get $0
  i32.const 0
  i32.store
  local.get $0
  i32.const 0
  i32.store offset=4
  local.get $0
  i32.const 0
  i32.store offset=8
  local.get $0
  i32.const 0
  i32.store offset=12
  local.get $0
  i32.const 0
  i32.store offset=16
  local.get $0
  i32.const 0
  i32.store offset=20
  local.get $0
  call $~lib/map/Map<f32,i32>#clear
  local.get $0
 )
 (func $~lib/map/Map<f32,i32>#find (; 228 ;) (param $0 i32) (param $1 f32) (param $2 i32) (result i32)
  (local $3 i32)
  (local $4 i32)
  local.get $0
  i32.load
  local.get $2
  local.get $0
  i32.load offset=4
  i32.and
  i32.const 4
  i32.mul
  i32.add
  i32.load
  local.set $3
  loop $while-continue|0
   local.get $3
   local.set $4
   local.get $4
   if
    local.get $3
    i32.load offset=8
    i32.const 1
    i32.and
    i32.eqz
    if (result i32)
     local.get $3
     f32.load
     local.get $1
     f32.eq
    else
     i32.const 0
    end
    if
     local.get $3
     return
    end
    local.get $3
    i32.load offset=8
    i32.const 1
    i32.const -1
    i32.xor
    i32.and
    local.set $3
    br $while-continue|0
   end
  end
  i32.const 0
 )
 (func $~lib/map/Map<f32,i32>#has (; 229 ;) (param $0 i32) (param $1 f32) (result i32)
  (local $2 f32)
  local.get $0
  local.get $1
  block $~lib/util/hash/HASH<f32>|inlined.0 (result i32)
   local.get $1
   local.set $2
   local.get $2
   i32.reinterpret_f32
   call $~lib/util/hash/hash32
   br $~lib/util/hash/HASH<f32>|inlined.0
  end
  call $~lib/map/Map<f32,i32>#find
  i32.const 0
  i32.ne
 )
 (func $~lib/map/Map<f32,i32>#rehash (; 230 ;) (param $0 i32) (param $1 i32)
  (local $2 i32)
  (local $3 i32)
  (local $4 i32)
  (local $5 i32)
  (local $6 i32)
  (local $7 i32)
  (local $8 i32)
  (local $9 i32)
  (local $10 i32)
  (local $11 i32)
  (local $12 f32)
  (local $13 i32)
  (local $14 i32)
  local.get $1
  i32.const 1
  i32.add
  local.set $2
  i32.const 0
  local.get $2
  i32.const 4
  i32.mul
  call $~lib/arraybuffer/ArrayBuffer#constructor
  local.set $3
  local.get $2
  i32.const 8
  i32.mul
  i32.const 3
  i32.div_s
  local.set $4
  i32.const 0
  local.get $4
  i32.const 12
  i32.mul
  call $~lib/arraybuffer/ArrayBuffer#constructor
  local.set $5
  local.get $0
  i32.load offset=8
  local.set $6
  local.get $6
  local.get $0
  i32.load offset=16
  i32.const 12
  i32.mul
  i32.add
  local.set $7
  local.get $5
  local.set $8
  loop $while-continue|0
   local.get $6
   local.get $7
   i32.ne
   local.set $9
   local.get $9
   if
    local.get $6
    local.set $10
    local.get $10
    i32.load offset=8
    i32.const 1
    i32.and
    i32.eqz
    if
     local.get $8
     local.set $11
     local.get $11
     local.get $10
     f32.load
     f32.store
     local.get $11
     local.get $10
     i32.load offset=4
     i32.store offset=4
     block $~lib/util/hash/HASH<f32>|inlined.2 (result i32)
      local.get $10
      f32.load
      local.set $12
      local.get $12
      i32.reinterpret_f32
      call $~lib/util/hash/hash32
      br $~lib/util/hash/HASH<f32>|inlined.2
     end
     local.get $1
     i32.and
     local.set $13
     local.get $3
     local.get $13
     i32.const 4
     i32.mul
     i32.add
     local.set $14
     local.get $11
     local.get $14
     i32.load
     i32.store offset=8
     local.get $14
     local.get $8
     i32.store
     local.get $8
     i32.const 12
     i32.add
     local.set $8
    end
    local.get $6
    i32.const 12
    i32.add
    local.set $6
    br $while-continue|0
   end
  end
  local.get $0
  local.tee $11
  local.get $3
  local.tee $13
  local.get $11
  i32.load
  local.tee $9
  i32.ne
  if
   local.get $13
   call $~lib/rt/pure/__retain
   local.set $13
   local.get $9
   call $~lib/rt/pure/__release
  end
  local.get $13
  i32.store
  local.get $0
  local.get $1
  i32.store offset=4
  local.get $0
  local.tee $14
  local.get $5
  local.tee $9
  local.get $14
  i32.load offset=8
  local.tee $11
  i32.ne
  if
   local.get $9
   call $~lib/rt/pure/__retain
   local.set $9
   local.get $11
   call $~lib/rt/pure/__release
  end
  local.get $9
  i32.store offset=8
  local.get $0
  local.get $4
  i32.store offset=12
  local.get $0
  local.get $0
  i32.load offset=20
  i32.store offset=16
  local.get $3
  call $~lib/rt/pure/__release
  local.get $5
  call $~lib/rt/pure/__release
 )
 (func $~lib/map/Map<f32,i32>#set (; 231 ;) (param $0 i32) (param $1 f32) (param $2 i32) (result i32)
  (local $3 f32)
  (local $4 i32)
  (local $5 i32)
  (local $6 i32)
  (local $7 i32)
  block $~lib/util/hash/HASH<f32>|inlined.1 (result i32)
   local.get $1
   local.set $3
   local.get $3
   i32.reinterpret_f32
   call $~lib/util/hash/hash32
   br $~lib/util/hash/HASH<f32>|inlined.1
  end
  local.set $4
  local.get $0
  local.get $1
  local.get $4
  call $~lib/map/Map<f32,i32>#find
  local.set $5
  local.get $5
  if
   local.get $5
   local.get $2
   i32.store offset=4
  else
   local.get $0
   i32.load offset=16
   local.get $0
   i32.load offset=12
   i32.eq
   if
    local.get $0
    local.get $0
    i32.load offset=20
    local.get $0
    i32.load offset=12
    i32.const 3
    i32.mul
    i32.const 4
    i32.div_s
    i32.lt_s
    if (result i32)
     local.get $0
     i32.load offset=4
    else
     local.get $0
     i32.load offset=4
     i32.const 1
     i32.shl
     i32.const 1
     i32.or
    end
    call $~lib/map/Map<f32,i32>#rehash
   end
   local.get $0
   i32.load offset=8
   call $~lib/rt/pure/__retain
   local.set $6
   local.get $6
   local.get $0
   local.get $0
   i32.load offset=16
   local.tee $7
   i32.const 1
   i32.add
   i32.store offset=16
   local.get $7
   i32.const 12
   i32.mul
   i32.add
   local.set $5
   local.get $5
   local.get $1
   f32.store
   local.get $5
   local.get $2
   i32.store offset=4
   local.get $0
   local.get $0
   i32.load offset=20
   i32.const 1
   i32.add
   i32.store offset=20
   local.get $0
   i32.load
   local.get $4
   local.get $0
   i32.load offset=4
   i32.and
   i32.const 4
   i32.mul
   i32.add
   local.set $7
   local.get $5
   local.get $7
   i32.load
   i32.store offset=8
   local.get $7
   local.get $5
   i32.store
   local.get $6
   call $~lib/rt/pure/__release
  end
  local.get $0
  call $~lib/rt/pure/__retain
 )
 (func $~lib/map/Map<f32,i32>#get (; 232 ;) (param $0 i32) (param $1 f32) (result i32)
  (local $2 f32)
  (local $3 i32)
  local.get $0
  local.get $1
  block $~lib/util/hash/HASH<f32>|inlined.3 (result i32)
   local.get $1
   local.set $2
   local.get $2
   i32.reinterpret_f32
   call $~lib/util/hash/hash32
   br $~lib/util/hash/HASH<f32>|inlined.3
  end
  call $~lib/map/Map<f32,i32>#find
  local.set $3
  local.get $3
  i32.eqz
  if
   i32.const 352
   i32.const 416
   i32.const 111
   i32.const 17
   call $~lib/builtins/abort
   unreachable
  end
  local.get $3
  i32.load offset=4
 )
 (func $~lib/map/Map<f32,i32>#get:size (; 233 ;) (param $0 i32) (result i32)
  local.get $0
  i32.load offset=20
 )
 (func $~lib/array/Array<f32>#constructor (; 234 ;) (param $0 i32) (param $1 i32) (result i32)
  (local $2 i32)
  (local $3 i32)
  (local $4 i32)
  (local $5 i32)
  (local $6 i32)
  local.get $1
  i32.const 268435452
  i32.gt_u
  if
   i32.const 192
   i32.const 464
<<<<<<< HEAD
   i32.const 60
   i32.const 59
=======
   i32.const 57
   i32.const 60
>>>>>>> 13340ed5
   call $~lib/builtins/abort
   unreachable
  end
  local.get $1
  i32.const 2
  i32.shl
  local.set $2
  local.get $2
  i32.const 0
  call $~lib/rt/tlsf/__alloc
  local.set $3
  local.get $3
  i32.const 0
  local.get $2
  call $~lib/memory/memory.fill
  local.get $0
  i32.eqz
  if
   i32.const 16
   i32.const 27
   call $~lib/rt/tlsf/__alloc
   call $~lib/rt/pure/__retain
   local.set $0
  end
  local.get $0
  i32.const 0
  i32.store
  local.get $0
  i32.const 0
  i32.store offset=4
  local.get $0
  i32.const 0
  i32.store offset=8
  local.get $0
  i32.const 0
  i32.store offset=12
  local.get $0
  local.tee $4
  local.get $3
  local.tee $5
  local.get $4
  i32.load
  local.tee $6
  i32.ne
  if
   local.get $5
   call $~lib/rt/pure/__retain
   local.set $5
   local.get $6
   call $~lib/rt/pure/__release
  end
  local.get $5
  i32.store
  local.get $0
  local.get $3
  i32.store offset=4
  local.get $0
  local.get $2
  i32.store offset=8
  local.get $0
  local.get $1
  i32.store offset=12
  local.get $0
 )
 (func $~lib/array/Array<f32>#__unchecked_set (; 235 ;) (param $0 i32) (param $1 i32) (param $2 f32)
  local.get $0
  i32.load offset=4
  local.get $1
  i32.const 2
  i32.shl
  i32.add
  local.get $2
  f32.store
 )
 (func $~lib/array/Array<f32>#__set (; 236 ;) (param $0 i32) (param $1 i32) (param $2 f32)
  local.get $1
  local.get $0
  i32.load offset=12
  i32.ge_u
  if
   local.get $1
   i32.const 0
   i32.lt_s
   if
    i32.const 512
    i32.const 464
<<<<<<< HEAD
    i32.const 123
    i32.const 21
=======
    i32.const 120
    i32.const 22
>>>>>>> 13340ed5
    call $~lib/builtins/abort
    unreachable
   end
   local.get $0
   local.get $1
   i32.const 1
   i32.add
   i32.const 2
   call $~lib/array/ensureSize
   local.get $0
   local.get $1
   i32.const 1
   i32.add
   i32.store offset=12
  end
  local.get $0
  local.get $1
  local.get $2
  call $~lib/array/Array<f32>#__unchecked_set
 )
 (func $~lib/array/Array<f32>#set:length (; 237 ;) (param $0 i32) (param $1 i32)
  (local $2 i32)
  local.get $0
  i32.load offset=12
  local.set $2
  local.get $0
  local.get $1
  i32.const 2
  call $~lib/array/ensureSize
  local.get $0
  local.get $1
  i32.store offset=12
 )
 (func $~lib/map/Map<f32,i32>#keys (; 238 ;) (param $0 i32) (result i32)
  (local $1 i32)
  (local $2 i32)
  (local $3 i32)
  (local $4 i32)
  (local $5 i32)
  (local $6 i32)
  (local $7 i32)
  (local $8 i32)
  local.get $0
  i32.load offset=8
  local.set $1
  local.get $0
  i32.load offset=16
  local.set $2
  i32.const 0
  local.get $2
  call $~lib/array/Array<f32>#constructor
  local.set $3
  i32.const 0
  local.set $4
  i32.const 0
  local.set $5
  loop $for-loop|0
   local.get $5
   local.get $2
   i32.lt_s
   local.set $6
   local.get $6
   if
    local.get $1
    local.get $5
    i32.const 12
    i32.mul
    i32.add
    local.set $7
    local.get $7
    i32.load offset=8
    i32.const 1
    i32.and
    i32.eqz
    if
     local.get $3
     local.get $4
     local.tee $8
     i32.const 1
     i32.add
     local.set $4
     local.get $8
     local.get $7
     f32.load
     call $~lib/array/Array<f32>#__set
    end
    local.get $5
    i32.const 1
    i32.add
    local.set $5
    br $for-loop|0
   end
  end
  local.get $3
  local.get $4
  call $~lib/array/Array<f32>#set:length
  local.get $3
 )
 (func $~lib/map/Map<f32,i32>#values (; 239 ;) (param $0 i32) (result i32)
  (local $1 i32)
  (local $2 i32)
  (local $3 i32)
  (local $4 i32)
  (local $5 i32)
  (local $6 i32)
  (local $7 i32)
  (local $8 i32)
  local.get $0
  i32.load offset=8
  local.set $1
  local.get $0
  i32.load offset=16
  local.set $2
  i32.const 0
  local.get $2
  call $~lib/array/Array<i32>#constructor
  local.set $3
  i32.const 0
  local.set $4
  i32.const 0
  local.set $5
  loop $for-loop|0
   local.get $5
   local.get $2
   i32.lt_s
   local.set $6
   local.get $6
   if
    local.get $1
    local.get $5
    i32.const 12
    i32.mul
    i32.add
    local.set $7
    local.get $7
    i32.load offset=8
    i32.const 1
    i32.and
    i32.eqz
    if
     local.get $3
     local.get $4
     local.tee $8
     i32.const 1
     i32.add
     local.set $4
     local.get $8
     local.get $7
     i32.load offset=4
     call $~lib/array/Array<i32>#__set
    end
    local.get $5
    i32.const 1
    i32.add
    local.set $5
    br $for-loop|0
   end
  end
  local.get $3
  local.get $4
  call $~lib/array/Array<i32>#set:length
  local.get $3
 )
 (func $~lib/map/Map<f32,f32>#clear (; 240 ;) (param $0 i32)
  (local $1 i32)
  (local $2 i32)
  local.get $0
  local.tee $1
  i32.const 0
  i32.const 16
  call $~lib/arraybuffer/ArrayBuffer#constructor
  local.set $2
  local.get $1
  i32.load
  call $~lib/rt/pure/__release
  local.get $2
  i32.store
  local.get $0
  i32.const 4
  i32.const 1
  i32.sub
  i32.store offset=4
  local.get $0
  local.tee $2
  i32.const 0
  i32.const 48
  call $~lib/arraybuffer/ArrayBuffer#constructor
  local.set $1
  local.get $2
  i32.load offset=8
  call $~lib/rt/pure/__release
  local.get $1
  i32.store offset=8
  local.get $0
  i32.const 4
  i32.store offset=12
  local.get $0
  i32.const 0
  i32.store offset=16
  local.get $0
  i32.const 0
  i32.store offset=20
 )
 (func $~lib/map/Map<f32,f32>#constructor (; 241 ;) (param $0 i32) (result i32)
  local.get $0
  i32.eqz
  if
   i32.const 24
   i32.const 28
   call $~lib/rt/tlsf/__alloc
   call $~lib/rt/pure/__retain
   local.set $0
  end
  local.get $0
  i32.const 0
  i32.store
  local.get $0
  i32.const 0
  i32.store offset=4
  local.get $0
  i32.const 0
  i32.store offset=8
  local.get $0
  i32.const 0
  i32.store offset=12
  local.get $0
  i32.const 0
  i32.store offset=16
  local.get $0
  i32.const 0
  i32.store offset=20
  local.get $0
  call $~lib/map/Map<f32,f32>#clear
  local.get $0
 )
 (func $~lib/array/Array<f32>#get:length (; 242 ;) (param $0 i32) (result i32)
  local.get $0
  i32.load offset=12
 )
 (func $~lib/array/Array<f32>#__unchecked_get (; 243 ;) (param $0 i32) (param $1 i32) (result f32)
  local.get $0
  i32.load offset=4
  local.get $1
  i32.const 2
  i32.shl
  i32.add
  f32.load
 )
 (func $~lib/array/Array<f32>#__get (; 244 ;) (param $0 i32) (param $1 i32) (result f32)
  (local $2 f32)
  local.get $1
  local.get $0
  i32.load offset=12
  i32.ge_u
  if
   i32.const 512
   i32.const 464
<<<<<<< HEAD
   i32.const 107
   i32.const 41
=======
   i32.const 104
   i32.const 42
>>>>>>> 13340ed5
   call $~lib/builtins/abort
   unreachable
  end
  local.get $0
  local.get $1
  call $~lib/array/Array<f32>#__unchecked_get
  local.set $2
  local.get $2
 )
 (func $~lib/map/Map<f32,f32>#find (; 245 ;) (param $0 i32) (param $1 f32) (param $2 i32) (result i32)
  (local $3 i32)
  (local $4 i32)
  local.get $0
  i32.load
  local.get $2
  local.get $0
  i32.load offset=4
  i32.and
  i32.const 4
  i32.mul
  i32.add
  i32.load
  local.set $3
  loop $while-continue|0
   local.get $3
   local.set $4
   local.get $4
   if
    local.get $3
    i32.load offset=8
    i32.const 1
    i32.and
    i32.eqz
    if (result i32)
     local.get $3
     f32.load
     local.get $1
     f32.eq
    else
     i32.const 0
    end
    if
     local.get $3
     return
    end
    local.get $3
    i32.load offset=8
    i32.const 1
    i32.const -1
    i32.xor
    i32.and
    local.set $3
    br $while-continue|0
   end
  end
  i32.const 0
 )
 (func $~lib/map/Map<f32,f32>#rehash (; 246 ;) (param $0 i32) (param $1 i32)
  (local $2 i32)
  (local $3 i32)
  (local $4 i32)
  (local $5 i32)
  (local $6 i32)
  (local $7 i32)
  (local $8 i32)
  (local $9 i32)
  (local $10 i32)
  (local $11 i32)
  (local $12 f32)
  (local $13 i32)
  (local $14 i32)
  local.get $1
  i32.const 1
  i32.add
  local.set $2
  i32.const 0
  local.get $2
  i32.const 4
  i32.mul
  call $~lib/arraybuffer/ArrayBuffer#constructor
  local.set $3
  local.get $2
  i32.const 8
  i32.mul
  i32.const 3
  i32.div_s
  local.set $4
  i32.const 0
  local.get $4
  i32.const 12
  i32.mul
  call $~lib/arraybuffer/ArrayBuffer#constructor
  local.set $5
  local.get $0
  i32.load offset=8
  local.set $6
  local.get $6
  local.get $0
  i32.load offset=16
  i32.const 12
  i32.mul
  i32.add
  local.set $7
  local.get $5
  local.set $8
  loop $while-continue|0
   local.get $6
   local.get $7
   i32.ne
   local.set $9
   local.get $9
   if
    local.get $6
    local.set $10
    local.get $10
    i32.load offset=8
    i32.const 1
    i32.and
    i32.eqz
    if
     local.get $8
     local.set $11
     local.get $11
     local.get $10
     f32.load
     f32.store
     local.get $11
     local.get $10
     f32.load offset=4
     f32.store offset=4
     block $~lib/util/hash/HASH<f32>|inlined.5 (result i32)
      local.get $10
      f32.load
      local.set $12
      local.get $12
      i32.reinterpret_f32
      call $~lib/util/hash/hash32
      br $~lib/util/hash/HASH<f32>|inlined.5
     end
     local.get $1
     i32.and
     local.set $13
     local.get $3
     local.get $13
     i32.const 4
     i32.mul
     i32.add
     local.set $14
     local.get $11
     local.get $14
     i32.load
     i32.store offset=8
     local.get $14
     local.get $8
     i32.store
     local.get $8
     i32.const 12
     i32.add
     local.set $8
    end
    local.get $6
    i32.const 12
    i32.add
    local.set $6
    br $while-continue|0
   end
  end
  local.get $0
  local.tee $11
  local.get $3
  local.tee $13
  local.get $11
  i32.load
  local.tee $9
  i32.ne
  if
   local.get $13
   call $~lib/rt/pure/__retain
   local.set $13
   local.get $9
   call $~lib/rt/pure/__release
  end
  local.get $13
  i32.store
  local.get $0
  local.get $1
  i32.store offset=4
  local.get $0
  local.tee $14
  local.get $5
  local.tee $9
  local.get $14
  i32.load offset=8
  local.tee $11
  i32.ne
  if
   local.get $9
   call $~lib/rt/pure/__retain
   local.set $9
   local.get $11
   call $~lib/rt/pure/__release
  end
  local.get $9
  i32.store offset=8
  local.get $0
  local.get $4
  i32.store offset=12
  local.get $0
  local.get $0
  i32.load offset=20
  i32.store offset=16
  local.get $3
  call $~lib/rt/pure/__release
  local.get $5
  call $~lib/rt/pure/__release
 )
 (func $~lib/map/Map<f32,f32>#set (; 247 ;) (param $0 i32) (param $1 f32) (param $2 f32) (result i32)
  (local $3 f32)
  (local $4 i32)
  (local $5 i32)
  (local $6 i32)
  (local $7 i32)
  block $~lib/util/hash/HASH<f32>|inlined.4 (result i32)
   local.get $1
   local.set $3
   local.get $3
   i32.reinterpret_f32
   call $~lib/util/hash/hash32
   br $~lib/util/hash/HASH<f32>|inlined.4
  end
  local.set $4
  local.get $0
  local.get $1
  local.get $4
  call $~lib/map/Map<f32,f32>#find
  local.set $5
  local.get $5
  if
   local.get $5
   local.get $2
   f32.store offset=4
  else
   local.get $0
   i32.load offset=16
   local.get $0
   i32.load offset=12
   i32.eq
   if
    local.get $0
    local.get $0
    i32.load offset=20
    local.get $0
    i32.load offset=12
    i32.const 3
    i32.mul
    i32.const 4
    i32.div_s
    i32.lt_s
    if (result i32)
     local.get $0
     i32.load offset=4
    else
     local.get $0
     i32.load offset=4
     i32.const 1
     i32.shl
     i32.const 1
     i32.or
    end
    call $~lib/map/Map<f32,f32>#rehash
   end
   local.get $0
   i32.load offset=8
   call $~lib/rt/pure/__retain
   local.set $6
   local.get $6
   local.get $0
   local.get $0
   i32.load offset=16
   local.tee $7
   i32.const 1
   i32.add
   i32.store offset=16
   local.get $7
   i32.const 12
   i32.mul
   i32.add
   local.set $5
   local.get $5
   local.get $1
   f32.store
   local.get $5
   local.get $2
   f32.store offset=4
   local.get $0
   local.get $0
   i32.load offset=20
   i32.const 1
   i32.add
   i32.store offset=20
   local.get $0
   i32.load
   local.get $4
   local.get $0
   i32.load offset=4
   i32.and
   i32.const 4
   i32.mul
   i32.add
   local.set $7
   local.get $5
   local.get $7
   i32.load
   i32.store offset=8
   local.get $7
   local.get $5
   i32.store
   local.get $6
   call $~lib/rt/pure/__release
  end
  local.get $0
  call $~lib/rt/pure/__retain
 )
 (func $~lib/map/Map<f32,f32>#get:size (; 248 ;) (param $0 i32) (result i32)
  local.get $0
  i32.load offset=20
 )
 (func $~lib/map/Map<f32,i32>#delete (; 249 ;) (param $0 i32) (param $1 f32) (result i32)
  (local $2 f32)
  (local $3 i32)
  (local $4 i32)
  (local $5 i32)
  (local $6 i32)
  local.get $0
  local.get $1
  block $~lib/util/hash/HASH<f32>|inlined.6 (result i32)
   local.get $1
   local.set $2
   local.get $2
   i32.reinterpret_f32
   call $~lib/util/hash/hash32
   br $~lib/util/hash/HASH<f32>|inlined.6
  end
  call $~lib/map/Map<f32,i32>#find
  local.set $3
  local.get $3
  i32.eqz
  if
   i32.const 0
   return
  end
  local.get $3
  local.get $3
  i32.load offset=8
  i32.const 1
  i32.or
  i32.store offset=8
  local.get $0
  local.get $0
  i32.load offset=20
  i32.const 1
  i32.sub
  i32.store offset=20
  local.get $0
  i32.load offset=4
  i32.const 1
  i32.shr_u
  local.set $4
  local.get $4
  i32.const 1
  i32.add
  i32.const 4
  local.tee $5
  local.get $0
  i32.load offset=20
  local.tee $6
  local.get $5
  local.get $6
  i32.gt_u
  select
  i32.ge_u
  if (result i32)
   local.get $0
   i32.load offset=20
   local.get $0
   i32.load offset=12
   i32.const 3
   i32.mul
   i32.const 4
   i32.div_s
   i32.lt_s
  else
   i32.const 0
  end
  if
   local.get $0
   local.get $4
   call $~lib/map/Map<f32,i32>#rehash
  end
  i32.const 1
 )
 (func $std/map/testNumeric<f32,i32> (; 250 ;)
  (local $0 i32)
  (local $1 f32)
  (local $2 i32)
  (local $3 i32)
  (local $4 i32)
  (local $5 i32)
  (local $6 i32)
  (local $7 i32)
  (local $8 i32)
  i32.const 0
  call $~lib/map/Map<f32,i32>#constructor
  local.set $0
  f32.const 0
  local.set $1
  loop $for-loop|0
   local.get $1
   f32.const 100
   f32.lt
   local.set $2
   local.get $2
   if
    local.get $0
    local.get $1
    call $~lib/map/Map<f32,i32>#has
    i32.eqz
    i32.eqz
    if
     i32.const 0
     i32.const 304
     i32.const 6
     i32.const 5
     call $~lib/builtins/abort
     unreachable
    end
    local.get $0
    local.get $1
    i32.const 10
    local.get $1
    i32.trunc_f32_s
    i32.add
    call $~lib/map/Map<f32,i32>#set
    call $~lib/rt/pure/__release
    local.get $0
    local.get $1
    call $~lib/map/Map<f32,i32>#has
    i32.eqz
    if
     i32.const 0
     i32.const 304
     i32.const 8
     i32.const 5
     call $~lib/builtins/abort
     unreachable
    end
    local.get $0
    local.get $1
    call $~lib/map/Map<f32,i32>#get
    i32.const 10
    local.get $1
    i32.trunc_f32_s
    i32.add
    i32.eq
    i32.eqz
    if
     i32.const 0
     i32.const 304
     i32.const 9
     i32.const 5
     call $~lib/builtins/abort
     unreachable
    end
    local.get $1
    f32.const 1
    f32.add
    local.set $1
    br $for-loop|0
   end
  end
  local.get $0
  call $~lib/map/Map<f32,i32>#get:size
  i32.const 100
  i32.eq
  i32.eqz
  if
   i32.const 0
   i32.const 304
   i32.const 11
   i32.const 3
   call $~lib/builtins/abort
   unreachable
  end
  f32.const 0
  local.set $1
  loop $for-loop|1
   local.get $1
   f32.const 100
   f32.lt
   local.set $2
   local.get $2
   if
    local.get $0
    local.get $1
    call $~lib/map/Map<f32,i32>#has
    i32.eqz
    if
     i32.const 0
     i32.const 304
     i32.const 15
     i32.const 5
     call $~lib/builtins/abort
     unreachable
    end
    local.get $0
    local.get $1
    call $~lib/map/Map<f32,i32>#get
    i32.const 10
    local.get $1
    i32.trunc_f32_s
    i32.add
    i32.eq
    i32.eqz
    if
     i32.const 0
     i32.const 304
     i32.const 16
     i32.const 5
     call $~lib/builtins/abort
     unreachable
    end
    local.get $0
    local.get $1
    i32.const 20
    local.get $1
    i32.trunc_f32_s
    i32.add
    call $~lib/map/Map<f32,i32>#set
    call $~lib/rt/pure/__release
    local.get $0
    local.get $1
    call $~lib/map/Map<f32,i32>#has
    i32.eqz
    if
     i32.const 0
     i32.const 304
     i32.const 18
     i32.const 5
     call $~lib/builtins/abort
     unreachable
    end
    local.get $0
    local.get $1
    call $~lib/map/Map<f32,i32>#get
    i32.const 20
    local.get $1
    i32.trunc_f32_s
    i32.add
    i32.eq
    i32.eqz
    if
     i32.const 0
     i32.const 304
     i32.const 19
     i32.const 5
     call $~lib/builtins/abort
     unreachable
    end
    local.get $1
    f32.const 1
    f32.add
    local.set $1
    br $for-loop|1
   end
  end
  local.get $0
  call $~lib/map/Map<f32,i32>#get:size
  i32.const 100
  i32.eq
  i32.eqz
  if
   i32.const 0
   i32.const 304
   i32.const 21
   i32.const 3
   call $~lib/builtins/abort
   unreachable
  end
  local.get $0
  call $~lib/map/Map<f32,i32>#keys
  local.set $2
  local.get $0
  call $~lib/map/Map<f32,i32>#values
  local.set $3
  i32.const 0
  call $~lib/map/Map<f32,f32>#constructor
  local.set $4
  i32.const 0
  call $~lib/map/Map<i32,i32>#constructor
  local.set $5
  i32.const 0
  local.set $6
  loop $for-loop|2
   local.get $6
   local.get $2
   call $~lib/array/Array<f32>#get:length
   i32.lt_s
   local.set $7
   local.get $7
   if
    local.get $2
    local.get $6
    call $~lib/array/Array<f32>#__get
    local.set $1
    local.get $3
    local.get $6
    call $~lib/array/Array<i32>#__get
    local.set $8
    local.get $0
    local.get $1
    call $~lib/map/Map<f32,i32>#has
    i32.eqz
    if
     i32.const 0
     i32.const 304
     i32.const 31
     i32.const 5
     call $~lib/builtins/abort
     unreachable
    end
    local.get $0
    local.get $8
    i32.const 20
    i32.sub
    f32.convert_i32_s
    call $~lib/map/Map<f32,i32>#has
    i32.eqz
    if
     i32.const 0
     i32.const 304
     i32.const 32
     i32.const 5
     call $~lib/builtins/abort
     unreachable
    end
    local.get $4
    local.get $1
    local.get $1
    call $~lib/map/Map<f32,f32>#set
    call $~lib/rt/pure/__release
    local.get $5
    local.get $8
    i32.const 20
    i32.sub
    local.get $8
    i32.const 20
    i32.sub
    call $~lib/map/Map<i32,i32>#set
    call $~lib/rt/pure/__release
    local.get $6
    i32.const 1
    i32.add
    local.set $6
    br $for-loop|2
   end
  end
  local.get $4
  call $~lib/map/Map<f32,f32>#get:size
  i32.const 100
  i32.eq
  i32.eqz
  if
   i32.const 0
   i32.const 304
   i32.const 36
   i32.const 3
   call $~lib/builtins/abort
   unreachable
  end
  local.get $5
  call $~lib/map/Map<i32,i32>#get:size
  i32.const 100
  i32.eq
  i32.eqz
  if
   i32.const 0
   i32.const 304
   i32.const 37
   i32.const 3
   call $~lib/builtins/abort
   unreachable
  end
  f32.const 0
  local.set $1
  loop $for-loop|3
   local.get $1
   f32.const 50
   f32.lt
   local.set $6
   local.get $6
   if
    local.get $0
    local.get $1
    call $~lib/map/Map<f32,i32>#has
    i32.eqz
    if
     i32.const 0
     i32.const 304
     i32.const 41
     i32.const 5
     call $~lib/builtins/abort
     unreachable
    end
    local.get $0
    local.get $1
    call $~lib/map/Map<f32,i32>#get
    i32.const 20
    local.get $1
    i32.trunc_f32_s
    i32.add
    i32.eq
    i32.eqz
    if
     i32.const 0
     i32.const 304
     i32.const 42
     i32.const 5
     call $~lib/builtins/abort
     unreachable
    end
    local.get $0
    local.get $1
    call $~lib/map/Map<f32,i32>#delete
    drop
    local.get $0
    local.get $1
    call $~lib/map/Map<f32,i32>#has
    i32.eqz
    i32.eqz
    if
     i32.const 0
     i32.const 304
     i32.const 44
     i32.const 5
     call $~lib/builtins/abort
     unreachable
    end
    local.get $1
    f32.const 1
    f32.add
    local.set $1
    br $for-loop|3
   end
  end
  local.get $0
  call $~lib/map/Map<f32,i32>#get:size
  i32.const 50
  i32.eq
  i32.eqz
  if
   i32.const 0
   i32.const 304
   i32.const 46
   i32.const 3
   call $~lib/builtins/abort
   unreachable
  end
  f32.const 0
  local.set $1
  loop $for-loop|4
   local.get $1
   f32.const 50
   f32.lt
   local.set $6
   local.get $6
   if
    local.get $0
    local.get $1
    call $~lib/map/Map<f32,i32>#has
    i32.eqz
    i32.eqz
    if
     i32.const 0
     i32.const 304
     i32.const 50
     i32.const 5
     call $~lib/builtins/abort
     unreachable
    end
    local.get $0
    local.get $1
    i32.const 10
    local.get $1
    i32.trunc_f32_s
    i32.add
    call $~lib/map/Map<f32,i32>#set
    call $~lib/rt/pure/__release
    local.get $0
    local.get $1
    call $~lib/map/Map<f32,i32>#has
    i32.eqz
    if
     i32.const 0
     i32.const 304
     i32.const 52
     i32.const 5
     call $~lib/builtins/abort
     unreachable
    end
    local.get $0
    local.get $1
    call $~lib/map/Map<f32,i32>#delete
    drop
    local.get $0
    local.get $1
    call $~lib/map/Map<f32,i32>#has
    i32.eqz
    i32.eqz
    if
     i32.const 0
     i32.const 304
     i32.const 54
     i32.const 5
     call $~lib/builtins/abort
     unreachable
    end
    local.get $1
    f32.const 1
    f32.add
    local.set $1
    br $for-loop|4
   end
  end
  local.get $0
  call $~lib/map/Map<f32,i32>#get:size
  i32.const 50
  i32.eq
  i32.eqz
  if
   i32.const 0
   i32.const 304
   i32.const 56
   i32.const 3
   call $~lib/builtins/abort
   unreachable
  end
  local.get $0
  call $~lib/map/Map<f32,i32>#clear
  local.get $0
  call $~lib/map/Map<f32,i32>#get:size
  i32.const 0
  i32.eq
  i32.eqz
  if
   i32.const 0
   i32.const 304
   i32.const 60
   i32.const 3
   call $~lib/builtins/abort
   unreachable
  end
  local.get $2
  call $~lib/rt/pure/__release
  local.get $3
  call $~lib/rt/pure/__release
  local.get $4
  call $~lib/rt/pure/__release
  local.get $5
  call $~lib/rt/pure/__release
  local.get $0
  call $~lib/rt/pure/__release
 )
 (func $~lib/map/Map<f64,i32>#clear (; 251 ;) (param $0 i32)
  (local $1 i32)
  (local $2 i32)
  local.get $0
  local.tee $1
  i32.const 0
  i32.const 16
  call $~lib/arraybuffer/ArrayBuffer#constructor
  local.set $2
  local.get $1
  i32.load
  call $~lib/rt/pure/__release
  local.get $2
  i32.store
  local.get $0
  i32.const 4
  i32.const 1
  i32.sub
  i32.store offset=4
  local.get $0
  local.tee $2
  i32.const 0
  i32.const 64
  call $~lib/arraybuffer/ArrayBuffer#constructor
  local.set $1
  local.get $2
  i32.load offset=8
  call $~lib/rt/pure/__release
  local.get $1
  i32.store offset=8
  local.get $0
  i32.const 4
  i32.store offset=12
  local.get $0
  i32.const 0
  i32.store offset=16
  local.get $0
  i32.const 0
  i32.store offset=20
 )
 (func $~lib/map/Map<f64,i32>#constructor (; 252 ;) (param $0 i32) (result i32)
  local.get $0
  i32.eqz
  if
   i32.const 24
   i32.const 29
   call $~lib/rt/tlsf/__alloc
   call $~lib/rt/pure/__retain
   local.set $0
  end
  local.get $0
  i32.const 0
  i32.store
  local.get $0
  i32.const 0
  i32.store offset=4
  local.get $0
  i32.const 0
  i32.store offset=8
  local.get $0
  i32.const 0
  i32.store offset=12
  local.get $0
  i32.const 0
  i32.store offset=16
  local.get $0
  i32.const 0
  i32.store offset=20
  local.get $0
  call $~lib/map/Map<f64,i32>#clear
  local.get $0
 )
 (func $~lib/map/Map<f64,i32>#find (; 253 ;) (param $0 i32) (param $1 f64) (param $2 i32) (result i32)
  (local $3 i32)
  (local $4 i32)
  local.get $0
  i32.load
  local.get $2
  local.get $0
  i32.load offset=4
  i32.and
  i32.const 4
  i32.mul
  i32.add
  i32.load
  local.set $3
  loop $while-continue|0
   local.get $3
   local.set $4
   local.get $4
   if
    local.get $3
    i32.load offset=12
    i32.const 1
    i32.and
    i32.eqz
    if (result i32)
     local.get $3
     f64.load
     local.get $1
     f64.eq
    else
     i32.const 0
    end
    if
     local.get $3
     return
    end
    local.get $3
    i32.load offset=12
    i32.const 1
    i32.const -1
    i32.xor
    i32.and
    local.set $3
    br $while-continue|0
   end
  end
  i32.const 0
 )
 (func $~lib/map/Map<f64,i32>#has (; 254 ;) (param $0 i32) (param $1 f64) (result i32)
  (local $2 f64)
  local.get $0
  local.get $1
  block $~lib/util/hash/HASH<f64>|inlined.0 (result i32)
   local.get $1
   local.set $2
   local.get $2
   i64.reinterpret_f64
   call $~lib/util/hash/hash64
   br $~lib/util/hash/HASH<f64>|inlined.0
  end
  call $~lib/map/Map<f64,i32>#find
  i32.const 0
  i32.ne
 )
 (func $~lib/map/Map<f64,i32>#rehash (; 255 ;) (param $0 i32) (param $1 i32)
  (local $2 i32)
  (local $3 i32)
  (local $4 i32)
  (local $5 i32)
  (local $6 i32)
  (local $7 i32)
  (local $8 i32)
  (local $9 i32)
  (local $10 i32)
  (local $11 i32)
  (local $12 f64)
  (local $13 i32)
  (local $14 i32)
  local.get $1
  i32.const 1
  i32.add
  local.set $2
  i32.const 0
  local.get $2
  i32.const 4
  i32.mul
  call $~lib/arraybuffer/ArrayBuffer#constructor
  local.set $3
  local.get $2
  i32.const 8
  i32.mul
  i32.const 3
  i32.div_s
  local.set $4
  i32.const 0
  local.get $4
  i32.const 16
  i32.mul
  call $~lib/arraybuffer/ArrayBuffer#constructor
  local.set $5
  local.get $0
  i32.load offset=8
  local.set $6
  local.get $6
  local.get $0
  i32.load offset=16
  i32.const 16
  i32.mul
  i32.add
  local.set $7
  local.get $5
  local.set $8
  loop $while-continue|0
   local.get $6
   local.get $7
   i32.ne
   local.set $9
   local.get $9
   if
    local.get $6
    local.set $10
    local.get $10
    i32.load offset=12
    i32.const 1
    i32.and
    i32.eqz
    if
     local.get $8
     local.set $11
     local.get $11
     local.get $10
     f64.load
     f64.store
     local.get $11
     local.get $10
     i32.load offset=8
     i32.store offset=8
     block $~lib/util/hash/HASH<f64>|inlined.2 (result i32)
      local.get $10
      f64.load
      local.set $12
      local.get $12
      i64.reinterpret_f64
      call $~lib/util/hash/hash64
      br $~lib/util/hash/HASH<f64>|inlined.2
     end
     local.get $1
     i32.and
     local.set $13
     local.get $3
     local.get $13
     i32.const 4
     i32.mul
     i32.add
     local.set $14
     local.get $11
     local.get $14
     i32.load
     i32.store offset=12
     local.get $14
     local.get $8
     i32.store
     local.get $8
     i32.const 16
     i32.add
     local.set $8
    end
    local.get $6
    i32.const 16
    i32.add
    local.set $6
    br $while-continue|0
   end
  end
  local.get $0
  local.tee $11
  local.get $3
  local.tee $13
  local.get $11
  i32.load
  local.tee $9
  i32.ne
  if
   local.get $13
   call $~lib/rt/pure/__retain
   local.set $13
   local.get $9
   call $~lib/rt/pure/__release
  end
  local.get $13
  i32.store
  local.get $0
  local.get $1
  i32.store offset=4
  local.get $0
  local.tee $14
  local.get $5
  local.tee $9
  local.get $14
  i32.load offset=8
  local.tee $11
  i32.ne
  if
   local.get $9
   call $~lib/rt/pure/__retain
   local.set $9
   local.get $11
   call $~lib/rt/pure/__release
  end
  local.get $9
  i32.store offset=8
  local.get $0
  local.get $4
  i32.store offset=12
  local.get $0
  local.get $0
  i32.load offset=20
  i32.store offset=16
  local.get $3
  call $~lib/rt/pure/__release
  local.get $5
  call $~lib/rt/pure/__release
 )
 (func $~lib/map/Map<f64,i32>#set (; 256 ;) (param $0 i32) (param $1 f64) (param $2 i32) (result i32)
  (local $3 f64)
  (local $4 i32)
  (local $5 i32)
  (local $6 i32)
  (local $7 i32)
  block $~lib/util/hash/HASH<f64>|inlined.1 (result i32)
   local.get $1
   local.set $3
   local.get $3
   i64.reinterpret_f64
   call $~lib/util/hash/hash64
   br $~lib/util/hash/HASH<f64>|inlined.1
  end
  local.set $4
  local.get $0
  local.get $1
  local.get $4
  call $~lib/map/Map<f64,i32>#find
  local.set $5
  local.get $5
  if
   local.get $5
   local.get $2
   i32.store offset=8
  else
   local.get $0
   i32.load offset=16
   local.get $0
   i32.load offset=12
   i32.eq
   if
    local.get $0
    local.get $0
    i32.load offset=20
    local.get $0
    i32.load offset=12
    i32.const 3
    i32.mul
    i32.const 4
    i32.div_s
    i32.lt_s
    if (result i32)
     local.get $0
     i32.load offset=4
    else
     local.get $0
     i32.load offset=4
     i32.const 1
     i32.shl
     i32.const 1
     i32.or
    end
    call $~lib/map/Map<f64,i32>#rehash
   end
   local.get $0
   i32.load offset=8
   call $~lib/rt/pure/__retain
   local.set $6
   local.get $6
   local.get $0
   local.get $0
   i32.load offset=16
   local.tee $7
   i32.const 1
   i32.add
   i32.store offset=16
   local.get $7
   i32.const 16
   i32.mul
   i32.add
   local.set $5
   local.get $5
   local.get $1
   f64.store
   local.get $5
   local.get $2
   i32.store offset=8
   local.get $0
   local.get $0
   i32.load offset=20
   i32.const 1
   i32.add
   i32.store offset=20
   local.get $0
   i32.load
   local.get $4
   local.get $0
   i32.load offset=4
   i32.and
   i32.const 4
   i32.mul
   i32.add
   local.set $7
   local.get $5
   local.get $7
   i32.load
   i32.store offset=12
   local.get $7
   local.get $5
   i32.store
   local.get $6
   call $~lib/rt/pure/__release
  end
  local.get $0
  call $~lib/rt/pure/__retain
 )
 (func $~lib/map/Map<f64,i32>#get (; 257 ;) (param $0 i32) (param $1 f64) (result i32)
  (local $2 f64)
  (local $3 i32)
  local.get $0
  local.get $1
  block $~lib/util/hash/HASH<f64>|inlined.3 (result i32)
   local.get $1
   local.set $2
   local.get $2
   i64.reinterpret_f64
   call $~lib/util/hash/hash64
   br $~lib/util/hash/HASH<f64>|inlined.3
  end
  call $~lib/map/Map<f64,i32>#find
  local.set $3
  local.get $3
  i32.eqz
  if
   i32.const 352
   i32.const 416
   i32.const 111
   i32.const 17
   call $~lib/builtins/abort
   unreachable
  end
  local.get $3
  i32.load offset=8
 )
 (func $~lib/map/Map<f64,i32>#get:size (; 258 ;) (param $0 i32) (result i32)
  local.get $0
  i32.load offset=20
 )
 (func $~lib/array/Array<f64>#constructor (; 259 ;) (param $0 i32) (param $1 i32) (result i32)
  (local $2 i32)
  (local $3 i32)
  (local $4 i32)
  (local $5 i32)
  (local $6 i32)
  local.get $1
  i32.const 134217726
  i32.gt_u
  if
   i32.const 192
   i32.const 464
<<<<<<< HEAD
   i32.const 60
   i32.const 59
=======
   i32.const 57
   i32.const 60
>>>>>>> 13340ed5
   call $~lib/builtins/abort
   unreachable
  end
  local.get $1
  i32.const 3
  i32.shl
  local.set $2
  local.get $2
  i32.const 0
  call $~lib/rt/tlsf/__alloc
  local.set $3
  local.get $3
  i32.const 0
  local.get $2
  call $~lib/memory/memory.fill
  local.get $0
  i32.eqz
  if
   i32.const 16
   i32.const 30
   call $~lib/rt/tlsf/__alloc
   call $~lib/rt/pure/__retain
   local.set $0
  end
  local.get $0
  i32.const 0
  i32.store
  local.get $0
  i32.const 0
  i32.store offset=4
  local.get $0
  i32.const 0
  i32.store offset=8
  local.get $0
  i32.const 0
  i32.store offset=12
  local.get $0
  local.tee $4
  local.get $3
  local.tee $5
  local.get $4
  i32.load
  local.tee $6
  i32.ne
  if
   local.get $5
   call $~lib/rt/pure/__retain
   local.set $5
   local.get $6
   call $~lib/rt/pure/__release
  end
  local.get $5
  i32.store
  local.get $0
  local.get $3
  i32.store offset=4
  local.get $0
  local.get $2
  i32.store offset=8
  local.get $0
  local.get $1
  i32.store offset=12
  local.get $0
 )
 (func $~lib/array/Array<f64>#__unchecked_set (; 260 ;) (param $0 i32) (param $1 i32) (param $2 f64)
  local.get $0
  i32.load offset=4
  local.get $1
  i32.const 3
  i32.shl
  i32.add
  local.get $2
  f64.store
 )
 (func $~lib/array/Array<f64>#__set (; 261 ;) (param $0 i32) (param $1 i32) (param $2 f64)
  local.get $1
  local.get $0
  i32.load offset=12
  i32.ge_u
  if
   local.get $1
   i32.const 0
   i32.lt_s
   if
    i32.const 512
    i32.const 464
<<<<<<< HEAD
    i32.const 123
    i32.const 21
=======
    i32.const 120
    i32.const 22
>>>>>>> 13340ed5
    call $~lib/builtins/abort
    unreachable
   end
   local.get $0
   local.get $1
   i32.const 1
   i32.add
   i32.const 3
   call $~lib/array/ensureSize
   local.get $0
   local.get $1
   i32.const 1
   i32.add
   i32.store offset=12
  end
  local.get $0
  local.get $1
  local.get $2
  call $~lib/array/Array<f64>#__unchecked_set
 )
 (func $~lib/array/Array<f64>#set:length (; 262 ;) (param $0 i32) (param $1 i32)
  (local $2 i32)
  local.get $0
  i32.load offset=12
  local.set $2
  local.get $0
  local.get $1
  i32.const 3
  call $~lib/array/ensureSize
  local.get $0
  local.get $1
  i32.store offset=12
 )
 (func $~lib/map/Map<f64,i32>#keys (; 263 ;) (param $0 i32) (result i32)
  (local $1 i32)
  (local $2 i32)
  (local $3 i32)
  (local $4 i32)
  (local $5 i32)
  (local $6 i32)
  (local $7 i32)
  (local $8 i32)
  local.get $0
  i32.load offset=8
  local.set $1
  local.get $0
  i32.load offset=16
  local.set $2
  i32.const 0
  local.get $2
  call $~lib/array/Array<f64>#constructor
  local.set $3
  i32.const 0
  local.set $4
  i32.const 0
  local.set $5
  loop $for-loop|0
   local.get $5
   local.get $2
   i32.lt_s
   local.set $6
   local.get $6
   if
    local.get $1
    local.get $5
    i32.const 16
    i32.mul
    i32.add
    local.set $7
    local.get $7
    i32.load offset=12
    i32.const 1
    i32.and
    i32.eqz
    if
     local.get $3
     local.get $4
     local.tee $8
     i32.const 1
     i32.add
     local.set $4
     local.get $8
     local.get $7
     f64.load
     call $~lib/array/Array<f64>#__set
    end
    local.get $5
    i32.const 1
    i32.add
    local.set $5
    br $for-loop|0
   end
  end
  local.get $3
  local.get $4
  call $~lib/array/Array<f64>#set:length
  local.get $3
 )
 (func $~lib/map/Map<f64,i32>#values (; 264 ;) (param $0 i32) (result i32)
  (local $1 i32)
  (local $2 i32)
  (local $3 i32)
  (local $4 i32)
  (local $5 i32)
  (local $6 i32)
  (local $7 i32)
  (local $8 i32)
  local.get $0
  i32.load offset=8
  local.set $1
  local.get $0
  i32.load offset=16
  local.set $2
  i32.const 0
  local.get $2
  call $~lib/array/Array<i32>#constructor
  local.set $3
  i32.const 0
  local.set $4
  i32.const 0
  local.set $5
  loop $for-loop|0
   local.get $5
   local.get $2
   i32.lt_s
   local.set $6
   local.get $6
   if
    local.get $1
    local.get $5
    i32.const 16
    i32.mul
    i32.add
    local.set $7
    local.get $7
    i32.load offset=12
    i32.const 1
    i32.and
    i32.eqz
    if
     local.get $3
     local.get $4
     local.tee $8
     i32.const 1
     i32.add
     local.set $4
     local.get $8
     local.get $7
     i32.load offset=8
     call $~lib/array/Array<i32>#__set
    end
    local.get $5
    i32.const 1
    i32.add
    local.set $5
    br $for-loop|0
   end
  end
  local.get $3
  local.get $4
  call $~lib/array/Array<i32>#set:length
  local.get $3
 )
 (func $~lib/map/Map<f64,f64>#clear (; 265 ;) (param $0 i32)
  (local $1 i32)
  (local $2 i32)
  local.get $0
  local.tee $1
  i32.const 0
  i32.const 16
  call $~lib/arraybuffer/ArrayBuffer#constructor
  local.set $2
  local.get $1
  i32.load
  call $~lib/rt/pure/__release
  local.get $2
  i32.store
  local.get $0
  i32.const 4
  i32.const 1
  i32.sub
  i32.store offset=4
  local.get $0
  local.tee $2
  i32.const 0
  i32.const 96
  call $~lib/arraybuffer/ArrayBuffer#constructor
  local.set $1
  local.get $2
  i32.load offset=8
  call $~lib/rt/pure/__release
  local.get $1
  i32.store offset=8
  local.get $0
  i32.const 4
  i32.store offset=12
  local.get $0
  i32.const 0
  i32.store offset=16
  local.get $0
  i32.const 0
  i32.store offset=20
 )
 (func $~lib/map/Map<f64,f64>#constructor (; 266 ;) (param $0 i32) (result i32)
  local.get $0
  i32.eqz
  if
   i32.const 24
   i32.const 31
   call $~lib/rt/tlsf/__alloc
   call $~lib/rt/pure/__retain
   local.set $0
  end
  local.get $0
  i32.const 0
  i32.store
  local.get $0
  i32.const 0
  i32.store offset=4
  local.get $0
  i32.const 0
  i32.store offset=8
  local.get $0
  i32.const 0
  i32.store offset=12
  local.get $0
  i32.const 0
  i32.store offset=16
  local.get $0
  i32.const 0
  i32.store offset=20
  local.get $0
  call $~lib/map/Map<f64,f64>#clear
  local.get $0
 )
 (func $~lib/array/Array<f64>#get:length (; 267 ;) (param $0 i32) (result i32)
  local.get $0
  i32.load offset=12
 )
 (func $~lib/array/Array<f64>#__unchecked_get (; 268 ;) (param $0 i32) (param $1 i32) (result f64)
  local.get $0
  i32.load offset=4
  local.get $1
  i32.const 3
  i32.shl
  i32.add
  f64.load
 )
 (func $~lib/array/Array<f64>#__get (; 269 ;) (param $0 i32) (param $1 i32) (result f64)
  (local $2 f64)
  local.get $1
  local.get $0
  i32.load offset=12
  i32.ge_u
  if
   i32.const 512
   i32.const 464
<<<<<<< HEAD
   i32.const 107
   i32.const 41
=======
   i32.const 104
   i32.const 42
>>>>>>> 13340ed5
   call $~lib/builtins/abort
   unreachable
  end
  local.get $0
  local.get $1
  call $~lib/array/Array<f64>#__unchecked_get
  local.set $2
  local.get $2
 )
 (func $~lib/map/Map<f64,f64>#find (; 270 ;) (param $0 i32) (param $1 f64) (param $2 i32) (result i32)
  (local $3 i32)
  (local $4 i32)
  local.get $0
  i32.load
  local.get $2
  local.get $0
  i32.load offset=4
  i32.and
  i32.const 4
  i32.mul
  i32.add
  i32.load
  local.set $3
  loop $while-continue|0
   local.get $3
   local.set $4
   local.get $4
   if
    local.get $3
    i32.load offset=16
    i32.const 1
    i32.and
    i32.eqz
    if (result i32)
     local.get $3
     f64.load
     local.get $1
     f64.eq
    else
     i32.const 0
    end
    if
     local.get $3
     return
    end
    local.get $3
    i32.load offset=16
    i32.const 1
    i32.const -1
    i32.xor
    i32.and
    local.set $3
    br $while-continue|0
   end
  end
  i32.const 0
 )
 (func $~lib/map/Map<f64,f64>#rehash (; 271 ;) (param $0 i32) (param $1 i32)
  (local $2 i32)
  (local $3 i32)
  (local $4 i32)
  (local $5 i32)
  (local $6 i32)
  (local $7 i32)
  (local $8 i32)
  (local $9 i32)
  (local $10 i32)
  (local $11 i32)
  (local $12 f64)
  (local $13 i32)
  (local $14 i32)
  local.get $1
  i32.const 1
  i32.add
  local.set $2
  i32.const 0
  local.get $2
  i32.const 4
  i32.mul
  call $~lib/arraybuffer/ArrayBuffer#constructor
  local.set $3
  local.get $2
  i32.const 8
  i32.mul
  i32.const 3
  i32.div_s
  local.set $4
  i32.const 0
  local.get $4
  i32.const 24
  i32.mul
  call $~lib/arraybuffer/ArrayBuffer#constructor
  local.set $5
  local.get $0
  i32.load offset=8
  local.set $6
  local.get $6
  local.get $0
  i32.load offset=16
  i32.const 24
  i32.mul
  i32.add
  local.set $7
  local.get $5
  local.set $8
  loop $while-continue|0
   local.get $6
   local.get $7
   i32.ne
   local.set $9
   local.get $9
   if
    local.get $6
    local.set $10
    local.get $10
    i32.load offset=16
    i32.const 1
    i32.and
    i32.eqz
    if
     local.get $8
     local.set $11
     local.get $11
     local.get $10
     f64.load
     f64.store
     local.get $11
     local.get $10
     f64.load offset=8
     f64.store offset=8
     block $~lib/util/hash/HASH<f64>|inlined.5 (result i32)
      local.get $10
      f64.load
      local.set $12
      local.get $12
      i64.reinterpret_f64
      call $~lib/util/hash/hash64
      br $~lib/util/hash/HASH<f64>|inlined.5
     end
     local.get $1
     i32.and
     local.set $13
     local.get $3
     local.get $13
     i32.const 4
     i32.mul
     i32.add
     local.set $14
     local.get $11
     local.get $14
     i32.load
     i32.store offset=16
     local.get $14
     local.get $8
     i32.store
     local.get $8
     i32.const 24
     i32.add
     local.set $8
    end
    local.get $6
    i32.const 24
    i32.add
    local.set $6
    br $while-continue|0
   end
  end
  local.get $0
  local.tee $11
  local.get $3
  local.tee $13
  local.get $11
  i32.load
  local.tee $9
  i32.ne
  if
   local.get $13
   call $~lib/rt/pure/__retain
   local.set $13
   local.get $9
   call $~lib/rt/pure/__release
  end
  local.get $13
  i32.store
  local.get $0
  local.get $1
  i32.store offset=4
  local.get $0
  local.tee $14
  local.get $5
  local.tee $9
  local.get $14
  i32.load offset=8
  local.tee $11
  i32.ne
  if
   local.get $9
   call $~lib/rt/pure/__retain
   local.set $9
   local.get $11
   call $~lib/rt/pure/__release
  end
  local.get $9
  i32.store offset=8
  local.get $0
  local.get $4
  i32.store offset=12
  local.get $0
  local.get $0
  i32.load offset=20
  i32.store offset=16
  local.get $3
  call $~lib/rt/pure/__release
  local.get $5
  call $~lib/rt/pure/__release
 )
 (func $~lib/map/Map<f64,f64>#set (; 272 ;) (param $0 i32) (param $1 f64) (param $2 f64) (result i32)
  (local $3 f64)
  (local $4 i32)
  (local $5 i32)
  (local $6 i32)
  (local $7 i32)
  block $~lib/util/hash/HASH<f64>|inlined.4 (result i32)
   local.get $1
   local.set $3
   local.get $3
   i64.reinterpret_f64
   call $~lib/util/hash/hash64
   br $~lib/util/hash/HASH<f64>|inlined.4
  end
  local.set $4
  local.get $0
  local.get $1
  local.get $4
  call $~lib/map/Map<f64,f64>#find
  local.set $5
  local.get $5
  if
   local.get $5
   local.get $2
   f64.store offset=8
  else
   local.get $0
   i32.load offset=16
   local.get $0
   i32.load offset=12
   i32.eq
   if
    local.get $0
    local.get $0
    i32.load offset=20
    local.get $0
    i32.load offset=12
    i32.const 3
    i32.mul
    i32.const 4
    i32.div_s
    i32.lt_s
    if (result i32)
     local.get $0
     i32.load offset=4
    else
     local.get $0
     i32.load offset=4
     i32.const 1
     i32.shl
     i32.const 1
     i32.or
    end
    call $~lib/map/Map<f64,f64>#rehash
   end
   local.get $0
   i32.load offset=8
   call $~lib/rt/pure/__retain
   local.set $6
   local.get $6
   local.get $0
   local.get $0
   i32.load offset=16
   local.tee $7
   i32.const 1
   i32.add
   i32.store offset=16
   local.get $7
   i32.const 24
   i32.mul
   i32.add
   local.set $5
   local.get $5
   local.get $1
   f64.store
   local.get $5
   local.get $2
   f64.store offset=8
   local.get $0
   local.get $0
   i32.load offset=20
   i32.const 1
   i32.add
   i32.store offset=20
   local.get $0
   i32.load
   local.get $4
   local.get $0
   i32.load offset=4
   i32.and
   i32.const 4
   i32.mul
   i32.add
   local.set $7
   local.get $5
   local.get $7
   i32.load
   i32.store offset=16
   local.get $7
   local.get $5
   i32.store
   local.get $6
   call $~lib/rt/pure/__release
  end
  local.get $0
  call $~lib/rt/pure/__retain
 )
 (func $~lib/map/Map<f64,f64>#get:size (; 273 ;) (param $0 i32) (result i32)
  local.get $0
  i32.load offset=20
 )
 (func $~lib/map/Map<f64,i32>#delete (; 274 ;) (param $0 i32) (param $1 f64) (result i32)
  (local $2 f64)
  (local $3 i32)
  (local $4 i32)
  (local $5 i32)
  (local $6 i32)
  local.get $0
  local.get $1
  block $~lib/util/hash/HASH<f64>|inlined.6 (result i32)
   local.get $1
   local.set $2
   local.get $2
   i64.reinterpret_f64
   call $~lib/util/hash/hash64
   br $~lib/util/hash/HASH<f64>|inlined.6
  end
  call $~lib/map/Map<f64,i32>#find
  local.set $3
  local.get $3
  i32.eqz
  if
   i32.const 0
   return
  end
  local.get $3
  local.get $3
  i32.load offset=12
  i32.const 1
  i32.or
  i32.store offset=12
  local.get $0
  local.get $0
  i32.load offset=20
  i32.const 1
  i32.sub
  i32.store offset=20
  local.get $0
  i32.load offset=4
  i32.const 1
  i32.shr_u
  local.set $4
  local.get $4
  i32.const 1
  i32.add
  i32.const 4
  local.tee $5
  local.get $0
  i32.load offset=20
  local.tee $6
  local.get $5
  local.get $6
  i32.gt_u
  select
  i32.ge_u
  if (result i32)
   local.get $0
   i32.load offset=20
   local.get $0
   i32.load offset=12
   i32.const 3
   i32.mul
   i32.const 4
   i32.div_s
   i32.lt_s
  else
   i32.const 0
  end
  if
   local.get $0
   local.get $4
   call $~lib/map/Map<f64,i32>#rehash
  end
  i32.const 1
 )
 (func $std/map/testNumeric<f64,i32> (; 275 ;)
  (local $0 i32)
  (local $1 f64)
  (local $2 i32)
  (local $3 i32)
  (local $4 i32)
  (local $5 i32)
  (local $6 i32)
  (local $7 i32)
  (local $8 i32)
  i32.const 0
  call $~lib/map/Map<f64,i32>#constructor
  local.set $0
  f64.const 0
  local.set $1
  loop $for-loop|0
   local.get $1
   f64.const 100
   f64.lt
   local.set $2
   local.get $2
   if
    local.get $0
    local.get $1
    call $~lib/map/Map<f64,i32>#has
    i32.eqz
    i32.eqz
    if
     i32.const 0
     i32.const 304
     i32.const 6
     i32.const 5
     call $~lib/builtins/abort
     unreachable
    end
    local.get $0
    local.get $1
    i32.const 10
    local.get $1
    i32.trunc_f64_s
    i32.add
    call $~lib/map/Map<f64,i32>#set
    call $~lib/rt/pure/__release
    local.get $0
    local.get $1
    call $~lib/map/Map<f64,i32>#has
    i32.eqz
    if
     i32.const 0
     i32.const 304
     i32.const 8
     i32.const 5
     call $~lib/builtins/abort
     unreachable
    end
    local.get $0
    local.get $1
    call $~lib/map/Map<f64,i32>#get
    i32.const 10
    local.get $1
    i32.trunc_f64_s
    i32.add
    i32.eq
    i32.eqz
    if
     i32.const 0
     i32.const 304
     i32.const 9
     i32.const 5
     call $~lib/builtins/abort
     unreachable
    end
    local.get $1
    f64.const 1
    f64.add
    local.set $1
    br $for-loop|0
   end
  end
  local.get $0
  call $~lib/map/Map<f64,i32>#get:size
  i32.const 100
  i32.eq
  i32.eqz
  if
   i32.const 0
   i32.const 304
   i32.const 11
   i32.const 3
   call $~lib/builtins/abort
   unreachable
  end
  f64.const 0
  local.set $1
  loop $for-loop|1
   local.get $1
   f64.const 100
   f64.lt
   local.set $2
   local.get $2
   if
    local.get $0
    local.get $1
    call $~lib/map/Map<f64,i32>#has
    i32.eqz
    if
     i32.const 0
     i32.const 304
     i32.const 15
     i32.const 5
     call $~lib/builtins/abort
     unreachable
    end
    local.get $0
    local.get $1
    call $~lib/map/Map<f64,i32>#get
    i32.const 10
    local.get $1
    i32.trunc_f64_s
    i32.add
    i32.eq
    i32.eqz
    if
     i32.const 0
     i32.const 304
     i32.const 16
     i32.const 5
     call $~lib/builtins/abort
     unreachable
    end
    local.get $0
    local.get $1
    i32.const 20
    local.get $1
    i32.trunc_f64_s
    i32.add
    call $~lib/map/Map<f64,i32>#set
    call $~lib/rt/pure/__release
    local.get $0
    local.get $1
    call $~lib/map/Map<f64,i32>#has
    i32.eqz
    if
     i32.const 0
     i32.const 304
     i32.const 18
     i32.const 5
     call $~lib/builtins/abort
     unreachable
    end
    local.get $0
    local.get $1
    call $~lib/map/Map<f64,i32>#get
    i32.const 20
    local.get $1
    i32.trunc_f64_s
    i32.add
    i32.eq
    i32.eqz
    if
     i32.const 0
     i32.const 304
     i32.const 19
     i32.const 5
     call $~lib/builtins/abort
     unreachable
    end
    local.get $1
    f64.const 1
    f64.add
    local.set $1
    br $for-loop|1
   end
  end
  local.get $0
  call $~lib/map/Map<f64,i32>#get:size
  i32.const 100
  i32.eq
  i32.eqz
  if
   i32.const 0
   i32.const 304
   i32.const 21
   i32.const 3
   call $~lib/builtins/abort
   unreachable
  end
  local.get $0
  call $~lib/map/Map<f64,i32>#keys
  local.set $2
  local.get $0
  call $~lib/map/Map<f64,i32>#values
  local.set $3
  i32.const 0
  call $~lib/map/Map<f64,f64>#constructor
  local.set $4
  i32.const 0
  call $~lib/map/Map<i32,i32>#constructor
  local.set $5
  i32.const 0
  local.set $6
  loop $for-loop|2
   local.get $6
   local.get $2
   call $~lib/array/Array<f64>#get:length
   i32.lt_s
   local.set $7
   local.get $7
   if
    local.get $2
    local.get $6
    call $~lib/array/Array<f64>#__get
    local.set $1
    local.get $3
    local.get $6
    call $~lib/array/Array<i32>#__get
    local.set $8
    local.get $0
    local.get $1
    call $~lib/map/Map<f64,i32>#has
    i32.eqz
    if
     i32.const 0
     i32.const 304
     i32.const 31
     i32.const 5
     call $~lib/builtins/abort
     unreachable
    end
    local.get $0
    local.get $8
    i32.const 20
    i32.sub
    f64.convert_i32_s
    call $~lib/map/Map<f64,i32>#has
    i32.eqz
    if
     i32.const 0
     i32.const 304
     i32.const 32
     i32.const 5
     call $~lib/builtins/abort
     unreachable
    end
    local.get $4
    local.get $1
    local.get $1
    call $~lib/map/Map<f64,f64>#set
    call $~lib/rt/pure/__release
    local.get $5
    local.get $8
    i32.const 20
    i32.sub
    local.get $8
    i32.const 20
    i32.sub
    call $~lib/map/Map<i32,i32>#set
    call $~lib/rt/pure/__release
    local.get $6
    i32.const 1
    i32.add
    local.set $6
    br $for-loop|2
   end
  end
  local.get $4
  call $~lib/map/Map<f64,f64>#get:size
  i32.const 100
  i32.eq
  i32.eqz
  if
   i32.const 0
   i32.const 304
   i32.const 36
   i32.const 3
   call $~lib/builtins/abort
   unreachable
  end
  local.get $5
  call $~lib/map/Map<i32,i32>#get:size
  i32.const 100
  i32.eq
  i32.eqz
  if
   i32.const 0
   i32.const 304
   i32.const 37
   i32.const 3
   call $~lib/builtins/abort
   unreachable
  end
  f64.const 0
  local.set $1
  loop $for-loop|3
   local.get $1
   f64.const 50
   f64.lt
   local.set $6
   local.get $6
   if
    local.get $0
    local.get $1
    call $~lib/map/Map<f64,i32>#has
    i32.eqz
    if
     i32.const 0
     i32.const 304
     i32.const 41
     i32.const 5
     call $~lib/builtins/abort
     unreachable
    end
    local.get $0
    local.get $1
    call $~lib/map/Map<f64,i32>#get
    i32.const 20
    local.get $1
    i32.trunc_f64_s
    i32.add
    i32.eq
    i32.eqz
    if
     i32.const 0
     i32.const 304
     i32.const 42
     i32.const 5
     call $~lib/builtins/abort
     unreachable
    end
    local.get $0
    local.get $1
    call $~lib/map/Map<f64,i32>#delete
    drop
    local.get $0
    local.get $1
    call $~lib/map/Map<f64,i32>#has
    i32.eqz
    i32.eqz
    if
     i32.const 0
     i32.const 304
     i32.const 44
     i32.const 5
     call $~lib/builtins/abort
     unreachable
    end
    local.get $1
    f64.const 1
    f64.add
    local.set $1
    br $for-loop|3
   end
  end
  local.get $0
  call $~lib/map/Map<f64,i32>#get:size
  i32.const 50
  i32.eq
  i32.eqz
  if
   i32.const 0
   i32.const 304
   i32.const 46
   i32.const 3
   call $~lib/builtins/abort
   unreachable
  end
  f64.const 0
  local.set $1
  loop $for-loop|4
   local.get $1
   f64.const 50
   f64.lt
   local.set $6
   local.get $6
   if
    local.get $0
    local.get $1
    call $~lib/map/Map<f64,i32>#has
    i32.eqz
    i32.eqz
    if
     i32.const 0
     i32.const 304
     i32.const 50
     i32.const 5
     call $~lib/builtins/abort
     unreachable
    end
    local.get $0
    local.get $1
    i32.const 10
    local.get $1
    i32.trunc_f64_s
    i32.add
    call $~lib/map/Map<f64,i32>#set
    call $~lib/rt/pure/__release
    local.get $0
    local.get $1
    call $~lib/map/Map<f64,i32>#has
    i32.eqz
    if
     i32.const 0
     i32.const 304
     i32.const 52
     i32.const 5
     call $~lib/builtins/abort
     unreachable
    end
    local.get $0
    local.get $1
    call $~lib/map/Map<f64,i32>#delete
    drop
    local.get $0
    local.get $1
    call $~lib/map/Map<f64,i32>#has
    i32.eqz
    i32.eqz
    if
     i32.const 0
     i32.const 304
     i32.const 54
     i32.const 5
     call $~lib/builtins/abort
     unreachable
    end
    local.get $1
    f64.const 1
    f64.add
    local.set $1
    br $for-loop|4
   end
  end
  local.get $0
  call $~lib/map/Map<f64,i32>#get:size
  i32.const 50
  i32.eq
  i32.eqz
  if
   i32.const 0
   i32.const 304
   i32.const 56
   i32.const 3
   call $~lib/builtins/abort
   unreachable
  end
  local.get $0
  call $~lib/map/Map<f64,i32>#clear
  local.get $0
  call $~lib/map/Map<f64,i32>#get:size
  i32.const 0
  i32.eq
  i32.eqz
  if
   i32.const 0
   i32.const 304
   i32.const 60
   i32.const 3
   call $~lib/builtins/abort
   unreachable
  end
  local.get $2
  call $~lib/rt/pure/__release
  local.get $3
  call $~lib/rt/pure/__release
  local.get $4
  call $~lib/rt/pure/__release
  local.get $5
  call $~lib/rt/pure/__release
  local.get $0
  call $~lib/rt/pure/__release
 )
 (func $start:std/map (; 276 ;)
  call $std/map/testNumeric<i8,i32>
  call $std/map/testNumeric<u8,i32>
  call $std/map/testNumeric<i16,i32>
  call $std/map/testNumeric<u16,i32>
  call $std/map/testNumeric<i32,i32>
  call $std/map/testNumeric<u32,i32>
  call $std/map/testNumeric<i64,i32>
  call $std/map/testNumeric<u64,i32>
  call $std/map/testNumeric<f32,i32>
  call $std/map/testNumeric<f64,i32>
 )
 (func $~start (; 277 ;)
  call $start:std/map
 )
 (func $~lib/rt/pure/__collect (; 278 ;)
  return
 )
 (func $~lib/rt/pure/decrement (; 279 ;) (param $0 i32)
  (local $1 i32)
  (local $2 i32)
  local.get $0
  i32.load offset=4
  local.set $1
  local.get $1
  i32.const 268435455
  i32.and
  local.set $2
  local.get $0
  call $~lib/rt/rtrace/ondecrement
  local.get $0
  i32.load
  i32.const 1
  i32.and
  i32.eqz
  i32.eqz
  if
   i32.const 0
   i32.const 144
   i32.const 122
   i32.const 14
   call $~lib/builtins/abort
   unreachable
  end
  local.get $2
  i32.const 1
  i32.eq
  if
   local.get $0
   i32.const 16
   i32.add
   i32.const 1
   call $~lib/rt/__visit_members
   local.get $1
   i32.const -2147483648
   i32.and
   i32.eqz
   i32.eqz
   if
    i32.const 0
    i32.const 144
    i32.const 126
    i32.const 18
    call $~lib/builtins/abort
    unreachable
   end
   global.get $~lib/rt/tlsf/ROOT
   local.get $0
   call $~lib/rt/tlsf/freeBlock
  else
   local.get $2
   i32.const 0
   i32.gt_u
   i32.eqz
   if
    i32.const 0
    i32.const 144
    i32.const 136
    i32.const 16
    call $~lib/builtins/abort
    unreachable
   end
   local.get $0
   local.get $1
   i32.const 268435455
   i32.const -1
   i32.xor
   i32.and
   local.get $2
   i32.const 1
   i32.sub
   i32.or
   i32.store offset=4
  end
 )
 (func $~lib/rt/pure/__visit (; 280 ;) (param $0 i32) (param $1 i32)
  local.get $0
  global.get $~lib/heap/__heap_base
  i32.lt_u
  if
   return
  end
  local.get $1
  i32.const 1
  i32.eq
  i32.eqz
  if
   i32.const 0
   i32.const 144
   i32.const 69
   i32.const 16
   call $~lib/builtins/abort
   unreachable
  end
  local.get $0
  i32.const 16
  i32.sub
  call $~lib/rt/pure/decrement
 )
 (func $~lib/map/Map<i8,i32>#__visit_impl (; 281 ;) (param $0 i32) (param $1 i32)
  (local $2 i32)
  local.get $0
  i32.load
  local.get $1
  call $~lib/rt/pure/__visit
  local.get $0
  i32.load offset=8
  local.set $2
  local.get $2
  local.get $1
  call $~lib/rt/pure/__visit
 )
 (func $~lib/array/Array<i8>#__visit_impl (; 282 ;) (param $0 i32) (param $1 i32)
  local.get $0
  i32.load
  local.get $1
  call $~lib/rt/pure/__visit
 )
 (func $~lib/array/Array<i32>#__visit_impl (; 283 ;) (param $0 i32) (param $1 i32)
  local.get $0
  i32.load
  local.get $1
  call $~lib/rt/pure/__visit
 )
 (func $~lib/map/Map<i8,i8>#__visit_impl (; 284 ;) (param $0 i32) (param $1 i32)
  (local $2 i32)
  local.get $0
  i32.load
  local.get $1
  call $~lib/rt/pure/__visit
  local.get $0
  i32.load offset=8
  local.set $2
  local.get $2
  local.get $1
  call $~lib/rt/pure/__visit
 )
 (func $~lib/map/Map<i32,i32>#__visit_impl (; 285 ;) (param $0 i32) (param $1 i32)
  (local $2 i32)
  local.get $0
  i32.load
  local.get $1
  call $~lib/rt/pure/__visit
  local.get $0
  i32.load offset=8
  local.set $2
  local.get $2
  local.get $1
  call $~lib/rt/pure/__visit
 )
 (func $~lib/map/Map<u8,i32>#__visit_impl (; 286 ;) (param $0 i32) (param $1 i32)
  (local $2 i32)
  local.get $0
  i32.load
  local.get $1
  call $~lib/rt/pure/__visit
  local.get $0
  i32.load offset=8
  local.set $2
  local.get $2
  local.get $1
  call $~lib/rt/pure/__visit
 )
 (func $~lib/array/Array<u8>#__visit_impl (; 287 ;) (param $0 i32) (param $1 i32)
  local.get $0
  i32.load
  local.get $1
  call $~lib/rt/pure/__visit
 )
 (func $~lib/map/Map<u8,u8>#__visit_impl (; 288 ;) (param $0 i32) (param $1 i32)
  (local $2 i32)
  local.get $0
  i32.load
  local.get $1
  call $~lib/rt/pure/__visit
  local.get $0
  i32.load offset=8
  local.set $2
  local.get $2
  local.get $1
  call $~lib/rt/pure/__visit
 )
 (func $~lib/map/Map<i16,i32>#__visit_impl (; 289 ;) (param $0 i32) (param $1 i32)
  (local $2 i32)
  local.get $0
  i32.load
  local.get $1
  call $~lib/rt/pure/__visit
  local.get $0
  i32.load offset=8
  local.set $2
  local.get $2
  local.get $1
  call $~lib/rt/pure/__visit
 )
 (func $~lib/array/Array<i16>#__visit_impl (; 290 ;) (param $0 i32) (param $1 i32)
  local.get $0
  i32.load
  local.get $1
  call $~lib/rt/pure/__visit
 )
 (func $~lib/map/Map<i16,i16>#__visit_impl (; 291 ;) (param $0 i32) (param $1 i32)
  (local $2 i32)
  local.get $0
  i32.load
  local.get $1
  call $~lib/rt/pure/__visit
  local.get $0
  i32.load offset=8
  local.set $2
  local.get $2
  local.get $1
  call $~lib/rt/pure/__visit
 )
 (func $~lib/map/Map<u16,i32>#__visit_impl (; 292 ;) (param $0 i32) (param $1 i32)
  (local $2 i32)
  local.get $0
  i32.load
  local.get $1
  call $~lib/rt/pure/__visit
  local.get $0
  i32.load offset=8
  local.set $2
  local.get $2
  local.get $1
  call $~lib/rt/pure/__visit
 )
 (func $~lib/array/Array<u16>#__visit_impl (; 293 ;) (param $0 i32) (param $1 i32)
  local.get $0
  i32.load
  local.get $1
  call $~lib/rt/pure/__visit
 )
 (func $~lib/map/Map<u16,u16>#__visit_impl (; 294 ;) (param $0 i32) (param $1 i32)
  (local $2 i32)
  local.get $0
  i32.load
  local.get $1
  call $~lib/rt/pure/__visit
  local.get $0
  i32.load offset=8
  local.set $2
  local.get $2
  local.get $1
  call $~lib/rt/pure/__visit
 )
 (func $~lib/map/Map<u32,i32>#__visit_impl (; 295 ;) (param $0 i32) (param $1 i32)
  (local $2 i32)
  local.get $0
  i32.load
  local.get $1
  call $~lib/rt/pure/__visit
  local.get $0
  i32.load offset=8
  local.set $2
  local.get $2
  local.get $1
  call $~lib/rt/pure/__visit
 )
 (func $~lib/array/Array<u32>#__visit_impl (; 296 ;) (param $0 i32) (param $1 i32)
  local.get $0
  i32.load
  local.get $1
  call $~lib/rt/pure/__visit
 )
 (func $~lib/map/Map<u32,u32>#__visit_impl (; 297 ;) (param $0 i32) (param $1 i32)
  (local $2 i32)
  local.get $0
  i32.load
  local.get $1
  call $~lib/rt/pure/__visit
  local.get $0
  i32.load offset=8
  local.set $2
  local.get $2
  local.get $1
  call $~lib/rt/pure/__visit
 )
 (func $~lib/map/Map<i64,i32>#__visit_impl (; 298 ;) (param $0 i32) (param $1 i32)
  (local $2 i32)
  local.get $0
  i32.load
  local.get $1
  call $~lib/rt/pure/__visit
  local.get $0
  i32.load offset=8
  local.set $2
  local.get $2
  local.get $1
  call $~lib/rt/pure/__visit
 )
 (func $~lib/array/Array<i64>#__visit_impl (; 299 ;) (param $0 i32) (param $1 i32)
  local.get $0
  i32.load
  local.get $1
  call $~lib/rt/pure/__visit
 )
 (func $~lib/map/Map<i64,i64>#__visit_impl (; 300 ;) (param $0 i32) (param $1 i32)
  (local $2 i32)
  local.get $0
  i32.load
  local.get $1
  call $~lib/rt/pure/__visit
  local.get $0
  i32.load offset=8
  local.set $2
  local.get $2
  local.get $1
  call $~lib/rt/pure/__visit
 )
 (func $~lib/map/Map<u64,i32>#__visit_impl (; 301 ;) (param $0 i32) (param $1 i32)
  (local $2 i32)
  local.get $0
  i32.load
  local.get $1
  call $~lib/rt/pure/__visit
  local.get $0
  i32.load offset=8
  local.set $2
  local.get $2
  local.get $1
  call $~lib/rt/pure/__visit
 )
 (func $~lib/array/Array<u64>#__visit_impl (; 302 ;) (param $0 i32) (param $1 i32)
  local.get $0
  i32.load
  local.get $1
  call $~lib/rt/pure/__visit
 )
 (func $~lib/map/Map<u64,u64>#__visit_impl (; 303 ;) (param $0 i32) (param $1 i32)
  (local $2 i32)
  local.get $0
  i32.load
  local.get $1
  call $~lib/rt/pure/__visit
  local.get $0
  i32.load offset=8
  local.set $2
  local.get $2
  local.get $1
  call $~lib/rt/pure/__visit
 )
 (func $~lib/map/Map<f32,i32>#__visit_impl (; 304 ;) (param $0 i32) (param $1 i32)
  (local $2 i32)
  local.get $0
  i32.load
  local.get $1
  call $~lib/rt/pure/__visit
  local.get $0
  i32.load offset=8
  local.set $2
  local.get $2
  local.get $1
  call $~lib/rt/pure/__visit
 )
 (func $~lib/array/Array<f32>#__visit_impl (; 305 ;) (param $0 i32) (param $1 i32)
  local.get $0
  i32.load
  local.get $1
  call $~lib/rt/pure/__visit
 )
 (func $~lib/map/Map<f32,f32>#__visit_impl (; 306 ;) (param $0 i32) (param $1 i32)
  (local $2 i32)
  local.get $0
  i32.load
  local.get $1
  call $~lib/rt/pure/__visit
  local.get $0
  i32.load offset=8
  local.set $2
  local.get $2
  local.get $1
  call $~lib/rt/pure/__visit
 )
 (func $~lib/map/Map<f64,i32>#__visit_impl (; 307 ;) (param $0 i32) (param $1 i32)
  (local $2 i32)
  local.get $0
  i32.load
  local.get $1
  call $~lib/rt/pure/__visit
  local.get $0
  i32.load offset=8
  local.set $2
  local.get $2
  local.get $1
  call $~lib/rt/pure/__visit
 )
 (func $~lib/array/Array<f64>#__visit_impl (; 308 ;) (param $0 i32) (param $1 i32)
  local.get $0
  i32.load
  local.get $1
  call $~lib/rt/pure/__visit
 )
 (func $~lib/map/Map<f64,f64>#__visit_impl (; 309 ;) (param $0 i32) (param $1 i32)
  (local $2 i32)
  local.get $0
  i32.load
  local.get $1
  call $~lib/rt/pure/__visit
  local.get $0
  i32.load offset=8
  local.set $2
  local.get $2
  local.get $1
  call $~lib/rt/pure/__visit
 )
 (func $~lib/rt/__visit_members (; 310 ;) (param $0 i32) (param $1 i32)
  (local $2 i32)
  block $switch$1$default
   block $switch$1$case$33
    block $switch$1$case$32
     block $switch$1$case$31
      block $switch$1$case$30
       block $switch$1$case$29
        block $switch$1$case$28
         block $switch$1$case$27
          block $switch$1$case$26
           block $switch$1$case$25
            block $switch$1$case$24
             block $switch$1$case$23
              block $switch$1$case$22
               block $switch$1$case$21
                block $switch$1$case$20
                 block $switch$1$case$19
                  block $switch$1$case$18
                   block $switch$1$case$17
                    block $switch$1$case$16
                     block $switch$1$case$15
                      block $switch$1$case$14
                       block $switch$1$case$13
                        block $switch$1$case$12
                         block $switch$1$case$11
                          block $switch$1$case$10
                           block $switch$1$case$9
                            block $switch$1$case$8
                             block $switch$1$case$7
                              block $switch$1$case$6
                               block $switch$1$case$5
                                block $switch$1$case$4
                                 block $switch$1$case$2
                                  local.get $0
                                  i32.const 8
                                  i32.sub
                                  i32.load
                                  br_table $switch$1$case$2 $switch$1$case$2 $switch$1$case$4 $switch$1$case$5 $switch$1$case$6 $switch$1$case$7 $switch$1$case$8 $switch$1$case$9 $switch$1$case$10 $switch$1$case$11 $switch$1$case$12 $switch$1$case$13 $switch$1$case$14 $switch$1$case$15 $switch$1$case$16 $switch$1$case$17 $switch$1$case$18 $switch$1$case$19 $switch$1$case$20 $switch$1$case$21 $switch$1$case$22 $switch$1$case$23 $switch$1$case$24 $switch$1$case$25 $switch$1$case$26 $switch$1$case$27 $switch$1$case$28 $switch$1$case$29 $switch$1$case$30 $switch$1$case$31 $switch$1$case$32 $switch$1$case$33 $switch$1$default
                                 end
                                 return
                                end
                                local.get $0
                                i32.load
                                local.tee $2
                                if
                                 local.get $2
                                 local.get $1
                                 call $~lib/rt/pure/__visit
                                end
                                return
                               end
                               local.get $0
                               local.get $1
                               call $~lib/map/Map<i8,i32>#__visit_impl
                               return
                              end
                              local.get $0
                              local.get $1
                              call $~lib/array/Array<i8>#__visit_impl
                              return
                             end
                             local.get $0
                             local.get $1
                             call $~lib/array/Array<i32>#__visit_impl
                             return
                            end
                            local.get $0
                            local.get $1
                            call $~lib/map/Map<i8,i8>#__visit_impl
                            return
                           end
                           local.get $0
                           local.get $1
                           call $~lib/map/Map<i32,i32>#__visit_impl
                           return
                          end
                          local.get $0
                          local.get $1
                          call $~lib/map/Map<u8,i32>#__visit_impl
                          return
                         end
                         local.get $0
                         local.get $1
                         call $~lib/array/Array<u8>#__visit_impl
                         return
                        end
                        local.get $0
                        local.get $1
                        call $~lib/map/Map<u8,u8>#__visit_impl
                        return
                       end
                       local.get $0
                       local.get $1
                       call $~lib/map/Map<i16,i32>#__visit_impl
                       return
                      end
                      local.get $0
                      local.get $1
                      call $~lib/array/Array<i16>#__visit_impl
                      return
                     end
                     local.get $0
                     local.get $1
                     call $~lib/map/Map<i16,i16>#__visit_impl
                     return
                    end
                    local.get $0
                    local.get $1
                    call $~lib/map/Map<u16,i32>#__visit_impl
                    return
                   end
                   local.get $0
                   local.get $1
                   call $~lib/array/Array<u16>#__visit_impl
                   return
                  end
                  local.get $0
                  local.get $1
                  call $~lib/map/Map<u16,u16>#__visit_impl
                  return
                 end
                 local.get $0
                 local.get $1
                 call $~lib/map/Map<u32,i32>#__visit_impl
                 return
                end
                local.get $0
                local.get $1
                call $~lib/array/Array<u32>#__visit_impl
                return
               end
               local.get $0
               local.get $1
               call $~lib/map/Map<u32,u32>#__visit_impl
               return
              end
              local.get $0
              local.get $1
              call $~lib/map/Map<i64,i32>#__visit_impl
              return
             end
             local.get $0
             local.get $1
             call $~lib/array/Array<i64>#__visit_impl
             return
            end
            local.get $0
            local.get $1
            call $~lib/map/Map<i64,i64>#__visit_impl
            return
           end
           local.get $0
           local.get $1
           call $~lib/map/Map<u64,i32>#__visit_impl
           return
          end
          local.get $0
          local.get $1
          call $~lib/array/Array<u64>#__visit_impl
          return
         end
         local.get $0
         local.get $1
         call $~lib/map/Map<u64,u64>#__visit_impl
         return
        end
        local.get $0
        local.get $1
        call $~lib/map/Map<f32,i32>#__visit_impl
        return
       end
       local.get $0
       local.get $1
       call $~lib/array/Array<f32>#__visit_impl
       return
      end
      local.get $0
      local.get $1
      call $~lib/map/Map<f32,f32>#__visit_impl
      return
     end
     local.get $0
     local.get $1
     call $~lib/map/Map<f64,i32>#__visit_impl
     return
    end
    local.get $0
    local.get $1
    call $~lib/array/Array<f64>#__visit_impl
    return
   end
   local.get $0
   local.get $1
   call $~lib/map/Map<f64,f64>#__visit_impl
   return
  end
  unreachable
 )
)<|MERGE_RESOLUTION|>--- conflicted
+++ resolved
@@ -1696,13 +1696,8 @@
   if
    i32.const 192
    i32.const 240
-<<<<<<< HEAD
    i32.const 56
-   i32.const 42
-=======
-   i32.const 54
    i32.const 43
->>>>>>> 13340ed5
    call $~lib/builtins/abort
    unreachable
   end
@@ -2191,13 +2186,8 @@
   if
    i32.const 192
    i32.const 464
-<<<<<<< HEAD
    i32.const 60
-   i32.const 59
-=======
-   i32.const 57
    i32.const 60
->>>>>>> 13340ed5
    call $~lib/builtins/abort
    unreachable
   end
@@ -3780,13 +3770,8 @@
    if
     i32.const 512
     i32.const 464
-<<<<<<< HEAD
     i32.const 123
-    i32.const 21
-=======
-    i32.const 120
     i32.const 22
->>>>>>> 13340ed5
     call $~lib/builtins/abort
     unreachable
    end
@@ -3897,13 +3882,8 @@
   if
    i32.const 192
    i32.const 464
-<<<<<<< HEAD
    i32.const 60
-   i32.const 59
-=======
-   i32.const 57
    i32.const 60
->>>>>>> 13340ed5
    call $~lib/builtins/abort
    unreachable
   end
@@ -3990,13 +3970,8 @@
    if
     i32.const 512
     i32.const 464
-<<<<<<< HEAD
     i32.const 123
-    i32.const 21
-=======
-    i32.const 120
     i32.const 22
->>>>>>> 13340ed5
     call $~lib/builtins/abort
     unreachable
    end
@@ -4261,13 +4236,8 @@
   if
    i32.const 512
    i32.const 464
-<<<<<<< HEAD
    i32.const 107
-   i32.const 41
-=======
-   i32.const 104
    i32.const 42
->>>>>>> 13340ed5
    call $~lib/builtins/abort
    unreachable
   end
@@ -4295,13 +4265,8 @@
   if
    i32.const 512
    i32.const 464
-<<<<<<< HEAD
    i32.const 107
-   i32.const 41
-=======
-   i32.const 104
    i32.const 42
->>>>>>> 13340ed5
    call $~lib/builtins/abort
    unreachable
   end
@@ -6022,13 +5987,8 @@
   if
    i32.const 192
    i32.const 464
-<<<<<<< HEAD
    i32.const 60
-   i32.const 59
-=======
-   i32.const 57
    i32.const 60
->>>>>>> 13340ed5
    call $~lib/builtins/abort
    unreachable
   end
@@ -6115,13 +6075,8 @@
    if
     i32.const 512
     i32.const 464
-<<<<<<< HEAD
     i32.const 123
-    i32.const 21
-=======
-    i32.const 120
     i32.const 22
->>>>>>> 13340ed5
     call $~lib/builtins/abort
     unreachable
    end
@@ -6379,13 +6334,8 @@
   if
    i32.const 512
    i32.const 464
-<<<<<<< HEAD
    i32.const 107
-   i32.const 41
-=======
-   i32.const 104
    i32.const 42
->>>>>>> 13340ed5
    call $~lib/builtins/abort
    unreachable
   end
@@ -7752,13 +7702,8 @@
   if
    i32.const 192
    i32.const 464
-<<<<<<< HEAD
    i32.const 60
-   i32.const 59
-=======
-   i32.const 57
    i32.const 60
->>>>>>> 13340ed5
    call $~lib/builtins/abort
    unreachable
   end
@@ -7845,13 +7790,8 @@
    if
     i32.const 512
     i32.const 464
-<<<<<<< HEAD
     i32.const 123
-    i32.const 21
-=======
-    i32.const 120
     i32.const 22
->>>>>>> 13340ed5
     call $~lib/builtins/abort
     unreachable
    end
@@ -8109,13 +8049,8 @@
   if
    i32.const 512
    i32.const 464
-<<<<<<< HEAD
    i32.const 107
-   i32.const 41
-=======
-   i32.const 104
    i32.const 42
->>>>>>> 13340ed5
    call $~lib/builtins/abort
    unreachable
   end
@@ -9480,13 +9415,8 @@
   if
    i32.const 192
    i32.const 464
-<<<<<<< HEAD
    i32.const 60
-   i32.const 59
-=======
-   i32.const 57
    i32.const 60
->>>>>>> 13340ed5
    call $~lib/builtins/abort
    unreachable
   end
@@ -9573,13 +9503,8 @@
    if
     i32.const 512
     i32.const 464
-<<<<<<< HEAD
     i32.const 123
-    i32.const 21
-=======
-    i32.const 120
     i32.const 22
->>>>>>> 13340ed5
     call $~lib/builtins/abort
     unreachable
    end
@@ -9837,13 +9762,8 @@
   if
    i32.const 512
    i32.const 464
-<<<<<<< HEAD
    i32.const 107
-   i32.const 41
-=======
-   i32.const 104
    i32.const 42
->>>>>>> 13340ed5
    call $~lib/builtins/abort
    unreachable
   end
@@ -11883,13 +11803,8 @@
   if
    i32.const 192
    i32.const 464
-<<<<<<< HEAD
    i32.const 60
-   i32.const 59
-=======
-   i32.const 57
    i32.const 60
->>>>>>> 13340ed5
    call $~lib/builtins/abort
    unreachable
   end
@@ -11976,13 +11891,8 @@
    if
     i32.const 512
     i32.const 464
-<<<<<<< HEAD
     i32.const 123
-    i32.const 21
-=======
-    i32.const 120
     i32.const 22
->>>>>>> 13340ed5
     call $~lib/builtins/abort
     unreachable
    end
@@ -12240,13 +12150,8 @@
   if
    i32.const 512
    i32.const 464
-<<<<<<< HEAD
    i32.const 107
-   i32.const 41
-=======
-   i32.const 104
    i32.const 42
->>>>>>> 13340ed5
    call $~lib/builtins/abort
    unreachable
   end
@@ -13635,13 +13540,8 @@
   if
    i32.const 192
    i32.const 464
-<<<<<<< HEAD
    i32.const 60
-   i32.const 59
-=======
-   i32.const 57
    i32.const 60
->>>>>>> 13340ed5
    call $~lib/builtins/abort
    unreachable
   end
@@ -13728,13 +13628,8 @@
    if
     i32.const 512
     i32.const 464
-<<<<<<< HEAD
     i32.const 123
-    i32.const 21
-=======
-    i32.const 120
     i32.const 22
->>>>>>> 13340ed5
     call $~lib/builtins/abort
     unreachable
    end
@@ -13992,13 +13887,8 @@
   if
    i32.const 512
    i32.const 464
-<<<<<<< HEAD
    i32.const 107
-   i32.const 41
-=======
-   i32.const 104
    i32.const 42
->>>>>>> 13340ed5
    call $~lib/builtins/abort
    unreachable
   end
@@ -15310,13 +15200,8 @@
   if
    i32.const 192
    i32.const 464
-<<<<<<< HEAD
    i32.const 60
-   i32.const 59
-=======
-   i32.const 57
    i32.const 60
->>>>>>> 13340ed5
    call $~lib/builtins/abort
    unreachable
   end
@@ -15403,13 +15288,8 @@
    if
     i32.const 512
     i32.const 464
-<<<<<<< HEAD
     i32.const 123
-    i32.const 21
-=======
-    i32.const 120
     i32.const 22
->>>>>>> 13340ed5
     call $~lib/builtins/abort
     unreachable
    end
@@ -15667,13 +15547,8 @@
   if
    i32.const 512
    i32.const 464
-<<<<<<< HEAD
    i32.const 107
-   i32.const 41
-=======
-   i32.const 104
    i32.const 42
->>>>>>> 13340ed5
    call $~lib/builtins/abort
    unreachable
   end
@@ -16989,13 +16864,8 @@
   if
    i32.const 192
    i32.const 464
-<<<<<<< HEAD
    i32.const 60
-   i32.const 59
-=======
-   i32.const 57
    i32.const 60
->>>>>>> 13340ed5
    call $~lib/builtins/abort
    unreachable
   end
@@ -17082,13 +16952,8 @@
    if
     i32.const 512
     i32.const 464
-<<<<<<< HEAD
     i32.const 123
-    i32.const 21
-=======
-    i32.const 120
     i32.const 22
->>>>>>> 13340ed5
     call $~lib/builtins/abort
     unreachable
    end
@@ -17346,13 +17211,8 @@
   if
    i32.const 512
    i32.const 464
-<<<<<<< HEAD
    i32.const 107
-   i32.const 41
-=======
-   i32.const 104
    i32.const 42
->>>>>>> 13340ed5
    call $~lib/builtins/abort
    unreachable
   end
@@ -18671,13 +18531,8 @@
   if
    i32.const 192
    i32.const 464
-<<<<<<< HEAD
    i32.const 60
-   i32.const 59
-=======
-   i32.const 57
    i32.const 60
->>>>>>> 13340ed5
    call $~lib/builtins/abort
    unreachable
   end
@@ -18764,13 +18619,8 @@
    if
     i32.const 512
     i32.const 464
-<<<<<<< HEAD
     i32.const 123
-    i32.const 21
-=======
-    i32.const 120
     i32.const 22
->>>>>>> 13340ed5
     call $~lib/builtins/abort
     unreachable
    end
@@ -19028,13 +18878,8 @@
   if
    i32.const 512
    i32.const 464
-<<<<<<< HEAD
    i32.const 107
-   i32.const 41
-=======
-   i32.const 104
    i32.const 42
->>>>>>> 13340ed5
    call $~lib/builtins/abort
    unreachable
   end
