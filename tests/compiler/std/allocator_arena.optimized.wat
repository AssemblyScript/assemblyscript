--- conflicted
+++ resolved
@@ -1,9 +1,11 @@
 (module
- (type $ii (func (param i32) (result i32)))
  (type $iiiiv (func (param i32 i32 i32 i32)))
  (type $iiiv (func (param i32 i32 i32)))
- (type $iiii (func (param i32 i32 i32) (result i32)))
  (type $v (func))
+ (type $FUNCSIG$i (func (result i32)))
+ (type $FUNCSIG$vi (func (param i32)))
+ (type $FUNCSIG$vii (func (param i32 i32)))
+ (type $FUNCSIG$iii (func (param i32 i32) (result i32)))
  (import "env" "abort" (func $~lib/env/abort (param i32 i32 i32 i32)))
  (memory $0 1)
  (data (i32.const 8) "\16\00\00\00s\00t\00d\00/\00a\00l\00l\00o\00c\00a\00t\00o\00r\00_\00a\00r\00e\00n\00a\00.\00t\00s")
@@ -17,34 +19,11 @@
  (export "memory" (memory $0))
  (export "table" (table $0))
  (start $start)
- (func $~lib/allocator/arena/__memory_allocate (; 1 ;) (type $ii) (param $0 i32) (result i32)
+ (func $~lib/allocator/arena/__memory_allocate (; 1 ;) (type $FUNCSIG$i) (result i32)
+  (local $0 i32)
   (local $1 i32)
   (local $2 i32)
   (local $3 i32)
-<<<<<<< HEAD
-  local.get $0
-  i32.const 1073741824
-  i32.gt_u
-  if
-   unreachable
-  end
-  global.get $~lib/allocator/arena/offset
-  local.tee $1
-  local.get $0
-  i32.const 1
-  local.get $0
-  i32.const 1
-  i32.gt_u
-  select
-  i32.add
-  i32.const 7
-  i32.add
-  i32.const -8
-  i32.and
-  local.tee $2
-  current_memory
-  local.tee $3
-=======
   global.get $~lib/allocator/arena/offset
   local.tee $0
   i32.const 49
@@ -54,20 +33,13 @@
   local.tee $1
   current_memory
   local.tee $2
->>>>>>> cd1cfe69
   i32.const 16
   i32.shl
   i32.gt_u
   if
-<<<<<<< HEAD
-   local.get $3
    local.get $2
    local.get $1
-=======
-   local.get $2
-   local.get $1
-   local.get $0
->>>>>>> cd1cfe69
+   local.get $0
    i32.sub
    i32.const 65535
    i32.add
@@ -75,26 +47,16 @@
    i32.and
    i32.const 16
    i32.shr_u
-<<<<<<< HEAD
-   local.tee $0
-   local.get $3
-   local.get $0
-=======
    local.tee $3
    local.get $2
    local.get $3
->>>>>>> cd1cfe69
    i32.gt_s
    select
    grow_memory
    i32.const 0
    i32.lt_s
    if
-<<<<<<< HEAD
-    local.get $0
-=======
     local.get $3
->>>>>>> cd1cfe69
     grow_memory
     i32.const 0
     i32.lt_s
@@ -103,26 +65,6 @@
     end
    end
   end
-<<<<<<< HEAD
-  local.get $2
-  global.set $~lib/allocator/arena/offset
-  local.get $1
- )
- (func $~lib/internal/memory/memset (; 2 ;) (type $iiiv) (param $0 i32) (param $1 i32) (param $2 i32)
-  (local $3 i32)
-  (local $4 i64)
-  local.get $2
-  i32.eqz
-  if
-   return
-  end
-  local.get $0
-  local.get $1
-  i32.store8
-  local.get $0
-  local.get $2
-  i32.add
-=======
   local.get $1
   global.set $~lib/allocator/arena/offset
   local.get $0
@@ -137,105 +79,45 @@
   i32.const 42
   i32.add
   local.tee $1
->>>>>>> cd1cfe69
   i32.const 1
   i32.sub
+  i32.const 18
+  i32.store8
+  local.get $0
+  i32.const 1
+  i32.add
+  i32.const 18
+  i32.store8
+  local.get $0
+  i32.const 2
+  i32.add
+  i32.const 18
+  i32.store8
   local.get $1
-  i32.store8
-<<<<<<< HEAD
-  local.get $2
-  i32.const 2
-  i32.le_u
-  if
-   return
-  end
-=======
->>>>>>> cd1cfe69
-  local.get $0
-  i32.const 1
-  i32.add
-  local.get $1
-  i32.store8
-  local.get $0
-  i32.const 2
-  i32.add
-  local.get $1
-  i32.store8
-<<<<<<< HEAD
-  local.get $0
-  local.get $2
-  i32.add
-  local.tee $3
-=======
-  local.get $1
->>>>>>> cd1cfe69
   i32.const 2
   i32.sub
+  i32.const 18
+  i32.store8
   local.get $1
-  i32.store8
-<<<<<<< HEAD
-  local.get $3
-=======
-  local.get $1
->>>>>>> cd1cfe69
   i32.const 3
   i32.sub
+  i32.const 18
+  i32.store8
+  local.get $0
+  i32.const 3
+  i32.add
+  i32.const 18
+  i32.store8
   local.get $1
-  i32.store8
-<<<<<<< HEAD
-  local.get $2
-  i32.const 6
-  i32.le_u
-  if
-   return
-  end
-=======
->>>>>>> cd1cfe69
-  local.get $0
-  i32.const 3
-  i32.add
-  local.get $1
-  i32.store8
-<<<<<<< HEAD
-  local.get $0
-  local.get $2
-  i32.add
-=======
-  local.get $1
->>>>>>> cd1cfe69
   i32.const 4
   i32.sub
-  local.get $1
+  i32.const 18
   i32.store8
-  local.get $2
-  i32.const 8
-  i32.le_u
-  if
-   return
-  end
-  local.get $2
   i32.const 0
   local.get $0
   i32.sub
   i32.const 3
   i32.and
-<<<<<<< HEAD
-  local.tee $3
-  i32.sub
-  local.set $2
-  local.get $0
-  local.get $3
-  i32.add
-  local.tee $0
-  local.get $1
-  i32.const 255
-  i32.and
-  i32.const 16843009
-  i32.mul
-  local.tee $1
-  i32.store
-  local.get $2
-=======
   local.tee $1
   local.get $0
   i32.add
@@ -245,7 +127,6 @@
   i32.const 42
   local.get $1
   i32.sub
->>>>>>> cd1cfe69
   i32.const -4
   i32.and
   local.tee $2
@@ -253,7 +134,7 @@
   i32.add
   i32.const 4
   i32.sub
-  local.get $1
+  i32.const 303174162
   i32.store
   local.get $2
   i32.const 8
@@ -264,33 +145,25 @@
   local.get $0
   i32.const 4
   i32.add
-  local.get $1
+  i32.const 303174162
   i32.store
   local.get $0
   i32.const 8
   i32.add
-  local.get $1
+  i32.const 303174162
   i32.store
   local.get $0
   local.get $2
   i32.add
-<<<<<<< HEAD
-  local.tee $3
-=======
   local.tee $1
->>>>>>> cd1cfe69
   i32.const 12
   i32.sub
+  i32.const 303174162
+  i32.store
   local.get $1
-  i32.store
-<<<<<<< HEAD
-  local.get $3
-=======
-  local.get $1
->>>>>>> cd1cfe69
   i32.const 8
   i32.sub
-  local.get $1
+  i32.const 303174162
   i32.store
   local.get $2
   i32.const 24
@@ -301,119 +174,81 @@
   local.get $0
   i32.const 12
   i32.add
-  local.get $1
+  i32.const 303174162
   i32.store
   local.get $0
   i32.const 16
   i32.add
-  local.get $1
+  i32.const 303174162
   i32.store
   local.get $0
   i32.const 20
   i32.add
-  local.get $1
+  i32.const 303174162
   i32.store
   local.get $0
   i32.const 24
   i32.add
-  local.get $1
+  i32.const 303174162
   i32.store
   local.get $0
   local.get $2
   i32.add
-<<<<<<< HEAD
-  local.tee $3
-=======
   local.tee $1
->>>>>>> cd1cfe69
   i32.const 28
   i32.sub
+  i32.const 303174162
+  i32.store
   local.get $1
-  i32.store
-<<<<<<< HEAD
-  local.get $3
-=======
-  local.get $1
->>>>>>> cd1cfe69
   i32.const 24
   i32.sub
+  i32.const 303174162
+  i32.store
   local.get $1
-  i32.store
-<<<<<<< HEAD
-  local.get $3
-=======
-  local.get $1
->>>>>>> cd1cfe69
   i32.const 20
   i32.sub
+  i32.const 303174162
+  i32.store
   local.get $1
-  i32.store
-<<<<<<< HEAD
-  local.get $3
-=======
-  local.get $1
->>>>>>> cd1cfe69
   i32.const 16
   i32.sub
-  local.get $1
+  i32.const 303174162
   i32.store
   local.get $0
   i32.const 4
   i32.and
   i32.const 24
   i32.add
-<<<<<<< HEAD
-  local.tee $3
-=======
   local.tee $1
->>>>>>> cd1cfe69
   local.get $0
   i32.add
   local.set $0
   local.get $2
-<<<<<<< HEAD
-  local.get $3
-  i32.sub
-  local.set $2
-  local.get $1
-  i64.extend_i32_u
-  local.tee $4
-  local.get $4
-  i64.const 32
-  i64.shl
-  i64.or
-  local.set $4
-=======
   local.get $1
   i32.sub
   local.set $2
->>>>>>> cd1cfe69
   loop $continue|0
    local.get $2
    i32.const 32
    i32.ge_u
    if
     local.get $0
-<<<<<<< HEAD
-    local.get $4
-=======
     i64.const 1302123111085380114
->>>>>>> cd1cfe69
     i64.store
     local.get $0
     i32.const 8
     i32.add
-    local.get $4
+    i64.const 1302123111085380114
     i64.store
     local.get $0
     i32.const 16
     i32.add
-    local.get $4
+    i64.const 1302123111085380114
     i64.store
     local.get $0
     i32.const 24
     i32.add
-    local.get $4
+    i64.const 1302123111085380114
     i64.store
     local.get $2
     i32.const 32
@@ -1324,14 +1159,12 @@
    i32.store8
   end
  )
- (func $~lib/internal/memory/memmove (; 4 ;) (type $iiiv) (param $0 i32) (param $1 i32) (param $2 i32)
+ (func $~lib/internal/memory/memmove (; 4 ;) (type $FUNCSIG$vii) (param $0 i32) (param $1 i32)
+  (local $2 i32)
   (local $3 i32)
   (local $4 i32)
-<<<<<<< HEAD
-=======
   i32.const 42
   local.set $2
->>>>>>> cd1cfe69
   local.get $0
   local.get $1
   i32.eq
@@ -1339,41 +1172,24 @@
    return
   end
   local.get $1
-<<<<<<< HEAD
-  local.get $2
-=======
   i32.const 42
->>>>>>> cd1cfe69
   i32.add
   local.get $0
   i32.le_u
   local.tee $3
-<<<<<<< HEAD
-  i32.eqz
-  if
-   local.get $0
-   local.get $2
-=======
   if (result i32)
    local.get $3
   else   
    local.get $0
    i32.const 42
->>>>>>> cd1cfe69
    i32.add
    local.get $1
    i32.le_u
-   local.set $3
-  end
-  local.get $3
-  if
-   local.get $0
-   local.get $1
-<<<<<<< HEAD
-   local.get $2
-=======
+  end
+  if
+   local.get $0
+   local.get $1
    i32.const 42
->>>>>>> cd1cfe69
    call $~lib/internal/memory/memcpy
    return
   end
@@ -1543,13 +1359,11 @@
    end
   end
  )
- (func $~lib/internal/memory/memcmp (; 5 ;) (type $iiii) (param $0 i32) (param $1 i32) (param $2 i32) (result i32)
+ (func $~lib/internal/memory/memcmp (; 5 ;) (type $FUNCSIG$iii) (param $0 i32) (param $1 i32) (result i32)
+  (local $2 i32)
   (local $3 i32)
-<<<<<<< HEAD
-=======
   i32.const 42
   local.set $2
->>>>>>> cd1cfe69
   local.get $0
   local.get $1
   i32.eq
@@ -1562,24 +1376,15 @@
    i32.const 0
    i32.ne
    local.tee $3
-<<<<<<< HEAD
-   if
-=======
    if (result i32)
->>>>>>> cd1cfe69
     local.get $0
     i32.load8_u
     local.get $1
     i32.load8_u
     i32.eq
-<<<<<<< HEAD
-    local.set $3
-=======
    else    
     local.get $3
->>>>>>> cd1cfe69
-   end
-   local.get $3
+   end
    if
     local.get $2
     i32.const 1
@@ -1612,15 +1417,8 @@
   global.set $~lib/allocator/arena/startOffset
   global.get $~lib/allocator/arena/startOffset
   global.set $~lib/allocator/arena/offset
-<<<<<<< HEAD
-  i32.const 42
   call $~lib/allocator/arena/__memory_allocate
   global.set $std/allocator_arena/ptr1
-  i32.const 42
-=======
-  call $~lib/allocator/arena/__memory_allocate
-  global.set $std/allocator_arena/ptr1
->>>>>>> cd1cfe69
   call $~lib/allocator/arena/__memory_allocate
   global.set $std/allocator_arena/ptr2
   global.get $std/allocator_arena/ptr1
@@ -1635,11 +1433,6 @@
    unreachable
   end
   global.get $std/allocator_arena/ptr1
-<<<<<<< HEAD
-  i32.const 18
-  i32.const 42
-=======
->>>>>>> cd1cfe69
   call $~lib/internal/memory/memset
   i32.const 0
   global.set $std/allocator_arena/i
@@ -1673,10 +1466,6 @@
   end
   global.get $std/allocator_arena/ptr2
   global.get $std/allocator_arena/ptr1
-<<<<<<< HEAD
-  i32.const 42
-=======
->>>>>>> cd1cfe69
   call $~lib/internal/memory/memmove
   i32.const 0
   global.set $std/allocator_arena/i
@@ -1710,10 +1499,6 @@
   end
   global.get $std/allocator_arena/ptr1
   global.get $std/allocator_arena/ptr2
-<<<<<<< HEAD
-  i32.const 42
-=======
->>>>>>> cd1cfe69
   call $~lib/internal/memory/memcmp
   if
    i32.const 0
@@ -1725,10 +1510,6 @@
   end
   global.get $~lib/allocator/arena/startOffset
   global.set $~lib/allocator/arena/offset
-<<<<<<< HEAD
-  i32.const 42
-=======
->>>>>>> cd1cfe69
   call $~lib/allocator/arena/__memory_allocate
   global.set $std/allocator_arena/ptr1
   global.get $std/allocator_arena/ptr1
