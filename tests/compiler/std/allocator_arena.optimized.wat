(module
 (type $FUNCSIG$viiii (func (param i32 i32 i32 i32)))
 (type $FUNCSIG$v (func))
 (type $FUNCSIG$i (func (result i32)))
 (type $FUNCSIG$vi (func (param i32)))
 (type $FUNCSIG$vii (func (param i32 i32)))
 (import "env" "abort" (func $~lib/env/abort (param i32 i32 i32 i32)))
 (memory $0 1)
 (data (i32.const 8) "\01\00\00\00,\00\00\00s\00t\00d\00/\00a\00l\00l\00o\00c\00a\00t\00o\00r\00_\00a\00r\00e\00n\00a\00.\00t\00s")
 (table $0 1 funcref)
 (elem (i32.const 0) $null)
 (global $~lib/allocator/arena/startOffset (mut i32) (i32.const 0))
 (global $~lib/allocator/arena/offset (mut i32) (i32.const 0))
 (global $std/allocator_arena/ptr1 (mut i32) (i32.const 0))
 (global $std/allocator_arena/ptr2 (mut i32) (i32.const 0))
 (global $std/allocator_arena/i (mut i32) (i32.const 0))
 (export "memory" (memory $0))
 (export "table" (table $0))
 (start $start)
 (func $~lib/memory/memory.allocate (; 1 ;) (type $FUNCSIG$i) (result i32)
  (local $0 i32)
  (local $1 i32)
  (local $2 i32)
  (local $3 i32)
  global.get $~lib/allocator/arena/offset
  local.tee $0
  i32.const 49
  i32.add
  i32.const -8
  i32.and
  local.tee $1
  current_memory
  local.tee $2
  i32.const 16
  i32.shl
  i32.gt_u
  if
   local.get $2
   local.get $1
   local.get $0
   i32.sub
   i32.const 65535
   i32.add
   i32.const -65536
   i32.and
   i32.const 16
   i32.shr_u
   local.tee $3
   local.get $2
   local.get $3
   i32.gt_s
   select
   grow_memory
   i32.const 0
   i32.lt_s
   if
    local.get $3
    grow_memory
    i32.const 0
    i32.lt_s
    if
     unreachable
    end
   end
  end
  local.get $1
  global.set $~lib/allocator/arena/offset
  local.get $0
 )
 (func $~lib/memory/memory.fill (; 2 ;) (type $FUNCSIG$vi) (param $0 i32)
  (local $1 i32)
  (local $2 i32)
<<<<<<< HEAD
  block $~lib/util/memory/memset|inlined.0
   local.get $0
   i32.const 18
   i32.store8
   local.get $0
   i32.const 42
   i32.add
   local.tee $1
   i32.const 1
   i32.sub
   i32.const 18
   i32.store8
   local.get $0
   i32.const 1
   i32.add
   i32.const 18
   i32.store8
   local.get $0
   i32.const 2
   i32.add
   i32.const 18
   i32.store8
   local.get $1
   i32.const 2
   i32.sub
   i32.const 18
   i32.store8
   local.get $1
   i32.const 3
   i32.sub
   i32.const 18
   i32.store8
   local.get $0
   i32.const 3
   i32.add
   i32.const 18
   i32.store8
   local.get $1
   i32.const 4
   i32.sub
   i32.const 18
   i32.store8
   i32.const 42
   i32.const 0
   local.get $0
   i32.sub
   i32.const 3
   i32.and
   local.tee $1
   i32.sub
   local.set $2
   local.get $0
   local.get $1
   i32.add
   local.tee $0
   i32.const 303174162
   i32.store
   local.get $2
   i32.const -4
   i32.and
   local.tee $2
   local.get $0
   i32.add
   i32.const 4
   i32.sub
   i32.const 303174162
   i32.store
   local.get $2
   i32.const 8
   i32.le_u
   br_if $~lib/util/memory/memset|inlined.0
   local.get $0
   i32.const 4
   i32.add
   i32.const 303174162
   i32.store
   local.get $0
   i32.const 8
   i32.add
   i32.const 303174162
   i32.store
   local.get $0
   local.get $2
   i32.add
   local.tee $1
   i32.const 12
   i32.sub
   i32.const 303174162
   i32.store
   local.get $1
   i32.const 8
   i32.sub
   i32.const 303174162
   i32.store
   local.get $2
   i32.const 24
   i32.le_u
   br_if $~lib/util/memory/memset|inlined.0
   local.get $0
   i32.const 12
   i32.add
   i32.const 303174162
   i32.store
   local.get $0
   i32.const 16
   i32.add
   i32.const 303174162
   i32.store
   local.get $0
   i32.const 20
   i32.add
   i32.const 303174162
   i32.store
   local.get $0
   i32.const 24
   i32.add
   i32.const 303174162
   i32.store
   local.get $0
   local.get $2
   i32.add
   local.tee $1
   i32.const 28
   i32.sub
   i32.const 303174162
   i32.store
   local.get $1
   i32.const 24
   i32.sub
   i32.const 303174162
   i32.store
   local.get $1
   i32.const 20
   i32.sub
   i32.const 303174162
   i32.store
   local.get $1
   i32.const 16
   i32.sub
   i32.const 303174162
   i32.store
   local.get $0
   i32.const 4
   i32.and
   i32.const 24
   i32.add
   local.tee $1
   local.get $0
   i32.add
   local.set $0
   local.get $2
   local.get $1
   i32.sub
   local.set $2
   loop $continue|0
    local.get $2
    i32.const 32
    i32.ge_u
    if
     local.get $0
     i64.const 1302123111085380114
     i64.store
     local.get $0
     i32.const 8
     i32.add
     i64.const 1302123111085380114
     i64.store
     local.get $0
     i32.const 16
     i32.add
     i64.const 1302123111085380114
     i64.store
     local.get $0
     i32.const 24
     i32.add
     i64.const 1302123111085380114
     i64.store
     local.get $2
     i32.const 32
     i32.sub
     local.set $2
     local.get $0
     i32.const 32
     i32.add
     local.set $0
     br $continue|0
    end
=======
  local.get $0
  i32.const 18
  i32.store8
  local.get $0
  i32.const 42
  i32.add
  local.tee $1
  i32.const 1
  i32.sub
  i32.const 18
  i32.store8
  local.get $0
  i32.const 1
  i32.add
  i32.const 18
  i32.store8
  local.get $0
  i32.const 2
  i32.add
  i32.const 18
  i32.store8
  local.get $1
  i32.const 2
  i32.sub
  i32.const 18
  i32.store8
  local.get $1
  i32.const 3
  i32.sub
  i32.const 18
  i32.store8
  local.get $0
  i32.const 3
  i32.add
  i32.const 18
  i32.store8
  local.get $1
  i32.const 4
  i32.sub
  i32.const 18
  i32.store8
  i32.const 0
  local.get $0
  i32.sub
  i32.const 3
  i32.and
  local.tee $1
  local.get $0
  i32.add
  local.tee $0
  i32.const 303174162
  i32.store
  i32.const 42
  local.get $1
  i32.sub
  i32.const -4
  i32.and
  local.tee $1
  local.get $0
  i32.add
  i32.const 4
  i32.sub
  i32.const 303174162
  i32.store
  local.get $1
  i32.const 8
  i32.le_u
  if
   return
  end
  local.get $0
  i32.const 4
  i32.add
  i32.const 303174162
  i32.store
  local.get $0
  i32.const 8
  i32.add
  i32.const 303174162
  i32.store
  local.get $0
  local.get $1
  i32.add
  local.tee $2
  i32.const 12
  i32.sub
  i32.const 303174162
  i32.store
  local.get $2
  i32.const 8
  i32.sub
  i32.const 303174162
  i32.store
  local.get $1
  i32.const 24
  i32.le_u
  if
   return
  end
  local.get $0
  i32.const 12
  i32.add
  i32.const 303174162
  i32.store
  local.get $0
  i32.const 16
  i32.add
  i32.const 303174162
  i32.store
  local.get $0
  i32.const 20
  i32.add
  i32.const 303174162
  i32.store
  local.get $0
  i32.const 24
  i32.add
  i32.const 303174162
  i32.store
  local.get $0
  local.get $1
  i32.add
  local.tee $2
  i32.const 28
  i32.sub
  i32.const 303174162
  i32.store
  local.get $2
  i32.const 24
  i32.sub
  i32.const 303174162
  i32.store
  local.get $2
  i32.const 20
  i32.sub
  i32.const 303174162
  i32.store
  local.get $2
  i32.const 16
  i32.sub
  i32.const 303174162
  i32.store
  local.get $0
  i32.const 4
  i32.and
  i32.const 24
  i32.add
  local.tee $2
  local.get $0
  i32.add
  local.set $0
  local.get $1
  local.get $2
  i32.sub
  local.set $1
  loop $continue|0
   local.get $1
   i32.const 32
   i32.ge_u
   if
    local.get $0
    i64.const 1302123111085380114
    i64.store
    local.get $0
    i32.const 8
    i32.add
    i64.const 1302123111085380114
    i64.store
    local.get $0
    i32.const 16
    i32.add
    i64.const 1302123111085380114
    i64.store
    local.get $0
    i32.const 24
    i32.add
    i64.const 1302123111085380114
    i64.store
    local.get $1
    i32.const 32
    i32.sub
    local.set $1
    local.get $0
    i32.const 32
    i32.add
    local.set $0
    br $continue|0
>>>>>>> b2adf8b1
   end
  end
 )
 (func $~lib/util/memory/memcpy (; 3 ;) (type $FUNCSIG$vii) (param $0 i32) (param $1 i32)
  (local $2 i32)
  (local $3 i32)
  (local $4 i32)
  (local $5 i32)
  i32.const 42
  local.set $3
  loop $continue|0
   local.get $1
   i32.const 3
   i32.and
   local.get $3
   local.get $3
   select
   if
    local.get $0
    local.tee $2
    i32.const 1
    i32.add
    local.set $0
    local.get $1
    local.tee $4
    i32.const 1
    i32.add
    local.set $1
    local.get $2
    local.get $4
    i32.load8_u
    i32.store8
    local.get $3
    i32.const 1
    i32.sub
    local.set $3
    br $continue|0
   end
  end
  local.get $0
  i32.const 3
  i32.and
  i32.eqz
  if
   loop $continue|1
    local.get $3
    i32.const 16
    i32.ge_u
    if
     local.get $0
     local.get $1
     i32.load
     i32.store
     local.get $0
     i32.const 4
     i32.add
     local.get $1
     i32.const 4
     i32.add
     i32.load
     i32.store
     local.get $0
     i32.const 8
     i32.add
     local.get $1
     i32.const 8
     i32.add
     i32.load
     i32.store
     local.get $0
     i32.const 12
     i32.add
     local.get $1
     i32.const 12
     i32.add
     i32.load
     i32.store
     local.get $1
     i32.const 16
     i32.add
     local.set $1
     local.get $0
     i32.const 16
     i32.add
     local.set $0
     local.get $3
     i32.const 16
     i32.sub
     local.set $3
     br $continue|1
    end
   end
   local.get $3
   i32.const 8
   i32.and
   if
    local.get $0
    local.get $1
    i32.load
    i32.store
    local.get $0
    i32.const 4
    i32.add
    local.get $1
    i32.const 4
    i32.add
    i32.load
    i32.store
    local.get $1
    i32.const 8
    i32.add
    local.set $1
    local.get $0
    i32.const 8
    i32.add
    local.set $0
   end
   local.get $3
   i32.const 4
   i32.and
   if
    local.get $0
    local.get $1
    i32.load
    i32.store
    local.get $1
    i32.const 4
    i32.add
    local.set $1
    local.get $0
    i32.const 4
    i32.add
    local.set $0
   end
   local.get $3
   i32.const 2
   i32.and
   if
    local.get $0
    local.get $1
    i32.load16_u
    i32.store16
    local.get $1
    i32.const 2
    i32.add
    local.set $1
    local.get $0
    i32.const 2
    i32.add
    local.set $0
   end
   local.get $3
   i32.const 1
   i32.and
   if
    local.get $0
    local.get $1
    i32.load8_u
    i32.store8
   end
   return
  end
  local.get $3
  i32.const 32
  i32.ge_u
  if
   block $break|2
    block $case2|2
     block $case1|2
      local.get $0
      i32.const 3
      i32.and
      local.tee $2
      i32.const 1
      i32.ne
      if
       local.get $2
       i32.const 2
       i32.eq
       br_if $case1|2
       local.get $2
       i32.const 3
       i32.eq
       br_if $case2|2
       br $break|2
      end
      local.get $1
      i32.load
      local.set $5
      local.get $0
      local.get $1
      i32.load8_u
      i32.store8
      local.get $0
      i32.const 1
      i32.add
      local.tee $0
      local.get $1
      i32.const 1
      i32.add
      local.tee $1
      i32.load8_u
      i32.store8
      local.get $0
      i32.const 1
      i32.add
      local.tee $2
      i32.const 1
      i32.add
      local.set $0
      local.get $1
      i32.const 1
      i32.add
      local.tee $4
      i32.const 1
      i32.add
      local.set $1
      local.get $2
      local.get $4
      i32.load8_u
      i32.store8
      local.get $3
      i32.const 3
      i32.sub
      local.set $3
      loop $continue|3
       local.get $3
       i32.const 17
       i32.ge_u
       if
        local.get $0
        local.get $1
        i32.const 1
        i32.add
        i32.load
        local.tee $2
        i32.const 8
        i32.shl
        local.get $5
        i32.const 24
        i32.shr_u
        i32.or
        i32.store
        local.get $0
        i32.const 4
        i32.add
        local.get $2
        i32.const 24
        i32.shr_u
        local.get $1
        i32.const 5
        i32.add
        i32.load
        local.tee $2
        i32.const 8
        i32.shl
        i32.or
        i32.store
        local.get $0
        i32.const 8
        i32.add
        local.get $2
        i32.const 24
        i32.shr_u
        local.get $1
        i32.const 9
        i32.add
        i32.load
        local.tee $2
        i32.const 8
        i32.shl
        i32.or
        i32.store
        local.get $0
        i32.const 12
        i32.add
        local.get $1
        i32.const 13
        i32.add
        i32.load
        local.tee $5
        i32.const 8
        i32.shl
        local.get $2
        i32.const 24
        i32.shr_u
        i32.or
        i32.store
        local.get $1
        i32.const 16
        i32.add
        local.set $1
        local.get $0
        i32.const 16
        i32.add
        local.set $0
        local.get $3
        i32.const 16
        i32.sub
        local.set $3
        br $continue|3
       end
      end
      br $break|2
     end
     local.get $1
     i32.load
     local.set $5
     local.get $0
     local.get $1
     i32.load8_u
     i32.store8
     local.get $0
     i32.const 1
     i32.add
     local.tee $2
     i32.const 1
     i32.add
     local.set $0
     local.get $1
     i32.const 1
     i32.add
     local.tee $4
     i32.const 1
     i32.add
     local.set $1
     local.get $2
     local.get $4
     i32.load8_u
     i32.store8
     local.get $3
     i32.const 2
     i32.sub
     local.set $3
     loop $continue|4
      local.get $3
      i32.const 18
      i32.ge_u
      if
       local.get $0
       local.get $1
       i32.const 2
       i32.add
       i32.load
       local.tee $2
       i32.const 16
       i32.shl
       local.get $5
       i32.const 16
       i32.shr_u
       i32.or
       i32.store
       local.get $0
       i32.const 4
       i32.add
       local.get $2
       i32.const 16
       i32.shr_u
       local.get $1
       i32.const 6
       i32.add
       i32.load
       local.tee $2
       i32.const 16
       i32.shl
       i32.or
       i32.store
       local.get $0
       i32.const 8
       i32.add
       local.get $2
       i32.const 16
       i32.shr_u
       local.get $1
       i32.const 10
       i32.add
       i32.load
       local.tee $2
       i32.const 16
       i32.shl
       i32.or
       i32.store
       local.get $0
       i32.const 12
       i32.add
       local.get $1
       i32.const 14
       i32.add
       i32.load
       local.tee $5
       i32.const 16
       i32.shl
       local.get $2
       i32.const 16
       i32.shr_u
       i32.or
       i32.store
       local.get $1
       i32.const 16
       i32.add
       local.set $1
       local.get $0
       i32.const 16
       i32.add
       local.set $0
       local.get $3
       i32.const 16
       i32.sub
       local.set $3
       br $continue|4
      end
     end
     br $break|2
    end
    local.get $1
    i32.load
    local.set $5
    local.get $0
    local.tee $2
    i32.const 1
    i32.add
    local.set $0
    local.get $1
    local.tee $4
    i32.const 1
    i32.add
    local.set $1
    local.get $2
    local.get $4
    i32.load8_u
    i32.store8
    local.get $3
    i32.const 1
    i32.sub
    local.set $3
    loop $continue|5
     local.get $3
     i32.const 19
     i32.ge_u
     if
      local.get $0
      local.get $1
      i32.const 3
      i32.add
      i32.load
      local.tee $2
      i32.const 24
      i32.shl
      local.get $5
      i32.const 8
      i32.shr_u
      i32.or
      i32.store
      local.get $0
      i32.const 4
      i32.add
      local.get $2
      i32.const 8
      i32.shr_u
      local.get $1
      i32.const 7
      i32.add
      i32.load
      local.tee $2
      i32.const 24
      i32.shl
      i32.or
      i32.store
      local.get $0
      i32.const 8
      i32.add
      local.get $2
      i32.const 8
      i32.shr_u
      local.get $1
      i32.const 11
      i32.add
      i32.load
      local.tee $2
      i32.const 24
      i32.shl
      i32.or
      i32.store
      local.get $0
      i32.const 12
      i32.add
      local.get $1
      i32.const 15
      i32.add
      i32.load
      local.tee $5
      i32.const 24
      i32.shl
      local.get $2
      i32.const 8
      i32.shr_u
      i32.or
      i32.store
      local.get $1
      i32.const 16
      i32.add
      local.set $1
      local.get $0
      i32.const 16
      i32.add
      local.set $0
      local.get $3
      i32.const 16
      i32.sub
      local.set $3
      br $continue|5
     end
    end
   end
  end
  local.get $3
  i32.const 16
  i32.and
  if
   local.get $0
   local.get $1
   i32.load8_u
   i32.store8
   local.get $0
   i32.const 1
   i32.add
   local.tee $0
   local.get $1
   i32.const 1
   i32.add
   local.tee $1
   i32.load8_u
   i32.store8
   local.get $0
   i32.const 1
   i32.add
   local.tee $0
   local.get $1
   i32.const 1
   i32.add
   local.tee $1
   i32.load8_u
   i32.store8
   local.get $0
   i32.const 1
   i32.add
   local.tee $0
   local.get $1
   i32.const 1
   i32.add
   local.tee $1
   i32.load8_u
   i32.store8
   local.get $0
   i32.const 1
   i32.add
   local.tee $0
   local.get $1
   i32.const 1
   i32.add
   local.tee $1
   i32.load8_u
   i32.store8
   local.get $0
   i32.const 1
   i32.add
   local.tee $0
   local.get $1
   i32.const 1
   i32.add
   local.tee $1
   i32.load8_u
   i32.store8
   local.get $0
   i32.const 1
   i32.add
   local.tee $0
   local.get $1
   i32.const 1
   i32.add
   local.tee $1
   i32.load8_u
   i32.store8
   local.get $0
   i32.const 1
   i32.add
   local.tee $0
   local.get $1
   i32.const 1
   i32.add
   local.tee $1
   i32.load8_u
   i32.store8
   local.get $0
   i32.const 1
   i32.add
   local.tee $0
   local.get $1
   i32.const 1
   i32.add
   local.tee $1
   i32.load8_u
   i32.store8
   local.get $0
   i32.const 1
   i32.add
   local.tee $0
   local.get $1
   i32.const 1
   i32.add
   local.tee $1
   i32.load8_u
   i32.store8
   local.get $0
   i32.const 1
   i32.add
   local.tee $0
   local.get $1
   i32.const 1
   i32.add
   local.tee $1
   i32.load8_u
   i32.store8
   local.get $0
   i32.const 1
   i32.add
   local.tee $0
   local.get $1
   i32.const 1
   i32.add
   local.tee $1
   i32.load8_u
   i32.store8
   local.get $0
   i32.const 1
   i32.add
   local.tee $0
   local.get $1
   i32.const 1
   i32.add
   local.tee $1
   i32.load8_u
   i32.store8
   local.get $0
   i32.const 1
   i32.add
   local.tee $0
   local.get $1
   i32.const 1
   i32.add
   local.tee $1
   i32.load8_u
   i32.store8
   local.get $0
   i32.const 1
   i32.add
   local.tee $0
   local.get $1
   i32.const 1
   i32.add
   local.tee $1
   i32.load8_u
   i32.store8
   local.get $0
   i32.const 1
   i32.add
   local.tee $2
   i32.const 1
   i32.add
   local.set $0
   local.get $1
   i32.const 1
   i32.add
   local.tee $4
   i32.const 1
   i32.add
   local.set $1
   local.get $2
   local.get $4
   i32.load8_u
   i32.store8
  end
  local.get $3
  i32.const 8
  i32.and
  if
   local.get $0
   local.get $1
   i32.load8_u
   i32.store8
   local.get $0
   i32.const 1
   i32.add
   local.tee $0
   local.get $1
   i32.const 1
   i32.add
   local.tee $1
   i32.load8_u
   i32.store8
   local.get $0
   i32.const 1
   i32.add
   local.tee $0
   local.get $1
   i32.const 1
   i32.add
   local.tee $1
   i32.load8_u
   i32.store8
   local.get $0
   i32.const 1
   i32.add
   local.tee $0
   local.get $1
   i32.const 1
   i32.add
   local.tee $1
   i32.load8_u
   i32.store8
   local.get $0
   i32.const 1
   i32.add
   local.tee $0
   local.get $1
   i32.const 1
   i32.add
   local.tee $1
   i32.load8_u
   i32.store8
   local.get $0
   i32.const 1
   i32.add
   local.tee $0
   local.get $1
   i32.const 1
   i32.add
   local.tee $1
   i32.load8_u
   i32.store8
   local.get $0
   i32.const 1
   i32.add
   local.tee $0
   local.get $1
   i32.const 1
   i32.add
   local.tee $1
   i32.load8_u
   i32.store8
   local.get $0
   i32.const 1
   i32.add
   local.tee $2
   i32.const 1
   i32.add
   local.set $0
   local.get $1
   i32.const 1
   i32.add
   local.tee $4
   i32.const 1
   i32.add
   local.set $1
   local.get $2
   local.get $4
   i32.load8_u
   i32.store8
  end
  local.get $3
  i32.const 4
  i32.and
  if
   local.get $0
   local.get $1
   i32.load8_u
   i32.store8
   local.get $0
   i32.const 1
   i32.add
   local.tee $0
   local.get $1
   i32.const 1
   i32.add
   local.tee $1
   i32.load8_u
   i32.store8
   local.get $0
   i32.const 1
   i32.add
   local.tee $0
   local.get $1
   i32.const 1
   i32.add
   local.tee $1
   i32.load8_u
   i32.store8
   local.get $0
   i32.const 1
   i32.add
   local.tee $2
   i32.const 1
   i32.add
   local.set $0
   local.get $1
   i32.const 1
   i32.add
   local.tee $4
   i32.const 1
   i32.add
   local.set $1
   local.get $2
   local.get $4
   i32.load8_u
   i32.store8
  end
  local.get $3
  i32.const 2
  i32.and
  if
   local.get $0
   local.get $1
   i32.load8_u
   i32.store8
   local.get $0
   i32.const 1
   i32.add
   local.tee $2
   i32.const 1
   i32.add
   local.set $0
   local.get $1
   i32.const 1
   i32.add
   local.tee $4
   i32.const 1
   i32.add
   local.set $1
   local.get $2
   local.get $4
   i32.load8_u
   i32.store8
  end
  local.get $3
  i32.const 1
  i32.and
  if
   local.get $0
   local.get $1
   i32.load8_u
   i32.store8
  end
 )
 (func $~lib/memory/memory.copy (; 4 ;) (type $FUNCSIG$vii) (param $0 i32) (param $1 i32)
  (local $2 i32)
  (local $3 i32)
  (local $4 i32)
  i32.const 42
  local.set $2
  block $~lib/util/memory/memmove|inlined.0
   local.get $0
   local.get $1
   i32.eq
   br_if $~lib/util/memory/memmove|inlined.0
   local.get $1
   i32.const 42
   i32.add
   local.get $0
   i32.le_u
   local.tee $3
   if (result i32)
    local.get $3
   else    
    local.get $0
    i32.const 42
    i32.add
    local.get $1
    i32.le_u
   end
   if
    local.get $0
    local.get $1
    call $~lib/util/memory/memcpy
    br $~lib/util/memory/memmove|inlined.0
   end
   local.get $0
   local.get $1
   i32.lt_u
   if
    local.get $1
    i32.const 7
    i32.and
    local.get $0
    i32.const 7
    i32.and
    i32.eq
    if
     loop $continue|0
      local.get $0
      i32.const 7
      i32.and
      if
       local.get $2
       i32.eqz
       br_if $~lib/util/memory/memmove|inlined.0
       local.get $2
       i32.const 1
       i32.sub
       local.set $2
       local.get $0
       local.tee $4
       i32.const 1
       i32.add
       local.set $0
       local.get $1
       local.tee $3
       i32.const 1
       i32.add
       local.set $1
       local.get $4
       local.get $3
       i32.load8_u
       i32.store8
       br $continue|0
      end
     end
     loop $continue|1
      local.get $2
      i32.const 8
      i32.ge_u
      if
       local.get $0
       local.get $1
       i64.load
       i64.store
       local.get $2
       i32.const 8
       i32.sub
       local.set $2
       local.get $0
       i32.const 8
       i32.add
       local.set $0
       local.get $1
       i32.const 8
       i32.add
       local.set $1
       br $continue|1
      end
     end
    end
    loop $continue|2
     local.get $2
     if
      local.get $0
      local.tee $3
      i32.const 1
      i32.add
      local.set $0
      local.get $1
      local.tee $4
      i32.const 1
      i32.add
      local.set $1
      local.get $3
      local.get $4
      i32.load8_u
      i32.store8
      local.get $2
      i32.const 1
      i32.sub
      local.set $2
      br $continue|2
     end
    end
   else    
    local.get $1
    i32.const 7
    i32.and
    local.get $0
    i32.const 7
    i32.and
    i32.eq
    if
<<<<<<< HEAD
     loop $continue|3
      local.get $0
=======
     local.get $0
     local.tee $3
     i32.const 1
     i32.add
     local.set $0
     local.get $1
     local.tee $4
     i32.const 1
     i32.add
     local.set $1
     local.get $3
     local.get $4
     i32.load8_u
     i32.store8
     local.get $2
     i32.const 1
     i32.sub
     local.set $2
     br $continue|2
    end
   end
  else   
   local.get $1
   i32.const 7
   i32.and
   local.get $0
   i32.const 7
   i32.and
   i32.eq
   if
    loop $continue|3
     local.get $0
     local.get $2
     i32.add
     i32.const 7
     i32.and
     if
>>>>>>> b2adf8b1
      local.get $2
      i32.add
      i32.const 7
      i32.and
      if
       local.get $2
       i32.eqz
       br_if $~lib/util/memory/memmove|inlined.0
       local.get $2
       i32.const 1
       i32.sub
       local.tee $2
       local.get $0
       i32.add
       local.get $1
       local.get $2
       i32.add
       i32.load8_u
       i32.store8
       br $continue|3
      end
     end
     loop $continue|4
      local.get $2
      i32.const 8
      i32.ge_u
      if
       local.get $2
       i32.const 8
       i32.sub
       local.tee $2
       local.get $0
       i32.add
       local.get $1
       local.get $2
       i32.add
       i64.load
       i64.store
       br $continue|4
      end
     end
    end
    loop $continue|5
     local.get $2
     if
      local.get $2
      i32.const 1
      i32.sub
      local.tee $2
      local.get $0
      i32.add
      local.get $1
      local.get $2
      i32.add
      i32.load8_u
      i32.store8
      br $continue|5
     end
    end
   end
  end
 )
 (func $start:std/allocator_arena (; 5 ;) (type $FUNCSIG$v)
  (local $0 i32)
  (local $1 i32)
  (local $2 i32)
  (local $3 i32)
  i32.const 64
  global.set $~lib/allocator/arena/startOffset
  global.get $~lib/allocator/arena/startOffset
  global.set $~lib/allocator/arena/offset
  call $~lib/memory/memory.allocate
  global.set $std/allocator_arena/ptr1
  call $~lib/memory/memory.allocate
  global.set $std/allocator_arena/ptr2
  global.get $std/allocator_arena/ptr1
  global.get $std/allocator_arena/ptr2
  i32.eq
  if
   i32.const 0
   i32.const 16
   i32.const 7
   i32.const 0
   call $~lib/env/abort
   unreachable
  end
  global.get $std/allocator_arena/ptr1
  call $~lib/memory/memory.fill
  i32.const 0
  global.set $std/allocator_arena/i
  loop $repeat|0
   global.get $std/allocator_arena/i
   i32.const 42
   i32.lt_u
   if
    global.get $std/allocator_arena/ptr1
    global.get $std/allocator_arena/i
    i32.add
    i32.load8_u
    i32.const 18
    i32.ne
    if
     i32.const 0
     i32.const 16
     i32.const 12
     i32.const 27
     call $~lib/env/abort
     unreachable
    else     
     global.get $std/allocator_arena/i
     i32.const 1
     i32.add
     global.set $std/allocator_arena/i
     br $repeat|0
    end
    unreachable
   end
  end
  global.get $std/allocator_arena/ptr2
  global.get $std/allocator_arena/ptr1
  call $~lib/memory/memory.copy
  i32.const 0
  global.set $std/allocator_arena/i
  loop $repeat|1
   global.get $std/allocator_arena/i
   i32.const 42
   i32.lt_u
   if
    global.get $std/allocator_arena/ptr2
    global.get $std/allocator_arena/i
    i32.add
    i32.load8_u
    i32.const 18
    i32.ne
    if
     i32.const 0
     i32.const 16
     i32.const 16
     i32.const 27
     call $~lib/env/abort
     unreachable
    else     
     global.get $std/allocator_arena/i
     i32.const 1
     i32.add
     global.set $std/allocator_arena/i
     br $repeat|1
    end
    unreachable
   end
  end
  block $~lib/util/memory/memcmp|inlined.0 (result i32)
   i32.const 42
   local.set $0
   i32.const 0
   global.get $std/allocator_arena/ptr2
   local.tee $1
   global.get $std/allocator_arena/ptr1
   local.tee $2
   i32.eq
   br_if $~lib/util/memory/memcmp|inlined.0
   drop
   loop $continue|2
    local.get $0
    i32.const 0
    i32.ne
    local.tee $3
    if (result i32)
     local.get $2
     i32.load8_u
     local.get $1
     i32.load8_u
     i32.eq
    else     
     local.get $3
    end
    if
     local.get $0
     i32.const 1
     i32.sub
     local.set $0
     local.get $2
     i32.const 1
     i32.add
     local.set $2
     local.get $1
     i32.const 1
     i32.add
     local.set $1
     br $continue|2
    end
   end
   local.get $0
   if (result i32)
    local.get $2
    i32.load8_u
    local.get $1
    i32.load8_u
    i32.sub
   else    
    i32.const 0
   end
  end
  if
   i32.const 0
   i32.const 16
   i32.const 18
   i32.const 0
   call $~lib/env/abort
   unreachable
  end
  global.get $~lib/allocator/arena/startOffset
  global.set $~lib/allocator/arena/offset
  call $~lib/memory/memory.allocate
  global.set $std/allocator_arena/ptr1
  global.get $std/allocator_arena/ptr1
  i32.const 64
  i32.ne
  if
   i32.const 0
   i32.const 16
   i32.const 25
   i32.const 0
   call $~lib/env/abort
   unreachable
  end
 )
 (func $start (; 6 ;) (type $FUNCSIG$v)
  call $start:std/allocator_arena
 )
 (func $null (; 7 ;) (type $FUNCSIG$v)
  nop
 )
)<|MERGE_RESOLUTION|>--- conflicted
+++ resolved
@@ -70,7 +70,6 @@
  (func $~lib/memory/memory.fill (; 2 ;) (type $FUNCSIG$vi) (param $0 i32)
   (local $1 i32)
   (local $2 i32)
-<<<<<<< HEAD
   block $~lib/util/memory/memset|inlined.0
    local.get $0
    i32.const 18
@@ -131,83 +130,83 @@
    local.get $2
    i32.const -4
    i32.and
+   local.tee $1
+   local.get $0
+   i32.add
+   i32.const 4
+   i32.sub
+   i32.const 303174162
+   i32.store
+   local.get $1
+   i32.const 8
+   i32.le_u
+   br_if $~lib/util/memory/memset|inlined.0
+   local.get $0
+   i32.const 4
+   i32.add
+   i32.const 303174162
+   i32.store
+   local.get $0
+   i32.const 8
+   i32.add
+   i32.const 303174162
+   i32.store
+   local.get $0
+   local.get $1
+   i32.add
    local.tee $2
-   local.get $0
-   i32.add
-   i32.const 4
+   i32.const 12
    i32.sub
    i32.const 303174162
    i32.store
    local.get $2
    i32.const 8
-   i32.le_u
-   br_if $~lib/util/memory/memset|inlined.0
-   local.get $0
-   i32.const 4
-   i32.add
-   i32.const 303174162
-   i32.store
-   local.get $0
-   i32.const 8
-   i32.add
-   i32.const 303174162
-   i32.store
-   local.get $0
-   local.get $2
-   i32.add
-   local.tee $1
-   i32.const 12
    i32.sub
    i32.const 303174162
    i32.store
    local.get $1
-   i32.const 8
+   i32.const 24
+   i32.le_u
+   br_if $~lib/util/memory/memset|inlined.0
+   local.get $0
+   i32.const 12
+   i32.add
+   i32.const 303174162
+   i32.store
+   local.get $0
+   i32.const 16
+   i32.add
+   i32.const 303174162
+   i32.store
+   local.get $0
+   i32.const 20
+   i32.add
+   i32.const 303174162
+   i32.store
+   local.get $0
+   i32.const 24
+   i32.add
+   i32.const 303174162
+   i32.store
+   local.get $0
+   local.get $1
+   i32.add
+   local.tee $2
+   i32.const 28
    i32.sub
    i32.const 303174162
    i32.store
    local.get $2
    i32.const 24
-   i32.le_u
-   br_if $~lib/util/memory/memset|inlined.0
-   local.get $0
-   i32.const 12
-   i32.add
-   i32.const 303174162
-   i32.store
-   local.get $0
-   i32.const 16
-   i32.add
-   i32.const 303174162
-   i32.store
-   local.get $0
-   i32.const 20
-   i32.add
-   i32.const 303174162
-   i32.store
-   local.get $0
-   i32.const 24
-   i32.add
-   i32.const 303174162
-   i32.store
-   local.get $0
-   local.get $2
-   i32.add
-   local.tee $1
-   i32.const 28
    i32.sub
    i32.const 303174162
    i32.store
-   local.get $1
-   i32.const 24
-   i32.sub
-   i32.const 303174162
-   i32.store
-   local.get $1
+   local.get $2
    i32.const 20
    i32.sub
    i32.const 303174162
    i32.store
-   local.get $1
+   local.get $2
    i32.const 16
    i32.sub
    i32.const 303174162
@@ -217,16 +216,16 @@
    i32.and
    i32.const 24
    i32.add
-   local.tee $1
+   local.tee $2
    local.get $0
    i32.add
    local.set $0
+   local.get $1
    local.get $2
-   local.get $1
    i32.sub
-   local.set $2
+   local.set $1
    loop $continue|0
-    local.get $2
+    local.get $1
     i32.const 32
     i32.ge_u
     if
@@ -248,205 +247,16 @@
      i32.add
      i64.const 1302123111085380114
      i64.store
-     local.get $2
+     local.get $1
      i32.const 32
      i32.sub
-     local.set $2
+     local.set $1
      local.get $0
      i32.const 32
      i32.add
      local.set $0
      br $continue|0
     end
-=======
-  local.get $0
-  i32.const 18
-  i32.store8
-  local.get $0
-  i32.const 42
-  i32.add
-  local.tee $1
-  i32.const 1
-  i32.sub
-  i32.const 18
-  i32.store8
-  local.get $0
-  i32.const 1
-  i32.add
-  i32.const 18
-  i32.store8
-  local.get $0
-  i32.const 2
-  i32.add
-  i32.const 18
-  i32.store8
-  local.get $1
-  i32.const 2
-  i32.sub
-  i32.const 18
-  i32.store8
-  local.get $1
-  i32.const 3
-  i32.sub
-  i32.const 18
-  i32.store8
-  local.get $0
-  i32.const 3
-  i32.add
-  i32.const 18
-  i32.store8
-  local.get $1
-  i32.const 4
-  i32.sub
-  i32.const 18
-  i32.store8
-  i32.const 0
-  local.get $0
-  i32.sub
-  i32.const 3
-  i32.and
-  local.tee $1
-  local.get $0
-  i32.add
-  local.tee $0
-  i32.const 303174162
-  i32.store
-  i32.const 42
-  local.get $1
-  i32.sub
-  i32.const -4
-  i32.and
-  local.tee $1
-  local.get $0
-  i32.add
-  i32.const 4
-  i32.sub
-  i32.const 303174162
-  i32.store
-  local.get $1
-  i32.const 8
-  i32.le_u
-  if
-   return
-  end
-  local.get $0
-  i32.const 4
-  i32.add
-  i32.const 303174162
-  i32.store
-  local.get $0
-  i32.const 8
-  i32.add
-  i32.const 303174162
-  i32.store
-  local.get $0
-  local.get $1
-  i32.add
-  local.tee $2
-  i32.const 12
-  i32.sub
-  i32.const 303174162
-  i32.store
-  local.get $2
-  i32.const 8
-  i32.sub
-  i32.const 303174162
-  i32.store
-  local.get $1
-  i32.const 24
-  i32.le_u
-  if
-   return
-  end
-  local.get $0
-  i32.const 12
-  i32.add
-  i32.const 303174162
-  i32.store
-  local.get $0
-  i32.const 16
-  i32.add
-  i32.const 303174162
-  i32.store
-  local.get $0
-  i32.const 20
-  i32.add
-  i32.const 303174162
-  i32.store
-  local.get $0
-  i32.const 24
-  i32.add
-  i32.const 303174162
-  i32.store
-  local.get $0
-  local.get $1
-  i32.add
-  local.tee $2
-  i32.const 28
-  i32.sub
-  i32.const 303174162
-  i32.store
-  local.get $2
-  i32.const 24
-  i32.sub
-  i32.const 303174162
-  i32.store
-  local.get $2
-  i32.const 20
-  i32.sub
-  i32.const 303174162
-  i32.store
-  local.get $2
-  i32.const 16
-  i32.sub
-  i32.const 303174162
-  i32.store
-  local.get $0
-  i32.const 4
-  i32.and
-  i32.const 24
-  i32.add
-  local.tee $2
-  local.get $0
-  i32.add
-  local.set $0
-  local.get $1
-  local.get $2
-  i32.sub
-  local.set $1
-  loop $continue|0
-   local.get $1
-   i32.const 32
-   i32.ge_u
-   if
-    local.get $0
-    i64.const 1302123111085380114
-    i64.store
-    local.get $0
-    i32.const 8
-    i32.add
-    i64.const 1302123111085380114
-    i64.store
-    local.get $0
-    i32.const 16
-    i32.add
-    i64.const 1302123111085380114
-    i64.store
-    local.get $0
-    i32.const 24
-    i32.add
-    i64.const 1302123111085380114
-    i64.store
-    local.get $1
-    i32.const 32
-    i32.sub
-    local.set $1
-    local.get $0
-    i32.const 32
-    i32.add
-    local.set $0
-    br $continue|0
->>>>>>> b2adf8b1
    end
   end
  )
@@ -1357,17 +1167,17 @@
        i32.sub
        local.set $2
        local.get $0
+       local.tee $3
+       i32.const 1
+       i32.add
+       local.set $0
+       local.get $1
        local.tee $4
        i32.const 1
        i32.add
-       local.set $0
-       local.get $1
-       local.tee $3
-       i32.const 1
-       i32.add
        local.set $1
+       local.get $3
        local.get $4
-       local.get $3
        i32.load8_u
        i32.store8
        br $continue|0
@@ -1431,48 +1241,8 @@
     i32.and
     i32.eq
     if
-<<<<<<< HEAD
      loop $continue|3
       local.get $0
-=======
-     local.get $0
-     local.tee $3
-     i32.const 1
-     i32.add
-     local.set $0
-     local.get $1
-     local.tee $4
-     i32.const 1
-     i32.add
-     local.set $1
-     local.get $3
-     local.get $4
-     i32.load8_u
-     i32.store8
-     local.get $2
-     i32.const 1
-     i32.sub
-     local.set $2
-     br $continue|2
-    end
-   end
-  else   
-   local.get $1
-   i32.const 7
-   i32.and
-   local.get $0
-   i32.const 7
-   i32.and
-   i32.eq
-   if
-    loop $continue|3
-     local.get $0
-     local.get $2
-     i32.add
-     i32.const 7
-     i32.and
-     if
->>>>>>> b2adf8b1
       local.get $2
       i32.add
       i32.const 7
