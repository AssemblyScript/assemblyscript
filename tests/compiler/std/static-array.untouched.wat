(module
 (type $iiiiv (func (param i32 i32 i32 i32)))
 (type $iii (func (param i32 i32) (result i32)))
 (type $iiiv (func (param i32 i32 i32)))
 (type $ii (func (param i32) (result i32)))
 (type $iiI (func (param i32 i32) (result i64)))
 (type $iiIv (func (param i32 i32 i64)))
 (type $iif (func (param i32 i32) (result f32)))
 (type $iifv (func (param i32 i32 f32)))
 (type $iiF (func (param i32 i32) (result f64)))
 (type $iiFv (func (param i32 i32 f64)))
 (type $v (func))
 (import "env" "abort" (func $~lib/env/abort (param i32 i32 i32 i32)))
 (global $~lib/internal/allocator/AL_BITS i32 (i32.const 3))
 (global $~lib/internal/allocator/AL_SIZE i32 (i32.const 8))
 (global $~lib/internal/allocator/AL_MASK i32 (i32.const 7))
 (global $~lib/internal/allocator/MAX_SIZE_32 i32 (i32.const 1073741824))
 (global $~lib/allocator/arena/startOffset (mut i32) (i32.const 0))
 (global $~lib/allocator/arena/offset (mut i32) (i32.const 0))
 (global $std/static-array/i i32 (i32.const 24))
 (global $std/static-array/I i32 (i32.const 64))
 (global $std/static-array/f i32 (i32.const 88))
 (global $std/static-array/F i32 (i32.const 128))
 (global $~lib/internal/arraybuffer/HEADER_SIZE i32 (i32.const 8))
 (global $~lib/internal/arraybuffer/MAX_BLENGTH i32 (i32.const 1073741816))
 (global $HEAP_BASE i32 (i32.const 276))
 (memory $0 1)
 (data (i32.const 8) "\08\00\00\00\00\00\00\00\01\00\00\00\02\00\00\00")
 (data (i32.const 24) "\08\00\00\00\02\00\00\00")
 (data (i32.const 32) "\10\00\00\00\00\00\00\00\03\00\00\00\00\00\00\00\04\00\00\00\00\00\00\00\00\00\00\00\00\00\00\00")
 (data (i32.const 64) " \00\00\00\02\00\00\00")
 (data (i32.const 72) "\08\00\00\00\00\00\00\00\00\00\c0?\00\00 @")
 (data (i32.const 88) "H\00\00\00\02\00\00\00")
 (data (i32.const 96) "\10\00\00\00\00\00\00\00\00\00\00\00\00\00\f4?\00\00\00\00\00\00\02@\00\00\00\00\00\00\00\00")
 (data (i32.const 128) "`\00\00\00\02\00\00\00")
 (data (i32.const 136) "\13\00\00\00s\00t\00d\00/\00s\00t\00a\00t\00i\00c\00-\00a\00r\00r\00a\00y\00.\00t\00s\00")
 (data (i32.const 184) "\0d\00\00\00~\00l\00i\00b\00/\00a\00r\00r\00a\00y\00.\00t\00s\00")
 (data (i32.const 216) "\1c\00\00\00~\00l\00i\00b\00/\00i\00n\00t\00e\00r\00n\00a\00l\00/\00a\00r\00r\00a\00y\00b\00u\00f\00f\00e\00r\00.\00t\00s\00")
 (export "memory" (memory $0))
 (start $start)
 (func $~lib/array/Array<i32>#__get (; 1 ;) (type $iii) (param $0 i32) (param $1 i32) (result i32)
  (local $2 i32)
  (set_local $2
   (i32.load
    (get_local $0)
   )
  )
  (if (result i32)
   (i32.lt_u
    (get_local $1)
    (i32.shr_u
     (i32.load
      (get_local $2)
     )
     (i32.const 2)
    )
   )
   (block $~lib/internal/arraybuffer/loadUnsafe<i32,i32>|inlined.0 (result i32)
    (i32.load offset=8
     (i32.add
      (get_local $2)
      (i32.shl
       (get_local $1)
       (i32.const 2)
      )
     )
    )
   )
   (unreachable)
  )
 )
 (func $~lib/internal/arraybuffer/computeSize (; 2 ;) (type $ii) (param $0 i32) (result i32)
  (i32.shl
   (i32.const 1)
   (i32.sub
    (i32.const 32)
    (i32.clz
     (i32.sub
      (i32.add
       (get_local $0)
       (get_global $~lib/internal/arraybuffer/HEADER_SIZE)
      )
      (i32.const 1)
     )
    )
   )
  )
 )
<<<<<<< HEAD
 (func $~lib/memory/memset (; 3 ;) (type $iiiv) (param $0 i32) (param $1 i32) (param $2 i32)
=======
 (func $~lib/internal/memory/memset (; 4 ;) (type $iiiv) (param $0 i32) (param $1 i32) (param $2 i32)
>>>>>>> 79657761
  (local $3 i32)
  (local $4 i32)
  (local $5 i64)
  (if
   (i32.eqz
    (get_local $2)
   )
   (return)
  )
  (i32.store8
   (get_local $0)
   (get_local $1)
  )
  (i32.store8
   (i32.sub
    (i32.add
     (get_local $0)
     (get_local $2)
    )
    (i32.const 1)
   )
   (get_local $1)
  )
  (if
   (i32.le_u
    (get_local $2)
    (i32.const 2)
   )
   (return)
  )
  (i32.store8
   (i32.add
    (get_local $0)
    (i32.const 1)
   )
   (get_local $1)
  )
  (i32.store8
   (i32.add
    (get_local $0)
    (i32.const 2)
   )
   (get_local $1)
  )
  (i32.store8
   (i32.sub
    (i32.add
     (get_local $0)
     (get_local $2)
    )
    (i32.const 2)
   )
   (get_local $1)
  )
  (i32.store8
   (i32.sub
    (i32.add
     (get_local $0)
     (get_local $2)
    )
    (i32.const 3)
   )
   (get_local $1)
  )
  (if
   (i32.le_u
    (get_local $2)
    (i32.const 6)
   )
   (return)
  )
  (i32.store8
   (i32.add
    (get_local $0)
    (i32.const 3)
   )
   (get_local $1)
  )
  (i32.store8
   (i32.sub
    (i32.add
     (get_local $0)
     (get_local $2)
    )
    (i32.const 4)
   )
   (get_local $1)
  )
  (if
   (i32.le_u
    (get_local $2)
    (i32.const 8)
   )
   (return)
  )
  (set_local $3
   (i32.and
    (i32.sub
     (i32.const 0)
     (get_local $0)
    )
    (i32.const 3)
   )
  )
  (set_local $0
   (i32.add
    (get_local $0)
    (get_local $3)
   )
  )
  (set_local $2
   (i32.sub
    (get_local $2)
    (get_local $3)
   )
  )
  (set_local $2
   (i32.and
    (get_local $2)
    (i32.const -4)
   )
  )
  (set_local $4
   (i32.mul
    (i32.div_u
     (i32.const -1)
     (i32.const 255)
    )
    (i32.and
     (get_local $1)
     (i32.const 255)
    )
   )
  )
  (i32.store
   (get_local $0)
   (get_local $4)
  )
  (i32.store
   (i32.sub
    (i32.add
     (get_local $0)
     (get_local $2)
    )
    (i32.const 4)
   )
   (get_local $4)
  )
  (if
   (i32.le_u
    (get_local $2)
    (i32.const 8)
   )
   (return)
  )
  (i32.store
   (i32.add
    (get_local $0)
    (i32.const 4)
   )
   (get_local $4)
  )
  (i32.store
   (i32.add
    (get_local $0)
    (i32.const 8)
   )
   (get_local $4)
  )
  (i32.store
   (i32.sub
    (i32.add
     (get_local $0)
     (get_local $2)
    )
    (i32.const 12)
   )
   (get_local $4)
  )
  (i32.store
   (i32.sub
    (i32.add
     (get_local $0)
     (get_local $2)
    )
    (i32.const 8)
   )
   (get_local $4)
  )
  (if
   (i32.le_u
    (get_local $2)
    (i32.const 24)
   )
   (return)
  )
  (i32.store
   (i32.add
    (get_local $0)
    (i32.const 12)
   )
   (get_local $4)
  )
  (i32.store
   (i32.add
    (get_local $0)
    (i32.const 16)
   )
   (get_local $4)
  )
  (i32.store
   (i32.add
    (get_local $0)
    (i32.const 20)
   )
   (get_local $4)
  )
  (i32.store
   (i32.add
    (get_local $0)
    (i32.const 24)
   )
   (get_local $4)
  )
  (i32.store
   (i32.sub
    (i32.add
     (get_local $0)
     (get_local $2)
    )
    (i32.const 28)
   )
   (get_local $4)
  )
  (i32.store
   (i32.sub
    (i32.add
     (get_local $0)
     (get_local $2)
    )
    (i32.const 24)
   )
   (get_local $4)
  )
  (i32.store
   (i32.sub
    (i32.add
     (get_local $0)
     (get_local $2)
    )
    (i32.const 20)
   )
   (get_local $4)
  )
  (i32.store
   (i32.sub
    (i32.add
     (get_local $0)
     (get_local $2)
    )
    (i32.const 16)
   )
   (get_local $4)
  )
  (set_local $3
   (i32.add
    (i32.const 24)
    (i32.and
     (get_local $0)
     (i32.const 4)
    )
   )
  )
  (set_local $0
   (i32.add
    (get_local $0)
    (get_local $3)
   )
  )
  (set_local $2
   (i32.sub
    (get_local $2)
    (get_local $3)
   )
  )
  (set_local $5
   (i64.or
    (i64.extend_u/i32
     (get_local $4)
    )
    (i64.shl
     (i64.extend_u/i32
      (get_local $4)
     )
     (i64.const 32)
    )
   )
  )
  (block $break|0
   (loop $continue|0
    (if
     (i32.ge_u
      (get_local $2)
      (i32.const 32)
     )
     (block
      (block
       (i64.store
        (get_local $0)
        (get_local $5)
       )
       (i64.store
        (i32.add
         (get_local $0)
         (i32.const 8)
        )
        (get_local $5)
       )
       (i64.store
        (i32.add
         (get_local $0)
         (i32.const 16)
        )
        (get_local $5)
       )
       (i64.store
        (i32.add
         (get_local $0)
         (i32.const 24)
        )
        (get_local $5)
       )
       (set_local $2
        (i32.sub
         (get_local $2)
         (i32.const 32)
        )
       )
       (set_local $0
        (i32.add
         (get_local $0)
         (i32.const 32)
        )
       )
      )
      (br $continue|0)
     )
    )
   )
  )
 )
<<<<<<< HEAD
 (func $~lib/memory/memory.fill (; 4 ;) (type $iiiv) (param $0 i32) (param $1 i32) (param $2 i32)
  (call $~lib/memory/memset
   (get_local $0)
   (get_local $1)
   (get_local $2)
  )
 )
=======
>>>>>>> 79657761
 (func $~lib/allocator/arena/__memory_allocate (; 5 ;) (type $ii) (param $0 i32) (result i32)
  (local $1 i32)
  (local $2 i32)
  (local $3 i32)
  (local $4 i32)
  (local $5 i32)
  (local $6 i32)
  (if
   (i32.gt_u
    (get_local $0)
    (get_global $~lib/internal/allocator/MAX_SIZE_32)
   )
   (unreachable)
  )
  (set_local $1
   (get_global $~lib/allocator/arena/offset)
  )
  (set_local $4
   (i32.and
    (i32.add
     (i32.add
      (get_local $1)
      (select
       (tee_local $2
        (get_local $0)
       )
       (tee_local $3
        (i32.const 1)
       )
       (i32.gt_u
        (get_local $2)
        (get_local $3)
       )
      )
     )
     (get_global $~lib/internal/allocator/AL_MASK)
    )
    (i32.xor
     (get_global $~lib/internal/allocator/AL_MASK)
     (i32.const -1)
    )
   )
  )
  (set_local $5
   (current_memory)
  )
  (if
   (i32.gt_u
    (get_local $4)
    (i32.shl
     (get_local $5)
     (i32.const 16)
    )
   )
   (block
    (set_local $2
     (i32.shr_u
      (i32.and
       (i32.add
        (i32.sub
         (get_local $4)
         (get_local $1)
        )
        (i32.const 65535)
       )
       (i32.xor
        (i32.const 65535)
        (i32.const -1)
       )
      )
      (i32.const 16)
     )
    )
    (set_local $3
     (select
      (tee_local $3
       (get_local $5)
      )
      (tee_local $6
       (get_local $2)
      )
      (i32.gt_s
       (get_local $3)
       (get_local $6)
      )
     )
    )
    (if
     (i32.lt_s
      (grow_memory
       (get_local $3)
      )
      (i32.const 0)
     )
     (if
      (i32.lt_s
       (grow_memory
        (get_local $2)
       )
       (i32.const 0)
      )
      (unreachable)
     )
    )
   )
  )
<<<<<<< HEAD
  (i32.const 0)
 )
 (func $~lib/memory/memory.allocate (; 6 ;) (type $ii) (param $0 i32) (result i32)
  (return
   (call $~lib/allocator/arena/__memory_allocate
    (get_local $0)
   )
=======
  (set_global $~lib/allocator/arena/offset
   (get_local $4)
>>>>>>> 79657761
  )
  (get_local $1)
 )
<<<<<<< HEAD
 (func $~lib/internal/arraybuffer/allocUnsafe (; 7 ;) (type $ii) (param $0 i32) (result i32)
=======
 (func $~lib/internal/arraybuffer/allocateUnsafe (; 6 ;) (type $ii) (param $0 i32) (result i32)
>>>>>>> 79657761
  (local $1 i32)
  (local $2 i32)
  (if
   (i32.eqz
    (i32.le_u
     (get_local $0)
     (get_global $~lib/internal/arraybuffer/MAX_BLENGTH)
    )
   )
   (block
    (call $~lib/env/abort
     (i32.const 0)
     (i32.const 216)
     (i32.const 23)
     (i32.const 2)
    )
    (unreachable)
   )
  )
  (set_local $1
   (block $~lib/memory/memory.allocate|inlined.0 (result i32)
    (set_local $2
     (call $~lib/internal/arraybuffer/computeSize
      (get_local $0)
     )
    )
    (br $~lib/memory/memory.allocate|inlined.0
     (call $~lib/allocator/arena/__memory_allocate
      (get_local $2)
     )
    )
   )
  )
  (i32.store
   (get_local $1)
   (get_local $0)
  )
  (get_local $1)
 )
<<<<<<< HEAD
 (func $~lib/memory/memcpy (; 8 ;) (type $iiiv) (param $0 i32) (param $1 i32) (param $2 i32)
=======
 (func $~lib/internal/memory/memcpy (; 7 ;) (type $iiiv) (param $0 i32) (param $1 i32) (param $2 i32)
>>>>>>> 79657761
  (local $3 i32)
  (local $4 i32)
  (local $5 i32)
  (block $break|0
   (loop $continue|0
    (if
     (if (result i32)
      (get_local $2)
      (i32.and
       (get_local $1)
       (i32.const 3)
      )
      (get_local $2)
     )
     (block
      (block
       (i32.store8
        (block (result i32)
         (set_local $5
          (get_local $0)
         )
         (set_local $0
          (i32.add
           (get_local $5)
           (i32.const 1)
          )
         )
         (get_local $5)
        )
        (i32.load8_u
         (block (result i32)
          (set_local $5
           (get_local $1)
          )
          (set_local $1
           (i32.add
            (get_local $5)
            (i32.const 1)
           )
          )
          (get_local $5)
         )
        )
       )
       (set_local $2
        (i32.sub
         (get_local $2)
         (i32.const 1)
        )
       )
      )
      (br $continue|0)
     )
    )
   )
  )
  (if
   (i32.eq
    (i32.and
     (get_local $0)
     (i32.const 3)
    )
    (i32.const 0)
   )
   (block
    (block $break|1
     (loop $continue|1
      (if
       (i32.ge_u
        (get_local $2)
        (i32.const 16)
       )
       (block
        (block
         (i32.store
          (get_local $0)
          (i32.load
           (get_local $1)
          )
         )
         (i32.store
          (i32.add
           (get_local $0)
           (i32.const 4)
          )
          (i32.load
           (i32.add
            (get_local $1)
            (i32.const 4)
           )
          )
         )
         (i32.store
          (i32.add
           (get_local $0)
           (i32.const 8)
          )
          (i32.load
           (i32.add
            (get_local $1)
            (i32.const 8)
           )
          )
         )
         (i32.store
          (i32.add
           (get_local $0)
           (i32.const 12)
          )
          (i32.load
           (i32.add
            (get_local $1)
            (i32.const 12)
           )
          )
         )
         (set_local $1
          (i32.add
           (get_local $1)
           (i32.const 16)
          )
         )
         (set_local $0
          (i32.add
           (get_local $0)
           (i32.const 16)
          )
         )
         (set_local $2
          (i32.sub
           (get_local $2)
           (i32.const 16)
          )
         )
        )
        (br $continue|1)
       )
      )
     )
    )
    (if
     (i32.and
      (get_local $2)
      (i32.const 8)
     )
     (block
      (i32.store
       (get_local $0)
       (i32.load
        (get_local $1)
       )
      )
      (i32.store
       (i32.add
        (get_local $0)
        (i32.const 4)
       )
       (i32.load
        (i32.add
         (get_local $1)
         (i32.const 4)
        )
       )
      )
      (set_local $0
       (i32.add
        (get_local $0)
        (i32.const 8)
       )
      )
      (set_local $1
       (i32.add
        (get_local $1)
        (i32.const 8)
       )
      )
     )
    )
    (if
     (i32.and
      (get_local $2)
      (i32.const 4)
     )
     (block
      (i32.store
       (get_local $0)
       (i32.load
        (get_local $1)
       )
      )
      (set_local $0
       (i32.add
        (get_local $0)
        (i32.const 4)
       )
      )
      (set_local $1
       (i32.add
        (get_local $1)
        (i32.const 4)
       )
      )
     )
    )
    (if
     (i32.and
      (get_local $2)
      (i32.const 2)
     )
     (block
      (i32.store16
       (get_local $0)
       (i32.load16_u
        (get_local $1)
       )
      )
      (set_local $0
       (i32.add
        (get_local $0)
        (i32.const 2)
       )
      )
      (set_local $1
       (i32.add
        (get_local $1)
        (i32.const 2)
       )
      )
     )
    )
    (if
     (i32.and
      (get_local $2)
      (i32.const 1)
     )
     (i32.store8
      (block (result i32)
       (set_local $5
        (get_local $0)
       )
       (set_local $0
        (i32.add
         (get_local $5)
         (i32.const 1)
        )
       )
       (get_local $5)
      )
      (i32.load8_u
       (block (result i32)
        (set_local $5
         (get_local $1)
        )
        (set_local $1
         (i32.add
          (get_local $5)
          (i32.const 1)
         )
        )
        (get_local $5)
       )
      )
     )
    )
    (return)
   )
  )
  (if
   (i32.ge_u
    (get_local $2)
    (i32.const 32)
   )
   (block $break|2
    (block $case2|2
     (block $case1|2
      (block $case0|2
       (set_local $5
        (i32.and
         (get_local $0)
         (i32.const 3)
        )
       )
       (br_if $case0|2
        (i32.eq
         (get_local $5)
         (i32.const 1)
        )
       )
       (br_if $case1|2
        (i32.eq
         (get_local $5)
         (i32.const 2)
        )
       )
       (br_if $case2|2
        (i32.eq
         (get_local $5)
         (i32.const 3)
        )
       )
       (br $break|2)
      )
      (block
       (set_local $3
        (i32.load
         (get_local $1)
        )
       )
       (i32.store8
        (block (result i32)
         (set_local $5
          (get_local $0)
         )
         (set_local $0
          (i32.add
           (get_local $5)
           (i32.const 1)
          )
         )
         (get_local $5)
        )
        (i32.load8_u
         (block (result i32)
          (set_local $5
           (get_local $1)
          )
          (set_local $1
           (i32.add
            (get_local $5)
            (i32.const 1)
           )
          )
          (get_local $5)
         )
        )
       )
       (i32.store8
        (block (result i32)
         (set_local $5
          (get_local $0)
         )
         (set_local $0
          (i32.add
           (get_local $5)
           (i32.const 1)
          )
         )
         (get_local $5)
        )
        (i32.load8_u
         (block (result i32)
          (set_local $5
           (get_local $1)
          )
          (set_local $1
           (i32.add
            (get_local $5)
            (i32.const 1)
           )
          )
          (get_local $5)
         )
        )
       )
       (i32.store8
        (block (result i32)
         (set_local $5
          (get_local $0)
         )
         (set_local $0
          (i32.add
           (get_local $5)
           (i32.const 1)
          )
         )
         (get_local $5)
        )
        (i32.load8_u
         (block (result i32)
          (set_local $5
           (get_local $1)
          )
          (set_local $1
           (i32.add
            (get_local $5)
            (i32.const 1)
           )
          )
          (get_local $5)
         )
        )
       )
       (set_local $2
        (i32.sub
         (get_local $2)
         (i32.const 3)
        )
       )
       (block $break|3
        (loop $continue|3
         (if
          (i32.ge_u
           (get_local $2)
           (i32.const 17)
          )
          (block
           (block
            (set_local $4
             (i32.load
              (i32.add
               (get_local $1)
               (i32.const 1)
              )
             )
            )
            (i32.store
             (get_local $0)
             (i32.or
              (i32.shr_u
               (get_local $3)
               (i32.const 24)
              )
              (i32.shl
               (get_local $4)
               (i32.const 8)
              )
             )
            )
            (set_local $3
             (i32.load
              (i32.add
               (get_local $1)
               (i32.const 5)
              )
             )
            )
            (i32.store
             (i32.add
              (get_local $0)
              (i32.const 4)
             )
             (i32.or
              (i32.shr_u
               (get_local $4)
               (i32.const 24)
              )
              (i32.shl
               (get_local $3)
               (i32.const 8)
              )
             )
            )
            (set_local $4
             (i32.load
              (i32.add
               (get_local $1)
               (i32.const 9)
              )
             )
            )
            (i32.store
             (i32.add
              (get_local $0)
              (i32.const 8)
             )
             (i32.or
              (i32.shr_u
               (get_local $3)
               (i32.const 24)
              )
              (i32.shl
               (get_local $4)
               (i32.const 8)
              )
             )
            )
            (set_local $3
             (i32.load
              (i32.add
               (get_local $1)
               (i32.const 13)
              )
             )
            )
            (i32.store
             (i32.add
              (get_local $0)
              (i32.const 12)
             )
             (i32.or
              (i32.shr_u
               (get_local $4)
               (i32.const 24)
              )
              (i32.shl
               (get_local $3)
               (i32.const 8)
              )
             )
            )
            (set_local $1
             (i32.add
              (get_local $1)
              (i32.const 16)
             )
            )
            (set_local $0
             (i32.add
              (get_local $0)
              (i32.const 16)
             )
            )
            (set_local $2
             (i32.sub
              (get_local $2)
              (i32.const 16)
             )
            )
           )
           (br $continue|3)
          )
         )
        )
       )
       (br $break|2)
      )
     )
     (block
      (set_local $3
       (i32.load
        (get_local $1)
       )
      )
      (i32.store8
       (block (result i32)
        (set_local $5
         (get_local $0)
        )
        (set_local $0
         (i32.add
          (get_local $5)
          (i32.const 1)
         )
        )
        (get_local $5)
       )
       (i32.load8_u
        (block (result i32)
         (set_local $5
          (get_local $1)
         )
         (set_local $1
          (i32.add
           (get_local $5)
           (i32.const 1)
          )
         )
         (get_local $5)
        )
       )
      )
      (i32.store8
       (block (result i32)
        (set_local $5
         (get_local $0)
        )
        (set_local $0
         (i32.add
          (get_local $5)
          (i32.const 1)
         )
        )
        (get_local $5)
       )
       (i32.load8_u
        (block (result i32)
         (set_local $5
          (get_local $1)
         )
         (set_local $1
          (i32.add
           (get_local $5)
           (i32.const 1)
          )
         )
         (get_local $5)
        )
       )
      )
      (set_local $2
       (i32.sub
        (get_local $2)
        (i32.const 2)
       )
      )
      (block $break|4
       (loop $continue|4
        (if
         (i32.ge_u
          (get_local $2)
          (i32.const 18)
         )
         (block
          (block
           (set_local $4
            (i32.load
             (i32.add
              (get_local $1)
              (i32.const 2)
             )
            )
           )
           (i32.store
            (get_local $0)
            (i32.or
             (i32.shr_u
              (get_local $3)
              (i32.const 16)
             )
             (i32.shl
              (get_local $4)
              (i32.const 16)
             )
            )
           )
           (set_local $3
            (i32.load
             (i32.add
              (get_local $1)
              (i32.const 6)
             )
            )
           )
           (i32.store
            (i32.add
             (get_local $0)
             (i32.const 4)
            )
            (i32.or
             (i32.shr_u
              (get_local $4)
              (i32.const 16)
             )
             (i32.shl
              (get_local $3)
              (i32.const 16)
             )
            )
           )
           (set_local $4
            (i32.load
             (i32.add
              (get_local $1)
              (i32.const 10)
             )
            )
           )
           (i32.store
            (i32.add
             (get_local $0)
             (i32.const 8)
            )
            (i32.or
             (i32.shr_u
              (get_local $3)
              (i32.const 16)
             )
             (i32.shl
              (get_local $4)
              (i32.const 16)
             )
            )
           )
           (set_local $3
            (i32.load
             (i32.add
              (get_local $1)
              (i32.const 14)
             )
            )
           )
           (i32.store
            (i32.add
             (get_local $0)
             (i32.const 12)
            )
            (i32.or
             (i32.shr_u
              (get_local $4)
              (i32.const 16)
             )
             (i32.shl
              (get_local $3)
              (i32.const 16)
             )
            )
           )
           (set_local $1
            (i32.add
             (get_local $1)
             (i32.const 16)
            )
           )
           (set_local $0
            (i32.add
             (get_local $0)
             (i32.const 16)
            )
           )
           (set_local $2
            (i32.sub
             (get_local $2)
             (i32.const 16)
            )
           )
          )
          (br $continue|4)
         )
        )
       )
      )
      (br $break|2)
     )
    )
    (block
     (set_local $3
      (i32.load
       (get_local $1)
      )
     )
     (i32.store8
      (block (result i32)
       (set_local $5
        (get_local $0)
       )
       (set_local $0
        (i32.add
         (get_local $5)
         (i32.const 1)
        )
       )
       (get_local $5)
      )
      (i32.load8_u
       (block (result i32)
        (set_local $5
         (get_local $1)
        )
        (set_local $1
         (i32.add
          (get_local $5)
          (i32.const 1)
         )
        )
        (get_local $5)
       )
      )
     )
     (set_local $2
      (i32.sub
       (get_local $2)
       (i32.const 1)
      )
     )
     (block $break|5
      (loop $continue|5
       (if
        (i32.ge_u
         (get_local $2)
         (i32.const 19)
        )
        (block
         (block
          (set_local $4
           (i32.load
            (i32.add
             (get_local $1)
             (i32.const 3)
            )
           )
          )
          (i32.store
           (get_local $0)
           (i32.or
            (i32.shr_u
             (get_local $3)
             (i32.const 8)
            )
            (i32.shl
             (get_local $4)
             (i32.const 24)
            )
           )
          )
          (set_local $3
           (i32.load
            (i32.add
             (get_local $1)
             (i32.const 7)
            )
           )
          )
          (i32.store
           (i32.add
            (get_local $0)
            (i32.const 4)
           )
           (i32.or
            (i32.shr_u
             (get_local $4)
             (i32.const 8)
            )
            (i32.shl
             (get_local $3)
             (i32.const 24)
            )
           )
          )
          (set_local $4
           (i32.load
            (i32.add
             (get_local $1)
             (i32.const 11)
            )
           )
          )
          (i32.store
           (i32.add
            (get_local $0)
            (i32.const 8)
           )
           (i32.or
            (i32.shr_u
             (get_local $3)
             (i32.const 8)
            )
            (i32.shl
             (get_local $4)
             (i32.const 24)
            )
           )
          )
          (set_local $3
           (i32.load
            (i32.add
             (get_local $1)
             (i32.const 15)
            )
           )
          )
          (i32.store
           (i32.add
            (get_local $0)
            (i32.const 12)
           )
           (i32.or
            (i32.shr_u
             (get_local $4)
             (i32.const 8)
            )
            (i32.shl
             (get_local $3)
             (i32.const 24)
            )
           )
          )
          (set_local $1
           (i32.add
            (get_local $1)
            (i32.const 16)
           )
          )
          (set_local $0
           (i32.add
            (get_local $0)
            (i32.const 16)
           )
          )
          (set_local $2
           (i32.sub
            (get_local $2)
            (i32.const 16)
           )
          )
         )
         (br $continue|5)
        )
       )
      )
     )
     (br $break|2)
    )
   )
  )
  (if
   (i32.and
    (get_local $2)
    (i32.const 16)
   )
   (block
    (i32.store8
     (block (result i32)
      (set_local $5
       (get_local $0)
      )
      (set_local $0
       (i32.add
        (get_local $5)
        (i32.const 1)
       )
      )
      (get_local $5)
     )
     (i32.load8_u
      (block (result i32)
       (set_local $5
        (get_local $1)
       )
       (set_local $1
        (i32.add
         (get_local $5)
         (i32.const 1)
        )
       )
       (get_local $5)
      )
     )
    )
    (i32.store8
     (block (result i32)
      (set_local $5
       (get_local $0)
      )
      (set_local $0
       (i32.add
        (get_local $5)
        (i32.const 1)
       )
      )
      (get_local $5)
     )
     (i32.load8_u
      (block (result i32)
       (set_local $5
        (get_local $1)
       )
       (set_local $1
        (i32.add
         (get_local $5)
         (i32.const 1)
        )
       )
       (get_local $5)
      )
     )
    )
    (i32.store8
     (block (result i32)
      (set_local $5
       (get_local $0)
      )
      (set_local $0
       (i32.add
        (get_local $5)
        (i32.const 1)
       )
      )
      (get_local $5)
     )
     (i32.load8_u
      (block (result i32)
       (set_local $5
        (get_local $1)
       )
       (set_local $1
        (i32.add
         (get_local $5)
         (i32.const 1)
        )
       )
       (get_local $5)
      )
     )
    )
    (i32.store8
     (block (result i32)
      (set_local $5
       (get_local $0)
      )
      (set_local $0
       (i32.add
        (get_local $5)
        (i32.const 1)
       )
      )
      (get_local $5)
     )
     (i32.load8_u
      (block (result i32)
       (set_local $5
        (get_local $1)
       )
       (set_local $1
        (i32.add
         (get_local $5)
         (i32.const 1)
        )
       )
       (get_local $5)
      )
     )
    )
    (i32.store8
     (block (result i32)
      (set_local $5
       (get_local $0)
      )
      (set_local $0
       (i32.add
        (get_local $5)
        (i32.const 1)
       )
      )
      (get_local $5)
     )
     (i32.load8_u
      (block (result i32)
       (set_local $5
        (get_local $1)
       )
       (set_local $1
        (i32.add
         (get_local $5)
         (i32.const 1)
        )
       )
       (get_local $5)
      )
     )
    )
    (i32.store8
     (block (result i32)
      (set_local $5
       (get_local $0)
      )
      (set_local $0
       (i32.add
        (get_local $5)
        (i32.const 1)
       )
      )
      (get_local $5)
     )
     (i32.load8_u
      (block (result i32)
       (set_local $5
        (get_local $1)
       )
       (set_local $1
        (i32.add
         (get_local $5)
         (i32.const 1)
        )
       )
       (get_local $5)
      )
     )
    )
    (i32.store8
     (block (result i32)
      (set_local $5
       (get_local $0)
      )
      (set_local $0
       (i32.add
        (get_local $5)
        (i32.const 1)
       )
      )
      (get_local $5)
     )
     (i32.load8_u
      (block (result i32)
       (set_local $5
        (get_local $1)
       )
       (set_local $1
        (i32.add
         (get_local $5)
         (i32.const 1)
        )
       )
       (get_local $5)
      )
     )
    )
    (i32.store8
     (block (result i32)
      (set_local $5
       (get_local $0)
      )
      (set_local $0
       (i32.add
        (get_local $5)
        (i32.const 1)
       )
      )
      (get_local $5)
     )
     (i32.load8_u
      (block (result i32)
       (set_local $5
        (get_local $1)
       )
       (set_local $1
        (i32.add
         (get_local $5)
         (i32.const 1)
        )
       )
       (get_local $5)
      )
     )
    )
    (i32.store8
     (block (result i32)
      (set_local $5
       (get_local $0)
      )
      (set_local $0
       (i32.add
        (get_local $5)
        (i32.const 1)
       )
      )
      (get_local $5)
     )
     (i32.load8_u
      (block (result i32)
       (set_local $5
        (get_local $1)
       )
       (set_local $1
        (i32.add
         (get_local $5)
         (i32.const 1)
        )
       )
       (get_local $5)
      )
     )
    )
    (i32.store8
     (block (result i32)
      (set_local $5
       (get_local $0)
      )
      (set_local $0
       (i32.add
        (get_local $5)
        (i32.const 1)
       )
      )
      (get_local $5)
     )
     (i32.load8_u
      (block (result i32)
       (set_local $5
        (get_local $1)
       )
       (set_local $1
        (i32.add
         (get_local $5)
         (i32.const 1)
        )
       )
       (get_local $5)
      )
     )
    )
    (i32.store8
     (block (result i32)
      (set_local $5
       (get_local $0)
      )
      (set_local $0
       (i32.add
        (get_local $5)
        (i32.const 1)
       )
      )
      (get_local $5)
     )
     (i32.load8_u
      (block (result i32)
       (set_local $5
        (get_local $1)
       )
       (set_local $1
        (i32.add
         (get_local $5)
         (i32.const 1)
        )
       )
       (get_local $5)
      )
     )
    )
    (i32.store8
     (block (result i32)
      (set_local $5
       (get_local $0)
      )
      (set_local $0
       (i32.add
        (get_local $5)
        (i32.const 1)
       )
      )
      (get_local $5)
     )
     (i32.load8_u
      (block (result i32)
       (set_local $5
        (get_local $1)
       )
       (set_local $1
        (i32.add
         (get_local $5)
         (i32.const 1)
        )
       )
       (get_local $5)
      )
     )
    )
    (i32.store8
     (block (result i32)
      (set_local $5
       (get_local $0)
      )
      (set_local $0
       (i32.add
        (get_local $5)
        (i32.const 1)
       )
      )
      (get_local $5)
     )
     (i32.load8_u
      (block (result i32)
       (set_local $5
        (get_local $1)
       )
       (set_local $1
        (i32.add
         (get_local $5)
         (i32.const 1)
        )
       )
       (get_local $5)
      )
     )
    )
    (i32.store8
     (block (result i32)
      (set_local $5
       (get_local $0)
      )
      (set_local $0
       (i32.add
        (get_local $5)
        (i32.const 1)
       )
      )
      (get_local $5)
     )
     (i32.load8_u
      (block (result i32)
       (set_local $5
        (get_local $1)
       )
       (set_local $1
        (i32.add
         (get_local $5)
         (i32.const 1)
        )
       )
       (get_local $5)
      )
     )
    )
    (i32.store8
     (block (result i32)
      (set_local $5
       (get_local $0)
      )
      (set_local $0
       (i32.add
        (get_local $5)
        (i32.const 1)
       )
      )
      (get_local $5)
     )
     (i32.load8_u
      (block (result i32)
       (set_local $5
        (get_local $1)
       )
       (set_local $1
        (i32.add
         (get_local $5)
         (i32.const 1)
        )
       )
       (get_local $5)
      )
     )
    )
    (i32.store8
     (block (result i32)
      (set_local $5
       (get_local $0)
      )
      (set_local $0
       (i32.add
        (get_local $5)
        (i32.const 1)
       )
      )
      (get_local $5)
     )
     (i32.load8_u
      (block (result i32)
       (set_local $5
        (get_local $1)
       )
       (set_local $1
        (i32.add
         (get_local $5)
         (i32.const 1)
        )
       )
       (get_local $5)
      )
     )
    )
   )
  )
  (if
   (i32.and
    (get_local $2)
    (i32.const 8)
   )
   (block
    (i32.store8
     (block (result i32)
      (set_local $5
       (get_local $0)
      )
      (set_local $0
       (i32.add
        (get_local $5)
        (i32.const 1)
       )
      )
      (get_local $5)
     )
     (i32.load8_u
      (block (result i32)
       (set_local $5
        (get_local $1)
       )
       (set_local $1
        (i32.add
         (get_local $5)
         (i32.const 1)
        )
       )
       (get_local $5)
      )
     )
    )
    (i32.store8
     (block (result i32)
      (set_local $5
       (get_local $0)
      )
      (set_local $0
       (i32.add
        (get_local $5)
        (i32.const 1)
       )
      )
      (get_local $5)
     )
     (i32.load8_u
      (block (result i32)
       (set_local $5
        (get_local $1)
       )
       (set_local $1
        (i32.add
         (get_local $5)
         (i32.const 1)
        )
       )
       (get_local $5)
      )
     )
    )
    (i32.store8
     (block (result i32)
      (set_local $5
       (get_local $0)
      )
      (set_local $0
       (i32.add
        (get_local $5)
        (i32.const 1)
       )
      )
      (get_local $5)
     )
     (i32.load8_u
      (block (result i32)
       (set_local $5
        (get_local $1)
       )
       (set_local $1
        (i32.add
         (get_local $5)
         (i32.const 1)
        )
       )
       (get_local $5)
      )
     )
    )
    (i32.store8
     (block (result i32)
      (set_local $5
       (get_local $0)
      )
      (set_local $0
       (i32.add
        (get_local $5)
        (i32.const 1)
       )
      )
      (get_local $5)
     )
     (i32.load8_u
      (block (result i32)
       (set_local $5
        (get_local $1)
       )
       (set_local $1
        (i32.add
         (get_local $5)
         (i32.const 1)
        )
       )
       (get_local $5)
      )
     )
    )
    (i32.store8
     (block (result i32)
      (set_local $5
       (get_local $0)
      )
      (set_local $0
       (i32.add
        (get_local $5)
        (i32.const 1)
       )
      )
      (get_local $5)
     )
     (i32.load8_u
      (block (result i32)
       (set_local $5
        (get_local $1)
       )
       (set_local $1
        (i32.add
         (get_local $5)
         (i32.const 1)
        )
       )
       (get_local $5)
      )
     )
    )
    (i32.store8
     (block (result i32)
      (set_local $5
       (get_local $0)
      )
      (set_local $0
       (i32.add
        (get_local $5)
        (i32.const 1)
       )
      )
      (get_local $5)
     )
     (i32.load8_u
      (block (result i32)
       (set_local $5
        (get_local $1)
       )
       (set_local $1
        (i32.add
         (get_local $5)
         (i32.const 1)
        )
       )
       (get_local $5)
      )
     )
    )
    (i32.store8
     (block (result i32)
      (set_local $5
       (get_local $0)
      )
      (set_local $0
       (i32.add
        (get_local $5)
        (i32.const 1)
       )
      )
      (get_local $5)
     )
     (i32.load8_u
      (block (result i32)
       (set_local $5
        (get_local $1)
       )
       (set_local $1
        (i32.add
         (get_local $5)
         (i32.const 1)
        )
       )
       (get_local $5)
      )
     )
    )
    (i32.store8
     (block (result i32)
      (set_local $5
       (get_local $0)
      )
      (set_local $0
       (i32.add
        (get_local $5)
        (i32.const 1)
       )
      )
      (get_local $5)
     )
     (i32.load8_u
      (block (result i32)
       (set_local $5
        (get_local $1)
       )
       (set_local $1
        (i32.add
         (get_local $5)
         (i32.const 1)
        )
       )
       (get_local $5)
      )
     )
    )
   )
  )
  (if
   (i32.and
    (get_local $2)
    (i32.const 4)
   )
   (block
    (i32.store8
     (block (result i32)
      (set_local $5
       (get_local $0)
      )
      (set_local $0
       (i32.add
        (get_local $5)
        (i32.const 1)
       )
      )
      (get_local $5)
     )
     (i32.load8_u
      (block (result i32)
       (set_local $5
        (get_local $1)
       )
       (set_local $1
        (i32.add
         (get_local $5)
         (i32.const 1)
        )
       )
       (get_local $5)
      )
     )
    )
    (i32.store8
     (block (result i32)
      (set_local $5
       (get_local $0)
      )
      (set_local $0
       (i32.add
        (get_local $5)
        (i32.const 1)
       )
      )
      (get_local $5)
     )
     (i32.load8_u
      (block (result i32)
       (set_local $5
        (get_local $1)
       )
       (set_local $1
        (i32.add
         (get_local $5)
         (i32.const 1)
        )
       )
       (get_local $5)
      )
     )
    )
    (i32.store8
     (block (result i32)
      (set_local $5
       (get_local $0)
      )
      (set_local $0
       (i32.add
        (get_local $5)
        (i32.const 1)
       )
      )
      (get_local $5)
     )
     (i32.load8_u
      (block (result i32)
       (set_local $5
        (get_local $1)
       )
       (set_local $1
        (i32.add
         (get_local $5)
         (i32.const 1)
        )
       )
       (get_local $5)
      )
     )
    )
    (i32.store8
     (block (result i32)
      (set_local $5
       (get_local $0)
      )
      (set_local $0
       (i32.add
        (get_local $5)
        (i32.const 1)
       )
      )
      (get_local $5)
     )
     (i32.load8_u
      (block (result i32)
       (set_local $5
        (get_local $1)
       )
       (set_local $1
        (i32.add
         (get_local $5)
         (i32.const 1)
        )
       )
       (get_local $5)
      )
     )
    )
   )
  )
  (if
   (i32.and
    (get_local $2)
    (i32.const 2)
   )
   (block
    (i32.store8
     (block (result i32)
      (set_local $5
       (get_local $0)
      )
      (set_local $0
       (i32.add
        (get_local $5)
        (i32.const 1)
       )
      )
      (get_local $5)
     )
     (i32.load8_u
      (block (result i32)
       (set_local $5
        (get_local $1)
       )
       (set_local $1
        (i32.add
         (get_local $5)
         (i32.const 1)
        )
       )
       (get_local $5)
      )
     )
    )
    (i32.store8
     (block (result i32)
      (set_local $5
       (get_local $0)
      )
      (set_local $0
       (i32.add
        (get_local $5)
        (i32.const 1)
       )
      )
      (get_local $5)
     )
     (i32.load8_u
      (block (result i32)
       (set_local $5
        (get_local $1)
       )
       (set_local $1
        (i32.add
         (get_local $5)
         (i32.const 1)
        )
       )
       (get_local $5)
      )
     )
    )
   )
  )
  (if
   (i32.and
    (get_local $2)
    (i32.const 1)
   )
   (i32.store8
    (block (result i32)
     (set_local $5
      (get_local $0)
     )
     (set_local $0
      (i32.add
       (get_local $5)
       (i32.const 1)
      )
     )
     (get_local $5)
    )
    (i32.load8_u
     (block (result i32)
      (set_local $5
       (get_local $1)
      )
      (set_local $1
       (i32.add
        (get_local $5)
        (i32.const 1)
       )
      )
      (get_local $5)
     )
    )
   )
  )
 )
<<<<<<< HEAD
 (func $~lib/memory/memmove (; 9 ;) (type $iiiv) (param $0 i32) (param $1 i32) (param $2 i32)
=======
 (func $~lib/internal/memory/memmove (; 8 ;) (type $iiiv) (param $0 i32) (param $1 i32) (param $2 i32)
>>>>>>> 79657761
  (local $3 i32)
  (if
   (i32.eq
    (get_local $0)
    (get_local $1)
   )
   (return)
  )
  (if
   (if (result i32)
    (tee_local $3
     (i32.le_u
      (i32.add
       (get_local $1)
       (get_local $2)
      )
      (get_local $0)
     )
    )
    (get_local $3)
    (i32.le_u
     (i32.add
      (get_local $0)
      (get_local $2)
     )
     (get_local $1)
    )
   )
   (block
    (call $~lib/internal/memory/memcpy
     (get_local $0)
     (get_local $1)
     (get_local $2)
    )
    (return)
   )
  )
  (if
   (i32.lt_u
    (get_local $0)
    (get_local $1)
   )
   (block
    (if
     (i32.eq
      (i32.and
       (get_local $1)
       (i32.const 7)
      )
      (i32.and
       (get_local $0)
       (i32.const 7)
      )
     )
     (block
      (block $break|0
       (loop $continue|0
        (if
         (i32.and
          (get_local $0)
          (i32.const 7)
         )
         (block
          (block
           (if
            (i32.eqz
             (get_local $2)
            )
            (return)
           )
           (set_local $2
            (i32.sub
             (get_local $2)
             (i32.const 1)
            )
           )
           (i32.store8
            (block (result i32)
             (set_local $3
              (get_local $0)
             )
             (set_local $0
              (i32.add
               (get_local $3)
               (i32.const 1)
              )
             )
             (get_local $3)
            )
            (i32.load8_u
             (block (result i32)
              (set_local $3
               (get_local $1)
              )
              (set_local $1
               (i32.add
                (get_local $3)
                (i32.const 1)
               )
              )
              (get_local $3)
             )
            )
           )
          )
          (br $continue|0)
         )
        )
       )
      )
      (block $break|1
       (loop $continue|1
        (if
         (i32.ge_u
          (get_local $2)
          (i32.const 8)
         )
         (block
          (block
           (i64.store
            (get_local $0)
            (i64.load
             (get_local $1)
            )
           )
           (set_local $2
            (i32.sub
             (get_local $2)
             (i32.const 8)
            )
           )
           (set_local $0
            (i32.add
             (get_local $0)
             (i32.const 8)
            )
           )
           (set_local $1
            (i32.add
             (get_local $1)
             (i32.const 8)
            )
           )
          )
          (br $continue|1)
         )
        )
       )
      )
     )
    )
    (block $break|2
     (loop $continue|2
      (if
       (get_local $2)
       (block
        (block
         (i32.store8
          (block (result i32)
           (set_local $3
            (get_local $0)
           )
           (set_local $0
            (i32.add
             (get_local $3)
             (i32.const 1)
            )
           )
           (get_local $3)
          )
          (i32.load8_u
           (block (result i32)
            (set_local $3
             (get_local $1)
            )
            (set_local $1
             (i32.add
              (get_local $3)
              (i32.const 1)
             )
            )
            (get_local $3)
           )
          )
         )
         (set_local $2
          (i32.sub
           (get_local $2)
           (i32.const 1)
          )
         )
        )
        (br $continue|2)
       )
      )
     )
    )
   )
   (block
    (if
     (i32.eq
      (i32.and
       (get_local $1)
       (i32.const 7)
      )
      (i32.and
       (get_local $0)
       (i32.const 7)
      )
     )
     (block
      (block $break|3
       (loop $continue|3
        (if
         (i32.and
          (i32.add
           (get_local $0)
           (get_local $2)
          )
          (i32.const 7)
         )
         (block
          (block
           (if
            (i32.eqz
             (get_local $2)
            )
            (return)
           )
           (i32.store8
            (i32.add
             (get_local $0)
             (tee_local $2
              (i32.sub
               (get_local $2)
               (i32.const 1)
              )
             )
            )
            (i32.load8_u
             (i32.add
              (get_local $1)
              (get_local $2)
             )
            )
           )
          )
          (br $continue|3)
         )
        )
       )
      )
      (block $break|4
       (loop $continue|4
        (if
         (i32.ge_u
          (get_local $2)
          (i32.const 8)
         )
         (block
          (block
           (set_local $2
            (i32.sub
             (get_local $2)
             (i32.const 8)
            )
           )
           (i64.store
            (i32.add
             (get_local $0)
             (get_local $2)
            )
            (i64.load
             (i32.add
              (get_local $1)
              (get_local $2)
             )
            )
           )
          )
          (br $continue|4)
         )
        )
       )
      )
     )
    )
    (block $break|5
     (loop $continue|5
      (if
       (get_local $2)
       (block
        (i32.store8
         (i32.add
          (get_local $0)
          (tee_local $2
           (i32.sub
            (get_local $2)
            (i32.const 1)
           )
          )
         )
         (i32.load8_u
          (i32.add
           (get_local $1)
           (get_local $2)
          )
         )
        )
        (br $continue|5)
       )
      )
     )
    )
   )
  )
 )
<<<<<<< HEAD
 (func $~lib/memory/memory.copy (; 10 ;) (type $iiiv) (param $0 i32) (param $1 i32) (param $2 i32)
  (call $~lib/memory/memmove
   (get_local $0)
   (get_local $1)
   (get_local $2)
  )
 )
 (func $~lib/internal/arraybuffer/reallocUnsafe (; 11 ;) (type $iii) (param $0 i32) (param $1 i32) (result i32)
=======
 (func $~lib/internal/arraybuffer/reallocateUnsafe (; 9 ;) (type $iii) (param $0 i32) (param $1 i32) (result i32)
>>>>>>> 79657761
  (local $2 i32)
  (local $3 i32)
  (local $4 i32)
  (local $5 i32)
  (local $6 i32)
  (set_local $2
   (i32.load
    (get_local $0)
   )
  )
  (if
   (i32.gt_s
    (get_local $1)
    (get_local $2)
   )
   (block
    (if
     (i32.eqz
      (i32.le_s
       (get_local $1)
       (get_global $~lib/internal/arraybuffer/MAX_BLENGTH)
      )
     )
     (block
      (call $~lib/env/abort
       (i32.const 0)
       (i32.const 216)
       (i32.const 37)
       (i32.const 4)
      )
      (unreachable)
     )
    )
    (if
     (i32.le_s
      (get_local $1)
      (i32.sub
       (call $~lib/internal/arraybuffer/computeSize
        (get_local $2)
       )
       (get_global $~lib/internal/arraybuffer/HEADER_SIZE)
      )
     )
     (block
      (i32.store
       (get_local $0)
       (get_local $1)
      )
      (block $~lib/memory/memory.fill|inlined.0
       (set_local $3
        (i32.add
         (i32.add
          (get_local $0)
          (get_global $~lib/internal/arraybuffer/HEADER_SIZE)
         )
         (get_local $2)
        )
       )
       (set_local $4
        (i32.const 0)
       )
       (set_local $5
        (i32.sub
         (get_local $1)
         (get_local $2)
        )
       )
       (call $~lib/internal/memory/memset
        (get_local $3)
        (get_local $4)
        (get_local $5)
       )
      )
     )
     (block
      (set_local $5
       (call $~lib/internal/arraybuffer/allocateUnsafe
        (get_local $1)
       )
      )
      (block $~lib/memory/memory.copy|inlined.0
       (set_local $4
        (i32.add
         (get_local $5)
         (get_global $~lib/internal/arraybuffer/HEADER_SIZE)
        )
       )
       (set_local $3
        (i32.add
         (get_local $0)
         (get_global $~lib/internal/arraybuffer/HEADER_SIZE)
        )
       )
       (call $~lib/internal/memory/memmove
        (get_local $4)
        (get_local $3)
        (get_local $2)
       )
      )
      (block $~lib/memory/memory.fill|inlined.1
       (set_local $3
        (i32.add
         (i32.add
          (get_local $5)
          (get_global $~lib/internal/arraybuffer/HEADER_SIZE)
         )
         (get_local $2)
        )
       )
       (set_local $4
        (i32.const 0)
       )
       (set_local $6
        (i32.sub
         (get_local $1)
         (get_local $2)
        )
       )
       (call $~lib/internal/memory/memset
        (get_local $3)
        (get_local $4)
        (get_local $6)
       )
      )
      (return
       (get_local $5)
      )
     )
    )
   )
   (if
    (i32.lt_s
     (get_local $1)
     (get_local $2)
    )
    (block
     (if
      (i32.eqz
       (i32.ge_s
        (get_local $1)
        (i32.const 0)
       )
      )
      (block
       (call $~lib/env/abort
        (i32.const 0)
        (i32.const 216)
        (i32.const 61)
        (i32.const 4)
       )
       (unreachable)
      )
     )
     (i32.store
      (get_local $0)
      (get_local $1)
     )
    )
   )
  )
  (get_local $0)
 )
<<<<<<< HEAD
 (func $~lib/array/Array<i32>#__set (; 12 ;) (type $iiiv) (param $0 i32) (param $1 i32) (param $2 i32)
=======
 (func $~lib/array/Array<i32>#__set (; 10 ;) (type $iiiv) (param $0 i32) (param $1 i32) (param $2 i32)
>>>>>>> 79657761
  (local $3 i32)
  (local $4 i32)
  (set_local $3
   (i32.load
    (get_local $0)
   )
  )
  (set_local $4
   (i32.shr_u
    (i32.load
     (get_local $3)
    )
    (i32.const 2)
   )
  )
  (if
   (i32.ge_u
    (get_local $1)
    (get_local $4)
   )
   (block
    (if
     (i32.ge_u
      (get_local $1)
      (i32.const 268435454)
     )
     (block
      (call $~lib/env/abort
       (i32.const 0)
<<<<<<< HEAD
       (i32.const 180)
       (i32.const 87)
=======
       (i32.const 184)
       (i32.const 86)
>>>>>>> 79657761
       (i32.const 41)
      )
      (unreachable)
     )
    )
    (set_local $3
     (call $~lib/internal/arraybuffer/reallocateUnsafe
      (get_local $3)
      (i32.shl
       (i32.add
        (get_local $1)
        (i32.const 1)
       )
       (i32.const 2)
      )
     )
    )
    (i32.store
     (get_local $0)
     (get_local $3)
    )
    (i32.store offset=4
     (get_local $0)
     (i32.add
      (get_local $1)
      (i32.const 1)
     )
    )
   )
  )
  (block $~lib/internal/arraybuffer/storeUnsafe<i32,i32>|inlined.0
   (i32.store offset=8
    (i32.add
     (get_local $3)
     (i32.shl
      (get_local $1)
      (i32.const 2)
     )
    )
    (get_local $2)
   )
  )
 )
<<<<<<< HEAD
 (func $~lib/array/Array<i64>#__get (; 13 ;) (type $iiI) (param $0 i32) (param $1 i32) (result i64)
=======
 (func $~lib/array/Array<i64>#get:length (; 11 ;) (type $ii) (param $0 i32) (result i32)
  (i32.load offset=4
   (get_local $0)
  )
 )
 (func $~lib/array/Array<i64>#__get (; 12 ;) (type $iiI) (param $0 i32) (param $1 i32) (result i64)
>>>>>>> 79657761
  (local $2 i32)
  (set_local $2
   (i32.load
    (get_local $0)
   )
  )
  (if (result i64)
   (i32.lt_u
    (get_local $1)
    (i32.shr_u
     (i32.load
      (get_local $2)
     )
     (i32.const 3)
    )
   )
   (block $~lib/internal/arraybuffer/loadUnsafe<i64,i64>|inlined.0 (result i64)
    (i64.load offset=8
     (i32.add
      (get_local $2)
      (i32.shl
       (get_local $1)
       (i32.const 3)
      )
     )
    )
   )
   (unreachable)
  )
 )
<<<<<<< HEAD
 (func $~lib/array/Array<i64>#__set (; 14 ;) (type $iiIv) (param $0 i32) (param $1 i32) (param $2 i64)
=======
 (func $~lib/array/Array<i64>#__set (; 13 ;) (type $iiIv) (param $0 i32) (param $1 i32) (param $2 i64)
>>>>>>> 79657761
  (local $3 i32)
  (local $4 i32)
  (set_local $3
   (i32.load
    (get_local $0)
   )
  )
  (set_local $4
   (i32.shr_u
    (i32.load
     (get_local $3)
    )
    (i32.const 3)
   )
  )
  (if
   (i32.ge_u
    (get_local $1)
    (get_local $4)
   )
   (block
    (if
     (i32.ge_u
      (get_local $1)
      (i32.const 134217727)
     )
     (block
      (call $~lib/env/abort
       (i32.const 0)
<<<<<<< HEAD
       (i32.const 180)
       (i32.const 87)
=======
       (i32.const 184)
       (i32.const 86)
>>>>>>> 79657761
       (i32.const 41)
      )
      (unreachable)
     )
    )
    (set_local $3
     (call $~lib/internal/arraybuffer/reallocateUnsafe
      (get_local $3)
      (i32.shl
       (i32.add
        (get_local $1)
        (i32.const 1)
       )
       (i32.const 3)
      )
     )
    )
    (i32.store
     (get_local $0)
     (get_local $3)
    )
    (i32.store offset=4
     (get_local $0)
     (i32.add
      (get_local $1)
      (i32.const 1)
     )
    )
   )
  )
  (block $~lib/internal/arraybuffer/storeUnsafe<i64,i64>|inlined.0
   (i64.store offset=8
    (i32.add
     (get_local $3)
     (i32.shl
      (get_local $1)
      (i32.const 3)
     )
    )
    (get_local $2)
   )
  )
 )
<<<<<<< HEAD
=======
 (func $~lib/array/Array<f32>#get:length (; 14 ;) (type $ii) (param $0 i32) (result i32)
  (i32.load offset=4
   (get_local $0)
  )
 )
>>>>>>> 79657761
 (func $~lib/array/Array<f32>#__get (; 15 ;) (type $iif) (param $0 i32) (param $1 i32) (result f32)
  (local $2 i32)
  (set_local $2
   (i32.load
    (get_local $0)
   )
  )
  (if (result f32)
   (i32.lt_u
    (get_local $1)
    (i32.shr_u
     (i32.load
      (get_local $2)
     )
     (i32.const 2)
    )
   )
   (block $~lib/internal/arraybuffer/loadUnsafe<f32,f32>|inlined.0 (result f32)
    (f32.load offset=8
     (i32.add
      (get_local $2)
      (i32.shl
       (get_local $1)
       (i32.const 2)
      )
     )
    )
   )
   (unreachable)
  )
 )
 (func $~lib/array/Array<f32>#__set (; 16 ;) (type $iifv) (param $0 i32) (param $1 i32) (param $2 f32)
  (local $3 i32)
  (local $4 i32)
  (set_local $3
   (i32.load
    (get_local $0)
   )
  )
  (set_local $4
   (i32.shr_u
    (i32.load
     (get_local $3)
    )
    (i32.const 2)
   )
  )
  (if
   (i32.ge_u
    (get_local $1)
    (get_local $4)
   )
   (block
    (if
     (i32.ge_u
      (get_local $1)
      (i32.const 268435454)
     )
     (block
      (call $~lib/env/abort
       (i32.const 0)
<<<<<<< HEAD
       (i32.const 180)
       (i32.const 87)
=======
       (i32.const 184)
       (i32.const 86)
>>>>>>> 79657761
       (i32.const 41)
      )
      (unreachable)
     )
    )
    (set_local $3
     (call $~lib/internal/arraybuffer/reallocateUnsafe
      (get_local $3)
      (i32.shl
       (i32.add
        (get_local $1)
        (i32.const 1)
       )
       (i32.const 2)
      )
     )
    )
    (i32.store
     (get_local $0)
     (get_local $3)
    )
    (i32.store offset=4
     (get_local $0)
     (i32.add
      (get_local $1)
      (i32.const 1)
     )
    )
   )
  )
  (block $~lib/internal/arraybuffer/storeUnsafe<f32,f32>|inlined.0
   (f32.store offset=8
    (i32.add
     (get_local $3)
     (i32.shl
      (get_local $1)
      (i32.const 2)
     )
    )
    (get_local $2)
   )
  )
 )
<<<<<<< HEAD
 (func $~lib/array/Array<f64>#__get (; 17 ;) (type $iiF) (param $0 i32) (param $1 i32) (result f64)
=======
 (func $~lib/array/Array<f64>#get:length (; 17 ;) (type $ii) (param $0 i32) (result i32)
  (i32.load offset=4
   (get_local $0)
  )
 )
 (func $~lib/array/Array<f64>#__get (; 18 ;) (type $iiF) (param $0 i32) (param $1 i32) (result f64)
>>>>>>> 79657761
  (local $2 i32)
  (set_local $2
   (i32.load
    (get_local $0)
   )
  )
  (if (result f64)
   (i32.lt_u
    (get_local $1)
    (i32.shr_u
     (i32.load
      (get_local $2)
     )
     (i32.const 3)
    )
   )
   (block $~lib/internal/arraybuffer/loadUnsafe<f64,f64>|inlined.0 (result f64)
    (f64.load offset=8
     (i32.add
      (get_local $2)
      (i32.shl
       (get_local $1)
       (i32.const 3)
      )
     )
    )
   )
   (unreachable)
  )
 )
<<<<<<< HEAD
 (func $~lib/array/Array<f64>#__set (; 18 ;) (type $iiFv) (param $0 i32) (param $1 i32) (param $2 f64)
=======
 (func $~lib/array/Array<f64>#__set (; 19 ;) (type $iiFv) (param $0 i32) (param $1 i32) (param $2 f64)
>>>>>>> 79657761
  (local $3 i32)
  (local $4 i32)
  (set_local $3
   (i32.load
    (get_local $0)
   )
  )
  (set_local $4
   (i32.shr_u
    (i32.load
     (get_local $3)
    )
    (i32.const 3)
   )
  )
  (if
   (i32.ge_u
    (get_local $1)
    (get_local $4)
   )
   (block
    (if
     (i32.ge_u
      (get_local $1)
      (i32.const 134217727)
     )
     (block
      (call $~lib/env/abort
       (i32.const 0)
<<<<<<< HEAD
       (i32.const 180)
       (i32.const 87)
=======
       (i32.const 184)
       (i32.const 86)
>>>>>>> 79657761
       (i32.const 41)
      )
      (unreachable)
     )
    )
    (set_local $3
     (call $~lib/internal/arraybuffer/reallocateUnsafe
      (get_local $3)
      (i32.shl
       (i32.add
        (get_local $1)
        (i32.const 1)
       )
       (i32.const 3)
      )
     )
    )
    (i32.store
     (get_local $0)
     (get_local $3)
    )
    (i32.store offset=4
     (get_local $0)
     (i32.add
      (get_local $1)
      (i32.const 1)
     )
    )
   )
  )
  (block $~lib/internal/arraybuffer/storeUnsafe<f64,f64>|inlined.0
   (f64.store offset=8
    (i32.add
     (get_local $3)
     (i32.shl
      (get_local $1)
      (i32.const 3)
     )
    )
    (get_local $2)
   )
  )
 )
<<<<<<< HEAD
 (func $start (; 19 ;) (type $v)
  (local $0 i32)
=======
 (func $start (; 20 ;) (type $v)
>>>>>>> 79657761
  (set_global $~lib/allocator/arena/startOffset
   (i32.and
    (i32.add
     (get_global $HEAP_BASE)
     (get_global $~lib/internal/allocator/AL_MASK)
    )
    (i32.xor
     (get_global $~lib/internal/allocator/AL_MASK)
     (i32.const -1)
    )
   )
  )
  (set_global $~lib/allocator/arena/offset
   (get_global $~lib/allocator/arena/startOffset)
  )
  (if
   (i32.eqz
    (i32.eq
     (block $~lib/array/Array<i32>#get:length|inlined.0 (result i32)
      (set_local $0
       (get_global $std/static-array/i)
      )
      (i32.load offset=4
       (get_local $0)
      )
     )
     (i32.const 2)
    )
   )
   (block
    (call $~lib/env/abort
     (i32.const 0)
     (i32.const 136)
     (i32.const 8)
     (i32.const 0)
    )
    (unreachable)
   )
  )
  (if
   (i32.eqz
    (i32.eq
     (call $~lib/array/Array<i32>#__get
      (get_global $std/static-array/i)
      (i32.const 0)
     )
     (i32.const 1)
    )
   )
   (block
    (call $~lib/env/abort
     (i32.const 0)
     (i32.const 136)
     (i32.const 9)
     (i32.const 0)
    )
    (unreachable)
   )
  )
  (if
   (i32.eqz
    (i32.eq
     (call $~lib/array/Array<i32>#__get
      (get_global $std/static-array/i)
      (i32.const 1)
     )
     (i32.const 2)
    )
   )
   (block
    (call $~lib/env/abort
     (i32.const 0)
     (i32.const 136)
     (i32.const 10)
     (i32.const 0)
    )
    (unreachable)
   )
  )
  (call $~lib/array/Array<i32>#__set
   (get_global $std/static-array/i)
   (i32.const 0)
   (i32.const 2)
  )
  (if
   (i32.eqz
    (i32.eq
     (call $~lib/array/Array<i32>#__get
      (get_global $std/static-array/i)
      (i32.const 0)
     )
     (i32.const 2)
    )
   )
   (block
    (call $~lib/env/abort
     (i32.const 0)
     (i32.const 136)
     (i32.const 12)
     (i32.const 0)
    )
    (unreachable)
   )
  )
  (if
   (i32.eqz
    (i32.eq
     (block $~lib/array/Array<i64>#get:length|inlined.0 (result i32)
      (set_local $0
       (get_global $std/static-array/I)
      )
      (i32.load offset=4
       (get_local $0)
      )
     )
     (i32.const 2)
    )
   )
   (block
    (call $~lib/env/abort
     (i32.const 0)
     (i32.const 136)
     (i32.const 14)
     (i32.const 0)
    )
    (unreachable)
   )
  )
  (if
   (i32.eqz
    (i64.eq
     (call $~lib/array/Array<i64>#__get
      (get_global $std/static-array/I)
      (i32.const 0)
     )
     (i64.const 3)
    )
   )
   (block
    (call $~lib/env/abort
     (i32.const 0)
     (i32.const 136)
     (i32.const 15)
     (i32.const 0)
    )
    (unreachable)
   )
  )
  (if
   (i32.eqz
    (i64.eq
     (call $~lib/array/Array<i64>#__get
      (get_global $std/static-array/I)
      (i32.const 1)
     )
     (i64.const 4)
    )
   )
   (block
    (call $~lib/env/abort
     (i32.const 0)
     (i32.const 136)
     (i32.const 16)
     (i32.const 0)
    )
    (unreachable)
   )
  )
  (call $~lib/array/Array<i64>#__set
   (get_global $std/static-array/I)
   (i32.const 0)
   (i64.const 4)
  )
  (if
   (i32.eqz
    (i64.eq
     (call $~lib/array/Array<i64>#__get
      (get_global $std/static-array/I)
      (i32.const 0)
     )
     (i64.const 4)
    )
   )
   (block
    (call $~lib/env/abort
     (i32.const 0)
     (i32.const 136)
     (i32.const 18)
     (i32.const 0)
    )
    (unreachable)
   )
  )
  (if
   (i32.eqz
    (i32.eq
     (block $~lib/array/Array<f32>#get:length|inlined.0 (result i32)
      (set_local $0
       (get_global $std/static-array/f)
      )
      (i32.load offset=4
       (get_local $0)
      )
     )
     (i32.const 2)
    )
   )
   (block
    (call $~lib/env/abort
     (i32.const 0)
     (i32.const 136)
     (i32.const 20)
     (i32.const 0)
    )
    (unreachable)
   )
  )
  (if
   (i32.eqz
    (f32.eq
     (call $~lib/array/Array<f32>#__get
      (get_global $std/static-array/f)
      (i32.const 0)
     )
     (f32.const 1.5)
    )
   )
   (block
    (call $~lib/env/abort
     (i32.const 0)
     (i32.const 136)
     (i32.const 21)
     (i32.const 0)
    )
    (unreachable)
   )
  )
  (if
   (i32.eqz
    (f32.eq
     (call $~lib/array/Array<f32>#__get
      (get_global $std/static-array/f)
      (i32.const 1)
     )
     (f32.const 2.5)
    )
   )
   (block
    (call $~lib/env/abort
     (i32.const 0)
     (i32.const 136)
     (i32.const 22)
     (i32.const 0)
    )
    (unreachable)
   )
  )
  (call $~lib/array/Array<f32>#__set
   (get_global $std/static-array/f)
   (i32.const 0)
   (f32.const 2.5)
  )
  (if
   (i32.eqz
    (f32.eq
     (call $~lib/array/Array<f32>#__get
      (get_global $std/static-array/f)
      (i32.const 0)
     )
     (f32.const 2.5)
    )
   )
   (block
    (call $~lib/env/abort
     (i32.const 0)
     (i32.const 136)
     (i32.const 24)
     (i32.const 0)
    )
    (unreachable)
   )
  )
  (if
   (i32.eqz
    (i32.eq
     (block $~lib/array/Array<f64>#get:length|inlined.0 (result i32)
      (set_local $0
       (get_global $std/static-array/F)
      )
      (i32.load offset=4
       (get_local $0)
      )
     )
     (i32.const 2)
    )
   )
   (block
    (call $~lib/env/abort
     (i32.const 0)
     (i32.const 136)
     (i32.const 26)
     (i32.const 0)
    )
    (unreachable)
   )
  )
  (if
   (i32.eqz
    (f64.eq
     (call $~lib/array/Array<f64>#__get
      (get_global $std/static-array/F)
      (i32.const 0)
     )
     (f64.const 1.25)
    )
   )
   (block
    (call $~lib/env/abort
     (i32.const 0)
     (i32.const 136)
     (i32.const 27)
     (i32.const 0)
    )
    (unreachable)
   )
  )
  (if
   (i32.eqz
    (f64.eq
     (call $~lib/array/Array<f64>#__get
      (get_global $std/static-array/F)
      (i32.const 1)
     )
     (f64.const 2.25)
    )
   )
   (block
    (call $~lib/env/abort
     (i32.const 0)
     (i32.const 136)
     (i32.const 28)
     (i32.const 0)
    )
    (unreachable)
   )
  )
  (call $~lib/array/Array<f64>#__set
   (get_global $std/static-array/F)
   (i32.const 0)
   (f64.const 2.25)
  )
  (if
   (i32.eqz
    (f64.eq
     (call $~lib/array/Array<f64>#__get
      (get_global $std/static-array/F)
      (i32.const 0)
     )
     (f64.const 2.25)
    )
   )
   (block
    (call $~lib/env/abort
     (i32.const 0)
     (i32.const 136)
     (i32.const 30)
     (i32.const 0)
    )
    (unreachable)
   )
  )
 )
)<|MERGE_RESOLUTION|>--- conflicted
+++ resolved
@@ -86,11 +86,7 @@
    )
   )
  )
-<<<<<<< HEAD
- (func $~lib/memory/memset (; 3 ;) (type $iiiv) (param $0 i32) (param $1 i32) (param $2 i32)
-=======
- (func $~lib/internal/memory/memset (; 4 ;) (type $iiiv) (param $0 i32) (param $1 i32) (param $2 i32)
->>>>>>> 79657761
+ (func $~lib/internal/memory/memset (; 3 ;) (type $iiiv) (param $0 i32) (param $1 i32) (param $2 i32)
   (local $3 i32)
   (local $4 i32)
   (local $5 i64)
@@ -442,17 +438,7 @@
    )
   )
  )
-<<<<<<< HEAD
- (func $~lib/memory/memory.fill (; 4 ;) (type $iiiv) (param $0 i32) (param $1 i32) (param $2 i32)
-  (call $~lib/memory/memset
-   (get_local $0)
-   (get_local $1)
-   (get_local $2)
-  )
- )
-=======
->>>>>>> 79657761
- (func $~lib/allocator/arena/__memory_allocate (; 5 ;) (type $ii) (param $0 i32) (result i32)
+ (func $~lib/allocator/arena/__memory_allocate (; 4 ;) (type $ii) (param $0 i32) (result i32)
   (local $1 i32)
   (local $2 i32)
   (local $3 i32)
@@ -558,26 +544,12 @@
     )
    )
   )
-<<<<<<< HEAD
-  (i32.const 0)
- )
- (func $~lib/memory/memory.allocate (; 6 ;) (type $ii) (param $0 i32) (result i32)
-  (return
-   (call $~lib/allocator/arena/__memory_allocate
-    (get_local $0)
-   )
-=======
   (set_global $~lib/allocator/arena/offset
    (get_local $4)
->>>>>>> 79657761
   )
   (get_local $1)
  )
-<<<<<<< HEAD
- (func $~lib/internal/arraybuffer/allocUnsafe (; 7 ;) (type $ii) (param $0 i32) (result i32)
-=======
- (func $~lib/internal/arraybuffer/allocateUnsafe (; 6 ;) (type $ii) (param $0 i32) (result i32)
->>>>>>> 79657761
+ (func $~lib/internal/arraybuffer/allocateUnsafe (; 5 ;) (type $ii) (param $0 i32) (result i32)
   (local $1 i32)
   (local $2 i32)
   (if
@@ -617,11 +589,7 @@
   )
   (get_local $1)
  )
-<<<<<<< HEAD
- (func $~lib/memory/memcpy (; 8 ;) (type $iiiv) (param $0 i32) (param $1 i32) (param $2 i32)
-=======
- (func $~lib/internal/memory/memcpy (; 7 ;) (type $iiiv) (param $0 i32) (param $1 i32) (param $2 i32)
->>>>>>> 79657761
+ (func $~lib/internal/memory/memcpy (; 6 ;) (type $iiiv) (param $0 i32) (param $1 i32) (param $2 i32)
   (local $3 i32)
   (local $4 i32)
   (local $5 i32)
@@ -2423,11 +2391,7 @@
    )
   )
  )
-<<<<<<< HEAD
- (func $~lib/memory/memmove (; 9 ;) (type $iiiv) (param $0 i32) (param $1 i32) (param $2 i32)
-=======
- (func $~lib/internal/memory/memmove (; 8 ;) (type $iiiv) (param $0 i32) (param $1 i32) (param $2 i32)
->>>>>>> 79657761
+ (func $~lib/internal/memory/memmove (; 7 ;) (type $iiiv) (param $0 i32) (param $1 i32) (param $2 i32)
   (local $3 i32)
   (if
    (i32.eq
@@ -2745,18 +2709,7 @@
    )
   )
  )
-<<<<<<< HEAD
- (func $~lib/memory/memory.copy (; 10 ;) (type $iiiv) (param $0 i32) (param $1 i32) (param $2 i32)
-  (call $~lib/memory/memmove
-   (get_local $0)
-   (get_local $1)
-   (get_local $2)
-  )
- )
- (func $~lib/internal/arraybuffer/reallocUnsafe (; 11 ;) (type $iii) (param $0 i32) (param $1 i32) (result i32)
-=======
- (func $~lib/internal/arraybuffer/reallocateUnsafe (; 9 ;) (type $iii) (param $0 i32) (param $1 i32) (result i32)
->>>>>>> 79657761
+ (func $~lib/internal/arraybuffer/reallocateUnsafe (; 8 ;) (type $iii) (param $0 i32) (param $1 i32) (result i32)
   (local $2 i32)
   (local $3 i32)
   (local $4 i32)
@@ -2919,11 +2872,7 @@
   )
   (get_local $0)
  )
-<<<<<<< HEAD
- (func $~lib/array/Array<i32>#__set (; 12 ;) (type $iiiv) (param $0 i32) (param $1 i32) (param $2 i32)
-=======
- (func $~lib/array/Array<i32>#__set (; 10 ;) (type $iiiv) (param $0 i32) (param $1 i32) (param $2 i32)
->>>>>>> 79657761
+ (func $~lib/array/Array<i32>#__set (; 9 ;) (type $iiiv) (param $0 i32) (param $1 i32) (param $2 i32)
   (local $3 i32)
   (local $4 i32)
   (set_local $3
@@ -2953,13 +2902,8 @@
      (block
       (call $~lib/env/abort
        (i32.const 0)
-<<<<<<< HEAD
-       (i32.const 180)
+       (i32.const 184)
        (i32.const 87)
-=======
-       (i32.const 184)
-       (i32.const 86)
->>>>>>> 79657761
        (i32.const 41)
       )
       (unreachable)
@@ -3003,16 +2947,7 @@
    )
   )
  )
-<<<<<<< HEAD
- (func $~lib/array/Array<i64>#__get (; 13 ;) (type $iiI) (param $0 i32) (param $1 i32) (result i64)
-=======
- (func $~lib/array/Array<i64>#get:length (; 11 ;) (type $ii) (param $0 i32) (result i32)
-  (i32.load offset=4
-   (get_local $0)
-  )
- )
- (func $~lib/array/Array<i64>#__get (; 12 ;) (type $iiI) (param $0 i32) (param $1 i32) (result i64)
->>>>>>> 79657761
+ (func $~lib/array/Array<i64>#__get (; 10 ;) (type $iiI) (param $0 i32) (param $1 i32) (result i64)
   (local $2 i32)
   (set_local $2
    (i32.load
@@ -3043,11 +2978,7 @@
    (unreachable)
   )
  )
-<<<<<<< HEAD
- (func $~lib/array/Array<i64>#__set (; 14 ;) (type $iiIv) (param $0 i32) (param $1 i32) (param $2 i64)
-=======
- (func $~lib/array/Array<i64>#__set (; 13 ;) (type $iiIv) (param $0 i32) (param $1 i32) (param $2 i64)
->>>>>>> 79657761
+ (func $~lib/array/Array<i64>#__set (; 11 ;) (type $iiIv) (param $0 i32) (param $1 i32) (param $2 i64)
   (local $3 i32)
   (local $4 i32)
   (set_local $3
@@ -3077,13 +3008,8 @@
      (block
       (call $~lib/env/abort
        (i32.const 0)
-<<<<<<< HEAD
-       (i32.const 180)
+       (i32.const 184)
        (i32.const 87)
-=======
-       (i32.const 184)
-       (i32.const 86)
->>>>>>> 79657761
        (i32.const 41)
       )
       (unreachable)
@@ -3127,15 +3053,7 @@
    )
   )
  )
-<<<<<<< HEAD
-=======
- (func $~lib/array/Array<f32>#get:length (; 14 ;) (type $ii) (param $0 i32) (result i32)
-  (i32.load offset=4
-   (get_local $0)
-  )
- )
->>>>>>> 79657761
- (func $~lib/array/Array<f32>#__get (; 15 ;) (type $iif) (param $0 i32) (param $1 i32) (result f32)
+ (func $~lib/array/Array<f32>#__get (; 12 ;) (type $iif) (param $0 i32) (param $1 i32) (result f32)
   (local $2 i32)
   (set_local $2
    (i32.load
@@ -3166,7 +3084,7 @@
    (unreachable)
   )
  )
- (func $~lib/array/Array<f32>#__set (; 16 ;) (type $iifv) (param $0 i32) (param $1 i32) (param $2 f32)
+ (func $~lib/array/Array<f32>#__set (; 13 ;) (type $iifv) (param $0 i32) (param $1 i32) (param $2 f32)
   (local $3 i32)
   (local $4 i32)
   (set_local $3
@@ -3196,13 +3114,8 @@
      (block
       (call $~lib/env/abort
        (i32.const 0)
-<<<<<<< HEAD
-       (i32.const 180)
+       (i32.const 184)
        (i32.const 87)
-=======
-       (i32.const 184)
-       (i32.const 86)
->>>>>>> 79657761
        (i32.const 41)
       )
       (unreachable)
@@ -3246,16 +3159,7 @@
    )
   )
  )
-<<<<<<< HEAD
- (func $~lib/array/Array<f64>#__get (; 17 ;) (type $iiF) (param $0 i32) (param $1 i32) (result f64)
-=======
- (func $~lib/array/Array<f64>#get:length (; 17 ;) (type $ii) (param $0 i32) (result i32)
-  (i32.load offset=4
-   (get_local $0)
-  )
- )
- (func $~lib/array/Array<f64>#__get (; 18 ;) (type $iiF) (param $0 i32) (param $1 i32) (result f64)
->>>>>>> 79657761
+ (func $~lib/array/Array<f64>#__get (; 14 ;) (type $iiF) (param $0 i32) (param $1 i32) (result f64)
   (local $2 i32)
   (set_local $2
    (i32.load
@@ -3286,11 +3190,7 @@
    (unreachable)
   )
  )
-<<<<<<< HEAD
- (func $~lib/array/Array<f64>#__set (; 18 ;) (type $iiFv) (param $0 i32) (param $1 i32) (param $2 f64)
-=======
- (func $~lib/array/Array<f64>#__set (; 19 ;) (type $iiFv) (param $0 i32) (param $1 i32) (param $2 f64)
->>>>>>> 79657761
+ (func $~lib/array/Array<f64>#__set (; 15 ;) (type $iiFv) (param $0 i32) (param $1 i32) (param $2 f64)
   (local $3 i32)
   (local $4 i32)
   (set_local $3
@@ -3320,13 +3220,8 @@
      (block
       (call $~lib/env/abort
        (i32.const 0)
-<<<<<<< HEAD
-       (i32.const 180)
+       (i32.const 184)
        (i32.const 87)
-=======
-       (i32.const 184)
-       (i32.const 86)
->>>>>>> 79657761
        (i32.const 41)
       )
       (unreachable)
@@ -3370,12 +3265,8 @@
    )
   )
  )
-<<<<<<< HEAD
- (func $start (; 19 ;) (type $v)
+ (func $start (; 16 ;) (type $v)
   (local $0 i32)
-=======
- (func $start (; 20 ;) (type $v)
->>>>>>> 79657761
   (set_global $~lib/allocator/arena/startOffset
    (i32.and
     (i32.add
