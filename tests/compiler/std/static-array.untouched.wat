--- conflicted
+++ resolved
@@ -1,22 +1,15 @@
 (module
- (type $ii (func (param i32) (result i32)))
  (type $iiiiv (func (param i32 i32 i32 i32)))
  (type $iii (func (param i32 i32) (result i32)))
- (type $iiii (func (param i32 i32 i32) (result i32)))
  (type $iiiv (func (param i32 i32 i32)))
+ (type $ii (func (param i32) (result i32)))
  (type $iv (func (param i32)))
  (type $iiI (func (param i32 i32) (result i64)))
- (type $iiiI (func (param i32 i32 i32) (result i64)))
  (type $iiIv (func (param i32 i32 i64)))
- (type $iiIiv (func (param i32 i32 i64 i32)))
  (type $iif (func (param i32 i32) (result f32)))
- (type $iiif (func (param i32 i32 i32) (result f32)))
  (type $iifv (func (param i32 i32 f32)))
- (type $iifiv (func (param i32 i32 f32 i32)))
  (type $iiF (func (param i32 i32) (result f64)))
- (type $iiiF (func (param i32 i32 i32) (result f64)))
  (type $iiFv (func (param i32 i32 f64)))
- (type $iiFiv (func (param i32 i32 f64 i32)))
  (type $v (func))
  (import "env" "abort" (func $~lib/env/abort (param i32 i32 i32 i32)))
  (memory $0 1)
@@ -49,28 +42,9 @@
  (export "memory" (memory $0))
  (export "table" (table $0))
  (start $start)
- (func $~lib/array/Array<i32>#get:length (; 1 ;) (type $ii) (param $0 i32) (result i32)
-  local.get $0
-  i32.load offset=4
- )
- (func $~lib/internal/arraybuffer/LOAD<i32,i32> (; 2 ;) (type $iiii) (param $0 i32) (param $1 i32) (param $2 i32) (result i32)
-  local.get $0
-  local.get $1
-  i32.const 2
-  i32.shl
-  i32.add
-  local.get $2
-  i32.add
-  i32.load offset=8
- )
- (func $~lib/array/Array<i32>#__get (; 3 ;) (type $iii) (param $0 i32) (param $1 i32) (result i32)
+ (func $~lib/array/Array<i32>#__get (; 1 ;) (type $iii) (param $0 i32) (param $1 i32) (result i32)
   (local $2 i32)
   (local $3 i32)
-<<<<<<< HEAD
-  (local $4 i32)
-  (local $5 i32)
-=======
->>>>>>> cd1cfe69
   local.get $0
   i32.load
   local.set $2
@@ -81,20 +55,7 @@
   i32.shr_u
   i32.lt_u
   if (result i32)
-   local.get $2
-   local.set $3
-   local.get $1
-   local.set $4
-   i32.const 0
-<<<<<<< HEAD
-   local.set $5
-   local.get $3
-   local.get $4
-   i32.const 2
-   i32.shl
-   i32.add
-   local.get $5
-=======
+   i32.const 0
    local.set $3
    local.get $2
    local.get $1
@@ -102,14 +63,13 @@
    i32.shl
    i32.add
    local.get $3
->>>>>>> cd1cfe69
    i32.add
    i32.load offset=8
   else   
    unreachable
   end
  )
- (func $~lib/internal/arraybuffer/computeSize (; 4 ;) (type $ii) (param $0 i32) (result i32)
+ (func $~lib/internal/arraybuffer/computeSize (; 2 ;) (type $ii) (param $0 i32) (result i32)
   i32.const 1
   i32.const 32
   local.get $0
@@ -121,7 +81,7 @@
   i32.sub
   i32.shl
  )
- (func $~lib/allocator/arena/__memory_allocate (; 5 ;) (type $ii) (param $0 i32) (result i32)
+ (func $~lib/allocator/arena/__memory_allocate (; 3 ;) (type $ii) (param $0 i32) (result i32)
   (local $1 i32)
   (local $2 i32)
   (local $3 i32)
@@ -199,16 +159,8 @@
   local.get $4
   global.set $~lib/allocator/arena/offset
   local.get $1
-<<<<<<< HEAD
  )
- (func $~lib/memory/memory.allocate (; 6 ;) (type $ii) (param $0 i32) (result i32)
-  local.get $0
-  call $~lib/allocator/arena/__memory_allocate
-  return
-=======
->>>>>>> cd1cfe69
- )
- (func $~lib/internal/arraybuffer/allocateUnsafe (; 7 ;) (type $ii) (param $0 i32) (result i32)
+ (func $~lib/internal/arraybuffer/allocateUnsafe (; 4 ;) (type $ii) (param $0 i32) (result i32)
   (local $1 i32)
   (local $2 i32)
   local.get $0
@@ -223,17 +175,13 @@
    call $~lib/env/abort
    unreachable
   end
-<<<<<<< HEAD
-  block $__inlined_func$~lib/memory/memory.allocate (result i32)
-=======
   block $~lib/memory/memory.allocate|inlined.0 (result i32)
->>>>>>> cd1cfe69
    local.get $0
    call $~lib/internal/arraybuffer/computeSize
    local.set $2
    local.get $2
    call $~lib/allocator/arena/__memory_allocate
-   br $__inlined_func$~lib/memory/memory.allocate
+   br $~lib/memory/memory.allocate|inlined.0
   end
   local.set $1
   local.get $1
@@ -241,7 +189,7 @@
   i32.store
   local.get $1
  )
- (func $~lib/internal/memory/memcpy (; 8 ;) (type $iiiv) (param $0 i32) (param $1 i32) (param $2 i32)
+ (func $~lib/internal/memory/memcpy (; 5 ;) (type $iiiv) (param $0 i32) (param $1 i32) (param $2 i32)
   (local $3 i32)
   (local $4 i32)
   (local $5 i32)
@@ -1442,7 +1390,7 @@
    i32.store8
   end
  )
- (func $~lib/internal/memory/memmove (; 9 ;) (type $iiiv) (param $0 i32) (param $1 i32) (param $2 i32)
+ (func $~lib/internal/memory/memmove (; 6 ;) (type $iiiv) (param $0 i32) (param $1 i32) (param $2 i32)
   (local $3 i32)
   local.get $0
   local.get $1
@@ -1669,21 +1617,10 @@
    end
   end
  )
- (func $~lib/memory/memory.copy (; 10 ;) (type $iiiv) (param $0 i32) (param $1 i32) (param $2 i32)
-  local.get $0
-  local.get $1
-  local.get $2
-  call $~lib/internal/memory/memmove
- )
- (func $~lib/allocator/arena/__memory_free (; 11 ;) (type $iv) (param $0 i32)
+ (func $~lib/allocator/arena/__memory_free (; 7 ;) (type $iv) (param $0 i32)
   nop
  )
- (func $~lib/memory/memory.free (; 12 ;) (type $iv) (param $0 i32)
-  local.get $0
-  call $~lib/allocator/arena/__memory_free
-  return
- )
- (func $~lib/internal/memory/memset (; 13 ;) (type $iiiv) (param $0 i32) (param $1 i32) (param $2 i32)
+ (func $~lib/internal/memory/memset (; 8 ;) (type $iiiv) (param $0 i32) (param $1 i32) (param $2 i32)
   (local $3 i32)
   (local $4 i32)
   (local $5 i64)
@@ -1937,25 +1874,11 @@
    end
   end
  )
- (func $~lib/memory/memory.fill (; 14 ;) (type $iiiv) (param $0 i32) (param $1 i32) (param $2 i32)
-  local.get $0
-  local.get $1
-  local.get $2
-  call $~lib/internal/memory/memset
- )
- (func $~lib/internal/arraybuffer/reallocateUnsafe (; 15 ;) (type $iii) (param $0 i32) (param $1 i32) (result i32)
+ (func $~lib/internal/arraybuffer/reallocateUnsafe (; 9 ;) (type $iii) (param $0 i32) (param $1 i32) (result i32)
   (local $2 i32)
   (local $3 i32)
   (local $4 i32)
   (local $5 i32)
-<<<<<<< HEAD
-  (local $6 i32)
-  (local $7 i32)
-  (local $8 i32)
-  (local $9 i32)
-  (local $10 i32)
-=======
->>>>>>> cd1cfe69
   local.get $0
   i32.load
   local.set $2
@@ -1989,29 +1912,6 @@
     local.get $1
     call $~lib/internal/arraybuffer/allocateUnsafe
     local.set $3
-<<<<<<< HEAD
-    block $__inlined_func$~lib/memory/memory.copy
-     local.get $3
-     global.get $~lib/internal/arraybuffer/HEADER_SIZE
-     i32.add
-     local.set $4
-     local.get $0
-     global.get $~lib/internal/arraybuffer/HEADER_SIZE
-     i32.add
-     local.set $5
-     local.get $2
-     local.set $6
-     local.get $4
-     local.get $5
-     local.get $6
-     call $~lib/internal/memory/memmove
-    end
-    block $__inlined_func$~lib/memory/memory.free
-     local.get $0
-     local.set $7
-     block
-      local.get $7
-=======
     local.get $3
     global.get $~lib/internal/arraybuffer/HEADER_SIZE
     i32.add
@@ -2027,37 +1927,14 @@
     block $~lib/memory/memory.free|inlined.0
      block
       local.get $0
->>>>>>> cd1cfe69
       call $~lib/allocator/arena/__memory_free
-      br $__inlined_func$~lib/memory/memory.free
+      br $~lib/memory/memory.free|inlined.0
       unreachable
      end
      unreachable
-     br $__inlined_func$~lib/memory/memory.free
     end
     local.get $3
     local.set $0
-<<<<<<< HEAD
-   end
-   block $__inlined_func$~lib/memory/memory.fill
-    local.get $0
-    global.get $~lib/internal/arraybuffer/HEADER_SIZE
-    i32.add
-    local.get $2
-    i32.add
-    local.set $8
-    i32.const 0
-    local.set $9
-    local.get $1
-    local.get $2
-    i32.sub
-    local.set $10
-    local.get $8
-    local.get $9
-    local.get $10
-    call $~lib/internal/memory/memset
-   end
-=======
    end
    local.get $0
    global.get $~lib/internal/arraybuffer/HEADER_SIZE
@@ -2075,7 +1952,6 @@
    local.get $5
    local.get $4
    call $~lib/internal/memory/memset
->>>>>>> cd1cfe69
   else   
    local.get $1
    local.get $2
@@ -2099,31 +1975,11 @@
    end
   end
   local.get $0
-<<<<<<< HEAD
  )
- (func $~lib/internal/arraybuffer/STORE<i32,i32> (; 16 ;) (type $iiiiv) (param $0 i32) (param $1 i32) (param $2 i32) (param $3 i32)
-  local.get $0
-  local.get $1
-  i32.const 2
-  i32.shl
-  i32.add
-  local.get $3
-  i32.add
-  local.get $2
-  i32.store offset=8
-=======
->>>>>>> cd1cfe69
- )
- (func $~lib/array/Array<i32>#__set (; 17 ;) (type $iiiv) (param $0 i32) (param $1 i32) (param $2 i32)
+ (func $~lib/array/Array<i32>#__set (; 10 ;) (type $iiiv) (param $0 i32) (param $1 i32) (param $2 i32)
   (local $3 i32)
   (local $4 i32)
   (local $5 i32)
-<<<<<<< HEAD
-  (local $6 i32)
-  (local $7 i32)
-  (local $8 i32)
-=======
->>>>>>> cd1cfe69
   local.get $0
   i32.load
   local.set $3
@@ -2164,41 +2020,6 @@
    i32.add
    i32.store offset=4
   end
-<<<<<<< HEAD
-  block $__inlined_func$~lib/internal/arraybuffer/STORE<i32,i32>
-   local.get $3
-   local.set $5
-   local.get $1
-   local.set $6
-   local.get $2
-   local.set $7
-   i32.const 0
-   local.set $8
-   local.get $5
-   local.get $6
-   i32.const 2
-   i32.shl
-   i32.add
-   local.get $8
-   i32.add
-   local.get $7
-   i32.store offset=8
-  end
- )
- (func $~lib/array/Array<i64>#get:length (; 18 ;) (type $ii) (param $0 i32) (result i32)
-  local.get $0
-  i32.load offset=4
- )
- (func $~lib/internal/arraybuffer/LOAD<i64,i64> (; 19 ;) (type $iiiI) (param $0 i32) (param $1 i32) (param $2 i32) (result i64)
-  local.get $0
-  local.get $1
-  i32.const 3
-  i32.shl
-  i32.add
-  local.get $2
-  i32.add
-  i64.load offset=8
-=======
   i32.const 0
   local.set $5
   local.get $3
@@ -2210,16 +2031,10 @@
   i32.add
   local.get $2
   i32.store offset=8
->>>>>>> cd1cfe69
  )
- (func $~lib/array/Array<i64>#__get (; 20 ;) (type $iiI) (param $0 i32) (param $1 i32) (result i64)
+ (func $~lib/array/Array<i64>#__get (; 11 ;) (type $iiI) (param $0 i32) (param $1 i32) (result i64)
   (local $2 i32)
   (local $3 i32)
-<<<<<<< HEAD
-  (local $4 i32)
-  (local $5 i32)
-=======
->>>>>>> cd1cfe69
   local.get $0
   i32.load
   local.set $2
@@ -2230,20 +2045,7 @@
   i32.shr_u
   i32.lt_u
   if (result i64)
-   local.get $2
-   local.set $3
-   local.get $1
-   local.set $4
-   i32.const 0
-<<<<<<< HEAD
-   local.set $5
-   local.get $3
-   local.get $4
-   i32.const 3
-   i32.shl
-   i32.add
-   local.get $5
-=======
+   i32.const 0
    local.set $3
    local.get $2
    local.get $1
@@ -2251,34 +2053,16 @@
    i32.shl
    i32.add
    local.get $3
->>>>>>> cd1cfe69
    i32.add
    i64.load offset=8
   else   
    unreachable
   end
  )
- (func $~lib/internal/arraybuffer/STORE<i64,i64> (; 21 ;) (type $iiIiv) (param $0 i32) (param $1 i32) (param $2 i64) (param $3 i32)
-  local.get $0
-  local.get $1
-  i32.const 3
-  i32.shl
-  i32.add
-  local.get $3
-  i32.add
-  local.get $2
-  i64.store offset=8
- )
- (func $~lib/array/Array<i64>#__set (; 22 ;) (type $iiIv) (param $0 i32) (param $1 i32) (param $2 i64)
+ (func $~lib/array/Array<i64>#__set (; 12 ;) (type $iiIv) (param $0 i32) (param $1 i32) (param $2 i64)
   (local $3 i32)
   (local $4 i32)
   (local $5 i32)
-<<<<<<< HEAD
-  (local $6 i32)
-  (local $7 i64)
-  (local $8 i32)
-=======
->>>>>>> cd1cfe69
   local.get $0
   i32.load
   local.set $3
@@ -2319,41 +2103,6 @@
    i32.add
    i32.store offset=4
   end
-<<<<<<< HEAD
-  block $__inlined_func$~lib/internal/arraybuffer/STORE<i64,i64>
-   local.get $3
-   local.set $5
-   local.get $1
-   local.set $6
-   local.get $2
-   local.set $7
-   i32.const 0
-   local.set $8
-   local.get $5
-   local.get $6
-   i32.const 3
-   i32.shl
-   i32.add
-   local.get $8
-   i32.add
-   local.get $7
-   i64.store offset=8
-  end
- )
- (func $~lib/array/Array<f32>#get:length (; 23 ;) (type $ii) (param $0 i32) (result i32)
-  local.get $0
-  i32.load offset=4
- )
- (func $~lib/internal/arraybuffer/LOAD<f32,f32> (; 24 ;) (type $iiif) (param $0 i32) (param $1 i32) (param $2 i32) (result f32)
-  local.get $0
-  local.get $1
-  i32.const 2
-  i32.shl
-  i32.add
-  local.get $2
-  i32.add
-  f32.load offset=8
-=======
   i32.const 0
   local.set $5
   local.get $3
@@ -2365,16 +2114,10 @@
   i32.add
   local.get $2
   i64.store offset=8
->>>>>>> cd1cfe69
  )
- (func $~lib/array/Array<f32>#__get (; 25 ;) (type $iif) (param $0 i32) (param $1 i32) (result f32)
+ (func $~lib/array/Array<f32>#__get (; 13 ;) (type $iif) (param $0 i32) (param $1 i32) (result f32)
   (local $2 i32)
   (local $3 i32)
-<<<<<<< HEAD
-  (local $4 i32)
-  (local $5 i32)
-=======
->>>>>>> cd1cfe69
   local.get $0
   i32.load
   local.set $2
@@ -2385,20 +2128,7 @@
   i32.shr_u
   i32.lt_u
   if (result f32)
-   local.get $2
-   local.set $3
-   local.get $1
-   local.set $4
-   i32.const 0
-<<<<<<< HEAD
-   local.set $5
-   local.get $3
-   local.get $4
-   i32.const 2
-   i32.shl
-   i32.add
-   local.get $5
-=======
+   i32.const 0
    local.set $3
    local.get $2
    local.get $1
@@ -2406,34 +2136,16 @@
    i32.shl
    i32.add
    local.get $3
->>>>>>> cd1cfe69
    i32.add
    f32.load offset=8
   else   
    unreachable
   end
  )
- (func $~lib/internal/arraybuffer/STORE<f32,f32> (; 26 ;) (type $iifiv) (param $0 i32) (param $1 i32) (param $2 f32) (param $3 i32)
-  local.get $0
-  local.get $1
-  i32.const 2
-  i32.shl
-  i32.add
-  local.get $3
-  i32.add
-  local.get $2
-  f32.store offset=8
- )
- (func $~lib/array/Array<f32>#__set (; 27 ;) (type $iifv) (param $0 i32) (param $1 i32) (param $2 f32)
+ (func $~lib/array/Array<f32>#__set (; 14 ;) (type $iifv) (param $0 i32) (param $1 i32) (param $2 f32)
   (local $3 i32)
   (local $4 i32)
   (local $5 i32)
-<<<<<<< HEAD
-  (local $6 i32)
-  (local $7 f32)
-  (local $8 i32)
-=======
->>>>>>> cd1cfe69
   local.get $0
   i32.load
   local.set $3
@@ -2474,41 +2186,6 @@
    i32.add
    i32.store offset=4
   end
-<<<<<<< HEAD
-  block $__inlined_func$~lib/internal/arraybuffer/STORE<f32,f32>
-   local.get $3
-   local.set $5
-   local.get $1
-   local.set $6
-   local.get $2
-   local.set $7
-   i32.const 0
-   local.set $8
-   local.get $5
-   local.get $6
-   i32.const 2
-   i32.shl
-   i32.add
-   local.get $8
-   i32.add
-   local.get $7
-   f32.store offset=8
-  end
- )
- (func $~lib/array/Array<f64>#get:length (; 28 ;) (type $ii) (param $0 i32) (result i32)
-  local.get $0
-  i32.load offset=4
- )
- (func $~lib/internal/arraybuffer/LOAD<f64,f64> (; 29 ;) (type $iiiF) (param $0 i32) (param $1 i32) (param $2 i32) (result f64)
-  local.get $0
-  local.get $1
-  i32.const 3
-  i32.shl
-  i32.add
-  local.get $2
-  i32.add
-  f64.load offset=8
-=======
   i32.const 0
   local.set $5
   local.get $3
@@ -2520,16 +2197,10 @@
   i32.add
   local.get $2
   f32.store offset=8
->>>>>>> cd1cfe69
  )
- (func $~lib/array/Array<f64>#__get (; 30 ;) (type $iiF) (param $0 i32) (param $1 i32) (result f64)
+ (func $~lib/array/Array<f64>#__get (; 15 ;) (type $iiF) (param $0 i32) (param $1 i32) (result f64)
   (local $2 i32)
   (local $3 i32)
-<<<<<<< HEAD
-  (local $4 i32)
-  (local $5 i32)
-=======
->>>>>>> cd1cfe69
   local.get $0
   i32.load
   local.set $2
@@ -2540,20 +2211,7 @@
   i32.shr_u
   i32.lt_u
   if (result f64)
-   local.get $2
-   local.set $3
-   local.get $1
-   local.set $4
-   i32.const 0
-<<<<<<< HEAD
-   local.set $5
-   local.get $3
-   local.get $4
-   i32.const 3
-   i32.shl
-   i32.add
-   local.get $5
-=======
+   i32.const 0
    local.set $3
    local.get $2
    local.get $1
@@ -2561,34 +2219,16 @@
    i32.shl
    i32.add
    local.get $3
->>>>>>> cd1cfe69
    i32.add
    f64.load offset=8
   else   
    unreachable
   end
  )
- (func $~lib/internal/arraybuffer/STORE<f64,f64> (; 31 ;) (type $iiFiv) (param $0 i32) (param $1 i32) (param $2 f64) (param $3 i32)
-  local.get $0
-  local.get $1
-  i32.const 3
-  i32.shl
-  i32.add
-  local.get $3
-  i32.add
-  local.get $2
-  f64.store offset=8
- )
- (func $~lib/array/Array<f64>#__set (; 32 ;) (type $iiFv) (param $0 i32) (param $1 i32) (param $2 f64)
+ (func $~lib/array/Array<f64>#__set (; 16 ;) (type $iiFv) (param $0 i32) (param $1 i32) (param $2 f64)
   (local $3 i32)
   (local $4 i32)
   (local $5 i32)
-<<<<<<< HEAD
-  (local $6 i32)
-  (local $7 f64)
-  (local $8 i32)
-=======
->>>>>>> cd1cfe69
   local.get $0
   i32.load
   local.set $3
@@ -2629,27 +2269,6 @@
    i32.add
    i32.store offset=4
   end
-<<<<<<< HEAD
-  block $__inlined_func$~lib/internal/arraybuffer/STORE<f64,f64>
-   local.get $3
-   local.set $5
-   local.get $1
-   local.set $6
-   local.get $2
-   local.set $7
-   i32.const 0
-   local.set $8
-   local.get $5
-   local.get $6
-   i32.const 3
-   i32.shl
-   i32.add
-   local.get $8
-   i32.add
-   local.get $7
-   f64.store offset=8
-  end
-=======
   i32.const 0
   local.set $5
   local.get $3
@@ -2661,16 +2280,9 @@
   i32.add
   local.get $2
   f64.store offset=8
->>>>>>> cd1cfe69
  )
- (func $start (; 33 ;) (type $v)
+ (func $start (; 17 ;) (type $v)
   (local $0 i32)
-<<<<<<< HEAD
-  (local $1 i32)
-  (local $2 i32)
-  (local $3 i32)
-=======
->>>>>>> cd1cfe69
   global.get $HEAP_BASE
   global.get $~lib/internal/allocator/AL_MASK
   i32.add
@@ -2681,11 +2293,7 @@
   global.set $~lib/allocator/arena/startOffset
   global.get $~lib/allocator/arena/startOffset
   global.set $~lib/allocator/arena/offset
-<<<<<<< HEAD
-  block $__inlined_func$~lib/array/Array<i32>#get:length (result i32)
-=======
   block $~lib/array/Array<i32>#get:length|inlined.0 (result i32)
->>>>>>> cd1cfe69
    global.get $std/static-array/i
    local.set $0
    local.get $0
@@ -2748,17 +2356,10 @@
    call $~lib/env/abort
    unreachable
   end
-<<<<<<< HEAD
-  block $__inlined_func$~lib/array/Array<i64>#get:length (result i32)
-   global.get $std/static-array/I
-   local.set $1
-   local.get $1
-=======
   block $~lib/array/Array<i64>#get:length|inlined.0 (result i32)
    global.get $std/static-array/I
    local.set $0
    local.get $0
->>>>>>> cd1cfe69
    i32.load offset=4
   end
   i32.const 2
@@ -2818,17 +2419,10 @@
    call $~lib/env/abort
    unreachable
   end
-<<<<<<< HEAD
-  block $__inlined_func$~lib/array/Array<f32>#get:length (result i32)
-   global.get $std/static-array/f
-   local.set $2
-   local.get $2
-=======
   block $~lib/array/Array<f32>#get:length|inlined.0 (result i32)
    global.get $std/static-array/f
    local.set $0
    local.get $0
->>>>>>> cd1cfe69
    i32.load offset=4
   end
   i32.const 2
@@ -2888,17 +2482,10 @@
    call $~lib/env/abort
    unreachable
   end
-<<<<<<< HEAD
-  block $__inlined_func$~lib/array/Array<f64>#get:length (result i32)
-   global.get $std/static-array/F
-   local.set $3
-   local.get $3
-=======
   block $~lib/array/Array<f64>#get:length|inlined.0 (result i32)
    global.get $std/static-array/F
    local.set $0
    local.get $0
->>>>>>> cd1cfe69
    i32.load offset=4
   end
   i32.const 2
@@ -2959,6 +2546,6 @@
    unreachable
   end
  )
- (func $null (; 34 ;) (type $v)
+ (func $null (; 18 ;) (type $v)
  )
 )