--- conflicted
+++ resolved
@@ -685,15 +685,9 @@
   local.tee $0
   i32.eqz
   if
-<<<<<<< HEAD
-   i32.const 200
-   i32.const 256
-   i32.const 189
-=======
    i32.const 224
    i32.const 288
-   i32.const 111
->>>>>>> dec4790e
+   i32.const 189
    i32.const 16
    call $~lib/builtins/abort
    unreachable
@@ -1237,15 +1231,9 @@
   local.tee $0
   i32.eqz
   if
-<<<<<<< HEAD
-   i32.const 200
-   i32.const 256
-   i32.const 189
-=======
    i32.const 224
    i32.const 288
-   i32.const 111
->>>>>>> dec4790e
+   i32.const 189
    i32.const 16
    call $~lib/builtins/abort
    unreachable
